--- conflicted
+++ resolved
@@ -434,22 +434,14 @@
 #endif
 
 #if CONFIG_ADC_ASYNC
-<<<<<<< HEAD
-static void ads1119_acquisition_thread(void *p1, void *p2, void *p3)
-{
-	ARG_UNUSED(p2);
-	ARG_UNUSED(p3);
-
-	const struct device *dev = p1;
-	while (true) {
-		ads1119_adc_perform_read(dev);
-	}
-=======
-static void ads1119_acquisition_thread(struct device* dev) {
+static void ads1119_acquisition_thread(void* p1, void* p2, void* p3) {
+    ARG_UNUSED(p2);
+    ARG_UNUSED(p3);
+
+    const struct device *dev = p1;
     while (true) {
         ads1119_adc_perform_read(dev);
     }
->>>>>>> 1e97399e
 }
 #endif
 
@@ -473,23 +465,10 @@
         return (rc);
     }
 
-<<<<<<< HEAD
-#if CONFIG_ADC_ASYNC
-	k_tid_t tid =
-		k_thread_create(&data->thread, config->stack,
-				CONFIG_ADC_ADS1119_ACQUISITION_THREAD_STACK_SIZE,
-				ads1119_acquisition_thread,
-				(void *)dev, NULL, NULL,
-				CONFIG_ADC_ADS1119_ASYNC_THREAD_INIT_PRIO,
-				0, K_NO_WAIT);
-	k_thread_name_set(tid, "adc_ads1119");
-#endif
-	adc_context_unlock_unconditionally(&data->ctx);
-=======
     #if CONFIG_ADC_ASYNC
     k_tid_t tid = k_thread_create(&data->thread, config->stack,
                                   CONFIG_ADC_ADS1119_ACQUISITION_THREAD_STACK_SIZE,
-                                  (k_thread_entry_t)ads1119_acquisition_thread,
+                                  ads1119_acquisition_thread,
                                   (void*)dev, NULL, NULL,
                                   CONFIG_ADC_ADS1119_ASYNC_THREAD_INIT_PRIO,
                                   0, K_NO_WAIT);
@@ -497,7 +476,6 @@
     #endif
 
     adc_context_unlock_unconditionally(&data->ctx);
->>>>>>> 1e97399e
 
     return (rc);
 }
