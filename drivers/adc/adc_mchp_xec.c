/*
 * Copyright (c) 2019 Intel Corporation.
 * Copyright (c) 2023 Microchip Technology Inc.
 *
 * SPDX-License-Identifier: Apache-2.0
 */

#define DT_DRV_COMPAT microchip_xec_adc

#define LOG_LEVEL CONFIG_ADC_LOG_LEVEL
#include <zephyr/logging/log.h>
LOG_MODULE_REGISTER(adc_mchp_xec);

#include <zephyr/drivers/adc.h>
#ifdef CONFIG_SOC_SERIES_MEC172X
#include <zephyr/drivers/interrupt_controller/intc_mchp_xec_ecia.h>
#endif
#include <zephyr/drivers/pinctrl.h>
#include <zephyr/pm/device.h>
#include <zephyr/pm/policy.h>
#include <soc.h>
#include <errno.h>
#include <zephyr/irq.h>

#define ADC_CONTEXT_USES_KERNEL_TIMER
#include "adc_context.h"

#define XEC_ADC_VREF_ANALOG 3300

/* ADC Control Register */
#define XEC_ADC_CTRL_SINGLE_DONE_STATUS		BIT(7)
#define XEC_ADC_CTRL_REPEAT_DONE_STATUS		BIT(6)
#define XER_ADC_CTRL_SOFT_RESET			BIT(4)
#define XEC_ADC_CTRL_POWER_SAVER_DIS		BIT(3)
#define XEC_ADC_CTRL_START_REPEAT		BIT(2)
#define XEC_ADC_CTRL_START_SINGLE		BIT(1)
#define XEC_ADC_CTRL_ACTIVATE			BIT(0)

/* ADC implements two interrupt signals:
 * One-shot(single) conversion of a set of channels
 * Repeat conversion of a set of channels
 * Channel sets for single and repeat may be different.
 */
enum adc_pm_policy_state_flag {
	ADC_PM_POLICY_STATE_SINGLE_FLAG,
	ADC_PM_POLICY_STATE_REPEAT_FLAG,
	ADC_PM_POLICY_STATE_FLAG_COUNT,
};


struct adc_xec_regs {
	uint32_t control_reg;
	uint32_t delay_reg;
	uint32_t status_reg;
	uint32_t single_reg;
	uint32_t repeat_reg;
	uint32_t channel_read_reg[8];
	uint32_t unused[18];
	uint32_t config_reg;
	uint32_t vref_channel_reg;
	uint32_t vref_control_reg;
	uint32_t sar_control_reg;
};

struct adc_xec_config {
	struct adc_xec_regs *regs;

	uint8_t girq_single;
	uint8_t girq_single_pos;
	uint8_t girq_repeat;
	uint8_t girq_repeat_pos;
	uint8_t pcr_regidx;
	uint8_t pcr_bitpos;
	const struct pinctrl_dev_config *pcfg;
};

struct adc_xec_data {
	struct adc_context ctx;
	const struct device *adc_dev;
	uint16_t *buffer;
	uint16_t *repeat_buffer;
#ifdef CONFIG_PM_DEVICE
	ATOMIC_DEFINE(pm_policy_state_flag, ADC_PM_POLICY_STATE_FLAG_COUNT);
#endif
};

#ifdef CONFIG_PM_DEVICE
static void adc_xec_pm_policy_state_lock_get(struct adc_xec_data *data,
					       enum adc_pm_policy_state_flag flag)
{
	if (atomic_test_and_set_bit(data->pm_policy_state_flag, flag) == 0) {
		pm_policy_state_lock_get(PM_STATE_SUSPEND_TO_IDLE, PM_ALL_SUBSTATES);
	}
}

static void adc_xec_pm_policy_state_lock_put(struct adc_xec_data *data,
					    enum adc_pm_policy_state_flag flag)
{
	if (atomic_test_and_clear_bit(data->pm_policy_state_flag, flag) == 1) {
		pm_policy_state_lock_put(PM_STATE_SUSPEND_TO_IDLE, PM_ALL_SUBSTATES);
	}
}
#endif

static void adc_context_start_sampling(struct adc_context *ctx)
{
	struct adc_xec_data *data = CONTAINER_OF(ctx, struct adc_xec_data, ctx);
	const struct device *adc_dev = data->adc_dev;
	const struct adc_xec_config * const devcfg = adc_dev->config;
	struct adc_xec_regs *regs = devcfg->regs;

	data->repeat_buffer = data->buffer;

#ifdef CONFIG_PM_DEVICE
	adc_xec_pm_policy_state_lock_get(data, ADC_PM_POLICY_STATE_SINGLE_FLAG);
#endif
	regs->single_reg = ctx->sequence.channels;
	regs->control_reg |= XEC_ADC_CTRL_START_SINGLE;
}

static void adc_context_update_buffer_pointer(struct adc_context *ctx,
					      bool repeat_sampling)
{
	struct adc_xec_data *data = CONTAINER_OF(ctx, struct adc_xec_data, ctx);

	if (repeat_sampling) {
		data->buffer = data->repeat_buffer;
	}
}

static int adc_xec_channel_setup(const struct device *dev,
				 const struct adc_channel_cfg *channel_cfg)
{
	const struct adc_xec_config *const cfg = dev->config;
	struct adc_xec_regs * const regs = cfg->regs;
	uint32_t areg;

	if (channel_cfg->acquisition_time != ADC_ACQ_TIME_DEFAULT) {
		return -EINVAL;
	}

	if (channel_cfg->channel_id >= MCHP_ADC_MAX_CHAN) {
		return -EINVAL;
	}

	if (channel_cfg->gain != ADC_GAIN_1) {
		return -EINVAL;
	}

	/* Setup VREF */
	areg = regs->vref_channel_reg;
	areg &= ~MCHP_ADC_CH_VREF_SEL_MASK(channel_cfg->channel_id);

	if (channel_cfg->reference == ADC_REF_INTERNAL) {
		areg |= MCHP_ADC_CH_VREF_SEL_PAD(channel_cfg->channel_id);
	} else if (channel_cfg->reference == ADC_REF_EXTERNAL0) {
		areg |= MCHP_ADC_CH_VREF_SEL_GPIO(channel_cfg->channel_id);
	} else {
		return -EINVAL;
	}

	regs->vref_channel_reg = areg;

	/* Differential mode? */
	areg = regs->sar_control_reg;
	areg &= ~BIT(MCHP_ADC_SAR_CTRL_SELDIFF_POS);
	if (channel_cfg->differential != 0) {
		areg |= MCHP_ADC_SAR_CTRL_SELDIFF_EN;
	}
	regs->sar_control_reg = areg;

	return 0;
}

static bool adc_xec_validate_buffer_size(const struct adc_sequence *sequence)
{
	int chan_count = 0;
	size_t buff_need;
	uint32_t chan_mask;

	for (chan_mask = 0x80; chan_mask != 0; chan_mask >>= 1) {
		if (chan_mask & sequence->channels) {
			chan_count++;
		}
	}

	buff_need = chan_count * sizeof(uint16_t);

	if (sequence->options) {
		buff_need *= 1 + sequence->options->extra_samplings;
	}

	if (buff_need > sequence->buffer_size) {
		return false;
	}

	return true;
}

static int adc_xec_start_read(const struct device *dev,
			      const struct adc_sequence *sequence)
{
	const struct adc_xec_config *const cfg = dev->config;
	struct adc_xec_regs * const regs = cfg->regs;
	struct adc_xec_data * const data = dev->data;
	uint32_t sar_ctrl;

	if (sequence->channels & ~BIT_MASK(MCHP_ADC_MAX_CHAN)) {
		LOG_ERR("Incorrect channels, bitmask 0x%x", sequence->channels);
		return -EINVAL;
	}

	if (sequence->channels == 0UL) {
		LOG_ERR("No channel selected");
		return -EINVAL;
	}

	if (!adc_xec_validate_buffer_size(sequence)) {
		LOG_ERR("Incorrect buffer size");
		return -ENOMEM;
	}

	/* Setup ADC resolution */
	sar_ctrl = regs->sar_control_reg;
	sar_ctrl &= ~(MCHP_ADC_SAR_CTRL_RES_MASK |
		      (1 << MCHP_ADC_SAR_CTRL_SHIFTD_POS));

	if (sequence->resolution == 12) {
		sar_ctrl |= MCHP_ADC_SAR_CTRL_RES_12_BITS;
	} else if (sequence->resolution == 10) {
		sar_ctrl |= MCHP_ADC_SAR_CTRL_RES_10_BITS;
		sar_ctrl |= MCHP_ADC_SAR_CTRL_SHIFTD_EN;
	} else {
		return -EINVAL;
	}

	regs->sar_control_reg = sar_ctrl;

	data->buffer = sequence->buffer;

	adc_context_start_read(&data->ctx, sequence);

	return adc_context_wait_for_completion(&data->ctx);
}

static int adc_xec_read(const struct device *dev,
			const struct adc_sequence *sequence)
{
	struct adc_xec_data * const data = dev->data;
	int error;

	adc_context_lock(&data->ctx, false, NULL);
	error = adc_xec_start_read(dev, sequence);
	adc_context_release(&data->ctx, error);

	return error;
}

#ifdef CONFIG_ADC_ASYNC
static int adc_xec_read_async(const struct device *dev,
			      const struct adc_sequence *sequence,
			      struct k_poll_signal *async)
{
	struct adc_xec_data * const data = dev->data;
	int error;

	adc_context_lock(&data->ctx, true, async);
	error = adc_xec_start_read(dev, sequence);
	adc_context_release(&data->ctx, error);

	return error;
}
#endif /* CONFIG_ADC_ASYNC */

static void xec_adc_get_sample(const struct device *dev)
{
	const struct adc_xec_config *const cfg = dev->config;
	struct adc_xec_regs * const regs = cfg->regs;
	struct adc_xec_data * const data = dev->data;
	uint32_t idx;
	uint32_t channels = regs->status_reg;
	uint32_t ch_status = channels;
	uint32_t bit;

	/*
	 * Using the enabled channel bit set, from
	 * lowest channel number to highest, find out
	 * which channel is enabled and copy the ADC
	 * values from hardware registers to the data
	 * buffer.
	 */
	bit = find_lsb_set(channels);
	while (bit != 0) {
		idx = bit - 1;

		*data->buffer = (uint16_t)regs->channel_read_reg[idx];
		data->buffer++;

		channels &= ~BIT(idx);
		bit = find_lsb_set(channels);
	}

	/* Clear the status register */
	regs->status_reg = ch_status;
}

#ifdef CONFIG_SOC_SERIES_MEC172X
static inline void adc_xec_girq_clr(uint8_t girq_idx, uint8_t girq_posn)
{
	mchp_xec_ecia_girq_src_clr(girq_idx, girq_posn);
}

static inline void adc_xec_girq_en(uint8_t girq_idx, uint8_t girq_posn)
{
	mchp_xec_ecia_girq_src_en(girq_idx, girq_posn);
}

static inline void adc_xec_girq_dis(uint8_t girq_idx, uint8_t girq_posn)
{
	mchp_xec_ecia_girq_src_dis(girq_idx, girq_posn);
}
#else

static inline void adc_xec_girq_clr(uint8_t girq_idx, uint8_t girq_posn)
{
	MCHP_GIRQ_SRC(girq_idx) = BIT(girq_posn);
}

static inline void adc_xec_girq_en(uint8_t girq_idx, uint8_t girq_posn)
{
	MCHP_GIRQ_ENSET(girq_idx) = BIT(girq_posn);
}

static inline void adc_xec_girq_dis(uint8_t girq_idx, uint8_t girq_posn)
{
	MCHP_GIRQ_ENCLR(girq_idx) = MCHP_KBC_IBF_GIRQ;
}
#endif

static void adc_xec_single_isr(const struct device *dev)
{
	const struct adc_xec_config *const cfg = dev->config;
	struct adc_xec_regs * const regs = cfg->regs;
	struct adc_xec_data * const data = dev->data;
	uint32_t ctrl;

	/* Clear START_SINGLE bit and clear SINGLE_DONE_STATUS */
	ctrl = regs->control_reg;
	ctrl &= ~XEC_ADC_CTRL_START_SINGLE;
	ctrl |= XEC_ADC_CTRL_SINGLE_DONE_STATUS;
	regs->control_reg = ctrl;

	/* Also clear GIRQ source status bit */
	adc_xec_girq_clr(cfg->girq_single, cfg->girq_single_pos);

	xec_adc_get_sample(dev);

#ifdef CONFIG_PM_DEVICE
	adc_xec_pm_policy_state_lock_put(data, ADC_PM_POLICY_STATE_SINGLE_FLAG);
#endif

	adc_context_on_sampling_done(&data->ctx, dev);

	LOG_DBG("ADC ISR triggered.");
}


#ifdef CONFIG_PM_DEVICE
static int adc_xec_pm_action(const struct device *dev, enum pm_device_action action)
{
	const struct adc_xec_config *const devcfg = dev->config;
	struct adc_xec_regs * const adc_regs = devcfg->regs;
	int ret;

	switch (action) {
	case PM_DEVICE_ACTION_RESUME:
		ret = pinctrl_apply_state(devcfg->pcfg, PINCTRL_STATE_DEFAULT);
		/* ADC activate  */
		adc_regs->control_reg |= XEC_ADC_CTRL_ACTIVATE;
		break;
	case PM_DEVICE_ACTION_SUSPEND:
		/* ADC deactivate  */
		adc_regs->control_reg &= ~(XEC_ADC_CTRL_ACTIVATE);
		/* If application does not want to turn off ADC pins it will
		 * not define pinctrl-1 for this node.
		 */
		ret = pinctrl_apply_state(devcfg->pcfg, PINCTRL_STATE_SLEEP);
		if (ret == -ENOENT) { /* pinctrl-1 does not exist.  */
			ret = 0;
		}
		break;
	default:
		ret = -ENOTSUP;
	}

	return ret;
}
#endif /* CONFIG_PM_DEVICE */

<<<<<<< HEAD
static const struct adc_driver_api adc_xec_api = {
=======
static DEVICE_API(adc, adc_xec_api) = {
>>>>>>> 6c7b38f5
	.channel_setup = adc_xec_channel_setup,
	.read = adc_xec_read,
#if defined(CONFIG_ADC_ASYNC)
	.read_async = adc_xec_read_async,
#endif
	.ref_internal = XEC_ADC_VREF_ANALOG,
};

/* ADC Config Register */
#define XEC_ADC_CFG_CLK_VAL(clk_time)	(		\
	(clk_time << MCHP_ADC_CFG_CLK_LO_TIME_POS) |	\
	(clk_time << MCHP_ADC_CFG_CLK_HI_TIME_POS))

static int adc_xec_init(const struct device *dev)
{
	const struct adc_xec_config *const cfg = dev->config;
	struct adc_xec_regs * const regs = cfg->regs;
	struct adc_xec_data * const data = dev->data;
	int ret;

	data->adc_dev = dev;

	ret = pinctrl_apply_state(cfg->pcfg, PINCTRL_STATE_DEFAULT);
	if (ret != 0) {
		LOG_ERR("XEC ADC V2 pinctrl setup failed (%d)", ret);
		return ret;
	}

	regs->config_reg = XEC_ADC_CFG_CLK_VAL(DT_INST_PROP(0, clktime));

	regs->control_reg =  XEC_ADC_CTRL_ACTIVATE
		| XEC_ADC_CTRL_POWER_SAVER_DIS
		| XEC_ADC_CTRL_SINGLE_DONE_STATUS
		| XEC_ADC_CTRL_REPEAT_DONE_STATUS;

	adc_xec_girq_dis(cfg->girq_repeat, cfg->girq_repeat_pos);
	adc_xec_girq_clr(cfg->girq_repeat, cfg->girq_repeat_pos);
	adc_xec_girq_dis(cfg->girq_single, cfg->girq_single_pos);
	adc_xec_girq_clr(cfg->girq_single, cfg->girq_single_pos);
	adc_xec_girq_en(cfg->girq_single, cfg->girq_single_pos);

	IRQ_CONNECT(DT_INST_IRQN(0),
		    DT_INST_IRQ(0, priority),
		    adc_xec_single_isr, DEVICE_DT_INST_GET(0), 0);
	irq_enable(DT_INST_IRQN(0));

	adc_context_unlock_unconditionally(&data->ctx);

	return 0;
}

PINCTRL_DT_INST_DEFINE(0);

static struct adc_xec_config adc_xec_dev_cfg_0 = {
	.regs = (struct adc_xec_regs *)(DT_INST_REG_ADDR(0)),
	.girq_single = (uint8_t)(DT_INST_PROP_BY_IDX(0, girqs, 0)),
	.girq_single_pos = (uint8_t)(DT_INST_PROP_BY_IDX(0, girqs, 1)),
	.girq_repeat = (uint8_t)(DT_INST_PROP_BY_IDX(0, girqs, 2)),
	.girq_repeat_pos = (uint8_t)(DT_INST_PROP_BY_IDX(0, girqs, 3)),
	.pcr_regidx = (uint8_t)(DT_INST_PROP_BY_IDX(0, pcrs, 0)),
	.pcr_bitpos = (uint8_t)(DT_INST_PROP_BY_IDX(0, pcrs, 1)),
	.pcfg = PINCTRL_DT_INST_DEV_CONFIG_GET(0),
};

static struct adc_xec_data adc_xec_dev_data_0 = {
	ADC_CONTEXT_INIT_TIMER(adc_xec_dev_data_0, ctx),
	ADC_CONTEXT_INIT_LOCK(adc_xec_dev_data_0, ctx),
	ADC_CONTEXT_INIT_SYNC(adc_xec_dev_data_0, ctx),
};

PM_DEVICE_DT_INST_DEFINE(0, adc_xec_pm_action);

DEVICE_DT_INST_DEFINE(0, adc_xec_init, PM_DEVICE_DT_INST_GET(0),
		    &adc_xec_dev_data_0, &adc_xec_dev_cfg_0,
		    PRE_KERNEL_1, CONFIG_ADC_INIT_PRIORITY,
		    &adc_xec_api);<|MERGE_RESOLUTION|>--- conflicted
+++ resolved
@@ -397,11 +397,7 @@
 }
 #endif /* CONFIG_PM_DEVICE */
 
-<<<<<<< HEAD
-static const struct adc_driver_api adc_xec_api = {
-=======
 static DEVICE_API(adc, adc_xec_api) = {
->>>>>>> 6c7b38f5
 	.channel_setup = adc_xec_channel_setup,
 	.read = adc_xec_read,
 #if defined(CONFIG_ADC_ASYNC)
