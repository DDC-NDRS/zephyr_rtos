--- conflicted
+++ resolved
@@ -514,20 +514,12 @@
 #endif
 
 static const struct adc_driver_api adc_sam0_api = {
-<<<<<<< HEAD
-	.channel_setup = adc_sam0_channel_setup,
-	.read = adc_sam0_read,
-	.ref_internal = 1000U,			/* Fixed 1.0 V reference */
-#ifdef CONFIG_ADC_ASYNC
-	.read_async = adc_sam0_read_async,
-#endif
-=======
     .channel_setup = adc_sam0_channel_setup,
     .read          = adc_sam0_read,
+    .ref_internal = 1000U,                  /* Fixed 1.0 V reference */
     #ifdef CONFIG_ADC_ASYNC
     .read_async    = adc_sam0_read_async
     #endif
->>>>>>> fdfbda45
 };
 
 #if defined(MCLK)
