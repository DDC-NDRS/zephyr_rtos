--- conflicted
+++ resolved
@@ -14,8 +14,6 @@
 #include <zephyr/logging/log.h>
 #include <zephyr/irq.h>
 LOG_MODULE_REGISTER(adc_sam0, CONFIG_ADC_LOG_LEVEL);
-
-/* clang-format off */
 
 #define ADC_CONTEXT_USES_KERNEL_TIMER
 #include "adc_context.h"
@@ -47,33 +45,15 @@
 };
 
 struct adc_sam0_cfg {
-<<<<<<< HEAD
     Adc* regs;
     const struct pinctrl_dev_config* pcfg;
-
-    #ifdef MCLK
+    volatile uint32_t* mclk;
     uint32_t mclk_mask;
-    uint32_t gclk_mask;
+    uint32_t gclk_gen;
     uint16_t gclk_id;
-    #else
-    uint32_t gclk;
-    #endif
-
     uint32_t freq;
     uint16_t prescaler;
-
     void (*config_func)(const struct device* dev);
-=======
-	Adc *regs;
-	const struct pinctrl_dev_config *pcfg;
-	volatile uint32_t *mclk;
-	uint32_t mclk_mask;
-	uint32_t gclk_gen;
-	uint16_t gclk_id;
-	uint32_t freq;
-	uint16_t prescaler;
-	void (*config_func)(const struct device *dev);
->>>>>>> 7537a142
 };
 
 static void wait_synchronization(Adc* const adc) {
@@ -126,7 +106,6 @@
     return ((int)scaled_acq);
 }
 
-<<<<<<< HEAD
 static int adc_sam0_channel_setup(const struct device* dev,
                                   const struct adc_channel_cfg* channel_cfg) {
     const struct adc_sam0_cfg* const cfg = dev->config;
@@ -292,83 +271,11 @@
 
     return (0);
 }
-=======
-static int adc_sam0_channel_setup(const struct device *dev,
-				  const struct adc_channel_cfg *channel_cfg)
-{
-	const struct adc_sam0_cfg *const cfg = dev->config;
-	Adc *const adc = cfg->regs;
-	int retval;
-	uint8_t sampctrl = 0;
-
-	if (channel_cfg->acquisition_time != ADC_ACQ_TIME_DEFAULT) {
-		retval = adc_sam0_acquisition_to_clocks(dev,
-							channel_cfg->acquisition_time);
-		if (retval < 0) {
-			LOG_ERR("Selected ADC acquisition time is not valid");
-			return retval;
-		}
-
-		sampctrl |= ADC_SAMPCTRL_SAMPLEN(retval);
-	}
-
-	adc->SAMPCTRL.reg = sampctrl;
-	wait_synchronization(adc);
-
-	uint8_t refctrl;
-
-	switch (channel_cfg->reference) {
-	case ADC_REF_INTERNAL:
-		refctrl = ADC_REFCTRL_REFSEL_INTERNAL | ADC_REFCTRL_REFCOMP;
-		/* Enable the internal bandgap reference */
-		ADC_BGEN = 1;
-		break;
-#ifdef ADC_REFCTRL_REFSEL_VDD_1
-	case ADC_REF_VDD_1:
-		refctrl = ADC_REFCTRL_REFSEL_VDD_1 | ADC_REFCTRL_REFCOMP;
-		break;
-#endif
-	case ADC_REF_VDD_1_2:
-		refctrl = ADC_REFCTRL_REFSEL_VDD_1_2 | ADC_REFCTRL_REFCOMP;
-		break;
-	case ADC_REF_EXTERNAL0:
-		refctrl = ADC_REFCTRL_REFSEL_AREFA;
-		break;
-#ifdef ADC_REFCTRL_REFSEL_AREFB
-	case ADC_REF_EXTERNAL1:
-		refctrl = ADC_REFCTRL_REFSEL_AREFB;
-		break;
-#endif
-	default:
-		LOG_ERR("Selected reference is not valid");
-		return -EINVAL;
-	}
-	if (adc->REFCTRL.reg != refctrl) {
-#ifdef ADC_SAM0_REFERENCE_ENABLE_PROTECTED
-		adc->CTRLA.bit.ENABLE = 0;
-		wait_synchronization(adc);
-#endif
-		adc->REFCTRL.reg = refctrl;
-		wait_synchronization(adc);
-#ifdef ADC_SAM0_REFERENCE_ENABLE_PROTECTED
-		adc->CTRLA.bit.ENABLE = 1;
-		wait_synchronization(adc);
-#endif
-#ifdef ADC_SAM0_REFERENCE_GLITCH
-		struct adc_sam0_data *data = dev->data;
-
-		data->reference_changed = 1;
-#endif
-	}
-
-	uint32_t inputctrl = 0;
->>>>>>> 7537a142
 
 static void adc_sam0_start_conversion(const struct device* dev) {
     const struct adc_sam0_cfg* const cfg = dev->config;
     Adc* const adc = cfg->regs;
 
-<<<<<<< HEAD
     LOG_DBG("Starting conversion");
 
     adc->SWTRIG.reg = ADC_SWTRIG_START;
@@ -377,20 +284,19 @@
      * that might access the ADC after this will wait for it to complete
      * (synchronize finished implicitly)
      */
-=======
-	return 0;
->>>>>>> 7537a142
 }
 
 static void adc_context_start_sampling(struct adc_context* ctx) {
-    struct adc_sam0_data* data = CONTAINER_OF(ctx, struct adc_sam0_data, ctx);
+    struct adc_sam0_data* data =
+        CONTAINER_OF(ctx, struct adc_sam0_data, ctx);
 
     adc_sam0_start_conversion(data->dev);
 }
 
 static void adc_context_update_buffer_pointer(struct adc_context* ctx,
                                               bool repeat_sampling) {
-    struct adc_sam0_data* data = CONTAINER_OF(ctx, struct adc_sam0_data, ctx);
+    struct adc_sam0_data* data =
+        CONTAINER_OF(ctx, struct adc_sam0_data, ctx);
 
     if (repeat_sampling) {
         data->buffer = data->repeat_buffer;
@@ -412,42 +318,8 @@
         return (-ENOMEM);
     }
 
-<<<<<<< HEAD
     return (0);
 }
-=======
-static int start_read(const struct device *dev,
-		      const struct adc_sequence *sequence)
-{
-	const struct adc_sam0_cfg *const cfg = dev->config;
-	struct adc_sam0_data *data = dev->data;
-	Adc *const adc = cfg->regs;
-	int error;
-
-	if (sequence->oversampling > 10U) {
-		LOG_ERR("Invalid oversampling");
-		return -EINVAL;
-	}
-
-	adc->AVGCTRL.reg = ADC_AVGCTRL_SAMPLENUM(sequence->oversampling);
-	if (sequence->oversampling < 4) {
-		adc->AVGCTRL.reg |= ADC_AVGCTRL_ADJRES(sequence->oversampling);
-	} else {
-		adc->AVGCTRL.reg |= ADC_AVGCTRL_ADJRES(4);
-	}
-
-	/* AVGCTRL is not synchronized */
-
-#ifdef CONFIG_SOC_SERIES_SAMD20
-	/*
-	 * Errata: silicon revisions B and C do not perform the automatic right
-	 * shifts in accumulation
-	 */
-	if (sequence->oversampling > 4U && DSU->DID.bit.REVISION < 3) {
-		adc->AVGCTRL.bit.ADJRES = sequence->oversampling - 4U;
-	}
-#endif
->>>>>>> 7537a142
 
 static int start_read(const struct device* dev,
                       const struct adc_sequence* sequence) {
@@ -462,6 +334,13 @@
     }
 
     adc->AVGCTRL.reg = ADC_AVGCTRL_SAMPLENUM(sequence->oversampling);
+    if (sequence->oversampling < 4) {
+        adc->AVGCTRL.reg |= ADC_AVGCTRL_ADJRES(sequence->oversampling);
+    }
+    else {
+        adc->AVGCTRL.reg |= ADC_AVGCTRL_ADJRES(4);
+    }
+
     /* AVGCTRL is not synchronized */
 
     #ifdef CONFIG_SOC_SERIES_SAMD20
@@ -585,28 +464,16 @@
     Adc* const adc = cfg->regs;
     int retval;
 
-<<<<<<< HEAD
+    *cfg->mclk |= cfg->mclk_mask;
+
     #if defined(MCLK)
-    GCLK->PCHCTRL[cfg->gclk_id].reg = cfg->gclk_mask | GCLK_PCHCTRL_CHEN;
-
-    MCLK_ADC |= cfg->mclk_mask;
+    GCLK->PCHCTRL[cfg->gclk_id].reg = GCLK_PCHCTRL_CHEN |
+                                      GCLK_PCHCTRL_GEN(cfg->gclk_gen);
     #else
-    PM->APBCMASK.bit.ADC_ = 1;
-
-    GCLK->CLKCTRL.reg = cfg->gclk | GCLK_CLKCTRL_CLKEN;
+    GCLK->CLKCTRL.reg = GCLK_CLKCTRL_CLKEN |
+                        GCLK_CLKCTRL_GEN(cfg->gclk_gen) |
+                        GCLK_CLKCTRL_ID(cfg->gclk_id);
     #endif
-=======
-	*cfg->mclk |= cfg->mclk_mask;
-
-#ifdef MCLK
-	GCLK->PCHCTRL[cfg->gclk_id].reg = GCLK_PCHCTRL_CHEN
-					| GCLK_PCHCTRL_GEN(cfg->gclk_gen);
-#else
-	GCLK->CLKCTRL.reg = GCLK_CLKCTRL_CLKEN
-			  | GCLK_CLKCTRL_GEN(cfg->gclk_gen)
-			  | GCLK_CLKCTRL_ID(cfg->gclk_id);
-#endif
->>>>>>> 7537a142
 
     retval = pinctrl_apply_state(cfg->pcfg, PINCTRL_STATE_DEFAULT);
     if (retval < 0) {
@@ -654,22 +521,13 @@
 static DEVICE_API(adc, adc_sam0_api) = {
     .channel_setup = adc_sam0_channel_setup,
     .read          = adc_sam0_read,
-    .ref_internal = 1000U,                  /* Fixed 1.0 V reference */
+    .ref_internal  = 1000U,                         /* Fixed 1.0 V reference */
     #ifdef CONFIG_ADC_ASYNC
     .read_async    = adc_sam0_read_async
     #endif
 };
 
-<<<<<<< HEAD
 #if defined(MCLK)
-
-#define ADC_SAM0_CLOCK_CONTROL(n)                               \
-    .mclk_mask = BIT(DT_INST_CLOCKS_CELL_BY_NAME(n, mclk, bit)),\
-    .gclk_mask = UTIL_CAT(GCLK_PCHCTRL_GEN_GCLK,                \
-                          DT_INST_PROP(n, gclk)),               \
-    .gclk_id   = DT_INST_CLOCKS_CELL_BY_NAME(n, gclk, periph_ch),   \
-    .prescaler = UTIL_CAT(ADC_CTRLx_PRESCALER_DIV,              \
-                          UTIL_CAT(DT_INST_PROP(n, prescaler), _Val)),
 
 #define ADC_SAM0_CONFIGURE(n)                                   \
     do {                                                        \
@@ -681,12 +539,6 @@
     } while (false)
 
 #else
-
-#define ADC_SAM0_CLOCK_CONTROL(n)                               \
-    .gclk      = UTIL_CAT(GCLK_CLKCTRL_GEN_GCLK, DT_INST_PROP(n, gclk)) | \
-                          GCLK_CLKCTRL_ID_ADC,                  \
-    .prescaler = UTIL_CAT(ADC_CTRLx_PRESCALER_DIV,              \
-                          UTIL_CAT(DT_INST_PROP(n, prescaler), _Val)),
 
 #define ADC_SAM0_CONFIGURE(n)                                   \
     do {                                                        \
@@ -697,128 +549,59 @@
                         ADC_FUSES_LINEARITY_0_Msk) >>           \
                         ADC_FUSES_LINEARITY_0_Pos;              \
         lin |= (((*(uint32_t*)ADC_FUSES_LINEARITY_1_ADDR) &     \
-                 ADC_FUSES_LINEARITY_1_Msk) >>                  \
-                 ADC_FUSES_LINEARITY_1_Pos) << 4;               \
-        uint32_t bias = ((*(uint32_t*)ADC_FUSES_BIASCAL_ADDR) & \
-                         ADC_FUSES_BIASCAL_Msk) >> ADC_FUSES_BIASCAL_Pos; \
+                ADC_FUSES_LINEARITY_1_Msk) >>                   \
+                ADC_FUSES_LINEARITY_1_Pos) << 4;                \
+        uint32_t bias  = ((*(uint32_t*)ADC_FUSES_BIASCAL_ADDR) & \
+                          ADC_FUSES_BIASCAL_Msk) >> ADC_FUSES_BIASCAL_Pos; \
         adc->CALIB.reg = ADC_CALIB_BIAS_CAL(bias) |             \
                          ADC_CALIB_LINEARITY_CAL(lin);          \
     } while (false)
 
 #endif
 
+#define ASSIGNED_CLOCKS_CELL_BY_NAME                            \
+        ATMEL_SAM0_DT_INST_ASSIGNED_CLOCKS_CELL_BY_NAME
+
+#define ADC_SAM0_GCLK_FREQ(n)                                   \
+    UTIL_CAT(UTIL_CAT(SOC_ATMEL_SAM0_GCLK,                      \
+                      ASSIGNED_CLOCKS_CELL_BY_NAME(n, gclk, gen)), \
+             _FREQ_HZ)
+
+#define ADC_SAM0_FREQ(n)                                        \
+    .prescaler = UTIL_CAT(ADC_CTRLx_PRESCALER_DIV,              \
+                          UTIL_CAT(DT_INST_PROP(n, prescaler), _Val)), \
+    .freq = ADC_SAM0_GCLK_FREQ(n) / DT_INST_PROP(n, prescaler)
+
 #define ADC_SAM0_DEVICE(n)                                      \
-PINCTRL_DT_INST_DEFINE(n);                                      \
-static void adc_sam0_config_##n(const struct device* dev);      \
-static const struct adc_sam0_cfg adc_sam_cfg_##n = {            \
-    .regs = (Adc*)DT_INST_REG_ADDR(n),                          \
-    ADC_SAM0_CLOCK_CONTROL(n)                                   \
-    .freq = UTIL_CAT(UTIL_CAT(SOC_ATMEL_SAM0_GCLK,              \
-                              DT_INST_PROP(n, gclk)),           \
-                              _FREQ_HZ) /                       \
-                              DT_INST_PROP(n, prescaler),       \
-    .config_func = &adc_sam0_config_##n,                        \
-    .pcfg = PINCTRL_DT_INST_DEV_CONFIG_GET(n),                  \
-};                                                              \
-static struct adc_sam0_data adc_sam_data_##n = {                \
-    ADC_CONTEXT_INIT_TIMER(adc_sam_data_##n, ctx),              \
-    ADC_CONTEXT_INIT_LOCK(adc_sam_data_##n, ctx),               \
-    ADC_CONTEXT_INIT_SYNC(adc_sam_data_##n, ctx),               \
-};                                                              \
-DEVICE_DT_INST_DEFINE(n, adc_sam0_init, NULL,                   \
-                        &adc_sam_data_##n,                      \
-                        &adc_sam_cfg_##n, POST_KERNEL,          \
-                        CONFIG_ADC_INIT_PRIORITY,               \
-                        &adc_sam0_api);                         \
-static void adc_sam0_config_##n(const struct device* dev) {     \
-    IRQ_CONNECT(DT_INST_IRQ_BY_NAME(n, resrdy, irq),            \
-                DT_INST_IRQ_BY_NAME(n, resrdy, priority),       \
-                adc_sam0_isr,                                   \
-                DEVICE_DT_INST_GET(n), 0);                      \
-    irq_enable(DT_INST_IRQ_BY_NAME(n, resrdy, irq));            \
-    ADC_SAM0_CONFIGURE(n);                                      \
-}
-=======
-
-#ifdef MCLK
-
-#define ADC_SAM0_CONFIGURE(n)							\
-do {										\
-	const struct adc_sam0_cfg *const cfg = dev->config;			\
-	Adc * const adc = cfg->regs;						\
-	adc->CALIB.reg = ADC_SAM0_BIASCOMP(n)					\
-			 | ADC_SAM0_BIASR2R(n)					\
-			 | ADC_SAM0_BIASREFBUF(n);				\
-} while (false)
-
-#else
-
-#define ADC_SAM0_CONFIGURE(n)							\
-do {										\
-	const struct adc_sam0_cfg *const cfg = dev->config;			\
-	Adc * const adc = cfg->regs;						\
-	/* Linearity is split across two words */				\
-	uint32_t lin = ((*(uint32_t *)ADC_FUSES_LINEARITY_0_ADDR) &		\
-		     ADC_FUSES_LINEARITY_0_Msk) >>				\
-		     ADC_FUSES_LINEARITY_0_Pos;					\
-	lin |= (((*(uint32_t *)ADC_FUSES_LINEARITY_1_ADDR) &			\
-		 ADC_FUSES_LINEARITY_1_Msk) >>					\
-		 ADC_FUSES_LINEARITY_1_Pos) << 4;				\
-	uint32_t bias = ((*(uint32_t *)ADC_FUSES_BIASCAL_ADDR) &		\
-		      ADC_FUSES_BIASCAL_Msk) >> ADC_FUSES_BIASCAL_Pos;		\
-	adc->CALIB.reg = ADC_CALIB_BIAS_CAL(bias) |				\
-			 ADC_CALIB_LINEARITY_CAL(lin);				\
-} while (false)
-
-#endif
-
-#define ASSIGNED_CLOCKS_CELL_BY_NAME						\
-	ATMEL_SAM0_DT_INST_ASSIGNED_CLOCKS_CELL_BY_NAME
-
-#define ADC_SAM0_GCLK_FREQ(n)							\
-	UTIL_CAT(UTIL_CAT(SOC_ATMEL_SAM0_GCLK,					\
-			  ASSIGNED_CLOCKS_CELL_BY_NAME(n, gclk, gen)),		\
-		 _FREQ_HZ)
-
-#define ADC_SAM0_FREQ(n)							\
-	.prescaler = UTIL_CAT(ADC_CTRLx_PRESCALER_DIV,				\
-			      UTIL_CAT(DT_INST_PROP(n, prescaler), _Val)),	\
-	.freq = ADC_SAM0_GCLK_FREQ(n) / DT_INST_PROP(n, prescaler)
-
-#define ADC_SAM0_DEVICE(n)							\
-	PINCTRL_DT_INST_DEFINE(n);						\
-	static void adc_sam0_config_##n(const struct device *dev);		\
-	static const struct adc_sam0_cfg adc_sam_cfg_##n = {			\
-		.regs = (Adc *)DT_INST_REG_ADDR(n),				\
-		.gclk_gen = ASSIGNED_CLOCKS_CELL_BY_NAME(n, gclk, gen),		\
-		.gclk_id = DT_INST_CLOCKS_CELL_BY_NAME(n, gclk, id),		\
-		.mclk = ATMEL_SAM0_DT_INST_MCLK_PM_REG_ADDR_OFFSET(n),		\
-		.mclk_mask = ATMEL_SAM0_DT_INST_MCLK_PM_PERIPH_MASK(n, bit),	\
-		ADC_SAM0_FREQ(n),						\
-		.config_func = &adc_sam0_config_##n,				\
-		.pcfg = PINCTRL_DT_INST_DEV_CONFIG_GET(n),			\
-	};									\
-	static struct adc_sam0_data adc_sam_data_##n = {			\
-		ADC_CONTEXT_INIT_TIMER(adc_sam_data_##n, ctx),			\
-		ADC_CONTEXT_INIT_LOCK(adc_sam_data_##n, ctx),			\
-		ADC_CONTEXT_INIT_SYNC(adc_sam_data_##n, ctx),			\
-	};									\
-	DEVICE_DT_INST_DEFINE(n, adc_sam0_init, NULL,				\
-			    &adc_sam_data_##n,					\
-			    &adc_sam_cfg_##n, POST_KERNEL,			\
-			    CONFIG_ADC_INIT_PRIORITY,				\
-			    &adc_sam0_api);					\
-	static void adc_sam0_config_##n(const struct device *dev)		\
-	{									\
-		IRQ_CONNECT(DT_INST_IRQ_BY_NAME(n, resrdy, irq),		\
-			    DT_INST_IRQ_BY_NAME(n, resrdy, priority),		\
-			    adc_sam0_isr,					\
-			    DEVICE_DT_INST_GET(n), 0);				\
-		irq_enable(DT_INST_IRQ_BY_NAME(n, resrdy, irq));		\
-		ADC_SAM0_CONFIGURE(n);						\
-	}
->>>>>>> 7537a142
-
-DT_INST_FOREACH_STATUS_OKAY(ADC_SAM0_DEVICE)
-
-/* clang-format on */+    PINCTRL_DT_INST_DEFINE(n);                                  \
+    static void adc_sam0_config_##n(const struct device* dev);  \
+    static const struct adc_sam0_cfg adc_sam_cfg_##n = {        \
+        .regs      = (Adc*)DT_INST_REG_ADDR(n),                 \
+        .gclk_gen  = ASSIGNED_CLOCKS_CELL_BY_NAME(n, gclk, gen),\
+        .gclk_id   = DT_INST_CLOCKS_CELL_BY_NAME(n, gclk, id),  \
+        .mclk      = ATMEL_SAM0_DT_INST_MCLK_PM_REG_ADDR_OFFSET(n),  \
+        .mclk_mask = ATMEL_SAM0_DT_INST_MCLK_PM_PERIPH_MASK(n, bit), \
+        ADC_SAM0_FREQ(n),                                       \
+        .config_func = &adc_sam0_config_##n,                    \
+        .pcfg = PINCTRL_DT_INST_DEV_CONFIG_GET(n),              \
+    };                                                          \
+    static struct adc_sam0_data adc_sam_data_##n = {            \
+        ADC_CONTEXT_INIT_TIMER(adc_sam_data_##n, ctx),          \
+        ADC_CONTEXT_INIT_LOCK(adc_sam_data_##n, ctx),           \
+        ADC_CONTEXT_INIT_SYNC(adc_sam_data_##n, ctx),           \
+    };                                                          \
+    DEVICE_DT_INST_DEFINE(n, adc_sam0_init, NULL,               \
+                          &adc_sam_data_##n,                    \
+                          &adc_sam_cfg_##n, POST_KERNEL,        \
+                          CONFIG_ADC_INIT_PRIORITY,             \
+                          &adc_sam0_api);                       \
+    static void adc_sam0_config_##n(const struct device* dev) { \
+        IRQ_CONNECT(DT_INST_IRQ_BY_NAME(n, resrdy, irq),        \
+                    DT_INST_IRQ_BY_NAME(n, resrdy, priority),   \
+                    adc_sam0_isr,                               \
+                    DEVICE_DT_INST_GET(n), 0);                  \
+        irq_enable(DT_INST_IRQ_BY_NAME(n, resrdy, irq));        \
+        ADC_SAM0_CONFIGURE(n);                                  \
+    }
+
+DT_INST_FOREACH_STATUS_OKAY(ADC_SAM0_DEVICE)