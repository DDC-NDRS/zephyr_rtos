/*
 * Copyright (c) 2018 Prevas A/S
 *
 * SPDX-License-Identifier: Apache-2.0
 */

#include <zephyr/shell/shell.h>
#include <stdlib.h>
#include <zephyr/drivers/adc.h>
#include <ctype.h>
#include <zephyr/sys/util.h>
#include <zephyr/devicetree.h>

#define LOG_LEVEL CONFIG_LOG_DEFAULT_LEVEL
#include <zephyr/logging/log.h>
LOG_MODULE_REGISTER(adc_shell);

#define CMD_HELP_ACQ_TIME                   \
    "Configure acquisition time."           \
    "\nUsage: acq_time <time> <unit>"       \
    "\nunits: us, ns, ticks\n"

#define CMD_HELP_CHANNEL                    \
    "Configure ADC channel\n"               \

#define CMD_HELP_CH_ID                      \
    "Configure channel id\n"                \
    "Usage: id <channel_id>\n"

#define CMD_HELP_DIFF                       \
    "Configure differential\n"              \
    "Usage: differential <0||1>\n"

#define CMD_HELP_CH_NEG                     \
    "Configure channel negative input\n"    \
    "Usage: negative <negative_input_id>\n"

#define CMD_HELP_CH_POS                     \
    "Configure channel positive input\n"    \
    "Usage: positive <positive_input_id>\n"

#define CMD_HELP_READ                       \
    "Read adc value\n"                      \
    "Usage: read <channel>\n"

#define CMD_HELP_RES                        \
    "Configure resolution\n"                \
    "Usage: resolution <resolution>\n"

#define CMD_HELP_REF        "Configure reference\n"
#define CMD_HELP_GAIN       "Configure gain.\n"
#define CMD_HELP_PRINT      "Print current configuration"

#define ADC_HDL_LIST_ENTRY(node_id)         \
    {                                       \
        .dev = DEVICE_DT_GET(node_id),      \
        .channel_config =                   \
            {                               \
                .gain             = ADC_GAIN_1,                 \
                .reference        = ADC_REF_INTERNAL,           \
                .acquisition_time = ADC_ACQ_TIME_DEFAULT,       \
                .channel_id       = 0,      \
            },                              \
        .resolution = 0,                    \
    },

#define CHOSEN_STR_LEN 20
static char chosen_reference[CHOSEN_STR_LEN + 1] = "INTERNAL";
<<<<<<< HEAD
static char chosen_gain[CHOSEN_STR_LEN + 1] = "1";

static struct adc_hdl {
	const struct device *dev;
	struct adc_channel_cfg channel_config;
	uint8_t resolution;
} adc_list[] = {
	/* zephyr-keep-sorted-start */
	DT_FOREACH_STATUS_OKAY(adi_ad5592_adc, ADC_HDL_LIST_ENTRY)
	DT_FOREACH_STATUS_OKAY(atmel_sam0_adc, ADC_HDL_LIST_ENTRY)
	DT_FOREACH_STATUS_OKAY(atmel_sam_adc, ADC_HDL_LIST_ENTRY)
	DT_FOREACH_STATUS_OKAY(atmel_sam_afec, ADC_HDL_LIST_ENTRY)
	DT_FOREACH_STATUS_OKAY(espressif_esp32_adc, ADC_HDL_LIST_ENTRY)
	DT_FOREACH_STATUS_OKAY(gd_gd32_adc, ADC_HDL_LIST_ENTRY)
	DT_FOREACH_STATUS_OKAY(infineon_cat1_adc, ADC_HDL_LIST_ENTRY)
	DT_FOREACH_STATUS_OKAY(infineon_xmc4xxx_adc, ADC_HDL_LIST_ENTRY)
	DT_FOREACH_STATUS_OKAY(ite_it8xxx2_adc, ADC_HDL_LIST_ENTRY)
	DT_FOREACH_STATUS_OKAY(lltc_ltc2451, ADC_HDL_LIST_ENTRY)
	DT_FOREACH_STATUS_OKAY(maxim_max11102, ADC_HDL_LIST_ENTRY)
	DT_FOREACH_STATUS_OKAY(maxim_max11103, ADC_HDL_LIST_ENTRY)
	DT_FOREACH_STATUS_OKAY(maxim_max11105, ADC_HDL_LIST_ENTRY)
	DT_FOREACH_STATUS_OKAY(maxim_max11106, ADC_HDL_LIST_ENTRY)
	DT_FOREACH_STATUS_OKAY(maxim_max11110, ADC_HDL_LIST_ENTRY)
	DT_FOREACH_STATUS_OKAY(maxim_max11111, ADC_HDL_LIST_ENTRY)
	DT_FOREACH_STATUS_OKAY(maxim_max11115, ADC_HDL_LIST_ENTRY)
	DT_FOREACH_STATUS_OKAY(maxim_max11116, ADC_HDL_LIST_ENTRY)
	DT_FOREACH_STATUS_OKAY(maxim_max11117, ADC_HDL_LIST_ENTRY)
	DT_FOREACH_STATUS_OKAY(maxim_max11253, ADC_HDL_LIST_ENTRY)
	DT_FOREACH_STATUS_OKAY(maxim_max11254, ADC_HDL_LIST_ENTRY)
	DT_FOREACH_STATUS_OKAY(microchip_mcp3204, ADC_HDL_LIST_ENTRY)
	DT_FOREACH_STATUS_OKAY(microchip_mcp3208, ADC_HDL_LIST_ENTRY)
	DT_FOREACH_STATUS_OKAY(microchip_xec_adc, ADC_HDL_LIST_ENTRY)
	DT_FOREACH_STATUS_OKAY(nordic_nrf_adc, ADC_HDL_LIST_ENTRY)
	DT_FOREACH_STATUS_OKAY(nordic_nrf_saadc, ADC_HDL_LIST_ENTRY)
	DT_FOREACH_STATUS_OKAY(nuvoton_npcx_adc, ADC_HDL_LIST_ENTRY)
	DT_FOREACH_STATUS_OKAY(nuvoton_numaker_adc, ADC_HDL_LIST_ENTRY)
	DT_FOREACH_STATUS_OKAY(nxp_kinetis_adc12, ADC_HDL_LIST_ENTRY)
	DT_FOREACH_STATUS_OKAY(nxp_kinetis_adc16, ADC_HDL_LIST_ENTRY)
	DT_FOREACH_STATUS_OKAY(nxp_lpc_lpadc, ADC_HDL_LIST_ENTRY)
	DT_FOREACH_STATUS_OKAY(nxp_mcux_12b1msps_sar, ADC_HDL_LIST_ENTRY)
	DT_FOREACH_STATUS_OKAY(nxp_s32_adc_sar, ADC_HDL_LIST_ENTRY)
	DT_FOREACH_STATUS_OKAY(nxp_vf610_adc, ADC_HDL_LIST_ENTRY)
	DT_FOREACH_STATUS_OKAY(raspberrypi_pico_adc, ADC_HDL_LIST_ENTRY)
	DT_FOREACH_STATUS_OKAY(renesas_smartbond_adc, ADC_HDL_LIST_ENTRY)
	DT_FOREACH_STATUS_OKAY(renesas_smartbond_sdadc, ADC_HDL_LIST_ENTRY)
	DT_FOREACH_STATUS_OKAY(silabs_gecko_adc, ADC_HDL_LIST_ENTRY)
	DT_FOREACH_STATUS_OKAY(silabs_gecko_iadc, ADC_HDL_LIST_ENTRY)
	DT_FOREACH_STATUS_OKAY(st_stm32_adc, ADC_HDL_LIST_ENTRY)
	DT_FOREACH_STATUS_OKAY(st_stm32f1_adc, ADC_HDL_LIST_ENTRY)
	DT_FOREACH_STATUS_OKAY(st_stm32f4_adc, ADC_HDL_LIST_ENTRY)
	DT_FOREACH_STATUS_OKAY(telink_b91_adc, ADC_HDL_LIST_ENTRY)
	DT_FOREACH_STATUS_OKAY(ti_ads1013, ADC_HDL_LIST_ENTRY)
	DT_FOREACH_STATUS_OKAY(ti_ads1014, ADC_HDL_LIST_ENTRY)
	DT_FOREACH_STATUS_OKAY(ti_ads1015, ADC_HDL_LIST_ENTRY)
	DT_FOREACH_STATUS_OKAY(ti_ads1112, ADC_HDL_LIST_ENTRY)
	DT_FOREACH_STATUS_OKAY(ti_ads1113, ADC_HDL_LIST_ENTRY)
	DT_FOREACH_STATUS_OKAY(ti_ads1114, ADC_HDL_LIST_ENTRY)
	DT_FOREACH_STATUS_OKAY(ti_ads1115, ADC_HDL_LIST_ENTRY)
	DT_FOREACH_STATUS_OKAY(ti_ads1119, ADC_HDL_LIST_ENTRY)
	DT_FOREACH_STATUS_OKAY(ti_ads114s08, ADC_HDL_LIST_ENTRY)
	DT_FOREACH_STATUS_OKAY(ti_ads7052, ADC_HDL_LIST_ENTRY)
	DT_FOREACH_STATUS_OKAY(ti_cc13xx_cc26xx_adc, ADC_HDL_LIST_ENTRY)
	DT_FOREACH_STATUS_OKAY(ti_cc32xx_adc, ADC_HDL_LIST_ENTRY)
	DT_FOREACH_STATUS_OKAY(ti_lmp90077, ADC_HDL_LIST_ENTRY)
	DT_FOREACH_STATUS_OKAY(ti_lmp90078, ADC_HDL_LIST_ENTRY)
	DT_FOREACH_STATUS_OKAY(ti_lmp90079, ADC_HDL_LIST_ENTRY)
	DT_FOREACH_STATUS_OKAY(ti_lmp90080, ADC_HDL_LIST_ENTRY)
	DT_FOREACH_STATUS_OKAY(ti_lmp90097, ADC_HDL_LIST_ENTRY)
	DT_FOREACH_STATUS_OKAY(ti_lmp90098, ADC_HDL_LIST_ENTRY)
	DT_FOREACH_STATUS_OKAY(ti_lmp90099, ADC_HDL_LIST_ENTRY)
	DT_FOREACH_STATUS_OKAY(ti_lmp90100, ADC_HDL_LIST_ENTRY)
	DT_FOREACH_STATUS_OKAY(ti_tla2021, ADC_HDL_LIST_ENTRY)
	DT_FOREACH_STATUS_OKAY(zephyr_adc_emul, ADC_HDL_LIST_ENTRY)
	/* zephyr-keep-sorted-stop */
=======
static char chosen_gain[CHOSEN_STR_LEN + 1]      = "1";

struct adc_hdl {
    const struct device* dev;
    struct adc_channel_cfg channel_config;
    uint8_t resolution;
>>>>>>> 19967269
};

static struct adc_hdl adc_list[] = {
    DT_FOREACH_STATUS_OKAY(atmel_sam_afec     , ADC_HDL_LIST_ENTRY)
    DT_FOREACH_STATUS_OKAY(espressif_esp32_adc, ADC_HDL_LIST_ENTRY)
    DT_FOREACH_STATUS_OKAY(atmel_sam_adc      , ADC_HDL_LIST_ENTRY)
    DT_FOREACH_STATUS_OKAY(atmel_sam0_adc     , ADC_HDL_LIST_ENTRY)
    DT_FOREACH_STATUS_OKAY(ite_it8xxx2_adc    , ADC_HDL_LIST_ENTRY)
    DT_FOREACH_STATUS_OKAY(microchip_xec_adc  , ADC_HDL_LIST_ENTRY)
    DT_FOREACH_STATUS_OKAY(nordic_nrf_adc     , ADC_HDL_LIST_ENTRY)
    DT_FOREACH_STATUS_OKAY(nordic_nrf_saadc   , ADC_HDL_LIST_ENTRY)
    DT_FOREACH_STATUS_OKAY(nxp_mcux_12b1msps_sar, ADC_HDL_LIST_ENTRY)
    DT_FOREACH_STATUS_OKAY(nxp_kinetis_adc12  , ADC_HDL_LIST_ENTRY)
    DT_FOREACH_STATUS_OKAY(nxp_kinetis_adc16  , ADC_HDL_LIST_ENTRY)
    DT_FOREACH_STATUS_OKAY(nxp_vf610_adc      , ADC_HDL_LIST_ENTRY)
    DT_FOREACH_STATUS_OKAY(st_stm32_adc       , ADC_HDL_LIST_ENTRY)
    DT_FOREACH_STATUS_OKAY(nuvoton_npcx_adc   , ADC_HDL_LIST_ENTRY)
    DT_FOREACH_STATUS_OKAY(ti_ads1112         , ADC_HDL_LIST_ENTRY)
    DT_FOREACH_STATUS_OKAY(ti_ads1119         , ADC_HDL_LIST_ENTRY)
    DT_FOREACH_STATUS_OKAY(ti_ads114s08       , ADC_HDL_LIST_ENTRY)
    DT_FOREACH_STATUS_OKAY(ti_cc32xx_adc      , ADC_HDL_LIST_ENTRY)
    DT_FOREACH_STATUS_OKAY(raspberrypi_pico_adc, ADC_HDL_LIST_ENTRY)
    DT_FOREACH_STATUS_OKAY(zephyr_adc_emul, ADC_HDL_LIST_ENTRY)
    DT_FOREACH_STATUS_OKAY(nxp_s32_adc_sar, ADC_HDL_LIST_ENTRY)
    DT_FOREACH_STATUS_OKAY(maxim_max11102 , ADC_HDL_LIST_ENTRY)
    DT_FOREACH_STATUS_OKAY(maxim_max11103 , ADC_HDL_LIST_ENTRY)
    DT_FOREACH_STATUS_OKAY(maxim_max11105 , ADC_HDL_LIST_ENTRY)
    DT_FOREACH_STATUS_OKAY(maxim_max11106 , ADC_HDL_LIST_ENTRY)
    DT_FOREACH_STATUS_OKAY(maxim_max11110 , ADC_HDL_LIST_ENTRY)
    DT_FOREACH_STATUS_OKAY(maxim_max11111 , ADC_HDL_LIST_ENTRY)
    DT_FOREACH_STATUS_OKAY(maxim_max11115 , ADC_HDL_LIST_ENTRY)
    DT_FOREACH_STATUS_OKAY(maxim_max11116 , ADC_HDL_LIST_ENTRY)
    DT_FOREACH_STATUS_OKAY(maxim_max11117 , ADC_HDL_LIST_ENTRY)
    DT_FOREACH_STATUS_OKAY(adi_ad5592_adc, ADC_HDL_LIST_ENTRY)
};

static struct adc_hdl* get_adc(char const* device_label) {
    for (int i = 0; i < ARRAY_SIZE(adc_list); i++) {
        if (!strcmp(device_label, adc_list[i].dev->name)) {
            return (&adc_list[i]);
        }
    }

    /* This will never happen because ADC was prompted by shell */
    __ASSERT_NO_MSG(false);

    return (NULL);
}

static int cmd_adc_ch_id(const struct shell* sh, size_t argc, char** argv) {
    /* -2: index of ADC label name */
    struct adc_hdl* adc = get_adc(argv[-2]);
    int retval = 0;

    if (!device_is_ready(adc->dev)) {
        shell_error(sh, "ADC device not ready");
        return (-ENODEV);
    }

    if (isdigit((unsigned char)argv[1][0]) == 0) {
        shell_error(sh, "<channel> must be digits");
        return (-EINVAL);
    }

    adc->channel_config.channel_id = (uint8_t)strtol(argv[1], NULL, 10);
    retval = adc_channel_setup(adc->dev, &adc->channel_config);
    LOG_DBG("Channel setup returned %i", retval);

    return (retval);
}

static int cmd_adc_ch_diff(const struct shell* sh, size_t argc, char** argv) {
    /* -2: index of ADC label name */
    struct adc_hdl* adc = get_adc(argv[-2]);
    int   retval = 0;
    char* endptr;
    long  diff;

    if (!device_is_ready(adc->dev)) {
        shell_error(sh, "ADC device not ready");
        return (-ENODEV);
    }

    endptr = argv[1];
    diff   = strtol(argv[1], &endptr, 10);
    if ((endptr == argv[1]) || ((diff != 0) && (diff != 1))) {
        shell_error(sh, "<differential> must be 0 or 1");
        return (-EINVAL);
    }

    adc->channel_config.differential = (uint8_t)diff;
    retval = adc_channel_setup(adc->dev, &adc->channel_config);
    LOG_DBG("Channel setup returned %i", retval);

    return (retval);
}

static int cmd_adc_ch_neg(const struct shell* sh, size_t argc, char** argv) {
    #if CONFIG_ADC_CONFIGURABLE_INPUTS
    /* -2: index of ADC label name */
    struct adc_hdl* adc = get_adc(argv[-2]);
    int retval = 0;

    if (!device_is_ready(adc->dev)) {
        shell_error(sh, "ADC device not ready");
        return (-ENODEV);
    }

    if (isdigit((unsigned char)argv[1][0]) == 0) {
        shell_error(sh, "<negative input> must be digits");
        return (-EINVAL);
    }

    adc->channel_config.input_negative = (uint8_t)strtol(argv[1], NULL, 10);
    retval = adc_channel_setup(adc->dev, &adc->channel_config);
    LOG_DBG("Channel setup returned %i", retval);

    return (retval);
    #else
    return (-EINVAL);
    #endif
}

static int cmd_adc_ch_pos(const struct shell* sh, size_t argc, char** argv) {
    #if CONFIG_ADC_CONFIGURABLE_INPUTS
    /* -2: index of ADC label name */
    struct adc_hdl* adc = get_adc(argv[-2]);
    int retval = 0;

    if (!device_is_ready(adc->dev)) {
        shell_error(sh, "ADC device not ready");
        return (-ENODEV);
    }

    if (isdigit((unsigned char)argv[1][0]) == 0) {
        shell_error(sh, "<positive input> must be digits");
        return (-EINVAL);
    }

    adc->channel_config.input_positive = (uint8_t)strtol(argv[1], NULL, 10);
    retval = adc_channel_setup(adc->dev, &adc->channel_config);
    LOG_DBG("Channel setup returned %i", retval);

    return (retval);
    #else
    return (-EINVAL);
    #endif
}

static int cmd_adc_gain(const struct shell* sh, size_t argc, char** argv, void* data) {
    /* -2: index of ADC label name */
    struct adc_hdl* adc = get_adc(argv[-2]);
    enum adc_gain gain = (enum adc_gain)data;
    int retval = -EINVAL;

    if (!device_is_ready(adc->dev)) {
        shell_error(sh, "ADC device not ready");
        return (-ENODEV);
    }

    adc->channel_config.gain = gain;
    int len = strlen(argv[0]) > CHOSEN_STR_LEN ? CHOSEN_STR_LEN : strlen(argv[0]);
    (void) memcpy(chosen_gain, argv[0], len);
    chosen_gain[len] = '\0';
    retval           = adc_channel_setup(adc->dev, &adc->channel_config);
    LOG_DBG("Channel setup returned %i", retval);

    return (retval);
}

static int cmd_adc_acq(const struct shell* sh, size_t argc, char** argv) {
    /* -1 index of ADC label name */
    struct adc_hdl* adc = get_adc(argv[-1]);
    uint16_t acq_time;
    int retval;

    if (!device_is_ready(adc->dev)) {
        shell_error(sh, "ADC device not ready");
        return (-ENODEV);
    }

    if (isdigit((unsigned char)argv[1][0]) == 0) {
        shell_error(sh, "<time> must be digits");
        return (-EINVAL);
    }

    acq_time = (uint16_t)strtol(argv[1], NULL, 10);
    if (!strcmp(argv[2], "us")) {
        adc->channel_config.acquisition_time = ADC_ACQ_TIME(ADC_ACQ_TIME_MICROSECONDS, acq_time);
    }
    else if (!strcmp(argv[2], "ns")) {
        adc->channel_config.acquisition_time = ADC_ACQ_TIME(ADC_ACQ_TIME_NANOSECONDS, acq_time);
    }
    else if (!strcmp(argv[2], "ticks")) {
        adc->channel_config.acquisition_time = ADC_ACQ_TIME(ADC_ACQ_TIME_TICKS, acq_time);
    }
    else {
        adc->channel_config.acquisition_time = ADC_ACQ_TIME_DEFAULT;
    }

    retval = adc_channel_setup(adc->dev, &adc->channel_config);
    LOG_DBG("Channel setup returned %i", retval);

    return (retval);
}

static int cmd_adc_reso(const struct shell* sh, size_t argc, char** argv) {
    /* -1 index of ADC label name */
    struct adc_hdl* adc = get_adc(argv[-1]);
    int retval;

    if (!device_is_ready(adc->dev)) {
        shell_error(sh, "ADC device not ready");
        return (-ENODEV);
    }

    if (isdigit((unsigned char)argv[1][0]) == 0) {
        shell_error(sh, "<resolution> must be digits");
        return (-EINVAL);
    }

    adc->resolution = (uint8_t)strtol(argv[1], NULL, 10);
    retval = adc_channel_setup(adc->dev, &adc->channel_config);

    return (retval);
}

static int cmd_adc_ref(const struct shell* sh, size_t argc, char** argv, void* data) {
    /* -2 index of ADC label name */
    struct adc_hdl* adc = get_adc(argv[-2]);
    enum adc_reference reference = (enum adc_reference)data;
    int retval = -EINVAL;

    if (!device_is_ready(adc->dev)) {
        shell_error(sh, "ADC device not ready");
        return (-ENODEV);
    }

    int len = strlen(argv[0]) > CHOSEN_STR_LEN ? CHOSEN_STR_LEN
                                               : strlen(argv[0]);
    memcpy(chosen_reference, argv[0], len);
    chosen_reference[len] = '\0';

    adc->channel_config.reference = reference;
    retval = adc_channel_setup(adc->dev, &adc->channel_config);
    LOG_DBG("Channel setup returned %i", retval);

    return (retval);
}

#define BUFFER_SIZE 1

static int cmd_adc_read(const struct shell* sh, size_t argc, char** argv) {
    uint8_t adc_channel_id = strtol(argv[1], NULL, 10);
    /* -1 index of adc label name */
    struct adc_hdl* adc = get_adc(argv[-1]);
    int16_t m_sample_buffer[BUFFER_SIZE];
    int retval;

    if (!device_is_ready(adc->dev)) {
        shell_error(sh, "ADC device not ready");
        return (-ENODEV);
    }

    adc->channel_config.channel_id = adc_channel_id;
    const struct adc_sequence sequence = {
        .channels    = BIT(adc->channel_config.channel_id),
        .buffer      = m_sample_buffer,
        .buffer_size = sizeof(m_sample_buffer),
        .resolution  = adc->resolution,
    };

    retval = adc_read(adc->dev, &sequence);
    if (retval >= 0) {
        shell_print(sh, "read: %i", m_sample_buffer[0]);
    }

    return (retval);
}

static int cmd_adc_print(const struct shell* sh, size_t argc, char** argv) {
    /* -1 index of ADC label name */
    struct adc_hdl* adc = get_adc(argv[-1]);

    shell_print(sh, "%s:\n"
                "Gain: %s\n"
                "Reference: %s\n"
                "Acquisition Time: %u\n"
                "Channel ID: %u\n"
                "Differential: %u\n"
                "Resolution: %u",
                adc->dev->name,
                chosen_gain,
                chosen_reference,
                adc->channel_config.acquisition_time,
                adc->channel_config.channel_id,
                adc->channel_config.differential,
                adc->resolution);
    #if CONFIG_ADC_CONFIGURABLE_INPUTS
    shell_print(sh, "Input positive: %u",
                adc->channel_config.input_positive);
    if (adc->channel_config.differential != 0) {
        shell_print(sh, "Input negative: %u",
                    adc->channel_config.input_negative);
    }
    #endif

    return (0);
}

SHELL_SUBCMD_DICT_SET_CREATE(sub_ref_cmds, cmd_adc_ref,
    (VDD_1     , ADC_REF_VDD_1    , "VDD"),
    (VDD_1_2   , ADC_REF_VDD_1_2  , "VDD/2"),
    (VDD_1_3   , ADC_REF_VDD_1_3  , "VDD/3"),
    (VDD_1_4   , ADC_REF_VDD_1_4  , "VDD/4"),
    (INTERNAL  , ADC_REF_INTERNAL , "Internal"),
    (EXTERNAL_0, ADC_REF_EXTERNAL0, "External, input 0"),
    (EXTERNAL_1, ADC_REF_EXTERNAL1, "External, input 1")
);

SHELL_SUBCMD_DICT_SET_CREATE(sub_gain_cmds, cmd_adc_gain,
    (GAIN_1_6, ADC_GAIN_1_6, "x 1/6"),
    (GAIN_1_5, ADC_GAIN_1_5, "x 1/5"),
    (GAIN_1_4, ADC_GAIN_1_4, "x 1/4"),
    (GAIN_1_3, ADC_GAIN_1_3, "x 1/3"),
    (GAIN_1_2, ADC_GAIN_1_2, "x 1/2"),
    (GAIN_2_3, ADC_GAIN_2_3, "x 2/3"),
    (GAIN_1  , ADC_GAIN_1  , "x 1"  ),
    (GAIN_2  , ADC_GAIN_2  , "x 2"  ),
    (GAIN_3  , ADC_GAIN_3  , "x 3"  ),
    (GAIN_4  , ADC_GAIN_4  , "x 4"  ),
    (GAIN_8  , ADC_GAIN_8  , "x 8"  ),
    (GAIN_16 , ADC_GAIN_16 , "x 16" ),
    (GAIN_32 , ADC_GAIN_32 , "x 32" ),
    (GAIN_64 , ADC_GAIN_64 , "x 64" )
);

SHELL_STATIC_SUBCMD_SET_CREATE(sub_channel_cmds,
    SHELL_CMD_ARG(id, NULL, CMD_HELP_CH_ID, cmd_adc_ch_id, 2, 0),
    SHELL_CMD_ARG(differential, NULL, CMD_HELP_DIFF, cmd_adc_ch_diff, 2, 0),
    SHELL_COND_CMD_ARG(CONFIG_ADC_CONFIGURABLE_INPUTS,
                       negative, NULL, CMD_HELP_CH_NEG, cmd_adc_ch_neg, 2, 0),
    SHELL_COND_CMD_ARG(CONFIG_ADC_CONFIGURABLE_INPUTS,
                       positive, NULL, CMD_HELP_CH_POS, cmd_adc_ch_pos, 2, 0),
    SHELL_SUBCMD_SET_END
);

SHELL_STATIC_SUBCMD_SET_CREATE(sub_adc_cmds,
    /* Alphabetically sorted. */
    SHELL_CMD_ARG(acq_time, NULL, CMD_HELP_ACQ_TIME, cmd_adc_acq, 3, 0),
    SHELL_CMD_ARG(channel, &sub_channel_cmds, CMD_HELP_CHANNEL, NULL, 3, 0),
    SHELL_CMD(gain, &sub_gain_cmds, CMD_HELP_GAIN, NULL),
    SHELL_CMD_ARG(print, NULL, CMD_HELP_PRINT, cmd_adc_print, 1, 0),
    SHELL_CMD_ARG(read, NULL, CMD_HELP_READ, cmd_adc_read, 2, 0),
    SHELL_CMD(reference, &sub_ref_cmds, CMD_HELP_REF, NULL),
    SHELL_CMD_ARG(resolution, NULL, CMD_HELP_RES, cmd_adc_reso, 2, 0),
    SHELL_SUBCMD_SET_END /* Array terminated. */
);

static void cmd_adc_dev_get(size_t idx, struct shell_static_entry* entry) {
    if (idx < ARRAY_SIZE(adc_list)) {
        entry->syntax  = adc_list[idx].dev->name;
        entry->handler = NULL;
        entry->subcmd  = &sub_adc_cmds;
        entry->help    = "Select subcommand for ADC property label.";
    }
    else {
        entry->syntax = NULL;
    }
}

SHELL_DYNAMIC_CMD_CREATE(sub_adc_dev, cmd_adc_dev_get);

SHELL_CMD_REGISTER(adc, &sub_adc_dev, "ADC commands", NULL);<|MERGE_RESOLUTION|>--- conflicted
+++ resolved
@@ -66,123 +66,82 @@
 
 #define CHOSEN_STR_LEN 20
 static char chosen_reference[CHOSEN_STR_LEN + 1] = "INTERNAL";
-<<<<<<< HEAD
-static char chosen_gain[CHOSEN_STR_LEN + 1] = "1";
-
-static struct adc_hdl {
-	const struct device *dev;
-	struct adc_channel_cfg channel_config;
-	uint8_t resolution;
-} adc_list[] = {
-	/* zephyr-keep-sorted-start */
-	DT_FOREACH_STATUS_OKAY(adi_ad5592_adc, ADC_HDL_LIST_ENTRY)
-	DT_FOREACH_STATUS_OKAY(atmel_sam0_adc, ADC_HDL_LIST_ENTRY)
-	DT_FOREACH_STATUS_OKAY(atmel_sam_adc, ADC_HDL_LIST_ENTRY)
-	DT_FOREACH_STATUS_OKAY(atmel_sam_afec, ADC_HDL_LIST_ENTRY)
-	DT_FOREACH_STATUS_OKAY(espressif_esp32_adc, ADC_HDL_LIST_ENTRY)
-	DT_FOREACH_STATUS_OKAY(gd_gd32_adc, ADC_HDL_LIST_ENTRY)
-	DT_FOREACH_STATUS_OKAY(infineon_cat1_adc, ADC_HDL_LIST_ENTRY)
-	DT_FOREACH_STATUS_OKAY(infineon_xmc4xxx_adc, ADC_HDL_LIST_ENTRY)
-	DT_FOREACH_STATUS_OKAY(ite_it8xxx2_adc, ADC_HDL_LIST_ENTRY)
-	DT_FOREACH_STATUS_OKAY(lltc_ltc2451, ADC_HDL_LIST_ENTRY)
-	DT_FOREACH_STATUS_OKAY(maxim_max11102, ADC_HDL_LIST_ENTRY)
-	DT_FOREACH_STATUS_OKAY(maxim_max11103, ADC_HDL_LIST_ENTRY)
-	DT_FOREACH_STATUS_OKAY(maxim_max11105, ADC_HDL_LIST_ENTRY)
-	DT_FOREACH_STATUS_OKAY(maxim_max11106, ADC_HDL_LIST_ENTRY)
-	DT_FOREACH_STATUS_OKAY(maxim_max11110, ADC_HDL_LIST_ENTRY)
-	DT_FOREACH_STATUS_OKAY(maxim_max11111, ADC_HDL_LIST_ENTRY)
-	DT_FOREACH_STATUS_OKAY(maxim_max11115, ADC_HDL_LIST_ENTRY)
-	DT_FOREACH_STATUS_OKAY(maxim_max11116, ADC_HDL_LIST_ENTRY)
-	DT_FOREACH_STATUS_OKAY(maxim_max11117, ADC_HDL_LIST_ENTRY)
-	DT_FOREACH_STATUS_OKAY(maxim_max11253, ADC_HDL_LIST_ENTRY)
-	DT_FOREACH_STATUS_OKAY(maxim_max11254, ADC_HDL_LIST_ENTRY)
-	DT_FOREACH_STATUS_OKAY(microchip_mcp3204, ADC_HDL_LIST_ENTRY)
-	DT_FOREACH_STATUS_OKAY(microchip_mcp3208, ADC_HDL_LIST_ENTRY)
-	DT_FOREACH_STATUS_OKAY(microchip_xec_adc, ADC_HDL_LIST_ENTRY)
-	DT_FOREACH_STATUS_OKAY(nordic_nrf_adc, ADC_HDL_LIST_ENTRY)
-	DT_FOREACH_STATUS_OKAY(nordic_nrf_saadc, ADC_HDL_LIST_ENTRY)
-	DT_FOREACH_STATUS_OKAY(nuvoton_npcx_adc, ADC_HDL_LIST_ENTRY)
-	DT_FOREACH_STATUS_OKAY(nuvoton_numaker_adc, ADC_HDL_LIST_ENTRY)
-	DT_FOREACH_STATUS_OKAY(nxp_kinetis_adc12, ADC_HDL_LIST_ENTRY)
-	DT_FOREACH_STATUS_OKAY(nxp_kinetis_adc16, ADC_HDL_LIST_ENTRY)
-	DT_FOREACH_STATUS_OKAY(nxp_lpc_lpadc, ADC_HDL_LIST_ENTRY)
-	DT_FOREACH_STATUS_OKAY(nxp_mcux_12b1msps_sar, ADC_HDL_LIST_ENTRY)
-	DT_FOREACH_STATUS_OKAY(nxp_s32_adc_sar, ADC_HDL_LIST_ENTRY)
-	DT_FOREACH_STATUS_OKAY(nxp_vf610_adc, ADC_HDL_LIST_ENTRY)
-	DT_FOREACH_STATUS_OKAY(raspberrypi_pico_adc, ADC_HDL_LIST_ENTRY)
-	DT_FOREACH_STATUS_OKAY(renesas_smartbond_adc, ADC_HDL_LIST_ENTRY)
-	DT_FOREACH_STATUS_OKAY(renesas_smartbond_sdadc, ADC_HDL_LIST_ENTRY)
-	DT_FOREACH_STATUS_OKAY(silabs_gecko_adc, ADC_HDL_LIST_ENTRY)
-	DT_FOREACH_STATUS_OKAY(silabs_gecko_iadc, ADC_HDL_LIST_ENTRY)
-	DT_FOREACH_STATUS_OKAY(st_stm32_adc, ADC_HDL_LIST_ENTRY)
-	DT_FOREACH_STATUS_OKAY(st_stm32f1_adc, ADC_HDL_LIST_ENTRY)
-	DT_FOREACH_STATUS_OKAY(st_stm32f4_adc, ADC_HDL_LIST_ENTRY)
-	DT_FOREACH_STATUS_OKAY(telink_b91_adc, ADC_HDL_LIST_ENTRY)
-	DT_FOREACH_STATUS_OKAY(ti_ads1013, ADC_HDL_LIST_ENTRY)
-	DT_FOREACH_STATUS_OKAY(ti_ads1014, ADC_HDL_LIST_ENTRY)
-	DT_FOREACH_STATUS_OKAY(ti_ads1015, ADC_HDL_LIST_ENTRY)
-	DT_FOREACH_STATUS_OKAY(ti_ads1112, ADC_HDL_LIST_ENTRY)
-	DT_FOREACH_STATUS_OKAY(ti_ads1113, ADC_HDL_LIST_ENTRY)
-	DT_FOREACH_STATUS_OKAY(ti_ads1114, ADC_HDL_LIST_ENTRY)
-	DT_FOREACH_STATUS_OKAY(ti_ads1115, ADC_HDL_LIST_ENTRY)
-	DT_FOREACH_STATUS_OKAY(ti_ads1119, ADC_HDL_LIST_ENTRY)
-	DT_FOREACH_STATUS_OKAY(ti_ads114s08, ADC_HDL_LIST_ENTRY)
-	DT_FOREACH_STATUS_OKAY(ti_ads7052, ADC_HDL_LIST_ENTRY)
-	DT_FOREACH_STATUS_OKAY(ti_cc13xx_cc26xx_adc, ADC_HDL_LIST_ENTRY)
-	DT_FOREACH_STATUS_OKAY(ti_cc32xx_adc, ADC_HDL_LIST_ENTRY)
-	DT_FOREACH_STATUS_OKAY(ti_lmp90077, ADC_HDL_LIST_ENTRY)
-	DT_FOREACH_STATUS_OKAY(ti_lmp90078, ADC_HDL_LIST_ENTRY)
-	DT_FOREACH_STATUS_OKAY(ti_lmp90079, ADC_HDL_LIST_ENTRY)
-	DT_FOREACH_STATUS_OKAY(ti_lmp90080, ADC_HDL_LIST_ENTRY)
-	DT_FOREACH_STATUS_OKAY(ti_lmp90097, ADC_HDL_LIST_ENTRY)
-	DT_FOREACH_STATUS_OKAY(ti_lmp90098, ADC_HDL_LIST_ENTRY)
-	DT_FOREACH_STATUS_OKAY(ti_lmp90099, ADC_HDL_LIST_ENTRY)
-	DT_FOREACH_STATUS_OKAY(ti_lmp90100, ADC_HDL_LIST_ENTRY)
-	DT_FOREACH_STATUS_OKAY(ti_tla2021, ADC_HDL_LIST_ENTRY)
-	DT_FOREACH_STATUS_OKAY(zephyr_adc_emul, ADC_HDL_LIST_ENTRY)
-	/* zephyr-keep-sorted-stop */
-=======
 static char chosen_gain[CHOSEN_STR_LEN + 1]      = "1";
 
 struct adc_hdl {
-    const struct device* dev;
+    const struct device *dev;
     struct adc_channel_cfg channel_config;
     uint8_t resolution;
->>>>>>> 19967269
 };
 
 static struct adc_hdl adc_list[] = {
-    DT_FOREACH_STATUS_OKAY(atmel_sam_afec     , ADC_HDL_LIST_ENTRY)
+    /* zephyr-keep-sorted-start */
+    DT_FOREACH_STATUS_OKAY(adi_ad5592_adc, ADC_HDL_LIST_ENTRY)
+    DT_FOREACH_STATUS_OKAY(atmel_sam0_adc, ADC_HDL_LIST_ENTRY)
+    DT_FOREACH_STATUS_OKAY(atmel_sam_adc, ADC_HDL_LIST_ENTRY)
+    DT_FOREACH_STATUS_OKAY(atmel_sam_afec, ADC_HDL_LIST_ENTRY)
     DT_FOREACH_STATUS_OKAY(espressif_esp32_adc, ADC_HDL_LIST_ENTRY)
-    DT_FOREACH_STATUS_OKAY(atmel_sam_adc      , ADC_HDL_LIST_ENTRY)
-    DT_FOREACH_STATUS_OKAY(atmel_sam0_adc     , ADC_HDL_LIST_ENTRY)
-    DT_FOREACH_STATUS_OKAY(ite_it8xxx2_adc    , ADC_HDL_LIST_ENTRY)
-    DT_FOREACH_STATUS_OKAY(microchip_xec_adc  , ADC_HDL_LIST_ENTRY)
-    DT_FOREACH_STATUS_OKAY(nordic_nrf_adc     , ADC_HDL_LIST_ENTRY)
-    DT_FOREACH_STATUS_OKAY(nordic_nrf_saadc   , ADC_HDL_LIST_ENTRY)
+    DT_FOREACH_STATUS_OKAY(gd_gd32_adc, ADC_HDL_LIST_ENTRY)
+    DT_FOREACH_STATUS_OKAY(infineon_cat1_adc, ADC_HDL_LIST_ENTRY)
+    DT_FOREACH_STATUS_OKAY(infineon_xmc4xxx_adc, ADC_HDL_LIST_ENTRY)
+    DT_FOREACH_STATUS_OKAY(ite_it8xxx2_adc, ADC_HDL_LIST_ENTRY)
+    DT_FOREACH_STATUS_OKAY(lltc_ltc2451, ADC_HDL_LIST_ENTRY)
+    DT_FOREACH_STATUS_OKAY(maxim_max11102, ADC_HDL_LIST_ENTRY)
+    DT_FOREACH_STATUS_OKAY(maxim_max11103, ADC_HDL_LIST_ENTRY)
+    DT_FOREACH_STATUS_OKAY(maxim_max11105, ADC_HDL_LIST_ENTRY)
+    DT_FOREACH_STATUS_OKAY(maxim_max11106, ADC_HDL_LIST_ENTRY)
+    DT_FOREACH_STATUS_OKAY(maxim_max11110, ADC_HDL_LIST_ENTRY)
+    DT_FOREACH_STATUS_OKAY(maxim_max11111, ADC_HDL_LIST_ENTRY)
+    DT_FOREACH_STATUS_OKAY(maxim_max11115, ADC_HDL_LIST_ENTRY)
+    DT_FOREACH_STATUS_OKAY(maxim_max11116, ADC_HDL_LIST_ENTRY)
+    DT_FOREACH_STATUS_OKAY(maxim_max11117, ADC_HDL_LIST_ENTRY)
+    DT_FOREACH_STATUS_OKAY(maxim_max11253, ADC_HDL_LIST_ENTRY)
+    DT_FOREACH_STATUS_OKAY(maxim_max11254, ADC_HDL_LIST_ENTRY)
+    DT_FOREACH_STATUS_OKAY(microchip_mcp3204, ADC_HDL_LIST_ENTRY)
+    DT_FOREACH_STATUS_OKAY(microchip_mcp3208, ADC_HDL_LIST_ENTRY)
+    DT_FOREACH_STATUS_OKAY(microchip_xec_adc, ADC_HDL_LIST_ENTRY)
+    DT_FOREACH_STATUS_OKAY(nordic_nrf_adc, ADC_HDL_LIST_ENTRY)
+    DT_FOREACH_STATUS_OKAY(nordic_nrf_saadc, ADC_HDL_LIST_ENTRY)
+    DT_FOREACH_STATUS_OKAY(nuvoton_npcx_adc, ADC_HDL_LIST_ENTRY)
+    DT_FOREACH_STATUS_OKAY(nuvoton_numaker_adc, ADC_HDL_LIST_ENTRY)
+    DT_FOREACH_STATUS_OKAY(nxp_kinetis_adc12, ADC_HDL_LIST_ENTRY)
+    DT_FOREACH_STATUS_OKAY(nxp_kinetis_adc16, ADC_HDL_LIST_ENTRY)
+    DT_FOREACH_STATUS_OKAY(nxp_lpc_lpadc, ADC_HDL_LIST_ENTRY)
     DT_FOREACH_STATUS_OKAY(nxp_mcux_12b1msps_sar, ADC_HDL_LIST_ENTRY)
-    DT_FOREACH_STATUS_OKAY(nxp_kinetis_adc12  , ADC_HDL_LIST_ENTRY)
-    DT_FOREACH_STATUS_OKAY(nxp_kinetis_adc16  , ADC_HDL_LIST_ENTRY)
-    DT_FOREACH_STATUS_OKAY(nxp_vf610_adc      , ADC_HDL_LIST_ENTRY)
-    DT_FOREACH_STATUS_OKAY(st_stm32_adc       , ADC_HDL_LIST_ENTRY)
-    DT_FOREACH_STATUS_OKAY(nuvoton_npcx_adc   , ADC_HDL_LIST_ENTRY)
-    DT_FOREACH_STATUS_OKAY(ti_ads1112         , ADC_HDL_LIST_ENTRY)
-    DT_FOREACH_STATUS_OKAY(ti_ads1119         , ADC_HDL_LIST_ENTRY)
-    DT_FOREACH_STATUS_OKAY(ti_ads114s08       , ADC_HDL_LIST_ENTRY)
-    DT_FOREACH_STATUS_OKAY(ti_cc32xx_adc      , ADC_HDL_LIST_ENTRY)
+    DT_FOREACH_STATUS_OKAY(nxp_s32_adc_sar, ADC_HDL_LIST_ENTRY)
+    DT_FOREACH_STATUS_OKAY(nxp_vf610_adc, ADC_HDL_LIST_ENTRY)
     DT_FOREACH_STATUS_OKAY(raspberrypi_pico_adc, ADC_HDL_LIST_ENTRY)
+    DT_FOREACH_STATUS_OKAY(renesas_smartbond_adc, ADC_HDL_LIST_ENTRY)
+    DT_FOREACH_STATUS_OKAY(renesas_smartbond_sdadc, ADC_HDL_LIST_ENTRY)
+    DT_FOREACH_STATUS_OKAY(silabs_gecko_adc, ADC_HDL_LIST_ENTRY)
+    DT_FOREACH_STATUS_OKAY(silabs_gecko_iadc, ADC_HDL_LIST_ENTRY)
+    DT_FOREACH_STATUS_OKAY(st_stm32_adc, ADC_HDL_LIST_ENTRY)
+    DT_FOREACH_STATUS_OKAY(st_stm32f1_adc, ADC_HDL_LIST_ENTRY)
+    DT_FOREACH_STATUS_OKAY(st_stm32f4_adc, ADC_HDL_LIST_ENTRY)
+    DT_FOREACH_STATUS_OKAY(telink_b91_adc, ADC_HDL_LIST_ENTRY)
+    DT_FOREACH_STATUS_OKAY(ti_ads1013, ADC_HDL_LIST_ENTRY)
+    DT_FOREACH_STATUS_OKAY(ti_ads1014, ADC_HDL_LIST_ENTRY)
+    DT_FOREACH_STATUS_OKAY(ti_ads1015, ADC_HDL_LIST_ENTRY)
+    DT_FOREACH_STATUS_OKAY(ti_ads1112, ADC_HDL_LIST_ENTRY)
+    DT_FOREACH_STATUS_OKAY(ti_ads1113, ADC_HDL_LIST_ENTRY)
+    DT_FOREACH_STATUS_OKAY(ti_ads1114, ADC_HDL_LIST_ENTRY)
+    DT_FOREACH_STATUS_OKAY(ti_ads1115, ADC_HDL_LIST_ENTRY)
+    DT_FOREACH_STATUS_OKAY(ti_ads1119, ADC_HDL_LIST_ENTRY)
+    DT_FOREACH_STATUS_OKAY(ti_ads114s08, ADC_HDL_LIST_ENTRY)
+    DT_FOREACH_STATUS_OKAY(ti_ads7052, ADC_HDL_LIST_ENTRY)
+    DT_FOREACH_STATUS_OKAY(ti_cc13xx_cc26xx_adc, ADC_HDL_LIST_ENTRY)
+    DT_FOREACH_STATUS_OKAY(ti_cc32xx_adc, ADC_HDL_LIST_ENTRY)
+    DT_FOREACH_STATUS_OKAY(ti_lmp90077, ADC_HDL_LIST_ENTRY)
+    DT_FOREACH_STATUS_OKAY(ti_lmp90078, ADC_HDL_LIST_ENTRY)
+    DT_FOREACH_STATUS_OKAY(ti_lmp90079, ADC_HDL_LIST_ENTRY)
+    DT_FOREACH_STATUS_OKAY(ti_lmp90080, ADC_HDL_LIST_ENTRY)
+    DT_FOREACH_STATUS_OKAY(ti_lmp90097, ADC_HDL_LIST_ENTRY)
+    DT_FOREACH_STATUS_OKAY(ti_lmp90098, ADC_HDL_LIST_ENTRY)
+    DT_FOREACH_STATUS_OKAY(ti_lmp90099, ADC_HDL_LIST_ENTRY)
+    DT_FOREACH_STATUS_OKAY(ti_lmp90100, ADC_HDL_LIST_ENTRY)
+    DT_FOREACH_STATUS_OKAY(ti_tla2021, ADC_HDL_LIST_ENTRY)
     DT_FOREACH_STATUS_OKAY(zephyr_adc_emul, ADC_HDL_LIST_ENTRY)
-    DT_FOREACH_STATUS_OKAY(nxp_s32_adc_sar, ADC_HDL_LIST_ENTRY)
-    DT_FOREACH_STATUS_OKAY(maxim_max11102 , ADC_HDL_LIST_ENTRY)
-    DT_FOREACH_STATUS_OKAY(maxim_max11103 , ADC_HDL_LIST_ENTRY)
-    DT_FOREACH_STATUS_OKAY(maxim_max11105 , ADC_HDL_LIST_ENTRY)
-    DT_FOREACH_STATUS_OKAY(maxim_max11106 , ADC_HDL_LIST_ENTRY)
-    DT_FOREACH_STATUS_OKAY(maxim_max11110 , ADC_HDL_LIST_ENTRY)
-    DT_FOREACH_STATUS_OKAY(maxim_max11111 , ADC_HDL_LIST_ENTRY)
-    DT_FOREACH_STATUS_OKAY(maxim_max11115 , ADC_HDL_LIST_ENTRY)
-    DT_FOREACH_STATUS_OKAY(maxim_max11116 , ADC_HDL_LIST_ENTRY)
-    DT_FOREACH_STATUS_OKAY(maxim_max11117 , ADC_HDL_LIST_ENTRY)
-    DT_FOREACH_STATUS_OKAY(adi_ad5592_adc, ADC_HDL_LIST_ENTRY)
+    /* zephyr-keep-sorted-stop */
 };
 
 static struct adc_hdl* get_adc(char const* device_label) {
@@ -298,7 +257,8 @@
     #endif
 }
 
-static int cmd_adc_gain(const struct shell* sh, size_t argc, char** argv, void* data) {
+static int cmd_adc_gain(const struct shell* sh, size_t argc, char** argv,
+                        void* data) {
     /* -2: index of ADC label name */
     struct adc_hdl* adc = get_adc(argv[-2]);
     enum adc_gain gain = (enum adc_gain)data;
@@ -310,7 +270,8 @@
     }
 
     adc->channel_config.gain = gain;
-    int len = strlen(argv[0]) > CHOSEN_STR_LEN ? CHOSEN_STR_LEN : strlen(argv[0]);
+    int len = strlen(argv[0]) > CHOSEN_STR_LEN ? CHOSEN_STR_LEN
+                                               : strlen(argv[0]);
     (void) memcpy(chosen_gain, argv[0], len);
     chosen_gain[len] = '\0';
     retval           = adc_channel_setup(adc->dev, &adc->channel_config);
@@ -337,16 +298,20 @@
 
     acq_time = (uint16_t)strtol(argv[1], NULL, 10);
     if (!strcmp(argv[2], "us")) {
-        adc->channel_config.acquisition_time = ADC_ACQ_TIME(ADC_ACQ_TIME_MICROSECONDS, acq_time);
+        adc->channel_config.acquisition_time =
+                ADC_ACQ_TIME(ADC_ACQ_TIME_MICROSECONDS, acq_time);
     }
     else if (!strcmp(argv[2], "ns")) {
-        adc->channel_config.acquisition_time = ADC_ACQ_TIME(ADC_ACQ_TIME_NANOSECONDS, acq_time);
+        adc->channel_config.acquisition_time =
+                ADC_ACQ_TIME(ADC_ACQ_TIME_NANOSECONDS, acq_time);
     }
     else if (!strcmp(argv[2], "ticks")) {
-        adc->channel_config.acquisition_time = ADC_ACQ_TIME(ADC_ACQ_TIME_TICKS, acq_time);
+        adc->channel_config.acquisition_time =
+                ADC_ACQ_TIME(ADC_ACQ_TIME_TICKS, acq_time);
     }
     else {
-        adc->channel_config.acquisition_time = ADC_ACQ_TIME_DEFAULT;
+        adc->channel_config.acquisition_time =
+                ADC_ACQ_TIME_DEFAULT;
     }
 
     retval = adc_channel_setup(adc->dev, &adc->channel_config);
@@ -376,7 +341,8 @@
     return (retval);
 }
 
-static int cmd_adc_ref(const struct shell* sh, size_t argc, char** argv, void* data) {
+static int cmd_adc_ref(const struct shell* sh, size_t argc, char** argv,
+                       void* data) {
     /* -2 index of ADC label name */
     struct adc_hdl* adc = get_adc(argv[-2]);
     enum adc_reference reference = (enum adc_reference)data;
