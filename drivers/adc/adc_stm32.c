--- conflicted
+++ resolved
@@ -512,121 +512,15 @@
     }
 }
 
-<<<<<<< HEAD
-static void adc_stm32_calibration_start(const struct device *dev)
-{
-	const struct adc_stm32_cfg *config =
-		(const struct adc_stm32_cfg *)dev->config;
-	ADC_TypeDef *adc = config->base;
-
-#if defined(STM32F3X_ADC_V1_1) || \
-	defined(CONFIG_SOC_SERIES_STM32L4X) || \
-	defined(CONFIG_SOC_SERIES_STM32L5X) || \
-	defined(CONFIG_SOC_SERIES_STM32H5X) || \
-	defined(CONFIG_SOC_SERIES_STM32H7RSX) || \
-	defined(CONFIG_SOC_SERIES_STM32WBX) || \
-	defined(CONFIG_SOC_SERIES_STM32G4X)
-	LL_ADC_StartCalibration(adc, LL_ADC_SINGLE_ENDED);
-#elif defined(CONFIG_SOC_SERIES_STM32C0X) || \
-	defined(CONFIG_SOC_SERIES_STM32F0X) || \
-	DT_HAS_COMPAT_STATUS_OKAY(st_stm32f1_adc) || \
-	defined(CONFIG_SOC_SERIES_STM32G0X) || \
-	defined(CONFIG_SOC_SERIES_STM32L0X) || \
-	defined(CONFIG_SOC_SERIES_STM32WLX) || \
-	defined(CONFIG_SOC_SERIES_STM32WBAX)
-	LL_ADC_StartCalibration(adc);
-#elif defined(CONFIG_SOC_SERIES_STM32U5X)
-	LL_ADC_StartCalibration(adc, LL_ADC_CALIB_OFFSET);
-#elif defined(CONFIG_SOC_SERIES_STM32H7X)
-	LL_ADC_StartCalibration(adc, LL_ADC_CALIB_OFFSET, LL_ADC_SINGLE_ENDED);
-#endif
-	/* Make sure ADCAL is cleared before returning for proper operations
-	 * on the ADC control register, for enabling the peripheral for example
-	 */
-	while (LL_ADC_IsCalibrationOnGoing(adc)) {
-	}
-}
-
-static int adc_stm32_calibrate(const struct device *dev)
-{
-	const struct adc_stm32_cfg *config =
-		(const struct adc_stm32_cfg *)dev->config;
-	ADC_TypeDef *adc = config->base;
-	int err;
-
-#if defined(CONFIG_ADC_STM32_DMA)
-#if defined(CONFIG_SOC_SERIES_STM32C0X) || \
-	defined(CONFIG_SOC_SERIES_STM32F0X) || \
-	defined(CONFIG_SOC_SERIES_STM32G0X) || \
-	defined(CONFIG_SOC_SERIES_STM32H7RSX) || \
-	defined(CONFIG_SOC_SERIES_STM32L0X) || \
-	defined(CONFIG_SOC_SERIES_STM32WBAX) || \
-	defined(CONFIG_SOC_SERIES_STM32WLX)
-	/* Make sure DMA is disabled before starting calibration */
-	LL_ADC_REG_SetDMATransfer(adc, LL_ADC_REG_DMA_TRANSFER_NONE);
-#elif defined(CONFIG_SOC_SERIES_STM32U5X)
-	if (adc == ADC4) {
-		/* Make sure DMA is disabled before starting calibration */
-		LL_ADC_REG_SetDMATransfer(adc, LL_ADC_REG_DMA_TRANSFER_NONE);
-	}
-#endif /* CONFIG_SOC_SERIES_* */
-#endif /* CONFIG_ADC_STM32_DMA */
-
-#if !DT_HAS_COMPAT_STATUS_OKAY(st_stm32f1_adc)
-	adc_stm32_disable(adc);
-	adc_stm32_calibration_start(dev);
-	adc_stm32_calibration_delay(dev);
-#endif /* !DT_HAS_COMPAT_STATUS_OKAY(st_stm32f1_adc) */
-
-	err = adc_stm32_enable(adc);
-	if (err < 0) {
-		return err;
-	}
-
-#if DT_HAS_COMPAT_STATUS_OKAY(st_stm32f1_adc)
-	adc_stm32_calibration_delay(dev);
-	adc_stm32_calibration_start(dev);
-#endif /* DT_HAS_COMPAT_STATUS_OKAY(st_stm32f1_adc) */
-
-#if defined(CONFIG_SOC_SERIES_STM32H7X) && \
-	defined(CONFIG_CPU_CORTEX_M7)
-	/*
-	 * To ensure linearity the factory calibration values
-	 * should be loaded on initialization.
-	 */
-	uint32_t channel_offset = 0U;
-	uint32_t linear_calib_buffer = 0U;
-
-	if (adc == ADC1) {
-		channel_offset = 0UL;
-	} else if (adc == ADC2) {
-		channel_offset = 8UL;
-	} else   /*Case ADC3*/ {
-		channel_offset = 16UL;
-	}
-	/* Read factory calibration factors */
-	for (uint32_t count = 0UL; count < ADC_LINEAR_CALIB_REG_COUNT; count++) {
-		linear_calib_buffer = *(uint32_t *)(
-			ADC_LINEAR_CALIB_REG_1_ADDR + channel_offset + count
-		);
-
-		LL_ADC_SetCalibrationLinearFactor(
-			adc, LL_ADC_CALIB_LINEARITY_WORD1 << count,
-			linear_calib_buffer
-		);
-	}
-#endif /* CONFIG_SOC_SERIES_STM32H7X */
-
-	return 0;
-=======
 static void adc_stm32_calibration_start(const struct device* dev) {
     ADC_TypeDef* adc = DEVICE_STM32_GET_ADC(dev);
 
     #if defined(STM32F3X_ADC_V1_1) || \
-        defined(CONFIG_SOC_SERIES_STM32L4X) || \
-        defined(CONFIG_SOC_SERIES_STM32L5X) || \
-        defined(CONFIG_SOC_SERIES_STM32H5X) || \
-        defined(CONFIG_SOC_SERIES_STM32WBX) || \
+        defined(CONFIG_SOC_SERIES_STM32L4X)   || \
+        defined(CONFIG_SOC_SERIES_STM32L5X)   || \
+        defined(CONFIG_SOC_SERIES_STM32H5X)   || \
+        defined(CONFIG_SOC_SERIES_STM32H7RSX) || \
+        defined(CONFIG_SOC_SERIES_STM32WBX)   || \
         defined(CONFIG_SOC_SERIES_STM32G4X)
     LL_ADC_StartCalibration(adc, LL_ADC_SINGLE_ENDED);
     #elif defined(CONFIG_SOC_SERIES_STM32C0X) || \
@@ -655,11 +549,12 @@
     int err;
 
     #if defined(CONFIG_ADC_STM32_DMA)
-    #if defined(CONFIG_SOC_SERIES_STM32C0X)  || \
-        defined(CONFIG_SOC_SERIES_STM32F0X)  || \
-        defined(CONFIG_SOC_SERIES_STM32G0X)  || \
-        defined(CONFIG_SOC_SERIES_STM32L0X)  || \
-        defined(CONFIG_SOC_SERIES_STM32WBAX) || \
+    #if defined(CONFIG_SOC_SERIES_STM32C0X)   || \
+        defined(CONFIG_SOC_SERIES_STM32F0X)   || \
+        defined(CONFIG_SOC_SERIES_STM32G0X)   || \
+        defined(CONFIG_SOC_SERIES_STM32H7RSX) || \
+        defined(CONFIG_SOC_SERIES_STM32L0X)   || \
+        defined(CONFIG_SOC_SERIES_STM32WBAX)  || \
         defined(CONFIG_SOC_SERIES_STM32WLX)
     /* Make sure DMA is disabled before starting calibration */
     LL_ADC_REG_SetDMATransfer(adc, LL_ADC_REG_DMA_TRANSFER_NONE);
@@ -719,7 +614,6 @@
     #endif /* CONFIG_SOC_SERIES_STM32H7X */
 
     return (0);
->>>>>>> 2a6bbc5a
 }
 #endif /* !DT_HAS_COMPAT_STATUS_OKAY(st_stm32f4_adc) */
 
@@ -1457,100 +1351,6 @@
     return (0);
 }
 
-<<<<<<< HEAD
-static int adc_stm32_init(const struct device *dev)
-{
-	struct adc_stm32_data *data = dev->data;
-	const struct adc_stm32_cfg *config = dev->config;
-	const struct device *const clk = DEVICE_DT_GET(STM32_CLOCK_CONTROL_NODE);
-	ADC_TypeDef *adc = (ADC_TypeDef *)config->base;
-	int err;
-
-	ARG_UNUSED(adc); /* Necessary to avoid warnings on some series */
-
-	LOG_DBG("Initializing %s", dev->name);
-
-	if (!device_is_ready(clk)) {
-		LOG_ERR("clock control device not ready");
-		return -ENODEV;
-	}
-
-	data->dev = dev;
-
-	/*
-	 * For series that use common channels for sampling time, all
-	 * conversion time for all channels on one ADC instance has to
-	 * be the same.
-	 * For series that use two common channels, there can be up to two
-	 * conversion times selected for all channels in a sequence.
-	 * This additional table is for checking that the conversion time
-	 * selection of all channels respects these requirements.
-	 */
-	data->acq_time_index[0] = -1;
-	data->acq_time_index[1] = -1;
-
-	adc_stm32_set_clock(dev);
-
-	/* Configure dt provided device signals when available */
-	err = pinctrl_apply_state(config->pcfg, PINCTRL_STATE_DEFAULT);
-	if (err < 0) {
-		LOG_ERR("ADC pinctrl setup failed (%d)", err);
-		return err;
-	}
-
-#if defined(CONFIG_SOC_SERIES_STM32U5X)
-	/* Enable the independent analog supply */
-	LL_PWR_EnableVDDA();
-#endif /* CONFIG_SOC_SERIES_STM32U5X */
-
-#ifdef CONFIG_ADC_STM32_DMA
-	if ((data->dma.dma_dev != NULL) &&
-	    !device_is_ready(data->dma.dma_dev)) {
-		LOG_ERR("%s device not ready", data->dma.dma_dev->name);
-		return -ENODEV;
-	}
-#endif
-
-#if defined(CONFIG_SOC_SERIES_STM32L4X) || \
-	defined(CONFIG_SOC_SERIES_STM32L5X) || \
-	defined(CONFIG_SOC_SERIES_STM32WBX) || \
-	defined(CONFIG_SOC_SERIES_STM32G4X) || \
-	defined(CONFIG_SOC_SERIES_STM32H5X) || \
-	defined(CONFIG_SOC_SERIES_STM32H7X) || \
-	defined(CONFIG_SOC_SERIES_STM32H7RSX) || \
-	defined(CONFIG_SOC_SERIES_STM32U5X)
-	/*
-	 * L4, WB, G4, H5, H7 and U5 series STM32 needs to be awaken from deep sleep
-	 * mode, and restore its calibration parameters if there are some
-	 * previously stored calibration parameters.
-	 */
-	LL_ADC_DisableDeepPowerDown(adc);
-#endif
-
-	/*
-	 * Many ADC modules need some time to be stabilized before performing
-	 * any enable or calibration actions.
-	 */
-#if !defined(CONFIG_SOC_SERIES_STM32F0X) && \
-	!DT_HAS_COMPAT_STATUS_OKAY(st_stm32f1_adc) && \
-	!DT_HAS_COMPAT_STATUS_OKAY(st_stm32f4_adc)
-	LL_ADC_EnableInternalRegulator(adc);
-	k_busy_wait(LL_ADC_DELAY_INTERNAL_REGUL_STAB_US);
-#endif
-
-	if (config->irq_cfg_func) {
-		config->irq_cfg_func();
-	}
-
-#if defined(HAS_CALIBRATION)
-	adc_stm32_calibrate(dev);
-	LL_ADC_REG_SetTriggerSource(adc, LL_ADC_REG_TRIG_SOFTWARE);
-#endif /* HAS_CALIBRATION */
-
-	adc_context_unlock_unconditionally(&data->ctx);
-
-	return 0;
-=======
 static int adc_stm32_init(const struct device* dev) {
     struct adc_stm32_data* data = dev->data;
     const struct adc_stm32_cfg* config = dev->config;
@@ -1609,6 +1409,7 @@
         defined(CONFIG_SOC_SERIES_STM32G4X) || \
         defined(CONFIG_SOC_SERIES_STM32H5X) || \
         defined(CONFIG_SOC_SERIES_STM32H7X) || \
+        defined(CONFIG_SOC_SERIES_STM32H7RSX) || \
         defined(CONFIG_SOC_SERIES_STM32U5X)
     /*
      * L4, WB, G4, H5, H7 and U5 series STM32 needs to be awaken from deep sleep
@@ -1641,7 +1442,6 @@
     adc_context_unlock_unconditionally(&data->ctx);
 
     return (0);
->>>>>>> 2a6bbc5a
 }
 
 #ifdef CONFIG_PM_DEVICE
@@ -1670,6 +1470,7 @@
         defined(CONFIG_SOC_SERIES_STM32G4X) || \
         defined(CONFIG_SOC_SERIES_STM32H5X) || \
         defined(CONFIG_SOC_SERIES_STM32H7X) || \
+        defined(CONFIG_SOC_SERIES_STM32H7RSX) || \
         defined(CONFIG_SOC_SERIES_STM32U5X)
     /*
      * L4, WB, G4, H5, H7 and U5 series STM32 needs to be put into
@@ -1707,29 +1508,11 @@
     return (0);
 }
 
-<<<<<<< HEAD
-#if defined(CONFIG_SOC_SERIES_STM32L4X) || \
-	defined(CONFIG_SOC_SERIES_STM32L5X) || \
-	defined(CONFIG_SOC_SERIES_STM32WBX) || \
-	defined(CONFIG_SOC_SERIES_STM32G4X) || \
-	defined(CONFIG_SOC_SERIES_STM32H5X) || \
-	defined(CONFIG_SOC_SERIES_STM32H7X) || \
-	defined(CONFIG_SOC_SERIES_STM32H7RSX) || \
-	defined(CONFIG_SOC_SERIES_STM32U5X)
-	/*
-	 * L4, WB, G4, H5, H7 and U5 series STM32 needs to be put into
-	 * deep sleep mode.
-	 */
-
-	LL_ADC_EnableDeepPowerDown(adc);
-#endif
-=======
 static int adc_stm32_pm_action(const struct device* dev,
                                enum pm_device_action action) {
     switch (action) {
         case PM_DEVICE_ACTION_RESUME :
             return adc_stm32_init(dev);
->>>>>>> 2a6bbc5a
 
         case PM_DEVICE_ACTION_SUSPEND :
             return adc_stm32_suspend_setup(dev);
