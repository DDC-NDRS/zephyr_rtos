/*
 * Copyright (c) 2018 Kokoon Technology Limited
 * Copyright (c) 2019 Song Qiang <songqiang1304521@gmail.com>
 * Copyright (c) 2019 Endre Karlson
 * Copyright (c) 2020 Teslabs Engineering S.L.
 * Copyright (c) 2021 Marius Scholtz, RIC Electronics
 * Copyright (c) 2023 Hein Wessels, Nobleo Technology
 *
 * SPDX-License-Identifier: Apache-2.0
 */

#define DT_DRV_COMPAT st_stm32_adc

#include <errno.h>

#include <zephyr/drivers/adc.h>
#include <zephyr/drivers/pinctrl.h>
#include <zephyr/device.h>
#include <zephyr/kernel.h>
#include <zephyr/init.h>
#include <soc.h>
#include <zephyr/pm/device.h>
#include <zephyr/pm/policy.h>
#include <stm32_ll_adc.h>
#include <stm32_ll_system.h>
#if defined(CONFIG_SOC_SERIES_STM32U5X)
#include <stm32_ll_pwr.h>
#endif /* CONFIG_SOC_SERIES_STM32U5X */

#ifdef CONFIG_ADC_STM32_DMA
#include <zephyr/drivers/dma/dma_stm32.h>
#include <zephyr/drivers/dma.h>
#include <zephyr/toolchain.h>
#include <stm32_ll_dma.h>
#endif

#define ADC_CONTEXT_USES_KERNEL_TIMER
#define ADC_CONTEXT_ENABLE_ON_COMPLETE
#include "adc_context.h"

#define LOG_LEVEL CONFIG_ADC_LOG_LEVEL
#include <zephyr/logging/log.h>
LOG_MODULE_REGISTER(adc_stm32);

#include <zephyr/drivers/clock_control/stm32_clock_control.h>
#include <zephyr/dt-bindings/adc/stm32_adc.h>
#include <zephyr/irq.h>
#include <zephyr/mem_mgmt/mem_attr.h>

#if defined(CONFIG_SOC_SERIES_STM32H7X) || defined(CONFIG_SOC_SERIES_STM32H7RSX)
#include <zephyr/dt-bindings/memory-attr/memory-attr-arm.h>
#include <stm32_ll_system.h>
#endif

#ifdef CONFIG_NOCACHE_MEMORY
#include <zephyr/linker/linker-defs.h>
#elif defined(CONFIG_CACHE_MANAGEMENT)
#include <zephyr/arch/cache.h>
#endif /* CONFIG_NOCACHE_MEMORY */

#if defined(CONFIG_SOC_SERIES_STM32F3X)
#if defined(ADC1_V2_5)
/* ADC1_V2_5 is the ADC version for STM32F37x */
#define STM32F3X_ADC_V2_5
#elif defined(ADC5_V1_1)
/* ADC5_V1_1 is the ADC version for other STM32F3x */
#define STM32F3X_ADC_V1_1
#endif
#endif
/*
 * Other ADC versions:
 * ADC_VER_V5_V90 -> STM32H72x/H73x
 * ADC_VER_V5_X -> STM32H74x/H75x && U5
 * ADC_VER_V5_3 -> STM32H7Ax/H7Bx
 * compat st_stm32f1_adc -> STM32F1, F37x (ADC1_V2_5)
 * compat st_stm32f4_adc -> STM32F2, F4, F7, L1
 */

#define ANY_NUM_COMMON_SAMPLING_TIME_CHANNELS_IS(value) \
    (DT_INST_FOREACH_STATUS_OKAY_VARGS(IS_EQ_PROP_OR,   \
                                       num_sampling_time_common_channels,\
                                       0, value) 0)

#define ANY_ADC_SEQUENCER_TYPE_IS(value) \
    (DT_INST_FOREACH_STATUS_OKAY_VARGS(IS_EQ_PROP_OR, \
                                       st_adc_sequencer, \
                                       0, value) 0)

#define IS_EQ_PROP_OR(inst, prop, default_value, compare_value) \
    IS_EQ(DT_INST_PROP_OR(inst, prop, default_value), compare_value) ||

/* reference voltage for the ADC */
#define STM32_ADC_VREF_MV DT_INST_PROP(0, vref_mv)

/* #CUSTOM@NDRS */
#define DEVICE_STM32_GET_ADC(dev)   (((const struct adc_stm32_cfg*)(dev)->config)->base)

#if ANY_ADC_SEQUENCER_TYPE_IS(FULLY_CONFIGURABLE)
#define RANK(n) LL_ADC_REG_RANK_##n
static const uint32_t table_rank[] = {
    RANK(1),
    RANK(2),
    RANK(3),
    RANK(4),
    RANK(5),
    RANK(6),
    RANK(7),
    RANK(8),
    RANK(9),
    RANK(10),
    RANK(11),
    RANK(12),
    RANK(13),
    RANK(14),
    RANK(15),
    RANK(16),
    #if defined(LL_ADC_REG_RANK_17)
    RANK(17),
    RANK(18),
    RANK(19),
    RANK(20),
    RANK(21),
    RANK(22),
    RANK(23),
    RANK(24),
    RANK(25),
    RANK(26),
    RANK(27),
    #if defined(LL_ADC_REG_RANK_28)
    RANK(28),
    #endif /* LL_ADC_REG_RANK_28 */
    #endif /* LL_ADC_REG_RANK_17 */
};

#define SEQ_LEN(n)  LL_ADC_REG_SEQ_SCAN_ENABLE_##n##RANKS
/* Length of this array signifies the maximum sequence length */
static const uint32_t table_seq_len[] = {
    LL_ADC_REG_SEQ_SCAN_DISABLE,
    SEQ_LEN(2),
    SEQ_LEN(3),
    SEQ_LEN(4),
    SEQ_LEN(5),
    SEQ_LEN(6),
    SEQ_LEN(7),
    SEQ_LEN(8),
    SEQ_LEN(9),
    SEQ_LEN(10),
    SEQ_LEN(11),
    SEQ_LEN(12),
    SEQ_LEN(13),
    SEQ_LEN(14),
    SEQ_LEN(15),
    SEQ_LEN(16),
    #if defined(LL_ADC_REG_SEQ_SCAN_ENABLE_17RANKS)
    SEQ_LEN(17),
    SEQ_LEN(18),
    SEQ_LEN(19),
    SEQ_LEN(20),
    SEQ_LEN(21),
    SEQ_LEN(22),
    SEQ_LEN(23),
    SEQ_LEN(24),
    SEQ_LEN(25),
    SEQ_LEN(26),
    SEQ_LEN(27),
    #if defined(LL_ADC_REG_SEQ_SCAN_ENABLE_28RANKS)
    SEQ_LEN(28),
    #endif /* LL_ADC_REG_SEQ_SCAN_ENABLE_28RANKS */
    #endif /* LL_ADC_REG_SEQ_SCAN_ENABLE_17RANKS */
};
#endif /* ANY_ADC_SEQUENCER_TYPE_IS(FULLY_CONFIGURABLE) */

/* Number of different sampling time values */
#define STM32_NB_SAMPLING_TIME  8

#ifdef CONFIG_ADC_STM32_DMA
struct stream {
    const struct device* dma_dev;
    uint32_t channel;
    struct dma_config dma_cfg;
    struct dma_block_config dma_blk_cfg;
    uint8_t priority;
    bool src_addr_increment;
    bool dst_addr_increment;
};
#endif /* CONFIG_ADC_STM32_DMA */

struct adc_stm32_data {
    struct adc_context ctx;
    const struct device* dev;
    uint16_t* buffer;
    uint16_t* repeat_buffer;

    uint8_t  resolution;
    uint32_t channels;
    uint8_t  channel_count;
    uint8_t  samples_count;
    int8_t   acq_time_index[2];

    #ifdef CONFIG_ADC_STM32_DMA
    volatile int dma_error;
    struct stream dma;
    #endif
};

struct adc_stm32_cfg {
    void* base;
    void (*irq_cfg_func)(void);
    const struct stm32_pclken* pclken;
    size_t pclk_len;
    uint32_t clk_prescaler;
    const struct pinctrl_dev_config* pcfg;
    const uint16_t sampling_time_table[STM32_NB_SAMPLING_TIME];
    int8_t num_sampling_time_common_channels;
    int8_t sequencer_type;
    int8_t res_table_size;
    const uint32_t res_table[];
};

#ifdef CONFIG_ADC_STM32_DMA
static void adc_stm32_enable_dma_support(ADC_TypeDef* adc) {
    /* Allow ADC to create DMA request and set to one-shot mode as implemented in HAL drivers */

    #if defined(CONFIG_SOC_SERIES_STM32H7X)

    #if defined(ADC_VER_V5_V90)
    if (adc == ADC3) {
        LL_ADC_REG_SetDMATransferMode(adc, LL_ADC3_REG_DMA_TRANSFER_LIMITED);
    }
    else {
        LL_ADC_REG_SetDataTransferMode(adc, LL_ADC_REG_DMA_TRANSFER_LIMITED);
    }
    #elif defined(ADC_VER_V5_X)
    LL_ADC_REG_SetDataTransferMode(adc, LL_ADC_REG_DMA_TRANSFER_LIMITED);
    #else
    #error "Unsupported ADC version"
    #endif

    #elif DT_HAS_COMPAT_STATUS_OKAY(st_stm32f1_adc) /* defined(CONFIG_SOC_SERIES_STM32H7X) */

    #error "The STM32F1 ADC + DMA is not yet supported"

    #elif defined(CONFIG_SOC_SERIES_STM32U5X) /* DT_HAS_COMPAT_STATUS_OKAY(st_stm32f1_adc) */

    if (adc == ADC4) {
        LL_ADC_REG_SetDMATransfer(adc, LL_ADC_REG_DMA_TRANSFER_LIMITED_ADC4);
    }
    else {
        LL_ADC_REG_SetDataTransferMode(adc, LL_ADC_REG_DMA_TRANSFER_LIMITED);
    }

    #else /* defined(CONFIG_SOC_SERIES_STM32U5X) */

    /* Default mechanism for other MCUs */
    LL_ADC_REG_SetDMATransfer(adc, LL_ADC_REG_DMA_TRANSFER_LIMITED);

    #endif
}

static int adc_stm32_dma_start(const struct device* dev,
                               void* buffer, size_t channel_count) {
    const struct adc_stm32_cfg* config = dev->config;
    ADC_TypeDef* adc = config->base;
    struct adc_stm32_data* data = dev->data;
    struct dma_block_config* blk_cfg;
    int ret;

    struct stream* dma = &data->dma;

    blk_cfg = &dma->dma_blk_cfg;

    /* prepare the block */
    blk_cfg->block_size = channel_count * sizeof(int16_t);

    /* Source and destination */
    blk_cfg->source_address   = (uint32_t)LL_ADC_DMA_GetRegAddr(adc, LL_ADC_DMA_REG_REGULAR_DATA);
    blk_cfg->source_addr_adj  = DMA_ADDR_ADJ_NO_CHANGE;
    blk_cfg->source_reload_en = 0;

    blk_cfg->dest_address   = (uint32_t)buffer;
    blk_cfg->dest_addr_adj  = DMA_ADDR_ADJ_INCREMENT;
    blk_cfg->dest_reload_en = 0;

    /* Manually set the FIFO threshold to 1/4 because the
     * dmamux DTS entry does not contain fifo threshold
     */
    blk_cfg->fifo_mode_control = 0;

    /* direction is given by the DT */
    dma->dma_cfg.head_block = blk_cfg;
    dma->dma_cfg.user_data  = data;

    ret = dma_config(data->dma.dma_dev, data->dma.channel,
                     &dma->dma_cfg);
    if (ret != 0) {
        LOG_ERR("Problem setting up DMA: %d", ret);
        return (ret);
    }

    adc_stm32_enable_dma_support(adc);

    data->dma_error = 0;
    ret             = dma_start(data->dma.dma_dev, data->dma.channel);
    if (ret != 0) {
        LOG_ERR("Problem starting DMA: %d", ret);
        return (ret);
    }

    LOG_DBG("DMA started");

    return (ret);
}
#endif /* CONFIG_ADC_STM32_DMA */

#if defined(CONFIG_ADC_STM32_DMA) && defined(CONFIG_SOC_SERIES_STM32H7X)
/* Returns true if given buffer is in a non-cacheable SRAM region.
 * This is determined using the device tree, meaning the .nocache region won't work.
 * The entire buffer must be in a single region.
 * An example of how the SRAM region can be defined in the DTS:
 * &sram4 {
 *     zephyr,memory-attr = <( DT_MEM_ARM(ATTR_MPU_RAM_NOCACHE) | ... )>;
 * };
 */
static bool buf_in_nocache(uintptr_t buf, size_t len_bytes) {
    bool buf_within_nocache = false;

    #ifdef CONFIG_NOCACHE_MEMORY
    buf_within_nocache = (buf >= ((uintptr_t)_nocache_ram_start)) &&
                         ((buf + len_bytes - 1) <= ((uintptr_t)_nocache_ram_end));
    if (buf_within_nocache) {
        return (true);
    }
    #endif /* CONFIG_NOCACHE_MEMORY */

    buf_within_nocache = mem_attr_check_buf(
                    (void*)buf, len_bytes, DT_MEM_ARM(ATTR_MPU_RAM_NOCACHE)) == 0;

    return buf_within_nocache;
}
#endif /* defined(CONFIG_ADC_STM32_DMA) && defined(CONFIG_SOC_SERIES_STM32H7X) */

static int check_buffer(const struct adc_sequence* sequence,
                        uint8_t active_channels) {
    size_t needed_buffer_size;

    needed_buffer_size = active_channels * sizeof(uint16_t);

    if (sequence->options) {
        needed_buffer_size *= (1 + sequence->options->extra_samplings);
    }

    if (sequence->buffer_size < needed_buffer_size) {
        LOG_ERR("Provided buffer is too small (%u/%u)",
                sequence->buffer_size, needed_buffer_size);
        return (-ENOMEM);
    }

    #if defined(CONFIG_ADC_STM32_DMA) && defined(CONFIG_SOC_SERIES_STM32H7X)
    /* Buffer is forced to be in non-cacheable SRAM region to avoid cache maintenance */
    if (!buf_in_nocache((uintptr_t)sequence->buffer, needed_buffer_size)) {
        LOG_ERR("Supplied buffer is not in a non-cacheable region according to DTS.");
        return (-EINVAL);
    }
    #endif

    return (0);
}

/*
 * Enable ADC peripheral, and wait until ready if required by SOC.
 */
static int adc_stm32_enable(ADC_TypeDef* adc) {
    if (LL_ADC_IsEnabled(adc) == 1UL) {
        return (0);
    }

    #if !DT_HAS_COMPAT_STATUS_OKAY(st_stm32f1_adc) && \
        !DT_HAS_COMPAT_STATUS_OKAY(st_stm32f4_adc)
    LL_ADC_ClearFlag_ADRDY(adc);
    LL_ADC_Enable(adc);

    /*
     * Enabling ADC modules in many series may fail if they are
     * still not stabilized, this will wait for a short time (about 1ms)
     * to ensure ADC modules are properly enabled.
     */
    uint32_t count_timeout = 0;

    while (LL_ADC_IsActiveFlag_ADRDY(adc) == 0) {
        #ifdef CONFIG_SOC_SERIES_STM32F0X
        /* For F0, continue to write ADEN=1 until ADRDY=1 */
        if (LL_ADC_IsEnabled(adc) == 0UL) {
            LL_ADC_Enable(adc);
        }
        #endif /* CONFIG_SOC_SERIES_STM32F0X */
        count_timeout++;
        k_busy_wait(100);
        if (count_timeout >= 10) {
            return (-ETIMEDOUT);
        }
    }
    #else
    /*
     * On STM32F1, F2, F37x, F4, F7 and L1, do not re-enable the ADC.
     * On F1 and F37x if ADON holds 1 (LL_ADC_IsEnabled is true) and 1 is
     * written, then conversion starts. That's not what is expected.
     */
    LL_ADC_Enable(adc);
    #endif

    return (0);
}

static void adc_stm32_start_conversion(const struct device* dev) {
    ADC_TypeDef* adc = DEVICE_STM32_GET_ADC(dev);

    LOG_DBG("Starting conversion");

    #if !defined(CONFIG_SOC_SERIES_STM32F1X) && \
        !DT_HAS_COMPAT_STATUS_OKAY(st_stm32f4_adc)
    LL_ADC_REG_StartConversion(adc);
    #else
    LL_ADC_REG_StartConversionSWStart(adc);
    #endif
}

/*
 * Disable ADC peripheral, and wait until it is disabled
 */
static void adc_stm32_disable(ADC_TypeDef* adc) {
    if (LL_ADC_IsEnabled(adc) != 1UL) {
        return;
    }

    /* Stop ongoing conversion if any
     * Software must poll ADSTART (or JADSTART) until the bit is reset before assuming
     * the ADC is completely stopped.
     */

    #if !DT_HAS_COMPAT_STATUS_OKAY(st_stm32f1_adc) && \
        !DT_HAS_COMPAT_STATUS_OKAY(st_stm32f4_adc)
    if (LL_ADC_REG_IsConversionOngoing(adc)) {
        LL_ADC_REG_StopConversion(adc);
        while (LL_ADC_REG_IsConversionOngoing(adc)) {
            /* pass */
        }
    }
    #endif

    #if !defined(CONFIG_SOC_SERIES_STM32C0X) && \
        !defined(CONFIG_SOC_SERIES_STM32F0X) && \
        !DT_HAS_COMPAT_STATUS_OKAY(st_stm32f1_adc) && \
        !DT_HAS_COMPAT_STATUS_OKAY(st_stm32f4_adc) && \
        !defined(CONFIG_SOC_SERIES_STM32G0X) && \
        !defined(CONFIG_SOC_SERIES_STM32L0X) && \
        !defined(CONFIG_SOC_SERIES_STM32U0X) && \
        !defined(CONFIG_SOC_SERIES_STM32WBAX) && \
        !defined(CONFIG_SOC_SERIES_STM32WLX)
    if (LL_ADC_INJ_IsConversionOngoing(adc)) {
        LL_ADC_INJ_StopConversion(adc);
        while (LL_ADC_INJ_IsConversionOngoing(adc)) {
            /* pass */
        }
    }
    #endif

    LL_ADC_Disable(adc);

    /* Wait ADC is fully disabled so that we don't leave the driver into intermediate state
     * which could prevent enabling the peripheral
     */
    while (LL_ADC_IsEnabled(adc) == 1UL) {
        /* pass */
    }
}

#if !DT_HAS_COMPAT_STATUS_OKAY(st_stm32f4_adc)

#define HAS_CALIBRATION

/* Number of ADC clock cycles to wait before of after starting calibration */
#if defined(LL_ADC_DELAY_CALIB_ENABLE_ADC_CYCLES)
#define ADC_DELAY_CALIB_ADC_CYCLES LL_ADC_DELAY_CALIB_ENABLE_ADC_CYCLES
#elif defined(LL_ADC_DELAY_ENABLE_CALIB_ADC_CYCLES)
#define ADC_DELAY_CALIB_ADC_CYCLES LL_ADC_DELAY_ENABLE_CALIB_ADC_CYCLES
#elif defined(LL_ADC_DELAY_DISABLE_CALIB_ADC_CYCLES)
#define ADC_DELAY_CALIB_ADC_CYCLES LL_ADC_DELAY_DISABLE_CALIB_ADC_CYCLES
#endif

static void adc_stm32_calibration_delay(const struct device* dev) {
    /*
     * Calibration of F1 and F3 (ADC1_V2_5) must start two cycles after ADON
     * is set.
     * Other ADC modules have to wait for some cycles after calibration to
     * be enabled.
     */
    const struct adc_stm32_cfg* config = dev->config;
    const struct device* const clk = DEVICE_DT_GET(STM32_CLOCK_CONTROL_NODE);
    uint32_t adc_rate;
    uint32_t wait_cycles;

    if (clock_control_get_rate(clk,
        (clock_control_subsys_t)&config->pclken[0], &adc_rate) < 0) {
        LOG_ERR("ADC clock rate get error.");
    }

    if (adc_rate == 0) {
        LOG_ERR("ADC Clock rate null");
        return;
    }
    wait_cycles = SystemCoreClock / (adc_rate * ADC_DELAY_CALIB_ADC_CYCLES);

    for (int i = wait_cycles; i >= 0; i--) {
        /* pass */
    }
}

static void adc_stm32_calibration_start(const struct device* dev) {
    ADC_TypeDef* adc = DEVICE_STM32_GET_ADC(dev);

    #if defined(STM32F3X_ADC_V1_1) || \
        defined(CONFIG_SOC_SERIES_STM32L4X)   || \
        defined(CONFIG_SOC_SERIES_STM32L5X)   || \
        defined(CONFIG_SOC_SERIES_STM32H5X)   || \
        defined(CONFIG_SOC_SERIES_STM32H7RSX) || \
        defined(CONFIG_SOC_SERIES_STM32WBX)   || \
        defined(CONFIG_SOC_SERIES_STM32G4X)
    LL_ADC_StartCalibration(adc, LL_ADC_SINGLE_ENDED);
    #elif defined(CONFIG_SOC_SERIES_STM32C0X) || \
          defined(CONFIG_SOC_SERIES_STM32F0X) || \
          DT_HAS_COMPAT_STATUS_OKAY(st_stm32f1_adc) || \
          defined(CONFIG_SOC_SERIES_STM32G0X) || \
          defined(CONFIG_SOC_SERIES_STM32L0X) || \
          defined(CONFIG_SOC_SERIES_STM32U0X) || \
          defined(CONFIG_SOC_SERIES_STM32WLX) || \
          defined(CONFIG_SOC_SERIES_STM32WBAX)

    LL_ADC_StartCalibration(adc);
    #elif defined(CONFIG_SOC_SERIES_STM32U5X)
    if (adc != ADC4) {
        uint32_t dev_id = LL_DBGMCU_GetDeviceID();
        uint32_t rev_id = LL_DBGMCU_GetRevisionID();

        /* Some U5 implement an extended calibration to enhance ADC performance.
         * It is not available for ADC4.
         * It is available on all U5 except U575/585 (dev ID 482) revision X (rev ID 2001).
         * The code below applies the procedure described in RM0456 in the ADC chapter:
         * "Extended calibration mode"
        */
        if ((dev_id != 0x482UL) && (rev_id != 0x2001UL)) {
            adc_stm32_enable(adc);
            MODIFY_REG(adc->CR, ADC_CR_CALINDEX, 0x9UL << ADC_CR_CALINDEX_Pos);
            __DMB();
            MODIFY_REG(adc->CALFACT2, 0xFFFFFF00UL, 0x03021100UL);
            __DMB();
            SET_BIT(adc->CALFACT, ADC_CALFACT_LATCH_COEF);
            adc_stm32_disable(adc);
        }
    }
    LL_ADC_StartCalibration(adc, LL_ADC_CALIB_OFFSET);
    #elif defined(CONFIG_SOC_SERIES_STM32H7X)
    LL_ADC_StartCalibration(adc, LL_ADC_CALIB_OFFSET, LL_ADC_SINGLE_ENDED);
    #endif
    /* Make sure ADCAL is cleared before returning for proper operations
     * on the ADC control register, for enabling the peripheral for example
     */
    while (LL_ADC_IsCalibrationOnGoing(adc)) {
        /* pass */
    }
}

static int adc_stm32_calibrate(const struct device* dev) {
    ADC_TypeDef* adc = DEVICE_STM32_GET_ADC(dev);
    int err;

    #if defined(CONFIG_ADC_STM32_DMA)
    #if defined(CONFIG_SOC_SERIES_STM32C0X)   || \
        defined(CONFIG_SOC_SERIES_STM32F0X)   || \
        defined(CONFIG_SOC_SERIES_STM32G0X)   || \
        defined(CONFIG_SOC_SERIES_STM32H7RSX) || \
        defined(CONFIG_SOC_SERIES_STM32L0X)   || \
        defined(CONFIG_SOC_SERIES_STM32U0X)   || \
        defined(CONFIG_SOC_SERIES_STM32WBAX)  || \
        defined(CONFIG_SOC_SERIES_STM32WLX)
    /* Make sure DMA is disabled before starting calibration */
    LL_ADC_REG_SetDMATransfer(adc, LL_ADC_REG_DMA_TRANSFER_NONE);
    #elif defined(CONFIG_SOC_SERIES_STM32U5X)
    if (adc == ADC4) {
        /* Make sure DMA is disabled before starting calibration */
        LL_ADC_REG_SetDMATransfer(adc, LL_ADC_REG_DMA_TRANSFER_NONE);
    }
    #endif /* CONFIG_SOC_SERIES_* */
    #endif /* CONFIG_ADC_STM32_DMA */

    #if !DT_HAS_COMPAT_STATUS_OKAY(st_stm32f1_adc)
    adc_stm32_disable(adc);
    adc_stm32_calibration_start(dev);
    adc_stm32_calibration_delay(dev);
    #endif /* !DT_HAS_COMPAT_STATUS_OKAY(st_stm32f1_adc) */

    err = adc_stm32_enable(adc);
    if (err < 0) {
        return (err);
    }

    #if DT_HAS_COMPAT_STATUS_OKAY(st_stm32f1_adc)
    adc_stm32_calibration_delay(dev);
    adc_stm32_calibration_start(dev);
    #endif /* DT_HAS_COMPAT_STATUS_OKAY(st_stm32f1_adc) */

    #if defined(CONFIG_SOC_SERIES_STM32H7X) && \
        defined(CONFIG_CPU_CORTEX_M7)
    /*
     * To ensure linearity the factory calibration values
     * should be loaded on initialization.
     */
    uint32_t channel_offset      = 0U;
    uint32_t linear_calib_buffer = 0U;

    if (adc == ADC1) {
        channel_offset = 0UL;
    }
    else if (adc == ADC2) {
        channel_offset = 8UL;
    }
    else /* case ADC3*/ {
        channel_offset = 16UL;
    }
    /* Read factory calibration factors */
    for (uint32_t count = 0UL; count < ADC_LINEAR_CALIB_REG_COUNT; count++) {
        linear_calib_buffer = *(uint32_t*)(
            ADC_LINEAR_CALIB_REG_1_ADDR + channel_offset + count
        );

        LL_ADC_SetCalibrationLinearFactor(
            adc, LL_ADC_CALIB_LINEARITY_WORD1 << count,
            linear_calib_buffer
        );
    }
    #endif /* CONFIG_SOC_SERIES_STM32H7X */

    return (0);
}
#endif /* !DT_HAS_COMPAT_STATUS_OKAY(st_stm32f4_adc) */

#if !defined(CONFIG_SOC_SERIES_STM32F0X) && \
    !defined(CONFIG_SOC_SERIES_STM32F1X) && \
    !defined(CONFIG_SOC_SERIES_STM32F3X) && \
    !DT_HAS_COMPAT_STATUS_OKAY(st_stm32f4_adc)

#define HAS_OVERSAMPLING

#define OVS_SHIFT(n) LL_ADC_OVS_SHIFT_RIGHT_##n
static const uint32_t table_oversampling_shift[] = {
    LL_ADC_OVS_SHIFT_NONE,
    OVS_SHIFT(1),
    OVS_SHIFT(2),
    OVS_SHIFT(3),
    OVS_SHIFT(4),
    OVS_SHIFT(5),
    OVS_SHIFT(6),
    OVS_SHIFT(7),
    OVS_SHIFT(8),
    #if defined(CONFIG_SOC_SERIES_STM32H7X) || \
        defined(CONFIG_SOC_SERIES_STM32U5X)
    OVS_SHIFT(9),
    OVS_SHIFT(10),
    #endif
};

#ifdef LL_ADC_OVS_RATIO_2
#define OVS_RATIO(n) LL_ADC_OVS_RATIO_##n
static const uint32_t table_oversampling_ratio[] = {
    0,
    OVS_RATIO(2),
    OVS_RATIO(4),
    OVS_RATIO(8),
    OVS_RATIO(16),
    OVS_RATIO(32),
    OVS_RATIO(64),
    OVS_RATIO(128),
    OVS_RATIO(256),
};
#endif

/*
 * Function to configure the oversampling scope. It is basically a wrapper over
 * LL_ADC_SetOverSamplingScope() which in addition stops the ADC if needed.
 */
static void adc_stm32_oversampling_scope(ADC_TypeDef* adc, uint32_t ovs_scope) {
    #if defined(CONFIG_SOC_SERIES_STM32G0X) || \
        defined(CONFIG_SOC_SERIES_STM32L0X) || \
        defined(CONFIG_SOC_SERIES_STM32WLX)
    /*
     * Setting OVS bits is conditioned to ADC state: ADC must be disabled
     * or enabled without conversion on going : disable it, it will stop.
     * For the G0 series, ADC must be disabled to prevent CKMODE bitfield
     * from getting reset, see errata ES0418 section 2.6.4.
     */
    if (LL_ADC_GetOverSamplingScope(adc) == ovs_scope) {
        return;
    }
    adc_stm32_disable(adc);
    #endif
    LL_ADC_SetOverSamplingScope(adc, ovs_scope);
}

/*
 * Function to configure the oversampling ratio and shift. It is basically a
 * wrapper over LL_ADC_SetOverSamplingRatioShift() which in addition stops the
 * ADC if needed.
 */
static void adc_stm32_oversampling_ratioshift(ADC_TypeDef* adc, uint32_t ratio, uint32_t shift) {
    /*
     * setting OVS bits is conditioned to ADC state: ADC must be disabled
     * or enabled without conversion on going : disable it, it will stop
     */
    if ((LL_ADC_GetOverSamplingRatio(adc) == ratio)
        && (LL_ADC_GetOverSamplingShift(adc) == shift)) {
        return;
    }
    adc_stm32_disable(adc);

    LL_ADC_ConfigOverSamplingRatioShift(adc, ratio, shift);
}

/*
 * Function to configure the oversampling ratio and shift using stm32 LL
 * ratio is directly the sequence->oversampling (a 2^n value)
 * shift is the corresponding LL_ADC_OVS_SHIFT_RIGHT_x constant
 */
static int adc_stm32_oversampling(ADC_TypeDef* adc, uint8_t ratio) {
    if (ratio == 0) {
        adc_stm32_oversampling_scope(adc, LL_ADC_OVS_DISABLE);
        return (0);
    }
    else if (ratio < ARRAY_SIZE(table_oversampling_shift)) {
        adc_stm32_oversampling_scope(adc, LL_ADC_OVS_GRP_REGULAR_CONTINUED);
    }
    else {
        LOG_ERR("Invalid oversampling");
        return (-EINVAL);
    }

    uint32_t shift = table_oversampling_shift[ratio];

    #if defined(CONFIG_SOC_SERIES_STM32H7X)
    /* Certain variants of the H7, such as STM32H72x/H73x has ADC3
     * as a separate entity and require special handling.
     */
    #if defined(ADC_VER_V5_V90)
    if (adc != ADC3) {
        /* the LL function expects a value from 1 to 1024 */
        adc_stm32_oversampling_ratioshift(adc, 1 << ratio, shift);
    }
    else {
        /* the LL function expects a value LL_ADC_OVS_RATIO_x */
        adc_stm32_oversampling_ratioshift(adc, table_oversampling_ratio[ratio], shift);
    }
    #else
    /* the LL function expects a value from 1 to 1024 */
    adc_stm32_oversampling_ratioshift(adc, 1 << ratio, shift);
    #endif /* defined(ADC_VER_V5_V90) */
    #elif defined(CONFIG_SOC_SERIES_STM32U5X)
    if (adc != ADC4) {
        /* the LL function expects a value from 1 to 1024 */
        adc_stm32_oversampling_ratioshift(adc, (1 << ratio), shift);
    }
    else {
        /* the LL function expects a value LL_ADC_OVS_RATIO_x */
        adc_stm32_oversampling_ratioshift(adc, table_oversampling_ratio[ratio], shift);
    }
    #else  /* CONFIG_SOC_SERIES_STM32H7X */
    adc_stm32_oversampling_ratioshift(adc, table_oversampling_ratio[ratio], shift);
    #endif /* CONFIG_SOC_SERIES_STM32H7X */

    return (0);
}
#endif /* CONFIG_SOC_SERIES_STM32xxx */

#ifdef CONFIG_ADC_STM32_DMA
static void dma_callback(const struct device* dev, void* user_data,
                         uint32_t channel, int status) {
    /* user_data directly holds the adc device */
    struct adc_stm32_data* data = user_data;
    const struct adc_stm32_cfg* config = data->dev->config;
    ADC_TypeDef* adc = config->base;

    LOG_DBG("dma callback");

    if (channel == data->dma.channel) {
        #if !DT_HAS_COMPAT_STATUS_OKAY(st_stm32f1_adc)
        if (LL_ADC_IsActiveFlag_OVR(adc) || (status >= 0)) {
        #else
        if (status >= 0) {
        #endif /* !DT_HAS_COMPAT_STATUS_OKAY(st_stm32f1_adc) */
            data->samples_count = data->channel_count;
            data->buffer += data->channel_count;
            /* Stop the DMA engine, only to start it again when the callback returns
             * ADC_ACTION_REPEAT or ADC_ACTION_CONTINUE, or the number of samples
             * haven't been reached Starting the DMA engine is done
             * within adc_context_start_sampling
             */
            dma_stop(data->dma.dma_dev, data->dma.channel);
            #if !DT_HAS_COMPAT_STATUS_OKAY(st_stm32f1_adc)
            LL_ADC_ClearFlag_OVR(adc);
            #endif /* !DT_HAS_COMPAT_STATUS_OKAY(st_stm32f1_adc) */
            /* No need to invalidate the cache because it's assumed that
             * the address is in a non-cacheable SRAM region.
             */
            adc_context_on_sampling_done(&data->ctx, dev);
            pm_policy_state_lock_put(PM_STATE_SUSPEND_TO_IDLE,
                                     PM_ALL_SUBSTATES);
            if (IS_ENABLED(CONFIG_PM_S2RAM)) {
                pm_policy_state_lock_put(PM_STATE_SUSPEND_TO_RAM,
                                         PM_ALL_SUBSTATES);
            }
        }
        else if (status < 0) {
            LOG_ERR("DMA sampling complete, but DMA reported error %d", status);
            data->dma_error = status;
            #if !DT_HAS_COMPAT_STATUS_OKAY(st_stm32f4_adc)
            LL_ADC_REG_StopConversion(adc);
            #endif
            dma_stop(data->dma.dma_dev, data->dma.channel);
            adc_context_complete(&data->ctx, status);
        }
    }
}
#endif /* CONFIG_ADC_STM32_DMA */

static uint8_t get_reg_value(const struct device* dev, uint32_t reg,
                             uint32_t shift, uint32_t mask) {
    const struct adc_stm32_cfg* config = dev->config;

    uintptr_t addr = (uintptr_t)config->base + reg;

    return ((*(volatile uint32_t*)addr >> shift) & mask);
}

static void set_reg_value(const struct device* dev, uint32_t reg,
                          uint32_t shift, uint32_t mask, uint32_t value) {
    const struct adc_stm32_cfg* config = dev->config;

    uintptr_t addr = (uintptr_t)config->base + reg;

    MODIFY_REG(*(volatile uint32_t*)addr, (mask << shift), (value << shift));
}

static int set_resolution(const struct device* dev,
                          const struct adc_sequence* sequence) {
    const struct adc_stm32_cfg* config = dev->config;
    ADC_TypeDef* adc = config->base;
    uint8_t res_reg_addr = 0xFF;
    uint8_t res_shift    = 0;
    uint8_t res_mask     = 0;
    uint8_t res_reg_val  = 0;
    int i;

    for (i = 0; i < config->res_table_size; i++) {
        if (sequence->resolution == STM32_ADC_GET_REAL_VAL(config->res_table[i])) {
            res_reg_addr = STM32_ADC_GET_REG(config->res_table[i]);
            res_shift    = STM32_ADC_GET_SHIFT(config->res_table[i]);
            res_mask     = STM32_ADC_GET_MASK(config->res_table[i]);
            res_reg_val  = STM32_ADC_GET_REG_VAL(config->res_table[i]);
            break;
        }
    }

    if (i == config->res_table_size) {
        LOG_ERR("Invalid resolution");
        return (-EINVAL);
    }

    /*
     * Some MCUs (like STM32F1x) have no register to configure resolution.
     * These MCUs have a register address value of 0xFF and should be
     * ignored.
     */
    if (res_reg_addr != 0xFF) {
        /*
         * We don't use LL_ADC_SetResolution and LL_ADC_GetResolution
         * because they don't strictly use hardware resolution values
         * and makes internal conversions for some series.
         * (see stm32h7xx_ll_adc.h)
         * Instead we set the register ourselves if needed.
         */
        if (get_reg_value(dev, res_reg_addr, res_shift, res_mask) != res_reg_val) {
            /*
             * Writing ADC_CFGR1 register while ADEN bit is set
             * resets RES[1:0] bitfield. We need to disable and enable adc.
             */
            adc_stm32_disable(adc);
            set_reg_value(dev, res_reg_addr, res_shift, res_mask, res_reg_val);
        }
    }

    return (0);
}

static int set_sequencer(const struct device* dev) {
    const struct adc_stm32_cfg* config = dev->config;
    struct adc_stm32_data* data = dev->data;
    ADC_TypeDef* adc = config->base;

    uint8_t  channel_id;
    uint8_t  channel_index = 0;
    uint32_t channels_mask = 0;

    /* Iterate over selected channels in bitmask keeping track of:
     * - channel_index: ranging from 0 -> ( data->channel_count - 1 )
     * - channel_id: ordinal position of channel in data->channels bitmask
     */
    for (uint32_t channels = data->channels; channels;
         channels &= ~BIT(channel_id), channel_index++) {
        channel_id = find_lsb_set(channels) - 1;

        uint32_t channel = __LL_ADC_DECIMAL_NB_TO_CHANNEL(channel_id);

        channels_mask |= channel;

        #if ANY_ADC_SEQUENCER_TYPE_IS(FULLY_CONFIGURABLE)
        if (config->sequencer_type == FULLY_CONFIGURABLE) {
            #if defined(CONFIG_SOC_SERIES_STM32H7X) || defined(CONFIG_SOC_SERIES_STM32U5X)
            /*
             * Each channel in the sequence must be previously enabled in PCSEL.
             * This register controls the analog switch integrated in the IO level.
             */
            LL_ADC_SetChannelPreselection(adc, channel);
            #endif /* CONFIG_SOC_SERIES_STM32H7X || CONFIG_SOC_SERIES_STM32U5X */
            LL_ADC_REG_SetSequencerRanks(adc, table_rank[channel_index], channel);
            LL_ADC_REG_SetSequencerLength(adc, table_seq_len[channel_index]);
        }
        #endif /* ANY_ADC_SEQUENCER_TYPE_IS(FULLY_CONFIGURABLE) */
    }

    #if ANY_ADC_SEQUENCER_TYPE_IS(NOT_FULLY_CONFIGURABLE)
    if (config->sequencer_type == NOT_FULLY_CONFIGURABLE) {
        LL_ADC_REG_SetSequencerChannels(adc, channels_mask);

    #if !defined(CONFIG_SOC_SERIES_STM32F0X) && \
        !defined(CONFIG_SOC_SERIES_STM32L0X) && \
        !defined(CONFIG_SOC_SERIES_STM32U5X) && \
        !defined(CONFIG_SOC_SERIES_STM32WBAX)
        /*
         * After modifying sequencer it is mandatory to wait for the
         * assertion of CCRDY flag
         */
        while (LL_ADC_IsActiveFlag_CCRDY(adc) == 0) {
        }
        LL_ADC_ClearFlag_CCRDY(adc);
    #endif /* !CONFIG_SOC_SERIES_STM32F0X && !L0X && !U5X && !WBAX */
    }
    #endif /* ANY_ADC_SEQUENCER_TYPE_IS(NOT_FULLY_CONFIGURABLE) */

    #if DT_HAS_COMPAT_STATUS_OKAY(st_stm32f1_adc) || \
        DT_HAS_COMPAT_STATUS_OKAY(st_stm32f4_adc)
    LL_ADC_SetSequencersScanMode(adc, LL_ADC_SEQ_SCAN_ENABLE);
    #endif /* st_stm32f1_adc || st_stm32f4_adc */

    return (0);
}

static int start_read(const struct device* dev,
                      const struct adc_sequence* sequence) {
    ADC_TypeDef* adc = DEVICE_STM32_GET_ADC(dev);
    struct adc_stm32_data* data = dev->data;
    int err;

    data->buffer        = sequence->buffer;
    data->channels      = sequence->channels;
    data->channel_count = POPCOUNT(data->channels);
    data->samples_count = 0;

    if (data->channel_count == 0) {
        LOG_ERR("No channels selected");
        return (-EINVAL);
    }

    #if ANY_ADC_SEQUENCER_TYPE_IS(FULLY_CONFIGURABLE)
    if (data->channel_count > ARRAY_SIZE(table_seq_len)) {
        LOG_ERR("Too many channels for sequencer. Max: %d", ARRAY_SIZE(table_seq_len));
        return (-EINVAL);
    }
    #endif /* ANY_ADC_SEQUENCER_TYPE_IS(FULLY_CONFIGURABLE) */

    #if DT_HAS_COMPAT_STATUS_OKAY(st_stm32f1_adc) && !defined(CONFIG_ADC_STM32_DMA)
    /* Multiple samplings is only supported with DMA for F1 */
    if (data->channel_count > 1) {
        LOG_ERR("Without DMA, this device only supports single channel sampling");
        return (-EINVAL);
    }
    #endif /* DT_HAS_COMPAT_STATUS_OKAY(st_stm32f1_adc) && !CONFIG_ADC_STM32_DMA */

    /* Check and set the resolution */
    err = set_resolution(dev, sequence);
    if (err < 0) {
        return (err);
    }

    /* Configure the sequencer */
    err = set_sequencer(dev);
    if (err < 0) {
        return (err);
    }

    err = check_buffer(sequence, data->channel_count);
    if (err) {
        return (err);
    }

    #ifdef HAS_OVERSAMPLING
    err = adc_stm32_oversampling(adc, sequence->oversampling);
    if (err) {
        return (err);
    }
    #else
    if (sequence->oversampling) {
        LOG_ERR("Oversampling not supported");
        return (-ENOTSUP);
    }
    #endif /* HAS_OVERSAMPLING */

    if (sequence->calibrate) {
        #if defined(HAS_CALIBRATION)
        adc_stm32_calibrate(dev);
        #else
        LOG_ERR("Calibration not supported");
        return (-ENOTSUP);
        #endif
    }

    /*
     * Make sure the ADC is enabled as it might have been disabled earlier
     * to set the resolution, to set the oversampling or to perform the
     * calibration.
     */
    adc_stm32_enable(adc);

    #if !DT_HAS_COMPAT_STATUS_OKAY(st_stm32f1_adc)
    LL_ADC_ClearFlag_OVR(adc);
    #endif /* !DT_HAS_COMPAT_STATUS_OKAY(st_stm32f1_adc) */

    #if !defined(CONFIG_ADC_STM32_DMA)
    #if DT_HAS_COMPAT_STATUS_OKAY(st_stm32f4_adc)
    /* Trigger an ISR after each sampling (not just end of sequence) */
    LL_ADC_REG_SetFlagEndOfConversion(adc, LL_ADC_REG_FLAG_EOC_UNITARY_CONV);
    LL_ADC_EnableIT_EOCS(adc);
    #elif DT_HAS_COMPAT_STATUS_OKAY(st_stm32f1_adc)
    LL_ADC_EnableIT_EOS(adc);
    #else
    LL_ADC_EnableIT_EOC(adc);
    #endif
    #endif /* CONFIG_ADC_STM32_DMA */

    /* This call will start the DMA */
    adc_context_start_read(&data->ctx, sequence);

    int result = adc_context_wait_for_completion(&data->ctx);

    #ifdef CONFIG_ADC_STM32_DMA
    /* check if there's anything wrong with dma start */
    result = (data->dma_error ? data->dma_error : result);
    #endif

    return (result);
}

static void adc_context_start_sampling(struct adc_context* ctx) {
    struct adc_stm32_data* data = CONTAINER_OF(ctx, struct adc_stm32_data, ctx);
    const struct device *dev = data->dev;
    const struct adc_stm32_cfg *config = dev->config;
    ADC_TypeDef *adc = (ADC_TypeDef *)config->base;

    /* Remove warning for some series */
    ARG_UNUSED(adc);

    data->repeat_buffer = data->buffer;

    #ifdef CONFIG_ADC_STM32_DMA
    #if DT_HAS_COMPAT_STATUS_OKAY(st_stm32f4_adc)
    /* Make sure DMA bit of ADC register CR2 is set to 0 before starting a DMA transfer */
    LL_ADC_REG_SetDMATransfer(adc, LL_ADC_REG_DMA_TRANSFER_NONE);
    #endif
    adc_stm32_dma_start(dev, data->buffer, data->channel_count);
    #endif
    adc_stm32_start_conversion(dev);
}

static void adc_context_update_buffer_pointer(struct adc_context* ctx,
                                              bool repeat_sampling) {
    struct adc_stm32_data* data = CONTAINER_OF(ctx, struct adc_stm32_data, ctx);

    if (repeat_sampling) {
        data->buffer = data->repeat_buffer;
    }
}

#ifndef CONFIG_ADC_STM32_DMA
static void adc_stm32_isr(const struct device* dev) {
    ADC_TypeDef* adc = DEVICE_STM32_GET_ADC(dev);
    struct adc_stm32_data* data = dev->data;

    #if DT_HAS_COMPAT_STATUS_OKAY(st_stm32f1_adc)
    if (LL_ADC_IsActiveFlag_EOS(adc) == 1) {
    #elif DT_HAS_COMPAT_STATUS_OKAY(st_stm32f4_adc)
    if (LL_ADC_IsActiveFlag_EOCS(adc) == 1) {
    #else
    if (LL_ADC_IsActiveFlag_EOC(adc) == 1) {
    #endif
        *data->buffer++ = LL_ADC_REG_ReadConversionData32(adc);
        /* ISR is triggered after each conversion, and at the end-of-sequence. */
        if (++data->samples_count == data->channel_count) {
            data->samples_count = 0;
            adc_context_on_sampling_done(&data->ctx, dev);
            pm_policy_state_lock_put(PM_STATE_SUSPEND_TO_IDLE,
                                     PM_ALL_SUBSTATES);
            if (IS_ENABLED(CONFIG_PM_S2RAM)) {
                pm_policy_state_lock_put(PM_STATE_SUSPEND_TO_RAM,
                                         PM_ALL_SUBSTATES);
            }
        }
    }

    LOG_DBG("%s ISR triggered.", dev->name);
}
#endif /* !CONFIG_ADC_STM32_DMA */

static void adc_context_on_complete(struct adc_context* ctx, int status) {
    struct adc_stm32_data* data = CONTAINER_OF(ctx, struct adc_stm32_data, ctx);
    ADC_TypeDef* adc = DEVICE_STM32_GET_ADC(data->dev);

    ARG_UNUSED(status);

    /* Reset acquisition time used for the sequence */
    data->acq_time_index[0] = -1;
    data->acq_time_index[1] = -1;

    #if defined(CONFIG_SOC_SERIES_STM32H7X) || defined(CONFIG_SOC_SERIES_STM32U5X)
    /* Reset channel pre-selection register */
    LL_ADC_SetChannelPreselection(adc, 0);
    #else
    ARG_UNUSED(adc);
    #endif /* CONFIG_SOC_SERIES_STM32H7X || CONFIG_SOC_SERIES_STM32U5X */
}

static int adc_stm32_read(const struct device* dev,
                          const struct adc_sequence* sequence) {
    struct adc_stm32_data* data = dev->data;
    int error;

    adc_context_lock(&data->ctx, false, NULL);
    pm_policy_state_lock_get(PM_STATE_SUSPEND_TO_IDLE, PM_ALL_SUBSTATES);
    if (IS_ENABLED(CONFIG_PM_S2RAM)) {
        pm_policy_state_lock_get(PM_STATE_SUSPEND_TO_RAM, PM_ALL_SUBSTATES);
    }

    error = start_read(dev, sequence);
    adc_context_release(&data->ctx, error);

    return (error);
}

#ifdef CONFIG_ADC_ASYNC
static int adc_stm32_read_async(const struct device* dev,
                                const struct adc_sequence* sequence,
                                struct k_poll_signal* async) {
    struct adc_stm32_data* data = dev->data;
    int error;

    adc_context_lock(&data->ctx, true, async);
    pm_policy_state_lock_get(PM_STATE_SUSPEND_TO_IDLE, PM_ALL_SUBSTATES);
    if (IS_ENABLED(CONFIG_PM_S2RAM)) {
        pm_policy_state_lock_get(PM_STATE_SUSPEND_TO_RAM, PM_ALL_SUBSTATES);
    }

    error = start_read(dev, sequence);
    adc_context_release(&data->ctx, error);

    return (error);
}
#endif

static int adc_stm32_sampling_time_check(const struct device* dev, uint16_t acq_time) {
    const struct adc_stm32_cfg* config = dev->config;

    if (acq_time == ADC_ACQ_TIME_DEFAULT) {
        return (0);
    }

    if (acq_time == ADC_ACQ_TIME_MAX) {
        return (STM32_NB_SAMPLING_TIME - 1);
    }

    for (int i = 0; i < STM32_NB_SAMPLING_TIME; i++) {
        if (acq_time == ADC_ACQ_TIME(ADC_ACQ_TIME_TICKS,
                                     config->sampling_time_table[i])) {
            return i;
        }
    }

    LOG_ERR("Sampling time value not supported.");
    return (-EINVAL);
}

static int adc_stm32_sampling_time_setup(const struct device* dev, uint8_t id,
                                         uint16_t acq_time) {
    const struct adc_stm32_cfg* config = dev->config;
    ADC_TypeDef* adc = config->base;
    struct adc_stm32_data* data = dev->data;

    int acq_time_index;

    acq_time_index = adc_stm32_sampling_time_check(dev, acq_time);
    if (acq_time_index < 0) {
        return (acq_time_index);
    }

    /*
     * For all series we use the fact that the macros LL_ADC_SAMPLINGTIME_*
     * that should be passed to the set functions are all coded on 3 bits
     * with 0 shift (ie 0 to 7). So acq_time_index is equivalent to the
     * macro we would use for the desired sampling time.
     */
    switch (config->num_sampling_time_common_channels) {
        case 0 :
            #if ANY_NUM_COMMON_SAMPLING_TIME_CHANNELS_IS(0)
            ARG_UNUSED(data);
            LL_ADC_SetChannelSamplingTime(adc,
                                          __LL_ADC_DECIMAL_NB_TO_CHANNEL(id),
                                          (uint32_t)acq_time_index);
            #endif
            break;

        case 1 :
            #if ANY_NUM_COMMON_SAMPLING_TIME_CHANNELS_IS(1)
            /* Only one sampling time can be selected for all channels.
             * The first one we find is used, all others must match.
             */
            if ((data->acq_time_index[0] == -1) ||
                (acq_time_index == data->acq_time_index[0])) {
                /* Reg is empty or value matches */
                data->acq_time_index[0] = acq_time_index;
                LL_ADC_SetSamplingTimeCommonChannels(adc,
                                                     (uint32_t)acq_time_index);
            }
            else {
                /* Reg is used and value does not match */
                LOG_ERR("Multiple sampling times not supported");
                return (-EINVAL);
            }
            #endif
            break;

        case 2 :
            #if ANY_NUM_COMMON_SAMPLING_TIME_CHANNELS_IS(2)
            /* Two different sampling times can be selected for all channels.
             * The first two we find are used, all others must match either one.
             */
            if ((data->acq_time_index[0] == -1) ||
                (acq_time_index == data->acq_time_index[0])) {
                /* 1st reg is empty or value matches 1st reg */
                data->acq_time_index[0] = acq_time_index;
                LL_ADC_SetChannelSamplingTime(adc,
                                              __LL_ADC_DECIMAL_NB_TO_CHANNEL(id),
                                              LL_ADC_SAMPLINGTIME_COMMON_1);
                LL_ADC_SetSamplingTimeCommonChannels(adc,
                                                     LL_ADC_SAMPLINGTIME_COMMON_1,
                                                     (uint32_t)acq_time_index);
            }
            else if ((data->acq_time_index[1] == -1) ||
                     (acq_time_index == data->acq_time_index[1])) {
                /* 2nd reg is empty or value matches 2nd reg */
                data->acq_time_index[1] = acq_time_index;
                LL_ADC_SetChannelSamplingTime(adc,
                                              __LL_ADC_DECIMAL_NB_TO_CHANNEL(id),
                                              LL_ADC_SAMPLINGTIME_COMMON_2);
                LL_ADC_SetSamplingTimeCommonChannels(adc,
                                                     LL_ADC_SAMPLINGTIME_COMMON_2,
                                                     (uint32_t)acq_time_index);
            }
            else {
                /* Both regs are used, value does not match any of them */
                LOG_ERR("Only two different sampling times supported");
                return (-EINVAL);
            }
            #endif
            break;

        default :
            LOG_ERR("Number of common sampling time channels not supported");
            return (-EINVAL);
    }

    return (0);
}

static int adc_stm32_channel_setup(const struct device* dev,
                                   const struct adc_channel_cfg* channel_cfg) {
    #ifdef CONFIG_SOC_SERIES_STM32H5X
    const struct adc_stm32_cfg* config = (const struct adc_stm32_cfg *)dev->config;
    ADC_TypeDef* adc = config->base;
    #endif

    if (channel_cfg->differential) {
        LOG_ERR("Differential channels are not supported");
        return (-EINVAL);
    }

    if (channel_cfg->gain != ADC_GAIN_1) {
        LOG_ERR("Invalid channel gain");
        return (-EINVAL);
    }

    if (channel_cfg->reference != ADC_REF_INTERNAL) {
        LOG_ERR("Invalid channel reference");
        return (-EINVAL);
    }

    if (adc_stm32_sampling_time_setup(dev, channel_cfg->channel_id,
                                      channel_cfg->acquisition_time) != 0) {
        LOG_ERR("Invalid sampling time");
        return (-EINVAL);
    }

    #ifdef CONFIG_SOC_SERIES_STM32H5X
    if (adc == ADC1) {
        if (channel_cfg->channel_id == 0) {
            LL_ADC_EnableChannel0_GPIO(adc);
        }
    }
    #endif

    LOG_DBG("Channel setup succeeded!");

    return (0);
}

#if defined(CONFIG_SOC_SERIES_STM32C0X) || \
    defined(CONFIG_SOC_SERIES_STM32G0X) || \
    defined(CONFIG_SOC_SERIES_STM32L0X) || \
    defined(CONFIG_SOC_SERIES_STM32U0X) || \
    (defined(CONFIG_SOC_SERIES_STM32WBX) && defined(ADC_SUPPORT_2_5_MSPS)) || \
     defined(CONFIG_SOC_SERIES_STM32WLX)
#define ADC_STM32_HAS_INDIVIDUAL_CLOCKS
#endif

#if defined(CONFIG_SOC_SERIES_STM32H7X) || defined(ADC_STM32_HAS_INDIVIDUAL_CLOCKS)
static bool adc_stm32_is_clk_sync(const struct adc_stm32_cfg* config) {
    if ((config->clk_prescaler == LL_ADC_CLOCK_SYNC_PCLK_DIV1) ||
        (config->clk_prescaler == LL_ADC_CLOCK_SYNC_PCLK_DIV2) ||
        (config->clk_prescaler == LL_ADC_CLOCK_SYNC_PCLK_DIV4)) {
        return (true);
    }

    return (false);
}
#endif

#if defined(CONFIG_SOC_SERIES_STM32H7X)
static inline int adc_stm32_get_input_freq_prescaler(void) {
    int presc = 2;

    #ifdef ADC_VER_V5_X
    /* For revision Y we have no prescaler of 2 */
    if (LL_DBGMCU_GetRevisionID() <= 0x1003) {
        presc = 1;
    }
    #endif

    return (presc);
}

static int adc_stm32_get_clock_prescaler(const struct adc_stm32_cfg* config) {
    switch (config->clk_prescaler) {
        case LL_ADC_CLOCK_SYNC_PCLK_DIV1 :
        case LL_ADC_CLOCK_ASYNC_DIV1 :
            return (1);

        case LL_ADC_CLOCK_SYNC_PCLK_DIV2 :
        case LL_ADC_CLOCK_ASYNC_DIV2 :
            return (2);

        case LL_ADC_CLOCK_SYNC_PCLK_DIV4 :
        case LL_ADC_CLOCK_ASYNC_DIV4 :
            return (4);

        case LL_ADC_CLOCK_ASYNC_DIV6 :
            return (6);

        case LL_ADC_CLOCK_ASYNC_DIV8 :
            return (8);

        case LL_ADC_CLOCK_ASYNC_DIV10 :
            return (10);

        case LL_ADC_CLOCK_ASYNC_DIV12 :
            return (12);

        case LL_ADC_CLOCK_ASYNC_DIV16 :
            return (16);

        case LL_ADC_CLOCK_ASYNC_DIV32 :
            return (32);

        case LL_ADC_CLOCK_ASYNC_DIV64 :
            return (64);

        case LL_ADC_CLOCK_ASYNC_DIV128 :
            return (128);

        case LL_ADC_CLOCK_ASYNC_DIV256 :
            return (256);

        default :
            return (-EINVAL);
    }
}

static int adc_stm32h7_setup_boost(const struct adc_stm32_cfg* config, ADC_TypeDef* adc,
                                   const struct device* clk) {
    clock_control_subsys_t clk_src;
    uint32_t input_freq;
    uint32_t boost;
    int presc;

    /* Get the input frequency */
    clk_src = (clock_control_subsys_t)(adc_stm32_is_clk_sync(config) ? &config->pclken[0]
                                        : &config->pclken[1]);

    if (clock_control_get_rate(clk, clk_src, &input_freq) != 0) {
        LOG_ERR("Failed to get ADC clock frequency");
        return (-EIO);
    }

    /* Adjust the pre-scaler value so that we can divide down the clock */
    presc = adc_stm32_get_clock_prescaler(config);
    if (presc < 0) {
        LOG_ERR("Invalid clock prescaler value");
        return (presc);
    }

    input_freq /= presc * adc_stm32_get_input_freq_prescaler();
    if (input_freq <= KHZ(6250)) {
        boost = LL_ADC_BOOST_MODE_6MHZ25;
    }
    else if (input_freq <= KHZ(12500)) {
        boost = LL_ADC_BOOST_MODE_12MHZ5;
    }
    else if (input_freq <= MHZ(20)) {
        boost = LL_ADC_BOOST_MODE_20MHZ;
    }
    else if (input_freq <= MHZ(25)) {
        boost = LL_ADC_BOOST_MODE_25MHZ;
    }
    else if (input_freq <= MHZ(50)) {
        boost = LL_ADC_BOOST_MODE_50MHZ;
    }
    else {
        LOG_WRN("ADC clock frequency too high %u", input_freq);
        return (-ERANGE);
    }

    LL_ADC_SetBoostMode(adc, boost);

    return (0);
}
#endif

/* This symbol takes the value 1 if one of the device instances */
/* is configured in dts with a domain clock */
#if STM32_DT_INST_DEV_DOMAIN_CLOCK_SUPPORT
#define STM32_ADC_DOMAIN_CLOCK_SUPPORT 1
#else
#define STM32_ADC_DOMAIN_CLOCK_SUPPORT 0
#endif

static int adc_stm32_set_clock(const struct device* dev) {
    const struct adc_stm32_cfg* config = dev->config;
    const struct device* const clk = DEVICE_DT_GET(STM32_CLOCK_CONTROL_NODE);
    ADC_TypeDef* adc = config->base;
    int ret = 0;

    ARG_UNUSED(adc); /* Necessary to avoid warnings on some series */

    if (clock_control_on(clk,
                         (clock_control_subsys_t)&config->pclken[0]) != 0) {
        return (-EIO);
    }

    if (IS_ENABLED(STM32_ADC_DOMAIN_CLOCK_SUPPORT) && (config->pclk_len > 1)) {
        /* Enable ADC clock source */
        if (clock_control_configure(clk,
                                    (clock_control_subsys_t)&config->pclken[1],
                                    NULL) != 0) {
            return (-EIO);
        }
    }

    #if defined(CONFIG_SOC_SERIES_STM32F0X)
    LL_ADC_SetClock(adc, config->clk_prescaler);
    #elif defined(ADC_STM32_HAS_INDIVIDUAL_CLOCKS)
    if (adc_stm32_is_clk_sync(config)) {
        LL_ADC_SetClock(adc, config->clk_prescaler);
    }
    else {
        LL_ADC_SetCommonClock(__LL_ADC_COMMON_INSTANCE(adc),
                              config->clk_prescaler);
        LL_ADC_SetClock(adc, LL_ADC_CLOCK_ASYNC);
    }
    #elif !DT_HAS_COMPAT_STATUS_OKAY(st_stm32f1_adc)
    LL_ADC_SetCommonClock(__LL_ADC_COMMON_INSTANCE(adc),
                          config->clk_prescaler);

    #ifdef CONFIG_SOC_SERIES_STM32H7X
    /* Set boost according to input frequency */
    ret = adc_stm32h7_setup_boost(config, adc, clk);
    #endif
    #endif

    return (ret);
}

static int adc_stm32_init(const struct device* dev) {
    struct adc_stm32_data* data = dev->data;
    const struct adc_stm32_cfg* config = dev->config;
    const struct device* const clk = DEVICE_DT_GET(STM32_CLOCK_CONTROL_NODE);
    ADC_TypeDef* adc = config->base;
    int err;

    ARG_UNUSED(adc); /* Necessary to avoid warnings on some series */

    LOG_DBG("Initializing %s", dev->name);

    if (!device_is_ready(clk)) {
        LOG_ERR("clock control device not ready");
        return (-ENODEV);
    }

    data->dev = dev;

    /*
     * For series that use common channels for sampling time, all
     * conversion time for all channels on one ADC instance has to
     * be the same.
     * For series that use two common channels, there can be up to two
     * conversion times selected for all channels in a sequence.
     * This additional table is for checking that the conversion time
     * selection of all channels respects these requirements.
     */
    data->acq_time_index[0] = -1;
    data->acq_time_index[1] = -1;

    adc_stm32_set_clock(dev);

    /* Configure ADC inputs as specified in Device Tree, if any */
    err = pinctrl_apply_state(config->pcfg, PINCTRL_STATE_DEFAULT);
    if ((err < 0) && (err != -ENOENT)) {
        /*
         * If the ADC is used only with internal channels, then no pinctrl is
         * provided in Device Tree, and pinctrl_apply_state returns -ENOENT,
         * but this should not be treated as an error.
         */
        LOG_ERR("ADC pinctrl setup failed (%d)", err);
        return (err);
    }

    #if defined(CONFIG_SOC_SERIES_STM32U5X)
    /* Enable the independent analog supply */
    LL_PWR_EnableVDDA();
    #endif /* CONFIG_SOC_SERIES_STM32U5X */

    #ifdef CONFIG_ADC_STM32_DMA
    if ((data->dma.dma_dev != NULL) &&
        !device_is_ready(data->dma.dma_dev)) {
        LOG_ERR("%s device not ready", data->dma.dma_dev->name);
        return (-ENODEV);
    }
    #endif

    #if defined(CONFIG_SOC_SERIES_STM32L4X) || \
        defined(CONFIG_SOC_SERIES_STM32L5X) || \
        defined(CONFIG_SOC_SERIES_STM32WBX) || \
        defined(CONFIG_SOC_SERIES_STM32G4X) || \
        defined(CONFIG_SOC_SERIES_STM32H5X) || \
        defined(CONFIG_SOC_SERIES_STM32H7X) || \
        defined(CONFIG_SOC_SERIES_STM32H7RSX) || \
        defined(CONFIG_SOC_SERIES_STM32U5X)
    /*
     * L4, WB, G4, H5, H7 and U5 series STM32 needs to be awaken from deep sleep
     * mode, and restore its calibration parameters if there are some
     * previously stored calibration parameters.
     */
    LL_ADC_DisableDeepPowerDown(adc);
    #endif

    /*
     * Many ADC modules need some time to be stabilized before performing
     * any enable or calibration actions.
     */
    #if !defined(CONFIG_SOC_SERIES_STM32F0X) &&         \
        !DT_HAS_COMPAT_STATUS_OKAY(st_stm32f1_adc) &&   \
        !DT_HAS_COMPAT_STATUS_OKAY(st_stm32f4_adc)
        LL_ADC_EnableInternalRegulator(adc);
    /* Wait for Internal regulator stabilisation
     * Some series have a dedicated status bit, others relie on a delay
     */
    #if defined(CONFIG_SOC_SERIES_STM32H7X) && defined(ADC_VER_V5_V90)
    /* ADC3 on H72x/H73x doesn't have the LDORDY status bit */
    if (adc == ADC3) {
        k_busy_wait(LL_ADC_DELAY_INTERNAL_REGUL_STAB_US);
    }
    else {
        while (LL_ADC_IsActiveFlag_LDORDY(adc) == 0) {
            /* pass */
        }
    }
    #elif defined(CONFIG_SOC_SERIES_STM32H7X) || \
    defined(CONFIG_SOC_SERIES_STM32U5X) || \
    defined(CONFIG_SOC_SERIES_STM32WBAX)
    /* Don't use LL_ADC_IsActiveFlag_LDORDY since not present in U5 LL (1.5.0)
     * (internal issue 185106)
     */
    while ((READ_BIT(adc->ISR, LL_ADC_FLAG_LDORDY) != (LL_ADC_FLAG_LDORDY))) {
        /* pass */
    }
    #else
    k_busy_wait(LL_ADC_DELAY_INTERNAL_REGUL_STAB_US);
    #endif
    #endif

    if (config->irq_cfg_func) {
        config->irq_cfg_func();
    }

    #if defined(HAS_CALIBRATION)
    adc_stm32_calibrate(dev);
    LL_ADC_REG_SetTriggerSource(adc, LL_ADC_REG_TRIG_SOFTWARE);
    #endif /* HAS_CALIBRATION */

    adc_context_unlock_unconditionally(&data->ctx);

    return (0);
}

#ifdef CONFIG_PM_DEVICE
static int adc_stm32_suspend_setup(const struct device* dev) {
    const struct adc_stm32_cfg* config = dev->config;
    ADC_TypeDef* adc = config->base;
    const struct device* const clk = DEVICE_DT_GET(STM32_CLOCK_CONTROL_NODE);
    int err;

    /* Disable ADC */
    adc_stm32_disable(adc);

    #if !defined(CONFIG_SOC_SERIES_STM32F0X) && \
        !DT_HAS_COMPAT_STATUS_OKAY(st_stm32f1_adc) && \
    !DT_HAS_COMPAT_STATUS_OKAY(st_stm32f4_adc)
    /* Disable ADC internal voltage regulator */
    LL_ADC_DisableInternalRegulator(adc);
    while (LL_ADC_IsInternalRegulatorEnabled(adc) == 1U) {
        /* pass */
    }
    #endif

    #if defined(CONFIG_SOC_SERIES_STM32L4X) || \
        defined(CONFIG_SOC_SERIES_STM32L5X) || \
        defined(CONFIG_SOC_SERIES_STM32WBX) || \
        defined(CONFIG_SOC_SERIES_STM32G4X) || \
        defined(CONFIG_SOC_SERIES_STM32H5X) || \
        defined(CONFIG_SOC_SERIES_STM32H7X) || \
        defined(CONFIG_SOC_SERIES_STM32H7RSX) || \
        defined(CONFIG_SOC_SERIES_STM32U5X)
    /*
     * L4, WB, G4, H5, H7 and U5 series STM32 needs to be put into
     * deep sleep mode.
     */

    LL_ADC_EnableDeepPowerDown(adc);
    #endif

    #if defined(CONFIG_SOC_SERIES_STM32U5X)
    /* Disable the independent analog supply */
    LL_PWR_DisableVDDA();
    #endif /* CONFIG_SOC_SERIES_STM32U5X */

    /* Stop device clock. Note: fixed clocks are not handled yet. */
    err = clock_control_off(clk, (clock_control_subsys_t)&config->pclken[0]);
    if (err != 0) {
        LOG_ERR("Could not disable ADC clock");
        return (err);
    }

    /* Move pins to sleep state */
    err = pinctrl_apply_state(config->pcfg, PINCTRL_STATE_SLEEP);
    if ((err < 0) && (err != -ENOENT)) {
        /*
         * If returning -ENOENT, no pins where defined for sleep mode :
         * Do not output on console (might sleep already) when going to sleep,
         * "ADC pinctrl sleep state not available"
         * and don't block PM suspend.
         * Else return the error.
         */
        return (err);
    }

    return (0);
}

static int adc_stm32_pm_action(const struct device* dev,
                               enum pm_device_action action) {
    switch (action) {
        case PM_DEVICE_ACTION_RESUME :
            return adc_stm32_init(dev);

        case PM_DEVICE_ACTION_SUSPEND :
            return adc_stm32_suspend_setup(dev);

        default :
            return (-ENOTSUP);
    }

    return (0);
}
#endif /* CONFIG_PM_DEVICE */

static const struct adc_driver_api api_stm32_driver_api = {
    .channel_setup = adc_stm32_channel_setup,
    .read          = adc_stm32_read,
    #ifdef CONFIG_ADC_ASYNC
    .read_async = adc_stm32_read_async,
    #endif
    .ref_internal = STM32_ADC_VREF_MV, /* VREF is usually connected to VDD */
};

#if defined(CONFIG_SOC_SERIES_STM32F0X)
/* LL_ADC_CLOCK_ASYNC_DIV1 doesn't exist in F0 LL. Define it here. */
#define LL_ADC_CLOCK_ASYNC_DIV1 LL_ADC_CLOCK_ASYNC
#endif

/* st_prescaler property requires 2 elements : clock ASYNC/SYNC and DIV */
#define ADC_STM32_CLOCK(x) DT_INST_PROP(x, st_adc_clock_source)
#define ADC_STM32_DIV(x)   DT_INST_PROP(x, st_adc_prescaler)

/* Macro to set the prefix depending on the 1st element: check if it is SYNC or ASYNC */
#define ADC_STM32_CLOCK_PREFIX(x)                   \
    COND_CODE_1(IS_EQ(ADC_STM32_CLOCK(x), SYNC),    \
    (LL_ADC_CLOCK_SYNC_PCLK_DIV),                   \
    (LL_ADC_CLOCK_ASYNC_DIV))

/* Concat prefix (1st element) and DIV value (2nd element) of st,adc-prescaler */
#if DT_HAS_COMPAT_STATUS_OKAY(st_stm32f1_adc)
<<<<<<< HEAD
#define ADC_STM32_DT_PRESC(x) 0
#else
#define ADC_STM32_DT_PRESC(x) \
    Z_CONCAT(ADC_STM32_CLOCK_PREFIX(x), ADC_STM32_DIV(x))
#endif

/* Macro to check if the ADC instance clock setup is correct */
#define ADC_STM32_CHECK_DT_CLOCK(x)                                                 \
    BUILD_ASSERT(IS_EQ(ADC_STM32_CLOCK(x), SYNC) || (DT_INST_NUM_CLOCKS(x) > 1),    \
                 "ASYNC clock mode defined without ASYNC clock defined in device tree")
=======
#define ADC_STM32_DT_PRESC(x)	0
#define ADC_STM32_CHECK_DT_CLOCK(x)
#else
#define ADC_STM32_DT_PRESC(x)	\
	_CONCAT(ADC_STM32_CLOCK_PREFIX(x), ADC_STM32_DIV(x))
/* Macro to check if the ADC instance clock setup is correct */
#define ADC_STM32_CHECK_DT_CLOCK(x)								\
	BUILD_ASSERT(IS_EQ(ADC_STM32_CLOCK(x), SYNC) || (DT_INST_NUM_CLOCKS(x) > 1),		\
		     "ASYNC clock mode defined without ASYNC clock defined in device tree")
#endif

>>>>>>> 8c705cab

#if defined(CONFIG_ADC_STM32_DMA)

#define ADC_DMA_CHANNEL_INIT(index, src_dev, dest_dev)                  \
    .dma = {                                                            \
        .dma_dev = DEVICE_DT_GET(DT_INST_DMAS_CTLR_BY_IDX(index, 0)),   \
        .channel = DT_INST_DMAS_CELL_BY_IDX(index, 0, channel),         \
        .dma_cfg = {                                                    \
            .dma_slot          = STM32_DMA_SLOT_BY_IDX(index, 0, slot), \
            .channel_direction = STM32_DMA_CONFIG_DIRECTION(            \
                                 STM32_DMA_CHANNEL_CONFIG_BY_IDX(index, 0)),\
            .source_data_size  = STM32_DMA_CONFIG_##src_dev##_DATA_SIZE(    \
                                 STM32_DMA_CHANNEL_CONFIG_BY_IDX(index, 0)),\
            .dest_data_size    = STM32_DMA_CONFIG_##dest_dev##_DATA_SIZE(   \
                                 STM32_DMA_CHANNEL_CONFIG_BY_IDX(index, 0)),\
            .source_burst_length = 1,       /* SINGLE transfer */       \
            .dest_burst_length   = 1,       /* SINGLE transfer */       \
            .channel_priority    = STM32_DMA_CONFIG_PRIORITY(           \
                                   STM32_DMA_CHANNEL_CONFIG_BY_IDX(index, 0)), \
            .dma_callback        = dma_callback,                        \
            .block_count         = 2,                                   \
        },                                                              \
        .src_addr_increment = STM32_DMA_CONFIG_##src_dev##_ADDR_INC(    \
                              STM32_DMA_CHANNEL_CONFIG_BY_IDX(index, 0)), \
        .dst_addr_increment = STM32_DMA_CONFIG_##dest_dev##_ADDR_INC(   \
                              STM32_DMA_CHANNEL_CONFIG_BY_IDX(index, 0)), \
    }

#define ADC_STM32_IRQ_FUNC(index)           \
    .irq_cfg_func = NULL,

#else /* CONFIG_ADC_STM32_DMA */

/*
 * For series that share interrupt lines for multiple ADC instances
 * and have separate interrupt lines for other ADCs (example,
 * STM32G473 has 5 ADC instances, ADC1 and ADC2 share IRQn 18 while
 * ADC3, ADC4 and ADC5 use IRQns 47, 61 and 62 respectively), generate
 * a single common ISR function for each IRQn and call adc_stm32_isr
 * for each device using that interrupt line for all enabled ADCs.
 *
 * To achieve the above, a "first" ADC instance must be chosen for all
 * ADC instances sharing the same IRQn. This "first" ADC instance
 * generates the code for the common ISR and for installing and
 * enabling it while any other ADC sharing the same IRQn skips this
 * code generation and does nothing. The common ISR code is generated
 * to include calls to adc_stm32_isr for all instances using that same
 * IRQn. From the example above, four ISR functions would be generated
 * for IRQn 18, 47, 61 and 62, with possible "first" ADC instances
 * being ADC1, ADC3, ADC4 and ADC5 if all ADCs were enabled, with the
 * ISR function 18 calling adc_stm32_isr for both ADC1 and ADC2.
 *
 * For some of the macros below, pseudo-code is provided to describe
 * its function.
 */

/*
 * return (irqn == device_irqn(index)) ? index : NULL
 */
#define FIRST_WITH_IRQN_INTERNAL(index, irqn)                   \
    COND_CODE_1(IS_EQ(irqn, DT_INST_IRQN(index)), (index, ), (EMPTY, ))

/*
 * Returns the "first" instance's index:
 *
 * instances = []
 * for instance in all_active_adcs:
 *     instances.append(first_with_irqn_internal(device_irqn(index)))
 * for instance in instances:
 *     if instance == NULL:
 *         instances.remove(instance)
 * return instances[0]
 */
#define FIRST_WITH_IRQN(index)                                  \
    GET_ARG_N(1, LIST_DROP_EMPTY(DT_INST_FOREACH_STATUS_OKAY_VARGS(FIRST_WITH_IRQN_INTERNAL, \
                                                                   DT_INST_IRQN(index))))

/*
 * Provides code for calling adc_stm32_isr for an instance if its IRQn
 * matches:
 *
 * if (irqn == device_irqn(index)):
 *     return "adc_stm32_isr(DEVICE_DT_INST_GET(index));"
 */
#define HANDLE_IRQS(index, irqn)                                \
    COND_CODE_1(IS_EQ(irqn, DT_INST_IRQN(index)), (adc_stm32_isr(DEVICE_DT_INST_GET(index));), \
                      (EMPTY))

/*
 * Name of the common ISR for a given IRQn (taken from a device with a
 * given index). Example, for an ADC instance with IRQn 18, returns
 * "adc_stm32_isr_18".
 */
#define ISR_FUNC(index) UTIL_CAT(adc_stm32_isr_, DT_INST_IRQN(index))

/*
 * Macro for generating code for the common ISRs (by looping of all
 * ADC instances that share the same IRQn as that of the given device
 * by index) and the function for setting up the ISR.
 *
 * Here is where both "first" and non-"first" instances have code
 * generated for their interrupts via HANDLE_IRQS.
 */
#define GENERATE_ISR_CODE(index)                                \
    static void ISR_FUNC(index)(void) {                         \
        DT_INST_FOREACH_STATUS_OKAY_VARGS(HANDLE_IRQS, DT_INST_IRQN(index)) \
    }                                                           \
                                                                \
    static void UTIL_CAT(ISR_FUNC(index), _init)(void) {        \
        IRQ_CONNECT(DT_INST_IRQN(index), DT_INST_IRQ(index, priority), ISR_FUNC(index), \
                    NULL, 0);                                   \
        irq_enable(DT_INST_IRQN(index));                        \
    }

/*
 * Limit generating code to only the "first" instance:
 *
 * if (first_with_irqn(index) == index):
 *     generate_isr_code(index)
 */
#define GENERATE_ISR(index)                                     \
    COND_CODE_1(IS_EQ(index, FIRST_WITH_IRQN(index)), (GENERATE_ISR_CODE(index)), (EMPTY))

DT_INST_FOREACH_STATUS_OKAY(GENERATE_ISR)

/* Only "first" instances need to call the ISR setup function */
#define ADC_STM32_IRQ_FUNC(index)                               \
    .irq_cfg_func = COND_CODE_1(IS_EQ(index, FIRST_WITH_IRQN(index)),   \
                                (UTIL_CAT(ISR_FUNC(index), _init)), (NULL)),

#define ADC_DMA_CHANNEL_INIT(index, src_dev, dest_dev)

#endif /* CONFIG_ADC_STM32_DMA */

#define ADC_DMA_CHANNEL(id, src, dest)                          \
    COND_CODE_1(DT_INST_DMAS_HAS_IDX(id, 0),                    \
                (ADC_DMA_CHANNEL_INIT(id, src, dest)),          \
                (/* Required for other adc instances without dma */))

#define ADC_STM32_INIT(index)                       \
                                                    \
ADC_STM32_CHECK_DT_CLOCK(index);                    \
                                                    \
PINCTRL_DT_INST_DEFINE(index);                      \
                                                    \
static const struct stm32_pclken pclken_##index[] = \
    STM32_DT_INST_CLOCKS(index);                    \
                                                    \
static const struct adc_stm32_cfg adc_stm32_cfg_##index = {     \
    .base = (void*)DT_INST_REG_ADDR(index),             \
    ADC_STM32_IRQ_FUNC(index)                       \
    .pclken = pclken_##index,                       \
    .pclk_len = DT_INST_NUM_CLOCKS(index),          \
    .clk_prescaler = ADC_STM32_DT_PRESC(index),     \
    .pcfg = PINCTRL_DT_INST_DEV_CONFIG_GET(index),  \
    .sequencer_type = DT_INST_PROP(index, st_adc_sequencer),    \
    .sampling_time_table = DT_INST_PROP(index, sampling_times), \
    .num_sampling_time_common_channels =            \
        DT_INST_PROP_OR(index, num_sampling_time_common_channels, 0),\
    .res_table_size = DT_INST_PROP_LEN(index, resolutions),     \
    .res_table = DT_INST_PROP(index, resolutions),  \
};                                                  \
                                                    \
static struct adc_stm32_data adc_stm32_data_##index = {         \
    ADC_CONTEXT_INIT_TIMER(adc_stm32_data_##index, ctx),        \
    ADC_CONTEXT_INIT_LOCK(adc_stm32_data_##index, ctx),         \
    ADC_CONTEXT_INIT_SYNC(adc_stm32_data_##index, ctx),         \
    ADC_DMA_CHANNEL(index, PERIPHERAL, MEMORY)      \
};                                                  \
                                                    \
PM_DEVICE_DT_INST_DEFINE(index, adc_stm32_pm_action);           \
                                                    \
DEVICE_DT_INST_DEFINE(index,                        \
                      adc_stm32_init, PM_DEVICE_DT_INST_GET(index),     \
                      &adc_stm32_data_##index, &adc_stm32_cfg_##index,  \
                      POST_KERNEL, CONFIG_ADC_INIT_PRIORITY,    \
                      &api_stm32_driver_api);

DT_INST_FOREACH_STATUS_OKAY(ADC_STM32_INIT)<|MERGE_RESOLUTION|>--- conflicted
+++ resolved
@@ -1750,30 +1750,17 @@
 
 /* Concat prefix (1st element) and DIV value (2nd element) of st,adc-prescaler */
 #if DT_HAS_COMPAT_STATUS_OKAY(st_stm32f1_adc)
-<<<<<<< HEAD
 #define ADC_STM32_DT_PRESC(x) 0
+#define ADC_STM32_CHECK_DT_CLOCK(x)
 #else
 #define ADC_STM32_DT_PRESC(x) \
     Z_CONCAT(ADC_STM32_CLOCK_PREFIX(x), ADC_STM32_DIV(x))
-#endif
-
 /* Macro to check if the ADC instance clock setup is correct */
 #define ADC_STM32_CHECK_DT_CLOCK(x)                                                 \
     BUILD_ASSERT(IS_EQ(ADC_STM32_CLOCK(x), SYNC) || (DT_INST_NUM_CLOCKS(x) > 1),    \
                  "ASYNC clock mode defined without ASYNC clock defined in device tree")
-=======
-#define ADC_STM32_DT_PRESC(x)	0
-#define ADC_STM32_CHECK_DT_CLOCK(x)
-#else
-#define ADC_STM32_DT_PRESC(x)	\
-	_CONCAT(ADC_STM32_CLOCK_PREFIX(x), ADC_STM32_DIV(x))
-/* Macro to check if the ADC instance clock setup is correct */
-#define ADC_STM32_CHECK_DT_CLOCK(x)								\
-	BUILD_ASSERT(IS_EQ(ADC_STM32_CLOCK(x), SYNC) || (DT_INST_NUM_CLOCKS(x) > 1),		\
-		     "ASYNC clock mode defined without ASYNC clock defined in device tree")
 #endif
 
->>>>>>> 8c705cab
 
 #if defined(CONFIG_ADC_STM32_DMA)
 
