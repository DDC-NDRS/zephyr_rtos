/*
 * Copyright (c) 2018 Kokoon Technology Limited
 * Copyright (c) 2019 Song Qiang <songqiang1304521@gmail.com>
 * Copyright (c) 2019 Endre Karlson
 * Copyright (c) 2020 Teslabs Engineering S.L.
 * Copyright (c) 2021 Marius Scholtz, RIC Electronics
 * Copyright (c) 2023 Hein Wessels, Nobleo Technology
 *
 * SPDX-License-Identifier: Apache-2.0
 */

#define DT_DRV_COMPAT st_stm32_adc

#include <errno.h>

#include <zephyr/drivers/adc.h>
#include <zephyr/drivers/pinctrl.h>
#include <zephyr/device.h>
#include <zephyr/kernel.h>
#include <zephyr/init.h>
#include <zephyr/toolchain.h>
#include <soc.h>
#include <zephyr/pm/device.h>
#include <zephyr/pm/policy.h>
#include <stm32_ll_adc.h>
#include <stm32_ll_system.h>
#if defined(CONFIG_SOC_SERIES_STM32N6X) || \
    defined(CONFIG_SOC_SERIES_STM32U5X)
#include <stm32_ll_pwr.h>
#endif /* CONFIG_SOC_SERIES_STM32U5X */

#ifdef CONFIG_ADC_STM32_DMA
#include <zephyr/drivers/dma/dma_stm32.h>
#include <zephyr/drivers/dma.h>
#include <zephyr/toolchain.h>
#include <stm32_ll_dma.h>
#endif

#define ADC_CONTEXT_USES_KERNEL_TIMER
#define ADC_CONTEXT_ENABLE_ON_COMPLETE
#include "adc_context.h"

#define LOG_LEVEL CONFIG_ADC_LOG_LEVEL
#include <zephyr/logging/log.h>
LOG_MODULE_REGISTER(adc_stm32);

#include <zephyr/drivers/clock_control/stm32_clock_control.h>
#include <zephyr/dt-bindings/adc/stm32_adc.h>
#include <zephyr/irq.h>
#include <zephyr/mem_mgmt/mem_attr.h>

#if defined(CONFIG_SOC_SERIES_STM32H7X) || defined(CONFIG_SOC_SERIES_STM32H7RSX)
#include <zephyr/dt-bindings/memory-attr/memory-attr-arm.h>
#include <stm32_ll_system.h>
#endif

#include <zephyr/linker/linker-defs.h>

/* Here are some redefinitions of ADC versions for better readability */
#if defined(CONFIG_SOC_SERIES_STM32F3X)
#if defined(ADC1_V2_5)
#define STM32F37X_ADC /* F37x */
#elif defined(ADC5_V1_1)
#define STM32F3XX_ADC /* Other F3xx */
#endif                /* ADC5_V1_1 */
#elif defined(CONFIG_SOC_SERIES_STM32H7X)
#if defined(ADC_VER_V5_V90)
#define STM32H72X_ADC /* H72x and H73x */
#elif defined(ADC_VER_V5_X)
#define STM32H74X_ADC /* H74x and H75x */
#elif defined(ADC_VER_V5_3)
#define STM32H7AX_ADC /* H7Ax and H7Bx */
#endif                /* ADC_VER_V5_3 */
#endif                /* CONFIG_SOC_SERIES_STM32H7X */

/*
 * Other ADC versions:
 * compat st_stm32f1_adc -> STM32F1, F37x (ADC1_V2_5)
 * compat st_stm32f4_adc -> STM32F2, F4, F7, L1
 */

/* Clock source values */
#define SYNC  1
#define ASYNC 2

/* Sequencer type */
#define NOT_FULLY_CONFIGURABLE 0
#define FULLY_CONFIGURABLE     1

/* Oversampler type */
#define OVERSAMPLER_NONE     0
#define OVERSAMPLER_MINIMAL  1
#define OVERSAMPLER_EXTENDED 2

#define ANY_NUM_COMMON_SAMPLING_TIME_CHANNELS_IS(value) \
    (DT_INST_FOREACH_STATUS_OKAY_VARGS(IS_EQ_PROP_OR, \
                                       num_sampling_time_common_channels, \
                                       0, value) 0)

#define ANY_ADC_SEQUENCER_TYPE_IS(value) \
    (DT_INST_FOREACH_STATUS_OKAY_VARGS(IS_EQ_STRING_PROP, \
                                       st_adc_sequencer,  \
                                       value) 0)

#define ANY_ADC_OVERSAMPLER_TYPE_IS(value) \
    (DT_INST_FOREACH_STATUS_OKAY_VARGS(IS_EQ_STRING_PROP,  \
                                       st_adc_oversampler, \
                                       value) 0)

#define IS_EQ_PROP_OR(inst, prop, default_value, compare_value) \
    IS_EQ(DT_INST_PROP_OR(inst, prop, default_value), compare_value) ||

#define IS_EQ_STRING_PROP(inst, prop, compare_value) \
    IS_EQ(DT_INST_STRING_UPPER_TOKEN(inst, prop), compare_value) ||

/* reference voltage for the ADC */
#define STM32_ADC_VREF_MV DT_INST_PROP(0, vref_mv)

/* #CUSTOM@NDRS */
#define DEVICE_STM32_GET_ADC(dev) \
    (((const struct adc_stm32_cfg*)(dev)->config)->base)

#if ANY_ADC_SEQUENCER_TYPE_IS(FULLY_CONFIGURABLE)

#if defined(LL_ADC_REG_RANK_28)
#define MAX_RANK 28
#elif defined(LL_ADC_REG_RANK_27)
#define MAX_RANK 27
#else
#define MAX_RANK 16
#endif

#define RANK(i, _) _CONCAT_1(LL_ADC_REG_RANK_, UTIL_INC(i))
static uint32_t const table_rank[] = {
    LISTIFY(MAX_RANK, RANK, (, ))};

#define SEQ_LEN(i, _) _CONCAT_2(LL_ADC_REG_SEQ_SCAN_ENABLE_, UTIL_INC(UTIL_INC(i)), RANKS)
/* Length of this array signifies the maximum sequence length */
static uint32_t const table_seq_len[] = {
    LL_ADC_REG_SEQ_SCAN_DISABLE,
    LISTIFY(UTIL_DEC(MAX_RANK), SEQ_LEN, (, ))
};

#endif /* ANY_ADC_SEQUENCER_TYPE_IS(FULLY_CONFIGURABLE) */

/* Number of different sampling time values */
#define STM32_NB_SAMPLING_TIME 8

#ifdef CONFIG_ADC_STM32_DMA
struct stream {
    const struct device* dma_dev;
    uint32_t channel;
    struct dma_config dma_cfg;
    struct dma_block_config dma_blk_cfg;
    uint8_t priority;
    bool src_addr_increment;
    bool dst_addr_increment;
};
#endif /* CONFIG_ADC_STM32_DMA */

#if defined(CONFIG_SOC_SERIES_STM32N6X)
typedef uint32_t adc_data_size_t;
#else
typedef uint16_t adc_data_size_t;
#endif

struct adc_stm32_data {
    struct adc_context ctx;
    const struct device* dev;
    adc_data_size_t* buffer;
    adc_data_size_t* repeat_buffer;

    uint8_t  resolution;
    uint32_t channels;
    uint8_t  channel_count;
    uint8_t  samples_count;
    int8_t   acq_time_index[2];

#ifdef CONFIG_ADC_STM32_DMA
    volatile int dma_error;
    struct stream dma;
#endif
};

struct adc_stm32_cfg {
    ADC_TypeDef* base;
    void (*irq_cfg_func)(void);
    const struct stm32_pclken* pclken;
    size_t pclk_len;
    uint32_t clk_prescaler;
    const struct pinctrl_dev_config* pcfg;
    uint16_t const sampling_time_table[STM32_NB_SAMPLING_TIME];
    int8_t num_sampling_time_common_channels;
    int8_t sequencer_type;
    int8_t oversampler_type;
    int8_t res_table_size;
    uint32_t const res_table[];
};

#ifdef CONFIG_ADC_STM32_DMA
static void adc_stm32_enable_dma_support(ADC_TypeDef* adc) {
    /* Allow ADC to create DMA request and set to one-shot mode as implemented in HAL drivers */
    #if DT_HAS_COMPAT_STATUS_OKAY(st_stm32f1_adc)
    LL_ADC_REG_SetDMATransfer(adc, LL_ADC_REG_DMA_TRANSFER_UNLIMITED);
    #elif defined(CONFIG_SOC_SERIES_STM32H7X) || \
          defined(CONFIG_SOC_SERIES_STM32N6X) || \
          defined(CONFIG_SOC_SERIES_STM32U5X)
    /* H72x ADC3 and U5 ADC4 are different from the rest, but this call works also for them,
     * so no need to call their specific function
     */
    LL_ADC_REG_SetDataTransferMode(adc, LL_ADC_REG_DMA_TRANSFER_LIMITED);
    #else
    /* Default mechanism for other MCUs */
    LL_ADC_REG_SetDMATransfer(adc, LL_ADC_REG_DMA_TRANSFER_LIMITED);
    #endif
}

static int adc_stm32_dma_start(const struct device* dev,
                               void* buffer, size_t channel_count) {
    const struct adc_stm32_cfg* config = dev->config;
    ADC_TypeDef* adc = config->base;
    struct adc_stm32_data* data = dev->data;
    struct dma_block_config* blk_cfg;
    int ret;

    struct stream* dma = &data->dma;

    blk_cfg = &dma->dma_blk_cfg;

    /* prepare the block */
    blk_cfg->block_size = channel_count * sizeof(adc_data_size_t);

    /* Source and destination */
    blk_cfg->source_address   = (uint32_t)LL_ADC_DMA_GetRegAddr(adc, LL_ADC_DMA_REG_REGULAR_DATA);
    blk_cfg->source_addr_adj  = DMA_ADDR_ADJ_NO_CHANGE;
    blk_cfg->source_reload_en = 0;

    blk_cfg->dest_address   = (uint32_t)buffer;
    blk_cfg->dest_addr_adj  = DMA_ADDR_ADJ_INCREMENT;
    blk_cfg->dest_reload_en = 0;

    /* Manually set the FIFO threshold to 1/4 because the
     * dmamux DTS entry does not contain fifo threshold
     */
    blk_cfg->fifo_mode_control = 0;

    /* direction is given by the DT */
    dma->dma_cfg.head_block = blk_cfg;
    dma->dma_cfg.user_data  = data;

    ret = dma_config(data->dma.dma_dev, data->dma.channel,
                     &dma->dma_cfg);
    if (ret != 0) {
        LOG_ERR("Problem setting up DMA: %d", ret);
        return (ret);
    }

    adc_stm32_enable_dma_support(adc);

    data->dma_error = 0;
    ret = dma_start(data->dma.dma_dev, data->dma.channel);
    if (ret != 0) {
        LOG_ERR("Problem starting DMA: %d", ret);
        return (ret);
    }

    LOG_DBG("DMA started");

    return (ret);
}
#endif /* CONFIG_ADC_STM32_DMA */

#if defined(CONFIG_ADC_STM32_DMA) && defined(CONFIG_SOC_SERIES_STM32H7X)
/* Returns true if given buffer is in a non-cacheable SRAM region.
 * This is determined using the device tree, meaning the .nocache region won't work.
 * The entire buffer must be in a single region.
 * An example of how the SRAM region can be defined in the DTS:
 * &sram4 {
 *     zephyr,memory-attr = <( DT_MEM_ARM(ATTR_MPU_RAM_NOCACHE) | ... )>;
 * };
 */
static bool buf_in_nocache(uintptr_t buf __maybe_unused, size_t len_bytes __maybe_unused) {
    bool buf_within_nocache = false;

    #ifdef CONFIG_NOCACHE_MEMORY
    buf_within_nocache = (buf >= ((uintptr_t)_nocache_ram_start)) &&
                         ((buf + len_bytes - 1) <= ((uintptr_t)_nocache_ram_end));
    if (buf_within_nocache) {
        return (true);
    }
    #endif /* CONFIG_NOCACHE_MEMORY */

    #ifdef CONFIG_MEM_ATTR
    buf_within_nocache = mem_attr_check_buf(
        (void*)buf, len_bytes, DT_MEM_ARM(ATTR_MPU_RAM_NOCACHE)) == 0;
    #endif /* CONFIG_MEM_ATTR */

    return buf_within_nocache;
}
#endif /* defined(CONFIG_ADC_STM32_DMA) && defined(CONFIG_SOC_SERIES_STM32H7X) */

static int check_buffer(const struct adc_sequence* sequence,
                        uint8_t active_channels) {
    size_t needed_buffer_size;

    needed_buffer_size = active_channels * sizeof(adc_data_size_t);

    if (sequence->options) {
        needed_buffer_size *= (1 + sequence->options->extra_samplings);
    }

    if (sequence->buffer_size < needed_buffer_size) {
        LOG_ERR("Provided buffer is too small (%u/%u)",
                sequence->buffer_size, needed_buffer_size);
        return (-ENOMEM);
    }

    #if defined(CONFIG_ADC_STM32_DMA) && defined(CONFIG_SOC_SERIES_STM32H7X)
    /* Buffer is forced to be in non-cacheable SRAM region to avoid cache maintenance */
    if (!buf_in_nocache((uintptr_t)sequence->buffer, needed_buffer_size)) {
        LOG_ERR("Supplied buffer is not in a non-cacheable region according to DTS.");
        return (-EINVAL);
    }
    #endif

    return (0);
}

/*
 * Enable ADC peripheral, and wait until ready if required by SOC.
 */
static int adc_stm32_enable(ADC_TypeDef* adc) {
    if (LL_ADC_IsEnabled(adc) == 1UL) {
        return (0);
    }

    #if !DT_HAS_COMPAT_STATUS_OKAY(st_stm32f1_adc) && \
        !DT_HAS_COMPAT_STATUS_OKAY(st_stm32f4_adc)
    LL_ADC_ClearFlag_ADRDY(adc);
    LL_ADC_Enable(adc);

    /*
     * Enabling ADC modules in many series may fail if they are
     * still not stabilized, this will wait for a short time (about 1ms)
     * to ensure ADC modules are properly enabled.
     */
    uint32_t count_timeout = 0;

    while (LL_ADC_IsActiveFlag_ADRDY(adc) == 0) {
        #ifdef CONFIG_SOC_SERIES_STM32F0X
        /* For F0, continue to write ADEN=1 until ADRDY=1 */
        if (LL_ADC_IsEnabled(adc) == 0UL) {
            LL_ADC_Enable(adc);
        }
        #endif /* CONFIG_SOC_SERIES_STM32F0X */

        count_timeout++;
        k_busy_wait(100);
        if (count_timeout >= 10) {
            return (-ETIMEDOUT);
        }
    }
    #else
    /*
     * On STM32F1, F2, F37x, F4, F7 and L1, do not re-enable the ADC.
     * On F1 and F37x if ADON holds 1 (LL_ADC_IsEnabled is true) and 1 is
     * written, then conversion starts. That's not what is expected.
     */
    LL_ADC_Enable(adc);
    #endif

    return (0);
}

static void adc_stm32_start_conversion(const struct device* dev) {
    ADC_TypeDef* adc = DEVICE_STM32_GET_ADC(dev);

    LOG_DBG("Starting conversion");

    #if !defined(CONFIG_SOC_SERIES_STM32F1X) && \
        !DT_HAS_COMPAT_STATUS_OKAY(st_stm32f4_adc)
    LL_ADC_REG_StartConversion(adc);
    #else
    LL_ADC_REG_StartConversionSWStart(adc);
    #endif
}

/*
 * Disable ADC peripheral, and wait until it is disabled
 */
static void adc_stm32_disable(ADC_TypeDef* adc) {
    if (LL_ADC_IsEnabled(adc) != 1UL) {
        return;
    }

    /* Stop ongoing conversion if any
     * Software must poll ADSTART (or JADSTART) until the bit is reset before assuming
     * the ADC is completely stopped.
     */

    #if !DT_HAS_COMPAT_STATUS_OKAY(st_stm32f1_adc) && \
        !DT_HAS_COMPAT_STATUS_OKAY(st_stm32f4_adc)
    if (LL_ADC_REG_IsConversionOngoing(adc)) {
        LL_ADC_REG_StopConversion(adc);
        while (LL_ADC_REG_IsConversionOngoing(adc)) {
            /* pass */
        }
    }
    #endif

    #if !defined(CONFIG_SOC_SERIES_STM32C0X)  && \
        !defined(CONFIG_SOC_SERIES_STM32F0X)  && \
        !DT_HAS_COMPAT_STATUS_OKAY(st_stm32f1_adc) && \
        !DT_HAS_COMPAT_STATUS_OKAY(st_stm32f4_adc) && \
        !defined(CONFIG_SOC_SERIES_STM32G0X)  && \
        !defined(CONFIG_SOC_SERIES_STM32L0X)  && \
        !defined(CONFIG_SOC_SERIES_STM32U0X)  && \
        !defined(CONFIG_SOC_SERIES_STM32WBAX) && \
        !defined(CONFIG_SOC_SERIES_STM32WLX)
    if (LL_ADC_INJ_IsConversionOngoing(adc)) {
        LL_ADC_INJ_StopConversion(adc);
        while (LL_ADC_INJ_IsConversionOngoing(adc)) {
            /* pass */
        }
    }
    #endif

    LL_ADC_Disable(adc);

    /* Wait ADC is fully disabled so that we don't leave the driver into intermediate state
     * which could prevent enabling the peripheral
     */
    while (LL_ADC_IsEnabled(adc) == 1UL) {
        /* pass */
    }
}

#if !DT_HAS_COMPAT_STATUS_OKAY(st_stm32f4_adc)

#define HAS_CALIBRATION

/* Number of ADC clock cycles to wait before of after starting calibration */
#if defined(LL_ADC_DELAY_CALIB_ENABLE_ADC_CYCLES)
#define ADC_DELAY_CALIB_ADC_CYCLES      LL_ADC_DELAY_CALIB_ENABLE_ADC_CYCLES
#elif defined(LL_ADC_DELAY_ENABLE_CALIB_ADC_CYCLES)
#define ADC_DELAY_CALIB_ADC_CYCLES      LL_ADC_DELAY_ENABLE_CALIB_ADC_CYCLES
#elif defined(LL_ADC_DELAY_DISABLE_CALIB_ADC_CYCLES)
#define ADC_DELAY_CALIB_ADC_CYCLES      LL_ADC_DELAY_DISABLE_CALIB_ADC_CYCLES
#endif

static void adc_stm32_calibration_delay(const struct device* dev) {
    /*
     * Calibration of F1 and F3 (ADC1_V2_5) must start two cycles after ADON
     * is set.
     * Other ADC modules have to wait for some cycles after calibration to
     * be enabled.
     */
    const struct adc_stm32_cfg* config = dev->config;
    const struct device* const clk = DEVICE_DT_GET(STM32_CLOCK_CONTROL_NODE);
    uint32_t adc_rate;
    uint32_t wait_cycles;

    if (clock_control_get_rate(clk,
                               (clock_control_subsys_t)&config->pclken[0], &adc_rate) < 0) {
        LOG_ERR("ADC clock rate get error.");
    }

    if (adc_rate == 0) {
        LOG_ERR("ADC Clock rate null");
        return;
    }
    wait_cycles = SystemCoreClock /
                  (adc_rate * ADC_DELAY_CALIB_ADC_CYCLES);

    for (int i = wait_cycles; i >= 0; i--) {
        /* pass */
    }
}

#if defined(CONFIG_SOC_SERIES_STM32N6X)
/* Number of ADC measurement during calibration procedure */
#define ADC_CALIBRATION_STEPS (8U)

static void adc_stm32_calibration_measure(ADC_TypeDef* adc, uint32_t* calibration_factor) {
    uint32_t calib_step;
    uint32_t calib_factor_avg = 0;
    uint8_t done = 0;

    do {
        for (calib_step = 0; calib_step < ADC_CALIBRATION_STEPS; calib_step++) {
            LL_ADC_REG_StartConversion(adc);
            while (LL_ADC_REG_IsConversionOngoing(adc) != 0UL) {
                /* pass */
            }

            calib_factor_avg += LL_ADC_REG_ReadConversionData32(adc);
        }

        /* Compute the average data */
        calib_factor_avg /= ADC_CALIBRATION_STEPS;

        if ((calib_factor_avg == 0) && (LL_ADC_IsCalibrationOffsetEnabled(adc) == 0UL)) {
            /* If average is 0 and offset is disabled
             * set offset and repeat measurements
             */
            LL_ADC_EnableCalibrationOffset(adc);
        }
        else {
            *calibration_factor = (uint32_t)(calib_factor_avg);
            done = 1;
        }
    } while (done == 0);
}
#endif

static void adc_stm32_calibration_start(const struct device* dev) {
    ADC_TypeDef* adc = DEVICE_STM32_GET_ADC(dev);

    #if defined(STM32F3XX_ADC) || \
        defined(CONFIG_SOC_SERIES_STM32L4X)   || \
        defined(CONFIG_SOC_SERIES_STM32L5X)   || \
        defined(CONFIG_SOC_SERIES_STM32H5X)   || \
        defined(CONFIG_SOC_SERIES_STM32H7RSX) || \
        defined(CONFIG_SOC_SERIES_STM32WBX)   || \
        defined(CONFIG_SOC_SERIES_STM32G4X)
    LL_ADC_StartCalibration(adc, LL_ADC_SINGLE_ENDED);
    #elif defined(CONFIG_SOC_SERIES_STM32C0X) || \
          defined(CONFIG_SOC_SERIES_STM32F0X) || \
          DT_HAS_COMPAT_STATUS_OKAY(st_stm32f1_adc) || \
          defined(CONFIG_SOC_SERIES_STM32G0X) || \
          defined(CONFIG_SOC_SERIES_STM32L0X) || \
          defined(CONFIG_SOC_SERIES_STM32U0X) || \
          defined(CONFIG_SOC_SERIES_STM32WLX) || \
          defined(CONFIG_SOC_SERIES_STM32WBAX)

    LL_ADC_StartCalibration(adc);
    #elif defined(CONFIG_SOC_SERIES_STM32U5X)
    if (adc != ADC4) {
        uint32_t dev_id = LL_DBGMCU_GetDeviceID();
        uint32_t rev_id = LL_DBGMCU_GetRevisionID();

        /* Some U5 implement an extended calibration to enhance ADC performance.
         * It is not available for ADC4.
         * It is available on all U5 except U575/585 (dev ID 482) revision X (rev ID 2001).
         * The code below applies the procedure described in RM0456 in the ADC chapter:
         * "Extended calibration mode"
         */
        if ((dev_id != 0x482UL) && (rev_id != 0x2001UL)) {
            adc_stm32_enable(adc);
            MODIFY_REG(adc->CR, ADC_CR_CALINDEX, 0x9UL << ADC_CR_CALINDEX_Pos);
            __DMB();
            MODIFY_REG(adc->CALFACT2, 0xFFFFFF00UL, 0x03021100UL);
            __DMB();
            SET_BIT(adc->CALFACT, ADC_CALFACT_LATCH_COEF);
            adc_stm32_disable(adc);
        }
    }
    LL_ADC_StartCalibration(adc, LL_ADC_CALIB_OFFSET);
    #elif defined(CONFIG_SOC_SERIES_STM32H7X)
    LL_ADC_StartCalibration(adc, LL_ADC_CALIB_OFFSET, LL_ADC_SINGLE_ENDED);
    #elif defined(CONFIG_SOC_SERIES_STM32N6X)
    uint32_t calibration_factor;
    /* Start ADC calibration */
    LL_ADC_StartCalibration(adc, LL_ADC_SINGLE_ENDED);
    /* Disable additional offset before calibration start */
    LL_ADC_DisableCalibrationOffset(adc);

    adc_stm32_calibration_measure(adc, &calibration_factor);

    LL_ADC_SetCalibrationFactor(adc, LL_ADC_SINGLE_ENDED, calibration_factor);
    LL_ADC_StopCalibration(adc);
    #endif
    /* Make sure ADCAL is cleared before returning for proper operations
     * on the ADC control register, for enabling the peripheral for example
     */
    while (LL_ADC_IsCalibrationOnGoing(adc)) {
        /* pass */
    }
}

static int adc_stm32_calibrate(const struct device* dev) {
    ADC_TypeDef* adc = DEVICE_STM32_GET_ADC(dev);
    int err;

    #if defined(CONFIG_ADC_STM32_DMA)
    #if defined(CONFIG_SOC_SERIES_STM32C0X)   || \
        defined(CONFIG_SOC_SERIES_STM32F0X)   || \
        defined(CONFIG_SOC_SERIES_STM32G0X)   || \
        defined(CONFIG_SOC_SERIES_STM32H7RSX) || \
        defined(CONFIG_SOC_SERIES_STM32L0X)   || \
        defined(CONFIG_SOC_SERIES_STM32U0X)   || \
        defined(CONFIG_SOC_SERIES_STM32WBAX)  || \
        defined(CONFIG_SOC_SERIES_STM32WLX)
    /* Make sure DMA is disabled before starting calibration */
    LL_ADC_REG_SetDMATransfer(adc, LL_ADC_REG_DMA_TRANSFER_NONE);
    #elif defined(CONFIG_SOC_SERIES_STM32U5X)
    if (adc == ADC4) {
        /* Make sure DMA is disabled before starting calibration */
        LL_ADC_REG_SetDMATransfer(adc, LL_ADC_REG_DMA_TRANSFER_NONE);
    }
    #endif /* CONFIG_SOC_SERIES_* */
    #endif /* CONFIG_ADC_STM32_DMA */

    #if !DT_HAS_COMPAT_STATUS_OKAY(st_stm32f1_adc) && \
        !defined(CONFIG_SOC_SERIES_STM32N6X)
    adc_stm32_disable(adc);
    adc_stm32_calibration_start(dev);
    adc_stm32_calibration_delay(dev);
    #endif /* !DT_HAS_COMPAT_STATUS_OKAY(st_stm32f1_adc) */

    err = adc_stm32_enable(adc);
    if (err < 0) {
        return (err);
    }

    #if DT_HAS_COMPAT_STATUS_OKAY(st_stm32f1_adc) || \
        defined(CONFIG_SOC_SERIES_STM32N6X)
    adc_stm32_calibration_delay(dev);
    adc_stm32_calibration_start(dev);
    #endif /* DT_HAS_COMPAT_STATUS_OKAY(st_stm32f1_adc) */

    #if defined(CONFIG_SOC_SERIES_STM32H7X) && \
        defined(CONFIG_CPU_CORTEX_M7)
    /*
     * To ensure linearity the factory calibration values
     * should be loaded on initialization.
     */
    uint32_t channel_offset      = 0U;
    uint32_t linear_calib_buffer = 0U;

    if (adc == ADC1) {
        channel_offset = 0UL;
    }
    else if (adc == ADC2) {
        channel_offset = 8UL;
    }
    else { /* case ADC3*/
        channel_offset = 16UL;
    }
    /* Read factory calibration factors */
    for (uint32_t count = 0UL; count < ADC_LINEAR_CALIB_REG_COUNT; count++) {
        linear_calib_buffer = *(uint32_t*)
            (ADC_LINEAR_CALIB_REG_1_ADDR + channel_offset + count);

        LL_ADC_SetCalibrationLinearFactor(
            adc, LL_ADC_CALIB_LINEARITY_WORD1 << count,
            linear_calib_buffer
        );
    }
    #endif /* CONFIG_SOC_SERIES_STM32H7X */

    return (0);
}
#endif /* !DT_HAS_COMPAT_STATUS_OKAY(st_stm32f4_adc) */

#if !defined(CONFIG_SOC_SERIES_STM32F0X) && \
    !defined(CONFIG_SOC_SERIES_STM32F1X) && \
    !defined(CONFIG_SOC_SERIES_STM32F3X) && \
    !DT_HAS_COMPAT_STATUS_OKAY(st_stm32f4_adc)

#define HAS_OVERSAMPLING

#if defined(LL_ADC_OVS_SHIFT_RIGHT_10)
#define MAX_OVS_SHIFT 10
#else
#define MAX_OVS_SHIFT 8
#endif

#define OVS_SHIFT(i, _) _CONCAT_1(LL_ADC_OVS_SHIFT_RIGHT_, UTIL_INC(i))
static uint32_t const table_oversampling_shift[] = {
    LL_ADC_OVS_SHIFT_NONE,
    LISTIFY(MAX_OVS_SHIFT, OVS_SHIFT, (, ))
};

#if ANY_ADC_OVERSAMPLER_TYPE_IS(OVERSAMPLER_MINIMAL)
#define OVS_RATIO(n) LL_ADC_OVS_RATIO_##n
static uint32_t const table_oversampling_ratio[] = {
    0,
    OVS_RATIO(2),
    OVS_RATIO(4),
    OVS_RATIO(8),
    OVS_RATIO(16),
    OVS_RATIO(32),
    OVS_RATIO(64),
    OVS_RATIO(128),
    OVS_RATIO(256),
};
#endif

/*
 * Function to configure the oversampling scope. It is basically a wrapper over
 * LL_ADC_SetOverSamplingScope() which in addition stops the ADC if needed.
 */
static void adc_stm32_oversampling_scope(ADC_TypeDef* adc, uint32_t ovs_scope) {
    #if defined(CONFIG_SOC_SERIES_STM32G0X) || \
        defined(CONFIG_SOC_SERIES_STM32L0X) || \
        defined(CONFIG_SOC_SERIES_STM32WLX)
    /*
     * Setting OVS bits is conditioned to ADC state: ADC must be disabled
     * or enabled without conversion on going : disable it, it will stop.
     * For the G0 series, ADC must be disabled to prevent CKMODE bitfield
     * from getting reset, see errata ES0418 section 2.6.4.
     */
    if (LL_ADC_GetOverSamplingScope(adc) == ovs_scope) {
        return;
    }
    adc_stm32_disable(adc);
    #endif
    LL_ADC_SetOverSamplingScope(adc, ovs_scope);
}

/*
 * Function to configure the oversampling ratio and shift. It is basically a
 * wrapper over LL_ADC_SetOverSamplingRatioShift() which in addition stops the
 * ADC if needed.
 */
static void adc_stm32_oversampling_ratioshift(ADC_TypeDef* adc, uint32_t ratio, uint32_t shift) {
    /*
     * setting OVS bits is conditioned to ADC state: ADC must be disabled
     * or enabled without conversion on going : disable it, it will stop
     */
    if ((LL_ADC_GetOverSamplingRatio(adc) == ratio)
        && (LL_ADC_GetOverSamplingShift(adc) == shift)) {
        return;
    }
    adc_stm32_disable(adc);

    LL_ADC_ConfigOverSamplingRatioShift(adc, ratio, shift);
}

/*
 * Function to configure the oversampling ratio and shift using stm32 LL
 * ratio is directly the sequence->oversampling (a 2^n value)
 * shift is the corresponding LL_ADC_OVS_SHIFT_RIGHT_x constant
 */
static int adc_stm32_oversampling(const struct device* dev, uint8_t ratio) {
    const struct adc_stm32_cfg* config = dev->config;
    ADC_TypeDef* adc = config->base;

    if (ratio == 0) {
        adc_stm32_oversampling_scope(adc, LL_ADC_OVS_DISABLE);
        return 0;
    }
    else if (ratio < ARRAY_SIZE(table_oversampling_shift)) {
        adc_stm32_oversampling_scope(adc, LL_ADC_OVS_GRP_REGULAR_CONTINUED);
    }
    else {
        LOG_ERR("Invalid oversampling");
        return -EINVAL;
    }

    uint32_t shift = table_oversampling_shift[ratio];

    #if ANY_ADC_OVERSAMPLER_TYPE_IS(OVERSAMPLER_MINIMAL)
    if (config->oversampler_type == OVERSAMPLER_MINIMAL) {
        /* the LL function expects a value LL_ADC_OVS_RATIO_x */
        adc_stm32_oversampling_ratioshift(adc, table_oversampling_ratio[ratio], shift);
    }
    #endif

    #if ANY_ADC_OVERSAMPLER_TYPE_IS(OVERSAMPLER_EXTENDED)
    if (config->oversampler_type == OVERSAMPLER_EXTENDED) {
        /* the LL function expects a value from 1 to 1024 */
        adc_stm32_oversampling_ratioshift(adc, 1 << ratio, shift);
    }
    #endif

    return (0);
}
#endif /* CONFIG_SOC_SERIES_STM32xxx */

#ifdef CONFIG_ADC_STM32_DMA
<<<<<<< HEAD
static void dma_callback(const struct device* dev, void* user_data,
                         uint32_t channel, int status) {
    /* user_data directly holds the adc device */
    struct adc_stm32_data* data = user_data;
    #if !DT_HAS_COMPAT_STATUS_OKAY(st_stm32f1_adc) /* Avoid unused variables */
    const struct adc_stm32_cfg* config = data->dev->config;
    ADC_TypeDef* adc = config->base;
    #endif /* !DT_HAS_COMPAT_STATUS_OKAY(st_stm32f1_adc) */

    LOG_DBG("dma callback");

    if (channel == data->dma.channel) {
        #if !DT_HAS_COMPAT_STATUS_OKAY(st_stm32f1_adc)
        if (LL_ADC_IsActiveFlag_OVR(adc)) {
            LL_ADC_ClearFlag_OVR(adc);
            LOG_ERR("ADC overrun error occurred. Reduce clock source frequency, "
                    "increase prescaler value or increase sampling times.");
        }
        #endif /* !DT_HAS_COMPAT_STATUS_OKAY(st_stm32f1_adc) */
        if (status >= 0) {
            data->samples_count = data->channel_count;
            data->buffer += data->channel_count;
            /* Stop the DMA engine, only to start it again when the callback returns
             * ADC_ACTION_REPEAT or ADC_ACTION_CONTINUE, or the number of samples
             * haven't been reached Starting the DMA engine is done
             * within adc_context_start_sampling
             */
            dma_stop(data->dma.dma_dev, data->dma.channel);
            /* No need to invalidate the cache because it's assumed that
             * the address is in a non-cacheable SRAM region.
             */
            adc_context_on_sampling_done(&data->ctx, dev);
            pm_policy_state_lock_put(PM_STATE_SUSPEND_TO_IDLE,
                                     PM_ALL_SUBSTATES);
            if (IS_ENABLED(CONFIG_PM_S2RAM)) {
                pm_policy_state_lock_put(PM_STATE_SUSPEND_TO_RAM,
                                         PM_ALL_SUBSTATES);
            }
        }
        else if (status < 0) {
            LOG_ERR("DMA sampling complete, but DMA reported error %d", status);
            data->dma_error = status;
            #if !DT_HAS_COMPAT_STATUS_OKAY(st_stm32f1_adc) && !DT_HAS_COMPAT_STATUS_OKAY(st_stm32f4_adc)
            LL_ADC_REG_StopConversion(adc);
            #endif
            dma_stop(data->dma.dma_dev, data->dma.channel);
            adc_context_complete(&data->ctx, status);
        }
    }
=======
static void dma_callback(const struct device *dev, void *user_data,
			 uint32_t channel, int status)
{
	/* user_data directly holds the adc device */
	struct adc_stm32_data *data = user_data;
#if !DT_HAS_COMPAT_STATUS_OKAY(st_stm32f1_adc) /* Avoid unused variables */
	const struct adc_stm32_cfg *config = data->dev->config;
	ADC_TypeDef *adc = config->base;
#endif /* !DT_HAS_COMPAT_STATUS_OKAY(st_stm32f1_adc) */

	LOG_DBG("dma callback");

	if (channel == data->dma.channel) {
#if !DT_HAS_COMPAT_STATUS_OKAY(st_stm32f1_adc)
		if (LL_ADC_IsActiveFlag_OVR(adc)) {
			LL_ADC_ClearFlag_OVR(adc);
			LOG_ERR("ADC overrun error occurred. Reduce clock source frequency, "
				"increase prescaler value or increase sampling times.");
		}
#endif /* !DT_HAS_COMPAT_STATUS_OKAY(st_stm32f1_adc) */
		if (status >= 0) {
			data->samples_count = data->channel_count;
			data->buffer += data->channel_count;
			/* Stop the DMA engine, only to start it again when the callback returns
			 * ADC_ACTION_REPEAT or ADC_ACTION_CONTINUE, or the number of samples
			 * haven't been reached Starting the DMA engine is done
			 * within adc_context_start_sampling
			 */
			dma_stop(data->dma.dma_dev, data->dma.channel);
			/* No need to invalidate the cache because it's assumed that
			 * the address is in a non-cacheable SRAM region.
			 */
			adc_context_on_sampling_done(&data->ctx, dev);
			pm_policy_state_lock_put(PM_STATE_SUSPEND_TO_IDLE,
						 PM_ALL_SUBSTATES);
			if (IS_ENABLED(CONFIG_PM_S2RAM)) {
				pm_policy_state_lock_put(PM_STATE_SUSPEND_TO_RAM,
							 PM_ALL_SUBSTATES);
			}
		} else if (status < 0) {
			LOG_ERR("DMA sampling complete, but DMA reported error %d", status);
			data->dma_error = status;
#if !DT_HAS_COMPAT_STATUS_OKAY(st_stm32f1_adc) && !DT_HAS_COMPAT_STATUS_OKAY(st_stm32f4_adc)
			LL_ADC_REG_StopConversion(adc);
#endif
			dma_stop(data->dma.dma_dev, data->dma.channel);
			if (data->ctx.options.interval_us != 0U) {
				adc_context_disable_timer(&data->ctx);
			}
			adc_context_complete(&data->ctx, status);
		}
	}
>>>>>>> e0dbba5b
}
#endif /* CONFIG_ADC_STM32_DMA */

static uint8_t get_reg_value(const struct device* dev, uint32_t reg,
                             uint32_t shift, uint32_t mask) {
    const struct adc_stm32_cfg* config = dev->config;

    uintptr_t addr = (uintptr_t)config->base + reg;

    return ((*(volatile uint32_t*)addr >> shift) & mask);
}

static void set_reg_value(const struct device* dev, uint32_t reg,
                          uint32_t shift, uint32_t mask, uint32_t value) {
    const struct adc_stm32_cfg* config = dev->config;

    uintptr_t addr = (uintptr_t)config->base + reg;

    MODIFY_REG(*(volatile uint32_t*)addr, (mask << shift), (value << shift));
}

static int set_resolution(const struct device* dev,
                          const struct adc_sequence* sequence) {
    const struct adc_stm32_cfg* config = dev->config;
    ADC_TypeDef* adc = config->base;
    uint8_t res_reg_addr = 0xFF;
    uint8_t res_shift    = 0;
    uint8_t res_mask     = 0;
    uint8_t res_reg_val  = 0;
    int i;

    for (i = 0; i < config->res_table_size; i++) {
        if (sequence->resolution == STM32_ADC_GET_REAL_VAL(config->res_table[i])) {
            res_reg_addr = STM32_ADC_GET_REG(config->res_table[i]);
            res_shift    = STM32_ADC_GET_SHIFT(config->res_table[i]);
            res_mask     = STM32_ADC_GET_MASK(config->res_table[i]);
            res_reg_val  = STM32_ADC_GET_REG_VAL(config->res_table[i]);
            break;
        }
    }

    if (i == config->res_table_size) {
        LOG_ERR("Invalid resolution");
        return (-EINVAL);
    }

    /*
     * Some MCUs (like STM32F1x) have no register to configure resolution.
     * These MCUs have a register address value of 0xFF and should be
     * ignored.
     */
    if (res_reg_addr != 0xFF) {
        /*
         * We don't use LL_ADC_SetResolution and LL_ADC_GetResolution
         * because they don't strictly use hardware resolution values
         * and makes internal conversions for some series.
         * (see stm32h7xx_ll_adc.h)
         * Instead we set the register ourselves if needed.
         */
        if (get_reg_value(dev, res_reg_addr, res_shift, res_mask) != res_reg_val) {
            /*
             * Writing ADC_CFGR1 register while ADEN bit is set
             * resets RES[1:0] bitfield. We need to disable and enable adc.
             */
            adc_stm32_disable(adc);
            set_reg_value(dev, res_reg_addr, res_shift, res_mask, res_reg_val);
        }
    }

    return (0);
}

static int set_sequencer(const struct device* dev) {
    const struct adc_stm32_cfg* config = dev->config;
    struct adc_stm32_data* data = dev->data;
    ADC_TypeDef* adc = config->base;

    uint_fast8_t channel_id;
    uint_fast8_t channel_index = 0;
    uint32_t channels_mask = 0;

    /* Iterate over selected channels in bitmask keeping track of:
     * - channel_index: ranging from 0 -> ( data->channel_count - 1 )
     * - channel_id: ordinal position of channel in data->channels bitmask
     */
    for (uint32_t channels = data->channels; channels;
                  channels &= ~BIT(channel_id), channel_index++) {
        channel_id = find_lsb_set(channels) - 1;

        uint32_t channel = __LL_ADC_DECIMAL_NB_TO_CHANNEL(channel_id);

        channels_mask |= channel;

        #if ANY_ADC_SEQUENCER_TYPE_IS(FULLY_CONFIGURABLE)
        if (config->sequencer_type == FULLY_CONFIGURABLE) {
            #if defined(CONFIG_SOC_SERIES_STM32H7X) || \
                defined(CONFIG_SOC_SERIES_STM32N6X) || \
                defined(CONFIG_SOC_SERIES_STM32U5X)
            /*
             * Each channel in the sequence must be previously enabled in PCSEL.
             * This register controls the analog switch integrated in the IO level.
             */
            LL_ADC_SetChannelPreselection(adc, channel);
            #endif /* CONFIG_SOC_SERIES_STM32H7X || CONFIG_SOC_SERIES_STM32U5X */
            LL_ADC_REG_SetSequencerRanks(adc, table_rank[channel_index], channel);
            LL_ADC_REG_SetSequencerLength(adc, table_seq_len[channel_index]);
        }
        #endif /* ANY_ADC_SEQUENCER_TYPE_IS(FULLY_CONFIGURABLE) */
    }

    #if ANY_ADC_SEQUENCER_TYPE_IS(NOT_FULLY_CONFIGURABLE)
    if (config->sequencer_type == NOT_FULLY_CONFIGURABLE) {
        LL_ADC_REG_SetSequencerChannels(adc, channels_mask);

    #if !defined(CONFIG_SOC_SERIES_STM32F0X) && \
        !defined(CONFIG_SOC_SERIES_STM32L0X) && \
        !defined(CONFIG_SOC_SERIES_STM32U5X) && \
        !defined(CONFIG_SOC_SERIES_STM32WBAX)
        /*
         * After modifying sequencer it is mandatory to wait for the
         * assertion of CCRDY flag
         */
        while (LL_ADC_IsActiveFlag_CCRDY(adc) == 0) {
            /* pass */
        }
        LL_ADC_ClearFlag_CCRDY(adc);
        #endif /* !CONFIG_SOC_SERIES_STM32F0X && !L0X && !U5X && !WBAX */
    }
    #endif /* ANY_ADC_SEQUENCER_TYPE_IS(NOT_FULLY_CONFIGURABLE) */

    #if DT_HAS_COMPAT_STATUS_OKAY(st_stm32f1_adc) || \
        DT_HAS_COMPAT_STATUS_OKAY(st_stm32f4_adc)
    LL_ADC_SetSequencersScanMode(adc, LL_ADC_SEQ_SCAN_ENABLE);
    #endif /* st_stm32f1_adc || st_stm32f4_adc */

    return (0);
}

static int start_read(const struct device* dev,
                      const struct adc_sequence* sequence) {
    ADC_TypeDef* adc = DEVICE_STM32_GET_ADC(dev);
    struct adc_stm32_data* data = dev->data;
    int err;

    data->buffer        = sequence->buffer;
    data->channels      = sequence->channels;
    data->channel_count = POPCOUNT(data->channels);
    data->samples_count = 0;

    if (data->channel_count == 0) {
        LOG_ERR("No channels selected");
        return (-EINVAL);
    }

    #if ANY_ADC_SEQUENCER_TYPE_IS(FULLY_CONFIGURABLE)
    if (data->channel_count > ARRAY_SIZE(table_seq_len)) {
        LOG_ERR("Too many channels for sequencer. Max: %d", ARRAY_SIZE(table_seq_len));
        return (-EINVAL);
    }
    #endif /* ANY_ADC_SEQUENCER_TYPE_IS(FULLY_CONFIGURABLE) */

    #if DT_HAS_COMPAT_STATUS_OKAY(st_stm32f1_adc) && !defined(CONFIG_ADC_STM32_DMA)
    /* Multiple samplings is only supported with DMA for F1 */
    if (data->channel_count > 1) {
        LOG_ERR("Without DMA, this device only supports single channel sampling");
        return (-EINVAL);
    }
    #endif /* DT_HAS_COMPAT_STATUS_OKAY(st_stm32f1_adc) && !CONFIG_ADC_STM32_DMA */

    /* Check and set the resolution */
    err = set_resolution(dev, sequence);
    if (err < 0) {
        return (err);
    }

    /* Configure the sequencer */
    err = set_sequencer(dev);
    if (err < 0) {
        return (err);
    }

    err = check_buffer(sequence, data->channel_count);
    if (err) {
        return (err);
    }

    #ifdef HAS_OVERSAMPLING
    err = adc_stm32_oversampling(dev, sequence->oversampling);
    if (err) {
        return (err);
    }
    #else
    if (sequence->oversampling) {
        LOG_ERR("Oversampling not supported");
        return (-ENOTSUP);
    }
    #endif /* HAS_OVERSAMPLING */

    if (sequence->calibrate) {
        #if defined(HAS_CALIBRATION)
        adc_stm32_calibrate(dev);
        #else
        LOG_ERR("Calibration not supported");
        return (-ENOTSUP);
        #endif
    }

    /*
     * Make sure the ADC is enabled as it might have been disabled earlier
     * to set the resolution, to set the oversampling or to perform the
     * calibration.
     */
    adc_stm32_enable(adc);

    #if !DT_HAS_COMPAT_STATUS_OKAY(st_stm32f1_adc)
    LL_ADC_ClearFlag_OVR(adc);
    #endif /* !DT_HAS_COMPAT_STATUS_OKAY(st_stm32f1_adc) */

    #if !defined(CONFIG_ADC_STM32_DMA)
    #if DT_HAS_COMPAT_STATUS_OKAY(st_stm32f4_adc)
    /* Trigger an ISR after each sampling (not just end of sequence) */
    LL_ADC_REG_SetFlagEndOfConversion(adc, LL_ADC_REG_FLAG_EOC_UNITARY_CONV);
    LL_ADC_EnableIT_EOCS(adc);
    #elif DT_HAS_COMPAT_STATUS_OKAY(st_stm32f1_adc)
    LL_ADC_EnableIT_EOS(adc);
    #else
    LL_ADC_EnableIT_EOC(adc);
    #endif
    #endif /* CONFIG_ADC_STM32_DMA */

    /* This call will start the DMA */
    adc_context_start_read(&data->ctx, sequence);

    int result = adc_context_wait_for_completion(&data->ctx);

    #ifdef CONFIG_ADC_STM32_DMA
    /* check if there's anything wrong with dma start */
    result = (data->dma_error ? data->dma_error : result);
    #endif

    return (result);
}

static void adc_context_start_sampling(struct adc_context* ctx) {
    struct adc_stm32_data* data =
        CONTAINER_OF(ctx, struct adc_stm32_data, ctx);
    const struct device* dev = data->dev;
    const struct adc_stm32_cfg* config = dev->config;
    __maybe_unused ADC_TypeDef* adc = config->base;

    data->repeat_buffer = data->buffer;

    #ifdef CONFIG_ADC_STM32_DMA
    #if DT_HAS_COMPAT_STATUS_OKAY(st_stm32f4_adc)
    /* Make sure DMA bit of ADC register CR2 is set to 0 before starting a DMA transfer */
    LL_ADC_REG_SetDMATransfer(adc, LL_ADC_REG_DMA_TRANSFER_NONE);
    #endif
    adc_stm32_dma_start(dev, data->buffer, data->channel_count);
    #endif
    adc_stm32_start_conversion(dev);
}

static void adc_context_update_buffer_pointer(struct adc_context* ctx,
                                              bool repeat_sampling) {
    struct adc_stm32_data* data =
        CONTAINER_OF(ctx, struct adc_stm32_data, ctx);

    if (repeat_sampling) {
        data->buffer = data->repeat_buffer;
    }
}

#ifndef CONFIG_ADC_STM32_DMA
static void adc_stm32_isr(const struct device* dev) {
    ADC_TypeDef* adc = DEVICE_STM32_GET_ADC(dev);
    struct adc_stm32_data* data = dev->data;

    #if !DT_HAS_COMPAT_STATUS_OKAY(st_stm32f1_adc)
    if (LL_ADC_IsActiveFlag_OVR(adc)) {
        LL_ADC_ClearFlag_OVR(adc);
        LOG_ERR("ADC overrun error occurred. Use DMA, reduce clock source frequency, "
                "increase prescaler value or increase sampling times.");
    }
    #endif /* !DT_HAS_COMPAT_STATUS_OKAY(st_stm32f1_adc) */

    #if DT_HAS_COMPAT_STATUS_OKAY(st_stm32f1_adc)
    if (LL_ADC_IsActiveFlag_EOS(adc) == 1) {
    #elif DT_HAS_COMPAT_STATUS_OKAY(st_stm32f4_adc)
    if (LL_ADC_IsActiveFlag_EOCS(adc) == 1) {
    #else
    if (LL_ADC_IsActiveFlag_EOC(adc) == 1) {
    #endif
        *data->buffer++ = LL_ADC_REG_ReadConversionData32(adc);
        /* ISR is triggered after each conversion, and at the end-of-sequence. */
        if (++data->samples_count == data->channel_count) {
            data->samples_count = 0;
            adc_context_on_sampling_done(&data->ctx, dev);
            pm_policy_state_lock_put(PM_STATE_SUSPEND_TO_IDLE,
                                     PM_ALL_SUBSTATES);
            if (IS_ENABLED(CONFIG_PM_S2RAM)) {
                pm_policy_state_lock_put(PM_STATE_SUSPEND_TO_RAM,
                                         PM_ALL_SUBSTATES);
            }
        }
    }

    LOG_DBG("%s ISR triggered.", dev->name);
}
#endif /* !CONFIG_ADC_STM32_DMA */

static void adc_context_on_complete(struct adc_context* ctx, int status) {
    struct adc_stm32_data* data =
        CONTAINER_OF(ctx, struct adc_stm32_data, ctx);
    __maybe_unused ADC_TypeDef* adc = DEVICE_STM32_GET_ADC(data->dev);

    ARG_UNUSED(status);

    /* Reset acquisition time used for the sequence */
    data->acq_time_index[0] = -1;
    data->acq_time_index[1] = -1;

    #if defined(CONFIG_SOC_SERIES_STM32H7X) || defined(CONFIG_SOC_SERIES_STM32U5X)
    /* Reset channel pre-selection register */
    LL_ADC_SetChannelPreselection(adc, 0);
    #endif /* CONFIG_SOC_SERIES_STM32H7X || CONFIG_SOC_SERIES_STM32U5X */
}

static int adc_stm32_read(const struct device* dev,
                          const struct adc_sequence* sequence) {
    struct adc_stm32_data* data = dev->data;
    int error;

    adc_context_lock(&data->ctx, false, NULL);
    pm_policy_state_lock_get(PM_STATE_SUSPEND_TO_IDLE, PM_ALL_SUBSTATES);
    if (IS_ENABLED(CONFIG_PM_S2RAM)) {
        pm_policy_state_lock_get(PM_STATE_SUSPEND_TO_RAM, PM_ALL_SUBSTATES);
    }

    error = start_read(dev, sequence);
    adc_context_release(&data->ctx, error);

    return (error);
}

#ifdef CONFIG_ADC_ASYNC
static int adc_stm32_read_async(const struct device* dev,
                                const struct adc_sequence* sequence,
                                struct k_poll_signal* async) {
    struct adc_stm32_data* data = dev->data;
    int error;

    adc_context_lock(&data->ctx, true, async);
    pm_policy_state_lock_get(PM_STATE_SUSPEND_TO_IDLE, PM_ALL_SUBSTATES);
    if (IS_ENABLED(CONFIG_PM_S2RAM)) {
        pm_policy_state_lock_get(PM_STATE_SUSPEND_TO_RAM, PM_ALL_SUBSTATES);
    }

    error = start_read(dev, sequence);
    adc_context_release(&data->ctx, error);

    return (error);
}
#endif

static int adc_stm32_sampling_time_check(const struct device* dev, uint16_t acq_time) {
    const struct adc_stm32_cfg* config = dev->config;

    if (acq_time == ADC_ACQ_TIME_DEFAULT) {
        return (0);
    }

    if (acq_time == ADC_ACQ_TIME_MAX) {
        return (STM32_NB_SAMPLING_TIME - 1);
    }

    for (int i = 0; i < STM32_NB_SAMPLING_TIME; i++) {
        if (acq_time == ADC_ACQ_TIME(ADC_ACQ_TIME_TICKS,
                                     config->sampling_time_table[i])) {
            return (i);
        }
    }

    LOG_ERR("Sampling time value not supported.");
    return (-EINVAL);
}

static int adc_stm32_sampling_time_setup(const struct device* dev, uint8_t id,
                                         uint16_t acq_time) {
    const struct adc_stm32_cfg* config = dev->config;
    ADC_TypeDef* adc = config->base;
    __maybe_unused struct adc_stm32_data* data = dev->data;

    int acq_time_index;

    acq_time_index = adc_stm32_sampling_time_check(dev, acq_time);
    if (acq_time_index < 0) {
        return (acq_time_index);
    }

    /*
     * For all series we use the fact that the macros LL_ADC_SAMPLINGTIME_*
     * that should be passed to the set functions are all coded on 3 bits
     * with 0 shift (ie 0 to 7). So acq_time_index is equivalent to the
     * macro we would use for the desired sampling time.
     */
    switch (config->num_sampling_time_common_channels) {
        case 0 :
            #if ANY_NUM_COMMON_SAMPLING_TIME_CHANNELS_IS(0)
            LL_ADC_SetChannelSamplingTime(adc,
                                          __LL_ADC_DECIMAL_NB_TO_CHANNEL(id),
                                          (uint32_t)acq_time_index);
            #endif
            break;

        case 1 :
            #if ANY_NUM_COMMON_SAMPLING_TIME_CHANNELS_IS(1)
            /* Only one sampling time can be selected for all channels.
             * The first one we find is used, all others must match.
             */
            if ((data->acq_time_index[0] == -1) ||
                (acq_time_index == data->acq_time_index[0])) {
                /* Reg is empty or value matches */
                data->acq_time_index[0] = acq_time_index;
                LL_ADC_SetSamplingTimeCommonChannels(adc,
                                                     (uint32_t)acq_time_index);
            }
            else {
                /* Reg is used and value does not match */
                LOG_ERR("Multiple sampling times not supported");
                return (-EINVAL);
            }
            #endif
            break;

        case 2 :
            #if ANY_NUM_COMMON_SAMPLING_TIME_CHANNELS_IS(2)
            /* Two different sampling times can be selected for all channels.
             * The first two we find are used, all others must match either one.
             */
            if ((data->acq_time_index[0] == -1) ||
                (acq_time_index == data->acq_time_index[0])) {
                /* 1st reg is empty or value matches 1st reg */
                data->acq_time_index[0] = acq_time_index;
                LL_ADC_SetChannelSamplingTime(adc,
                                              __LL_ADC_DECIMAL_NB_TO_CHANNEL(id),
                                              LL_ADC_SAMPLINGTIME_COMMON_1);
                LL_ADC_SetSamplingTimeCommonChannels(adc,
                                                     LL_ADC_SAMPLINGTIME_COMMON_1,
                                                     (uint32_t)acq_time_index);
            }
            else if ((data->acq_time_index[1] == -1) ||
                     (acq_time_index == data->acq_time_index[1])) {
                /* 2nd reg is empty or value matches 2nd reg */
                data->acq_time_index[1] = acq_time_index;
                LL_ADC_SetChannelSamplingTime(adc,
                                              __LL_ADC_DECIMAL_NB_TO_CHANNEL(id),
                                              LL_ADC_SAMPLINGTIME_COMMON_2);
                LL_ADC_SetSamplingTimeCommonChannels(adc,
                                                     LL_ADC_SAMPLINGTIME_COMMON_2,
                                                     (uint32_t)acq_time_index);
            }
            else {
                /* Both regs are used, value does not match any of them */
                LOG_ERR("Only two different sampling times supported");
                return (-EINVAL);
            }
            #endif
            break;

        default :
            LOG_ERR("Number of common sampling time channels not supported");
            return (-EINVAL);
    }

    return (0);
}

static int adc_stm32_channel_setup(const struct device* dev,
                                   const struct adc_channel_cfg* channel_cfg) {
    #ifdef CONFIG_SOC_SERIES_STM32H5X
    const struct adc_stm32_cfg* config = (const struct adc_stm32_cfg*)dev->config;
    ADC_TypeDef* adc = config->base;
    #endif

    if (channel_cfg->differential) {
        LOG_ERR("Differential channels are not supported");
        return (-EINVAL);
    }

    if (channel_cfg->gain != ADC_GAIN_1) {
        LOG_ERR("Invalid channel gain");
        return (-EINVAL);
    }

    if (channel_cfg->reference != ADC_REF_INTERNAL) {
        LOG_ERR("Invalid channel reference");
        return (-EINVAL);
    }

    if (adc_stm32_sampling_time_setup(dev, channel_cfg->channel_id,
                                      channel_cfg->acquisition_time) != 0) {
        LOG_ERR("Invalid sampling time");
        return (-EINVAL);
    }

    #ifdef CONFIG_SOC_SERIES_STM32H5X
    if (adc == ADC1) {
        if (channel_cfg->channel_id == 0) {
            LL_ADC_EnableChannel0_GPIO(adc);
        }
    }
    #endif

    LOG_DBG("Channel setup succeeded!");

    return (0);
}

#if defined(CONFIG_SOC_SERIES_STM32C0X) || \
    defined(CONFIG_SOC_SERIES_STM32G0X) || \
    defined(CONFIG_SOC_SERIES_STM32L0X) || \
    defined(CONFIG_SOC_SERIES_STM32U0X) || \
    (defined(CONFIG_SOC_SERIES_STM32WBX) && defined(ADC_SUPPORT_2_5_MSPS)) || \
     defined(CONFIG_SOC_SERIES_STM32WLX)
#define ADC_STM32_HAS_INDIVIDUAL_CLOCKS
#endif

#if defined(CONFIG_SOC_SERIES_STM32H7X) || defined(ADC_STM32_HAS_INDIVIDUAL_CLOCKS)
static bool adc_stm32_is_clk_sync(const struct adc_stm32_cfg* config) {
    if ((config->clk_prescaler == LL_ADC_CLOCK_SYNC_PCLK_DIV1) ||
        (config->clk_prescaler == LL_ADC_CLOCK_SYNC_PCLK_DIV2) ||
        (config->clk_prescaler == LL_ADC_CLOCK_SYNC_PCLK_DIV4)) {
        return (true);
    }

    return (false);
}
#endif

#if defined(CONFIG_SOC_SERIES_STM32H7X)
static inline int adc_stm32_get_input_freq_prescaler(void) {
    int presc = 2;

    #ifdef STM32H74X_ADC
    /* For revision Y we have no prescaler of 2 */
    if (LL_DBGMCU_GetRevisionID() <= 0x1003) {
        presc = 1;
    }
    #endif

    return (presc);
}

static int adc_stm32_get_clock_prescaler(const struct adc_stm32_cfg* config) {
    switch (config->clk_prescaler) {
        case LL_ADC_CLOCK_SYNC_PCLK_DIV1 :
        case LL_ADC_CLOCK_ASYNC_DIV1 :
            return (1);

        case LL_ADC_CLOCK_SYNC_PCLK_DIV2 :
        case LL_ADC_CLOCK_ASYNC_DIV2 :
            return (2);

        case LL_ADC_CLOCK_SYNC_PCLK_DIV4 :
        case LL_ADC_CLOCK_ASYNC_DIV4 :
            return (4);

        case LL_ADC_CLOCK_ASYNC_DIV6 :
            return (6);

        case LL_ADC_CLOCK_ASYNC_DIV8 :
            return (8);

        case LL_ADC_CLOCK_ASYNC_DIV10 :
            return (10);

        case LL_ADC_CLOCK_ASYNC_DIV12 :
            return (12);

        case LL_ADC_CLOCK_ASYNC_DIV16 :
            return (16);

        case LL_ADC_CLOCK_ASYNC_DIV32 :
            return (32);

        case LL_ADC_CLOCK_ASYNC_DIV64 :
            return (64);

        case LL_ADC_CLOCK_ASYNC_DIV128 :
            return (128);

        case LL_ADC_CLOCK_ASYNC_DIV256 :
            return (256);

        default :
            return (-EINVAL);
    }
}

static int adc_stm32h7_setup_boost(const struct adc_stm32_cfg* config, ADC_TypeDef* adc,
                                   const struct device* clk) {
    clock_control_subsys_t clk_src;
    uint32_t input_freq;
    uint32_t boost;
    int presc;

    /* Get the input frequency */
    clk_src = (clock_control_subsys_t)(adc_stm32_is_clk_sync(config) ? &config->pclken[0]
                                                                     : &config->pclken[1]);

    if (clock_control_get_rate(clk, clk_src, &input_freq) != 0) {
        LOG_ERR("Failed to get ADC clock frequency");
        return (-EIO);
    }

    /* Adjust the pre-scaler value so that we can divide down the clock */
    presc = adc_stm32_get_clock_prescaler(config);
    if (presc < 0) {
        LOG_ERR("Invalid clock prescaler value");
        return (presc);
    }

    input_freq /= presc * adc_stm32_get_input_freq_prescaler();
    if (input_freq <= KHZ(6250)) {
        boost = LL_ADC_BOOST_MODE_6MHZ25;
    }
    else if (input_freq <= KHZ(12500)) {
        boost = LL_ADC_BOOST_MODE_12MHZ5;
    }
    else if (input_freq <= MHZ(20)) {
        boost = LL_ADC_BOOST_MODE_20MHZ;
    }
    else if (input_freq <= MHZ(25)) {
        boost = LL_ADC_BOOST_MODE_25MHZ;
    }
    else if (input_freq <= MHZ(50)) {
        boost = LL_ADC_BOOST_MODE_50MHZ;
    }
    else {
        LOG_WRN("ADC clock frequency too high %u", input_freq);
        return (-ERANGE);
    }

    LL_ADC_SetBoostMode(adc, boost);

    return (0);
}
#endif

/* This symbol takes the value 1 if one of the device instances */
/* is configured in dts with a domain clock */
#if STM32_DT_INST_DEV_DOMAIN_CLOCK_SUPPORT
#define STM32_ADC_DOMAIN_CLOCK_SUPPORT 1
#else
#define STM32_ADC_DOMAIN_CLOCK_SUPPORT 0
#endif

static int adc_stm32_set_clock(const struct device* dev) {
    const struct adc_stm32_cfg* config = dev->config;
    const struct device* const clk = DEVICE_DT_GET(STM32_CLOCK_CONTROL_NODE);
    __maybe_unused ADC_TypeDef* adc = config->base;
    int ret = 0;

    if (clock_control_on(clk,
                         (clock_control_subsys_t)&config->pclken[0]) != 0) {
        return (-EIO);
    }

    if (IS_ENABLED(STM32_ADC_DOMAIN_CLOCK_SUPPORT) && (config->pclk_len > 1)) {
        /* Enable ADC clock source */
        if (clock_control_configure(clk,
                                    (clock_control_subsys_t)&config->pclken[1],
                                    NULL) != 0) {
            return (-EIO);
        }
    }

    #if DT_ANY_INST_HAS_PROP_STATUS_OKAY(st_adc_clock_source)
    #if defined(CONFIG_SOC_SERIES_STM32F0X)
    LL_ADC_SetClock(adc, config->clk_prescaler);
    #elif defined(ADC_STM32_HAS_INDIVIDUAL_CLOCKS)
    if (adc_stm32_is_clk_sync(config)) {
        LL_ADC_SetClock(adc, config->clk_prescaler);
    }
    else {
        LL_ADC_SetCommonClock(__LL_ADC_COMMON_INSTANCE(adc),
                              config->clk_prescaler);
        LL_ADC_SetClock(adc, LL_ADC_CLOCK_ASYNC);
    }
    #else
    LL_ADC_SetCommonClock(__LL_ADC_COMMON_INSTANCE(adc),
                          config->clk_prescaler);

    #ifdef CONFIG_SOC_SERIES_STM32H7X
    /* Set boost according to input frequency */
    ret = adc_stm32h7_setup_boost(config, adc, clk);
    #endif
    #endif
    #endif /* DT_ANY_INST_HAS_PROP_STATUS_OKAY(st_adc_clock_source) */

    return (ret);
}

static void adc_stm32_enable_analog_supply(void) {
    #if defined(CONFIG_SOC_SERIES_STM32N6X)
    LL_PWR_EnableVddADC();
    #elif defined(CONFIG_SOC_SERIES_STM32U5X)
    LL_PWR_EnableVDDA();
    #endif /* CONFIG_SOC_SERIES_STM32U5X */
}

#ifdef CONFIG_PM_DEVICE
static void adc_stm32_disable_analog_supply(void) {
    #if defined(CONFIG_SOC_SERIES_STM32N6X)
    LL_PWR_DisableVddADC();
    #elif defined(CONFIG_SOC_SERIES_STM32U5X)
    LL_PWR_DisableVDDA();
    #endif /* CONFIG_SOC_SERIES_STM32U5X */
}
#endif

static int adc_stm32_init(const struct device* dev) {
    struct adc_stm32_data* data = dev->data;
    const struct adc_stm32_cfg* config = dev->config;
    const struct device* const clk = DEVICE_DT_GET(STM32_CLOCK_CONTROL_NODE);
    __maybe_unused ADC_TypeDef* adc = config->base;
    int err;

    LOG_DBG("Initializing %s", dev->name);

    if (!device_is_ready(clk)) {
        LOG_ERR("clock control device not ready");
        return (-ENODEV);
    }

    data->dev = dev;

    /*
     * For series that use common channels for sampling time, all
     * conversion time for all channels on one ADC instance has to
     * be the same.
     * For series that use two common channels, there can be up to two
     * conversion times selected for all channels in a sequence.
     * This additional table is for checking that the conversion time
     * selection of all channels respects these requirements.
     */
    data->acq_time_index[0] = -1;
    data->acq_time_index[1] = -1;

    adc_stm32_set_clock(dev);

    /* Configure ADC inputs as specified in Device Tree, if any */
    err = pinctrl_apply_state(config->pcfg, PINCTRL_STATE_DEFAULT);
    if ((err < 0) && (err != -ENOENT)) {
        /*
         * If the ADC is used only with internal channels, then no pinctrl is
         * provided in Device Tree, and pinctrl_apply_state returns -ENOENT,
         * but this should not be treated as an error.
         */
        LOG_ERR("ADC pinctrl setup failed (%d)", err);
        return (err);
    }

    adc_stm32_enable_analog_supply();

    #ifdef CONFIG_ADC_STM32_DMA
    if ((data->dma.dma_dev != NULL) &&
        !device_is_ready(data->dma.dma_dev)) {
        LOG_ERR("%s device not ready", data->dma.dma_dev->name);
        return (-ENODEV);
    }
#endif

    #if defined(CONFIG_SOC_SERIES_STM32L4X) || \
        defined(CONFIG_SOC_SERIES_STM32L5X) || \
        defined(CONFIG_SOC_SERIES_STM32WBX) || \
        defined(CONFIG_SOC_SERIES_STM32G4X) || \
        defined(CONFIG_SOC_SERIES_STM32H5X) || \
        defined(CONFIG_SOC_SERIES_STM32H7X) || \
        defined(CONFIG_SOC_SERIES_STM32H7RSX) || \
        defined(CONFIG_SOC_SERIES_STM32N6X) || \
        defined(CONFIG_SOC_SERIES_STM32U5X)
    /*
     * L4, WB, G4, H5, H7 and U5 series STM32 needs to be awaken from deep sleep
     * mode, and restore its calibration parameters if there are some
     * previously stored calibration parameters.
     */
    LL_ADC_DisableDeepPowerDown(adc);
    #endif

    /*
     * Many ADC modules need some time to be stabilized before performing
     * any enable or calibration actions.
     */
    #if !defined(CONFIG_SOC_SERIES_STM32F0X) && \
        !DT_HAS_COMPAT_STATUS_OKAY(st_stm32f1_adc) && \
        !DT_HAS_COMPAT_STATUS_OKAY(st_stm32f4_adc) && \
        !defined(CONFIG_SOC_SERIES_STM32N6X)
    LL_ADC_EnableInternalRegulator(adc);
    /* Wait for Internal regulator stabilisation
     * Some series have a dedicated status bit, others relie on a delay
     */
    #if defined(CONFIG_SOC_SERIES_STM32H7X) && defined(STM32H72X_ADC)
    /* ADC3 on H72x/H73x doesn't have the LDORDY status bit */
    if (adc == ADC3) {
        k_busy_wait(LL_ADC_DELAY_INTERNAL_REGUL_STAB_US);
    }
    else {
        while (LL_ADC_IsActiveFlag_LDORDY(adc) == 0) {
            /* pass */
        }
    }
    #elif defined(CONFIG_SOC_SERIES_STM32H7X) || \
          defined(CONFIG_SOC_SERIES_STM32U5X) || \
          defined(CONFIG_SOC_SERIES_STM32WBAX)
    while (LL_ADC_IsActiveFlag_LDORDY(adc) == 0) {
        /* pass */
    }
    #else
    k_busy_wait(LL_ADC_DELAY_INTERNAL_REGUL_STAB_US);
    #endif
    #endif

    if (config->irq_cfg_func) {
        config->irq_cfg_func();
    }

    #if defined(HAS_CALIBRATION)
    adc_stm32_calibrate(dev);
    LL_ADC_REG_SetTriggerSource(adc, LL_ADC_REG_TRIG_SOFTWARE);
    #endif /* HAS_CALIBRATION */

    adc_context_unlock_unconditionally(&data->ctx);

    return (0);
}

#ifdef CONFIG_PM_DEVICE
static int adc_stm32_suspend_setup(const struct device* dev) {
    const struct adc_stm32_cfg* config = dev->config;
    ADC_TypeDef* adc = config->base;
    const struct device* const clk = DEVICE_DT_GET(STM32_CLOCK_CONTROL_NODE);
    int err;

    /* Disable ADC */
    adc_stm32_disable(adc);

    #if !defined(CONFIG_SOC_SERIES_STM32F0X) && \
        !DT_HAS_COMPAT_STATUS_OKAY(st_stm32f1_adc) && \
        !DT_HAS_COMPAT_STATUS_OKAY(st_stm32f4_adc) && \
        !defined(CONFIG_SOC_SERIES_STM32N6X)
    /* Disable ADC internal voltage regulator */
    LL_ADC_DisableInternalRegulator(adc);
    while (LL_ADC_IsInternalRegulatorEnabled(adc) == 1U) {
        /* pass */
    }
    #endif

    #if defined(CONFIG_SOC_SERIES_STM32L4X) || \
        defined(CONFIG_SOC_SERIES_STM32L5X) || \
        defined(CONFIG_SOC_SERIES_STM32WBX) || \
        defined(CONFIG_SOC_SERIES_STM32G4X) || \
        defined(CONFIG_SOC_SERIES_STM32H5X) || \
        defined(CONFIG_SOC_SERIES_STM32H7X) || \
        defined(CONFIG_SOC_SERIES_STM32H7RSX) || \
        defined(CONFIG_SOC_SERIES_STM32N6X) || \
        defined(CONFIG_SOC_SERIES_STM32U5X)
    /*
     * L4, WB, G4, H5, H7 and U5 series STM32 needs to be put into
     * deep sleep mode.
     */

    LL_ADC_EnableDeepPowerDown(adc);
    #endif

    adc_stm32_disable_analog_supply();

    /* Stop device clock. Note: fixed clocks are not handled yet. */
    err = clock_control_off(clk, (clock_control_subsys_t)&config->pclken[0]);
    if (err != 0) {
        LOG_ERR("Could not disable ADC clock");
        return (err);
    }

    /* Move pins to sleep state */
    err = pinctrl_apply_state(config->pcfg, PINCTRL_STATE_SLEEP);
    if ((err < 0) && (err != -ENOENT)) {
        /*
         * If returning -ENOENT, no pins where defined for sleep mode :
         * Do not output on console (might sleep already) when going to sleep,
         * "ADC pinctrl sleep state not available"
         * and don't block PM suspend.
         * Else return the error.
         */
        return (err);
    }

    return (0);
}

static int adc_stm32_pm_action(const struct device* dev,
                               enum pm_device_action action) {
    switch (action) {
        case PM_DEVICE_ACTION_RESUME :
            return adc_stm32_init(dev);

        case PM_DEVICE_ACTION_SUSPEND :
            return adc_stm32_suspend_setup(dev);

        default :
            return (-ENOTSUP);
    }

    return (0);
}
#endif /* CONFIG_PM_DEVICE */

static DEVICE_API(adc, api_stm32_driver_api) = {
    .channel_setup = adc_stm32_channel_setup,
    .read = adc_stm32_read,
    #ifdef CONFIG_ADC_ASYNC
    .read_async = adc_stm32_read_async,
    #endif
    .ref_internal = STM32_ADC_VREF_MV, /* VREF is usually connected to VDD */
};

/* Macros for ADC clock source and prescaler */
#if DT_ANY_INST_HAS_PROP_STATUS_OKAY(st_adc_clock_source)

#if defined(CONFIG_SOC_SERIES_STM32F0X)
/* LL_ADC_CLOCK_ASYNC_DIV1 doesn't exist in F0 LL. Define it here. */
#define LL_ADC_CLOCK_ASYNC_DIV1 LL_ADC_CLOCK_ASYNC
#endif

/* st_prescaler property requires 2 elements : clock ASYNC/SYNC and DIV */
#define ADC_STM32_CLOCK(x) DT_INST_STRING_UPPER_TOKEN(x, st_adc_clock_source)
#define ADC_STM32_DIV(x)   DT_INST_PROP(x, st_adc_prescaler)

/* Macro to set the prefix depending on the 1st element: check if it is SYNC or ASYNC */
#define ADC_STM32_CLOCK_PREFIX(x)                   \
    COND_CODE_1(IS_EQ(ADC_STM32_CLOCK(x), SYNC),    \
                (LL_ADC_CLOCK_SYNC_PCLK_DIV),       \
                (LL_ADC_CLOCK_ASYNC_DIV))

/* Concat prefix (1st element) and DIV value (2nd element) of st,adc-prescaler */
#define ADC_STM32_DT_PRESC(x)   \
    Z_CONCAT(ADC_STM32_CLOCK_PREFIX(x), ADC_STM32_DIV(x))

/* Macro to check if the ADC instance clock setup is correct */
#define ADC_STM32_CHECK_DT_CLOCK(x)                                                     \
    BUILD_ASSERT(IS_EQ(ADC_STM32_CLOCK(x), SYNC) || (DT_INST_NUM_CLOCKS(x) > 1),        \
                 "ASYNC clock mode defined without ASYNC clock defined in device tree")

#else /* DT_ANY_INST_HAS_PROP_STATUS_OKAY(st_adc_clock_source) */

#define ADC_STM32_DT_PRESC(x)   0
#define ADC_STM32_CHECK_DT_CLOCK(x)

#endif /* !DT_ANY_INST_HAS_PROP_STATUS_OKAY(st_adc_clock_source) */


#if defined(CONFIG_ADC_STM32_DMA)

#define ADC_DMA_CHANNEL_INIT(index, src_dev, dest_dev)                  \
    .dma = {                                                            \
        .dma_dev = DEVICE_DT_GET(DT_INST_DMAS_CTLR_BY_IDX(index, 0)),   \
        .channel = DT_INST_DMAS_CELL_BY_IDX(index, 0, channel),         \
        .dma_cfg = {                                                    \
            .dma_slot = STM32_DMA_SLOT_BY_IDX(index, 0, slot),          \
            .channel_direction = STM32_DMA_CONFIG_DIRECTION(            \
                STM32_DMA_CHANNEL_CONFIG_BY_IDX(index, 0)),             \
            .source_data_size = STM32_DMA_CONFIG_##src_dev##_DATA_SIZE( \
                STM32_DMA_CHANNEL_CONFIG_BY_IDX(index, 0)),             \
            .dest_data_size = STM32_DMA_CONFIG_##dest_dev##_DATA_SIZE(  \
                STM32_DMA_CHANNEL_CONFIG_BY_IDX(index, 0)),             \
            .source_burst_length = 1, /* SINGLE transfer */             \
            .dest_burst_length   = 1, /* SINGLE transfer */             \
            .channel_priority = STM32_DMA_CONFIG_PRIORITY(              \
                STM32_DMA_CHANNEL_CONFIG_BY_IDX(index, 0)),             \
            .dma_callback        = dma_callback,                        \
            .block_count         = 2,                                   \
        },                                                              \
        .src_addr_increment = STM32_DMA_CONFIG_##src_dev##_ADDR_INC(    \
            STM32_DMA_CHANNEL_CONFIG_BY_IDX(index, 0)),                 \
        .dst_addr_increment = STM32_DMA_CONFIG_##dest_dev##_ADDR_INC(   \
            STM32_DMA_CHANNEL_CONFIG_BY_IDX(index, 0)),                 \
    }

#define ADC_STM32_IRQ_FUNC(index)           \
    .irq_cfg_func = NULL,

#else /* CONFIG_ADC_STM32_DMA */

/*
 * For series that share interrupt lines for multiple ADC instances
 * and have separate interrupt lines for other ADCs (example,
 * STM32G473 has 5 ADC instances, ADC1 and ADC2 share IRQn 18 while
 * ADC3, ADC4 and ADC5 use IRQns 47, 61 and 62 respectively), generate
 * a single common ISR function for each IRQn and call adc_stm32_isr
 * for each device using that interrupt line for all enabled ADCs.
 *
 * To achieve the above, a "first" ADC instance must be chosen for all
 * ADC instances sharing the same IRQn. This "first" ADC instance
 * generates the code for the common ISR and for installing and
 * enabling it while any other ADC sharing the same IRQn skips this
 * code generation and does nothing. The common ISR code is generated
 * to include calls to adc_stm32_isr for all instances using that same
 * IRQn. From the example above, four ISR functions would be generated
 * for IRQn 18, 47, 61 and 62, with possible "first" ADC instances
 * being ADC1, ADC3, ADC4 and ADC5 if all ADCs were enabled, with the
 * ISR function 18 calling adc_stm32_isr for both ADC1 and ADC2.
 *
 * For some of the macros below, pseudo-code is provided to describe
 * its function.
 */

/*
 * return (irqn == device_irqn(index)) ? index : NULL
 */
#define FIRST_WITH_IRQN_INTERNAL(index, irqn)                   \
    COND_CODE_1(IS_EQ(irqn, DT_INST_IRQN(index)), (index, ), (EMPTY, ))

/*
 * Returns the "first" instance's index:
 *
 * instances = []
 * for instance in all_active_adcs:
 *     instances.append(first_with_irqn_internal(device_irqn(index)))
 * for instance in instances:
 *     if instance == NULL:
 *         instances.remove(instance)
 * return instances[0]
 */
#define FIRST_WITH_IRQN(index)              \
    GET_ARG_N(1, LIST_DROP_EMPTY(DT_INST_FOREACH_STATUS_OKAY_VARGS(FIRST_WITH_IRQN_INTERNAL, \
                                                                   DT_INST_IRQN(index))))

/*
 * Provides code for calling adc_stm32_isr for an instance if its IRQn
 * matches:
 *
 * if (irqn == device_irqn(index)):
 *     return "adc_stm32_isr(DEVICE_DT_INST_GET(index));"
 */
#define HANDLE_IRQS(index, irqn)            \
    COND_CODE_1(IS_EQ(irqn, DT_INST_IRQN(index)), (adc_stm32_isr(DEVICE_DT_INST_GET(index));), \
                (EMPTY))

/*
 * Name of the common ISR for a given IRQn (taken from a device with a
 * given index). Example, for an ADC instance with IRQn 18, returns
 * "adc_stm32_isr_18".
 */
#define ISR_FUNC(index) UTIL_CAT(adc_stm32_isr_, DT_INST_IRQN(index))

/*
 * Macro for generating code for the common ISRs (by looping of all
 * ADC instances that share the same IRQn as that of the given device
 * by index) and the function for setting up the ISR.
 *
 * Here is where both "first" and non-"first" instances have code
 * generated for their interrupts via HANDLE_IRQS.
 */
#define GENERATE_ISR_CODE(index)                                \
    static void ISR_FUNC(index)(void) {                         \
        DT_INST_FOREACH_STATUS_OKAY_VARGS(HANDLE_IRQS, DT_INST_IRQN(index)) \
    }                                                           \
                                                                \
    static void UTIL_CAT(ISR_FUNC(index), _init)(void) {        \
        IRQ_CONNECT(DT_INST_IRQN(index), DT_INST_IRQ(index, priority), ISR_FUNC(index), \
                    NULL, 0);                                   \
        irq_enable(DT_INST_IRQN(index));                        \
    }

/*
 * Limit generating code to only the "first" instance:
 *
 * if (first_with_irqn(index) == index):
 *     generate_isr_code(index)
 */
#define GENERATE_ISR(index) \
    COND_CODE_1(IS_EQ(index, FIRST_WITH_IRQN(index)), (GENERATE_ISR_CODE(index)), (EMPTY))

DT_INST_FOREACH_STATUS_OKAY(GENERATE_ISR)

/* Only "first" instances need to call the ISR setup function */
#define ADC_STM32_IRQ_FUNC(index)                               \
    .irq_cfg_func = COND_CODE_1(IS_EQ(index, FIRST_WITH_IRQN(index)), \
                                (UTIL_CAT(ISR_FUNC(index), _init)), (NULL)),

#define ADC_DMA_CHANNEL_INIT(index, src_dev, dest_dev)

#endif /* CONFIG_ADC_STM32_DMA */

#define ADC_DMA_CHANNEL(id, src, dest)                          \
    COND_CODE_1(DT_INST_DMAS_HAS_IDX(id, 0),                    \
                (ADC_DMA_CHANNEL_INIT(id, src, dest)),          \
                (/* Required for other adc instances without dma */))

#define ADC_STM32_INIT(index)                                   \
                                                                \
    ADC_STM32_CHECK_DT_CLOCK(index);                            \
                                                                \
    PINCTRL_DT_INST_DEFINE(index);                              \
                                                                \
    static const struct stm32_pclken pclken_##index[] =         \
        STM32_DT_INST_CLOCKS(index);                            \
                                                                \
    static const struct adc_stm32_cfg adc_stm32_cfg_##index = { \
        .base = (ADC_TypeDef*)DT_INST_REG_ADDR(index),          \
        ADC_STM32_IRQ_FUNC(index)                               \
        .pclken = pclken_##index,                               \
        .pclk_len = DT_INST_NUM_CLOCKS(index),                  \
        .clk_prescaler = ADC_STM32_DT_PRESC(index),             \
        .pcfg = PINCTRL_DT_INST_DEV_CONFIG_GET(index),          \
        .sequencer_type = DT_INST_STRING_UPPER_TOKEN(index, st_adc_sequencer), \
        .oversampler_type = DT_INST_STRING_UPPER_TOKEN(index, st_adc_oversampler), \
        .sampling_time_table = DT_INST_PROP(index, sampling_times), \
        .num_sampling_time_common_channels =                    \
            DT_INST_PROP_OR(index, num_sampling_time_common_channels, 0), \
        .res_table_size = DT_INST_PROP_LEN(index, resolutions), \
        .res_table = DT_INST_PROP(index, resolutions),          \
    };                                                          \
                                                                \
    static struct adc_stm32_data adc_stm32_data_##index = {     \
        ADC_CONTEXT_INIT_TIMER(adc_stm32_data_##index, ctx),    \
        ADC_CONTEXT_INIT_LOCK(adc_stm32_data_##index, ctx),     \
        ADC_CONTEXT_INIT_SYNC(adc_stm32_data_##index, ctx),     \
        ADC_DMA_CHANNEL(index, PERIPHERAL, MEMORY)              \
    };                                                          \
                                                                \
    PM_DEVICE_DT_INST_DEFINE(index, adc_stm32_pm_action);       \
                                                                \
    DEVICE_DT_INST_DEFINE(index,                                \
                          adc_stm32_init, PM_DEVICE_DT_INST_GET(index),     \
                          &adc_stm32_data_##index, &adc_stm32_cfg_##index,  \
                          POST_KERNEL, CONFIG_ADC_INIT_PRIORITY,            \
                          &api_stm32_driver_api);

DT_INST_FOREACH_STATUS_OKAY(ADC_STM32_INIT)<|MERGE_RESOLUTION|>--- conflicted
+++ resolved
@@ -770,7 +770,6 @@
 #endif /* CONFIG_SOC_SERIES_STM32xxx */
 
 #ifdef CONFIG_ADC_STM32_DMA
-<<<<<<< HEAD
 static void dma_callback(const struct device* dev, void* user_data,
                          uint32_t channel, int status) {
     /* user_data directly holds the adc device */
@@ -817,63 +816,12 @@
             LL_ADC_REG_StopConversion(adc);
             #endif
             dma_stop(data->dma.dma_dev, data->dma.channel);
+            if (data->ctx.options.interval_us != 0U) {
+                adc_context_disable_timer(&data->ctx);
+            }
             adc_context_complete(&data->ctx, status);
         }
     }
-=======
-static void dma_callback(const struct device *dev, void *user_data,
-			 uint32_t channel, int status)
-{
-	/* user_data directly holds the adc device */
-	struct adc_stm32_data *data = user_data;
-#if !DT_HAS_COMPAT_STATUS_OKAY(st_stm32f1_adc) /* Avoid unused variables */
-	const struct adc_stm32_cfg *config = data->dev->config;
-	ADC_TypeDef *adc = config->base;
-#endif /* !DT_HAS_COMPAT_STATUS_OKAY(st_stm32f1_adc) */
-
-	LOG_DBG("dma callback");
-
-	if (channel == data->dma.channel) {
-#if !DT_HAS_COMPAT_STATUS_OKAY(st_stm32f1_adc)
-		if (LL_ADC_IsActiveFlag_OVR(adc)) {
-			LL_ADC_ClearFlag_OVR(adc);
-			LOG_ERR("ADC overrun error occurred. Reduce clock source frequency, "
-				"increase prescaler value or increase sampling times.");
-		}
-#endif /* !DT_HAS_COMPAT_STATUS_OKAY(st_stm32f1_adc) */
-		if (status >= 0) {
-			data->samples_count = data->channel_count;
-			data->buffer += data->channel_count;
-			/* Stop the DMA engine, only to start it again when the callback returns
-			 * ADC_ACTION_REPEAT or ADC_ACTION_CONTINUE, or the number of samples
-			 * haven't been reached Starting the DMA engine is done
-			 * within adc_context_start_sampling
-			 */
-			dma_stop(data->dma.dma_dev, data->dma.channel);
-			/* No need to invalidate the cache because it's assumed that
-			 * the address is in a non-cacheable SRAM region.
-			 */
-			adc_context_on_sampling_done(&data->ctx, dev);
-			pm_policy_state_lock_put(PM_STATE_SUSPEND_TO_IDLE,
-						 PM_ALL_SUBSTATES);
-			if (IS_ENABLED(CONFIG_PM_S2RAM)) {
-				pm_policy_state_lock_put(PM_STATE_SUSPEND_TO_RAM,
-							 PM_ALL_SUBSTATES);
-			}
-		} else if (status < 0) {
-			LOG_ERR("DMA sampling complete, but DMA reported error %d", status);
-			data->dma_error = status;
-#if !DT_HAS_COMPAT_STATUS_OKAY(st_stm32f1_adc) && !DT_HAS_COMPAT_STATUS_OKAY(st_stm32f4_adc)
-			LL_ADC_REG_StopConversion(adc);
-#endif
-			dma_stop(data->dma.dma_dev, data->dma.channel);
-			if (data->ctx.options.interval_us != 0U) {
-				adc_context_disable_timer(&data->ctx);
-			}
-			adc_context_complete(&data->ctx, status);
-		}
-	}
->>>>>>> e0dbba5b
 }
 #endif /* CONFIG_ADC_STM32_DMA */
 
