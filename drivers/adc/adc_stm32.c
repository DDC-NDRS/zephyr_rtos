--- conflicted
+++ resolved
@@ -1821,7 +1821,6 @@
 
 #if defined(CONFIG_ADC_STM32_DMA)
 
-<<<<<<< HEAD
 #define ADC_DMA_CHANNEL_INIT(index, src_dev, dest_dev)                  \
     .dma = {                                                            \
         .dma_dev = DEVICE_DT_GET(DT_INST_DMAS_CTLR_BY_IDX(index, 0)),   \
@@ -1834,8 +1833,11 @@
                 STM32_DMA_CHANNEL_CONFIG_BY_IDX(index, 0)),             \
             .dest_data_size = STM32_DMA_CONFIG_##dest_dev##_DATA_SIZE(  \
                 STM32_DMA_CHANNEL_CONFIG_BY_IDX(index, 0)),             \
-            .source_burst_length = 1, /* SINGLE transfer */             \
-            .dest_burst_length   = 1, /* SINGLE transfer */             \
+            /* single transfers (burst length = data size) */           \
+            .source_burst_length = STM32_DMA_CONFIG_##src_dev##_DATA_SIZE( \
+                STM32_DMA_CHANNEL_CONFIG_BY_IDX(index, 0)),             \
+            .dest_burst_length = STM32_DMA_CONFIG_##dest_dev##_DATA_SIZE( \
+                STM32_DMA_CHANNEL_CONFIG_BY_IDX(index, 0)),             \
             .channel_priority = STM32_DMA_CONFIG_PRIORITY(              \
                 STM32_DMA_CHANNEL_CONFIG_BY_IDX(index, 0)),             \
             .dma_callback        = dma_callback,                        \
@@ -1849,38 +1851,6 @@
 
 #define ADC_STM32_IRQ_FUNC(index)           \
     .irq_cfg_func = NULL,
-=======
-#define ADC_DMA_CHANNEL_INIT(index, src_dev, dest_dev)					\
-	.dma = {									\
-		.dma_dev = DEVICE_DT_GET(DT_INST_DMAS_CTLR_BY_IDX(index, 0)),		\
-		.channel = DT_INST_DMAS_CELL_BY_IDX(index, 0, channel),			\
-		.dma_cfg = {								\
-			.dma_slot = STM32_DMA_SLOT_BY_IDX(index, 0, slot),		\
-			.channel_direction = STM32_DMA_CONFIG_DIRECTION(		\
-				STM32_DMA_CHANNEL_CONFIG_BY_IDX(index, 0)),		\
-			.source_data_size = STM32_DMA_CONFIG_##src_dev##_DATA_SIZE(	\
-				STM32_DMA_CHANNEL_CONFIG_BY_IDX(index, 0)),		\
-			.dest_data_size = STM32_DMA_CONFIG_##dest_dev##_DATA_SIZE(	\
-				STM32_DMA_CHANNEL_CONFIG_BY_IDX(index, 0)),		\
-			/* single transfers (burst length = data size) */		\
-			.source_burst_length = STM32_DMA_CONFIG_##src_dev##_DATA_SIZE(	\
-				STM32_DMA_CHANNEL_CONFIG_BY_IDX(index, 0)),		\
-			.dest_burst_length = STM32_DMA_CONFIG_##dest_dev##_DATA_SIZE(	\
-				STM32_DMA_CHANNEL_CONFIG_BY_IDX(index, 0)),		\
-			.channel_priority = STM32_DMA_CONFIG_PRIORITY(			\
-				STM32_DMA_CHANNEL_CONFIG_BY_IDX(index, 0)),		\
-			.dma_callback = dma_callback,					\
-			.block_count = 2,						\
-		},									\
-		.src_addr_increment = STM32_DMA_CONFIG_##src_dev##_ADDR_INC(		\
-			STM32_DMA_CHANNEL_CONFIG_BY_IDX(index, 0)),			\
-		.dst_addr_increment = STM32_DMA_CONFIG_##dest_dev##_ADDR_INC(		\
-			STM32_DMA_CHANNEL_CONFIG_BY_IDX(index, 0)),			\
-	}
-
-#define ADC_STM32_IRQ_FUNC(index)					\
-	.irq_cfg_func = NULL,
->>>>>>> ab09c943
 
 #else /* CONFIG_ADC_STM32_DMA */
 
