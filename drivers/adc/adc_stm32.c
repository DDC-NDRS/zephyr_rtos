--- conflicted
+++ resolved
@@ -89,6 +89,8 @@
 
 /* reference voltage for the ADC */
 #define STM32_ADC_VREF_MV DT_INST_PROP(0, vref_mv)
+
+/* #CUSTOM@NDRS */
 #define DEVICE_STM32_GET_ADC(dev)   (((const struct adc_stm32_cfg*)(dev)->config)->base)
 
 #if ANY_ADC_SEQUENCER_TYPE_IS(FULLY_CONFIGURABLE)
@@ -247,7 +249,8 @@
     #endif
 }
 
-static int adc_stm32_dma_start(const struct device* dev, void* buffer, size_t channel_count) {
+static int adc_stm32_dma_start(const struct device* dev,
+                               void* buffer, size_t channel_count) {
     const struct adc_stm32_cfg* config = dev->config;
     ADC_TypeDef* adc = config->base;
     struct adc_stm32_data* data = dev->data;
@@ -279,7 +282,8 @@
     dma->dma_cfg.head_block = blk_cfg;
     dma->dma_cfg.user_data  = data;
 
-    ret = dma_config(data->dma.dma_dev, data->dma.channel, &dma->dma_cfg);
+    ret = dma_config(data->dma.dma_dev, data->dma.channel,
+                     &dma->dma_cfg);
     if (ret != 0) {
         LOG_ERR("Problem setting up DMA: %d", ret);
         return (ret);
@@ -723,55 +727,6 @@
 #endif /* CONFIG_SOC_SERIES_STM32xxx */
 
 #ifdef CONFIG_ADC_STM32_DMA
-<<<<<<< HEAD
-static void dma_callback(const struct device *dev, void *user_data,
-			 uint32_t channel, int status)
-{
-	/* user_data directly holds the adc device */
-	struct adc_stm32_data *data = user_data;
-	const struct adc_stm32_cfg *config = data->dev->config;
-	ADC_TypeDef *adc = (ADC_TypeDef *)config->base;
-
-	LOG_DBG("dma callback");
-
-	if (channel == data->dma.channel) {
-#if !DT_HAS_COMPAT_STATUS_OKAY(st_stm32f1_adc)
-		if (LL_ADC_IsActiveFlag_OVR(adc) || (status >= 0)) {
-#else
-		if (status >= 0) {
-#endif /* !DT_HAS_COMPAT_STATUS_OKAY(st_stm32f1_adc) */
-			data->samples_count = data->channel_count;
-			data->buffer += data->channel_count;
-			/* Stop the DMA engine, only to start it again when the callback returns
-			 * ADC_ACTION_REPEAT or ADC_ACTION_CONTINUE, or the number of samples
-			 * haven't been reached Starting the DMA engine is done
-			 * within adc_context_start_sampling
-			 */
-			dma_stop(data->dma.dma_dev, data->dma.channel);
-#if !DT_HAS_COMPAT_STATUS_OKAY(st_stm32f1_adc)
-			LL_ADC_ClearFlag_OVR(adc);
-#endif /* !DT_HAS_COMPAT_STATUS_OKAY(st_stm32f1_adc) */
-			/* No need to invalidate the cache because it's assumed that
-			 * the address is in a non-cacheable SRAM region.
-			 */
-			adc_context_on_sampling_done(&data->ctx, dev);
-			pm_policy_state_lock_put(PM_STATE_SUSPEND_TO_IDLE,
-						 PM_ALL_SUBSTATES);
-			if (IS_ENABLED(CONFIG_PM_S2RAM)) {
-				pm_policy_state_lock_put(PM_STATE_SUSPEND_TO_RAM,
-							 PM_ALL_SUBSTATES);
-			}
-		} else if (status < 0) {
-			LOG_ERR("DMA sampling complete, but DMA reported error %d", status);
-			data->dma_error = status;
-#if !DT_HAS_COMPAT_STATUS_OKAY(st_stm32f4_adc)
-			LL_ADC_REG_StopConversion(adc);
-#endif
-			dma_stop(data->dma.dma_dev, data->dma.channel);
-			adc_context_complete(&data->ctx, status);
-		}
-	}
-=======
 static void dma_callback(const struct device* dev, void* user_data,
                          uint32_t channel, int status) {
     /* user_data directly holds the adc device */
@@ -812,12 +767,13 @@
         else if (status < 0) {
             LOG_ERR("DMA sampling complete, but DMA reported error %d", status);
             data->dma_error = status;
+            #if !DT_HAS_COMPAT_STATUS_OKAY(st_stm32f4_adc)
             LL_ADC_REG_StopConversion(adc);
+            #endif
             dma_stop(data->dma.dma_dev, data->dma.channel);
             adc_context_complete(&data->ctx, status);
         }
     }
->>>>>>> dc510867
 }
 #endif /* CONFIG_ADC_STM32_DMA */
 
@@ -1059,42 +1015,29 @@
     return (result);
 }
 
-<<<<<<< HEAD
-static void adc_context_start_sampling(struct adc_context *ctx)
-{
-	struct adc_stm32_data *data =
-		CONTAINER_OF(ctx, struct adc_stm32_data, ctx);
-	const struct device *dev = data->dev;
-	const struct adc_stm32_cfg *config = dev->config;
-	ADC_TypeDef *adc = (ADC_TypeDef *)config->base;
-
-	/* Remove warning for some series */
-	ARG_UNUSED(adc);
-=======
 static void adc_context_start_sampling(struct adc_context* ctx) {
     struct adc_stm32_data* data = CONTAINER_OF(ctx, struct adc_stm32_data, ctx);
->>>>>>> dc510867
+    const struct device *dev = data->dev;
+    const struct adc_stm32_cfg *config = dev->config;
+    ADC_TypeDef *adc = (ADC_TypeDef *)config->base;
+
+    /* Remove warning for some series */
+    ARG_UNUSED(adc);
 
     data->repeat_buffer = data->buffer;
 
-<<<<<<< HEAD
-#ifdef CONFIG_ADC_STM32_DMA
-#if DT_HAS_COMPAT_STATUS_OKAY(st_stm32f4_adc)
-	/* Make sure DMA bit of ADC register CR2 is set to 0 before starting a DMA transfer */
-	LL_ADC_REG_SetDMATransfer(adc, LL_ADC_REG_DMA_TRANSFER_NONE);
-#endif
-	adc_stm32_dma_start(dev, data->buffer, data->channel_count);
-#endif
-	adc_stm32_start_conversion(dev);
-=======
     #ifdef CONFIG_ADC_STM32_DMA
-    adc_stm32_dma_start(data->dev, data->buffer, data->channel_count);
-    #endif
-    adc_stm32_start_conversion(data->dev);
->>>>>>> dc510867
-}
-
-static void adc_context_update_buffer_pointer(struct adc_context* ctx, bool repeat_sampling) {
+    #if DT_HAS_COMPAT_STATUS_OKAY(st_stm32f4_adc)
+    /* Make sure DMA bit of ADC register CR2 is set to 0 before starting a DMA transfer */
+    LL_ADC_REG_SetDMATransfer(adc, LL_ADC_REG_DMA_TRANSFER_NONE);
+    #endif
+    adc_stm32_dma_start(dev, data->buffer, data->channel_count);
+    #endif
+    adc_stm32_start_conversion(dev);
+}
+
+static void adc_context_update_buffer_pointer(struct adc_context* ctx,
+                                              bool repeat_sampling) {
     struct adc_stm32_data* data = CONTAINER_OF(ctx, struct adc_stm32_data, ctx);
 
     if (repeat_sampling) {
