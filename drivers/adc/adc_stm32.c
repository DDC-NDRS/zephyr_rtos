--- conflicted
+++ resolved
@@ -1606,7 +1606,6 @@
 }
 #endif
 
-<<<<<<< HEAD
 static int adc_stm32_init(const struct device* dev) {
     struct adc_stm32_data* data = dev->data;
     const struct adc_stm32_cfg* config = dev->config;
@@ -1705,57 +1704,16 @@
     LL_ADC_REG_SetTriggerSource(adc, LL_ADC_REG_TRIG_SOFTWARE);
     #endif /* HAS_CALIBRATION */
 
+    /* If several ADCs are used and share a common clock property (for example ADC1/2 prescaler
+     * value on STM32U5), none of them should be enabled when the clock is set.
+     * To that end, make sure to disable ADC at the end of the initialization, it will be
+     * enabled later when necessary anyway.
+     */
+    adc_stm32_disable(adc);
+
     adc_context_unlock_unconditionally(&data->ctx);
 
     return (0);
-=======
-#if ANY_ADC_INTERNAL_REGULATOR_TYPE_IS(INTERNAL_REGULATOR_STARTUP_SW_DELAY) || \
-	ANY_ADC_INTERNAL_REGULATOR_TYPE_IS(INTERNAL_REGULATOR_STARTUP_HW_STATUS)
-	/*
-	 * Many ADC modules need some time to be stabilized before performing
-	 * any enable or calibration actions.
-	 */
-	if (config->internal_regulator != INTERNAL_REGULATOR_NONE) {
-		LL_ADC_EnableInternalRegulator(adc);
-	}
-
-	/* Wait for Internal regulator stabilisation
-	 * Some series have a dedicated status bit, others rely on a delay
-	 */
-#if ANY_ADC_INTERNAL_REGULATOR_TYPE_IS(INTERNAL_REGULATOR_STARTUP_SW_DELAY)
-	if (config->internal_regulator == INTERNAL_REGULATOR_STARTUP_SW_DELAY) {
-		k_busy_wait(LL_ADC_DELAY_INTERNAL_REGUL_STAB_US);
-	}
-#endif /* ANY_ADC_INTERNAL_REGULATOR_TYPE_IS(INTERNAL_REGULATOR_STARTUP_SW_DELAY) */
-#if ANY_ADC_INTERNAL_REGULATOR_TYPE_IS(INTERNAL_REGULATOR_STARTUP_HW_STATUS)
-	if (config->internal_regulator == INTERNAL_REGULATOR_STARTUP_HW_STATUS) {
-		while (LL_ADC_IsActiveFlag_LDORDY(adc) == 0) {
-		}
-	}
-#endif /* ANY_ADC_INTERNAL_REGULATOR_TYPE_IS(INTERNAL_REGULATOR_STARTUP_HW_STATUS) */
-
-#endif /* INTERNAL_REGULATOR_STARTUP_SW_DELAY || INTERNAL_REGULATOR_STARTUP_HW_STATUS */
-
-	if (config->irq_cfg_func) {
-		config->irq_cfg_func();
-	}
-
-#if defined(HAS_CALIBRATION)
-	adc_stm32_calibrate(dev);
-	LL_ADC_REG_SetTriggerSource(adc, LL_ADC_REG_TRIG_SOFTWARE);
-#endif /* HAS_CALIBRATION */
-
-	/* If several ADCs are used and share a common clock property (for example ADC1/2 prescaler
-	 * value on STM32U5), none of them should be enabled when the clock is set.
-	 * To that end, make sure to disable ADC at the end of the initialization, it will be
-	 * enabled later when necessary anyway.
-	 */
-	adc_stm32_disable(adc);
-
-	adc_context_unlock_unconditionally(&data->ctx);
-
-	return 0;
->>>>>>> d5982f0f
 }
 
 #ifdef CONFIG_PM_DEVICE
