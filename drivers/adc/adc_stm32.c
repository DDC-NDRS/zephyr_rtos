--- conflicted
+++ resolved
@@ -271,45 +271,9 @@
 }
 #endif /* CONFIG_ADC_STM32_DMA */
 
-<<<<<<< HEAD
-#if defined(CONFIG_ADC_STM32_DMA) && defined(CONFIG_SOC_SERIES_STM32H7X)
-/* Returns true if given buffer is in a non-cacheable SRAM region.
- * This is determined using the device tree, meaning the .nocache region won't work.
- * The entire buffer must be in a single region.
- * An example of how the SRAM region can be defined in the DTS:
- * &sram4 {
- *     zephyr,memory-attr = <( DT_MEM_ARM(ATTR_MPU_RAM_NOCACHE) | ... )>;
- * };
- */
-static bool buf_in_nocache(uintptr_t buf __maybe_unused, size_t len_bytes __maybe_unused) {
-    bool buf_within_nocache = false;
-
-    #ifdef CONFIG_NOCACHE_MEMORY
-    buf_within_nocache = (buf >= ((uintptr_t)_nocache_ram_start)) &&
-                         ((buf + len_bytes - 1) <= ((uintptr_t)_nocache_ram_end));
-    if (buf_within_nocache) {
-        return (true);
-    }
-    #endif /* CONFIG_NOCACHE_MEMORY */
-
-    #ifdef CONFIG_MEM_ATTR
-    buf_within_nocache = mem_attr_check_buf(
-        (void*)buf, len_bytes, DT_MEM_ARM(ATTR_MPU_RAM_NOCACHE)) == 0;
-    #endif /* CONFIG_MEM_ATTR */
-
-    return buf_within_nocache;
-}
-#endif /* defined(CONFIG_ADC_STM32_DMA) && defined(CONFIG_SOC_SERIES_STM32H7X) */
-
 static int check_buffer(const struct adc_sequence* sequence,
                         uint8_t active_channels) {
     size_t needed_buffer_size;
-=======
-static int check_buffer(const struct adc_sequence *sequence,
-			     uint8_t active_channels)
-{
-	size_t needed_buffer_size;
->>>>>>> f70485f0
 
     needed_buffer_size = active_channels * sizeof(adc_data_size_t);
 
@@ -323,23 +287,13 @@
         return (-ENOMEM);
     }
 
-<<<<<<< HEAD
-    #if defined(CONFIG_ADC_STM32_DMA) && defined(CONFIG_SOC_SERIES_STM32H7X)
+    #if defined(CONFIG_ADC_STM32_DMA)
     /* Buffer is forced to be in non-cacheable SRAM region to avoid cache maintenance */
-    if (!buf_in_nocache((uintptr_t)sequence->buffer, needed_buffer_size)) {
-        LOG_ERR("Supplied buffer is not in a non-cacheable region according to DTS.");
+    if (!stm32_buf_in_nocache((uintptr_t)sequence->buffer, needed_buffer_size)) {
+        LOG_ERR("Supplied buffer is not in a non-cacheable region.");
         return (-EINVAL);
     }
-    #endif
-=======
-#if defined(CONFIG_ADC_STM32_DMA)
-	/* Buffer is forced to be in non-cacheable SRAM region to avoid cache maintenance */
-	if (!stm32_buf_in_nocache((uintptr_t)sequence->buffer, needed_buffer_size)) {
-		LOG_ERR("Supplied buffer is not in a non-cacheable region.");
-		return -EINVAL;
-	}
-#endif /* CONFIG_ADC_STM32_DMA */
->>>>>>> f70485f0
+    #endif /* CONFIG_ADC_STM32_DMA */
 
     return (0);
 }
