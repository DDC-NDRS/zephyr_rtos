--- conflicted
+++ resolved
@@ -24,7 +24,7 @@
 #include <stm32_ll_adc.h>
 #include <stm32_ll_system.h>
 #if defined(CONFIG_SOC_SERIES_STM32N6X) || \
-	defined(CONFIG_SOC_SERIES_STM32U5X)
+    defined(CONFIG_SOC_SERIES_STM32U5X)
 #include <stm32_ll_pwr.h>
 #endif /* CONFIG_SOC_SERIES_STM32U5X */
 
@@ -168,17 +168,10 @@
 #endif
 
 struct adc_stm32_data {
-<<<<<<< HEAD
     struct adc_context   ctx;
     const struct device* dev;
-    uint16_t*            buffer;
-    uint16_t*            repeat_buffer;
-=======
-	struct adc_context ctx;
-	const struct device *dev;
-	adc_data_size_t *buffer;
-	adc_data_size_t *repeat_buffer;
->>>>>>> d2d29143
+    adc_data_size_t* buffer;
+    adc_data_size_t* repeat_buffer;
 
     uint8_t  resolution;
     uint32_t channels;
@@ -208,12 +201,13 @@
 };
 
 #ifdef CONFIG_ADC_STM32_DMA
-<<<<<<< HEAD
 static void adc_stm32_enable_dma_support(ADC_TypeDef* adc) {
     /* Allow ADC to create DMA request and set to one-shot mode as implemented in HAL drivers */
     #if DT_HAS_COMPAT_STATUS_OKAY(st_stm32f1_adc)
     LL_ADC_REG_SetDMATransfer(adc, LL_ADC_REG_DMA_TRANSFER_UNLIMITED);
-    #elif defined(CONFIG_SOC_SERIES_STM32H7X) || defined(CONFIG_SOC_SERIES_STM32U5X)
+    #elif defined(CONFIG_SOC_SERIES_STM32H7X) || \
+          defined(CONFIG_SOC_SERIES_STM32N6X) || \
+          defined(CONFIG_SOC_SERIES_STM32U5X)
     /* H72x ADC3 and U5 ADC4 are different from the rest, but this call works also for them,
      * so no need to call their specific function
      */
@@ -222,24 +216,6 @@
     /* Default mechanism for other MCUs */
     LL_ADC_REG_SetDMATransfer(adc, LL_ADC_REG_DMA_TRANSFER_LIMITED);
     #endif
-=======
-static void adc_stm32_enable_dma_support(ADC_TypeDef *adc)
-{
-	/* Allow ADC to create DMA request and set to one-shot mode as implemented in HAL drivers */
-#if DT_HAS_COMPAT_STATUS_OKAY(st_stm32f1_adc)
-	LL_ADC_REG_SetDMATransfer(adc, LL_ADC_REG_DMA_TRANSFER_UNLIMITED);
-#elif defined(CONFIG_SOC_SERIES_STM32H7X) || \
-	defined(CONFIG_SOC_SERIES_STM32N6X) || \
-	defined(CONFIG_SOC_SERIES_STM32U5X)
-	/* H72x ADC3 and U5 ADC4 are different from the rest, but this call works also for them,
-	 * so no need to call their specific function
-	 */
-	LL_ADC_REG_SetDataTransferMode(adc, LL_ADC_REG_DMA_TRANSFER_LIMITED);
-#else
-	/* Default mechanism for other MCUs */
-	LL_ADC_REG_SetDMATransfer(adc, LL_ADC_REG_DMA_TRANSFER_LIMITED);
-#endif
->>>>>>> d2d29143
 }
 
 static int adc_stm32_dma_start(const struct device* dev,
@@ -254,13 +230,8 @@
 
     blk_cfg = &dma->dma_blk_cfg;
 
-<<<<<<< HEAD
     /* prepare the block */
-    blk_cfg->block_size = channel_count * sizeof(int16_t);
-=======
-	/* prepare the block */
-	blk_cfg->block_size = channel_count * sizeof(adc_data_size_t);
->>>>>>> d2d29143
+    blk_cfg->block_size = channel_count * sizeof(adc_data_size_t);
 
     /* Source and destination */
     blk_cfg->source_address   = (uint32_t)LL_ADC_DMA_GetRegAddr(adc, LL_ADC_DMA_REG_REGULAR_DATA);
@@ -333,11 +304,7 @@
                         uint8_t active_channels) {
     size_t needed_buffer_size;
 
-<<<<<<< HEAD
-    needed_buffer_size = active_channels * sizeof(uint16_t);
-=======
-	needed_buffer_size = active_channels * sizeof(adc_data_size_t);
->>>>>>> d2d29143
+    needed_buffer_size = active_channels * sizeof(adc_data_size_t);
 
     if (sequence->options) {
         needed_buffer_size *= (1 + sequence->options->extra_samplings);
@@ -511,7 +478,42 @@
     }
 }
 
-<<<<<<< HEAD
+#if defined(CONFIG_SOC_SERIES_STM32N6X)
+/* Number of ADC measurement during calibration procedure */
+#define ADC_CALIBRATION_STEPS (8U)
+
+static void adc_stm32_calibration_measure(ADC_TypeDef* adc, uint32_t* calibration_factor) {
+    uint32_t calib_step;
+    uint32_t calib_factor_avg = 0;
+    uint8_t done = 0;
+
+    do {
+        for (calib_step = 0; calib_step < ADC_CALIBRATION_STEPS; calib_step++) {
+            LL_ADC_REG_StartConversion(adc);
+            while (LL_ADC_REG_IsConversionOngoing(adc) != 0UL) {
+                /* pass */
+            }
+
+            calib_factor_avg += LL_ADC_REG_ReadConversionData32(adc);
+        }
+
+        /* Compute the average data */
+        calib_factor_avg /= ADC_CALIBRATION_STEPS;
+
+        if ((calib_factor_avg == 0) && (LL_ADC_IsCalibrationOffsetEnabled(adc) == 0UL)) {
+            /* If average is 0 and offset is disabled
+             * set offset and repeat measurements
+             */
+            LL_ADC_EnableCalibrationOffset(adc);
+        }
+        else {
+            *calibration_factor = (uint32_t)(calib_factor_avg);
+            done = 1;
+        }
+    } while (done == 0);
+}
+#endif
+
 static void adc_stm32_calibration_start(const struct device* dev) {
     ADC_TypeDef* adc = DEVICE_STM32_GET_ADC(dev);
 
@@ -557,6 +559,17 @@
     LL_ADC_StartCalibration(adc, LL_ADC_CALIB_OFFSET);
     #elif defined(CONFIG_SOC_SERIES_STM32H7X)
     LL_ADC_StartCalibration(adc, LL_ADC_CALIB_OFFSET, LL_ADC_SINGLE_ENDED);
+    #elif defined(CONFIG_SOC_SERIES_STM32N6X)
+    uint32_t calibration_factor;
+    /* Start ADC calibration */
+    LL_ADC_StartCalibration(adc, LL_ADC_SINGLE_ENDED);
+    /* Disable additional offset before calibration start */
+    LL_ADC_DisableCalibrationOffset(adc);
+
+    adc_stm32_calibration_measure(adc, &calibration_factor);
+
+    LL_ADC_SetCalibrationFactor(adc, LL_ADC_SINGLE_ENDED, calibration_factor);
+    LL_ADC_StopCalibration(adc);
     #endif
     /* Make sure ADCAL is cleared before returning for proper operations
      * on the ADC control register, for enabling the peripheral for example
@@ -589,7 +602,8 @@
     #endif /* CONFIG_SOC_SERIES_* */
     #endif /* CONFIG_ADC_STM32_DMA */
 
-    #if !DT_HAS_COMPAT_STATUS_OKAY(st_stm32f1_adc)
+    #if !DT_HAS_COMPAT_STATUS_OKAY(st_stm32f1_adc) && \
+        !defined(CONFIG_SOC_SERIES_STM32N6X)
     adc_stm32_disable(adc);
     adc_stm32_calibration_start(dev);
     adc_stm32_calibration_delay(dev);
@@ -600,7 +614,8 @@
         return (err);
     }
 
-    #if DT_HAS_COMPAT_STATUS_OKAY(st_stm32f1_adc)
+    #if DT_HAS_COMPAT_STATUS_OKAY(st_stm32f1_adc) || \
+        defined(CONFIG_SOC_SERIES_STM32N6X)
     adc_stm32_calibration_delay(dev);
     adc_stm32_calibration_start(dev);
     #endif /* DT_HAS_COMPAT_STATUS_OKAY(st_stm32f1_adc) */
@@ -636,184 +651,6 @@
     #endif /* CONFIG_SOC_SERIES_STM32H7X */
 
     return (0);
-=======
-#if defined(CONFIG_SOC_SERIES_STM32N6X)
-/* Number of ADC measurement during calibration procedure */
-#define ADC_CALIBRATION_STEPS (8U)
-
-static void adc_stm32_calibration_measure(ADC_TypeDef *adc, uint32_t *calibration_factor)
-{
-	uint32_t calib_step;
-	uint32_t calib_factor_avg = 0;
-	uint8_t done = 0;
-
-	do {
-		for (calib_step = 0; calib_step < ADC_CALIBRATION_STEPS; calib_step++) {
-			LL_ADC_REG_StartConversion(adc);
-			while (LL_ADC_REG_IsConversionOngoing(adc) != 0UL) {
-			}
-
-			calib_factor_avg += LL_ADC_REG_ReadConversionData32(adc);
-		}
-
-		/* Compute the average data */
-		calib_factor_avg /= ADC_CALIBRATION_STEPS;
-
-		if ((calib_factor_avg == 0) && (LL_ADC_IsCalibrationOffsetEnabled(adc) == 0UL)) {
-			/* If average is 0 and offset is disabled
-			 * set offset and repeat measurements
-			 */
-			LL_ADC_EnableCalibrationOffset(adc);
-		} else {
-			*calibration_factor = (uint32_t)(calib_factor_avg);
-			done = 1;
-		}
-	} while (done == 0);
-}
-#endif
-
-static void adc_stm32_calibration_start(const struct device *dev)
-{
-	const struct adc_stm32_cfg *config =
-		(const struct adc_stm32_cfg *)dev->config;
-	ADC_TypeDef *adc = config->base;
-
-#if defined(STM32F3XX_ADC) || \
-	defined(CONFIG_SOC_SERIES_STM32L4X) || \
-	defined(CONFIG_SOC_SERIES_STM32L5X) || \
-	defined(CONFIG_SOC_SERIES_STM32H5X) || \
-	defined(CONFIG_SOC_SERIES_STM32H7RSX) || \
-	defined(CONFIG_SOC_SERIES_STM32WBX) || \
-	defined(CONFIG_SOC_SERIES_STM32G4X)
-	LL_ADC_StartCalibration(adc, LL_ADC_SINGLE_ENDED);
-#elif defined(CONFIG_SOC_SERIES_STM32C0X) || \
-	defined(CONFIG_SOC_SERIES_STM32F0X) || \
-	DT_HAS_COMPAT_STATUS_OKAY(st_stm32f1_adc) || \
-	defined(CONFIG_SOC_SERIES_STM32G0X) || \
-	defined(CONFIG_SOC_SERIES_STM32L0X) || \
-	defined(CONFIG_SOC_SERIES_STM32U0X) || \
-	defined(CONFIG_SOC_SERIES_STM32WLX) || \
-	defined(CONFIG_SOC_SERIES_STM32WBAX)
-
-	LL_ADC_StartCalibration(adc);
-#elif defined(CONFIG_SOC_SERIES_STM32U5X)
-	if (adc != ADC4) {
-		uint32_t dev_id = LL_DBGMCU_GetDeviceID();
-		uint32_t rev_id = LL_DBGMCU_GetRevisionID();
-
-		/* Some U5 implement an extended calibration to enhance ADC performance.
-		 * It is not available for ADC4.
-		 * It is available on all U5 except U575/585 (dev ID 482) revision X (rev ID 2001).
-		 * The code below applies the procedure described in RM0456 in the ADC chapter:
-		 * "Extended calibration mode"
-		 */
-		if ((dev_id != 0x482UL) && (rev_id != 0x2001UL)) {
-			adc_stm32_enable(adc);
-			MODIFY_REG(adc->CR, ADC_CR_CALINDEX, 0x9UL << ADC_CR_CALINDEX_Pos);
-			__DMB();
-			MODIFY_REG(adc->CALFACT2, 0xFFFFFF00UL, 0x03021100UL);
-			__DMB();
-			SET_BIT(adc->CALFACT, ADC_CALFACT_LATCH_COEF);
-			adc_stm32_disable(adc);
-		}
-	}
-	LL_ADC_StartCalibration(adc, LL_ADC_CALIB_OFFSET);
-#elif defined(CONFIG_SOC_SERIES_STM32H7X)
-	LL_ADC_StartCalibration(adc, LL_ADC_CALIB_OFFSET, LL_ADC_SINGLE_ENDED);
-#elif defined(CONFIG_SOC_SERIES_STM32N6X)
-	uint32_t calibration_factor;
-	/* Start ADC calibration */
-	LL_ADC_StartCalibration(adc, LL_ADC_SINGLE_ENDED);
-	/* Disable additional offset before calibration start */
-	LL_ADC_DisableCalibrationOffset(adc);
-
-	adc_stm32_calibration_measure(adc, &calibration_factor);
-
-	LL_ADC_SetCalibrationFactor(adc, LL_ADC_SINGLE_ENDED, calibration_factor);
-	LL_ADC_StopCalibration(adc);
-#endif
-	/* Make sure ADCAL is cleared before returning for proper operations
-	 * on the ADC control register, for enabling the peripheral for example
-	 */
-	while (LL_ADC_IsCalibrationOnGoing(adc)) {
-	}
-}
-
-static int adc_stm32_calibrate(const struct device *dev)
-{
-	const struct adc_stm32_cfg *config =
-		(const struct adc_stm32_cfg *)dev->config;
-	ADC_TypeDef *adc = config->base;
-	int err;
-
-#if defined(CONFIG_ADC_STM32_DMA)
-#if defined(CONFIG_SOC_SERIES_STM32C0X) || \
-	defined(CONFIG_SOC_SERIES_STM32F0X) || \
-	defined(CONFIG_SOC_SERIES_STM32G0X) || \
-	defined(CONFIG_SOC_SERIES_STM32H7RSX) || \
-	defined(CONFIG_SOC_SERIES_STM32L0X) || \
-	defined(CONFIG_SOC_SERIES_STM32U0X) || \
-	defined(CONFIG_SOC_SERIES_STM32WBAX) || \
-	defined(CONFIG_SOC_SERIES_STM32WLX)
-	/* Make sure DMA is disabled before starting calibration */
-	LL_ADC_REG_SetDMATransfer(adc, LL_ADC_REG_DMA_TRANSFER_NONE);
-#elif defined(CONFIG_SOC_SERIES_STM32U5X)
-	if (adc == ADC4) {
-		/* Make sure DMA is disabled before starting calibration */
-		LL_ADC_REG_SetDMATransfer(adc, LL_ADC_REG_DMA_TRANSFER_NONE);
-	}
-#endif /* CONFIG_SOC_SERIES_* */
-#endif /* CONFIG_ADC_STM32_DMA */
-
-#if !DT_HAS_COMPAT_STATUS_OKAY(st_stm32f1_adc) && \
-	!defined(CONFIG_SOC_SERIES_STM32N6X)
-	adc_stm32_disable(adc);
-	adc_stm32_calibration_start(dev);
-	adc_stm32_calibration_delay(dev);
-#endif /* !DT_HAS_COMPAT_STATUS_OKAY(st_stm32f1_adc) */
-
-	err = adc_stm32_enable(adc);
-	if (err < 0) {
-		return err;
-	}
-
-#if DT_HAS_COMPAT_STATUS_OKAY(st_stm32f1_adc) || \
-	defined(CONFIG_SOC_SERIES_STM32N6X)
-	adc_stm32_calibration_delay(dev);
-	adc_stm32_calibration_start(dev);
-#endif /* DT_HAS_COMPAT_STATUS_OKAY(st_stm32f1_adc) */
-
-#if defined(CONFIG_SOC_SERIES_STM32H7X) && \
-	defined(CONFIG_CPU_CORTEX_M7)
-	/*
-	 * To ensure linearity the factory calibration values
-	 * should be loaded on initialization.
-	 */
-	uint32_t channel_offset = 0U;
-	uint32_t linear_calib_buffer = 0U;
-
-	if (adc == ADC1) {
-		channel_offset = 0UL;
-	} else if (adc == ADC2) {
-		channel_offset = 8UL;
-	} else   /*Case ADC3*/ {
-		channel_offset = 16UL;
-	}
-	/* Read factory calibration factors */
-	for (uint32_t count = 0UL; count < ADC_LINEAR_CALIB_REG_COUNT; count++) {
-		linear_calib_buffer = *(uint32_t *)(
-			ADC_LINEAR_CALIB_REG_1_ADDR + channel_offset + count
-		);
-
-		LL_ADC_SetCalibrationLinearFactor(
-			adc, LL_ADC_CALIB_LINEARITY_WORD1 << count,
-			linear_calib_buffer
-		);
-	}
-#endif /* CONFIG_SOC_SERIES_STM32H7X */
-
-	return 0;
->>>>>>> d2d29143
 }
 #endif /* !DT_HAS_COMPAT_STATUS_OKAY(st_stm32f4_adc) */
 
@@ -1055,7 +892,6 @@
     return (0);
 }
 
-<<<<<<< HEAD
 static int set_sequencer(const struct device* dev) {
     const struct adc_stm32_cfg* config = dev->config;
     struct adc_stm32_data* data = dev->data;
@@ -1079,7 +915,9 @@
 
         #if ANY_ADC_SEQUENCER_TYPE_IS(FULLY_CONFIGURABLE)
         if (config->sequencer_type == FULLY_CONFIGURABLE) {
-            #if defined(CONFIG_SOC_SERIES_STM32H7X) || defined(CONFIG_SOC_SERIES_STM32U5X)
+            #if defined(CONFIG_SOC_SERIES_STM32H7X) || \
+                defined(CONFIG_SOC_SERIES_STM32N6X) || \
+                defined(CONFIG_SOC_SERIES_STM32U5X)
             /*
              * Each channel in the sequence must be previously enabled in PCSEL.
              * This register controls the analog switch integrated in the IO level.
@@ -1118,72 +956,6 @@
     #endif /* st_stm32f1_adc || st_stm32f4_adc */
 
     return (0);
-=======
-static int set_sequencer(const struct device *dev)
-{
-	const struct adc_stm32_cfg *config = dev->config;
-	struct adc_stm32_data *data = dev->data;
-	ADC_TypeDef *adc = config->base;
-
-	uint8_t channel_id;
-	uint8_t channel_index = 0;
-	uint32_t channels_mask = 0;
-
-	/* Iterate over selected channels in bitmask keeping track of:
-	 * - channel_index: ranging from 0 -> ( data->channel_count - 1 )
-	 * - channel_id: ordinal position of channel in data->channels bitmask
-	 */
-	for (uint32_t channels = data->channels; channels;
-		      channels &= ~BIT(channel_id), channel_index++) {
-		channel_id = find_lsb_set(channels) - 1;
-
-		uint32_t channel = __LL_ADC_DECIMAL_NB_TO_CHANNEL(channel_id);
-
-		channels_mask |= channel;
-
-#if ANY_ADC_SEQUENCER_TYPE_IS(FULLY_CONFIGURABLE)
-		if (config->sequencer_type == FULLY_CONFIGURABLE) {
-#if defined(CONFIG_SOC_SERIES_STM32H7X) || \
-	defined(CONFIG_SOC_SERIES_STM32N6X) || \
-	defined(CONFIG_SOC_SERIES_STM32U5X)
-			/*
-			 * Each channel in the sequence must be previously enabled in PCSEL.
-			 * This register controls the analog switch integrated in the IO level.
-			 */
-			LL_ADC_SetChannelPreselection(adc, channel);
-#endif /* CONFIG_SOC_SERIES_STM32H7X || CONFIG_SOC_SERIES_STM32U5X */
-			LL_ADC_REG_SetSequencerRanks(adc, table_rank[channel_index], channel);
-			LL_ADC_REG_SetSequencerLength(adc, table_seq_len[channel_index]);
-		}
-#endif /* ANY_ADC_SEQUENCER_TYPE_IS(FULLY_CONFIGURABLE) */
-	}
-
-#if ANY_ADC_SEQUENCER_TYPE_IS(NOT_FULLY_CONFIGURABLE)
-	if (config->sequencer_type == NOT_FULLY_CONFIGURABLE) {
-		LL_ADC_REG_SetSequencerChannels(adc, channels_mask);
-
-#if !defined(CONFIG_SOC_SERIES_STM32F0X) && \
-	!defined(CONFIG_SOC_SERIES_STM32L0X) && \
-	!defined(CONFIG_SOC_SERIES_STM32U5X) && \
-	!defined(CONFIG_SOC_SERIES_STM32WBAX)
-		/*
-		 * After modifying sequencer it is mandatory to wait for the
-		 * assertion of CCRDY flag
-		 */
-		while (LL_ADC_IsActiveFlag_CCRDY(adc) == 0) {
-		}
-		LL_ADC_ClearFlag_CCRDY(adc);
-#endif /* !CONFIG_SOC_SERIES_STM32F0X && !L0X && !U5X && !WBAX */
-	}
-#endif /* ANY_ADC_SEQUENCER_TYPE_IS(NOT_FULLY_CONFIGURABLE) */
-
-#if DT_HAS_COMPAT_STATUS_OKAY(st_stm32f1_adc) || \
-	DT_HAS_COMPAT_STATUS_OKAY(st_stm32f4_adc)
-	LL_ADC_SetSequencersScanMode(adc, LL_ADC_SEQ_SCAN_ENABLE);
-#endif /* st_stm32f1_adc || st_stm32f4_adc */
-
-	return 0;
->>>>>>> d2d29143
 }
 
 static int start_read(const struct device* dev,
@@ -1711,7 +1483,6 @@
 #define STM32_ADC_DOMAIN_CLOCK_SUPPORT 0
 #endif
 
-<<<<<<< HEAD
 static int adc_stm32_set_clock(const struct device* dev) {
     const struct adc_stm32_cfg* config = dev->config;
     const struct device* const clk = DEVICE_DT_GET(STM32_CLOCK_CONTROL_NODE);
@@ -1734,6 +1505,7 @@
         }
     }
 
+    #if DT_ANY_INST_HAS_PROP_STATUS_OKAY(st_adc_clock_source)
     #if defined(CONFIG_SOC_SERIES_STM32F0X)
     LL_ADC_SetClock(adc, config->clk_prescaler);
     #elif defined(ADC_STM32_HAS_INDIVIDUAL_CLOCKS)
@@ -1745,7 +1517,7 @@
                               config->clk_prescaler);
         LL_ADC_SetClock(adc, LL_ADC_CLOCK_ASYNC);
     }
-    #elif !DT_HAS_COMPAT_STATUS_OKAY(st_stm32f1_adc)
+    #else
     LL_ADC_SetCommonClock(__LL_ADC_COMMON_INSTANCE(adc),
                           config->clk_prescaler);
 
@@ -1754,9 +1526,28 @@
     ret = adc_stm32h7_setup_boost(config, adc, clk);
     #endif
     #endif
+    #endif /* DT_ANY_INST_HAS_PROP_STATUS_OKAY(st_adc_clock_source) */
 
     return (ret);
 }
+
+static void adc_stm32_enable_analog_supply(void) {
+    #if defined(CONFIG_SOC_SERIES_STM32N6X)
+    LL_PWR_EnableVddADC();
+    #elif defined(CONFIG_SOC_SERIES_STM32U5X)
+    LL_PWR_EnableVDDA();
+    #endif /* CONFIG_SOC_SERIES_STM32U5X */
+}
+
+#ifdef CONFIG_PM_DEVICE
+static void adc_stm32_disable_analog_supply(void) {
+    #if defined(CONFIG_SOC_SERIES_STM32N6X)
+    LL_PWR_DisableVddADC();
+    #elif defined(CONFIG_SOC_SERIES_STM32U5X)
+    LL_PWR_DisableVDDA();
+    #endif /* CONFIG_SOC_SERIES_STM32U5X */
+}
+#endif
 
 static int adc_stm32_init(const struct device* dev) {
     struct adc_stm32_data* data = dev->data;
@@ -1802,10 +1593,7 @@
         return (err);
     }
 
-    #if defined(CONFIG_SOC_SERIES_STM32U5X)
-    /* Enable the independent analog supply */
-    LL_PWR_EnableVDDA();
-    #endif /* CONFIG_SOC_SERIES_STM32U5X */
+    adc_stm32_enable_analog_supply();
 
     #ifdef CONFIG_ADC_STM32_DMA
     if ((data->dma.dma_dev != NULL) &&
@@ -1822,6 +1610,7 @@
         defined(CONFIG_SOC_SERIES_STM32H5X) || \
         defined(CONFIG_SOC_SERIES_STM32H7X) || \
         defined(CONFIG_SOC_SERIES_STM32H7RSX) || \
+        defined(CONFIG_SOC_SERIES_STM32N6X) || \
         defined(CONFIG_SOC_SERIES_STM32U5X)
     /*
      * L4, WB, G4, H5, H7 and U5 series STM32 needs to be awaken from deep sleep
@@ -1837,7 +1626,8 @@
      */
     #if !defined(CONFIG_SOC_SERIES_STM32F0X) && \
         !DT_HAS_COMPAT_STATUS_OKAY(st_stm32f1_adc) && \
-    !DT_HAS_COMPAT_STATUS_OKAY(st_stm32f4_adc)
+        !DT_HAS_COMPAT_STATUS_OKAY(st_stm32f4_adc) && \
+        !defined(CONFIG_SOC_SERIES_STM32N6X)
     LL_ADC_EnableInternalRegulator(adc);
     /* Wait for Internal regulator stabilisation
      * Some series have a dedicated status bit, others relie on a delay
@@ -1889,7 +1679,8 @@
 
     #if !defined(CONFIG_SOC_SERIES_STM32F0X) && \
         !DT_HAS_COMPAT_STATUS_OKAY(st_stm32f1_adc) && \
-        !DT_HAS_COMPAT_STATUS_OKAY(st_stm32f4_adc)
+        !DT_HAS_COMPAT_STATUS_OKAY(st_stm32f4_adc) && \
+        !defined(CONFIG_SOC_SERIES_STM32N6X)
     /* Disable ADC internal voltage regulator */
     LL_ADC_DisableInternalRegulator(adc);
     while (LL_ADC_IsInternalRegulatorEnabled(adc) == 1U) {
@@ -1904,6 +1695,7 @@
         defined(CONFIG_SOC_SERIES_STM32H5X) || \
         defined(CONFIG_SOC_SERIES_STM32H7X) || \
         defined(CONFIG_SOC_SERIES_STM32H7RSX) || \
+        defined(CONFIG_SOC_SERIES_STM32N6X) || \
         defined(CONFIG_SOC_SERIES_STM32U5X)
     /*
      * L4, WB, G4, H5, H7 and U5 series STM32 needs to be put into
@@ -1913,10 +1705,7 @@
     LL_ADC_EnableDeepPowerDown(adc);
     #endif
 
-    #if defined(CONFIG_SOC_SERIES_STM32U5X)
-    /* Disable the independent analog supply */
-    LL_PWR_DisableVDDA();
-    #endif /* CONFIG_SOC_SERIES_STM32U5X */
+    adc_stm32_disable_analog_supply();
 
     /* Stop device clock. Note: fixed clocks are not handled yet. */
     err = clock_control_off(clk, (clock_control_subsys_t)&config->pclken[0]);
@@ -1949,231 +1738,6 @@
 
         case PM_DEVICE_ACTION_SUSPEND :
             return adc_stm32_suspend_setup(dev);
-=======
-static int adc_stm32_set_clock(const struct device *dev)
-{
-	const struct adc_stm32_cfg *config = dev->config;
-	const struct device *const clk = DEVICE_DT_GET(STM32_CLOCK_CONTROL_NODE);
-	ADC_TypeDef *adc = config->base;
-	int ret = 0;
-
-	ARG_UNUSED(adc); /* Necessary to avoid warnings on some series */
-
-	if (clock_control_on(clk,
-		(clock_control_subsys_t) &config->pclken[0]) != 0) {
-		return -EIO;
-	}
-
-	if (IS_ENABLED(STM32_ADC_DOMAIN_CLOCK_SUPPORT) && (config->pclk_len > 1)) {
-		/* Enable ADC clock source */
-		if (clock_control_configure(clk,
-					    (clock_control_subsys_t) &config->pclken[1],
-					    NULL) != 0) {
-			return -EIO;
-		}
-	}
-
-#if DT_ANY_INST_HAS_PROP_STATUS_OKAY(st_adc_clock_source)
-#if defined(CONFIG_SOC_SERIES_STM32F0X)
-	LL_ADC_SetClock(adc, config->clk_prescaler);
-#elif defined(ADC_STM32_HAS_INDIVIDUAL_CLOCKS)
-	if (adc_stm32_is_clk_sync(config)) {
-		LL_ADC_SetClock(adc, config->clk_prescaler);
-	} else {
-		LL_ADC_SetCommonClock(__LL_ADC_COMMON_INSTANCE(adc),
-				      config->clk_prescaler);
-		LL_ADC_SetClock(adc, LL_ADC_CLOCK_ASYNC);
-	}
-#else
-	LL_ADC_SetCommonClock(__LL_ADC_COMMON_INSTANCE(adc),
-			      config->clk_prescaler);
-
-#ifdef CONFIG_SOC_SERIES_STM32H7X
-	/* Set boost according to input frequency */
-	ret = adc_stm32h7_setup_boost(config, adc, clk);
-#endif
-#endif
-#endif /* DT_ANY_INST_HAS_PROP_STATUS_OKAY(st_adc_clock_source) */
-
-	return ret;
-}
-
-static void adc_stm32_enable_analog_supply(void)
-{
-#if defined(CONFIG_SOC_SERIES_STM32N6X)
-	LL_PWR_EnableVddADC();
-#elif defined(CONFIG_SOC_SERIES_STM32U5X)
-	LL_PWR_EnableVDDA();
-#endif /* CONFIG_SOC_SERIES_STM32U5X */
-}
-
-#ifdef CONFIG_PM_DEVICE
-static void adc_stm32_disable_analog_supply(void)
-{
-#if defined(CONFIG_SOC_SERIES_STM32N6X)
-	LL_PWR_DisableVddADC();
-#elif defined(CONFIG_SOC_SERIES_STM32U5X)
-	LL_PWR_DisableVDDA();
-#endif /* CONFIG_SOC_SERIES_STM32U5X */
-}
-#endif
-
-static int adc_stm32_init(const struct device *dev)
-{
-	struct adc_stm32_data *data = dev->data;
-	const struct adc_stm32_cfg *config = dev->config;
-	const struct device *const clk = DEVICE_DT_GET(STM32_CLOCK_CONTROL_NODE);
-	ADC_TypeDef *adc = config->base;
-	int err;
-
-	ARG_UNUSED(adc); /* Necessary to avoid warnings on some series */
-
-	LOG_DBG("Initializing %s", dev->name);
-
-	if (!device_is_ready(clk)) {
-		LOG_ERR("clock control device not ready");
-		return -ENODEV;
-	}
-
-	data->dev = dev;
-
-	/*
-	 * For series that use common channels for sampling time, all
-	 * conversion time for all channels on one ADC instance has to
-	 * be the same.
-	 * For series that use two common channels, there can be up to two
-	 * conversion times selected for all channels in a sequence.
-	 * This additional table is for checking that the conversion time
-	 * selection of all channels respects these requirements.
-	 */
-	data->acq_time_index[0] = -1;
-	data->acq_time_index[1] = -1;
-
-	adc_stm32_set_clock(dev);
-
-	/* Configure ADC inputs as specified in Device Tree, if any */
-	err = pinctrl_apply_state(config->pcfg, PINCTRL_STATE_DEFAULT);
-	if ((err < 0) && (err != -ENOENT)) {
-		/*
-		 * If the ADC is used only with internal channels, then no pinctrl is
-		 * provided in Device Tree, and pinctrl_apply_state returns -ENOENT,
-		 * but this should not be treated as an error.
-		 */
-		LOG_ERR("ADC pinctrl setup failed (%d)", err);
-		return err;
-	}
-
-	adc_stm32_enable_analog_supply();
-
-#ifdef CONFIG_ADC_STM32_DMA
-	if ((data->dma.dma_dev != NULL) &&
-	    !device_is_ready(data->dma.dma_dev)) {
-		LOG_ERR("%s device not ready", data->dma.dma_dev->name);
-		return -ENODEV;
-	}
-#endif
-
-#if defined(CONFIG_SOC_SERIES_STM32L4X) || \
-	defined(CONFIG_SOC_SERIES_STM32L5X) || \
-	defined(CONFIG_SOC_SERIES_STM32WBX) || \
-	defined(CONFIG_SOC_SERIES_STM32G4X) || \
-	defined(CONFIG_SOC_SERIES_STM32H5X) || \
-	defined(CONFIG_SOC_SERIES_STM32H7X) || \
-	defined(CONFIG_SOC_SERIES_STM32H7RSX) || \
-	defined(CONFIG_SOC_SERIES_STM32N6X) || \
-	defined(CONFIG_SOC_SERIES_STM32U5X)
-	/*
-	 * L4, WB, G4, H5, H7 and U5 series STM32 needs to be awaken from deep sleep
-	 * mode, and restore its calibration parameters if there are some
-	 * previously stored calibration parameters.
-	 */
-	LL_ADC_DisableDeepPowerDown(adc);
-#endif
-
-	/*
-	 * Many ADC modules need some time to be stabilized before performing
-	 * any enable or calibration actions.
-	 */
-#if !defined(CONFIG_SOC_SERIES_STM32F0X) && \
-	!DT_HAS_COMPAT_STATUS_OKAY(st_stm32f1_adc) && \
-	!DT_HAS_COMPAT_STATUS_OKAY(st_stm32f4_adc) && \
-	!defined(CONFIG_SOC_SERIES_STM32N6X)
-	LL_ADC_EnableInternalRegulator(adc);
-	/* Wait for Internal regulator stabilisation
-	 * Some series have a dedicated status bit, others relie on a delay
-	 */
-#if defined(CONFIG_SOC_SERIES_STM32H7X) && defined(STM32H72X_ADC)
-	/* ADC3 on H72x/H73x doesn't have the LDORDY status bit */
-	if (adc == ADC3) {
-		k_busy_wait(LL_ADC_DELAY_INTERNAL_REGUL_STAB_US);
-	} else {
-		while (LL_ADC_IsActiveFlag_LDORDY(adc) == 0) {
-		}
-	}
-#elif defined(CONFIG_SOC_SERIES_STM32H7X) || \
-	defined(CONFIG_SOC_SERIES_STM32U5X) || \
-	defined(CONFIG_SOC_SERIES_STM32WBAX)
-	while (LL_ADC_IsActiveFlag_LDORDY(adc) == 0) {
-	}
-#else
-	k_busy_wait(LL_ADC_DELAY_INTERNAL_REGUL_STAB_US);
-#endif
-#endif
-
-	if (config->irq_cfg_func) {
-		config->irq_cfg_func();
-	}
-
-#if defined(HAS_CALIBRATION)
-	adc_stm32_calibrate(dev);
-	LL_ADC_REG_SetTriggerSource(adc, LL_ADC_REG_TRIG_SOFTWARE);
-#endif /* HAS_CALIBRATION */
-
-	adc_context_unlock_unconditionally(&data->ctx);
-
-	return 0;
-}
-
-#ifdef CONFIG_PM_DEVICE
-static int adc_stm32_suspend_setup(const struct device *dev)
-{
-	const struct adc_stm32_cfg *config = dev->config;
-	ADC_TypeDef *adc = config->base;
-	const struct device *const clk = DEVICE_DT_GET(STM32_CLOCK_CONTROL_NODE);
-	int err;
-
-	/* Disable ADC */
-	adc_stm32_disable(adc);
-
-#if !defined(CONFIG_SOC_SERIES_STM32F0X) && \
-	!DT_HAS_COMPAT_STATUS_OKAY(st_stm32f1_adc) && \
-	!DT_HAS_COMPAT_STATUS_OKAY(st_stm32f4_adc) && \
-	!defined(CONFIG_SOC_SERIES_STM32N6X)
-	/* Disable ADC internal voltage regulator */
-	LL_ADC_DisableInternalRegulator(adc);
-	while (LL_ADC_IsInternalRegulatorEnabled(adc) == 1U) {
-	}
-#endif
-
-#if defined(CONFIG_SOC_SERIES_STM32L4X) || \
-	defined(CONFIG_SOC_SERIES_STM32L5X) || \
-	defined(CONFIG_SOC_SERIES_STM32WBX) || \
-	defined(CONFIG_SOC_SERIES_STM32G4X) || \
-	defined(CONFIG_SOC_SERIES_STM32H5X) || \
-	defined(CONFIG_SOC_SERIES_STM32H7X) || \
-	defined(CONFIG_SOC_SERIES_STM32H7RSX) || \
-	defined(CONFIG_SOC_SERIES_STM32N6X) || \
-	defined(CONFIG_SOC_SERIES_STM32U5X)
-	/*
-	 * L4, WB, G4, H5, H7 and U5 series STM32 needs to be put into
-	 * deep sleep mode.
-	 */
-
-	LL_ADC_EnableDeepPowerDown(adc);
-#endif
-
-	adc_stm32_disable_analog_supply();
->>>>>>> d2d29143
 
         default :
             return (-ENOTSUP);
@@ -2211,34 +1775,21 @@
                 (LL_ADC_CLOCK_ASYNC_DIV))
 
 /* Concat prefix (1st element) and DIV value (2nd element) of st,adc-prescaler */
-<<<<<<< HEAD
-#if DT_HAS_COMPAT_STATUS_OKAY(st_stm32f1_adc)
-#define ADC_STM32_DT_PRESC(x) 0
-#define ADC_STM32_CHECK_DT_CLOCK(x)
-#else
 #define ADC_STM32_DT_PRESC(x)   \
     Z_CONCAT(ADC_STM32_CLOCK_PREFIX(x), ADC_STM32_DIV(x))
+
 /* Macro to check if the ADC instance clock setup is correct */
 #define ADC_STM32_CHECK_DT_CLOCK(x)                                                     \
     BUILD_ASSERT(IS_EQ(ADC_STM32_CLOCK(x), SYNC) || (DT_INST_NUM_CLOCKS(x) > 1),        \
                  "ASYNC clock mode defined without ASYNC clock defined in device tree")
-#endif
-=======
-#define ADC_STM32_DT_PRESC(x)	\
-	_CONCAT(ADC_STM32_CLOCK_PREFIX(x), ADC_STM32_DIV(x))
-
-/* Macro to check if the ADC instance clock setup is correct */
-#define ADC_STM32_CHECK_DT_CLOCK(x)								\
-	BUILD_ASSERT(IS_EQ(ADC_STM32_CLOCK(x), SYNC) || (DT_INST_NUM_CLOCKS(x) > 1),		\
-		     "ASYNC clock mode defined without ASYNC clock defined in device tree")
 
 #else /* DT_ANY_INST_HAS_PROP_STATUS_OKAY(st_adc_clock_source) */
 
-#define ADC_STM32_DT_PRESC(x)	0
+#define ADC_STM32_DT_PRESC(x)   0
 #define ADC_STM32_CHECK_DT_CLOCK(x)
 
 #endif /* !DT_ANY_INST_HAS_PROP_STATUS_OKAY(st_adc_clock_source) */
->>>>>>> d2d29143
+
 
 #if defined(CONFIG_ADC_STM32_DMA)
 
