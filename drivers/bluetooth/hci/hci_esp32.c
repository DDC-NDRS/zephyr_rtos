/*
 * Copyright (c) 2021 Espressif Systems (Shanghai) Co., Ltd.
 *
 * SPDX-License-Identifier: Apache-2.0
 */

#include <zephyr/bluetooth/hci.h>

#include <zephyr/init.h>
#include <zephyr/sys/byteorder.h>

#include <zephyr/drivers/bluetooth.h>

#include <esp_bt.h>

#define LOG_LEVEL CONFIG_BT_HCI_DRIVER_LOG_LEVEL
#include <zephyr/logging/log.h>
LOG_MODULE_REGISTER(bt_hci_driver_esp32);

#define DT_DRV_COMPAT espressif_esp32_bt_hci

#define HCI_BT_ESP32_TIMEOUT K_MSEC(2000)

<<<<<<< HEAD
struct bt_esp32_data {
	bt_hci_recv_t recv;
};

static K_SEM_DEFINE(hci_send_sem, 1, 1);

static bool is_hci_event_discardable(const uint8_t *evt_data)
{
	uint8_t evt_type = evt_data[0];

	switch (evt_type) {
#if defined(CONFIG_BT_CLASSIC)
	case BT_HCI_EVT_INQUIRY_RESULT_WITH_RSSI:
	case BT_HCI_EVT_EXTENDED_INQUIRY_RESULT:
		return true;
#endif
	case BT_HCI_EVT_LE_META_EVENT: {
		uint8_t subevt_type = evt_data[sizeof(struct bt_hci_evt_hdr)];

		switch (subevt_type) {
		case BT_HCI_EVT_LE_ADVERTISING_REPORT:
			return true;
		default:
			return false;
		}
	}
	default:
		return false;
	}
=======
static K_SEM_DEFINE(hci_esp32_send_sem, 1, 1);

static bool is_hci_event_discardable(uint8_t const* evt_data) {
    uint8_t evt_type = evt_data[0];

    switch (evt_type) {
        #if defined(CONFIG_BT_CLASSIC)
        case BT_HCI_EVT_INQUIRY_RESULT_WITH_RSSI :
        case BT_HCI_EVT_EXTENDED_INQUIRY_RESULT :
            return (true);
        #endif

        case BT_HCI_EVT_LE_META_EVENT : {
            uint8_t subevt_type = evt_data[sizeof(struct bt_hci_evt_hdr)];

            switch (subevt_type) {
                case BT_HCI_EVT_LE_ADVERTISING_REPORT :
                    return (true);

                default :
                    return (false);
            }
        }

        default :
            return (false);
    }
>>>>>>> bb0d68f9
}

static struct net_buf* bt_esp_evt_recv(uint8_t* data, size_t remaining) {
    bool discardable = false;
    struct bt_hci_evt_hdr hdr;
    struct net_buf* buf;
    size_t buf_tailroom;

    if (remaining < sizeof(hdr)) {
        LOG_ERR("Not enough data for event header");
        return (NULL);
    }

    discardable = is_hci_event_discardable(data);

    memcpy((void*)&hdr, data, sizeof(hdr));
    data += sizeof(hdr);
    remaining -= sizeof(hdr);

    if (remaining != hdr.len) {
        LOG_ERR("Event payload length is not correct");
        return (NULL);
    }
    LOG_DBG("len %u", hdr.len);

    buf = bt_buf_get_evt(hdr.evt, discardable, K_NO_WAIT);
    if (!buf) {
        if (discardable) {
            LOG_DBG("Discardable buffer pool full, ignoring event");
        }
        else {
            LOG_ERR("No available event buffers!");
        }
        return (buf);
    }

    net_buf_add_mem(buf, &hdr, sizeof(hdr));

    buf_tailroom = net_buf_tailroom(buf);
    if (buf_tailroom < remaining) {
        LOG_ERR("Not enough space in buffer %zu/%zu", remaining, buf_tailroom);
        net_buf_unref(buf);
        return (NULL);
    }

    net_buf_add_mem(buf, data, remaining);

    return (buf);
}

static struct net_buf* bt_esp_acl_recv(uint8_t* data, size_t remaining) {
    struct bt_hci_acl_hdr hdr;
    struct net_buf* buf;
    size_t buf_tailroom;

    if (remaining < sizeof(hdr)) {
        LOG_ERR("Not enough data for ACL header");
        return (NULL);
    }

    buf = bt_buf_get_rx(BT_BUF_ACL_IN, K_NO_WAIT);
    if (buf) {
        memcpy((void*)&hdr, data, sizeof(hdr));
        data += sizeof(hdr);
        remaining -= sizeof(hdr);

        net_buf_add_mem(buf, &hdr, sizeof(hdr));
    }
    else {
        LOG_ERR("No available ACL buffers!");
        return (NULL);
    }

    if (remaining != sys_le16_to_cpu(hdr.len)) {
        LOG_ERR("ACL payload length is not correct");
        net_buf_unref(buf);
        return (NULL);
    }

    buf_tailroom = net_buf_tailroom(buf);
    if (buf_tailroom < remaining) {
        LOG_ERR("Not enough space in buffer %zu/%zu", remaining, buf_tailroom);
        net_buf_unref(buf);
        return (NULL);
    }

    LOG_DBG("len %u", remaining);
    net_buf_add_mem(buf, data, remaining);

    return (buf);
}

static struct net_buf* bt_esp_iso_recv(uint8_t* data, size_t remaining) {
    struct bt_hci_iso_hdr hdr;
    struct net_buf* buf;
    size_t buf_tailroom;

    if (remaining < sizeof(hdr)) {
        LOG_ERR("Not enough data for ISO header");
        return (NULL);
    }

    buf = bt_buf_get_rx(BT_BUF_ISO_IN, K_NO_WAIT);
    if (buf) {
        memcpy((void*)&hdr, data, sizeof(hdr));
        data += sizeof(hdr);
        remaining -= sizeof(hdr);

        net_buf_add_mem(buf, &hdr, sizeof(hdr));
    }
    else {
        LOG_ERR("No available ISO buffers!");
        return (NULL);
    }

    if (remaining != bt_iso_hdr_len(sys_le16_to_cpu(hdr.len))) {
        LOG_ERR("ISO payload length is not correct");
        net_buf_unref(buf);
        return (NULL);
    }

    buf_tailroom = net_buf_tailroom(buf);
    if (buf_tailroom < remaining) {
        LOG_ERR("Not enough space in buffer %zu/%zu", remaining, buf_tailroom);
        net_buf_unref(buf);
        return (NULL);
    }

    LOG_DBG("len %zu", remaining);
    net_buf_add_mem(buf, data, remaining);

    return (buf);
}

<<<<<<< HEAD
static int hci_esp_host_rcv_pkt(uint8_t *data, uint16_t len)
{
	const struct device *dev = DEVICE_DT_GET(DT_DRV_INST(0));
	struct bt_esp32_data *hci = dev->data;
	uint8_t pkt_indicator;
	struct net_buf *buf = NULL;
	size_t remaining = len;
=======
static int hci_esp_host_rcv_pkt(uint8_t* data, uint16_t len) {
    uint8_t pkt_indicator;
    struct net_buf* buf = NULL;
    size_t remaining = len;
>>>>>>> bb0d68f9

    LOG_HEXDUMP_DBG(data, len, "host packet data:");

    pkt_indicator = *data++;
    remaining -= sizeof(pkt_indicator);

    switch (pkt_indicator) {
        case BT_HCI_H4_EVT :
            buf = bt_esp_evt_recv(data, remaining);
            break;

        case BT_HCI_H4_ACL :
            buf = bt_esp_acl_recv(data, remaining);
            break;

        case BT_HCI_H4_SCO :
            buf = bt_esp_iso_recv(data, remaining);
            break;

        default :
            LOG_ERR("Unknown HCI type %u", pkt_indicator);
            return (-1);
    }

    if (buf) {
        LOG_DBG("Calling bt_recv(%p)", buf);

<<<<<<< HEAD
		hci->recv(dev, buf);
	}
=======
        bt_recv(buf);
    }
>>>>>>> bb0d68f9

    return (0);
}

static void hci_esp_controller_rcv_pkt_ready(void) {
    k_sem_give(&hci_esp32_send_sem);
}

static esp_vhci_host_callback_t vhci_host_cb = {
    hci_esp_controller_rcv_pkt_ready,
    hci_esp_host_rcv_pkt
};

<<<<<<< HEAD
static int bt_esp32_send(const struct device *dev, struct net_buf *buf)
{
	int err = 0;
	uint8_t pkt_indicator;

	LOG_DBG("buf %p type %u len %u", buf, bt_buf_get_type(buf), buf->len);

	switch (bt_buf_get_type(buf)) {
	case BT_BUF_ACL_OUT:
		pkt_indicator = BT_HCI_H4_ACL;
		break;
	case BT_BUF_CMD:
		pkt_indicator = BT_HCI_H4_CMD;
		break;
	case BT_BUF_ISO_OUT:
		pkt_indicator = BT_HCI_H4_ISO;
		break;
	default:
		LOG_ERR("Unknown type %u", bt_buf_get_type(buf));
		goto done;
	}
	net_buf_push_u8(buf, pkt_indicator);

	LOG_HEXDUMP_DBG(buf->data, buf->len, "Final HCI buffer:");

	if (!esp_vhci_host_check_send_available()) {
		LOG_WRN("Controller not ready to receive packets");
	}

	if (k_sem_take(&hci_send_sem, HCI_BT_ESP32_TIMEOUT) == 0) {
		esp_vhci_host_send_packet(buf->data, buf->len);
	} else {
		LOG_ERR("Send packet timeout error");
		err = -ETIMEDOUT;
	}

done:
	net_buf_unref(buf);
	k_sem_give(&hci_send_sem);

	return err;
=======
static int bt_esp32_send(struct net_buf* buf) {
    uint8_t pkt_indicator;
    int err = 0;

    LOG_DBG("buf %p type %u len %u", buf, bt_buf_get_type(buf), buf->len);

    switch (bt_buf_get_type(buf)) {
        case BT_BUF_ACL_OUT :
            pkt_indicator = BT_HCI_H4_ACL;
            break;

        case BT_BUF_CMD :
            pkt_indicator = BT_HCI_H4_CMD;
            break;

        case BT_BUF_ISO_OUT :
            pkt_indicator = BT_HCI_H4_ISO;
            break;

        default :
            LOG_ERR("Unknown type %u", bt_buf_get_type(buf));
            goto done;
    }
    net_buf_push_u8(buf, pkt_indicator);

    LOG_HEXDUMP_DBG(buf->data, buf->len, "Final HCI buffer:");

    if (!esp_vhci_host_check_send_available()) {
        LOG_WRN("Controller not ready to receive packets");
    }

    if (k_sem_take(&hci_esp32_send_sem, HCI_BT_ESP32_TIMEOUT) == 0) {
        esp_vhci_host_send_packet(buf->data, buf->len);
    }
    else {
        LOG_ERR("Send packet timeout error");
        err = -ETIMEDOUT;
    }

done :
    net_buf_unref(buf);
    k_sem_give(&hci_esp32_send_sem);

    return (err);
>>>>>>> bb0d68f9
}

static int bt_esp32_ble_init(void) {
    esp_bt_controller_config_t bt_cfg = BT_CONTROLLER_INIT_CONFIG_DEFAULT();
    int ret;

    #if defined(CONFIG_BT_CLASSIC) && defined(CONFIG_SOC_SERIES_ESP32)
    esp_bt_mode_t mode = ESP_BT_MODE_BTDM;
    #else
    esp_bt_mode_t mode = ESP_BT_MODE_BLE;
    #endif

    ret = esp_bt_controller_init(&bt_cfg);
    if (ret) {
        LOG_ERR("Bluetooth controller init failed %d", ret);
        return (ret);
    }

    ret = esp_bt_controller_enable(mode);
    if (ret) {
        LOG_ERR("Bluetooth controller enable failed: %d", ret);
        return (ret);
    }

    esp_vhci_host_register_callback(&vhci_host_cb);

    return (0);
}

static int bt_esp32_ble_deinit(void) {
    int ret;

    ret = esp_bt_controller_disable();
    if (ret) {
        LOG_ERR("Bluetooth controller disable failed %d", ret);
        return (ret);
    }

    ret = esp_bt_controller_deinit();
    if (ret) {
        LOG_ERR("Bluetooth controller deinit failed %d", ret);
        return (ret);
    }

    return (0);
}

<<<<<<< HEAD
static int bt_esp32_open(const struct device *dev, bt_hci_recv_t recv)
{
	struct bt_esp32_data *hci = dev->data;
	int err;
=======
static int bt_esp32_open(void) {
    int err;
>>>>>>> bb0d68f9

    err = bt_esp32_ble_init();
    if (err) {
        return (err);
    }

<<<<<<< HEAD
	hci->recv = recv;

	LOG_DBG("ESP32 BT started");
=======
    LOG_DBG("ESP32 BT started");
>>>>>>> bb0d68f9

    return (0);
}

<<<<<<< HEAD
static int bt_esp32_close(const struct device *dev)
{
	struct bt_esp32_data *hci = dev->data;
	int err;
=======
static int bt_esp32_close(void) {
    int err;
>>>>>>> bb0d68f9

    err = bt_esp32_ble_deinit();
    if (err) {
        return (err);
    }

<<<<<<< HEAD
	hci->recv = NULL;

	LOG_DBG("ESP32 BT stopped");
=======
    LOG_DBG("ESP32 BT stopped");
>>>>>>> bb0d68f9

    return (0);
}

<<<<<<< HEAD
static const struct bt_hci_driver_api drv = {
	.open           = bt_esp32_open,
	.send           = bt_esp32_send,
	.close          = bt_esp32_close,
};

#define BT_ESP32_DEVICE_INIT(inst) \
	static struct bt_esp32_data bt_esp32_data_##inst = { \
	}; \
	DEVICE_DT_INST_DEFINE(inst, NULL, NULL, &bt_esp32_data_##inst, NULL, \
			      POST_KERNEL, CONFIG_KERNEL_INIT_PRIORITY_DEVICE, &drv)
=======
static const struct bt_hci_driver hci_esp32_drv = {
    .name  = "BT ESP32",
    .open  = bt_esp32_open,
    .send  = bt_esp32_send,
    .close = bt_esp32_close,
    .bus   = BT_HCI_DRIVER_BUS_IPM,
    #if defined(CONFIG_BT_DRIVER_QUIRK_NO_AUTO_DLE)
    .quirks = BT_QUIRK_NO_AUTO_DLE,
    #endif
};

static int bt_esp32_init(void) {
    bt_hci_driver_register(&hci_esp32_drv);

    return (0);
}
>>>>>>> bb0d68f9

/* Only one instance supported */
BT_ESP32_DEVICE_INIT(0)<|MERGE_RESOLUTION|>--- conflicted
+++ resolved
@@ -21,37 +21,10 @@
 
 #define HCI_BT_ESP32_TIMEOUT K_MSEC(2000)
 
-<<<<<<< HEAD
 struct bt_esp32_data {
-	bt_hci_recv_t recv;
+    bt_hci_recv_t recv;
 };
 
-static K_SEM_DEFINE(hci_send_sem, 1, 1);
-
-static bool is_hci_event_discardable(const uint8_t *evt_data)
-{
-	uint8_t evt_type = evt_data[0];
-
-	switch (evt_type) {
-#if defined(CONFIG_BT_CLASSIC)
-	case BT_HCI_EVT_INQUIRY_RESULT_WITH_RSSI:
-	case BT_HCI_EVT_EXTENDED_INQUIRY_RESULT:
-		return true;
-#endif
-	case BT_HCI_EVT_LE_META_EVENT: {
-		uint8_t subevt_type = evt_data[sizeof(struct bt_hci_evt_hdr)];
-
-		switch (subevt_type) {
-		case BT_HCI_EVT_LE_ADVERTISING_REPORT:
-			return true;
-		default:
-			return false;
-		}
-	}
-	default:
-		return false;
-	}
-=======
 static K_SEM_DEFINE(hci_esp32_send_sem, 1, 1);
 
 static bool is_hci_event_discardable(uint8_t const* evt_data) {
@@ -79,7 +52,6 @@
         default :
             return (false);
     }
->>>>>>> bb0d68f9
 }
 
 static struct net_buf* bt_esp_evt_recv(uint8_t* data, size_t remaining) {
@@ -214,20 +186,12 @@
     return (buf);
 }
 
-<<<<<<< HEAD
-static int hci_esp_host_rcv_pkt(uint8_t *data, uint16_t len)
-{
-	const struct device *dev = DEVICE_DT_GET(DT_DRV_INST(0));
-	struct bt_esp32_data *hci = dev->data;
-	uint8_t pkt_indicator;
-	struct net_buf *buf = NULL;
-	size_t remaining = len;
-=======
 static int hci_esp_host_rcv_pkt(uint8_t* data, uint16_t len) {
+    const struct device* dev = DEVICE_DT_GET(DT_DRV_INST(0));
+    struct bt_esp32_data* hci = dev->data;
     uint8_t pkt_indicator;
     struct net_buf* buf = NULL;
     size_t remaining = len;
->>>>>>> bb0d68f9
 
     LOG_HEXDUMP_DBG(data, len, "host packet data:");
 
@@ -255,13 +219,8 @@
     if (buf) {
         LOG_DBG("Calling bt_recv(%p)", buf);
 
-<<<<<<< HEAD
-		hci->recv(dev, buf);
-	}
-=======
-        bt_recv(buf);
-    }
->>>>>>> bb0d68f9
+        hci->recv(dev, buf);
+    }
 
     return (0);
 }
@@ -275,50 +234,7 @@
     hci_esp_host_rcv_pkt
 };
 
-<<<<<<< HEAD
-static int bt_esp32_send(const struct device *dev, struct net_buf *buf)
-{
-	int err = 0;
-	uint8_t pkt_indicator;
-
-	LOG_DBG("buf %p type %u len %u", buf, bt_buf_get_type(buf), buf->len);
-
-	switch (bt_buf_get_type(buf)) {
-	case BT_BUF_ACL_OUT:
-		pkt_indicator = BT_HCI_H4_ACL;
-		break;
-	case BT_BUF_CMD:
-		pkt_indicator = BT_HCI_H4_CMD;
-		break;
-	case BT_BUF_ISO_OUT:
-		pkt_indicator = BT_HCI_H4_ISO;
-		break;
-	default:
-		LOG_ERR("Unknown type %u", bt_buf_get_type(buf));
-		goto done;
-	}
-	net_buf_push_u8(buf, pkt_indicator);
-
-	LOG_HEXDUMP_DBG(buf->data, buf->len, "Final HCI buffer:");
-
-	if (!esp_vhci_host_check_send_available()) {
-		LOG_WRN("Controller not ready to receive packets");
-	}
-
-	if (k_sem_take(&hci_send_sem, HCI_BT_ESP32_TIMEOUT) == 0) {
-		esp_vhci_host_send_packet(buf->data, buf->len);
-	} else {
-		LOG_ERR("Send packet timeout error");
-		err = -ETIMEDOUT;
-	}
-
-done:
-	net_buf_unref(buf);
-	k_sem_give(&hci_send_sem);
-
-	return err;
-=======
-static int bt_esp32_send(struct net_buf* buf) {
+static int bt_esp32_send(const struct device* dev, struct net_buf* buf) {
     uint8_t pkt_indicator;
     int err = 0;
 
@@ -362,7 +278,6 @@
     k_sem_give(&hci_esp32_send_sem);
 
     return (err);
->>>>>>> bb0d68f9
 }
 
 static int bt_esp32_ble_init(void) {
@@ -410,88 +325,49 @@
     return (0);
 }
 
-<<<<<<< HEAD
-static int bt_esp32_open(const struct device *dev, bt_hci_recv_t recv)
-{
-	struct bt_esp32_data *hci = dev->data;
-	int err;
-=======
-static int bt_esp32_open(void) {
+static int bt_esp32_open(const struct device* dev, bt_hci_recv_t recv) {
+    struct bt_esp32_data* hci = dev->data;
     int err;
->>>>>>> bb0d68f9
 
     err = bt_esp32_ble_init();
     if (err) {
         return (err);
     }
 
-<<<<<<< HEAD
-	hci->recv = recv;
-
-	LOG_DBG("ESP32 BT started");
-=======
+    hci->recv = recv;
+
     LOG_DBG("ESP32 BT started");
->>>>>>> bb0d68f9
-
-    return (0);
-}
-
-<<<<<<< HEAD
-static int bt_esp32_close(const struct device *dev)
-{
-	struct bt_esp32_data *hci = dev->data;
-	int err;
-=======
-static int bt_esp32_close(void) {
+
+    return (0);
+}
+
+static int bt_esp32_close(const struct device* dev) {
+    struct bt_esp32_data* hci = dev->data;
     int err;
->>>>>>> bb0d68f9
 
     err = bt_esp32_ble_deinit();
     if (err) {
         return (err);
     }
 
-<<<<<<< HEAD
-	hci->recv = NULL;
-
-	LOG_DBG("ESP32 BT stopped");
-=======
+    hci->recv = NULL;
+
     LOG_DBG("ESP32 BT stopped");
->>>>>>> bb0d68f9
-
-    return (0);
-}
-
-<<<<<<< HEAD
+
+    return (0);
+}
+
 static const struct bt_hci_driver_api drv = {
-	.open           = bt_esp32_open,
-	.send           = bt_esp32_send,
-	.close          = bt_esp32_close,
-};
-
-#define BT_ESP32_DEVICE_INIT(inst) \
-	static struct bt_esp32_data bt_esp32_data_##inst = { \
-	}; \
-	DEVICE_DT_INST_DEFINE(inst, NULL, NULL, &bt_esp32_data_##inst, NULL, \
-			      POST_KERNEL, CONFIG_KERNEL_INIT_PRIORITY_DEVICE, &drv)
-=======
-static const struct bt_hci_driver hci_esp32_drv = {
-    .name  = "BT ESP32",
     .open  = bt_esp32_open,
     .send  = bt_esp32_send,
     .close = bt_esp32_close,
-    .bus   = BT_HCI_DRIVER_BUS_IPM,
-    #if defined(CONFIG_BT_DRIVER_QUIRK_NO_AUTO_DLE)
-    .quirks = BT_QUIRK_NO_AUTO_DLE,
-    #endif
 };
 
-static int bt_esp32_init(void) {
-    bt_hci_driver_register(&hci_esp32_drv);
-
-    return (0);
-}
->>>>>>> bb0d68f9
+#define BT_ESP32_DEVICE_INIT(inst)                          \
+    static struct bt_esp32_data bt_esp32_data_##inst = {    \
+    }; \
+    DEVICE_DT_INST_DEFINE(inst, NULL, NULL, &bt_esp32_data_##inst, NULL, \
+                          POST_KERNEL, CONFIG_KERNEL_INIT_PRIORITY_DEVICE, &drv)
 
 /* Only one instance supported */
 BT_ESP32_DEVICE_INIT(0)