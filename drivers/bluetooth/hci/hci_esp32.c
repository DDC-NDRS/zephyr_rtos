/*
 * Copyright (c) 2021 Espressif Systems (Shanghai) Co., Ltd.
 *
 * SPDX-License-Identifier: Apache-2.0
 */

#include <zephyr/bluetooth/hci.h>

#include <zephyr/init.h>
#include <zephyr/sys/byteorder.h>

#include <zephyr/drivers/bluetooth.h>

#include <esp_bt.h>

#define LOG_LEVEL CONFIG_BT_HCI_DRIVER_LOG_LEVEL
#include <zephyr/logging/log.h>
LOG_MODULE_REGISTER(bt_hci_driver_esp32);

#define DT_DRV_COMPAT espressif_esp32_bt_hci

#define HCI_BT_ESP32_TIMEOUT K_MSEC(2000)

struct bt_esp32_data {
    bt_hci_recv_t recv;
};

<<<<<<< HEAD
static K_SEM_DEFINE(hci_esp32_send_sem, 1, 1);

static bool is_hci_event_discardable(uint8_t const* evt_data) {
    uint8_t evt_type = evt_data[0];

    switch (evt_type) {
        #if defined(CONFIG_BT_CLASSIC)
        case BT_HCI_EVT_INQUIRY_RESULT_WITH_RSSI :
        case BT_HCI_EVT_EXTENDED_INQUIRY_RESULT :
            return (true);
        #endif

        case BT_HCI_EVT_LE_META_EVENT : {
            uint8_t subevt_type = evt_data[sizeof(struct bt_hci_evt_hdr)];

            switch (subevt_type) {
                case BT_HCI_EVT_LE_ADVERTISING_REPORT :
                    return (true);

                default :
                    return (false);
            }
        }

        default :
            return (false);
    }
}

static struct net_buf* bt_esp_evt_recv(uint8_t* data, size_t remaining) {
    bool discardable = false;
    struct bt_hci_evt_hdr hdr;
    struct net_buf* buf;
    size_t buf_tailroom;

    if (remaining < sizeof(hdr)) {
        LOG_ERR("Not enough data for event header");
        return (NULL);
    }

    discardable = is_hci_event_discardable(data);

    memcpy((void*)&hdr, data, sizeof(hdr));
    data += sizeof(hdr);
    remaining -= sizeof(hdr);

    if (remaining != hdr.len) {
        LOG_ERR("Event payload length is not correct");
        return (NULL);
    }
    LOG_DBG("len %u", hdr.len);

    buf = bt_buf_get_evt(hdr.evt, discardable, K_NO_WAIT);
    if (!buf) {
        if (discardable) {
            LOG_DBG("Discardable buffer pool full, ignoring event");
        }
        else {
            LOG_ERR("No available event buffers!");
        }
        return (buf);
    }

    net_buf_add_mem(buf, &hdr, sizeof(hdr));

    buf_tailroom = net_buf_tailroom(buf);
    if (buf_tailroom < remaining) {
        LOG_ERR("Not enough space in buffer %zu/%zu", remaining, buf_tailroom);
        net_buf_unref(buf);
        return (NULL);
    }

    net_buf_add_mem(buf, data, remaining);

    return (buf);
=======
/* VHCI notifies when exactly one more HCI packet can be sent */
static K_SEM_DEFINE(hci_send_sem, 0, 1);

static bool is_hci_event_discardable(uint8_t evt_code, const uint8_t *payload, size_t plen)
{
	switch (evt_code) {
#if defined(CONFIG_BT_CLASSIC)
	case BT_HCI_EVT_INQUIRY_RESULT_WITH_RSSI:
	case BT_HCI_EVT_EXTENDED_INQUIRY_RESULT:
		return true;
#endif
	case BT_HCI_EVT_LE_META_EVENT: {
		/* Need at least 1 byte to read LE subevent safely */
		if (plen < 1U) {
			return false;
		}
		uint8_t subevt_type = payload[0];

		switch (subevt_type) {
		case BT_HCI_EVT_LE_ADVERTISING_REPORT:
		case BT_HCI_EVT_LE_EXT_ADVERTISING_REPORT:
			return true;
		default:
			return false;
		}
	}
	default:
		return false;
	}
}

static struct net_buf *bt_esp_evt_recv(uint8_t *data, size_t remaining)
{
	bool discardable = false;
	struct bt_hci_evt_hdr hdr;
	struct net_buf *buf;
	size_t buf_tailroom;

	if (remaining < sizeof(hdr)) {
		LOG_ERR("Not enough data for event header");
		return NULL;
	}

	memcpy((void *)&hdr, data, sizeof(hdr));
	data += sizeof(hdr);
	remaining -= sizeof(hdr);

	if (remaining != hdr.len) {
		LOG_ERR("Event payload length is not correct");
		return NULL;
	}
	LOG_DBG("len %u", hdr.len);

	discardable = is_hci_event_discardable(hdr.evt, data, remaining);

	buf = bt_buf_get_evt(hdr.evt, discardable, K_NO_WAIT);
	if (!buf) {
		if (discardable) {
			LOG_DBG("Discardable buffer pool full, ignoring event");
		} else {
			LOG_ERR("No available event buffers!");
		}
		return buf;
	}

	net_buf_add_mem(buf, &hdr, sizeof(hdr));

	buf_tailroom = net_buf_tailroom(buf);
	if (buf_tailroom < remaining) {
		LOG_ERR("Not enough space in buffer %zu/%zu", remaining, buf_tailroom);
		net_buf_unref(buf);
		return NULL;
	}

	net_buf_add_mem(buf, data, remaining);

	return buf;
>>>>>>> 9cc01806
}

static struct net_buf* bt_esp_acl_recv(uint8_t* data, size_t remaining) {
    struct bt_hci_acl_hdr hdr;
    struct net_buf* buf;
    size_t buf_tailroom;

    if (remaining < sizeof(hdr)) {
        LOG_ERR("Not enough data for ACL header");
        return (NULL);
    }

    buf = bt_buf_get_rx(BT_BUF_ACL_IN, K_NO_WAIT);
    if (buf) {
        memcpy((void*)&hdr, data, sizeof(hdr));
        data += sizeof(hdr);
        remaining -= sizeof(hdr);

        net_buf_add_mem(buf, &hdr, sizeof(hdr));
    }
    else {
        LOG_ERR("No available ACL buffers!");
        return (NULL);
    }

    if (remaining != sys_le16_to_cpu(hdr.len)) {
        LOG_ERR("ACL payload length is not correct");
        net_buf_unref(buf);
        return (NULL);
    }

    buf_tailroom = net_buf_tailroom(buf);
    if (buf_tailroom < remaining) {
        LOG_ERR("Not enough space in buffer %zu/%zu", remaining, buf_tailroom);
        net_buf_unref(buf);
        return (NULL);
    }

    LOG_DBG("len %u", remaining);
    net_buf_add_mem(buf, data, remaining);

    return (buf);
}

static struct net_buf* bt_esp_iso_recv(uint8_t* data, size_t remaining) {
    struct bt_hci_iso_hdr hdr;
    struct net_buf* buf;
    size_t buf_tailroom;

    if (remaining < sizeof(hdr)) {
        LOG_ERR("Not enough data for ISO header");
        return (NULL);
    }

    buf = bt_buf_get_rx(BT_BUF_ISO_IN, K_NO_WAIT);
    if (buf) {
        memcpy((void*)&hdr, data, sizeof(hdr));
        data += sizeof(hdr);
        remaining -= sizeof(hdr);

        net_buf_add_mem(buf, &hdr, sizeof(hdr));
    }
    else {
        LOG_ERR("No available ISO buffers!");
        return (NULL);
    }

    if (remaining != bt_iso_hdr_len(sys_le16_to_cpu(hdr.len))) {
        LOG_ERR("ISO payload length is not correct");
        net_buf_unref(buf);
        return (NULL);
    }

    buf_tailroom = net_buf_tailroom(buf);
    if (buf_tailroom < remaining) {
        LOG_ERR("Not enough space in buffer %zu/%zu", remaining, buf_tailroom);
        net_buf_unref(buf);
        return (NULL);
    }

    LOG_DBG("len %zu", remaining);
    net_buf_add_mem(buf, data, remaining);

    return (buf);
}

static int hci_esp_host_rcv_pkt(uint8_t* data, uint16_t len) {
    const struct device* dev = DEVICE_DT_GET(DT_DRV_INST(0));
    struct bt_esp32_data* hci = dev->data;
    uint8_t pkt_indicator;
    struct net_buf* buf = NULL;
    size_t remaining = len;

    LOG_HEXDUMP_DBG(data, len, "host packet data:");

    pkt_indicator = *data++;
    remaining -= sizeof(pkt_indicator);

    switch (pkt_indicator) {
        case BT_HCI_H4_EVT :
            buf = bt_esp_evt_recv(data, remaining);
            break;

        case BT_HCI_H4_ACL :
            buf = bt_esp_acl_recv(data, remaining);
            break;

        case BT_HCI_H4_SCO :
            buf = bt_esp_iso_recv(data, remaining);
            break;

        default :
            LOG_ERR("Unknown HCI type %u", pkt_indicator);
            return (-1);
    }

    if (buf) {
        LOG_DBG("Calling bt_recv(%p)", buf);

        hci->recv(dev, buf);
    }

    return (0);
}

static void hci_esp_controller_rcv_pkt_ready(void) {
    k_sem_give(&hci_esp32_send_sem);
}

static esp_vhci_host_callback_t vhci_host_cb = {
    hci_esp_controller_rcv_pkt_ready,
    hci_esp_host_rcv_pkt
};

static int bt_esp32_send(const struct device* dev, struct net_buf* buf) {
    int err = 0;

    LOG_DBG("buf %p type %u len %u", buf, buf->data[0], buf->len);

    LOG_HEXDUMP_DBG(buf->data, buf->len, "Final HCI buffer:");

<<<<<<< HEAD
    if (!esp_vhci_host_check_send_available()) {
        LOG_WRN("Controller not ready to receive packets");
    }

    if (k_sem_take(&hci_esp32_send_sem, HCI_BT_ESP32_TIMEOUT) == 0) {
        esp_vhci_host_send_packet(buf->data, buf->len);
    }
    else {
        LOG_ERR("Send packet timeout error");
        err = -ETIMEDOUT;
    }
=======
	/* Wait for controller credit (callback gives the semaphore) */
	if (k_sem_take(&hci_send_sem, HCI_BT_ESP32_TIMEOUT) != 0) {
		LOG_ERR("Send packet timeout error");
		err = -ETIMEDOUT;
	} else {
		if (!esp_vhci_host_check_send_available()) {
			LOG_WRN("VHCI not available, sending anyway");
		}
		esp_vhci_host_send_packet(buf->data, buf->len);
	}
>>>>>>> 9cc01806

    if (!err) {
        net_buf_unref(buf);
    }

<<<<<<< HEAD
    k_sem_give(&hci_esp32_send_sem);
=======
>>>>>>> 9cc01806

    return (err);
}

<<<<<<< HEAD
static int bt_esp32_ble_init(void) {
    esp_bt_controller_config_t bt_cfg = BT_CONTROLLER_INIT_CONFIG_DEFAULT();
    int ret;

    #if defined(CONFIG_BT_CLASSIC) && defined(CONFIG_SOC_SERIES_ESP32)
    esp_bt_mode_t mode = ESP_BT_MODE_BTDM;
    #else
    esp_bt_mode_t mode = ESP_BT_MODE_BLE;
    #endif

    ret = esp_bt_controller_init(&bt_cfg);
    if (ret == ESP_ERR_NO_MEM) {
        LOG_ERR("Not enough memory to initialize Bluetooth.");
        LOG_ERR("Consider increasing CONFIG_HEAP_MEM_POOL_SIZE value.");
        return (-ENOMEM);
    }
    else if (ret != ESP_OK) {
        LOG_ERR("Unable to initialize the Bluetooth: %d", ret);
        return (-EIO);
    }

    ret = esp_bt_controller_enable(mode);
    if (ret) {
        LOG_ERR("Bluetooth controller enable failed: %d", ret);
        return (-EIO);
    }

    esp_vhci_host_register_callback(&vhci_host_cb);

    return (0);
=======
static int bt_esp32_ble_init(void)
{
	int ret;
	esp_bt_controller_config_t bt_cfg = BT_CONTROLLER_INIT_CONFIG_DEFAULT();

#if defined(CONFIG_BT_CLASSIC) && defined(CONFIG_SOC_SERIES_ESP32)
	esp_bt_mode_t mode = ESP_BT_MODE_BTDM;
#else
	esp_bt_mode_t mode = ESP_BT_MODE_BLE;
#endif

	ret = esp_bt_controller_init(&bt_cfg);
	if (ret == ESP_ERR_NO_MEM) {
		LOG_ERR("Not enough memory to initialize Bluetooth.");
		LOG_ERR("Consider increasing CONFIG_HEAP_MEM_POOL_SIZE value.");
		return -ENOMEM;
	} else if (ret != ESP_OK) {
		LOG_ERR("Unable to initialize the Bluetooth: %d", ret);
		return -EIO;
	}

	ret = esp_bt_controller_enable(mode);
	if (ret) {
		LOG_ERR("Bluetooth controller enable failed: %d", ret);
		return -EIO;
	}

	esp_vhci_host_register_callback(&vhci_host_cb);

	if (esp_vhci_host_check_send_available()) {
		k_sem_give(&hci_send_sem);
	}

	return 0;
>>>>>>> 9cc01806
}

static int bt_esp32_ble_deinit(void) {
    int ret;

    ret = esp_bt_controller_disable();
    if (ret) {
        LOG_ERR("Bluetooth controller disable failed %d", ret);
        return (ret);
    }

    ret = esp_bt_controller_deinit();
    if (ret) {
        LOG_ERR("Bluetooth controller deinit failed %d", ret);
        return (ret);
    }

    return (0);
}

static int bt_esp32_open(const struct device* dev, bt_hci_recv_t recv) {
    struct bt_esp32_data* hci = dev->data;
    int err;

<<<<<<< HEAD
    err = bt_esp32_ble_init();
    if (err) {
        return (err);
    }
=======
	k_sem_reset(&hci_send_sem);

	err = bt_esp32_ble_init();
	if (err) {
		return err;
	}
>>>>>>> 9cc01806

    hci->recv = recv;

    LOG_DBG("ESP32 BT started");

    return (0);
}

static int bt_esp32_close(const struct device* dev) {
    struct bt_esp32_data* hci = dev->data;
    int err;

    err = bt_esp32_ble_deinit();
    if (err) {
        return (err);
    }

    hci->recv = NULL;

    LOG_DBG("ESP32 BT stopped");

    return (0);
}

static DEVICE_API(bt_hci, drv) = {
    .open  = bt_esp32_open,
    .send  = bt_esp32_send,
    .close = bt_esp32_close,
};

#define BT_ESP32_DEVICE_INIT(inst)                          \
    static struct bt_esp32_data bt_esp32_data_##inst = {    \
    }; \
    DEVICE_DT_INST_DEFINE(inst, NULL, NULL, &bt_esp32_data_##inst, NULL, \
                          POST_KERNEL, CONFIG_KERNEL_INIT_PRIORITY_DEVICE, &drv)

/* Only one instance supported */
BT_ESP32_DEVICE_INIT(0)<|MERGE_RESOLUTION|>--- conflicted
+++ resolved
@@ -25,13 +25,11 @@
     bt_hci_recv_t recv;
 };
 
-<<<<<<< HEAD
-static K_SEM_DEFINE(hci_esp32_send_sem, 1, 1);
-
-static bool is_hci_event_discardable(uint8_t const* evt_data) {
-    uint8_t evt_type = evt_data[0];
-
-    switch (evt_type) {
+/* VHCI notifies when exactly one more HCI packet can be sent */
+static K_SEM_DEFINE(hci_esp32_send_sem, 0, 1);
+
+static bool is_hci_event_discardable(uint8_t evt_code, uint8_t const* payload, size_t plen) {
+    switch (evt_code) {
         #if defined(CONFIG_BT_CLASSIC)
         case BT_HCI_EVT_INQUIRY_RESULT_WITH_RSSI :
         case BT_HCI_EVT_EXTENDED_INQUIRY_RESULT :
@@ -39,10 +37,15 @@
         #endif
 
         case BT_HCI_EVT_LE_META_EVENT : {
-            uint8_t subevt_type = evt_data[sizeof(struct bt_hci_evt_hdr)];
+            /* Need at least 1 byte to read LE subevent safely */
+            if (plen < 1U) {
+                return (false);
+            }
+            uint8_t subevt_type = payload[0];
 
             switch (subevt_type) {
                 case BT_HCI_EVT_LE_ADVERTISING_REPORT :
+                case BT_HCI_EVT_LE_EXT_ADVERTISING_REPORT :
                     return (true);
 
                 default :
@@ -66,8 +69,6 @@
         return (NULL);
     }
 
-    discardable = is_hci_event_discardable(data);
-
     memcpy((void*)&hdr, data, sizeof(hdr));
     data += sizeof(hdr);
     remaining -= sizeof(hdr);
@@ -77,6 +78,8 @@
         return (NULL);
     }
     LOG_DBG("len %u", hdr.len);
+
+    discardable = is_hci_event_discardable(hdr.evt, data, remaining);
 
     buf = bt_buf_get_evt(hdr.evt, discardable, K_NO_WAIT);
     if (!buf) {
@@ -101,85 +104,6 @@
     net_buf_add_mem(buf, data, remaining);
 
     return (buf);
-=======
-/* VHCI notifies when exactly one more HCI packet can be sent */
-static K_SEM_DEFINE(hci_send_sem, 0, 1);
-
-static bool is_hci_event_discardable(uint8_t evt_code, const uint8_t *payload, size_t plen)
-{
-	switch (evt_code) {
-#if defined(CONFIG_BT_CLASSIC)
-	case BT_HCI_EVT_INQUIRY_RESULT_WITH_RSSI:
-	case BT_HCI_EVT_EXTENDED_INQUIRY_RESULT:
-		return true;
-#endif
-	case BT_HCI_EVT_LE_META_EVENT: {
-		/* Need at least 1 byte to read LE subevent safely */
-		if (plen < 1U) {
-			return false;
-		}
-		uint8_t subevt_type = payload[0];
-
-		switch (subevt_type) {
-		case BT_HCI_EVT_LE_ADVERTISING_REPORT:
-		case BT_HCI_EVT_LE_EXT_ADVERTISING_REPORT:
-			return true;
-		default:
-			return false;
-		}
-	}
-	default:
-		return false;
-	}
-}
-
-static struct net_buf *bt_esp_evt_recv(uint8_t *data, size_t remaining)
-{
-	bool discardable = false;
-	struct bt_hci_evt_hdr hdr;
-	struct net_buf *buf;
-	size_t buf_tailroom;
-
-	if (remaining < sizeof(hdr)) {
-		LOG_ERR("Not enough data for event header");
-		return NULL;
-	}
-
-	memcpy((void *)&hdr, data, sizeof(hdr));
-	data += sizeof(hdr);
-	remaining -= sizeof(hdr);
-
-	if (remaining != hdr.len) {
-		LOG_ERR("Event payload length is not correct");
-		return NULL;
-	}
-	LOG_DBG("len %u", hdr.len);
-
-	discardable = is_hci_event_discardable(hdr.evt, data, remaining);
-
-	buf = bt_buf_get_evt(hdr.evt, discardable, K_NO_WAIT);
-	if (!buf) {
-		if (discardable) {
-			LOG_DBG("Discardable buffer pool full, ignoring event");
-		} else {
-			LOG_ERR("No available event buffers!");
-		}
-		return buf;
-	}
-
-	net_buf_add_mem(buf, &hdr, sizeof(hdr));
-
-	buf_tailroom = net_buf_tailroom(buf);
-	if (buf_tailroom < remaining) {
-		LOG_ERR("Not enough space in buffer %zu/%zu", remaining, buf_tailroom);
-		net_buf_unref(buf);
-		return NULL;
-	}
-
-	net_buf_add_mem(buf, data, remaining);
-
-	return buf;
->>>>>>> 9cc01806
 }
 
 static struct net_buf* bt_esp_acl_recv(uint8_t* data, size_t remaining) {
@@ -321,44 +245,25 @@
 
     LOG_HEXDUMP_DBG(buf->data, buf->len, "Final HCI buffer:");
 
-<<<<<<< HEAD
-    if (!esp_vhci_host_check_send_available()) {
-        LOG_WRN("Controller not ready to receive packets");
-    }
-
-    if (k_sem_take(&hci_esp32_send_sem, HCI_BT_ESP32_TIMEOUT) == 0) {
-        esp_vhci_host_send_packet(buf->data, buf->len);
-    }
-    else {
+    /* Wait for controller credit (callback gives the semaphore) */
+    if (k_sem_take(&hci_esp32_send_sem, HCI_BT_ESP32_TIMEOUT) != 0) {
         LOG_ERR("Send packet timeout error");
         err = -ETIMEDOUT;
     }
-=======
-	/* Wait for controller credit (callback gives the semaphore) */
-	if (k_sem_take(&hci_send_sem, HCI_BT_ESP32_TIMEOUT) != 0) {
-		LOG_ERR("Send packet timeout error");
-		err = -ETIMEDOUT;
-	} else {
-		if (!esp_vhci_host_check_send_available()) {
-			LOG_WRN("VHCI not available, sending anyway");
-		}
-		esp_vhci_host_send_packet(buf->data, buf->len);
-	}
->>>>>>> 9cc01806
+    else {
+        if (!esp_vhci_host_check_send_available()) {
+            LOG_WRN("VHCI not available, sending anyway");
+        }
+        esp_vhci_host_send_packet(buf->data, buf->len);
+    }
 
     if (!err) {
         net_buf_unref(buf);
     }
 
-<<<<<<< HEAD
-    k_sem_give(&hci_esp32_send_sem);
-=======
->>>>>>> 9cc01806
-
     return (err);
 }
 
-<<<<<<< HEAD
 static int bt_esp32_ble_init(void) {
     esp_bt_controller_config_t bt_cfg = BT_CONTROLLER_INIT_CONFIG_DEFAULT();
     int ret;
@@ -388,43 +293,11 @@
 
     esp_vhci_host_register_callback(&vhci_host_cb);
 
-    return (0);
-=======
-static int bt_esp32_ble_init(void)
-{
-	int ret;
-	esp_bt_controller_config_t bt_cfg = BT_CONTROLLER_INIT_CONFIG_DEFAULT();
-
-#if defined(CONFIG_BT_CLASSIC) && defined(CONFIG_SOC_SERIES_ESP32)
-	esp_bt_mode_t mode = ESP_BT_MODE_BTDM;
-#else
-	esp_bt_mode_t mode = ESP_BT_MODE_BLE;
-#endif
-
-	ret = esp_bt_controller_init(&bt_cfg);
-	if (ret == ESP_ERR_NO_MEM) {
-		LOG_ERR("Not enough memory to initialize Bluetooth.");
-		LOG_ERR("Consider increasing CONFIG_HEAP_MEM_POOL_SIZE value.");
-		return -ENOMEM;
-	} else if (ret != ESP_OK) {
-		LOG_ERR("Unable to initialize the Bluetooth: %d", ret);
-		return -EIO;
-	}
-
-	ret = esp_bt_controller_enable(mode);
-	if (ret) {
-		LOG_ERR("Bluetooth controller enable failed: %d", ret);
-		return -EIO;
-	}
-
-	esp_vhci_host_register_callback(&vhci_host_cb);
-
-	if (esp_vhci_host_check_send_available()) {
-		k_sem_give(&hci_send_sem);
-	}
-
-	return 0;
->>>>>>> 9cc01806
+    if (esp_vhci_host_check_send_available()) {
+        k_sem_give(&hci_esp32_send_sem);
+    }
+
+    return (0);
 }
 
 static int bt_esp32_ble_deinit(void) {
@@ -449,19 +322,12 @@
     struct bt_esp32_data* hci = dev->data;
     int err;
 
-<<<<<<< HEAD
+    k_sem_reset(&hci_esp32_send_sem);
+
     err = bt_esp32_ble_init();
     if (err) {
         return (err);
     }
-=======
-	k_sem_reset(&hci_send_sem);
-
-	err = bt_esp32_ble_init();
-	if (err) {
-		return err;
-	}
->>>>>>> 9cc01806
 
     hci->recv = recv;
 
