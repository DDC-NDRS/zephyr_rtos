/*
 * Copyright (c) 2021 Espressif Systems (Shanghai) Co., Ltd.
 *
 * SPDX-License-Identifier: Apache-2.0
 */

#include <zephyr/bluetooth/hci.h>

#include <zephyr/init.h>
#include <zephyr/sys/byteorder.h>

#include <zephyr/drivers/bluetooth/hci_driver.h>

#include <esp_bt.h>

#define LOG_LEVEL CONFIG_BT_HCI_DRIVER_LOG_LEVEL
#include <zephyr/logging/log.h>
LOG_MODULE_REGISTER(bt_hci_driver_esp32);

#define HCI_CMD             0x01
#define HCI_ACL             0x02
#define HCI_SCO             0x03
#define HCI_EVT             0x04
#define HCI_ISO             0x05

#define HCI_BT_ESP32_TIMEOUT K_MSEC(2000)

static K_SEM_DEFINE(hci_esp32_send_sem, 1, 1);

static bool is_hci_event_discardable(uint8_t const* evt_data) {
    uint8_t evt_type = evt_data[0];

    switch (evt_type) {
        #if defined(CONFIG_BT_BREDR)
        case BT_HCI_EVT_INQUIRY_RESULT_WITH_RSSI :
        case BT_HCI_EVT_EXTENDED_INQUIRY_RESULT :
            return (true);
        #endif

        case BT_HCI_EVT_LE_META_EVENT : {
            uint8_t subevt_type = evt_data[sizeof(struct bt_hci_evt_hdr)];

            switch (subevt_type) {
                case BT_HCI_EVT_LE_ADVERTISING_REPORT :
                    return (true);

                default :
                    return (false);
            }
        }

        default :
            return (false);
    }
}

static struct net_buf* bt_esp_evt_recv(uint8_t* data, size_t remaining) {
    bool discardable = false;
    struct bt_hci_evt_hdr hdr;
    struct net_buf* buf;
    size_t buf_tailroom;

    if (remaining < sizeof(hdr)) {
        LOG_ERR("Not enough data for event header");
        return (NULL);
    }

    discardable = is_hci_event_discardable(data);

    memcpy((void*)&hdr, data, sizeof(hdr));
    data += sizeof(hdr);
    remaining -= sizeof(hdr);

    if (remaining != hdr.len) {
        LOG_ERR("Event payload length is not correct");
        return (NULL);
    }
    LOG_DBG("len %u", hdr.len);

    buf = bt_buf_get_evt(hdr.evt, discardable, K_NO_WAIT);
    if (!buf) {
        if (discardable) {
            LOG_DBG("Discardable buffer pool full, ignoring event");
        }
        else {
            LOG_ERR("No available event buffers!");
        }
        return (buf);
    }

    net_buf_add_mem(buf, &hdr, sizeof(hdr));

    buf_tailroom = net_buf_tailroom(buf);
    if (buf_tailroom < remaining) {
        LOG_ERR("Not enough space in buffer %zu/%zu", remaining, buf_tailroom);
        net_buf_unref(buf);
        return (NULL);
    }

    net_buf_add_mem(buf, data, remaining);

    return (buf);
}

static struct net_buf* bt_esp_acl_recv(uint8_t* data, size_t remaining) {
    struct bt_hci_acl_hdr hdr;
    struct net_buf*       buf;
    size_t                buf_tailroom;

    if (remaining < sizeof(hdr)) {
        LOG_ERR("Not enough data for ACL header");
        return (NULL);
    }

    buf = bt_buf_get_rx(BT_BUF_ACL_IN, K_NO_WAIT);
    if (buf) {
        memcpy((void*)&hdr, data, sizeof(hdr));
        data += sizeof(hdr);
        remaining -= sizeof(hdr);

        net_buf_add_mem(buf, &hdr, sizeof(hdr));
    }
    else {
        LOG_ERR("No available ACL buffers!");
        return (NULL);
    }

    if (remaining != sys_le16_to_cpu(hdr.len)) {
        LOG_ERR("ACL payload length is not correct");
        net_buf_unref(buf);
        return (NULL);
    }

    buf_tailroom = net_buf_tailroom(buf);
    if (buf_tailroom < remaining) {
        LOG_ERR("Not enough space in buffer %zu/%zu", remaining, buf_tailroom);
        net_buf_unref(buf);
        return (NULL);
    }

    LOG_DBG("len %u", remaining);
    net_buf_add_mem(buf, data, remaining);

    return (buf);
}

static struct net_buf* bt_esp_iso_recv(uint8_t* data, size_t remaining) {
    struct bt_hci_iso_hdr hdr;
    struct net_buf* buf;
    size_t buf_tailroom;

    if (remaining < sizeof(hdr)) {
        LOG_ERR("Not enough data for ISO header");
        return (NULL);
    }

    buf = bt_buf_get_rx(BT_BUF_ISO_IN, K_NO_WAIT);
    if (buf) {
        memcpy((void*)&hdr, data, sizeof(hdr));
        data += sizeof(hdr);
        remaining -= sizeof(hdr);

        net_buf_add_mem(buf, &hdr, sizeof(hdr));
    }
    else {
        LOG_ERR("No available ISO buffers!");
        return (NULL);
    }

    if (remaining != bt_iso_hdr_len(sys_le16_to_cpu(hdr.len))) {
        LOG_ERR("ISO payload length is not correct");
        net_buf_unref(buf);
        return (NULL);
    }

    buf_tailroom = net_buf_tailroom(buf);
    if (buf_tailroom < remaining) {
        LOG_ERR("Not enough space in buffer %zu/%zu", remaining, buf_tailroom);
        net_buf_unref(buf);
        return (NULL);
    }

    LOG_DBG("len %zu", remaining);
    net_buf_add_mem(buf, data, remaining);

    return (buf);
}

static int hci_esp_host_rcv_pkt(uint8_t* data, uint16_t len) {
    uint8_t pkt_indicator;
    struct net_buf* buf = NULL;
    size_t remaining = len;

    LOG_HEXDUMP_DBG(data, len, "host packet data:");

    pkt_indicator = *data++;
    remaining -= sizeof(pkt_indicator);

    switch (pkt_indicator) {
        case HCI_EVT :
            buf = bt_esp_evt_recv(data, remaining);
            break;

        case HCI_ACL :
            buf = bt_esp_acl_recv(data, remaining);
            break;

        case HCI_SCO :
            buf = bt_esp_iso_recv(data, remaining);
            break;

        default :
            LOG_ERR("Unknown HCI type %u", pkt_indicator);
            return (-1);
    }

    if (buf) {
        LOG_DBG("Calling bt_recv(%p)", buf);

        bt_recv(buf);
    }

    return (0);
}

static void hci_esp_controller_rcv_pkt_ready(void) {
    k_sem_give(&hci_esp32_send_sem);
}

static esp_vhci_host_callback_t vhci_host_cb = {
    hci_esp_controller_rcv_pkt_ready,
    hci_esp_host_rcv_pkt
};

static int bt_esp32_send(struct net_buf* buf) {
    uint8_t pkt_indicator;
    int err = 0;

    LOG_DBG("buf %p type %u len %u", buf, bt_buf_get_type(buf), buf->len);

    switch (bt_buf_get_type(buf)) {
        case BT_BUF_ACL_OUT :
            pkt_indicator = HCI_ACL;
            break;

        case BT_BUF_CMD :
            pkt_indicator = HCI_CMD;
            break;

        case BT_BUF_ISO_OUT :
            pkt_indicator = HCI_ISO;
            break;

        default :
            LOG_ERR("Unknown type %u", bt_buf_get_type(buf));
            goto done;
    }
    net_buf_push_u8(buf, pkt_indicator);

    LOG_HEXDUMP_DBG(buf->data, buf->len, "Final HCI buffer:");

    if (!esp_vhci_host_check_send_available()) {
        LOG_WRN("Controller not ready to receive packets");
    }

    if (k_sem_take(&hci_esp32_send_sem, HCI_BT_ESP32_TIMEOUT) == 0) {
        esp_vhci_host_send_packet(buf->data, buf->len);
    }
    else {
        LOG_ERR("Send packet timeout error");
        err = -ETIMEDOUT;
    }

done :
    net_buf_unref(buf);
    k_sem_give(&hci_esp32_send_sem);

    return (err);
}

static int bt_esp32_ble_init(void) {
    esp_bt_controller_config_t bt_cfg = BT_CONTROLLER_INIT_CONFIG_DEFAULT();
    int ret;

    #if (defined(CONFIG_BT_BREDR) && defined(CONFIG_SOC_SERIES_ESP32))
    esp_bt_mode_t mode = ESP_BT_MODE_BTDM;
    #else
    esp_bt_mode_t mode = ESP_BT_MODE_BLE;
    #endif

    ret = esp_bt_controller_init(&bt_cfg);
    if (ret) {
        LOG_ERR("Bluetooth controller init failed %d", ret);
        return (ret);
    }

    ret = esp_bt_controller_enable(mode);
    if (ret) {
        LOG_ERR("Bluetooth controller enable failed: %d", ret);
        return (ret);
    }

    esp_vhci_host_register_callback(&vhci_host_cb);

    return (0);
}

<<<<<<< HEAD
static int bt_esp32_ble_deinit(void)
{
	int ret;

	ret = esp_bt_controller_disable();
	if (ret) {
		LOG_ERR("Bluetooth controller disable failed %d", ret);
		return ret;
	}

	ret = esp_bt_controller_deinit();
	if (ret) {
		LOG_ERR("Bluetooth controller deinit failed %d", ret);
		return ret;
	}

	return 0;
}

static int bt_esp32_open(void)
{
	int err;
=======
static int bt_esp32_open(void) {
    int err;
>>>>>>> 4c003873

    err = bt_esp32_ble_init();
    if (err) {
        return (err);
    }

    LOG_DBG("ESP32 BT started");

    return (0);
}

<<<<<<< HEAD
static int bt_esp32_close(void)
{
	int err;

	err = bt_esp32_ble_deinit();
	if (err) {
		return err;
	}

	LOG_DBG("ESP32 BT stopped");

	return 0;
}

static const struct bt_hci_driver drv = {
	.name           = "BT ESP32",
	.open           = bt_esp32_open,
	.send           = bt_esp32_send,
	.close          = bt_esp32_close,
	.bus            = BT_HCI_DRIVER_BUS_IPM,
#if defined(CONFIG_BT_DRIVER_QUIRK_NO_AUTO_DLE)
	.quirks         = BT_QUIRK_NO_AUTO_DLE,
#endif
};

static int bt_esp32_init(void)
{
	bt_hci_driver_register(&drv);
=======
static struct bt_hci_driver const hci_esp32_drv = {
    .name = "BT ESP32",
    .open = bt_esp32_open,
    .send = bt_esp32_send,
    .bus  = BT_HCI_DRIVER_BUS_IPM,

    #if defined(CONFIG_BT_DRIVER_QUIRK_NO_AUTO_DLE)
    .quirks = BT_QUIRK_NO_AUTO_DLE,
    #endif
};

static int bt_esp32_init(void) {

    bt_hci_driver_register(&hci_esp32_drv);
>>>>>>> 4c003873

    return (0);
}

SYS_INIT(bt_esp32_init, POST_KERNEL, CONFIG_KERNEL_INIT_PRIORITY_DEVICE);<|MERGE_RESOLUTION|>--- conflicted
+++ resolved
@@ -305,33 +305,26 @@
     return (0);
 }
 
-<<<<<<< HEAD
-static int bt_esp32_ble_deinit(void)
-{
-	int ret;
-
-	ret = esp_bt_controller_disable();
-	if (ret) {
-		LOG_ERR("Bluetooth controller disable failed %d", ret);
-		return ret;
-	}
-
-	ret = esp_bt_controller_deinit();
-	if (ret) {
-		LOG_ERR("Bluetooth controller deinit failed %d", ret);
-		return ret;
-	}
-
-	return 0;
-}
-
-static int bt_esp32_open(void)
-{
-	int err;
-=======
+static int bt_esp32_ble_deinit(void) {
+    int ret;
+
+    ret = esp_bt_controller_disable();
+    if (ret) {
+        LOG_ERR("Bluetooth controller disable failed %d", ret);
+        return (ret);
+    }
+
+    ret = esp_bt_controller_deinit();
+    if (ret) {
+        LOG_ERR("Bluetooth controller deinit failed %d", ret);
+        return (ret);
+    }
+
+    return (0);
+}
+
 static int bt_esp32_open(void) {
     int err;
->>>>>>> 4c003873
 
     err = bt_esp32_ble_init();
     if (err) {
@@ -343,51 +336,32 @@
     return (0);
 }
 
-<<<<<<< HEAD
-static int bt_esp32_close(void)
-{
-	int err;
-
-	err = bt_esp32_ble_deinit();
-	if (err) {
-		return err;
-	}
-
-	LOG_DBG("ESP32 BT stopped");
-
-	return 0;
+static int bt_esp32_close(void) {
+    int err;
+
+    err = bt_esp32_ble_deinit();
+    if (err) {
+        return (err);
+    }
+
+    LOG_DBG("ESP32 BT stopped");
+
+    return (0);
 }
 
 static const struct bt_hci_driver drv = {
-	.name           = "BT ESP32",
-	.open           = bt_esp32_open,
-	.send           = bt_esp32_send,
-	.close          = bt_esp32_close,
-	.bus            = BT_HCI_DRIVER_BUS_IPM,
-#if defined(CONFIG_BT_DRIVER_QUIRK_NO_AUTO_DLE)
-	.quirks         = BT_QUIRK_NO_AUTO_DLE,
-#endif
-};
-
-static int bt_esp32_init(void)
-{
-	bt_hci_driver_register(&drv);
-=======
-static struct bt_hci_driver const hci_esp32_drv = {
-    .name = "BT ESP32",
-    .open = bt_esp32_open,
-    .send = bt_esp32_send,
-    .bus  = BT_HCI_DRIVER_BUS_IPM,
-
+    .name           = "BT ESP32",
+    .open           = bt_esp32_open,
+    .send           = bt_esp32_send,
+    .close          = bt_esp32_close,
+    .bus            = BT_HCI_DRIVER_BUS_IPM,
     #if defined(CONFIG_BT_DRIVER_QUIRK_NO_AUTO_DLE)
-    .quirks = BT_QUIRK_NO_AUTO_DLE,
+    .quirks         = BT_QUIRK_NO_AUTO_DLE,
     #endif
 };
 
 static int bt_esp32_init(void) {
-
     bt_hci_driver_register(&hci_esp32_drv);
->>>>>>> 4c003873
 
     return (0);
 }
