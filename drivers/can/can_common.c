--- conflicted
+++ resolved
@@ -100,62 +100,63 @@
  * @retval           0 or positive sample point error on success.
  * @retval           -ENOTSUP if the requested sample point cannot be met.
  */
-<<<<<<< HEAD
-static int update_sample_pnt(uint32_t total_tq, uint32_t sample_pnt, struct can_timing *res,
-			     const struct can_timing *min, const struct can_timing *max)
-{
-	uint16_t tseg1_max = max->phase_seg1 + max->prop_seg;
-	uint16_t tseg1_min = min->phase_seg1 + min->prop_seg;
-	uint32_t sample_pnt_res;
-	uint16_t tseg1, tseg2;
-
-	/* Calculate number of time quanta in tseg2 for given sample point */
-	tseg2 = total_tq - (total_tq * sample_pnt) / 1000;
-	tseg2 = CLAMP(tseg2, min->phase_seg2, max->phase_seg2);
-
-	/* Calculate number of time quanta in tseg1 */
-	tseg1 = total_tq - CAN_SYNC_SEG - tseg2;
-	if (tseg1 > tseg1_max) {
-		/* Sample point location must be decreased */
-		tseg1 = tseg1_max;
-		tseg2 = total_tq - CAN_SYNC_SEG - tseg1;
-
-		if (tseg2 > max->phase_seg2) {
-			return -ENOTSUP;
-		}
-	} else if (tseg1 < tseg1_min) {
-		/* Sample point location must be increased */
-		tseg1 = tseg1_min;
-		tseg2 = total_tq - CAN_SYNC_SEG - tseg1;
-
-		if (tseg2 < min->phase_seg2) {
-			return -ENOTSUP;
-		}
-	}
-
-	res->phase_seg2 = tseg2;
-
-	/* Attempt to distribute tseg1 evenly between prop_seq and phase_seg1 */
-	res->prop_seg = CLAMP(tseg1 / 2, min->prop_seg, max->prop_seg);
-	res->phase_seg1 = tseg1 - res->prop_seg;
-
-	if (res->phase_seg1 > max->phase_seg1) {
-		/* Even tseg1 distribution not possible, decrease phase_seg1 */
-		res->phase_seg1 = max->phase_seg1;
-		res->prop_seg = tseg1 - res->phase_seg1;
-	} else if (res->phase_seg1 < min->phase_seg1) {
-		/* Even tseg1 distribution not possible, increase phase_seg1 */
-		res->phase_seg1 = min->phase_seg1;
-		res->prop_seg = tseg1 - res->phase_seg1;
-	}
-
-	/* Calculate the resulting sample point */
-	sample_pnt_res = (CAN_SYNC_SEG + tseg1) * 1000 / total_tq;
-
-	/* Return the absolute sample point error */
-	return sample_pnt_res > sample_pnt ?
-		sample_pnt_res - sample_pnt :
-		sample_pnt - sample_pnt_res;
+static int update_sample_pnt(uint32_t total_tq, uint32_t sample_pnt, struct can_timing* res,
+                             const struct can_timing* min, const struct can_timing* max) {
+    uint16_t tseg1_max = max->phase_seg1 + max->prop_seg;
+    uint16_t tseg1_min = min->phase_seg1 + min->prop_seg;
+    uint32_t sample_pnt_res;
+    uint16_t tseg1;
+    uint16_t tseg2;
+
+    /* Calculate number of time quanta in tseg2 for given sample point */
+    tseg2 = total_tq - (total_tq * sample_pnt) / 1000;
+    tseg2 = CLAMP(tseg2, min->phase_seg2, max->phase_seg2);
+
+    /* Calculate number of time quanta in tseg1 */
+    tseg1 = total_tq - CAN_SYNC_SEG - tseg2;
+    if (tseg1 > tseg1_max) {
+        /* Sample point location must be decreased */
+        tseg1 = tseg1_max;
+        tseg2 = total_tq - CAN_SYNC_SEG - tseg1;
+
+        if (tseg2 > max->phase_seg2) {
+            return (-ENOTSUP);
+        }
+    }
+    else if (tseg1 < tseg1_min) {
+        /* Sample point location must be increased */
+        tseg1 = tseg1_min;
+        tseg2 = total_tq - CAN_SYNC_SEG - tseg1;
+
+        if (tseg2 < min->phase_seg2) {
+            return (-ENOTSUP);
+        }
+    }
+
+    res->phase_seg2 = tseg2;
+
+    /* Attempt to distribute tseg1 evenly between prop_seq and phase_seg1 */
+    res->prop_seg   = CLAMP(tseg1 / 2, min->prop_seg, max->prop_seg);
+    res->phase_seg1 = tseg1 - res->prop_seg;
+
+    if (res->phase_seg1 > max->phase_seg1) {
+        /* Even tseg1 distribution not possible, decrease phase_seg1 */
+        res->phase_seg1 = max->phase_seg1;
+        res->prop_seg   = tseg1 - res->phase_seg1;
+    }
+    else if (res->phase_seg1 < min->phase_seg1) {
+        /* Even tseg1 distribution not possible, increase phase_seg1 */
+        res->phase_seg1 = min->phase_seg1;
+        res->prop_seg   = tseg1 - res->phase_seg1;
+    }
+
+    /* Calculate the resulting sample point */
+    sample_pnt_res = (CAN_SYNC_SEG + tseg1) * 1000 / total_tq;
+
+    /* Return the absolute sample point error */
+    return sample_pnt_res > sample_pnt ?
+           sample_pnt_res - sample_pnt :
+           sample_pnt - sample_pnt_res;
 }
 
 /**
@@ -164,22 +165,23 @@
  * @param  bitrate The bitrate in bits/second.
  * @return The sample point in permille.
  */
-static uint16_t sample_point_for_bitrate(uint32_t bitrate)
-{
-	uint16_t sample_pnt;
-
-	if (bitrate > 800000) {
-		/* 75.0% */
-		sample_pnt = 750;
-	} else if (bitrate > 500000) {
-		/* 80.0% */
-		sample_pnt = 800;
-	} else {
-		/* 87.5% */
-		sample_pnt = 875;
-	}
-
-	return sample_pnt;
+static uint16_t sample_point_for_bitrate(uint32_t bitrate) {
+    uint16_t sample_pnt;
+
+    if (bitrate > 800000) {
+        /* 75.0% */
+        sample_pnt = 750;
+    }
+    else if (bitrate > 500000) {
+        /* 80.0% */
+        sample_pnt = 800;
+    }
+    else {
+        /* 87.5% */
+        sample_pnt = 875;
+    }
+
+    return (sample_pnt);
 }
 
 /**
@@ -197,226 +199,82 @@
  * @retval -ENOTSUP if the requested bitrate is not supported.
  * @retval -EIO if @a can_get_core_clock() is not available.
  */
-static int can_calc_timing_internal(const struct device *dev, struct can_timing *res,
-				    const struct can_timing *min, const struct can_timing *max,
-				    uint32_t bitrate, uint16_t sample_pnt)
-{
-	uint32_t total_tq = CAN_SYNC_SEG + max->prop_seg + max->phase_seg1 + max->phase_seg2;
-	struct can_timing tmp_res = { 0 };
-	int err_min = INT_MAX;
-	uint32_t core_clock;
-	int prescaler;
-	int err;
-
-	if (bitrate == 0 || sample_pnt >= 1000) {
-		return -EINVAL;
-	}
-
-	err = can_get_core_clock(dev, &core_clock);
-	if (err != 0) {
-		return -EIO;
-	}
-
-	if (sample_pnt == 0U) {
-		sample_pnt = sample_point_for_bitrate(bitrate);
-	}
-
-	for (prescaler = MAX(core_clock / (total_tq * bitrate), min->prescaler);
-	     prescaler <= max->prescaler;
-	     prescaler++) {
-
-		if (core_clock % (prescaler * bitrate)) {
-			/* No integer total_tq for this prescaler setting */
-			continue;
-		}
-
-		total_tq = core_clock / (prescaler * bitrate);
-
-		err = update_sample_pnt(total_tq, sample_pnt, &tmp_res, min, max);
-		if (err < 0) {
-			/* Sample point cannot be met for this prescaler setting */
-			continue;
-		}
-
-		if (err < err_min) {
-			/* Improved sample point match */
-			err_min = err;
-			res->prop_seg = tmp_res.prop_seg;
-			res->phase_seg1 = tmp_res.phase_seg1;
-			res->phase_seg2 = tmp_res.phase_seg2;
-			res->prescaler = (uint16_t)prescaler;
-
-			if (err == 0) {
-				/* Perfect sample point match */
-				break;
-			}
-		}
-	}
-
-	if (err_min != 0U) {
-		LOG_DBG("Sample point error: %d 1/1000", err_min);
-	}
-
-	/* Calculate default sjw as phase_seg2 / 2 and clamp the result */
-	res->sjw = MIN(res->phase_seg1, res->phase_seg2 / 2);
-	res->sjw = CLAMP(res->sjw, min->sjw, max->sjw);
-
-	return err_min == INT_MAX ? -ENOTSUP : err_min;
-}
-
-int z_impl_can_calc_timing(const struct device *dev, struct can_timing *res,
-			   uint32_t bitrate, uint16_t sample_pnt)
-{
-	const struct can_timing *min = can_get_timing_min(dev);
-	const struct can_timing *max = can_get_timing_max(dev);
-=======
-static int update_sampling_pnt(uint32_t total_tq, uint32_t sample_pnt,
-                               struct can_timing* res,
-                               const struct can_timing* max,
-                               const struct can_timing* min) {
-    uint16_t tseg1_max = max->phase_seg1 + max->prop_seg;
-    uint16_t tseg1_min = min->phase_seg1 + min->prop_seg;
-    uint32_t sample_pnt_res;
-    uint16_t tseg1;
-    uint16_t tseg2;
-
-    /* Calculate number of time quanta in tseg2 for given sample point */
-    tseg2 = total_tq - (total_tq * sample_pnt) / 1000;
-    tseg2 = CLAMP(tseg2, min->phase_seg2, max->phase_seg2);
-
-    /* Calculate number of time quanta in tseg1 */
-    tseg1 = total_tq - CAN_SYNC_SEG - tseg2;
-    if (tseg1 > tseg1_max) {
-        /* Sample point location must be decreased */
-        tseg1 = tseg1_max;
-        tseg2 = total_tq - CAN_SYNC_SEG - tseg1;
-        if (tseg2 > max->phase_seg2) {
-            return (-1);
-        }
-    }
-    else if (tseg1 < tseg1_min) {
-        /* Sample point location must be increased */
-        tseg1 = tseg1_min;
-        tseg2 = total_tq - CAN_SYNC_SEG - tseg1;
-        if (tseg2 < min->phase_seg2) {
-            return (-1);
-        }
-    }
-
-    res->phase_seg2 = tseg2;
-
-    /* Attempt to distribute tseg1 evenly between prop_seq and phase_seg1 */
-    res->prop_seg   = CLAMP(tseg1 / 2, min->prop_seg, max->prop_seg);
-    res->phase_seg1 = tseg1 - res->prop_seg;
-
-    if (res->phase_seg1 > max->phase_seg1) {
-        /* Even tseg1 distribution not possible, decrease phase_seg1 */
-        res->phase_seg1 = max->phase_seg1;
-        res->prop_seg   = tseg1 - res->phase_seg1;
-    }
-    else if (res->phase_seg1 < min->phase_seg1) {
-        /* Even tseg1 distribution not possible, increase phase_seg1 */
-        res->phase_seg1 = min->phase_seg1;
-        res->prop_seg   = tseg1 - res->phase_seg1;
-    }
-
-    /* Calculate the resulting sample point */
-    sample_pnt_res = (CAN_SYNC_SEG + tseg1) * 1000 / total_tq;
-
-    /* Return the absolute sample point error */
-    return sample_pnt_res > sample_pnt ?
-           sample_pnt_res - sample_pnt :
-           sample_pnt - sample_pnt_res;
-}
-
-/* Internal function to do the actual calculation */
-static int can_calc_timing_int(uint32_t core_clock, struct can_timing* res,
-                               const struct can_timing* min,
-                               const struct can_timing* max,
-                               uint32_t bitrate, uint16_t sp) {
-    uint32_t ts = max->prop_seg + max->phase_seg1 + max->phase_seg2 + CAN_SYNC_SEG;
-    uint16_t sp_err_min = UINT16_MAX;
-    int sp_err;
+static int can_calc_timing_internal(const struct device* dev, struct can_timing* res,
+                                    const struct can_timing* min, const struct can_timing* max,
+                                    uint32_t bitrate, uint16_t sample_pnt) {
+    uint32_t total_tq = CAN_SYNC_SEG + max->prop_seg + max->phase_seg1 + max->phase_seg2;
     struct can_timing tmp_res;
-
-    if ((bitrate == 0) || (sp >= 1000)) {
+    int err_min = INT_MAX;
+    uint32_t core_clock;
+    int prescaler;
+    int err;
+
+    if ((bitrate == 0) || (sample_pnt >= 1000)) {
         return (-EINVAL);
     }
 
-    for (int prescaler = MAX(core_clock / (ts * bitrate), 1); prescaler <= max->prescaler; ++prescaler) {
+    err = can_get_core_clock(dev, &core_clock);
+    if (err != 0) {
+        return (-EIO);
+    }
+
+    if (sample_pnt == 0U) {
+        sample_pnt = sample_point_for_bitrate(bitrate);
+    }
+
+    for (prescaler = MAX(core_clock / (total_tq * bitrate), min->prescaler);
+         prescaler <= max->prescaler;
+         prescaler++) {
+
         if (core_clock % (prescaler * bitrate)) {
-            /* No integer ts */
+            /* No integer total_tq for this prescaler setting */
             continue;
         }
 
-        ts = core_clock / (prescaler * bitrate);
-
-        sp_err = update_sampling_pnt(ts, sp, &tmp_res, max, min);
-        if (sp_err < 0) {
-            /* No prop_seg, seg1, seg2 combination possible */
+        total_tq = core_clock / (prescaler * bitrate);
+
+        err = update_sample_pnt(total_tq, sample_pnt, &tmp_res, min, max);
+        if (err < 0) {
+            /* Sample point cannot be met for this prescaler setting */
             continue;
         }
 
-        if (sp_err < sp_err_min) {
-            sp_err_min      = (uint16_t)(sp_err);
+        if (err < err_min) {
+            /* Improved sample point match */
+            err_min = err;
             res->prop_seg   = tmp_res.prop_seg;
             res->phase_seg1 = tmp_res.phase_seg1;
             res->phase_seg2 = tmp_res.phase_seg2;
             res->prescaler  = (uint16_t)prescaler;
 
-            if (sp_err == 0) {
-                /* No better result than a perfect match*/
+            if (err == 0) {
+                /* Perfect sample point match */
                 break;
             }
         }
     }
 
-    if (sp_err_min) {
-        LOG_DBG("SP error: %d 1/1000", sp_err_min);
+    if (err_min != 0U) {
+        LOG_DBG("Sample point error: %d 1/1000", err_min);
     }
 
     /* Calculate default sjw as phase_seg2 / 2 and clamp the result */
     res->sjw = MIN(res->phase_seg1, res->phase_seg2 / 2);
     res->sjw = CLAMP(res->sjw, min->sjw, max->sjw);
 
-    return (sp_err_min == UINT16_MAX ? -ENOTSUP : (int)sp_err_min);
+    return ((err_min == INT_MAX) ? -ENOTSUP : err_min);
 }
 
 int z_impl_can_calc_timing(const struct device* dev, struct can_timing* res,
                            uint32_t bitrate, uint16_t sample_pnt) {
     const struct can_timing* min = can_get_timing_min(dev);
     const struct can_timing* max = can_get_timing_max(dev);
-    uint32_t core_clock;
-    int ret;
->>>>>>> 5808e8bf
 
     if (bitrate > 1000000) {
         return (-EINVAL);
     }
 
-<<<<<<< HEAD
-	return can_calc_timing_internal(dev, res, min, max, bitrate, sample_pnt);
-}
-
-#ifdef CONFIG_CAN_FD_MODE
-int z_impl_can_calc_timing_data(const struct device *dev, struct can_timing *res,
-				uint32_t bitrate, uint16_t sample_pnt)
-{
-	const struct can_timing *min = can_get_timing_data_min(dev);
-	const struct can_timing *max = can_get_timing_data_max(dev);
-
-	if (bitrate > 8000000) {
-		return -EINVAL;
-	}
-
-	return can_calc_timing_internal(dev, res, min, max, bitrate, sample_pnt);
-=======
-    ret = can_get_core_clock(dev, &core_clock);
-    if (ret == 0) {
-        ret = can_calc_timing_int(core_clock, res, min, max, bitrate, sample_pnt);
-    }
-
-    return (ret);
+    return can_calc_timing_internal(dev, res, min, max, bitrate, sample_pnt);
 }
 
 #ifdef CONFIG_CAN_FD_MODE
@@ -424,27 +282,19 @@
                                 uint32_t bitrate, uint16_t sample_pnt) {
     const struct can_timing* min = can_get_timing_data_min(dev);
     const struct can_timing* max = can_get_timing_data_max(dev);
-    uint32_t core_clock;
-    int ret;
 
     if (bitrate > 8000000) {
         return (-EINVAL);
     }
 
-    ret = can_get_core_clock(dev, &core_clock);
-    if (ret == 0) {
-        ret = can_calc_timing_int(core_clock, res, min, max, bitrate, sample_pnt);
-    }
-
-    return (ret);
->>>>>>> 5808e8bf
+    return can_calc_timing_internal(dev, res, min, max, bitrate, sample_pnt);
 }
 #endif /* CONFIG_CAN_FD_MODE */
 
-int can_calc_prescaler(const struct device* dev,
-                       struct can_timing* timing,
+int can_calc_prescaler(const struct device* dev, struct can_timing* timing,
                        uint32_t bitrate) {
-    uint32_t ts = timing->prop_seg + timing->phase_seg1 + timing->phase_seg2 + CAN_SYNC_SEG;
+    uint32_t ts = timing->prop_seg + timing->phase_seg1 + timing->phase_seg2 +
+            CAN_SYNC_SEG;
     uint32_t core_clock;
     int ret;
 
@@ -456,50 +306,6 @@
     timing->prescaler = (uint16_t)(core_clock / (bitrate * ts));
 
     return (core_clock % (ts * timing->prescaler));
-}
-
-<<<<<<< HEAD
-static int check_timing_in_range(const struct can_timing *timing,
-				 const struct can_timing *min,
-				 const struct can_timing *max)
-{
-	if (!IN_RANGE(timing->sjw, min->sjw, max->sjw) ||
-	    !IN_RANGE(timing->prop_seg, min->prop_seg, max->prop_seg) ||
-	    !IN_RANGE(timing->phase_seg1, min->phase_seg1, max->phase_seg1) ||
-	    !IN_RANGE(timing->phase_seg2, min->phase_seg2, max->phase_seg2) ||
-	    !IN_RANGE(timing->prescaler, min->prescaler, max->prescaler)) {
-		return -ENOTSUP;
-	}
-
-	if ((timing->sjw > timing->phase_seg1) || (timing->sjw > timing->phase_seg2)) {
-		return -ENOTSUP;
-	}
-
-	return 0;
-=======
-/**
- * @brief Get the sample point location for a given bitrate
- *
- * @param  bitrate The bitrate in bits/second.
- * @return The sample point in permille.
- */
-static uint16_t sample_point_for_bitrate(uint32_t bitrate) {
-    uint16_t sample_pnt;
-
-    if (bitrate > 800000) {
-        /* 75.0% */
-        sample_pnt = 750;
-    }
-    else if (bitrate > 500000) {
-        /* 80.0% */
-        sample_pnt = 800;
-    }
-    else {
-        /* 87.5% */
-        sample_pnt = 875;
-    }
-
-    return (sample_pnt);
 }
 
 static int check_timing_in_range(const struct can_timing* timing,
@@ -518,7 +324,6 @@
     }
 
     return (0);
->>>>>>> 5808e8bf
 }
 
 int z_impl_can_set_timing(const struct device* dev,
