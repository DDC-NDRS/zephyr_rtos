/*
 * Copyright (c) 2019 Alexander Wachter
 *
 * SPDX-License-Identifier: Apache-2.0
 */

#include <zephyr/drivers/can.h>
#include <zephyr/kernel.h>
#include <zephyr/sys/check.h>
#include <zephyr/sys/util.h>
#include <zephyr/logging/log.h>

LOG_MODULE_REGISTER(can_common, CONFIG_CAN_LOG_LEVEL);

/* Maximum acceptable deviation in sample point location (permille) */
#define SAMPLE_POINT_MARGIN 50

/* CAN sync segment is always one time quantum */
#define CAN_SYNC_SEG 1

struct can_tx_default_cb_ctx {
    struct k_sem done;
    int status;
};

static void can_tx_default_cb(const struct device* dev, int error, void* user_data) {
    struct can_tx_default_cb_ctx* ctx = user_data;

<<<<<<< HEAD
    ctx->status = error;
    k_sem_give(&ctx->done);
=======
	ARG_UNUSED(dev);

	ctx->status = error;
	k_sem_give(&ctx->done);
>>>>>>> 81ee1578
}

int z_impl_can_send(const struct device* dev, const struct can_frame* frame,
                    k_timeout_t timeout, can_tx_callback_t callback,
                    void* user_data) {
    const struct can_driver_api* api = dev->api;
    uint32_t id_mask;

    CHECKIF(frame == NULL) {
        return (-EINVAL);
    }

    if ((frame->flags & CAN_FRAME_IDE) != 0U) {
        id_mask = CAN_EXT_ID_MASK;
    }
    else {
        id_mask = CAN_STD_ID_MASK;
    }

    CHECKIF((frame->id & ~(id_mask)) != 0U) {
        LOG_ERR("invalid frame with %s (%d-bit) CAN ID 0x%0*x",
                (frame->flags & CAN_FRAME_IDE) != 0 ? "extended" : "standard",
                (frame->flags & CAN_FRAME_IDE) != 0 ? 29 : 11,
                (frame->flags & CAN_FRAME_IDE) != 0 ? 8 : 3, frame->id);
        return (-EINVAL);
    }

    if (callback == NULL) {
        struct can_tx_default_cb_ctx ctx;
        int err;

        k_sem_init(&ctx.done, 0, 1);

        err = api->send(dev, frame, timeout, can_tx_default_cb, &ctx);
        if (err != 0) {
            return (err);
        }

        k_sem_take(&ctx.done, K_FOREVER);

        return (ctx.status);
    }

    return (api->send(dev, frame, timeout, callback, user_data));
}

int can_add_rx_filter(const struct device* dev, can_rx_callback_t callback,
                      void* user_data, const struct can_filter* filter) {
    const struct can_driver_api* api = (const struct can_driver_api*)dev->api;
    uint32_t id_mask;

    CHECKIF(callback == NULL || filter == NULL) {
        return (-EINVAL);
    }

    if ((filter->flags & CAN_FILTER_IDE) != 0U) {
        id_mask = CAN_EXT_ID_MASK;
    }
    else {
        id_mask = CAN_STD_ID_MASK;
    }

    CHECKIF(((filter->id & ~(id_mask)) != 0U) || ((filter->mask & ~(id_mask)) != 0U)) {
        LOG_ERR("invalid filter with %s (%d-bit) CAN ID 0x%0*x, CAN ID mask 0x%0*x",
                (filter->flags & CAN_FILTER_IDE) != 0 ? "extended" : "standard",
                (filter->flags & CAN_FILTER_IDE) != 0 ? 29 : 11,
                (filter->flags & CAN_FILTER_IDE) != 0 ? 8 : 3, filter->id,
                (filter->flags & CAN_FILTER_IDE) != 0 ? 8 : 3, filter->mask);
        return (-EINVAL);
    }

    return api->add_rx_filter(dev, callback, user_data, filter);
}

static void can_msgq_put(const struct device* dev, struct can_frame* frame, void* user_data) {
    struct k_msgq* msgq = user_data;
    int ret;

    ARG_UNUSED(dev);

    __ASSERT_NO_MSG(msgq);

    ret = k_msgq_put(msgq, frame, K_NO_WAIT);
    if (ret) {
        LOG_ERR("Msgq %p overflowed. Frame ID: 0x%x", msgq, frame->id);
    }
}

int z_impl_can_add_rx_filter_msgq(const struct device* dev, struct k_msgq* msgq,
                                  const struct can_filter* filter) {
    const struct can_driver_api* api = dev->api;

    return api->add_rx_filter(dev, can_msgq_put, msgq, filter);
}

/**
 * @brief Update the timing given a total number of time quanta and a sample point.
 *
 * @code{.text}
 *
 * +---------------------------------------------------+
 * |     Nominal bit time in time quanta (total_tq)    |
 * +--------------+----------+------------+------------+
 * |   sync_seg   | prop_seg | phase_seg1 | phase_seg2 |
 * +--------------+----------+------------+------------+
 * | CAN_SYNG_SEG |        tseg1          |   tseg2    |
 * +--------------+-----------------------+------------+
 *                                        ^
 *                                   sample_pnt
 * @endcode
 *
 * @see @a can_timing
 *
 * @param total_tq   Total number of time quanta.
 * @param sample_pnt Sample point in permille of the entire bit time.
 * @param[out] res   Result is written into the @a can_timing struct provided.
 * @param min        Pointer to the minimum supported timing parameter values.
 * @param max        Pointer to the maximum supported timing parameter values.
 * @retval           0 or positive sample point error on success.
 * @retval           -ENOTSUP if the requested sample point cannot be met.
 */
<<<<<<< HEAD
static int update_sample_pnt(uint32_t total_tq, uint32_t sample_pnt, struct can_timing* res,
                             const struct can_timing* min, const struct can_timing* max) {
    uint16_t tseg1_max = max->phase_seg1 + max->prop_seg;
    uint16_t tseg1_min = min->phase_seg1 + min->prop_seg;
    uint32_t sample_pnt_res;
    uint16_t tseg1;
    uint16_t tseg2;

    /* Calculate number of time quanta in tseg2 for given sample point */
    tseg2 = total_tq - (total_tq * sample_pnt) / 1000;
    tseg2 = CLAMP(tseg2, min->phase_seg2, max->phase_seg2);

    /* Calculate number of time quanta in tseg1 */
    tseg1 = total_tq - CAN_SYNC_SEG - tseg2;
    if (tseg1 > tseg1_max) {
        /* Sample point location must be decreased */
        tseg1 = tseg1_max;
        tseg2 = total_tq - CAN_SYNC_SEG - tseg1;

        if (tseg2 > max->phase_seg2) {
            return (-ENOTSUP);
        }
    }
    else if (tseg1 < tseg1_min) {
        /* Sample point location must be increased */
        tseg1 = tseg1_min;
        tseg2 = total_tq - CAN_SYNC_SEG - tseg1;

        if (tseg2 < min->phase_seg2) {
            return (-ENOTSUP);
        }
    }

    res->phase_seg2 = tseg2;

    /* Attempt to distribute tseg1 evenly between prop_seq and phase_seg1 */
    res->prop_seg   = CLAMP(tseg1 / 2, min->prop_seg, max->prop_seg);
    res->phase_seg1 = tseg1 - res->prop_seg;

    if (res->phase_seg1 > max->phase_seg1) {
        /* Even tseg1 distribution not possible, decrease phase_seg1 */
        res->phase_seg1 = max->phase_seg1;
        res->prop_seg   = tseg1 - res->phase_seg1;
    }
    else if (res->phase_seg1 < min->phase_seg1) {
        /* Even tseg1 distribution not possible, increase phase_seg1 */
        res->phase_seg1 = min->phase_seg1;
        res->prop_seg   = tseg1 - res->phase_seg1;
    }

    /* Calculate the resulting sample point */
    sample_pnt_res = (CAN_SYNC_SEG + tseg1) * 1000 / total_tq;

    /* Return the absolute sample point error */
    return sample_pnt_res > sample_pnt ?
           sample_pnt_res - sample_pnt :
           sample_pnt - sample_pnt_res;
=======
static int update_sample_pnt(uint32_t total_tq, uint32_t sample_pnt, struct can_timing *res,
			     const struct can_timing *min, const struct can_timing *max)
{
	uint16_t tseg1_max = max->phase_seg1 + max->prop_seg;
	uint16_t tseg1_min = min->phase_seg1 + min->prop_seg;
	uint32_t sample_pnt_res;
	uint16_t tseg1;
	uint16_t tseg2;

	/* Calculate number of time quanta in tseg2 for given sample point */
	tseg2 = total_tq - (total_tq * sample_pnt) / 1000;
	tseg2 = CLAMP(tseg2, min->phase_seg2, max->phase_seg2);

	/* Calculate number of time quanta in tseg1 */
	tseg1 = total_tq - CAN_SYNC_SEG - tseg2;
	if (tseg1 > tseg1_max) {
		/* Sample point location must be decreased */
		tseg1 = tseg1_max;
		tseg2 = total_tq - CAN_SYNC_SEG - tseg1;

		if (tseg2 > max->phase_seg2) {
			return -ENOTSUP;
		}
	} else if (tseg1 < tseg1_min) {
		/* Sample point location must be increased */
		tseg1 = tseg1_min;
		tseg2 = total_tq - CAN_SYNC_SEG - tseg1;

		if (tseg2 < min->phase_seg2) {
			return -ENOTSUP;
		}
	} else {
		/* Sample point location within range */
	}

	res->phase_seg2 = tseg2;

	/* Attempt to distribute tseg1 evenly between prop_seq and phase_seg1 */
	res->prop_seg = CLAMP(tseg1 / 2, min->prop_seg, max->prop_seg);
	res->phase_seg1 = tseg1 - res->prop_seg;

	if (res->phase_seg1 > max->phase_seg1) {
		/* Even tseg1 distribution not possible, decrease phase_seg1 */
		res->phase_seg1 = max->phase_seg1;
		res->prop_seg = tseg1 - res->phase_seg1;
	} else if (res->phase_seg1 < min->phase_seg1) {
		/* Even tseg1 distribution not possible, increase phase_seg1 */
		res->phase_seg1 = min->phase_seg1;
		res->prop_seg = tseg1 - res->phase_seg1;
	} else {
		/* No redistribution necessary */
	}

	/* Calculate the resulting sample point */
	sample_pnt_res = (CAN_SYNC_SEG + tseg1) * 1000 / total_tq;

	/* Return the absolute sample point error */
	return sample_pnt_res > sample_pnt ?
		sample_pnt_res - sample_pnt :
		sample_pnt - sample_pnt_res;
>>>>>>> 81ee1578
}

/**
 * @brief Get the sample point location for a given bitrate
 *
 * @param  bitrate The bitrate in bits/second.
 * @return The sample point in permille.
 */
static uint16_t sample_point_for_bitrate(uint32_t bitrate) {
    uint16_t sample_pnt;

    if (bitrate > 800000) {
        /* 75.0% */
        sample_pnt = 750;
    }
    else if (bitrate > 500000) {
        /* 80.0% */
        sample_pnt = 800;
    }
    else {
        /* 87.5% */
        sample_pnt = 875;
    }

    return (sample_pnt);
}

/**
 * @brief Internal function for calculating CAN timing parameters.
 *
 * @param dev        Pointer to the device structure for the driver instance.
 * @param[out] res   Result is written into the @a can_timing struct provided.
 * @param min        Pointer to the minimum supported timing parameter values.
 * @param max        Pointer to the maximum supported timing parameter values.
 * @param bitrate    Target bitrate in bits/s.
 * @param sample_pnt Sample point in permille of the entire bit time.
 *
 * @retval 0 or positive sample point error on success.
 * @retval -EINVAL if the requested bitrate or sample point is out of range.
 * @retval -ENOTSUP if the requested bitrate is not supported.
 * @retval -EIO if @a can_get_core_clock() is not available.
 */
<<<<<<< HEAD
static int can_calc_timing_internal(const struct device* dev, struct can_timing* res,
                                    const struct can_timing* min, const struct can_timing* max,
                                    uint32_t bitrate, uint16_t sample_pnt) {
    uint32_t total_tq = CAN_SYNC_SEG + max->prop_seg + max->phase_seg1 + max->phase_seg2;
    struct can_timing tmp_res;
    int err_min = INT_MAX;
    uint32_t core_clock;
    int err;

    if ((bitrate == 0) || (sample_pnt >= 1000)) {
        return (-EINVAL);
    }

    err = can_get_core_clock(dev, &core_clock);
    if (err != 0) {
        return (-EIO);
    }

    if (sample_pnt == 0U) {
        sample_pnt = sample_point_for_bitrate(bitrate);
    }

    for (int prescaler = MAX(core_clock / (total_tq * bitrate), min->prescaler);
         prescaler <= max->prescaler;
         prescaler++) {

        if (core_clock % (prescaler * bitrate)) {
            /* No integer total_tq for this prescaler setting */
            continue;
        }

        total_tq = core_clock / (prescaler * bitrate);

        err = update_sample_pnt(total_tq, sample_pnt, &tmp_res, min, max);
        if (err < 0) {
            /* Sample point cannot be met for this prescaler setting */
            continue;
        }

        if (err < err_min) {
            /* Improved sample point match */
            err_min = err;
            res->prop_seg   = tmp_res.prop_seg;
            res->phase_seg1 = tmp_res.phase_seg1;
            res->phase_seg2 = tmp_res.phase_seg2;
            res->prescaler  = (uint16_t)prescaler;

            if (err == 0) {
                /* Perfect sample point match */
                break;
            }
        }
    }

    if (err_min != 0U) {
        LOG_DBG("Sample point error: %d 1/1000", err_min);
    }

    /* Calculate default sjw as phase_seg2 / 2 and clamp the result */
    res->sjw = MIN(res->phase_seg1, res->phase_seg2 / 2);
    res->sjw = CLAMP(res->sjw, min->sjw, max->sjw);

    return ((err_min == INT_MAX) ? -ENOTSUP : err_min);
=======
static int can_calc_timing_internal(const struct device *dev, struct can_timing *res,
				    const struct can_timing *min, const struct can_timing *max,
				    uint32_t bitrate, uint16_t sample_pnt)
{
	uint32_t total_tq = CAN_SYNC_SEG + max->prop_seg + max->phase_seg1 + max->phase_seg2;
	struct can_timing tmp_res = { 0 };
	int err_min = INT_MAX;
	uint32_t core_clock;
	int err;

	if (bitrate == 0 || sample_pnt >= 1000) {
		return -EINVAL;
	}

	err = can_get_core_clock(dev, &core_clock);
	if (err != 0) {
		return -EIO;
	}

	if (sample_pnt == 0U) {
		sample_pnt = sample_point_for_bitrate(bitrate);
	}

	for (int prescaler = MAX(core_clock / (total_tq * bitrate), min->prescaler);
	     prescaler <= max->prescaler;
	     prescaler++) {

		if (core_clock % (prescaler * bitrate)) {
			/* No integer total_tq for this prescaler setting */
			continue;
		}

		total_tq = core_clock / (prescaler * bitrate);

		err = update_sample_pnt(total_tq, sample_pnt, &tmp_res, min, max);
		if (err < 0) {
			/* Sample point cannot be met for this prescaler setting */
			continue;
		}

		if (err < err_min) {
			/* Improved sample point match */
			err_min = err;
			res->prop_seg = tmp_res.prop_seg;
			res->phase_seg1 = tmp_res.phase_seg1;
			res->phase_seg2 = tmp_res.phase_seg2;
			res->prescaler = (uint16_t)prescaler;

			if (err == 0) {
				/* Perfect sample point match */
				break;
			}
		}
	}

	if (err_min != 0U) {
		LOG_DBG("Sample point error: %d 1/1000", err_min);
	}

	/* Calculate default sjw as phase_seg2 / 2 and clamp the result */
	res->sjw = MIN(res->phase_seg1, res->phase_seg2 / 2);
	res->sjw = CLAMP(res->sjw, min->sjw, max->sjw);

	return err_min == INT_MAX ? -ENOTSUP : err_min;
>>>>>>> 81ee1578
}

int z_impl_can_calc_timing(const struct device* dev, struct can_timing* res,
                           uint32_t bitrate, uint16_t sample_pnt) {
    const struct can_timing* min = can_get_timing_min(dev);
    const struct can_timing* max = can_get_timing_max(dev);

    if (bitrate > 1000000) {
        return (-EINVAL);
    }

    return can_calc_timing_internal(dev, res, min, max, bitrate, sample_pnt);
}

#ifdef CONFIG_CAN_FD_MODE
int z_impl_can_calc_timing_data(const struct device* dev, struct can_timing* res,
                                uint32_t bitrate, uint16_t sample_pnt) {
    const struct can_timing* min = can_get_timing_data_min(dev);
    const struct can_timing* max = can_get_timing_data_max(dev);

    if (bitrate > 8000000) {
        return (-EINVAL);
    }

    return can_calc_timing_internal(dev, res, min, max, bitrate, sample_pnt);
}
#endif /* CONFIG_CAN_FD_MODE */

static int check_timing_in_range(const struct can_timing* timing,
                                 const struct can_timing* min,
                                 const struct can_timing* max) {
    if (!IN_RANGE(timing->sjw, min->sjw, max->sjw) ||
        !IN_RANGE(timing->prop_seg, min->prop_seg, max->prop_seg) ||
        !IN_RANGE(timing->phase_seg1, min->phase_seg1, max->phase_seg1) ||
        !IN_RANGE(timing->phase_seg2, min->phase_seg2, max->phase_seg2) ||
        !IN_RANGE(timing->prescaler, min->prescaler, max->prescaler)) {
        return (-ENOTSUP);
    }

    if ((timing->sjw > timing->phase_seg1) || (timing->sjw > timing->phase_seg2)) {
        return (-ENOTSUP);
    }

    return (0);
}

int z_impl_can_set_timing(const struct device* dev,
                          const struct can_timing* timing) {
    const struct can_driver_api* api = dev->api;
    const struct can_timing* min = can_get_timing_min(dev);
    const struct can_timing* max = can_get_timing_max(dev);
    int err;

    err = check_timing_in_range(timing, min, max);
    if (err != 0) {
        return (err);
    }

    return api->set_timing(dev, timing);
}

int z_impl_can_set_bitrate(const struct device* dev, uint32_t bitrate) {
    struct can_timing timing;
    uint32_t min = can_get_bitrate_min(dev);
    uint32_t max = can_get_bitrate_max(dev);
    uint16_t sample_pnt;
    int ret;

    if ((bitrate < min) || (bitrate > max)) {
        return (-ENOTSUP);
    }

    sample_pnt = sample_point_for_bitrate(bitrate);
    ret = can_calc_timing(dev, &timing, bitrate, sample_pnt);
    if (ret < 0) {
        return (ret);
    }

    if (ret > SAMPLE_POINT_MARGIN) {
        return (-ERANGE);
    }

    ret = can_set_timing(dev, &timing);

    return (ret);
}

#ifdef CONFIG_CAN_FD_MODE
int z_impl_can_set_timing_data(const struct device* dev,
                               const struct can_timing* timing_data) {
    const struct can_driver_api* api = dev->api;
    const struct can_timing* min = can_get_timing_data_min(dev);
    const struct can_timing* max = can_get_timing_data_max(dev);
    int err;

    if (api->set_timing_data == NULL) {
        return (-ENOSYS);
    }

    err = check_timing_in_range(timing_data, min, max);
    if (err != 0) {
        return (err);
    }

    return api->set_timing_data(dev, timing_data);
}

int z_impl_can_set_bitrate_data(const struct device* dev, uint32_t bitrate_data) {
    struct can_timing timing_data;
    uint32_t min = can_get_bitrate_min(dev);
    uint32_t max = can_get_bitrate_max(dev);
    uint16_t sample_pnt;
    int ret;

    if ((bitrate_data < min) || (bitrate_data > max)) {
        return (-ENOTSUP);
    }

    sample_pnt = sample_point_for_bitrate(bitrate_data);
    ret = can_calc_timing_data(dev, &timing_data, bitrate_data, sample_pnt);
    if (ret < 0) {
        return (ret);
    }

    if (ret > SAMPLE_POINT_MARGIN) {
        return (-ERANGE);
    }

    ret = can_set_timing_data(dev, &timing_data);

    return (ret);
}
#endif /* CONFIG_CAN_FD_MODE */<|MERGE_RESOLUTION|>--- conflicted
+++ resolved
@@ -26,15 +26,10 @@
 static void can_tx_default_cb(const struct device* dev, int error, void* user_data) {
     struct can_tx_default_cb_ctx* ctx = user_data;
 
-<<<<<<< HEAD
+    ARG_UNUSED(dev);
+
     ctx->status = error;
     k_sem_give(&ctx->done);
-=======
-	ARG_UNUSED(dev);
-
-	ctx->status = error;
-	k_sem_give(&ctx->done);
->>>>>>> 81ee1578
 }
 
 int z_impl_can_send(const struct device* dev, const struct can_frame* frame,
@@ -156,7 +151,6 @@
  * @retval           0 or positive sample point error on success.
  * @retval           -ENOTSUP if the requested sample point cannot be met.
  */
-<<<<<<< HEAD
 static int update_sample_pnt(uint32_t total_tq, uint32_t sample_pnt, struct can_timing* res,
                              const struct can_timing* min, const struct can_timing* max) {
     uint16_t tseg1_max = max->phase_seg1 + max->prop_seg;
@@ -189,6 +183,9 @@
             return (-ENOTSUP);
         }
     }
+    else {
+        /* Sample point location within range */
+    }
 
     res->phase_seg2 = tseg2;
 
@@ -206,6 +203,9 @@
         res->phase_seg1 = min->phase_seg1;
         res->prop_seg   = tseg1 - res->phase_seg1;
     }
+    else {
+        /* No redistribution necessary */
+    }
 
     /* Calculate the resulting sample point */
     sample_pnt_res = (CAN_SYNC_SEG + tseg1) * 1000 / total_tq;
@@ -214,68 +214,6 @@
     return sample_pnt_res > sample_pnt ?
            sample_pnt_res - sample_pnt :
            sample_pnt - sample_pnt_res;
-=======
-static int update_sample_pnt(uint32_t total_tq, uint32_t sample_pnt, struct can_timing *res,
-			     const struct can_timing *min, const struct can_timing *max)
-{
-	uint16_t tseg1_max = max->phase_seg1 + max->prop_seg;
-	uint16_t tseg1_min = min->phase_seg1 + min->prop_seg;
-	uint32_t sample_pnt_res;
-	uint16_t tseg1;
-	uint16_t tseg2;
-
-	/* Calculate number of time quanta in tseg2 for given sample point */
-	tseg2 = total_tq - (total_tq * sample_pnt) / 1000;
-	tseg2 = CLAMP(tseg2, min->phase_seg2, max->phase_seg2);
-
-	/* Calculate number of time quanta in tseg1 */
-	tseg1 = total_tq - CAN_SYNC_SEG - tseg2;
-	if (tseg1 > tseg1_max) {
-		/* Sample point location must be decreased */
-		tseg1 = tseg1_max;
-		tseg2 = total_tq - CAN_SYNC_SEG - tseg1;
-
-		if (tseg2 > max->phase_seg2) {
-			return -ENOTSUP;
-		}
-	} else if (tseg1 < tseg1_min) {
-		/* Sample point location must be increased */
-		tseg1 = tseg1_min;
-		tseg2 = total_tq - CAN_SYNC_SEG - tseg1;
-
-		if (tseg2 < min->phase_seg2) {
-			return -ENOTSUP;
-		}
-	} else {
-		/* Sample point location within range */
-	}
-
-	res->phase_seg2 = tseg2;
-
-	/* Attempt to distribute tseg1 evenly between prop_seq and phase_seg1 */
-	res->prop_seg = CLAMP(tseg1 / 2, min->prop_seg, max->prop_seg);
-	res->phase_seg1 = tseg1 - res->prop_seg;
-
-	if (res->phase_seg1 > max->phase_seg1) {
-		/* Even tseg1 distribution not possible, decrease phase_seg1 */
-		res->phase_seg1 = max->phase_seg1;
-		res->prop_seg = tseg1 - res->phase_seg1;
-	} else if (res->phase_seg1 < min->phase_seg1) {
-		/* Even tseg1 distribution not possible, increase phase_seg1 */
-		res->phase_seg1 = min->phase_seg1;
-		res->prop_seg = tseg1 - res->phase_seg1;
-	} else {
-		/* No redistribution necessary */
-	}
-
-	/* Calculate the resulting sample point */
-	sample_pnt_res = (CAN_SYNC_SEG + tseg1) * 1000 / total_tq;
-
-	/* Return the absolute sample point error */
-	return sample_pnt_res > sample_pnt ?
-		sample_pnt_res - sample_pnt :
-		sample_pnt - sample_pnt_res;
->>>>>>> 81ee1578
 }
 
 /**
@@ -318,7 +256,6 @@
  * @retval -ENOTSUP if the requested bitrate is not supported.
  * @retval -EIO if @a can_get_core_clock() is not available.
  */
-<<<<<<< HEAD
 static int can_calc_timing_internal(const struct device* dev, struct can_timing* res,
                                     const struct can_timing* min, const struct can_timing* max,
                                     uint32_t bitrate, uint16_t sample_pnt) {
@@ -382,72 +319,6 @@
     res->sjw = CLAMP(res->sjw, min->sjw, max->sjw);
 
     return ((err_min == INT_MAX) ? -ENOTSUP : err_min);
-=======
-static int can_calc_timing_internal(const struct device *dev, struct can_timing *res,
-				    const struct can_timing *min, const struct can_timing *max,
-				    uint32_t bitrate, uint16_t sample_pnt)
-{
-	uint32_t total_tq = CAN_SYNC_SEG + max->prop_seg + max->phase_seg1 + max->phase_seg2;
-	struct can_timing tmp_res = { 0 };
-	int err_min = INT_MAX;
-	uint32_t core_clock;
-	int err;
-
-	if (bitrate == 0 || sample_pnt >= 1000) {
-		return -EINVAL;
-	}
-
-	err = can_get_core_clock(dev, &core_clock);
-	if (err != 0) {
-		return -EIO;
-	}
-
-	if (sample_pnt == 0U) {
-		sample_pnt = sample_point_for_bitrate(bitrate);
-	}
-
-	for (int prescaler = MAX(core_clock / (total_tq * bitrate), min->prescaler);
-	     prescaler <= max->prescaler;
-	     prescaler++) {
-
-		if (core_clock % (prescaler * bitrate)) {
-			/* No integer total_tq for this prescaler setting */
-			continue;
-		}
-
-		total_tq = core_clock / (prescaler * bitrate);
-
-		err = update_sample_pnt(total_tq, sample_pnt, &tmp_res, min, max);
-		if (err < 0) {
-			/* Sample point cannot be met for this prescaler setting */
-			continue;
-		}
-
-		if (err < err_min) {
-			/* Improved sample point match */
-			err_min = err;
-			res->prop_seg = tmp_res.prop_seg;
-			res->phase_seg1 = tmp_res.phase_seg1;
-			res->phase_seg2 = tmp_res.phase_seg2;
-			res->prescaler = (uint16_t)prescaler;
-
-			if (err == 0) {
-				/* Perfect sample point match */
-				break;
-			}
-		}
-	}
-
-	if (err_min != 0U) {
-		LOG_DBG("Sample point error: %d 1/1000", err_min);
-	}
-
-	/* Calculate default sjw as phase_seg2 / 2 and clamp the result */
-	res->sjw = MIN(res->phase_seg1, res->phase_seg2 / 2);
-	res->sjw = CLAMP(res->sjw, min->sjw, max->sjw);
-
-	return err_min == INT_MAX ? -ENOTSUP : err_min;
->>>>>>> 81ee1578
 }
 
 int z_impl_can_calc_timing(const struct device* dev, struct can_timing* res,
