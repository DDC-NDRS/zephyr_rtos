--- conflicted
+++ resolved
@@ -625,7 +625,6 @@
 
 		filt_idx = hdr.fidx;
 
-<<<<<<< HEAD
 		if (hdr.xtd != 0) {
 			rtr_filter_mask = (data->ext_filt_rtr_mask & BIT(filt_idx)) != 0;
 			rtr_filter = (data->ext_filt_rtr & BIT(filt_idx)) != 0;
@@ -637,13 +636,6 @@
 		if (rtr_filter_mask && (rtr_filter != frame.rtr)) {
 			/* RTR bit does not match filter RTR mask and bit, drop frame */
 			*fifo_ack_reg = get_idx;
-=======
-		/* Check if RTR must match */
-        if ((hdr.xtd && (data->ext_filt_rtr_mask & (1U << filt_idx))
-                        && ((data->ext_filt_rtr >> filt_idx) & 1U) != frame.rtr)
-                        || ((data->std_filt_rtr_mask & (1U << filt_idx))
-                                        && ((data->std_filt_rtr >> filt_idx) & 1U) != frame.rtr)) {
->>>>>>> c6be887f
 			continue;
 		}
 
