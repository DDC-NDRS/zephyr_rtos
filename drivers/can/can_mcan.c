/*
 * Copyright (c) 2022-2023 Vestas Wind Systems A/S
 * Copyright (c) 2020 Alexander Wachter
 *
 * SPDX-License-Identifier: Apache-2.0
 */

#include <zephyr/drivers/can.h>
#include <zephyr/drivers/can/can_mcan.h>
#include <zephyr/drivers/can/transceiver.h>
#include <zephyr/kernel.h>
#include <zephyr/logging/log.h>
#include <zephyr/sys/sys_io.h>
#include <zephyr/sys/util.h>
#include <soc.h>

LOG_MODULE_REGISTER(can_mcan, CONFIG_CAN_LOG_LEVEL);

#define CAN_INIT_TIMEOUT_MS 100

int can_mcan_read_reg(const struct device* dev, uint16_t reg, uint32_t* val) {
    const struct can_mcan_config* config = dev->config;
    int err;

    err = config->ops->read_reg(dev, reg, val);
    if (err != 0) {
        LOG_ERR("failed to read reg 0x%03x (err %d)", reg, err);
    }

    return (err);
}

int can_mcan_write_reg(const struct device* dev, uint16_t reg, uint32_t val) {
    const struct can_mcan_config* config = dev->config;
    int err;

    err = config->ops->write_reg(dev, reg, val);
    if (err != 0) {
        LOG_ERR("failed to write reg 0x%03x (err %d)", reg, err);
    }

    return (err);
}

static int can_mcan_exit_sleep_mode(const struct device* dev) {
    struct can_mcan_data* data = dev->data;
    uint32_t start_time;
    uint32_t cccr;
    int err;

    k_mutex_lock(&data->lock, K_FOREVER);

    err = can_mcan_read_reg(dev, CAN_MCAN_CCCR, &cccr);
    if (err != 0) {
        goto unlock;
    }

    cccr &= ~CAN_MCAN_CCCR_CSR;

    err = can_mcan_write_reg(dev, CAN_MCAN_CCCR, cccr);
    if (err != 0) {
        goto unlock;
    }

    start_time = k_cycle_get_32();

    err = can_mcan_read_reg(dev, CAN_MCAN_CCCR, &cccr);
    if (err != 0) {
        goto unlock;
    }

    while ((cccr & CAN_MCAN_CCCR_CSA) == CAN_MCAN_CCCR_CSA) {
        if ((k_cycle_get_32() - start_time) > k_ms_to_cyc_ceil32(CAN_INIT_TIMEOUT_MS)) {
            cccr |= CAN_MCAN_CCCR_CSR;
            err = can_mcan_write_reg(dev, CAN_MCAN_CCCR, cccr);
            if (err != 0) {
                goto unlock;
            }

            err = -EAGAIN;
            goto unlock;
        }

        err = can_mcan_read_reg(dev, CAN_MCAN_CCCR, &cccr);
        if (err != 0) {
            goto unlock;
        }
    }

unlock:
    k_mutex_unlock(&data->lock);

    return (err);
}

static int can_mcan_enter_init_mode(const struct device* dev, k_timeout_t timeout) {
    struct can_mcan_data* data = dev->data;
    int64_t start_time;
    uint32_t cccr;
    int err;

    k_mutex_lock(&data->lock, K_FOREVER);

    err = can_mcan_read_reg(dev, CAN_MCAN_CCCR, &cccr);
    if (err != 0) {
        goto unlock;
    }

    cccr |= CAN_MCAN_CCCR_INIT;

    err = can_mcan_write_reg(dev, CAN_MCAN_CCCR, cccr);
    if (err != 0) {
        goto unlock;
    }

    start_time = k_uptime_ticks();

    err = can_mcan_read_reg(dev, CAN_MCAN_CCCR, &cccr);
    if (err != 0) {
        goto unlock;
    }

    while ((cccr & CAN_MCAN_CCCR_INIT) == 0U) {
        if ((k_uptime_ticks() - start_time) > timeout.ticks) {
            cccr &= ~CAN_MCAN_CCCR_INIT;
            err = can_mcan_write_reg(dev, CAN_MCAN_CCCR, cccr);
            if (err != 0) {
                goto unlock;
            }

            err = -EAGAIN;
            goto unlock;
        }

        err = can_mcan_read_reg(dev, CAN_MCAN_CCCR, &cccr);
        if (err != 0) {
            goto unlock;
        }
    }

unlock:
    k_mutex_unlock(&data->lock);

    return (err);
}

static int can_mcan_leave_init_mode(const struct device* dev, k_timeout_t timeout) {
    struct can_mcan_data* data = dev->data;
    int64_t start_time;
    uint32_t cccr;
    int err;

    k_mutex_lock(&data->lock, K_FOREVER);

    err = can_mcan_read_reg(dev, CAN_MCAN_CCCR, &cccr);
    if (err != 0) {
        goto unlock;
    }

    cccr &= ~CAN_MCAN_CCCR_INIT;

    err = can_mcan_write_reg(dev, CAN_MCAN_CCCR, cccr);
    if (err != 0) {
        goto unlock;
    }

    start_time = k_uptime_ticks();

    err = can_mcan_read_reg(dev, CAN_MCAN_CCCR, &cccr);
    if (err != 0) {
        goto unlock;
    }

    while ((cccr & CAN_MCAN_CCCR_INIT) != 0U) {
        if ((k_uptime_ticks() - start_time) > timeout.ticks) {
            err = -EAGAIN;
            goto unlock;
        }

        err = can_mcan_read_reg(dev, CAN_MCAN_CCCR, &cccr);
        if (err != 0) {
            goto unlock;
        }
    }

unlock:
    k_mutex_unlock(&data->lock);

    return (err);
}

int can_mcan_set_timing(const struct device* dev, const struct can_timing* timing) {
    struct can_mcan_data* data = dev->data;
    uint32_t nbtp = 0U;
    int err;

    if (data->started) {
        return (-EBUSY);
    }

<<<<<<< HEAD
	k_mutex_lock(&data->lock, K_FOREVER);
=======
    __ASSERT_NO_MSG(timing->prop_seg == 0U);
    __ASSERT_NO_MSG((timing->phase_seg1 <= 0x100) && (timing->phase_seg1 > 1U));
    __ASSERT_NO_MSG((timing->phase_seg2 <=  0x80) && (timing->phase_seg2 > 1U));
    __ASSERT_NO_MSG((timing->prescaler  <= 0x200) && (timing->prescaler  > 0U));
    __ASSERT_NO_MSG((timing->sjw        <=  0x80) && (timing->sjw        > 0U));

    k_mutex_lock(&data->lock, K_FOREVER);
>>>>>>> e29c7d4c

    nbtp |= FIELD_PREP(CAN_MCAN_NBTP_NSJW, timing->sjw - 1UL)          |
            FIELD_PREP(CAN_MCAN_NBTP_NTSEG1, timing->phase_seg1 - 1UL) |
            FIELD_PREP(CAN_MCAN_NBTP_NTSEG2, timing->phase_seg2 - 1UL) |
            FIELD_PREP(CAN_MCAN_NBTP_NBRP  , timing->prescaler  - 1UL);

    err = can_mcan_write_reg(dev, CAN_MCAN_NBTP, nbtp);
    if (err != 0) {
        goto unlock;
    }

unlock:
    k_mutex_unlock(&data->lock);

    return (err);
}

#ifdef CONFIG_CAN_FD_MODE
<<<<<<< HEAD
int can_mcan_set_timing_data(const struct device *dev, const struct can_timing *timing_data)
{
	struct can_mcan_data *data = dev->data;
	uint32_t dbtp = 0U;
	int err;

	if (data->started) {
		return -EBUSY;
	}

	k_mutex_lock(&data->lock, K_FOREVER);

	dbtp |= FIELD_PREP(CAN_MCAN_DBTP_DSJW, timing_data->sjw - 1UL) |
		FIELD_PREP(CAN_MCAN_DBTP_DTSEG1, timing_data->phase_seg1 - 1UL) |
		FIELD_PREP(CAN_MCAN_DBTP_DTSEG2, timing_data->phase_seg2 - 1UL) |
		FIELD_PREP(CAN_MCAN_DBTP_DBRP, timing_data->prescaler - 1UL);

	err = can_mcan_write_reg(dev, CAN_MCAN_DBTP, dbtp);
	if (err != 0) {
		goto unlock;
	}
=======
int can_mcan_set_timing_data(const struct device* dev, const struct can_timing* timing_data) {
    struct can_mcan_data* data = dev->data;
    uint32_t dbtp = 0U;
    int err;

    if (data->started) {
        return -EBUSY;
    }

    __ASSERT_NO_MSG(timing_data->prop_seg == 0U);
    __ASSERT_NO_MSG((timing_data->phase_seg1 <= 0x20) && (timing_data->phase_seg1 > 0U));
    __ASSERT_NO_MSG((timing_data->phase_seg2 <= 0x10) && (timing_data->phase_seg2 > 0U));
    __ASSERT_NO_MSG((timing_data->prescaler  <= 0x20) && (timing_data->prescaler  > 0U));
    __ASSERT_NO_MSG((timing_data->sjw        <= 0x10) && (timing_data->sjw        > 0U));

    k_mutex_lock(&data->lock, K_FOREVER);

    dbtp |= FIELD_PREP(CAN_MCAN_DBTP_DSJW  , timing_data->sjw - 1UL)        |
            FIELD_PREP(CAN_MCAN_DBTP_DTSEG1, timing_data->phase_seg1 - 1UL) |
            FIELD_PREP(CAN_MCAN_DBTP_DTSEG2, timing_data->phase_seg2 - 1UL) |
            FIELD_PREP(CAN_MCAN_DBTP_DBRP  , timing_data->prescaler  - 1UL);

    err = can_mcan_write_reg(dev, CAN_MCAN_DBTP, dbtp);
    if (err != 0) {
        goto unlock;
    }
>>>>>>> e29c7d4c

unlock:
    k_mutex_unlock(&data->lock);

    return (err);
}
#endif /* CONFIG_CAN_FD_MODE */

int can_mcan_get_capabilities(const struct device* dev, can_mode_t* cap) {
    ARG_UNUSED(dev);

    *cap = CAN_MODE_NORMAL | CAN_MODE_LOOPBACK | CAN_MODE_LISTENONLY;

    #if CONFIG_CAN_FD_MODE
    *cap |= CAN_MODE_FD;
    #endif /* CONFIG_CAN_FD_MODE */

    return (0);
}

int can_mcan_start(const struct device* dev) {
    const struct can_mcan_config* config = dev->config;
    struct can_mcan_data* data = dev->data;
    int err;

    if (data->started) {
        return (-EALREADY);
    }

    if (config->phy != NULL) {
        err = can_transceiver_enable(config->phy);
        if (err != 0) {
            LOG_ERR("failed to enable CAN transceiver (err %d)", err);
            return (err);
        }
    }

    /* Reset statistics */
    CAN_STATS_RESET(dev);

    err = can_mcan_leave_init_mode(dev, K_MSEC(CAN_INIT_TIMEOUT_MS));
    if (err != 0) {
        LOG_ERR("failed to leave init mode");

        if (config->phy != NULL) {
            /* Attempt to disable the CAN transceiver in case of error */
            (void)can_transceiver_disable(config->phy);
        }

        return (-EIO);
    }

    data->started = true;

    return (0);
}

int can_mcan_stop(const struct device* dev) {
    const struct can_mcan_config *config = dev->config;
    const struct can_mcan_callbacks *cbs = config->callbacks;
    struct can_mcan_data *data = dev->data;
    can_tx_callback_t tx_cb;
    uint32_t tx_idx;
    int err;

    if (!data->started) {
        return (-EALREADY);
    }

    /* CAN transmissions are automatically stopped when entering init mode */
    err = can_mcan_enter_init_mode(dev, K_MSEC(CAN_INIT_TIMEOUT_MS));
    if (err != 0) {
        LOG_ERR("Failed to enter init mode");
        return (-EIO);
    }

    if (config->phy != NULL) {
        err = can_transceiver_disable(config->phy);
        if (err != 0) {
            LOG_ERR("failed to disable CAN transceiver (err %d)", err);
            return (err);
        }
    }

    can_mcan_enable_configuration_change(dev);

    data->started = false;

    for (tx_idx = 0U; tx_idx < cbs->num_tx; tx_idx++) {
        tx_cb = cbs->tx[tx_idx].function;

        if (tx_cb != NULL) {
            cbs->tx[tx_idx].function = NULL;
            tx_cb(dev, -ENETDOWN, cbs->tx[tx_idx].user_data);
            k_sem_give(&data->tx_sem);
        }
    }

    return (0);
}

int can_mcan_set_mode(const struct device* dev, can_mode_t mode) {
    struct can_mcan_data* data = dev->data;
    uint32_t cccr;
    uint32_t test;
    int err;

    #ifdef CONFIG_CAN_FD_MODE
    if ((mode & ~(CAN_MODE_LOOPBACK | CAN_MODE_LISTENONLY | CAN_MODE_FD)) != 0U) {
        LOG_ERR("unsupported mode: 0x%08x", mode);
        return (-ENOTSUP);
    }
    #else  /* CONFIG_CAN_FD_MODE */
    if ((mode & ~(CAN_MODE_LOOPBACK | CAN_MODE_LISTENONLY)) != 0U) {
        LOG_ERR("unsupported mode: 0x%08x", mode);
        return (-ENOTSUP);
    }
    #endif /* !CONFIG_CAN_FD_MODE */

    if (data->started) {
        return (-EBUSY);
    }

    k_mutex_lock(&data->lock, K_FOREVER);

    err = can_mcan_read_reg(dev, CAN_MCAN_CCCR, &cccr);
    if (err != 0) {
        goto unlock;
    }

    err = can_mcan_read_reg(dev, CAN_MCAN_TEST, &test);
    if (err != 0) {
        goto unlock;
    }

    if ((mode & CAN_MODE_LOOPBACK) != 0) {
        /* Loopback mode */
        cccr |= CAN_MCAN_CCCR_TEST;
        test |= CAN_MCAN_TEST_LBCK;
    }
    else {
        cccr &= ~CAN_MCAN_CCCR_TEST;
    }

    if ((mode & CAN_MODE_LISTENONLY) != 0) {
        /* Bus monitoring mode */
        cccr |= CAN_MCAN_CCCR_MON;
    }
    else {
        cccr &= ~CAN_MCAN_CCCR_MON;
    }

    #ifdef CONFIG_CAN_FD_MODE
    if ((mode & CAN_MODE_FD) != 0) {
        cccr |= (CAN_MCAN_CCCR_FDOE | CAN_MCAN_CCCR_BRSE);
        data->fd = true;
    }
    else {
        cccr &= ~(CAN_MCAN_CCCR_FDOE | CAN_MCAN_CCCR_BRSE);
        data->fd = false;
    }
    #endif /* CONFIG_CAN_FD_MODE */

    err = can_mcan_write_reg(dev, CAN_MCAN_CCCR, cccr);
    if (err != 0) {
        goto unlock;
    }

    err = can_mcan_write_reg(dev, CAN_MCAN_TEST, test);
    if (err != 0) {
        goto unlock;
    }

unlock:
    k_mutex_unlock(&data->lock);

    return (err);
}

void can_mcan_state_change_handler(const struct device* dev) {
    struct can_mcan_data* data = dev->data;
    const can_state_change_callback_t cb = data->state_change_cb;
    void* cb_data = data->state_change_cb_data;
    struct can_bus_err_cnt err_cnt;
    enum can_state state;

    (void) can_mcan_get_state(dev, &state, &err_cnt);

    if (cb != NULL) {
        cb(dev, state, err_cnt, cb_data);
    }
}

void can_mcan_tx_event_handler(const struct device* dev) {
    const struct can_mcan_config *config = dev->config;
    const struct can_mcan_callbacks *cbs = config->callbacks;
    struct can_mcan_data *data = dev->data;
    struct can_mcan_tx_event_fifo tx_event;
    can_tx_callback_t tx_cb;
    void* user_data;
    uint32_t event_idx;
    uint32_t tx_idx;
    uint32_t txefs;
    int err;

    err = can_mcan_read_reg(dev, CAN_MCAN_TXEFS, &txefs);
    if (err != 0) {
        return;
    }

    while ((txefs & CAN_MCAN_TXEFS_EFFL) != 0U) {
        event_idx = FIELD_GET(CAN_MCAN_TXEFS_EFGI, txefs);
        err = can_mcan_read_mram(dev,
                                 config->mram_offsets[CAN_MCAN_MRAM_CFG_TX_EVENT_FIFO] +
                                 event_idx * sizeof(struct can_mcan_tx_event_fifo),
                                 &tx_event,
                                 sizeof(struct can_mcan_tx_event_fifo));
        if (err != 0) {
            LOG_ERR("failed to read tx event fifo (err %d)", err);
            return;
        }

        tx_idx = tx_event.mm;

        /* Acknowledge TX event */
        err = can_mcan_write_reg(dev, CAN_MCAN_TXEFA, event_idx);
        if (err != 0) {
            return;
        }

        __ASSERT_NO_MSG(tx_idx <= cbs->num_tx);
        tx_cb     = cbs->tx[tx_idx].function;
        user_data = cbs->tx[tx_idx].user_data;
        cbs->tx[tx_idx].function = NULL;

        k_sem_give(&data->tx_sem);

        tx_cb(dev, 0, user_data);

        err = can_mcan_read_reg(dev, CAN_MCAN_TXEFS, &txefs);
        if (err != 0) {
            return;
        }
    }
}

#ifdef CONFIG_CAN_STATS
static void can_mcan_lec_update_stats(const struct device* dev, enum can_mcan_psr_lec lec) {
    switch (lec) {
        case CAN_MCAN_PSR_LEC_STUFF_ERROR :
            CAN_STATS_STUFF_ERROR_INC(dev);
            break;

        case CAN_MCAN_PSR_LEC_FORM_ERROR :
            CAN_STATS_FORM_ERROR_INC(dev);
            break;

        case CAN_MCAN_PSR_LEC_ACK_ERROR :
            CAN_STATS_ACK_ERROR_INC(dev);
            break;

        case CAN_MCAN_PSR_LEC_BIT1_ERROR :
            CAN_STATS_BIT1_ERROR_INC(dev);
            break;

        case CAN_MCAN_PSR_LEC_BIT0_ERROR :
            CAN_STATS_BIT0_ERROR_INC(dev);
            break;

        case CAN_MCAN_PSR_LEC_CRC_ERROR :
            CAN_STATS_CRC_ERROR_INC(dev);
            break;

        case CAN_MCAN_PSR_LEC_NO_ERROR :
        case CAN_MCAN_PSR_LEC_NO_CHANGE :
        default :
            break;
    }
}
#endif /* CONFIG_CAN_STATS */

static int can_mcan_read_psr(const struct device* dev, uint32_t* val) {
    /* Reading the lower byte of the PSR register clears the protocol last
     * error codes (LEC). To avoid missing errors, this function should be
     * used whenever the PSR register is read.
     */
    int err = can_mcan_read_reg(dev, CAN_MCAN_PSR, val);

    if (err != 0) {
        return (err);
    }

    #ifdef CONFIG_CAN_STATS
    enum can_mcan_psr_lec lec;

    lec = FIELD_GET(CAN_MCAN_PSR_LEC, *val);
    can_mcan_lec_update_stats(dev, lec);
    #ifdef CONFIG_CAN_FD_MODE
    lec = FIELD_GET(CAN_MCAN_PSR_DLEC, *val);
    can_mcan_lec_update_stats(dev, lec);
    #endif
    #endif /* CONFIG_CAN_STATS */

    return (0);
}

void can_mcan_line_0_isr(const struct device* dev) {
    const uint32_t events = (CAN_MCAN_IR_BO   | CAN_MCAN_IR_EP   | CAN_MCAN_IR_EW  |
                             CAN_MCAN_IR_TEFN | CAN_MCAN_IR_TEFL | CAN_MCAN_IR_ARA |
                             CAN_MCAN_IR_MRAF | CAN_MCAN_IR_PEA  | CAN_MCAN_IR_PED);
    struct can_mcan_data* data = dev->data;
    uint32_t ir;
    int err;

    err = can_mcan_read_reg(dev, CAN_MCAN_IR, &ir);
    if (err != 0) {
        return;
    }

    while ((ir & events) != 0U) {
        err = can_mcan_write_reg(dev, CAN_MCAN_IR, ir & events);
        if (err != 0) {
            return;
        }

        if ((ir & (CAN_MCAN_IR_BO | CAN_MCAN_IR_EP | CAN_MCAN_IR_EW)) != 0U) {
            can_mcan_state_change_handler(dev);
        }

        /* TX event FIFO new entry */
        if ((ir & CAN_MCAN_IR_TEFN) != 0U) {
            can_mcan_tx_event_handler(dev);
        }

        if ((ir & CAN_MCAN_IR_TEFL) != 0U) {
            LOG_ERR("TX FIFO element lost");
            k_sem_give(&data->tx_sem);
        }

        if ((ir & CAN_MCAN_IR_ARA) != 0U) {
            LOG_ERR("Access to reserved address");
        }

        if ((ir & CAN_MCAN_IR_MRAF) != 0U) {
            LOG_ERR("Message RAM access failure");
        }

        #ifdef CONFIG_CAN_STATS
        if ((ir & (CAN_MCAN_IR_PEA | CAN_MCAN_IR_PED)) != 0U) {
            uint32_t reg;
            /* This function automatically updates protocol error stats */
            can_mcan_read_psr(dev, &reg);
        }
        #endif

        err = can_mcan_read_reg(dev, CAN_MCAN_IR, &ir);
        if (err != 0) {
            return;
        }
    }
}

<<<<<<< HEAD
static void can_mcan_get_message(const struct device *dev, uint16_t fifo_offset,
				 uint16_t fifo_status_reg, uint16_t fifo_ack_reg)
{
	const struct can_mcan_config *config = dev->config;
	const struct can_mcan_callbacks *cbs = config->callbacks;
	struct can_mcan_rx_fifo_hdr hdr;
	struct can_frame frame = {0};
	can_rx_callback_t cb;
	void *user_data;
	uint8_t flags;
	uint32_t get_idx;
	uint32_t filt_idx;
	int data_length;
	uint32_t fifo_status;
	int err;

	err = can_mcan_read_reg(dev, fifo_status_reg, &fifo_status);
	if (err != 0) {
		return;
	}

	while (FIELD_GET(CAN_MCAN_RXF0S_F0FL, fifo_status) != 0U) {
		get_idx = FIELD_GET(CAN_MCAN_RXF0S_F0GI, fifo_status);

		err = can_mcan_read_mram(dev, fifo_offset + get_idx *
					 sizeof(struct can_mcan_rx_fifo) +
					 offsetof(struct can_mcan_rx_fifo, hdr),
					 &hdr, sizeof(struct can_mcan_rx_fifo_hdr));
		if (err != 0) {
			LOG_ERR("failed to read Rx FIFO header (err %d)", err);
			return;
		}

		frame.dlc = hdr.dlc;

		if (hdr.rtr != 0) {
			frame.flags |= CAN_FRAME_RTR;
		}

		if (hdr.fdf != 0) {
			frame.flags |= CAN_FRAME_FDF;
		}

		if (hdr.brs != 0) {
			frame.flags |= CAN_FRAME_BRS;
		}

		if (hdr.esi != 0) {
			frame.flags |= CAN_FRAME_ESI;
		}

#ifdef CONFIG_CAN_RX_TIMESTAMP
		frame.timestamp = hdr.rxts;
#endif /* CONFIG_CAN_RX_TIMESTAMP */

		filt_idx = hdr.fidx;

		if (hdr.xtd != 0) {
			frame.id = hdr.ext_id;
			frame.flags |= CAN_FRAME_IDE;
			flags = cbs->ext[filt_idx].flags;
		} else {
			frame.id = hdr.std_id;
			flags = cbs->std[filt_idx].flags;
		}

		if (((frame.flags & CAN_FRAME_RTR) == 0U && (flags & CAN_FILTER_DATA) == 0U) ||
		    ((frame.flags & CAN_FRAME_RTR) != 0U && (flags & CAN_FILTER_RTR) == 0U)) {
			/* RTR bit does not match filter, drop frame */
			err = can_mcan_write_reg(dev, fifo_ack_reg, get_idx);
			if (err != 0) {
				return;
			}
			goto ack;
		}

		if (((frame.flags & CAN_FRAME_FDF) != 0U && (flags & CAN_FILTER_FDF) == 0U) ||
		    ((frame.flags & CAN_FRAME_FDF) == 0U && (flags & CAN_FILTER_FDF) != 0U)) {
			/* FDF bit does not match filter, drop frame */
			err = can_mcan_write_reg(dev, fifo_ack_reg, get_idx);
			if (err != 0) {
				return;
			}
			goto ack;
		}

		data_length = can_dlc_to_bytes(frame.dlc);
		if (data_length <= sizeof(frame.data)) {
			if ((frame.flags & CAN_FRAME_RTR) == 0U) {
				err = can_mcan_read_mram(dev, fifo_offset + get_idx *
							 sizeof(struct can_mcan_rx_fifo) +
							 offsetof(struct can_mcan_rx_fifo, data_32),
							 &frame.data_32,
							 ROUND_UP(data_length, sizeof(uint32_t)));
				if (err != 0) {
					LOG_ERR("failed to read Rx FIFO data (err %d)", err);
					return;
				}
			}

			if ((frame.flags & CAN_FRAME_IDE) != 0) {
				LOG_DBG("Frame on filter %d, ID: 0x%x",
					filt_idx + cbs->num_std, frame.id);
				__ASSERT_NO_MSG(filt_idx <= cbs->num_ext);
				cb = cbs->ext[filt_idx].function;
				user_data = cbs->ext[filt_idx].user_data;
			} else {
				LOG_DBG("Frame on filter %d, ID: 0x%x", filt_idx, frame.id);
				__ASSERT_NO_MSG(filt_idx <= cbs->num_std);
				cb = cbs->std[filt_idx].function;
				user_data = cbs->std[filt_idx].user_data;
			}

			if (cb) {
				cb(dev, &frame, user_data);
			} else {
				LOG_DBG("cb missing");
			}
		} else {
			LOG_ERR("Frame is too big");
		}
=======
void can_mcan_get_message(const struct device* dev, uint16_t fifo_offset,
                          uint16_t fifo_status_reg, uint16_t fifo_ack_reg) {
    const struct can_mcan_config *config = dev->config;
    const struct can_mcan_callbacks *cbs = config->callbacks;
    struct can_mcan_rx_fifo_hdr hdr;
    struct can_frame frame = {0};
    can_rx_callback_t cb;
    void* user_data;
    uint8_t flags;
    uint32_t get_idx;
    uint32_t filt_idx;
    int data_length;
    uint32_t fifo_status;
    int err;

    err = can_mcan_read_reg(dev, fifo_status_reg, &fifo_status);
    if (err != 0) {
        return;
    }

    while (FIELD_GET(CAN_MCAN_RXF0S_F0FL, fifo_status) != 0U) {
        get_idx = FIELD_GET(CAN_MCAN_RXF0S_F0GI, fifo_status);

        err = can_mcan_read_mram(dev, fifo_offset + get_idx *
                                 sizeof(struct can_mcan_rx_fifo) +
                                 offsetof(struct can_mcan_rx_fifo, hdr),
                                 &hdr, sizeof(struct can_mcan_rx_fifo_hdr));
        if (err != 0) {
            LOG_ERR("failed to read Rx FIFO header (err %d)", err);
            return;
        }

        frame.dlc = (uint8_t)hdr.dlc;

        if (hdr.rtr != 0) {
            frame.flags |= CAN_FRAME_RTR;
        }

        if (hdr.fdf != 0) {
            frame.flags |= CAN_FRAME_FDF;
        }

        if (hdr.brs != 0) {
            frame.flags |= CAN_FRAME_BRS;
        }

        if (hdr.esi != 0) {
            frame.flags |= CAN_FRAME_ESI;
        }

        #ifdef CONFIG_CAN_RX_TIMESTAMP
        frame.timestamp = hdr.rxts;
        #endif /* CONFIG_CAN_RX_TIMESTAMP */

        filt_idx = hdr.fidx;

        if (hdr.xtd != 0) {
            frame.id = hdr.ext_id;
            frame.flags |= CAN_FRAME_IDE;
            flags = cbs->ext[filt_idx].flags;
        }
        else {
            frame.id = hdr.std_id;
            flags = cbs->std[filt_idx].flags;
        }

        if (((frame.flags & CAN_FRAME_RTR) == 0U && (flags & CAN_FILTER_DATA) == 0U) ||
            ((frame.flags & CAN_FRAME_RTR) != 0U && (flags & CAN_FILTER_RTR) == 0U)) {
            /* RTR bit does not match filter, drop frame */
            err = can_mcan_write_reg(dev, fifo_ack_reg, get_idx);
            if (err != 0) {
                return;
            }
            goto ack;
        }

        if (((frame.flags & CAN_FRAME_FDF) != 0U && (flags & CAN_FILTER_FDF) == 0U) ||
            ((frame.flags & CAN_FRAME_FDF) == 0U && (flags & CAN_FILTER_FDF) != 0U)) {
            /* FDF bit does not match filter, drop frame */
            err = can_mcan_write_reg(dev, fifo_ack_reg, get_idx);
            if (err != 0) {
                return;
            }
            goto ack;
        }

        data_length = can_dlc_to_bytes(frame.dlc);
        if (data_length <= sizeof(frame.data)) {
            err = can_mcan_read_mram(dev, fifo_offset + get_idx *
                         sizeof(struct can_mcan_rx_fifo) +
                         offsetof(struct can_mcan_rx_fifo, data_32),
                         &frame.data_32,
                         ROUND_UP(data_length, sizeof(uint32_t)));
            if (err != 0) {
                LOG_ERR("failed to read Rx FIFO data (err %d)", err);
                return;
            }

            if ((frame.flags & CAN_FRAME_IDE) != 0) {
                LOG_DBG("Frame on filter %d, ID: 0x%x",
                        filt_idx + cbs->num_std, frame.id);
                __ASSERT_NO_MSG(filt_idx <= cbs->num_ext);
                cb = cbs->ext[filt_idx].function;
                user_data = cbs->ext[filt_idx].user_data;
            }
            else {
                LOG_DBG("Frame on filter %d, ID: 0x%x", filt_idx, frame.id);
                __ASSERT_NO_MSG(filt_idx <= cbs->num_std);
                cb = cbs->std[filt_idx].function;
                user_data = cbs->std[filt_idx].user_data;
            }

            if (cb != NULL) {
                cb(dev, &frame, user_data);
            }
            else {
                LOG_DBG("cb missing");
            }
        }
        else {
            LOG_ERR("Frame is too big");
        }
>>>>>>> e29c7d4c

ack:
        err = can_mcan_write_reg(dev, fifo_ack_reg, get_idx);
        if (err != 0) {
            return;
        }

        err = can_mcan_read_reg(dev, fifo_status_reg, &fifo_status);
        if (err != 0) {
            return;
        }
    }
}

void can_mcan_line_1_isr(const struct device* dev) {
    const struct can_mcan_config* config = dev->config;
    const uint32_t events = (CAN_MCAN_IR_RF0N | CAN_MCAN_IR_RF1N | CAN_MCAN_IR_RF0L | CAN_MCAN_IR_RF1L);
    uint32_t ir;
    int err;

    err = can_mcan_read_reg(dev, CAN_MCAN_IR, &ir);
    if (err != 0) {
        return;
    }

    while ((ir & events) != 0U) {
        err = can_mcan_write_reg(dev, CAN_MCAN_IR, events & ir);
        if (err != 0) {
            return;
        }

        if ((ir & CAN_MCAN_IR_RF0N) != 0U) {
            LOG_DBG("RX FIFO0 INT");
            can_mcan_get_message(dev, config->mram_offsets[CAN_MCAN_MRAM_CFG_RX_FIFO0],
                                 CAN_MCAN_RXF0S, CAN_MCAN_RXF0A);
        }

        if ((ir & CAN_MCAN_IR_RF1N) != 0U) {
            LOG_DBG("RX FIFO1 INT");
            can_mcan_get_message(dev, config->mram_offsets[CAN_MCAN_MRAM_CFG_RX_FIFO1],
                                 CAN_MCAN_RXF1S, CAN_MCAN_RXF1A);
        }

        if ((ir & CAN_MCAN_IR_RF0L) != 0U) {
            LOG_ERR("Message lost on FIFO0");
            CAN_STATS_RX_OVERRUN_INC(dev);
        }

        if ((ir & CAN_MCAN_IR_RF1L) != 0U) {
            LOG_ERR("Message lost on FIFO1");
            CAN_STATS_RX_OVERRUN_INC(dev);
        }

        err = can_mcan_read_reg(dev, CAN_MCAN_IR, &ir);
        if (err != 0) {
            return;
        }
    }
}

int can_mcan_get_state(const struct device* dev, enum can_state* state,
                       struct can_bus_err_cnt* err_cnt) {
    struct can_mcan_data const* data = dev->data;
    uint32_t reg;
    int err;

    if (state != NULL) {
        err = can_mcan_read_psr(dev, &reg);
        if (err != 0) {
            return (err);
        }

        if (!data->started) {
            *state = CAN_STATE_STOPPED;
        }
        else if ((reg & CAN_MCAN_PSR_BO) != 0U) {
            *state = CAN_STATE_BUS_OFF;
        }
        else if ((reg & CAN_MCAN_PSR_EP) != 0U) {
            *state = CAN_STATE_ERROR_PASSIVE;
        }
        else if ((reg & CAN_MCAN_PSR_EW) != 0U) {
            *state = CAN_STATE_ERROR_WARNING;
        }
        else {
            *state = CAN_STATE_ERROR_ACTIVE;
        }
    }

    if (err_cnt != NULL) {
        err = can_mcan_read_reg(dev, CAN_MCAN_ECR, &reg);
        if (err != 0) {
            return (err);
        }

        err_cnt->tx_err_cnt = (uint8_t)FIELD_GET(CAN_MCAN_ECR_TEC, reg);
        err_cnt->rx_err_cnt = (uint8_t)FIELD_GET(CAN_MCAN_ECR_REC, reg);
    }

    return (0);
}

#ifndef CONFIG_CAN_AUTO_BUS_OFF_RECOVERY
int can_mcan_recover(const struct device* dev, k_timeout_t timeout) {
    struct can_mcan_data* data = dev->data;

    if (!data->started) {
        return (-ENETDOWN);
    }

    return can_mcan_leave_init_mode(dev, timeout);
}
#endif /* CONFIG_CAN_AUTO_BUS_OFF_RECOVERY */

<<<<<<< HEAD
int can_mcan_send(const struct device *dev, const struct can_frame *frame, k_timeout_t timeout,
		  can_tx_callback_t callback, void *user_data)
{
	const struct can_mcan_config *config = dev->config;
	const struct can_mcan_callbacks *cbs = config->callbacks;
	struct can_mcan_data *data = dev->data;
	size_t data_length = can_dlc_to_bytes(frame->dlc);
	struct can_mcan_tx_buffer_hdr tx_hdr = {
		.rtr = (frame->flags & CAN_FRAME_RTR) != 0U ? 1U : 0U,
		.xtd = (frame->flags & CAN_FRAME_IDE) != 0U ? 1U : 0U,
		.esi = 0U,
		.dlc = frame->dlc,
#ifdef CONFIG_CAN_FD_MODE
		.fdf = (frame->flags & CAN_FRAME_FDF) != 0U ? 1U : 0U,
		.brs = (frame->flags & CAN_FRAME_BRS) != 0U ? 1U : 0U,
#else  /* CONFIG_CAN_FD_MODE */
		.fdf = 0U,
		.brs = 0U,
#endif /* !CONFIG_CAN_FD_MODE */
		.efc = 1U,
	};
	uint32_t put_idx = -1;
	uint32_t reg;
	int err;

	LOG_DBG("Sending %zu bytes. Id: 0x%x, ID type: %s %s %s %s", data_length, frame->id,
		(frame->flags & CAN_FRAME_IDE) != 0U ? "extended" : "standard",
		(frame->flags & CAN_FRAME_RTR) != 0U ? "RTR" : "",
		(frame->flags & CAN_FRAME_FDF) != 0U ? "FD frame" : "",
		(frame->flags & CAN_FRAME_BRS) != 0U ? "BRS" : "");

	__ASSERT_NO_MSG(callback != NULL);

#ifdef CONFIG_CAN_FD_MODE
	if ((frame->flags & ~(CAN_FRAME_IDE | CAN_FRAME_RTR | CAN_FRAME_FDF | CAN_FRAME_BRS)) !=
	    0) {
		LOG_ERR("unsupported CAN frame flags 0x%02x", frame->flags);
		return -ENOTSUP;
	}

	if (!data->fd && ((frame->flags & (CAN_FRAME_FDF | CAN_FRAME_BRS)) != 0U)) {
		LOG_ERR("CAN-FD format not supported in non-FD mode");
		return -ENOTSUP;
	}
#else  /* CONFIG_CAN_FD_MODE */
	if ((frame->flags & ~(CAN_FRAME_IDE | CAN_FRAME_RTR)) != 0U) {
		LOG_ERR("unsupported CAN frame flags 0x%02x", frame->flags);
		return -ENOTSUP;
	}
#endif /* !CONFIG_CAN_FD_MODE */

	if (data_length > sizeof(frame->data)) {
		LOG_ERR("data length (%zu) > max frame data length (%zu)", data_length,
			sizeof(frame->data));
		return -EINVAL;
	}

	if ((frame->flags & CAN_FRAME_FDF) != 0U) {
		if (frame->dlc > CANFD_MAX_DLC) {
			LOG_ERR("DLC of %d for CAN-FD format frame", frame->dlc);
			return -EINVAL;
		}
	} else {
		if (frame->dlc > CAN_MAX_DLC) {
			LOG_ERR("DLC of %d for non-FD format frame", frame->dlc);
			return -EINVAL;
		}
	}

	if (!data->started) {
		return -ENETDOWN;
	}

	err = can_mcan_read_psr(dev, &reg);
	if (err != 0) {
		return err;
	}

	if ((reg & CAN_MCAN_PSR_BO) != 0U) {
		return -ENETUNREACH;
	}

	err = k_sem_take(&data->tx_sem, timeout);
	if (err != 0) {
		return -EAGAIN;
	}

	k_mutex_lock(&data->tx_mtx, K_FOREVER);

	/* Acquire a free TX buffer */
	for (int i = 0; i < cbs->num_tx; i++) {
		if (cbs->tx[i].function == NULL) {
			put_idx = i;
			break;
		}
	}

	tx_hdr.mm = put_idx;

	if ((frame->flags & CAN_FRAME_IDE) != 0U) {
		tx_hdr.ext_id = frame->id;
	} else {
		tx_hdr.std_id = frame->id & CAN_STD_ID_MASK;
	}

	err = can_mcan_write_mram(dev, config->mram_offsets[CAN_MCAN_MRAM_CFG_TX_BUFFER] + put_idx *
				  sizeof(struct can_mcan_tx_buffer) +
				  offsetof(struct can_mcan_tx_buffer, hdr),
				  &tx_hdr, sizeof(struct can_mcan_tx_buffer_hdr));
	if (err != 0) {
		LOG_ERR("failed to write Tx Buffer header (err %d)", err);
		goto err_unlock;
	}

	if ((frame->flags & CAN_FRAME_RTR) == 0U) {
		err = can_mcan_write_mram(dev, config->mram_offsets[CAN_MCAN_MRAM_CFG_TX_BUFFER] +
					put_idx * sizeof(struct can_mcan_tx_buffer) +
					offsetof(struct can_mcan_tx_buffer, data_32),
					&frame->data_32, ROUND_UP(data_length, sizeof(uint32_t)));
		if (err != 0) {
			LOG_ERR("failed to write Tx Buffer data (err %d)", err);
			goto err_unlock;
		}
	}

	__ASSERT_NO_MSG(put_idx < cbs->num_tx);
	cbs->tx[put_idx].function = callback;
	cbs->tx[put_idx].user_data = user_data;

	err = can_mcan_write_reg(dev, CAN_MCAN_TXBAR, BIT(put_idx));
	if (err != 0) {
		cbs->tx[put_idx].function = NULL;
		goto err_unlock;
	}

	k_mutex_unlock(&data->tx_mtx);
	return 0;
=======
int can_mcan_send(const struct device* dev, const struct can_frame* frame, k_timeout_t timeout,
                  can_tx_callback_t callback, void* user_data) {
    const struct can_mcan_config* config = dev->config;
    const struct can_mcan_callbacks* cbs = config->callbacks;
    struct can_mcan_data *data = dev->data;
    size_t data_length = can_dlc_to_bytes(frame->dlc);
    struct can_mcan_tx_buffer_hdr tx_hdr = {
        .rtr = (frame->flags & CAN_FRAME_RTR) != 0U ? 1U : 0U,
        .xtd = (frame->flags & CAN_FRAME_IDE) != 0U ? 1U : 0U,
        .esi = 0U,
        .dlc = frame->dlc,
        #ifdef CONFIG_CAN_FD_MODE
        .fdf = (frame->flags & CAN_FRAME_FDF) != 0U ? 1U : 0U,
        .brs = (frame->flags & CAN_FRAME_BRS) != 0U ? 1U : 0U,
        #else  /* CONFIG_CAN_FD_MODE */
        .fdf = 0U,
        .brs = 0U,
        #endif /* !CONFIG_CAN_FD_MODE */
        .efc = 1U,
    };
    uint32_t put_idx = -1;
    uint32_t reg;
    int err;

    LOG_DBG("Sending %zu bytes. Id: 0x%x, ID type: %s %s %s %s", data_length, frame->id,
            (frame->flags & CAN_FRAME_IDE) != 0U ? "extended" : "standard",
            (frame->flags & CAN_FRAME_RTR) != 0U ? "RTR" : "",
            (frame->flags & CAN_FRAME_FDF) != 0U ? "FD frame" : "",
            (frame->flags & CAN_FRAME_BRS) != 0U ? "BRS" : "");

    __ASSERT_NO_MSG(callback != NULL);

    #ifdef CONFIG_CAN_FD_MODE
    if ((frame->flags & ~(CAN_FRAME_IDE | CAN_FRAME_RTR | CAN_FRAME_FDF | CAN_FRAME_BRS)) != 0) {
        LOG_ERR("unsupported CAN frame flags 0x%02x", frame->flags);
        return (-ENOTSUP);
    }

    if (!data->fd && ((frame->flags & (CAN_FRAME_FDF | CAN_FRAME_BRS)) != 0U)) {
        LOG_ERR("CAN-FD format not supported in non-FD mode");
        return (-ENOTSUP);
    }
    #else  /* CONFIG_CAN_FD_MODE */
    if ((frame->flags & ~(CAN_FRAME_IDE | CAN_FRAME_RTR)) != 0U) {
        LOG_ERR("unsupported CAN frame flags 0x%02x", frame->flags);
        return (-ENOTSUP);
    }
    #endif /* !CONFIG_CAN_FD_MODE */

    if (data_length > sizeof(frame->data)) {
        LOG_ERR("data length (%zu) > max frame data length (%zu)", data_length,
                sizeof(frame->data));
        return (-EINVAL);
    }

    if ((frame->flags & CAN_FRAME_FDF) != 0U) {
        if (frame->dlc > CANFD_MAX_DLC) {
            LOG_ERR("DLC of %d for CAN-FD format frame", frame->dlc);
            return (-EINVAL);
        }
    }
    else {
        if (frame->dlc > CAN_MAX_DLC) {
            LOG_ERR("DLC of %d for non-FD format frame", frame->dlc);
            return (-EINVAL);
        }
    }

    if (!data->started) {
        return (-ENETDOWN);
    }

    err = can_mcan_read_psr(dev, &reg);
    if (err != 0) {
        return (err);
    }

    if ((reg & CAN_MCAN_PSR_BO) != 0U) {
        return (-ENETUNREACH);
    }

    err = k_sem_take(&data->tx_sem, timeout);
    if (err != 0) {
        return (-EAGAIN);
    }

    k_mutex_lock(&data->tx_mtx, K_FOREVER);

    /* Acquire a free TX buffer */
    for (int i = 0; i < cbs->num_tx; i++) {
        if (cbs->tx[i].function == NULL) {
            put_idx = i;
            break;
        }
    }

    tx_hdr.mm = put_idx;

    if ((frame->flags & CAN_FRAME_IDE) != 0U) {
        tx_hdr.ext_id = frame->id;
    }
    else {
        tx_hdr.std_id = (frame->id & CAN_STD_ID_MASK);
    }

    err = can_mcan_write_mram(dev, config->mram_offsets[CAN_MCAN_MRAM_CFG_TX_BUFFER] + put_idx *
                              sizeof(struct can_mcan_tx_buffer) +
                              offsetof(struct can_mcan_tx_buffer, hdr),
                              &tx_hdr, sizeof(struct can_mcan_tx_buffer_hdr));
    if (err != 0) {
        LOG_ERR("failed to write Tx Buffer header (err %d)", err);
        goto err_unlock;
    }

    err = can_mcan_write_mram(dev, config->mram_offsets[CAN_MCAN_MRAM_CFG_TX_BUFFER] + put_idx *
                              sizeof(struct can_mcan_tx_buffer) +
                              offsetof(struct can_mcan_tx_buffer, data_32),
                              &frame->data_32, ROUND_UP(data_length, sizeof(uint32_t)));
    if (err != 0) {
        LOG_ERR("failed to write Tx Buffer data (err %d)", err);
        goto err_unlock;
    }

    __ASSERT_NO_MSG(put_idx < cbs->num_tx);
    cbs->tx[put_idx].function  = callback;
    cbs->tx[put_idx].user_data = user_data;

    err = can_mcan_write_reg(dev, CAN_MCAN_TXBAR, BIT(put_idx));
    if (err != 0) {
        cbs->tx[put_idx].function = NULL;
        goto err_unlock;
    }

    k_mutex_unlock(&data->tx_mtx);
    return (0);
>>>>>>> e29c7d4c

err_unlock:
    k_mutex_unlock(&data->tx_mtx);
    k_sem_give(&data->tx_sem);

    return (err);
}

int can_mcan_get_max_filters(const struct device* dev, bool ide) {
    const struct can_mcan_config* config = dev->config;
    const struct can_mcan_callbacks* cbs = config->callbacks;

    if (ide) {
        return (cbs->num_ext);
    }
    else {
        return (cbs->num_std);
    }
}

/* Use masked configuration only for simplicity. If someone needs more than
 * 28 standard filters, dual mode needs to be implemented.
 * Dual mode gets tricky, because we can only activate both filters.
 * If one of the IDs is not used anymore, we would need to mark it as unused.
 */
int can_mcan_add_rx_filter_std(const struct device* dev, can_rx_callback_t callback,
                               void* user_data, const struct can_filter* filter) {
    const struct can_mcan_config* config = dev->config;
    const struct can_mcan_callbacks* cbs = config->callbacks;
    struct can_mcan_data *data = dev->data;
    struct can_mcan_std_filter filter_element = {
        .sfid1 = filter->id,
        .sfid2 = filter->mask,
        .sft = CAN_MCAN_SFT_CLASSIC
    };
    int filter_id = -ENOSPC;
    int err;
    int i;

    k_mutex_lock(&data->lock, K_FOREVER);

    for (i = 0; i < cbs->num_std; i++) {
        if (cbs->std[i].function == NULL) {
            filter_id = i;
            break;
        }
    }

    if (filter_id == -ENOSPC) {
        LOG_WRN("No free standard id filter left");
        k_mutex_unlock(&data->lock);
        return -ENOSPC;
    }

    /* TODO proper fifo balancing */
    filter_element.sfec = filter_id & 0x01 ? CAN_MCAN_XFEC_FIFO1 : CAN_MCAN_XFEC_FIFO0;

    err = can_mcan_write_mram(dev, config->mram_offsets[CAN_MCAN_MRAM_CFG_STD_FILTER] +
                              filter_id * sizeof(struct can_mcan_std_filter),
                              &filter_element, sizeof(filter_element));
    if (err != 0) {
        LOG_ERR("failed to write std filter element (err %d)", err);
        return (err);
    }

    k_mutex_unlock(&data->lock);

    LOG_DBG("Attached std filter at %d", filter_id);

    __ASSERT_NO_MSG(filter_id <= cbs->num_std);
    cbs->std[filter_id].function = callback;
    cbs->std[filter_id].user_data = user_data;
    cbs->std[filter_id].flags = filter->flags;

    return (filter_id);
}

static int can_mcan_add_rx_filter_ext(const struct device* dev, can_rx_callback_t callback,
                                      void* user_data, const struct can_filter* filter) {
    const struct can_mcan_config* config = dev->config;
    const struct can_mcan_callbacks* cbs = config->callbacks;
    struct can_mcan_data *data = dev->data;
    struct can_mcan_ext_filter filter_element = {
        .efid2 = filter->mask,
        .efid1 = filter->id,
        .eft = CAN_MCAN_EFT_CLASSIC
    };
    int filter_id = -ENOSPC;
    int err;
    int i;

    k_mutex_lock(&data->lock, K_FOREVER);

    for (i = 0; i < cbs->num_ext; i++) {
        if (cbs->ext[i].function == NULL) {
            filter_id = i;
            break;
        }
    }

    if (filter_id == -ENOSPC) {
        LOG_WRN("No free extended id filter left");
        k_mutex_unlock(&data->lock);
        return (-ENOSPC);
    }

    /* TODO proper fifo balancing */
    filter_element.efec = filter_id & 0x01 ? CAN_MCAN_XFEC_FIFO1 : CAN_MCAN_XFEC_FIFO0;

    err = can_mcan_write_mram(dev, config->mram_offsets[CAN_MCAN_MRAM_CFG_EXT_FILTER] +
                              filter_id * sizeof(struct can_mcan_ext_filter),
                              &filter_element, sizeof(filter_element));
    if (err != 0) {
        LOG_ERR("failed to write std filter element (err %d)", err);
        return (err);
    }

    k_mutex_unlock(&data->lock);

    LOG_DBG("Attached ext filter at %d", filter_id);

    __ASSERT_NO_MSG(filter_id <= cbs->num_ext);
    cbs->ext[filter_id].function = callback;
    cbs->ext[filter_id].user_data = user_data;
    cbs->ext[filter_id].flags = filter->flags;

    return (filter_id);
}

int can_mcan_add_rx_filter(const struct device* dev, can_rx_callback_t callback, void* user_data,
                           const struct can_filter* filter) {
    const struct can_mcan_config* config = dev->config;
    const struct can_mcan_callbacks* cbs = config->callbacks;
    int filter_id;

    if (callback == NULL) {
        return (-EINVAL);
    }

    #ifdef CONFIG_CAN_FD_MODE
    if ((filter->flags &
         ~(CAN_FILTER_IDE | CAN_FILTER_DATA | CAN_FILTER_RTR | CAN_FILTER_FDF)) != 0U) {
    #else  /* CONFIG_CAN_FD_MODE */
    if ((filter->flags & ~(CAN_FILTER_IDE | CAN_FILTER_DATA | CAN_FILTER_RTR)) != 0U) {
    #endif /* !CONFIG_CAN_FD_MODE */
        LOG_ERR("unsupported CAN filter flags 0x%02x", filter->flags);
        return (-ENOTSUP);
    }

    if ((filter->flags & CAN_FILTER_IDE) != 0U) {
        filter_id = can_mcan_add_rx_filter_ext(dev, callback, user_data, filter);
        if (filter_id >= 0) {
            filter_id += cbs->num_std;
        }
    }
    else {
        filter_id = can_mcan_add_rx_filter_std(dev, callback, user_data, filter);
    }

    return (filter_id);
}

void can_mcan_remove_rx_filter(const struct device* dev, int filter_id) {
    const struct can_mcan_config* config = dev->config;
    const struct can_mcan_callbacks* cbs = config->callbacks;
    struct can_mcan_data* data = dev->data;
    int err;

    k_mutex_lock(&data->lock, K_FOREVER);

    if (filter_id >= cbs->num_std) {
        filter_id -= cbs->num_std;
        if (filter_id >= cbs->num_ext) {
            LOG_ERR("Wrong filter id");
            k_mutex_unlock(&data->lock);
            return;
        }

        cbs->ext[filter_id].function = NULL;
        cbs->ext[filter_id].user_data = NULL;

        err = can_mcan_clear_mram(dev, config->mram_offsets[CAN_MCAN_MRAM_CFG_EXT_FILTER] +
                                  filter_id * sizeof(struct can_mcan_ext_filter),
                                  sizeof(struct can_mcan_ext_filter));
        if (err != 0) {
            LOG_ERR("failed to clear ext filter element (err %d)", err);
        }
    }
    else {
        cbs->std[filter_id].function  = NULL;
        cbs->std[filter_id].user_data = NULL;

        err = can_mcan_clear_mram(dev, config->mram_offsets[CAN_MCAN_MRAM_CFG_STD_FILTER] +
                                  filter_id * sizeof(struct can_mcan_std_filter),
                                  sizeof(struct can_mcan_std_filter));
        if (err != 0) {
            LOG_ERR("failed to clear std filter element (err %d)", err);
        }
    }

    k_mutex_unlock(&data->lock);
}

void can_mcan_set_state_change_callback(const struct device* dev,
                                        can_state_change_callback_t callback, void* user_data) {
    struct can_mcan_data* data = dev->data;

    data->state_change_cb      = callback;
    data->state_change_cb_data = user_data;
}

int can_mcan_get_max_bitrate(const struct device* dev, uint32_t* max_bitrate) {
    const struct can_mcan_config* config = dev->config;

    *max_bitrate = config->max_bitrate;

    return (0);
}

/* helper function allowing mcan drivers without access to private mcan
 * definitions to set CCCR_CCE, which might be needed to disable write
 * protection for some registers.
 */
void can_mcan_enable_configuration_change(const struct device* dev) {
    struct can_mcan_data* data = dev->data;
    uint32_t cccr;
    int err;

    k_mutex_lock(&data->lock, K_FOREVER);

    err = can_mcan_read_reg(dev, CAN_MCAN_CCCR, &cccr);
    if (err != 0) {
        goto unlock;
    }

    cccr |= CAN_MCAN_CCCR_CCE;

    err = can_mcan_write_reg(dev, CAN_MCAN_CCCR, cccr);
    if (err != 0) {
        goto unlock;
    }

unlock:
    k_mutex_unlock(&data->lock);
}

int can_mcan_configure_mram(const struct device* dev, uintptr_t mrba, uintptr_t mram) {
    const struct can_mcan_config* config = dev->config;
    uint32_t addr;
    uint32_t reg;
    int err;

    err = can_mcan_exit_sleep_mode(dev);
    if (err != 0) {
        LOG_ERR("Failed to exit sleep mode");
        return (-EIO);
    }

    err = can_mcan_enter_init_mode(dev, K_MSEC(CAN_INIT_TIMEOUT_MS));
    if (err != 0) {
        LOG_ERR("Failed to enter init mode");
        return (-EIO);
    }

    can_mcan_enable_configuration_change(dev);

    addr = mram - mrba + config->mram_offsets[CAN_MCAN_MRAM_CFG_STD_FILTER];
    reg = (addr & CAN_MCAN_SIDFC_FLSSA) | 
           FIELD_PREP(CAN_MCAN_SIDFC_LSS, config->mram_elements[CAN_MCAN_MRAM_CFG_STD_FILTER]);
    err = can_mcan_write_reg(dev, CAN_MCAN_SIDFC, reg);
    if (err != 0) {
        return (err);
    }

    addr = mram - mrba + config->mram_offsets[CAN_MCAN_MRAM_CFG_EXT_FILTER];
    reg = (addr & CAN_MCAN_XIDFC_FLESA) |
           FIELD_PREP(CAN_MCAN_XIDFC_LSS, config->mram_elements[CAN_MCAN_MRAM_CFG_EXT_FILTER]);
    err = can_mcan_write_reg(dev, CAN_MCAN_XIDFC, reg);
    if (err != 0) {
        return (err);
    }

    addr = mram - mrba + config->mram_offsets[CAN_MCAN_MRAM_CFG_RX_FIFO0];
    reg = (addr & CAN_MCAN_RXF0C_F0SA) | 
           FIELD_PREP(CAN_MCAN_RXF0C_F0S, config->mram_elements[CAN_MCAN_MRAM_CFG_RX_FIFO0]);
    err = can_mcan_write_reg(dev, CAN_MCAN_RXF0C, reg);
    if (err != 0) {
        return (err);
    }

    addr = mram - mrba + config->mram_offsets[CAN_MCAN_MRAM_CFG_RX_FIFO1];
    reg = (addr & CAN_MCAN_RXF1C_F1SA) | 
           FIELD_PREP(CAN_MCAN_RXF1C_F1S, config->mram_elements[CAN_MCAN_MRAM_CFG_RX_FIFO1]);
    err = can_mcan_write_reg(dev, CAN_MCAN_RXF1C, reg);
    if (err != 0) {
        return (err);
    }

    addr = mram - mrba + config->mram_offsets[CAN_MCAN_MRAM_CFG_RX_BUFFER];
    reg = (addr & CAN_MCAN_RXBC_RBSA);
    err = can_mcan_write_reg(dev, CAN_MCAN_RXBC, reg);
    if (err != 0) {
        return (err);
    }

    addr = mram - mrba + config->mram_offsets[CAN_MCAN_MRAM_CFG_TX_EVENT_FIFO];
    reg = (addr & CAN_MCAN_TXEFC_EFSA) |
           FIELD_PREP(CAN_MCAN_TXEFC_EFS, config->mram_elements[CAN_MCAN_MRAM_CFG_TX_EVENT_FIFO]);
    err = can_mcan_write_reg(dev, CAN_MCAN_TXEFC, reg);
    if (err != 0) {
        return (err);
    }

    addr = mram - mrba + config->mram_offsets[CAN_MCAN_MRAM_CFG_TX_BUFFER];
    reg = (addr & CAN_MCAN_TXBC_TBSA) |
           FIELD_PREP(CAN_MCAN_TXBC_TFQS, config->mram_elements[CAN_MCAN_MRAM_CFG_TX_BUFFER]) | CAN_MCAN_TXBC_TFQM;
    err = can_mcan_write_reg(dev, CAN_MCAN_TXBC, reg);
    if (err != 0) {
        return (err);
    }

    /* 64 byte Tx Buffer data fields size */
    reg = CAN_MCAN_TXESC_TBDS;
    err = can_mcan_write_reg(dev, CAN_MCAN_TXESC, reg);
    if (err != 0) {
        return (err);
    }

    /* 64 byte Rx Buffer/FIFO1/FIFO0 data fields size */
    reg = CAN_MCAN_RXESC_RBDS | CAN_MCAN_RXESC_F1DS | CAN_MCAN_RXESC_F0DS;
    err = can_mcan_write_reg(dev, CAN_MCAN_RXESC, reg);
    if (err != 0) {
        return (err);
    }

    return (0);
}

<<<<<<< HEAD
int can_mcan_init(const struct device *dev)
{
	const struct can_mcan_config *config = dev->config;
	const struct can_mcan_callbacks *cbs = config->callbacks;
	struct can_mcan_data *data = dev->data;
	struct can_timing timing = { 0 };
#ifdef CONFIG_CAN_FD_MODE
	struct can_timing timing_data = { 0 };
#endif /* CONFIG_CAN_FD_MODE */
	uint32_t reg;
	int err;

	__ASSERT_NO_MSG(config->ops->read_reg != NULL);
	__ASSERT_NO_MSG(config->ops->write_reg != NULL);
	__ASSERT_NO_MSG(config->ops->read_mram != NULL);
	__ASSERT_NO_MSG(config->ops->write_mram != NULL);
	__ASSERT_NO_MSG(config->ops->clear_mram != NULL);
	__ASSERT_NO_MSG(config->callbacks != NULL);

	__ASSERT_NO_MSG(cbs->num_tx <= config->mram_elements[CAN_MCAN_MRAM_CFG_TX_BUFFER]);
	__ASSERT_NO_MSG(cbs->num_std <= config->mram_elements[CAN_MCAN_MRAM_CFG_STD_FILTER]);
	__ASSERT_NO_MSG(cbs->num_ext <= config->mram_elements[CAN_MCAN_MRAM_CFG_EXT_FILTER]);

	k_mutex_init(&data->lock);
	k_mutex_init(&data->tx_mtx);
	k_sem_init(&data->tx_sem, cbs->num_tx, cbs->num_tx);

	if (config->phy != NULL) {
		if (!device_is_ready(config->phy)) {
			LOG_ERR("CAN transceiver not ready");
			return -ENODEV;
		}
	}

	err = can_mcan_exit_sleep_mode(dev);
	if (err != 0) {
		LOG_ERR("Failed to exit sleep mode");
		return -EIO;
	}

	err = can_mcan_enter_init_mode(dev, K_MSEC(CAN_INIT_TIMEOUT_MS));
	if (err != 0) {
		LOG_ERR("Failed to enter init mode");
		return -EIO;
	}

	can_mcan_enable_configuration_change(dev);

#if CONFIG_CAN_LOG_LEVEL >= LOG_LEVEL_DBG
	err = can_mcan_read_reg(dev, CAN_MCAN_CREL, &reg);
	if (err != 0) {
		return -EIO;
	}

	LOG_DBG("IP rel: %lu.%lu.%lu %02lu.%lu.%lu", FIELD_GET(CAN_MCAN_CREL_REL, reg),
		FIELD_GET(CAN_MCAN_CREL_STEP, reg), FIELD_GET(CAN_MCAN_CREL_SUBSTEP, reg),
		FIELD_GET(CAN_MCAN_CREL_YEAR, reg), FIELD_GET(CAN_MCAN_CREL_MON, reg),
		FIELD_GET(CAN_MCAN_CREL_DAY, reg));
#endif /* CONFIG_CAN_LOG_LEVEL >= LOG_LEVEL_DBG */

	err = can_mcan_read_reg(dev, CAN_MCAN_CCCR, &reg);
	if (err != 0) {
		return err;
	}

	reg &= ~(CAN_MCAN_CCCR_FDOE | CAN_MCAN_CCCR_BRSE | CAN_MCAN_CCCR_TEST | CAN_MCAN_CCCR_MON |
		 CAN_MCAN_CCCR_ASM);

	err = can_mcan_write_reg(dev, CAN_MCAN_CCCR, reg);
	if (err != 0) {
		return err;
	}

	err = can_mcan_read_reg(dev, CAN_MCAN_TEST, &reg);
	if (err != 0) {
		return err;
	}

	reg &= ~(CAN_MCAN_TEST_LBCK);

	err = can_mcan_write_reg(dev, CAN_MCAN_TEST, reg);
	if (err != 0) {
		return err;
	}

#if defined(CONFIG_CAN_DELAY_COMP) && defined(CONFIG_CAN_FD_MODE)
	err = can_mcan_read_reg(dev, CAN_MCAN_DBTP, &reg);
	if (err != 0) {
		return err;
	}

	reg |= CAN_MCAN_DBTP_TDC;

	err = can_mcan_write_reg(dev, CAN_MCAN_DBTP, reg);
	if (err != 0) {
		return err;
	}

	err = can_mcan_read_reg(dev, CAN_MCAN_TDCR, &reg);
	if (err != 0) {
		return err;
	}

	reg |= FIELD_PREP(CAN_MCAN_TDCR_TDCO, config->tx_delay_comp_offset);

	err = can_mcan_write_reg(dev, CAN_MCAN_TDCR, reg);
	if (err != 0) {
		return err;
	}
#endif /* defined(CONFIG_CAN_DELAY_COMP) && defined(CONFIG_CAN_FD_MODE) */

	err = can_mcan_read_reg(dev, CAN_MCAN_GFC, &reg);
	if (err != 0) {
		return err;
	}

	reg |= FIELD_PREP(CAN_MCAN_GFC_ANFE, 0x2) | FIELD_PREP(CAN_MCAN_GFC_ANFS, 0x2);

	err = can_mcan_write_reg(dev, CAN_MCAN_GFC, reg);
	if (err != 0) {
		return err;
	}

	if (config->sample_point) {
		err = can_calc_timing(dev, &timing, config->bus_speed, config->sample_point);
		if (err == -EINVAL) {
			LOG_ERR("Can't find timing for given param");
			return -EIO;
		}
		LOG_DBG("Presc: %d, TS1: %d, TS2: %d", timing.prescaler, timing.phase_seg1,
			timing.phase_seg2);
		LOG_DBG("Sample-point err : %d", err);
	} else if (config->prop_ts1) {
		timing.sjw = config->sjw;
		timing.prop_seg = 0U;
		timing.phase_seg1 = config->prop_ts1;
		timing.phase_seg2 = config->ts2;
		err = can_calc_prescaler(dev, &timing, config->bus_speed);
		if (err != 0) {
			LOG_WRN("Bitrate error: %d", err);
		}
	}
#ifdef CONFIG_CAN_FD_MODE
	if (config->sample_point_data) {
		err = can_calc_timing_data(dev, &timing_data, config->bus_speed_data,
					   config->sample_point_data);
		if (err == -EINVAL) {
			LOG_ERR("Can't find timing for given dataphase param");
			return -EIO;
		}

		LOG_DBG("Sample-point err data phase: %d", err);
	} else if (config->prop_ts1_data) {
		timing_data.sjw = config->sjw_data;
		timing_data.prop_seg = 0U;
		timing_data.phase_seg1 = config->prop_ts1_data;
		timing_data.phase_seg2 = config->ts2_data;
		err = can_calc_prescaler(dev, &timing_data, config->bus_speed_data);
		if (err != 0) {
			LOG_WRN("Dataphase bitrate error: %d", err);
		}
	}
#endif /* CONFIG_CAN_FD_MODE */

	err = can_set_timing(dev, &timing);
	if (err != 0) {
		LOG_ERR("failed to set timing (err %d)", err);
		return -ENODEV;
	}

#ifdef CONFIG_CAN_FD_MODE
	err = can_set_timing_data(dev, &timing_data);
	if (err != 0) {
		LOG_ERR("failed to set data phase timing (err %d)", err);
		return -ENODEV;
	}
#endif /* CONFIG_CAN_FD_MODE */

	reg = CAN_MCAN_IE_BOE | CAN_MCAN_IE_EWE | CAN_MCAN_IE_EPE | CAN_MCAN_IE_MRAFE |
	      CAN_MCAN_IE_TEFLE | CAN_MCAN_IE_TEFNE | CAN_MCAN_IE_RF0NE | CAN_MCAN_IE_RF1NE |
	      CAN_MCAN_IE_RF0LE | CAN_MCAN_IE_RF1LE;
#ifdef CONFIG_CAN_STATS
	/* These ISRs are only enabled/used for statistics, they are otherwise
	 * disabled as they may produce a significant amount of frequent ISRs.
	 */
	reg |= CAN_MCAN_IE_PEAE | CAN_MCAN_IE_PEDE;
#endif

	err = can_mcan_write_reg(dev, CAN_MCAN_IE, reg);
	if (err != 0) {
		return err;
	}

	reg = CAN_MCAN_ILS_RF0NL | CAN_MCAN_ILS_RF1NL | CAN_MCAN_ILS_RF0LL | CAN_MCAN_ILS_RF1LL;
	err = can_mcan_write_reg(dev, CAN_MCAN_ILS, reg);
	if (err != 0) {
		return err;
	}

	reg = CAN_MCAN_ILE_EINT0 | CAN_MCAN_ILE_EINT1;
	err = can_mcan_write_reg(dev, CAN_MCAN_ILE, reg);
	if (err != 0) {
		return err;
	}

	/* Interrupt on every TX fifo element*/
	reg = CAN_MCAN_TXBTIE_TIE;
	err = can_mcan_write_reg(dev, CAN_MCAN_TXBTIE, reg);
	if (err != 0) {
		return err;
	}

	return can_mcan_clear_mram(dev, 0, config->mram_size);
=======
int can_mcan_init(const struct device* dev) {
    const struct can_mcan_config* config = dev->config;
    const struct can_mcan_callbacks* cbs = config->callbacks;
    struct can_mcan_data* data = dev->data;
    struct can_timing timing = {0};
    #ifdef CONFIG_CAN_FD_MODE
    struct can_timing timing_data = {0};
    #endif /* CONFIG_CAN_FD_MODE */
    uint32_t reg;
    int err;

    __ASSERT_NO_MSG(config->ops->read_reg   != NULL);
    __ASSERT_NO_MSG(config->ops->write_reg  != NULL);
    __ASSERT_NO_MSG(config->ops->read_mram  != NULL);
    __ASSERT_NO_MSG(config->ops->write_mram != NULL);
    __ASSERT_NO_MSG(config->ops->clear_mram != NULL);
    __ASSERT_NO_MSG(config->callbacks       != NULL);

    __ASSERT_NO_MSG(cbs->num_tx  <= config->mram_elements[CAN_MCAN_MRAM_CFG_TX_BUFFER] );
    __ASSERT_NO_MSG(cbs->num_std <= config->mram_elements[CAN_MCAN_MRAM_CFG_STD_FILTER]);
    __ASSERT_NO_MSG(cbs->num_ext <= config->mram_elements[CAN_MCAN_MRAM_CFG_EXT_FILTER]);

    k_mutex_init(&data->lock);
    k_mutex_init(&data->tx_mtx);
    k_sem_init(&data->tx_sem, cbs->num_tx, cbs->num_tx);

    if (config->phy != NULL) {
        if (!device_is_ready(config->phy)) {
            LOG_ERR("CAN transceiver not ready");
            return (-ENODEV);
        }
    }

    err = can_mcan_exit_sleep_mode(dev);
    if (err != 0) {
        LOG_ERR("Failed to exit sleep mode");
        return (-EIO);
    }

    err = can_mcan_enter_init_mode(dev, K_MSEC(CAN_INIT_TIMEOUT_MS));
    if (err != 0) {
        LOG_ERR("Failed to enter init mode");
        return (-EIO);
    }

    can_mcan_enable_configuration_change(dev);

    #if (CONFIG_CAN_LOG_LEVEL >= LOG_LEVEL_DBG)
    err = can_mcan_read_reg(dev, CAN_MCAN_CREL, &reg);
    if (err != 0) {
        return (-EIO);
    }

    LOG_DBG("IP rel: %lu.%lu.%lu %02lu.%lu.%lu", FIELD_GET(CAN_MCAN_CREL_REL, reg),
            FIELD_GET(CAN_MCAN_CREL_STEP, reg), FIELD_GET(CAN_MCAN_CREL_SUBSTEP, reg),
            FIELD_GET(CAN_MCAN_CREL_YEAR, reg), FIELD_GET(CAN_MCAN_CREL_MON, reg),
            FIELD_GET(CAN_MCAN_CREL_DAY, reg));
    #endif /* CONFIG_CAN_LOG_LEVEL >= LOG_LEVEL_DBG */

    err = can_mcan_read_reg(dev, CAN_MCAN_CCCR, &reg);
    if (err != 0) {
        return (err);
    }

    reg &= ~(CAN_MCAN_CCCR_FDOE | CAN_MCAN_CCCR_BRSE | CAN_MCAN_CCCR_TEST | CAN_MCAN_CCCR_MON |
             CAN_MCAN_CCCR_ASM);

    err = can_mcan_write_reg(dev, CAN_MCAN_CCCR, reg);
    if (err != 0) {
        return (err);
    }

    err = can_mcan_read_reg(dev, CAN_MCAN_TEST, &reg);
    if (err != 0) {
        return (err);
    }

    reg &= ~(CAN_MCAN_TEST_LBCK);

    err = can_mcan_write_reg(dev, CAN_MCAN_TEST, reg);
    if (err != 0) {
        return (err);
    }

    #if defined(CONFIG_CAN_DELAY_COMP) && defined(CONFIG_CAN_FD_MODE)
    err = can_mcan_read_reg(dev, CAN_MCAN_DBTP, &reg);
    if (err != 0) {
        return (err);
    }

    reg |= CAN_MCAN_DBTP_TDC;

    err = can_mcan_write_reg(dev, CAN_MCAN_DBTP, reg);
    if (err != 0) {
        return (err);
    }

    err = can_mcan_read_reg(dev, CAN_MCAN_TDCR, &reg);
    if (err != 0) {
        return (err);
    }

    reg |= FIELD_PREP(CAN_MCAN_TDCR_TDCO, config->tx_delay_comp_offset);

    err = can_mcan_write_reg(dev, CAN_MCAN_TDCR, reg);
    if (err != 0) {
        return (err);
    }
    #endif /* defined(CONFIG_CAN_DELAY_COMP) && defined(CONFIG_CAN_FD_MODE) */

    err = can_mcan_read_reg(dev, CAN_MCAN_GFC, &reg);
    if (err != 0) {
        return (err);
    }

    reg |= FIELD_PREP(CAN_MCAN_GFC_ANFE, 0x02) | FIELD_PREP(CAN_MCAN_GFC_ANFS, 0x02);

    err = can_mcan_write_reg(dev, CAN_MCAN_GFC, reg);
    if (err != 0) {
        return (err);
    }

    if (config->sample_point) {
        err = can_calc_timing(dev, &timing, config->bus_speed, config->sample_point);
        if (err == -EINVAL) {
            LOG_ERR("Can't find timing for given param");
            return (-EIO);
        }
        LOG_DBG("Presc: %d, TS1: %d, TS2: %d", timing.prescaler, timing.phase_seg1, timing.phase_seg2);
        LOG_DBG("Sample-point err : %d", err);
    }
    else if (config->prop_ts1) {
        timing.sjw        = config->sjw;
        timing.prop_seg   = 0U;
        timing.phase_seg1 = config->prop_ts1;
        timing.phase_seg2 = config->ts2;
        err = can_calc_prescaler(dev, &timing, config->bus_speed);
        if (err != 0) {
            LOG_WRN("Bitrate error: %d", err);
        }
    }

    #ifdef CONFIG_CAN_FD_MODE
    if (config->sample_point_data) {
        err = can_calc_timing_data(dev, &timing_data, config->bus_speed_data,
                                   config->sample_point_data);
        if (err == -EINVAL) {
            LOG_ERR("Can't find timing for given dataphase param");
            return (-EIO);
        }

        LOG_DBG("Sample-point err data phase: %d", err);
    }
    else if (config->prop_ts1_data) {
        timing_data.sjw        = config->sjw_data;
        timing_data.prop_seg   = 0U;
        timing_data.phase_seg1 = config->prop_ts1_data;
        timing_data.phase_seg2 = config->ts2_data;
        err = can_calc_prescaler(dev, &timing_data, config->bus_speed_data);
        if (err != 0) {
            LOG_WRN("Dataphase bitrate error: %d", err);
        }
    }
    #endif /* CONFIG_CAN_FD_MODE */

    err = can_set_timing(dev, &timing);
    if (err != 0) {
        LOG_ERR("failed to set timing (err %d)", err);
        return (-ENODEV);
    }

    #ifdef CONFIG_CAN_FD_MODE
    err = can_set_timing_data(dev, &timing_data);
    if (err != 0) {
        LOG_ERR("failed to set data phase timing (err %d)", err);
        return (-ENODEV);
    }
    #endif /* CONFIG_CAN_FD_MODE */

    reg = (CAN_MCAN_IE_BOE   | CAN_MCAN_IE_EWE   | CAN_MCAN_IE_EPE   | CAN_MCAN_IE_MRAFE |
           CAN_MCAN_IE_TEFLE | CAN_MCAN_IE_TEFNE | CAN_MCAN_IE_RF0NE | CAN_MCAN_IE_RF1NE |
           CAN_MCAN_IE_RF0LE | CAN_MCAN_IE_RF1LE);

    #ifdef CONFIG_CAN_STATS
    /* These ISRs are only enabled/used for statistics, they are otherwise
     * disabled as they may produce a significant amount of frequent ISRs.
     */
    reg |= (CAN_MCAN_IE_PEAE | CAN_MCAN_IE_PEDE);
    #endif

    err = can_mcan_write_reg(dev, CAN_MCAN_IE, reg);
    if (err != 0) {
        return (err);
    }

    reg = CAN_MCAN_ILS_RF0NL | CAN_MCAN_ILS_RF1NL;
    err = can_mcan_write_reg(dev, CAN_MCAN_ILS, reg);
    if (err != 0) {
        return (err);
    }

    reg = CAN_MCAN_ILE_EINT0 | CAN_MCAN_ILE_EINT1;
    err = can_mcan_write_reg(dev, CAN_MCAN_ILE, reg);
    if (err != 0) {
        return (err);
    }

    /* Interrupt on every TX fifo element*/
    reg = CAN_MCAN_TXBTIE_TIE;
    err = can_mcan_write_reg(dev, CAN_MCAN_TXBTIE, reg);
    if (err != 0) {
        return (err);
    }

    return can_mcan_clear_mram(dev, 0, config->mram_size);
>>>>>>> e29c7d4c
}<|MERGE_RESOLUTION|>--- conflicted
+++ resolved
@@ -198,17 +198,7 @@
         return (-EBUSY);
     }
 
-<<<<<<< HEAD
-	k_mutex_lock(&data->lock, K_FOREVER);
-=======
-    __ASSERT_NO_MSG(timing->prop_seg == 0U);
-    __ASSERT_NO_MSG((timing->phase_seg1 <= 0x100) && (timing->phase_seg1 > 1U));
-    __ASSERT_NO_MSG((timing->phase_seg2 <=  0x80) && (timing->phase_seg2 > 1U));
-    __ASSERT_NO_MSG((timing->prescaler  <= 0x200) && (timing->prescaler  > 0U));
-    __ASSERT_NO_MSG((timing->sjw        <=  0x80) && (timing->sjw        > 0U));
-
     k_mutex_lock(&data->lock, K_FOREVER);
->>>>>>> e29c7d4c
 
     nbtp |= FIELD_PREP(CAN_MCAN_NBTP_NSJW, timing->sjw - 1UL)          |
             FIELD_PREP(CAN_MCAN_NBTP_NTSEG1, timing->phase_seg1 - 1UL) |
@@ -227,29 +217,6 @@
 }
 
 #ifdef CONFIG_CAN_FD_MODE
-<<<<<<< HEAD
-int can_mcan_set_timing_data(const struct device *dev, const struct can_timing *timing_data)
-{
-	struct can_mcan_data *data = dev->data;
-	uint32_t dbtp = 0U;
-	int err;
-
-	if (data->started) {
-		return -EBUSY;
-	}
-
-	k_mutex_lock(&data->lock, K_FOREVER);
-
-	dbtp |= FIELD_PREP(CAN_MCAN_DBTP_DSJW, timing_data->sjw - 1UL) |
-		FIELD_PREP(CAN_MCAN_DBTP_DTSEG1, timing_data->phase_seg1 - 1UL) |
-		FIELD_PREP(CAN_MCAN_DBTP_DTSEG2, timing_data->phase_seg2 - 1UL) |
-		FIELD_PREP(CAN_MCAN_DBTP_DBRP, timing_data->prescaler - 1UL);
-
-	err = can_mcan_write_reg(dev, CAN_MCAN_DBTP, dbtp);
-	if (err != 0) {
-		goto unlock;
-	}
-=======
 int can_mcan_set_timing_data(const struct device* dev, const struct can_timing* timing_data) {
     struct can_mcan_data* data = dev->data;
     uint32_t dbtp = 0U;
@@ -258,12 +225,6 @@
     if (data->started) {
         return -EBUSY;
     }
-
-    __ASSERT_NO_MSG(timing_data->prop_seg == 0U);
-    __ASSERT_NO_MSG((timing_data->phase_seg1 <= 0x20) && (timing_data->phase_seg1 > 0U));
-    __ASSERT_NO_MSG((timing_data->phase_seg2 <= 0x10) && (timing_data->phase_seg2 > 0U));
-    __ASSERT_NO_MSG((timing_data->prescaler  <= 0x20) && (timing_data->prescaler  > 0U));
-    __ASSERT_NO_MSG((timing_data->sjw        <= 0x10) && (timing_data->sjw        > 0U));
 
     k_mutex_lock(&data->lock, K_FOREVER);
 
@@ -276,7 +237,6 @@
     if (err != 0) {
         goto unlock;
     }
->>>>>>> e29c7d4c
 
 unlock:
     k_mutex_unlock(&data->lock);
@@ -639,129 +599,6 @@
     }
 }
 
-<<<<<<< HEAD
-static void can_mcan_get_message(const struct device *dev, uint16_t fifo_offset,
-				 uint16_t fifo_status_reg, uint16_t fifo_ack_reg)
-{
-	const struct can_mcan_config *config = dev->config;
-	const struct can_mcan_callbacks *cbs = config->callbacks;
-	struct can_mcan_rx_fifo_hdr hdr;
-	struct can_frame frame = {0};
-	can_rx_callback_t cb;
-	void *user_data;
-	uint8_t flags;
-	uint32_t get_idx;
-	uint32_t filt_idx;
-	int data_length;
-	uint32_t fifo_status;
-	int err;
-
-	err = can_mcan_read_reg(dev, fifo_status_reg, &fifo_status);
-	if (err != 0) {
-		return;
-	}
-
-	while (FIELD_GET(CAN_MCAN_RXF0S_F0FL, fifo_status) != 0U) {
-		get_idx = FIELD_GET(CAN_MCAN_RXF0S_F0GI, fifo_status);
-
-		err = can_mcan_read_mram(dev, fifo_offset + get_idx *
-					 sizeof(struct can_mcan_rx_fifo) +
-					 offsetof(struct can_mcan_rx_fifo, hdr),
-					 &hdr, sizeof(struct can_mcan_rx_fifo_hdr));
-		if (err != 0) {
-			LOG_ERR("failed to read Rx FIFO header (err %d)", err);
-			return;
-		}
-
-		frame.dlc = hdr.dlc;
-
-		if (hdr.rtr != 0) {
-			frame.flags |= CAN_FRAME_RTR;
-		}
-
-		if (hdr.fdf != 0) {
-			frame.flags |= CAN_FRAME_FDF;
-		}
-
-		if (hdr.brs != 0) {
-			frame.flags |= CAN_FRAME_BRS;
-		}
-
-		if (hdr.esi != 0) {
-			frame.flags |= CAN_FRAME_ESI;
-		}
-
-#ifdef CONFIG_CAN_RX_TIMESTAMP
-		frame.timestamp = hdr.rxts;
-#endif /* CONFIG_CAN_RX_TIMESTAMP */
-
-		filt_idx = hdr.fidx;
-
-		if (hdr.xtd != 0) {
-			frame.id = hdr.ext_id;
-			frame.flags |= CAN_FRAME_IDE;
-			flags = cbs->ext[filt_idx].flags;
-		} else {
-			frame.id = hdr.std_id;
-			flags = cbs->std[filt_idx].flags;
-		}
-
-		if (((frame.flags & CAN_FRAME_RTR) == 0U && (flags & CAN_FILTER_DATA) == 0U) ||
-		    ((frame.flags & CAN_FRAME_RTR) != 0U && (flags & CAN_FILTER_RTR) == 0U)) {
-			/* RTR bit does not match filter, drop frame */
-			err = can_mcan_write_reg(dev, fifo_ack_reg, get_idx);
-			if (err != 0) {
-				return;
-			}
-			goto ack;
-		}
-
-		if (((frame.flags & CAN_FRAME_FDF) != 0U && (flags & CAN_FILTER_FDF) == 0U) ||
-		    ((frame.flags & CAN_FRAME_FDF) == 0U && (flags & CAN_FILTER_FDF) != 0U)) {
-			/* FDF bit does not match filter, drop frame */
-			err = can_mcan_write_reg(dev, fifo_ack_reg, get_idx);
-			if (err != 0) {
-				return;
-			}
-			goto ack;
-		}
-
-		data_length = can_dlc_to_bytes(frame.dlc);
-		if (data_length <= sizeof(frame.data)) {
-			if ((frame.flags & CAN_FRAME_RTR) == 0U) {
-				err = can_mcan_read_mram(dev, fifo_offset + get_idx *
-							 sizeof(struct can_mcan_rx_fifo) +
-							 offsetof(struct can_mcan_rx_fifo, data_32),
-							 &frame.data_32,
-							 ROUND_UP(data_length, sizeof(uint32_t)));
-				if (err != 0) {
-					LOG_ERR("failed to read Rx FIFO data (err %d)", err);
-					return;
-				}
-			}
-
-			if ((frame.flags & CAN_FRAME_IDE) != 0) {
-				LOG_DBG("Frame on filter %d, ID: 0x%x",
-					filt_idx + cbs->num_std, frame.id);
-				__ASSERT_NO_MSG(filt_idx <= cbs->num_ext);
-				cb = cbs->ext[filt_idx].function;
-				user_data = cbs->ext[filt_idx].user_data;
-			} else {
-				LOG_DBG("Frame on filter %d, ID: 0x%x", filt_idx, frame.id);
-				__ASSERT_NO_MSG(filt_idx <= cbs->num_std);
-				cb = cbs->std[filt_idx].function;
-				user_data = cbs->std[filt_idx].user_data;
-			}
-
-			if (cb) {
-				cb(dev, &frame, user_data);
-			} else {
-				LOG_DBG("cb missing");
-			}
-		} else {
-			LOG_ERR("Frame is too big");
-		}
-=======
 void can_mcan_get_message(const struct device* dev, uint16_t fifo_offset,
                           uint16_t fifo_status_reg, uint16_t fifo_ack_reg) {
     const struct can_mcan_config *config = dev->config;
@@ -785,8 +622,9 @@
     while (FIELD_GET(CAN_MCAN_RXF0S_F0FL, fifo_status) != 0U) {
         get_idx = FIELD_GET(CAN_MCAN_RXF0S_F0GI, fifo_status);
 
-        err = can_mcan_read_mram(dev, fifo_offset + get_idx *
-                                 sizeof(struct can_mcan_rx_fifo) +
+        err = can_mcan_read_mram(dev,
+                                 fifo_offset + 
+                                 (get_idx * sizeof(struct can_mcan_rx_fifo)) + 
                                  offsetof(struct can_mcan_rx_fifo, hdr),
                                  &hdr, sizeof(struct can_mcan_rx_fifo_hdr));
         if (err != 0) {
@@ -850,14 +688,17 @@
 
         data_length = can_dlc_to_bytes(frame.dlc);
         if (data_length <= sizeof(frame.data)) {
-            err = can_mcan_read_mram(dev, fifo_offset + get_idx *
-                         sizeof(struct can_mcan_rx_fifo) +
-                         offsetof(struct can_mcan_rx_fifo, data_32),
-                         &frame.data_32,
-                         ROUND_UP(data_length, sizeof(uint32_t)));
-            if (err != 0) {
-                LOG_ERR("failed to read Rx FIFO data (err %d)", err);
-                return;
+            if ((frame.flags & CAN_FRAME_RTR) == 0U) {
+                err = can_mcan_read_mram(dev,
+                                         fifo_offset +
+                                         (get_idx * sizeof(struct can_mcan_rx_fifo)) +
+                                         offsetof(struct can_mcan_rx_fifo, data_32),
+                                         &frame.data_32,
+                                         ROUND_UP(data_length, sizeof(uint32_t)));
+                if (err != 0) {
+                    LOG_ERR("failed to read Rx FIFO data (err %d)", err);
+                    return;
+                }
             }
 
             if ((frame.flags & CAN_FRAME_IDE) != 0) {
@@ -884,7 +725,6 @@
         else {
             LOG_ERR("Frame is too big");
         }
->>>>>>> e29c7d4c
 
 ack:
         err = can_mcan_write_reg(dev, fifo_ack_reg, get_idx);
@@ -999,145 +839,6 @@
 }
 #endif /* CONFIG_CAN_AUTO_BUS_OFF_RECOVERY */
 
-<<<<<<< HEAD
-int can_mcan_send(const struct device *dev, const struct can_frame *frame, k_timeout_t timeout,
-		  can_tx_callback_t callback, void *user_data)
-{
-	const struct can_mcan_config *config = dev->config;
-	const struct can_mcan_callbacks *cbs = config->callbacks;
-	struct can_mcan_data *data = dev->data;
-	size_t data_length = can_dlc_to_bytes(frame->dlc);
-	struct can_mcan_tx_buffer_hdr tx_hdr = {
-		.rtr = (frame->flags & CAN_FRAME_RTR) != 0U ? 1U : 0U,
-		.xtd = (frame->flags & CAN_FRAME_IDE) != 0U ? 1U : 0U,
-		.esi = 0U,
-		.dlc = frame->dlc,
-#ifdef CONFIG_CAN_FD_MODE
-		.fdf = (frame->flags & CAN_FRAME_FDF) != 0U ? 1U : 0U,
-		.brs = (frame->flags & CAN_FRAME_BRS) != 0U ? 1U : 0U,
-#else  /* CONFIG_CAN_FD_MODE */
-		.fdf = 0U,
-		.brs = 0U,
-#endif /* !CONFIG_CAN_FD_MODE */
-		.efc = 1U,
-	};
-	uint32_t put_idx = -1;
-	uint32_t reg;
-	int err;
-
-	LOG_DBG("Sending %zu bytes. Id: 0x%x, ID type: %s %s %s %s", data_length, frame->id,
-		(frame->flags & CAN_FRAME_IDE) != 0U ? "extended" : "standard",
-		(frame->flags & CAN_FRAME_RTR) != 0U ? "RTR" : "",
-		(frame->flags & CAN_FRAME_FDF) != 0U ? "FD frame" : "",
-		(frame->flags & CAN_FRAME_BRS) != 0U ? "BRS" : "");
-
-	__ASSERT_NO_MSG(callback != NULL);
-
-#ifdef CONFIG_CAN_FD_MODE
-	if ((frame->flags & ~(CAN_FRAME_IDE | CAN_FRAME_RTR | CAN_FRAME_FDF | CAN_FRAME_BRS)) !=
-	    0) {
-		LOG_ERR("unsupported CAN frame flags 0x%02x", frame->flags);
-		return -ENOTSUP;
-	}
-
-	if (!data->fd && ((frame->flags & (CAN_FRAME_FDF | CAN_FRAME_BRS)) != 0U)) {
-		LOG_ERR("CAN-FD format not supported in non-FD mode");
-		return -ENOTSUP;
-	}
-#else  /* CONFIG_CAN_FD_MODE */
-	if ((frame->flags & ~(CAN_FRAME_IDE | CAN_FRAME_RTR)) != 0U) {
-		LOG_ERR("unsupported CAN frame flags 0x%02x", frame->flags);
-		return -ENOTSUP;
-	}
-#endif /* !CONFIG_CAN_FD_MODE */
-
-	if (data_length > sizeof(frame->data)) {
-		LOG_ERR("data length (%zu) > max frame data length (%zu)", data_length,
-			sizeof(frame->data));
-		return -EINVAL;
-	}
-
-	if ((frame->flags & CAN_FRAME_FDF) != 0U) {
-		if (frame->dlc > CANFD_MAX_DLC) {
-			LOG_ERR("DLC of %d for CAN-FD format frame", frame->dlc);
-			return -EINVAL;
-		}
-	} else {
-		if (frame->dlc > CAN_MAX_DLC) {
-			LOG_ERR("DLC of %d for non-FD format frame", frame->dlc);
-			return -EINVAL;
-		}
-	}
-
-	if (!data->started) {
-		return -ENETDOWN;
-	}
-
-	err = can_mcan_read_psr(dev, &reg);
-	if (err != 0) {
-		return err;
-	}
-
-	if ((reg & CAN_MCAN_PSR_BO) != 0U) {
-		return -ENETUNREACH;
-	}
-
-	err = k_sem_take(&data->tx_sem, timeout);
-	if (err != 0) {
-		return -EAGAIN;
-	}
-
-	k_mutex_lock(&data->tx_mtx, K_FOREVER);
-
-	/* Acquire a free TX buffer */
-	for (int i = 0; i < cbs->num_tx; i++) {
-		if (cbs->tx[i].function == NULL) {
-			put_idx = i;
-			break;
-		}
-	}
-
-	tx_hdr.mm = put_idx;
-
-	if ((frame->flags & CAN_FRAME_IDE) != 0U) {
-		tx_hdr.ext_id = frame->id;
-	} else {
-		tx_hdr.std_id = frame->id & CAN_STD_ID_MASK;
-	}
-
-	err = can_mcan_write_mram(dev, config->mram_offsets[CAN_MCAN_MRAM_CFG_TX_BUFFER] + put_idx *
-				  sizeof(struct can_mcan_tx_buffer) +
-				  offsetof(struct can_mcan_tx_buffer, hdr),
-				  &tx_hdr, sizeof(struct can_mcan_tx_buffer_hdr));
-	if (err != 0) {
-		LOG_ERR("failed to write Tx Buffer header (err %d)", err);
-		goto err_unlock;
-	}
-
-	if ((frame->flags & CAN_FRAME_RTR) == 0U) {
-		err = can_mcan_write_mram(dev, config->mram_offsets[CAN_MCAN_MRAM_CFG_TX_BUFFER] +
-					put_idx * sizeof(struct can_mcan_tx_buffer) +
-					offsetof(struct can_mcan_tx_buffer, data_32),
-					&frame->data_32, ROUND_UP(data_length, sizeof(uint32_t)));
-		if (err != 0) {
-			LOG_ERR("failed to write Tx Buffer data (err %d)", err);
-			goto err_unlock;
-		}
-	}
-
-	__ASSERT_NO_MSG(put_idx < cbs->num_tx);
-	cbs->tx[put_idx].function = callback;
-	cbs->tx[put_idx].user_data = user_data;
-
-	err = can_mcan_write_reg(dev, CAN_MCAN_TXBAR, BIT(put_idx));
-	if (err != 0) {
-		cbs->tx[put_idx].function = NULL;
-		goto err_unlock;
-	}
-
-	k_mutex_unlock(&data->tx_mtx);
-	return 0;
-=======
 int can_mcan_send(const struct device* dev, const struct can_frame* frame, k_timeout_t timeout,
                   can_tx_callback_t callback, void* user_data) {
     const struct can_mcan_config* config = dev->config;
@@ -1252,13 +953,15 @@
         goto err_unlock;
     }
 
-    err = can_mcan_write_mram(dev, config->mram_offsets[CAN_MCAN_MRAM_CFG_TX_BUFFER] + put_idx *
-                              sizeof(struct can_mcan_tx_buffer) +
-                              offsetof(struct can_mcan_tx_buffer, data_32),
-                              &frame->data_32, ROUND_UP(data_length, sizeof(uint32_t)));
-    if (err != 0) {
-        LOG_ERR("failed to write Tx Buffer data (err %d)", err);
-        goto err_unlock;
+    if ((frame->flags & CAN_FRAME_RTR) == 0U) {
+        err = can_mcan_write_mram(dev, config->mram_offsets[CAN_MCAN_MRAM_CFG_TX_BUFFER] +
+                                  (put_idx * sizeof(struct can_mcan_tx_buffer)) +
+                                  offsetof(struct can_mcan_tx_buffer, data_32),
+                                  &frame->data_32, ROUND_UP(data_length, sizeof(uint32_t)));
+        if (err != 0) {
+            LOG_ERR("failed to write Tx Buffer data (err %d)", err);
+            goto err_unlock;
+        }
     }
 
     __ASSERT_NO_MSG(put_idx < cbs->num_tx);
@@ -1273,7 +976,6 @@
 
     k_mutex_unlock(&data->tx_mtx);
     return (0);
->>>>>>> e29c7d4c
 
 err_unlock:
     k_mutex_unlock(&data->tx_mtx);
@@ -1396,9 +1098,9 @@
     LOG_DBG("Attached ext filter at %d", filter_id);
 
     __ASSERT_NO_MSG(filter_id <= cbs->num_ext);
-    cbs->ext[filter_id].function = callback;
+    cbs->ext[filter_id].function  = callback;
     cbs->ext[filter_id].user_data = user_data;
-    cbs->ext[filter_id].flags = filter->flags;
+    cbs->ext[filter_id].flags     = filter->flags;
 
     return (filter_id);
 }
@@ -1452,7 +1154,7 @@
             return;
         }
 
-        cbs->ext[filter_id].function = NULL;
+        cbs->ext[filter_id].function  = NULL;
         cbs->ext[filter_id].user_data = NULL;
 
         err = can_mcan_clear_mram(dev, config->mram_offsets[CAN_MCAN_MRAM_CFG_EXT_FILTER] +
@@ -1541,55 +1243,55 @@
     can_mcan_enable_configuration_change(dev);
 
     addr = mram - mrba + config->mram_offsets[CAN_MCAN_MRAM_CFG_STD_FILTER];
-    reg = (addr & CAN_MCAN_SIDFC_FLSSA) | 
-           FIELD_PREP(CAN_MCAN_SIDFC_LSS, config->mram_elements[CAN_MCAN_MRAM_CFG_STD_FILTER]);
+    reg  = (addr & CAN_MCAN_SIDFC_FLSSA) | FIELD_PREP(CAN_MCAN_SIDFC_LSS,
+            config->mram_elements[CAN_MCAN_MRAM_CFG_STD_FILTER]);
     err = can_mcan_write_reg(dev, CAN_MCAN_SIDFC, reg);
     if (err != 0) {
         return (err);
     }
 
     addr = mram - mrba + config->mram_offsets[CAN_MCAN_MRAM_CFG_EXT_FILTER];
-    reg = (addr & CAN_MCAN_XIDFC_FLESA) |
-           FIELD_PREP(CAN_MCAN_XIDFC_LSS, config->mram_elements[CAN_MCAN_MRAM_CFG_EXT_FILTER]);
+    reg  = (addr & CAN_MCAN_XIDFC_FLESA) | FIELD_PREP(CAN_MCAN_XIDFC_LSS,
+            config->mram_elements[CAN_MCAN_MRAM_CFG_EXT_FILTER]);
     err = can_mcan_write_reg(dev, CAN_MCAN_XIDFC, reg);
     if (err != 0) {
         return (err);
     }
 
     addr = mram - mrba + config->mram_offsets[CAN_MCAN_MRAM_CFG_RX_FIFO0];
-    reg = (addr & CAN_MCAN_RXF0C_F0SA) | 
-           FIELD_PREP(CAN_MCAN_RXF0C_F0S, config->mram_elements[CAN_MCAN_MRAM_CFG_RX_FIFO0]);
+    reg  = (addr & CAN_MCAN_RXF0C_F0SA) | FIELD_PREP(CAN_MCAN_RXF0C_F0S,
+            config->mram_elements[CAN_MCAN_MRAM_CFG_RX_FIFO0]);
     err = can_mcan_write_reg(dev, CAN_MCAN_RXF0C, reg);
     if (err != 0) {
         return (err);
     }
 
     addr = mram - mrba + config->mram_offsets[CAN_MCAN_MRAM_CFG_RX_FIFO1];
-    reg = (addr & CAN_MCAN_RXF1C_F1SA) | 
-           FIELD_PREP(CAN_MCAN_RXF1C_F1S, config->mram_elements[CAN_MCAN_MRAM_CFG_RX_FIFO1]);
+    reg  = (addr & CAN_MCAN_RXF1C_F1SA) | FIELD_PREP(CAN_MCAN_RXF1C_F1S,
+            config->mram_elements[CAN_MCAN_MRAM_CFG_RX_FIFO1]);
     err = can_mcan_write_reg(dev, CAN_MCAN_RXF1C, reg);
     if (err != 0) {
         return (err);
     }
 
     addr = mram - mrba + config->mram_offsets[CAN_MCAN_MRAM_CFG_RX_BUFFER];
-    reg = (addr & CAN_MCAN_RXBC_RBSA);
-    err = can_mcan_write_reg(dev, CAN_MCAN_RXBC, reg);
+    reg  = (addr & CAN_MCAN_RXBC_RBSA);
+    err  = can_mcan_write_reg(dev, CAN_MCAN_RXBC, reg);
     if (err != 0) {
         return (err);
     }
 
     addr = mram - mrba + config->mram_offsets[CAN_MCAN_MRAM_CFG_TX_EVENT_FIFO];
-    reg = (addr & CAN_MCAN_TXEFC_EFSA) |
-           FIELD_PREP(CAN_MCAN_TXEFC_EFS, config->mram_elements[CAN_MCAN_MRAM_CFG_TX_EVENT_FIFO]);
+    reg  = (addr & CAN_MCAN_TXEFC_EFSA) | FIELD_PREP(CAN_MCAN_TXEFC_EFS,
+            config->mram_elements[CAN_MCAN_MRAM_CFG_TX_EVENT_FIFO]);
     err = can_mcan_write_reg(dev, CAN_MCAN_TXEFC, reg);
     if (err != 0) {
         return (err);
     }
 
     addr = mram - mrba + config->mram_offsets[CAN_MCAN_MRAM_CFG_TX_BUFFER];
-    reg = (addr & CAN_MCAN_TXBC_TBSA) |
-           FIELD_PREP(CAN_MCAN_TXBC_TFQS, config->mram_elements[CAN_MCAN_MRAM_CFG_TX_BUFFER]) | CAN_MCAN_TXBC_TFQM;
+    reg  = (addr & CAN_MCAN_TXBC_TBSA) | FIELD_PREP(CAN_MCAN_TXBC_TFQS,
+            config->mram_elements[CAN_MCAN_MRAM_CFG_TX_BUFFER]) | CAN_MCAN_TXBC_TFQM;
     err = can_mcan_write_reg(dev, CAN_MCAN_TXBC, reg);
     if (err != 0) {
         return (err);
@@ -1612,221 +1314,6 @@
     return (0);
 }
 
-<<<<<<< HEAD
-int can_mcan_init(const struct device *dev)
-{
-	const struct can_mcan_config *config = dev->config;
-	const struct can_mcan_callbacks *cbs = config->callbacks;
-	struct can_mcan_data *data = dev->data;
-	struct can_timing timing = { 0 };
-#ifdef CONFIG_CAN_FD_MODE
-	struct can_timing timing_data = { 0 };
-#endif /* CONFIG_CAN_FD_MODE */
-	uint32_t reg;
-	int err;
-
-	__ASSERT_NO_MSG(config->ops->read_reg != NULL);
-	__ASSERT_NO_MSG(config->ops->write_reg != NULL);
-	__ASSERT_NO_MSG(config->ops->read_mram != NULL);
-	__ASSERT_NO_MSG(config->ops->write_mram != NULL);
-	__ASSERT_NO_MSG(config->ops->clear_mram != NULL);
-	__ASSERT_NO_MSG(config->callbacks != NULL);
-
-	__ASSERT_NO_MSG(cbs->num_tx <= config->mram_elements[CAN_MCAN_MRAM_CFG_TX_BUFFER]);
-	__ASSERT_NO_MSG(cbs->num_std <= config->mram_elements[CAN_MCAN_MRAM_CFG_STD_FILTER]);
-	__ASSERT_NO_MSG(cbs->num_ext <= config->mram_elements[CAN_MCAN_MRAM_CFG_EXT_FILTER]);
-
-	k_mutex_init(&data->lock);
-	k_mutex_init(&data->tx_mtx);
-	k_sem_init(&data->tx_sem, cbs->num_tx, cbs->num_tx);
-
-	if (config->phy != NULL) {
-		if (!device_is_ready(config->phy)) {
-			LOG_ERR("CAN transceiver not ready");
-			return -ENODEV;
-		}
-	}
-
-	err = can_mcan_exit_sleep_mode(dev);
-	if (err != 0) {
-		LOG_ERR("Failed to exit sleep mode");
-		return -EIO;
-	}
-
-	err = can_mcan_enter_init_mode(dev, K_MSEC(CAN_INIT_TIMEOUT_MS));
-	if (err != 0) {
-		LOG_ERR("Failed to enter init mode");
-		return -EIO;
-	}
-
-	can_mcan_enable_configuration_change(dev);
-
-#if CONFIG_CAN_LOG_LEVEL >= LOG_LEVEL_DBG
-	err = can_mcan_read_reg(dev, CAN_MCAN_CREL, &reg);
-	if (err != 0) {
-		return -EIO;
-	}
-
-	LOG_DBG("IP rel: %lu.%lu.%lu %02lu.%lu.%lu", FIELD_GET(CAN_MCAN_CREL_REL, reg),
-		FIELD_GET(CAN_MCAN_CREL_STEP, reg), FIELD_GET(CAN_MCAN_CREL_SUBSTEP, reg),
-		FIELD_GET(CAN_MCAN_CREL_YEAR, reg), FIELD_GET(CAN_MCAN_CREL_MON, reg),
-		FIELD_GET(CAN_MCAN_CREL_DAY, reg));
-#endif /* CONFIG_CAN_LOG_LEVEL >= LOG_LEVEL_DBG */
-
-	err = can_mcan_read_reg(dev, CAN_MCAN_CCCR, &reg);
-	if (err != 0) {
-		return err;
-	}
-
-	reg &= ~(CAN_MCAN_CCCR_FDOE | CAN_MCAN_CCCR_BRSE | CAN_MCAN_CCCR_TEST | CAN_MCAN_CCCR_MON |
-		 CAN_MCAN_CCCR_ASM);
-
-	err = can_mcan_write_reg(dev, CAN_MCAN_CCCR, reg);
-	if (err != 0) {
-		return err;
-	}
-
-	err = can_mcan_read_reg(dev, CAN_MCAN_TEST, &reg);
-	if (err != 0) {
-		return err;
-	}
-
-	reg &= ~(CAN_MCAN_TEST_LBCK);
-
-	err = can_mcan_write_reg(dev, CAN_MCAN_TEST, reg);
-	if (err != 0) {
-		return err;
-	}
-
-#if defined(CONFIG_CAN_DELAY_COMP) && defined(CONFIG_CAN_FD_MODE)
-	err = can_mcan_read_reg(dev, CAN_MCAN_DBTP, &reg);
-	if (err != 0) {
-		return err;
-	}
-
-	reg |= CAN_MCAN_DBTP_TDC;
-
-	err = can_mcan_write_reg(dev, CAN_MCAN_DBTP, reg);
-	if (err != 0) {
-		return err;
-	}
-
-	err = can_mcan_read_reg(dev, CAN_MCAN_TDCR, &reg);
-	if (err != 0) {
-		return err;
-	}
-
-	reg |= FIELD_PREP(CAN_MCAN_TDCR_TDCO, config->tx_delay_comp_offset);
-
-	err = can_mcan_write_reg(dev, CAN_MCAN_TDCR, reg);
-	if (err != 0) {
-		return err;
-	}
-#endif /* defined(CONFIG_CAN_DELAY_COMP) && defined(CONFIG_CAN_FD_MODE) */
-
-	err = can_mcan_read_reg(dev, CAN_MCAN_GFC, &reg);
-	if (err != 0) {
-		return err;
-	}
-
-	reg |= FIELD_PREP(CAN_MCAN_GFC_ANFE, 0x2) | FIELD_PREP(CAN_MCAN_GFC_ANFS, 0x2);
-
-	err = can_mcan_write_reg(dev, CAN_MCAN_GFC, reg);
-	if (err != 0) {
-		return err;
-	}
-
-	if (config->sample_point) {
-		err = can_calc_timing(dev, &timing, config->bus_speed, config->sample_point);
-		if (err == -EINVAL) {
-			LOG_ERR("Can't find timing for given param");
-			return -EIO;
-		}
-		LOG_DBG("Presc: %d, TS1: %d, TS2: %d", timing.prescaler, timing.phase_seg1,
-			timing.phase_seg2);
-		LOG_DBG("Sample-point err : %d", err);
-	} else if (config->prop_ts1) {
-		timing.sjw = config->sjw;
-		timing.prop_seg = 0U;
-		timing.phase_seg1 = config->prop_ts1;
-		timing.phase_seg2 = config->ts2;
-		err = can_calc_prescaler(dev, &timing, config->bus_speed);
-		if (err != 0) {
-			LOG_WRN("Bitrate error: %d", err);
-		}
-	}
-#ifdef CONFIG_CAN_FD_MODE
-	if (config->sample_point_data) {
-		err = can_calc_timing_data(dev, &timing_data, config->bus_speed_data,
-					   config->sample_point_data);
-		if (err == -EINVAL) {
-			LOG_ERR("Can't find timing for given dataphase param");
-			return -EIO;
-		}
-
-		LOG_DBG("Sample-point err data phase: %d", err);
-	} else if (config->prop_ts1_data) {
-		timing_data.sjw = config->sjw_data;
-		timing_data.prop_seg = 0U;
-		timing_data.phase_seg1 = config->prop_ts1_data;
-		timing_data.phase_seg2 = config->ts2_data;
-		err = can_calc_prescaler(dev, &timing_data, config->bus_speed_data);
-		if (err != 0) {
-			LOG_WRN("Dataphase bitrate error: %d", err);
-		}
-	}
-#endif /* CONFIG_CAN_FD_MODE */
-
-	err = can_set_timing(dev, &timing);
-	if (err != 0) {
-		LOG_ERR("failed to set timing (err %d)", err);
-		return -ENODEV;
-	}
-
-#ifdef CONFIG_CAN_FD_MODE
-	err = can_set_timing_data(dev, &timing_data);
-	if (err != 0) {
-		LOG_ERR("failed to set data phase timing (err %d)", err);
-		return -ENODEV;
-	}
-#endif /* CONFIG_CAN_FD_MODE */
-
-	reg = CAN_MCAN_IE_BOE | CAN_MCAN_IE_EWE | CAN_MCAN_IE_EPE | CAN_MCAN_IE_MRAFE |
-	      CAN_MCAN_IE_TEFLE | CAN_MCAN_IE_TEFNE | CAN_MCAN_IE_RF0NE | CAN_MCAN_IE_RF1NE |
-	      CAN_MCAN_IE_RF0LE | CAN_MCAN_IE_RF1LE;
-#ifdef CONFIG_CAN_STATS
-	/* These ISRs are only enabled/used for statistics, they are otherwise
-	 * disabled as they may produce a significant amount of frequent ISRs.
-	 */
-	reg |= CAN_MCAN_IE_PEAE | CAN_MCAN_IE_PEDE;
-#endif
-
-	err = can_mcan_write_reg(dev, CAN_MCAN_IE, reg);
-	if (err != 0) {
-		return err;
-	}
-
-	reg = CAN_MCAN_ILS_RF0NL | CAN_MCAN_ILS_RF1NL | CAN_MCAN_ILS_RF0LL | CAN_MCAN_ILS_RF1LL;
-	err = can_mcan_write_reg(dev, CAN_MCAN_ILS, reg);
-	if (err != 0) {
-		return err;
-	}
-
-	reg = CAN_MCAN_ILE_EINT0 | CAN_MCAN_ILE_EINT1;
-	err = can_mcan_write_reg(dev, CAN_MCAN_ILE, reg);
-	if (err != 0) {
-		return err;
-	}
-
-	/* Interrupt on every TX fifo element*/
-	reg = CAN_MCAN_TXBTIE_TIE;
-	err = can_mcan_write_reg(dev, CAN_MCAN_TXBTIE, reg);
-	if (err != 0) {
-		return err;
-	}
-
-	return can_mcan_clear_mram(dev, 0, config->mram_size);
-=======
 int can_mcan_init(const struct device* dev) {
     const struct can_mcan_config* config = dev->config;
     const struct can_mcan_callbacks* cbs = config->callbacks;
@@ -1955,7 +1442,8 @@
             LOG_ERR("Can't find timing for given param");
             return (-EIO);
         }
-        LOG_DBG("Presc: %d, TS1: %d, TS2: %d", timing.prescaler, timing.phase_seg1, timing.phase_seg2);
+        LOG_DBG("Presc: %d, TS1: %d, TS2: %d", timing.prescaler, timing.phase_seg1,
+                timing.phase_seg2);
         LOG_DBG("Sample-point err : %d", err);
     }
     else if (config->prop_ts1) {
@@ -2022,7 +1510,7 @@
         return (err);
     }
 
-    reg = CAN_MCAN_ILS_RF0NL | CAN_MCAN_ILS_RF1NL;
+    reg = (CAN_MCAN_ILS_RF0NL | CAN_MCAN_ILS_RF1NL | CAN_MCAN_ILS_RF0LL | CAN_MCAN_ILS_RF1LL);
     err = can_mcan_write_reg(dev, CAN_MCAN_ILS, reg);
     if (err != 0) {
         return (err);
@@ -2042,5 +1530,4 @@
     }
 
     return can_mcan_clear_mram(dev, 0, config->mram_size);
->>>>>>> e29c7d4c
 }