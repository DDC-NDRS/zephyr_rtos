--- conflicted
+++ resolved
@@ -441,7 +441,6 @@
     return (err);
 }
 
-<<<<<<< HEAD
 void can_mcan_state_change_handler(const struct device* dev) {
     const struct can_mcan_config* config = dev->config;
     struct can_mcan_data* data = dev->data;
@@ -449,7 +448,6 @@
     void* state_cb_data = data->common.state_change_cb_user_data;
     const struct can_mcan_callbacks* cbs = config->callbacks;
     can_tx_callback_t tx_cb;
-    uint32_t tx_idx;
     struct can_bus_err_cnt err_cnt;
     enum can_state state;
     uint32_t cccr;
@@ -472,7 +470,7 @@
         }
 
         /* Call all TX queue callbacks with -ENETUNREACH */
-        for (tx_idx = 0U; tx_idx < cbs->num_tx; tx_idx++) {
+        for (uint32_t tx_idx = 0U; tx_idx < cbs->num_tx; tx_idx++) {
             tx_cb = cbs->tx[tx_idx].function;
 
             if (tx_cb != NULL) {
@@ -501,67 +499,6 @@
             }
         }
     }
-=======
-static void can_mcan_state_change_handler(const struct device *dev)
-{
-	const struct can_mcan_config *config = dev->config;
-	struct can_mcan_data *data = dev->data;
-	const can_state_change_callback_t state_cb = data->common.state_change_cb;
-	void *state_cb_data = data->common.state_change_cb_user_data;
-	const struct can_mcan_callbacks *cbs = config->callbacks;
-	can_tx_callback_t tx_cb;
-	struct can_bus_err_cnt err_cnt;
-	enum can_state state;
-	uint32_t cccr;
-	int err;
-
-	err = can_mcan_get_state(dev, &state, &err_cnt);
-	if (err != 0) {
-		return;
-	}
-
-	if (state_cb != NULL) {
-		state_cb(dev, state, err_cnt, state_cb_data);
-	}
-
-	if (state == CAN_STATE_BUS_OFF) {
-		/* Request all TX buffers to be cancelled */
-		err = can_mcan_write_reg(dev, CAN_MCAN_TXBCR, CAN_MCAN_TXBCR_CR);
-		if (err != 0) {
-			return;
-		}
-
-		/* Call all TX queue callbacks with -ENETUNREACH */
-		for (uint32_t tx_idx = 0U; tx_idx < cbs->num_tx; tx_idx++) {
-			tx_cb = cbs->tx[tx_idx].function;
-
-			if (tx_cb != NULL) {
-				cbs->tx[tx_idx].function = NULL;
-				tx_cb(dev, -ENETUNREACH, cbs->tx[tx_idx].user_data);
-				k_sem_give(&data->tx_sem);
-			}
-		}
-
-		if (!IS_ENABLED(CONFIG_CAN_MANUAL_RECOVERY_MODE) ||
-		    (data->common.mode & CAN_MODE_MANUAL_RECOVERY) == 0U) {
-			/*
-			 * Request leaving init mode, but do not take the lock (as we are in ISR
-			 * context), nor wait for the result.
-			 */
-			err = can_mcan_read_reg(dev, CAN_MCAN_CCCR, &cccr);
-			if (err != 0) {
-				return;
-			}
-
-			cccr &= ~CAN_MCAN_CCCR_INIT;
-
-			err = can_mcan_write_reg(dev, CAN_MCAN_CCCR, cccr);
-			if (err != 0) {
-				return;
-			}
-		}
-	}
->>>>>>> 2bb7fcc5
 }
 
 void can_mcan_tx_event_handler(const struct device* dev) {
@@ -1124,7 +1061,6 @@
  * Dual mode gets tricky, because we can only activate both filters.
  * If one of the IDs is not used anymore, we would need to mark it as unused.
  */
-<<<<<<< HEAD
 int can_mcan_add_rx_filter_std(const struct device* dev, can_rx_callback_t callback,
                                void* user_data, const struct can_filter* filter) {
     const struct can_mcan_config* config = dev->config;
@@ -1137,11 +1073,10 @@
     };
     int filter_id = -ENOSPC;
     int err;
-    int i;
 
     k_mutex_lock(&data->lock, K_FOREVER);
 
-    for (i = 0; i < cbs->num_std; i++) {
+    for (int i = 0; i < cbs->num_std; i++) {
         if (cbs->std[i].function == NULL) {
             filter_id = i;
             break;
@@ -1188,11 +1123,10 @@
     };
     int filter_id = -ENOSPC;
     int err;
-    int i;
 
     k_mutex_lock(&data->lock, K_FOREVER);
 
-    for (i = 0; i < cbs->num_ext; i++) {
+    for (int i = 0; i < cbs->num_ext; i++) {
         if (cbs->ext[i].function == NULL) {
             filter_id = i;
             break;
@@ -1225,108 +1159,6 @@
     cbs->ext[filter_id].user_data = user_data;
 
     return (filter_id);
-=======
-int can_mcan_add_rx_filter_std(const struct device *dev, can_rx_callback_t callback,
-			       void *user_data, const struct can_filter *filter)
-{
-	const struct can_mcan_config *config = dev->config;
-	const struct can_mcan_callbacks *cbs = config->callbacks;
-	struct can_mcan_data *data = dev->data;
-	struct can_mcan_std_filter filter_element = {
-		.sfid1 = filter->id,
-		.sfid2 = filter->mask,
-		.sft = CAN_MCAN_SFT_CLASSIC
-	};
-	int filter_id = -ENOSPC;
-	int err;
-
-	k_mutex_lock(&data->lock, K_FOREVER);
-
-	for (int i = 0; i < cbs->num_std; i++) {
-		if (cbs->std[i].function == NULL) {
-			filter_id = i;
-			break;
-		}
-	}
-
-	if (filter_id == -ENOSPC) {
-		LOG_WRN("No free standard id filter left");
-		k_mutex_unlock(&data->lock);
-		return -ENOSPC;
-	}
-
-	/* TODO proper fifo balancing */
-	filter_element.sfec = filter_id & 0x01 ? CAN_MCAN_XFEC_FIFO1 : CAN_MCAN_XFEC_FIFO0;
-
-	err = can_mcan_write_mram(dev, config->mram_offsets[CAN_MCAN_MRAM_CFG_STD_FILTER] +
-				  filter_id * sizeof(struct can_mcan_std_filter),
-				  &filter_element, sizeof(filter_element));
-	if (err != 0) {
-		LOG_ERR("failed to write std filter element (err %d)", err);
-		return err;
-	}
-
-	k_mutex_unlock(&data->lock);
-
-	LOG_DBG("Attached std filter at %d", filter_id);
-
-	__ASSERT_NO_MSG(filter_id < cbs->num_std);
-	cbs->std[filter_id].function = callback;
-	cbs->std[filter_id].user_data = user_data;
-
-	return filter_id;
-}
-
-static int can_mcan_add_rx_filter_ext(const struct device *dev, can_rx_callback_t callback,
-				      void *user_data, const struct can_filter *filter)
-{
-	const struct can_mcan_config *config = dev->config;
-	const struct can_mcan_callbacks *cbs = config->callbacks;
-	struct can_mcan_data *data = dev->data;
-	struct can_mcan_ext_filter filter_element = {
-		.efid2 = filter->mask,
-		.efid1 = filter->id,
-		.eft = CAN_MCAN_EFT_CLASSIC
-	};
-	int filter_id = -ENOSPC;
-	int err;
-
-	k_mutex_lock(&data->lock, K_FOREVER);
-
-	for (int i = 0; i < cbs->num_ext; i++) {
-		if (cbs->ext[i].function == NULL) {
-			filter_id = i;
-			break;
-		}
-	}
-
-	if (filter_id == -ENOSPC) {
-		LOG_WRN("No free extended id filter left");
-		k_mutex_unlock(&data->lock);
-		return -ENOSPC;
-	}
-
-	/* TODO proper fifo balancing */
-	filter_element.efec = filter_id & 0x01 ? CAN_MCAN_XFEC_FIFO1 : CAN_MCAN_XFEC_FIFO0;
-
-	err = can_mcan_write_mram(dev, config->mram_offsets[CAN_MCAN_MRAM_CFG_EXT_FILTER] +
-				  filter_id * sizeof(struct can_mcan_ext_filter),
-				  &filter_element, sizeof(filter_element));
-	if (err != 0) {
-		LOG_ERR("failed to write std filter element (err %d)", err);
-		return err;
-	}
-
-	k_mutex_unlock(&data->lock);
-
-	LOG_DBG("Attached ext filter at %d", filter_id);
-
-	__ASSERT_NO_MSG(filter_id < cbs->num_ext);
-	cbs->ext[filter_id].function = callback;
-	cbs->ext[filter_id].user_data = user_data;
-
-	return filter_id;
->>>>>>> 2bb7fcc5
 }
 
 int can_mcan_add_rx_filter(const struct device* dev, can_rx_callback_t callback, void* user_data,
@@ -1528,7 +1360,6 @@
     return (0);
 }
 
-<<<<<<< HEAD
 int can_mcan_init(const struct device* dev) {
     const struct can_mcan_config* config = dev->config;
     const struct can_mcan_callbacks* cbs = config->callbacks;
@@ -1555,11 +1386,9 @@
     k_mutex_init(&data->tx_mtx);
     k_sem_init(&data->tx_sem, cbs->num_tx, cbs->num_tx);
 
-    if (config->common.phy != NULL) {
-        if (!device_is_ready(config->common.phy)) {
-            LOG_ERR("CAN transceiver not ready");
-            return (-ENODEV);
-        }
+    if ((config->common.phy != NULL) && !device_is_ready(config->common.phy)) {
+        LOG_ERR("CAN transceiver not ready");
+        return (-ENODEV);
     }
 
     err = can_mcan_exit_sleep_mode(dev);
@@ -1699,174 +1528,4 @@
     }
 
     return can_mcan_clear_mram(dev, 0, config->mram_size);
-=======
-int can_mcan_init(const struct device *dev)
-{
-	const struct can_mcan_config *config = dev->config;
-	const struct can_mcan_callbacks *cbs = config->callbacks;
-	struct can_mcan_data *data = dev->data;
-	struct can_timing timing = { 0 };
-#ifdef CONFIG_CAN_FD_MODE
-	struct can_timing timing_data = { 0 };
-#endif /* CONFIG_CAN_FD_MODE */
-	uint32_t reg;
-	int err;
-
-	__ASSERT_NO_MSG(config->ops->read_reg != NULL);
-	__ASSERT_NO_MSG(config->ops->write_reg != NULL);
-	__ASSERT_NO_MSG(config->ops->read_mram != NULL);
-	__ASSERT_NO_MSG(config->ops->write_mram != NULL);
-	__ASSERT_NO_MSG(config->ops->clear_mram != NULL);
-	__ASSERT_NO_MSG(config->callbacks != NULL);
-
-	__ASSERT_NO_MSG(cbs->num_tx <= config->mram_elements[CAN_MCAN_MRAM_CFG_TX_BUFFER]);
-	__ASSERT_NO_MSG(cbs->num_std <= config->mram_elements[CAN_MCAN_MRAM_CFG_STD_FILTER]);
-	__ASSERT_NO_MSG(cbs->num_ext <= config->mram_elements[CAN_MCAN_MRAM_CFG_EXT_FILTER]);
-
-	k_mutex_init(&data->lock);
-	k_mutex_init(&data->tx_mtx);
-	k_sem_init(&data->tx_sem, cbs->num_tx, cbs->num_tx);
-
-	if (config->common.phy != NULL && !device_is_ready(config->common.phy)) {
-		LOG_ERR("CAN transceiver not ready");
-		return -ENODEV;
-	}
-
-	err = can_mcan_exit_sleep_mode(dev);
-	if (err != 0) {
-		LOG_ERR("Failed to exit sleep mode");
-		return -EIO;
-	}
-
-	err = can_mcan_enter_init_mode(dev, K_MSEC(CAN_INIT_TIMEOUT_MS));
-	if (err != 0) {
-		LOG_ERR("Failed to enter init mode");
-		return -EIO;
-	}
-
-	can_mcan_enable_configuration_change(dev);
-
-#if CONFIG_CAN_LOG_LEVEL >= LOG_LEVEL_DBG
-	err = can_mcan_read_reg(dev, CAN_MCAN_CREL, &reg);
-	if (err != 0) {
-		return -EIO;
-	}
-
-	LOG_DBG("IP rel: %lu.%lu.%lu %02lu.%lu.%lu", FIELD_GET(CAN_MCAN_CREL_REL, reg),
-		FIELD_GET(CAN_MCAN_CREL_STEP, reg), FIELD_GET(CAN_MCAN_CREL_SUBSTEP, reg),
-		FIELD_GET(CAN_MCAN_CREL_YEAR, reg), FIELD_GET(CAN_MCAN_CREL_MON, reg),
-		FIELD_GET(CAN_MCAN_CREL_DAY, reg));
-#endif /* CONFIG_CAN_LOG_LEVEL >= LOG_LEVEL_DBG */
-
-	err = can_mcan_read_reg(dev, CAN_MCAN_CCCR, &reg);
-	if (err != 0) {
-		return err;
-	}
-
-	reg &= ~(CAN_MCAN_CCCR_FDOE | CAN_MCAN_CCCR_BRSE | CAN_MCAN_CCCR_TEST | CAN_MCAN_CCCR_MON |
-		 CAN_MCAN_CCCR_ASM);
-
-	err = can_mcan_write_reg(dev, CAN_MCAN_CCCR, reg);
-	if (err != 0) {
-		return err;
-	}
-
-	err = can_mcan_read_reg(dev, CAN_MCAN_TEST, &reg);
-	if (err != 0) {
-		return err;
-	}
-
-	reg &= ~(CAN_MCAN_TEST_LBCK);
-
-	err = can_mcan_write_reg(dev, CAN_MCAN_TEST, reg);
-	if (err != 0) {
-		return err;
-	}
-
-	err = can_mcan_read_reg(dev, CAN_MCAN_GFC, &reg);
-	if (err != 0) {
-		return err;
-	}
-
-	reg |= FIELD_PREP(CAN_MCAN_GFC_ANFE, 0x2) | FIELD_PREP(CAN_MCAN_GFC_ANFS, 0x2);
-	if (!IS_ENABLED(CONFIG_CAN_ACCEPT_RTR)) {
-		reg |= CAN_MCAN_GFC_RRFS | CAN_MCAN_GFC_RRFE;
-	}
-
-	err = can_mcan_write_reg(dev, CAN_MCAN_GFC, reg);
-	if (err != 0) {
-		return err;
-	}
-
-	err = can_calc_timing(dev, &timing, config->common.bitrate,
-			      config->common.sample_point);
-	if (err == -EINVAL) {
-		LOG_ERR("Can't find timing for given param");
-		return -EIO;
-	}
-
-	LOG_DBG("Presc: %d, TS1: %d, TS2: %d", timing.prescaler, timing.phase_seg1,
-		timing.phase_seg2);
-	LOG_DBG("Sample-point err : %d", err);
-#ifdef CONFIG_CAN_FD_MODE
-	err = can_calc_timing_data(dev, &timing_data, config->common.bitrate_data,
-				   config->common.sample_point_data);
-	if (err == -EINVAL) {
-		LOG_ERR("Can't find timing for given dataphase param");
-		return -EIO;
-	}
-
-	LOG_DBG("Sample-point err data phase: %d", err);
-#endif /* CONFIG_CAN_FD_MODE */
-
-	err = can_set_timing(dev, &timing);
-	if (err != 0) {
-		LOG_ERR("failed to set timing (err %d)", err);
-		return -ENODEV;
-	}
-
-#ifdef CONFIG_CAN_FD_MODE
-	err = can_set_timing_data(dev, &timing_data);
-	if (err != 0) {
-		LOG_ERR("failed to set data phase timing (err %d)", err);
-		return -ENODEV;
-	}
-#endif /* CONFIG_CAN_FD_MODE */
-
-	reg = CAN_MCAN_IE_BOE | CAN_MCAN_IE_EWE | CAN_MCAN_IE_EPE | CAN_MCAN_IE_MRAFE |
-	      CAN_MCAN_IE_TEFLE | CAN_MCAN_IE_TEFNE | CAN_MCAN_IE_RF0NE | CAN_MCAN_IE_RF1NE |
-	      CAN_MCAN_IE_RF0LE | CAN_MCAN_IE_RF1LE;
-#ifdef CONFIG_CAN_STATS
-	/* These ISRs are only enabled/used for statistics, they are otherwise
-	 * disabled as they may produce a significant amount of frequent ISRs.
-	 */
-	reg |= CAN_MCAN_IE_PEAE | CAN_MCAN_IE_PEDE;
-#endif
-
-	err = can_mcan_write_reg(dev, CAN_MCAN_IE, reg);
-	if (err != 0) {
-		return err;
-	}
-
-	reg = CAN_MCAN_ILS_RF0NL | CAN_MCAN_ILS_RF1NL | CAN_MCAN_ILS_RF0LL | CAN_MCAN_ILS_RF1LL;
-	err = can_mcan_write_reg(dev, CAN_MCAN_ILS, reg);
-	if (err != 0) {
-		return err;
-	}
-
-	reg = CAN_MCAN_ILE_EINT0 | CAN_MCAN_ILE_EINT1;
-	err = can_mcan_write_reg(dev, CAN_MCAN_ILE, reg);
-	if (err != 0) {
-		return err;
-	}
-
-	/* Interrupt on every TX buffer transmission event */
-	reg = CAN_MCAN_TXBTIE_TIE;
-	err = can_mcan_write_reg(dev, CAN_MCAN_TXBTIE, reg);
-	if (err != 0) {
-		return err;
-	}
-
-	return can_mcan_clear_mram(dev, 0, config->mram_size);
->>>>>>> 2bb7fcc5
 }