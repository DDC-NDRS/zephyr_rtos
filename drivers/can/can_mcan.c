--- conflicted
+++ resolved
@@ -24,13 +24,8 @@
     volatile uint32_t* dst = dst_;
     const volatile uint32_t* src = src_;
 
-<<<<<<< HEAD
-	__ASSERT(len % 4 == 0U, "len must be a multiple of 4!");
-	len /= sizeof(uint32_t);
-=======
-    __ASSERT(((len % 4) == 0), "len must be a multiple of 4!");
+    __ASSERT(((len % 4) == 0U), "len must be a multiple of 4!");
     len /= sizeof(uint32_t);
->>>>>>> e62201c3
 
     while (len--) {
         *dst = *src;
@@ -42,406 +37,280 @@
 static void memset32_volatile(volatile void* dst_, uint32_t val, size_t len) {
     volatile uint32_t* dst = dst_;
 
-<<<<<<< HEAD
-	__ASSERT(len % 4 == 0U, "len must be a multiple of 4!");
-	len /= sizeof(uint32_t);
-=======
-    __ASSERT(((len % 4) == 0), "len must be a multiple of 4!");
+    __ASSERT(((len % 4) == 0U), "len must be a multiple of 4!");
     len /= sizeof(uint32_t);
->>>>>>> e62201c3
 
     while (len--) {
         *dst++ = val;
     }
 }
 
-<<<<<<< HEAD
-int can_mcan_read_reg(const struct device *dev, uint16_t reg, uint32_t *val)
-{
-	const struct can_mcan_config *config = dev->config;
-	int err;
-
-	err = config->read_reg(dev, reg, val);
-	if (err != 0) {
-		LOG_ERR("failed to read reg 0x%03x (err %d)", reg, err);
-	} else {
-		LOG_DBG("read reg 0x%03x = 0x%08x", reg, *val);
-	}
-
-	return err;
-}
-
-int can_mcan_write_reg(const struct device *dev, uint16_t reg, uint32_t val)
-{
-	const struct can_mcan_config *config = dev->config;
-	int err;
-
-	err = config->write_reg(dev, reg, val);
-	if (err != 0) {
-		LOG_ERR("failed to write reg 0x%03x (err %d)", reg, err);
-	} else {
-		LOG_DBG("write reg 0x%03x = 0x%08x", reg, val);
-	}
-
-	return err;
-}
-
-static int can_mcan_exit_sleep_mode(const struct device *dev)
-{
-	struct can_mcan_data *data = dev->data;
-	uint32_t start_time;
-	uint32_t cccr;
-	int err;
-
-	k_mutex_lock(&data->lock, K_FOREVER);
-
-	err = can_mcan_read_reg(dev, CAN_MCAN_CCCR, &cccr);
-	if (err != 0) {
-		goto unlock;
-	}
-
-	cccr &= ~CAN_MCAN_CCCR_CSR;
-
-	err = can_mcan_write_reg(dev, CAN_MCAN_CCCR, cccr);
-	if (err != 0) {
-		goto unlock;
-	}
-
-	start_time = k_cycle_get_32();
-
-	err = can_mcan_read_reg(dev, CAN_MCAN_CCCR, &cccr);
-	if (err != 0) {
-		goto unlock;
-	}
-
-	while ((cccr & CAN_MCAN_CCCR_CSA) == CAN_MCAN_CCCR_CSA) {
-		if (k_cycle_get_32() - start_time > k_ms_to_cyc_ceil32(CAN_INIT_TIMEOUT_MS)) {
-			cccr |= CAN_MCAN_CCCR_CSR;
-			err = can_mcan_write_reg(dev, CAN_MCAN_CCCR, cccr);
-			if (err != 0) {
-				goto unlock;
-			}
-
-			err = -EAGAIN;
-			goto unlock;
-		}
-
-		err = can_mcan_read_reg(dev, CAN_MCAN_CCCR, &cccr);
-		if (err != 0) {
-			goto unlock;
-		}
-	}
-
+int can_mcan_read_reg(const struct device* dev, uint16_t reg, uint32_t* val) {
+    const struct can_mcan_config* config = dev->config;
+    int err;
+
+    err = config->read_reg(dev, reg, val);
+    if (err != 0) {
+        LOG_ERR("failed to read reg 0x%03x (err %d)", reg, err);
+    }
+    else {
+        LOG_DBG("read reg 0x%03x = 0x%08x", reg, *val);
+    }
+
+    return (err);
+}
+
+int can_mcan_write_reg(const struct device* dev, uint16_t reg, uint32_t val) {
+    const struct can_mcan_config* config = dev->config;
+    int err;
+
+    err = config->write_reg(dev, reg, val);
+    if (err != 0) {
+        LOG_ERR("failed to write reg 0x%03x (err %d)", reg, err);
+    }
+    else {
+        LOG_DBG("write reg 0x%03x = 0x%08x", reg, val);
+    }
+
+    return (err);
+}
+
+static int can_mcan_exit_sleep_mode(const struct device* dev) {
+    struct can_mcan_data* data = dev->data;
+    uint32_t start_time;
+    uint32_t cccr;
+    int err;
+
+    k_mutex_lock(&data->lock, K_FOREVER);
+
+    err = can_mcan_read_reg(dev, CAN_MCAN_CCCR, &cccr);
+    if (err != 0) {
+        goto unlock;
+    }
+
+    cccr &= ~CAN_MCAN_CCCR_CSR;
+
+    err = can_mcan_write_reg(dev, CAN_MCAN_CCCR, cccr);
+    if (err != 0) {
+        goto unlock;
+    }
+
+    start_time = k_cycle_get_32();
+
+    err = can_mcan_read_reg(dev, CAN_MCAN_CCCR, &cccr);
+    if (err != 0) {
+        goto unlock;
+    }
+
+    while ((cccr & CAN_MCAN_CCCR_CSA) == CAN_MCAN_CCCR_CSA) {
+        if ((k_cycle_get_32() - start_time) > k_ms_to_cyc_ceil32(CAN_INIT_TIMEOUT_MS)) {
+            cccr |= CAN_MCAN_CCCR_CSR;
+            err = can_mcan_write_reg(dev, CAN_MCAN_CCCR, cccr);
+            if (err != 0) {
+                goto unlock;
+            }
+
+            err = -EAGAIN;
+            goto unlock;
+        }
+
+        err = can_mcan_read_reg(dev, CAN_MCAN_CCCR, &cccr);
+        if (err != 0) {
+            goto unlock;
+        }
+    }
 
 unlock:
-	k_mutex_unlock(&data->lock);
-
-	return err;
-}
-
-static int can_mcan_enter_init_mode(const struct device *dev, k_timeout_t timeout)
-{
-	struct can_mcan_data *data = dev->data;
-	int64_t start_time;
-	uint32_t cccr;
-	int err;
-
-	k_mutex_lock(&data->lock, K_FOREVER);
-
-	err = can_mcan_read_reg(dev, CAN_MCAN_CCCR, &cccr);
-	if (err != 0) {
-		goto unlock;
-	}
-
-	cccr |= CAN_MCAN_CCCR_INIT;
-
-	err = can_mcan_write_reg(dev, CAN_MCAN_CCCR, cccr);
-	if (err != 0) {
-		goto unlock;
-	}
-
-	start_time = k_uptime_ticks();
-
-	err = can_mcan_read_reg(dev, CAN_MCAN_CCCR, &cccr);
-	if (err != 0) {
-		goto unlock;
-	}
-
-	while ((cccr & CAN_MCAN_CCCR_INIT) == 0U) {
-		if (k_uptime_ticks() - start_time > timeout.ticks) {
-			cccr &= ~CAN_MCAN_CCCR_INIT;
-			err = can_mcan_write_reg(dev, CAN_MCAN_CCCR, cccr);
-			if (err != 0) {
-				goto unlock;
-			}
-
-			err = -EAGAIN;
-			goto unlock;
-		}
-
-		err = can_mcan_read_reg(dev, CAN_MCAN_CCCR, &cccr);
-		if (err != 0) {
-			goto unlock;
-		}
-	}
+    k_mutex_unlock(&data->lock);
+
+    return (err);
+}
+
+static int can_mcan_enter_init_mode(const struct device* dev, k_timeout_t timeout) {
+    struct can_mcan_data* data = dev->data;
+    int64_t start_time;
+    uint32_t cccr;
+    int err;
+
+    k_mutex_lock(&data->lock, K_FOREVER);
+
+    err = can_mcan_read_reg(dev, CAN_MCAN_CCCR, &cccr);
+    if (err != 0) {
+        goto unlock;
+    }
+
+    cccr |= CAN_MCAN_CCCR_INIT;
+
+    err = can_mcan_write_reg(dev, CAN_MCAN_CCCR, cccr);
+    if (err != 0) {
+        goto unlock;
+    }
+
+    start_time = k_uptime_ticks();
+
+    err = can_mcan_read_reg(dev, CAN_MCAN_CCCR, &cccr);
+    if (err != 0) {
+        goto unlock;
+    }
+
+    while ((cccr & CAN_MCAN_CCCR_INIT) == 0U) {
+        if ((k_uptime_ticks() - start_time) > timeout.ticks) {
+            cccr &= ~CAN_MCAN_CCCR_INIT;
+            err = can_mcan_write_reg(dev, CAN_MCAN_CCCR, cccr);
+            if (err != 0) {
+                goto unlock;
+            }
+
+            err = -EAGAIN;
+            goto unlock;
+        }
+
+        err = can_mcan_read_reg(dev, CAN_MCAN_CCCR, &cccr);
+        if (err != 0) {
+            goto unlock;
+        }
+    }
 
 unlock:
-	k_mutex_unlock(&data->lock);
-
-	return err;
-}
-
-static int can_mcan_leave_init_mode(const struct device *dev, k_timeout_t timeout)
-{
-	struct can_mcan_data *data = dev->data;
-	int64_t start_time;
-	uint32_t cccr;
-	int err;
-
-	k_mutex_lock(&data->lock, K_FOREVER);
-
-	err = can_mcan_read_reg(dev, CAN_MCAN_CCCR, &cccr);
-	if (err != 0) {
-		goto unlock;
-	}
-
-	cccr &= ~CAN_MCAN_CCCR_INIT;
-
-	err = can_mcan_write_reg(dev, CAN_MCAN_CCCR, cccr);
-	if (err != 0) {
-		goto unlock;
-	}
-
-	start_time = k_uptime_ticks();
-
-	err = can_mcan_read_reg(dev, CAN_MCAN_CCCR, &cccr);
-	if (err != 0) {
-		goto unlock;
-	}
-
-	while ((cccr & CAN_MCAN_CCCR_INIT) != 0U) {
-		if (k_uptime_ticks() - start_time > timeout.ticks) {
-			err = -EAGAIN;
-			goto unlock;
-		}
-
-		err = can_mcan_read_reg(dev, CAN_MCAN_CCCR, &cccr);
-		if (err != 0) {
-			goto unlock;
-		}
-	}
+    k_mutex_unlock(&data->lock);
+
+    return (err);
+}
+
+static int can_mcan_leave_init_mode(const struct device* dev, k_timeout_t timeout) {
+    struct can_mcan_data* data = dev->data;
+    int64_t start_time;
+    uint32_t cccr;
+    int err;
+
+    k_mutex_lock(&data->lock, K_FOREVER);
+
+    err = can_mcan_read_reg(dev, CAN_MCAN_CCCR, &cccr);
+    if (err != 0) {
+        goto unlock;
+    }
+
+    cccr &= ~CAN_MCAN_CCCR_INIT;
+
+    err = can_mcan_write_reg(dev, CAN_MCAN_CCCR, cccr);
+    if (err != 0) {
+        goto unlock;
+    }
+
+    start_time = k_uptime_ticks();
+
+    err = can_mcan_read_reg(dev, CAN_MCAN_CCCR, &cccr);
+    if (err != 0) {
+        goto unlock;
+    }
+
+    while ((cccr & CAN_MCAN_CCCR_INIT) != 0U) {
+        if ((k_uptime_ticks() - start_time) > timeout.ticks) {
+            err = -EAGAIN;
+            goto unlock;
+        }
+
+        err = can_mcan_read_reg(dev, CAN_MCAN_CCCR, &cccr);
+        if (err != 0) {
+            goto unlock;
+        }
+    }
 
 unlock:
-	k_mutex_unlock(&data->lock);
-
-	return err;
-}
-
-int can_mcan_set_timing(const struct device *dev, const struct can_timing *timing)
-{
-	struct can_mcan_data *data = dev->data;
-	uint32_t nbtp = 0U;
-	int err;
-
-	if (data->started) {
-		return -EBUSY;
-	}
-
-	__ASSERT_NO_MSG(timing->prop_seg == 0U);
-	__ASSERT_NO_MSG(timing->phase_seg1 <= 0x100 && timing->phase_seg1 > 0U);
-	__ASSERT_NO_MSG(timing->phase_seg2 <= 0x80 && timing->phase_seg2 > 0U);
-	__ASSERT_NO_MSG(timing->prescaler <= 0x200 && timing->prescaler > 0U);
-	__ASSERT_NO_MSG(timing->sjw == CAN_SJW_NO_CHANGE ||
-			(timing->sjw <= 0x80 && timing->sjw > 0U));
-
-	k_mutex_lock(&data->lock, K_FOREVER);
-
-	if (timing->sjw == CAN_SJW_NO_CHANGE) {
-		err = can_mcan_read_reg(dev, CAN_MCAN_NBTP, &nbtp);
-		if (err != 0) {
-			goto unlock;
-		}
-
-		nbtp &= CAN_MCAN_NBTP_NSJW;
-	} else {
-		nbtp |= FIELD_PREP(CAN_MCAN_NBTP_NSJW, timing->sjw - 1UL);
-	}
-
-	nbtp |= FIELD_PREP(CAN_MCAN_NBTP_NTSEG1, timing->phase_seg1 - 1UL) |
-		FIELD_PREP(CAN_MCAN_NBTP_NTSEG2, timing->phase_seg2 - 1UL) |
-		FIELD_PREP(CAN_MCAN_NBTP_NBRP, timing->prescaler - 1UL);
-
-	err = can_mcan_write_reg(dev, CAN_MCAN_NBTP, nbtp);
-	if (err != 0) {
-		goto unlock;
-	}
-
-unlock:
-	k_mutex_unlock(&data->lock);
-
-	return err;
-}
-
-#ifdef CONFIG_CAN_FD_MODE
-int can_mcan_set_timing_data(const struct device *dev, const struct can_timing *timing_data)
-{
-	struct can_mcan_data *data = dev->data;
-	uint32_t dbtp = 0U;
-	int err;
-
-	if (data->started) {
-		return -EBUSY;
-	}
-
-	__ASSERT_NO_MSG(timing_data->prop_seg == 0U);
-	__ASSERT_NO_MSG(timing_data->phase_seg1 <= 0x20 && timing_data->phase_seg1 > 0U);
-	__ASSERT_NO_MSG(timing_data->phase_seg2 <= 0x10 && timing_data->phase_seg2 > 0U);
-	__ASSERT_NO_MSG(timing_data->prescaler <= 0x20 && timing_data->prescaler > 0U);
-	__ASSERT_NO_MSG(timing_data->sjw == CAN_SJW_NO_CHANGE ||
-			(timing_data->sjw <= 0x80 && timing_data->sjw > 0U));
-
-	k_mutex_lock(&data->lock, K_FOREVER);
-
-	if (timing_data->sjw == CAN_SJW_NO_CHANGE) {
-		err = can_mcan_read_reg(dev, CAN_MCAN_DBTP, &dbtp);
-		if (err != 0) {
-			goto unlock;
-		}
-
-		dbtp &= CAN_MCAN_DBTP_DSJW;
-	} else {
-		dbtp |= FIELD_PREP(CAN_MCAN_DBTP_DSJW, timing_data->sjw - 1UL);
-	}
-
-	dbtp |= FIELD_PREP(CAN_MCAN_DBTP_DTSEG1, timing_data->phase_seg1 - 1UL) |
-		FIELD_PREP(CAN_MCAN_DBTP_DTSEG2, timing_data->phase_seg2 - 1UL) |
-		FIELD_PREP(CAN_MCAN_DBTP_DBRP, timing_data->prescaler - 1UL);
-
-	err = can_mcan_write_reg(dev, CAN_MCAN_DBTP, dbtp);
-	if (err != 0) {
-		goto unlock;
-	}
-
-unlock:
-	k_mutex_unlock(&data->lock);
-
-	return err;
-=======
-static int can_mcan_exit_sleep_mode(const struct device* dev) {
-    const struct can_mcan_config* config = dev->config;
-    struct can_mcan_reg* can = config->can;
-    uint32_t start_time;
-
-    can->cccr &= ~CAN_MCAN_CCCR_CSR;
-    start_time = k_cycle_get_32();
-
-    while ((can->cccr & CAN_MCAN_CCCR_CSA) == CAN_MCAN_CCCR_CSA) {
-        if ((k_cycle_get_32() - start_time) > k_ms_to_cyc_ceil32(CAN_INIT_TIMEOUT)) {
-            can->cccr |= CAN_MCAN_CCCR_CSR;
-            return (-EAGAIN);
-        }
-    }
-
-    return (0);
-}
-
-static int can_mcan_enter_init_mode(const struct device* dev, k_timeout_t timeout) {
-    const struct can_mcan_config* config = dev->config;
-    struct can_mcan_reg* can = config->can;
-    int64_t start_time;
-
-    can->cccr |= CAN_MCAN_CCCR_INIT;
-    start_time = k_uptime_ticks();
-
-    while ((can->cccr & CAN_MCAN_CCCR_INIT) == 0U) {
-        if ((k_uptime_ticks() - start_time) > timeout.ticks) {
-            can->cccr &= ~CAN_MCAN_CCCR_INIT;
-            return (-EAGAIN);
-        }
-    }
-
-    return (0);
-}
-
-static int can_mcan_leave_init_mode(const struct device* dev, k_timeout_t timeout) {
-    const struct can_mcan_config* config = dev->config;
-    struct can_mcan_reg* can = config->can;
-    int64_t start_time;
-
-    can->cccr &= ~CAN_MCAN_CCCR_INIT;
-    start_time = k_uptime_ticks();
-
-    while ((can->cccr & CAN_MCAN_CCCR_INIT) != 0U) {
-        if ((k_uptime_ticks() - start_time) > timeout.ticks) {
-            return (-EAGAIN);
-        }
-    }
-
-    return (0);
+    k_mutex_unlock(&data->lock);
+
+    return (err);
 }
 
 int can_mcan_set_timing(const struct device* dev, const struct can_timing* timing) {
-    const struct can_mcan_config* config = dev->config;
-    struct can_mcan_data const* data = dev->data;
-    struct can_mcan_reg* can = config->can;
-    uint32_t nbtp_sjw = can->nbtp & CAN_MCAN_NBTP_NSJW;
+    struct can_mcan_data* data = dev->data;
+    uint32_t nbtp = 0U;
+    int err;
 
     if (data->started) {
         return (-EBUSY);
     }
 
-    __ASSERT_NO_MSG(timing->prop_seg == 0);
-    __ASSERT_NO_MSG((timing->phase_seg1 <= 0x100) && (timing->phase_seg1 > 0));
-    __ASSERT_NO_MSG((timing->phase_seg2 <=  0x80) && (timing->phase_seg2 > 0));
-    __ASSERT_NO_MSG((timing->prescaler  <= 0x200) && (timing->prescaler > 0));
+    __ASSERT_NO_MSG(timing->prop_seg == 0U);
+    __ASSERT_NO_MSG((timing->phase_seg1 <= 0x100) && (timing->phase_seg1 > 0U));
+    __ASSERT_NO_MSG((timing->phase_seg2 <=  0x80) && (timing->phase_seg2 > 0U));
+    __ASSERT_NO_MSG((timing->prescaler  <= 0x200) && (timing->prescaler  > 0U));
     __ASSERT_NO_MSG((timing->sjw == CAN_SJW_NO_CHANGE) ||
-                    ((timing->sjw <= 0x80) && (timing->sjw > 0)));
-
-    can->nbtp = FIELD_PREP(CAN_MCAN_NBTP_NTSEG1, timing->phase_seg1 - 1UL) |
-                FIELD_PREP(CAN_MCAN_NBTP_NTSEG2, timing->phase_seg2 - 1UL) |
-                FIELD_PREP(CAN_MCAN_NBTP_NBRP  , timing->prescaler  - 1UL);
+                    ((timing->sjw <= 0x80) && (timing->sjw > 0U)));
+
+    k_mutex_lock(&data->lock, K_FOREVER);
 
     if (timing->sjw == CAN_SJW_NO_CHANGE) {
-        can->nbtp |= nbtp_sjw;
-    }
-    else {
-        can->nbtp |= FIELD_PREP(CAN_MCAN_NBTP_NSJW, timing->sjw - 1UL);
-    }
-
-    return (0);
+        err = can_mcan_read_reg(dev, CAN_MCAN_NBTP, &nbtp);
+        if (err != 0) {
+            goto unlock;
+        }
+
+        nbtp &= CAN_MCAN_NBTP_NSJW;
+    }
+    else {
+        nbtp |= FIELD_PREP(CAN_MCAN_NBTP_NSJW, timing->sjw - 1UL);
+    }
+
+    nbtp |= FIELD_PREP(CAN_MCAN_NBTP_NTSEG1, timing->phase_seg1 - 1UL) |
+            FIELD_PREP(CAN_MCAN_NBTP_NTSEG2, timing->phase_seg2 - 1UL) |
+            FIELD_PREP(CAN_MCAN_NBTP_NBRP  , timing->prescaler  - 1UL);
+
+    err = can_mcan_write_reg(dev, CAN_MCAN_NBTP, nbtp);
+    if (err != 0) {
+        goto unlock;
+    }
+
+unlock:
+    k_mutex_unlock(&data->lock);
+
+    return (err);
 }
 
 #ifdef CONFIG_CAN_FD_MODE
 int can_mcan_set_timing_data(const struct device* dev, const struct can_timing* timing_data) {
-    const struct can_mcan_config* config = dev->config;
-    struct can_mcan_data* data = dev->data;
-    struct can_mcan_reg* can = config->can;
-    uint32_t dbtp_sjw = can->dbtp & CAN_MCAN_DBTP_DSJW;
+    struct can_mcan_data* data = dev->data;
+    uint32_t dbtp = 0U;
+    int err;
 
     if (data->started) {
         return -EBUSY;
     }
 
-    __ASSERT_NO_MSG(timing_data->prop_seg == 0);
-    __ASSERT_NO_MSG((timing_data->phase_seg1 <= 0x20) && (timing_data->phase_seg1 > 0));
-    __ASSERT_NO_MSG((timing_data->phase_seg2 <= 0x10) && (timing_data->phase_seg2 > 0));
-    __ASSERT_NO_MSG((timing_data->prescaler  <= 0x20) && (timing_data->prescaler  > 0));
+    __ASSERT_NO_MSG(timing_data->prop_seg == 0U);
+    __ASSERT_NO_MSG((timing_data->phase_seg1 <= 0x20) && (timing_data->phase_seg1 > 0U));
+    __ASSERT_NO_MSG((timing_data->phase_seg2 <= 0x10) && (timing_data->phase_seg2 > 0U));
+    __ASSERT_NO_MSG((timing_data->prescaler  <= 0x20) && (timing_data->prescaler  > 0U));
     __ASSERT_NO_MSG((timing_data->sjw == CAN_SJW_NO_CHANGE) ||
-                    ((timing_data->sjw <= 0x80) && (timing_data->sjw > 0)));
-
-    can->dbtp = FIELD_PREP(CAN_MCAN_DBTP_DTSEG1, timing_data->phase_seg1 - 1UL) |
-                FIELD_PREP(CAN_MCAN_DBTP_DTSEG2, timing_data->phase_seg2 - 1UL) |
-                FIELD_PREP(CAN_MCAN_DBTP_DBRP  , timing_data->prescaler  - 1UL);
+                    ((timing_data->sjw <= 0x80) && (timing_data->sjw > 0U)));
+
+    k_mutex_lock(&data->lock, K_FOREVER);
 
     if (timing_data->sjw == CAN_SJW_NO_CHANGE) {
-        can->dbtp |= dbtp_sjw;
-    }
-    else {
-        can->dbtp |= FIELD_PREP(CAN_MCAN_DBTP_DSJW, timing_data->sjw - 1UL);
-    }
-
-    return (0);
->>>>>>> e62201c3
+        err = can_mcan_read_reg(dev, CAN_MCAN_DBTP, &dbtp);
+        if (err != 0) {
+            goto unlock;
+        }
+
+        dbtp &= CAN_MCAN_DBTP_DSJW;
+    }
+    else {
+        dbtp |= FIELD_PREP(CAN_MCAN_DBTP_DSJW, timing_data->sjw - 1UL);
+    }
+
+    dbtp |= FIELD_PREP(CAN_MCAN_DBTP_DTSEG1, timing_data->phase_seg1 - 1UL) |
+            FIELD_PREP(CAN_MCAN_DBTP_DTSEG2, timing_data->phase_seg2 - 1UL) |
+            FIELD_PREP(CAN_MCAN_DBTP_DBRP  , timing_data->prescaler  - 1UL);
+
+    err = can_mcan_write_reg(dev, CAN_MCAN_DBTP, dbtp);
+    if (err != 0) {
+        goto unlock;
+    }
+
+unlock:
+    k_mutex_unlock(&data->lock);
+
+    return (err);
 }
 #endif /* CONFIG_CAN_FD_MODE */
 
@@ -457,48 +326,26 @@
     return (0);
 }
 
-<<<<<<< HEAD
-int can_mcan_start(const struct device *dev)
-{
-	const struct can_mcan_config *config = dev->config;
-	struct can_mcan_data *data = dev->data;
-	int err;
-=======
 int can_mcan_start(const struct device* dev) {
     const struct can_mcan_config* config = dev->config;
     struct can_mcan_data* data = dev->data;
-    int ret;
->>>>>>> e62201c3
+    int err;
 
     if (data->started) {
         return (-EALREADY);
     }
 
-<<<<<<< HEAD
-	if (config->phy != NULL) {
-		err = can_transceiver_enable(config->phy);
-		if (err != 0) {
-			LOG_ERR("failed to enable CAN transceiver (err %d)", err);
-			return err;
-		}
-	}
-
-	err = can_mcan_leave_init_mode(dev, K_MSEC(CAN_INIT_TIMEOUT_MS));
-	if (err != 0) {
-		LOG_ERR("failed to leave init mode");
-=======
     if (config->phy != NULL) {
-        ret = can_transceiver_enable(config->phy);
-        if (ret != 0) {
-            LOG_ERR("failed to enable CAN transceiver (err %d)", ret);
-            return (ret);
-        }
-    }
-
-    ret = can_mcan_leave_init_mode(dev, K_MSEC(CAN_INIT_TIMEOUT));
-    if (ret != 0) {
+        err = can_transceiver_enable(config->phy);
+        if (err != 0) {
+            LOG_ERR("failed to enable CAN transceiver (err %d)", err);
+            return (err);
+        }
+    }
+
+    err = can_mcan_leave_init_mode(dev, K_MSEC(CAN_INIT_TIMEOUT_MS));
+    if (err != 0) {
         LOG_ERR("failed to leave init mode");
->>>>>>> e62201c3
 
         if (config->phy != NULL) {
             /* Attempt to disable the CAN transceiver in case of error */
@@ -513,148 +360,28 @@
     return (0);
 }
 
-<<<<<<< HEAD
-int can_mcan_stop(const struct device *dev)
-{
-	const struct can_mcan_config *config = dev->config;
-	struct can_mcan_data *data = dev->data;
-	can_tx_callback_t tx_cb;
-	uint32_t tx_idx;
-	int err;
-
-	if (!data->started) {
-		return -EALREADY;
-	}
-
-	/* CAN transmissions are automatically stopped when entering init mode */
-	err = can_mcan_enter_init_mode(dev, K_MSEC(CAN_INIT_TIMEOUT_MS));
-	if (err != 0) {
-		LOG_ERR("Failed to enter init mode");
-		return -EIO;
-	}
-
-	if (config->phy != NULL) {
-		err = can_transceiver_disable(config->phy);
-		if (err != 0) {
-			LOG_ERR("failed to disable CAN transceiver (err %d)", err);
-			return err;
-		}
-	}
-
-	can_mcan_enable_configuration_change(dev);
-
-	data->started = false;
-
-	for (tx_idx = 0U; tx_idx < ARRAY_SIZE(data->tx_fin_cb); tx_idx++) {
-		tx_cb = data->tx_fin_cb[tx_idx];
-
-		if (tx_cb != NULL) {
-			data->tx_fin_cb[tx_idx] = NULL;
-			tx_cb(dev, -ENETDOWN, data->tx_fin_cb_arg[tx_idx]);
-			k_sem_give(&data->tx_sem);
-		}
-	}
-
-	return 0;
-}
-
-int can_mcan_set_mode(const struct device *dev, can_mode_t mode)
-{
-	struct can_mcan_data *data = dev->data;
-	uint32_t cccr;
-	uint32_t test;
-	int err;
-
-#ifdef CONFIG_CAN_FD_MODE
-	if ((mode & ~(CAN_MODE_LOOPBACK | CAN_MODE_LISTENONLY | CAN_MODE_FD)) != 0U) {
-		LOG_ERR("unsupported mode: 0x%08x", mode);
-		return -ENOTSUP;
-	}
-#else  /* CONFIG_CAN_FD_MODE */
-	if ((mode & ~(CAN_MODE_LOOPBACK | CAN_MODE_LISTENONLY)) != 0U) {
-		LOG_ERR("unsupported mode: 0x%08x", mode);
-		return -ENOTSUP;
-	}
-#endif /* !CONFIG_CAN_FD_MODE */
-
-	if (data->started) {
-		return -EBUSY;
-	}
-
-	k_mutex_lock(&data->lock, K_FOREVER);
-
-	err = can_mcan_read_reg(dev, CAN_MCAN_CCCR, &cccr);
-	if (err != 0) {
-		goto unlock;
-	}
-
-	err = can_mcan_read_reg(dev, CAN_MCAN_TEST, &test);
-	if (err != 0) {
-		goto unlock;
-	}
-
-	if ((mode & CAN_MODE_LOOPBACK) != 0) {
-		/* Loopback mode */
-		cccr |= CAN_MCAN_CCCR_TEST;
-		test |= CAN_MCAN_TEST_LBCK;
-	} else {
-		cccr &= ~CAN_MCAN_CCCR_TEST;
-	}
-
-	if ((mode & CAN_MODE_LISTENONLY) != 0) {
-		/* Bus monitoring mode */
-		cccr |= CAN_MCAN_CCCR_MON;
-	} else {
-		cccr &= ~CAN_MCAN_CCCR_MON;
-	}
-
-#ifdef CONFIG_CAN_FD_MODE
-	if ((mode & CAN_MODE_FD) != 0) {
-		cccr |= CAN_MCAN_CCCR_FDOE | CAN_MCAN_CCCR_BRSE;
-		data->fd = true;
-	} else {
-		cccr &= ~(CAN_MCAN_CCCR_FDOE | CAN_MCAN_CCCR_BRSE);
-		data->fd = false;
-	}
-#endif /* CONFIG_CAN_FD_MODE */
-
-	err = can_mcan_write_reg(dev, CAN_MCAN_CCCR, cccr);
-	if (err != 0) {
-		goto unlock;
-	}
-
-	err = can_mcan_write_reg(dev, CAN_MCAN_TEST, test);
-	if (err != 0) {
-		goto unlock;
-	}
-
-unlock:
-	k_mutex_unlock(&data->lock);
-
-	return err;
-=======
 int can_mcan_stop(const struct device* dev) {
     const struct can_mcan_config* config = dev->config;
     struct can_mcan_data* data = dev->data;
     can_tx_callback_t tx_cb;
-    int ret;
+    int err;
 
     if (!data->started) {
         return (-EALREADY);
     }
 
     /* CAN transmissions are automatically stopped when entering init mode */
-    ret = can_mcan_enter_init_mode(dev, K_MSEC(CAN_INIT_TIMEOUT));
-    if (ret != 0) {
+    err = can_mcan_enter_init_mode(dev, K_MSEC(CAN_INIT_TIMEOUT_MS));
+    if (err != 0) {
         LOG_ERR("Failed to enter init mode");
         return (-EIO);
     }
 
     if (config->phy != NULL) {
-        ret = can_transceiver_disable(config->phy);
-        if (ret != 0) {
-            LOG_ERR("failed to disable CAN transceiver (err %d)", ret);
-            return (ret);
+        err = can_transceiver_disable(config->phy);
+        if (err != 0) {
+            LOG_ERR("failed to disable CAN transceiver (err %d)", err);
+            return (err);
         }
     }
 
@@ -662,7 +389,7 @@
 
     data->started = false;
 
-    for (uint32_t tx_idx = 0; tx_idx < ARRAY_SIZE(data->tx_fin_cb); tx_idx++) {
+    for (uint32_t tx_idx = 0U; tx_idx < ARRAY_SIZE(data->tx_fin_cb); tx_idx++) {
         tx_cb = data->tx_fin_cb[tx_idx];
 
         if (tx_cb != NULL) {
@@ -676,17 +403,18 @@
 }
 
 int can_mcan_set_mode(const struct device* dev, can_mode_t mode) {
-    const struct can_mcan_config* config = dev->config;
-    struct can_mcan_data const* data = dev->data;
-    struct can_mcan_reg* can = config->can;
+    struct can_mcan_data* data = dev->data;
+    uint32_t cccr;
+    uint32_t test;
+    int err;
 
     #ifdef CONFIG_CAN_FD_MODE
-    if ((mode & ~(CAN_MODE_LOOPBACK | CAN_MODE_LISTENONLY | CAN_MODE_FD)) != 0) {
+    if ((mode & ~(CAN_MODE_LOOPBACK | CAN_MODE_LISTENONLY | CAN_MODE_FD)) != 0U) {
         LOG_ERR("unsupported mode: 0x%08x", mode);
         return (-ENOTSUP);
     }
     #else  /* CONFIG_CAN_FD_MODE */
-    if ((mode & ~(CAN_MODE_LOOPBACK | CAN_MODE_LISTENONLY)) != 0) {
+    if ((mode & ~(CAN_MODE_LOOPBACK | CAN_MODE_LISTENONLY)) != 0U) {
         LOG_ERR("unsupported mode: 0x%08x", mode);
         return (-ENOTSUP);
     }
@@ -696,34 +424,60 @@
         return (-EBUSY);
     }
 
+    k_mutex_lock(&data->lock, K_FOREVER);
+
+    err = can_mcan_read_reg(dev, CAN_MCAN_CCCR, &cccr);
+    if (err != 0) {
+        goto unlock;
+    }
+
+    err = can_mcan_read_reg(dev, CAN_MCAN_TEST, &test);
+    if (err != 0) {
+        goto unlock;
+    }
+
     if ((mode & CAN_MODE_LOOPBACK) != 0) {
         /* Loopback mode */
-        can->cccr |= CAN_MCAN_CCCR_TEST;
-        can->test |= CAN_MCAN_TEST_LBCK;
-    }
-    else {
-        can->cccr &= ~CAN_MCAN_CCCR_TEST;
+        cccr |= CAN_MCAN_CCCR_TEST;
+        test |= CAN_MCAN_TEST_LBCK;
+    }
+    else {
+        cccr &= ~CAN_MCAN_CCCR_TEST;
     }
 
     if ((mode & CAN_MODE_LISTENONLY) != 0) {
         /* Bus monitoring mode */
-        can->cccr |= CAN_MCAN_CCCR_MON;
-    }
-    else {
-        can->cccr &= ~CAN_MCAN_CCCR_MON;
+        cccr |= CAN_MCAN_CCCR_MON;
+    }
+    else {
+        cccr &= ~CAN_MCAN_CCCR_MON;
     }
 
     #ifdef CONFIG_CAN_FD_MODE
     if ((mode & CAN_MODE_FD) != 0) {
-        can->cccr |= CAN_MCAN_CCCR_FDOE | CAN_MCAN_CCCR_BRSE;
-    }
-    else {
-        can->cccr &= ~(CAN_MCAN_CCCR_FDOE | CAN_MCAN_CCCR_BRSE);
+        cccr |= (CAN_MCAN_CCCR_FDOE | CAN_MCAN_CCCR_BRSE);
+        data->fd = true;
+    }
+    else {
+        cccr &= ~(CAN_MCAN_CCCR_FDOE | CAN_MCAN_CCCR_BRSE);
+        data->fd = false;
     }
     #endif /* CONFIG_CAN_FD_MODE */
 
-    return (0);
->>>>>>> e62201c3
+    err = can_mcan_write_reg(dev, CAN_MCAN_CCCR, cccr);
+    if (err != 0) {
+        goto unlock;
+    }
+
+    err = can_mcan_write_reg(dev, CAN_MCAN_TEST, test);
+    if (err != 0) {
+        goto unlock;
+    }
+
+unlock:
+    k_mutex_unlock(&data->lock);
+
+    return (err);
 }
 
 void can_mcan_state_change_handler(const struct device* dev) {
@@ -740,387 +494,121 @@
     }
 }
 
-<<<<<<< HEAD
-static void can_mcan_tc_event_handler(const struct device *dev)
-{
-	struct can_mcan_data *data = dev->data;
-	struct can_mcan_msg_sram *msg_ram = data->msg_ram;
-	volatile struct can_mcan_tx_event_fifo *tx_event;
-	can_tx_callback_t tx_cb;
-	uint32_t event_idx;
-	uint32_t tx_idx;
-	uint32_t txefs;
-	int err;
-
-	err = can_mcan_read_reg(dev, CAN_MCAN_TXEFS, &txefs);
-	if (err != 0) {
-		return;
-	}
-
-	while ((txefs & CAN_MCAN_TXEFS_EFFL) != 0U) {
-		event_idx = FIELD_GET(CAN_MCAN_TXEFS_EFGI, txefs);
-		sys_cache_data_invd_range((void *)&msg_ram->tx_event_fifo[event_idx],
-					  sizeof(struct can_mcan_tx_event_fifo));
-		tx_event = &msg_ram->tx_event_fifo[event_idx];
-		tx_idx = tx_event->mm.idx;
-		/* Acknowledge TX event */
-		err = can_mcan_write_reg(dev, CAN_MCAN_TXEFA, event_idx);
-		if (err != 0) {
-			return;
-		}
-
-		k_sem_give(&data->tx_sem);
-
-		tx_cb = data->tx_fin_cb[tx_idx];
-		data->tx_fin_cb[tx_idx] = NULL;
-		tx_cb(dev, 0, data->tx_fin_cb_arg[tx_idx]);
-
-		err = can_mcan_read_reg(dev, CAN_MCAN_TXEFS, &txefs);
-		if (err != 0) {
-			return;
-		}
-	}
-}
-
-void can_mcan_line_0_isr(const struct device *dev)
-{
-	const uint32_t events = CAN_MCAN_IR_BO | CAN_MCAN_IR_EP | CAN_MCAN_IR_EW |
-				CAN_MCAN_IR_TEFN | CAN_MCAN_IR_TEFL | CAN_MCAN_IR_ARA |
-				CAN_MCAN_IR_MRAF;
-	struct can_mcan_data *data = dev->data;
-	uint32_t ir;
-	int err;
-
-	err = can_mcan_read_reg(dev, CAN_MCAN_IR, &ir);
-	if (err != 0) {
-		return;
-	}
-
-	while ((ir & events) != 0U) {
-		if ((ir & (CAN_MCAN_IR_BO | CAN_MCAN_IR_EP | CAN_MCAN_IR_EW)) != 0U) {
-			can_mcan_state_change_handler(dev);
-		}
-
-		/* TX event FIFO new entry */
-		if ((ir & CAN_MCAN_IR_TEFN) != 0U) {
-			can_mcan_tc_event_handler(dev);
-		}
-
-		if ((ir & CAN_MCAN_IR_TEFL) != 0U) {
-			LOG_ERR("TX FIFO element lost");
-			k_sem_give(&data->tx_sem);
-		}
-
-		if ((ir & CAN_MCAN_IR_ARA) != 0U) {
-			LOG_ERR("Access to reserved address");
-		}
-
-		if (ir & CAN_MCAN_IR_MRAF) {
-			LOG_ERR("Message RAM access failure");
-		}
-
-		err = can_mcan_write_reg(dev, CAN_MCAN_IR, events);
-		if (err != 0) {
-			return;
-		}
-
-		err = can_mcan_read_reg(dev, CAN_MCAN_IR, &ir);
-		if (err != 0) {
-			return;
-		}
-	}
-}
-
-static void can_mcan_get_message(const struct device *dev, volatile struct can_mcan_rx_fifo *fifo,
-				 uint16_t fifo_status_reg, uint16_t fifo_ack_reg)
-{
-	struct can_mcan_data *data = dev->data;
-	uint32_t get_idx, filt_idx;
-	struct can_frame frame = {0};
-	can_rx_callback_t cb;
-	int data_length;
-	void *cb_arg;
-	struct can_mcan_rx_fifo_hdr hdr;
-	bool rtr_filter_mask;
-	bool rtr_filter;
-	bool fd_frame_filter;
-	uint32_t fifo_status;
-	int err;
-
-	err = can_mcan_read_reg(dev, fifo_status_reg, &fifo_status);
-	if (err != 0) {
-		return;
-	}
-
-	while ((fifo_status & CAN_MCAN_RXF0S_F0FL) != 0U) {
-		get_idx = FIELD_GET(CAN_MCAN_RXF0S_F0GI, fifo_status);
-
-		sys_cache_data_invd_range((void *)&fifo[get_idx].hdr,
-					  sizeof(struct can_mcan_rx_fifo_hdr));
-		memcpy32_volatile(&hdr, &fifo[get_idx].hdr, sizeof(struct can_mcan_rx_fifo_hdr));
-
-		frame.dlc = hdr.dlc;
-
-		if (hdr.rtr != 0) {
-			frame.flags |= CAN_FRAME_RTR;
-		}
-
-		if (hdr.fdf != 0) {
-			frame.flags |= CAN_FRAME_FDF;
-		}
-
-		if (hdr.brs != 0) {
-			frame.flags |= CAN_FRAME_BRS;
-		}
-
-		if (hdr.esi != 0) {
-			frame.flags |= CAN_FRAME_ESI;
-		}
-
-#ifdef CONFIG_CAN_RX_TIMESTAMP
-		frame.timestamp = hdr.rxts;
-#endif /* CONFIG_CAN_RX_TIMESTAMP */
-
-		filt_idx = hdr.fidx;
-
-		if (hdr.xtd != 0) {
-			frame.id = hdr.ext_id;
-			frame.flags |= CAN_FRAME_IDE;
-			rtr_filter_mask = (data->ext_filt_rtr_mask & BIT(filt_idx)) != 0U;
-			rtr_filter = (data->ext_filt_rtr & BIT(filt_idx)) != 0;
-			fd_frame_filter = (data->ext_filt_fd_frame & BIT(filt_idx)) != 0U;
-		} else {
-			frame.id = hdr.std_id;
-			rtr_filter_mask = (data->std_filt_rtr_mask & BIT(filt_idx)) != 0U;
-			rtr_filter = (data->std_filt_rtr & BIT(filt_idx)) != 0;
-			fd_frame_filter = (data->std_filt_fd_frame & BIT(filt_idx)) != 0U;
-		}
-
-		if (rtr_filter_mask && (rtr_filter != ((frame.flags & CAN_FRAME_RTR) != 0U))) {
-			/* RTR bit does not match filter RTR mask, drop frame */
-			err = can_mcan_write_reg(dev, fifo_ack_reg, get_idx);
-			if (err != 0) {
-				return;
-			}
-			goto ack;
-		} else if (fd_frame_filter != ((frame.flags & CAN_FRAME_FDF) != 0U)) {
-			/* FD bit does not match filter FD frame, drop frame */
-			err = can_mcan_write_reg(dev, fifo_ack_reg, get_idx);
-			if (err != 0) {
-				return;
-			}
-			goto ack;
-		}
-
-		data_length = can_dlc_to_bytes(frame.dlc);
-		if (data_length <= sizeof(frame.data)) {
-			/* Data needs to be written in 32 bit blocks! */
-			sys_cache_data_invd_range((void *)fifo[get_idx].data_32,
-						  ROUND_UP(data_length, sizeof(uint32_t)));
-			memcpy32_volatile(frame.data_32, fifo[get_idx].data_32,
-					  ROUND_UP(data_length, sizeof(uint32_t)));
-
-			if ((frame.flags & CAN_FRAME_IDE) != 0) {
-				LOG_DBG("Frame on filter %d, ID: 0x%x",
-					filt_idx + NUM_STD_FILTER_DATA, frame.id);
-				cb = data->rx_cb_ext[filt_idx];
-				cb_arg = data->cb_arg_ext[filt_idx];
-			} else {
-				LOG_DBG("Frame on filter %d, ID: 0x%x", filt_idx, frame.id);
-				cb = data->rx_cb_std[filt_idx];
-				cb_arg = data->cb_arg_std[filt_idx];
-			}
-
-			if (cb) {
-				cb(dev, &frame, cb_arg);
-			} else {
-				LOG_DBG("cb missing");
-			}
-		} else {
-			LOG_ERR("Frame is too big");
-		}
-
-ack:
-		err = can_mcan_write_reg(dev, fifo_ack_reg, get_idx);
-		if (err != 0) {
-			return;
-		}
-
-		err = can_mcan_read_reg(dev, fifo_status_reg, &fifo_status);
-		if (err != 0) {
-			return;
-		}
-	}
-}
-
-void can_mcan_line_1_isr(const struct device *dev)
-{
-	const uint32_t events =
-		CAN_MCAN_IR_RF0N | CAN_MCAN_IR_RF1N | CAN_MCAN_IR_RF0L | CAN_MCAN_IR_RF1L;
-	struct can_mcan_data *data = dev->data;
-	struct can_mcan_msg_sram *msg_ram = data->msg_ram;
-	uint32_t ir;
-	int err;
-
-	err = can_mcan_read_reg(dev, CAN_MCAN_IR, &ir);
-	if (err != 0) {
-		return;
-	}
-
-	while ((ir & events) != 0U) {
-		if ((ir & CAN_MCAN_IR_RF0N) != 0U) {
-			LOG_DBG("RX FIFO0 INT");
-			can_mcan_get_message(dev, msg_ram->rx_fifo0, CAN_MCAN_RXF0S,
-					     CAN_MCAN_RXF0A);
-		}
-
-		if ((ir & CAN_MCAN_IR_RF1N) != 0U) {
-			LOG_DBG("RX FIFO1 INT");
-			can_mcan_get_message(dev, msg_ram->rx_fifo1, CAN_MCAN_RXF1S,
-					     CAN_MCAN_RXF1A);
-		}
-
-		if ((ir & CAN_MCAN_IR_RF0L) != 0U) {
-			LOG_ERR("Message lost on FIFO0");
-		}
-
-		if ((ir & CAN_MCAN_IR_RF1L) != 0U) {
-			LOG_ERR("Message lost on FIFO1");
-		}
-
-		err = can_mcan_write_reg(dev, CAN_MCAN_IR, events);
-		if (err != 0) {
-			return;
-		}
-
-		err = can_mcan_read_reg(dev, CAN_MCAN_IR, &ir);
-		if (err != 0) {
-			return;
-		}
-	}
-}
-
-int can_mcan_get_state(const struct device *dev, enum can_state *state,
-		       struct can_bus_err_cnt *err_cnt)
-{
-	struct can_mcan_data *data = dev->data;
-	uint32_t reg;
-	int err;
-
-	if (state != NULL) {
-		err = can_mcan_read_reg(dev, CAN_MCAN_PSR, &reg);
-		if (err != 0) {
-			return err;
-		}
-
-		if (!data->started) {
-			*state = CAN_STATE_STOPPED;
-		} else if ((reg & CAN_MCAN_PSR_BO) != 0U) {
-			*state = CAN_STATE_BUS_OFF;
-		} else if ((reg & CAN_MCAN_PSR_EP) != 0U) {
-			*state = CAN_STATE_ERROR_PASSIVE;
-		} else if ((reg & CAN_MCAN_PSR_EW) != 0U) {
-			*state = CAN_STATE_ERROR_WARNING;
-		} else {
-			*state = CAN_STATE_ERROR_ACTIVE;
-		}
-	}
-
-	if (err_cnt != NULL) {
-		err = can_mcan_read_reg(dev, CAN_MCAN_ECR, &reg);
-		if (err != 0) {
-			return err;
-		}
-
-		err_cnt->tx_err_cnt = FIELD_GET(CAN_MCAN_ECR_TEC, reg);
-		err_cnt->rx_err_cnt = FIELD_GET(CAN_MCAN_ECR_REC, reg);
-	}
-
-	return 0;
-=======
 void can_mcan_tc_event_handler(const struct device* dev) {
-    const struct can_mcan_config* config = dev->config;
-    struct can_mcan_data* data = dev->data;
-    struct can_mcan_reg* can = config->can;
+    struct can_mcan_data* data = dev->data;
     struct can_mcan_msg_sram* msg_ram = data->msg_ram;
     volatile struct can_mcan_tx_event_fifo const* tx_event;
     can_tx_callback_t tx_cb;
     uint32_t event_idx;
     uint32_t tx_idx;
-
-    while (can->txefs & CAN_MCAN_TXEFS_EFFL) {
-        event_idx = FIELD_GET(CAN_MCAN_TXEFS_EFGI, can->txefs);
-        sys_cache_data_invd_range((void*)&msg_ram->tx_event_fifo[event_idx], sizeof(struct can_mcan_tx_event_fifo));
+    uint32_t txefs;
+    int err;
+
+    err = can_mcan_read_reg(dev, CAN_MCAN_TXEFS, &txefs);
+    if (err != 0) {
+        return;
+    }
+
+    while ((txefs & CAN_MCAN_TXEFS_EFFL) != 0U) {
+        event_idx = FIELD_GET(CAN_MCAN_TXEFS_EFGI, txefs);
+        sys_cache_data_invd_range((void*)&msg_ram->tx_event_fifo[event_idx],
+                                  sizeof(struct can_mcan_tx_event_fifo));
         tx_event = &msg_ram->tx_event_fifo[event_idx];
-        tx_idx   = tx_event->mm.idx;
+        tx_idx = tx_event->mm.idx;
         /* Acknowledge TX event */
-        can->txefa = event_idx;
+        err = can_mcan_write_reg(dev, CAN_MCAN_TXEFA, event_idx);
+        if (err != 0) {
+            return;
+        }
 
         k_sem_give(&data->tx_sem);
 
         tx_cb = data->tx_fin_cb[tx_idx];
         data->tx_fin_cb[tx_idx] = NULL;
         tx_cb(dev, 0, data->tx_fin_cb_arg[tx_idx]);
+
+        err = can_mcan_read_reg(dev, CAN_MCAN_TXEFS, &txefs);
+        if (err != 0) {
+            return;
+        }
     }
 }
 
 void can_mcan_line_0_isr(const struct device* dev) {
-    const struct can_mcan_config* config = dev->config;
-    struct can_mcan_data* data = dev->data;
-    struct can_mcan_reg* can = config->can;
-
-    do {
-        if (can->ir & (CAN_MCAN_IR_BO | CAN_MCAN_IR_EP | CAN_MCAN_IR_EW)) {
-            can->ir = (CAN_MCAN_IR_BO | CAN_MCAN_IR_EP | CAN_MCAN_IR_EW);
+    const uint32_t events = (CAN_MCAN_IR_BO   | CAN_MCAN_IR_EP   | CAN_MCAN_IR_EW  |
+                             CAN_MCAN_IR_TEFN | CAN_MCAN_IR_TEFL | CAN_MCAN_IR_ARA |
+                             CAN_MCAN_IR_MRAF);
+    struct can_mcan_data* data = dev->data;
+    uint32_t ir;
+    int err;
+
+    err = can_mcan_read_reg(dev, CAN_MCAN_IR, &ir);
+    if (err != 0) {
+        return;
+    }
+
+    while ((ir & events) != 0U) {
+        if ((ir & (CAN_MCAN_IR_BO | CAN_MCAN_IR_EP | CAN_MCAN_IR_EW)) != 0U) {
             can_mcan_state_change_handler(dev);
         }
 
         /* TX event FIFO new entry */
-        if (can->ir & CAN_MCAN_IR_TEFN) {
-            can->ir = CAN_MCAN_IR_TEFN;
+        if ((ir & CAN_MCAN_IR_TEFN) != 0U) {
             can_mcan_tc_event_handler(dev);
         }
 
-        if (can->ir & CAN_MCAN_IR_TEFL) {
-            can->ir = CAN_MCAN_IR_TEFL;
+        if ((ir & CAN_MCAN_IR_TEFL) != 0U) {
             LOG_ERR("TX FIFO element lost");
             k_sem_give(&data->tx_sem);
         }
 
-        if (can->ir & CAN_MCAN_IR_ARA) {
-            can->ir = CAN_MCAN_IR_ARA;
+        if ((ir & CAN_MCAN_IR_ARA) != 0U) {
             LOG_ERR("Access to reserved address");
         }
 
-        if (can->ir & CAN_MCAN_IR_MRAF) {
-            can->ir = CAN_MCAN_IR_MRAF;
+        if (ir & CAN_MCAN_IR_MRAF) {
             LOG_ERR("Message RAM access failure");
         }
 
-    } while (can->ir & (CAN_MCAN_IR_BO   | CAN_MCAN_IR_EW | CAN_MCAN_IR_EP |
-                        CAN_MCAN_IR_TEFL | CAN_MCAN_IR_TEFN));
+        err = can_mcan_write_reg(dev, CAN_MCAN_IR, events);
+        if (err != 0) {
+            return;
+        }
+
+        err = can_mcan_read_reg(dev, CAN_MCAN_IR, &ir);
+        if (err != 0) {
+            return;
+        }
+    }
 }
 
 void can_mcan_get_message(const struct device* dev,
                           volatile struct can_mcan_rx_fifo* fifo,
-                          volatile uint32_t const* fifo_status_reg,
-                          volatile uint32_t* fifo_ack_reg) {
+                          uint16_t fifo_status_reg, uint16_t fifo_ack_reg) {
     struct can_mcan_data const* data = dev->data;
     uint32_t get_idx;
     uint32_t filt_idx;
     struct can_frame frame = {0};
     can_rx_callback_t cb;
     int data_length;
-    void *cb_arg;
+    void* cb_arg;
     struct can_mcan_rx_fifo_hdr hdr;
     bool rtr_filter_mask;
     bool rtr_filter;
     bool fd_frame_filter;
-
-    while ((*fifo_status_reg & CAN_MCAN_RXF0S_F0FL) != 0U) {
-        get_idx = FIELD_GET(CAN_MCAN_RXF0S_F0GI, *fifo_status_reg);
-
-        sys_cache_data_invd_range((void*)&fifo[get_idx].hdr, sizeof(struct can_mcan_rx_fifo_hdr));
+    uint32_t fifo_status;
+    int err;
+
+    err = can_mcan_read_reg(dev, fifo_status_reg, &fifo_status);
+    if (err != 0) {
+        return;
+    }
+
+    while ((fifo_status & CAN_MCAN_RXF0S_F0FL) != 0U) {
+        get_idx = FIELD_GET(CAN_MCAN_RXF0S_F0GI, fifo_status);
+
+        sys_cache_data_invd_range((void*)&fifo[get_idx].hdr,
+                                  sizeof(struct can_mcan_rx_fifo_hdr));
         memcpy32_volatile(&hdr, &fifo[get_idx].hdr, sizeof(struct can_mcan_rx_fifo_hdr));
 
         frame.dlc = (uint8_t)hdr.dlc;
@@ -1150,36 +638,44 @@
         if (hdr.xtd != 0) {
             frame.id = hdr.ext_id;
             frame.flags |= CAN_FRAME_IDE;
-            rtr_filter_mask = ((data->ext_filt_rtr_mask & BIT(filt_idx)) != 0);
+            rtr_filter_mask = ((data->ext_filt_rtr_mask & BIT(filt_idx)) != 0U);
             rtr_filter      = ((data->ext_filt_rtr & BIT(filt_idx)) != 0);
-            fd_frame_filter = ((data->ext_filt_fd_frame & BIT(filt_idx)) != 0);
+            fd_frame_filter = ((data->ext_filt_fd_frame & BIT(filt_idx)) != 0U);
         }
         else {
             frame.id = hdr.std_id;
-            rtr_filter_mask = ((data->std_filt_rtr_mask & BIT(filt_idx)) != 0);
+            rtr_filter_mask = ((data->std_filt_rtr_mask & BIT(filt_idx)) != 0U);
             rtr_filter      = ((data->std_filt_rtr & BIT(filt_idx)) != 0);
-            fd_frame_filter = ((data->std_filt_fd_frame & BIT(filt_idx)) != 0);
-        }
-
-        if (rtr_filter_mask && (rtr_filter != ((frame.flags & CAN_FRAME_RTR) != 0))) {
+            fd_frame_filter = ((data->std_filt_fd_frame & BIT(filt_idx)) != 0U);
+        }
+
+        if (rtr_filter_mask && (rtr_filter != ((frame.flags & CAN_FRAME_RTR) != 0U))) {
             /* RTR bit does not match filter RTR mask, drop frame */
-            *fifo_ack_reg = get_idx;
-            continue;
-        }
-        else if (fd_frame_filter != ((frame.flags & CAN_FRAME_FDF) != 0)) {
+            err = can_mcan_write_reg(dev, fifo_ack_reg, get_idx);
+            if (err != 0) {
+                return;
+            }
+            goto ack;
+        } else if (fd_frame_filter != ((frame.flags & CAN_FRAME_FDF) != 0U)) {
             /* FD bit does not match filter FD frame, drop frame */
-            *fifo_ack_reg = get_idx;
-            continue;
+            err = can_mcan_write_reg(dev, fifo_ack_reg, get_idx);
+            if (err != 0) {
+                return;
+            }
+            goto ack;
         }
 
         data_length = can_dlc_to_bytes(frame.dlc);
         if (data_length <= sizeof(frame.data)) {
             /* Data needs to be written in 32 bit blocks! */
-            sys_cache_data_invd_range((void*)fifo[get_idx].data_32, ROUND_UP(data_length, sizeof(uint32_t)));
-            memcpy32_volatile(frame.data_32, fifo[get_idx].data_32, ROUND_UP(data_length, sizeof(uint32_t)));
+            sys_cache_data_invd_range((void*)fifo[get_idx].data_32,
+                                      ROUND_UP(data_length, sizeof(uint32_t)));
+            memcpy32_volatile(frame.data_32, fifo[get_idx].data_32,
+                              ROUND_UP(data_length, sizeof(uint32_t)));
 
             if ((frame.flags & CAN_FRAME_IDE) != 0) {
-                LOG_DBG("Frame on filter %d, ID: 0x%x", filt_idx + NUM_STD_FILTER_DATA, frame.id);
+                LOG_DBG("Frame on filter %d, ID: 0x%x",
+                        filt_idx + NUM_STD_FILTER_DATA, frame.id);
                 cb = data->rx_cb_ext[filt_idx];
                 cb_arg = data->cb_arg_ext[filt_idx];
             }
@@ -1200,60 +696,87 @@
             LOG_ERR("Frame is too big");
         }
 
-        *fifo_ack_reg = get_idx;
+ack:
+        err = can_mcan_write_reg(dev, fifo_ack_reg, get_idx);
+        if (err != 0) {
+            return;
+        }
+
+        err = can_mcan_read_reg(dev, fifo_status_reg, &fifo_status);
+        if (err != 0) {
+            return;
+        }
     }
 }
 
 void can_mcan_line_1_isr(const struct device* dev) {
-    const struct can_mcan_config* config = dev->config;
-    struct can_mcan_data* data = dev->data;
-    struct can_mcan_reg* can = config->can;
+    const uint32_t events = (CAN_MCAN_IR_RF0N | CAN_MCAN_IR_RF1N |
+                             CAN_MCAN_IR_RF0L | CAN_MCAN_IR_RF1L);
+    struct can_mcan_data* data = dev->data;
     struct can_mcan_msg_sram* msg_ram = data->msg_ram;
-
-    do {
-        if (can->ir & CAN_MCAN_IR_RF0N) {
-            can->ir = CAN_MCAN_IR_RF0N;
+    uint32_t ir;
+    int err;
+
+    err = can_mcan_read_reg(dev, CAN_MCAN_IR, &ir);
+    if (err != 0) {
+        return;
+    }
+
+    while ((ir & events) != 0U) {
+        if ((ir & CAN_MCAN_IR_RF0N) != 0U) {
             LOG_DBG("RX FIFO0 INT");
-            can_mcan_get_message(dev, msg_ram->rx_fifo0, &can->rxf0s, &can->rxf0a);
-        }
-
-        if (can->ir & CAN_MCAN_IR_RF1N) {
-            can->ir = CAN_MCAN_IR_RF1N;
+            can_mcan_get_message(dev, msg_ram->rx_fifo0, CAN_MCAN_RXF0S,
+                                 CAN_MCAN_RXF0A);
+        }
+
+        if ((ir & CAN_MCAN_IR_RF1N) != 0U) {
             LOG_DBG("RX FIFO1 INT");
-            can_mcan_get_message(dev, msg_ram->rx_fifo1, &can->rxf1s, &can->rxf1a);
-        }
-
-        if (can->ir & CAN_MCAN_IR_RF0L) {
-            can->ir = CAN_MCAN_IR_RF0L;
+            can_mcan_get_message(dev, msg_ram->rx_fifo1, CAN_MCAN_RXF1S,
+                                 CAN_MCAN_RXF1A);
+        }
+
+        if ((ir & CAN_MCAN_IR_RF0L) != 0U) {
             LOG_ERR("Message lost on FIFO0");
         }
 
-        if (can->ir & CAN_MCAN_IR_RF1L) {
-            can->ir = CAN_MCAN_IR_RF1L;
+        if ((ir & CAN_MCAN_IR_RF1L) != 0U) {
             LOG_ERR("Message lost on FIFO1");
         }
 
-    } while (can->ir & (CAN_MCAN_IR_RF0N | CAN_MCAN_IR_RF1N |
-                        CAN_MCAN_IR_RF0L | CAN_MCAN_IR_RF1L));
+        err = can_mcan_write_reg(dev, CAN_MCAN_IR, events);
+        if (err != 0) {
+            return;
+        }
+
+        err = can_mcan_read_reg(dev, CAN_MCAN_IR, &ir);
+        if (err != 0) {
+            return;
+        }
+    }
 }
 
 int can_mcan_get_state(const struct device* dev, enum can_state* state,
                        struct can_bus_err_cnt* err_cnt) {
-    const struct can_mcan_config* config = dev->config;
     struct can_mcan_data const* data = dev->data;
-    struct can_mcan_reg const*  can = config->can;
+    uint32_t reg;
+    int err;
 
     if (state != NULL) {
+        err = can_mcan_read_reg(dev, CAN_MCAN_PSR, &reg);
+        if (err != 0) {
+            return (err);
+        }
+
         if (!data->started) {
             *state = CAN_STATE_STOPPED;
         }
-        else if (can->psr & CAN_MCAN_PSR_BO) {
+        else if ((reg & CAN_MCAN_PSR_BO) != 0U) {
             *state = CAN_STATE_BUS_OFF;
         }
-        else if (can->psr & CAN_MCAN_PSR_EP) {
+        else if ((reg & CAN_MCAN_PSR_EP) != 0U) {
             *state = CAN_STATE_ERROR_PASSIVE;
         }
-        else if (can->psr & CAN_MCAN_PSR_EW) {
+        else if ((reg & CAN_MCAN_PSR_EW) != 0U) {
             *state = CAN_STATE_ERROR_WARNING;
         }
         else {
@@ -1262,17 +785,21 @@
     }
 
     if (err_cnt != NULL) {
-        err_cnt->tx_err_cnt = (uint8_t)FIELD_GET(CAN_MCAN_ECR_TEC, can->ecr);
-        err_cnt->rx_err_cnt = (uint8_t)FIELD_GET(CAN_MCAN_ECR_REC, can->ecr);
+        err = can_mcan_read_reg(dev, CAN_MCAN_ECR, &reg);
+        if (err != 0) {
+            return (err);
+        }
+
+        err_cnt->tx_err_cnt = (uint8_t)FIELD_GET(CAN_MCAN_ECR_TEC, reg);
+        err_cnt->rx_err_cnt = (uint8_t)FIELD_GET(CAN_MCAN_ECR_REC, reg);
     }
 
     return (0);
->>>>>>> e62201c3
 }
 
 #ifndef CONFIG_CAN_AUTO_BUS_OFF_RECOVERY
 int can_mcan_recover(const struct device* dev, k_timeout_t timeout) {
-    struct can_mcan_data *data = dev->data;
+    struct can_mcan_data* data = dev->data;
 
     if (!data->started) {
         return -ENETDOWN;
@@ -1282,179 +809,35 @@
 }
 #endif /* CONFIG_CAN_AUTO_BUS_OFF_RECOVERY */
 
-<<<<<<< HEAD
-int can_mcan_send(const struct device *dev, const struct can_frame *frame, k_timeout_t timeout,
-		  can_tx_callback_t callback, void *user_data)
-{
-	struct can_mcan_data *data = dev->data;
-	struct can_mcan_msg_sram *msg_ram = data->msg_ram;
-	size_t data_length = can_dlc_to_bytes(frame->dlc);
-	struct can_mcan_tx_buffer_hdr tx_hdr = {
-		.rtr = (frame->flags & CAN_FRAME_RTR) != 0U ? 1U : 0U,
-		.xtd = (frame->flags & CAN_FRAME_IDE) != 0U ? 1U : 0U,
-		.esi = 0U,
-		.dlc = frame->dlc,
-#ifdef CONFIG_CAN_FD_MODE
-		.fdf = (frame->flags & CAN_FRAME_FDF) != 0U ? 1U : 0U,
-		.brs = (frame->flags & CAN_FRAME_BRS) != 0U ? 1U : 0U,
-#else  /* CONFIG_CAN_FD_MODE */
-		.fdf = 0U,
-		.brs = 0U,
-#endif /* !CONFIG_CAN_FD_MODE */
-		.efc = 1U,
-	};
-	struct can_mcan_mm mm;
-	uint32_t put_idx;
-	uint32_t reg;
-	int err;
-
-	LOG_DBG("Sending %d bytes. Id: 0x%x, ID type: %s %s %s %s", data_length, frame->id,
-		(frame->flags & CAN_FRAME_IDE) != 0U ? "extended" : "standard",
-		(frame->flags & CAN_FRAME_RTR) != 0U ? "RTR" : "",
-		(frame->flags & CAN_FRAME_FDF) != 0U ? "FD frame" : "",
-		(frame->flags & CAN_FRAME_BRS) != 0U ? "BRS" : "");
-
-	__ASSERT_NO_MSG(callback != NULL);
-
-#ifdef CONFIG_CAN_FD_MODE
-	if ((frame->flags & ~(CAN_FRAME_IDE | CAN_FRAME_RTR | CAN_FRAME_FDF | CAN_FRAME_BRS)) !=
-	    0) {
-		LOG_ERR("unsupported CAN frame flags 0x%02x", frame->flags);
-		return -ENOTSUP;
-	}
-
-	if (!data->fd && ((frame->flags & (CAN_FRAME_FDF | CAN_FRAME_BRS)) != 0U)) {
-		LOG_ERR("CAN-FD format not supported in non-FD mode");
-		return -ENOTSUP;
-	}
-#else  /* CONFIG_CAN_FD_MODE */
-	if ((frame->flags & ~(CAN_FRAME_IDE | CAN_FRAME_RTR)) != 0U) {
-		LOG_ERR("unsupported CAN frame flags 0x%02x", frame->flags);
-		return -ENOTSUP;
-	}
-#endif /* !CONFIG_CAN_FD_MODE */
-
-	if (data_length > sizeof(frame->data)) {
-		LOG_ERR("data length (%zu) > max frame data length (%zu)", data_length,
-			sizeof(frame->data));
-		return -EINVAL;
-	}
-
-	if ((frame->flags & CAN_FRAME_FDF) != 0U) {
-		if (frame->dlc > CANFD_MAX_DLC) {
-			LOG_ERR("DLC of %d for CAN-FD format frame", frame->dlc);
-			return -EINVAL;
-		}
-	} else {
-		if (frame->dlc > CAN_MAX_DLC) {
-			LOG_ERR("DLC of %d for non-FD format frame", frame->dlc);
-			return -EINVAL;
-		}
-	}
-
-	if (!data->started) {
-		return -ENETDOWN;
-	}
-
-	err = can_mcan_read_reg(dev, CAN_MCAN_PSR, &reg);
-	if (err != 0) {
-		return err;
-	}
-
-	if ((reg & CAN_MCAN_PSR_BO) != 0U) {
-		return -ENETUNREACH;
-	}
-
-	err = k_sem_take(&data->tx_sem, timeout);
-	if (err != 0) {
-		return -EAGAIN;
-	}
-
-	err = can_mcan_read_reg(dev, CAN_MCAN_TXFQS, &reg);
-	if (err != 0) {
-		return err;
-	}
-
-	__ASSERT_NO_MSG((reg & CAN_MCAN_TXFQS_TFQF) != CAN_MCAN_TXFQS_TFQF);
-
-	k_mutex_lock(&data->tx_mtx, K_FOREVER);
-
-	put_idx = FIELD_GET(CAN_MCAN_TXFQS_TFQPI, reg);
-
-	mm.idx = put_idx;
-	mm.cnt = data->mm.cnt++;
-	tx_hdr.mm = mm;
-
-	if ((frame->flags & CAN_FRAME_IDE) != 0U) {
-		tx_hdr.ext_id = frame->id;
-	} else {
-		tx_hdr.std_id = frame->id & CAN_STD_ID_MASK;
-	}
-
-	memcpy32_volatile(&msg_ram->tx_buffer[put_idx].hdr, &tx_hdr, sizeof(tx_hdr));
-	memcpy32_volatile(msg_ram->tx_buffer[put_idx].data_32, frame->data_32,
-			  ROUND_UP(data_length, 4));
-	sys_cache_data_flush_range((void *)&msg_ram->tx_buffer[put_idx].hdr, sizeof(tx_hdr));
-	sys_cache_data_flush_range((void *)&msg_ram->tx_buffer[put_idx].data_32,
-				   ROUND_UP(data_length, 4));
-
-	data->tx_fin_cb[put_idx] = callback;
-	data->tx_fin_cb_arg[put_idx] = user_data;
-
-	err = can_mcan_write_reg(dev, CAN_MCAN_TXBAR, BIT(put_idx));
-	if (err != 0) {
-		goto unlock;
-	}
-
-unlock:
-	k_mutex_unlock(&data->tx_mtx);
-
-	return err;
-}
-
-static int can_mcan_get_free_std(volatile struct can_mcan_std_filter *filters)
-{
-	int i;
-
-	for (i = 0; i < NUM_STD_FILTER_DATA; ++i) {
-		if (filters[i].sfce == CAN_MCAN_FCE_DISABLE) {
-			return i;
-		}
-	}
-=======
-int can_mcan_send(const struct device* dev,
-                  const struct can_frame* frame,
-                  k_timeout_t timeout,
+int can_mcan_send(const struct device* dev, const struct can_frame* frame, k_timeout_t timeout,
                   can_tx_callback_t callback, void* user_data) {
-    const struct can_mcan_config* config = dev->config;
-    struct can_mcan_data* data = dev->data;
-    struct can_mcan_reg* can = config->can;
+    struct can_mcan_data* data = dev->data;
     struct can_mcan_msg_sram* msg_ram = data->msg_ram;
     size_t data_length = can_dlc_to_bytes(frame->dlc);
     struct can_mcan_tx_buffer_hdr tx_hdr = {
-        .rtr = (frame->flags & CAN_FRAME_RTR) != 0 ? 1U : 0U,
-        .xtd = (frame->flags & CAN_FRAME_IDE) != 0 ? 1U : 0U,
+        .rtr = (frame->flags & CAN_FRAME_RTR) != 0U ? 1U : 0U,
+        .xtd = (frame->flags & CAN_FRAME_IDE) != 0U ? 1U : 0U,
         .esi = 0U,
         .dlc = frame->dlc,
         #ifdef CONFIG_CAN_FD_MODE
-        .fdf = (frame->flags & CAN_FRAME_FDF) != 0 ? 1U : 0U,
-        .brs = (frame->flags & CAN_FRAME_BRS) != 0 ? 1U : 0U,
+        .fdf = (frame->flags & CAN_FRAME_FDF) != 0U ? 1U : 0U,
+        .brs = (frame->flags & CAN_FRAME_BRS) != 0U ? 1U : 0U,
         #else  /* CONFIG_CAN_FD_MODE */
         .fdf = 0U,
         .brs = 0U,
         #endif /* !CONFIG_CAN_FD_MODE */
         .efc = 1U,
     };
-
+    struct can_mcan_mm mm;
     uint32_t put_idx;
-    int ret;
-    struct can_mcan_mm mm;
+    uint32_t reg;
+    int err;
 
     LOG_DBG("Sending %d bytes. Id: 0x%x, ID type: %s %s %s %s", data_length, frame->id,
-            (frame->flags & CAN_FRAME_IDE) != 0 ? "extended" : "standard",
-            (frame->flags & CAN_FRAME_RTR) != 0 ? "RTR" : "",
-            (frame->flags & CAN_FRAME_FDF) != 0 ? "FD frame" : "",
-            (frame->flags & CAN_FRAME_BRS) != 0 ? "BRS" : "");
+            (frame->flags & CAN_FRAME_IDE) != 0U ? "extended" : "standard",
+            (frame->flags & CAN_FRAME_RTR) != 0U ? "RTR" : "",
+            (frame->flags & CAN_FRAME_FDF) != 0U ? "FD frame" : "",
+            (frame->flags & CAN_FRAME_BRS) != 0U ? "BRS" : "");
 
     __ASSERT_NO_MSG(callback != NULL);
 
@@ -1464,28 +847,24 @@
         return (-ENOTSUP);
     }
 
-    if ((frame->flags & CAN_FRAME_FDF) != 0 && (can->cccr & CAN_MCAN_CCCR_FDOE) == 0) {
+    if (!data->fd && ((frame->flags & (CAN_FRAME_FDF | CAN_FRAME_BRS)) != 0U)) {
         LOG_ERR("CAN-FD format not supported in non-FD mode");
         return (-ENOTSUP);
     }
-
-    if ((frame->flags & CAN_FRAME_BRS) != 0 && (can->cccr & CAN_MCAN_CCCR_BRSE) == 0) {
-        LOG_ERR("CAN-FD BRS not supported in non-FD mode");
-        return (-ENOTSUP);
-    }
     #else  /* CONFIG_CAN_FD_MODE */
-    if ((frame->flags & ~(CAN_FRAME_IDE | CAN_FRAME_RTR)) != 0) {
+    if ((frame->flags & ~(CAN_FRAME_IDE | CAN_FRAME_RTR)) != 0U) {
         LOG_ERR("unsupported CAN frame flags 0x%02x", frame->flags);
         return (-ENOTSUP);
     }
     #endif /* !CONFIG_CAN_FD_MODE */
 
     if (data_length > sizeof(frame->data)) {
-        LOG_ERR("data length (%zu) > max frame data length (%zu)", data_length, sizeof(frame->data));
+        LOG_ERR("data length (%zu) > max frame data length (%zu)", data_length,
+                sizeof(frame->data));
         return (-EINVAL);
     }
 
-    if ((frame->flags & CAN_FRAME_FDF) != 0) {
+    if ((frame->flags & CAN_FRAME_FDF) != 0U) {
         if (frame->dlc > CANFD_MAX_DLC) {
             LOG_ERR("DLC of %d for CAN-FD format frame", frame->dlc);
             return (-EINVAL);
@@ -1502,26 +881,36 @@
         return (-ENETDOWN);
     }
 
-    if (can->psr & CAN_MCAN_PSR_BO) {
+    err = can_mcan_read_reg(dev, CAN_MCAN_PSR, &reg);
+    if (err != 0) {
+        return (err);
+    }
+
+    if ((reg & CAN_MCAN_PSR_BO) != 0U) {
         return (-ENETUNREACH);
     }
 
-    ret = k_sem_take(&data->tx_sem, timeout);
-    if (ret != 0) {
+    err = k_sem_take(&data->tx_sem, timeout);
+    if (err != 0) {
         return (-EAGAIN);
     }
 
-    __ASSERT_NO_MSG((can->txfqs & CAN_MCAN_TXFQS_TFQF) != CAN_MCAN_TXFQS_TFQF);
+    err = can_mcan_read_reg(dev, CAN_MCAN_TXFQS, &reg);
+    if (err != 0) {
+        return (err);
+    }
+
+    __ASSERT_NO_MSG((reg & CAN_MCAN_TXFQS_TFQF) != CAN_MCAN_TXFQS_TFQF);
 
     k_mutex_lock(&data->tx_mtx, K_FOREVER);
 
-    put_idx = FIELD_GET(CAN_MCAN_TXFQS_TFQPI, can->txfqs);
+    put_idx = FIELD_GET(CAN_MCAN_TXFQS_TFQPI, reg);
 
     mm.idx = (uint8_t)put_idx;
     mm.cnt = data->mm.cnt++;
     tx_hdr.mm = mm;
 
-    if ((frame->flags & CAN_FRAME_IDE) != 0) {
+    if ((frame->flags & CAN_FRAME_IDE) != 0U) {
         tx_hdr.ext_id = frame->id;
     }
     else {
@@ -1529,18 +918,24 @@
     }
 
     memcpy32_volatile(&msg_ram->tx_buffer[put_idx].hdr, &tx_hdr, sizeof(tx_hdr));
-    memcpy32_volatile(msg_ram->tx_buffer[put_idx].data_32, frame->data_32, ROUND_UP(data_length, 4));
+    memcpy32_volatile(msg_ram->tx_buffer[put_idx].data_32, frame->data_32,
+                      ROUND_UP(data_length, 4));
     sys_cache_data_flush_range((void*)&msg_ram->tx_buffer[put_idx].hdr, sizeof(tx_hdr));
-    sys_cache_data_flush_range((void*)&msg_ram->tx_buffer[put_idx].data_32, ROUND_UP(data_length, 4));
-
-    data->tx_fin_cb[put_idx] = callback;
+    sys_cache_data_flush_range((void*)&msg_ram->tx_buffer[put_idx].data_32,
+                               ROUND_UP(data_length, 4));
+
+    data->tx_fin_cb[put_idx]     = callback;
     data->tx_fin_cb_arg[put_idx] = user_data;
 
-    can->txbar = (1U << put_idx);
-
+    err = can_mcan_write_reg(dev, CAN_MCAN_TXBAR, BIT(put_idx));
+    if (err != 0) {
+        goto unlock;
+    }
+
+unlock:
     k_mutex_unlock(&data->tx_mtx);
 
-    return (0);
+    return (err);
 }
 
 static int can_mcan_get_free_std(volatile struct can_mcan_std_filter const* filters) {
@@ -1549,7 +944,6 @@
             return (i);
         }
     }
->>>>>>> e62201c3
 
     return (-ENOSPC);
 }
@@ -1570,76 +964,8 @@
  * Dual mode gets tricky, because we can only activate both filters.
  * If one of the IDs is not used anymore, we would need to mark it as unused.
  */
-<<<<<<< HEAD
-int can_mcan_add_rx_filter_std(const struct device *dev, can_rx_callback_t callback,
-			       void *user_data, const struct can_filter *filter)
-{
-	struct can_mcan_data *data = dev->data;
-	struct can_mcan_msg_sram *msg_ram = data->msg_ram;
-	struct can_mcan_std_filter filter_element = {
-		.id1 = filter->id, .id2 = filter->mask, .sft = CAN_MCAN_SFT_MASKED};
-	int filter_id;
-
-	k_mutex_lock(&data->lock, K_FOREVER);
-	filter_id = can_mcan_get_free_std(msg_ram->std_filt);
-
-	if (filter_id == -ENOSPC) {
-		LOG_WRN("No free standard id filter left");
-		k_mutex_unlock(&data->lock);
-		return -ENOSPC;
-	}
-
-	/* TODO proper fifo balancing */
-	filter_element.sfce = filter_id & 0x01 ? CAN_MCAN_FCE_FIFO1 : CAN_MCAN_FCE_FIFO0;
-
-	memcpy32_volatile(&msg_ram->std_filt[filter_id], &filter_element,
-			  sizeof(struct can_mcan_std_filter));
-	sys_cache_data_flush_range((void *)&msg_ram->std_filt[filter_id],
-				   sizeof(struct can_mcan_std_filter));
-
-	k_mutex_unlock(&data->lock);
-
-	LOG_DBG("Attached std filter at %d", filter_id);
-
-	if ((filter->flags & CAN_FILTER_RTR) != 0U) {
-		data->std_filt_rtr |= (1U << filter_id);
-	} else {
-		data->std_filt_rtr &= ~(1U << filter_id);
-	}
-
-	if ((filter->flags & (CAN_FILTER_DATA | CAN_FILTER_RTR)) !=
-	    (CAN_FILTER_DATA | CAN_FILTER_RTR)) {
-		data->std_filt_rtr_mask |= (1U << filter_id);
-	} else {
-		data->std_filt_rtr_mask &= ~(1U << filter_id);
-	}
-
-	if ((filter->flags & CAN_FILTER_FDF) != 0U) {
-		data->std_filt_fd_frame |= (1U << filter_id);
-	} else {
-		data->std_filt_fd_frame &= ~(1U << filter_id);
-	}
-
-	data->rx_cb_std[filter_id] = callback;
-	data->cb_arg_std[filter_id] = user_data;
-
-	return filter_id;
-}
-
-static int can_mcan_get_free_ext(volatile struct can_mcan_ext_filter *filters)
-{
-	int i;
-
-	for (i = 0; i < NUM_EXT_FILTER_DATA; ++i) {
-		if (filters[i].efce == CAN_MCAN_FCE_DISABLE) {
-			return i;
-		}
-	}
-=======
-int can_mcan_add_rx_filter_std(const struct device* dev,
-                               can_rx_callback_t callback,
-                               void* user_data,
-                               const struct can_filter* filter) {
+int can_mcan_add_rx_filter_std(const struct device* dev, can_rx_callback_t callback,
+                               void* user_data, const struct can_filter* filter) {
     struct can_mcan_data* data = dev->data;
     struct can_mcan_msg_sram* msg_ram = data->msg_ram;
     struct can_mcan_std_filter filter_element = {
@@ -1649,11 +975,12 @@
     };
     int filter_id;
 
-    k_mutex_lock(&data->inst_mutex, K_FOREVER);
+    k_mutex_lock(&data->lock, K_FOREVER);
     filter_id = can_mcan_get_free_std(msg_ram->std_filt);
 
     if (filter_id == -ENOSPC) {
         LOG_WRN("No free standard id filter left");
+        k_mutex_unlock(&data->lock);
         return (-ENOSPC);
     }
 
@@ -1662,10 +989,10 @@
 
     memcpy32_volatile(&msg_ram->std_filt[filter_id], &filter_element,
                       sizeof(struct can_mcan_std_filter));
-    sys_cache_data_flush_range((void*)&msg_ram->std_filt[filter_id],
+    sys_cache_data_flush_range((void *)&msg_ram->std_filt[filter_id],
                                sizeof(struct can_mcan_std_filter));
 
-    k_mutex_unlock(&data->inst_mutex);
+    k_mutex_unlock(&data->lock);
 
     LOG_DBG("Attached std filter at %d", filter_id);
 
@@ -1676,7 +1003,8 @@
         data->std_filt_rtr &= ~(1U << filter_id);
     }
 
-    if ((filter->flags & (CAN_FILTER_DATA | CAN_FILTER_RTR)) != (CAN_FILTER_DATA | CAN_FILTER_RTR)) {
+    if ((filter->flags & (CAN_FILTER_DATA | CAN_FILTER_RTR)) !=
+        (CAN_FILTER_DATA | CAN_FILTER_RTR)) {
         data->std_filt_rtr_mask |= (1U << filter_id);
     }
     else {
@@ -1702,130 +1030,12 @@
             return (i);
         }
     }
->>>>>>> e62201c3
 
     return (-ENOSPC);
 }
 
-<<<<<<< HEAD
-static int can_mcan_add_rx_filter_ext(const struct device *dev, can_rx_callback_t callback,
-				      void *user_data, const struct can_filter *filter)
-{
-	struct can_mcan_data *data = dev->data;
-	struct can_mcan_msg_sram *msg_ram = data->msg_ram;
-	struct can_mcan_ext_filter filter_element = {
-		.id2 = filter->mask, .id1 = filter->id, .eft = CAN_MCAN_EFT_MASKED};
-	int filter_id;
-
-	k_mutex_lock(&data->lock, K_FOREVER);
-	filter_id = can_mcan_get_free_ext(msg_ram->ext_filt);
-
-	if (filter_id == -ENOSPC) {
-		LOG_WRN("No free extended id filter left");
-		k_mutex_unlock(&data->lock);
-		return -ENOSPC;
-	}
-
-	/* TODO proper fifo balancing */
-	filter_element.efce = filter_id & 0x01 ? CAN_MCAN_FCE_FIFO1 : CAN_MCAN_FCE_FIFO0;
-
-	memcpy32_volatile(&msg_ram->ext_filt[filter_id], &filter_element,
-			  sizeof(struct can_mcan_ext_filter));
-	sys_cache_data_flush_range((void *)&msg_ram->ext_filt[filter_id],
-				   sizeof(struct can_mcan_ext_filter));
-
-	k_mutex_unlock(&data->lock);
-
-	LOG_DBG("Attached ext filter at %d", filter_id);
-
-	if ((filter->flags & CAN_FILTER_RTR) != 0U) {
-		data->ext_filt_rtr |= (1U << filter_id);
-	} else {
-		data->ext_filt_rtr &= ~(1U << filter_id);
-	}
-
-	if ((filter->flags & (CAN_FILTER_DATA | CAN_FILTER_RTR)) !=
-	    (CAN_FILTER_DATA | CAN_FILTER_RTR)) {
-		data->ext_filt_rtr_mask |= (1U << filter_id);
-	} else {
-		data->ext_filt_rtr_mask &= ~(1U << filter_id);
-	}
-
-	if ((filter->flags & CAN_FILTER_FDF) != 0U) {
-		data->ext_filt_fd_frame |= (1U << filter_id);
-	} else {
-		data->ext_filt_fd_frame &= ~(1U << filter_id);
-	}
-
-	data->rx_cb_ext[filter_id] = callback;
-	data->cb_arg_ext[filter_id] = user_data;
-
-	return filter_id;
-}
-
-int can_mcan_add_rx_filter(const struct device *dev, can_rx_callback_t callback, void *user_data,
-			   const struct can_filter *filter)
-{
-	int filter_id;
-
-	if (callback == NULL) {
-		return -EINVAL;
-	}
-
-#ifdef CONFIG_CAN_FD_MODE
-	if ((filter->flags &
-	     ~(CAN_FILTER_IDE | CAN_FILTER_DATA | CAN_FILTER_RTR | CAN_FILTER_FDF)) != 0U) {
-#else  /* CONFIG_CAN_FD_MODE */
-	if ((filter->flags & ~(CAN_FILTER_IDE | CAN_FILTER_DATA | CAN_FILTER_RTR)) != 0U) {
-#endif /* !CONFIG_CAN_FD_MODE */
-		LOG_ERR("unsupported CAN filter flags 0x%02x", filter->flags);
-		return -ENOTSUP;
-	}
-
-	if ((filter->flags & CAN_FILTER_IDE) != 0U) {
-		filter_id = can_mcan_add_rx_filter_ext(dev, callback, user_data, filter);
-		if (filter_id >= 0) {
-			filter_id += NUM_STD_FILTER_DATA;
-		}
-	} else {
-		filter_id = can_mcan_add_rx_filter_std(dev, callback, user_data, filter);
-	}
-
-	return filter_id;
-}
-
-void can_mcan_remove_rx_filter(const struct device *dev, int filter_id)
-{
-	struct can_mcan_data *data = dev->data;
-	struct can_mcan_msg_sram *msg_ram = data->msg_ram;
-
-	k_mutex_lock(&data->lock, K_FOREVER);
-
-	if (filter_id >= NUM_STD_FILTER_DATA) {
-		filter_id -= NUM_STD_FILTER_DATA;
-		if (filter_id >= NUM_EXT_FILTER_DATA) {
-			LOG_ERR("Wrong filter id");
-			k_mutex_unlock(&data->lock);
-			return;
-		}
-
-		memset32_volatile(&msg_ram->ext_filt[filter_id], 0,
-				  sizeof(struct can_mcan_ext_filter));
-		sys_cache_data_flush_range((void *)&msg_ram->ext_filt[filter_id],
-					   sizeof(struct can_mcan_ext_filter));
-	} else {
-		memset32_volatile(&msg_ram->std_filt[filter_id], 0,
-				  sizeof(struct can_mcan_std_filter));
-		sys_cache_data_flush_range((void *)&msg_ram->std_filt[filter_id],
-					   sizeof(struct can_mcan_std_filter));
-	}
-
-	k_mutex_unlock(&data->lock);
-=======
-static int can_mcan_add_rx_filter_ext(const struct device* dev,
-                                      can_rx_callback_t callback,
-                                      void* user_data,
-                                      const struct can_filter* filter) {
+static int can_mcan_add_rx_filter_ext(const struct device* dev, can_rx_callback_t callback,
+                                      void* user_data, const struct can_filter* filter) {
     struct can_mcan_data* data = dev->data;
     struct can_mcan_msg_sram* msg_ram = data->msg_ram;
     struct can_mcan_ext_filter filter_element = {
@@ -1835,11 +1045,12 @@
     };
     int filter_id;
 
-    k_mutex_lock(&data->inst_mutex, K_FOREVER);
+    k_mutex_lock(&data->lock, K_FOREVER);
     filter_id = can_mcan_get_free_ext(msg_ram->ext_filt);
 
     if (filter_id == -ENOSPC) {
         LOG_WRN("No free extended id filter left");
+        k_mutex_unlock(&data->lock);
         return (-ENOSPC);
     }
 
@@ -1851,7 +1062,7 @@
     sys_cache_data_flush_range((void*)&msg_ram->ext_filt[filter_id],
                                sizeof(struct can_mcan_ext_filter));
 
-    k_mutex_unlock(&data->inst_mutex);
+    k_mutex_unlock(&data->lock);
 
     LOG_DBG("Attached ext filter at %d", filter_id);
 
@@ -1862,7 +1073,8 @@
         data->ext_filt_rtr &= ~(1U << filter_id);
     }
 
-    if ((filter->flags & (CAN_FILTER_DATA | CAN_FILTER_RTR)) != (CAN_FILTER_DATA | CAN_FILTER_RTR)) {
+    if ((filter->flags & (CAN_FILTER_DATA | CAN_FILTER_RTR)) !=
+        (CAN_FILTER_DATA | CAN_FILTER_RTR)) {
         data->ext_filt_rtr_mask |= (1U << filter_id);
     }
     else {
@@ -1882,10 +1094,8 @@
     return (filter_id);
 }
 
-int can_mcan_add_rx_filter(const struct device* dev,
-                           can_rx_callback_t callback,
-                           void* user_data,
-                           const struct can_filter* filter) {
+int can_mcan_add_rx_filter(const struct device* dev, can_rx_callback_t callback,
+                           void* user_data, const struct can_filter* filter) {
     int filter_id;
 
     if (callback == NULL) {
@@ -1893,8 +1103,9 @@
     }
 
     #ifdef CONFIG_CAN_FD_MODE
-    if ((filter->flags & ~(CAN_FILTER_IDE | CAN_FILTER_DATA | CAN_FILTER_RTR | CAN_FILTER_FDF)) != 0U) {
-    #else
+    if ((filter->flags &
+         ~(CAN_FILTER_IDE | CAN_FILTER_DATA | CAN_FILTER_RTR | CAN_FILTER_FDF)) != 0U) {
+    #else  /* CONFIG_CAN_FD_MODE */
     if ((filter->flags & ~(CAN_FILTER_IDE | CAN_FILTER_DATA | CAN_FILTER_RTR)) != 0U) {
     #endif /* !CONFIG_CAN_FD_MODE */
         LOG_ERR("unsupported CAN filter flags 0x%02x", filter->flags);
@@ -1918,11 +1129,13 @@
     struct can_mcan_data* data = dev->data;
     struct can_mcan_msg_sram* msg_ram = data->msg_ram;
 
-    k_mutex_lock(&data->inst_mutex, K_FOREVER);
+    k_mutex_lock(&data->lock, K_FOREVER);
+
     if (filter_id >= NUM_STD_FILTER_DATA) {
         filter_id -= NUM_STD_FILTER_DATA;
         if (filter_id >= NUM_EXT_FILTER_DATA) {
             LOG_ERR("Wrong filter id");
+            k_mutex_unlock(&data->lock);
             return;
         }
 
@@ -1938,15 +1151,14 @@
                                    sizeof(struct can_mcan_std_filter));
     }
 
-    k_mutex_unlock(&data->inst_mutex);
->>>>>>> e62201c3
+    k_mutex_unlock(&data->lock);
 }
 
 void can_mcan_set_state_change_callback(const struct device* dev,
                                         can_state_change_callback_t callback, void* user_data) {
     struct can_mcan_data* data = dev->data;
 
-    data->state_change_cb = callback;
+    data->state_change_cb      = callback;
     data->state_change_cb_data = user_data;
 }
 
@@ -1962,331 +1174,126 @@
  * definitions to set CCCR_CCE, which might be needed to disable write
  * protection for some registers.
  */
-<<<<<<< HEAD
-void can_mcan_enable_configuration_change(const struct device *dev)
-{
-	struct can_mcan_data *data = dev->data;
-	uint32_t cccr;
-	int err;
-
-	k_mutex_lock(&data->lock, K_FOREVER);
-
-	err = can_mcan_read_reg(dev, CAN_MCAN_CCCR, &cccr);
-	if (err != 0) {
-		goto unlock;
-	}
-
-	cccr |= CAN_MCAN_CCCR_CCE;
-
-	err = can_mcan_write_reg(dev, CAN_MCAN_CCCR, cccr);
-	if (err != 0) {
-		goto unlock;
-	}
+void can_mcan_enable_configuration_change(const struct device* dev) {
+    struct can_mcan_data* data = dev->data;
+    uint32_t cccr;
+    int err;
+
+    k_mutex_lock(&data->lock, K_FOREVER);
+
+    err = can_mcan_read_reg(dev, CAN_MCAN_CCCR, &cccr);
+    if (err != 0) {
+        goto unlock;
+    }
+
+    cccr |= CAN_MCAN_CCCR_CCE;
+
+    err = can_mcan_write_reg(dev, CAN_MCAN_CCCR, cccr);
+    if (err != 0) {
+        goto unlock;
+    }
 
 unlock:
-	k_mutex_unlock(&data->lock);
-}
-
-int can_mcan_configure_message_ram(const struct device *dev, uintptr_t mrba)
-{
-	struct can_mcan_data *data = dev->data;
-	struct can_mcan_msg_sram *msg_ram = data->msg_ram;
-	uint32_t reg;
-	int err;
-
-	can_mcan_enable_configuration_change(dev);
-
-	reg = ((POINTER_TO_UINT(msg_ram->std_filt) - mrba) & CAN_MCAN_SIDFC_FLSSA) |
-	      FIELD_PREP(CAN_MCAN_SIDFC_LSS, ARRAY_SIZE(msg_ram->std_filt));
-	err = can_mcan_write_reg(dev, CAN_MCAN_SIDFC, reg);
-	if (err != 0) {
-		return err;
-	}
-
-	reg = ((POINTER_TO_UINT(msg_ram->ext_filt) - mrba) & CAN_MCAN_XIDFC_FLESA) |
-	      FIELD_PREP(CAN_MCAN_XIDFC_LSS, ARRAY_SIZE(msg_ram->ext_filt));
-	err = can_mcan_write_reg(dev, CAN_MCAN_XIDFC, reg);
-	if (err != 0) {
-		return err;
-	}
-
-	reg = ((POINTER_TO_UINT(msg_ram->rx_fifo0) - mrba) & CAN_MCAN_RXF0C_F0SA) |
-	      FIELD_PREP(CAN_MCAN_RXF0C_F0S, ARRAY_SIZE(msg_ram->rx_fifo0));
-	err = can_mcan_write_reg(dev, CAN_MCAN_RXF0C, reg);
-	if (err != 0) {
-		return err;
-	}
-
-	reg = ((POINTER_TO_UINT(msg_ram->rx_fifo1) - mrba) & CAN_MCAN_RXF1C_F1SA) |
-	      FIELD_PREP(CAN_MCAN_RXF1C_F1S, ARRAY_SIZE(msg_ram->rx_fifo1));
-	err = can_mcan_write_reg(dev, CAN_MCAN_RXF1C, reg);
-	if (err != 0) {
-		return err;
-	}
-
-	reg = ((POINTER_TO_UINT(msg_ram->rx_buffer) - mrba) & CAN_MCAN_RXBC_RBSA);
-	err = can_mcan_write_reg(dev, CAN_MCAN_RXBC, reg);
-	if (err != 0) {
-		return err;
-	}
-
-	reg = ((POINTER_TO_UINT(msg_ram->tx_event_fifo) - mrba) & CAN_MCAN_TXEFC_EFSA) |
-	      FIELD_PREP(CAN_MCAN_TXEFC_EFS, ARRAY_SIZE(msg_ram->tx_event_fifo));
-	err = can_mcan_write_reg(dev, CAN_MCAN_TXEFC, reg);
-	if (err != 0) {
-		return err;
-	}
-
-	reg = ((POINTER_TO_UINT(msg_ram->tx_buffer) - mrba) & CAN_MCAN_TXBC_TBSA) |
-	      FIELD_PREP(CAN_MCAN_TXBC_TFQS, ARRAY_SIZE(msg_ram->tx_buffer)) | CAN_MCAN_TXBC_TFQM;
-	err = can_mcan_write_reg(dev, CAN_MCAN_TXBC, reg);
-	if (err != 0) {
-		return err;
-	}
-
-	if (sizeof(msg_ram->tx_buffer[0].data) <= 24) {
-		reg = (sizeof(msg_ram->tx_buffer[0].data) - 8) / 4;
-	} else {
-		reg = (sizeof(msg_ram->tx_buffer[0].data) - 32) / 16 + 5;
-	}
-
-	err = can_mcan_write_reg(dev, CAN_MCAN_TXESC, reg);
-	if (err != 0) {
-		return err;
-	}
-
-	if (sizeof(msg_ram->rx_fifo0[0].data) <= 24) {
-		reg = FIELD_PREP(CAN_MCAN_RXESC_F0DS, (sizeof(msg_ram->rx_fifo0[0].data) - 8) / 4) |
-		      FIELD_PREP(CAN_MCAN_RXESC_F1DS, (sizeof(msg_ram->rx_fifo1[0].data) - 8) / 4) |
-		      FIELD_PREP(CAN_MCAN_RXESC_RBDS, (sizeof(msg_ram->rx_buffer[0].data) - 8) / 4);
-	} else {
-		reg = FIELD_PREP(CAN_MCAN_RXESC_F0DS,
-				 (sizeof(msg_ram->rx_fifo0[0].data) - 32) / 16 + 5) |
-		      FIELD_PREP(CAN_MCAN_RXESC_F1DS,
-				 (sizeof(msg_ram->rx_fifo1[0].data) - 32) / 16 + 5) |
-		      FIELD_PREP(CAN_MCAN_RXESC_RBDS,
-				 (sizeof(msg_ram->rx_buffer[0].data) - 32) / 16 + 5);
-	}
-
-	err = can_mcan_write_reg(dev, CAN_MCAN_RXESC, reg);
-	if (err != 0) {
-		return err;
-	}
-
-	return 0;
-}
-
-int can_mcan_init(const struct device *dev)
-{
-	const struct can_mcan_config *config = dev->config;
-	struct can_mcan_data *data = dev->data;
-	struct can_mcan_msg_sram *msg_ram = data->msg_ram;
-	struct can_timing timing;
-#ifdef CONFIG_CAN_FD_MODE
-	struct can_timing timing_data;
-#endif /* CONFIG_CAN_FD_MODE */
-	uint32_t reg;
-	int err;
-
-	k_mutex_init(&data->lock);
-	k_mutex_init(&data->tx_mtx);
-	k_sem_init(&data->tx_sem, NUM_TX_BUF_ELEMENTS, NUM_TX_BUF_ELEMENTS);
-
-	if (config->phy != NULL) {
-		if (!device_is_ready(config->phy)) {
-			LOG_ERR("CAN transceiver not ready");
-			return -ENODEV;
-		}
-	}
-
-	err = can_mcan_exit_sleep_mode(dev);
-	if (err != 0) {
-		LOG_ERR("Failed to exit sleep mode");
-		return -EIO;
-	}
-
-	err = can_mcan_enter_init_mode(dev, K_MSEC(CAN_INIT_TIMEOUT_MS));
-	if (err != 0) {
-		LOG_ERR("Failed to enter init mode");
-		return -EIO;
-	}
-
-	can_mcan_enable_configuration_change(dev);
-
-#if CONFIG_CAN_LOG_LEVEL >= LOG_LEVEL_DBG
-	err = can_mcan_read_reg(dev, CAN_MCAN_CREL, &reg);
-	if (err != 0) {
-		return -EIO;
-	}
-
-	LOG_DBG("IP rel: %lu.%lu.%lu %02lu.%lu.%lu", FIELD_GET(CAN_MCAN_CREL_REL, reg),
-		FIELD_GET(CAN_MCAN_CREL_STEP, reg), FIELD_GET(CAN_MCAN_CREL_SUBSTEP, reg),
-		FIELD_GET(CAN_MCAN_CREL_YEAR, reg), FIELD_GET(CAN_MCAN_CREL_MON, reg),
-		FIELD_GET(CAN_MCAN_CREL_DAY, reg));
-#endif /* CONFIG_CAN_LOG_LEVEL >= LOG_LEVEL_DBG */
-
-	err = can_mcan_read_reg(dev, CAN_MCAN_CCCR, &reg);
-	if (err != 0) {
-		return err;
-	}
-
-	reg &= ~(CAN_MCAN_CCCR_FDOE | CAN_MCAN_CCCR_BRSE | CAN_MCAN_CCCR_TEST | CAN_MCAN_CCCR_MON |
-		 CAN_MCAN_CCCR_ASM);
-
-	err = can_mcan_write_reg(dev, CAN_MCAN_CCCR, reg);
-	if (err != 0) {
-		return err;
-	}
-
-	err = can_mcan_read_reg(dev, CAN_MCAN_TEST, &reg);
-	if (err != 0) {
-		return err;
-	}
-
-	reg &= ~(CAN_MCAN_TEST_LBCK);
-
-	err = can_mcan_write_reg(dev, CAN_MCAN_TEST, reg);
-	if (err != 0) {
-		return err;
-	}
-
-#if defined(CONFIG_CAN_DELAY_COMP) && defined(CONFIG_CAN_FD_MODE)
-	err = can_mcan_read_reg(dev, CAN_MCAN_DBTP, &reg);
-	if (err != 0) {
-		return err;
-	}
-
-	reg |= CAN_MCAN_DBTP_TDC;
-
-	err = can_mcan_write_reg(dev, CAN_MCAN_DBTP, reg);
-	if (err != 0) {
-		return err;
-	}
-
-	err = can_mcan_read_reg(dev, CAN_MCAN_TDCR, &reg);
-	if (err != 0) {
-		return err;
-	}
-
-	reg |= FIELD_PREP(CAN_MCAN_TDCR_TDCO, config->tx_delay_comp_offset);
-
-	err = can_mcan_write_reg(dev, CAN_MCAN_TDCR, reg);
-	if (err != 0) {
-		return err;
-	}
-#endif /* defined(CONFIG_CAN_DELAY_COMP) && defined(CONFIG_CAN_FD_MODE) */
-
-	err = can_mcan_read_reg(dev, CAN_MCAN_GFC, &reg);
-	if (err != 0) {
-		return err;
-	}
-
-	reg |= FIELD_PREP(CAN_MCAN_GFC_ANFE, 0x2) | FIELD_PREP(CAN_MCAN_GFC_ANFS, 0x2);
-
-	err = can_mcan_write_reg(dev, CAN_MCAN_GFC, reg);
-	if (err != 0) {
-		return err;
-	}
-
-	if (config->sample_point) {
-		err = can_calc_timing(dev, &timing, config->bus_speed, config->sample_point);
-		if (err == -EINVAL) {
-			LOG_ERR("Can't find timing for given param");
-			return -EIO;
-		}
-		LOG_DBG("Presc: %d, TS1: %d, TS2: %d", timing.prescaler, timing.phase_seg1,
-			timing.phase_seg2);
-		LOG_DBG("Sample-point err : %d", err);
-	} else if (config->prop_ts1) {
-		timing.prop_seg = 0U;
-		timing.phase_seg1 = config->prop_ts1;
-		timing.phase_seg2 = config->ts2;
-		err = can_calc_prescaler(dev, &timing, config->bus_speed);
-		if (err != 0) {
-			LOG_WRN("Bitrate error: %d", err);
-		}
-	}
-#ifdef CONFIG_CAN_FD_MODE
-	if (config->sample_point_data) {
-		err = can_calc_timing_data(dev, &timing_data, config->bus_speed_data,
-					   config->sample_point_data);
-		if (err == -EINVAL) {
-			LOG_ERR("Can't find timing for given dataphase param");
-			return -EIO;
-		}
-
-		LOG_DBG("Sample-point err data phase: %d", err);
-	} else if (config->prop_ts1_data) {
-		timing_data.prop_seg = 0U;
-		timing_data.phase_seg1 = config->prop_ts1_data;
-		timing_data.phase_seg2 = config->ts2_data;
-		err = can_calc_prescaler(dev, &timing_data, config->bus_speed_data);
-		if (err != 0) {
-			LOG_WRN("Dataphase bitrate error: %d", err);
-		}
-	}
-#endif /* CONFIG_CAN_FD_MODE */
-
-	timing.sjw = config->sjw;
-	can_mcan_set_timing(dev, &timing);
-
-#ifdef CONFIG_CAN_FD_MODE
-	timing_data.sjw = config->sjw_data;
-	can_mcan_set_timing_data(dev, &timing_data);
-#endif /* CONFIG_CAN_FD_MODE */
-
-	reg = CAN_MCAN_IE_BOE | CAN_MCAN_IE_EWE | CAN_MCAN_IE_EPE | CAN_MCAN_IE_MRAFE |
-	      CAN_MCAN_IE_TEFLE | CAN_MCAN_IE_TEFNE | CAN_MCAN_IE_RF0NE | CAN_MCAN_IE_RF1NE |
-	      CAN_MCAN_IE_RF0LE | CAN_MCAN_IE_RF1LE;
-
-	err = can_mcan_write_reg(dev, CAN_MCAN_IE, reg);
-	if (err != 0) {
-		return err;
-	}
-
-	reg = CAN_MCAN_ILS_RF0NL | CAN_MCAN_ILS_RF1NL;
-	err = can_mcan_write_reg(dev, CAN_MCAN_ILS, reg);
-	if (err != 0) {
-		return err;
-	}
-
-	reg = CAN_MCAN_ILE_EINT0 | CAN_MCAN_ILE_EINT1;
-	err = can_mcan_write_reg(dev, CAN_MCAN_ILE, reg);
-	if (err != 0) {
-		return err;
-	}
-
-	/* Interrupt on every TX fifo element*/
-	reg = CAN_MCAN_TXBTIE_TIE;
-	err = can_mcan_write_reg(dev, CAN_MCAN_TXBTIE, reg);
-	if (err != 0) {
-		return err;
-	}
-
-	memset32_volatile(msg_ram, 0, sizeof(struct can_mcan_msg_sram));
-	sys_cache_data_flush_range(msg_ram, sizeof(struct can_mcan_msg_sram));
-
-	return 0;
-=======
-void can_mcan_enable_configuration_change(const struct device* dev) {
-    const struct can_mcan_config* config = dev->config;
-    struct can_mcan_reg* can = config->can;
-
-    can->cccr |= CAN_MCAN_CCCR_CCE;
+    k_mutex_unlock(&data->lock);
+}
+
+int can_mcan_configure_message_ram(const struct device* dev, uintptr_t mrba) {
+    struct can_mcan_data* data = dev->data;
+    struct can_mcan_msg_sram* msg_ram = data->msg_ram;
+    uint32_t reg;
+    int err;
+
+    can_mcan_enable_configuration_change(dev);
+
+    reg = ((POINTER_TO_UINT(msg_ram->std_filt) - mrba) & CAN_MCAN_SIDFC_FLSSA) |
+          FIELD_PREP(CAN_MCAN_SIDFC_LSS, ARRAY_SIZE(msg_ram->std_filt));
+    err = can_mcan_write_reg(dev, CAN_MCAN_SIDFC, reg);
+    if (err != 0) {
+        return (err);
+    }
+
+    reg = ((POINTER_TO_UINT(msg_ram->ext_filt) - mrba) & CAN_MCAN_XIDFC_FLESA) |
+          FIELD_PREP(CAN_MCAN_XIDFC_LSS, ARRAY_SIZE(msg_ram->ext_filt));
+    err = can_mcan_write_reg(dev, CAN_MCAN_XIDFC, reg);
+    if (err != 0) {
+        return (err);
+    }
+
+    reg = ((POINTER_TO_UINT(msg_ram->rx_fifo0) - mrba) & CAN_MCAN_RXF0C_F0SA) |
+          FIELD_PREP(CAN_MCAN_RXF0C_F0S, ARRAY_SIZE(msg_ram->rx_fifo0));
+    err = can_mcan_write_reg(dev, CAN_MCAN_RXF0C, reg);
+    if (err != 0) {
+        return (err);
+    }
+
+    reg = ((POINTER_TO_UINT(msg_ram->rx_fifo1) - mrba) & CAN_MCAN_RXF1C_F1SA) |
+          FIELD_PREP(CAN_MCAN_RXF1C_F1S, ARRAY_SIZE(msg_ram->rx_fifo1));
+    err = can_mcan_write_reg(dev, CAN_MCAN_RXF1C, reg);
+    if (err != 0) {
+        return (err);
+    }
+
+    reg = ((POINTER_TO_UINT(msg_ram->rx_buffer) - mrba) & CAN_MCAN_RXBC_RBSA);
+    err = can_mcan_write_reg(dev, CAN_MCAN_RXBC, reg);
+    if (err != 0) {
+        return (err);
+    }
+
+    reg = ((POINTER_TO_UINT(msg_ram->tx_event_fifo) - mrba) & CAN_MCAN_TXEFC_EFSA) |
+          FIELD_PREP(CAN_MCAN_TXEFC_EFS, ARRAY_SIZE(msg_ram->tx_event_fifo));
+    err = can_mcan_write_reg(dev, CAN_MCAN_TXEFC, reg);
+    if (err != 0) {
+        return (err);
+    }
+
+    reg = ((POINTER_TO_UINT(msg_ram->tx_buffer) - mrba) & CAN_MCAN_TXBC_TBSA) |
+          FIELD_PREP(CAN_MCAN_TXBC_TFQS, ARRAY_SIZE(msg_ram->tx_buffer)) | CAN_MCAN_TXBC_TFQM;
+    err = can_mcan_write_reg(dev, CAN_MCAN_TXBC, reg);
+    if (err != 0) {
+        return (err);
+    }
+
+    if (sizeof(msg_ram->tx_buffer[0].data) <= 24) {
+        reg = (sizeof(msg_ram->tx_buffer[0].data) - 8) / 4;
+    } else {
+        reg = (sizeof(msg_ram->tx_buffer[0].data) - 32) / 16 + 5;
+    }
+
+    err = can_mcan_write_reg(dev, CAN_MCAN_TXESC, reg);
+    if (err != 0) {
+        return (err);
+    }
+
+    if (sizeof(msg_ram->rx_fifo0[0].data) <= 24) {
+        reg = FIELD_PREP(CAN_MCAN_RXESC_F0DS, (sizeof(msg_ram->rx_fifo0[0].data ) - 8) / 4) |
+              FIELD_PREP(CAN_MCAN_RXESC_F1DS, (sizeof(msg_ram->rx_fifo1[0].data ) - 8) / 4) |
+              FIELD_PREP(CAN_MCAN_RXESC_RBDS, (sizeof(msg_ram->rx_buffer[0].data) - 8) / 4);
+    } else {
+        reg = FIELD_PREP(CAN_MCAN_RXESC_F0DS, (sizeof(msg_ram->rx_fifo0[0].data ) - 32) / 16 + 5) |
+              FIELD_PREP(CAN_MCAN_RXESC_F1DS, (sizeof(msg_ram->rx_fifo1[0].data ) - 32) / 16 + 5) |
+              FIELD_PREP(CAN_MCAN_RXESC_RBDS, (sizeof(msg_ram->rx_buffer[0].data) - 32) / 16 + 5);
+    }
+
+    err = can_mcan_write_reg(dev, CAN_MCAN_RXESC, reg);
+    if (err != 0) {
+        return (err);
+    }
+
+    return (0);
 }
 
 int can_mcan_init(const struct device* dev) {
     const struct can_mcan_config* config = dev->config;
     struct can_mcan_data* data = dev->data;
-    struct can_mcan_reg* can = config->can;
     struct can_mcan_msg_sram* msg_ram = data->msg_ram;
     struct can_timing timing;
     #ifdef CONFIG_CAN_FD_MODE
     struct can_timing timing_data;
     #endif /* CONFIG_CAN_FD_MODE */
-    int ret;
-
-    k_mutex_init(&data->inst_mutex);
+    uint32_t reg;
+    int err;
+
+    k_mutex_init(&data->lock);
     k_mutex_init(&data->tx_mtx);
     k_sem_init(&data->tx_sem, NUM_TX_BUF_ELEMENTS, NUM_TX_BUF_ELEMENTS);
 
@@ -2297,126 +1304,131 @@
         }
     }
 
-    ret = can_mcan_exit_sleep_mode(dev);
-    if (ret != 0) {
+    err = can_mcan_exit_sleep_mode(dev);
+    if (err != 0) {
         LOG_ERR("Failed to exit sleep mode");
         return (-EIO);
     }
 
-    ret = can_mcan_enter_init_mode(dev, K_MSEC(CAN_INIT_TIMEOUT));
-    if (ret != 0) {
+    err = can_mcan_enter_init_mode(dev, K_MSEC(CAN_INIT_TIMEOUT_MS));
+    if (err != 0) {
         LOG_ERR("Failed to enter init mode");
         return (-EIO);
     }
 
     can_mcan_enable_configuration_change(dev);
 
-    LOG_DBG("IP rel: %lu.%lu.%lu %02lu.%lu.%lu",
-            FIELD_GET(CAN_MCAN_CREL_REL    , can->crel),
-            FIELD_GET(CAN_MCAN_CREL_STEP   , can->crel),
-            FIELD_GET(CAN_MCAN_CREL_SUBSTEP, can->crel),
-            FIELD_GET(CAN_MCAN_CREL_YEAR   , can->crel),
-            FIELD_GET(CAN_MCAN_CREL_MON    , can->crel),
-            FIELD_GET(CAN_MCAN_CREL_DAY    , can->crel));
-
-    #ifndef CONFIG_CAN_STM32FD
-    uintptr_t mrba = 0;
-
-    #ifdef CONFIG_CAN_STM32H7
-    mrba = POINTER_TO_UINT(msg_ram);
-    #endif /* CONFIG_CAN_STM32H7 */
-
-    #ifdef CONFIG_CAN_MCUX_MCAN
-    mrba = POINTER_TO_UINT(msg_ram) & CAN_MCAN_MRBA_BA;
-    can->mrba = mrba;
-    #endif /* CONFIG_CAN_MCUX_MCAN */
-
-    can->sidfc = ((POINTER_TO_UINT(msg_ram->std_filt) - mrba) & CAN_MCAN_SIDFC_FLSSA) |
-                   FIELD_PREP(CAN_MCAN_SIDFC_LSS, ARRAY_SIZE(msg_ram->std_filt));
-    can->xidfc = ((POINTER_TO_UINT(msg_ram->ext_filt) - mrba) & CAN_MCAN_XIDFC_FLESA) |
-                   FIELD_PREP(CAN_MCAN_XIDFC_LSS, ARRAY_SIZE(msg_ram->ext_filt));
-    can->rxf0c = ((POINTER_TO_UINT(msg_ram->rx_fifo0) - mrba) & CAN_MCAN_RXF0C_F0SA) |
-                   FIELD_PREP(CAN_MCAN_RXF0C_F0S, ARRAY_SIZE(msg_ram->rx_fifo0));
-    can->rxf1c = ((POINTER_TO_UINT(msg_ram->rx_fifo1) - mrba) & CAN_MCAN_RXF1C_F1SA) |
-                   FIELD_PREP(CAN_MCAN_RXF1C_F1S, ARRAY_SIZE(msg_ram->rx_fifo1));
-    can->rxbc  = ((POINTER_TO_UINT(msg_ram->rx_buffer) - mrba) & CAN_MCAN_RXBC_RBSA);
-    can->txefc = ((POINTER_TO_UINT(msg_ram->tx_event_fifo) - mrba) & CAN_MCAN_TXEFC_EFSA) |
-                   FIELD_PREP(CAN_MCAN_TXEFC_EFS, ARRAY_SIZE(msg_ram->tx_event_fifo));
-    can->txbc = ((POINTER_TO_UINT(msg_ram->tx_buffer) - mrba) & CAN_MCAN_TXBC_TBSA) |
-                  FIELD_PREP(CAN_MCAN_TXBC_TFQS, ARRAY_SIZE(msg_ram->tx_buffer)) | CAN_MCAN_TXBC_TFQM;
-
-    if (sizeof(msg_ram->tx_buffer[0].data) <= 24) {
-        can->txesc = (sizeof(msg_ram->tx_buffer[0].data) - 8) / 4;
-    }
-    else {
-        can->txesc = (sizeof(msg_ram->tx_buffer[0].data) - 32) / 16 + 5;
-    }
-
-    if (sizeof(msg_ram->rx_fifo0[0].data) <= 24) {
-        can->rxesc = FIELD_PREP(CAN_MCAN_RXESC_F0DS, (sizeof(msg_ram->rx_fifo0[0].data)  - 8) / 4) |
-                     FIELD_PREP(CAN_MCAN_RXESC_F1DS, (sizeof(msg_ram->rx_fifo1[0].data)  - 8) / 4) |
-                     FIELD_PREP(CAN_MCAN_RXESC_RBDS, (sizeof(msg_ram->rx_buffer[0].data) - 8) / 4);
-    }
-    else {
-        can->rxesc = FIELD_PREP(CAN_MCAN_RXESC_F0DS, (sizeof(msg_ram->rx_fifo0[0].data)  - 32) / 16 + 5) |
-                     FIELD_PREP(CAN_MCAN_RXESC_F1DS, (sizeof(msg_ram->rx_fifo1[0].data)  - 32) / 16 + 5) |
-                     FIELD_PREP(CAN_MCAN_RXESC_RBDS, (sizeof(msg_ram->rx_buffer[0].data) - 32) / 16 + 5);
-    }
-    #endif /* !CONFIG_CAN_STM32FD */
-
-    can->cccr &= ~(CAN_MCAN_CCCR_FDOE | CAN_MCAN_CCCR_BRSE | CAN_MCAN_CCCR_TEST |
-                   CAN_MCAN_CCCR_MON  | CAN_MCAN_CCCR_ASM);
-    can->test &= ~(CAN_MCAN_TEST_LBCK);
+    #if (CONFIG_CAN_LOG_LEVEL >= LOG_LEVEL_DBG)
+    err = can_mcan_read_reg(dev, CAN_MCAN_CREL, &reg);
+    if (err != 0) {
+        return (-EIO);
+    }
+
+    LOG_DBG("IP rel: %lu.%lu.%lu %02lu.%lu.%lu", FIELD_GET(CAN_MCAN_CREL_REL, reg),
+            FIELD_GET(CAN_MCAN_CREL_STEP, reg), FIELD_GET(CAN_MCAN_CREL_SUBSTEP, reg),
+            FIELD_GET(CAN_MCAN_CREL_YEAR, reg), FIELD_GET(CAN_MCAN_CREL_MON, reg),
+            FIELD_GET(CAN_MCAN_CREL_DAY, reg));
+    #endif /* CONFIG_CAN_LOG_LEVEL >= LOG_LEVEL_DBG */
+
+    err = can_mcan_read_reg(dev, CAN_MCAN_CCCR, &reg);
+    if (err != 0) {
+        return (err);
+    }
+
+    reg &= ~(CAN_MCAN_CCCR_FDOE | CAN_MCAN_CCCR_BRSE | CAN_MCAN_CCCR_TEST | CAN_MCAN_CCCR_MON |
+             CAN_MCAN_CCCR_ASM);
+
+    err = can_mcan_write_reg(dev, CAN_MCAN_CCCR, reg);
+    if (err != 0) {
+        return (err);
+    }
+
+    err = can_mcan_read_reg(dev, CAN_MCAN_TEST, &reg);
+    if (err != 0) {
+        return (err);
+    }
+
+    reg &= ~(CAN_MCAN_TEST_LBCK);
+
+    err = can_mcan_write_reg(dev, CAN_MCAN_TEST, reg);
+    if (err != 0) {
+        return (err);
+    }
 
     #if defined(CONFIG_CAN_DELAY_COMP) && defined(CONFIG_CAN_FD_MODE)
-    can->dbtp |= CAN_MCAN_DBTP_TDC;
-    can->tdcr |= FIELD_PREP(CAN_MCAN_TDCR_TDCO, config->tx_delay_comp_offset);
+    err = can_mcan_read_reg(dev, CAN_MCAN_DBTP, &reg);
+    if (err != 0) {
+        return (err);
+    }
+    reg |= CAN_MCAN_DBTP_TDC;
+
+    err = can_mcan_write_reg(dev, CAN_MCAN_DBTP, reg);
+    if (err != 0) {
+        return (err);
+    }
+
+    err = can_mcan_read_reg(dev, CAN_MCAN_TDCR, &reg);
+    if (err != 0) {
+        return (err);
+    }
+
+    reg |= FIELD_PREP(CAN_MCAN_TDCR_TDCO, config->tx_delay_comp_offset);
+
+    err = can_mcan_write_reg(dev, CAN_MCAN_TDCR, reg);
+    if (err != 0) {
+        return (err);
+    }
     #endif /* defined(CONFIG_CAN_DELAY_COMP) && defined(CONFIG_CAN_FD_MODE) */
 
-    #ifdef CONFIG_CAN_STM32FD
-    can->rxgfc |= FIELD_PREP(CAN_MCAN_RXGFC_LSS, CONFIG_CAN_MAX_STD_ID_FILTER) |
-                  FIELD_PREP(CAN_MCAN_RXGFC_LSE, CONFIG_CAN_MAX_EXT_ID_FILTER) |
-                  FIELD_PREP(CAN_MCAN_RXGFC_ANFS, 0x02) | FIELD_PREP(CAN_MCAN_RXGFC_ANFE, 0x02);
-    #else  /* CONFIG_CAN_STM32FD */
-    can->gfc |= FIELD_PREP(CAN_MCAN_GFC_ANFE, 0x02) | FIELD_PREP(CAN_MCAN_GFC_ANFS, 0x02);
-    #endif /* !CONFIG_CAN_STM32FD */
+    err = can_mcan_read_reg(dev, CAN_MCAN_GFC, &reg);
+    if (err != 0) {
+        return (err);
+    }
+
+    reg |= FIELD_PREP(CAN_MCAN_GFC_ANFE, 0x02) | FIELD_PREP(CAN_MCAN_GFC_ANFS, 0x02);
+
+    err = can_mcan_write_reg(dev, CAN_MCAN_GFC, reg);
+    if (err != 0) {
+        return (err);
+    }
 
     if (config->sample_point) {
-        ret = can_calc_timing(dev, &timing, config->bus_speed, config->sample_point);
-        if (ret == -EINVAL) {
+        err = can_calc_timing(dev, &timing, config->bus_speed, config->sample_point);
+        if (err == -EINVAL) {
             LOG_ERR("Can't find timing for given param");
             return (-EIO);
         }
         LOG_DBG("Presc: %d, TS1: %d, TS2: %d", timing.prescaler, timing.phase_seg1, timing.phase_seg2);
-        LOG_DBG("Sample-point err : %d", ret);
+        LOG_DBG("Sample-point err : %d", err);
     }
     else if (config->prop_ts1) {
-        timing.prop_seg   = 0;
+        timing.prop_seg   = 0U;
         timing.phase_seg1 = config->prop_ts1;
         timing.phase_seg2 = config->ts2;
-        ret = can_calc_prescaler(dev, &timing, config->bus_speed);
-        if (ret != 0) {
-            LOG_WRN("Bitrate error: %d", ret);
+        err = can_calc_prescaler(dev, &timing, config->bus_speed);
+        if (err != 0) {
+            LOG_WRN("Bitrate error: %d", err);
         }
     }
 
     #ifdef CONFIG_CAN_FD_MODE
     if (config->sample_point_data) {
-        ret = can_calc_timing_data(dev, &timing_data, config->bus_speed_data, config->sample_point_data);
-        if (ret == -EINVAL) {
+        err = can_calc_timing_data(dev, &timing_data, config->bus_speed_data,
+                                   config->sample_point_data);
+        if (err == -EINVAL) {
             LOG_ERR("Can't find timing for given dataphase param");
             return (-EIO);
         }
 
-        LOG_DBG("Sample-point err data phase: %d", ret);
+        LOG_DBG("Sample-point err data phase: %d", err);
     }
     else if (config->prop_ts1_data) {
-        timing_data.prop_seg   = 0;
+        timing_data.prop_seg   = 0U;
         timing_data.phase_seg1 = config->prop_ts1_data;
         timing_data.phase_seg2 = config->ts2_data;
-        ret = can_calc_prescaler(dev, &timing_data, config->bus_speed_data);
-        if (ret != 0) {
-            LOG_WRN("Dataphase bitrate error: %d", ret);
+        err = can_calc_prescaler(dev, &timing_data, config->bus_speed_data);
+        if (err != 0) {
+            LOG_WRN("Dataphase bitrate error: %d", err);
         }
     }
     #endif /* CONFIG_CAN_FD_MODE */
@@ -2429,22 +1441,36 @@
     can_mcan_set_timing_data(dev, &timing_data);
     #endif /* CONFIG_CAN_FD_MODE */
 
-    can->ie = (CAN_MCAN_IE_BOE   | CAN_MCAN_IE_EWE   | CAN_MCAN_IE_EPE   | CAN_MCAN_IE_MRAFE |
-               CAN_MCAN_IE_TEFLE | CAN_MCAN_IE_TEFNE | CAN_MCAN_IE_RF0NE | CAN_MCAN_IE_RF1NE |
-               CAN_MCAN_IE_RF0LE | CAN_MCAN_IE_RF1LE);
-
-    #ifdef CONFIG_CAN_STM32FD
-    can->ils = CAN_MCAN_ILS_RXFIFO0 | CAN_MCAN_ILS_RXFIFO1;
-    #else  /* CONFIG_CAN_STM32FD */
-    can->ils = CAN_MCAN_ILS_RF0NL | CAN_MCAN_ILS_RF1NL;
-    #endif /* !CONFIG_CAN_STM32FD */
-    can->ile = CAN_MCAN_ILE_EINT0 | CAN_MCAN_ILE_EINT1;
+    reg = (CAN_MCAN_IE_BOE   | CAN_MCAN_IE_EWE   | CAN_MCAN_IE_EPE   | CAN_MCAN_IE_MRAFE |
+           CAN_MCAN_IE_TEFLE | CAN_MCAN_IE_TEFNE | CAN_MCAN_IE_RF0NE | CAN_MCAN_IE_RF1NE |
+           CAN_MCAN_IE_RF0LE | CAN_MCAN_IE_RF1LE);
+
+    err = can_mcan_write_reg(dev, CAN_MCAN_IE, reg);
+    if (err != 0) {
+        return (err);
+    }
+
+    reg = CAN_MCAN_ILS_RF0NL | CAN_MCAN_ILS_RF1NL;
+    err = can_mcan_write_reg(dev, CAN_MCAN_ILS, reg);
+    if (err != 0) {
+        return (err);
+    }
+
+    reg = CAN_MCAN_ILE_EINT0 | CAN_MCAN_ILE_EINT1;
+    err = can_mcan_write_reg(dev, CAN_MCAN_ILE, reg);
+    if (err != 0) {
+        return (err);
+    }
+
     /* Interrupt on every TX fifo element*/
-    can->txbtie = CAN_MCAN_TXBTIE_TIE;
+    reg = CAN_MCAN_TXBTIE_TIE;
+    err = can_mcan_write_reg(dev, CAN_MCAN_TXBTIE, reg);
+    if (err != 0) {
+        return (err);
+    }
 
     memset32_volatile(msg_ram, 0, sizeof(struct can_mcan_msg_sram));
     sys_cache_data_flush_range(msg_ram, sizeof(struct can_mcan_msg_sram));
 
     return (0);
->>>>>>> e62201c3
 }