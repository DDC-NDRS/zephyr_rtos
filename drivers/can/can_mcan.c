--- conflicted
+++ resolved
@@ -672,173 +672,6 @@
     }
 }
 
-<<<<<<< HEAD
-static void can_mcan_get_message(const struct device *dev, uint16_t fifo_offset,
-				 uint16_t fifo_status_reg, uint16_t fifo_ack_reg)
-{
-	const struct can_mcan_config *config = dev->config;
-	const struct can_mcan_callbacks *cbs = config->callbacks;
-	struct can_mcan_rx_fifo_hdr hdr;
-	struct can_frame frame = {0};
-	can_rx_callback_t cb;
-	void *user_data;
-	uint32_t get_idx;
-	uint32_t filt_idx;
-	int data_length;
-	uint32_t fifo_status;
-	int err;
-
-	err = can_mcan_read_reg(dev, fifo_status_reg, &fifo_status);
-	if (err != 0) {
-		return;
-	}
-
-	while (FIELD_GET(CAN_MCAN_RXF0S_F0FL, fifo_status) != 0U) {
-		get_idx = FIELD_GET(CAN_MCAN_RXF0S_F0GI, fifo_status);
-
-		err = can_mcan_read_mram(dev, fifo_offset + get_idx *
-					 sizeof(struct can_mcan_rx_fifo) +
-					 offsetof(struct can_mcan_rx_fifo, hdr),
-					 &hdr, sizeof(struct can_mcan_rx_fifo_hdr));
-		if (err != 0) {
-			LOG_ERR("failed to read Rx FIFO header (err %d)", err);
-			return;
-		}
-
-		frame.dlc = hdr.dlc;
-
-		if (hdr.rtr != 0) {
-			frame.flags |= CAN_FRAME_RTR;
-		}
-
-		if (hdr.fdf != 0) {
-			frame.flags |= CAN_FRAME_FDF;
-		}
-
-		if (hdr.brs != 0) {
-			frame.flags |= CAN_FRAME_BRS;
-		}
-
-		if (hdr.esi != 0) {
-			frame.flags |= CAN_FRAME_ESI;
-		}
-
-#ifdef CONFIG_CAN_RX_TIMESTAMP
-		frame.timestamp = hdr.rxts;
-#endif /* CONFIG_CAN_RX_TIMESTAMP */
-
-		filt_idx = hdr.fidx;
-
-		if (hdr.xtd != 0) {
-			frame.id = hdr.ext_id;
-			frame.flags |= CAN_FRAME_IDE;
-		} else {
-			frame.id = hdr.std_id;
-		}
-
-		data_length = can_dlc_to_bytes(frame.dlc);
-		if (data_length <= sizeof(frame.data)) {
-			if ((frame.flags & CAN_FRAME_RTR) == 0U && data_length != 0U) {
-				err = can_mcan_read_mram(dev, fifo_offset + get_idx *
-							 sizeof(struct can_mcan_rx_fifo) +
-							 offsetof(struct can_mcan_rx_fifo, data_32),
-							 &frame.data_32,
-							 ROUND_UP(data_length, sizeof(uint32_t)));
-				if (err != 0) {
-					LOG_ERR("failed to read Rx FIFO data (err %d)", err);
-					return;
-				}
-			}
-
-			if ((frame.flags & CAN_FRAME_IDE) != 0) {
-				LOG_DBG("Frame on filter %d, ID: 0x%x",
-					filt_idx + cbs->num_std, frame.id);
-				__ASSERT_NO_MSG(filt_idx < cbs->num_ext);
-				cb = cbs->ext[filt_idx].function;
-				user_data = cbs->ext[filt_idx].user_data;
-			} else {
-				LOG_DBG("Frame on filter %d, ID: 0x%x", filt_idx, frame.id);
-				__ASSERT_NO_MSG(filt_idx < cbs->num_std);
-				cb = cbs->std[filt_idx].function;
-				user_data = cbs->std[filt_idx].user_data;
-			}
-
-			if (cb) {
-				cb(dev, &frame, user_data);
-			} else {
-				LOG_DBG("cb missing");
-			}
-		} else {
-			LOG_ERR("Frame is too big");
-		}
-
-		err = can_mcan_write_reg(dev, fifo_ack_reg, get_idx);
-		if (err != 0) {
-			return;
-		}
-
-		err = can_mcan_read_reg(dev, fifo_status_reg, &fifo_status);
-		if (err != 0) {
-			return;
-		}
-	}
-}
-
-void can_mcan_line_1_isr(const struct device *dev)
-{
-	const struct can_mcan_config *config = dev->config;
-	const uint32_t events =
-		CAN_MCAN_IR_RF0N | CAN_MCAN_IR_RF1N | CAN_MCAN_IR_RF0L | CAN_MCAN_IR_RF1L;
-	uint32_t ir;
-	int err;
-
-	err = can_mcan_read_reg(dev, CAN_MCAN_IR, &ir);
-	if (err != 0) {
-		return;
-	}
-
-	if ((ir & CAN_MCAN_IR_PEA) != 0U) {
-		LOG_DBG("Protocol error in arbitration phase: ir: 0x%x", ir);
-	}
-
-	if ((ir & CAN_MCAN_IR_PED) != 0U) {
-		LOG_DBG("Protocol error in data phase: ir: 0x%x", ir);
-	}
-
-	while ((ir & events) != 0U) {
-		err = can_mcan_write_reg(dev, CAN_MCAN_IR, events & ir);
-		if (err != 0) {
-			return;
-		}
-
-		if ((ir & CAN_MCAN_IR_RF0N) != 0U) {
-			LOG_DBG("RX FIFO0 INT");
-			can_mcan_get_message(dev, config->mram_offsets[CAN_MCAN_MRAM_CFG_RX_FIFO0],
-					     CAN_MCAN_RXF0S, CAN_MCAN_RXF0A);
-		}
-
-		if ((ir & CAN_MCAN_IR_RF1N) != 0U) {
-			LOG_DBG("RX FIFO1 INT");
-			can_mcan_get_message(dev, config->mram_offsets[CAN_MCAN_MRAM_CFG_RX_FIFO1],
-					     CAN_MCAN_RXF1S, CAN_MCAN_RXF1A);
-		}
-
-		if ((ir & CAN_MCAN_IR_RF0L) != 0U) {
-			LOG_ERR("Message lost on FIFO0");
-			CAN_STATS_RX_OVERRUN_INC(dev);
-		}
-
-		if ((ir & CAN_MCAN_IR_RF1L) != 0U) {
-			LOG_ERR("Message lost on FIFO1");
-			CAN_STATS_RX_OVERRUN_INC(dev);
-		}
-
-		err = can_mcan_read_reg(dev, CAN_MCAN_IR, &ir);
-		if (err != 0) {
-			return;
-		}
-	}
-=======
 void can_mcan_get_message(const struct device* dev, uint16_t fifo_offset,
                           uint16_t fifo_status_reg, uint16_t fifo_ack_reg) {
     const struct can_mcan_config* config = dev->config;
@@ -906,7 +739,7 @@
 
         data_length = can_dlc_to_bytes(frame.dlc);
         if (data_length <= sizeof(frame.data)) {
-            if ((frame.flags & CAN_FRAME_RTR) == 0U) {
+            if (((frame.flags & CAN_FRAME_RTR) == 0U) && (data_length != 0U)) {
                 err = can_mcan_read_mram(dev,
                                          fifo_offset +
                                          (get_idx * sizeof(struct can_mcan_rx_fifo)) +
@@ -968,6 +801,14 @@
         return;
     }
 
+    if ((ir & CAN_MCAN_IR_PEA) != 0U) {
+        LOG_DBG("Protocol error in arbitration phase: ir: 0x%x", ir);
+    }
+
+    if ((ir & CAN_MCAN_IR_PED) != 0U) {
+        LOG_DBG("Protocol error in data phase: ir: 0x%x", ir);
+    }
+
     while ((ir & events) != 0U) {
         err = can_mcan_write_reg(dev, CAN_MCAN_IR, (ir & events));
         if (err != 0) {
@@ -1001,7 +842,6 @@
             return;
         }
     }
->>>>>>> f04b1c3f
 }
 
 int can_mcan_get_state(const struct device* dev, enum can_state* state,
@@ -1062,150 +902,6 @@
 }
 #endif /* CONFIG_CAN_MANUAL_RECOVERY_MODE */
 
-<<<<<<< HEAD
-int can_mcan_send(const struct device *dev, const struct can_frame *frame, k_timeout_t timeout,
-		  can_tx_callback_t callback, void *user_data)
-{
-	const struct can_mcan_config *config = dev->config;
-	const struct can_mcan_callbacks *cbs = config->callbacks;
-	struct can_mcan_data *data = dev->data;
-	size_t data_length = can_dlc_to_bytes(frame->dlc);
-	struct can_mcan_tx_buffer_hdr tx_hdr = {
-		.rtr = (frame->flags & CAN_FRAME_RTR) != 0U ? 1U : 0U,
-		.xtd = (frame->flags & CAN_FRAME_IDE) != 0U ? 1U : 0U,
-		.esi = 0U,
-		.dlc = frame->dlc,
-#ifdef CONFIG_CAN_FD_MODE
-		.fdf = (frame->flags & CAN_FRAME_FDF) != 0U ? 1U : 0U,
-		.brs = (frame->flags & CAN_FRAME_BRS) != 0U ? 1U : 0U,
-#else  /* CONFIG_CAN_FD_MODE */
-		.fdf = 0U,
-		.brs = 0U,
-#endif /* !CONFIG_CAN_FD_MODE */
-		.efc = 1U,
-	};
-	uint32_t put_idx = -1;
-	uint32_t reg;
-	int err;
-
-	LOG_DBG("Sending %zu bytes. Id: 0x%x, ID type: %s %s %s %s", data_length, frame->id,
-		(frame->flags & CAN_FRAME_IDE) != 0U ? "extended" : "standard",
-		(frame->flags & CAN_FRAME_RTR) != 0U ? "RTR" : "",
-		(frame->flags & CAN_FRAME_FDF) != 0U ? "FD frame" : "",
-		(frame->flags & CAN_FRAME_BRS) != 0U ? "BRS" : "");
-
-#ifdef CONFIG_CAN_FD_MODE
-	if ((frame->flags & ~(CAN_FRAME_IDE | CAN_FRAME_RTR | CAN_FRAME_FDF | CAN_FRAME_BRS)) !=
-	    0) {
-		LOG_ERR("unsupported CAN frame flags 0x%02x", frame->flags);
-		return -ENOTSUP;
-	}
-
-	if ((data->common.mode & CAN_MODE_FD) == 0U &&
-	    ((frame->flags & (CAN_FRAME_FDF | CAN_FRAME_BRS)) != 0U)) {
-		LOG_ERR("CAN FD format not supported in non-FD mode");
-		return -ENOTSUP;
-	}
-#else  /* CONFIG_CAN_FD_MODE */
-	if ((frame->flags & ~(CAN_FRAME_IDE | CAN_FRAME_RTR)) != 0U) {
-		LOG_ERR("unsupported CAN frame flags 0x%02x", frame->flags);
-		return -ENOTSUP;
-	}
-#endif /* !CONFIG_CAN_FD_MODE */
-
-	if (data_length > sizeof(frame->data)) {
-		LOG_ERR("data length (%zu) > max frame data length (%zu)", data_length,
-			sizeof(frame->data));
-		return -EINVAL;
-	}
-
-	if ((frame->flags & CAN_FRAME_FDF) != 0U) {
-		if (frame->dlc > CANFD_MAX_DLC) {
-			LOG_ERR("DLC of %d for CAN FD format frame", frame->dlc);
-			return -EINVAL;
-		}
-	} else {
-		if (frame->dlc > CAN_MAX_DLC) {
-			LOG_ERR("DLC of %d for non-FD format frame", frame->dlc);
-			return -EINVAL;
-		}
-	}
-
-	if (!data->common.started) {
-		return -ENETDOWN;
-	}
-
-	err = can_mcan_read_psr(dev, &reg);
-	if (err != 0) {
-		return err;
-	}
-
-	if ((reg & CAN_MCAN_PSR_BO) != 0U) {
-		return -ENETUNREACH;
-	}
-
-	err = k_sem_take(&data->tx_sem, timeout);
-	if (err != 0) {
-		return -EAGAIN;
-	}
-
-	k_mutex_lock(&data->tx_mtx, K_FOREVER);
-
-	/* Acquire a free TX buffer */
-	for (int i = 0; i < cbs->num_tx; i++) {
-		if (cbs->tx[i].function == NULL) {
-			put_idx = i;
-			break;
-		}
-	}
-
-	tx_hdr.mm = put_idx;
-
-	if ((frame->flags & CAN_FRAME_IDE) != 0U) {
-		tx_hdr.ext_id = frame->id;
-	} else {
-		tx_hdr.std_id = frame->id & CAN_STD_ID_MASK;
-	}
-
-	err = can_mcan_write_mram(dev, config->mram_offsets[CAN_MCAN_MRAM_CFG_TX_BUFFER] + put_idx *
-				  sizeof(struct can_mcan_tx_buffer) +
-				  offsetof(struct can_mcan_tx_buffer, hdr),
-				  &tx_hdr, sizeof(struct can_mcan_tx_buffer_hdr));
-	if (err != 0) {
-		LOG_ERR("failed to write Tx Buffer header (err %d)", err);
-		goto err_unlock;
-	}
-
-	if ((frame->flags & CAN_FRAME_RTR) == 0U && data_length != 0U) {
-		err = can_mcan_write_mram(dev, config->mram_offsets[CAN_MCAN_MRAM_CFG_TX_BUFFER] +
-					put_idx * sizeof(struct can_mcan_tx_buffer) +
-					offsetof(struct can_mcan_tx_buffer, data_32),
-					&frame->data_32, ROUND_UP(data_length, sizeof(uint32_t)));
-		if (err != 0) {
-			LOG_ERR("failed to write Tx Buffer data (err %d)", err);
-			goto err_unlock;
-		}
-	}
-
-	__ASSERT_NO_MSG(put_idx < cbs->num_tx);
-	cbs->tx[put_idx].function = callback;
-	cbs->tx[put_idx].user_data = user_data;
-
-	err = can_mcan_write_reg(dev, CAN_MCAN_TXBAR, BIT(put_idx));
-	if (err != 0) {
-		cbs->tx[put_idx].function = NULL;
-		goto err_unlock;
-	}
-
-	k_mutex_unlock(&data->tx_mtx);
-	return 0;
-
-err_unlock:
-	k_mutex_unlock(&data->tx_mtx);
-	k_sem_give(&data->tx_sem);
-
-	return err;
-=======
 int can_mcan_send(const struct device* dev, const struct can_frame* frame, k_timeout_t timeout,
                   can_tx_callback_t callback, void* user_data) {
     const struct can_mcan_config* config = dev->config;
@@ -1320,7 +1016,7 @@
         goto err_unlock;
     }
 
-    if ((frame->flags & CAN_FRAME_RTR) == 0U) {
+    if (((frame->flags & CAN_FRAME_RTR) == 0U) && (data_length != 0U)) {
         err = can_mcan_write_mram(dev, config->mram_offsets[CAN_MCAN_MRAM_CFG_TX_BUFFER] +
                                   (put_idx * sizeof(struct can_mcan_tx_buffer)) +
                                   offsetof(struct can_mcan_tx_buffer, data_32),
@@ -1349,7 +1045,6 @@
     k_sem_give(&data->tx_sem);
 
     return (err);
->>>>>>> f04b1c3f
 }
 
 int can_mcan_get_max_filters(const struct device* dev, bool ide) {
