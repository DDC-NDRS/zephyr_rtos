/*
 * Copyright (c) 2020 Abram Early
 * Copyright (c) 2023 Andriy Gelman
 *
 * SPDX-License-Identifier: Apache-2.0
 */

#define DT_DRV_COMPAT microchip_mcp251xfd

#include "can_mcp251xfd.h"

#include <zephyr/device.h>
#include <zephyr/drivers/can/transceiver.h>
#include <zephyr/drivers/clock_control.h>
#include <zephyr/kernel.h>
#include <zephyr/sys/byteorder.h>
#include <zephyr/sys/crc.h>

#include <zephyr/logging/log.h>
LOG_MODULE_REGISTER(can_mcp251xfd, CONFIG_CAN_LOG_LEVEL);

BUILD_ASSERT(sizeof(struct mcp251xfd_txobj) == (CAN_MAX_DLEN + 8U), "sizeof error !!!");

static void mcp251xfd_canframe_to_txobj(const struct can_frame* src, int mailbox_idx,
                                        struct mcp251xfd_txobj* dst) {
    if ((src->flags & CAN_FRAME_IDE) != 0) {
        dst->id  = FIELD_PREP(MCP251XFD_OBJ_ID_SID_MASK, src->id >> 18);
        dst->id |= FIELD_PREP(MCP251XFD_OBJ_ID_EID_MASK, src->id);
        dst->flags = MCP251XFD_OBJ_FLAGS_IDE;
    }
    else {
        dst->id = FIELD_PREP(MCP251XFD_OBJ_ID_SID_MASK, src->id);
        dst->flags = 0UL;
    }

    if ((src->flags & CAN_FRAME_BRS) != 0) {
        dst->flags |= MCP251XFD_OBJ_FLAGS_BRS;
    }

    dst->flags |= FIELD_PREP(MCP251XFD_OBJ_FLAGS_DLC_MASK, src->dlc);
    #if defined(CONFIG_CAN_FD_MODE)
    if ((src->flags & CAN_FRAME_FDF) != 0) {
        dst->flags |= MCP251XFD_OBJ_FLAGS_FDF;
    }
    #endif
    dst->flags |= FIELD_PREP(MCP251XFD_OBJ_FLAGS_SEQ_MASK, mailbox_idx);

    dst->id    = sys_cpu_to_le32(dst->id);
    dst->flags = sys_cpu_to_le32(dst->flags);

    if ((src->flags & CAN_FRAME_RTR) != 0) {
        dst->flags |= MCP251XFD_OBJ_FLAGS_RTR;
    }
    else {
        (void) memcpy(dst->data, src->data,
                      MIN(can_dlc_to_bytes(src->dlc), CAN_MAX_DLEN));
    }
}

static void* mcp251xfd_read_reg(const struct device* dev, uint16_t addr, int len) {
    const struct mcp251xfd_config* dev_cfg = dev->config;
    struct mcp251xfd_data* dev_data = dev->data;
    struct mcp251xfd_spi_data* spi_data = &dev_data->spi_data;
    uint16_t spi_cmd;
    int ret;

    spi_cmd = sys_cpu_to_be16(MCP251XFD_SPI_INSTRUCTION_READ | addr);
    (void) memcpy(&spi_data->header[1], &spi_cmd, sizeof(spi_cmd));

    struct spi_buf tx_buf = {
        .buf = &spi_data->header[1],
        .len = (MCP251XFD_SPI_CMD_LEN + len)
    };
    struct spi_buf rx_buf = {
        .buf = &spi_data->header[1],
        .len = (MCP251XFD_SPI_CMD_LEN + len)
    };

    const struct spi_buf_set tx = {
        .buffers = &tx_buf,
        .count   = 1
    };
    const struct spi_buf_set rx = {
        .buffers = &rx_buf,
        .count   = 1
    };

    ret = spi_transceive_dt(&dev_cfg->bus, &tx, &rx);
    if (ret < 0) {
        return (NULL);
    }

    return (&spi_data->buf[0]);
}

static void* mcp251xfd_read_crc(const struct device* dev, uint16_t addr, int len) {
    const struct mcp251xfd_config* dev_cfg = dev->config;
    struct mcp251xfd_data* dev_data = dev->data;
    struct mcp251xfd_spi_data* spi_data = &dev_data->spi_data;
    int num_retries = (CONFIG_CAN_MCP251XFD_READ_CRC_RETRIES + 1);
    int ret;

    while (num_retries-- > 0) {
        uint16_t crc_in;
        uint16_t crc;
        uint16_t spi_cmd;

        struct spi_buf tx_buf = {
            .buf = &spi_data->header[0],
            .len = (MCP251XFD_SPI_CMD_LEN + MCP251XFD_SPI_LEN_FIELD_LEN + len + MCP251XFD_SPI_CRC_LEN)
        };
        struct spi_buf rx_buf = {
            .buf = &spi_data->header[0],
            .len = (MCP251XFD_SPI_CMD_LEN + MCP251XFD_SPI_LEN_FIELD_LEN + len + MCP251XFD_SPI_CRC_LEN)
        };

        const struct spi_buf_set tx = {
            .buffers = &tx_buf,
            .count   = 1
        };
        const struct spi_buf_set rx = {
            .buffers = &rx_buf,
            .count   = 1
        };

        spi_cmd = sys_cpu_to_be16(MCP251XFD_SPI_INSTRUCTION_READ_CRC | addr);
        (void) memcpy(&spi_data->header[0], &spi_cmd, sizeof(spi_cmd));
        spi_data->header[2] = len;

        /*
         * Evaluate initial crc over spi_cmd and length as these value will change after
         * spi transaction is finished.
         */
        crc_in = crc16_cms(MCP251XFD_CRC_SEED, (uint8_t*)(&spi_data->header[0]),
                           MCP251XFD_SPI_CMD_LEN + MCP251XFD_SPI_LEN_FIELD_LEN);

        ret = spi_transceive_dt(&dev_cfg->bus, &tx, &rx);
        if (ret < 0) {
            continue;
        }

        /* Continue crc calculation over the data field and the crc field */
        crc = crc16_cms(crc_in, &spi_data->buf[0],
                        (len + MCP251XFD_SPI_CRC_LEN));
        if (crc == 0) {
            return (&spi_data->buf[0]);
        }
    }

    return (NULL);
}

static inline void* mcp251xfd_get_spi_buf_ptr(const struct device* dev) {
    struct mcp251xfd_data* dev_data = dev->data;
    struct mcp251xfd_spi_data* spi_data = &dev_data->spi_data;

    return (&spi_data->buf[0]);
}

static int mcp251xfd_write(const struct device* dev, uint16_t addr, int len) {
    const struct mcp251xfd_config* dev_cfg = dev->config;
    struct mcp251xfd_data* dev_data = dev->data;
    struct mcp251xfd_spi_data* spi_data = &dev_data->spi_data;
    uint16_t spi_cmd;
    int ret;

    struct spi_buf tx_buf = {
        .buf = &spi_data->header[1],
        .len = (MCP251XFD_SPI_CMD_LEN + len)
    };
    const struct spi_buf_set tx = {
        .buffers = &tx_buf,
        .count   = 1
    };

    spi_cmd = sys_cpu_to_be16(MCP251XFD_SPI_INSTRUCTION_WRITE | addr);
    (void) memcpy(&spi_data->header[1], &spi_cmd, sizeof(spi_cmd));

    ret = spi_write_dt(&dev_cfg->bus, &tx);

    return (ret);
}

static int mcp251xfd_fifo_write(const struct device* dev, int mailbox_idx,
                                const struct can_frame* msg) {
    uint32_t const* regs;
    struct mcp251xfd_txobj* txobj;
    uint8_t* reg_byte;
    uint16_t address;
    int tx_len;
    int ret;

    /* read fifosta and ua at the same time */
    regs = mcp251xfd_read_crc(dev, MCP251XFD_REG_TXQSTA, MCP251XFD_REG_SIZE * 2);
    if (regs == NULL) {
        LOG_ERR("Failed to read 8 bytes from REG_TXQSTA");
        return (-EINVAL);
    }

    /* check if fifo is full */
    if (!(regs[0] & MCP251XFD_REG_TXQSTA_TXQNIF)) {
        return (-ENOMEM);
    }

    address = (uint16_t)(MCP251XFD_RAM_START_ADDR + regs[1]);

    txobj = mcp251xfd_get_spi_buf_ptr(dev);
    mcp251xfd_canframe_to_txobj(msg, mailbox_idx, txobj);

    tx_len = MCP251XFD_OBJ_HEADER_SIZE;
    if ((msg->flags & CAN_FRAME_RTR) == 0) {
        tx_len += ROUND_UP(can_dlc_to_bytes(msg->dlc), MCP251XFD_RAM_ALIGNMENT);
    }

    ret = mcp251xfd_write(dev, address, tx_len);
    if (ret < 0) {
        return (ret);
    }

    reg_byte  = mcp251xfd_get_spi_buf_ptr(dev);
    *reg_byte = (uint8_t)MCP251XFD_UINT32_FLAG_TO_BYTE_MASK(MCP251XFD_REG_TXQCON_UINC |
                                                            MCP251XFD_REG_TXQCON_TXREQ);

    ret = mcp251xfd_write(dev, (MCP251XFD_REG_TXQCON + 1), 1);

    return (ret);
}

static void mcp251xfd_rxobj_to_canframe(struct mcp251xfd_rxobj* src, struct can_frame* dst) {
    src->id    = sys_le32_to_cpu(src->id);
    src->flags = sys_le32_to_cpu(src->flags);

    if ((src->flags & MCP251XFD_OBJ_FLAGS_IDE) != 0) {
        dst->id  = FIELD_GET(MCP251XFD_OBJ_ID_EID_MASK, src->id);
        dst->id |= FIELD_GET(MCP251XFD_OBJ_ID_SID_MASK, src->id) << 18;
        dst->flags = CAN_FRAME_IDE;
    }
    else {
        dst->id = FIELD_GET(MCP251XFD_OBJ_ID_SID_MASK, src->id);
        dst->flags = 0U;
    }

    if ((src->flags & MCP251XFD_OBJ_FLAGS_BRS) != 0) {
        dst->flags |= CAN_FRAME_BRS;
    }

    #if defined(CONFIG_CAN_FD_MODE)
    if ((src->flags & MCP251XFD_OBJ_FLAGS_FDF) != 0) {
        dst->flags |= CAN_FRAME_FDF;
    }
    #endif

    dst->dlc = FIELD_GET(MCP251XFD_OBJ_FLAGS_DLC_MASK, src->flags);

    #if defined(CONFIG_CAN_RX_TIMESTAMP)
    dst->timestamp = sys_le32_to_cpu(src->timestamp);
    #endif

    if ((src->flags & MCP251XFD_OBJ_FLAGS_RTR) != 0) {
        dst->flags |= CAN_FRAME_RTR;
    }
    else {
        (void) memcpy(dst->data, src->data,
                      MIN(can_dlc_to_bytes(dst->dlc), CAN_MAX_DLEN));
    }
}

static int mcp251xfd_get_mode_internal(const struct device* dev, uint8_t* mode) {
    uint8_t const* reg_byte;
    uint32_t mask = MCP251XFD_UINT32_FLAG_TO_BYTE_MASK(MCP251XFD_REG_CON_OPMOD_MASK);

    reg_byte = mcp251xfd_read_crc(dev, MCP251XFD_REG_CON_B2, 1);
    if (reg_byte == NULL) {
        return (-EINVAL);
    }

    *mode = (uint8_t)FIELD_GET(mask, *reg_byte);

    return (0);
}

static int mcp251xfd_reg_check_value_wtimeout(const struct device* dev, uint16_t addr,
                                              uint32_t value, uint32_t mask,
                                              uint32_t timeout_usec, int retries, bool allow_yield) {
    uint32_t* reg;
    uint32_t  delay = (timeout_usec / retries);

    for (;;) {
        reg = mcp251xfd_read_crc(dev, addr, MCP251XFD_REG_SIZE);
        if (!reg) {
            return (-EINVAL);
        }

        *reg = sys_le32_to_cpu(*reg);

        if ((*reg & mask) == value) {
            return (0);
        }

        if (--retries < 0) {
            LOG_ERR("Timeout validing 0x%x", addr);
            return (-EIO);
        }

        if (allow_yield) {
            k_sleep(K_USEC(delay));
        }
        else {
            k_busy_wait(delay);
        }
    }

    return (0);
}

static int mcp251xfd_set_tdc(const struct device* dev, bool is_enabled, int tdc_offset) {
    uint32_t* reg;
    uint32_t  tmp;

    if (is_enabled &&
        ((tdc_offset < MCP251XFD_REG_TDC_TDCO_MIN) || (tdc_offset > MCP251XFD_REG_TDC_TDCO_MAX))) {
        return (-EINVAL);
    }

    reg = mcp251xfd_get_spi_buf_ptr(dev);

    if (is_enabled) {
        tmp  = FIELD_PREP(MCP251XFD_REG_TDC_TDCMOD_MASK, MCP251XFD_REG_TDC_TDCMOD_AUTO);
        tmp |= FIELD_PREP(MCP251XFD_REG_TDC_TDCO_MASK, tdc_offset);
    }
    else {
        tmp = FIELD_PREP(MCP251XFD_REG_TDC_TDCMOD_MASK, MCP251XFD_REG_TDC_TDCMOD_DISABLED);
    }

    *reg = sys_cpu_to_le32(tmp);

    return mcp251xfd_write(dev, MCP251XFD_REG_TDC, MCP251XFD_REG_SIZE);
}

static int mcp251xfd_set_mode_internal(const struct device* dev, uint8_t requested_mode) {
    struct mcp251xfd_data* dev_data = dev->data;
    uint32_t* reg;
    uint32_t opmod;
    uint32_t reg_con;
    int ret = 0;

    k_mutex_lock(&dev_data->mutex, K_FOREVER);

    reg = mcp251xfd_read_crc(dev, MCP251XFD_REG_CON, MCP251XFD_REG_SIZE);
    if (reg == NULL) {
        ret = -EINVAL;
        goto done;
    }

    reg_con = sys_le32_to_cpu(*reg);

    opmod = FIELD_GET(MCP251XFD_REG_CON_OPMOD_MASK, reg_con);
    if (opmod == requested_mode) {
        goto done;
    }

    #if defined(CONFIG_CAN_FD_MODE)
    if (dev_data->current_mcp251xfd_mode == MCP251XFD_REG_CON_MODE_CONFIG) {
        if ((requested_mode == MCP251XFD_REG_CON_MODE_CAN2_0)       ||
            (requested_mode == MCP251XFD_REG_CON_MODE_EXT_LOOPBACK) ||
            (requested_mode == MCP251XFD_REG_CON_MODE_INT_LOOPBACK)) {
            ret = mcp251xfd_set_tdc(dev, false, 0);
        }
        else if (requested_mode == MCP251XFD_REG_CON_MODE_MIXED) {
            ret = mcp251xfd_set_tdc(dev, true, dev_data->tdco);
        }

        if (ret < 0) {
            goto done;
        }
    }
    #endif

    reg_con &= ~MCP251XFD_REG_CON_REQOP_MASK;
    reg_con |= FIELD_PREP(MCP251XFD_REG_CON_REQOP_MASK, requested_mode);

    *reg = sys_cpu_to_le32(reg_con);

    ret = mcp251xfd_write(dev, MCP251XFD_REG_CON, MCP251XFD_REG_SIZE);
    if (ret < 0) {
        LOG_ERR("Failed to write REG_CON register [%d]", MCP251XFD_REG_CON);
        goto done;
    }

    ret = mcp251xfd_reg_check_value_wtimeout(
                dev, MCP251XFD_REG_CON, FIELD_PREP(MCP251XFD_REG_CON_OPMOD_MASK, requested_mode),
                MCP251XFD_REG_CON_OPMOD_MASK, MCP251XFD_MODE_CHANGE_TIMEOUT_USEC,
                MCP251XFD_MODE_CHANGE_RETRIES, true);
done :
    k_mutex_unlock(&dev_data->mutex);
    return (ret);
}

static int mcp251xfd_set_mode(const struct device* dev, can_mode_t mode) {
    struct mcp251xfd_data* dev_data = dev->data;

    if (dev_data->common.started) {
        return (-EBUSY);
    }

    /* todo: Add CAN_MODE_ONE_SHOT support */
    if ((mode & (CAN_MODE_3_SAMPLES | CAN_MODE_ONE_SHOT)) != 0) {
        return (-ENOTSUP);
    }

    if (mode == CAN_MODE_NORMAL) {
        dev_data->next_mcp251xfd_mode = MCP251XFD_REG_CON_MODE_CAN2_0;
    }

    if ((mode & CAN_MODE_FD) != 0) {
        #if defined(CONFIG_CAN_FD_MODE)
        dev_data->next_mcp251xfd_mode = MCP251XFD_REG_CON_MODE_MIXED;
        #else
        return (-ENOTSUP);
        #endif
    }

    if ((mode & CAN_MODE_LISTENONLY) != 0) {
        dev_data->next_mcp251xfd_mode = MCP251XFD_REG_CON_MODE_LISTENONLY;
    }

    if ((mode & CAN_MODE_LOOPBACK) != 0) {
        dev_data->next_mcp251xfd_mode = MCP251XFD_REG_CON_MODE_EXT_LOOPBACK;
    }

    dev_data->common.mode = mode;

    return (0);
}

static int mcp251xfd_set_timing(const struct device* dev, const struct can_timing* timing) {
    struct mcp251xfd_data* dev_data = dev->data;
    uint32_t* reg;
    uint32_t tmp;
    int ret;

    if (!timing) {
        return (-EINVAL);
    }

    if (dev_data->common.started) {
        return (-EBUSY);
    }

    k_mutex_lock(&dev_data->mutex, K_FOREVER);

    reg  = mcp251xfd_get_spi_buf_ptr(dev);
    tmp  = FIELD_PREP(MCP251XFD_REG_NBTCFG_BRP_MASK  , timing->prescaler - 1);
    tmp |= FIELD_PREP(MCP251XFD_REG_NBTCFG_TSEG1_MASK,
                      timing->prop_seg + timing->phase_seg1 - 1);
    tmp |= FIELD_PREP(MCP251XFD_REG_NBTCFG_TSEG2_MASK, timing->phase_seg2 - 1);
    tmp |= FIELD_PREP(MCP251XFD_REG_NBTCFG_SJW_MASK  , timing->sjw - 1);
    *reg = tmp;

    ret = mcp251xfd_write(dev, MCP251XFD_REG_NBTCFG, MCP251XFD_REG_SIZE);
    if (ret < 0) {
        LOG_ERR("Failed to write NBTCFG register [%d]", ret);
    }

    k_mutex_unlock(&dev_data->mutex);

    return (ret);
}

#if defined(CONFIG_CAN_FD_MODE)
static int mcp251xfd_set_timing_data(const struct device* dev, const struct can_timing* timing) {
    struct mcp251xfd_data* dev_data = dev->data;
    uint32_t* reg;
    uint32_t tmp;
    int ret;

    if (!timing) {
        return (-EINVAL);
    }

    if (dev_data->common.started) {
        return (-EBUSY);
    }

    k_mutex_lock(&dev_data->mutex, K_FOREVER);

    reg = mcp251xfd_get_spi_buf_ptr(dev);

    tmp  = FIELD_PREP(MCP251XFD_REG_DBTCFG_BRP_MASK  , timing->prescaler - 1);
    tmp |= FIELD_PREP(MCP251XFD_REG_DBTCFG_TSEG1_MASK,
                      timing->prop_seg + timing->phase_seg1 - 1);
    tmp |= FIELD_PREP(MCP251XFD_REG_DBTCFG_TSEG2_MASK, timing->phase_seg2 - 1);
    tmp |= FIELD_PREP(MCP251XFD_REG_DBTCFG_SJW_MASK  , timing->sjw - 1);

    *reg = sys_cpu_to_le32(tmp);

    dev_data->tdco = timing->prescaler * (timing->prop_seg + timing->phase_seg1);

    ret = mcp251xfd_write(dev, MCP251XFD_REG_DBTCFG, MCP251XFD_REG_SIZE);
    if (ret < 0) {
        LOG_ERR("Failed to write DBTCFG register [%d]", ret);
    }

    k_mutex_unlock(&dev_data->mutex);

    return (ret);
}
#endif

static int mcp251xfd_send(const struct device* dev, const struct can_frame* msg,
                          k_timeout_t timeout, can_tx_callback_t callback, void* callback_arg) {
    struct mcp251xfd_data* dev_data = dev->data;
    uint_fast8_t mailbox_idx;
    int ret;

    LOG_DBG("Sending %d bytes. Id: 0x%x, ID type: %s %s %s %s", can_dlc_to_bytes(msg->dlc),
            msg->id, msg->flags & CAN_FRAME_IDE ? "extended" : "standard",
            msg->flags & CAN_FRAME_RTR ? "RTR" : "",
            msg->flags & CAN_FRAME_FDF ? "FD frame" : "",
            msg->flags & CAN_FRAME_BRS ? "BRS" : "");

    if (!dev_data->common.started) {
        return (-ENETDOWN);
    }

    if (dev_data->state == CAN_STATE_BUS_OFF) {
        return (-ENETUNREACH);
    }

    if (((msg->flags & CAN_FRAME_FDF) == 0) && msg->dlc > CAN_MAX_DLC) {
        LOG_ERR("DLC of %d without fd flag set.", msg->dlc);
        return (-EINVAL);
    }

    if ((msg->flags & CAN_FRAME_FDF) && !(dev_data->common.mode & CAN_MODE_FD)) {
        return (-ENOTSUP);
    }

    if (k_sem_take(&dev_data->tx_sem, timeout) != 0) {
        return (-EAGAIN);
    }

    k_mutex_lock(&dev_data->mutex, K_FOREVER);
    for (mailbox_idx = 0; mailbox_idx < MCP251XFD_TX_QUEUE_ITEMS; mailbox_idx++) {
        if ((BIT(mailbox_idx) & dev_data->mailbox_usage) == 0) {
            dev_data->mailbox_usage |= BIT(mailbox_idx);
            break;
        }
    }

    if (mailbox_idx >= MCP251XFD_TX_QUEUE_ITEMS) {
        k_sem_give(&dev_data->tx_sem);
        ret = -EIO;
        goto done;
    }

    dev_data->mailbox[mailbox_idx].cb     = callback;
    dev_data->mailbox[mailbox_idx].cb_arg = callback_arg;

    ret = mcp251xfd_fifo_write(dev, mailbox_idx, msg);
    if (ret < 0) {
        dev_data->mailbox_usage &= ~BIT(mailbox_idx);
        dev_data->mailbox[mailbox_idx].cb = NULL;
        k_sem_give(&dev_data->tx_sem);
    }

done :
    k_mutex_unlock(&dev_data->mutex);
    return (ret);
}

static int mcp251xfd_add_rx_filter(const struct device* dev, can_rx_callback_t rx_cb, void* cb_arg,
                                   const struct can_filter* filter) {
    struct mcp251xfd_data* dev_data = dev->data;
    uint32_t* reg;
    uint32_t tmp;
    uint8_t* reg_byte;
    int filter_idx;
    int ret;

    k_mutex_lock(&dev_data->mutex, K_FOREVER);

    for (filter_idx = 0; filter_idx < CONFIG_CAN_MAX_FILTER; filter_idx++) {
        if ((BIT(filter_idx) & dev_data->filter_usage) == 0) {
            break;
        }
    }

    if (filter_idx >= CONFIG_CAN_MAX_FILTER) {
        filter_idx = -ENOSPC;
        goto done;
    }

    reg = mcp251xfd_get_spi_buf_ptr(dev);

    if ((filter->flags & CAN_FILTER_IDE) != 0) {
        tmp  = FIELD_PREP(MCP251XFD_REG_FLTOBJ_SID_MASK, filter->id >> 18);
        tmp |= FIELD_PREP(MCP251XFD_REG_FLTOBJ_EID_MASK, filter->id);
        tmp |= MCP251XFD_REG_FLTOBJ_EXIDE;
    }
    else {
        tmp = FIELD_PREP(MCP251XFD_REG_FLTOBJ_SID_MASK, filter->id);
    }

    *reg = sys_cpu_to_le32(tmp);
    ret  = mcp251xfd_write(dev, MCP251XFD_REG_FLTOBJ(filter_idx), MCP251XFD_REG_SIZE);
    if (ret < 0) {
        LOG_ERR("Failed to write FLTOBJ register [%d]", ret);
        goto done;
    }

    reg = mcp251xfd_get_spi_buf_ptr(dev);
    if ((filter->flags & CAN_FILTER_IDE) != 0) {
        tmp  = FIELD_PREP(MCP251XFD_REG_MASK_MSID_MASK, filter->mask >> 18);
        tmp |= FIELD_PREP(MCP251XFD_REG_MASK_MEID_MASK, filter->mask);
    }
    else {
        tmp = FIELD_PREP(MCP251XFD_REG_MASK_MSID_MASK, filter->mask);
    }
    tmp |= MCP251XFD_REG_MASK_MIDE;

    *reg = sys_cpu_to_le32(tmp);

    ret = mcp251xfd_write(dev, MCP251XFD_REG_FLTMASK(filter_idx), MCP251XFD_REG_SIZE);
    if (ret < 0) {
        LOG_ERR("Failed to write FLTMASK register [%d]", ret);
        goto done;
    }

    reg_byte  = mcp251xfd_get_spi_buf_ptr(dev);
    *reg_byte = MCP251XFD_REG_BYTE_FLTCON_FLTEN;
    *reg_byte |= FIELD_PREP(MCP251XFD_REG_BYTE_FLTCON_FBP_MASK, MCP251XFD_RX_FIFO_IDX);

    ret = mcp251xfd_write(dev, MCP251XFD_REG_BYTE_FLTCON(filter_idx), 1);
    if (ret < 0) {
        LOG_ERR("Failed to write FLTCON register [%d]", ret);
        goto done;
    }

    dev_data->filter_usage |= BIT(filter_idx);
    dev_data->filter[filter_idx] = *filter;
    dev_data->rx_cb[filter_idx]  = rx_cb;
    dev_data->cb_arg[filter_idx] = cb_arg;

done :
    k_mutex_unlock(&dev_data->mutex);

    return (filter_idx);
}

static void mcp251xfd_remove_rx_filter(const struct device* dev, int filter_idx) {
    struct mcp251xfd_data* dev_data = dev->data;
    uint8_t* reg_byte;
    uint32_t* reg;
    int ret;

    if ((filter_idx < 0) || (filter_idx >= CONFIG_CAN_MAX_FILTER)) {
        LOG_ERR("Filter ID %d out of bounds", filter_idx);
        return;
    }

    k_mutex_lock(&dev_data->mutex, K_FOREVER);

    reg_byte  = mcp251xfd_get_spi_buf_ptr(dev);
    *reg_byte = 0;

    ret = mcp251xfd_write(dev, MCP251XFD_REG_BYTE_FLTCON(filter_idx), 1);
    if (ret < 0) {
        LOG_ERR("Failed to write FLTCON register [%d]", ret);
        goto done;
    }

    dev_data->filter_usage &= ~BIT(filter_idx);

    reg    = mcp251xfd_get_spi_buf_ptr(dev);
    reg[0] = 0;

    ret = mcp251xfd_write(dev, MCP251XFD_REG_FLTCON(filter_idx), MCP251XFD_REG_SIZE);
    if (ret < 0) {
        LOG_ERR("Failed to write FLTCON register [%d]", ret);
    }

done:
    k_mutex_unlock(&dev_data->mutex);
}

static void mcp251xfd_set_state_change_callback(const struct device* dev,
                                                can_state_change_callback_t cb, void* user_data) {
    struct mcp251xfd_data* dev_data = dev->data;

    dev_data->common.state_change_cb = cb;
    dev_data->common.state_change_cb_user_data = user_data;
}

static int mcp251xfd_get_state(const struct device* dev, enum can_state* state,
                               struct can_bus_err_cnt* err_cnt) {
    struct mcp251xfd_data* dev_data = dev->data;
    uint32_t* reg;
    uint32_t tmp;
    int ret = 0;

    k_mutex_lock(&dev_data->mutex, K_FOREVER);

    reg = mcp251xfd_read_crc(dev, MCP251XFD_REG_TREC, MCP251XFD_REG_SIZE);
    if (reg == NULL) {
        ret = -EINVAL;
        goto done;
    }

    tmp = sys_le32_to_cpu(*reg);

    if (err_cnt != NULL) {
        err_cnt->tx_err_cnt = (uint8_t)FIELD_GET(MCP251XFD_REG_TREC_TEC_MASK, tmp);
        err_cnt->rx_err_cnt = (uint8_t)FIELD_GET(MCP251XFD_REG_TREC_REC_MASK, tmp);
    }

    if (state == NULL) {
        goto done;
    }

    if (!dev_data->common.started) {
        *state = CAN_STATE_STOPPED;
        goto done;
    }

    if ((tmp & MCP251XFD_REG_TREC_TXBO) != 0) {
        *state = CAN_STATE_BUS_OFF;
    }
    else if ((tmp & MCP251XFD_REG_TREC_TXBP) != 0) {
        *state = CAN_STATE_ERROR_PASSIVE;
    }
    else if ((tmp & MCP251XFD_REG_TREC_RXBP) != 0) {
        *state = CAN_STATE_ERROR_PASSIVE;
    }
    else if ((tmp & MCP251XFD_REG_TREC_TXWARN) != 0) {
        *state = CAN_STATE_ERROR_WARNING;
    }
    else if ((tmp & MCP251XFD_REG_TREC_RXWARN) != 0) {
        *state = CAN_STATE_ERROR_WARNING;
    }
    else {
        *state = CAN_STATE_ERROR_ACTIVE;
    }

done :
    k_mutex_unlock(&dev_data->mutex);
    return (ret);
}

static int mcp251xfd_get_core_clock(const struct device* dev, uint32_t* rate) {
    const struct mcp251xfd_config* dev_cfg = dev->config;

    *rate = dev_cfg->osc_freq;
    return (0);
}

static int mcp251xfd_get_max_filters(const struct device* dev, bool ide) {
    ARG_UNUSED(ide);

    return (CONFIG_CAN_MAX_FILTER);
}

static int mcp251xfd_handle_fifo_read(const struct device* dev, const struct mcp251xfd_fifo* fifo,
                                      uint8_t fifo_type) {
    struct mcp251xfd_data* dev_data = dev->data;
    uint32_t const* regs;
    uint32_t fifosta;
    uint32_t ua;
    uint8_t* reg_byte;
    int ret = 0;

    int len;
    int fetch_total = 0;
    int ui_inc = 0;
    uint32_t fifo_tail_index;
    uint32_t fifo_tail_addr;
    uint_fast8_t fifo_head_index;

    k_mutex_lock(&dev_data->mutex, K_FOREVER);

    /* read in FIFOSTA and FIFOUA at the same time */
    regs = mcp251xfd_read_crc(dev, MCP251XFD_REG_FIFOCON_TO_STA(fifo->reg_fifocon_addr),
                              (2 * MCP251XFD_REG_SIZE));
    if (regs == NULL) {
        ret = -EINVAL;
        goto done;
    }
    fifosta = sys_le32_to_cpu(regs[0]);
    ua      = sys_le32_to_cpu(regs[1]);

    /* is there any data in the fifo? */
    if (!(fifosta & MCP251XFD_REG_FIFOSTA_TFNRFNIF)) {
        goto done;
    }

    fifo_tail_addr  = ua;
    fifo_tail_index = (fifo_tail_addr - fifo->ram_start_addr) / fifo->item_size;

    if (fifo_type == MCP251XFD_FIFO_TYPE_RX) {
        /*
         * fifo_head_index points where the next message will be written.
         * It points to one past the end of the fifo.
         */
        fifo_head_index = (uint_fast8_t)FIELD_GET(MCP251XFD_REG_FIFOSTA_FIFOCI_MASK, fifosta);
        if (fifo_head_index == 0) {
            fifo_head_index = fifo->capacity - 1;
        }
        else {
            fifo_head_index -= 1;
        }

        if (fifo_tail_index > fifo_head_index) {
            /* fetch to the end of the memory and then wrap to the start */
            fetch_total = fifo->capacity - 1 - fifo_tail_index + 1;
            fetch_total += fifo_head_index + 1;
        }
        else {
            fetch_total = fifo_head_index - fifo_tail_index + 1;
        }
    }
    else if (fifo_type == MCP251XFD_FIFO_TYPE_TEF) {
        /* FIFOCI doesn't exist for TEF queues, so fetch one message at a time */
        fifo_head_index = (uint_fast8_t)fifo_tail_index;
        fetch_total     = 1;
    }
    else {
        ret = -EINVAL;
        goto done;
    }

    while (fetch_total > 0) {
        uint16_t memory_addr;
        uint8_t* data;

        if (fifo_tail_index > fifo_head_index) {
            len = fifo->capacity - 1 - fifo_tail_index + 1;
        }
        else {
            len = fifo_head_index - fifo_tail_index + 1;
        }

        memory_addr = (uint16_t)(MCP251XFD_RAM_START_ADDR +
                                 fifo->ram_start_addr     +
                                 (fifo_tail_index * fifo->item_size));

        data = mcp251xfd_read_reg(dev, memory_addr, (len * fifo->item_size));
        if (!data) {
            LOG_ERR("Error fetching batch message");
            ret = -EINVAL;
            goto done;
        }

        for (int i = 0; i < len; i++) {
            fifo->msg_handler(dev, (void*)(&data[i * fifo->item_size]));
        }

        fifo_tail_index = (fifo_tail_index + len) % fifo->capacity;
        fetch_total -= len;
        ui_inc += len;
    }

    reg_byte  = mcp251xfd_get_spi_buf_ptr(dev);
    *reg_byte = (uint8_t)MCP251XFD_UINT32_FLAG_TO_BYTE_MASK(MCP251XFD_REG_FIFOCON_UINC);

    for (int i = 0; i < ui_inc; i++) {
        ret = mcp251xfd_write(dev, (fifo->reg_fifocon_addr + 1), 1);
        if (ret < 0) {
            LOG_ERR("Failed to increment pointer");
            goto done;
        }
    }

done :
    k_mutex_unlock(&dev_data->mutex);

    return (ret);
}

static void mcp251xfd_reset_tx_fifos(const struct device* dev, int status) {
    struct mcp251xfd_data* dev_data = dev->data;

    LOG_INF("All FIFOs Reset");
    k_mutex_lock(&dev_data->mutex, K_FOREVER);
    for (int i = 0; i < MCP251XFD_TX_QUEUE_ITEMS; i++) {
        can_tx_callback_t callback;

        if (!(dev_data->mailbox_usage & BIT(i))) {
            continue;
        }

        callback = dev_data->mailbox[i].cb;
        if (callback) {
            callback(dev, status, dev_data->mailbox[i].cb_arg);
        }

        dev_data->mailbox_usage &= ~BIT(i);
        dev_data->mailbox[i].cb = NULL;
        k_sem_give(&dev_data->tx_sem);
    }
    k_mutex_unlock(&dev_data->mutex);
}

/*
 * CERRIF will be set each time a threshold in the TEC/REC counter is crossed by the following
 * conditions:
 * • TEC or REC exceeds the Error Warning state threshold
 * • The transmitter or receiver transitions to Error Passive state
 * • The transmitter transitions to Bus Off state
 * • The transmitter or receiver transitions from Error Passive to Error Active state
 * • The module transitions from Bus Off to Error Active state, after the bus off recovery
 * sequence
 * When the user clears CERRIF, it will remain clear until a new counter crossing occurs.
 */
static int mcp251xfd_handle_cerrif(const struct device* dev) {
    struct mcp251xfd_data* dev_data = dev->data;
    struct can_bus_err_cnt err_cnt;
    enum can_state new_state;
    int ret;

    k_mutex_lock(&dev_data->mutex, K_FOREVER);

    ret = mcp251xfd_get_state(dev, &new_state, &err_cnt);
    if (ret < 0) {
        goto done;
    }

    if (new_state == dev_data->state) {
        goto done;
    }

    LOG_INF("State %d -> %d (tx: %d, rx: %d)", dev_data->state, new_state, err_cnt.tx_err_cnt,
            err_cnt.rx_err_cnt);

    /* Upon entering bus-off, all the fifos are reset. */
    dev_data->state = new_state;
    if (new_state == CAN_STATE_BUS_OFF) {
        mcp251xfd_reset_tx_fifos(dev, -ENETDOWN);
    }

    if (dev_data->common.state_change_cb) {
        dev_data->common.state_change_cb(dev, new_state, err_cnt,
                                         dev_data->common.state_change_cb_user_data);
    }

done :
    k_mutex_unlock(&dev_data->mutex);

    return (ret);
}

static int mcp251xfd_handle_modif(const struct device* dev) {
    struct mcp251xfd_data* dev_data = dev->data;
    uint8_t mode;
    int ret;

    k_mutex_lock(&dev_data->mutex, K_FOREVER);

    ret = mcp251xfd_get_mode_internal(dev, &mode);
    if (ret < 0) {
        goto finish;
    }

    dev_data->current_mcp251xfd_mode = mode;

    LOG_INF("Switched to mode %d", mode);

    if (mode == dev_data->next_mcp251xfd_mode) {
        ret = 0;
        goto finish;
    }

    /* try to transition back into our target mode */
    if (dev_data->common.started) {
        LOG_INF("Switching back into mode %d", dev_data->next_mcp251xfd_mode);
        ret = mcp251xfd_set_mode_internal(dev, dev_data->next_mcp251xfd_mode);
    }

finish :
    k_mutex_unlock(&dev_data->mutex);

    return (ret);
}

static int mcp251xfd_handle_ivmif(const struct device* dev) {
    uint32_t* reg;
    struct mcp251xfd_data* dev_data = dev->data;
    int ret;
    uint32_t tmp;

    k_mutex_lock(&dev_data->mutex, K_FOREVER);

    reg = mcp251xfd_read_crc(dev, MCP251XFD_REG_BDIAG1, MCP251XFD_REG_SIZE);
    if (reg == NULL) {
        ret = -EINVAL;
        goto done;
    }

    tmp = sys_le32_to_cpu(*reg);

    if ((tmp & MCP251XFD_REG_BDIAG1_TXBOERR) != 0) {
        LOG_INF("ivmif bus-off error");
        mcp251xfd_reset_tx_fifos(dev, -ENETDOWN);
    }

    /* Clear the values in diag */
    reg    = mcp251xfd_get_spi_buf_ptr(dev);
    reg[0] = 0;
    ret    = mcp251xfd_write(dev, MCP251XFD_REG_BDIAG1, MCP251XFD_REG_SIZE);
    if (ret < 0) {
        goto done;
    }

    /* There's no flag for DACKERR */
    if ((tmp & MCP251XFD_REG_BDIAG1_NACKERR) != 0) {
        CAN_STATS_ACK_ERROR_INC(dev);
    }

    if ((tmp & (MCP251XFD_REG_BDIAG1_NBIT0ERR | MCP251XFD_REG_BDIAG1_DBIT0ERR)) != 0) {
        CAN_STATS_BIT0_ERROR_INC(dev);
    }

    if ((tmp & (MCP251XFD_REG_BDIAG1_NBIT1ERR | MCP251XFD_REG_BDIAG1_DBIT1ERR)) != 0) {
        CAN_STATS_BIT1_ERROR_INC(dev);
    }

    if ((tmp & (MCP251XFD_REG_BDIAG1_NCRCERR | MCP251XFD_REG_BDIAG1_DCRCERR)) != 0) {
        CAN_STATS_CRC_ERROR_INC(dev);
    }

    if ((tmp & (MCP251XFD_REG_BDIAG1_NFORMERR | MCP251XFD_REG_BDIAG1_DFORMERR)) != 0) {
        CAN_STATS_FORM_ERROR_INC(dev);
    }

    if ((tmp & (MCP251XFD_REG_BDIAG1_NSTUFERR | MCP251XFD_REG_BDIAG1_DSTUFERR)) != 0) {
        CAN_STATS_STUFF_ERROR_INC(dev);
    }

done :
    k_mutex_unlock(&dev_data->mutex);

    return (ret);
}

#if defined(CONFIG_CAN_STATS)
static int mcp251xfd_handle_rxovif(const struct device* dev) {
    uint8_t *reg_byte;
    struct mcp251xfd_data* dev_data = dev->data;
    int ret;

    k_mutex_lock(&dev_data->mutex, K_FOREVER);

    reg_byte = mcp251xfd_get_spi_buf_ptr(dev);
    *reg_byte = 0;

    ret = mcp251xfd_write(dev, MCP251XFD_REG_FIFOSTA(MCP251XFD_RX_FIFO_IDX), 1);
    if (ret < 0) {
        goto done;
    }

    CAN_STATS_RX_OVERRUN_INC(dev);

done :
    k_mutex_unlock(&dev_data->mutex);

    return (ret);
}
#endif

static void mcp251xfd_handle_interrupts(const struct device* dev) {
    const struct mcp251xfd_config* dev_cfg = dev->config;
    struct mcp251xfd_data* dev_data = dev->data;
    uint16_t* reg_int_hw;
    uint32_t reg_int;
    int ret;
    uint8_t consecutive_calls = 0;

    while (1) {
        k_mutex_lock(&dev_data->mutex, K_FOREVER);
        reg_int_hw = mcp251xfd_read_crc(dev, MCP251XFD_REG_INT, sizeof(*reg_int_hw));
        if (reg_int_hw == NULL) {
            k_mutex_unlock(&dev_data->mutex);
            continue;
        }

        *reg_int_hw = sys_le16_to_cpu(*reg_int_hw);

        reg_int = *reg_int_hw;

        /* these interrupt flags need to be explicitly cleared */
        if (reg_int & MCP251XFD_REG_INT_IF_CLEARABLE_MASK) {

            *reg_int_hw &= ~MCP251XFD_REG_INT_IF_CLEARABLE_MASK;

            *reg_int_hw = sys_cpu_to_le16(*reg_int_hw);

            ret = mcp251xfd_write(dev, MCP251XFD_REG_INT, sizeof(*reg_int_hw));
            if (ret) {
                LOG_ERR("Error clearing REG_INT interrupts [%d]", ret);
            }
        }

        k_mutex_unlock(&dev_data->mutex);

        if ((reg_int & MCP251XFD_REG_INT_RXIF) != 0) {
            ret = mcp251xfd_handle_fifo_read(dev, &dev_cfg->rx_fifo,
                                             MCP251XFD_FIFO_TYPE_RX);
            if (ret < 0) {
                LOG_ERR("Error handling RXIF [%d]", ret);
            }
        }

        if ((reg_int & MCP251XFD_REG_INT_TEFIF) != 0) {
            ret = mcp251xfd_handle_fifo_read(dev, &dev_cfg->tef_fifo,
                                             MCP251XFD_FIFO_TYPE_TEF);
            if (ret < 0) {
                LOG_ERR("Error handling TEFIF [%d]", ret);
            }
        }

        if ((reg_int & MCP251XFD_REG_INT_IVMIF) != 0) {
            ret = mcp251xfd_handle_ivmif(dev);
            if (ret < 0) {
                LOG_ERR("Error handling IVMIF [%d]", ret);
            }
        }

        if ((reg_int & MCP251XFD_REG_INT_MODIF) != 0) {
            ret = mcp251xfd_handle_modif(dev);
            if (ret < 0) {
                LOG_ERR("Error handling MODIF [%d]", ret);
            }
        }

        /*
         * From Linux mcp251xfd driver
         * On the MCP2527FD and MCP2518FD, we don't get a CERRIF IRQ on the transition
         * TX ERROR_WARNING -> TX ERROR_ACTIVE.
         */
        if ((reg_int & MCP251XFD_REG_INT_CERRIF) ||
            dev_data->state > CAN_STATE_ERROR_ACTIVE) {
            ret = mcp251xfd_handle_cerrif(dev);
            if (ret < 0) {
                LOG_ERR("Error handling CERRIF [%d]", ret);
            }
        }

        #if defined(CONFIG_CAN_STATS)
        if ((reg_int & MCP251XFD_REG_INT_RXOVIF) != 0) {
            ret = mcp251xfd_handle_rxovif(dev);
            if (ret < 0) {
                LOG_ERR("Error handling RXOVIF [%d]", ret);
            }
        }
        #endif

        /* Break from loop if INT pin is inactive */
        consecutive_calls++;
        ret = gpio_pin_get_dt(&dev_cfg->int_gpio_dt);
        if (ret < 0) {
            LOG_ERR("Couldn't read INT pin [%d]", ret);
        }
        else if (ret == 0) {
            /* All interrupt flags handled */
            break;
        }
        else if (consecutive_calls % MCP251XFD_MAX_INT_HANDLER_CALLS == 0) {
            /* If there are clock problems, then MODIF cannot be cleared. */
            /* This is detected if there are too many consecutive calls. */
            /* Sleep this thread if this happens. */
            k_sleep(K_USEC(MCP251XFD_INT_HANDLER_SLEEP_USEC));
        }
    }
}

static void mcp251xfd_int_thread(const struct device* dev) {
    const struct mcp251xfd_config* dev_cfg = dev->config;
    struct mcp251xfd_data* dev_data = dev->data;

    while (1) {
        int ret;

        k_sem_take(&dev_data->int_sem, K_FOREVER);
        mcp251xfd_handle_interrupts(dev);

        /* Re-enable pin interrupts */
        ret = gpio_pin_interrupt_configure_dt(&dev_cfg->int_gpio_dt, GPIO_INT_EDGE_FALLING);
        if (ret < 0) {
            LOG_ERR("Couldn't enable pin interrupt [%d]", ret);
            k_oops();
        }
    }
}

static void mcp251xfd_int_gpio_callback(const struct device* dev_gpio, struct gpio_callback* cb,
                                        uint32_t pins) {
    ARG_UNUSED(dev_gpio);
    struct mcp251xfd_data* dev_data = CONTAINER_OF(cb, struct mcp251xfd_data, int_gpio_cb);
    const struct device* dev = dev_data->dev;
    const struct mcp251xfd_config* dev_cfg = dev->config;
    int ret;

    /* Disable pin interrupts */
    ret = gpio_pin_interrupt_configure_dt(&dev_cfg->int_gpio_dt, GPIO_INT_DISABLE);
    if (ret < 0) {
        LOG_ERR("Couldn't disable pin interrupt [%d]", ret);
        k_oops();
    }

    k_sem_give(&dev_data->int_sem);
}

static int mcp251xfd_get_capabilities(const struct device* dev, can_mode_t* cap) {
    ARG_UNUSED(dev);

    *cap = CAN_MODE_NORMAL | CAN_MODE_LISTENONLY | CAN_MODE_LOOPBACK;

    #if defined(CONFIG_CAN_FD_MODE)
    *cap |= CAN_MODE_FD;
    #endif

    return (0);
}

static int mcp251xfd_start(const struct device* dev) {
    struct mcp251xfd_data* dev_data = dev->data;
    const struct mcp251xfd_config* dev_cfg = dev->config;
    int ret;

    if (dev_data->common.started == true) {
        return (-EALREADY);
    }

    /* in case of a race between mcp251xfd_send() and mcp251xfd_stop() */
    mcp251xfd_reset_tx_fifos(dev, -ENETDOWN);

    if (dev_cfg->common.phy != NULL) {
        ret = can_transceiver_enable(dev_cfg->common.phy, dev_data->common.mode);
        if (ret < 0) {
            LOG_ERR("Failed to enable CAN transceiver [%d]", ret);
            return (ret);
        }
    }

    k_mutex_lock(&dev_data->mutex, K_FOREVER);

    CAN_STATS_RESET(dev);

    ret = mcp251xfd_set_mode_internal(dev, dev_data->next_mcp251xfd_mode);
    if (ret < 0) {
        LOG_ERR("Failed to set the mode [%d]", ret);
        if (dev_cfg->common.phy != NULL) {
            /* Attempt to disable the CAN transceiver in case of error */
            (void) can_transceiver_disable(dev_cfg->common.phy);
        }
    }
    else {
        dev_data->common.started = true;
    }

    k_mutex_unlock(&dev_data->mutex);

    return (ret);
}

static int mcp251xfd_stop(const struct device* dev) {
    struct mcp251xfd_data* dev_data = dev->data;
    const struct mcp251xfd_config* dev_cfg = dev->config;
    uint8_t* reg_byte;
    int ret;

    if (dev_data->common.started == false) {
        return (-EALREADY);
    }

    k_mutex_lock(&dev_data->mutex, K_FOREVER);

    /* abort all transmissions */
    reg_byte  = mcp251xfd_get_spi_buf_ptr(dev);
    *reg_byte = (uint8_t)MCP251XFD_UINT32_FLAG_TO_BYTE_MASK(MCP251XFD_REG_CON_ABAT);

    ret = mcp251xfd_write(dev, MCP251XFD_REG_CON_B3, 1);
    if (ret < 0) {
        k_mutex_unlock(&dev_data->mutex);
        return (ret);
    }

    /* wait for all the messages to be aborted */
    while (1) {
        reg_byte = mcp251xfd_read_crc(dev, MCP251XFD_REG_CON_B3, 1);

        if ((reg_byte == NULL) ||
            (*reg_byte & MCP251XFD_UINT32_FLAG_TO_BYTE_MASK(MCP251XFD_REG_CON_ABAT)) == 0) {
            break;
        }
    }

    mcp251xfd_reset_tx_fifos(dev, -ENETDOWN);

    ret = mcp251xfd_set_mode_internal(dev, MCP251XFD_REG_CON_MODE_CONFIG);
    if (ret < 0) {
        k_mutex_unlock(&dev_data->mutex);
        return (ret);
    }

    dev_data->common.started = false;
    k_mutex_unlock(&dev_data->mutex);

    if (dev_cfg->common.phy != NULL) {
        ret = can_transceiver_disable(dev_cfg->common.phy);
        if (ret < 0) {
            LOG_ERR("Failed to disable CAN transceiver [%d]", ret);
            return (ret);
        }
    }

    return (0);
}

static void mcp251xfd_rx_fifo_handler(const struct device* dev, void* data) {
    struct can_frame dst;
    struct mcp251xfd_data* dev_data = dev->data;
    struct mcp251xfd_rxobj* rxobj = data;
    uint32_t filhit;

    mcp251xfd_rxobj_to_canframe(rxobj, &dst);

    #ifndef CONFIG_CAN_ACCEPT_RTR
    if ((dst.flags & CAN_FRAME_RTR) != 0U) {
        return;
    }
    #endif /* !CONFIG_CAN_ACCEPT_RTR */

    filhit = FIELD_GET(MCP251XFD_OBJ_FILHIT_MASK, rxobj->flags);
    if ((dev_data->filter_usage & BIT(filhit)) != 0) {
        LOG_DBG("Received msg CAN id: 0x%x", dst.id);
        dev_data->rx_cb[filhit](dev, &dst, dev_data->cb_arg[filhit]);
    }
}

static void mcp251xfd_tef_fifo_handler(const struct device* dev, void* data) {
    struct mcp251xfd_data* dev_data = dev->data;
    struct mcp251xfd_tefobj const* tefobj = data;
    can_tx_callback_t callback;
    uint_fast8_t mailbox_idx;

    mailbox_idx = (uint_fast8_t)FIELD_GET(MCP251XFD_OBJ_FLAGS_SEQ_MASK, tefobj->flags);
    if (mailbox_idx >= MCP251XFD_TX_QUEUE_ITEMS) {
        mcp251xfd_reset_tx_fifos(dev, -EIO);
        LOG_ERR("Invalid mailbox index");
        return;
    }

    callback = dev_data->mailbox[mailbox_idx].cb;
    if (callback != NULL) {
        callback(dev, 0, dev_data->mailbox[mailbox_idx].cb_arg);
    }

    dev_data->mailbox_usage &= ~BIT(mailbox_idx);
    dev_data->mailbox[mailbox_idx].cb = NULL;
    k_sem_give(&dev_data->tx_sem);
}

static inline int mcp251xfd_init_con_reg(const struct device* dev) {
    uint32_t* reg;
    uint32_t tmp;
    int ret;

    reg = mcp251xfd_get_spi_buf_ptr(dev);
    tmp = MCP251XFD_REG_CON_ISOCRCEN | MCP251XFD_REG_CON_WAKFIL | MCP251XFD_REG_CON_TXQEN |
          MCP251XFD_REG_CON_STEF;
    tmp |= FIELD_PREP(MCP251XFD_REG_CON_WFT_MASK, MCP251XFD_REG_CON_WFT_T11FILTER) |
            FIELD_PREP(MCP251XFD_REG_CON_REQOP_MASK, MCP251XFD_REG_CON_MODE_CONFIG);
    *reg = tmp;

    ret = mcp251xfd_write(dev, MCP251XFD_REG_CON, MCP251XFD_REG_SIZE);

    return (ret);
}

static inline int mcp251xfd_init_osc_reg(const struct device* dev) {
    int ret;
    const struct mcp251xfd_config* dev_cfg = dev->config;
    uint32_t* reg = mcp251xfd_get_spi_buf_ptr(dev);
    uint32_t reg_value = MCP251XFD_REG_OSC_OSCRDY;
    uint32_t tmp;

    tmp = FIELD_PREP(MCP251XFD_REG_OSC_CLKODIV_MASK, dev_cfg->clko_div);
    if (dev_cfg->pll_enable) {
        tmp |= MCP251XFD_REG_OSC_PLLEN;
        reg_value |= MCP251XFD_REG_OSC_PLLRDY;
    }

    *reg = sys_cpu_to_le32(tmp);

    ret = mcp251xfd_write(dev, MCP251XFD_REG_OSC, MCP251XFD_REG_SIZE);
    if (ret < 0) {
        return (ret);
    }

    ret = mcp251xfd_reg_check_value_wtimeout(dev, MCP251XFD_REG_OSC, reg_value, reg_value,
                                             MCP251XFD_PLLRDY_TIMEOUT_USEC,
                                             MCP251XFD_PLLRDY_RETRIES, false);

    return (ret);
}

static inline int mcp251xfd_init_iocon_reg(const struct device* dev) {
    const struct mcp251xfd_config* dev_cfg = dev->config;
    uint32_t* reg = mcp251xfd_get_spi_buf_ptr(dev);
    uint32_t tmp;

    /*
     * MCP2518FD Errata: DS80000789
     * Writing Byte 2/3 of the IOCON register using single SPI write clear LAT0 and LAT1.
     * This has no effect in the current version since LAT0/1 are set to zero anyway.
     * However, it needs to be properly handled if other values are needed. Errata suggests
     * to do single byte writes instead.
     */
    tmp = (MCP251XFD_REG_IOCON_TRIS0 | MCP251XFD_REG_IOCON_TRIS1 | MCP251XFD_REG_IOCON_PM0 |
           MCP251XFD_REG_IOCON_PM1);

    if (dev_cfg->sof_on_clko) {
        tmp |= MCP251XFD_REG_IOCON_SOF;
    }

    *reg = sys_cpu_to_le32(tmp);

    return mcp251xfd_write(dev, MCP251XFD_REG_IOCON, MCP251XFD_REG_SIZE);
}

<<<<<<< HEAD
	ret = can_calc_timing(dev, &timing, dev_cfg->common.bitrate,
			      dev_cfg->common.sample_point);
	if (ret < 0) {
		LOG_ERR("Can't find timing for given param");
		goto done;
	}
=======
static inline int mcp251xfd_init_int_reg(const struct device* dev) {
    uint32_t* reg = mcp251xfd_get_spi_buf_ptr(dev);
    uint32_t tmp;
>>>>>>> 88ca49f2

    tmp = (MCP251XFD_REG_INT_RXIE | MCP251XFD_REG_INT_MODIE | MCP251XFD_REG_INT_TEFIE |
           MCP251XFD_REG_INT_CERRIE);
    #if defined(CONFIG_CAN_STATS)
    tmp |= MCP251XFD_REG_INT_RXOVIE;
    #endif

<<<<<<< HEAD
#if defined(CONFIG_CAN_FD_MODE)
	ret = can_calc_timing_data(dev, &timing_data, dev_cfg->common.bitrate_data,
				   dev_cfg->common.sample_point_data);
	if (ret < 0) {
		LOG_ERR("Can't find data timing for given param");
		goto done;
	}

	LOG_DBG("Data phase Presc: %d, BS1: %d, BS2: %d", timing_data.prescaler,
		timing_data.phase_seg1, timing_data.phase_seg2);
	LOG_DBG("Data phase Sample-point err : %d", ret);
#endif
=======
    *reg = sys_cpu_to_le32(tmp);
>>>>>>> 88ca49f2

    return mcp251xfd_write(dev, MCP251XFD_REG_INT, MCP251XFD_REG_SIZE);
}

static inline int mcp251xfd_init_tef_fifo(const struct device* dev) {
    uint32_t* reg = mcp251xfd_get_spi_buf_ptr(dev);
    uint32_t tmp;

    tmp  = (MCP251XFD_REG_TEFCON_TEFNEIE | MCP251XFD_REG_TEFCON_FRESET);
    tmp |= FIELD_PREP(MCP251XFD_REG_TEFCON_FSIZE_MASK, MCP251XFD_TX_QUEUE_ITEMS - 1);

    *reg = sys_cpu_to_le32(tmp);

    return mcp251xfd_write(dev, MCP251XFD_REG_TEFCON, MCP251XFD_REG_SIZE);
}

static inline int mcp251xfd_init_tx_queue(const struct device* dev) {
    uint32_t* reg = mcp251xfd_get_spi_buf_ptr(dev);
    uint32_t tmp;

    tmp  = (MCP251XFD_REG_TXQCON_TXEN | MCP251XFD_REG_TXQCON_FRESET);
    tmp |= FIELD_PREP(MCP251XFD_REG_TXQCON_TXAT_MASK, MCP251XFD_REG_TXQCON_TXAT_UNLIMITED);
    tmp |= FIELD_PREP(MCP251XFD_REG_TXQCON_FSIZE_MASK, MCP251XFD_TX_QUEUE_ITEMS - 1);
    tmp |= FIELD_PREP(MCP251XFD_REG_TXQCON_PLSIZE_MASK,
                      can_bytes_to_dlc(MCP251XFD_PAYLOAD_SIZE) - 8);

    *reg = sys_cpu_to_le32(tmp);

    return mcp251xfd_write(dev, MCP251XFD_REG_TXQCON, MCP251XFD_REG_SIZE);
}

static inline int mcp251xfd_init_rx_fifo(const struct device* dev) {
    uint32_t* reg = mcp251xfd_get_spi_buf_ptr(dev);
    uint32_t tmp;

    tmp = MCP251XFD_REG_FIFOCON_TFNRFNIE | MCP251XFD_REG_FIFOCON_FRESET;
    #if defined(CONFIG_CAN_STATS)
    tmp |= MCP251XFD_REG_FIFOCON_RXOVIE;
    #endif
    tmp |= FIELD_PREP(MCP251XFD_REG_FIFOCON_FSIZE_MASK, MCP251XFD_RX_FIFO_ITEMS - 1);
    tmp |= FIELD_PREP(MCP251XFD_REG_FIFOCON_PLSIZE_MASK,
                      can_bytes_to_dlc(MCP251XFD_PAYLOAD_SIZE) - 8);
    #if defined(CONFIG_CAN_RX_TIMESTAMP)
    tmp |= MCP251XFD_REG_FIFOCON_RXTSEN;
    #endif

    *reg = sys_cpu_to_le32(tmp);

    return mcp251xfd_write(dev, MCP251XFD_REG_FIFOCON(MCP251XFD_RX_FIFO_IDX),
                           MCP251XFD_REG_SIZE);
}

#if defined(CONFIG_CAN_RX_TIMESTAMP)
static int mcp251xfd_init_tscon(const struct device* dev) {
    uint32_t* reg = mcp251xfd_get_spi_buf_ptr(dev);
    const struct mcp251xfd_config* dev_cfg = dev->config;
    uint32_t tmp;

    tmp  = MCP251XFD_REG_TSCON_TBCEN;
    tmp |= FIELD_PREP(MCP251XFD_REG_TSCON_TBCPRE_MASK,
                      dev_cfg->timestamp_prescaler - 1);

    *reg = sys_cpu_to_le32(tmp);

    return mcp251xfd_write(dev, MCP251XFD_REG_TSCON, MCP251XFD_REG_SIZE);
}
#endif

static int mcp251xfd_reset(const struct device* dev) {
    const struct mcp251xfd_config* dev_cfg = dev->config;
    uint16_t cmd = sys_cpu_to_be16(MCP251XFD_SPI_INSTRUCTION_RESET);
    const struct spi_buf tx_buf = {
        .buf = &cmd,
        .len = sizeof(cmd),
    };
    const struct spi_buf_set tx = {
        .buffers = &tx_buf,
        .count   = 1
    };
    int ret;

    /* device can only be reset when in configuration mode */
    ret = mcp251xfd_set_mode_internal(dev, MCP251XFD_REG_CON_MODE_CONFIG);
    if (ret < 0) {
        return (ret);
    }

    return spi_write_dt(&dev_cfg->bus, &tx);
}

static int mcp251xfd_init(const struct device* dev) {
    const struct mcp251xfd_config* dev_cfg = dev->config;
    struct mcp251xfd_data* dev_data = dev->data;
    uint32_t* reg;
    uint8_t opmod;
    int ret;
    struct can_timing timing;
    #if defined(CONFIG_CAN_FD_MODE)
    struct can_timing timing_data;
    #endif
    bool is_ok;

    dev_data->dev = dev;

    if (dev_cfg->clk_dev != NULL) {
        uint32_t clk_id = dev_cfg->clk_id;

        is_ok = device_is_ready(dev_cfg->clk_dev);
        if (is_ok == false) {
            LOG_ERR("Clock controller not ready");
            return (-ENODEV);
        }

        ret = clock_control_on(dev_cfg->clk_dev, (clock_control_subsys_t)clk_id);
        if (ret < 0) {
            LOG_ERR("Failed to enable clock [%d]", ret);
            return (ret);
        }
    }

    k_sem_init(&dev_data->int_sem, 0, 1);
    k_sem_init(&dev_data->tx_sem, MCP251XFD_TX_QUEUE_ITEMS, MCP251XFD_TX_QUEUE_ITEMS);

    k_mutex_init(&dev_data->mutex);

    is_ok = spi_is_ready_dt(&dev_cfg->bus);
    if (is_ok == false) {
        LOG_ERR("SPI bus %s not ready", dev_cfg->bus.bus->name);
        return (-ENODEV);
    }

    is_ok = gpio_is_ready_dt(&dev_cfg->int_gpio_dt);
    if (is_ok == false) {
        LOG_ERR("GPIO port not ready");
        return (-ENODEV);
    }

    ret = gpio_pin_configure_dt(&dev_cfg->int_gpio_dt, GPIO_INPUT);
    if (ret < 0) {
        LOG_ERR("Unable to configure GPIO pin");
        return (-EINVAL);
    }

    gpio_init_callback(&dev_data->int_gpio_cb, mcp251xfd_int_gpio_callback,
                       BIT(dev_cfg->int_gpio_dt.pin));

    ret = gpio_add_callback_dt(&dev_cfg->int_gpio_dt, &dev_data->int_gpio_cb);
    if (ret < 0) {
        return (-EINVAL);
    }

    ret = gpio_pin_interrupt_configure_dt(&dev_cfg->int_gpio_dt, GPIO_INT_EDGE_FALLING);
    if (ret < 0) {
        return (-EINVAL);
    }

    k_thread_create(&dev_data->int_thread, dev_data->int_thread_stack,
                    CONFIG_CAN_MCP251XFD_INT_THREAD_STACK_SIZE,
                    (k_thread_entry_t)mcp251xfd_int_thread, (void*)dev, NULL, NULL,
                    K_PRIO_COOP(CONFIG_CAN_MCP251XFD_INT_THREAD_PRIO), 0, K_NO_WAIT);

    (void) k_thread_name_set(&dev_data->int_thread, "MCP251XFD interrupt thread");

    ret = mcp251xfd_reset(dev);
    if (ret < 0) {
        LOG_ERR("Failed to reset the device [%d]", ret);
        goto done;
    }

    ret = can_calc_timing(dev, &timing, dev_cfg->common.bus_speed,
                          dev_cfg->common.sample_point);
    if (ret < 0) {
        LOG_ERR("Can't find timing for given param");
        goto done;
    }

    LOG_DBG("Presc: %d, BS1: %d, BS2: %d", timing.prescaler, timing.phase_seg1,
            timing.phase_seg2);
    LOG_DBG("Sample-point err : %d", ret);

    #if defined(CONFIG_CAN_FD_MODE)
    ret = can_calc_timing_data(dev, &timing_data, dev_cfg->common.bus_speed_data,
                               dev_cfg->common.sample_point_data);
    if (ret < 0) {
        LOG_ERR("Can't find data timing for given param");
        goto done;
    }

    LOG_DBG("Data phase Presc: %d, BS1: %d, BS2: %d", timing_data.prescaler,
            timing_data.phase_seg1, timing_data.phase_seg2);
    LOG_DBG("Data phase Sample-point err : %d", ret);
    #endif

    reg = mcp251xfd_read_crc(dev, MCP251XFD_REG_CON, MCP251XFD_REG_SIZE);
    if (reg == NULL) {
        ret = -EINVAL;
        goto done;
    }

    *reg = sys_le32_to_cpu(*reg);

    opmod = (uint8_t)FIELD_GET(MCP251XFD_REG_CON_OPMOD_MASK, *reg);
    if (opmod != MCP251XFD_REG_CON_MODE_CONFIG) {
        LOG_ERR("Device did not reset into configuration mode [%d]", opmod);
        ret = -EIO;
        goto done;
    }

    dev_data->current_mcp251xfd_mode = MCP251XFD_REG_CON_MODE_CONFIG;

    ret = mcp251xfd_init_con_reg(dev);
    if (ret < 0) {
        goto done;
    }

    ret = mcp251xfd_init_osc_reg(dev);
    if (ret < 0) {
        goto done;
    }

    ret = mcp251xfd_init_iocon_reg(dev);
    if (ret < 0) {
        goto done;
    }

    ret = mcp251xfd_init_int_reg(dev);
    if (ret < 0) {
        goto done;
    }

    ret = mcp251xfd_set_tdc(dev, false, 0);
    if (ret < 0) {
        goto done;
    }

    #if defined(CONFIG_CAN_RX_TIMESTAMP)
    ret = mcp251xfd_init_tscon(dev);
    if (ret < 0) {
        goto done;
    }
    #endif

    ret = mcp251xfd_init_tef_fifo(dev);
    if (ret < 0) {
        goto done;
    }

    ret = mcp251xfd_init_tx_queue(dev);
    if (ret < 0) {
        goto done;
    }

    ret = mcp251xfd_init_rx_fifo(dev);
    if (ret < 0) {
        goto done;
    }

    LOG_DBG("%d TX FIFOS: 1 element", MCP251XFD_TX_QUEUE_ITEMS);
    LOG_DBG("1 RX FIFO: %d elements", MCP251XFD_RX_FIFO_ITEMS);
    LOG_DBG("%db of %db RAM Allocated",
            MCP251XFD_TEF_FIFO_SIZE + MCP251XFD_TX_QUEUE_SIZE + MCP251XFD_RX_FIFO_SIZE,
            MCP251XFD_RAM_SIZE);

done :
    ret = can_set_timing(dev, &timing);
    if (ret < 0) {
        return (ret);
    }

    #if defined(CONFIG_CAN_FD_MODE)
    ret = can_set_timing_data(dev, &timing_data);
    if (ret < 0) {
        return (ret);
    }
    #endif

    return (ret);
}

static const struct can_driver_api mcp251xfd_api_funcs = {
    .get_capabilities = mcp251xfd_get_capabilities,
    .set_mode = mcp251xfd_set_mode,
    .set_timing = mcp251xfd_set_timing,
    #if defined(CONFIG_CAN_FD_MODE)
    .set_timing_data = mcp251xfd_set_timing_data,
    #endif
    .start = mcp251xfd_start,
    .stop = mcp251xfd_stop,
    .send = mcp251xfd_send,
    .add_rx_filter = mcp251xfd_add_rx_filter,
    .remove_rx_filter = mcp251xfd_remove_rx_filter,
    .get_state = mcp251xfd_get_state,
    .set_state_change_callback = mcp251xfd_set_state_change_callback,
    .get_core_clock = mcp251xfd_get_core_clock,
    .get_max_filters = mcp251xfd_get_max_filters,
    .timing_min = {
        .sjw = 1,
        .prop_seg = 0,
        .phase_seg1 = 2,
        .phase_seg2 = 1,
        .prescaler = 1,
    },
    .timing_max = {
        .sjw = 128,
        .prop_seg = 0,
        .phase_seg1 = 256,
        .phase_seg2 = 128,
        .prescaler = 256,
    },
    #if defined(CONFIG_CAN_FD_MODE)
    .timing_data_min = {
        .sjw = 1,
        .prop_seg = 0,
        .phase_seg1 = 1,
        .phase_seg2 = 1,
        .prescaler = 1,
    },
    .timing_data_max = {
        .sjw = 16,
        .prop_seg = 0,
        .phase_seg1 = 32,
        .phase_seg2 = 16,
        .prescaler = 256,
    },
    #endif
};

#define MCP251XFD_SET_CLOCK(inst)                               \
    COND_CODE_1(DT_INST_NODE_HAS_PROP(inst, clocks),            \
            (.clk_dev = DEVICE_DT_GET(DT_INST_CLOCKS_CTLR(inst)),   \
             .clk_id = DT_INST_CLOCKS_CELL(inst, id)),          \
            ())

#define MCP251XFD_INIT(inst)                                                    \
    static K_KERNEL_STACK_DEFINE(mcp251xfd_int_stack_##inst,                    \
                                 CONFIG_CAN_MCP251XFD_INT_THREAD_STACK_SIZE);   \
                                                                                \
    static struct mcp251xfd_data mcp251xfd_data_##inst = {                      \
        .int_thread_stack = mcp251xfd_int_stack_##inst,                         \
    };                                                                          \
    static const struct mcp251xfd_config mcp251xfd_config_##inst = {            \
        .common = CAN_DT_DRIVER_CONFIG_INST_GET(inst, 0, 8000000),              \
        .bus = SPI_DT_SPEC_INST_GET(inst, SPI_WORD_SET(8), 0),                  \
        .int_gpio_dt = GPIO_DT_SPEC_INST_GET(inst, int_gpios),                  \
                                                                                \
        .sof_on_clko = DT_INST_PROP(inst, sof_on_clko),                         \
        .clko_div = DT_INST_ENUM_IDX(inst, clko_div),                           \
        .pll_enable = DT_INST_PROP(inst, pll_enable),                           \
        .timestamp_prescaler = DT_INST_PROP(inst, timestamp_prescaler),         \
                                                                                \
        .osc_freq = DT_INST_PROP(inst, osc_freq),                               \
                                                                                \
        .rx_fifo = {                                                            \
            .ram_start_addr = MCP251XFD_RX_FIFO_START_ADDR,                     \
            .reg_fifocon_addr = MCP251XFD_REG_FIFOCON(MCP251XFD_RX_FIFO_IDX),   \
            .capacity = MCP251XFD_RX_FIFO_ITEMS,                                \
            .item_size = MCP251XFD_RX_FIFO_ITEM_SIZE,                           \
            .msg_handler = mcp251xfd_rx_fifo_handler},                          \
        .tef_fifo = {                                                           \
            .ram_start_addr = MCP251XFD_TEF_FIFO_START_ADDR,                    \
            .reg_fifocon_addr = MCP251XFD_REG_TEFCON,                           \
            .capacity = MCP251XFD_TEF_FIFO_ITEMS,                               \
            .item_size = MCP251XFD_TEF_FIFO_ITEM_SIZE,                          \
            .msg_handler = mcp251xfd_tef_fifo_handler},                         \
        MCP251XFD_SET_CLOCK(inst)                                               \
    };                                                                          \
                                                                                \
    CAN_DEVICE_DT_INST_DEFINE(inst, mcp251xfd_init, NULL, &mcp251xfd_data_##inst,   \
                              &mcp251xfd_config_##inst, POST_KERNEL, CONFIG_CAN_INIT_PRIORITY,  \
                              &mcp251xfd_api_funcs);

DT_INST_FOREACH_STATUS_OKAY(MCP251XFD_INIT)<|MERGE_RESOLUTION|>--- conflicted
+++ resolved
@@ -1428,18 +1428,9 @@
     return mcp251xfd_write(dev, MCP251XFD_REG_IOCON, MCP251XFD_REG_SIZE);
 }
 
-<<<<<<< HEAD
-	ret = can_calc_timing(dev, &timing, dev_cfg->common.bitrate,
-			      dev_cfg->common.sample_point);
-	if (ret < 0) {
-		LOG_ERR("Can't find timing for given param");
-		goto done;
-	}
-=======
 static inline int mcp251xfd_init_int_reg(const struct device* dev) {
     uint32_t* reg = mcp251xfd_get_spi_buf_ptr(dev);
     uint32_t tmp;
->>>>>>> 88ca49f2
 
     tmp = (MCP251XFD_REG_INT_RXIE | MCP251XFD_REG_INT_MODIE | MCP251XFD_REG_INT_TEFIE |
            MCP251XFD_REG_INT_CERRIE);
@@ -1447,22 +1438,7 @@
     tmp |= MCP251XFD_REG_INT_RXOVIE;
     #endif
 
-<<<<<<< HEAD
-#if defined(CONFIG_CAN_FD_MODE)
-	ret = can_calc_timing_data(dev, &timing_data, dev_cfg->common.bitrate_data,
-				   dev_cfg->common.sample_point_data);
-	if (ret < 0) {
-		LOG_ERR("Can't find data timing for given param");
-		goto done;
-	}
-
-	LOG_DBG("Data phase Presc: %d, BS1: %d, BS2: %d", timing_data.prescaler,
-		timing_data.phase_seg1, timing_data.phase_seg2);
-	LOG_DBG("Data phase Sample-point err : %d", ret);
-#endif
-=======
     *reg = sys_cpu_to_le32(tmp);
->>>>>>> 88ca49f2
 
     return mcp251xfd_write(dev, MCP251XFD_REG_INT, MCP251XFD_REG_SIZE);
 }
@@ -1632,7 +1608,7 @@
         goto done;
     }
 
-    ret = can_calc_timing(dev, &timing, dev_cfg->common.bus_speed,
+    ret = can_calc_timing(dev, &timing, dev_cfg->common.bitrate,
                           dev_cfg->common.sample_point);
     if (ret < 0) {
         LOG_ERR("Can't find timing for given param");
@@ -1644,7 +1620,7 @@
     LOG_DBG("Sample-point err : %d", ret);
 
     #if defined(CONFIG_CAN_FD_MODE)
-    ret = can_calc_timing_data(dev, &timing_data, dev_cfg->common.bus_speed_data,
+    ret = can_calc_timing_data(dev, &timing_data, dev_cfg->common.bitrate_data,
                                dev_cfg->common.sample_point_data);
     if (ret < 0) {
         LOG_ERR("Can't find data timing for given param");
