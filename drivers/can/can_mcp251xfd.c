/*
 * Copyright (c) 2020 Abram Early
 * Copyright (c) 2023 Andriy Gelman
 *
 * SPDX-License-Identifier: Apache-2.0
 */

#define DT_DRV_COMPAT microchip_mcp251xfd

#include "can_mcp251xfd.h"

#include <zephyr/device.h>
#include <zephyr/drivers/can/transceiver.h>
#include <zephyr/drivers/clock_control.h>
#include <zephyr/kernel.h>
#include <zephyr/sys/byteorder.h>
#include <zephyr/sys/crc.h>

#include <zephyr/logging/log.h>
LOG_MODULE_REGISTER(can_mcp251xfd, CONFIG_CAN_LOG_LEVEL);

#define SP_IS_SET(inst) DT_INST_NODE_HAS_PROP(inst, sample_point) ||

/*
 * Macro to exclude the sample point algorithm from compilation if not used
 * Without the macro, the algorithm would always waste ROM
 */
#define USE_SP_ALGO (DT_INST_FOREACH_STATUS_OKAY(SP_IS_SET) 0)

static void mcp251xfd_canframe_to_txobj(const struct can_frame* src, int mailbox_idx,
                                        struct mcp251xfd_txobj* dst) {
    (void) memset(dst, 0, sizeof(*dst));

    if ((src->flags & CAN_FRAME_IDE) != 0) {
        dst->id  = FIELD_PREP(MCP251XFD_OBJ_ID_SID_MASK, src->id >> 18);
        dst->id |= FIELD_PREP(MCP251XFD_OBJ_ID_EID_MASK, src->id);

        dst->flags |= MCP251XFD_OBJ_FLAGS_IDE;
    }
    else {
        dst->id = FIELD_PREP(MCP251XFD_OBJ_ID_SID_MASK, src->id);
    }

    if ((src->flags & CAN_FRAME_BRS) != 0) {
        dst->flags |= MCP251XFD_OBJ_FLAGS_BRS;
    }

    dst->flags |= FIELD_PREP(MCP251XFD_OBJ_FLAGS_DLC_MASK, src->dlc);
    #if defined(CONFIG_CAN_FD_MODE)
    if ((src->flags & CAN_FRAME_FDF) != 0) {
        dst->flags |= MCP251XFD_OBJ_FLAGS_FDF;
    }
    #endif
    dst->flags |= FIELD_PREP(MCP251XFD_OBJ_FLAGS_SEQ_MASK, mailbox_idx);

    dst->id    = sys_cpu_to_le32(dst->id);
    dst->flags = sys_cpu_to_le32(dst->flags);

    if ((src->flags & CAN_FRAME_RTR) != 0) {
        dst->flags |= MCP251XFD_OBJ_FLAGS_RTR;
    }
    else {
        (void) memcpy(dst->data, src->data, MIN(can_dlc_to_bytes(src->dlc), CAN_MAX_DLEN));
    }
}

static void* mcp251xfd_read_reg(const struct device* dev, uint16_t addr, int len) {
    const struct mcp251xfd_config* dev_cfg = dev->config;
    struct mcp251xfd_data* dev_data = dev->data;
    struct mcp251xfd_spi_data* spi_data = &dev_data->spi_data;
    uint16_t spi_cmd;
    int ret;

    spi_cmd = sys_cpu_to_be16(MCP251XFD_SPI_INSTRUCTION_READ | addr);
    (void) memcpy(&spi_data->header[1], &spi_cmd, sizeof(spi_cmd));

    struct spi_buf tx_buf = {
        .buf = &spi_data->header[1],
        .len = (MCP251XFD_SPI_CMD_LEN + len)
    };
    struct spi_buf rx_buf = {
        .buf = &spi_data->header[1],
        .len = (MCP251XFD_SPI_CMD_LEN + len)
    };

    const struct spi_buf_set tx = {
        .buffers = &tx_buf,
        .count   = 1
    };
    const struct spi_buf_set rx = {
        .buffers = &rx_buf,
        .count   = 1
    };

    ret = spi_transceive_dt(&dev_cfg->bus, &tx, &rx);
    if (ret < 0) {
        return (NULL);
    }

    return (&spi_data->buf[0]);
}

static void* mcp251xfd_read_crc(const struct device* dev, uint16_t addr, int len) {
    const struct mcp251xfd_config* dev_cfg = dev->config;
    struct mcp251xfd_data* dev_data = dev->data;
    struct mcp251xfd_spi_data* spi_data = &dev_data->spi_data;
    int num_retries = (CONFIG_CAN_MCP251XFD_READ_CRC_RETRIES + 1);
    int ret;

    while (num_retries-- > 0) {
        uint16_t crc_in;
        uint16_t crc;
        uint16_t spi_cmd;

        struct spi_buf tx_buf = {
            .buf = &spi_data->header[0],
            .len = (MCP251XFD_SPI_CMD_LEN + MCP251XFD_SPI_LEN_FIELD_LEN + len + MCP251XFD_SPI_CRC_LEN)
        };
        struct spi_buf rx_buf = {
            .buf = &spi_data->header[0],
            .len = (MCP251XFD_SPI_CMD_LEN + MCP251XFD_SPI_LEN_FIELD_LEN + len + MCP251XFD_SPI_CRC_LEN)
        };

        const struct spi_buf_set tx = {
            .buffers = &tx_buf,
            .count   = 1
        };
        const struct spi_buf_set rx = {
            .buffers = &rx_buf,
            .count   = 1
        };

        spi_cmd = sys_cpu_to_be16(MCP251XFD_SPI_INSTRUCTION_READ_CRC | addr);
        (void) memcpy(&spi_data->header[0], &spi_cmd, sizeof(spi_cmd));
        spi_data->header[2] = len;

        /*
         * Evaluate initial crc over spi_cmd and length as these value will change after
         * spi transaction is finished.
         */
        crc_in = crc16(MCP251XFD_CRC_POLY, MCP251XFD_CRC_SEED,
                       (uint8_t*)(&spi_data->header[0]),
                       MCP251XFD_SPI_CMD_LEN + MCP251XFD_SPI_LEN_FIELD_LEN);

        ret = spi_transceive_dt(&dev_cfg->bus, &tx, &rx);
        if (ret < 0) {
            continue;
        }

        /* Continue crc calculation over the data field and the crc field */
        crc = crc16(MCP251XFD_CRC_POLY, crc_in, &spi_data->buf[0],
                    (len + MCP251XFD_SPI_CRC_LEN));
        if (crc == 0) {
            return (&spi_data->buf[0]);
        }
    }

    return (NULL);
}

static inline void* mcp251xfd_get_spi_buf_ptr(const struct device* dev) {
    struct mcp251xfd_data* dev_data = dev->data;
    struct mcp251xfd_spi_data* spi_data = &dev_data->spi_data;

    return (&spi_data->buf[0]);
}

static int mcp251xfd_write(const struct device* dev, uint16_t addr, int len) {
    const struct mcp251xfd_config* dev_cfg = dev->config;
    struct mcp251xfd_data* dev_data = dev->data;
    struct mcp251xfd_spi_data* spi_data = &dev_data->spi_data;
    uint16_t spi_cmd;
    int ret;

    struct spi_buf tx_buf = {
        .buf = &spi_data->header[1],
        .len = (MCP251XFD_SPI_CMD_LEN + len)
    };
    const struct spi_buf_set tx = {
        .buffers = &tx_buf,
        .count   = 1
    };

    spi_cmd = sys_cpu_to_be16(MCP251XFD_SPI_INSTRUCTION_WRITE | addr);
    (void) memcpy(&spi_data->header[1], &spi_cmd, sizeof(spi_cmd));

    ret = spi_write_dt(&dev_cfg->bus, &tx);

    return (ret);
}

static int mcp251xfd_fifo_write(const struct device* dev, int mailbox_idx,
                                const struct can_frame* msg) {
    uint32_t* regs;
    struct mcp251xfd_txobj* txobj;
    uint8_t* reg_byte;
    uint16_t address;
    int tx_len;
    int ret;

    /* read fifosta and ua at the same time */
    regs = mcp251xfd_read_crc(dev, MCP251XFD_REG_TXQSTA, MCP251XFD_REG_SIZE * 2);
    if (regs == NULL) {
        LOG_ERR("Failed to read 8 bytes from REG_TXQSTA");
        return (-EINVAL);
    }

    /* check if fifo is full */
    if (!(regs[0] & MCP251XFD_REG_TXQSTA_TXQNIF)) {
        return (-ENOMEM);
    }

    address = MCP251XFD_RAM_START_ADDR + regs[1];

    txobj = mcp251xfd_get_spi_buf_ptr(dev);
    mcp251xfd_canframe_to_txobj(msg, mailbox_idx, txobj);

    tx_len = MCP251XFD_OBJ_HEADER_SIZE;
    if ((msg->flags & CAN_FRAME_RTR) == 0) {
        tx_len += ROUND_UP(can_dlc_to_bytes(msg->dlc), MCP251XFD_RAM_ALIGNMENT);
    }

    ret = mcp251xfd_write(dev, address, tx_len);
    if (ret < 0) {
        return (ret);
    }

    reg_byte  = mcp251xfd_get_spi_buf_ptr(dev);
    *reg_byte = MCP251XFD_UINT32_FLAG_TO_BYTE_MASK(MCP251XFD_REG_TXQCON_UINC |
                                                   MCP251XFD_REG_TXQCON_TXREQ);

    return mcp251xfd_write(dev, MCP251XFD_REG_TXQCON + 1, 1);
}

static void mcp251xfd_rxobj_to_canframe(struct mcp251xfd_rxobj* src, struct can_frame* dst) {
    (void) memset(dst, 0, sizeof(*dst));

    src->id    = sys_le32_to_cpu(src->id);
    src->flags = sys_le32_to_cpu(src->flags);

    if ((src->flags & MCP251XFD_OBJ_FLAGS_IDE) != 0) {
        dst->id     = FIELD_GET(MCP251XFD_OBJ_ID_EID_MASK, src->id);
        dst->id    |= FIELD_GET(MCP251XFD_OBJ_ID_SID_MASK, src->id) << 18;
        dst->flags |= CAN_FRAME_IDE;
    }
    else {
        dst->id = FIELD_GET(MCP251XFD_OBJ_ID_SID_MASK, src->id);
    }

    if ((src->flags & MCP251XFD_OBJ_FLAGS_BRS) != 0) {
        dst->flags |= CAN_FRAME_BRS;
    }

    #if defined(CONFIG_CAN_FD_MODE)
    if ((src->flags & MCP251XFD_OBJ_FLAGS_FDF) != 0) {
        dst->flags |= CAN_FRAME_FDF;
    }
    #endif

    dst->dlc = FIELD_GET(MCP251XFD_OBJ_FLAGS_DLC_MASK, src->flags);

    #if defined(CONFIG_CAN_RX_TIMESTAMP)
    dst->timestamp = sys_le32_to_cpu(src->timestamp);
    #endif

    if ((src->flags & MCP251XFD_OBJ_FLAGS_RTR) != 0) {
        dst->flags |= CAN_FRAME_RTR;
    }
    else {
        memcpy(dst->data, src->data, MIN(can_dlc_to_bytes(dst->dlc), CAN_MAX_DLEN));
    }
}

static int mcp251xfd_get_mode_internal(const struct device* dev, uint8_t* mode) {
    uint8_t* reg_byte;
    uint32_t mask = MCP251XFD_UINT32_FLAG_TO_BYTE_MASK(MCP251XFD_REG_CON_OPMOD_MASK);

    reg_byte = mcp251xfd_read_crc(dev, MCP251XFD_REG_CON_B2, 1);
    if (!reg_byte) {
        return (-EINVAL);
    }

    *mode = FIELD_GET(mask, *reg_byte);

    return (0);
}

static int mcp251xfd_reg_check_value_wtimeout(const struct device* dev, uint16_t addr,
                                              uint32_t value, uint32_t mask,
                                              uint32_t timeout_usec, int retries, bool allow_yield) {
    uint32_t* reg;
    uint32_t  delay = timeout_usec / retries;

    for (;;) {
        reg = mcp251xfd_read_crc(dev, addr, MCP251XFD_REG_SIZE);
        if (!reg) {
            return (-EINVAL);
        }

        *reg = sys_le32_to_cpu(*reg);

        if ((*reg & mask) == value) {
            return (0);
        }

        if (--retries < 0) {
            LOG_ERR("Timeout validing 0x%x", addr);
            return (-EIO);
        }

        if (allow_yield) {
            k_sleep(K_USEC(delay));
        }
        else {
            k_busy_wait(delay);
        }
    }

    return (0);
}

<<<<<<< HEAD
static int mcp251xfd_set_tdc(const struct device *dev, bool is_enabled, int tdc_offset)
{
	uint32_t *reg;
	uint32_t tmp;
=======
static int mcp251xfd_set_tdc(const struct device* dev, bool is_enabled, int tdc_offset) {
    uint32_t* reg;
    uint32_t  tmp;
>>>>>>> 1bbcf177

    if (is_enabled &&
        (tdc_offset < MCP251XFD_REG_TDC_TDCO_MIN || tdc_offset > MCP251XFD_REG_TDC_TDCO_MAX)) {
        return (-EINVAL);
    }

    reg = mcp251xfd_get_spi_buf_ptr(dev);

<<<<<<< HEAD
	if (is_enabled) {
		tmp = FIELD_PREP(MCP251XFD_REG_TDC_TDCMOD_MASK, MCP251XFD_REG_TDC_TDCMOD_AUTO);
		tmp |= FIELD_PREP(MCP251XFD_REG_TDC_TDCO_MASK, tdc_offset);
	} else {
		tmp = FIELD_PREP(MCP251XFD_REG_TDC_TDCMOD_MASK, MCP251XFD_REG_TDC_TDCMOD_DISABLED);
	}

	*reg = sys_cpu_to_le32(tmp);
=======
    if (is_enabled) {
        tmp  = FIELD_PREP(MCP251XFD_REG_TDC_TDCMOD_MASK, MCP251XFD_REG_TDC_TDCMOD_AUTO);
        tmp |= FIELD_PREP(MCP251XFD_REG_TDC_TDCO_MASK, tdc_offset);
    }
    else {
        tmp = FIELD_PREP(MCP251XFD_REG_TDC_TDCMOD_MASK, MCP251XFD_REG_TDC_TDCMOD_DISABLED);
    }

    *reg = sys_cpu_to_le32(tmp);
>>>>>>> 1bbcf177

    return mcp251xfd_write(dev, MCP251XFD_REG_TDC, MCP251XFD_REG_SIZE);
}

static int mcp251xfd_set_mode_internal(const struct device* dev, uint8_t requested_mode) {
    struct mcp251xfd_data* dev_data = dev->data;
    uint32_t* reg;
    uint32_t opmod;
    uint32_t reg_con;
    int ret = 0;

    k_mutex_lock(&dev_data->mutex, K_FOREVER);

    reg = mcp251xfd_read_crc(dev, MCP251XFD_REG_CON, MCP251XFD_REG_SIZE);
    if (reg == NULL) {
        ret = -EINVAL;
        goto done;
    }

    reg_con = sys_le32_to_cpu(*reg);

    opmod = FIELD_GET(MCP251XFD_REG_CON_OPMOD_MASK, reg_con);
    if (opmod == requested_mode) {
        goto done;
    }

    #if defined(CONFIG_CAN_FD_MODE)
    if (dev_data->current_mcp251xfd_mode == MCP251XFD_REG_CON_MODE_CONFIG) {
        if ((requested_mode == MCP251XFD_REG_CON_MODE_CAN2_0)       ||
            (requested_mode == MCP251XFD_REG_CON_MODE_EXT_LOOPBACK) ||
            (requested_mode == MCP251XFD_REG_CON_MODE_INT_LOOPBACK)) {
            ret = mcp251xfd_set_tdc(dev, false, 0);
        }
        else if (requested_mode == MCP251XFD_REG_CON_MODE_MIXED) {
            ret = mcp251xfd_set_tdc(dev, true, dev_data->tdco);
        }

        if (ret < 0) {
            goto done;
        }
    }
    #endif

    reg_con &= ~MCP251XFD_REG_CON_REQOP_MASK;
    reg_con |= FIELD_PREP(MCP251XFD_REG_CON_REQOP_MASK, requested_mode);

    *reg = sys_cpu_to_le32(reg_con);

    ret = mcp251xfd_write(dev, MCP251XFD_REG_CON, MCP251XFD_REG_SIZE);
    if (ret < 0) {
        LOG_ERR("Failed to write REG_CON register [%d]", MCP251XFD_REG_CON);
        goto done;
    }

    ret = mcp251xfd_reg_check_value_wtimeout(
                dev, MCP251XFD_REG_CON, FIELD_PREP(MCP251XFD_REG_CON_OPMOD_MASK, requested_mode),
                MCP251XFD_REG_CON_OPMOD_MASK, MCP251XFD_MODE_CHANGE_TIMEOUT_USEC,
                MCP251XFD_MODE_CHANGE_RETRIES, true);
done :
    k_mutex_unlock(&dev_data->mutex);
    return (ret);
}

static int mcp251xfd_set_mode(const struct device* dev, can_mode_t mode) {
    struct mcp251xfd_data* dev_data = dev->data;

    if (dev_data->common.started) {
        return (-EBUSY);
    }

    /* todo: Add CAN_MODE_ONE_SHOT support */
    if ((mode & (CAN_MODE_3_SAMPLES | CAN_MODE_ONE_SHOT)) != 0) {
        return (-ENOTSUP);
    }

    if (mode == CAN_MODE_NORMAL) {
        dev_data->next_mcp251xfd_mode = MCP251XFD_REG_CON_MODE_CAN2_0;
    }

    if ((mode & CAN_MODE_FD) != 0) {
        #if defined(CONFIG_CAN_FD_MODE)
        dev_data->next_mcp251xfd_mode = MCP251XFD_REG_CON_MODE_MIXED;
        #else
        return (-ENOTSUP);
        #endif
    }

    if ((mode & CAN_MODE_LISTENONLY) != 0) {
        dev_data->next_mcp251xfd_mode = MCP251XFD_REG_CON_MODE_LISTENONLY;
    }

    if ((mode & CAN_MODE_LOOPBACK) != 0) {
        dev_data->next_mcp251xfd_mode = MCP251XFD_REG_CON_MODE_EXT_LOOPBACK;
    }

    dev_data->common.mode = mode;

    return (0);
}

<<<<<<< HEAD
static int mcp251xfd_set_timing(const struct device *dev, const struct can_timing *timing)
{
	struct mcp251xfd_data *dev_data = dev->data;
	uint32_t *reg;
	uint32_t tmp;
	int ret;
=======
static int mcp251xfd_set_timing(const struct device* dev, const struct can_timing* timing) {
    struct mcp251xfd_data* dev_data = dev->data;
    uint32_t* reg;
    uint32_t tmp;
    int ret;
>>>>>>> 1bbcf177

    if (!timing) {
        return (-EINVAL);
    }

    if (dev_data->common.started) {
        return (-EBUSY);
    }

    k_mutex_lock(&dev_data->mutex, K_FOREVER);

<<<<<<< HEAD
	reg = mcp251xfd_get_spi_buf_ptr(dev);
	tmp = FIELD_PREP(MCP251XFD_REG_NBTCFG_BRP_MASK, timing->prescaler - 1);
	tmp |= FIELD_PREP(MCP251XFD_REG_NBTCFG_TSEG1_MASK,
			   timing->prop_seg + timing->phase_seg1 - 1);
	tmp |= FIELD_PREP(MCP251XFD_REG_NBTCFG_TSEG2_MASK, timing->phase_seg2 - 1);
	tmp |= FIELD_PREP(MCP251XFD_REG_NBTCFG_SJW_MASK, timing->sjw - 1);
	*reg = tmp;
=======
    reg  = mcp251xfd_get_spi_buf_ptr(dev);
    tmp  = FIELD_PREP(MCP251XFD_REG_NBTCFG_BRP_MASK  , timing->prescaler - 1);
    tmp |= FIELD_PREP(MCP251XFD_REG_NBTCFG_TSEG1_MASK, timing->prop_seg + timing->phase_seg1 - 1);
    tmp |= FIELD_PREP(MCP251XFD_REG_NBTCFG_TSEG2_MASK, timing->phase_seg2 - 1);
    tmp |= FIELD_PREP(MCP251XFD_REG_NBTCFG_SJW_MASK  , timing->sjw - 1);
    *reg = tmp;
>>>>>>> 1bbcf177

    ret = mcp251xfd_write(dev, MCP251XFD_REG_NBTCFG, MCP251XFD_REG_SIZE);
    if (ret < 0) {
        LOG_ERR("Failed to write NBTCFG register [%d]", ret);
    }

    k_mutex_unlock(&dev_data->mutex);

    return (ret);
}

#if defined(CONFIG_CAN_FD_MODE)
<<<<<<< HEAD
static int mcp251xfd_set_timing_data(const struct device *dev, const struct can_timing *timing)
{
	struct mcp251xfd_data *dev_data = dev->data;
	uint32_t *reg;
	uint32_t tmp;
	int ret;
=======
static int mcp251xfd_set_timing_data(const struct device* dev, const struct can_timing* timing) {
    struct mcp251xfd_data* dev_data = dev->data;
    uint32_t* reg;
    uint32_t tmp;
    int ret;
>>>>>>> 1bbcf177

    if (!timing) {
        return (-EINVAL);
    }

    if (dev_data->common.started) {
        return (-EBUSY);
    }

    k_mutex_lock(&dev_data->mutex, K_FOREVER);

    reg = mcp251xfd_get_spi_buf_ptr(dev);

<<<<<<< HEAD
	tmp = FIELD_PREP(MCP251XFD_REG_DBTCFG_BRP_MASK, timing->prescaler - 1);
	tmp |= FIELD_PREP(MCP251XFD_REG_DBTCFG_TSEG1_MASK,
			  timing->prop_seg + timing->phase_seg1 - 1);
	tmp |= FIELD_PREP(MCP251XFD_REG_DBTCFG_TSEG2_MASK, timing->phase_seg2 - 1);
	tmp |= FIELD_PREP(MCP251XFD_REG_DBTCFG_SJW_MASK, timing->sjw - 1);

	*reg = sys_cpu_to_le32(tmp);
=======
    tmp  = FIELD_PREP(MCP251XFD_REG_DBTCFG_BRP_MASK  , timing->prescaler - 1);
    tmp |= FIELD_PREP(MCP251XFD_REG_DBTCFG_TSEG1_MASK, timing->prop_seg + timing->phase_seg1 - 1);
    tmp |= FIELD_PREP(MCP251XFD_REG_DBTCFG_TSEG2_MASK, timing->phase_seg2 - 1);
    tmp |= FIELD_PREP(MCP251XFD_REG_DBTCFG_SJW_MASK  , timing->sjw - 1);

    *reg = sys_cpu_to_le32(tmp);
>>>>>>> 1bbcf177

    dev_data->tdco = timing->prescaler * (timing->prop_seg + timing->phase_seg1);

    ret = mcp251xfd_write(dev, MCP251XFD_REG_DBTCFG, MCP251XFD_REG_SIZE);
    if (ret < 0) {
        LOG_ERR("Failed to write DBTCFG register [%d]", ret);
    }

    k_mutex_unlock(&dev_data->mutex);

    return (ret);
}
#endif

static int mcp251xfd_send(const struct device* dev, const struct can_frame* msg,
                          k_timeout_t timeout, can_tx_callback_t callback, void* callback_arg) {
    struct mcp251xfd_data* dev_data = dev->data;
    uint8_t mailbox_idx;
    int ret = 0;

    LOG_DBG("Sending %d bytes. Id: 0x%x, ID type: %s %s %s %s", can_dlc_to_bytes(msg->dlc),
            msg->id, msg->flags & CAN_FRAME_IDE ? "extended" : "standard",
            msg->flags & CAN_FRAME_RTR ? "RTR" : "",
            msg->flags & CAN_FRAME_FDF ? "FD frame" : "",
            msg->flags & CAN_FRAME_BRS ? "BRS" : "");

    __ASSERT_NO_MSG(callback != NULL);

    if (!dev_data->common.started) {
        return (-ENETDOWN);
    }

    if (dev_data->state == CAN_STATE_BUS_OFF) {
        return (-ENETUNREACH);
    }

    if ((msg->flags & CAN_FRAME_FDF) == 0 && msg->dlc > CAN_MAX_DLC) {
        LOG_ERR("DLC of %d without fd flag set.", msg->dlc);
        return (-EINVAL);
    }

    if ((msg->flags & CAN_FRAME_FDF) && !(dev_data->common.mode & CAN_MODE_FD)) {
        return (-ENOTSUP);
    }

    if (k_sem_take(&dev_data->tx_sem, timeout) != 0) {
        return (-EAGAIN);
    }

    k_mutex_lock(&dev_data->mutex, K_FOREVER);
    for (mailbox_idx = 0; mailbox_idx < MCP251XFD_TX_QUEUE_ITEMS; mailbox_idx++) {
        if ((BIT(mailbox_idx) & dev_data->mailbox_usage) == 0) {
            dev_data->mailbox_usage |= BIT(mailbox_idx);
            break;
        }
    }

    if (mailbox_idx >= MCP251XFD_TX_QUEUE_ITEMS) {
        k_sem_give(&dev_data->tx_sem);
        ret = -EIO;
        goto done;
    }

    dev_data->mailbox[mailbox_idx].cb     = callback;
    dev_data->mailbox[mailbox_idx].cb_arg = callback_arg;

    ret = mcp251xfd_fifo_write(dev, mailbox_idx, msg);
    if (ret < 0) {
        dev_data->mailbox_usage &= ~BIT(mailbox_idx);
        dev_data->mailbox[mailbox_idx].cb = NULL;
        k_sem_give(&dev_data->tx_sem);
    }

done :
    k_mutex_unlock(&dev_data->mutex);
    return (ret);
}

<<<<<<< HEAD
static int mcp251xfd_add_rx_filter(const struct device *dev, can_rx_callback_t rx_cb, void *cb_arg,
				   const struct can_filter *filter)
{
	struct mcp251xfd_data *dev_data = dev->data;
	uint32_t *reg;
	uint32_t tmp;
	uint8_t *reg_byte;
	int filter_idx;
	int ret;

	__ASSERT(rx_cb != NULL, "rx_cb can not be null");
	k_mutex_lock(&dev_data->mutex, K_FOREVER);

	for (filter_idx = 0; filter_idx < CONFIG_CAN_MAX_FILTER ; filter_idx++) {
		if ((BIT(filter_idx) & dev_data->filter_usage) == 0) {
			break;
		}
	}

	if (filter_idx >= CONFIG_CAN_MAX_FILTER) {
		filter_idx = -ENOSPC;
		goto done;
	}

	reg = mcp251xfd_get_spi_buf_ptr(dev);

	if ((filter->flags & CAN_FILTER_IDE) != 0) {
		tmp = FIELD_PREP(MCP251XFD_REG_FLTOBJ_SID_MASK, filter->id >> 18);
		tmp |= FIELD_PREP(MCP251XFD_REG_FLTOBJ_EID_MASK, filter->id);
		tmp |= MCP251XFD_REG_FLTOBJ_EXIDE;
	} else {
		tmp = FIELD_PREP(MCP251XFD_REG_FLTOBJ_SID_MASK, filter->id);
	}

	*reg = sys_cpu_to_le32(tmp);
	ret = mcp251xfd_write(dev, MCP251XFD_REG_FLTOBJ(filter_idx), MCP251XFD_REG_SIZE);
	if (ret < 0) {
		LOG_ERR("Failed to write FLTOBJ register [%d]", ret);
		goto done;
	}

	reg = mcp251xfd_get_spi_buf_ptr(dev);
	if ((filter->flags & CAN_FILTER_IDE) != 0) {
		tmp = FIELD_PREP(MCP251XFD_REG_MASK_MSID_MASK, filter->mask >> 18);
		tmp |= FIELD_PREP(MCP251XFD_REG_MASK_MEID_MASK, filter->mask);
	} else {
		tmp = FIELD_PREP(MCP251XFD_REG_MASK_MSID_MASK, filter->mask);
	}
	tmp |= MCP251XFD_REG_MASK_MIDE;

	*reg = sys_cpu_to_le32(tmp);

	ret = mcp251xfd_write(dev, MCP251XFD_REG_FLTMASK(filter_idx), MCP251XFD_REG_SIZE);
	if (ret < 0) {
		LOG_ERR("Failed to write FLTMASK register [%d]", ret);
		goto done;
	}

	reg_byte = mcp251xfd_get_spi_buf_ptr(dev);
	*reg_byte = MCP251XFD_REG_BYTE_FLTCON_FLTEN;
	*reg_byte |= FIELD_PREP(MCP251XFD_REG_BYTE_FLTCON_FBP_MASK, MCP251XFD_RX_FIFO_IDX);

	ret = mcp251xfd_write(dev, MCP251XFD_REG_BYTE_FLTCON(filter_idx), 1);
	if (ret < 0) {
		LOG_ERR("Failed to write FLTCON register [%d]", ret);
		goto done;
	}

	dev_data->filter_usage |= BIT(filter_idx);
	dev_data->filter[filter_idx] = *filter;
	dev_data->rx_cb[filter_idx] = rx_cb;
	dev_data->cb_arg[filter_idx] = cb_arg;
=======
static int mcp251xfd_add_rx_filter(const struct device* dev, can_rx_callback_t rx_cb, void* cb_arg,
                                   const struct can_filter* filter) {
    struct mcp251xfd_data* dev_data = dev->data;
    uint32_t* reg;
    uint32_t tmp;
    uint8_t* reg_byte;
    int filter_idx;
    int ret;

    __ASSERT(rx_cb != NULL, "rx_cb can not be null");
    k_mutex_lock(&dev_data->mutex, K_FOREVER);

    for (filter_idx = 0; filter_idx < CONFIG_CAN_MAX_FILTER; filter_idx++) {
        if ((BIT(filter_idx) & dev_data->filter_usage) == 0) {
            break;
        }
    }

    if (filter_idx >= CONFIG_CAN_MAX_FILTER) {
        filter_idx = -ENOSPC;
        goto done;
    }

    reg = mcp251xfd_get_spi_buf_ptr(dev);

    if ((filter->flags & CAN_FILTER_IDE) != 0) {
        tmp  = FIELD_PREP(MCP251XFD_REG_FLTOBJ_SID_MASK, filter->id >> 18);
        tmp |= FIELD_PREP(MCP251XFD_REG_FLTOBJ_EID_MASK, filter->id);
        tmp |= MCP251XFD_REG_FLTOBJ_EXIDE;
    }
    else {
        tmp = FIELD_PREP(MCP251XFD_REG_FLTOBJ_SID_MASK, filter->id);
    }

    *reg = sys_cpu_to_le32(tmp);
    ret  = mcp251xfd_write(dev, MCP251XFD_REG_FLTOBJ(filter_idx), MCP251XFD_REG_SIZE);
    if (ret < 0) {
        LOG_ERR("Failed to write FLTOBJ register [%d]", ret);
        goto done;
    }

    reg = mcp251xfd_get_spi_buf_ptr(dev);
    if ((filter->flags & CAN_FILTER_IDE) != 0) {
        tmp  = FIELD_PREP(MCP251XFD_REG_MASK_MSID_MASK, filter->mask >> 18);
        tmp |= FIELD_PREP(MCP251XFD_REG_MASK_MEID_MASK, filter->mask);
    }
    else {
        tmp = FIELD_PREP(MCP251XFD_REG_MASK_MSID_MASK, filter->mask);
    }
    tmp |= MCP251XFD_REG_MASK_MIDE;

    *reg = sys_cpu_to_le32(tmp);

    ret = mcp251xfd_write(dev, MCP251XFD_REG_FLTMASK(filter_idx), MCP251XFD_REG_SIZE);
    if (ret < 0) {
        LOG_ERR("Failed to write FLTMASK register [%d]", ret);
        goto done;
    }

    reg_byte  = mcp251xfd_get_spi_buf_ptr(dev);
    *reg_byte = MCP251XFD_REG_BYTE_FLTCON_FLTEN;
    *reg_byte |= FIELD_PREP(MCP251XFD_REG_BYTE_FLTCON_FBP_MASK, MCP251XFD_RX_FIFO_IDX);

    ret = mcp251xfd_write(dev, MCP251XFD_REG_BYTE_FLTCON(filter_idx), 1);
    if (ret < 0) {
        LOG_ERR("Failed to write FLTCON register [%d]", ret);
        goto done;
    }

    dev_data->filter_usage |= BIT(filter_idx);
    dev_data->filter[filter_idx] = *filter;
    dev_data->rx_cb[filter_idx]  = rx_cb;
    dev_data->cb_arg[filter_idx] = cb_arg;
>>>>>>> 1bbcf177

done:
    k_mutex_unlock(&dev_data->mutex);

    return (filter_idx);
}

static void mcp251xfd_remove_rx_filter(const struct device* dev, int filter_idx) {
    struct mcp251xfd_data* dev_data = dev->data;
    uint8_t* reg_byte;
    uint32_t* reg;
    int ret;

    if ((filter_idx < 0) || (filter_idx >= CONFIG_CAN_MAX_FILTER)) {
        LOG_ERR("Filter ID %d out of bounds", filter_idx);
        return;
    }

    k_mutex_lock(&dev_data->mutex, K_FOREVER);

    reg_byte  = mcp251xfd_get_spi_buf_ptr(dev);
    *reg_byte = 0;

    ret = mcp251xfd_write(dev, MCP251XFD_REG_BYTE_FLTCON(filter_idx), 1);
    if (ret < 0) {
        LOG_ERR("Failed to write FLTCON register [%d]", ret);
        goto done;
    }

    dev_data->filter_usage &= ~BIT(filter_idx);

    reg    = mcp251xfd_get_spi_buf_ptr(dev);
    reg[0] = 0;

    ret = mcp251xfd_write(dev, MCP251XFD_REG_FLTCON(filter_idx), MCP251XFD_REG_SIZE);
    if (ret < 0) {
        LOG_ERR("Failed to write FLTCON register [%d]", ret);
    }

done:
    k_mutex_unlock(&dev_data->mutex);
}

static void mcp251xfd_set_state_change_callback(const struct device* dev,
                                                can_state_change_callback_t cb, void* user_data) {
    struct mcp251xfd_data* dev_data = dev->data;

    dev_data->common.state_change_cb = cb;
    dev_data->common.state_change_cb_user_data = user_data;
}

<<<<<<< HEAD
static int mcp251xfd_get_state(const struct device *dev, enum can_state *state,
			       struct can_bus_err_cnt *err_cnt)
{
	struct mcp251xfd_data *dev_data = dev->data;
	uint32_t *reg;
	uint32_t tmp;
	int ret = 0;

	k_mutex_lock(&dev_data->mutex, K_FOREVER);

	reg = mcp251xfd_read_crc(dev, MCP251XFD_REG_TREC, MCP251XFD_REG_SIZE);
	if (!reg) {
		ret = -EINVAL;
		goto done;
	}

	tmp = sys_le32_to_cpu(*reg);

	if (err_cnt != NULL) {
		err_cnt->tx_err_cnt = FIELD_GET(MCP251XFD_REG_TREC_TEC_MASK, tmp);
		err_cnt->rx_err_cnt = FIELD_GET(MCP251XFD_REG_TREC_REC_MASK, tmp);
	}

	if (state == NULL) {
		goto done;
	}

	if (!dev_data->common.started) {
		*state = CAN_STATE_STOPPED;
		goto done;
	}

	if ((tmp & MCP251XFD_REG_TREC_TXBO) != 0) {
		*state = CAN_STATE_BUS_OFF;
	} else if ((tmp & MCP251XFD_REG_TREC_TXBP) != 0) {
		*state = CAN_STATE_ERROR_PASSIVE;
	} else if ((tmp & MCP251XFD_REG_TREC_RXBP) != 0) {
		*state = CAN_STATE_ERROR_PASSIVE;
	} else if ((tmp & MCP251XFD_REG_TREC_TXWARN) != 0) {
		*state = CAN_STATE_ERROR_WARNING;
	} else if ((tmp & MCP251XFD_REG_TREC_RXWARN) != 0) {
		*state = CAN_STATE_ERROR_WARNING;
	} else {
		*state = CAN_STATE_ERROR_ACTIVE;
	}

done:
	k_mutex_unlock(&dev_data->mutex);
	return 0;
=======
static int mcp251xfd_get_state(const struct device* dev, enum can_state* state,
                               struct can_bus_err_cnt* err_cnt) {
    struct mcp251xfd_data* dev_data = dev->data;
    uint32_t* reg;
    uint32_t tmp;
    int ret = 0;

    k_mutex_lock(&dev_data->mutex, K_FOREVER);

    reg = mcp251xfd_read_crc(dev, MCP251XFD_REG_TREC, MCP251XFD_REG_SIZE);
    if (reg == NULL) {
        ret = -EINVAL;
        goto done;
    }

    tmp = sys_le32_to_cpu(*reg);

    if (err_cnt != NULL) {
        err_cnt->tx_err_cnt = FIELD_GET(MCP251XFD_REG_TREC_TEC_MASK, tmp);
        err_cnt->rx_err_cnt = FIELD_GET(MCP251XFD_REG_TREC_REC_MASK, tmp);
    }

    if (state == NULL) {
        goto done;
    }

    if (!dev_data->common.started) {
        *state = CAN_STATE_STOPPED;
        goto done;
    }

    if ((tmp & MCP251XFD_REG_TREC_TXBO) != 0) {
        *state = CAN_STATE_BUS_OFF;
    }
    else if ((tmp & MCP251XFD_REG_TREC_TXBP) != 0) {
        *state = CAN_STATE_ERROR_PASSIVE;
    }
    else if ((tmp & MCP251XFD_REG_TREC_RXBP) != 0) {
        *state = CAN_STATE_ERROR_PASSIVE;
    }
    else if ((tmp & MCP251XFD_REG_TREC_TXWARN) != 0) {
        *state = CAN_STATE_ERROR_WARNING;
    }
    else if ((tmp & MCP251XFD_REG_TREC_RXWARN) != 0) {
        *state = CAN_STATE_ERROR_WARNING;
    }
    else {
        *state = CAN_STATE_ERROR_ACTIVE;
    }

done :
    k_mutex_unlock(&dev_data->mutex);
    return (ret);
>>>>>>> 1bbcf177
}

static int mcp251xfd_get_core_clock(const struct device* dev, uint32_t* rate) {
    const struct mcp251xfd_config* dev_cfg = dev->config;

    *rate = dev_cfg->osc_freq;
    return (0);
}

static int mcp251xfd_get_max_filters(const struct device* dev, bool ide) {
    ARG_UNUSED(ide);

    return (CONFIG_CAN_MAX_FILTER);
}

#ifndef CONFIG_CAN_AUTO_BUS_OFF_RECOVERY
static int mcp251xfd_recover(const struct device* dev, k_timeout_t timeout) {
    struct mcp251xfd_data* dev_data = dev->data;

    ARG_UNUSED(timeout);

    if (!dev_data->common.started) {
        return (-ENETDOWN);
    }

    return (-ENOTSUP);
}
#endif

static int mcp251xfd_handle_fifo_read(const struct device* dev, const struct mcp251xfd_fifo* fifo, uint8_t fifo_type) {
    struct mcp251xfd_data* dev_data = dev->data;
    uint32_t* regs;
    uint32_t  fifosta;
    uint32_t  ua;
    uint8_t*  reg_byte;
    int ret = 0;

    int len;
    int fetch_total = 0;
    int ui_inc = 0;
    uint32_t fifo_tail_index;
    uint32_t fifo_tail_addr;
    uint8_t  fifo_head_index;

    k_mutex_lock(&dev_data->mutex, K_FOREVER);

    /* read in FIFOSTA and FIFOUA at the same time */
    regs = mcp251xfd_read_crc(dev, MCP251XFD_REG_FIFOCON_TO_STA(fifo->reg_fifocon_addr),
                              (2 * MCP251XFD_REG_SIZE));
    if (!regs) {
        ret = -EINVAL;
        goto done;
    }
    fifosta = sys_le32_to_cpu(regs[0]);
    ua      = sys_le32_to_cpu(regs[1]);

    /* is there any data in the fifo? */
    if (!(fifosta & MCP251XFD_REG_FIFOSTA_TFNRFNIF)) {
        goto done;
    }

    fifo_tail_addr  = ua;
    fifo_tail_index = (fifo_tail_addr - fifo->ram_start_addr) / fifo->item_size;

    if (fifo_type == MCP251XFD_FIFO_TYPE_RX) {
        /*
         * fifo_head_index points where the next message will be written.
         * It points to one past the end of the fifo.
         */
        fifo_head_index = FIELD_GET(MCP251XFD_REG_FIFOSTA_FIFOCI_MASK, fifosta);
        if (fifo_head_index == 0) {
            fifo_head_index = fifo->capacity - 1;
        }
        else {
            fifo_head_index -= 1;
        }

        if (fifo_tail_index > fifo_head_index) {
            /* fetch to the end of the memory and then wrap to the start */
            fetch_total = fifo->capacity - 1 - fifo_tail_index + 1;
            fetch_total += fifo_head_index + 1;
        }
        else {
            fetch_total = fifo_head_index - fifo_tail_index + 1;
        }
    }
    else if (fifo_type == MCP251XFD_FIFO_TYPE_TEF) {
        /* FIFOCI doesn't exist for TEF queues, so fetch one message at a time */
        fifo_head_index = fifo_tail_index;
        fetch_total     = 1;
    }
    else {
        ret = -EINVAL;
        goto done;
    }

    while (fetch_total > 0) {
        uint16_t memory_addr;
        uint8_t* data;

        if (fifo_tail_index > fifo_head_index) {
            len = fifo->capacity - 1 - fifo_tail_index + 1;
        }
        else {
            len = fifo_head_index - fifo_tail_index + 1;
        }

        memory_addr = MCP251XFD_RAM_START_ADDR + fifo->ram_start_addr +
                      (fifo_tail_index * fifo->item_size);

        data = mcp251xfd_read_reg(dev, memory_addr, len * fifo->item_size);
        if (!data) {
            LOG_ERR("Error fetching batch message");
            ret = -EINVAL;
            goto done;
        }

        for (int i = 0; i < len; i++) {
            fifo->msg_handler(dev, (void*)(&data[i * fifo->item_size]));
        }

        fifo_tail_index = (fifo_tail_index + len) % fifo->capacity;
        fetch_total -= len;
        ui_inc += len;
    }

    reg_byte  = mcp251xfd_get_spi_buf_ptr(dev);
    *reg_byte = MCP251XFD_UINT32_FLAG_TO_BYTE_MASK(MCP251XFD_REG_FIFOCON_UINC);

    for (int i = 0; i < ui_inc; i++) {
        ret = mcp251xfd_write(dev, fifo->reg_fifocon_addr + 1, 1);
        if (ret < 0) {
            LOG_ERR("Failed to increment pointer");
            goto done;
        }
    }

done :
    k_mutex_unlock(&dev_data->mutex);

    return (ret);
}

static void mcp251xfd_reset_tx_fifos(const struct device* dev, int status) {
    struct mcp251xfd_data* dev_data = dev->data;

    LOG_INF("All FIFOs Reset");
    k_mutex_lock(&dev_data->mutex, K_FOREVER);
    for (int i = 0; i < MCP251XFD_TX_QUEUE_ITEMS; i++) {
        can_tx_callback_t callback;

        if (!(dev_data->mailbox_usage & BIT(i))) {
            continue;
        }

        callback = dev_data->mailbox[i].cb;
        if (callback) {
            callback(dev, status, dev_data->mailbox[i].cb_arg);
        }

        dev_data->mailbox_usage &= ~BIT(i);
        dev_data->mailbox[i].cb = NULL;
        k_sem_give(&dev_data->tx_sem);
    }
    k_mutex_unlock(&dev_data->mutex);
}

/*
 * CERRIF will be set each time a threshold in the TEC/REC counter is crossed by the following
 * conditions:
 * • TEC or REC exceeds the Error Warning state threshold
 * • The transmitter or receiver transitions to Error Passive state
 * • The transmitter transitions to Bus Off state
 * • The transmitter or receiver transitions from Error Passive to Error Active state
 * • The module transitions from Bus Off to Error Active state, after the bus off recovery
 * sequence
 * When the user clears CERRIF, it will remain clear until a new counter crossing occurs.
 */
<<<<<<< HEAD
static int mcp251xfd_handle_cerrif(const struct device *dev)
{
	enum can_state new_state;
	struct mcp251xfd_data *dev_data = dev->data;
	struct can_bus_err_cnt err_cnt;
	int ret;

	k_mutex_lock(&dev_data->mutex, K_FOREVER);

	ret = mcp251xfd_get_state(dev, &new_state, &err_cnt);
	if (ret < 0) {
		goto done;
	}

	if (new_state == dev_data->state) {
		goto done;
	}

	LOG_INF("State %d -> %d (tx: %d, rx: %d)", dev_data->state, new_state, err_cnt.tx_err_cnt,
		err_cnt.rx_err_cnt);

	/* Upon entering bus-off, all the fifos are reset. */
	dev_data->state = new_state;
	if (new_state == CAN_STATE_BUS_OFF) {
		mcp251xfd_reset_tx_fifos(dev, -ENETDOWN);
	}

	if (dev_data->common.state_change_cb) {
		dev_data->common.state_change_cb(dev, new_state, err_cnt,
						 dev_data->common.state_change_cb_user_data);
	}
=======
static int mcp251xfd_handle_cerrif(const struct device* dev) {
    struct mcp251xfd_data* dev_data = dev->data;
    struct can_bus_err_cnt err_cnt;
    enum can_state new_state;
    int ret;
>>>>>>> 1bbcf177

    k_mutex_lock(&dev_data->mutex, K_FOREVER);

    ret = mcp251xfd_get_state(dev, &new_state, &err_cnt);
    if (ret < 0) {
        goto done;
    }

    if (new_state == dev_data->state) {
        goto done;
    }

    LOG_INF("State %d -> %d (tx: %d, rx: %d)", dev_data->state, new_state, err_cnt.tx_err_cnt,
            err_cnt.rx_err_cnt);

    /* Upon entering bus-off, all the fifos are reset. */
    dev_data->state = new_state;
    if (new_state == CAN_STATE_BUS_OFF) {
        mcp251xfd_reset_tx_fifos(dev, -ENETDOWN);
    }

    if (dev_data->common.state_change_cb) {
        dev_data->common.state_change_cb(dev, new_state, err_cnt,
                                         dev_data->common.state_change_cb_user_data);
    }

done :
    k_mutex_unlock(&dev_data->mutex);

    return (ret);
}

static int mcp251xfd_handle_modif(const struct device* dev) {
    struct mcp251xfd_data* dev_data = dev->data;
    uint8_t mode;
    int ret;

    k_mutex_lock(&dev_data->mutex, K_FOREVER);

    ret = mcp251xfd_get_mode_internal(dev, &mode);
    if (ret < 0) {
        goto finish;
    }

    dev_data->current_mcp251xfd_mode = mode;

    LOG_INF("Switched to mode %d", mode);

    if (mode == dev_data->next_mcp251xfd_mode) {
        ret = 0;
        goto finish;
    }

    /* try to transition back into our target mode */
    if (dev_data->common.started) {
        LOG_INF("Switching back into mode %d", dev_data->next_mcp251xfd_mode);
        ret = mcp251xfd_set_mode_internal(dev, dev_data->next_mcp251xfd_mode);
    }

finish :
    k_mutex_unlock(&dev_data->mutex);

    return (ret);
}

static int mcp251xfd_handle_ivmif(const struct device* dev) {
    uint32_t* reg;
    struct mcp251xfd_data* dev_data = dev->data;
    int ret;

    k_mutex_lock(&dev_data->mutex, K_FOREVER);

    reg = mcp251xfd_read_crc(dev, MCP251XFD_REG_BDIAG1, MCP251XFD_REG_SIZE);
    if (reg == NULL) {
        ret = -EINVAL;
        goto done;
    }

    *reg = sys_le32_to_cpu(*reg);

    if ((*reg & MCP251XFD_REG_BDIAG1_TXBOERR) != 0) {
        LOG_INF("ivmif bus-off error");
        mcp251xfd_reset_tx_fifos(dev, -ENETDOWN);
    }

    /* Clear the values in diag */
    reg    = mcp251xfd_get_spi_buf_ptr(dev);
    reg[0] = 0;
    ret    = mcp251xfd_write(dev, MCP251XFD_REG_BDIAG1, MCP251XFD_REG_SIZE);

done :
    k_mutex_unlock(&dev_data->mutex);

    return (ret);
}

<<<<<<< HEAD
static void mcp251xfd_handle_interrupts(const struct device *dev)
{
	const struct mcp251xfd_config *dev_cfg = dev->config;
	struct mcp251xfd_data *dev_data = dev->data;
	uint16_t *reg_int_hw;
	uint32_t reg_int;
	int ret;
	uint8_t consecutive_calls = 0;

	while (1) {
		k_mutex_lock(&dev_data->mutex, K_FOREVER);
		reg_int_hw = mcp251xfd_read_crc(dev, MCP251XFD_REG_INT, sizeof(*reg_int_hw));

		if (!reg_int_hw) {
			k_mutex_unlock(&dev_data->mutex);
			continue;
		}

		*reg_int_hw = sys_le16_to_cpu(*reg_int_hw);

		reg_int = *reg_int_hw;

		/* these interrupt flags need to be explicitly cleared */
		if (reg_int & MCP251XFD_REG_INT_IF_CLEARABLE_MASK) {

			*reg_int_hw &= ~MCP251XFD_REG_INT_IF_CLEARABLE_MASK;

			*reg_int_hw = sys_cpu_to_le16(*reg_int_hw);

			ret = mcp251xfd_write(dev, MCP251XFD_REG_INT, sizeof(*reg_int_hw));
			if (ret) {
				LOG_ERR("Error clearing REG_INT interrupts [%d]", ret);
			}
		}

		k_mutex_unlock(&dev_data->mutex);

		if ((reg_int & MCP251XFD_REG_INT_RXIF) != 0) {
			ret = mcp251xfd_handle_fifo_read(dev, &dev_cfg->rx_fifo,
							 MCP251XFD_FIFO_TYPE_RX);
			if (ret < 0) {
				LOG_ERR("Error handling RXIF [%d]", ret);
			}
		}

		if ((reg_int & MCP251XFD_REG_INT_TEFIF) != 0) {
			ret = mcp251xfd_handle_fifo_read(dev, &dev_cfg->tef_fifo,
							 MCP251XFD_FIFO_TYPE_TEF);
			if (ret < 0) {
				LOG_ERR("Error handling TEFIF [%d]", ret);
			}
		}

		if ((reg_int & MCP251XFD_REG_INT_IVMIF) != 0) {
			ret = mcp251xfd_handle_ivmif(dev);
			if (ret < 0) {
				LOG_ERR("Error handling IVMIF [%d]", ret);
			}
		}

		if ((reg_int & MCP251XFD_REG_INT_MODIF) != 0) {
			ret = mcp251xfd_handle_modif(dev);
			if (ret < 0) {
				LOG_ERR("Error handling MODIF [%d]", ret);
			}
		}

		/*
		 * From Linux mcp251xfd driver
		 * On the MCP2527FD and MCP2518FD, we don't get a CERRIF IRQ on the transition
		 * TX ERROR_WARNING -> TX ERROR_ACTIVE.
		 */
		if ((reg_int & MCP251XFD_REG_INT_CERRIF) ||
		    dev_data->state > CAN_STATE_ERROR_ACTIVE) {
			ret = mcp251xfd_handle_cerrif(dev);
			if (ret < 0) {
				LOG_ERR("Error handling CERRIF [%d]", ret);
			}
		}

		/* Break from loop if INT pin is inactive */
		consecutive_calls++;
		ret = gpio_pin_get_dt(&dev_cfg->int_gpio_dt);
		if (ret < 0) {
			LOG_ERR("Couldn't read INT pin [%d]", ret);
		} else if (ret == 0) {
			/* All interrupt flags handled */
			break;
		} else if (consecutive_calls % MCP251XFD_MAX_INT_HANDLER_CALLS == 0) {
			/* If there are clock problems, then MODIF cannot be cleared. */
			/* This is detected if there are too many consecutive calls. */
			/* Sleep this thread if this happens. */
			k_sleep(K_USEC(MCP251XFD_INT_HANDLER_SLEEP_USEC));
		}
	}
=======
static void mcp251xfd_handle_interrupts(const struct device* dev) {
    const struct mcp251xfd_config* dev_cfg = dev->config;
    struct mcp251xfd_data* dev_data = dev->data;
    uint16_t* reg_int_hw;
    uint32_t reg_int;
    int ret;
    uint8_t consecutive_calls = 0;

    while (1) {
        k_mutex_lock(&dev_data->mutex, K_FOREVER);
        reg_int_hw = mcp251xfd_read_crc(dev, MCP251XFD_REG_INT, sizeof(*reg_int_hw));
        if (reg_int_hw == NULL) {
            k_mutex_unlock(&dev_data->mutex);
            continue;
        }

        *reg_int_hw = sys_le16_to_cpu(*reg_int_hw);

        reg_int = *reg_int_hw;

        /* these interrupt flags need to be explicitly cleared */
        if (reg_int & MCP251XFD_REG_INT_IF_CLEARABLE_MASK) {

            *reg_int_hw &= ~MCP251XFD_REG_INT_IF_CLEARABLE_MASK;

            *reg_int_hw = sys_cpu_to_le16(*reg_int_hw);

            ret = mcp251xfd_write(dev, MCP251XFD_REG_INT, sizeof(*reg_int_hw));
            if (ret) {
                LOG_ERR("Error clearing REG_INT interrupts [%d]", ret);
            }
        }

        k_mutex_unlock(&dev_data->mutex);

        if ((reg_int & MCP251XFD_REG_INT_RXIF) != 0) {
            ret = mcp251xfd_handle_fifo_read(dev, &dev_cfg->rx_fifo,
                                             MCP251XFD_FIFO_TYPE_RX);
            if (ret < 0) {
                LOG_ERR("Error handling RXIF [%d]", ret);
            }
        }

        if ((reg_int & MCP251XFD_REG_INT_TEFIF) != 0) {
            ret = mcp251xfd_handle_fifo_read(dev, &dev_cfg->tef_fifo,
                                             MCP251XFD_FIFO_TYPE_TEF);
            if (ret < 0) {
                LOG_ERR("Error handling TEFIF [%d]", ret);
            }
        }

        if ((reg_int & MCP251XFD_REG_INT_IVMIF) != 0) {
            ret = mcp251xfd_handle_ivmif(dev);
            if (ret < 0) {
                LOG_ERR("Error handling IVMIF [%d]", ret);
            }
        }

        if ((reg_int & MCP251XFD_REG_INT_MODIF) != 0) {
            ret = mcp251xfd_handle_modif(dev);
            if (ret < 0) {
                LOG_ERR("Error handling MODIF [%d]", ret);
            }
        }

        /*
         * From Linux mcp251xfd driver
         * On the MCP2527FD and MCP2518FD, we don't get a CERRIF IRQ on the transition
         * TX ERROR_WARNING -> TX ERROR_ACTIVE.
         */
        if ((reg_int & MCP251XFD_REG_INT_CERRIF) ||
            (dev_data->state > CAN_STATE_ERROR_ACTIVE)) {
            ret = mcp251xfd_handle_cerrif(dev);
            if (ret < 0) {
                LOG_ERR("Error handling CERRIF [%d]", ret);
            }
        }

        /* Break from loop if INT pin is inactive */
        consecutive_calls++;
        ret = gpio_pin_get_dt(&dev_cfg->int_gpio_dt);
        if (ret < 0) {
            LOG_ERR("Couldn't read INT pin [%d]", ret);
        }
        else if (ret == 0) {
            /* All interrupt flags handled */
            break;
        }
        else if ((consecutive_calls % MCP251XFD_MAX_INT_HANDLER_CALLS) == 0) {
            /* If there are clock problems, then MODIF cannot be cleared. */
            /* This is detected if there are too many consecutive calls. */
            /* Sleep this thread if this happens. */
            k_sleep(K_USEC(MCP251XFD_INT_HANDLER_SLEEP_USEC));
        }
    }
>>>>>>> 1bbcf177
}

static void mcp251xfd_int_thread(const struct device* dev) {
    const struct mcp251xfd_config* dev_cfg = dev->config;
    struct mcp251xfd_data* dev_data = dev->data;

    while (1) {
        int ret;

        k_sem_take(&dev_data->int_sem, K_FOREVER);
        mcp251xfd_handle_interrupts(dev);

        /* Re-enable pin interrupts */
        ret = gpio_pin_interrupt_configure_dt(&dev_cfg->int_gpio_dt, GPIO_INT_LEVEL_ACTIVE);
        if (ret < 0) {
            LOG_ERR("Couldn't enable pin interrupt [%d]", ret);
            k_oops();
        }
    }
}

static void mcp251xfd_int_gpio_callback(const struct device* dev_gpio, struct gpio_callback* cb,
                                        uint32_t pins) {
    ARG_UNUSED(dev_gpio);
    struct mcp251xfd_data* dev_data = CONTAINER_OF(cb, struct mcp251xfd_data, int_gpio_cb);
    const struct device* dev = dev_data->dev;
    const struct mcp251xfd_config* dev_cfg = dev->config;
    int ret;

    /* Disable pin interrupts */
    ret = gpio_pin_interrupt_configure_dt(&dev_cfg->int_gpio_dt, GPIO_INT_DISABLE);
    if (ret < 0) {
        LOG_ERR("Couldn't disable pin interrupt [%d]", ret);
        k_oops();
    }

    k_sem_give(&dev_data->int_sem);
}

static int mcp251xfd_get_capabilities(const struct device* dev, can_mode_t* cap) {
    ARG_UNUSED(dev);

    *cap = CAN_MODE_NORMAL | CAN_MODE_LISTENONLY | CAN_MODE_LOOPBACK;

    #if defined(CONFIG_CAN_FD_MODE)
    *cap |= CAN_MODE_FD;
    #endif

    return (0);
}

static int mcp251xfd_start(const struct device* dev) {
    struct mcp251xfd_data* dev_data = dev->data;
    const struct mcp251xfd_config* dev_cfg = dev->config;
    int ret;

    if (dev_data->common.started) {
        return (-EALREADY);
    }

    /* in case of a race between mcp251xfd_send() and mcp251xfd_stop() */
    mcp251xfd_reset_tx_fifos(dev, -ENETDOWN);

    if (dev_cfg->common.phy != NULL) {
        ret = can_transceiver_enable(dev_cfg->common.phy, dev_data->common.mode);
        if (ret < 0) {
            LOG_ERR("Failed to enable CAN transceiver [%d]", ret);
            return (ret);
        }
    }

    k_mutex_lock(&dev_data->mutex, K_FOREVER);

    ret = mcp251xfd_set_mode_internal(dev, dev_data->next_mcp251xfd_mode);
    if (ret < 0) {
        LOG_ERR("Failed to set the mode [%d]", ret);
        if (dev_cfg->common.phy != NULL) {
            /* Attempt to disable the CAN transceiver in case of error */
            (void) can_transceiver_disable(dev_cfg->common.phy);
        }
    }
    else {
        dev_data->common.started = true;
    }

    k_mutex_unlock(&dev_data->mutex);

    return (ret);
}

static int mcp251xfd_stop(const struct device* dev) {
    struct mcp251xfd_data* dev_data = dev->data;
    const struct mcp251xfd_config* dev_cfg = dev->config;
    uint8_t* reg_byte;
    int ret;

    if (!dev_data->common.started) {
        return (-EALREADY);
    }

    k_mutex_lock(&dev_data->mutex, K_FOREVER);

    /* abort all transmissions */
    reg_byte  = mcp251xfd_get_spi_buf_ptr(dev);
    *reg_byte = MCP251XFD_UINT32_FLAG_TO_BYTE_MASK(MCP251XFD_REG_CON_ABAT);

    ret = mcp251xfd_write(dev, MCP251XFD_REG_CON_B3, 1);
    if (ret < 0) {
        k_mutex_unlock(&dev_data->mutex);
        return (ret);
    }

    /* wait for all the messages to be aborted */
    while (1) {
        reg_byte = mcp251xfd_read_crc(dev, MCP251XFD_REG_CON_B3, 1);

        if (!reg_byte ||
            (*reg_byte & MCP251XFD_UINT32_FLAG_TO_BYTE_MASK(MCP251XFD_REG_CON_ABAT)) == 0) {
            break;
        }
    }

    mcp251xfd_reset_tx_fifos(dev, -ENETDOWN);

    ret = mcp251xfd_set_mode_internal(dev, MCP251XFD_REG_CON_MODE_CONFIG);
    if (ret < 0) {
        k_mutex_unlock(&dev_data->mutex);
        return (ret);
    }

    dev_data->common.started = false;
    k_mutex_unlock(&dev_data->mutex);

    if (dev_cfg->common.phy != NULL) {
        ret = can_transceiver_disable(dev_cfg->common.phy);
        if (ret < 0) {
            LOG_ERR("Failed to disable CAN transceiver [%d]", ret);
            return (ret);
        }
    }

    return (0);
}

static void mcp251xfd_rx_fifo_handler(const struct device* dev, void* data) {
    struct can_frame dst;
    struct mcp251xfd_data*  dev_data = dev->data;
    struct mcp251xfd_rxobj* rxobj    = data;
    uint32_t filhit;

    mcp251xfd_rxobj_to_canframe(rxobj, &dst);

    #ifndef CONFIG_CAN_ACCEPT_RTR
    if ((dst.flags & CAN_FRAME_RTR) != 0U) {
        return;
    }
    #endif /* !CONFIG_CAN_ACCEPT_RTR */

    filhit = FIELD_GET(MCP251XFD_OBJ_FILHIT_MASK, rxobj->flags);
    if ((dev_data->filter_usage & BIT(filhit)) != 0) {
        LOG_DBG("Received msg CAN id: 0x%x", dst.id);
        dev_data->rx_cb[filhit](dev, &dst, dev_data->cb_arg[filhit]);
    }
}

static void mcp251xfd_tef_fifo_handler(const struct device* dev, void* data) {
    struct mcp251xfd_data*   dev_data = dev->data;
    struct mcp251xfd_tefobj* tefobj = data;
    can_tx_callback_t callback;
    uint8_t mailbox_idx;

    mailbox_idx = FIELD_GET(MCP251XFD_OBJ_FLAGS_SEQ_MASK, tefobj->flags);
    if (mailbox_idx >= MCP251XFD_TX_QUEUE_ITEMS) {
        mcp251xfd_reset_tx_fifos(dev, -EIO);
        LOG_ERR("Invalid mailbox index");
        return;
    }

    callback = dev_data->mailbox[mailbox_idx].cb;
    if (callback != NULL) {
        callback(dev, 0, dev_data->mailbox[mailbox_idx].cb_arg);
    }

    dev_data->mailbox_usage &= ~BIT(mailbox_idx);
    dev_data->mailbox[mailbox_idx].cb = NULL;
    k_sem_give(&dev_data->tx_sem);
}

#if defined(CONFIG_CAN_FD_MODE)
static int mcp251xfd_init_timing_struct_data(struct can_timing* timing,
                                             const struct device* dev,
                                             const struct mcp251xfd_timing_params* timing_params) {
    const struct mcp251xfd_config* dev_cfg = dev->config;
    int ret;

    if (USE_SP_ALGO && dev_cfg->common.sample_point_data > 0) {
        ret = can_calc_timing_data(dev, timing, dev_cfg->common.bus_speed_data,
                                   dev_cfg->common.sample_point_data);
        if (ret < 0) {
            return (ret);
        }

        LOG_DBG("Data phase Presc: %d, BS1: %d, BS2: %d", timing->prescaler,
                timing->phase_seg1, timing->phase_seg2);
        LOG_DBG("Data phase Sample-point err : %d", ret);
    }
    else {
        timing->sjw        = timing_params->sjw;
        timing->prop_seg   = timing_params->prop_seg;
        timing->phase_seg1 = timing_params->phase_seg1;
        timing->phase_seg2 = timing_params->phase_seg2;
        ret = can_calc_prescaler(dev, timing, dev_cfg->common.bus_speed_data);
        if (ret > 0) {
            LOG_WRN("Data phase Bitrate error: %d", ret);
        }
    }

    return (ret);
}
#endif

static int mcp251xfd_init_timing_struct(struct can_timing* timing,
                                        const struct device* dev,
                                        const struct mcp251xfd_timing_params* timing_params) {
    const struct mcp251xfd_config* dev_cfg = dev->config;
    int ret;

    if (USE_SP_ALGO && dev_cfg->common.sample_point > 0) {
        ret = can_calc_timing(dev, timing, dev_cfg->common.bus_speed,
                              dev_cfg->common.sample_point);
        if (ret < 0) {
            return (ret);
        }
        LOG_DBG("Presc: %d, BS1: %d, BS2: %d", timing->prescaler, timing->phase_seg1,
            timing->phase_seg2);
        LOG_DBG("Sample-point err : %d", ret);
    } else {
        timing->sjw = timing_params->sjw;
        timing->prop_seg = timing_params->prop_seg;
        timing->phase_seg1 = timing_params->phase_seg1;
        timing->phase_seg2 = timing_params->phase_seg2;
        ret = can_calc_prescaler(dev, timing, dev_cfg->common.bus_speed);
        if (ret > 0) {
            LOG_WRN("Bitrate error: %d", ret);
        }
    }

    return (ret);
}

<<<<<<< HEAD
static inline int mcp251xfd_init_con_reg(const struct device *dev)
{
	uint32_t *reg;
	uint32_t tmp;

	reg = mcp251xfd_get_spi_buf_ptr(dev);
	tmp = MCP251XFD_REG_CON_ISOCRCEN | MCP251XFD_REG_CON_WAKFIL | MCP251XFD_REG_CON_TXQEN |
	      MCP251XFD_REG_CON_STEF;
	tmp |= FIELD_PREP(MCP251XFD_REG_CON_WFT_MASK, MCP251XFD_REG_CON_WFT_T11FILTER) |
		FIELD_PREP(MCP251XFD_REG_CON_REQOP_MASK, MCP251XFD_REG_CON_MODE_CONFIG);
	*reg = tmp;
=======
static inline int mcp251xfd_init_con_reg(const struct device* dev) {
    uint32_t* reg;

    reg  = mcp251xfd_get_spi_buf_ptr(dev);
    *reg = MCP251XFD_REG_CON_ISOCRCEN | MCP251XFD_REG_CON_WAKFIL | MCP251XFD_REG_CON_TXQEN |
           MCP251XFD_REG_CON_STEF;
    *reg |= FIELD_PREP(MCP251XFD_REG_CON_WFT_MASK, MCP251XFD_REG_CON_WFT_T11FILTER) |
            FIELD_PREP(MCP251XFD_REG_CON_REQOP_MASK, MCP251XFD_REG_CON_MODE_CONFIG);
>>>>>>> 1bbcf177

    return mcp251xfd_write(dev, MCP251XFD_REG_CON, MCP251XFD_REG_SIZE);
}

<<<<<<< HEAD
static inline int mcp251xfd_init_osc_reg(const struct device *dev)
{
	int ret;
	const struct mcp251xfd_config *dev_cfg = dev->config;
	uint32_t *reg = mcp251xfd_get_spi_buf_ptr(dev);
	uint32_t reg_value = MCP251XFD_REG_OSC_OSCRDY;
	uint32_t tmp;

	tmp = FIELD_PREP(MCP251XFD_REG_OSC_CLKODIV_MASK, dev_cfg->clko_div);
	if (dev_cfg->pll_enable) {
		tmp |= MCP251XFD_REG_OSC_PLLEN;
		reg_value |= MCP251XFD_REG_OSC_PLLRDY;
	}

	*reg = sys_cpu_to_le32(tmp);

	ret = mcp251xfd_write(dev, MCP251XFD_REG_OSC, MCP251XFD_REG_SIZE);
	if (ret < 0) {
		return ret;
	}

	return mcp251xfd_reg_check_value_wtimeout(dev, MCP251XFD_REG_OSC, reg_value, reg_value,
						  MCP251XFD_PLLRDY_TIMEOUT_USEC,
						  MCP251XFD_PLLRDY_RETRIES, false);
}

static inline int mcp251xfd_init_iocon_reg(const struct device *dev)
{
	const struct mcp251xfd_config *dev_cfg = dev->config;
	uint32_t *reg = mcp251xfd_get_spi_buf_ptr(dev);
	uint32_t tmp;
=======
static inline int mcp251xfd_init_osc_reg(const struct device* dev) {
    const struct mcp251xfd_config* dev_cfg = dev->config;
    uint32_t* reg = mcp251xfd_get_spi_buf_ptr(dev);
    uint32_t reg_value = MCP251XFD_REG_OSC_OSCRDY;
    uint32_t tmp;
    int ret;

    tmp = FIELD_PREP(MCP251XFD_REG_OSC_CLKODIV_MASK, dev_cfg->clko_div);
    if (dev_cfg->pll_enable) {
        tmp |= MCP251XFD_REG_OSC_PLLEN;
        reg_value |= MCP251XFD_REG_OSC_PLLRDY;
    }

    *reg = sys_cpu_to_le32(tmp);

    ret = mcp251xfd_write(dev, MCP251XFD_REG_OSC, MCP251XFD_REG_SIZE);
    if (ret < 0) {
        return (ret);
    }

    return mcp251xfd_reg_check_value_wtimeout(dev, MCP251XFD_REG_OSC, reg_value, reg_value,
                                              MCP251XFD_PLLRDY_TIMEOUT_USEC,
                                              MCP251XFD_PLLRDY_RETRIES, false);
}

static inline int mcp251xfd_init_iocon_reg(const struct device* dev) {
    const struct mcp251xfd_config* dev_cfg = dev->config;
    uint32_t* reg = mcp251xfd_get_spi_buf_ptr(dev);
    uint32_t tmp;
>>>>>>> 1bbcf177

    /*
     *         MCP2518FD Errata: DS80000789
     *         Writing Byte 2/3 of the IOCON register using single SPI write cleat LAT0 and LAT1.
     *         This has no effect in the current version since LAT0/1 are set to zero anyway.
     *         However, it needs to be properly handled if other values are needed. Errata suggests
     *         to do single byte writes instead.
     */

<<<<<<< HEAD
	tmp = MCP251XFD_REG_IOCON_TRIS0 | MCP251XFD_REG_IOCON_TRIS1 | MCP251XFD_REG_IOCON_PM0 |
	      MCP251XFD_REG_IOCON_PM1;

	if (dev_cfg->sof_on_clko) {
		tmp |= MCP251XFD_REG_IOCON_SOF;
	}

	*reg = sys_cpu_to_le32(tmp);
=======
    tmp = MCP251XFD_REG_IOCON_TRIS0 | MCP251XFD_REG_IOCON_TRIS1 | MCP251XFD_REG_IOCON_PM0 | MCP251XFD_REG_IOCON_PM1;

    if (dev_cfg->sof_on_clko) {
        tmp |= MCP251XFD_REG_IOCON_SOF;
    }

    *reg = sys_cpu_to_le32(tmp);
>>>>>>> 1bbcf177

    return mcp251xfd_write(dev, MCP251XFD_REG_IOCON, MCP251XFD_REG_SIZE);
}

<<<<<<< HEAD
static inline int mcp251xfd_init_int_reg(const struct device *dev)
{
	uint32_t *reg = mcp251xfd_get_spi_buf_ptr(dev);
	uint32_t tmp;

	tmp = MCP251XFD_REG_INT_RXIE | MCP251XFD_REG_INT_MODIE | MCP251XFD_REG_INT_TEFIE |
	      MCP251XFD_REG_INT_CERRIE;

	*reg = sys_cpu_to_le32(tmp);

	return mcp251xfd_write(dev, MCP251XFD_REG_INT, MCP251XFD_REG_SIZE);
}

static inline int mcp251xfd_init_tef_fifo(const struct device *dev)
{
	uint32_t *reg = mcp251xfd_get_spi_buf_ptr(dev);
	uint32_t tmp;

	tmp = MCP251XFD_REG_TEFCON_TEFNEIE | MCP251XFD_REG_TEFCON_FRESET;
	tmp |= FIELD_PREP(MCP251XFD_REG_TEFCON_FSIZE_MASK, MCP251XFD_TX_QUEUE_ITEMS - 1);

	*reg = sys_cpu_to_le32(tmp);
=======
static inline int mcp251xfd_init_int_reg(const struct device* dev) {
    uint32_t* reg = mcp251xfd_get_spi_buf_ptr(dev);

    *reg = sys_cpu_to_le32((MCP251XFD_REG_INT_RXIE  | MCP251XFD_REG_INT_MODIE |
                            MCP251XFD_REG_INT_TEFIE | MCP251XFD_REG_INT_CERRIE));

    return mcp251xfd_write(dev, MCP251XFD_REG_INT, MCP251XFD_REG_SIZE);
}

static inline int mcp251xfd_init_tef_fifo(const struct device* dev) {
    uint32_t* reg = mcp251xfd_get_spi_buf_ptr(dev);
    uint32_t tmp;

    tmp  = (MCP251XFD_REG_TEFCON_TEFNEIE | MCP251XFD_REG_TEFCON_FRESET);
    tmp |= FIELD_PREP(MCP251XFD_REG_TEFCON_FSIZE_MASK, MCP251XFD_TX_QUEUE_ITEMS - 1);

    *reg = sys_cpu_to_le32(tmp);
>>>>>>> 1bbcf177

    return mcp251xfd_write(dev, MCP251XFD_REG_TEFCON, MCP251XFD_REG_SIZE);
}

<<<<<<< HEAD
static inline int mcp251xfd_init_tx_queue(const struct device *dev)
{
	uint32_t *reg = mcp251xfd_get_spi_buf_ptr(dev);
	uint32_t tmp;

	tmp = MCP251XFD_REG_TXQCON_TXEN | MCP251XFD_REG_TXQCON_FRESET;
	tmp |= FIELD_PREP(MCP251XFD_REG_TXQCON_TXAT_MASK, MCP251XFD_REG_TXQCON_TXAT_UNLIMITED);
	tmp |= FIELD_PREP(MCP251XFD_REG_TXQCON_FSIZE_MASK, MCP251XFD_TX_QUEUE_ITEMS - 1);
	tmp |= FIELD_PREP(MCP251XFD_REG_TXQCON_PLSIZE_MASK,
			  can_bytes_to_dlc(MCP251XFD_PAYLOAD_SIZE) - 8);

	*reg = sys_cpu_to_le32(tmp);
=======
static inline int mcp251xfd_init_tx_queue(const struct device* dev) {
    uint32_t* reg = mcp251xfd_get_spi_buf_ptr(dev);
    uint32_t tmp;

    tmp  = (MCP251XFD_REG_TXQCON_TXEN | MCP251XFD_REG_TXQCON_FRESET);
    tmp |= FIELD_PREP(MCP251XFD_REG_TXQCON_TXAT_MASK, MCP251XFD_REG_TXQCON_TXAT_UNLIMITED);
    tmp |= FIELD_PREP(MCP251XFD_REG_TXQCON_FSIZE_MASK, MCP251XFD_TX_QUEUE_ITEMS - 1);
    tmp |= FIELD_PREP(MCP251XFD_REG_TXQCON_PLSIZE_MASK, can_bytes_to_dlc(MCP251XFD_PAYLOAD_SIZE) - 8);

    *reg = sys_cpu_to_le32(tmp);
>>>>>>> 1bbcf177

    return mcp251xfd_write(dev, MCP251XFD_REG_TXQCON, MCP251XFD_REG_SIZE);
}

<<<<<<< HEAD
static inline int mcp251xfd_init_rx_fifo(const struct device *dev)
{
	uint32_t *reg = mcp251xfd_get_spi_buf_ptr(dev);
	uint32_t tmp;

	tmp = MCP251XFD_REG_FIFOCON_TFNRFNIE | MCP251XFD_REG_FIFOCON_FRESET;
	tmp |= FIELD_PREP(MCP251XFD_REG_FIFOCON_FSIZE_MASK, MCP251XFD_RX_FIFO_ITEMS - 1);
	tmp |= FIELD_PREP(MCP251XFD_REG_FIFOCON_PLSIZE_MASK,
			  can_bytes_to_dlc(MCP251XFD_PAYLOAD_SIZE) - 8);
#if defined(CONFIG_CAN_RX_TIMESTAMP)
	tmp |= MCP251XFD_REG_FIFOCON_RXTSEN;
#endif

	*reg = sys_cpu_to_le32(tmp);
=======
static inline int mcp251xfd_init_rx_fifo(const struct device* dev) {
    uint32_t* reg = mcp251xfd_get_spi_buf_ptr(dev);
    uint32_t tmp;

    tmp  = (MCP251XFD_REG_FIFOCON_TFNRFNIE | MCP251XFD_REG_FIFOCON_FRESET);
    tmp |= FIELD_PREP(MCP251XFD_REG_FIFOCON_FSIZE_MASK, MCP251XFD_RX_FIFO_ITEMS - 1);
    tmp |= FIELD_PREP(MCP251XFD_REG_FIFOCON_PLSIZE_MASK,
                      can_bytes_to_dlc(MCP251XFD_PAYLOAD_SIZE) - 8);
    #if defined(CONFIG_CAN_RX_TIMESTAMP)
    tmp |= MCP251XFD_REG_FIFOCON_RXTSEN;
    #endif

    *reg = sys_cpu_to_le32(tmp);
>>>>>>> 1bbcf177

    return mcp251xfd_write(dev, MCP251XFD_REG_FIFOCON(MCP251XFD_RX_FIFO_IDX),
                           MCP251XFD_REG_SIZE);
}

#if defined(CONFIG_CAN_RX_TIMESTAMP)
<<<<<<< HEAD
static int mcp251xfd_init_tscon(const struct device *dev)
{
	uint32_t *reg = mcp251xfd_get_spi_buf_ptr(dev);
	const struct mcp251xfd_config *dev_cfg = dev->config;
	uint32_t tmp;

	tmp = MCP251XFD_REG_TSCON_TBCEN;
	tmp |= FIELD_PREP(MCP251XFD_REG_TSCON_TBCPRE_MASK,
			  dev_cfg->timestamp_prescaler - 1);

	*reg = sys_cpu_to_le32(tmp);
=======
static int mcp251xfd_init_tscon(const struct device* dev) {
    uint32_t* reg = mcp251xfd_get_spi_buf_ptr(dev);
    const struct mcp251xfd_config* dev_cfg = dev->config;
    uint32_t tmp;

    tmp  = MCP251XFD_REG_TSCON_TBCEN;
    tmp |= FIELD_PREP(MCP251XFD_REG_TSCON_TBCPRE_MASK,
                      dev_cfg->timestamp_prescaler - 1);

    *reg = sys_cpu_to_le32(tmp);
>>>>>>> 1bbcf177

    return mcp251xfd_write(dev, MCP251XFD_REG_TSCON, MCP251XFD_REG_SIZE);
}
#endif

static int mcp251xfd_reset(const struct device* dev) {
    const struct mcp251xfd_config* dev_cfg = dev->config;
    uint16_t cmd = sys_cpu_to_be16(MCP251XFD_SPI_INSTRUCTION_RESET);
    const struct spi_buf tx_buf = {
        .buf = &cmd,
        .len = sizeof(cmd),
    };
    const struct spi_buf_set tx = {
        .buffers = &tx_buf,
        .count   = 1
    };
    int ret;

    /* device can only be reset when in configuration mode */
    ret = mcp251xfd_set_mode_internal(dev, MCP251XFD_REG_CON_MODE_CONFIG);
    if (ret < 0) {
        return (ret);
    }

    return spi_write_dt(&dev_cfg->bus, &tx);
}

static int mcp251xfd_init(const struct device* dev) {
    const struct mcp251xfd_config* dev_cfg = dev->config;
    struct mcp251xfd_data* dev_data = dev->data;
    uint32_t* reg;
    uint8_t opmod;
    int ret;
    struct can_timing timing = {0};
    #if defined(CONFIG_CAN_FD_MODE)
    struct can_timing timing_data = {0};
    #endif

    dev_data->dev = dev;

    if (dev_cfg->clk_dev != NULL) {
        uint32_t clk_id = dev_cfg->clk_id;

        if (!device_is_ready(dev_cfg->clk_dev)) {
            LOG_ERR("Clock controller not ready");
            return (-ENODEV);
        }

        ret = clock_control_on(dev_cfg->clk_dev, (clock_control_subsys_t)clk_id);
        if (ret < 0) {
            LOG_ERR("Failed to enable clock [%d]", ret);
            return (ret);
        }
    }

    k_sem_init(&dev_data->int_sem, 0, 1);
    k_sem_init(&dev_data->tx_sem, MCP251XFD_TX_QUEUE_ITEMS, MCP251XFD_TX_QUEUE_ITEMS);

    k_mutex_init(&dev_data->mutex);

    if (!spi_is_ready_dt(&dev_cfg->bus)) {
        LOG_ERR("SPI bus %s not ready", dev_cfg->bus.bus->name);
        return (-ENODEV);
    }

    if (!gpio_is_ready_dt(&dev_cfg->int_gpio_dt)) {
        LOG_ERR("GPIO port not ready");
        return (-ENODEV);
    }

    if (gpio_pin_configure_dt(&dev_cfg->int_gpio_dt, GPIO_INPUT) < 0) {
        LOG_ERR("Unable to configure GPIO pin");
        return (-EINVAL);
    }

    gpio_init_callback(&dev_data->int_gpio_cb, mcp251xfd_int_gpio_callback,
                       BIT(dev_cfg->int_gpio_dt.pin));

    if (gpio_add_callback_dt(&dev_cfg->int_gpio_dt, &dev_data->int_gpio_cb) < 0) {
        return (-EINVAL);
    }

    if (gpio_pin_interrupt_configure_dt(&dev_cfg->int_gpio_dt, GPIO_INT_LEVEL_ACTIVE) < 0) {
        return (-EINVAL);
    }

    k_thread_create(&dev_data->int_thread, dev_data->int_thread_stack,
                    CONFIG_CAN_MCP251XFD_INT_THREAD_STACK_SIZE,
                    (k_thread_entry_t)mcp251xfd_int_thread, (void*)dev, NULL, NULL,
                    K_PRIO_COOP(CONFIG_CAN_MCP251XFD_INT_THREAD_PRIO), 0, K_NO_WAIT);

    (void) k_thread_name_set(&dev_data->int_thread, "MCP251XFD interrupt thread");

    ret = mcp251xfd_reset(dev);
    if (ret < 0) {
        LOG_ERR("Failed to reset the device [%d]", ret);
        goto done;
    }

    ret = mcp251xfd_init_timing_struct(&timing, dev, &dev_cfg->timing_params);
    if (ret < 0) {
        LOG_ERR("Can't find timing for given param");
        goto done;
    }

#if defined(CONFIG_CAN_FD_MODE)
    ret = mcp251xfd_init_timing_struct_data(&timing_data, dev, &dev_cfg->timing_params_data);
    if (ret < 0) {
        LOG_ERR("Can't find data timing for given param");
        goto done;
    }
#endif

    reg = mcp251xfd_read_crc(dev, MCP251XFD_REG_CON, MCP251XFD_REG_SIZE);
    if (!reg) {
        ret = -EINVAL;
        goto done;
    }

    *reg = sys_le32_to_cpu(*reg);

    opmod = FIELD_GET(MCP251XFD_REG_CON_OPMOD_MASK, *reg);

    if (opmod != MCP251XFD_REG_CON_MODE_CONFIG) {
        LOG_ERR("Device did not reset into configuration mode [%d]", opmod);
        ret = -EIO;
        goto done;
    }

    dev_data->current_mcp251xfd_mode = MCP251XFD_REG_CON_MODE_CONFIG;

    ret = mcp251xfd_init_con_reg(dev);
    if (ret < 0) {
        goto done;
    }

    ret = mcp251xfd_init_osc_reg(dev);
    if (ret < 0) {
        goto done;
    }

    ret = mcp251xfd_init_iocon_reg(dev);
    if (ret < 0) {
        goto done;
    }

    ret = mcp251xfd_init_int_reg(dev);
    if (ret < 0) {
        goto done;
    }

    ret = mcp251xfd_set_tdc(dev, false, 0);
    if (ret < 0) {
        goto done;
    }

    #if defined(CONFIG_CAN_RX_TIMESTAMP)
    ret = mcp251xfd_init_tscon(dev);
    if (ret < 0) {
        goto done;
    }
    #endif

    ret = mcp251xfd_init_tef_fifo(dev);
    if (ret < 0) {
        goto done;
    }

    ret = mcp251xfd_init_tx_queue(dev);
    if (ret < 0) {
        goto done;
    }

    ret = mcp251xfd_init_rx_fifo(dev);
    if (ret < 0) {
        goto done;
    }

    LOG_DBG("%d TX FIFOS: 1 element", MCP251XFD_TX_QUEUE_ITEMS);
    LOG_DBG("1 RX FIFO: %d elements", MCP251XFD_RX_FIFO_ITEMS);
    LOG_DBG("%db of %db RAM Allocated",
            MCP251XFD_TEF_FIFO_SIZE + MCP251XFD_TX_QUEUE_SIZE + MCP251XFD_RX_FIFO_SIZE,
            MCP251XFD_RAM_SIZE);

done :
    ret = can_set_timing(dev, &timing);
    if (ret < 0) {
        return (ret);
    }

    #if defined(CONFIG_CAN_FD_MODE)
    ret = can_set_timing_data(dev, &timing_data);
    if (ret < 0) {
        return (ret);
    }
    #endif

    return (ret);
}

static const struct can_driver_api mcp251xfd_api_funcs = {
    .get_capabilities = mcp251xfd_get_capabilities,
    .set_mode         = mcp251xfd_set_mode,
    .set_timing       = mcp251xfd_set_timing,
    #if defined(CONFIG_CAN_FD_MODE)
    .set_timing_data  = mcp251xfd_set_timing_data,
    #endif
    .start            = mcp251xfd_start,
    .stop             = mcp251xfd_stop,
    .send             = mcp251xfd_send,
    .add_rx_filter    = mcp251xfd_add_rx_filter,
    .remove_rx_filter = mcp251xfd_remove_rx_filter,
    #ifndef CONFIG_CAN_AUTO_BUS_OFF_RECOVERY
    .recover = mcp251xfd_recover,
    #endif
    .get_state       = mcp251xfd_get_state,
    .set_state_change_callback = mcp251xfd_set_state_change_callback,
    .get_core_clock  = mcp251xfd_get_core_clock,
    .get_max_filters = mcp251xfd_get_max_filters,
    .timing_min = {
        .sjw        = 1,
        .prop_seg   = 0,
        .phase_seg1 = 2,
        .phase_seg2 = 1,
        .prescaler  = 1,
    },
    .timing_max = {
        .sjw        = 128,
        .prop_seg   = 0,
        .phase_seg1 = 256,
        .phase_seg2 = 128,
        .prescaler  = 256,
    },
    #if defined(CONFIG_CAN_FD_MODE)
    .timing_data_min = {
        .sjw        = 1,
        .prop_seg   = 0,
        .phase_seg1 = 1,
        .phase_seg2 = 1,
        .prescaler  = 1,
    },
    .timing_data_max = {
        .sjw        = 16,
        .prop_seg   = 0,
        .phase_seg1 = 32,
        .phase_seg2 = 16,
        .prescaler  = 256,
    },
    #endif
};

#define MCP251XFD_SET_TIMING_MACRO(inst, type)                  \
    .timing_params##type = {                                    \
        .sjw        = DT_INST_PROP(inst, sjw##type),            \
        .prop_seg   = DT_INST_PROP_OR(inst, prop_seg##type, 0), \
        .phase_seg1 = DT_INST_PROP_OR(inst, phase_seg1##type, 0),       \
        .phase_seg2 = DT_INST_PROP_OR(inst, phase_seg2##type, 0),       \
    }

#if defined(CONFIG_CAN_FD_MODE)
#define MCP251XFD_SET_TIMING(inst)                              \
    MCP251XFD_SET_TIMING_MACRO(inst,),                          \
    MCP251XFD_SET_TIMING_MACRO(inst, _data)
#else
#define MCP251XFD_SET_TIMING(inst)                              \
    MCP251XFD_SET_TIMING_MACRO(inst,)
#endif

#define MCP251XFD_SET_CLOCK(inst)                               \
    COND_CODE_1(DT_INST_NODE_HAS_PROP(inst, clocks),            \
            (.clk_dev = DEVICE_DT_GET(DT_INST_CLOCKS_CTLR(inst)),   \
             .clk_id = DT_INST_CLOCKS_CELL(inst, id)),          \
            ())

#define MCP251XFD_INIT(inst)                                    \
    static K_KERNEL_STACK_DEFINE(mcp251xfd_int_stack_##inst,    \
                                 CONFIG_CAN_MCP251XFD_INT_THREAD_STACK_SIZE);       \
                                                                \
    static struct mcp251xfd_data mcp251xfd_data_##inst = {      \
        .int_thread_stack = mcp251xfd_int_stack_##inst,         \
    };                                                          \
    static const struct mcp251xfd_config mcp251xfd_config_##inst = {    \
        .common = CAN_DT_DRIVER_CONFIG_INST_GET(inst, 8000000),         \
        .bus = SPI_DT_SPEC_INST_GET(inst, SPI_WORD_SET(8), 0),          \
        .int_gpio_dt = GPIO_DT_SPEC_INST_GET(inst, int_gpios),          \
                                                                        \
        .sof_on_clko = DT_INST_PROP(inst, sof_on_clko),                 \
        .clko_div    = DT_INST_ENUM_IDX(inst, clko_div),                \
        .pll_enable  = DT_INST_PROP(inst, pll_enable),                  \
        .timestamp_prescaler = DT_INST_PROP(inst, timestamp_prescaler), \
                                                                \
        .osc_freq = DT_INST_PROP(inst, osc_freq),               \
        MCP251XFD_SET_TIMING(inst),                             \
        .rx_fifo = {                                            \
            .ram_start_addr = MCP251XFD_RX_FIFO_START_ADDR,     \
            .reg_fifocon_addr = MCP251XFD_REG_FIFOCON(MCP251XFD_RX_FIFO_IDX),   \
            .capacity    = MCP251XFD_RX_FIFO_ITEMS,             \
            .item_size   = MCP251XFD_RX_FIFO_ITEM_SIZE,         \
            .msg_handler = mcp251xfd_rx_fifo_handler            \
        },                                                      \
        .tef_fifo = {                                           \
            .ram_start_addr   = MCP251XFD_TEF_FIFO_START_ADDR,  \
            .reg_fifocon_addr = MCP251XFD_REG_TEFCON,           \
            .capacity    = MCP251XFD_TEF_FIFO_ITEMS,            \
            .item_size   = MCP251XFD_TEF_FIFO_ITEM_SIZE,        \
            .msg_handler = mcp251xfd_tef_fifo_handler           \
        },                                                      \
        MCP251XFD_SET_CLOCK(inst)                               \
    };                                                          \
                                                                \
    CAN_DEVICE_DT_INST_DEFINE(inst, mcp251xfd_init, NULL, &mcp251xfd_data_##inst,   \
                              &mcp251xfd_config_##inst, POST_KERNEL, CONFIG_CAN_INIT_PRIORITY, \
                              &mcp251xfd_api_funcs);

DT_INST_FOREACH_STATUS_OKAY(MCP251XFD_INIT)<|MERGE_RESOLUTION|>--- conflicted
+++ resolved
@@ -319,16 +319,9 @@
     return (0);
 }
 
-<<<<<<< HEAD
-static int mcp251xfd_set_tdc(const struct device *dev, bool is_enabled, int tdc_offset)
-{
-	uint32_t *reg;
-	uint32_t tmp;
-=======
 static int mcp251xfd_set_tdc(const struct device* dev, bool is_enabled, int tdc_offset) {
     uint32_t* reg;
     uint32_t  tmp;
->>>>>>> 1bbcf177
 
     if (is_enabled &&
         (tdc_offset < MCP251XFD_REG_TDC_TDCO_MIN || tdc_offset > MCP251XFD_REG_TDC_TDCO_MAX)) {
@@ -337,16 +330,6 @@
 
     reg = mcp251xfd_get_spi_buf_ptr(dev);
 
-<<<<<<< HEAD
-	if (is_enabled) {
-		tmp = FIELD_PREP(MCP251XFD_REG_TDC_TDCMOD_MASK, MCP251XFD_REG_TDC_TDCMOD_AUTO);
-		tmp |= FIELD_PREP(MCP251XFD_REG_TDC_TDCO_MASK, tdc_offset);
-	} else {
-		tmp = FIELD_PREP(MCP251XFD_REG_TDC_TDCMOD_MASK, MCP251XFD_REG_TDC_TDCMOD_DISABLED);
-	}
-
-	*reg = sys_cpu_to_le32(tmp);
-=======
     if (is_enabled) {
         tmp  = FIELD_PREP(MCP251XFD_REG_TDC_TDCMOD_MASK, MCP251XFD_REG_TDC_TDCMOD_AUTO);
         tmp |= FIELD_PREP(MCP251XFD_REG_TDC_TDCO_MASK, tdc_offset);
@@ -356,7 +339,6 @@
     }
 
     *reg = sys_cpu_to_le32(tmp);
->>>>>>> 1bbcf177
 
     return mcp251xfd_write(dev, MCP251XFD_REG_TDC, MCP251XFD_REG_SIZE);
 }
@@ -457,20 +439,11 @@
     return (0);
 }
 
-<<<<<<< HEAD
-static int mcp251xfd_set_timing(const struct device *dev, const struct can_timing *timing)
-{
-	struct mcp251xfd_data *dev_data = dev->data;
-	uint32_t *reg;
-	uint32_t tmp;
-	int ret;
-=======
 static int mcp251xfd_set_timing(const struct device* dev, const struct can_timing* timing) {
     struct mcp251xfd_data* dev_data = dev->data;
     uint32_t* reg;
     uint32_t tmp;
     int ret;
->>>>>>> 1bbcf177
 
     if (!timing) {
         return (-EINVAL);
@@ -482,22 +455,12 @@
 
     k_mutex_lock(&dev_data->mutex, K_FOREVER);
 
-<<<<<<< HEAD
-	reg = mcp251xfd_get_spi_buf_ptr(dev);
-	tmp = FIELD_PREP(MCP251XFD_REG_NBTCFG_BRP_MASK, timing->prescaler - 1);
-	tmp |= FIELD_PREP(MCP251XFD_REG_NBTCFG_TSEG1_MASK,
-			   timing->prop_seg + timing->phase_seg1 - 1);
-	tmp |= FIELD_PREP(MCP251XFD_REG_NBTCFG_TSEG2_MASK, timing->phase_seg2 - 1);
-	tmp |= FIELD_PREP(MCP251XFD_REG_NBTCFG_SJW_MASK, timing->sjw - 1);
-	*reg = tmp;
-=======
     reg  = mcp251xfd_get_spi_buf_ptr(dev);
     tmp  = FIELD_PREP(MCP251XFD_REG_NBTCFG_BRP_MASK  , timing->prescaler - 1);
     tmp |= FIELD_PREP(MCP251XFD_REG_NBTCFG_TSEG1_MASK, timing->prop_seg + timing->phase_seg1 - 1);
     tmp |= FIELD_PREP(MCP251XFD_REG_NBTCFG_TSEG2_MASK, timing->phase_seg2 - 1);
     tmp |= FIELD_PREP(MCP251XFD_REG_NBTCFG_SJW_MASK  , timing->sjw - 1);
     *reg = tmp;
->>>>>>> 1bbcf177
 
     ret = mcp251xfd_write(dev, MCP251XFD_REG_NBTCFG, MCP251XFD_REG_SIZE);
     if (ret < 0) {
@@ -510,20 +473,11 @@
 }
 
 #if defined(CONFIG_CAN_FD_MODE)
-<<<<<<< HEAD
-static int mcp251xfd_set_timing_data(const struct device *dev, const struct can_timing *timing)
-{
-	struct mcp251xfd_data *dev_data = dev->data;
-	uint32_t *reg;
-	uint32_t tmp;
-	int ret;
-=======
 static int mcp251xfd_set_timing_data(const struct device* dev, const struct can_timing* timing) {
     struct mcp251xfd_data* dev_data = dev->data;
     uint32_t* reg;
     uint32_t tmp;
     int ret;
->>>>>>> 1bbcf177
 
     if (!timing) {
         return (-EINVAL);
@@ -537,22 +491,12 @@
 
     reg = mcp251xfd_get_spi_buf_ptr(dev);
 
-<<<<<<< HEAD
-	tmp = FIELD_PREP(MCP251XFD_REG_DBTCFG_BRP_MASK, timing->prescaler - 1);
-	tmp |= FIELD_PREP(MCP251XFD_REG_DBTCFG_TSEG1_MASK,
-			  timing->prop_seg + timing->phase_seg1 - 1);
-	tmp |= FIELD_PREP(MCP251XFD_REG_DBTCFG_TSEG2_MASK, timing->phase_seg2 - 1);
-	tmp |= FIELD_PREP(MCP251XFD_REG_DBTCFG_SJW_MASK, timing->sjw - 1);
-
-	*reg = sys_cpu_to_le32(tmp);
-=======
     tmp  = FIELD_PREP(MCP251XFD_REG_DBTCFG_BRP_MASK  , timing->prescaler - 1);
     tmp |= FIELD_PREP(MCP251XFD_REG_DBTCFG_TSEG1_MASK, timing->prop_seg + timing->phase_seg1 - 1);
     tmp |= FIELD_PREP(MCP251XFD_REG_DBTCFG_TSEG2_MASK, timing->phase_seg2 - 1);
     tmp |= FIELD_PREP(MCP251XFD_REG_DBTCFG_SJW_MASK  , timing->sjw - 1);
 
     *reg = sys_cpu_to_le32(tmp);
->>>>>>> 1bbcf177
 
     dev_data->tdco = timing->prescaler * (timing->prop_seg + timing->phase_seg1);
 
@@ -631,80 +575,6 @@
     return (ret);
 }
 
-<<<<<<< HEAD
-static int mcp251xfd_add_rx_filter(const struct device *dev, can_rx_callback_t rx_cb, void *cb_arg,
-				   const struct can_filter *filter)
-{
-	struct mcp251xfd_data *dev_data = dev->data;
-	uint32_t *reg;
-	uint32_t tmp;
-	uint8_t *reg_byte;
-	int filter_idx;
-	int ret;
-
-	__ASSERT(rx_cb != NULL, "rx_cb can not be null");
-	k_mutex_lock(&dev_data->mutex, K_FOREVER);
-
-	for (filter_idx = 0; filter_idx < CONFIG_CAN_MAX_FILTER ; filter_idx++) {
-		if ((BIT(filter_idx) & dev_data->filter_usage) == 0) {
-			break;
-		}
-	}
-
-	if (filter_idx >= CONFIG_CAN_MAX_FILTER) {
-		filter_idx = -ENOSPC;
-		goto done;
-	}
-
-	reg = mcp251xfd_get_spi_buf_ptr(dev);
-
-	if ((filter->flags & CAN_FILTER_IDE) != 0) {
-		tmp = FIELD_PREP(MCP251XFD_REG_FLTOBJ_SID_MASK, filter->id >> 18);
-		tmp |= FIELD_PREP(MCP251XFD_REG_FLTOBJ_EID_MASK, filter->id);
-		tmp |= MCP251XFD_REG_FLTOBJ_EXIDE;
-	} else {
-		tmp = FIELD_PREP(MCP251XFD_REG_FLTOBJ_SID_MASK, filter->id);
-	}
-
-	*reg = sys_cpu_to_le32(tmp);
-	ret = mcp251xfd_write(dev, MCP251XFD_REG_FLTOBJ(filter_idx), MCP251XFD_REG_SIZE);
-	if (ret < 0) {
-		LOG_ERR("Failed to write FLTOBJ register [%d]", ret);
-		goto done;
-	}
-
-	reg = mcp251xfd_get_spi_buf_ptr(dev);
-	if ((filter->flags & CAN_FILTER_IDE) != 0) {
-		tmp = FIELD_PREP(MCP251XFD_REG_MASK_MSID_MASK, filter->mask >> 18);
-		tmp |= FIELD_PREP(MCP251XFD_REG_MASK_MEID_MASK, filter->mask);
-	} else {
-		tmp = FIELD_PREP(MCP251XFD_REG_MASK_MSID_MASK, filter->mask);
-	}
-	tmp |= MCP251XFD_REG_MASK_MIDE;
-
-	*reg = sys_cpu_to_le32(tmp);
-
-	ret = mcp251xfd_write(dev, MCP251XFD_REG_FLTMASK(filter_idx), MCP251XFD_REG_SIZE);
-	if (ret < 0) {
-		LOG_ERR("Failed to write FLTMASK register [%d]", ret);
-		goto done;
-	}
-
-	reg_byte = mcp251xfd_get_spi_buf_ptr(dev);
-	*reg_byte = MCP251XFD_REG_BYTE_FLTCON_FLTEN;
-	*reg_byte |= FIELD_PREP(MCP251XFD_REG_BYTE_FLTCON_FBP_MASK, MCP251XFD_RX_FIFO_IDX);
-
-	ret = mcp251xfd_write(dev, MCP251XFD_REG_BYTE_FLTCON(filter_idx), 1);
-	if (ret < 0) {
-		LOG_ERR("Failed to write FLTCON register [%d]", ret);
-		goto done;
-	}
-
-	dev_data->filter_usage |= BIT(filter_idx);
-	dev_data->filter[filter_idx] = *filter;
-	dev_data->rx_cb[filter_idx] = rx_cb;
-	dev_data->cb_arg[filter_idx] = cb_arg;
-=======
 static int mcp251xfd_add_rx_filter(const struct device* dev, can_rx_callback_t rx_cb, void* cb_arg,
                                    const struct can_filter* filter) {
     struct mcp251xfd_data* dev_data = dev->data;
@@ -778,7 +648,6 @@
     dev_data->filter[filter_idx] = *filter;
     dev_data->rx_cb[filter_idx]  = rx_cb;
     dev_data->cb_arg[filter_idx] = cb_arg;
->>>>>>> 1bbcf177
 
 done:
     k_mutex_unlock(&dev_data->mutex);
@@ -830,57 +699,6 @@
     dev_data->common.state_change_cb_user_data = user_data;
 }
 
-<<<<<<< HEAD
-static int mcp251xfd_get_state(const struct device *dev, enum can_state *state,
-			       struct can_bus_err_cnt *err_cnt)
-{
-	struct mcp251xfd_data *dev_data = dev->data;
-	uint32_t *reg;
-	uint32_t tmp;
-	int ret = 0;
-
-	k_mutex_lock(&dev_data->mutex, K_FOREVER);
-
-	reg = mcp251xfd_read_crc(dev, MCP251XFD_REG_TREC, MCP251XFD_REG_SIZE);
-	if (!reg) {
-		ret = -EINVAL;
-		goto done;
-	}
-
-	tmp = sys_le32_to_cpu(*reg);
-
-	if (err_cnt != NULL) {
-		err_cnt->tx_err_cnt = FIELD_GET(MCP251XFD_REG_TREC_TEC_MASK, tmp);
-		err_cnt->rx_err_cnt = FIELD_GET(MCP251XFD_REG_TREC_REC_MASK, tmp);
-	}
-
-	if (state == NULL) {
-		goto done;
-	}
-
-	if (!dev_data->common.started) {
-		*state = CAN_STATE_STOPPED;
-		goto done;
-	}
-
-	if ((tmp & MCP251XFD_REG_TREC_TXBO) != 0) {
-		*state = CAN_STATE_BUS_OFF;
-	} else if ((tmp & MCP251XFD_REG_TREC_TXBP) != 0) {
-		*state = CAN_STATE_ERROR_PASSIVE;
-	} else if ((tmp & MCP251XFD_REG_TREC_RXBP) != 0) {
-		*state = CAN_STATE_ERROR_PASSIVE;
-	} else if ((tmp & MCP251XFD_REG_TREC_TXWARN) != 0) {
-		*state = CAN_STATE_ERROR_WARNING;
-	} else if ((tmp & MCP251XFD_REG_TREC_RXWARN) != 0) {
-		*state = CAN_STATE_ERROR_WARNING;
-	} else {
-		*state = CAN_STATE_ERROR_ACTIVE;
-	}
-
-done:
-	k_mutex_unlock(&dev_data->mutex);
-	return 0;
-=======
 static int mcp251xfd_get_state(const struct device* dev, enum can_state* state,
                                struct can_bus_err_cnt* err_cnt) {
     struct mcp251xfd_data* dev_data = dev->data;
@@ -934,7 +752,6 @@
 done :
     k_mutex_unlock(&dev_data->mutex);
     return (ret);
->>>>>>> 1bbcf177
 }
 
 static int mcp251xfd_get_core_clock(const struct device* dev, uint32_t* rate) {
@@ -1113,45 +930,11 @@
  * sequence
  * When the user clears CERRIF, it will remain clear until a new counter crossing occurs.
  */
-<<<<<<< HEAD
-static int mcp251xfd_handle_cerrif(const struct device *dev)
-{
-	enum can_state new_state;
-	struct mcp251xfd_data *dev_data = dev->data;
-	struct can_bus_err_cnt err_cnt;
-	int ret;
-
-	k_mutex_lock(&dev_data->mutex, K_FOREVER);
-
-	ret = mcp251xfd_get_state(dev, &new_state, &err_cnt);
-	if (ret < 0) {
-		goto done;
-	}
-
-	if (new_state == dev_data->state) {
-		goto done;
-	}
-
-	LOG_INF("State %d -> %d (tx: %d, rx: %d)", dev_data->state, new_state, err_cnt.tx_err_cnt,
-		err_cnt.rx_err_cnt);
-
-	/* Upon entering bus-off, all the fifos are reset. */
-	dev_data->state = new_state;
-	if (new_state == CAN_STATE_BUS_OFF) {
-		mcp251xfd_reset_tx_fifos(dev, -ENETDOWN);
-	}
-
-	if (dev_data->common.state_change_cb) {
-		dev_data->common.state_change_cb(dev, new_state, err_cnt,
-						 dev_data->common.state_change_cb_user_data);
-	}
-=======
 static int mcp251xfd_handle_cerrif(const struct device* dev) {
     struct mcp251xfd_data* dev_data = dev->data;
     struct can_bus_err_cnt err_cnt;
     enum can_state new_state;
     int ret;
->>>>>>> 1bbcf177
 
     k_mutex_lock(&dev_data->mutex, K_FOREVER);
 
@@ -1248,103 +1031,6 @@
     return (ret);
 }
 
-<<<<<<< HEAD
-static void mcp251xfd_handle_interrupts(const struct device *dev)
-{
-	const struct mcp251xfd_config *dev_cfg = dev->config;
-	struct mcp251xfd_data *dev_data = dev->data;
-	uint16_t *reg_int_hw;
-	uint32_t reg_int;
-	int ret;
-	uint8_t consecutive_calls = 0;
-
-	while (1) {
-		k_mutex_lock(&dev_data->mutex, K_FOREVER);
-		reg_int_hw = mcp251xfd_read_crc(dev, MCP251XFD_REG_INT, sizeof(*reg_int_hw));
-
-		if (!reg_int_hw) {
-			k_mutex_unlock(&dev_data->mutex);
-			continue;
-		}
-
-		*reg_int_hw = sys_le16_to_cpu(*reg_int_hw);
-
-		reg_int = *reg_int_hw;
-
-		/* these interrupt flags need to be explicitly cleared */
-		if (reg_int & MCP251XFD_REG_INT_IF_CLEARABLE_MASK) {
-
-			*reg_int_hw &= ~MCP251XFD_REG_INT_IF_CLEARABLE_MASK;
-
-			*reg_int_hw = sys_cpu_to_le16(*reg_int_hw);
-
-			ret = mcp251xfd_write(dev, MCP251XFD_REG_INT, sizeof(*reg_int_hw));
-			if (ret) {
-				LOG_ERR("Error clearing REG_INT interrupts [%d]", ret);
-			}
-		}
-
-		k_mutex_unlock(&dev_data->mutex);
-
-		if ((reg_int & MCP251XFD_REG_INT_RXIF) != 0) {
-			ret = mcp251xfd_handle_fifo_read(dev, &dev_cfg->rx_fifo,
-							 MCP251XFD_FIFO_TYPE_RX);
-			if (ret < 0) {
-				LOG_ERR("Error handling RXIF [%d]", ret);
-			}
-		}
-
-		if ((reg_int & MCP251XFD_REG_INT_TEFIF) != 0) {
-			ret = mcp251xfd_handle_fifo_read(dev, &dev_cfg->tef_fifo,
-							 MCP251XFD_FIFO_TYPE_TEF);
-			if (ret < 0) {
-				LOG_ERR("Error handling TEFIF [%d]", ret);
-			}
-		}
-
-		if ((reg_int & MCP251XFD_REG_INT_IVMIF) != 0) {
-			ret = mcp251xfd_handle_ivmif(dev);
-			if (ret < 0) {
-				LOG_ERR("Error handling IVMIF [%d]", ret);
-			}
-		}
-
-		if ((reg_int & MCP251XFD_REG_INT_MODIF) != 0) {
-			ret = mcp251xfd_handle_modif(dev);
-			if (ret < 0) {
-				LOG_ERR("Error handling MODIF [%d]", ret);
-			}
-		}
-
-		/*
-		 * From Linux mcp251xfd driver
-		 * On the MCP2527FD and MCP2518FD, we don't get a CERRIF IRQ on the transition
-		 * TX ERROR_WARNING -> TX ERROR_ACTIVE.
-		 */
-		if ((reg_int & MCP251XFD_REG_INT_CERRIF) ||
-		    dev_data->state > CAN_STATE_ERROR_ACTIVE) {
-			ret = mcp251xfd_handle_cerrif(dev);
-			if (ret < 0) {
-				LOG_ERR("Error handling CERRIF [%d]", ret);
-			}
-		}
-
-		/* Break from loop if INT pin is inactive */
-		consecutive_calls++;
-		ret = gpio_pin_get_dt(&dev_cfg->int_gpio_dt);
-		if (ret < 0) {
-			LOG_ERR("Couldn't read INT pin [%d]", ret);
-		} else if (ret == 0) {
-			/* All interrupt flags handled */
-			break;
-		} else if (consecutive_calls % MCP251XFD_MAX_INT_HANDLER_CALLS == 0) {
-			/* If there are clock problems, then MODIF cannot be cleared. */
-			/* This is detected if there are too many consecutive calls. */
-			/* Sleep this thread if this happens. */
-			k_sleep(K_USEC(MCP251XFD_INT_HANDLER_SLEEP_USEC));
-		}
-	}
-=======
 static void mcp251xfd_handle_interrupts(const struct device* dev) {
     const struct mcp251xfd_config* dev_cfg = dev->config;
     struct mcp251xfd_data* dev_data = dev->data;
@@ -1440,7 +1126,6 @@
             k_sleep(K_USEC(MCP251XFD_INT_HANDLER_SLEEP_USEC));
         }
     }
->>>>>>> 1bbcf177
 }
 
 static void mcp251xfd_int_thread(const struct device* dev) {
@@ -1677,9 +1362,10 @@
         LOG_DBG("Presc: %d, BS1: %d, BS2: %d", timing->prescaler, timing->phase_seg1,
             timing->phase_seg2);
         LOG_DBG("Sample-point err : %d", ret);
-    } else {
-        timing->sjw = timing_params->sjw;
-        timing->prop_seg = timing_params->prop_seg;
+    }
+    else {
+        timing->sjw        = timing_params->sjw;
+        timing->prop_seg   = timing_params->prop_seg;
         timing->phase_seg1 = timing_params->phase_seg1;
         timing->phase_seg2 = timing_params->phase_seg2;
         ret = can_calc_prescaler(dev, timing, dev_cfg->common.bus_speed);
@@ -1691,65 +1377,20 @@
     return (ret);
 }
 
-<<<<<<< HEAD
-static inline int mcp251xfd_init_con_reg(const struct device *dev)
-{
-	uint32_t *reg;
-	uint32_t tmp;
-
-	reg = mcp251xfd_get_spi_buf_ptr(dev);
-	tmp = MCP251XFD_REG_CON_ISOCRCEN | MCP251XFD_REG_CON_WAKFIL | MCP251XFD_REG_CON_TXQEN |
-	      MCP251XFD_REG_CON_STEF;
-	tmp |= FIELD_PREP(MCP251XFD_REG_CON_WFT_MASK, MCP251XFD_REG_CON_WFT_T11FILTER) |
-		FIELD_PREP(MCP251XFD_REG_CON_REQOP_MASK, MCP251XFD_REG_CON_MODE_CONFIG);
-	*reg = tmp;
-=======
 static inline int mcp251xfd_init_con_reg(const struct device* dev) {
     uint32_t* reg;
-
-    reg  = mcp251xfd_get_spi_buf_ptr(dev);
-    *reg = MCP251XFD_REG_CON_ISOCRCEN | MCP251XFD_REG_CON_WAKFIL | MCP251XFD_REG_CON_TXQEN |
-           MCP251XFD_REG_CON_STEF;
-    *reg |= FIELD_PREP(MCP251XFD_REG_CON_WFT_MASK, MCP251XFD_REG_CON_WFT_T11FILTER) |
-            FIELD_PREP(MCP251XFD_REG_CON_REQOP_MASK, MCP251XFD_REG_CON_MODE_CONFIG);
->>>>>>> 1bbcf177
+    uint32_t tmp;
+
+    reg = mcp251xfd_get_spi_buf_ptr(dev);
+    tmp = MCP251XFD_REG_CON_ISOCRCEN | MCP251XFD_REG_CON_WAKFIL | MCP251XFD_REG_CON_TXQEN |
+          MCP251XFD_REG_CON_STEF;
+    tmp |= FIELD_PREP(MCP251XFD_REG_CON_WFT_MASK, MCP251XFD_REG_CON_WFT_T11FILTER) |
+           FIELD_PREP(MCP251XFD_REG_CON_REQOP_MASK, MCP251XFD_REG_CON_MODE_CONFIG);
+    *reg = tmp;
 
     return mcp251xfd_write(dev, MCP251XFD_REG_CON, MCP251XFD_REG_SIZE);
 }
 
-<<<<<<< HEAD
-static inline int mcp251xfd_init_osc_reg(const struct device *dev)
-{
-	int ret;
-	const struct mcp251xfd_config *dev_cfg = dev->config;
-	uint32_t *reg = mcp251xfd_get_spi_buf_ptr(dev);
-	uint32_t reg_value = MCP251XFD_REG_OSC_OSCRDY;
-	uint32_t tmp;
-
-	tmp = FIELD_PREP(MCP251XFD_REG_OSC_CLKODIV_MASK, dev_cfg->clko_div);
-	if (dev_cfg->pll_enable) {
-		tmp |= MCP251XFD_REG_OSC_PLLEN;
-		reg_value |= MCP251XFD_REG_OSC_PLLRDY;
-	}
-
-	*reg = sys_cpu_to_le32(tmp);
-
-	ret = mcp251xfd_write(dev, MCP251XFD_REG_OSC, MCP251XFD_REG_SIZE);
-	if (ret < 0) {
-		return ret;
-	}
-
-	return mcp251xfd_reg_check_value_wtimeout(dev, MCP251XFD_REG_OSC, reg_value, reg_value,
-						  MCP251XFD_PLLRDY_TIMEOUT_USEC,
-						  MCP251XFD_PLLRDY_RETRIES, false);
-}
-
-static inline int mcp251xfd_init_iocon_reg(const struct device *dev)
-{
-	const struct mcp251xfd_config *dev_cfg = dev->config;
-	uint32_t *reg = mcp251xfd_get_spi_buf_ptr(dev);
-	uint32_t tmp;
-=======
 static inline int mcp251xfd_init_osc_reg(const struct device* dev) {
     const struct mcp251xfd_config* dev_cfg = dev->config;
     uint32_t* reg = mcp251xfd_get_spi_buf_ptr(dev);
@@ -1779,7 +1420,6 @@
     const struct mcp251xfd_config* dev_cfg = dev->config;
     uint32_t* reg = mcp251xfd_get_spi_buf_ptr(dev);
     uint32_t tmp;
->>>>>>> 1bbcf177
 
     /*
      *         MCP2518FD Errata: DS80000789
@@ -1789,57 +1429,26 @@
      *         to do single byte writes instead.
      */
 
-<<<<<<< HEAD
-	tmp = MCP251XFD_REG_IOCON_TRIS0 | MCP251XFD_REG_IOCON_TRIS1 | MCP251XFD_REG_IOCON_PM0 |
-	      MCP251XFD_REG_IOCON_PM1;
-
-	if (dev_cfg->sof_on_clko) {
-		tmp |= MCP251XFD_REG_IOCON_SOF;
-	}
-
-	*reg = sys_cpu_to_le32(tmp);
-=======
-    tmp = MCP251XFD_REG_IOCON_TRIS0 | MCP251XFD_REG_IOCON_TRIS1 | MCP251XFD_REG_IOCON_PM0 | MCP251XFD_REG_IOCON_PM1;
+    tmp = MCP251XFD_REG_IOCON_TRIS0 | MCP251XFD_REG_IOCON_TRIS1 | MCP251XFD_REG_IOCON_PM0 |
+          MCP251XFD_REG_IOCON_PM1;
 
     if (dev_cfg->sof_on_clko) {
         tmp |= MCP251XFD_REG_IOCON_SOF;
     }
 
     *reg = sys_cpu_to_le32(tmp);
->>>>>>> 1bbcf177
 
     return mcp251xfd_write(dev, MCP251XFD_REG_IOCON, MCP251XFD_REG_SIZE);
 }
 
-<<<<<<< HEAD
-static inline int mcp251xfd_init_int_reg(const struct device *dev)
-{
-	uint32_t *reg = mcp251xfd_get_spi_buf_ptr(dev);
-	uint32_t tmp;
-
-	tmp = MCP251XFD_REG_INT_RXIE | MCP251XFD_REG_INT_MODIE | MCP251XFD_REG_INT_TEFIE |
-	      MCP251XFD_REG_INT_CERRIE;
-
-	*reg = sys_cpu_to_le32(tmp);
-
-	return mcp251xfd_write(dev, MCP251XFD_REG_INT, MCP251XFD_REG_SIZE);
-}
-
-static inline int mcp251xfd_init_tef_fifo(const struct device *dev)
-{
-	uint32_t *reg = mcp251xfd_get_spi_buf_ptr(dev);
-	uint32_t tmp;
-
-	tmp = MCP251XFD_REG_TEFCON_TEFNEIE | MCP251XFD_REG_TEFCON_FRESET;
-	tmp |= FIELD_PREP(MCP251XFD_REG_TEFCON_FSIZE_MASK, MCP251XFD_TX_QUEUE_ITEMS - 1);
-
-	*reg = sys_cpu_to_le32(tmp);
-=======
 static inline int mcp251xfd_init_int_reg(const struct device* dev) {
     uint32_t* reg = mcp251xfd_get_spi_buf_ptr(dev);
-
-    *reg = sys_cpu_to_le32((MCP251XFD_REG_INT_RXIE  | MCP251XFD_REG_INT_MODIE |
-                            MCP251XFD_REG_INT_TEFIE | MCP251XFD_REG_INT_CERRIE));
+    uint32_t tmp;
+
+    tmp = MCP251XFD_REG_INT_RXIE | MCP251XFD_REG_INT_MODIE | MCP251XFD_REG_INT_TEFIE |
+          MCP251XFD_REG_INT_CERRIE;
+
+    *reg = sys_cpu_to_le32(tmp);
 
     return mcp251xfd_write(dev, MCP251XFD_REG_INT, MCP251XFD_REG_SIZE);
 }
@@ -1852,25 +1461,10 @@
     tmp |= FIELD_PREP(MCP251XFD_REG_TEFCON_FSIZE_MASK, MCP251XFD_TX_QUEUE_ITEMS - 1);
 
     *reg = sys_cpu_to_le32(tmp);
->>>>>>> 1bbcf177
 
     return mcp251xfd_write(dev, MCP251XFD_REG_TEFCON, MCP251XFD_REG_SIZE);
 }
 
-<<<<<<< HEAD
-static inline int mcp251xfd_init_tx_queue(const struct device *dev)
-{
-	uint32_t *reg = mcp251xfd_get_spi_buf_ptr(dev);
-	uint32_t tmp;
-
-	tmp = MCP251XFD_REG_TXQCON_TXEN | MCP251XFD_REG_TXQCON_FRESET;
-	tmp |= FIELD_PREP(MCP251XFD_REG_TXQCON_TXAT_MASK, MCP251XFD_REG_TXQCON_TXAT_UNLIMITED);
-	tmp |= FIELD_PREP(MCP251XFD_REG_TXQCON_FSIZE_MASK, MCP251XFD_TX_QUEUE_ITEMS - 1);
-	tmp |= FIELD_PREP(MCP251XFD_REG_TXQCON_PLSIZE_MASK,
-			  can_bytes_to_dlc(MCP251XFD_PAYLOAD_SIZE) - 8);
-
-	*reg = sys_cpu_to_le32(tmp);
-=======
 static inline int mcp251xfd_init_tx_queue(const struct device* dev) {
     uint32_t* reg = mcp251xfd_get_spi_buf_ptr(dev);
     uint32_t tmp;
@@ -1881,27 +1475,10 @@
     tmp |= FIELD_PREP(MCP251XFD_REG_TXQCON_PLSIZE_MASK, can_bytes_to_dlc(MCP251XFD_PAYLOAD_SIZE) - 8);
 
     *reg = sys_cpu_to_le32(tmp);
->>>>>>> 1bbcf177
 
     return mcp251xfd_write(dev, MCP251XFD_REG_TXQCON, MCP251XFD_REG_SIZE);
 }
 
-<<<<<<< HEAD
-static inline int mcp251xfd_init_rx_fifo(const struct device *dev)
-{
-	uint32_t *reg = mcp251xfd_get_spi_buf_ptr(dev);
-	uint32_t tmp;
-
-	tmp = MCP251XFD_REG_FIFOCON_TFNRFNIE | MCP251XFD_REG_FIFOCON_FRESET;
-	tmp |= FIELD_PREP(MCP251XFD_REG_FIFOCON_FSIZE_MASK, MCP251XFD_RX_FIFO_ITEMS - 1);
-	tmp |= FIELD_PREP(MCP251XFD_REG_FIFOCON_PLSIZE_MASK,
-			  can_bytes_to_dlc(MCP251XFD_PAYLOAD_SIZE) - 8);
-#if defined(CONFIG_CAN_RX_TIMESTAMP)
-	tmp |= MCP251XFD_REG_FIFOCON_RXTSEN;
-#endif
-
-	*reg = sys_cpu_to_le32(tmp);
-=======
 static inline int mcp251xfd_init_rx_fifo(const struct device* dev) {
     uint32_t* reg = mcp251xfd_get_spi_buf_ptr(dev);
     uint32_t tmp;
@@ -1915,26 +1492,12 @@
     #endif
 
     *reg = sys_cpu_to_le32(tmp);
->>>>>>> 1bbcf177
 
     return mcp251xfd_write(dev, MCP251XFD_REG_FIFOCON(MCP251XFD_RX_FIFO_IDX),
                            MCP251XFD_REG_SIZE);
 }
 
 #if defined(CONFIG_CAN_RX_TIMESTAMP)
-<<<<<<< HEAD
-static int mcp251xfd_init_tscon(const struct device *dev)
-{
-	uint32_t *reg = mcp251xfd_get_spi_buf_ptr(dev);
-	const struct mcp251xfd_config *dev_cfg = dev->config;
-	uint32_t tmp;
-
-	tmp = MCP251XFD_REG_TSCON_TBCEN;
-	tmp |= FIELD_PREP(MCP251XFD_REG_TSCON_TBCPRE_MASK,
-			  dev_cfg->timestamp_prescaler - 1);
-
-	*reg = sys_cpu_to_le32(tmp);
-=======
 static int mcp251xfd_init_tscon(const struct device* dev) {
     uint32_t* reg = mcp251xfd_get_spi_buf_ptr(dev);
     const struct mcp251xfd_config* dev_cfg = dev->config;
@@ -1945,7 +1508,6 @@
                       dev_cfg->timestamp_prescaler - 1);
 
     *reg = sys_cpu_to_le32(tmp);
->>>>>>> 1bbcf177
 
     return mcp251xfd_write(dev, MCP251XFD_REG_TSCON, MCP251XFD_REG_SIZE);
 }
