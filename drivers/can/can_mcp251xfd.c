--- conflicted
+++ resolved
@@ -1177,45 +1177,6 @@
     return (0);
 }
 
-<<<<<<< HEAD
-static int mcp251xfd_start(const struct device *dev)
-{
-	struct mcp251xfd_data *dev_data = dev->data;
-	const struct mcp251xfd_config *dev_cfg = dev->config;
-	int ret;
-
-	if (dev_data->common.started) {
-		return -EALREADY;
-	}
-
-	/* in case of a race between mcp251xfd_send() and mcp251xfd_stop() */
-	mcp251xfd_reset_tx_fifos(dev, -ENETDOWN);
-
-	if (dev_cfg->common.phy != NULL) {
-		ret = can_transceiver_enable(dev_cfg->common.phy, dev_data->common.mode);
-		if (ret < 0) {
-			LOG_ERR("Failed to enable CAN transceiver [%d]", ret);
-			return ret;
-		}
-	}
-
-	k_mutex_lock(&dev_data->mutex, K_FOREVER);
-
-	ret = mcp251xfd_set_mode_internal(dev, dev_data->next_mcp251xfd_mode);
-	if (ret < 0) {
-		LOG_ERR("Failed to set the mode [%d]", ret);
-		if (dev_cfg->common.phy != NULL) {
-			/* Attempt to disable the CAN transceiver in case of error */
-			(void)can_transceiver_disable(dev_cfg->common.phy);
-		}
-	} else {
-		dev_data->common.started = true;
-	}
-
-	k_mutex_unlock(&dev_data->mutex);
-
-	return ret;
-=======
 static int mcp251xfd_start(const struct device* dev) {
     struct mcp251xfd_data* dev_data = dev->data;
     const struct mcp251xfd_config* dev_cfg = dev->config;
@@ -1229,7 +1190,7 @@
     mcp251xfd_reset_tx_fifos(dev, -ENETDOWN);
 
     if (dev_cfg->common.phy != NULL) {
-        ret = can_transceiver_enable(dev_cfg->common.phy);
+        ret = can_transceiver_enable(dev_cfg->common.phy, dev_data->common.mode);
         if (ret < 0) {
             LOG_ERR("Failed to enable CAN transceiver [%d]", ret);
             return (ret);
@@ -1253,7 +1214,6 @@
     k_mutex_unlock(&dev_data->mutex);
 
     return (ret);
->>>>>>> a83aaec3
 }
 
 static int mcp251xfd_stop(const struct device* dev) {
