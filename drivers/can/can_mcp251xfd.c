/*
 * Copyright (c) 2020 Abram Early
 * Copyright (c) 2023 Andriy Gelman
 *
 * SPDX-License-Identifier: Apache-2.0
 */

#define DT_DRV_COMPAT microchip_mcp251xfd

#include "can_mcp251xfd.h"

#include <zephyr/device.h>
#include <zephyr/drivers/can/transceiver.h>
#include <zephyr/drivers/clock_control.h>
#include <zephyr/kernel.h>
#include <zephyr/sys/byteorder.h>
#include <zephyr/sys/crc.h>

#include <zephyr/logging/log.h>
LOG_MODULE_REGISTER(can_mcp251xfd, CONFIG_CAN_LOG_LEVEL);

BUILD_ASSERT(sizeof(struct mcp251xfd_txobj) == (CAN_MAX_DLEN + 8U), "sizeof error !!!");

static void mcp251xfd_canframe_to_txobj(const struct can_frame* src, int mailbox_idx,
                                        struct mcp251xfd_txobj* dst) {
    if ((src->flags & CAN_FRAME_IDE) != 0) {
        dst->id  = FIELD_PREP(MCP251XFD_OBJ_ID_SID_MASK, src->id >> 18);
        dst->id |= FIELD_PREP(MCP251XFD_OBJ_ID_EID_MASK, src->id);
        dst->flags = MCP251XFD_OBJ_FLAGS_IDE;
    }
    else {
        dst->id = FIELD_PREP(MCP251XFD_OBJ_ID_SID_MASK, src->id);
        dst->flags = 0UL;
    }

    if ((src->flags & CAN_FRAME_BRS) != 0) {
        dst->flags |= MCP251XFD_OBJ_FLAGS_BRS;
    }

    dst->flags |= FIELD_PREP(MCP251XFD_OBJ_FLAGS_DLC_MASK, src->dlc);
    #if defined(CONFIG_CAN_FD_MODE)
    if ((src->flags & CAN_FRAME_FDF) != 0) {
        dst->flags |= MCP251XFD_OBJ_FLAGS_FDF;
    }
    #endif
    dst->flags |= FIELD_PREP(MCP251XFD_OBJ_FLAGS_SEQ_MASK, mailbox_idx);

    dst->id    = sys_cpu_to_le32(dst->id);
    dst->flags = sys_cpu_to_le32(dst->flags);

    if ((src->flags & CAN_FRAME_RTR) != 0) {
        dst->flags |= MCP251XFD_OBJ_FLAGS_RTR;
    }
    else {
        (void) memcpy(dst->data, src->data,
                      MIN(can_dlc_to_bytes(src->dlc), CAN_MAX_DLEN));
    }
}

static void* mcp251xfd_read_reg(const struct device* dev, uint16_t addr, int len) {
    const struct mcp251xfd_config* dev_cfg = dev->config;
    struct mcp251xfd_data* dev_data = dev->data;
    struct mcp251xfd_spi_data* spi_data = &dev_data->spi_data;
    uint16_t spi_cmd;
    int ret;

    spi_cmd = sys_cpu_to_be16(MCP251XFD_SPI_INSTRUCTION_READ | addr);
    (void) memcpy(&spi_data->header[1], &spi_cmd, sizeof(spi_cmd));

    struct spi_buf tx_buf = {
        .buf = &spi_data->header[1],
        .len = (MCP251XFD_SPI_CMD_LEN + len)
    };
    struct spi_buf rx_buf = {
        .buf = &spi_data->header[1],
        .len = (MCP251XFD_SPI_CMD_LEN + len)
    };

    const struct spi_buf_set tx = {
        .buffers = &tx_buf,
        .count   = 1
    };
    const struct spi_buf_set rx = {
        .buffers = &rx_buf,
        .count   = 1
    };

    ret = spi_transceive_dt(&dev_cfg->bus, &tx, &rx);
    if (ret < 0) {
        return (NULL);
    }

    return (&spi_data->buf[0]);
}

static void* mcp251xfd_read_crc(const struct device* dev, uint16_t addr, int len) {
    const struct mcp251xfd_config* dev_cfg = dev->config;
    struct mcp251xfd_data* dev_data = dev->data;
    struct mcp251xfd_spi_data* spi_data = &dev_data->spi_data;
    int num_retries = (CONFIG_CAN_MCP251XFD_READ_CRC_RETRIES + 1);
    int ret;

    while (num_retries-- > 0) {
        uint16_t crc_in;
        uint16_t crc;
        uint16_t spi_cmd;

        struct spi_buf tx_buf = {
            .buf = &spi_data->header[0],
            .len = (MCP251XFD_SPI_CMD_LEN + MCP251XFD_SPI_LEN_FIELD_LEN + len + MCP251XFD_SPI_CRC_LEN)
        };
        struct spi_buf rx_buf = {
            .buf = &spi_data->header[0],
            .len = (MCP251XFD_SPI_CMD_LEN + MCP251XFD_SPI_LEN_FIELD_LEN + len + MCP251XFD_SPI_CRC_LEN)
        };

        const struct spi_buf_set tx = {
            .buffers = &tx_buf,
            .count   = 1
        };
        const struct spi_buf_set rx = {
            .buffers = &rx_buf,
            .count   = 1
        };

        spi_cmd = sys_cpu_to_be16(MCP251XFD_SPI_INSTRUCTION_READ_CRC | addr);
        (void) memcpy(&spi_data->header[0], &spi_cmd, sizeof(spi_cmd));
        spi_data->header[2] = len;

        /*
         * Evaluate initial crc over spi_cmd and length as these value will change after
         * spi transaction is finished.
         */
        crc_in = crc16_cms(MCP251XFD_CRC_SEED, (uint8_t*)(&spi_data->header[0]),
                           MCP251XFD_SPI_CMD_LEN + MCP251XFD_SPI_LEN_FIELD_LEN);

        ret = spi_transceive_dt(&dev_cfg->bus, &tx, &rx);
        if (ret < 0) {
            continue;
        }

        /* Continue crc calculation over the data field and the crc field */
        crc = crc16_cms(crc_in, &spi_data->buf[0],
                        (len + MCP251XFD_SPI_CRC_LEN));
        if (crc == 0) {
            return (&spi_data->buf[0]);
        }
    }

    return (NULL);
}

static inline void* mcp251xfd_get_spi_buf_ptr(const struct device* dev) {
    struct mcp251xfd_data* dev_data = dev->data;
    struct mcp251xfd_spi_data* spi_data = &dev_data->spi_data;

    return (&spi_data->buf[0]);
}

static int mcp251xfd_write(const struct device* dev, uint16_t addr, int len) {
    const struct mcp251xfd_config* dev_cfg = dev->config;
    struct mcp251xfd_data* dev_data = dev->data;
    struct mcp251xfd_spi_data* spi_data = &dev_data->spi_data;
    uint16_t spi_cmd;
    int ret;

    struct spi_buf tx_buf = {
        .buf = &spi_data->header[1],
        .len = (MCP251XFD_SPI_CMD_LEN + len)
    };
    const struct spi_buf_set tx = {
        .buffers = &tx_buf,
        .count   = 1
    };

    spi_cmd = sys_cpu_to_be16(MCP251XFD_SPI_INSTRUCTION_WRITE | addr);
    (void) memcpy(&spi_data->header[1], &spi_cmd, sizeof(spi_cmd));

    ret = spi_write_dt(&dev_cfg->bus, &tx);

    return (ret);
}

static int mcp251xfd_fifo_write(const struct device* dev, int mailbox_idx,
                                const struct can_frame* msg) {
    uint32_t const* regs;
    struct mcp251xfd_txobj* txobj;
    uint8_t* reg_byte;
    uint16_t address;
    int tx_len;
    int ret;

    /* read fifosta and ua at the same time */
    regs = mcp251xfd_read_crc(dev, MCP251XFD_REG_TXQSTA, MCP251XFD_REG_SIZE * 2);
    if (regs == NULL) {
        LOG_ERR("Failed to read 8 bytes from REG_TXQSTA");
        return (-EINVAL);
    }

    /* check if fifo is full */
    if (!(regs[0] & MCP251XFD_REG_TXQSTA_TXQNIF)) {
        return (-ENOMEM);
    }

    address = (uint16_t)(MCP251XFD_RAM_START_ADDR + regs[1]);

    txobj = mcp251xfd_get_spi_buf_ptr(dev);
    mcp251xfd_canframe_to_txobj(msg, mailbox_idx, txobj);

    tx_len = MCP251XFD_OBJ_HEADER_SIZE;
    if ((msg->flags & CAN_FRAME_RTR) == 0) {
        tx_len += ROUND_UP(can_dlc_to_bytes(msg->dlc), MCP251XFD_RAM_ALIGNMENT);
    }

    ret = mcp251xfd_write(dev, address, tx_len);
    if (ret < 0) {
        return (ret);
    }

    reg_byte  = mcp251xfd_get_spi_buf_ptr(dev);
    *reg_byte = (uint8_t)MCP251XFD_UINT32_FLAG_TO_BYTE_MASK(MCP251XFD_REG_TXQCON_UINC |
                                                            MCP251XFD_REG_TXQCON_TXREQ);

    ret = mcp251xfd_write(dev, (MCP251XFD_REG_TXQCON + 1), 1);

    return (ret);
}

static void mcp251xfd_rxobj_to_canframe(struct mcp251xfd_rxobj* src, struct can_frame* dst) {
    src->id    = sys_le32_to_cpu(src->id);
    src->flags = sys_le32_to_cpu(src->flags);

    if ((src->flags & MCP251XFD_OBJ_FLAGS_IDE) != 0) {
        dst->id  = FIELD_GET(MCP251XFD_OBJ_ID_EID_MASK, src->id);
        dst->id |= FIELD_GET(MCP251XFD_OBJ_ID_SID_MASK, src->id) << 18;
        dst->flags = CAN_FRAME_IDE;
    }
    else {
        dst->id = FIELD_GET(MCP251XFD_OBJ_ID_SID_MASK, src->id);
        dst->flags = 0U;
    }

    if ((src->flags & MCP251XFD_OBJ_FLAGS_BRS) != 0) {
        dst->flags |= CAN_FRAME_BRS;
    }

    #if defined(CONFIG_CAN_FD_MODE)
    if ((src->flags & MCP251XFD_OBJ_FLAGS_FDF) != 0) {
        dst->flags |= CAN_FRAME_FDF;
    }
    #endif

    dst->dlc = FIELD_GET(MCP251XFD_OBJ_FLAGS_DLC_MASK, src->flags);

    #if defined(CONFIG_CAN_RX_TIMESTAMP)
    dst->timestamp = sys_le32_to_cpu(src->timestamp);
    #endif

    if ((src->flags & MCP251XFD_OBJ_FLAGS_RTR) != 0) {
        dst->flags |= CAN_FRAME_RTR;
    }
    else {
        (void) memcpy(dst->data, src->data,
                      MIN(can_dlc_to_bytes(dst->dlc), CAN_MAX_DLEN));
    }
}

static int mcp251xfd_get_mode_internal(const struct device* dev, uint8_t* mode) {
    uint8_t const* reg_byte;
    uint32_t mask = MCP251XFD_UINT32_FLAG_TO_BYTE_MASK(MCP251XFD_REG_CON_OPMOD_MASK);

    reg_byte = mcp251xfd_read_crc(dev, MCP251XFD_REG_CON_B2, 1);
    if (reg_byte == NULL) {
        return (-EINVAL);
    }

    *mode = (uint8_t)FIELD_GET(mask, *reg_byte);

    return (0);
}

static int mcp251xfd_reg_check_value_wtimeout(const struct device* dev, uint16_t addr,
                                              uint32_t value, uint32_t mask,
                                              uint32_t timeout_usec, int retries, bool allow_yield) {
    uint32_t* reg;
    uint32_t  delay = (timeout_usec / retries);

    for (;;) {
        reg = mcp251xfd_read_crc(dev, addr, MCP251XFD_REG_SIZE);
        if (!reg) {
            return (-EINVAL);
        }

        *reg = sys_le32_to_cpu(*reg);

        if ((*reg & mask) == value) {
            return (0);
        }

        if (--retries < 0) {
            LOG_ERR("Timeout validing 0x%x", addr);
            return (-EIO);
        }

        if (allow_yield) {
            k_sleep(K_USEC(delay));
        }
        else {
            k_busy_wait(delay);
        }
    }

    return (0);
}

static int mcp251xfd_set_tdc(const struct device* dev, bool is_enabled) {
    uint32_t* reg;
    uint32_t tmp;
    struct mcp251xfd_data *dev_data = dev->data;

    reg = mcp251xfd_get_spi_buf_ptr(dev);

    if (is_enabled) {
        tmp  = FIELD_PREP(MCP251XFD_REG_TDC_TDCMOD_MASK, MCP251XFD_REG_TDC_TDCMOD_AUTO);
        tmp |= FIELD_PREP(MCP251XFD_REG_TDC_TDCO_MASK, dev_data->tdco);
    }
    else {
        tmp = FIELD_PREP(MCP251XFD_REG_TDC_TDCMOD_MASK, MCP251XFD_REG_TDC_TDCMOD_DISABLED);
    }

    *reg = sys_cpu_to_le32(tmp);

    return mcp251xfd_write(dev, MCP251XFD_REG_TDC, MCP251XFD_REG_SIZE);
}

static int mcp251xfd_set_mode_internal(const struct device* dev, uint8_t requested_mode) {
    struct mcp251xfd_data* dev_data = dev->data;
    uint32_t* reg;
    uint32_t opmod;
    uint32_t reg_con;
    int ret = 0;

    k_mutex_lock(&dev_data->mutex, K_FOREVER);

    reg = mcp251xfd_read_crc(dev, MCP251XFD_REG_CON, MCP251XFD_REG_SIZE);
    if (reg == NULL) {
        ret = -EINVAL;
        goto done;
    }

    reg_con = sys_le32_to_cpu(*reg);

    opmod = FIELD_GET(MCP251XFD_REG_CON_OPMOD_MASK, reg_con);
    if (opmod == requested_mode) {
        goto done;
    }

    #if defined(CONFIG_CAN_FD_MODE)
    if (dev_data->current_mcp251xfd_mode == MCP251XFD_REG_CON_MODE_CONFIG) {
        if ((requested_mode == MCP251XFD_REG_CON_MODE_CAN2_0)       ||
            (requested_mode == MCP251XFD_REG_CON_MODE_EXT_LOOPBACK) ||
            (requested_mode == MCP251XFD_REG_CON_MODE_INT_LOOPBACK)) {
            ret = mcp251xfd_set_tdc(dev, false);
        }
        else if (requested_mode == MCP251XFD_REG_CON_MODE_MIXED) {
            ret = mcp251xfd_set_tdc(dev, true, dev_data->tdco);
        }

        if (ret < 0) {
            goto done;
        }
    }
    #endif

    reg_con &= ~MCP251XFD_REG_CON_REQOP_MASK;
    reg_con |= FIELD_PREP(MCP251XFD_REG_CON_REQOP_MASK, requested_mode);

    *reg = sys_cpu_to_le32(reg_con);

    ret = mcp251xfd_write(dev, MCP251XFD_REG_CON, MCP251XFD_REG_SIZE);
    if (ret < 0) {
        LOG_ERR("Failed to write REG_CON register [%d]", MCP251XFD_REG_CON);
        goto done;
    }

    ret = mcp251xfd_reg_check_value_wtimeout(
                dev, MCP251XFD_REG_CON, FIELD_PREP(MCP251XFD_REG_CON_OPMOD_MASK, requested_mode),
                MCP251XFD_REG_CON_OPMOD_MASK, MCP251XFD_MODE_CHANGE_TIMEOUT_USEC,
                MCP251XFD_MODE_CHANGE_RETRIES, true);
done :
    k_mutex_unlock(&dev_data->mutex);
    return (ret);
}

static int mcp251xfd_set_mode(const struct device* dev, can_mode_t mode) {
    struct mcp251xfd_data* dev_data = dev->data;

    if (dev_data->common.started) {
        return (-EBUSY);
    }

    /* todo: Add CAN_MODE_ONE_SHOT support */
    if ((mode & (CAN_MODE_3_SAMPLES | CAN_MODE_ONE_SHOT)) != 0) {
        return (-ENOTSUP);
    }

    if (mode == CAN_MODE_NORMAL) {
        dev_data->next_mcp251xfd_mode = MCP251XFD_REG_CON_MODE_CAN2_0;
    }

    if ((mode & CAN_MODE_FD) != 0) {
        #if defined(CONFIG_CAN_FD_MODE)
        dev_data->next_mcp251xfd_mode = MCP251XFD_REG_CON_MODE_MIXED;
        #else
        return (-ENOTSUP);
        #endif
    }

    if ((mode & CAN_MODE_LISTENONLY) != 0) {
        dev_data->next_mcp251xfd_mode = MCP251XFD_REG_CON_MODE_LISTENONLY;
    }

    if ((mode & CAN_MODE_LOOPBACK) != 0) {
        dev_data->next_mcp251xfd_mode = MCP251XFD_REG_CON_MODE_EXT_LOOPBACK;
    }

    dev_data->common.mode = mode;

    return (0);
}

static int mcp251xfd_set_timing(const struct device* dev, const struct can_timing* timing) {
    struct mcp251xfd_data* dev_data = dev->data;
    uint32_t* reg;
    uint32_t tmp;
    int ret;

    if (!timing) {
        return (-EINVAL);
    }

    if (dev_data->common.started) {
        return (-EBUSY);
    }

    k_mutex_lock(&dev_data->mutex, K_FOREVER);

    reg  = mcp251xfd_get_spi_buf_ptr(dev);
    tmp  = FIELD_PREP(MCP251XFD_REG_NBTCFG_BRP_MASK  , timing->prescaler - 1);
    tmp |= FIELD_PREP(MCP251XFD_REG_NBTCFG_TSEG1_MASK,
                      timing->prop_seg + timing->phase_seg1 - 1);
    tmp |= FIELD_PREP(MCP251XFD_REG_NBTCFG_TSEG2_MASK, timing->phase_seg2 - 1);
    tmp |= FIELD_PREP(MCP251XFD_REG_NBTCFG_SJW_MASK  , timing->sjw - 1);
    *reg = tmp;

    ret = mcp251xfd_write(dev, MCP251XFD_REG_NBTCFG, MCP251XFD_REG_SIZE);
    if (ret < 0) {
        LOG_ERR("Failed to write NBTCFG register [%d]", ret);
    }

    k_mutex_unlock(&dev_data->mutex);

    return (ret);
}

#if defined(CONFIG_CAN_FD_MODE)
static int mcp251xfd_set_timing_data(const struct device* dev, const struct can_timing* timing) {
    struct mcp251xfd_data* dev_data = dev->data;
    uint32_t* reg;
    uint32_t tmp;
    int ret;

    if (!timing) {
        return (-EINVAL);
    }

    if (dev_data->common.started) {
        return (-EBUSY);
    }

    k_mutex_lock(&dev_data->mutex, K_FOREVER);

    reg = mcp251xfd_get_spi_buf_ptr(dev);

    tmp  = FIELD_PREP(MCP251XFD_REG_DBTCFG_BRP_MASK  , timing->prescaler - 1);
    tmp |= FIELD_PREP(MCP251XFD_REG_DBTCFG_TSEG1_MASK,
                      timing->prop_seg + timing->phase_seg1 - 1);
    tmp |= FIELD_PREP(MCP251XFD_REG_DBTCFG_TSEG2_MASK, timing->phase_seg2 - 1);
    tmp |= FIELD_PREP(MCP251XFD_REG_DBTCFG_SJW_MASK  , timing->sjw - 1);

    *reg = sys_cpu_to_le32(tmp);

    /* actual TDCO minimum is -64 but driver implementation only sets >= 0 values */
    dev_data->tdco = CAN_CALC_TDCO(timing, 0U, MCP251XFD_REG_TDC_TDCO_MAX);

    ret = mcp251xfd_write(dev, MCP251XFD_REG_DBTCFG, MCP251XFD_REG_SIZE);
    if (ret < 0) {
        LOG_ERR("Failed to write DBTCFG register [%d]", ret);
    }

    k_mutex_unlock(&dev_data->mutex);

    return (ret);
}
#endif

static int mcp251xfd_send(const struct device* dev, const struct can_frame* msg,
                          k_timeout_t timeout, can_tx_callback_t callback, void* callback_arg) {
    struct mcp251xfd_data* dev_data = dev->data;
    uint_fast8_t mailbox_idx;
    int ret;

    LOG_DBG("Sending %d bytes. Id: 0x%x, ID type: %s %s %s %s", can_dlc_to_bytes(msg->dlc),
            msg->id, msg->flags & CAN_FRAME_IDE ? "extended" : "standard",
            msg->flags & CAN_FRAME_RTR ? "RTR" : "",
            msg->flags & CAN_FRAME_FDF ? "FD frame" : "",
            msg->flags & CAN_FRAME_BRS ? "BRS" : "");

    if (!dev_data->common.started) {
        return (-ENETDOWN);
    }

    if (dev_data->state == CAN_STATE_BUS_OFF) {
        return (-ENETUNREACH);
    }

    if (((msg->flags & CAN_FRAME_FDF) == 0) && msg->dlc > CAN_MAX_DLC) {
        LOG_ERR("DLC of %d without fd flag set.", msg->dlc);
        return (-EINVAL);
    }

    if ((msg->flags & CAN_FRAME_FDF) && !(dev_data->common.mode & CAN_MODE_FD)) {
        return (-ENOTSUP);
    }

    if (k_sem_take(&dev_data->tx_sem, timeout) != 0) {
        return (-EAGAIN);
    }

    k_mutex_lock(&dev_data->mutex, K_FOREVER);
    for (mailbox_idx = 0; mailbox_idx < MCP251XFD_TX_QUEUE_ITEMS; mailbox_idx++) {
        if ((BIT(mailbox_idx) & dev_data->mailbox_usage) == 0) {
            dev_data->mailbox_usage |= BIT(mailbox_idx);
            break;
        }
    }

    if (mailbox_idx >= MCP251XFD_TX_QUEUE_ITEMS) {
        k_sem_give(&dev_data->tx_sem);
        ret = -EIO;
        goto done;
    }

    dev_data->mailbox[mailbox_idx].cb     = callback;
    dev_data->mailbox[mailbox_idx].cb_arg = callback_arg;

    ret = mcp251xfd_fifo_write(dev, mailbox_idx, msg);
    if (ret < 0) {
        dev_data->mailbox_usage &= ~BIT(mailbox_idx);
        dev_data->mailbox[mailbox_idx].cb = NULL;
        k_sem_give(&dev_data->tx_sem);
    }

done :
    k_mutex_unlock(&dev_data->mutex);
    return (ret);
}

static int mcp251xfd_add_rx_filter(const struct device* dev, can_rx_callback_t rx_cb, void* cb_arg,
                                   const struct can_filter* filter) {
    struct mcp251xfd_data* dev_data = dev->data;
    uint32_t* reg;
    uint32_t tmp;
    uint8_t* reg_byte;
    int filter_idx;
    int ret;

    k_mutex_lock(&dev_data->mutex, K_FOREVER);

    for (filter_idx = 0; filter_idx < CONFIG_CAN_MAX_FILTER; filter_idx++) {
        if ((BIT(filter_idx) & dev_data->filter_usage) == 0) {
            break;
        }
    }

    if (filter_idx >= CONFIG_CAN_MAX_FILTER) {
        filter_idx = -ENOSPC;
        goto done;
    }

    reg = mcp251xfd_get_spi_buf_ptr(dev);

    if ((filter->flags & CAN_FILTER_IDE) != 0) {
        tmp  = FIELD_PREP(MCP251XFD_REG_FLTOBJ_SID_MASK, filter->id >> 18);
        tmp |= FIELD_PREP(MCP251XFD_REG_FLTOBJ_EID_MASK, filter->id);
        tmp |= MCP251XFD_REG_FLTOBJ_EXIDE;
    }
    else {
        tmp = FIELD_PREP(MCP251XFD_REG_FLTOBJ_SID_MASK, filter->id);
    }

    *reg = sys_cpu_to_le32(tmp);
    ret  = mcp251xfd_write(dev, MCP251XFD_REG_FLTOBJ(filter_idx), MCP251XFD_REG_SIZE);
    if (ret < 0) {
        LOG_ERR("Failed to write FLTOBJ register [%d]", ret);
        goto done;
    }

    reg = mcp251xfd_get_spi_buf_ptr(dev);
    if ((filter->flags & CAN_FILTER_IDE) != 0) {
        tmp  = FIELD_PREP(MCP251XFD_REG_MASK_MSID_MASK, filter->mask >> 18);
        tmp |= FIELD_PREP(MCP251XFD_REG_MASK_MEID_MASK, filter->mask);
    }
    else {
        tmp = FIELD_PREP(MCP251XFD_REG_MASK_MSID_MASK, filter->mask);
    }
    tmp |= MCP251XFD_REG_MASK_MIDE;

    *reg = sys_cpu_to_le32(tmp);

    ret = mcp251xfd_write(dev, MCP251XFD_REG_FLTMASK(filter_idx), MCP251XFD_REG_SIZE);
    if (ret < 0) {
        LOG_ERR("Failed to write FLTMASK register [%d]", ret);
        goto done;
    }

    reg_byte  = mcp251xfd_get_spi_buf_ptr(dev);
    *reg_byte = MCP251XFD_REG_BYTE_FLTCON_FLTEN;
    *reg_byte |= FIELD_PREP(MCP251XFD_REG_BYTE_FLTCON_FBP_MASK, MCP251XFD_RX_FIFO_IDX);

    ret = mcp251xfd_write(dev, MCP251XFD_REG_BYTE_FLTCON(filter_idx), 1);
    if (ret < 0) {
        LOG_ERR("Failed to write FLTCON register [%d]", ret);
        goto done;
    }

    dev_data->filter_usage |= BIT(filter_idx);
    dev_data->filter[filter_idx] = *filter;
    dev_data->rx_cb[filter_idx]  = rx_cb;
    dev_data->cb_arg[filter_idx] = cb_arg;

done :
    k_mutex_unlock(&dev_data->mutex);

    return (filter_idx);
}

static void mcp251xfd_remove_rx_filter(const struct device* dev, int filter_idx) {
    struct mcp251xfd_data* dev_data = dev->data;
    uint8_t* reg_byte;
    uint32_t* reg;
    int ret;

    if ((filter_idx < 0) || (filter_idx >= CONFIG_CAN_MAX_FILTER)) {
        LOG_ERR("Filter ID %d out of bounds", filter_idx);
        return;
    }

    k_mutex_lock(&dev_data->mutex, K_FOREVER);

    reg_byte  = mcp251xfd_get_spi_buf_ptr(dev);
    *reg_byte = 0;

    ret = mcp251xfd_write(dev, MCP251XFD_REG_BYTE_FLTCON(filter_idx), 1);
    if (ret < 0) {
        LOG_ERR("Failed to write FLTCON register [%d]", ret);
        goto done;
    }

    dev_data->filter_usage &= ~BIT(filter_idx);

    reg    = mcp251xfd_get_spi_buf_ptr(dev);
    reg[0] = 0;

    ret = mcp251xfd_write(dev, MCP251XFD_REG_FLTCON(filter_idx), MCP251XFD_REG_SIZE);
    if (ret < 0) {
        LOG_ERR("Failed to write FLTCON register [%d]", ret);
    }

done:
    k_mutex_unlock(&dev_data->mutex);
}

static void mcp251xfd_set_state_change_callback(const struct device* dev,
                                                can_state_change_callback_t cb, void* user_data) {
    struct mcp251xfd_data* dev_data = dev->data;

    dev_data->common.state_change_cb = cb;
    dev_data->common.state_change_cb_user_data = user_data;
}

static int mcp251xfd_get_state(const struct device* dev, enum can_state* state,
                               struct can_bus_err_cnt* err_cnt) {
    struct mcp251xfd_data* dev_data = dev->data;
    uint32_t* reg;
    uint32_t tmp;
    int ret = 0;

    k_mutex_lock(&dev_data->mutex, K_FOREVER);

    reg = mcp251xfd_read_crc(dev, MCP251XFD_REG_TREC, MCP251XFD_REG_SIZE);
    if (reg == NULL) {
        ret = -EINVAL;
        goto done;
    }

    tmp = sys_le32_to_cpu(*reg);

    if (err_cnt != NULL) {
        err_cnt->tx_err_cnt = (uint8_t)FIELD_GET(MCP251XFD_REG_TREC_TEC_MASK, tmp);
        err_cnt->rx_err_cnt = (uint8_t)FIELD_GET(MCP251XFD_REG_TREC_REC_MASK, tmp);
    }

    if (state == NULL) {
        goto done;
    }

    if (!dev_data->common.started) {
        *state = CAN_STATE_STOPPED;
        goto done;
    }

    if ((tmp & MCP251XFD_REG_TREC_TXBO) != 0) {
        *state = CAN_STATE_BUS_OFF;
    }
    else if ((tmp & MCP251XFD_REG_TREC_TXBP) != 0) {
        *state = CAN_STATE_ERROR_PASSIVE;
    }
    else if ((tmp & MCP251XFD_REG_TREC_RXBP) != 0) {
        *state = CAN_STATE_ERROR_PASSIVE;
    }
    else if ((tmp & MCP251XFD_REG_TREC_TXWARN) != 0) {
        *state = CAN_STATE_ERROR_WARNING;
    }
    else if ((tmp & MCP251XFD_REG_TREC_RXWARN) != 0) {
        *state = CAN_STATE_ERROR_WARNING;
    }
    else {
        *state = CAN_STATE_ERROR_ACTIVE;
    }

done :
    k_mutex_unlock(&dev_data->mutex);
    return (ret);
}

static int mcp251xfd_get_core_clock(const struct device* dev, uint32_t* rate) {
    const struct mcp251xfd_config* dev_cfg = dev->config;

    *rate = dev_cfg->osc_freq;
    return (0);
}

static int mcp251xfd_get_max_filters(const struct device* dev, bool ide) {
    ARG_UNUSED(ide);

    return (CONFIG_CAN_MAX_FILTER);
}

static int mcp251xfd_handle_fifo_read(const struct device* dev, const struct mcp251xfd_fifo* fifo,
                                      uint8_t fifo_type) {
    struct mcp251xfd_data* dev_data = dev->data;
    uint32_t const* regs;
    uint32_t fifosta;
    uint32_t ua;
    uint8_t* reg_byte;
    int ret = 0;

    int len;
    int fetch_total = 0;
    int ui_inc = 0;
    uint32_t fifo_tail_index;
    uint32_t fifo_tail_addr;
    uint_fast8_t fifo_head_index;

    k_mutex_lock(&dev_data->mutex, K_FOREVER);

    /* read in FIFOSTA and FIFOUA at the same time */
    regs = mcp251xfd_read_crc(dev, MCP251XFD_REG_FIFOCON_TO_STA(fifo->reg_fifocon_addr),
                              (2 * MCP251XFD_REG_SIZE));
    if (regs == NULL) {
        ret = -EINVAL;
        goto done;
    }
    fifosta = sys_le32_to_cpu(regs[0]);
    ua      = sys_le32_to_cpu(regs[1]);

    /* is there any data in the fifo? */
    if (!(fifosta & MCP251XFD_REG_FIFOSTA_TFNRFNIF)) {
        goto done;
    }

    fifo_tail_addr  = ua;
    fifo_tail_index = (fifo_tail_addr - fifo->ram_start_addr) / fifo->item_size;

    if (fifo_type == MCP251XFD_FIFO_TYPE_RX) {
        /*
         * fifo_head_index points where the next message will be written.
         * It points to one past the end of the fifo.
         */
        fifo_head_index = (uint_fast8_t)FIELD_GET(MCP251XFD_REG_FIFOSTA_FIFOCI_MASK, fifosta);
        if (fifo_head_index == 0) {
            fifo_head_index = fifo->capacity - 1;
        }
        else {
            fifo_head_index -= 1;
        }

        if (fifo_tail_index > fifo_head_index) {
            /* fetch to the end of the memory and then wrap to the start */
            fetch_total = fifo->capacity - 1 - fifo_tail_index + 1;
            fetch_total += fifo_head_index + 1;
        }
        else {
            fetch_total = fifo_head_index - fifo_tail_index + 1;
        }
    }
    else if (fifo_type == MCP251XFD_FIFO_TYPE_TEF) {
        /* FIFOCI doesn't exist for TEF queues, so fetch one message at a time */
        fifo_head_index = (uint_fast8_t)fifo_tail_index;
        fetch_total     = 1;
    }
    else {
        ret = -EINVAL;
        goto done;
    }

    while (fetch_total > 0) {
        uint16_t memory_addr;
        uint8_t* data;

        if (fifo_tail_index > fifo_head_index) {
            len = fifo->capacity - 1 - fifo_tail_index + 1;
        }
        else {
            len = fifo_head_index - fifo_tail_index + 1;
        }

        memory_addr = (uint16_t)(MCP251XFD_RAM_START_ADDR +
                                 fifo->ram_start_addr     +
                                 (fifo_tail_index * fifo->item_size));

        data = mcp251xfd_read_reg(dev, memory_addr, (len * fifo->item_size));
        if (!data) {
            LOG_ERR("Error fetching batch message");
            ret = -EINVAL;
            goto done;
        }

        for (int i = 0; i < len; i++) {
            fifo->msg_handler(dev, (void*)(&data[i * fifo->item_size]));
        }

        fifo_tail_index = (fifo_tail_index + len) % fifo->capacity;
        fetch_total -= len;
        ui_inc += len;
    }

    reg_byte  = mcp251xfd_get_spi_buf_ptr(dev);
    *reg_byte = (uint8_t)MCP251XFD_UINT32_FLAG_TO_BYTE_MASK(MCP251XFD_REG_FIFOCON_UINC);

    for (int i = 0; i < ui_inc; i++) {
        ret = mcp251xfd_write(dev, (fifo->reg_fifocon_addr + 1), 1);
        if (ret < 0) {
            LOG_ERR("Failed to increment pointer");
            goto done;
        }
    }

done :
    k_mutex_unlock(&dev_data->mutex);

    return (ret);
}

static void mcp251xfd_reset_tx_fifos(const struct device* dev, int status) {
    struct mcp251xfd_data* dev_data = dev->data;

    LOG_INF("All FIFOs Reset");
    k_mutex_lock(&dev_data->mutex, K_FOREVER);
    for (int i = 0; i < MCP251XFD_TX_QUEUE_ITEMS; i++) {
        can_tx_callback_t callback;

        if (!(dev_data->mailbox_usage & BIT(i))) {
            continue;
        }

        callback = dev_data->mailbox[i].cb;
        if (callback) {
            callback(dev, status, dev_data->mailbox[i].cb_arg);
        }

        dev_data->mailbox_usage &= ~BIT(i);
        dev_data->mailbox[i].cb = NULL;
        k_sem_give(&dev_data->tx_sem);
    }
    k_mutex_unlock(&dev_data->mutex);
}

/*
 * CERRIF will be set each time a threshold in the TEC/REC counter is crossed by the following
 * conditions:
 * • TEC or REC exceeds the Error Warning state threshold
 * • The transmitter or receiver transitions to Error Passive state
 * • The transmitter transitions to Bus Off state
 * • The transmitter or receiver transitions from Error Passive to Error Active state
 * • The module transitions from Bus Off to Error Active state, after the bus off recovery
 * sequence
 * When the user clears CERRIF, it will remain clear until a new counter crossing occurs.
 */
static int mcp251xfd_handle_cerrif(const struct device* dev) {
    struct mcp251xfd_data* dev_data = dev->data;
    struct can_bus_err_cnt err_cnt;
    enum can_state new_state;
    int ret;

    k_mutex_lock(&dev_data->mutex, K_FOREVER);

    ret = mcp251xfd_get_state(dev, &new_state, &err_cnt);
    if (ret < 0) {
        goto done;
    }

    if (new_state == dev_data->state) {
        goto done;
    }

    LOG_INF("State %d -> %d (tx: %d, rx: %d)", dev_data->state, new_state, err_cnt.tx_err_cnt,
            err_cnt.rx_err_cnt);

    /* Upon entering bus-off, all the fifos are reset. */
    dev_data->state = new_state;
    if (new_state == CAN_STATE_BUS_OFF) {
        mcp251xfd_reset_tx_fifos(dev, -ENETDOWN);
    }

    if (dev_data->common.state_change_cb) {
        dev_data->common.state_change_cb(dev, new_state, err_cnt,
                                         dev_data->common.state_change_cb_user_data);
    }

done :
    k_mutex_unlock(&dev_data->mutex);

    return (ret);
}

static int mcp251xfd_handle_modif(const struct device* dev) {
    struct mcp251xfd_data* dev_data = dev->data;
    uint8_t mode;
    int ret;

    k_mutex_lock(&dev_data->mutex, K_FOREVER);

    ret = mcp251xfd_get_mode_internal(dev, &mode);
    if (ret < 0) {
        goto finish;
    }

    dev_data->current_mcp251xfd_mode = mode;

    LOG_INF("Switched to mode %d", mode);

    if (mode == dev_data->next_mcp251xfd_mode) {
        ret = 0;
        goto finish;
    }

    /* try to transition back into our target mode */
    if (dev_data->common.started) {
        LOG_INF("Switching back into mode %d", dev_data->next_mcp251xfd_mode);
        ret = mcp251xfd_set_mode_internal(dev, dev_data->next_mcp251xfd_mode);
    }

finish :
    k_mutex_unlock(&dev_data->mutex);

    return (ret);
}

static int mcp251xfd_handle_ivmif(const struct device* dev) {
    uint32_t* reg;
    struct mcp251xfd_data* dev_data = dev->data;
    int ret;
    uint32_t tmp;

    k_mutex_lock(&dev_data->mutex, K_FOREVER);

    reg = mcp251xfd_read_crc(dev, MCP251XFD_REG_BDIAG1, MCP251XFD_REG_SIZE);
    if (reg == NULL) {
        ret = -EINVAL;
        goto done;
    }

    tmp = sys_le32_to_cpu(*reg);

    if ((tmp & MCP251XFD_REG_BDIAG1_TXBOERR) != 0) {
        LOG_INF("ivmif bus-off error");
        mcp251xfd_reset_tx_fifos(dev, -ENETDOWN);
    }

    /* Clear the values in diag */
    reg    = mcp251xfd_get_spi_buf_ptr(dev);
    reg[0] = 0;
    ret    = mcp251xfd_write(dev, MCP251XFD_REG_BDIAG1, MCP251XFD_REG_SIZE);
    if (ret < 0) {
        goto done;
    }

    /* There's no flag for DACKERR */
    if ((tmp & MCP251XFD_REG_BDIAG1_NACKERR) != 0) {
        CAN_STATS_ACK_ERROR_INC(dev);
    }

    if ((tmp & (MCP251XFD_REG_BDIAG1_NBIT0ERR | MCP251XFD_REG_BDIAG1_DBIT0ERR)) != 0) {
        CAN_STATS_BIT0_ERROR_INC(dev);
    }

    if ((tmp & (MCP251XFD_REG_BDIAG1_NBIT1ERR | MCP251XFD_REG_BDIAG1_DBIT1ERR)) != 0) {
        CAN_STATS_BIT1_ERROR_INC(dev);
    }

    if ((tmp & (MCP251XFD_REG_BDIAG1_NCRCERR | MCP251XFD_REG_BDIAG1_DCRCERR)) != 0) {
        CAN_STATS_CRC_ERROR_INC(dev);
    }

    if ((tmp & (MCP251XFD_REG_BDIAG1_NFORMERR | MCP251XFD_REG_BDIAG1_DFORMERR)) != 0) {
        CAN_STATS_FORM_ERROR_INC(dev);
    }

    if ((tmp & (MCP251XFD_REG_BDIAG1_NSTUFERR | MCP251XFD_REG_BDIAG1_DSTUFERR)) != 0) {
        CAN_STATS_STUFF_ERROR_INC(dev);
    }

done :
    k_mutex_unlock(&dev_data->mutex);

    return (ret);
}

#if defined(CONFIG_CAN_STATS)
static int mcp251xfd_handle_rxovif(const struct device* dev) {
    uint8_t *reg_byte;
    struct mcp251xfd_data* dev_data = dev->data;
    int ret;

    k_mutex_lock(&dev_data->mutex, K_FOREVER);

    reg_byte = mcp251xfd_get_spi_buf_ptr(dev);
    *reg_byte = 0;

    ret = mcp251xfd_write(dev, MCP251XFD_REG_FIFOSTA(MCP251XFD_RX_FIFO_IDX), 1);
    if (ret < 0) {
        goto done;
    }

    CAN_STATS_RX_OVERRUN_INC(dev);

done :
    k_mutex_unlock(&dev_data->mutex);

    return (ret);
}
#endif

static void mcp251xfd_handle_interrupts(const struct device* dev) {
    const struct mcp251xfd_config* dev_cfg = dev->config;
    struct mcp251xfd_data* dev_data = dev->data;
    uint16_t* reg_int_hw;
    uint32_t reg_int;
    int ret;
    uint8_t consecutive_calls = 0;

    while (1) {
        k_mutex_lock(&dev_data->mutex, K_FOREVER);
        reg_int_hw = mcp251xfd_read_crc(dev, MCP251XFD_REG_INT, sizeof(*reg_int_hw));
        if (reg_int_hw == NULL) {
            k_mutex_unlock(&dev_data->mutex);
            continue;
        }

        *reg_int_hw = sys_le16_to_cpu(*reg_int_hw);

        reg_int = *reg_int_hw;

        /* these interrupt flags need to be explicitly cleared */
        if (reg_int & MCP251XFD_REG_INT_IF_CLEARABLE_MASK) {

            *reg_int_hw &= ~MCP251XFD_REG_INT_IF_CLEARABLE_MASK;

            *reg_int_hw = sys_cpu_to_le16(*reg_int_hw);

            ret = mcp251xfd_write(dev, MCP251XFD_REG_INT, sizeof(*reg_int_hw));
            if (ret) {
                LOG_ERR("Error clearing REG_INT interrupts [%d]", ret);
            }
        }

        k_mutex_unlock(&dev_data->mutex);

        if ((reg_int & MCP251XFD_REG_INT_RXIF) != 0) {
            ret = mcp251xfd_handle_fifo_read(dev, &dev_cfg->rx_fifo,
                                             MCP251XFD_FIFO_TYPE_RX);
            if (ret < 0) {
                LOG_ERR("Error handling RXIF [%d]", ret);
            }
        }

        if ((reg_int & MCP251XFD_REG_INT_TEFIF) != 0) {
            ret = mcp251xfd_handle_fifo_read(dev, &dev_cfg->tef_fifo,
                                             MCP251XFD_FIFO_TYPE_TEF);
            if (ret < 0) {
                LOG_ERR("Error handling TEFIF [%d]", ret);
            }
        }

        if ((reg_int & MCP251XFD_REG_INT_IVMIF) != 0) {
            ret = mcp251xfd_handle_ivmif(dev);
            if (ret < 0) {
                LOG_ERR("Error handling IVMIF [%d]", ret);
            }
        }

        if ((reg_int & MCP251XFD_REG_INT_MODIF) != 0) {
            ret = mcp251xfd_handle_modif(dev);
            if (ret < 0) {
                LOG_ERR("Error handling MODIF [%d]", ret);
            }
        }

        /*
         * From Linux mcp251xfd driver
         * On the MCP2527FD and MCP2518FD, we don't get a CERRIF IRQ on the transition
         * TX ERROR_WARNING -> TX ERROR_ACTIVE.
         */
        if ((reg_int & MCP251XFD_REG_INT_CERRIF) ||
            dev_data->state > CAN_STATE_ERROR_ACTIVE) {
            ret = mcp251xfd_handle_cerrif(dev);
            if (ret < 0) {
                LOG_ERR("Error handling CERRIF [%d]", ret);
            }
        }

        #if defined(CONFIG_CAN_STATS)
        if ((reg_int & MCP251XFD_REG_INT_RXOVIF) != 0) {
            ret = mcp251xfd_handle_rxovif(dev);
            if (ret < 0) {
                LOG_ERR("Error handling RXOVIF [%d]", ret);
            }
        }
        #endif

        /* Break from loop if INT pin is inactive */
        consecutive_calls++;
        ret = gpio_pin_get_dt(&dev_cfg->int_gpio_dt);
        if (ret < 0) {
            LOG_ERR("Couldn't read INT pin [%d]", ret);
        }
        else if (ret == 0) {
            /* All interrupt flags handled */
            break;
        }
        else if ((consecutive_calls % MCP251XFD_MAX_INT_HANDLER_CALLS) == 0) {
            /* If there are clock problems, then MODIF cannot be cleared. */
            /* This is detected if there are too many consecutive calls. */
            /* Sleep this thread if this happens. */
            k_sleep(K_USEC(MCP251XFD_INT_HANDLER_SLEEP_USEC));
        }
    }
}

static void mcp251xfd_int_thread(const struct device* dev) {
    const struct mcp251xfd_config* dev_cfg = dev->config;
    struct mcp251xfd_data* dev_data = dev->data;

    while (1) {
        int ret;

        k_sem_take(&dev_data->int_sem, K_FOREVER);
        mcp251xfd_handle_interrupts(dev);

        /* Re-enable pin interrupts */
        ret = gpio_pin_interrupt_configure_dt(&dev_cfg->int_gpio_dt, GPIO_INT_EDGE_FALLING);
        if (ret < 0) {
            LOG_ERR("Couldn't enable pin interrupt [%d]", ret);
            k_oops();
        }
    }
}

static void mcp251xfd_int_gpio_callback(const struct device* dev_gpio, struct gpio_callback* cb,
                                        uint32_t pins) {
    ARG_UNUSED(dev_gpio);
    struct mcp251xfd_data* dev_data = CONTAINER_OF(cb, struct mcp251xfd_data, int_gpio_cb);
    const struct device* dev = dev_data->dev;
    const struct mcp251xfd_config* dev_cfg = dev->config;
    int ret;

    /* Disable pin interrupts */
    ret = gpio_pin_interrupt_configure_dt(&dev_cfg->int_gpio_dt, GPIO_INT_DISABLE);
    if (ret < 0) {
        LOG_ERR("Couldn't disable pin interrupt [%d]", ret);
        k_oops();
    }

    k_sem_give(&dev_data->int_sem);
}

static int mcp251xfd_get_capabilities(const struct device* dev, can_mode_t* cap) {
    ARG_UNUSED(dev);

    *cap = CAN_MODE_NORMAL | CAN_MODE_LISTENONLY | CAN_MODE_LOOPBACK;

    #if defined(CONFIG_CAN_FD_MODE)
    *cap |= CAN_MODE_FD;
    #endif

    return (0);
}

static int mcp251xfd_start(const struct device* dev) {
    struct mcp251xfd_data* dev_data = dev->data;
    const struct mcp251xfd_config* dev_cfg = dev->config;
    int ret;

    if (dev_data->common.started == true) {
        return (-EALREADY);
    }

    /* in case of a race between mcp251xfd_send() and mcp251xfd_stop() */
    mcp251xfd_reset_tx_fifos(dev, -ENETDOWN);

    if (dev_cfg->common.phy != NULL) {
        ret = can_transceiver_enable(dev_cfg->common.phy, dev_data->common.mode);
        if (ret < 0) {
            LOG_ERR("Failed to enable CAN transceiver [%d]", ret);
            return (ret);
        }
    }

    k_mutex_lock(&dev_data->mutex, K_FOREVER);

    CAN_STATS_RESET(dev);

    ret = mcp251xfd_set_mode_internal(dev, dev_data->next_mcp251xfd_mode);
    if (ret < 0) {
        LOG_ERR("Failed to set the mode [%d]", ret);
        if (dev_cfg->common.phy != NULL) {
            /* Attempt to disable the CAN transceiver in case of error */
            (void) can_transceiver_disable(dev_cfg->common.phy);
        }
    }
    else {
        dev_data->common.started = true;
    }

    k_mutex_unlock(&dev_data->mutex);

    return (ret);
}

static int mcp251xfd_stop(const struct device* dev) {
    struct mcp251xfd_data* dev_data = dev->data;
    const struct mcp251xfd_config* dev_cfg = dev->config;
    uint8_t* reg_byte;
    int ret;

    if (dev_data->common.started == false) {
        return (-EALREADY);
    }

    k_mutex_lock(&dev_data->mutex, K_FOREVER);

    /* abort all transmissions */
    reg_byte  = mcp251xfd_get_spi_buf_ptr(dev);
    *reg_byte = (uint8_t)MCP251XFD_UINT32_FLAG_TO_BYTE_MASK(MCP251XFD_REG_CON_ABAT);

    ret = mcp251xfd_write(dev, MCP251XFD_REG_CON_B3, 1);
    if (ret < 0) {
        k_mutex_unlock(&dev_data->mutex);
        return (ret);
    }

    /* wait for all the messages to be aborted */
    while (1) {
        reg_byte = mcp251xfd_read_crc(dev, MCP251XFD_REG_CON_B3, 1);

        if ((reg_byte == NULL) ||
            (*reg_byte & MCP251XFD_UINT32_FLAG_TO_BYTE_MASK(MCP251XFD_REG_CON_ABAT)) == 0) {
            break;
        }
    }

    mcp251xfd_reset_tx_fifos(dev, -ENETDOWN);

    ret = mcp251xfd_set_mode_internal(dev, MCP251XFD_REG_CON_MODE_CONFIG);
    if (ret < 0) {
        k_mutex_unlock(&dev_data->mutex);
        return (ret);
    }

    dev_data->common.started = false;
    k_mutex_unlock(&dev_data->mutex);

    if (dev_cfg->common.phy != NULL) {
        ret = can_transceiver_disable(dev_cfg->common.phy);
        if (ret < 0) {
            LOG_ERR("Failed to disable CAN transceiver [%d]", ret);
            return (ret);
        }
    }

    return (0);
}

<<<<<<< HEAD
static int mcp251xfd_reset(const struct device *dev)
{
	const struct mcp251xfd_config *dev_cfg = dev->config;
	uint16_t cmd = sys_cpu_to_be16(MCP251XFD_SPI_INSTRUCTION_RESET);
	const struct spi_buf tx_buf = {.buf = &cmd, .len = sizeof(cmd),};
	const struct spi_buf_set tx = {.buffers = &tx_buf, .count = 1};
	int ret;

	/* device can only be reset when in configuration mode */
	ret = mcp251xfd_set_mode_internal(dev, MCP251XFD_REG_CON_MODE_CONFIG);
	if (ret < 0) {
		return ret;
	}

	ret = spi_write_dt(&dev_cfg->bus, &tx);
	/* Adding delay after init to fix occasional init issue. Delay time found experimentally. */
	k_sleep(K_USEC(MCP251XFD_RESET_DELAY_USEC));
	return ret;
=======
static void mcp251xfd_rx_fifo_handler(const struct device* dev, void* data) {
    struct can_frame dst;
    struct mcp251xfd_data* dev_data = dev->data;
    struct mcp251xfd_rxobj* rxobj = data;
    uint32_t filhit;

    mcp251xfd_rxobj_to_canframe(rxobj, &dst);

    #ifndef CONFIG_CAN_ACCEPT_RTR
    if ((dst.flags & CAN_FRAME_RTR) != 0U) {
        return;
    }
    #endif /* !CONFIG_CAN_ACCEPT_RTR */

    filhit = FIELD_GET(MCP251XFD_OBJ_FILHIT_MASK, rxobj->flags);
    if ((dev_data->filter_usage & BIT(filhit)) != 0) {
        LOG_DBG("Received msg CAN id: 0x%x", dst.id);
        dev_data->rx_cb[filhit](dev, &dst, dev_data->cb_arg[filhit]);
    }
>>>>>>> 1913fc8a
}

static void mcp251xfd_tef_fifo_handler(const struct device* dev, void* data) {
    struct mcp251xfd_data* dev_data = dev->data;
    struct mcp251xfd_tefobj const* tefobj = data;
    can_tx_callback_t callback;
    uint_fast8_t mailbox_idx;

    mailbox_idx = (uint_fast8_t)FIELD_GET(MCP251XFD_OBJ_FLAGS_SEQ_MASK, tefobj->flags);
    if (mailbox_idx >= MCP251XFD_TX_QUEUE_ITEMS) {
        mcp251xfd_reset_tx_fifos(dev, -EIO);
        LOG_ERR("Invalid mailbox index");
        return;
    }

    callback = dev_data->mailbox[mailbox_idx].cb;
    if (callback != NULL) {
        callback(dev, 0, dev_data->mailbox[mailbox_idx].cb_arg);
    }

    dev_data->mailbox_usage &= ~BIT(mailbox_idx);
    dev_data->mailbox[mailbox_idx].cb = NULL;
    k_sem_give(&dev_data->tx_sem);
}

static inline int mcp251xfd_init_con_reg(const struct device* dev) {
    uint32_t* reg;
    uint32_t tmp;
    int ret;

    reg = mcp251xfd_get_spi_buf_ptr(dev);
    tmp = MCP251XFD_REG_CON_ISOCRCEN | MCP251XFD_REG_CON_WAKFIL | MCP251XFD_REG_CON_TXQEN |
          MCP251XFD_REG_CON_STEF;
    tmp |= FIELD_PREP(MCP251XFD_REG_CON_WFT_MASK, MCP251XFD_REG_CON_WFT_T11FILTER) |
            FIELD_PREP(MCP251XFD_REG_CON_REQOP_MASK, MCP251XFD_REG_CON_MODE_CONFIG);
    *reg = tmp;

    ret = mcp251xfd_write(dev, MCP251XFD_REG_CON, MCP251XFD_REG_SIZE);

    return (ret);
}

static inline int mcp251xfd_init_osc_reg(const struct device* dev) {
    int ret;
    const struct mcp251xfd_config* dev_cfg = dev->config;
    uint32_t* reg = mcp251xfd_get_spi_buf_ptr(dev);
    uint32_t reg_value = MCP251XFD_REG_OSC_OSCRDY;
    uint32_t tmp;

    tmp = FIELD_PREP(MCP251XFD_REG_OSC_CLKODIV_MASK, dev_cfg->clko_div);
    if (dev_cfg->pll_enable) {
        tmp |= MCP251XFD_REG_OSC_PLLEN;
        reg_value |= MCP251XFD_REG_OSC_PLLRDY;
    }

    *reg = sys_cpu_to_le32(tmp);

    ret = mcp251xfd_write(dev, MCP251XFD_REG_OSC, MCP251XFD_REG_SIZE);
    if (ret < 0) {
        return (ret);
    }

    ret = mcp251xfd_reg_check_value_wtimeout(dev, MCP251XFD_REG_OSC, reg_value, reg_value,
                                             MCP251XFD_PLLRDY_TIMEOUT_USEC,
                                             MCP251XFD_PLLRDY_RETRIES, false);

    return (ret);
}

static inline int mcp251xfd_init_iocon_reg(const struct device* dev) {
    const struct mcp251xfd_config* dev_cfg = dev->config;
    uint32_t* reg = mcp251xfd_get_spi_buf_ptr(dev);
    uint32_t tmp;

    /*
     * MCP2518FD Errata: DS80000789
     * Writing Byte 2/3 of the IOCON register using single SPI write clear LAT0 and LAT1.
     * This has no effect in the current version since LAT0/1 are set to zero anyway.
     * However, it needs to be properly handled if other values are needed. Errata suggests
     * to do single byte writes instead.
     */
    tmp = (MCP251XFD_REG_IOCON_TRIS0 | MCP251XFD_REG_IOCON_TRIS1 | MCP251XFD_REG_IOCON_PM0 |
           MCP251XFD_REG_IOCON_PM1);

    if (dev_cfg->sof_on_clko) {
        tmp |= MCP251XFD_REG_IOCON_SOF;
    }

    *reg = sys_cpu_to_le32(tmp);

<<<<<<< HEAD
	ret = mcp251xfd_reset(dev);
	if (ret < 0) {
		LOG_ERR("Failed to reset the device [%d]", ret);
		return ret;
	}

	ret = can_calc_timing(dev, &timing, dev_cfg->common.bitrate,
			      dev_cfg->common.sample_point);
	if (ret < 0) {
		LOG_ERR("Can't find timing for given param");
		return ret;
	}
=======
    return mcp251xfd_write(dev, MCP251XFD_REG_IOCON, MCP251XFD_REG_SIZE);
}

static inline int mcp251xfd_init_int_reg(const struct device* dev) {
    uint32_t* reg = mcp251xfd_get_spi_buf_ptr(dev);
    uint32_t tmp;
>>>>>>> 1913fc8a

    tmp = (MCP251XFD_REG_INT_RXIE | MCP251XFD_REG_INT_MODIE | MCP251XFD_REG_INT_TEFIE |
           MCP251XFD_REG_INT_CERRIE);
    #if defined(CONFIG_CAN_STATS)
    tmp |= MCP251XFD_REG_INT_RXOVIE;
    #endif

<<<<<<< HEAD
#if defined(CONFIG_CAN_FD_MODE)
	ret = can_calc_timing_data(dev, &timing_data, dev_cfg->common.bitrate_data,
				   dev_cfg->common.sample_point_data);
	if (ret < 0) {
		LOG_ERR("Can't find data timing for given param");
		return ret;
	}

	LOG_DBG("Data phase Presc: %d, BS1: %d, BS2: %d", timing_data.prescaler,
		timing_data.phase_seg1, timing_data.phase_seg2);
	LOG_DBG("Data phase Sample-point err : %d", ret);
#endif

	reg = mcp251xfd_read_crc(dev, MCP251XFD_REG_CON, MCP251XFD_REG_SIZE);
	if (!reg) {
		return -EIO;
	}
=======
    *reg = sys_cpu_to_le32(tmp);

    return mcp251xfd_write(dev, MCP251XFD_REG_INT, MCP251XFD_REG_SIZE);
}
>>>>>>> 1913fc8a

static inline int mcp251xfd_init_tef_fifo(const struct device* dev) {
    uint32_t* reg = mcp251xfd_get_spi_buf_ptr(dev);
    uint32_t tmp;

    tmp  = (MCP251XFD_REG_TEFCON_TEFNEIE | MCP251XFD_REG_TEFCON_FRESET);
    tmp |= FIELD_PREP(MCP251XFD_REG_TEFCON_FSIZE_MASK, MCP251XFD_TX_QUEUE_ITEMS - 1);

<<<<<<< HEAD
	if (opmod != MCP251XFD_REG_CON_MODE_CONFIG) {
		LOG_ERR("Device did not reset into configuration mode [%d]", opmod);
		return -EIO;
	}
=======
    *reg = sys_cpu_to_le32(tmp);
>>>>>>> 1913fc8a

    return mcp251xfd_write(dev, MCP251XFD_REG_TEFCON, MCP251XFD_REG_SIZE);
}

<<<<<<< HEAD
	ret = mcp251xfd_init_con_reg(dev);
	if (ret < 0) {
		return ret;
	}

	ret = mcp251xfd_init_osc_reg(dev);
	if (ret < 0) {
		LOG_ERR("Error initializing OSC register [%d]", ret);
		return ret;
	}

	ret = mcp251xfd_init_iocon_reg(dev);
	if (ret < 0) {
		return ret;
	}

	ret = mcp251xfd_init_int_reg(dev);
	if (ret < 0) {
		return ret;
	}

	ret = mcp251xfd_set_tdc(dev, false);
	if (ret < 0) {
		return ret;
	}

#if defined(CONFIG_CAN_RX_TIMESTAMP)
	ret = mcp251xfd_init_tscon(dev);
	if (ret < 0) {
		return ret;
	}
#endif

	ret = mcp251xfd_init_tef_fifo(dev);
	if (ret < 0) {
		return ret;
	}

	ret = mcp251xfd_init_tx_queue(dev);
	if (ret < 0) {
		return ret;
	}

	ret = mcp251xfd_init_rx_fifo(dev);
	if (ret < 0) {
		return ret;
	}

	LOG_DBG("%d TX FIFOS: 1 element", MCP251XFD_TX_QUEUE_ITEMS);
	LOG_DBG("1 RX FIFO: %d elements", MCP251XFD_RX_FIFO_ITEMS);
	LOG_DBG("%db of %db RAM Allocated",
		MCP251XFD_TEF_FIFO_SIZE + MCP251XFD_TX_QUEUE_SIZE + MCP251XFD_RX_FIFO_SIZE,
		MCP251XFD_RAM_SIZE);

	ret = can_set_timing(dev, &timing);
	if (ret < 0) {
		return ret;
	}

#if defined(CONFIG_CAN_FD_MODE)
	ret = can_set_timing_data(dev, &timing_data);
=======
static inline int mcp251xfd_init_tx_queue(const struct device* dev) {
    uint32_t* reg = mcp251xfd_get_spi_buf_ptr(dev);
    uint32_t tmp;

    tmp  = (MCP251XFD_REG_TXQCON_TXEN | MCP251XFD_REG_TXQCON_FRESET);
    tmp |= FIELD_PREP(MCP251XFD_REG_TXQCON_TXAT_MASK, MCP251XFD_REG_TXQCON_TXAT_UNLIMITED);
    tmp |= FIELD_PREP(MCP251XFD_REG_TXQCON_FSIZE_MASK, MCP251XFD_TX_QUEUE_ITEMS - 1);
    tmp |= FIELD_PREP(MCP251XFD_REG_TXQCON_PLSIZE_MASK,
                      can_bytes_to_dlc(MCP251XFD_PAYLOAD_SIZE) - 8);

    *reg = sys_cpu_to_le32(tmp);

    return mcp251xfd_write(dev, MCP251XFD_REG_TXQCON, MCP251XFD_REG_SIZE);
}

static inline int mcp251xfd_init_rx_fifo(const struct device* dev) {
    uint32_t* reg = mcp251xfd_get_spi_buf_ptr(dev);
    uint32_t tmp;

    tmp = MCP251XFD_REG_FIFOCON_TFNRFNIE | MCP251XFD_REG_FIFOCON_FRESET;
    #if defined(CONFIG_CAN_STATS)
    tmp |= MCP251XFD_REG_FIFOCON_RXOVIE;
    #endif
    tmp |= FIELD_PREP(MCP251XFD_REG_FIFOCON_FSIZE_MASK, MCP251XFD_RX_FIFO_ITEMS - 1);
    tmp |= FIELD_PREP(MCP251XFD_REG_FIFOCON_PLSIZE_MASK,
                      can_bytes_to_dlc(MCP251XFD_PAYLOAD_SIZE) - 8);
    #if defined(CONFIG_CAN_RX_TIMESTAMP)
    tmp |= MCP251XFD_REG_FIFOCON_RXTSEN;
    #endif

    *reg = sys_cpu_to_le32(tmp);

    return mcp251xfd_write(dev, MCP251XFD_REG_FIFOCON(MCP251XFD_RX_FIFO_IDX),
                           MCP251XFD_REG_SIZE);
}

#if defined(CONFIG_CAN_RX_TIMESTAMP)
static int mcp251xfd_init_tscon(const struct device* dev) {
    uint32_t* reg = mcp251xfd_get_spi_buf_ptr(dev);
    const struct mcp251xfd_config* dev_cfg = dev->config;
    uint32_t tmp;

    tmp  = MCP251XFD_REG_TSCON_TBCEN;
    tmp |= FIELD_PREP(MCP251XFD_REG_TSCON_TBCPRE_MASK,
                      dev_cfg->timestamp_prescaler - 1);

    *reg = sys_cpu_to_le32(tmp);

    return mcp251xfd_write(dev, MCP251XFD_REG_TSCON, MCP251XFD_REG_SIZE);
}
>>>>>>> 1913fc8a
#endif

static int mcp251xfd_reset(const struct device* dev) {
    const struct mcp251xfd_config* dev_cfg = dev->config;
    uint16_t cmd = sys_cpu_to_be16(MCP251XFD_SPI_INSTRUCTION_RESET);
    const struct spi_buf tx_buf = {
        .buf = &cmd,
        .len = sizeof(cmd),
    };
    const struct spi_buf_set tx = {
        .buffers = &tx_buf,
        .count   = 1
    };
    int ret;

    /* device can only be reset when in configuration mode */
    ret = mcp251xfd_set_mode_internal(dev, MCP251XFD_REG_CON_MODE_CONFIG);
    if (ret < 0) {
        return (ret);
    }

    return spi_write_dt(&dev_cfg->bus, &tx);
}

static int mcp251xfd_init(const struct device* dev) {
    const struct mcp251xfd_config* dev_cfg = dev->config;
    struct mcp251xfd_data* dev_data = dev->data;
    uint32_t* reg;
    uint8_t opmod;
    int ret;
    struct can_timing timing;
    #if defined(CONFIG_CAN_FD_MODE)
    struct can_timing timing_data;
    #endif
    bool is_ok;

    dev_data->dev = dev;

    if (dev_cfg->clk_dev != NULL) {
        uint32_t clk_id = dev_cfg->clk_id;

        is_ok = device_is_ready(dev_cfg->clk_dev);
        if (is_ok == false) {
            LOG_ERR("Clock controller not ready");
            return (-ENODEV);
        }

        ret = clock_control_on(dev_cfg->clk_dev, (clock_control_subsys_t)clk_id);
        if (ret < 0) {
            LOG_ERR("Failed to enable clock [%d]", ret);
            return (ret);
        }
    }

    k_sem_init(&dev_data->int_sem, 0, 1);
    k_sem_init(&dev_data->tx_sem, MCP251XFD_TX_QUEUE_ITEMS, MCP251XFD_TX_QUEUE_ITEMS);

    k_mutex_init(&dev_data->mutex);

    is_ok = spi_is_ready_dt(&dev_cfg->bus);
    if (is_ok == false) {
        LOG_ERR("SPI bus %s not ready", dev_cfg->bus.bus->name);
        return (-ENODEV);
    }

    is_ok = gpio_is_ready_dt(&dev_cfg->int_gpio_dt);
    if (is_ok == false) {
        LOG_ERR("GPIO port not ready");
        return (-ENODEV);
    }

    ret = gpio_pin_configure_dt(&dev_cfg->int_gpio_dt, GPIO_INPUT);
    if (ret < 0) {
        LOG_ERR("Unable to configure GPIO pin");
        return (-EINVAL);
    }

    gpio_init_callback(&dev_data->int_gpio_cb, mcp251xfd_int_gpio_callback,
                       BIT(dev_cfg->int_gpio_dt.pin));

    ret = gpio_add_callback_dt(&dev_cfg->int_gpio_dt, &dev_data->int_gpio_cb);
    if (ret < 0) {
        return (-EINVAL);
    }

    ret = gpio_pin_interrupt_configure_dt(&dev_cfg->int_gpio_dt, GPIO_INT_EDGE_FALLING);
    if (ret < 0) {
        return (-EINVAL);
    }

    k_thread_create(&dev_data->int_thread, dev_data->int_thread_stack,
                    CONFIG_CAN_MCP251XFD_INT_THREAD_STACK_SIZE,
                    (k_thread_entry_t)mcp251xfd_int_thread, (void*)dev, NULL, NULL,
                    K_PRIO_COOP(CONFIG_CAN_MCP251XFD_INT_THREAD_PRIO), 0, K_NO_WAIT);

    (void) k_thread_name_set(&dev_data->int_thread, "MCP251XFD interrupt thread");

    ret = mcp251xfd_reset(dev);
    if (ret < 0) {
        LOG_ERR("Failed to reset the device [%d]", ret);
        goto done;
    }

    ret = can_calc_timing(dev, &timing, dev_cfg->common.bitrate,
                          dev_cfg->common.sample_point);
    if (ret < 0) {
        LOG_ERR("Can't find timing for given param");
        goto done;
    }

    LOG_DBG("Presc: %d, BS1: %d, BS2: %d", timing.prescaler, timing.phase_seg1,
            timing.phase_seg2);
    LOG_DBG("Sample-point err : %d", ret);

    #if defined(CONFIG_CAN_FD_MODE)
    ret = can_calc_timing_data(dev, &timing_data, dev_cfg->common.bitrate_data,
                               dev_cfg->common.sample_point_data);
    if (ret < 0) {
        LOG_ERR("Can't find data timing for given param");
        goto done;
    }

    LOG_DBG("Data phase Presc: %d, BS1: %d, BS2: %d", timing_data.prescaler,
            timing_data.phase_seg1, timing_data.phase_seg2);
    LOG_DBG("Data phase Sample-point err : %d", ret);
    #endif

    reg = mcp251xfd_read_crc(dev, MCP251XFD_REG_CON, MCP251XFD_REG_SIZE);
    if (reg == NULL) {
        ret = -EINVAL;
        goto done;
    }

    *reg = sys_le32_to_cpu(*reg);

    opmod = (uint8_t)FIELD_GET(MCP251XFD_REG_CON_OPMOD_MASK, *reg);
    if (opmod != MCP251XFD_REG_CON_MODE_CONFIG) {
        LOG_ERR("Device did not reset into configuration mode [%d]", opmod);
        ret = -EIO;
        goto done;
    }

    dev_data->current_mcp251xfd_mode = MCP251XFD_REG_CON_MODE_CONFIG;

    ret = mcp251xfd_init_con_reg(dev);
    if (ret < 0) {
        goto done;
    }

    ret = mcp251xfd_init_osc_reg(dev);
    if (ret < 0) {
        goto done;
    }

    ret = mcp251xfd_init_iocon_reg(dev);
    if (ret < 0) {
        goto done;
    }

    ret = mcp251xfd_init_int_reg(dev);
    if (ret < 0) {
        goto done;
    }

    ret = mcp251xfd_set_tdc(dev, false);
    if (ret < 0) {
        goto done;
    }

    #if defined(CONFIG_CAN_RX_TIMESTAMP)
    ret = mcp251xfd_init_tscon(dev);
    if (ret < 0) {
        goto done;
    }
    #endif

    ret = mcp251xfd_init_tef_fifo(dev);
    if (ret < 0) {
        goto done;
    }

    ret = mcp251xfd_init_tx_queue(dev);
    if (ret < 0) {
        goto done;
    }

    ret = mcp251xfd_init_rx_fifo(dev);
    if (ret < 0) {
        goto done;
    }

    LOG_DBG("%d TX FIFOS: 1 element", MCP251XFD_TX_QUEUE_ITEMS);
    LOG_DBG("1 RX FIFO: %d elements", MCP251XFD_RX_FIFO_ITEMS);
    LOG_DBG("%db of %db RAM Allocated",
            MCP251XFD_TEF_FIFO_SIZE + MCP251XFD_TX_QUEUE_SIZE + MCP251XFD_RX_FIFO_SIZE,
            MCP251XFD_RAM_SIZE);

done :
    ret = can_set_timing(dev, &timing);
    if (ret < 0) {
        return (ret);
    }

    #if defined(CONFIG_CAN_FD_MODE)
    ret = can_set_timing_data(dev, &timing_data);
    if (ret < 0) {
        return (ret);
    }
    #endif

    return (ret);
}

static const struct can_driver_api mcp251xfd_api_funcs = {
    .get_capabilities = mcp251xfd_get_capabilities,
    .set_mode = mcp251xfd_set_mode,
    .set_timing = mcp251xfd_set_timing,
    #if defined(CONFIG_CAN_FD_MODE)
    .set_timing_data = mcp251xfd_set_timing_data,
    #endif
    .start = mcp251xfd_start,
    .stop = mcp251xfd_stop,
    .send = mcp251xfd_send,
    .add_rx_filter = mcp251xfd_add_rx_filter,
    .remove_rx_filter = mcp251xfd_remove_rx_filter,
    .get_state = mcp251xfd_get_state,
    .set_state_change_callback = mcp251xfd_set_state_change_callback,
    .get_core_clock = mcp251xfd_get_core_clock,
    .get_max_filters = mcp251xfd_get_max_filters,
    .timing_min = {
        .sjw = 1,
        .prop_seg = 0,
        .phase_seg1 = 2,
        .phase_seg2 = 1,
        .prescaler = 1,
    },
    .timing_max = {
        .sjw = 128,
        .prop_seg = 0,
        .phase_seg1 = 256,
        .phase_seg2 = 128,
        .prescaler = 256,
    },
    #if defined(CONFIG_CAN_FD_MODE)
    .timing_data_min = {
        .sjw = 1,
        .prop_seg = 0,
        .phase_seg1 = 1,
        .phase_seg2 = 1,
        .prescaler = 1,
    },
    .timing_data_max = {
        .sjw = 16,
        .prop_seg = 0,
        .phase_seg1 = 32,
        .phase_seg2 = 16,
        .prescaler = 256,
    },
    #endif
};

#define MCP251XFD_SET_CLOCK(inst)                               \
    COND_CODE_1(DT_INST_NODE_HAS_PROP(inst, clocks),            \
            (.clk_dev = DEVICE_DT_GET(DT_INST_CLOCKS_CTLR(inst)),   \
             .clk_id = DT_INST_CLOCKS_CELL(inst, id)),          \
            ())

#define MCP251XFD_INIT(inst)                                                    \
    static K_KERNEL_STACK_DEFINE(mcp251xfd_int_stack_##inst,                    \
                                 CONFIG_CAN_MCP251XFD_INT_THREAD_STACK_SIZE);   \
                                                                                \
    static struct mcp251xfd_data mcp251xfd_data_##inst = {                      \
        .int_thread_stack = mcp251xfd_int_stack_##inst,                         \
    };                                                                          \
    static const struct mcp251xfd_config mcp251xfd_config_##inst = {            \
        .common = CAN_DT_DRIVER_CONFIG_INST_GET(inst, 0, 8000000),              \
        .bus = SPI_DT_SPEC_INST_GET(inst, SPI_WORD_SET(8), 0),                  \
        .int_gpio_dt = GPIO_DT_SPEC_INST_GET(inst, int_gpios),                  \
                                                                                \
        .sof_on_clko = DT_INST_PROP(inst, sof_on_clko),                         \
        .clko_div = DT_INST_ENUM_IDX(inst, clko_div),                           \
        .pll_enable = DT_INST_PROP(inst, pll_enable),                           \
        .timestamp_prescaler = DT_INST_PROP(inst, timestamp_prescaler),         \
                                                                                \
        .osc_freq = DT_INST_PROP(inst, osc_freq),                               \
                                                                                \
        .rx_fifo = {                                                            \
            .ram_start_addr = MCP251XFD_RX_FIFO_START_ADDR,                     \
            .reg_fifocon_addr = MCP251XFD_REG_FIFOCON(MCP251XFD_RX_FIFO_IDX),   \
            .capacity = MCP251XFD_RX_FIFO_ITEMS,                                \
            .item_size = MCP251XFD_RX_FIFO_ITEM_SIZE,                           \
            .msg_handler = mcp251xfd_rx_fifo_handler},                          \
        .tef_fifo = {                                                           \
            .ram_start_addr = MCP251XFD_TEF_FIFO_START_ADDR,                    \
            .reg_fifocon_addr = MCP251XFD_REG_TEFCON,                           \
            .capacity = MCP251XFD_TEF_FIFO_ITEMS,                               \
            .item_size = MCP251XFD_TEF_FIFO_ITEM_SIZE,                          \
            .msg_handler = mcp251xfd_tef_fifo_handler},                         \
        MCP251XFD_SET_CLOCK(inst)                                               \
    };                                                                          \
                                                                                \
    CAN_DEVICE_DT_INST_DEFINE(inst, mcp251xfd_init, NULL, &mcp251xfd_data_##inst,   \
                              &mcp251xfd_config_##inst, POST_KERNEL, CONFIG_CAN_INIT_PRIORITY,  \
                              &mcp251xfd_api_funcs);

DT_INST_FOREACH_STATUS_OKAY(MCP251XFD_INIT)<|MERGE_RESOLUTION|>--- conflicted
+++ resolved
@@ -1313,26 +1313,6 @@
     return (0);
 }
 
-<<<<<<< HEAD
-static int mcp251xfd_reset(const struct device *dev)
-{
-	const struct mcp251xfd_config *dev_cfg = dev->config;
-	uint16_t cmd = sys_cpu_to_be16(MCP251XFD_SPI_INSTRUCTION_RESET);
-	const struct spi_buf tx_buf = {.buf = &cmd, .len = sizeof(cmd),};
-	const struct spi_buf_set tx = {.buffers = &tx_buf, .count = 1};
-	int ret;
-
-	/* device can only be reset when in configuration mode */
-	ret = mcp251xfd_set_mode_internal(dev, MCP251XFD_REG_CON_MODE_CONFIG);
-	if (ret < 0) {
-		return ret;
-	}
-
-	ret = spi_write_dt(&dev_cfg->bus, &tx);
-	/* Adding delay after init to fix occasional init issue. Delay time found experimentally. */
-	k_sleep(K_USEC(MCP251XFD_RESET_DELAY_USEC));
-	return ret;
-=======
 static void mcp251xfd_rx_fifo_handler(const struct device* dev, void* data) {
     struct can_frame dst;
     struct mcp251xfd_data* dev_data = dev->data;
@@ -1352,7 +1332,6 @@
         LOG_DBG("Received msg CAN id: 0x%x", dst.id);
         dev_data->rx_cb[filhit](dev, &dst, dev_data->cb_arg[filhit]);
     }
->>>>>>> 1913fc8a
 }
 
 static void mcp251xfd_tef_fifo_handler(const struct device* dev, void* data) {
@@ -1443,27 +1422,12 @@
 
     *reg = sys_cpu_to_le32(tmp);
 
-<<<<<<< HEAD
-	ret = mcp251xfd_reset(dev);
-	if (ret < 0) {
-		LOG_ERR("Failed to reset the device [%d]", ret);
-		return ret;
-	}
-
-	ret = can_calc_timing(dev, &timing, dev_cfg->common.bitrate,
-			      dev_cfg->common.sample_point);
-	if (ret < 0) {
-		LOG_ERR("Can't find timing for given param");
-		return ret;
-	}
-=======
     return mcp251xfd_write(dev, MCP251XFD_REG_IOCON, MCP251XFD_REG_SIZE);
 }
 
 static inline int mcp251xfd_init_int_reg(const struct device* dev) {
     uint32_t* reg = mcp251xfd_get_spi_buf_ptr(dev);
     uint32_t tmp;
->>>>>>> 1913fc8a
 
     tmp = (MCP251XFD_REG_INT_RXIE | MCP251XFD_REG_INT_MODIE | MCP251XFD_REG_INT_TEFIE |
            MCP251XFD_REG_INT_CERRIE);
@@ -1471,30 +1435,10 @@
     tmp |= MCP251XFD_REG_INT_RXOVIE;
     #endif
 
-<<<<<<< HEAD
-#if defined(CONFIG_CAN_FD_MODE)
-	ret = can_calc_timing_data(dev, &timing_data, dev_cfg->common.bitrate_data,
-				   dev_cfg->common.sample_point_data);
-	if (ret < 0) {
-		LOG_ERR("Can't find data timing for given param");
-		return ret;
-	}
-
-	LOG_DBG("Data phase Presc: %d, BS1: %d, BS2: %d", timing_data.prescaler,
-		timing_data.phase_seg1, timing_data.phase_seg2);
-	LOG_DBG("Data phase Sample-point err : %d", ret);
-#endif
-
-	reg = mcp251xfd_read_crc(dev, MCP251XFD_REG_CON, MCP251XFD_REG_SIZE);
-	if (!reg) {
-		return -EIO;
-	}
-=======
     *reg = sys_cpu_to_le32(tmp);
 
     return mcp251xfd_write(dev, MCP251XFD_REG_INT, MCP251XFD_REG_SIZE);
 }
->>>>>>> 1913fc8a
 
 static inline int mcp251xfd_init_tef_fifo(const struct device* dev) {
     uint32_t* reg = mcp251xfd_get_spi_buf_ptr(dev);
@@ -1503,81 +1447,11 @@
     tmp  = (MCP251XFD_REG_TEFCON_TEFNEIE | MCP251XFD_REG_TEFCON_FRESET);
     tmp |= FIELD_PREP(MCP251XFD_REG_TEFCON_FSIZE_MASK, MCP251XFD_TX_QUEUE_ITEMS - 1);
 
-<<<<<<< HEAD
-	if (opmod != MCP251XFD_REG_CON_MODE_CONFIG) {
-		LOG_ERR("Device did not reset into configuration mode [%d]", opmod);
-		return -EIO;
-	}
-=======
     *reg = sys_cpu_to_le32(tmp);
->>>>>>> 1913fc8a
 
     return mcp251xfd_write(dev, MCP251XFD_REG_TEFCON, MCP251XFD_REG_SIZE);
 }
 
-<<<<<<< HEAD
-	ret = mcp251xfd_init_con_reg(dev);
-	if (ret < 0) {
-		return ret;
-	}
-
-	ret = mcp251xfd_init_osc_reg(dev);
-	if (ret < 0) {
-		LOG_ERR("Error initializing OSC register [%d]", ret);
-		return ret;
-	}
-
-	ret = mcp251xfd_init_iocon_reg(dev);
-	if (ret < 0) {
-		return ret;
-	}
-
-	ret = mcp251xfd_init_int_reg(dev);
-	if (ret < 0) {
-		return ret;
-	}
-
-	ret = mcp251xfd_set_tdc(dev, false);
-	if (ret < 0) {
-		return ret;
-	}
-
-#if defined(CONFIG_CAN_RX_TIMESTAMP)
-	ret = mcp251xfd_init_tscon(dev);
-	if (ret < 0) {
-		return ret;
-	}
-#endif
-
-	ret = mcp251xfd_init_tef_fifo(dev);
-	if (ret < 0) {
-		return ret;
-	}
-
-	ret = mcp251xfd_init_tx_queue(dev);
-	if (ret < 0) {
-		return ret;
-	}
-
-	ret = mcp251xfd_init_rx_fifo(dev);
-	if (ret < 0) {
-		return ret;
-	}
-
-	LOG_DBG("%d TX FIFOS: 1 element", MCP251XFD_TX_QUEUE_ITEMS);
-	LOG_DBG("1 RX FIFO: %d elements", MCP251XFD_RX_FIFO_ITEMS);
-	LOG_DBG("%db of %db RAM Allocated",
-		MCP251XFD_TEF_FIFO_SIZE + MCP251XFD_TX_QUEUE_SIZE + MCP251XFD_RX_FIFO_SIZE,
-		MCP251XFD_RAM_SIZE);
-
-	ret = can_set_timing(dev, &timing);
-	if (ret < 0) {
-		return ret;
-	}
-
-#if defined(CONFIG_CAN_FD_MODE)
-	ret = can_set_timing_data(dev, &timing_data);
-=======
 static inline int mcp251xfd_init_tx_queue(const struct device* dev) {
     uint32_t* reg = mcp251xfd_get_spi_buf_ptr(dev);
     uint32_t tmp;
@@ -1628,7 +1502,6 @@
 
     return mcp251xfd_write(dev, MCP251XFD_REG_TSCON, MCP251XFD_REG_SIZE);
 }
->>>>>>> 1913fc8a
 #endif
 
 static int mcp251xfd_reset(const struct device* dev) {
@@ -1650,7 +1523,11 @@
         return (ret);
     }
 
-    return spi_write_dt(&dev_cfg->bus, &tx);
+    ret = spi_write_dt(&dev_cfg->bus, &tx);
+    /* Adding delay after init to fix occasional init issue. Delay time found experimentally. */
+    k_sleep(K_USEC(MCP251XFD_RESET_DELAY_USEC));
+
+    return (ret);
 }
 
 static int mcp251xfd_init(const struct device* dev) {
@@ -1729,14 +1606,14 @@
     ret = mcp251xfd_reset(dev);
     if (ret < 0) {
         LOG_ERR("Failed to reset the device [%d]", ret);
-        goto done;
+        return (ret);
     }
 
     ret = can_calc_timing(dev, &timing, dev_cfg->common.bitrate,
                           dev_cfg->common.sample_point);
     if (ret < 0) {
         LOG_ERR("Can't find timing for given param");
-        goto done;
+        return (ret);
     }
 
     LOG_DBG("Presc: %d, BS1: %d, BS2: %d", timing.prescaler, timing.phase_seg1,
@@ -1748,7 +1625,7 @@
                                dev_cfg->common.sample_point_data);
     if (ret < 0) {
         LOG_ERR("Can't find data timing for given param");
-        goto done;
+        return (ret);
     }
 
     LOG_DBG("Data phase Presc: %d, BS1: %d, BS2: %d", timing_data.prescaler,
@@ -1759,7 +1636,7 @@
     reg = mcp251xfd_read_crc(dev, MCP251XFD_REG_CON, MCP251XFD_REG_SIZE);
     if (reg == NULL) {
         ret = -EINVAL;
-        goto done;
+        return (ret);
     }
 
     *reg = sys_le32_to_cpu(*reg);
@@ -1768,56 +1645,57 @@
     if (opmod != MCP251XFD_REG_CON_MODE_CONFIG) {
         LOG_ERR("Device did not reset into configuration mode [%d]", opmod);
         ret = -EIO;
-        goto done;
+        return (ret);
     }
 
     dev_data->current_mcp251xfd_mode = MCP251XFD_REG_CON_MODE_CONFIG;
 
     ret = mcp251xfd_init_con_reg(dev);
     if (ret < 0) {
-        goto done;
+        return (ret);
     }
 
     ret = mcp251xfd_init_osc_reg(dev);
     if (ret < 0) {
-        goto done;
+        LOG_ERR("Error initializing OSC register [%d]", ret);
+        return (ret);
     }
 
     ret = mcp251xfd_init_iocon_reg(dev);
     if (ret < 0) {
-        goto done;
+        return (ret);
     }
 
     ret = mcp251xfd_init_int_reg(dev);
     if (ret < 0) {
-        goto done;
+        return (ret);
     }
 
     ret = mcp251xfd_set_tdc(dev, false);
     if (ret < 0) {
-        goto done;
+        return (ret);
     }
 
     #if defined(CONFIG_CAN_RX_TIMESTAMP)
     ret = mcp251xfd_init_tscon(dev);
     if (ret < 0) {
-        goto done;
+        return (ret);
     }
     #endif
 
     ret = mcp251xfd_init_tef_fifo(dev);
     if (ret < 0) {
-        goto done;
+        return (ret);
     }
 
     ret = mcp251xfd_init_tx_queue(dev);
     if (ret < 0) {
-        goto done;
+        return (ret);
     }
 
     ret = mcp251xfd_init_rx_fifo(dev);
     if (ret < 0) {
-        goto done;
+        return (ret);
     }
 
     LOG_DBG("%d TX FIFOS: 1 element", MCP251XFD_TX_QUEUE_ITEMS);
@@ -1826,7 +1704,6 @@
             MCP251XFD_TEF_FIFO_SIZE + MCP251XFD_TX_QUEUE_SIZE + MCP251XFD_RX_FIFO_SIZE,
             MCP251XFD_RAM_SIZE);
 
-done :
     ret = can_set_timing(dev, &timing);
     if (ret < 0) {
         return (ret);
@@ -1834,9 +1711,6 @@
 
     #if defined(CONFIG_CAN_FD_MODE)
     ret = can_set_timing_data(dev, &timing_data);
-    if (ret < 0) {
-        return (ret);
-    }
     #endif
 
     return (ret);
