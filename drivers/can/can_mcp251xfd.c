--- conflicted
+++ resolved
@@ -566,7 +566,6 @@
     return (ret);
 }
 
-<<<<<<< HEAD
 static int mcp251xfd_add_rx_filter(const struct device* dev, can_rx_callback_t rx_cb, void* cb_arg,
                                    const struct can_filter* filter) {
     struct mcp251xfd_data* dev_data = dev->data;
@@ -578,13 +577,13 @@
 
     k_mutex_lock(&dev_data->mutex, K_FOREVER);
 
-    for (filter_idx = 0; filter_idx < CONFIG_CAN_MAX_FILTER; filter_idx++) {
+	for (filter_idx = 0; filter_idx < CONFIG_CAN_MCP251XFD_MAX_FILTERS ; filter_idx++) {
         if ((BIT(filter_idx) & dev_data->filter_usage) == 0) {
             break;
         }
     }
 
-    if (filter_idx >= CONFIG_CAN_MAX_FILTER) {
+	if (filter_idx >= CONFIG_CAN_MCP251XFD_MAX_FILTERS) {
         filter_idx = -ENOSPC;
         goto done;
     }
@@ -644,84 +643,6 @@
     k_mutex_unlock(&dev_data->mutex);
 
     return (filter_idx);
-=======
-static int mcp251xfd_add_rx_filter(const struct device *dev, can_rx_callback_t rx_cb, void *cb_arg,
-				   const struct can_filter *filter)
-{
-	struct mcp251xfd_data *dev_data = dev->data;
-	uint32_t *reg;
-	uint32_t tmp;
-	uint8_t *reg_byte;
-	int filter_idx;
-	int ret;
-
-	k_mutex_lock(&dev_data->mutex, K_FOREVER);
-
-	for (filter_idx = 0; filter_idx < CONFIG_CAN_MCP251XFD_MAX_FILTERS ; filter_idx++) {
-		if ((BIT(filter_idx) & dev_data->filter_usage) == 0) {
-			break;
-		}
-	}
-
-	if (filter_idx >= CONFIG_CAN_MCP251XFD_MAX_FILTERS) {
-		filter_idx = -ENOSPC;
-		goto done;
-	}
-
-	reg = mcp251xfd_get_spi_buf_ptr(dev);
-
-	if ((filter->flags & CAN_FILTER_IDE) != 0) {
-		tmp = FIELD_PREP(MCP251XFD_REG_FLTOBJ_SID_MASK, filter->id >> 18);
-		tmp |= FIELD_PREP(MCP251XFD_REG_FLTOBJ_EID_MASK, filter->id);
-		tmp |= MCP251XFD_REG_FLTOBJ_EXIDE;
-	} else {
-		tmp = FIELD_PREP(MCP251XFD_REG_FLTOBJ_SID_MASK, filter->id);
-	}
-
-	*reg = sys_cpu_to_le32(tmp);
-	ret = mcp251xfd_write(dev, MCP251XFD_REG_FLTOBJ(filter_idx), MCP251XFD_REG_SIZE);
-	if (ret < 0) {
-		LOG_ERR("Failed to write FLTOBJ register [%d]", ret);
-		goto done;
-	}
-
-	reg = mcp251xfd_get_spi_buf_ptr(dev);
-	if ((filter->flags & CAN_FILTER_IDE) != 0) {
-		tmp = FIELD_PREP(MCP251XFD_REG_MASK_MSID_MASK, filter->mask >> 18);
-		tmp |= FIELD_PREP(MCP251XFD_REG_MASK_MEID_MASK, filter->mask);
-	} else {
-		tmp = FIELD_PREP(MCP251XFD_REG_MASK_MSID_MASK, filter->mask);
-	}
-	tmp |= MCP251XFD_REG_MASK_MIDE;
-
-	*reg = sys_cpu_to_le32(tmp);
-
-	ret = mcp251xfd_write(dev, MCP251XFD_REG_FLTMASK(filter_idx), MCP251XFD_REG_SIZE);
-	if (ret < 0) {
-		LOG_ERR("Failed to write FLTMASK register [%d]", ret);
-		goto done;
-	}
-
-	reg_byte = mcp251xfd_get_spi_buf_ptr(dev);
-	*reg_byte = MCP251XFD_REG_BYTE_FLTCON_FLTEN;
-	*reg_byte |= FIELD_PREP(MCP251XFD_REG_BYTE_FLTCON_FBP_MASK, MCP251XFD_RX_FIFO_IDX);
-
-	ret = mcp251xfd_write(dev, MCP251XFD_REG_BYTE_FLTCON(filter_idx), 1);
-	if (ret < 0) {
-		LOG_ERR("Failed to write FLTCON register [%d]", ret);
-		goto done;
-	}
-
-	dev_data->filter_usage |= BIT(filter_idx);
-	dev_data->filter[filter_idx] = *filter;
-	dev_data->rx_cb[filter_idx] = rx_cb;
-	dev_data->cb_arg[filter_idx] = cb_arg;
-
-done:
-	k_mutex_unlock(&dev_data->mutex);
-
-	return filter_idx;
->>>>>>> 432d9d2a
 }
 
 static void mcp251xfd_remove_rx_filter(const struct device* dev, int filter_idx) {
@@ -730,17 +651,10 @@
     uint32_t* reg;
     int ret;
 
-<<<<<<< HEAD
-    if ((filter_idx < 0) || (filter_idx >= CONFIG_CAN_MAX_FILTER)) {
+    if ((filter_idx < 0) || (filter_idx >= CONFIG_CAN_MCP251XFD_MAX_FILTERS)) {
         LOG_ERR("Filter ID %d out of bounds", filter_idx);
         return;
     }
-=======
-	if (filter_idx < 0 || filter_idx >= CONFIG_CAN_MCP251XFD_MAX_FILTERS) {
-		LOG_ERR("Filter ID %d out of bounds", filter_idx);
-		return;
-	}
->>>>>>> 432d9d2a
 
     k_mutex_lock(&dev_data->mutex, K_FOREVER);
 
@@ -840,11 +754,7 @@
 static int mcp251xfd_get_max_filters(const struct device* dev, bool ide) {
     ARG_UNUSED(ide);
 
-<<<<<<< HEAD
-    return (CONFIG_CAN_MAX_FILTER);
-=======
-	return CONFIG_CAN_MCP251XFD_MAX_FILTERS;
->>>>>>> 432d9d2a
+    return (CONFIG_CAN_MCP251XFD_MAX_FILTERS);
 }
 
 static int mcp251xfd_handle_fifo_read(const struct device* dev, const struct mcp251xfd_fifo* fifo,
