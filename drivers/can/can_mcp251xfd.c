/*
 * Copyright (c) 2020 Abram Early
 * Copyright (c) 2023 Andriy Gelman
 *
 * SPDX-License-Identifier: Apache-2.0
 */

#define DT_DRV_COMPAT microchip_mcp251xfd

#include "can_mcp251xfd.h"

#include <zephyr/device.h>
#include <zephyr/drivers/can/transceiver.h>
#include <zephyr/drivers/clock_control.h>
#include <zephyr/kernel.h>
#include <zephyr/sys/byteorder.h>
#include <zephyr/sys/crc.h>

#include <zephyr/logging/log.h>
LOG_MODULE_REGISTER(can_mcp251xfd, CONFIG_CAN_LOG_LEVEL);

BUILD_ASSERT(sizeof(struct mcp251xfd_txobj) == (CAN_MAX_DLEN + 8U), "sizeof error !!!");

static void mcp251xfd_canframe_to_txobj(const struct can_frame* src, int mailbox_idx,
                                        struct mcp251xfd_txobj* dst) {
    if ((src->flags & CAN_FRAME_IDE) != 0) {
        dst->id  = FIELD_PREP(MCP251XFD_OBJ_ID_SID_MASK, src->id >> 18);
        dst->id |= FIELD_PREP(MCP251XFD_OBJ_ID_EID_MASK, src->id);
        dst->flags = MCP251XFD_OBJ_FLAGS_IDE;
    }
    else {
        dst->id = FIELD_PREP(MCP251XFD_OBJ_ID_SID_MASK, src->id);
        dst->flags = 0UL;
    }

    if ((src->flags & CAN_FRAME_BRS) != 0) {
        dst->flags |= MCP251XFD_OBJ_FLAGS_BRS;
    }

    dst->flags |= FIELD_PREP(MCP251XFD_OBJ_FLAGS_DLC_MASK, src->dlc);
    #if defined(CONFIG_CAN_FD_MODE)
    if ((src->flags & CAN_FRAME_FDF) != 0) {
        dst->flags |= MCP251XFD_OBJ_FLAGS_FDF;
    }
    #endif
    dst->flags |= FIELD_PREP(MCP251XFD_OBJ_FLAGS_SEQ_MASK, mailbox_idx);

    dst->id    = sys_cpu_to_le32(dst->id);
    dst->flags = sys_cpu_to_le32(dst->flags);

    if ((src->flags & CAN_FRAME_RTR) != 0) {
        dst->flags |= MCP251XFD_OBJ_FLAGS_RTR;
    }
    else {
        (void) memcpy(dst->data, src->data,
                      MIN(can_dlc_to_bytes(src->dlc), CAN_MAX_DLEN));
    }
}

static void* mcp251xfd_read_reg(const struct device* dev, uint16_t addr, int len) {
    const struct mcp251xfd_config* dev_cfg = dev->config;
    struct mcp251xfd_data* dev_data = dev->data;
    struct mcp251xfd_spi_data* spi_data = &dev_data->spi_data;
    uint16_t spi_cmd;
    int ret;

    spi_cmd = sys_cpu_to_be16(MCP251XFD_SPI_INSTRUCTION_READ | addr);
    (void) memcpy(&spi_data->header[1], &spi_cmd, sizeof(spi_cmd));

    struct spi_buf tx_buf = {
        .buf = &spi_data->header[1],
        .len = (MCP251XFD_SPI_CMD_LEN + len)
    };
    struct spi_buf rx_buf = {
        .buf = &spi_data->header[1],
        .len = (MCP251XFD_SPI_CMD_LEN + len)
    };

    const struct spi_buf_set tx = {
        .buffers = &tx_buf,
        .count   = 1
    };
    const struct spi_buf_set rx = {
        .buffers = &rx_buf,
        .count   = 1
    };

    ret = spi_transceive_dt(&dev_cfg->bus, &tx, &rx);
    if (ret < 0) {
        return (NULL);
    }

    return (&spi_data->buf[0]);
}

static void* mcp251xfd_read_crc(const struct device* dev, uint16_t addr, int len) {
    const struct mcp251xfd_config* dev_cfg = dev->config;
    struct mcp251xfd_data* dev_data = dev->data;
    struct mcp251xfd_spi_data* spi_data = &dev_data->spi_data;
    int num_retries = (CONFIG_CAN_MCP251XFD_READ_CRC_RETRIES + 1);
    int ret;

    while (num_retries-- > 0) {
        uint16_t crc_in;
        uint16_t crc;
        uint16_t spi_cmd;

        struct spi_buf tx_buf = {
            .buf = &spi_data->header[0],
            .len = (MCP251XFD_SPI_CMD_LEN + MCP251XFD_SPI_LEN_FIELD_LEN + len + MCP251XFD_SPI_CRC_LEN)
        };
        struct spi_buf rx_buf = {
            .buf = &spi_data->header[0],
            .len = (MCP251XFD_SPI_CMD_LEN + MCP251XFD_SPI_LEN_FIELD_LEN + len + MCP251XFD_SPI_CRC_LEN)
        };

        const struct spi_buf_set tx = {
            .buffers = &tx_buf,
            .count   = 1
        };
        const struct spi_buf_set rx = {
            .buffers = &rx_buf,
            .count   = 1
        };

        spi_cmd = sys_cpu_to_be16(MCP251XFD_SPI_INSTRUCTION_READ_CRC | addr);
        (void) memcpy(&spi_data->header[0], &spi_cmd, sizeof(spi_cmd));
        spi_data->header[2] = len;

        /*
         * Evaluate initial crc over spi_cmd and length as these value will change after
         * spi transaction is finished.
         */
        crc_in = crc16_cms(MCP251XFD_CRC_SEED, (uint8_t*)(&spi_data->header[0]),
                           MCP251XFD_SPI_CMD_LEN + MCP251XFD_SPI_LEN_FIELD_LEN);

        ret = spi_transceive_dt(&dev_cfg->bus, &tx, &rx);
        if (ret < 0) {
            continue;
        }

        /* Continue crc calculation over the data field and the crc field */
        crc = crc16_cms(crc_in, &spi_data->buf[0],
                        (len + MCP251XFD_SPI_CRC_LEN));
        if (crc == 0) {
            return (&spi_data->buf[0]);
        }
    }

    return (NULL);
}

static inline void* mcp251xfd_get_spi_buf_ptr(const struct device* dev) {
    struct mcp251xfd_data* dev_data = dev->data;
    struct mcp251xfd_spi_data* spi_data = &dev_data->spi_data;

    return (&spi_data->buf[0]);
}

static int mcp251xfd_write(const struct device* dev, uint16_t addr, int len) {
    const struct mcp251xfd_config* dev_cfg = dev->config;
    struct mcp251xfd_data* dev_data = dev->data;
    struct mcp251xfd_spi_data* spi_data = &dev_data->spi_data;
    uint16_t spi_cmd;
    int ret;

    struct spi_buf tx_buf = {
        .buf = &spi_data->header[1],
        .len = (MCP251XFD_SPI_CMD_LEN + len)
    };
    const struct spi_buf_set tx = {
        .buffers = &tx_buf,
        .count   = 1
    };

    spi_cmd = sys_cpu_to_be16(MCP251XFD_SPI_INSTRUCTION_WRITE | addr);
    (void) memcpy(&spi_data->header[1], &spi_cmd, sizeof(spi_cmd));

    ret = spi_write_dt(&dev_cfg->bus, &tx);

    return (ret);
}

static int mcp251xfd_fifo_write(const struct device* dev, int mailbox_idx,
                                const struct can_frame* msg) {
    uint32_t const* regs;
    struct mcp251xfd_txobj* txobj;
    uint8_t* reg_byte;
    uint16_t address;
    int tx_len;
    int ret;

    /* read fifosta and ua at the same time */
    regs = mcp251xfd_read_crc(dev, MCP251XFD_REG_TXQSTA, MCP251XFD_REG_SIZE * 2);
    if (regs == NULL) {
        LOG_ERR("Failed to read 8 bytes from REG_TXQSTA");
        return (-EINVAL);
    }

    /* check if fifo is full */
    if (!(regs[0] & MCP251XFD_REG_TXQSTA_TXQNIF)) {
        return (-ENOMEM);
    }

    address = (uint16_t)(MCP251XFD_RAM_START_ADDR + regs[1]);

    txobj = mcp251xfd_get_spi_buf_ptr(dev);
    mcp251xfd_canframe_to_txobj(msg, mailbox_idx, txobj);

    tx_len = MCP251XFD_OBJ_HEADER_SIZE;
    if ((msg->flags & CAN_FRAME_RTR) == 0) {
        tx_len += ROUND_UP(can_dlc_to_bytes(msg->dlc), MCP251XFD_RAM_ALIGNMENT);
    }

    ret = mcp251xfd_write(dev, address, tx_len);
    if (ret < 0) {
        return (ret);
    }

    reg_byte  = mcp251xfd_get_spi_buf_ptr(dev);
    *reg_byte = (uint8_t)MCP251XFD_UINT32_FLAG_TO_BYTE_MASK(MCP251XFD_REG_TXQCON_UINC |
                                                            MCP251XFD_REG_TXQCON_TXREQ);

    ret = mcp251xfd_write(dev, (MCP251XFD_REG_TXQCON + 1), 1);

    return (ret);
}

static void mcp251xfd_rxobj_to_canframe(struct mcp251xfd_rxobj* src, struct can_frame* dst) {
    src->id    = sys_le32_to_cpu(src->id);
    src->flags = sys_le32_to_cpu(src->flags);

    if ((src->flags & MCP251XFD_OBJ_FLAGS_IDE) != 0) {
        dst->id  = FIELD_GET(MCP251XFD_OBJ_ID_EID_MASK, src->id);
        dst->id |= FIELD_GET(MCP251XFD_OBJ_ID_SID_MASK, src->id) << 18;
        dst->flags = CAN_FRAME_IDE;
    }
    else {
        dst->id = FIELD_GET(MCP251XFD_OBJ_ID_SID_MASK, src->id);
        dst->flags = 0U;
    }

    if ((src->flags & MCP251XFD_OBJ_FLAGS_BRS) != 0) {
        dst->flags |= CAN_FRAME_BRS;
    }

    #if defined(CONFIG_CAN_FD_MODE)
    if ((src->flags & MCP251XFD_OBJ_FLAGS_FDF) != 0) {
        dst->flags |= CAN_FRAME_FDF;
    }
    #endif

    dst->dlc = FIELD_GET(MCP251XFD_OBJ_FLAGS_DLC_MASK, src->flags);

    #if defined(CONFIG_CAN_RX_TIMESTAMP)
    dst->timestamp = sys_le32_to_cpu(src->timestamp);
    #endif

    if ((src->flags & MCP251XFD_OBJ_FLAGS_RTR) != 0) {
        dst->flags |= CAN_FRAME_RTR;
    }
    else {
        (void) memcpy(dst->data, src->data,
                      MIN(can_dlc_to_bytes(dst->dlc), CAN_MAX_DLEN));
    }
}

static int mcp251xfd_get_mode_internal(const struct device* dev, uint8_t* mode) {
    uint8_t const* reg_byte;
    uint32_t mask = MCP251XFD_UINT32_FLAG_TO_BYTE_MASK(MCP251XFD_REG_CON_OPMOD_MASK);

    reg_byte = mcp251xfd_read_crc(dev, MCP251XFD_REG_CON_B2, 1);
    if (reg_byte == NULL) {
        return (-EINVAL);
    }

    *mode = (uint8_t)FIELD_GET(mask, *reg_byte);

    return (0);
}

static int mcp251xfd_reg_check_value_wtimeout(const struct device* dev, uint16_t addr,
                                              uint32_t value, uint32_t mask,
                                              uint32_t timeout_usec, int retries, bool allow_yield) {
    uint32_t* reg;
    uint32_t  delay = (timeout_usec / retries);

    for (;;) {
        reg = mcp251xfd_read_crc(dev, addr, MCP251XFD_REG_SIZE);
        if (!reg) {
            return (-EINVAL);
        }

        *reg = sys_le32_to_cpu(*reg);

        if ((*reg & mask) == value) {
            return (0);
        }

        if (--retries < 0) {
            LOG_ERR("Timeout validing 0x%x", addr);
            return (-EIO);
        }

        if (allow_yield) {
            k_sleep(K_USEC(delay));
        }
        else {
            k_busy_wait(delay);
        }
    }

    return (0);
}

static int mcp251xfd_set_tdc(const struct device* dev, bool is_enabled) {
    uint32_t* reg;
    uint32_t tmp;
    struct mcp251xfd_data *dev_data = dev->data;

    reg = mcp251xfd_get_spi_buf_ptr(dev);

    if (is_enabled) {
        tmp  = FIELD_PREP(MCP251XFD_REG_TDC_TDCMOD_MASK, MCP251XFD_REG_TDC_TDCMOD_AUTO);
        tmp |= FIELD_PREP(MCP251XFD_REG_TDC_TDCO_MASK, dev_data->tdco);
    }
    else {
        tmp = FIELD_PREP(MCP251XFD_REG_TDC_TDCMOD_MASK, MCP251XFD_REG_TDC_TDCMOD_DISABLED);
    }

    *reg = sys_cpu_to_le32(tmp);

    return mcp251xfd_write(dev, MCP251XFD_REG_TDC, MCP251XFD_REG_SIZE);
}

static int mcp251xfd_set_mode_internal(const struct device* dev, uint8_t requested_mode) {
    struct mcp251xfd_data* dev_data = dev->data;
    uint32_t* reg;
    uint32_t opmod;
    uint32_t reg_con;
    int ret = 0;

    k_mutex_lock(&dev_data->mutex, K_FOREVER);

    reg = mcp251xfd_read_crc(dev, MCP251XFD_REG_CON, MCP251XFD_REG_SIZE);
    if (reg == NULL) {
        ret = -EINVAL;
        goto done;
    }

    reg_con = sys_le32_to_cpu(*reg);

    opmod = FIELD_GET(MCP251XFD_REG_CON_OPMOD_MASK, reg_con);
    if (opmod == requested_mode) {
        goto done;
    }

    #if defined(CONFIG_CAN_FD_MODE)
    if (dev_data->current_mcp251xfd_mode == MCP251XFD_REG_CON_MODE_CONFIG) {
        if ((requested_mode == MCP251XFD_REG_CON_MODE_CAN2_0)       ||
            (requested_mode == MCP251XFD_REG_CON_MODE_EXT_LOOPBACK) ||
            (requested_mode == MCP251XFD_REG_CON_MODE_INT_LOOPBACK)) {
            ret = mcp251xfd_set_tdc(dev, false);
        }
        else if (requested_mode == MCP251XFD_REG_CON_MODE_MIXED) {
            ret = mcp251xfd_set_tdc(dev, true, dev_data->tdco);
        }

        if (ret < 0) {
            goto done;
        }
    }
    #endif

    reg_con &= ~MCP251XFD_REG_CON_REQOP_MASK;
    reg_con |= FIELD_PREP(MCP251XFD_REG_CON_REQOP_MASK, requested_mode);

    *reg = sys_cpu_to_le32(reg_con);

    ret = mcp251xfd_write(dev, MCP251XFD_REG_CON, MCP251XFD_REG_SIZE);
    if (ret < 0) {
        LOG_ERR("Failed to write REG_CON register [%d]", MCP251XFD_REG_CON);
        goto done;
    }

    ret = mcp251xfd_reg_check_value_wtimeout(
                dev, MCP251XFD_REG_CON, FIELD_PREP(MCP251XFD_REG_CON_OPMOD_MASK, requested_mode),
                MCP251XFD_REG_CON_OPMOD_MASK, MCP251XFD_MODE_CHANGE_TIMEOUT_USEC,
                MCP251XFD_MODE_CHANGE_RETRIES, true);
done :
    k_mutex_unlock(&dev_data->mutex);
    return (ret);
}

static int mcp251xfd_set_mode(const struct device* dev, can_mode_t mode) {
    struct mcp251xfd_data* dev_data = dev->data;

    if (dev_data->common.started) {
        return (-EBUSY);
    }

    /* todo: Add CAN_MODE_ONE_SHOT support */
    if ((mode & (CAN_MODE_3_SAMPLES | CAN_MODE_ONE_SHOT)) != 0) {
        return (-ENOTSUP);
    }

    if (mode == CAN_MODE_NORMAL) {
        dev_data->next_mcp251xfd_mode = MCP251XFD_REG_CON_MODE_CAN2_0;
    }

    if ((mode & CAN_MODE_FD) != 0) {
        #if defined(CONFIG_CAN_FD_MODE)
        dev_data->next_mcp251xfd_mode = MCP251XFD_REG_CON_MODE_MIXED;
        #else
        return (-ENOTSUP);
        #endif
    }

    if ((mode & CAN_MODE_LISTENONLY) != 0) {
        dev_data->next_mcp251xfd_mode = MCP251XFD_REG_CON_MODE_LISTENONLY;
    }

    if ((mode & CAN_MODE_LOOPBACK) != 0) {
        dev_data->next_mcp251xfd_mode = MCP251XFD_REG_CON_MODE_EXT_LOOPBACK;
    }

    dev_data->common.mode = mode;

    return (0);
}

static int mcp251xfd_set_timing(const struct device* dev, const struct can_timing* timing) {
    struct mcp251xfd_data* dev_data = dev->data;
    uint32_t* reg;
    uint32_t tmp;
    int ret;

    if (!timing) {
        return (-EINVAL);
    }

    if (dev_data->common.started) {
        return (-EBUSY);
    }

    k_mutex_lock(&dev_data->mutex, K_FOREVER);

    reg  = mcp251xfd_get_spi_buf_ptr(dev);
    tmp  = FIELD_PREP(MCP251XFD_REG_NBTCFG_BRP_MASK  , timing->prescaler - 1);
    tmp |= FIELD_PREP(MCP251XFD_REG_NBTCFG_TSEG1_MASK,
                      timing->prop_seg + timing->phase_seg1 - 1);
    tmp |= FIELD_PREP(MCP251XFD_REG_NBTCFG_TSEG2_MASK, timing->phase_seg2 - 1);
    tmp |= FIELD_PREP(MCP251XFD_REG_NBTCFG_SJW_MASK  , timing->sjw - 1);
    *reg = tmp;

    ret = mcp251xfd_write(dev, MCP251XFD_REG_NBTCFG, MCP251XFD_REG_SIZE);
    if (ret < 0) {
        LOG_ERR("Failed to write NBTCFG register [%d]", ret);
    }

    k_mutex_unlock(&dev_data->mutex);

    return (ret);
}

#if defined(CONFIG_CAN_FD_MODE)
static int mcp251xfd_set_timing_data(const struct device* dev, const struct can_timing* timing) {
    struct mcp251xfd_data* dev_data = dev->data;
    uint32_t* reg;
    uint32_t tmp;
    int ret;

    if (!timing) {
        return (-EINVAL);
    }

    if (dev_data->common.started) {
        return (-EBUSY);
    }

    k_mutex_lock(&dev_data->mutex, K_FOREVER);

    reg = mcp251xfd_get_spi_buf_ptr(dev);

    tmp  = FIELD_PREP(MCP251XFD_REG_DBTCFG_BRP_MASK  , timing->prescaler - 1);
    tmp |= FIELD_PREP(MCP251XFD_REG_DBTCFG_TSEG1_MASK,
                      timing->prop_seg + timing->phase_seg1 - 1);
    tmp |= FIELD_PREP(MCP251XFD_REG_DBTCFG_TSEG2_MASK, timing->phase_seg2 - 1);
    tmp |= FIELD_PREP(MCP251XFD_REG_DBTCFG_SJW_MASK  , timing->sjw - 1);

    *reg = sys_cpu_to_le32(tmp);

    /* actual TDCO minimum is -64 but driver implementation only sets >= 0 values */
    dev_data->tdco = CAN_CALC_TDCO(timing, 0U, MCP251XFD_REG_TDC_TDCO_MAX);

    ret = mcp251xfd_write(dev, MCP251XFD_REG_DBTCFG, MCP251XFD_REG_SIZE);
    if (ret < 0) {
        LOG_ERR("Failed to write DBTCFG register [%d]", ret);
    }

    k_mutex_unlock(&dev_data->mutex);

    return (ret);
}
#endif

static int mcp251xfd_send(const struct device* dev, const struct can_frame* msg,
                          k_timeout_t timeout, can_tx_callback_t callback, void* callback_arg) {
    struct mcp251xfd_data* dev_data = dev->data;
    uint_fast8_t mailbox_idx;
    int ret;

    LOG_DBG("Sending %d bytes. Id: 0x%x, ID type: %s %s %s %s", can_dlc_to_bytes(msg->dlc),
            msg->id, msg->flags & CAN_FRAME_IDE ? "extended" : "standard",
            msg->flags & CAN_FRAME_RTR ? "RTR" : "",
            msg->flags & CAN_FRAME_FDF ? "FD frame" : "",
            msg->flags & CAN_FRAME_BRS ? "BRS" : "");

    if (!dev_data->common.started) {
        return (-ENETDOWN);
    }

    if (dev_data->state == CAN_STATE_BUS_OFF) {
        return (-ENETUNREACH);
    }

    if (((msg->flags & CAN_FRAME_FDF) == 0) && msg->dlc > CAN_MAX_DLC) {
        LOG_ERR("DLC of %d without fd flag set.", msg->dlc);
        return (-EINVAL);
    }

    if ((msg->flags & CAN_FRAME_FDF) && !(dev_data->common.mode & CAN_MODE_FD)) {
        return (-ENOTSUP);
    }

    if (k_sem_take(&dev_data->tx_sem, timeout) != 0) {
        return (-EAGAIN);
    }

    k_mutex_lock(&dev_data->mutex, K_FOREVER);
    for (mailbox_idx = 0; mailbox_idx < MCP251XFD_TX_QUEUE_ITEMS; mailbox_idx++) {
        if ((BIT(mailbox_idx) & dev_data->mailbox_usage) == 0) {
            dev_data->mailbox_usage |= BIT(mailbox_idx);
            break;
        }
    }

    if (mailbox_idx >= MCP251XFD_TX_QUEUE_ITEMS) {
        k_sem_give(&dev_data->tx_sem);
        ret = -EIO;
        goto done;
    }

    dev_data->mailbox[mailbox_idx].cb     = callback;
    dev_data->mailbox[mailbox_idx].cb_arg = callback_arg;

    ret = mcp251xfd_fifo_write(dev, mailbox_idx, msg);
    if (ret < 0) {
        dev_data->mailbox_usage &= ~BIT(mailbox_idx);
        dev_data->mailbox[mailbox_idx].cb = NULL;
        k_sem_give(&dev_data->tx_sem);
    }

done :
    k_mutex_unlock(&dev_data->mutex);
    return (ret);
}

static int mcp251xfd_add_rx_filter(const struct device* dev, can_rx_callback_t rx_cb, void* cb_arg,
                                   const struct can_filter* filter) {
    struct mcp251xfd_data* dev_data = dev->data;
    uint32_t* reg;
    uint32_t tmp;
    uint8_t* reg_byte;
    int filter_idx;
    int ret;

    k_mutex_lock(&dev_data->mutex, K_FOREVER);

    for (filter_idx = 0; filter_idx < CONFIG_CAN_MAX_FILTER; filter_idx++) {
        if ((BIT(filter_idx) & dev_data->filter_usage) == 0) {
            break;
        }
    }

    if (filter_idx >= CONFIG_CAN_MAX_FILTER) {
        filter_idx = -ENOSPC;
        goto done;
    }

    reg = mcp251xfd_get_spi_buf_ptr(dev);

    if ((filter->flags & CAN_FILTER_IDE) != 0) {
        tmp  = FIELD_PREP(MCP251XFD_REG_FLTOBJ_SID_MASK, filter->id >> 18);
        tmp |= FIELD_PREP(MCP251XFD_REG_FLTOBJ_EID_MASK, filter->id);
        tmp |= MCP251XFD_REG_FLTOBJ_EXIDE;
    }
    else {
        tmp = FIELD_PREP(MCP251XFD_REG_FLTOBJ_SID_MASK, filter->id);
    }

    *reg = sys_cpu_to_le32(tmp);
    ret  = mcp251xfd_write(dev, MCP251XFD_REG_FLTOBJ(filter_idx), MCP251XFD_REG_SIZE);
    if (ret < 0) {
        LOG_ERR("Failed to write FLTOBJ register [%d]", ret);
        goto done;
    }

    reg = mcp251xfd_get_spi_buf_ptr(dev);
    if ((filter->flags & CAN_FILTER_IDE) != 0) {
        tmp  = FIELD_PREP(MCP251XFD_REG_MASK_MSID_MASK, filter->mask >> 18);
        tmp |= FIELD_PREP(MCP251XFD_REG_MASK_MEID_MASK, filter->mask);
    }
    else {
        tmp = FIELD_PREP(MCP251XFD_REG_MASK_MSID_MASK, filter->mask);
    }
    tmp |= MCP251XFD_REG_MASK_MIDE;

    *reg = sys_cpu_to_le32(tmp);

    ret = mcp251xfd_write(dev, MCP251XFD_REG_FLTMASK(filter_idx), MCP251XFD_REG_SIZE);
    if (ret < 0) {
        LOG_ERR("Failed to write FLTMASK register [%d]", ret);
        goto done;
    }

    reg_byte  = mcp251xfd_get_spi_buf_ptr(dev);
    *reg_byte = MCP251XFD_REG_BYTE_FLTCON_FLTEN;
    *reg_byte |= FIELD_PREP(MCP251XFD_REG_BYTE_FLTCON_FBP_MASK, MCP251XFD_RX_FIFO_IDX);

    ret = mcp251xfd_write(dev, MCP251XFD_REG_BYTE_FLTCON(filter_idx), 1);
    if (ret < 0) {
        LOG_ERR("Failed to write FLTCON register [%d]", ret);
        goto done;
    }

    dev_data->filter_usage |= BIT(filter_idx);
    dev_data->filter[filter_idx] = *filter;
    dev_data->rx_cb[filter_idx]  = rx_cb;
    dev_data->cb_arg[filter_idx] = cb_arg;

done :
    k_mutex_unlock(&dev_data->mutex);

    return (filter_idx);
}

static void mcp251xfd_remove_rx_filter(const struct device* dev, int filter_idx) {
    struct mcp251xfd_data* dev_data = dev->data;
    uint8_t* reg_byte;
    uint32_t* reg;
    int ret;

    if ((filter_idx < 0) || (filter_idx >= CONFIG_CAN_MAX_FILTER)) {
        LOG_ERR("Filter ID %d out of bounds", filter_idx);
        return;
    }

    k_mutex_lock(&dev_data->mutex, K_FOREVER);

    reg_byte  = mcp251xfd_get_spi_buf_ptr(dev);
    *reg_byte = 0;

    ret = mcp251xfd_write(dev, MCP251XFD_REG_BYTE_FLTCON(filter_idx), 1);
    if (ret < 0) {
        LOG_ERR("Failed to write FLTCON register [%d]", ret);
        goto done;
    }

    dev_data->filter_usage &= ~BIT(filter_idx);

    reg    = mcp251xfd_get_spi_buf_ptr(dev);
    reg[0] = 0;

    ret = mcp251xfd_write(dev, MCP251XFD_REG_FLTCON(filter_idx), MCP251XFD_REG_SIZE);
    if (ret < 0) {
        LOG_ERR("Failed to write FLTCON register [%d]", ret);
    }

done:
    k_mutex_unlock(&dev_data->mutex);
}

static void mcp251xfd_set_state_change_callback(const struct device* dev,
                                                can_state_change_callback_t cb, void* user_data) {
    struct mcp251xfd_data* dev_data = dev->data;

    dev_data->common.state_change_cb = cb;
    dev_data->common.state_change_cb_user_data = user_data;
}

static int mcp251xfd_get_state(const struct device* dev, enum can_state* state,
                               struct can_bus_err_cnt* err_cnt) {
    struct mcp251xfd_data* dev_data = dev->data;
    uint32_t* reg;
    uint32_t tmp;
    int ret = 0;

    k_mutex_lock(&dev_data->mutex, K_FOREVER);

    reg = mcp251xfd_read_crc(dev, MCP251XFD_REG_TREC, MCP251XFD_REG_SIZE);
    if (reg == NULL) {
        ret = -EINVAL;
        goto done;
    }

    tmp = sys_le32_to_cpu(*reg);

    if (err_cnt != NULL) {
        err_cnt->tx_err_cnt = (uint8_t)FIELD_GET(MCP251XFD_REG_TREC_TEC_MASK, tmp);
        err_cnt->rx_err_cnt = (uint8_t)FIELD_GET(MCP251XFD_REG_TREC_REC_MASK, tmp);
    }

    if (state == NULL) {
        goto done;
    }

    if (!dev_data->common.started) {
        *state = CAN_STATE_STOPPED;
        goto done;
    }

    if ((tmp & MCP251XFD_REG_TREC_TXBO) != 0) {
        *state = CAN_STATE_BUS_OFF;
    }
    else if ((tmp & MCP251XFD_REG_TREC_TXBP) != 0) {
        *state = CAN_STATE_ERROR_PASSIVE;
    }
    else if ((tmp & MCP251XFD_REG_TREC_RXBP) != 0) {
        *state = CAN_STATE_ERROR_PASSIVE;
    }
    else if ((tmp & MCP251XFD_REG_TREC_TXWARN) != 0) {
        *state = CAN_STATE_ERROR_WARNING;
    }
    else if ((tmp & MCP251XFD_REG_TREC_RXWARN) != 0) {
        *state = CAN_STATE_ERROR_WARNING;
    }
    else {
        *state = CAN_STATE_ERROR_ACTIVE;
    }

done :
    k_mutex_unlock(&dev_data->mutex);
    return (ret);
}

static int mcp251xfd_get_core_clock(const struct device* dev, uint32_t* rate) {
    const struct mcp251xfd_config* dev_cfg = dev->config;

    *rate = dev_cfg->osc_freq;
    return (0);
}

static int mcp251xfd_get_max_filters(const struct device* dev, bool ide) {
    ARG_UNUSED(ide);

    return (CONFIG_CAN_MAX_FILTER);
}

static int mcp251xfd_handle_fifo_read(const struct device* dev, const struct mcp251xfd_fifo* fifo,
                                      uint8_t fifo_type) {
    struct mcp251xfd_data* dev_data = dev->data;
    uint32_t const* regs;
    uint32_t fifosta;
    uint32_t ua;
    uint8_t* reg_byte;
    int ret = 0;

    int len;
    int fetch_total = 0;
    int ui_inc = 0;
    uint32_t fifo_tail_index;
    uint32_t fifo_tail_addr;
    uint_fast8_t fifo_head_index;

    k_mutex_lock(&dev_data->mutex, K_FOREVER);

    /* read in FIFOSTA and FIFOUA at the same time */
    regs = mcp251xfd_read_crc(dev, MCP251XFD_REG_FIFOCON_TO_STA(fifo->reg_fifocon_addr),
                              (2 * MCP251XFD_REG_SIZE));
    if (regs == NULL) {
        ret = -EINVAL;
        goto done;
    }
    fifosta = sys_le32_to_cpu(regs[0]);
    ua      = sys_le32_to_cpu(regs[1]);

    /* is there any data in the fifo? */
    if (!(fifosta & MCP251XFD_REG_FIFOSTA_TFNRFNIF)) {
        goto done;
    }

    fifo_tail_addr  = ua;
    fifo_tail_index = (fifo_tail_addr - fifo->ram_start_addr) / fifo->item_size;

    if (fifo_type == MCP251XFD_FIFO_TYPE_RX) {
        /*
         * fifo_head_index points where the next message will be written.
         * It points to one past the end of the fifo.
         */
        fifo_head_index = (uint_fast8_t)FIELD_GET(MCP251XFD_REG_FIFOSTA_FIFOCI_MASK, fifosta);
        if (fifo_head_index == 0) {
            fifo_head_index = fifo->capacity - 1;
        }
        else {
            fifo_head_index -= 1;
        }

        if (fifo_tail_index > fifo_head_index) {
            /* fetch to the end of the memory and then wrap to the start */
            fetch_total = fifo->capacity - 1 - fifo_tail_index + 1;
            fetch_total += fifo_head_index + 1;
        }
        else {
            fetch_total = fifo_head_index - fifo_tail_index + 1;
        }
    }
    else if (fifo_type == MCP251XFD_FIFO_TYPE_TEF) {
        /* FIFOCI doesn't exist for TEF queues, so fetch one message at a time */
        fifo_head_index = (uint_fast8_t)fifo_tail_index;
        fetch_total     = 1;
    }
    else {
        ret = -EINVAL;
        goto done;
    }

    while (fetch_total > 0) {
        uint16_t memory_addr;
        uint8_t* data;

        if (fifo_tail_index > fifo_head_index) {
            len = fifo->capacity - 1 - fifo_tail_index + 1;
        }
        else {
            len = fifo_head_index - fifo_tail_index + 1;
        }

        memory_addr = (uint16_t)(MCP251XFD_RAM_START_ADDR +
                                 fifo->ram_start_addr     +
                                 (fifo_tail_index * fifo->item_size));

        data = mcp251xfd_read_reg(dev, memory_addr, (len * fifo->item_size));
        if (!data) {
            LOG_ERR("Error fetching batch message");
            ret = -EINVAL;
            goto done;
        }

        for (int i = 0; i < len; i++) {
            fifo->msg_handler(dev, (void*)(&data[i * fifo->item_size]));
        }

        fifo_tail_index = (fifo_tail_index + len) % fifo->capacity;
        fetch_total -= len;
        ui_inc += len;
    }

    reg_byte  = mcp251xfd_get_spi_buf_ptr(dev);
    *reg_byte = (uint8_t)MCP251XFD_UINT32_FLAG_TO_BYTE_MASK(MCP251XFD_REG_FIFOCON_UINC);

    for (int i = 0; i < ui_inc; i++) {
        ret = mcp251xfd_write(dev, (fifo->reg_fifocon_addr + 1), 1);
        if (ret < 0) {
            LOG_ERR("Failed to increment pointer");
            goto done;
        }
    }

done :
    k_mutex_unlock(&dev_data->mutex);

    return (ret);
}

static void mcp251xfd_reset_tx_fifos(const struct device* dev, int status) {
    struct mcp251xfd_data* dev_data = dev->data;

    LOG_INF("All FIFOs Reset");
    k_mutex_lock(&dev_data->mutex, K_FOREVER);
    for (int i = 0; i < MCP251XFD_TX_QUEUE_ITEMS; i++) {
        can_tx_callback_t callback;

        if (!(dev_data->mailbox_usage & BIT(i))) {
            continue;
        }

        callback = dev_data->mailbox[i].cb;
        if (callback) {
            callback(dev, status, dev_data->mailbox[i].cb_arg);
        }

        dev_data->mailbox_usage &= ~BIT(i);
        dev_data->mailbox[i].cb = NULL;
        k_sem_give(&dev_data->tx_sem);
    }
    k_mutex_unlock(&dev_data->mutex);
}

/*
 * CERRIF will be set each time a threshold in the TEC/REC counter is crossed by the following
 * conditions:
 * • TEC or REC exceeds the Error Warning state threshold
 * • The transmitter or receiver transitions to Error Passive state
 * • The transmitter transitions to Bus Off state
 * • The transmitter or receiver transitions from Error Passive to Error Active state
 * • The module transitions from Bus Off to Error Active state, after the bus off recovery
 * sequence
 * When the user clears CERRIF, it will remain clear until a new counter crossing occurs.
 */
static int mcp251xfd_handle_cerrif(const struct device* dev) {
    struct mcp251xfd_data* dev_data = dev->data;
    struct can_bus_err_cnt err_cnt;
    enum can_state new_state;
    int ret;

    k_mutex_lock(&dev_data->mutex, K_FOREVER);

    ret = mcp251xfd_get_state(dev, &new_state, &err_cnt);
    if (ret < 0) {
        goto done;
    }

    if (new_state == dev_data->state) {
        goto done;
    }

    LOG_INF("State %d -> %d (tx: %d, rx: %d)", dev_data->state, new_state, err_cnt.tx_err_cnt,
            err_cnt.rx_err_cnt);

    /* Upon entering bus-off, all the fifos are reset. */
    dev_data->state = new_state;
    if (new_state == CAN_STATE_BUS_OFF) {
        mcp251xfd_reset_tx_fifos(dev, -ENETDOWN);
    }

    if (dev_data->common.state_change_cb) {
        dev_data->common.state_change_cb(dev, new_state, err_cnt,
                                         dev_data->common.state_change_cb_user_data);
    }

done :
    k_mutex_unlock(&dev_data->mutex);

    return (ret);
}

static int mcp251xfd_handle_modif(const struct device* dev) {
    struct mcp251xfd_data* dev_data = dev->data;
    uint8_t mode;
    int ret;

    k_mutex_lock(&dev_data->mutex, K_FOREVER);

    ret = mcp251xfd_get_mode_internal(dev, &mode);
    if (ret < 0) {
        goto finish;
    }

    dev_data->current_mcp251xfd_mode = mode;

    LOG_INF("Switched to mode %d", mode);

    if (mode == dev_data->next_mcp251xfd_mode) {
        ret = 0;
        goto finish;
    }

    /* try to transition back into our target mode */
    if (dev_data->common.started) {
        LOG_INF("Switching back into mode %d", dev_data->next_mcp251xfd_mode);
        ret = mcp251xfd_set_mode_internal(dev, dev_data->next_mcp251xfd_mode);
    }

finish :
    k_mutex_unlock(&dev_data->mutex);

    return (ret);
}

static int mcp251xfd_handle_ivmif(const struct device* dev) {
    uint32_t* reg;
    struct mcp251xfd_data* dev_data = dev->data;
    int ret;
    uint32_t tmp;

    k_mutex_lock(&dev_data->mutex, K_FOREVER);

    reg = mcp251xfd_read_crc(dev, MCP251XFD_REG_BDIAG1, MCP251XFD_REG_SIZE);
    if (reg == NULL) {
        ret = -EINVAL;
        goto done;
    }

    tmp = sys_le32_to_cpu(*reg);

    if ((tmp & MCP251XFD_REG_BDIAG1_TXBOERR) != 0) {
        LOG_INF("ivmif bus-off error");
        mcp251xfd_reset_tx_fifos(dev, -ENETDOWN);
    }

    /* Clear the values in diag */
    reg    = mcp251xfd_get_spi_buf_ptr(dev);
    reg[0] = 0;
    ret    = mcp251xfd_write(dev, MCP251XFD_REG_BDIAG1, MCP251XFD_REG_SIZE);
    if (ret < 0) {
        goto done;
    }

    /* There's no flag for DACKERR */
    if ((tmp & MCP251XFD_REG_BDIAG1_NACKERR) != 0) {
        CAN_STATS_ACK_ERROR_INC(dev);
    }

    if ((tmp & (MCP251XFD_REG_BDIAG1_NBIT0ERR | MCP251XFD_REG_BDIAG1_DBIT0ERR)) != 0) {
        CAN_STATS_BIT0_ERROR_INC(dev);
    }

    if ((tmp & (MCP251XFD_REG_BDIAG1_NBIT1ERR | MCP251XFD_REG_BDIAG1_DBIT1ERR)) != 0) {
        CAN_STATS_BIT1_ERROR_INC(dev);
    }

    if ((tmp & (MCP251XFD_REG_BDIAG1_NCRCERR | MCP251XFD_REG_BDIAG1_DCRCERR)) != 0) {
        CAN_STATS_CRC_ERROR_INC(dev);
    }

    if ((tmp & (MCP251XFD_REG_BDIAG1_NFORMERR | MCP251XFD_REG_BDIAG1_DFORMERR)) != 0) {
        CAN_STATS_FORM_ERROR_INC(dev);
    }

    if ((tmp & (MCP251XFD_REG_BDIAG1_NSTUFERR | MCP251XFD_REG_BDIAG1_DSTUFERR)) != 0) {
        CAN_STATS_STUFF_ERROR_INC(dev);
    }

done :
    k_mutex_unlock(&dev_data->mutex);

    return (ret);
}

#if defined(CONFIG_CAN_STATS)
static int mcp251xfd_handle_rxovif(const struct device* dev) {
    uint8_t *reg_byte;
    struct mcp251xfd_data* dev_data = dev->data;
    int ret;

    k_mutex_lock(&dev_data->mutex, K_FOREVER);

    reg_byte = mcp251xfd_get_spi_buf_ptr(dev);
    *reg_byte = 0;

    ret = mcp251xfd_write(dev, MCP251XFD_REG_FIFOSTA(MCP251XFD_RX_FIFO_IDX), 1);
    if (ret < 0) {
        goto done;
    }

    CAN_STATS_RX_OVERRUN_INC(dev);

done :
    k_mutex_unlock(&dev_data->mutex);

    return (ret);
}
#endif

static void mcp251xfd_handle_interrupts(const struct device* dev) {
    const struct mcp251xfd_config* dev_cfg = dev->config;
    struct mcp251xfd_data* dev_data = dev->data;
    uint16_t* reg_int_hw;
    uint32_t reg_int;
    int ret;
    uint8_t consecutive_calls = 0;

    while (1) {
        k_mutex_lock(&dev_data->mutex, K_FOREVER);
        reg_int_hw = mcp251xfd_read_crc(dev, MCP251XFD_REG_INT, sizeof(*reg_int_hw));
        if (reg_int_hw == NULL) {
            k_mutex_unlock(&dev_data->mutex);
            continue;
        }

        *reg_int_hw = sys_le16_to_cpu(*reg_int_hw);

        reg_int = *reg_int_hw;

        /* these interrupt flags need to be explicitly cleared */
        if (reg_int & MCP251XFD_REG_INT_IF_CLEARABLE_MASK) {

            *reg_int_hw &= ~MCP251XFD_REG_INT_IF_CLEARABLE_MASK;

            *reg_int_hw = sys_cpu_to_le16(*reg_int_hw);

            ret = mcp251xfd_write(dev, MCP251XFD_REG_INT, sizeof(*reg_int_hw));
            if (ret) {
                LOG_ERR("Error clearing REG_INT interrupts [%d]", ret);
            }
        }

        k_mutex_unlock(&dev_data->mutex);

        if ((reg_int & MCP251XFD_REG_INT_RXIF) != 0) {
            ret = mcp251xfd_handle_fifo_read(dev, &dev_cfg->rx_fifo,
                                             MCP251XFD_FIFO_TYPE_RX);
            if (ret < 0) {
                LOG_ERR("Error handling RXIF [%d]", ret);
            }
        }

        if ((reg_int & MCP251XFD_REG_INT_TEFIF) != 0) {
            ret = mcp251xfd_handle_fifo_read(dev, &dev_cfg->tef_fifo,
                                             MCP251XFD_FIFO_TYPE_TEF);
            if (ret < 0) {
                LOG_ERR("Error handling TEFIF [%d]", ret);
            }
        }

        if ((reg_int & MCP251XFD_REG_INT_IVMIF) != 0) {
            ret = mcp251xfd_handle_ivmif(dev);
            if (ret < 0) {
                LOG_ERR("Error handling IVMIF [%d]", ret);
            }
        }

        if ((reg_int & MCP251XFD_REG_INT_MODIF) != 0) {
            ret = mcp251xfd_handle_modif(dev);
            if (ret < 0) {
                LOG_ERR("Error handling MODIF [%d]", ret);
            }
        }

        /*
         * From Linux mcp251xfd driver
         * On the MCP2527FD and MCP2518FD, we don't get a CERRIF IRQ on the transition
         * TX ERROR_WARNING -> TX ERROR_ACTIVE.
         */
        if ((reg_int & MCP251XFD_REG_INT_CERRIF) ||
            dev_data->state > CAN_STATE_ERROR_ACTIVE) {
            ret = mcp251xfd_handle_cerrif(dev);
            if (ret < 0) {
                LOG_ERR("Error handling CERRIF [%d]", ret);
            }
        }

        #if defined(CONFIG_CAN_STATS)
        if ((reg_int & MCP251XFD_REG_INT_RXOVIF) != 0) {
            ret = mcp251xfd_handle_rxovif(dev);
            if (ret < 0) {
                LOG_ERR("Error handling RXOVIF [%d]", ret);
            }
        }
        #endif

        /* Break from loop if INT pin is inactive */
        consecutive_calls++;
        ret = gpio_pin_get_dt(&dev_cfg->int_gpio_dt);
        if (ret < 0) {
            LOG_ERR("Couldn't read INT pin [%d]", ret);
        }
        else if (ret == 0) {
            /* All interrupt flags handled */
            break;
        }
        else if ((consecutive_calls % MCP251XFD_MAX_INT_HANDLER_CALLS) == 0) {
            /* If there are clock problems, then MODIF cannot be cleared. */
            /* This is detected if there are too many consecutive calls. */
            /* Sleep this thread if this happens. */
            k_sleep(K_USEC(MCP251XFD_INT_HANDLER_SLEEP_USEC));
        }
    }
}

static void mcp251xfd_int_thread(const struct device* dev) {
    const struct mcp251xfd_config* dev_cfg = dev->config;
    struct mcp251xfd_data* dev_data = dev->data;

    while (1) {
        int ret;

        k_sem_take(&dev_data->int_sem, K_FOREVER);
        mcp251xfd_handle_interrupts(dev);

        /* Re-enable pin interrupts */
        ret = gpio_pin_interrupt_configure_dt(&dev_cfg->int_gpio_dt, GPIO_INT_EDGE_FALLING);
        if (ret < 0) {
            LOG_ERR("Couldn't enable pin interrupt [%d]", ret);
            k_oops();
        }
    }
}

static void mcp251xfd_int_gpio_callback(const struct device* dev_gpio, struct gpio_callback* cb,
                                        uint32_t pins) {
    ARG_UNUSED(dev_gpio);
    struct mcp251xfd_data* dev_data = CONTAINER_OF(cb, struct mcp251xfd_data, int_gpio_cb);
    const struct device* dev = dev_data->dev;
    const struct mcp251xfd_config* dev_cfg = dev->config;
    int ret;

    /* Disable pin interrupts */
    ret = gpio_pin_interrupt_configure_dt(&dev_cfg->int_gpio_dt, GPIO_INT_DISABLE);
    if (ret < 0) {
        LOG_ERR("Couldn't disable pin interrupt [%d]", ret);
        k_oops();
    }

    k_sem_give(&dev_data->int_sem);
}

static int mcp251xfd_get_capabilities(const struct device* dev, can_mode_t* cap) {
    ARG_UNUSED(dev);

    *cap = CAN_MODE_NORMAL | CAN_MODE_LISTENONLY | CAN_MODE_LOOPBACK;

    #if defined(CONFIG_CAN_FD_MODE)
    *cap |= CAN_MODE_FD;
    #endif

    return (0);
}

static int mcp251xfd_start(const struct device* dev) {
    struct mcp251xfd_data* dev_data = dev->data;
    const struct mcp251xfd_config* dev_cfg = dev->config;
    int ret;

    if (dev_data->common.started == true) {
        return (-EALREADY);
    }

    /* in case of a race between mcp251xfd_send() and mcp251xfd_stop() */
    mcp251xfd_reset_tx_fifos(dev, -ENETDOWN);

    if (dev_cfg->common.phy != NULL) {
        ret = can_transceiver_enable(dev_cfg->common.phy, dev_data->common.mode);
        if (ret < 0) {
            LOG_ERR("Failed to enable CAN transceiver [%d]", ret);
            return (ret);
        }
    }

    k_mutex_lock(&dev_data->mutex, K_FOREVER);

    CAN_STATS_RESET(dev);

    ret = mcp251xfd_set_mode_internal(dev, dev_data->next_mcp251xfd_mode);
    if (ret < 0) {
        LOG_ERR("Failed to set the mode [%d]", ret);
        if (dev_cfg->common.phy != NULL) {
            /* Attempt to disable the CAN transceiver in case of error */
            (void) can_transceiver_disable(dev_cfg->common.phy);
        }
    }
    else {
        dev_data->common.started = true;
    }

    k_mutex_unlock(&dev_data->mutex);

    return (ret);
}

static int mcp251xfd_stop(const struct device* dev) {
    struct mcp251xfd_data* dev_data = dev->data;
    const struct mcp251xfd_config* dev_cfg = dev->config;
    uint8_t* reg_byte;
    int ret;

    if (dev_data->common.started == false) {
        return (-EALREADY);
    }

    k_mutex_lock(&dev_data->mutex, K_FOREVER);

    /* abort all transmissions */
    reg_byte  = mcp251xfd_get_spi_buf_ptr(dev);
    *reg_byte = (uint8_t)MCP251XFD_UINT32_FLAG_TO_BYTE_MASK(MCP251XFD_REG_CON_ABAT);

    ret = mcp251xfd_write(dev, MCP251XFD_REG_CON_B3, 1);
    if (ret < 0) {
        k_mutex_unlock(&dev_data->mutex);
        return (ret);
    }

    /* wait for all the messages to be aborted */
    while (1) {
        reg_byte = mcp251xfd_read_crc(dev, MCP251XFD_REG_CON_B3, 1);

        if ((reg_byte == NULL) ||
            (*reg_byte & MCP251XFD_UINT32_FLAG_TO_BYTE_MASK(MCP251XFD_REG_CON_ABAT)) == 0) {
            break;
        }
    }

    mcp251xfd_reset_tx_fifos(dev, -ENETDOWN);

    ret = mcp251xfd_set_mode_internal(dev, MCP251XFD_REG_CON_MODE_CONFIG);
    if (ret < 0) {
        k_mutex_unlock(&dev_data->mutex);
        return (ret);
    }

    dev_data->common.started = false;
    k_mutex_unlock(&dev_data->mutex);

    if (dev_cfg->common.phy != NULL) {
        ret = can_transceiver_disable(dev_cfg->common.phy);
        if (ret < 0) {
            LOG_ERR("Failed to disable CAN transceiver [%d]", ret);
            return (ret);
        }
    }

    return (0);
}

static void mcp251xfd_rx_fifo_handler(const struct device* dev, void* data) {
    struct can_frame dst;
    struct mcp251xfd_data* dev_data = dev->data;
    struct mcp251xfd_rxobj* rxobj = data;
    uint32_t filhit;

    mcp251xfd_rxobj_to_canframe(rxobj, &dst);

    #ifndef CONFIG_CAN_ACCEPT_RTR
    if ((dst.flags & CAN_FRAME_RTR) != 0U) {
        return;
    }
    #endif /* !CONFIG_CAN_ACCEPT_RTR */

    filhit = FIELD_GET(MCP251XFD_OBJ_FILHIT_MASK, rxobj->flags);
    if ((dev_data->filter_usage & BIT(filhit)) != 0) {
        LOG_DBG("Received msg CAN id: 0x%x", dst.id);
        dev_data->rx_cb[filhit](dev, &dst, dev_data->cb_arg[filhit]);
    }
}

static void mcp251xfd_tef_fifo_handler(const struct device* dev, void* data) {
    struct mcp251xfd_data* dev_data = dev->data;
    struct mcp251xfd_tefobj const* tefobj = data;
    can_tx_callback_t callback;
    uint_fast8_t mailbox_idx;

    mailbox_idx = (uint_fast8_t)FIELD_GET(MCP251XFD_OBJ_FLAGS_SEQ_MASK, tefobj->flags);
    if (mailbox_idx >= MCP251XFD_TX_QUEUE_ITEMS) {
        mcp251xfd_reset_tx_fifos(dev, -EIO);
        LOG_ERR("Invalid mailbox index");
        return;
    }

    callback = dev_data->mailbox[mailbox_idx].cb;
    if (callback != NULL) {
        callback(dev, 0, dev_data->mailbox[mailbox_idx].cb_arg);
    }

    dev_data->mailbox_usage &= ~BIT(mailbox_idx);
    dev_data->mailbox[mailbox_idx].cb = NULL;
    k_sem_give(&dev_data->tx_sem);
}

static inline int mcp251xfd_init_con_reg(const struct device* dev) {
    uint32_t* reg;
    uint32_t tmp;
    int ret;

    reg = mcp251xfd_get_spi_buf_ptr(dev);
    tmp = MCP251XFD_REG_CON_ISOCRCEN | MCP251XFD_REG_CON_WAKFIL | MCP251XFD_REG_CON_TXQEN |
          MCP251XFD_REG_CON_STEF;
    tmp |= FIELD_PREP(MCP251XFD_REG_CON_WFT_MASK, MCP251XFD_REG_CON_WFT_T11FILTER) |
            FIELD_PREP(MCP251XFD_REG_CON_REQOP_MASK, MCP251XFD_REG_CON_MODE_CONFIG);
    *reg = tmp;

    ret = mcp251xfd_write(dev, MCP251XFD_REG_CON, MCP251XFD_REG_SIZE);

    return (ret);
}

static inline int mcp251xfd_init_osc_reg(const struct device* dev) {
    int ret;
    const struct mcp251xfd_config* dev_cfg = dev->config;
    uint32_t* reg = mcp251xfd_get_spi_buf_ptr(dev);
    uint32_t reg_value = MCP251XFD_REG_OSC_OSCRDY;
    uint32_t tmp;

    tmp = FIELD_PREP(MCP251XFD_REG_OSC_CLKODIV_MASK, dev_cfg->clko_div);
    if (dev_cfg->pll_enable) {
        tmp |= MCP251XFD_REG_OSC_PLLEN;
        reg_value |= MCP251XFD_REG_OSC_PLLRDY;
    }

    *reg = sys_cpu_to_le32(tmp);

    ret = mcp251xfd_write(dev, MCP251XFD_REG_OSC, MCP251XFD_REG_SIZE);
    if (ret < 0) {
        return (ret);
    }

    ret = mcp251xfd_reg_check_value_wtimeout(dev, MCP251XFD_REG_OSC, reg_value, reg_value,
                                             MCP251XFD_PLLRDY_TIMEOUT_USEC,
                                             MCP251XFD_PLLRDY_RETRIES, false);

    return (ret);
}

static inline int mcp251xfd_init_iocon_reg(const struct device* dev) {
    const struct mcp251xfd_config* dev_cfg = dev->config;
    uint32_t* reg = mcp251xfd_get_spi_buf_ptr(dev);
    uint32_t tmp;

    /*
     * MCP2518FD Errata: DS80000789
     * Writing Byte 2/3 of the IOCON register using single SPI write clear LAT0 and LAT1.
     * This has no effect in the current version since LAT0/1 are set to zero anyway.
     * However, it needs to be properly handled if other values are needed. Errata suggests
     * to do single byte writes instead.
     */
    tmp = (MCP251XFD_REG_IOCON_TRIS0 | MCP251XFD_REG_IOCON_TRIS1 | MCP251XFD_REG_IOCON_PM0 |
           MCP251XFD_REG_IOCON_PM1);

    if (dev_cfg->sof_on_clko) {
        tmp |= MCP251XFD_REG_IOCON_SOF;
    }

    *reg = sys_cpu_to_le32(tmp);

    return mcp251xfd_write(dev, MCP251XFD_REG_IOCON, MCP251XFD_REG_SIZE);
}

static inline int mcp251xfd_init_int_reg(const struct device* dev) {
    uint32_t* reg = mcp251xfd_get_spi_buf_ptr(dev);
    uint32_t tmp;

    tmp = (MCP251XFD_REG_INT_RXIE | MCP251XFD_REG_INT_MODIE | MCP251XFD_REG_INT_TEFIE |
           MCP251XFD_REG_INT_CERRIE);
    #if defined(CONFIG_CAN_STATS)
    tmp |= MCP251XFD_REG_INT_RXOVIE;
    #endif

    *reg = sys_cpu_to_le32(tmp);

    return mcp251xfd_write(dev, MCP251XFD_REG_INT, MCP251XFD_REG_SIZE);
}

static inline int mcp251xfd_init_tef_fifo(const struct device* dev) {
    uint32_t* reg = mcp251xfd_get_spi_buf_ptr(dev);
    uint32_t tmp;

    tmp  = (MCP251XFD_REG_TEFCON_TEFNEIE | MCP251XFD_REG_TEFCON_FRESET);
    tmp |= FIELD_PREP(MCP251XFD_REG_TEFCON_FSIZE_MASK, MCP251XFD_TX_QUEUE_ITEMS - 1);

    *reg = sys_cpu_to_le32(tmp);

    return mcp251xfd_write(dev, MCP251XFD_REG_TEFCON, MCP251XFD_REG_SIZE);
}

static inline int mcp251xfd_init_tx_queue(const struct device* dev) {
    uint32_t* reg = mcp251xfd_get_spi_buf_ptr(dev);
    uint32_t tmp;

    tmp  = (MCP251XFD_REG_TXQCON_TXEN | MCP251XFD_REG_TXQCON_FRESET);
    tmp |= FIELD_PREP(MCP251XFD_REG_TXQCON_TXAT_MASK, MCP251XFD_REG_TXQCON_TXAT_UNLIMITED);
    tmp |= FIELD_PREP(MCP251XFD_REG_TXQCON_FSIZE_MASK, MCP251XFD_TX_QUEUE_ITEMS - 1);
    tmp |= FIELD_PREP(MCP251XFD_REG_TXQCON_PLSIZE_MASK,
                      can_bytes_to_dlc(MCP251XFD_PAYLOAD_SIZE) - 8);

    *reg = sys_cpu_to_le32(tmp);

    return mcp251xfd_write(dev, MCP251XFD_REG_TXQCON, MCP251XFD_REG_SIZE);
}

static inline int mcp251xfd_init_rx_fifo(const struct device* dev) {
    uint32_t* reg = mcp251xfd_get_spi_buf_ptr(dev);
    uint32_t tmp;

    tmp = MCP251XFD_REG_FIFOCON_TFNRFNIE | MCP251XFD_REG_FIFOCON_FRESET;
    #if defined(CONFIG_CAN_STATS)
    tmp |= MCP251XFD_REG_FIFOCON_RXOVIE;
    #endif
    tmp |= FIELD_PREP(MCP251XFD_REG_FIFOCON_FSIZE_MASK, MCP251XFD_RX_FIFO_ITEMS - 1);
    tmp |= FIELD_PREP(MCP251XFD_REG_FIFOCON_PLSIZE_MASK,
                      can_bytes_to_dlc(MCP251XFD_PAYLOAD_SIZE) - 8);
    #if defined(CONFIG_CAN_RX_TIMESTAMP)
    tmp |= MCP251XFD_REG_FIFOCON_RXTSEN;
    #endif

    *reg = sys_cpu_to_le32(tmp);

    return mcp251xfd_write(dev, MCP251XFD_REG_FIFOCON(MCP251XFD_RX_FIFO_IDX),
                           MCP251XFD_REG_SIZE);
}

#if defined(CONFIG_CAN_RX_TIMESTAMP)
static int mcp251xfd_init_tscon(const struct device* dev) {
    uint32_t* reg = mcp251xfd_get_spi_buf_ptr(dev);
    const struct mcp251xfd_config* dev_cfg = dev->config;
    uint32_t tmp;

    tmp  = MCP251XFD_REG_TSCON_TBCEN;
    tmp |= FIELD_PREP(MCP251XFD_REG_TSCON_TBCPRE_MASK,
                      dev_cfg->timestamp_prescaler - 1);

    *reg = sys_cpu_to_le32(tmp);

    return mcp251xfd_write(dev, MCP251XFD_REG_TSCON, MCP251XFD_REG_SIZE);
}
#endif

static int mcp251xfd_reset(const struct device* dev) {
    const struct mcp251xfd_config* dev_cfg = dev->config;
    uint16_t cmd = sys_cpu_to_be16(MCP251XFD_SPI_INSTRUCTION_RESET);
    const struct spi_buf tx_buf = {
        .buf = &cmd,
        .len = sizeof(cmd),
    };
    const struct spi_buf_set tx = {
        .buffers = &tx_buf,
        .count   = 1
    };
    int ret;

    /* device can only be reset when in configuration mode */
    ret = mcp251xfd_set_mode_internal(dev, MCP251XFD_REG_CON_MODE_CONFIG);
    if (ret < 0) {
        return (ret);
    }

    ret = spi_write_dt(&dev_cfg->bus, &tx);
    /* Adding delay after init to fix occasional init issue. Delay time found experimentally. */
    k_sleep(K_USEC(MCP251XFD_RESET_DELAY_USEC));

    return (ret);
}

static int mcp251xfd_init(const struct device* dev) {
    const struct mcp251xfd_config* dev_cfg = dev->config;
    struct mcp251xfd_data* dev_data = dev->data;
    uint32_t* reg;
    uint8_t opmod;
    int ret;
    struct can_timing timing;
    #if defined(CONFIG_CAN_FD_MODE)
    struct can_timing timing_data;
    #endif
    bool is_ok;

    dev_data->dev = dev;

    if (dev_cfg->clk_dev != NULL) {
        uint32_t clk_id = dev_cfg->clk_id;

        is_ok = device_is_ready(dev_cfg->clk_dev);
        if (is_ok == false) {
            LOG_ERR("Clock controller not ready");
            return (-ENODEV);
        }

        ret = clock_control_on(dev_cfg->clk_dev, (clock_control_subsys_t)clk_id);
        if (ret < 0) {
            LOG_ERR("Failed to enable clock [%d]", ret);
            return (ret);
        }
    }

    k_sem_init(&dev_data->int_sem, 0, 1);
    k_sem_init(&dev_data->tx_sem, MCP251XFD_TX_QUEUE_ITEMS, MCP251XFD_TX_QUEUE_ITEMS);

    k_mutex_init(&dev_data->mutex);

    is_ok = spi_is_ready_dt(&dev_cfg->bus);
    if (is_ok == false) {
        LOG_ERR("SPI bus %s not ready", dev_cfg->bus.bus->name);
        return (-ENODEV);
    }

    is_ok = gpio_is_ready_dt(&dev_cfg->int_gpio_dt);
    if (is_ok == false) {
        LOG_ERR("GPIO port not ready");
        return (-ENODEV);
    }

    ret = gpio_pin_configure_dt(&dev_cfg->int_gpio_dt, GPIO_INPUT);
    if (ret < 0) {
        LOG_ERR("Unable to configure GPIO pin");
        return (-EINVAL);
    }

    gpio_init_callback(&dev_data->int_gpio_cb, mcp251xfd_int_gpio_callback,
                       BIT(dev_cfg->int_gpio_dt.pin));

    ret = gpio_add_callback_dt(&dev_cfg->int_gpio_dt, &dev_data->int_gpio_cb);
    if (ret < 0) {
        return (-EINVAL);
    }

    ret = gpio_pin_interrupt_configure_dt(&dev_cfg->int_gpio_dt, GPIO_INT_EDGE_FALLING);
    if (ret < 0) {
        return (-EINVAL);
    }

    k_thread_create(&dev_data->int_thread, dev_data->int_thread_stack,
                    CONFIG_CAN_MCP251XFD_INT_THREAD_STACK_SIZE,
                    (k_thread_entry_t)mcp251xfd_int_thread, (void*)dev, NULL, NULL,
                    K_PRIO_COOP(CONFIG_CAN_MCP251XFD_INT_THREAD_PRIO), 0, K_NO_WAIT);

    (void) k_thread_name_set(&dev_data->int_thread, "MCP251XFD interrupt thread");

    ret = mcp251xfd_reset(dev);
    if (ret < 0) {
        LOG_ERR("Failed to reset the device [%d]", ret);
        return (ret);
    }

    ret = can_calc_timing(dev, &timing, dev_cfg->common.bitrate,
                          dev_cfg->common.sample_point);
    if (ret < 0) {
        LOG_ERR("Can't find timing for given param");
        return (ret);
    }

    LOG_DBG("Presc: %d, BS1: %d, BS2: %d", timing.prescaler, timing.phase_seg1,
            timing.phase_seg2);
    LOG_DBG("Sample-point err : %d", ret);

    #if defined(CONFIG_CAN_FD_MODE)
    ret = can_calc_timing_data(dev, &timing_data, dev_cfg->common.bitrate_data,
                               dev_cfg->common.sample_point_data);
    if (ret < 0) {
        LOG_ERR("Can't find data timing for given param");
        return (ret);
    }

    LOG_DBG("Data phase Presc: %d, BS1: %d, BS2: %d", timing_data.prescaler,
            timing_data.phase_seg1, timing_data.phase_seg2);
    LOG_DBG("Data phase Sample-point err : %d", ret);
    #endif

    reg = mcp251xfd_read_crc(dev, MCP251XFD_REG_CON, MCP251XFD_REG_SIZE);
    if (reg == NULL) {
        ret = -EINVAL;
        return (ret);
    }

    *reg = sys_le32_to_cpu(*reg);

    opmod = (uint8_t)FIELD_GET(MCP251XFD_REG_CON_OPMOD_MASK, *reg);
    if (opmod != MCP251XFD_REG_CON_MODE_CONFIG) {
        LOG_ERR("Device did not reset into configuration mode [%d]", opmod);
        ret = -EIO;
        return (ret);
    }

    dev_data->current_mcp251xfd_mode = MCP251XFD_REG_CON_MODE_CONFIG;

    ret = mcp251xfd_init_con_reg(dev);
    if (ret < 0) {
        return (ret);
    }

    ret = mcp251xfd_init_osc_reg(dev);
    if (ret < 0) {
        LOG_ERR("Error initializing OSC register [%d]", ret);
        return (ret);
    }

    ret = mcp251xfd_init_iocon_reg(dev);
    if (ret < 0) {
        return (ret);
    }

    ret = mcp251xfd_init_int_reg(dev);
    if (ret < 0) {
        return (ret);
    }

    ret = mcp251xfd_set_tdc(dev, false);
    if (ret < 0) {
        return (ret);
    }

    #if defined(CONFIG_CAN_RX_TIMESTAMP)
    ret = mcp251xfd_init_tscon(dev);
    if (ret < 0) {
        return (ret);
    }
    #endif

    ret = mcp251xfd_init_tef_fifo(dev);
    if (ret < 0) {
        return (ret);
    }

    ret = mcp251xfd_init_tx_queue(dev);
    if (ret < 0) {
        return (ret);
    }

    ret = mcp251xfd_init_rx_fifo(dev);
    if (ret < 0) {
        return (ret);
    }

    LOG_DBG("%d TX FIFOS: 1 element", MCP251XFD_TX_QUEUE_ITEMS);
    LOG_DBG("1 RX FIFO: %d elements", MCP251XFD_RX_FIFO_ITEMS);
    LOG_DBG("%db of %db RAM Allocated",
            MCP251XFD_TEF_FIFO_SIZE + MCP251XFD_TX_QUEUE_SIZE + MCP251XFD_RX_FIFO_SIZE,
            MCP251XFD_RAM_SIZE);

    ret = can_set_timing(dev, &timing);
    if (ret < 0) {
        return (ret);
    }

    #if defined(CONFIG_CAN_FD_MODE)
    ret = can_set_timing_data(dev, &timing_data);
    #endif

    return (ret);
}

<<<<<<< HEAD
static const struct can_driver_api mcp251xfd_api_funcs = {
    .get_capabilities = mcp251xfd_get_capabilities,
    .set_mode = mcp251xfd_set_mode,
    .set_timing = mcp251xfd_set_timing,
    #if defined(CONFIG_CAN_FD_MODE)
    .set_timing_data = mcp251xfd_set_timing_data,
    #endif
    .start = mcp251xfd_start,
    .stop = mcp251xfd_stop,
    .send = mcp251xfd_send,
    .add_rx_filter = mcp251xfd_add_rx_filter,
    .remove_rx_filter = mcp251xfd_remove_rx_filter,
    .get_state = mcp251xfd_get_state,
    .set_state_change_callback = mcp251xfd_set_state_change_callback,
    .get_core_clock = mcp251xfd_get_core_clock,
    .get_max_filters = mcp251xfd_get_max_filters,
    .timing_min = {
        .sjw = 1,
        .prop_seg = 0,
        .phase_seg1 = 2,
        .phase_seg2 = 1,
        .prescaler = 1,
    },
    .timing_max = {
        .sjw = 128,
        .prop_seg = 0,
        .phase_seg1 = 256,
        .phase_seg2 = 128,
        .prescaler = 256,
    },
    #if defined(CONFIG_CAN_FD_MODE)
    .timing_data_min = {
        .sjw = 1,
        .prop_seg = 0,
        .phase_seg1 = 1,
        .phase_seg2 = 1,
        .prescaler = 1,
    },
    .timing_data_max = {
        .sjw = 16,
        .prop_seg = 0,
        .phase_seg1 = 32,
        .phase_seg2 = 16,
        .prescaler = 256,
    },
    #endif
=======
static DEVICE_API(can, mcp251xfd_api_funcs) = {
	.get_capabilities = mcp251xfd_get_capabilities,
	.set_mode = mcp251xfd_set_mode,
	.set_timing = mcp251xfd_set_timing,
#if defined(CONFIG_CAN_FD_MODE)
	.set_timing_data = mcp251xfd_set_timing_data,
#endif
	.start = mcp251xfd_start,
	.stop = mcp251xfd_stop,
	.send = mcp251xfd_send,
	.add_rx_filter = mcp251xfd_add_rx_filter,
	.remove_rx_filter = mcp251xfd_remove_rx_filter,
	.get_state = mcp251xfd_get_state,
	.set_state_change_callback = mcp251xfd_set_state_change_callback,
	.get_core_clock = mcp251xfd_get_core_clock,
	.get_max_filters = mcp251xfd_get_max_filters,
	.timing_min = {
		.sjw = 1,
		.prop_seg = 0,
		.phase_seg1 = 2,
		.phase_seg2 = 1,
		.prescaler = 1,
	},
	.timing_max = {
		.sjw = 128,
		.prop_seg = 0,
		.phase_seg1 = 256,
		.phase_seg2 = 128,
		.prescaler = 256,
	},
#if defined(CONFIG_CAN_FD_MODE)
	.timing_data_min = {
		.sjw = 1,
		.prop_seg = 0,
		.phase_seg1 = 1,
		.phase_seg2 = 1,
		.prescaler = 1,
	},
	.timing_data_max = {
		.sjw = 16,
		.prop_seg = 0,
		.phase_seg1 = 32,
		.phase_seg2 = 16,
		.prescaler = 256,
	},
#endif
>>>>>>> 28bd478a
};

#define MCP251XFD_SET_CLOCK(inst)                               \
    COND_CODE_1(DT_INST_NODE_HAS_PROP(inst, clocks),            \
            (.clk_dev = DEVICE_DT_GET(DT_INST_CLOCKS_CTLR(inst)),   \
             .clk_id = DT_INST_CLOCKS_CELL(inst, id)),          \
            ())

#define MCP251XFD_INIT(inst)                                                    \
    static K_KERNEL_STACK_DEFINE(mcp251xfd_int_stack_##inst,                    \
                                 CONFIG_CAN_MCP251XFD_INT_THREAD_STACK_SIZE);   \
                                                                                \
    static struct mcp251xfd_data mcp251xfd_data_##inst = {                      \
        .int_thread_stack = mcp251xfd_int_stack_##inst,                         \
    };                                                                          \
    static const struct mcp251xfd_config mcp251xfd_config_##inst = {            \
        .common = CAN_DT_DRIVER_CONFIG_INST_GET(inst, 0, 8000000),              \
        .bus = SPI_DT_SPEC_INST_GET(inst, SPI_WORD_SET(8), 0),                  \
        .int_gpio_dt = GPIO_DT_SPEC_INST_GET(inst, int_gpios),                  \
                                                                                \
        .sof_on_clko = DT_INST_PROP(inst, sof_on_clko),                         \
        .clko_div = DT_INST_ENUM_IDX(inst, clko_div),                           \
        .pll_enable = DT_INST_PROP(inst, pll_enable),                           \
        .timestamp_prescaler = DT_INST_PROP(inst, timestamp_prescaler),         \
                                                                                \
        .osc_freq = DT_INST_PROP(inst, osc_freq),                               \
                                                                                \
        .rx_fifo = {                                                            \
            .ram_start_addr = MCP251XFD_RX_FIFO_START_ADDR,                     \
            .reg_fifocon_addr = MCP251XFD_REG_FIFOCON(MCP251XFD_RX_FIFO_IDX),   \
            .capacity = MCP251XFD_RX_FIFO_ITEMS,                                \
            .item_size = MCP251XFD_RX_FIFO_ITEM_SIZE,                           \
            .msg_handler = mcp251xfd_rx_fifo_handler},                          \
        .tef_fifo = {                                                           \
            .ram_start_addr = MCP251XFD_TEF_FIFO_START_ADDR,                    \
            .reg_fifocon_addr = MCP251XFD_REG_TEFCON,                           \
            .capacity = MCP251XFD_TEF_FIFO_ITEMS,                               \
            .item_size = MCP251XFD_TEF_FIFO_ITEM_SIZE,                          \
            .msg_handler = mcp251xfd_tef_fifo_handler},                         \
        MCP251XFD_SET_CLOCK(inst)                                               \
    };                                                                          \
                                                                                \
    CAN_DEVICE_DT_INST_DEFINE(inst, mcp251xfd_init, NULL, &mcp251xfd_data_##inst,   \
                              &mcp251xfd_config_##inst, POST_KERNEL, CONFIG_CAN_INIT_PRIORITY,  \
                              &mcp251xfd_api_funcs);

DT_INST_FOREACH_STATUS_OKAY(MCP251XFD_INIT)<|MERGE_RESOLUTION|>--- conflicted
+++ resolved
@@ -1716,8 +1716,7 @@
     return (ret);
 }
 
-<<<<<<< HEAD
-static const struct can_driver_api mcp251xfd_api_funcs = {
+static DEVICE_API(can, mcp251xfd_api_funcs) = {
     .get_capabilities = mcp251xfd_get_capabilities,
     .set_mode = mcp251xfd_set_mode,
     .set_timing = mcp251xfd_set_timing,
@@ -1763,54 +1762,6 @@
         .prescaler = 256,
     },
     #endif
-=======
-static DEVICE_API(can, mcp251xfd_api_funcs) = {
-	.get_capabilities = mcp251xfd_get_capabilities,
-	.set_mode = mcp251xfd_set_mode,
-	.set_timing = mcp251xfd_set_timing,
-#if defined(CONFIG_CAN_FD_MODE)
-	.set_timing_data = mcp251xfd_set_timing_data,
-#endif
-	.start = mcp251xfd_start,
-	.stop = mcp251xfd_stop,
-	.send = mcp251xfd_send,
-	.add_rx_filter = mcp251xfd_add_rx_filter,
-	.remove_rx_filter = mcp251xfd_remove_rx_filter,
-	.get_state = mcp251xfd_get_state,
-	.set_state_change_callback = mcp251xfd_set_state_change_callback,
-	.get_core_clock = mcp251xfd_get_core_clock,
-	.get_max_filters = mcp251xfd_get_max_filters,
-	.timing_min = {
-		.sjw = 1,
-		.prop_seg = 0,
-		.phase_seg1 = 2,
-		.phase_seg2 = 1,
-		.prescaler = 1,
-	},
-	.timing_max = {
-		.sjw = 128,
-		.prop_seg = 0,
-		.phase_seg1 = 256,
-		.phase_seg2 = 128,
-		.prescaler = 256,
-	},
-#if defined(CONFIG_CAN_FD_MODE)
-	.timing_data_min = {
-		.sjw = 1,
-		.prop_seg = 0,
-		.phase_seg1 = 1,
-		.phase_seg2 = 1,
-		.prescaler = 1,
-	},
-	.timing_data_max = {
-		.sjw = 16,
-		.prop_seg = 0,
-		.phase_seg1 = 32,
-		.phase_seg2 = 16,
-		.prescaler = 256,
-	},
-#endif
->>>>>>> 28bd478a
 };
 
 #define MCP251XFD_SET_CLOCK(inst)                               \
