/*
 * Copyright (c) 2020 Abram Early
 * Copyright (c) 2023 Andriy Gelman
 *
 * SPDX-License-Identifier: Apache-2.0
 */

#define DT_DRV_COMPAT microchip_mcp251xfd

#include "can_mcp251xfd.h"

#include <zephyr/device.h>
#include <zephyr/drivers/can/transceiver.h>
#include <zephyr/drivers/clock_control.h>
#include <zephyr/kernel.h>
#include <zephyr/sys/byteorder.h>
#include <zephyr/sys/crc.h>

#include <zephyr/logging/log.h>
LOG_MODULE_REGISTER(can_mcp251xfd, CONFIG_CAN_LOG_LEVEL);

BUILD_ASSERT(sizeof(struct mcp251xfd_txobj) == (CAN_MAX_DLEN + 8U), "sizeof error !!!");

static void mcp251xfd_canframe_to_txobj(const struct can_frame* src, int mailbox_idx,
                                        struct mcp251xfd_txobj* dst) {
    if ((src->flags & CAN_FRAME_IDE) != 0) {
        dst->id  = FIELD_PREP(MCP251XFD_OBJ_ID_SID_MASK, src->id >> 18);
        dst->id |= FIELD_PREP(MCP251XFD_OBJ_ID_EID_MASK, src->id);
        dst->flags = MCP251XFD_OBJ_FLAGS_IDE;
    }
    else {
        dst->id = FIELD_PREP(MCP251XFD_OBJ_ID_SID_MASK, src->id);
        dst->flags = 0UL;
    }

    if ((src->flags & CAN_FRAME_BRS) != 0) {
        dst->flags |= MCP251XFD_OBJ_FLAGS_BRS;
    }

    dst->flags |= FIELD_PREP(MCP251XFD_OBJ_FLAGS_DLC_MASK, src->dlc);
    #if defined(CONFIG_CAN_FD_MODE)
    if ((src->flags & CAN_FRAME_FDF) != 0) {
        dst->flags |= MCP251XFD_OBJ_FLAGS_FDF;
    }
    #endif
    dst->flags |= FIELD_PREP(MCP251XFD_OBJ_FLAGS_SEQ_MASK, mailbox_idx);

    dst->id    = sys_cpu_to_le32(dst->id);
    dst->flags = sys_cpu_to_le32(dst->flags);

    if ((src->flags & CAN_FRAME_RTR) != 0) {
        dst->flags |= MCP251XFD_OBJ_FLAGS_RTR;
    }
    else {
        (void) memcpy(dst->data, src->data,
                      MIN(can_dlc_to_bytes(src->dlc), CAN_MAX_DLEN));
    }
}

static void* mcp251xfd_read_reg(const struct device* dev, uint16_t addr, int len) {
    const struct mcp251xfd_config* dev_cfg = dev->config;
    struct mcp251xfd_data* dev_data = dev->data;
    struct mcp251xfd_spi_data* spi_data = &dev_data->spi_data;
    uint16_t spi_cmd;
    int ret;

    spi_cmd = sys_cpu_to_be16(MCP251XFD_SPI_INSTRUCTION_READ | addr);
    (void) memcpy(&spi_data->header[1], &spi_cmd, sizeof(spi_cmd));

    struct spi_buf tx_buf = {
        .buf = &spi_data->header[1],
        .len = (MCP251XFD_SPI_CMD_LEN + len)
    };
    struct spi_buf rx_buf = {
        .buf = &spi_data->header[1],
        .len = (MCP251XFD_SPI_CMD_LEN + len)
    };

    const struct spi_buf_set tx = {
        .buffers = &tx_buf,
        .count   = 1
    };
    const struct spi_buf_set rx = {
        .buffers = &rx_buf,
        .count   = 1
    };

    ret = spi_transceive_dt(&dev_cfg->bus, &tx, &rx);
    if (ret < 0) {
        return (NULL);
    }

    return (&spi_data->buf[0]);
}

static void* mcp251xfd_read_crc(const struct device* dev, uint16_t addr, int len) {
    const struct mcp251xfd_config* dev_cfg = dev->config;
    struct mcp251xfd_data* dev_data = dev->data;
    struct mcp251xfd_spi_data* spi_data = &dev_data->spi_data;
    int num_retries = (CONFIG_CAN_MCP251XFD_READ_CRC_RETRIES + 1);
    int ret;

    while (num_retries-- > 0) {
        uint16_t crc_in;
        uint16_t crc;
        uint16_t spi_cmd;

        struct spi_buf tx_buf = {
            .buf = &spi_data->header[0],
            .len = (MCP251XFD_SPI_CMD_LEN + MCP251XFD_SPI_LEN_FIELD_LEN + len + MCP251XFD_SPI_CRC_LEN)
        };
        struct spi_buf rx_buf = {
            .buf = &spi_data->header[0],
            .len = (MCP251XFD_SPI_CMD_LEN + MCP251XFD_SPI_LEN_FIELD_LEN + len + MCP251XFD_SPI_CRC_LEN)
        };

        const struct spi_buf_set tx = {
            .buffers = &tx_buf,
            .count   = 1
        };
        const struct spi_buf_set rx = {
            .buffers = &rx_buf,
            .count   = 1
        };

        spi_cmd = sys_cpu_to_be16(MCP251XFD_SPI_INSTRUCTION_READ_CRC | addr);
        (void) memcpy(&spi_data->header[0], &spi_cmd, sizeof(spi_cmd));
        spi_data->header[2] = len;

        /*
         * Evaluate initial crc over spi_cmd and length as these value will change after
         * spi transaction is finished.
         */
        crc_in = crc16_cms(MCP251XFD_CRC_SEED, (uint8_t*)(&spi_data->header[0]),
                           MCP251XFD_SPI_CMD_LEN + MCP251XFD_SPI_LEN_FIELD_LEN);

        ret = spi_transceive_dt(&dev_cfg->bus, &tx, &rx);
        if (ret < 0) {
            continue;
        }

        /* Continue crc calculation over the data field and the crc field */
        crc = crc16_cms(crc_in, &spi_data->buf[0],
                        (len + MCP251XFD_SPI_CRC_LEN));
        if (crc == 0) {
            return (&spi_data->buf[0]);
        }
    }

    return (NULL);
}

static inline void* mcp251xfd_get_spi_buf_ptr(const struct device* dev) {
    struct mcp251xfd_data* dev_data = dev->data;
    struct mcp251xfd_spi_data* spi_data = &dev_data->spi_data;

    return (&spi_data->buf[0]);
}

static int mcp251xfd_write(const struct device* dev, uint16_t addr, int len) {
    const struct mcp251xfd_config* dev_cfg = dev->config;
    struct mcp251xfd_data* dev_data = dev->data;
    struct mcp251xfd_spi_data* spi_data = &dev_data->spi_data;
    uint16_t spi_cmd;
    int ret;

    struct spi_buf tx_buf = {
        .buf = &spi_data->header[1],
        .len = (MCP251XFD_SPI_CMD_LEN + len)
    };
    const struct spi_buf_set tx = {
        .buffers = &tx_buf,
        .count   = 1
    };

    spi_cmd = sys_cpu_to_be16(MCP251XFD_SPI_INSTRUCTION_WRITE | addr);
    (void) memcpy(&spi_data->header[1], &spi_cmd, sizeof(spi_cmd));

    ret = spi_write_dt(&dev_cfg->bus, &tx);

    return (ret);
}

static int mcp251xfd_fifo_write(const struct device* dev, int mailbox_idx,
                                const struct can_frame* msg) {
    uint32_t const* regs;
    struct mcp251xfd_txobj* txobj;
    uint8_t* reg_byte;
    uint16_t address;
    int tx_len;
    int ret;

    /* read fifosta and ua at the same time */
    regs = mcp251xfd_read_crc(dev, MCP251XFD_REG_TXQSTA, MCP251XFD_REG_SIZE * 2);
    if (regs == NULL) {
        LOG_ERR("Failed to read 8 bytes from REG_TXQSTA");
        return (-EINVAL);
    }

    /* check if fifo is full */
    if (!(regs[0] & MCP251XFD_REG_TXQSTA_TXQNIF)) {
        return (-ENOMEM);
    }

    address = (uint16_t)(MCP251XFD_RAM_START_ADDR + regs[1]);

    txobj = mcp251xfd_get_spi_buf_ptr(dev);
    mcp251xfd_canframe_to_txobj(msg, mailbox_idx, txobj);

    tx_len = MCP251XFD_OBJ_HEADER_SIZE;
    if ((msg->flags & CAN_FRAME_RTR) == 0) {
        tx_len += ROUND_UP(can_dlc_to_bytes(msg->dlc), MCP251XFD_RAM_ALIGNMENT);
    }

    ret = mcp251xfd_write(dev, address, tx_len);
    if (ret < 0) {
        return (ret);
    }

    reg_byte  = mcp251xfd_get_spi_buf_ptr(dev);
    *reg_byte = (uint8_t)MCP251XFD_UINT32_FLAG_TO_BYTE_MASK(MCP251XFD_REG_TXQCON_UINC |
                                                            MCP251XFD_REG_TXQCON_TXREQ);

    ret = mcp251xfd_write(dev, (MCP251XFD_REG_TXQCON + 1), 1);

    return (ret);
}

static void mcp251xfd_rxobj_to_canframe(struct mcp251xfd_rxobj* src, struct can_frame* dst) {
    src->id    = sys_le32_to_cpu(src->id);
    src->flags = sys_le32_to_cpu(src->flags);

    if ((src->flags & MCP251XFD_OBJ_FLAGS_IDE) != 0) {
        dst->id  = FIELD_GET(MCP251XFD_OBJ_ID_EID_MASK, src->id);
        dst->id |= FIELD_GET(MCP251XFD_OBJ_ID_SID_MASK, src->id) << 18;
        dst->flags = CAN_FRAME_IDE;
    }
    else {
        dst->id = FIELD_GET(MCP251XFD_OBJ_ID_SID_MASK, src->id);
        dst->flags = 0U;
    }

    if ((src->flags & MCP251XFD_OBJ_FLAGS_BRS) != 0) {
        dst->flags |= CAN_FRAME_BRS;
    }

    #if defined(CONFIG_CAN_FD_MODE)
    if ((src->flags & MCP251XFD_OBJ_FLAGS_FDF) != 0) {
        dst->flags |= CAN_FRAME_FDF;
    }
    #endif

    dst->dlc = FIELD_GET(MCP251XFD_OBJ_FLAGS_DLC_MASK, src->flags);

    #if defined(CONFIG_CAN_RX_TIMESTAMP)
    dst->timestamp = sys_le32_to_cpu(src->timestamp);
    #endif

    if ((src->flags & MCP251XFD_OBJ_FLAGS_RTR) != 0) {
        dst->flags |= CAN_FRAME_RTR;
    }
    else {
        (void) memcpy(dst->data, src->data,
                      MIN(can_dlc_to_bytes(dst->dlc), CAN_MAX_DLEN));
    }
}

static int mcp251xfd_get_mode_internal(const struct device* dev, uint8_t* mode) {
    uint8_t const* reg_byte;
    uint32_t mask = MCP251XFD_UINT32_FLAG_TO_BYTE_MASK(MCP251XFD_REG_CON_OPMOD_MASK);

    reg_byte = mcp251xfd_read_crc(dev, MCP251XFD_REG_CON_B2, 1);
    if (reg_byte == NULL) {
        return (-EINVAL);
    }

    *mode = (uint8_t)FIELD_GET(mask, *reg_byte);

    return (0);
}

static int mcp251xfd_reg_check_value_wtimeout(const struct device* dev, uint16_t addr,
                                              uint32_t value, uint32_t mask,
                                              uint32_t timeout_usec, int retries, bool allow_yield) {
    uint32_t* reg;
    uint32_t  delay = (timeout_usec / retries);

    for (;;) {
        reg = mcp251xfd_read_crc(dev, addr, MCP251XFD_REG_SIZE);
        if (!reg) {
            return (-EINVAL);
        }

        *reg = sys_le32_to_cpu(*reg);

        if ((*reg & mask) == value) {
            return (0);
        }

        if (--retries < 0) {
            LOG_ERR("Timeout validing 0x%x", addr);
            return (-EIO);
        }

        if (allow_yield) {
            k_sleep(K_USEC(delay));
        }
        else {
            k_busy_wait(delay);
        }
    }

    return (0);
}

<<<<<<< HEAD
static int mcp251xfd_set_tdc(const struct device *dev, bool is_enabled)
{
	uint32_t *reg;
	uint32_t tmp;
	struct mcp251xfd_data *dev_data = dev->data;
=======
static int mcp251xfd_set_tdc(const struct device* dev, bool is_enabled, int tdc_offset) {
    uint32_t* reg;
    uint32_t  tmp;

    if (is_enabled &&
        ((tdc_offset < MCP251XFD_REG_TDC_TDCO_MIN) || (tdc_offset > MCP251XFD_REG_TDC_TDCO_MAX))) {
        return (-EINVAL);
    }
>>>>>>> 2a6bbc5a

    reg = mcp251xfd_get_spi_buf_ptr(dev);

<<<<<<< HEAD
	if (is_enabled) {
		tmp = FIELD_PREP(MCP251XFD_REG_TDC_TDCMOD_MASK, MCP251XFD_REG_TDC_TDCMOD_AUTO);
		tmp |= FIELD_PREP(MCP251XFD_REG_TDC_TDCO_MASK, dev_data->tdco);
	} else {
		tmp = FIELD_PREP(MCP251XFD_REG_TDC_TDCMOD_MASK, MCP251XFD_REG_TDC_TDCMOD_DISABLED);
	}
=======
    if (is_enabled) {
        tmp  = FIELD_PREP(MCP251XFD_REG_TDC_TDCMOD_MASK, MCP251XFD_REG_TDC_TDCMOD_AUTO);
        tmp |= FIELD_PREP(MCP251XFD_REG_TDC_TDCO_MASK, tdc_offset);
    }
    else {
        tmp = FIELD_PREP(MCP251XFD_REG_TDC_TDCMOD_MASK, MCP251XFD_REG_TDC_TDCMOD_DISABLED);
    }
>>>>>>> 2a6bbc5a

    *reg = sys_cpu_to_le32(tmp);

    return mcp251xfd_write(dev, MCP251XFD_REG_TDC, MCP251XFD_REG_SIZE);
}

<<<<<<< HEAD
static int mcp251xfd_set_mode_internal(const struct device *dev, uint8_t requested_mode)
{
	struct mcp251xfd_data *dev_data = dev->data;
	uint32_t *reg;
	uint32_t opmod, reg_con;
	int ret = 0;

	k_mutex_lock(&dev_data->mutex, K_FOREVER);

	reg = mcp251xfd_read_crc(dev, MCP251XFD_REG_CON, MCP251XFD_REG_SIZE);
	if (!reg) {
		ret = -EINVAL;
		goto done;
	}

	reg_con = sys_le32_to_cpu(*reg);

	opmod = FIELD_GET(MCP251XFD_REG_CON_OPMOD_MASK, reg_con);
	if (opmod == requested_mode) {
		goto done;
	}

#if defined(CONFIG_CAN_FD_MODE)
	if (dev_data->current_mcp251xfd_mode == MCP251XFD_REG_CON_MODE_CONFIG) {
		if (requested_mode ==  MCP251XFD_REG_CON_MODE_CAN2_0 ||
		    requested_mode ==  MCP251XFD_REG_CON_MODE_EXT_LOOPBACK ||
		    requested_mode == MCP251XFD_REG_CON_MODE_INT_LOOPBACK) {
			ret = mcp251xfd_set_tdc(dev, false);
		} else if (requested_mode == MCP251XFD_REG_CON_MODE_MIXED) {
			ret = mcp251xfd_set_tdc(dev, true);
		}

		if (ret < 0) {
			goto done;
		}
	}
#endif

	reg_con &= ~MCP251XFD_REG_CON_REQOP_MASK;
	reg_con |= FIELD_PREP(MCP251XFD_REG_CON_REQOP_MASK, requested_mode);

	*reg = sys_cpu_to_le32(reg_con);

	ret = mcp251xfd_write(dev, MCP251XFD_REG_CON, MCP251XFD_REG_SIZE);
	if (ret < 0) {
		LOG_ERR("Failed to write REG_CON register [%d]", MCP251XFD_REG_CON);
		goto done;
	}

	ret = mcp251xfd_reg_check_value_wtimeout(
		dev, MCP251XFD_REG_CON, FIELD_PREP(MCP251XFD_REG_CON_OPMOD_MASK, requested_mode),
		MCP251XFD_REG_CON_OPMOD_MASK, MCP251XFD_MODE_CHANGE_TIMEOUT_USEC,
		MCP251XFD_MODE_CHANGE_RETRIES, true);
done:
	k_mutex_unlock(&dev_data->mutex);
	return ret;
=======
static int mcp251xfd_set_mode_internal(const struct device* dev, uint8_t requested_mode) {
    struct mcp251xfd_data* dev_data = dev->data;
    uint32_t* reg;
    uint32_t opmod;
    uint32_t reg_con;
    int ret = 0;

    k_mutex_lock(&dev_data->mutex, K_FOREVER);

    reg = mcp251xfd_read_crc(dev, MCP251XFD_REG_CON, MCP251XFD_REG_SIZE);
    if (reg == NULL) {
        ret = -EINVAL;
        goto done;
    }

    reg_con = sys_le32_to_cpu(*reg);

    opmod = FIELD_GET(MCP251XFD_REG_CON_OPMOD_MASK, reg_con);
    if (opmod == requested_mode) {
        goto done;
    }

    #if defined(CONFIG_CAN_FD_MODE)
    if (dev_data->current_mcp251xfd_mode == MCP251XFD_REG_CON_MODE_CONFIG) {
        if ((requested_mode == MCP251XFD_REG_CON_MODE_CAN2_0)       ||
            (requested_mode == MCP251XFD_REG_CON_MODE_EXT_LOOPBACK) ||
            (requested_mode == MCP251XFD_REG_CON_MODE_INT_LOOPBACK)) {
            ret = mcp251xfd_set_tdc(dev, false, 0);
        }
        else if (requested_mode == MCP251XFD_REG_CON_MODE_MIXED) {
            ret = mcp251xfd_set_tdc(dev, true, dev_data->tdco);
        }

        if (ret < 0) {
            goto done;
        }
    }
    #endif

    reg_con &= ~MCP251XFD_REG_CON_REQOP_MASK;
    reg_con |= FIELD_PREP(MCP251XFD_REG_CON_REQOP_MASK, requested_mode);

    *reg = sys_cpu_to_le32(reg_con);

    ret = mcp251xfd_write(dev, MCP251XFD_REG_CON, MCP251XFD_REG_SIZE);
    if (ret < 0) {
        LOG_ERR("Failed to write REG_CON register [%d]", MCP251XFD_REG_CON);
        goto done;
    }

    ret = mcp251xfd_reg_check_value_wtimeout(
                dev, MCP251XFD_REG_CON, FIELD_PREP(MCP251XFD_REG_CON_OPMOD_MASK, requested_mode),
                MCP251XFD_REG_CON_OPMOD_MASK, MCP251XFD_MODE_CHANGE_TIMEOUT_USEC,
                MCP251XFD_MODE_CHANGE_RETRIES, true);
done :
    k_mutex_unlock(&dev_data->mutex);
    return (ret);
>>>>>>> 2a6bbc5a
}

static int mcp251xfd_set_mode(const struct device* dev, can_mode_t mode) {
    struct mcp251xfd_data* dev_data = dev->data;

    if (dev_data->common.started) {
        return (-EBUSY);
    }

    /* todo: Add CAN_MODE_ONE_SHOT support */
    if ((mode & (CAN_MODE_3_SAMPLES | CAN_MODE_ONE_SHOT)) != 0) {
        return (-ENOTSUP);
    }

    if (mode == CAN_MODE_NORMAL) {
        dev_data->next_mcp251xfd_mode = MCP251XFD_REG_CON_MODE_CAN2_0;
    }

    if ((mode & CAN_MODE_FD) != 0) {
        #if defined(CONFIG_CAN_FD_MODE)
        dev_data->next_mcp251xfd_mode = MCP251XFD_REG_CON_MODE_MIXED;
        #else
        return (-ENOTSUP);
        #endif
    }

    if ((mode & CAN_MODE_LISTENONLY) != 0) {
        dev_data->next_mcp251xfd_mode = MCP251XFD_REG_CON_MODE_LISTENONLY;
    }

    if ((mode & CAN_MODE_LOOPBACK) != 0) {
        dev_data->next_mcp251xfd_mode = MCP251XFD_REG_CON_MODE_EXT_LOOPBACK;
    }

    dev_data->common.mode = mode;

    return (0);
}

static int mcp251xfd_set_timing(const struct device* dev, const struct can_timing* timing) {
    struct mcp251xfd_data* dev_data = dev->data;
    uint32_t* reg;
    uint32_t tmp;
    int ret;

    if (!timing) {
        return (-EINVAL);
    }

    if (dev_data->common.started) {
        return (-EBUSY);
    }

    k_mutex_lock(&dev_data->mutex, K_FOREVER);

    reg  = mcp251xfd_get_spi_buf_ptr(dev);
    tmp  = FIELD_PREP(MCP251XFD_REG_NBTCFG_BRP_MASK  , timing->prescaler - 1);
    tmp |= FIELD_PREP(MCP251XFD_REG_NBTCFG_TSEG1_MASK,
                      timing->prop_seg + timing->phase_seg1 - 1);
    tmp |= FIELD_PREP(MCP251XFD_REG_NBTCFG_TSEG2_MASK, timing->phase_seg2 - 1);
    tmp |= FIELD_PREP(MCP251XFD_REG_NBTCFG_SJW_MASK  , timing->sjw - 1);
    *reg = tmp;

    ret = mcp251xfd_write(dev, MCP251XFD_REG_NBTCFG, MCP251XFD_REG_SIZE);
    if (ret < 0) {
        LOG_ERR("Failed to write NBTCFG register [%d]", ret);
    }

    k_mutex_unlock(&dev_data->mutex);

    return (ret);
}

#if defined(CONFIG_CAN_FD_MODE)
static int mcp251xfd_set_timing_data(const struct device* dev, const struct can_timing* timing) {
    struct mcp251xfd_data* dev_data = dev->data;
    uint32_t* reg;
    uint32_t tmp;
    int ret;

    if (!timing) {
        return (-EINVAL);
    }

    if (dev_data->common.started) {
        return (-EBUSY);
    }

    k_mutex_lock(&dev_data->mutex, K_FOREVER);

    reg = mcp251xfd_get_spi_buf_ptr(dev);

    tmp  = FIELD_PREP(MCP251XFD_REG_DBTCFG_BRP_MASK  , timing->prescaler - 1);
    tmp |= FIELD_PREP(MCP251XFD_REG_DBTCFG_TSEG1_MASK,
                      timing->prop_seg + timing->phase_seg1 - 1);
    tmp |= FIELD_PREP(MCP251XFD_REG_DBTCFG_TSEG2_MASK, timing->phase_seg2 - 1);
    tmp |= FIELD_PREP(MCP251XFD_REG_DBTCFG_SJW_MASK  , timing->sjw - 1);

    *reg = sys_cpu_to_le32(tmp);

<<<<<<< HEAD
	/* actual TDCO minimum is -64 but driver implementation only sets >= 0 values */
	dev_data->tdco = CAN_CALC_TDCO(timing, 0U, MCP251XFD_REG_TDC_TDCO_MAX);
=======
    dev_data->tdco = timing->prescaler * (timing->prop_seg + timing->phase_seg1);
>>>>>>> 2a6bbc5a

    ret = mcp251xfd_write(dev, MCP251XFD_REG_DBTCFG, MCP251XFD_REG_SIZE);
    if (ret < 0) {
        LOG_ERR("Failed to write DBTCFG register [%d]", ret);
    }

    k_mutex_unlock(&dev_data->mutex);

    return (ret);
}
#endif

static int mcp251xfd_send(const struct device* dev, const struct can_frame* msg,
                          k_timeout_t timeout, can_tx_callback_t callback, void* callback_arg) {
    struct mcp251xfd_data* dev_data = dev->data;
    uint_fast8_t mailbox_idx;
    int ret;

    LOG_DBG("Sending %d bytes. Id: 0x%x, ID type: %s %s %s %s", can_dlc_to_bytes(msg->dlc),
            msg->id, msg->flags & CAN_FRAME_IDE ? "extended" : "standard",
            msg->flags & CAN_FRAME_RTR ? "RTR" : "",
            msg->flags & CAN_FRAME_FDF ? "FD frame" : "",
            msg->flags & CAN_FRAME_BRS ? "BRS" : "");

    if (!dev_data->common.started) {
        return (-ENETDOWN);
    }

    if (dev_data->state == CAN_STATE_BUS_OFF) {
        return (-ENETUNREACH);
    }

    if (((msg->flags & CAN_FRAME_FDF) == 0) && msg->dlc > CAN_MAX_DLC) {
        LOG_ERR("DLC of %d without fd flag set.", msg->dlc);
        return (-EINVAL);
    }

    if ((msg->flags & CAN_FRAME_FDF) && !(dev_data->common.mode & CAN_MODE_FD)) {
        return (-ENOTSUP);
    }

    if (k_sem_take(&dev_data->tx_sem, timeout) != 0) {
        return (-EAGAIN);
    }

    k_mutex_lock(&dev_data->mutex, K_FOREVER);
    for (mailbox_idx = 0; mailbox_idx < MCP251XFD_TX_QUEUE_ITEMS; mailbox_idx++) {
        if ((BIT(mailbox_idx) & dev_data->mailbox_usage) == 0) {
            dev_data->mailbox_usage |= BIT(mailbox_idx);
            break;
        }
    }

    if (mailbox_idx >= MCP251XFD_TX_QUEUE_ITEMS) {
        k_sem_give(&dev_data->tx_sem);
        ret = -EIO;
        goto done;
    }

    dev_data->mailbox[mailbox_idx].cb     = callback;
    dev_data->mailbox[mailbox_idx].cb_arg = callback_arg;

    ret = mcp251xfd_fifo_write(dev, mailbox_idx, msg);
    if (ret < 0) {
        dev_data->mailbox_usage &= ~BIT(mailbox_idx);
        dev_data->mailbox[mailbox_idx].cb = NULL;
        k_sem_give(&dev_data->tx_sem);
    }

done :
    k_mutex_unlock(&dev_data->mutex);
    return (ret);
}

static int mcp251xfd_add_rx_filter(const struct device* dev, can_rx_callback_t rx_cb, void* cb_arg,
                                   const struct can_filter* filter) {
    struct mcp251xfd_data* dev_data = dev->data;
    uint32_t* reg;
    uint32_t tmp;
    uint8_t* reg_byte;
    int filter_idx;
    int ret;

    k_mutex_lock(&dev_data->mutex, K_FOREVER);

    for (filter_idx = 0; filter_idx < CONFIG_CAN_MAX_FILTER; filter_idx++) {
        if ((BIT(filter_idx) & dev_data->filter_usage) == 0) {
            break;
        }
    }

    if (filter_idx >= CONFIG_CAN_MAX_FILTER) {
        filter_idx = -ENOSPC;
        goto done;
    }

    reg = mcp251xfd_get_spi_buf_ptr(dev);

    if ((filter->flags & CAN_FILTER_IDE) != 0) {
        tmp  = FIELD_PREP(MCP251XFD_REG_FLTOBJ_SID_MASK, filter->id >> 18);
        tmp |= FIELD_PREP(MCP251XFD_REG_FLTOBJ_EID_MASK, filter->id);
        tmp |= MCP251XFD_REG_FLTOBJ_EXIDE;
    }
    else {
        tmp = FIELD_PREP(MCP251XFD_REG_FLTOBJ_SID_MASK, filter->id);
    }

    *reg = sys_cpu_to_le32(tmp);
    ret  = mcp251xfd_write(dev, MCP251XFD_REG_FLTOBJ(filter_idx), MCP251XFD_REG_SIZE);
    if (ret < 0) {
        LOG_ERR("Failed to write FLTOBJ register [%d]", ret);
        goto done;
    }

    reg = mcp251xfd_get_spi_buf_ptr(dev);
    if ((filter->flags & CAN_FILTER_IDE) != 0) {
        tmp  = FIELD_PREP(MCP251XFD_REG_MASK_MSID_MASK, filter->mask >> 18);
        tmp |= FIELD_PREP(MCP251XFD_REG_MASK_MEID_MASK, filter->mask);
    }
    else {
        tmp = FIELD_PREP(MCP251XFD_REG_MASK_MSID_MASK, filter->mask);
    }
    tmp |= MCP251XFD_REG_MASK_MIDE;

    *reg = sys_cpu_to_le32(tmp);

    ret = mcp251xfd_write(dev, MCP251XFD_REG_FLTMASK(filter_idx), MCP251XFD_REG_SIZE);
    if (ret < 0) {
        LOG_ERR("Failed to write FLTMASK register [%d]", ret);
        goto done;
    }

    reg_byte  = mcp251xfd_get_spi_buf_ptr(dev);
    *reg_byte = MCP251XFD_REG_BYTE_FLTCON_FLTEN;
    *reg_byte |= FIELD_PREP(MCP251XFD_REG_BYTE_FLTCON_FBP_MASK, MCP251XFD_RX_FIFO_IDX);

    ret = mcp251xfd_write(dev, MCP251XFD_REG_BYTE_FLTCON(filter_idx), 1);
    if (ret < 0) {
        LOG_ERR("Failed to write FLTCON register [%d]", ret);
        goto done;
    }

    dev_data->filter_usage |= BIT(filter_idx);
    dev_data->filter[filter_idx] = *filter;
    dev_data->rx_cb[filter_idx]  = rx_cb;
    dev_data->cb_arg[filter_idx] = cb_arg;

done :
    k_mutex_unlock(&dev_data->mutex);

    return (filter_idx);
}

static void mcp251xfd_remove_rx_filter(const struct device* dev, int filter_idx) {
    struct mcp251xfd_data* dev_data = dev->data;
    uint8_t* reg_byte;
    uint32_t* reg;
    int ret;

    if ((filter_idx < 0) || (filter_idx >= CONFIG_CAN_MAX_FILTER)) {
        LOG_ERR("Filter ID %d out of bounds", filter_idx);
        return;
    }

    k_mutex_lock(&dev_data->mutex, K_FOREVER);

    reg_byte  = mcp251xfd_get_spi_buf_ptr(dev);
    *reg_byte = 0;

    ret = mcp251xfd_write(dev, MCP251XFD_REG_BYTE_FLTCON(filter_idx), 1);
    if (ret < 0) {
        LOG_ERR("Failed to write FLTCON register [%d]", ret);
        goto done;
    }

    dev_data->filter_usage &= ~BIT(filter_idx);

    reg    = mcp251xfd_get_spi_buf_ptr(dev);
    reg[0] = 0;

    ret = mcp251xfd_write(dev, MCP251XFD_REG_FLTCON(filter_idx), MCP251XFD_REG_SIZE);
    if (ret < 0) {
        LOG_ERR("Failed to write FLTCON register [%d]", ret);
    }

done:
    k_mutex_unlock(&dev_data->mutex);
}

static void mcp251xfd_set_state_change_callback(const struct device* dev,
                                                can_state_change_callback_t cb, void* user_data) {
    struct mcp251xfd_data* dev_data = dev->data;

    dev_data->common.state_change_cb = cb;
    dev_data->common.state_change_cb_user_data = user_data;
}

static int mcp251xfd_get_state(const struct device* dev, enum can_state* state,
                               struct can_bus_err_cnt* err_cnt) {
    struct mcp251xfd_data* dev_data = dev->data;
    uint32_t* reg;
    uint32_t tmp;
    int ret = 0;

    k_mutex_lock(&dev_data->mutex, K_FOREVER);

    reg = mcp251xfd_read_crc(dev, MCP251XFD_REG_TREC, MCP251XFD_REG_SIZE);
    if (reg == NULL) {
        ret = -EINVAL;
        goto done;
    }

    tmp = sys_le32_to_cpu(*reg);

    if (err_cnt != NULL) {
        err_cnt->tx_err_cnt = (uint8_t)FIELD_GET(MCP251XFD_REG_TREC_TEC_MASK, tmp);
        err_cnt->rx_err_cnt = (uint8_t)FIELD_GET(MCP251XFD_REG_TREC_REC_MASK, tmp);
    }

    if (state == NULL) {
        goto done;
    }

    if (!dev_data->common.started) {
        *state = CAN_STATE_STOPPED;
        goto done;
    }

    if ((tmp & MCP251XFD_REG_TREC_TXBO) != 0) {
        *state = CAN_STATE_BUS_OFF;
    }
    else if ((tmp & MCP251XFD_REG_TREC_TXBP) != 0) {
        *state = CAN_STATE_ERROR_PASSIVE;
    }
    else if ((tmp & MCP251XFD_REG_TREC_RXBP) != 0) {
        *state = CAN_STATE_ERROR_PASSIVE;
    }
    else if ((tmp & MCP251XFD_REG_TREC_TXWARN) != 0) {
        *state = CAN_STATE_ERROR_WARNING;
    }
    else if ((tmp & MCP251XFD_REG_TREC_RXWARN) != 0) {
        *state = CAN_STATE_ERROR_WARNING;
    }
    else {
        *state = CAN_STATE_ERROR_ACTIVE;
    }

done :
    k_mutex_unlock(&dev_data->mutex);
    return (ret);
}

static int mcp251xfd_get_core_clock(const struct device* dev, uint32_t* rate) {
    const struct mcp251xfd_config* dev_cfg = dev->config;

    *rate = dev_cfg->osc_freq;
    return (0);
}

static int mcp251xfd_get_max_filters(const struct device* dev, bool ide) {
    ARG_UNUSED(ide);

    return (CONFIG_CAN_MAX_FILTER);
}

static int mcp251xfd_handle_fifo_read(const struct device* dev, const struct mcp251xfd_fifo* fifo,
                                      uint8_t fifo_type) {
    struct mcp251xfd_data* dev_data = dev->data;
    uint32_t const* regs;
    uint32_t fifosta;
    uint32_t ua;
    uint8_t* reg_byte;
    int ret = 0;

    int len;
    int fetch_total = 0;
    int ui_inc = 0;
    uint32_t fifo_tail_index;
    uint32_t fifo_tail_addr;
    uint_fast8_t fifo_head_index;

    k_mutex_lock(&dev_data->mutex, K_FOREVER);

    /* read in FIFOSTA and FIFOUA at the same time */
    regs = mcp251xfd_read_crc(dev, MCP251XFD_REG_FIFOCON_TO_STA(fifo->reg_fifocon_addr),
                              (2 * MCP251XFD_REG_SIZE));
    if (regs == NULL) {
        ret = -EINVAL;
        goto done;
    }
    fifosta = sys_le32_to_cpu(regs[0]);
    ua      = sys_le32_to_cpu(regs[1]);

    /* is there any data in the fifo? */
    if (!(fifosta & MCP251XFD_REG_FIFOSTA_TFNRFNIF)) {
        goto done;
    }

    fifo_tail_addr  = ua;
    fifo_tail_index = (fifo_tail_addr - fifo->ram_start_addr) / fifo->item_size;

    if (fifo_type == MCP251XFD_FIFO_TYPE_RX) {
        /*
         * fifo_head_index points where the next message will be written.
         * It points to one past the end of the fifo.
         */
        fifo_head_index = (uint_fast8_t)FIELD_GET(MCP251XFD_REG_FIFOSTA_FIFOCI_MASK, fifosta);
        if (fifo_head_index == 0) {
            fifo_head_index = fifo->capacity - 1;
        }
        else {
            fifo_head_index -= 1;
        }

        if (fifo_tail_index > fifo_head_index) {
            /* fetch to the end of the memory and then wrap to the start */
            fetch_total = fifo->capacity - 1 - fifo_tail_index + 1;
            fetch_total += fifo_head_index + 1;
        }
        else {
            fetch_total = fifo_head_index - fifo_tail_index + 1;
        }
    }
    else if (fifo_type == MCP251XFD_FIFO_TYPE_TEF) {
        /* FIFOCI doesn't exist for TEF queues, so fetch one message at a time */
        fifo_head_index = (uint_fast8_t)fifo_tail_index;
        fetch_total     = 1;
    }
    else {
        ret = -EINVAL;
        goto done;
    }

    while (fetch_total > 0) {
        uint16_t memory_addr;
        uint8_t* data;

        if (fifo_tail_index > fifo_head_index) {
            len = fifo->capacity - 1 - fifo_tail_index + 1;
        }
        else {
            len = fifo_head_index - fifo_tail_index + 1;
        }

        memory_addr = (uint16_t)(MCP251XFD_RAM_START_ADDR +
                                 fifo->ram_start_addr     +
                                 (fifo_tail_index * fifo->item_size));

        data = mcp251xfd_read_reg(dev, memory_addr, (len * fifo->item_size));
        if (!data) {
            LOG_ERR("Error fetching batch message");
            ret = -EINVAL;
            goto done;
        }

        for (int i = 0; i < len; i++) {
            fifo->msg_handler(dev, (void*)(&data[i * fifo->item_size]));
        }

        fifo_tail_index = (fifo_tail_index + len) % fifo->capacity;
        fetch_total -= len;
        ui_inc += len;
    }

    reg_byte  = mcp251xfd_get_spi_buf_ptr(dev);
    *reg_byte = (uint8_t)MCP251XFD_UINT32_FLAG_TO_BYTE_MASK(MCP251XFD_REG_FIFOCON_UINC);

    for (int i = 0; i < ui_inc; i++) {
        ret = mcp251xfd_write(dev, (fifo->reg_fifocon_addr + 1), 1);
        if (ret < 0) {
            LOG_ERR("Failed to increment pointer");
            goto done;
        }
    }

done :
    k_mutex_unlock(&dev_data->mutex);

    return (ret);
}

static void mcp251xfd_reset_tx_fifos(const struct device* dev, int status) {
    struct mcp251xfd_data* dev_data = dev->data;

    LOG_INF("All FIFOs Reset");
    k_mutex_lock(&dev_data->mutex, K_FOREVER);
    for (int i = 0; i < MCP251XFD_TX_QUEUE_ITEMS; i++) {
        can_tx_callback_t callback;

        if (!(dev_data->mailbox_usage & BIT(i))) {
            continue;
        }

        callback = dev_data->mailbox[i].cb;
        if (callback) {
            callback(dev, status, dev_data->mailbox[i].cb_arg);
        }

        dev_data->mailbox_usage &= ~BIT(i);
        dev_data->mailbox[i].cb = NULL;
        k_sem_give(&dev_data->tx_sem);
    }
    k_mutex_unlock(&dev_data->mutex);
}

/*
 * CERRIF will be set each time a threshold in the TEC/REC counter is crossed by the following
 * conditions:
 * • TEC or REC exceeds the Error Warning state threshold
 * • The transmitter or receiver transitions to Error Passive state
 * • The transmitter transitions to Bus Off state
 * • The transmitter or receiver transitions from Error Passive to Error Active state
 * • The module transitions from Bus Off to Error Active state, after the bus off recovery
 * sequence
 * When the user clears CERRIF, it will remain clear until a new counter crossing occurs.
 */
static int mcp251xfd_handle_cerrif(const struct device* dev) {
    struct mcp251xfd_data* dev_data = dev->data;
    struct can_bus_err_cnt err_cnt;
    enum can_state new_state;
    int ret;

    k_mutex_lock(&dev_data->mutex, K_FOREVER);

    ret = mcp251xfd_get_state(dev, &new_state, &err_cnt);
    if (ret < 0) {
        goto done;
    }

    if (new_state == dev_data->state) {
        goto done;
    }

    LOG_INF("State %d -> %d (tx: %d, rx: %d)", dev_data->state, new_state, err_cnt.tx_err_cnt,
            err_cnt.rx_err_cnt);

    /* Upon entering bus-off, all the fifos are reset. */
    dev_data->state = new_state;
    if (new_state == CAN_STATE_BUS_OFF) {
        mcp251xfd_reset_tx_fifos(dev, -ENETDOWN);
    }

    if (dev_data->common.state_change_cb) {
        dev_data->common.state_change_cb(dev, new_state, err_cnt,
                                         dev_data->common.state_change_cb_user_data);
    }

done :
    k_mutex_unlock(&dev_data->mutex);

    return (ret);
}

static int mcp251xfd_handle_modif(const struct device* dev) {
    struct mcp251xfd_data* dev_data = dev->data;
    uint8_t mode;
    int ret;

    k_mutex_lock(&dev_data->mutex, K_FOREVER);

    ret = mcp251xfd_get_mode_internal(dev, &mode);
    if (ret < 0) {
        goto finish;
    }

    dev_data->current_mcp251xfd_mode = mode;

    LOG_INF("Switched to mode %d", mode);

    if (mode == dev_data->next_mcp251xfd_mode) {
        ret = 0;
        goto finish;
    }

    /* try to transition back into our target mode */
    if (dev_data->common.started) {
        LOG_INF("Switching back into mode %d", dev_data->next_mcp251xfd_mode);
        ret = mcp251xfd_set_mode_internal(dev, dev_data->next_mcp251xfd_mode);
    }

finish :
    k_mutex_unlock(&dev_data->mutex);

    return (ret);
}

static int mcp251xfd_handle_ivmif(const struct device* dev) {
    uint32_t* reg;
    struct mcp251xfd_data* dev_data = dev->data;
    int ret;
    uint32_t tmp;

    k_mutex_lock(&dev_data->mutex, K_FOREVER);

    reg = mcp251xfd_read_crc(dev, MCP251XFD_REG_BDIAG1, MCP251XFD_REG_SIZE);
    if (reg == NULL) {
        ret = -EINVAL;
        goto done;
    }

    tmp = sys_le32_to_cpu(*reg);

    if ((tmp & MCP251XFD_REG_BDIAG1_TXBOERR) != 0) {
        LOG_INF("ivmif bus-off error");
        mcp251xfd_reset_tx_fifos(dev, -ENETDOWN);
    }

    /* Clear the values in diag */
    reg    = mcp251xfd_get_spi_buf_ptr(dev);
    reg[0] = 0;
    ret    = mcp251xfd_write(dev, MCP251XFD_REG_BDIAG1, MCP251XFD_REG_SIZE);
    if (ret < 0) {
        goto done;
    }

    /* There's no flag for DACKERR */
    if ((tmp & MCP251XFD_REG_BDIAG1_NACKERR) != 0) {
        CAN_STATS_ACK_ERROR_INC(dev);
    }

    if ((tmp & (MCP251XFD_REG_BDIAG1_NBIT0ERR | MCP251XFD_REG_BDIAG1_DBIT0ERR)) != 0) {
        CAN_STATS_BIT0_ERROR_INC(dev);
    }

    if ((tmp & (MCP251XFD_REG_BDIAG1_NBIT1ERR | MCP251XFD_REG_BDIAG1_DBIT1ERR)) != 0) {
        CAN_STATS_BIT1_ERROR_INC(dev);
    }

    if ((tmp & (MCP251XFD_REG_BDIAG1_NCRCERR | MCP251XFD_REG_BDIAG1_DCRCERR)) != 0) {
        CAN_STATS_CRC_ERROR_INC(dev);
    }

    if ((tmp & (MCP251XFD_REG_BDIAG1_NFORMERR | MCP251XFD_REG_BDIAG1_DFORMERR)) != 0) {
        CAN_STATS_FORM_ERROR_INC(dev);
    }

    if ((tmp & (MCP251XFD_REG_BDIAG1_NSTUFERR | MCP251XFD_REG_BDIAG1_DSTUFERR)) != 0) {
        CAN_STATS_STUFF_ERROR_INC(dev);
    }

done :
    k_mutex_unlock(&dev_data->mutex);

    return (ret);
}

#if defined(CONFIG_CAN_STATS)
static int mcp251xfd_handle_rxovif(const struct device* dev) {
    uint8_t *reg_byte;
    struct mcp251xfd_data* dev_data = dev->data;
    int ret;

    k_mutex_lock(&dev_data->mutex, K_FOREVER);

    reg_byte = mcp251xfd_get_spi_buf_ptr(dev);
    *reg_byte = 0;

    ret = mcp251xfd_write(dev, MCP251XFD_REG_FIFOSTA(MCP251XFD_RX_FIFO_IDX), 1);
    if (ret < 0) {
        goto done;
    }

    CAN_STATS_RX_OVERRUN_INC(dev);

done :
    k_mutex_unlock(&dev_data->mutex);

    return (ret);
}
#endif

static void mcp251xfd_handle_interrupts(const struct device* dev) {
    const struct mcp251xfd_config* dev_cfg = dev->config;
    struct mcp251xfd_data* dev_data = dev->data;
    uint16_t* reg_int_hw;
    uint32_t reg_int;
    int ret;
    uint8_t consecutive_calls = 0;

    while (1) {
        k_mutex_lock(&dev_data->mutex, K_FOREVER);
        reg_int_hw = mcp251xfd_read_crc(dev, MCP251XFD_REG_INT, sizeof(*reg_int_hw));
        if (reg_int_hw == NULL) {
            k_mutex_unlock(&dev_data->mutex);
            continue;
        }

        *reg_int_hw = sys_le16_to_cpu(*reg_int_hw);

        reg_int = *reg_int_hw;

        /* these interrupt flags need to be explicitly cleared */
        if (reg_int & MCP251XFD_REG_INT_IF_CLEARABLE_MASK) {

            *reg_int_hw &= ~MCP251XFD_REG_INT_IF_CLEARABLE_MASK;

            *reg_int_hw = sys_cpu_to_le16(*reg_int_hw);

            ret = mcp251xfd_write(dev, MCP251XFD_REG_INT, sizeof(*reg_int_hw));
            if (ret) {
                LOG_ERR("Error clearing REG_INT interrupts [%d]", ret);
            }
        }

        k_mutex_unlock(&dev_data->mutex);

        if ((reg_int & MCP251XFD_REG_INT_RXIF) != 0) {
            ret = mcp251xfd_handle_fifo_read(dev, &dev_cfg->rx_fifo,
                                             MCP251XFD_FIFO_TYPE_RX);
            if (ret < 0) {
                LOG_ERR("Error handling RXIF [%d]", ret);
            }
        }

        if ((reg_int & MCP251XFD_REG_INT_TEFIF) != 0) {
            ret = mcp251xfd_handle_fifo_read(dev, &dev_cfg->tef_fifo,
                                             MCP251XFD_FIFO_TYPE_TEF);
            if (ret < 0) {
                LOG_ERR("Error handling TEFIF [%d]", ret);
            }
        }

        if ((reg_int & MCP251XFD_REG_INT_IVMIF) != 0) {
            ret = mcp251xfd_handle_ivmif(dev);
            if (ret < 0) {
                LOG_ERR("Error handling IVMIF [%d]", ret);
            }
        }

        if ((reg_int & MCP251XFD_REG_INT_MODIF) != 0) {
            ret = mcp251xfd_handle_modif(dev);
            if (ret < 0) {
                LOG_ERR("Error handling MODIF [%d]", ret);
            }
        }

        /*
         * From Linux mcp251xfd driver
         * On the MCP2527FD and MCP2518FD, we don't get a CERRIF IRQ on the transition
         * TX ERROR_WARNING -> TX ERROR_ACTIVE.
         */
        if ((reg_int & MCP251XFD_REG_INT_CERRIF) ||
            dev_data->state > CAN_STATE_ERROR_ACTIVE) {
            ret = mcp251xfd_handle_cerrif(dev);
            if (ret < 0) {
                LOG_ERR("Error handling CERRIF [%d]", ret);
            }
        }

        #if defined(CONFIG_CAN_STATS)
        if ((reg_int & MCP251XFD_REG_INT_RXOVIF) != 0) {
            ret = mcp251xfd_handle_rxovif(dev);
            if (ret < 0) {
                LOG_ERR("Error handling RXOVIF [%d]", ret);
            }
        }
        #endif

        /* Break from loop if INT pin is inactive */
        consecutive_calls++;
        ret = gpio_pin_get_dt(&dev_cfg->int_gpio_dt);
        if (ret < 0) {
            LOG_ERR("Couldn't read INT pin [%d]", ret);
        }
        else if (ret == 0) {
            /* All interrupt flags handled */
            break;
        }
        else if (consecutive_calls % MCP251XFD_MAX_INT_HANDLER_CALLS == 0) {
            /* If there are clock problems, then MODIF cannot be cleared. */
            /* This is detected if there are too many consecutive calls. */
            /* Sleep this thread if this happens. */
            k_sleep(K_USEC(MCP251XFD_INT_HANDLER_SLEEP_USEC));
        }
    }
}

static void mcp251xfd_int_thread(const struct device* dev) {
    const struct mcp251xfd_config* dev_cfg = dev->config;
    struct mcp251xfd_data* dev_data = dev->data;

    while (1) {
        int ret;

        k_sem_take(&dev_data->int_sem, K_FOREVER);
        mcp251xfd_handle_interrupts(dev);

        /* Re-enable pin interrupts */
        ret = gpio_pin_interrupt_configure_dt(&dev_cfg->int_gpio_dt, GPIO_INT_EDGE_FALLING);
        if (ret < 0) {
            LOG_ERR("Couldn't enable pin interrupt [%d]", ret);
            k_oops();
        }
    }
}

static void mcp251xfd_int_gpio_callback(const struct device* dev_gpio, struct gpio_callback* cb,
                                        uint32_t pins) {
    ARG_UNUSED(dev_gpio);
    struct mcp251xfd_data* dev_data = CONTAINER_OF(cb, struct mcp251xfd_data, int_gpio_cb);
    const struct device* dev = dev_data->dev;
    const struct mcp251xfd_config* dev_cfg = dev->config;
    int ret;

    /* Disable pin interrupts */
    ret = gpio_pin_interrupt_configure_dt(&dev_cfg->int_gpio_dt, GPIO_INT_DISABLE);
    if (ret < 0) {
        LOG_ERR("Couldn't disable pin interrupt [%d]", ret);
        k_oops();
    }

    k_sem_give(&dev_data->int_sem);
}

static int mcp251xfd_get_capabilities(const struct device* dev, can_mode_t* cap) {
    ARG_UNUSED(dev);

    *cap = CAN_MODE_NORMAL | CAN_MODE_LISTENONLY | CAN_MODE_LOOPBACK;

    #if defined(CONFIG_CAN_FD_MODE)
    *cap |= CAN_MODE_FD;
    #endif

    return (0);
}

static int mcp251xfd_start(const struct device* dev) {
    struct mcp251xfd_data* dev_data = dev->data;
    const struct mcp251xfd_config* dev_cfg = dev->config;
    int ret;

    if (dev_data->common.started == true) {
        return (-EALREADY);
    }

    /* in case of a race between mcp251xfd_send() and mcp251xfd_stop() */
    mcp251xfd_reset_tx_fifos(dev, -ENETDOWN);

    if (dev_cfg->common.phy != NULL) {
        ret = can_transceiver_enable(dev_cfg->common.phy, dev_data->common.mode);
        if (ret < 0) {
            LOG_ERR("Failed to enable CAN transceiver [%d]", ret);
            return (ret);
        }
    }

    k_mutex_lock(&dev_data->mutex, K_FOREVER);

    CAN_STATS_RESET(dev);

    ret = mcp251xfd_set_mode_internal(dev, dev_data->next_mcp251xfd_mode);
    if (ret < 0) {
        LOG_ERR("Failed to set the mode [%d]", ret);
        if (dev_cfg->common.phy != NULL) {
            /* Attempt to disable the CAN transceiver in case of error */
            (void) can_transceiver_disable(dev_cfg->common.phy);
        }
    }
    else {
        dev_data->common.started = true;
    }

    k_mutex_unlock(&dev_data->mutex);

    return (ret);
}

static int mcp251xfd_stop(const struct device* dev) {
    struct mcp251xfd_data* dev_data = dev->data;
    const struct mcp251xfd_config* dev_cfg = dev->config;
    uint8_t* reg_byte;
    int ret;

    if (dev_data->common.started == false) {
        return (-EALREADY);
    }

    k_mutex_lock(&dev_data->mutex, K_FOREVER);

    /* abort all transmissions */
    reg_byte  = mcp251xfd_get_spi_buf_ptr(dev);
    *reg_byte = (uint8_t)MCP251XFD_UINT32_FLAG_TO_BYTE_MASK(MCP251XFD_REG_CON_ABAT);

    ret = mcp251xfd_write(dev, MCP251XFD_REG_CON_B3, 1);
    if (ret < 0) {
        k_mutex_unlock(&dev_data->mutex);
        return (ret);
    }

    /* wait for all the messages to be aborted */
    while (1) {
        reg_byte = mcp251xfd_read_crc(dev, MCP251XFD_REG_CON_B3, 1);

        if ((reg_byte == NULL) ||
            (*reg_byte & MCP251XFD_UINT32_FLAG_TO_BYTE_MASK(MCP251XFD_REG_CON_ABAT)) == 0) {
            break;
        }
    }

    mcp251xfd_reset_tx_fifos(dev, -ENETDOWN);

    ret = mcp251xfd_set_mode_internal(dev, MCP251XFD_REG_CON_MODE_CONFIG);
    if (ret < 0) {
        k_mutex_unlock(&dev_data->mutex);
        return (ret);
    }

    dev_data->common.started = false;
    k_mutex_unlock(&dev_data->mutex);

    if (dev_cfg->common.phy != NULL) {
        ret = can_transceiver_disable(dev_cfg->common.phy);
        if (ret < 0) {
            LOG_ERR("Failed to disable CAN transceiver [%d]", ret);
            return (ret);
        }
    }

    return (0);
}

static void mcp251xfd_rx_fifo_handler(const struct device* dev, void* data) {
    struct can_frame dst;
    struct mcp251xfd_data* dev_data = dev->data;
    struct mcp251xfd_rxobj* rxobj = data;
    uint32_t filhit;

    mcp251xfd_rxobj_to_canframe(rxobj, &dst);

    #ifndef CONFIG_CAN_ACCEPT_RTR
    if ((dst.flags & CAN_FRAME_RTR) != 0U) {
        return;
    }
    #endif /* !CONFIG_CAN_ACCEPT_RTR */

    filhit = FIELD_GET(MCP251XFD_OBJ_FILHIT_MASK, rxobj->flags);
    if ((dev_data->filter_usage & BIT(filhit)) != 0) {
        LOG_DBG("Received msg CAN id: 0x%x", dst.id);
        dev_data->rx_cb[filhit](dev, &dst, dev_data->cb_arg[filhit]);
    }
}

static void mcp251xfd_tef_fifo_handler(const struct device* dev, void* data) {
    struct mcp251xfd_data* dev_data = dev->data;
    struct mcp251xfd_tefobj const* tefobj = data;
    can_tx_callback_t callback;
    uint_fast8_t mailbox_idx;

    mailbox_idx = (uint_fast8_t)FIELD_GET(MCP251XFD_OBJ_FLAGS_SEQ_MASK, tefobj->flags);
    if (mailbox_idx >= MCP251XFD_TX_QUEUE_ITEMS) {
        mcp251xfd_reset_tx_fifos(dev, -EIO);
        LOG_ERR("Invalid mailbox index");
        return;
    }

    callback = dev_data->mailbox[mailbox_idx].cb;
    if (callback != NULL) {
        callback(dev, 0, dev_data->mailbox[mailbox_idx].cb_arg);
    }

    dev_data->mailbox_usage &= ~BIT(mailbox_idx);
    dev_data->mailbox[mailbox_idx].cb = NULL;
    k_sem_give(&dev_data->tx_sem);
}

static inline int mcp251xfd_init_con_reg(const struct device* dev) {
    uint32_t* reg;
    uint32_t tmp;
    int ret;

    reg = mcp251xfd_get_spi_buf_ptr(dev);
    tmp = MCP251XFD_REG_CON_ISOCRCEN | MCP251XFD_REG_CON_WAKFIL | MCP251XFD_REG_CON_TXQEN |
          MCP251XFD_REG_CON_STEF;
    tmp |= FIELD_PREP(MCP251XFD_REG_CON_WFT_MASK, MCP251XFD_REG_CON_WFT_T11FILTER) |
            FIELD_PREP(MCP251XFD_REG_CON_REQOP_MASK, MCP251XFD_REG_CON_MODE_CONFIG);
    *reg = tmp;

    ret = mcp251xfd_write(dev, MCP251XFD_REG_CON, MCP251XFD_REG_SIZE);

    return (ret);
}

static inline int mcp251xfd_init_osc_reg(const struct device* dev) {
    int ret;
    const struct mcp251xfd_config* dev_cfg = dev->config;
    uint32_t* reg = mcp251xfd_get_spi_buf_ptr(dev);
    uint32_t reg_value = MCP251XFD_REG_OSC_OSCRDY;
    uint32_t tmp;

    tmp = FIELD_PREP(MCP251XFD_REG_OSC_CLKODIV_MASK, dev_cfg->clko_div);
    if (dev_cfg->pll_enable) {
        tmp |= MCP251XFD_REG_OSC_PLLEN;
        reg_value |= MCP251XFD_REG_OSC_PLLRDY;
    }

    *reg = sys_cpu_to_le32(tmp);

    ret = mcp251xfd_write(dev, MCP251XFD_REG_OSC, MCP251XFD_REG_SIZE);
    if (ret < 0) {
        return (ret);
    }

    ret = mcp251xfd_reg_check_value_wtimeout(dev, MCP251XFD_REG_OSC, reg_value, reg_value,
                                             MCP251XFD_PLLRDY_TIMEOUT_USEC,
                                             MCP251XFD_PLLRDY_RETRIES, false);

    return (ret);
}

static inline int mcp251xfd_init_iocon_reg(const struct device* dev) {
    const struct mcp251xfd_config* dev_cfg = dev->config;
    uint32_t* reg = mcp251xfd_get_spi_buf_ptr(dev);
    uint32_t tmp;

    /*
     * MCP2518FD Errata: DS80000789
     * Writing Byte 2/3 of the IOCON register using single SPI write clear LAT0 and LAT1.
     * This has no effect in the current version since LAT0/1 are set to zero anyway.
     * However, it needs to be properly handled if other values are needed. Errata suggests
     * to do single byte writes instead.
     */
    tmp = (MCP251XFD_REG_IOCON_TRIS0 | MCP251XFD_REG_IOCON_TRIS1 | MCP251XFD_REG_IOCON_PM0 |
           MCP251XFD_REG_IOCON_PM1);

    if (dev_cfg->sof_on_clko) {
        tmp |= MCP251XFD_REG_IOCON_SOF;
    }

    *reg = sys_cpu_to_le32(tmp);

    return mcp251xfd_write(dev, MCP251XFD_REG_IOCON, MCP251XFD_REG_SIZE);
}

static inline int mcp251xfd_init_int_reg(const struct device* dev) {
    uint32_t* reg = mcp251xfd_get_spi_buf_ptr(dev);
    uint32_t tmp;

    tmp = (MCP251XFD_REG_INT_RXIE | MCP251XFD_REG_INT_MODIE | MCP251XFD_REG_INT_TEFIE |
           MCP251XFD_REG_INT_CERRIE);
    #if defined(CONFIG_CAN_STATS)
    tmp |= MCP251XFD_REG_INT_RXOVIE;
    #endif

    *reg = sys_cpu_to_le32(tmp);

    return mcp251xfd_write(dev, MCP251XFD_REG_INT, MCP251XFD_REG_SIZE);
}

static inline int mcp251xfd_init_tef_fifo(const struct device* dev) {
    uint32_t* reg = mcp251xfd_get_spi_buf_ptr(dev);
    uint32_t tmp;

    tmp  = (MCP251XFD_REG_TEFCON_TEFNEIE | MCP251XFD_REG_TEFCON_FRESET);
    tmp |= FIELD_PREP(MCP251XFD_REG_TEFCON_FSIZE_MASK, MCP251XFD_TX_QUEUE_ITEMS - 1);

    *reg = sys_cpu_to_le32(tmp);

    return mcp251xfd_write(dev, MCP251XFD_REG_TEFCON, MCP251XFD_REG_SIZE);
}

static inline int mcp251xfd_init_tx_queue(const struct device* dev) {
    uint32_t* reg = mcp251xfd_get_spi_buf_ptr(dev);
    uint32_t tmp;

    tmp  = (MCP251XFD_REG_TXQCON_TXEN | MCP251XFD_REG_TXQCON_FRESET);
    tmp |= FIELD_PREP(MCP251XFD_REG_TXQCON_TXAT_MASK, MCP251XFD_REG_TXQCON_TXAT_UNLIMITED);
    tmp |= FIELD_PREP(MCP251XFD_REG_TXQCON_FSIZE_MASK, MCP251XFD_TX_QUEUE_ITEMS - 1);
    tmp |= FIELD_PREP(MCP251XFD_REG_TXQCON_PLSIZE_MASK,
                      can_bytes_to_dlc(MCP251XFD_PAYLOAD_SIZE) - 8);

    *reg = sys_cpu_to_le32(tmp);

    return mcp251xfd_write(dev, MCP251XFD_REG_TXQCON, MCP251XFD_REG_SIZE);
}

<<<<<<< HEAD
	ret = mcp251xfd_set_tdc(dev, false);
	if (ret < 0) {
		goto done;
	}
=======
static inline int mcp251xfd_init_rx_fifo(const struct device* dev) {
    uint32_t* reg = mcp251xfd_get_spi_buf_ptr(dev);
    uint32_t tmp;

    tmp = MCP251XFD_REG_FIFOCON_TFNRFNIE | MCP251XFD_REG_FIFOCON_FRESET;
    #if defined(CONFIG_CAN_STATS)
    tmp |= MCP251XFD_REG_FIFOCON_RXOVIE;
    #endif
    tmp |= FIELD_PREP(MCP251XFD_REG_FIFOCON_FSIZE_MASK, MCP251XFD_RX_FIFO_ITEMS - 1);
    tmp |= FIELD_PREP(MCP251XFD_REG_FIFOCON_PLSIZE_MASK,
                      can_bytes_to_dlc(MCP251XFD_PAYLOAD_SIZE) - 8);
    #if defined(CONFIG_CAN_RX_TIMESTAMP)
    tmp |= MCP251XFD_REG_FIFOCON_RXTSEN;
    #endif

    *reg = sys_cpu_to_le32(tmp);

    return mcp251xfd_write(dev, MCP251XFD_REG_FIFOCON(MCP251XFD_RX_FIFO_IDX),
                           MCP251XFD_REG_SIZE);
}
>>>>>>> 2a6bbc5a

#if defined(CONFIG_CAN_RX_TIMESTAMP)
static int mcp251xfd_init_tscon(const struct device* dev) {
    uint32_t* reg = mcp251xfd_get_spi_buf_ptr(dev);
    const struct mcp251xfd_config* dev_cfg = dev->config;
    uint32_t tmp;

    tmp  = MCP251XFD_REG_TSCON_TBCEN;
    tmp |= FIELD_PREP(MCP251XFD_REG_TSCON_TBCPRE_MASK,
                      dev_cfg->timestamp_prescaler - 1);

    *reg = sys_cpu_to_le32(tmp);

    return mcp251xfd_write(dev, MCP251XFD_REG_TSCON, MCP251XFD_REG_SIZE);
}
#endif

static int mcp251xfd_reset(const struct device* dev) {
    const struct mcp251xfd_config* dev_cfg = dev->config;
    uint16_t cmd = sys_cpu_to_be16(MCP251XFD_SPI_INSTRUCTION_RESET);
    const struct spi_buf tx_buf = {
        .buf = &cmd,
        .len = sizeof(cmd),
    };
    const struct spi_buf_set tx = {
        .buffers = &tx_buf,
        .count   = 1
    };
    int ret;

    /* device can only be reset when in configuration mode */
    ret = mcp251xfd_set_mode_internal(dev, MCP251XFD_REG_CON_MODE_CONFIG);
    if (ret < 0) {
        return (ret);
    }

    return spi_write_dt(&dev_cfg->bus, &tx);
}

static int mcp251xfd_init(const struct device* dev) {
    const struct mcp251xfd_config* dev_cfg = dev->config;
    struct mcp251xfd_data* dev_data = dev->data;
    uint32_t* reg;
    uint8_t opmod;
    int ret;
    struct can_timing timing;
    #if defined(CONFIG_CAN_FD_MODE)
    struct can_timing timing_data;
    #endif
    bool is_ok;

    dev_data->dev = dev;

    if (dev_cfg->clk_dev != NULL) {
        uint32_t clk_id = dev_cfg->clk_id;

        is_ok = device_is_ready(dev_cfg->clk_dev);
        if (is_ok == false) {
            LOG_ERR("Clock controller not ready");
            return (-ENODEV);
        }

        ret = clock_control_on(dev_cfg->clk_dev, (clock_control_subsys_t)clk_id);
        if (ret < 0) {
            LOG_ERR("Failed to enable clock [%d]", ret);
            return (ret);
        }
    }

    k_sem_init(&dev_data->int_sem, 0, 1);
    k_sem_init(&dev_data->tx_sem, MCP251XFD_TX_QUEUE_ITEMS, MCP251XFD_TX_QUEUE_ITEMS);

    k_mutex_init(&dev_data->mutex);

    is_ok = spi_is_ready_dt(&dev_cfg->bus);
    if (is_ok == false) {
        LOG_ERR("SPI bus %s not ready", dev_cfg->bus.bus->name);
        return (-ENODEV);
    }

    is_ok = gpio_is_ready_dt(&dev_cfg->int_gpio_dt);
    if (is_ok == false) {
        LOG_ERR("GPIO port not ready");
        return (-ENODEV);
    }

    ret = gpio_pin_configure_dt(&dev_cfg->int_gpio_dt, GPIO_INPUT);
    if (ret < 0) {
        LOG_ERR("Unable to configure GPIO pin");
        return (-EINVAL);
    }

    gpio_init_callback(&dev_data->int_gpio_cb, mcp251xfd_int_gpio_callback,
                       BIT(dev_cfg->int_gpio_dt.pin));

    ret = gpio_add_callback_dt(&dev_cfg->int_gpio_dt, &dev_data->int_gpio_cb);
    if (ret < 0) {
        return (-EINVAL);
    }

    ret = gpio_pin_interrupt_configure_dt(&dev_cfg->int_gpio_dt, GPIO_INT_EDGE_FALLING);
    if (ret < 0) {
        return (-EINVAL);
    }

    k_thread_create(&dev_data->int_thread, dev_data->int_thread_stack,
                    CONFIG_CAN_MCP251XFD_INT_THREAD_STACK_SIZE,
                    (k_thread_entry_t)mcp251xfd_int_thread, (void*)dev, NULL, NULL,
                    K_PRIO_COOP(CONFIG_CAN_MCP251XFD_INT_THREAD_PRIO), 0, K_NO_WAIT);

    (void) k_thread_name_set(&dev_data->int_thread, "MCP251XFD interrupt thread");

    ret = mcp251xfd_reset(dev);
    if (ret < 0) {
        LOG_ERR("Failed to reset the device [%d]", ret);
        goto done;
    }

    ret = can_calc_timing(dev, &timing, dev_cfg->common.bitrate,
                          dev_cfg->common.sample_point);
    if (ret < 0) {
        LOG_ERR("Can't find timing for given param");
        goto done;
    }

    LOG_DBG("Presc: %d, BS1: %d, BS2: %d", timing.prescaler, timing.phase_seg1,
            timing.phase_seg2);
    LOG_DBG("Sample-point err : %d", ret);

    #if defined(CONFIG_CAN_FD_MODE)
    ret = can_calc_timing_data(dev, &timing_data, dev_cfg->common.bitrate_data,
                               dev_cfg->common.sample_point_data);
    if (ret < 0) {
        LOG_ERR("Can't find data timing for given param");
        goto done;
    }

    LOG_DBG("Data phase Presc: %d, BS1: %d, BS2: %d", timing_data.prescaler,
            timing_data.phase_seg1, timing_data.phase_seg2);
    LOG_DBG("Data phase Sample-point err : %d", ret);
    #endif

    reg = mcp251xfd_read_crc(dev, MCP251XFD_REG_CON, MCP251XFD_REG_SIZE);
    if (reg == NULL) {
        ret = -EINVAL;
        goto done;
    }

    *reg = sys_le32_to_cpu(*reg);

    opmod = (uint8_t)FIELD_GET(MCP251XFD_REG_CON_OPMOD_MASK, *reg);
    if (opmod != MCP251XFD_REG_CON_MODE_CONFIG) {
        LOG_ERR("Device did not reset into configuration mode [%d]", opmod);
        ret = -EIO;
        goto done;
    }

    dev_data->current_mcp251xfd_mode = MCP251XFD_REG_CON_MODE_CONFIG;

    ret = mcp251xfd_init_con_reg(dev);
    if (ret < 0) {
        goto done;
    }

    ret = mcp251xfd_init_osc_reg(dev);
    if (ret < 0) {
        goto done;
    }

    ret = mcp251xfd_init_iocon_reg(dev);
    if (ret < 0) {
        goto done;
    }

    ret = mcp251xfd_init_int_reg(dev);
    if (ret < 0) {
        goto done;
    }

    ret = mcp251xfd_set_tdc(dev, false, 0);
    if (ret < 0) {
        goto done;
    }

    #if defined(CONFIG_CAN_RX_TIMESTAMP)
    ret = mcp251xfd_init_tscon(dev);
    if (ret < 0) {
        goto done;
    }
    #endif

    ret = mcp251xfd_init_tef_fifo(dev);
    if (ret < 0) {
        goto done;
    }

    ret = mcp251xfd_init_tx_queue(dev);
    if (ret < 0) {
        goto done;
    }

    ret = mcp251xfd_init_rx_fifo(dev);
    if (ret < 0) {
        goto done;
    }

    LOG_DBG("%d TX FIFOS: 1 element", MCP251XFD_TX_QUEUE_ITEMS);
    LOG_DBG("1 RX FIFO: %d elements", MCP251XFD_RX_FIFO_ITEMS);
    LOG_DBG("%db of %db RAM Allocated",
            MCP251XFD_TEF_FIFO_SIZE + MCP251XFD_TX_QUEUE_SIZE + MCP251XFD_RX_FIFO_SIZE,
            MCP251XFD_RAM_SIZE);

done :
    ret = can_set_timing(dev, &timing);
    if (ret < 0) {
        return (ret);
    }

    #if defined(CONFIG_CAN_FD_MODE)
    ret = can_set_timing_data(dev, &timing_data);
    if (ret < 0) {
        return (ret);
    }
    #endif

    return (ret);
}

static const struct can_driver_api mcp251xfd_api_funcs = {
    .get_capabilities = mcp251xfd_get_capabilities,
    .set_mode = mcp251xfd_set_mode,
    .set_timing = mcp251xfd_set_timing,
    #if defined(CONFIG_CAN_FD_MODE)
    .set_timing_data = mcp251xfd_set_timing_data,
    #endif
    .start = mcp251xfd_start,
    .stop = mcp251xfd_stop,
    .send = mcp251xfd_send,
    .add_rx_filter = mcp251xfd_add_rx_filter,
    .remove_rx_filter = mcp251xfd_remove_rx_filter,
    .get_state = mcp251xfd_get_state,
    .set_state_change_callback = mcp251xfd_set_state_change_callback,
    .get_core_clock = mcp251xfd_get_core_clock,
    .get_max_filters = mcp251xfd_get_max_filters,
    .timing_min = {
        .sjw = 1,
        .prop_seg = 0,
        .phase_seg1 = 2,
        .phase_seg2 = 1,
        .prescaler = 1,
    },
    .timing_max = {
        .sjw = 128,
        .prop_seg = 0,
        .phase_seg1 = 256,
        .phase_seg2 = 128,
        .prescaler = 256,
    },
    #if defined(CONFIG_CAN_FD_MODE)
    .timing_data_min = {
        .sjw = 1,
        .prop_seg = 0,
        .phase_seg1 = 1,
        .phase_seg2 = 1,
        .prescaler = 1,
    },
    .timing_data_max = {
        .sjw = 16,
        .prop_seg = 0,
        .phase_seg1 = 32,
        .phase_seg2 = 16,
        .prescaler = 256,
    },
    #endif
};

#define MCP251XFD_SET_CLOCK(inst)                               \
    COND_CODE_1(DT_INST_NODE_HAS_PROP(inst, clocks),            \
            (.clk_dev = DEVICE_DT_GET(DT_INST_CLOCKS_CTLR(inst)),   \
             .clk_id = DT_INST_CLOCKS_CELL(inst, id)),          \
            ())

#define MCP251XFD_INIT(inst)                                                    \
    static K_KERNEL_STACK_DEFINE(mcp251xfd_int_stack_##inst,                    \
                                 CONFIG_CAN_MCP251XFD_INT_THREAD_STACK_SIZE);   \
                                                                                \
    static struct mcp251xfd_data mcp251xfd_data_##inst = {                      \
        .int_thread_stack = mcp251xfd_int_stack_##inst,                         \
    };                                                                          \
    static const struct mcp251xfd_config mcp251xfd_config_##inst = {            \
        .common = CAN_DT_DRIVER_CONFIG_INST_GET(inst, 0, 8000000),              \
        .bus = SPI_DT_SPEC_INST_GET(inst, SPI_WORD_SET(8), 0),                  \
        .int_gpio_dt = GPIO_DT_SPEC_INST_GET(inst, int_gpios),                  \
                                                                                \
        .sof_on_clko = DT_INST_PROP(inst, sof_on_clko),                         \
        .clko_div = DT_INST_ENUM_IDX(inst, clko_div),                           \
        .pll_enable = DT_INST_PROP(inst, pll_enable),                           \
        .timestamp_prescaler = DT_INST_PROP(inst, timestamp_prescaler),         \
                                                                                \
        .osc_freq = DT_INST_PROP(inst, osc_freq),                               \
                                                                                \
        .rx_fifo = {                                                            \
            .ram_start_addr = MCP251XFD_RX_FIFO_START_ADDR,                     \
            .reg_fifocon_addr = MCP251XFD_REG_FIFOCON(MCP251XFD_RX_FIFO_IDX),   \
            .capacity = MCP251XFD_RX_FIFO_ITEMS,                                \
            .item_size = MCP251XFD_RX_FIFO_ITEM_SIZE,                           \
            .msg_handler = mcp251xfd_rx_fifo_handler},                          \
        .tef_fifo = {                                                           \
            .ram_start_addr = MCP251XFD_TEF_FIFO_START_ADDR,                    \
            .reg_fifocon_addr = MCP251XFD_REG_TEFCON,                           \
            .capacity = MCP251XFD_TEF_FIFO_ITEMS,                               \
            .item_size = MCP251XFD_TEF_FIFO_ITEM_SIZE,                          \
            .msg_handler = mcp251xfd_tef_fifo_handler},                         \
        MCP251XFD_SET_CLOCK(inst)                                               \
    };                                                                          \
                                                                                \
    CAN_DEVICE_DT_INST_DEFINE(inst, mcp251xfd_init, NULL, &mcp251xfd_data_##inst,   \
                              &mcp251xfd_config_##inst, POST_KERNEL, CONFIG_CAN_INIT_PRIORITY,  \
                              &mcp251xfd_api_funcs);

DT_INST_FOREACH_STATUS_OKAY(MCP251XFD_INIT)<|MERGE_RESOLUTION|>--- conflicted
+++ resolved
@@ -313,105 +313,26 @@
     return (0);
 }
 
-<<<<<<< HEAD
-static int mcp251xfd_set_tdc(const struct device *dev, bool is_enabled)
-{
-	uint32_t *reg;
-	uint32_t tmp;
-	struct mcp251xfd_data *dev_data = dev->data;
-=======
-static int mcp251xfd_set_tdc(const struct device* dev, bool is_enabled, int tdc_offset) {
+static int mcp251xfd_set_tdc(const struct device* dev, bool is_enabled) {
     uint32_t* reg;
-    uint32_t  tmp;
-
-    if (is_enabled &&
-        ((tdc_offset < MCP251XFD_REG_TDC_TDCO_MIN) || (tdc_offset > MCP251XFD_REG_TDC_TDCO_MAX))) {
-        return (-EINVAL);
-    }
->>>>>>> 2a6bbc5a
+    uint32_t tmp;
+    struct mcp251xfd_data *dev_data = dev->data;
 
     reg = mcp251xfd_get_spi_buf_ptr(dev);
 
-<<<<<<< HEAD
-	if (is_enabled) {
-		tmp = FIELD_PREP(MCP251XFD_REG_TDC_TDCMOD_MASK, MCP251XFD_REG_TDC_TDCMOD_AUTO);
-		tmp |= FIELD_PREP(MCP251XFD_REG_TDC_TDCO_MASK, dev_data->tdco);
-	} else {
-		tmp = FIELD_PREP(MCP251XFD_REG_TDC_TDCMOD_MASK, MCP251XFD_REG_TDC_TDCMOD_DISABLED);
-	}
-=======
     if (is_enabled) {
         tmp  = FIELD_PREP(MCP251XFD_REG_TDC_TDCMOD_MASK, MCP251XFD_REG_TDC_TDCMOD_AUTO);
-        tmp |= FIELD_PREP(MCP251XFD_REG_TDC_TDCO_MASK, tdc_offset);
+        tmp |= FIELD_PREP(MCP251XFD_REG_TDC_TDCO_MASK, dev_data->tdco);
     }
     else {
         tmp = FIELD_PREP(MCP251XFD_REG_TDC_TDCMOD_MASK, MCP251XFD_REG_TDC_TDCMOD_DISABLED);
     }
->>>>>>> 2a6bbc5a
 
     *reg = sys_cpu_to_le32(tmp);
 
     return mcp251xfd_write(dev, MCP251XFD_REG_TDC, MCP251XFD_REG_SIZE);
 }
 
-<<<<<<< HEAD
-static int mcp251xfd_set_mode_internal(const struct device *dev, uint8_t requested_mode)
-{
-	struct mcp251xfd_data *dev_data = dev->data;
-	uint32_t *reg;
-	uint32_t opmod, reg_con;
-	int ret = 0;
-
-	k_mutex_lock(&dev_data->mutex, K_FOREVER);
-
-	reg = mcp251xfd_read_crc(dev, MCP251XFD_REG_CON, MCP251XFD_REG_SIZE);
-	if (!reg) {
-		ret = -EINVAL;
-		goto done;
-	}
-
-	reg_con = sys_le32_to_cpu(*reg);
-
-	opmod = FIELD_GET(MCP251XFD_REG_CON_OPMOD_MASK, reg_con);
-	if (opmod == requested_mode) {
-		goto done;
-	}
-
-#if defined(CONFIG_CAN_FD_MODE)
-	if (dev_data->current_mcp251xfd_mode == MCP251XFD_REG_CON_MODE_CONFIG) {
-		if (requested_mode ==  MCP251XFD_REG_CON_MODE_CAN2_0 ||
-		    requested_mode ==  MCP251XFD_REG_CON_MODE_EXT_LOOPBACK ||
-		    requested_mode == MCP251XFD_REG_CON_MODE_INT_LOOPBACK) {
-			ret = mcp251xfd_set_tdc(dev, false);
-		} else if (requested_mode == MCP251XFD_REG_CON_MODE_MIXED) {
-			ret = mcp251xfd_set_tdc(dev, true);
-		}
-
-		if (ret < 0) {
-			goto done;
-		}
-	}
-#endif
-
-	reg_con &= ~MCP251XFD_REG_CON_REQOP_MASK;
-	reg_con |= FIELD_PREP(MCP251XFD_REG_CON_REQOP_MASK, requested_mode);
-
-	*reg = sys_cpu_to_le32(reg_con);
-
-	ret = mcp251xfd_write(dev, MCP251XFD_REG_CON, MCP251XFD_REG_SIZE);
-	if (ret < 0) {
-		LOG_ERR("Failed to write REG_CON register [%d]", MCP251XFD_REG_CON);
-		goto done;
-	}
-
-	ret = mcp251xfd_reg_check_value_wtimeout(
-		dev, MCP251XFD_REG_CON, FIELD_PREP(MCP251XFD_REG_CON_OPMOD_MASK, requested_mode),
-		MCP251XFD_REG_CON_OPMOD_MASK, MCP251XFD_MODE_CHANGE_TIMEOUT_USEC,
-		MCP251XFD_MODE_CHANGE_RETRIES, true);
-done:
-	k_mutex_unlock(&dev_data->mutex);
-	return ret;
-=======
 static int mcp251xfd_set_mode_internal(const struct device* dev, uint8_t requested_mode) {
     struct mcp251xfd_data* dev_data = dev->data;
     uint32_t* reg;
@@ -439,7 +360,7 @@
         if ((requested_mode == MCP251XFD_REG_CON_MODE_CAN2_0)       ||
             (requested_mode == MCP251XFD_REG_CON_MODE_EXT_LOOPBACK) ||
             (requested_mode == MCP251XFD_REG_CON_MODE_INT_LOOPBACK)) {
-            ret = mcp251xfd_set_tdc(dev, false, 0);
+            ret = mcp251xfd_set_tdc(dev, false);
         }
         else if (requested_mode == MCP251XFD_REG_CON_MODE_MIXED) {
             ret = mcp251xfd_set_tdc(dev, true, dev_data->tdco);
@@ -469,7 +390,6 @@
 done :
     k_mutex_unlock(&dev_data->mutex);
     return (ret);
->>>>>>> 2a6bbc5a
 }
 
 static int mcp251xfd_set_mode(const struct device* dev, can_mode_t mode) {
@@ -570,12 +490,8 @@
 
     *reg = sys_cpu_to_le32(tmp);
 
-<<<<<<< HEAD
-	/* actual TDCO minimum is -64 but driver implementation only sets >= 0 values */
-	dev_data->tdco = CAN_CALC_TDCO(timing, 0U, MCP251XFD_REG_TDC_TDCO_MAX);
-=======
-    dev_data->tdco = timing->prescaler * (timing->prop_seg + timing->phase_seg1);
->>>>>>> 2a6bbc5a
+    /* actual TDCO minimum is -64 but driver implementation only sets >= 0 values */
+    dev_data->tdco = CAN_CALC_TDCO(timing, 0U, MCP251XFD_REG_TDC_TDCO_MAX);
 
     ret = mcp251xfd_write(dev, MCP251XFD_REG_DBTCFG, MCP251XFD_REG_SIZE);
     if (ret < 0) {
@@ -1244,7 +1160,7 @@
             /* All interrupt flags handled */
             break;
         }
-        else if (consecutive_calls % MCP251XFD_MAX_INT_HANDLER_CALLS == 0) {
+        else if ((consecutive_calls % MCP251XFD_MAX_INT_HANDLER_CALLS) == 0) {
             /* If there are clock problems, then MODIF cannot be cleared. */
             /* This is detected if there are too many consecutive calls. */
             /* Sleep this thread if this happens. */
@@ -1551,12 +1467,6 @@
     return mcp251xfd_write(dev, MCP251XFD_REG_TXQCON, MCP251XFD_REG_SIZE);
 }
 
-<<<<<<< HEAD
-	ret = mcp251xfd_set_tdc(dev, false);
-	if (ret < 0) {
-		goto done;
-	}
-=======
 static inline int mcp251xfd_init_rx_fifo(const struct device* dev) {
     uint32_t* reg = mcp251xfd_get_spi_buf_ptr(dev);
     uint32_t tmp;
@@ -1577,7 +1487,6 @@
     return mcp251xfd_write(dev, MCP251XFD_REG_FIFOCON(MCP251XFD_RX_FIFO_IDX),
                            MCP251XFD_REG_SIZE);
 }
->>>>>>> 2a6bbc5a
 
 #if defined(CONFIG_CAN_RX_TIMESTAMP)
 static int mcp251xfd_init_tscon(const struct device* dev) {
@@ -1757,7 +1666,7 @@
         goto done;
     }
 
-    ret = mcp251xfd_set_tdc(dev, false, 0);
+    ret = mcp251xfd_set_tdc(dev, false);
     if (ret < 0) {
         goto done;
     }
