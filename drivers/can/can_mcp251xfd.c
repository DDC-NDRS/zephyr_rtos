--- conflicted
+++ resolved
@@ -451,7 +451,8 @@
 
     reg  = mcp251xfd_get_spi_buf_ptr(dev);
     tmp  = FIELD_PREP(MCP251XFD_REG_NBTCFG_BRP_MASK  , timing->prescaler - 1);
-    tmp |= FIELD_PREP(MCP251XFD_REG_NBTCFG_TSEG1_MASK, timing->prop_seg + timing->phase_seg1 - 1);
+    tmp |= FIELD_PREP(MCP251XFD_REG_NBTCFG_TSEG1_MASK,
+                      timing->prop_seg + timing->phase_seg1 - 1);
     tmp |= FIELD_PREP(MCP251XFD_REG_NBTCFG_TSEG2_MASK, timing->phase_seg2 - 1);
     tmp |= FIELD_PREP(MCP251XFD_REG_NBTCFG_SJW_MASK  , timing->sjw - 1);
     *reg = tmp;
@@ -486,7 +487,8 @@
     reg = mcp251xfd_get_spi_buf_ptr(dev);
 
     tmp  = FIELD_PREP(MCP251XFD_REG_DBTCFG_BRP_MASK  , timing->prescaler - 1);
-    tmp |= FIELD_PREP(MCP251XFD_REG_DBTCFG_TSEG1_MASK, timing->prop_seg + timing->phase_seg1 - 1);
+    tmp |= FIELD_PREP(MCP251XFD_REG_DBTCFG_TSEG1_MASK,
+                      timing->prop_seg + timing->phase_seg1 - 1);
     tmp |= FIELD_PREP(MCP251XFD_REG_DBTCFG_TSEG2_MASK, timing->phase_seg2 - 1);
     tmp |= FIELD_PREP(MCP251XFD_REG_DBTCFG_SJW_MASK  , timing->sjw - 1);
 
@@ -1695,49 +1697,6 @@
     #endif
 };
 
-<<<<<<< HEAD
-#define MCP251XFD_SET_CLOCK(inst)                                                                  \
-	COND_CODE_1(DT_INST_NODE_HAS_PROP(inst, clocks),                                           \
-		    (.clk_dev = DEVICE_DT_GET(DT_INST_CLOCKS_CTLR(inst)),                          \
-		     .clk_id = DT_INST_CLOCKS_CELL(inst, id)),                                     \
-		    ())
-
-#define MCP251XFD_INIT(inst)                                                                       \
-	static K_KERNEL_STACK_DEFINE(mcp251xfd_int_stack_##inst,                                   \
-				     CONFIG_CAN_MCP251XFD_INT_THREAD_STACK_SIZE);                  \
-                                                                                                   \
-	static struct mcp251xfd_data mcp251xfd_data_##inst = {                                     \
-		.int_thread_stack = mcp251xfd_int_stack_##inst,                                    \
-	};                                                                                         \
-	static const struct mcp251xfd_config mcp251xfd_config_##inst = {                           \
-		.common = CAN_DT_DRIVER_CONFIG_INST_GET(inst, 0, 8000000),                         \
-		.bus = SPI_DT_SPEC_INST_GET(inst, SPI_WORD_SET(8), 0),                             \
-		.int_gpio_dt = GPIO_DT_SPEC_INST_GET(inst, int_gpios),                             \
-                                                                                                   \
-		.sof_on_clko = DT_INST_PROP(inst, sof_on_clko),                                    \
-		.clko_div = DT_INST_ENUM_IDX(inst, clko_div),                                      \
-		.pll_enable = DT_INST_PROP(inst, pll_enable),                                      \
-		.timestamp_prescaler = DT_INST_PROP(inst, timestamp_prescaler),                    \
-                                                                                                   \
-		.osc_freq = DT_INST_PROP(inst, osc_freq),                                          \
-                                                                                                   \
-		.rx_fifo = {.ram_start_addr = MCP251XFD_RX_FIFO_START_ADDR,                        \
-			    .reg_fifocon_addr = MCP251XFD_REG_FIFOCON(MCP251XFD_RX_FIFO_IDX),      \
-			    .capacity = MCP251XFD_RX_FIFO_ITEMS,                                   \
-			    .item_size = MCP251XFD_RX_FIFO_ITEM_SIZE,                              \
-			    .msg_handler = mcp251xfd_rx_fifo_handler},                             \
-		.tef_fifo = {.ram_start_addr = MCP251XFD_TEF_FIFO_START_ADDR,                      \
-			     .reg_fifocon_addr = MCP251XFD_REG_TEFCON,                             \
-			     .capacity = MCP251XFD_TEF_FIFO_ITEMS,                                 \
-			     .item_size = MCP251XFD_TEF_FIFO_ITEM_SIZE,                            \
-			     .msg_handler = mcp251xfd_tef_fifo_handler},                           \
-		MCP251XFD_SET_CLOCK(inst)                                                          \
-	};                                                                                         \
-                                                                                                   \
-	CAN_DEVICE_DT_INST_DEFINE(inst, mcp251xfd_init, NULL, &mcp251xfd_data_##inst,             \
-				  &mcp251xfd_config_##inst, POST_KERNEL, CONFIG_CAN_INIT_PRIORITY, \
-				  &mcp251xfd_api_funcs);
-=======
 #define MCP251XFD_SET_CLOCK(inst)                               \
     COND_CODE_1(DT_INST_NODE_HAS_PROP(inst, clocks),            \
             (.clk_dev = DEVICE_DT_GET(DT_INST_CLOCKS_CTLR(inst)),   \
@@ -1752,7 +1711,7 @@
         .int_thread_stack = mcp251xfd_int_stack_##inst,                         \
     };                                                                          \
     static const struct mcp251xfd_config mcp251xfd_config_##inst = {            \
-        .common = CAN_DT_DRIVER_CONFIG_INST_GET(inst, 8000000),                 \
+        .common = CAN_DT_DRIVER_CONFIG_INST_GET(inst, 0, 8000000),              \
         .bus = SPI_DT_SPEC_INST_GET(inst, SPI_WORD_SET(8), 0),                  \
         .int_gpio_dt = GPIO_DT_SPEC_INST_GET(inst, int_gpios),                  \
                                                                                 \
@@ -1781,6 +1740,5 @@
     CAN_DEVICE_DT_INST_DEFINE(inst, mcp251xfd_init, NULL, &mcp251xfd_data_##inst,   \
                               &mcp251xfd_config_##inst, POST_KERNEL, CONFIG_CAN_INIT_PRIORITY,  \
                               &mcp251xfd_api_funcs);
->>>>>>> 26675b90
 
 DT_INST_FOREACH_STATUS_OKAY(MCP251XFD_INIT)