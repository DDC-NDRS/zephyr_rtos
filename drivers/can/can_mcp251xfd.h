--- conflicted
+++ resolved
@@ -514,16 +514,6 @@
     struct mcp251xfd_spi_data spi_data;
 };
 
-<<<<<<< HEAD
-=======
-struct mcp251xfd_timing_params {
-    uint8_t sjw;
-    uint8_t prop_seg;
-    uint8_t phase_seg1;
-    uint8_t phase_seg2;
-};
-
->>>>>>> 6c7f7484
 struct mcp251xfd_config {
     const struct can_driver_config common;
 
@@ -540,19 +530,8 @@
 
     uint16_t timestamp_prescaler;
 
-<<<<<<< HEAD
-	const struct device *clk_dev;
-	uint8_t clk_id;
-=======
-    /* CAN Timing */
-    struct mcp251xfd_timing_params timing_params;
-    #if defined(CONFIG_CAN_FD_MODE)
-    struct mcp251xfd_timing_params timing_params_data;
-    #endif
-
     const struct device* clk_dev;
     uint8_t clk_id;
->>>>>>> 6c7f7484
 
     struct mcp251xfd_fifo rx_fifo;
     struct mcp251xfd_fifo tef_fifo;
