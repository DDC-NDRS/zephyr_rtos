/*
 * Copyright (c) 2019 Vestas Wind Systems A/S
 * Copyright 2025 NXP
 *
 * SPDX-License-Identifier: Apache-2.0
 */

/* Base driver compatible */
#define DT_DRV_COMPAT nxp_flexcan

/* CAN FD extension compatible */
#define FLEXCAN_FD_DRV_COMPAT nxp_flexcan_fd

#include <zephyr/kernel.h>
#include <zephyr/sys/atomic.h>
#include <zephyr/drivers/can.h>
#include <zephyr/drivers/can/transceiver.h>
#include <zephyr/drivers/clock_control.h>
#include <zephyr/device.h>
#include <zephyr/sys/byteorder.h>
#include <fsl_flexcan.h>
#include <zephyr/logging/log.h>
#include <zephyr/irq.h>
#include <zephyr/drivers/pinctrl.h>

LOG_MODULE_REGISTER(can_mcux_flexcan, CONFIG_CAN_LOG_LEVEL);

#if ((defined(FSL_FEATURE_FLEXCAN_HAS_ERRATA_5641) && FSL_FEATURE_FLEXCAN_HAS_ERRATA_5641) || \
	(defined(FSL_FEATURE_FLEXCAN_HAS_ERRATA_5829) && FSL_FEATURE_FLEXCAN_HAS_ERRATA_5829))
/* the first valid MB should be occupied by ERRATA 5461 or 5829. */
#define RX_START_IDX 1
#else
#define RX_START_IDX 0
#endif

/*
 * Convert from RX message buffer index to allocated filter ID and
 * vice versa.
 */
#define RX_MBIDX_TO_ALLOC_IDX(x) (x)
#define ALLOC_IDX_TO_RXMB_IDX(x) (x)

/*
 * Convert from TX message buffer index to allocated TX ID and vice
 * versa.
 */
#define TX_MBIDX_TO_ALLOC_IDX(x) (x - ((const struct mcux_flexcan_config *)dev->config)->rx_mb)
#define ALLOC_IDX_TO_TXMB_IDX(x) (x + ((const struct mcux_flexcan_config *)dev->config)->rx_mb)

/* Convert from back from FLEXCAN IDs to Zephyr CAN IDs. */
#define FLEXCAN_ID_TO_CAN_ID_STD(id) \
	((uint32_t)((((uint32_t)(id)) & CAN_ID_STD_MASK) >> CAN_ID_STD_SHIFT))
#define FLEXCAN_ID_TO_CAN_ID_EXT(id) \
	((uint32_t)((((uint32_t)(id)) & (CAN_ID_STD_MASK | CAN_ID_EXT_MASK)) \
	>> CAN_ID_EXT_SHIFT))

#define DEV_CFG(_dev) ((const struct mcux_flexcan_config *)(_dev)->config)
#define DEV_DATA(_dev) ((struct mcux_flexcan_data *)(_dev)->data)

struct mcux_flexcan_config {
	const struct can_driver_config common;

	DEVICE_MMIO_NAMED_ROM(flexcan_mmio);

	const struct device *clock_dev;
	clock_control_subsys_t clock_subsys;
	int clk_source;
	uint32_t number_of_mb;
	uint32_t rx_mb;
	uint32_t tx_mb;
#ifdef CONFIG_CAN_MCUX_FLEXCAN_FD
	bool flexcan_fd;
#endif /* CONFIG_CAN_MCUX_FLEXCAN_FD */
	void (*irq_config_func)(const struct device *dev);
	void (*irq_enable_func)(void);
	void (*irq_disable_func)(void);
	const struct pinctrl_dev_config *pincfg;
};

struct mcux_flexcan_rx_callback {
	flexcan_rx_mb_config_t mb_config;
	union {
		flexcan_frame_t classic;
#ifdef CONFIG_CAN_MCUX_FLEXCAN_FD
		flexcan_fd_frame_t fd;
#endif /* CONFIG_CAN_MCUX_FLEXCAN_FD */
	} frame;
	can_rx_callback_t function;
	void *arg;
};

struct mcux_flexcan_tx_callback {
	can_tx_callback_t function;
	void *arg;
};

struct mcux_flexcan_data {
	struct can_driver_data common;

	DEVICE_MMIO_NAMED_RAM(flexcan_mmio);

	const struct device *dev;
	flexcan_handle_t handle;

	enum can_state state;
	struct can_timing timing;

	atomic_t *rx_allocs;
	atomic_t *tx_allocs;
	struct mcux_flexcan_rx_callback *rx_cbs;
	struct mcux_flexcan_tx_callback *tx_cbs;

	struct k_mutex rx_mutex;
	struct k_mutex tx_mutex;
	struct k_sem tx_allocs_sem;

#ifdef CONFIG_CAN_MCUX_FLEXCAN_FD
	struct can_timing timing_data;
#endif /* CONFIG_CAN_MCUX_FLEXCAN_FD */
};

static inline CAN_Type *get_base(const struct device *dev)
{
	return (CAN_Type *)DEVICE_MMIO_NAMED_GET(dev, flexcan_mmio);
}

static int mcux_flexcan_get_core_clock(const struct device *dev, uint32_t *rate)
{
	const struct mcux_flexcan_config *config = dev->config;

	return clock_control_get_rate(config->clock_dev, config->clock_subsys, rate);
}

static int mcux_flexcan_get_max_filters(const struct device *dev, bool ide)
{
	ARG_UNUSED(ide);

	return CONFIG_CAN_MCUX_FLEXCAN_MAX_FILTERS;
}

static int mcux_flexcan_set_timing(const struct device *dev,
				   const struct can_timing *timing)
{
	struct mcux_flexcan_data *data = dev->data;

	if (!timing) {
		return -EINVAL;
	}

	if (data->common.started) {
		return -EBUSY;
	}

	data->timing = *timing;

	return 0;
}

#ifdef CONFIG_CAN_MCUX_FLEXCAN_FD
static int mcux_flexcan_set_timing_data(const struct device *dev,
					const struct can_timing *timing_data)
{
	struct mcux_flexcan_data *data = dev->data;

	if (!timing_data) {
		return -EINVAL;
	}

	if (data->common.started) {
		return -EBUSY;
	}

	data->timing_data = *timing_data;

	return 0;
}
#endif /* CONFIG_CAN_MCUX_FLEXCAN_FD */

static int mcux_flexcan_get_capabilities(const struct device *dev, can_mode_t *cap)
{
	__maybe_unused const struct mcux_flexcan_config *config = dev->config;

	*cap = CAN_MODE_NORMAL | CAN_MODE_LOOPBACK | CAN_MODE_LISTENONLY | CAN_MODE_3_SAMPLES;

	if (IS_ENABLED(CONFIG_CAN_MANUAL_RECOVERY_MODE)) {
		*cap |= CAN_MODE_MANUAL_RECOVERY;
	}

	if (UTIL_AND(IS_ENABLED(CONFIG_CAN_MCUX_FLEXCAN_FD), config->flexcan_fd)) {
		*cap |= CAN_MODE_FD;
	}

	return 0;
}

static status_t mcux_flexcan_mb_start(const struct device *dev, int alloc)
{
	__maybe_unused const struct mcux_flexcan_config *config = dev->config;
	struct mcux_flexcan_data *data = dev->data;
	CAN_Type *base = get_base(dev);
	flexcan_mb_transfer_t xfer;
	status_t status;

	__ASSERT_NO_MSG(alloc >= 0 && alloc < config->rx_mb);

	xfer.mbIdx = ALLOC_IDX_TO_RXMB_IDX(alloc);

#ifdef CONFIG_CAN_MCUX_FLEXCAN_FD
	if ((data->common.mode & CAN_MODE_FD) != 0U) {
		xfer.framefd = &data->rx_cbs[alloc].frame.fd;
		FLEXCAN_SetFDRxMbConfig(base, ALLOC_IDX_TO_RXMB_IDX(alloc),
					&data->rx_cbs[alloc].mb_config, true);
		status = FLEXCAN_TransferFDReceiveNonBlocking(base, &data->handle, &xfer);
	} else {
#endif /* CONFIG_CAN_MCUX_FLEXCAN_FD */
		xfer.frame = &data->rx_cbs[alloc].frame.classic;
		FLEXCAN_SetRxMbConfig(base, ALLOC_IDX_TO_RXMB_IDX(alloc),
				      &data->rx_cbs[alloc].mb_config, true);
		status = FLEXCAN_TransferReceiveNonBlocking(base, &data->handle, &xfer);
#ifdef CONFIG_CAN_MCUX_FLEXCAN_FD
	}
#endif /* CONFIG_CAN_MCUX_FLEXCAN_FD */

	return status;
}

static void mcux_flexcan_mb_stop(const struct device *dev, int alloc)
{
	__maybe_unused const struct mcux_flexcan_config *config = dev->config;
	struct mcux_flexcan_data *data = dev->data;
	CAN_Type *base = get_base(dev);

	__ASSERT_NO_MSG(alloc >= 0 && alloc < config->rx_mb);

#ifdef CONFIG_CAN_MCUX_FLEXCAN_FD
	if ((data->common.mode & CAN_MODE_FD) != 0U) {
		FLEXCAN_TransferFDAbortReceive(base, &data->handle,
					       ALLOC_IDX_TO_RXMB_IDX(alloc));
		FLEXCAN_SetFDRxMbConfig(base, ALLOC_IDX_TO_RXMB_IDX(alloc),
					NULL, false);
		} else {
#endif /* CONFIG_CAN_MCUX_FLEXCAN_FD */
			FLEXCAN_TransferAbortReceive(base, &data->handle,
						     ALLOC_IDX_TO_RXMB_IDX(alloc));
			FLEXCAN_SetRxMbConfig(base, ALLOC_IDX_TO_RXMB_IDX(alloc),
					      NULL, false);
#ifdef CONFIG_CAN_MCUX_FLEXCAN_FD
		}
#endif /* CONFIG_CAN_MCUX_FLEXCAN_FD */
}

static int mcux_flexcan_start(const struct device *dev)
{
	const struct mcux_flexcan_config *config = dev->config;
	struct mcux_flexcan_data *data = dev->data;
	CAN_Type *base = get_base(dev);
	flexcan_timing_config_t timing;
	int err;

	if (data->common.started) {
		return -EALREADY;
	}

	if (config->common.phy != NULL) {
		err = can_transceiver_enable(config->common.phy, data->common.mode);
		if (err != 0) {
			LOG_ERR("failed to enable CAN transceiver (err %d)", err);
			return err;
		}
	}

	/* Reset statistics and clear error counters */
	CAN_STATS_RESET(dev);
	base->ECR &= ~(CAN_ECR_TXERRCNT_MASK | CAN_ECR_RXERRCNT_MASK);

#ifdef CONFIG_CAN_MCUX_FLEXCAN_FD
	status_t status;
	int alloc;

	if (config->flexcan_fd) {
		/* Re-add all RX filters using current mode */
		k_mutex_lock(&data->rx_mutex, K_FOREVER);

		for (alloc = RX_START_IDX; alloc < config->rx_mb; alloc++) {
			if (atomic_test_bit(data->rx_allocs, alloc)) {
				status = mcux_flexcan_mb_start(dev, alloc);
				if (status != kStatus_Success) {
					LOG_ERR("Failed to re-add rx filter id %d (err = %d)",
						alloc, status);
					k_mutex_unlock(&data->rx_mutex);
					return -EIO;
				}
			}
		}

		k_mutex_unlock(&data->rx_mutex);
	}
#endif /* CONFIG_CAN_MCUX_FLEXCAN_FD */

	/* Delay this until start since setting the timing automatically exits freeze mode */
	timing.preDivider = data->timing.prescaler - 1U;
	timing.rJumpwidth = data->timing.sjw - 1U;
	timing.phaseSeg1 = data->timing.phase_seg1 - 1U;
	timing.phaseSeg2 = data->timing.phase_seg2 - 1U;
#if (defined(FSL_FEATURE_FLEXCAN_HAS_ENHANCED_BIT_TIMING_REG) && \
	     FSL_FEATURE_FLEXCAN_HAS_ENHANCED_BIT_TIMING_REG)
	if (UTIL_AND(IS_ENABLED(CONFIG_CAN_MCUX_FLEXCAN_FD), config->flexcan_fd)) {
		/* No propagation segment configuration, so prop_seg must be 0 */
		timing.propSeg = data->timing.prop_seg;
	} else {
		/* Use standard configuration for classic CAN mode */
		timing.propSeg = data->timing.prop_seg - 1U;
	}
#else
	timing.propSeg = data->timing.prop_seg - 1U;
#endif
	FLEXCAN_SetTimingConfig(base, &timing);

#ifdef CONFIG_CAN_MCUX_FLEXCAN_FD
	if (config->flexcan_fd) {
		timing.fpreDivider = data->timing_data.prescaler - 1U;
		timing.frJumpwidth = data->timing_data.sjw - 1U;
		timing.fphaseSeg1 = data->timing_data.phase_seg1 - 1U;
		timing.fphaseSeg2 = data->timing_data.phase_seg2 - 1U;
		timing.fpropSeg = (uint8_t)data->timing_data.prop_seg;
		FLEXCAN_SetFDTimingConfig(base, &timing);

		FLEXCAN_EnterFreezeMode(base);
		base->FDCTRL &= ~(CAN_FDCTRL_TDCOFF_MASK);
		base->FDCTRL |= FIELD_PREP(CAN_FDCTRL_TDCOFF_MASK,
						   CAN_CALC_TDCO((&data->timing_data), 1U, 31U));
		FLEXCAN_ExitFreezeMode(base);
	}
#endif /* CONFIG_CAN_MCUX_FLEXCAN_FD */

	data->common.started = true;

	return 0;
}

static int mcux_flexcan_stop(const struct device *dev)
{
	const struct mcux_flexcan_config *config = dev->config;
	struct mcux_flexcan_data *data = dev->data;
	CAN_Type *base = get_base(dev);
	can_tx_callback_t function;
	void *arg;
	int alloc;
	int err;

	if (!data->common.started) {
		return -EALREADY;
	}

	data->common.started = false;

	/* Abort any pending TX frames before entering freeze mode */
	for (alloc = 0; alloc < config->tx_mb; alloc++) {
		function = data->tx_cbs[alloc].function;
		arg = data->tx_cbs[alloc].arg;

		if (atomic_test_and_clear_bit(data->tx_allocs, alloc)) {
#ifdef CONFIG_CAN_MCUX_FLEXCAN_FD
			if ((data->common.mode & CAN_MODE_FD) != 0U) {
				FLEXCAN_TransferFDAbortSend(base, &data->handle,
							    ALLOC_IDX_TO_TXMB_IDX(alloc));
			} else {
#endif /* CONFIG_CAN_MCUX_FLEXCAN_FD */
				FLEXCAN_TransferAbortSend(base, &data->handle,
							  ALLOC_IDX_TO_TXMB_IDX(alloc));
#ifdef CONFIG_CAN_MCUX_FLEXCAN_FD
			}
#endif /* CONFIG_CAN_MCUX_FLEXCAN_FD */

			function(dev, -ENETDOWN, arg);
			k_sem_give(&data->tx_allocs_sem);
		}
	}

	FLEXCAN_EnterFreezeMode(base);

	if (UTIL_AND(IS_ENABLED(CONFIG_CAN_MCUX_FLEXCAN_FD), config->flexcan_fd)) {
		/*
		 * Remove all RX filters and re-add them in start() since the mode may change
		 * between stop()/start().
		 */
		k_mutex_lock(&data->rx_mutex, K_FOREVER);

		for (alloc = RX_START_IDX; alloc < config->rx_mb; alloc++) {
			if (atomic_test_bit(data->rx_allocs, alloc)) {
				mcux_flexcan_mb_stop(dev, alloc);
			}
		}

		k_mutex_unlock(&data->rx_mutex);
	}

	if (config->common.phy != NULL) {
		err = can_transceiver_disable(config->common.phy);
		if (err != 0) {
			LOG_ERR("failed to disable CAN transceiver (err %d)", err);
			return err;
		}
	}

	return 0;
}

static int mcux_flexcan_set_mode(const struct device *dev, can_mode_t mode)
{
	can_mode_t supported = CAN_MODE_LOOPBACK | CAN_MODE_LISTENONLY | CAN_MODE_3_SAMPLES;
#ifdef CONFIG_CAN_MCUX_FLEXCAN_FD
	const struct mcux_flexcan_config *config = dev->config;
#endif
	CAN_Type *base = get_base(dev);
	struct mcux_flexcan_data *data = dev->data;
	uint32_t ctrl1;
	uint32_t mcr;

	if (data->common.started) {
		return -EBUSY;
	}

	if (IS_ENABLED(CONFIG_CAN_MANUAL_RECOVERY_MODE)) {
		supported |= CAN_MODE_MANUAL_RECOVERY;
	}

	if (UTIL_AND(IS_ENABLED(CONFIG_CAN_MCUX_FLEXCAN_FD), config->flexcan_fd)) {
		supported |= CAN_MODE_FD;
	}

	if ((mode & ~(supported)) != 0) {
		LOG_ERR("unsupported mode: 0x%08x", mode);
		return -ENOTSUP;
	}

	if ((mode & CAN_MODE_FD) != 0 && (mode & CAN_MODE_3_SAMPLES) != 0) {
		LOG_ERR("triple samling is not supported in CAN FD mode");
		return -ENOTSUP;
	}

	ctrl1 = base->CTRL1;
	mcr = base->MCR;

	if ((mode & CAN_MODE_LOOPBACK) != 0) {
		/* Enable loopback and self-reception */
		ctrl1 |= CAN_CTRL1_LPB_MASK;
		mcr &= ~(CAN_MCR_SRXDIS_MASK);
	} else {
		/* Disable loopback and self-reception */
		ctrl1 &= ~(CAN_CTRL1_LPB_MASK);
		mcr |= CAN_MCR_SRXDIS_MASK;
	}

	if ((mode & CAN_MODE_LISTENONLY) != 0) {
		/* Enable listen-only mode */
		ctrl1 |= CAN_CTRL1_LOM_MASK;
	} else {
		/* Disable listen-only mode */
		ctrl1 &= ~(CAN_CTRL1_LOM_MASK);
	}

	if ((mode & CAN_MODE_3_SAMPLES) != 0) {
		/* Enable triple sampling mode */
		ctrl1 |= CAN_CTRL1_SMP_MASK;
	} else {
		/* Disable triple sampling mode */
		ctrl1 &= ~(CAN_CTRL1_SMP_MASK);
	}

	if (IS_ENABLED(CONFIG_CAN_MANUAL_RECOVERY_MODE)) {
		if ((mode & CAN_MODE_MANUAL_RECOVERY) != 0) {
			/* Disable auto-recovery from bus-off */
			ctrl1 |= CAN_CTRL1_BOFFREC_MASK;
		} else {
			/* Enable auto-recovery from bus-off */
			ctrl1 &= ~(CAN_CTRL1_BOFFREC_MASK);
		}
	}

#ifdef CONFIG_CAN_MCUX_FLEXCAN_FD
	if (config->flexcan_fd) {
		if ((mode & CAN_MODE_FD) != 0) {
			/* Enable CAN FD mode */
			mcr |= CAN_MCR_FDEN_MASK;

			/* Transceiver Delay Compensation must be disabled in loopback mode */
			if ((mode & CAN_MODE_LOOPBACK) != 0) {
#if (defined(FSL_FEATURE_FLEXCAN_HAS_ENHANCED_BIT_TIMING_REG) && \
	 FSL_FEATURE_FLEXCAN_HAS_ENHANCED_BIT_TIMING_REG)
				base->ETDC &= ~(CAN_ETDC_ETDCEN_MASK);
#else
				base->FDCTRL &= ~(CAN_FDCTRL_TDCEN_MASK);
#endif
			} else {
#if (defined(FSL_FEATURE_FLEXCAN_HAS_ENHANCED_BIT_TIMING_REG) && \
	 FSL_FEATURE_FLEXCAN_HAS_ENHANCED_BIT_TIMING_REG)
				base->ETDC |= CAN_ETDC_ETDCEN_MASK;
#else
				base->FDCTRL |= CAN_FDCTRL_TDCEN_MASK;
#endif
			}
		} else {
			/* Disable CAN FD mode */
			mcr &= ~(CAN_MCR_FDEN_MASK);
		}
	}
#endif /* CONFIG_CAN_MCUX_FLEXCAN_FD */

	base->CTRL1 = ctrl1;
	base->MCR = mcr;

	data->common.mode = mode;

	return 0;
}

static void mcux_flexcan_from_can_frame(const struct can_frame *src,
					flexcan_frame_t *dest)
{
	memset(dest, 0, sizeof(*dest));

	if ((src->flags & CAN_FRAME_IDE) != 0) {
		dest->format = kFLEXCAN_FrameFormatExtend;
		dest->id = FLEXCAN_ID_EXT(src->id);
	} else {
		dest->format = kFLEXCAN_FrameFormatStandard;
		dest->id = FLEXCAN_ID_STD(src->id);
	}

	if ((src->flags & CAN_FRAME_RTR) != 0) {
		dest->type = kFLEXCAN_FrameTypeRemote;
	} else {
		dest->type = kFLEXCAN_FrameTypeData;
		dest->dataWord0 = sys_cpu_to_be32(src->data_32[0]);
		dest->dataWord1 = sys_cpu_to_be32(src->data_32[1]);
	}

	dest->length = src->dlc;
}

static void mcux_flexcan_to_can_frame(const flexcan_frame_t *src,
				      struct can_frame *dest)
{
	memset(dest, 0, sizeof(*dest));

	if (src->format == kFLEXCAN_FrameFormatStandard) {
		dest->id = FLEXCAN_ID_TO_CAN_ID_STD(src->id);
	} else {
		dest->flags |= CAN_FRAME_IDE;
		dest->id = FLEXCAN_ID_TO_CAN_ID_EXT(src->id);
	}

	if (src->type == kFLEXCAN_FrameTypeRemote) {
		dest->flags |= CAN_FRAME_RTR;
	} else {
		dest->data_32[0] = sys_be32_to_cpu(src->dataWord0);
		dest->data_32[1] = sys_be32_to_cpu(src->dataWord1);
	}

	dest->dlc = src->length;
#ifdef CONFIG_CAN_RX_TIMESTAMP
	dest->timestamp = src->timestamp;
#endif /* CAN_RX_TIMESTAMP */
}

#ifdef CONFIG_CAN_MCUX_FLEXCAN_FD
static void mcux_flexcan_fd_from_can_frame(const struct can_frame *src,
					   flexcan_fd_frame_t *dest)
{
	int i;

	memset(dest, 0, sizeof(*dest));

	if ((src->flags & CAN_FRAME_IDE) != 0) {
		dest->format = kFLEXCAN_FrameFormatExtend;
		dest->id = FLEXCAN_ID_EXT(src->id);
	} else {
		dest->format = kFLEXCAN_FrameFormatStandard;
		dest->id = FLEXCAN_ID_STD(src->id);
	}

	if ((src->flags & CAN_FRAME_RTR) != 0) {
		dest->type = kFLEXCAN_FrameTypeRemote;
	} else {
		dest->type = kFLEXCAN_FrameTypeData;

		for (i = 0; i < ARRAY_SIZE(dest->dataWord); i++) {
			dest->dataWord[i] = sys_cpu_to_be32(src->data_32[i]);
		}
	}

	if ((src->flags & CAN_FRAME_FDF) != 0) {
		dest->edl = 1;
	}

	if ((src->flags & CAN_FRAME_BRS) != 0) {
		dest->brs = 1;
	}

	dest->length = src->dlc;
}

static void mcux_flexcan_fd_to_can_frame(const flexcan_fd_frame_t *src,
					 struct can_frame *dest)
{
	int i;

	memset(dest, 0, sizeof(*dest));

	if (src->format == kFLEXCAN_FrameFormatStandard) {
		dest->id = FLEXCAN_ID_TO_CAN_ID_STD(src->id);
	} else {
		dest->flags |= CAN_FRAME_IDE;
		dest->id = FLEXCAN_ID_TO_CAN_ID_EXT(src->id);
	}

	if (src->type == kFLEXCAN_FrameTypeRemote) {
		dest->flags |= CAN_FRAME_RTR;
	} else {
		for (i = 0; i < ARRAY_SIZE(dest->data_32); i++) {
			dest->data_32[i] = sys_be32_to_cpu(src->dataWord[i]);
		}
	}

	if (src->edl != 0) {
		dest->flags |= CAN_FRAME_FDF;
	}

	if (src->brs != 0) {
		dest->flags |= CAN_FRAME_BRS;
	}

	if (src->esi != 0) {
		dest->flags |= CAN_FRAME_ESI;
	}

	dest->dlc = src->length;

#ifdef CONFIG_CAN_RX_TIMESTAMP
	dest->timestamp = src->timestamp;
#endif /* CAN_RX_TIMESTAMP */
}
#endif /* CONFIG_CAN_MCUX_FLEXCAN_FD */

static void mcux_flexcan_can_filter_to_mbconfig(const struct can_filter *src,
						flexcan_rx_mb_config_t *dest,
						uint32_t *mask)
{
	static const uint32_t ide_mask = 1U;
	static const uint32_t rtr_mask = !IS_ENABLED(CONFIG_CAN_ACCEPT_RTR);

	if ((src->flags & CAN_FILTER_IDE) != 0) {
		dest->format = kFLEXCAN_FrameFormatExtend;
		dest->id = FLEXCAN_ID_EXT(src->id);
		*mask = FLEXCAN_RX_MB_EXT_MASK(src->mask, rtr_mask, ide_mask);
	} else {
		dest->format = kFLEXCAN_FrameFormatStandard;
		dest->id = FLEXCAN_ID_STD(src->id);
		*mask = FLEXCAN_RX_MB_STD_MASK(src->mask, rtr_mask, ide_mask);
	}

	dest->type = kFLEXCAN_FrameTypeData;
}

static int mcux_flexcan_get_state(const struct device *dev, enum can_state *state,
				  struct can_bus_err_cnt *err_cnt)
{
	struct mcux_flexcan_data *data = dev->data;
	CAN_Type *base = get_base(dev);
	uint64_t status_flags;

	if (state != NULL) {
		if (!data->common.started) {
			*state = CAN_STATE_STOPPED;
		} else {
			status_flags = FLEXCAN_GetStatusFlags(base);

			if ((status_flags & CAN_ESR1_FLTCONF(2)) != 0U) {
				*state = CAN_STATE_BUS_OFF;
			} else if ((status_flags & CAN_ESR1_FLTCONF(1)) != 0U) {
				*state = CAN_STATE_ERROR_PASSIVE;
			} else if ((status_flags &
				(kFLEXCAN_TxErrorWarningFlag | kFLEXCAN_RxErrorWarningFlag)) != 0) {
				*state = CAN_STATE_ERROR_WARNING;
			} else {
				*state = CAN_STATE_ERROR_ACTIVE;
			}
		}
	}

	if (err_cnt != NULL) {
		FLEXCAN_GetBusErrCount(base, &err_cnt->tx_err_cnt,
				       &err_cnt->rx_err_cnt);
	}

	return 0;
}

static int mcux_flexcan_send(const struct device *dev,
			     const struct can_frame *frame,
			     k_timeout_t timeout,
			     can_tx_callback_t callback, void *user_data)
{
	const struct mcux_flexcan_config *config = dev->config;
	struct mcux_flexcan_data *data = dev->data;
	CAN_Type *base = get_base(dev);
	flexcan_mb_transfer_t xfer;
	enum can_state state;
	status_t status = kStatus_Fail;
	uint8_t max_dlc = CAN_MAX_DLC;
	int alloc;

	if (UTIL_AND(IS_ENABLED(CONFIG_CAN_MCUX_FLEXCAN_FD),
		     ((data->common.mode & CAN_MODE_FD) != 0U))) {
		if ((frame->flags & ~(CAN_FRAME_IDE | CAN_FRAME_RTR |
				      CAN_FRAME_FDF | CAN_FRAME_BRS)) != 0) {
			LOG_ERR("unsupported CAN frame flags 0x%02x", frame->flags);
			return -ENOTSUP;
		}

		if ((frame->flags & CAN_FRAME_FDF) != 0) {
			max_dlc = CANFD_MAX_DLC;
		}
	} else {
		if ((frame->flags & ~(CAN_FRAME_IDE | CAN_FRAME_RTR)) != 0) {
			LOG_ERR("unsupported CAN frame flags 0x%02x", frame->flags);
			return -ENOTSUP;
		}
	}

	if (frame->dlc > max_dlc) {
		LOG_ERR("DLC of %d exceeds maximum (%d)", frame->dlc, max_dlc);
		return -EINVAL;
	}

	if (!data->common.started) {
		return -ENETDOWN;
	}

	(void)mcux_flexcan_get_state(dev, &state, NULL);
	if (state == CAN_STATE_BUS_OFF) {
		LOG_DBG("Transmit failed, bus-off");
		return -ENETUNREACH;
	}

	if (k_sem_take(&data->tx_allocs_sem, timeout) != 0) {
		return -EAGAIN;
	}

	for (alloc = 0; alloc < config->tx_mb; alloc++) {
		if (!atomic_test_and_set_bit(data->tx_allocs, alloc)) {
			break;
		}
	}

	data->tx_cbs[alloc].function = callback;
	data->tx_cbs[alloc].arg = user_data;
	xfer.mbIdx = ALLOC_IDX_TO_TXMB_IDX(alloc);

#ifdef CONFIG_CAN_MCUX_FLEXCAN_FD
	if ((data->common.mode & CAN_MODE_FD) != 0U) {
		FLEXCAN_SetFDTxMbConfig(base, xfer.mbIdx, true);
	} else {
#endif /* CONFIG_CAN_MCUX_FLEXCAN_FD */
		FLEXCAN_SetTxMbConfig(base, xfer.mbIdx, true);
#ifdef CONFIG_CAN_MCUX_FLEXCAN_FD
	}
#endif /* CONFIG_CAN_MCUX_FLEXCAN_FD */

	k_mutex_lock(&data->tx_mutex, K_FOREVER);
	config->irq_disable_func();

#ifdef CONFIG_CAN_MCUX_FLEXCAN_FD
	if ((data->common.mode & CAN_MODE_FD) != 0U) {
		flexcan_fd_frame_t flexcan_frame;

		mcux_flexcan_fd_from_can_frame(frame, &flexcan_frame);
		xfer.framefd = &flexcan_frame;
		status = FLEXCAN_TransferFDSendNonBlocking(base, &data->handle, &xfer);
	} else {
#endif /* CONFIG_CAN_MCUX_FLEXCAN_FD */
		flexcan_frame_t flexcan_frame;

		mcux_flexcan_from_can_frame(frame, &flexcan_frame);
		xfer.frame = &flexcan_frame;
		status = FLEXCAN_TransferSendNonBlocking(base, &data->handle, &xfer);
#ifdef CONFIG_CAN_MCUX_FLEXCAN_FD
	}
#endif /* CONFIG_CAN_MCUX_FLEXCAN_FD */

	config->irq_enable_func();
	k_mutex_unlock(&data->tx_mutex);
	if (status != kStatus_Success) {
		return -EIO;
	}

	return 0;
}

static int mcux_flexcan_add_rx_filter(const struct device *dev,
				      can_rx_callback_t callback,
				      void *user_data,
				      const struct can_filter *filter)
{
	const struct mcux_flexcan_config *config = dev->config;
	struct mcux_flexcan_data *data = dev->data;
	CAN_Type *base = get_base(dev);
	status_t status;
	uint32_t mask;
	int alloc = -ENOSPC;
	int i;

	if ((filter->flags & ~(CAN_FILTER_IDE)) != 0) {
		LOG_ERR("unsupported CAN filter flags 0x%02x", filter->flags);
		return -ENOTSUP;
	}

	k_mutex_lock(&data->rx_mutex, K_FOREVER);

	/* Find and allocate RX message buffer */
	for (i = RX_START_IDX; i < config->rx_mb; i++) {
		if (!atomic_test_and_set_bit(data->rx_allocs, i)) {
			alloc = i;
			break;
		}
	}

	if (alloc == -ENOSPC) {
		goto unlock;
	}

	mcux_flexcan_can_filter_to_mbconfig(filter, &data->rx_cbs[alloc].mb_config,
					    &mask);

	data->rx_cbs[alloc].arg = user_data;
	data->rx_cbs[alloc].function = callback;

	/* The indidual RX mask registers can only be written in freeze mode */
	FLEXCAN_EnterFreezeMode(base);
	base->RXIMR[ALLOC_IDX_TO_RXMB_IDX(alloc)] = mask;

	if (data->common.started) {
		FLEXCAN_ExitFreezeMode(base);
	}

#ifdef CONFIG_CAN_MCUX_FLEXCAN_FD
	/* Defer starting FlexCAN FD MBs unless started */
	if (!config->flexcan_fd || data->common.started) {
#endif /* CONFIG_CAN_MCUX_FLEXCAN_FD */
		status = mcux_flexcan_mb_start(dev, alloc);
		if (status != kStatus_Success) {
			LOG_ERR("Failed to start rx for filter id %d (err = %d)",
				alloc, status);
			alloc = -ENOSPC;
		}
#ifdef CONFIG_CAN_MCUX_FLEXCAN_FD
	}
#endif /* CONFIG_CAN_MCUX_FLEXCAN_FD */

unlock:
	k_mutex_unlock(&data->rx_mutex);

	return alloc;
}

static void mcux_flexcan_set_state_change_callback(const struct device *dev,
						   can_state_change_callback_t callback,
						   void *user_data)
{
	struct mcux_flexcan_data *data = dev->data;

	data->common.state_change_cb = callback;
	data->common.state_change_cb_user_data = user_data;
}

#ifdef CONFIG_CAN_MANUAL_RECOVERY_MODE
static int mcux_flexcan_recover(const struct device *dev, k_timeout_t timeout)
{
	struct mcux_flexcan_data *data = dev->data;
	CAN_Type *base = get_base(dev);
	enum can_state state;
	uint64_t start_time;
	int ret = 0;

	if (!data->common.started) {
		return -ENETDOWN;
	}

	if ((data->common.mode & CAN_MODE_MANUAL_RECOVERY) == 0U) {
		return -ENOTSUP;
	}

	(void)mcux_flexcan_get_state(dev, &state, NULL);
	if (state != CAN_STATE_BUS_OFF) {
		return 0;
	}

	start_time = k_uptime_ticks();
	base->CTRL1 &= ~CAN_CTRL1_BOFFREC_MASK;

	if (!K_TIMEOUT_EQ(timeout, K_NO_WAIT)) {
		(void)mcux_flexcan_get_state(dev, &state, NULL);

		while (state == CAN_STATE_BUS_OFF) {
			if (!K_TIMEOUT_EQ(timeout, K_FOREVER) &&
			    k_uptime_ticks() - start_time >= timeout.ticks) {
				ret = -EAGAIN;
			}

			(void)mcux_flexcan_get_state(dev, &state, NULL);
		}
	}

	base->CTRL1 |= CAN_CTRL1_BOFFREC_MASK;

	return ret;
}
#endif /* CONFIG_CAN_MANUAL_RECOVERY_MODE */

static void mcux_flexcan_remove_rx_filter(const struct device *dev, int filter_id)
{
	const struct mcux_flexcan_config *config = dev->config;
	struct mcux_flexcan_data *data = dev->data;

	if (filter_id < 0 || filter_id >= config->rx_mb) {
		LOG_ERR("filter ID %d out of bounds", filter_id);
		return;
	}

	k_mutex_lock(&data->rx_mutex, K_FOREVER);

	if (atomic_test_and_clear_bit(data->rx_allocs, filter_id)) {
#ifdef CONFIG_CAN_MCUX_FLEXCAN_FD
		/* Stop FlexCAN FD MBs unless already in stopped mode */
		if (!config->flexcan_fd || data->common.started) {
#endif /* CONFIG_CAN_MCUX_FLEXCAN_FD */
			mcux_flexcan_mb_stop(dev, filter_id);
#ifdef CONFIG_CAN_MCUX_FLEXCAN_FD
		}
#endif /* CONFIG_CAN_MCUX_FLEXCAN_FD */

		data->rx_cbs[filter_id].function = NULL;
		data->rx_cbs[filter_id].arg = NULL;
	} else {
		LOG_WRN("Filter ID %d already detached", filter_id);
	}

	k_mutex_unlock(&data->rx_mutex);
}

static inline void mcux_flexcan_transfer_error_status(const struct device *dev,
						      uint64_t error)
{
	const struct mcux_flexcan_config *config = dev->config;
	struct mcux_flexcan_data *data = dev->data;
	CAN_Type *base = get_base(dev);
	const can_state_change_callback_t cb = data->common.state_change_cb;
	void *cb_data = data->common.state_change_cb_user_data;
	can_tx_callback_t function;
	void *arg;
	int alloc;
	enum can_state state;
	struct can_bus_err_cnt err_cnt;

	if ((error & kFLEXCAN_Bit0Error) != 0U) {
		CAN_STATS_BIT0_ERROR_INC(dev);
	}

	if ((error & kFLEXCAN_Bit1Error) != 0U) {
		CAN_STATS_BIT1_ERROR_INC(dev);
	}

	if ((error & kFLEXCAN_AckError) != 0U) {
		CAN_STATS_ACK_ERROR_INC(dev);
	}

	if ((error & kFLEXCAN_StuffingError) != 0U) {
		CAN_STATS_STUFF_ERROR_INC(dev);
	}

	if ((error & kFLEXCAN_FormError) != 0U) {
		CAN_STATS_FORM_ERROR_INC(dev);
	}

	if ((error & kFLEXCAN_CrcError) != 0U) {
		CAN_STATS_CRC_ERROR_INC(dev);
	}

	(void)mcux_flexcan_get_state(dev, &state, &err_cnt);
	if (data->state != state) {
		data->state = state;

		if (cb != NULL) {
			cb(dev, state, err_cnt, cb_data);
		}
	}

	if (state == CAN_STATE_BUS_OFF) {
		/* Abort any pending TX frames in case of bus-off */
		for (alloc = 0; alloc < config->tx_mb; alloc++) {
			/* Copy callback function and argument before clearing bit */
			function = data->tx_cbs[alloc].function;
			arg = data->tx_cbs[alloc].arg;

			if (atomic_test_and_clear_bit(data->tx_allocs, alloc)) {
#ifdef CONFIG_CAN_MCUX_FLEXCAN_FD
				if ((data->common.mode & CAN_MODE_FD) != 0U) {
					FLEXCAN_TransferFDAbortSend(base, &data->handle,
								    ALLOC_IDX_TO_TXMB_IDX(alloc));
				} else {
#endif /* CONFIG_CAN_MCUX_FLEXCAN_FD */
					FLEXCAN_TransferAbortSend(base, &data->handle,
								  ALLOC_IDX_TO_TXMB_IDX(alloc));
#ifdef CONFIG_CAN_MCUX_FLEXCAN_FD
				}
#endif /* CONFIG_CAN_MCUX_FLEXCAN_FD */

				function(dev, -ENETUNREACH, arg);
				k_sem_give(&data->tx_allocs_sem);
			}
		}
	}
}

static inline void mcux_flexcan_transfer_tx_idle(const struct device *dev,
						 uint32_t mb)
{
	struct mcux_flexcan_data *data = dev->data;
	can_tx_callback_t function;
	void *arg;
	int alloc;

	alloc = TX_MBIDX_TO_ALLOC_IDX(mb);

	/* Copy callback function and argument before clearing bit */
	function = data->tx_cbs[alloc].function;
	arg = data->tx_cbs[alloc].arg;

	if (atomic_test_and_clear_bit(data->tx_allocs, alloc)) {
		function(dev, 0, arg);
		k_sem_give(&data->tx_allocs_sem);
	}
}

static inline void mcux_flexcan_transfer_rx_idle(const struct device *dev,
						 uint32_t mb)
{
	struct mcux_flexcan_data *data = dev->data;
	CAN_Type *base = get_base(dev);
	can_rx_callback_t function;
	flexcan_mb_transfer_t xfer;
	struct can_frame frame;
	status_t status = kStatus_Fail;
	void *arg;
	int alloc;

	alloc = RX_MBIDX_TO_ALLOC_IDX(mb);
	function = data->rx_cbs[alloc].function;
	arg = data->rx_cbs[alloc].arg;

	if (atomic_test_bit(data->rx_allocs, alloc)) {
#ifdef CONFIG_CAN_MCUX_FLEXCAN_FD
		if ((data->common.mode & CAN_MODE_FD) != 0U) {
			mcux_flexcan_fd_to_can_frame(&data->rx_cbs[alloc].frame.fd, &frame);
		} else {
#endif /* CONFIG_CAN_MCUX_FLEXCAN_FD */
			mcux_flexcan_to_can_frame(&data->rx_cbs[alloc].frame.classic, &frame);
#ifdef CONFIG_CAN_MCUX_FLEXCAN_FD
		}
#endif /* CONFIG_CAN_MCUX_FLEXCAN_FD */
		function(dev, &frame, arg);

		/* Setup RX message buffer to receive next message */
		xfer.mbIdx = mb;
#ifdef CONFIG_CAN_MCUX_FLEXCAN_FD
		if ((data->common.mode & CAN_MODE_FD) != 0U) {
			xfer.framefd = &data->rx_cbs[alloc].frame.fd;
			status = FLEXCAN_TransferFDReceiveNonBlocking(base,
								      &data->handle,
								      &xfer);
		} else {
#endif /* CONFIG_CAN_MCUX_FLEXCAN_FD */
			xfer.frame = &data->rx_cbs[alloc].frame.classic;
			status = FLEXCAN_TransferReceiveNonBlocking(base,
								    &data->handle,
								    &xfer);
#ifdef CONFIG_CAN_MCUX_FLEXCAN_FD
		}
#endif /* CONFIG_CAN_MCUX_FLEXCAN_FD */

		if (status != kStatus_Success) {
			LOG_ERR("Failed to restart rx for filter id %d "
				"(err = %d)", alloc, status);
		}
	}
}

static FLEXCAN_CALLBACK(mcux_flexcan_transfer_callback)
{
	struct mcux_flexcan_data *data = (struct mcux_flexcan_data *)userData;
	CAN_Type *dev_base = get_base(data->dev);
	/*
	 * The result field can either be a MB index (which is limited to 32 bit
	 * value) or a status flags value, which is 32 bit on some platforms but
	 * 64 on others. To decouple the remaining functions from this, the
	 * result field is always promoted to uint64_t.
	 */
	uint32_t mb = (uint32_t)result;
	uint64_t status_flags = result;

	ARG_UNUSED(base);

	switch (status) {
	case kStatus_FLEXCAN_UnHandled:
		/* Not all fault confinement state changes are handled by the HAL */
		__fallthrough;
	case kStatus_FLEXCAN_ErrorStatus:
		mcux_flexcan_transfer_error_status(data->dev, status_flags);
		break;
	case kStatus_FLEXCAN_TxSwitchToRx:
#ifdef CONFIG_CAN_MCUX_FLEXCAN_FD
		if ((data->common.mode & CAN_MODE_FD) != 0U) {
			FLEXCAN_TransferFDAbortReceive(dev_base, &data->handle, mb);
		} else {
#endif /* CONFIG_CAN_MCUX_FLEXCAN_FD */
			FLEXCAN_TransferAbortReceive(dev_base, &data->handle, mb);
#ifdef CONFIG_CAN_MCUX_FLEXCAN_FD
		}
#endif /* CONFIG_CAN_MCUX_FLEXCAN_FD */
		__fallthrough;
	case kStatus_FLEXCAN_TxIdle:
		mcux_flexcan_transfer_tx_idle(data->dev, mb);
		break;
	case kStatus_FLEXCAN_RxOverflow:
		CAN_STATS_RX_OVERRUN_INC(data->dev);
		__fallthrough;
	case kStatus_Fail:
		/* If reading an RX MB failed mark it as idle to be reprocessed. */
		__fallthrough;
	case kStatus_FLEXCAN_RxIdle:
		mcux_flexcan_transfer_rx_idle(data->dev, mb);
		break;
	default:
		LOG_WRN("Unhandled status 0x%08x (result = 0x%016llx)",
			status, status_flags);
	}
}

static void mcux_flexcan_isr(const struct device *dev)
{
	struct mcux_flexcan_data *data = dev->data;
	CAN_Type *base = get_base(dev);

	FLEXCAN_TransferHandleIRQ(base, &data->handle);
}

static int mcux_flexcan_init(const struct device *dev)
{
	const struct mcux_flexcan_config *config = dev->config;
	struct mcux_flexcan_data *data = dev->data;
	CAN_Type *base;
	flexcan_config_t flexcan_config;
	uint32_t clock_freq;
	int err;

	if (config->common.phy != NULL) {
		if (!device_is_ready(config->common.phy)) {
			LOG_ERR("CAN transceiver not ready");
			return -ENODEV;
		}
	}

	if (!device_is_ready(config->clock_dev)) {
		LOG_ERR("clock device not ready");
		return -ENODEV;
	}

	DEVICE_MMIO_NAMED_MAP(dev, flexcan_mmio, K_MEM_CACHE_NONE | K_MEM_DIRECT_MAP);

	LOG_DBG("Message Buffers: %d, RX MB: %d, TX MB: %d",
		 config->number_of_mb, config->rx_mb, config->tx_mb);

	k_mutex_init(&data->rx_mutex);
	k_mutex_init(&data->tx_mutex);
	k_sem_init(&data->tx_allocs_sem, config->tx_mb, config->tx_mb);

	err = can_calc_timing(dev, &data->timing, config->common.bitrate,
			      config->common.sample_point);
	if (err == -EINVAL) {
		LOG_ERR("Can't find timing for given param");
		return -EIO;
	}
	LOG_DBG("Presc: %d, Seg1S1: %d, Seg2: %d",
		 data->timing.prescaler, data->timing.phase_seg1,
		 data->timing.phase_seg2);
	LOG_DBG("Sample-point err : %d", err);

	/* Validate initial timing parameters */
	err = can_set_timing(dev, &data->timing);
	if (err != 0) {
		LOG_ERR("failed to set timing (err %d)", err);
		return -ENODEV;
	}

#ifdef CONFIG_CAN_MCUX_FLEXCAN_FD
	if (config->flexcan_fd) {
		err = can_calc_timing_data(dev, &data->timing_data,
					   config->common.bitrate_data,
					   config->common.sample_point_data);
		if (err == -EINVAL) {
			LOG_ERR("Can't find timing for given param");
			return -EIO;
		}
		LOG_DBG("Presc: %d, Seg1S1: %d, Seg2: %d",
			data->timing_data.prescaler, data->timing_data.phase_seg1,
			data->timing_data.phase_seg2);
		LOG_DBG("Sample-point err : %d", err);

		/* Validate initial data phase timing parameters */
		err = can_set_timing_data(dev, &data->timing_data);
		if (err != 0) {
			LOG_ERR("failed to set data phase timing (err %d)", err);
			return -ENODEV;
		}
	}
#endif /* CONFIG_CAN_MCUX_FLEXCAN_FD */

	err = pinctrl_apply_state(config->pincfg, PINCTRL_STATE_DEFAULT);
	if (err != 0) {
		return err;
	}

	err = mcux_flexcan_get_core_clock(dev, &clock_freq);
	if (err != 0) {
		return -EIO;
	}

	data->dev = dev;

	FLEXCAN_GetDefaultConfig(&flexcan_config);
	flexcan_config.maxMbNum = config->number_of_mb;
	flexcan_config.clkSrc = config->clk_source;
	flexcan_config.baudRate = clock_freq /
	      (1U + data->timing.prop_seg + data->timing.phase_seg1 +
	       data->timing.phase_seg2) / data->timing.prescaler;

#ifdef CONFIG_CAN_MCUX_FLEXCAN_FD
	if (config->flexcan_fd) {
		flexcan_config.baudRateFD = clock_freq /
			(1U + data->timing_data.prop_seg + data->timing_data.phase_seg1 +
			 data->timing_data.phase_seg2) / data->timing_data.prescaler;
	}
#endif /* CONFIG_CAN_MCUX_FLEXCAN_FD */

	flexcan_config.enableIndividMask = true;
	flexcan_config.enableLoopBack = false;
	flexcan_config.disableSelfReception = true;
	/* Initialize in listen-only mode since FLEXCAN_{FD}Init() exits freeze mode */
	flexcan_config.enableListenOnlyMode = true;

	flexcan_config.timingConfig.rJumpwidth = data->timing.sjw - 1U;
	flexcan_config.timingConfig.propSeg = data->timing.prop_seg - 1U;
	flexcan_config.timingConfig.phaseSeg1 = data->timing.phase_seg1 - 1U;
	flexcan_config.timingConfig.phaseSeg2 = data->timing.phase_seg2 - 1U;

	base = get_base(dev);

#ifdef CONFIG_CAN_MCUX_FLEXCAN_FD
	if (config->flexcan_fd) {
#if (defined(FSL_FEATURE_FLEXCAN_HAS_ENHANCED_BIT_TIMING_REG) && \
	     FSL_FEATURE_FLEXCAN_HAS_ENHANCED_BIT_TIMING_REG)
		/* No propagation segment configuration, so prop_seg must be 0 */
		flexcan_config.timingConfig.propSeg = data->timing.prop_seg;
#endif
		flexcan_config.timingConfig.frJumpwidth = data->timing_data.sjw - 1U;
		flexcan_config.timingConfig.fpropSeg = (uint8_t)data->timing_data.prop_seg;
		flexcan_config.timingConfig.fphaseSeg1 = data->timing_data.phase_seg1 - 1U;
		flexcan_config.timingConfig.fphaseSeg2 = data->timing_data.phase_seg2 - 1U;

		FLEXCAN_FDInit(base, &flexcan_config, clock_freq, kFLEXCAN_64BperMB, true);
	} else {
#endif /* CONFIG_CAN_MCUX_FLEXCAN_FD */
		FLEXCAN_Init(base, &flexcan_config, clock_freq);
#ifdef CONFIG_CAN_MCUX_FLEXCAN_FD
	}
#endif /* CONFIG_CAN_MCUX_FLEXCAN_FD */

	FLEXCAN_TransferCreateHandle(base, &data->handle,
				     mcux_flexcan_transfer_callback, data);

	/* Manually enter freeze mode, set normal mode, and clear error counters */
	FLEXCAN_EnterFreezeMode(base);
	(void)mcux_flexcan_set_mode(dev, CAN_MODE_NORMAL);
	base->ECR &= ~(CAN_ECR_TXERRCNT_MASK | CAN_ECR_RXERRCNT_MASK);

	config->irq_config_func(dev);

	/* Enable auto-recovery from bus-off */
	base->CTRL1 &= ~(CAN_CTRL1_BOFFREC_MASK);

	(void)mcux_flexcan_get_state(dev, &data->state, NULL);

	return 0;
}

static DEVICE_API(can, mcux_flexcan_driver_api) __maybe_unused = {
	.get_capabilities = mcux_flexcan_get_capabilities,
	.start = mcux_flexcan_start,
	.stop = mcux_flexcan_stop,
	.set_mode = mcux_flexcan_set_mode,
	.set_timing = mcux_flexcan_set_timing,
	.send = mcux_flexcan_send,
	.add_rx_filter = mcux_flexcan_add_rx_filter,
	.remove_rx_filter = mcux_flexcan_remove_rx_filter,
	.get_state = mcux_flexcan_get_state,
#ifdef CONFIG_CAN_MANUAL_RECOVERY_MODE
	.recover = mcux_flexcan_recover,
#endif /* CONFIG_CAN_MANUAL_RECOVERY_MODE */
	.set_state_change_callback = mcux_flexcan_set_state_change_callback,
	.get_core_clock = mcux_flexcan_get_core_clock,
	.get_max_filters = mcux_flexcan_get_max_filters,
	/*
	 * FlexCAN timing limits are specified in the "FLEXCANx_CTRL1 field
	 * descriptions" table in the SoC reference manual.
	 *
	 * Note that the values here are the "physical" timing limits, whereas
	 * the register field limits are physical values minus 1 (which is
	 * handled by the flexcan_timing_config_t field assignments elsewhere
	 * in this driver).
	 */
	.timing_min = {
		.sjw = 0x01,
		.prop_seg = 0x01,
		.phase_seg1 = 0x01,
		.phase_seg2 = 0x02,
		.prescaler = 0x01
	},
	.timing_max = {
		.sjw = 0x04,
		.prop_seg = 0x08,
		.phase_seg1 = 0x08,
		.phase_seg2 = 0x08,
		.prescaler = 0x100
	}
};

#ifdef CONFIG_CAN_MCUX_FLEXCAN_FD
static DEVICE_API(can, mcux_flexcan_fd_driver_api) = {
	.get_capabilities = mcux_flexcan_get_capabilities,
	.start = mcux_flexcan_start,
	.stop = mcux_flexcan_stop,
	.set_mode = mcux_flexcan_set_mode,
	.set_timing = mcux_flexcan_set_timing,
	.set_timing_data = mcux_flexcan_set_timing_data,
	.send = mcux_flexcan_send,
	.add_rx_filter = mcux_flexcan_add_rx_filter,
	.remove_rx_filter = mcux_flexcan_remove_rx_filter,
	.get_state = mcux_flexcan_get_state,
#ifdef CONFIG_CAN_MANUAL_RECOVERY_MODE
	.recover = mcux_flexcan_recover,
#endif /* CONFIG_CAN_MANUAL_RECOVERY_MODE */
	.set_state_change_callback = mcux_flexcan_set_state_change_callback,
	.get_core_clock = mcux_flexcan_get_core_clock,
	.get_max_filters = mcux_flexcan_get_max_filters,
	/*
	 * FlexCAN FD timing limits are specified in the "CAN Bit Timing
	 * Register (CBT)" and "CAN FD Bit Timing Register" field description
	 * tables in the SoC reference manual.
	 * Some devices have enhanced bit timing registers (EPRS ENCBT EDCBT)
	 * with different limits and do not have propagation segment configuration.
	 *
	 * Note that the values here are the "physical" timing limits, whereas
	 * the register field limits are physical values minus 1 (which is
	 * handled by the flexcan_timing_config_t field assignments elsewhere
	 * in this driver). The exception to this are the prop_seg values for
	 * the data phase, which correspond to the allowed register values.
	 */
#if (defined(FSL_FEATURE_FLEXCAN_HAS_ENHANCED_BIT_TIMING_REG) && \
	     FSL_FEATURE_FLEXCAN_HAS_ENHANCED_BIT_TIMING_REG)
	.timing_min = {
		.sjw = 0x01,
		.prop_seg = 0,
		.phase_seg1 = 0x02,
		.phase_seg2 = 0x02,
		.prescaler = 0x01
	},
	.timing_max = {
		.sjw = 0x80,
		.prop_seg = 0,
		.phase_seg1 = 0x100,
		.phase_seg2 = 0x80,
		.prescaler = 0x400
	},
	.timing_data_min = {
		.sjw = 0x01,
		.prop_seg = 0,
		.phase_seg1 = 0x02,
		.phase_seg2 = 0x02,
		.prescaler = 0x01
	},
	.timing_data_max = {
		.sjw = 0x10,
		.prop_seg = 0,
		.phase_seg1 = 0x20,
		.phase_seg2 = 0x10,
		.prescaler = 0x400
	},
#else
	.timing_min = {
		.sjw = 0x01,
		.prop_seg = 0x01,
		.phase_seg1 = 0x01,
		.phase_seg2 = 0x02,
		.prescaler = 0x01
	},
	.timing_max = {
		.sjw = 0x20,
		.prop_seg = 0x40,
		.phase_seg1 = 0x20,
		.phase_seg2 = 0x20,
		.prescaler = 0x400
	},
	.timing_data_min = {
		.sjw = 0x01,
		.prop_seg = 0x01,
		.phase_seg1 = 0x01,
		.phase_seg2 = 0x02,
		.prescaler = 0x01
	},
	.timing_data_max = {
		.sjw = 0x08,
		.prop_seg = 0x1f,
		.phase_seg1 = 0x08,
		.phase_seg2 = 0x08,
		.prescaler = 0x400
	},
#endif /* FSL_FEATURE_FLEXCAN_HAS_ENHANCED_BIT_TIMING_REG */
};
#endif /* CONFIG_CAN_MCUX_FLEXCAN_FD */

#define FLEXCAN_IRQ_BY_IDX(node_id, prop, idx, cell) \
	DT_IRQ_BY_NAME(node_id, \
		DT_STRING_TOKEN_BY_IDX(node_id, prop, idx), cell)

#define FLEXCAN_IRQ_ENABLE_CODE(node_id, prop, idx) \
	irq_enable(FLEXCAN_IRQ_BY_IDX(node_id, prop, idx, irq));

#define FLEXCAN_IRQ_DISABLE_CODE(node_id, prop, idx) \
	irq_disable(FLEXCAN_IRQ_BY_IDX(node_id, prop, idx, irq));

#define FLEXCAN_IRQ_CONFIG_CODE(node_id, prop, idx) \
	do {								\
		IRQ_CONNECT(FLEXCAN_IRQ_BY_IDX(node_id, prop, idx, irq), \
		FLEXCAN_IRQ_BY_IDX(node_id, prop, idx, priority), \
		mcux_flexcan_isr, \
		DEVICE_DT_GET(node_id), 0); \
		FLEXCAN_IRQ_ENABLE_CODE(node_id, prop, idx); \
	} while (false);

#ifdef CONFIG_CAN_MCUX_FLEXCAN_FD
#define FLEXCAN_MAX_BITRATE(id)							\
	COND_CODE_1(DT_INST_NODE_HAS_COMPAT(id, FLEXCAN_FD_DRV_COMPAT),		\
		    (8000000), (1000000))
#else /* CONFIG_CAN_MCUX_FLEXCAN_FD */
#define FLEXCAN_MAX_BITRATE(id) 1000000
#endif /* !CONFIG_CAN_MCUX_FLEXCAN_FD */

#ifdef CONFIG_CAN_MCUX_FLEXCAN_FD
#define FLEXCAN_DRIVER_API(id)							\
	COND_CODE_1(DT_INST_NODE_HAS_COMPAT(id, FLEXCAN_FD_DRV_COMPAT),		\
		    (mcux_flexcan_fd_driver_api),				\
		    (mcux_flexcan_driver_api))
#else /* CONFIG_CAN_MCUX_FLEXCAN_FD */
#define FLEXCAN_DRIVER_API(id) mcux_flexcan_driver_api
#endif /* !CONFIG_CAN_MCUX_FLEXCAN_FD */

#define FLEXCAN_INST_NUMBER_OF_MB(id)						\
	COND_CODE_1(UTIL_AND(IS_ENABLED(CONFIG_CAN_MCUX_FLEXCAN_FD),		\
			DT_INST_NODE_HAS_COMPAT(id, FLEXCAN_FD_DRV_COMPAT)),	\
		(DT_INST_PROP(id, number_of_mb_fd)),				\
		(DT_INST_PROP(id, number_of_mb)))

/*
 * RX message buffers (filters) will take up the first N message
 * buffers. The rest are available for TX use.
 */
#define FLEXCAN_INST_RX_MB(id) (CONFIG_CAN_MCUX_FLEXCAN_MAX_FILTERS + RX_START_IDX)
#define FLEXCAN_INST_TX_MB(id) (FLEXCAN_INST_NUMBER_OF_MB(id) - FLEXCAN_INST_RX_MB(id))

#define FLEXCAN_CHECK_MAX_FILTER(id)						\
	BUILD_ASSERT(CONFIG_CAN_MCUX_FLEXCAN_MAX_FILTERS > 0,			\
		"Maximum number of RX filters should greater than 0");		\
	BUILD_ASSERT(FLEXCAN_INST_NUMBER_OF_MB(id) > FLEXCAN_INST_RX_MB(id),	\
		     "FlexCAN instance " STRINGIFY(id) " number-of-mb ("	\
		     STRINGIFY(FLEXCAN_INST_NUMBER_OF_MB(id))			\
		     ") is too small for required RX filters ("			\
		     STRINGIFY(FLEXCAN_INST_RX_MB(id)) ")")

#define FLEXCAN_DEVICE_INIT_MCUX(id)					\
	PINCTRL_DT_INST_DEFINE(id);					\
	FLEXCAN_CHECK_MAX_FILTER(id);					\
									\
	static void mcux_flexcan_irq_config_##id(const struct device *dev); \
	static void mcux_flexcan_irq_enable_##id(void); \
	static void mcux_flexcan_irq_disable_##id(void); \
									\
<<<<<<< HEAD
	static struct mcux_flexcan_config DT_CONST mcux_flexcan_config_##id = { \
=======
	static struct mcux_flexcan_rx_callback flexcan_rx_cbs_##id	\
			[FLEXCAN_INST_RX_MB(id)] = {0};			\
									\
	static struct mcux_flexcan_tx_callback flexcan_tx_cbs_##id	\
			[FLEXCAN_INST_TX_MB(id)] = {0};			\
									\
	static ATOMIC_DEFINE(flexcan_rx_allocs_##id, FLEXCAN_INST_RX_MB(id));	\
									\
	static ATOMIC_DEFINE(flexcan_tx_allocs_##id, FLEXCAN_INST_TX_MB(id));	\
									\
	static const struct mcux_flexcan_config mcux_flexcan_config_##id = { \
>>>>>>> cf42e1a7
		DEVICE_MMIO_NAMED_ROM_INIT(flexcan_mmio, DT_DRV_INST(id)),	\
		.common = CAN_DT_DRIVER_CONFIG_INST_GET(id, 0, FLEXCAN_MAX_BITRATE(id)), \
		.clock_dev = DEVICE_DT_GET(DT_INST_CLOCKS_CTLR(id)),	\
		.clock_subsys = (clock_control_subsys_t)		\
			DT_INST_CLOCKS_CELL(id, name),			\
		.clk_source = DT_INST_PROP(id, clk_source),		\
		.number_of_mb = FLEXCAN_INST_NUMBER_OF_MB(id),		\
		.rx_mb = FLEXCAN_INST_RX_MB(id),			\
		.tx_mb = FLEXCAN_INST_TX_MB(id),			\
		IF_ENABLED(CONFIG_CAN_MCUX_FLEXCAN_FD, (		\
			.flexcan_fd = DT_INST_NODE_HAS_COMPAT(id, FLEXCAN_FD_DRV_COMPAT), \
		))							\
		.irq_config_func = mcux_flexcan_irq_config_##id,	\
		.irq_enable_func = mcux_flexcan_irq_enable_##id,	\
		.irq_disable_func = mcux_flexcan_irq_disable_##id,	\
		.pincfg = PINCTRL_DT_INST_DEV_CONFIG_GET(id),		\
	};								\
									\
	static struct mcux_flexcan_data mcux_flexcan_data_##id = {	\
		.rx_cbs = flexcan_rx_cbs_##id,				\
		.tx_cbs = flexcan_tx_cbs_##id,				\
		.rx_allocs = flexcan_rx_allocs_##id,			\
		.tx_allocs = flexcan_tx_allocs_##id,			\
	};								\
									\
	CAN_DEVICE_DT_INST_DEFINE(id, mcux_flexcan_init,		\
				  NULL, &mcux_flexcan_data_##id,	\
				  &mcux_flexcan_config_##id,		\
				  POST_KERNEL, CONFIG_CAN_INIT_PRIORITY,\
				  &FLEXCAN_DRIVER_API(id));		\
									\
	static void mcux_flexcan_irq_config_##id(const struct device *dev) \
	{								\
		DT_INST_FOREACH_PROP_ELEM(id, interrupt_names, FLEXCAN_IRQ_CONFIG_CODE); \
	} \
									\
	static void mcux_flexcan_irq_enable_##id(void) \
	{								\
		DT_INST_FOREACH_PROP_ELEM(id, interrupt_names, FLEXCAN_IRQ_ENABLE_CODE); \
	} \
									\
	static void mcux_flexcan_irq_disable_##id(void) \
	{								\
		DT_INST_FOREACH_PROP_ELEM(id, interrupt_names, FLEXCAN_IRQ_DISABLE_CODE); \
	}

DT_INST_FOREACH_STATUS_OKAY(FLEXCAN_DEVICE_INIT_MCUX)

#if (__GTEST == 1U) /* #CUSTOM@NDRS */
#include "mcu_reg_stub.h"

#define S32K3_CAN_CFG_REG_INIT(id) \
    zephyr_gtest_can_s32k3_reg_init(DEVICE_DT_GET(DT_DRV_INST(id)), \
                                    &mcux_flexcan_data_##id, \
                                    &mcux_flexcan_config_##id);

void zephyr_gtest_can_s32k3_reg_init(const struct device* dev,
                                     struct mcux_flexcan_data* data,
                                     struct mcux_flexcan_config* cfg) {
    mem_addr_t base_addr = cfg->flexcan_mmio.addr;
    int rc;

    switch (base_addr) {
        case 0x40304000U : // flexcan0: can@40304000
            cfg->flexcan_mmio.addr = (mm_reg_t)ut_mcu_flexcan_0_area;
            break;

        case 0x40308000U : // flexcan1: can@40308000
            cfg->flexcan_mmio.addr = (mm_reg_t)ut_mcu_flexcan_1_area;
            break;

        case 0x4030C000U : // flexcan2: can@4030C000
            cfg->flexcan_mmio.addr = (mm_reg_t)ut_mcu_flexcan_2_area;
            break;

        case 0x40310000U : // flexcan3: can@40310000
            cfg->flexcan_mmio.addr = (mm_reg_t)ut_mcu_flexcan_3_area;
            break;

        case 0x40314000U : // flexcan4: can@40314000
            cfg->flexcan_mmio.addr = (mm_reg_t)ut_mcu_flexcan_4_area;
            break;

        case 0x40318000U : // flexcan5: can@40318000
            cfg->flexcan_mmio.addr = (mm_reg_t)ut_mcu_flexcan_5_area;
            break;

        default: {
            break;
        }
    }

    rc = dev->ops.init(dev);
    if (rc == 0) {
        dev->state->initialized = true;
        dev->state->init_res = 0U;
    }
}

void zephyr_gtest_can_s32k3(void) {
    DT_INST_FOREACH_STATUS_OKAY(S32K3_CAN_CFG_REG_INIT);
}
#endif<|MERGE_RESOLUTION|>--- conflicted
+++ resolved
@@ -1505,9 +1505,6 @@
 	static void mcux_flexcan_irq_enable_##id(void); \
 	static void mcux_flexcan_irq_disable_##id(void); \
 									\
-<<<<<<< HEAD
-	static struct mcux_flexcan_config DT_CONST mcux_flexcan_config_##id = { \
-=======
 	static struct mcux_flexcan_rx_callback flexcan_rx_cbs_##id	\
 			[FLEXCAN_INST_RX_MB(id)] = {0};			\
 									\
@@ -1518,8 +1515,7 @@
 									\
 	static ATOMIC_DEFINE(flexcan_tx_allocs_##id, FLEXCAN_INST_TX_MB(id));	\
 									\
-	static const struct mcux_flexcan_config mcux_flexcan_config_##id = { \
->>>>>>> cf42e1a7
+	static struct mcux_flexcan_config DT_CONST mcux_flexcan_config_##id = { \
 		DEVICE_MMIO_NAMED_ROM_INIT(flexcan_mmio, DT_DRV_INST(id)),	\
 		.common = CAN_DT_DRIVER_CONFIG_INST_GET(id, 0, FLEXCAN_MAX_BITRATE(id)), \
 		.clock_dev = DEVICE_DT_GET(DT_INST_CLOCKS_CTLR(id)),	\
