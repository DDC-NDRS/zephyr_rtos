/*
 * Copyright (c) 2022 NDR Solution (Thailand) Co., Ltd.
 * Copyright (c) 2022 Vestas Wind Systems A/S
 * Copyright (c) 2021 Alexander Wachter
 * Copyright (c) 2022 Kamil Serwus
 *
 * SPDX-License-Identifier: Apache-2.0
 */

#include <zephyr/drivers/can.h>
#include <zephyr/drivers/can/can_mcan.h>
#include <zephyr/drivers/pinctrl.h>
#include <zephyr/irq.h>
#include <zephyr/kernel.h>
#include <zephyr/logging/log.h>
#include <soc.h>

LOG_MODULE_REGISTER(can_sam0, CONFIG_CAN_LOG_LEVEL);

#define DT_DRV_COMPAT atmel_sam0_can

// ---------- EXTERNAL METHOD --------------------------------------------------------------------------------------- //
extern void can_mcan_state_change_handler(const struct device* dev);
extern void can_mcan_tx_event_handler(const struct device* dev);
extern void can_mcan_get_message(const struct device* dev, uint16_t fifo_offset,
                                 uint16_t fifo_status_reg, uint16_t fifo_ack_reg);

#define CAN_MCAN_IR_ISR_MSK_BIT     (CAN_MCAN_IR_BO   | CAN_MCAN_IR_EW   | CAN_MCAN_IR_EP |     \
                                     CAN_MCAN_IR_TEFL | CAN_MCAN_IR_TEFN |                      \
                                     CAN_MCAN_IR_ARA  | CAN_MCAN_IR_MRAF |                      \
                                     CAN_MCAN_IR_RF0N | CAN_MCAN_IR_RF1N |                      \
                                     CAN_MCAN_IR_RF0L | CAN_MCAN_IR_RF1L)

// ---------- PRIVATE DATA DEFINITION ------------------------------------------------------------------------------- //
struct can_sam0_config {
    mm_reg_t base;
    mem_addr_t mram;
    void (*config_irq)(void);
    const struct pinctrl_dev_config* pcfg;
    volatile uint32_t* mclk;
    uint32_t mclk_mask;
    uint16_t gclk_core_id;
    int divider;
};

// ---------- PRIVATE PROGRAMMING DEFINE / CONSTEXPR ---------------------------------------------------------------- //
static int can_sam0_read_reg(const struct device* dev, uint16_t reg, uint32_t* val) {
    const struct can_mcan_config* mcan_cfg = dev->config;
    const struct can_sam0_config* sam0_cfg = mcan_cfg->custom;
    int ret;

    ret = can_mcan_sys_read_reg(sam0_cfg->base, reg, val);

    return (ret);
}

static int can_sam0_write_reg(const struct device* dev, uint16_t reg, uint32_t val) {
    const struct can_mcan_config* mcan_cfg = dev->config;
    const struct can_sam0_config* sam0_cfg  = mcan_cfg->custom;
    int ret;

    switch (reg) {
        case CAN_MCAN_ILS :
            /* All interrupts are assigned to MCAN_INT0 */
            val = 0;
            break;

        case CAN_MCAN_ILE:
            /* SAM0 has only one line to handle interrupts */
            val = CAN_MCAN_ILE_EINT0;
            break;

        default:
            /* No field remap needed */
            break;
    };

    ret = can_mcan_sys_write_reg(sam0_cfg->base, reg, val);

    return (ret);
}

static int can_sam0_read_mram(const struct device* dev, uint16_t offset, void* dst, size_t len) {
    const struct can_mcan_config* mcan_cfg = dev->config;
    const struct can_sam0_config* sam0_cfg = mcan_cfg->custom;
    int ret;

    ret = can_mcan_sys_read_mram(sam0_cfg->mram, offset, dst, len);

    return (ret);
}

static int can_sam0_write_mram(const struct device* dev, uint16_t offset, const void* src, size_t len) {
    const struct can_mcan_config* mcan_cfg = dev->config;
    const struct can_sam0_config* sam0_cfg = mcan_cfg->custom;
    int ret;

    ret = can_mcan_sys_write_mram(sam0_cfg->mram, offset, src, len);

    return (ret);
}

static int can_sam0_clear_mram(const struct device *dev, uint16_t offset, size_t len) {
    const struct can_mcan_config* mcan_cfg = dev->config;
    const struct can_sam0_config* sam0_cfg = mcan_cfg->custom;
    int ret;

    ret = can_mcan_sys_clear_mram(sam0_cfg->mram, offset, len);

    return (ret);
}

static void can_sam0_line_x_isr(const struct device *dev) {
    struct can_mcan_data* data = dev->data;
    struct can_mcan_config const * config = dev->config;
    uint32_t ir;
    int err;

    err = can_mcan_read_reg(dev, CAN_MCAN_IR, &ir);
    if (err != 0) {
        return;
    }

    // @see can_mcan_line_0_isr, can_mcan_line_1_isr
    while (true) {
        err = can_mcan_write_reg(dev, CAN_MCAN_IR, (ir & CAN_MCAN_IR_ISR_MSK_BIT));
        if (err != 0) {
            return;
        }

        if ((ir & (CAN_MCAN_IR_BO | CAN_MCAN_IR_EP | CAN_MCAN_IR_EW)) != 0UL) {
            // Bus_Off, Error Passive, Error Warning
            can_mcan_state_change_handler(dev);
        }

        // TX event FIFO new entry
        if ((ir & CAN_MCAN_IR_TEFN) != 0UL) {
            can_mcan_tx_event_handler(dev);
        }

        if ((ir & CAN_MCAN_IR_TEFL) != 0UL) {
            LOG_ERR("TX FIFO element lost");
            k_sem_give(&data->tx_sem);
        }

        if ((ir & CAN_MCAN_IR_ARA) != 0UL) {
            LOG_ERR("Access to reserved address");
        }

        if ((ir & CAN_MCAN_IR_MRAF) != 0UL) {
            LOG_ERR("Message RAM access failure");
        }

        if ((ir & CAN_MCAN_IR_RF0N) != 0UL) {
            LOG_DBG("RX FIFO0 INT");
            can_mcan_get_message(dev, config->mram_offsets[CAN_MCAN_MRAM_CFG_RX_FIFO0],
                                 CAN_MCAN_RXF0S, CAN_MCAN_RXF0A);
        }

        if ((ir & CAN_MCAN_IR_RF1N) != 0UL) {
            LOG_DBG("RX FIFO1 INT");
            can_mcan_get_message(dev, config->mram_offsets[CAN_MCAN_MRAM_CFG_RX_FIFO1],
                                 CAN_MCAN_RXF1S, CAN_MCAN_RXF1A);
        }

        if ((ir & CAN_MCAN_IR_RF0L) != 0UL) {
            LOG_ERR("Message lost on FIFO0");
        }

        if ((ir & CAN_MCAN_IR_RF1L) != 0UL) {
            LOG_ERR("Message lost on FIFO1");
        }

        err = can_mcan_read_reg(dev, CAN_MCAN_IR, &ir);
        if (err != 0) {
            return;
        }

        if ((ir & CAN_MCAN_IR_ISR_MSK_BIT) == 0U) {
            // All of flag already handle then can break from this loop !!!
            break;
        }
    };
}

static int can_sam0_get_core_clock(const struct device* dev, uint32_t* rate) {
    const struct can_mcan_config* mcan_cfg = dev->config;
    const struct can_sam0_config* sam0_cfg = mcan_cfg->custom;

    *rate = SOC_ATMEL_SAM0_OSC48M_FREQ_HZ / (sam0_cfg->divider);

    return (0);
}

static void can_sam0_clock_enable(const struct can_sam0_config* cfg) {
    /* Enable the GLCK7 with DIV*/
    GCLK->GENCTRL[7].reg = (GCLK_GENCTRL_SRC(GCLK_GENCTRL_SRC_OSC48M) |
                            GCLK_GENCTRL_DIV(cfg->divider) | GCLK_GENCTRL_GENEN);

    /* Route channel */
    GCLK->PCHCTRL[cfg->gclk_core_id].reg = (GCLK_PCHCTRL_GEN_GCLK7 | GCLK_PCHCTRL_CHEN);

    /* Enable CAN clock in MCLK */
    *cfg->mclk |= cfg->mclk_mask;
}

static int can_sam0_init(const struct device* dev) {
    const struct can_mcan_config* mcan_cfg = dev->config;
    const struct can_sam0_config* sam0_cfg = mcan_cfg->custom;
    int ret;

    can_sam0_clock_enable(sam0_cfg);

    ret = pinctrl_apply_state(sam0_cfg->pcfg, PINCTRL_STATE_DEFAULT);
    if (ret < 0) {
        LOG_ERR("failed to apply pinctrl");
        return ret;
    }

    ret = can_mcan_configure_mram(dev, 0U, sam0_cfg->mram);
    if (ret != 0) {
        LOG_ERR("failed to configure message ram");
        return ret;
    }

    ret = can_mcan_init(dev);
    if (ret != 0) {
        LOG_ERR("failed to mcan init");
        return ret;
    }

    sam0_cfg->config_irq();

    return (ret);
}

static const struct can_driver_api can_sam0_driver_api = {
    .get_capabilities = can_mcan_get_capabilities,
    .start            = can_mcan_start,
    .stop             = can_mcan_stop,
    .set_mode         = can_mcan_set_mode,
    .set_timing       = can_mcan_set_timing,
    .send             = can_mcan_send,
    .add_rx_filter    = can_mcan_add_rx_filter,
    .remove_rx_filter = can_mcan_remove_rx_filter,
    .get_state        = can_mcan_get_state,
    #ifndef CONFIG_CAN_AUTO_BUS_OFF_RECOVERY
    .recover          = can_mcan_recover,
    #endif /* CONFIG_CAN_AUTO_BUS_OFF_RECOVERY */
    .get_core_clock   = can_sam0_get_core_clock,
    .get_max_filters  = can_mcan_get_max_filters,
    .get_max_bitrate  = can_mcan_get_max_bitrate,
    .set_state_change_callback = can_mcan_set_state_change_callback,
    .timing_min = CAN_MCAN_TIMING_MIN_INITIALIZER,
    .timing_max = CAN_MCAN_TIMING_MAX_INITIALIZER,
    #ifdef CONFIG_CAN_FD_MODE
    .set_timing_data = can_mcan_set_timing_data,
    .timing_data_min = CAN_MCAN_TIMING_DATA_MIN_INITIALIZER,
    .timing_data_max = CAN_MCAN_TIMING_DATA_MAX_INITIALIZER,
    #endif /* CONFIG_CAN_FD_MODE */
};

static const struct can_mcan_ops can_sam0_ops = {
    .read_reg =  can_sam0_read_reg,
    .write_reg  = can_sam0_write_reg,
    .read_mram  = can_sam0_read_mram,
    .write_mram = can_sam0_write_mram,
    .clear_mram = can_sam0_clear_mram,
};

#define CAN_SAM0_IRQ_CFG_FUNCTION(inst)                                             \
static void config_can_##inst##_irq(void) {                                         \
    LOG_DBG("Enable CAN##inst## IRQ");                                              \
    IRQ_CONNECT(DT_INST_IRQ_BY_NAME(inst, line_0, irq),                             \
                DT_INST_IRQ_BY_NAME(inst, line_0, priority), can_sam0_line_x_isr,   \
                DEVICE_DT_INST_GET(inst), 0);                                       \
    irq_enable(DT_INST_IRQ_BY_NAME(inst, line_0, irq));                             \
}

#define CAN_SAM0_CFG_INST(inst)                                                     \
    CAN_MCAN_DT_INST_CALLBACKS_DEFINE(inst, can_sam0_cbs_##inst);                   \
    CAN_MCAN_DT_INST_MRAM_DEFINE(inst, can_sam0_mram_##inst);                       \
                                                                                    \
    static struct can_sam0_config DT_CONST can_sam0_cfg_##inst = {                  \
        .base = CAN_MCAN_DT_INST_MCAN_ADDR(inst),                                   \
        .mram = (mem_addr_t)POINTER_TO_UINT(&can_sam0_mram_##inst),                 \
        .mclk = (volatile uint32_t *)MCLK_MASK_DT_INT_REG_ADDR(inst),               \
        .mclk_mask  = BIT(DT_INST_CLOCKS_CELL_BY_NAME(inst, mclk, bit)),            \
        .gclk_core_id = DT_INST_CLOCKS_CELL_BY_NAME(inst, gclk, periph_ch),         \
        .divider = DT_INST_PROP(inst, divider),                                     \
        .pcfg = PINCTRL_DT_INST_DEV_CONFIG_GET(inst),                               \
        .config_irq = config_can_##inst##_irq,                                      \
    };                                                                              \
                                                                                    \
static struct can_mcan_config DT_CONST can_mcan_cfg_##inst =                        \
    CAN_MCAN_DT_CONFIG_INST_GET(inst, &can_sam0_cfg_##inst, &can_sam0_ops,          \
                                &can_sam0_cbs_##inst);

#define CAN_SAM0_DATA_INST(inst)                                \
    static struct can_mcan_data can_mcan_data_##inst = CAN_MCAN_DATA_INITIALIZER(NULL);

#define CAN_SAM0_DEVICE_INST(inst)                              \
    DEVICE_DT_INST_DEFINE(inst, &can_sam0_init, NULL,           \
                          &can_mcan_data_##inst,                \
                          &can_mcan_cfg_##inst,                 \
                          POST_KERNEL, CONFIG_CAN_INIT_PRIORITY,\
                          &can_sam0_driver_api);

#define CAN_SAM0_INST(inst)                                     \
    CAN_MCAN_DT_INST_BUILD_ASSERT_MRAM_CFG(inst);               \
    PINCTRL_DT_INST_DEFINE(inst);                               \
    CAN_SAM0_IRQ_CFG_FUNCTION(inst)                             \
    CAN_SAM0_CFG_INST(inst)                                     \
    CAN_SAM0_DATA_INST(inst)                                    \
    CAN_SAM0_DEVICE_INST(inst)

DT_INST_FOREACH_STATUS_OKAY(CAN_SAM0_INST)

#if (__GTEST == 1U)                         /* #CUSTOM@NDRS */
#include "samc21_reg_stub.h"

void zephyr_gtest_can_sam0(void) {
    can_sam0_cfg_0.base = (mm_reg_t)ut_mcu_can0_ptr;
}

<<<<<<< HEAD
#define CAN_SAM0_CFG_INST(inst)								\
	CAN_MCAN_DT_INST_CALLBACKS_DEFINE(inst, can_sam0_cbs_##inst);			\
	CAN_MCAN_DT_INST_MRAM_DEFINE(inst, can_sam0_mram_##inst);			\
											\
	static const struct can_sam0_config can_sam0_cfg_##inst = {			\
		.base = CAN_MCAN_DT_INST_MCAN_ADDR(inst),				\
		.mram = (mem_addr_t)POINTER_TO_UINT(&can_sam0_mram_##inst),		\
		.mclk = (volatile uint32_t *)MCLK_MASK_DT_INT_REG_ADDR(inst),		\
		.mclk_mask = BIT(DT_INST_CLOCKS_CELL_BY_NAME(inst, mclk, bit)),		\
		.gclk_core_id = DT_INST_CLOCKS_CELL_BY_NAME(inst, gclk, periph_ch),	\
		.divider = DT_INST_PROP(inst, divider),					\
		.pcfg = PINCTRL_DT_INST_DEV_CONFIG_GET(inst),				\
		.config_irq = config_can_##inst##_irq,					\
	};										\
											\
	static const struct can_mcan_config can_mcan_cfg_##inst =			\
		CAN_MCAN_DT_CONFIG_INST_GET(inst, &can_sam0_cfg_##inst, &can_sam0_ops,  \
					    &can_sam0_cbs_##inst);

#define CAN_SAM0_DATA_INST(inst)							\
	static struct can_mcan_data can_mcan_data_##inst =				\
		CAN_MCAN_DATA_INITIALIZER(NULL);

#define CAN_SAM0_DEVICE_INST(inst)							\
	CAN_DEVICE_DT_INST_DEFINE(inst, can_sam0_init, NULL,				\
				  &can_mcan_data_##inst,				\
				  &can_mcan_cfg_##inst,					\
				  POST_KERNEL, CONFIG_CAN_INIT_PRIORITY,		\
				  &can_sam0_driver_api);

#define CAN_SAM0_INST(inst)								\
	CAN_MCAN_DT_INST_BUILD_ASSERT_MRAM_CFG(inst);					\
	PINCTRL_DT_INST_DEFINE(inst);							\
	CAN_SAM0_IRQ_CFG_FUNCTION(inst)							\
	CAN_SAM0_CFG_INST(inst)								\
	CAN_SAM0_DATA_INST(inst)							\
	CAN_SAM0_DEVICE_INST(inst)

DT_INST_FOREACH_STATUS_OKAY(CAN_SAM0_INST)
=======
#endif
>>>>>>> 0e3994c7
<|MERGE_RESOLUTION|>--- conflicted
+++ resolved
@@ -29,7 +29,8 @@
                                      CAN_MCAN_IR_TEFL | CAN_MCAN_IR_TEFN |                      \
                                      CAN_MCAN_IR_ARA  | CAN_MCAN_IR_MRAF |                      \
                                      CAN_MCAN_IR_RF0N | CAN_MCAN_IR_RF1N |                      \
-                                     CAN_MCAN_IR_RF0L | CAN_MCAN_IR_RF1L)
+                                     CAN_MCAN_IR_RF0L | CAN_MCAN_IR_RF1L |                      \
+                                     CAN_MCAN_IR_PEA  | CAN_MCAN_IR_PED)
 
 // ---------- PRIVATE DATA DEFINITION ------------------------------------------------------------------------------- //
 struct can_sam0_config {
@@ -150,6 +151,14 @@
         if ((ir & CAN_MCAN_IR_MRAF) != 0UL) {
             LOG_ERR("Message RAM access failure");
         }
+
+        #ifdef CONFIG_CAN_STATS
+        if ((ir & (CAN_MCAN_IR_PEA | CAN_MCAN_IR_PED)) != 0U) {
+            uint32_t reg;
+            /* This function automatically updates protocol error stats */
+            can_mcan_read_psr(dev, &reg);
+        }
+        #endif
 
         if ((ir & CAN_MCAN_IR_RF0N) != 0UL) {
             LOG_DBG("RX FIFO0 INT");
@@ -300,7 +309,7 @@
     static struct can_mcan_data can_mcan_data_##inst = CAN_MCAN_DATA_INITIALIZER(NULL);
 
 #define CAN_SAM0_DEVICE_INST(inst)                              \
-    DEVICE_DT_INST_DEFINE(inst, &can_sam0_init, NULL,           \
+    CAN_DEVICE_DT_INST_DEFINE(inst, can_sam0_init, NULL,        \
                           &can_mcan_data_##inst,                \
                           &can_mcan_cfg_##inst,                 \
                           POST_KERNEL, CONFIG_CAN_INIT_PRIORITY,\
@@ -323,46 +332,4 @@
     can_sam0_cfg_0.base = (mm_reg_t)ut_mcu_can0_ptr;
 }
 
-<<<<<<< HEAD
-#define CAN_SAM0_CFG_INST(inst)								\
-	CAN_MCAN_DT_INST_CALLBACKS_DEFINE(inst, can_sam0_cbs_##inst);			\
-	CAN_MCAN_DT_INST_MRAM_DEFINE(inst, can_sam0_mram_##inst);			\
-											\
-	static const struct can_sam0_config can_sam0_cfg_##inst = {			\
-		.base = CAN_MCAN_DT_INST_MCAN_ADDR(inst),				\
-		.mram = (mem_addr_t)POINTER_TO_UINT(&can_sam0_mram_##inst),		\
-		.mclk = (volatile uint32_t *)MCLK_MASK_DT_INT_REG_ADDR(inst),		\
-		.mclk_mask = BIT(DT_INST_CLOCKS_CELL_BY_NAME(inst, mclk, bit)),		\
-		.gclk_core_id = DT_INST_CLOCKS_CELL_BY_NAME(inst, gclk, periph_ch),	\
-		.divider = DT_INST_PROP(inst, divider),					\
-		.pcfg = PINCTRL_DT_INST_DEV_CONFIG_GET(inst),				\
-		.config_irq = config_can_##inst##_irq,					\
-	};										\
-											\
-	static const struct can_mcan_config can_mcan_cfg_##inst =			\
-		CAN_MCAN_DT_CONFIG_INST_GET(inst, &can_sam0_cfg_##inst, &can_sam0_ops,  \
-					    &can_sam0_cbs_##inst);
-
-#define CAN_SAM0_DATA_INST(inst)							\
-	static struct can_mcan_data can_mcan_data_##inst =				\
-		CAN_MCAN_DATA_INITIALIZER(NULL);
-
-#define CAN_SAM0_DEVICE_INST(inst)							\
-	CAN_DEVICE_DT_INST_DEFINE(inst, can_sam0_init, NULL,				\
-				  &can_mcan_data_##inst,				\
-				  &can_mcan_cfg_##inst,					\
-				  POST_KERNEL, CONFIG_CAN_INIT_PRIORITY,		\
-				  &can_sam0_driver_api);
-
-#define CAN_SAM0_INST(inst)								\
-	CAN_MCAN_DT_INST_BUILD_ASSERT_MRAM_CFG(inst);					\
-	PINCTRL_DT_INST_DEFINE(inst);							\
-	CAN_SAM0_IRQ_CFG_FUNCTION(inst)							\
-	CAN_SAM0_CFG_INST(inst)								\
-	CAN_SAM0_DATA_INST(inst)							\
-	CAN_SAM0_DEVICE_INST(inst)
-
-DT_INST_FOREACH_STATUS_OKAY(CAN_SAM0_INST)
-=======
-#endif
->>>>>>> 0e3994c7
+#endif