/*
 * Copyright (c) 2021 Alexander Wachter
 * Copyright (c) 2022 Kamil Serwus
 * Copyright (c) 2022 Vestas Wind Systems A/S
 * Copyright (c) 2022 NDR Solution (Thailand) Co., Ltd.
 * Copyright (c) 2023 Sebastian Schlupp
 * Copyright (c) 2024 Gerson Fernando Budke <nandojve@gmail.com>
 *
 * SPDX-License-Identifier: Apache-2.0
 */

#include <zephyr/drivers/can.h>
#include <zephyr/drivers/can/can_mcan.h>
#include <zephyr/drivers/pinctrl.h>
#include <zephyr/irq.h>
#include <zephyr/kernel.h>
#include <zephyr/logging/log.h>
#include <soc.h>

LOG_MODULE_REGISTER(can_sam0, CONFIG_CAN_LOG_LEVEL);

/* clang-format off */

#define DT_DRV_COMPAT atmel_sam0_can

// ---------- EXTERNAL METHOD --------------------------------------------------------------------------------------- //
extern void can_mcan_state_change_handler(struct device const* dev);
extern void can_mcan_tx_event_handler(struct device const* dev);
extern void can_mcan_get_message(struct device const* dev, uint16_t fifo_offset,
                                 uint16_t fifo_status_reg, uint16_t fifo_ack_reg);

#define CAN_MCAN_IR_ISR_MSK_BIT     (CAN_MCAN_IR_BO   | CAN_MCAN_IR_EW   | CAN_MCAN_IR_EP |     \
                                     CAN_MCAN_IR_TEFL | CAN_MCAN_IR_TEFN |                      \
                                     CAN_MCAN_IR_ARA  | CAN_MCAN_IR_MRAF |                      \
                                     CAN_MCAN_IR_RF0N | CAN_MCAN_IR_RF1N |                      \
                                     CAN_MCAN_IR_RF0L | CAN_MCAN_IR_RF1L |                      \
                                     CAN_MCAN_IR_PEA  | CAN_MCAN_IR_PED)

// ---------- PRIVATE DATA DEFINITION ------------------------------------------------------------------------------- //
struct can_sam0_config {
<<<<<<< HEAD
    mm_reg_t base;
    mem_addr_t mram;
    void (*config_irq)(void);
    const struct pinctrl_dev_config* pcfg;
    volatile uint32_t* mclk;
    uint32_t mclk_mask;
    uint16_t gclk_core_id;
    int divider;
=======
	mm_reg_t base;
	mem_addr_t mram;
	void (*config_irq)(void);
	const struct pinctrl_dev_config *pcfg;
	volatile uint32_t *mclk;
	uint32_t mclk_mask;
	uint32_t gclk_gen;
	uint16_t gclk_id;
	int divider;
>>>>>>> 7537a142
};

// ---------- PRIVATE PROGRAMMING DEFINE / CONSTEXPR ---------------------------------------------------------------- //
static int can_sam0_read_reg(struct device const* dev, uint16_t reg, uint32_t* val) {
    struct can_mcan_config const* mcan_cfg = dev->config;
    struct can_sam0_config const* sam0_cfg = mcan_cfg->custom;
    int ret;

    ret = can_mcan_sys_read_reg(sam0_cfg->base, reg, val);

    return (ret);
}

static int can_sam0_write_reg(struct device const* dev, uint16_t reg, uint32_t val) {
    struct can_mcan_config const* mcan_cfg = dev->config;
    struct can_sam0_config const* sam0_cfg = mcan_cfg->custom;
    int ret;

    switch (reg) {
        case CAN_MCAN_ILS :
            /* All interrupts are assigned to MCAN_INT0 */
            val = 0;
            break;

        case CAN_MCAN_ILE :
            /* SAM0 has only one line to handle interrupts */
            val = CAN_MCAN_ILE_EINT0;
            break;

        default :
            /* No field remap needed */
            break;
    }

    ret = can_mcan_sys_write_reg(sam0_cfg->base, reg, val);

    return (ret);
}

static int can_sam0_read_mram(struct device const* dev, uint16_t offset, void* dst, size_t len) {
    struct can_mcan_config const* mcan_cfg = dev->config;
    struct can_sam0_config const* sam0_cfg = mcan_cfg->custom;
    int ret;

    ret = can_mcan_sys_read_mram(sam0_cfg->mram, offset, dst, len);

    return (ret);
}

static int can_sam0_write_mram(struct device const* dev, uint16_t offset, const void* src, size_t len) {
    struct can_mcan_config const* mcan_cfg = dev->config;
    struct can_sam0_config const* sam0_cfg = mcan_cfg->custom;
    int ret;

    ret = can_mcan_sys_write_mram(sam0_cfg->mram, offset, src, len);

    return (ret);
}

static int can_sam0_clear_mram(struct device const* dev, uint16_t offset, size_t len) {
    struct can_mcan_config const* mcan_cfg = dev->config;
    struct can_sam0_config const* sam0_cfg = mcan_cfg->custom;
    int ret;

    ret = can_mcan_sys_clear_mram(sam0_cfg->mram, offset, len);

    return (ret);
}

static void can_sam0_line_x_isr(struct device const* dev) {
    struct can_mcan_data* data = dev->data;
    struct can_mcan_config const* config = dev->config;
    uint32_t ir;
    int err;

    err = can_mcan_read_reg(dev, CAN_MCAN_IR, &ir);
    if (err != 0) {
        return;
    }

    // @see can_mcan_line_0_isr, can_mcan_line_1_isr
    while (true) {
        err = can_mcan_write_reg(dev, CAN_MCAN_IR, (ir & CAN_MCAN_IR_ISR_MSK_BIT));
        if (err != 0) {
            return;
        }

        if ((ir & (CAN_MCAN_IR_BO | CAN_MCAN_IR_EP | CAN_MCAN_IR_EW)) != 0UL) {
            // Bus_Off, Error Passive, Error Warning
            can_mcan_state_change_handler(dev);
        }

        // TX event FIFO new entry
        if ((ir & CAN_MCAN_IR_TEFN) != 0UL) {
            can_mcan_tx_event_handler(dev);
        }

        if ((ir & CAN_MCAN_IR_TEFL) != 0UL) {
            LOG_ERR("TX FIFO element lost");
            k_sem_give(&data->tx_sem);
        }

        if ((ir & CAN_MCAN_IR_ARA) != 0UL) {
            LOG_ERR("Access to reserved address");
        }

        if ((ir & CAN_MCAN_IR_MRAF) != 0UL) {
            LOG_ERR("Message RAM access failure");
        }

        #ifdef CONFIG_CAN_STATS
        if ((ir & (CAN_MCAN_IR_PEA | CAN_MCAN_IR_PED)) != 0U) {
            uint32_t reg;
            /* This function automatically updates protocol error stats */
            can_mcan_read_psr(dev, &reg);
        }
        #endif

        if ((ir & CAN_MCAN_IR_RF0N) != 0UL) {
            LOG_DBG("RX FIFO0 INT");
            can_mcan_get_message(dev, config->mram_offsets[CAN_MCAN_MRAM_CFG_RX_FIFO0],
                                 CAN_MCAN_RXF0S, CAN_MCAN_RXF0A);
        }

        if ((ir & CAN_MCAN_IR_RF1N) != 0UL) {
            LOG_DBG("RX FIFO1 INT");
            can_mcan_get_message(dev, config->mram_offsets[CAN_MCAN_MRAM_CFG_RX_FIFO1],
                                 CAN_MCAN_RXF1S, CAN_MCAN_RXF1A);
        }

        if ((ir & CAN_MCAN_IR_RF0L) != 0UL) {
            LOG_ERR("Message lost on FIFO0");
        }

        if ((ir & CAN_MCAN_IR_RF1L) != 0UL) {
            LOG_ERR("Message lost on FIFO1");
        }

        err = can_mcan_read_reg(dev, CAN_MCAN_IR, &ir);
        if (err != 0) {
            return;
        }

        if ((ir & CAN_MCAN_IR_ISR_MSK_BIT) == 0U) {
            // All of flag already handle then can break from this loop !!!
            break;
        }
    }
}

static int can_sam0_get_core_clock(struct device const* dev, uint32_t* rate) {
    struct can_mcan_config const* mcan_cfg = dev->config;
    struct can_sam0_config const* sam0_cfg = mcan_cfg->custom;

    #if defined(CONFIG_SOC_SERIES_SAME51) || defined(CONFIG_SOC_SERIES_SAME54)
    /* DFFL has to be used as clock source for the ATSAME51/54 family of SoCs */
    *rate = SOC_ATMEL_SAM0_DFLL48_FREQ_HZ / (sam0_cfg->divider);
    #elif defined(CONFIG_SOC_SERIES_SAMC21)
    /* OSC48M has to be used as clock source for the ATSAMC21 family of SoCs */
    *rate = SOC_ATMEL_SAM0_OSC48M_FREQ_OUT_HZ / (sam0_cfg->divider);
    #endif

    return (0);
}

<<<<<<< HEAD
static void can_sam0_clock_enable(struct can_sam0_config const* cfg) {
    /* Enable the GLCK7 with DIV*/
    #if defined(CONFIG_SOC_SERIES_SAME51) || defined(CONFIG_SOC_SERIES_SAME54)
    /*DFFL has to be used as clock source for the ATSAME51/54 family of SoCs*/
    GCLK->GENCTRL[7].reg = (GCLK_GENCTRL_SRC(GCLK_GENCTRL_SRC_DFLL) |
                            GCLK_GENCTRL_DIV(cfg->divider) | GCLK_GENCTRL_GENEN);
    #elif defined(CONFIG_SOC_SERIES_SAMC21)
    /*OSC48M has to be used as clock source for the ATSAMC21 family of SoCs*/
    GCLK->GENCTRL[7].reg = (GCLK_GENCTRL_SRC(GCLK_GENCTRL_SRC_OSC48M) |
                            GCLK_GENCTRL_DIV(cfg->divider) | GCLK_GENCTRL_GENEN);
    #endif

    /* Route channel */
    GCLK->PCHCTRL[cfg->gclk_core_id].reg = (GCLK_PCHCTRL_GEN_GCLK7 | GCLK_PCHCTRL_CHEN);

    /* Enable CAN clock in MCLK */
    *cfg->mclk |= cfg->mclk_mask;
=======
static void can_sam0_clock_enable(const struct can_sam0_config *cfg)
{
	*cfg->mclk |= cfg->mclk_mask;

	GCLK->PCHCTRL[cfg->gclk_id].reg = GCLK_PCHCTRL_CHEN
					| GCLK_PCHCTRL_GEN(cfg->gclk_gen);

	/* Enable the GLCK7 with DIV*/
#if defined(CONFIG_SOC_SERIES_SAME51) || defined(CONFIG_SOC_SERIES_SAME54)
	/*DFFL has to be used as clock source for the ATSAME51/54 family of SoCs*/
	GCLK->GENCTRL[7].reg = GCLK_GENCTRL_SRC(GCLK_GENCTRL_SRC_DFLL)
			     | GCLK_GENCTRL_DIV(cfg->divider)
			     | GCLK_GENCTRL_GENEN;
#elif defined(CONFIG_SOC_SERIES_SAMC21)
	/*OSC48M has to be used as clock source for the ATSAMC21 family of SoCs*/
	GCLK->GENCTRL[7].reg = GCLK_GENCTRL_SRC(GCLK_GENCTRL_SRC_OSC48M)
			     | GCLK_GENCTRL_DIV(cfg->divider)
			     | GCLK_GENCTRL_GENEN;
#endif
>>>>>>> 7537a142
}

static int can_sam0_init(struct device const* dev) {
    struct can_mcan_config const* mcan_cfg = dev->config;
    struct can_sam0_config const* sam0_cfg = mcan_cfg->custom;
    int ret;

    can_sam0_clock_enable(sam0_cfg);

    ret = pinctrl_apply_state(sam0_cfg->pcfg, PINCTRL_STATE_DEFAULT);
    if (ret < 0) {
        LOG_ERR("failed to apply pinctrl");
        return (ret);
    }

    ret = can_mcan_configure_mram(dev, 0U, sam0_cfg->mram);
    if (ret != 0) {
        LOG_ERR("failed to configure message ram");
        return (ret);
    }

    ret = can_mcan_init(dev);
    if (ret != 0) {
        LOG_ERR("failed to mcan init");
        return (ret);
    }

    sam0_cfg->config_irq();

    return (ret);
}

static DEVICE_API(can, can_sam0_driver_api) = {
    .get_capabilities = can_mcan_get_capabilities,
    .start            = can_mcan_start,
    .stop             = can_mcan_stop,
    .set_mode         = can_mcan_set_mode,
    .set_timing       = can_mcan_set_timing,
    .send             = can_mcan_send,
    .add_rx_filter    = can_mcan_add_rx_filter,
    .remove_rx_filter = can_mcan_remove_rx_filter,
    .get_state        = can_mcan_get_state,
    #ifdef CONFIG_CAN_MANUAL_RECOVERY_MODE
    .recover = can_mcan_recover,
    #endif /* CONFIG_CAN_MANUAL_RECOVERY_MODE */
    .get_core_clock  = can_sam0_get_core_clock,
    .get_max_filters = can_mcan_get_max_filters,
    .set_state_change_callback = can_mcan_set_state_change_callback,
    .timing_min = CAN_MCAN_TIMING_MIN_INITIALIZER,
    .timing_max = CAN_MCAN_TIMING_MAX_INITIALIZER,
    #ifdef CONFIG_CAN_FD_MODE
    .set_timing_data = can_mcan_set_timing_data,
    .timing_data_min = CAN_MCAN_TIMING_DATA_MIN_INITIALIZER,
    .timing_data_max = CAN_MCAN_TIMING_DATA_MAX_INITIALIZER,
    #endif /* CONFIG_CAN_FD_MODE */
};

static struct can_mcan_ops const can_sam0_ops = {
    .read_reg   = can_sam0_read_reg,
    .write_reg  = can_sam0_write_reg,
    .read_mram  = can_sam0_read_mram,
    .write_mram = can_sam0_write_mram,
    .clear_mram = can_sam0_clear_mram
};

#define CAN_SAM0_IRQ_CFG_FUNCTION(inst)                                             \
static void config_can_##inst##_irq(void) {                                         \
    LOG_DBG("Enable CAN##inst## IRQ");                                              \
    IRQ_CONNECT(DT_INST_IRQ_BY_NAME(inst, int0, irq),                               \
                DT_INST_IRQ_BY_NAME(inst, int0, priority), can_sam0_line_x_isr,     \
                                    DEVICE_DT_INST_GET(inst), 0);                   \
    irq_enable(DT_INST_IRQ_BY_NAME(inst, int0, irq));                               \
}

#define CAN_SAM0_CFG_INST(inst)                                                     \
    CAN_MCAN_DT_INST_CALLBACKS_DEFINE(inst, can_sam0_cbs_##inst);                   \
    CAN_MCAN_DT_INST_MRAM_DEFINE(inst, can_sam0_mram_##inst);                       \
                                                                                    \
    static struct can_sam0_config DT_CONST can_sam0_cfg_##inst = {                  \
        .base = CAN_MCAN_DT_INST_MCAN_ADDR(inst),                                   \
        .mram = (mem_addr_t)POINTER_TO_UINT(&can_sam0_mram_##inst),                 \
        .mclk = (volatile uint32_t *)MCLK_MASK_DT_INT_REG_ADDR(inst),               \
        .mclk_mask  = BIT(DT_INST_CLOCKS_CELL_BY_NAME(inst, mclk, bit)),            \
        .gclk_core_id = DT_INST_CLOCKS_CELL_BY_NAME(inst, gclk, periph_ch),         \
        .divider = DT_INST_PROP(inst, divider),                                     \
        .pcfg = PINCTRL_DT_INST_DEV_CONFIG_GET(inst),                               \
        .config_irq = config_can_##inst##_irq,                                      \
    };                                                                              \
                                                                                    \
static struct can_mcan_config DT_CONST can_mcan_cfg_##inst =                        \
    CAN_MCAN_DT_CONFIG_INST_GET(inst, &can_sam0_cfg_##inst, &can_sam0_ops,          \
                                &can_sam0_cbs_##inst);

#define CAN_SAM0_DATA_INST(inst)                                \
    static struct can_mcan_data can_mcan_data_##inst = CAN_MCAN_DATA_INITIALIZER(NULL);

#define CAN_SAM0_DEVICE_INST(inst)                              \
    CAN_DEVICE_DT_INST_DEFINE(inst, can_sam0_init, NULL,        \
                          &can_mcan_data_##inst,                \
                          &can_mcan_cfg_##inst,                 \
                          POST_KERNEL, CONFIG_CAN_INIT_PRIORITY,\
                          &can_sam0_driver_api);

#define CAN_SAM0_INST(inst)                                     \
    CAN_MCAN_DT_INST_BUILD_ASSERT_MRAM_CFG(inst);               \
    PINCTRL_DT_INST_DEFINE(inst);                               \
    CAN_SAM0_IRQ_CFG_FUNCTION(inst)                             \
    CAN_SAM0_CFG_INST(inst)                                     \
    CAN_SAM0_DATA_INST(inst)                                    \
    CAN_SAM0_DEVICE_INST(inst)

DT_INST_FOREACH_STATUS_OKAY(CAN_SAM0_INST)

#if (__GTEST == 1U)                         /* #CUSTOM@NDRS */
#include "samc21_reg_stub.h"

void zephyr_gtest_can_sam0(void) {
    can_sam0_cfg_0.base = (mm_reg_t)ut_mcu_can0_ptr;
}

<<<<<<< HEAD
#endif
=======
#define ASSIGNED_CLOCKS_CELL_BY_NAME							\
	ATMEL_SAM0_DT_INST_ASSIGNED_CLOCKS_CELL_BY_NAME

#define CAN_SAM0_CFG_INST(inst)								\
	CAN_MCAN_DT_INST_CALLBACKS_DEFINE(inst, can_sam0_cbs_##inst);			\
	CAN_MCAN_DT_INST_MRAM_DEFINE(inst, can_sam0_mram_##inst);			\
											\
	static const struct can_sam0_config can_sam0_cfg_##inst = {			\
		.base = CAN_MCAN_DT_INST_MCAN_ADDR(inst),				\
		.mram = (mem_addr_t)POINTER_TO_UINT(&can_sam0_mram_##inst),		\
		.gclk_gen = ASSIGNED_CLOCKS_CELL_BY_NAME(inst, gclk, gen),		\
		.gclk_id = DT_INST_CLOCKS_CELL_BY_NAME(inst, gclk, id),			\
		.mclk = ATMEL_SAM0_DT_INST_MCLK_PM_REG_ADDR_OFFSET(inst),		\
		.mclk_mask = ATMEL_SAM0_DT_INST_MCLK_PM_PERIPH_MASK(inst, bit),		\
		.divider = DT_INST_PROP(inst, divider),					\
		.pcfg = PINCTRL_DT_INST_DEV_CONFIG_GET(inst),				\
		.config_irq = config_can_##inst##_irq,					\
	};										\
											\
	static const struct can_mcan_config can_mcan_cfg_##inst =			\
		CAN_MCAN_DT_CONFIG_INST_GET(inst, &can_sam0_cfg_##inst, &can_sam0_ops,  \
					    &can_sam0_cbs_##inst);

#define CAN_SAM0_DATA_INST(inst)							\
	static struct can_mcan_data can_mcan_data_##inst =				\
		CAN_MCAN_DATA_INITIALIZER(NULL);

#define CAN_SAM0_DEVICE_INST(inst)							\
	CAN_DEVICE_DT_INST_DEFINE(inst, can_sam0_init, NULL,				\
				  &can_mcan_data_##inst,				\
				  &can_mcan_cfg_##inst,					\
				  POST_KERNEL, CONFIG_CAN_INIT_PRIORITY,		\
				  &can_sam0_driver_api);

#define CAN_SAM0_INST(inst)								\
	CAN_MCAN_DT_INST_BUILD_ASSERT_MRAM_CFG(inst);					\
	PINCTRL_DT_INST_DEFINE(inst);							\
	CAN_SAM0_IRQ_CFG_FUNCTION(inst)							\
	CAN_SAM0_CFG_INST(inst)								\
	CAN_SAM0_DATA_INST(inst)							\
	CAN_SAM0_DEVICE_INST(inst)

DT_INST_FOREACH_STATUS_OKAY(CAN_SAM0_INST)

/* clang-format on */
>>>>>>> 7537a142
<|MERGE_RESOLUTION|>--- conflicted
+++ resolved
@@ -19,8 +19,6 @@
 
 LOG_MODULE_REGISTER(can_sam0, CONFIG_CAN_LOG_LEVEL);
 
-/* clang-format off */
-
 #define DT_DRV_COMPAT atmel_sam0_can
 
 // ---------- EXTERNAL METHOD --------------------------------------------------------------------------------------- //
@@ -38,26 +36,15 @@
 
 // ---------- PRIVATE DATA DEFINITION ------------------------------------------------------------------------------- //
 struct can_sam0_config {
-<<<<<<< HEAD
     mm_reg_t base;
     mem_addr_t mram;
     void (*config_irq)(void);
     const struct pinctrl_dev_config* pcfg;
     volatile uint32_t* mclk;
     uint32_t mclk_mask;
-    uint16_t gclk_core_id;
+    uint32_t gclk_gen;
+    uint16_t gclk_id;
     int divider;
-=======
-	mm_reg_t base;
-	mem_addr_t mram;
-	void (*config_irq)(void);
-	const struct pinctrl_dev_config *pcfg;
-	volatile uint32_t *mclk;
-	uint32_t mclk_mask;
-	uint32_t gclk_gen;
-	uint16_t gclk_id;
-	int divider;
->>>>>>> 7537a142
 };
 
 // ---------- PRIVATE PROGRAMMING DEFINE / CONSTEXPR ---------------------------------------------------------------- //
@@ -107,7 +94,7 @@
     return (ret);
 }
 
-static int can_sam0_write_mram(struct device const* dev, uint16_t offset, const void* src, size_t len) {
+static int can_sam0_write_mram(struct device const* dev, uint16_t offset, void const* src, size_t len) {
     struct can_mcan_config const* mcan_cfg = dev->config;
     struct can_sam0_config const* sam0_cfg = mcan_cfg->custom;
     int ret;
@@ -223,8 +210,11 @@
     return (0);
 }
 
-<<<<<<< HEAD
 static void can_sam0_clock_enable(struct can_sam0_config const* cfg) {
+    *cfg->mclk |= cfg->mclk_mask;
+
+    GCLK->PCHCTRL[cfg->gclk_id].reg = GCLK_PCHCTRL_CHEN | GCLK_PCHCTRL_GEN(cfg->gclk_gen);
+
     /* Enable the GLCK7 with DIV*/
     #if defined(CONFIG_SOC_SERIES_SAME51) || defined(CONFIG_SOC_SERIES_SAME54)
     /*DFFL has to be used as clock source for the ATSAME51/54 family of SoCs*/
@@ -235,33 +225,7 @@
     GCLK->GENCTRL[7].reg = (GCLK_GENCTRL_SRC(GCLK_GENCTRL_SRC_OSC48M) |
                             GCLK_GENCTRL_DIV(cfg->divider) | GCLK_GENCTRL_GENEN);
     #endif
-
-    /* Route channel */
-    GCLK->PCHCTRL[cfg->gclk_core_id].reg = (GCLK_PCHCTRL_GEN_GCLK7 | GCLK_PCHCTRL_CHEN);
-
-    /* Enable CAN clock in MCLK */
     *cfg->mclk |= cfg->mclk_mask;
-=======
-static void can_sam0_clock_enable(const struct can_sam0_config *cfg)
-{
-	*cfg->mclk |= cfg->mclk_mask;
-
-	GCLK->PCHCTRL[cfg->gclk_id].reg = GCLK_PCHCTRL_CHEN
-					| GCLK_PCHCTRL_GEN(cfg->gclk_gen);
-
-	/* Enable the GLCK7 with DIV*/
-#if defined(CONFIG_SOC_SERIES_SAME51) || defined(CONFIG_SOC_SERIES_SAME54)
-	/*DFFL has to be used as clock source for the ATSAME51/54 family of SoCs*/
-	GCLK->GENCTRL[7].reg = GCLK_GENCTRL_SRC(GCLK_GENCTRL_SRC_DFLL)
-			     | GCLK_GENCTRL_DIV(cfg->divider)
-			     | GCLK_GENCTRL_GENEN;
-#elif defined(CONFIG_SOC_SERIES_SAMC21)
-	/*OSC48M has to be used as clock source for the ATSAMC21 family of SoCs*/
-	GCLK->GENCTRL[7].reg = GCLK_GENCTRL_SRC(GCLK_GENCTRL_SRC_OSC48M)
-			     | GCLK_GENCTRL_DIV(cfg->divider)
-			     | GCLK_GENCTRL_GENEN;
-#endif
->>>>>>> 7537a142
 }
 
 static int can_sam0_init(struct device const* dev) {
@@ -336,34 +300,38 @@
     irq_enable(DT_INST_IRQ_BY_NAME(inst, int0, irq));                               \
 }
 
+#define ASSIGNED_CLOCKS_CELL_BY_NAME \
+    ATMEL_SAM0_DT_INST_ASSIGNED_CLOCKS_CELL_BY_NAME
+
 #define CAN_SAM0_CFG_INST(inst)                                                     \
     CAN_MCAN_DT_INST_CALLBACKS_DEFINE(inst, can_sam0_cbs_##inst);                   \
     CAN_MCAN_DT_INST_MRAM_DEFINE(inst, can_sam0_mram_##inst);                       \
                                                                                     \
     static struct can_sam0_config DT_CONST can_sam0_cfg_##inst = {                  \
-        .base = CAN_MCAN_DT_INST_MCAN_ADDR(inst),                                   \
-        .mram = (mem_addr_t)POINTER_TO_UINT(&can_sam0_mram_##inst),                 \
-        .mclk = (volatile uint32_t *)MCLK_MASK_DT_INT_REG_ADDR(inst),               \
-        .mclk_mask  = BIT(DT_INST_CLOCKS_CELL_BY_NAME(inst, mclk, bit)),            \
-        .gclk_core_id = DT_INST_CLOCKS_CELL_BY_NAME(inst, gclk, periph_ch),         \
-        .divider = DT_INST_PROP(inst, divider),                                     \
-        .pcfg = PINCTRL_DT_INST_DEV_CONFIG_GET(inst),                               \
+        .base       = CAN_MCAN_DT_INST_MCAN_ADDR(inst),                             \
+        .mram       = (mem_addr_t)POINTER_TO_UINT(&can_sam0_mram_##inst),           \
+        .gclk_gen   = ASSIGNED_CLOCKS_CELL_BY_NAME(inst, gclk, gen),                \
+        .gclk_id    = DT_INST_CLOCKS_CELL_BY_NAME(inst, gclk, id),                  \
+        .mclk       = ATMEL_SAM0_DT_INST_MCLK_PM_REG_ADDR_OFFSET(inst),             \
+        .mclk_mask  = ATMEL_SAM0_DT_INST_MCLK_PM_PERIPH_MASK(inst, bit),            \
+        .divider    = DT_INST_PROP(inst, divider),                                  \
+        .pcfg       = PINCTRL_DT_INST_DEV_CONFIG_GET(inst),                         \
         .config_irq = config_can_##inst##_irq,                                      \
     };                                                                              \
                                                                                     \
-static struct can_mcan_config DT_CONST can_mcan_cfg_##inst =                        \
-    CAN_MCAN_DT_CONFIG_INST_GET(inst, &can_sam0_cfg_##inst, &can_sam0_ops,          \
-                                &can_sam0_cbs_##inst);
+    static struct can_mcan_config DT_CONST can_mcan_cfg_##inst =                    \
+        CAN_MCAN_DT_CONFIG_INST_GET(inst, &can_sam0_cfg_##inst, &can_sam0_ops,      \
+                                    &can_sam0_cbs_##inst);
 
 #define CAN_SAM0_DATA_INST(inst)                                \
     static struct can_mcan_data can_mcan_data_##inst = CAN_MCAN_DATA_INITIALIZER(NULL);
 
 #define CAN_SAM0_DEVICE_INST(inst)                              \
     CAN_DEVICE_DT_INST_DEFINE(inst, can_sam0_init, NULL,        \
-                          &can_mcan_data_##inst,                \
-                          &can_mcan_cfg_##inst,                 \
-                          POST_KERNEL, CONFIG_CAN_INIT_PRIORITY,\
-                          &can_sam0_driver_api);
+                              &can_mcan_data_##inst,            \
+                              &can_mcan_cfg_##inst,             \
+                              POST_KERNEL, CONFIG_CAN_INIT_PRIORITY, \
+                              &can_sam0_driver_api);
 
 #define CAN_SAM0_INST(inst)                                     \
     CAN_MCAN_DT_INST_BUILD_ASSERT_MRAM_CFG(inst);               \
@@ -382,52 +350,4 @@
     can_sam0_cfg_0.base = (mm_reg_t)ut_mcu_can0_ptr;
 }
 
-<<<<<<< HEAD
-#endif
-=======
-#define ASSIGNED_CLOCKS_CELL_BY_NAME							\
-	ATMEL_SAM0_DT_INST_ASSIGNED_CLOCKS_CELL_BY_NAME
-
-#define CAN_SAM0_CFG_INST(inst)								\
-	CAN_MCAN_DT_INST_CALLBACKS_DEFINE(inst, can_sam0_cbs_##inst);			\
-	CAN_MCAN_DT_INST_MRAM_DEFINE(inst, can_sam0_mram_##inst);			\
-											\
-	static const struct can_sam0_config can_sam0_cfg_##inst = {			\
-		.base = CAN_MCAN_DT_INST_MCAN_ADDR(inst),				\
-		.mram = (mem_addr_t)POINTER_TO_UINT(&can_sam0_mram_##inst),		\
-		.gclk_gen = ASSIGNED_CLOCKS_CELL_BY_NAME(inst, gclk, gen),		\
-		.gclk_id = DT_INST_CLOCKS_CELL_BY_NAME(inst, gclk, id),			\
-		.mclk = ATMEL_SAM0_DT_INST_MCLK_PM_REG_ADDR_OFFSET(inst),		\
-		.mclk_mask = ATMEL_SAM0_DT_INST_MCLK_PM_PERIPH_MASK(inst, bit),		\
-		.divider = DT_INST_PROP(inst, divider),					\
-		.pcfg = PINCTRL_DT_INST_DEV_CONFIG_GET(inst),				\
-		.config_irq = config_can_##inst##_irq,					\
-	};										\
-											\
-	static const struct can_mcan_config can_mcan_cfg_##inst =			\
-		CAN_MCAN_DT_CONFIG_INST_GET(inst, &can_sam0_cfg_##inst, &can_sam0_ops,  \
-					    &can_sam0_cbs_##inst);
-
-#define CAN_SAM0_DATA_INST(inst)							\
-	static struct can_mcan_data can_mcan_data_##inst =				\
-		CAN_MCAN_DATA_INITIALIZER(NULL);
-
-#define CAN_SAM0_DEVICE_INST(inst)							\
-	CAN_DEVICE_DT_INST_DEFINE(inst, can_sam0_init, NULL,				\
-				  &can_mcan_data_##inst,				\
-				  &can_mcan_cfg_##inst,					\
-				  POST_KERNEL, CONFIG_CAN_INIT_PRIORITY,		\
-				  &can_sam0_driver_api);
-
-#define CAN_SAM0_INST(inst)								\
-	CAN_MCAN_DT_INST_BUILD_ASSERT_MRAM_CFG(inst);					\
-	PINCTRL_DT_INST_DEFINE(inst);							\
-	CAN_SAM0_IRQ_CFG_FUNCTION(inst)							\
-	CAN_SAM0_CFG_INST(inst)								\
-	CAN_SAM0_DATA_INST(inst)							\
-	CAN_SAM0_DEVICE_INST(inst)
-
-DT_INST_FOREACH_STATUS_OKAY(CAN_SAM0_INST)
-
-/* clang-format on */
->>>>>>> 7537a142
+#endif