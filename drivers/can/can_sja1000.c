/*
 * Copyright (c) 2022 Henrik Brix Andersen <henrik@brixandersen.dk>
 *
 * SPDX-License-Identifier: Apache-2.0
 */

#include <zephyr/drivers/can/can_sja1000.h>
#include "can_sja1000_priv.h"

#include <zephyr/drivers/can.h>
#include <zephyr/drivers/can/transceiver.h>
#include <zephyr/logging/log.h>

LOG_MODULE_REGISTER(can_sja1000, CONFIG_CAN_LOG_LEVEL);

/* Timeout for entering/leaving reset mode */
#define CAN_SJA1000_RESET_MODE_TIMEOUT_USEC 1000
#define CAN_SJA1000_RESET_MODE_RETRIES      100
#define CAN_SJA1000_RESET_MODE_DELAY	    \
	K_USEC(CAN_SJA1000_RESET_MODE_TIMEOUT_USEC / CAN_SJA1000_RESET_MODE_RETRIES)

static inline void can_sja1000_write_reg(const struct device *dev, uint8_t reg, uint8_t val)
{
	const struct can_sja1000_config *config = dev->config;

	config->write_reg(dev, reg, val);
}

static inline uint8_t can_sja1000_read_reg(const struct device *dev, uint8_t reg)
{
	const struct can_sja1000_config *config = dev->config;

	return config->read_reg(dev, reg);
}

static inline int can_sja1000_enter_reset_mode(const struct device *dev)
{
	int retries = CAN_SJA1000_RESET_MODE_RETRIES;
	uint8_t mod;

	mod = can_sja1000_read_reg(dev, CAN_SJA1000_MOD);

	while ((mod & CAN_SJA1000_MOD_RM) == 0) {
		if (--retries < 0) {
			return -EIO;
		}

		can_sja1000_write_reg(dev, CAN_SJA1000_MOD, mod | CAN_SJA1000_MOD_RM);
		k_sleep(CAN_SJA1000_RESET_MODE_DELAY);
		mod = can_sja1000_read_reg(dev, CAN_SJA1000_MOD);
	};

	return 0;
}

static inline void can_sja1000_leave_reset_mode_nowait(const struct device *dev)
{
	uint8_t mod;

	mod = can_sja1000_read_reg(dev, CAN_SJA1000_MOD);
	can_sja1000_write_reg(dev, CAN_SJA1000_MOD, mod & ~(CAN_SJA1000_MOD_RM));
}

static inline int can_sja1000_leave_reset_mode(const struct device *dev)
{
	int retries = CAN_SJA1000_RESET_MODE_RETRIES;
	uint8_t mod;

	mod = can_sja1000_read_reg(dev, CAN_SJA1000_MOD);

	while ((mod & CAN_SJA1000_MOD_RM) == 1) {
		if (--retries < 0) {
			return -EIO;
		}

		can_sja1000_write_reg(dev, CAN_SJA1000_MOD, mod & ~(CAN_SJA1000_MOD_RM));
		k_sleep(CAN_SJA1000_RESET_MODE_DELAY);
		mod = can_sja1000_read_reg(dev, CAN_SJA1000_MOD);
	};

	return 0;
}

static inline void can_sja1000_clear_errors(const struct device *dev)
{
	/* Clear error counters */
	can_sja1000_write_reg(dev, CAN_SJA1000_RXERR, 0);
	can_sja1000_write_reg(dev, CAN_SJA1000_TXERR, 0);

	/* Clear error capture */
	(void)can_sja1000_read_reg(dev, CAN_SJA1000_ECC);
}

static void can_sja1000_tx_done(const struct device *dev, int status)
{
	struct can_sja1000_data *data = dev->data;
	can_tx_callback_t callback = data->tx_callback;
	void *user_data = data->tx_user_data;

	if (callback != NULL) {
		data->tx_callback = NULL;
		callback(dev, status, user_data);
	}

	k_sem_give(&data->tx_idle);
}

int can_sja1000_set_timing(const struct device *dev, const struct can_timing *timing)
{
	struct can_sja1000_data *data = dev->data;
	uint8_t btr0;
	uint8_t btr1;

	if (data->common.started) {
		return -EBUSY;
	}

	k_mutex_lock(&data->mod_lock, K_FOREVER);

	btr0 = CAN_SJA1000_BTR0_BRP_PREP(timing->prescaler - 1) |
	       CAN_SJA1000_BTR0_SJW_PREP(timing->sjw - 1);
	btr1 = CAN_SJA1000_BTR1_TSEG1_PREP(timing->phase_seg1 - 1) |
	       CAN_SJA1000_BTR1_TSEG2_PREP(timing->phase_seg2 - 1);

	if ((data->common.mode & CAN_MODE_3_SAMPLES) != 0) {
		btr1 |= CAN_SJA1000_BTR1_SAM;
	}

	can_sja1000_write_reg(dev, CAN_SJA1000_BTR0, btr0);
	can_sja1000_write_reg(dev, CAN_SJA1000_BTR1, btr1);

	k_mutex_unlock(&data->mod_lock);

	return 0;
}

int can_sja1000_get_capabilities(const struct device *dev, can_mode_t *cap)
{
	ARG_UNUSED(dev);

	*cap = CAN_MODE_NORMAL | CAN_MODE_LOOPBACK | CAN_MODE_LISTENONLY |
	       CAN_MODE_ONE_SHOT | CAN_MODE_3_SAMPLES;

	if (IS_ENABLED(CONFIG_CAN_MANUAL_RECOVERY_MODE)) {
		*cap |= CAN_MODE_MANUAL_RECOVERY;
	}

	return 0;
}

int can_sja1000_start(const struct device *dev)
{
	const struct can_sja1000_config *config = dev->config;
	struct can_sja1000_data *data = dev->data;
	int err;

	if (data->common.started) {
		return -EALREADY;
	}

	if (config->common.phy != NULL) {
		err = can_transceiver_enable(config->common.phy, data->common.mode);
		if (err != 0) {
			LOG_ERR("failed to enable CAN transceiver (err %d)", err);
			return err;
		}
	}

	can_sja1000_clear_errors(dev);
	CAN_STATS_RESET(dev);

	err = can_sja1000_leave_reset_mode(dev);
	if (err != 0) {
		if (config->common.phy != NULL) {
			/* Attempt to disable the CAN transceiver in case of error */
			(void)can_transceiver_disable(config->common.phy);
		}

		return err;
	}

	data->common.started = true;

	return 0;
}

int can_sja1000_stop(const struct device *dev)
{
	const struct can_sja1000_config *config = dev->config;
	struct can_sja1000_data *data = dev->data;
	int err;

	if (!data->common.started) {
		return -EALREADY;
	}

	/* Entering reset mode aborts current transmission, if any */
	err = can_sja1000_enter_reset_mode(dev);
	if (err != 0) {
		return err;
	}

	if (config->common.phy != NULL) {
		err = can_transceiver_disable(config->common.phy);
		if (err != 0) {
			LOG_ERR("failed to disable CAN transceiver (err %d)", err);
			return err;
		}
	}

	data->common.started = false;

	can_sja1000_tx_done(dev, -ENETDOWN);

	return 0;
}

int can_sja1000_set_mode(const struct device *dev, can_mode_t mode)
{
	can_mode_t supported = CAN_MODE_LOOPBACK | CAN_MODE_LISTENONLY | CAN_MODE_ONE_SHOT |
		CAN_MODE_3_SAMPLES;
	struct can_sja1000_data *data = dev->data;
	uint8_t btr1;
	uint8_t mod;

	if (IS_ENABLED(CONFIG_CAN_MANUAL_RECOVERY_MODE)) {
		supported |= CAN_MODE_MANUAL_RECOVERY;
	}

	if ((mode & ~(supported)) != 0) {
		LOG_ERR("unsupported mode: 0x%08x", mode);
		return -ENOTSUP;
	}

	if (data->common.started) {
		return -EBUSY;
	}

	k_mutex_lock(&data->mod_lock, K_FOREVER);

	mod = can_sja1000_read_reg(dev, CAN_SJA1000_MOD);
	mod |= CAN_SJA1000_MOD_AFM;

	if ((mode & CAN_MODE_LOOPBACK) != 0) {
		/* (Local) self test mode */
		mod |= CAN_SJA1000_MOD_STM;
	} else {
		mod &= ~(CAN_SJA1000_MOD_STM);
	}

	if ((mode & CAN_MODE_LISTENONLY) != 0) {
		mod |= CAN_SJA1000_MOD_LOM;
	} else {
		mod &= ~(CAN_SJA1000_MOD_LOM);
	}

	btr1 = can_sja1000_read_reg(dev, CAN_SJA1000_BTR1);
	if ((mode & CAN_MODE_3_SAMPLES) != 0) {
		btr1 |= CAN_SJA1000_BTR1_SAM;
	} else {
		btr1 &= ~(CAN_SJA1000_BTR1_SAM);
	}

	can_sja1000_write_reg(dev, CAN_SJA1000_MOD, mod);
	can_sja1000_write_reg(dev, CAN_SJA1000_BTR1, btr1);

	data->common.mode = mode;

	k_mutex_unlock(&data->mod_lock);

	return 0;
}

static void can_sja1000_read_frame(const struct device *dev, struct can_frame *frame)
{
	const struct can_sja1000_config *config = dev->config;
	can_sja1000_read_reg_t read_reg = config->read_reg;
	uint32_t id;
	uint8_t info;
<<<<<<< HEAD
	uint8_t base_reg;
=======
	uint8_t data_reg;

	memset(frame, 0, sizeof(*frame));

	info = can_sja1000_read_reg(dev, CAN_SJA1000_FRAME_INFO);
>>>>>>> 90454744

	info = read_reg(dev, CAN_SJA1000_FRAME_INFO);
	if ((info & CAN_SJA1000_FRAME_INFO_RTR) != 0) {
		frame->flags = CAN_FRAME_RTR;
	} else {
		frame->flags = 0;
	}

	frame->dlc = CAN_SJA1000_FRAME_INFO_DLC_GET(info);
	if (frame->dlc > CAN_MAX_DLC) {
		LOG_ERR("RX frame DLC %u exceeds maximum (%d)", frame->dlc, CAN_MAX_DLC);
		return;
	}

	if ((info & CAN_SJA1000_FRAME_INFO_FF) != 0) {
		frame->flags |= CAN_FRAME_IDE;

		id = FIELD_PREP(GENMASK(28, 21),
				read_reg(dev, CAN_SJA1000_XFF_ID1));
		id |= FIELD_PREP(GENMASK(20, 13),
				 read_reg(dev, CAN_SJA1000_XFF_ID2));
		id |= FIELD_PREP(GENMASK(12, 5),
				 read_reg(dev, CAN_SJA1000_EFF_ID3));
		id |= FIELD_PREP(GENMASK(4, 0),
				 read_reg(dev, CAN_SJA1000_EFF_ID4) >> 3);
		frame->id = id;
<<<<<<< HEAD
		base_reg = CAN_SJA1000_EFF_DATA;
=======
		data_reg = CAN_SJA1000_EFF_DATA;
>>>>>>> 90454744
	} else {
		id = FIELD_PREP(GENMASK(10, 3),
				read_reg(dev, CAN_SJA1000_XFF_ID1));
		id |= FIELD_PREP(GENMASK(2, 0),
				 read_reg(dev, CAN_SJA1000_XFF_ID2) >> 5);
		frame->id = id;
<<<<<<< HEAD
		base_reg = CAN_SJA1000_SFF_DATA;
	}

	if ((frame->flags & CAN_FRAME_RTR) == 0U) {
		frame->data[0] = read_reg(dev, base_reg);
		frame->data[1] = read_reg(dev, base_reg + 1);
		frame->data[2] = read_reg(dev, base_reg + 2);
		frame->data[3] = read_reg(dev, base_reg + 3);
		frame->data[4] = read_reg(dev, base_reg + 4);
		frame->data[5] = read_reg(dev, base_reg + 5);
		frame->data[6] = read_reg(dev, base_reg + 6);
		frame->data[7] = read_reg(dev, base_reg + 7);
=======
		data_reg = CAN_SJA1000_SFF_DATA;
	}

	if ((frame->flags & CAN_FRAME_RTR) == 0U) {
		for (int i = 0; i < frame->dlc; i++) {
			frame->data[i] = can_sja1000_read_reg(dev, data_reg + i);
		}
>>>>>>> 90454744
	}
}

void can_sja1000_write_frame(const struct device *dev, const struct can_frame *frame)
{
	const struct can_sja1000_config *config = dev->config;
	can_sja1000_write_reg_t write_reg = config->write_reg;
	uint32_t id;
	uint8_t info;
<<<<<<< HEAD
	uint8_t base_reg;
=======
	uint8_t data_reg;
>>>>>>> 90454744

	info = CAN_SJA1000_FRAME_INFO_DLC_PREP(frame->dlc);
	if ((frame->flags & CAN_FRAME_RTR) != 0) {
		info |= CAN_SJA1000_FRAME_INFO_RTR;
	}

	if ((frame->flags & CAN_FRAME_IDE) != 0) {
		info |= CAN_SJA1000_FRAME_INFO_FF;
	}

	write_reg(dev, CAN_SJA1000_FRAME_INFO, info);

	if ((frame->flags & CAN_FRAME_IDE) != 0) {
		id = frame->id;
<<<<<<< HEAD
		write_reg(dev, CAN_SJA1000_XFF_ID1,
			  FIELD_GET(GENMASK(28, 21), id));
		write_reg(dev, CAN_SJA1000_XFF_ID2,
			  FIELD_GET(GENMASK(20, 13), id));
		write_reg(dev, CAN_SJA1000_EFF_ID3,
			  FIELD_GET(GENMASK(12, 5), id));
		write_reg(dev, CAN_SJA1000_EFF_ID4,
			  FIELD_GET(GENMASK(4, 0), id) << 3);
		base_reg = CAN_SJA1000_EFF_DATA;
	} else {
		id = frame->id;
		write_reg(dev, CAN_SJA1000_XFF_ID1,
			  FIELD_GET(GENMASK(10, 3), id));
		write_reg(dev, CAN_SJA1000_XFF_ID2,
			  FIELD_GET(GENMASK(2, 0), id) << 5);
		base_reg = CAN_SJA1000_SFF_DATA;
	}

	if ((frame->flags & CAN_FRAME_RTR) == 0U) {
		write_reg(dev, base_reg, frame->data[0]);
		write_reg(dev, base_reg + 1, frame->data[1]);
		write_reg(dev, base_reg + 2, frame->data[2]);
		write_reg(dev, base_reg + 3, frame->data[3]);
		write_reg(dev, base_reg + 4, frame->data[4]);
		write_reg(dev, base_reg + 5, frame->data[5]);
		write_reg(dev, base_reg + 6, frame->data[6]);
		write_reg(dev, base_reg + 7, frame->data[7]);
=======
		can_sja1000_write_reg(dev, CAN_SJA1000_XFF_ID1,
				      FIELD_GET(GENMASK(28, 21), id));
		can_sja1000_write_reg(dev, CAN_SJA1000_XFF_ID2,
				      FIELD_GET(GENMASK(20, 13), id));
		can_sja1000_write_reg(dev, CAN_SJA1000_EFF_ID3,
				      FIELD_GET(GENMASK(12, 5), id));
		can_sja1000_write_reg(dev, CAN_SJA1000_EFF_ID4,
				      FIELD_GET(GENMASK(4, 0), id) << 3);
		data_reg = CAN_SJA1000_EFF_DATA;
	} else {
		id = frame->id;
		can_sja1000_write_reg(dev, CAN_SJA1000_XFF_ID1,
				      FIELD_GET(GENMASK(10, 3), id));
		can_sja1000_write_reg(dev, CAN_SJA1000_XFF_ID2,
				      FIELD_GET(GENMASK(2, 0), id) << 5);
		data_reg = CAN_SJA1000_SFF_DATA;
	}

	if ((frame->flags & CAN_FRAME_RTR) == 0U) {
		for (int i = 0; i < frame->dlc; i++) {
			can_sja1000_write_reg(dev, data_reg + i, frame->data[i]);
		}
>>>>>>> 90454744
	}
}

int can_sja1000_send(const struct device *dev, const struct can_frame *frame, k_timeout_t timeout,
		     can_tx_callback_t callback, void *user_data)
{
	struct can_sja1000_data *data = dev->data;
	uint8_t cmr;
	uint8_t sr;

	if (frame->dlc > CAN_MAX_DLC) {
		LOG_ERR("TX frame DLC %u exceeds maximum (%d)", frame->dlc, CAN_MAX_DLC);
		return -EINVAL;
	}

	if ((frame->flags & ~(CAN_FRAME_IDE | CAN_FRAME_RTR)) != 0) {
		LOG_ERR("unsupported CAN frame flags 0x%02x", frame->flags);
		return -ENOTSUP;
	}

	if (!data->common.started) {
		return -ENETDOWN;
	}

	if (data->state == CAN_STATE_BUS_OFF) {
		LOG_DBG("transmit failed, bus-off");
		return -ENETUNREACH;
	}

	if (k_sem_take(&data->tx_idle, timeout) != 0) {
		return -EAGAIN;
	}

	sr = can_sja1000_read_reg(dev, CAN_SJA1000_SR);
	if ((sr & CAN_SJA1000_SR_TBS) == 0) {
		LOG_ERR("transmit buffer locked, sr = 0x%02x", sr);
		return -EIO;
	}

	data->tx_callback = callback;
	data->tx_user_data = user_data;

	can_sja1000_write_frame(dev, frame);

	if ((data->common.mode & CAN_MODE_LOOPBACK) != 0) {
		cmr = CAN_SJA1000_CMR_SRR;
	} else {
		cmr = CAN_SJA1000_CMR_TR;
	}

	if ((data->common.mode & CAN_MODE_ONE_SHOT) != 0) {
		cmr |= CAN_SJA1000_CMR_AT;
	}

	can_sja1000_write_reg(dev, CAN_SJA1000_CMR, cmr);

	return 0;
}

int can_sja1000_add_rx_filter(const struct device *dev, can_rx_callback_t callback, void *user_data,
			      const struct can_filter *filter)
{
	struct can_sja1000_data *data = dev->data;
	int filter_id = -ENOSPC;

	if ((filter->flags & ~(CAN_FILTER_IDE)) != 0) {
		LOG_ERR("unsupported CAN filter flags 0x%02x", filter->flags);
		return -ENOTSUP;
	}

	for (int i = 0; i < ARRAY_SIZE(data->filters); i++) {
		if (!atomic_test_and_set_bit(data->rx_allocs, i)) {
			filter_id = i;
			break;
		}
	}

	if (filter_id >= 0) {
		data->filters[filter_id].filter = *filter;
		data->filters[filter_id].user_data = user_data;
		data->filters[filter_id].callback = callback;
	}

	return filter_id;
}

void can_sja1000_remove_rx_filter(const struct device *dev, int filter_id)
{
	struct can_sja1000_data *data = dev->data;

	if (filter_id < 0 || filter_id >= ARRAY_SIZE(data->filters)) {
		LOG_ERR("filter ID %d out of bounds", filter_id);
		return;
	}

	if (atomic_test_and_clear_bit(data->rx_allocs, filter_id)) {
		data->filters[filter_id].callback = NULL;
		data->filters[filter_id].user_data = NULL;
		data->filters[filter_id].filter = (struct can_filter){0};
	}
}

#ifdef CONFIG_CAN_MANUAL_RECOVERY_MODE
int can_sja1000_recover(const struct device *dev, k_timeout_t timeout)
{
	struct can_sja1000_data *data = dev->data;
	int64_t start_ticks;
	uint8_t sr;
	int err;

	if (!data->common.started) {
		return -ENETDOWN;
	}

	if ((data->common.mode & CAN_MODE_MANUAL_RECOVERY) == 0U) {
		return -ENOTSUP;
	}

	sr = can_sja1000_read_reg(dev, CAN_SJA1000_SR);
	if ((sr & CAN_SJA1000_SR_BS) == 0) {
		return 0;
	}

	start_ticks = k_uptime_ticks();

	err = k_mutex_lock(&data->mod_lock, timeout);
	if (err != 0) {
		LOG_WRN("failed to acquire MOD lock");
		return err;
	}

	err = can_sja1000_leave_reset_mode(dev);
	if (err != 0) {
		LOG_ERR("failed to initiate bus recovery");
		k_mutex_unlock(&data->mod_lock);
		return err;
	}

	k_mutex_unlock(&data->mod_lock);

	while ((sr & CAN_SJA1000_SR_BS) != 0) {
		if (k_uptime_ticks() - start_ticks > timeout.ticks) {
			LOG_WRN("bus recovery timed out");
			return -EAGAIN;
		}

		sr = can_sja1000_read_reg(dev, CAN_SJA1000_SR);
	}

	return 0;
}
#endif /* CONFIG_CAN_MANUAL_RECOVERY_MODE */

int can_sja1000_get_state(const struct device *dev, enum can_state *state,
			  struct can_bus_err_cnt *err_cnt)
{
	struct can_sja1000_data *data = dev->data;

	if (state != NULL) {
		if (!data->common.started) {
			*state = CAN_STATE_STOPPED;
		} else {
			*state = data->state;
		}
	}

	if (err_cnt != NULL) {
		err_cnt->rx_err_cnt = can_sja1000_read_reg(dev, CAN_SJA1000_RXERR);
		err_cnt->tx_err_cnt = can_sja1000_read_reg(dev, CAN_SJA1000_TXERR);
	}

	return 0;
}

void can_sja1000_set_state_change_callback(const struct device *dev,
					   can_state_change_callback_t callback, void *user_data)
{
	struct can_sja1000_data *data = dev->data;

	data->common.state_change_cb = callback;
	data->common.state_change_cb_user_data = user_data;
}

int can_sja1000_get_max_filters(const struct device *dev, bool ide)
{
	ARG_UNUSED(dev);
	ARG_UNUSED(ide);

	return CONFIG_CAN_MAX_FILTER;
}

static void can_sja1000_handle_receive_irq(const struct device *dev)
{
	struct can_sja1000_data *data = dev->data;
	struct can_frame frame;
	can_rx_callback_t callback;
	uint8_t sr;

	do {
		can_sja1000_read_frame(dev, &frame);

<<<<<<< HEAD
		if (IS_ENABLED(CONFIG_CAN_ACCEPT_RTR) ||
		    ((frame.flags & CAN_FRAME_RTR) == 0U)) {
=======
#ifndef CONFIG_CAN_ACCEPT_RTR
		if ((frame.flags & CAN_FRAME_RTR) == 0U) {
#endif /* !CONFIG_CAN_ACCEPT_RTR */
>>>>>>> 90454744
			for (int i = 0; i < ARRAY_SIZE(data->filters); i++) {
				if (!atomic_test_bit(data->rx_allocs, i)) {
					continue;
				}

				if (can_frame_matches_filter(&frame, &data->filters[i].filter)) {
					callback = data->filters[i].callback;
					if (callback != NULL) {
						callback(dev, &frame, data->filters[i].user_data);
					}
				}
			}
		}

		can_sja1000_write_reg(dev, CAN_SJA1000_CMR, CAN_SJA1000_CMR_RRB);
		sr = can_sja1000_read_reg(dev, CAN_SJA1000_SR);
	} while ((sr & CAN_SJA1000_SR_RBS) != 0);
}

static void can_sja1000_handle_transmit_irq(const struct device *dev)
{
	int status = 0;
	uint8_t sr;

	sr = can_sja1000_read_reg(dev, CAN_SJA1000_SR);
	if ((sr & CAN_SJA1000_SR_TCS) == 0) {
		status = -EIO;
	}

	can_sja1000_tx_done(dev, status);
}

#ifdef CONFIG_CAN_STATS
static void can_sja1000_handle_data_overrun_irq(const struct device *dev)
{
	/* See NXP SJA1000 Application Note AN97076 (figure 18) for data overrun details */

	CAN_STATS_RX_OVERRUN_INC(dev);

	can_sja1000_write_reg(dev, CAN_SJA1000_CMR, CAN_SJA1000_CMR_CDO);
}

static void can_sja1000_handle_bus_error_irq(const struct device *dev)
{
	/* See NXP SJA1000 Application Note AN97076 (tables 6 and 7) for ECC details */
	uint8_t ecc;

	/* Read the Error Code Capture register to re-activate it */
	ecc = can_sja1000_read_reg(dev, CAN_SJA1000_ECC);

	if (ecc == (CAN_SJA1000_ECC_ERRC_OTHER_ERROR | CAN_SJA1000_ECC_DIR_TX |
		CAN_SJA1000_ECC_SEG_ACK_SLOT)) {
		/* Missing ACK is reported as a TX "other" error in the ACK slot */
		CAN_STATS_ACK_ERROR_INC(dev);
		return;
	}

	if (ecc == (CAN_SJA1000_ECC_ERRC_FORM_ERROR | CAN_SJA1000_ECC_DIR_RX |
		CAN_SJA1000_ECC_SEG_ACK_DELIM)) {
		/* CRC error is reported as a RX "form" error in the ACK delimiter */
		CAN_STATS_CRC_ERROR_INC(dev);
		return;
	}

	switch (ecc & CAN_SJA1000_ECC_ERRC_MASK) {
	case CAN_SJA1000_ECC_ERRC_BIT_ERROR:
		CAN_STATS_BIT_ERROR_INC(dev);
		break;

	case CAN_SJA1000_ECC_ERRC_FORM_ERROR:
		CAN_STATS_FORM_ERROR_INC(dev);
		break;
	case CAN_SJA1000_ECC_ERRC_STUFF_ERROR:
		CAN_STATS_STUFF_ERROR_INC(dev);
		break;

	case CAN_SJA1000_ECC_ERRC_OTHER_ERROR:
		__fallthrough;
	default:
		/* Other error not currently reported in CAN statistics */
		break;
	}
}
#endif /* CONFIG_CAN_STATS */

static void can_sja1000_handle_error_warning_irq(const struct device *dev)
{
	struct can_sja1000_data *data = dev->data;
	uint8_t sr;

	sr = can_sja1000_read_reg(dev, CAN_SJA1000_SR);
	if ((sr & CAN_SJA1000_SR_BS) != 0) {
		data->state = CAN_STATE_BUS_OFF;
		can_sja1000_tx_done(dev, -ENETUNREACH);

		if (data->common.started &&
			(data->common.mode & CAN_MODE_MANUAL_RECOVERY) == 0U) {
			can_sja1000_leave_reset_mode_nowait(dev);
		}
	} else if ((sr & CAN_SJA1000_SR_ES) != 0) {
		data->state = CAN_STATE_ERROR_WARNING;
	} else {
		data->state = CAN_STATE_ERROR_ACTIVE;
	}
}

static void can_sja1000_handle_error_passive_irq(const struct device *dev)
{
	struct can_sja1000_data *data = dev->data;

	if (data->state == CAN_STATE_ERROR_PASSIVE) {
		data->state = CAN_STATE_ERROR_WARNING;
	} else {
		data->state = CAN_STATE_ERROR_PASSIVE;
	}
}

void can_sja1000_isr(const struct device *dev)
{
	struct can_sja1000_data *data = dev->data;
	const can_state_change_callback_t cb = data->common.state_change_cb;
	void *cb_data = data->common.state_change_cb_user_data;
	enum can_state prev_state = data->state;
	struct can_bus_err_cnt err_cnt;
	uint8_t ir;

	ir = can_sja1000_read_reg(dev, CAN_SJA1000_IR);

	if ((ir & CAN_SJA1000_IR_TI) != 0) {
		can_sja1000_handle_transmit_irq(dev);
	}

	if ((ir & CAN_SJA1000_IR_RI) != 0) {
		can_sja1000_handle_receive_irq(dev);
	}

#ifdef CONFIG_CAN_STATS
	if ((ir & CAN_SJA1000_IR_DOI) != 0) {
		can_sja1000_handle_data_overrun_irq(dev);
	}

	if ((ir & CAN_SJA1000_IR_BEI) != 0) {
		can_sja1000_handle_bus_error_irq(dev);
	}
#endif /* CONFIG_CAN_STATS */

	if ((ir & CAN_SJA1000_IR_EI) != 0) {
		can_sja1000_handle_error_warning_irq(dev);
	}

	if ((ir & CAN_SJA1000_IR_EPI) != 0) {
		can_sja1000_handle_error_passive_irq(dev);
	}

	if ((prev_state != data->state) && (cb != NULL)) {
		err_cnt.rx_err_cnt = can_sja1000_read_reg(dev, CAN_SJA1000_RXERR);
		err_cnt.tx_err_cnt = can_sja1000_read_reg(dev, CAN_SJA1000_TXERR);
		cb(dev, data->state, err_cnt, cb_data);
	}
}

int can_sja1000_init(const struct device *dev)
{
	const struct can_sja1000_config *config = dev->config;
	can_sja1000_write_reg_t write_reg = config->write_reg;
	struct can_sja1000_data *data = dev->data;
	struct can_timing timing = { 0 };
	int err;

	__ASSERT_NO_MSG(config->read_reg != NULL);
	__ASSERT_NO_MSG(config->write_reg != NULL);

	if (config->common.phy != NULL) {
		if (!device_is_ready(config->common.phy)) {
			LOG_ERR("CAN transceiver not ready");
			return -ENODEV;
		}
	}

	k_mutex_init(&data->mod_lock);
	k_sem_init(&data->tx_idle, 1, 1);

	data->state = CAN_STATE_ERROR_ACTIVE;

	/* See NXP SJA1000 Application Note AN97076 (figure 12) for initialization sequence */

	/* Enter reset mode */
	err = can_sja1000_enter_reset_mode(dev);
	if (err != 0) {
		return err;
	}

	/* Set PeliCAN mode */
	write_reg(dev, CAN_SJA1000_CDR, config->cdr | CAN_SJA1000_CDR_CAN_MODE);

	/* Set up acceptance code and mask to match any frame (software filtering) */
	write_reg(dev, CAN_SJA1000_ACR0, 0x00);
	write_reg(dev, CAN_SJA1000_ACR1, 0x00);
	write_reg(dev, CAN_SJA1000_ACR2, 0x00);
	write_reg(dev, CAN_SJA1000_ACR3, 0x00);

	write_reg(dev, CAN_SJA1000_AMR0, 0xFF);
	write_reg(dev, CAN_SJA1000_AMR1, 0xFF);
	write_reg(dev, CAN_SJA1000_AMR2, 0xFF);
	write_reg(dev, CAN_SJA1000_AMR3, 0xFF);

	err = can_calc_timing(dev, &timing, config->common.bitrate,
			      config->common.sample_point);
	if (err == -EINVAL) {
		LOG_ERR("bitrate/sample point cannot be met (err %d)", err);
		return err;
	}

	LOG_DBG("initial sample point error: %d", err);

	/* Configure timing */
	err = can_set_timing(dev, &timing);
	if (err != 0) {
		LOG_ERR("timing parameters cannot be met (err %d)", err);
		return err;
	}

	/* Set output control */
	write_reg(dev, CAN_SJA1000_OCR, config->ocr);

	/* Clear error counters and error capture */
	can_sja1000_clear_errors(dev);

	/* Set error warning limit */
	write_reg(dev, CAN_SJA1000_EWLR, 96);

	/* Set normal mode */
	data->common.mode = CAN_MODE_NORMAL;
	err = can_sja1000_set_mode(dev, CAN_MODE_NORMAL);
	if (err != 0) {
		return err;
	}

	/* Enable interrupts */
	write_reg(dev, CAN_SJA1000_IER,
#ifdef CONFIG_CAN_STATS
		  CAN_SJA1000_IER_BEIE | CAN_SJA1000_IER_DOIE |
#endif /* CONFIG_CAN_STATS */
		  CAN_SJA1000_IER_RIE | CAN_SJA1000_IER_TIE |
		  CAN_SJA1000_IER_EIE | CAN_SJA1000_IER_EPIE);

	return 0;
}<|MERGE_RESOLUTION|>--- conflicted
+++ resolved
@@ -277,15 +277,7 @@
 	can_sja1000_read_reg_t read_reg = config->read_reg;
 	uint32_t id;
 	uint8_t info;
-<<<<<<< HEAD
-	uint8_t base_reg;
-=======
 	uint8_t data_reg;
-
-	memset(frame, 0, sizeof(*frame));
-
-	info = can_sja1000_read_reg(dev, CAN_SJA1000_FRAME_INFO);
->>>>>>> 90454744
 
 	info = read_reg(dev, CAN_SJA1000_FRAME_INFO);
 	if ((info & CAN_SJA1000_FRAME_INFO_RTR) != 0) {
@@ -312,39 +304,25 @@
 		id |= FIELD_PREP(GENMASK(4, 0),
 				 read_reg(dev, CAN_SJA1000_EFF_ID4) >> 3);
 		frame->id = id;
-<<<<<<< HEAD
-		base_reg = CAN_SJA1000_EFF_DATA;
-=======
 		data_reg = CAN_SJA1000_EFF_DATA;
->>>>>>> 90454744
 	} else {
 		id = FIELD_PREP(GENMASK(10, 3),
 				read_reg(dev, CAN_SJA1000_XFF_ID1));
 		id |= FIELD_PREP(GENMASK(2, 0),
 				 read_reg(dev, CAN_SJA1000_XFF_ID2) >> 5);
 		frame->id = id;
-<<<<<<< HEAD
-		base_reg = CAN_SJA1000_SFF_DATA;
+		data_reg = CAN_SJA1000_SFF_DATA;
 	}
 
 	if ((frame->flags & CAN_FRAME_RTR) == 0U) {
-		frame->data[0] = read_reg(dev, base_reg);
-		frame->data[1] = read_reg(dev, base_reg + 1);
-		frame->data[2] = read_reg(dev, base_reg + 2);
-		frame->data[3] = read_reg(dev, base_reg + 3);
-		frame->data[4] = read_reg(dev, base_reg + 4);
-		frame->data[5] = read_reg(dev, base_reg + 5);
-		frame->data[6] = read_reg(dev, base_reg + 6);
-		frame->data[7] = read_reg(dev, base_reg + 7);
-=======
-		data_reg = CAN_SJA1000_SFF_DATA;
-	}
-
-	if ((frame->flags & CAN_FRAME_RTR) == 0U) {
-		for (int i = 0; i < frame->dlc; i++) {
-			frame->data[i] = can_sja1000_read_reg(dev, data_reg + i);
-		}
->>>>>>> 90454744
+		frame->data[0] = read_reg(dev, data_reg);
+		frame->data[1] = read_reg(dev, data_reg + 1);
+		frame->data[2] = read_reg(dev, data_reg + 2);
+		frame->data[3] = read_reg(dev, data_reg + 3);
+		frame->data[4] = read_reg(dev, data_reg + 4);
+		frame->data[5] = read_reg(dev, data_reg + 5);
+		frame->data[6] = read_reg(dev, data_reg + 6);
+		frame->data[7] = read_reg(dev, data_reg + 7);
 	}
 }
 
@@ -354,11 +332,7 @@
 	can_sja1000_write_reg_t write_reg = config->write_reg;
 	uint32_t id;
 	uint8_t info;
-<<<<<<< HEAD
-	uint8_t base_reg;
-=======
 	uint8_t data_reg;
->>>>>>> 90454744
 
 	info = CAN_SJA1000_FRAME_INFO_DLC_PREP(frame->dlc);
 	if ((frame->flags & CAN_FRAME_RTR) != 0) {
@@ -373,7 +347,6 @@
 
 	if ((frame->flags & CAN_FRAME_IDE) != 0) {
 		id = frame->id;
-<<<<<<< HEAD
 		write_reg(dev, CAN_SJA1000_XFF_ID1,
 			  FIELD_GET(GENMASK(28, 21), id));
 		write_reg(dev, CAN_SJA1000_XFF_ID2,
@@ -382,49 +355,25 @@
 			  FIELD_GET(GENMASK(12, 5), id));
 		write_reg(dev, CAN_SJA1000_EFF_ID4,
 			  FIELD_GET(GENMASK(4, 0), id) << 3);
-		base_reg = CAN_SJA1000_EFF_DATA;
+		data_reg = CAN_SJA1000_EFF_DATA;
 	} else {
 		id = frame->id;
 		write_reg(dev, CAN_SJA1000_XFF_ID1,
 			  FIELD_GET(GENMASK(10, 3), id));
 		write_reg(dev, CAN_SJA1000_XFF_ID2,
 			  FIELD_GET(GENMASK(2, 0), id) << 5);
-		base_reg = CAN_SJA1000_SFF_DATA;
+		data_reg = CAN_SJA1000_SFF_DATA;
 	}
 
 	if ((frame->flags & CAN_FRAME_RTR) == 0U) {
-		write_reg(dev, base_reg, frame->data[0]);
-		write_reg(dev, base_reg + 1, frame->data[1]);
-		write_reg(dev, base_reg + 2, frame->data[2]);
-		write_reg(dev, base_reg + 3, frame->data[3]);
-		write_reg(dev, base_reg + 4, frame->data[4]);
-		write_reg(dev, base_reg + 5, frame->data[5]);
-		write_reg(dev, base_reg + 6, frame->data[6]);
-		write_reg(dev, base_reg + 7, frame->data[7]);
-=======
-		can_sja1000_write_reg(dev, CAN_SJA1000_XFF_ID1,
-				      FIELD_GET(GENMASK(28, 21), id));
-		can_sja1000_write_reg(dev, CAN_SJA1000_XFF_ID2,
-				      FIELD_GET(GENMASK(20, 13), id));
-		can_sja1000_write_reg(dev, CAN_SJA1000_EFF_ID3,
-				      FIELD_GET(GENMASK(12, 5), id));
-		can_sja1000_write_reg(dev, CAN_SJA1000_EFF_ID4,
-				      FIELD_GET(GENMASK(4, 0), id) << 3);
-		data_reg = CAN_SJA1000_EFF_DATA;
-	} else {
-		id = frame->id;
-		can_sja1000_write_reg(dev, CAN_SJA1000_XFF_ID1,
-				      FIELD_GET(GENMASK(10, 3), id));
-		can_sja1000_write_reg(dev, CAN_SJA1000_XFF_ID2,
-				      FIELD_GET(GENMASK(2, 0), id) << 5);
-		data_reg = CAN_SJA1000_SFF_DATA;
-	}
-
-	if ((frame->flags & CAN_FRAME_RTR) == 0U) {
-		for (int i = 0; i < frame->dlc; i++) {
-			can_sja1000_write_reg(dev, data_reg + i, frame->data[i]);
-		}
->>>>>>> 90454744
+		write_reg(dev, data_reg, frame->data[0]);
+		write_reg(dev, data_reg + 1, frame->data[1]);
+		write_reg(dev, data_reg + 2, frame->data[2]);
+		write_reg(dev, data_reg + 3, frame->data[3]);
+		write_reg(dev, data_reg + 4, frame->data[4]);
+		write_reg(dev, data_reg + 5, frame->data[5]);
+		write_reg(dev, data_reg + 6, frame->data[6]);
+		write_reg(dev, data_reg + 7, frame->data[7]);
 	}
 }
 
@@ -626,14 +575,8 @@
 	do {
 		can_sja1000_read_frame(dev, &frame);
 
-<<<<<<< HEAD
 		if (IS_ENABLED(CONFIG_CAN_ACCEPT_RTR) ||
 		    ((frame.flags & CAN_FRAME_RTR) == 0U)) {
-=======
-#ifndef CONFIG_CAN_ACCEPT_RTR
-		if ((frame.flags & CAN_FRAME_RTR) == 0U) {
-#endif /* !CONFIG_CAN_ACCEPT_RTR */
->>>>>>> 90454744
 			for (int i = 0; i < ARRAY_SIZE(data->filters); i++) {
 				if (!atomic_test_bit(data->rx_allocs, i)) {
 					continue;
