--- conflicted
+++ resolved
@@ -125,7 +125,6 @@
 }
 
 /** @brief Verifies clock is part of active clock configuration */
-<<<<<<< HEAD
 int enabled_clock(uint32_t src_clk) {
     int r = 0;
 
@@ -307,7 +306,7 @@
         #endif /* STM32_SRC_PLLSAI2_DIVR */
 
         #if defined(STM32_SRC_PLL2CLK)
-        case STM32_SRC_PLL2CLK:
+        case STM32_SRC_PLL2CLK :
         if (!IS_ENABLED(STM32_PLL2_ENABLED)) {
             r = -ENOTSUP;
         }
@@ -315,209 +314,33 @@
         #endif
 
         #if defined(STM32_SRC_PLL3CLK)
-        case STM32_SRC_PLL3CLK:
+        case STM32_SRC_PLL3CLK :
         if (!IS_ENABLED(STM32_PLL3_ENABLED)) {
             r = -ENOTSUP;
         }
         break;
         #endif
 
+        #if defined(STM32_SRC_TIMPCLK1)
+        case STM32_SRC_TIMPCLK1 :
+            break;
+        #endif /* STM32_SRC_TIMPCLK1 */
+
+        #if defined(STM32_SRC_TIMPCLK2)
+        case STM32_SRC_TIMPCLK2 :
+            break;
+        #endif /* STM32_SRC_TIMPCLK2 */
+
+        #if defined(STM32_SRC_TIMPLLCLK)
+        case STM32_SRC_TIMPLLCLK :
+            break;
+        #endif /* STM32_SRC_TIMPLLCLK */
+
         default :
             return (-ENOTSUP);
     }
 
     return (r);
-=======
-int enabled_clock(uint32_t src_clk)
-{
-	int r = 0;
-
-	switch (src_clk) {
-	case STM32_SRC_SYSCLK:
-		break;
-#if defined(STM32_SRC_PCLK)
-	case STM32_SRC_PCLK:
-		break;
-#endif /* STM32_SRC_PCLK */
-#if defined(STM32_SRC_HSE)
-	case STM32_SRC_HSE:
-		if (!IS_ENABLED(STM32_HSE_ENABLED)) {
-			r = -ENOTSUP;
-		}
-		break;
-#endif /* STM32_SRC_HSE */
-#if defined(STM32_SRC_EXT_HSE)
-	case STM32_SRC_EXT_HSE:
-		/* EXT_HSE is the raw OSC_IN signal, so it is always
-		 * available, regardless of the clocks configuration.
-		 */
-		break;
-#endif /* STM32_SRC_HSE */
-#if defined(STM32_SRC_HSI)
-	case STM32_SRC_HSI:
-		if (!IS_ENABLED(STM32_HSI_ENABLED)) {
-			r = -ENOTSUP;
-		}
-		break;
-#endif /* STM32_SRC_HSI */
-#if defined(STM32_SRC_LSE)
-	case STM32_SRC_LSE:
-		if (!IS_ENABLED(STM32_LSE_ENABLED)) {
-			r = -ENOTSUP;
-		}
-		break;
-#endif /* STM32_SRC_LSE */
-#if defined(STM32_SRC_LSI)
-	case STM32_SRC_LSI:
-		if (!IS_ENABLED(STM32_LSI_ENABLED)) {
-			r = -ENOTSUP;
-		}
-		break;
-#endif /* STM32_SRC_LSI */
-#if defined(STM32_SRC_HSI14)
-	case STM32_SRC_HSI14:
-		if (!IS_ENABLED(STM32_HSI14_ENABLED)) {
-			r = -ENOTSUP;
-		}
-		break;
-#endif /* STM32_SRC_HSI14 */
-#if defined(STM32_SRC_HSI48)
-	case STM32_SRC_HSI48:
-		if (!IS_ENABLED(STM32_HSI48_ENABLED)) {
-			r = -ENOTSUP;
-		}
-		break;
-#endif /* STM32_SRC_HSI48 */
-#if defined(STM32_SRC_MSI)
-	case STM32_SRC_MSI:
-		if (!IS_ENABLED(STM32_MSI_ENABLED)) {
-			r = -ENOTSUP;
-		}
-		break;
-#endif /* STM32_SRC_MSI */
-#if defined(STM32_SRC_PLLCLK)
-	case STM32_SRC_PLLCLK:
-		if (!IS_ENABLED(STM32_PLL_ENABLED)) {
-			r = -ENOTSUP;
-		}
-		break;
-#endif /* STM32_SRC_PLLCLK */
-#if defined(STM32_SRC_PLL_P)
-	case STM32_SRC_PLL_P:
-		if (!IS_ENABLED(STM32_PLL_P_ENABLED)) {
-			r = -ENOTSUP;
-		}
-		break;
-#endif /* STM32_SRC_PLL_P */
-#if defined(STM32_SRC_PLL_Q)
-	case STM32_SRC_PLL_Q:
-		if (!IS_ENABLED(STM32_PLL_Q_ENABLED)) {
-			r = -ENOTSUP;
-		}
-		break;
-#endif /* STM32_SRC_PLL_Q */
-#if defined(STM32_SRC_PLL_R)
-	case STM32_SRC_PLL_R:
-		if (!IS_ENABLED(STM32_PLL_R_ENABLED)) {
-			r = -ENOTSUP;
-		}
-		break;
-#endif /* STM32_SRC_PLL_R */
-#if defined(STM32_SRC_PLLI2S_Q)
-	case STM32_SRC_PLLI2S_Q:
-		if (!IS_ENABLED(STM32_PLLI2S_Q_ENABLED)) {
-			r = -ENOTSUP;
-		}
-		break;
-#endif /* STM32_SRC_PLLI2S_Q */
-#if defined(STM32_SRC_PLLI2S_R)
-	case STM32_SRC_PLLI2S_R:
-		if (!IS_ENABLED(STM32_PLLI2S_R_ENABLED)) {
-			r = -ENOTSUP;
-		}
-		break;
-#endif /* STM32_SRC_PLLI2S_R */
-#if defined(STM32_SRC_PLLSAI1_P)
-	case STM32_SRC_PLLSAI1_P:
-		if (!IS_ENABLED(STM32_PLLSAI1_P_ENABLED)) {
-			r = -ENOTSUP;
-		}
-		break;
-#endif /* STM32_SRC_PLLSAI1_P */
-#if defined(STM32_SRC_PLLSAI1_Q)
-	case STM32_SRC_PLLSAI1_Q:
-		if (!IS_ENABLED(STM32_PLLSAI1_Q_ENABLED)) {
-			r = -ENOTSUP;
-		}
-		break;
-#endif /* STM32_SRC_PLLSAI1_Q */
-#if defined(STM32_SRC_PLLSAI1_R)
-	case STM32_SRC_PLLSAI1_R:
-		if (!IS_ENABLED(STM32_PLLSAI1_R_ENABLED)) {
-			r = -ENOTSUP;
-		}
-		break;
-#endif /* STM32_SRC_PLLSAI1_R */
-#if defined(STM32_SRC_PLLSAI2_P)
-	case STM32_SRC_PLLSAI2_P:
-		if (!IS_ENABLED(STM32_PLLSAI2_P_ENABLED)) {
-			r = -ENOTSUP;
-		}
-		break;
-#endif /* STM32_SRC_PLLSAI2_P */
-#if defined(STM32_SRC_PLLSAI2_Q)
-	case STM32_SRC_PLLSAI2_Q:
-		if (!IS_ENABLED(STM32_PLLSAI2_Q_ENABLED)) {
-			r = -ENOTSUP;
-		}
-		break;
-#endif /* STM32_SRC_PLLSAI2_Q */
-#if defined(STM32_SRC_PLLSAI2_R)
-	case STM32_SRC_PLLSAI2_R:
-		if (!IS_ENABLED(STM32_PLLSAI2_R_ENABLED)) {
-			r = -ENOTSUP;
-		}
-		break;
-#endif /* STM32_SRC_PLLSAI2_R */
-#if defined(STM32_SRC_PLLSAI2_DIVR)
-	case STM32_SRC_PLLSAI2_DIVR:
-		if (!IS_ENABLED(STM32_PLLSAI2_R_ENABLED)) {
-			r = -ENOTSUP;
-		}
-		break;
-#endif /* STM32_SRC_PLLSAI2_DIVR */
-#if defined(STM32_SRC_PLL2CLK)
-	case STM32_SRC_PLL2CLK:
-		if (!IS_ENABLED(STM32_PLL2_ENABLED)) {
-			r = -ENOTSUP;
-		}
-		break;
-#endif
-#if defined(STM32_SRC_PLL3CLK)
-	case STM32_SRC_PLL3CLK:
-		if (!IS_ENABLED(STM32_PLL3_ENABLED)) {
-			r = -ENOTSUP;
-		}
-		break;
-#endif
-#if defined(STM32_SRC_TIMPCLK1)
-	case STM32_SRC_TIMPCLK1:
-		break;
-#endif /* STM32_SRC_TIMPCLK1 */
-#if defined(STM32_SRC_TIMPCLK2)
-	case STM32_SRC_TIMPCLK2:
-		break;
-#endif /* STM32_SRC_TIMPCLK2 */
-#if defined(STM32_SRC_TIMPLLCLK)
-	case STM32_SRC_TIMPLLCLK:
-		break;
-#endif /* STM32_SRC_TIMPLLCLK */
-	default:
-		return -ENOTSUP;
-	}
-
-	return r;
->>>>>>> ba4bb91b
 }
 
 static int stm32_clock_control_on(const struct device* dev, clock_control_subsys_t sub_system) {
@@ -590,7 +413,6 @@
     return (0);
 }
 
-<<<<<<< HEAD
 static int stm32_clock_control_get_subsys_rate(const struct device* clock,
                                                clock_control_subsys_t sub_system,
                                                uint32_t* rate) {
@@ -617,14 +439,6 @@
     uint32_t ahb3_clock = ahb_clock;
     #endif
 
-    #if defined(STM32_SRC_PCLK)
-    if (pclken->bus == STM32_SRC_PCLK) {
-        /* STM32_SRC_PCLK can't be used to request a subsys freq */
-        /* Use STM32_CLOCK_BUS_FOO instead. */
-        return (-ENOTSUP);
-    }
-    #endif
-
     ARG_UNUSED(clock);
 
     switch (pclken->bus) {
@@ -637,31 +451,40 @@
         #endif
             *rate = ahb_clock;
             break;
+
         #if defined(STM32_CLOCK_BUS_AHB3)
         case STM32_CLOCK_BUS_AHB3 :
             *rate = ahb3_clock;
             break;
         #endif
+
         case STM32_CLOCK_BUS_APB1 :
         #if defined(STM32_CLOCK_BUS_APB1_2)
         case STM32_CLOCK_BUS_APB1_2 :
         #endif
+        #if defined(STM32_SRC_PCLK)
+        case STM32_SRC_PCLK :
+        #endif
             *rate = apb1_clock;
             break;
+
         #if defined(STM32_CLOCK_BUS_APB2)
         case STM32_CLOCK_BUS_APB2 :
             *rate = apb2_clock;
             break;
         #endif
+
         #if defined(STM32_CLOCK_BUS_APB3)
         case STM32_CLOCK_BUS_APB3 :
             /* STM32WL: AHB3 and APB3 share the same clock and prescaler. */
             *rate = ahb3_clock;
             break;
         #endif
+
         case STM32_SRC_SYSCLK :
             *rate = SystemCoreClock * STM32_CORE_PRESCALER;
             break;
+
         #if defined(STM32_SRC_PLLCLK) & defined(STM32_SYSCLK_SRC_PLL)
         case STM32_SRC_PLLCLK :
             if (get_pllout_frequency() == 0) {
@@ -670,6 +493,7 @@
             *rate = get_pllout_frequency();
             break;
         #endif
+
         #if defined(STM32_SRC_PLL_P) & STM32_PLL_P_ENABLED
         case STM32_SRC_PLL_P :
             *rate = get_pll_div_frequency(get_pllsrc_frequency(),
@@ -678,6 +502,7 @@
                                           STM32_PLL_P_DIVISOR);
             break;
         #endif
+
         #if defined(STM32_SRC_PLL_Q) & STM32_PLL_Q_ENABLED
         case STM32_SRC_PLL_Q :
             *rate = get_pll_div_frequency(get_pllsrc_frequency(),
@@ -686,6 +511,7 @@
                                           STM32_PLL_Q_DIVISOR);
             break;
         #endif
+
         #if defined(STM32_SRC_PLL_R) & STM32_PLL_R_ENABLED
         case STM32_SRC_PLL_R :
             *rate = get_pll_div_frequency(get_pllsrc_frequency(),
@@ -694,6 +520,7 @@
                                           STM32_PLL_R_DIVISOR);
             break;
         #endif
+
         #if defined(STM32_SRC_PLLI2S_Q) & STM32_PLLI2S_Q_ENABLED & STM32_PLLI2S_ENABLED
         case STM32_SRC_PLLI2S_Q:
             *rate = get_pll_div_frequency(get_pllsrc_frequency(),
@@ -702,6 +529,7 @@
                                           STM32_PLLI2S_Q_DIVISOR);
             break;
         #endif /* STM32_SRC_PLLI2S_Q */
+
         #if defined(STM32_SRC_PLLI2S_R) & STM32_PLLI2S_ENABLED
         case STM32_SRC_PLLI2S_R :
             *rate = get_pll_div_frequency(get_pllsrc_frequency(),
@@ -786,6 +614,7 @@
             *rate = STM32_LSI_FREQ;
             break;
         #endif
+
         #if defined(STM32_SRC_HSI)
         case STM32_SRC_HSI :
             #if defined(CONFIG_SOC_SERIES_STM32L0X)
@@ -795,27 +624,60 @@
             #endif
             break;
         #endif
+
         #if defined(STM32_SRC_MSI)
         case STM32_SRC_MSI :
             *rate = get_msi_frequency();
             break;
         #endif
+
         #if defined(STM32_SRC_HSE)
         case STM32_SRC_HSE :
             *rate = STM32_HSE_FREQ;
             break;
         #endif
+
         #if defined(STM32_HSI48_ENABLED)
         case STM32_SRC_HSI48 :
             *rate = STM32_HSI48_FREQ;
             break;
         #endif /* STM32_HSI48_ENABLED */
+
         #if defined(STM32_CK48_ENABLED)
         case STM32_SRC_CK48:
             *rate = get_ck48_frequency();
             break;
         #endif /* STM32_CK48_ENABLED */
 
+        #if defined(STM32_SRC_TIMPCLK1)
+        case STM32_SRC_TIMPCLK1:
+            #if STM32_TIMER_PRESCALER && (defined(RCC_DCKCFGR_TIMPRE) || defined(RCC_DCKCFGR1_TIMPRE))
+            *rate = STM32_APB1_PRESCALER <= 4 ? ahb_clock : apb1_clock * 4;
+            #else /* STM32_TIMER_PRESCALER && (RCC_DCKCFGR_TIMPRE || RCC_DCKCFGR1_TIMPRE) */
+            *rate = STM32_APB1_PRESCALER <= 2 ? ahb_clock : apb1_clock * 2;
+            #endif /* STM32_TIMER_PRESCALER && (RCC_DCKCFGR_TIMPRE || RCC_DCKCFGR1_TIMPRE) */
+            break;
+        #endif /* STM32_SRC_TIMPCLK1 */
+
+        #if defined(STM32_SRC_TIMPCLK2)
+        case STM32_SRC_TIMPCLK2:
+            #if STM32_TIMER_PRESCALER && (defined(RCC_DCKCFGR_TIMPRE) || defined(RCC_DCKCFGR1_TIMPRE))
+            *rate = STM32_APB2_PRESCALER <= 4 ? ahb_clock : apb2_clock * 4;
+            #else /* STM32_TIMER_PRESCALER && (RCC_DCKCFGR_TIMPRE || RCC_DCKCFGR1_TIMPRE) */
+            *rate = STM32_APB2_PRESCALER <= 2 ? ahb_clock : apb2_clock * 2;
+            #endif /* STM32_TIMER_PRESCALER && (RCC_DCKCFGR_TIMPRE || RCC_DCKCFGR1_TIMPRE) */
+            break;
+        #endif /* STM32_SRC_TIMPCLK2 */
+
+        #if defined(STM32_SRC_TIMPLLCLK)
+        case STM32_SRC_TIMPLLCLK:
+            *rate = get_pllout_frequency() * 2;
+            if (*rate == 0) {
+                return (-EIO);
+            }
+            break;
+        #endif /* STM32_SRC_TIMPLLCLK */
+
         default :
             return (-ENOTSUP);
     }
@@ -825,256 +687,6 @@
     }
 
     return (0);
-=======
-static int stm32_clock_control_get_subsys_rate(const struct device *clock,
-						clock_control_subsys_t sub_system,
-						uint32_t *rate)
-{
-	struct stm32_pclken *pclken = (struct stm32_pclken *)(sub_system);
-	/*
-	 * Get AHB Clock (= SystemCoreClock = SYSCLK/prescaler)
-	 * SystemCoreClock is preferred to CONFIG_SYS_CLOCK_HW_CYCLES_PER_SEC
-	 * since it will be updated after clock configuration and hence
-	 * more likely to contain actual clock speed
-	 */
-	uint32_t ahb_clock = SystemCoreClock;
-	uint32_t apb1_clock = get_bus_clock(ahb_clock, STM32_APB1_PRESCALER);
-#if DT_NODE_HAS_PROP(DT_NODELABEL(rcc), apb2_prescaler)
-	uint32_t apb2_clock = get_bus_clock(ahb_clock, STM32_APB2_PRESCALER);
-#elif defined(STM32_CLOCK_BUS_APB2)
-	/* APB2 bus exists, but w/o dedicated prescaler */
-	uint32_t apb2_clock = apb1_clock;
-#endif
-#if DT_NODE_HAS_PROP(DT_NODELABEL(rcc), ahb3_prescaler)
-	uint32_t ahb3_clock = get_bus_clock(ahb_clock * STM32_CPU1_PRESCALER,
-					    STM32_AHB3_PRESCALER);
-#elif defined(STM32_CLOCK_BUS_AHB3)
-	/* AHB3 bus exists, but w/o dedicated prescaler */
-	uint32_t ahb3_clock = ahb_clock;
-#endif
-
-	ARG_UNUSED(clock);
-
-	switch (pclken->bus) {
-	case STM32_CLOCK_BUS_AHB1:
-#if defined(STM32_CLOCK_BUS_AHB2)
-	case STM32_CLOCK_BUS_AHB2:
-#endif
-#if defined(STM32_CLOCK_BUS_IOP)
-	case STM32_CLOCK_BUS_IOP:
-#endif
-		*rate = ahb_clock;
-		break;
-#if defined(STM32_CLOCK_BUS_AHB3)
-	case STM32_CLOCK_BUS_AHB3:
-		*rate = ahb3_clock;
-		break;
-#endif
-	case STM32_CLOCK_BUS_APB1:
-#if defined(STM32_CLOCK_BUS_APB1_2)
-	case STM32_CLOCK_BUS_APB1_2:
-#endif
-#if defined(STM32_SRC_PCLK)
-	case STM32_SRC_PCLK:
-#endif
-		*rate = apb1_clock;
-		break;
-#if defined(STM32_CLOCK_BUS_APB2)
-	case STM32_CLOCK_BUS_APB2:
-		*rate = apb2_clock;
-		break;
-#endif
-#if defined(STM32_CLOCK_BUS_APB3)
-	case STM32_CLOCK_BUS_APB3:
-		/* STM32WL: AHB3 and APB3 share the same clock and prescaler. */
-		*rate = ahb3_clock;
-		break;
-#endif
-	case STM32_SRC_SYSCLK:
-		*rate = SystemCoreClock * STM32_CORE_PRESCALER;
-		break;
-#if defined(STM32_SRC_PLLCLK) & defined(STM32_SYSCLK_SRC_PLL)
-	case STM32_SRC_PLLCLK:
-		if (get_pllout_frequency() == 0) {
-			return -EIO;
-		}
-		*rate = get_pllout_frequency();
-		break;
-#endif
-#if defined(STM32_SRC_PLL_P) & STM32_PLL_P_ENABLED
-	case STM32_SRC_PLL_P:
-		*rate = get_pll_div_frequency(get_pllsrc_frequency(),
-					      STM32_PLL_M_DIVISOR,
-					      STM32_PLL_N_MULTIPLIER,
-					      STM32_PLL_P_DIVISOR);
-		break;
-#endif
-#if defined(STM32_SRC_PLL_Q) & STM32_PLL_Q_ENABLED
-	case STM32_SRC_PLL_Q:
-		*rate = get_pll_div_frequency(get_pllsrc_frequency(),
-					      STM32_PLL_M_DIVISOR,
-					      STM32_PLL_N_MULTIPLIER,
-					      STM32_PLL_Q_DIVISOR);
-		break;
-#endif
-#if defined(STM32_SRC_PLL_R) & STM32_PLL_R_ENABLED
-	case STM32_SRC_PLL_R:
-		*rate = get_pll_div_frequency(get_pllsrc_frequency(),
-					      STM32_PLL_M_DIVISOR,
-					      STM32_PLL_N_MULTIPLIER,
-					      STM32_PLL_R_DIVISOR);
-		break;
-#endif
-#if defined(STM32_SRC_PLLI2S_Q) & STM32_PLLI2S_Q_ENABLED & STM32_PLLI2S_ENABLED
-	case STM32_SRC_PLLI2S_Q:
-		*rate = get_pll_div_frequency(get_pllsrc_frequency(),
-					      STM32_PLLI2S_M_DIVISOR,
-					      STM32_PLLI2S_N_MULTIPLIER,
-					      STM32_PLLI2S_Q_DIVISOR);
-		break;
-#endif /* STM32_SRC_PLLI2S_Q */
-#if defined(STM32_SRC_PLLI2S_R) & STM32_PLLI2S_ENABLED
-	case STM32_SRC_PLLI2S_R:
-		*rate = get_pll_div_frequency(get_pllsrc_frequency(),
-					      STM32_PLLI2S_M_DIVISOR,
-					      STM32_PLLI2S_N_MULTIPLIER,
-					      STM32_PLLI2S_R_DIVISOR);
-		break;
-#endif /* STM32_SRC_PLLI2S_R */
-#if defined(STM32_SRC_PLLSAI1_P) & STM32_PLLSAI1_P_ENABLED
-	case STM32_SRC_PLLSAI1_P:
-		*rate = get_pll_div_frequency(get_pllsai1src_frequency(),
-					      STM32_PLLSAI1_M_DIVISOR,
-					      STM32_PLLSAI1_N_MULTIPLIER,
-					      STM32_PLLSAI1_P_DIVISOR);
-		break;
-#endif /* STM32_SRC_PLLSAI1_P */
-#if defined(STM32_SRC_PLLSAI1_Q) & STM32_PLLSAI1_Q_ENABLED
-	case STM32_SRC_PLLSAI1_Q:
-		*rate = get_pll_div_frequency(get_pllsai1src_frequency(),
-					      STM32_PLLSAI1_M_DIVISOR,
-					      STM32_PLLSAI1_N_MULTIPLIER,
-					      STM32_PLLSAI1_Q_DIVISOR);
-		break;
-#endif /* STM32_SRC_PLLSAI1_Q */
-#if defined(STM32_SRC_PLLSAI1_R) & STM32_PLLSAI1_R_ENABLED
-	case STM32_SRC_PLLSAI1_R:
-		*rate = get_pll_div_frequency(get_pllsai1src_frequency(),
-					      STM32_PLLSAI1_M_DIVISOR,
-					      STM32_PLLSAI1_N_MULTIPLIER,
-					      STM32_PLLSAI1_R_DIVISOR);
-		break;
-#endif /* STM32_SRC_PLLSAI1_R */
-#if defined(STM32_SRC_PLLSAI2_P) & STM32_PLLSAI2_P_ENABLED
-	case STM32_SRC_PLLSAI2_P:
-		*rate = get_pll_div_frequency(get_pllsai2src_frequency(),
-					      STM32_PLLSAI2_M_DIVISOR,
-					      STM32_PLLSAI2_N_MULTIPLIER,
-					      STM32_PLLSAI2_P_DIVISOR);
-		break;
-#endif /* STM32_SRC_PLLSAI2_P */
-#if defined(STM32_SRC_PLLSAI2_Q) & STM32_PLLSAI2_Q_ENABLED
-	case STM32_SRC_PLLSAI2_Q:
-		*rate = get_pll_div_frequency(get_pllsai2src_frequency(),
-					      STM32_PLLSAI2_M_DIVISOR,
-					      STM32_PLLSAI2_N_MULTIPLIER,
-					      STM32_PLLSAI2_Q_DIVISOR);
-		break;
-#endif /* STM32_SRC_PLLSAI2_Q */
-#if defined(STM32_SRC_PLLSAI2_R) & STM32_PLLSAI2_R_ENABLED
-	case STM32_SRC_PLLSAI2_R:
-		*rate = get_pll_div_frequency(get_pllsai2src_frequency(),
-					      STM32_PLLSAI2_M_DIVISOR,
-					      STM32_PLLSAI2_N_MULTIPLIER,
-					      STM32_PLLSAI2_R_DIVISOR);
-		break;
-#endif /* STM32_SRC_PLLSAI2_R */
-#if defined(STM32_SRC_PLLSAI2_DIVR) & STM32_PLLSAI2_R_ENABLED & STM32_PLLSAI2_DIVR_ENABLED \
-	& defined(STM32_PLLSAI2_DIVR_DIVISOR)
-	case STM32_SRC_PLLSAI2_DIVR:
-		*rate = get_pll_div_frequency(get_pllsai2src_frequency(),
-					      STM32_PLLSAI2_M_DIVISOR,
-					      STM32_PLLSAI2_N_MULTIPLIER,
-					      STM32_PLLSAI2_R_DIVISOR);
-		*rate /= STM32_PLLSAI2_DIVR_DIVISOR;
-		break;
-#endif /* STM32_SRC_PLLSAI2_DIVR */
-#if defined(STM32_SRC_LSE)
-	case STM32_SRC_LSE:
-		*rate = STM32_LSE_FREQ;
-		break;
-#endif
-#if defined(STM32_SRC_LSI)
-	case STM32_SRC_LSI:
-		*rate = STM32_LSI_FREQ;
-		break;
-#endif
-#if defined(STM32_SRC_HSI)
-	case STM32_SRC_HSI:
-#if defined(CONFIG_SOC_SERIES_STM32L0X)
-		*rate = STM32_HSI_FREQ / STM32_HSI_DIVISOR;
-#else
-		*rate = STM32_HSI_FREQ;
-#endif
-		break;
-#endif
-#if defined(STM32_SRC_MSI)
-	case STM32_SRC_MSI:
-		*rate = get_msi_frequency();
-		break;
-#endif
-#if defined(STM32_SRC_HSE)
-	case STM32_SRC_HSE:
-		*rate = STM32_HSE_FREQ;
-		break;
-#endif
-#if defined(STM32_HSI48_ENABLED)
-	case STM32_SRC_HSI48:
-		*rate = STM32_HSI48_FREQ;
-		break;
-#endif /* STM32_HSI48_ENABLED */
-#if defined(STM32_CK48_ENABLED)
-	case STM32_SRC_CK48:
-		*rate = get_ck48_frequency();
-		break;
-#endif /* STM32_CK48_ENABLED */
-#if defined(STM32_SRC_TIMPCLK1)
-	case STM32_SRC_TIMPCLK1:
-#if STM32_TIMER_PRESCALER && (defined(RCC_DCKCFGR_TIMPRE) || defined(RCC_DCKCFGR1_TIMPRE))
-		*rate = STM32_APB1_PRESCALER <= 4 ? ahb_clock : apb1_clock * 4;
-#else /* STM32_TIMER_PRESCALER && (RCC_DCKCFGR_TIMPRE || RCC_DCKCFGR1_TIMPRE) */
-		*rate = STM32_APB1_PRESCALER <= 2 ? ahb_clock : apb1_clock * 2;
-#endif /* STM32_TIMER_PRESCALER && (RCC_DCKCFGR_TIMPRE || RCC_DCKCFGR1_TIMPRE) */
-		break;
-#endif /* STM32_SRC_TIMPCLK1 */
-#if defined(STM32_SRC_TIMPCLK2)
-	case STM32_SRC_TIMPCLK2:
-#if STM32_TIMER_PRESCALER && (defined(RCC_DCKCFGR_TIMPRE) || defined(RCC_DCKCFGR1_TIMPRE))
-		*rate = STM32_APB2_PRESCALER <= 4 ? ahb_clock : apb2_clock * 4;
-#else /* STM32_TIMER_PRESCALER && (RCC_DCKCFGR_TIMPRE || RCC_DCKCFGR1_TIMPRE) */
-		*rate = STM32_APB2_PRESCALER <= 2 ? ahb_clock : apb2_clock * 2;
-#endif /* STM32_TIMER_PRESCALER && (RCC_DCKCFGR_TIMPRE || RCC_DCKCFGR1_TIMPRE) */
-		break;
-#endif /* STM32_SRC_TIMPCLK2 */
-#if defined(STM32_SRC_TIMPLLCLK)
-	case STM32_SRC_TIMPLLCLK:
-		*rate = get_pllout_frequency() * 2;
-		if (*rate == 0) {
-			return -EIO;
-		}
-		break;
-#endif /* STM32_SRC_TIMPLLCLK */
-
-	default:
-		return -ENOTSUP;
-	}
-
-	if (pclken->div) {
-		*rate /= (pclken->div + 1);
-	}
-
-	return 0;
->>>>>>> ba4bb91b
 }
 
 static enum clock_control_status stm32_clock_control_get_status(const struct device*   dev,
@@ -1460,7 +1072,6 @@
  *
  * @return 0
  */
-<<<<<<< HEAD
 int stm32_clock_control_init(const struct device* dev) {
     ARG_UNUSED(dev);
 
@@ -1570,113 +1181,16 @@
     LL_RCC_SetADCClockSource(adc34_prescaler(STM32_ADC34_PRESCALER));
     #endif
 
+    #if defined(RCC_DCKCFGR_TIMPRE) || defined(RCC_DCKCFGR1_TIMPRE)
+    if (IS_ENABLED(STM32_TIMER_PRESCALER)) {
+        LL_RCC_SetTIMPrescaler(LL_RCC_TIM_PRESCALER_FOUR_TIMES);
+    }
+    else {
+        LL_RCC_SetTIMPrescaler(LL_RCC_TIM_PRESCALER_TWICE);
+    }
+    #endif
+
     return (0);
-=======
-int stm32_clock_control_init(const struct device *dev)
-{
-	ARG_UNUSED(dev);
-
-	/* Some clocks would be activated by default */
-	config_enable_default_clocks();
-	config_regulator_voltage(CONFIG_SYS_CLOCK_HW_CYCLES_PER_SEC);
-
-#if defined(FLASH_ACR_LATENCY)
-	uint32_t old_flash_freq;
-	uint32_t new_flash_freq;
-
-	old_flash_freq = RCC_CALC_FLASH_FREQ(HAL_RCC_GetSysClockFreq(),
-					       GET_CURRENT_FLASH_PRESCALER());
-
-	new_flash_freq = RCC_CALC_FLASH_FREQ(CONFIG_SYS_CLOCK_HW_CYCLES_PER_SEC,
-				      STM32_FLASH_PRESCALER);
-
-	/* If HCLK increases, set flash latency before any clock setting */
-	if (old_flash_freq < new_flash_freq) {
-		LL_SetFlashLatency(new_flash_freq);
-	}
-#endif /* FLASH_ACR_LATENCY */
-
-	/* Set up individual enabled clocks */
-	set_up_fixed_clock_sources();
-
-	/* Set up PLLs */
-	set_up_plls();
-
-	if (DT_PROP(DT_NODELABEL(rcc), undershoot_prevention) &&
-		(ahb_prescaler(STM32_CORE_PRESCALER) == ahb_prescaler(1)) &&
-		(MHZ(80) < CONFIG_SYS_CLOCK_HW_CYCLES_PER_SEC)) {
-		LL_RCC_SetAHBPrescaler(ahb_prescaler(2));
-	} else {
-		LL_RCC_SetAHBPrescaler(ahb_prescaler(STM32_CORE_PRESCALER));
-	}
-
-#if STM32_SYSCLK_SRC_PLL
-	/* Set PLL as System Clock Source */
-	LL_RCC_SetSysClkSource(LL_RCC_SYS_CLKSOURCE_PLL);
-	while (LL_RCC_GetSysClkSource() != LL_RCC_SYS_CLKSOURCE_STATUS_PLL) {
-	}
-#elif STM32_SYSCLK_SRC_HSE
-	/* Set HSE as SYSCLCK source */
-	LL_RCC_SetSysClkSource(LL_RCC_SYS_CLKSOURCE_HSE);
-	while (LL_RCC_GetSysClkSource() != LL_RCC_SYS_CLKSOURCE_STATUS_HSE) {
-	}
-#elif STM32_SYSCLK_SRC_MSI
-	/* Set MSI as SYSCLCK source */
-	LL_RCC_SetSysClkSource(LL_RCC_SYS_CLKSOURCE_MSI);
-	while (LL_RCC_GetSysClkSource() != LL_RCC_SYS_CLKSOURCE_STATUS_MSI) {
-	}
-#elif STM32_SYSCLK_SRC_HSI
-	stm32_clock_switch_to_hsi();
-#endif /* STM32_SYSCLK_SRC_... */
-
-	if (DT_PROP(DT_NODELABEL(rcc), undershoot_prevention) &&
-		(ahb_prescaler(STM32_CORE_PRESCALER) == ahb_prescaler(1)) &&
-		(MHZ(80) < CONFIG_SYS_CLOCK_HW_CYCLES_PER_SEC)) {
-		LL_RCC_SetAHBPrescaler(ahb_prescaler(STM32_CORE_PRESCALER));
-	}
-
-#if defined(FLASH_ACR_LATENCY)
-	/* If HCLK not increased, set flash latency after all clock setting */
-	if (old_flash_freq >= new_flash_freq) {
-		LL_SetFlashLatency(new_flash_freq);
-	}
-#endif /* FLASH_ACR_LATENCY */
-
-	SystemCoreClock = CONFIG_SYS_CLOCK_HW_CYCLES_PER_SEC;
-
-	/* Set bus prescalers prescaler */
-	LL_RCC_SetAPB1Prescaler(apb1_prescaler(STM32_APB1_PRESCALER));
-#if DT_NODE_HAS_PROP(DT_NODELABEL(rcc), apb2_prescaler)
-	LL_RCC_SetAPB2Prescaler(apb2_prescaler(STM32_APB2_PRESCALER));
-#endif
-#if DT_NODE_HAS_PROP(DT_NODELABEL(rcc), cpu2_prescaler)
-	LL_C2_RCC_SetAHBPrescaler(ahb_prescaler(STM32_CPU2_PRESCALER));
-#endif
-#if DT_NODE_HAS_PROP(DT_NODELABEL(rcc), ahb3_prescaler)
-	LL_RCC_SetAHB3Prescaler(ahb_prescaler(STM32_AHB3_PRESCALER));
-#endif
-#if DT_NODE_HAS_PROP(DT_NODELABEL(rcc), ahb4_prescaler)
-	LL_RCC_SetAHB4Prescaler(ahb_prescaler(STM32_AHB4_PRESCALER));
-#endif
-#if DT_NODE_HAS_PROP(DT_NODELABEL(rcc), adc_prescaler)
-	LL_RCC_SetADCClockSource(adc12_prescaler(STM32_ADC_PRESCALER));
-#endif
-#if DT_NODE_HAS_PROP(DT_NODELABEL(rcc), adc12_prescaler)
-	LL_RCC_SetADCClockSource(adc12_prescaler(STM32_ADC12_PRESCALER));
-#endif
-#if DT_NODE_HAS_PROP(DT_NODELABEL(rcc), adc34_prescaler)
-	LL_RCC_SetADCClockSource(adc34_prescaler(STM32_ADC34_PRESCALER));
-#endif
-#if defined(RCC_DCKCFGR_TIMPRE) || defined(RCC_DCKCFGR1_TIMPRE)
-	if (IS_ENABLED(STM32_TIMER_PRESCALER)) {
-		LL_RCC_SetTIMPrescaler(LL_RCC_TIM_PRESCALER_FOUR_TIMES);
-	} else {
-		LL_RCC_SetTIMPrescaler(LL_RCC_TIM_PRESCALER_TWICE);
-	}
-#endif
-
-	return 0;
->>>>>>> ba4bb91b
 }
 
 #if defined(STM32_HSE_CSS)
