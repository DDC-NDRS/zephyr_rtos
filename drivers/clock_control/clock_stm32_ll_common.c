/*
 * Copyright (c) 2017-2022 Linaro Limited.
 * Copyright (c) 2017 RnDity Sp. z o.o.
 *
 * SPDX-License-Identifier: Apache-2.0
 */

#include <soc.h>
#include <stm32_ll_bus.h>
#include <stm32_ll_pwr.h>
#include <stm32_ll_rcc.h>
#include <stm32_ll_system.h>
#include <stm32_ll_utils.h>
#include <zephyr/arch/cpu.h>
#include <zephyr/drivers/clock_control.h>
#include <zephyr/sys/util.h>
#include <zephyr/sys/__assert.h>
#include <zephyr/drivers/clock_control/stm32_clock_control.h>
#include "clock_stm32_ll_common.h"
#include "clock_stm32_ll_mco.h"
#include "stm32_hsem.h"

extern uint32_t HAL_RCC_GetSysClockFreq(void); /* #CUSTOM@NDRS */

#if (__GTEST == 0) /* #CUSTOM@NDRS */
mem_addr_t const rcc_dt_reg_addr = DT_REG_ADDR(DT_NODELABEL(rcc));
#else
#include "mcu_reg_stub.h"
mem_addr_t rcc_dt_reg_addr;
#endif

/* Macros to fill up prescaler values */
#define z_hsi_divider(v)        LL_RCC_HSI_DIV_##v
#define hsi_divider(v)          z_hsi_divider(v)

#define fn_ahb_prescaler(v)     LL_RCC_SYSCLK_DIV_##v
#define ahb_prescaler(v)        fn_ahb_prescaler(v)

#define fn_apb1_prescaler(v)    LL_RCC_APB1_DIV_##v
#define apb1_prescaler(v)       fn_apb1_prescaler(v)

#if DT_NODE_HAS_PROP(DT_NODELABEL(rcc), apb2_prescaler)
#define fn_apb2_prescaler(v)    LL_RCC_APB2_DIV_##v
#define apb2_prescaler(v)       fn_apb2_prescaler(v)
#endif

#if DT_NODE_HAS_PROP(DT_NODELABEL(rcc), ahb4_prescaler)
#define RCC_CALC_FLASH_FREQ         __LL_RCC_CALC_HCLK4_FREQ
#define GET_CURRENT_FLASH_PRESCALER LL_RCC_GetAHB4Prescaler
#elif DT_NODE_HAS_PROP(DT_NODELABEL(rcc), ahb3_prescaler)
#define RCC_CALC_FLASH_FREQ         __LL_RCC_CALC_HCLK3_FREQ
#define GET_CURRENT_FLASH_PRESCALER LL_RCC_GetAHB3Prescaler
#else
#define RCC_CALC_FLASH_FREQ         __LL_RCC_CALC_HCLK_FREQ
#define GET_CURRENT_FLASH_PRESCALER LL_RCC_GetAHBPrescaler
#endif

#if defined(RCC_PLLCFGR_PLLPEN)
#define RCC_PLLP_ENABLE()       SET_BIT(RCC->PLLCFGR, RCC_PLLCFGR_PLLPEN)
#else
#define RCC_PLLP_ENABLE()
#endif /* RCC_PLLCFGR_PLLPEN */
#if defined(RCC_PLLCFGR_PLLQEN)
#define RCC_PLLQ_ENABLE()       SET_BIT(RCC->PLLCFGR, RCC_PLLCFGR_PLLQEN)
#else
#define RCC_PLLQ_ENABLE()
#endif /* RCC_PLLCFGR_PLLQEN */

/**
 * @brief Return frequency for pll with 2 dividers and a multiplier
 */
static __unused uint32_t get_pll_div_frequency(uint32_t pllsrc_freq,
                                               int pllm_div,
                                               int plln_mul,
                                               int pllout_div) {
    __ASSERT_NO_MSG(pllm_div && pllout_div);

    return (pllsrc_freq / pllm_div * plln_mul / pllout_div);
}

static uint32_t get_bus_clock(uint32_t clock, uint32_t prescaler) {
    return (clock / prescaler);
}

static __unused uint32_t get_msi_frequency(void) {
#if defined(STM32_MSI_ENABLED)
#if !defined(LL_RCC_MSIRANGESEL_RUN)
    return __LL_RCC_CALC_MSI_FREQ(LL_RCC_MSI_GetRange());
#else
    return __LL_RCC_CALC_MSI_FREQ(LL_RCC_MSIRANGESEL_RUN,
                                  LL_RCC_MSI_GetRange());
#endif
#endif
    return 0;
}

/** @brief Verifies clock is part of active clock configuration */
__unused static int enabled_clock(uint32_t src_clk) {
    int r = 0;

    switch (src_clk) {
        #if defined(STM32_SRC_SYSCLK)
        case STM32_SRC_SYSCLK :
            break;
        #endif /* STM32_SRC_SYSCLK */

        #if defined(STM32_SRC_PCLK)
        case STM32_SRC_PCLK :
            break;
        #endif /* STM32_SRC_PCLK */

        #if defined(STM32_SRC_HSE)
        case STM32_SRC_HSE :
            if (!IS_ENABLED(STM32_HSE_ENABLED)) {
                r = -ENOTSUP;
            }
            break;
        #endif /* STM32_SRC_HSE */

        #if defined(STM32_SRC_HSI)
        case STM32_SRC_HSI :
            if (!IS_ENABLED(STM32_HSI_ENABLED)) {
                r = -ENOTSUP;
            }
            break;
        #endif /* STM32_SRC_HSI */

        #if defined(STM32_SRC_LSE)
        case STM32_SRC_LSE :
            if (!IS_ENABLED(STM32_LSE_ENABLED)) {
                r = -ENOTSUP;
            }
            break;
        #endif /* STM32_SRC_LSE */

        #if defined(STM32_SRC_LSI)
        case STM32_SRC_LSI :
            if (!IS_ENABLED(STM32_LSI_ENABLED)) {
                r = -ENOTSUP;
            }
            break;
        #endif /* STM32_SRC_LSI */

        #if defined(STM32_SRC_HSI14)
        case STM32_SRC_HSI14 :
            if (!IS_ENABLED(STM32_HSI14_ENABLED)) {
                r = -ENOTSUP;
            }
            break;
        #endif /* STM32_SRC_HSI14 */

        #if defined(STM32_SRC_HSI48)
        case STM32_SRC_HSI48 :
            if (!IS_ENABLED(STM32_HSI48_ENABLED)) {
                r = -ENOTSUP;
            }
            break;
        #endif /* STM32_SRC_HSI48 */

        #if defined(STM32_SRC_MSI)
        case STM32_SRC_MSI :
            if (!IS_ENABLED(STM32_MSI_ENABLED)) {
                r = -ENOTSUP;
            }
            break;
        #endif /* STM32_SRC_MSI */

        #if defined(STM32_SRC_PLLCLK)
        case STM32_SRC_PLLCLK :
            if (!IS_ENABLED(STM32_PLL_ENABLED)) {
                r = -ENOTSUP;
            }
            break;
        #endif /* STM32_SRC_PLLCLK */

        #if defined(STM32_SRC_PLL_P)
        case STM32_SRC_PLL_P :
            if (!IS_ENABLED(STM32_PLL_P_ENABLED)) {
                r = -ENOTSUP;
            }
            break;
        #endif /* STM32_SRC_PLL_P */

        #if defined(STM32_SRC_PLL_Q)
        case STM32_SRC_PLL_Q :
            if (!IS_ENABLED(STM32_PLL_Q_ENABLED)) {
                r = -ENOTSUP;
            }
            break;
        #endif /* STM32_SRC_PLL_Q */

        #if defined(STM32_SRC_PLL_R)
        case STM32_SRC_PLL_R :
            if (!IS_ENABLED(STM32_PLL_R_ENABLED)) {
                r = -ENOTSUP;
            }
            break;
        #endif /* STM32_SRC_PLL_R */

        #if defined(STM32_SRC_PLLI2S_R)
        case STM32_SRC_PLLI2S_R :
            if (!IS_ENABLED(STM32_PLLI2S_R_ENABLED)) {
                r = -ENOTSUP;
            }
            break;
        #endif /* STM32_SRC_PLLI2S_R */

        default :
            return (-ENOTSUP);
    }

    return (r);
}

static inline int stm32_clock_control_on(const struct device* dev,
                                         clock_control_subsys_t sub_system) {
    struct stm32_pclken* pclken = (struct stm32_pclken*)(sub_system);

    ARG_UNUSED(dev);

    if (IN_RANGE(pclken->bus, STM32_PERIPH_BUS_MIN, STM32_PERIPH_BUS_MAX) == 0) {
        /* Attemp to change a wrong periph clock bit */
        return (-ENOTSUP);
    }

    sys_set_bits(rcc_dt_reg_addr + pclken->bus, pclken->enr);

    return (0);
}

static inline int stm32_clock_control_off(const struct device* dev,
                                          clock_control_subsys_t sub_system) {
    struct stm32_pclken* pclken = (struct stm32_pclken*)(sub_system);

    ARG_UNUSED(dev);

    if (IN_RANGE(pclken->bus, STM32_PERIPH_BUS_MIN, STM32_PERIPH_BUS_MAX) == 0) {
        /* Attemp to toggle a wrong periph clock bit */
        return (-ENOTSUP);
    }

    sys_clear_bits(rcc_dt_reg_addr + pclken->bus, pclken->enr);

    return (0);
}

static inline int stm32_clock_control_configure(const struct device* dev,
                                                clock_control_subsys_t sub_system,
                                                void* data) {
    #if defined(STM32_SRC_SYSCLK)
    /* At least one alt src clock available */
    struct stm32_pclken* pclken = (struct stm32_pclken*)(sub_system);
    int                  err;

    ARG_UNUSED(dev);
    ARG_UNUSED(data);

    err = enabled_clock(pclken->bus);
    if (err < 0) {
        /* Attempt to configure a src clock not available or not valid */
        return (err);
    }

    if (pclken->enr == NO_SEL) {
        /* Domain clock is fixed. Nothing to set. Exit */
        return (0);
    }

    sys_clear_bits(rcc_dt_reg_addr + STM32_CLOCK_REG_GET(pclken->enr),
                   STM32_CLOCK_MASK_GET(pclken->enr) << STM32_CLOCK_SHIFT_GET(pclken->enr));
    sys_set_bits(rcc_dt_reg_addr + STM32_CLOCK_REG_GET(pclken->enr),
                 STM32_CLOCK_VAL_GET(pclken->enr) << STM32_CLOCK_SHIFT_GET(pclken->enr));

    return (0);
    #else
    /* No src clock available: Not supported */
    return (-ENOTSUP);
    #endif
}

static int stm32_clock_control_get_subsys_rate(const struct device* clock,
                                               clock_control_subsys_t sub_system,
                                               uint32_t* rate) {
    struct stm32_pclken* pclken = (struct stm32_pclken*)(sub_system);
    /*
     * Get AHB Clock (= SystemCoreClock = SYSCLK/prescaler)
     * SystemCoreClock is preferred to CONFIG_SYS_CLOCK_HW_CYCLES_PER_SEC
     * since it will be updated after clock configuration and hence
     * more likely to contain actual clock speed
     */
    uint32_t ahb_clock  = SystemCoreClock;
    uint32_t apb1_clock = get_bus_clock(ahb_clock, STM32_APB1_PRESCALER);
    #if DT_NODE_HAS_PROP(DT_NODELABEL(rcc), apb2_prescaler)
    uint32_t apb2_clock = get_bus_clock(ahb_clock, STM32_APB2_PRESCALER);
    #elif defined(STM32_CLOCK_BUS_APB2)
    /* APB2 bus exists, but w/o dedicated prescaler */
    uint32_t apb2_clock = apb1_clock;
    #endif
    #if DT_NODE_HAS_PROP(DT_NODELABEL(rcc), ahb3_prescaler)
    uint32_t ahb3_clock = get_bus_clock(ahb_clock * STM32_CPU1_PRESCALER,
                                        STM32_AHB3_PRESCALER);
    #elif defined(STM32_CLOCK_BUS_AHB3)
    /* AHB3 bus exists, but w/o dedicated prescaler */
    uint32_t ahb3_clock = ahb_clock;
    #endif

    #if defined(STM32_SRC_PCLK)
    if (pclken->bus == STM32_SRC_PCLK) {
        /* STM32_SRC_PCLK can't be used to request a subsys freq */
        /* Use STM32_CLOCK_BUS_FOO instead. */
        return (-ENOTSUP);
    }
    #endif

    ARG_UNUSED(clock);

    switch (pclken->bus) {
        case STM32_CLOCK_BUS_AHB1 :
        #if defined(STM32_CLOCK_BUS_AHB2)
        case STM32_CLOCK_BUS_AHB2 :
        #endif
        #if defined(STM32_CLOCK_BUS_IOP)
        case STM32_CLOCK_BUS_IOP :
        #endif
            *rate = ahb_clock;
            break;
        #if defined(STM32_CLOCK_BUS_AHB3)
        case STM32_CLOCK_BUS_AHB3 :
            *rate = ahb3_clock;
            break;
        #endif
        case STM32_CLOCK_BUS_APB1 :
        #if defined(STM32_CLOCK_BUS_APB1_2)
        case STM32_CLOCK_BUS_APB1_2 :
        #endif
            *rate = apb1_clock;
            break;
        #if defined(STM32_CLOCK_BUS_APB2)
        case STM32_CLOCK_BUS_APB2 :
            *rate = apb2_clock;
            break;
        #endif
        #if defined(STM32_CLOCK_BUS_APB3)
        case STM32_CLOCK_BUS_APB3 :
            /* STM32WL: AHB3 and APB3 share the same clock and prescaler. */
            *rate = ahb3_clock;
            break;
        #endif
        #if defined(STM32_SRC_SYSCLK)
        case STM32_SRC_SYSCLK :
            *rate = SystemCoreClock * STM32_CORE_PRESCALER;
            break;
        #endif
        #if defined(STM32_SRC_PLLCLK) & defined(STM32_SYSCLK_SRC_PLL)
        case STM32_SRC_PLLCLK :
            if (get_pllout_frequency() == 0) {
                return -EIO;
            }
            *rate = get_pllout_frequency();
            break;
        #endif
        #if defined(STM32_SRC_PLL_P) & STM32_PLL_P_ENABLED
        case STM32_SRC_PLL_P :
            *rate = get_pll_div_frequency(get_pllsrc_frequency(),
                                          STM32_PLL_M_DIVISOR,
                                          STM32_PLL_N_MULTIPLIER,
                                          STM32_PLL_P_DIVISOR);
            break;
        #endif
        #if defined(STM32_SRC_PLL_Q) & STM32_PLL_Q_ENABLED
        case STM32_SRC_PLL_Q :
            *rate = get_pll_div_frequency(get_pllsrc_frequency(),
                                          STM32_PLL_M_DIVISOR,
                                          STM32_PLL_N_MULTIPLIER,
                                          STM32_PLL_Q_DIVISOR);
            break;
        #endif
        #if defined(STM32_SRC_PLL_R) & STM32_PLL_R_ENABLED
        case STM32_SRC_PLL_R :
            *rate = get_pll_div_frequency(get_pllsrc_frequency(),
                                          STM32_PLL_M_DIVISOR,
                                          STM32_PLL_N_MULTIPLIER,
                                          STM32_PLL_R_DIVISOR);
            break;
        #endif
        #if defined(STM32_SRC_PLLI2S_R) & STM32_PLLI2S_ENABLED
        case STM32_SRC_PLLI2S_R :
            *rate = get_pll_div_frequency(get_pllsrc_frequency(),
                                          STM32_PLLI2S_M_DIVISOR,
                                          STM32_PLLI2S_N_MULTIPLIER,
                                          STM32_PLLI2S_R_DIVISOR);
            break;
        #endif /* STM32_SRC_PLLI2S_R */
        /* PLLSAI1x not supported yet */
        /* PLLSAI2x not supported yet */
        #if defined(STM32_SRC_LSE)
        case STM32_SRC_LSE :
            *rate = STM32_LSE_FREQ;
            break;
        #endif
        #if defined(STM32_SRC_LSI)
        case STM32_SRC_LSI :
            *rate = STM32_LSI_FREQ;
            break;
        #endif
        #if defined(STM32_SRC_HSI)
        case STM32_SRC_HSI :
            *rate = STM32_HSI_FREQ;
            break;
        #endif
        #if defined(STM32_SRC_MSI)
        case STM32_SRC_MSI :
            *rate = get_msi_frequency();
            break;
        #endif
        #if defined(STM32_SRC_HSE)
        case STM32_SRC_HSE :
            *rate = STM32_HSE_FREQ;
            break;
        #endif
        #if defined(STM32_HSI48_ENABLED)
        case STM32_SRC_HSI48 :
            *rate = STM32_HSI48_FREQ;
            break;
        #endif /* STM32_HSI48_ENABLED */
        default :
            return (-ENOTSUP);
    }

    return (0);
}

static enum clock_control_status stm32_clock_control_get_status(const struct device*   dev,
                                                                clock_control_subsys_t sub_system) {
    struct stm32_pclken* pclken = (struct stm32_pclken*)sub_system;

    ARG_UNUSED(dev);

    if (IN_RANGE(pclken->bus, STM32_PERIPH_BUS_MIN, STM32_PERIPH_BUS_MAX) == true) {
        /* Gated clocks */
        if ((sys_read32(rcc_dt_reg_addr + pclken->bus) & pclken->enr) == pclken->enr) {
            return (CLOCK_CONTROL_STATUS_ON);
        }
        else {
            return (CLOCK_CONTROL_STATUS_OFF);
        }
    }
    else {
        /* Domain clock sources */
        if (enabled_clock(pclken->bus) == 0) {
            return (CLOCK_CONTROL_STATUS_ON);
        }
        else {
            return (CLOCK_CONTROL_STATUS_OFF);
        }
    }
}

static struct clock_control_driver_api stm32_clock_control_api = {
    .on         = stm32_clock_control_on,
    .off        = stm32_clock_control_off,
    .get_rate   = stm32_clock_control_get_subsys_rate,
    .get_status = stm32_clock_control_get_status,
    .configure  = stm32_clock_control_configure,
};

/*
 * Unconditionally switch the system clock source to HSI.
 */
__unused static void stm32_clock_switch_to_hsi(void) {
    /* Enable HSI if not enabled */
    if (LL_RCC_HSI_IsReady() != 1) {
        /* Enable HSI */
        LL_RCC_HSI_Enable();
        while (LL_RCC_HSI_IsReady() != 1) {
            /* Wait for HSI ready */
            if (IS_ENABLED(__GTEST)) {
                break;
            }
        }
    }

    /* Set HSI as SYSCLCK source */
    LL_RCC_SetSysClkSource(LL_RCC_SYS_CLKSOURCE_HSI);
    while (LL_RCC_GetSysClkSource() != LL_RCC_SYS_CLKSOURCE_STATUS_HSI) {
        if (IS_ENABLED(__GTEST)) {
            break;
        }
    }
}

__unused static void set_up_plls(void) {
    #if defined(STM32_PLL_ENABLED)
    /*
     * Case of chain-loaded applications:
     * Switch to HSI and disable the PLL before configuration.
     * (Switching to HSI makes sure we have a SYSCLK source in
     * case we're currently running from the PLL we're about to
     * turn off and reconfigure.)
     *
     */
    if (LL_RCC_GetSysClkSource() == LL_RCC_SYS_CLKSOURCE_STATUS_PLL) {
        stm32_clock_switch_to_hsi();
        LL_RCC_SetAHBPrescaler(LL_RCC_SYSCLK_DIV_1);
    }
    LL_RCC_PLL_Disable();
    #endif

    #if defined(STM32_PLL2_ENABLED)
    /*
     * Disable PLL2 after switching to HSI for SysClk
     * and disabling PLL, but before enabling PLL again,
     * since PLL source can be PLL2.
     */
    LL_RCC_PLL2_Disable();

    config_pll2();

    /* Enable PLL2 */
    LL_RCC_PLL2_Enable();
    while (LL_RCC_PLL2_IsReady() != 1U) {
        /* Wait for PLL2 ready */
        if (IS_ENABLED(__GTEST)) {
            break;
        }
    }
    #endif /* STM32_PLL2_ENABLED */

    #if defined(STM32_PLL_ENABLED)
    #if defined(STM32_SRC_PLL_P) & STM32_PLL_P_ENABLED
    MODIFY_REG(RCC->PLLCFGR, RCC_PLLCFGR_PLLP, pllp(STM32_PLL_P_DIVISOR));
    RCC_PLLP_ENABLE();
    #endif

    #if defined(STM32_SRC_PLL_Q) & STM32_PLL_Q_ENABLED
    MODIFY_REG(RCC->PLLCFGR, RCC_PLLCFGR_PLLQ, pllq(STM32_PLL_Q_DIVISOR));
    RCC_PLLQ_ENABLE();
    #endif

    config_pll_sysclock();

    /* Enable PLL */
    LL_RCC_PLL_Enable();
    while (LL_RCC_PLL_IsReady() != 1U) {
        /* Wait for PLL ready */
        if (IS_ENABLED(__GTEST)) {
            break;
        }
    }
    #endif /* STM32_PLL_ENABLED */

    #if defined(STM32_PLLI2S_ENABLED)
    config_plli2s();

    /* Enable PLL */
    LL_RCC_PLLI2S_Enable();
    while (LL_RCC_PLLI2S_IsReady() != 1U) {
        /* Wait for PLL ready */
        if (IS_ENABLED(__GTEST)) {
            break;
        }
    }
    #endif /* STM32_PLLI2S_ENABLED */
}

static void set_up_fixed_clock_sources(void) {
    if (IS_ENABLED(STM32_HSE_ENABLED)) {
        #if defined(STM32_HSE_BYPASS)
        /* Check if need to enable HSE bypass feature or not */
        if (IS_ENABLED(STM32_HSE_BYPASS)) {
            LL_RCC_HSE_EnableBypass();
        }
        else {
            LL_RCC_HSE_DisableBypass();
        }
        #endif

        #if STM32_HSE_TCXO
        LL_RCC_HSE_EnableTcxo();
        #endif

        #if STM32_HSE_DIV2
        LL_RCC_HSE_EnableDiv2();
        #endif

        /* Enable HSE */
        LL_RCC_HSE_Enable();
        while (LL_RCC_HSE_IsReady() != 1) {
            /* Wait for HSE ready */
            if (IS_ENABLED(__GTEST)) {
                break;
            }
        }
    }

    if (IS_ENABLED(STM32_HSI_ENABLED)) {
        /* Enable HSI if not enabled */
        if (LL_RCC_HSI_IsReady() != 1) {
            /* Enable HSI */
            LL_RCC_HSI_Enable();
            while (LL_RCC_HSI_IsReady() != 1) {
                /* Wait for HSI ready */
                if (IS_ENABLED(__GTEST)) {
                    break;
                }
            }
        }
        #if STM32_HSI_DIV_ENABLED
        LL_RCC_SetHSIDiv(hsi_divider(STM32_HSI_DIVISOR));
        #endif
    }

    #if defined(STM32_MSI_ENABLED)
    if (IS_ENABLED(STM32_MSI_ENABLED)) {
        /* Set MSI Range */
        #if defined(RCC_CR_MSIRGSEL)
        LL_RCC_MSI_EnableRangeSelection();
        #endif /* RCC_CR_MSIRGSEL */

        #if defined(CONFIG_SOC_SERIES_STM32L0X) || defined(CONFIG_SOC_SERIES_STM32L1X)
        LL_RCC_MSI_SetRange(STM32_MSI_RANGE << RCC_ICSCR_MSIRANGE_Pos);
        #else
        LL_RCC_MSI_SetRange(STM32_MSI_RANGE << RCC_CR_MSIRANGE_Pos);
        #endif /* CONFIG_SOC_SERIES_STM32L0X || CONFIG_SOC_SERIES_STM32L1X */

        #if STM32_MSI_PLL_MODE
        /* Enable MSI hardware auto calibration */
        LL_RCC_MSI_EnablePLLMode();
        #endif

        LL_RCC_MSI_SetCalibTrimming(0);

        /* Enable MSI if not enabled */
        if (LL_RCC_MSI_IsReady() != 1) {
            /* Enable MSI */
            LL_RCC_MSI_Enable();
            while (LL_RCC_MSI_IsReady() != 1) {
                /* Wait for MSI ready */
                if (IS_ENABLED(__GTEST)) {
                    break;
                }
            }
        }
    }
    #endif /* STM32_MSI_ENABLED */

    if (IS_ENABLED(STM32_LSI_ENABLED)) {
        #if defined(CONFIG_SOC_SERIES_STM32WBX)
        LL_RCC_LSI1_Enable();
        while (LL_RCC_LSI1_IsReady() != 1) {
            if (IS_ENABLED(__GTEST)) {
                break;
            }
        }
        #else
        LL_RCC_LSI_Enable();
        while (LL_RCC_LSI_IsReady() != 1) {
            if (IS_ENABLED(__GTEST)) {
                break;
            }
        }
        #endif
    }

    if (IS_ENABLED(STM32_LSE_ENABLED)) {
        /* LSE belongs to the back-up domain, enable access.*/

        z_stm32_hsem_lock(CFG_HW_RCC_SEMID, HSEM_LOCK_DEFAULT_RETRY);

        #if defined(PWR_CR_DBP) || defined(PWR_CR1_DBP) || defined(PWR_DBPR_DBP)
        /* Set the DBP bit in the Power control register 1 (PWR_CR1) */
        LL_PWR_EnableBkUpAccess();
        while (!LL_PWR_IsEnabledBkUpAccess()) {
            /* Wait for Backup domain access */
            if (IS_ENABLED(__GTEST)) {
                break;
            }
        }
        #endif /* PWR_CR_DBP || PWR_CR1_DBP || PWR_DBPR_DBP */

        #if STM32_LSE_DRIVING
        /* Configure driving capability */
        LL_RCC_LSE_SetDriveCapability(STM32_LSE_DRIVING << RCC_BDCR_LSEDRV_Pos);
        #endif

        if (IS_ENABLED(STM32_LSE_BYPASS)) {
            /* Configure LSE bypass */
            LL_RCC_LSE_EnableBypass();
        }

        /* Enable LSE Oscillator (32.768 kHz) */
        LL_RCC_LSE_Enable();
        while (!LL_RCC_LSE_IsReady()) {
            /* Wait for LSE ready */
        }

        #ifdef RCC_BDCR_LSESYSEN
        LL_RCC_LSE_EnablePropagation();
        /* Wait till LSESYS is ready */
        while (!LL_RCC_LSE_IsPropagationReady()) {
            if (IS_ENABLED(__GTEST)) {
                break;
            }
        }
        #endif /* RCC_BDCR_LSESYSEN */

        #if defined(PWR_CR_DBP) || defined(PWR_CR1_DBP) || defined(PWR_DBPR_DBP)
        LL_PWR_DisableBkUpAccess();
        #endif /* PWR_CR_DBP || PWR_CR1_DBP || PWR_DBPR_DBP */

        z_stm32_hsem_unlock(CFG_HW_RCC_SEMID);
    }

    #if defined(STM32_HSI14_ENABLED)
    /* For all series with HSI 14 clock support */
    if (IS_ENABLED(STM32_HSI14_ENABLED)) {
        LL_RCC_HSI14_Enable();
        while (LL_RCC_HSI14_IsReady() != 1) {
            if (IS_ENABLED(__GTEST)) {
                break;
            }
        }
    }
    #endif /* STM32_HSI48_ENABLED */

    #if defined(STM32_HSI48_ENABLED)
    /* For all series with HSI 48 clock support */
    if (IS_ENABLED(STM32_HSI48_ENABLED)) {
        #if defined(CONFIG_SOC_SERIES_STM32L0X)
        /*
         * HSI48 requires VREFINT (see RM0376 section 7.2.4).
         * The SYSCFG is needed to control VREFINT, so clock it.
         */
        LL_APB2_GRP1_EnableClock(LL_APB2_GRP1_PERIPH_SYSCFG);
        LL_SYSCFG_VREFINT_EnableHSI48();
        #endif /* CONFIG_SOC_SERIES_STM32L0X */

        /*
         * STM32WB: Lock the CLK48 HSEM and do not release to prevent
         * M0 core to disable this clock (used for RNG on M0).
         * No-op on other series.
         */
        z_stm32_hsem_lock(CFG_HW_CLK48_CONFIG_SEMID, HSEM_LOCK_DEFAULT_RETRY);

        LL_RCC_HSI48_Enable();
        while (LL_RCC_HSI48_IsReady() != 1) {
            if (IS_ENABLED(__GTEST)) {
                break;
            }
        }
    }
    #endif /* STM32_HSI48_ENABLED */
}

/**
 * @brief Initialize clocks for the stm32
 *
 * This routine is called to enable and configure the clocks and PLL
 * of the soc on the board. It depends on the board definition.
 * This function is called on the startup and also to restore the config
 * when exiting for low power mode.
 *
 * @param dev clock device struct
 *
 * @return 0
 */
<<<<<<< HEAD
int stm32_clock_control_init(const struct device *dev)
{
	ARG_UNUSED(dev);

	/* Some clocks would be activated by default */
	config_enable_default_clocks();

	/* Set up indiviual enabled clocks */
	set_up_fixed_clock_sources();

	/* Set up PLLs */
	set_up_plls();

#if defined(FLASH_ACR_LATENCY)
	uint32_t old_flash_freq;
	uint32_t new_flash_freq;

	old_flash_freq = RCC_CALC_FLASH_FREQ(HAL_RCC_GetSysClockFreq(),
					       GET_CURRENT_FLASH_PRESCALER());

	new_flash_freq = RCC_CALC_FLASH_FREQ(CONFIG_SYS_CLOCK_HW_CYCLES_PER_SEC,
				      STM32_FLASH_PRESCALER);

	/* If freq increases, set flash latency before any clock setting */
	if (old_flash_freq < CONFIG_SYS_CLOCK_HW_CYCLES_PER_SEC) {
		LL_SetFlashLatency(CONFIG_SYS_CLOCK_HW_CYCLES_PER_SEC);
	}
#endif /* FLASH_ACR_LATENCY */

	if (DT_PROP(DT_NODELABEL(rcc), undershoot_prevention) &&
		(STM32_CORE_PRESCALER == LL_RCC_SYSCLK_DIV_1) &&
		(MHZ(80) < CONFIG_SYS_CLOCK_HW_CYCLES_PER_SEC)) {
		LL_RCC_SetAHBPrescaler(LL_RCC_SYSCLK_DIV_2);
	} else {
		LL_RCC_SetAHBPrescaler(ahb_prescaler(STM32_CORE_PRESCALER));
	}

#if STM32_SYSCLK_SRC_PLL
	/* Set PLL as System Clock Source */
	LL_RCC_SetSysClkSource(LL_RCC_SYS_CLKSOURCE_PLL);
	while (LL_RCC_GetSysClkSource() != LL_RCC_SYS_CLKSOURCE_STATUS_PLL) {
	}
#elif STM32_SYSCLK_SRC_HSE
	/* Set HSE as SYSCLCK source */
	LL_RCC_SetSysClkSource(LL_RCC_SYS_CLKSOURCE_HSE);
	while (LL_RCC_GetSysClkSource() != LL_RCC_SYS_CLKSOURCE_STATUS_HSE) {
	}
#elif STM32_SYSCLK_SRC_MSI
	/* Set MSI as SYSCLCK source */
	LL_RCC_SetSysClkSource(LL_RCC_SYS_CLKSOURCE_MSI);
	while (LL_RCC_GetSysClkSource() != LL_RCC_SYS_CLKSOURCE_STATUS_MSI) {
	}
#elif STM32_SYSCLK_SRC_HSI
	stm32_clock_switch_to_hsi();
#endif /* STM32_SYSCLK_SRC_... */

	if (DT_PROP(DT_NODELABEL(rcc), undershoot_prevention) &&
		(STM32_CORE_PRESCALER == LL_RCC_SYSCLK_DIV_1) &&
		(MHZ(80) < CONFIG_SYS_CLOCK_HW_CYCLES_PER_SEC)) {
		LL_RCC_SetAHBPrescaler(ahb_prescaler(STM32_CORE_PRESCALER));
	}

#if defined(FLASH_ACR_LATENCY)
	/* If freq not increased, set flash latency after all clock setting */
	if (old_flash_freq >= CONFIG_SYS_CLOCK_HW_CYCLES_PER_SEC) {
		LL_SetFlashLatency(CONFIG_SYS_CLOCK_HW_CYCLES_PER_SEC);
	}
#endif /* FLASH_ACR_LATENCY */

	SystemCoreClock = CONFIG_SYS_CLOCK_HW_CYCLES_PER_SEC;

	/* Set bus prescalers prescaler */
	LL_RCC_SetAPB1Prescaler(apb1_prescaler(STM32_APB1_PRESCALER));
#if DT_NODE_HAS_PROP(DT_NODELABEL(rcc), apb2_prescaler)
	LL_RCC_SetAPB2Prescaler(apb2_prescaler(STM32_APB2_PRESCALER));
#endif
#if DT_NODE_HAS_PROP(DT_NODELABEL(rcc), cpu2_prescaler)
	LL_C2_RCC_SetAHBPrescaler(ahb_prescaler(STM32_CPU2_PRESCALER));
#endif
#if DT_NODE_HAS_PROP(DT_NODELABEL(rcc), ahb3_prescaler)
	LL_RCC_SetAHB3Prescaler(ahb_prescaler(STM32_AHB3_PRESCALER));
#endif
#if DT_NODE_HAS_PROP(DT_NODELABEL(rcc), ahb4_prescaler)
	LL_RCC_SetAHB4Prescaler(ahb_prescaler(STM32_AHB4_PRESCALER));
#endif
#if DT_NODE_HAS_PROP(DT_NODELABEL(rcc), adc_prescaler)
	LL_RCC_SetADCClockSource(adc_prescaler(STM32_ADC_PRESCALER));
#endif
#if DT_NODE_HAS_PROP(DT_NODELABEL(rcc), adc12_prescaler)
	LL_RCC_SetADCClockSource(adc_prescaler(STM32_ADC12_PRESCALER));
#endif
#if DT_NODE_HAS_PROP(DT_NODELABEL(rcc), adc34_prescaler)
	LL_RCC_SetADCClockSource(adc_prescaler(STM32_ADC34_PRESCALER));
#endif

	/* configure MCO1/MCO2 based on Kconfig */
	stm32_clock_control_mco_init();

	return 0;
=======
int stm32_clock_control_init(const struct device* dev) {
    ARG_UNUSED(dev);

    #if (__GTEST == 1) /* #CUSTOM@NDRS */
    rcc_dt_reg_addr = RCC_BASE;
    #endif

    /* Some clocks would be activated by default */
    config_enable_default_clocks();

    #if defined(STM32_PLL_ENABLED) && defined(CONFIG_SOC_SERIES_STM32F7X)
    /* Assuming we stay on Power Scale default value: Power Scale 1 */
    if (CONFIG_SYS_CLOCK_HW_CYCLES_PER_SEC > 180000000) {
        /* Set Overdrive if needed before configuring the Flash Latency */
        LL_PWR_EnableOverDriveMode();
        while (LL_PWR_IsActiveFlag_OD() != 1) {
            /* Wait for OverDrive mode ready */
            if (IS_ENABLED(__GTEST)) {
                break;
            }
        }

        LL_PWR_EnableOverDriveSwitching();
        while (LL_PWR_IsActiveFlag_ODSW() != 1) {
            /* Wait for OverDrive switch ready */
            if (IS_ENABLED(__GTEST)) {
                break;
            }
        }
    }
    #endif /* STM32_PLL_ENABLED && CONFIG_SOC_SERIES_STM32F7X */

    #if defined(FLASH_ACR_LATENCY)
    uint32_t old_flash_freq;
    uint32_t new_flash_freq;

    old_flash_freq = RCC_CALC_FLASH_FREQ(HAL_RCC_GetSysClockFreq(),
                                         GET_CURRENT_FLASH_PRESCALER());

    new_flash_freq = RCC_CALC_FLASH_FREQ(CONFIG_SYS_CLOCK_HW_CYCLES_PER_SEC,
                                         STM32_FLASH_PRESCALER);

    /* If freq increases, set flash latency before any clock setting */
    if (old_flash_freq < CONFIG_SYS_CLOCK_HW_CYCLES_PER_SEC) {
        LL_SetFlashLatency(CONFIG_SYS_CLOCK_HW_CYCLES_PER_SEC);
    }
    #endif /* FLASH_ACR_LATENCY */

    /* Set up indiviual enabled clocks */
    set_up_fixed_clock_sources();

    /* Set up PLLs */
    set_up_plls();

    if (DT_PROP(DT_NODELABEL(rcc), undershoot_prevention) &&
        (STM32_CORE_PRESCALER == LL_RCC_SYSCLK_DIV_1)     &&
        (MHZ(80) < CONFIG_SYS_CLOCK_HW_CYCLES_PER_SEC)) {
        LL_RCC_SetAHBPrescaler(LL_RCC_SYSCLK_DIV_2);
    }
    else {
        LL_RCC_SetAHBPrescaler(ahb_prescaler(STM32_CORE_PRESCALER));
    }

    #if STM32_SYSCLK_SRC_PLL
    /* Set PLL as System Clock Source */
    LL_RCC_SetSysClkSource(LL_RCC_SYS_CLKSOURCE_PLL);
    while (LL_RCC_GetSysClkSource() != LL_RCC_SYS_CLKSOURCE_STATUS_PLL) {
        if (IS_ENABLED(__GTEST)) {
            break;
        }
    }
    #elif STM32_SYSCLK_SRC_HSE
    /* Set HSE as SYSCLCK source */
    LL_RCC_SetSysClkSource(LL_RCC_SYS_CLKSOURCE_HSE);
    while (LL_RCC_GetSysClkSource() != LL_RCC_SYS_CLKSOURCE_STATUS_HSE) {
        if (IS_ENABLED(__GTEST)) {
            break;
        }
    }
    #elif STM32_SYSCLK_SRC_MSI
    /* Set MSI as SYSCLCK source */
    LL_RCC_SetSysClkSource(LL_RCC_SYS_CLKSOURCE_MSI);
    while (LL_RCC_GetSysClkSource() != LL_RCC_SYS_CLKSOURCE_STATUS_MSI) {
        if (IS_ENABLED(__GTEST)) {
            break;
        }
    }
    #elif STM32_SYSCLK_SRC_HSI
    stm32_clock_switch_to_hsi();
    #endif /* STM32_SYSCLK_SRC_... */

    if (DT_PROP(DT_NODELABEL(rcc), undershoot_prevention) &&
        (STM32_CORE_PRESCALER == LL_RCC_SYSCLK_DIV_1)     &&
        (MHZ(80) < CONFIG_SYS_CLOCK_HW_CYCLES_PER_SEC)) {
        LL_RCC_SetAHBPrescaler(ahb_prescaler(STM32_CORE_PRESCALER));
    }

    #if defined(FLASH_ACR_LATENCY)
    /* If freq not increased, set flash latency after all clock setting */
    if (old_flash_freq >= CONFIG_SYS_CLOCK_HW_CYCLES_PER_SEC) {
        LL_SetFlashLatency(CONFIG_SYS_CLOCK_HW_CYCLES_PER_SEC);
    }
    #endif /* FLASH_ACR_LATENCY */

    SystemCoreClock = CONFIG_SYS_CLOCK_HW_CYCLES_PER_SEC;

    /* Set bus prescalers prescaler */
    LL_RCC_SetAPB1Prescaler(apb1_prescaler(STM32_APB1_PRESCALER));
    #if DT_NODE_HAS_PROP(DT_NODELABEL(rcc), apb2_prescaler)
    LL_RCC_SetAPB2Prescaler(apb2_prescaler(STM32_APB2_PRESCALER));
    #endif
    #if DT_NODE_HAS_PROP(DT_NODELABEL(rcc), cpu2_prescaler)
    LL_C2_RCC_SetAHBPrescaler(ahb_prescaler(STM32_CPU2_PRESCALER));
    #endif
    #if DT_NODE_HAS_PROP(DT_NODELABEL(rcc), ahb3_prescaler)
    LL_RCC_SetAHB3Prescaler(ahb_prescaler(STM32_AHB3_PRESCALER));
    #endif
    #if DT_NODE_HAS_PROP(DT_NODELABEL(rcc), ahb4_prescaler)
    LL_RCC_SetAHB4Prescaler(ahb_prescaler(STM32_AHB4_PRESCALER));
    #endif
    #if DT_NODE_HAS_PROP(DT_NODELABEL(rcc), adc_prescaler)
    LL_RCC_SetADCClockSource(adc_prescaler(STM32_ADC_PRESCALER));
    #endif
    #if DT_NODE_HAS_PROP(DT_NODELABEL(rcc), adc12_prescaler)
    LL_RCC_SetADCClockSource(adc_prescaler(STM32_ADC12_PRESCALER));
    #endif
    #if DT_NODE_HAS_PROP(DT_NODELABEL(rcc), adc34_prescaler)
    LL_RCC_SetADCClockSource(adc_prescaler(STM32_ADC34_PRESCALER));
    #endif

    /* configure MCO1/MCO2 based on Kconfig */
    stm32_clock_control_mco_init();

    return (0);
>>>>>>> 0e3994c7
}

/**
 * @brief RCC device, note that priority is intentionally set to 1 so
 * that the device init runs just after SOC init
 */
DEVICE_DT_DEFINE(DT_NODELABEL(rcc),
                 &stm32_clock_control_init,
                 NULL,
                 NULL, NULL,
                 PRE_KERNEL_1,
                 CONFIG_CLOCK_CONTROL_INIT_PRIORITY,
                 &stm32_clock_control_api);<|MERGE_RESOLUTION|>--- conflicted
+++ resolved
@@ -91,7 +91,7 @@
                                   LL_RCC_MSI_GetRange());
 #endif
 #endif
-    return 0;
+    return (0);
 }
 
 /** @brief Verifies clock is part of active clock configuration */
@@ -250,7 +250,7 @@
     #if defined(STM32_SRC_SYSCLK)
     /* At least one alt src clock available */
     struct stm32_pclken* pclken = (struct stm32_pclken*)(sub_system);
-    int                  err;
+    int err;
 
     ARG_UNUSED(dev);
     ARG_UNUSED(data);
@@ -764,107 +764,6 @@
  *
  * @return 0
  */
-<<<<<<< HEAD
-int stm32_clock_control_init(const struct device *dev)
-{
-	ARG_UNUSED(dev);
-
-	/* Some clocks would be activated by default */
-	config_enable_default_clocks();
-
-	/* Set up indiviual enabled clocks */
-	set_up_fixed_clock_sources();
-
-	/* Set up PLLs */
-	set_up_plls();
-
-#if defined(FLASH_ACR_LATENCY)
-	uint32_t old_flash_freq;
-	uint32_t new_flash_freq;
-
-	old_flash_freq = RCC_CALC_FLASH_FREQ(HAL_RCC_GetSysClockFreq(),
-					       GET_CURRENT_FLASH_PRESCALER());
-
-	new_flash_freq = RCC_CALC_FLASH_FREQ(CONFIG_SYS_CLOCK_HW_CYCLES_PER_SEC,
-				      STM32_FLASH_PRESCALER);
-
-	/* If freq increases, set flash latency before any clock setting */
-	if (old_flash_freq < CONFIG_SYS_CLOCK_HW_CYCLES_PER_SEC) {
-		LL_SetFlashLatency(CONFIG_SYS_CLOCK_HW_CYCLES_PER_SEC);
-	}
-#endif /* FLASH_ACR_LATENCY */
-
-	if (DT_PROP(DT_NODELABEL(rcc), undershoot_prevention) &&
-		(STM32_CORE_PRESCALER == LL_RCC_SYSCLK_DIV_1) &&
-		(MHZ(80) < CONFIG_SYS_CLOCK_HW_CYCLES_PER_SEC)) {
-		LL_RCC_SetAHBPrescaler(LL_RCC_SYSCLK_DIV_2);
-	} else {
-		LL_RCC_SetAHBPrescaler(ahb_prescaler(STM32_CORE_PRESCALER));
-	}
-
-#if STM32_SYSCLK_SRC_PLL
-	/* Set PLL as System Clock Source */
-	LL_RCC_SetSysClkSource(LL_RCC_SYS_CLKSOURCE_PLL);
-	while (LL_RCC_GetSysClkSource() != LL_RCC_SYS_CLKSOURCE_STATUS_PLL) {
-	}
-#elif STM32_SYSCLK_SRC_HSE
-	/* Set HSE as SYSCLCK source */
-	LL_RCC_SetSysClkSource(LL_RCC_SYS_CLKSOURCE_HSE);
-	while (LL_RCC_GetSysClkSource() != LL_RCC_SYS_CLKSOURCE_STATUS_HSE) {
-	}
-#elif STM32_SYSCLK_SRC_MSI
-	/* Set MSI as SYSCLCK source */
-	LL_RCC_SetSysClkSource(LL_RCC_SYS_CLKSOURCE_MSI);
-	while (LL_RCC_GetSysClkSource() != LL_RCC_SYS_CLKSOURCE_STATUS_MSI) {
-	}
-#elif STM32_SYSCLK_SRC_HSI
-	stm32_clock_switch_to_hsi();
-#endif /* STM32_SYSCLK_SRC_... */
-
-	if (DT_PROP(DT_NODELABEL(rcc), undershoot_prevention) &&
-		(STM32_CORE_PRESCALER == LL_RCC_SYSCLK_DIV_1) &&
-		(MHZ(80) < CONFIG_SYS_CLOCK_HW_CYCLES_PER_SEC)) {
-		LL_RCC_SetAHBPrescaler(ahb_prescaler(STM32_CORE_PRESCALER));
-	}
-
-#if defined(FLASH_ACR_LATENCY)
-	/* If freq not increased, set flash latency after all clock setting */
-	if (old_flash_freq >= CONFIG_SYS_CLOCK_HW_CYCLES_PER_SEC) {
-		LL_SetFlashLatency(CONFIG_SYS_CLOCK_HW_CYCLES_PER_SEC);
-	}
-#endif /* FLASH_ACR_LATENCY */
-
-	SystemCoreClock = CONFIG_SYS_CLOCK_HW_CYCLES_PER_SEC;
-
-	/* Set bus prescalers prescaler */
-	LL_RCC_SetAPB1Prescaler(apb1_prescaler(STM32_APB1_PRESCALER));
-#if DT_NODE_HAS_PROP(DT_NODELABEL(rcc), apb2_prescaler)
-	LL_RCC_SetAPB2Prescaler(apb2_prescaler(STM32_APB2_PRESCALER));
-#endif
-#if DT_NODE_HAS_PROP(DT_NODELABEL(rcc), cpu2_prescaler)
-	LL_C2_RCC_SetAHBPrescaler(ahb_prescaler(STM32_CPU2_PRESCALER));
-#endif
-#if DT_NODE_HAS_PROP(DT_NODELABEL(rcc), ahb3_prescaler)
-	LL_RCC_SetAHB3Prescaler(ahb_prescaler(STM32_AHB3_PRESCALER));
-#endif
-#if DT_NODE_HAS_PROP(DT_NODELABEL(rcc), ahb4_prescaler)
-	LL_RCC_SetAHB4Prescaler(ahb_prescaler(STM32_AHB4_PRESCALER));
-#endif
-#if DT_NODE_HAS_PROP(DT_NODELABEL(rcc), adc_prescaler)
-	LL_RCC_SetADCClockSource(adc_prescaler(STM32_ADC_PRESCALER));
-#endif
-#if DT_NODE_HAS_PROP(DT_NODELABEL(rcc), adc12_prescaler)
-	LL_RCC_SetADCClockSource(adc_prescaler(STM32_ADC12_PRESCALER));
-#endif
-#if DT_NODE_HAS_PROP(DT_NODELABEL(rcc), adc34_prescaler)
-	LL_RCC_SetADCClockSource(adc_prescaler(STM32_ADC34_PRESCALER));
-#endif
-
-	/* configure MCO1/MCO2 based on Kconfig */
-	stm32_clock_control_mco_init();
-
-	return 0;
-=======
 int stm32_clock_control_init(const struct device* dev) {
     ARG_UNUSED(dev);
 
@@ -875,27 +774,11 @@
     /* Some clocks would be activated by default */
     config_enable_default_clocks();
 
-    #if defined(STM32_PLL_ENABLED) && defined(CONFIG_SOC_SERIES_STM32F7X)
-    /* Assuming we stay on Power Scale default value: Power Scale 1 */
-    if (CONFIG_SYS_CLOCK_HW_CYCLES_PER_SEC > 180000000) {
-        /* Set Overdrive if needed before configuring the Flash Latency */
-        LL_PWR_EnableOverDriveMode();
-        while (LL_PWR_IsActiveFlag_OD() != 1) {
-            /* Wait for OverDrive mode ready */
-            if (IS_ENABLED(__GTEST)) {
-                break;
-            }
-        }
-
-        LL_PWR_EnableOverDriveSwitching();
-        while (LL_PWR_IsActiveFlag_ODSW() != 1) {
-            /* Wait for OverDrive switch ready */
-            if (IS_ENABLED(__GTEST)) {
-                break;
-            }
-        }
-    }
-    #endif /* STM32_PLL_ENABLED && CONFIG_SOC_SERIES_STM32F7X */
+    /* Set up indiviual enabled clocks */
+    set_up_fixed_clock_sources();
+
+    /* Set up PLLs */
+    set_up_plls();
 
     #if defined(FLASH_ACR_LATENCY)
     uint32_t old_flash_freq;
@@ -912,12 +795,6 @@
         LL_SetFlashLatency(CONFIG_SYS_CLOCK_HW_CYCLES_PER_SEC);
     }
     #endif /* FLASH_ACR_LATENCY */
-
-    /* Set up indiviual enabled clocks */
-    set_up_fixed_clock_sources();
-
-    /* Set up PLLs */
-    set_up_plls();
 
     if (DT_PROP(DT_NODELABEL(rcc), undershoot_prevention) &&
         (STM32_CORE_PRESCALER == LL_RCC_SYSCLK_DIV_1)     &&
@@ -999,7 +876,6 @@
     stm32_clock_control_mco_init();
 
     return (0);
->>>>>>> 0e3994c7
 }
 
 /**
