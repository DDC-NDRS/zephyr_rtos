--- conflicted
+++ resolved
@@ -125,7 +125,6 @@
 }
 
 /** @brief Verifies clock is part of active clock configuration */
-<<<<<<< HEAD
 int enabled_clock(uint32_t src_clk) {
     int r = 0;
 
@@ -202,6 +201,14 @@
             break;
         #endif /* STM32_SRC_MSI */
 
+        #if defined(STM32_SRC_CK48)
+        case STM32_SRC_CK48:
+            if (!IS_ENABLED(STM32_CK48_ENABLED)) {
+                r = -ENOTSUP;
+            }
+            break;
+        #endif /* STM32_SRC_CK48 */
+
         #if defined(STM32_SRC_PLLCLK)
         case STM32_SRC_PLLCLK :
             if (!IS_ENABLED(STM32_PLL_ENABLED)) {
@@ -382,239 +389,6 @@
     }
 
     return (r);
-=======
-int enabled_clock(uint32_t src_clk)
-{
-	int r = 0;
-
-	switch (src_clk) {
-	case STM32_SRC_SYSCLK:
-		break;
-#if defined(STM32_SRC_PCLK)
-	case STM32_SRC_PCLK:
-		break;
-#endif /* STM32_SRC_PCLK */
-#if defined(STM32_SRC_HSE)
-	case STM32_SRC_HSE:
-		if (!IS_ENABLED(STM32_HSE_ENABLED)) {
-			r = -ENOTSUP;
-		}
-		break;
-#endif /* STM32_SRC_HSE */
-#if defined(STM32_SRC_EXT_HSE)
-	case STM32_SRC_EXT_HSE:
-		/* EXT_HSE is the raw OSC_IN signal, so it is always
-		 * available, regardless of the clocks configuration.
-		 */
-		break;
-#endif /* STM32_SRC_HSE */
-#if defined(STM32_SRC_HSI)
-	case STM32_SRC_HSI:
-		if (!IS_ENABLED(STM32_HSI_ENABLED)) {
-			r = -ENOTSUP;
-		}
-		break;
-#endif /* STM32_SRC_HSI */
-#if defined(STM32_SRC_LSE)
-	case STM32_SRC_LSE:
-		if (!IS_ENABLED(STM32_LSE_ENABLED)) {
-			r = -ENOTSUP;
-		}
-		break;
-#endif /* STM32_SRC_LSE */
-#if defined(STM32_SRC_LSI)
-	case STM32_SRC_LSI:
-		if (!IS_ENABLED(STM32_LSI_ENABLED)) {
-			r = -ENOTSUP;
-		}
-		break;
-#endif /* STM32_SRC_LSI */
-#if defined(STM32_SRC_HSI14)
-	case STM32_SRC_HSI14:
-		if (!IS_ENABLED(STM32_HSI14_ENABLED)) {
-			r = -ENOTSUP;
-		}
-		break;
-#endif /* STM32_SRC_HSI14 */
-#if defined(STM32_SRC_HSI48)
-	case STM32_SRC_HSI48:
-		if (!IS_ENABLED(STM32_HSI48_ENABLED)) {
-			r = -ENOTSUP;
-		}
-		break;
-#endif /* STM32_SRC_HSI48 */
-#if defined(STM32_SRC_MSI)
-	case STM32_SRC_MSI:
-		if (!IS_ENABLED(STM32_MSI_ENABLED)) {
-			r = -ENOTSUP;
-		}
-		break;
-#endif /* STM32_SRC_MSI */
-#if defined(STM32_SRC_CK48)
-	case STM32_SRC_CK48:
-		if (!IS_ENABLED(STM32_CK48_ENABLED)) {
-			r = -ENOTSUP;
-		}
-		break;
-#endif /* STM32_SRC_CK48 */
-#if defined(STM32_SRC_PLLCLK)
-	case STM32_SRC_PLLCLK:
-		if (!IS_ENABLED(STM32_PLL_ENABLED)) {
-			r = -ENOTSUP;
-		}
-		break;
-#endif /* STM32_SRC_PLLCLK */
-#if defined(STM32_SRC_PLL_P)
-	case STM32_SRC_PLL_P:
-		if (!IS_ENABLED(STM32_PLL_P_ENABLED)) {
-			r = -ENOTSUP;
-		}
-		break;
-#endif /* STM32_SRC_PLL_P */
-#if defined(STM32_SRC_PLL_Q)
-	case STM32_SRC_PLL_Q:
-		if (!IS_ENABLED(STM32_PLL_Q_ENABLED)) {
-			r = -ENOTSUP;
-		}
-		break;
-#endif /* STM32_SRC_PLL_Q */
-#if defined(STM32_SRC_PLL_R)
-	case STM32_SRC_PLL_R:
-		if (!IS_ENABLED(STM32_PLL_R_ENABLED)) {
-			r = -ENOTSUP;
-		}
-		break;
-#endif /* STM32_SRC_PLL_R */
-#if defined(STM32_SRC_PLLI2S_Q)
-	case STM32_SRC_PLLI2S_Q:
-		if (!IS_ENABLED(STM32_PLLI2S_Q_ENABLED)) {
-			r = -ENOTSUP;
-		}
-		break;
-#endif /* STM32_SRC_PLLI2S_Q */
-#if defined(STM32_SRC_PLLI2S_R)
-	case STM32_SRC_PLLI2S_R:
-		if (!IS_ENABLED(STM32_PLLI2S_R_ENABLED)) {
-			r = -ENOTSUP;
-		}
-		break;
-#endif /* STM32_SRC_PLLI2S_R */
-#if defined(STM32_SRC_PLLSAI_P)
-	case STM32_SRC_PLLSAI_P:
-		if (!IS_ENABLED(STM32_PLLSAI_P_ENABLED)) {
-			r = -ENOTSUP;
-		}
-		break;
-#endif /* STM32_SRC_PLLSAI_P */
-#if defined(STM32_SRC_PLLSAI_Q)
-	case STM32_SRC_PLLSAI_Q:
-		if (!IS_ENABLED(STM32_PLLSAI_Q_ENABLED)) {
-			r = -ENOTSUP;
-		}
-		break;
-#endif /* STM32_SRC_PLLSAI_Q */
-#if defined(STM32_SRC_PLLSAI_DIVQ)
-	case STM32_SRC_PLLSAI_DIVQ:
-		if (!IS_ENABLED(STM32_PLLSAI_Q_ENABLED)) {
-			r = -ENOTSUP;
-		}
-		break;
-#endif /* STM32_SRC_PLLSAI_DIVQ */
-#if defined(STM32_SRC_PLLSAI_R)
-	case STM32_SRC_PLLSAI_R:
-		if (!IS_ENABLED(STM32_PLLSAI_R_ENABLED)) {
-			r = -ENOTSUP;
-		}
-		break;
-#endif /* STM32_SRC_PLLSAI_R */
-#if defined(STM32_SRC_PLLSAI_DIVR)
-	case STM32_SRC_PLLSAI_DIVR:
-		if (!IS_ENABLED(STM32_PLLSAI_R_ENABLED)) {
-			r = -ENOTSUP;
-		}
-		break;
-#endif /* STM32_SRC_PLLSAI_DIVR */
-#if defined(STM32_SRC_PLLSAI1_P)
-	case STM32_SRC_PLLSAI1_P:
-		if (!IS_ENABLED(STM32_PLLSAI1_P_ENABLED)) {
-			r = -ENOTSUP;
-		}
-		break;
-#endif /* STM32_SRC_PLLSAI1_P */
-#if defined(STM32_SRC_PLLSAI1_Q)
-	case STM32_SRC_PLLSAI1_Q:
-		if (!IS_ENABLED(STM32_PLLSAI1_Q_ENABLED)) {
-			r = -ENOTSUP;
-		}
-		break;
-#endif /* STM32_SRC_PLLSAI1_Q */
-#if defined(STM32_SRC_PLLSAI1_R)
-	case STM32_SRC_PLLSAI1_R:
-		if (!IS_ENABLED(STM32_PLLSAI1_R_ENABLED)) {
-			r = -ENOTSUP;
-		}
-		break;
-#endif /* STM32_SRC_PLLSAI1_R */
-#if defined(STM32_SRC_PLLSAI2_P)
-	case STM32_SRC_PLLSAI2_P:
-		if (!IS_ENABLED(STM32_PLLSAI2_P_ENABLED)) {
-			r = -ENOTSUP;
-		}
-		break;
-#endif /* STM32_SRC_PLLSAI2_P */
-#if defined(STM32_SRC_PLLSAI2_Q)
-	case STM32_SRC_PLLSAI2_Q:
-		if (!IS_ENABLED(STM32_PLLSAI2_Q_ENABLED)) {
-			r = -ENOTSUP;
-		}
-		break;
-#endif /* STM32_SRC_PLLSAI2_Q */
-#if defined(STM32_SRC_PLLSAI2_R)
-	case STM32_SRC_PLLSAI2_R:
-		if (!IS_ENABLED(STM32_PLLSAI2_R_ENABLED)) {
-			r = -ENOTSUP;
-		}
-		break;
-#endif /* STM32_SRC_PLLSAI2_R */
-#if defined(STM32_SRC_PLLSAI2_DIVR)
-	case STM32_SRC_PLLSAI2_DIVR:
-		if (!IS_ENABLED(STM32_PLLSAI2_R_ENABLED)) {
-			r = -ENOTSUP;
-		}
-		break;
-#endif /* STM32_SRC_PLLSAI2_DIVR */
-#if defined(STM32_SRC_PLL2CLK)
-	case STM32_SRC_PLL2CLK:
-		if (!IS_ENABLED(STM32_PLL2_ENABLED)) {
-			r = -ENOTSUP;
-		}
-		break;
-#endif
-#if defined(STM32_SRC_PLL3CLK)
-	case STM32_SRC_PLL3CLK:
-		if (!IS_ENABLED(STM32_PLL3_ENABLED)) {
-			r = -ENOTSUP;
-		}
-		break;
-#endif
-#if defined(STM32_SRC_TIMPCLK1)
-	case STM32_SRC_TIMPCLK1:
-		break;
-#endif /* STM32_SRC_TIMPCLK1 */
-#if defined(STM32_SRC_TIMPCLK2)
-	case STM32_SRC_TIMPCLK2:
-		break;
-#endif /* STM32_SRC_TIMPCLK2 */
-#if defined(STM32_SRC_TIMPLLCLK)
-	case STM32_SRC_TIMPLLCLK:
-		break;
-#endif /* STM32_SRC_TIMPLLCLK */
-	default:
-		return -ENOTSUP;
-	}
-
-	return r;
->>>>>>> 7f6937da
 }
 
 static int stm32_clock_control_on(const struct device* dev, clock_control_subsys_t sub_system) {
