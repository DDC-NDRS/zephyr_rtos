/*
 * Copyright (c) 2017-2022 Linaro Limited.
 * Copyright (c) 2017 RnDity Sp. z o.o.
 *
 * SPDX-License-Identifier: Apache-2.0
 */

#include <soc.h>
#include <stm32_ll_bus.h>
#include <stm32_ll_pwr.h>
#include <stm32_ll_rcc.h>
#include <stm32_ll_system.h>
#include <stm32_ll_utils.h>
#include <zephyr/arch/cpu.h>
#include <zephyr/drivers/clock_control.h>
#include <zephyr/sys/util.h>
#include <zephyr/sys/__assert.h>
#include <zephyr/drivers/clock_control/stm32_clock_control.h>
#include "clock_stm32_ll_common.h"
#include "clock_stm32_ll_mco.h"
#include "stm32_hsem.h"

extern uint32_t HAL_RCC_GetSysClockFreq(void); /* #CUSTOM@NDRS */

#if (__GTEST == 0) /* #CUSTOM@NDRS */
mem_addr_t const rcc_dt_reg_addr = DT_REG_ADDR(DT_NODELABEL(rcc));
#else
#include "mcu_reg_stub.h"
mem_addr_t rcc_dt_reg_addr;
#endif

/* Macros to fill up prescaler values */
#define z_hsi_divider(v)        LL_RCC_HSI_DIV_##v
#define hsi_divider(v)          z_hsi_divider(v)

#define fn_ahb_prescaler(v)     LL_RCC_SYSCLK_DIV_##v
#define ahb_prescaler(v)        fn_ahb_prescaler(v)

#define fn_apb1_prescaler(v)    LL_RCC_APB1_DIV_##v
#define apb1_prescaler(v)       fn_apb1_prescaler(v)

#if DT_NODE_HAS_PROP(DT_NODELABEL(rcc), apb2_prescaler)
#define fn_apb2_prescaler(v)    LL_RCC_APB2_DIV_##v
#define apb2_prescaler(v)       fn_apb2_prescaler(v)
#endif

#if DT_NODE_HAS_PROP(DT_NODELABEL(rcc), ahb4_prescaler)
#define RCC_CALC_FLASH_FREQ         __LL_RCC_CALC_HCLK4_FREQ
#define GET_CURRENT_FLASH_PRESCALER LL_RCC_GetAHB4Prescaler
#elif DT_NODE_HAS_PROP(DT_NODELABEL(rcc), ahb3_prescaler)
#define RCC_CALC_FLASH_FREQ         __LL_RCC_CALC_HCLK3_FREQ
#define GET_CURRENT_FLASH_PRESCALER LL_RCC_GetAHB3Prescaler
#else
#define RCC_CALC_FLASH_FREQ         __LL_RCC_CALC_HCLK_FREQ
#define GET_CURRENT_FLASH_PRESCALER LL_RCC_GetAHBPrescaler
#endif

#if defined(RCC_PLLCFGR_PLLPEN)
#define RCC_PLLP_ENABLE()       SET_BIT(RCC->PLLCFGR, RCC_PLLCFGR_PLLPEN)
#else
#define RCC_PLLP_ENABLE()
#endif /* RCC_PLLCFGR_PLLPEN */
#if defined(RCC_PLLCFGR_PLLQEN)
#define RCC_PLLQ_ENABLE()       SET_BIT(RCC->PLLCFGR, RCC_PLLCFGR_PLLQEN)
#else
#define RCC_PLLQ_ENABLE()
#endif /* RCC_PLLCFGR_PLLQEN */

/**
 * @brief Return frequency for pll with 2 dividers and a multiplier
 */
static __unused uint32_t get_pll_div_frequency(uint32_t pllsrc_freq,
                                               int pllm_div,
                                               int plln_mul,
                                               int pllout_div) {
    __ASSERT_NO_MSG(pllm_div && pllout_div);

    return (pllsrc_freq / pllm_div * plln_mul / pllout_div);
}

static uint32_t get_bus_clock(uint32_t clock, uint32_t prescaler) {
    return (clock / prescaler);
}

static __unused uint32_t get_msi_frequency(void) {
#if defined(STM32_MSI_ENABLED)
#if !defined(LL_RCC_MSIRANGESEL_RUN)
    return __LL_RCC_CALC_MSI_FREQ(LL_RCC_MSI_GetRange());
#else
    return __LL_RCC_CALC_MSI_FREQ(LL_RCC_MSIRANGESEL_RUN,
                                  LL_RCC_MSI_GetRange());
#endif
#endif
    return (0);
}

/** @brief Verifies clock is part of active clock configuration */
__unused static int enabled_clock(uint32_t src_clk) {
    int r = 0;

    switch (src_clk) {
        #if defined(STM32_SRC_SYSCLK)
        case STM32_SRC_SYSCLK :
            break;
        #endif /* STM32_SRC_SYSCLK */

        #if defined(STM32_SRC_PCLK)
        case STM32_SRC_PCLK :
            break;
        #endif /* STM32_SRC_PCLK */

        #if defined(STM32_SRC_HSE)
        case STM32_SRC_HSE :
            if (!IS_ENABLED(STM32_HSE_ENABLED)) {
                r = -ENOTSUP;
            }
            break;
        #endif /* STM32_SRC_HSE */

        #if defined(STM32_SRC_HSI)
        case STM32_SRC_HSI :
            if (!IS_ENABLED(STM32_HSI_ENABLED)) {
                r = -ENOTSUP;
            }
            break;
        #endif /* STM32_SRC_HSI */

        #if defined(STM32_SRC_LSE)
        case STM32_SRC_LSE :
            if (!IS_ENABLED(STM32_LSE_ENABLED)) {
                r = -ENOTSUP;
            }
            break;
        #endif /* STM32_SRC_LSE */

        #if defined(STM32_SRC_LSI)
        case STM32_SRC_LSI :
            if (!IS_ENABLED(STM32_LSI_ENABLED)) {
                r = -ENOTSUP;
            }
            break;
        #endif /* STM32_SRC_LSI */

        #if defined(STM32_SRC_HSI14)
        case STM32_SRC_HSI14 :
            if (!IS_ENABLED(STM32_HSI14_ENABLED)) {
                r = -ENOTSUP;
            }
            break;
        #endif /* STM32_SRC_HSI14 */

        #if defined(STM32_SRC_HSI48)
        case STM32_SRC_HSI48 :
            if (!IS_ENABLED(STM32_HSI48_ENABLED)) {
                r = -ENOTSUP;
            }
            break;
        #endif /* STM32_SRC_HSI48 */

        #if defined(STM32_SRC_MSI)
        case STM32_SRC_MSI :
            if (!IS_ENABLED(STM32_MSI_ENABLED)) {
                r = -ENOTSUP;
            }
            break;
        #endif /* STM32_SRC_MSI */

        #if defined(STM32_SRC_PLLCLK)
        case STM32_SRC_PLLCLK :
            if (!IS_ENABLED(STM32_PLL_ENABLED)) {
                r = -ENOTSUP;
            }
            break;
        #endif /* STM32_SRC_PLLCLK */

        #if defined(STM32_SRC_PLL_P)
        case STM32_SRC_PLL_P :
            if (!IS_ENABLED(STM32_PLL_P_ENABLED)) {
                r = -ENOTSUP;
            }
            break;
        #endif /* STM32_SRC_PLL_P */

        #if defined(STM32_SRC_PLL_Q)
        case STM32_SRC_PLL_Q :
            if (!IS_ENABLED(STM32_PLL_Q_ENABLED)) {
                r = -ENOTSUP;
            }
            break;
        #endif /* STM32_SRC_PLL_Q */

        #if defined(STM32_SRC_PLL_R)
        case STM32_SRC_PLL_R :
            if (!IS_ENABLED(STM32_PLL_R_ENABLED)) {
                r = -ENOTSUP;
            }
            break;
        #endif /* STM32_SRC_PLL_R */

        #if defined(STM32_SRC_PLLI2S_R)
        case STM32_SRC_PLLI2S_R :
            if (!IS_ENABLED(STM32_PLLI2S_R_ENABLED)) {
                r = -ENOTSUP;
            }
            break;
        #endif /* STM32_SRC_PLLI2S_R */

        default :
            return (-ENOTSUP);
    }

    return (r);
}

static inline int stm32_clock_control_on(const struct device* dev,
                                         clock_control_subsys_t sub_system) {
    struct stm32_pclken* pclken = (struct stm32_pclken*)(sub_system);

    ARG_UNUSED(dev);

    if (IN_RANGE(pclken->bus, STM32_PERIPH_BUS_MIN, STM32_PERIPH_BUS_MAX) == 0) {
        /* Attemp to change a wrong periph clock bit */
        return (-ENOTSUP);
    }

    sys_set_bits(rcc_dt_reg_addr + pclken->bus, pclken->enr);

    return (0);
}

static inline int stm32_clock_control_off(const struct device* dev,
                                          clock_control_subsys_t sub_system) {
    struct stm32_pclken* pclken = (struct stm32_pclken*)(sub_system);

    ARG_UNUSED(dev);

    if (IN_RANGE(pclken->bus, STM32_PERIPH_BUS_MIN, STM32_PERIPH_BUS_MAX) == 0) {
        /* Attemp to toggle a wrong periph clock bit */
        return (-ENOTSUP);
    }

    sys_clear_bits(rcc_dt_reg_addr + pclken->bus, pclken->enr);

    return (0);
}

static inline int stm32_clock_control_configure(const struct device* dev,
                                                clock_control_subsys_t sub_system,
                                                void* data) {
    #if defined(STM32_SRC_SYSCLK)
    /* At least one alt src clock available */
    struct stm32_pclken* pclken = (struct stm32_pclken*)(sub_system);
    int err;

    ARG_UNUSED(dev);
    ARG_UNUSED(data);

    err = enabled_clock(pclken->bus);
    if (err < 0) {
        /* Attempt to configure a src clock not available or not valid */
        return (err);
    }

    if (pclken->enr == NO_SEL) {
        /* Domain clock is fixed. Nothing to set. Exit */
        return (0);
    }

    sys_clear_bits(rcc_dt_reg_addr + STM32_CLOCK_REG_GET(pclken->enr),
                   STM32_CLOCK_MASK_GET(pclken->enr) << STM32_CLOCK_SHIFT_GET(pclken->enr));
    sys_set_bits(rcc_dt_reg_addr + STM32_CLOCK_REG_GET(pclken->enr),
                 STM32_CLOCK_VAL_GET(pclken->enr) << STM32_CLOCK_SHIFT_GET(pclken->enr));

    return (0);
    #else
    /* No src clock available: Not supported */
    return (-ENOTSUP);
    #endif
}

static int stm32_clock_control_get_subsys_rate(const struct device* clock,
                                               clock_control_subsys_t sub_system,
                                               uint32_t* rate) {
    struct stm32_pclken* pclken = (struct stm32_pclken*)(sub_system);
    /*
     * Get AHB Clock (= SystemCoreClock = SYSCLK/prescaler)
     * SystemCoreClock is preferred to CONFIG_SYS_CLOCK_HW_CYCLES_PER_SEC
     * since it will be updated after clock configuration and hence
     * more likely to contain actual clock speed
     */
    uint32_t ahb_clock  = SystemCoreClock;
    uint32_t apb1_clock = get_bus_clock(ahb_clock, STM32_APB1_PRESCALER);
    #if DT_NODE_HAS_PROP(DT_NODELABEL(rcc), apb2_prescaler)
    uint32_t apb2_clock = get_bus_clock(ahb_clock, STM32_APB2_PRESCALER);
    #elif defined(STM32_CLOCK_BUS_APB2)
    /* APB2 bus exists, but w/o dedicated prescaler */
    uint32_t apb2_clock = apb1_clock;
    #endif
    #if DT_NODE_HAS_PROP(DT_NODELABEL(rcc), ahb3_prescaler)
    uint32_t ahb3_clock = get_bus_clock(ahb_clock * STM32_CPU1_PRESCALER,
                                        STM32_AHB3_PRESCALER);
    #elif defined(STM32_CLOCK_BUS_AHB3)
    /* AHB3 bus exists, but w/o dedicated prescaler */
    uint32_t ahb3_clock = ahb_clock;
    #endif

    #if defined(STM32_SRC_PCLK)
    if (pclken->bus == STM32_SRC_PCLK) {
        /* STM32_SRC_PCLK can't be used to request a subsys freq */
        /* Use STM32_CLOCK_BUS_FOO instead. */
        return (-ENOTSUP);
    }
    #endif

    ARG_UNUSED(clock);

    switch (pclken->bus) {
        case STM32_CLOCK_BUS_AHB1 :
        #if defined(STM32_CLOCK_BUS_AHB2)
        case STM32_CLOCK_BUS_AHB2 :
        #endif
        #if defined(STM32_CLOCK_BUS_IOP)
        case STM32_CLOCK_BUS_IOP :
        #endif
            *rate = ahb_clock;
            break;
        #if defined(STM32_CLOCK_BUS_AHB3)
        case STM32_CLOCK_BUS_AHB3 :
            *rate = ahb3_clock;
            break;
        #endif
        case STM32_CLOCK_BUS_APB1 :
        #if defined(STM32_CLOCK_BUS_APB1_2)
        case STM32_CLOCK_BUS_APB1_2 :
        #endif
            *rate = apb1_clock;
            break;
        #if defined(STM32_CLOCK_BUS_APB2)
        case STM32_CLOCK_BUS_APB2 :
            *rate = apb2_clock;
            break;
        #endif
        #if defined(STM32_CLOCK_BUS_APB3)
        case STM32_CLOCK_BUS_APB3 :
            /* STM32WL: AHB3 and APB3 share the same clock and prescaler. */
            *rate = ahb3_clock;
            break;
        #endif
        #if defined(STM32_SRC_SYSCLK)
        case STM32_SRC_SYSCLK :
            *rate = SystemCoreClock * STM32_CORE_PRESCALER;
            break;
        #endif
        #if defined(STM32_SRC_PLLCLK) & defined(STM32_SYSCLK_SRC_PLL)
        case STM32_SRC_PLLCLK :
            if (get_pllout_frequency() == 0) {
                return -EIO;
            }
            *rate = get_pllout_frequency();
            break;
        #endif
        #if defined(STM32_SRC_PLL_P) & STM32_PLL_P_ENABLED
        case STM32_SRC_PLL_P :
            *rate = get_pll_div_frequency(get_pllsrc_frequency(),
                                          STM32_PLL_M_DIVISOR,
                                          STM32_PLL_N_MULTIPLIER,
                                          STM32_PLL_P_DIVISOR);
            break;
        #endif
        #if defined(STM32_SRC_PLL_Q) & STM32_PLL_Q_ENABLED
        case STM32_SRC_PLL_Q :
            *rate = get_pll_div_frequency(get_pllsrc_frequency(),
                                          STM32_PLL_M_DIVISOR,
                                          STM32_PLL_N_MULTIPLIER,
                                          STM32_PLL_Q_DIVISOR);
            break;
        #endif
        #if defined(STM32_SRC_PLL_R) & STM32_PLL_R_ENABLED
        case STM32_SRC_PLL_R :
            *rate = get_pll_div_frequency(get_pllsrc_frequency(),
                                          STM32_PLL_M_DIVISOR,
                                          STM32_PLL_N_MULTIPLIER,
                                          STM32_PLL_R_DIVISOR);
            break;
        #endif
        #if defined(STM32_SRC_PLLI2S_R) & STM32_PLLI2S_ENABLED
        case STM32_SRC_PLLI2S_R :
            *rate = get_pll_div_frequency(get_pllsrc_frequency(),
                                          STM32_PLLI2S_M_DIVISOR,
                                          STM32_PLLI2S_N_MULTIPLIER,
                                          STM32_PLLI2S_R_DIVISOR);
            break;
        #endif /* STM32_SRC_PLLI2S_R */
        /* PLLSAI1x not supported yet */
        /* PLLSAI2x not supported yet */
        #if defined(STM32_SRC_LSE)
        case STM32_SRC_LSE :
            *rate = STM32_LSE_FREQ;
            break;
        #endif
        #if defined(STM32_SRC_LSI)
        case STM32_SRC_LSI :
            *rate = STM32_LSI_FREQ;
            break;
        #endif
        #if defined(STM32_SRC_HSI)
        case STM32_SRC_HSI :
            *rate = STM32_HSI_FREQ;
            break;
        #endif
        #if defined(STM32_SRC_MSI)
        case STM32_SRC_MSI :
            *rate = get_msi_frequency();
            break;
        #endif
        #if defined(STM32_SRC_HSE)
        case STM32_SRC_HSE :
            *rate = STM32_HSE_FREQ;
            break;
        #endif
        #if defined(STM32_HSI48_ENABLED)
        case STM32_SRC_HSI48 :
            *rate = STM32_HSI48_FREQ;
            break;
        #endif /* STM32_HSI48_ENABLED */
        default :
            return (-ENOTSUP);
    }

    return (0);
}

static enum clock_control_status stm32_clock_control_get_status(const struct device*   dev,
                                                                clock_control_subsys_t sub_system) {
    struct stm32_pclken* pclken = (struct stm32_pclken*)sub_system;

    ARG_UNUSED(dev);

    if (IN_RANGE(pclken->bus, STM32_PERIPH_BUS_MIN, STM32_PERIPH_BUS_MAX) == true) {
        /* Gated clocks */
        if ((sys_read32(rcc_dt_reg_addr + pclken->bus) & pclken->enr) == pclken->enr) {
            return (CLOCK_CONTROL_STATUS_ON);
        }
        else {
            return (CLOCK_CONTROL_STATUS_OFF);
        }
    }
    else {
        /* Domain clock sources */
        if (enabled_clock(pclken->bus) == 0) {
            return (CLOCK_CONTROL_STATUS_ON);
        }
        else {
            return (CLOCK_CONTROL_STATUS_OFF);
        }
    }
}

static struct clock_control_driver_api stm32_clock_control_api = {
    .on         = stm32_clock_control_on,
    .off        = stm32_clock_control_off,
    .get_rate   = stm32_clock_control_get_subsys_rate,
    .get_status = stm32_clock_control_get_status,
    .configure  = stm32_clock_control_configure,
};

/*
 * Unconditionally switch the system clock source to HSI.
 */
__unused static void stm32_clock_switch_to_hsi(void) {
    /* Enable HSI if not enabled */
    if (LL_RCC_HSI_IsReady() != 1) {
        /* Enable HSI */
        LL_RCC_HSI_Enable();
        while (LL_RCC_HSI_IsReady() != 1) {
            /* Wait for HSI ready */
            if (IS_ENABLED(__GTEST)) {
                break;
            }
        }
    }

    /* Set HSI as SYSCLCK source */
    LL_RCC_SetSysClkSource(LL_RCC_SYS_CLKSOURCE_HSI);
    while (LL_RCC_GetSysClkSource() != LL_RCC_SYS_CLKSOURCE_STATUS_HSI) {
        if (IS_ENABLED(__GTEST)) {
            break;
        }
    }
}

__unused static void set_up_plls(void) {
    #if defined(STM32_PLL_ENABLED)
    /*
     * Case of chain-loaded applications:
     * Switch to HSI and disable the PLL before configuration.
     * (Switching to HSI makes sure we have a SYSCLK source in
     * case we're currently running from the PLL we're about to
     * turn off and reconfigure.)
     *
     */
    if (LL_RCC_GetSysClkSource() == LL_RCC_SYS_CLKSOURCE_STATUS_PLL) {
        stm32_clock_switch_to_hsi();
        LL_RCC_SetAHBPrescaler(LL_RCC_SYSCLK_DIV_1);
    }
    LL_RCC_PLL_Disable();
    #endif

    #if defined(STM32_PLL2_ENABLED)
    /*
     * Disable PLL2 after switching to HSI for SysClk
     * and disabling PLL, but before enabling PLL again,
     * since PLL source can be PLL2.
     */
    LL_RCC_PLL2_Disable();

    config_pll2();

    /* Enable PLL2 */
    LL_RCC_PLL2_Enable();
    while (LL_RCC_PLL2_IsReady() != 1U) {
        /* Wait for PLL2 ready */
        if (IS_ENABLED(__GTEST)) {
            break;
        }
    }
    #endif /* STM32_PLL2_ENABLED */

    #if defined(STM32_PLL_ENABLED)
    #if defined(STM32_SRC_PLL_P) & STM32_PLL_P_ENABLED
    MODIFY_REG(RCC->PLLCFGR, RCC_PLLCFGR_PLLP, pllp(STM32_PLL_P_DIVISOR));
    RCC_PLLP_ENABLE();
    #endif

    #if defined(STM32_SRC_PLL_Q) & STM32_PLL_Q_ENABLED
    MODIFY_REG(RCC->PLLCFGR, RCC_PLLCFGR_PLLQ, pllq(STM32_PLL_Q_DIVISOR));
    RCC_PLLQ_ENABLE();
    #endif

    config_pll_sysclock();

    /* Enable PLL */
    LL_RCC_PLL_Enable();
    while (LL_RCC_PLL_IsReady() != 1U) {
        /* Wait for PLL ready */
        if (IS_ENABLED(__GTEST)) {
            break;
        }
    }
    #endif /* STM32_PLL_ENABLED */

    #if defined(STM32_PLLI2S_ENABLED)
    config_plli2s();

    /* Enable PLL */
    LL_RCC_PLLI2S_Enable();
    while (LL_RCC_PLLI2S_IsReady() != 1U) {
        /* Wait for PLL ready */
        if (IS_ENABLED(__GTEST)) {
            break;
        }
    }
    #endif /* STM32_PLLI2S_ENABLED */
}

static void set_up_fixed_clock_sources(void) {
    if (IS_ENABLED(STM32_HSE_ENABLED)) {
        #if defined(STM32_HSE_BYPASS)
        /* Check if need to enable HSE bypass feature or not */
        if (IS_ENABLED(STM32_HSE_BYPASS)) {
            LL_RCC_HSE_EnableBypass();
        }
        else {
            LL_RCC_HSE_DisableBypass();
        }
        #endif

        #if STM32_HSE_TCXO
        LL_RCC_HSE_EnableTcxo();
        #endif

        #if STM32_HSE_DIV2
        LL_RCC_HSE_EnableDiv2();
        #endif

        /* Enable HSE */
        LL_RCC_HSE_Enable();
        while (LL_RCC_HSE_IsReady() != 1) {
            /* Wait for HSE ready */
            if (IS_ENABLED(__GTEST)) {
                break;
            }
        }
    }

    if (IS_ENABLED(STM32_HSI_ENABLED)) {
        /* Enable HSI if not enabled */
        if (LL_RCC_HSI_IsReady() != 1) {
            /* Enable HSI */
            LL_RCC_HSI_Enable();
            while (LL_RCC_HSI_IsReady() != 1) {
                /* Wait for HSI ready */
                if (IS_ENABLED(__GTEST)) {
                    break;
                }
            }
        }
        #if STM32_HSI_DIV_ENABLED
        LL_RCC_SetHSIDiv(hsi_divider(STM32_HSI_DIVISOR));
        #endif
    }

    #if defined(STM32_MSI_ENABLED)
    if (IS_ENABLED(STM32_MSI_ENABLED)) {
        /* Set MSI Range */
        #if defined(RCC_CR_MSIRGSEL)
        LL_RCC_MSI_EnableRangeSelection();
        #endif /* RCC_CR_MSIRGSEL */

        #if defined(CONFIG_SOC_SERIES_STM32L0X) || defined(CONFIG_SOC_SERIES_STM32L1X)
        LL_RCC_MSI_SetRange(STM32_MSI_RANGE << RCC_ICSCR_MSIRANGE_Pos);
        #else
        LL_RCC_MSI_SetRange(STM32_MSI_RANGE << RCC_CR_MSIRANGE_Pos);
        #endif /* CONFIG_SOC_SERIES_STM32L0X || CONFIG_SOC_SERIES_STM32L1X */

        #if STM32_MSI_PLL_MODE
        /* Enable MSI hardware auto calibration */
        LL_RCC_MSI_EnablePLLMode();
        #endif

        LL_RCC_MSI_SetCalibTrimming(0);

        /* Enable MSI if not enabled */
        if (LL_RCC_MSI_IsReady() != 1) {
            /* Enable MSI */
            LL_RCC_MSI_Enable();
            while (LL_RCC_MSI_IsReady() != 1) {
                /* Wait for MSI ready */
                if (IS_ENABLED(__GTEST)) {
                    break;
                }
            }
        }
    }
    #endif /* STM32_MSI_ENABLED */

    if (IS_ENABLED(STM32_LSI_ENABLED)) {
        #if defined(CONFIG_SOC_SERIES_STM32WBX)
        LL_RCC_LSI1_Enable();
        while (LL_RCC_LSI1_IsReady() != 1) {
            if (IS_ENABLED(__GTEST)) {
                break;
            }
        }
        #else
        LL_RCC_LSI_Enable();
        while (LL_RCC_LSI_IsReady() != 1) {
            if (IS_ENABLED(__GTEST)) {
                break;
            }
        }
        #endif
    }

    if (IS_ENABLED(STM32_LSE_ENABLED)) {
        /* LSE belongs to the back-up domain, enable access.*/

        z_stm32_hsem_lock(CFG_HW_RCC_SEMID, HSEM_LOCK_DEFAULT_RETRY);

        #if defined(PWR_CR_DBP) || defined(PWR_CR1_DBP) || defined(PWR_DBPR_DBP)
        /* Set the DBP bit in the Power control register 1 (PWR_CR1) */
        LL_PWR_EnableBkUpAccess();
        while (!LL_PWR_IsEnabledBkUpAccess()) {
            /* Wait for Backup domain access */
            if (IS_ENABLED(__GTEST)) {
                break;
            }
        }
        #endif /* PWR_CR_DBP || PWR_CR1_DBP || PWR_DBPR_DBP */

        #if STM32_LSE_DRIVING
        /* Configure driving capability */
        LL_RCC_LSE_SetDriveCapability(STM32_LSE_DRIVING << RCC_BDCR_LSEDRV_Pos);
        #endif

        if (IS_ENABLED(STM32_LSE_BYPASS)) {
            /* Configure LSE bypass */
            LL_RCC_LSE_EnableBypass();
        }

        /* Enable LSE Oscillator (32.768 kHz) */
        LL_RCC_LSE_Enable();
        while (!LL_RCC_LSE_IsReady()) {
            /* Wait for LSE ready */
        }

        #ifdef RCC_BDCR_LSESYSEN
        LL_RCC_LSE_EnablePropagation();
        /* Wait till LSESYS is ready */
        while (!LL_RCC_LSE_IsPropagationReady()) {
            if (IS_ENABLED(__GTEST)) {
                break;
            }
        }
        #endif /* RCC_BDCR_LSESYSEN */

        #if defined(PWR_CR_DBP) || defined(PWR_CR1_DBP) || defined(PWR_DBPR_DBP)
        LL_PWR_DisableBkUpAccess();
        #endif /* PWR_CR_DBP || PWR_CR1_DBP || PWR_DBPR_DBP */

        z_stm32_hsem_unlock(CFG_HW_RCC_SEMID);
    }

    #if defined(STM32_HSI14_ENABLED)
    /* For all series with HSI 14 clock support */
    if (IS_ENABLED(STM32_HSI14_ENABLED)) {
        LL_RCC_HSI14_Enable();
        while (LL_RCC_HSI14_IsReady() != 1) {
            if (IS_ENABLED(__GTEST)) {
                break;
            }
        }
    }
    #endif /* STM32_HSI48_ENABLED */

    #if defined(STM32_HSI48_ENABLED)
    /* For all series with HSI 48 clock support */
    if (IS_ENABLED(STM32_HSI48_ENABLED)) {
        #if defined(CONFIG_SOC_SERIES_STM32L0X)
        /*
         * HSI48 requires VREFINT (see RM0376 section 7.2.4).
         * The SYSCFG is needed to control VREFINT, so clock it.
         */
        LL_APB2_GRP1_EnableClock(LL_APB2_GRP1_PERIPH_SYSCFG);
        LL_SYSCFG_VREFINT_EnableHSI48();
        #endif /* CONFIG_SOC_SERIES_STM32L0X */

        /*
         * STM32WB: Lock the CLK48 HSEM and do not release to prevent
         * M0 core to disable this clock (used for RNG on M0).
         * No-op on other series.
         */
        z_stm32_hsem_lock(CFG_HW_CLK48_CONFIG_SEMID, HSEM_LOCK_DEFAULT_RETRY);

        LL_RCC_HSI48_Enable();
        while (LL_RCC_HSI48_IsReady() != 1) {
            if (IS_ENABLED(__GTEST)) {
                break;
            }
        }
    }
    #endif /* STM32_HSI48_ENABLED */
}

/**
 * @brief Initialize clocks for the stm32
 *
 * This routine is called to enable and configure the clocks and PLL
 * of the soc on the board. It depends on the board definition.
 * This function is called on the startup and also to restore the config
 * when exiting for low power mode.
 *
 * @param dev clock device struct
 *
 * @return 0
 */
<<<<<<< HEAD
int stm32_clock_control_init(const struct device *dev)
{
	ARG_UNUSED(dev);

	/* Some clocks would be activated by default */
	config_enable_default_clocks();

#if defined(FLASH_ACR_LATENCY)
	uint32_t old_flash_freq;
	uint32_t new_flash_freq;

	old_flash_freq = RCC_CALC_FLASH_FREQ(HAL_RCC_GetSysClockFreq(),
					       GET_CURRENT_FLASH_PRESCALER());

	new_flash_freq = RCC_CALC_FLASH_FREQ(CONFIG_SYS_CLOCK_HW_CYCLES_PER_SEC,
				      STM32_FLASH_PRESCALER);

	/* If HCLK increases, set flash latency before any clock setting */
	if (old_flash_freq < new_flash_freq) {
		LL_SetFlashLatency(new_flash_freq);
	}
#endif /* FLASH_ACR_LATENCY */

	/* Set up indiviual enabled clocks */
	set_up_fixed_clock_sources();

	/* Set up PLLs */
	set_up_plls();

	if (DT_PROP(DT_NODELABEL(rcc), undershoot_prevention) &&
		(STM32_CORE_PRESCALER == LL_RCC_SYSCLK_DIV_1) &&
		(MHZ(80) < CONFIG_SYS_CLOCK_HW_CYCLES_PER_SEC)) {
		LL_RCC_SetAHBPrescaler(LL_RCC_SYSCLK_DIV_2);
	} else {
		LL_RCC_SetAHBPrescaler(ahb_prescaler(STM32_CORE_PRESCALER));
	}

#if STM32_SYSCLK_SRC_PLL
	/* Set PLL as System Clock Source */
	LL_RCC_SetSysClkSource(LL_RCC_SYS_CLKSOURCE_PLL);
	while (LL_RCC_GetSysClkSource() != LL_RCC_SYS_CLKSOURCE_STATUS_PLL) {
	}
#elif STM32_SYSCLK_SRC_HSE
	/* Set HSE as SYSCLCK source */
	LL_RCC_SetSysClkSource(LL_RCC_SYS_CLKSOURCE_HSE);
	while (LL_RCC_GetSysClkSource() != LL_RCC_SYS_CLKSOURCE_STATUS_HSE) {
	}
#elif STM32_SYSCLK_SRC_MSI
	/* Set MSI as SYSCLCK source */
	LL_RCC_SetSysClkSource(LL_RCC_SYS_CLKSOURCE_MSI);
	while (LL_RCC_GetSysClkSource() != LL_RCC_SYS_CLKSOURCE_STATUS_MSI) {
	}
#elif STM32_SYSCLK_SRC_HSI
	stm32_clock_switch_to_hsi();
#endif /* STM32_SYSCLK_SRC_... */

	if (DT_PROP(DT_NODELABEL(rcc), undershoot_prevention) &&
		(STM32_CORE_PRESCALER == LL_RCC_SYSCLK_DIV_1) &&
		(MHZ(80) < CONFIG_SYS_CLOCK_HW_CYCLES_PER_SEC)) {
		LL_RCC_SetAHBPrescaler(ahb_prescaler(STM32_CORE_PRESCALER));
	}

#if defined(FLASH_ACR_LATENCY)
	/* If HCLK not increased, set flash latency after all clock setting */
	if (old_flash_freq >= new_flash_freq) {
		LL_SetFlashLatency(new_flash_freq);
	}
#endif /* FLASH_ACR_LATENCY */

	SystemCoreClock = CONFIG_SYS_CLOCK_HW_CYCLES_PER_SEC;

	/* Set bus prescalers prescaler */
	LL_RCC_SetAPB1Prescaler(apb1_prescaler(STM32_APB1_PRESCALER));
#if DT_NODE_HAS_PROP(DT_NODELABEL(rcc), apb2_prescaler)
	LL_RCC_SetAPB2Prescaler(apb2_prescaler(STM32_APB2_PRESCALER));
#endif
#if DT_NODE_HAS_PROP(DT_NODELABEL(rcc), cpu2_prescaler)
	LL_C2_RCC_SetAHBPrescaler(ahb_prescaler(STM32_CPU2_PRESCALER));
#endif
#if DT_NODE_HAS_PROP(DT_NODELABEL(rcc), ahb3_prescaler)
	LL_RCC_SetAHB3Prescaler(ahb_prescaler(STM32_AHB3_PRESCALER));
#endif
#if DT_NODE_HAS_PROP(DT_NODELABEL(rcc), ahb4_prescaler)
	LL_RCC_SetAHB4Prescaler(ahb_prescaler(STM32_AHB4_PRESCALER));
#endif
#if DT_NODE_HAS_PROP(DT_NODELABEL(rcc), adc_prescaler)
	LL_RCC_SetADCClockSource(adc_prescaler(STM32_ADC_PRESCALER));
#endif
#if DT_NODE_HAS_PROP(DT_NODELABEL(rcc), adc12_prescaler)
	LL_RCC_SetADCClockSource(adc_prescaler(STM32_ADC12_PRESCALER));
#endif
#if DT_NODE_HAS_PROP(DT_NODELABEL(rcc), adc34_prescaler)
	LL_RCC_SetADCClockSource(adc_prescaler(STM32_ADC34_PRESCALER));
#endif

	/* configure MCO1/MCO2 based on Kconfig */
	stm32_clock_control_mco_init();

	return 0;
=======
int stm32_clock_control_init(const struct device* dev) {
    ARG_UNUSED(dev);

    #if (__GTEST == 1) /* #CUSTOM@NDRS */
    rcc_dt_reg_addr = RCC_BASE;
    #endif

    /* Some clocks would be activated by default */
    config_enable_default_clocks();

    /* Set up indiviual enabled clocks */
    set_up_fixed_clock_sources();

    /* Set up PLLs */
    set_up_plls();

    #if defined(FLASH_ACR_LATENCY)
    uint32_t old_flash_freq;
    uint32_t new_flash_freq;

    old_flash_freq = RCC_CALC_FLASH_FREQ(HAL_RCC_GetSysClockFreq(),
                                         GET_CURRENT_FLASH_PRESCALER());

    new_flash_freq = RCC_CALC_FLASH_FREQ(CONFIG_SYS_CLOCK_HW_CYCLES_PER_SEC,
                                         STM32_FLASH_PRESCALER);

    /* If freq increases, set flash latency before any clock setting */
    if (old_flash_freq < CONFIG_SYS_CLOCK_HW_CYCLES_PER_SEC) {
        LL_SetFlashLatency(CONFIG_SYS_CLOCK_HW_CYCLES_PER_SEC);
    }
    #endif /* FLASH_ACR_LATENCY */

    if (DT_PROP(DT_NODELABEL(rcc), undershoot_prevention) &&
        (STM32_CORE_PRESCALER == LL_RCC_SYSCLK_DIV_1)     &&
        (MHZ(80) < CONFIG_SYS_CLOCK_HW_CYCLES_PER_SEC)) {
        LL_RCC_SetAHBPrescaler(LL_RCC_SYSCLK_DIV_2);
    }
    else {
        LL_RCC_SetAHBPrescaler(ahb_prescaler(STM32_CORE_PRESCALER));
    }

    #if STM32_SYSCLK_SRC_PLL
    /* Set PLL as System Clock Source */
    LL_RCC_SetSysClkSource(LL_RCC_SYS_CLKSOURCE_PLL);
    while (LL_RCC_GetSysClkSource() != LL_RCC_SYS_CLKSOURCE_STATUS_PLL) {
        if (IS_ENABLED(__GTEST)) {
            break;
        }
    }
    #elif STM32_SYSCLK_SRC_HSE
    /* Set HSE as SYSCLCK source */
    LL_RCC_SetSysClkSource(LL_RCC_SYS_CLKSOURCE_HSE);
    while (LL_RCC_GetSysClkSource() != LL_RCC_SYS_CLKSOURCE_STATUS_HSE) {
        if (IS_ENABLED(__GTEST)) {
            break;
        }
    }
    #elif STM32_SYSCLK_SRC_MSI
    /* Set MSI as SYSCLCK source */
    LL_RCC_SetSysClkSource(LL_RCC_SYS_CLKSOURCE_MSI);
    while (LL_RCC_GetSysClkSource() != LL_RCC_SYS_CLKSOURCE_STATUS_MSI) {
        if (IS_ENABLED(__GTEST)) {
            break;
        }
    }
    #elif STM32_SYSCLK_SRC_HSI
    stm32_clock_switch_to_hsi();
    #endif /* STM32_SYSCLK_SRC_... */

    if (DT_PROP(DT_NODELABEL(rcc), undershoot_prevention) &&
        (STM32_CORE_PRESCALER == LL_RCC_SYSCLK_DIV_1)     &&
        (MHZ(80) < CONFIG_SYS_CLOCK_HW_CYCLES_PER_SEC)) {
        LL_RCC_SetAHBPrescaler(ahb_prescaler(STM32_CORE_PRESCALER));
    }

    #if defined(FLASH_ACR_LATENCY)
    /* If freq not increased, set flash latency after all clock setting */
    if (old_flash_freq >= CONFIG_SYS_CLOCK_HW_CYCLES_PER_SEC) {
        LL_SetFlashLatency(CONFIG_SYS_CLOCK_HW_CYCLES_PER_SEC);
    }
    #endif /* FLASH_ACR_LATENCY */

    SystemCoreClock = CONFIG_SYS_CLOCK_HW_CYCLES_PER_SEC;

    /* Set bus prescalers prescaler */
    LL_RCC_SetAPB1Prescaler(apb1_prescaler(STM32_APB1_PRESCALER));
    #if DT_NODE_HAS_PROP(DT_NODELABEL(rcc), apb2_prescaler)
    LL_RCC_SetAPB2Prescaler(apb2_prescaler(STM32_APB2_PRESCALER));
    #endif
    #if DT_NODE_HAS_PROP(DT_NODELABEL(rcc), cpu2_prescaler)
    LL_C2_RCC_SetAHBPrescaler(ahb_prescaler(STM32_CPU2_PRESCALER));
    #endif
    #if DT_NODE_HAS_PROP(DT_NODELABEL(rcc), ahb3_prescaler)
    LL_RCC_SetAHB3Prescaler(ahb_prescaler(STM32_AHB3_PRESCALER));
    #endif
    #if DT_NODE_HAS_PROP(DT_NODELABEL(rcc), ahb4_prescaler)
    LL_RCC_SetAHB4Prescaler(ahb_prescaler(STM32_AHB4_PRESCALER));
    #endif
    #if DT_NODE_HAS_PROP(DT_NODELABEL(rcc), adc_prescaler)
    LL_RCC_SetADCClockSource(adc_prescaler(STM32_ADC_PRESCALER));
    #endif
    #if DT_NODE_HAS_PROP(DT_NODELABEL(rcc), adc12_prescaler)
    LL_RCC_SetADCClockSource(adc_prescaler(STM32_ADC12_PRESCALER));
    #endif
    #if DT_NODE_HAS_PROP(DT_NODELABEL(rcc), adc34_prescaler)
    LL_RCC_SetADCClockSource(adc_prescaler(STM32_ADC34_PRESCALER));
    #endif

    /* configure MCO1/MCO2 based on Kconfig */
    stm32_clock_control_mco_init();

    return (0);
>>>>>>> e29c7d4c
}

/**
 * @brief RCC device, note that priority is intentionally set to 1 so
 * that the device init runs just after SOC init
 */
DEVICE_DT_DEFINE(DT_NODELABEL(rcc),
                 &stm32_clock_control_init,
                 NULL,
                 NULL, NULL,
                 PRE_KERNEL_1,
                 CONFIG_CLOCK_CONTROL_INIT_PRIORITY,
                 &stm32_clock_control_api);<|MERGE_RESOLUTION|>--- conflicted
+++ resolved
@@ -69,10 +69,11 @@
 /**
  * @brief Return frequency for pll with 2 dividers and a multiplier
  */
-static __unused uint32_t get_pll_div_frequency(uint32_t pllsrc_freq,
-                                               int pllm_div,
-                                               int plln_mul,
-                                               int pllout_div) {
+__unused
+static uint32_t get_pll_div_frequency(uint32_t pllsrc_freq,
+                                      int pllm_div,
+                                      int plln_mul,
+                                      int pllout_div) {
     __ASSERT_NO_MSG(pllm_div && pllout_div);
 
     return (pllsrc_freq / pllm_div * plln_mul / pllout_div);
@@ -82,7 +83,8 @@
     return (clock / prescaler);
 }
 
-static __unused uint32_t get_msi_frequency(void) {
+__unused
+static uint32_t get_msi_frequency(void) {
 #if defined(STM32_MSI_ENABLED)
 #if !defined(LL_RCC_MSIRANGESEL_RUN)
     return __LL_RCC_CALC_MSI_FREQ(LL_RCC_MSI_GetRange());
@@ -95,7 +97,8 @@
 }
 
 /** @brief Verifies clock is part of active clock configuration */
-__unused static int enabled_clock(uint32_t src_clk) {
+__unused
+static int enabled_clock(uint32_t src_clk) {
     int r = 0;
 
     switch (src_clk) {
@@ -467,7 +470,8 @@
 /*
  * Unconditionally switch the system clock source to HSI.
  */
-__unused static void stm32_clock_switch_to_hsi(void) {
+__unused
+static void stm32_clock_switch_to_hsi(void) {
     /* Enable HSI if not enabled */
     if (LL_RCC_HSI_IsReady() != 1) {
         /* Enable HSI */
@@ -489,7 +493,8 @@
     }
 }
 
-__unused static void set_up_plls(void) {
+__unused
+static void set_up_plls(void) {
     #if defined(STM32_PLL_ENABLED)
     /*
      * Case of chain-loaded applications:
@@ -764,107 +769,6 @@
  *
  * @return 0
  */
-<<<<<<< HEAD
-int stm32_clock_control_init(const struct device *dev)
-{
-	ARG_UNUSED(dev);
-
-	/* Some clocks would be activated by default */
-	config_enable_default_clocks();
-
-#if defined(FLASH_ACR_LATENCY)
-	uint32_t old_flash_freq;
-	uint32_t new_flash_freq;
-
-	old_flash_freq = RCC_CALC_FLASH_FREQ(HAL_RCC_GetSysClockFreq(),
-					       GET_CURRENT_FLASH_PRESCALER());
-
-	new_flash_freq = RCC_CALC_FLASH_FREQ(CONFIG_SYS_CLOCK_HW_CYCLES_PER_SEC,
-				      STM32_FLASH_PRESCALER);
-
-	/* If HCLK increases, set flash latency before any clock setting */
-	if (old_flash_freq < new_flash_freq) {
-		LL_SetFlashLatency(new_flash_freq);
-	}
-#endif /* FLASH_ACR_LATENCY */
-
-	/* Set up indiviual enabled clocks */
-	set_up_fixed_clock_sources();
-
-	/* Set up PLLs */
-	set_up_plls();
-
-	if (DT_PROP(DT_NODELABEL(rcc), undershoot_prevention) &&
-		(STM32_CORE_PRESCALER == LL_RCC_SYSCLK_DIV_1) &&
-		(MHZ(80) < CONFIG_SYS_CLOCK_HW_CYCLES_PER_SEC)) {
-		LL_RCC_SetAHBPrescaler(LL_RCC_SYSCLK_DIV_2);
-	} else {
-		LL_RCC_SetAHBPrescaler(ahb_prescaler(STM32_CORE_PRESCALER));
-	}
-
-#if STM32_SYSCLK_SRC_PLL
-	/* Set PLL as System Clock Source */
-	LL_RCC_SetSysClkSource(LL_RCC_SYS_CLKSOURCE_PLL);
-	while (LL_RCC_GetSysClkSource() != LL_RCC_SYS_CLKSOURCE_STATUS_PLL) {
-	}
-#elif STM32_SYSCLK_SRC_HSE
-	/* Set HSE as SYSCLCK source */
-	LL_RCC_SetSysClkSource(LL_RCC_SYS_CLKSOURCE_HSE);
-	while (LL_RCC_GetSysClkSource() != LL_RCC_SYS_CLKSOURCE_STATUS_HSE) {
-	}
-#elif STM32_SYSCLK_SRC_MSI
-	/* Set MSI as SYSCLCK source */
-	LL_RCC_SetSysClkSource(LL_RCC_SYS_CLKSOURCE_MSI);
-	while (LL_RCC_GetSysClkSource() != LL_RCC_SYS_CLKSOURCE_STATUS_MSI) {
-	}
-#elif STM32_SYSCLK_SRC_HSI
-	stm32_clock_switch_to_hsi();
-#endif /* STM32_SYSCLK_SRC_... */
-
-	if (DT_PROP(DT_NODELABEL(rcc), undershoot_prevention) &&
-		(STM32_CORE_PRESCALER == LL_RCC_SYSCLK_DIV_1) &&
-		(MHZ(80) < CONFIG_SYS_CLOCK_HW_CYCLES_PER_SEC)) {
-		LL_RCC_SetAHBPrescaler(ahb_prescaler(STM32_CORE_PRESCALER));
-	}
-
-#if defined(FLASH_ACR_LATENCY)
-	/* If HCLK not increased, set flash latency after all clock setting */
-	if (old_flash_freq >= new_flash_freq) {
-		LL_SetFlashLatency(new_flash_freq);
-	}
-#endif /* FLASH_ACR_LATENCY */
-
-	SystemCoreClock = CONFIG_SYS_CLOCK_HW_CYCLES_PER_SEC;
-
-	/* Set bus prescalers prescaler */
-	LL_RCC_SetAPB1Prescaler(apb1_prescaler(STM32_APB1_PRESCALER));
-#if DT_NODE_HAS_PROP(DT_NODELABEL(rcc), apb2_prescaler)
-	LL_RCC_SetAPB2Prescaler(apb2_prescaler(STM32_APB2_PRESCALER));
-#endif
-#if DT_NODE_HAS_PROP(DT_NODELABEL(rcc), cpu2_prescaler)
-	LL_C2_RCC_SetAHBPrescaler(ahb_prescaler(STM32_CPU2_PRESCALER));
-#endif
-#if DT_NODE_HAS_PROP(DT_NODELABEL(rcc), ahb3_prescaler)
-	LL_RCC_SetAHB3Prescaler(ahb_prescaler(STM32_AHB3_PRESCALER));
-#endif
-#if DT_NODE_HAS_PROP(DT_NODELABEL(rcc), ahb4_prescaler)
-	LL_RCC_SetAHB4Prescaler(ahb_prescaler(STM32_AHB4_PRESCALER));
-#endif
-#if DT_NODE_HAS_PROP(DT_NODELABEL(rcc), adc_prescaler)
-	LL_RCC_SetADCClockSource(adc_prescaler(STM32_ADC_PRESCALER));
-#endif
-#if DT_NODE_HAS_PROP(DT_NODELABEL(rcc), adc12_prescaler)
-	LL_RCC_SetADCClockSource(adc_prescaler(STM32_ADC12_PRESCALER));
-#endif
-#if DT_NODE_HAS_PROP(DT_NODELABEL(rcc), adc34_prescaler)
-	LL_RCC_SetADCClockSource(adc_prescaler(STM32_ADC34_PRESCALER));
-#endif
-
-	/* configure MCO1/MCO2 based on Kconfig */
-	stm32_clock_control_mco_init();
-
-	return 0;
-=======
 int stm32_clock_control_init(const struct device* dev) {
     ARG_UNUSED(dev);
 
@@ -874,12 +778,6 @@
 
     /* Some clocks would be activated by default */
     config_enable_default_clocks();
-
-    /* Set up indiviual enabled clocks */
-    set_up_fixed_clock_sources();
-
-    /* Set up PLLs */
-    set_up_plls();
 
     #if defined(FLASH_ACR_LATENCY)
     uint32_t old_flash_freq;
@@ -891,11 +789,17 @@
     new_flash_freq = RCC_CALC_FLASH_FREQ(CONFIG_SYS_CLOCK_HW_CYCLES_PER_SEC,
                                          STM32_FLASH_PRESCALER);
 
-    /* If freq increases, set flash latency before any clock setting */
-    if (old_flash_freq < CONFIG_SYS_CLOCK_HW_CYCLES_PER_SEC) {
-        LL_SetFlashLatency(CONFIG_SYS_CLOCK_HW_CYCLES_PER_SEC);
+    /* If HCLK increases, set flash latency before any clock setting */
+    if (old_flash_freq < new_flash_freq) {
+        LL_SetFlashLatency(new_flash_freq);
     }
     #endif /* FLASH_ACR_LATENCY */
+
+    /* Set up indiviual enabled clocks */
+    set_up_fixed_clock_sources();
+
+    /* Set up PLLs */
+    set_up_plls();
 
     if (DT_PROP(DT_NODELABEL(rcc), undershoot_prevention) &&
         (STM32_CORE_PRESCALER == LL_RCC_SYSCLK_DIV_1)     &&
@@ -941,9 +845,9 @@
     }
 
     #if defined(FLASH_ACR_LATENCY)
-    /* If freq not increased, set flash latency after all clock setting */
-    if (old_flash_freq >= CONFIG_SYS_CLOCK_HW_CYCLES_PER_SEC) {
-        LL_SetFlashLatency(CONFIG_SYS_CLOCK_HW_CYCLES_PER_SEC);
+    /* If HCLK not increased, set flash latency after all clock setting */
+    if (old_flash_freq >= new_flash_freq) {
+        LL_SetFlashLatency(new_flash_freq);
     }
     #endif /* FLASH_ACR_LATENCY */
 
@@ -977,7 +881,6 @@
     stm32_clock_control_mco_init();
 
     return (0);
->>>>>>> e29c7d4c
 }
 
 /**
