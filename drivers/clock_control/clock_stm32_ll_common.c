--- conflicted
+++ resolved
@@ -579,7 +579,6 @@
 }
 
 __unused
-<<<<<<< HEAD
 static void set_up_plls(void) {
     #if defined(STM32_PLL_ENABLED)
     /*
@@ -603,7 +602,11 @@
      * and disabling PLL, but before enabling PLL again,
      * since PLL source can be PLL2.
      */
+    /* Disable PLL */
     LL_RCC_PLL2_Disable();
+    while (LL_RCC_PLL_IsReady() != 0U) {
+        /* Wait for PLL to be disabled */
+    }
 
     config_pll2();
 
@@ -616,6 +619,9 @@
         }
     }
     #endif /* STM32_PLL2_ENABLED */
+    while (LL_RCC_PLL2_IsReady() != 0U) {
+        /* Wait for PLL2 to be disabled */
+    }
 
     #if defined(STM32_PLL_ENABLED)
     #if defined(STM32_SRC_PLL_P) & STM32_PLL_P_ENABLED
@@ -652,82 +658,6 @@
         }
     }
     #endif /* STM32_PLLI2S_ENABLED */
-=======
-static void set_up_plls(void)
-{
-#if defined(STM32_PLL_ENABLED)
-
-	/*
-	 * Case of chain-loaded applications:
-	 * Switch to HSI and disable the PLL before configuration.
-	 * (Switching to HSI makes sure we have a SYSCLK source in
-	 * case we're currently running from the PLL we're about to
-	 * turn off and reconfigure.)
-	 *
-	 */
-	if (LL_RCC_GetSysClkSource() == LL_RCC_SYS_CLKSOURCE_STATUS_PLL) {
-		stm32_clock_switch_to_hsi();
-		LL_RCC_SetAHBPrescaler(ahb_prescaler(1));
-	}
-	/* Disable PLL */
-	LL_RCC_PLL_Disable();
-	while (LL_RCC_PLL_IsReady() != 0U) {
-		/* Wait for PLL to be disabled */
-	}
-
-#endif
-
-#if defined(STM32_PLL2_ENABLED)
-	/*
-	 * Disable PLL2 after switching to HSI for SysClk
-	 * and disabling PLL, but before enabling PLL again,
-	 * since PLL source can be PLL2.
-	 */
-	LL_RCC_PLL2_Disable();
-	while (LL_RCC_PLL2_IsReady() != 0U) {
-		/* Wait for PLL2 to be disabled */
-	}
-
-	config_pll2();
-
-	/* Enable PLL2 */
-	LL_RCC_PLL2_Enable();
-	while (LL_RCC_PLL2_IsReady() != 1U) {
-	/* Wait for PLL2 ready */
-	}
-#endif /* STM32_PLL2_ENABLED */
-
-#if defined(STM32_PLL_ENABLED)
-
-#if defined(STM32_SRC_PLL_P) & STM32_PLL_P_ENABLED
-	MODIFY_REG(RCC->PLLCFGR, RCC_PLLCFGR_PLLP, pllp(STM32_PLL_P_DIVISOR));
-	RCC_PLLP_ENABLE();
-#endif
-#if defined(STM32_SRC_PLL_Q) & STM32_PLL_Q_ENABLED
-	MODIFY_REG(RCC->PLLCFGR, RCC_PLLCFGR_PLLQ, pllq(STM32_PLL_Q_DIVISOR));
-	RCC_PLLQ_ENABLE();
-#endif
-
-	config_pll_sysclock();
-
-	/* Enable PLL */
-	LL_RCC_PLL_Enable();
-	while (LL_RCC_PLL_IsReady() != 1U) {
-	/* Wait for PLL ready */
-	}
-
-#endif /* STM32_PLL_ENABLED */
-
-#if defined(STM32_PLLI2S_ENABLED)
-	config_plli2s();
-
-	/* Enable PLL */
-	LL_RCC_PLLI2S_Enable();
-	while (LL_RCC_PLLI2S_IsReady() != 1U) {
-		/* Wait for PLL ready */
-	}
-#endif /* STM32_PLLI2S_ENABLED */
->>>>>>> 75463fe9
 }
 
 static void set_up_fixed_clock_sources(void) {
