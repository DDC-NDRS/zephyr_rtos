--- conflicted
+++ resolved
@@ -686,14 +686,6 @@
 	}
 
 	if (IS_ENABLED(STM32_HSI_ENABLED)) {
-<<<<<<< HEAD
-		/* Enable HSI oscillator */
-		LL_RCC_HSI_Enable();
-		while (LL_RCC_HSI_IsReady() != 1) {
-			/* Wait for HSI ready */
-			if (IS_ENABLED(__GTEST)) {
-				break;
-=======
 		if (IS_ENABLED(STM32_PLL_SRC_HSI) || IS_ENABLED(STM32_PLL2_SRC_HSI) ||
 +		    IS_ENABLED(STM32_PLL3_SRC_HSI)) {
 			/* HSI calibration */
@@ -704,8 +696,10 @@
 			/* Enable HSI oscillator */
 			LL_RCC_HSI_Enable();
 			while (LL_RCC_HSI_IsReady() != 1) {
-			/* Wait for HSI ready */
->>>>>>> a6ed05e7
+				/* Wait for HSI ready */
+				if (IS_ENABLED(__GTEST)) {
+					break;
+				}
 			}
 		}
 		/* HSI divider configuration */
