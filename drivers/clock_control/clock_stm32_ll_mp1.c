--- conflicted
+++ resolved
@@ -393,11 +393,7 @@
 	return 0;
 }
 
-<<<<<<< HEAD
-static const struct clock_control_driver_api stm32_clock_control_api = {
-=======
 static struct clock_control_driver_api const stm32_clock_control_api = {
->>>>>>> 2a6bbc5a
 	.on = stm32_clock_control_on,
 	.off = stm32_clock_control_off,
 	.get_rate = stm32_clock_control_get_subsys_rate,
