/*
 *
 * Copyright (c) 2021 Linaro Limited
 * Copyright (c) 2022 Thomas Stranger
 *
 * SPDX-License-Identifier: Apache-2.0
 */

#include <soc.h>
#include <stm32_ll_bus.h>
#include <stm32_ll_pwr.h>
#include <stm32_ll_rcc.h>
#include <stm32_ll_utils.h>
#include <stm32_ll_system.h>
#include <zephyr/arch/cpu.h>
#include <zephyr/drivers/clock_control.h>
#include <zephyr/sys/util.h>
#include <zephyr/drivers/clock_control/stm32_clock_control.h>

/* Macros to fill up prescaler values */
#define z_ahb_prescaler(v) LL_RCC_SYSCLK_DIV_##v
#define ahb_prescaler(v)   z_ahb_prescaler(v)

#define z_apb1_prescaler(v) LL_RCC_APB1_DIV_##v
#define apb1_prescaler(v)   z_apb1_prescaler(v)

#define z_apb2_prescaler(v) LL_RCC_APB2_DIV_##v
#define apb2_prescaler(v)   z_apb2_prescaler(v)

#define z_apb3_prescaler(v) LL_RCC_APB3_DIV_##v
#define apb3_prescaler(v)   z_apb3_prescaler(v)

#define PLL1_ID     1
#define PLL2_ID     2
#define PLL3_ID     3

static uint32_t get_bus_clock(uint32_t clock, uint32_t prescaler) {
    return (clock / prescaler);
}

static uint32_t get_msis_frequency(void) {
    return __LL_RCC_CALC_MSIS_FREQ(LL_RCC_MSI_IsEnabledRangeSelect(),
                                   ((LL_RCC_MSI_IsEnabledRangeSelect() == 1U) ?
                                   LL_RCC_MSIS_GetRange() :
                                   LL_RCC_MSIS_GetRangeAfterStandby()));
}

__unused
/** @brief returns the pll source frequency of given pll_id */
static uint32_t get_pllsrc_frequency(size_t pll_id) {

    if ((IS_ENABLED(STM32_PLL_SRC_HSI ) && (pll_id == PLL1_ID)) ||
        (IS_ENABLED(STM32_PLL2_SRC_HSI) && (pll_id == PLL2_ID)) ||
        (IS_ENABLED(STM32_PLL3_SRC_HSI) && (pll_id == PLL3_ID))) {
        return (STM32_HSI_FREQ);
    }
    else if ((IS_ENABLED(STM32_PLL_SRC_HSE ) && (pll_id == PLL1_ID)) ||
             (IS_ENABLED(STM32_PLL2_SRC_HSE) && (pll_id == PLL2_ID)) ||
             (IS_ENABLED(STM32_PLL3_SRC_HSE) && (pll_id == PLL3_ID))) {
        return (STM32_HSE_FREQ);
    }
    else if ((IS_ENABLED(STM32_PLL_SRC_MSIS ) && (pll_id == PLL1_ID)) ||
             (IS_ENABLED(STM32_PLL2_SRC_MSIS) && (pll_id == PLL2_ID)) ||
             (IS_ENABLED(STM32_PLL3_SRC_MSIS) && (pll_id == PLL3_ID))) {
        return (get_msis_frequency());
    }

    __ASSERT(0, "No PLL Source configured");
    return (0);
}

static uint32_t get_startup_frequency(void) {
    switch (LL_RCC_GetSysClkSource()) {
        case LL_RCC_SYS_CLKSOURCE_STATUS_MSIS :
            return (get_msis_frequency());

        case LL_RCC_SYS_CLKSOURCE_STATUS_HSI :
            return (STM32_HSI_FREQ);

        case LL_RCC_SYS_CLKSOURCE_STATUS_HSE :
            return (STM32_HSE_FREQ);

        case LL_RCC_SYS_CLKSOURCE_STATUS_PLL1 :
            return (get_pllsrc_frequency(PLL1_ID));

        default :
            __ASSERT(0, "Unexpected startup freq");
            return (0);
    }
}

__unused
static uint32_t get_pllout_frequency(uint32_t pllsrc_freq,
                                     int pllm_div,
                                     int plln_mul,
                                     int pllout_div) {
    __ASSERT_NO_MSG(pllm_div && pllout_div);

    return (((pllsrc_freq / pllm_div) * plln_mul) / pllout_div);
}

static uint32_t get_sysclk_frequency(void) {
    #if defined(STM32_SYSCLK_SRC_PLL)
    return (get_pllout_frequency(get_pllsrc_frequency(PLL1_ID),
                                 STM32_PLL_M_DIVISOR,
                                 STM32_PLL_N_MULTIPLIER,
                                 STM32_PLL_R_DIVISOR));
    #elif defined(STM32_SYSCLK_SRC_MSIS)
    return (get_msis_frequency());
    #elif defined(STM32_SYSCLK_SRC_HSE)
    return (STM32_HSE_FREQ);
    #elif defined(STM32_SYSCLK_SRC_HSI)
    return (STM32_HSI_FREQ);
    #else
    __ASSERT(0, "No SYSCLK Source configured");
    return (0);
    #endif
}

/** @brief Verifies clock is part of active clock configuration */
static int enabled_clock(uint32_t src_clk) {
    if ( (src_clk == STM32_SRC_SYSCLK) ||
        ((src_clk == STM32_SRC_HSE   ) && IS_ENABLED(STM32_HSE_ENABLED   )) ||
        ((src_clk == STM32_SRC_HSI16 ) && IS_ENABLED(STM32_HSI_ENABLED   )) ||
        ((src_clk == STM32_SRC_HSI48 ) && IS_ENABLED(STM32_HSI48_ENABLED )) ||
        ((src_clk == STM32_SRC_LSE   ) && IS_ENABLED(STM32_LSE_ENABLED   )) ||
        ((src_clk == STM32_SRC_LSI   ) && IS_ENABLED(STM32_LSI_ENABLED   )) ||
        ((src_clk == STM32_SRC_MSIS  ) && IS_ENABLED(STM32_MSIS_ENABLED  )) ||
        ((src_clk == STM32_SRC_MSIK  ) && IS_ENABLED(STM32_MSIK_ENABLED  )) ||
        ((src_clk == STM32_SRC_PLL1_P) && IS_ENABLED(STM32_PLL_P_ENABLED )) ||
        ((src_clk == STM32_SRC_PLL1_Q) && IS_ENABLED(STM32_PLL_Q_ENABLED )) ||
        ((src_clk == STM32_SRC_PLL1_R) && IS_ENABLED(STM32_PLL_R_ENABLED )) ||
        ((src_clk == STM32_SRC_PLL2_P) && IS_ENABLED(STM32_PLL2_P_ENABLED)) ||
        ((src_clk == STM32_SRC_PLL2_Q) && IS_ENABLED(STM32_PLL2_Q_ENABLED)) ||
        ((src_clk == STM32_SRC_PLL2_R) && IS_ENABLED(STM32_PLL2_R_ENABLED)) ||
        ((src_clk == STM32_SRC_PLL3_P) && IS_ENABLED(STM32_PLL3_P_ENABLED)) ||
        ((src_clk == STM32_SRC_PLL3_Q) && IS_ENABLED(STM32_PLL3_Q_ENABLED)) ||
        ((src_clk == STM32_SRC_PLL3_R) && IS_ENABLED(STM32_PLL3_R_ENABLED))) {
        return (0);
    }

    return (-ENOTSUP);
}

static inline int stm32_clock_control_on(const struct device* dev,
                                         clock_control_subsys_t sub_system) {
    struct stm32_pclken* pclken = (struct stm32_pclken*)(sub_system);
    volatile int temp;

    ARG_UNUSED(dev);

    if (IN_RANGE(pclken->bus, STM32_PERIPH_BUS_MIN, STM32_PERIPH_BUS_MAX) == 0) {
        /* Attempt to toggle a wrong peripheral clock bit */
        return (-ENOTSUP);
    }

    sys_set_bits(DT_REG_ADDR(DT_NODELABEL(rcc)) + pclken->bus,
                 pclken->enr);
    /* Delay after enabling the clock, to allow it to become active */
    temp = sys_read32(DT_REG_ADDR(DT_NODELABEL(rcc)) + pclken->bus);
    UNUSED(temp);

    return (0);
}

static inline int stm32_clock_control_off(const struct device* dev,
                                          clock_control_subsys_t sub_system) {
    struct stm32_pclken* pclken = (struct stm32_pclken*)(sub_system);

    ARG_UNUSED(dev);

    if (IN_RANGE(pclken->bus, STM32_PERIPH_BUS_MIN, STM32_PERIPH_BUS_MAX) == 0) {
        /* Attempt to toggle a wrong peripheral clock bit */
        return (-ENOTSUP);
    }

    sys_clear_bits(DT_REG_ADDR(DT_NODELABEL(rcc)) + pclken->bus,
                   pclken->enr);

    return (0);
}

static inline int stm32_clock_control_configure(const struct device* dev,
                                                clock_control_subsys_t sub_system,
                                                void* data) {
    struct stm32_pclken* pclken = (struct stm32_pclken*)(sub_system);
    int err;

    ARG_UNUSED(dev);
    ARG_UNUSED(data);

    err = enabled_clock(pclken->bus);
    if (err < 0) {
        /* Attempt to configure a src clock not available or not valid */
        return (err);
    }

    sys_clear_bits(DT_REG_ADDR(DT_NODELABEL(rcc)) + STM32_CLOCK_REG_GET(pclken->enr),
                   STM32_CLOCK_MASK_GET(pclken->enr) << STM32_CLOCK_SHIFT_GET(pclken->enr));
    sys_set_bits(DT_REG_ADDR(DT_NODELABEL(rcc)) + STM32_CLOCK_REG_GET(pclken->enr),
                 STM32_CLOCK_VAL_GET(pclken->enr) << STM32_CLOCK_SHIFT_GET(pclken->enr));

    return (0);
}

static int stm32_clock_control_get_subsys_rate(const struct device* dev,
                                               clock_control_subsys_t sys,
                                               uint32_t* rate) {
    struct stm32_pclken* pclken = (struct stm32_pclken*)(sys);

    /*
     * Get AHB Clock (= SystemCoreClock = SYSCLK/prescaler)
     * SystemCoreClock is preferred to CONFIG_SYS_CLOCK_HW_CYCLES_PER_SEC
     * since it will be updated after clock configuration and hence
     * more likely to contain actual clock speed
     */
    uint32_t ahb_clock  = SystemCoreClock;
    uint32_t apb1_clock = get_bus_clock(ahb_clock, STM32_APB1_PRESCALER);
    uint32_t apb2_clock = get_bus_clock(ahb_clock, STM32_APB2_PRESCALER);
    uint32_t apb3_clock = get_bus_clock(ahb_clock, STM32_APB3_PRESCALER);

    ARG_UNUSED(dev);

    switch (pclken->bus) {
        case STM32_CLOCK_BUS_AHB1 :
        case STM32_CLOCK_BUS_AHB2 :
        case STM32_CLOCK_BUS_AHB2_2 :
        case STM32_CLOCK_BUS_AHB3 :
            *rate = ahb_clock;
            break;

        case STM32_CLOCK_BUS_APB1 :
        case STM32_CLOCK_BUS_APB1_2 :
            *rate = apb1_clock;
            break;

        case STM32_CLOCK_BUS_APB2 :
            *rate = apb2_clock;
            break;

        case STM32_CLOCK_BUS_APB3 :
            *rate = apb3_clock;
            break;

        case STM32_SRC_SYSCLK :
            *rate = get_sysclk_frequency();
            break;

        #if defined(STM32_HSI_ENABLED)
        case STM32_SRC_HSI16 :
            *rate = STM32_HSI_FREQ;
            break;
        #endif /* STM32_HSI_ENABLED */

        #if defined(STM32_MSIS_ENABLED)
        case STM32_SRC_MSIS :
            *rate = get_msis_frequency();
            break;
        #endif /* STM32_MSIS_ENABLED */

        #if defined(STM32_MSIK_ENABLED)
        case STM32_SRC_MSIK :
            *rate = __LL_RCC_CALC_MSIK_FREQ(LL_RCC_MSIRANGESEL_RUN,
                                            STM32_MSIK_RANGE << RCC_ICSCR1_MSIKRANGE_Pos);
            break;
        #endif /* STM32_MSIK_ENABLED */

        #if defined(STM32_HSE_ENABLED)
        case STM32_SRC_HSE :
            *rate = STM32_HSE_FREQ;
            break;
        #endif /* STM32_HSE_ENABLED */

        #if defined(STM32_LSE_ENABLED)
        case STM32_SRC_LSE :
            *rate = STM32_LSE_FREQ;
            break;
        #endif /* STM32_LSE_ENABLED */

        #if defined(STM32_LSI_ENABLED)
        case STM32_SRC_LSI :
            *rate = STM32_LSI_FREQ;
            break;
        #endif /* STM32_LSI_ENABLED */

        #if defined(STM32_HSI48_ENABLED)
        case STM32_SRC_HSI48 :
            *rate = STM32_HSI48_FREQ;
            break;
        #endif /* STM32_HSI48_ENABLED */

        #if defined(STM32_PLL_ENABLED)
        case STM32_SRC_PLL1_P :
            *rate = get_pllout_frequency(get_pllsrc_frequency(PLL1_ID),
                                         STM32_PLL_M_DIVISOR,
                                         STM32_PLL_N_MULTIPLIER,
                                         STM32_PLL_P_DIVISOR);
            break;

        case STM32_SRC_PLL1_Q :
            *rate = get_pllout_frequency(get_pllsrc_frequency(PLL1_ID),
                                         STM32_PLL_M_DIVISOR,
                                         STM32_PLL_N_MULTIPLIER,
                                         STM32_PLL_Q_DIVISOR);
            break;
        case STM32_SRC_PLL1_R :
            *rate = get_pllout_frequency(get_pllsrc_frequency(PLL1_ID),
                                         STM32_PLL_M_DIVISOR,
                                         STM32_PLL_N_MULTIPLIER,
                                         STM32_PLL_R_DIVISOR);
            break;
        #endif /* STM32_PLL_ENABLED */

        #if defined(STM32_PLL2_ENABLED)
        case STM32_SRC_PLL2_P :
            *rate = get_pllout_frequency(get_pllsrc_frequency(PLL2_ID),
                                         STM32_PLL2_M_DIVISOR,
                                         STM32_PLL2_N_MULTIPLIER,
                                         STM32_PLL2_P_DIVISOR);
            break;

        case STM32_SRC_PLL2_Q :
            *rate = get_pllout_frequency(get_pllsrc_frequency(PLL2_ID),
                                         STM32_PLL2_M_DIVISOR,
                                         STM32_PLL2_N_MULTIPLIER,
                                         STM32_PLL2_Q_DIVISOR);
            break;

        case STM32_SRC_PLL2_R :
            *rate = get_pllout_frequency(get_pllsrc_frequency(PLL2_ID),
                                         STM32_PLL2_M_DIVISOR,
                                         STM32_PLL2_N_MULTIPLIER,
                                         STM32_PLL2_R_DIVISOR);
            break;
        #endif /* STM32_PLL2_ENABLED */

        #if defined(STM32_PLL3_ENABLED)
        case STM32_SRC_PLL3_P :
            *rate = get_pllout_frequency(get_pllsrc_frequency(PLL3_ID),
                                         STM32_PLL3_M_DIVISOR,
                                         STM32_PLL3_N_MULTIPLIER,
                                         STM32_PLL3_P_DIVISOR);
            break;

        case STM32_SRC_PLL3_Q :
            *rate = get_pllout_frequency(get_pllsrc_frequency(PLL3_ID),
                                         STM32_PLL3_M_DIVISOR,
                                         STM32_PLL3_N_MULTIPLIER,
                                         STM32_PLL3_Q_DIVISOR);
            break;

        case STM32_SRC_PLL3_R :
            *rate = get_pllout_frequency(get_pllsrc_frequency(PLL3_ID),
                                         STM32_PLL3_M_DIVISOR,
                                         STM32_PLL3_N_MULTIPLIER,
                                         STM32_PLL3_R_DIVISOR);
            break;
        #endif /* STM32_PLL3_ENABLED */

        default :
            return (-ENOTSUP);
    }

    return (0);
}

static enum clock_control_status stm32_clock_control_get_status(const struct device* dev,
                                                                clock_control_subsys_t sub_system) {
    struct stm32_pclken* pclken = (struct stm32_pclken *)sub_system;

    ARG_UNUSED(dev);

    if (IN_RANGE(pclken->bus, STM32_PERIPH_BUS_MIN, STM32_PERIPH_BUS_MAX) == true) {
        /* Gated clocks */
        if ((sys_read32(DT_REG_ADDR(DT_NODELABEL(rcc)) + pclken->bus) & pclken->enr)
            == pclken->enr) {
            return (CLOCK_CONTROL_STATUS_ON);
        }
        else {
            return (CLOCK_CONTROL_STATUS_OFF);
        }
    }
    else {
        /* Domain clock sources */
        if (enabled_clock(pclken->bus) == 0) {
            return (CLOCK_CONTROL_STATUS_ON);
        }
        else {
            return (CLOCK_CONTROL_STATUS_OFF);
        }
    }
}

static const struct clock_control_driver_api stm32_clock_control_api = {
    .on  = stm32_clock_control_on,
    .off = stm32_clock_control_off,
    .get_rate   = stm32_clock_control_get_subsys_rate,
    .get_status = stm32_clock_control_get_status,
    .configure  = stm32_clock_control_configure,
};

__unused
static int get_vco_input_range(uint32_t m_div, uint32_t* range, size_t pll_id) {
    uint32_t vco_freq;

    vco_freq = (get_pllsrc_frequency(pll_id) / m_div);

    if ((MHZ(4) <= vco_freq) && (vco_freq <= MHZ(8))) {
        *range = LL_RCC_PLLINPUTRANGE_4_8;
    }
    else if ((MHZ(8) < vco_freq) && (vco_freq <= MHZ(16))) {
        *range = LL_RCC_PLLINPUTRANGE_8_16;
    }
    else {
        return (-ERANGE);
    }

    return (0);
}

static void set_regu_voltage(uint32_t hclk_freq) {
    if (hclk_freq < MHZ(25)) {
        LL_PWR_SetRegulVoltageScaling(LL_PWR_REGU_VOLTAGE_SCALE4);
    }
    else if (hclk_freq < MHZ(55)) {
        LL_PWR_SetRegulVoltageScaling(LL_PWR_REGU_VOLTAGE_SCALE3);
    }
    else if (hclk_freq < MHZ(110)) {
        LL_PWR_SetRegulVoltageScaling(LL_PWR_REGU_VOLTAGE_SCALE2);
    }
    else {
        LL_PWR_SetRegulVoltageScaling(LL_PWR_REGU_VOLTAGE_SCALE1);
    }

    while (LL_PWR_IsActiveFlag_VOS() == 0) {
        if (IS_ENABLED(__GTEST)) {
            break;
        }
    }
}

#if defined(STM32_PLL_ENABLED)
/*
 * Dynamic voltage scaling:
 * Enable the Booster mode before enabling then PLL for sysclock above 55MHz
 * The goal of this function is to set the epod prescaler, so that epod clock freq
 * is between 4MHz and 16MHz.
 * Up to now only MSI as PLL1 source clock can be > 16MHz, requiring a epod prescaler > 1
 * For HSI16, epod prescaler is default (div1, not divided).
 * Once HSE is > 16MHz, the epod prescaler would also be also required.
 */
static void set_epod_booster(void) {
    /* Reset Epod Prescaler in case it was set earlier with another DIV value */
    LL_PWR_DisableEPODBooster();
    while (LL_PWR_IsActiveFlag_BOOST() == 1) {
        if (IS_ENABLED(__GTEST)) {
            break;
        }
    }

    LL_RCC_SetPll1EPodPrescaler(LL_RCC_PLL1MBOOST_DIV_1);

    if (MHZ(55) <= CONFIG_SYS_CLOCK_HW_CYCLES_PER_SEC) {
        /*
         * Set EPOD clock prescaler based on PLL1 input freq
         * (MSI/PLLM  or HSE/PLLM when HSE is > 16MHz
         * Booster clock frequency should be between 4 and 16MHz
         * This is done in following steps:
         * Read MSI Frequency or HSE oscillaor freq
         * Divide PLL1 input freq (MSI/PLL or HSE/PLLM)
         * by the targeted freq (8MHz).
         * Make sure value is not higher than 16
         * Shift in the register space (/2)
         */
        int tmp;

        if (IS_ENABLED(STM32_PLL_SRC_MSIS)) {
            tmp = __LL_RCC_CALC_MSIS_FREQ(LL_RCC_MSIRANGESEL_RUN,
                                          STM32_MSIS_RANGE << RCC_ICSCR1_MSISRANGE_Pos);
        }
        else if (IS_ENABLED(STM32_PLL_SRC_HSE) && (MHZ(16) < STM32_HSE_FREQ)) {
            tmp = STM32_HSE_FREQ;
        }
        else {
            return;
        }

        tmp = MIN(tmp / STM32_PLL_M_DIVISOR / 8000000, 16);
        tmp = (tmp / 2);

        /* Configure the epod clock frequency between 4 and 16 MHz */
        LL_RCC_SetPll1EPodPrescaler(tmp << RCC_PLL1CFGR_PLL1MBOOST_Pos);

        /* Enable EPOD booster and wait for booster ready flag set */
        LL_PWR_EnableEPODBooster();
        while (LL_PWR_IsActiveFlag_BOOST() == 0) {
            if (IS_ENABLED(__GTEST)) {
                break;
            }
        }
    }
}
#endif /* STM32_PLL_ENABLED */

__unused
static void clock_switch_to_hsi(void) {
    /* Enable HSI if not enabled */
    if (LL_RCC_HSI_IsReady() != 1) {
        /* Enable HSI */
        LL_RCC_HSI_Enable();
        while (LL_RCC_HSI_IsReady() != 1) {
            /* Wait for HSI ready */
            if (IS_ENABLED(__GTEST)) {
                break;
            }
        }
    }

    /* Set HSI as SYSCLCK source */
    LL_RCC_SetSysClkSource(LL_RCC_SYS_CLKSOURCE_HSI);
    while (LL_RCC_GetSysClkSource() != LL_RCC_SYS_CLKSOURCE_STATUS_HSI) {
        if (IS_ENABLED(__GTEST)) {
            break;
        }
    }

    LL_RCC_SetAHBPrescaler(LL_RCC_SYSCLK_DIV_1);
}

__unused
static int set_up_plls(void) {
    #if defined(STM32_PLL_ENABLED) || defined(STM32_PLL2_ENABLED) || \
        defined(STM32_PLL3_ENABLED)
    int r;
    uint32_t vco_input_range;
    #endif

    #if defined(STM32_PLL_ENABLED)
    /*
     * Switch to HSI and disable the PLL before configuration.
     * (Switching to HSI makes sure we have a SYSCLK source in
     * case we're currently running from the PLL we're about to
     * turn off and reconfigure.)
     */
    if (LL_RCC_GetSysClkSource() == LL_RCC_SYS_CLKSOURCE_STATUS_PLL1) {
        clock_switch_to_hsi();
    }

    LL_RCC_PLL1_Disable();

    /* Configure PLL source : Can be HSE, HSI, MSIS */
    if (IS_ENABLED(STM32_PLL_SRC_HSE)) {
        /* Main PLL configuration and activation */
        LL_RCC_PLL1_SetMainSource(LL_RCC_PLL1SOURCE_HSE);
    }
    else if (IS_ENABLED(STM32_PLL_SRC_MSIS)) {
        /* Main PLL configuration and activation */
        LL_RCC_PLL1_SetMainSource(LL_RCC_PLL1SOURCE_MSIS);
    }
    else if (IS_ENABLED(STM32_PLL_SRC_HSI)) {
        /* Main PLL configuration and activation */
        LL_RCC_PLL1_SetMainSource(LL_RCC_PLL1SOURCE_HSI);
    }
    else {
        return (-ENOTSUP);
    }

    /*
     * Configure the EPOD booster
     * before increasing the system clock freq
     * and after pll clock source is set
     */
    set_epod_booster();

    r = get_vco_input_range(STM32_PLL_M_DIVISOR, &vco_input_range, PLL1_ID);
    if (r < 0) {
        return (r);
    }

    LL_RCC_PLL1_SetDivider(STM32_PLL_M_DIVISOR);

    /* Set VCO Input before enabling the PLL, depends on freq used for PLL1 */
    LL_RCC_PLL1_SetVCOInputRange(vco_input_range);

    LL_RCC_PLL1_SetN(STM32_PLL_N_MULTIPLIER);

    LL_RCC_PLL1FRACN_Disable();
    if (IS_ENABLED(STM32_PLL_FRACN_ENABLED)) {
        LL_RCC_PLL1_SetFRACN(STM32_PLL_FRACN_VALUE);
        LL_RCC_PLL1FRACN_Enable();
    }

    if (IS_ENABLED(STM32_PLL_P_ENABLED)) {
        LL_RCC_PLL1_SetP(STM32_PLL_P_DIVISOR);
        LL_RCC_PLL1_EnableDomain_SAI();
    }

    if (IS_ENABLED(STM32_PLL_Q_ENABLED)) {
        LL_RCC_PLL1_SetQ(STM32_PLL_Q_DIVISOR);
        LL_RCC_PLL1_EnableDomain_48M();
    }

    if (IS_ENABLED(STM32_PLL_R_ENABLED)) {
        __ASSERT_NO_MSG((STM32_PLL_R_DIVISOR == 1) ||
                        (STM32_PLL_R_DIVISOR % 2 == 0));
        LL_RCC_PLL1_SetR(STM32_PLL_R_DIVISOR);
        LL_RCC_PLL1_EnableDomain_SYS();
    }

    LL_RCC_PLL1_Enable();
    while (LL_RCC_PLL1_IsReady() != 1U) {
        if (IS_ENABLED(__GTEST)) {
            break;
        }
    }
    #else
    /* Init PLL source to None */
    LL_RCC_PLL1_SetMainSource(LL_RCC_PLL1SOURCE_NONE);
    #endif /* STM32_PLL_ENABLED */

    #if defined(STM32_PLL2_ENABLED)
    /* Configure PLL2 source */
    if (IS_ENABLED(STM32_PLL2_SRC_HSE)) {
        LL_RCC_PLL2_SetSource(LL_RCC_PLL2SOURCE_HSE);
    }
    else if (IS_ENABLED(STM32_PLL2_SRC_MSIS)) {
        LL_RCC_PLL2_SetSource(LL_RCC_PLL2SOURCE_MSIS);
    }
    else if (IS_ENABLED(STM32_PLL2_SRC_HSI)) {
        LL_RCC_PLL2_SetSource(LL_RCC_PLL2SOURCE_HSI);
    }
    else {
        return (-ENOTSUP);
    }

    r = get_vco_input_range(STM32_PLL2_M_DIVISOR, &vco_input_range, PLL2_ID);
    if (r < 0) {
        return (r);
    }

    LL_RCC_PLL2_SetDivider(STM32_PLL2_M_DIVISOR);

    LL_RCC_PLL2_SetVCOInputRange(vco_input_range);

    LL_RCC_PLL2_SetN(STM32_PLL2_N_MULTIPLIER);

    LL_RCC_PLL2FRACN_Disable();
    if (IS_ENABLED(STM32_PLL2_FRACN_ENABLED)) {
        LL_RCC_PLL2_SetFRACN(STM32_PLL2_FRACN_VALUE);
        LL_RCC_PLL2FRACN_Enable();
    }

    if (IS_ENABLED(STM32_PLL2_P_ENABLED)) {
        LL_RCC_PLL2_SetP(STM32_PLL2_P_DIVISOR);
        SET_BIT(RCC->PLL2CFGR, RCC_PLL2CFGR_PLL2PEN);
    }

    if (IS_ENABLED(STM32_PLL2_Q_ENABLED)) {
        LL_RCC_PLL2_SetQ(STM32_PLL2_Q_DIVISOR);
        SET_BIT(RCC->PLL2CFGR, RCC_PLL2CFGR_PLL2QEN);
    }

    if (IS_ENABLED(STM32_PLL2_R_ENABLED)) {
        LL_RCC_PLL2_SetR(STM32_PLL2_R_DIVISOR);
        SET_BIT(RCC->PLL2CFGR, RCC_PLL2CFGR_PLL2REN);
    }

    LL_RCC_PLL2_Enable();
    while (LL_RCC_PLL2_IsReady() != 1U) {
        if (IS_ENABLED(__GTEST)) {
            break;
        }
    }
    #else
    /* Init PLL2 source to None */
    LL_RCC_PLL2_SetSource(LL_RCC_PLL2SOURCE_NONE);
    #endif /* STM32_PLL2_ENABLED */

    #if defined(STM32_PLL3_ENABLED)
    /* Configure PLL3 source */
    if (IS_ENABLED(STM32_PLL3_SRC_HSE)) {
        LL_RCC_PLL3_SetSource(LL_RCC_PLL3SOURCE_HSE);
    }
    else if (IS_ENABLED(STM32_PLL3_SRC_MSIS)) {
        LL_RCC_PLL3_SetSource(LL_RCC_PLL3SOURCE_MSIS);
    }
    else if (IS_ENABLED(STM32_PLL3_SRC_HSI)) {
        LL_RCC_PLL3_SetSource(LL_RCC_PLL3SOURCE_HSI);
    }
    else {
        return (-ENOTSUP);
    }

    r = get_vco_input_range(STM32_PLL3_M_DIVISOR, &vco_input_range, PLL3_ID);
    if (r < 0) {
        return (r);
    }

    LL_RCC_PLL3_SetDivider(STM32_PLL3_M_DIVISOR);

    LL_RCC_PLL3_SetVCOInputRange(vco_input_range);

    LL_RCC_PLL3_SetN(STM32_PLL3_N_MULTIPLIER);

    LL_RCC_PLL3FRACN_Disable();
    if (IS_ENABLED(STM32_PLL3_FRACN_ENABLED)) {
        LL_RCC_PLL3_SetFRACN(STM32_PLL3_FRACN_VALUE);
        LL_RCC_PLL3FRACN_Enable();
    }

    if (IS_ENABLED(STM32_PLL3_P_ENABLED)) {
        LL_RCC_PLL3_SetP(STM32_PLL3_P_DIVISOR);
        SET_BIT(RCC->PLL3CFGR, RCC_PLL3CFGR_PLL3PEN);
    }

    if (IS_ENABLED(STM32_PLL3_Q_ENABLED)) {
        LL_RCC_PLL3_SetQ(STM32_PLL3_Q_DIVISOR);
        SET_BIT(RCC->PLL3CFGR, RCC_PLL3CFGR_PLL3QEN);
    }

    if (IS_ENABLED(STM32_PLL3_R_ENABLED)) {
        LL_RCC_PLL3_SetR(STM32_PLL3_R_DIVISOR);
        SET_BIT(RCC->PLL3CFGR, RCC_PLL3CFGR_PLL3REN);
    }

    LL_RCC_PLL3_Enable();
    while (LL_RCC_PLL3_IsReady() != 1U) {
        if (IS_ENABLED(__GTEST)) {
            break;
        }
    }
    #else
    /* Init PLL3 source to None */
    LL_RCC_PLL3_SetSource(LL_RCC_PLL3SOURCE_NONE);
    #endif /* STM32_PLL3_ENABLED */

    return (0);
}

static void set_up_fixed_clock_sources(void) {

    if (IS_ENABLED(STM32_HSE_ENABLED)) {
        /* Check if need to enable HSE bypass feature or not */
        if (IS_ENABLED(STM32_HSE_BYPASS)) {
            LL_RCC_HSE_EnableBypass();
        }
        else {
            LL_RCC_HSE_DisableBypass();
        }

        /* Enable HSE */
        LL_RCC_HSE_Enable();
        while (LL_RCC_HSE_IsReady() != 1) {
            if (IS_ENABLED(__GTEST)) {
                break;
            }
        }
    }

    if (IS_ENABLED(STM32_HSI_ENABLED)) {
        /* Enable HSI if not enabled */
        if (LL_RCC_HSI_IsReady() != 1) {
            /* Enable HSI */
            LL_RCC_HSI_Enable();
            while (LL_RCC_HSI_IsReady() != 1) {
                /* Wait for HSI ready */
                if (IS_ENABLED(__GTEST)) {
                    break;
                }
            }
        }
    }

    if (IS_ENABLED(STM32_LSE_ENABLED)) {
        /* Enable the power interface clock */
        LL_AHB3_GRP1_EnableClock(LL_AHB3_GRP1_PERIPH_PWR);

        if (!LL_PWR_IsEnabledBkUpAccess()) {
            /* Enable write access to Backup domain */
            LL_PWR_EnableBkUpAccess();
            while (!LL_PWR_IsEnabledBkUpAccess()) {
                /* Wait for Backup domain access */
                if (IS_ENABLED(__GTEST)) {
                    break;
                }
            }
        }

        /* Configure driving capability */
        LL_RCC_LSE_SetDriveCapability(STM32_LSE_DRIVING << RCC_BDCR_LSEDRV_Pos);

        if (IS_ENABLED(STM32_LSE_BYPASS)) {
            /* Configure LSE bypass */
            LL_RCC_LSE_EnableBypass();
        }

        /* Enable LSE Oscillator */
        LL_RCC_LSE_Enable();
        /* Wait for LSE ready */
        while (!LL_RCC_LSE_IsReady()) {
            if (IS_ENABLED(__GTEST)) {
                break;
            }
        }

        /* Enable LSESYS additionally */
        LL_RCC_LSE_EnablePropagation();
        /* Wait till LSESYS is ready */
        while (!LL_RCC_LSESYS_IsReady()) {
            if (IS_ENABLED(__GTEST)) {
                break;
            }
        }

        LL_PWR_DisableBkUpAccess();
    }

    if (IS_ENABLED(STM32_MSIS_ENABLED)) {
        /* Set MSIS Range */
        LL_RCC_MSI_EnableRangeSelection();

        LL_RCC_MSIS_SetRange(STM32_MSIS_RANGE << RCC_ICSCR1_MSISRANGE_Pos);

        if (IS_ENABLED(STM32_MSIS_PLL_MODE)) {
            __ASSERT(STM32_LSE_ENABLED,
                     "MSIS Hardware auto calibration needs LSE clock activation");
            /* Enable MSI hardware auto calibration */
            LL_RCC_SetMSIPLLMode(LL_RCC_PLLMODE_MSIS);
            LL_RCC_MSI_EnablePLLMode();
        }

        /* Enable MSIS */
        LL_RCC_MSIS_Enable();

        /* Wait till MSIS is ready */
        while (LL_RCC_MSIS_IsReady() != 1) {
            if (IS_ENABLED(__GTEST)) {
                break;
            }
        }
    }

    if (IS_ENABLED(STM32_MSIK_ENABLED)) {
        /* Set MSIK Range */
        LL_RCC_MSI_EnableRangeSelection();

        LL_RCC_MSIK_SetRange(STM32_MSIK_RANGE << RCC_ICSCR1_MSIKRANGE_Pos);

        if (IS_ENABLED(STM32_MSIK_PLL_MODE)) {
            __ASSERT(STM32_LSE_ENABLED,
                     "MSIK Hardware auto calibration needs LSE clock activation");
            /* Enable MSI hardware auto calibration */
            LL_RCC_SetMSIPLLMode(LL_RCC_PLLMODE_MSIK);
            LL_RCC_MSI_EnablePLLMode();
        }

        if (IS_ENABLED(STM32_MSIS_ENABLED)) {
            __ASSERT((STM32_MSIK_PLL_MODE == STM32_MSIS_PLL_MODE),
                     "Please check MSIS/MSIK config consistency");
        }

        /* Enable MSIK */
        LL_RCC_MSIK_Enable();

        /* Wait till MSIK is ready */
        while (LL_RCC_MSIK_IsReady() != 1) {
            if (IS_ENABLED(__GTEST)) {
                break;
            }
        }
    }

    if (IS_ENABLED(STM32_LSI_ENABLED)) {
        if (!LL_AHB3_GRP1_IsEnabledClock(LL_AHB3_GRP1_PERIPH_PWR)) {
            /* Enable the power interface clock */
            LL_AHB3_GRP1_EnableClock(LL_AHB3_GRP1_PERIPH_PWR);
        }

        if (!LL_PWR_IsEnabledBkUpAccess()) {
            /* Enable write access to Backup domain */
            LL_PWR_EnableBkUpAccess();
            while (!LL_PWR_IsEnabledBkUpAccess()) {
                /* Wait for Backup domain access */
                if (IS_ENABLED(__GTEST)) {
                    break;
                }
            }
        }

        /* Enable LSI oscillator */
        LL_RCC_LSI_Enable();
        while (LL_RCC_LSI_IsReady() != 1) {
            /* Wait till LSI is ready */
            if (IS_ENABLED(__GTEST)) {
                break;
            }
        }

        LL_PWR_DisableBkUpAccess();
    }

    if (IS_ENABLED(STM32_HSI48_ENABLED)) {
        LL_RCC_HSI48_Enable();
        while (LL_RCC_HSI48_IsReady() != 1) {
            /* Wait till HSI48 is ready */
            if (IS_ENABLED(__GTEST)) {
                break;
            }
        }
    }
}

int stm32_clock_control_init(const struct device* dev) {
    uint32_t old_hclk_freq;
    int r;

    ARG_UNUSED(dev);

    /* Current hclk value */
    old_hclk_freq = __LL_RCC_CALC_HCLK_FREQ(get_startup_frequency(), LL_RCC_GetAHBPrescaler());

    /* Set voltage regulator to comply with targeted system frequency */
    set_regu_voltage(CONFIG_SYS_CLOCK_HW_CYCLES_PER_SEC);

    /* Set flash latency */
    /* If freq increases, set flash latency before any clock setting */
    if (old_hclk_freq < CONFIG_SYS_CLOCK_HW_CYCLES_PER_SEC) {
        LL_SetFlashLatency(CONFIG_SYS_CLOCK_HW_CYCLES_PER_SEC);
    }

    /* Set up individual enabled clocks */
    set_up_fixed_clock_sources();

    /* Set up PLLs */
    r = set_up_plls();
    if (r < 0) {
        return (r);
    }

    /* Set peripheral buses pre-scalers */
    LL_RCC_SetAHBPrescaler(ahb_prescaler(STM32_AHB_PRESCALER));
    LL_RCC_SetAPB1Prescaler(apb1_prescaler(STM32_APB1_PRESCALER));
    LL_RCC_SetAPB2Prescaler(apb2_prescaler(STM32_APB2_PRESCALER));
    LL_RCC_SetAPB3Prescaler(apb3_prescaler(STM32_APB3_PRESCALER));

    if (IS_ENABLED(STM32_SYSCLK_SRC_PLL)) {
        /* Set PLL1 as System Clock Source */
        LL_RCC_SetSysClkSource(LL_RCC_SYS_CLKSOURCE_PLL1);
        while (LL_RCC_GetSysClkSource() != LL_RCC_SYS_CLKSOURCE_STATUS_PLL1) {
            if (IS_ENABLED(__GTEST)) {
                break;
            }
        }
    }
    else if (IS_ENABLED(STM32_SYSCLK_SRC_HSE)) {
        /* Set HSE as SYSCLCK source */
        LL_RCC_SetSysClkSource(LL_RCC_SYS_CLKSOURCE_HSE);
        while (LL_RCC_GetSysClkSource() != LL_RCC_SYS_CLKSOURCE_STATUS_HSE) {
            if (IS_ENABLED(__GTEST)) {
                break;
            }
        }
    }
    else if (IS_ENABLED(STM32_SYSCLK_SRC_MSIS)) {
        /* Set MSIS as SYSCLCK source */
        LL_RCC_SetSysClkSource(LL_RCC_SYS_CLKSOURCE_MSIS);
        while (LL_RCC_GetSysClkSource() != LL_RCC_SYS_CLKSOURCE_STATUS_MSIS) {
            if (IS_ENABLED(__GTEST)) {
                break;
            }
        }
    }
    else if (IS_ENABLED(STM32_SYSCLK_SRC_HSI)) {
        /* Set HSI as SYSCLCK source */
        LL_RCC_SetSysClkSource(LL_RCC_SYS_CLKSOURCE_HSI);
        while (LL_RCC_GetSysClkSource() != LL_RCC_SYS_CLKSOURCE_STATUS_HSI) {
            if (IS_ENABLED(__GTEST)) {
                break;
            }
        }
    }
    else {
        return (-ENOTSUP);
    }

    /* Set FLASH latency */
    /* If freq not increased, set flash latency after all clock setting */
    if (old_hclk_freq >= CONFIG_SYS_CLOCK_HW_CYCLES_PER_SEC) {
        LL_SetFlashLatency(CONFIG_SYS_CLOCK_HW_CYCLES_PER_SEC);
    }

    /* Update CMSIS variable */
    SystemCoreClock = CONFIG_SYS_CLOCK_HW_CYCLES_PER_SEC;

    return (0);
}

/**
 * @brief RCC device, note that priority is intentionally set to 1 so
 * that the device init runs just after SOC init
 */
DEVICE_DT_DEFINE(DT_NODELABEL(rcc),
<<<<<<< HEAD
		    stm32_clock_control_init,
		    NULL,
		    NULL, NULL,
		    PRE_KERNEL_1,
		    CONFIG_CLOCK_CONTROL_INIT_PRIORITY,
		    &stm32_clock_control_api);
=======
                 stm32_clock_control_init,
                 NULL,
                 NULL, NULL,
                 PRE_KERNEL_1,
                 CONFIG_CLOCK_CONTROL_INIT_PRIORITY,
                 &stm32_clock_control_api);
>>>>>>> 77d0b53e
<|MERGE_RESOLUTION|>--- conflicted
+++ resolved
@@ -1000,18 +1000,9 @@
  * that the device init runs just after SOC init
  */
 DEVICE_DT_DEFINE(DT_NODELABEL(rcc),
-<<<<<<< HEAD
-		    stm32_clock_control_init,
-		    NULL,
-		    NULL, NULL,
-		    PRE_KERNEL_1,
-		    CONFIG_CLOCK_CONTROL_INIT_PRIORITY,
-		    &stm32_clock_control_api);
-=======
                  stm32_clock_control_init,
                  NULL,
                  NULL, NULL,
                  PRE_KERNEL_1,
                  CONFIG_CLOCK_CONTROL_INIT_PRIORITY,
-                 &stm32_clock_control_api);
->>>>>>> 77d0b53e
+                 &stm32_clock_control_api);