/*
 *
 * Copyright (c) 2021 Linaro Limited
 * Copyright (c) 2022 Thomas Stranger
 *
 * SPDX-License-Identifier: Apache-2.0
 */

#include <soc.h>
#include <stm32_ll_bus.h>
#include <stm32_ll_pwr.h>
#include <stm32_ll_rcc.h>
#include <stm32_ll_utils.h>
#include <stm32_ll_system.h>
#include <zephyr/arch/cpu.h>
#include <zephyr/drivers/clock_control.h>
#include <zephyr/sys/util.h>
#include <zephyr/drivers/clock_control/stm32_clock_control.h>

/* Macros to fill up prescaler values */
#define z_ahb_prescaler(v) LL_RCC_SYSCLK_DIV_##v
#define ahb_prescaler(v)   z_ahb_prescaler(v)

#define z_apb1_prescaler(v) LL_RCC_APB1_DIV_##v
#define apb1_prescaler(v)   z_apb1_prescaler(v)

#define z_apb2_prescaler(v) LL_RCC_APB2_DIV_##v
#define apb2_prescaler(v)   z_apb2_prescaler(v)

#define z_apb3_prescaler(v) LL_RCC_APB3_DIV_##v
#define apb3_prescaler(v)   z_apb3_prescaler(v)

#define PLL1_ID     1
#define PLL2_ID     2
#define PLL3_ID     3

static uint32_t get_bus_clock(uint32_t clock, uint32_t prescaler) {
    return (clock / prescaler);
}

static uint32_t get_msis_frequency(void) {
    return __LL_RCC_CALC_MSIS_FREQ(LL_RCC_MSI_IsEnabledRangeSelect(),
                                   ((LL_RCC_MSI_IsEnabledRangeSelect() == 1U) ?
                                   LL_RCC_MSIS_GetRange() :
                                   LL_RCC_MSIS_GetRangeAfterStandby()));
}

__unused
/** @brief returns the pll source frequency of given pll_id */
static uint32_t get_pllsrc_frequency(size_t pll_id) {

    if ((IS_ENABLED(STM32_PLL_SRC_HSI ) && (pll_id == PLL1_ID)) ||
        (IS_ENABLED(STM32_PLL2_SRC_HSI) && (pll_id == PLL2_ID)) ||
        (IS_ENABLED(STM32_PLL3_SRC_HSI) && (pll_id == PLL3_ID))) {
        return (STM32_HSI_FREQ);
    }
    else if ((IS_ENABLED(STM32_PLL_SRC_HSE ) && (pll_id == PLL1_ID)) ||
             (IS_ENABLED(STM32_PLL2_SRC_HSE) && (pll_id == PLL2_ID)) ||
             (IS_ENABLED(STM32_PLL3_SRC_HSE) && (pll_id == PLL3_ID))) {
        return (STM32_HSE_FREQ);
    }
    else if ((IS_ENABLED(STM32_PLL_SRC_MSIS ) && (pll_id == PLL1_ID)) ||
             (IS_ENABLED(STM32_PLL2_SRC_MSIS) && (pll_id == PLL2_ID)) ||
             (IS_ENABLED(STM32_PLL3_SRC_MSIS) && (pll_id == PLL3_ID))) {
        return (get_msis_frequency());
    }

    __ASSERT(0, "No PLL Source configured");
    return (0);
}

static uint32_t get_startup_frequency(void) {
    switch (LL_RCC_GetSysClkSource()) {
        case LL_RCC_SYS_CLKSOURCE_STATUS_MSIS :
            return (get_msis_frequency());

        case LL_RCC_SYS_CLKSOURCE_STATUS_HSI :
            return (STM32_HSI_FREQ);

        case LL_RCC_SYS_CLKSOURCE_STATUS_HSE :
            return (STM32_HSE_FREQ);

        case LL_RCC_SYS_CLKSOURCE_STATUS_PLL1 :
            return (get_pllsrc_frequency(PLL1_ID));

        default :
            __ASSERT(0, "Unexpected startup freq");
            return (0);
    }
}

__unused
static uint32_t get_pllout_frequency(uint32_t pllsrc_freq,
                                     int pllm_div,
                                     int plln_mul,
                                     int pllout_div) {
    __ASSERT_NO_MSG(pllm_div && pllout_div);

    return (((pllsrc_freq / pllm_div) * plln_mul) / pllout_div);
}

static uint32_t get_sysclk_frequency(void) {
    #if defined(STM32_SYSCLK_SRC_PLL)
    return (get_pllout_frequency(get_pllsrc_frequency(PLL1_ID),
                                 STM32_PLL_M_DIVISOR,
                                 STM32_PLL_N_MULTIPLIER,
                                 STM32_PLL_R_DIVISOR));
    #elif defined(STM32_SYSCLK_SRC_MSIS)
    return (get_msis_frequency());
    #elif defined(STM32_SYSCLK_SRC_HSE)
    return (STM32_HSE_FREQ);
    #elif defined(STM32_SYSCLK_SRC_HSI)
    return (STM32_HSI_FREQ);
    #else
    __ASSERT(0, "No SYSCLK Source configured");
    return (0);
    #endif
}

/** @brief Verifies clock is part of active clock configuration */
int enabled_clock(uint32_t src_clk) {
    if ( (src_clk == STM32_SRC_SYSCLK) ||
         (src_clk == STM32_SRC_HCLK  ) ||
         (src_clk == STM32_SRC_PCLK1 ) ||
         (src_clk == STM32_SRC_PCLK2 ) ||
         (src_clk == STM32_SRC_PCLK3 ) ||
        ((src_clk == STM32_SRC_HSE   ) && IS_ENABLED(STM32_HSE_ENABLED   )) ||
        ((src_clk == STM32_SRC_HSI16 ) && IS_ENABLED(STM32_HSI_ENABLED   )) ||
        ((src_clk == STM32_SRC_HSI48 ) && IS_ENABLED(STM32_HSI48_ENABLED )) ||
        ((src_clk == STM32_SRC_LSE   ) && IS_ENABLED(STM32_LSE_ENABLED   )) ||
        ((src_clk == STM32_SRC_LSI   ) && IS_ENABLED(STM32_LSI_ENABLED   )) ||
        ((src_clk == STM32_SRC_MSIS  ) && IS_ENABLED(STM32_MSIS_ENABLED  )) ||
        ((src_clk == STM32_SRC_MSIK  ) && IS_ENABLED(STM32_MSIK_ENABLED  )) ||
        ((src_clk == STM32_SRC_PLL1_P) && IS_ENABLED(STM32_PLL_P_ENABLED )) ||
        ((src_clk == STM32_SRC_PLL1_Q) && IS_ENABLED(STM32_PLL_Q_ENABLED )) ||
        ((src_clk == STM32_SRC_PLL1_R) && IS_ENABLED(STM32_PLL_R_ENABLED )) ||
        ((src_clk == STM32_SRC_PLL2_P) && IS_ENABLED(STM32_PLL2_P_ENABLED)) ||
        ((src_clk == STM32_SRC_PLL2_Q) && IS_ENABLED(STM32_PLL2_Q_ENABLED)) ||
        ((src_clk == STM32_SRC_PLL2_R) && IS_ENABLED(STM32_PLL2_R_ENABLED)) ||
        ((src_clk == STM32_SRC_PLL3_P) && IS_ENABLED(STM32_PLL3_P_ENABLED)) ||
        ((src_clk == STM32_SRC_PLL3_Q) && IS_ENABLED(STM32_PLL3_Q_ENABLED)) ||
        ((src_clk == STM32_SRC_PLL3_R) && IS_ENABLED(STM32_PLL3_R_ENABLED))) {
        return (0);
    }

    return (-ENOTSUP);
}

<<<<<<< HEAD
static inline int stm32_clock_control_on(const struct device* dev,
                                         clock_control_subsys_t sub_system) {
    struct stm32_pclken* pclken = (struct stm32_pclken*)(sub_system);
    volatile int temp;
=======
static int stm32_clock_control_on(const struct device *dev, clock_control_subsys_t sub_system)
{
	struct stm32_pclken *pclken = (struct stm32_pclken *)(sub_system);
	volatile int temp;
>>>>>>> b4b5d8b2

    ARG_UNUSED(dev);

<<<<<<< HEAD
    if (IN_RANGE(pclken->bus, STM32_PERIPH_BUS_MIN, STM32_PERIPH_BUS_MAX) == 0) {
        /* Attempt to toggle a wrong peripheral clock bit */
        return (-ENOTSUP);
    }
=======
	if (!IN_RANGE(pclken->bus, STM32_PERIPH_BUS_MIN, STM32_PERIPH_BUS_MAX)) {
		/* Attempt to toggle a wrong periph clock bit */
		return -ENOTSUP;
	}
>>>>>>> b4b5d8b2

    sys_set_bits(DT_REG_ADDR(DT_NODELABEL(rcc)) + pclken->bus,
                 pclken->enr);
    /* Delay after enabling the clock, to allow it to become active */
    temp = sys_read32(DT_REG_ADDR(DT_NODELABEL(rcc)) + pclken->bus);
    UNUSED(temp);

    return (0);
}

<<<<<<< HEAD
static inline int stm32_clock_control_off(const struct device* dev,
                                          clock_control_subsys_t sub_system) {
    struct stm32_pclken* pclken = (struct stm32_pclken*)(sub_system);
=======
static int stm32_clock_control_off(const struct device *dev, clock_control_subsys_t sub_system)
{
	struct stm32_pclken *pclken = (struct stm32_pclken *)(sub_system);
>>>>>>> b4b5d8b2

    ARG_UNUSED(dev);

<<<<<<< HEAD
    if (IN_RANGE(pclken->bus, STM32_PERIPH_BUS_MIN, STM32_PERIPH_BUS_MAX) == 0) {
        /* Attempt to toggle a wrong peripheral clock bit */
        return (-ENOTSUP);
    }
=======
	if (!IN_RANGE(pclken->bus, STM32_PERIPH_BUS_MIN, STM32_PERIPH_BUS_MAX)) {
		/* Attempt to toggle a wrong periph clock bit */
		return -ENOTSUP;
	}
>>>>>>> b4b5d8b2

    sys_clear_bits(DT_REG_ADDR(DT_NODELABEL(rcc)) + pclken->bus,
                   pclken->enr);

    return (0);
}

<<<<<<< HEAD
static inline int stm32_clock_control_configure(const struct device* dev,
                                                clock_control_subsys_t sub_system,
                                                void* data) {
    struct stm32_pclken* pclken = (struct stm32_pclken*)(sub_system);
    int err;

    ARG_UNUSED(dev);
    ARG_UNUSED(data);

    err = enabled_clock(pclken->bus);
    if (err < 0) {
        /* Attempt to configure a src clock not available or not valid */
        return (err);
    }

    sys_clear_bits(DT_REG_ADDR(DT_NODELABEL(rcc)) + STM32_DT_CLKSEL_REG_GET(pclken->enr),
                   STM32_DT_CLKSEL_MASK_GET(pclken->enr) <<
                   STM32_DT_CLKSEL_SHIFT_GET(pclken->enr));
    sys_set_bits(DT_REG_ADDR(DT_NODELABEL(rcc)) + STM32_DT_CLKSEL_REG_GET(pclken->enr),
                 STM32_DT_CLKSEL_VAL_GET(pclken->enr) <<
                 STM32_DT_CLKSEL_SHIFT_GET(pclken->enr));

    return (0);
=======
static int stm32_clock_control_configure(const struct device *dev,
					 clock_control_subsys_t sub_system,
					 void *data)
{
	struct stm32_pclken *pclken = (struct stm32_pclken *)(sub_system);
	int err;

	ARG_UNUSED(dev);
	ARG_UNUSED(data);

	err = enabled_clock(pclken->bus);
	if (err < 0) {
		/* Attempt to configure a src clock not available or not valid */
		return err;
	}

	sys_clear_bits(DT_REG_ADDR(DT_NODELABEL(rcc)) + STM32_DT_CLKSEL_REG_GET(pclken->enr),
		       STM32_DT_CLKSEL_MASK_GET(pclken->enr) <<
			STM32_DT_CLKSEL_SHIFT_GET(pclken->enr));
	sys_set_bits(DT_REG_ADDR(DT_NODELABEL(rcc)) + STM32_DT_CLKSEL_REG_GET(pclken->enr),
		     STM32_DT_CLKSEL_VAL_GET(pclken->enr) <<
			STM32_DT_CLKSEL_SHIFT_GET(pclken->enr));

	return 0;
>>>>>>> b4b5d8b2
}

static int stm32_clock_control_get_subsys_rate(const struct device* dev,
                                               clock_control_subsys_t sys,
                                               uint32_t* rate) {
    struct stm32_pclken* pclken = (struct stm32_pclken*)(sys);

    /*
     * Get AHB Clock (= SystemCoreClock = SYSCLK/prescaler)
     * SystemCoreClock is preferred to CONFIG_SYS_CLOCK_HW_CYCLES_PER_SEC
     * since it will be updated after clock configuration and hence
     * more likely to contain actual clock speed
     */
    uint32_t ahb_clock  = SystemCoreClock;
    uint32_t apb1_clock = get_bus_clock(ahb_clock, STM32_APB1_PRESCALER);
    uint32_t apb2_clock = get_bus_clock(ahb_clock, STM32_APB2_PRESCALER);
    uint32_t apb3_clock = get_bus_clock(ahb_clock, STM32_APB3_PRESCALER);

    ARG_UNUSED(dev);

    switch (pclken->bus) {
        case STM32_CLOCK_BUS_AHB1 :
        case STM32_CLOCK_BUS_AHB2 :
        case STM32_CLOCK_BUS_AHB2_2 :
        case STM32_CLOCK_BUS_AHB3 :
        case STM32_SRC_HCLK :
            *rate = ahb_clock;
            break;

        case STM32_CLOCK_BUS_APB1 :
        case STM32_CLOCK_BUS_APB1_2 :
        case STM32_SRC_PCLK1 :
            *rate = apb1_clock;
            break;

        case STM32_CLOCK_BUS_APB2 :
        case STM32_SRC_PCLK2 :
            *rate = apb2_clock;
            break;

        case STM32_CLOCK_BUS_APB3 :
        case STM32_SRC_PCLK3 :
            *rate = apb3_clock;
            break;

        case STM32_SRC_SYSCLK :
            *rate = get_sysclk_frequency();
            break;

        #if defined(STM32_HSI_ENABLED)
        case STM32_SRC_HSI16 :
            *rate = STM32_HSI_FREQ;
            break;
        #endif /* STM32_HSI_ENABLED */

        #if defined(STM32_MSIS_ENABLED)
        case STM32_SRC_MSIS :
            *rate = get_msis_frequency();
            break;
        #endif /* STM32_MSIS_ENABLED */

        #if defined(STM32_MSIK_ENABLED)
        case STM32_SRC_MSIK :
            *rate = __LL_RCC_CALC_MSIK_FREQ(LL_RCC_MSIRANGESEL_RUN,
                                            STM32_MSIK_RANGE << RCC_ICSCR1_MSIKRANGE_Pos);
            break;
        #endif /* STM32_MSIK_ENABLED */

        #if defined(STM32_HSE_ENABLED)
        case STM32_SRC_HSE :
            *rate = STM32_HSE_FREQ;
            break;
        #endif /* STM32_HSE_ENABLED */

        #if defined(STM32_LSE_ENABLED)
        case STM32_SRC_LSE :
            *rate = STM32_LSE_FREQ;
            break;
        #endif /* STM32_LSE_ENABLED */

        #if defined(STM32_LSI_ENABLED)
        case STM32_SRC_LSI :
            *rate = STM32_LSI_FREQ;
            break;
        #endif /* STM32_LSI_ENABLED */

        #if defined(STM32_HSI48_ENABLED)
        case STM32_SRC_HSI48 :
            *rate = STM32_HSI48_FREQ;
            break;
        #endif /* STM32_HSI48_ENABLED */

        #if defined(STM32_PLL_ENABLED)
        case STM32_SRC_PLL1_P :
            *rate = get_pllout_frequency(get_pllsrc_frequency(PLL1_ID),
                                         STM32_PLL_M_DIVISOR,
                                         STM32_PLL_N_MULTIPLIER,
                                         STM32_PLL_P_DIVISOR);
            break;

        case STM32_SRC_PLL1_Q :
            *rate = get_pllout_frequency(get_pllsrc_frequency(PLL1_ID),
                                         STM32_PLL_M_DIVISOR,
                                         STM32_PLL_N_MULTIPLIER,
                                         STM32_PLL_Q_DIVISOR);
            break;
        case STM32_SRC_PLL1_R :
            *rate = get_pllout_frequency(get_pllsrc_frequency(PLL1_ID),
                                         STM32_PLL_M_DIVISOR,
                                         STM32_PLL_N_MULTIPLIER,
                                         STM32_PLL_R_DIVISOR);
            break;
        #endif /* STM32_PLL_ENABLED */

        #if defined(STM32_PLL2_ENABLED)
        case STM32_SRC_PLL2_P :
            *rate = get_pllout_frequency(get_pllsrc_frequency(PLL2_ID),
                                         STM32_PLL2_M_DIVISOR,
                                         STM32_PLL2_N_MULTIPLIER,
                                         STM32_PLL2_P_DIVISOR);
            break;

        case STM32_SRC_PLL2_Q :
            *rate = get_pllout_frequency(get_pllsrc_frequency(PLL2_ID),
                                         STM32_PLL2_M_DIVISOR,
                                         STM32_PLL2_N_MULTIPLIER,
                                         STM32_PLL2_Q_DIVISOR);
            break;

        case STM32_SRC_PLL2_R :
            *rate = get_pllout_frequency(get_pllsrc_frequency(PLL2_ID),
                                         STM32_PLL2_M_DIVISOR,
                                         STM32_PLL2_N_MULTIPLIER,
                                         STM32_PLL2_R_DIVISOR);
            break;
        #endif /* STM32_PLL2_ENABLED */

        #if defined(STM32_PLL3_ENABLED)
        case STM32_SRC_PLL3_P :
            *rate = get_pllout_frequency(get_pllsrc_frequency(PLL3_ID),
                                         STM32_PLL3_M_DIVISOR,
                                         STM32_PLL3_N_MULTIPLIER,
                                         STM32_PLL3_P_DIVISOR);
            break;

        case STM32_SRC_PLL3_Q :
            *rate = get_pllout_frequency(get_pllsrc_frequency(PLL3_ID),
                                         STM32_PLL3_M_DIVISOR,
                                         STM32_PLL3_N_MULTIPLIER,
                                         STM32_PLL3_Q_DIVISOR);
            break;

        case STM32_SRC_PLL3_R :
            *rate = get_pllout_frequency(get_pllsrc_frequency(PLL3_ID),
                                         STM32_PLL3_M_DIVISOR,
                                         STM32_PLL3_N_MULTIPLIER,
                                         STM32_PLL3_R_DIVISOR);
            break;
        #endif /* STM32_PLL3_ENABLED */

        default :
            return (-ENOTSUP);
    }

    if (pclken->div) {
        *rate /= (pclken->div + 1);
    }

    return (0);
}

<<<<<<< HEAD
static enum clock_control_status stm32_clock_control_get_status(const struct device* dev,
                                                                clock_control_subsys_t sub_system) {
    struct stm32_pclken* pclken = (struct stm32_pclken *)sub_system;

    ARG_UNUSED(dev);

    if (IN_RANGE(pclken->bus, STM32_PERIPH_BUS_MIN, STM32_PERIPH_BUS_MAX) == true) {
        /* Gated clocks */
        if ((sys_read32(DT_REG_ADDR(DT_NODELABEL(rcc)) + pclken->bus) & pclken->enr)
            == pclken->enr) {
            return (CLOCK_CONTROL_STATUS_ON);
        }
        else {
            return (CLOCK_CONTROL_STATUS_OFF);
        }
    }
    else {
        /* Domain clock sources */
        if (enabled_clock(pclken->bus) == 0) {
            return (CLOCK_CONTROL_STATUS_ON);
        }
        else {
            return (CLOCK_CONTROL_STATUS_OFF);
        }
    }
=======
static enum clock_control_status stm32_clock_control_get_status(const struct device *dev,
								clock_control_subsys_t sub_system)
{
	struct stm32_pclken *pclken = (struct stm32_pclken *)sub_system;

	ARG_UNUSED(dev);

	if (IN_RANGE(pclken->bus, STM32_PERIPH_BUS_MIN, STM32_PERIPH_BUS_MAX)) {
		/* Gated clocks */
		if ((sys_read32(DT_REG_ADDR(DT_NODELABEL(rcc)) + pclken->bus) & pclken->enr)
		    == pclken->enr) {
			return CLOCK_CONTROL_STATUS_ON;
		} else {
			return CLOCK_CONTROL_STATUS_OFF;
		}
	} else {
		/* Domain clock sources */
		if (enabled_clock(pclken->bus) == 0) {
			return CLOCK_CONTROL_STATUS_ON;
		} else {
			return CLOCK_CONTROL_STATUS_OFF;
		}
	}
>>>>>>> b4b5d8b2
}

static DEVICE_API(clock_control, stm32_clock_control_api) = {
    .on  = stm32_clock_control_on,
    .off = stm32_clock_control_off,
    .get_rate   = stm32_clock_control_get_subsys_rate,
    .get_status = stm32_clock_control_get_status,
    .configure  = stm32_clock_control_configure,
};

__unused
static int get_vco_input_range(uint32_t m_div, uint32_t* range, size_t pll_id) {
    uint32_t vco_freq;

    vco_freq = (get_pllsrc_frequency(pll_id) / m_div);

    if ((MHZ(4) <= vco_freq) && (vco_freq <= MHZ(8))) {
        *range = LL_RCC_PLLINPUTRANGE_4_8;
    }
    else if ((MHZ(8) < vco_freq) && (vco_freq <= MHZ(16))) {
        *range = LL_RCC_PLLINPUTRANGE_8_16;
    }
    else {
        return (-ERANGE);
    }

    return (0);
}

static void set_regu_voltage(uint32_t hclk_freq) {
    if (hclk_freq < MHZ(25)) {
        LL_PWR_SetRegulVoltageScaling(LL_PWR_REGU_VOLTAGE_SCALE4);
    }
    else if (hclk_freq < MHZ(55)) {
        LL_PWR_SetRegulVoltageScaling(LL_PWR_REGU_VOLTAGE_SCALE3);
    }
    else if (hclk_freq < MHZ(110)) {
        LL_PWR_SetRegulVoltageScaling(LL_PWR_REGU_VOLTAGE_SCALE2);
    }
    else {
        LL_PWR_SetRegulVoltageScaling(LL_PWR_REGU_VOLTAGE_SCALE1);
    }

    while (LL_PWR_IsActiveFlag_VOS() == 0) {
        if (IS_ENABLED(__GTEST)) {
            break;
        }
    }
}

#if defined(STM32_PLL_ENABLED)
/*
 * Dynamic voltage scaling:
 * Enable the Booster mode before enabling then PLL for sysclock above 55MHz
 * The goal of this function is to set the epod prescaler, so that epod clock freq
 * is between 4MHz and 16MHz.
 * Up to now only MSI as PLL1 source clock can be > 16MHz, requiring a epod prescaler > 1
 * For HSI16, epod prescaler is default (div1, not divided).
 * Once HSE is > 16MHz, the epod prescaler would also be also required.
 */
static void set_epod_booster(void) {
    /* Reset Epod Prescaler in case it was set earlier with another DIV value */
    LL_PWR_DisableEPODBooster();
    while (LL_PWR_IsActiveFlag_BOOST() == 1) {
        if (IS_ENABLED(__GTEST)) {
            break;
        }
    }

    LL_RCC_SetPll1EPodPrescaler(LL_RCC_PLL1MBOOST_DIV_1);

    if (MHZ(55) <= CONFIG_SYS_CLOCK_HW_CYCLES_PER_SEC) {
        /*
         * Set EPOD clock prescaler based on PLL1 input freq
         * (MSI/PLLM  or HSE/PLLM when HSE is > 16MHz
         * Booster clock frequency should be between 4 and 16MHz
         * This is done in following steps:
         * Read MSI Frequency or HSE oscillaor freq
         * Divide PLL1 input freq (MSI/PLL or HSE/PLLM)
         * by the targeted freq (8MHz).
         * Make sure value is not higher than 16
         * Shift in the register space (/2)
         */
        int tmp;

        if (IS_ENABLED(STM32_PLL_SRC_MSIS)) {
            tmp = __LL_RCC_CALC_MSIS_FREQ(LL_RCC_MSIRANGESEL_RUN,
                                          STM32_MSIS_RANGE << RCC_ICSCR1_MSISRANGE_Pos);
        }
        else if (IS_ENABLED(STM32_PLL_SRC_HSE) && (MHZ(16) < STM32_HSE_FREQ)) {
            tmp = STM32_HSE_FREQ;
        }
        else {
            return;
        }

        tmp = MIN(tmp / STM32_PLL_M_DIVISOR / 8000000, 16);
        tmp = (tmp / 2);

        /* Configure the epod clock frequency between 4 and 16 MHz */
        LL_RCC_SetPll1EPodPrescaler(tmp << RCC_PLL1CFGR_PLL1MBOOST_Pos);

        /* Enable EPOD booster and wait for booster ready flag set */
        LL_PWR_EnableEPODBooster();
        while (LL_PWR_IsActiveFlag_BOOST() == 0) {
            if (IS_ENABLED(__GTEST)) {
                break;
            }
        }
    }
}
#endif /* STM32_PLL_ENABLED */

__unused
static void clock_switch_to_hsi(void) {
    /* Enable HSI if not enabled */
    if (LL_RCC_HSI_IsReady() != 1) {
        /* Enable HSI */
        LL_RCC_HSI_Enable();
        while (LL_RCC_HSI_IsReady() != 1) {
            /* Wait for HSI ready */
            if (IS_ENABLED(__GTEST)) {
                break;
            }
        }
    }

    /* Set HSI as SYSCLCK source */
    LL_RCC_SetSysClkSource(LL_RCC_SYS_CLKSOURCE_HSI);
    while (LL_RCC_GetSysClkSource() != LL_RCC_SYS_CLKSOURCE_STATUS_HSI) {
        if (IS_ENABLED(__GTEST)) {
            break;
        }
    }

    LL_RCC_SetAHBPrescaler(LL_RCC_SYSCLK_DIV_1);
}

__unused
static int set_up_plls(void) {
    #if defined(STM32_PLL_ENABLED) || defined(STM32_PLL2_ENABLED) || \
        defined(STM32_PLL3_ENABLED)
    int r;
    uint32_t vco_input_range;
    #endif

    #if defined(STM32_PLL_ENABLED)
    /*
     * Switch to HSI and disable the PLL before configuration.
     * (Switching to HSI makes sure we have a SYSCLK source in
     * case we're currently running from the PLL we're about to
     * turn off and reconfigure.)
     */
    if (LL_RCC_GetSysClkSource() == LL_RCC_SYS_CLKSOURCE_STATUS_PLL1) {
        clock_switch_to_hsi();
    }

    LL_RCC_PLL1_Disable();

    /* Configure PLL source : Can be HSE, HSI, MSIS */
    if (IS_ENABLED(STM32_PLL_SRC_HSE)) {
        /* Main PLL configuration and activation */
        LL_RCC_PLL1_SetMainSource(LL_RCC_PLL1SOURCE_HSE);
    }
    else if (IS_ENABLED(STM32_PLL_SRC_MSIS)) {
        /* Main PLL configuration and activation */
        LL_RCC_PLL1_SetMainSource(LL_RCC_PLL1SOURCE_MSIS);
    }
    else if (IS_ENABLED(STM32_PLL_SRC_HSI)) {
        /* Main PLL configuration and activation */
        LL_RCC_PLL1_SetMainSource(LL_RCC_PLL1SOURCE_HSI);
    }
    else {
        return (-ENOTSUP);
    }

    /*
     * Configure the EPOD booster
     * before increasing the system clock freq
     * and after pll clock source is set
     */
    set_epod_booster();

    r = get_vco_input_range(STM32_PLL_M_DIVISOR, &vco_input_range, PLL1_ID);
    if (r < 0) {
        return (r);
    }

    LL_RCC_PLL1_SetDivider(STM32_PLL_M_DIVISOR);

    /* Set VCO Input before enabling the PLL, depends on freq used for PLL1 */
    LL_RCC_PLL1_SetVCOInputRange(vco_input_range);

    LL_RCC_PLL1_SetN(STM32_PLL_N_MULTIPLIER);

    LL_RCC_PLL1FRACN_Disable();
    if (IS_ENABLED(STM32_PLL_FRACN_ENABLED)) {
        LL_RCC_PLL1_SetFRACN(STM32_PLL_FRACN_VALUE);
        LL_RCC_PLL1FRACN_Enable();
    }

    if (IS_ENABLED(STM32_PLL_P_ENABLED)) {
        LL_RCC_PLL1_SetP(STM32_PLL_P_DIVISOR);
        LL_RCC_PLL1_EnableDomain_SAI();
    }

    if (IS_ENABLED(STM32_PLL_Q_ENABLED)) {
        LL_RCC_PLL1_SetQ(STM32_PLL_Q_DIVISOR);
        LL_RCC_PLL1_EnableDomain_48M();
    }

    if (IS_ENABLED(STM32_PLL_R_ENABLED)) {
        __ASSERT_NO_MSG((STM32_PLL_R_DIVISOR == 1) ||
                        (STM32_PLL_R_DIVISOR % 2 == 0));
        LL_RCC_PLL1_SetR(STM32_PLL_R_DIVISOR);
        LL_RCC_PLL1_EnableDomain_SYS();
    }

    LL_RCC_PLL1_Enable();
    while (LL_RCC_PLL1_IsReady() != 1U) {
        if (IS_ENABLED(__GTEST)) {
            break;
        }
    }
    #else
    /* Init PLL source to None */
    LL_RCC_PLL1_SetMainSource(LL_RCC_PLL1SOURCE_NONE);
    #endif /* STM32_PLL_ENABLED */

    #if defined(STM32_PLL2_ENABLED)
    /* Configure PLL2 source */
    if (IS_ENABLED(STM32_PLL2_SRC_HSE)) {
        LL_RCC_PLL2_SetSource(LL_RCC_PLL2SOURCE_HSE);
    }
    else if (IS_ENABLED(STM32_PLL2_SRC_MSIS)) {
        LL_RCC_PLL2_SetSource(LL_RCC_PLL2SOURCE_MSIS);
    }
    else if (IS_ENABLED(STM32_PLL2_SRC_HSI)) {
        LL_RCC_PLL2_SetSource(LL_RCC_PLL2SOURCE_HSI);
    }
    else {
        return (-ENOTSUP);
    }

    r = get_vco_input_range(STM32_PLL2_M_DIVISOR, &vco_input_range, PLL2_ID);
    if (r < 0) {
        return (r);
    }

    LL_RCC_PLL2_SetDivider(STM32_PLL2_M_DIVISOR);

    LL_RCC_PLL2_SetVCOInputRange(vco_input_range);

    LL_RCC_PLL2_SetN(STM32_PLL2_N_MULTIPLIER);

    LL_RCC_PLL2FRACN_Disable();
    if (IS_ENABLED(STM32_PLL2_FRACN_ENABLED)) {
        LL_RCC_PLL2_SetFRACN(STM32_PLL2_FRACN_VALUE);
        LL_RCC_PLL2FRACN_Enable();
    }

    if (IS_ENABLED(STM32_PLL2_P_ENABLED)) {
        LL_RCC_PLL2_SetP(STM32_PLL2_P_DIVISOR);
        SET_BIT(RCC->PLL2CFGR, RCC_PLL2CFGR_PLL2PEN);
    }

    if (IS_ENABLED(STM32_PLL2_Q_ENABLED)) {
        LL_RCC_PLL2_SetQ(STM32_PLL2_Q_DIVISOR);
        SET_BIT(RCC->PLL2CFGR, RCC_PLL2CFGR_PLL2QEN);
    }

    if (IS_ENABLED(STM32_PLL2_R_ENABLED)) {
        LL_RCC_PLL2_SetR(STM32_PLL2_R_DIVISOR);
        SET_BIT(RCC->PLL2CFGR, RCC_PLL2CFGR_PLL2REN);
    }

    LL_RCC_PLL2_Enable();
    while (LL_RCC_PLL2_IsReady() != 1U) {
        if (IS_ENABLED(__GTEST)) {
            break;
        }
    }
    #else
    /* Init PLL2 source to None */
    LL_RCC_PLL2_SetSource(LL_RCC_PLL2SOURCE_NONE);
    #endif /* STM32_PLL2_ENABLED */

    #if defined(STM32_PLL3_ENABLED)
    /* Configure PLL3 source */
    if (IS_ENABLED(STM32_PLL3_SRC_HSE)) {
        LL_RCC_PLL3_SetSource(LL_RCC_PLL3SOURCE_HSE);
    }
    else if (IS_ENABLED(STM32_PLL3_SRC_MSIS)) {
        LL_RCC_PLL3_SetSource(LL_RCC_PLL3SOURCE_MSIS);
    }
    else if (IS_ENABLED(STM32_PLL3_SRC_HSI)) {
        LL_RCC_PLL3_SetSource(LL_RCC_PLL3SOURCE_HSI);
    }
    else {
        return (-ENOTSUP);
    }

    r = get_vco_input_range(STM32_PLL3_M_DIVISOR, &vco_input_range, PLL3_ID);
    if (r < 0) {
        return (r);
    }

    LL_RCC_PLL3_SetDivider(STM32_PLL3_M_DIVISOR);

    LL_RCC_PLL3_SetVCOInputRange(vco_input_range);

    LL_RCC_PLL3_SetN(STM32_PLL3_N_MULTIPLIER);

    LL_RCC_PLL3FRACN_Disable();
    if (IS_ENABLED(STM32_PLL3_FRACN_ENABLED)) {
        LL_RCC_PLL3_SetFRACN(STM32_PLL3_FRACN_VALUE);
        LL_RCC_PLL3FRACN_Enable();
    }

    if (IS_ENABLED(STM32_PLL3_P_ENABLED)) {
        LL_RCC_PLL3_SetP(STM32_PLL3_P_DIVISOR);
        SET_BIT(RCC->PLL3CFGR, RCC_PLL3CFGR_PLL3PEN);
    }

    if (IS_ENABLED(STM32_PLL3_Q_ENABLED)) {
        LL_RCC_PLL3_SetQ(STM32_PLL3_Q_DIVISOR);
        SET_BIT(RCC->PLL3CFGR, RCC_PLL3CFGR_PLL3QEN);
    }

    if (IS_ENABLED(STM32_PLL3_R_ENABLED)) {
        LL_RCC_PLL3_SetR(STM32_PLL3_R_DIVISOR);
        SET_BIT(RCC->PLL3CFGR, RCC_PLL3CFGR_PLL3REN);
    }

    LL_RCC_PLL3_Enable();
    while (LL_RCC_PLL3_IsReady() != 1U) {
        if (IS_ENABLED(__GTEST)) {
            break;
        }
    }
    #else
    /* Init PLL3 source to None */
    LL_RCC_PLL3_SetSource(LL_RCC_PLL3SOURCE_NONE);
    #endif /* STM32_PLL3_ENABLED */

    return (0);
}

static void set_up_fixed_clock_sources(void) {

    if (IS_ENABLED(STM32_HSE_ENABLED)) {
        /* Check if need to enable HSE bypass feature or not */
        if (IS_ENABLED(STM32_HSE_BYPASS)) {
            LL_RCC_HSE_EnableBypass();
        }
        else {
            LL_RCC_HSE_DisableBypass();
        }

        /* Enable HSE */
        LL_RCC_HSE_Enable();
        while (LL_RCC_HSE_IsReady() != 1) {
            if (IS_ENABLED(__GTEST)) {
                break;
            }
        }
    }

    if (IS_ENABLED(STM32_HSI_ENABLED)) {
        /* Enable HSI if not enabled */
        if (LL_RCC_HSI_IsReady() != 1) {
            /* Enable HSI */
            LL_RCC_HSI_Enable();
            while (LL_RCC_HSI_IsReady() != 1) {
                /* Wait for HSI ready */
                if (IS_ENABLED(__GTEST)) {
                    break;
                }
            }
        }
    }

    if (IS_ENABLED(STM32_LSE_ENABLED)) {
        /* Enable the power interface clock */
        LL_AHB3_GRP1_EnableClock(LL_AHB3_GRP1_PERIPH_PWR);

        if (!LL_PWR_IsEnabledBkUpAccess()) {
            /* Enable write access to Backup domain */
            LL_PWR_EnableBkUpAccess();
            while (!LL_PWR_IsEnabledBkUpAccess()) {
                /* Wait for Backup domain access */
                if (IS_ENABLED(__GTEST)) {
                    break;
                }
            }
        }

        /* Configure driving capability */
        LL_RCC_LSE_SetDriveCapability(STM32_LSE_DRIVING << RCC_BDCR_LSEDRV_Pos);

        if (IS_ENABLED(STM32_LSE_BYPASS)) {
            /* Configure LSE bypass */
            LL_RCC_LSE_EnableBypass();
        }

        /* Enable LSE Oscillator */
        LL_RCC_LSE_Enable();
        /* Wait for LSE ready */
        while (!LL_RCC_LSE_IsReady()) {
            if (IS_ENABLED(__GTEST)) {
                break;
            }
        }

        /* Enable LSESYS additionally */
        LL_RCC_LSE_EnablePropagation();
        /* Wait till LSESYS is ready */
        while (!LL_RCC_LSESYS_IsReady()) {
            if (IS_ENABLED(__GTEST)) {
                break;
            }
        }

        LL_PWR_DisableBkUpAccess();
    }

    if (IS_ENABLED(STM32_MSIS_ENABLED)) {
        /* Set MSIS Range */
        LL_RCC_MSI_EnableRangeSelection();

        LL_RCC_MSIS_SetRange(STM32_MSIS_RANGE << RCC_ICSCR1_MSISRANGE_Pos);

        if (IS_ENABLED(STM32_MSIS_PLL_MODE)) {
            __ASSERT(STM32_LSE_ENABLED,
                     "MSIS Hardware auto calibration needs LSE clock activation");
            /* Enable MSI hardware auto calibration */
            LL_RCC_SetMSIPLLMode(LL_RCC_PLLMODE_MSIS);
            LL_RCC_MSI_EnablePLLMode();
        }

        /* Enable MSIS */
        LL_RCC_MSIS_Enable();

        /* Wait till MSIS is ready */
        while (LL_RCC_MSIS_IsReady() != 1) {
            if (IS_ENABLED(__GTEST)) {
                break;
            }
        }
    }

    if (IS_ENABLED(STM32_MSIK_ENABLED)) {
        /* Set MSIK Range */
        LL_RCC_MSI_EnableRangeSelection();

        LL_RCC_MSIK_SetRange(STM32_MSIK_RANGE << RCC_ICSCR1_MSIKRANGE_Pos);

        if (IS_ENABLED(STM32_MSIK_PLL_MODE)) {
            __ASSERT(STM32_LSE_ENABLED,
                     "MSIK Hardware auto calibration needs LSE clock activation");
            /* Enable MSI hardware auto calibration */
            LL_RCC_SetMSIPLLMode(LL_RCC_PLLMODE_MSIK);
            LL_RCC_MSI_EnablePLLMode();
        }

        if (IS_ENABLED(STM32_MSIS_ENABLED)) {
            __ASSERT((STM32_MSIK_PLL_MODE == STM32_MSIS_PLL_MODE),
                     "Please check MSIS/MSIK config consistency");
        }

        /* Enable MSIK */
        LL_RCC_MSIK_Enable();

        /* Wait till MSIK is ready */
        while (LL_RCC_MSIK_IsReady() != 1) {
            if (IS_ENABLED(__GTEST)) {
                break;
            }
        }
    }

    if (IS_ENABLED(STM32_LSI_ENABLED)) {
        if (!LL_AHB3_GRP1_IsEnabledClock(LL_AHB3_GRP1_PERIPH_PWR)) {
            /* Enable the power interface clock */
            LL_AHB3_GRP1_EnableClock(LL_AHB3_GRP1_PERIPH_PWR);
        }

        if (!LL_PWR_IsEnabledBkUpAccess()) {
            /* Enable write access to Backup domain */
            LL_PWR_EnableBkUpAccess();
            while (!LL_PWR_IsEnabledBkUpAccess()) {
                /* Wait for Backup domain access */
                if (IS_ENABLED(__GTEST)) {
                    break;
                }
            }
        }

        /* Enable LSI oscillator */
        LL_RCC_LSI_Enable();
        while (LL_RCC_LSI_IsReady() != 1) {
            /* Wait till LSI is ready */
            if (IS_ENABLED(__GTEST)) {
                break;
            }
        }

        LL_PWR_DisableBkUpAccess();
    }

    if (IS_ENABLED(STM32_HSI48_ENABLED)) {
        LL_RCC_HSI48_Enable();
        while (LL_RCC_HSI48_IsReady() != 1) {
            /* Wait till HSI48 is ready */
            if (IS_ENABLED(__GTEST)) {
                break;
            }
        }
    }
}

int stm32_clock_control_init(const struct device* dev) {
    uint32_t old_hclk_freq;
    int r;

    ARG_UNUSED(dev);

    /* Current hclk value */
    old_hclk_freq = __LL_RCC_CALC_HCLK_FREQ(get_startup_frequency(), LL_RCC_GetAHBPrescaler());

    /* Set voltage regulator to comply with targeted system frequency */
    set_regu_voltage(CONFIG_SYS_CLOCK_HW_CYCLES_PER_SEC);

    /* Set flash latency */
    /* If freq increases, set flash latency before any clock setting */
    if (old_hclk_freq < CONFIG_SYS_CLOCK_HW_CYCLES_PER_SEC) {
        LL_SetFlashLatency(CONFIG_SYS_CLOCK_HW_CYCLES_PER_SEC);
    }

    /* Set up individual enabled clocks */
    set_up_fixed_clock_sources();

    /* Set up PLLs */
    r = set_up_plls();
    if (r < 0) {
        return (r);
    }

    /* Set peripheral buses pre-scalers */
    LL_RCC_SetAHBPrescaler(ahb_prescaler(STM32_AHB_PRESCALER));
    LL_RCC_SetAPB1Prescaler(apb1_prescaler(STM32_APB1_PRESCALER));
    LL_RCC_SetAPB2Prescaler(apb2_prescaler(STM32_APB2_PRESCALER));
    LL_RCC_SetAPB3Prescaler(apb3_prescaler(STM32_APB3_PRESCALER));

    if (IS_ENABLED(STM32_SYSCLK_SRC_PLL)) {
        /* Set PLL1 as System Clock Source */
        LL_RCC_SetSysClkSource(LL_RCC_SYS_CLKSOURCE_PLL1);
        while (LL_RCC_GetSysClkSource() != LL_RCC_SYS_CLKSOURCE_STATUS_PLL1) {
            if (IS_ENABLED(__GTEST)) {
                break;
            }
        }
    }
    else if (IS_ENABLED(STM32_SYSCLK_SRC_HSE)) {
        /* Set HSE as SYSCLCK source */
        LL_RCC_SetSysClkSource(LL_RCC_SYS_CLKSOURCE_HSE);
        while (LL_RCC_GetSysClkSource() != LL_RCC_SYS_CLKSOURCE_STATUS_HSE) {
            if (IS_ENABLED(__GTEST)) {
                break;
            }
        }
    }
    else if (IS_ENABLED(STM32_SYSCLK_SRC_MSIS)) {
        /* Set MSIS as SYSCLCK source */
        LL_RCC_SetSysClkSource(LL_RCC_SYS_CLKSOURCE_MSIS);
        while (LL_RCC_GetSysClkSource() != LL_RCC_SYS_CLKSOURCE_STATUS_MSIS) {
            if (IS_ENABLED(__GTEST)) {
                break;
            }
        }
    }
    else if (IS_ENABLED(STM32_SYSCLK_SRC_HSI)) {
        /* Set HSI as SYSCLCK source */
        LL_RCC_SetSysClkSource(LL_RCC_SYS_CLKSOURCE_HSI);
        while (LL_RCC_GetSysClkSource() != LL_RCC_SYS_CLKSOURCE_STATUS_HSI) {
            if (IS_ENABLED(__GTEST)) {
                break;
            }
        }
    }
    else {
        return (-ENOTSUP);
    }

    /* Set FLASH latency */
    /* If freq not increased, set flash latency after all clock setting */
    if (old_hclk_freq >= CONFIG_SYS_CLOCK_HW_CYCLES_PER_SEC) {
        LL_SetFlashLatency(CONFIG_SYS_CLOCK_HW_CYCLES_PER_SEC);
    }

    /* Update CMSIS variable */
    SystemCoreClock = CONFIG_SYS_CLOCK_HW_CYCLES_PER_SEC;

    return (0);
}

/**
 * @brief RCC device, note that priority is intentionally set to 1 so
 * that the device init runs just after SOC init
 */
DEVICE_DT_DEFINE(DT_NODELABEL(rcc),
                 stm32_clock_control_init,
                 NULL,
                 NULL, NULL,
                 PRE_KERNEL_1,
                 CONFIG_CLOCK_CONTROL_INIT_PRIORITY,
                 &stm32_clock_control_api);<|MERGE_RESOLUTION|>--- conflicted
+++ resolved
@@ -146,31 +146,16 @@
     return (-ENOTSUP);
 }
 
-<<<<<<< HEAD
-static inline int stm32_clock_control_on(const struct device* dev,
-                                         clock_control_subsys_t sub_system) {
+static int stm32_clock_control_on(const struct device* dev, clock_control_subsys_t sub_system) {
     struct stm32_pclken* pclken = (struct stm32_pclken*)(sub_system);
     volatile int temp;
-=======
-static int stm32_clock_control_on(const struct device *dev, clock_control_subsys_t sub_system)
-{
-	struct stm32_pclken *pclken = (struct stm32_pclken *)(sub_system);
-	volatile int temp;
->>>>>>> b4b5d8b2
 
     ARG_UNUSED(dev);
 
-<<<<<<< HEAD
-    if (IN_RANGE(pclken->bus, STM32_PERIPH_BUS_MIN, STM32_PERIPH_BUS_MAX) == 0) {
+    if (!IN_RANGE(pclken->bus, STM32_PERIPH_BUS_MIN, STM32_PERIPH_BUS_MAX)) {
         /* Attempt to toggle a wrong peripheral clock bit */
         return (-ENOTSUP);
     }
-=======
-	if (!IN_RANGE(pclken->bus, STM32_PERIPH_BUS_MIN, STM32_PERIPH_BUS_MAX)) {
-		/* Attempt to toggle a wrong periph clock bit */
-		return -ENOTSUP;
-	}
->>>>>>> b4b5d8b2
 
     sys_set_bits(DT_REG_ADDR(DT_NODELABEL(rcc)) + pclken->bus,
                  pclken->enr);
@@ -181,29 +166,15 @@
     return (0);
 }
 
-<<<<<<< HEAD
-static inline int stm32_clock_control_off(const struct device* dev,
-                                          clock_control_subsys_t sub_system) {
+static int stm32_clock_control_off(const struct device* dev, clock_control_subsys_t sub_system) {
     struct stm32_pclken* pclken = (struct stm32_pclken*)(sub_system);
-=======
-static int stm32_clock_control_off(const struct device *dev, clock_control_subsys_t sub_system)
-{
-	struct stm32_pclken *pclken = (struct stm32_pclken *)(sub_system);
->>>>>>> b4b5d8b2
 
     ARG_UNUSED(dev);
 
-<<<<<<< HEAD
-    if (IN_RANGE(pclken->bus, STM32_PERIPH_BUS_MIN, STM32_PERIPH_BUS_MAX) == 0) {
+    if (!IN_RANGE(pclken->bus, STM32_PERIPH_BUS_MIN, STM32_PERIPH_BUS_MAX)) {
         /* Attempt to toggle a wrong peripheral clock bit */
         return (-ENOTSUP);
     }
-=======
-	if (!IN_RANGE(pclken->bus, STM32_PERIPH_BUS_MIN, STM32_PERIPH_BUS_MAX)) {
-		/* Attempt to toggle a wrong periph clock bit */
-		return -ENOTSUP;
-	}
->>>>>>> b4b5d8b2
 
     sys_clear_bits(DT_REG_ADDR(DT_NODELABEL(rcc)) + pclken->bus,
                    pclken->enr);
@@ -211,10 +182,9 @@
     return (0);
 }
 
-<<<<<<< HEAD
-static inline int stm32_clock_control_configure(const struct device* dev,
-                                                clock_control_subsys_t sub_system,
-                                                void* data) {
+static int stm32_clock_control_configure(const struct device* dev,
+                                         clock_control_subsys_t sub_system,
+                                         void* data) {
     struct stm32_pclken* pclken = (struct stm32_pclken*)(sub_system);
     int err;
 
@@ -235,32 +205,6 @@
                  STM32_DT_CLKSEL_SHIFT_GET(pclken->enr));
 
     return (0);
-=======
-static int stm32_clock_control_configure(const struct device *dev,
-					 clock_control_subsys_t sub_system,
-					 void *data)
-{
-	struct stm32_pclken *pclken = (struct stm32_pclken *)(sub_system);
-	int err;
-
-	ARG_UNUSED(dev);
-	ARG_UNUSED(data);
-
-	err = enabled_clock(pclken->bus);
-	if (err < 0) {
-		/* Attempt to configure a src clock not available or not valid */
-		return err;
-	}
-
-	sys_clear_bits(DT_REG_ADDR(DT_NODELABEL(rcc)) + STM32_DT_CLKSEL_REG_GET(pclken->enr),
-		       STM32_DT_CLKSEL_MASK_GET(pclken->enr) <<
-			STM32_DT_CLKSEL_SHIFT_GET(pclken->enr));
-	sys_set_bits(DT_REG_ADDR(DT_NODELABEL(rcc)) + STM32_DT_CLKSEL_REG_GET(pclken->enr),
-		     STM32_DT_CLKSEL_VAL_GET(pclken->enr) <<
-			STM32_DT_CLKSEL_SHIFT_GET(pclken->enr));
-
-	return 0;
->>>>>>> b4b5d8b2
 }
 
 static int stm32_clock_control_get_subsys_rate(const struct device* dev,
@@ -432,14 +376,13 @@
     return (0);
 }
 
-<<<<<<< HEAD
 static enum clock_control_status stm32_clock_control_get_status(const struct device* dev,
                                                                 clock_control_subsys_t sub_system) {
     struct stm32_pclken* pclken = (struct stm32_pclken *)sub_system;
 
     ARG_UNUSED(dev);
 
-    if (IN_RANGE(pclken->bus, STM32_PERIPH_BUS_MIN, STM32_PERIPH_BUS_MAX) == true) {
+    if (IN_RANGE(pclken->bus, STM32_PERIPH_BUS_MIN, STM32_PERIPH_BUS_MAX)) {
         /* Gated clocks */
         if ((sys_read32(DT_REG_ADDR(DT_NODELABEL(rcc)) + pclken->bus) & pclken->enr)
             == pclken->enr) {
@@ -458,31 +401,6 @@
             return (CLOCK_CONTROL_STATUS_OFF);
         }
     }
-=======
-static enum clock_control_status stm32_clock_control_get_status(const struct device *dev,
-								clock_control_subsys_t sub_system)
-{
-	struct stm32_pclken *pclken = (struct stm32_pclken *)sub_system;
-
-	ARG_UNUSED(dev);
-
-	if (IN_RANGE(pclken->bus, STM32_PERIPH_BUS_MIN, STM32_PERIPH_BUS_MAX)) {
-		/* Gated clocks */
-		if ((sys_read32(DT_REG_ADDR(DT_NODELABEL(rcc)) + pclken->bus) & pclken->enr)
-		    == pclken->enr) {
-			return CLOCK_CONTROL_STATUS_ON;
-		} else {
-			return CLOCK_CONTROL_STATUS_OFF;
-		}
-	} else {
-		/* Domain clock sources */
-		if (enabled_clock(pclken->bus) == 0) {
-			return CLOCK_CONTROL_STATUS_ON;
-		} else {
-			return CLOCK_CONTROL_STATUS_OFF;
-		}
-	}
->>>>>>> b4b5d8b2
 }
 
 static DEVICE_API(clock_control, stm32_clock_control_api) = {
