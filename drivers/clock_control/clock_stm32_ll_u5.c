/*
 *
 * Copyright (c) 2021 Linaro Limited
 * Copyright (c) 2022 Thomas Stranger
 *
 * SPDX-License-Identifier: Apache-2.0
 */

#include <soc.h>
#include <stm32_ll_bus.h>
#include <stm32_ll_pwr.h>
#include <stm32_ll_rcc.h>
#include <stm32_ll_utils.h>
#include <stm32_ll_system.h>
#include <zephyr/arch/cpu.h>
#include <zephyr/drivers/clock_control.h>
#include <zephyr/sys/util.h>
#include <zephyr/drivers/clock_control/stm32_clock_control.h>

/* Macros to fill up prescaler values */
#define z_ahb_prescaler(v) LL_RCC_SYSCLK_DIV_##v
#define ahb_prescaler(v)   z_ahb_prescaler(v)

#define z_apb1_prescaler(v) LL_RCC_APB1_DIV_##v
#define apb1_prescaler(v)   z_apb1_prescaler(v)

#define z_apb2_prescaler(v) LL_RCC_APB2_DIV_##v
#define apb2_prescaler(v)   z_apb2_prescaler(v)

#define z_apb3_prescaler(v) LL_RCC_APB3_DIV_##v
#define apb3_prescaler(v)   z_apb3_prescaler(v)

#define PLL1_ID     1
#define PLL2_ID     2
#define PLL3_ID     3

static uint32_t get_bus_clock(uint32_t clock, uint32_t prescaler) {
    return (clock / prescaler);
}

static uint32_t get_msis_frequency(void) {
    return __LL_RCC_CALC_MSIS_FREQ(LL_RCC_MSI_IsEnabledRangeSelect(),
                                   ((LL_RCC_MSI_IsEnabledRangeSelect() == 1U) ?
                                   LL_RCC_MSIS_GetRange() :
                                   LL_RCC_MSIS_GetRangeAfterStandby()));
}

__unused
/** @brief returns the pll source frequency of given pll_id */
static uint32_t get_pllsrc_frequency(size_t pll_id) {

    if ((IS_ENABLED(STM32_PLL_SRC_HSI ) && (pll_id == PLL1_ID)) ||
        (IS_ENABLED(STM32_PLL2_SRC_HSI) && (pll_id == PLL2_ID)) ||
        (IS_ENABLED(STM32_PLL3_SRC_HSI) && (pll_id == PLL3_ID))) {
        return (STM32_HSI_FREQ);
    }
    else if ((IS_ENABLED(STM32_PLL_SRC_HSE ) && (pll_id == PLL1_ID)) ||
             (IS_ENABLED(STM32_PLL2_SRC_HSE) && (pll_id == PLL2_ID)) ||
             (IS_ENABLED(STM32_PLL3_SRC_HSE) && (pll_id == PLL3_ID))) {
        return (STM32_HSE_FREQ);
    }
    else if ((IS_ENABLED(STM32_PLL_SRC_MSIS ) && (pll_id == PLL1_ID)) ||
             (IS_ENABLED(STM32_PLL2_SRC_MSIS) && (pll_id == PLL2_ID)) ||
             (IS_ENABLED(STM32_PLL3_SRC_MSIS) && (pll_id == PLL3_ID))) {
        return (get_msis_frequency());
    }

    __ASSERT(0, "No PLL Source configured");
    return (0);
}

static uint32_t get_startup_frequency(void) {
    switch (LL_RCC_GetSysClkSource()) {
        case LL_RCC_SYS_CLKSOURCE_STATUS_MSIS :
            return (get_msis_frequency());

        case LL_RCC_SYS_CLKSOURCE_STATUS_HSI :
            return (STM32_HSI_FREQ);

        case LL_RCC_SYS_CLKSOURCE_STATUS_HSE :
            return (STM32_HSE_FREQ);

        case LL_RCC_SYS_CLKSOURCE_STATUS_PLL1 :
            return (get_pllsrc_frequency(PLL1_ID));

        default :
            __ASSERT(0, "Unexpected startup freq");
            return (0);
    }
}

__unused
static uint32_t get_pllout_frequency(uint32_t pllsrc_freq,
                                     int pllm_div,
                                     int plln_mul,
                                     int pllout_div) {
    __ASSERT_NO_MSG(pllm_div && pllout_div);

    return (((pllsrc_freq / pllm_div) * plln_mul) / pllout_div);
}

static uint32_t get_sysclk_frequency(void) {
    #if defined(STM32_SYSCLK_SRC_PLL)
    return (get_pllout_frequency(get_pllsrc_frequency(PLL1_ID),
                                 STM32_PLL_M_DIVISOR,
                                 STM32_PLL_N_MULTIPLIER,
                                 STM32_PLL_R_DIVISOR));
    #elif defined(STM32_SYSCLK_SRC_MSIS)
    return (get_msis_frequency());
    #elif defined(STM32_SYSCLK_SRC_HSE)
    return (STM32_HSE_FREQ);
    #elif defined(STM32_SYSCLK_SRC_HSI)
    return (STM32_HSI_FREQ);
    #else
    __ASSERT(0, "No SYSCLK Source configured");
    return (0);
    #endif
}

/** @brief Verifies clock is part of active clock configuration */
<<<<<<< HEAD
static int enabled_clock(uint32_t src_clk)
{
	if ((src_clk == STM32_SRC_SYSCLK) ||
	    ((src_clk == STM32_SRC_HSE) && IS_ENABLED(STM32_HSE_ENABLED)) ||
	    ((src_clk == STM32_SRC_HSI16) && IS_ENABLED(STM32_HSI_ENABLED)) ||
	    ((src_clk == STM32_SRC_HSI48) && IS_ENABLED(STM32_HSI48_ENABLED)) ||
	    ((src_clk == STM32_SRC_LSE) && IS_ENABLED(STM32_LSE_ENABLED)) ||
	    ((src_clk == STM32_SRC_LSI) && IS_ENABLED(STM32_LSI_ENABLED)) ||
	    ((src_clk == STM32_SRC_MSIS) && IS_ENABLED(STM32_MSIS_ENABLED)) ||
	    ((src_clk == STM32_SRC_MSIK) && IS_ENABLED(STM32_MSIK_ENABLED)) ||
	    ((src_clk == STM32_SRC_PLL1_P) && IS_ENABLED(STM32_PLL_P_ENABLED)) ||
	    ((src_clk == STM32_SRC_PLL1_Q) && IS_ENABLED(STM32_PLL_Q_ENABLED)) ||
	    ((src_clk == STM32_SRC_PLL1_R) && IS_ENABLED(STM32_PLL_R_ENABLED)) ||
	    ((src_clk == STM32_SRC_PLL2_P) && IS_ENABLED(STM32_PLL2_P_ENABLED)) ||
	    ((src_clk == STM32_SRC_PLL2_Q) && IS_ENABLED(STM32_PLL2_Q_ENABLED)) ||
	    ((src_clk == STM32_SRC_PLL2_R) && IS_ENABLED(STM32_PLL2_R_ENABLED)) ||
	    ((src_clk == STM32_SRC_PLL3_P) && IS_ENABLED(STM32_PLL3_P_ENABLED)) ||
	    ((src_clk == STM32_SRC_PLL3_Q) && IS_ENABLED(STM32_PLL3_Q_ENABLED)) ||
	    ((src_clk == STM32_SRC_PLL3_R) && IS_ENABLED(STM32_PLL3_R_ENABLED))) {
		return 0;
	}

	return -ENOTSUP;
=======
static int enabled_clock(uint32_t src_clk) {
    if ( (src_clk == STM32_SRC_SYSCLK) ||
        ((src_clk == STM32_SRC_HSE   ) && IS_ENABLED(STM32_HSE_ENABLED   )) ||
        ((src_clk == STM32_SRC_HSI16 ) && IS_ENABLED(STM32_HSI_ENABLED   )) ||
        ((src_clk == STM32_SRC_HSI48 ) && IS_ENABLED(STM32_HSI48_ENABLED )) ||
        ((src_clk == STM32_SRC_LSE   ) && IS_ENABLED(STM32_LSE_ENABLED   )) ||
        ((src_clk == STM32_SRC_LSI   ) && IS_ENABLED(STM32_LSI_ENABLED   )) ||
        ((src_clk == STM32_SRC_MSIS  ) && IS_ENABLED(STM32_MSIS_ENABLED  )) ||
        ((src_clk == STM32_SRC_MSIK  ) && IS_ENABLED(STM32_MSIK_ENABLED  )) ||
        ((src_clk == STM32_SRC_PLL1_P) && IS_ENABLED(STM32_PLL_P_ENABLED )) ||
        ((src_clk == STM32_SRC_PLL1_Q) && IS_ENABLED(STM32_PLL_Q_ENABLED )) ||
        ((src_clk == STM32_SRC_PLL1_R) && IS_ENABLED(STM32_PLL_R_ENABLED )) ||
        ((src_clk == STM32_SRC_PLL2_P) && IS_ENABLED(STM32_PLL2_P_ENABLED)) ||
        ((src_clk == STM32_SRC_PLL2_Q) && IS_ENABLED(STM32_PLL2_Q_ENABLED)) ||
        ((src_clk == STM32_SRC_PLL2_R) && IS_ENABLED(STM32_PLL2_R_ENABLED)) ||
        ((src_clk == STM32_SRC_PLL3_P) && IS_ENABLED(STM32_PLL3_P_ENABLED)) ||
        ((src_clk == STM32_SRC_PLL3_Q) && IS_ENABLED(STM32_PLL3_Q_ENABLED)) ||
        ((src_clk == STM32_SRC_PLL3_R) && IS_ENABLED(STM32_PLL3_R_ENABLED))) {
        return (0);
    }

    return (-ENOTSUP);
>>>>>>> 8c324504
}

static inline int stm32_clock_control_on(const struct device* dev,
                                         clock_control_subsys_t sub_system) {
    struct stm32_pclken* pclken = (struct stm32_pclken*)(sub_system);
    volatile int temp;

    ARG_UNUSED(dev);

<<<<<<< HEAD
	if (IN_RANGE(pclken->bus, STM32_PERIPH_BUS_MIN, STM32_PERIPH_BUS_MAX) == 0) {
		/* Attempt to toggle a wrong periph clock bit */
		return -ENOTSUP;
	}
=======
    if (IN_RANGE(pclken->bus, STM32_PERIPH_BUS_MIN, STM32_PERIPH_BUS_MAX) == 0) {
        /* Attempt to toggle a wrong peripheral clock bit */
        return (-ENOTSUP);
    }
>>>>>>> 8c324504

    sys_set_bits(DT_REG_ADDR(DT_NODELABEL(rcc)) + pclken->bus,
                 pclken->enr);
    /* Delay after enabling the clock, to allow it to become active */
    temp = sys_read32(DT_REG_ADDR(DT_NODELABEL(rcc)) + pclken->bus);
    UNUSED(temp);

    return (0);
}

static inline int stm32_clock_control_off(const struct device* dev,
                                          clock_control_subsys_t sub_system) {
    struct stm32_pclken* pclken = (struct stm32_pclken*)(sub_system);

    ARG_UNUSED(dev);

<<<<<<< HEAD
	if (IN_RANGE(pclken->bus, STM32_PERIPH_BUS_MIN, STM32_PERIPH_BUS_MAX) == 0) {
		/* Attempt to toggle a wrong periph clock bit */
		return -ENOTSUP;
	}
=======
    if (IN_RANGE(pclken->bus, STM32_PERIPH_BUS_MIN, STM32_PERIPH_BUS_MAX) == 0) {
        /* Attempt to toggle a wrong peripheral clock bit */
        return (-ENOTSUP);
    }
>>>>>>> 8c324504

    sys_clear_bits(DT_REG_ADDR(DT_NODELABEL(rcc)) + pclken->bus,
                   pclken->enr);

    return (0);
}

static inline int stm32_clock_control_configure(const struct device* dev,
                                                clock_control_subsys_t sub_system,
                                                void* data) {
    struct stm32_pclken* pclken = (struct stm32_pclken*)(sub_system);
    int err;

    ARG_UNUSED(dev);
    ARG_UNUSED(data);

    err = enabled_clock(pclken->bus);
    if (err < 0) {
        /* Attempt to configure a src clock not available or not valid */
        return (err);
    }

    sys_clear_bits(DT_REG_ADDR(DT_NODELABEL(rcc)) + STM32_CLOCK_REG_GET(pclken->enr),
                   STM32_CLOCK_MASK_GET(pclken->enr) << STM32_CLOCK_SHIFT_GET(pclken->enr));
    sys_set_bits(DT_REG_ADDR(DT_NODELABEL(rcc)) + STM32_CLOCK_REG_GET(pclken->enr),
                 STM32_CLOCK_VAL_GET(pclken->enr) << STM32_CLOCK_SHIFT_GET(pclken->enr));

    return (0);
}

static int stm32_clock_control_get_subsys_rate(const struct device* dev,
                                               clock_control_subsys_t sys,
                                               uint32_t* rate) {
    struct stm32_pclken* pclken = (struct stm32_pclken*)(sys);

    /*
     * Get AHB Clock (= SystemCoreClock = SYSCLK/prescaler)
     * SystemCoreClock is preferred to CONFIG_SYS_CLOCK_HW_CYCLES_PER_SEC
     * since it will be updated after clock configuration and hence
     * more likely to contain actual clock speed
     */
    uint32_t ahb_clock  = SystemCoreClock;
    uint32_t apb1_clock = get_bus_clock(ahb_clock, STM32_APB1_PRESCALER);
    uint32_t apb2_clock = get_bus_clock(ahb_clock, STM32_APB2_PRESCALER);
    uint32_t apb3_clock = get_bus_clock(ahb_clock, STM32_APB3_PRESCALER);

    ARG_UNUSED(dev);

    switch (pclken->bus) {
        case STM32_CLOCK_BUS_AHB1 :
        case STM32_CLOCK_BUS_AHB2 :
        case STM32_CLOCK_BUS_AHB2_2 :
        case STM32_CLOCK_BUS_AHB3 :
            *rate = ahb_clock;
            break;

        case STM32_CLOCK_BUS_APB1 :
        case STM32_CLOCK_BUS_APB1_2 :
            *rate = apb1_clock;
            break;

        case STM32_CLOCK_BUS_APB2 :
            *rate = apb2_clock;
            break;

        case STM32_CLOCK_BUS_APB3 :
            *rate = apb3_clock;
            break;

        case STM32_SRC_SYSCLK :
            *rate = get_sysclk_frequency();
            break;

        #if defined(STM32_HSI_ENABLED)
        case STM32_SRC_HSI16 :
            *rate = STM32_HSI_FREQ;
            break;
        #endif /* STM32_HSI_ENABLED */

        #if defined(STM32_MSIS_ENABLED)
        case STM32_SRC_MSIS :
            *rate = get_msis_frequency();
            break;
        #endif /* STM32_MSIS_ENABLED */

        #if defined(STM32_MSIK_ENABLED)
        case STM32_SRC_MSIK :
            *rate = __LL_RCC_CALC_MSIK_FREQ(LL_RCC_MSIRANGESEL_RUN,
                                            STM32_MSIK_RANGE << RCC_ICSCR1_MSIKRANGE_Pos);
            break;
        #endif /* STM32_MSIK_ENABLED */

        #if defined(STM32_HSE_ENABLED)
        case STM32_SRC_HSE :
            *rate = STM32_HSE_FREQ;
            break;
        #endif /* STM32_HSE_ENABLED */

        #if defined(STM32_LSE_ENABLED)
        case STM32_SRC_LSE :
            *rate = STM32_LSE_FREQ;
            break;
        #endif /* STM32_LSE_ENABLED */

        #if defined(STM32_LSI_ENABLED)
        case STM32_SRC_LSI :
            *rate = STM32_LSI_FREQ;
            break;
        #endif /* STM32_LSI_ENABLED */

        #if defined(STM32_HSI48_ENABLED)
        case STM32_SRC_HSI48 :
            *rate = STM32_HSI48_FREQ;
            break;
        #endif /* STM32_HSI48_ENABLED */

        #if defined(STM32_PLL_ENABLED)
        case STM32_SRC_PLL1_P :
            *rate = get_pllout_frequency(get_pllsrc_frequency(PLL1_ID),
                                         STM32_PLL_M_DIVISOR,
                                         STM32_PLL_N_MULTIPLIER,
                                         STM32_PLL_P_DIVISOR);
            break;

        case STM32_SRC_PLL1_Q :
            *rate = get_pllout_frequency(get_pllsrc_frequency(PLL1_ID),
                                         STM32_PLL_M_DIVISOR,
                                         STM32_PLL_N_MULTIPLIER,
                                         STM32_PLL_Q_DIVISOR);
            break;
        case STM32_SRC_PLL1_R :
            *rate = get_pllout_frequency(get_pllsrc_frequency(PLL1_ID),
                                         STM32_PLL_M_DIVISOR,
                                         STM32_PLL_N_MULTIPLIER,
                                         STM32_PLL_R_DIVISOR);
            break;
        #endif /* STM32_PLL_ENABLED */

        #if defined(STM32_PLL2_ENABLED)
        case STM32_SRC_PLL2_P :
            *rate = get_pllout_frequency(get_pllsrc_frequency(PLL2_ID),
                                         STM32_PLL2_M_DIVISOR,
                                         STM32_PLL2_N_MULTIPLIER,
                                         STM32_PLL2_P_DIVISOR);
            break;

        case STM32_SRC_PLL2_Q :
            *rate = get_pllout_frequency(get_pllsrc_frequency(PLL2_ID),
                                         STM32_PLL2_M_DIVISOR,
                                         STM32_PLL2_N_MULTIPLIER,
                                         STM32_PLL2_Q_DIVISOR);
            break;

        case STM32_SRC_PLL2_R :
            *rate = get_pllout_frequency(get_pllsrc_frequency(PLL2_ID),
                                         STM32_PLL2_M_DIVISOR,
                                         STM32_PLL2_N_MULTIPLIER,
                                         STM32_PLL2_R_DIVISOR);
            break;
        #endif /* STM32_PLL2_ENABLED */

        #if defined(STM32_PLL3_ENABLED)
        case STM32_SRC_PLL3_P :
            *rate = get_pllout_frequency(get_pllsrc_frequency(PLL3_ID),
                                         STM32_PLL3_M_DIVISOR,
                                         STM32_PLL3_N_MULTIPLIER,
                                         STM32_PLL3_P_DIVISOR);
            break;

        case STM32_SRC_PLL3_Q :
            *rate = get_pllout_frequency(get_pllsrc_frequency(PLL3_ID),
                                         STM32_PLL3_M_DIVISOR,
                                         STM32_PLL3_N_MULTIPLIER,
                                         STM32_PLL3_Q_DIVISOR);
            break;

        case STM32_SRC_PLL3_R :
            *rate = get_pllout_frequency(get_pllsrc_frequency(PLL3_ID),
                                         STM32_PLL3_M_DIVISOR,
                                         STM32_PLL3_N_MULTIPLIER,
                                         STM32_PLL3_R_DIVISOR);
            break;
        #endif /* STM32_PLL3_ENABLED */

        default :
            return (-ENOTSUP);
    }

    return (0);
}

static struct clock_control_driver_api const stm32_clock_control_api = {
    .on        = stm32_clock_control_on,
    .off       = stm32_clock_control_off,
    .get_rate  = stm32_clock_control_get_subsys_rate,
    .configure = stm32_clock_control_configure
};

__unused
static int get_vco_input_range(uint32_t m_div, uint32_t* range, size_t pll_id) {
    uint32_t vco_freq;

    vco_freq = (get_pllsrc_frequency(pll_id) / m_div);

    if (MHZ(4) <= vco_freq && vco_freq <= MHZ(8)) {
        *range = LL_RCC_PLLINPUTRANGE_4_8;
    }
    else if (MHZ(8) < vco_freq && vco_freq <= MHZ(16)) {
        *range = LL_RCC_PLLINPUTRANGE_8_16;
    }
    else {
        return (-ERANGE);
    }

    return (0);
}

static void set_regu_voltage(uint32_t hclk_freq) {
    if (hclk_freq < MHZ(25)) {
        LL_PWR_SetRegulVoltageScaling(LL_PWR_REGU_VOLTAGE_SCALE4);
    }
    else if (hclk_freq < MHZ(55)) {
        LL_PWR_SetRegulVoltageScaling(LL_PWR_REGU_VOLTAGE_SCALE3);
    }
    else if (hclk_freq < MHZ(110)) {
        LL_PWR_SetRegulVoltageScaling(LL_PWR_REGU_VOLTAGE_SCALE2);
    }
    else {
        LL_PWR_SetRegulVoltageScaling(LL_PWR_REGU_VOLTAGE_SCALE1);
    }

    while (LL_PWR_IsActiveFlag_VOS() == 0) {
        if (IS_ENABLED(__GTEST)) {
            break;
        }
    }
}

#if defined(STM32_PLL_ENABLED)
/*
 * Dynamic voltage scaling:
 * Enable the Booster mode before enabling then PLL for sysclock above 55MHz
 * The goal of this function is to set the epod prescaler, so that epod clock freq
 * is between 4MHz and 16MHz.
 * Up to now only MSI as PLL1 source clock can be > 16MHz, requiring a epod prescaler > 1
 * For HSI16, epod prescaler is default (div1, not divided).
 * Once HSE is > 16MHz, the epod prescaler would also be also required.
 */
static void set_epod_booster(void) {
    /* Reset Epod Prescaler in case it was set earlier with another DIV value */
    LL_PWR_DisableEPODBooster();
    while (LL_PWR_IsActiveFlag_BOOST() == 1) {
        if (IS_ENABLED(__GTEST)) {
            break;
        }
    }

    LL_RCC_SetPll1EPodPrescaler(LL_RCC_PLL1MBOOST_DIV_1);

    if (MHZ(55) <= CONFIG_SYS_CLOCK_HW_CYCLES_PER_SEC) {
        /*
         * Set EPOD clock prescaler based on PLL1 input freq
         * (MSI/PLLM  or HSE/PLLM when HSE is > 16MHz
         * Booster clock frequency should be between 4 and 16MHz
         * This is done in following steps:
         * Read MSI Frequency or HSE oscillaor freq
         * Divide PLL1 input freq (MSI/PLL or HSE/PLLM)
         * by the targeted freq (8MHz).
         * Make sure value is not higher than 16
         * Shift in the register space (/2)
         */
        int tmp;

        if (IS_ENABLED(STM32_PLL_SRC_MSIS)) {
            tmp = __LL_RCC_CALC_MSIS_FREQ(LL_RCC_MSIRANGESEL_RUN,
                                          STM32_MSIS_RANGE << RCC_ICSCR1_MSISRANGE_Pos);
        }
        else if (IS_ENABLED(STM32_PLL_SRC_HSE) && (MHZ(16) < STM32_HSE_FREQ)) {
            tmp = STM32_HSE_FREQ;
        }
        else {
            return;
        }

        tmp = MIN(tmp / STM32_PLL_M_DIVISOR / 8000000, 16);
        tmp = (tmp / 2);

        /* Configure the epod clock frequency between 4 and 16 MHz */
        LL_RCC_SetPll1EPodPrescaler(tmp << RCC_PLL1CFGR_PLL1MBOOST_Pos);

        /* Enable EPOD booster and wait for booster ready flag set */
        LL_PWR_EnableEPODBooster();
        while (LL_PWR_IsActiveFlag_BOOST() == 0) {
            if (IS_ENABLED(__GTEST)) {
                break;
            }
        }
    }
}
#endif /* STM32_PLL_ENABLED */

__unused
static void clock_switch_to_hsi(void) {
    /* Enable HSI if not enabled */
    if (LL_RCC_HSI_IsReady() != 1) {
        /* Enable HSI */
        LL_RCC_HSI_Enable();
        while (LL_RCC_HSI_IsReady() != 1) {
            /* Wait for HSI ready */
            if (IS_ENABLED(__GTEST)) {
                break;
            }
        }
    }

    /* Set HSI as SYSCLCK source */
    LL_RCC_SetSysClkSource(LL_RCC_SYS_CLKSOURCE_HSI);
    while (LL_RCC_GetSysClkSource() != LL_RCC_SYS_CLKSOURCE_STATUS_HSI) {
        if (IS_ENABLED(__GTEST)) {
            break;
        }
    }

    LL_RCC_SetAHBPrescaler(LL_RCC_SYSCLK_DIV_1);
}

__unused
static int set_up_plls(void) {
    #if defined(STM32_PLL_ENABLED) || defined(STM32_PLL2_ENABLED) || \
        defined(STM32_PLL3_ENABLED)
    int r;
    uint32_t vco_input_range;
    #endif

    #if defined(STM32_PLL_ENABLED)
    /*
     * Switch to HSI and disable the PLL before configuration.
     * (Switching to HSI makes sure we have a SYSCLK source in
     * case we're currently running from the PLL we're about to
     * turn off and reconfigure.)
     */
    if (LL_RCC_GetSysClkSource() == LL_RCC_SYS_CLKSOURCE_STATUS_PLL1) {
        clock_switch_to_hsi();
    }

    LL_RCC_PLL1_Disable();

    /* Configure PLL source : Can be HSE, HSI, MSIS */
    if (IS_ENABLED(STM32_PLL_SRC_HSE)) {
        /* Main PLL configuration and activation */
        LL_RCC_PLL1_SetMainSource(LL_RCC_PLL1SOURCE_HSE);
    }
    else if (IS_ENABLED(STM32_PLL_SRC_MSIS)) {
        /* Main PLL configuration and activation */
        LL_RCC_PLL1_SetMainSource(LL_RCC_PLL1SOURCE_MSIS);
    }
    else if (IS_ENABLED(STM32_PLL_SRC_HSI)) {
        /* Main PLL configuration and activation */
        LL_RCC_PLL1_SetMainSource(LL_RCC_PLL1SOURCE_HSI);
    }
    else {
        return (-ENOTSUP);
    }

    /*
     * Configure the EPOD booster
     * before increasing the system clock freq
     * and after pll clock source is set
     */
    set_epod_booster();

    r = get_vco_input_range(STM32_PLL_M_DIVISOR, &vco_input_range, PLL1_ID);
    if (r < 0) {
        return (r);
    }

    LL_RCC_PLL1_SetDivider(STM32_PLL_M_DIVISOR);

    /* Set VCO Input before enabling the PLL, depends on freq used for PLL1 */
    LL_RCC_PLL1_SetVCOInputRange(vco_input_range);

    LL_RCC_PLL1_SetN(STM32_PLL_N_MULTIPLIER);

    LL_RCC_PLL1FRACN_Disable();
    if (IS_ENABLED(STM32_PLL_FRACN_ENABLED)) {
        LL_RCC_PLL1_SetFRACN(STM32_PLL_FRACN_VALUE);
        LL_RCC_PLL1FRACN_Enable();
    }

    if (IS_ENABLED(STM32_PLL_P_ENABLED)) {
        LL_RCC_PLL1_SetP(STM32_PLL_P_DIVISOR);
        LL_RCC_PLL1_EnableDomain_SAI();
    }

    if (IS_ENABLED(STM32_PLL_Q_ENABLED)) {
        LL_RCC_PLL1_SetQ(STM32_PLL_Q_DIVISOR);
        LL_RCC_PLL1_EnableDomain_48M();
    }

    if (IS_ENABLED(STM32_PLL_R_ENABLED)) {
        __ASSERT_NO_MSG((STM32_PLL_R_DIVISOR == 1) ||
                        (STM32_PLL_R_DIVISOR % 2 == 0));
        LL_RCC_PLL1_SetR(STM32_PLL_R_DIVISOR);
        LL_RCC_PLL1_EnableDomain_SYS();
    }

    LL_RCC_PLL1_Enable();
    while (LL_RCC_PLL1_IsReady() != 1U) {
        if (IS_ENABLED(__GTEST)) {
            break;
        }
    }
    #else
    /* Init PLL source to None */
    LL_RCC_PLL1_SetMainSource(LL_RCC_PLL1SOURCE_NONE);
    #endif /* STM32_PLL_ENABLED */

    #if defined(STM32_PLL2_ENABLED)
    /* Configure PLL2 source */
    if (IS_ENABLED(STM32_PLL2_SRC_HSE)) {
        LL_RCC_PLL2_SetSource(LL_RCC_PLL2SOURCE_HSE);
    }
    else if (IS_ENABLED(STM32_PLL2_SRC_MSIS)) {
        LL_RCC_PLL2_SetSource(LL_RCC_PLL2SOURCE_MSIS);
    }
    else if (IS_ENABLED(STM32_PLL2_SRC_HSI)) {
        LL_RCC_PLL2_SetSource(LL_RCC_PLL2SOURCE_HSI);
    }
    else {
        return (-ENOTSUP);
    }

    r = get_vco_input_range(STM32_PLL2_M_DIVISOR, &vco_input_range, PLL2_ID);
    if (r < 0) {
        return (r);
    }

    LL_RCC_PLL2_SetDivider(STM32_PLL2_M_DIVISOR);

    LL_RCC_PLL2_SetVCOInputRange(vco_input_range);

    LL_RCC_PLL2_SetN(STM32_PLL2_N_MULTIPLIER);

    LL_RCC_PLL2FRACN_Disable();
    if (IS_ENABLED(STM32_PLL2_FRACN_ENABLED)) {
        LL_RCC_PLL2_SetFRACN(STM32_PLL2_FRACN_VALUE);
        LL_RCC_PLL2FRACN_Enable();
    }

    if (IS_ENABLED(STM32_PLL2_P_ENABLED)) {
        LL_RCC_PLL2_SetP(STM32_PLL2_P_DIVISOR);
        SET_BIT(RCC->PLL2CFGR, RCC_PLL2CFGR_PLL2PEN);
    }

    if (IS_ENABLED(STM32_PLL2_Q_ENABLED)) {
        LL_RCC_PLL2_SetQ(STM32_PLL2_Q_DIVISOR);
        SET_BIT(RCC->PLL2CFGR, RCC_PLL2CFGR_PLL2QEN);
    }

    if (IS_ENABLED(STM32_PLL2_R_ENABLED)) {
        LL_RCC_PLL2_SetR(STM32_PLL2_R_DIVISOR);
        SET_BIT(RCC->PLL2CFGR, RCC_PLL2CFGR_PLL2REN);
    }

    LL_RCC_PLL2_Enable();
    while (LL_RCC_PLL2_IsReady() != 1U) {
        if (IS_ENABLED(__GTEST)) {
            break;
        }
    }
    #else
    /* Init PLL2 source to None */
    LL_RCC_PLL2_SetSource(LL_RCC_PLL2SOURCE_NONE);
    #endif /* STM32_PLL2_ENABLED */

    #if defined(STM32_PLL3_ENABLED)
    /* Configure PLL3 source */
    if (IS_ENABLED(STM32_PLL3_SRC_HSE)) {
        LL_RCC_PLL3_SetSource(LL_RCC_PLL3SOURCE_HSE);
    }
    else if (IS_ENABLED(STM32_PLL3_SRC_MSIS)) {
        LL_RCC_PLL3_SetSource(LL_RCC_PLL3SOURCE_MSIS);
    }
    else if (IS_ENABLED(STM32_PLL3_SRC_HSI)) {
        LL_RCC_PLL3_SetSource(LL_RCC_PLL3SOURCE_HSI);
    }
    else {
        return (-ENOTSUP);
    }

    r = get_vco_input_range(STM32_PLL3_M_DIVISOR, &vco_input_range, PLL3_ID);
    if (r < 0) {
        return (r);
    }

    LL_RCC_PLL3_SetDivider(STM32_PLL3_M_DIVISOR);

    LL_RCC_PLL3_SetVCOInputRange(vco_input_range);

    LL_RCC_PLL3_SetN(STM32_PLL3_N_MULTIPLIER);

    LL_RCC_PLL3FRACN_Disable();
    if (IS_ENABLED(STM32_PLL3_FRACN_ENABLED)) {
        LL_RCC_PLL3_SetFRACN(STM32_PLL3_FRACN_VALUE);
        LL_RCC_PLL3FRACN_Enable();
    }

    if (IS_ENABLED(STM32_PLL3_P_ENABLED)) {
        LL_RCC_PLL3_SetP(STM32_PLL3_P_DIVISOR);
        SET_BIT(RCC->PLL3CFGR, RCC_PLL3CFGR_PLL3PEN);
    }

    if (IS_ENABLED(STM32_PLL3_Q_ENABLED)) {
        LL_RCC_PLL3_SetQ(STM32_PLL3_Q_DIVISOR);
        SET_BIT(RCC->PLL3CFGR, RCC_PLL3CFGR_PLL3QEN);
    }

    if (IS_ENABLED(STM32_PLL3_R_ENABLED)) {
        LL_RCC_PLL3_SetR(STM32_PLL3_R_DIVISOR);
        SET_BIT(RCC->PLL3CFGR, RCC_PLL3CFGR_PLL3REN);
    }

    LL_RCC_PLL3_Enable();
    while (LL_RCC_PLL3_IsReady() != 1U) {
        if (IS_ENABLED(__GTEST)) {
            break;
        }
    }
    #else
    /* Init PLL3 source to None */
    LL_RCC_PLL3_SetSource(LL_RCC_PLL3SOURCE_NONE);
    #endif /* STM32_PLL3_ENABLED */

    return (0);
}

<<<<<<< HEAD
static void set_up_fixed_clock_sources(void)
{

	if (IS_ENABLED(STM32_HSE_ENABLED)) {
		/* Check if need to enable HSE bypass feature or not */
		if (IS_ENABLED(STM32_HSE_BYPASS)) {
			LL_RCC_HSE_EnableBypass();
		} else {
			LL_RCC_HSE_DisableBypass();
		}

		/* Enable HSE */
		LL_RCC_HSE_Enable();
		while (LL_RCC_HSE_IsReady() != 1) {
		/* Wait for HSE ready */
		}
	}

	if (IS_ENABLED(STM32_HSI_ENABLED)) {
		/* Enable HSI if not enabled */
		if (LL_RCC_HSI_IsReady() != 1) {
			/* Enable HSI */
			LL_RCC_HSI_Enable();
			while (LL_RCC_HSI_IsReady() != 1) {
			/* Wait for HSI ready */
			}
		}
	}

	if (IS_ENABLED(STM32_LSE_ENABLED)) {
		/* Enable the power interface clock */
		LL_AHB3_GRP1_EnableClock(LL_AHB3_GRP1_PERIPH_PWR);

		if (!LL_PWR_IsEnabledBkUpAccess()) {
			/* Enable write access to Backup domain */
			LL_PWR_EnableBkUpAccess();
			while (!LL_PWR_IsEnabledBkUpAccess()) {
				/* Wait for Backup domain access */
			}
		}

		/* Configure driving capability */
		LL_RCC_LSE_SetDriveCapability(STM32_LSE_DRIVING << RCC_BDCR_LSEDRV_Pos);

		if (IS_ENABLED(STM32_LSE_BYPASS)) {
			/* Configure LSE bypass */
			LL_RCC_LSE_EnableBypass();
		}

		/* Enable LSE Oscillator */
		LL_RCC_LSE_Enable();
		/* Wait for LSE ready */
		while (!LL_RCC_LSE_IsReady()) {
		}

		/* Enable LSESYS additionally */
		LL_RCC_LSE_EnablePropagation();
		/* Wait till LSESYS is ready */
		while (!LL_RCC_LSESYS_IsReady()) {
		}

		LL_PWR_DisableBkUpAccess();
	}

	if (IS_ENABLED(STM32_MSIS_ENABLED)) {
		/* Set MSIS Range */
		LL_RCC_MSI_EnableRangeSelection();

		LL_RCC_MSIS_SetRange(STM32_MSIS_RANGE << RCC_ICSCR1_MSISRANGE_Pos);

		if (IS_ENABLED(STM32_MSIS_PLL_MODE)) {
			__ASSERT(STM32_LSE_ENABLED,
				"MSIS Hardware auto calibration needs LSE clock activation");
			/* Enable MSI hardware auto calibration */
			LL_RCC_SetMSIPLLMode(LL_RCC_PLLMODE_MSIS);
			LL_RCC_MSI_EnablePLLMode();
		}

		/* Enable MSIS */
		LL_RCC_MSIS_Enable();

		/* Wait till MSIS is ready */
		while (LL_RCC_MSIS_IsReady() != 1) {
		}
	}

	if (IS_ENABLED(STM32_MSIK_ENABLED)) {
		/* Set MSIK Range */
		LL_RCC_MSI_EnableRangeSelection();

		LL_RCC_MSIK_SetRange(STM32_MSIK_RANGE << RCC_ICSCR1_MSIKRANGE_Pos);

		if (IS_ENABLED(STM32_MSIK_PLL_MODE)) {
			__ASSERT(STM32_LSE_ENABLED,
				"MSIK Hardware auto calibration needs LSE clock activation");
			/* Enable MSI hardware auto calibration */
			LL_RCC_SetMSIPLLMode(LL_RCC_PLLMODE_MSIK);
			LL_RCC_MSI_EnablePLLMode();
		}

		if (IS_ENABLED(STM32_MSIS_ENABLED)) {
			__ASSERT((STM32_MSIK_PLL_MODE == STM32_MSIS_PLL_MODE),
				"Please check MSIS/MSIK config consistency");
		}

		/* Enable MSIK */
		LL_RCC_MSIK_Enable();

		/* Wait till MSIK is ready */
		while (LL_RCC_MSIK_IsReady() != 1) {
		}
	}

	if (IS_ENABLED(STM32_LSI_ENABLED)) {
		if (!LL_AHB3_GRP1_IsEnabledClock(LL_AHB3_GRP1_PERIPH_PWR)) {
			/* Enable the power interface clock */
			LL_AHB3_GRP1_EnableClock(LL_AHB3_GRP1_PERIPH_PWR);
		}

		if (!LL_PWR_IsEnabledBkUpAccess()) {
			/* Enable write access to Backup domain */
			LL_PWR_EnableBkUpAccess();
			while (!LL_PWR_IsEnabledBkUpAccess()) {
				/* Wait for Backup domain access */
			}
		}

		/* Enable LSI oscillator */
		LL_RCC_LSI_Enable();
		while (LL_RCC_LSI_IsReady() != 1) {
		}

		LL_PWR_DisableBkUpAccess();
	}

	if (IS_ENABLED(STM32_HSI48_ENABLED)) {
		LL_RCC_HSI48_Enable();
		while (LL_RCC_HSI48_IsReady() != 1) {
		}
	}
}

int stm32_clock_control_init(const struct device *dev)
{
	uint32_t old_hclk_freq;
	int r;

	ARG_UNUSED(dev);

	/* Current hclk value */
	old_hclk_freq = __LL_RCC_CALC_HCLK_FREQ(get_startup_frequency(), LL_RCC_GetAHBPrescaler());

	/* Set voltage regulator to comply with targeted system frequency */
	set_regu_voltage(CONFIG_SYS_CLOCK_HW_CYCLES_PER_SEC);

	/* Set flash latency */
	/* If freq increases, set flash latency before any clock setting */
	if (old_hclk_freq < CONFIG_SYS_CLOCK_HW_CYCLES_PER_SEC) {
		LL_SetFlashLatency(CONFIG_SYS_CLOCK_HW_CYCLES_PER_SEC);
	}

	/* Set up individual enabled clocks */
	set_up_fixed_clock_sources();

	/* Set up PLLs */
	r = set_up_plls();
	if (r < 0) {
		return r;
	}

	/* Set peripheral buses prescalers */
	LL_RCC_SetAHBPrescaler(ahb_prescaler(STM32_AHB_PRESCALER));
	LL_RCC_SetAPB1Prescaler(apb1_prescaler(STM32_APB1_PRESCALER));
	LL_RCC_SetAPB2Prescaler(apb2_prescaler(STM32_APB2_PRESCALER));
	LL_RCC_SetAPB3Prescaler(apb3_prescaler(STM32_APB3_PRESCALER));

	if (IS_ENABLED(STM32_SYSCLK_SRC_PLL)) {
		/* Set PLL1 as System Clock Source */
		LL_RCC_SetSysClkSource(LL_RCC_SYS_CLKSOURCE_PLL1);
		while (LL_RCC_GetSysClkSource() != LL_RCC_SYS_CLKSOURCE_STATUS_PLL1) {
		}
	} else if (IS_ENABLED(STM32_SYSCLK_SRC_HSE)) {
		/* Set HSE as SYSCLCK source */
		LL_RCC_SetSysClkSource(LL_RCC_SYS_CLKSOURCE_HSE);
		while (LL_RCC_GetSysClkSource() != LL_RCC_SYS_CLKSOURCE_STATUS_HSE) {
		}
	} else if (IS_ENABLED(STM32_SYSCLK_SRC_MSIS)) {
		/* Set MSIS as SYSCLCK source */
		LL_RCC_SetSysClkSource(LL_RCC_SYS_CLKSOURCE_MSIS);
		while (LL_RCC_GetSysClkSource() != LL_RCC_SYS_CLKSOURCE_STATUS_MSIS) {
		}
	} else if (IS_ENABLED(STM32_SYSCLK_SRC_HSI)) {
		/* Set HSI as SYSCLCK source */
		LL_RCC_SetSysClkSource(LL_RCC_SYS_CLKSOURCE_HSI);
		while (LL_RCC_GetSysClkSource() != LL_RCC_SYS_CLKSOURCE_STATUS_HSI) {
		}
	} else {
		return -ENOTSUP;
	}

	/* Set FLASH latency */
	/* If freq not increased, set flash latency after all clock setting */
	if (old_hclk_freq >= CONFIG_SYS_CLOCK_HW_CYCLES_PER_SEC) {
		LL_SetFlashLatency(CONFIG_SYS_CLOCK_HW_CYCLES_PER_SEC);
	}

	/* Update CMSIS variable */
	SystemCoreClock = CONFIG_SYS_CLOCK_HW_CYCLES_PER_SEC;

	return 0;
=======
static void set_up_fixed_clock_sources(void) {

    if (IS_ENABLED(STM32_HSE_ENABLED)) {
        /* Check if need to enable HSE bypass feature or not */
        if (IS_ENABLED(STM32_HSE_BYPASS)) {
            LL_RCC_HSE_EnableBypass();
        }
        else {
            LL_RCC_HSE_DisableBypass();
        }

        /* Enable HSE */
        LL_RCC_HSE_Enable();
        while (LL_RCC_HSE_IsReady() != 1) {
            if (IS_ENABLED(__GTEST)) {
                break;
            }
        }
    }

    if (IS_ENABLED(STM32_HSI_ENABLED)) {
        /* Enable HSI if not enabled */
        if (LL_RCC_HSI_IsReady() != 1) {
            /* Enable HSI */
            LL_RCC_HSI_Enable();
            while (LL_RCC_HSI_IsReady() != 1) {
                /* Wait for HSI ready */
                if (IS_ENABLED(__GTEST)) {
                    break;
                }
            }
        }
    }

    if (IS_ENABLED(STM32_LSE_ENABLED)) {
        /* Enable the power interface clock */
        LL_AHB3_GRP1_EnableClock(LL_AHB3_GRP1_PERIPH_PWR);

        if (!LL_PWR_IsEnabledBkUpAccess()) {
            /* Enable write access to Backup domain */
            LL_PWR_EnableBkUpAccess();
            while (!LL_PWR_IsEnabledBkUpAccess()) {
                /* Wait for Backup domain access */
                if (IS_ENABLED(__GTEST)) {
                    break;
                }
            }
        }

        /* Configure driving capability */
        LL_RCC_LSE_SetDriveCapability(STM32_LSE_DRIVING << RCC_BDCR_LSEDRV_Pos);

        if (IS_ENABLED(STM32_LSE_BYPASS)) {
            /* Configure LSE bypass */
            LL_RCC_LSE_EnableBypass();
        }

        /* Enable LSE Oscillator */
        LL_RCC_LSE_Enable();
        /* Wait for LSE ready */
        while (!LL_RCC_LSE_IsReady()) {
            if (IS_ENABLED(__GTEST)) {
                break;
            }
        }

        /* Enable LSESYS additionally */
        LL_RCC_LSE_EnablePropagation();
        /* Wait till LSESYS is ready */
        while (!LL_RCC_LSESYS_IsReady()) {
            if (IS_ENABLED(__GTEST)) {
                break;
            }
        }

        LL_PWR_DisableBkUpAccess();
    }

    if (IS_ENABLED(STM32_MSIS_ENABLED)) {
        /* Set MSIS Range */
        LL_RCC_MSI_EnableRangeSelection();

        LL_RCC_MSIS_SetRange(STM32_MSIS_RANGE << RCC_ICSCR1_MSISRANGE_Pos);

        if (IS_ENABLED(STM32_MSIS_PLL_MODE)) {
            __ASSERT(STM32_LSE_ENABLED,
                     "MSIS Hardware auto calibration needs LSE clock activation");
            /* Enable MSI hardware auto calibration */
            LL_RCC_SetMSIPLLMode(LL_RCC_PLLMODE_MSIS);
            LL_RCC_MSI_EnablePLLMode();
        }

        /* Enable MSIS */
        LL_RCC_MSIS_Enable();

        while (LL_RCC_MSIS_IsReady() != 1) {
            /* Wait till MSIS is ready */
            if (IS_ENABLED(__GTEST)) {
                break;
            }
        }
    }

    if (IS_ENABLED(STM32_MSIK_ENABLED)) {
        /* Set MSIK Range */
        LL_RCC_MSI_EnableRangeSelection();

        LL_RCC_MSIK_SetRange(STM32_MSIK_RANGE << RCC_ICSCR1_MSIKRANGE_Pos);

        if (IS_ENABLED(STM32_MSIK_PLL_MODE)) {
            __ASSERT(STM32_LSE_ENABLED,
                     "MSIK Hardware auto calibration needs LSE clock activation");
            /* Enable MSI hardware auto calibration */
            LL_RCC_SetMSIPLLMode(LL_RCC_PLLMODE_MSIK);
            LL_RCC_MSI_EnablePLLMode();
        }

        if (IS_ENABLED(STM32_MSIS_ENABLED)) {
            __ASSERT((STM32_MSIK_PLL_MODE == STM32_MSIS_PLL_MODE),
                     "Please check MSIS/MSIK config consistency");
        }

        /* Enable MSIK */
        LL_RCC_MSIK_Enable();

        while (LL_RCC_MSIK_IsReady() != 1) {
            /* Wait till MSIK is ready */
            if (IS_ENABLED(__GTEST)) {
                break;
            }
        }
    }

    if (IS_ENABLED(STM32_LSI_ENABLED)) {
        if (!LL_AHB3_GRP1_IsEnabledClock(LL_AHB3_GRP1_PERIPH_PWR)) {
            /* Enable the power interface clock */
            LL_AHB3_GRP1_EnableClock(LL_AHB3_GRP1_PERIPH_PWR);
        }

        if (!LL_PWR_IsEnabledBkUpAccess()) {
            /* Enable write access to Backup domain */
            LL_PWR_EnableBkUpAccess();
            while (!LL_PWR_IsEnabledBkUpAccess()) {
                /* Wait for Backup domain access */
                if (IS_ENABLED(__GTEST)) {
                    break;
                }
            }
        }

        /* Enable LSI oscillator */
        LL_RCC_LSI_Enable();
        while (LL_RCC_LSI_IsReady() != 1) {
            /* Wait till LSI is ready */
            if (IS_ENABLED(__GTEST)) {
                break;
            }
        }

        LL_PWR_DisableBkUpAccess();
    }

    if (IS_ENABLED(STM32_HSI48_ENABLED)) {
        LL_RCC_HSI48_Enable();
        while (LL_RCC_HSI48_IsReady() != 1) {
            /* Wait till HSI48 is ready */
            if (IS_ENABLED(__GTEST)) {
                break;
            }
        }
    }
}

int stm32_clock_control_init(const struct device* dev) {
    uint32_t old_hclk_freq;
    int r;

    ARG_UNUSED(dev);

    /* Current hclk value */
    old_hclk_freq = __LL_RCC_CALC_HCLK_FREQ(get_startup_frequency(), LL_RCC_GetAHBPrescaler());

    /* Set voltage regulator to comply with targeted system frequency */
    set_regu_voltage(CONFIG_SYS_CLOCK_HW_CYCLES_PER_SEC);

    /* Set flash latency */
    /* If freq increases, set flash latency before any clock setting */
    if (old_hclk_freq < CONFIG_SYS_CLOCK_HW_CYCLES_PER_SEC) {
        LL_SetFlashLatency(CONFIG_SYS_CLOCK_HW_CYCLES_PER_SEC);
    }

    /* Set up individual enabled clocks */
    set_up_fixed_clock_sources();

    /* Set up PLLs */
    r = set_up_plls();
    if (r < 0) {
        return (r);
    }

    /* Set peripheral buses pre-scalers */
    LL_RCC_SetAHBPrescaler(ahb_prescaler(STM32_AHB_PRESCALER));
    LL_RCC_SetAPB1Prescaler(apb1_prescaler(STM32_APB1_PRESCALER));
    LL_RCC_SetAPB2Prescaler(apb2_prescaler(STM32_APB2_PRESCALER));
    LL_RCC_SetAPB3Prescaler(apb3_prescaler(STM32_APB3_PRESCALER));

    if (IS_ENABLED(STM32_SYSCLK_SRC_PLL)) {
        /* Set PLL1 as System Clock Source */
        LL_RCC_SetSysClkSource(LL_RCC_SYS_CLKSOURCE_PLL1);
        while (LL_RCC_GetSysClkSource() != LL_RCC_SYS_CLKSOURCE_STATUS_PLL1) {
            if (IS_ENABLED(__GTEST)) {
                break;
            }
        }
    }
    else if (IS_ENABLED(STM32_SYSCLK_SRC_HSE)) {
        /* Set HSE as SYSCLCK source */
        LL_RCC_SetSysClkSource(LL_RCC_SYS_CLKSOURCE_HSE);
        while (LL_RCC_GetSysClkSource() != LL_RCC_SYS_CLKSOURCE_STATUS_HSE) {
            if (IS_ENABLED(__GTEST)) {
                break;
            }
        }
    }
    else if (IS_ENABLED(STM32_SYSCLK_SRC_MSIS)) {
        /* Set MSIS as SYSCLCK source */
        LL_RCC_SetSysClkSource(LL_RCC_SYS_CLKSOURCE_MSIS);
        while (LL_RCC_GetSysClkSource() != LL_RCC_SYS_CLKSOURCE_STATUS_MSIS) {
            if (IS_ENABLED(__GTEST)) {
                break;
            }
        }
    }
    else if (IS_ENABLED(STM32_SYSCLK_SRC_HSI)) {
        /* Set HSI as SYSCLCK source */
        LL_RCC_SetSysClkSource(LL_RCC_SYS_CLKSOURCE_HSI);
        while (LL_RCC_GetSysClkSource() != LL_RCC_SYS_CLKSOURCE_STATUS_HSI) {
            if (IS_ENABLED(__GTEST)) {
                break;
            }
        }
    }
    else {
        return (-ENOTSUP);
    }

    /* Set FLASH latency */
    /* If freq not increased, set flash latency after all clock setting */
    if (old_hclk_freq >= CONFIG_SYS_CLOCK_HW_CYCLES_PER_SEC) {
        LL_SetFlashLatency(CONFIG_SYS_CLOCK_HW_CYCLES_PER_SEC);
    }

    /* Update CMSIS variable */
    SystemCoreClock = CONFIG_SYS_CLOCK_HW_CYCLES_PER_SEC;

    return (0);
>>>>>>> 8c324504
}

/**
 * @brief RCC device, note that priority is intentionally set to 1 so
 * that the device init runs just after SOC init
 */
DEVICE_DT_DEFINE(DT_NODELABEL(rcc),
                 stm32_clock_control_init,
                 NULL,
                 NULL, NULL,
                 PRE_KERNEL_1,
                 CONFIG_CLOCK_CONTROL_INIT_PRIORITY,
                 &stm32_clock_control_api);<|MERGE_RESOLUTION|>--- conflicted
+++ resolved
@@ -118,31 +118,6 @@
 }
 
 /** @brief Verifies clock is part of active clock configuration */
-<<<<<<< HEAD
-static int enabled_clock(uint32_t src_clk)
-{
-	if ((src_clk == STM32_SRC_SYSCLK) ||
-	    ((src_clk == STM32_SRC_HSE) && IS_ENABLED(STM32_HSE_ENABLED)) ||
-	    ((src_clk == STM32_SRC_HSI16) && IS_ENABLED(STM32_HSI_ENABLED)) ||
-	    ((src_clk == STM32_SRC_HSI48) && IS_ENABLED(STM32_HSI48_ENABLED)) ||
-	    ((src_clk == STM32_SRC_LSE) && IS_ENABLED(STM32_LSE_ENABLED)) ||
-	    ((src_clk == STM32_SRC_LSI) && IS_ENABLED(STM32_LSI_ENABLED)) ||
-	    ((src_clk == STM32_SRC_MSIS) && IS_ENABLED(STM32_MSIS_ENABLED)) ||
-	    ((src_clk == STM32_SRC_MSIK) && IS_ENABLED(STM32_MSIK_ENABLED)) ||
-	    ((src_clk == STM32_SRC_PLL1_P) && IS_ENABLED(STM32_PLL_P_ENABLED)) ||
-	    ((src_clk == STM32_SRC_PLL1_Q) && IS_ENABLED(STM32_PLL_Q_ENABLED)) ||
-	    ((src_clk == STM32_SRC_PLL1_R) && IS_ENABLED(STM32_PLL_R_ENABLED)) ||
-	    ((src_clk == STM32_SRC_PLL2_P) && IS_ENABLED(STM32_PLL2_P_ENABLED)) ||
-	    ((src_clk == STM32_SRC_PLL2_Q) && IS_ENABLED(STM32_PLL2_Q_ENABLED)) ||
-	    ((src_clk == STM32_SRC_PLL2_R) && IS_ENABLED(STM32_PLL2_R_ENABLED)) ||
-	    ((src_clk == STM32_SRC_PLL3_P) && IS_ENABLED(STM32_PLL3_P_ENABLED)) ||
-	    ((src_clk == STM32_SRC_PLL3_Q) && IS_ENABLED(STM32_PLL3_Q_ENABLED)) ||
-	    ((src_clk == STM32_SRC_PLL3_R) && IS_ENABLED(STM32_PLL3_R_ENABLED))) {
-		return 0;
-	}
-
-	return -ENOTSUP;
-=======
 static int enabled_clock(uint32_t src_clk) {
     if ( (src_clk == STM32_SRC_SYSCLK) ||
         ((src_clk == STM32_SRC_HSE   ) && IS_ENABLED(STM32_HSE_ENABLED   )) ||
@@ -165,7 +140,6 @@
     }
 
     return (-ENOTSUP);
->>>>>>> 8c324504
 }
 
 static inline int stm32_clock_control_on(const struct device* dev,
@@ -175,17 +149,10 @@
 
     ARG_UNUSED(dev);
 
-<<<<<<< HEAD
-	if (IN_RANGE(pclken->bus, STM32_PERIPH_BUS_MIN, STM32_PERIPH_BUS_MAX) == 0) {
-		/* Attempt to toggle a wrong periph clock bit */
-		return -ENOTSUP;
-	}
-=======
     if (IN_RANGE(pclken->bus, STM32_PERIPH_BUS_MIN, STM32_PERIPH_BUS_MAX) == 0) {
         /* Attempt to toggle a wrong peripheral clock bit */
         return (-ENOTSUP);
     }
->>>>>>> 8c324504
 
     sys_set_bits(DT_REG_ADDR(DT_NODELABEL(rcc)) + pclken->bus,
                  pclken->enr);
@@ -202,17 +169,10 @@
 
     ARG_UNUSED(dev);
 
-<<<<<<< HEAD
-	if (IN_RANGE(pclken->bus, STM32_PERIPH_BUS_MIN, STM32_PERIPH_BUS_MAX) == 0) {
-		/* Attempt to toggle a wrong periph clock bit */
-		return -ENOTSUP;
-	}
-=======
     if (IN_RANGE(pclken->bus, STM32_PERIPH_BUS_MIN, STM32_PERIPH_BUS_MAX) == 0) {
         /* Attempt to toggle a wrong peripheral clock bit */
         return (-ENOTSUP);
     }
->>>>>>> 8c324504
 
     sys_clear_bits(DT_REG_ADDR(DT_NODELABEL(rcc)) + pclken->bus,
                    pclken->enr);
@@ -749,218 +709,6 @@
     return (0);
 }
 
-<<<<<<< HEAD
-static void set_up_fixed_clock_sources(void)
-{
-
-	if (IS_ENABLED(STM32_HSE_ENABLED)) {
-		/* Check if need to enable HSE bypass feature or not */
-		if (IS_ENABLED(STM32_HSE_BYPASS)) {
-			LL_RCC_HSE_EnableBypass();
-		} else {
-			LL_RCC_HSE_DisableBypass();
-		}
-
-		/* Enable HSE */
-		LL_RCC_HSE_Enable();
-		while (LL_RCC_HSE_IsReady() != 1) {
-		/* Wait for HSE ready */
-		}
-	}
-
-	if (IS_ENABLED(STM32_HSI_ENABLED)) {
-		/* Enable HSI if not enabled */
-		if (LL_RCC_HSI_IsReady() != 1) {
-			/* Enable HSI */
-			LL_RCC_HSI_Enable();
-			while (LL_RCC_HSI_IsReady() != 1) {
-			/* Wait for HSI ready */
-			}
-		}
-	}
-
-	if (IS_ENABLED(STM32_LSE_ENABLED)) {
-		/* Enable the power interface clock */
-		LL_AHB3_GRP1_EnableClock(LL_AHB3_GRP1_PERIPH_PWR);
-
-		if (!LL_PWR_IsEnabledBkUpAccess()) {
-			/* Enable write access to Backup domain */
-			LL_PWR_EnableBkUpAccess();
-			while (!LL_PWR_IsEnabledBkUpAccess()) {
-				/* Wait for Backup domain access */
-			}
-		}
-
-		/* Configure driving capability */
-		LL_RCC_LSE_SetDriveCapability(STM32_LSE_DRIVING << RCC_BDCR_LSEDRV_Pos);
-
-		if (IS_ENABLED(STM32_LSE_BYPASS)) {
-			/* Configure LSE bypass */
-			LL_RCC_LSE_EnableBypass();
-		}
-
-		/* Enable LSE Oscillator */
-		LL_RCC_LSE_Enable();
-		/* Wait for LSE ready */
-		while (!LL_RCC_LSE_IsReady()) {
-		}
-
-		/* Enable LSESYS additionally */
-		LL_RCC_LSE_EnablePropagation();
-		/* Wait till LSESYS is ready */
-		while (!LL_RCC_LSESYS_IsReady()) {
-		}
-
-		LL_PWR_DisableBkUpAccess();
-	}
-
-	if (IS_ENABLED(STM32_MSIS_ENABLED)) {
-		/* Set MSIS Range */
-		LL_RCC_MSI_EnableRangeSelection();
-
-		LL_RCC_MSIS_SetRange(STM32_MSIS_RANGE << RCC_ICSCR1_MSISRANGE_Pos);
-
-		if (IS_ENABLED(STM32_MSIS_PLL_MODE)) {
-			__ASSERT(STM32_LSE_ENABLED,
-				"MSIS Hardware auto calibration needs LSE clock activation");
-			/* Enable MSI hardware auto calibration */
-			LL_RCC_SetMSIPLLMode(LL_RCC_PLLMODE_MSIS);
-			LL_RCC_MSI_EnablePLLMode();
-		}
-
-		/* Enable MSIS */
-		LL_RCC_MSIS_Enable();
-
-		/* Wait till MSIS is ready */
-		while (LL_RCC_MSIS_IsReady() != 1) {
-		}
-	}
-
-	if (IS_ENABLED(STM32_MSIK_ENABLED)) {
-		/* Set MSIK Range */
-		LL_RCC_MSI_EnableRangeSelection();
-
-		LL_RCC_MSIK_SetRange(STM32_MSIK_RANGE << RCC_ICSCR1_MSIKRANGE_Pos);
-
-		if (IS_ENABLED(STM32_MSIK_PLL_MODE)) {
-			__ASSERT(STM32_LSE_ENABLED,
-				"MSIK Hardware auto calibration needs LSE clock activation");
-			/* Enable MSI hardware auto calibration */
-			LL_RCC_SetMSIPLLMode(LL_RCC_PLLMODE_MSIK);
-			LL_RCC_MSI_EnablePLLMode();
-		}
-
-		if (IS_ENABLED(STM32_MSIS_ENABLED)) {
-			__ASSERT((STM32_MSIK_PLL_MODE == STM32_MSIS_PLL_MODE),
-				"Please check MSIS/MSIK config consistency");
-		}
-
-		/* Enable MSIK */
-		LL_RCC_MSIK_Enable();
-
-		/* Wait till MSIK is ready */
-		while (LL_RCC_MSIK_IsReady() != 1) {
-		}
-	}
-
-	if (IS_ENABLED(STM32_LSI_ENABLED)) {
-		if (!LL_AHB3_GRP1_IsEnabledClock(LL_AHB3_GRP1_PERIPH_PWR)) {
-			/* Enable the power interface clock */
-			LL_AHB3_GRP1_EnableClock(LL_AHB3_GRP1_PERIPH_PWR);
-		}
-
-		if (!LL_PWR_IsEnabledBkUpAccess()) {
-			/* Enable write access to Backup domain */
-			LL_PWR_EnableBkUpAccess();
-			while (!LL_PWR_IsEnabledBkUpAccess()) {
-				/* Wait for Backup domain access */
-			}
-		}
-
-		/* Enable LSI oscillator */
-		LL_RCC_LSI_Enable();
-		while (LL_RCC_LSI_IsReady() != 1) {
-		}
-
-		LL_PWR_DisableBkUpAccess();
-	}
-
-	if (IS_ENABLED(STM32_HSI48_ENABLED)) {
-		LL_RCC_HSI48_Enable();
-		while (LL_RCC_HSI48_IsReady() != 1) {
-		}
-	}
-}
-
-int stm32_clock_control_init(const struct device *dev)
-{
-	uint32_t old_hclk_freq;
-	int r;
-
-	ARG_UNUSED(dev);
-
-	/* Current hclk value */
-	old_hclk_freq = __LL_RCC_CALC_HCLK_FREQ(get_startup_frequency(), LL_RCC_GetAHBPrescaler());
-
-	/* Set voltage regulator to comply with targeted system frequency */
-	set_regu_voltage(CONFIG_SYS_CLOCK_HW_CYCLES_PER_SEC);
-
-	/* Set flash latency */
-	/* If freq increases, set flash latency before any clock setting */
-	if (old_hclk_freq < CONFIG_SYS_CLOCK_HW_CYCLES_PER_SEC) {
-		LL_SetFlashLatency(CONFIG_SYS_CLOCK_HW_CYCLES_PER_SEC);
-	}
-
-	/* Set up individual enabled clocks */
-	set_up_fixed_clock_sources();
-
-	/* Set up PLLs */
-	r = set_up_plls();
-	if (r < 0) {
-		return r;
-	}
-
-	/* Set peripheral buses prescalers */
-	LL_RCC_SetAHBPrescaler(ahb_prescaler(STM32_AHB_PRESCALER));
-	LL_RCC_SetAPB1Prescaler(apb1_prescaler(STM32_APB1_PRESCALER));
-	LL_RCC_SetAPB2Prescaler(apb2_prescaler(STM32_APB2_PRESCALER));
-	LL_RCC_SetAPB3Prescaler(apb3_prescaler(STM32_APB3_PRESCALER));
-
-	if (IS_ENABLED(STM32_SYSCLK_SRC_PLL)) {
-		/* Set PLL1 as System Clock Source */
-		LL_RCC_SetSysClkSource(LL_RCC_SYS_CLKSOURCE_PLL1);
-		while (LL_RCC_GetSysClkSource() != LL_RCC_SYS_CLKSOURCE_STATUS_PLL1) {
-		}
-	} else if (IS_ENABLED(STM32_SYSCLK_SRC_HSE)) {
-		/* Set HSE as SYSCLCK source */
-		LL_RCC_SetSysClkSource(LL_RCC_SYS_CLKSOURCE_HSE);
-		while (LL_RCC_GetSysClkSource() != LL_RCC_SYS_CLKSOURCE_STATUS_HSE) {
-		}
-	} else if (IS_ENABLED(STM32_SYSCLK_SRC_MSIS)) {
-		/* Set MSIS as SYSCLCK source */
-		LL_RCC_SetSysClkSource(LL_RCC_SYS_CLKSOURCE_MSIS);
-		while (LL_RCC_GetSysClkSource() != LL_RCC_SYS_CLKSOURCE_STATUS_MSIS) {
-		}
-	} else if (IS_ENABLED(STM32_SYSCLK_SRC_HSI)) {
-		/* Set HSI as SYSCLCK source */
-		LL_RCC_SetSysClkSource(LL_RCC_SYS_CLKSOURCE_HSI);
-		while (LL_RCC_GetSysClkSource() != LL_RCC_SYS_CLKSOURCE_STATUS_HSI) {
-		}
-	} else {
-		return -ENOTSUP;
-	}
-
-	/* Set FLASH latency */
-	/* If freq not increased, set flash latency after all clock setting */
-	if (old_hclk_freq >= CONFIG_SYS_CLOCK_HW_CYCLES_PER_SEC) {
-		LL_SetFlashLatency(CONFIG_SYS_CLOCK_HW_CYCLES_PER_SEC);
-	}
-
-	/* Update CMSIS variable */
-	SystemCoreClock = CONFIG_SYS_CLOCK_HW_CYCLES_PER_SEC;
-
-	return 0;
-=======
 static void set_up_fixed_clock_sources(void) {
 
     if (IS_ENABLED(STM32_HSE_ENABLED)) {
@@ -1217,7 +965,6 @@
     SystemCoreClock = CONFIG_SYS_CLOCK_HW_CYCLES_PER_SEC;
 
     return (0);
->>>>>>> 8c324504
 }
 
 /**
