/*
 * Copyright Runtime.io 2018. All rights reserved.
 *
 * SPDX-License-Identifier: Apache-2.0
 */

/**
 * @file
 * @brief A driver for sending and receiving mcumgr packets over UART.
 */

#include <string.h>
#include <zephyr/kernel.h>
#include <zephyr/drivers/uart.h>
#include <zephyr/mgmt/mcumgr/transport/serial.h>
#include <zephyr/drivers/console/uart_mcumgr.h>

static const struct device* const uart_mcumgr_dev =
    DEVICE_DT_GET(DT_CHOSEN(zephyr_uart_mcumgr));

/** Callback to execute when a valid fragment has been received. */
<<<<<<< HEAD
static uart_mcumgr_recv_fn* uart_mgumgr_recv_cb;
=======
static uart_mcumgr_recv_fn *uart_mcumgr_recv_cb;
>>>>>>> 5fb47cd9

/** Contains the fragment currently being received. */
static struct uart_mcumgr_rx_buf* uart_mcumgr_cur_buf;

/**
 * Whether the line currently being read should be ignored.  This is true if
 * the line is too long or if there is no buffer available to hold it.
 */
static bool uart_mcumgr_ignoring;

/** Contains buffers to hold incoming request fragments. */
K_MEM_SLAB_DEFINE(uart_mcumgr_slab, sizeof(struct uart_mcumgr_rx_buf),
                  CONFIG_UART_MCUMGR_RX_BUF_COUNT, 1);

#if defined(CONFIG_MCUMGR_TRANSPORT_UART_ASYNC)
uint8_t async_buffer[CONFIG_MCUMGR_TRANSPORT_UART_ASYNC_BUFS]
                    [CONFIG_MCUMGR_TRANSPORT_UART_ASYNC_BUF_SIZE];
static int async_current;
#endif

static struct uart_mcumgr_rx_buf* uart_mcumgr_alloc_rx_buf(void) {
    struct uart_mcumgr_rx_buf* rx_buf;
    void* block;
    int rc;

    rc = k_mem_slab_alloc(&uart_mcumgr_slab, &block, K_NO_WAIT);
    if (rc != 0) {
        return (NULL);
    }

    rx_buf = block;
    rx_buf->length = 0;

    return (rx_buf);
}

void uart_mcumgr_free_rx_buf(struct uart_mcumgr_rx_buf* rx_buf) {
    void* block;

    block = rx_buf;
    k_mem_slab_free(&uart_mcumgr_slab, block);
}

#if !defined(CONFIG_MCUMGR_TRANSPORT_UART_ASYNC)
/**
 * Reads a chunk of received data from the UART.
 */
static int uart_mcumgr_read_chunk(void* buf, int capacity) {
    if (!uart_irq_rx_ready(uart_mcumgr_dev)) {
        return (0);
    }

    return uart_fifo_read(uart_mcumgr_dev, buf, capacity);
}
#endif

/**
 * Processes a single incoming byte.
 */
static struct uart_mcumgr_rx_buf* uart_mcumgr_rx_byte(uint8_t byte) {
    struct uart_mcumgr_rx_buf* rx_buf;

    if (!uart_mcumgr_ignoring) {
        if (uart_mcumgr_cur_buf == NULL) {
            uart_mcumgr_cur_buf = uart_mcumgr_alloc_rx_buf();
            if (uart_mcumgr_cur_buf == NULL) {
                /* Insufficient buffers; drop this fragment. */
                uart_mcumgr_ignoring = true;
            }
        }
    }

    rx_buf = uart_mcumgr_cur_buf;
    if (!uart_mcumgr_ignoring) {
        if (rx_buf->length >= sizeof(rx_buf->data)) {
            /* Line too long; drop this fragment. */
            uart_mcumgr_free_rx_buf(uart_mcumgr_cur_buf);
            uart_mcumgr_cur_buf  = NULL;
            uart_mcumgr_ignoring = true;
        }
        else {
            rx_buf->data[rx_buf->length++] = byte;
        }
    }

    if (byte == '\n') {
        /* Fragment complete. */
        if (uart_mcumgr_ignoring) {
            uart_mcumgr_ignoring = false;
        }
        else {
            uart_mcumgr_cur_buf = NULL;
            return rx_buf;
        }
    }

    return (NULL);
}

#if defined(CONFIG_MCUMGR_TRANSPORT_UART_ASYNC)
<<<<<<< HEAD
static void uart_mcumgr_async(const struct device* dev, struct uart_event* evt, void* user_data) {
    struct uart_mcumgr_rx_buf* rx_buf;
    uint8_t*                   p;
    int                        len;

    ARG_UNUSED(dev);

    switch (evt->type) {
        case UART_TX_DONE :
        case UART_TX_ABORTED :
            break;

        case UART_RX_RDY :
            len = evt->data.rx.len;
            p   = &evt->data.rx.buf[evt->data.rx.offset];

            for (int i = 0; i < len; i++) {
                rx_buf = uart_mcumgr_rx_byte(p[i]);
                if (rx_buf != NULL) {
                    uart_mgumgr_recv_cb(rx_buf);
                }
            }
            break;

        case UART_RX_DISABLED :
            async_current = 0;
            break;

        case UART_RX_BUF_REQUEST :
            /*
             * Note that when buffer gets filled, the UART_RX_BUF_RELEASED will be reported,
             * aside to UART_RX_RDY.  The UART_RX_BUF_RELEASED is not processed because
             * it has been assumed that the mcumgr will be able to consume bytes faster
             * than UART will receive them and, since there is nothing to release, only
             * UART_RX_BUF_REQUEST is processed.
             */
            ++async_current;
            async_current %= CONFIG_MCUMGR_TRANSPORT_UART_ASYNC_BUFS;
            uart_rx_buf_rsp(dev, async_buffer[async_current],
                            sizeof(async_buffer[async_current]));
            break;

        case UART_RX_BUF_RELEASED :
        case UART_RX_STOPPED :
            break;
    }
=======
static void uart_mcumgr_async(const struct device *dev, struct uart_event *evt, void *user_data)
{
	struct uart_mcumgr_rx_buf *rx_buf;
	uint8_t *p;
	int len;

	ARG_UNUSED(dev);

	switch (evt->type) {
	case UART_TX_DONE:
	case UART_TX_ABORTED:
		break;
	case UART_RX_RDY:
		len = evt->data.rx.len;
		p = &evt->data.rx.buf[evt->data.rx.offset];

		for (int i = 0; i < len; i++) {
			rx_buf = uart_mcumgr_rx_byte(p[i]);
			if (rx_buf != NULL) {
				uart_mcumgr_recv_cb(rx_buf);
			}
		}
		break;
	case UART_RX_DISABLED:
		async_current = 0;
		break;
	case UART_RX_BUF_REQUEST:
		/*
		 * Note that when buffer gets filled, the UART_RX_BUF_RELEASED will be reported,
		 * aside to UART_RX_RDY.  The UART_RX_BUF_RELEASED is not processed because
		 * it has been assumed that the mcumgr will be able to consume bytes faster
		 * than UART will receive them and, since there is nothing to release, only
		 * UART_RX_BUF_REQUEST is processed.
		 */
		++async_current;
		async_current %= CONFIG_MCUMGR_TRANSPORT_UART_ASYNC_BUFS;
		uart_rx_buf_rsp(dev, async_buffer[async_current],
				sizeof(async_buffer[async_current]));
		break;
	case UART_RX_BUF_RELEASED:
	case UART_RX_STOPPED:
		break;
	}
>>>>>>> 5fb47cd9
}
#else
/**
 * ISR that is called when UART bytes are received.
 */
<<<<<<< HEAD
static void uart_mcumgr_isr(const struct device* unused, void* user_data) {
    struct uart_mcumgr_rx_buf* rx_buf;
    uint8_t buf[32];
    int chunk_len;
    int i;

    ARG_UNUSED(unused);
    ARG_UNUSED(user_data);

    while (uart_irq_update(uart_mcumgr_dev) &&
           uart_irq_is_pending(uart_mcumgr_dev)) {
        chunk_len = uart_mcumgr_read_chunk(buf, sizeof(buf));
        if (chunk_len == 0) {
            continue;
        }

        for (i = 0; i < chunk_len; i++) {
            rx_buf = uart_mcumgr_rx_byte(buf[i]);
            if (rx_buf != NULL) {
                uart_mgumgr_recv_cb(rx_buf);
            }
        }
    }
=======
static void uart_mcumgr_isr(const struct device *unused, void *user_data)
{
	struct uart_mcumgr_rx_buf *rx_buf;
	uint8_t buf[32];
	int chunk_len;
	int i;

	ARG_UNUSED(unused);
	ARG_UNUSED(user_data);

	while (uart_irq_update(uart_mcumgr_dev) &&
	       uart_irq_is_pending(uart_mcumgr_dev)) {

		chunk_len = uart_mcumgr_read_chunk(buf, sizeof(buf));
		if (chunk_len == 0) {
			continue;
		}

		for (i = 0; i < chunk_len; i++) {
			rx_buf = uart_mcumgr_rx_byte(buf[i]);
			if (rx_buf != NULL) {
				uart_mcumgr_recv_cb(rx_buf);
			}
		}
	}
>>>>>>> 5fb47cd9
}
#endif

/**
 * Sends raw data over the UART.
 */
static int uart_mcumgr_send_raw(void const* data, int len) {
    uint8_t const* u8p;

    u8p = data;
    while (len--) {
        uart_poll_out(uart_mcumgr_dev, *u8p++);
    }

    return (0);
}

int uart_mcumgr_send(uint8_t const* data, int len) {
    return mcumgr_serial_tx_pkt(data, len, uart_mcumgr_send_raw);
}

#if defined(CONFIG_MCUMGR_TRANSPORT_UART_ASYNC)
static void uart_mcumgr_setup(const struct device* uart) {
    uart_callback_set(uart, uart_mcumgr_async, NULL);

    uart_rx_enable(uart, async_buffer[0], sizeof(async_buffer[0]), 0);
}
#else
static void uart_mcumgr_setup(const struct device* uart) {
    uart_irq_rx_disable(uart);
    uart_irq_tx_disable(uart);

    uart_irq_callback_set(uart, uart_mcumgr_isr);

    uart_irq_rx_enable(uart);
}
#endif

<<<<<<< HEAD
void uart_mcumgr_register(uart_mcumgr_recv_fn* cb) {
    uart_mgumgr_recv_cb = cb;
=======
void uart_mcumgr_register(uart_mcumgr_recv_fn *cb)
{
	uart_mcumgr_recv_cb = cb;
>>>>>>> 5fb47cd9

    if (device_is_ready(uart_mcumgr_dev)) {
        uart_mcumgr_setup(uart_mcumgr_dev);
    }
}<|MERGE_RESOLUTION|>--- conflicted
+++ resolved
@@ -19,11 +19,7 @@
     DEVICE_DT_GET(DT_CHOSEN(zephyr_uart_mcumgr));
 
 /** Callback to execute when a valid fragment has been received. */
-<<<<<<< HEAD
-static uart_mcumgr_recv_fn* uart_mgumgr_recv_cb;
-=======
-static uart_mcumgr_recv_fn *uart_mcumgr_recv_cb;
->>>>>>> 5fb47cd9
+static uart_mcumgr_recv_fn* uart_mcumgr_recv_cb;
 
 /** Contains the fragment currently being received. */
 static struct uart_mcumgr_rx_buf* uart_mcumgr_cur_buf;
@@ -124,11 +120,10 @@
 }
 
 #if defined(CONFIG_MCUMGR_TRANSPORT_UART_ASYNC)
-<<<<<<< HEAD
 static void uart_mcumgr_async(const struct device* dev, struct uart_event* evt, void* user_data) {
     struct uart_mcumgr_rx_buf* rx_buf;
-    uint8_t*                   p;
-    int                        len;
+    uint8_t* p;
+    int len;
 
     ARG_UNUSED(dev);
 
@@ -144,7 +139,7 @@
             for (int i = 0; i < len; i++) {
                 rx_buf = uart_mcumgr_rx_byte(p[i]);
                 if (rx_buf != NULL) {
-                    uart_mgumgr_recv_cb(rx_buf);
+                    uart_mcumgr_recv_cb(rx_buf);
                 }
             }
             break;
@@ -171,57 +166,11 @@
         case UART_RX_STOPPED :
             break;
     }
-=======
-static void uart_mcumgr_async(const struct device *dev, struct uart_event *evt, void *user_data)
-{
-	struct uart_mcumgr_rx_buf *rx_buf;
-	uint8_t *p;
-	int len;
-
-	ARG_UNUSED(dev);
-
-	switch (evt->type) {
-	case UART_TX_DONE:
-	case UART_TX_ABORTED:
-		break;
-	case UART_RX_RDY:
-		len = evt->data.rx.len;
-		p = &evt->data.rx.buf[evt->data.rx.offset];
-
-		for (int i = 0; i < len; i++) {
-			rx_buf = uart_mcumgr_rx_byte(p[i]);
-			if (rx_buf != NULL) {
-				uart_mcumgr_recv_cb(rx_buf);
-			}
-		}
-		break;
-	case UART_RX_DISABLED:
-		async_current = 0;
-		break;
-	case UART_RX_BUF_REQUEST:
-		/*
-		 * Note that when buffer gets filled, the UART_RX_BUF_RELEASED will be reported,
-		 * aside to UART_RX_RDY.  The UART_RX_BUF_RELEASED is not processed because
-		 * it has been assumed that the mcumgr will be able to consume bytes faster
-		 * than UART will receive them and, since there is nothing to release, only
-		 * UART_RX_BUF_REQUEST is processed.
-		 */
-		++async_current;
-		async_current %= CONFIG_MCUMGR_TRANSPORT_UART_ASYNC_BUFS;
-		uart_rx_buf_rsp(dev, async_buffer[async_current],
-				sizeof(async_buffer[async_current]));
-		break;
-	case UART_RX_BUF_RELEASED:
-	case UART_RX_STOPPED:
-		break;
-	}
->>>>>>> 5fb47cd9
 }
 #else
 /**
  * ISR that is called when UART bytes are received.
  */
-<<<<<<< HEAD
 static void uart_mcumgr_isr(const struct device* unused, void* user_data) {
     struct uart_mcumgr_rx_buf* rx_buf;
     uint8_t buf[32];
@@ -241,37 +190,10 @@
         for (i = 0; i < chunk_len; i++) {
             rx_buf = uart_mcumgr_rx_byte(buf[i]);
             if (rx_buf != NULL) {
-                uart_mgumgr_recv_cb(rx_buf);
+                uart_mcumgr_recv_cb(rx_buf);
             }
         }
     }
-=======
-static void uart_mcumgr_isr(const struct device *unused, void *user_data)
-{
-	struct uart_mcumgr_rx_buf *rx_buf;
-	uint8_t buf[32];
-	int chunk_len;
-	int i;
-
-	ARG_UNUSED(unused);
-	ARG_UNUSED(user_data);
-
-	while (uart_irq_update(uart_mcumgr_dev) &&
-	       uart_irq_is_pending(uart_mcumgr_dev)) {
-
-		chunk_len = uart_mcumgr_read_chunk(buf, sizeof(buf));
-		if (chunk_len == 0) {
-			continue;
-		}
-
-		for (i = 0; i < chunk_len; i++) {
-			rx_buf = uart_mcumgr_rx_byte(buf[i]);
-			if (rx_buf != NULL) {
-				uart_mcumgr_recv_cb(rx_buf);
-			}
-		}
-	}
->>>>>>> 5fb47cd9
 }
 #endif
 
@@ -310,14 +232,8 @@
 }
 #endif
 
-<<<<<<< HEAD
 void uart_mcumgr_register(uart_mcumgr_recv_fn* cb) {
-    uart_mgumgr_recv_cb = cb;
-=======
-void uart_mcumgr_register(uart_mcumgr_recv_fn *cb)
-{
-	uart_mcumgr_recv_cb = cb;
->>>>>>> 5fb47cd9
+    uart_mcumgr_recv_cb = cb;
 
     if (device_is_ready(uart_mcumgr_dev)) {
         uart_mcumgr_setup(uart_mcumgr_dev);
