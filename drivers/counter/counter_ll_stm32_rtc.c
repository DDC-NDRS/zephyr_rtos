/*
 * Copyright (c) 2018 Workaround GmbH
 * Copyright (c) 2018 Allterco Robotics
 * Copyright (c) 2018 Linaro Limited
 *
 * SPDX-License-Identifier: Apache-2.0
 *
 * Source file for the STM32 RTC driver
 *
 */

#define DT_DRV_COMPAT st_stm32_rtc

#include <time.h>

#include <zephyr/drivers/clock_control/stm32_clock_control.h>
#include <zephyr/drivers/clock_control.h>
#include <zephyr/sys/util.h>
#include <zephyr/kernel.h>
#include <soc.h>
#include <stm32_ll_exti.h>
#include <stm32_ll_pwr.h>
#include <stm32_ll_rcc.h>
#include <stm32_ll_rtc.h>
#include <zephyr/drivers/counter.h>
#include <zephyr/sys/timeutil.h>
#include <zephyr/pm/device.h>

#include <zephyr/logging/log.h>
#include <zephyr/irq.h>

#include "stm32_hsem.h"

#if defined(_MSC_VER) /* #CUSTOM@NDRS */
extern struct tm* gmtime_r(time_t const* ZRESTRICT timep, struct tm* ZRESTRICT result);
#endif

LOG_MODULE_REGISTER(counter_rtc_stm32, CONFIG_COUNTER_LOG_LEVEL);

/* Seconds from 1970-01-01T00:00:00 to 2000-01-01T00:00:00 */
#define T_TIME_OFFSET 946684800

#if defined(CONFIG_SOC_SERIES_STM32L4X)
#define RTC_EXTI_LINE           LL_EXTI_LINE_18
#elif defined(CONFIG_SOC_SERIES_STM32C0X) \
    || defined(CONFIG_SOC_SERIES_STM32G0X)
#define RTC_EXTI_LINE           LL_EXTI_LINE_19
#elif defined(CONFIG_SOC_SERIES_STM32F4X) || \
      defined(CONFIG_SOC_SERIES_STM32F0X) || \
      defined(CONFIG_SOC_SERIES_STM32F1X) || \
      defined(CONFIG_SOC_SERIES_STM32F2X) || \
      defined(CONFIG_SOC_SERIES_STM32F3X) || \
      defined(CONFIG_SOC_SERIES_STM32F7X) || \
      defined(CONFIG_SOC_SERIES_STM32WBX) || \
      defined(CONFIG_SOC_SERIES_STM32G4X) || \
      defined(CONFIG_SOC_SERIES_STM32L0X) || \
      defined(CONFIG_SOC_SERIES_STM32L1X) || \
      defined(CONFIG_SOC_SERIES_STM32L5X) || \
      defined(CONFIG_SOC_SERIES_STM32H7X) || \
      defined(CONFIG_SOC_SERIES_STM32H5X) || \
      defined(CONFIG_SOC_SERIES_STM32WLX)
#define RTC_EXTI_LINE           LL_EXTI_LINE_17
#endif

#if defined(CONFIG_SOC_SERIES_STM32F1X)
#define COUNTER_NO_DATE
#endif

#if DT_INST_CLOCKS_CELL_BY_IDX(0, 1, bus) == STM32_SRC_LSI
/* LSI */
#define RTCCLK_FREQ STM32_LSI_FREQ
#else
/* LSE */
#define RTCCLK_FREQ STM32_LSE_FREQ
#endif /* DT_INST_CLOCKS_CELL_BY_IDX(0, 1, bus) == STM32_SRC_LSI */

#if !defined(CONFIG_SOC_SERIES_STM32F1X)
#ifndef CONFIG_COUNTER_RTC_STM32_SUBSECONDS
#define RTC_ASYNCPRE BIT_MASK(7)
#else /* !CONFIG_COUNTER_RTC_STM32_SUBSECONDS */
/* Get the highest possible clock for the subsecond register */
#define RTC_ASYNCPRE 1
#endif /* CONFIG_COUNTER_RTC_STM32_SUBSECONDS */
#else /* CONFIG_SOC_SERIES_STM32F1X */
#define RTC_ASYNCPRE (RTCCLK_FREQ - 1)
#endif /* CONFIG_SOC_SERIES_STM32F1X */

/* Adjust the second sync prescaler to get 1Hz on ck_spre */
#define RTC_SYNCPRE ((RTCCLK_FREQ / (1 + RTC_ASYNCPRE)) - 1)

#ifndef CONFIG_COUNTER_RTC_STM32_SUBSECONDS
typedef uint32_t tick_t;
#else
typedef uint64_t tick_t;
#endif

struct rtc_stm32_config {
    struct counter_config_info counter_info;
    LL_RTC_InitTypeDef ll_rtc_config;
    const struct stm32_pclken* pclken;
};

struct rtc_stm32_data {
    counter_alarm_callback_t callback;
    uint32_t ticks;
    void*    user_data;
    #ifdef CONFIG_COUNTER_RTC_STM32_SUBSECONDS
    bool irq_on_late;
    #endif /* CONFIG_COUNTER_RTC_STM32_SUBSECONDS */
};

static inline ErrorStatus ll_func_init_alarm(RTC_TypeDef* rtc, uint32_t format,
                                             LL_RTC_AlarmTypeDef* alarmStruct) {
    #if defined(CONFIG_SOC_SERIES_STM32F1X)
    return LL_RTC_ALARM_Init(rtc, format, alarmStruct);
    #else
    return LL_RTC_ALMA_Init(rtc, format, alarmStruct);
    #endif
}

static inline void ll_func_clear_alarm_flag(RTC_TypeDef* rtc) {
    #if defined(CONFIG_SOC_SERIES_STM32F1X)
    LL_RTC_ClearFlag_ALR(rtc);
    #else
    LL_RTC_ClearFlag_ALRA(rtc);
    #endif
}

static inline uint32_t ll_func_is_active_alarm(RTC_TypeDef* rtc) {
    #if defined(CONFIG_SOC_SERIES_STM32F1X)
    return LL_RTC_IsActiveFlag_ALR(rtc);
    #else
    return LL_RTC_IsActiveFlag_ALRA(rtc);
    #endif
}

static inline void ll_func_enable_interrupt_alarm(RTC_TypeDef* rtc) {
    #if defined(CONFIG_SOC_SERIES_STM32F1X)
    LL_RTC_EnableIT_ALR(rtc);
    #else
    LL_RTC_EnableIT_ALRA(rtc);
    #endif
}

static inline void ll_func_disable_interrupt_alarm(RTC_TypeDef* rtc) {
    #if defined(CONFIG_SOC_SERIES_STM32F1X)
    LL_RTC_DisableIT_ALR(rtc);
    #else
    LL_RTC_DisableIT_ALRA(rtc);
    #endif
}

#ifdef CONFIG_COUNTER_RTC_STM32_SUBSECONDS
static inline uint32_t ll_func_isenabled_interrupt_alarm(RTC_TypeDef* rtc) {
    #if defined(CONFIG_SOC_SERIES_STM32F1X)
    return LL_RTC_IsEnabledIT_ALR(rtc);
    #else
    return LL_RTC_IsEnabledIT_ALRA(rtc);
    #endif
}
#endif /* CONFIG_COUNTER_RTC_STM32_SUBSECONDS */

static inline void ll_func_enable_alarm(RTC_TypeDef* rtc) {
    #if defined(CONFIG_SOC_SERIES_STM32F1X)
    ARG_UNUSED(rtc);
    #else
    LL_RTC_ALMA_Enable(rtc);
    #endif
}

static inline void ll_func_disable_alarm(RTC_TypeDef* rtc) {
    #if defined(CONFIG_SOC_SERIES_STM32F1X)
    ARG_UNUSED(rtc);
    #else
    LL_RTC_ALMA_Disable(rtc);
    #endif
}

static void rtc_stm32_irq_config(const struct device* dev);


static int rtc_stm32_start(const struct device* dev) {
    #if defined(CONFIG_SOC_SERIES_STM32WBAX)
    const struct device *const clk = DEVICE_DT_GET(STM32_CLOCK_CONTROL_NODE);
    const struct rtc_stm32_config *cfg = dev->config;

<<<<<<< HEAD
	/* Enable RTC bus clock */
	if (clock_control_on(clk, (clock_control_subsys_t) &cfg->pclken[0]) != 0) {
		LOG_ERR("RTC clock enabling failed\n");
		return -EIO;
	}
#else
	ARG_UNUSED(dev);
=======
    /* Enable RTC bus clock */
    if (clock_control_on(clk, (clock_control_subsys_t) &cfg->pclken[0]) != 0) {
        LOG_ERR("clock op failed\n");
        return (-EIO);
    }
    #else
    ARG_UNUSED(dev);
>>>>>>> c5b45624

    z_stm32_hsem_lock(CFG_HW_RCC_SEMID, HSEM_LOCK_DEFAULT_RETRY);
    LL_RCC_EnableRTC();
    z_stm32_hsem_unlock(CFG_HW_RCC_SEMID);
    #endif

    return (0);
}


static int rtc_stm32_stop(const struct device* dev) {
    #if defined(CONFIG_SOC_SERIES_STM32WBAX)
    const struct device *const clk = DEVICE_DT_GET(STM32_CLOCK_CONTROL_NODE);
    const struct rtc_stm32_config *cfg = dev->config;

<<<<<<< HEAD
	/* Disable RTC bus clock */
	if (clock_control_off(clk, (clock_control_subsys_t) &cfg->pclken[0]) != 0) {
		LOG_ERR("RTC clock disabling failed\n");
		return -EIO;
	}
#else
	ARG_UNUSED(dev);
=======
    /* Enable RTC bus clock */
    if (clock_control_on(clk, (clock_control_subsys_t) &cfg->pclken[0]) != 0) {
        LOG_ERR("clock op failed\n");
        return (-EIO);
    }
    #else
    ARG_UNUSED(dev);
>>>>>>> c5b45624

    z_stm32_hsem_lock(CFG_HW_RCC_SEMID, HSEM_LOCK_DEFAULT_RETRY);
    LL_RCC_DisableRTC();
    z_stm32_hsem_unlock(CFG_HW_RCC_SEMID);
    #endif

    return (0);
}

#if !defined(COUNTER_NO_DATE)
tick_t rtc_stm32_read(const struct device* dev) {
    struct tm now = {0};
    time_t   ts;
    uint32_t rtc_date, rtc_time;
    tick_t ticks;
    #ifdef CONFIG_COUNTER_RTC_STM32_SUBSECONDS
    uint32_t rtc_subseconds;
    #endif /* CONFIG_COUNTER_RTC_STM32_SUBSECONDS */
    ARG_UNUSED(dev);

    /* Enable Backup access */
    #if defined(PWR_CR_DBP) || defined(PWR_CR1_DBP) || \
        defined(PWR_DBPCR_DBP) || defined(PWR_DBPR_DBP)
    LL_PWR_EnableBkUpAccess();
    #endif /* PWR_CR_DBP || PWR_CR1_DBP || PWR_DBPR_DBP */

    /* Read time and date registers. Make sure value of the previous register
     * hasn't been changed while reading the next one.
     */
    do {
        rtc_date = LL_RTC_DATE_Get(RTC);

        #ifdef CONFIG_COUNTER_RTC_STM32_SUBSECONDS
        do {
            rtc_time = LL_RTC_TIME_Get(RTC);
            rtc_subseconds = LL_RTC_TIME_GetSubSecond(RTC);
        } while (rtc_time != LL_RTC_TIME_Get(RTC));
        #else /* CONFIG_COUNTER_RTC_STM32_SUBSECONDS */
        rtc_time = LL_RTC_TIME_Get(RTC);
        #endif

    } while (rtc_date != LL_RTC_DATE_Get(RTC));

    /* Convert calendar datetime to UNIX timestamp */
    /* RTC start time: 1st, Jan, 2000 */
    /* time_t start:   1st, Jan, 1970 */
    now.tm_year = 100 +
                  __LL_RTC_CONVERT_BCD2BIN(__LL_RTC_GET_YEAR(rtc_date));
    /* tm_mon allowed values are 0-11 */
    now.tm_mon  = __LL_RTC_CONVERT_BCD2BIN(__LL_RTC_GET_MONTH(rtc_date)) - 1;
    now.tm_mday = __LL_RTC_CONVERT_BCD2BIN(__LL_RTC_GET_DAY(rtc_date));

    now.tm_hour = __LL_RTC_CONVERT_BCD2BIN(__LL_RTC_GET_HOUR(rtc_time));
    now.tm_min  = __LL_RTC_CONVERT_BCD2BIN(__LL_RTC_GET_MINUTE(rtc_time));
    now.tm_sec  = __LL_RTC_CONVERT_BCD2BIN(__LL_RTC_GET_SECOND(rtc_time));

    ts = timeutil_timegm(&now);

    /* Return number of seconds since RTC init */
    ts -= T_TIME_OFFSET;

    __ASSERT((sizeof(time_t) == 8), "unexpected time_t definition");

    ticks = ts * counter_get_frequency(dev);
    #ifdef CONFIG_COUNTER_RTC_STM32_SUBSECONDS
    /* The RTC counts up, except for the subsecond register which counts
     * down starting from the sync prescaler value. Add already counted
     * ticks.
     */
    ticks += RTC_SYNCPRE - rtc_subseconds;
    #endif /* CONFIG_COUNTER_RTC_STM32_SUBSECONDS */

    return (ticks);
}
#else /* defined(COUNTER_NO_DATE) */
tick_t rtc_stm32_read(const struct device* dev) {
    uint32_t rtc_time, ticks;

    ARG_UNUSED(dev);

    /* Enable Backup access */
    #if defined(PWR_CR_DBP) || defined(PWR_CR1_DBP) || \
    defined(PWR_DBPCR_DBP) || defined(PWR_DBPR_DBP)
    LL_PWR_EnableBkUpAccess();
    #endif /* PWR_CR_DBP || PWR_CR1_DBP || PWR_DBPR_DBP */

    rtc_time = LL_RTC_TIME_Get(RTC);

    ticks = rtc_time;

    return (ticks);
}
#endif /* !defined(COUNTER_NO_DATE) */

static int rtc_stm32_get_value(const struct device* dev, uint32_t* ticks) {
    *ticks = (uint32_t)rtc_stm32_read(dev);
    return 0;
}

#ifdef CONFIG_COUNTER_RTC_STM32_SUBSECONDS
static int rtc_stm32_get_value_64(const struct device* dev, uint64_t* ticks) {
    *ticks = rtc_stm32_read(dev);
    return (0);
}
#endif /* CONFIG_COUNTER_RTC_STM32_SUBSECONDS */

#ifdef CONFIG_COUNTER_RTC_STM32_SUBSECONDS
static void rtc_stm32_set_int_pending(void) {
    NVIC_SetPendingIRQ(DT_INST_IRQN(0));
}
#endif /* CONFIG_COUNTER_RTC_STM32_SUBSECONDS */

static int rtc_stm32_set_alarm(const struct device* dev, uint8_t chan_id,
                               const struct counter_alarm_cfg* alarm_cfg) {
    #if !defined(COUNTER_NO_DATE)
    struct tm alarm_tm;
    time_t alarm_val_s;
    #ifdef CONFIG_COUNTER_RTC_STM32_SUBSECONDS
    uint32_t alarm_val_ss;
    #endif /* CONFIG_COUNTER_RTC_STM32_SUBSECONDS */
    #else
    uint32_t remain;
    #endif
    LL_RTC_AlarmTypeDef    rtc_alarm;
    struct rtc_stm32_data* data = dev->data;

    tick_t now   = rtc_stm32_read(dev);
    tick_t ticks = alarm_cfg->ticks;

    if (data->callback != NULL) {
        LOG_DBG("Alarm busy\n");
        return (-EBUSY);
    }

    data->callback  = alarm_cfg->callback;
    data->user_data = alarm_cfg->user_data;

    #if !defined(COUNTER_NO_DATE)
    if ((alarm_cfg->flags & COUNTER_ALARM_CFG_ABSOLUTE) == 0) {
        /* Add +1 in order to compensate the partially started tick.
         * Alarm will expire between requested ticks and ticks+1.
         * In case only 1 tick is requested, it will avoid
         * that tick+1 event occurs before alarm setting is finished.
         */
        ticks += now + 1;
        alarm_val_s = (time_t)(ticks / counter_get_frequency(dev)) + T_TIME_OFFSET;
    }
    else {
        alarm_val_s = (time_t)(ticks / counter_get_frequency(dev));
    }

    #ifdef CONFIG_COUNTER_RTC_STM32_SUBSECONDS
    alarm_val_ss = ticks % counter_get_frequency(dev);
    #endif /* CONFIG_COUNTER_RTC_STM32_SUBSECONDS */

    #else
    if ((alarm_cfg->flags & COUNTER_ALARM_CFG_ABSOLUTE) == 0) {
        remain = ticks + now + 1;
    }
    else {
        remain = ticks;
    }

    /* In F1X, an interrupt occurs when the counter expires,
     * not when the counter matches, so set -1
     */
    remain--;
    #endif

    #if !defined(COUNTER_NO_DATE)
    #ifndef CONFIG_COUNTER_RTC_STM32_SUBSECONDS
    LOG_DBG("Set Alarm: %d\n", ticks);
    #else /* !CONFIG_COUNTER_RTC_STM32_SUBSECONDS */
    LOG_DBG("Set Alarm: %llu\n", ticks);
    #endif /* CONFIG_COUNTER_RTC_STM32_SUBSECONDS */

    gmtime_r(&alarm_val_s, &alarm_tm);

    /* Apply ALARM_A */
    rtc_alarm.AlarmTime.TimeFormat = LL_RTC_TIME_FORMAT_AM_OR_24;
    rtc_alarm.AlarmTime.Hours      = alarm_tm.tm_hour;
    rtc_alarm.AlarmTime.Minutes    = alarm_tm.tm_min;
    rtc_alarm.AlarmTime.Seconds    = alarm_tm.tm_sec;

    rtc_alarm.AlarmMask           = LL_RTC_ALMA_MASK_NONE;
    rtc_alarm.AlarmDateWeekDaySel = LL_RTC_ALMA_DATEWEEKDAYSEL_DATE;
    rtc_alarm.AlarmDateWeekDay    = alarm_tm.tm_mday;
    #else
    rtc_alarm.AlarmTime.Hours = remain / 3600;
    remain -= rtc_alarm.AlarmTime.Hours * 3600;
    rtc_alarm.AlarmTime.Minutes = remain / 60;
    remain -= rtc_alarm.AlarmTime.Minutes * 60;
    rtc_alarm.AlarmTime.Seconds = remain;
    #endif

    LL_RTC_DisableWriteProtection(RTC);
    ll_func_disable_alarm(RTC);
    LL_RTC_EnableWriteProtection(RTC);

    if (ll_func_init_alarm(RTC, LL_RTC_FORMAT_BIN, &rtc_alarm) != SUCCESS) {
        return (-EIO);
    }

    LL_RTC_DisableWriteProtection(RTC);
    #ifdef CONFIG_COUNTER_RTC_STM32_SUBSECONDS
    /* Care about all bits of the subsecond register */
    LL_RTC_ALMA_SetSubSecondMask(RTC, 0xF);
    LL_RTC_ALMA_SetSubSecond(RTC, RTC_SYNCPRE - alarm_val_ss);
    #endif /* CONFIG_COUNTER_RTC_STM32_SUBSECONDS */
    ll_func_enable_alarm(RTC);
    ll_func_clear_alarm_flag(RTC);
    ll_func_enable_interrupt_alarm(RTC);
    LL_RTC_EnableWriteProtection(RTC);

    #ifdef CONFIG_COUNTER_RTC_STM32_SUBSECONDS
    /* The reference manual says:
     * "Each change of the RTC_CR register is taken into account after
     * 1 to 2 RTCCLK clock cycles due to clock synchronization."
     * It means we need at least two cycles after programming the CR
     * register. It is confirmed experimentally.
     *
     * It should happen only if one tick alarm is requested and a tick
     * occurs while processing the function. Trigger the irq manually in
     * this case.
     */
    now = rtc_stm32_read(dev);
    if ((ticks - now < 2) || (now > ticks)) {
        data->irq_on_late = 1;
        rtc_stm32_set_int_pending();
    }
    #endif /* CONFIG_COUNTER_RTC_STM32_SUBSECONDS */

    return (0);
}

static int rtc_stm32_cancel_alarm(const struct device* dev, uint8_t chan_id) {
    struct rtc_stm32_data* data = dev->data;

    LL_RTC_DisableWriteProtection(RTC);
    ll_func_clear_alarm_flag(RTC);
    ll_func_disable_interrupt_alarm(RTC);
    ll_func_disable_alarm(RTC);
    LL_RTC_EnableWriteProtection(RTC);

    data->callback = NULL;

    return (0);
}

static uint32_t rtc_stm32_get_pending_int(const struct device* dev) {
    return (ll_func_is_active_alarm(RTC) != 0);
}

static uint32_t rtc_stm32_get_top_value(const struct device* dev) {
    const struct counter_config_info* info = dev->config;

    return (info->max_top_value);
}

static int rtc_stm32_set_top_value(const struct device* dev,
                                   const struct counter_top_cfg* cfg) {
    const struct counter_config_info* info = dev->config;

    if ((cfg->ticks != info->max_top_value) ||
        !(cfg->flags & COUNTER_TOP_CFG_DONT_RESET)) {
        return (-ENOTSUP);
    }
    else {
        return (0);
    }
}

static void rtc_stm32_isr(const struct device* dev) {
    struct rtc_stm32_data* data = dev->data;
    counter_alarm_callback_t alarm_callback = data->callback;
    uint32_t now = rtc_stm32_read(dev);

    if (ll_func_is_active_alarm(RTC) != 0
        #ifdef CONFIG_COUNTER_RTC_STM32_SUBSECONDS
        || (data->irq_on_late && ll_func_isenabled_interrupt_alarm(RTC))
        #endif /* CONFIG_COUNTER_RTC_STM32_SUBSECONDS */
    ) {
        LL_RTC_DisableWriteProtection(RTC);
        ll_func_clear_alarm_flag(RTC);
        ll_func_disable_interrupt_alarm(RTC);
        ll_func_disable_alarm(RTC);
        LL_RTC_EnableWriteProtection(RTC);
        #ifdef CONFIG_COUNTER_RTC_STM32_SUBSECONDS
        data->irq_on_late = 0;
        #endif /* CONFIG_COUNTER_RTC_STM32_SUBSECONDS */

        if (alarm_callback != NULL) {
            data->callback = NULL;
            alarm_callback(dev, 0, now, data->user_data);
        }
    }

    #if defined(CONFIG_SOC_SERIES_STM32H7X) && defined(CONFIG_CPU_CORTEX_M4)
    LL_C2_EXTI_ClearFlag_0_31(RTC_EXTI_LINE);
    #elif defined(CONFIG_SOC_SERIES_STM32C0X) \
    || defined(CONFIG_SOC_SERIES_STM32G0X) \
    || defined(CONFIG_SOC_SERIES_STM32L5X) \
    || defined(CONFIG_SOC_SERIES_STM32H5X)
    LL_EXTI_ClearRisingFlag_0_31(RTC_EXTI_LINE);
    #elif defined(CONFIG_SOC_SERIES_STM32U5X) || defined(CONFIG_SOC_SERIES_STM32WBAX)
    /* in STM32U5 family RTC is not connected to EXTI */
    #else
    LL_EXTI_ClearFlag_0_31(RTC_EXTI_LINE);
    #endif
}

static int rtc_stm32_init(const struct device* dev) {
    const struct device* const clk = DEVICE_DT_GET(STM32_CLOCK_CONTROL_NODE);
    const struct rtc_stm32_config* cfg = dev->config;
    struct rtc_stm32_data* data = dev->data;

    data->callback = NULL;

    if (!device_is_ready(clk)) {
        LOG_ERR("clock control device not ready");
        return (-ENODEV);
    }

    /* Enable RTC bus clock */
    if (clock_control_on(clk, (clock_control_subsys_t)&cfg->pclken[0]) != 0) {
        LOG_ERR("clock op failed\n");
        return (-EIO);
    }

    /* Enable Backup access */
    z_stm32_hsem_lock(CFG_HW_RCC_SEMID, HSEM_LOCK_DEFAULT_RETRY);
    #if defined(PWR_CR_DBP)    || defined(PWR_CR1_DBP) || \
        defined(PWR_DBPCR_DBP) || defined(PWR_DBPR_DBP)
    LL_PWR_EnableBkUpAccess();
    #endif /* PWR_CR_DBP || PWR_CR1_DBP || PWR_DBPR_DBP */

    /* Enable RTC clock source */
    if (clock_control_configure(clk,
                                (clock_control_subsys_t)&cfg->pclken[1],
                                NULL) != 0) {
        LOG_ERR("clock configure failed\n");
        return (-EIO);
    }

    #if !defined(CONFIG_SOC_SERIES_STM32WBAX)
    LL_RCC_EnableRTC();
    #endif

    z_stm32_hsem_unlock(CFG_HW_RCC_SEMID);

    #if !defined(CONFIG_COUNTER_RTC_STM32_SAVE_VALUE_BETWEEN_RESETS)
    if (LL_RTC_DeInit(RTC) != SUCCESS) {
        return (-EIO);
    }
    #endif

    if (LL_RTC_Init(RTC, ((LL_RTC_InitTypeDef*)
                    &cfg->ll_rtc_config)) != SUCCESS) {
        return (-EIO);
    }

    #ifdef RTC_CR_BYPSHAD
    LL_RTC_DisableWriteProtection(RTC);
    LL_RTC_EnableShadowRegBypass(RTC);
    LL_RTC_EnableWriteProtection(RTC);
    #endif /* RTC_CR_BYPSHAD */

    #if defined(CONFIG_SOC_SERIES_STM32H7X) && defined(CONFIG_CPU_CORTEX_M4)
    LL_C2_EXTI_EnableIT_0_31(RTC_EXTI_LINE);
    LL_EXTI_EnableRisingTrig_0_31(RTC_EXTI_LINE);
    #elif defined(CONFIG_SOC_SERIES_STM32U5X) || defined(CONFIG_SOC_SERIES_STM32WBAX)
    /* in STM32U5 family RTC is not connected to EXTI */
    #else
    LL_EXTI_EnableIT_0_31(RTC_EXTI_LINE);
    LL_EXTI_EnableRisingTrig_0_31(RTC_EXTI_LINE);
    #endif

    rtc_stm32_irq_config(dev);

    return (0);
}

static struct rtc_stm32_data rtc_data;

#if DT_INST_NUM_CLOCKS(0) == 1
#warning STM32 RTC needs a kernel source clock. Please define it in dts file
static const struct stm32_pclken rtc_clk[] = {
    STM32_CLOCK_INFO(0, DT_DRV_INST(0)),
    /* Use Kconfig to configure source clocks fields (Deprecated) */
    /* Fortunately, values are consistent across enabled series */
    #ifdef CONFIG_COUNTER_RTC_STM32_CLOCK_LSE
    {
        .bus = STM32_SRC_LSE,
        .enr = RTC_SEL(1)
    }
    #else
    {
        .bus = STM32_SRC_LSI,
        .enr = RTC_SEL(2)
    }
    #endif
};
#else
static const struct stm32_pclken rtc_clk[] = STM32_DT_INST_CLOCKS(0);
#endif

static const struct rtc_stm32_config rtc_config = {
    .counter_info = {
        .max_top_value = UINT32_MAX,
        #ifndef CONFIG_COUNTER_RTC_STM32_SUBSECONDS
        /* freq = 1Hz for not subsec based driver */
        .freq = RTCCLK_FREQ / ((RTC_ASYNCPRE + 1) * (RTC_SYNCPRE + 1)),
        #else /* !CONFIG_COUNTER_RTC_STM32_SUBSECONDS */
        .freq = RTCCLK_FREQ / (RTC_ASYNCPRE + 1),
        #endif /* CONFIG_COUNTER_RTC_STM32_SUBSECONDS */
        .flags = COUNTER_CONFIG_INFO_COUNT_UP,
        .channels = 1,
    },
    .ll_rtc_config = {
        .AsynchPrescaler = RTC_ASYNCPRE,
        #if !defined(CONFIG_SOC_SERIES_STM32F1X)
        .HourFormat = LL_RTC_HOURFORMAT_24HOUR,
        .SynchPrescaler = RTC_SYNCPRE,
        #else /* CONFIG_SOC_SERIES_STM32F1X */
        .OutPutSource = LL_RTC_CALIB_OUTPUT_NONE,
        #endif /* CONFIG_SOC_SERIES_STM32F1X */
    },
    .pclken = rtc_clk,
};

#ifdef CONFIG_PM_DEVICE
static int rtc_stm32_pm_action(const struct device* dev,
                               enum pm_device_action action) {
    const struct device *const clk = DEVICE_DT_GET(STM32_CLOCK_CONTROL_NODE);
    const struct rtc_stm32_config* cfg = dev->config;

    switch (action) {
        case PM_DEVICE_ACTION_RESUME:
            /* Enable RTC bus clock */
            if (clock_control_on(clk, (clock_control_subsys_t) &cfg->pclken[0]) != 0) {
            LOG_ERR("clock op failed\n");
            return (-EIO);
            }
            break;

        case PM_DEVICE_ACTION_SUSPEND:
            break;

        default:
            return (-ENOTSUP);
    }

    return (0);
}
#endif /* CONFIG_PM_DEVICE */

static const struct counter_driver_api rtc_stm32_driver_api = {
    .start           = rtc_stm32_start,
    .stop            = rtc_stm32_stop,
    .get_value       = rtc_stm32_get_value,
    #ifdef CONFIG_COUNTER_RTC_STM32_SUBSECONDS
    .get_value_64    = rtc_stm32_get_value_64,
    #endif /* CONFIG_COUNTER_RTC_STM32_SUBSECONDS */
    .set_alarm       = rtc_stm32_set_alarm,
    .cancel_alarm    = rtc_stm32_cancel_alarm,
    .set_top_value   = rtc_stm32_set_top_value,
    .get_pending_int = rtc_stm32_get_pending_int,
    .get_top_value   = rtc_stm32_get_top_value,
};

PM_DEVICE_DT_INST_DEFINE(0, rtc_stm32_pm_action);

DEVICE_DT_INST_DEFINE(0, &rtc_stm32_init, PM_DEVICE_DT_INST_GET(0),
                      &rtc_data, &rtc_config, PRE_KERNEL_1,
                      CONFIG_COUNTER_INIT_PRIORITY, &rtc_stm32_driver_api);

static void rtc_stm32_irq_config(const struct device* dev) {
    IRQ_CONNECT(DT_INST_IRQN(0),
                DT_INST_IRQ(0, priority),
                rtc_stm32_isr, DEVICE_DT_INST_GET(0), 0);
    irq_enable(DT_INST_IRQN(0));
}<|MERGE_RESOLUTION|>--- conflicted
+++ resolved
@@ -184,23 +184,13 @@
     const struct device *const clk = DEVICE_DT_GET(STM32_CLOCK_CONTROL_NODE);
     const struct rtc_stm32_config *cfg = dev->config;
 
-<<<<<<< HEAD
-	/* Enable RTC bus clock */
-	if (clock_control_on(clk, (clock_control_subsys_t) &cfg->pclken[0]) != 0) {
-		LOG_ERR("RTC clock enabling failed\n");
-		return -EIO;
-	}
-#else
-	ARG_UNUSED(dev);
-=======
     /* Enable RTC bus clock */
     if (clock_control_on(clk, (clock_control_subsys_t) &cfg->pclken[0]) != 0) {
-        LOG_ERR("clock op failed\n");
+        LOG_ERR("RTC clock enabling failed\n");
         return (-EIO);
     }
     #else
     ARG_UNUSED(dev);
->>>>>>> c5b45624
 
     z_stm32_hsem_lock(CFG_HW_RCC_SEMID, HSEM_LOCK_DEFAULT_RETRY);
     LL_RCC_EnableRTC();
@@ -216,23 +206,13 @@
     const struct device *const clk = DEVICE_DT_GET(STM32_CLOCK_CONTROL_NODE);
     const struct rtc_stm32_config *cfg = dev->config;
 
-<<<<<<< HEAD
-	/* Disable RTC bus clock */
-	if (clock_control_off(clk, (clock_control_subsys_t) &cfg->pclken[0]) != 0) {
-		LOG_ERR("RTC clock disabling failed\n");
-		return -EIO;
-	}
-#else
-	ARG_UNUSED(dev);
-=======
-    /* Enable RTC bus clock */
-    if (clock_control_on(clk, (clock_control_subsys_t) &cfg->pclken[0]) != 0) {
-        LOG_ERR("clock op failed\n");
+    /* Disable RTC bus clock */
+    if (clock_control_off(clk, (clock_control_subsys_t) &cfg->pclken[0]) != 0) {
+        LOG_ERR("RTC clock disabling failed\n");
         return (-EIO);
     }
     #else
     ARG_UNUSED(dev);
->>>>>>> c5b45624
 
     z_stm32_hsem_lock(CFG_HW_RCC_SEMID, HSEM_LOCK_DEFAULT_RETRY);
     LL_RCC_DisableRTC();
@@ -309,7 +289,8 @@
 }
 #else /* defined(COUNTER_NO_DATE) */
 tick_t rtc_stm32_read(const struct device* dev) {
-    uint32_t rtc_time, ticks;
+    uint32_t rtc_time;
+    uint32_t ticks;
 
     ARG_UNUSED(dev);
 
@@ -670,7 +651,7 @@
     const struct rtc_stm32_config* cfg = dev->config;
 
     switch (action) {
-        case PM_DEVICE_ACTION_RESUME:
+        case PM_DEVICE_ACTION_RESUME :
             /* Enable RTC bus clock */
             if (clock_control_on(clk, (clock_control_subsys_t) &cfg->pclken[0]) != 0) {
             LOG_ERR("clock op failed\n");
@@ -678,10 +659,10 @@
             }
             break;
 
-        case PM_DEVICE_ACTION_SUSPEND:
+        case PM_DEVICE_ACTION_SUSPEND :
             break;
 
-        default:
+        default :
             return (-ENOTSUP);
     }
 
