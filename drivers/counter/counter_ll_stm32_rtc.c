/*
 * Copyright (c) 2018 Workaround GmbH
 * Copyright (c) 2018 Allterco Robotics
 * Copyright (c) 2018 Linaro Limited
 *
 * SPDX-License-Identifier: Apache-2.0
 *
 * Source file for the STM32 RTC driver
 *
 */

#define DT_DRV_COMPAT st_stm32_rtc

#include <time.h>

#include <zephyr/drivers/clock_control/stm32_clock_control.h>
#include <zephyr/drivers/clock_control.h>
#include <zephyr/sys/util.h>
#include <zephyr/kernel.h>
#include <soc.h>
#include <stm32_ll_exti.h>
#include <stm32_ll_pwr.h>
#include <stm32_ll_rcc.h>
#include <stm32_ll_rtc.h>
#include <zephyr/drivers/counter.h>
#include <zephyr/sys/timeutil.h>
#include <zephyr/pm/device.h>

#include <zephyr/logging/log.h>
#include <zephyr/irq.h>

#include "stm32_hsem.h"

#if defined(_MSC_VER) /* #CUSTOM@NDRS */
extern struct tm* gmtime_r(time_t const* ZRESTRICT timep, struct tm* ZRESTRICT result);
#endif

LOG_MODULE_REGISTER(counter_rtc_stm32, CONFIG_COUNTER_LOG_LEVEL);

/* Seconds from 1970-01-01T00:00:00 to 2000-01-01T00:00:00 */
#define T_TIME_OFFSET 946684800

#if defined(CONFIG_SOC_SERIES_STM32L4X)
#define RTC_EXTI_LINE           LL_EXTI_LINE_18
#elif defined(CONFIG_SOC_SERIES_STM32C0X) \
    || defined(CONFIG_SOC_SERIES_STM32G0X)
#define RTC_EXTI_LINE           LL_EXTI_LINE_19
#elif defined(CONFIG_SOC_SERIES_STM32F4X) || \
      defined(CONFIG_SOC_SERIES_STM32F0X) || \
      defined(CONFIG_SOC_SERIES_STM32F1X) || \
      defined(CONFIG_SOC_SERIES_STM32F2X) || \
      defined(CONFIG_SOC_SERIES_STM32F3X) || \
      defined(CONFIG_SOC_SERIES_STM32F7X) || \
      defined(CONFIG_SOC_SERIES_STM32WBX) || \
      defined(CONFIG_SOC_SERIES_STM32G4X) || \
      defined(CONFIG_SOC_SERIES_STM32L0X) || \
      defined(CONFIG_SOC_SERIES_STM32L1X) || \
      defined(CONFIG_SOC_SERIES_STM32L5X) || \
      defined(CONFIG_SOC_SERIES_STM32H7X) || \
      defined(CONFIG_SOC_SERIES_STM32H5X) || \
      defined(CONFIG_SOC_SERIES_STM32WLX)
#define RTC_EXTI_LINE           LL_EXTI_LINE_17
#endif

#if defined(CONFIG_SOC_SERIES_STM32F1X)
#define COUNTER_NO_DATE
#endif

#if DT_INST_CLOCKS_CELL_BY_IDX(0, 1, bus) == STM32_SRC_LSI
/* LSI */
#define RTCCLK_FREQ STM32_LSI_FREQ
#else
/* LSE */
#define RTCCLK_FREQ STM32_LSE_FREQ
#endif /* DT_INST_CLOCKS_CELL_BY_IDX(0, 1, bus) == STM32_SRC_LSI */

#if !defined(CONFIG_SOC_SERIES_STM32F1X)
#ifndef CONFIG_COUNTER_RTC_STM32_SUBSECONDS
#define RTC_ASYNCPRE BIT_MASK(7)
#else /* !CONFIG_COUNTER_RTC_STM32_SUBSECONDS */
/* Get the highest possible clock for the subsecond register */
#define RTC_ASYNCPRE 1
#endif /* CONFIG_COUNTER_RTC_STM32_SUBSECONDS */
#else /* CONFIG_SOC_SERIES_STM32F1X */
#define RTC_ASYNCPRE (RTCCLK_FREQ - 1)
#endif /* CONFIG_SOC_SERIES_STM32F1X */

/* Adjust the second sync prescaler to get 1Hz on ck_spre */
#define RTC_SYNCPRE ((RTCCLK_FREQ / (1 + RTC_ASYNCPRE)) - 1)

#ifndef CONFIG_COUNTER_RTC_STM32_SUBSECONDS
typedef uint32_t tick_t;
#else
typedef uint64_t tick_t;
#endif

struct rtc_stm32_config {
    struct counter_config_info counter_info;
    LL_RTC_InitTypeDef ll_rtc_config;
    const struct stm32_pclken* pclken;
};

struct rtc_stm32_data {
    counter_alarm_callback_t callback;
    uint32_t ticks;
    void*    user_data;
    #ifdef CONFIG_COUNTER_RTC_STM32_SUBSECONDS
    bool irq_on_late;
    #endif /* CONFIG_COUNTER_RTC_STM32_SUBSECONDS */
};

static inline ErrorStatus ll_func_init_alarm(RTC_TypeDef* rtc, uint32_t format,
                                             LL_RTC_AlarmTypeDef* alarmStruct) {
    #if defined(CONFIG_SOC_SERIES_STM32F1X)
    return LL_RTC_ALARM_Init(rtc, format, alarmStruct);
    #else
    return LL_RTC_ALMA_Init(rtc, format, alarmStruct);
    #endif
}

static inline void ll_func_clear_alarm_flag(RTC_TypeDef* rtc) {
    #if defined(CONFIG_SOC_SERIES_STM32F1X)
    LL_RTC_ClearFlag_ALR(rtc);
    #else
    LL_RTC_ClearFlag_ALRA(rtc);
    #endif
}

static inline uint32_t ll_func_is_active_alarm(RTC_TypeDef* rtc) {
    #if defined(CONFIG_SOC_SERIES_STM32F1X)
    return LL_RTC_IsActiveFlag_ALR(rtc);
    #else
    return LL_RTC_IsActiveFlag_ALRA(rtc);
    #endif
}

static inline void ll_func_enable_interrupt_alarm(RTC_TypeDef* rtc) {
    #if defined(CONFIG_SOC_SERIES_STM32F1X)
    LL_RTC_EnableIT_ALR(rtc);
    #else
    LL_RTC_EnableIT_ALRA(rtc);
    #endif
}

static inline void ll_func_disable_interrupt_alarm(RTC_TypeDef* rtc) {
    #if defined(CONFIG_SOC_SERIES_STM32F1X)
    LL_RTC_DisableIT_ALR(rtc);
    #else
    LL_RTC_DisableIT_ALRA(rtc);
    #endif
}

#ifdef CONFIG_COUNTER_RTC_STM32_SUBSECONDS
static inline uint32_t ll_func_isenabled_interrupt_alarm(RTC_TypeDef* rtc) {
    #if defined(CONFIG_SOC_SERIES_STM32F1X)
    return LL_RTC_IsEnabledIT_ALR(rtc);
    #else
    return LL_RTC_IsEnabledIT_ALRA(rtc);
    #endif
}
#endif /* CONFIG_COUNTER_RTC_STM32_SUBSECONDS */

static inline void ll_func_enable_alarm(RTC_TypeDef* rtc) {
    #if defined(CONFIG_SOC_SERIES_STM32F1X)
    ARG_UNUSED(rtc);
    #else
    LL_RTC_ALMA_Enable(rtc);
    #endif
}

static inline void ll_func_disable_alarm(RTC_TypeDef* rtc) {
    #if defined(CONFIG_SOC_SERIES_STM32F1X)
    ARG_UNUSED(rtc);
    #else
    LL_RTC_ALMA_Disable(rtc);
    #endif
}

static void rtc_stm32_irq_config(const struct device* dev);


static int rtc_stm32_start(const struct device* dev) {
    #if defined(CONFIG_SOC_SERIES_STM32WBAX) || defined(CONFIG_SOC_SERIES_STM32U5X)
    const struct device *const clk = DEVICE_DT_GET(STM32_CLOCK_CONTROL_NODE);
    const struct rtc_stm32_config *cfg = dev->config;

    /* Enable RTC bus clock */
    if (clock_control_on(clk, (clock_control_subsys_t) &cfg->pclken[0]) != 0) {
        LOG_ERR("RTC clock enabling failed\n");
        return (-EIO);
    }
    #else
    ARG_UNUSED(dev);

    z_stm32_hsem_lock(CFG_HW_RCC_SEMID, HSEM_LOCK_DEFAULT_RETRY);
    LL_RCC_EnableRTC();
    z_stm32_hsem_unlock(CFG_HW_RCC_SEMID);
    #endif

    return (0);
}


static int rtc_stm32_stop(const struct device* dev) {
    #if defined(CONFIG_SOC_SERIES_STM32WBAX) || defined(CONFIG_SOC_SERIES_STM32U5X)
    const struct device *const clk = DEVICE_DT_GET(STM32_CLOCK_CONTROL_NODE);
    const struct rtc_stm32_config *cfg = dev->config;

    /* Disable RTC bus clock */
    if (clock_control_off(clk, (clock_control_subsys_t) &cfg->pclken[0]) != 0) {
        LOG_ERR("RTC clock disabling failed\n");
        return (-EIO);
    }
    #else
    ARG_UNUSED(dev);

    z_stm32_hsem_lock(CFG_HW_RCC_SEMID, HSEM_LOCK_DEFAULT_RETRY);
    LL_RCC_DisableRTC();
    z_stm32_hsem_unlock(CFG_HW_RCC_SEMID);
    #endif

    return (0);
}

#if !defined(COUNTER_NO_DATE)
tick_t rtc_stm32_read(const struct device* dev) {
    struct tm now = {0};
    time_t   ts;
    uint32_t rtc_date, rtc_time;
    tick_t ticks;
    #ifdef CONFIG_COUNTER_RTC_STM32_SUBSECONDS
    uint32_t rtc_subseconds;
    #endif /* CONFIG_COUNTER_RTC_STM32_SUBSECONDS */
    ARG_UNUSED(dev);

    /* Enable Backup access */
    #if defined(PWR_CR_DBP) || defined(PWR_CR1_DBP) || \
        defined(PWR_DBPCR_DBP) || defined(PWR_DBPR_DBP)
    LL_PWR_EnableBkUpAccess();
    #endif /* PWR_CR_DBP || PWR_CR1_DBP || PWR_DBPR_DBP */

    /* Read time and date registers. Make sure value of the previous register
     * hasn't been changed while reading the next one.
     */
    do {
        rtc_date = LL_RTC_DATE_Get(RTC);

        #ifdef CONFIG_COUNTER_RTC_STM32_SUBSECONDS
        do {
            rtc_time = LL_RTC_TIME_Get(RTC);
            rtc_subseconds = LL_RTC_TIME_GetSubSecond(RTC);
        } while (rtc_time != LL_RTC_TIME_Get(RTC));
        #else /* CONFIG_COUNTER_RTC_STM32_SUBSECONDS */
        rtc_time = LL_RTC_TIME_Get(RTC);
        #endif

    } while (rtc_date != LL_RTC_DATE_Get(RTC));

    /* Convert calendar datetime to UNIX timestamp */
    /* RTC start time: 1st, Jan, 2000 */
    /* time_t start:   1st, Jan, 1970 */
    now.tm_year = 100 +
                  __LL_RTC_CONVERT_BCD2BIN(__LL_RTC_GET_YEAR(rtc_date));
    /* tm_mon allowed values are 0-11 */
    now.tm_mon  = __LL_RTC_CONVERT_BCD2BIN(__LL_RTC_GET_MONTH(rtc_date)) - 1;
    now.tm_mday = __LL_RTC_CONVERT_BCD2BIN(__LL_RTC_GET_DAY(rtc_date));

    now.tm_hour = __LL_RTC_CONVERT_BCD2BIN(__LL_RTC_GET_HOUR(rtc_time));
    now.tm_min  = __LL_RTC_CONVERT_BCD2BIN(__LL_RTC_GET_MINUTE(rtc_time));
    now.tm_sec  = __LL_RTC_CONVERT_BCD2BIN(__LL_RTC_GET_SECOND(rtc_time));

    ts = timeutil_timegm(&now);

    /* Return number of seconds since RTC init */
    ts -= T_TIME_OFFSET;

    __ASSERT((sizeof(time_t) == 8), "unexpected time_t definition");

    ticks = ts * counter_get_frequency(dev);
    #ifdef CONFIG_COUNTER_RTC_STM32_SUBSECONDS
    /* The RTC counts up, except for the subsecond register which counts
     * down starting from the sync prescaler value. Add already counted
     * ticks.
     */
    ticks += RTC_SYNCPRE - rtc_subseconds;
    #endif /* CONFIG_COUNTER_RTC_STM32_SUBSECONDS */

    return (ticks);
}
#else /* defined(COUNTER_NO_DATE) */
tick_t rtc_stm32_read(const struct device* dev) {
    uint32_t rtc_time;
    uint32_t ticks;

    ARG_UNUSED(dev);

    /* Enable Backup access */
    #if defined(PWR_CR_DBP) || defined(PWR_CR1_DBP) || \
    defined(PWR_DBPCR_DBP) || defined(PWR_DBPR_DBP)
    LL_PWR_EnableBkUpAccess();
    #endif /* PWR_CR_DBP || PWR_CR1_DBP || PWR_DBPR_DBP */

    rtc_time = LL_RTC_TIME_Get(RTC);

    ticks = rtc_time;

    return (ticks);
}
#endif /* !defined(COUNTER_NO_DATE) */

static int rtc_stm32_get_value(const struct device* dev, uint32_t* ticks) {
    *ticks = (uint32_t)rtc_stm32_read(dev);
    return 0;
}

#ifdef CONFIG_COUNTER_RTC_STM32_SUBSECONDS
static int rtc_stm32_get_value_64(const struct device* dev, uint64_t* ticks) {
    *ticks = rtc_stm32_read(dev);
    return (0);
}
#endif /* CONFIG_COUNTER_RTC_STM32_SUBSECONDS */

#ifdef CONFIG_COUNTER_RTC_STM32_SUBSECONDS
static void rtc_stm32_set_int_pending(void) {
    NVIC_SetPendingIRQ(DT_INST_IRQN(0));
}
#endif /* CONFIG_COUNTER_RTC_STM32_SUBSECONDS */

static int rtc_stm32_set_alarm(const struct device* dev, uint8_t chan_id,
                               const struct counter_alarm_cfg* alarm_cfg) {
    #if !defined(COUNTER_NO_DATE)
    struct tm alarm_tm;
    time_t alarm_val_s;
    #ifdef CONFIG_COUNTER_RTC_STM32_SUBSECONDS
    uint32_t alarm_val_ss;
    #endif /* CONFIG_COUNTER_RTC_STM32_SUBSECONDS */
    #else
    uint32_t remain;
    #endif
    LL_RTC_AlarmTypeDef    rtc_alarm;
    struct rtc_stm32_data* data = dev->data;

    tick_t now   = rtc_stm32_read(dev);
    tick_t ticks = alarm_cfg->ticks;

    if (data->callback != NULL) {
        LOG_DBG("Alarm busy\n");
        return (-EBUSY);
    }

    data->callback  = alarm_cfg->callback;
    data->user_data = alarm_cfg->user_data;

    #if !defined(COUNTER_NO_DATE)
    if ((alarm_cfg->flags & COUNTER_ALARM_CFG_ABSOLUTE) == 0) {
        /* Add +1 in order to compensate the partially started tick.
         * Alarm will expire between requested ticks and ticks+1.
         * In case only 1 tick is requested, it will avoid
         * that tick+1 event occurs before alarm setting is finished.
         */
        ticks += now + 1;
        alarm_val_s = (time_t)(ticks / counter_get_frequency(dev)) + T_TIME_OFFSET;
    }
    else {
        alarm_val_s = (time_t)(ticks / counter_get_frequency(dev));
    }

    #ifdef CONFIG_COUNTER_RTC_STM32_SUBSECONDS
    alarm_val_ss = ticks % counter_get_frequency(dev);
    #endif /* CONFIG_COUNTER_RTC_STM32_SUBSECONDS */

    #else
    if ((alarm_cfg->flags & COUNTER_ALARM_CFG_ABSOLUTE) == 0) {
        remain = ticks + now + 1;
    }
    else {
        remain = ticks;
    }

    /* In F1X, an interrupt occurs when the counter expires,
     * not when the counter matches, so set -1
     */
    remain--;
    #endif

    #if !defined(COUNTER_NO_DATE)
    #ifndef CONFIG_COUNTER_RTC_STM32_SUBSECONDS
    LOG_DBG("Set Alarm: %d\n", ticks);
    #else /* !CONFIG_COUNTER_RTC_STM32_SUBSECONDS */
    LOG_DBG("Set Alarm: %llu\n", ticks);
    #endif /* CONFIG_COUNTER_RTC_STM32_SUBSECONDS */

    gmtime_r(&alarm_val_s, &alarm_tm);

    /* Apply ALARM_A */
    rtc_alarm.AlarmTime.TimeFormat = LL_RTC_TIME_FORMAT_AM_OR_24;
    rtc_alarm.AlarmTime.Hours      = alarm_tm.tm_hour;
    rtc_alarm.AlarmTime.Minutes    = alarm_tm.tm_min;
    rtc_alarm.AlarmTime.Seconds    = alarm_tm.tm_sec;

    rtc_alarm.AlarmMask           = LL_RTC_ALMA_MASK_NONE;
    rtc_alarm.AlarmDateWeekDaySel = LL_RTC_ALMA_DATEWEEKDAYSEL_DATE;
    rtc_alarm.AlarmDateWeekDay    = alarm_tm.tm_mday;
    #else
    rtc_alarm.AlarmTime.Hours = remain / 3600;
    remain -= rtc_alarm.AlarmTime.Hours * 3600;
    rtc_alarm.AlarmTime.Minutes = remain / 60;
    remain -= rtc_alarm.AlarmTime.Minutes * 60;
    rtc_alarm.AlarmTime.Seconds = remain;
    #endif

    LL_RTC_DisableWriteProtection(RTC);
    ll_func_disable_alarm(RTC);
    LL_RTC_EnableWriteProtection(RTC);

    if (ll_func_init_alarm(RTC, LL_RTC_FORMAT_BIN, &rtc_alarm) != SUCCESS) {
        return (-EIO);
    }

    LL_RTC_DisableWriteProtection(RTC);
    #ifdef CONFIG_COUNTER_RTC_STM32_SUBSECONDS
    /* Care about all bits of the subsecond register */
    LL_RTC_ALMA_SetSubSecondMask(RTC, 0xF);
    LL_RTC_ALMA_SetSubSecond(RTC, RTC_SYNCPRE - alarm_val_ss);
    #endif /* CONFIG_COUNTER_RTC_STM32_SUBSECONDS */
    ll_func_enable_alarm(RTC);
    ll_func_clear_alarm_flag(RTC);
    ll_func_enable_interrupt_alarm(RTC);
    LL_RTC_EnableWriteProtection(RTC);

    #ifdef CONFIG_COUNTER_RTC_STM32_SUBSECONDS
    /* The reference manual says:
     * "Each change of the RTC_CR register is taken into account after
     * 1 to 2 RTCCLK clock cycles due to clock synchronization."
     * It means we need at least two cycles after programming the CR
     * register. It is confirmed experimentally.
     *
     * It should happen only if one tick alarm is requested and a tick
     * occurs while processing the function. Trigger the irq manually in
     * this case.
     */
    now = rtc_stm32_read(dev);
    if ((ticks - now < 2) || (now > ticks)) {
        data->irq_on_late = 1;
        rtc_stm32_set_int_pending();
    }
    #endif /* CONFIG_COUNTER_RTC_STM32_SUBSECONDS */

    return (0);
}

static int rtc_stm32_cancel_alarm(const struct device* dev, uint8_t chan_id) {
    struct rtc_stm32_data* data = dev->data;

    LL_RTC_DisableWriteProtection(RTC);
    ll_func_clear_alarm_flag(RTC);
    ll_func_disable_interrupt_alarm(RTC);
    ll_func_disable_alarm(RTC);
    LL_RTC_EnableWriteProtection(RTC);

    data->callback = NULL;

    return (0);
}

static uint32_t rtc_stm32_get_pending_int(const struct device* dev) {
    return (ll_func_is_active_alarm(RTC) != 0);
}

static uint32_t rtc_stm32_get_top_value(const struct device* dev) {
    const struct counter_config_info* info = dev->config;

    return (info->max_top_value);
}

static int rtc_stm32_set_top_value(const struct device* dev,
                                   const struct counter_top_cfg* cfg) {
    const struct counter_config_info* info = dev->config;

    if ((cfg->ticks != info->max_top_value) ||
        !(cfg->flags & COUNTER_TOP_CFG_DONT_RESET)) {
        return (-ENOTSUP);
    }
    else {
        return (0);
    }
}

static void rtc_stm32_isr(const struct device* dev) {
    struct rtc_stm32_data* data = dev->data;
    counter_alarm_callback_t alarm_callback = data->callback;
    uint32_t now = rtc_stm32_read(dev);

    if (ll_func_is_active_alarm(RTC) != 0
        #ifdef CONFIG_COUNTER_RTC_STM32_SUBSECONDS
        || (data->irq_on_late && ll_func_isenabled_interrupt_alarm(RTC))
        #endif /* CONFIG_COUNTER_RTC_STM32_SUBSECONDS */
    ) {
        LL_RTC_DisableWriteProtection(RTC);
        ll_func_clear_alarm_flag(RTC);
        ll_func_disable_interrupt_alarm(RTC);
        ll_func_disable_alarm(RTC);
        LL_RTC_EnableWriteProtection(RTC);
        #ifdef CONFIG_COUNTER_RTC_STM32_SUBSECONDS
        data->irq_on_late = 0;
        #endif /* CONFIG_COUNTER_RTC_STM32_SUBSECONDS */

        if (alarm_callback != NULL) {
            data->callback = NULL;
            alarm_callback(dev, 0, now, data->user_data);
        }
    }

    #if defined(CONFIG_SOC_SERIES_STM32H7X) && defined(CONFIG_CPU_CORTEX_M4)
    LL_C2_EXTI_ClearFlag_0_31(RTC_EXTI_LINE);
    #elif defined(CONFIG_SOC_SERIES_STM32C0X) \
    || defined(CONFIG_SOC_SERIES_STM32G0X) \
    || defined(CONFIG_SOC_SERIES_STM32L5X) \
    || defined(CONFIG_SOC_SERIES_STM32H5X)
    LL_EXTI_ClearRisingFlag_0_31(RTC_EXTI_LINE);
    #elif defined(CONFIG_SOC_SERIES_STM32U5X) || defined(CONFIG_SOC_SERIES_STM32WBAX)
    /* in STM32U5 family RTC is not connected to EXTI */
    #else
    LL_EXTI_ClearFlag_0_31(RTC_EXTI_LINE);
    #endif
}

static int rtc_stm32_init(const struct device* dev) {
    const struct device* const clk = DEVICE_DT_GET(STM32_CLOCK_CONTROL_NODE);
    const struct rtc_stm32_config* cfg = dev->config;
    struct rtc_stm32_data* data = dev->data;

    data->callback = NULL;

    if (!device_is_ready(clk)) {
        LOG_ERR("clock control device not ready");
        return (-ENODEV);
    }

    /* Enable RTC bus clock */
    if (clock_control_on(clk, (clock_control_subsys_t)&cfg->pclken[0]) != 0) {
        LOG_ERR("clock op failed\n");
        return (-EIO);
    }

    /* Enable Backup access */
    z_stm32_hsem_lock(CFG_HW_RCC_SEMID, HSEM_LOCK_DEFAULT_RETRY);
    #if defined(PWR_CR_DBP)    || defined(PWR_CR1_DBP) || \
        defined(PWR_DBPCR_DBP) || defined(PWR_DBPR_DBP)
    LL_PWR_EnableBkUpAccess();
    #endif /* PWR_CR_DBP || PWR_CR1_DBP || PWR_DBPR_DBP */

    /* Enable RTC clock source */
    if (clock_control_configure(clk,
                                (clock_control_subsys_t)&cfg->pclken[1],
                                NULL) != 0) {
        LOG_ERR("clock configure failed\n");
        return (-EIO);
    }

    #if !defined(CONFIG_SOC_SERIES_STM32WBAX)
    LL_RCC_EnableRTC();
    #endif

    z_stm32_hsem_unlock(CFG_HW_RCC_SEMID);

    #if !defined(CONFIG_COUNTER_RTC_STM32_SAVE_VALUE_BETWEEN_RESETS)
    if (LL_RTC_DeInit(RTC) != SUCCESS) {
        return (-EIO);
    }
    #endif

    if (LL_RTC_Init(RTC, ((LL_RTC_InitTypeDef*)
                    &cfg->ll_rtc_config)) != SUCCESS) {
        return (-EIO);
    }

    #ifdef RTC_CR_BYPSHAD
    LL_RTC_DisableWriteProtection(RTC);
    LL_RTC_EnableShadowRegBypass(RTC);
    LL_RTC_EnableWriteProtection(RTC);
    #endif /* RTC_CR_BYPSHAD */

    #if defined(CONFIG_SOC_SERIES_STM32H7X) && defined(CONFIG_CPU_CORTEX_M4)
    LL_C2_EXTI_EnableIT_0_31(RTC_EXTI_LINE);
    LL_EXTI_EnableRisingTrig_0_31(RTC_EXTI_LINE);
    #elif defined(CONFIG_SOC_SERIES_STM32U5X) || defined(CONFIG_SOC_SERIES_STM32WBAX)
    /* in STM32U5 family RTC is not connected to EXTI */
    #else
    LL_EXTI_EnableIT_0_31(RTC_EXTI_LINE);
    LL_EXTI_EnableRisingTrig_0_31(RTC_EXTI_LINE);
    #endif

    rtc_stm32_irq_config(dev);

    return (0);
}

static struct rtc_stm32_data rtc_data;

static const struct stm32_pclken rtc_clk[] = STM32_DT_INST_CLOCKS(0);

static const struct rtc_stm32_config rtc_config = {
    .counter_info = {
        .max_top_value = UINT32_MAX,
        #ifndef CONFIG_COUNTER_RTC_STM32_SUBSECONDS
        /* freq = 1Hz for not subsec based driver */
        .freq = RTCCLK_FREQ / ((RTC_ASYNCPRE + 1) * (RTC_SYNCPRE + 1)),
        #else /* !CONFIG_COUNTER_RTC_STM32_SUBSECONDS */
        .freq = RTCCLK_FREQ / (RTC_ASYNCPRE + 1),
        #endif /* CONFIG_COUNTER_RTC_STM32_SUBSECONDS */
        .flags = COUNTER_CONFIG_INFO_COUNT_UP,
        .channels = 1,
    },
    .ll_rtc_config = {
        .AsynchPrescaler = RTC_ASYNCPRE,
        #if !defined(CONFIG_SOC_SERIES_STM32F1X)
        .HourFormat = LL_RTC_HOURFORMAT_24HOUR,
        .SynchPrescaler = RTC_SYNCPRE,
        #else /* CONFIG_SOC_SERIES_STM32F1X */
        .OutPutSource = LL_RTC_CALIB_OUTPUT_NONE,
        #endif /* CONFIG_SOC_SERIES_STM32F1X */
    },
    .pclken = rtc_clk,
};

#ifdef CONFIG_PM_DEVICE
static int rtc_stm32_pm_action(const struct device* dev,
                               enum pm_device_action action) {
    const struct device *const clk = DEVICE_DT_GET(STM32_CLOCK_CONTROL_NODE);
    const struct rtc_stm32_config* cfg = dev->config;

    switch (action) {
        case PM_DEVICE_ACTION_RESUME :
            /* Enable RTC bus clock */
            if (clock_control_on(clk, (clock_control_subsys_t) &cfg->pclken[0]) != 0) {
                LOG_ERR("clock op failed\n");
                return (-EIO);
            }
            break;

        case PM_DEVICE_ACTION_SUSPEND :
            break;

        default :
            return (-ENOTSUP);
    }

    return (0);
}
#endif /* CONFIG_PM_DEVICE */

<<<<<<< HEAD
static const struct counter_driver_api rtc_stm32_driver_api = {
    .start           = rtc_stm32_start,
    .stop            = rtc_stm32_stop,
    .get_value       = rtc_stm32_get_value,
    #ifdef CONFIG_COUNTER_RTC_STM32_SUBSECONDS
    .get_value_64    = rtc_stm32_get_value_64,
    #endif /* CONFIG_COUNTER_RTC_STM32_SUBSECONDS */
    .set_alarm       = rtc_stm32_set_alarm,
    .cancel_alarm    = rtc_stm32_cancel_alarm,
    .set_top_value   = rtc_stm32_set_top_value,
    .get_pending_int = rtc_stm32_get_pending_int,
    .get_top_value   = rtc_stm32_get_top_value,
=======
static DEVICE_API(counter, rtc_stm32_driver_api) = {
	.start = rtc_stm32_start,
	.stop = rtc_stm32_stop,
	.get_value = rtc_stm32_get_value,
#ifdef CONFIG_COUNTER_RTC_STM32_SUBSECONDS
	.get_value_64 = rtc_stm32_get_value_64,
#endif /* CONFIG_COUNTER_RTC_STM32_SUBSECONDS */
	.set_alarm = rtc_stm32_set_alarm,
	.cancel_alarm = rtc_stm32_cancel_alarm,
	.set_top_value = rtc_stm32_set_top_value,
	.get_pending_int = rtc_stm32_get_pending_int,
	.get_top_value = rtc_stm32_get_top_value,
>>>>>>> 092e5593
};

PM_DEVICE_DT_INST_DEFINE(0, rtc_stm32_pm_action);

DEVICE_DT_INST_DEFINE(0, rtc_stm32_init, PM_DEVICE_DT_INST_GET(0),
                      &rtc_data, &rtc_config, PRE_KERNEL_1,
                      CONFIG_COUNTER_INIT_PRIORITY, &rtc_stm32_driver_api);

static void rtc_stm32_irq_config(const struct device* dev) {
    IRQ_CONNECT(DT_INST_IRQN(0),
                DT_INST_IRQ(0, priority),
                rtc_stm32_isr, DEVICE_DT_INST_GET(0), 0);
    irq_enable(DT_INST_IRQN(0));
}<|MERGE_RESOLUTION|>--- conflicted
+++ resolved
@@ -650,8 +650,7 @@
 }
 #endif /* CONFIG_PM_DEVICE */
 
-<<<<<<< HEAD
-static const struct counter_driver_api rtc_stm32_driver_api = {
+static DEVICE_API(counter, rtc_stm32_driver_api) = {
     .start           = rtc_stm32_start,
     .stop            = rtc_stm32_stop,
     .get_value       = rtc_stm32_get_value,
@@ -663,20 +662,6 @@
     .set_top_value   = rtc_stm32_set_top_value,
     .get_pending_int = rtc_stm32_get_pending_int,
     .get_top_value   = rtc_stm32_get_top_value,
-=======
-static DEVICE_API(counter, rtc_stm32_driver_api) = {
-	.start = rtc_stm32_start,
-	.stop = rtc_stm32_stop,
-	.get_value = rtc_stm32_get_value,
-#ifdef CONFIG_COUNTER_RTC_STM32_SUBSECONDS
-	.get_value_64 = rtc_stm32_get_value_64,
-#endif /* CONFIG_COUNTER_RTC_STM32_SUBSECONDS */
-	.set_alarm = rtc_stm32_set_alarm,
-	.cancel_alarm = rtc_stm32_cancel_alarm,
-	.set_top_value = rtc_stm32_set_top_value,
-	.get_pending_int = rtc_stm32_get_pending_int,
-	.get_top_value = rtc_stm32_get_top_value,
->>>>>>> 092e5593
 };
 
 PM_DEVICE_DT_INST_DEFINE(0, rtc_stm32_pm_action);
