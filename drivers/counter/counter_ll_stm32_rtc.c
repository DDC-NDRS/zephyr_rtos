/*
 * Copyright (c) 2018 Workaround GmbH
 * Copyright (c) 2018 Allterco Robotics
 * Copyright (c) 2018 Linaro Limited
 *
 * SPDX-License-Identifier: Apache-2.0
 *
 * Source file for the STM32 RTC driver
 *
 */

#define DT_DRV_COMPAT st_stm32_rtc

#include <time.h>

#include <zephyr/drivers/clock_control/stm32_clock_control.h>
#include <zephyr/drivers/clock_control.h>
#include <zephyr/sys/util.h>
#include <zephyr/kernel.h>
#include <soc.h>
#include <stm32_ll_exti.h>
#include <stm32_ll_pwr.h>
#include <stm32_ll_rcc.h>
#include <stm32_ll_rtc.h>
#include <zephyr/drivers/counter.h>
#include <zephyr/sys/timeutil.h>
#include <zephyr/pm/device.h>

#include <zephyr/logging/log.h>
#include <zephyr/irq.h>

#include <stm32_backup_domain.h>
#include <stm32_hsem.h>

#if defined(_MSC_VER) /* #CUSTOM@NDRS */
extern struct tm* gmtime_r(time_t const* ZRESTRICT timep, struct tm* ZRESTRICT result);
#endif

LOG_MODULE_REGISTER(counter_rtc_stm32, CONFIG_COUNTER_LOG_LEVEL);

/* Seconds from 1970-01-01T00:00:00 to 2000-01-01T00:00:00 */
#define T_TIME_OFFSET 946684800

#if defined(CONFIG_SOC_SERIES_STM32L4X)
#define RTC_EXTI_LINE           LL_EXTI_LINE_18
#elif defined(CONFIG_SOC_SERIES_STM32C0X) \
    || defined(CONFIG_SOC_SERIES_STM32G0X)
#define RTC_EXTI_LINE           LL_EXTI_LINE_19
#elif defined(CONFIG_SOC_SERIES_STM32F4X) || \
      defined(CONFIG_SOC_SERIES_STM32F0X) || \
      defined(CONFIG_SOC_SERIES_STM32F1X) || \
      defined(CONFIG_SOC_SERIES_STM32F2X) || \
      defined(CONFIG_SOC_SERIES_STM32F3X) || \
      defined(CONFIG_SOC_SERIES_STM32F7X) || \
      defined(CONFIG_SOC_SERIES_STM32WBX) || \
      defined(CONFIG_SOC_SERIES_STM32G4X) || \
      defined(CONFIG_SOC_SERIES_STM32L0X) || \
      defined(CONFIG_SOC_SERIES_STM32L1X) || \
      defined(CONFIG_SOC_SERIES_STM32L5X) || \
      defined(CONFIG_SOC_SERIES_STM32H7X) || \
      defined(CONFIG_SOC_SERIES_STM32H5X) || \
      defined(CONFIG_SOC_SERIES_STM32WLX)
#define RTC_EXTI_LINE           LL_EXTI_LINE_17
#endif

#if defined(CONFIG_SOC_SERIES_STM32F1X)
#define COUNTER_NO_DATE
#endif

#if DT_INST_CLOCKS_CELL_BY_IDX(0, 1, bus) == STM32_SRC_LSI
/* LSI */
#define RTCCLK_FREQ STM32_LSI_FREQ
#else
/* LSE */
#define RTCCLK_FREQ STM32_LSE_FREQ
#endif /* DT_INST_CLOCKS_CELL_BY_IDX(0, 1, bus) == STM32_SRC_LSI */

#if !defined(CONFIG_SOC_SERIES_STM32F1X)
#ifndef CONFIG_COUNTER_RTC_STM32_SUBSECONDS
#define RTC_ASYNCPRE BIT_MASK(7)
#else /* !CONFIG_COUNTER_RTC_STM32_SUBSECONDS */
/* Get the highest possible clock for the subsecond register */
#define RTC_ASYNCPRE 1
#endif /* CONFIG_COUNTER_RTC_STM32_SUBSECONDS */
#else /* CONFIG_SOC_SERIES_STM32F1X */
#define RTC_ASYNCPRE (RTCCLK_FREQ - 1)
#endif /* CONFIG_SOC_SERIES_STM32F1X */

/* Adjust the second sync prescaler to get 1Hz on ck_spre */
#define RTC_SYNCPRE ((RTCCLK_FREQ / (1 + RTC_ASYNCPRE)) - 1)

#ifndef CONFIG_COUNTER_RTC_STM32_SUBSECONDS
typedef uint32_t tick_t;
#else
typedef uint64_t tick_t;
#endif

struct rtc_stm32_config {
    struct counter_config_info counter_info;
    LL_RTC_InitTypeDef ll_rtc_config;
    const struct stm32_pclken* pclken;
};

struct rtc_stm32_data {
    counter_alarm_callback_t callback;
    uint32_t ticks;
    void*    user_data;
    #ifdef CONFIG_COUNTER_RTC_STM32_SUBSECONDS
    bool irq_on_late;
    #endif /* CONFIG_COUNTER_RTC_STM32_SUBSECONDS */
};

static inline ErrorStatus ll_func_init_alarm(RTC_TypeDef* rtc, uint32_t format,
                                             LL_RTC_AlarmTypeDef* alarmStruct) {
    #if defined(CONFIG_SOC_SERIES_STM32F1X)
    return LL_RTC_ALARM_Init(rtc, format, alarmStruct);
    #else
    return LL_RTC_ALMA_Init(rtc, format, alarmStruct);
    #endif
}

static inline void ll_func_clear_alarm_flag(RTC_TypeDef* rtc) {
    #if defined(CONFIG_SOC_SERIES_STM32F1X)
    LL_RTC_ClearFlag_ALR(rtc);
    #else
    LL_RTC_ClearFlag_ALRA(rtc);
    #endif
}

static inline uint32_t ll_func_is_active_alarm(RTC_TypeDef* rtc) {
    #if defined(CONFIG_SOC_SERIES_STM32F1X)
    return LL_RTC_IsActiveFlag_ALR(rtc);
    #else
    return LL_RTC_IsActiveFlag_ALRA(rtc);
    #endif
}

static inline void ll_func_enable_interrupt_alarm(RTC_TypeDef* rtc) {
    #if defined(CONFIG_SOC_SERIES_STM32F1X)
    LL_RTC_EnableIT_ALR(rtc);
    #else
    LL_RTC_EnableIT_ALRA(rtc);
    #endif
}

static inline void ll_func_disable_interrupt_alarm(RTC_TypeDef* rtc) {
    #if defined(CONFIG_SOC_SERIES_STM32F1X)
    LL_RTC_DisableIT_ALR(rtc);
    #else
    LL_RTC_DisableIT_ALRA(rtc);
    #endif
}

#ifdef CONFIG_COUNTER_RTC_STM32_SUBSECONDS
static inline uint32_t ll_func_isenabled_interrupt_alarm(RTC_TypeDef* rtc) {
    #if defined(CONFIG_SOC_SERIES_STM32F1X)
    return LL_RTC_IsEnabledIT_ALR(rtc);
    #else
    return LL_RTC_IsEnabledIT_ALRA(rtc);
    #endif
}
#endif /* CONFIG_COUNTER_RTC_STM32_SUBSECONDS */

static inline void ll_func_enable_alarm(RTC_TypeDef* rtc) {
    #if defined(CONFIG_SOC_SERIES_STM32F1X)
    ARG_UNUSED(rtc);
    #else
    LL_RTC_ALMA_Enable(rtc);
    #endif
}

static inline void ll_func_disable_alarm(RTC_TypeDef* rtc) {
    #if defined(CONFIG_SOC_SERIES_STM32F1X)
    ARG_UNUSED(rtc);
    #else
    LL_RTC_ALMA_Disable(rtc);
    #endif
}

static void rtc_stm32_irq_config(const struct device* dev);


static int rtc_stm32_start(const struct device* dev) {
    #if defined(CONFIG_SOC_SERIES_STM32WBAX) || defined(CONFIG_SOC_SERIES_STM32U5X)
    const struct device *const clk = DEVICE_DT_GET(STM32_CLOCK_CONTROL_NODE);
    const struct rtc_stm32_config *cfg = dev->config;

    /* Enable RTC bus clock */
    if (clock_control_on(clk, (clock_control_subsys_t) &cfg->pclken[0]) != 0) {
        LOG_ERR("RTC clock enabling failed\n");
        return (-EIO);
    }
    #else
    ARG_UNUSED(dev);

    z_stm32_hsem_lock(CFG_HW_RCC_SEMID, HSEM_LOCK_DEFAULT_RETRY);
    LL_RCC_EnableRTC();
    z_stm32_hsem_unlock(CFG_HW_RCC_SEMID);
    #endif

    return (0);
}


static int rtc_stm32_stop(const struct device* dev) {
    #if defined(CONFIG_SOC_SERIES_STM32WBAX) || defined(CONFIG_SOC_SERIES_STM32U5X)
    const struct device *const clk = DEVICE_DT_GET(STM32_CLOCK_CONTROL_NODE);
    const struct rtc_stm32_config *cfg = dev->config;

    /* Disable RTC bus clock */
    if (clock_control_off(clk, (clock_control_subsys_t) &cfg->pclken[0]) != 0) {
        LOG_ERR("RTC clock disabling failed\n");
        return (-EIO);
    }
    #else
    ARG_UNUSED(dev);

    z_stm32_hsem_lock(CFG_HW_RCC_SEMID, HSEM_LOCK_DEFAULT_RETRY);
    LL_RCC_DisableRTC();
    z_stm32_hsem_unlock(CFG_HW_RCC_SEMID);
    #endif

    return (0);
}

#if !defined(COUNTER_NO_DATE)
<<<<<<< HEAD
tick_t rtc_stm32_read(const struct device* dev) {
    struct tm now = {0};
    time_t   ts;
    uint32_t rtc_date, rtc_time;
    tick_t ticks;
    #ifdef CONFIG_COUNTER_RTC_STM32_SUBSECONDS
    uint32_t rtc_subseconds;
    #endif /* CONFIG_COUNTER_RTC_STM32_SUBSECONDS */
    ARG_UNUSED(dev);

    /* Enable Backup access */
    #if defined(PWR_CR_DBP) || defined(PWR_CR1_DBP) || \
        defined(PWR_DBPCR_DBP) || defined(PWR_DBPR_DBP)
    LL_PWR_EnableBkUpAccess();
    #endif /* PWR_CR_DBP || PWR_CR1_DBP || PWR_DBPR_DBP */

    /* Read time and date registers. Make sure value of the previous register
     * hasn't been changed while reading the next one.
     */
    do {
        rtc_date = LL_RTC_DATE_Get(RTC);

        #ifdef CONFIG_COUNTER_RTC_STM32_SUBSECONDS
        do {
            rtc_time = LL_RTC_TIME_Get(RTC);
            rtc_subseconds = LL_RTC_TIME_GetSubSecond(RTC);
        } while (rtc_time != LL_RTC_TIME_Get(RTC));
        #else /* CONFIG_COUNTER_RTC_STM32_SUBSECONDS */
        rtc_time = LL_RTC_TIME_Get(RTC);
        #endif

    } while (rtc_date != LL_RTC_DATE_Get(RTC));

    /* Convert calendar datetime to UNIX timestamp */
    /* RTC start time: 1st, Jan, 2000 */
    /* time_t start:   1st, Jan, 1970 */
    now.tm_year = 100 +
                  __LL_RTC_CONVERT_BCD2BIN(__LL_RTC_GET_YEAR(rtc_date));
    /* tm_mon allowed values are 0-11 */
    now.tm_mon  = __LL_RTC_CONVERT_BCD2BIN(__LL_RTC_GET_MONTH(rtc_date)) - 1;
    now.tm_mday = __LL_RTC_CONVERT_BCD2BIN(__LL_RTC_GET_DAY(rtc_date));

    now.tm_hour = __LL_RTC_CONVERT_BCD2BIN(__LL_RTC_GET_HOUR(rtc_time));
    now.tm_min  = __LL_RTC_CONVERT_BCD2BIN(__LL_RTC_GET_MINUTE(rtc_time));
    now.tm_sec  = __LL_RTC_CONVERT_BCD2BIN(__LL_RTC_GET_SECOND(rtc_time));

    ts = timeutil_timegm(&now);

    /* Return number of seconds since RTC init */
    ts -= T_TIME_OFFSET;

    __ASSERT((sizeof(time_t) == 8), "unexpected time_t definition");

    ticks = ts * counter_get_frequency(dev);
    #ifdef CONFIG_COUNTER_RTC_STM32_SUBSECONDS
    /* The RTC counts up, except for the subsecond register which counts
     * down starting from the sync prescaler value. Add already counted
     * ticks.
     */
    ticks += RTC_SYNCPRE - rtc_subseconds;
    #endif /* CONFIG_COUNTER_RTC_STM32_SUBSECONDS */

    return (ticks);
}
#else /* defined(COUNTER_NO_DATE) */
tick_t rtc_stm32_read(const struct device* dev) {
    uint32_t rtc_time;
    uint32_t ticks;
=======
tick_t rtc_stm32_read(const struct device *dev)
{
	struct tm now = { 0 };
	time_t ts;
	uint32_t rtc_date, rtc_time;
	tick_t ticks;
#ifdef CONFIG_COUNTER_RTC_STM32_SUBSECONDS
	uint32_t rtc_subseconds;
#endif /* CONFIG_COUNTER_RTC_STM32_SUBSECONDS */
	ARG_UNUSED(dev);

	stm32_backup_domain_enable_access();

	/* Read time and date registers. Make sure value of the previous register
	 * hasn't been changed while reading the next one.
	 */
	do {
		rtc_date = LL_RTC_DATE_Get(RTC);

#ifdef CONFIG_COUNTER_RTC_STM32_SUBSECONDS
		do {
			rtc_time = LL_RTC_TIME_Get(RTC);
			rtc_subseconds = LL_RTC_TIME_GetSubSecond(RTC);
		} while (rtc_time != LL_RTC_TIME_Get(RTC));
#else /* CONFIG_COUNTER_RTC_STM32_SUBSECONDS */
		rtc_time = LL_RTC_TIME_Get(RTC);
#endif

	} while (rtc_date != LL_RTC_DATE_Get(RTC));

	stm32_backup_domain_disable_access();

	/* Convert calendar datetime to UNIX timestamp */
	/* RTC start time: 1st, Jan, 2000 */
	/* time_t start:   1st, Jan, 1970 */
	now.tm_year = 100 +
			__LL_RTC_CONVERT_BCD2BIN(__LL_RTC_GET_YEAR(rtc_date));
	/* tm_mon allowed values are 0-11 */
	now.tm_mon = __LL_RTC_CONVERT_BCD2BIN(__LL_RTC_GET_MONTH(rtc_date)) - 1;
	now.tm_mday = __LL_RTC_CONVERT_BCD2BIN(__LL_RTC_GET_DAY(rtc_date));

	now.tm_hour = __LL_RTC_CONVERT_BCD2BIN(__LL_RTC_GET_HOUR(rtc_time));
	now.tm_min = __LL_RTC_CONVERT_BCD2BIN(__LL_RTC_GET_MINUTE(rtc_time));
	now.tm_sec = __LL_RTC_CONVERT_BCD2BIN(__LL_RTC_GET_SECOND(rtc_time));

	ts = timeutil_timegm(&now);

	/* Return number of seconds since RTC init */
	ts -= T_TIME_OFFSET;

	__ASSERT(sizeof(time_t) == 8, "unexpected time_t definition");

	ticks = ts * counter_get_frequency(dev);
#ifdef CONFIG_COUNTER_RTC_STM32_SUBSECONDS
	/* The RTC counts up, except for the subsecond register which counts
	 * down starting from the sync prescaler value. Add already counted
	 * ticks.
	 */
	ticks += RTC_SYNCPRE - rtc_subseconds;
#endif /* CONFIG_COUNTER_RTC_STM32_SUBSECONDS */

	return ticks;
}
#else /* defined(COUNTER_NO_DATE) */
tick_t rtc_stm32_read(const struct device *dev)
{
	uint32_t ticks;
>>>>>>> bb20f35e

    ARG_UNUSED(dev);

<<<<<<< HEAD
    /* Enable Backup access */
    #if defined(PWR_CR_DBP) || defined(PWR_CR1_DBP) || \
    defined(PWR_DBPCR_DBP) || defined(PWR_DBPR_DBP)
    LL_PWR_EnableBkUpAccess();
    #endif /* PWR_CR_DBP || PWR_CR1_DBP || PWR_DBPR_DBP */

    rtc_time = LL_RTC_TIME_Get(RTC);

    ticks = rtc_time;
=======
	stm32_backup_domain_enable_access();

	ticks = LL_RTC_TIME_Get(RTC);

	stm32_backup_domain_disable_access();
>>>>>>> bb20f35e

    return (ticks);
}
#endif /* !defined(COUNTER_NO_DATE) */

static int rtc_stm32_get_value(const struct device* dev, uint32_t* ticks) {
    *ticks = (uint32_t)rtc_stm32_read(dev);
    return 0;
}

#ifdef CONFIG_COUNTER_RTC_STM32_SUBSECONDS
static int rtc_stm32_get_value_64(const struct device* dev, uint64_t* ticks) {
    *ticks = rtc_stm32_read(dev);
    return (0);
}
#endif /* CONFIG_COUNTER_RTC_STM32_SUBSECONDS */

#ifdef CONFIG_COUNTER_RTC_STM32_SUBSECONDS
static void rtc_stm32_set_int_pending(void) {
    NVIC_SetPendingIRQ(DT_INST_IRQN(0));
}
#endif /* CONFIG_COUNTER_RTC_STM32_SUBSECONDS */

static int rtc_stm32_set_alarm(const struct device* dev, uint8_t chan_id,
                               const struct counter_alarm_cfg* alarm_cfg) {
    #if !defined(COUNTER_NO_DATE)
    struct tm alarm_tm;
    time_t alarm_val_s;
    #ifdef CONFIG_COUNTER_RTC_STM32_SUBSECONDS
    uint32_t alarm_val_ss;
    #endif /* CONFIG_COUNTER_RTC_STM32_SUBSECONDS */
    #else
    uint32_t remain;
    #endif
    LL_RTC_AlarmTypeDef    rtc_alarm;
    struct rtc_stm32_data* data = dev->data;

    tick_t now   = rtc_stm32_read(dev);
    tick_t ticks = alarm_cfg->ticks;

    if (data->callback != NULL) {
        LOG_DBG("Alarm busy\n");
        return (-EBUSY);
    }

    data->callback  = alarm_cfg->callback;
    data->user_data = alarm_cfg->user_data;

    #if !defined(COUNTER_NO_DATE)
    if ((alarm_cfg->flags & COUNTER_ALARM_CFG_ABSOLUTE) == 0) {
        /* Add +1 in order to compensate the partially started tick.
         * Alarm will expire between requested ticks and ticks+1.
         * In case only 1 tick is requested, it will avoid
         * that tick+1 event occurs before alarm setting is finished.
         */
        ticks += now + 1;
        alarm_val_s = (time_t)(ticks / counter_get_frequency(dev)) + T_TIME_OFFSET;
    }
    else {
        alarm_val_s = (time_t)(ticks / counter_get_frequency(dev));
    }

    #ifdef CONFIG_COUNTER_RTC_STM32_SUBSECONDS
    alarm_val_ss = ticks % counter_get_frequency(dev);
    #endif /* CONFIG_COUNTER_RTC_STM32_SUBSECONDS */

    #else
    if ((alarm_cfg->flags & COUNTER_ALARM_CFG_ABSOLUTE) == 0) {
        remain = ticks + now + 1;
    }
    else {
        remain = ticks;
    }

    /* In F1X, an interrupt occurs when the counter expires,
     * not when the counter matches, so set -1
     */
    remain--;
    #endif

    #if !defined(COUNTER_NO_DATE)
    #ifndef CONFIG_COUNTER_RTC_STM32_SUBSECONDS
    LOG_DBG("Set Alarm: %d\n", ticks);
    #else /* !CONFIG_COUNTER_RTC_STM32_SUBSECONDS */
    LOG_DBG("Set Alarm: %llu\n", ticks);
    #endif /* CONFIG_COUNTER_RTC_STM32_SUBSECONDS */

    gmtime_r(&alarm_val_s, &alarm_tm);

    /* Apply ALARM_A */
    rtc_alarm.AlarmTime.TimeFormat = LL_RTC_TIME_FORMAT_AM_OR_24;
    rtc_alarm.AlarmTime.Hours      = alarm_tm.tm_hour;
    rtc_alarm.AlarmTime.Minutes    = alarm_tm.tm_min;
    rtc_alarm.AlarmTime.Seconds    = alarm_tm.tm_sec;

    rtc_alarm.AlarmMask           = LL_RTC_ALMA_MASK_NONE;
    rtc_alarm.AlarmDateWeekDaySel = LL_RTC_ALMA_DATEWEEKDAYSEL_DATE;
    rtc_alarm.AlarmDateWeekDay    = alarm_tm.tm_mday;
    #else
    rtc_alarm.AlarmTime.Hours = remain / 3600;
    remain -= rtc_alarm.AlarmTime.Hours * 3600;
    rtc_alarm.AlarmTime.Minutes = remain / 60;
    remain -= rtc_alarm.AlarmTime.Minutes * 60;
    rtc_alarm.AlarmTime.Seconds = remain;
    #endif

    LL_RTC_DisableWriteProtection(RTC);
    ll_func_disable_alarm(RTC);
    LL_RTC_EnableWriteProtection(RTC);

    if (ll_func_init_alarm(RTC, LL_RTC_FORMAT_BIN, &rtc_alarm) != SUCCESS) {
        return (-EIO);
    }

    LL_RTC_DisableWriteProtection(RTC);
    #ifdef CONFIG_COUNTER_RTC_STM32_SUBSECONDS
    /* Care about all bits of the subsecond register */
    LL_RTC_ALMA_SetSubSecondMask(RTC, 0xF);
    LL_RTC_ALMA_SetSubSecond(RTC, RTC_SYNCPRE - alarm_val_ss);
    #endif /* CONFIG_COUNTER_RTC_STM32_SUBSECONDS */
    ll_func_enable_alarm(RTC);
    ll_func_clear_alarm_flag(RTC);
    ll_func_enable_interrupt_alarm(RTC);
    LL_RTC_EnableWriteProtection(RTC);

    #ifdef CONFIG_COUNTER_RTC_STM32_SUBSECONDS
    /* The reference manual says:
     * "Each change of the RTC_CR register is taken into account after
     * 1 to 2 RTCCLK clock cycles due to clock synchronization."
     * It means we need at least two cycles after programming the CR
     * register. It is confirmed experimentally.
     *
     * It should happen only if one tick alarm is requested and a tick
     * occurs while processing the function. Trigger the irq manually in
     * this case.
     */
    now = rtc_stm32_read(dev);
    if ((ticks - now < 2) || (now > ticks)) {
        data->irq_on_late = 1;
        rtc_stm32_set_int_pending();
    }
    #endif /* CONFIG_COUNTER_RTC_STM32_SUBSECONDS */

    return (0);
}

static int rtc_stm32_cancel_alarm(const struct device* dev, uint8_t chan_id) {
    struct rtc_stm32_data* data = dev->data;

    LL_RTC_DisableWriteProtection(RTC);
    ll_func_clear_alarm_flag(RTC);
    ll_func_disable_interrupt_alarm(RTC);
    ll_func_disable_alarm(RTC);
    LL_RTC_EnableWriteProtection(RTC);

    data->callback = NULL;

    return (0);
}

static uint32_t rtc_stm32_get_pending_int(const struct device* dev) {
    return (ll_func_is_active_alarm(RTC) != 0);
}

static uint32_t rtc_stm32_get_top_value(const struct device* dev) {
    const struct counter_config_info* info = dev->config;

    return (info->max_top_value);
}

static int rtc_stm32_set_top_value(const struct device* dev,
                                   const struct counter_top_cfg* cfg) {
    const struct counter_config_info* info = dev->config;

    if ((cfg->ticks != info->max_top_value) ||
        !(cfg->flags & COUNTER_TOP_CFG_DONT_RESET)) {
        return (-ENOTSUP);
    }
    else {
        return (0);
    }
}

static void rtc_stm32_isr(const struct device* dev) {
    struct rtc_stm32_data* data = dev->data;
    counter_alarm_callback_t alarm_callback = data->callback;
    uint32_t now = rtc_stm32_read(dev);

    if (ll_func_is_active_alarm(RTC) != 0
        #ifdef CONFIG_COUNTER_RTC_STM32_SUBSECONDS
        || (data->irq_on_late && ll_func_isenabled_interrupt_alarm(RTC))
        #endif /* CONFIG_COUNTER_RTC_STM32_SUBSECONDS */
    ) {
        LL_RTC_DisableWriteProtection(RTC);
        ll_func_clear_alarm_flag(RTC);
        ll_func_disable_interrupt_alarm(RTC);
        ll_func_disable_alarm(RTC);
        LL_RTC_EnableWriteProtection(RTC);
        #ifdef CONFIG_COUNTER_RTC_STM32_SUBSECONDS
        data->irq_on_late = 0;
        #endif /* CONFIG_COUNTER_RTC_STM32_SUBSECONDS */

        if (alarm_callback != NULL) {
            data->callback = NULL;
            alarm_callback(dev, 0, now, data->user_data);
        }
    }

    #if defined(CONFIG_SOC_SERIES_STM32H7X) && defined(CONFIG_CPU_CORTEX_M4)
    LL_C2_EXTI_ClearFlag_0_31(RTC_EXTI_LINE);
    #elif defined(CONFIG_SOC_SERIES_STM32C0X) \
    || defined(CONFIG_SOC_SERIES_STM32G0X) \
    || defined(CONFIG_SOC_SERIES_STM32L5X) \
    || defined(CONFIG_SOC_SERIES_STM32H5X)
    LL_EXTI_ClearRisingFlag_0_31(RTC_EXTI_LINE);
    #elif defined(CONFIG_SOC_SERIES_STM32U5X) || defined(CONFIG_SOC_SERIES_STM32WBAX)
    /* in STM32U5 family RTC is not connected to EXTI */
    #else
    LL_EXTI_ClearFlag_0_31(RTC_EXTI_LINE);
    #endif
}

<<<<<<< HEAD
static int rtc_stm32_init(const struct device* dev) {
    const struct device* const clk = DEVICE_DT_GET(STM32_CLOCK_CONTROL_NODE);
    const struct rtc_stm32_config* cfg = dev->config;
    struct rtc_stm32_data* data = dev->data;

    data->callback = NULL;

    if (!device_is_ready(clk)) {
        LOG_ERR("clock control device not ready");
        return (-ENODEV);
    }

    /* Enable RTC bus clock */
    if (clock_control_on(clk, (clock_control_subsys_t)&cfg->pclken[0]) != 0) {
        LOG_ERR("clock op failed\n");
        return (-EIO);
    }

    /* Enable Backup access */
    z_stm32_hsem_lock(CFG_HW_RCC_SEMID, HSEM_LOCK_DEFAULT_RETRY);
    #if defined(PWR_CR_DBP)    || defined(PWR_CR1_DBP) || \
        defined(PWR_DBPCR_DBP) || defined(PWR_DBPR_DBP)
    LL_PWR_EnableBkUpAccess();
    #endif /* PWR_CR_DBP || PWR_CR1_DBP || PWR_DBPR_DBP */

    /* Enable RTC clock source */
    if (clock_control_configure(clk,
                                (clock_control_subsys_t)&cfg->pclken[1],
                                NULL) != 0) {
        LOG_ERR("clock configure failed\n");
        return (-EIO);
    }

    #if !defined(CONFIG_SOC_SERIES_STM32WBAX)
    LL_RCC_EnableRTC();
    #endif

    z_stm32_hsem_unlock(CFG_HW_RCC_SEMID);

    #if !defined(CONFIG_COUNTER_RTC_STM32_SAVE_VALUE_BETWEEN_RESETS)
    if (LL_RTC_DeInit(RTC) != SUCCESS) {
        return (-EIO);
    }
    #endif

    if (LL_RTC_Init(RTC, ((LL_RTC_InitTypeDef*)
                    &cfg->ll_rtc_config)) != SUCCESS) {
        return (-EIO);
    }

    #ifdef RTC_CR_BYPSHAD
    LL_RTC_DisableWriteProtection(RTC);
    LL_RTC_EnableShadowRegBypass(RTC);
    LL_RTC_EnableWriteProtection(RTC);
    #endif /* RTC_CR_BYPSHAD */

    #if defined(CONFIG_SOC_SERIES_STM32H7X) && defined(CONFIG_CPU_CORTEX_M4)
    LL_C2_EXTI_EnableIT_0_31(RTC_EXTI_LINE);
    LL_EXTI_EnableRisingTrig_0_31(RTC_EXTI_LINE);
    #elif defined(CONFIG_SOC_SERIES_STM32U5X) || defined(CONFIG_SOC_SERIES_STM32WBAX)
    /* in STM32U5 family RTC is not connected to EXTI */
    #else
    LL_EXTI_EnableIT_0_31(RTC_EXTI_LINE);
    LL_EXTI_EnableRisingTrig_0_31(RTC_EXTI_LINE);
    #endif

    rtc_stm32_irq_config(dev);

    return (0);
=======

static int rtc_stm32_init(const struct device *dev)
{
	const struct device *const clk = DEVICE_DT_GET(STM32_CLOCK_CONTROL_NODE);
	const struct rtc_stm32_config *cfg = dev->config;
	struct rtc_stm32_data *data = dev->data;
	int ret = -EIO;

	data->callback = NULL;

	if (!device_is_ready(clk)) {
		LOG_ERR("clock control device not ready");
		return -ENODEV;
	}

	/* Enable RTC bus clock */
	if (clock_control_on(clk, (clock_control_subsys_t) &cfg->pclken[0]) != 0) {
		LOG_ERR("clock op failed\n");
		return -EIO;
	}

	/* Enable Backup access */
	z_stm32_hsem_lock(CFG_HW_RCC_SEMID, HSEM_LOCK_DEFAULT_RETRY);

	stm32_backup_domain_enable_access();

	/* Enable RTC clock source */
	if (clock_control_configure(clk,
				    (clock_control_subsys_t) &cfg->pclken[1],
				    NULL) != 0) {
		LOG_ERR("clock configure failed\n");
		goto out_disable_bkup_access;
	}

#if !defined(CONFIG_SOC_SERIES_STM32WBAX)
	LL_RCC_EnableRTC();
#endif

	z_stm32_hsem_unlock(CFG_HW_RCC_SEMID);

#if !defined(CONFIG_COUNTER_RTC_STM32_SAVE_VALUE_BETWEEN_RESETS)
	if (LL_RTC_DeInit(RTC) != SUCCESS) {
		goto out_disable_bkup_access;
	}
#endif

	if (LL_RTC_Init(RTC, ((LL_RTC_InitTypeDef *)
			      &cfg->ll_rtc_config)) != SUCCESS) {
		goto out_disable_bkup_access;
	}

#ifdef RTC_CR_BYPSHAD
	LL_RTC_DisableWriteProtection(RTC);
	LL_RTC_EnableShadowRegBypass(RTC);
	LL_RTC_EnableWriteProtection(RTC);
#endif /* RTC_CR_BYPSHAD */

#if defined(CONFIG_SOC_SERIES_STM32H7X) && defined(CONFIG_CPU_CORTEX_M4)
	LL_C2_EXTI_EnableIT_0_31(RTC_EXTI_LINE);
	LL_EXTI_EnableRisingTrig_0_31(RTC_EXTI_LINE);
#elif defined(CONFIG_SOC_SERIES_STM32U5X) || defined(CONFIG_SOC_SERIES_STM32WBAX)
	/* in STM32U5 family RTC is not connected to EXTI */
#else
	LL_EXTI_EnableIT_0_31(RTC_EXTI_LINE);
	LL_EXTI_EnableRisingTrig_0_31(RTC_EXTI_LINE);
#endif

	ret = 0;

out_disable_bkup_access:
	stm32_backup_domain_disable_access();

	if (ret == 0) {
		rtc_stm32_irq_config(dev);
	}

	return ret;
>>>>>>> bb20f35e
}

static struct rtc_stm32_data rtc_data;

static const struct stm32_pclken rtc_clk[] = STM32_DT_INST_CLOCKS(0);

static const struct rtc_stm32_config rtc_config = {
    .counter_info = {
        .max_top_value = UINT32_MAX,
        #ifndef CONFIG_COUNTER_RTC_STM32_SUBSECONDS
        /* freq = 1Hz for not subsec based driver */
        .freq = RTCCLK_FREQ / ((RTC_ASYNCPRE + 1) * (RTC_SYNCPRE + 1)),
        #else /* !CONFIG_COUNTER_RTC_STM32_SUBSECONDS */
        .freq = RTCCLK_FREQ / (RTC_ASYNCPRE + 1),
        #endif /* CONFIG_COUNTER_RTC_STM32_SUBSECONDS */
        .flags = COUNTER_CONFIG_INFO_COUNT_UP,
        .channels = 1,
    },
    .ll_rtc_config = {
        .AsynchPrescaler = RTC_ASYNCPRE,
        #if !defined(CONFIG_SOC_SERIES_STM32F1X)
        .HourFormat = LL_RTC_HOURFORMAT_24HOUR,
        .SynchPrescaler = RTC_SYNCPRE,
        #else /* CONFIG_SOC_SERIES_STM32F1X */
        .OutPutSource = LL_RTC_CALIB_OUTPUT_NONE,
        #endif /* CONFIG_SOC_SERIES_STM32F1X */
    },
    .pclken = rtc_clk,
};

#ifdef CONFIG_PM_DEVICE
static int rtc_stm32_pm_action(const struct device* dev,
                               enum pm_device_action action) {
    const struct device *const clk = DEVICE_DT_GET(STM32_CLOCK_CONTROL_NODE);
    const struct rtc_stm32_config* cfg = dev->config;

    switch (action) {
        case PM_DEVICE_ACTION_RESUME :
            /* Enable RTC bus clock */
            if (clock_control_on(clk, (clock_control_subsys_t) &cfg->pclken[0]) != 0) {
                LOG_ERR("clock op failed\n");
                return (-EIO);
            }
            break;

        case PM_DEVICE_ACTION_SUSPEND :
            break;

        default :
            return (-ENOTSUP);
    }

    return (0);
}
#endif /* CONFIG_PM_DEVICE */

static DEVICE_API(counter, rtc_stm32_driver_api) = {
    .start           = rtc_stm32_start,
    .stop            = rtc_stm32_stop,
    .get_value       = rtc_stm32_get_value,
    #ifdef CONFIG_COUNTER_RTC_STM32_SUBSECONDS
    .get_value_64    = rtc_stm32_get_value_64,
    #endif /* CONFIG_COUNTER_RTC_STM32_SUBSECONDS */
    .set_alarm       = rtc_stm32_set_alarm,
    .cancel_alarm    = rtc_stm32_cancel_alarm,
    .set_top_value   = rtc_stm32_set_top_value,
    .get_pending_int = rtc_stm32_get_pending_int,
    .get_top_value   = rtc_stm32_get_top_value,
};

PM_DEVICE_DT_INST_DEFINE(0, rtc_stm32_pm_action);

DEVICE_DT_INST_DEFINE(0, rtc_stm32_init, PM_DEVICE_DT_INST_GET(0),
                      &rtc_data, &rtc_config, PRE_KERNEL_1,
                      CONFIG_COUNTER_INIT_PRIORITY, &rtc_stm32_driver_api);

static void rtc_stm32_irq_config(const struct device* dev) {
    IRQ_CONNECT(DT_INST_IRQN(0),
                DT_INST_IRQ(0, priority),
                rtc_stm32_isr, DEVICE_DT_INST_GET(0), 0);
    irq_enable(DT_INST_IRQN(0));
}<|MERGE_RESOLUTION|>--- conflicted
+++ resolved
@@ -224,7 +224,6 @@
 }
 
 #if !defined(COUNTER_NO_DATE)
-<<<<<<< HEAD
 tick_t rtc_stm32_read(const struct device* dev) {
     struct tm now = {0};
     time_t   ts;
@@ -235,11 +234,7 @@
     #endif /* CONFIG_COUNTER_RTC_STM32_SUBSECONDS */
     ARG_UNUSED(dev);
 
-    /* Enable Backup access */
-    #if defined(PWR_CR_DBP) || defined(PWR_CR1_DBP) || \
-        defined(PWR_DBPCR_DBP) || defined(PWR_DBPR_DBP)
-    LL_PWR_EnableBkUpAccess();
-    #endif /* PWR_CR_DBP || PWR_CR1_DBP || PWR_DBPR_DBP */
+    stm32_backup_domain_enable_access();
 
     /* Read time and date registers. Make sure value of the previous register
      * hasn't been changed while reading the next one.
@@ -258,6 +253,8 @@
 
     } while (rtc_date != LL_RTC_DATE_Get(RTC));
 
+    stm32_backup_domain_disable_access();
+
     /* Convert calendar datetime to UNIX timestamp */
     /* RTC start time: 1st, Jan, 2000 */
     /* time_t start:   1st, Jan, 1970 */
@@ -291,97 +288,15 @@
 }
 #else /* defined(COUNTER_NO_DATE) */
 tick_t rtc_stm32_read(const struct device* dev) {
-    uint32_t rtc_time;
     uint32_t ticks;
-=======
-tick_t rtc_stm32_read(const struct device *dev)
-{
-	struct tm now = { 0 };
-	time_t ts;
-	uint32_t rtc_date, rtc_time;
-	tick_t ticks;
-#ifdef CONFIG_COUNTER_RTC_STM32_SUBSECONDS
-	uint32_t rtc_subseconds;
-#endif /* CONFIG_COUNTER_RTC_STM32_SUBSECONDS */
-	ARG_UNUSED(dev);
-
-	stm32_backup_domain_enable_access();
-
-	/* Read time and date registers. Make sure value of the previous register
-	 * hasn't been changed while reading the next one.
-	 */
-	do {
-		rtc_date = LL_RTC_DATE_Get(RTC);
-
-#ifdef CONFIG_COUNTER_RTC_STM32_SUBSECONDS
-		do {
-			rtc_time = LL_RTC_TIME_Get(RTC);
-			rtc_subseconds = LL_RTC_TIME_GetSubSecond(RTC);
-		} while (rtc_time != LL_RTC_TIME_Get(RTC));
-#else /* CONFIG_COUNTER_RTC_STM32_SUBSECONDS */
-		rtc_time = LL_RTC_TIME_Get(RTC);
-#endif
-
-	} while (rtc_date != LL_RTC_DATE_Get(RTC));
-
-	stm32_backup_domain_disable_access();
-
-	/* Convert calendar datetime to UNIX timestamp */
-	/* RTC start time: 1st, Jan, 2000 */
-	/* time_t start:   1st, Jan, 1970 */
-	now.tm_year = 100 +
-			__LL_RTC_CONVERT_BCD2BIN(__LL_RTC_GET_YEAR(rtc_date));
-	/* tm_mon allowed values are 0-11 */
-	now.tm_mon = __LL_RTC_CONVERT_BCD2BIN(__LL_RTC_GET_MONTH(rtc_date)) - 1;
-	now.tm_mday = __LL_RTC_CONVERT_BCD2BIN(__LL_RTC_GET_DAY(rtc_date));
-
-	now.tm_hour = __LL_RTC_CONVERT_BCD2BIN(__LL_RTC_GET_HOUR(rtc_time));
-	now.tm_min = __LL_RTC_CONVERT_BCD2BIN(__LL_RTC_GET_MINUTE(rtc_time));
-	now.tm_sec = __LL_RTC_CONVERT_BCD2BIN(__LL_RTC_GET_SECOND(rtc_time));
-
-	ts = timeutil_timegm(&now);
-
-	/* Return number of seconds since RTC init */
-	ts -= T_TIME_OFFSET;
-
-	__ASSERT(sizeof(time_t) == 8, "unexpected time_t definition");
-
-	ticks = ts * counter_get_frequency(dev);
-#ifdef CONFIG_COUNTER_RTC_STM32_SUBSECONDS
-	/* The RTC counts up, except for the subsecond register which counts
-	 * down starting from the sync prescaler value. Add already counted
-	 * ticks.
-	 */
-	ticks += RTC_SYNCPRE - rtc_subseconds;
-#endif /* CONFIG_COUNTER_RTC_STM32_SUBSECONDS */
-
-	return ticks;
-}
-#else /* defined(COUNTER_NO_DATE) */
-tick_t rtc_stm32_read(const struct device *dev)
-{
-	uint32_t ticks;
->>>>>>> bb20f35e
 
     ARG_UNUSED(dev);
 
-<<<<<<< HEAD
-    /* Enable Backup access */
-    #if defined(PWR_CR_DBP) || defined(PWR_CR1_DBP) || \
-    defined(PWR_DBPCR_DBP) || defined(PWR_DBPR_DBP)
-    LL_PWR_EnableBkUpAccess();
-    #endif /* PWR_CR_DBP || PWR_CR1_DBP || PWR_DBPR_DBP */
-
-    rtc_time = LL_RTC_TIME_Get(RTC);
-
-    ticks = rtc_time;
-=======
-	stm32_backup_domain_enable_access();
-
-	ticks = LL_RTC_TIME_Get(RTC);
-
-	stm32_backup_domain_disable_access();
->>>>>>> bb20f35e
+    stm32_backup_domain_enable_access();
+
+    ticks = LL_RTC_TIME_Get(RTC);
+
+    stm32_backup_domain_disable_access();
 
     return (ticks);
 }
@@ -604,11 +519,11 @@
     #endif
 }
 
-<<<<<<< HEAD
 static int rtc_stm32_init(const struct device* dev) {
     const struct device* const clk = DEVICE_DT_GET(STM32_CLOCK_CONTROL_NODE);
     const struct rtc_stm32_config* cfg = dev->config;
     struct rtc_stm32_data* data = dev->data;
+    int ret = -EIO;
 
     data->callback = NULL;
 
@@ -625,17 +540,15 @@
 
     /* Enable Backup access */
     z_stm32_hsem_lock(CFG_HW_RCC_SEMID, HSEM_LOCK_DEFAULT_RETRY);
-    #if defined(PWR_CR_DBP)    || defined(PWR_CR1_DBP) || \
-        defined(PWR_DBPCR_DBP) || defined(PWR_DBPR_DBP)
-    LL_PWR_EnableBkUpAccess();
-    #endif /* PWR_CR_DBP || PWR_CR1_DBP || PWR_DBPR_DBP */
+
+    stm32_backup_domain_enable_access();
 
     /* Enable RTC clock source */
     if (clock_control_configure(clk,
                                 (clock_control_subsys_t)&cfg->pclken[1],
                                 NULL) != 0) {
         LOG_ERR("clock configure failed\n");
-        return (-EIO);
+        goto out_disable_bkup_access;
     }
 
     #if !defined(CONFIG_SOC_SERIES_STM32WBAX)
@@ -646,13 +559,13 @@
 
     #if !defined(CONFIG_COUNTER_RTC_STM32_SAVE_VALUE_BETWEEN_RESETS)
     if (LL_RTC_DeInit(RTC) != SUCCESS) {
-        return (-EIO);
+        goto out_disable_bkup_access;
     }
     #endif
 
     if (LL_RTC_Init(RTC, ((LL_RTC_InitTypeDef*)
                     &cfg->ll_rtc_config)) != SUCCESS) {
-        return (-EIO);
+        goto out_disable_bkup_access;
     }
 
     #ifdef RTC_CR_BYPSHAD
@@ -671,88 +584,16 @@
     LL_EXTI_EnableRisingTrig_0_31(RTC_EXTI_LINE);
     #endif
 
-    rtc_stm32_irq_config(dev);
-
-    return (0);
-=======
-
-static int rtc_stm32_init(const struct device *dev)
-{
-	const struct device *const clk = DEVICE_DT_GET(STM32_CLOCK_CONTROL_NODE);
-	const struct rtc_stm32_config *cfg = dev->config;
-	struct rtc_stm32_data *data = dev->data;
-	int ret = -EIO;
-
-	data->callback = NULL;
-
-	if (!device_is_ready(clk)) {
-		LOG_ERR("clock control device not ready");
-		return -ENODEV;
-	}
-
-	/* Enable RTC bus clock */
-	if (clock_control_on(clk, (clock_control_subsys_t) &cfg->pclken[0]) != 0) {
-		LOG_ERR("clock op failed\n");
-		return -EIO;
-	}
-
-	/* Enable Backup access */
-	z_stm32_hsem_lock(CFG_HW_RCC_SEMID, HSEM_LOCK_DEFAULT_RETRY);
-
-	stm32_backup_domain_enable_access();
-
-	/* Enable RTC clock source */
-	if (clock_control_configure(clk,
-				    (clock_control_subsys_t) &cfg->pclken[1],
-				    NULL) != 0) {
-		LOG_ERR("clock configure failed\n");
-		goto out_disable_bkup_access;
-	}
-
-#if !defined(CONFIG_SOC_SERIES_STM32WBAX)
-	LL_RCC_EnableRTC();
-#endif
-
-	z_stm32_hsem_unlock(CFG_HW_RCC_SEMID);
-
-#if !defined(CONFIG_COUNTER_RTC_STM32_SAVE_VALUE_BETWEEN_RESETS)
-	if (LL_RTC_DeInit(RTC) != SUCCESS) {
-		goto out_disable_bkup_access;
-	}
-#endif
-
-	if (LL_RTC_Init(RTC, ((LL_RTC_InitTypeDef *)
-			      &cfg->ll_rtc_config)) != SUCCESS) {
-		goto out_disable_bkup_access;
-	}
-
-#ifdef RTC_CR_BYPSHAD
-	LL_RTC_DisableWriteProtection(RTC);
-	LL_RTC_EnableShadowRegBypass(RTC);
-	LL_RTC_EnableWriteProtection(RTC);
-#endif /* RTC_CR_BYPSHAD */
-
-#if defined(CONFIG_SOC_SERIES_STM32H7X) && defined(CONFIG_CPU_CORTEX_M4)
-	LL_C2_EXTI_EnableIT_0_31(RTC_EXTI_LINE);
-	LL_EXTI_EnableRisingTrig_0_31(RTC_EXTI_LINE);
-#elif defined(CONFIG_SOC_SERIES_STM32U5X) || defined(CONFIG_SOC_SERIES_STM32WBAX)
-	/* in STM32U5 family RTC is not connected to EXTI */
-#else
-	LL_EXTI_EnableIT_0_31(RTC_EXTI_LINE);
-	LL_EXTI_EnableRisingTrig_0_31(RTC_EXTI_LINE);
-#endif
-
-	ret = 0;
-
-out_disable_bkup_access:
-	stm32_backup_domain_disable_access();
-
-	if (ret == 0) {
-		rtc_stm32_irq_config(dev);
-	}
-
-	return ret;
->>>>>>> bb20f35e
+    ret = 0;
+
+out_disable_bkup_access :
+    stm32_backup_domain_disable_access();
+
+    if (ret == 0) {
+        rtc_stm32_irq_config(dev);
+    }
+
+    return (ret);
 }
 
 static struct rtc_stm32_data rtc_data;
