--- conflicted
+++ resolved
@@ -179,18 +179,10 @@
 static void rtc_stm32_irq_config(const struct device* dev);
 
 
-<<<<<<< HEAD
-static int rtc_stm32_start(const struct device *dev)
-{
-#if defined(CONFIG_SOC_SERIES_STM32WBAX) || defined(CONFIG_SOC_SERIES_STM32U5X)
-	const struct device *const clk = DEVICE_DT_GET(STM32_CLOCK_CONTROL_NODE);
-	const struct rtc_stm32_config *cfg = dev->config;
-=======
 static int rtc_stm32_start(const struct device* dev) {
-    #if defined(CONFIG_SOC_SERIES_STM32WBAX)
+    #if defined(CONFIG_SOC_SERIES_STM32WBAX) || defined(CONFIG_SOC_SERIES_STM32U5X)
     const struct device *const clk = DEVICE_DT_GET(STM32_CLOCK_CONTROL_NODE);
     const struct rtc_stm32_config *cfg = dev->config;
->>>>>>> 2a6bbc5a
 
     /* Enable RTC bus clock */
     if (clock_control_on(clk, (clock_control_subsys_t) &cfg->pclken[0]) != 0) {
@@ -209,18 +201,10 @@
 }
 
 
-<<<<<<< HEAD
-static int rtc_stm32_stop(const struct device *dev)
-{
-#if defined(CONFIG_SOC_SERIES_STM32WBAX) || defined(CONFIG_SOC_SERIES_STM32U5X)
-	const struct device *const clk = DEVICE_DT_GET(STM32_CLOCK_CONTROL_NODE);
-	const struct rtc_stm32_config *cfg = dev->config;
-=======
 static int rtc_stm32_stop(const struct device* dev) {
-    #if defined(CONFIG_SOC_SERIES_STM32WBAX)
+    #if defined(CONFIG_SOC_SERIES_STM32WBAX) || defined(CONFIG_SOC_SERIES_STM32U5X)
     const struct device *const clk = DEVICE_DT_GET(STM32_CLOCK_CONTROL_NODE);
     const struct rtc_stm32_config *cfg = dev->config;
->>>>>>> 2a6bbc5a
 
     /* Disable RTC bus clock */
     if (clock_control_off(clk, (clock_control_subsys_t) &cfg->pclken[0]) != 0) {
@@ -670,8 +654,8 @@
         case PM_DEVICE_ACTION_RESUME :
             /* Enable RTC bus clock */
             if (clock_control_on(clk, (clock_control_subsys_t) &cfg->pclken[0]) != 0) {
-            LOG_ERR("clock op failed\n");
-            return (-EIO);
+                LOG_ERR("clock op failed\n");
+                return (-EIO);
             }
             break;
 
