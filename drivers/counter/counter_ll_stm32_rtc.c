--- conflicted
+++ resolved
@@ -655,34 +655,32 @@
     .pclken = rtc_clk,
 };
 
-<<<<<<< HEAD
 #ifdef CONFIG_PM_DEVICE
-static int rtc_stm32_pm_action(const struct device *dev,
-			       enum pm_device_action action)
-{
-	const struct device *const clk = DEVICE_DT_GET(STM32_CLOCK_CONTROL_NODE);
-	const struct rtc_stm32_config *cfg = dev->config;
-
-	switch (action) {
-	case PM_DEVICE_ACTION_RESUME:
-		/* Enable RTC bus clock */
-		if (clock_control_on(clk, (clock_control_subsys_t) &cfg->pclken[0]) != 0) {
-			LOG_ERR("clock op failed\n");
-			return -EIO;
-		}
-		break;
-	case PM_DEVICE_ACTION_SUSPEND:
-		break;
-	default:
-		return -ENOTSUP;
-	}
-
-	return 0;
+static int rtc_stm32_pm_action(const struct device* dev,
+                               enum pm_device_action action) {
+    struct device const* const clk = DEVICE_DT_GET(STM32_CLOCK_CONTROL_NODE);
+    struct rtc_stm32_config const* cfg = dev->config;
+
+    switch (action) {
+        case PM_DEVICE_ACTION_RESUME:
+            /* Enable RTC bus clock */
+            if (clock_control_on(clk, (clock_control_subsys_t) &cfg->pclken[0]) != 0) {
+                LOG_ERR("clock op failed\n");
+                return (-EIO);
+            }
+            break;
+
+        case PM_DEVICE_ACTION_SUSPEND:
+            break;
+
+        default:
+            return (-ENOTSUP);
+    }
+
+    return (0);
 }
 #endif /* CONFIG_PM_DEVICE */
 
-=======
->>>>>>> 1bbcf177
 static const struct counter_driver_api rtc_stm32_driver_api = {
     .start           = rtc_stm32_start,
     .stop            = rtc_stm32_stop,
@@ -697,21 +695,9 @@
     .get_top_value   = rtc_stm32_get_top_value,
 };
 
-<<<<<<< HEAD
 PM_DEVICE_DT_INST_DEFINE(0, rtc_stm32_pm_action);
 
 DEVICE_DT_INST_DEFINE(0, &rtc_stm32_init, PM_DEVICE_DT_INST_GET(0),
-		    &rtc_data, &rtc_config, PRE_KERNEL_1,
-		    CONFIG_COUNTER_INIT_PRIORITY, &rtc_stm32_driver_api);
-
-static void rtc_stm32_irq_config(const struct device *dev)
-{
-	IRQ_CONNECT(DT_INST_IRQN(0),
-		    DT_INST_IRQ(0, priority),
-		    rtc_stm32_isr, DEVICE_DT_INST_GET(0), 0);
-	irq_enable(DT_INST_IRQN(0));
-=======
-DEVICE_DT_INST_DEFINE(0, &rtc_stm32_init, NULL,
                       &rtc_data, &rtc_config, PRE_KERNEL_1,
                       CONFIG_COUNTER_INIT_PRIORITY, &rtc_stm32_driver_api);
 
@@ -720,5 +706,4 @@
                 DT_INST_IRQ(0, priority),
                 rtc_stm32_isr, DEVICE_DT_INST_GET(0), 0);
     irq_enable(DT_INST_IRQN(0));
->>>>>>> 1bbcf177
 }