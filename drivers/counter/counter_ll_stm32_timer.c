/*
 * Copyright (c) 2021 Kent Hall.
 *
 * SPDX-License-Identifier: Apache-2.0
 */

#define DT_DRV_COMPAT st_stm32_counter

#include <zephyr/drivers/counter.h>
#include <zephyr/drivers/clock_control/stm32_clock_control.h>
#include <zephyr/drivers/reset.h>
#include <zephyr/irq.h>
#include <zephyr/sys/atomic.h>

#include <stm32_ll_tim.h>
#include <stm32_ll_rcc.h>

#include <zephyr/logging/log.h>
LOG_MODULE_REGISTER(counter_timer_stm32, CONFIG_COUNTER_LOG_LEVEL);

/* L0 series MCUs only have 16-bit timers and don't have below macro defined */
#ifndef IS_TIM_32B_COUNTER_INSTANCE
#define IS_TIM_32B_COUNTER_INSTANCE(INSTANCE) (0)
#endif

/** Maximum number of timer channels. */
#define TIMER_MAX_CH 4U

/** Number of channels for timer by index. */
<<<<<<< HEAD
#define NUM_CH(timx)                                    \
    (IS_TIM_CCX_INSTANCE(timx, TIM_CHANNEL_4) ? 4U :    \
     (IS_TIM_CCX_INSTANCE(timx, TIM_CHANNEL_3) ? 3U :   \
      (IS_TIM_CCX_INSTANCE(timx, TIM_CHANNEL_2) ? 2U :  \
       (IS_TIM_CCX_INSTANCE(timx, TIM_CHANNEL_1) ? 1U : \
        0))))

/* #CUSTOM@NDRS */
#if defined(CONFIG_APP_USE_STM32_TMR_ISR_CUSTOM)
extern void bsp_hal_tmr_isr(void);
#endif
=======
#define NUM_CH(timx)				\
	(IS_TIM_CC4_INSTANCE(timx) ? 4U :	\
	 (IS_TIM_CC3_INSTANCE(timx) ? 3U :	\
	  (IS_TIM_CC2_INSTANCE(timx) ? 2U :	\
	   (IS_TIM_CC1_INSTANCE(timx) ? 1U :	\
	    0U))))
>>>>>>> 9e42f0cf

/** Channel to compare set function mapping. */
static void (*const set_timer_compare[TIMER_MAX_CH])(TIM_TypeDef* TIMx,
                                                     uint32_t CompareValue) = {
    LL_TIM_OC_SetCompareCH1, LL_TIM_OC_SetCompareCH2,
    LL_TIM_OC_SetCompareCH3, LL_TIM_OC_SetCompareCH4
};

/** Channel to compare get function mapping. */
#if !defined(CONFIG_SOC_SERIES_STM32MP1X)
static uint32_t(*const get_timer_compare[TIMER_MAX_CH])(TIM_TypeDef const* TIMx) = {
    LL_TIM_OC_GetCompareCH1, LL_TIM_OC_GetCompareCH2,
    LL_TIM_OC_GetCompareCH3, LL_TIM_OC_GetCompareCH4,
};
#else
static uint32_t (*const get_timer_compare[TIMER_MAX_CH])(TIM_TypeDef const* TIMx) = {
    LL_TIM_OC_GetCompareCH1, LL_TIM_OC_GetCompareCH2,
    LL_TIM_OC_GetCompareCH3, LL_TIM_OC_GetCompareCH4
};
#endif

/** Channel to interrupt enable function mapping. */
static void (*const enable_it[TIMER_MAX_CH])(TIM_TypeDef* TIMx) = {
    LL_TIM_EnableIT_CC1, LL_TIM_EnableIT_CC2,
    LL_TIM_EnableIT_CC3, LL_TIM_EnableIT_CC4
};

/** Channel to interrupt enable function mapping. */
static void (*const disable_it[TIMER_MAX_CH])(TIM_TypeDef* TIMx) = {
    LL_TIM_DisableIT_CC1, LL_TIM_DisableIT_CC2,
    LL_TIM_DisableIT_CC3, LL_TIM_DisableIT_CC4
};

#ifdef CONFIG_ASSERT
/** Channel to interrupt enable check function mapping. */
    #if !defined(CONFIG_SOC_SERIES_STM32MP1X)
    static uint32_t(*const check_it_enabled[TIMER_MAX_CH])(TIM_TypeDef const* TIMx) = {
    LL_TIM_IsEnabledIT_CC1, LL_TIM_IsEnabledIT_CC2,
    LL_TIM_IsEnabledIT_CC3, LL_TIM_IsEnabledIT_CC4,
};
#else
static uint32_t (*const check_it_enabled[TIMER_MAX_CH])(TIM_TypeDef const* TIMx) = {
    LL_TIM_IsEnabledIT_CC1, LL_TIM_IsEnabledIT_CC2,
    LL_TIM_IsEnabledIT_CC3, LL_TIM_IsEnabledIT_CC4
};
#endif
#endif

/** Channel to interrupt flag clear function mapping. */
static void (*const clear_it_flag[TIMER_MAX_CH])(TIM_TypeDef* TIMx) = {
    LL_TIM_ClearFlag_CC1, LL_TIM_ClearFlag_CC2,
    LL_TIM_ClearFlag_CC3, LL_TIM_ClearFlag_CC4
};

struct counter_stm32_data {
    counter_top_callback_t top_cb;
    void* top_user_data;
    uint32_t guard_period;
    atomic_t cc_int_pending;
    uint32_t freq;
};

struct counter_stm32_ch_data {
    counter_alarm_callback_t callback;
    void* user_data;
};

struct counter_stm32_config {
    struct counter_config_info info;
    struct counter_stm32_ch_data* ch_data;
    TIM_TypeDef* timer;
    uint32_t prescaler;
    struct stm32_pclken const* pclken;
    size_t pclk_len;
    void (*irq_config_func)(const struct device* dev);
    uint32_t irqn;
    /* Reset controller device configuration */
    const struct reset_dt_spec reset;

    LOG_INSTANCE_PTR_DECLARE(log);
};

static int counter_stm32_start(const struct device* dev) {
    const struct counter_stm32_config* config = dev->config;
    TIM_TypeDef* timer = config->timer;

    /* enable counter */
    LL_TIM_EnableCounter(timer);

    return (0);
}

static int counter_stm32_stop(const struct device* dev) {
    const struct counter_stm32_config* config = dev->config;
    TIM_TypeDef*                       timer  = config->timer;

    /* disable counter */
    LL_TIM_DisableCounter(timer);

    return (0);
}

static uint32_t counter_stm32_get_top_value(const struct device* dev) {
    const struct counter_stm32_config* config = dev->config;

    return LL_TIM_GetAutoReload(config->timer);
}

static uint32_t counter_stm32_read(const struct device* dev) {
    const struct counter_stm32_config* config = dev->config;

    return LL_TIM_GetCounter(config->timer);
}

static int counter_stm32_get_value(const struct device* dev, uint32_t* ticks) {
    *ticks = counter_stm32_read(dev);
    return (0);
}

static int counter_stm32_reset(const struct device* dev) {
    const struct counter_stm32_config* config = dev->config;

    LL_TIM_SetCounter(config->timer, 0);
    return (0);
}

static uint32_t counter_stm32_ticks_add(uint32_t val1, uint32_t val2, uint32_t top) {
    uint32_t to_top;

    if (likely(IS_BIT_MASK(top))) {
        return (val1 + val2) & top;
    }

    to_top = top - val1;

    return (val2 <= to_top) ? val1 + val2 : val2 - to_top - 1U;
}

static uint32_t counter_stm32_ticks_sub(uint32_t val, uint32_t old, uint32_t top) {
    if (likely(IS_BIT_MASK(top))) {
        return ((val - old) & top);
    }

    /* if top is not 2^n-1 */
    return (val >= old) ? (val - old) : val + top + 1U - old;
}

static void counter_stm32_counter_stm32_set_cc_int_pending(const struct device* dev, uint8_t chan) {
    const struct counter_stm32_config* config = dev->config;
    struct counter_stm32_data* data = dev->data;

    atomic_or(&data->cc_int_pending, BIT(chan));
    NVIC_SetPendingIRQ(config->irqn);
}

static int counter_stm32_set_cc(const struct device* dev, uint8_t id,
                                const struct counter_alarm_cfg* alarm_cfg) {
    const struct counter_stm32_config* config = dev->config;
    struct counter_stm32_data const* data = dev->data;

    __ASSERT_NO_MSG(data->guard_period < counter_stm32_get_top_value(dev));
    uint32_t val = alarm_cfg->ticks;
    uint32_t flags = alarm_cfg->flags;
    bool absolute = flags & COUNTER_ALARM_CFG_ABSOLUTE;
    bool irq_on_late;
    TIM_TypeDef* timer = config->timer;
    uint32_t top = counter_stm32_get_top_value(dev);
    int err = 0;
    uint32_t prev_val;
    uint32_t now;
    uint32_t diff;
    uint32_t max_rel_val;

    __ASSERT(!check_it_enabled[id](timer),
             "Expected that CC interrupt is disabled.");

    /* First take care of a risk of an event coming from CC being set to
     * next tick. Reconfigure CC to future (now tick is the furthest
     * future).
     */
    now = counter_stm32_read(dev);
    prev_val = get_timer_compare[id](timer);
    set_timer_compare[id](timer, now);
    clear_it_flag[id](timer);

    if (absolute) {
        max_rel_val = top - data->guard_period;
        irq_on_late = flags & COUNTER_ALARM_CFG_EXPIRE_WHEN_LATE;
    }
    else {
        /* If relative value is smaller than half of the counter range
         * it is assumed that there is a risk of setting value too late
         * and late detection algorithm must be applied. When late
         * setting is detected, interrupt shall be triggered for
         * immediate expiration of the timer. Detection is performed
         * by limiting relative distance between CC and counter.
         *
         * Note that half of counter range is an arbitrary value.
         */
        irq_on_late = val < (top / 2U);
        /* limit max to detect short relative being set too late. */
        max_rel_val = irq_on_late ? top / 2U : top;
        val = counter_stm32_ticks_add(now, val, top);
    }

    set_timer_compare[id](timer, val);

    /* decrement value to detect also case when val == counter_stm32_read(dev). Otherwise,
     * condition would need to include comparing diff against 0.
     */
    diff = counter_stm32_ticks_sub(val - 1U, counter_stm32_read(dev), top);
    if (diff > max_rel_val) {
        if (absolute) {
            err = -ETIME;
        }

        /* Interrupt is triggered always for relative alarm and
         * for absolute depending on the flag.
         */
        if (irq_on_late) {
            counter_stm32_counter_stm32_set_cc_int_pending(dev, id);
        }
        else {
            config->ch_data[id].callback = NULL;
        }
    }
    else {
        enable_it[id](timer);
    }

    return (err);
}

static int counter_stm32_set_alarm(const struct device* dev, uint8_t chan,
                                   const struct counter_alarm_cfg* alarm_cfg) {
    const struct counter_stm32_config* config = dev->config;
    struct counter_stm32_ch_data* chdata = &config->ch_data[chan];

    if (alarm_cfg->ticks > counter_stm32_get_top_value(dev)) {
        return (-EINVAL);
    }

    if (chdata->callback) {
        return (-EBUSY);
    }

    chdata->callback  = alarm_cfg->callback;
    chdata->user_data = alarm_cfg->user_data;

    return counter_stm32_set_cc(dev, chan, alarm_cfg);
}

static int counter_stm32_cancel_alarm(const struct device* dev, uint8_t chan) {
    const struct counter_stm32_config* config = dev->config;

    disable_it[chan](config->timer);
    config->ch_data[chan].callback = NULL;

    return (0);
}

static int counter_stm32_set_top_value(const struct device* dev,
                                       const struct counter_top_cfg* cfg) {
    const struct counter_stm32_config* config = dev->config;
    TIM_TypeDef* timer = config->timer;
    struct counter_stm32_data* data = dev->data;
    int err = 0;

    for (int i = 0; i < counter_get_num_of_channels(dev); i++) {
        /* Overflow can be changed only when all alarms are
         * disabled.
         */
        if (config->ch_data[i].callback) {
            return (-EBUSY);
        }
    }

    LL_TIM_DisableIT_UPDATE(timer);
    LL_TIM_SetAutoReload(timer, cfg->ticks);
    LL_TIM_ClearFlag_UPDATE(timer);

    data->top_cb = cfg->callback;
    data->top_user_data = cfg->user_data;

    if (!(cfg->flags & COUNTER_TOP_CFG_DONT_RESET)) {
        LL_TIM_SetCounter(timer, 0);
    }
    else if (counter_stm32_read(dev) >= cfg->ticks) {
        err = -ETIME;
        if (cfg->flags & COUNTER_TOP_CFG_RESET_WHEN_LATE) {
            LL_TIM_SetCounter(timer, 0);
        }
    }

    if (cfg->callback) {
        LL_TIM_EnableIT_UPDATE(timer);
    }

    return (err);
}

static uint32_t counter_stm32_get_pending_int(const struct device* dev) {
    const struct counter_stm32_config* cfg = dev->config;
    uint32_t pending = 0;

    switch (counter_get_num_of_channels(dev)) {
        case 4U :
            pending |= LL_TIM_IsActiveFlag_CC4(cfg->timer);
            __fallthrough;
        case 3U :
            pending |= LL_TIM_IsActiveFlag_CC3(cfg->timer);
            __fallthrough;
        case 2U :
            pending |= LL_TIM_IsActiveFlag_CC2(cfg->timer);
            __fallthrough;
        case 1U :
            pending |= LL_TIM_IsActiveFlag_CC1(cfg->timer);
    }

    return (!!pending);
}

<<<<<<< HEAD
static int counter_stm32_init_timer(const struct device* dev) {
    const struct counter_stm32_config* cfg = dev->config;
    struct counter_stm32_data* data = dev->data;
    TIM_TypeDef* timer = cfg->timer;
    LL_TIM_InitTypeDef init;
    const struct device* clk = DEVICE_DT_GET(STM32_CLOCK_CONTROL_NODE);
    uint32_t tim_clk;
    int r;

    /* Enable clock and store its speed */
    r = clock_control_on(clk, (clock_control_subsys_t)&cfg->pclken[0]);
    if (r < 0) {
        LOG_ERR("Could not initialize clock (%d)", r);
        return (r);
    }

    if (cfg->pclk_len > 1) {
        /* Enable Timer clock source */
        r = clock_control_configure(clk, (clock_control_subsys_t)&cfg->pclken[1], NULL);
        if (r != 0) {
            LOG_ERR("Could not configure clock (%d)", r);
            return (r);
        }

        r = clock_control_get_rate(clk, (clock_control_subsys_t)&cfg->pclken[1], &tim_clk);
        if (r < 0) {
            LOG_ERR("Timer clock rate get error (%d)", r);
            return (r);
        }
    }
    else {
        LOG_ERR("Timer clock source is not specified");
        return (-EINVAL);
    }

    data->freq = tim_clk / (cfg->prescaler + 1U);

    if (!device_is_ready(cfg->reset.dev)) {
        LOG_ERR("reset controller not ready");
        return (-ENODEV);
    }

    /* Reset timer to default state using RCC */
    (void) reset_line_toggle_dt(&cfg->reset);

    /* config/enable IRQ */
    cfg->irq_config_func(dev);

    /* initialize timer */
    LL_TIM_StructInit(&init);

    init.Prescaler   = (uint16_t)cfg->prescaler;
    init.CounterMode = LL_TIM_COUNTERMODE_UP;
    init.Autoreload  = counter_get_max_top_value(dev);
    init.ClockDivision = LL_TIM_CLOCKDIVISION_DIV1;

    if (LL_TIM_Init(timer, &init) != SUCCESS) {
        LOG_ERR("Could not initialize timer");
        return (-EIO);
    }

    return (0);
=======
static int counter_stm32_init_timer(const struct device *dev)
{
	const struct counter_stm32_config *cfg = dev->config;
	struct counter_stm32_data *data = dev->data;
	TIM_TypeDef *timer = cfg->timer;
	const struct device *clk = DEVICE_DT_GET(STM32_CLOCK_CONTROL_NODE);
	uint32_t tim_clk;
	int r;

	/* Enable clock and store its speed */
	r = clock_control_on(clk, (clock_control_subsys_t)&cfg->pclken[0]);
	if (r < 0) {
		LOG_ERR("Could not initialize clock (%d)", r);
		return r;
	}

	if (cfg->pclk_len > 1) {
		/* Enable Timer clock source */
		r = clock_control_configure(clk, (clock_control_subsys_t)&cfg->pclken[1], NULL);
		if (r != 0) {
			LOG_ERR("Could not configure clock (%d)", r);
			return r;
		}

		r = clock_control_get_rate(clk, (clock_control_subsys_t)&cfg->pclken[1], &tim_clk);
		if (r < 0) {
			LOG_ERR("Timer clock rate get error (%d)", r);
			return r;
		}
	} else {
		LOG_ERR("Timer clock source is not specified");
		return -EINVAL;
	}

	data->freq = tim_clk / (cfg->prescaler + 1U);

	if (!device_is_ready(cfg->reset.dev)) {
		LOG_ERR("reset controller not ready");
		return -ENODEV;
	}

	/* Reset timer to default state using RCC */
	(void)reset_line_toggle_dt(&cfg->reset);

	/* config/enable IRQ */
	cfg->irq_config_func(dev);

	/* initialize timer */
	LL_TIM_SetPrescaler(timer, cfg->prescaler);
	LL_TIM_SetAutoReload(timer, counter_get_max_top_value(dev));

	if (IS_TIM_COUNTER_MODE_SELECT_INSTANCE(timer)) {
		LL_TIM_SetCounterMode(timer, LL_TIM_COUNTERMODE_UP);
	}

	if (IS_TIM_CLOCK_DIVISION_INSTANCE(timer)) {
		LL_TIM_SetClockDivision(timer, LL_TIM_CLOCKDIVISION_DIV1);
	}

#ifdef IS_TIM_REPETITION_COUNTER_INSTANCE
	if (IS_TIM_REPETITION_COUNTER_INSTANCE(timer)) {
		LL_TIM_SetRepetitionCounter(timer, 0U);
	}
#endif

	/* Generate an update event to reload the Prescaler
	 * and the repetition counter value (if applicable) immediately
	 */
	LL_TIM_GenerateEvent_UPDATE(timer);

	return 0;
>>>>>>> 9e42f0cf
}

static uint32_t counter_stm32_get_guard_period(const struct device* dev, uint32_t flags) {
    struct counter_stm32_data const* data = dev->data;

    ARG_UNUSED(flags);

    return (data->guard_period);
}

static int counter_stm32_set_guard_period(const struct device* dev, uint32_t guard,
                                          uint32_t flags) {
    struct counter_stm32_data* data = dev->data;

    ARG_UNUSED(flags);
    __ASSERT_NO_MSG(guard < counter_stm32_get_top_value(dev));

    data->guard_period = guard;
    return (0);
}

static uint32_t counter_stm32_get_freq(const struct device* dev) {
    struct counter_stm32_data const* data = dev->data;

    return (data->freq);
}

static void counter_stm32_top_irq_handle(const struct device* dev) {
    struct counter_stm32_data* data = dev->data;

    counter_top_callback_t cb = data->top_cb;

    __ASSERT(cb != NULL, "top event enabled - expecting callback");
    cb(dev, data->top_user_data);
}

static void counter_stm32_alarm_irq_handle(const struct device* dev, uint32_t id) {
    const struct counter_stm32_config* config = dev->config;
    struct counter_stm32_data* data = dev->data;
    TIM_TypeDef* timer = config->timer;

    struct counter_stm32_ch_data* chdata;
    counter_alarm_callback_t cb;

    atomic_and(&data->cc_int_pending, ~BIT(id));
    disable_it[id](timer);

    chdata = &config->ch_data[id];
    cb = chdata->callback;
    chdata->callback = NULL;

    if (cb) {
        uint32_t cc_val = get_timer_compare[id](timer);

        cb(dev, id, cc_val, chdata->user_data);
    }
}

static DEVICE_API(counter, counter_stm32_driver_api) = {
    .start            = counter_stm32_start,
    .stop             = counter_stm32_stop,
    .get_value        = counter_stm32_get_value,
    .reset            = counter_stm32_reset,
    .set_alarm        = counter_stm32_set_alarm,
    .cancel_alarm     = counter_stm32_cancel_alarm,
    .set_top_value    = counter_stm32_set_top_value,
    .get_pending_int  = counter_stm32_get_pending_int,
    .get_top_value    = counter_stm32_get_top_value,
    .get_guard_period = counter_stm32_get_guard_period,
    .set_guard_period = counter_stm32_set_guard_period,
    .get_freq         = counter_stm32_get_freq
};

#define TIM_IRQ_HANDLE_CC(timx, cc)                             \
    do {                                                        \
        bool hw_irq = LL_TIM_IsActiveFlag_CC##cc(timer) &&      \
                      LL_TIM_IsEnabledIT_CC##cc(timer);         \
        if (hw_irq || (data->cc_int_pending & BIT(cc - 1U))) {  \
            if (hw_irq) {                                       \
                LL_TIM_ClearFlag_CC##cc(timer);                 \
            }                                                   \
            counter_stm32_alarm_irq_handle(dev, cc - 1U);       \
        }                                                       \
    } while (0)

void counter_stm32_irq_handler(const struct device* dev) {
    const struct counter_stm32_config* config = dev->config;
    struct counter_stm32_data const* data = dev->data;
    TIM_TypeDef* timer = config->timer;

    /* Capture compare events */
    switch (counter_get_num_of_channels(dev)) {
        case 4U :
            TIM_IRQ_HANDLE_CC(timer, 4);
            __fallthrough;
        case 3U :
            TIM_IRQ_HANDLE_CC(timer, 3);
            __fallthrough;
        case 2U :
            TIM_IRQ_HANDLE_CC(timer, 2);
            __fallthrough;
        case 1U :
            TIM_IRQ_HANDLE_CC(timer, 1);
    }

    /* TIM Update event */
    if (LL_TIM_IsActiveFlag_UPDATE(timer) && LL_TIM_IsEnabledIT_UPDATE(timer)) {
        LL_TIM_ClearFlag_UPDATE(timer);
        counter_stm32_top_irq_handle(dev);
    }
}

#define TIMER(idx) DT_INST_PARENT(idx)

/** TIMx instance from DT */
#define TIM(idx) ((TIM_TypeDef*)DT_REG_ADDR(TIMER(idx)))

/* #CUSTOM@NDRS : IRQ_DIRECT_CONNECT `bsp_hal_tmr_isr` as a custom IRQ
 * via CONFIG_APP_USE_STM32_TMR_ISR_CUSTOM
 */
#define IRQ_CONNECT_AND_ENABLE_BY_NAME(idx, name)               \
{                                                               \
    COND_CODE_1(DT_PROP(TIMER(idx), bsp_hal_tmr_isr),           \
        (IRQ_DIRECT_CONNECT(DT_IRQ_BY_NAME(TIMER(idx), name, irq), \
                            DT_IRQ_BY_NAME(TIMER(idx), name, priority), \
                            bsp_hal_tmr_isr, 0)),               \
        (IRQ_CONNECT(DT_IRQ_BY_NAME(TIMER(idx), name, irq),     \
                     DT_IRQ_BY_NAME(TIMER(idx), name, priority),\
                     counter_stm32_irq_handler,                 \
                     DEVICE_DT_INST_GET(idx), 0))               \
    )                                                           \
    irq_enable(DT_IRQ_BY_NAME(TIMER(idx), name, irq));          \
}

#define COUNTER_DEVICE_INIT(idx)                                \
    BUILD_ASSERT(DT_PROP(TIMER(idx), st_prescaler) <= 0xFFFF,   \
                 "TIMER prescaler out of range");               \
    BUILD_ASSERT(NUM_CH(TIM(idx)) <= TIMER_MAX_CH,              \
                 "TIMER too many channels");                    \
                                                                \
    static struct counter_stm32_data counter##idx##_data;       \
    static struct counter_stm32_ch_data counter##idx##_ch_data[TIMER_MAX_CH]; \
                                                                \
    static void counter_##idx##_stm32_irq_config(const struct device* dev) { \
        COND_CODE_1(DT_IRQ_HAS_NAME(TIMER(idx), cc),            \
            (IRQ_CONNECT_AND_ENABLE_BY_NAME(idx, cc)),          \
        (COND_CODE_1(DT_IRQ_HAS_NAME(TIMER(idx), global),       \
            (IRQ_CONNECT_AND_ENABLE_BY_NAME(idx, global)),      \
        (BUILD_ASSERT(0, "Timer has no 'cc' or 'global' interrupt!"))))) \
    }                                                           \
                                                                \
    static const struct stm32_pclken pclken_##idx[] =           \
        STM32_DT_CLOCKS(TIMER(idx));                            \
                                                                \
    static struct counter_stm32_config DT_CONST counter##idx##_config = { \
        .info = {                                               \
            .max_top_value =                                    \
                IS_TIM_32B_COUNTER_INSTANCE(TIM(idx)) ?         \
                0xFFFFFFFF : 0x0000FFFF,                        \
            .flags = COUNTER_CONFIG_INFO_COUNT_UP,              \
            .channels = NUM_CH(TIM(idx)),                       \
        },                                                      \
        .ch_data = counter##idx##_ch_data,                      \
        .timer = TIM(idx),                                      \
        .prescaler = DT_PROP(TIMER(idx), st_prescaler),         \
        .pclken = pclken_##idx,                                 \
        .pclk_len = DT_NUM_CLOCKS(TIMER(idx)),                  \
        .irq_config_func = counter_##idx##_stm32_irq_config,    \
        .irqn = DT_IRQN(TIMER(idx)),                            \
        .reset = RESET_DT_SPEC_GET(TIMER(idx)),                 \
    };                                                          \
                                                                \
    DEVICE_DT_INST_DEFINE(idx,                                  \
                          counter_stm32_init_timer,             \
                          NULL,                                 \
                          &counter##idx##_data,                 \
                          &counter##idx##_config,               \
                          PRE_KERNEL_1, CONFIG_COUNTER_INIT_PRIORITY, \
                          &counter_stm32_driver_api);

DT_INST_FOREACH_STATUS_OKAY(COUNTER_DEVICE_INIT)

#if (__GTEST == 1U)                         /* #CUSTOM@NDRS */
#include "mcu_reg_stub.h"

#define STM32_COUNTER_CFG_REG_INIT(idx)     \
    zephyr_counter_cfg_reg_init(&counter##idx##_config);

void zephyr_counter_cfg_reg_init(struct counter_stm32_config* cfg) {
    switch ((uintptr_t)cfg->timer) {
        case TIM1_BASE :
            cfg->timer = (TIM_TypeDef*)ut_mcu_tim1_ptr;
            break;

        case TIM2_BASE :
            cfg->timer = (TIM_TypeDef*)ut_mcu_tim2_ptr;
            break;

        case TIM3_BASE :
            cfg->timer = (TIM_TypeDef*)ut_mcu_tim3_ptr;
            break;

        case TIM4_BASE :
            cfg->timer = (TIM_TypeDef*)ut_mcu_tim4_ptr;
            break;

        case TIM5_BASE :
            cfg->timer = (TIM_TypeDef*)ut_mcu_tim5_ptr;
            break;

        case TIM6_BASE :
            cfg->timer = (TIM_TypeDef*)ut_mcu_tim6_ptr;
            break;

        case TIM7_BASE :
            cfg->timer = (TIM_TypeDef*)ut_mcu_tim7_ptr;
            break;

        case TIM8_BASE :
            cfg->timer = (TIM_TypeDef*)ut_mcu_tim8_ptr;
            break;

        default :
            // pass
            break;
    }
}

void zephyr_gtest_counter_stm32(void) {
    DT_INST_FOREACH_STATUS_OKAY(STM32_COUNTER_CFG_REG_INIT)
}

#endif
<|MERGE_RESOLUTION|>--- conflicted
+++ resolved
@@ -27,26 +27,17 @@
 #define TIMER_MAX_CH 4U
 
 /** Number of channels for timer by index. */
-<<<<<<< HEAD
-#define NUM_CH(timx)                                    \
-    (IS_TIM_CCX_INSTANCE(timx, TIM_CHANNEL_4) ? 4U :    \
-     (IS_TIM_CCX_INSTANCE(timx, TIM_CHANNEL_3) ? 3U :   \
-      (IS_TIM_CCX_INSTANCE(timx, TIM_CHANNEL_2) ? 2U :  \
-       (IS_TIM_CCX_INSTANCE(timx, TIM_CHANNEL_1) ? 1U : \
-        0))))
+#define NUM_CH(timx)                        \
+    (IS_TIM_CC4_INSTANCE(timx) ? 4U :       \
+     (IS_TIM_CC3_INSTANCE(timx) ? 3U :      \
+      (IS_TIM_CC2_INSTANCE(timx) ? 2U :     \
+       (IS_TIM_CC1_INSTANCE(timx) ? 1U :    \
+        0U))))
 
 /* #CUSTOM@NDRS */
 #if defined(CONFIG_APP_USE_STM32_TMR_ISR_CUSTOM)
 extern void bsp_hal_tmr_isr(void);
 #endif
-=======
-#define NUM_CH(timx)				\
-	(IS_TIM_CC4_INSTANCE(timx) ? 4U :	\
-	 (IS_TIM_CC3_INSTANCE(timx) ? 3U :	\
-	  (IS_TIM_CC2_INSTANCE(timx) ? 2U :	\
-	   (IS_TIM_CC1_INSTANCE(timx) ? 1U :	\
-	    0U))))
->>>>>>> 9e42f0cf
 
 /** Channel to compare set function mapping. */
 static void (*const set_timer_compare[TIMER_MAX_CH])(TIM_TypeDef* TIMx,
@@ -57,7 +48,7 @@
 
 /** Channel to compare get function mapping. */
 #if !defined(CONFIG_SOC_SERIES_STM32MP1X)
-static uint32_t(*const get_timer_compare[TIMER_MAX_CH])(TIM_TypeDef const* TIMx) = {
+static uint32_t (*const get_timer_compare[TIMER_MAX_CH])(TIM_TypeDef const* TIMx) = {
     LL_TIM_OC_GetCompareCH1, LL_TIM_OC_GetCompareCH2,
     LL_TIM_OC_GetCompareCH3, LL_TIM_OC_GetCompareCH4,
 };
@@ -82,8 +73,8 @@
 
 #ifdef CONFIG_ASSERT
 /** Channel to interrupt enable check function mapping. */
-    #if !defined(CONFIG_SOC_SERIES_STM32MP1X)
-    static uint32_t(*const check_it_enabled[TIMER_MAX_CH])(TIM_TypeDef const* TIMx) = {
+#if !defined(CONFIG_SOC_SERIES_STM32MP1X)
+static uint32_t (*const check_it_enabled[TIMER_MAX_CH])(TIM_TypeDef const* TIMx) = {
     LL_TIM_IsEnabledIT_CC1, LL_TIM_IsEnabledIT_CC2,
     LL_TIM_IsEnabledIT_CC3, LL_TIM_IsEnabledIT_CC4,
 };
@@ -141,7 +132,7 @@
 
 static int counter_stm32_stop(const struct device* dev) {
     const struct counter_stm32_config* config = dev->config;
-    TIM_TypeDef*                       timer  = config->timer;
+    TIM_TypeDef* timer = config->timer;
 
     /* disable counter */
     LL_TIM_DisableCounter(timer);
@@ -369,12 +360,10 @@
     return (!!pending);
 }
 
-<<<<<<< HEAD
 static int counter_stm32_init_timer(const struct device* dev) {
     const struct counter_stm32_config* cfg = dev->config;
     struct counter_stm32_data* data = dev->data;
     TIM_TypeDef* timer = cfg->timer;
-    LL_TIM_InitTypeDef init;
     const struct device* clk = DEVICE_DT_GET(STM32_CLOCK_CONTROL_NODE);
     uint32_t tim_clk;
     int r;
@@ -419,92 +408,29 @@
     cfg->irq_config_func(dev);
 
     /* initialize timer */
-    LL_TIM_StructInit(&init);
-
-    init.Prescaler   = (uint16_t)cfg->prescaler;
-    init.CounterMode = LL_TIM_COUNTERMODE_UP;
-    init.Autoreload  = counter_get_max_top_value(dev);
-    init.ClockDivision = LL_TIM_CLOCKDIVISION_DIV1;
-
-    if (LL_TIM_Init(timer, &init) != SUCCESS) {
-        LOG_ERR("Could not initialize timer");
-        return (-EIO);
-    }
+    LL_TIM_SetPrescaler(timer, cfg->prescaler);
+    LL_TIM_SetAutoReload(timer, counter_get_max_top_value(dev));
+
+    if (IS_TIM_COUNTER_MODE_SELECT_INSTANCE(timer)) {
+        LL_TIM_SetCounterMode(timer, LL_TIM_COUNTERMODE_UP);
+    }
+
+    if (IS_TIM_CLOCK_DIVISION_INSTANCE(timer)) {
+        LL_TIM_SetClockDivision(timer, LL_TIM_CLOCKDIVISION_DIV1);
+    }
+
+    #ifdef IS_TIM_REPETITION_COUNTER_INSTANCE
+    if (IS_TIM_REPETITION_COUNTER_INSTANCE(timer)) {
+        LL_TIM_SetRepetitionCounter(timer, 0U);
+    }
+    #endif
+
+    /* Generate an update event to reload the Prescaler
+     * and the repetition counter value (if applicable) immediately
+     */
+    LL_TIM_GenerateEvent_UPDATE(timer);
 
     return (0);
-=======
-static int counter_stm32_init_timer(const struct device *dev)
-{
-	const struct counter_stm32_config *cfg = dev->config;
-	struct counter_stm32_data *data = dev->data;
-	TIM_TypeDef *timer = cfg->timer;
-	const struct device *clk = DEVICE_DT_GET(STM32_CLOCK_CONTROL_NODE);
-	uint32_t tim_clk;
-	int r;
-
-	/* Enable clock and store its speed */
-	r = clock_control_on(clk, (clock_control_subsys_t)&cfg->pclken[0]);
-	if (r < 0) {
-		LOG_ERR("Could not initialize clock (%d)", r);
-		return r;
-	}
-
-	if (cfg->pclk_len > 1) {
-		/* Enable Timer clock source */
-		r = clock_control_configure(clk, (clock_control_subsys_t)&cfg->pclken[1], NULL);
-		if (r != 0) {
-			LOG_ERR("Could not configure clock (%d)", r);
-			return r;
-		}
-
-		r = clock_control_get_rate(clk, (clock_control_subsys_t)&cfg->pclken[1], &tim_clk);
-		if (r < 0) {
-			LOG_ERR("Timer clock rate get error (%d)", r);
-			return r;
-		}
-	} else {
-		LOG_ERR("Timer clock source is not specified");
-		return -EINVAL;
-	}
-
-	data->freq = tim_clk / (cfg->prescaler + 1U);
-
-	if (!device_is_ready(cfg->reset.dev)) {
-		LOG_ERR("reset controller not ready");
-		return -ENODEV;
-	}
-
-	/* Reset timer to default state using RCC */
-	(void)reset_line_toggle_dt(&cfg->reset);
-
-	/* config/enable IRQ */
-	cfg->irq_config_func(dev);
-
-	/* initialize timer */
-	LL_TIM_SetPrescaler(timer, cfg->prescaler);
-	LL_TIM_SetAutoReload(timer, counter_get_max_top_value(dev));
-
-	if (IS_TIM_COUNTER_MODE_SELECT_INSTANCE(timer)) {
-		LL_TIM_SetCounterMode(timer, LL_TIM_COUNTERMODE_UP);
-	}
-
-	if (IS_TIM_CLOCK_DIVISION_INSTANCE(timer)) {
-		LL_TIM_SetClockDivision(timer, LL_TIM_CLOCKDIVISION_DIV1);
-	}
-
-#ifdef IS_TIM_REPETITION_COUNTER_INSTANCE
-	if (IS_TIM_REPETITION_COUNTER_INSTANCE(timer)) {
-		LL_TIM_SetRepetitionCounter(timer, 0U);
-	}
-#endif
-
-	/* Generate an update event to reload the Prescaler
-	 * and the repetition counter value (if applicable) immediately
-	 */
-	LL_TIM_GenerateEvent_UPDATE(timer);
-
-	return 0;
->>>>>>> 9e42f0cf
 }
 
 static uint32_t counter_stm32_get_guard_period(const struct device* dev, uint32_t flags) {
@@ -737,4 +663,4 @@
     DT_INST_FOREACH_STATUS_OKAY(STM32_COUNTER_CFG_REG_INIT)
 }
 
-#endif
+#endif