/*
 * Copyright (c) 2020 Google LLC.
 *
 * SPDX-License-Identifier: Apache-2.0
 */

#define DT_DRV_COMPAT atmel_sam0_dac

#include <errno.h>

#include <zephyr/drivers/dac.h>
#include <zephyr/drivers/pinctrl.h>
#include <soc.h>
#include <zephyr/logging/log.h>
LOG_MODULE_REGISTER(dac_sam0, CONFIG_DAC_LOG_LEVEL);

/*
 * Maps between the DTS reference property names and register values.  Note that
 * the ASF uses the 09/2015 names which differ from the 03/2020 datasheet.
 *
 * TODO(#21273): replace once improved support for enum values lands.
 */
#define SAM0_DAC_REFSEL_0   DAC_CTRLB_REFSEL_INT1V_Val
#define SAM0_DAC_REFSEL_1   DAC_CTRLB_REFSEL_AVCC_Val
#define SAM0_DAC_REFSEL_2   DAC_CTRLB_REFSEL_VREFP_Val

struct dac_sam0_cfg {
    Dac* regs;
    const struct pinctrl_dev_config* pcfg;

    #if defined(MCLK)
    uint32_t mclk_mask;                     /* Specified MCLK enable bit for DAC */
    uint16_t gclk_core_id;                  /* Specified PCHCTRLm Mapping */
    #else
    uint8_t  pm_apbc_bit;
    uint8_t  gclk_clkctrl_id;
    #endif

    uint8_t refsel;
};

static inline void wait_synchronization(Dac const* const dac) {
    while ((DAC_SYNC(dac) & DAC_SYNC_MASK) != 0) {
        if (IS_ENABLED(__GTEST)) {
            break;
        }
    }
}

/* Write to the DAC. */
static int dac_sam0_write_value(const struct device* dev, uint8_t channel,
                                uint32_t value) {
    const struct dac_sam0_cfg* const cfg = dev->config;
    Dac* regs = cfg->regs;

    if (value >= BIT(12)) {
        LOG_ERR("value %d out of range", value);
        return (-EINVAL);
    }

    regs->DATA.reg = (uint16_t)value;

    return (0);
}

/*
 * Setup the channel.  As the SAM0 has one fixed width channel, this validates
 * the input and does nothing else.
 */
static int dac_sam0_channel_setup(const struct device* dev,
                                  const struct dac_channel_cfg* channel_cfg) {
    if (channel_cfg->channel_id != 0) {
        return (-EINVAL);
    }

    if (channel_cfg->resolution != 10) {
        return (-ENOTSUP);
    }

    if (channel_cfg->internal) {
        return (-ENOSYS);
    }

    return (0);
}

/* Initialize and enable the DAC. */
static int dac_sam0_init(const struct device* dev) {
    const struct dac_sam0_cfg* const cfg = dev->config;
    Dac* regs = cfg->regs;
    int retval;

    #if defined(MCLK)
    /* Enable the GCLK (GCLK_DAC) */
    GCLK->PCHCTRL[cfg->gclk_core_id].reg = (GCLK_PCHCTRL_GEN_GCLK1 | GCLK_PCHCTRL_CHEN);
    #else
    /* Enable the GCLK */
    GCLK->CLKCTRL.reg = cfg->gclk_clkctrl_id | GCLK_CLKCTRL_GEN_GCLK1 | GCLK_CLKCTRL_CLKEN;
    #endif

    retval = pinctrl_apply_state(cfg->pcfg, PINCTRL_STATE_DEFAULT);
    if (retval < 0) {
        return (retval);
    }

    #if defined(MCLK)
    /* Enable DAC clock in MCLK */
    MCLK->APBCMASK.reg |= cfg->mclk_mask;
    #else
    /* Enable the clock in PM */
    PM->APBCMASK.reg |= 1 << cfg->pm_apbc_bit;
    #endif

    /* Reset then configure the DAC */
    regs->CTRLA.bit.SWRST = 1;
    wait_synchronization(regs);

    regs->CTRLB.bit.REFSEL = cfg->refsel;
    regs->CTRLB.bit.EOEN   = 1;

    /* Enable */
    regs->CTRLA.bit.ENABLE = 1;
    wait_synchronization(regs);

    return (0);
}

<<<<<<< HEAD
static const struct dac_driver_api api_sam0_driver_api = {
    .channel_setup = dac_sam0_channel_setup,
    .write_value   = dac_sam0_write_value
=======
static DEVICE_API(dac, api_sam0_driver_api) = {
	.channel_setup = dac_sam0_channel_setup,
	.write_value = dac_sam0_write_value
>>>>>>> 28bd478a
};

#define SAM0_DAC_REFSEL(n)                  \
    COND_CODE_1(DT_INST_NODE_HAS_PROP(n, reference),    \
                (DT_INST_ENUM_IDX(n, reference)), (0))

#if defined(MCLK)
#define DAC_SAM0_CONFIG_DEFN(n)             \
static const struct dac_sam0_cfg dac_sam0_cfg_##n = {           \
    .regs         = (Dac*)DT_INST_REG_ADDR(n),                  \
    .pcfg         = PINCTRL_DT_INST_DEV_CONFIG_GET(n),          \
    .mclk_mask    = BIT(DT_INST_CLOCKS_CELL_BY_NAME(n, mclk, bit)),     \
    .gclk_core_id = DT_INST_CLOCKS_CELL_BY_NAME(n, gclk, periph_ch),    \
    .refsel       = UTIL_CAT(SAM0_DAC_REFSEL_, SAM0_DAC_REFSEL(n)),     \
}
#else
#define DAC_SAM0_CONFIG_DEFN(n)             \
static const struct dac_sam0_cfg dac_sam0_cfg_##n = {           \
    .regs            = (Dac*)DT_INST_REG_ADDR(n),               \
    .pcfg            = PINCTRL_DT_INST_DEV_CONFIG_GET(n),       \
    .pm_apbc_bit     = DT_INST_CLOCKS_CELL_BY_NAME(n, pm, bit), \
    .gclk_clkctrl_id = DT_INST_CLOCKS_CELL_BY_NAME(n, gclk, clkctrl_id),    \
    .refsel          = UTIL_CAT(SAM0_DAC_REFSEL_, SAM0_DAC_REFSEL(n)),      \
}
#endif

#define SAM0_DAC_INIT(n)                    \
PINCTRL_DT_INST_DEFINE(n);                  \
DAC_SAM0_CONFIG_DEFN(n);                    \
DEVICE_DT_INST_DEFINE(n, &dac_sam0_init, NULL, NULL,            \
                      &dac_sam0_cfg_##n, POST_KERNEL,           \
                      CONFIG_DAC_INIT_PRIORITY,                 \
                      &api_sam0_driver_api)

DT_INST_FOREACH_STATUS_OKAY(SAM0_DAC_INIT);<|MERGE_RESOLUTION|>--- conflicted
+++ resolved
@@ -125,15 +125,9 @@
     return (0);
 }
 
-<<<<<<< HEAD
-static const struct dac_driver_api api_sam0_driver_api = {
+static DEVICE_API(dac, api_sam0_driver_api) = {
     .channel_setup = dac_sam0_channel_setup,
     .write_value   = dac_sam0_write_value
-=======
-static DEVICE_API(dac, api_sam0_driver_api) = {
-	.channel_setup = dac_sam0_channel_setup,
-	.write_value = dac_sam0_write_value
->>>>>>> 28bd478a
 };
 
 #define SAM0_DAC_REFSEL(n)                  \
