--- conflicted
+++ resolved
@@ -68,208 +68,6 @@
 }
 
 /* Configure a channel */
-<<<<<<< HEAD
-static int dma_sam0_config(const struct device *dev, uint32_t channel,
-			   struct dma_config *config)
-{
-	struct dma_sam0_data *data = dev->data;
-	DmacDescriptor *desc = &data->descriptors[channel];
-	struct dma_block_config *block = config->head_block;
-	struct dma_sam0_channel *channel_control;
-	DMAC_BTCTRL_Type btctrl = { .reg = 0 };
-	unsigned int key;
-
-	if (channel >= DMAC_CH_NUM) {
-		LOG_ERR("Unsupported channel");
-		return -EINVAL;
-	}
-
-	if (config->block_count > 1) {
-		LOG_ERR("Chained transfers not supported");
-		/* TODO: add support for chained transfers. */
-		return -ENOTSUP;
-	}
-
-	if (config->dma_slot >= DMAC_TRIG_NUM) {
-		LOG_ERR("Invalid trigger number");
-		return -EINVAL;
-	}
-
-	/* Lock and page in the channel configuration */
-	key = irq_lock();
-
-	/*
-	 * The "bigger" DMAC on some SAM0 chips (e.g. SAMD5x) has
-	 * independently accessible registers for each channel, while
-	 * the other ones require an indirect channel selection before
-	 * accessing shared registers.  The simplest way to detect the
-	 * difference is the presence of the DMAC_CHID_ID macro from the
-	 * ASF HAL (i.e. it's only defined if indirect access is required).
-	 */
-#ifdef DMAC_CHID_ID
-	/* Select the channel for configuration */
-	DMA_REGS->CHID.reg = DMAC_CHID_ID(channel);
-	DMA_REGS->CHCTRLA.reg = 0;
-
-	/* Connect the peripheral trigger */
-	if (config->channel_direction == MEMORY_TO_MEMORY) {
-		/*
-		 * A single software trigger will start the
-		 * transfer
-		 */
-		DMA_REGS->CHCTRLB.reg = DMAC_CHCTRLB_TRIGACT_TRANSACTION |
-				    DMAC_CHCTRLB_TRIGSRC(config->dma_slot);
-	} else {
-		/* One peripheral trigger per beat */
-		DMA_REGS->CHCTRLB.reg = DMAC_CHCTRLB_TRIGACT_BEAT |
-				    DMAC_CHCTRLB_TRIGSRC(config->dma_slot);
-	}
-
-	/* Set the priority */
-	if (config->channel_priority >= DMAC_LVL_NUM) {
-		LOG_ERR("Invalid priority");
-		goto inval;
-	}
-
-	DMA_REGS->CHCTRLB.bit.LVL = config->channel_priority;
-
-	/* Enable the interrupts */
-	DMA_REGS->CHINTENSET.reg = DMAC_CHINTENSET_TCMPL;
-	if (!config->error_callback_dis) {
-		DMA_REGS->CHINTENSET.reg = DMAC_CHINTENSET_TERR;
-	} else {
-		DMA_REGS->CHINTENCLR.reg = DMAC_CHINTENSET_TERR;
-	}
-
-	DMA_REGS->CHINTFLAG.reg = DMAC_CHINTFLAG_TERR | DMAC_CHINTFLAG_TCMPL;
-#else
-	/* Channels have separate configuration registers */
-	DmacChannel * chcfg = &DMA_REGS->Channel[channel];
-
-	if (config->channel_direction == MEMORY_TO_MEMORY) {
-		/*
-		 * A single software trigger will start the
-		 * transfer
-		 */
-		chcfg->CHCTRLA.reg = DMAC_CHCTRLA_TRIGACT_TRANSACTION |
-				     DMAC_CHCTRLA_TRIGSRC(config->dma_slot);
-	} else if ((config->channel_direction == MEMORY_TO_PERIPHERAL) ||
-		(config->channel_direction == PERIPHERAL_TO_MEMORY)) {
-		/* One peripheral trigger per beat */
-		chcfg->CHCTRLA.reg = DMAC_CHCTRLA_TRIGACT_BURST |
-				     DMAC_CHCTRLA_TRIGSRC(config->dma_slot);
-	} else {
-		LOG_ERR("Direction error. %d", config->channel_direction);
-		goto inval;
-	}
-
-	/* Set the priority */
-	if (config->channel_priority >= DMAC_LVL_NUM) {
-		LOG_ERR("Invalid priority");
-		goto inval;
-	}
-
-	chcfg->CHPRILVL.bit.PRILVL = config->channel_priority;
-
-	/* Set the burst length */
-	if (config->source_burst_length != config->dest_burst_length) {
-		LOG_ERR("Source and destination burst lengths must be equal");
-		goto inval;
-	}
-
-	if (config->source_burst_length > 16U) {
-		LOG_ERR("Invalid burst length");
-		goto inval;
-	}
-
-	if (config->source_burst_length > 0U) {
-		chcfg->CHCTRLA.reg |= DMAC_CHCTRLA_BURSTLEN(
-			config->source_burst_length - 1U);
-	}
-
-	/* Enable the interrupts */
-	chcfg->CHINTENSET.reg = DMAC_CHINTENSET_TCMPL;
-	if (!config->error_callback_dis) {
-		chcfg->CHINTENSET.reg = DMAC_CHINTENSET_TERR;
-	} else {
-		chcfg->CHINTENCLR.reg = DMAC_CHINTENSET_TERR;
-	}
-
-	chcfg->CHINTFLAG.reg = DMAC_CHINTFLAG_TERR | DMAC_CHINTFLAG_TCMPL;
-#endif
-
-	/* Set the beat (single transfer) size */
-	if (config->source_data_size != config->dest_data_size) {
-		LOG_ERR("Source and destination data sizes must be equal");
-		goto inval;
-	}
-
-	switch (config->source_data_size) {
-	case 1:
-		btctrl.bit.BEATSIZE = DMAC_BTCTRL_BEATSIZE_BYTE_Val;
-		break;
-	case 2:
-		btctrl.bit.BEATSIZE = DMAC_BTCTRL_BEATSIZE_HWORD_Val;
-		break;
-	case 4:
-		btctrl.bit.BEATSIZE = DMAC_BTCTRL_BEATSIZE_WORD_Val;
-		break;
-	default:
-		LOG_ERR("Invalid data size");
-		goto inval;
-	}
-
-	/* Set up the one and only block */
-	desc->BTCNT.reg = block->block_size / config->source_data_size;
-	desc->DESCADDR.reg = 0;
-
-	/* Set the automatic source / dest increment */
-	switch (block->source_addr_adj) {
-	case DMA_ADDR_ADJ_INCREMENT:
-		desc->SRCADDR.reg = block->source_address + block->block_size;
-		btctrl.bit.SRCINC = 1;
-		break;
-	case DMA_ADDR_ADJ_NO_CHANGE:
-		desc->SRCADDR.reg = block->source_address;
-		break;
-	default:
-		LOG_ERR("Invalid source increment");
-		goto inval;
-	}
-
-	switch (block->dest_addr_adj) {
-	case DMA_ADDR_ADJ_INCREMENT:
-		desc->DSTADDR.reg = block->dest_address + block->block_size;
-		btctrl.bit.DSTINC = 1;
-		break;
-	case DMA_ADDR_ADJ_NO_CHANGE:
-		desc->DSTADDR.reg = block->dest_address;
-		break;
-	default:
-		LOG_ERR("Invalid destination increment");
-		goto inval;
-	}
-
-	btctrl.bit.VALID = 1;
-	desc->BTCTRL = btctrl;
-
-	channel_control = &data->channels[channel];
-	channel_control->cb = config->dma_callback;
-	channel_control->user_data = config->user_data;
-
-	LOG_DBG("Configured channel %d for %08X to %08X (%u)",
-		channel,
-		block->source_address,
-		block->dest_address,
-		block->block_size);
-
-	irq_unlock(key);
-	return 0;
-
-inval:
-	irq_unlock(key);
-	return -EINVAL;
-=======
 static int dma_sam0_config(const struct device* dev, uint32_t channel, struct dma_config* config) {
     struct dma_sam0_data* data = dev->data;
     DmacDescriptor* desc = &data->descriptors[channel];
@@ -333,7 +131,7 @@
 
     /* Enable the interrupts */
     DMA_REGS->CHINTENSET.reg = DMAC_CHINTENSET_TCMPL;
-    if (config->error_callback_en == 0U) {
+    if (!config->error_callback_dis) {
         DMA_REGS->CHINTENSET.reg = DMAC_CHINTENSET_TERR;
     }
     else {
@@ -382,12 +180,13 @@
     }
 
     if (config->source_burst_length > 0U) {
-        chcfg->CHCTRLA.reg |= DMAC_CHCTRLA_BURSTLEN(config->source_burst_length - 1U);
+        chcfg->CHCTRLA.reg |= DMAC_CHCTRLA_BURSTLEN(
+                config->source_burst_length - 1U);
     }
 
     /* Enable the interrupts */
     chcfg->CHINTENSET.reg = DMAC_CHINTENSET_TCMPL;
-    if (!config->error_callback_en) {
+    if (!config->error_callback_dis) {
         chcfg->CHINTENSET.reg = DMAC_CHINTENSET_TERR;
     }
     else {
@@ -477,7 +276,6 @@
     irq_unlock(key);
 
     return (-EINVAL);
->>>>>>> 153d5a46
 }
 
 static int dma_sam0_start(const struct device* dev, uint32_t channel) {
@@ -529,7 +327,8 @@
     return (0);
 }
 
-static int dma_sam0_reload(const struct device* dev, uint32_t channel, uint32_t src, uint32_t dst, size_t size) {
+static int dma_sam0_reload(const struct device* dev, uint32_t channel,
+                           uint32_t src, uint32_t dst, size_t size) {
     struct dma_sam0_data* data = dev->data;
     DmacDescriptor* desc = &data->descriptors[channel];
     unsigned int key;
@@ -570,7 +369,8 @@
             desc->DSTADDR.reg = dst;
         }
 
-        LOG_DBG("Reloaded channel %d for %08X to %08X (%u)", channel, src, dst, size);
+        LOG_DBG("Reloaded channel %d for %08X to %08X (%u)",
+                channel, src, dst, size);
     }
 
     irq_unlock(key);
