--- conflicted
+++ resolved
@@ -436,9 +436,6 @@
 	return 0;
 }
 
-<<<<<<< HEAD
-static int sam_xdmac_get_status(const struct device* dev, uint32_t channel,
-=======
 static int xdmac_suspend(const struct device *dev, uint32_t channel)
 {
 	const struct sam_xdmac_dev_cfg *config = dev->config;
@@ -531,8 +528,7 @@
 	return 0;
 }
 
-static int sam_xdmac_get_status(const struct device *dev, uint32_t channel,
->>>>>>> bbfd206a
+static int sam_xdmac_get_status(const struct device* dev, uint32_t channel,
 				struct dma_status *status)
 {
 	const struct sam_xdmac_dev_cfg *const dev_cfg = dev->config;
@@ -559,15 +555,10 @@
 static DEVICE_API(dma, sam_xdmac_driver_api) = {
 	.config = sam_xdmac_config,
 	.reload = sam_xdmac_transfer_reload,
-<<<<<<< HEAD
 	.start  = sam_xdmac_transfer_start,
 	.stop   = sam_xdmac_transfer_stop,
-=======
-	.start = sam_xdmac_transfer_start,
-	.stop = sam_xdmac_transfer_stop,
 	.suspend = xdmac_suspend,
 	.resume = xdmac_resume,
->>>>>>> bbfd206a
 	.get_status = sam_xdmac_get_status,
 };
 
