--- conflicted
+++ resolved
@@ -111,22 +111,17 @@
 
     /* The dma stream id is in range from STM32_DMA_STREAM_OFFSET..<dma-requests> */
     if (stm32_dma_is_ht_irq_active(dma, id)) {
-        #ifdef CONFIG_DMAMUX_STM32
         /* Let HAL DMA handle flags on its own */
         if (!stream->hal_override) {
             dma_stm32_clear_ht(dma, id);
         }
-        #endif
-
         stream->dma_callback(dev, stream->user_data, callback_arg, DMA_STATUS_BLOCK);
     }
     else if (stm32_dma_is_tc_irq_active(dma, id)) {
-        #ifdef CONFIG_DMAMUX_STM32
         /* Circular buffer never stops receiving as long as peripheral is enabled */
         if (!stream->cyclic) {
             stream->busy = false;
         }
-        #endif
 
         /* Let HAL DMA handle flags on its own */
         if (!stream->hal_override) {
@@ -753,7 +748,7 @@
 
 #define DMA_STM32_DEFINE_IRQ_HANDLER(dma, chan) /* nothing */
 
-<<<<<<< HEAD
+/** Connect and enable IRQ @p chan of DMA instance @p dma */
 #define DMA_STM32_IRQ_CONNECT(dma, chan)    \
     do {                                    \
         IRQ_CONNECT(DT_INST_IRQ_BY_IDX(dma, chan, irq),     \
@@ -762,18 +757,6 @@
                     DEVICE_DT_INST_GET(dma), 0);            \
         irq_enable(DT_INST_IRQ_BY_IDX(dma, chan, irq));     \
     } while (false)
-=======
-/** Connect and enable IRQ @p chan of DMA instance @p dma */
-#define DMA_STM32_IRQ_CONNECT(dma, chan)				\
-	do {								\
-		IRQ_CONNECT(DT_INST_IRQ_BY_IDX(dma, chan, irq),		\
-			    DT_INST_IRQ_BY_IDX(dma, chan, priority),	\
-			    dma_stm32_shared_irq_handler,		\
-			    DEVICE_DT_INST_GET(dma), 0);		\
-		irq_enable(DT_INST_IRQ_BY_IDX(dma, chan, irq));		\
-	} while (false)
-
->>>>>>> 31fea97e
 
 #else /* CONFIG_DMA_STM32_SHARED_IRQS */
 
@@ -782,8 +765,12 @@
     dma_stm32_irq_handler(dev, chan);               \
 }
 
-<<<<<<< HEAD
-#define DMA_STM32_IRQ_CONNECT(dma, chan)    \
+/**
+ * Connect and enable IRQ @p chan of DMA instance @p dma
+ *
+ * @note Arguments order is reversed for compatibility with LISTIFY!
+ */
+#define DMA_STM32_IRQ_CONNECT(chan, dma)    \
     do {                                    \
         IRQ_CONNECT(DT_INST_IRQ_BY_IDX(dma, chan, irq), \
                     DT_INST_IRQ_BY_IDX(dma, chan, priority),\
@@ -791,21 +778,6 @@
                     DEVICE_DT_INST_GET(dma), 0);  \
         irq_enable(DT_INST_IRQ_BY_IDX(dma, chan, irq)); \
     } while (false)
-=======
-/**
- * Connect and enable IRQ @p chan of DMA instance @p dma
- *
- * @note Arguments order is reversed for compatibility with LISTIFY!
- */
-#define DMA_STM32_IRQ_CONNECT(chan, dma)				\
-	do {								\
-		IRQ_CONNECT(DT_INST_IRQ_BY_IDX(dma, chan, irq),		\
-			    DT_INST_IRQ_BY_IDX(dma, chan, priority),	\
-			    dma_stm32_irq_##dma##_##chan,		\
-			    DEVICE_DT_INST_GET(dma), 0);		\
-		irq_enable(DT_INST_IRQ_BY_IDX(dma, chan, irq));		\
-	} while (false)
->>>>>>> 31fea97e
 
 #endif /* CONFIG_DMA_STM32_SHARED_IRQS */
 
@@ -828,68 +800,40 @@
 #endif /* DT_INST_IRQ_HAS_IDX(0, 6) */
 #endif /* DT_INST_IRQ_HAS_IDX(0, 7) */
 
-<<<<<<< HEAD
 static void dma_stm32_config_irq_0(const struct device* dev) {
     ARG_UNUSED(dev);
 
+    #if !defined(CONFIG_DMA_STM32_SHARED_IRQS)
+    /* No shared IRQs: call IRQ_CONNECT for each IRQn in DTS */
+    LISTIFY(
+        DT_INST_NUM_IRQS(0),
+        DMA_STM32_IRQ_CONNECT,
+        (;), /* instance: */ 0
+    );
+    #else
+    /* All DMAs have at least one IRQ line */
     DMA_STM32_IRQ_CONNECT(0, 0);
+
+    /* On STM32WB0 series, there is a single IRQ line for all channels */
+    #if !defined(CONFIG_SOC_SERIES_STM32WB0X)
+    /* On other series, the sharing follows a pattern:
+     * IRQn (X+0) is not shared (assigned to DMA1 channel 1)
+     * IRQn (X+1) is shared by DMA1 channels 2 and 3
+     * IRQn (X+2) is shared by DMA1 channels >= 4
+     *
+     * If present, DMA2 channels may also share IRQn (X+1) and (X+2);
+     * this works fine because shared ISR checks all channels of all DMAs.
+     */
+
+    /* Connect IRQ line shared by CH2 and CH3 */
     DMA_STM32_IRQ_CONNECT(0, 1);
-    #ifndef CONFIG_DMA_STM32_SHARED_IRQS
-    DMA_STM32_IRQ_CONNECT(0, 2);
-    #endif /* CONFIG_DMA_STM32_SHARED_IRQS */
+
+    /* If DMA has more than 3 channels, connect IRQ line shared by CH4+ */
     #if DT_INST_IRQ_HAS_IDX(0, 3)
     DMA_STM32_IRQ_CONNECT(0, 3);
-    #ifndef CONFIG_DMA_STM32_SHARED_IRQS
-    DMA_STM32_IRQ_CONNECT(0, 4);
-    #if DT_INST_IRQ_HAS_IDX(0, 5)
-    DMA_STM32_IRQ_CONNECT(0, 5);
-    #if DT_INST_IRQ_HAS_IDX(0, 6)
-    DMA_STM32_IRQ_CONNECT(0, 6);
-    #if DT_INST_IRQ_HAS_IDX(0, 7)
-    DMA_STM32_IRQ_CONNECT(0, 7);
     #endif /* DT_INST_IRQ_HAS_IDX(0, 3) */
-    #endif /* DT_INST_IRQ_HAS_IDX(0, 5) */
-    #endif /* DT_INST_IRQ_HAS_IDX(0, 6) */
-    #endif /* DT_INST_IRQ_HAS_IDX(0, 7) */
-    #endif /* CONFIG_DMA_STM32_SHARED_IRQS */
-    /* Either 3 or 5 or 6 or 7 or 8 channels for DMA across all stm32 series. */
-=======
-static void dma_stm32_config_irq_0(const struct device *dev)
-{
-	ARG_UNUSED(dev);
-
-#if !defined(CONFIG_DMA_STM32_SHARED_IRQS)
-	/* No shared IRQs: call IRQ_CONNECT for each IRQn in DTS */
-	LISTIFY(
-		DT_INST_NUM_IRQS(0),
-		DMA_STM32_IRQ_CONNECT,
-		(;), /* instance: */ 0
-	);
-#else
-	/* All DMAs have at least one IRQ line */
-	DMA_STM32_IRQ_CONNECT(0, 0);
-
-	/* On STM32WB0 series, there is a single IRQ line for all channels */
-#if !defined(CONFIG_SOC_SERIES_STM32WB0X)
-	/* On other series, the sharing follows a pattern:
-	 *	IRQn (X+0) is not shared (assigned to DMA1 channel 1)
-	 *	IRQn (X+1) is shared by DMA1 channels 2 and 3
-	 *	IRQn (X+2) is shared by DMA1 channels >= 4
-	 *
-	 * If present, DMA2 channels may also share IRQn (X+1) and (X+2);
-	 * this works fine because shared ISR checks all channels of all DMAs.
-	 */
-
-	/* Connect IRQ line shared by CH2 and CH3 */
-	DMA_STM32_IRQ_CONNECT(0, 1);
-
-	/* If DMA has more than 3 channels, connect IRQ line shared by CH4+ */
-#if DT_INST_IRQ_HAS_IDX(0, 3)
-	DMA_STM32_IRQ_CONNECT(0, 3);
-#endif /* DT_INST_IRQ_HAS_IDX(0, 3) */
-#endif /* !CONFIG_SOC_SERIES_STM32WB0X */
-#endif /* !CONFIG_DMA_STM32_SHARED_IRQS */
->>>>>>> 31fea97e
+    #endif /* !CONFIG_SOC_SERIES_STM32WB0X */
+    #endif /* !CONFIG_DMA_STM32_SHARED_IRQS */
 }
 
 DMA_STM32_INIT_DEV(0);
@@ -915,52 +859,23 @@
 #endif /* DT_INST_IRQ_HAS_IDX(1, 6) */
 #endif /* DT_INST_IRQ_HAS_IDX(1, 7) */
 
-<<<<<<< HEAD
 static void dma_stm32_config_irq_1(const struct device* dev) {
     ARG_UNUSED(dev);
 
     #ifndef CONFIG_DMA_STM32_SHARED_IRQS
-    DMA_STM32_IRQ_CONNECT(1, 0);
-    DMA_STM32_IRQ_CONNECT(1, 1);
-    DMA_STM32_IRQ_CONNECT(1, 2);
-    DMA_STM32_IRQ_CONNECT(1, 3);
-    #if DT_INST_IRQ_HAS_IDX(1, 4)
-    DMA_STM32_IRQ_CONNECT(1, 4);
-    #if DT_INST_IRQ_HAS_IDX(1, 5)
-    DMA_STM32_IRQ_CONNECT(1, 5);
-    #if DT_INST_IRQ_HAS_IDX(1, 6)
-    DMA_STM32_IRQ_CONNECT(1, 6);
-    #if DT_INST_IRQ_HAS_IDX(1, 7)
-    DMA_STM32_IRQ_CONNECT(1, 7);
-    #endif /* DT_INST_IRQ_HAS_IDX(1, 4) */
-    #endif /* DT_INST_IRQ_HAS_IDX(1, 5) */
-    #endif /* DT_INST_IRQ_HAS_IDX(1, 6) */
-    #endif /* DT_INST_IRQ_HAS_IDX(1, 7) */
-    #endif /* CONFIG_DMA_STM32_SHARED_IRQS */
-    /*
-     * Either 5 or 6 or 7 or 8 channels for DMA across all stm32 series.
-     * STM32F0 and STM32G0: if dma2 exits, the channel interrupts overlap with dma1
+    /* No shared IRQs: call IRQ_CONNECT for each IRQn in DTS */
+    LISTIFY(
+        DT_INST_NUM_IRQS(1),
+        DMA_STM32_IRQ_CONNECT,
+        (;), /* instance: */ 1
+    );
+    #else
+    /**
+     * Series with 2 DMAs and SHARED_IRQS are STM32F0 and STM32G0.
+     * On both of these series, the DMA2 interrupt lines are shared with DMA1,
+     * so they have already been IRQ_CONNECT()'ed and there's nothing to do here.
      */
-=======
-static void dma_stm32_config_irq_1(const struct device *dev)
-{
-	ARG_UNUSED(dev);
-
-#ifndef CONFIG_DMA_STM32_SHARED_IRQS
-	/* No shared IRQs: call IRQ_CONNECT for each IRQn in DTS */
-	LISTIFY(
-		DT_INST_NUM_IRQS(1),
-		DMA_STM32_IRQ_CONNECT,
-		(;), /* instance: */ 1
-	);
-#else
-	/**
-	 * Series with 2 DMAs and SHARED_IRQS are STM32F0 and STM32G0.
-	 * On both of these series, the DMA2 interrupt lines are shared with DMA1,
-	 * so they have already been IRQ_CONNECT()'ed and there's nothing to do here.
-	 */
-#endif /* !CONFIG_DMA_STM32_SHARED_IRQS */
->>>>>>> 31fea97e
+    #endif /* !CONFIG_DMA_STM32_SHARED_IRQS */
 }
 
 DMA_STM32_INIT_DEV(1);
