/*
 * Copyright (c) 2016 Linaro Limited.
 * Copyright (c) 2019 Song Qiang <songqiang1304521@gmail.com>
 *
 * SPDX-License-Identifier: Apache-2.0
 */

/**
 * @brief Common part of DMA drivers for stm32.
 * @note  Functions named with stm32_dma_* are SoCs related functions
 *        implemented in dma_stm32_v*.c
 */

#include "dma_stm32.h"

#include <zephyr/init.h>
#include <zephyr/drivers/clock_control.h>
#include <zephyr/drivers/dma/dma_stm32.h>

#include <zephyr/logging/log.h>
#include <zephyr/irq.h>
LOG_MODULE_REGISTER(dma_stm32, CONFIG_DMA_LOG_LEVEL);

#if DT_HAS_COMPAT_STATUS_OKAY(st_stm32_dma_v1)
#define DT_DRV_COMPAT st_stm32_dma_v1
#elif DT_HAS_COMPAT_STATUS_OKAY(st_stm32_dma_v2)
#define DT_DRV_COMPAT st_stm32_dma_v2
#elif DT_HAS_COMPAT_STATUS_OKAY(st_stm32_dma_v2bis)
#define DT_DRV_COMPAT st_stm32_dma_v2bis
#endif

#if DT_NODE_HAS_STATUS(DT_DRV_INST(0), okay)
#if DT_INST_IRQ_HAS_IDX(0, 7)
#define DMA_STM32_0_STREAM_COUNT 8
#elif DT_INST_IRQ_HAS_IDX(0, 6)
#define DMA_STM32_0_STREAM_COUNT 7
#elif DT_INST_IRQ_HAS_IDX(0, 5)
#define DMA_STM32_0_STREAM_COUNT 6
#elif DT_INST_IRQ_HAS_IDX(0, 4)
#define DMA_STM32_0_STREAM_COUNT 5
#else
#define DMA_STM32_0_STREAM_COUNT 3
#endif
#endif /* DT_NODE_HAS_STATUS(DT_DRV_INST(0), okay) */

#if DT_NODE_HAS_STATUS(DT_DRV_INST(1), okay)
#if DT_INST_IRQ_HAS_IDX(1, 7)
#define DMA_STM32_1_STREAM_COUNT 8
#elif DT_INST_IRQ_HAS_IDX(1, 6)
#define DMA_STM32_1_STREAM_COUNT 7
#elif DT_INST_IRQ_HAS_IDX(1, 5)
#define DMA_STM32_1_STREAM_COUNT 6
#else
#define DMA_STM32_1_STREAM_COUNT 5
#endif
#endif /* DT_NODE_HAS_STATUS(DT_DRV_INST(1), okay) */

static const uint32_t table_m_size[] = {
    LL_DMA_MDATAALIGN_BYTE,
    LL_DMA_MDATAALIGN_HALFWORD,
    LL_DMA_MDATAALIGN_WORD,
};

static const uint32_t table_p_size[] = {
    LL_DMA_PDATAALIGN_BYTE,
    LL_DMA_PDATAALIGN_HALFWORD,
    LL_DMA_PDATAALIGN_WORD,
};

static void dma_stm32_dump_stream_irq(const struct device* dev, uint32_t id) {
    const struct dma_stm32_config* config = dev->config;
    DMA_TypeDef* dma = config->base;

    stm32_dma_dump_stream_irq(dma, id);
}

static void dma_stm32_clear_stream_irq(const struct device* dev, uint32_t id) {
    const struct dma_stm32_config* config = dev->config;
    DMA_TypeDef* dma = config->base;

    dma_stm32_clear_tc(dma, id);
    dma_stm32_clear_ht(dma, id);
    stm32_dma_clear_stream_irq(dma, id);
}

static void dma_stm32_irq_handler(const struct device* dev, uint32_t id) {
    const struct dma_stm32_config* config = dev->config;
    DMA_TypeDef* dma = config->base;
    struct dma_stm32_stream* stream;
    uint32_t callback_arg;

    __ASSERT_NO_MSG(id < config->max_streams);

    stream = &config->streams[id];

    /* The busy channel is pertinent if not overridden by the HAL */
    if ((stream->hal_override != true) && (stream->busy == false)) {
        /*
         * When DMA channel is not overridden by HAL,
         * ignore irq if the channel is not busy anymore
         */
        dma_stm32_clear_stream_irq(dev, id);
        return;
    }

    #ifdef CONFIG_DMAMUX_STM32
    callback_arg = stream->mux_channel;
    #else
    callback_arg = id + STM32_DMA_STREAM_OFFSET;
    #endif /* CONFIG_DMAMUX_STM32 */

    /* The dma stream id is in range from STM32_DMA_STREAM_OFFSET..<dma-requests> */
    if (stm32_dma_is_ht_irq_active(dma, id)) {
        #ifdef CONFIG_DMAMUX_STM32
        /* Let HAL DMA handle flags on its own */
        if (!stream->hal_override) {
            dma_stm32_clear_ht(dma, id);
        }
        #endif

        stream->dma_callback(dev, stream->user_data, callback_arg, DMA_STATUS_BLOCK);
    }
    else if (stm32_dma_is_tc_irq_active(dma, id)) {
        #ifdef CONFIG_DMAMUX_STM32
        /* Circular buffer never stops receiving as long as peripheral is enabled */
        if (!stream->cyclic) {
            stream->busy = false;
        }
        #endif

        /* Let HAL DMA handle flags on its own */
        if (!stream->hal_override) {
            dma_stm32_clear_tc(dma, id);
        }
        stream->dma_callback(dev, stream->user_data, callback_arg, DMA_STATUS_COMPLETE);
    }
    else if (stm32_dma_is_unexpected_irq_happened(dma, id)) {
        LOG_ERR("Unexpected irq happened.");
        stream->dma_callback(dev, stream->user_data,
                             callback_arg, -EIO);
    }
    else {
        LOG_ERR("Transfer Error.");
        stream->busy = false;
        dma_stm32_dump_stream_irq(dev, id);
        dma_stm32_clear_stream_irq(dev, id);
        stream->dma_callback(dev, stream->user_data,
                             callback_arg, -EIO);
    }
}

#ifdef CONFIG_DMA_STM32_SHARED_IRQS

#define HANDLE_IRQS(index)                  \
    static const struct device* const dev_##index = DEVICE_DT_INST_GET(index);  \
    const struct dma_stm32_config *cfg_##index = dev_##index->config;   \
    DMA_TypeDef *dma_##index = (DMA_TypeDef *)(cfg_##index->base);      \
                                            \
    for (id = 0; id < cfg_##index->max_streams; ++id) {         \
        if (stm32_dma_is_irq_active(dma_##index, id)) {         \
            dma_stm32_irq_handler(dev_##index, id);             \
        }                                   \
    }

static void dma_stm32_shared_irq_handler(const struct device* dev) {
    ARG_UNUSED(dev);
    uint32_t id = 0;

    DT_INST_FOREACH_STATUS_OKAY(HANDLE_IRQS)
}

#endif /* CONFIG_DMA_STM32_SHARED_IRQS */

static int dma_stm32_get_priority(uint8_t priority, uint32_t* ll_priority) {
    switch (priority) {
        case 0x0 :
            *ll_priority = LL_DMA_PRIORITY_LOW;
            break;

        case 0x1 :
            *ll_priority = LL_DMA_PRIORITY_MEDIUM;
            break;

        case 0x2 :
            *ll_priority = LL_DMA_PRIORITY_HIGH;
            break;

        case 0x3 :
            *ll_priority = LL_DMA_PRIORITY_VERYHIGH;
            break;

        default :
            LOG_ERR("Priority error. %d", priority);
            return (-EINVAL);
    }

    return (0);
}

static int dma_stm32_get_direction(enum dma_channel_direction direction,
                                   uint32_t* ll_direction) {
    switch (direction) {
        case MEMORY_TO_MEMORY :
            *ll_direction = LL_DMA_DIRECTION_MEMORY_TO_MEMORY;
            break;

        case MEMORY_TO_PERIPHERAL :
            *ll_direction = LL_DMA_DIRECTION_MEMORY_TO_PERIPH;
            break;

        case PERIPHERAL_TO_MEMORY :
            *ll_direction = LL_DMA_DIRECTION_PERIPH_TO_MEMORY;
            break;

        default :
            LOG_ERR("Direction error. %d", direction);
            return (-EINVAL);
    }

    return (0);
}

static int dma_stm32_get_memory_increment(enum dma_addr_adj increment,
                                          uint32_t* ll_increment) {
    switch (increment) {
        case DMA_ADDR_ADJ_INCREMENT :
            *ll_increment = LL_DMA_MEMORY_INCREMENT;
            break;

        case DMA_ADDR_ADJ_NO_CHANGE :
            *ll_increment = LL_DMA_MEMORY_NOINCREMENT;
            break;

        case DMA_ADDR_ADJ_DECREMENT :
            return (-ENOTSUP);

        default :
            LOG_ERR("Memory increment error. %d", increment);
            return (-EINVAL);
    }

    return (0);
}

static int dma_stm32_get_periph_increment(enum dma_addr_adj increment,
                                          uint32_t* ll_increment) {
    switch (increment) {
        case DMA_ADDR_ADJ_INCREMENT :
            *ll_increment = LL_DMA_PERIPH_INCREMENT;
            break;

        case DMA_ADDR_ADJ_NO_CHANGE :
            *ll_increment = LL_DMA_PERIPH_NOINCREMENT;
            break;

        case DMA_ADDR_ADJ_DECREMENT :
            return (-ENOTSUP);

        default :
            LOG_ERR("Periph increment error. %d", increment);
            return (-EINVAL);
    }

    return (0);
}

static int dma_stm32_disable_stream(DMA_TypeDef* dma, uint32_t id) {
    int count;

    count = 0;
    for (;;) {
        if (stm32_dma_disable_stream(dma, id) == 0) {
            return (0);
        }

        /* After trying for 5 seconds, give up */
        if (count++ > (5 * 1000)) {
            return (-EBUSY);
        }

        k_sleep(K_MSEC(1));
    }
}

DMA_STM32_EXPORT_API int dma_stm32_configure(const struct device* dev,
                                             uint32_t id,
                                             struct dma_config* config) {
    const struct dma_stm32_config* dev_config = dev->config;
    struct dma_stm32_stream* stream =
                &dev_config->streams[id - STM32_DMA_STREAM_OFFSET];
    DMA_TypeDef* dma = dev_config->base;
    LL_DMA_InitTypeDef DMA_InitStruct;
    int ret;

    LL_DMA_StructInit(&DMA_InitStruct);

    /* Give channel from index 0 */
    id = (id - STM32_DMA_STREAM_OFFSET);

    if (id >= dev_config->max_streams) {
        LOG_ERR("cannot configure the dma stream %d.", id);
        return (-EINVAL);
    }

    if (stream->busy) {
        LOG_ERR("dma stream %d is busy.", id);
        return (-EBUSY);
    }

    if (dma_stm32_disable_stream(dma, id) != 0) {
        LOG_ERR("could not disable dma stream %d.", id);
        return (-EBUSY);
    }

    dma_stm32_clear_stream_irq(dev, id);

    /* Check potential DMA override (if id parameters and stream are valid) */
    if (config->linked_channel == STM32_DMA_HAL_OVERRIDE) {
        /* DMA channel is overridden by HAL DMA
         * Retain that the channel is busy and proceed to the minimal
         * configuration to properly route the IRQ
         */
        stream->busy         = true;
        stream->hal_override = true;
        stream->dma_callback = config->dma_callback;
        stream->user_data    = config->user_data;
        stream->cyclic       = false;
        return (0);
    }

    if (config->head_block->block_size > DMA_STM32_MAX_DATA_ITEMS) {
        LOG_ERR("Data size too big: %d\n",
                config->head_block->block_size);
        return (-EINVAL);
    }

    #ifdef CONFIG_DMA_STM32_V1
    if ((config->channel_direction == MEMORY_TO_MEMORY) &&
        (!dev_config->support_m2m)) {
        LOG_ERR("Memcopy not supported for device %s",
                dev->name);
        return (-ENOTSUP);
    }
    #endif /* CONFIG_DMA_STM32_V1 */

    /* Support only the same data width for source and dest */
    if ((config->dest_data_size != config->source_data_size)) {
        LOG_ERR("source and dest data size differ.");
        return (-EINVAL);
    }

    if ((config->source_data_size != 4U) &&
        (config->source_data_size != 2U) &&
        (config->source_data_size != 1U)) {
        LOG_ERR("source and dest unit size error, %d",
                config->source_data_size);
        return (-EINVAL);
    }

    /*
     * STM32's circular mode will auto reset both source address
     * counter and destination address counter.
     */
    if (config->head_block->source_reload_en !=
        config->head_block->dest_reload_en) {
        LOG_ERR("source_reload_en and dest_reload_en must "
                "be the same.");
        return (-EINVAL);
    }

    stream->busy         = true;
    stream->dma_callback = config->dma_callback;
    stream->direction    = config->channel_direction;
    stream->user_data    = config->user_data;
    stream->src_size     = config->source_data_size;
    stream->dst_size     = config->dest_data_size;
    stream->cyclic       = (bool)config->head_block->source_reload_en;

    /* Check dest or source memory address, warn if 0 */
    if (config->head_block->source_address == 0) {
        LOG_WRN("source_buffer address is null.");
    }

    if (config->head_block->dest_address == 0) {
        LOG_WRN("dest_buffer address is null.");
    }

    if (stream->direction == MEMORY_TO_PERIPHERAL) {
        DMA_InitStruct.MemoryOrM2MDstAddress =
                    config->head_block->source_address;
        DMA_InitStruct.PeriphOrM2MSrcAddress =
                    config->head_block->dest_address;
    }
    else {
        DMA_InitStruct.PeriphOrM2MSrcAddress =
                    config->head_block->source_address;
        DMA_InitStruct.MemoryOrM2MDstAddress =
                    config->head_block->dest_address;
    }

    uint16_t memory_addr_adj = 0;
    uint16_t periph_addr_adj = 0;

    ret = dma_stm32_get_priority(config->channel_priority,
                                 &DMA_InitStruct.Priority);
    if (ret < 0) {
        return (ret);
    }

    ret = dma_stm32_get_direction(config->channel_direction,
                                  &DMA_InitStruct.Direction);
    if (ret < 0) {
        return (ret);
    }

    switch (config->channel_direction) {
        case MEMORY_TO_MEMORY :
        case PERIPHERAL_TO_MEMORY :
            memory_addr_adj = config->head_block->dest_addr_adj;
            periph_addr_adj = config->head_block->source_addr_adj;
            break;

        case MEMORY_TO_PERIPHERAL :
            memory_addr_adj = config->head_block->source_addr_adj;
            periph_addr_adj = config->head_block->dest_addr_adj;
            break;

        /* Direction has been asserted in dma_stm32_get_direction. */
        default :
            LOG_ERR("Channel direction error (%d).",
                    config->channel_direction);
            return (-EINVAL);
    }

    ret = dma_stm32_get_memory_increment(memory_addr_adj,
                                         &DMA_InitStruct.MemoryOrM2MDstIncMode);
    if (ret < 0) {
        return (ret);
    }

    LOG_DBG("Channel (%d) memory inc (%x).",
            id, DMA_InitStruct.MemoryOrM2MDstIncMode);

    ret = dma_stm32_get_periph_increment(periph_addr_adj,
                                         &DMA_InitStruct.PeriphOrM2MSrcIncMode);
    if (ret < 0) {
        return (ret);
    }

    LOG_DBG("Channel (%d) peripheral inc (%x).",
            id, DMA_InitStruct.PeriphOrM2MSrcIncMode);

    if (stream->cyclic) {
        DMA_InitStruct.Mode = LL_DMA_MODE_CIRCULAR;
    }
    else {
        DMA_InitStruct.Mode = LL_DMA_MODE_NORMAL;
    }

    stream->source_periph = (stream->direction == PERIPHERAL_TO_MEMORY);

    /* set the data width, when source_data_size equals dest_data_size */
    int index;

    index = find_lsb_set(config->source_data_size) - 1;
    DMA_InitStruct.PeriphOrM2MSrcDataSize = table_p_size[index];

    index = find_lsb_set(config->dest_data_size) - 1;
    DMA_InitStruct.MemoryOrM2MDstDataSize = table_m_size[index];

    #if defined(CONFIG_DMA_STM32_V1)
    DMA_InitStruct.MemBurst    = stm32_dma_get_mburst(config,
                                                      stream->source_periph);
    DMA_InitStruct.PeriphBurst = stm32_dma_get_pburst(config,
                                                      stream->source_periph);

    #if !defined(CONFIG_SOC_SERIES_STM32H7X) && !defined(CONFIG_SOC_SERIES_STM32MP1X)
    if (config->channel_direction != MEMORY_TO_MEMORY) {
        if (config->dma_slot >= 8) {
            LOG_ERR("dma slot error.");
            return (-EINVAL);
        }
    }
    else {
        if (config->dma_slot >= 8) {
            LOG_ERR("dma slot is too big, using 0 as default.");
            config->dma_slot = 0;
        }
    }

    DMA_InitStruct.Channel = dma_stm32_slot_to_channel(config->dma_slot);
    #endif

    DMA_InitStruct.FIFOThreshold = stm32_dma_get_fifo_threshold(
                        config->head_block->fifo_mode_control);

    if (stm32_dma_check_fifo_mburst(&DMA_InitStruct)) {
        DMA_InitStruct.FIFOMode = LL_DMA_FIFOMODE_ENABLE;
    }
    else {
        DMA_InitStruct.FIFOMode = LL_DMA_FIFOMODE_DISABLE;
    }
    #endif

    if (stream->source_periph) {
        DMA_InitStruct.NbData = config->head_block->block_size /
                                config->source_data_size;
    }
    else {
        DMA_InitStruct.NbData = config->head_block->block_size /
                                config->dest_data_size;
    }

    #if DT_HAS_COMPAT_STATUS_OKAY(st_stm32_dma_v2) || DT_HAS_COMPAT_STATUS_OKAY(st_stm32_dmamux)
    /* With dma V2 and dmamux,the request ID is stored in the dma_slot */
    DMA_InitStruct.PeriphRequest = config->dma_slot;
    #endif

    LL_DMA_Init(dma, dma_stm32_id_to_stream(id), &DMA_InitStruct);
    LL_DMA_EnableIT_TC(dma, dma_stm32_id_to_stream(id));

    /* Enable Half-Transfer irq if circular mode is enabled */
    if (stream->cyclic) {
        LL_DMA_EnableIT_HT(dma, dma_stm32_id_to_stream(id));
    }

    #if defined(CONFIG_DMA_STM32_V1)
    if (DMA_InitStruct.FIFOMode == LL_DMA_FIFOMODE_ENABLE) {
        LL_DMA_EnableFifoMode(dma, dma_stm32_id_to_stream(id));
        LL_DMA_EnableIT_FE(dma, dma_stm32_id_to_stream(id));
    }
    else {
        LL_DMA_DisableFifoMode(dma, dma_stm32_id_to_stream(id));
        LL_DMA_DisableIT_FE(dma, dma_stm32_id_to_stream(id));
    }
    #endif

    return (ret);
}

DMA_STM32_EXPORT_API int dma_stm32_reload(const struct device* dev, uint32_t id,
                                          uint32_t src, uint32_t dst,
                                          size_t size) {
    const struct dma_stm32_config* config = dev->config;
    DMA_TypeDef* dma = config->base;
    struct dma_stm32_stream* stream;

    /* Give channel from index 0 */
    id = id - STM32_DMA_STREAM_OFFSET;

    if (id >= config->max_streams) {
        return (-EINVAL);
    }

    stream = &config->streams[id];

    if (dma_stm32_disable_stream(dma, id) != 0) {
        return (-EBUSY);
    }

    switch (stream->direction) {
        case MEMORY_TO_PERIPHERAL :
            LL_DMA_SetMemoryAddress(dma, dma_stm32_id_to_stream(id), src);
            LL_DMA_SetPeriphAddress(dma, dma_stm32_id_to_stream(id), dst);
            break;

        case MEMORY_TO_MEMORY :
        case PERIPHERAL_TO_MEMORY :
            LL_DMA_SetPeriphAddress(dma, dma_stm32_id_to_stream(id), src);
            LL_DMA_SetMemoryAddress(dma, dma_stm32_id_to_stream(id), dst);
            break;

        default :
            return (-EINVAL);
    }

    if (stream->source_periph) {
        LL_DMA_SetDataLength(dma, dma_stm32_id_to_stream(id),
                             size / stream->src_size);
    }
    else {
        LL_DMA_SetDataLength(dma, dma_stm32_id_to_stream(id),
                             size / stream->dst_size);
    }

    /* When reloading the dma, the stream is busy again before enabling */
    stream->busy = true;

    stm32_dma_enable_stream(dma, id);

    return (0);
}

DMA_STM32_EXPORT_API int dma_stm32_start(const struct device* dev, uint32_t id) {
    const struct dma_stm32_config* config = dev->config;
    DMA_TypeDef* dma = config->base;
    struct dma_stm32_stream* stream;

    /* Give channel from index 0 */
    id = id - STM32_DMA_STREAM_OFFSET;

    /* Only M2P or M2M mode can be started manually. */
    if (id >= config->max_streams) {
        return (-EINVAL);
    }

    /* Repeated start : return now if channel is already started */
    if (stm32_dma_is_enabled_stream(dma, id)) {
        return (0);
    }

    /* When starting the dma, the stream is busy before enabling */
    stream = &config->streams[id];
    stream->busy = true;

    dma_stm32_clear_stream_irq(dev, id);
    stm32_dma_enable_stream(dma, id);

    return (0);
}

DMA_STM32_EXPORT_API int dma_stm32_stop(const struct device* dev, uint32_t id) {
    const struct dma_stm32_config* config = dev->config;
    struct dma_stm32_stream* stream = &config->streams[id - STM32_DMA_STREAM_OFFSET];
    DMA_TypeDef* dma = config->base;

    /* Give channel from index 0 */
    id = (id - STM32_DMA_STREAM_OFFSET);

    if (id >= config->max_streams) {
        return (-EINVAL);
    }

<<<<<<< HEAD
    /* Repeated stop : return now if channel is already stopped */
    if (!stm32_dma_is_enabled_stream(dma, id)) {
        return (0);
    }
=======
	if (stream->hal_override) {
		stream->busy = false;
		return 0;
	}

	/* Repeated stop : return now if channel is already stopped */
	if (!stm32_dma_is_enabled_stream(dma, id)) {
		return 0;
	}
>>>>>>> a6ed05e7

    #if !defined(CONFIG_DMAMUX_STM32) || \
        defined(CONFIG_SOC_SERIES_STM32H7X) || defined(CONFIG_SOC_SERIES_STM32MP1X)
    LL_DMA_DisableIT_TC(dma, dma_stm32_id_to_stream(id));
    #endif /* CONFIG_DMAMUX_STM32 */

    #if defined(CONFIG_DMA_STM32_V1)
    stm32_dma_disable_fifo_irq(dma, id);
    #endif

    dma_stm32_clear_stream_irq(dev, id);
    dma_stm32_disable_stream(dma, id);

    /* Finally, flag stream as free */
    stream->busy = false;

    return (0);
}

static int dma_stm32_init(const struct device* dev) {
    const struct dma_stm32_config* config = dev->config;
    const struct device* const clk = DEVICE_DT_GET(STM32_CLOCK_CONTROL_NODE);

    if (!device_is_ready(clk)) {
        LOG_ERR("clock control device not ready");
        return (-ENODEV);
    }

    if (clock_control_on(clk,
                         (clock_control_subsys_t)&config->pclken) != 0) {
        LOG_ERR("clock op failed\n");
        return (-EIO);
    }

    config->config_irq(dev);

    for (uint32_t i = 0; i < config->max_streams; i++) {
        config->streams[i].busy = false;

        #ifdef CONFIG_DMAMUX_STM32
        /* Each further stream->mux_channel is fixed here */
        config->streams[i].mux_channel = i + config->offset;
        #endif /* CONFIG_DMAMUX_STM32 */
    }

    ((struct dma_stm32_data*)dev->data)->dma_ctx.magic        = 0;
    ((struct dma_stm32_data*)dev->data)->dma_ctx.dma_channels = 0;
    ((struct dma_stm32_data*)dev->data)->dma_ctx.atomic       = 0;

    return (0);
}

DMA_STM32_EXPORT_API int dma_stm32_get_status(const struct device* dev,
                                              uint32_t id, struct dma_status* stat) {
    const struct dma_stm32_config* config = dev->config;
    DMA_TypeDef* dma = config->base;
    struct dma_stm32_stream const* stream;

    /* Give channel from index 0 */
    id = id - STM32_DMA_STREAM_OFFSET;
    if (id >= config->max_streams) {
        return (-EINVAL);
    }

    stream = &config->streams[id];
    stat->pending_length = LL_DMA_GetDataLength(dma, dma_stm32_id_to_stream(id));
    stat->dir  = stream->direction;
    stat->busy = stream->busy;

    return (0);
}

static const struct dma_driver_api dma_funcs = {
    .reload     = dma_stm32_reload,
    .config     = dma_stm32_configure,
    .start      = dma_stm32_start,
    .stop       = dma_stm32_stop,
    .get_status = dma_stm32_get_status,
};

#define DMA_STM32_INIT_DEV(index)           \
static struct dma_stm32_stream              \
    dma_stm32_streams_##index[DMA_STM32_##index##_STREAM_COUNT];    \
                                                                    \
const struct dma_stm32_config dma_stm32_config_##index = {          \
    .pclken = {                                                     \
        .bus = DT_INST_CLOCKS_CELL(index, bus),                     \
        .enr = DT_INST_CLOCKS_CELL(index, bits)                     \
    },                                                              \
    .config_irq = dma_stm32_config_irq_##index,                     \
    .base = (void*)DT_INST_REG_ADDR(index),                         \
    IF_ENABLED(CONFIG_DMA_STM32_V1,                                 \
            (.support_m2m = DT_INST_PROP(index, st_mem2mem),))      \
    .max_streams = DMA_STM32_##index##_STREAM_COUNT,                \
    .streams = dma_stm32_streams_##index,                           \
    IF_ENABLED(CONFIG_DMAMUX_STM32,                                 \
            (.offset = DT_INST_PROP(index, dma_offset),))           \
};                                                                  \
                                                                    \
static struct dma_stm32_data dma_stm32_data_##index = {             \
};                                                                  \
                                                                    \
DEVICE_DT_INST_DEFINE(index,                                        \
                      &dma_stm32_init,                              \
                      NULL,                                         \
                      &dma_stm32_data_##index, &dma_stm32_config_##index,\
                      PRE_KERNEL_1, CONFIG_DMA_INIT_PRIORITY,       \
                      &dma_funcs)

#ifdef CONFIG_DMA_STM32_SHARED_IRQS

#define DMA_STM32_DEFINE_IRQ_HANDLER(dma, chan) /* nothing */

#define DMA_STM32_IRQ_CONNECT(dma, chan)    \
    do {                                    \
        IRQ_CONNECT(DT_INST_IRQ_BY_IDX(dma, chan, irq),     \
                    DT_INST_IRQ_BY_IDX(dma, chan, priority),\
                    dma_stm32_shared_irq_handler,           \
                    DEVICE_DT_INST_GET(dma), 0);            \
        irq_enable(DT_INST_IRQ_BY_IDX(dma, chan, irq));     \
    } while (false)

#else /* CONFIG_DMA_STM32_SHARED_IRQS */

#define DMA_STM32_DEFINE_IRQ_HANDLER(dma, chan)     \
    static void dma_stm32_irq_##dma##_##chan(const struct device* dev) { \
    dma_stm32_irq_handler(dev, chan);               \
}

#define DMA_STM32_IRQ_CONNECT(dma, chan)    \
    do {                                    \
        IRQ_CONNECT(DT_INST_IRQ_BY_IDX(dma, chan, irq), \
                    DT_INST_IRQ_BY_IDX(dma, chan, priority),\
                    dma_stm32_irq_##dma##_##chan, \
                    DEVICE_DT_INST_GET(dma), 0);  \
        irq_enable(DT_INST_IRQ_BY_IDX(dma, chan, irq)); \
    } while (false)

#endif /* CONFIG_DMA_STM32_SHARED_IRQS */

#if DT_NODE_HAS_STATUS(DT_DRV_INST(0), okay)

DMA_STM32_DEFINE_IRQ_HANDLER(0, 0);
DMA_STM32_DEFINE_IRQ_HANDLER(0, 1);
DMA_STM32_DEFINE_IRQ_HANDLER(0, 2);
#if DT_INST_IRQ_HAS_IDX(0, 3)
DMA_STM32_DEFINE_IRQ_HANDLER(0, 3);
DMA_STM32_DEFINE_IRQ_HANDLER(0, 4);
#if DT_INST_IRQ_HAS_IDX(0, 5)
DMA_STM32_DEFINE_IRQ_HANDLER(0, 5);
#if DT_INST_IRQ_HAS_IDX(0, 6)
DMA_STM32_DEFINE_IRQ_HANDLER(0, 6);
#if DT_INST_IRQ_HAS_IDX(0, 7)
DMA_STM32_DEFINE_IRQ_HANDLER(0, 7);
#endif /* DT_INST_IRQ_HAS_IDX(0, 3) */
#endif /* DT_INST_IRQ_HAS_IDX(0, 5) */
#endif /* DT_INST_IRQ_HAS_IDX(0, 6) */
#endif /* DT_INST_IRQ_HAS_IDX(0, 7) */

static void dma_stm32_config_irq_0(const struct device* dev) {
    ARG_UNUSED(dev);

    DMA_STM32_IRQ_CONNECT(0, 0);
    DMA_STM32_IRQ_CONNECT(0, 1);
    #ifndef CONFIG_DMA_STM32_SHARED_IRQS
    DMA_STM32_IRQ_CONNECT(0, 2);
    #endif /* CONFIG_DMA_STM32_SHARED_IRQS */
    #if DT_INST_IRQ_HAS_IDX(0, 3)
    DMA_STM32_IRQ_CONNECT(0, 3);
    #ifndef CONFIG_DMA_STM32_SHARED_IRQS
    DMA_STM32_IRQ_CONNECT(0, 4);
    #if DT_INST_IRQ_HAS_IDX(0, 5)
    DMA_STM32_IRQ_CONNECT(0, 5);
    #if DT_INST_IRQ_HAS_IDX(0, 6)
    DMA_STM32_IRQ_CONNECT(0, 6);
    #if DT_INST_IRQ_HAS_IDX(0, 7)
    DMA_STM32_IRQ_CONNECT(0, 7);
    #endif /* DT_INST_IRQ_HAS_IDX(0, 3) */
    #endif /* DT_INST_IRQ_HAS_IDX(0, 5) */
    #endif /* DT_INST_IRQ_HAS_IDX(0, 6) */
    #endif /* DT_INST_IRQ_HAS_IDX(0, 7) */
    #endif /* CONFIG_DMA_STM32_SHARED_IRQS */
    /* Either 3 or 5 or 6 or 7 or 8 channels for DMA across all stm32 series. */
}

DMA_STM32_INIT_DEV(0);

#endif /* DT_NODE_HAS_STATUS(DT_DRV_INST(0), okay) */

#if DT_NODE_HAS_STATUS(DT_DRV_INST(1), okay)

DMA_STM32_DEFINE_IRQ_HANDLER(1, 0);
DMA_STM32_DEFINE_IRQ_HANDLER(1, 1);
DMA_STM32_DEFINE_IRQ_HANDLER(1, 2);
DMA_STM32_DEFINE_IRQ_HANDLER(1, 3);
#if DT_INST_IRQ_HAS_IDX(1, 4)
DMA_STM32_DEFINE_IRQ_HANDLER(1, 4);
#if DT_INST_IRQ_HAS_IDX(1, 5)
DMA_STM32_DEFINE_IRQ_HANDLER(1, 5);
#if DT_INST_IRQ_HAS_IDX(1, 6)
DMA_STM32_DEFINE_IRQ_HANDLER(1, 6);
#if DT_INST_IRQ_HAS_IDX(1, 7)
DMA_STM32_DEFINE_IRQ_HANDLER(1, 7);
#endif /* DT_INST_IRQ_HAS_IDX(1, 4) */
#endif /* DT_INST_IRQ_HAS_IDX(1, 5) */
#endif /* DT_INST_IRQ_HAS_IDX(1, 6) */
#endif /* DT_INST_IRQ_HAS_IDX(1, 7) */

static void dma_stm32_config_irq_1(const struct device* dev) {
    ARG_UNUSED(dev);

    #ifndef CONFIG_DMA_STM32_SHARED_IRQS
    DMA_STM32_IRQ_CONNECT(1, 0);
    DMA_STM32_IRQ_CONNECT(1, 1);
    DMA_STM32_IRQ_CONNECT(1, 2);
    DMA_STM32_IRQ_CONNECT(1, 3);
    #if DT_INST_IRQ_HAS_IDX(1, 4)
    DMA_STM32_IRQ_CONNECT(1, 4);
    #if DT_INST_IRQ_HAS_IDX(1, 5)
    DMA_STM32_IRQ_CONNECT(1, 5);
    #if DT_INST_IRQ_HAS_IDX(1, 6)
    DMA_STM32_IRQ_CONNECT(1, 6);
    #if DT_INST_IRQ_HAS_IDX(1, 7)
    DMA_STM32_IRQ_CONNECT(1, 7);
    #endif /* DT_INST_IRQ_HAS_IDX(1, 4) */
    #endif /* DT_INST_IRQ_HAS_IDX(1, 5) */
    #endif /* DT_INST_IRQ_HAS_IDX(1, 6) */
    #endif /* DT_INST_IRQ_HAS_IDX(1, 7) */
    #endif /* CONFIG_DMA_STM32_SHARED_IRQS */
    /*
     * Either 5 or 6 or 7 or 8 channels for DMA across all stm32 series.
     * STM32F0 and STM32G0: if dma2 exits, the channel interrupts overlap with dma1
     */
}

DMA_STM32_INIT_DEV(1);

#endif /* DT_NODE_HAS_STATUS(DT_DRV_INST(1), okay) */<|MERGE_RESOLUTION|>--- conflicted
+++ resolved
@@ -631,22 +631,15 @@
         return (-EINVAL);
     }
 
-<<<<<<< HEAD
+    if (stream->hal_override) {
+        stream->busy = false;
+        return (0);
+    }
+
     /* Repeated stop : return now if channel is already stopped */
     if (!stm32_dma_is_enabled_stream(dma, id)) {
         return (0);
     }
-=======
-	if (stream->hal_override) {
-		stream->busy = false;
-		return 0;
-	}
-
-	/* Repeated stop : return now if channel is already stopped */
-	if (!stm32_dma_is_enabled_stream(dma, id)) {
-		return 0;
-	}
->>>>>>> a6ed05e7
 
     #if !defined(CONFIG_DMAMUX_STM32) || \
         defined(CONFIG_SOC_SERIES_STM32H7X) || defined(CONFIG_SOC_SERIES_STM32MP1X)
