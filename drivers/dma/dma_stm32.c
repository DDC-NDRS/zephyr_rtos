--- conflicted
+++ resolved
@@ -81,64 +81,6 @@
     stm32_dma_clear_stream_irq(dma, id);
 }
 
-<<<<<<< HEAD
-static void dma_stm32_irq_handler(const struct device *dev, uint32_t id)
-{
-	const struct dma_stm32_config *config = dev->config;
-	DMA_TypeDef *dma = (DMA_TypeDef *)(config->base);
-	struct dma_stm32_stream *stream;
-	uint32_t callback_arg;
-
-	__ASSERT_NO_MSG(id < config->max_streams);
-
-	stream = &config->streams[id];
-
-	/* The busy channel is pertinent if not overridden by the HAL */
-	if ((stream->hal_override != true) && (stream->busy == false)) {
-		/*
-		 * When DMA channel is not overridden by HAL,
-		 * ignore irq if the channel is not busy anymore
-		 */
-		dma_stm32_clear_stream_irq(dev, id);
-		return;
-	}
-#ifdef CONFIG_DMAMUX_STM32
-	callback_arg = stream->mux_channel;
-#else
-	callback_arg = id + STM32_DMA_STREAM_OFFSET;
-#endif /* CONFIG_DMAMUX_STM32 */
-	if (!IS_ENABLED(CONFIG_DMAMUX_STM32)) {
-		stream->busy = false;
-	}
-
-	/* The dma stream id is in range from STM32_DMA_STREAM_OFFSET..<dma-requests> */
-	if (stm32_dma_is_ht_irq_active(dma, id)) {
-		/* Let HAL DMA handle flags on its own */
-		if (!stream->hal_override) {
-			dma_stm32_clear_ht(dma, id);
-		}
-		stream->dma_callback(dev, stream->user_data, callback_arg, DMA_STATUS_BLOCK);
-	} else if (stm32_dma_is_tc_irq_active(dma, id)) {
-#ifdef CONFIG_DMAMUX_STM32
-		stream->busy = false;
-#endif
-		/* Let HAL DMA handle flags on its own */
-		if (!stream->hal_override) {
-			dma_stm32_clear_tc(dma, id);
-		}
-		stream->dma_callback(dev, stream->user_data, callback_arg, DMA_STATUS_COMPLETE);
-	} else if (stm32_dma_is_unexpected_irq_happened(dma, id)) {
-		LOG_ERR("Unexpected irq happened.");
-		stream->dma_callback(dev, stream->user_data,
-				     callback_arg, -EIO);
-	} else {
-		LOG_ERR("Transfer Error.");
-		dma_stm32_dump_stream_irq(dev, id);
-		dma_stm32_clear_stream_irq(dev, id);
-		stream->dma_callback(dev, stream->user_data,
-				     callback_arg, -EIO);
-	}
-=======
 static void dma_stm32_irq_handler(const struct device* dev, uint32_t id) {
     const struct dma_stm32_config* config = dev->config;
     DMA_TypeDef* dma = (DMA_TypeDef*)(config->base);
@@ -173,7 +115,7 @@
         if (!stream->hal_override) {
             dma_stm32_clear_ht(dma, id);
         }
-        stream->dma_callback(dev, stream->user_data, callback_arg, 0);
+        stream->dma_callback(dev, stream->user_data, callback_arg, DMA_STATUS_BLOCK);
     }
     else if (stm32_dma_is_tc_irq_active(dma, id)) {
         #ifdef CONFIG_DMAMUX_STM32
@@ -183,7 +125,7 @@
         if (!stream->hal_override) {
             dma_stm32_clear_tc(dma, id);
         }
-        stream->dma_callback(dev, stream->user_data, callback_arg, 0);
+        stream->dma_callback(dev, stream->user_data, callback_arg, DMA_STATUS_COMPLETE);
     }
     else if (stm32_dma_is_unexpected_irq_happened(dma, id)) {
         LOG_ERR("Unexpected irq happened.");
@@ -195,20 +137,19 @@
         dma_stm32_clear_stream_irq(dev, id);
         stream->dma_callback(dev, stream->user_data, callback_arg, -EIO);
     }
->>>>>>> e62201c3
 }
 
 #ifdef CONFIG_DMA_STM32_SHARED_IRQS
 
-#define HANDLE_IRQS(index)                                      \
-    static const struct device* const dev_##index = DEVICE_DT_INST_GET(index);    \
-    const struct dma_stm32_config*    cfg_##index = dev_##index->config;          \
-    DMA_TypeDef*                      dma_##index = (DMA_TypeDef*)(cfg_##index->base);  \
-                                                                \
+#define HANDLE_IRQS(index)                  \
+    static const struct device* const dev_##index = DEVICE_DT_INST_GET(index);  \
+    const struct dma_stm32_config *cfg_##index = dev_##index->config;   \
+    DMA_TypeDef *dma_##index = (DMA_TypeDef *)(cfg_##index->base);      \
+                                            \
     for (id = 0; id < cfg_##index->max_streams; ++id) {         \
         if (stm32_dma_is_irq_active(dma_##index, id)) {         \
             dma_stm32_irq_handler(dev_##index, id);             \
-        }                                                       \
+        }                                   \
     }
 
 static void dma_stm32_shared_irq_handler(const struct device* dev) {
@@ -222,24 +163,24 @@
 
 static int dma_stm32_get_priority(uint8_t priority, uint32_t* ll_priority) {
     switch (priority) {
-        case 0x0 :
-            *ll_priority = LL_DMA_PRIORITY_LOW;
-            break;
-
-        case 0x1 :
-            *ll_priority = LL_DMA_PRIORITY_MEDIUM;
-            break;
-
-        case 0x2 :
-            *ll_priority = LL_DMA_PRIORITY_HIGH;
-            break;
-
-        case 0x3 :
-            *ll_priority = LL_DMA_PRIORITY_VERYHIGH;
-            break;
-
-        default :
-            LOG_ERR("Priority error. %d", priority);
+    case 0x0:
+        *ll_priority = LL_DMA_PRIORITY_LOW;
+        break;
+
+    case 0x1:
+        *ll_priority = LL_DMA_PRIORITY_MEDIUM;
+        break;
+
+    case 0x2:
+        *ll_priority = LL_DMA_PRIORITY_HIGH;
+        break;
+
+    case 0x3:
+        *ll_priority = LL_DMA_PRIORITY_VERYHIGH;
+        break;
+
+    default:
+        LOG_ERR("Priority error. %d", priority);
             return (-EINVAL);
     }
 
@@ -248,20 +189,20 @@
 
 static int dma_stm32_get_direction(enum dma_channel_direction direction, uint32_t* ll_direction) {
     switch (direction) {
-        case MEMORY_TO_MEMORY :
-            *ll_direction = LL_DMA_DIRECTION_MEMORY_TO_MEMORY;
-            break;
-
-        case MEMORY_TO_PERIPHERAL :
-            *ll_direction = LL_DMA_DIRECTION_MEMORY_TO_PERIPH;
-            break;
-
-        case PERIPHERAL_TO_MEMORY :
-            *ll_direction = LL_DMA_DIRECTION_PERIPH_TO_MEMORY;
-            break;
-
-        default :
-            LOG_ERR("Direction error. %d", direction);
+    case MEMORY_TO_MEMORY:
+        *ll_direction = LL_DMA_DIRECTION_MEMORY_TO_MEMORY;
+        break;
+
+    case MEMORY_TO_PERIPHERAL:
+        *ll_direction = LL_DMA_DIRECTION_MEMORY_TO_PERIPH;
+        break;
+
+    case PERIPHERAL_TO_MEMORY:
+        *ll_direction = LL_DMA_DIRECTION_PERIPH_TO_MEMORY;
+        break;
+
+    default:
+        LOG_ERR("Direction error. %d", direction);
             return (-EINVAL);
     }
 
@@ -270,19 +211,19 @@
 
 static int dma_stm32_get_memory_increment(enum dma_addr_adj increment, uint32_t* ll_increment) {
     switch (increment) {
-        case DMA_ADDR_ADJ_INCREMENT :
-            *ll_increment = LL_DMA_MEMORY_INCREMENT;
-            break;
-
-        case DMA_ADDR_ADJ_NO_CHANGE :
-            *ll_increment = LL_DMA_MEMORY_NOINCREMENT;
-            break;
-
-        case DMA_ADDR_ADJ_DECREMENT :
+    case DMA_ADDR_ADJ_INCREMENT:
+        *ll_increment = LL_DMA_MEMORY_INCREMENT;
+        break;
+
+    case DMA_ADDR_ADJ_NO_CHANGE:
+        *ll_increment = LL_DMA_MEMORY_NOINCREMENT;
+        break;
+
+    case DMA_ADDR_ADJ_DECREMENT:
             return (-ENOTSUP);
 
-        default :
-            LOG_ERR("Memory increment error. %d", increment);
+    default:
+        LOG_ERR("Memory increment error. %d", increment);
             return (-EINVAL);
     }
 
@@ -291,19 +232,19 @@
 
 static int dma_stm32_get_periph_increment(enum dma_addr_adj increment, uint32_t* ll_increment) {
     switch (increment) {
-        case DMA_ADDR_ADJ_INCREMENT :
-            *ll_increment = LL_DMA_PERIPH_INCREMENT;
-            break;
-
-        case DMA_ADDR_ADJ_NO_CHANGE :
-            *ll_increment = LL_DMA_PERIPH_NOINCREMENT;
-            break;
-
-        case DMA_ADDR_ADJ_DECREMENT :
+    case DMA_ADDR_ADJ_INCREMENT:
+        *ll_increment = LL_DMA_PERIPH_INCREMENT;
+        break;
+
+    case DMA_ADDR_ADJ_NO_CHANGE:
+        *ll_increment = LL_DMA_PERIPH_NOINCREMENT;
+        break;
+
+    case DMA_ADDR_ADJ_DECREMENT:
             return (-ENOTSUP);
 
-        default :
-            LOG_ERR("Periph increment error. %d", increment);
+    default:
+        LOG_ERR("Periph increment error. %d", increment);
             return (-EINVAL);
     }
 
@@ -376,12 +317,12 @@
         return (-EINVAL);
     }
 
-    #ifdef CONFIG_DMA_STM32_V1
+#ifdef CONFIG_DMA_STM32_V1
     if ((config->channel_direction == MEMORY_TO_MEMORY) && (!dev_config->support_m2m)) {
         LOG_ERR("Memcopy not supported for device %s", dev->name);
         return (-ENOTSUP);
     }
-    #endif /* CONFIG_DMA_STM32_V1 */
+#endif /* CONFIG_DMA_STM32_V1 */
 
     /* Support only the same data width for source and dest */
     if ((config->dest_data_size != config->source_data_size)) {
@@ -389,7 +330,9 @@
         return (-EINVAL);
     }
 
-    if (config->source_data_size != 4U && config->source_data_size != 2U && config->source_data_size != 1U) {
+    if ((config->source_data_size != 4U) &&
+        (config->source_data_size != 2U) &&
+        (config->source_data_size != 1U)) {
         LOG_ERR("source and dest unit size error, %d", config->source_data_size);
         return (-EINVAL);
     }
@@ -428,7 +371,8 @@
         DMA_InitStruct.MemoryOrM2MDstAddress = config->head_block->dest_address;
     }
 
-    uint16_t memory_addr_adj = 0, periph_addr_adj = 0;
+    uint16_t memory_addr_adj = 0;
+    uint16_t periph_addr_adj = 0;
 
     ret = dma_stm32_get_priority(config->channel_priority, &DMA_InitStruct.Priority);
     if (ret < 0) {
@@ -452,25 +396,28 @@
             periph_addr_adj = config->head_block->dest_addr_adj;
             break;
 
-        /* Direction has been asserted in dma_stm32_get_direction. */
+            /* Direction has been asserted in dma_stm32_get_direction. */
         default :
             LOG_ERR("Channel direction error (%d).", config->channel_direction);
             return (-EINVAL);
     }
 
-    ret = dma_stm32_get_memory_increment(memory_addr_adj, &DMA_InitStruct.MemoryOrM2MDstIncMode);
+    ret = dma_stm32_get_memory_increment(memory_addr_adj,
+                                         &DMA_InitStruct.MemoryOrM2MDstIncMode);
     if (ret < 0) {
         return (ret);
     }
 
     LOG_DBG("Channel (%d) memory inc (%x).", id, DMA_InitStruct.MemoryOrM2MDstIncMode);
 
-    ret = dma_stm32_get_periph_increment(periph_addr_adj, &DMA_InitStruct.PeriphOrM2MSrcIncMode);
+    ret = dma_stm32_get_periph_increment(periph_addr_adj,
+                                         &DMA_InitStruct.PeriphOrM2MSrcIncMode);
     if (ret < 0) {
         return (ret);
     }
 
-    LOG_DBG("Channel (%d) peripheral inc (%x).", id, DMA_InitStruct.PeriphOrM2MSrcIncMode);
+    LOG_DBG("Channel (%d) peripheral inc (%x).",
+            id, DMA_InitStruct.PeriphOrM2MSrcIncMode);
 
     if (config->head_block->source_reload_en) {
         DMA_InitStruct.Mode = LL_DMA_MODE_CIRCULAR;
@@ -528,10 +475,10 @@
         DMA_InitStruct.NbData = config->head_block->block_size / config->dest_data_size;
     }
 
-    #if DT_HAS_COMPAT_STATUS_OKAY(st_stm32_dma_v2) || DT_HAS_COMPAT_STATUS_OKAY(st_stm32_dmamux)
+#if DT_HAS_COMPAT_STATUS_OKAY(st_stm32_dma_v2) || DT_HAS_COMPAT_STATUS_OKAY(st_stm32_dmamux)
     /* With dma V2 and dmamux,the request ID is stored in the dma_slot */
     DMA_InitStruct.PeriphRequest = config->dma_slot;
-    #endif
+#endif
 
     LL_DMA_Init(dma, dma_stm32_id_to_stream(id), &DMA_InitStruct);
     LL_DMA_EnableIT_TC(dma, dma_stm32_id_to_stream(id));
@@ -555,7 +502,8 @@
     return (ret);
 }
 
-DMA_STM32_EXPORT_API int dma_stm32_reload(const struct device* dev, uint32_t id, uint32_t src, uint32_t dst,
+DMA_STM32_EXPORT_API int dma_stm32_reload(const struct device* dev, uint32_t id,
+                                          uint32_t src, uint32_t dst,
                                           size_t size) {
     const struct dma_stm32_config* config = dev->config;
     DMA_TypeDef* dma = (DMA_TypeDef*)(config->base);
@@ -624,7 +572,7 @@
     }
 
     /* When starting the dma, the stream is busy before enabling */
-    stream       = &config->streams[id];
+    stream = &config->streams[id];
     stream->busy = true;
 
     dma_stm32_clear_stream_irq(dev, id);
@@ -636,7 +584,7 @@
 DMA_STM32_EXPORT_API int dma_stm32_stop(const struct device* dev, uint32_t id) {
     const struct dma_stm32_config* config = dev->config;
     struct dma_stm32_stream* stream = &config->streams[id - STM32_DMA_STREAM_OFFSET];
-    DMA_TypeDef *dma = (DMA_TypeDef*)(config->base);
+    DMA_TypeDef* dma = (DMA_TypeDef*)(config->base);
 
     /* Give channel from index 0 */
     id = (id - STM32_DMA_STREAM_OFFSET);
@@ -692,17 +640,18 @@
         #endif /* CONFIG_DMAMUX_STM32 */
     }
 
-    ((struct dma_stm32_data*)dev->data)->dma_ctx.magic        = 0;
-    ((struct dma_stm32_data*)dev->data)->dma_ctx.dma_channels = 0;
-    ((struct dma_stm32_data*)dev->data)->dma_ctx.atomic       = 0;
-
-    return (0);
-}
-
-DMA_STM32_EXPORT_API int dma_stm32_get_status(const struct device* dev, uint32_t id, struct dma_status* stat) {
+    ((struct dma_stm32_data *)dev->data)->dma_ctx.magic = 0;
+    ((struct dma_stm32_data *)dev->data)->dma_ctx.dma_channels = 0;
+    ((struct dma_stm32_data *)dev->data)->dma_ctx.atomic = 0;
+
+    return (0);
+}
+
+DMA_STM32_EXPORT_API int dma_stm32_get_status(const struct device* dev,
+                                              uint32_t id, struct dma_status* stat) {
     const struct dma_stm32_config* config = dev->config;
-    DMA_TypeDef *dma = (DMA_TypeDef*)(config->base);
-    struct dma_stm32_stream *stream;
+    DMA_TypeDef* dma = (DMA_TypeDef*)(config->base);
+    struct dma_stm32_stream* stream;
 
     /* Give channel from index 0 */
     id = id - STM32_DMA_STREAM_OFFSET;
@@ -739,22 +688,29 @@
 #endif /* CONFIG_DMA_STM32_V1 */
 
 #define DMA_STM32_INIT_DEV(index)           \
-    static struct dma_stm32_stream dma_stm32_streams_##index[DMA_STM32_##index##_STREAM_COUNT]; \
+static struct dma_stm32_stream dma_stm32_streams_##index[DMA_STM32_##index##_STREAM_COUNT]; \
                                             \
-    const struct dma_stm32_config dma_stm32_config_##index = {  \
-        .pclken = {.bus = DT_INST_CLOCKS_CELL(index, bus),      \
-                   .enr = DT_INST_CLOCKS_CELL(index, bits)},    \
-        .config_irq = dma_stm32_config_irq_##index,             \
-        .base       = DT_INST_REG_ADDR(index),                  \
-        DMA_STM32_MEM2MEM_INIT(index).max_streams = DMA_STM32_##index##_STREAM_COUNT,           \
-        .streams    = dma_stm32_streams_##index,                \
-        DMA_STM32_OFFSET_INIT(index)        \
-    };                                      \
+const struct dma_stm32_config dma_stm32_config_##index = {      \
+    .pclken = {                             \
+        .bus = DT_INST_CLOCKS_CELL(index, bus),     \
+        .enr = DT_INST_CLOCKS_CELL(index, bits)     \
+    },                                      \
+    .config_irq = dma_stm32_config_irq_##index,     \
+    .base = DT_INST_REG_ADDR(index),                \
+    DMA_STM32_MEM2MEM_INIT(index)                   \
+    .max_streams = DMA_STM32_##index##_STREAM_COUNT,\
+    .streams = dma_stm32_streams_##index,           \
+    DMA_STM32_OFFSET_INIT(index)                    \
+};                                          \
                                             \
-    static struct dma_stm32_data dma_stm32_data_##index;        \
+static struct dma_stm32_data dma_stm32_data_##index;\
                                             \
-    DEVICE_DT_INST_DEFINE(index, &dma_stm32_init, NULL, &dma_stm32_data_##index, &dma_stm32_config_##index, \
-                          PRE_KERNEL_1, CONFIG_DMA_INIT_PRIORITY, &dma_funcs)
+DEVICE_DT_INST_DEFINE(index,                \
+                      &dma_stm32_init,      \
+                      NULL,                 \
+                      &dma_stm32_data_##index,  \
+                      &dma_stm32_config_##index,\
+                      PRE_KERNEL_1, CONFIG_DMA_INIT_PRIORITY, &dma_funcs)
 
 #ifdef CONFIG_DMA_STM32_SHARED_IRQS
 
@@ -762,23 +718,27 @@
 
 #define DMA_STM32_IRQ_CONNECT(dma, chan)    \
     do {                                    \
-        IRQ_CONNECT(DT_INST_IRQ_BY_IDX(dma, chan, irq), DT_INST_IRQ_BY_IDX(dma, chan, priority),\
-                    dma_stm32_shared_irq_handler, DEVICE_DT_INST_GET(dma), 0);                  \
-        irq_enable(DT_INST_IRQ_BY_IDX(dma, chan, irq));                                         \
+        IRQ_CONNECT(DT_INST_IRQ_BY_IDX(dma, chan, irq),     \
+                    DT_INST_IRQ_BY_IDX(dma, chan, priority),\
+                    dma_stm32_shared_irq_handler,           \
+                    DEVICE_DT_INST_GET(dma), 0);            \
+        irq_enable(DT_INST_IRQ_BY_IDX(dma, chan, irq));     \
     } while (false)
 
 #else /* CONFIG_DMA_STM32_SHARED_IRQS */
 
 #define DMA_STM32_DEFINE_IRQ_HANDLER(dma, chan)     \
-    static void dma_stm32_irq_##dma##_##chan(const struct device* dev) {    \
-        dma_stm32_irq_handler(dev, chan);           \
-    }
-
-#define DMA_STM32_IRQ_CONNECT(dma, chan)            \
-    do {                                            \
-        IRQ_CONNECT(DT_INST_IRQ_BY_IDX(dma, chan, irq), DT_INST_IRQ_BY_IDX(dma, chan, priority),\
-                    dma_stm32_irq_##dma##_##chan, DEVICE_DT_INST_GET(dma), 0);  \
-        irq_enable(DT_INST_IRQ_BY_IDX(dma, chan, irq));         \
+    static void dma_stm32_irq_##dma##_##chan(const struct device* dev) { \
+    dma_stm32_irq_handler(dev, chan);               \
+}
+
+#define DMA_STM32_IRQ_CONNECT(dma, chan)    \
+    do {                                    \
+        IRQ_CONNECT(DT_INST_IRQ_BY_IDX(dma, chan, irq), \
+                    DT_INST_IRQ_BY_IDX(dma, chan, priority),\
+                    dma_stm32_irq_##dma##_##chan, \
+                    DEVICE_DT_INST_GET(dma), 0);  \
+        irq_enable(DT_INST_IRQ_BY_IDX(dma, chan, irq)); \
     } while (false)
 
 #endif /* CONFIG_DMA_STM32_SHARED_IRQS */
