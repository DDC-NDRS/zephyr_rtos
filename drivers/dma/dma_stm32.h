--- conflicted
+++ resolved
@@ -95,14 +95,6 @@
 bool stm32_dma_is_enabled_stream(DMA_TypeDef* dma, uint32_t id);
 int  stm32_dma_disable_stream(DMA_TypeDef* dma, uint32_t id);
 
-<<<<<<< HEAD
-#if !defined(CONFIG_DMAMUX_STM32)
-void stm32_dma_config_channel_function(DMA_TypeDef* dma, uint32_t id,
-                                       uint32_t slot);
-#endif
-
-=======
->>>>>>> c77e5a60
 #ifdef CONFIG_DMA_STM32_V1
 void stm32_dma_disable_fifo_irq(DMA_TypeDef* dma, uint32_t id);
 bool stm32_dma_check_fifo_mburst(LL_DMA_InitTypeDef const* DMAx);
