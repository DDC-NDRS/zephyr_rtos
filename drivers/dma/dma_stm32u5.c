/*
 * Copyright (c) 2016 Linaro Limited.
 * Copyright (c) 2019 Song Qiang <songqiang1304521@gmail.com>
 * Copyright (c) 2022 STMicroelectronics
 *
 * SPDX-License-Identifier: Apache-2.0
 */

/**
 * @brief Common part of DMA drivers for stm32U5.
 * @note  Functions named with stm32_dma_* are SoCs related functions
 *
 */

#include "dma_stm32.h"

#include <zephyr/init.h>
#include <zephyr/drivers/clock_control.h>
#include <zephyr/drivers/dma/dma_stm32.h>

#include <zephyr/logging/log.h>
#include <zephyr/irq.h>
LOG_MODULE_REGISTER(dma_stm32, CONFIG_DMA_LOG_LEVEL);

#define DT_DRV_COMPAT st_stm32u5_dma

static const uint32_t table_src_size[] = {
    LL_DMA_SRC_DATAWIDTH_BYTE,
    LL_DMA_SRC_DATAWIDTH_HALFWORD,
    LL_DMA_SRC_DATAWIDTH_WORD,
};

static const uint32_t table_dst_size[] = {
    LL_DMA_DEST_DATAWIDTH_BYTE,
    LL_DMA_DEST_DATAWIDTH_HALFWORD,
    LL_DMA_DEST_DATAWIDTH_WORD,
};

static const uint32_t table_priority[4] = {
    LL_DMA_LOW_PRIORITY_LOW_WEIGHT,
    LL_DMA_LOW_PRIORITY_MID_WEIGHT,
    LL_DMA_LOW_PRIORITY_HIGH_WEIGHT,
    LL_DMA_HIGH_PRIORITY,
};

static void dma_stm32_dump_stream_irq(const struct device* dev, uint32_t id) {
    const struct dma_stm32_config* config = dev->config;
    DMA_TypeDef* dma = config->base;

    stm32_dma_dump_stream_irq(dma, id);
}

static void dma_stm32_clear_stream_irq(const struct device* dev, uint32_t id) {
    const struct dma_stm32_config* config = dev->config;
    DMA_TypeDef* dma = config->base;

    dma_stm32_clear_tc(dma, id);
    dma_stm32_clear_ht(dma, id);
    stm32_dma_clear_stream_irq(dma, id);
}

uint32_t dma_stm32_id_to_stream(uint32_t id) {
    static const uint32_t stream_nr[] = {
        LL_DMA_CHANNEL_0 , LL_DMA_CHANNEL_1 , LL_DMA_CHANNEL_2 , LL_DMA_CHANNEL_3 ,
        LL_DMA_CHANNEL_4 , LL_DMA_CHANNEL_5 , LL_DMA_CHANNEL_6 , LL_DMA_CHANNEL_7 ,
        LL_DMA_CHANNEL_8 , LL_DMA_CHANNEL_9 , LL_DMA_CHANNEL_10, LL_DMA_CHANNEL_11,
        LL_DMA_CHANNEL_12, LL_DMA_CHANNEL_13, LL_DMA_CHANNEL_14, LL_DMA_CHANNEL_15,
    };

    __ASSERT_NO_MSG(id < ARRAY_SIZE(stream_nr));

    return (stream_nr[id]);
}

bool dma_stm32_is_tc_active(DMA_TypeDef* DMAx, uint32_t id) {
    return LL_DMA_IsActiveFlag_TC(DMAx, dma_stm32_id_to_stream(id));
}

void dma_stm32_clear_tc(DMA_TypeDef* DMAx, uint32_t id) {
    LL_DMA_ClearFlag_TC(DMAx, dma_stm32_id_to_stream(id));
}

/* data transfer error */
static inline bool dma_stm32_is_dte_active(DMA_TypeDef* dma, uint32_t id) {
    return LL_DMA_IsActiveFlag_DTE(dma, dma_stm32_id_to_stream(id));
}

/* link transfer error */
static inline bool dma_stm32_is_ule_active(DMA_TypeDef* dma, uint32_t id) {
    return LL_DMA_IsActiveFlag_ULE(dma, dma_stm32_id_to_stream(id));
}

/* user setting error */
static inline bool dma_stm32_is_use_active(DMA_TypeDef* dma, uint32_t id) {
    return LL_DMA_IsActiveFlag_USE(dma, dma_stm32_id_to_stream(id));
}

/* transfer error either a data or user or link error */
bool dma_stm32_is_te_active(DMA_TypeDef* DMAx, uint32_t id) {
    return (LL_DMA_IsActiveFlag_DTE(DMAx, dma_stm32_id_to_stream(id)) ||
            LL_DMA_IsActiveFlag_ULE(DMAx, dma_stm32_id_to_stream(id)) ||
            LL_DMA_IsActiveFlag_USE(DMAx, dma_stm32_id_to_stream(id)));
}

/* clear transfer error either a data or user or link error */
void dma_stm32_clear_te(DMA_TypeDef* DMAx, uint32_t id) {
    LL_DMA_ClearFlag_DTE(DMAx, dma_stm32_id_to_stream(id));
    LL_DMA_ClearFlag_ULE(DMAx, dma_stm32_id_to_stream(id));
    LL_DMA_ClearFlag_USE(DMAx, dma_stm32_id_to_stream(id));
}

bool dma_stm32_is_ht_active(DMA_TypeDef* DMAx, uint32_t id) {
    return LL_DMA_IsActiveFlag_HT(DMAx, dma_stm32_id_to_stream(id));
}

void dma_stm32_clear_ht(DMA_TypeDef* DMAx, uint32_t id) {
    LL_DMA_ClearFlag_HT(DMAx, dma_stm32_id_to_stream(id));
}

void stm32_dma_dump_stream_irq(DMA_TypeDef* dma, uint32_t id) {
    LOG_INF("tc: %d, ht: %d, dte: %d, ule: %d, use: %d",
            dma_stm32_is_tc_active(dma, id),
            dma_stm32_is_ht_active(dma, id),
            dma_stm32_is_dte_active(dma, id),
            dma_stm32_is_ule_active(dma, id),
            dma_stm32_is_use_active(dma, id)
    );
}

/* Check if nsecure masked interrupt is active on channel */
bool stm32_dma_is_tc_irq_active(DMA_TypeDef* dma, uint32_t id) {
    return (LL_DMA_IsEnabledIT_TC(dma, dma_stm32_id_to_stream(id)) &&
            LL_DMA_IsActiveFlag_TC(dma, dma_stm32_id_to_stream(id)));
}

bool stm32_dma_is_ht_irq_active(DMA_TypeDef* dma, uint32_t id) {
    return (LL_DMA_IsEnabledIT_HT(dma, dma_stm32_id_to_stream(id)) &&
            LL_DMA_IsActiveFlag_HT(dma, dma_stm32_id_to_stream(id)));
}

static inline bool stm32_dma_is_te_irq_active(DMA_TypeDef* dma, uint32_t id) {
    return ((LL_DMA_IsEnabledIT_DTE(dma, dma_stm32_id_to_stream(id)) &&
             LL_DMA_IsActiveFlag_DTE(dma, dma_stm32_id_to_stream(id))) ||
            (LL_DMA_IsEnabledIT_ULE(dma, dma_stm32_id_to_stream(id)) &&
             LL_DMA_IsActiveFlag_ULE(dma, dma_stm32_id_to_stream(id))) ||
            (LL_DMA_IsEnabledIT_USE(dma, dma_stm32_id_to_stream(id)) &&
             LL_DMA_IsActiveFlag_USE(dma, dma_stm32_id_to_stream(id))));
}

/* check if and irq of any type occurred on the channel */
#define stm32_dma_is_irq_active LL_DMA_IsActiveFlag_MIS

void stm32_dma_clear_stream_irq(DMA_TypeDef* dma, uint32_t id) {
    dma_stm32_clear_te(dma, id);

    LL_DMA_ClearFlag_TO(dma, dma_stm32_id_to_stream(id));
    LL_DMA_ClearFlag_SUSP(dma, dma_stm32_id_to_stream(id));
}

bool stm32_dma_is_irq_happened(DMA_TypeDef* dma, uint32_t id) {
    if (dma_stm32_is_te_active(dma, id)) {
        return (true);
    }

    return (false);
}

void stm32_dma_enable_stream(DMA_TypeDef* dma, uint32_t id) {
    LL_DMA_EnableChannel(dma, dma_stm32_id_to_stream(id));
}

bool stm32_dma_is_enabled_stream(DMA_TypeDef* dma, uint32_t id) {
    if (LL_DMA_IsEnabledChannel(dma, dma_stm32_id_to_stream(id)) == 1) {
        return (true);
    }

    return (false);
}

int stm32_dma_disable_stream(DMA_TypeDef* dma, uint32_t id) {
    /* GPDMA channel abort sequence */
    LL_DMA_SuspendChannel(dma, dma_stm32_id_to_stream(id));

    /* reset the channel will disable it */
    LL_DMA_ResetChannel(dma, dma_stm32_id_to_stream(id));

    if (!stm32_dma_is_enabled_stream(dma, id)) {
        return (0);
    }

    return (-EAGAIN);
}

void stm32_dma_set_mem_periph_address(DMA_TypeDef* dma,
                                      uint32_t channel,
                                      uint32_t src_addr,
                                      uint32_t dest_addr) {
    LL_DMA_ConfigAddresses(dma, channel, src_addr, dest_addr);
}

/* same function to set periph/mem addresses */
void stm32_dma_set_periph_mem_address(DMA_TypeDef* dma,
                                      uint32_t channel,
                                      uint32_t src_addr,
                                      uint32_t dest_addr) {
    LL_DMA_ConfigAddresses(dma, channel, src_addr, dest_addr);
}

static void dma_stm32_irq_handler(const struct device* dev, uint32_t id) {
    const struct dma_stm32_config* config = dev->config;
    DMA_TypeDef* dma = config->base;
    struct dma_stm32_stream* stream;
    uint32_t callback_arg;

    __ASSERT_NO_MSG(id < config->max_streams);

    stream = &config->streams[id];
    /* The busy channel is pertinent if not overridden by the HAL */
    if ((stream->hal_override != true) && (stream->busy == false)) {
        /*
         * When DMA channel is not overridden by HAL,
         * ignore irq if the channel is not busy anymore
         */
        dma_stm32_clear_stream_irq(dev, id);
        return;
    }
    callback_arg = id + STM32_DMA_STREAM_OFFSET;

    /* The dma stream id is in range from STM32_DMA_STREAM_OFFSET..<dma-requests> */
    if (stm32_dma_is_ht_irq_active(dma, id)) {
        /* Let HAL DMA handle flags on its own */
        if (!stream->hal_override) {
            dma_stm32_clear_ht(dma, id);
        }
        stream->dma_callback(dev, stream->user_data, callback_arg, DMA_STATUS_BLOCK);
    }
    else if (stm32_dma_is_tc_irq_active(dma, id)) {
        /* Assuming not cyclic transfer */
        if (stream->cyclic == false) {
            stream->busy = false;
        }
        /* Let HAL DMA handle flags on its own */
        if (!stream->hal_override) {
            dma_stm32_clear_tc(dma, id);
        }
        stream->dma_callback(dev, stream->user_data, callback_arg, DMA_STATUS_COMPLETE);
    }
    else {
        LOG_ERR("Transfer Error.");
        stream->busy = false;
        dma_stm32_dump_stream_irq(dev, id);
        dma_stm32_clear_stream_irq(dev, id);
        stream->dma_callback(dev, stream->user_data,
                             callback_arg, -EIO);
    }
}

static int dma_stm32_get_priority(uint8_t priority, uint32_t* ll_priority) {
    if (priority > ARRAY_SIZE(table_priority)) {
        LOG_ERR("Priority error. %d", priority);
        return (-EINVAL);
    }

    *ll_priority = table_priority[priority];
    return (0);
}

static int dma_stm32_get_direction(enum dma_channel_direction direction,
<<<<<<< HEAD
                                   uint32_t* ll_direction) {
    switch (direction) {
        case MEMORY_TO_MEMORY :
            *ll_direction = LL_DMA_DIRECTION_MEMORY_TO_MEMORY;
            break;

        case MEMORY_TO_PERIPHERAL :
            *ll_direction = LL_DMA_DIRECTION_MEMORY_TO_PERIPH;
            break;

        case PERIPHERAL_TO_MEMORY :
            *ll_direction = LL_DMA_DIRECTION_PERIPH_TO_MEMORY;
            break;

        default :
            LOG_ERR("Direction error. %d", direction);
            return (-EINVAL);
    }

    return (0);
}

static int dma_stm32_disable_stream(DMA_TypeDef* dma, uint32_t id) {
    int count = 0;

    for (;;) {
        if (stm32_dma_disable_stream(dma, id) == 0) {
            return (0);
        }

        /* After trying for 5 seconds, give up */
        if (count++ > (5 * 1000)) {
            return (-EBUSY);
        }

        k_sleep(K_MSEC(1));
    }

    return (0);
}

static int dma_stm32_configure(const struct device* dev,
                               uint32_t id,
                               struct dma_config* config) {
    const struct dma_stm32_config* dev_config = dev->config;
    struct dma_stm32_stream* stream =
                &dev_config->streams[id - STM32_DMA_STREAM_OFFSET];
    DMA_TypeDef* dma = dev_config->base;
    LL_DMA_InitTypeDef DMA_InitStruct;
    int ret;

    /*  Linked list Node  and structure initialization */
    static LL_DMA_LinkNodeTypeDef Node_GPDMA_Channel;
    LL_DMA_InitLinkedListTypeDef DMA_InitLinkedListStruct;
    LL_DMA_InitNodeTypeDef NodeConfig;

    LL_DMA_ListStructInit(&DMA_InitLinkedListStruct);
    LL_DMA_NodeStructInit(&NodeConfig);
    LL_DMA_StructInit(&DMA_InitStruct);

    /* Give channel from index 0 */
    id = id - STM32_DMA_STREAM_OFFSET;

    if (id >= dev_config->max_streams) {
        LOG_ERR("cannot configure the dma stream %d.", id);
        return (-EINVAL);
    }

    if (stream->busy) {
        LOG_ERR("dma stream %d is busy.", id);
        return (-EBUSY);
    }

    if (dma_stm32_disable_stream(dma, id) != 0) {
        LOG_ERR("could not disable dma stream %d.", id);
        return (-EBUSY);
    }

    dma_stm32_clear_stream_irq(dev, id);

    /* Check potential DMA override (if id parameters and stream are valid) */
    if (config->linked_channel == STM32_DMA_HAL_OVERRIDE) {
        /* DMA channel is overridden by HAL DMA
         * Retain that the channel is busy and proceed to the minimal
         * configuration to properly route the IRQ
         */
        stream->busy = true;
        stream->hal_override = true;
        stream->dma_callback = config->dma_callback;
        stream->user_data = config->user_data;
        return (0);
    }

    if (config->head_block->block_size > DMA_STM32_MAX_DATA_ITEMS) {
        LOG_ERR("Data size too big: %d\n",
                config->head_block->block_size);
        return (-EINVAL);
    }

    /* Support only the same data width for source and dest */
    if (config->dest_data_size != config->source_data_size) {
        LOG_ERR("source and dest data size differ.");
        return (-EINVAL);
    }

    if ((config->source_data_size != 4U) &&
        (config->source_data_size != 2U) &&
        (config->source_data_size != 1U)) {
        LOG_ERR("source and dest unit size error, %d",
                config->source_data_size);
        return (-EINVAL);
    }

    stream->busy         = true;
    stream->dma_callback = config->dma_callback;
    stream->direction    = config->channel_direction;
    stream->user_data    = config->user_data;
    stream->src_size     = config->source_data_size;
    stream->dst_size     = config->dest_data_size;

    /* Check dest or source memory address, warn if 0 */
    if (config->head_block->source_address == 0) {
        LOG_WRN("source_buffer address is null.");
    }

    if (config->head_block->dest_address == 0) {
        LOG_WRN("dest_buffer address is null.");
    }

    DMA_InitStruct.SrcAddress  = config->head_block->source_address;
    DMA_InitStruct.DestAddress = config->head_block->dest_address;
    NodeConfig.SrcAddress      = config->head_block->source_address;
    NodeConfig.DestAddress     = config->head_block->dest_address;
    NodeConfig.BlkDataLength   = config->head_block->block_size;

    ret = dma_stm32_get_priority(config->channel_priority,
                                 &DMA_InitStruct.Priority);
    if (ret < 0) {
        return (ret);
    }

    ret = dma_stm32_get_direction(config->channel_direction,
                                  &DMA_InitStruct.Direction);
    if (ret < 0) {
        return (ret);
    }

    /* This part is for source */
    switch (config->head_block->source_addr_adj) {
        case DMA_ADDR_ADJ_INCREMENT :
            DMA_InitStruct.SrcIncMode = LL_DMA_SRC_INCREMENT;
            break;

        case DMA_ADDR_ADJ_NO_CHANGE :
            DMA_InitStruct.SrcIncMode = LL_DMA_SRC_FIXED;
            break;

        case DMA_ADDR_ADJ_DECREMENT :
            return (-ENOTSUP);

        default :
            LOG_ERR("Memory increment error. %d",
                    config->head_block->source_addr_adj);
            return (-EINVAL);
    }

    LOG_DBG("Channel (%d) src inc (%x).",
            id, DMA_InitStruct.SrcIncMode);

    /* This part is for dest */
    switch (config->head_block->dest_addr_adj) {
        case DMA_ADDR_ADJ_INCREMENT :
            DMA_InitStruct.DestIncMode = LL_DMA_DEST_INCREMENT;
            break;

        case DMA_ADDR_ADJ_NO_CHANGE :
            DMA_InitStruct.DestIncMode = LL_DMA_DEST_FIXED;
            break;

        case DMA_ADDR_ADJ_DECREMENT :
            return (-ENOTSUP);

        default :
            LOG_ERR("Periph increment error. %d",
                    config->head_block->dest_addr_adj);
            return (-EINVAL);
    }

    LOG_DBG("Channel (%d) dest inc (%x).",
            id, DMA_InitStruct.DestIncMode);

    stream->source_periph = (stream->direction == PERIPHERAL_TO_MEMORY);

    /* Set the data width, when source_data_size equals dest_data_size */
    int index = find_lsb_set(config->source_data_size) - 1;

    DMA_InitStruct.SrcDataWidth = table_src_size[index];

    index = find_lsb_set(config->dest_data_size) - 1;
    DMA_InitStruct.DestDataWidth = table_dst_size[index];

    DMA_InitStruct.BlkDataLength = config->head_block->block_size;

    /* The request ID is stored in the dma_slot */
    DMA_InitStruct.Request = config->dma_slot;

    if (config->head_block->source_reload_en == 0) {
        /* Initialize the DMA structure in non-cyclic mode only */
        LL_DMA_Init(dma, dma_stm32_id_to_stream(id), &DMA_InitStruct);
    }
    else { /* cyclic mode */
        /* Setting GPDMA request */
        NodeConfig.DestDataWidth = DMA_InitStruct.DestDataWidth;
        NodeConfig.SrcDataWidth  = DMA_InitStruct.SrcDataWidth;
        NodeConfig.DestIncMode   = DMA_InitStruct.DestIncMode;
        NodeConfig.SrcIncMode    = DMA_InitStruct.SrcIncMode;
        NodeConfig.Direction     = DMA_InitStruct.Direction;
        NodeConfig.Request       = DMA_InitStruct.Request;

        /* Continuous transfers with Linked List */
        stream->cyclic = true;
        LL_DMA_List_Init(dma, dma_stm32_id_to_stream(id), &DMA_InitLinkedListStruct);
        LL_DMA_CreateLinkNode(&NodeConfig, &Node_GPDMA_Channel);
        LL_DMA_ConnectLinkNode(&Node_GPDMA_Channel, LL_DMA_CLLR_OFFSET5,
                               &Node_GPDMA_Channel, LL_DMA_CLLR_OFFSET5);
        LL_DMA_SetLinkedListBaseAddr(dma, dma_stm32_id_to_stream(id),
                                     (uint32_t)&Node_GPDMA_Channel);
        LL_DMA_ConfigLinkUpdate(dma, dma_stm32_id_to_stream(id),
                                (LL_DMA_UPDATE_CTR1 | LL_DMA_UPDATE_CTR2 |
                                 LL_DMA_UPDATE_CBR1 | LL_DMA_UPDATE_CSAR |
                                 LL_DMA_UPDATE_CDAR | LL_DMA_UPDATE_CLLR),
                                (uint32_t)&Node_GPDMA_Channel);
=======
				   uint32_t *ll_direction)
{
	switch (direction) {
	case MEMORY_TO_MEMORY:
		*ll_direction = LL_DMA_DIRECTION_MEMORY_TO_MEMORY;
		break;
	case MEMORY_TO_PERIPHERAL:
		*ll_direction = LL_DMA_DIRECTION_MEMORY_TO_PERIPH;
		break;
	case PERIPHERAL_TO_MEMORY:
		*ll_direction = LL_DMA_DIRECTION_PERIPH_TO_MEMORY;
		break;
	default:
		LOG_ERR("Direction error. %d", direction);
		return -EINVAL;
	}

	return 0;
}

static int dma_stm32_disable_stream(DMA_TypeDef *dma, uint32_t id)
{
	int count = 0;

	for (;;) {
		if (stm32_dma_disable_stream(dma, id) == 0) {
			return 0;
		}
		/* After trying for 5 seconds, give up */
		if (count++ > (5 * 1000)) {
			return -EBUSY;
		}
		k_sleep(K_MSEC(1));
	}

	return 0;
}

static int dma_stm32_configure(const struct device *dev,
					     uint32_t id,
					     struct dma_config *config)
{
	const struct dma_stm32_config *dev_config = dev->config;
	struct dma_stm32_stream *stream =
				&dev_config->streams[id - STM32_DMA_STREAM_OFFSET];
	DMA_TypeDef *dma = (DMA_TypeDef *)dev_config->base;
	LL_DMA_InitTypeDef DMA_InitStruct;
	int ret;

	/*  Linked list Node  and structure initialization */
	static LL_DMA_LinkNodeTypeDef Node_GPDMA_Channel;
	LL_DMA_InitLinkedListTypeDef DMA_InitLinkedListStruct;
	LL_DMA_InitNodeTypeDef NodeConfig;

	LL_DMA_ListStructInit(&DMA_InitLinkedListStruct);
	LL_DMA_NodeStructInit(&NodeConfig);
	LL_DMA_StructInit(&DMA_InitStruct);

	/* Give channel from index 0 */
	id = id - STM32_DMA_STREAM_OFFSET;

	if (id >= dev_config->max_streams) {
		LOG_ERR("cannot configure the dma stream %d.", id);
		return -EINVAL;
	}

	if (stream->busy) {
		LOG_ERR("dma stream %d is busy.", id);
		return -EBUSY;
	}

	if (dma_stm32_disable_stream(dma, id) != 0) {
		LOG_ERR("could not disable dma stream %d.", id);
		return -EBUSY;
	}

	dma_stm32_clear_stream_irq(dev, id);

	/* Check potential DMA override (if id parameters and stream are valid) */
	if (config->linked_channel == STM32_DMA_HAL_OVERRIDE) {
		/* DMA channel is overridden by HAL DMA
		 * Retain that the channel is busy and proceed to the minimal
		 * configuration to properly route the IRQ
		 */
		stream->busy = true;
		stream->hal_override = true;
		stream->dma_callback = config->dma_callback;
		stream->user_data = config->user_data;
		return 0;
	}

	if (config->head_block->block_size > DMA_STM32_MAX_DATA_ITEMS) {
		LOG_ERR("Data size too big: %d\n",
		       config->head_block->block_size);
		return -EINVAL;
	}

	/* Support only the same data width for source and dest */
	if (config->dest_data_size != config->source_data_size) {
		LOG_ERR("source and dest data size differ.");
		return -EINVAL;
	}

	if (config->source_data_size != 4U &&
	    config->source_data_size != 2U &&
	    config->source_data_size != 1U) {
		LOG_ERR("source and dest unit size error, %d",
			config->source_data_size);
		return -EINVAL;
	}

	stream->busy		= true;
	stream->dma_callback	= config->dma_callback;
	stream->direction	= config->channel_direction;
	stream->user_data       = config->user_data;
	stream->src_size	= config->source_data_size;
	stream->dst_size	= config->dest_data_size;

	/* Check dest or source memory address, warn if 0 */
	if (config->head_block->source_address == 0) {
		LOG_WRN("source_buffer address is null.");
	}

	if (config->head_block->dest_address == 0) {
		LOG_WRN("dest_buffer address is null.");
	}

	DMA_InitStruct.SrcAddress = config->head_block->source_address;
	DMA_InitStruct.DestAddress = config->head_block->dest_address;
	NodeConfig.SrcAddress = config->head_block->source_address;
	NodeConfig.DestAddress = config->head_block->dest_address;
	NodeConfig.BlkDataLength = config->head_block->block_size;

	ret = dma_stm32_get_priority(config->channel_priority,
				     &DMA_InitStruct.Priority);
	if (ret < 0) {
		return ret;
	}

	ret = dma_stm32_get_direction(config->channel_direction,
				      &DMA_InitStruct.Direction);
	if (ret < 0) {
		return ret;
	}

	/* This part is for source */
	switch (config->head_block->source_addr_adj) {
	case DMA_ADDR_ADJ_INCREMENT:
		DMA_InitStruct.SrcIncMode = LL_DMA_SRC_INCREMENT;
		break;
	case DMA_ADDR_ADJ_NO_CHANGE:
		DMA_InitStruct.SrcIncMode = LL_DMA_SRC_FIXED;
		break;
	case DMA_ADDR_ADJ_DECREMENT:
		return -ENOTSUP;
	default:
		LOG_ERR("Memory increment error. %d",
			config->head_block->source_addr_adj);
		return -EINVAL;
	}
	LOG_DBG("Channel (%d) src inc (%x).",
				id, DMA_InitStruct.SrcIncMode);

	/* This part is for dest */
	switch (config->head_block->dest_addr_adj) {
	case DMA_ADDR_ADJ_INCREMENT:
		DMA_InitStruct.DestIncMode = LL_DMA_DEST_INCREMENT;
		break;
	case DMA_ADDR_ADJ_NO_CHANGE:
		DMA_InitStruct.DestIncMode = LL_DMA_DEST_FIXED;
		break;
	case DMA_ADDR_ADJ_DECREMENT:
		return -ENOTSUP;
	default:
		LOG_ERR("Periph increment error. %d",
			config->head_block->dest_addr_adj);
		return -EINVAL;
	}
	LOG_DBG("Channel (%d) dest inc (%x).",
				id, DMA_InitStruct.DestIncMode);

	stream->source_periph = (stream->direction == PERIPHERAL_TO_MEMORY);

	/* Set the data width, when source_data_size equals dest_data_size */
	int index = find_lsb_set(config->source_data_size) - 1;

	DMA_InitStruct.SrcDataWidth = table_src_size[index];

	index = find_lsb_set(config->dest_data_size) - 1;
	DMA_InitStruct.DestDataWidth = table_dst_size[index];

	DMA_InitStruct.BlkDataLength = config->head_block->block_size;

	/* The request ID is stored in the dma_slot */
	DMA_InitStruct.Request = config->dma_slot;

	if (config->head_block->source_reload_en == 0) {
		/* Initialize the DMA structure in non-cyclic mode only */
		LL_DMA_Init(dma, dma_stm32_id_to_stream(id), &DMA_InitStruct);
	} else {/* cyclic mode */
		/* Setting GPDMA request */
		NodeConfig.DestDataWidth = DMA_InitStruct.DestDataWidth;
		NodeConfig.SrcDataWidth = DMA_InitStruct.SrcDataWidth;
		NodeConfig.DestIncMode = DMA_InitStruct.DestIncMode;
		NodeConfig.SrcIncMode = DMA_InitStruct.SrcIncMode;
		NodeConfig.Direction = DMA_InitStruct.Direction;
		NodeConfig.Request = DMA_InitStruct.Request;

		/* Continuous transfers with Linked List */
		stream->cyclic = true;
		LL_DMA_List_Init(dma, dma_stm32_id_to_stream(id), &DMA_InitLinkedListStruct);
		LL_DMA_CreateLinkNode(&NodeConfig, &Node_GPDMA_Channel);
		LL_DMA_ConnectLinkNode(&Node_GPDMA_Channel, LL_DMA_CLLR_OFFSET5,
				       &Node_GPDMA_Channel, LL_DMA_CLLR_OFFSET5);
		LL_DMA_SetLinkedListBaseAddr(dma, dma_stm32_id_to_stream(id),
					     (uint32_t)&Node_GPDMA_Channel);
		LL_DMA_ConfigLinkUpdate(dma, dma_stm32_id_to_stream(id),
					(LL_DMA_UPDATE_CTR1 | LL_DMA_UPDATE_CTR2 |
					 LL_DMA_UPDATE_CBR1 | LL_DMA_UPDATE_CSAR |
					 LL_DMA_UPDATE_CDAR | LL_DMA_UPDATE_CLLR),
					(uint32_t)&Node_GPDMA_Channel);

		LL_DMA_EnableIT_HT(dma, dma_stm32_id_to_stream(id));
	}

#ifdef CONFIG_ARM_SECURE_FIRMWARE
	LL_DMA_ConfigChannelSecure(dma, dma_stm32_id_to_stream(id),
		LL_DMA_CHANNEL_SEC | LL_DMA_CHANNEL_SRC_SEC | LL_DMA_CHANNEL_DEST_SEC);
	LL_DMA_EnableChannelPrivilege(dma, dma_stm32_id_to_stream(id));
#endif

	LL_DMA_EnableIT_TC(dma, dma_stm32_id_to_stream(id));
	LL_DMA_EnableIT_USE(dma, dma_stm32_id_to_stream(id));
	LL_DMA_EnableIT_ULE(dma, dma_stm32_id_to_stream(id));
	LL_DMA_EnableIT_DTE(dma, dma_stm32_id_to_stream(id));

	return ret;
}

static int dma_stm32_reload(const struct device *dev, uint32_t id,
					  uint32_t src, uint32_t dst,
					  size_t size)
{
	const struct dma_stm32_config *config = dev->config;
	DMA_TypeDef *dma = (DMA_TypeDef *)(config->base);
	struct dma_stm32_stream *stream;

	/* Give channel from index 0 */
	id = id - STM32_DMA_STREAM_OFFSET;

	if (id >= config->max_streams) {
		return -EINVAL;
	}

	stream = &config->streams[id];

	if (dma_stm32_disable_stream(dma, id) != 0) {
		return -EBUSY;
	}

	if (stream->direction > PERIPHERAL_TO_MEMORY) {
		return -EINVAL;
	}
>>>>>>> e9eee4eb

        LL_DMA_EnableIT_HT(dma, dma_stm32_id_to_stream(id));
    }

    LL_DMA_EnableIT_TC (dma, dma_stm32_id_to_stream(id));
    LL_DMA_EnableIT_USE(dma, dma_stm32_id_to_stream(id));
    LL_DMA_EnableIT_ULE(dma, dma_stm32_id_to_stream(id));
    LL_DMA_EnableIT_DTE(dma, dma_stm32_id_to_stream(id));

    return (ret);
}

static int dma_stm32_reload(const struct device* dev, uint32_t id,
                            uint32_t src, uint32_t dst,
                            size_t size) {
    const struct dma_stm32_config* config = dev->config;
    DMA_TypeDef* dma = config->base;
    struct dma_stm32_stream* stream;

    /* Give channel from index 0 */
    id = (id - STM32_DMA_STREAM_OFFSET);
    if (id >= config->max_streams) {
        return (-EINVAL);
    }

    stream = &config->streams[id];

    if (dma_stm32_disable_stream(dma, id) != 0) {
        return (-EBUSY);
    }

    if (stream->direction > PERIPHERAL_TO_MEMORY) {
        return (-EINVAL);
    }

    LL_DMA_ConfigAddresses(dma,
                           dma_stm32_id_to_stream(id),
                           src, dst);

    LL_DMA_SetBlkDataLength(dma, dma_stm32_id_to_stream(id), size);

    /* When reloading the dma, the stream is busy again before enabling */
    stream->busy = true;

    stm32_dma_enable_stream(dma, id);

    return (0);
}

static int dma_stm32_start(const struct device* dev, uint32_t id) {
    const struct dma_stm32_config* config = dev->config;
    DMA_TypeDef* dma = config->base;
    struct dma_stm32_stream* stream;

    /* Give channel from index 0 */
    id = (id - STM32_DMA_STREAM_OFFSET);

    /* Only M2P or M2M mode can be started manually. */
    if (id >= config->max_streams) {
        return (-EINVAL);
    }

    /* Repeated start : return now if channel is already started */
    if (stm32_dma_is_enabled_stream(dma, id)) {
        return (0);
    }

    /* When starting the dma, the stream is busy before enabling */
    stream       = &config->streams[id];
    stream->busy = true;

    dma_stm32_clear_stream_irq(dev, id);

    stm32_dma_enable_stream(dma, id);

    return (0);
}

static int dma_stm32_suspend(const struct device* dev, uint32_t id) {
    const struct dma_stm32_config* config = dev->config;
    DMA_TypeDef* dma = config->base;

    /* Give channel from index 0 */
    id = (id - STM32_DMA_STREAM_OFFSET);
    if (id >= config->max_streams) {
        return (-EINVAL);
    }

    /* Suspend the channel and wait for suspend Flag set */
    LL_DMA_SuspendChannel(dma, dma_stm32_id_to_stream(id));
    /* It's not enough to wait for the SUSPF bit with LL_DMA_IsActiveFlag_SUSP */
    do {
        k_msleep(1); /* A delay is needed (1ms is valid) */
    } while (LL_DMA_IsActiveFlag_SUSP(dma, dma_stm32_id_to_stream(id)) != 1);

    /* Do not Reset the channel to allow resuming later */
    return (0);
}

static int dma_stm32_resume(const struct device* dev, uint32_t id) {
    const struct dma_stm32_config* config = dev->config;
    DMA_TypeDef* dma = config->base;

    /* Give channel from index 0 */
    id = (id - STM32_DMA_STREAM_OFFSET);
    if (id >= config->max_streams) {
        return (-EINVAL);
    }

    /* Resume the channel : it's enough after suspend */
    LL_DMA_ResumeChannel(dma, dma_stm32_id_to_stream(id));

    return (0);
}

static int dma_stm32_stop(const struct device* dev, uint32_t id) {
    const struct dma_stm32_config* config = dev->config;
    struct dma_stm32_stream* stream = &config->streams[id - STM32_DMA_STREAM_OFFSET];
    DMA_TypeDef* dma = config->base;

    /* Give channel from index 0 */
    id = (id - STM32_DMA_STREAM_OFFSET);
    if (id >= config->max_streams) {
        return (-EINVAL);
    }

    if (stream->hal_override) {
        stream->busy = false;
        return (0);
    }

    /* Repeated stop : return now if channel is already stopped */
    if (!stm32_dma_is_enabled_stream(dma, id)) {
        return (0);
    }

    LL_DMA_DisableIT_TC(dma, dma_stm32_id_to_stream(id));
    LL_DMA_DisableIT_USE(dma, dma_stm32_id_to_stream(id));
    LL_DMA_DisableIT_ULE(dma, dma_stm32_id_to_stream(id));
    LL_DMA_DisableIT_DTE(dma, dma_stm32_id_to_stream(id));

    dma_stm32_clear_stream_irq(dev, id);
    dma_stm32_disable_stream(dma, id);

    /* Finally, flag stream as free */
    stream->busy = false;

    return (0);
}

static int dma_stm32_init(const struct device* dev) {
    const struct dma_stm32_config* config = dev->config;
    const struct device* clk = DEVICE_DT_GET(STM32_CLOCK_CONTROL_NODE);

    if (clock_control_on(clk,
        (clock_control_subsys_t)&config->pclken) != 0) {
        LOG_ERR("clock op failed\n");
        return (-EIO);
    }

    config->config_irq(dev);

    for (uint32_t i = 0; i < config->max_streams; i++) {
        config->streams[i].busy = false;
    }

    ((struct dma_stm32_data*)dev->data)->dma_ctx.magic        = 0;
    ((struct dma_stm32_data*)dev->data)->dma_ctx.dma_channels = 0;
    ((struct dma_stm32_data*)dev->data)->dma_ctx.atomic       = 0;

    return (0);
}

static int dma_stm32_get_status(const struct device* dev,
                                uint32_t id, struct dma_status* stat) {
    const struct dma_stm32_config* config = dev->config;
    DMA_TypeDef* dma = config->base;
    struct dma_stm32_stream* stream;

    /* Give channel from index 0 */
    id = (id - STM32_DMA_STREAM_OFFSET);
    if (id >= config->max_streams) {
        return (-EINVAL);
    }

    stream = &config->streams[id];
    stat->pending_length = LL_DMA_GetBlkDataLength(dma, dma_stm32_id_to_stream(id));
    stat->dir  = stream->direction;
    stat->busy = stream->busy;

    return (0);
}

static DEVICE_API(dma, dma_funcs) = {
    .reload     = dma_stm32_reload,
    .config     = dma_stm32_configure,
    .start      = dma_stm32_start,
    .stop       = dma_stm32_stop,
    .get_status = dma_stm32_get_status,
    .suspend    = dma_stm32_suspend,
    .resume     = dma_stm32_resume,
};

/*
 * Macro to CONNECT and enable each irq (order is given by the 'listify')
 * chan: channel of the DMA instance (assuming one irq per channel)
 *       stm32U5x has 16 channels
 * dma : dma instance (one GPDMA instance on stm32U5x)
 */
#define DMA_STM32_IRQ_CONNECT_CHANNEL(chan, dma)                \
    do {                                                        \
        IRQ_CONNECT(DT_INST_IRQ_BY_IDX(dma, chan, irq),         \
                    DT_INST_IRQ_BY_IDX(dma, chan, priority),    \
                    dma_stm32_irq_##dma##_##chan,               \
                    DEVICE_DT_INST_GET(dma), 0);                \
        irq_enable(DT_INST_IRQ_BY_IDX(dma, chan, irq));         \
    } while (0)

/*
 * Macro to configure the irq for each dma instance (index)
 * Loop to CONNECT and enable each irq for each channel
 * Expecting as many irq as property <dma_channels>
 */
#define DMA_STM32_IRQ_CONNECT(index)                            \
    static void dma_stm32_config_irq_##index(const struct device* dev) { \
        ARG_UNUSED(dev);                                        \
                                                                \
        LISTIFY(DT_INST_PROP(index, dma_channels),              \
                             DMA_STM32_IRQ_CONNECT_CHANNEL, (;), index); \
    }

/*
 * Macro to instanciate the irq handler (order is given by the 'listify')
 * chan: channel of the DMA instance (assuming one irq per channel)
 *       stm32U5x has 16 channels
 * dma : dma instance (one GPDMA instance on stm32U5x)
 */
#define DMA_STM32_DEFINE_IRQ_HANDLER(chan, dma)                 \
    static void dma_stm32_irq_##dma##_##chan(const struct device* dev) { \
        dma_stm32_irq_handler(dev, chan);                       \
    }

#define DMA_STM32_INIT_DEV(index)                               \
BUILD_ASSERT(DT_INST_PROP(index, dma_channels)                  \
             == DT_NUM_IRQS(DT_DRV_INST(index)),                \
             "Nb of Channels and IRQ mismatch");                \
                                                                \
LISTIFY(DT_INST_PROP(index, dma_channels),                      \
        DMA_STM32_DEFINE_IRQ_HANDLER, (;), index);              \
                                                                \
DMA_STM32_IRQ_CONNECT(index);                                   \
                                                                \
static struct dma_stm32_stream                                  \
    dma_stm32_streams_##index[DT_INST_PROP_OR(index, dma_channels, \
        DT_NUM_IRQS(DT_DRV_INST(index)))];                      \
                                                                \
const struct dma_stm32_config dma_stm32_config_##index = {      \
    .pclken      = { .bus = DT_INST_CLOCKS_CELL(index, bus),    \
                     .enr = DT_INST_CLOCKS_CELL(index, bits)},  \
    .config_irq  = dma_stm32_config_irq_##index,                \
    .base        = (void*)DT_INST_REG_ADDR(index),              \
    .max_streams = DT_INST_PROP_OR(index, dma_channels,         \
                                   DT_NUM_IRQS(DT_DRV_INST(index))), \
    .streams     = dma_stm32_streams_##index,                   \
};                                                              \
                                                                \
static struct dma_stm32_data dma_stm32_data_##index = {0};      \
                                                                \
DEVICE_DT_INST_DEFINE(index,                                    \
                      &dma_stm32_init,                          \
                      NULL,                                     \
                      &dma_stm32_data_##index, &dma_stm32_config_##index, \
                      PRE_KERNEL_1, CONFIG_DMA_INIT_PRIORITY,   \
                      &dma_funcs);

DT_INST_FOREACH_STATUS_OKAY(DMA_STM32_INIT_DEV)<|MERGE_RESOLUTION|>--- conflicted
+++ resolved
@@ -45,14 +45,14 @@
 
 static void dma_stm32_dump_stream_irq(const struct device* dev, uint32_t id) {
     const struct dma_stm32_config* config = dev->config;
-    DMA_TypeDef* dma = config->base;
+    DMA_TypeDef* dma = (DMA_TypeDef*)(config->base);
 
     stm32_dma_dump_stream_irq(dma, id);
 }
 
 static void dma_stm32_clear_stream_irq(const struct device* dev, uint32_t id) {
     const struct dma_stm32_config* config = dev->config;
-    DMA_TypeDef* dma = config->base;
+    DMA_TypeDef* dma = (DMA_TypeDef*)(config->base);
 
     dma_stm32_clear_tc(dma, id);
     dma_stm32_clear_ht(dma, id);
@@ -266,7 +266,6 @@
 }
 
 static int dma_stm32_get_direction(enum dma_channel_direction direction,
-<<<<<<< HEAD
                                    uint32_t* ll_direction) {
     switch (direction) {
         case MEMORY_TO_MEMORY :
@@ -499,274 +498,15 @@
                                  LL_DMA_UPDATE_CBR1 | LL_DMA_UPDATE_CSAR |
                                  LL_DMA_UPDATE_CDAR | LL_DMA_UPDATE_CLLR),
                                 (uint32_t)&Node_GPDMA_Channel);
-=======
-				   uint32_t *ll_direction)
-{
-	switch (direction) {
-	case MEMORY_TO_MEMORY:
-		*ll_direction = LL_DMA_DIRECTION_MEMORY_TO_MEMORY;
-		break;
-	case MEMORY_TO_PERIPHERAL:
-		*ll_direction = LL_DMA_DIRECTION_MEMORY_TO_PERIPH;
-		break;
-	case PERIPHERAL_TO_MEMORY:
-		*ll_direction = LL_DMA_DIRECTION_PERIPH_TO_MEMORY;
-		break;
-	default:
-		LOG_ERR("Direction error. %d", direction);
-		return -EINVAL;
-	}
-
-	return 0;
-}
-
-static int dma_stm32_disable_stream(DMA_TypeDef *dma, uint32_t id)
-{
-	int count = 0;
-
-	for (;;) {
-		if (stm32_dma_disable_stream(dma, id) == 0) {
-			return 0;
-		}
-		/* After trying for 5 seconds, give up */
-		if (count++ > (5 * 1000)) {
-			return -EBUSY;
-		}
-		k_sleep(K_MSEC(1));
-	}
-
-	return 0;
-}
-
-static int dma_stm32_configure(const struct device *dev,
-					     uint32_t id,
-					     struct dma_config *config)
-{
-	const struct dma_stm32_config *dev_config = dev->config;
-	struct dma_stm32_stream *stream =
-				&dev_config->streams[id - STM32_DMA_STREAM_OFFSET];
-	DMA_TypeDef *dma = (DMA_TypeDef *)dev_config->base;
-	LL_DMA_InitTypeDef DMA_InitStruct;
-	int ret;
-
-	/*  Linked list Node  and structure initialization */
-	static LL_DMA_LinkNodeTypeDef Node_GPDMA_Channel;
-	LL_DMA_InitLinkedListTypeDef DMA_InitLinkedListStruct;
-	LL_DMA_InitNodeTypeDef NodeConfig;
-
-	LL_DMA_ListStructInit(&DMA_InitLinkedListStruct);
-	LL_DMA_NodeStructInit(&NodeConfig);
-	LL_DMA_StructInit(&DMA_InitStruct);
-
-	/* Give channel from index 0 */
-	id = id - STM32_DMA_STREAM_OFFSET;
-
-	if (id >= dev_config->max_streams) {
-		LOG_ERR("cannot configure the dma stream %d.", id);
-		return -EINVAL;
-	}
-
-	if (stream->busy) {
-		LOG_ERR("dma stream %d is busy.", id);
-		return -EBUSY;
-	}
-
-	if (dma_stm32_disable_stream(dma, id) != 0) {
-		LOG_ERR("could not disable dma stream %d.", id);
-		return -EBUSY;
-	}
-
-	dma_stm32_clear_stream_irq(dev, id);
-
-	/* Check potential DMA override (if id parameters and stream are valid) */
-	if (config->linked_channel == STM32_DMA_HAL_OVERRIDE) {
-		/* DMA channel is overridden by HAL DMA
-		 * Retain that the channel is busy and proceed to the minimal
-		 * configuration to properly route the IRQ
-		 */
-		stream->busy = true;
-		stream->hal_override = true;
-		stream->dma_callback = config->dma_callback;
-		stream->user_data = config->user_data;
-		return 0;
-	}
-
-	if (config->head_block->block_size > DMA_STM32_MAX_DATA_ITEMS) {
-		LOG_ERR("Data size too big: %d\n",
-		       config->head_block->block_size);
-		return -EINVAL;
-	}
-
-	/* Support only the same data width for source and dest */
-	if (config->dest_data_size != config->source_data_size) {
-		LOG_ERR("source and dest data size differ.");
-		return -EINVAL;
-	}
-
-	if (config->source_data_size != 4U &&
-	    config->source_data_size != 2U &&
-	    config->source_data_size != 1U) {
-		LOG_ERR("source and dest unit size error, %d",
-			config->source_data_size);
-		return -EINVAL;
-	}
-
-	stream->busy		= true;
-	stream->dma_callback	= config->dma_callback;
-	stream->direction	= config->channel_direction;
-	stream->user_data       = config->user_data;
-	stream->src_size	= config->source_data_size;
-	stream->dst_size	= config->dest_data_size;
-
-	/* Check dest or source memory address, warn if 0 */
-	if (config->head_block->source_address == 0) {
-		LOG_WRN("source_buffer address is null.");
-	}
-
-	if (config->head_block->dest_address == 0) {
-		LOG_WRN("dest_buffer address is null.");
-	}
-
-	DMA_InitStruct.SrcAddress = config->head_block->source_address;
-	DMA_InitStruct.DestAddress = config->head_block->dest_address;
-	NodeConfig.SrcAddress = config->head_block->source_address;
-	NodeConfig.DestAddress = config->head_block->dest_address;
-	NodeConfig.BlkDataLength = config->head_block->block_size;
-
-	ret = dma_stm32_get_priority(config->channel_priority,
-				     &DMA_InitStruct.Priority);
-	if (ret < 0) {
-		return ret;
-	}
-
-	ret = dma_stm32_get_direction(config->channel_direction,
-				      &DMA_InitStruct.Direction);
-	if (ret < 0) {
-		return ret;
-	}
-
-	/* This part is for source */
-	switch (config->head_block->source_addr_adj) {
-	case DMA_ADDR_ADJ_INCREMENT:
-		DMA_InitStruct.SrcIncMode = LL_DMA_SRC_INCREMENT;
-		break;
-	case DMA_ADDR_ADJ_NO_CHANGE:
-		DMA_InitStruct.SrcIncMode = LL_DMA_SRC_FIXED;
-		break;
-	case DMA_ADDR_ADJ_DECREMENT:
-		return -ENOTSUP;
-	default:
-		LOG_ERR("Memory increment error. %d",
-			config->head_block->source_addr_adj);
-		return -EINVAL;
-	}
-	LOG_DBG("Channel (%d) src inc (%x).",
-				id, DMA_InitStruct.SrcIncMode);
-
-	/* This part is for dest */
-	switch (config->head_block->dest_addr_adj) {
-	case DMA_ADDR_ADJ_INCREMENT:
-		DMA_InitStruct.DestIncMode = LL_DMA_DEST_INCREMENT;
-		break;
-	case DMA_ADDR_ADJ_NO_CHANGE:
-		DMA_InitStruct.DestIncMode = LL_DMA_DEST_FIXED;
-		break;
-	case DMA_ADDR_ADJ_DECREMENT:
-		return -ENOTSUP;
-	default:
-		LOG_ERR("Periph increment error. %d",
-			config->head_block->dest_addr_adj);
-		return -EINVAL;
-	}
-	LOG_DBG("Channel (%d) dest inc (%x).",
-				id, DMA_InitStruct.DestIncMode);
-
-	stream->source_periph = (stream->direction == PERIPHERAL_TO_MEMORY);
-
-	/* Set the data width, when source_data_size equals dest_data_size */
-	int index = find_lsb_set(config->source_data_size) - 1;
-
-	DMA_InitStruct.SrcDataWidth = table_src_size[index];
-
-	index = find_lsb_set(config->dest_data_size) - 1;
-	DMA_InitStruct.DestDataWidth = table_dst_size[index];
-
-	DMA_InitStruct.BlkDataLength = config->head_block->block_size;
-
-	/* The request ID is stored in the dma_slot */
-	DMA_InitStruct.Request = config->dma_slot;
-
-	if (config->head_block->source_reload_en == 0) {
-		/* Initialize the DMA structure in non-cyclic mode only */
-		LL_DMA_Init(dma, dma_stm32_id_to_stream(id), &DMA_InitStruct);
-	} else {/* cyclic mode */
-		/* Setting GPDMA request */
-		NodeConfig.DestDataWidth = DMA_InitStruct.DestDataWidth;
-		NodeConfig.SrcDataWidth = DMA_InitStruct.SrcDataWidth;
-		NodeConfig.DestIncMode = DMA_InitStruct.DestIncMode;
-		NodeConfig.SrcIncMode = DMA_InitStruct.SrcIncMode;
-		NodeConfig.Direction = DMA_InitStruct.Direction;
-		NodeConfig.Request = DMA_InitStruct.Request;
-
-		/* Continuous transfers with Linked List */
-		stream->cyclic = true;
-		LL_DMA_List_Init(dma, dma_stm32_id_to_stream(id), &DMA_InitLinkedListStruct);
-		LL_DMA_CreateLinkNode(&NodeConfig, &Node_GPDMA_Channel);
-		LL_DMA_ConnectLinkNode(&Node_GPDMA_Channel, LL_DMA_CLLR_OFFSET5,
-				       &Node_GPDMA_Channel, LL_DMA_CLLR_OFFSET5);
-		LL_DMA_SetLinkedListBaseAddr(dma, dma_stm32_id_to_stream(id),
-					     (uint32_t)&Node_GPDMA_Channel);
-		LL_DMA_ConfigLinkUpdate(dma, dma_stm32_id_to_stream(id),
-					(LL_DMA_UPDATE_CTR1 | LL_DMA_UPDATE_CTR2 |
-					 LL_DMA_UPDATE_CBR1 | LL_DMA_UPDATE_CSAR |
-					 LL_DMA_UPDATE_CDAR | LL_DMA_UPDATE_CLLR),
-					(uint32_t)&Node_GPDMA_Channel);
-
-		LL_DMA_EnableIT_HT(dma, dma_stm32_id_to_stream(id));
-	}
-
-#ifdef CONFIG_ARM_SECURE_FIRMWARE
-	LL_DMA_ConfigChannelSecure(dma, dma_stm32_id_to_stream(id),
-		LL_DMA_CHANNEL_SEC | LL_DMA_CHANNEL_SRC_SEC | LL_DMA_CHANNEL_DEST_SEC);
-	LL_DMA_EnableChannelPrivilege(dma, dma_stm32_id_to_stream(id));
-#endif
-
-	LL_DMA_EnableIT_TC(dma, dma_stm32_id_to_stream(id));
-	LL_DMA_EnableIT_USE(dma, dma_stm32_id_to_stream(id));
-	LL_DMA_EnableIT_ULE(dma, dma_stm32_id_to_stream(id));
-	LL_DMA_EnableIT_DTE(dma, dma_stm32_id_to_stream(id));
-
-	return ret;
-}
-
-static int dma_stm32_reload(const struct device *dev, uint32_t id,
-					  uint32_t src, uint32_t dst,
-					  size_t size)
-{
-	const struct dma_stm32_config *config = dev->config;
-	DMA_TypeDef *dma = (DMA_TypeDef *)(config->base);
-	struct dma_stm32_stream *stream;
-
-	/* Give channel from index 0 */
-	id = id - STM32_DMA_STREAM_OFFSET;
-
-	if (id >= config->max_streams) {
-		return -EINVAL;
-	}
-
-	stream = &config->streams[id];
-
-	if (dma_stm32_disable_stream(dma, id) != 0) {
-		return -EBUSY;
-	}
-
-	if (stream->direction > PERIPHERAL_TO_MEMORY) {
-		return -EINVAL;
-	}
->>>>>>> e9eee4eb
 
         LL_DMA_EnableIT_HT(dma, dma_stm32_id_to_stream(id));
     }
+
+    #ifdef CONFIG_ARM_SECURE_FIRMWARE
+    LL_DMA_ConfigChannelSecure(dma, dma_stm32_id_to_stream(id),
+                               (LL_DMA_CHANNEL_SEC | LL_DMA_CHANNEL_SRC_SEC | LL_DMA_CHANNEL_DEST_SEC));
+    LL_DMA_EnableChannelPrivilege(dma, dma_stm32_id_to_stream(id));
+    #endif
 
     LL_DMA_EnableIT_TC (dma, dma_stm32_id_to_stream(id));
     LL_DMA_EnableIT_USE(dma, dma_stm32_id_to_stream(id));
@@ -780,7 +520,7 @@
                             uint32_t src, uint32_t dst,
                             size_t size) {
     const struct dma_stm32_config* config = dev->config;
-    DMA_TypeDef* dma = config->base;
+    DMA_TypeDef* dma = (DMA_TypeDef*)(config->base);
     struct dma_stm32_stream* stream;
 
     /* Give channel from index 0 */
@@ -815,7 +555,7 @@
 
 static int dma_stm32_start(const struct device* dev, uint32_t id) {
     const struct dma_stm32_config* config = dev->config;
-    DMA_TypeDef* dma = config->base;
+    DMA_TypeDef* dma = (DMA_TypeDef*)(config->base);
     struct dma_stm32_stream* stream;
 
     /* Give channel from index 0 */
@@ -844,7 +584,7 @@
 
 static int dma_stm32_suspend(const struct device* dev, uint32_t id) {
     const struct dma_stm32_config* config = dev->config;
-    DMA_TypeDef* dma = config->base;
+    DMA_TypeDef* dma = (DMA_TypeDef*)(config->base);
 
     /* Give channel from index 0 */
     id = (id - STM32_DMA_STREAM_OFFSET);
@@ -865,7 +605,7 @@
 
 static int dma_stm32_resume(const struct device* dev, uint32_t id) {
     const struct dma_stm32_config* config = dev->config;
-    DMA_TypeDef* dma = config->base;
+    DMA_TypeDef* dma = (DMA_TypeDef*)(config->base);
 
     /* Give channel from index 0 */
     id = (id - STM32_DMA_STREAM_OFFSET);
@@ -882,7 +622,7 @@
 static int dma_stm32_stop(const struct device* dev, uint32_t id) {
     const struct dma_stm32_config* config = dev->config;
     struct dma_stm32_stream* stream = &config->streams[id - STM32_DMA_STREAM_OFFSET];
-    DMA_TypeDef* dma = config->base;
+    DMA_TypeDef* dma = (DMA_TypeDef*)(config->base);
 
     /* Give channel from index 0 */
     id = (id - STM32_DMA_STREAM_OFFSET);
@@ -940,7 +680,7 @@
 static int dma_stm32_get_status(const struct device* dev,
                                 uint32_t id, struct dma_status* stat) {
     const struct dma_stm32_config* config = dev->config;
-    DMA_TypeDef* dma = config->base;
+    DMA_TypeDef* dma = (DMA_TypeDef*)(config->base);
     struct dma_stm32_stream* stream;
 
     /* Give channel from index 0 */
