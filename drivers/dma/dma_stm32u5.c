/*
 * Copyright (c) 2016 Linaro Limited.
 * Copyright (c) 2019 Song Qiang <songqiang1304521@gmail.com>
 * Copyright (c) 2022 STMicroelectronics
 *
 * SPDX-License-Identifier: Apache-2.0
 */

/**
 * @brief Common part of DMA drivers for stm32U5.
 * @note  Functions named with stm32_dma_* are SoCs related functions
 *
 */

#include "dma_stm32.h"

#include <zephyr/init.h>
#include <zephyr/drivers/clock_control.h>
#include <zephyr/drivers/dma/dma_stm32.h>

#include <zephyr/logging/log.h>
#include <zephyr/irq.h>
LOG_MODULE_REGISTER(dma_stm32, CONFIG_DMA_LOG_LEVEL);

#define DT_DRV_COMPAT st_stm32u5_dma

static const uint32_t table_src_size[] = {
    LL_DMA_SRC_DATAWIDTH_BYTE,
    LL_DMA_SRC_DATAWIDTH_HALFWORD,
    LL_DMA_SRC_DATAWIDTH_WORD,
};

static const uint32_t table_dst_size[] = {
    LL_DMA_DEST_DATAWIDTH_BYTE,
    LL_DMA_DEST_DATAWIDTH_HALFWORD,
    LL_DMA_DEST_DATAWIDTH_WORD,
};

static const uint32_t table_priority[4] = {
    LL_DMA_LOW_PRIORITY_LOW_WEIGHT,
    LL_DMA_LOW_PRIORITY_MID_WEIGHT,
    LL_DMA_LOW_PRIORITY_HIGH_WEIGHT,
    LL_DMA_HIGH_PRIORITY,
};

static void dma_stm32_dump_stream_irq(const struct device* dev, uint32_t id) {
    const struct dma_stm32_config* config = dev->config;
    DMA_TypeDef* dma = config->base;

    stm32_dma_dump_stream_irq(dma, id);
}

static void dma_stm32_clear_stream_irq(const struct device* dev, uint32_t id) {
    const struct dma_stm32_config* config = dev->config;
    DMA_TypeDef* dma = config->base;

    dma_stm32_clear_tc(dma, id);
    dma_stm32_clear_ht(dma, id);
    stm32_dma_clear_stream_irq(dma, id);
}

uint32_t dma_stm32_id_to_stream(uint32_t id) {
    static const uint32_t stream_nr[] = {
        LL_DMA_CHANNEL_0 , LL_DMA_CHANNEL_1 , LL_DMA_CHANNEL_2 , LL_DMA_CHANNEL_3 ,
        LL_DMA_CHANNEL_4 , LL_DMA_CHANNEL_5 , LL_DMA_CHANNEL_6 , LL_DMA_CHANNEL_7 ,
        LL_DMA_CHANNEL_8 , LL_DMA_CHANNEL_9 , LL_DMA_CHANNEL_10, LL_DMA_CHANNEL_11,
        LL_DMA_CHANNEL_12, LL_DMA_CHANNEL_13, LL_DMA_CHANNEL_14, LL_DMA_CHANNEL_15,
    };

    __ASSERT_NO_MSG(id < ARRAY_SIZE(stream_nr));

    return (stream_nr[id]);
}

bool dma_stm32_is_tc_active(DMA_TypeDef* DMAx, uint32_t id) {
    return LL_DMA_IsActiveFlag_TC(DMAx, dma_stm32_id_to_stream(id));
}

void dma_stm32_clear_tc(DMA_TypeDef* DMAx, uint32_t id) {
    LL_DMA_ClearFlag_TC(DMAx, dma_stm32_id_to_stream(id));
}

/* data transfer error */
static inline bool dma_stm32_is_dte_active(DMA_TypeDef* dma, uint32_t id) {
    return LL_DMA_IsActiveFlag_DTE(dma, dma_stm32_id_to_stream(id));
}

/* link transfer error */
static inline bool dma_stm32_is_ule_active(DMA_TypeDef* dma, uint32_t id) {
    return LL_DMA_IsActiveFlag_ULE(dma, dma_stm32_id_to_stream(id));
}

/* user setting error */
static inline bool dma_stm32_is_use_active(DMA_TypeDef* dma, uint32_t id) {
    return LL_DMA_IsActiveFlag_USE(dma, dma_stm32_id_to_stream(id));
}

/* transfer error either a data or user or link error */
bool dma_stm32_is_te_active(DMA_TypeDef* DMAx, uint32_t id) {
    return (LL_DMA_IsActiveFlag_DTE(DMAx, dma_stm32_id_to_stream(id)) ||
            LL_DMA_IsActiveFlag_ULE(DMAx, dma_stm32_id_to_stream(id)) ||
            LL_DMA_IsActiveFlag_USE(DMAx, dma_stm32_id_to_stream(id)));
}

/* clear transfer error either a data or user or link error */
void dma_stm32_clear_te(DMA_TypeDef* DMAx, uint32_t id) {
    LL_DMA_ClearFlag_DTE(DMAx, dma_stm32_id_to_stream(id));
    LL_DMA_ClearFlag_ULE(DMAx, dma_stm32_id_to_stream(id));
    LL_DMA_ClearFlag_USE(DMAx, dma_stm32_id_to_stream(id));
}

bool dma_stm32_is_ht_active(DMA_TypeDef* DMAx, uint32_t id) {
    return LL_DMA_IsActiveFlag_HT(DMAx, dma_stm32_id_to_stream(id));
}

void dma_stm32_clear_ht(DMA_TypeDef* DMAx, uint32_t id) {
    LL_DMA_ClearFlag_HT(DMAx, dma_stm32_id_to_stream(id));
}

void stm32_dma_dump_stream_irq(DMA_TypeDef* dma, uint32_t id) {
    LOG_INF("tc: %d, ht: %d, dte: %d, ule: %d, use: %d",
            dma_stm32_is_tc_active(dma, id),
            dma_stm32_is_ht_active(dma, id),
            dma_stm32_is_dte_active(dma, id),
            dma_stm32_is_ule_active(dma, id),
            dma_stm32_is_use_active(dma, id)
    );
}

/* Check if nsecure masked interrupt is active on channel */
bool stm32_dma_is_tc_irq_active(DMA_TypeDef* dma, uint32_t id) {
    return (LL_DMA_IsEnabledIT_TC(dma, dma_stm32_id_to_stream(id)) &&
            LL_DMA_IsActiveFlag_TC(dma, dma_stm32_id_to_stream(id)));
}

bool stm32_dma_is_ht_irq_active(DMA_TypeDef* dma, uint32_t id) {
    return (LL_DMA_IsEnabledIT_HT(dma, dma_stm32_id_to_stream(id)) &&
            LL_DMA_IsActiveFlag_HT(dma, dma_stm32_id_to_stream(id)));
}

static inline bool stm32_dma_is_te_irq_active(DMA_TypeDef* dma, uint32_t id) {
    return ((LL_DMA_IsEnabledIT_DTE(dma, dma_stm32_id_to_stream(id)) &&
             LL_DMA_IsActiveFlag_DTE(dma, dma_stm32_id_to_stream(id))) ||
            (LL_DMA_IsEnabledIT_ULE(dma, dma_stm32_id_to_stream(id)) &&
             LL_DMA_IsActiveFlag_ULE(dma, dma_stm32_id_to_stream(id))) ||
            (LL_DMA_IsEnabledIT_USE(dma, dma_stm32_id_to_stream(id)) &&
             LL_DMA_IsActiveFlag_USE(dma, dma_stm32_id_to_stream(id))));
}

/* check if and irq of any type occurred on the channel */
#define stm32_dma_is_irq_active LL_DMA_IsActiveFlag_MIS

void stm32_dma_clear_stream_irq(DMA_TypeDef* dma, uint32_t id) {
    dma_stm32_clear_te(dma, id);

    LL_DMA_ClearFlag_TO(dma, dma_stm32_id_to_stream(id));
    LL_DMA_ClearFlag_SUSP(dma, dma_stm32_id_to_stream(id));
}

bool stm32_dma_is_irq_happened(DMA_TypeDef* dma, uint32_t id) {
    if (dma_stm32_is_te_active(dma, id)) {
        return (true);
    }

    return (false);
}

void stm32_dma_enable_stream(DMA_TypeDef* dma, uint32_t id) {
    LL_DMA_EnableChannel(dma, dma_stm32_id_to_stream(id));
}

bool stm32_dma_is_enabled_stream(DMA_TypeDef* dma, uint32_t id) {
    if (LL_DMA_IsEnabledChannel(dma, dma_stm32_id_to_stream(id)) == 1) {
        return (true);
    }

    return (false);
}

int stm32_dma_disable_stream(DMA_TypeDef* dma, uint32_t id) {
    /* GPDMA channel abort sequence */
    LL_DMA_SuspendChannel(dma, dma_stm32_id_to_stream(id));

    /* reset the channel will disable it */
    LL_DMA_ResetChannel(dma, dma_stm32_id_to_stream(id));

    if (!stm32_dma_is_enabled_stream(dma, id)) {
        return (0);
    }

    return (-EAGAIN);
}

void stm32_dma_set_mem_periph_address(DMA_TypeDef* dma,
                                      uint32_t channel,
                                      uint32_t src_addr,
                                      uint32_t dest_addr) {
    LL_DMA_ConfigAddresses(dma, channel, src_addr, dest_addr);
}

/* same function to set periph/mem addresses */
void stm32_dma_set_periph_mem_address(DMA_TypeDef* dma,
                                      uint32_t channel,
                                      uint32_t src_addr,
                                      uint32_t dest_addr) {
    LL_DMA_ConfigAddresses(dma, channel, src_addr, dest_addr);
}

static void dma_stm32_irq_handler(const struct device* dev, uint32_t id) {
    const struct dma_stm32_config* config = dev->config;
    DMA_TypeDef* dma = config->base;
    struct dma_stm32_stream* stream;
    uint32_t callback_arg;

    __ASSERT_NO_MSG(id < config->max_streams);

    stream = &config->streams[id];
    /* The busy channel is pertinent if not overridden by the HAL */
    if ((stream->hal_override != true) && (stream->busy == false)) {
        /*
         * When DMA channel is not overridden by HAL,
         * ignore irq if the channel is not busy anymore
         */
        dma_stm32_clear_stream_irq(dev, id);
        return;
    }
    callback_arg = id + STM32_DMA_STREAM_OFFSET;
    stream->busy = false;

    /* The dma stream id is in range from STM32_DMA_STREAM_OFFSET..<dma-requests> */
    if (stm32_dma_is_ht_irq_active(dma, id)) {
        /* Let HAL DMA handle flags on its own */
        if (!stream->hal_override) {
            dma_stm32_clear_ht(dma, id);
        }
        stream->dma_callback(dev, stream->user_data, callback_arg, DMA_STATUS_BLOCK);
    }
    else if (stm32_dma_is_tc_irq_active(dma, id)) {
        /* Let HAL DMA handle flags on its own */
        if (!stream->hal_override) {
            dma_stm32_clear_tc(dma, id);
        }
        stream->dma_callback(dev, stream->user_data, callback_arg, DMA_STATUS_COMPLETE);
    }
    else {
        LOG_ERR("Transfer Error.");
        dma_stm32_dump_stream_irq(dev, id);
        dma_stm32_clear_stream_irq(dev, id);
        stream->dma_callback(dev, stream->user_data,
                             callback_arg, -EIO);
    }
}

static int dma_stm32_get_priority(uint8_t priority, uint32_t* ll_priority) {
    if (priority > ARRAY_SIZE(table_priority)) {
        LOG_ERR("Priority error. %d", priority);
        return (-EINVAL);
    }

    *ll_priority = table_priority[priority];
    return (0);
}

static int dma_stm32_get_direction(enum dma_channel_direction direction,
                                   uint32_t* ll_direction) {
    switch (direction) {
        case MEMORY_TO_MEMORY :
            *ll_direction = LL_DMA_DIRECTION_MEMORY_TO_MEMORY;
            break;

        case MEMORY_TO_PERIPHERAL :
            *ll_direction = LL_DMA_DIRECTION_MEMORY_TO_PERIPH;
            break;

        case PERIPHERAL_TO_MEMORY :
            *ll_direction = LL_DMA_DIRECTION_PERIPH_TO_MEMORY;
            break;

        default :
            LOG_ERR("Direction error. %d", direction);
            return (-EINVAL);
    }

    return (0);
}

static int dma_stm32_disable_stream(DMA_TypeDef* dma, uint32_t id) {
    int count = 0;

    for (;;) {
        if (stm32_dma_disable_stream(dma, id) == 0) {
            return (0);
        }

        /* After trying for 5 seconds, give up */
        if (count++ > (5 * 1000)) {
            return (-EBUSY);
        }

        k_sleep(K_MSEC(1));
    }

    return (0);
}

static int dma_stm32_configure(const struct device* dev,
                               uint32_t id,
                               struct dma_config* config) {
    const struct dma_stm32_config* dev_config = dev->config;
    struct dma_stm32_stream* stream = &dev_config->streams[id - STM32_DMA_STREAM_OFFSET];
    DMA_TypeDef* dma = dev_config->base;
    LL_DMA_InitTypeDef DMA_InitStruct;
    int ret;

    LL_DMA_StructInit(&DMA_InitStruct);

    /* Give channel from index 0 */
    id = id - STM32_DMA_STREAM_OFFSET;

    if (id >= dev_config->max_streams) {
        LOG_ERR("cannot configure the dma stream %d.", id);
        return (-EINVAL);
    }

    if (stream->busy) {
        LOG_ERR("dma stream %d is busy.", id);
        return (-EBUSY);
    }

    if (dma_stm32_disable_stream(dma, id) != 0) {
        LOG_ERR("could not disable dma stream %d.", id);
        return (-EBUSY);
    }

    dma_stm32_clear_stream_irq(dev, id);

    /* Check potential DMA override (if id parameters and stream are valid) */
    if (config->linked_channel == STM32_DMA_HAL_OVERRIDE) {
        /* DMA channel is overridden by HAL DMA
         * Retain that the channel is busy and proceed to the minimal
         * configuration to properly route the IRQ
         */
        stream->busy         = true;
        stream->hal_override = true;
        stream->dma_callback = config->dma_callback;
        stream->user_data    = config->user_data;
        return (0);
    }

    if (config->head_block->block_size > DMA_STM32_MAX_DATA_ITEMS) {
        LOG_ERR("Data size too big: %d\n",
                config->head_block->block_size);
        return (-EINVAL);
    }

    /* Support only the same data width for source and dest */
    if (config->dest_data_size != config->source_data_size) {
        LOG_ERR("source and dest data size differ.");
        return (-EINVAL);
    }

    if ((config->source_data_size != 4U) &&
        (config->source_data_size != 2U) &&
        (config->source_data_size != 1U)) {
        LOG_ERR("source and dest unit size error, %d",
                config->source_data_size);
        return (-EINVAL);
    }

    /*
     * STM32's circular mode will auto reset both source address
     * counter and destination address counter.
     */
    if (config->head_block->source_reload_en != config->head_block->dest_reload_en) {
        LOG_ERR("source_reload_en and dest_reload_en must "
                "be the same.");
        return (-EINVAL);
    }

    stream->busy         = true;
    stream->dma_callback = config->dma_callback;
    stream->direction    = config->channel_direction;
    stream->user_data    = config->user_data;
    stream->src_size     = config->source_data_size;
    stream->dst_size     = config->dest_data_size;

    /* Check dest or source memory address, warn if 0 */
    if (config->head_block->source_address == 0) {
        LOG_WRN("source_buffer address is null.");
    }

    if (config->head_block->dest_address == 0) {
        LOG_WRN("dest_buffer address is null.");
    }

    DMA_InitStruct.SrcAddress    = config->head_block->source_address;
    DMA_InitStruct.DestAddress   = config->head_block->dest_address;
    DMA_InitStruct.BlkHWRequest  = LL_DMA_HWREQUEST_SINGLEBURST;
    DMA_InitStruct.DataAlignment = LL_DMA_DATA_ALIGN_ZEROPADD;

    ret = dma_stm32_get_priority(config->channel_priority,
                                 &DMA_InitStruct.Priority);
    if (ret < 0) {
        return (ret);
    }

    ret = dma_stm32_get_direction(config->channel_direction,
                                  &DMA_InitStruct.Direction);
    if (ret < 0) {
        return (ret);
    }

    /* This part is for source */
    switch (config->head_block->source_addr_adj) {
        case DMA_ADDR_ADJ_INCREMENT :
            DMA_InitStruct.SrcIncMode = LL_DMA_SRC_INCREMENT;
            break;

        case DMA_ADDR_ADJ_NO_CHANGE :
            DMA_InitStruct.SrcIncMode = LL_DMA_SRC_FIXED;
            break;

        case DMA_ADDR_ADJ_DECREMENT :
            return (-ENOTSUP);

        default :
            LOG_ERR("Memory increment error. %d",
                    config->head_block->source_addr_adj);
            return (-EINVAL);
    }

    LOG_DBG("Channel (%d) src inc (%x).",
            id, DMA_InitStruct.SrcIncMode);

    /* This part is for dest */
    switch (config->head_block->dest_addr_adj) {
        case DMA_ADDR_ADJ_INCREMENT :
            DMA_InitStruct.DestIncMode = LL_DMA_DEST_INCREMENT;
            break;

        case DMA_ADDR_ADJ_NO_CHANGE :
            DMA_InitStruct.DestIncMode = LL_DMA_DEST_FIXED;
            break;

        case DMA_ADDR_ADJ_DECREMENT :
            return (-ENOTSUP);

        default :
            LOG_ERR("Periph increment error. %d",
                    config->head_block->dest_addr_adj);
            return (-EINVAL);
    }

    LOG_DBG("Channel (%d) dest inc (%x).",
            id, DMA_InitStruct.DestIncMode);

    stream->source_periph = (stream->direction == PERIPHERAL_TO_MEMORY);

    /* Set the data width, when source_data_size equals dest_data_size */
    int index = find_lsb_set(config->source_data_size) - 1;

    DMA_InitStruct.SrcDataWidth = table_src_size[index];

    index = find_lsb_set(config->dest_data_size) - 1;
    DMA_InitStruct.DestDataWidth = table_dst_size[index];

    DMA_InitStruct.BlkDataLength = config->head_block->block_size;

<<<<<<< HEAD
	LL_DMA_SetBlkDataLength(dma, dma_stm32_id_to_stream(id), size);
=======
    /* The request ID is stored in the dma_slot */
    DMA_InitStruct.Request = config->dma_slot;
>>>>>>> 19a19a71

    LL_DMA_Init(dma, dma_stm32_id_to_stream(id), &DMA_InitStruct);

    LL_DMA_EnableIT_TC (dma, dma_stm32_id_to_stream(id));
    LL_DMA_EnableIT_USE(dma, dma_stm32_id_to_stream(id));
    LL_DMA_EnableIT_ULE(dma, dma_stm32_id_to_stream(id));
    LL_DMA_EnableIT_DTE(dma, dma_stm32_id_to_stream(id));

    /* Enable Half-Transfer irq if circular mode is enabled */
    if (config->head_block->source_reload_en) {
        LL_DMA_EnableIT_HT(dma, dma_stm32_id_to_stream(id));
    }

    return (ret);
}

static int dma_stm32_reload(const struct device* dev, uint32_t id,
                            uint32_t src, uint32_t dst,
                            size_t size) {
    const struct dma_stm32_config* config = dev->config;
    DMA_TypeDef* dma = config->base;
    struct dma_stm32_stream* stream;

    /* Give channel from index 0 */
    id = (id - STM32_DMA_STREAM_OFFSET);
    if (id >= config->max_streams) {
        return (-EINVAL);
    }

    stream = &config->streams[id];

    if (dma_stm32_disable_stream(dma, id) != 0) {
        return (-EBUSY);
    }

    if (stream->direction > PERIPHERAL_TO_MEMORY) {
        return (-EINVAL);
    }

    LL_DMA_ConfigAddresses(dma,
                           dma_stm32_id_to_stream(id),
                           src, dst);

    if (stream->source_periph) {
        LL_DMA_SetBlkDataLength(dma, dma_stm32_id_to_stream(id),
                                (size / stream->src_size));
    }
    else {
        LL_DMA_SetBlkDataLength(dma, dma_stm32_id_to_stream(id),
                                (size / stream->dst_size));
    }

    /* When reloading the dma, the stream is busy again before enabling */
    stream->busy = true;

    stm32_dma_enable_stream(dma, id);

    return (0);
}

static int dma_stm32_start(const struct device* dev, uint32_t id) {
    const struct dma_stm32_config* config = dev->config;
    DMA_TypeDef* dma = config->base;
    struct dma_stm32_stream* stream;

    /* Give channel from index 0 */
    id = (id - STM32_DMA_STREAM_OFFSET);

    /* Only M2P or M2M mode can be started manually. */
    if (id >= config->max_streams) {
        return (-EINVAL);
    }

    /* Repeated start : return now if channel is already started */
    if (stm32_dma_is_enabled_stream(dma, id)) {
        return (0);
    }

    /* When starting the dma, the stream is busy before enabling */
    stream       = &config->streams[id];
    stream->busy = true;

    dma_stm32_clear_stream_irq(dev, id);

    stm32_dma_enable_stream(dma, id);

    return (0);
}

static int dma_stm32_suspend(const struct device* dev, uint32_t id) {
    const struct dma_stm32_config* config = dev->config;
    DMA_TypeDef* dma = config->base;

    /* Give channel from index 0 */
    id = (id - STM32_DMA_STREAM_OFFSET);
    if (id >= config->max_streams) {
        return (-EINVAL);
    }

    /* Suspend the channel and wait for suspend Flag set */
    LL_DMA_SuspendChannel(dma, dma_stm32_id_to_stream(id));
    /* It's not enough to wait for the SUSPF bit with LL_DMA_IsActiveFlag_SUSP */
    do {
        k_msleep(1); /* A delay is needed (1ms is valid) */
    } while (LL_DMA_IsActiveFlag_SUSP(dma, dma_stm32_id_to_stream(id)) != 1);

    /* Do not Reset the channel to allow resuming later */
    return (0);
}

static int dma_stm32_resume(const struct device* dev, uint32_t id) {
    const struct dma_stm32_config* config = dev->config;
    DMA_TypeDef* dma = config->base;

    /* Give channel from index 0 */
    id = (id - STM32_DMA_STREAM_OFFSET);
    if (id >= config->max_streams) {
        return (-EINVAL);
    }

    /* Resume the channel : it's enough after suspend */
    LL_DMA_ResumeChannel(dma, dma_stm32_id_to_stream(id));

    return (0);
}

static int dma_stm32_stop(const struct device* dev, uint32_t id) {
    const struct dma_stm32_config* config = dev->config;
    struct dma_stm32_stream* stream = &config->streams[id - STM32_DMA_STREAM_OFFSET];
    DMA_TypeDef* dma = config->base;

    /* Give channel from index 0 */
    id = (id - STM32_DMA_STREAM_OFFSET);
    if (id >= config->max_streams) {
        return (-EINVAL);
    }

    /* Repeated stop : return now if channel is already stopped */
    if (!stm32_dma_is_enabled_stream(dma, id)) {
        return (0);
    }

    LL_DMA_DisableIT_TC(dma, dma_stm32_id_to_stream(id));
    LL_DMA_DisableIT_USE(dma, dma_stm32_id_to_stream(id));
    LL_DMA_DisableIT_ULE(dma, dma_stm32_id_to_stream(id));
    LL_DMA_DisableIT_DTE(dma, dma_stm32_id_to_stream(id));

    dma_stm32_clear_stream_irq(dev, id);
    dma_stm32_disable_stream(dma, id);

    /* Finally, flag stream as free */
    stream->busy = false;

    return (0);
}

static int dma_stm32_init(const struct device* dev) {
    const struct dma_stm32_config* config = dev->config;
    const struct device* clk = DEVICE_DT_GET(STM32_CLOCK_CONTROL_NODE);

    if (clock_control_on(clk, (clock_control_subsys_t)&config->pclken) != 0) {
        LOG_ERR("clock op failed\n");
        return (-EIO);
    }

    config->config_irq(dev);

    for (uint32_t i = 0; i < config->max_streams; i++) {
        config->streams[i].busy = false;
    }

    ((struct dma_stm32_data*)dev->data)->dma_ctx.magic        = 0;
    ((struct dma_stm32_data*)dev->data)->dma_ctx.dma_channels = 0;
    ((struct dma_stm32_data*)dev->data)->dma_ctx.atomic       = 0;

    return (0);
}

static int dma_stm32_get_status(const struct device* dev,
                                uint32_t id, struct dma_status* stat) {
    const struct dma_stm32_config* config = dev->config;
    DMA_TypeDef* dma = config->base;
    struct dma_stm32_stream* stream;

    /* Give channel from index 0 */
    id = (id - STM32_DMA_STREAM_OFFSET);
    if (id >= config->max_streams) {
        return (-EINVAL);
    }

    stream = &config->streams[id];
    stat->pending_length = LL_DMA_GetBlkDataLength(dma, dma_stm32_id_to_stream(id));
    stat->dir  = stream->direction;
    stat->busy = stream->busy;

    return (0);
}

static const struct dma_driver_api dma_funcs = {
    .reload     = dma_stm32_reload,
    .config     = dma_stm32_configure,
    .start      = dma_stm32_start,
    .stop       = dma_stm32_stop,
    .get_status = dma_stm32_get_status,
    .suspend    = dma_stm32_suspend,
    .resume     = dma_stm32_resume,
};

/*
 * Macro to CONNECT and enable each irq (order is given by the 'listify')
 * chan: channel of the DMA instance (assuming one irq per channel)
 *       stm32U5x has 16 channels
 * dma : dma instance (one GPDMA instance on stm32U5x)
 */
#define DMA_STM32_IRQ_CONNECT_CHANNEL(chan, dma)                \
    do {                                                        \
        IRQ_CONNECT(DT_INST_IRQ_BY_IDX(dma, chan, irq),         \
                    DT_INST_IRQ_BY_IDX(dma, chan, priority),    \
                    dma_stm32_irq_##dma##_##chan,               \
                    DEVICE_DT_INST_GET(dma), 0);                \
        irq_enable(DT_INST_IRQ_BY_IDX(dma, chan, irq));         \
    } while (0)

/*
 * Macro to configure the irq for each dma instance (index)
 * Loop to CONNECT and enable each irq for each channel
 * Expecting as many irq as property <dma_channels>
 */
#define DMA_STM32_IRQ_CONNECT(index)                            \
    static void dma_stm32_config_irq_##index(const struct device* dev) {    \
        ARG_UNUSED(dev);                                        \
                                                                \
        LISTIFY(DT_INST_PROP(index, dma_channels),              \
                             DMA_STM32_IRQ_CONNECT_CHANNEL, (;), index);    \
    }

/*
 * Macro to instanciate the irq handler (order is given by the 'listify')
 * chan: channel of the DMA instance (assuming one irq per channel)
 *       stm32U5x has 16 channels
 * dma : dma instance (one GPDMA instance on stm32U5x)
 */
#define DMA_STM32_DEFINE_IRQ_HANDLER(chan, dma)                 \
    static void dma_stm32_irq_##dma##_##chan(const struct device* dev) {    \
        dma_stm32_irq_handler(dev, chan);                       \
    }

#define DMA_STM32_INIT_DEV(index)                               \
BUILD_ASSERT(DT_INST_PROP(index, dma_channels) == DT_NUM_IRQS(DT_DRV_INST(index)),      \
             "Nb of Channels and IRQ mismatch");                \
                                                                \
LISTIFY(DT_INST_PROP(index, dma_channels), DMA_STM32_DEFINE_IRQ_HANDLER, (;), index);   \
                                                                \
DMA_STM32_IRQ_CONNECT(index);                                   \
                                                                \
static struct dma_stm32_stream                                  \
    dma_stm32_streams_##index[DT_INST_PROP_OR(index, dma_channels, DT_NUM_IRQS(DT_DRV_INST(index)))];   \
                                                                \
const struct dma_stm32_config dma_stm32_config_##index = {      \
    .pclken      = { .bus = DT_INST_CLOCKS_CELL(index, bus),    \
                     .enr = DT_INST_CLOCKS_CELL(index, bits)},  \
    .config_irq  = dma_stm32_config_irq_##index,                \
    .base        = (void*)DT_INST_REG_ADDR(index),              \
    .max_streams = DT_INST_PROP_OR(index, dma_channels, DT_NUM_IRQS(DT_DRV_INST(index))),   \
    .streams     = dma_stm32_streams_##index,                   \
};                                                              \
                                                                \
static struct dma_stm32_data dma_stm32_data_##index = {0};      \
                                                                \
DEVICE_DT_INST_DEFINE(index,                                    \
                      &dma_stm32_init,                          \
                      NULL,                                     \
                      &dma_stm32_data_##index, &dma_stm32_config_##index, \
                      PRE_KERNEL_1, CONFIG_DMA_INIT_PRIORITY,   \
                      &dma_funcs);

DT_INST_FOREACH_STATUS_OKAY(DMA_STM32_INIT_DEV)<|MERGE_RESOLUTION|>--- conflicted
+++ resolved
@@ -464,14 +464,10 @@
     index = find_lsb_set(config->dest_data_size) - 1;
     DMA_InitStruct.DestDataWidth = table_dst_size[index];
 
-    DMA_InitStruct.BlkDataLength = config->head_block->block_size;
-
-<<<<<<< HEAD
-	LL_DMA_SetBlkDataLength(dma, dma_stm32_id_to_stream(id), size);
-=======
+    LL_DMA_SetBlkDataLength(dma, dma_stm32_id_to_stream(id), size);
+
     /* The request ID is stored in the dma_slot */
     DMA_InitStruct.Request = config->dma_slot;
->>>>>>> 19a19a71
 
     LL_DMA_Init(dma, dma_stm32_id_to_stream(id), &DMA_InitStruct);
 
