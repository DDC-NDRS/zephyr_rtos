--- conflicted
+++ resolved
@@ -367,13 +367,8 @@
 
 static int eth_stm32_tx(const struct device *dev, struct net_pkt *pkt)
 {
-<<<<<<< HEAD
 	struct eth_stm32_hal_dev_data *ctx = dev->data;
-	ETH_HandleTypeDef *heth;
-=======
-	struct eth_stm32_hal_dev_data *dev_data = dev->data;
-	ETH_HandleTypeDef *heth = &dev_data->heth;
->>>>>>> f070786d
+	ETH_HandleTypeDef *heth = &ctx->heth;
 	int res;
 	size_t total_len;
 #if defined(CONFIG_ETH_STM32_HAL_API_V2)
@@ -391,13 +386,6 @@
 
 	__ASSERT_NO_MSG(pkt != NULL);
 	__ASSERT_NO_MSG(pkt->frags != NULL);
-<<<<<<< HEAD
-	__ASSERT_NO_MSG(dev != NULL);
-	__ASSERT_NO_MSG(ctx != NULL);
-
-	heth = &ctx->heth;
-=======
->>>>>>> f070786d
 
 	total_len = net_pkt_get_len(pkt);
 	if (total_len > (ETH_STM32_TX_BUF_SIZE * ETH_TXBUFNB)) {
@@ -568,13 +556,8 @@
 
 static struct net_pkt *eth_stm32_rx(const struct device *dev)
 {
-<<<<<<< HEAD
-	struct eth_stm32_hal_dev_data *ctx;
-	ETH_HandleTypeDef *heth;
-=======
-	struct eth_stm32_hal_dev_data *dev_data = dev->data;
-	ETH_HandleTypeDef *heth = &dev_data->heth;
->>>>>>> f070786d
+	struct eth_stm32_hal_dev_data *ctx = dev->data;
+	ETH_HandleTypeDef *heth = &ctx->heth;
 	struct net_pkt *pkt;
 	size_t total_len = 0;
 #if defined(CONFIG_ETH_STM32_HAL_API_V2)
@@ -593,17 +576,6 @@
 	timestamp.nanosecond = UINT32_MAX;
 #endif /* CONFIG_PTP_CLOCK_STM32_HAL */
 
-<<<<<<< HEAD
-	__ASSERT_NO_MSG(dev != NULL);
-
-	ctx = dev->data;
-
-	__ASSERT_NO_MSG(ctx != NULL);
-
-	heth = &ctx->heth;
-
-=======
->>>>>>> f070786d
 #if defined(CONFIG_ETH_STM32_HAL_API_V2)
 	if (HAL_ETH_ReadData(heth, &appbuf) != HAL_OK) {
 		/* no frame available */
@@ -715,36 +687,17 @@
 
 static void eth_stm32_rx_thread(void *p1, void *p2, void *p3)
 {
-<<<<<<< HEAD
-	const struct device *dev;
-	struct eth_stm32_hal_dev_data *ctx;
-=======
-	const struct device *dev = (const struct device *)arg1;
-	struct eth_stm32_hal_dev_data *dev_data = dev->data;
->>>>>>> f070786d
+	const struct device *dev = (const struct device *)p1;
+	struct eth_stm32_hal_dev_data *ctx = dev->data;
 	struct net_if *iface;
 	struct net_pkt *pkt;
 	int res;
 
-<<<<<<< HEAD
-	__ASSERT_NO_MSG(p1 != NULL);
 	ARG_UNUSED(p2);
 	ARG_UNUSED(p3);
 
-	dev = (const struct device *)p1;
-	ctx = dev->data;
-
-	__ASSERT_NO_MSG(ctx != NULL);
-
 	while (true) {
 		res = k_sem_take(&ctx->rx_int_sem, K_FOREVER);
-=======
-	ARG_UNUSED(unused1);
-	ARG_UNUSED(unused2);
-
-	while (1) {
-		res = k_sem_take(&dev_data->rx_int_sem, K_FOREVER);
->>>>>>> f070786d
 		if (res == 0) {
 			/* semaphore taken and receive packets */
 			while ((pkt = eth_stm32_rx(dev)) != NULL) {
@@ -767,23 +720,8 @@
 
 static void eth_stm32_isr(const struct device *dev)
 {
-<<<<<<< HEAD
-	struct eth_stm32_hal_dev_data *ctx;
-	ETH_HandleTypeDef *heth;
-
-	__ASSERT_NO_MSG(dev != NULL);
-
-	ctx = dev->data;
-
-	__ASSERT_NO_MSG(ctx != NULL);
-
-	heth = &ctx->heth;
-
-	__ASSERT_NO_MSG(heth != NULL);
-=======
-	struct eth_stm32_hal_dev_data *dev_data = dev->data;
-	ETH_HandleTypeDef *heth = &dev_data->heth;
->>>>>>> f070786d
+	struct eth_stm32_hal_dev_data *ctx = dev->data;
+	ETH_HandleTypeDef *heth = &ctx->heth;
 
 	HAL_ETH_IRQHandler(heth);
 }
@@ -951,33 +889,14 @@
 
 static int eth_stm32_initialize(const struct device *dev)
 {
-<<<<<<< HEAD
-	struct eth_stm32_hal_dev_data *ctx;
-	const struct eth_stm32_hal_dev_cfg *cfg;
-	ETH_HandleTypeDef *heth;
+	struct eth_stm32_hal_dev_data *ctx = dev->data;
+	const struct eth_stm32_hal_dev_cfg *cfg = dev->config;
+	ETH_HandleTypeDef *heth = &ctx->heth;
 	bool is_ready;
 	int ret;
 
-	__ASSERT_NO_MSG(dev != NULL);
-
-	ctx = dev->data;
-	cfg = dev->config;
-
-	__ASSERT_NO_MSG(ctx != NULL);
-	__ASSERT_NO_MSG(cfg != NULL);
-
-	ctx->clock = DEVICE_DT_GET(STM32_CLOCK_CONTROL_NODE);
-
-	is_ready = device_is_ready(ctx->clock);
+	is_ready = device_is_ready(DEVICE_DT_GET(STM32_CLOCK_CONTROL_NODE));
 	if (is_ready == false) {
-=======
-	struct eth_stm32_hal_dev_data *dev_data = dev->data;
-	const struct eth_stm32_hal_dev_cfg *cfg = dev->config;
-	ETH_HandleTypeDef *heth = &dev_data->heth;
-	int ret = 0;
-
-	if (!device_is_ready(DEVICE_DT_GET(STM32_CLOCK_CONTROL_NODE))) {
->>>>>>> f070786d
 		LOG_ERR("clock control device not ready");
 		return -ENODEV;
 	}
@@ -988,16 +907,6 @@
 #endif
 
 	/* enable clock */
-<<<<<<< HEAD
-	ret = clock_control_on(ctx->clock,
-		(clock_control_subsys_t)&cfg->pclken);
-	ret |= clock_control_on(ctx->clock,
-		(clock_control_subsys_t)&cfg->pclken_tx);
-	ret |= clock_control_on(ctx->clock,
-		(clock_control_subsys_t)&cfg->pclken_rx);
-#if DT_INST_CLOCKS_HAS_NAME(0, mac_clk_ptp)
-	ret |= clock_control_on(ctx->clock,
-=======
 	ret = clock_control_on(DEVICE_DT_GET(STM32_CLOCK_CONTROL_NODE),
 		(clock_control_subsys_t)&cfg->pclken);
 	ret |= clock_control_on(DEVICE_DT_GET(STM32_CLOCK_CONTROL_NODE),
@@ -1006,7 +915,6 @@
 		(clock_control_subsys_t)&cfg->pclken_rx);
 #if DT_INST_CLOCKS_HAS_NAME(0, mac_clk_ptp)
 	ret |= clock_control_on(DEVICE_DT_GET(STM32_CLOCK_CONTROL_NODE),
->>>>>>> f070786d
 		(clock_control_subsys_t)&cfg->pclken_ptp);
 #endif
 
@@ -1022,13 +930,7 @@
 		return ret;
 	}
 
-<<<<<<< HEAD
-	heth = &ctx->heth;
-
 	eth_stm32_generate_mac(ctx->mac_addr);
-=======
-	generate_mac(dev_data->mac_addr);
->>>>>>> f070786d
 
 	heth->Init.MACAddr = ctx->mac_addr;
 
@@ -1081,22 +983,12 @@
 #if defined(CONFIG_ETH_STM32_MULTICAST_FILTER)
 static void eth_stm32_mcast_filter(const struct device *dev, const struct ethernet_filter *filter)
 {
-<<<<<<< HEAD
 	struct eth_stm32_hal_dev_data *ctx = (struct eth_stm32_hal_dev_data *)dev->data;
-	ETH_HandleTypeDef *heth;
-=======
-	struct eth_stm32_hal_dev_data *dev_data = (struct eth_stm32_hal_dev_data *)dev->data;
-	ETH_HandleTypeDef *heth = &dev_data->heth;
->>>>>>> f070786d
+	ETH_HandleTypeDef *heth = &ctx->heth;
 	uint32_t crc;
 	uint32_t hash_table[2];
 	uint32_t hash_index;
 
-<<<<<<< HEAD
-	heth = &ctx->heth;
-
-=======
->>>>>>> f070786d
 	crc = __RBIT(crc32_ieee(filter->mac_address.addr, sizeof(struct net_eth_addr)));
 	hash_index = (crc >> 26) & 0x3F;
 
@@ -1140,16 +1032,8 @@
 static int eth_stm32_init_api_v2(const struct device *dev)
 {
 	HAL_StatusTypeDef hal_ret = HAL_OK;
-<<<<<<< HEAD
-	struct eth_stm32_hal_dev_data *ctx;
-	ETH_HandleTypeDef *heth;
-
-	ctx = dev->data;
-	heth = &ctx->heth;
-=======
-	struct eth_stm32_hal_dev_data *dev_data = dev->data;
-	ETH_HandleTypeDef *heth = &dev_data->heth;
->>>>>>> f070786d
+	struct eth_stm32_hal_dev_data *ctx = dev->data;
+	ETH_HandleTypeDef *heth = &ctx->heth;
 
 #if DT_HAS_COMPAT_STATUS_OKAY(st_stm32n6_ethernet)
 	for (int ch = 0; ch < ETH_DMA_CH_CNT; ch++) {
@@ -1302,28 +1186,10 @@
 
 static void eth_stm32_iface_init(struct net_if *iface)
 {
-<<<<<<< HEAD
-	const struct device *dev;
-	struct eth_stm32_hal_dev_data *ctx;
+	const struct device *dev = net_if_get_device(iface);
+	struct eth_stm32_hal_dev_data *ctx = dev->data;
+	ETH_HandleTypeDef *heth = &ctx->heth;
 	bool is_first_init = false;
-	ETH_HandleTypeDef *heth;
-
-	__ASSERT_NO_MSG(iface != NULL);
-
-	dev = net_if_get_device(iface);
-	__ASSERT_NO_MSG(dev != NULL);
-
-	ctx = dev->data;
-	__ASSERT_NO_MSG(ctx != NULL);
-
-	heth = &ctx->heth;
-	__ASSERT_NO_MSG(heth != NULL);
-=======
-	const struct device *dev = net_if_get_device(iface);
-	struct eth_stm32_hal_dev_data *dev_data = dev->data;
-	ETH_HandleTypeDef *heth = &dev_data->heth;
-	bool is_first_init = false;
->>>>>>> f070786d
 
 	if (ctx->iface == NULL) {
 		ctx->iface = iface;
@@ -1417,16 +1283,7 @@
 static int eth_stm32_hal_get_config(const struct device *dev, enum ethernet_config_type type,
 				    struct ethernet_config *config)
 {
-<<<<<<< HEAD
-	int ret = -ENOTSUP;
-	struct eth_stm32_hal_dev_data *ctx;
-	ETH_HandleTypeDef *heth;
-
-	ctx = dev->data;
-	heth = &ctx->heth;
-=======
-	struct eth_stm32_hal_dev_data *dev_data = dev->data;
->>>>>>> f070786d
+	struct eth_stm32_hal_dev_data *ctx = dev->data;
 
 	switch (type) {
 	case ETHERNET_CONFIG_TYPE_MAC_ADDRESS:
@@ -1462,17 +1319,8 @@
 				    enum ethernet_config_type type,
 				    const struct ethernet_config *config)
 {
-<<<<<<< HEAD
-	int ret = -ENOTSUP;
-	struct eth_stm32_hal_dev_data *ctx;
-	ETH_HandleTypeDef *heth;
-
-	ctx = dev->data;
-	heth = &ctx->heth;
-=======
-	struct eth_stm32_hal_dev_data *dev_data = dev->data;
-	ETH_HandleTypeDef *heth = &dev_data->heth;
->>>>>>> f070786d
+	struct eth_stm32_hal_dev_data *ctx = dev->data;
+	ETH_HandleTypeDef *heth = &ctx->heth;
 
 	switch (type) {
 	case ETHERNET_CONFIG_TYPE_MAC_ADDRESS:
@@ -1486,15 +1334,9 @@
 		net_if_set_link_addr(ctx->iface, ctx->mac_addr,
 				     sizeof(ctx->mac_addr),
 				     NET_LINK_ETHERNET);
-<<<<<<< HEAD
-		ret = 0;
-		break;
-
-	case ETHERNET_CONFIG_TYPE_PROMISC_MODE:
-=======
 		return 0;
->>>>>>> f070786d
 #if defined(CONFIG_NET_PROMISCUOUS_MODE)
+
 	case ETHERNET_CONFIG_TYPE_PROMISC_MODE:
 #if defined(CONFIG_ETH_STM32_HAL_API_V2)
 		ETH_MACFilterConfigTypeDef MACFilterConf;
@@ -1513,11 +1355,7 @@
 #endif /* CONFIG_ETH_STM32_HAL_API_V2 */
 		return 0;
 #endif /* CONFIG_NET_PROMISCUOUS_MODE */
-<<<<<<< HEAD
-		break;
-
-=======
->>>>>>> f070786d
+
 #if defined(CONFIG_ETH_STM32_MULTICAST_FILTER)
 	case ETHERNET_CONFIG_TYPE_FILTER:
 		eth_stm32_mcast_filter(dev, &config->filter);
