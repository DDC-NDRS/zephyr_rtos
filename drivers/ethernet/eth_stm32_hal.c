/*
 * Copyright (c) 2017 Erwin Rol <erwin@erwinrol.com>
 * Copyright (c) 2020 Alexander Kozhinov <AlexanderKozhinov@yandex.com>
 * Copyright (c) 2021 Carbon Robotics
 * SPDX-License-Identifier: Apache-2.0
 */

#define DT_DRV_COMPAT st_stm32_ethernet

#define LOG_MODULE_NAME eth_stm32_hal
#define LOG_LEVEL CONFIG_ETHERNET_LOG_LEVEL

#include <zephyr/logging/log.h>
LOG_MODULE_REGISTER(LOG_MODULE_NAME);

#include <zephyr/kernel.h>
#include <zephyr/device.h>
#include <zephyr/sys/__assert.h>
#include <zephyr/sys/util.h>
#include <zephyr/sys/crc.h>
#include <errno.h>
#include <stdbool.h>
#include <zephyr/net/net_pkt.h>
#include <zephyr/net/net_if.h>
#include <zephyr/net/phy.h>
#include <zephyr/net/mii.h>
#include <zephyr/net/ethernet.h>
#include <ethernet/eth_stats.h>
#include <soc.h>
#include <zephyr/sys/printk.h>
#include <zephyr/drivers/clock_control.h>
#include <zephyr/drivers/clock_control/stm32_clock_control.h>
#include <zephyr/drivers/pinctrl.h>
#include <zephyr/irq.h>
#include <zephyr/net/lldp.h>
#include <zephyr/drivers/hwinfo.h>

#if defined(CONFIG_NET_DSA)
#include <zephyr/net/dsa.h>
#endif

#if defined(CONFIG_PTP_CLOCK_STM32_HAL)
#include <zephyr/drivers/ptp_clock.h>
#endif /* CONFIG_PTP_CLOCK_STM32_HAL */

#include "eth.h"
#include "eth_stm32_hal_priv.h"

#if defined(CONFIG_ETH_STM32_HAL_RANDOM_MAC) || DT_INST_PROP(0, zephyr_random_mac_address)
#define ETH_STM32_RANDOM_MAC
#endif

#if defined(CONFIG_ETH_STM32_HAL_USE_DTCM_FOR_DMA_BUFFER) && \
            !DT_NODE_HAS_STATUS(DT_CHOSEN(zephyr_dtcm), okay)
#error DTCM for DMA buffer is activated but zephyr,dtcm is not present in dts
#endif

#define PHY_ADDR            CONFIG_ETH_STM32_HAL_PHY_ADDRESS

#if defined(CONFIG_SOC_SERIES_STM32H7X) || defined(CONFIG_SOC_SERIES_STM32H5X)

#define PHY_BSR             ((uint16_t)0x0001U)     /*!< Transceiver Basic Status Register */
#define PHY_LINKED_STATUS   ((uint16_t)0x0004U)     /*!< Valid link established */

#define IS_ETH_DMATXDESC_OWN(dma_tx_desc)   (dma_tx_desc->DESC3 & \
                                                    ETH_DMATXNDESCRF_OWN)

#define ETH_RXBUFNB         ETH_RX_DESC_CNT
#define ETH_TXBUFNB         ETH_TX_DESC_CNT

#define ETH_MEDIA_INTERFACE_MII     HAL_ETH_MII_MODE
#define ETH_MEDIA_INTERFACE_RMII    HAL_ETH_RMII_MODE

/* Only one tx_buffer is sufficient to pass only 1 dma_buffer */
#define ETH_TXBUF_DEF_NB    1U
#else

#define IS_ETH_DMATXDESC_OWN(dma_tx_desc)   (dma_tx_desc->Status & \
                                                    ETH_DMATXDESC_OWN)

#endif /* CONFIG_SOC_SERIES_STM32H7X || CONFIG_SOC_SERIES_STM32H5X */

#define ETH_DMA_TX_TIMEOUT_MS 20U /* transmit timeout in milliseconds */

#if defined(CONFIG_ETH_STM32_HAL_USE_DTCM_FOR_DMA_BUFFER) && \
            DT_NODE_HAS_STATUS(DT_CHOSEN(zephyr_dtcm), okay)
#define __eth_stm32_desc __dtcm_noinit_section
#define __eth_stm32_buf  __dtcm_noinit_section
#elif defined(CONFIG_SOC_SERIES_STM32H7X)
#define __eth_stm32_desc __attribute__((section(".eth_stm32_desc")))
#define __eth_stm32_buf  __attribute__((section(".eth_stm32_buf")))
#elif defined(CONFIG_NOCACHE_MEMORY)
#define __eth_stm32_desc __nocache __aligned(4)
#define __eth_stm32_buf  __nocache __aligned(4)
#else
#define __eth_stm32_desc __aligned(4)
#define __eth_stm32_buf  __aligned(4)
#endif

static ETH_DMADescTypeDef dma_rx_desc_tab[ETH_RXBUFNB] __eth_stm32_desc;
static ETH_DMADescTypeDef dma_tx_desc_tab[ETH_TXBUFNB] __eth_stm32_desc;
static uint8_t dma_rx_buffer[ETH_RXBUFNB][ETH_STM32_RX_BUF_SIZE] __eth_stm32_buf;
static uint8_t dma_tx_buffer[ETH_TXBUFNB][ETH_STM32_TX_BUF_SIZE] __eth_stm32_buf;

#if defined(CONFIG_ETH_STM32_HAL_API_V2)

BUILD_ASSERT(((ETH_STM32_RX_BUF_SIZE % 4) == 0), "Rx buffer size must be a multiple of 4");

struct eth_stm32_rx_buffer_header {
    struct eth_stm32_rx_buffer_header* next;
    uint16_t size;
    bool used;
};

struct eth_stm32_tx_buffer_header {
    ETH_BufferTypeDef tx_buff;
    bool used;
};

struct eth_stm32_tx_context {
    struct net_pkt* pkt;
    uint16_t first_tx_buffer_index;
};

static struct eth_stm32_rx_buffer_header dma_rx_buffer_header[ETH_RXBUFNB];
static struct eth_stm32_tx_buffer_header dma_tx_buffer_header[ETH_TXBUFNB];

void HAL_ETH_RxAllocateCallback(uint8_t** buf) {
    for (size_t i = 0; i < ETH_RXBUFNB; ++i) {
        if (!dma_rx_buffer_header[i].used) {
            dma_rx_buffer_header[i].next = NULL;
            dma_rx_buffer_header[i].size = 0;
            dma_rx_buffer_header[i].used = true;
            *buf = dma_rx_buffer[i];
            return;
        }
    }

    *buf = NULL;
}

/* Pointer to an array of ETH_STM32_RX_BUF_SIZE uint8_t's */
typedef uint8_t (*RxBufferPtr)[ETH_STM32_RX_BUF_SIZE];

/* called by HAL_ETH_ReadData() */
void HAL_ETH_RxLinkCallback(void** pStart, void** pEnd, uint8_t* buff, uint16_t Length) {
    /* buff points to the begin on one of the rx buffers,
     * so we can compute the index of the given buffer
     */
    size_t index  = (RxBufferPtr)buff - &dma_rx_buffer[0];
    struct eth_stm32_rx_buffer_header* header = &dma_rx_buffer_header[index];

    __ASSERT_NO_MSG(index < ETH_RXBUFNB);

    header->size = Length;

    if (!*pStart) {
        /* first packet, set head pointer of linked list */
        *pStart = header;
        *pEnd   = header;
    }
    else {
        __ASSERT_NO_MSG(*pEnd != NULL);
        /* not the first packet, add to list and adjust tail pointer */
        ((struct eth_stm32_rx_buffer_header*)*pEnd)->next = header;
        *pEnd = header;
    }
}

/* Called by HAL_ETH_ReleaseTxPacket */
void HAL_ETH_TxFreeCallback(uint32_t* buff) {
    __ASSERT_NO_MSG(buff != NULL);

    /* buff is the user context in tx_config.pData */
    struct eth_stm32_tx_context const* ctx = (struct eth_stm32_tx_context*)buff;
    struct eth_stm32_tx_buffer_header* buffer_header =
            &dma_tx_buffer_header[ctx->first_tx_buffer_index];

    while (buffer_header != NULL) {
        buffer_header->used = false;
        if (buffer_header->tx_buff.next != NULL) {
            buffer_header = CONTAINER_OF(buffer_header->tx_buff.next,
                struct eth_stm32_tx_buffer_header, tx_buff);
        }
        else {
            buffer_header = NULL;
        }
    }
}

/* allocate a tx buffer and mark it as used */
static inline uint16_t allocate_tx_buffer(void) {
    for (;;) {
        for (uint16_t index = 0; index < ETH_TXBUFNB; index++) {
            if (!dma_tx_buffer_header[index].used) {
                dma_tx_buffer_header[index].used = true;
                return index;
            }
        }
        k_yield();
    }
}
#endif /* CONFIG_ETH_STM32_HAL_API_V2 */

#if defined(CONFIG_SOC_SERIES_STM32H7X) || defined(CONFIG_SOC_SERIES_STM32H5X) || \
    defined(CONFIG_ETH_STM32_HAL_API_V2)
static __noinit ETH_TxPacketConfig tx_config;
#endif

/*
 ****************************
 * PHY management functions *
 ****************************
 */
static int eth_stm32_phy_reset_and_configure(const struct device* phy) {
    int32_t  tmout_us;
    uint32_t reg;
    int ret;

    /* Reset the PHY */
    ret = phy_write(phy, MII_BMCR, MII_BMCR_RESET);
    if (ret == 0) {
        /* 802.3u standard says reset takes up to 0.5s */
        tmout_us = 500000;
        while (true) {
            k_busy_wait(1000);
            ret = phy_read(phy, MII_BMCR, &reg);
            if ((ret == 0) &&
                ((reg & MII_BMCR_RESET) == 0)) {
                break;
            }

            tmout_us -= 1000;
            if (tmout_us < 0) {
                ret = -ETIMEDOUT;
                break;
            }
        }
    }

    if (ret == 0) {
        /* Configure the PHY */
        ret = phy_configure_link(phy, (LINK_HALF_10BASE_T | LINK_FULL_10BASE_T |
                                       LINK_HALF_100BASE_T | LINK_FULL_100BASE_T));
    }

    return (ret);
}

static void eth_stm32_phy_link_callback(const struct device* pdev,
                                        struct phy_link_state* state,
                                        void* user_data) {
    const struct device* dev = user_data;
    const struct eth_stm32_hal_dev_cfg* cfg = dev->config;
    struct eth_stm32_hal_dev_data* ctx = dev->data;

    ARG_UNUSED(pdev);

    if (state->is_up == true) {
        /* Porting phy link config to mac */
        // convert_phy_to_mac_config(&gmac_cfg, state->speed);

        /* Set MAC configuration */
        // Gmac_Ip_SetSpeed(cfg->instance, gmac_cfg.Speed);

        // cfg->base->MAC_CONFIGURATION |= GMAC_MAC_CONFIGURATION_DM(gmac_cfg.Duplex);

        /* net iface should be down even if PHY link state is up
         * till the upper network layers have suspended the iface.
         */
        if (ctx->if_suspended) {
            return;
        }

        LOG_DBG("Link up");
        net_eth_carrier_on(ctx->iface);
    }
    else {
        LOG_DBG("Link down");
        net_eth_carrier_off(ctx->iface);
    }
}

<<<<<<< HEAD
#if defined(CONFIG_PTP_CLOCK_STM32_HAL)
static bool eth_is_ptp_pkt(struct net_if *iface, struct net_pkt *pkt)
{
	if (ntohs(NET_ETH_HDR(pkt)->type) != NET_ETH_PTYPE_PTP) {
		return false;
	}
=======
static int eth_stm32_phy_init(const struct device* dev) {
    struct eth_stm32_hal_dev_cfg const* cfg = dev->config;
    int ret;
>>>>>>> ebb15ee6

    ret = eth_stm32_phy_reset_and_configure(cfg->phy_dev);
    if (ret == 0) {
        ret = phy_link_callback_set(cfg->phy_dev, 
                                    eth_stm32_phy_link_callback,
                                    (void*)dev);
    }

    return (ret);
}

static HAL_StatusTypeDef read_eth_phy_register(ETH_HandleTypeDef* heth,
                                               uint32_t PHYAddr,
                                               uint32_t PHYReg,
                                               uint32_t* RegVal) {
    #if defined(CONFIG_SOC_SERIES_STM32H7X) || defined(CONFIG_SOC_SERIES_STM32H5X) || \
        defined(CONFIG_ETH_STM32_HAL_API_V2)
    return HAL_ETH_ReadPHYRegister(heth, PHYAddr, PHYReg, RegVal);
    #else
    ARG_UNUSED(PHYAddr);
    return HAL_ETH_ReadPHYRegister(heth, PHYReg, RegVal);
    #endif /* CONFIG_SOC_SERIES_STM32H7X || CONFIG_SOC_SERIES_STM32H5X || CONFIG_ETH_STM32_HAL_API_V2 */
}

static inline void eth_stm32_setup_mac_filter(ETH_HandleTypeDef* heth) {
    __ASSERT_NO_MSG(heth != NULL);

    #if defined(CONFIG_SOC_SERIES_STM32H7X) || defined(CONFIG_SOC_SERIES_STM32H5X)
    ETH_MACFilterConfigTypeDef MACFilterConf;

    HAL_ETH_GetMACFilterConfig(heth, &MACFilterConf);
    #if defined(CONFIG_ETH_STM32_MULTICAST_FILTER)
    MACFilterConf.HashMulticast    = ENABLE;
    MACFilterConf.PassAllMulticast = DISABLE;
    #else
    MACFilterConf.HashMulticast    = DISABLE;
    MACFilterConf.PassAllMulticast = ENABLE;
    #endif /* CONFIG_ETH_STM32_MULTICAST_FILTER */
    MACFilterConf.HachOrPerfectFilter = DISABLE;

    HAL_ETH_SetMACFilterConfig(heth, &MACFilterConf);

    k_sleep(K_MSEC(1));
    #else
    uint32_t tmp = heth->Instance->MACFFR;

    /* clear all multicast filter bits, resulting in perfect filtering */
    tmp &= ~(ETH_MULTICASTFRAMESFILTER_PERFECTHASHTABLE |
             ETH_MULTICASTFRAMESFILTER_HASHTABLE |
             ETH_MULTICASTFRAMESFILTER_PERFECT |
             ETH_MULTICASTFRAMESFILTER_NONE);

    if (IS_ENABLED(CONFIG_ETH_STM32_MULTICAST_FILTER)) {
        /* enable multicast hash receive filter */
        tmp |= ETH_MULTICASTFRAMESFILTER_HASHTABLE;
    }
    else {
        /* enable receiving all multicast frames */
        tmp |= ETH_MULTICASTFRAMESFILTER_NONE;
    }

    heth->Instance->MACFFR = tmp;

    /* Wait until the write operation will be taken into account:
     * at least four TX_CLK/RX_CLK clock cycles
     */
    tmp = heth->Instance->MACFFR;
    k_sleep(K_MSEC(1));
    heth->Instance->MACFFR = tmp;
    #endif /* CONFIG_SOC_SERIES_STM32H7X || CONFIG_SOC_SERIES_STM32H5X) */
}

#if defined(CONFIG_PTP_CLOCK_STM32_HAL)
static bool eth_is_ptp_pkt(struct net_if* iface, struct net_pkt* pkt) {
    #if defined(CONFIG_NET_VLAN)
    struct net_eth_vlan_hdr* hdr_vlan;
    struct ethernet_context* eth_ctx;

    eth_ctx = net_if_l2_data(iface);
    if (net_eth_is_vlan_enabled(eth_ctx, iface)) {
        hdr_vlan = (struct net_eth_vlan_hdr*)NET_ETH_HDR(pkt);

        if (ntohs(hdr_vlan->type) != NET_ETH_PTYPE_PTP) {
            return false;
        }
    }
    else
    #endif
    {
        if (ntohs(NET_ETH_HDR(pkt)->type) != NET_ETH_PTYPE_PTP) {
            return false;
        }
    }

    net_pkt_set_priority(pkt, NET_PRIORITY_CA);

    return true;
}
#if defined(CONFIG_ETH_STM32_HAL_API_V2)
void HAL_ETH_TxPtpCallback(uint32_t* buff, ETH_TimeStampTypeDef* timestamp) {
    struct eth_stm32_tx_context* tx_ctx = (struct eth_stm32_tx_context*)buff;

    tx_ctx->pkt->timestamp.second     = timestamp->TimeStampHigh;
    tx_ctx->pkt->timestamp.nanosecond = timestamp->TimeStampLow;

    net_if_add_tx_timestamp(tx_ctx->pkt);
}
#endif /* CONFIG_ETH_STM32_HAL_API_V2 */
#endif /* CONFIG_PTP_CLOCK_STM32_HAL */

static int /**/eth_stm32_tx(const struct device* dev, struct net_pkt* pkt) {
    struct eth_stm32_hal_dev_data* ctx = dev->data;
    ETH_HandleTypeDef* heth;
    int res;
    size_t total_len;
    #if defined(CONFIG_ETH_STM32_HAL_API_V2)
    size_t remaining_read;
    struct eth_stm32_tx_context tx_ctx = {
        .pkt = pkt,
        .first_tx_buffer_index = 0
    };
    struct eth_stm32_tx_buffer_header* buf_header = NULL;
    #else
    uint8_t* dma_buffer;
    __IO ETH_DMADescTypeDef* dma_tx_desc;
    #endif /* CONFIG_ETH_STM32_HAL_API_V2 */
    HAL_StatusTypeDef hal_ret = HAL_OK;
    #if defined(CONFIG_PTP_CLOCK_STM32_HAL)
    bool timestamped_frame;
    #endif /* CONFIG_PTP_CLOCK_STM32_HAL */

    __ASSERT_NO_MSG(pkt != NULL);
    __ASSERT_NO_MSG(pkt->frags != NULL);
    __ASSERT_NO_MSG(dev != NULL);
    __ASSERT_NO_MSG(ctx != NULL);

    heth = &ctx->heth;

    total_len = net_pkt_get_len(pkt);
    if (total_len > (ETH_STM32_TX_BUF_SIZE * ETH_TXBUFNB)) {
        LOG_ERR("PKT too big");
        return (-EIO);
    }

    k_mutex_lock(&ctx->tx_mutex, K_FOREVER);

    #if defined(CONFIG_ETH_STM32_HAL_API_V2)
    tx_ctx.first_tx_buffer_index = allocate_tx_buffer();
    buf_header = &dma_tx_buffer_header[tx_ctx.first_tx_buffer_index];
    #else /* CONFIG_ETH_STM32_HAL_API_V2 */
    #if defined(CONFIG_SOC_SERIES_STM32H7X) || defined(CONFIG_SOC_SERIES_STM32H5X)
    uint32_t cur_tx_desc_idx;

    cur_tx_desc_idx = heth->TxDescList.CurTxDesc;
    dma_tx_desc     = (ETH_DMADescTypeDef*)heth->TxDescList.TxDesc[cur_tx_desc_idx];
    #else
    dma_tx_desc = heth->TxDesc;
    #endif /* CONFIG_SOC_SERIES_STM32H7X || CONFIG_SOC_SERIES_STM32H5X */

    while (IS_ETH_DMATXDESC_OWN(dma_tx_desc) != (uint32_t)RESET) {
        k_yield();
    }
    #endif /* CONFIG_ETH_STM32_HAL_API_V2 */

    #if defined(CONFIG_PTP_CLOCK_STM32_HAL)
    timestamped_frame = eth_is_ptp_pkt(net_pkt_iface(pkt), pkt);
    if (timestamped_frame) {
        /* Enable transmit timestamp */
        #if defined(CONFIG_ETH_STM32_HAL_API_V2)
        HAL_ETH_PTP_InsertTxTimestamp(heth);
        #elif defined(CONFIG_SOC_SERIES_STM32H7X) || defined(CONFIG_SOC_SERIES_STM32H5X)
        dma_tx_desc->DESC2 |= ETH_DMATXNDESCRF_TTSE;
        #else
        dma_tx_desc->Status |= ETH_DMATXDESC_TTSE;
        #endif /* CONFIG_ETH_STM32_HAL_API_V2 */
    }
    #endif /* CONFIG_PTP_CLOCK_STM32_HAL */

    #if defined(CONFIG_ETH_STM32_HAL_API_V2)
    remaining_read = total_len;
    /* fill and allocate buffer until remaining data fits in one buffer */
    while (remaining_read > ETH_STM32_TX_BUF_SIZE) {
        if (net_pkt_read(pkt, buf_header->tx_buff.buffer, ETH_STM32_TX_BUF_SIZE)) {
            res = -ENOBUFS;
            goto error;
        }
        const uint16_t next_buffer_id = allocate_tx_buffer();

        buf_header->tx_buff.len = ETH_STM32_TX_BUF_SIZE;
        /* append new buffer to the linked list */
        buf_header->tx_buff.next = &dma_tx_buffer_header[next_buffer_id].tx_buff;
        /* and adjust tail pointer */
        buf_header = &dma_tx_buffer_header[next_buffer_id];
        remaining_read -= ETH_STM32_TX_BUF_SIZE;
    }
    if (net_pkt_read(pkt, buf_header->tx_buff.buffer, remaining_read)) {
        res = -ENOBUFS;
        goto error;
    }
    buf_header->tx_buff.len  = remaining_read;
    buf_header->tx_buff.next = NULL;

    #else /* CONFIG_ETH_STM32_HAL_API_V2 */
    #if defined(CONFIG_SOC_SERIES_STM32H7X) || defined(CONFIG_SOC_SERIES_STM32H5X)
    dma_buffer = dma_tx_buffer[cur_tx_desc_idx];
    #else
    dma_buffer = (uint8_t*)(dma_tx_desc->Buffer1Addr);
    #endif /* CONFIG_SOC_SERIES_STM32H7X || CONFIG_SOC_SERIES_STM32H5X */

    if (net_pkt_read(pkt, dma_buffer, total_len)) {
        res = -ENOBUFS;
        goto error;
    }

    #if defined(CONFIG_SOC_SERIES_STM32H7X) || defined(CONFIG_SOC_SERIES_STM32H5X)
    ETH_BufferTypeDef tx_buffer_def;

    tx_buffer_def.buffer = dma_buffer;
    tx_buffer_def.len    = total_len;
    tx_buffer_def.next   = NULL;
    #endif /* CONFIG_SOC_SERIES_STM32H7X || CONFIG_SOC_SERIES_STM32H5X */
    #endif /* CONFIG_ETH_STM32_HAL_API_V2 */

    #if defined(CONFIG_SOC_SERIES_STM32H7X) || defined(CONFIG_SOC_SERIES_STM32H5X) || \
        defined(CONFIG_ETH_STM32_HAL_API_V2)

    tx_config.Length = total_len;
    #if defined(CONFIG_ETH_STM32_HAL_API_V2)
    tx_config.pData    = &tx_ctx;
    tx_config.TxBuffer = &dma_tx_buffer_header[tx_ctx.first_tx_buffer_index].tx_buff;
    #else
    tx_config.TxBuffer = &tx_buffer_def;
    #endif /* CONFIG_ETH_STM32_HAL_API_V2 */

    /* Reset TX complete interrupt semaphore before TX request*/
    k_sem_reset(&ctx->tx_int_sem);

    /* tx_buffer is allocated on function stack, we need */
    /* to wait for the transfer to complete */
    /* So it is not freed before the interrupt happens */
    hal_ret = HAL_ETH_Transmit_IT(heth, &tx_config);
    if (hal_ret != HAL_OK) {
        LOG_ERR("HAL_ETH_Transmit: failed!");
        res = -EIO;
        goto error;
    }

    /* Wait for end of TX buffer transmission */
    /* If the semaphore timeout breaks, it means */
    /* an error occurred or IT was not fired */
    if (k_sem_take(&ctx->tx_int_sem,
                   K_MSEC(ETH_DMA_TX_TIMEOUT_MS)) != 0) {
        LOG_ERR("HAL_ETH_TransmitIT tx_int_sem take timeout");
        res = -EIO;

        #ifndef CONFIG_ETH_STM32_HAL_API_V2
        /* Content of the packet could be the reason for timeout */
        LOG_HEXDUMP_ERR(dma_buffer, total_len, "eth packet timeout");
        #endif

        /* Check for errors */
        /* Ethernet device was put in error state */
        /* Error state is unrecoverable ? */
        if (HAL_ETH_GetState(heth) == HAL_ETH_STATE_ERROR) {
            LOG_ERR("%s: ETH in error state: errorcode:%x",
                    __func__,
                    HAL_ETH_GetError(heth));
            /* TODO recover from error state by restarting eth */
        }

        /* Check for DMA errors */
        if (HAL_ETH_GetDMAError(heth)) {
            LOG_ERR("%s: ETH DMA error: dmaerror:%x",
                    __func__,
                    HAL_ETH_GetDMAError(heth));
            /* DMA fatal bus errors are putting in error state*/
            /* TODO recover from this */
        }

        /* Check for MAC errors */
        if (HAL_ETH_GetMACError(heth)) {
            LOG_ERR("%s: ETH MAC error: macerror:%x",
                    __func__,
                    HAL_ETH_GetMACError(heth));
            /* MAC errors are putting in error state*/
            /* TODO recover from this */
        }

        goto error;
    }

    #else
    hal_ret = HAL_ETH_TransmitFrame(heth, total_len);

    if (hal_ret != HAL_OK) {
        LOG_ERR("HAL_ETH_Transmit: failed!");
        res = -EIO;
        goto error;
    }

    /* When Transmit Underflow flag is set, clear it and issue a
     * Transmit Poll Demand to resume transmission.
     */
    if ((heth->Instance->DMASR & ETH_DMASR_TUS) != (uint32_t)RESET) {
        /* Clear TUS ETHERNET DMA flag */
        heth->Instance->DMASR = ETH_DMASR_TUS;
        /* Resume DMA transmission*/
        heth->Instance->DMATPDR = 0;
        res = -EIO;
        goto error;
    }
    #endif /* CONFIG_SOC_SERIES_STM32H7X || CONFIG_SOC_SERIES_STM32H5X || CONFIG_ETH_STM32_HAL_API_V2 */

    #if defined(CONFIG_PTP_CLOCK_STM32_HAL) && !defined(CONFIG_ETH_STM32_HAL_API_V2)
    if (timestamped_frame) {
        /* Retrieve transmission timestamp from last DMA TX descriptor */
        #if defined(CONFIG_SOC_SERIES_STM32H7X) || defined(CONFIG_SOC_SERIES_STM32H5X)
        ETH_TxDescListTypeDef* dma_tx_desc_list;

        __IO ETH_DMADescTypeDef* last_dma_tx_desc;

        dma_tx_desc_list = &heth->TxDescList;
        for (uint32_t i = 0; i < ETH_TX_DESC_CNT; i++) {
            const uint32_t last_desc_idx = (cur_tx_desc_idx + i) % ETH_TX_DESC_CNT;

            last_dma_tx_desc =
                    (ETH_DMADescTypeDef*)dma_tx_desc_list->TxDesc[last_desc_idx];
            if (last_dma_tx_desc->DESC3 & ETH_DMATXNDESCWBF_LD) {
                break;
            }
        }

        while (IS_ETH_DMATXDESC_OWN(last_dma_tx_desc) != (uint32_t)RESET) {
            /* Wait for transmission */
            k_yield();
        }

        if ((last_dma_tx_desc->DESC3 & ETH_DMATXNDESCWBF_LD) &&
            (last_dma_tx_desc->DESC3 & ETH_DMATXNDESCWBF_TTSS)) {
            pkt->timestamp.second     = last_dma_tx_desc->DESC1;
            pkt->timestamp.nanosecond = last_dma_tx_desc->DESC0;
        }
        else {
            /* Invalid value */
            pkt->timestamp.second     = UINT64_MAX;
            pkt->timestamp.nanosecond = UINT32_MAX;
        }
        #else
        __IO ETH_DMADescTypeDef* last_dma_tx_desc = dma_tx_desc;

        while (!(last_dma_tx_desc->Status & ETH_DMATXDESC_LS) &&
                    last_dma_tx_desc->Buffer2NextDescAddr) {
            last_dma_tx_desc =
                    (ETH_DMADescTypeDef*)last_dma_tx_desc->Buffer2NextDescAddr;
        }

        while (IS_ETH_DMATXDESC_OWN(last_dma_tx_desc) != (uint32_t)RESET) {
            /* Wait for transmission */
            k_yield();
        }

        if ((last_dma_tx_desc->Status & ETH_DMATXDESC_LS) &&
            (last_dma_tx_desc->Status & ETH_DMATXDESC_TTSS)) {
            pkt->timestamp.second     = last_dma_tx_desc->TimeStampHigh;
            pkt->timestamp.nanosecond = last_dma_tx_desc->TimeStampLow;
        }
        else {
            /* Invalid value */
            pkt->timestamp.second     = UINT64_MAX;
            pkt->timestamp.nanosecond = UINT32_MAX;
        }
        #endif /* CONFIG_SOC_SERIES_STM32H7X || CONFIG_SOC_SERIES_STM32H5X */

        net_if_add_tx_timestamp(pkt);
    }
    #endif /* CONFIG_PTP_CLOCK_STM32_HAL && !CONFIG_ETH_STM32_HAL_API_V2 */

    res = 0;

error :

    #if defined(CONFIG_ETH_STM32_HAL_API_V2)
    /* free package tx buffer */
    if (res != 0) {
        HAL_ETH_TxFreeCallback((uint32_t*)&tx_ctx);
    }
    else if (HAL_ETH_ReleaseTxPacket(heth) != HAL_OK) {
        LOG_ERR("HAL_ETH_ReleaseTxPacket failed");
        res = -EIO;
    }
    #endif

    k_mutex_unlock(&ctx->tx_mutex);

    return (res);
}

<<<<<<< HEAD
static struct net_if *get_iface(struct eth_stm32_hal_dev_data *ctx)
{
	return ctx->iface;
}

static struct net_pkt *eth_rx(const struct device *dev)
{
	struct eth_stm32_hal_dev_data *dev_data;
	ETH_HandleTypeDef *heth;
	struct net_pkt *pkt;
	size_t total_len = 0;
#if defined(CONFIG_ETH_STM32_HAL_API_V2)
	void *appbuf = NULL;
	struct eth_stm32_rx_buffer_header *rx_header;
#else
#if !defined(CONFIG_SOC_SERIES_STM32H7X) && !defined(CONFIG_SOC_SERIES_STM32H5X)
	__IO ETH_DMADescTypeDef *dma_rx_desc;
#endif /* !CONFIG_SOC_SERIES_STM32H7X */
	uint8_t *dma_buffer;
	HAL_StatusTypeDef hal_ret = HAL_OK;
#endif /* CONFIG_ETH_STM32_HAL_API_V2 */
#if defined(CONFIG_PTP_CLOCK_STM32_HAL)
	struct net_ptp_time timestamp;
#if defined(CONFIG_ETH_STM32_HAL_API_V2)
	ETH_TimeStampTypeDef ts_registers;
#endif /* CONFIG_ETH_STM32_HAL_API_V2 */
	/* Default to invalid value. */
	timestamp.second = UINT64_MAX;
	timestamp.nanosecond = UINT32_MAX;
#endif /* CONFIG_PTP_CLOCK_STM32_HAL */

	__ASSERT_NO_MSG(dev != NULL);

	dev_data = dev->data;

	__ASSERT_NO_MSG(dev_data != NULL);

	heth = &dev_data->heth;

#if defined(CONFIG_ETH_STM32_HAL_API_V2)
	if (HAL_ETH_ReadData(heth, &appbuf) != HAL_OK) {
		/* no frame available */
		return NULL;
	}

	/* computing total length */
	for (rx_header = (struct eth_stm32_rx_buffer_header *)appbuf;
			rx_header; rx_header = rx_header->next) {
		total_len += rx_header->size;
	}
#elif defined(CONFIG_SOC_SERIES_STM32H7X) || defined(CONFIG_SOC_SERIES_STM32H5X)
	if (HAL_ETH_IsRxDataAvailable(heth) != true) {
		/* no frame available */
		return NULL;
	}

	ETH_BufferTypeDef rx_buffer_def;
	uint32_t frame_length = 0;

	hal_ret = HAL_ETH_GetRxDataBuffer(heth, &rx_buffer_def);
	if (hal_ret != HAL_OK) {
		LOG_ERR("HAL_ETH_GetRxDataBuffer: failed with state: %d",
			hal_ret);
		return NULL;
	}

	hal_ret = HAL_ETH_GetRxDataLength(heth, &frame_length);
	if (hal_ret != HAL_OK) {
		LOG_ERR("HAL_ETH_GetRxDataLength: failed with state: %d",
			hal_ret);
		return NULL;
	}

	total_len = frame_length;
	dma_buffer = rx_buffer_def.buffer;
#else
	hal_ret = HAL_ETH_GetReceivedFrame_IT(heth);
	if (hal_ret != HAL_OK) {
		/* no frame available */
		return NULL;
	}

	total_len = heth->RxFrameInfos.length;
	dma_buffer = (uint8_t *)heth->RxFrameInfos.buffer;
#endif /* CONFIG_SOC_SERIES_STM32H7X || CONFIG_SOC_SERIES_STM32H5X */

#if defined(CONFIG_PTP_CLOCK_STM32_HAL)
#if defined(CONFIG_ETH_STM32_HAL_API_V2)

	if (HAL_ETH_PTP_GetRxTimestamp(heth, &ts_registers) == HAL_OK) {
		timestamp.second = ts_registers.TimeStampHigh;
		timestamp.nanosecond = ts_registers.TimeStampLow;
	}

#elif defined(CONFIG_SOC_SERIES_STM32H7X) || defined(CONFIG_SOC_SERIES_STM32H5X)
	ETH_RxDescListTypeDef * dma_rx_desc_list;

	dma_rx_desc_list = &heth->RxDescList;
	if (dma_rx_desc_list->AppDescNbr) {
		__IO ETH_DMADescTypeDef *last_dma_rx_desc;

		const uint32_t last_desc_idx =
			(dma_rx_desc_list->FirstAppDesc + dma_rx_desc_list->AppDescNbr - 1U)
				% ETH_RX_DESC_CNT;

		last_dma_rx_desc =
			(ETH_DMADescTypeDef *)dma_rx_desc_list->RxDesc[last_desc_idx];

		if (dma_rx_desc_list->AppContextDesc &&
				last_dma_rx_desc->DESC1 & ETH_DMARXNDESCWBF_TSA) {
			/* Retrieve timestamp from context DMA descriptor */
			__IO ETH_DMADescTypeDef *context_dma_rx_desc;

			const uint32_t context_desc_idx = (last_desc_idx + 1U) % ETH_RX_DESC_CNT;

			context_dma_rx_desc =
				(ETH_DMADescTypeDef *)dma_rx_desc_list->RxDesc[context_desc_idx];
			if (context_dma_rx_desc->DESC1 != UINT32_MAX ||
					context_dma_rx_desc->DESC0 != UINT32_MAX) {
				timestamp.second = context_dma_rx_desc->DESC1;
				timestamp.nanosecond = context_dma_rx_desc->DESC0;
			}
		}
	}
#else
	__IO ETH_DMADescTypeDef *last_dma_rx_desc;

	last_dma_rx_desc = heth->RxFrameInfos.LSRxDesc;
	if (last_dma_rx_desc->TimeStampHigh != UINT32_MAX ||
			last_dma_rx_desc->TimeStampLow != UINT32_MAX) {
		timestamp.second = last_dma_rx_desc->TimeStampHigh;
		timestamp.nanosecond = last_dma_rx_desc->TimeStampLow;
	}
#endif /* CONFIG_SOC_SERIES_STM32H7X || CONFIG_SOC_SERIES_STM32H5X */
#endif /* CONFIG_PTP_CLOCK_STM32_HAL */

	pkt = net_pkt_rx_alloc_with_buffer(get_iface(dev_data),
					   total_len, AF_UNSPEC, 0, K_MSEC(100));
	if (!pkt) {
		LOG_ERR("Failed to obtain RX buffer");
		goto release_desc;
	}

#if defined(CONFIG_ETH_STM32_HAL_API_V2)
	for (rx_header = (struct eth_stm32_rx_buffer_header *)appbuf;
			rx_header; rx_header = rx_header->next) {
		const size_t index = rx_header - &dma_rx_buffer_header[0];

		__ASSERT_NO_MSG(index < ETH_RXBUFNB);
		if (net_pkt_write(pkt, dma_rx_buffer[index], rx_header->size)) {
			LOG_ERR("Failed to append RX buffer to context buffer");
			net_pkt_unref(pkt);
			pkt = NULL;
			goto release_desc;
		}
	}
#else
	if (net_pkt_write(pkt, dma_buffer, total_len)) {
		LOG_ERR("Failed to append RX buffer to context buffer");
		net_pkt_unref(pkt);
		pkt = NULL;
		goto release_desc;
	}
#endif /* CONFIG_ETH_STM32_HAL_API_V2 */

release_desc:
#if defined(CONFIG_ETH_STM32_HAL_API_V2)
	for (rx_header = (struct eth_stm32_rx_buffer_header *)appbuf;
			rx_header; rx_header = rx_header->next) {
		rx_header->used = false;
	}

#elif defined(CONFIG_SOC_SERIES_STM32H7X) || defined(CONFIG_SOC_SERIES_STM32H5X)
	hal_ret = HAL_ETH_BuildRxDescriptors(heth);
	if (hal_ret != HAL_OK) {
		LOG_ERR("HAL_ETH_BuildRxDescriptors: failed: %d", hal_ret);
	}
#else
	/* Release descriptors to DMA */
	/* Point to first descriptor */
	dma_rx_desc = heth->RxFrameInfos.FSRxDesc;
	/* Set Own bit in Rx descriptors: gives the buffers back to DMA */
	for (int i = 0; i < heth->RxFrameInfos.SegCount; i++) {
		dma_rx_desc->Status |= ETH_DMARXDESC_OWN;
		dma_rx_desc = (ETH_DMADescTypeDef *)
			(dma_rx_desc->Buffer2NextDescAddr);
	}

	/* Clear Segment_Count */
	heth->RxFrameInfos.SegCount = 0;

	/* When Rx Buffer unavailable flag is set: clear it
	 * and resume reception.
	 */
	if ((heth->Instance->DMASR & ETH_DMASR_RBUS) != (uint32_t)RESET) {
		/* Clear RBUS ETHERNET DMA flag */
		heth->Instance->DMASR = ETH_DMASR_RBUS;
		/* Resume DMA reception */
		heth->Instance->DMARPDR = 0;
	}
#endif /* CONFIG_ETH_STM32_HAL_API_V2 */

	if (!pkt) {
		goto out;
	}

#if defined(CONFIG_PTP_CLOCK_STM32_HAL)
	if (eth_is_ptp_pkt(get_iface(dev_data), pkt)) {
		pkt->timestamp.second = timestamp.second;
		pkt->timestamp.nanosecond = timestamp.nanosecond;
	} else {
		/* Invalid value */
		pkt->timestamp.second = UINT64_MAX;
		pkt->timestamp.nanosecond = UINT32_MAX;
	}
#endif /* CONFIG_PTP_CLOCK_STM32_HAL */

out:
	if (!pkt) {
		eth_stats_update_errors_rx(get_iface(dev_data));
	}

	return pkt;
}

static void rx_thread(void *arg1, void *unused1, void *unused2)
{
	const struct device *dev;
	struct eth_stm32_hal_dev_data *dev_data;
	struct net_if *iface;
	struct net_pkt *pkt;
	int res;
	uint32_t status;
	HAL_StatusTypeDef hal_ret = HAL_OK;

	__ASSERT_NO_MSG(arg1 != NULL);
	ARG_UNUSED(unused1);
	ARG_UNUSED(unused2);

	dev = (const struct device *)arg1;
	dev_data = dev->data;

	__ASSERT_NO_MSG(dev_data != NULL);

	while (1) {
		res = k_sem_take(&dev_data->rx_int_sem,
			K_MSEC(CONFIG_ETH_STM32_CARRIER_CHECK_RX_IDLE_TIMEOUT_MS));
		if (res == 0) {
			/* semaphore taken, update link status and receive packets */
			if (dev_data->link_up != true) {
				dev_data->link_up = true;
				net_eth_carrier_on(get_iface(dev_data));
			}
			while ((pkt = eth_rx(dev)) != NULL) {
				iface = net_pkt_iface(pkt);
#if defined(CONFIG_NET_DSA)
				iface = dsa_net_recv(iface, &pkt);
#endif
				res = net_recv_data(iface, pkt);
				if (res < 0) {
					eth_stats_update_errors_rx(
							net_pkt_iface(pkt));
					LOG_ERR("Failed to enqueue frame "
						"into RX queue: %d", res);
					net_pkt_unref(pkt);
				}
			}
		} else if (res == -EAGAIN) {
			/* semaphore timeout period expired, check link status */
			hal_ret = read_eth_phy_register(&dev_data->heth,
				    PHY_ADDR, PHY_BSR, (uint32_t *) &status);
			if (hal_ret == HAL_OK) {
				if ((status & PHY_LINKED_STATUS) == PHY_LINKED_STATUS) {
					if (dev_data->link_up != true) {
						dev_data->link_up = true;
						net_eth_carrier_on(
							get_iface(dev_data));
					}
				} else {
					if (dev_data->link_up != false) {
						dev_data->link_up = false;
						net_eth_carrier_off(
							get_iface(dev_data));
					}
				}
			}
		}
	}
=======
static struct net_if* eth_stm32_get_iface(struct eth_stm32_hal_dev_data* ctx,
                                          uint16_t vlan_tag) {
    #if defined(CONFIG_NET_VLAN)
    struct net_if* iface;

    iface = net_eth_get_vlan_iface(tx_ctx->iface, vlan_tag);
    if (!iface) {
        return (tx_ctx->iface);
    }

    return (iface);
    #else
    ARG_UNUSED(vlan_tag);

    return (ctx->iface);
    #endif
}

static struct net_pkt* /**/eth_stm32_rx(const struct device* dev, uint16_t* vlan_tag) {
    struct eth_stm32_hal_dev_data* ctx;
    ETH_HandleTypeDef* heth;
    struct net_pkt* pkt;
    size_t total_len = 0;
    #if defined(CONFIG_ETH_STM32_HAL_API_V2)
    void* appbuf;
    struct eth_stm32_rx_buffer_header* rx_header;
    #else
    #if !defined(CONFIG_SOC_SERIES_STM32H7X) && !defined(CONFIG_SOC_SERIES_STM32H5X)
    __IO ETH_DMADescTypeDef* dma_rx_desc;
    #endif /* !CONFIG_SOC_SERIES_STM32H7X */
    uint8_t* dma_buffer;
    HAL_StatusTypeDef hal_ret = HAL_OK;
    #endif /* CONFIG_ETH_STM32_HAL_API_V2 */
    #if defined(CONFIG_PTP_CLOCK_STM32_HAL)
    struct net_ptp_time timestamp;
    #if defined(CONFIG_ETH_STM32_HAL_API_V2)
    ETH_TimeStampTypeDef ts_registers;
    #endif /* CONFIG_ETH_STM32_HAL_API_V2 */
    /* Default to invalid value. */
    timestamp.second     = UINT64_MAX;
    timestamp.nanosecond = UINT32_MAX;
    #endif /* CONFIG_PTP_CLOCK_STM32_HAL */

    __ASSERT_NO_MSG(dev != NULL);

    ctx = dev->data;

    __ASSERT_NO_MSG(ctx != NULL);

    heth = &ctx->heth;

    #if defined(CONFIG_ETH_STM32_HAL_API_V2)
    if (HAL_ETH_ReadData(heth, &appbuf) != HAL_OK) {
        /* no frame available */
        return (NULL);
    }

    /* computing total length */
    for (rx_header = (struct eth_stm32_rx_buffer_header*)appbuf;
         rx_header; rx_header = rx_header->next) {
        total_len += rx_header->size;
    }
    #elif defined(CONFIG_SOC_SERIES_STM32H7X) || defined(CONFIG_SOC_SERIES_STM32H5X)
    if (HAL_ETH_IsRxDataAvailable(heth) != true) {
        /* no frame available */
        return (NULL);
    }

    ETH_BufferTypeDef rx_buffer_def;
    uint32_t frame_length = 0;

    hal_ret = HAL_ETH_GetRxDataBuffer(heth, &rx_buffer_def);
    if (hal_ret != HAL_OK) {
        LOG_ERR("HAL_ETH_GetRxDataBuffer: failed with state: %d",
                hal_ret);
        return (NULL);
    }

    hal_ret = HAL_ETH_GetRxDataLength(heth, &frame_length);
    if (hal_ret != HAL_OK) {
        LOG_ERR("HAL_ETH_GetRxDataLength: failed with state: %d",
                hal_ret);
        return (NULL);
    }

    total_len  = frame_length;
    dma_buffer = rx_buffer_def.buffer;
    #else
    hal_ret = HAL_ETH_GetReceivedFrame_IT(heth);
    if (hal_ret != HAL_OK) {
        /* no frame available */
        return (NULL);
    }

    total_len  = heth->RxFrameInfos.length;
    dma_buffer = (uint8_t*)heth->RxFrameInfos.buffer;
    #endif /* CONFIG_SOC_SERIES_STM32H7X || CONFIG_SOC_SERIES_STM32H5X */

    #if defined(CONFIG_PTP_CLOCK_STM32_HAL)
    #if defined(CONFIG_ETH_STM32_HAL_API_V2)

    if (HAL_ETH_PTP_GetRxTimestamp(heth, &ts_registers) == HAL_OK) {
        timestamp.second     = ts_registers.TimeStampHigh;
        timestamp.nanosecond = ts_registers.TimeStampLow;
    }

    #elif defined(CONFIG_SOC_SERIES_STM32H7X) || defined(CONFIG_SOC_SERIES_STM32H5X)
    ETH_RxDescListTypeDef* dma_rx_desc_list;

    dma_rx_desc_list = &heth->RxDescList;
    if (dma_rx_desc_list->AppDescNbr) {
        __IO ETH_DMADescTypeDef* last_dma_rx_desc;

        const uint32_t last_desc_idx =
                (dma_rx_desc_list->FirstAppDesc + dma_rx_desc_list->AppDescNbr - 1U)
                        % ETH_RX_DESC_CNT;

        last_dma_rx_desc =
                (ETH_DMADescTypeDef*)dma_rx_desc_list->RxDesc[last_desc_idx];

        if (dma_rx_desc_list->AppContextDesc &&
            last_dma_rx_desc->DESC1 & ETH_DMARXNDESCWBF_TSA) {
            /* Retrieve timestamp from context DMA descriptor */
            __IO ETH_DMADescTypeDef* context_dma_rx_desc;

            const uint32_t context_desc_idx = (last_desc_idx + 1U) % ETH_RX_DESC_CNT;

            context_dma_rx_desc =
                    (ETH_DMADescTypeDef*)dma_rx_desc_list->RxDesc[context_desc_idx];
            if (context_dma_rx_desc->DESC1 != UINT32_MAX ||
                context_dma_rx_desc->DESC0 != UINT32_MAX) {
                timestamp.second     = context_dma_rx_desc->DESC1;
                timestamp.nanosecond = context_dma_rx_desc->DESC0;
            }
        }
    }
    #else
    __IO ETH_DMADescTypeDef* last_dma_rx_desc;

    last_dma_rx_desc = heth->RxFrameInfos.LSRxDesc;
    if (last_dma_rx_desc->TimeStampHigh != UINT32_MAX ||
        last_dma_rx_desc->TimeStampLow != UINT32_MAX) {
        timestamp.second = last_dma_rx_desc->TimeStampHigh;
        timestamp.nanosecond = last_dma_rx_desc->TimeStampLow;
    }
    #endif /* CONFIG_SOC_SERIES_STM32H7X || CONFIG_SOC_SERIES_STM32H5X */
    #endif /* CONFIG_PTP_CLOCK_STM32_HAL */

    pkt = net_pkt_rx_alloc_with_buffer(eth_stm32_get_iface(ctx, *vlan_tag),
                                       total_len, AF_UNSPEC, 0, K_MSEC(100));
    if (pkt == NULL) {
        LOG_ERR("Failed to obtain RX buffer");
        goto release_desc;
    }

    #if defined(CONFIG_ETH_STM32_HAL_API_V2)
    for (rx_header = (struct eth_stm32_rx_buffer_header*)appbuf;
        rx_header; rx_header = rx_header->next) {
        const size_t index = rx_header - &dma_rx_buffer_header[0];

        __ASSERT_NO_MSG(index < ETH_RXBUFNB);
        if (net_pkt_write(pkt, dma_rx_buffer[index], rx_header->size)) {
            LOG_ERR("Failed to append RX buffer to context buffer");
            net_pkt_unref(pkt);
            pkt = NULL;
            goto release_desc;
        }
    }
    #else
    if (net_pkt_write(pkt, dma_buffer, total_len)) {
        LOG_ERR("Failed to append RX buffer to context buffer");
        net_pkt_unref(pkt);
        pkt = NULL;
        goto release_desc;
    }
    #endif /* CONFIG_ETH_STM32_HAL_API_V2 */

release_desc :
    #if defined(CONFIG_ETH_STM32_HAL_API_V2)
    for (rx_header = (struct eth_stm32_rx_buffer_header*)appbuf;
        rx_header; rx_header = rx_header->next) {
        rx_header->used = false;
    }

    #elif defined(CONFIG_SOC_SERIES_STM32H7X) || defined(CONFIG_SOC_SERIES_STM32H5X)
    hal_ret = HAL_ETH_BuildRxDescriptors(heth);
    if (hal_ret != HAL_OK) {
        LOG_ERR("HAL_ETH_BuildRxDescriptors: failed: %d", hal_ret);
    }
    #else
    /* Release descriptors to DMA */
    /* Point to first descriptor */
    dma_rx_desc = heth->RxFrameInfos.FSRxDesc;
    /* Set Own bit in Rx descriptors: gives the buffers back to DMA */
    for (int i = 0; i < heth->RxFrameInfos.SegCount; i++) {
        dma_rx_desc->Status |= ETH_DMARXDESC_OWN;
        dma_rx_desc = (ETH_DMADescTypeDef*)
                (dma_rx_desc->Buffer2NextDescAddr);
    }

    /* Clear Segment_Count */
    heth->RxFrameInfos.SegCount = 0;

    /* When Rx Buffer unavailable flag is set: clear it
     * and resume reception.
     */
    if ((heth->Instance->DMASR & ETH_DMASR_RBUS) != (uint32_t)RESET) {
        /* Clear RBUS ETHERNET DMA flag */
        heth->Instance->DMASR = ETH_DMASR_RBUS;
        /* Resume DMA reception */
        heth->Instance->DMARPDR = 0;
    }
#endif /* CONFIG_ETH_STM32_HAL_API_V2 */

    if (pkt == NULL) {
        goto out;
    }

    #if defined(CONFIG_NET_VLAN)
    struct net_eth_hdr* hdr = NET_ETH_HDR(pkt);

    if (ntohs(hdr->type) == NET_ETH_PTYPE_VLAN) {
        struct net_eth_vlan_hdr* hdr_vlan =
                (struct net_eth_vlan_hdr*)NET_ETH_HDR(pkt);

        net_pkt_set_vlan_tci(pkt, ntohs(hdr_vlan->vlan.tci));
        *vlan_tag = net_pkt_vlan_tag(pkt);

        #if (CONFIG_NET_TC_RX_COUNT > 1)
        enum net_priority prio;

        prio = net_vlan2priority(net_pkt_vlan_priority(pkt));
        net_pkt_set_priority(pkt, prio);
        #endif
    }
    else {
        net_pkt_set_iface(pkt, tx_ctx->iface);
    }
    #endif /* CONFIG_NET_VLAN */

    #if defined(CONFIG_PTP_CLOCK_STM32_HAL)
    if (eth_is_ptp_pkt(eth_stm32_get_iface(tx_ctx, *vlan_tag), pkt)) {
        pkt->timestamp.second     = timestamp.second;
        pkt->timestamp.nanosecond = timestamp.nanosecond;
    }
    else {
        /* Invalid value */
        pkt->timestamp.second     = UINT64_MAX;
        pkt->timestamp.nanosecond = UINT32_MAX;
    }
    #endif /* CONFIG_PTP_CLOCK_STM32_HAL */

out :
    if (pkt == NULL) {
        eth_stats_update_errors_rx(eth_stm32_get_iface(ctx, *vlan_tag));
    }

    return (pkt);
}

static void eth_stm32_rx_thread(void* p1, void* p2, void* p3) {
    uint16_t vlan_tag = NET_VLAN_TAG_UNSPEC;
    const struct device* dev;
    struct eth_stm32_hal_dev_data* ctx;
    struct net_if* iface;
    struct net_pkt* pkt;
    int res;
    uint32_t status;
    HAL_StatusTypeDef hal_ret = HAL_OK;

    __ASSERT_NO_MSG(p1 != NULL);
    ARG_UNUSED(p2);
    ARG_UNUSED(p3);

    dev = p1;
    ctx = dev->data;

    __ASSERT_NO_MSG(ctx != NULL);

    while (1) {
        res = k_sem_take(&ctx->rx_int_sem,
                         K_MSEC(CONFIG_ETH_STM32_CARRIER_CHECK_RX_IDLE_TIMEOUT_MS));
        if (res == 0) {
            /* semaphore taken, update link status and receive packets */
            if (ctx->link_up != true) {
                ctx->link_up = true;
                net_eth_carrier_on(eth_stm32_get_iface(ctx, vlan_tag));
            }

            while ((pkt = eth_stm32_rx(dev, &vlan_tag)) != NULL) {
                iface = net_pkt_iface(pkt);
                #if defined(CONFIG_NET_DSA)
                iface = dsa_net_recv(iface, &pkt);
                #endif
                res = net_recv_data(iface, pkt);
                if (res < 0) {
                    eth_stats_update_errors_rx(
                                    net_pkt_iface(pkt));
                    LOG_ERR("Failed to enqueue frame "
                            "into RX queue: %d", res);
                    net_pkt_unref(pkt);
                }
            }
        }
        else if (res == -EAGAIN) {
            /* semaphore timeout period expired, check link status */
            hal_ret = read_eth_phy_register(&ctx->heth,
                                            PHY_ADDR, PHY_BSR, &status);
            if (hal_ret == HAL_OK) {
                if ((status & PHY_LINKED_STATUS) == PHY_LINKED_STATUS) {
                    if (ctx->link_up != true) {
                        ctx->link_up = true;
                        net_eth_carrier_on(
                                eth_stm32_get_iface(ctx,
                                          vlan_tag));
                    }
                }
                else {
                    if (ctx->link_up != false) {
                        ctx->link_up = false;
                        net_eth_carrier_off(
                                eth_stm32_get_iface(ctx,
                                          vlan_tag));
                    }
                }
            }
        }
    }
>>>>>>> ebb15ee6
}

static void /**/eth_stm32_isr(const struct device* dev) {
    struct eth_stm32_hal_dev_data* ctx;
    ETH_HandleTypeDef* heth;

    __ASSERT_NO_MSG(dev != NULL);

    ctx = dev->data;

    __ASSERT_NO_MSG(ctx != NULL);

    heth = &ctx->heth;

    __ASSERT_NO_MSG(heth != NULL);

    HAL_ETH_IRQHandler(heth);
}

#if defined(CONFIG_SOC_SERIES_STM32H7X) || defined(CONFIG_SOC_SERIES_STM32H5X) || \
    defined(CONFIG_ETH_STM32_HAL_API_V2)
void HAL_ETH_TxCpltCallback(ETH_HandleTypeDef* heth_handle) {
    __ASSERT_NO_MSG(heth_handle != NULL);

    struct eth_stm32_hal_dev_data* ctx =
            CONTAINER_OF(heth_handle, struct eth_stm32_hal_dev_data, heth);

    __ASSERT_NO_MSG(ctx != NULL);

    k_sem_give(&ctx->tx_int_sem);
}
#endif /* CONFIG_SOC_SERIES_STM32H7X || CONFIG_SOC_SERIES_STM32H5X || CONFIG_ETH_STM32_HAL_API_V2 */

#if defined(CONFIG_ETH_STM32_HAL_API_V2)
void HAL_ETH_ErrorCallback(ETH_HandleTypeDef* heth) {
    /* Do not log errors. If errors are reported due to high traffic,
     * logging errors will only increase traffic issues
     */
    #if defined(CONFIG_NET_STATISTICS_ETHERNET)
    __ASSERT_NO_MSG(heth != NULL);

    uint32_t dma_error;
    #if defined(CONFIG_SOC_SERIES_STM32H7X) || defined(CONFIG_SOC_SERIES_STM32H5X)
    uint32_t mac_error;
    #endif /* CONFIG_SOC_SERIES_STM32H7X || CONFIG_SOC_SERIES_STM32H5X */
    const uint32_t error_code = HAL_ETH_GetError(heth);

    struct eth_stm32_hal_dev_data* ctx =
            CONTAINER_OF(heth, struct eth_stm32_hal_dev_data, heth);

    switch (error_code) {
        case HAL_ETH_ERROR_DMA :
            dma_error = HAL_ETH_GetDMAError(heth);

            #if defined(CONFIG_SOC_SERIES_STM32H7X) || defined(CONFIG_SOC_SERIES_STM32H5X)
            if ((dma_error & ETH_DMA_RX_WATCHDOG_TIMEOUT_FLAG) ||
                (dma_error & ETH_DMA_RX_PROCESS_STOPPED_FLAG)  ||
                (dma_error & ETH_DMA_RX_BUFFER_UNAVAILABLE_FLAG)) {
                eth_stats_update_errors_rx(ctx->iface);
            }

            if ((dma_error & ETH_DMA_EARLY_TX_IT_FLAG) ||
                (dma_error & ETH_DMA_TX_PROCESS_STOPPED_FLAG)) {
                eth_stats_update_errors_tx(ctx->iface);
            }
            #else
            if ((dma_error & ETH_DMASR_RWTS) ||
                (dma_error & ETH_DMASR_RPSS) ||
                (dma_error & ETH_DMASR_RBUS)) {
                eth_stats_update_errors_rx(ctx->iface);
            }

            if ((dma_error & ETH_DMASR_ETS)  ||
                (dma_error & ETH_DMASR_TPSS) ||
                (dma_error & ETH_DMASR_TJTS)) {
                eth_stats_update_errors_tx(ctx->iface);
            }
            #endif /* CONFIG_SOC_SERIES_STM32H7X || CONFIG_SOC_SERIES_STM32H5X */
            break;

        #if defined(CONFIG_SOC_SERIES_STM32H7X) || defined(CONFIG_SOC_SERIES_STM32H5X)
        case HAL_ETH_ERROR_MAC :
            mac_error = HAL_ETH_GetMACError(heth);

            if (mac_error & ETH_RECEIVE_WATCHDOG_TIMEOUT) {
                eth_stats_update_errors_rx(ctx->iface);
            }

            if ((mac_error & ETH_EXECESSIVE_COLLISIONS)  ||
                (mac_error & ETH_LATE_COLLISIONS)        ||
                (mac_error & ETH_EXECESSIVE_DEFERRAL)    ||
                (mac_error & ETH_TRANSMIT_JABBR_TIMEOUT) ||
                (mac_error & ETH_LOSS_OF_CARRIER)        ||
                (mac_error & ETH_NO_CARRIER)) {
                eth_stats_update_errors_tx(ctx->iface);
            }
            break;
        #endif /* CONFIG_SOC_SERIES_STM32H7X || CONFIG_SOC_SERIES_STM32H5X */
    }

    #if defined(CONFIG_SOC_SERIES_STM32H7X) || defined(CONFIG_SOC_SERIES_STM32H5X)
    ctx->stats.error_details.rx_crc_errors   = heth->Instance->MMCRCRCEPR;
    ctx->stats.error_details.rx_align_errors = heth->Instance->MMCRAEPR;
    #else
    ctx->stats.error_details.rx_crc_errors = heth->Instance->MMCRFCECR;
    ctx->stats.error_details.rx_align_errors = heth->Instance->MMCRFAECR;
    #endif /* CONFIG_SOC_SERIES_STM32H7X || CONFIG_SOC_SERIES_STM32H5X */

    #endif /* CONFIG_NET_STATISTICS_ETHERNET */
}
#elif defined(CONFIG_SOC_SERIES_STM32H7X) || defined(CONFIG_SOC_SERIES_STM32H5X)
/* DMA and MAC errors callback only appear in H7 series */
void HAL_ETH_DMAErrorCallback(ETH_HandleTypeDef* heth_handle) {
    __ASSERT_NO_MSG(heth_handle != NULL);

    LOG_ERR("%s errorcode:%x dmaerror:%x",
            __func__,
            HAL_ETH_GetError(heth_handle),
            HAL_ETH_GetDMAError(heth_handle));

    /* State of eth handle is ERROR in case of unrecoverable error */
    /* unrecoverable (ETH_DMACSR_FBE | ETH_DMACSR_TPS | ETH_DMACSR_RPS) */
    if (HAL_ETH_GetState(heth_handle) == HAL_ETH_STATE_ERROR) {
        LOG_ERR("%s ethernet in error state", __func__);
        /* TODO restart the ETH peripheral to recover */
        return;
    }

    /* Recoverable errors don't put ETH in error state */
    /* ETH_DMACSR_CDE | ETH_DMACSR_ETI | ETH_DMACSR_RWT */
    /* | ETH_DMACSR_RBU | ETH_DMACSR_AIS) */

    /* TODO Check if we were TX transmitting and the unlock semaphore */
    /* To return the error as soon as possible else we'll just wait */
    /* for the timeout */
}

void HAL_ETH_MACErrorCallback(ETH_HandleTypeDef* heth_handle) {
    __ASSERT_NO_MSG(heth_handle != NULL);

    /* MAC errors dumping */
    LOG_ERR("%s errorcode:%x macerror:%x",
            __func__,
            HAL_ETH_GetError(heth_handle),
            HAL_ETH_GetMACError(heth_handle));

    /* State of eth handle is ERROR in case of unrecoverable error */
    if (HAL_ETH_GetState(heth_handle) == HAL_ETH_STATE_ERROR) {
        LOG_ERR("%s ethernet in error state", __func__);
        /* TODO restart or reconfig ETH peripheral to recover */

        return;
    }
}
#endif /* CONFIG_ETH_STM32_HAL_API_V2 */

void HAL_ETH_RxCpltCallback(ETH_HandleTypeDef* heth_handle) {
    __ASSERT_NO_MSG(heth_handle != NULL);

    struct eth_stm32_hal_dev_data* ctx =
            CONTAINER_OF(heth_handle, struct eth_stm32_hal_dev_data, heth);

    __ASSERT_NO_MSG(ctx != NULL);

    k_sem_give(&ctx->rx_int_sem);
}

static void /**/eth_stm32_generate_mac(uint8_t* mac_addr) {
    #if defined(ETH_STM32_RANDOM_MAC)
    /* Either CONFIG_ETH_STM32_HAL_RANDOM_MAC or device tree property */
    /* "zephyr,random-mac-address" is set, generate a random mac address */
    gen_random_mac(mac_addr, ST_OUI_B0, ST_OUI_B1, ST_OUI_B2);
    #else /* Use user defined mac address */
    mac_addr[0] = ST_OUI_B0;
    mac_addr[1] = ST_OUI_B1;
    mac_addr[2] = ST_OUI_B2;
    #if NODE_HAS_VALID_MAC_ADDR(DT_DRV_INST(0))
    mac_addr[3] = NODE_MAC_ADDR_OCTET(DT_DRV_INST(0), 3);
    mac_addr[4] = NODE_MAC_ADDR_OCTET(DT_DRV_INST(0), 4);
    mac_addr[5] = NODE_MAC_ADDR_OCTET(DT_DRV_INST(0), 5);
    #elif defined(CONFIG_ETH_STM32_HAL_USER_STATIC_MAC)
    mac_addr[3] = CONFIG_ETH_STM32_HAL_MAC3;
    mac_addr[4] = CONFIG_ETH_STM32_HAL_MAC4;
    mac_addr[5] = CONFIG_ETH_STM32_HAL_MAC5;
    #else
    uint8_t  unique_dev_id_12_bytes[12];
    uint32_t result_mac_32_bits;

    /* Nothing defined by the user, use device id */
    hwinfo_get_device_id(unique_dev_id_12_bytes, 12);
    result_mac_32_bits = crc32_ieee(unique_dev_id_12_bytes, 12);
    memcpy(&mac_addr[3], &result_mac_32_bits, 3);

    #endif /* NODE_HAS_VALID_MAC_ADDR(DT_DRV_INST(0))) */
    #endif
}

static int /**/eth_stm32_initialize(const struct device* dev) {
    struct eth_stm32_hal_dev_data* ctx;
    const struct eth_stm32_hal_dev_cfg* cfg;
    ETH_HandleTypeDef* heth;
    HAL_StatusTypeDef hal_ret;
    bool is_ready;
    int ret;

    __ASSERT_NO_MSG(dev != NULL);

    ctx = dev->data;
    cfg = dev->config;

    __ASSERT_NO_MSG(ctx != NULL);
    __ASSERT_NO_MSG(cfg != NULL);

    ctx->clock = DEVICE_DT_GET(STM32_CLOCK_CONTROL_NODE);

    is_ready = device_is_ready(ctx->clock);
    if (is_ready == false) {
        LOG_ERR("clock control device not ready");
        return (-ENODEV);
    }

    /* enable clock */
    ret = clock_control_on(ctx->clock,
            (clock_control_subsys_t)&cfg->pclken);
    ret |= clock_control_on(ctx->clock,
            (clock_control_subsys_t)&cfg->pclken_tx);
    ret |= clock_control_on(ctx->clock,
            (clock_control_subsys_t)&cfg->pclken_rx);
    #if DT_INST_CLOCKS_HAS_NAME(0, mac_clk_ptp)
    ret |= clock_control_on(tx_ctx->clock,
            (clock_control_subsys_t)&cfg->pclken_ptp);
    #endif

    if (ret != 0) {
        LOG_ERR("Failed to enable ethernet clock");
        return (-EIO);
    }

    HAL_RCC_MCOConfig(RCC_MCO1, RCC_MCO1SOURCE_HSE, RCC_MCODIV_1);

    /* configure pinmux */
    ret = pinctrl_apply_state(cfg->pcfg, PINCTRL_STATE_DEFAULT);
    if (ret < 0) {
        LOG_ERR("Could not configure ethernet pins");
        return (ret);
    }

    heth = &ctx->heth;

    eth_stm32_generate_mac(ctx->mac_addr);

    heth->Init.MACAddr = ctx->mac_addr;

    #if defined(CONFIG_SOC_SERIES_STM32H7X) || defined(CONFIG_SOC_SERIES_STM32H5X) || \
        defined(CONFIG_ETH_STM32_HAL_API_V2)
    heth->Init.TxDesc    = dma_tx_desc_tab;
    heth->Init.RxDesc    = dma_rx_desc_tab;
    heth->Init.RxBuffLen = ETH_STM32_RX_BUF_SIZE;
    #endif /* CONFIG_SOC_SERIES_STM32H7X || CONFIG_SOC_SERIES_STM32H5X || CONFIG_ETH_STM32_HAL_API_V2 */

    hal_ret = HAL_ETH_Init(heth);
    if (hal_ret == HAL_TIMEOUT) {
        /* HAL Init time out. This could be linked to */
        /* a recoverable error. Log the issue and continue */
        /* driver initialization */
        LOG_ERR("HAL_ETH_Init Timed out");
    }
    else if (hal_ret != HAL_OK) {
        LOG_ERR("HAL_ETH_Init failed: %d", hal_ret);
        return (-EINVAL);
    }
    else {
        /* pass */
    }

    #if defined(CONFIG_PTP_CLOCK_STM32_HAL)
    /* Enable timestamping of RX packets. We enable all packets to be
     * timestamped to cover both IEEE 1588 and gPTP.
     */
    #if defined(CONFIG_SOC_SERIES_STM32H7X) || defined(CONFIG_SOC_SERIES_STM32H5X)
    heth->Instance->MACTSCR |= ETH_MACTSCR_TSENALL;
    #else
    heth->Instance->PTPTSCR |= ETH_PTPTSCR_TSSARFE;
    #endif /* CONFIG_SOC_SERIES_STM32H7X || CONFIG_SOC_SERIES_STM32H5X */
    #endif /* CONFIG_PTP_CLOCK_STM32_HAL */

    #if defined(CONFIG_SOC_SERIES_STM32H7X) || defined(CONFIG_SOC_SERIES_STM32H5X) || \
        defined(CONFIG_ETH_STM32_HAL_API_V2)
    /* Tx config init: */
    (void) memset(&tx_config, 0, sizeof(ETH_TxPacketConfig));
    tx_config.Attributes = ETH_TX_PACKETS_FEATURES_CSUM |
                           ETH_TX_PACKETS_FEATURES_CRCPAD;
    tx_config.ChecksumCtrl = IS_ENABLED(CONFIG_ETH_STM32_HW_CHECKSUM) ?
                             ETH_CHECKSUM_IPHDR_PAYLOAD_INSERT_PHDR_CALC : ETH_CHECKSUM_DISABLE;
    tx_config.CRCPadCtrl = ETH_CRC_PAD_INSERT;
    #endif /* CONFIG_SOC_SERIES_STM32H7X || CONFIG_SOC_SERIES_STM32H5X || CONFIG_ETH_STM32_HAL_API_V2 */

    ctx->link_up = false;

    /* Initialize semaphores */
    k_mutex_init(&ctx->tx_mutex);
    k_sem_init(&ctx->rx_int_sem, 0, K_SEM_MAX_LIMIT);
    #if defined(CONFIG_SOC_SERIES_STM32H7X) || defined(CONFIG_SOC_SERIES_STM32H5X) || \
        defined(CONFIG_ETH_STM32_HAL_API_V2)
    k_sem_init(&ctx->tx_int_sem, 0, K_SEM_MAX_LIMIT);
    #endif /* CONFIG_SOC_SERIES_STM32H7X || CONFIG_SOC_SERIES_STM32H5X || CONFIG_ETH_STM32_HAL_API_V2 */

    eth_stm32_setup_mac_filter(heth);

    LOG_DBG("MAC %02x:%02x:%02x:%02x:%02x:%02x",
            ctx->mac_addr[0], ctx->mac_addr[1],
            ctx->mac_addr[2], ctx->mac_addr[3],
            ctx->mac_addr[4], ctx->mac_addr[5]);

    return (0);
}

#if defined(CONFIG_ETH_STM32_MULTICAST_FILTER)
static void eth_stm32_mcast_filter(const struct device* dev, const struct ethernet_filter* filter) {
    struct eth_stm32_hal_dev_data* ctx = dev->data;
    ETH_HandleTypeDef* heth;
    uint32_t crc;
    uint32_t hash_table[2];
    uint32_t hash_index;

    heth = &ctx->heth;

    crc = __RBIT(crc32_ieee(filter->mac_address.addr, sizeof(struct net_eth_addr)));
    hash_index = (crc >> 26) & 0x3f;

    __ASSERT_NO_MSG(hash_index < ARRAY_SIZE(ctx->hash_index_cnt));

    #if defined(CONFIG_SOC_SERIES_STM32H7X) || defined(CONFIG_SOC_SERIES_STM32H5X)
    hash_table[0] = heth->Instance->MACHT0R;
    hash_table[1] = heth->Instance->MACHT1R;
    #else
    hash_table[0] = heth->Instance->MACHTLR;
    hash_table[1] = heth->Instance->MACHTHR;
    #endif /* CONFIG_SOC_SERIES_STM32H7X || CONFIG_SOC_SERIES_STM32H5X */

    if (filter->set) {
        ctx->hash_index_cnt[hash_index]++;
        hash_table[hash_index / 32] |= (1 << (hash_index % 32));
    }
    else {
        if (ctx->hash_index_cnt[hash_index] == 0) {
            __ASSERT_NO_MSG(false);
            return;
        }

        ctx->hash_index_cnt[hash_index]--;
        if (ctx->hash_index_cnt[hash_index] == 0) {
            hash_table[hash_index / 32] &= ~(1 << (hash_index % 32));
        }
    }

    #if defined(CONFIG_SOC_SERIES_STM32H7X) || defined(CONFIG_SOC_SERIES_STM32H5X)
    heth->Instance->MACHT0R = hash_table[0];
    heth->Instance->MACHT1R = hash_table[1];
    #else
    heth->Instance->MACHTLR = hash_table[0];
    heth->Instance->MACHTHR = hash_table[1];
    #endif /* CONFIG_SOC_SERIES_STM32H7X || CONFIG_SOC_SERIES_STM32H5X */
}

#endif /* CONFIG_ETH_STM32_MULTICAST_FILTER */

static void /**/eth_stm32_iface_init(struct net_if* iface) {
    const struct device* dev;
    const struct eth_stm32_hal_dev_cfg* cfg;
    struct eth_stm32_hal_dev_data* ctx;
    bool is_first_init = false;
    bool is_ready;

    __ASSERT_NO_MSG(iface != NULL);

    dev = net_if_get_device(iface);
    __ASSERT_NO_MSG(dev != NULL);

    cfg = dev->config;
    ctx = dev->data;
    __ASSERT_NO_MSG(ctx != NULL);

    /* For VLAN, this value is only used to get the correct L2 driver.
     * The iface pointer in context should contain the main interface
     * if the VLANs are enabled.
     */
    if (ctx->iface == NULL) {
        ctx->iface = iface;
        is_first_init = true;
    }

    /* Register Ethernet MAC Address with the upper layer */
    net_if_set_link_addr(iface, ctx->mac_addr,
                         sizeof(ctx->mac_addr),
                         NET_LINK_ETHERNET);

    LOG_INF("ETH0 MAC address %02x:%02x:%02x:%02x:%02x:%02x",
            ctx->mac_addr[0], ctx->mac_addr[1], ctx->mac_addr[2],
            ctx->mac_addr[3], ctx->mac_addr[4], ctx->mac_addr[5]);

    /* Make sure that the net iface state is not suspended unless
     * upper layers explicitly stop the iface
     */
    ctx->if_suspended = false;

    #if defined(CONFIG_NET_DSA)
    dsa_register_master_tx(iface, &eth_tx);
    #endif

    ethernet_init(iface);

    net_if_carrier_off(iface);

    net_lldp_set_lldpdu(iface);

    if (is_first_init == true) {
        /* Start interruption-poll thread */
        k_thread_create(&ctx->rx_thread, ctx->rx_thread_stack,
                        K_KERNEL_STACK_SIZEOF(ctx->rx_thread_stack),
                        eth_stm32_rx_thread, (void*)dev, NULL, NULL,
                        K_PRIO_COOP(CONFIG_ETH_STM32_HAL_RX_THREAD_PRIO),
                        0, K_NO_WAIT);

        k_thread_name_set(&ctx->rx_thread, "stm_eth");
    }

    /*
     * ETH controls the PHY. If PHY is configured either as fixed
     * link or autoneg, the callback is executed at least once
     * immediately after setting it.
     */
    is_ready = device_is_ready(cfg->phy_dev);
    if (is_ready == false) {
        LOG_ERR("PHY device (%p) is not ready, cannot init iface",
                cfg->phy_dev);
        return;
    }

    eth_stm32_phy_init(dev);
}

static int eth_stm32_start(const struct device* dev) {
    const struct eth_stm32_hal_dev_cfg* cfg = dev->config;
    struct eth_stm32_hal_dev_data* ctx = dev->data;
    ETH_HandleTypeDef* heth;
    struct phy_link_state state;
    HAL_StatusTypeDef hal_ret;

    heth = &ctx->heth;

    #if defined(CONFIG_SOC_SERIES_STM32H7X) || defined(CONFIG_SOC_SERIES_STM32H5X) || \
        defined(CONFIG_ETH_STM32_HAL_API_V2)
    /* Adjust MDC clock range depending on HCLK frequency: */
    HAL_ETH_SetMDIOClockRange(heth);

    /* @TODO: read duplex mode and speed from PHY and set it to ETH */

    ETH_MACConfigTypeDef mac_config;

    HAL_ETH_GetMACConfig(heth, &mac_config);
    mac_config.DuplexMode = IS_ENABLED(CONFIG_ETH_STM32_MODE_HALFDUPLEX) ?
                                       ETH_HALFDUPLEX_MODE : ETH_FULLDUPLEX_MODE;
    mac_config.Speed = IS_ENABLED(CONFIG_ETH_STM32_SPEED_10M) ?
                                  ETH_SPEED_10M : ETH_SPEED_100M;
    hal_ret = HAL_ETH_SetMACConfig(heth, &mac_config);
    if (hal_ret != HAL_OK) {
        LOG_ERR("HAL_ETH_SetMACConfig: failed: %d", hal_ret);
    }
    #endif /* CONFIG_SOC_SERIES_STM32H7X || CONFIG_SOC_SERIES_STM32H5X || CONFIG_ETH_STM32_HAL_API_V2 */

    #if defined(CONFIG_ETH_STM32_HAL_API_V2)

    /* prepare tx buffer header */
    for (uint16_t i = 0; i < ETH_TXBUFNB; ++i) {
        dma_tx_buffer_header[i].tx_buff.buffer = dma_tx_buffer[i];
    }

    hal_ret = HAL_ETH_Start_IT(heth);
    #elif defined(CONFIG_SOC_SERIES_STM32H7X) || defined(CONFIG_SOC_SERIES_STM32H5X)
    for (uint32_t i = 0; i < ETH_RX_DESC_CNT; i++) {
        hal_ret = HAL_ETH_DescAssignMemory(heth, i, dma_rx_buffer[i],
                                           NULL);
        if (hal_ret != HAL_OK) {
            LOG_ERR("HAL_ETH_DescAssignMemory: failed: %d, i: %d",
                    hal_ret, i);
            return (-EINVAL);
        }
    }

    hal_ret = HAL_ETH_Start_IT(heth);
    #else
    HAL_ETH_DMATxDescListInit(heth, dma_tx_desc_tab,
                              &dma_tx_buffer[0][0], ETH_TXBUFNB);
    HAL_ETH_DMARxDescListInit(heth, dma_rx_desc_tab,
                              &dma_rx_buffer[0][0], ETH_RXBUFNB);

    hal_ret = HAL_ETH_Start(heth);
    #endif /* CONFIG_ETH_STM32_HAL_API_V2 */

    if (hal_ret != HAL_OK) {
        LOG_ERR("HAL_ETH_Start{_IT} failed");
    }

    /* Now that the iface is setup, we are safe to enable IRQs. */
    __ASSERT_NO_MSG(cfg->config_func != NULL);
    cfg->config_func();

    if (cfg->phy_dev != NULL) {
        phy_get_link_state(cfg->phy_dev, &state);

        /* Enable net_iface only when Ethernet PHY link is up or else
         * if net_iface is enabled when link is down and tx happens
         * in this state then the used tx buffers will never be recovered back.
         */
        if (state.is_up == true) {
            net_eth_carrier_on(ctx->iface);
        }
    }
    else {
        net_eth_carrier_on(ctx->iface);
    }

    LOG_DBG("ETH0 started");

    return (0);
}

<<<<<<< HEAD
	if (dev_data->iface == NULL) {
		dev_data->iface = iface;
		is_first_init = true;
	}
=======
static int eth_stm32_stop(const struct device* dev) {
    struct eth_stm32_hal_dev_data* ctx = dev->data;
    ETH_HandleTypeDef* heth;
    HAL_StatusTypeDef hal_ret;
    int err;
>>>>>>> ebb15ee6

    heth = &ctx->heth;

    irq_disable(DT_INST_IRQN(0));

    /* If upper layers disable the net iface then mark it as suspended
     * in order to save it from the PHY link state changes
     */
    ctx->if_suspended = true;

    net_eth_carrier_off(ctx->iface);

    #if defined(CONFIG_ETH_STM32_HAL_API_V2) || \
        defined(CONFIG_SOC_SERIES_STM32H7X)  || defined(CONFIG_SOC_SERIES_STM32H5X)
    hal_ret = HAL_ETH_Stop_IT(heth);
    #else
    hal_ret = HAL_ETH_Stop(heth);
    #endif

    if (hal_ret == HAL_OK) {
        err = 0;
    }
    else {
        LOG_ERR("Failed to disable controller ETH0 (%d)", hal_ret);
        err = -EIO;
    }

    LOG_DBG("ETH0 stopped");

    return (err);
}


static enum ethernet_hw_caps eth_stm32_hal_get_capabilities(const struct device* dev) {
    ARG_UNUSED(dev);

    return ETHERNET_LINK_10BASE_T | ETHERNET_LINK_100BASE_T
    #if defined(CONFIG_NET_VLAN)
        | ETHERNET_HW_VLAN
    #endif
    #if defined(CONFIG_NET_PROMISCUOUS_MODE)
        | ETHERNET_PROMISC_MODE
    #endif
    #if defined(CONFIG_PTP_CLOCK_STM32_HAL)
        | ETHERNET_PTP
    #endif
    #if defined(CONFIG_NET_LLDP)
        | ETHERNET_LLDP
    #endif
    #if defined(CONFIG_ETH_STM32_HW_CHECKSUM)
        | ETHERNET_HW_RX_CHKSUM_OFFLOAD
        | ETHERNET_HW_TX_CHKSUM_OFFLOAD
    #endif
    #if defined(CONFIG_NET_DSA)
        | ETHERNET_DSA_MASTER_PORT
    #endif
    #if defined(CONFIG_ETH_STM32_MULTICAST_FILTER)
        | ETHERNET_HW_FILTERING
    #endif
        ;
}

static int eth_stm32_hal_set_config(const struct device* dev,
                                    enum ethernet_config_type type,
                                    const struct ethernet_config* config) {
    int ret = -ENOTSUP;
    struct eth_stm32_hal_dev_data* ctx;
    ETH_HandleTypeDef* heth;

    ctx = dev->data;
    heth = &ctx->heth;

    switch (type) {
        case ETHERNET_CONFIG_TYPE_MAC_ADDRESS:
            memcpy(ctx->mac_addr, config->mac_address.addr, 6);
            heth->Instance->MACA0HR = (ctx->mac_addr[5] << 8) |
            ctx->mac_addr[4];
            heth->Instance->MACA0LR = (ctx->mac_addr[3] << 24) |
                                      (ctx->mac_addr[2] << 16) |
                                      (ctx->mac_addr[1] << 8) |
                                      ctx->mac_addr[0];
            net_if_set_link_addr(ctx->iface, ctx->mac_addr,
                                 sizeof(ctx->mac_addr),
                                 NET_LINK_ETHERNET);
            ret = 0;
            break;

        case ETHERNET_CONFIG_TYPE_PROMISC_MODE:
            #if defined(CONFIG_NET_PROMISCUOUS_MODE)
            #if defined(CONFIG_SOC_SERIES_STM32H7X) || defined(CONFIG_SOC_SERIES_STM32H5X)
            if (config->promisc_mode) {
                heth->Instance->MACPFR |= ETH_MACPFR_PR;
            }
            else {
                heth->Instance->MACPFR &= ~ETH_MACPFR_PR;
            }
            #else
            if (config->promisc_mode) {
                heth->Instance->MACFFR |= ETH_MACFFR_PM;
            }
            else {
                heth->Instance->MACFFR &= ~ETH_MACFFR_PM;
            }
            #endif  /* CONFIG_SOC_SERIES_STM32H7X || CONFIG_SOC_SERIES_STM32H5X */
            ret = 0;
            #endif /* CONFIG_NET_PROMISCUOUS_MODE */
            break;

        #if defined(CONFIG_ETH_STM32_MULTICAST_FILTER)
        case ETHERNET_CONFIG_TYPE_FILTER:
            eth_stm32_mcast_filter(dev, &config->filter);
            break;
        #endif /* CONFIG_ETH_STM32_MULTICAST_FILTER */

        default:
            break;
    }

    return (ret);
}

#if defined(CONFIG_PTP_CLOCK_STM32_HAL)
static const struct device* eth_stm32_get_ptp_clock(const struct device* dev) {
    struct eth_stm32_hal_dev_data* tx_ctx = dev->data;

    return tx_ctx->ptp_clock;
}
#endif /* CONFIG_PTP_CLOCK_STM32_HAL */

#if defined(CONFIG_NET_STATISTICS_ETHERNET)
static struct net_stats_eth* eth_stm32_hal_get_stats(const struct device* dev) {
    struct eth_stm32_hal_dev_data* tx_ctx = dev->data;

    return &tx_ctx->stats;
}
#endif /* CONFIG_NET_STATISTICS_ETHERNET */

static const struct ethernet_api eth_stm32_api = {
    .iface_api.init = eth_stm32_iface_init,             /* @see void init_iface(struct net_if* iface) in net_if.c */

    #if defined(CONFIG_PTP_CLOCK_STM32_HAL)
    .get_ptp_clock = eth_stm32_get_ptp_clock,
    #endif /* CONFIG_PTP_CLOCK_STM32_HAL */

    .start = eth_stm32_start,
    .stop  = eth_stm32_stop,
    .get_capabilities = eth_stm32_hal_get_capabilities,
    .set_config = eth_stm32_hal_set_config,

    #if defined(CONFIG_NET_DSA)
    .send = dsa_tx,
    #else
    .send = eth_stm32_tx,
    #endif

    #if defined(CONFIG_NET_STATISTICS_ETHERNET)
    .get_stats = eth_stm32_hal_get_stats,
    #endif /* CONFIG_NET_STATISTICS_ETHERNET */
};

#define ETH_STM32_FIXED_LINK_NODE(n)        \
    DT_INST_CHILD(n, fixed_link)

#define ETH_STM32_IS_FIXED_LINK(n)          \
    DT_NODE_EXISTS(ETH_STM32_FIXED_LINK_NODE(n))

#define ETH_STM32_FIXED_LINK_SPEED(n)       \
    DT_PROP(ETH_STM32_FIXED_LINK_NODE(n), speed)

#define ETH_STM32_FIXED_LINK_FULL_DUPLEX(n) \
    DT_PROP(ETH_STM32_FIXED_LINK_NODE(n), full_duplex)

#define ETH_STM32_PHY_DEV(n)                \
    COND_CODE_1(ETH_STM32_IS_FIXED_LINK(n), NULL,               \
        (COND_CODE_1(DT_INST_NODE_HAS_PROP(n, phy_handle),      \
            (DEVICE_DT_GET(DT_INST_PHANDLE(n, phy_handle))), NULL)))

static void eth0_irq_config(void) {
    IRQ_CONNECT(DT_INST_IRQN(0), DT_INST_IRQ(0, priority), eth_stm32_isr,
                DEVICE_DT_INST_GET(0), 0);
    irq_enable(DT_INST_IRQN(0));
}

PINCTRL_DT_INST_DEFINE(0);

static const struct eth_stm32_hal_dev_cfg eth0_config = {
    .config_func = eth0_irq_config,
    .pclken      = {.bus = DT_INST_CLOCKS_CELL_BY_NAME(0,  stmmaceth , bus),
                    .enr = DT_INST_CLOCKS_CELL_BY_NAME(0,  stmmaceth , bits)},
    .pclken_tx   = {.bus = DT_INST_CLOCKS_CELL_BY_NAME(0,  mac_clk_tx, bus),
                    .enr = DT_INST_CLOCKS_CELL_BY_NAME(0,  mac_clk_tx, bits)},
    .pclken_rx   = {.bus = DT_INST_CLOCKS_CELL_BY_NAME(0,  mac_clk_rx, bus),
                    .enr = DT_INST_CLOCKS_CELL_BY_NAME(0,  mac_clk_rx, bits)},
    #if DT_INST_CLOCKS_HAS_NAME(0, mac_clk_ptp)
    .pclken_ptp = {.bus = DT_INST_CLOCKS_CELL_BY_NAME(0, mac_clk_ptp, bus),
                   .enr = DT_INST_CLOCKS_CELL_BY_NAME(0, mac_clk_ptp, bits)},
    #endif
    .phy_dev = DEVICE_DT_GET(DT_NODELABEL(eth_phy)),
    .pcfg = PINCTRL_DT_INST_DEV_CONFIG_GET(0),
};

static struct eth_stm32_hal_dev_data eth0_data = {
    .heth = {
        .Instance = (ETH_TypeDef*)DT_INST_REG_ADDR(0),
        .Init = {
            #if !defined(CONFIG_SOC_SERIES_STM32H7X) && !defined(CONFIG_SOC_SERIES_STM32H5X) && \
                !defined(CONFIG_ETH_STM32_HAL_API_V2)
            #if defined(CONFIG_ETH_STM32_AUTO_NEGOTIATION_ENABLE)
            .AutoNegotiation = ETH_AUTONEGOTIATION_ENABLE,
            #else
            .AutoNegotiation = ETH_AUTONEGOTIATION_DISABLE,
            .Speed = IS_ENABLED(CONFIG_ETH_STM32_SPEED_10M) ?
                     ETH_SPEED_10M : ETH_SPEED_100M,
            .DuplexMode = IS_ENABLED(CONFIG_ETH_STM32_MODE_HALFDUPLEX) ?
                          ETH_MODE_HALFDUPLEX : ETH_MODE_FULLDUPLEX,
            #endif /* !CONFIG_ETH_STM32_AUTO_NEGOTIATION_ENABLE */
            .PhyAddress = PHY_ADDR,
            .RxMode     = ETH_RXINTERRUPT_MODE,
            .ChecksumMode = IS_ENABLED(CONFIG_ETH_STM32_HW_CHECKSUM) ?
                            ETH_CHECKSUM_BY_HARDWARE : ETH_CHECKSUM_BY_SOFTWARE,
            #endif /* !CONFIG_SOC_SERIES_STM32H7X */
            .MediaInterface = IS_ENABLED(CONFIG_ETH_STM32_HAL_MII) ?
                              ETH_MEDIA_INTERFACE_MII : ETH_MEDIA_INTERFACE_RMII,
        },
    },
};

ETH_NET_DEVICE_DT_INST_DEFINE(0, eth_stm32_initialize,
                              NULL, &eth0_data, &eth0_config,
                              CONFIG_ETH_INIT_PRIORITY, &eth_stm32_api, ETH_STM32_HAL_MTU);

#if defined(CONFIG_PTP_CLOCK_STM32_HAL)

struct ptp_context {
    struct eth_stm32_hal_dev_data* eth_dev_data;
};

static struct ptp_context ptp_stm32_0_context;

static int ptp_clock_stm32_set(const struct device* dev,
                               struct net_ptp_time* tm) {
    struct ptp_context* ptp_context = dev->data;
    struct eth_stm32_hal_dev_data* eth_dev_data = ptp_context->eth_dev_data;
    ETH_HandleTypeDef* heth = &eth_dev_data->heth;
    unsigned int key;

    key = irq_lock();

    #if defined(CONFIG_SOC_SERIES_STM32H7X) || defined(CONFIG_SOC_SERIES_STM32H5X)
    heth->Instance->MACSTSUR = tm->second;
    heth->Instance->MACSTNUR = tm->nanosecond;
    heth->Instance->MACTSCR |= ETH_MACTSCR_TSINIT;
    while (heth->Instance->MACTSCR & ETH_MACTSCR_TSINIT_Msk) {
        /* spin lock */
    }
    #else
    heth->Instance->PTPTSHUR = tm->second;
    heth->Instance->PTPTSLUR = tm->nanosecond;
    heth->Instance->PTPTSCR |= ETH_PTPTSCR_TSSTI;
    while (heth->Instance->PTPTSCR & ETH_PTPTSCR_TSSTI_Msk) {
        /* spin lock */
    }
    #endif /* CONFIG_SOC_SERIES_STM32H7X || CONFIG_SOC_SERIES_STM32H5X */

    irq_unlock(key);

    return (0);
}

static int ptp_clock_stm32_get(const struct device* dev,
                               struct net_ptp_time* tm) {
    struct ptp_context* ptp_context = dev->data;
    struct eth_stm32_hal_dev_data* eth_dev_data = ptp_context->eth_dev_data;
    ETH_HandleTypeDef* heth = &eth_dev_data->heth;
    unsigned int key;
    uint32_t second_2;

    key = irq_lock();

    #if defined(CONFIG_SOC_SERIES_STM32H7X) || defined(CONFIG_SOC_SERIES_STM32H5X)
    tm->second     = heth->Instance->MACSTSR;
    tm->nanosecond = heth->Instance->MACSTNR;
    second_2       = heth->Instance->MACSTSR;
    #else
    tm->second = heth->Instance->PTPTSHR;
    tm->nanosecond = heth->Instance->PTPTSLR;
    second_2 = heth->Instance->PTPTSHR;
    #endif /* CONFIG_SOC_SERIES_STM32H7X || CONFIG_SOC_SERIES_STM32H5X */

    irq_unlock(key);

    if (tm->second != second_2 && tm->nanosecond < NSEC_PER_SEC / 2) {
        /* Second roll-over has happened during first measurement: second register
         * was read before second boundary and nanosecond register was read after.
         * We will use second_2 as a new second value.
         */
        tm->second = second_2;
    }

    return (0);
}

static int ptp_clock_stm32_adjust(const struct device* dev, int increment) {
    struct ptp_context* ptp_context = dev->data;
    struct eth_stm32_hal_dev_data* eth_dev_data = ptp_context->eth_dev_data;
    ETH_HandleTypeDef* heth = &eth_dev_data->heth;
    unsigned int key;
    int ret;

    if ((increment <= (int32_t)(-NSEC_PER_SEC)) ||
        (increment >= (int32_t)NSEC_PER_SEC)) {
        ret = -EINVAL;
    }
    else {
        key = irq_lock();

        #if defined(CONFIG_SOC_SERIES_STM32H7X) || defined(CONFIG_SOC_SERIES_STM32H5X)
        heth->Instance->MACSTSUR = 0;
        if (increment >= 0) {
            heth->Instance->MACSTNUR = increment;
        }
        else {
            heth->Instance->MACSTNUR = ETH_MACSTNUR_ADDSUB | (NSEC_PER_SEC + increment);
        }
        heth->Instance->MACTSCR |= ETH_MACTSCR_TSUPDT;
        while (heth->Instance->MACTSCR & ETH_MACTSCR_TSUPDT_Msk) {
            /* spin lock */
        }
        #else
        heth->Instance->PTPTSHUR = 0;
        if (increment >= 0) {
            heth->Instance->PTPTSLUR = increment;
        }
        else {
            heth->Instance->PTPTSLUR = ETH_PTPTSLUR_TSUPNS | (-increment);
        }
        heth->Instance->PTPTSCR |= ETH_PTPTSCR_TSSTU;
        while (heth->Instance->PTPTSCR & ETH_PTPTSCR_TSSTU_Msk) {
            /* spin lock */
        }
        #endif /* CONFIG_SOC_SERIES_STM32H7X || CONFIG_SOC_SERIES_STM32H5X */

        ret = 0;
        irq_unlock(key);
    }

    return (ret);
}

static int ptp_clock_stm32_rate_adjust(const struct device* dev, double ratio) {
    struct ptp_context* ptp_context = dev->data;
    struct eth_stm32_hal_dev_data* eth_dev_data = ptp_context->eth_dev_data;
    ETH_HandleTypeDef* heth = &eth_dev_data->heth;
    unsigned int key;
    int ret;
    uint32_t addend_val;

    /* No change needed */
    if (ratio == 1.0L) {
        return (0);
    }

    key = irq_lock();

    ratio *= (double)eth_dev_data->clk_ratio_adj;

    /* Limit possible ratio */
    if (ratio * 100 < CONFIG_ETH_STM32_HAL_PTP_CLOCK_ADJ_MIN_PCT ||
        ratio * 100 > CONFIG_ETH_STM32_HAL_PTP_CLOCK_ADJ_MAX_PCT) {
        ret = -EINVAL;
        goto error;
    }

    /* Save new ratio */
    eth_dev_data->clk_ratio_adj = ratio;

    /* Update addend register */
    addend_val = UINT32_MAX * (double)eth_dev_data->clk_ratio * ratio;

    #if defined(CONFIG_SOC_SERIES_STM32H7X) || defined(CONFIG_SOC_SERIES_STM32H5X)
    heth->Instance->MACTSAR = addend_val;
    heth->Instance->MACTSCR |= ETH_MACTSCR_TSADDREG;
    while (heth->Instance->MACTSCR & ETH_MACTSCR_TSADDREG_Msk) {
        /* spin lock */
    }
    #else
    heth->Instance->PTPTSAR = addend_val;
    heth->Instance->PTPTSCR |= ETH_PTPTSCR_TSARU;
    while (heth->Instance->PTPTSCR & ETH_PTPTSCR_TSARU_Msk) {
        /* spin lock */
    }
    #endif /* CONFIG_SOC_SERIES_STM32H7X || CONFIG_SOC_SERIES_STM32H5X */

    ret = 0;

error :
    irq_unlock(key);

    return (ret);
}

static const struct ptp_clock_driver_api ptp_stm32_api = {
    .set = ptp_clock_stm32_set,
    .get = ptp_clock_stm32_get,
    .adjust = ptp_clock_stm32_adjust,
    .rate_adjust = ptp_clock_stm32_rate_adjust,
};

static int ptp_stm32_init(const struct device* port) {
    const struct device* const dev = DEVICE_DT_GET(DT_NODELABEL(mac));
    struct eth_stm32_hal_dev_data* eth_dev_data = dev->data;
    const struct eth_stm32_hal_dev_cfg* eth_cfg = dev->config;
    struct ptp_context* ptp_context  = port->data;
    ETH_HandleTypeDef* heth = &eth_dev_data->heth;
    int ret;
    uint32_t ptp_hclk_rate;
    uint32_t ss_incr_ns;
    uint32_t addend_val;

    eth_dev_data->ptp_clock   = port;
    ptp_context->eth_dev_data = eth_dev_data;

    /* Mask the Timestamp Trigger interrupt */
    #if defined(CONFIG_SOC_SERIES_STM32H7X) || defined(CONFIG_SOC_SERIES_STM32H5X)
    heth->Instance->MACIER &= ~(ETH_MACIER_TSIE);
    #else
    heth->Instance->MACIMR &= ~(ETH_MACIMR_TSTIM);
    #endif /* CONFIG_SOC_SERIES_STM32H7X || CONFIG_SOC_SERIES_STM32H5X */

    /* Enable timestamping */
    #if defined(CONFIG_SOC_SERIES_STM32H7X) || defined(CONFIG_SOC_SERIES_STM32H5X)
    heth->Instance->MACTSCR |= ETH_MACTSCR_TSENA;
    #else
    heth->Instance->PTPTSCR |= ETH_PTPTSCR_TSE;
    #endif /* CONFIG_SOC_SERIES_STM32H7X || CONFIG_SOC_SERIES_STM32H5X */

    /* Query ethernet clock rate */
    ret = clock_control_get_rate(eth_dev_data->clock,
                                #if defined(CONFIG_SOC_SERIES_STM32H7X) || defined(CONFIG_SOC_SERIES_STM32H5X)
                                 (clock_control_subsys_t)&eth_cfg->pclken,
                                #else
                                 (clock_control_subsys_t)&eth_cfg->pclken_ptp,
                                #endif /* CONFIG_SOC_SERIES_STM32H7X || CONFIG_SOC_SERIES_STM32H5X */
                                 &ptp_hclk_rate);
    if (ret) {
        LOG_ERR("Failed to query ethernet clock");
        return (-EIO);
    }

    /* Program the sub-second increment register based on the PTP clock freq */
    if (NSEC_PER_SEC % CONFIG_ETH_STM32_HAL_PTP_CLOCK_SRC_HZ != 0) {
        LOG_ERR("PTP clock period must be an integer nanosecond value");
        return (-EINVAL);
    }
    ss_incr_ns = NSEC_PER_SEC / CONFIG_ETH_STM32_HAL_PTP_CLOCK_SRC_HZ;
    if (ss_incr_ns > UINT8_MAX) {
        LOG_ERR("PTP clock period is more than %d nanoseconds", UINT8_MAX);
        return (-EINVAL);
    }

    #if defined(CONFIG_SOC_SERIES_STM32H7X) || defined(CONFIG_SOC_SERIES_STM32H5X)
    heth->Instance->MACSSIR = ss_incr_ns << ETH_MACMACSSIR_SSINC_Pos;
    #else
    heth->Instance->PTPSSIR = ss_incr_ns;
    #endif /* CONFIG_SOC_SERIES_STM32H7X || CONFIG_SOC_SERIES_STM32H5X */

    /* Program timestamp addend register */
    eth_dev_data->clk_ratio =
            ((double)CONFIG_ETH_STM32_HAL_PTP_CLOCK_SRC_HZ) / ((double)ptp_hclk_rate);
    /*
     * clk_ratio is a ratio between desired PTP clock frequency and HCLK rate.
     * Because HCLK is defined by a physical oscillator, it might drift due
     * to manufacturing tolerances and environmental effects (e.g. temperature).
     * clk_ratio_adj compensates for such inaccuracies. It starts off as 1.0
     * and gets adjusted by calling ptp_clock_stm32_rate_adjust().
     */
    eth_dev_data->clk_ratio_adj = 1.0F;
    addend_val =
            (UINT32_MAX * eth_dev_data->clk_ratio * eth_dev_data->clk_ratio_adj);
    #if defined(CONFIG_SOC_SERIES_STM32H7X) || defined(CONFIG_SOC_SERIES_STM32H5X)
    heth->Instance->MACTSAR = addend_val;
    heth->Instance->MACTSCR |= ETH_MACTSCR_TSADDREG;
    while (heth->Instance->MACTSCR & ETH_MACTSCR_TSADDREG_Msk) {
        k_yield();
    }
    #else
    heth->Instance->PTPTSAR = addend_val;
    heth->Instance->PTPTSCR |= ETH_PTPTSCR_TSARU;
    while (heth->Instance->PTPTSCR & ETH_PTPTSCR_TSARU_Msk) {
        k_yield();
    }
    #endif /* CONFIG_SOC_SERIES_STM32H7X || CONFIG_SOC_SERIES_STM32H5X */

    /* Enable fine timestamp correction method */
    #if defined(CONFIG_SOC_SERIES_STM32H7X) || defined(CONFIG_SOC_SERIES_STM32H5X)
    heth->Instance->MACTSCR |= ETH_MACTSCR_TSCFUPDT;
    #else
    heth->Instance->PTPTSCR |= ETH_PTPTSCR_TSFCU;
    #endif /* CONFIG_SOC_SERIES_STM32H7X || CONFIG_SOC_SERIES_STM32H5X */

    /* Enable nanosecond rollover into a new second */
    #if defined(CONFIG_SOC_SERIES_STM32H7X) || defined(CONFIG_SOC_SERIES_STM32H5X)
    heth->Instance->MACTSCR |= ETH_MACTSCR_TSCTRLSSR;
    #else
    heth->Instance->PTPTSCR |= ETH_PTPTSCR_TSSSR;
    #endif /* CONFIG_SOC_SERIES_STM32H7X || CONFIG_SOC_SERIES_STM32H5X */

    /* Initialize timestamp */
    #if defined(CONFIG_SOC_SERIES_STM32H7X) || defined(CONFIG_SOC_SERIES_STM32H5X)
    heth->Instance->MACSTSUR = 0;
    heth->Instance->MACSTNUR = 0;
    heth->Instance->MACTSCR |= ETH_MACTSCR_TSINIT;
    while (heth->Instance->MACTSCR & ETH_MACTSCR_TSINIT_Msk) {
        k_yield();
    }
    #else
    heth->Instance->PTPTSHUR = 0;
    heth->Instance->PTPTSLUR = 0;
    heth->Instance->PTPTSCR |= ETH_PTPTSCR_TSSTI;
    while (heth->Instance->PTPTSCR & ETH_PTPTSCR_TSSTI_Msk) {
        k_yield();
    }
    #endif /* CONFIG_SOC_SERIES_STM32H7X || CONFIG_SOC_SERIES_STM32H5X */

    #if defined(CONFIG_ETH_STM32_HAL_API_V2)
    /* Set PTP Configuration done */
    heth->IsPtpConfigured = HAL_ETH_PTP_CONFIGURATED;
    #endif

    return (0);
}

DEVICE_DEFINE(stm32_ptp_clock_0, PTP_CLOCK_NAME, ptp_stm32_init,
              NULL, &ptp_stm32_0_context, NULL, POST_KERNEL,
              CONFIG_ETH_STM32_HAL_PTP_CLOCK_INIT_PRIO, &ptp_stm32_api);

#endif /* CONFIG_PTP_CLOCK_STM32_HAL */<|MERGE_RESOLUTION|>--- conflicted
+++ resolved
@@ -281,18 +281,9 @@
     }
 }
 
-<<<<<<< HEAD
-#if defined(CONFIG_PTP_CLOCK_STM32_HAL)
-static bool eth_is_ptp_pkt(struct net_if *iface, struct net_pkt *pkt)
-{
-	if (ntohs(NET_ETH_HDR(pkt)->type) != NET_ETH_PTYPE_PTP) {
-		return false;
-	}
-=======
 static int eth_stm32_phy_init(const struct device* dev) {
     struct eth_stm32_hal_dev_cfg const* cfg = dev->config;
     int ret;
->>>>>>> ebb15ee6
 
     ret = eth_stm32_phy_reset_and_configure(cfg->phy_dev);
     if (ret == 0) {
@@ -366,30 +357,14 @@
 }
 
 #if defined(CONFIG_PTP_CLOCK_STM32_HAL)
-static bool eth_is_ptp_pkt(struct net_if* iface, struct net_pkt* pkt) {
-    #if defined(CONFIG_NET_VLAN)
-    struct net_eth_vlan_hdr* hdr_vlan;
-    struct ethernet_context* eth_ctx;
-
-    eth_ctx = net_if_l2_data(iface);
-    if (net_eth_is_vlan_enabled(eth_ctx, iface)) {
-        hdr_vlan = (struct net_eth_vlan_hdr*)NET_ETH_HDR(pkt);
-
-        if (ntohs(hdr_vlan->type) != NET_ETH_PTYPE_PTP) {
-            return false;
-        }
-    }
-    else
-    #endif
-    {
-        if (ntohs(NET_ETH_HDR(pkt)->type) != NET_ETH_PTYPE_PTP) {
-            return false;
-        }
+static bool eth_stm32_is_ptp_pkt(struct net_if* iface, struct net_pkt* pkt) {
+    if (ntohs(NET_ETH_HDR(pkt)->type) != NET_ETH_PTYPE_PTP) {
+        return (false);
     }
 
     net_pkt_set_priority(pkt, NET_PRIORITY_CA);
 
-    return true;
+    return (true);
 }
 #if defined(CONFIG_ETH_STM32_HAL_API_V2)
 void HAL_ETH_TxPtpCallback(uint32_t* buff, ETH_TimeStampTypeDef* timestamp) {
@@ -458,7 +433,7 @@
     #endif /* CONFIG_ETH_STM32_HAL_API_V2 */
 
     #if defined(CONFIG_PTP_CLOCK_STM32_HAL)
-    timestamped_frame = eth_is_ptp_pkt(net_pkt_iface(pkt), pkt);
+    timestamped_frame = eth_stm32_is_ptp_pkt(net_pkt_iface(pkt), pkt);
     if (timestamped_frame) {
         /* Enable transmit timestamp */
         #if defined(CONFIG_ETH_STM32_HAL_API_V2)
@@ -690,315 +665,11 @@
     return (res);
 }
 
-<<<<<<< HEAD
-static struct net_if *get_iface(struct eth_stm32_hal_dev_data *ctx)
-{
-	return ctx->iface;
-}
-
-static struct net_pkt *eth_rx(const struct device *dev)
-{
-	struct eth_stm32_hal_dev_data *dev_data;
-	ETH_HandleTypeDef *heth;
-	struct net_pkt *pkt;
-	size_t total_len = 0;
-#if defined(CONFIG_ETH_STM32_HAL_API_V2)
-	void *appbuf = NULL;
-	struct eth_stm32_rx_buffer_header *rx_header;
-#else
-#if !defined(CONFIG_SOC_SERIES_STM32H7X) && !defined(CONFIG_SOC_SERIES_STM32H5X)
-	__IO ETH_DMADescTypeDef *dma_rx_desc;
-#endif /* !CONFIG_SOC_SERIES_STM32H7X */
-	uint8_t *dma_buffer;
-	HAL_StatusTypeDef hal_ret = HAL_OK;
-#endif /* CONFIG_ETH_STM32_HAL_API_V2 */
-#if defined(CONFIG_PTP_CLOCK_STM32_HAL)
-	struct net_ptp_time timestamp;
-#if defined(CONFIG_ETH_STM32_HAL_API_V2)
-	ETH_TimeStampTypeDef ts_registers;
-#endif /* CONFIG_ETH_STM32_HAL_API_V2 */
-	/* Default to invalid value. */
-	timestamp.second = UINT64_MAX;
-	timestamp.nanosecond = UINT32_MAX;
-#endif /* CONFIG_PTP_CLOCK_STM32_HAL */
-
-	__ASSERT_NO_MSG(dev != NULL);
-
-	dev_data = dev->data;
-
-	__ASSERT_NO_MSG(dev_data != NULL);
-
-	heth = &dev_data->heth;
-
-#if defined(CONFIG_ETH_STM32_HAL_API_V2)
-	if (HAL_ETH_ReadData(heth, &appbuf) != HAL_OK) {
-		/* no frame available */
-		return NULL;
-	}
-
-	/* computing total length */
-	for (rx_header = (struct eth_stm32_rx_buffer_header *)appbuf;
-			rx_header; rx_header = rx_header->next) {
-		total_len += rx_header->size;
-	}
-#elif defined(CONFIG_SOC_SERIES_STM32H7X) || defined(CONFIG_SOC_SERIES_STM32H5X)
-	if (HAL_ETH_IsRxDataAvailable(heth) != true) {
-		/* no frame available */
-		return NULL;
-	}
-
-	ETH_BufferTypeDef rx_buffer_def;
-	uint32_t frame_length = 0;
-
-	hal_ret = HAL_ETH_GetRxDataBuffer(heth, &rx_buffer_def);
-	if (hal_ret != HAL_OK) {
-		LOG_ERR("HAL_ETH_GetRxDataBuffer: failed with state: %d",
-			hal_ret);
-		return NULL;
-	}
-
-	hal_ret = HAL_ETH_GetRxDataLength(heth, &frame_length);
-	if (hal_ret != HAL_OK) {
-		LOG_ERR("HAL_ETH_GetRxDataLength: failed with state: %d",
-			hal_ret);
-		return NULL;
-	}
-
-	total_len = frame_length;
-	dma_buffer = rx_buffer_def.buffer;
-#else
-	hal_ret = HAL_ETH_GetReceivedFrame_IT(heth);
-	if (hal_ret != HAL_OK) {
-		/* no frame available */
-		return NULL;
-	}
-
-	total_len = heth->RxFrameInfos.length;
-	dma_buffer = (uint8_t *)heth->RxFrameInfos.buffer;
-#endif /* CONFIG_SOC_SERIES_STM32H7X || CONFIG_SOC_SERIES_STM32H5X */
-
-#if defined(CONFIG_PTP_CLOCK_STM32_HAL)
-#if defined(CONFIG_ETH_STM32_HAL_API_V2)
-
-	if (HAL_ETH_PTP_GetRxTimestamp(heth, &ts_registers) == HAL_OK) {
-		timestamp.second = ts_registers.TimeStampHigh;
-		timestamp.nanosecond = ts_registers.TimeStampLow;
-	}
-
-#elif defined(CONFIG_SOC_SERIES_STM32H7X) || defined(CONFIG_SOC_SERIES_STM32H5X)
-	ETH_RxDescListTypeDef * dma_rx_desc_list;
-
-	dma_rx_desc_list = &heth->RxDescList;
-	if (dma_rx_desc_list->AppDescNbr) {
-		__IO ETH_DMADescTypeDef *last_dma_rx_desc;
-
-		const uint32_t last_desc_idx =
-			(dma_rx_desc_list->FirstAppDesc + dma_rx_desc_list->AppDescNbr - 1U)
-				% ETH_RX_DESC_CNT;
-
-		last_dma_rx_desc =
-			(ETH_DMADescTypeDef *)dma_rx_desc_list->RxDesc[last_desc_idx];
-
-		if (dma_rx_desc_list->AppContextDesc &&
-				last_dma_rx_desc->DESC1 & ETH_DMARXNDESCWBF_TSA) {
-			/* Retrieve timestamp from context DMA descriptor */
-			__IO ETH_DMADescTypeDef *context_dma_rx_desc;
-
-			const uint32_t context_desc_idx = (last_desc_idx + 1U) % ETH_RX_DESC_CNT;
-
-			context_dma_rx_desc =
-				(ETH_DMADescTypeDef *)dma_rx_desc_list->RxDesc[context_desc_idx];
-			if (context_dma_rx_desc->DESC1 != UINT32_MAX ||
-					context_dma_rx_desc->DESC0 != UINT32_MAX) {
-				timestamp.second = context_dma_rx_desc->DESC1;
-				timestamp.nanosecond = context_dma_rx_desc->DESC0;
-			}
-		}
-	}
-#else
-	__IO ETH_DMADescTypeDef *last_dma_rx_desc;
-
-	last_dma_rx_desc = heth->RxFrameInfos.LSRxDesc;
-	if (last_dma_rx_desc->TimeStampHigh != UINT32_MAX ||
-			last_dma_rx_desc->TimeStampLow != UINT32_MAX) {
-		timestamp.second = last_dma_rx_desc->TimeStampHigh;
-		timestamp.nanosecond = last_dma_rx_desc->TimeStampLow;
-	}
-#endif /* CONFIG_SOC_SERIES_STM32H7X || CONFIG_SOC_SERIES_STM32H5X */
-#endif /* CONFIG_PTP_CLOCK_STM32_HAL */
-
-	pkt = net_pkt_rx_alloc_with_buffer(get_iface(dev_data),
-					   total_len, AF_UNSPEC, 0, K_MSEC(100));
-	if (!pkt) {
-		LOG_ERR("Failed to obtain RX buffer");
-		goto release_desc;
-	}
-
-#if defined(CONFIG_ETH_STM32_HAL_API_V2)
-	for (rx_header = (struct eth_stm32_rx_buffer_header *)appbuf;
-			rx_header; rx_header = rx_header->next) {
-		const size_t index = rx_header - &dma_rx_buffer_header[0];
-
-		__ASSERT_NO_MSG(index < ETH_RXBUFNB);
-		if (net_pkt_write(pkt, dma_rx_buffer[index], rx_header->size)) {
-			LOG_ERR("Failed to append RX buffer to context buffer");
-			net_pkt_unref(pkt);
-			pkt = NULL;
-			goto release_desc;
-		}
-	}
-#else
-	if (net_pkt_write(pkt, dma_buffer, total_len)) {
-		LOG_ERR("Failed to append RX buffer to context buffer");
-		net_pkt_unref(pkt);
-		pkt = NULL;
-		goto release_desc;
-	}
-#endif /* CONFIG_ETH_STM32_HAL_API_V2 */
-
-release_desc:
-#if defined(CONFIG_ETH_STM32_HAL_API_V2)
-	for (rx_header = (struct eth_stm32_rx_buffer_header *)appbuf;
-			rx_header; rx_header = rx_header->next) {
-		rx_header->used = false;
-	}
-
-#elif defined(CONFIG_SOC_SERIES_STM32H7X) || defined(CONFIG_SOC_SERIES_STM32H5X)
-	hal_ret = HAL_ETH_BuildRxDescriptors(heth);
-	if (hal_ret != HAL_OK) {
-		LOG_ERR("HAL_ETH_BuildRxDescriptors: failed: %d", hal_ret);
-	}
-#else
-	/* Release descriptors to DMA */
-	/* Point to first descriptor */
-	dma_rx_desc = heth->RxFrameInfos.FSRxDesc;
-	/* Set Own bit in Rx descriptors: gives the buffers back to DMA */
-	for (int i = 0; i < heth->RxFrameInfos.SegCount; i++) {
-		dma_rx_desc->Status |= ETH_DMARXDESC_OWN;
-		dma_rx_desc = (ETH_DMADescTypeDef *)
-			(dma_rx_desc->Buffer2NextDescAddr);
-	}
-
-	/* Clear Segment_Count */
-	heth->RxFrameInfos.SegCount = 0;
-
-	/* When Rx Buffer unavailable flag is set: clear it
-	 * and resume reception.
-	 */
-	if ((heth->Instance->DMASR & ETH_DMASR_RBUS) != (uint32_t)RESET) {
-		/* Clear RBUS ETHERNET DMA flag */
-		heth->Instance->DMASR = ETH_DMASR_RBUS;
-		/* Resume DMA reception */
-		heth->Instance->DMARPDR = 0;
-	}
-#endif /* CONFIG_ETH_STM32_HAL_API_V2 */
-
-	if (!pkt) {
-		goto out;
-	}
-
-#if defined(CONFIG_PTP_CLOCK_STM32_HAL)
-	if (eth_is_ptp_pkt(get_iface(dev_data), pkt)) {
-		pkt->timestamp.second = timestamp.second;
-		pkt->timestamp.nanosecond = timestamp.nanosecond;
-	} else {
-		/* Invalid value */
-		pkt->timestamp.second = UINT64_MAX;
-		pkt->timestamp.nanosecond = UINT32_MAX;
-	}
-#endif /* CONFIG_PTP_CLOCK_STM32_HAL */
-
-out:
-	if (!pkt) {
-		eth_stats_update_errors_rx(get_iface(dev_data));
-	}
-
-	return pkt;
-}
-
-static void rx_thread(void *arg1, void *unused1, void *unused2)
-{
-	const struct device *dev;
-	struct eth_stm32_hal_dev_data *dev_data;
-	struct net_if *iface;
-	struct net_pkt *pkt;
-	int res;
-	uint32_t status;
-	HAL_StatusTypeDef hal_ret = HAL_OK;
-
-	__ASSERT_NO_MSG(arg1 != NULL);
-	ARG_UNUSED(unused1);
-	ARG_UNUSED(unused2);
-
-	dev = (const struct device *)arg1;
-	dev_data = dev->data;
-
-	__ASSERT_NO_MSG(dev_data != NULL);
-
-	while (1) {
-		res = k_sem_take(&dev_data->rx_int_sem,
-			K_MSEC(CONFIG_ETH_STM32_CARRIER_CHECK_RX_IDLE_TIMEOUT_MS));
-		if (res == 0) {
-			/* semaphore taken, update link status and receive packets */
-			if (dev_data->link_up != true) {
-				dev_data->link_up = true;
-				net_eth_carrier_on(get_iface(dev_data));
-			}
-			while ((pkt = eth_rx(dev)) != NULL) {
-				iface = net_pkt_iface(pkt);
-#if defined(CONFIG_NET_DSA)
-				iface = dsa_net_recv(iface, &pkt);
-#endif
-				res = net_recv_data(iface, pkt);
-				if (res < 0) {
-					eth_stats_update_errors_rx(
-							net_pkt_iface(pkt));
-					LOG_ERR("Failed to enqueue frame "
-						"into RX queue: %d", res);
-					net_pkt_unref(pkt);
-				}
-			}
-		} else if (res == -EAGAIN) {
-			/* semaphore timeout period expired, check link status */
-			hal_ret = read_eth_phy_register(&dev_data->heth,
-				    PHY_ADDR, PHY_BSR, (uint32_t *) &status);
-			if (hal_ret == HAL_OK) {
-				if ((status & PHY_LINKED_STATUS) == PHY_LINKED_STATUS) {
-					if (dev_data->link_up != true) {
-						dev_data->link_up = true;
-						net_eth_carrier_on(
-							get_iface(dev_data));
-					}
-				} else {
-					if (dev_data->link_up != false) {
-						dev_data->link_up = false;
-						net_eth_carrier_off(
-							get_iface(dev_data));
-					}
-				}
-			}
-		}
-	}
-=======
-static struct net_if* eth_stm32_get_iface(struct eth_stm32_hal_dev_data* ctx,
-                                          uint16_t vlan_tag) {
-    #if defined(CONFIG_NET_VLAN)
-    struct net_if* iface;
-
-    iface = net_eth_get_vlan_iface(tx_ctx->iface, vlan_tag);
-    if (!iface) {
-        return (tx_ctx->iface);
-    }
-
-    return (iface);
-    #else
-    ARG_UNUSED(vlan_tag);
-
+static struct net_if* eth_stm32_get_iface(struct eth_stm32_hal_dev_data* ctx) {
     return (ctx->iface);
-    #endif
-}
-
-static struct net_pkt* /**/eth_stm32_rx(const struct device* dev, uint16_t* vlan_tag) {
+}
+
+static struct net_pkt* /**/eth_stm32_rx(const struct device* dev) {
     struct eth_stm32_hal_dev_data* ctx;
     ETH_HandleTypeDef* heth;
     struct net_pkt* pkt;
@@ -1128,7 +799,7 @@
     #endif /* CONFIG_SOC_SERIES_STM32H7X || CONFIG_SOC_SERIES_STM32H5X */
     #endif /* CONFIG_PTP_CLOCK_STM32_HAL */
 
-    pkt = net_pkt_rx_alloc_with_buffer(eth_stm32_get_iface(ctx, *vlan_tag),
+    pkt = net_pkt_rx_alloc_with_buffer(eth_stm32_get_iface(ctx),
                                        total_len, AF_UNSPEC, 0, K_MSEC(100));
     if (pkt == NULL) {
         LOG_ERR("Failed to obtain RX buffer");
@@ -1198,30 +869,8 @@
         goto out;
     }
 
-    #if defined(CONFIG_NET_VLAN)
-    struct net_eth_hdr* hdr = NET_ETH_HDR(pkt);
-
-    if (ntohs(hdr->type) == NET_ETH_PTYPE_VLAN) {
-        struct net_eth_vlan_hdr* hdr_vlan =
-                (struct net_eth_vlan_hdr*)NET_ETH_HDR(pkt);
-
-        net_pkt_set_vlan_tci(pkt, ntohs(hdr_vlan->vlan.tci));
-        *vlan_tag = net_pkt_vlan_tag(pkt);
-
-        #if (CONFIG_NET_TC_RX_COUNT > 1)
-        enum net_priority prio;
-
-        prio = net_vlan2priority(net_pkt_vlan_priority(pkt));
-        net_pkt_set_priority(pkt, prio);
-        #endif
-    }
-    else {
-        net_pkt_set_iface(pkt, tx_ctx->iface);
-    }
-    #endif /* CONFIG_NET_VLAN */
-
     #if defined(CONFIG_PTP_CLOCK_STM32_HAL)
-    if (eth_is_ptp_pkt(eth_stm32_get_iface(tx_ctx, *vlan_tag), pkt)) {
+    if (eth_stm32_is_ptp_pkt(eth_stm32_get_iface(tx_ctx), pkt)) {
         pkt->timestamp.second     = timestamp.second;
         pkt->timestamp.nanosecond = timestamp.nanosecond;
     }
@@ -1234,14 +883,13 @@
 
 out :
     if (pkt == NULL) {
-        eth_stats_update_errors_rx(eth_stm32_get_iface(ctx, *vlan_tag));
+        eth_stats_update_errors_rx(eth_stm32_get_iface(ctx));
     }
 
     return (pkt);
 }
 
 static void eth_stm32_rx_thread(void* p1, void* p2, void* p3) {
-    uint16_t vlan_tag = NET_VLAN_TAG_UNSPEC;
     const struct device* dev;
     struct eth_stm32_hal_dev_data* ctx;
     struct net_if* iface;
@@ -1266,10 +914,10 @@
             /* semaphore taken, update link status and receive packets */
             if (ctx->link_up != true) {
                 ctx->link_up = true;
-                net_eth_carrier_on(eth_stm32_get_iface(ctx, vlan_tag));
+                net_eth_carrier_on(eth_stm32_get_iface(ctx));
             }
 
-            while ((pkt = eth_stm32_rx(dev, &vlan_tag)) != NULL) {
+            while ((pkt = eth_stm32_rx(dev)) != NULL) {
                 iface = net_pkt_iface(pkt);
                 #if defined(CONFIG_NET_DSA)
                 iface = dsa_net_recv(iface, &pkt);
@@ -1293,22 +941,19 @@
                     if (ctx->link_up != true) {
                         ctx->link_up = true;
                         net_eth_carrier_on(
-                                eth_stm32_get_iface(ctx,
-                                          vlan_tag));
+                                eth_stm32_get_iface(ctx));
                     }
                 }
                 else {
                     if (ctx->link_up != false) {
                         ctx->link_up = false;
                         net_eth_carrier_off(
-                                eth_stm32_get_iface(ctx,
-                                          vlan_tag));
+                                eth_stm32_get_iface(ctx));
                     }
                 }
             }
         }
     }
->>>>>>> ebb15ee6
 }
 
 static void /**/eth_stm32_isr(const struct device* dev) {
@@ -1444,6 +1089,7 @@
     /* TODO Check if we were TX transmitting and the unlock semaphore */
     /* To return the error as soon as possible else we'll just wait */
     /* for the timeout */
+
 }
 
 void HAL_ETH_MACErrorCallback(ETH_HandleTypeDef* heth_handle) {
@@ -1547,7 +1193,7 @@
         return (-EIO);
     }
 
-    HAL_RCC_MCOConfig(RCC_MCO1, RCC_MCO1SOURCE_HSE, RCC_MCODIV_1);
+    HAL_RCC_MCOConfig(RCC_MCO1, RCC_MCO1SOURCE_HSE, RCC_MCODIV_1);  /* #CUSTOM@NDRS mco1-enable */
 
     /* configure pinmux */
     ret = pinctrl_apply_state(cfg->pcfg, PINCTRL_STATE_DEFAULT);
@@ -1692,10 +1338,6 @@
     ctx = dev->data;
     __ASSERT_NO_MSG(ctx != NULL);
 
-    /* For VLAN, this value is only used to get the correct L2 driver.
-     * The iface pointer in context should contain the main interface
-     * if the VLANs are enabled.
-     */
     if (ctx->iface == NULL) {
         ctx->iface = iface;
         is_first_init = true;
@@ -1837,18 +1479,11 @@
     return (0);
 }
 
-<<<<<<< HEAD
-	if (dev_data->iface == NULL) {
-		dev_data->iface = iface;
-		is_first_init = true;
-	}
-=======
 static int eth_stm32_stop(const struct device* dev) {
     struct eth_stm32_hal_dev_data* ctx = dev->data;
     ETH_HandleTypeDef* heth;
     HAL_StatusTypeDef hal_ret;
     int err;
->>>>>>> ebb15ee6
 
     heth = &ctx->heth;
 
