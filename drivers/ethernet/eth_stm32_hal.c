/*
 * Copyright (c) 2017 Erwin Rol <erwin@erwinrol.com>
 * Copyright (c) 2020 Alexander Kozhinov <ak.alexander.kozhinov@gmail.com>
 * Copyright (c) 2021 Carbon Robotics
 * SPDX-License-Identifier: Apache-2.0
 */

#define DT_DRV_COMPAT st_stm32_ethernet

#define LOG_MODULE_NAME eth_stm32_hal
#define LOG_LEVEL CONFIG_ETHERNET_LOG_LEVEL

#include <zephyr/logging/log.h>
LOG_MODULE_REGISTER(LOG_MODULE_NAME);

#include <zephyr/kernel.h>
#include <zephyr/device.h>
#include <zephyr/sys/__assert.h>
#include <zephyr/sys/util.h>
#include <zephyr/sys/crc.h>
#include <errno.h>
#include <stdbool.h>
#include <zephyr/net/net_pkt.h>
#include <zephyr/net/net_if.h>
#include <zephyr/net/phy.h>
#include <zephyr/net/mii.h>
#include <zephyr/net/ethernet.h>
#include <zephyr/net/phy.h>
#include <ethernet/eth_stats.h>
#include <soc.h>
#include <zephyr/sys/printk.h>
#include <zephyr/drivers/clock_control.h>
#include <zephyr/drivers/clock_control/stm32_clock_control.h>
#include <zephyr/drivers/pinctrl.h>
#include <zephyr/irq.h>
#include <zephyr/net/lldp.h>
#include <zephyr/drivers/hwinfo.h>

#if defined(CONFIG_NET_DSA)
#include <zephyr/net/dsa.h>
#endif

#if defined(CONFIG_PTP_CLOCK_STM32_HAL)
#include <zephyr/drivers/ptp_clock.h>
#endif /* CONFIG_PTP_CLOCK_STM32_HAL */

#include "eth.h"
#include "eth_stm32_hal_priv.h"

#if DT_INST_PROP(0, zephyr_random_mac_address)
#define ETH_STM32_RANDOM_MAC
#endif

#if defined(CONFIG_ETH_STM32_HAL_USE_DTCM_FOR_DMA_BUFFER) && \
            !DT_NODE_HAS_STATUS_OKAY(DT_CHOSEN(zephyr_dtcm))
#error DTCM for DMA buffer is activated but zephyr,dtcm is not present in dts
#endif

#define PHY_ADDR            CONFIG_ETH_STM32_HAL_PHY_ADDRESS

#if defined(CONFIG_MDIO)

#define DEVICE_PHY_BY_NAME(n) \
        DEVICE_DT_GET(DT_CHILD(DT_INST_CHILD(n, mdio), Z_CONCAT(eth_phy_, PHY_ADDR)))

static const struct device* eth_stm32_phy_dev = DEVICE_PHY_BY_NAME(0);

#endif

#if DT_HAS_COMPAT_STATUS_OKAY(st_stm32h7_ethernet)

#define PHY_BSR  ((uint16_t)0x0001U)  /*!< Transceiver Basic Status Register */
#define PHY_LINKED_STATUS  ((uint16_t)0x0004U)  /*!< Valid link established */

#define IS_ETH_DMATXDESC_OWN(dma_tx_desc)   (dma_tx_desc->DESC3 & \
                                                    ETH_DMATXNDESCRF_OWN)

#define ETH_RXBUFNB	ETH_RX_DESC_CNT
#define ETH_TXBUFNB	ETH_TX_DESC_CNT

#define ETH_MEDIA_INTERFACE_MII		HAL_ETH_MII_MODE
#define ETH_MEDIA_INTERFACE_RMII	HAL_ETH_RMII_MODE

/* Only one tx_buffer is sufficient to pass only 1 dma_buffer */
#define ETH_TXBUF_DEF_NB    1U
#else

#define IS_ETH_DMATXDESC_OWN(dma_tx_desc)   (dma_tx_desc->Status & \
                                                    ETH_DMATXDESC_OWN)

#endif /* DT_HAS_COMPAT_STATUS_OKAY(st_stm32h7_ethernet) */

#define ETH_DMA_TX_TIMEOUT_MS 20U /* transmit timeout in milliseconds */

#if defined(CONFIG_ETH_STM32_HAL_USE_DTCM_FOR_DMA_BUFFER) && \
            DT_NODE_HAS_STATUS_OKAY(DT_CHOSEN(zephyr_dtcm))
#define __eth_stm32_desc __dtcm_noinit_section
#define __eth_stm32_buf  __dtcm_noinit_section
#elif defined(CONFIG_SOC_SERIES_STM32H7X)
#define __eth_stm32_desc __attribute__((section(".eth_stm32_desc")))
#define __eth_stm32_buf  __attribute__((section(".eth_stm32_buf")))
#elif defined(CONFIG_NOCACHE_MEMORY)
#define __eth_stm32_desc __nocache __aligned(4)
#define __eth_stm32_buf  __nocache __aligned(4)
#else
#define __eth_stm32_desc __aligned(4)
#define __eth_stm32_buf  __aligned(4)
#endif

static ETH_DMADescTypeDef dma_rx_desc_tab[ETH_RXBUFNB] __eth_stm32_desc;
static ETH_DMADescTypeDef dma_tx_desc_tab[ETH_TXBUFNB] __eth_stm32_desc;
static uint8_t dma_rx_buffer[ETH_RXBUFNB][ETH_STM32_RX_BUF_SIZE] __eth_stm32_buf;
static uint8_t dma_tx_buffer[ETH_TXBUFNB][ETH_STM32_TX_BUF_SIZE] __eth_stm32_buf;

#if defined(CONFIG_ETH_STM32_HAL_API_V2)

BUILD_ASSERT(ETH_STM32_RX_BUF_SIZE % 4 == 0, "Rx buffer size must be a multiple of 4");

struct eth_stm32_rx_buffer_header {
    struct eth_stm32_rx_buffer_header* next;
    uint16_t size;
    bool used;
};

struct eth_stm32_tx_buffer_header {
    ETH_BufferTypeDef tx_buff;
    bool used;
};

struct eth_stm32_tx_context {
    struct net_pkt* pkt;
    uint16_t first_tx_buffer_index;
    bool used;
};

static struct eth_stm32_rx_buffer_header dma_rx_buffer_header[ETH_RXBUFNB];
static struct eth_stm32_tx_buffer_header dma_tx_buffer_header[ETH_TXBUFNB];
static struct eth_stm32_tx_context dma_tx_context[ETH_TX_DESC_CNT];

<<<<<<< HEAD
void HAL_ETH_RxAllocateCallback(uint8_t** buf) {
    for (size_t i = 0; i < ETH_RX_DESC_CNT; ++i) {
        if (!dma_rx_buffer_header[i].used) {
            dma_rx_buffer_header[i].next = NULL;
            dma_rx_buffer_header[i].size = 0;
            dma_rx_buffer_header[i].used = true;
            *buf = dma_rx_buffer[i];
            return;
        }
    }

    *buf = NULL;
=======
void HAL_ETH_RxAllocateCallback(uint8_t **buf)
{
	for (size_t i = 0; i < ETH_RXBUFNB; ++i) {
		if (!dma_rx_buffer_header[i].used) {
			dma_rx_buffer_header[i].next = NULL;
			dma_rx_buffer_header[i].size = 0;
			dma_rx_buffer_header[i].used = true;
			*buf = dma_rx_buffer[i];
			return;
		}
	}
	*buf = NULL;
>>>>>>> 1a5ae376
}

/* Pointer to an array of ETH_STM32_RX_BUF_SIZE uint8_t's */
typedef uint8_t (*RxBufferPtr)[ETH_STM32_RX_BUF_SIZE];

/* called by HAL_ETH_ReadData() */
<<<<<<< HEAD
void HAL_ETH_RxLinkCallback(void** pStart, void** pEnd, uint8_t* buff, uint16_t Length) {
    /* buff points to the begin on one of the rx buffers,
     * so we can compute the index of the given buffer
     */
    size_t index  = (RxBufferPtr)buff - &dma_rx_buffer[0];
    struct eth_stm32_rx_buffer_header* header = &dma_rx_buffer_header[index];

    __ASSERT_NO_MSG(index < ETH_RX_DESC_CNT);

    header->size = Length;

    if (!*pStart) {
        /* first packet, set head pointer of linked list */
        *pStart = header;
        *pEnd   = header;
    }
    else {
        __ASSERT_NO_MSG(*pEnd != NULL);
        /* not the first packet, add to list and adjust tail pointer */
        ((struct eth_stm32_rx_buffer_header*)*pEnd)->next = header;
        *pEnd = header;
    }
=======
void HAL_ETH_RxLinkCallback(void **pStart, void **pEnd, uint8_t *buff, uint16_t Length)
{
	/* buff points to the begin on one of the rx buffers,
	 * so we can compute the index of the given buffer
	 */
	size_t index = (RxBufferPtr)buff - &dma_rx_buffer[0];
	struct eth_stm32_rx_buffer_header *header = &dma_rx_buffer_header[index];

	__ASSERT_NO_MSG(index < ETH_RXBUFNB);

	header->size = Length;

	if (!*pStart) {
		/* first packet, set head pointer of linked list */
		*pStart = header;
		*pEnd = header;
	} else {
		__ASSERT_NO_MSG(*pEnd != NULL);
		/* not the first packet, add to list and adjust tail pointer */
		((struct eth_stm32_rx_buffer_header *)*pEnd)->next = header;
		*pEnd = header;
	}
>>>>>>> 1a5ae376
}

/* Called by HAL_ETH_ReleaseTxPacket */
void HAL_ETH_TxFreeCallback(uint32_t* buff) {
    __ASSERT_NO_MSG(buff != NULL);

    /* buff is the user context in tx_config.pData */
    struct eth_stm32_tx_context* ctx = (struct eth_stm32_tx_context*)buff;
    struct eth_stm32_tx_buffer_header* buffer_header =
            &dma_tx_buffer_header[ctx->first_tx_buffer_index];

    while (buffer_header != NULL) {
        buffer_header->used = false;
        if (buffer_header->tx_buff.next != NULL) {
            buffer_header = CONTAINER_OF(buffer_header->tx_buff.next,
                struct eth_stm32_tx_buffer_header, tx_buff);
        }
        else {
            buffer_header = NULL;
        }
    }

    ctx->used = false;
}

/* allocate a tx buffer and mark it as used */
<<<<<<< HEAD
static inline uint16_t allocate_tx_buffer(void) {
    for (;;) {
        for (uint16_t index = 0; index < ETH_TX_DESC_CNT; index++) {
            if (!dma_tx_buffer_header[index].used) {
                dma_tx_buffer_header[index].used = true;
                return index;
            }
        }
        k_yield();
    }
=======
static inline uint16_t allocate_tx_buffer(void)
{
	for (;;) {
		for (uint16_t index = 0; index < ETH_TXBUFNB; index++) {
			if (!dma_tx_buffer_header[index].used) {
				dma_tx_buffer_header[index].used = true;
				return index;
			}
		}
		k_yield();
	}
>>>>>>> 1a5ae376
}

/* allocate a tx context and mark it as used, the first tx buffer is also allocated */
static inline struct eth_stm32_tx_context* allocate_tx_context(struct net_pkt* pkt) {
    while (true) {
        for (uint16_t index = 0; index < ETH_TX_DESC_CNT; index++) {
            if (!dma_tx_context[index].used) {
                dma_tx_context[index].used = true;
                dma_tx_context[index].pkt  = pkt;
                dma_tx_context[index].first_tx_buffer_index = allocate_tx_buffer();
                return (&dma_tx_context[index]);
            }
        }
        k_yield();
    }
}
#endif /* CONFIG_ETH_STM32_HAL_API_V2 */

#if defined(CONFIG_ETH_STM32_HAL_API_V2)
static __noinit ETH_TxPacketConfigTypeDef tx_config;
#endif

/*
 ****************************
 * PHY management functions *
 ****************************
 */
static int eth_stm32_phy_reset_and_configure(const struct device* phy) {
    int32_t  tmout_us;
    uint32_t reg;
    int ret;

    /* Reset the PHY */
    ret = phy_write(phy, MII_BMCR, MII_BMCR_RESET);
    if (ret == 0) {
        /* 802.3u standard says reset takes up to 0.5s */
        tmout_us = 500000;
        while (true) {
            k_busy_wait(1000);
            ret = phy_read(phy, MII_BMCR, &reg);
            if ((ret == 0) &&
                ((reg & MII_BMCR_RESET) == 0)) {
                break;
            }

            tmout_us -= 1000;
            if (tmout_us < 0) {
                ret = -ETIMEDOUT;
                break;
            }
        }
    }

    if (ret == 0) {
        /* Configure the PHY */
        ret = phy_configure_link(phy, (LINK_HALF_10BASE_T | LINK_FULL_10BASE_T |
                                       LINK_HALF_100BASE_T | LINK_FULL_100BASE_T));
    }

    return (ret);
}

static void eth_stm32_phy_link_callback(const struct device* pdev,
                                        struct phy_link_state* state,
                                        void* user_data) {
    const struct device* dev = user_data;
    struct eth_stm32_hal_dev_data* ctx = dev->data;

    ARG_UNUSED(pdev);

    if (state->is_up == true) {
        if (ctx->if_suspended) {
            return;
        }

        LOG_DBG("Link up");
        net_eth_carrier_on(ctx->iface);
    }
    else {
        LOG_DBG("Link down");
        net_eth_carrier_off(ctx->iface);
    }
}

static int eth_stm32_phy_init(const struct device* dev) {
    struct eth_stm32_hal_dev_cfg const* cfg = dev->config;
    int ret;

    ret = eth_stm32_phy_reset_and_configure(cfg->phy_dev);
    if (ret == 0) {
        ret = phy_link_callback_set(cfg->phy_dev, 
                                    eth_stm32_phy_link_callback,
                                    (void*)dev);
    }

    return (ret);
}

static HAL_StatusTypeDef read_eth_phy_register(ETH_HandleTypeDef* heth,
                                               uint32_t PHYAddr,
                                               uint32_t PHYReg,
                                               uint32_t* RegVal) {
    #if defined(CONFIG_MDIO)
    return phy_read(eth_stm32_phy_dev, PHYReg, RegVal);
    #elif defined(CONFIG_ETH_STM32_HAL_API_V2)
    return HAL_ETH_ReadPHYRegister(heth, PHYAddr, PHYReg, RegVal);
    #else
    ARG_UNUSED(PHYAddr);
    return HAL_ETH_ReadPHYRegister(heth, PHYReg, RegVal);
    #endif /* CONFIG_ETH_STM32_HAL_API_V2 */
}

<<<<<<< HEAD
static inline void eth_stm32_setup_mac_filter(ETH_HandleTypeDef* heth) {
    __ASSERT_NO_MSG(heth != NULL);

    #if DT_HAS_COMPAT_STATUS_OKAY(st_stm32h7_ethernet)
    ETH_MACFilterConfigTypeDef MACFilterConf;

    HAL_ETH_GetMACFilterConfig(heth, &MACFilterConf);
    #if defined(CONFIG_ETH_STM32_MULTICAST_FILTER)
    MACFilterConf.HashMulticast    = ENABLE;
    MACFilterConf.PassAllMulticast = DISABLE;
    #else
    MACFilterConf.HashMulticast    = DISABLE;
    MACFilterConf.PassAllMulticast = ENABLE;
    #endif /* CONFIG_ETH_STM32_MULTICAST_FILTER */
    MACFilterConf.HachOrPerfectFilter = DISABLE;

    HAL_ETH_SetMACFilterConfig(heth, &MACFilterConf);

    k_sleep(K_MSEC(1));
    #else
    uint32_t tmp = heth->Instance->MACFFR;

    /* clear all multicast filter bits, resulting in perfect filtering */
    tmp &= ~(ETH_MULTICASTFRAMESFILTER_PERFECTHASHTABLE |
             ETH_MULTICASTFRAMESFILTER_HASHTABLE |
             ETH_MULTICASTFRAMESFILTER_PERFECT |
             ETH_MULTICASTFRAMESFILTER_NONE);

    if (IS_ENABLED(CONFIG_ETH_STM32_MULTICAST_FILTER)) {
        /* enable multicast hash receive filter */
        tmp |= ETH_MULTICASTFRAMESFILTER_HASHTABLE;
    }
    else {
        /* enable receiving all multicast frames */
        tmp |= ETH_MULTICASTFRAMESFILTER_NONE;
    }

    heth->Instance->MACFFR = tmp;

    /* Wait until the write operation will be taken into account:
     * at least four TX_CLK/RX_CLK clock cycles
     */
    tmp = heth->Instance->MACFFR;
    k_sleep(K_MSEC(1));
    heth->Instance->MACFFR = tmp;
    #endif /* DT_HAS_COMPAT_STATUS_OKAY(st_stm32h7_ethernet) */
}

#if defined(CONFIG_PTP_CLOCK_STM32_HAL)
static bool eth_stm32_is_ptp_pkt(struct net_if* iface, struct net_pkt* pkt) {
    if (ntohs(NET_ETH_HDR(pkt)->type) != NET_ETH_PTYPE_PTP) {
        return (false);
    }
=======
	__ASSERT_NO_MSG(pkt != NULL);
	__ASSERT_NO_MSG(pkt->frags != NULL);
	__ASSERT_NO_MSG(dev != NULL);
	__ASSERT_NO_MSG(dev_data != NULL);

	heth = &dev_data->heth;

	total_len = net_pkt_get_len(pkt);
	if (total_len > (ETH_STM32_TX_BUF_SIZE * ETH_TXBUFNB)) {
		LOG_ERR("PKT too big");
		return -EIO;
	}

	k_mutex_lock(&dev_data->tx_mutex, K_FOREVER);

#if defined(CONFIG_ETH_STM32_HAL_API_V2)
	ctx = allocate_tx_context(pkt);
	buf_header = &dma_tx_buffer_header[ctx->first_tx_buffer_index];
#else
	dma_tx_desc = heth->TxDesc;
	while (IS_ETH_DMATXDESC_OWN(dma_tx_desc) != (uint32_t)RESET) {
		k_yield();
	}
#endif /* CONFIG_ETH_STM32_HAL_API_V2 */

#if defined(CONFIG_PTP_CLOCK_STM32_HAL)
	timestamped_frame = eth_is_ptp_pkt(net_pkt_iface(pkt), pkt) ||
			    net_pkt_is_tx_timestamping(pkt);
	if (timestamped_frame) {
		/* Enable transmit timestamp */
#if defined(CONFIG_ETH_STM32_HAL_API_V2)
		HAL_ETH_PTP_InsertTxTimestamp(heth);
#else
		dma_tx_desc->Status |= ETH_DMATXDESC_TTSE;
#endif /* CONFIG_ETH_STM32_HAL_API_V2 */
	}
#endif /* CONFIG_PTP_CLOCK_STM32_HAL */

#if defined(CONFIG_ETH_STM32_HAL_API_V2)
	remaining_read = total_len;
	/* fill and allocate buffer until remaining data fits in one buffer */
	while (remaining_read > ETH_STM32_TX_BUF_SIZE) {
		if (net_pkt_read(pkt, buf_header->tx_buff.buffer, ETH_STM32_TX_BUF_SIZE)) {
			res = -ENOBUFS;
			goto error;
		}
		const uint16_t next_buffer_id = allocate_tx_buffer();

		buf_header->tx_buff.len = ETH_STM32_TX_BUF_SIZE;
		/* append new buffer to the linked list */
		buf_header->tx_buff.next = &dma_tx_buffer_header[next_buffer_id].tx_buff;
		/* and adjust tail pointer */
		buf_header = &dma_tx_buffer_header[next_buffer_id];
		remaining_read -= ETH_STM32_TX_BUF_SIZE;
	}
	if (net_pkt_read(pkt, buf_header->tx_buff.buffer, remaining_read)) {
		res = -ENOBUFS;
		goto error;
	}
	buf_header->tx_buff.len = remaining_read;
	buf_header->tx_buff.next = NULL;

#else
	dma_buffer = (uint8_t *)(dma_tx_desc->Buffer1Addr);

	if (net_pkt_read(pkt, dma_buffer, total_len)) {
		res = -ENOBUFS;
		goto error;
	}
#endif /* CONFIG_ETH_STM32_HAL_API_V2 */

#if defined(CONFIG_ETH_STM32_HAL_API_V2)
	tx_config.Length = total_len;
	tx_config.pData = ctx;
	tx_config.TxBuffer = &dma_tx_buffer_header[ctx->first_tx_buffer_index].tx_buff;

	/* Reset TX complete interrupt semaphore before TX request*/
	k_sem_reset(&dev_data->tx_int_sem);

	/* tx_buffer is allocated on function stack, we need */
	/* to wait for the transfer to complete */
	/* So it is not freed before the interrupt happens */
	hal_ret = HAL_ETH_Transmit_IT(heth, &tx_config);

	if (hal_ret != HAL_OK) {
		LOG_ERR("HAL_ETH_Transmit: failed!");
		res = -EIO;
		goto error;
	}

	/* the tx context is now owned by the HAL */
	ctx = NULL;

	/* Wait for end of TX buffer transmission */
	/* If the semaphore timeout breaks, it means */
	/* an error occurred or IT was not fired */
	if (k_sem_take(&dev_data->tx_int_sem,
			K_MSEC(ETH_DMA_TX_TIMEOUT_MS)) != 0) {

		LOG_ERR("HAL_ETH_TransmitIT tx_int_sem take timeout");
		res = -EIO;

		/* Check for errors */
		/* Ethernet device was put in error state */
		/* Error state is unrecoverable ? */
		if (HAL_ETH_GetState(heth) == HAL_ETH_STATE_ERROR) {
			LOG_ERR("%s: ETH in error state: errorcode:%x",
				__func__,
				HAL_ETH_GetError(heth));
			/* TODO recover from error state by restarting eth */
		}

		/* Check for DMA errors */
		if (HAL_ETH_GetDMAError(heth)) {
			LOG_ERR("%s: ETH DMA error: dmaerror:%x",
				__func__,
				HAL_ETH_GetDMAError(heth));
			/* DMA fatal bus errors are putting in error state*/
			/* TODO recover from this */
		}

		/* Check for MAC errors */
		if (HAL_ETH_GetMACError(heth)) {
			LOG_ERR("%s: ETH MAC error: macerror:%x",
				__func__,
				HAL_ETH_GetMACError(heth));
			/* MAC errors are putting in error state*/
			/* TODO recover from this */
		}

		goto error;
	}
>>>>>>> 1a5ae376

    net_pkt_set_priority(pkt, NET_PRIORITY_CA);

    return (true);
}
#if defined(CONFIG_ETH_STM32_HAL_API_V2)
void HAL_ETH_TxPtpCallback(uint32_t* buff, ETH_TimeStampTypeDef* timestamp) {
    struct eth_stm32_tx_context* tx_ctx = (struct eth_stm32_tx_context*)buff;

    tx_ctx->pkt->timestamp.second     = timestamp->TimeStampHigh;
    tx_ctx->pkt->timestamp.nanosecond = timestamp->TimeStampLow;

    net_if_add_tx_timestamp(tx_ctx->pkt);
}
#endif /* CONFIG_ETH_STM32_HAL_API_V2 */
#endif /* CONFIG_PTP_CLOCK_STM32_HAL */

<<<<<<< HEAD
static int /**/eth_stm32_tx(const struct device* dev, struct net_pkt* pkt) {
    struct eth_stm32_hal_dev_data* ctx = dev->data;
    ETH_HandleTypeDef* heth;
    int res;
    size_t total_len;
    #if defined(CONFIG_ETH_STM32_HAL_API_V2)
    size_t remaining_read;
    struct eth_stm32_tx_context* tx_ctx = NULL;
    struct eth_stm32_tx_buffer_header* buf_header = NULL;
    #else
    uint8_t* dma_buffer;
    __IO ETH_DMADescTypeDef* dma_tx_desc;
    #endif /* CONFIG_ETH_STM32_HAL_API_V2 */
    HAL_StatusTypeDef hal_ret = HAL_OK;
    #if defined(CONFIG_PTP_CLOCK_STM32_HAL)
    bool timestamped_frame;
    #endif /* CONFIG_PTP_CLOCK_STM32_HAL */

    __ASSERT_NO_MSG(pkt != NULL);
    __ASSERT_NO_MSG(pkt->frags != NULL);
    __ASSERT_NO_MSG(dev != NULL);
    __ASSERT_NO_MSG(ctx != NULL);

    heth = &ctx->heth;

    total_len = net_pkt_get_len(pkt);
    if (total_len > (ETH_MAX_PACKET_SIZE * ETH_TX_DESC_CNT)) {
        LOG_ERR("PKT too big");
        return (-EIO);
    }

    k_mutex_lock(&ctx->tx_mutex, K_FOREVER);

    #if defined(CONFIG_ETH_STM32_HAL_API_V2)
    tx_ctx = allocate_tx_context(pkt);
    buf_header = &dma_tx_buffer_header[tx_ctx->first_tx_buffer_index];
    #else
    dma_tx_desc = heth->TxDesc;

    while (IS_ETH_DMATXDESC_OWN(dma_tx_desc) != (uint32_t)RESET) {
        k_yield();
    }
    #endif /* CONFIG_ETH_STM32_HAL_API_V2 */

    #if defined(CONFIG_PTP_CLOCK_STM32_HAL)
    timestamped_frame = eth_stm32_is_ptp_pkt(net_pkt_iface(pkt), pkt) ||
                        net_pkt_is_tx_timestamping(pkt);
    if (timestamped_frame) {
        /* Enable transmit timestamp */
        #if defined(CONFIG_ETH_STM32_HAL_API_V2)
        HAL_ETH_PTP_InsertTxTimestamp(heth);
        #else
        dma_tx_desc->Status |= ETH_DMATXDESC_TTSE;
        #endif /* CONFIG_ETH_STM32_HAL_API_V2 */
    }
    #endif /* CONFIG_PTP_CLOCK_STM32_HAL */

    #if defined(CONFIG_ETH_STM32_HAL_API_V2)
    remaining_read = total_len;
    /* fill and allocate buffer until remaining data fits in one buffer */
    while (remaining_read > ETH_MAX_PACKET_SIZE) {
        if (net_pkt_read(pkt, buf_header->tx_buff.buffer, ETH_MAX_PACKET_SIZE)) {
            res = -ENOBUFS;
            goto error;
        }
        const uint16_t next_buffer_id = allocate_tx_buffer();

        buf_header->tx_buff.len = ETH_MAX_PACKET_SIZE;
        /* append new buffer to the linked list */
        buf_header->tx_buff.next = &dma_tx_buffer_header[next_buffer_id].tx_buff;
        /* and adjust tail pointer */
        buf_header = &dma_tx_buffer_header[next_buffer_id];
        remaining_read -= ETH_MAX_PACKET_SIZE;
    }
    if (net_pkt_read(pkt, buf_header->tx_buff.buffer, remaining_read)) {
        res = -ENOBUFS;
        goto error;
    }
    buf_header->tx_buff.len  = remaining_read;
    buf_header->tx_buff.next = NULL;

    #else
    dma_buffer = (uint8_t*)(dma_tx_desc->Buffer1Addr);

    if (net_pkt_read(pkt, dma_buffer, total_len)) {
        res = -ENOBUFS;
        goto error;
    }

    #endif /* CONFIG_ETH_STM32_HAL_API_V2 */

    #if defined(CONFIG_ETH_STM32_HAL_API_V2)
    tx_config.Length = total_len;
    tx_config.pData    = tx_ctx;
    tx_config.TxBuffer = &dma_tx_buffer_header[tx_ctx->first_tx_buffer_index].tx_buff;

    /* Reset TX complete interrupt semaphore before TX request*/
    k_sem_reset(&ctx->tx_int_sem);

    /* tx_buffer is allocated on function stack, we need */
    /* to wait for the transfer to complete */
    /* So it is not freed before the interrupt happens */
    hal_ret = HAL_ETH_Transmit_IT(heth, &tx_config);
    if (hal_ret != HAL_OK) {
        LOG_ERR("HAL_ETH_Transmit: failed!");
        res = -EIO;
        goto error;
    }

    /* the tx context is now owned by the HAL */
    tx_ctx = NULL;

    /* Wait for end of TX buffer transmission */
    /* If the semaphore timeout breaks, it means */
    /* an error occurred or IT was not fired */
    if (k_sem_take(&ctx->tx_int_sem,
                   K_MSEC(ETH_DMA_TX_TIMEOUT_MS)) != 0) {
        LOG_ERR("HAL_ETH_TransmitIT tx_int_sem take timeout");
        res = -EIO;

        /* Check for errors */
        /* Ethernet device was put in error state */
        /* Error state is unrecoverable ? */
        if (HAL_ETH_GetState(heth) == HAL_ETH_STATE_ERROR) {
            LOG_ERR("%s: ETH in error state: errorcode:%x",
                    __func__,
                    HAL_ETH_GetError(heth));
            /* TODO recover from error state by restarting eth */
        }

        /* Check for DMA errors */
        if (HAL_ETH_GetDMAError(heth)) {
            LOG_ERR("%s: ETH DMA error: dmaerror:%x",
                    __func__,
                    HAL_ETH_GetDMAError(heth));
            /* DMA fatal bus errors are putting in error state*/
            /* TODO recover from this */
        }

        /* Check for MAC errors */
        if (HAL_ETH_GetMACError(heth)) {
            LOG_ERR("%s: ETH MAC error: macerror:%x",
                    __func__,
                    HAL_ETH_GetMACError(heth));
            /* MAC errors are putting in error state*/
            /* TODO recover from this */
        }

        goto error;
    }

    #else
    hal_ret = HAL_ETH_TransmitFrame(heth, total_len);

    if (hal_ret != HAL_OK) {
        LOG_ERR("HAL_ETH_Transmit: failed!");
        res = -EIO;
        goto error;
    }

    /* When Transmit Underflow flag is set, clear it and issue a
     * Transmit Poll Demand to resume transmission.
     */
    if ((heth->Instance->DMASR & ETH_DMASR_TUS) != (uint32_t)RESET) {
        /* Clear TUS ETHERNET DMA flag */
        heth->Instance->DMASR = ETH_DMASR_TUS;
        /* Resume DMA transmission*/
        heth->Instance->DMATPDR = 0;
        res = -EIO;
        goto error;
    }
    #endif /* CONFIG_ETH_STM32_HAL_API_V2 */

    #if defined(CONFIG_PTP_CLOCK_STM32_HAL) && !defined(CONFIG_ETH_STM32_HAL_API_V2)
    if (timestamped_frame) {
        /* Retrieve transmission timestamp from last DMA TX descriptor */
        __IO ETH_DMADescTypeDef* last_dma_tx_desc = dma_tx_desc;

        while (!(last_dma_tx_desc->Status & ETH_DMATXDESC_LS) &&
                    last_dma_tx_desc->Buffer2NextDescAddr) {
            last_dma_tx_desc =
                    (ETH_DMADescTypeDef*)last_dma_tx_desc->Buffer2NextDescAddr;
        }

        while (IS_ETH_DMATXDESC_OWN(last_dma_tx_desc) != (uint32_t)RESET) {
            /* Wait for transmission */
            k_yield();
        }

        if ((last_dma_tx_desc->Status & ETH_DMATXDESC_LS) &&
            (last_dma_tx_desc->Status & ETH_DMATXDESC_TTSS)) {
            pkt->timestamp.second     = last_dma_tx_desc->TimeStampHigh;
            pkt->timestamp.nanosecond = last_dma_tx_desc->TimeStampLow;
        }
        else {
            /* Invalid value */
            pkt->timestamp.second     = UINT64_MAX;
            pkt->timestamp.nanosecond = UINT32_MAX;
        }

        net_if_add_tx_timestamp(pkt);
    }
    #endif /* CONFIG_PTP_CLOCK_STM32_HAL && !CONFIG_ETH_STM32_HAL_API_V2 */

    res = 0;

error :

    #if defined(CONFIG_ETH_STM32_HAL_API_V2)
    if (!tx_ctx) {
        /* The HAL owns the tx context */
        HAL_ETH_ReleaseTxPacket(heth);
    }
    else {
        /* We need to release the tx context and its buffers */
        HAL_ETH_TxFreeCallback((uint32_t*)tx_ctx);
    }
    #endif /* CONFIG_ETH_STM32_HAL_API_V2 */

    k_mutex_unlock(&ctx->tx_mutex);

    return (res);
}
=======
	pkt = net_pkt_rx_alloc_with_buffer(get_iface(dev_data),
					   total_len, AF_UNSPEC, 0, K_MSEC(100));
	if (!pkt) {
		LOG_ERR("Failed to obtain RX buffer");
		goto release_desc;
	}

#if defined(CONFIG_ETH_STM32_HAL_API_V2)
	for (rx_header = (struct eth_stm32_rx_buffer_header *)appbuf;
			rx_header; rx_header = rx_header->next) {
		const size_t index = rx_header - &dma_rx_buffer_header[0];

		__ASSERT_NO_MSG(index < ETH_RXBUFNB);
		if (net_pkt_write(pkt, dma_rx_buffer[index], rx_header->size)) {
			LOG_ERR("Failed to append RX buffer to context buffer");
			net_pkt_unref(pkt);
			pkt = NULL;
			goto release_desc;
		}
	}
#else
	if (net_pkt_write(pkt, dma_buffer, total_len)) {
		LOG_ERR("Failed to append RX buffer to context buffer");
		net_pkt_unref(pkt);
		pkt = NULL;
		goto release_desc;
	}
#endif /* CONFIG_ETH_STM32_HAL_API_V2 */

release_desc:
#if defined(CONFIG_ETH_STM32_HAL_API_V2)
	for (rx_header = (struct eth_stm32_rx_buffer_header *)appbuf;
			rx_header; rx_header = rx_header->next) {
		rx_header->used = false;
	}
#else
	/* Release descriptors to DMA */
	/* Point to first descriptor */
	dma_rx_desc = heth->RxFrameInfos.FSRxDesc;
	/* Set Own bit in Rx descriptors: gives the buffers back to DMA */
	for (int i = 0; i < heth->RxFrameInfos.SegCount; i++) {
		dma_rx_desc->Status |= ETH_DMARXDESC_OWN;
		dma_rx_desc = (ETH_DMADescTypeDef *)
			(dma_rx_desc->Buffer2NextDescAddr);
	}

	/* Clear Segment_Count */
	heth->RxFrameInfos.SegCount = 0;

	/* When Rx Buffer unavailable flag is set: clear it
	 * and resume reception.
	 */
	if ((heth->Instance->DMASR & ETH_DMASR_RBUS) != (uint32_t)RESET) {
		/* Clear RBUS ETHERNET DMA flag */
		heth->Instance->DMASR = ETH_DMASR_RBUS;
		/* Resume DMA reception */
		heth->Instance->DMARPDR = 0;
	}
#endif /* CONFIG_ETH_STM32_HAL_API_V2 */

	if (!pkt) {
		goto out;
	}

#if defined(CONFIG_PTP_CLOCK_STM32_HAL)
	pkt->timestamp.second = timestamp.second;
	pkt->timestamp.nanosecond = timestamp.nanosecond;
	if (timestamp.second != UINT64_MAX) {
		net_pkt_set_rx_timestamping(pkt, true);
	}
#endif /* CONFIG_PTP_CLOCK_STM32_HAL */
>>>>>>> 1a5ae376

static struct net_if* eth_stm32_get_iface(struct eth_stm32_hal_dev_data* ctx) {
    return (ctx->iface);
}

static struct net_pkt* /**/eth_stm32_rx(const struct device* dev) {
    struct eth_stm32_hal_dev_data* ctx;
    ETH_HandleTypeDef* heth;
    struct net_pkt* pkt;
    size_t total_len = 0;
    #if defined(CONFIG_ETH_STM32_HAL_API_V2)
    void* appbuf;
    struct eth_stm32_rx_buffer_header* rx_header;
    #else
    __IO ETH_DMADescTypeDef* dma_rx_desc;
    uint8_t* dma_buffer;
    HAL_StatusTypeDef hal_ret = HAL_OK;
    #endif /* CONFIG_ETH_STM32_HAL_API_V2 */
    #if defined(CONFIG_PTP_CLOCK_STM32_HAL)
    struct net_ptp_time timestamp;
    #if defined(CONFIG_ETH_STM32_HAL_API_V2)
    ETH_TimeStampTypeDef ts_registers;
    #endif /* CONFIG_ETH_STM32_HAL_API_V2 */
    /* Default to invalid value. */
    timestamp.second     = UINT64_MAX;
    timestamp.nanosecond = UINT32_MAX;
    #endif /* CONFIG_PTP_CLOCK_STM32_HAL */

    __ASSERT_NO_MSG(dev != NULL);

    ctx = dev->data;

    __ASSERT_NO_MSG(ctx != NULL);

    heth = &ctx->heth;

    #if defined(CONFIG_ETH_STM32_HAL_API_V2)
    if (HAL_ETH_ReadData(heth, &appbuf) != HAL_OK) {
        /* no frame available */
        return (NULL);
    }

    /* computing total length */
    for (rx_header = (struct eth_stm32_rx_buffer_header*)appbuf;
         rx_header; rx_header = rx_header->next) {
        total_len += rx_header->size;
    }
    #else
    hal_ret = HAL_ETH_GetReceivedFrame_IT(heth);
    if (hal_ret != HAL_OK) {
        /* no frame available */
        return (NULL);
    }

    total_len  = heth->RxFrameInfos.length;
    dma_buffer = (uint8_t*)heth->RxFrameInfos.buffer;
    #endif /* CONFIG_ETH_STM32_HAL_API_V2 */

    #if defined(CONFIG_PTP_CLOCK_STM32_HAL)
    #if defined(CONFIG_ETH_STM32_HAL_API_V2)

    if (HAL_ETH_PTP_GetRxTimestamp(heth, &ts_registers) == HAL_OK) {
        timestamp.second     = ts_registers.TimeStampHigh;
        timestamp.nanosecond = ts_registers.TimeStampLow;
    }

    #else
    __IO ETH_DMADescTypeDef* last_dma_rx_desc;

    last_dma_rx_desc = heth->RxFrameInfos.LSRxDesc;
    if (last_dma_rx_desc->TimeStampHigh != UINT32_MAX ||
        last_dma_rx_desc->TimeStampLow != UINT32_MAX) {
        timestamp.second = last_dma_rx_desc->TimeStampHigh;
        timestamp.nanosecond = last_dma_rx_desc->TimeStampLow;
    }
    #endif /* CONFIG_ETH_STM32_HAL_API_V2 */
    #endif /* CONFIG_PTP_CLOCK_STM32_HAL */

    pkt = net_pkt_rx_alloc_with_buffer(eth_stm32_get_iface(ctx),
                                       total_len, NET_AF_UNSPEC, 0, K_MSEC(100));
    if (pkt == NULL) {
        LOG_ERR("Failed to obtain RX buffer");
        goto release_desc;
    }

    #if defined(CONFIG_ETH_STM32_HAL_API_V2)
    for (rx_header = (struct eth_stm32_rx_buffer_header*)appbuf;
        rx_header; rx_header = rx_header->next) {
        const size_t index = rx_header - &dma_rx_buffer_header[0];

        __ASSERT_NO_MSG(index < ETH_RX_DESC_CNT);
        if (net_pkt_write(pkt, dma_rx_buffer[index], rx_header->size)) {
            LOG_ERR("Failed to append RX buffer to context buffer");
            net_pkt_unref(pkt);
            pkt = NULL;
            goto release_desc;
        }
    }
    #else
    if (net_pkt_write(pkt, dma_buffer, total_len)) {
        LOG_ERR("Failed to append RX buffer to context buffer");
        net_pkt_unref(pkt);
        pkt = NULL;
        goto release_desc;
    }
    #endif /* CONFIG_ETH_STM32_HAL_API_V2 */

release_desc :
    #if defined(CONFIG_ETH_STM32_HAL_API_V2)
    for (rx_header = (struct eth_stm32_rx_buffer_header*)appbuf;
        rx_header; rx_header = rx_header->next) {
        rx_header->used = false;
    }
    #else
    /* Release descriptors to DMA */
    /* Point to first descriptor */
    dma_rx_desc = heth->RxFrameInfos.FSRxDesc;
    /* Set Own bit in Rx descriptors: gives the buffers back to DMA */
    for (int i = 0; i < heth->RxFrameInfos.SegCount; i++) {
        dma_rx_desc->Status |= ETH_DMARXDESC_OWN;
        dma_rx_desc = (ETH_DMADescTypeDef*)
                (dma_rx_desc->Buffer2NextDescAddr);
    }

    /* Clear Segment_Count */
    heth->RxFrameInfos.SegCount = 0;

    /* When Rx Buffer unavailable flag is set: clear it
     * and resume reception.
     */
    if ((heth->Instance->DMASR & ETH_DMASR_RBUS) != (uint32_t)RESET) {
        /* Clear RBUS ETHERNET DMA flag */
        heth->Instance->DMASR = ETH_DMASR_RBUS;
        /* Resume DMA reception */
        heth->Instance->DMARPDR = 0;
    }
    #endif /* CONFIG_ETH_STM32_HAL_API_V2 */

    if (pkt == NULL) {
        goto out;
    }

    #if defined(CONFIG_PTP_CLOCK_STM32_HAL)
    pkt->timestamp.second = timestamp.second;
    pkt->timestamp.nanosecond = timestamp.nanosecond;
    if (timestamp.second != UINT64_MAX) {
        net_pkt_set_rx_timestamping(pkt, true);
    }
    #endif /* CONFIG_PTP_CLOCK_STM32_HAL */

out :
    if (pkt == NULL) {
        eth_stats_update_errors_rx(eth_stm32_get_iface(ctx));
    }

    return (pkt);
}

static void eth_stm32_rx_thread(void* p1, void* p2, void* p3) {
    const struct device* dev;
    struct eth_stm32_hal_dev_data* ctx;
    struct net_if* iface;
    struct net_pkt* pkt;
    int res;
    uint32_t status;
    HAL_StatusTypeDef hal_ret = HAL_OK;

    __ASSERT_NO_MSG(p1 != NULL);
    ARG_UNUSED(p2);
    ARG_UNUSED(p3);

    dev = p1;
    ctx = dev->data;

    __ASSERT_NO_MSG(ctx != NULL);

    while (true) {
        res = k_sem_take(&ctx->rx_int_sem,
                         K_MSEC(CONFIG_ETH_STM32_CARRIER_CHECK_RX_IDLE_TIMEOUT_MS));
        if (res == 0) {
            /* semaphore taken, update link status and receive packets */
            if (ctx->link_up != true) {
                ctx->link_up = true;
                net_eth_carrier_on(eth_stm32_get_iface(ctx));
            }

            while ((pkt = eth_stm32_rx(dev)) != NULL) {
                iface = net_pkt_iface(pkt);
                #if defined(CONFIG_NET_DSA)
                iface = dsa_net_recv(iface, &pkt);
                #endif
                res = net_recv_data(iface, pkt);
                if (res < 0) {
                    eth_stats_update_errors_rx(
                                    net_pkt_iface(pkt));
                    LOG_ERR("Failed to enqueue frame "
                            "into RX queue: %d", res);
                    net_pkt_unref(pkt);
                }
            }
        }
        else if (res == -EAGAIN) {
            /* semaphore timeout period expired, check link status */
            hal_ret = read_eth_phy_register(&ctx->heth,
                                            PHY_ADDR, PHY_BSR, &status);
            if (hal_ret == HAL_OK) {
                if ((status & PHY_LINKED_STATUS) == PHY_LINKED_STATUS) {
                    if (ctx->link_up != true) {
                        ctx->link_up = true;
                        net_eth_carrier_on(
                                eth_stm32_get_iface(ctx));
                    }
                }
                else {
                    if (ctx->link_up != false) {
                        ctx->link_up = false;
                        net_eth_carrier_off(
                                eth_stm32_get_iface(ctx));
                    }
                }
            }
        }
    }
}

static void /**/eth_stm32_isr(const struct device* dev) {
    struct eth_stm32_hal_dev_data* ctx;
    ETH_HandleTypeDef* heth;

    __ASSERT_NO_MSG(dev != NULL);

    ctx = dev->data;

    __ASSERT_NO_MSG(ctx != NULL);

    heth = &ctx->heth;

    __ASSERT_NO_MSG(heth != NULL);

    HAL_ETH_IRQHandler(heth);
}

#if defined(CONFIG_ETH_STM32_HAL_API_V2)
void HAL_ETH_TxCpltCallback(ETH_HandleTypeDef* heth_handle) {
    __ASSERT_NO_MSG(heth_handle != NULL);

    struct eth_stm32_hal_dev_data* ctx =
            CONTAINER_OF(heth_handle, struct eth_stm32_hal_dev_data, heth);

    __ASSERT_NO_MSG(ctx != NULL);

    k_sem_give(&ctx->tx_int_sem);
}
#endif /* CONFIG_ETH_STM32_HAL_API_V2 */

#if defined(CONFIG_ETH_STM32_HAL_API_V2)
void HAL_ETH_ErrorCallback(ETH_HandleTypeDef* heth) {
    /* Do not log errors. If errors are reported due to high traffic,
     * logging errors will only increase traffic issues
     */
    #if defined(CONFIG_NET_STATISTICS_ETHERNET)
    __ASSERT_NO_MSG(heth != NULL);

    uint32_t dma_error;
    #if DT_HAS_COMPAT_STATUS_OKAY(st_stm32h7_ethernet)
    uint32_t mac_error;
    #endif /* DT_HAS_COMPAT_STATUS_OKAY(st_stm32h7_ethernet) */
    const uint32_t error_code = HAL_ETH_GetError(heth);

    struct eth_stm32_hal_dev_data* ctx =
            CONTAINER_OF(heth, struct eth_stm32_hal_dev_data, heth);

    switch (error_code) {
        case HAL_ETH_ERROR_DMA :
            dma_error = HAL_ETH_GetDMAError(heth);

            #if DT_HAS_COMPAT_STATUS_OKAY(st_stm32h7_ethernet)
            if ((dma_error & ETH_DMA_RX_WATCHDOG_TIMEOUT_FLAG) ||
                (dma_error & ETH_DMA_RX_PROCESS_STOPPED_FLAG)  ||
                (dma_error & ETH_DMA_RX_BUFFER_UNAVAILABLE_FLAG)) {
                eth_stats_update_errors_rx(ctx->iface);
            }

            if ((dma_error & ETH_DMA_EARLY_TX_IT_FLAG) ||
                (dma_error & ETH_DMA_TX_PROCESS_STOPPED_FLAG)) {
                eth_stats_update_errors_tx(ctx->iface);
            }
            #else
            if ((dma_error & ETH_DMASR_RWTS) ||
                (dma_error & ETH_DMASR_RPSS) ||
                (dma_error & ETH_DMASR_RBUS)) {
                eth_stats_update_errors_rx(ctx->iface);
            }

            if ((dma_error & ETH_DMASR_ETS)  ||
                (dma_error & ETH_DMASR_TPSS) ||
                (dma_error & ETH_DMASR_TJTS)) {
                eth_stats_update_errors_tx(ctx->iface);
            }
            #endif /* DT_HAS_COMPAT_STATUS_OKAY(st_stm32h7_ethernet) */
            break;

        #if DT_HAS_COMPAT_STATUS_OKAY(st_stm32h7_ethernet)
        case HAL_ETH_ERROR_MAC :
            mac_error = HAL_ETH_GetMACError(heth);

            if (mac_error & ETH_RECEIVE_WATCHDOG_TIMEOUT) {
                eth_stats_update_errors_rx(ctx->iface);
            }

            if ((mac_error & ETH_EXECESSIVE_COLLISIONS)  ||
                (mac_error & ETH_LATE_COLLISIONS)        ||
                (mac_error & ETH_EXECESSIVE_DEFERRAL)    ||
                (mac_error & ETH_TRANSMIT_JABBR_TIMEOUT) ||
                (mac_error & ETH_LOSS_OF_CARRIER)        ||
                (mac_error & ETH_NO_CARRIER)) {
                eth_stats_update_errors_tx(ctx->iface);
            }
            break;
        #endif /* DT_HAS_COMPAT_STATUS_OKAY(st_stm32h7_ethernet) */
    }

    #if DT_HAS_COMPAT_STATUS_OKAY(st_stm32h7_ethernet)
    ctx->stats.error_details.rx_crc_errors   = heth->Instance->MMCRCRCEPR;
    ctx->stats.error_details.rx_align_errors = heth->Instance->MMCRAEPR;
    #else
    ctx->stats.error_details.rx_crc_errors = heth->Instance->MMCRFCECR;
    ctx->stats.error_details.rx_align_errors = heth->Instance->MMCRFAECR;
    #endif /* DT_HAS_COMPAT_STATUS_OKAY(st_stm32h7_ethernet) */

    #endif /* CONFIG_NET_STATISTICS_ETHERNET */
}
#endif /* CONFIG_ETH_STM32_HAL_API_V2 */

void HAL_ETH_RxCpltCallback(ETH_HandleTypeDef* heth_handle) {
    __ASSERT_NO_MSG(heth_handle != NULL);

    struct eth_stm32_hal_dev_data* ctx =
            CONTAINER_OF(heth_handle, struct eth_stm32_hal_dev_data, heth);

    __ASSERT_NO_MSG(ctx != NULL);

    k_sem_give(&ctx->rx_int_sem);
}

static void eth_stm32_generate_mac(uint8_t* mac_addr) {
    #if defined(ETH_STM32_RANDOM_MAC)
    /* "zephyr,random-mac-address" is set, generate a random mac address */
    gen_random_mac(mac_addr, ST_OUI_B0, ST_OUI_B1, ST_OUI_B2);
    #else /* Use user defined mac address */
    mac_addr[0] = ST_OUI_B0;
    mac_addr[1] = ST_OUI_B1;
    mac_addr[2] = ST_OUI_B2;
    #if NODE_HAS_VALID_MAC_ADDR(DT_DRV_INST(0))
    mac_addr[3] = NODE_MAC_ADDR_OCTET(DT_DRV_INST(0), 3);
    mac_addr[4] = NODE_MAC_ADDR_OCTET(DT_DRV_INST(0), 4);
    mac_addr[5] = NODE_MAC_ADDR_OCTET(DT_DRV_INST(0), 5);
    #else
    uint8_t unique_dev_id_12_bytes[12];
    uint32_t result_mac_32_bits;

    /* Nothing defined by the user, use device id */
    hwinfo_get_device_id(unique_dev_id_12_bytes, 12);
    result_mac_32_bits = crc32_ieee(unique_dev_id_12_bytes, 12);
    memcpy(&mac_addr[3], &result_mac_32_bits, 3);

    #endif /* NODE_HAS_VALID_MAC_ADDR(DT_DRV_INST(0))) */
    #endif
}

<<<<<<< HEAD
static int /**/eth_stm32_initialize(const struct device* dev) {
    struct eth_stm32_hal_dev_data* ctx;
    const struct eth_stm32_hal_dev_cfg* cfg;
    ETH_HandleTypeDef* heth;
    HAL_StatusTypeDef hal_ret;
    bool is_ready;
    int ret;

    __ASSERT_NO_MSG(dev != NULL);

    ctx = dev->data;
    cfg = dev->config;

    __ASSERT_NO_MSG(ctx != NULL);
    __ASSERT_NO_MSG(cfg != NULL);

    ctx->clock = DEVICE_DT_GET(STM32_CLOCK_CONTROL_NODE);

    is_ready = device_is_ready(ctx->clock);
    if (is_ready == false) {
        LOG_ERR("clock control device not ready");
        return (-ENODEV);
    }

    /* enable clock */
    ret = clock_control_on(ctx->clock,
            (clock_control_subsys_t)&cfg->pclken);
    ret |= clock_control_on(ctx->clock,
            (clock_control_subsys_t)&cfg->pclken_tx);
    ret |= clock_control_on(ctx->clock,
            (clock_control_subsys_t)&cfg->pclken_rx);
    #if DT_INST_CLOCKS_HAS_NAME(0, mac_clk_ptp)
    ret |= clock_control_on(tx_ctx->clock,
            (clock_control_subsys_t)&cfg->pclken_ptp);
    #endif

    if (ret != 0) {
        LOG_ERR("Failed to enable ethernet clock");
        return (-EIO);
    }

    HAL_RCC_MCOConfig(RCC_MCO1, RCC_MCO1SOURCE_HSE, RCC_MCODIV_1);  /* #CUSTOM@NDRS mco1-enable */

    /* configure pinmux */
    ret = pinctrl_apply_state(cfg->pcfg, PINCTRL_STATE_DEFAULT);
    if (ret < 0) {
        LOG_ERR("Could not configure ethernet pins");
        return (ret);
    }

    heth = &ctx->heth;

    eth_stm32_generate_mac(ctx->mac_addr);

    heth->Init.MACAddr = ctx->mac_addr;

    #if defined(CONFIG_ETH_STM32_HAL_API_V2)
    heth->Init.TxDesc    = dma_tx_desc_tab;
    heth->Init.RxDesc    = dma_rx_desc_tab;
    heth->Init.RxBuffLen = ETH_MAX_PACKET_SIZE;
    #endif /* CONFIG_ETH_STM32_HAL_API_V2 */

    hal_ret = HAL_ETH_Init(heth);
    if (hal_ret == HAL_TIMEOUT) {
        /* HAL Init time out. This could be linked to */
        /* a recoverable error. Log the issue and continue */
        /* driver initialization */
        LOG_ERR("HAL_ETH_Init Timed out");
    }
    else if (hal_ret != HAL_OK) {
        LOG_ERR("HAL_ETH_Init failed: %d", hal_ret);
        return (-EINVAL);
    }
    else {
        /* pass */
    }

    #if defined(CONFIG_PTP_CLOCK_STM32_HAL)
    /* Enable timestamping of RX packets. We enable all packets to be
     * timestamped to cover both IEEE 1588 and gPTP.
     */
    #if DT_HAS_COMPAT_STATUS_OKAY(st_stm32h7_ethernet)
    heth->Instance->MACTSCR |= ETH_MACTSCR_TSENALL;
    #else
    heth->Instance->PTPTSCR |= ETH_PTPTSCR_TSSARFE;
    #endif /* DT_HAS_COMPAT_STATUS_OKAY(st_stm32h7_ethernet) */
    #endif /* CONFIG_PTP_CLOCK_STM32_HAL */

    #if defined(CONFIG_ETH_STM32_HAL_API_V2)
    /* Tx config init: */
    (void) memset(&tx_config, 0, sizeof(ETH_TxPacketConfigTypeDef));
    tx_config.Attributes = ETH_TX_PACKETS_FEATURES_CSUM |
                           ETH_TX_PACKETS_FEATURES_CRCPAD;
    tx_config.ChecksumCtrl = IS_ENABLED(CONFIG_ETH_STM32_HW_CHECKSUM) ?
                             ETH_CHECKSUM_IPHDR_PAYLOAD_INSERT_PHDR_CALC : ETH_CHECKSUM_DISABLE;
    tx_config.CRCPadCtrl = ETH_CRC_PAD_INSERT;
    #endif /* CONFIG_ETH_STM32_HAL_API_V2 */

    ctx->link_up = false;

    /* Initialize semaphores */
    k_mutex_init(&ctx->tx_mutex);
    k_sem_init(&ctx->rx_int_sem, 0, K_SEM_MAX_LIMIT);
    #if defined(CONFIG_ETH_STM32_HAL_API_V2)
    k_sem_init(&ctx->tx_int_sem, 0, K_SEM_MAX_LIMIT);
    #endif /* CONFIG_ETH_STM32_HAL_API_V2 */

    /* #CUSTOM@NDRS @see eth_stm32_start() for the code relocation */

    eth_stm32_setup_mac_filter(heth);

    LOG_DBG("MAC %02x:%02x:%02x:%02x:%02x:%02x",
            ctx->mac_addr[0], ctx->mac_addr[1],
            ctx->mac_addr[2], ctx->mac_addr[3],
            ctx->mac_addr[4], ctx->mac_addr[5]);

    return (0);
=======
static int eth_initialize(const struct device *dev)
{
	struct eth_stm32_hal_dev_data *dev_data;
	const struct eth_stm32_hal_dev_cfg *cfg;
	ETH_HandleTypeDef *heth;
	HAL_StatusTypeDef hal_ret = HAL_OK;
	int ret = 0;

	__ASSERT_NO_MSG(dev != NULL);

	dev_data = dev->data;
	cfg = dev->config;

	__ASSERT_NO_MSG(dev_data != NULL);
	__ASSERT_NO_MSG(cfg != NULL);

	dev_data->clock = DEVICE_DT_GET(STM32_CLOCK_CONTROL_NODE);

	if (!device_is_ready(dev_data->clock)) {
		LOG_ERR("clock control device not ready");
		return -ENODEV;
	}

	/* enable clock */
	ret = clock_control_on(dev_data->clock,
		(clock_control_subsys_t)&cfg->pclken);
	ret |= clock_control_on(dev_data->clock,
		(clock_control_subsys_t)&cfg->pclken_tx);
	ret |= clock_control_on(dev_data->clock,
		(clock_control_subsys_t)&cfg->pclken_rx);
#if DT_INST_CLOCKS_HAS_NAME(0, mac_clk_ptp)
	ret |= clock_control_on(dev_data->clock,
		(clock_control_subsys_t)&cfg->pclken_ptp);
#endif

	if (ret) {
		LOG_ERR("Failed to enable ethernet clock");
		return -EIO;
	}

	/* configure pinmux */
	ret = pinctrl_apply_state(cfg->pcfg, PINCTRL_STATE_DEFAULT);
	if (ret < 0) {
		LOG_ERR("Could not configure ethernet pins");
		return ret;
	}

	heth = &dev_data->heth;

	generate_mac(dev_data->mac_addr);

	heth->Init.MACAddr = dev_data->mac_addr;

#if defined(CONFIG_ETH_STM32_HAL_API_V2)
	heth->Init.TxDesc = dma_tx_desc_tab;
	heth->Init.RxDesc = dma_rx_desc_tab;
	heth->Init.RxBuffLen = ETH_STM32_RX_BUF_SIZE;
#endif /* CONFIG_ETH_STM32_HAL_API_V2 */

	hal_ret = HAL_ETH_Init(heth);
	if (hal_ret == HAL_TIMEOUT) {
		/* HAL Init time out. This could be linked to */
		/* a recoverable error. Log the issue and continue */
		/* driver initialisation */
		LOG_ERR("HAL_ETH_Init Timed out");
	} else if (hal_ret != HAL_OK) {
		LOG_ERR("HAL_ETH_Init failed: %d", hal_ret);
		return -EINVAL;
	}

#if defined(CONFIG_PTP_CLOCK_STM32_HAL)
	/* Enable timestamping of RX packets. We enable all packets to be
	 * timestamped to cover both IEEE 1588 and gPTP.
	 */
#if DT_HAS_COMPAT_STATUS_OKAY(st_stm32h7_ethernet)
	heth->Instance->MACTSCR |= ETH_MACTSCR_TSENALL;
#else
	heth->Instance->PTPTSCR |= ETH_PTPTSCR_TSSARFE;
#endif /* DT_HAS_COMPAT_STATUS_OKAY(st_stm32h7_ethernet) */
#endif /* CONFIG_PTP_CLOCK_STM32_HAL */

#if defined(CONFIG_ETH_STM32_HAL_API_V2)
	/* Tx config init: */
	memset(&tx_config, 0, sizeof(ETH_TxPacketConfig));
	tx_config.Attributes = ETH_TX_PACKETS_FEATURES_CSUM |
				ETH_TX_PACKETS_FEATURES_CRCPAD;
	tx_config.ChecksumCtrl = IS_ENABLED(CONFIG_ETH_STM32_HW_CHECKSUM) ?
			ETH_CHECKSUM_IPHDR_PAYLOAD_INSERT_PHDR_CALC : ETH_CHECKSUM_DISABLE;
	tx_config.CRCPadCtrl = ETH_CRC_PAD_INSERT;
#endif /* CONFIG_ETH_STM32_HAL_API_V2 */

	dev_data->link_up = false;

	/* Initialize semaphores */
	k_mutex_init(&dev_data->tx_mutex);
	k_sem_init(&dev_data->rx_int_sem, 0, K_SEM_MAX_LIMIT);
#if defined(CONFIG_ETH_STM32_HAL_API_V2)
	k_sem_init(&dev_data->tx_int_sem, 0, K_SEM_MAX_LIMIT);
#endif /* CONFIG_ETH_STM32_HAL_API_V2 */

#if defined(CONFIG_ETH_STM32_HAL_API_V2)
	/* Adjust MDC clock range depending on HCLK frequency: */
	HAL_ETH_SetMDIOClockRange(heth);

	/* @TODO: read duplex mode and speed from PHY and set it to ETH */

	ETH_MACConfigTypeDef mac_config;

	HAL_ETH_GetMACConfig(heth, &mac_config);
	mac_config.DuplexMode = IS_ENABLED(CONFIG_ETH_STM32_MODE_HALFDUPLEX) ?
				      ETH_HALFDUPLEX_MODE : ETH_FULLDUPLEX_MODE;
	mac_config.Speed = IS_ENABLED(CONFIG_ETH_STM32_SPEED_10M) ?
				 ETH_SPEED_10M : ETH_SPEED_100M;
	hal_ret = HAL_ETH_SetMACConfig(heth, &mac_config);
	if (hal_ret != HAL_OK) {
		LOG_ERR("HAL_ETH_SetMACConfig: failed: %d", hal_ret);
	}
#endif /* CONFIG_ETH_STM32_HAL_API_V2 */

#if defined(CONFIG_ETH_STM32_HAL_API_V2)

	/* prepare tx buffer header */
	for (uint16_t i = 0; i < ETH_TXBUFNB; ++i) {
		dma_tx_buffer_header[i].tx_buff.buffer = dma_tx_buffer[i];
	}

	hal_ret = HAL_ETH_Start_IT(heth);
#else
	HAL_ETH_DMATxDescListInit(heth, dma_tx_desc_tab,
		&dma_tx_buffer[0][0], ETH_TXBUFNB);
	HAL_ETH_DMARxDescListInit(heth, dma_rx_desc_tab,
		&dma_rx_buffer[0][0], ETH_RXBUFNB);

	hal_ret = HAL_ETH_Start(heth);
#endif /* CONFIG_ETH_STM32_HAL_API_V2 */

	if (hal_ret != HAL_OK) {
		LOG_ERR("HAL_ETH_Start{_IT} failed");
	}

	setup_mac_filter(heth);


	LOG_DBG("MAC %02x:%02x:%02x:%02x:%02x:%02x",
		dev_data->mac_addr[0], dev_data->mac_addr[1],
		dev_data->mac_addr[2], dev_data->mac_addr[3],
		dev_data->mac_addr[4], dev_data->mac_addr[5]);

	return 0;
>>>>>>> 1a5ae376
}

#if defined(CONFIG_ETH_STM32_MULTICAST_FILTER)
static void eth_stm32_mcast_filter(const struct device* dev, const struct ethernet_filter* filter) {
    struct eth_stm32_hal_dev_data* ctx = dev->data;
    ETH_HandleTypeDef* heth;
    uint32_t crc;
    uint32_t hash_table[2];
    uint32_t hash_index;

    heth = &ctx->heth;

    crc = __RBIT(crc32_ieee(filter->mac_address.addr, sizeof(struct net_eth_addr)));
    hash_index = (crc >> 26) & 0x3F;

    __ASSERT_NO_MSG(hash_index < ARRAY_SIZE(ctx->hash_index_cnt));

    #if DT_HAS_COMPAT_STATUS_OKAY(st_stm32h7_ethernet)
    hash_table[0] = heth->Instance->MACHT0R;
    hash_table[1] = heth->Instance->MACHT1R;
    #else
    hash_table[0] = heth->Instance->MACHTLR;
    hash_table[1] = heth->Instance->MACHTHR;
    #endif /* DT_HAS_COMPAT_STATUS_OKAY(st_stm32h7_ethernet) */

    if (filter->set) {
        ctx->hash_index_cnt[hash_index]++;
        hash_table[hash_index / 32] |= (1 << (hash_index % 32));
    }
    else {
        if (ctx->hash_index_cnt[hash_index] == 0) {
            __ASSERT_NO_MSG(false);
            return;
        }

        ctx->hash_index_cnt[hash_index]--;
        if (ctx->hash_index_cnt[hash_index] == 0) {
            hash_table[hash_index / 32] &= ~(1 << (hash_index % 32));
        }
    }

    #if DT_HAS_COMPAT_STATUS_OKAY(st_stm32h7_ethernet)
    heth->Instance->MACHT0R = hash_table[0];
    heth->Instance->MACHT1R = hash_table[1];
    #else
    heth->Instance->MACHTLR = hash_table[0];
    heth->Instance->MACHTHR = hash_table[1];
    #endif /* DT_HAS_COMPAT_STATUS_OKAY(st_stm32h7_ethernet) */
}

#endif /* CONFIG_ETH_STM32_MULTICAST_FILTER */

static void /**/eth_stm32_iface_init(struct net_if* iface) {
    const struct device* dev;
    const struct eth_stm32_hal_dev_cfg* cfg;
    struct eth_stm32_hal_dev_data* ctx;
    bool is_first_init = false;
    bool is_ready;

    __ASSERT_NO_MSG(iface != NULL);

    dev = net_if_get_device(iface);
    __ASSERT_NO_MSG(dev != NULL);

    cfg = dev->config;
    ctx = dev->data;
    __ASSERT_NO_MSG(ctx != NULL);

    if (ctx->iface == NULL) {
        ctx->iface = iface;
        is_first_init = true;
    }

    /* Register Ethernet MAC Address with the upper layer */
    net_if_set_link_addr(iface, ctx->mac_addr,
                         sizeof(ctx->mac_addr),
                         NET_LINK_ETHERNET);

    LOG_INF("ETH0 MAC address %02x:%02x:%02x:%02x:%02x:%02x",
            ctx->mac_addr[0], ctx->mac_addr[1], ctx->mac_addr[2],
            ctx->mac_addr[3], ctx->mac_addr[4], ctx->mac_addr[5]);

    /* Make sure that the net iface state is not suspended unless
     * upper layers explicitly stop the iface
     */
    ctx->if_suspended = false;

    #if defined(CONFIG_NET_DSA)
    dsa_register_master_tx(iface, &eth_tx);
    #endif

    ethernet_init(iface);

    net_if_carrier_off(iface);

    net_lldp_set_lldpdu(iface);

    if (is_first_init == true) {
        /* Start interruption-poll thread */
        k_thread_create(&ctx->rx_thread, ctx->rx_thread_stack,
                        K_KERNEL_STACK_SIZEOF(ctx->rx_thread_stack),
                        eth_stm32_rx_thread, (void*)dev, NULL, NULL,
                        IS_ENABLED(CONFIG_NET_TC_THREAD_PREEMPTIVE)
                            ? K_PRIO_PREEMPT(CONFIG_ETH_STM32_HAL_RX_THREAD_PRIO)
                            : K_PRIO_COOP(CONFIG_ETH_STM32_HAL_RX_THREAD_PRIO),
                        0, K_NO_WAIT);

        k_thread_name_set(&ctx->rx_thread, "stm_eth");
    }

    /*
     * ETH controls the PHY. If PHY is configured either as fixed
     * link or auto-neg, the callback is executed at least once
     * immediately after setting it.
     */
    is_ready = device_is_ready(cfg->phy_dev);
    if (is_ready == false) {
        LOG_ERR("PHY device (%p) is not ready, cannot init iface",
                cfg->phy_dev);
        return;
    }

    eth_stm32_phy_init(dev);
}


static enum ethernet_hw_caps eth_stm32_hal_get_capabilities(const struct device* dev) {
    ARG_UNUSED(dev);

    return ETHERNET_LINK_10BASE_T | ETHERNET_LINK_100BASE_T
    #if defined(CONFIG_NET_VLAN)
        | ETHERNET_HW_VLAN
    #endif
    #if defined(CONFIG_NET_PROMISCUOUS_MODE)
        | ETHERNET_PROMISC_MODE
    #endif
    #if defined(CONFIG_PTP_CLOCK_STM32_HAL)
        | ETHERNET_PTP
    #endif
    #if defined(CONFIG_NET_LLDP)
        | ETHERNET_LLDP
    #endif
    #if defined(CONFIG_ETH_STM32_HW_CHECKSUM)
        | ETHERNET_HW_RX_CHKSUM_OFFLOAD
        | ETHERNET_HW_TX_CHKSUM_OFFLOAD
    #endif
    #if defined(CONFIG_NET_DSA)
        | ETHERNET_DSA_MASTER_PORT
    #endif
    #if defined(CONFIG_ETH_STM32_MULTICAST_FILTER)
        | ETHERNET_HW_FILTERING
    #endif
        ;
}

static int eth_stm32_start(const struct device* dev) {
    const struct eth_stm32_hal_dev_cfg* cfg = dev->config;
    struct eth_stm32_hal_dev_data* ctx = dev->data;
    ETH_HandleTypeDef* heth;
    struct phy_link_state state;
    HAL_StatusTypeDef hal_ret;

    heth = &ctx->heth;

    #if defined(CONFIG_ETH_STM32_HAL_API_V2)
    /* Adjust MDC clock range depending on HCLK frequency: */
    HAL_ETH_SetMDIOClockRange(heth);

    /* @TODO: read duplex mode and speed from PHY and set it to ETH */

    ETH_MACConfigTypeDef mac_config;

    HAL_ETH_GetMACConfig(heth, &mac_config);
    mac_config.DuplexMode = IS_ENABLED(CONFIG_ETH_STM32_MODE_HALFDUPLEX) ?
                                       ETH_HALFDUPLEX_MODE : ETH_FULLDUPLEX_MODE;
    mac_config.Speed = IS_ENABLED(CONFIG_ETH_STM32_SPEED_10M) ?
                                  ETH_SPEED_10M : ETH_SPEED_100M;
    hal_ret = HAL_ETH_SetMACConfig(heth, &mac_config);
    if (hal_ret != HAL_OK) {
        LOG_ERR("HAL_ETH_SetMACConfig: failed: %d", hal_ret);
    }
    #endif /* CONFIG_ETH_STM32_HAL_API_V2 */

    #if defined(CONFIG_ETH_STM32_HAL_API_V2)

    /* prepare tx buffer header */
    for (uint16_t i = 0; i < ETH_TX_DESC_CNT; ++i) {
        dma_tx_buffer_header[i].tx_buff.buffer = dma_tx_buffer[i];
    }

    hal_ret = HAL_ETH_Start_IT(heth);
    #else
    HAL_ETH_DMATxDescListInit(heth, dma_tx_desc_tab,
                              &dma_tx_buffer[0][0], ETH_TX_DESC_CNT);
    HAL_ETH_DMARxDescListInit(heth, dma_rx_desc_tab,
                              &dma_rx_buffer[0][0], ETH_RX_DESC_CNT);

    hal_ret = HAL_ETH_Start(heth);
    #endif /* CONFIG_ETH_STM32_HAL_API_V2 */

    if (hal_ret != HAL_OK) {
        LOG_ERR("HAL_ETH_Start{_IT} failed");
    }

    /* Now that the iface is setup, we are safe to enable IRQs. */
    __ASSERT_NO_MSG(cfg->config_func != NULL);
    cfg->config_func();

    if (cfg->phy_dev != NULL) {
        phy_get_link_state(cfg->phy_dev, &state);

        /* Enable net_iface only when Ethernet PHY link is up or else
         * if net_iface is enabled when link is down and tx happens
         * in this state then the used tx buffers will never be recovered back.
         */
        if (state.is_up == true) {
            net_eth_carrier_on(ctx->iface);
        }
    }
    else {
        net_eth_carrier_on(ctx->iface);
    }

    LOG_DBG("ETH0 started");

    return (0);
}

static int eth_stm32_stop(const struct device* dev) {
    struct eth_stm32_hal_dev_data* ctx = dev->data;
    ETH_HandleTypeDef* heth;
    HAL_StatusTypeDef hal_ret;
    int err;

    heth = &ctx->heth;

    irq_disable(DT_INST_IRQN(0));

    /* If upper layers disable the net iface then mark it as suspended
     * in order to save it from the PHY link state changes
     */
    ctx->if_suspended = true;

    net_eth_carrier_off(ctx->iface);

    #if defined(CONFIG_ETH_STM32_HAL_API_V2) || \
        defined(CONFIG_SOC_SERIES_STM32H7X)  || defined(CONFIG_SOC_SERIES_STM32H5X)
    hal_ret = HAL_ETH_Stop_IT(heth);
    #else
    hal_ret = HAL_ETH_Stop(heth);
    #endif

    if (hal_ret == HAL_OK) {
        err = 0;
    }
    else {
        LOG_ERR("Failed to disable controller ETH0 (%d)", hal_ret);
        err = -EIO;
    }

    LOG_DBG("ETH0 stopped");

    return (err);
}

static int eth_stm32_hal_set_config(const struct device* dev,
                                    enum ethernet_config_type type,
                                    const struct ethernet_config* config) {
    int ret = -ENOTSUP;
    struct eth_stm32_hal_dev_data* ctx;
    ETH_HandleTypeDef* heth;

    ctx = dev->data;
    heth = &ctx->heth;

    switch (type) {
        case ETHERNET_CONFIG_TYPE_MAC_ADDRESS :
            memcpy(ctx->mac_addr, config->mac_address.addr, 6);
            heth->Instance->MACA0HR = (ctx->mac_addr[5] << 8) |
            ctx->mac_addr[4];
            heth->Instance->MACA0LR = (ctx->mac_addr[3] << 24) |
                                      (ctx->mac_addr[2] << 16) |
                                      (ctx->mac_addr[1] << 8) |
                                      ctx->mac_addr[0];
            net_if_set_link_addr(ctx->iface, ctx->mac_addr,
                                 sizeof(ctx->mac_addr),
                                 NET_LINK_ETHERNET);
            ret = 0;
            break;

        case ETHERNET_CONFIG_TYPE_PROMISC_MODE :
            #if defined(CONFIG_NET_PROMISCUOUS_MODE)
            #if DT_HAS_COMPAT_STATUS_OKAY(st_stm32h7_ethernet)
            if (config->promisc_mode) {
                heth->Instance->MACPFR |= ETH_MACPFR_PR;
            }
            else {
                heth->Instance->MACPFR &= ~ETH_MACPFR_PR;
            }
            #else
            if (config->promisc_mode) {
                heth->Instance->MACFFR |= ETH_MACFFR_PM;
            }
            else {
                heth->Instance->MACFFR &= ~ETH_MACFFR_PM;
            }
            #endif /* DT_HAS_COMPAT_STATUS_OKAY(st_stm32h7_ethernet) */
            ret = 0;
            #endif /* CONFIG_NET_PROMISCUOUS_MODE */
            break;

        #if defined(CONFIG_ETH_STM32_MULTICAST_FILTER)
        case ETHERNET_CONFIG_TYPE_FILTER :
            eth_stm32_mcast_filter(dev, &config->filter);
            break;
        #endif /* CONFIG_ETH_STM32_MULTICAST_FILTER */

        default:
            break;
    }

    return (ret);
}

#if defined(CONFIG_PTP_CLOCK_STM32_HAL)
static const struct device* eth_stm32_get_ptp_clock(const struct device* dev) {
    struct eth_stm32_hal_dev_data* tx_ctx = dev->data;

    return (tx_ctx->ptp_clock);
}
#endif /* CONFIG_PTP_CLOCK_STM32_HAL */

#if defined(CONFIG_NET_STATISTICS_ETHERNET)
static struct net_stats_eth* eth_stm32_hal_get_stats(const struct device* dev) {
    struct eth_stm32_hal_dev_data* tx_ctx = dev->data;

    return (&tx_ctx->stats);
}
#endif /* CONFIG_NET_STATISTICS_ETHERNET */

static const struct ethernet_api eth_stm32_api = {
    .iface_api.init = eth_stm32_iface_init,             /* @see void init_iface(struct net_if* iface) in net_if.c */

    #if defined(CONFIG_PTP_CLOCK_STM32_HAL)
    .get_ptp_clock = eth_stm32_get_ptp_clock,
    #endif /* CONFIG_PTP_CLOCK_STM32_HAL */

    .start = eth_stm32_start,
    .stop  = eth_stm32_stop,
    .get_capabilities = eth_stm32_hal_get_capabilities,
    .set_config = eth_stm32_hal_set_config,

    #if defined(CONFIG_NET_DSA)
    .send = dsa_tx,
    #else
    .send = eth_stm32_tx,
    #endif

    #if defined(CONFIG_NET_STATISTICS_ETHERNET)
    .get_stats = eth_stm32_hal_get_stats,
    #endif /* CONFIG_NET_STATISTICS_ETHERNET */
};

#define ETH_STM32_FIXED_LINK_NODE(n)        \
    DT_INST_CHILD(n, fixed_link)

#define ETH_STM32_IS_FIXED_LINK(n)          \
    DT_NODE_EXISTS(ETH_STM32_FIXED_LINK_NODE(n))

#define ETH_STM32_FIXED_LINK_SPEED(n)       \
    DT_PROP(ETH_STM32_FIXED_LINK_NODE(n), speed)

#define ETH_STM32_FIXED_LINK_FULL_DUPLEX(n) \
    DT_PROP(ETH_STM32_FIXED_LINK_NODE(n), full_duplex)

#define ETH_STM32_PHY_DEV(n)                \
    COND_CODE_1(ETH_STM32_IS_FIXED_LINK(n), NULL,               \
        (COND_CODE_1(DT_INST_NODE_HAS_PROP(n, phy_handle),      \
            (DEVICE_DT_GET(DT_INST_PHANDLE(n, phy_handle))), NULL)))

static void eth0_irq_config(void) {
    IRQ_CONNECT(DT_INST_IRQN(0), DT_INST_IRQ(0, priority), eth_stm32_isr,
                DEVICE_DT_INST_GET(0), 0);
    irq_enable(DT_INST_IRQN(0));
}

PINCTRL_DT_INST_DEFINE(0);

static const struct eth_stm32_hal_dev_cfg eth0_config = {
    .config_func = eth0_irq_config,
    .pclken      = {.bus = DT_INST_CLOCKS_CELL_BY_NAME(0,  stmmaceth , bus),
                    .enr = DT_INST_CLOCKS_CELL_BY_NAME(0,  stmmaceth , bits)},
    .pclken_tx   = {.bus = DT_INST_CLOCKS_CELL_BY_NAME(0,  mac_clk_tx, bus),
                    .enr = DT_INST_CLOCKS_CELL_BY_NAME(0,  mac_clk_tx, bits)},
    .pclken_rx   = {.bus = DT_INST_CLOCKS_CELL_BY_NAME(0,  mac_clk_rx, bus),
                    .enr = DT_INST_CLOCKS_CELL_BY_NAME(0,  mac_clk_rx, bits)},
    #if DT_INST_CLOCKS_HAS_NAME(0, mac_clk_ptp)
    .pclken_ptp = {.bus = DT_INST_CLOCKS_CELL_BY_NAME(0, mac_clk_ptp, bus),
                   .enr = DT_INST_CLOCKS_CELL_BY_NAME(0, mac_clk_ptp, bits)},
    #endif
    .phy_dev = DEVICE_DT_GET(DT_NODELABEL(eth_phy)),
    .pcfg = PINCTRL_DT_INST_DEV_CONFIG_GET(0),
};

static struct eth_stm32_hal_dev_data eth0_data = {
<<<<<<< HEAD
    .heth = {
        .Instance = (ETH_TypeDef*)DT_INST_REG_ADDR(0),
        .Init = {
            #if !defined(CONFIG_ETH_STM32_HAL_API_V2)
            #if defined(CONFIG_ETH_STM32_AUTO_NEGOTIATION_ENABLE)
            .AutoNegotiation = ETH_AUTONEGOTIATION_ENABLE,
            #else
            .AutoNegotiation = ETH_AUTONEGOTIATION_DISABLE,
            .Speed = IS_ENABLED(CONFIG_ETH_STM32_SPEED_10M) ?
                     ETH_SPEED_10M : ETH_SPEED_100M,
            .DuplexMode = IS_ENABLED(CONFIG_ETH_STM32_MODE_HALFDUPLEX) ?
                          ETH_MODE_HALFDUPLEX : ETH_MODE_FULLDUPLEX,
            #endif /* !CONFIG_ETH_STM32_AUTO_NEGOTIATION_ENABLE */
            .PhyAddress = PHY_ADDR,
            .RxMode     = ETH_RXINTERRUPT_MODE,
            .ChecksumMode = IS_ENABLED(CONFIG_ETH_STM32_HW_CHECKSUM) ?
                            ETH_CHECKSUM_BY_HARDWARE : ETH_CHECKSUM_BY_SOFTWARE,
            #endif /* !CONFIG_SOC_SERIES_STM32H7X */
            .MediaInterface = IS_ENABLED(CONFIG_ETH_STM32_HAL_MII) ?
                              HAL_ETH_MII_MODE : HAL_ETH_RMII_MODE,
        },
    },
};

ETH_NET_DEVICE_DT_INST_DEFINE(0, eth_stm32_initialize,
                              NULL, &eth0_data, &eth0_config,
                              CONFIG_ETH_INIT_PRIORITY, &eth_stm32_api, NET_ETH_MTU);
=======
	.heth = {
		.Instance = (ETH_TypeDef *)DT_INST_REG_ADDR(0),
		.Init = {
#if !defined(CONFIG_ETH_STM32_HAL_API_V2)
#if defined(CONFIG_ETH_STM32_AUTO_NEGOTIATION_ENABLE)
			.AutoNegotiation = ETH_AUTONEGOTIATION_ENABLE,
#else
			.AutoNegotiation = ETH_AUTONEGOTIATION_DISABLE,
			.Speed = IS_ENABLED(CONFIG_ETH_STM32_SPEED_10M) ?
				 ETH_SPEED_10M : ETH_SPEED_100M,
			.DuplexMode = IS_ENABLED(CONFIG_ETH_STM32_MODE_HALFDUPLEX) ?
				      ETH_MODE_HALFDUPLEX : ETH_MODE_FULLDUPLEX,
#endif /* !CONFIG_ETH_STM32_AUTO_NEGOTIATION_ENABLE */
			.PhyAddress = PHY_ADDR,
			.RxMode = ETH_RXINTERRUPT_MODE,
			.ChecksumMode = IS_ENABLED(CONFIG_ETH_STM32_HW_CHECKSUM) ?
					ETH_CHECKSUM_BY_HARDWARE : ETH_CHECKSUM_BY_SOFTWARE,
#endif /* !CONFIG_SOC_SERIES_STM32H7X */
			.MediaInterface = IS_ENABLED(CONFIG_ETH_STM32_HAL_MII) ?
					  ETH_MEDIA_INTERFACE_MII : ETH_MEDIA_INTERFACE_RMII,
		},
	},
};

ETH_NET_DEVICE_DT_INST_DEFINE(0, eth_initialize,
		    NULL, &eth0_data, &eth0_config,
		    CONFIG_ETH_INIT_PRIORITY, &eth_api, ETH_STM32_HAL_MTU);
>>>>>>> 1a5ae376

#if defined(CONFIG_PTP_CLOCK_STM32_HAL)

struct ptp_context {
    struct eth_stm32_hal_dev_data* eth_dev_data;
};

static struct ptp_context ptp_stm32_0_context;

static int ptp_clock_stm32_set(const struct device* dev,
                               struct net_ptp_time* tm) {
    struct ptp_context* ptp_context = dev->data;
    struct eth_stm32_hal_dev_data* eth_dev_data = ptp_context->eth_dev_data;
    ETH_HandleTypeDef* heth = &eth_dev_data->heth;
    unsigned int key;

    key = irq_lock();

    #if DT_HAS_COMPAT_STATUS_OKAY(st_stm32h7_ethernet)
    heth->Instance->MACSTSUR = tm->second;
    heth->Instance->MACSTNUR = tm->nanosecond;
    heth->Instance->MACTSCR |= ETH_MACTSCR_TSINIT;
    while (heth->Instance->MACTSCR & ETH_MACTSCR_TSINIT_Msk) {
        /* spin lock */
    }
    #else
    heth->Instance->PTPTSHUR = tm->second;
    heth->Instance->PTPTSLUR = tm->nanosecond;
    heth->Instance->PTPTSCR |= ETH_PTPTSCR_TSSTI;
    while (heth->Instance->PTPTSCR & ETH_PTPTSCR_TSSTI_Msk) {
        /* spin lock */
    }
    #endif /* DT_HAS_COMPAT_STATUS_OKAY(st_stm32h7_ethernet) */

    irq_unlock(key);

    return (0);
}

static int ptp_clock_stm32_get(const struct device* dev,
                               struct net_ptp_time* tm) {
    struct ptp_context* ptp_context = dev->data;
    struct eth_stm32_hal_dev_data* eth_dev_data = ptp_context->eth_dev_data;
    ETH_HandleTypeDef* heth = &eth_dev_data->heth;
    unsigned int key;
    uint32_t second_2;

    key = irq_lock();

    #if DT_HAS_COMPAT_STATUS_OKAY(st_stm32h7_ethernet)
    tm->second     = heth->Instance->MACSTSR;
    tm->nanosecond = heth->Instance->MACSTNR;
    second_2       = heth->Instance->MACSTSR;
    #else
    tm->second = heth->Instance->PTPTSHR;
    tm->nanosecond = heth->Instance->PTPTSLR;
    second_2 = heth->Instance->PTPTSHR;
    #endif /* DT_HAS_COMPAT_STATUS_OKAY(st_stm32h7_ethernet) */

    irq_unlock(key);

    if (tm->second != second_2 && tm->nanosecond < NSEC_PER_SEC / 2) {
        /* Second roll-over has happened during first measurement: second register
         * was read before second boundary and nanosecond register was read after.
         * We will use second_2 as a new second value.
         */
        tm->second = second_2;
    }

    return (0);
}

static int ptp_clock_stm32_adjust(const struct device* dev, int increment) {
    struct ptp_context* ptp_context = dev->data;
    struct eth_stm32_hal_dev_data* eth_dev_data = ptp_context->eth_dev_data;
    ETH_HandleTypeDef* heth = &eth_dev_data->heth;
    unsigned int key;
    int ret;

    if ((increment <= (int32_t)(-NSEC_PER_SEC)) ||
        (increment >= (int32_t)NSEC_PER_SEC)) {
        ret = -EINVAL;
    }
    else {
        key = irq_lock();

        #if DT_HAS_COMPAT_STATUS_OKAY(st_stm32h7_ethernet)
        heth->Instance->MACSTSUR = 0;
        if (increment >= 0) {
            heth->Instance->MACSTNUR = increment;
        }
        else {
            heth->Instance->MACSTNUR = ETH_MACSTNUR_ADDSUB | (NSEC_PER_SEC + increment);
        }
        heth->Instance->MACTSCR |= ETH_MACTSCR_TSUPDT;
        while (heth->Instance->MACTSCR & ETH_MACTSCR_TSUPDT_Msk) {
            /* spin lock */
        }
        #else
        heth->Instance->PTPTSHUR = 0;
        if (increment >= 0) {
            heth->Instance->PTPTSLUR = increment;
        }
        else {
            heth->Instance->PTPTSLUR = ETH_PTPTSLUR_TSUPNS | (-increment);
        }
        heth->Instance->PTPTSCR |= ETH_PTPTSCR_TSSTU;
        while (heth->Instance->PTPTSCR & ETH_PTPTSCR_TSSTU_Msk) {
            /* spin lock */
        }
        #endif /* DT_HAS_COMPAT_STATUS_OKAY(st_stm32h7_ethernet) */

        ret = 0;
        irq_unlock(key);
    }

    return (ret);
}

static int ptp_clock_stm32_rate_adjust(const struct device* dev, double ratio) {
    struct ptp_context* ptp_context = dev->data;
    struct eth_stm32_hal_dev_data* eth_dev_data = ptp_context->eth_dev_data;
    ETH_HandleTypeDef* heth = &eth_dev_data->heth;
    unsigned int key;
    int ret;
    uint32_t addend_val;

    /* No change needed */
    if (ratio == 1.0L) {
        return (0);
    }

    key = irq_lock();

    ratio *= (double)eth_dev_data->clk_ratio_adj;

    /* Limit possible ratio */
    if (ratio * 100 < CONFIG_ETH_STM32_HAL_PTP_CLOCK_ADJ_MIN_PCT ||
        ratio * 100 > CONFIG_ETH_STM32_HAL_PTP_CLOCK_ADJ_MAX_PCT) {
        ret = -EINVAL;
        goto error;
    }

    /* Save new ratio */
    eth_dev_data->clk_ratio_adj = ratio;

    /* Update addend register */
    addend_val = UINT32_MAX * (double)eth_dev_data->clk_ratio * ratio;

    #if DT_HAS_COMPAT_STATUS_OKAY(st_stm32h7_ethernet)
    heth->Instance->MACTSAR = addend_val;
    heth->Instance->MACTSCR |= ETH_MACTSCR_TSADDREG;
    while (heth->Instance->MACTSCR & ETH_MACTSCR_TSADDREG_Msk) {
        /* spin lock */
    }
    #else
    heth->Instance->PTPTSAR = addend_val;
    heth->Instance->PTPTSCR |= ETH_PTPTSCR_TSARU;
    while (heth->Instance->PTPTSCR & ETH_PTPTSCR_TSARU_Msk) {
        /* spin lock */
    }
    #endif /* DT_HAS_COMPAT_STATUS_OKAY(st_stm32h7_ethernet) */

    ret = 0;

error :
    irq_unlock(key);

    return (ret);
}

static const struct ptp_clock_driver_api ptp_stm32_api = {
    .set = ptp_clock_stm32_set,
    .get = ptp_clock_stm32_get,
    .adjust = ptp_clock_stm32_adjust,
    .rate_adjust = ptp_clock_stm32_rate_adjust,
};

static int ptp_stm32_init(const struct device* port) {
    const struct device* const dev = DEVICE_DT_GET(DT_NODELABEL(mac));
    struct eth_stm32_hal_dev_data* eth_dev_data = dev->data;
    const struct eth_stm32_hal_dev_cfg* eth_cfg = dev->config;
    struct ptp_context* ptp_context  = port->data;
    ETH_HandleTypeDef* heth = &eth_dev_data->heth;
    int ret;
    uint32_t ptp_hclk_rate;
    uint32_t ss_incr_ns;
    uint32_t addend_val;

    eth_dev_data->ptp_clock   = port;
    ptp_context->eth_dev_data = eth_dev_data;

    /* Mask the Timestamp Trigger interrupt */
    #if DT_HAS_COMPAT_STATUS_OKAY(st_stm32h7_ethernet)
    heth->Instance->MACIER &= ~(ETH_MACIER_TSIE);
    #else
    heth->Instance->MACIMR &= ~(ETH_MACIMR_TSTIM);
    #endif /* DT_HAS_COMPAT_STATUS_OKAY(st_stm32h7_ethernet) */

    /* Enable timestamping */
    #if DT_HAS_COMPAT_STATUS_OKAY(st_stm32h7_ethernet)
    heth->Instance->MACTSCR |= ETH_MACTSCR_TSENA;
    #else
    heth->Instance->PTPTSCR |= ETH_PTPTSCR_TSE;
    #endif /* DT_HAS_COMPAT_STATUS_OKAY(st_stm32h7_ethernet) */

    /* Query ethernet clock rate */
    ret = clock_control_get_rate(eth_dev_data->clock,
                                #if DT_HAS_COMPAT_STATUS_OKAY(st_stm32h7_ethernet)
                                 (clock_control_subsys_t)&eth_cfg->pclken,
                                #else
                                 (clock_control_subsys_t)&eth_cfg->pclken_ptp,
                                #endif /* DT_HAS_COMPAT_STATUS_OKAY(st_stm32h7_ethernet) */
                                 &ptp_hclk_rate);
    if (ret) {
        LOG_ERR("Failed to query ethernet clock");
        return (-EIO);
    }

    /* Program the sub-second increment register based on the PTP clock freq */
    if (NSEC_PER_SEC % CONFIG_ETH_STM32_HAL_PTP_CLOCK_SRC_HZ != 0) {
        LOG_ERR("PTP clock period must be an integer nanosecond value");
        return (-EINVAL);
    }
    ss_incr_ns = NSEC_PER_SEC / CONFIG_ETH_STM32_HAL_PTP_CLOCK_SRC_HZ;
    if (ss_incr_ns > UINT8_MAX) {
        LOG_ERR("PTP clock period is more than %d nanoseconds", UINT8_MAX);
        return (-EINVAL);
    }

    #if DT_HAS_COMPAT_STATUS_OKAY(st_stm32h7_ethernet)
    heth->Instance->MACSSIR = ss_incr_ns << ETH_MACMACSSIR_SSINC_Pos;
    #else
    heth->Instance->PTPSSIR = ss_incr_ns;
    #endif /* DT_HAS_COMPAT_STATUS_OKAY(st_stm32h7_ethernet) */

    /* Program timestamp addend register */
    eth_dev_data->clk_ratio =
            ((double)CONFIG_ETH_STM32_HAL_PTP_CLOCK_SRC_HZ) / ((double)ptp_hclk_rate);
    /*
     * clk_ratio is a ratio between desired PTP clock frequency and HCLK rate.
     * Because HCLK is defined by a physical oscillator, it might drift due
     * to manufacturing tolerances and environmental effects (e.g. temperature).
     * clk_ratio_adj compensates for such inaccuracies. It starts off as 1.0
     * and gets adjusted by calling ptp_clock_stm32_rate_adjust().
     */
    eth_dev_data->clk_ratio_adj = 1.0F;
    addend_val =
            (UINT32_MAX * eth_dev_data->clk_ratio * eth_dev_data->clk_ratio_adj);
    #if DT_HAS_COMPAT_STATUS_OKAY(st_stm32h7_ethernet)
    heth->Instance->MACTSAR = addend_val;
    heth->Instance->MACTSCR |= ETH_MACTSCR_TSADDREG;
    while (heth->Instance->MACTSCR & ETH_MACTSCR_TSADDREG_Msk) {
        k_yield();
    }
    #else
    heth->Instance->PTPTSAR = addend_val;
    heth->Instance->PTPTSCR |= ETH_PTPTSCR_TSARU;
    while (heth->Instance->PTPTSCR & ETH_PTPTSCR_TSARU_Msk) {
        k_yield();
    }
    #endif /* DT_HAS_COMPAT_STATUS_OKAY(st_stm32h7_ethernet) */

    /* Enable fine timestamp correction method */
    #if DT_HAS_COMPAT_STATUS_OKAY(st_stm32h7_ethernet)
    heth->Instance->MACTSCR |= ETH_MACTSCR_TSCFUPDT;
    #else
    heth->Instance->PTPTSCR |= ETH_PTPTSCR_TSFCU;
    #endif /* DT_HAS_COMPAT_STATUS_OKAY(st_stm32h7_ethernet) */

    /* Enable nanosecond rollover into a new second */
    #if DT_HAS_COMPAT_STATUS_OKAY(st_stm32h7_ethernet)
    heth->Instance->MACTSCR |= ETH_MACTSCR_TSCTRLSSR;
    #else
    heth->Instance->PTPTSCR |= ETH_PTPTSCR_TSSSR;
    #endif /* DT_HAS_COMPAT_STATUS_OKAY(st_stm32h7_ethernet) */

    /* Initialize timestamp */
    #if DT_HAS_COMPAT_STATUS_OKAY(st_stm32h7_ethernet)
    heth->Instance->MACSTSUR = 0;
    heth->Instance->MACSTNUR = 0;
    heth->Instance->MACTSCR |= ETH_MACTSCR_TSINIT;
    while (heth->Instance->MACTSCR & ETH_MACTSCR_TSINIT_Msk) {
        k_yield();
    }
    #else
    heth->Instance->PTPTSHUR = 0;
    heth->Instance->PTPTSLUR = 0;
    heth->Instance->PTPTSCR |= ETH_PTPTSCR_TSSTI;
    while (heth->Instance->PTPTSCR & ETH_PTPTSCR_TSSTI_Msk) {
        k_yield();
    }
    #endif /* DT_HAS_COMPAT_STATUS_OKAY(st_stm32h7_ethernet) */

    #if defined(CONFIG_ETH_STM32_HAL_API_V2)
    /* Set PTP Configuration done */
    heth->IsPtpConfigured = ETH_STM32_PTP_CONFIGURED;
    #endif

    return (0);
}

DEVICE_DEFINE(stm32_ptp_clock_0, PTP_CLOCK_NAME, ptp_stm32_init,
              NULL, &ptp_stm32_0_context, NULL, POST_KERNEL,
              CONFIG_ETH_STM32_HAL_PTP_CLOCK_INIT_PRIO, &ptp_stm32_api);

#endif /* CONFIG_PTP_CLOCK_STM32_HAL */<|MERGE_RESOLUTION|>--- conflicted
+++ resolved
@@ -75,11 +75,11 @@
 #define IS_ETH_DMATXDESC_OWN(dma_tx_desc)   (dma_tx_desc->DESC3 & \
                                                     ETH_DMATXNDESCRF_OWN)
 
-#define ETH_RXBUFNB	ETH_RX_DESC_CNT
-#define ETH_TXBUFNB	ETH_TX_DESC_CNT
-
-#define ETH_MEDIA_INTERFACE_MII		HAL_ETH_MII_MODE
-#define ETH_MEDIA_INTERFACE_RMII	HAL_ETH_RMII_MODE
+#define ETH_RXBUFNB                 ETH_RX_DESC_CNT
+#define ETH_TXBUFNB                 ETH_TX_DESC_CNT
+
+#define ETH_MEDIA_INTERFACE_MII     HAL_ETH_MII_MODE
+#define ETH_MEDIA_INTERFACE_RMII    HAL_ETH_RMII_MODE
 
 /* Only one tx_buffer is sufficient to pass only 1 dma_buffer */
 #define ETH_TXBUF_DEF_NB    1U
@@ -137,9 +137,8 @@
 static struct eth_stm32_tx_buffer_header dma_tx_buffer_header[ETH_TXBUFNB];
 static struct eth_stm32_tx_context dma_tx_context[ETH_TX_DESC_CNT];
 
-<<<<<<< HEAD
 void HAL_ETH_RxAllocateCallback(uint8_t** buf) {
-    for (size_t i = 0; i < ETH_RX_DESC_CNT; ++i) {
+    for (size_t i = 0; i < ETH_RXBUFNB; ++i) {
         if (!dma_rx_buffer_header[i].used) {
             dma_rx_buffer_header[i].next = NULL;
             dma_rx_buffer_header[i].size = 0;
@@ -150,27 +149,12 @@
     }
 
     *buf = NULL;
-=======
-void HAL_ETH_RxAllocateCallback(uint8_t **buf)
-{
-	for (size_t i = 0; i < ETH_RXBUFNB; ++i) {
-		if (!dma_rx_buffer_header[i].used) {
-			dma_rx_buffer_header[i].next = NULL;
-			dma_rx_buffer_header[i].size = 0;
-			dma_rx_buffer_header[i].used = true;
-			*buf = dma_rx_buffer[i];
-			return;
-		}
-	}
-	*buf = NULL;
->>>>>>> 1a5ae376
 }
 
 /* Pointer to an array of ETH_STM32_RX_BUF_SIZE uint8_t's */
 typedef uint8_t (*RxBufferPtr)[ETH_STM32_RX_BUF_SIZE];
 
 /* called by HAL_ETH_ReadData() */
-<<<<<<< HEAD
 void HAL_ETH_RxLinkCallback(void** pStart, void** pEnd, uint8_t* buff, uint16_t Length) {
     /* buff points to the begin on one of the rx buffers,
      * so we can compute the index of the given buffer
@@ -178,7 +162,7 @@
     size_t index  = (RxBufferPtr)buff - &dma_rx_buffer[0];
     struct eth_stm32_rx_buffer_header* header = &dma_rx_buffer_header[index];
 
-    __ASSERT_NO_MSG(index < ETH_RX_DESC_CNT);
+    __ASSERT_NO_MSG(index < ETH_RXBUFNB);
 
     header->size = Length;
 
@@ -193,30 +177,6 @@
         ((struct eth_stm32_rx_buffer_header*)*pEnd)->next = header;
         *pEnd = header;
     }
-=======
-void HAL_ETH_RxLinkCallback(void **pStart, void **pEnd, uint8_t *buff, uint16_t Length)
-{
-	/* buff points to the begin on one of the rx buffers,
-	 * so we can compute the index of the given buffer
-	 */
-	size_t index = (RxBufferPtr)buff - &dma_rx_buffer[0];
-	struct eth_stm32_rx_buffer_header *header = &dma_rx_buffer_header[index];
-
-	__ASSERT_NO_MSG(index < ETH_RXBUFNB);
-
-	header->size = Length;
-
-	if (!*pStart) {
-		/* first packet, set head pointer of linked list */
-		*pStart = header;
-		*pEnd = header;
-	} else {
-		__ASSERT_NO_MSG(*pEnd != NULL);
-		/* not the first packet, add to list and adjust tail pointer */
-		((struct eth_stm32_rx_buffer_header *)*pEnd)->next = header;
-		*pEnd = header;
-	}
->>>>>>> 1a5ae376
 }
 
 /* Called by HAL_ETH_ReleaseTxPacket */
@@ -243,10 +203,9 @@
 }
 
 /* allocate a tx buffer and mark it as used */
-<<<<<<< HEAD
 static inline uint16_t allocate_tx_buffer(void) {
     for (;;) {
-        for (uint16_t index = 0; index < ETH_TX_DESC_CNT; index++) {
+        for (uint16_t index = 0; index < ETH_TXBUFNB; index++) {
             if (!dma_tx_buffer_header[index].used) {
                 dma_tx_buffer_header[index].used = true;
                 return index;
@@ -254,19 +213,6 @@
         }
         k_yield();
     }
-=======
-static inline uint16_t allocate_tx_buffer(void)
-{
-	for (;;) {
-		for (uint16_t index = 0; index < ETH_TXBUFNB; index++) {
-			if (!dma_tx_buffer_header[index].used) {
-				dma_tx_buffer_header[index].used = true;
-				return index;
-			}
-		}
-		k_yield();
-	}
->>>>>>> 1a5ae376
 }
 
 /* allocate a tx context and mark it as used, the first tx buffer is also allocated */
@@ -379,7 +325,6 @@
     #endif /* CONFIG_ETH_STM32_HAL_API_V2 */
 }
 
-<<<<<<< HEAD
 static inline void eth_stm32_setup_mac_filter(ETH_HandleTypeDef* heth) {
     __ASSERT_NO_MSG(heth != NULL);
 
@@ -433,140 +378,6 @@
     if (ntohs(NET_ETH_HDR(pkt)->type) != NET_ETH_PTYPE_PTP) {
         return (false);
     }
-=======
-	__ASSERT_NO_MSG(pkt != NULL);
-	__ASSERT_NO_MSG(pkt->frags != NULL);
-	__ASSERT_NO_MSG(dev != NULL);
-	__ASSERT_NO_MSG(dev_data != NULL);
-
-	heth = &dev_data->heth;
-
-	total_len = net_pkt_get_len(pkt);
-	if (total_len > (ETH_STM32_TX_BUF_SIZE * ETH_TXBUFNB)) {
-		LOG_ERR("PKT too big");
-		return -EIO;
-	}
-
-	k_mutex_lock(&dev_data->tx_mutex, K_FOREVER);
-
-#if defined(CONFIG_ETH_STM32_HAL_API_V2)
-	ctx = allocate_tx_context(pkt);
-	buf_header = &dma_tx_buffer_header[ctx->first_tx_buffer_index];
-#else
-	dma_tx_desc = heth->TxDesc;
-	while (IS_ETH_DMATXDESC_OWN(dma_tx_desc) != (uint32_t)RESET) {
-		k_yield();
-	}
-#endif /* CONFIG_ETH_STM32_HAL_API_V2 */
-
-#if defined(CONFIG_PTP_CLOCK_STM32_HAL)
-	timestamped_frame = eth_is_ptp_pkt(net_pkt_iface(pkt), pkt) ||
-			    net_pkt_is_tx_timestamping(pkt);
-	if (timestamped_frame) {
-		/* Enable transmit timestamp */
-#if defined(CONFIG_ETH_STM32_HAL_API_V2)
-		HAL_ETH_PTP_InsertTxTimestamp(heth);
-#else
-		dma_tx_desc->Status |= ETH_DMATXDESC_TTSE;
-#endif /* CONFIG_ETH_STM32_HAL_API_V2 */
-	}
-#endif /* CONFIG_PTP_CLOCK_STM32_HAL */
-
-#if defined(CONFIG_ETH_STM32_HAL_API_V2)
-	remaining_read = total_len;
-	/* fill and allocate buffer until remaining data fits in one buffer */
-	while (remaining_read > ETH_STM32_TX_BUF_SIZE) {
-		if (net_pkt_read(pkt, buf_header->tx_buff.buffer, ETH_STM32_TX_BUF_SIZE)) {
-			res = -ENOBUFS;
-			goto error;
-		}
-		const uint16_t next_buffer_id = allocate_tx_buffer();
-
-		buf_header->tx_buff.len = ETH_STM32_TX_BUF_SIZE;
-		/* append new buffer to the linked list */
-		buf_header->tx_buff.next = &dma_tx_buffer_header[next_buffer_id].tx_buff;
-		/* and adjust tail pointer */
-		buf_header = &dma_tx_buffer_header[next_buffer_id];
-		remaining_read -= ETH_STM32_TX_BUF_SIZE;
-	}
-	if (net_pkt_read(pkt, buf_header->tx_buff.buffer, remaining_read)) {
-		res = -ENOBUFS;
-		goto error;
-	}
-	buf_header->tx_buff.len = remaining_read;
-	buf_header->tx_buff.next = NULL;
-
-#else
-	dma_buffer = (uint8_t *)(dma_tx_desc->Buffer1Addr);
-
-	if (net_pkt_read(pkt, dma_buffer, total_len)) {
-		res = -ENOBUFS;
-		goto error;
-	}
-#endif /* CONFIG_ETH_STM32_HAL_API_V2 */
-
-#if defined(CONFIG_ETH_STM32_HAL_API_V2)
-	tx_config.Length = total_len;
-	tx_config.pData = ctx;
-	tx_config.TxBuffer = &dma_tx_buffer_header[ctx->first_tx_buffer_index].tx_buff;
-
-	/* Reset TX complete interrupt semaphore before TX request*/
-	k_sem_reset(&dev_data->tx_int_sem);
-
-	/* tx_buffer is allocated on function stack, we need */
-	/* to wait for the transfer to complete */
-	/* So it is not freed before the interrupt happens */
-	hal_ret = HAL_ETH_Transmit_IT(heth, &tx_config);
-
-	if (hal_ret != HAL_OK) {
-		LOG_ERR("HAL_ETH_Transmit: failed!");
-		res = -EIO;
-		goto error;
-	}
-
-	/* the tx context is now owned by the HAL */
-	ctx = NULL;
-
-	/* Wait for end of TX buffer transmission */
-	/* If the semaphore timeout breaks, it means */
-	/* an error occurred or IT was not fired */
-	if (k_sem_take(&dev_data->tx_int_sem,
-			K_MSEC(ETH_DMA_TX_TIMEOUT_MS)) != 0) {
-
-		LOG_ERR("HAL_ETH_TransmitIT tx_int_sem take timeout");
-		res = -EIO;
-
-		/* Check for errors */
-		/* Ethernet device was put in error state */
-		/* Error state is unrecoverable ? */
-		if (HAL_ETH_GetState(heth) == HAL_ETH_STATE_ERROR) {
-			LOG_ERR("%s: ETH in error state: errorcode:%x",
-				__func__,
-				HAL_ETH_GetError(heth));
-			/* TODO recover from error state by restarting eth */
-		}
-
-		/* Check for DMA errors */
-		if (HAL_ETH_GetDMAError(heth)) {
-			LOG_ERR("%s: ETH DMA error: dmaerror:%x",
-				__func__,
-				HAL_ETH_GetDMAError(heth));
-			/* DMA fatal bus errors are putting in error state*/
-			/* TODO recover from this */
-		}
-
-		/* Check for MAC errors */
-		if (HAL_ETH_GetMACError(heth)) {
-			LOG_ERR("%s: ETH MAC error: macerror:%x",
-				__func__,
-				HAL_ETH_GetMACError(heth));
-			/* MAC errors are putting in error state*/
-			/* TODO recover from this */
-		}
-
-		goto error;
-	}
->>>>>>> 1a5ae376
 
     net_pkt_set_priority(pkt, NET_PRIORITY_CA);
 
@@ -584,7 +395,6 @@
 #endif /* CONFIG_ETH_STM32_HAL_API_V2 */
 #endif /* CONFIG_PTP_CLOCK_STM32_HAL */
 
-<<<<<<< HEAD
 static int /**/eth_stm32_tx(const struct device* dev, struct net_pkt* pkt) {
     struct eth_stm32_hal_dev_data* ctx = dev->data;
     ETH_HandleTypeDef* heth;
@@ -611,7 +421,7 @@
     heth = &ctx->heth;
 
     total_len = net_pkt_get_len(pkt);
-    if (total_len > (ETH_MAX_PACKET_SIZE * ETH_TX_DESC_CNT)) {
+    if (total_len > (ETH_STM32_TX_BUF_SIZE * ETH_TXBUFNB)) {
         LOG_ERR("PKT too big");
         return (-EIO);
     }
@@ -645,19 +455,19 @@
     #if defined(CONFIG_ETH_STM32_HAL_API_V2)
     remaining_read = total_len;
     /* fill and allocate buffer until remaining data fits in one buffer */
-    while (remaining_read > ETH_MAX_PACKET_SIZE) {
-        if (net_pkt_read(pkt, buf_header->tx_buff.buffer, ETH_MAX_PACKET_SIZE)) {
+    while (remaining_read > ETH_STM32_TX_BUF_SIZE) {
+        if (net_pkt_read(pkt, buf_header->tx_buff.buffer, ETH_STM32_TX_BUF_SIZE)) {
             res = -ENOBUFS;
             goto error;
         }
         const uint16_t next_buffer_id = allocate_tx_buffer();
 
-        buf_header->tx_buff.len = ETH_MAX_PACKET_SIZE;
+        buf_header->tx_buff.len = ETH_STM32_TX_BUF_SIZE;
         /* append new buffer to the linked list */
         buf_header->tx_buff.next = &dma_tx_buffer_header[next_buffer_id].tx_buff;
         /* and adjust tail pointer */
         buf_header = &dma_tx_buffer_header[next_buffer_id];
-        remaining_read -= ETH_MAX_PACKET_SIZE;
+        remaining_read -= ETH_STM32_TX_BUF_SIZE;
     }
     if (net_pkt_read(pkt, buf_header->tx_buff.buffer, remaining_read)) {
         res = -ENOBUFS;
@@ -808,79 +618,6 @@
 
     return (res);
 }
-=======
-	pkt = net_pkt_rx_alloc_with_buffer(get_iface(dev_data),
-					   total_len, AF_UNSPEC, 0, K_MSEC(100));
-	if (!pkt) {
-		LOG_ERR("Failed to obtain RX buffer");
-		goto release_desc;
-	}
-
-#if defined(CONFIG_ETH_STM32_HAL_API_V2)
-	for (rx_header = (struct eth_stm32_rx_buffer_header *)appbuf;
-			rx_header; rx_header = rx_header->next) {
-		const size_t index = rx_header - &dma_rx_buffer_header[0];
-
-		__ASSERT_NO_MSG(index < ETH_RXBUFNB);
-		if (net_pkt_write(pkt, dma_rx_buffer[index], rx_header->size)) {
-			LOG_ERR("Failed to append RX buffer to context buffer");
-			net_pkt_unref(pkt);
-			pkt = NULL;
-			goto release_desc;
-		}
-	}
-#else
-	if (net_pkt_write(pkt, dma_buffer, total_len)) {
-		LOG_ERR("Failed to append RX buffer to context buffer");
-		net_pkt_unref(pkt);
-		pkt = NULL;
-		goto release_desc;
-	}
-#endif /* CONFIG_ETH_STM32_HAL_API_V2 */
-
-release_desc:
-#if defined(CONFIG_ETH_STM32_HAL_API_V2)
-	for (rx_header = (struct eth_stm32_rx_buffer_header *)appbuf;
-			rx_header; rx_header = rx_header->next) {
-		rx_header->used = false;
-	}
-#else
-	/* Release descriptors to DMA */
-	/* Point to first descriptor */
-	dma_rx_desc = heth->RxFrameInfos.FSRxDesc;
-	/* Set Own bit in Rx descriptors: gives the buffers back to DMA */
-	for (int i = 0; i < heth->RxFrameInfos.SegCount; i++) {
-		dma_rx_desc->Status |= ETH_DMARXDESC_OWN;
-		dma_rx_desc = (ETH_DMADescTypeDef *)
-			(dma_rx_desc->Buffer2NextDescAddr);
-	}
-
-	/* Clear Segment_Count */
-	heth->RxFrameInfos.SegCount = 0;
-
-	/* When Rx Buffer unavailable flag is set: clear it
-	 * and resume reception.
-	 */
-	if ((heth->Instance->DMASR & ETH_DMASR_RBUS) != (uint32_t)RESET) {
-		/* Clear RBUS ETHERNET DMA flag */
-		heth->Instance->DMASR = ETH_DMASR_RBUS;
-		/* Resume DMA reception */
-		heth->Instance->DMARPDR = 0;
-	}
-#endif /* CONFIG_ETH_STM32_HAL_API_V2 */
-
-	if (!pkt) {
-		goto out;
-	}
-
-#if defined(CONFIG_PTP_CLOCK_STM32_HAL)
-	pkt->timestamp.second = timestamp.second;
-	pkt->timestamp.nanosecond = timestamp.nanosecond;
-	if (timestamp.second != UINT64_MAX) {
-		net_pkt_set_rx_timestamping(pkt, true);
-	}
-#endif /* CONFIG_PTP_CLOCK_STM32_HAL */
->>>>>>> 1a5ae376
 
 static struct net_if* eth_stm32_get_iface(struct eth_stm32_hal_dev_data* ctx) {
     return (ctx->iface);
@@ -971,7 +708,7 @@
         rx_header; rx_header = rx_header->next) {
         const size_t index = rx_header - &dma_rx_buffer_header[0];
 
-        __ASSERT_NO_MSG(index < ETH_RX_DESC_CNT);
+        __ASSERT_NO_MSG(index < ETH_RXBUFNB);
         if (net_pkt_write(pkt, dma_rx_buffer[index], rx_header->size)) {
             LOG_ERR("Failed to append RX buffer to context buffer");
             net_pkt_unref(pkt);
@@ -1251,7 +988,6 @@
     #endif
 }
 
-<<<<<<< HEAD
 static int /**/eth_stm32_initialize(const struct device* dev) {
     struct eth_stm32_hal_dev_data* ctx;
     const struct eth_stm32_hal_dev_cfg* cfg;
@@ -1311,7 +1047,7 @@
     #if defined(CONFIG_ETH_STM32_HAL_API_V2)
     heth->Init.TxDesc    = dma_tx_desc_tab;
     heth->Init.RxDesc    = dma_rx_desc_tab;
-    heth->Init.RxBuffLen = ETH_MAX_PACKET_SIZE;
+    heth->Init.RxBuffLen = ETH_STM32_RX_BUF_SIZE;
     #endif /* CONFIG_ETH_STM32_HAL_API_V2 */
 
     hal_ret = HAL_ETH_Init(heth);
@@ -1369,157 +1105,6 @@
             ctx->mac_addr[4], ctx->mac_addr[5]);
 
     return (0);
-=======
-static int eth_initialize(const struct device *dev)
-{
-	struct eth_stm32_hal_dev_data *dev_data;
-	const struct eth_stm32_hal_dev_cfg *cfg;
-	ETH_HandleTypeDef *heth;
-	HAL_StatusTypeDef hal_ret = HAL_OK;
-	int ret = 0;
-
-	__ASSERT_NO_MSG(dev != NULL);
-
-	dev_data = dev->data;
-	cfg = dev->config;
-
-	__ASSERT_NO_MSG(dev_data != NULL);
-	__ASSERT_NO_MSG(cfg != NULL);
-
-	dev_data->clock = DEVICE_DT_GET(STM32_CLOCK_CONTROL_NODE);
-
-	if (!device_is_ready(dev_data->clock)) {
-		LOG_ERR("clock control device not ready");
-		return -ENODEV;
-	}
-
-	/* enable clock */
-	ret = clock_control_on(dev_data->clock,
-		(clock_control_subsys_t)&cfg->pclken);
-	ret |= clock_control_on(dev_data->clock,
-		(clock_control_subsys_t)&cfg->pclken_tx);
-	ret |= clock_control_on(dev_data->clock,
-		(clock_control_subsys_t)&cfg->pclken_rx);
-#if DT_INST_CLOCKS_HAS_NAME(0, mac_clk_ptp)
-	ret |= clock_control_on(dev_data->clock,
-		(clock_control_subsys_t)&cfg->pclken_ptp);
-#endif
-
-	if (ret) {
-		LOG_ERR("Failed to enable ethernet clock");
-		return -EIO;
-	}
-
-	/* configure pinmux */
-	ret = pinctrl_apply_state(cfg->pcfg, PINCTRL_STATE_DEFAULT);
-	if (ret < 0) {
-		LOG_ERR("Could not configure ethernet pins");
-		return ret;
-	}
-
-	heth = &dev_data->heth;
-
-	generate_mac(dev_data->mac_addr);
-
-	heth->Init.MACAddr = dev_data->mac_addr;
-
-#if defined(CONFIG_ETH_STM32_HAL_API_V2)
-	heth->Init.TxDesc = dma_tx_desc_tab;
-	heth->Init.RxDesc = dma_rx_desc_tab;
-	heth->Init.RxBuffLen = ETH_STM32_RX_BUF_SIZE;
-#endif /* CONFIG_ETH_STM32_HAL_API_V2 */
-
-	hal_ret = HAL_ETH_Init(heth);
-	if (hal_ret == HAL_TIMEOUT) {
-		/* HAL Init time out. This could be linked to */
-		/* a recoverable error. Log the issue and continue */
-		/* driver initialisation */
-		LOG_ERR("HAL_ETH_Init Timed out");
-	} else if (hal_ret != HAL_OK) {
-		LOG_ERR("HAL_ETH_Init failed: %d", hal_ret);
-		return -EINVAL;
-	}
-
-#if defined(CONFIG_PTP_CLOCK_STM32_HAL)
-	/* Enable timestamping of RX packets. We enable all packets to be
-	 * timestamped to cover both IEEE 1588 and gPTP.
-	 */
-#if DT_HAS_COMPAT_STATUS_OKAY(st_stm32h7_ethernet)
-	heth->Instance->MACTSCR |= ETH_MACTSCR_TSENALL;
-#else
-	heth->Instance->PTPTSCR |= ETH_PTPTSCR_TSSARFE;
-#endif /* DT_HAS_COMPAT_STATUS_OKAY(st_stm32h7_ethernet) */
-#endif /* CONFIG_PTP_CLOCK_STM32_HAL */
-
-#if defined(CONFIG_ETH_STM32_HAL_API_V2)
-	/* Tx config init: */
-	memset(&tx_config, 0, sizeof(ETH_TxPacketConfig));
-	tx_config.Attributes = ETH_TX_PACKETS_FEATURES_CSUM |
-				ETH_TX_PACKETS_FEATURES_CRCPAD;
-	tx_config.ChecksumCtrl = IS_ENABLED(CONFIG_ETH_STM32_HW_CHECKSUM) ?
-			ETH_CHECKSUM_IPHDR_PAYLOAD_INSERT_PHDR_CALC : ETH_CHECKSUM_DISABLE;
-	tx_config.CRCPadCtrl = ETH_CRC_PAD_INSERT;
-#endif /* CONFIG_ETH_STM32_HAL_API_V2 */
-
-	dev_data->link_up = false;
-
-	/* Initialize semaphores */
-	k_mutex_init(&dev_data->tx_mutex);
-	k_sem_init(&dev_data->rx_int_sem, 0, K_SEM_MAX_LIMIT);
-#if defined(CONFIG_ETH_STM32_HAL_API_V2)
-	k_sem_init(&dev_data->tx_int_sem, 0, K_SEM_MAX_LIMIT);
-#endif /* CONFIG_ETH_STM32_HAL_API_V2 */
-
-#if defined(CONFIG_ETH_STM32_HAL_API_V2)
-	/* Adjust MDC clock range depending on HCLK frequency: */
-	HAL_ETH_SetMDIOClockRange(heth);
-
-	/* @TODO: read duplex mode and speed from PHY and set it to ETH */
-
-	ETH_MACConfigTypeDef mac_config;
-
-	HAL_ETH_GetMACConfig(heth, &mac_config);
-	mac_config.DuplexMode = IS_ENABLED(CONFIG_ETH_STM32_MODE_HALFDUPLEX) ?
-				      ETH_HALFDUPLEX_MODE : ETH_FULLDUPLEX_MODE;
-	mac_config.Speed = IS_ENABLED(CONFIG_ETH_STM32_SPEED_10M) ?
-				 ETH_SPEED_10M : ETH_SPEED_100M;
-	hal_ret = HAL_ETH_SetMACConfig(heth, &mac_config);
-	if (hal_ret != HAL_OK) {
-		LOG_ERR("HAL_ETH_SetMACConfig: failed: %d", hal_ret);
-	}
-#endif /* CONFIG_ETH_STM32_HAL_API_V2 */
-
-#if defined(CONFIG_ETH_STM32_HAL_API_V2)
-
-	/* prepare tx buffer header */
-	for (uint16_t i = 0; i < ETH_TXBUFNB; ++i) {
-		dma_tx_buffer_header[i].tx_buff.buffer = dma_tx_buffer[i];
-	}
-
-	hal_ret = HAL_ETH_Start_IT(heth);
-#else
-	HAL_ETH_DMATxDescListInit(heth, dma_tx_desc_tab,
-		&dma_tx_buffer[0][0], ETH_TXBUFNB);
-	HAL_ETH_DMARxDescListInit(heth, dma_rx_desc_tab,
-		&dma_rx_buffer[0][0], ETH_RXBUFNB);
-
-	hal_ret = HAL_ETH_Start(heth);
-#endif /* CONFIG_ETH_STM32_HAL_API_V2 */
-
-	if (hal_ret != HAL_OK) {
-		LOG_ERR("HAL_ETH_Start{_IT} failed");
-	}
-
-	setup_mac_filter(heth);
-
-
-	LOG_DBG("MAC %02x:%02x:%02x:%02x:%02x:%02x",
-		dev_data->mac_addr[0], dev_data->mac_addr[1],
-		dev_data->mac_addr[2], dev_data->mac_addr[3],
-		dev_data->mac_addr[4], dev_data->mac_addr[5]);
-
-	return 0;
->>>>>>> 1a5ae376
 }
 
 #if defined(CONFIG_ETH_STM32_MULTICAST_FILTER)
@@ -1706,16 +1291,16 @@
     #if defined(CONFIG_ETH_STM32_HAL_API_V2)
 
     /* prepare tx buffer header */
-    for (uint16_t i = 0; i < ETH_TX_DESC_CNT; ++i) {
+    for (uint16_t i = 0; i < ETH_TXBUFNB; ++i) {
         dma_tx_buffer_header[i].tx_buff.buffer = dma_tx_buffer[i];
     }
 
     hal_ret = HAL_ETH_Start_IT(heth);
     #else
     HAL_ETH_DMATxDescListInit(heth, dma_tx_desc_tab,
-                              &dma_tx_buffer[0][0], ETH_TX_DESC_CNT);
+                              &dma_tx_buffer[0][0], ETH_TXBUFNB);
     HAL_ETH_DMARxDescListInit(heth, dma_rx_desc_tab,
-                              &dma_rx_buffer[0][0], ETH_RX_DESC_CNT);
+                              &dma_rx_buffer[0][0], ETH_RXBUFNB);
 
     hal_ret = HAL_ETH_Start(heth);
     #endif /* CONFIG_ETH_STM32_HAL_API_V2 */
@@ -1925,7 +1510,6 @@
 };
 
 static struct eth_stm32_hal_dev_data eth0_data = {
-<<<<<<< HEAD
     .heth = {
         .Instance = (ETH_TypeDef*)DT_INST_REG_ADDR(0),
         .Init = {
@@ -1953,35 +1537,6 @@
 ETH_NET_DEVICE_DT_INST_DEFINE(0, eth_stm32_initialize,
                               NULL, &eth0_data, &eth0_config,
                               CONFIG_ETH_INIT_PRIORITY, &eth_stm32_api, NET_ETH_MTU);
-=======
-	.heth = {
-		.Instance = (ETH_TypeDef *)DT_INST_REG_ADDR(0),
-		.Init = {
-#if !defined(CONFIG_ETH_STM32_HAL_API_V2)
-#if defined(CONFIG_ETH_STM32_AUTO_NEGOTIATION_ENABLE)
-			.AutoNegotiation = ETH_AUTONEGOTIATION_ENABLE,
-#else
-			.AutoNegotiation = ETH_AUTONEGOTIATION_DISABLE,
-			.Speed = IS_ENABLED(CONFIG_ETH_STM32_SPEED_10M) ?
-				 ETH_SPEED_10M : ETH_SPEED_100M,
-			.DuplexMode = IS_ENABLED(CONFIG_ETH_STM32_MODE_HALFDUPLEX) ?
-				      ETH_MODE_HALFDUPLEX : ETH_MODE_FULLDUPLEX,
-#endif /* !CONFIG_ETH_STM32_AUTO_NEGOTIATION_ENABLE */
-			.PhyAddress = PHY_ADDR,
-			.RxMode = ETH_RXINTERRUPT_MODE,
-			.ChecksumMode = IS_ENABLED(CONFIG_ETH_STM32_HW_CHECKSUM) ?
-					ETH_CHECKSUM_BY_HARDWARE : ETH_CHECKSUM_BY_SOFTWARE,
-#endif /* !CONFIG_SOC_SERIES_STM32H7X */
-			.MediaInterface = IS_ENABLED(CONFIG_ETH_STM32_HAL_MII) ?
-					  ETH_MEDIA_INTERFACE_MII : ETH_MEDIA_INTERFACE_RMII,
-		},
-	},
-};
-
-ETH_NET_DEVICE_DT_INST_DEFINE(0, eth_initialize,
-		    NULL, &eth0_data, &eth0_config,
-		    CONFIG_ETH_INIT_PRIORITY, &eth_api, ETH_STM32_HAL_MTU);
->>>>>>> 1a5ae376
 
 #if defined(CONFIG_PTP_CLOCK_STM32_HAL)
 
