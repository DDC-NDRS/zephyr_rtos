/*
 * Copyright (c) 2017 Erwin Rol <erwin@erwinrol.com>
 * Copyright (c) 2020 Alexander Kozhinov <ak.alexander.kozhinov@gmail.com>
 * Copyright (c) 2021 Carbon Robotics
 * SPDX-License-Identifier: Apache-2.0
 */

#define DT_DRV_COMPAT st_stm32_ethernet

#define LOG_MODULE_NAME eth_stm32_hal
#define LOG_LEVEL CONFIG_ETHERNET_LOG_LEVEL

#include <zephyr/logging/log.h>
LOG_MODULE_REGISTER(LOG_MODULE_NAME);

#include <zephyr/kernel.h>
#include <zephyr/device.h>
#include <zephyr/sys/__assert.h>
#include <zephyr/sys/util.h>
#include <zephyr/sys/crc.h>
#include <errno.h>
#include <stdbool.h>
#include <zephyr/net/net_pkt.h>
#include <zephyr/net/net_if.h>
#include <zephyr/net/ethernet.h>
#include <zephyr/net/phy.h>
#include <zephyr/net/mii.h>
#include <ethernet/eth_stats.h>
#include <soc.h>
#include <zephyr/sys/printk.h>
#include <zephyr/drivers/clock_control.h>
#include <zephyr/drivers/clock_control/stm32_clock_control.h>
#include <zephyr/drivers/pinctrl.h>
#include <zephyr/irq.h>
#include <zephyr/net/lldp.h>
#include <zephyr/drivers/hwinfo.h>

#if defined(CONFIG_NET_DSA_DEPRECATED)
#include <zephyr/net/dsa.h>
#endif

#if defined(CONFIG_PTP_CLOCK_STM32_HAL)
#include <zephyr/drivers/ptp_clock.h>
#endif /* CONFIG_PTP_CLOCK_STM32_HAL */

#include "eth.h"
#include "eth_stm32_hal_priv.h"

#if DT_INST_PROP(0, zephyr_random_mac_address)
#define ETH_STM32_RANDOM_MAC
#endif

#if defined(CONFIG_ETH_STM32_HAL_USE_DTCM_FOR_DMA_BUFFER) && \
	    !DT_NODE_HAS_STATUS_OKAY(DT_CHOSEN(zephyr_dtcm))
#error DTCM for DMA buffer is activated but zephyr,dtcm is not present in dts
#endif

static const struct device *eth_stm32_phy_dev = DEVICE_DT_GET(DT_INST_PHANDLE(0, phy_handle));

#define ETH_STM32_AUTO_NEGOTIATION_ENABLE                                                          \
	UTIL_NOT(DT_NODE_HAS_PROP(DT_INST_PHANDLE(0, phy_handle), fixed_link))

#if DT_HAS_COMPAT_STATUS_OKAY(st_stm32h7_ethernet)
#define IS_ETH_DMATXDESC_OWN(dma_tx_desc)	(dma_tx_desc->DESC3 & \
							ETH_DMATXNDESCRF_OWN)

#define ETH_RXBUFNB	ETH_RX_DESC_CNT
#define ETH_TXBUFNB	ETH_TX_DESC_CNT

/* Only one tx_buffer is sufficient to pass only 1 dma_buffer */
#define ETH_TXBUF_DEF_NB	1U
#else

#define IS_ETH_DMATXDESC_OWN(dma_tx_desc)	(dma_tx_desc->Status & \
							ETH_DMATXDESC_OWN)

#endif /* DT_HAS_COMPAT_STATUS_OKAY(st_stm32h7_ethernet) */

#if defined(CONFIG_ETH_STM32_HAL_API_V2)
#define ETH_MII_MODE	HAL_ETH_MII_MODE
#define ETH_RMII_MODE	HAL_ETH_RMII_MODE
#if DT_HAS_COMPAT_STATUS_OKAY(st_stm32n6_ethernet)
#define ETH_GMII_MODE	HAL_ETH_GMII_MODE
#define ETH_RGMII_MODE	HAL_ETH_RGMII_MODE
#endif

#else
#define ETH_MII_MODE	ETH_MEDIA_INTERFACE_MII
#define ETH_RMII_MODE	ETH_MEDIA_INTERFACE_RMII
#endif

#if DT_HAS_COMPAT_STATUS_OKAY(st_stm32n6_ethernet)
#define STM32_ETH_PHY_MODE(inst) \
	((DT_INST_ENUM_HAS_VALUE(inst, phy_connection_type, rgmii) ? ETH_RGMII_MODE : \
	 (DT_INST_ENUM_HAS_VALUE(inst, phy_connection_type, gmii) ? ETH_GMII_MODE : \
	 (DT_INST_ENUM_HAS_VALUE(inst, phy_connection_type, mii) ? ETH_MII_MODE : \
		 ETH_RMII_MODE))))
#else
#define STM32_ETH_PHY_MODE(inst) \
	(DT_INST_ENUM_HAS_VALUE(inst, phy_connection_type, mii) ? \
		ETH_MII_MODE : ETH_RMII_MODE)
#endif

#define ETH_DMA_TX_TIMEOUT_MS	20U  /* transmit timeout in milliseconds */

#if defined(CONFIG_ETH_STM32_HAL_USE_DTCM_FOR_DMA_BUFFER) && \
	    DT_NODE_HAS_STATUS_OKAY(DT_CHOSEN(zephyr_dtcm))
#define __eth_stm32_desc __dtcm_noinit_section
#define __eth_stm32_buf  __dtcm_noinit_section
#elif defined(CONFIG_SOC_SERIES_STM32H7X)
#define __eth_stm32_desc __attribute__((section(".eth_stm32_desc")))
#define __eth_stm32_buf  __attribute__((section(".eth_stm32_buf")))
#elif defined(CONFIG_NOCACHE_MEMORY)
#define __eth_stm32_desc __nocache __aligned(4)
#define __eth_stm32_buf  __nocache __aligned(4)
#else
#define __eth_stm32_desc __aligned(4)
#define __eth_stm32_buf  __aligned(4)
#endif

#if DT_HAS_COMPAT_STATUS_OKAY(st_stm32n6_ethernet)
static ETH_DMADescTypeDef
	dma_rx_desc_tab[ETH_DMA_RX_CH_CNT][ETH_RXBUFNB] ALIGN_32BYTES(__eth_stm32_desc);
static ETH_DMADescTypeDef
	dma_tx_desc_tab[ETH_DMA_TX_CH_CNT][ETH_TXBUFNB] ALIGN_32BYTES(__eth_stm32_desc);
#else
static ETH_DMADescTypeDef dma_rx_desc_tab[ETH_RXBUFNB] __eth_stm32_desc;
static ETH_DMADescTypeDef dma_tx_desc_tab[ETH_TXBUFNB] __eth_stm32_desc;
#endif

static uint8_t dma_rx_buffer[ETH_RXBUFNB][ETH_STM32_RX_BUF_SIZE] __eth_stm32_buf;
static uint8_t dma_tx_buffer[ETH_TXBUFNB][ETH_STM32_TX_BUF_SIZE] __eth_stm32_buf;

#if defined(CONFIG_ETH_STM32_HAL_API_V2)

BUILD_ASSERT(ETH_STM32_RX_BUF_SIZE % 4 == 0, "Rx buffer size must be a multiple of 4");

struct eth_stm32_rx_buffer_header {
	struct eth_stm32_rx_buffer_header *next;
	uint16_t size;
	bool used;
};

struct eth_stm32_tx_buffer_header {
	ETH_BufferTypeDef tx_buff;
	bool used;
};

struct eth_stm32_tx_context {
	struct net_pkt *pkt;
	uint16_t first_tx_buffer_index;
	bool used;
};

static struct eth_stm32_rx_buffer_header dma_rx_buffer_header[ETH_RXBUFNB];
static struct eth_stm32_tx_buffer_header dma_tx_buffer_header[ETH_TXBUFNB];
static struct eth_stm32_tx_context dma_tx_context[ETH_TX_DESC_CNT];

void HAL_ETH_RxAllocateCallback(uint8_t **buf)
{
	for (size_t i = 0; i < ETH_RXBUFNB; ++i) {
		if (!dma_rx_buffer_header[i].used) {
			dma_rx_buffer_header[i].next = NULL;
			dma_rx_buffer_header[i].size = 0;
			dma_rx_buffer_header[i].used = true;
			*buf = dma_rx_buffer[i];
			return;
		}
	}
	*buf = NULL;
}

/* Pointer to an array of ETH_STM32_RX_BUF_SIZE uint8_t's */
typedef uint8_t (*RxBufferPtr)[ETH_STM32_RX_BUF_SIZE];

/* called by HAL_ETH_ReadData() */
void HAL_ETH_RxLinkCallback(void **pStart, void **pEnd, uint8_t *buff, uint16_t Length)
{
	/* buff points to the begin on one of the rx buffers,
	 * so we can compute the index of the given buffer
	 */
	size_t index = (RxBufferPtr)buff - &dma_rx_buffer[0];
	struct eth_stm32_rx_buffer_header *header = &dma_rx_buffer_header[index];

	__ASSERT_NO_MSG(index < ETH_RXBUFNB);

	header->size = Length;

	if (!*pStart) {
		/* first packet, set head pointer of linked list */
		*pStart = header;
		*pEnd = header;
	} else {
		__ASSERT_NO_MSG(*pEnd != NULL);
		/* not the first packet, add to list and adjust tail pointer */
		((struct eth_stm32_rx_buffer_header *)*pEnd)->next = header;
		*pEnd = header;
	}
}

/* Called by HAL_ETH_ReleaseTxPacket */
void HAL_ETH_TxFreeCallback(uint32_t *buff)
{
	__ASSERT_NO_MSG(buff != NULL);

	/* buff is the user context in tx_config.pData */
	struct eth_stm32_tx_context *ctx = (struct eth_stm32_tx_context *)buff;
	struct eth_stm32_tx_buffer_header *buffer_header =
		&dma_tx_buffer_header[ctx->first_tx_buffer_index];

	while (buffer_header != NULL) {
		buffer_header->used = false;
		if (buffer_header->tx_buff.next != NULL) {
			buffer_header = CONTAINER_OF(buffer_header->tx_buff.next,
				struct eth_stm32_tx_buffer_header, tx_buff);
		} else {
			buffer_header = NULL;
		}
	}
	ctx->used = false;
}

/* allocate a tx buffer and mark it as used */
static inline uint16_t allocate_tx_buffer(void)
{
	while (true) {
		for (uint16_t index = 0; index < ETH_TXBUFNB; index++) {
			if (!dma_tx_buffer_header[index].used) {
				dma_tx_buffer_header[index].used = true;
				return index;
			}
		}
		k_yield();
	}
}

/* allocate a tx context and mark it as used, the first tx buffer is also allocated */
static inline struct eth_stm32_tx_context *allocate_tx_context(struct net_pkt *pkt)
{
	while (true) {
		for (uint16_t index = 0; index < ETH_TX_DESC_CNT; index++) {
			if (!dma_tx_context[index].used) {
				dma_tx_context[index].used = true;
				dma_tx_context[index].pkt = pkt;
				dma_tx_context[index].first_tx_buffer_index = allocate_tx_buffer();
				return &dma_tx_context[index];
			}
		}
		k_yield();
	}
}
#endif /* CONFIG_ETH_STM32_HAL_API_V2 */

#if defined(CONFIG_ETH_STM32_HAL_API_V2)
static __noinit ETH_TxPacketConfigTypeDef tx_config;
#endif

/*
 ****************************
 * PHY management functions *
 ****************************
 */
static int eth_stm32_phy_reset_and_configure(const struct device *phy)
{
	int32_t tmout_us;
	uint32_t reg;
	int ret;

	/* Reset the PHY */
	ret = phy_write(phy, MII_BMCR, MII_BMCR_RESET);
	if (ret == 0) {
		/* 802.3u standard says reset takes up to 0.5s */
		tmout_us = 500000;
		while (true) {
			k_busy_wait(1000);
			ret = phy_read(phy, MII_BMCR, &reg);
			if ((ret == 0) &&
			    ((reg & MII_BMCR_RESET) == 0)) {
				break;
			}

			tmout_us -= 1000;
			if (tmout_us < 0) {
				ret = -ETIMEDOUT;
				break;
			}
		}
	}

	if (ret == 0) {
		/* Configure the PHY */
		ret = phy_configure_link(phy, (LINK_HALF_10BASE | LINK_FULL_10BASE |
					       LINK_HALF_100BASE | LINK_FULL_100BASE));
	}

	return ret;
}

static inline void eth_stm32_setup_mac_filter(ETH_HandleTypeDef *heth)
{
	__ASSERT_NO_MSG(heth != NULL);

#if defined(CONFIG_ETH_STM32_HAL_API_V2)
	ETH_MACFilterConfigTypeDef MACFilterConf;

	HAL_ETH_GetMACFilterConfig(heth, &MACFilterConf);

	MACFilterConf.HashMulticast =
		IS_ENABLED(CONFIG_ETH_STM32_MULTICAST_FILTER) ? ENABLE : DISABLE;
	MACFilterConf.PassAllMulticast =
		IS_ENABLED(CONFIG_ETH_STM32_MULTICAST_FILTER) ? DISABLE : ENABLE;
	MACFilterConf.HachOrPerfectFilter = DISABLE;

	HAL_ETH_SetMACFilterConfig(heth, &MACFilterConf);

	k_sleep(K_MSEC(1));
#else /* CONFIG_ETH_STM32_HAL_API_V2 */
	uint32_t tmp = heth->Instance->MACFFR;

	/* clear all multicast filter bits, resulting in perfect filtering */
	tmp &= ~(ETH_MULTICASTFRAMESFILTER_PERFECTHASHTABLE |
		 ETH_MULTICASTFRAMESFILTER_HASHTABLE |
		 ETH_MULTICASTFRAMESFILTER_PERFECT |
		 ETH_MULTICASTFRAMESFILTER_NONE);

	if (IS_ENABLED(CONFIG_ETH_STM32_MULTICAST_FILTER)) {
		/* enable multicast hash receive filter */
		tmp |= ETH_MULTICASTFRAMESFILTER_HASHTABLE;
	} else {
		/* enable receiving all multicast frames */
		tmp |= ETH_MULTICASTFRAMESFILTER_NONE;
	}

	heth->Instance->MACFFR = tmp;

	/* Wait until the write operation will be taken into account:
	 * at least four TX_CLK/RX_CLK clock cycles
	 */
	tmp = heth->Instance->MACFFR;
	k_sleep(K_MSEC(1));
	heth->Instance->MACFFR = tmp;
#endif /* CONFIG_ETH_STM32_HAL_API_V2 */
}

#if defined(CONFIG_PTP_CLOCK_STM32_HAL)
static bool eth_stm32_is_ptp_pkt(struct net_if *iface, struct net_pkt *pkt)
{
	if (net_ntohs(NET_ETH_HDR(pkt)->type) != NET_ETH_PTYPE_PTP) {
		return false;
	}

	net_pkt_set_priority(pkt, NET_PRIORITY_CA);

	return true;
}

void HAL_ETH_TxPtpCallback(uint32_t *buff, ETH_TimeStampTypeDef *timestamp)
{
	struct eth_stm32_tx_context *tx_ctx = (struct eth_stm32_tx_context *)buff;

	tx_ctx->pkt->timestamp.second = timestamp->TimeStampHigh;
	tx_ctx->pkt->timestamp.nanosecond = timestamp->TimeStampLow;

	net_if_add_tx_timestamp(tx_ctx->pkt);
}
#endif /* CONFIG_PTP_CLOCK_STM32_HAL */

static int eth_stm32_tx(const struct device *dev, struct net_pkt *pkt)
{
	struct eth_stm32_hal_dev_data *ctx = dev->data;
	ETH_HandleTypeDef *heth = &ctx->heth;
	int res;
	size_t total_len;
#if defined(CONFIG_ETH_STM32_HAL_API_V2)
	size_t remaining_read;
	struct eth_stm32_tx_context *tx_ctx = NULL;
	struct eth_stm32_tx_buffer_header *buf_header = NULL;
#else
	uint8_t *dma_buffer;
	__IO ETH_DMADescTypeDef *dma_tx_desc;
#endif /* CONFIG_ETH_STM32_HAL_API_V2 */
	HAL_StatusTypeDef hal_ret = HAL_OK;
#if defined(CONFIG_PTP_CLOCK_STM32_HAL)
	bool timestamped_frame;
#endif /* CONFIG_PTP_CLOCK_STM32_HAL */

	__ASSERT_NO_MSG(pkt != NULL);
	__ASSERT_NO_MSG(pkt->frags != NULL);

	total_len = net_pkt_get_len(pkt);
	if (total_len > (ETH_STM32_TX_BUF_SIZE * ETH_TXBUFNB)) {
		LOG_ERR("PKT too big");
		return -EIO;
	}

	k_mutex_lock(&ctx->tx_mutex, K_FOREVER);

#if defined(CONFIG_ETH_STM32_HAL_API_V2)
	tx_ctx = allocate_tx_context(pkt);
	buf_header = &dma_tx_buffer_header[tx_ctx->first_tx_buffer_index];
#else
	dma_tx_desc = heth->TxDesc;
	while (IS_ETH_DMATXDESC_OWN(dma_tx_desc) != (uint32_t)RESET) {
		k_yield();
	}
#endif /* CONFIG_ETH_STM32_HAL_API_V2 */

#if defined(CONFIG_PTP_CLOCK_STM32_HAL)
	timestamped_frame = eth_stm32_is_ptp_pkt(net_pkt_iface(pkt), pkt) ||
			    net_pkt_is_tx_timestamping(pkt);
	if (timestamped_frame) {
		/* Enable transmit timestamp */
		HAL_ETH_PTP_InsertTxTimestamp(heth);
	}
#endif /* CONFIG_PTP_CLOCK_STM32_HAL */

#if defined(CONFIG_ETH_STM32_HAL_API_V2)
	remaining_read = total_len;
	/* fill and allocate buffer until remaining data fits in one buffer */
	while (remaining_read > ETH_STM32_TX_BUF_SIZE) {
		if (net_pkt_read(pkt, buf_header->tx_buff.buffer, ETH_STM32_TX_BUF_SIZE)) {
			res = -ENOBUFS;
			goto error;
		}
		const uint16_t next_buffer_id = allocate_tx_buffer();

		buf_header->tx_buff.len = ETH_STM32_TX_BUF_SIZE;
		/* append new buffer to the linked list */
		buf_header->tx_buff.next = &dma_tx_buffer_header[next_buffer_id].tx_buff;
		/* and adjust tail pointer */
		buf_header = &dma_tx_buffer_header[next_buffer_id];
		remaining_read -= ETH_STM32_TX_BUF_SIZE;
	}
	if (net_pkt_read(pkt, buf_header->tx_buff.buffer, remaining_read)) {
		res = -ENOBUFS;
		goto error;
	}
	buf_header->tx_buff.len = remaining_read;
	buf_header->tx_buff.next = NULL;

#else
	dma_buffer = (uint8_t *)(dma_tx_desc->Buffer1Addr);

	if (net_pkt_read(pkt, dma_buffer, total_len)) {
		res = -ENOBUFS;
		goto error;
	}
#endif /* CONFIG_ETH_STM32_HAL_API_V2 */

#if defined(CONFIG_ETH_STM32_HAL_API_V2)
	tx_config.Length = total_len;
	tx_config.pData = tx_ctx;
	tx_config.TxBuffer = &dma_tx_buffer_header[tx_ctx->first_tx_buffer_index].tx_buff;

	/* Reset TX complete interrupt semaphore before TX request*/
	k_sem_reset(&ctx->tx_int_sem);

	/* tx_buffer is allocated on function stack, we need */
	/* to wait for the transfer to complete */
	/* So it is not freed before the interrupt happens */
	hal_ret = HAL_ETH_Transmit_IT(heth, &tx_config);

	if (hal_ret != HAL_OK) {
		LOG_ERR("HAL_ETH_Transmit: failed!");
		res = -EIO;
		goto error;
	}

	/* the tx context is now owned by the HAL */
	tx_ctx = NULL;

	/* Wait for end of TX buffer transmission */
	/* If the semaphore timeout breaks, it means */
	/* an error occurred or IT was not fired */
	if (k_sem_take(&ctx->tx_int_sem,
			K_MSEC(ETH_DMA_TX_TIMEOUT_MS)) != 0) {

		LOG_ERR("HAL_ETH_TransmitIT tx_int_sem take timeout");
		res = -EIO;

		/* Check for errors */
		/* Ethernet device was put in error state */
		/* Error state is unrecoverable ? */
		if (HAL_ETH_GetState(heth) == HAL_ETH_STATE_ERROR) {
			LOG_ERR("%s: ETH in error state: errorcode:%x",
				__func__,
				HAL_ETH_GetError(heth));
			/* TODO recover from error state by restarting eth */
		}

		/* Check for DMA errors */
		if (HAL_ETH_GetDMAError(heth)) {
			LOG_ERR("%s: ETH DMA error: dmaerror:%x",
				__func__,
				HAL_ETH_GetDMAError(heth));
			/* DMA fatal bus errors are putting in error state*/
			/* TODO recover from this */
		}

		/* Check for MAC errors */
		if (HAL_ETH_GetMACError(heth)) {
			LOG_ERR("%s: ETH MAC error: macerror:%x",
				__func__,
				HAL_ETH_GetMACError(heth));
			/* MAC errors are putting in error state*/
			/* TODO recover from this */
		}

		goto error;
	}

#else
	hal_ret = HAL_ETH_TransmitFrame(heth, total_len);

	if (hal_ret != HAL_OK) {
		LOG_ERR("HAL_ETH_Transmit: failed!");
		res = -EIO;
		goto error;
	}

	/* When Transmit Underflow flag is set, clear it and issue a
	 * Transmit Poll Demand to resume transmission.
	 */
	if ((heth->Instance->DMASR & ETH_DMASR_TUS) != (uint32_t)RESET) {
		/* Clear TUS ETHERNET DMA flag */
		heth->Instance->DMASR = ETH_DMASR_TUS;
		/* Resume DMA transmission*/
		heth->Instance->DMATPDR = 0;
		res = -EIO;
		goto error;
	}
#endif /* CONFIG_ETH_STM32_HAL_API_V2 */

	res = 0;
error:

#if defined(CONFIG_ETH_STM32_HAL_API_V2)
	if (tx_ctx == NULL) {
		/* The HAL owns the tx context */
		HAL_ETH_ReleaseTxPacket(heth);
	} else {
		/* We need to release the tx context and its buffers */
		HAL_ETH_TxFreeCallback((uint32_t *)tx_ctx);
	}
#endif /* CONFIG_ETH_STM32_HAL_API_V2 */

	k_mutex_unlock(&ctx->tx_mutex);

	return res;
}

static struct net_if *eth_stm32_get_iface(struct eth_stm32_hal_dev_data *ctx)
{
	return ctx->iface;
}

static struct net_pkt *eth_stm32_rx(const struct device *dev)
{
	struct eth_stm32_hal_dev_data *ctx = dev->data;
	ETH_HandleTypeDef *heth = &ctx->heth;
	struct net_pkt *pkt;
	size_t total_len = 0;
#if defined(CONFIG_ETH_STM32_HAL_API_V2)
	void *appbuf;
	struct eth_stm32_rx_buffer_header *rx_header;
#else
	__IO ETH_DMADescTypeDef *dma_rx_desc;
	uint8_t *dma_buffer;
	HAL_StatusTypeDef hal_ret = HAL_OK;
#endif /* CONFIG_ETH_STM32_HAL_API_V2 */
#if defined(CONFIG_PTP_CLOCK_STM32_HAL)
	struct net_ptp_time timestamp;
	ETH_TimeStampTypeDef ts_registers;
	/* Default to invalid value. */
	timestamp.second = UINT64_MAX;
	timestamp.nanosecond = UINT32_MAX;
#endif /* CONFIG_PTP_CLOCK_STM32_HAL */

#if defined(CONFIG_ETH_STM32_HAL_API_V2)
	if (HAL_ETH_ReadData(heth, &appbuf) != HAL_OK) {
		/* no frame available */
		return NULL;
	}

	/* computing total length */
	for (rx_header = (struct eth_stm32_rx_buffer_header *)appbuf;
			rx_header; rx_header = rx_header->next) {
		total_len += rx_header->size;
	}
#else
	hal_ret = HAL_ETH_GetReceivedFrame_IT(heth);
	if (hal_ret != HAL_OK) {
		/* no frame available */
		return NULL;
	}

	total_len = heth->RxFrameInfos.length;
	dma_buffer = (uint8_t *)heth->RxFrameInfos.buffer;
#endif /* CONFIG_ETH_STM32_HAL_API_V2 */

#if defined(CONFIG_PTP_CLOCK_STM32_HAL)
	if (HAL_ETH_PTP_GetRxTimestamp(heth, &ts_registers) == HAL_OK) {
		timestamp.second = ts_registers.TimeStampHigh;
		timestamp.nanosecond = ts_registers.TimeStampLow;
	}
#endif /* CONFIG_PTP_CLOCK_STM32_HAL */

	pkt = net_pkt_rx_alloc_with_buffer(eth_stm32_get_iface(ctx),
					   total_len, NET_AF_UNSPEC, 0, K_MSEC(100));
	if (pkt == NULL) {
		LOG_ERR("Failed to obtain RX buffer");
		goto release_desc;
	}

#if defined(CONFIG_ETH_STM32_HAL_API_V2)
	for (rx_header = (struct eth_stm32_rx_buffer_header *)appbuf;
			rx_header; rx_header = rx_header->next) {
		const size_t index = rx_header - &dma_rx_buffer_header[0];

		__ASSERT_NO_MSG(index < ETH_RXBUFNB);
		if (net_pkt_write(pkt, dma_rx_buffer[index], rx_header->size)) {
			LOG_ERR("Failed to append RX buffer to context buffer");
			net_pkt_unref(pkt);
			pkt = NULL;
			goto release_desc;
		}
	}
#else
	if (net_pkt_write(pkt, dma_buffer, total_len)) {
		LOG_ERR("Failed to append RX buffer to context buffer");
		net_pkt_unref(pkt);
		pkt = NULL;
		goto release_desc;
	}
#endif /* CONFIG_ETH_STM32_HAL_API_V2 */

release_desc:
#if defined(CONFIG_ETH_STM32_HAL_API_V2)
	for (rx_header = (struct eth_stm32_rx_buffer_header *)appbuf;
			rx_header; rx_header = rx_header->next) {
		rx_header->used = false;
	}
#else
	/* Release descriptors to DMA */
	/* Point to first descriptor */
	dma_rx_desc = heth->RxFrameInfos.FSRxDesc;
	/* Set Own bit in Rx descriptors: gives the buffers back to DMA */
	for (int i = 0; i < heth->RxFrameInfos.SegCount; i++) {
		dma_rx_desc->Status |= ETH_DMARXDESC_OWN;
		dma_rx_desc = (ETH_DMADescTypeDef *)
			(dma_rx_desc->Buffer2NextDescAddr);
	}

	/* Clear Segment_Count */
	heth->RxFrameInfos.SegCount = 0;

	/* When Rx Buffer unavailable flag is set: clear it
	 * and resume reception.
	 */
	if ((heth->Instance->DMASR & ETH_DMASR_RBUS) != (uint32_t)RESET) {
		/* Clear RBUS ETHERNET DMA flag */
		heth->Instance->DMASR = ETH_DMASR_RBUS;
		/* Resume DMA reception */
		heth->Instance->DMARPDR = 0;
	}
#endif /* CONFIG_ETH_STM32_HAL_API_V2 */

	if (pkt == NULL) {
		goto out;
	}

#if defined(CONFIG_PTP_CLOCK_STM32_HAL)
	pkt->timestamp.second = timestamp.second;
	pkt->timestamp.nanosecond = timestamp.nanosecond;
	if (timestamp.second != UINT64_MAX) {
		net_pkt_set_rx_timestamping(pkt, true);
	}
#endif /* CONFIG_PTP_CLOCK_STM32_HAL */

out:
	if (pkt == NULL) {
		eth_stats_update_errors_rx(eth_stm32_get_iface(ctx));
	}

	return pkt;
}

static void eth_stm32_rx_thread(void *p1, void *p2, void *p3)
{
	const struct device *dev = (const struct device *)p1;
	struct eth_stm32_hal_dev_data *ctx = dev->data;
	struct net_if *iface;
	struct net_pkt *pkt;
	int res;

	ARG_UNUSED(p2);
	ARG_UNUSED(p3);

	while (true) {
		res = k_sem_take(&ctx->rx_int_sem, K_FOREVER);
		if (res == 0) {
			/* semaphore taken and receive packets */
			while ((pkt = eth_stm32_rx(dev)) != NULL) {
				iface = net_pkt_iface(pkt);
#if defined(CONFIG_NET_DSA_DEPRECATED)
				iface = dsa_net_recv(iface, &pkt);
#endif
				res = net_recv_data(iface, pkt);
				if (res < 0) {
					eth_stats_update_errors_rx(
							net_pkt_iface(pkt));
					LOG_ERR("Failed to enqueue frame "
						"into RX queue: %d", res);
					net_pkt_unref(pkt);
				}
			}
		}
	}
}

static void eth_stm32_isr(const struct device *dev)
{
	struct eth_stm32_hal_dev_data *ctx = dev->data;
	ETH_HandleTypeDef *heth = &ctx->heth;

	HAL_ETH_IRQHandler(heth);
}
#if defined(CONFIG_ETH_STM32_HAL_API_V2)
void HAL_ETH_TxCpltCallback(ETH_HandleTypeDef *heth_handle)
{
	__ASSERT_NO_MSG(heth_handle != NULL);

	struct eth_stm32_hal_dev_data *ctx =
		CONTAINER_OF(heth_handle, struct eth_stm32_hal_dev_data, heth);

	__ASSERT_NO_MSG(ctx != NULL);

	k_sem_give(&ctx->tx_int_sem);

}
#endif /* CONFIG_ETH_STM32_HAL_API_V2 */

#if defined(CONFIG_ETH_STM32_HAL_API_V2)
void HAL_ETH_ErrorCallback(ETH_HandleTypeDef *heth)
{
	/* Do not log errors. If errors are reported due to high traffic,
	 * logging errors will only increase traffic issues
	 */
#if defined(CONFIG_NET_STATISTICS_ETHERNET)
	__ASSERT_NO_MSG(heth != NULL);

	uint32_t dma_error;
#if DT_HAS_COMPAT_STATUS_OKAY(st_stm32h7_ethernet)
	uint32_t mac_error;
#endif /* DT_HAS_COMPAT_STATUS_OKAY(st_stm32h7_ethernet) */
	const uint32_t error_code = HAL_ETH_GetError(heth);

	struct eth_stm32_hal_dev_data *ctx =
		CONTAINER_OF(heth, struct eth_stm32_hal_dev_data, heth);

	switch (error_code) {
#if DT_HAS_COMPAT_STATUS_OKAY(st_stm32n6_ethernet)
	case HAL_ETH_ERROR_DMA_CH0:
	case HAL_ETH_ERROR_DMA_CH1:
#else
	case HAL_ETH_ERROR_DMA:
#endif
		dma_error = HAL_ETH_GetDMAError(heth);

#if DT_HAS_COMPAT_STATUS_OKAY(st_stm32h7_ethernet)
		if ((dma_error & ETH_DMA_RX_WATCHDOG_TIMEOUT_FLAG)   ||
			(dma_error & ETH_DMA_RX_PROCESS_STOPPED_FLAG)    ||
			(dma_error & ETH_DMA_RX_BUFFER_UNAVAILABLE_FLAG)) {
			eth_stats_update_errors_rx(ctx->iface);
		}
		if ((dma_error & ETH_DMA_EARLY_TX_IT_FLAG) ||
			(dma_error & ETH_DMA_TX_PROCESS_STOPPED_FLAG)) {
			eth_stats_update_errors_tx(ctx->iface);
		}
#else
		if ((dma_error & ETH_DMASR_RWTS) ||
			(dma_error & ETH_DMASR_RPSS) ||
			(dma_error & ETH_DMASR_RBUS)) {
			eth_stats_update_errors_rx(ctx->iface);
		}
		if ((dma_error & ETH_DMASR_ETS)  ||
			(dma_error & ETH_DMASR_TPSS) ||
			(dma_error & ETH_DMASR_TJTS)) {
			eth_stats_update_errors_tx(ctx->iface);
		}
#endif /* DT_HAS_COMPAT_STATUS_OKAY(st_stm32h7_ethernet) */
		break;

#if DT_HAS_COMPAT_STATUS_OKAY(st_stm32h7_ethernet)
	case HAL_ETH_ERROR_MAC:
		mac_error = HAL_ETH_GetMACError(heth);

		if (mac_error & ETH_RECEIVE_WATCHDOG_TIMEOUT) {
			eth_stats_update_errors_rx(ctx->iface);
		}

		if ((mac_error & ETH_EXECESSIVE_COLLISIONS)  ||
			(mac_error & ETH_LATE_COLLISIONS)        ||
			(mac_error & ETH_EXECESSIVE_DEFERRAL)    ||
			(mac_error & ETH_TRANSMIT_JABBR_TIMEOUT) ||
			(mac_error & ETH_LOSS_OF_CARRIER)        ||
			(mac_error & ETH_NO_CARRIER)) {
			eth_stats_update_errors_tx(ctx->iface);
		}
		break;
#endif /* DT_HAS_COMPAT_STATUS_OKAY(st_stm32h7_ethernet) */
	}

#if DT_HAS_COMPAT_STATUS_OKAY(st_stm32h7_ethernet)
	ctx->stats.error_details.rx_crc_errors = heth->Instance->MMCRCRCEPR;
	ctx->stats.error_details.rx_align_errors = heth->Instance->MMCRAEPR;
#else
	ctx->stats.error_details.rx_crc_errors = heth->Instance->MMCRFCECR;
	ctx->stats.error_details.rx_align_errors = heth->Instance->MMCRFAECR;
#endif /* DT_HAS_COMPAT_STATUS_OKAY(st_stm32h7_ethernet) */

#endif /* CONFIG_NET_STATISTICS_ETHERNET */
}
#endif /* CONFIG_ETH_STM32_HAL_API_V2 */

void HAL_ETH_RxCpltCallback(ETH_HandleTypeDef *heth_handle)
{
	__ASSERT_NO_MSG(heth_handle != NULL);

	struct eth_stm32_hal_dev_data *ctx =
		CONTAINER_OF(heth_handle, struct eth_stm32_hal_dev_data, heth);

	__ASSERT_NO_MSG(ctx != NULL);

	k_sem_give(&ctx->rx_int_sem);
}

static void eth_stm32_generate_mac(uint8_t *mac_addr)
{
#if defined(ETH_STM32_RANDOM_MAC)
	/* "zephyr,random-mac-address" is set, generate a random mac address */
	gen_random_mac(mac_addr, ST_OUI_B0, ST_OUI_B1, ST_OUI_B2);
#else /* Use user defined mac address */
	mac_addr[0] = ST_OUI_B0;
	mac_addr[1] = ST_OUI_B1;
	mac_addr[2] = ST_OUI_B2;
#if NODE_HAS_VALID_MAC_ADDR(DT_DRV_INST(0))
	mac_addr[3] = NODE_MAC_ADDR_OCTET(DT_DRV_INST(0), 3);
	mac_addr[4] = NODE_MAC_ADDR_OCTET(DT_DRV_INST(0), 4);
	mac_addr[5] = NODE_MAC_ADDR_OCTET(DT_DRV_INST(0), 5);
#else
	uint8_t unique_dev_id_12_bytes[12];
	uint32_t result_mac_32_bits;

	/* Nothing defined by the user, use device id */
	hwinfo_get_device_id(unique_dev_id_12_bytes, 12);
	result_mac_32_bits = crc32_ieee((uint8_t *)unique_dev_id_12_bytes, 12);
	memcpy(&mac_addr[3], &result_mac_32_bits, 3);

#endif /* NODE_HAS_VALID_MAC_ADDR(DT_DRV_INST(0))) */
#endif
}

#if DT_HAS_COMPAT_STATUS_OKAY(st_stm32n6_ethernet)
/**
 * Configures the RISAF (RIF Security Attribute Framework) for Ethernet on STM32N6.
 * This function sets up the master and slave security attributes for the Ethernet peripheral.
 */

static void RISAF_Config(void)
{
	/* Define and initialize the master configuration structure */
	RIMC_MasterConfig_t RIMC_master = {0};

	/* Enable the clock for the RIFSC (RIF Security Controller) */
	__HAL_RCC_RIFSC_CLK_ENABLE();

	RIMC_master.MasterCID = RIF_CID_1;
	RIMC_master.SecPriv = RIF_ATTRIBUTE_SEC | RIF_ATTRIBUTE_PRIV;

	/* Configure the master attributes for the Ethernet peripheral (ETH1) */
	HAL_RIF_RIMC_ConfigMasterAttributes(RIF_MASTER_INDEX_ETH1, &RIMC_master);

	/* Set the secure and privileged attributes for the Ethernet peripheral (ETH1) as a slave */
	HAL_RIF_RISC_SetSlaveSecureAttributes(RIF_RISC_PERIPH_INDEX_ETH1,
					      RIF_ATTRIBUTE_SEC | RIF_ATTRIBUTE_PRIV);
}
#endif

static int eth_stm32_initialize(const struct device *dev)
{
	struct eth_stm32_hal_dev_data *ctx = dev->data;
	const struct eth_stm32_hal_dev_cfg *cfg = dev->config;
	ETH_HandleTypeDef *heth = &ctx->heth;
	bool is_ready;
	int ret;

	is_ready = device_is_ready(DEVICE_DT_GET(STM32_CLOCK_CONTROL_NODE));
	if (is_ready == false) {
		LOG_ERR("clock control device not ready");
		return -ENODEV;
	}

#if DT_HAS_COMPAT_STATUS_OKAY(st_stm32n6_ethernet)
	/* RISAF Configuration */
	RISAF_Config();
#endif

	/* enable clock */
	ret = clock_control_on(DEVICE_DT_GET(STM32_CLOCK_CONTROL_NODE),
		(clock_control_subsys_t)&cfg->pclken);
	ret |= clock_control_on(DEVICE_DT_GET(STM32_CLOCK_CONTROL_NODE),
		(clock_control_subsys_t)&cfg->pclken_tx);
	ret |= clock_control_on(DEVICE_DT_GET(STM32_CLOCK_CONTROL_NODE),
		(clock_control_subsys_t)&cfg->pclken_rx);
#if DT_INST_CLOCKS_HAS_NAME(0, mac_clk_ptp)
	ret |= clock_control_on(DEVICE_DT_GET(STM32_CLOCK_CONTROL_NODE),
		(clock_control_subsys_t)&cfg->pclken_ptp);
#endif

	if (ret != 0) {
		LOG_ERR("Failed to enable ethernet clock");
		return -EIO;
	}

	/* configure pinmux */
	ret = pinctrl_apply_state(cfg->pcfg, PINCTRL_STATE_DEFAULT);
	if (ret < 0) {
		LOG_ERR("Could not configure ethernet pins");
		return ret;
	}

	eth_stm32_generate_mac(ctx->mac_addr);

	heth->Init.MACAddr = ctx->mac_addr;

#if defined(CONFIG_ETH_STM32_HAL_API_V1)
	HAL_StatusTypeDef hal_ret = HAL_OK;

	if (!ETH_STM32_AUTO_NEGOTIATION_ENABLE) {
		struct phy_link_state state;

		phy_get_link_state(eth_stm32_phy_dev, &state);

		heth->Init.DuplexMode = PHY_LINK_IS_FULL_DUPLEX(state.speed) ? ETH_MODE_FULLDUPLEX
									     : ETH_MODE_HALFDUPLEX;
		heth->Init.Speed =
			PHY_LINK_IS_SPEED_100M(state.speed) ? ETH_SPEED_100M : ETH_SPEED_10M;
	}

	hal_ret = HAL_ETH_Init(heth);
	if (hal_ret == HAL_TIMEOUT) {
		/* HAL Init time out. This could be linked to */
		/* a recoverable error. Log the issue and continue */
		/* driver initialisation */
		LOG_WRN("HAL_ETH_Init timed out (cable not connected?)");
	} else if (hal_ret != HAL_OK) {
		LOG_ERR("HAL_ETH_Init failed: %d", hal_ret);
		return -EINVAL;
	} else {
		/* pass */
	}

	/* Initialize semaphores */
	k_mutex_init(&ctx->tx_mutex);
	k_sem_init(&ctx->rx_int_sem, 0, K_SEM_MAX_LIMIT);

	HAL_ETH_DMATxDescListInit(heth, dma_tx_desc_tab,
		&dma_tx_buffer[0][0], ETH_TXBUFNB);
	HAL_ETH_DMARxDescListInit(heth, dma_rx_desc_tab,
		&dma_rx_buffer[0][0], ETH_RXBUFNB);

#endif /* !CONFIG_ETH_STM32_HAL_API_V1 */

	LOG_DBG("MAC %02x:%02x:%02x:%02x:%02x:%02x",
		ctx->mac_addr[0], ctx->mac_addr[1],
		ctx->mac_addr[2], ctx->mac_addr[3],
		ctx->mac_addr[4], ctx->mac_addr[5]);

	return 0;
}

#if defined(CONFIG_ETH_STM32_MULTICAST_FILTER)
static void eth_stm32_mcast_filter(const struct device *dev, const struct ethernet_filter *filter)
{
	struct eth_stm32_hal_dev_data *ctx = (struct eth_stm32_hal_dev_data *)dev->data;
	ETH_HandleTypeDef *heth = &ctx->heth;
	uint32_t crc;
	uint32_t hash_table[2];
	uint32_t hash_index;

	crc = __RBIT(crc32_ieee(filter->mac_address.addr, sizeof(struct net_eth_addr)));
	hash_index = (crc >> 26) & 0x3F;

	__ASSERT_NO_MSG(hash_index < ARRAY_SIZE(ctx->hash_index_cnt));

#if DT_HAS_COMPAT_STATUS_OKAY(st_stm32h7_ethernet)
	hash_table[0] = heth->Instance->MACHT0R;
	hash_table[1] = heth->Instance->MACHT1R;
#else
	hash_table[0] = heth->Instance->MACHTLR;
	hash_table[1] = heth->Instance->MACHTHR;
#endif /* DT_HAS_COMPAT_STATUS_OKAY(st_stm32h7_ethernet) */

	if (filter->set) {
		ctx->hash_index_cnt[hash_index]++;
		hash_table[hash_index / 32] |= (1 << (hash_index % 32));
	} else {
		if (ctx->hash_index_cnt[hash_index] == 0) {
			__ASSERT_NO_MSG(false);
			return;
		}

		ctx->hash_index_cnt[hash_index]--;
		if (ctx->hash_index_cnt[hash_index] == 0) {
			hash_table[hash_index / 32] &= ~(1 << (hash_index % 32));
		}
	}

#if DT_HAS_COMPAT_STATUS_OKAY(st_stm32h7_ethernet)
	heth->Instance->MACHT0R = hash_table[0];
	heth->Instance->MACHT1R = hash_table[1];
#else
	heth->Instance->MACHTLR = hash_table[0];
	heth->Instance->MACHTHR = hash_table[1];
#endif /* DT_HAS_COMPAT_STATUS_OKAY(st_stm32h7_ethernet) */
}

#endif /* CONFIG_ETH_STM32_MULTICAST_FILTER */

#if defined(CONFIG_ETH_STM32_HAL_API_V2)
static int eth_stm32_init_api_v2(const struct device *dev)
{
	HAL_StatusTypeDef hal_ret = HAL_OK;
	struct eth_stm32_hal_dev_data *ctx = dev->data;
	ETH_HandleTypeDef *heth = &ctx->heth;

#if DT_HAS_COMPAT_STATUS_OKAY(st_stm32n6_ethernet)
	for (int ch = 0; ch < ETH_DMA_CH_CNT; ch++) {
		heth->Init.TxDesc[ch] = dma_tx_desc_tab[ch];
		heth->Init.RxDesc[ch] = dma_rx_desc_tab[ch];
	}
#else
	heth->Init.TxDesc = dma_tx_desc_tab;
	heth->Init.RxDesc = dma_rx_desc_tab;
#endif
	heth->Init.RxBuffLen = ETH_STM32_RX_BUF_SIZE;

	hal_ret = HAL_ETH_Init(heth);
	if (hal_ret == HAL_TIMEOUT) {
		/* HAL Init time out. This could be linked to */
		/* a recoverable error. Log the issue and continue */
		/* driver initialisation */
		LOG_ERR("HAL_ETH_Init Timed out");
	} else if (hal_ret != HAL_OK) {
		LOG_ERR("HAL_ETH_Init failed: %d", hal_ret);
		return -EINVAL;
	}

#if defined(CONFIG_PTP_CLOCK_STM32_HAL)
	/* Enable timestamping of RX packets. We enable all packets to be
	 * timestamped to cover both IEEE 1588 and gPTP.
	 */
#if DT_HAS_COMPAT_STATUS_OKAY(st_stm32h7_ethernet)
	heth->Instance->MACTSCR |= ETH_MACTSCR_TSENALL;
#else
	heth->Instance->PTPTSCR |= ETH_PTPTSCR_TSSARFE;
#endif /* DT_HAS_COMPAT_STATUS_OKAY(st_stm32h7_ethernet) */
#endif /* CONFIG_PTP_CLOCK_STM32_HAL */

	/* Initialize semaphores */
	k_mutex_init(&ctx->tx_mutex);
	k_sem_init(&ctx->rx_int_sem, 0, K_SEM_MAX_LIMIT);
	k_sem_init(&ctx->tx_int_sem, 0, K_SEM_MAX_LIMIT);

	/* Tx config init: */
	memset(&tx_config, 0, sizeof(ETH_TxPacketConfigTypeDef));
	tx_config.Attributes = ETH_TX_PACKETS_FEATURES_CSUM |
				ETH_TX_PACKETS_FEATURES_CRCPAD;
	tx_config.ChecksumCtrl = IS_ENABLED(CONFIG_ETH_STM32_HW_CHECKSUM) ?
			ETH_CHECKSUM_IPHDR_PAYLOAD_INSERT_PHDR_CALC : ETH_CHECKSUM_DISABLE;
	tx_config.CRCPadCtrl = ETH_CRC_PAD_INSERT;

	/* prepare tx buffer header */
	for (uint16_t i = 0; i < ETH_TXBUFNB; ++i) {
		dma_tx_buffer_header[i].tx_buff.buffer = dma_tx_buffer[i];
	}

	return 0;
}
#endif /* CONFIG_ETH_STM32_HAL_API_V2 */

static void set_mac_config(const struct device *dev, struct phy_link_state *state)
{
	struct eth_stm32_hal_dev_data *ctx = dev->data;
	ETH_HandleTypeDef *heth = &ctx->heth;
	HAL_StatusTypeDef hal_ret = HAL_OK;
#if defined(CONFIG_ETH_STM32_HAL_API_V2)
	ETH_MACConfigTypeDef mac_config = {0};

	HAL_ETH_GetMACConfig(heth, &mac_config);

	mac_config.DuplexMode =
		PHY_LINK_IS_FULL_DUPLEX(state->speed) ? ETH_FULLDUPLEX_MODE : ETH_HALFDUPLEX_MODE;

	mac_config.Speed =
		IF_ENABLED(DT_HAS_COMPAT_STATUS_OKAY(st_stm32n6_ethernet),
			PHY_LINK_IS_SPEED_1000M(state->speed) ? ETH_SPEED_1000M :)
		PHY_LINK_IS_SPEED_100M(state->speed) ? ETH_SPEED_100M : ETH_SPEED_10M;

	hal_ret = HAL_ETH_SetMACConfig(heth, &mac_config);
	if (hal_ret != HAL_OK) {
		LOG_ERR("HAL_ETH_SetMACConfig: failed: %d", hal_ret);
	}
#else  /* CONFIG_ETH_STM32_HAL_API_V2 */
	heth->Init.DuplexMode =
		PHY_LINK_IS_FULL_DUPLEX(state->speed) ? ETH_MODE_FULLDUPLEX : ETH_MODE_HALFDUPLEX;

	heth->Init.Speed = PHY_LINK_IS_SPEED_100M(state->speed) ? ETH_SPEED_100M : ETH_SPEED_10M;

	hal_ret = HAL_ETH_ConfigMAC(heth, NULL);
	if (hal_ret != HAL_OK) {
		LOG_ERR("HAL_ETH_ConfigMAC: failed: %d", hal_ret);
	}
#endif /* CONFIG_ETH_STM32_HAL_API_V2 */
}

static int eth_stm32_hal_start(const struct device *dev)
{
	struct eth_stm32_hal_dev_data *ctx = dev->data;
	ETH_HandleTypeDef *heth = &ctx->heth;
	HAL_StatusTypeDef hal_ret = HAL_OK;

	LOG_DBG("Starting ETH HAL driver");

#if defined(CONFIG_ETH_STM32_HAL_API_V2)
	hal_ret = HAL_ETH_Start_IT(heth);
#else
	hal_ret = HAL_ETH_Start(heth);
#endif
	if (hal_ret != HAL_OK) {
		LOG_ERR("HAL_ETH_Start{_IT} failed");
	}

	return 0;
}

static int eth_stm32_hal_stop(const struct device *dev)
{
	struct eth_stm32_hal_dev_data *ctx = dev->data;
	ETH_HandleTypeDef *heth = &ctx->heth;
	HAL_StatusTypeDef hal_ret = HAL_OK;

	LOG_DBG("Stopping ETH HAL driver");

#if defined(CONFIG_ETH_STM32_HAL_API_V2)
	hal_ret = HAL_ETH_Stop_IT(heth);
#else
	hal_ret = HAL_ETH_Stop(heth);
#endif
	if (hal_ret != HAL_OK) {
		/* HAL_ETH_Stop{_IT} returns HAL_ERROR only if ETH is already stopped */
		LOG_DBG("HAL_ETH_Stop{_IT} returned error (Ethernet is already stopped)");
	}

	return 0;
}

static void phy_link_state_changed(const struct device *phy_dev, struct phy_link_state *state,
				   void *user_data)
{
	const struct device *dev = (const struct device *)user_data;
	struct eth_stm32_hal_dev_data *ctx = dev->data;

	ARG_UNUSED(phy_dev);

	if (state->is_up) {
		set_mac_config(dev, state);
		eth_stm32_hal_start(dev);
		net_eth_carrier_on(ctx->iface);
	} else {
		eth_stm32_hal_stop(dev);
		net_eth_carrier_off(ctx->iface);
	}
}

static void eth_stm32_iface_init(struct net_if *iface)
{
	const struct device *dev = net_if_get_device(iface);
	struct eth_stm32_hal_dev_data *ctx = dev->data;
	ETH_HandleTypeDef *heth = &ctx->heth;
	bool is_first_init = false;

	if (ctx->iface == NULL) {
		ctx->iface = iface;
		is_first_init = true;
	}

	/* Register Ethernet MAC Address with the upper layer */
	net_if_set_link_addr(iface, ctx->mac_addr,
			     sizeof(ctx->mac_addr),
			     NET_LINK_ETHERNET);

#if defined(CONFIG_NET_DSA_DEPRECATED)
	dsa_register_master_tx(iface, &eth_tx);
#endif

	ethernet_init(iface);

#if defined(CONFIG_ETH_STM32_HAL_API_V2)
	/* This function requires the Ethernet interface to be
	 * properly initialized. In auto-negotiation mode, it reads the speed
	 * and duplex settings to configure the driver accordingly.
	 */
	eth_stm32_init_api_v2(dev);
#endif

	eth_stm32_setup_mac_filter(heth);

	net_if_carrier_off(iface);

	net_lldp_set_lldpdu(iface);

	if (device_is_ready(eth_stm32_phy_dev)) {
		int ret = eth_stm32_phy_reset_and_configure(eth_stm32_phy_dev);
		if (ret) {
			LOG_ERR("PHY device failed to configure");
		}
		phy_link_callback_set(eth_stm32_phy_dev, phy_link_state_changed, (void *)dev);
	} else {
		LOG_ERR("PHY device not ready");
	}

	if (is_first_init) {
		const struct eth_stm32_hal_dev_cfg *cfg = dev->config;
		/* Now that the iface is setup, we are safe to enable IRQs. */
		__ASSERT_NO_MSG(cfg->config_func != NULL);
		cfg->config_func();

		/* Start interruption-poll thread */
		k_thread_create(&ctx->rx_thread, ctx->rx_thread_stack,
				K_KERNEL_STACK_SIZEOF(ctx->rx_thread_stack),
				eth_stm32_rx_thread, (void *) dev, NULL, NULL,
				IS_ENABLED(CONFIG_ETH_STM32_HAL_RX_THREAD_PREEMPTIVE)
					? K_PRIO_PREEMPT(CONFIG_ETH_STM32_HAL_RX_THREAD_PRIO)
					: K_PRIO_COOP(CONFIG_ETH_STM32_HAL_RX_THREAD_PRIO),
				0, K_NO_WAIT);

		k_thread_name_set(&ctx->rx_thread, "stm_eth");
	}
}

static enum ethernet_hw_caps eth_stm32_hal_get_capabilities(const struct device *dev)
{
	ARG_UNUSED(dev);

	return ETHERNET_LINK_10BASE | ETHERNET_LINK_100BASE
#if defined(CONFIG_NET_VLAN)
		| ETHERNET_HW_VLAN
#endif
#if defined(CONFIG_NET_PROMISCUOUS_MODE)
		| ETHERNET_PROMISC_MODE
#endif
#if defined(CONFIG_PTP_CLOCK_STM32_HAL)
		| ETHERNET_PTP
#endif
#if defined(CONFIG_NET_LLDP)
		| ETHERNET_LLDP
#endif
#if defined(CONFIG_ETH_STM32_HW_CHECKSUM)
		| ETHERNET_HW_RX_CHKSUM_OFFLOAD
		| ETHERNET_HW_TX_CHKSUM_OFFLOAD
#endif
#if defined(CONFIG_NET_DSA_DEPRECATED)
		| ETHERNET_DSA_CONDUIT_PORT
#endif
#if defined(CONFIG_ETH_STM32_MULTICAST_FILTER)
		| ETHERNET_HW_FILTERING
#endif
		;
}

<<<<<<< HEAD
static int eth_stm32_hal_get_config(const struct device *dev, enum ethernet_config_type type,
				    struct ethernet_config *config)
{
	struct eth_stm32_hal_dev_data *ctx = dev->data;

	switch (type) {
	case ETHERNET_CONFIG_TYPE_MAC_ADDRESS:
		memcpy(config->mac_address.addr, ctx->mac_addr,
		       sizeof(config->mac_address.addr));
		return 0;
#if defined(CONFIG_NET_PROMISCUOUS_MODE)
	case ETHERNET_CONFIG_TYPE_PROMISC_MODE:
		ETH_HandleTypeDef *heth = &dev_data->heth;
#if defined(CONFIG_ETH_STM32_HAL_API_V2)
		ETH_MACFilterConfigTypeDef MACFilterConf;

		HAL_ETH_GetMACFilterConfig(heth, &MACFilterConf);

		config->promisc_mode = (MACFilterConf.PromiscuousMode == ENABLE);
#else
		if (heth->Instance->MACFFR & ETH_MACFFR_PM) {
			config->promisc_mode = true;
		} else {
			config->promisc_mode = false;
		}
#endif /* CONFIG_ETH_STM32_HAL_API_V2 */
		return 0;
#endif /* CONFIG_NET_PROMISCUOUS_MODE */
	default:
		break;
	}

	return -ENOTSUP;
}

=======
>>>>>>> a4f702b8
static int eth_stm32_hal_set_config(const struct device *dev,
				    enum ethernet_config_type type,
				    const struct ethernet_config *config)
{
	struct eth_stm32_hal_dev_data *ctx = dev->data;
	ETH_HandleTypeDef *heth = &ctx->heth;

	switch (type) {
	case ETHERNET_CONFIG_TYPE_MAC_ADDRESS:
		memcpy(ctx->mac_addr, config->mac_address.addr, 6);
		heth->Instance->MACA0HR = (ctx->mac_addr[5] << 8) |
			ctx->mac_addr[4];
		heth->Instance->MACA0LR = (ctx->mac_addr[3] << 24) |
			(ctx->mac_addr[2] << 16) |
			(ctx->mac_addr[1] << 8) |
			ctx->mac_addr[0];
		net_if_set_link_addr(ctx->iface, ctx->mac_addr,
				     sizeof(ctx->mac_addr),
				     NET_LINK_ETHERNET);
		return 0;
#if defined(CONFIG_NET_PROMISCUOUS_MODE)

	case ETHERNET_CONFIG_TYPE_PROMISC_MODE:
#if defined(CONFIG_ETH_STM32_HAL_API_V2)
		ETH_MACFilterConfigTypeDef MACFilterConf;

		HAL_ETH_GetMACFilterConfig(heth, &MACFilterConf);

		MACFilterConf.PromiscuousMode = config->promisc_mode ? ENABLE : DISABLE;

		HAL_ETH_SetMACFilterConfig(heth, &MACFilterConf);
#else
		if (config->promisc_mode) {
			heth->Instance->MACFFR |= ETH_MACFFR_PM;
		} else {
			heth->Instance->MACFFR &= ~ETH_MACFFR_PM;
		}
#endif /* CONFIG_ETH_STM32_HAL_API_V2 */
		return 0;
#endif /* CONFIG_NET_PROMISCUOUS_MODE */

#if defined(CONFIG_ETH_STM32_MULTICAST_FILTER)
	case ETHERNET_CONFIG_TYPE_FILTER:
		eth_stm32_mcast_filter(dev, &config->filter);
		return 0;
#endif /* CONFIG_ETH_STM32_MULTICAST_FILTER */

	default:
		break;
	}

	return -ENOTSUP;
}

static const struct device *eth_stm32_hal_get_phy(const struct device *dev)
{
	ARG_UNUSED(dev);
	return eth_stm32_phy_dev;
}

#if defined(CONFIG_PTP_CLOCK_STM32_HAL)
static const struct device *eth_stm32_get_ptp_clock(const struct device *dev)
{
	struct eth_stm32_hal_dev_data *ctx = dev->data;

	return ctx->ptp_clock;
}
#endif /* CONFIG_PTP_CLOCK_STM32_HAL */

#if defined(CONFIG_NET_STATISTICS_ETHERNET)
static struct net_stats_eth *eth_stm32_hal_get_stats(const struct device *dev)
{
	struct eth_stm32_hal_dev_data *ctx = dev->data;

	return &ctx->stats;
}
#endif /* CONFIG_NET_STATISTICS_ETHERNET */

static const struct ethernet_api eth_stm32_api = {
	.iface_api.init = eth_stm32_iface_init,             /* @see void init_iface(struct net_if* iface) in net_if.c */

#if defined(CONFIG_PTP_CLOCK_STM32_HAL)
	.get_ptp_clock = eth_stm32_get_ptp_clock,
#endif /* CONFIG_PTP_CLOCK_STM32_HAL */

	.get_capabilities = eth_stm32_hal_get_capabilities,
	.set_config = eth_stm32_hal_set_config,
<<<<<<< HEAD
	.get_config = eth_stm32_hal_get_config,
=======
>>>>>>> a4f702b8
	.get_phy = eth_stm32_hal_get_phy,
#if defined(CONFIG_NET_DSA_DEPRECATED)
	.send = dsa_tx,
#else
	.send = eth_stm32_tx,
#endif

#if defined(CONFIG_NET_STATISTICS_ETHERNET)
	.get_stats = eth_stm32_hal_get_stats,
#endif /* CONFIG_NET_STATISTICS_ETHERNET */
};

static void eth0_irq_config(void)
{
	IRQ_CONNECT(DT_INST_IRQN(0), DT_INST_IRQ(0, priority), eth_stm32_isr,
		    DEVICE_DT_INST_GET(0), 0);
	irq_enable(DT_INST_IRQN(0));
}

PINCTRL_DT_INST_DEFINE(0);

static const struct eth_stm32_hal_dev_cfg eth0_config = {
	.config_func = eth0_irq_config,
	.pclken = {.bus = DT_CLOCKS_CELL_BY_NAME(DT_INST_PARENT(0), stm_eth, bus),
		   .enr = DT_CLOCKS_CELL_BY_NAME(DT_INST_PARENT(0), stm_eth, bits)},
	.pclken_tx = {.bus = DT_INST_CLOCKS_CELL_BY_NAME(0, mac_clk_tx, bus),
		      .enr = DT_INST_CLOCKS_CELL_BY_NAME(0, mac_clk_tx, bits)},
	.pclken_rx = {.bus = DT_INST_CLOCKS_CELL_BY_NAME(0, mac_clk_rx, bus),
		      .enr = DT_INST_CLOCKS_CELL_BY_NAME(0, mac_clk_rx, bits)},
#if DT_INST_CLOCKS_HAS_NAME(0, mac_clk_ptp)
	.pclken_ptp = {.bus = DT_INST_CLOCKS_CELL_BY_NAME(0, mac_clk_ptp, bus),
		       .enr = DT_INST_CLOCKS_CELL_BY_NAME(0, mac_clk_ptp, bits)},
#endif
	.pcfg = PINCTRL_DT_INST_DEV_CONFIG_GET(0),
};

BUILD_ASSERT(DT_INST_ENUM_HAS_VALUE(0, phy_connection_type, mii)
	|| DT_INST_ENUM_HAS_VALUE(0, phy_connection_type, rmii)
	IF_ENABLED(DT_HAS_COMPAT_STATUS_OKAY(st_stm32n6_ethernet),
	(|| DT_INST_ENUM_HAS_VALUE(0, phy_connection_type, rgmii)
	 || DT_INST_ENUM_HAS_VALUE(0, phy_connection_type, gmii))),
			"Unsupported PHY connection type");

static struct eth_stm32_hal_dev_data eth0_data = {
	.heth = {
		.Instance = (ETH_TypeDef *)DT_REG_ADDR(DT_INST_PARENT(0)),
		.Init = {
#if defined(CONFIG_ETH_STM32_HAL_API_V1)
			.AutoNegotiation = ETH_STM32_AUTO_NEGOTIATION_ENABLE ?
					   ETH_AUTONEGOTIATION_ENABLE : ETH_AUTONEGOTIATION_DISABLE,
			.PhyAddress = DT_REG_ADDR(DT_INST_PHANDLE(0, phy_handle)),
			.RxMode = ETH_RXINTERRUPT_MODE,
			.ChecksumMode = IS_ENABLED(CONFIG_ETH_STM32_HW_CHECKSUM) ?
					ETH_CHECKSUM_BY_HARDWARE : ETH_CHECKSUM_BY_SOFTWARE,
#endif /* CONFIG_ETH_STM32_HAL_API_V1 */
			.MediaInterface = STM32_ETH_PHY_MODE(0),
		},
	},
};

ETH_NET_DEVICE_DT_INST_DEFINE(0, eth_stm32_initialize,
		    NULL, &eth0_data, &eth0_config,
		    CONFIG_ETH_INIT_PRIORITY, &eth_stm32_api, ETH_STM32_HAL_MTU);

#if defined(CONFIG_PTP_CLOCK_STM32_HAL)

struct ptp_context {
	struct eth_stm32_hal_dev_data *eth_dev_data;
};

static struct ptp_context ptp_stm32_0_context;

static int ptp_clock_stm32_set(const struct device *dev,
			      struct net_ptp_time *tm)
{
	struct ptp_context *ptp_context = dev->data;
	struct eth_stm32_hal_dev_data *eth_dev_data = ptp_context->eth_dev_data;
	ETH_HandleTypeDef *heth = &eth_dev_data->heth;
	unsigned int key;

	key = irq_lock();

#if DT_HAS_COMPAT_STATUS_OKAY(st_stm32h7_ethernet)
	heth->Instance->MACSTSUR = tm->second;
	heth->Instance->MACSTNUR = tm->nanosecond;
	heth->Instance->MACTSCR |= ETH_MACTSCR_TSINIT;
	while (heth->Instance->MACTSCR & ETH_MACTSCR_TSINIT_Msk) {
		/* spin lock */
	}
#else
	heth->Instance->PTPTSHUR = tm->second;
	heth->Instance->PTPTSLUR = tm->nanosecond;
	heth->Instance->PTPTSCR |= ETH_PTPTSCR_TSSTI;
	while (heth->Instance->PTPTSCR & ETH_PTPTSCR_TSSTI_Msk) {
		/* spin lock */
	}
#endif /* DT_HAS_COMPAT_STATUS_OKAY(st_stm32h7_ethernet) */

	irq_unlock(key);

	return 0;
}

static int ptp_clock_stm32_get(const struct device *dev,
			      struct net_ptp_time *tm)
{
	struct ptp_context *ptp_context = dev->data;
	struct eth_stm32_hal_dev_data *eth_dev_data = ptp_context->eth_dev_data;
	ETH_HandleTypeDef *heth = &eth_dev_data->heth;
	unsigned int key;
	uint32_t second_2;

	key = irq_lock();

#if DT_HAS_COMPAT_STATUS_OKAY(st_stm32h7_ethernet)
	tm->second = heth->Instance->MACSTSR;
	tm->nanosecond = heth->Instance->MACSTNR;
	second_2 = heth->Instance->MACSTSR;
#else
	tm->second = heth->Instance->PTPTSHR;
	tm->nanosecond = heth->Instance->PTPTSLR;
	second_2 = heth->Instance->PTPTSHR;
#endif /* DT_HAS_COMPAT_STATUS_OKAY(st_stm32h7_ethernet) */

	irq_unlock(key);

	if (tm->second != second_2 && tm->nanosecond < NSEC_PER_SEC / 2) {
		/* Second roll-over has happened during first measurement: second register
		 * was read before second boundary and nanosecond register was read after.
		 * We will use second_2 as a new second value.
		 */
		tm->second = second_2;
	}

	return 0;
}

static int ptp_clock_stm32_adjust(const struct device *dev, int increment)
{
	struct ptp_context *ptp_context = dev->data;
	struct eth_stm32_hal_dev_data *eth_dev_data = ptp_context->eth_dev_data;
	ETH_HandleTypeDef *heth = &eth_dev_data->heth;
	unsigned int key;
	int ret;

	if ((increment <= (int32_t)(-NSEC_PER_SEC)) ||
			(increment >= (int32_t)NSEC_PER_SEC)) {
		ret = -EINVAL;
	} else {
		key = irq_lock();

#if DT_HAS_COMPAT_STATUS_OKAY(st_stm32h7_ethernet)
		heth->Instance->MACSTSUR = 0;
		if (increment >= 0) {
			heth->Instance->MACSTNUR = increment;
		} else {
			heth->Instance->MACSTNUR = ETH_MACSTNUR_ADDSUB | (NSEC_PER_SEC + increment);
		}
		heth->Instance->MACTSCR |= ETH_MACTSCR_TSUPDT;
		while (heth->Instance->MACTSCR & ETH_MACTSCR_TSUPDT_Msk) {
			/* spin lock */
		}
#else
		heth->Instance->PTPTSHUR = 0;
		if (increment >= 0) {
			heth->Instance->PTPTSLUR = increment;
		} else {
			heth->Instance->PTPTSLUR = ETH_PTPTSLUR_TSUPNS | (-increment);
		}
		heth->Instance->PTPTSCR |= ETH_PTPTSCR_TSSTU;
		while (heth->Instance->PTPTSCR & ETH_PTPTSCR_TSSTU_Msk) {
			/* spin lock */
		}
#endif /* DT_HAS_COMPAT_STATUS_OKAY(st_stm32h7_ethernet) */

		ret = 0;
		irq_unlock(key);
	}

	return ret;
}

static int ptp_clock_stm32_rate_adjust(const struct device *dev, double ratio)
{
	struct ptp_context *ptp_context = dev->data;
	struct eth_stm32_hal_dev_data *eth_dev_data = ptp_context->eth_dev_data;
	ETH_HandleTypeDef *heth = &eth_dev_data->heth;
	unsigned int key;
	int ret;
	uint32_t addend_val;

	/* No change needed */
	if (ratio == 1.0L) {
		return 0;
	}

	key = irq_lock();

	ratio *= (double)eth_dev_data->clk_ratio_adj;

	/* Limit possible ratio */
	if (ratio * 100 < CONFIG_ETH_STM32_HAL_PTP_CLOCK_ADJ_MIN_PCT ||
			ratio * 100 > CONFIG_ETH_STM32_HAL_PTP_CLOCK_ADJ_MAX_PCT) {
		ret = -EINVAL;
		goto error;
	}

	/* Save new ratio */
	eth_dev_data->clk_ratio_adj = ratio;

	/* Update addend register */
	addend_val = UINT32_MAX * (double)eth_dev_data->clk_ratio * ratio;

#if DT_HAS_COMPAT_STATUS_OKAY(st_stm32h7_ethernet)
	heth->Instance->MACTSAR = addend_val;
	heth->Instance->MACTSCR |= ETH_MACTSCR_TSADDREG;
	while (heth->Instance->MACTSCR & ETH_MACTSCR_TSADDREG_Msk) {
		/* spin lock */
	}
#else
	heth->Instance->PTPTSAR = addend_val;
	heth->Instance->PTPTSCR |= ETH_PTPTSCR_TSARU;
	while (heth->Instance->PTPTSCR & ETH_PTPTSCR_TSARU_Msk) {
		/* spin lock */
	}
#endif /* DT_HAS_COMPAT_STATUS_OKAY(st_stm32h7_ethernet) */

	ret = 0;

error:
	irq_unlock(key);

	return ret;
}

static DEVICE_API(ptp_clock, ptp_stm32_api) = {
	.set = ptp_clock_stm32_set,
	.get = ptp_clock_stm32_get,
	.adjust = ptp_clock_stm32_adjust,
	.rate_adjust = ptp_clock_stm32_rate_adjust,
};

static int ptp_stm32_init(const struct device *port)
{
	const struct device *const dev = DEVICE_DT_GET(DT_NODELABEL(mac));
	struct eth_stm32_hal_dev_data *eth_dev_data = dev->data;
	const struct eth_stm32_hal_dev_cfg *eth_cfg = dev->config;
	struct ptp_context *ptp_context = port->data;
	ETH_HandleTypeDef *heth = &eth_dev_data->heth;
	int ret;
	uint32_t ptp_hclk_rate;
	uint32_t ss_incr_ns;
	uint32_t addend_val;

	eth_dev_data->ptp_clock = port;
	ptp_context->eth_dev_data = eth_dev_data;

	/* Mask the Timestamp Trigger interrupt */
#if DT_HAS_COMPAT_STATUS_OKAY(st_stm32h7_ethernet)
	heth->Instance->MACIER &= ~(ETH_MACIER_TSIE);
#else
	heth->Instance->MACIMR &= ~(ETH_MACIMR_TSTIM);
#endif /* DT_HAS_COMPAT_STATUS_OKAY(st_stm32h7_ethernet) */

	/* Enable timestamping */
#if DT_HAS_COMPAT_STATUS_OKAY(st_stm32h7_ethernet)
	heth->Instance->MACTSCR |= ETH_MACTSCR_TSENA;
#else
	heth->Instance->PTPTSCR |= ETH_PTPTSCR_TSE;
#endif /* DT_HAS_COMPAT_STATUS_OKAY(st_stm32h7_ethernet) */

	/* Query ethernet clock rate */
	ret = clock_control_get_rate(DEVICE_DT_GET(STM32_CLOCK_CONTROL_NODE),
#if DT_HAS_COMPAT_STATUS_OKAY(st_stm32h7_ethernet)
				     (clock_control_subsys_t)&eth_cfg->pclken,
#else
				     (clock_control_subsys_t)&eth_cfg->pclken_ptp,
#endif /* DT_HAS_COMPAT_STATUS_OKAY(st_stm32h7_ethernet) */
				     &ptp_hclk_rate);
	if (ret) {
		LOG_ERR("Failed to query ethernet clock");
		return -EIO;
	}

	/* Program the sub-second increment register based on the PTP clock freq */
	if (NSEC_PER_SEC % CONFIG_ETH_STM32_HAL_PTP_CLOCK_SRC_HZ != 0) {
		LOG_ERR("PTP clock period must be an integer nanosecond value");
		return -EINVAL;
	}
	ss_incr_ns = NSEC_PER_SEC / CONFIG_ETH_STM32_HAL_PTP_CLOCK_SRC_HZ;
	if (ss_incr_ns > UINT8_MAX) {
		LOG_ERR("PTP clock period is more than %d nanoseconds", UINT8_MAX);
		return -EINVAL;
	}

#if DT_HAS_COMPAT_STATUS_OKAY(st_stm32h7_ethernet)
	heth->Instance->MACSSIR = ss_incr_ns << ETH_MACMACSSIR_SSINC_Pos;
#else
	heth->Instance->PTPSSIR = ss_incr_ns;
#endif /* DT_HAS_COMPAT_STATUS_OKAY(st_stm32h7_ethernet) */

	/* Program timestamp addend register */
	eth_dev_data->clk_ratio =
		((double)CONFIG_ETH_STM32_HAL_PTP_CLOCK_SRC_HZ) / ((double)ptp_hclk_rate);
	/*
	 * clk_ratio is a ratio between desired PTP clock frequency and HCLK rate.
	 * Because HCLK is defined by a physical oscillator, it might drift due
	 * to manufacturing tolerances and environmental effects (e.g. temperature).
	 * clk_ratio_adj compensates for such inaccuracies. It starts off as 1.0
	 * and gets adjusted by calling ptp_clock_stm32_rate_adjust().
	 */
	eth_dev_data->clk_ratio_adj = 1.0F;
	addend_val =
		(UINT32_MAX * eth_dev_data->clk_ratio * eth_dev_data->clk_ratio_adj);
#if DT_HAS_COMPAT_STATUS_OKAY(st_stm32h7_ethernet)
	heth->Instance->MACTSAR = addend_val;
	heth->Instance->MACTSCR |= ETH_MACTSCR_TSADDREG;
	while (heth->Instance->MACTSCR & ETH_MACTSCR_TSADDREG_Msk) {
		k_yield();
	}
#else
	heth->Instance->PTPTSAR = addend_val;
	heth->Instance->PTPTSCR |= ETH_PTPTSCR_TSARU;
	while (heth->Instance->PTPTSCR & ETH_PTPTSCR_TSARU_Msk) {
		k_yield();
	}
#endif /* DT_HAS_COMPAT_STATUS_OKAY(st_stm32h7_ethernet) */

	/* Enable fine timestamp correction method */
#if DT_HAS_COMPAT_STATUS_OKAY(st_stm32h7_ethernet)
	heth->Instance->MACTSCR |= ETH_MACTSCR_TSCFUPDT;
#else
	heth->Instance->PTPTSCR |= ETH_PTPTSCR_TSFCU;
#endif /* DT_HAS_COMPAT_STATUS_OKAY(st_stm32h7_ethernet) */

	/* Enable nanosecond rollover into a new second */
#if DT_HAS_COMPAT_STATUS_OKAY(st_stm32h7_ethernet)
	heth->Instance->MACTSCR |= ETH_MACTSCR_TSCTRLSSR;
#else
	heth->Instance->PTPTSCR |= ETH_PTPTSCR_TSSSR;
#endif /* DT_HAS_COMPAT_STATUS_OKAY(st_stm32h7_ethernet) */

	/* Initialize timestamp */
#if DT_HAS_COMPAT_STATUS_OKAY(st_stm32h7_ethernet)
	heth->Instance->MACSTSUR = 0;
	heth->Instance->MACSTNUR = 0;
	heth->Instance->MACTSCR |= ETH_MACTSCR_TSINIT;
	while (heth->Instance->MACTSCR & ETH_MACTSCR_TSINIT_Msk) {
		k_yield();
	}
#else
	heth->Instance->PTPTSHUR = 0;
	heth->Instance->PTPTSLUR = 0;
	heth->Instance->PTPTSCR |= ETH_PTPTSCR_TSSTI;
	while (heth->Instance->PTPTSCR & ETH_PTPTSCR_TSSTI_Msk) {
		k_yield();
	}
#endif /* DT_HAS_COMPAT_STATUS_OKAY(st_stm32h7_ethernet) */

#if defined(CONFIG_ETH_STM32_HAL_API_V2)
	/* Set PTP Configuration done */
	heth->IsPtpConfigured = ETH_STM32_PTP_CONFIGURED;
#endif

	return 0;
}

DEVICE_DEFINE(stm32_ptp_clock_0, PTP_CLOCK_NAME, ptp_stm32_init,
		NULL, &ptp_stm32_0_context, NULL, POST_KERNEL,
		CONFIG_ETH_STM32_HAL_PTP_CLOCK_INIT_PRIO, &ptp_stm32_api);

#endif /* CONFIG_PTP_CLOCK_STM32_HAL */<|MERGE_RESOLUTION|>--- conflicted
+++ resolved
@@ -1280,44 +1280,6 @@
 		;
 }
 
-<<<<<<< HEAD
-static int eth_stm32_hal_get_config(const struct device *dev, enum ethernet_config_type type,
-				    struct ethernet_config *config)
-{
-	struct eth_stm32_hal_dev_data *ctx = dev->data;
-
-	switch (type) {
-	case ETHERNET_CONFIG_TYPE_MAC_ADDRESS:
-		memcpy(config->mac_address.addr, ctx->mac_addr,
-		       sizeof(config->mac_address.addr));
-		return 0;
-#if defined(CONFIG_NET_PROMISCUOUS_MODE)
-	case ETHERNET_CONFIG_TYPE_PROMISC_MODE:
-		ETH_HandleTypeDef *heth = &dev_data->heth;
-#if defined(CONFIG_ETH_STM32_HAL_API_V2)
-		ETH_MACFilterConfigTypeDef MACFilterConf;
-
-		HAL_ETH_GetMACFilterConfig(heth, &MACFilterConf);
-
-		config->promisc_mode = (MACFilterConf.PromiscuousMode == ENABLE);
-#else
-		if (heth->Instance->MACFFR & ETH_MACFFR_PM) {
-			config->promisc_mode = true;
-		} else {
-			config->promisc_mode = false;
-		}
-#endif /* CONFIG_ETH_STM32_HAL_API_V2 */
-		return 0;
-#endif /* CONFIG_NET_PROMISCUOUS_MODE */
-	default:
-		break;
-	}
-
-	return -ENOTSUP;
-}
-
-=======
->>>>>>> a4f702b8
 static int eth_stm32_hal_set_config(const struct device *dev,
 				    enum ethernet_config_type type,
 				    const struct ethernet_config *config)
@@ -1405,10 +1367,6 @@
 
 	.get_capabilities = eth_stm32_hal_get_capabilities,
 	.set_config = eth_stm32_hal_set_config,
-<<<<<<< HEAD
-	.get_config = eth_stm32_hal_get_config,
-=======
->>>>>>> a4f702b8
 	.get_phy = eth_stm32_hal_get_phy,
 #if defined(CONFIG_NET_DSA_DEPRECATED)
 	.send = dsa_tx,
