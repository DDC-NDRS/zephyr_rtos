--- conflicted
+++ resolved
@@ -22,8 +22,6 @@
 #include <stdbool.h>
 #include <zephyr/net/net_pkt.h>
 #include <zephyr/net/net_if.h>
-#include <zephyr/net/phy.h>
-#include <zephyr/net/mii.h>
 #include <zephyr/net/ethernet.h>
 #include <zephyr/net/phy.h>
 #include <ethernet/eth_stats.h>
@@ -52,50 +50,10 @@
 #endif
 
 #if defined(CONFIG_ETH_STM32_HAL_USE_DTCM_FOR_DMA_BUFFER) && \
-            !DT_NODE_HAS_STATUS_OKAY(DT_CHOSEN(zephyr_dtcm))
+	    !DT_NODE_HAS_STATUS_OKAY(DT_CHOSEN(zephyr_dtcm))
 #error DTCM for DMA buffer is activated but zephyr,dtcm is not present in dts
 #endif
 
-<<<<<<< HEAD
-#define PHY_ADDR            CONFIG_ETH_STM32_HAL_PHY_ADDRESS
-
-#if defined(CONFIG_ETH_STM32_HAL_API_V2)
-#define PHY_SCSR               ((uint16_t)0x001FU) /*!< PHY Special Control/Status */
-#define PHY_SCSR_AUTONEGO_DONE ((uint16_t)0x1000U) /*!< Auto-Negotiation Done Status */
-#define PHY_HCDSPEEDMASK       ((uint16_t)0x001CU) /*!< High Capability Speed Mask */
-#define PHY_10BT_HD            ((uint16_t)0x0004U) /*!< 10Base-T half-duplex */
-#define PHY_10BT_FD            ((uint16_t)0x0014U) /*!< 10Base-T full-duplex */
-#define PHY_100BTX_HD          ((uint16_t)0x0008U) /*!< 100Base-TX half-duplex */
-#define PHY_100BTX_FD          ((uint16_t)0x0018U) /*!< 100Base-TX full-duplex */
-#define PHY_AUTONEGO_ENABLE    ((uint16_t)0x1000U) /*!< Auto-negotiation enable bit */
-#define PHY_TIMEOUT            (5000U)             /*!< PHY operation timeout in msec */
-
-#define PHY_STATUS_LINK_DOWN           ((int32_t)1) /*!< Link down status */
-#define PHY_STATUS_100MBITS_FULLDUPLEX ((int32_t)2) /*!< 100 Mbps full-duplex status */
-#define PHY_STATUS_100MBITS_HALFDUPLEX ((int32_t)3) /*!< 100 Mbps half-duplex status */
-#define PHY_STATUS_10MBITS_FULLDUPLEX  ((int32_t)4) /*!< 10 Mbps full-duplex status */
-#define PHY_STATUS_10MBITS_HALFDUPLEX  ((int32_t)5) /*!< 10 Mbps half-duplex status */
-#define PHY_STATUS_AUTONEGO_NOTDONE    ((int32_t)6) /*!< Auto-negotiation not done */
-#endif
-
-#if DT_HAS_COMPAT_STATUS_OKAY(st_stm32_mdio)
-
-#define DEVICE_PHY_BY_NAME(n) \
-        DEVICE_DT_GET(DT_CHILD(DT_INST_CHILD(n, mdio), Z_CONCAT(eth_phy_, PHY_ADDR)))
-
-static const struct device* eth_stm32_phy_dev = DEVICE_PHY_BY_NAME(0);
-
-#endif
-
-#if DT_HAS_COMPAT_STATUS_OKAY(st_stm32h7_ethernet)
-
-#define PHY_BCR           ((uint16_t)0x0000U) /*!< Transceiver Basic Control Register */
-#define PHY_BSR           ((uint16_t)0x0001U) /*!< Transceiver Basic Status Register */
-#define PHY_LINKED_STATUS ((uint16_t)0x0004U) /*!< Valid link established */
-
-#define IS_ETH_DMATXDESC_OWN(dma_tx_desc)   (dma_tx_desc->DESC3 & \
-                                                    ETH_DMATXNDESCRF_OWN)
-=======
 static const struct device *eth_stm32_phy_dev = DEVICE_DT_GET(DT_INST_PHANDLE(0, phy_handle));
 
 #define ETH_STM32_AUTO_NEGOTIATION_ENABLE                                                          \
@@ -104,33 +62,32 @@
 #if DT_HAS_COMPAT_STATUS_OKAY(st_stm32h7_ethernet)
 #define IS_ETH_DMATXDESC_OWN(dma_tx_desc)	(dma_tx_desc->DESC3 & \
 							ETH_DMATXNDESCRF_OWN)
->>>>>>> c53fb67f
-
-#define ETH_RXBUFNB                 ETH_RX_DESC_CNT
-#define ETH_TXBUFNB                 ETH_TX_DESC_CNT
-
-#define ETH_MEDIA_INTERFACE_MII     HAL_ETH_MII_MODE
-#define ETH_MEDIA_INTERFACE_RMII    HAL_ETH_RMII_MODE
+
+#define ETH_RXBUFNB	ETH_RX_DESC_CNT
+#define ETH_TXBUFNB	ETH_TX_DESC_CNT
+
+#define ETH_MEDIA_INTERFACE_MII		HAL_ETH_MII_MODE
+#define ETH_MEDIA_INTERFACE_RMII	HAL_ETH_RMII_MODE
 
 /* Only one tx_buffer is sufficient to pass only 1 dma_buffer */
-#define ETH_TXBUF_DEF_NB    1U
-#else
-
-#define IS_ETH_DMATXDESC_OWN(dma_tx_desc)   (dma_tx_desc->Status & \
-                                                    ETH_DMATXDESC_OWN)
+#define ETH_TXBUF_DEF_NB	1U
+#else
+
+#define IS_ETH_DMATXDESC_OWN(dma_tx_desc)	(dma_tx_desc->Status & \
+							ETH_DMATXDESC_OWN)
 
 #endif /* DT_HAS_COMPAT_STATUS_OKAY(st_stm32h7_ethernet) */
 
 #define MAC_NODE DT_NODELABEL(mac)
 
 #define STM32_ETH_PHY_MODE(node_id) \
-    (DT_ENUM_HAS_VALUE(node_id, phy_connection_type, mii) ? \
-                       ETH_MEDIA_INTERFACE_MII : ETH_MEDIA_INTERFACE_RMII)
-
-#define ETH_DMA_TX_TIMEOUT_MS   20U         /* transmit timeout in milliseconds */
+	(DT_ENUM_HAS_VALUE(node_id, phy_connection_type, mii) ? \
+		ETH_MEDIA_INTERFACE_MII : ETH_MEDIA_INTERFACE_RMII)
+
+#define ETH_DMA_TX_TIMEOUT_MS	20U  /* transmit timeout in milliseconds */
 
 #if defined(CONFIG_ETH_STM32_HAL_USE_DTCM_FOR_DMA_BUFFER) && \
-            DT_NODE_HAS_STATUS_OKAY(DT_CHOSEN(zephyr_dtcm))
+	    DT_NODE_HAS_STATUS_OKAY(DT_CHOSEN(zephyr_dtcm))
 #define __eth_stm32_desc __dtcm_noinit_section
 #define __eth_stm32_buf  __dtcm_noinit_section
 #elif defined(CONFIG_SOC_SERIES_STM32H7X)
@@ -146,9 +103,9 @@
 
 #if DT_HAS_COMPAT_STATUS_OKAY(st_stm32n6_ethernet)
 static ETH_DMADescTypeDef
-    dma_rx_desc_tab[ETH_DMA_RX_CH_CNT][ETH_RXBUFNB] ALIGN_32BYTES(__eth_stm32_desc);
+	dma_rx_desc_tab[ETH_DMA_RX_CH_CNT][ETH_RXBUFNB] ALIGN_32BYTES(__eth_stm32_desc);
 static ETH_DMADescTypeDef
-    dma_tx_desc_tab[ETH_DMA_TX_CH_CNT][ETH_TXBUFNB] ALIGN_32BYTES(__eth_stm32_desc);
+	dma_tx_desc_tab[ETH_DMA_TX_CH_CNT][ETH_TXBUFNB] ALIGN_32BYTES(__eth_stm32_desc);
 #else
 static ETH_DMADescTypeDef dma_rx_desc_tab[ETH_RXBUFNB] __eth_stm32_desc;
 static ETH_DMADescTypeDef dma_tx_desc_tab[ETH_TXBUFNB] __eth_stm32_desc;
@@ -162,117 +119,118 @@
 BUILD_ASSERT(ETH_STM32_RX_BUF_SIZE % 4 == 0, "Rx buffer size must be a multiple of 4");
 
 struct eth_stm32_rx_buffer_header {
-    struct eth_stm32_rx_buffer_header* next;
-    uint16_t size;
-    bool used;
+	struct eth_stm32_rx_buffer_header *next;
+	uint16_t size;
+	bool used;
 };
 
 struct eth_stm32_tx_buffer_header {
-    ETH_BufferTypeDef tx_buff;
-    bool used;
+	ETH_BufferTypeDef tx_buff;
+	bool used;
 };
 
 struct eth_stm32_tx_context {
-    struct net_pkt* pkt;
-    uint16_t first_tx_buffer_index;
-    bool used;
+	struct net_pkt *pkt;
+	uint16_t first_tx_buffer_index;
+	bool used;
 };
 
 static struct eth_stm32_rx_buffer_header dma_rx_buffer_header[ETH_RXBUFNB];
 static struct eth_stm32_tx_buffer_header dma_tx_buffer_header[ETH_TXBUFNB];
 static struct eth_stm32_tx_context dma_tx_context[ETH_TX_DESC_CNT];
 
-void HAL_ETH_RxAllocateCallback(uint8_t** buf) {
-    for (size_t i = 0; i < ETH_RXBUFNB; ++i) {
-        if (!dma_rx_buffer_header[i].used) {
-            dma_rx_buffer_header[i].next = NULL;
-            dma_rx_buffer_header[i].size = 0;
-            dma_rx_buffer_header[i].used = true;
-            *buf = dma_rx_buffer[i];
-            return;
-        }
-    }
-
-    *buf = NULL;
+void HAL_ETH_RxAllocateCallback(uint8_t **buf)
+{
+	for (size_t i = 0; i < ETH_RXBUFNB; ++i) {
+		if (!dma_rx_buffer_header[i].used) {
+			dma_rx_buffer_header[i].next = NULL;
+			dma_rx_buffer_header[i].size = 0;
+			dma_rx_buffer_header[i].used = true;
+			*buf = dma_rx_buffer[i];
+			return;
+		}
+	}
+	*buf = NULL;
 }
 
 /* Pointer to an array of ETH_STM32_RX_BUF_SIZE uint8_t's */
 typedef uint8_t (*RxBufferPtr)[ETH_STM32_RX_BUF_SIZE];
 
 /* called by HAL_ETH_ReadData() */
-void HAL_ETH_RxLinkCallback(void** pStart, void** pEnd, uint8_t* buff, uint16_t Length) {
-    /* buff points to the begin on one of the rx buffers,
-     * so we can compute the index of the given buffer
-     */
-    size_t index  = (RxBufferPtr)buff - &dma_rx_buffer[0];
-    struct eth_stm32_rx_buffer_header* header = &dma_rx_buffer_header[index];
-
-    __ASSERT_NO_MSG(index < ETH_RXBUFNB);
-
-    header->size = Length;
-
-    if (!*pStart) {
-        /* first packet, set head pointer of linked list */
-        *pStart = header;
-        *pEnd   = header;
-    }
-    else {
-        __ASSERT_NO_MSG(*pEnd != NULL);
-        /* not the first packet, add to list and adjust tail pointer */
-        ((struct eth_stm32_rx_buffer_header*)*pEnd)->next = header;
-        *pEnd = header;
-    }
+void HAL_ETH_RxLinkCallback(void **pStart, void **pEnd, uint8_t *buff, uint16_t Length)
+{
+	/* buff points to the begin on one of the rx buffers,
+	 * so we can compute the index of the given buffer
+	 */
+	size_t index = (RxBufferPtr)buff - &dma_rx_buffer[0];
+	struct eth_stm32_rx_buffer_header *header = &dma_rx_buffer_header[index];
+
+	__ASSERT_NO_MSG(index < ETH_RXBUFNB);
+
+	header->size = Length;
+
+	if (!*pStart) {
+		/* first packet, set head pointer of linked list */
+		*pStart = header;
+		*pEnd = header;
+	} else {
+		__ASSERT_NO_MSG(*pEnd != NULL);
+		/* not the first packet, add to list and adjust tail pointer */
+		((struct eth_stm32_rx_buffer_header *)*pEnd)->next = header;
+		*pEnd = header;
+	}
 }
 
 /* Called by HAL_ETH_ReleaseTxPacket */
-void HAL_ETH_TxFreeCallback(uint32_t* buff) {
-    __ASSERT_NO_MSG(buff != NULL);
-
-    /* buff is the user context in tx_config.pData */
-    struct eth_stm32_tx_context* ctx = (struct eth_stm32_tx_context*)buff;
-    struct eth_stm32_tx_buffer_header* buffer_header =
-            &dma_tx_buffer_header[ctx->first_tx_buffer_index];
-
-    while (buffer_header != NULL) {
-        buffer_header->used = false;
-        if (buffer_header->tx_buff.next != NULL) {
-            buffer_header = CONTAINER_OF(buffer_header->tx_buff.next,
-                struct eth_stm32_tx_buffer_header, tx_buff);
-        }
-        else {
-            buffer_header = NULL;
-        }
-    }
-
-    ctx->used = false;
+void HAL_ETH_TxFreeCallback(uint32_t *buff)
+{
+	__ASSERT_NO_MSG(buff != NULL);
+
+	/* buff is the user context in tx_config.pData */
+	struct eth_stm32_tx_context *ctx = (struct eth_stm32_tx_context *)buff;
+	struct eth_stm32_tx_buffer_header *buffer_header =
+		&dma_tx_buffer_header[ctx->first_tx_buffer_index];
+
+	while (buffer_header != NULL) {
+		buffer_header->used = false;
+		if (buffer_header->tx_buff.next != NULL) {
+			buffer_header = CONTAINER_OF(buffer_header->tx_buff.next,
+				struct eth_stm32_tx_buffer_header, tx_buff);
+		} else {
+			buffer_header = NULL;
+		}
+	}
+	ctx->used = false;
 }
 
 /* allocate a tx buffer and mark it as used */
-static inline uint16_t allocate_tx_buffer(void) {
-    for (;;) {
-        for (uint16_t index = 0; index < ETH_TXBUFNB; index++) {
-            if (!dma_tx_buffer_header[index].used) {
-                dma_tx_buffer_header[index].used = true;
-                return index;
-            }
-        }
-        k_yield();
-    }
+static inline uint16_t allocate_tx_buffer(void)
+{
+	while (true) {
+		for (uint16_t index = 0; index < ETH_TXBUFNB; index++) {
+			if (!dma_tx_buffer_header[index].used) {
+				dma_tx_buffer_header[index].used = true;
+				return index;
+			}
+		}
+		k_yield();
+	}
 }
 
 /* allocate a tx context and mark it as used, the first tx buffer is also allocated */
-static inline struct eth_stm32_tx_context* allocate_tx_context(struct net_pkt* pkt) {
-    while (true) {
-        for (uint16_t index = 0; index < ETH_TX_DESC_CNT; index++) {
-            if (!dma_tx_context[index].used) {
-                dma_tx_context[index].used = true;
-                dma_tx_context[index].pkt  = pkt;
-                dma_tx_context[index].first_tx_buffer_index = allocate_tx_buffer();
-                return (&dma_tx_context[index]);
-            }
-        }
-        k_yield();
-    }
+static inline struct eth_stm32_tx_context *allocate_tx_context(struct net_pkt *pkt)
+{
+	while (true) {
+		for (uint16_t index = 0; index < ETH_TX_DESC_CNT; index++) {
+			if (!dma_tx_context[index].used) {
+				dma_tx_context[index].used = true;
+				dma_tx_context[index].pkt = pkt;
+				dma_tx_context[index].first_tx_buffer_index = allocate_tx_buffer();
+				return &dma_tx_context[index];
+			}
+		}
+		k_yield();
+	}
 }
 #endif /* CONFIG_ETH_STM32_HAL_API_V2 */
 
@@ -280,69 +238,7 @@
 static __noinit ETH_TxPacketConfigTypeDef tx_config;
 #endif
 
-<<<<<<< HEAD
-/*
- ****************************
- * PHY management functions *
- ****************************
- */
-static int eth_stm32_phy_reset_and_configure(const struct device* phy) {
-    int32_t  tmout_us;
-    uint32_t reg;
-    int ret;
-
-    /* Reset the PHY */
-    ret = phy_write(phy, MII_BMCR, MII_BMCR_RESET);
-    if (ret == 0) {
-        /* 802.3u standard says reset takes up to 0.5s */
-        tmout_us = 500000;
-        while (true) {
-            k_busy_wait(1000);
-            ret = phy_read(phy, MII_BMCR, &reg);
-            if ((ret == 0) &&
-                ((reg & MII_BMCR_RESET) == 0)) {
-                break;
-            }
-
-            tmout_us -= 1000;
-            if (tmout_us < 0) {
-                ret = -ETIMEDOUT;
-                break;
-            }
-        }
-    }
-
-    if (ret == 0) {
-        /* Configure the PHY */
-        ret = phy_configure_link(phy, (LINK_HALF_10BASE_T | LINK_FULL_10BASE_T |
-                                       LINK_HALF_100BASE_T | LINK_FULL_100BASE_T));
-    }
-
-    return (ret);
-}
-
-static void eth_stm32_phy_link_callback(const struct device* pdev,
-                                        struct phy_link_state* state,
-                                        void* user_data) {
-    const struct device* dev = user_data;
-    struct eth_stm32_hal_dev_data* ctx = dev->data;
-
-    ARG_UNUSED(pdev);
-
-    if (state->is_up == true) {
-        if (ctx->if_suspended) {
-            return;
-        }
-
-        LOG_DBG("Link up");
-        net_eth_carrier_on(ctx->iface);
-    }
-    else {
-        LOG_DBG("Link down");
-        net_eth_carrier_off(ctx->iface);
-    }
-=======
-static inline void setup_mac_filter(ETH_HandleTypeDef *heth)
+static inline void eth_stm32_setup_mac_filter(ETH_HandleTypeDef *heth)
 {
 	__ASSERT_NO_MSG(heth != NULL);
 
@@ -388,103 +284,40 @@
 	k_sleep(K_MSEC(1));
 	heth->Instance->MACFFR = tmp;
 #endif /* DT_HAS_COMPAT_STATUS_OKAY(st_stm32h7_ethernet) */
->>>>>>> c53fb67f
-}
-
-static int eth_stm32_phy_init(const struct device* dev) {
-    struct eth_stm32_hal_dev_cfg const* cfg = dev->config;
-    int ret;
-
-    ret = eth_stm32_phy_reset_and_configure(cfg->phy_dev);
-    if (ret == 0) {
-        ret = phy_link_callback_set(cfg->phy_dev, 
-                                    eth_stm32_phy_link_callback,
-                                    (void*)dev);
-    }
-
-    return (ret);
-}
-<<<<<<< HEAD
-=======
+}
+
+#if defined(CONFIG_PTP_CLOCK_STM32_HAL)
+static bool eth_stm32_is_ptp_pkt(struct net_if *iface, struct net_pkt *pkt)
+{
+	if (net_ntohs(NET_ETH_HDR(pkt)->type) != NET_ETH_PTYPE_PTP) {
+		return false;
+	}
+
+	net_pkt_set_priority(pkt, NET_PRIORITY_CA);
+
+	return true;
+}
 
 void HAL_ETH_TxPtpCallback(uint32_t *buff, ETH_TimeStampTypeDef *timestamp)
 {
-	struct eth_stm32_tx_context *ctx = (struct eth_stm32_tx_context *)buff;
->>>>>>> c53fb67f
-
-static HAL_StatusTypeDef read_eth_phy_register(ETH_HandleTypeDef* heth,
-                                               uint32_t PHYAddr,
-                                               uint32_t PHYReg,
-                                               uint32_t* RegVal) {
-    #if DT_HAS_COMPAT_STATUS_OKAY(st_stm32_mdio)
-    return phy_read(eth_stm32_phy_dev, PHYReg, RegVal);
-    #elif defined(CONFIG_ETH_STM32_HAL_API_V2)
-    return HAL_ETH_ReadPHYRegister(heth, PHYAddr, PHYReg, RegVal);
-    #else
-    ARG_UNUSED(PHYAddr);
-    return HAL_ETH_ReadPHYRegister(heth, PHYReg, RegVal);
-    #endif /* CONFIG_ETH_STM32_HAL_API_V2 */
-}
-<<<<<<< HEAD
-
-static inline void eth_stm32_setup_mac_filter(ETH_HandleTypeDef* heth) {
-    __ASSERT_NO_MSG(heth != NULL);
-
-    #if DT_HAS_COMPAT_STATUS_OKAY(st_stm32h7_ethernet)
-    ETH_MACFilterConfigTypeDef MACFilterConf;
-
-    HAL_ETH_GetMACFilterConfig(heth, &MACFilterConf);
-    #if defined(CONFIG_ETH_STM32_MULTICAST_FILTER)
-    MACFilterConf.HashMulticast    = ENABLE;
-    MACFilterConf.PassAllMulticast = DISABLE;
-    #else
-    MACFilterConf.HashMulticast    = DISABLE;
-    MACFilterConf.PassAllMulticast = ENABLE;
-    #endif /* CONFIG_ETH_STM32_MULTICAST_FILTER */
-    MACFilterConf.HachOrPerfectFilter = DISABLE;
-
-    HAL_ETH_SetMACFilterConfig(heth, &MACFilterConf);
-
-    k_sleep(K_MSEC(1));
-    #else
-    uint32_t tmp = heth->Instance->MACFFR;
-
-    /* clear all multicast filter bits, resulting in perfect filtering */
-    tmp &= ~(ETH_MULTICASTFRAMESFILTER_PERFECTHASHTABLE |
-             ETH_MULTICASTFRAMESFILTER_HASHTABLE |
-             ETH_MULTICASTFRAMESFILTER_PERFECT |
-             ETH_MULTICASTFRAMESFILTER_NONE);
-
-    if (IS_ENABLED(CONFIG_ETH_STM32_MULTICAST_FILTER)) {
-        /* enable multicast hash receive filter */
-        tmp |= ETH_MULTICASTFRAMESFILTER_HASHTABLE;
-    }
-    else {
-        /* enable receiving all multicast frames */
-        tmp |= ETH_MULTICASTFRAMESFILTER_NONE;
-    }
-
-    heth->Instance->MACFFR = tmp;
-
-    /* Wait until the write operation will be taken into account:
-     * at least four TX_CLK/RX_CLK clock cycles
-     */
-    tmp = heth->Instance->MACFFR;
-    k_sleep(K_MSEC(1));
-    heth->Instance->MACFFR = tmp;
-    #endif /* DT_HAS_COMPAT_STATUS_OKAY(st_stm32h7_ethernet) */
-=======
+	struct eth_stm32_tx_context *tx_ctx = (struct eth_stm32_tx_context *)buff;
+
+	tx_ctx->pkt->timestamp.second = timestamp->TimeStampHigh;
+	tx_ctx->pkt->timestamp.nanosecond = timestamp->TimeStampLow;
+
+	net_if_add_tx_timestamp(tx_ctx->pkt);
+}
 #endif /* CONFIG_PTP_CLOCK_STM32_HAL */
 
-static int eth_tx(const struct device *dev, struct net_pkt *pkt)
-{
-	struct eth_stm32_hal_dev_data *dev_data = dev->data;
+static int eth_stm32_tx(const struct device *dev, struct net_pkt *pkt)
+{
+	struct eth_stm32_hal_dev_data *ctx = dev->data;
 	ETH_HandleTypeDef *heth;
 	int res;
 	size_t total_len;
 #if defined(CONFIG_ETH_STM32_HAL_API_V2)
 	size_t remaining_read;
-	struct eth_stm32_tx_context *ctx = NULL;
+	struct eth_stm32_tx_context *tx_ctx = NULL;
 	struct eth_stm32_tx_buffer_header *buf_header = NULL;
 #else
 	uint8_t *dma_buffer;
@@ -498,9 +331,9 @@
 	__ASSERT_NO_MSG(pkt != NULL);
 	__ASSERT_NO_MSG(pkt->frags != NULL);
 	__ASSERT_NO_MSG(dev != NULL);
-	__ASSERT_NO_MSG(dev_data != NULL);
-
-	heth = &dev_data->heth;
+	__ASSERT_NO_MSG(ctx != NULL);
+
+	heth = &ctx->heth;
 
 	total_len = net_pkt_get_len(pkt);
 	if (total_len > (ETH_STM32_TX_BUF_SIZE * ETH_TXBUFNB)) {
@@ -508,11 +341,11 @@
 		return -EIO;
 	}
 
-	k_mutex_lock(&dev_data->tx_mutex, K_FOREVER);
-
-#if defined(CONFIG_ETH_STM32_HAL_API_V2)
-	ctx = allocate_tx_context(pkt);
-	buf_header = &dma_tx_buffer_header[ctx->first_tx_buffer_index];
+	k_mutex_lock(&ctx->tx_mutex, K_FOREVER);
+
+#if defined(CONFIG_ETH_STM32_HAL_API_V2)
+	tx_ctx = allocate_tx_context(pkt);
+	buf_header = &dma_tx_buffer_header[tx_ctx->first_tx_buffer_index];
 #else
 	dma_tx_desc = heth->TxDesc;
 	while (IS_ETH_DMATXDESC_OWN(dma_tx_desc) != (uint32_t)RESET) {
@@ -521,7 +354,7 @@
 #endif /* CONFIG_ETH_STM32_HAL_API_V2 */
 
 #if defined(CONFIG_PTP_CLOCK_STM32_HAL)
-	timestamped_frame = eth_is_ptp_pkt(net_pkt_iface(pkt), pkt) ||
+	timestamped_frame = eth_stm32_is_ptp_pkt(net_pkt_iface(pkt), pkt) ||
 			    net_pkt_is_tx_timestamping(pkt);
 	if (timestamped_frame) {
 		/* Enable transmit timestamp */
@@ -564,11 +397,11 @@
 
 #if defined(CONFIG_ETH_STM32_HAL_API_V2)
 	tx_config.Length = total_len;
-	tx_config.pData = ctx;
-	tx_config.TxBuffer = &dma_tx_buffer_header[ctx->first_tx_buffer_index].tx_buff;
+	tx_config.pData = tx_ctx;
+	tx_config.TxBuffer = &dma_tx_buffer_header[tx_ctx->first_tx_buffer_index].tx_buff;
 
 	/* Reset TX complete interrupt semaphore before TX request*/
-	k_sem_reset(&dev_data->tx_int_sem);
+	k_sem_reset(&ctx->tx_int_sem);
 
 	/* tx_buffer is allocated on function stack, we need */
 	/* to wait for the transfer to complete */
@@ -582,12 +415,12 @@
 	}
 
 	/* the tx context is now owned by the HAL */
-	ctx = NULL;
+	tx_ctx = NULL;
 
 	/* Wait for end of TX buffer transmission */
 	/* If the semaphore timeout breaks, it means */
 	/* an error occurred or IT was not fired */
-	if (k_sem_take(&dev_data->tx_int_sem,
+	if (k_sem_take(&ctx->tx_int_sem,
 			K_MSEC(ETH_DMA_TX_TIMEOUT_MS)) != 0) {
 
 		LOG_ERR("HAL_ETH_TransmitIT tx_int_sem take timeout");
@@ -650,33 +483,40 @@
 error:
 
 #if defined(CONFIG_ETH_STM32_HAL_API_V2)
-	if (!ctx) {
+	if (tx_ctx == NULL) {
 		/* The HAL owns the tx context */
 		HAL_ETH_ReleaseTxPacket(heth);
 	} else {
 		/* We need to release the tx context and its buffers */
-		HAL_ETH_TxFreeCallback((uint32_t *)ctx);
+		HAL_ETH_TxFreeCallback((uint32_t *)tx_ctx);
 	}
 #endif /* CONFIG_ETH_STM32_HAL_API_V2 */
 
-	k_mutex_unlock(&dev_data->tx_mutex);
+	k_mutex_unlock(&ctx->tx_mutex);
 
 	return res;
 }
 
-static struct net_if *get_iface(struct eth_stm32_hal_dev_data *ctx)
+static struct net_if *eth_stm32_get_iface(struct eth_stm32_hal_dev_data *ctx)
 {
 	return ctx->iface;
->>>>>>> c53fb67f
-}
-
+}
+
+static struct net_pkt *eth_stm32_rx(const struct device *dev)
+{
+	struct eth_stm32_hal_dev_data *ctx;
+	ETH_HandleTypeDef *heth;
+	struct net_pkt *pkt;
+	size_t total_len = 0;
+#if defined(CONFIG_ETH_STM32_HAL_API_V2)
+	void *appbuf;
+	struct eth_stm32_rx_buffer_header *rx_header;
+#else
+	__IO ETH_DMADescTypeDef *dma_rx_desc;
+	uint8_t *dma_buffer;
+	HAL_StatusTypeDef hal_ret = HAL_OK;
+#endif /* CONFIG_ETH_STM32_HAL_API_V2 */
 #if defined(CONFIG_PTP_CLOCK_STM32_HAL)
-<<<<<<< HEAD
-static bool eth_stm32_is_ptp_pkt(struct net_if* iface, struct net_pkt* pkt) {
-    if (ntohs(NET_ETH_HDR(pkt)->type) != NET_ETH_PTYPE_PTP) {
-        return (false);
-    }
-=======
 	struct net_ptp_time timestamp;
 	ETH_TimeStampTypeDef ts_registers;
 	/* Default to invalid value. */
@@ -686,506 +526,143 @@
 
 	__ASSERT_NO_MSG(dev != NULL);
 
-	dev_data = dev->data;
-
-	__ASSERT_NO_MSG(dev_data != NULL);
->>>>>>> c53fb67f
-
-    net_pkt_set_priority(pkt, NET_PRIORITY_CA);
-
-    return (true);
-}
-#if defined(CONFIG_ETH_STM32_HAL_API_V2)
-void HAL_ETH_TxPtpCallback(uint32_t* buff, ETH_TimeStampTypeDef* timestamp) {
-    struct eth_stm32_tx_context* tx_ctx = (struct eth_stm32_tx_context*)buff;
-
-<<<<<<< HEAD
-    tx_ctx->pkt->timestamp.second     = timestamp->TimeStampHigh;
-    tx_ctx->pkt->timestamp.nanosecond = timestamp->TimeStampLow;
-
-    net_if_add_tx_timestamp(tx_ctx->pkt);
-}
+	ctx = dev->data;
+
+	__ASSERT_NO_MSG(ctx != NULL);
+
+	heth = &ctx->heth;
+
+#if defined(CONFIG_ETH_STM32_HAL_API_V2)
+	if (HAL_ETH_ReadData(heth, &appbuf) != HAL_OK) {
+		/* no frame available */
+		return NULL;
+	}
+
+	/* computing total length */
+	for (rx_header = (struct eth_stm32_rx_buffer_header *)appbuf;
+			rx_header; rx_header = rx_header->next) {
+		total_len += rx_header->size;
+	}
+#else
+	hal_ret = HAL_ETH_GetReceivedFrame_IT(heth);
+	if (hal_ret != HAL_OK) {
+		/* no frame available */
+		return NULL;
+	}
+
+	total_len = heth->RxFrameInfos.length;
+	dma_buffer = (uint8_t *)heth->RxFrameInfos.buffer;
 #endif /* CONFIG_ETH_STM32_HAL_API_V2 */
-=======
+
 #if defined(CONFIG_PTP_CLOCK_STM32_HAL)
 	if (HAL_ETH_PTP_GetRxTimestamp(heth, &ts_registers) == HAL_OK) {
 		timestamp.second = ts_registers.TimeStampHigh;
 		timestamp.nanosecond = ts_registers.TimeStampLow;
 	}
->>>>>>> c53fb67f
 #endif /* CONFIG_PTP_CLOCK_STM32_HAL */
 
-static int /**/eth_stm32_tx(const struct device* dev, struct net_pkt* pkt) {
-    struct eth_stm32_hal_dev_data* ctx = dev->data;
-    ETH_HandleTypeDef* heth;
-    int res;
-    size_t total_len;
-    #if defined(CONFIG_ETH_STM32_HAL_API_V2)
-    size_t remaining_read;
-    struct eth_stm32_tx_context* tx_ctx = NULL;
-    struct eth_stm32_tx_buffer_header* buf_header = NULL;
-    #else
-    uint8_t* dma_buffer;
-    __IO ETH_DMADescTypeDef* dma_tx_desc;
-    #endif /* CONFIG_ETH_STM32_HAL_API_V2 */
-    HAL_StatusTypeDef hal_ret = HAL_OK;
-    #if defined(CONFIG_PTP_CLOCK_STM32_HAL)
-    bool timestamped_frame;
-    #endif /* CONFIG_PTP_CLOCK_STM32_HAL */
-
-    __ASSERT_NO_MSG(pkt != NULL);
-    __ASSERT_NO_MSG(pkt->frags != NULL);
-    __ASSERT_NO_MSG(dev != NULL);
-    __ASSERT_NO_MSG(ctx != NULL);
-
-    heth = &ctx->heth;
-
-    total_len = net_pkt_get_len(pkt);
-    if (total_len > (ETH_STM32_TX_BUF_SIZE * ETH_TXBUFNB)) {
-        LOG_ERR("PKT too big");
-        return (-EIO);
-    }
-
-    k_mutex_lock(&ctx->tx_mutex, K_FOREVER);
-
-    #if defined(CONFIG_ETH_STM32_HAL_API_V2)
-    tx_ctx = allocate_tx_context(pkt);
-    buf_header = &dma_tx_buffer_header[tx_ctx->first_tx_buffer_index];
-    #else
-    dma_tx_desc = heth->TxDesc;
-
-    while (IS_ETH_DMATXDESC_OWN(dma_tx_desc) != (uint32_t)RESET) {
-        k_yield();
-    }
-    #endif /* CONFIG_ETH_STM32_HAL_API_V2 */
-
-    #if defined(CONFIG_PTP_CLOCK_STM32_HAL)
-    timestamped_frame = eth_stm32_is_ptp_pkt(net_pkt_iface(pkt), pkt) ||
-                        net_pkt_is_tx_timestamping(pkt);
-    if (timestamped_frame) {
-        /* Enable transmit timestamp */
-        #if defined(CONFIG_ETH_STM32_HAL_API_V2)
-        HAL_ETH_PTP_InsertTxTimestamp(heth);
-        #else
-        dma_tx_desc->Status |= ETH_DMATXDESC_TTSE;
-        #endif /* CONFIG_ETH_STM32_HAL_API_V2 */
-    }
-    #endif /* CONFIG_PTP_CLOCK_STM32_HAL */
-
-    #if defined(CONFIG_ETH_STM32_HAL_API_V2)
-    remaining_read = total_len;
-    /* fill and allocate buffer until remaining data fits in one buffer */
-    while (remaining_read > ETH_STM32_TX_BUF_SIZE) {
-        if (net_pkt_read(pkt, buf_header->tx_buff.buffer, ETH_STM32_TX_BUF_SIZE)) {
-            res = -ENOBUFS;
-            goto error;
-        }
-        const uint16_t next_buffer_id = allocate_tx_buffer();
-
-        buf_header->tx_buff.len = ETH_STM32_TX_BUF_SIZE;
-        /* append new buffer to the linked list */
-        buf_header->tx_buff.next = &dma_tx_buffer_header[next_buffer_id].tx_buff;
-        /* and adjust tail pointer */
-        buf_header = &dma_tx_buffer_header[next_buffer_id];
-        remaining_read -= ETH_STM32_TX_BUF_SIZE;
-    }
-    if (net_pkt_read(pkt, buf_header->tx_buff.buffer, remaining_read)) {
-        res = -ENOBUFS;
-        goto error;
-    }
-    buf_header->tx_buff.len  = remaining_read;
-    buf_header->tx_buff.next = NULL;
-
-    #else
-    dma_buffer = (uint8_t*)(dma_tx_desc->Buffer1Addr);
-
-    if (net_pkt_read(pkt, dma_buffer, total_len)) {
-        res = -ENOBUFS;
-        goto error;
-    }
-    #endif /* CONFIG_ETH_STM32_HAL_API_V2 */
-
-    #if defined(CONFIG_ETH_STM32_HAL_API_V2)
-    tx_config.Length   = total_len;
-    tx_config.pData    = tx_ctx;
-    tx_config.TxBuffer = &dma_tx_buffer_header[tx_ctx->first_tx_buffer_index].tx_buff;
-
-    /* Reset TX complete interrupt semaphore before TX request*/
-    k_sem_reset(&ctx->tx_int_sem);
-
-    /* tx_buffer is allocated on function stack, we need */
-    /* to wait for the transfer to complete */
-    /* So it is not freed before the interrupt happens */
-    hal_ret = HAL_ETH_Transmit_IT(heth, &tx_config);
-    if (hal_ret != HAL_OK) {
-        LOG_ERR("HAL_ETH_Transmit: failed!");
-        res = -EIO;
-        goto error;
-    }
-
-    /* the tx context is now owned by the HAL */
-    tx_ctx = NULL;
-
-    /* Wait for end of TX buffer transmission */
-    /* If the semaphore timeout breaks, it means */
-    /* an error occurred or IT was not fired */
-    if (k_sem_take(&ctx->tx_int_sem,
-                   K_MSEC(ETH_DMA_TX_TIMEOUT_MS)) != 0) {
-        LOG_ERR("HAL_ETH_TransmitIT tx_int_sem take timeout");
-        res = -EIO;
-
-        /* Check for errors */
-        /* Ethernet device was put in error state */
-        /* Error state is unrecoverable ? */
-        if (HAL_ETH_GetState(heth) == HAL_ETH_STATE_ERROR) {
-            LOG_ERR("%s: ETH in error state: errorcode:%x",
-                    __func__,
-                    HAL_ETH_GetError(heth));
-            /* TODO recover from error state by restarting eth */
-        }
-
-        /* Check for DMA errors */
-        if (HAL_ETH_GetDMAError(heth)) {
-            LOG_ERR("%s: ETH DMA error: dmaerror:%x",
-                    __func__,
-                    HAL_ETH_GetDMAError(heth));
-            /* DMA fatal bus errors are putting in error state*/
-            /* TODO recover from this */
-        }
-
-        /* Check for MAC errors */
-        if (HAL_ETH_GetMACError(heth)) {
-            LOG_ERR("%s: ETH MAC error: macerror:%x",
-                    __func__,
-                    HAL_ETH_GetMACError(heth));
-            /* MAC errors are putting in error state*/
-            /* TODO recover from this */
-        }
-
-        goto error;
-    }
-
-    #else
-    hal_ret = HAL_ETH_TransmitFrame(heth, total_len);
-
-    if (hal_ret != HAL_OK) {
-        LOG_ERR("HAL_ETH_Transmit: failed!");
-        res = -EIO;
-        goto error;
-    }
-
-    /* When Transmit Underflow flag is set, clear it and issue a
-     * Transmit Poll Demand to resume transmission.
-     */
-    if ((heth->Instance->DMASR & ETH_DMASR_TUS) != (uint32_t)RESET) {
-        /* Clear TUS ETHERNET DMA flag */
-        heth->Instance->DMASR = ETH_DMASR_TUS;
-        /* Resume DMA transmission*/
-        heth->Instance->DMATPDR = 0;
-        res = -EIO;
-        goto error;
-    }
-    #endif /* CONFIG_ETH_STM32_HAL_API_V2 */
-
-    #if defined(CONFIG_PTP_CLOCK_STM32_HAL) && !defined(CONFIG_ETH_STM32_HAL_API_V2)
-    if (timestamped_frame) {
-        /* Retrieve transmission timestamp from last DMA TX descriptor */
-        __IO ETH_DMADescTypeDef* last_dma_tx_desc = dma_tx_desc;
-
-        while (!(last_dma_tx_desc->Status & ETH_DMATXDESC_LS) &&
-                    last_dma_tx_desc->Buffer2NextDescAddr) {
-            last_dma_tx_desc =
-                    (ETH_DMADescTypeDef*)last_dma_tx_desc->Buffer2NextDescAddr;
-        }
-
-        while (IS_ETH_DMATXDESC_OWN(last_dma_tx_desc) != (uint32_t)RESET) {
-            /* Wait for transmission */
-            k_yield();
-        }
-
-        if ((last_dma_tx_desc->Status & ETH_DMATXDESC_LS) &&
-            (last_dma_tx_desc->Status & ETH_DMATXDESC_TTSS)) {
-            pkt->timestamp.second     = last_dma_tx_desc->TimeStampHigh;
-            pkt->timestamp.nanosecond = last_dma_tx_desc->TimeStampLow;
-        }
-        else {
-            /* Invalid value */
-            pkt->timestamp.second     = UINT64_MAX;
-            pkt->timestamp.nanosecond = UINT32_MAX;
-        }
-
-        net_if_add_tx_timestamp(pkt);
-    }
-    #endif /* CONFIG_PTP_CLOCK_STM32_HAL && !CONFIG_ETH_STM32_HAL_API_V2 */
-
-    res = 0;
-
-error :
-
-    #if defined(CONFIG_ETH_STM32_HAL_API_V2)
-    if (tx_ctx == NULL) {
-        /* The HAL owns the tx context */
-        HAL_ETH_ReleaseTxPacket(heth);
-    }
-    else {
-        /* We need to release the tx context and its buffers */
-        HAL_ETH_TxFreeCallback((uint32_t*)tx_ctx);
-    }
-    #endif /* CONFIG_ETH_STM32_HAL_API_V2 */
-
-    k_mutex_unlock(&ctx->tx_mutex);
-
-    return (res);
-}
-
-static struct net_if* eth_stm32_get_iface(struct eth_stm32_hal_dev_data* ctx) {
-    return (ctx->iface);
-}
-
-static struct net_pkt* /**/eth_stm32_rx(const struct device* dev) {
-    struct eth_stm32_hal_dev_data* ctx;
-    ETH_HandleTypeDef* heth;
-    struct net_pkt* pkt;
-    size_t total_len = 0;
-    #if defined(CONFIG_ETH_STM32_HAL_API_V2)
-    void* appbuf;
-    struct eth_stm32_rx_buffer_header* rx_header;
-    #else
-    __IO ETH_DMADescTypeDef* dma_rx_desc;
-    uint8_t* dma_buffer;
-    HAL_StatusTypeDef hal_ret = HAL_OK;
-    #endif /* CONFIG_ETH_STM32_HAL_API_V2 */
-    #if defined(CONFIG_PTP_CLOCK_STM32_HAL)
-    struct net_ptp_time timestamp;
-    #if defined(CONFIG_ETH_STM32_HAL_API_V2)
-    ETH_TimeStampTypeDef ts_registers;
-    #endif /* CONFIG_ETH_STM32_HAL_API_V2 */
-    /* Default to invalid value. */
-    timestamp.second     = UINT64_MAX;
-    timestamp.nanosecond = UINT32_MAX;
-    #endif /* CONFIG_PTP_CLOCK_STM32_HAL */
-
-    __ASSERT_NO_MSG(dev != NULL);
-
-    ctx = dev->data;
-
-    __ASSERT_NO_MSG(ctx != NULL);
-
-    heth = &ctx->heth;
-
-    #if defined(CONFIG_ETH_STM32_HAL_API_V2)
-    if (HAL_ETH_ReadData(heth, &appbuf) != HAL_OK) {
-        /* no frame available */
-        return (NULL);
-    }
-
-    /* computing total length */
-    for (rx_header = (struct eth_stm32_rx_buffer_header*)appbuf;
-         rx_header; rx_header = rx_header->next) {
-        total_len += rx_header->size;
-    }
-    #else
-    hal_ret = HAL_ETH_GetReceivedFrame_IT(heth);
-    if (hal_ret != HAL_OK) {
-        /* no frame available */
-        return (NULL);
-    }
-
-    total_len  = heth->RxFrameInfos.length;
-    dma_buffer = (uint8_t*)heth->RxFrameInfos.buffer;
-    #endif /* CONFIG_ETH_STM32_HAL_API_V2 */
-
-    #if defined(CONFIG_PTP_CLOCK_STM32_HAL)
-    #if defined(CONFIG_ETH_STM32_HAL_API_V2)
-
-    if (HAL_ETH_PTP_GetRxTimestamp(heth, &ts_registers) == HAL_OK) {
-        timestamp.second     = ts_registers.TimeStampHigh;
-        timestamp.nanosecond = ts_registers.TimeStampLow;
-    }
-    #else
-    __IO ETH_DMADescTypeDef* last_dma_rx_desc;
-
-    last_dma_rx_desc = heth->RxFrameInfos.LSRxDesc;
-    if (last_dma_rx_desc->TimeStampHigh != UINT32_MAX ||
-        last_dma_rx_desc->TimeStampLow != UINT32_MAX) {
-        timestamp.second = last_dma_rx_desc->TimeStampHigh;
-        timestamp.nanosecond = last_dma_rx_desc->TimeStampLow;
-    }
-    #endif /* CONFIG_ETH_STM32_HAL_API_V2 */
-    #endif /* CONFIG_PTP_CLOCK_STM32_HAL */
-
-    pkt = net_pkt_rx_alloc_with_buffer(eth_stm32_get_iface(ctx),
-                                       total_len, NET_AF_UNSPEC, 0, K_MSEC(100));
-    if (pkt == NULL) {
-        LOG_ERR("Failed to obtain RX buffer");
-        goto release_desc;
-    }
-
-    #if defined(CONFIG_ETH_STM32_HAL_API_V2)
-    for (rx_header = (struct eth_stm32_rx_buffer_header*)appbuf;
-        rx_header; rx_header = rx_header->next) {
-        const size_t index = rx_header - &dma_rx_buffer_header[0];
-
-        __ASSERT_NO_MSG(index < ETH_RXBUFNB);
-        if (net_pkt_write(pkt, dma_rx_buffer[index], rx_header->size)) {
-            LOG_ERR("Failed to append RX buffer to context buffer");
-            net_pkt_unref(pkt);
-            pkt = NULL;
-            goto release_desc;
-        }
-    }
-    #else
-    if (net_pkt_write(pkt, dma_buffer, total_len)) {
-        LOG_ERR("Failed to append RX buffer to context buffer");
-        net_pkt_unref(pkt);
-        pkt = NULL;
-        goto release_desc;
-    }
-    #endif /* CONFIG_ETH_STM32_HAL_API_V2 */
-
-release_desc :
-    #if defined(CONFIG_ETH_STM32_HAL_API_V2)
-    for (rx_header = (struct eth_stm32_rx_buffer_header*)appbuf;
-        rx_header; rx_header = rx_header->next) {
-        rx_header->used = false;
-    }
-    #else
-    /* Release descriptors to DMA */
-    /* Point to first descriptor */
-    dma_rx_desc = heth->RxFrameInfos.FSRxDesc;
-    /* Set Own bit in Rx descriptors: gives the buffers back to DMA */
-    for (int i = 0; i < heth->RxFrameInfos.SegCount; i++) {
-        dma_rx_desc->Status |= ETH_DMARXDESC_OWN;
-        dma_rx_desc = (ETH_DMADescTypeDef*)
-                (dma_rx_desc->Buffer2NextDescAddr);
-    }
-
-    /* Clear Segment_Count */
-    heth->RxFrameInfos.SegCount = 0;
-
-    /* When Rx Buffer unavailable flag is set: clear it
-     * and resume reception.
-     */
-    if ((heth->Instance->DMASR & ETH_DMASR_RBUS) != (uint32_t)RESET) {
-        /* Clear RBUS ETHERNET DMA flag */
-        heth->Instance->DMASR = ETH_DMASR_RBUS;
-        /* Resume DMA reception */
-        heth->Instance->DMARPDR = 0;
-    }
-    #endif /* CONFIG_ETH_STM32_HAL_API_V2 */
-
-    if (pkt == NULL) {
-        goto out;
-    }
-
-    #if defined(CONFIG_PTP_CLOCK_STM32_HAL)
-    pkt->timestamp.second = timestamp.second;
-    pkt->timestamp.nanosecond = timestamp.nanosecond;
-    if (timestamp.second != UINT64_MAX) {
-        net_pkt_set_rx_timestamping(pkt, true);
-    }
-    #endif /* CONFIG_PTP_CLOCK_STM32_HAL */
-
-out :
-    if (pkt == NULL) {
-        eth_stats_update_errors_rx(eth_stm32_get_iface(ctx));
-    }
-
-    return (pkt);
-}
-
-<<<<<<< HEAD
-static void eth_stm32_rx_thread(void* p1, void* p2, void* p3) {
-    const struct device* dev;
-    struct eth_stm32_hal_dev_data* ctx;
-    struct net_if* iface;
-    struct net_pkt* pkt;
-    int res;
-    uint32_t status;
-    HAL_StatusTypeDef hal_ret = HAL_OK;
-
-    __ASSERT_NO_MSG(p1 != NULL);
-    ARG_UNUSED(p2);
-    ARG_UNUSED(p3);
-
-    dev = p1;
-    ctx = dev->data;
-
-    __ASSERT_NO_MSG(ctx != NULL);
-
-    while (true) {
-        res = k_sem_take(
-            &ctx->rx_int_sem,
-            COND_CODE_1(CONFIG_ETH_STM32_CARRIER_CHECK,
-                (K_MSEC(CONFIG_ETH_STM32_CARRIER_CHECK_RX_IDLE_TIMEOUT_MS)),
-                (K_FOREVER)));
-        if (res == 0) {
-            /* semaphore taken, update link status and receive packets */
-            if (ctx->link_up != true) {
-                ctx->link_up = true;
-                net_eth_carrier_on(eth_stm32_get_iface(ctx));
-            }
-
-            while ((pkt = eth_stm32_rx(dev)) != NULL) {
-                iface = net_pkt_iface(pkt);
-                #if defined(CONFIG_NET_DSA)
-                iface = dsa_net_recv(iface, &pkt);
-                #endif
-                res = net_recv_data(iface, pkt);
-                if (res < 0) {
-                    eth_stats_update_errors_rx(
-                                    net_pkt_iface(pkt));
-                    LOG_ERR("Failed to enqueue frame "
-                            "into RX queue: %d", res);
-                    net_pkt_unref(pkt);
-                }
-            }
-        }
-        else if (IS_ENABLED(CONFIG_ETH_STM32_CARRIER_CHECK) && res == -EAGAIN) {
-            /* semaphore timeout period expired, check link status */
-            hal_ret = read_eth_phy_register(&ctx->heth,
-                                            PHY_ADDR, PHY_BSR, &status);
-            if (hal_ret == HAL_OK) {
-                if ((status & PHY_LINKED_STATUS) == PHY_LINKED_STATUS) {
-                    if (ctx->link_up != true) {
-                        ctx->link_up = true;
-                        net_eth_carrier_on(
-                                eth_stm32_get_iface(ctx));
-                    }
-                }
-                else {
-                    if (ctx->link_up != false) {
-                        ctx->link_up = false;
-                        net_eth_carrier_off(
-                                eth_stm32_get_iface(ctx));
-                    }
-                }
-            }
-        }
-    }
-=======
-static void rx_thread(void *arg1, void *unused1, void *unused2)
+	pkt = net_pkt_rx_alloc_with_buffer(eth_stm32_get_iface(ctx),
+					   total_len, NET_AF_UNSPEC, 0, K_MSEC(100));
+	if (pkt == NULL) {
+		LOG_ERR("Failed to obtain RX buffer");
+		goto release_desc;
+	}
+
+#if defined(CONFIG_ETH_STM32_HAL_API_V2)
+	for (rx_header = (struct eth_stm32_rx_buffer_header *)appbuf;
+			rx_header; rx_header = rx_header->next) {
+		const size_t index = rx_header - &dma_rx_buffer_header[0];
+
+		__ASSERT_NO_MSG(index < ETH_RXBUFNB);
+		if (net_pkt_write(pkt, dma_rx_buffer[index], rx_header->size)) {
+			LOG_ERR("Failed to append RX buffer to context buffer");
+			net_pkt_unref(pkt);
+			pkt = NULL;
+			goto release_desc;
+		}
+	}
+#else
+	if (net_pkt_write(pkt, dma_buffer, total_len)) {
+		LOG_ERR("Failed to append RX buffer to context buffer");
+		net_pkt_unref(pkt);
+		pkt = NULL;
+		goto release_desc;
+	}
+#endif /* CONFIG_ETH_STM32_HAL_API_V2 */
+
+release_desc:
+#if defined(CONFIG_ETH_STM32_HAL_API_V2)
+	for (rx_header = (struct eth_stm32_rx_buffer_header *)appbuf;
+			rx_header; rx_header = rx_header->next) {
+		rx_header->used = false;
+	}
+#else
+	/* Release descriptors to DMA */
+	/* Point to first descriptor */
+	dma_rx_desc = heth->RxFrameInfos.FSRxDesc;
+	/* Set Own bit in Rx descriptors: gives the buffers back to DMA */
+	for (int i = 0; i < heth->RxFrameInfos.SegCount; i++) {
+		dma_rx_desc->Status |= ETH_DMARXDESC_OWN;
+		dma_rx_desc = (ETH_DMADescTypeDef *)
+			(dma_rx_desc->Buffer2NextDescAddr);
+	}
+
+	/* Clear Segment_Count */
+	heth->RxFrameInfos.SegCount = 0;
+
+	/* When Rx Buffer unavailable flag is set: clear it
+	 * and resume reception.
+	 */
+	if ((heth->Instance->DMASR & ETH_DMASR_RBUS) != (uint32_t)RESET) {
+		/* Clear RBUS ETHERNET DMA flag */
+		heth->Instance->DMASR = ETH_DMASR_RBUS;
+		/* Resume DMA reception */
+		heth->Instance->DMARPDR = 0;
+	}
+#endif /* CONFIG_ETH_STM32_HAL_API_V2 */
+
+	if (pkt == NULL) {
+		goto out;
+	}
+
+#if defined(CONFIG_PTP_CLOCK_STM32_HAL)
+	pkt->timestamp.second = timestamp.second;
+	pkt->timestamp.nanosecond = timestamp.nanosecond;
+	if (timestamp.second != UINT64_MAX) {
+		net_pkt_set_rx_timestamping(pkt, true);
+	}
+#endif /* CONFIG_PTP_CLOCK_STM32_HAL */
+
+out:
+	if (pkt == NULL) {
+		eth_stats_update_errors_rx(eth_stm32_get_iface(ctx));
+	}
+
+	return pkt;
+}
+
+static void eth_stm32_rx_thread(void *p1, void *p2, void *p3)
 {
 	const struct device *dev;
-	struct eth_stm32_hal_dev_data *dev_data;
+	struct eth_stm32_hal_dev_data *ctx;
 	struct net_if *iface;
 	struct net_pkt *pkt;
 	int res;
 
-	__ASSERT_NO_MSG(arg1 != NULL);
-	ARG_UNUSED(unused1);
-	ARG_UNUSED(unused2);
-
-	dev = (const struct device *)arg1;
-	dev_data = dev->data;
-
-	__ASSERT_NO_MSG(dev_data != NULL);
-
-	while (1) {
-		res = k_sem_take(&dev_data->rx_int_sem, K_FOREVER);
+	__ASSERT_NO_MSG(p1 != NULL);
+	ARG_UNUSED(p2);
+	ARG_UNUSED(p3);
+
+	dev = (const struct device *)p1;
+	ctx = dev->data;
+
+	__ASSERT_NO_MSG(ctx != NULL);
+
+	while (true) {
+		res = k_sem_take(&ctx->rx_int_sem, K_FOREVER);
 		if (res == 0) {
 			/* semaphore taken and receive packets */
-			while ((pkt = eth_rx(dev)) != NULL) {
+			while ((pkt = eth_stm32_rx(dev)) != NULL) {
 				iface = net_pkt_iface(pkt);
 #if defined(CONFIG_NET_DSA)
 				iface = dsa_net_recv(iface, &pkt);
@@ -1201,157 +678,159 @@
 			}
 		}
 	}
->>>>>>> c53fb67f
-}
-
-static void /**/eth_stm32_isr(const struct device* dev) {
-    struct eth_stm32_hal_dev_data* ctx;
-    ETH_HandleTypeDef* heth;
-
-    __ASSERT_NO_MSG(dev != NULL);
-
-    ctx = dev->data;
-
-    __ASSERT_NO_MSG(ctx != NULL);
-
-    heth = &ctx->heth;
-
-    __ASSERT_NO_MSG(heth != NULL);
-
-    HAL_ETH_IRQHandler(heth);
-}
-
-#if defined(CONFIG_ETH_STM32_HAL_API_V2)
-void HAL_ETH_TxCpltCallback(ETH_HandleTypeDef* heth_handle) {
-    __ASSERT_NO_MSG(heth_handle != NULL);
-
-    struct eth_stm32_hal_dev_data* ctx =
-            CONTAINER_OF(heth_handle, struct eth_stm32_hal_dev_data, heth);
-
-    __ASSERT_NO_MSG(ctx != NULL);
-
-    k_sem_give(&ctx->tx_int_sem);
+}
+
+static void eth_stm32_isr(const struct device *dev)
+{
+	struct eth_stm32_hal_dev_data *ctx;
+	ETH_HandleTypeDef *heth;
+
+	__ASSERT_NO_MSG(dev != NULL);
+
+	ctx = dev->data;
+
+	__ASSERT_NO_MSG(ctx != NULL);
+
+	heth = &ctx->heth;
+
+	__ASSERT_NO_MSG(heth != NULL);
+
+	HAL_ETH_IRQHandler(heth);
+}
+#if defined(CONFIG_ETH_STM32_HAL_API_V2)
+void HAL_ETH_TxCpltCallback(ETH_HandleTypeDef *heth_handle)
+{
+	__ASSERT_NO_MSG(heth_handle != NULL);
+
+	struct eth_stm32_hal_dev_data *ctx =
+		CONTAINER_OF(heth_handle, struct eth_stm32_hal_dev_data, heth);
+
+	__ASSERT_NO_MSG(ctx != NULL);
+
+	k_sem_give(&ctx->tx_int_sem);
+
 }
 #endif /* CONFIG_ETH_STM32_HAL_API_V2 */
 
 #if defined(CONFIG_ETH_STM32_HAL_API_V2)
-void HAL_ETH_ErrorCallback(ETH_HandleTypeDef* heth) {
-    /* Do not log errors. If errors are reported due to high traffic,
-     * logging errors will only increase traffic issues
-     */
-    #if defined(CONFIG_NET_STATISTICS_ETHERNET)
-    __ASSERT_NO_MSG(heth != NULL);
-
-    uint32_t dma_error;
-    #if DT_HAS_COMPAT_STATUS_OKAY(st_stm32h7_ethernet)
-    uint32_t mac_error;
-    #endif /* DT_HAS_COMPAT_STATUS_OKAY(st_stm32h7_ethernet) */
-    const uint32_t error_code = HAL_ETH_GetError(heth);
-
-    struct eth_stm32_hal_dev_data* ctx =
-            CONTAINER_OF(heth, struct eth_stm32_hal_dev_data, heth);
-
-    switch (error_code) {
-        #if DT_HAS_COMPAT_STATUS_OKAY(st_stm32n6_ethernet)
-        case HAL_ETH_ERROR_DMA_CH0 :
-        case HAL_ETH_ERROR_DMA_CH1 :
-        #else
-        case HAL_ETH_ERROR_DMA :
-        #endif
-            dma_error = HAL_ETH_GetDMAError(heth);
-
-            #if DT_HAS_COMPAT_STATUS_OKAY(st_stm32h7_ethernet)
-            if ((dma_error & ETH_DMA_RX_WATCHDOG_TIMEOUT_FLAG) ||
-                (dma_error & ETH_DMA_RX_PROCESS_STOPPED_FLAG)  ||
-                (dma_error & ETH_DMA_RX_BUFFER_UNAVAILABLE_FLAG)) {
-                eth_stats_update_errors_rx(ctx->iface);
-            }
-
-            if ((dma_error & ETH_DMA_EARLY_TX_IT_FLAG) ||
-                (dma_error & ETH_DMA_TX_PROCESS_STOPPED_FLAG)) {
-                eth_stats_update_errors_tx(ctx->iface);
-            }
-            #else
-            if ((dma_error & ETH_DMASR_RWTS) ||
-                (dma_error & ETH_DMASR_RPSS) ||
-                (dma_error & ETH_DMASR_RBUS)) {
-                eth_stats_update_errors_rx(ctx->iface);
-            }
-
-            if ((dma_error & ETH_DMASR_ETS)  ||
-                (dma_error & ETH_DMASR_TPSS) ||
-                (dma_error & ETH_DMASR_TJTS)) {
-                eth_stats_update_errors_tx(ctx->iface);
-            }
-            #endif /* DT_HAS_COMPAT_STATUS_OKAY(st_stm32h7_ethernet) */
-            break;
-
-        #if DT_HAS_COMPAT_STATUS_OKAY(st_stm32h7_ethernet)
-        case HAL_ETH_ERROR_MAC :
-            mac_error = HAL_ETH_GetMACError(heth);
-
-            if (mac_error & ETH_RECEIVE_WATCHDOG_TIMEOUT) {
-                eth_stats_update_errors_rx(ctx->iface);
-            }
-
-            if ((mac_error & ETH_EXECESSIVE_COLLISIONS)  ||
-                (mac_error & ETH_LATE_COLLISIONS)        ||
-                (mac_error & ETH_EXECESSIVE_DEFERRAL)    ||
-                (mac_error & ETH_TRANSMIT_JABBR_TIMEOUT) ||
-                (mac_error & ETH_LOSS_OF_CARRIER)        ||
-                (mac_error & ETH_NO_CARRIER)) {
-                eth_stats_update_errors_tx(ctx->iface);
-            }
-            break;
-        #endif /* DT_HAS_COMPAT_STATUS_OKAY(st_stm32h7_ethernet) */
-    }
-
-    #if DT_HAS_COMPAT_STATUS_OKAY(st_stm32h7_ethernet)
-    ctx->stats.error_details.rx_crc_errors   = heth->Instance->MMCRCRCEPR;
-    ctx->stats.error_details.rx_align_errors = heth->Instance->MMCRAEPR;
-    #else
-    ctx->stats.error_details.rx_crc_errors   = heth->Instance->MMCRFCECR;
-    ctx->stats.error_details.rx_align_errors = heth->Instance->MMCRFAECR;
-    #endif /* DT_HAS_COMPAT_STATUS_OKAY(st_stm32h7_ethernet) */
-
-    #endif /* CONFIG_NET_STATISTICS_ETHERNET */
+void HAL_ETH_ErrorCallback(ETH_HandleTypeDef *heth)
+{
+	/* Do not log errors. If errors are reported due to high traffic,
+	 * logging errors will only increase traffic issues
+	 */
+#if defined(CONFIG_NET_STATISTICS_ETHERNET)
+	__ASSERT_NO_MSG(heth != NULL);
+
+	uint32_t dma_error;
+#if DT_HAS_COMPAT_STATUS_OKAY(st_stm32h7_ethernet)
+	uint32_t mac_error;
+#endif /* DT_HAS_COMPAT_STATUS_OKAY(st_stm32h7_ethernet) */
+	const uint32_t error_code = HAL_ETH_GetError(heth);
+
+	struct eth_stm32_hal_dev_data *ctx =
+		CONTAINER_OF(heth, struct eth_stm32_hal_dev_data, heth);
+
+	switch (error_code) {
+#if DT_HAS_COMPAT_STATUS_OKAY(st_stm32n6_ethernet)
+	case HAL_ETH_ERROR_DMA_CH0:
+	case HAL_ETH_ERROR_DMA_CH1:
+#else
+	case HAL_ETH_ERROR_DMA:
+#endif
+		dma_error = HAL_ETH_GetDMAError(heth);
+
+#if DT_HAS_COMPAT_STATUS_OKAY(st_stm32h7_ethernet)
+		if ((dma_error & ETH_DMA_RX_WATCHDOG_TIMEOUT_FLAG)   ||
+			(dma_error & ETH_DMA_RX_PROCESS_STOPPED_FLAG)    ||
+			(dma_error & ETH_DMA_RX_BUFFER_UNAVAILABLE_FLAG)) {
+			eth_stats_update_errors_rx(ctx->iface);
+		}
+		if ((dma_error & ETH_DMA_EARLY_TX_IT_FLAG) ||
+			(dma_error & ETH_DMA_TX_PROCESS_STOPPED_FLAG)) {
+			eth_stats_update_errors_tx(ctx->iface);
+		}
+#else
+		if ((dma_error & ETH_DMASR_RWTS) ||
+			(dma_error & ETH_DMASR_RPSS) ||
+			(dma_error & ETH_DMASR_RBUS)) {
+			eth_stats_update_errors_rx(ctx->iface);
+		}
+		if ((dma_error & ETH_DMASR_ETS)  ||
+			(dma_error & ETH_DMASR_TPSS) ||
+			(dma_error & ETH_DMASR_TJTS)) {
+			eth_stats_update_errors_tx(ctx->iface);
+		}
+#endif /* DT_HAS_COMPAT_STATUS_OKAY(st_stm32h7_ethernet) */
+		break;
+
+#if DT_HAS_COMPAT_STATUS_OKAY(st_stm32h7_ethernet)
+	case HAL_ETH_ERROR_MAC:
+		mac_error = HAL_ETH_GetMACError(heth);
+
+		if (mac_error & ETH_RECEIVE_WATCHDOG_TIMEOUT) {
+			eth_stats_update_errors_rx(ctx->iface);
+		}
+
+		if ((mac_error & ETH_EXECESSIVE_COLLISIONS)  ||
+			(mac_error & ETH_LATE_COLLISIONS)        ||
+			(mac_error & ETH_EXECESSIVE_DEFERRAL)    ||
+			(mac_error & ETH_TRANSMIT_JABBR_TIMEOUT) ||
+			(mac_error & ETH_LOSS_OF_CARRIER)        ||
+			(mac_error & ETH_NO_CARRIER)) {
+			eth_stats_update_errors_tx(ctx->iface);
+		}
+		break;
+#endif /* DT_HAS_COMPAT_STATUS_OKAY(st_stm32h7_ethernet) */
+	}
+
+#if DT_HAS_COMPAT_STATUS_OKAY(st_stm32h7_ethernet)
+	ctx->stats.error_details.rx_crc_errors = heth->Instance->MMCRCRCEPR;
+	ctx->stats.error_details.rx_align_errors = heth->Instance->MMCRAEPR;
+#else
+	ctx->stats.error_details.rx_crc_errors = heth->Instance->MMCRFCECR;
+	ctx->stats.error_details.rx_align_errors = heth->Instance->MMCRFAECR;
+#endif /* DT_HAS_COMPAT_STATUS_OKAY(st_stm32h7_ethernet) */
+
+#endif /* CONFIG_NET_STATISTICS_ETHERNET */
 }
 #endif /* CONFIG_ETH_STM32_HAL_API_V2 */
 
-void HAL_ETH_RxCpltCallback(ETH_HandleTypeDef* heth_handle) {
-    __ASSERT_NO_MSG(heth_handle != NULL);
-
-    struct eth_stm32_hal_dev_data* ctx =
-            CONTAINER_OF(heth_handle, struct eth_stm32_hal_dev_data, heth);
-
-    __ASSERT_NO_MSG(ctx != NULL);
-
-    k_sem_give(&ctx->rx_int_sem);
-}
-
-static void eth_stm32_generate_mac(uint8_t* mac_addr) {
-    #if defined(ETH_STM32_RANDOM_MAC)
-    /* "zephyr,random-mac-address" is set, generate a random mac address */
-    gen_random_mac(mac_addr, ST_OUI_B0, ST_OUI_B1, ST_OUI_B2);
-    #else /* Use user defined mac address */
-    mac_addr[0] = ST_OUI_B0;
-    mac_addr[1] = ST_OUI_B1;
-    mac_addr[2] = ST_OUI_B2;
-    #if NODE_HAS_VALID_MAC_ADDR(DT_DRV_INST(0))
-    mac_addr[3] = NODE_MAC_ADDR_OCTET(DT_DRV_INST(0), 3);
-    mac_addr[4] = NODE_MAC_ADDR_OCTET(DT_DRV_INST(0), 4);
-    mac_addr[5] = NODE_MAC_ADDR_OCTET(DT_DRV_INST(0), 5);
-    #else
-    uint8_t unique_dev_id_12_bytes[12];
-    uint32_t result_mac_32_bits;
-
-    /* Nothing defined by the user, use device id */
-    hwinfo_get_device_id(unique_dev_id_12_bytes, 12);
-    result_mac_32_bits = crc32_ieee(unique_dev_id_12_bytes, 12);
-    memcpy(&mac_addr[3], &result_mac_32_bits, 3);
-
-    #endif /* NODE_HAS_VALID_MAC_ADDR(DT_DRV_INST(0))) */
-    #endif
+void HAL_ETH_RxCpltCallback(ETH_HandleTypeDef *heth_handle)
+{
+	__ASSERT_NO_MSG(heth_handle != NULL);
+
+	struct eth_stm32_hal_dev_data *ctx =
+		CONTAINER_OF(heth_handle, struct eth_stm32_hal_dev_data, heth);
+
+	__ASSERT_NO_MSG(ctx != NULL);
+
+	k_sem_give(&ctx->rx_int_sem);
+}
+
+static void eth_stm32_generate_mac(uint8_t *mac_addr)
+{
+#if defined(ETH_STM32_RANDOM_MAC)
+	/* "zephyr,random-mac-address" is set, generate a random mac address */
+	gen_random_mac(mac_addr, ST_OUI_B0, ST_OUI_B1, ST_OUI_B2);
+#else /* Use user defined mac address */
+	mac_addr[0] = ST_OUI_B0;
+	mac_addr[1] = ST_OUI_B1;
+	mac_addr[2] = ST_OUI_B2;
+#if NODE_HAS_VALID_MAC_ADDR(DT_DRV_INST(0))
+	mac_addr[3] = NODE_MAC_ADDR_OCTET(DT_DRV_INST(0), 3);
+	mac_addr[4] = NODE_MAC_ADDR_OCTET(DT_DRV_INST(0), 4);
+	mac_addr[5] = NODE_MAC_ADDR_OCTET(DT_DRV_INST(0), 5);
+#else
+	uint8_t unique_dev_id_12_bytes[12];
+	uint32_t result_mac_32_bits;
+
+	/* Nothing defined by the user, use device id */
+	hwinfo_get_device_id(unique_dev_id_12_bytes, 12);
+	result_mac_32_bits = crc32_ieee((uint8_t *)unique_dev_id_12_bytes, 12);
+	memcpy(&mac_addr[3], &result_mac_32_bits, 3);
+
+#endif /* NODE_HAS_VALID_MAC_ADDR(DT_DRV_INST(0))) */
+#endif
 }
 
 #if DT_HAS_COMPAT_STATUS_OKAY(st_stm32n6_ethernet)
@@ -1360,140 +839,46 @@
  * This function sets up the master and slave security attributes for the Ethernet peripheral.
  */
 
-static void RISAF_Config(void) {
-    /* Define and initialize the master configuration structure */
-    RIMC_MasterConfig_t RIMC_master = {0};
-
-    /* Enable the clock for the RIFSC (RIF Security Controller) */
-    __HAL_RCC_RIFSC_CLK_ENABLE();
-
-    RIMC_master.MasterCID = RIF_CID_1;
-    RIMC_master.SecPriv = RIF_ATTRIBUTE_SEC | RIF_ATTRIBUTE_PRIV;
-
-    /* Configure the master attributes for the Ethernet peripheral (ETH1) */
-    HAL_RIF_RIMC_ConfigMasterAttributes(RIF_MASTER_INDEX_ETH1, &RIMC_master);
-
-    /* Set the secure and privileged attributes for the Ethernet peripheral (ETH1) as a slave */
-    HAL_RIF_RISC_SetSlaveSecureAttributes(RIF_RISC_PERIPH_INDEX_ETH1,
-                                          RIF_ATTRIBUTE_SEC | RIF_ATTRIBUTE_PRIV);
-}
-#endif
-
-<<<<<<< HEAD
-static int /**/eth_stm32_initialize(const struct device* dev) {
-    struct eth_stm32_hal_dev_data* ctx;
-    const struct eth_stm32_hal_dev_cfg* cfg;
-    ETH_HandleTypeDef* heth;
-    bool is_ready;
-    int ret;
-
-    __ASSERT_NO_MSG(dev != NULL);
-
-    ctx = dev->data;
-    cfg = dev->config;
-
-    __ASSERT_NO_MSG(ctx != NULL);
-    __ASSERT_NO_MSG(cfg != NULL);
-
-    ctx->clock = DEVICE_DT_GET(STM32_CLOCK_CONTROL_NODE);
-
-    is_ready = device_is_ready(ctx->clock);
-    if (is_ready == false) {
-        LOG_ERR("clock control device not ready");
-        return (-ENODEV);
-    }
-
-    #if DT_HAS_COMPAT_STATUS_OKAY(st_stm32n6_ethernet)
-    /* RISAF Configuration */
-    RISAF_Config();
-    #endif
-
-    /* enable clock */
-    ret = clock_control_on(ctx->clock,
-            (clock_control_subsys_t)&cfg->pclken);
-    ret |= clock_control_on(ctx->clock,
-            (clock_control_subsys_t)&cfg->pclken_tx);
-    ret |= clock_control_on(ctx->clock,
-            (clock_control_subsys_t)&cfg->pclken_rx);
-    #if DT_INST_CLOCKS_HAS_NAME(0, mac_clk_ptp)
-    ret |= clock_control_on(ctx->clock,
-            (clock_control_subsys_t)&cfg->pclken_ptp);
-    #endif
-
-    if (ret != 0) {
-        LOG_ERR("Failed to enable ethernet clock");
-        return (-EIO);
-    }
-
-    HAL_RCC_MCOConfig(RCC_MCO1, RCC_MCO1SOURCE_HSE, RCC_MCODIV_1);  /* #CUSTOM@NDRS mco1-enable */
-
-    /* configure pinmux */
-    ret = pinctrl_apply_state(cfg->pcfg, PINCTRL_STATE_DEFAULT);
-    if (ret < 0) {
-        LOG_ERR("Could not configure ethernet pins");
-        return (ret);
-    }
-
-    heth = &ctx->heth;
-
-    eth_stm32_generate_mac(ctx->mac_addr);
-
-    heth->Init.MACAddr = ctx->mac_addr;
-
-    #if !defined(CONFIG_ETH_STM32_HAL_API_V2)
-    HAL_StatusTypeDef hal_ret = HAL_OK;
-
-    hal_ret = HAL_ETH_Init(heth);
-    if (hal_ret == HAL_TIMEOUT) {
-        /* HAL Init time out. This could be linked to */
-        /* a recoverable error. Log the issue and continue */
-        /* driver initialization */
-        LOG_ERR("HAL_ETH_Init Timed out");
-    }
-    else if (hal_ret != HAL_OK) {
-        LOG_ERR("HAL_ETH_Init failed: %d", hal_ret);
-        return (-EINVAL);
-    }
-    else {
-        /* pass */
-    }
-
-    ctx->link_up = false;
-
-    /* Initialize semaphores */
-    k_mutex_init(&ctx->tx_mutex);
-    k_sem_init(&ctx->rx_int_sem, 0, K_SEM_MAX_LIMIT);
-    #endif /* !CONFIG_ETH_STM32_HAL_API_V2 */
-
-    /* #CUSTOM@NDRS @see eth_stm32_start() for the code relocation of HAL_ETH_Start */
-
-    eth_stm32_setup_mac_filter(heth);
-
-    LOG_DBG("MAC %02x:%02x:%02x:%02x:%02x:%02x",
-            ctx->mac_addr[0], ctx->mac_addr[1],
-            ctx->mac_addr[2], ctx->mac_addr[3],
-            ctx->mac_addr[4], ctx->mac_addr[5]);
-
-    return (0);
-=======
-static int eth_initialize(const struct device *dev)
-{
-	struct eth_stm32_hal_dev_data *dev_data;
+static void RISAF_Config(void)
+{
+	/* Define and initialize the master configuration structure */
+	RIMC_MasterConfig_t RIMC_master = {0};
+
+	/* Enable the clock for the RIFSC (RIF Security Controller) */
+	__HAL_RCC_RIFSC_CLK_ENABLE();
+
+	RIMC_master.MasterCID = RIF_CID_1;
+	RIMC_master.SecPriv = RIF_ATTRIBUTE_SEC | RIF_ATTRIBUTE_PRIV;
+
+	/* Configure the master attributes for the Ethernet peripheral (ETH1) */
+	HAL_RIF_RIMC_ConfigMasterAttributes(RIF_MASTER_INDEX_ETH1, &RIMC_master);
+
+	/* Set the secure and privileged attributes for the Ethernet peripheral (ETH1) as a slave */
+	HAL_RIF_RISC_SetSlaveSecureAttributes(RIF_RISC_PERIPH_INDEX_ETH1,
+					      RIF_ATTRIBUTE_SEC | RIF_ATTRIBUTE_PRIV);
+}
+#endif
+
+static int eth_stm32_initialize(const struct device *dev)
+{
+	struct eth_stm32_hal_dev_data *ctx;
 	const struct eth_stm32_hal_dev_cfg *cfg;
 	ETH_HandleTypeDef *heth;
-	int ret = 0;
+	bool is_ready;
+	int ret;
 
 	__ASSERT_NO_MSG(dev != NULL);
 
-	dev_data = dev->data;
+	ctx = dev->data;
 	cfg = dev->config;
 
-	__ASSERT_NO_MSG(dev_data != NULL);
+	__ASSERT_NO_MSG(ctx != NULL);
 	__ASSERT_NO_MSG(cfg != NULL);
 
-	dev_data->clock = DEVICE_DT_GET(STM32_CLOCK_CONTROL_NODE);
-
-	if (!device_is_ready(dev_data->clock)) {
+	ctx->clock = DEVICE_DT_GET(STM32_CLOCK_CONTROL_NODE);
+
+	is_ready = device_is_ready(ctx->clock);
+	if (is_ready == false) {
 		LOG_ERR("clock control device not ready");
 		return -ENODEV;
 	}
@@ -1504,21 +889,23 @@
 #endif
 
 	/* enable clock */
-	ret = clock_control_on(dev_data->clock,
+	ret = clock_control_on(ctx->clock,
 		(clock_control_subsys_t)&cfg->pclken);
-	ret |= clock_control_on(dev_data->clock,
+	ret |= clock_control_on(ctx->clock,
 		(clock_control_subsys_t)&cfg->pclken_tx);
-	ret |= clock_control_on(dev_data->clock,
+	ret |= clock_control_on(ctx->clock,
 		(clock_control_subsys_t)&cfg->pclken_rx);
 #if DT_INST_CLOCKS_HAS_NAME(0, mac_clk_ptp)
-	ret |= clock_control_on(dev_data->clock,
+	ret |= clock_control_on(ctx->clock,
 		(clock_control_subsys_t)&cfg->pclken_ptp);
 #endif
 
-	if (ret) {
+	if (ret != 0) {
 		LOG_ERR("Failed to enable ethernet clock");
 		return -EIO;
 	}
+
+	HAL_RCC_MCOConfig(RCC_MCO1, RCC_MCO1SOURCE_HSE, RCC_MCODIV_1);  /* #CUSTOM@NDRS mco1-enable */
 
 	/* configure pinmux */
 	ret = pinctrl_apply_state(cfg->pcfg, PINCTRL_STATE_DEFAULT);
@@ -1527,11 +914,11 @@
 		return ret;
 	}
 
-	heth = &dev_data->heth;
-
-	generate_mac(dev_data->mac_addr);
-
-	heth->Init.MACAddr = dev_data->mac_addr;
+	heth = &ctx->heth;
+
+	eth_stm32_generate_mac(ctx->mac_addr);
+
+	heth->Init.MACAddr = ctx->mac_addr;
 
 #if defined(CONFIG_ETH_STM32_HAL_API_V1)
 	HAL_StatusTypeDef hal_ret = HAL_OK;
@@ -1556,11 +943,13 @@
 	} else if (hal_ret != HAL_OK) {
 		LOG_ERR("HAL_ETH_Init failed: %d", hal_ret);
 		return -EINVAL;
+	} else {
+		/* pass */
 	}
 
 	/* Initialize semaphores */
-	k_mutex_init(&dev_data->tx_mutex);
-	k_sem_init(&dev_data->rx_int_sem, 0, K_SEM_MAX_LIMIT);
+	k_mutex_init(&ctx->tx_mutex);
+	k_sem_init(&ctx->rx_int_sem, 0, K_SEM_MAX_LIMIT);
 
 	HAL_ETH_DMATxDescListInit(heth, dma_tx_desc_tab,
 		&dma_tx_buffer[0][0], ETH_TXBUFNB);
@@ -1568,272 +957,75 @@
 		&dma_rx_buffer[0][0], ETH_RXBUFNB);
 #endif /* !CONFIG_ETH_STM32_HAL_API_V1 */
 
-	setup_mac_filter(heth);
-
+	eth_stm32_setup_mac_filter(heth);
 
 	LOG_DBG("MAC %02x:%02x:%02x:%02x:%02x:%02x",
-		dev_data->mac_addr[0], dev_data->mac_addr[1],
-		dev_data->mac_addr[2], dev_data->mac_addr[3],
-		dev_data->mac_addr[4], dev_data->mac_addr[5]);
+		ctx->mac_addr[0], ctx->mac_addr[1],
+		ctx->mac_addr[2], ctx->mac_addr[3],
+		ctx->mac_addr[4], ctx->mac_addr[5]);
 
 	return 0;
->>>>>>> c53fb67f
 }
 
 #if defined(CONFIG_ETH_STM32_MULTICAST_FILTER)
-static void eth_stm32_mcast_filter(const struct device* dev, const struct ethernet_filter* filter) {
-    struct eth_stm32_hal_dev_data* ctx = dev->data;
-    ETH_HandleTypeDef* heth;
-    uint32_t crc;
-    uint32_t hash_table[2];
-    uint32_t hash_index;
-
-    heth = &ctx->heth;
-
-    crc = __RBIT(crc32_ieee(filter->mac_address.addr, sizeof(struct net_eth_addr)));
-    hash_index = (crc >> 26) & 0x3F;
-
-    __ASSERT_NO_MSG(hash_index < ARRAY_SIZE(ctx->hash_index_cnt));
-
-    #if DT_HAS_COMPAT_STATUS_OKAY(st_stm32h7_ethernet)
-    hash_table[0] = heth->Instance->MACHT0R;
-    hash_table[1] = heth->Instance->MACHT1R;
-    #else
-    hash_table[0] = heth->Instance->MACHTLR;
-    hash_table[1] = heth->Instance->MACHTHR;
-    #endif /* DT_HAS_COMPAT_STATUS_OKAY(st_stm32h7_ethernet) */
-
-    if (filter->set) {
-        ctx->hash_index_cnt[hash_index]++;
-        hash_table[hash_index / 32] |= (1 << (hash_index % 32));
-    }
-    else {
-        if (ctx->hash_index_cnt[hash_index] == 0) {
-            __ASSERT_NO_MSG(false);
-            return;
-        }
-
-        ctx->hash_index_cnt[hash_index]--;
-        if (ctx->hash_index_cnt[hash_index] == 0) {
-            hash_table[hash_index / 32] &= ~(1 << (hash_index % 32));
-        }
-    }
-
-    #if DT_HAS_COMPAT_STATUS_OKAY(st_stm32h7_ethernet)
-    heth->Instance->MACHT0R = hash_table[0];
-    heth->Instance->MACHT1R = hash_table[1];
-    #else
-    heth->Instance->MACHTLR = hash_table[0];
-    heth->Instance->MACHTHR = hash_table[1];
-    #endif /* DT_HAS_COMPAT_STATUS_OKAY(st_stm32h7_ethernet) */
+static void eth_stm32_mcast_filter(const struct device *dev, const struct ethernet_filter *filter)
+{
+	struct eth_stm32_hal_dev_data *ctx = (struct eth_stm32_hal_dev_data *)dev->data;
+	ETH_HandleTypeDef *heth;
+	uint32_t crc;
+	uint32_t hash_table[2];
+	uint32_t hash_index;
+
+	heth = &ctx->heth;
+
+	crc = __RBIT(crc32_ieee(filter->mac_address.addr, sizeof(struct net_eth_addr)));
+	hash_index = (crc >> 26) & 0x3F;
+
+	__ASSERT_NO_MSG(hash_index < ARRAY_SIZE(ctx->hash_index_cnt));
+
+#if DT_HAS_COMPAT_STATUS_OKAY(st_stm32h7_ethernet)
+	hash_table[0] = heth->Instance->MACHT0R;
+	hash_table[1] = heth->Instance->MACHT1R;
+#else
+	hash_table[0] = heth->Instance->MACHTLR;
+	hash_table[1] = heth->Instance->MACHTHR;
+#endif /* DT_HAS_COMPAT_STATUS_OKAY(st_stm32h7_ethernet) */
+
+	if (filter->set) {
+		ctx->hash_index_cnt[hash_index]++;
+		hash_table[hash_index / 32] |= (1 << (hash_index % 32));
+	} else {
+		if (ctx->hash_index_cnt[hash_index] == 0) {
+			__ASSERT_NO_MSG(false);
+			return;
+		}
+
+		ctx->hash_index_cnt[hash_index]--;
+		if (ctx->hash_index_cnt[hash_index] == 0) {
+			hash_table[hash_index / 32] &= ~(1 << (hash_index % 32));
+		}
+	}
+
+#if DT_HAS_COMPAT_STATUS_OKAY(st_stm32h7_ethernet)
+	heth->Instance->MACHT0R = hash_table[0];
+	heth->Instance->MACHT1R = hash_table[1];
+#else
+	heth->Instance->MACHTLR = hash_table[0];
+	heth->Instance->MACHTHR = hash_table[1];
+#endif /* DT_HAS_COMPAT_STATUS_OKAY(st_stm32h7_ethernet) */
 }
 
 #endif /* CONFIG_ETH_STM32_MULTICAST_FILTER */
 
 #if defined(CONFIG_ETH_STM32_HAL_API_V2)
-<<<<<<< HEAD
-#if defined(CONFIG_ETH_STM32_AUTO_NEGOTIATION_ENABLE)
-static uint32_t eth_stm32_phy_get_link_state(ETH_HandleTypeDef* heth) {
-    uint32_t readval = 0;
-    uint32_t tickstart;
-
-    tickstart = k_uptime_get_32();
-
-    /* Wait for linked status */
-    do {
-        HAL_ETH_ReadPHYRegister(heth, PHY_ADDR, PHY_BSR, &readval);
-
-        /* Check for the Timeout */
-        if ((k_uptime_get_32() - tickstart) > PHY_TIMEOUT) {
-            return (HAL_TIMEOUT);
-        }
-    } while (((readval & PHY_LINKED_STATUS) != PHY_LINKED_STATUS));
-
-    if ((readval & PHY_LINKED_STATUS) == 0) {
-        LOG_ERR("Link Down");
-        return (PHY_STATUS_LINK_DOWN);
-    }
-
-    /* Check Auto negotiation */
-    if (HAL_ETH_ReadPHYRegister(heth, PHY_ADDR, PHY_BCR, &readval) != HAL_OK) {
-        LOG_INF("Error reading BCR register\n");
-        return (HAL_ERROR);
-    }
-
-    if ((readval & PHY_AUTONEGO_ENABLE) != PHY_AUTONEGO_ENABLE) {
-        /* Enable Auto-Negotiation */
-        if ((HAL_ETH_WritePHYRegister(heth, PHY_ADDR, PHY_BCR, PHY_AUTONEGO_ENABLE)) !=
-            HAL_OK) {
-            return (HAL_ERROR);
-        }
-    }
-
-    /* Auto Nego enabled */
-    LOG_DBG("Auto nego enabled");
-    if (HAL_ETH_ReadPHYRegister(heth, PHY_ADDR, PHY_SCSR, &readval) != HAL_OK) {
-        return (HAL_ERROR);
-    }
-
-    /* Check if auto nego not done */
-    if ((readval & PHY_SCSR_AUTONEGO_DONE) == 0) {
-        return (PHY_STATUS_AUTONEGO_NOTDONE);
-    }
-
-    if ((readval & PHY_HCDSPEEDMASK) == PHY_100BTX_FD) {
-        return (PHY_STATUS_100MBITS_FULLDUPLEX);
-    }
-    else if ((readval & PHY_HCDSPEEDMASK) == PHY_100BTX_HD) {
-        return (PHY_STATUS_100MBITS_HALFDUPLEX);
-    }
-    else if ((readval & PHY_HCDSPEEDMASK) == PHY_10BT_FD) {
-        return (PHY_STATUS_10MBITS_FULLDUPLEX);
-    }
-    else {
-        return (PHY_STATUS_10MBITS_HALFDUPLEX);
-    }
-}
-
-static void eth_stm32_get_auto_nego_speed_duplex(ETH_HandleTypeDef* heth,
-                                                 ETH_MACConfigTypeDef* mac_config) {
-    uint32_t phyLinkState;
-    uint32_t tickstart = k_uptime_get_32();
-
-    do {
-        phyLinkState = eth_stm32_phy_get_link_state(heth);
-    } while ((phyLinkState <= PHY_STATUS_LINK_DOWN) &&
-             ((k_uptime_get_32() - tickstart) < PHY_TIMEOUT));
-
-    /* Get link state */
-    if (phyLinkState <= PHY_STATUS_LINK_DOWN) {
-        return;
-    }
-
-    switch (phyLinkState) {
-        case PHY_STATUS_100MBITS_FULLDUPLEX :
-            mac_config->DuplexMode = ETH_FULLDUPLEX_MODE;
-            mac_config->Speed = ETH_SPEED_100M;
-            break;
-
-        case PHY_STATUS_100MBITS_HALFDUPLEX :
-            mac_config->DuplexMode = ETH_HALFDUPLEX_MODE;
-            mac_config->Speed = ETH_SPEED_100M;
-            break;
-
-        case PHY_STATUS_10MBITS_FULLDUPLEX :
-            mac_config->DuplexMode = ETH_FULLDUPLEX_MODE;
-            mac_config->Speed = ETH_SPEED_10M;
-            break;
-
-        case PHY_STATUS_10MBITS_HALFDUPLEX :
-            mac_config->DuplexMode = ETH_HALFDUPLEX_MODE;
-            mac_config->Speed = ETH_SPEED_10M;
-            break;
-
-        default :
-            mac_config->DuplexMode = ETH_FULLDUPLEX_MODE;
-            mac_config->Speed = ETH_SPEED_100M;
-            break;
-    }
-}
-#endif /* CONFIG_ETH_STM32_AUTO_NEGOTIATION_ENABLE */
-
-static int eth_stm32_init_api_v2(const struct device* dev) {
-    HAL_StatusTypeDef hal_ret;
-    struct eth_stm32_hal_dev_data* ctx;
-    ETH_HandleTypeDef* heth;
-    ETH_MACConfigTypeDef mac_config;
-
-    ctx = dev->data;
-    heth = &ctx->heth;
-
-    #if DT_HAS_COMPAT_STATUS_OKAY(st_stm32n6_ethernet)
-    for (int ch = 0; ch < ETH_DMA_CH_CNT; ch++) {
-        heth->Init.TxDesc[ch] = dma_tx_desc_tab[ch];
-        heth->Init.RxDesc[ch] = dma_rx_desc_tab[ch];
-    }
-    #else
-    heth->Init.TxDesc = dma_tx_desc_tab;
-    heth->Init.RxDesc = dma_rx_desc_tab;
-    #endif
-    heth->Init.RxBuffLen = ETH_STM32_RX_BUF_SIZE;
-
-    hal_ret = HAL_ETH_Init(heth);
-    if (hal_ret == HAL_TIMEOUT) {
-        /* HAL Init time out. This could be linked to */
-        /* a recoverable error. Log the issue and continue */
-        /* driver initialisation */
-        LOG_ERR("HAL_ETH_Init Timed out");
-    }
-    else if (hal_ret != HAL_OK) {
-        LOG_ERR("HAL_ETH_Init failed: %d", hal_ret);
-        return -EINVAL;
-    }
-
-    #if defined(CONFIG_PTP_CLOCK_STM32_HAL)
-    /* Enable timestamping of RX packets. We enable all packets to be
-     * timestamped to cover both IEEE 1588 and gPTP.
-     */
-    #if DT_HAS_COMPAT_STATUS_OKAY(st_stm32h7_ethernet)
-    heth->Instance->MACTSCR |= ETH_MACTSCR_TSENALL;
-    #else
-    heth->Instance->PTPTSCR |= ETH_PTPTSCR_TSSARFE;
-    #endif /* DT_HAS_COMPAT_STATUS_OKAY(st_stm32h7_ethernet) */
-    #endif /* CONFIG_PTP_CLOCK_STM32_HAL */
-
-    ctx->link_up = false;
-
-    /* Initialize semaphores */
-    k_mutex_init(&ctx->tx_mutex);
-    k_sem_init(&ctx->rx_int_sem, 0, K_SEM_MAX_LIMIT);
-    k_sem_init(&ctx->tx_int_sem, 0, K_SEM_MAX_LIMIT);
-
-    /* Tx config init: */
-    memset(&tx_config, 0, sizeof(ETH_TxPacketConfigTypeDef));
-    tx_config.Attributes = ETH_TX_PACKETS_FEATURES_CSUM |
-                           ETH_TX_PACKETS_FEATURES_CRCPAD;
-    tx_config.ChecksumCtrl = IS_ENABLED(CONFIG_ETH_STM32_HW_CHECKSUM) ?
-        ETH_CHECKSUM_IPHDR_PAYLOAD_INSERT_PHDR_CALC : ETH_CHECKSUM_DISABLE;
-    tx_config.CRCPadCtrl = ETH_CRC_PAD_INSERT;
-
-    HAL_ETH_SetMDIOClockRange(heth);
-
-    HAL_ETH_GetMACConfig(heth, &mac_config);
-
-    #if defined(CONFIG_ETH_STM32_AUTO_NEGOTIATION_ENABLE)
-    /* Auto Nego enabled */
-    eth_stm32_get_auto_nego_speed_duplex(heth, &mac_config);
-
-    #else /* Auto Nego disabled */
-    mac_config.DuplexMode = IS_ENABLED(CONFIG_ETH_STM32_MODE_HALFDUPLEX) ? ETH_HALFDUPLEX_MODE
-                                                                         : ETH_FULLDUPLEX_MODE;
-    mac_config.Speed = IS_ENABLED(CONFIG_ETH_STM32_SPEED_10M) ? ETH_SPEED_10M : ETH_SPEED_100M;
-    #endif
-
-    hal_ret = HAL_ETH_SetMACConfig(heth, &mac_config);
-    if (hal_ret != HAL_OK) {
-        LOG_ERR("HAL_ETH_SetMACConfig: failed: %d", hal_ret);
-    }
-
-    /* prepare tx buffer header */
-    for (uint16_t i = 0; i < ETH_TXBUFNB; ++i) {
-        dma_tx_buffer_header[i].tx_buff.buffer = dma_tx_buffer[i];
-    }
-
-    hal_ret = HAL_ETH_Start_IT(heth);
-    if (hal_ret != HAL_OK) {
-        LOG_ERR("HAL_ETH_Start{_IT} failed");
-    }
-
-    return (0);
-=======
-static int eth_init_api_v2(const struct device *dev)
+static int eth_stm32_init_api_v2(const struct device *dev)
 {
 	HAL_StatusTypeDef hal_ret = HAL_OK;
-	struct eth_stm32_hal_dev_data *dev_data;
+	struct eth_stm32_hal_dev_data *ctx;
 	ETH_HandleTypeDef *heth;
 
-	dev_data = dev->data;
-	heth = &dev_data->heth;
+	ctx = dev->data;
+	heth = &ctx->heth;
 
 #if DT_HAS_COMPAT_STATUS_OKAY(st_stm32n6_ethernet)
 	for (int ch = 0; ch < ETH_DMA_CH_CNT; ch++) {
@@ -1869,12 +1061,12 @@
 #endif /* CONFIG_PTP_CLOCK_STM32_HAL */
 
 	/* Initialize semaphores */
-	k_mutex_init(&dev_data->tx_mutex);
-	k_sem_init(&dev_data->rx_int_sem, 0, K_SEM_MAX_LIMIT);
-	k_sem_init(&dev_data->tx_int_sem, 0, K_SEM_MAX_LIMIT);
+	k_mutex_init(&ctx->tx_mutex);
+	k_sem_init(&ctx->rx_int_sem, 0, K_SEM_MAX_LIMIT);
+	k_sem_init(&ctx->tx_int_sem, 0, K_SEM_MAX_LIMIT);
 
 	/* Tx config init: */
-	memset(&tx_config, 0, sizeof(ETH_TxPacketConfig));
+	memset(&tx_config, 0, sizeof(ETH_TxPacketConfigTypeDef));
 	tx_config.Attributes = ETH_TX_PACKETS_FEATURES_CSUM |
 				ETH_TX_PACKETS_FEATURES_CRCPAD;
 	tx_config.ChecksumCtrl = IS_ENABLED(CONFIG_ETH_STM32_HW_CHECKSUM) ?
@@ -1892,8 +1084,8 @@
 
 static void set_mac_config(const struct device *dev, struct phy_link_state *state)
 {
-	struct eth_stm32_hal_dev_data *dev_data = dev->data;
-	ETH_HandleTypeDef *heth = &dev_data->heth;
+	struct eth_stm32_hal_dev_data *ctx = dev->data;
+	ETH_HandleTypeDef *heth = &ctx->heth;
 	HAL_StatusTypeDef hal_ret = HAL_OK;
 #if defined(CONFIG_ETH_STM32_HAL_API_V2)
 	ETH_MACConfigTypeDef mac_config = {0};
@@ -1924,8 +1116,8 @@
 
 static int eth_stm32_hal_start(const struct device *dev)
 {
-	struct eth_stm32_hal_dev_data *dev_data = dev->data;
-	ETH_HandleTypeDef *heth = &dev_data->heth;
+	struct eth_stm32_hal_dev_data *ctx = dev->data;
+	ETH_HandleTypeDef *heth = &ctx->heth;
 	HAL_StatusTypeDef hal_ret = HAL_OK;
 
 	LOG_DBG("Starting ETH HAL driver");
@@ -1940,13 +1132,12 @@
 	}
 
 	return 0;
->>>>>>> c53fb67f
 }
 
 static int eth_stm32_hal_stop(const struct device *dev)
 {
-	struct eth_stm32_hal_dev_data *dev_data = dev->data;
-	ETH_HandleTypeDef *heth = &dev_data->heth;
+	struct eth_stm32_hal_dev_data *ctx = dev->data;
+	ETH_HandleTypeDef *heth = &ctx->heth;
 	HAL_StatusTypeDef hal_ret = HAL_OK;
 
 	LOG_DBG("Stopping ETH HAL driver");
@@ -1968,234 +1159,62 @@
 				   void *user_data)
 {
 	const struct device *dev = (const struct device *)user_data;
-	struct eth_stm32_hal_dev_data *dev_data = dev->data;
+	struct eth_stm32_hal_dev_data *ctx = dev->data;
 
 	ARG_UNUSED(phy_dev);
 
 	if (state->is_up) {
 		set_mac_config(dev, state);
 		eth_stm32_hal_start(dev);
-		net_eth_carrier_on(dev_data->iface);
+		net_eth_carrier_on(ctx->iface);
 	} else {
 		eth_stm32_hal_stop(dev);
-		net_eth_carrier_off(dev_data->iface);
-	}
-}
-
-static void /**/eth_stm32_iface_init(struct net_if* iface) {
-    const struct device* dev;
-    const struct eth_stm32_hal_dev_cfg* cfg;
-    struct eth_stm32_hal_dev_data* ctx;
-    bool is_first_init = false;
-    bool is_ready;
-
-    __ASSERT_NO_MSG(iface != NULL);
-
-    dev = net_if_get_device(iface);
-    __ASSERT_NO_MSG(dev != NULL);
-
-    cfg = dev->config;
-    ctx = dev->data;
-    __ASSERT_NO_MSG(ctx != NULL);
-
-    if (ctx->iface == NULL) {
-        ctx->iface = iface;
-        is_first_init = true;
-    }
-
-    /* Register Ethernet MAC Address with the upper layer */
-    net_if_set_link_addr(iface, ctx->mac_addr,
-                         sizeof(ctx->mac_addr),
-                         NET_LINK_ETHERNET);
-
-    LOG_INF("ETH0 MAC address %02x:%02x:%02x:%02x:%02x:%02x",
-            ctx->mac_addr[0], ctx->mac_addr[1], ctx->mac_addr[2],
-            ctx->mac_addr[3], ctx->mac_addr[4], ctx->mac_addr[5]);
-
-    /* Make sure that the net iface state is not suspended unless
-     * upper layers explicitly stop the iface
-     */
-    ctx->if_suspended = false;
-
-    #if defined(CONFIG_NET_DSA)
-    dsa_register_master_tx(iface, &eth_tx);
-    #endif
-
-    ethernet_init(iface);
-
-    net_if_carrier_off(iface);
-
-    net_lldp_set_lldpdu(iface);
-
-    if (is_first_init == true) {
-        /* Start interruption-poll thread */
-        k_thread_create(&ctx->rx_thread, ctx->rx_thread_stack,
-                        K_KERNEL_STACK_SIZEOF(ctx->rx_thread_stack),
-                        eth_stm32_rx_thread, (void*)dev, NULL, NULL,
-                        IS_ENABLED(CONFIG_ETH_STM32_HAL_RX_THREAD_PREEMPTIVE)
-                            ? K_PRIO_PREEMPT(CONFIG_ETH_STM32_HAL_RX_THREAD_PRIO)
-                            : K_PRIO_COOP(CONFIG_ETH_STM32_HAL_RX_THREAD_PRIO),
-                        0, K_NO_WAIT);
-
-        k_thread_name_set(&ctx->rx_thread, "stm_eth");
-    }
-
-    /*
-     * ETH controls the PHY. If PHY is configured either as fixed
-     * link or auto-neg, the callback is executed at least once
-     * immediately after setting it.
-     */
-    is_ready = device_is_ready(cfg->phy_dev);
-    if (is_ready == false) {
-        LOG_ERR("PHY device (%p) is not ready, cannot init iface",
-                cfg->phy_dev);
-        return;
-    }
-
-    eth_stm32_phy_init(dev);
-}
-
-static enum ethernet_hw_caps eth_stm32_hal_get_capabilities(const struct device* dev) {
-    ARG_UNUSED(dev);
-
-    return ETHERNET_LINK_10BASE_T | ETHERNET_LINK_100BASE_T
-    #if defined(CONFIG_NET_VLAN)
-        | ETHERNET_HW_VLAN
-    #endif
-    #if defined(CONFIG_NET_PROMISCUOUS_MODE)
-        | ETHERNET_PROMISC_MODE
-    #endif
-    #if defined(CONFIG_PTP_CLOCK_STM32_HAL)
-        | ETHERNET_PTP
-    #endif
-    #if defined(CONFIG_NET_LLDP)
-        | ETHERNET_LLDP
-    #endif
-    #if defined(CONFIG_ETH_STM32_HW_CHECKSUM)
-        | ETHERNET_HW_RX_CHKSUM_OFFLOAD
-        | ETHERNET_HW_TX_CHKSUM_OFFLOAD
-    #endif
-    #if defined(CONFIG_NET_DSA)
-        | ETHERNET_DSA_MASTER_PORT
-    #endif
-    #if defined(CONFIG_ETH_STM32_MULTICAST_FILTER)
-        | ETHERNET_HW_FILTERING
-    #endif
-        ;
-}
-
-static int eth_stm32_hal_get_config(const struct device* dev, enum ethernet_config_type type,
-                                    struct ethernet_config* config) {
-    int ret = -ENOTSUP;
-    struct eth_stm32_hal_dev_data* ctx;
-    ETH_HandleTypeDef* heth;
-
-    ctx = dev->data;
-    heth = &ctx->heth;
-
-    switch (type) {
-        case ETHERNET_CONFIG_TYPE_MAC_ADDRESS :
-            memcpy(config->mac_address.addr, ctx->mac_addr,
-                   sizeof(config->mac_address.addr));
-            ret = 0;
-            break;
-
-        case ETHERNET_CONFIG_TYPE_PROMISC_MODE :
-            #if defined(CONFIG_NET_PROMISCUOUS_MODE)
-            #if DT_HAS_COMPAT_STATUS_OKAY(st_stm32h7_ethernet)
-            if (heth->Instance->MACPFR & ETH_MACPFR_PR) {
-                config->promisc_mode = true;
-            }
-            else {
-                config->promisc_mode = false;
-            }
-            #else
-            if (heth->Instance->MACFFR & ETH_MACFFR_PM) {
-                config->promisc_mode = true;
-            }
-            else {
-                config->promisc_mode = false;
-            }
-            #endif /* DT_HAS_COMPAT_STATUS_OKAY(st_stm32h7_ethernet) */
-            ret = 0;
-            #endif /* CONFIG_NET_PROMISCUOUS_MODE */
-            break;
-
-        default :
-            break;
-    }
-
-    return (ret);
-}
-
-static int eth_stm32_start(const struct device* dev) {
-    const struct eth_stm32_hal_dev_cfg* cfg = dev->config;
-    struct eth_stm32_hal_dev_data* ctx = dev->data;
-    ETH_HandleTypeDef* heth;
-    struct phy_link_state state;
-
-    heth = &ctx->heth;
-
-    #if defined(CONFIG_ETH_STM32_HAL_API_V2)
-    /* This function requires the Ethernet interface to be
-     * properly initialized. In auto-negotiation mode, it reads the speed
-     * and duplex settings to configure the driver accordingly.
-     */
-    eth_stm32_init_api_v2(dev);
-    #else
-    HAL_StatusTypeDef hal_ret;
-
-    HAL_ETH_DMATxDescListInit(heth, dma_tx_desc_tab,
-                              &dma_tx_buffer[0][0], ETH_TXBUFNB);
-    HAL_ETH_DMARxDescListInit(heth, dma_rx_desc_tab,
-                              &dma_rx_buffer[0][0], ETH_RXBUFNB);
-
-    hal_ret = HAL_ETH_Start(heth);
-    if (hal_ret != HAL_OK) {
-        LOG_ERR("HAL_ETH_Start{_IT} failed");
-    }
-    #endif /* CONFIG_ETH_STM32_HAL_API_V2 */
-
-    /* Now that the iface is setup, we are safe to enable IRQs. */
-    __ASSERT_NO_MSG(cfg->config_func != NULL);
-    cfg->config_func();
-
-    if (cfg->phy_dev != NULL) {
-        phy_get_link_state(cfg->phy_dev, &state);
-
-        /* Enable net_iface only when Ethernet PHY link is up or else
-         * if net_iface is enabled when link is down and tx happens
-         * in this state then the used tx buffers will never be recovered back.
-         */
-        if (state.is_up == true) {
-            net_eth_carrier_on(ctx->iface);
-        }
-    }
-    else {
-        net_eth_carrier_on(ctx->iface);
-    }
-
-    LOG_DBG("ETH0 started");
-
-    return (0);
-}
-
-static int eth_stm32_stop(const struct device* dev) {
-    struct eth_stm32_hal_dev_data* ctx = dev->data;
-    ETH_HandleTypeDef* heth;
-    HAL_StatusTypeDef hal_ret;
-    int err;
-
-    heth = &ctx->heth;
-
-    irq_disable(DT_INST_IRQN(0));
-
-<<<<<<< HEAD
-    /* If upper layers disable the net iface then mark it as suspended
-     * in order to save it from the PHY link state changes
-     */
-    ctx->if_suspended = true;
-=======
+		net_eth_carrier_off(ctx->iface);
+	}
+}
+
+static void eth_stm32_iface_init(struct net_if *iface)
+{
+	const struct device *dev;
+	struct eth_stm32_hal_dev_data *ctx;
+	bool is_first_init = false;
+
+	__ASSERT_NO_MSG(iface != NULL);
+
+	dev = net_if_get_device(iface);
+	__ASSERT_NO_MSG(dev != NULL);
+
+	ctx = dev->data;
+	__ASSERT_NO_MSG(ctx != NULL);
+
+	if (ctx->iface == NULL) {
+		ctx->iface = iface;
+		is_first_init = true;
+	}
+
+	/* Register Ethernet MAC Address with the upper layer */
+	net_if_set_link_addr(iface, ctx->mac_addr,
+			     sizeof(ctx->mac_addr),
+			     NET_LINK_ETHERNET);
+
+#if defined(CONFIG_NET_DSA)
+	dsa_register_master_tx(iface, &eth_tx);
+#endif
+
+	ethernet_init(iface);
+
+#if defined(CONFIG_ETH_STM32_HAL_API_V2)
+	/* This function requires the Ethernet interface to be
+	 * properly initialized. In auto-negotiation mode, it reads the speed
+	 * and duplex settings to configure the driver accordingly.
+	 */
+	eth_stm32_init_api_v2(dev);
+#endif
+
+	net_if_carrier_off(iface);
+
+	net_lldp_set_lldpdu(iface);
+
 	if (device_is_ready(eth_stm32_phy_dev)) {
 		phy_link_callback_set(eth_stm32_phy_dev, phy_link_state_changed, (void *)dev);
 	} else {
@@ -2207,208 +1226,205 @@
 		/* Now that the iface is setup, we are safe to enable IRQs. */
 		__ASSERT_NO_MSG(cfg->config_func != NULL);
 		cfg->config_func();
->>>>>>> c53fb67f
-
-    net_eth_carrier_off(ctx->iface);
-
-    #if defined(CONFIG_ETH_STM32_HAL_API_V2) || \
-        defined(CONFIG_SOC_SERIES_STM32H7X)  || defined(CONFIG_SOC_SERIES_STM32H5X)
-    hal_ret = HAL_ETH_Stop_IT(heth);
-    #else
-    hal_ret = HAL_ETH_Stop(heth);
-    #endif
-
-    if (hal_ret == HAL_OK) {
-        err = 0;
-    }
-    else {
-        LOG_ERR("Failed to disable controller ETH0 (%d)", hal_ret);
-        err = -EIO;
-    }
-
-    LOG_DBG("ETH0 stopped");
-
-    return (err);
-}
-
-static int eth_stm32_hal_set_config(const struct device* dev,
-                                    enum ethernet_config_type type,
-                                    const struct ethernet_config* config) {
-    int ret = -ENOTSUP;
-    struct eth_stm32_hal_dev_data* ctx;
-    ETH_HandleTypeDef* heth;
-
-    ctx = dev->data;
-    heth = &ctx->heth;
-
-    switch (type) {
-        case ETHERNET_CONFIG_TYPE_MAC_ADDRESS :
-            memcpy(ctx->mac_addr, config->mac_address.addr, 6);
-            heth->Instance->MACA0HR = (ctx->mac_addr[5] << 8) |
-                                       ctx->mac_addr[4];
-            heth->Instance->MACA0LR = (ctx->mac_addr[3] << 24) |
-                                      (ctx->mac_addr[2] << 16) |
-                                      (ctx->mac_addr[1] <<  8) |
-                                       ctx->mac_addr[0];
-            net_if_set_link_addr(ctx->iface, ctx->mac_addr,
-                                 sizeof(ctx->mac_addr),
-                                 NET_LINK_ETHERNET);
-            ret = 0;
-            break;
-
-        case ETHERNET_CONFIG_TYPE_PROMISC_MODE :
-            #if defined(CONFIG_NET_PROMISCUOUS_MODE)
-            #if DT_HAS_COMPAT_STATUS_OKAY(st_stm32h7_ethernet)
-            if (config->promisc_mode) {
-                heth->Instance->MACPFR |= ETH_MACPFR_PR;
-            }
-            else {
-                heth->Instance->MACPFR &= ~ETH_MACPFR_PR;
-            }
-            #else
-            if (config->promisc_mode) {
-                heth->Instance->MACFFR |= ETH_MACFFR_PM;
-            }
-            else {
-                heth->Instance->MACFFR &= ~ETH_MACFFR_PM;
-            }
-            #endif /* DT_HAS_COMPAT_STATUS_OKAY(st_stm32h7_ethernet) */
-            ret = 0;
-            #endif /* CONFIG_NET_PROMISCUOUS_MODE */
-            break;
-
-        #if defined(CONFIG_ETH_STM32_MULTICAST_FILTER)
-        case ETHERNET_CONFIG_TYPE_FILTER :
-            eth_stm32_mcast_filter(dev, &config->filter);
-            break;
-        #endif /* CONFIG_ETH_STM32_MULTICAST_FILTER */
-
-        default:
-            break;
-    }
-
-    return (ret);
-}
-
-<<<<<<< HEAD
-#if DT_HAS_COMPAT_STATUS_OKAY(st_stm32_mdio)
-static const struct device* eth_stm32_hal_get_phy(const struct device* dev) {
-    ARG_UNUSED(dev);
-
-    return (eth_stm32_phy_dev);
-=======
+
+		/* Start interruption-poll thread */
+		k_thread_create(&ctx->rx_thread, ctx->rx_thread_stack,
+				K_KERNEL_STACK_SIZEOF(ctx->rx_thread_stack),
+				eth_stm32_rx_thread, (void *) dev, NULL, NULL,
+				IS_ENABLED(CONFIG_ETH_STM32_HAL_RX_THREAD_PREEMPTIVE)
+					? K_PRIO_PREEMPT(CONFIG_ETH_STM32_HAL_RX_THREAD_PRIO)
+					: K_PRIO_COOP(CONFIG_ETH_STM32_HAL_RX_THREAD_PRIO),
+				0, K_NO_WAIT);
+
+		k_thread_name_set(&ctx->rx_thread, "stm_eth");
+	}
+}
+
+static enum ethernet_hw_caps eth_stm32_hal_get_capabilities(const struct device *dev)
+{
+	ARG_UNUSED(dev);
+
+	return ETHERNET_LINK_10BASE_T | ETHERNET_LINK_100BASE_T
+#if defined(CONFIG_NET_VLAN)
+		| ETHERNET_HW_VLAN
+#endif
+#if defined(CONFIG_NET_PROMISCUOUS_MODE)
+		| ETHERNET_PROMISC_MODE
+#endif
+#if defined(CONFIG_PTP_CLOCK_STM32_HAL)
+		| ETHERNET_PTP
+#endif
+#if defined(CONFIG_NET_LLDP)
+		| ETHERNET_LLDP
+#endif
+#if defined(CONFIG_ETH_STM32_HW_CHECKSUM)
+		| ETHERNET_HW_RX_CHKSUM_OFFLOAD
+		| ETHERNET_HW_TX_CHKSUM_OFFLOAD
+#endif
+#if defined(CONFIG_NET_DSA)
+		| ETHERNET_DSA_MASTER_PORT
+#endif
+#if defined(CONFIG_ETH_STM32_MULTICAST_FILTER)
+		| ETHERNET_HW_FILTERING
+#endif
+		;
+}
+
+static int eth_stm32_hal_get_config(const struct device *dev, enum ethernet_config_type type,
+				    struct ethernet_config *config)
+{
+	int ret = -ENOTSUP;
+	struct eth_stm32_hal_dev_data *ctx;
+	ETH_HandleTypeDef *heth;
+
+	ctx = dev->data;
+	heth = &ctx->heth;
+
+	switch (type) {
+	case ETHERNET_CONFIG_TYPE_MAC_ADDRESS:
+		memcpy(config->mac_address.addr, ctx->mac_addr,
+		       sizeof(config->mac_address.addr));
+		ret = 0;
+		break;
+	case ETHERNET_CONFIG_TYPE_PROMISC_MODE:
+#if defined(CONFIG_NET_PROMISCUOUS_MODE)
+#if DT_HAS_COMPAT_STATUS_OKAY(st_stm32h7_ethernet)
+		if (heth->Instance->MACPFR & ETH_MACPFR_PR) {
+			config->promisc_mode = true;
+		} else {
+			config->promisc_mode = false;
+		}
+#else
+		if (heth->Instance->MACFFR & ETH_MACFFR_PM) {
+			config->promisc_mode = true;
+		} else {
+			config->promisc_mode = false;
+		}
+#endif /* DT_HAS_COMPAT_STATUS_OKAY(st_stm32h7_ethernet) */
+		ret = 0;
+#endif /* CONFIG_NET_PROMISCUOUS_MODE */
+		break;
+	default:
+		break;
+	}
+
+	return ret;
+}
+
+static int eth_stm32_hal_set_config(const struct device *dev,
+				    enum ethernet_config_type type,
+				    const struct ethernet_config *config)
+{
+	int ret = -ENOTSUP;
+	struct eth_stm32_hal_dev_data *ctx;
+	ETH_HandleTypeDef *heth;
+
+	ctx = dev->data;
+	heth = &ctx->heth;
+
+	switch (type) {
+	case ETHERNET_CONFIG_TYPE_MAC_ADDRESS:
+		memcpy(ctx->mac_addr, config->mac_address.addr, 6);
+		heth->Instance->MACA0HR = (ctx->mac_addr[5] << 8) |
+			ctx->mac_addr[4];
+		heth->Instance->MACA0LR = (ctx->mac_addr[3] << 24) |
+			(ctx->mac_addr[2] << 16) |
+			(ctx->mac_addr[1] << 8) |
+			ctx->mac_addr[0];
+		net_if_set_link_addr(ctx->iface, ctx->mac_addr,
+				     sizeof(ctx->mac_addr),
+				     NET_LINK_ETHERNET);
+		ret = 0;
+		break;
+
+	case ETHERNET_CONFIG_TYPE_PROMISC_MODE:
+#if defined(CONFIG_NET_PROMISCUOUS_MODE)
+#if DT_HAS_COMPAT_STATUS_OKAY(st_stm32h7_ethernet)
+		if (config->promisc_mode) {
+			heth->Instance->MACPFR |= ETH_MACPFR_PR;
+		} else {
+			heth->Instance->MACPFR &= ~ETH_MACPFR_PR;
+		}
+#else
+		if (config->promisc_mode) {
+			heth->Instance->MACFFR |= ETH_MACFFR_PM;
+		} else {
+			heth->Instance->MACFFR &= ~ETH_MACFFR_PM;
+		}
+#endif /* DT_HAS_COMPAT_STATUS_OKAY(st_stm32h7_ethernet) */
+		ret = 0;
+#endif /* CONFIG_NET_PROMISCUOUS_MODE */
+		break;
+
+#if defined(CONFIG_ETH_STM32_MULTICAST_FILTER)
+	case ETHERNET_CONFIG_TYPE_FILTER:
+		eth_stm32_mcast_filter(dev, &config->filter);
+		break;
+#endif /* CONFIG_ETH_STM32_MULTICAST_FILTER */
+
+	default:
+		break;
+	}
+
+	return ret;
+}
+
 static const struct device *eth_stm32_hal_get_phy(const struct device *dev)
 {
 	ARG_UNUSED(dev);
 	return eth_stm32_phy_dev;
->>>>>>> c53fb67f
 }
 
 #if defined(CONFIG_PTP_CLOCK_STM32_HAL)
-static const struct device* eth_stm32_get_ptp_clock(const struct device* dev) {
-    struct eth_stm32_hal_dev_data* tx_ctx = dev->data;
-
-    return (tx_ctx->ptp_clock);
+static const struct device *eth_stm32_get_ptp_clock(const struct device *dev)
+{
+	struct eth_stm32_hal_dev_data *tx_ctx = dev->data;
+
+	return tx_ctx->ptp_clock;
 }
 #endif /* CONFIG_PTP_CLOCK_STM32_HAL */
 
 #if defined(CONFIG_NET_STATISTICS_ETHERNET)
-static struct net_stats_eth* eth_stm32_hal_get_stats(const struct device* dev) {
-    struct eth_stm32_hal_dev_data* tx_ctx = dev->data;
-
-    return (&tx_ctx->stats);
+static struct net_stats_eth *eth_stm32_hal_get_stats(const struct device *dev)
+{
+	struct eth_stm32_hal_dev_data *tx_ctx = dev->data;
+
+	return &tx_ctx->stats;
 }
 #endif /* CONFIG_NET_STATISTICS_ETHERNET */
 
-<<<<<<< HEAD
 static const struct ethernet_api eth_stm32_api = {
-    .iface_api.init = eth_stm32_iface_init,             /* @see void init_iface(struct net_if* iface) in net_if.c */
-
-    #if defined(CONFIG_PTP_CLOCK_STM32_HAL)
-    .get_ptp_clock = eth_stm32_get_ptp_clock,
-    #endif /* CONFIG_PTP_CLOCK_STM32_HAL */
-
-    .start = eth_stm32_start,
-    .stop  = eth_stm32_stop,
-    .get_capabilities = eth_stm32_hal_get_capabilities,
-    .set_config = eth_stm32_hal_set_config,
-    .get_config = eth_stm32_hal_get_config,
-
-    #if DT_HAS_COMPAT_STATUS_OKAY(st_stm32_mdio)
-    .get_phy = eth_stm32_hal_get_phy,
-    #endif
-
-    #if defined(CONFIG_NET_DSA)
-    .send = dsa_tx,
-    #else
-    .send = eth_stm32_tx,
-    #endif
-
-    #if defined(CONFIG_NET_STATISTICS_ETHERNET)
-    .get_stats = eth_stm32_hal_get_stats,
-    #endif /* CONFIG_NET_STATISTICS_ETHERNET */
-=======
-static const struct ethernet_api eth_api = {
-	.iface_api.init = eth_iface_init,
+	.iface_api.init = eth_stm32_iface_init,             /* @see void init_iface(struct net_if* iface) in net_if.c */
+
 #if defined(CONFIG_PTP_CLOCK_STM32_HAL)
 	.get_ptp_clock = eth_stm32_get_ptp_clock,
 #endif /* CONFIG_PTP_CLOCK_STM32_HAL */
+
 	.get_capabilities = eth_stm32_hal_get_capabilities,
 	.set_config = eth_stm32_hal_set_config,
+	.get_config = eth_stm32_hal_get_config,
 	.get_phy = eth_stm32_hal_get_phy,
-	.get_config = eth_stm32_hal_get_config,
 #if defined(CONFIG_NET_DSA)
 	.send = dsa_tx,
 #else
-	.send = eth_tx,
-#endif
+	.send = eth_stm32_tx,
+#endif
+
 #if defined(CONFIG_NET_STATISTICS_ETHERNET)
 	.get_stats = eth_stm32_hal_get_stats,
 #endif /* CONFIG_NET_STATISTICS_ETHERNET */
->>>>>>> c53fb67f
 };
 
-#define ETH_STM32_FIXED_LINK_NODE(n)        \
-    DT_INST_CHILD(n, fixed_link)
-
-#define ETH_STM32_IS_FIXED_LINK(n)          \
-    DT_NODE_EXISTS(ETH_STM32_FIXED_LINK_NODE(n))
-
-#define ETH_STM32_FIXED_LINK_SPEED(n)       \
-    DT_PROP(ETH_STM32_FIXED_LINK_NODE(n), speed)
-
-#define ETH_STM32_FIXED_LINK_FULL_DUPLEX(n) \
-    DT_PROP(ETH_STM32_FIXED_LINK_NODE(n), full_duplex)
-
-#define ETH_STM32_PHY_DEV(n)                \
-    COND_CODE_1(ETH_STM32_IS_FIXED_LINK(n), NULL,               \
-        (COND_CODE_1(DT_INST_NODE_HAS_PROP(n, phy_handle),      \
-            (DEVICE_DT_GET(DT_INST_PHANDLE(n, phy_handle))), NULL)))
-
-static void eth0_irq_config(void) {
-    IRQ_CONNECT(DT_INST_IRQN(0), DT_INST_IRQ(0, priority), eth_stm32_isr,
-                DEVICE_DT_INST_GET(0), 0);
-    irq_enable(DT_INST_IRQN(0));
+static void eth0_irq_config(void)
+{
+	IRQ_CONNECT(DT_INST_IRQN(0), DT_INST_IRQ(0, priority), eth_stm32_isr,
+		    DEVICE_DT_INST_GET(0), 0);
+	irq_enable(DT_INST_IRQN(0));
 }
 
 PINCTRL_DT_INST_DEFINE(0);
 
 static const struct eth_stm32_hal_dev_cfg eth0_config = {
-<<<<<<< HEAD
-    .config_func = eth0_irq_config,
-    .pclken      = {.bus = DT_INST_CLOCKS_CELL_BY_NAME(0,  stmmaceth , bus),
-                    .enr = DT_INST_CLOCKS_CELL_BY_NAME(0,  stmmaceth , bits)},
-    .pclken_tx   = {.bus = DT_INST_CLOCKS_CELL_BY_NAME(0,  mac_clk_tx, bus),
-                    .enr = DT_INST_CLOCKS_CELL_BY_NAME(0,  mac_clk_tx, bits)},
-    .pclken_rx   = {.bus = DT_INST_CLOCKS_CELL_BY_NAME(0,  mac_clk_rx, bus),
-                    .enr = DT_INST_CLOCKS_CELL_BY_NAME(0,  mac_clk_rx, bits)},
-    #if DT_INST_CLOCKS_HAS_NAME(0, mac_clk_ptp)
-    .pclken_ptp = {.bus = DT_INST_CLOCKS_CELL_BY_NAME(0, mac_clk_ptp, bus),
-                   .enr = DT_INST_CLOCKS_CELL_BY_NAME(0, mac_clk_ptp, bits)},
-    #endif
-    .phy_dev = DEVICE_DT_GET(DT_NODELABEL(eth_phy)),
-    .pcfg = PINCTRL_DT_INST_DEV_CONFIG_GET(0),
-=======
 	.config_func = eth0_irq_config,
 	.pclken = {.bus = DT_CLOCKS_CELL_BY_NAME(DT_INST_PARENT(0), stm_eth, bus),
 		   .enr = DT_CLOCKS_CELL_BY_NAME(DT_INST_PARENT(0), stm_eth, bits)},
@@ -2421,37 +1437,13 @@
 		       .enr = DT_INST_CLOCKS_CELL_BY_NAME(0, mac_clk_ptp, bits)},
 #endif
 	.pcfg = PINCTRL_DT_INST_DEV_CONFIG_GET(0),
->>>>>>> c53fb67f
 };
 
 BUILD_ASSERT(DT_ENUM_HAS_VALUE(MAC_NODE, phy_connection_type, mii) ||
-             DT_ENUM_HAS_VALUE(MAC_NODE, phy_connection_type, rmii),
-             "Unsupported PHY connection type selected");
+	     DT_ENUM_HAS_VALUE(MAC_NODE, phy_connection_type, rmii),
+	     "Unsupported PHY connection type selected");
 
 static struct eth_stm32_hal_dev_data eth0_data = {
-<<<<<<< HEAD
-    .heth = {
-        .Instance = (ETH_TypeDef*)DT_INST_REG_ADDR(0),
-        .Init = {
-            #if !defined(CONFIG_ETH_STM32_HAL_API_V2)
-            #if defined(CONFIG_ETH_STM32_AUTO_NEGOTIATION_ENABLE)
-            .AutoNegotiation = ETH_AUTONEGOTIATION_ENABLE,
-            #else
-            .AutoNegotiation = ETH_AUTONEGOTIATION_DISABLE,
-            .Speed = IS_ENABLED(CONFIG_ETH_STM32_SPEED_10M) ?
-                     ETH_SPEED_10M : ETH_SPEED_100M,
-            .DuplexMode = IS_ENABLED(CONFIG_ETH_STM32_MODE_HALFDUPLEX) ?
-                          ETH_MODE_HALFDUPLEX : ETH_MODE_FULLDUPLEX,
-            #endif /* !CONFIG_ETH_STM32_AUTO_NEGOTIATION_ENABLE */
-            .PhyAddress = PHY_ADDR,
-            .RxMode     = ETH_RXINTERRUPT_MODE,
-            .ChecksumMode = IS_ENABLED(CONFIG_ETH_STM32_HW_CHECKSUM) ?
-                            ETH_CHECKSUM_BY_HARDWARE : ETH_CHECKSUM_BY_SOFTWARE,
-            #endif /* !CONFIG_SOC_SERIES_STM32H7X */
-            .MediaInterface = STM32_ETH_PHY_MODE(MAC_NODE),
-        },
-    },
-=======
 	.heth = {
 		.Instance = (ETH_TypeDef *)DT_REG_ADDR(DT_INST_PARENT(0)),
 		.Init = {
@@ -2466,316 +1458,317 @@
 			.MediaInterface = STM32_ETH_PHY_MODE(MAC_NODE),
 		},
 	},
->>>>>>> c53fb67f
 };
 
 ETH_NET_DEVICE_DT_INST_DEFINE(0, eth_stm32_initialize,
-                              NULL, &eth0_data, &eth0_config,
-                              CONFIG_ETH_INIT_PRIORITY, &eth_stm32_api, NET_ETH_MTU);
+		    NULL, &eth0_data, &eth0_config,
+		    CONFIG_ETH_INIT_PRIORITY, &eth_stm32_api, ETH_STM32_HAL_MTU);
 
 #if defined(CONFIG_PTP_CLOCK_STM32_HAL)
 
 struct ptp_context {
-    struct eth_stm32_hal_dev_data* eth_dev_data;
+	struct eth_stm32_hal_dev_data *eth_dev_data;
 };
 
 static struct ptp_context ptp_stm32_0_context;
 
-static int ptp_clock_stm32_set(const struct device* dev,
-                               struct net_ptp_time* tm) {
-    struct ptp_context* ptp_context = dev->data;
-    struct eth_stm32_hal_dev_data* eth_dev_data = ptp_context->eth_dev_data;
-    ETH_HandleTypeDef* heth = &eth_dev_data->heth;
-    unsigned int key;
-
-    key = irq_lock();
-
-    #if DT_HAS_COMPAT_STATUS_OKAY(st_stm32h7_ethernet)
-    heth->Instance->MACSTSUR = tm->second;
-    heth->Instance->MACSTNUR = tm->nanosecond;
-    heth->Instance->MACTSCR |= ETH_MACTSCR_TSINIT;
-    while (heth->Instance->MACTSCR & ETH_MACTSCR_TSINIT_Msk) {
-        /* spin lock */
-    }
-    #else
-    heth->Instance->PTPTSHUR = tm->second;
-    heth->Instance->PTPTSLUR = tm->nanosecond;
-    heth->Instance->PTPTSCR |= ETH_PTPTSCR_TSSTI;
-    while (heth->Instance->PTPTSCR & ETH_PTPTSCR_TSSTI_Msk) {
-        /* spin lock */
-    }
-    #endif /* DT_HAS_COMPAT_STATUS_OKAY(st_stm32h7_ethernet) */
-
-    irq_unlock(key);
-
-    return (0);
-}
-
-static int ptp_clock_stm32_get(const struct device* dev,
-                               struct net_ptp_time* tm) {
-    struct ptp_context* ptp_context = dev->data;
-    struct eth_stm32_hal_dev_data* eth_dev_data = ptp_context->eth_dev_data;
-    ETH_HandleTypeDef* heth = &eth_dev_data->heth;
-    unsigned int key;
-    uint32_t second_2;
-
-    key = irq_lock();
-
-    #if DT_HAS_COMPAT_STATUS_OKAY(st_stm32h7_ethernet)
-    tm->second     = heth->Instance->MACSTSR;
-    tm->nanosecond = heth->Instance->MACSTNR;
-    second_2       = heth->Instance->MACSTSR;
-    #else
-    tm->second = heth->Instance->PTPTSHR;
-    tm->nanosecond = heth->Instance->PTPTSLR;
-    second_2 = heth->Instance->PTPTSHR;
-    #endif /* DT_HAS_COMPAT_STATUS_OKAY(st_stm32h7_ethernet) */
-
-    irq_unlock(key);
-
-    if (tm->second != second_2 && tm->nanosecond < NSEC_PER_SEC / 2) {
-        /* Second roll-over has happened during first measurement: second register
-         * was read before second boundary and nanosecond register was read after.
-         * We will use second_2 as a new second value.
-         */
-        tm->second = second_2;
-    }
-
-    return (0);
-}
-
-static int ptp_clock_stm32_adjust(const struct device* dev, int increment) {
-    struct ptp_context* ptp_context = dev->data;
-    struct eth_stm32_hal_dev_data* eth_dev_data = ptp_context->eth_dev_data;
-    ETH_HandleTypeDef* heth = &eth_dev_data->heth;
-    unsigned int key;
-    int ret;
-
-    if ((increment <= (int32_t)(-NSEC_PER_SEC)) ||
-        (increment >= (int32_t)NSEC_PER_SEC)) {
-        ret = -EINVAL;
-    }
-    else {
-        key = irq_lock();
-
-        #if DT_HAS_COMPAT_STATUS_OKAY(st_stm32h7_ethernet)
-        heth->Instance->MACSTSUR = 0;
-        if (increment >= 0) {
-            heth->Instance->MACSTNUR = increment;
-        }
-        else {
-            heth->Instance->MACSTNUR = ETH_MACSTNUR_ADDSUB | (NSEC_PER_SEC + increment);
-        }
-        heth->Instance->MACTSCR |= ETH_MACTSCR_TSUPDT;
-        while (heth->Instance->MACTSCR & ETH_MACTSCR_TSUPDT_Msk) {
-            /* spin lock */
-        }
-        #else
-        heth->Instance->PTPTSHUR = 0;
-        if (increment >= 0) {
-            heth->Instance->PTPTSLUR = increment;
-        }
-        else {
-            heth->Instance->PTPTSLUR = ETH_PTPTSLUR_TSUPNS | (-increment);
-        }
-        heth->Instance->PTPTSCR |= ETH_PTPTSCR_TSSTU;
-        while (heth->Instance->PTPTSCR & ETH_PTPTSCR_TSSTU_Msk) {
-            /* spin lock */
-        }
-        #endif /* DT_HAS_COMPAT_STATUS_OKAY(st_stm32h7_ethernet) */
-
-        ret = 0;
-        irq_unlock(key);
-    }
-
-    return (ret);
-}
-
-static int ptp_clock_stm32_rate_adjust(const struct device* dev, double ratio) {
-    struct ptp_context* ptp_context = dev->data;
-    struct eth_stm32_hal_dev_data* eth_dev_data = ptp_context->eth_dev_data;
-    ETH_HandleTypeDef* heth = &eth_dev_data->heth;
-    unsigned int key;
-    int ret;
-    uint32_t addend_val;
-
-    /* No change needed */
-    if (ratio == 1.0L) {
-        return (0);
-    }
-
-    key = irq_lock();
-
-    ratio *= (double)eth_dev_data->clk_ratio_adj;
-
-    /* Limit possible ratio */
-    if (ratio * 100 < CONFIG_ETH_STM32_HAL_PTP_CLOCK_ADJ_MIN_PCT ||
-        ratio * 100 > CONFIG_ETH_STM32_HAL_PTP_CLOCK_ADJ_MAX_PCT) {
-        ret = -EINVAL;
-        goto error;
-    }
-
-    /* Save new ratio */
-    eth_dev_data->clk_ratio_adj = ratio;
-
-    /* Update addend register */
-    addend_val = UINT32_MAX * (double)eth_dev_data->clk_ratio * ratio;
-
-    #if DT_HAS_COMPAT_STATUS_OKAY(st_stm32h7_ethernet)
-    heth->Instance->MACTSAR = addend_val;
-    heth->Instance->MACTSCR |= ETH_MACTSCR_TSADDREG;
-    while (heth->Instance->MACTSCR & ETH_MACTSCR_TSADDREG_Msk) {
-        /* spin lock */
-    }
-    #else
-    heth->Instance->PTPTSAR = addend_val;
-    heth->Instance->PTPTSCR |= ETH_PTPTSCR_TSARU;
-    while (heth->Instance->PTPTSCR & ETH_PTPTSCR_TSARU_Msk) {
-        /* spin lock */
-    }
-    #endif /* DT_HAS_COMPAT_STATUS_OKAY(st_stm32h7_ethernet) */
-
-    ret = 0;
-
-error :
-    irq_unlock(key);
-
-    return (ret);
+static int ptp_clock_stm32_set(const struct device *dev,
+			      struct net_ptp_time *tm)
+{
+	struct ptp_context *ptp_context = dev->data;
+	struct eth_stm32_hal_dev_data *eth_dev_data = ptp_context->eth_dev_data;
+	ETH_HandleTypeDef *heth = &eth_dev_data->heth;
+	unsigned int key;
+
+	key = irq_lock();
+
+#if DT_HAS_COMPAT_STATUS_OKAY(st_stm32h7_ethernet)
+	heth->Instance->MACSTSUR = tm->second;
+	heth->Instance->MACSTNUR = tm->nanosecond;
+	heth->Instance->MACTSCR |= ETH_MACTSCR_TSINIT;
+	while (heth->Instance->MACTSCR & ETH_MACTSCR_TSINIT_Msk) {
+		/* spin lock */
+	}
+#else
+	heth->Instance->PTPTSHUR = tm->second;
+	heth->Instance->PTPTSLUR = tm->nanosecond;
+	heth->Instance->PTPTSCR |= ETH_PTPTSCR_TSSTI;
+	while (heth->Instance->PTPTSCR & ETH_PTPTSCR_TSSTI_Msk) {
+		/* spin lock */
+	}
+#endif /* DT_HAS_COMPAT_STATUS_OKAY(st_stm32h7_ethernet) */
+
+	irq_unlock(key);
+
+	return 0;
+}
+
+static int ptp_clock_stm32_get(const struct device *dev,
+			      struct net_ptp_time *tm)
+{
+	struct ptp_context *ptp_context = dev->data;
+	struct eth_stm32_hal_dev_data *eth_dev_data = ptp_context->eth_dev_data;
+	ETH_HandleTypeDef *heth = &eth_dev_data->heth;
+	unsigned int key;
+	uint32_t second_2;
+
+	key = irq_lock();
+
+#if DT_HAS_COMPAT_STATUS_OKAY(st_stm32h7_ethernet)
+	tm->second = heth->Instance->MACSTSR;
+	tm->nanosecond = heth->Instance->MACSTNR;
+	second_2 = heth->Instance->MACSTSR;
+#else
+	tm->second = heth->Instance->PTPTSHR;
+	tm->nanosecond = heth->Instance->PTPTSLR;
+	second_2 = heth->Instance->PTPTSHR;
+#endif /* DT_HAS_COMPAT_STATUS_OKAY(st_stm32h7_ethernet) */
+
+	irq_unlock(key);
+
+	if (tm->second != second_2 && tm->nanosecond < NSEC_PER_SEC / 2) {
+		/* Second roll-over has happened during first measurement: second register
+		 * was read before second boundary and nanosecond register was read after.
+		 * We will use second_2 as a new second value.
+		 */
+		tm->second = second_2;
+	}
+
+	return 0;
+}
+
+static int ptp_clock_stm32_adjust(const struct device *dev, int increment)
+{
+	struct ptp_context *ptp_context = dev->data;
+	struct eth_stm32_hal_dev_data *eth_dev_data = ptp_context->eth_dev_data;
+	ETH_HandleTypeDef *heth = &eth_dev_data->heth;
+	unsigned int key;
+	int ret;
+
+	if ((increment <= (int32_t)(-NSEC_PER_SEC)) ||
+			(increment >= (int32_t)NSEC_PER_SEC)) {
+		ret = -EINVAL;
+	} else {
+		key = irq_lock();
+
+#if DT_HAS_COMPAT_STATUS_OKAY(st_stm32h7_ethernet)
+		heth->Instance->MACSTSUR = 0;
+		if (increment >= 0) {
+			heth->Instance->MACSTNUR = increment;
+		} else {
+			heth->Instance->MACSTNUR = ETH_MACSTNUR_ADDSUB | (NSEC_PER_SEC + increment);
+		}
+		heth->Instance->MACTSCR |= ETH_MACTSCR_TSUPDT;
+		while (heth->Instance->MACTSCR & ETH_MACTSCR_TSUPDT_Msk) {
+			/* spin lock */
+		}
+#else
+		heth->Instance->PTPTSHUR = 0;
+		if (increment >= 0) {
+			heth->Instance->PTPTSLUR = increment;
+		} else {
+			heth->Instance->PTPTSLUR = ETH_PTPTSLUR_TSUPNS | (-increment);
+		}
+		heth->Instance->PTPTSCR |= ETH_PTPTSCR_TSSTU;
+		while (heth->Instance->PTPTSCR & ETH_PTPTSCR_TSSTU_Msk) {
+			/* spin lock */
+		}
+#endif /* DT_HAS_COMPAT_STATUS_OKAY(st_stm32h7_ethernet) */
+
+		ret = 0;
+		irq_unlock(key);
+	}
+
+	return ret;
+}
+
+static int ptp_clock_stm32_rate_adjust(const struct device *dev, double ratio)
+{
+	struct ptp_context *ptp_context = dev->data;
+	struct eth_stm32_hal_dev_data *eth_dev_data = ptp_context->eth_dev_data;
+	ETH_HandleTypeDef *heth = &eth_dev_data->heth;
+	unsigned int key;
+	int ret;
+	uint32_t addend_val;
+
+	/* No change needed */
+	if (ratio == 1.0L) {
+		return 0;
+	}
+
+	key = irq_lock();
+
+	ratio *= (double)eth_dev_data->clk_ratio_adj;
+
+	/* Limit possible ratio */
+	if (ratio * 100 < CONFIG_ETH_STM32_HAL_PTP_CLOCK_ADJ_MIN_PCT ||
+			ratio * 100 > CONFIG_ETH_STM32_HAL_PTP_CLOCK_ADJ_MAX_PCT) {
+		ret = -EINVAL;
+		goto error;
+	}
+
+	/* Save new ratio */
+	eth_dev_data->clk_ratio_adj = ratio;
+
+	/* Update addend register */
+	addend_val = UINT32_MAX * (double)eth_dev_data->clk_ratio * ratio;
+
+#if DT_HAS_COMPAT_STATUS_OKAY(st_stm32h7_ethernet)
+	heth->Instance->MACTSAR = addend_val;
+	heth->Instance->MACTSCR |= ETH_MACTSCR_TSADDREG;
+	while (heth->Instance->MACTSCR & ETH_MACTSCR_TSADDREG_Msk) {
+		/* spin lock */
+	}
+#else
+	heth->Instance->PTPTSAR = addend_val;
+	heth->Instance->PTPTSCR |= ETH_PTPTSCR_TSARU;
+	while (heth->Instance->PTPTSCR & ETH_PTPTSCR_TSARU_Msk) {
+		/* spin lock */
+	}
+#endif /* DT_HAS_COMPAT_STATUS_OKAY(st_stm32h7_ethernet) */
+
+	ret = 0;
+
+error:
+	irq_unlock(key);
+
+	return ret;
 }
 
 static DEVICE_API(ptp_clock, ptp_stm32_api) = {
-    .set = ptp_clock_stm32_set,
-    .get = ptp_clock_stm32_get,
-    .adjust = ptp_clock_stm32_adjust,
-    .rate_adjust = ptp_clock_stm32_rate_adjust,
+	.set = ptp_clock_stm32_set,
+	.get = ptp_clock_stm32_get,
+	.adjust = ptp_clock_stm32_adjust,
+	.rate_adjust = ptp_clock_stm32_rate_adjust,
 };
 
-static int ptp_stm32_init(const struct device* port) {
-    const struct device* const dev = DEVICE_DT_GET(DT_NODELABEL(mac));
-    struct eth_stm32_hal_dev_data* eth_dev_data = dev->data;
-    const struct eth_stm32_hal_dev_cfg* eth_cfg = dev->config;
-    struct ptp_context* ptp_context  = port->data;
-    ETH_HandleTypeDef* heth = &eth_dev_data->heth;
-    int ret;
-    uint32_t ptp_hclk_rate;
-    uint32_t ss_incr_ns;
-    uint32_t addend_val;
-
-    eth_dev_data->ptp_clock   = port;
-    ptp_context->eth_dev_data = eth_dev_data;
-
-    /* Mask the Timestamp Trigger interrupt */
-    #if DT_HAS_COMPAT_STATUS_OKAY(st_stm32h7_ethernet)
-    heth->Instance->MACIER &= ~(ETH_MACIER_TSIE);
-    #else
-    heth->Instance->MACIMR &= ~(ETH_MACIMR_TSTIM);
-    #endif /* DT_HAS_COMPAT_STATUS_OKAY(st_stm32h7_ethernet) */
-
-    /* Enable timestamping */
-    #if DT_HAS_COMPAT_STATUS_OKAY(st_stm32h7_ethernet)
-    heth->Instance->MACTSCR |= ETH_MACTSCR_TSENA;
-    #else
-    heth->Instance->PTPTSCR |= ETH_PTPTSCR_TSE;
-    #endif /* DT_HAS_COMPAT_STATUS_OKAY(st_stm32h7_ethernet) */
-
-    /* Query ethernet clock rate */
-    ret = clock_control_get_rate(eth_dev_data->clock,
-                                #if DT_HAS_COMPAT_STATUS_OKAY(st_stm32h7_ethernet)
-                                 (clock_control_subsys_t)&eth_cfg->pclken,
-                                #else
-                                 (clock_control_subsys_t)&eth_cfg->pclken_ptp,
-                                #endif /* DT_HAS_COMPAT_STATUS_OKAY(st_stm32h7_ethernet) */
-                                 &ptp_hclk_rate);
-    if (ret) {
-        LOG_ERR("Failed to query ethernet clock");
-        return (-EIO);
-    }
-
-    /* Program the sub-second increment register based on the PTP clock freq */
-    if (NSEC_PER_SEC % CONFIG_ETH_STM32_HAL_PTP_CLOCK_SRC_HZ != 0) {
-        LOG_ERR("PTP clock period must be an integer nanosecond value");
-        return (-EINVAL);
-    }
-    ss_incr_ns = NSEC_PER_SEC / CONFIG_ETH_STM32_HAL_PTP_CLOCK_SRC_HZ;
-    if (ss_incr_ns > UINT8_MAX) {
-        LOG_ERR("PTP clock period is more than %d nanoseconds", UINT8_MAX);
-        return (-EINVAL);
-    }
-
-    #if DT_HAS_COMPAT_STATUS_OKAY(st_stm32h7_ethernet)
-    heth->Instance->MACSSIR = ss_incr_ns << ETH_MACMACSSIR_SSINC_Pos;
-    #else
-    heth->Instance->PTPSSIR = ss_incr_ns;
-    #endif /* DT_HAS_COMPAT_STATUS_OKAY(st_stm32h7_ethernet) */
-
-    /* Program timestamp addend register */
-    eth_dev_data->clk_ratio =
-            ((double)CONFIG_ETH_STM32_HAL_PTP_CLOCK_SRC_HZ) / ((double)ptp_hclk_rate);
-    /*
-     * clk_ratio is a ratio between desired PTP clock frequency and HCLK rate.
-     * Because HCLK is defined by a physical oscillator, it might drift due
-     * to manufacturing tolerances and environmental effects (e.g. temperature).
-     * clk_ratio_adj compensates for such inaccuracies. It starts off as 1.0
-     * and gets adjusted by calling ptp_clock_stm32_rate_adjust().
-     */
-    eth_dev_data->clk_ratio_adj = 1.0F;
-    addend_val =
-            (UINT32_MAX * eth_dev_data->clk_ratio * eth_dev_data->clk_ratio_adj);
-    #if DT_HAS_COMPAT_STATUS_OKAY(st_stm32h7_ethernet)
-    heth->Instance->MACTSAR = addend_val;
-    heth->Instance->MACTSCR |= ETH_MACTSCR_TSADDREG;
-    while (heth->Instance->MACTSCR & ETH_MACTSCR_TSADDREG_Msk) {
-        k_yield();
-    }
-    #else
-    heth->Instance->PTPTSAR = addend_val;
-    heth->Instance->PTPTSCR |= ETH_PTPTSCR_TSARU;
-    while (heth->Instance->PTPTSCR & ETH_PTPTSCR_TSARU_Msk) {
-        k_yield();
-    }
-    #endif /* DT_HAS_COMPAT_STATUS_OKAY(st_stm32h7_ethernet) */
-
-    /* Enable fine timestamp correction method */
-    #if DT_HAS_COMPAT_STATUS_OKAY(st_stm32h7_ethernet)
-    heth->Instance->MACTSCR |= ETH_MACTSCR_TSCFUPDT;
-    #else
-    heth->Instance->PTPTSCR |= ETH_PTPTSCR_TSFCU;
-    #endif /* DT_HAS_COMPAT_STATUS_OKAY(st_stm32h7_ethernet) */
-
-    /* Enable nanosecond rollover into a new second */
-    #if DT_HAS_COMPAT_STATUS_OKAY(st_stm32h7_ethernet)
-    heth->Instance->MACTSCR |= ETH_MACTSCR_TSCTRLSSR;
-    #else
-    heth->Instance->PTPTSCR |= ETH_PTPTSCR_TSSSR;
-    #endif /* DT_HAS_COMPAT_STATUS_OKAY(st_stm32h7_ethernet) */
-
-    /* Initialize timestamp */
-    #if DT_HAS_COMPAT_STATUS_OKAY(st_stm32h7_ethernet)
-    heth->Instance->MACSTSUR = 0;
-    heth->Instance->MACSTNUR = 0;
-    heth->Instance->MACTSCR |= ETH_MACTSCR_TSINIT;
-    while (heth->Instance->MACTSCR & ETH_MACTSCR_TSINIT_Msk) {
-        k_yield();
-    }
-    #else
-    heth->Instance->PTPTSHUR = 0;
-    heth->Instance->PTPTSLUR = 0;
-    heth->Instance->PTPTSCR |= ETH_PTPTSCR_TSSTI;
-    while (heth->Instance->PTPTSCR & ETH_PTPTSCR_TSSTI_Msk) {
-        k_yield();
-    }
-    #endif /* DT_HAS_COMPAT_STATUS_OKAY(st_stm32h7_ethernet) */
-
-    #if defined(CONFIG_ETH_STM32_HAL_API_V2)
-    /* Set PTP Configuration done */
-    heth->IsPtpConfigured = ETH_STM32_PTP_CONFIGURED;
-    #endif
-
-    return (0);
+static int ptp_stm32_init(const struct device *port)
+{
+	const struct device *const dev = DEVICE_DT_GET(DT_NODELABEL(mac));
+	struct eth_stm32_hal_dev_data *eth_dev_data = dev->data;
+	const struct eth_stm32_hal_dev_cfg *eth_cfg = dev->config;
+	struct ptp_context *ptp_context = port->data;
+	ETH_HandleTypeDef *heth = &eth_dev_data->heth;
+	int ret;
+	uint32_t ptp_hclk_rate;
+	uint32_t ss_incr_ns;
+	uint32_t addend_val;
+
+	eth_dev_data->ptp_clock = port;
+	ptp_context->eth_dev_data = eth_dev_data;
+
+	/* Mask the Timestamp Trigger interrupt */
+#if DT_HAS_COMPAT_STATUS_OKAY(st_stm32h7_ethernet)
+	heth->Instance->MACIER &= ~(ETH_MACIER_TSIE);
+#else
+	heth->Instance->MACIMR &= ~(ETH_MACIMR_TSTIM);
+#endif /* DT_HAS_COMPAT_STATUS_OKAY(st_stm32h7_ethernet) */
+
+	/* Enable timestamping */
+#if DT_HAS_COMPAT_STATUS_OKAY(st_stm32h7_ethernet)
+	heth->Instance->MACTSCR |= ETH_MACTSCR_TSENA;
+#else
+	heth->Instance->PTPTSCR |= ETH_PTPTSCR_TSE;
+#endif /* DT_HAS_COMPAT_STATUS_OKAY(st_stm32h7_ethernet) */
+
+	/* Query ethernet clock rate */
+	ret = clock_control_get_rate(eth_dev_data->clock,
+#if DT_HAS_COMPAT_STATUS_OKAY(st_stm32h7_ethernet)
+				     (clock_control_subsys_t)&eth_cfg->pclken,
+#else
+				     (clock_control_subsys_t)&eth_cfg->pclken_ptp,
+#endif /* DT_HAS_COMPAT_STATUS_OKAY(st_stm32h7_ethernet) */
+				     &ptp_hclk_rate);
+	if (ret) {
+		LOG_ERR("Failed to query ethernet clock");
+		return -EIO;
+	}
+
+	/* Program the sub-second increment register based on the PTP clock freq */
+	if (NSEC_PER_SEC % CONFIG_ETH_STM32_HAL_PTP_CLOCK_SRC_HZ != 0) {
+		LOG_ERR("PTP clock period must be an integer nanosecond value");
+		return -EINVAL;
+	}
+	ss_incr_ns = NSEC_PER_SEC / CONFIG_ETH_STM32_HAL_PTP_CLOCK_SRC_HZ;
+	if (ss_incr_ns > UINT8_MAX) {
+		LOG_ERR("PTP clock period is more than %d nanoseconds", UINT8_MAX);
+		return -EINVAL;
+	}
+
+#if DT_HAS_COMPAT_STATUS_OKAY(st_stm32h7_ethernet)
+	heth->Instance->MACSSIR = ss_incr_ns << ETH_MACMACSSIR_SSINC_Pos;
+#else
+	heth->Instance->PTPSSIR = ss_incr_ns;
+#endif /* DT_HAS_COMPAT_STATUS_OKAY(st_stm32h7_ethernet) */
+
+	/* Program timestamp addend register */
+	eth_dev_data->clk_ratio =
+		((double)CONFIG_ETH_STM32_HAL_PTP_CLOCK_SRC_HZ) / ((double)ptp_hclk_rate);
+	/*
+	 * clk_ratio is a ratio between desired PTP clock frequency and HCLK rate.
+	 * Because HCLK is defined by a physical oscillator, it might drift due
+	 * to manufacturing tolerances and environmental effects (e.g. temperature).
+	 * clk_ratio_adj compensates for such inaccuracies. It starts off as 1.0
+	 * and gets adjusted by calling ptp_clock_stm32_rate_adjust().
+	 */
+	eth_dev_data->clk_ratio_adj = 1.0F;
+	addend_val =
+		(UINT32_MAX * eth_dev_data->clk_ratio * eth_dev_data->clk_ratio_adj);
+#if DT_HAS_COMPAT_STATUS_OKAY(st_stm32h7_ethernet)
+	heth->Instance->MACTSAR = addend_val;
+	heth->Instance->MACTSCR |= ETH_MACTSCR_TSADDREG;
+	while (heth->Instance->MACTSCR & ETH_MACTSCR_TSADDREG_Msk) {
+		k_yield();
+	}
+#else
+	heth->Instance->PTPTSAR = addend_val;
+	heth->Instance->PTPTSCR |= ETH_PTPTSCR_TSARU;
+	while (heth->Instance->PTPTSCR & ETH_PTPTSCR_TSARU_Msk) {
+		k_yield();
+	}
+#endif /* DT_HAS_COMPAT_STATUS_OKAY(st_stm32h7_ethernet) */
+
+	/* Enable fine timestamp correction method */
+#if DT_HAS_COMPAT_STATUS_OKAY(st_stm32h7_ethernet)
+	heth->Instance->MACTSCR |= ETH_MACTSCR_TSCFUPDT;
+#else
+	heth->Instance->PTPTSCR |= ETH_PTPTSCR_TSFCU;
+#endif /* DT_HAS_COMPAT_STATUS_OKAY(st_stm32h7_ethernet) */
+
+	/* Enable nanosecond rollover into a new second */
+#if DT_HAS_COMPAT_STATUS_OKAY(st_stm32h7_ethernet)
+	heth->Instance->MACTSCR |= ETH_MACTSCR_TSCTRLSSR;
+#else
+	heth->Instance->PTPTSCR |= ETH_PTPTSCR_TSSSR;
+#endif /* DT_HAS_COMPAT_STATUS_OKAY(st_stm32h7_ethernet) */
+
+	/* Initialize timestamp */
+#if DT_HAS_COMPAT_STATUS_OKAY(st_stm32h7_ethernet)
+	heth->Instance->MACSTSUR = 0;
+	heth->Instance->MACSTNUR = 0;
+	heth->Instance->MACTSCR |= ETH_MACTSCR_TSINIT;
+	while (heth->Instance->MACTSCR & ETH_MACTSCR_TSINIT_Msk) {
+		k_yield();
+	}
+#else
+	heth->Instance->PTPTSHUR = 0;
+	heth->Instance->PTPTSLUR = 0;
+	heth->Instance->PTPTSCR |= ETH_PTPTSCR_TSSTI;
+	while (heth->Instance->PTPTSCR & ETH_PTPTSCR_TSSTI_Msk) {
+		k_yield();
+	}
+#endif /* DT_HAS_COMPAT_STATUS_OKAY(st_stm32h7_ethernet) */
+
+#if defined(CONFIG_ETH_STM32_HAL_API_V2)
+	/* Set PTP Configuration done */
+	heth->IsPtpConfigured = ETH_STM32_PTP_CONFIGURED;
+#endif
+
+	return 0;
 }
 
 DEVICE_DEFINE(stm32_ptp_clock_0, PTP_CLOCK_NAME, ptp_stm32_init,
-              NULL, &ptp_stm32_0_context, NULL, POST_KERNEL,
-              CONFIG_ETH_STM32_HAL_PTP_CLOCK_INIT_PRIO, &ptp_stm32_api);
+		NULL, &ptp_stm32_0_context, NULL, POST_KERNEL,
+		CONFIG_ETH_STM32_HAL_PTP_CLOCK_INIT_PRIO, &ptp_stm32_api);
 
 #endif /* CONFIG_PTP_CLOCK_STM32_HAL */