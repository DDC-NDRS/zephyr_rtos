--- conflicted
+++ resolved
@@ -1014,12 +1014,10 @@
     #endif
 }
 
-<<<<<<< HEAD
 static int /**/eth_stm32_initialize(const struct device* dev) {
     struct eth_stm32_hal_dev_data* ctx;
     const struct eth_stm32_hal_dev_cfg* cfg;
     ETH_HandleTypeDef* heth;
-    HAL_StatusTypeDef hal_ret;
     bool is_ready;
     int ret;
 
@@ -1071,11 +1069,8 @@
 
     heth->Init.MACAddr = ctx->mac_addr;
 
-    #if defined(CONFIG_ETH_STM32_HAL_API_V2)
-    heth->Init.TxDesc    = dma_tx_desc_tab;
-    heth->Init.RxDesc    = dma_rx_desc_tab;
-    heth->Init.RxBuffLen = ETH_STM32_RX_BUF_SIZE;
-    #endif /* CONFIG_ETH_STM32_HAL_API_V2 */
+    #if !defined(CONFIG_ETH_STM32_HAL_API_V2)
+    HAL_StatusTypeDef hal_ret = HAL_OK;
 
     hal_ret = HAL_ETH_Init(heth);
     if (hal_ret == HAL_TIMEOUT) {
@@ -1092,37 +1087,14 @@
         /* pass */
     }
 
-    #if defined(CONFIG_PTP_CLOCK_STM32_HAL)
-    /* Enable timestamping of RX packets. We enable all packets to be
-     * timestamped to cover both IEEE 1588 and gPTP.
-     */
-    #if DT_HAS_COMPAT_STATUS_OKAY(st_stm32h7_ethernet)
-    heth->Instance->MACTSCR |= ETH_MACTSCR_TSENALL;
-    #else
-    heth->Instance->PTPTSCR |= ETH_PTPTSCR_TSSARFE;
-    #endif /* DT_HAS_COMPAT_STATUS_OKAY(st_stm32h7_ethernet) */
-    #endif /* CONFIG_PTP_CLOCK_STM32_HAL */
-
-    #if defined(CONFIG_ETH_STM32_HAL_API_V2)
-    /* Tx config init: */
-    (void) memset(&tx_config, 0, sizeof(ETH_TxPacketConfigTypeDef));
-    tx_config.Attributes = ETH_TX_PACKETS_FEATURES_CSUM |
-                           ETH_TX_PACKETS_FEATURES_CRCPAD;
-    tx_config.ChecksumCtrl = IS_ENABLED(CONFIG_ETH_STM32_HW_CHECKSUM) ?
-                             ETH_CHECKSUM_IPHDR_PAYLOAD_INSERT_PHDR_CALC : ETH_CHECKSUM_DISABLE;
-    tx_config.CRCPadCtrl = ETH_CRC_PAD_INSERT;
-    #endif /* CONFIG_ETH_STM32_HAL_API_V2 */
-
     ctx->link_up = false;
 
     /* Initialize semaphores */
     k_mutex_init(&ctx->tx_mutex);
     k_sem_init(&ctx->rx_int_sem, 0, K_SEM_MAX_LIMIT);
-    #if defined(CONFIG_ETH_STM32_HAL_API_V2)
-    k_sem_init(&ctx->tx_int_sem, 0, K_SEM_MAX_LIMIT);
-    #endif /* CONFIG_ETH_STM32_HAL_API_V2 */
-
-    /* #CUSTOM@NDRS @see eth_stm32_start() for the code relocation */
+    #endif /* !CONFIG_ETH_STM32_HAL_API_V2 */
+
+    /* #CUSTOM@NDRS @see eth_stm32_start() for the code relocation of HAL_ETH_Start */
 
     eth_stm32_setup_mac_filter(heth);
 
@@ -1132,100 +1104,6 @@
             ctx->mac_addr[4], ctx->mac_addr[5]);
 
     return (0);
-=======
-static int eth_initialize(const struct device *dev)
-{
-	struct eth_stm32_hal_dev_data *dev_data;
-	const struct eth_stm32_hal_dev_cfg *cfg;
-	ETH_HandleTypeDef *heth;
-	int ret = 0;
-
-	__ASSERT_NO_MSG(dev != NULL);
-
-	dev_data = dev->data;
-	cfg = dev->config;
-
-	__ASSERT_NO_MSG(dev_data != NULL);
-	__ASSERT_NO_MSG(cfg != NULL);
-
-	dev_data->clock = DEVICE_DT_GET(STM32_CLOCK_CONTROL_NODE);
-
-	if (!device_is_ready(dev_data->clock)) {
-		LOG_ERR("clock control device not ready");
-		return -ENODEV;
-	}
-
-	/* enable clock */
-	ret = clock_control_on(dev_data->clock,
-		(clock_control_subsys_t)&cfg->pclken);
-	ret |= clock_control_on(dev_data->clock,
-		(clock_control_subsys_t)&cfg->pclken_tx);
-	ret |= clock_control_on(dev_data->clock,
-		(clock_control_subsys_t)&cfg->pclken_rx);
-#if DT_INST_CLOCKS_HAS_NAME(0, mac_clk_ptp)
-	ret |= clock_control_on(dev_data->clock,
-		(clock_control_subsys_t)&cfg->pclken_ptp);
-#endif
-
-	if (ret) {
-		LOG_ERR("Failed to enable ethernet clock");
-		return -EIO;
-	}
-
-	/* configure pinmux */
-	ret = pinctrl_apply_state(cfg->pcfg, PINCTRL_STATE_DEFAULT);
-	if (ret < 0) {
-		LOG_ERR("Could not configure ethernet pins");
-		return ret;
-	}
-
-	heth = &dev_data->heth;
-
-	generate_mac(dev_data->mac_addr);
-
-	heth->Init.MACAddr = dev_data->mac_addr;
-
-#if !defined(CONFIG_ETH_STM32_HAL_API_V2)
-	HAL_StatusTypeDef hal_ret = HAL_OK;
-
-	hal_ret = HAL_ETH_Init(heth);
-	if (hal_ret == HAL_TIMEOUT) {
-		/* HAL Init time out. This could be linked to */
-		/* a recoverable error. Log the issue and continue */
-		/* driver initialisation */
-		LOG_ERR("HAL_ETH_Init Timed out");
-	} else if (hal_ret != HAL_OK) {
-		LOG_ERR("HAL_ETH_Init failed: %d", hal_ret);
-		return -EINVAL;
-	}
-
-	dev_data->link_up = false;
-
-	/* Initialize semaphores */
-	k_mutex_init(&dev_data->tx_mutex);
-	k_sem_init(&dev_data->rx_int_sem, 0, K_SEM_MAX_LIMIT);
-
-	HAL_ETH_DMATxDescListInit(heth, dma_tx_desc_tab,
-		&dma_tx_buffer[0][0], ETH_TXBUFNB);
-	HAL_ETH_DMARxDescListInit(heth, dma_rx_desc_tab,
-		&dma_rx_buffer[0][0], ETH_RXBUFNB);
-
-	hal_ret = HAL_ETH_Start(heth);
-	if (hal_ret != HAL_OK) {
-		LOG_ERR("HAL_ETH_Start{_IT} failed");
-	}
-#endif /* !CONFIG_ETH_STM32_HAL_API_V2 */
-
-	setup_mac_filter(heth);
-
-
-	LOG_DBG("MAC %02x:%02x:%02x:%02x:%02x:%02x",
-		dev_data->mac_addr[0], dev_data->mac_addr[1],
-		dev_data->mac_addr[2], dev_data->mac_addr[3],
-		dev_data->mac_addr[4], dev_data->mac_addr[5]);
-
-	return 0;
->>>>>>> bec4a847
 }
 
 #if defined(CONFIG_ETH_STM32_MULTICAST_FILTER)
@@ -1278,7 +1156,196 @@
 
 #endif /* CONFIG_ETH_STM32_MULTICAST_FILTER */
 
-<<<<<<< HEAD
+#if defined(CONFIG_ETH_STM32_HAL_API_V2)
+#if defined(CONFIG_ETH_STM32_AUTO_NEGOTIATION_ENABLE)
+static uint32_t eth_stm32_phy_get_link_state(ETH_HandleTypeDef* heth) {
+    uint32_t readval = 0;
+    uint32_t tickstart;
+
+    tickstart = k_uptime_get_32();
+
+    /* Wait for linked status */
+    do {
+        HAL_ETH_ReadPHYRegister(heth, PHY_ADDR, PHY_BSR, &readval);
+
+        /* Check for the Timeout */
+        if ((k_uptime_get_32() - tickstart) > PHY_TIMEOUT) {
+            return (HAL_TIMEOUT);
+        }
+    } while (((readval & PHY_LINKED_STATUS) != PHY_LINKED_STATUS));
+
+    if ((readval & PHY_LINKED_STATUS) == 0) {
+        LOG_ERR("Link Down");
+        return (PHY_STATUS_LINK_DOWN);
+    }
+
+    /* Check Auto negotiation */
+    if (HAL_ETH_ReadPHYRegister(heth, PHY_ADDR, PHY_BCR, &readval) != HAL_OK) {
+        LOG_INF("Error reading BCR register\n");
+        return (HAL_ERROR);
+    }
+
+    if ((readval & PHY_AUTONEGO_ENABLE) != PHY_AUTONEGO_ENABLE) {
+        /* Enable Auto-Negotiation */
+        if ((HAL_ETH_WritePHYRegister(heth, PHY_ADDR, PHY_BCR, PHY_AUTONEGO_ENABLE)) !=
+            HAL_OK) {
+            return (HAL_ERROR);
+        }
+    }
+
+    /* Auto Nego enabled */
+    LOG_DBG("Auto nego enabled");
+    if (HAL_ETH_ReadPHYRegister(heth, PHY_ADDR, PHY_SCSR, &readval) != HAL_OK) {
+        return (HAL_ERROR);
+    }
+
+    /* Check if auto nego not done */
+    if ((readval & PHY_SCSR_AUTONEGO_DONE) == 0) {
+        return (PHY_STATUS_AUTONEGO_NOTDONE);
+    }
+
+    if ((readval & PHY_HCDSPEEDMASK) == PHY_100BTX_FD) {
+        return (PHY_STATUS_100MBITS_FULLDUPLEX);
+    }
+    else if ((readval & PHY_HCDSPEEDMASK) == PHY_100BTX_HD) {
+        return (PHY_STATUS_100MBITS_HALFDUPLEX);
+    }
+    else if ((readval & PHY_HCDSPEEDMASK) == PHY_10BT_FD) {
+        return (PHY_STATUS_10MBITS_FULLDUPLEX);
+    }
+    else {
+        return (PHY_STATUS_10MBITS_HALFDUPLEX);
+    }
+}
+
+static void eth_stm32_get_auto_nego_speed_duplex(ETH_HandleTypeDef* heth,
+                                                 ETH_MACConfigTypeDef* mac_config) {
+    uint32_t phyLinkState;
+    uint32_t tickstart = k_uptime_get_32();
+
+    do {
+        phyLinkState = eth_stm32_phy_get_link_state(heth);
+    } while ((phyLinkState <= PHY_STATUS_LINK_DOWN) &&
+             ((k_uptime_get_32() - tickstart) < PHY_TIMEOUT));
+
+    /* Get link state */
+    if (phyLinkState <= PHY_STATUS_LINK_DOWN) {
+        return;
+    }
+
+    switch (phyLinkState) {
+        case PHY_STATUS_100MBITS_FULLDUPLEX :
+            mac_config->DuplexMode = ETH_FULLDUPLEX_MODE;
+            mac_config->Speed = ETH_SPEED_100M;
+            break;
+
+        case PHY_STATUS_100MBITS_HALFDUPLEX :
+            mac_config->DuplexMode = ETH_HALFDUPLEX_MODE;
+            mac_config->Speed = ETH_SPEED_100M;
+            break;
+
+        case PHY_STATUS_10MBITS_FULLDUPLEX :
+            mac_config->DuplexMode = ETH_FULLDUPLEX_MODE;
+            mac_config->Speed = ETH_SPEED_10M;
+            break;
+
+        case PHY_STATUS_10MBITS_HALFDUPLEX :
+            mac_config->DuplexMode = ETH_HALFDUPLEX_MODE;
+            mac_config->Speed = ETH_SPEED_10M;
+            break;
+
+        default :
+            mac_config->DuplexMode = ETH_FULLDUPLEX_MODE;
+            mac_config->Speed = ETH_SPEED_100M;
+            break;
+    }
+}
+#endif /* CONFIG_ETH_STM32_AUTO_NEGOTIATION_ENABLE */
+
+static int eth_stm32_init_api_v2(const struct device* dev) {
+    HAL_StatusTypeDef hal_ret;
+    struct eth_stm32_hal_dev_data* ctx;
+    ETH_HandleTypeDef* heth;
+    ETH_MACConfigTypeDef mac_config;
+
+    ctx = dev->data;
+    heth = &ctx->heth;
+
+    heth->Init.TxDesc = dma_tx_desc_tab;
+    heth->Init.RxDesc = dma_rx_desc_tab;
+    heth->Init.RxBuffLen = ETH_STM32_RX_BUF_SIZE;
+
+    hal_ret = HAL_ETH_Init(heth);
+    if (hal_ret == HAL_TIMEOUT) {
+        /* HAL Init time out. This could be linked to */
+        /* a recoverable error. Log the issue and continue */
+        /* driver initialisation */
+        LOG_ERR("HAL_ETH_Init Timed out");
+    }
+    else if (hal_ret != HAL_OK) {
+        LOG_ERR("HAL_ETH_Init failed: %d", hal_ret);
+        return -EINVAL;
+    }
+
+    #if defined(CONFIG_PTP_CLOCK_STM32_HAL)
+    /* Enable timestamping of RX packets. We enable all packets to be
+     * timestamped to cover both IEEE 1588 and gPTP.
+     */
+    #if DT_HAS_COMPAT_STATUS_OKAY(st_stm32h7_ethernet)
+    heth->Instance->MACTSCR |= ETH_MACTSCR_TSENALL;
+    #else
+    heth->Instance->PTPTSCR |= ETH_PTPTSCR_TSSARFE;
+    #endif /* DT_HAS_COMPAT_STATUS_OKAY(st_stm32h7_ethernet) */
+    #endif /* CONFIG_PTP_CLOCK_STM32_HAL */
+
+    ctx->link_up = false;
+
+    /* Initialize semaphores */
+    k_mutex_init(&ctx->tx_mutex);
+    k_sem_init(&ctx->rx_int_sem, 0, K_SEM_MAX_LIMIT);
+    k_sem_init(&ctx->tx_int_sem, 0, K_SEM_MAX_LIMIT);
+
+    /* Tx config init: */
+    memset(&tx_config, 0, sizeof(ETH_TxPacketConfigTypeDef));
+    tx_config.Attributes = ETH_TX_PACKETS_FEATURES_CSUM |
+                           ETH_TX_PACKETS_FEATURES_CRCPAD;
+    tx_config.ChecksumCtrl = IS_ENABLED(CONFIG_ETH_STM32_HW_CHECKSUM) ?
+        ETH_CHECKSUM_IPHDR_PAYLOAD_INSERT_PHDR_CALC : ETH_CHECKSUM_DISABLE;
+    tx_config.CRCPadCtrl = ETH_CRC_PAD_INSERT;
+
+    HAL_ETH_SetMDIOClockRange(heth);
+
+    HAL_ETH_GetMACConfig(heth, &mac_config);
+
+    #if defined(CONFIG_ETH_STM32_AUTO_NEGOTIATION_ENABLE)
+    /* Auto Nego enabled */
+    eth_stm32_get_auto_nego_speed_duplex(heth, &mac_config);
+
+    #else /* Auto Nego disabled */
+    mac_config.DuplexMode = IS_ENABLED(CONFIG_ETH_STM32_MODE_HALFDUPLEX) ? ETH_HALFDUPLEX_MODE
+                                                                         : ETH_FULLDUPLEX_MODE;
+    mac_config.Speed = IS_ENABLED(CONFIG_ETH_STM32_SPEED_10M) ? ETH_SPEED_10M : ETH_SPEED_100M;
+    #endif
+
+    hal_ret = HAL_ETH_SetMACConfig(heth, &mac_config);
+    if (hal_ret != HAL_OK) {
+        LOG_ERR("HAL_ETH_SetMACConfig: failed: %d", hal_ret);
+    }
+
+    /* prepare tx buffer header */
+    for (uint16_t i = 0; i < ETH_TXBUFNB; ++i) {
+        dma_tx_buffer_header[i].tx_buff.buffer = dma_tx_buffer[i];
+    }
+
+    hal_ret = HAL_ETH_Start_IT(heth);
+    if (hal_ret != HAL_OK) {
+        LOG_ERR("HAL_ETH_Start{_IT} failed");
+    }
+
+    return (0);
+}
+#endif /* CONFIG_ETH_STM32_HAL_API_V2 */
+
 static void /**/eth_stm32_iface_init(struct net_if* iface) {
     const struct device* dev;
     const struct eth_stm32_hal_dev_cfg* cfg;
@@ -1351,203 +1418,6 @@
 
     eth_stm32_phy_init(dev);
 }
-=======
-#if defined(CONFIG_ETH_STM32_HAL_API_V2)
-#if defined(CONFIG_ETH_STM32_AUTO_NEGOTIATION_ENABLE)
-static uint32_t eth_phy_get_link_state(ETH_HandleTypeDef *heth)
-{
-	uint32_t readval = 0;
-	uint32_t tickstart = 0U;
-
-	tickstart = k_uptime_get_32();
-
-	/* Wait for linked status */
-	do {
-		HAL_ETH_ReadPHYRegister(heth, PHY_ADDR, PHY_BSR, &readval);
-
-		/* Check for the Timeout */
-		if ((k_uptime_get_32() - tickstart) > PHY_TIMEOUT) {
-			return HAL_TIMEOUT;
-		}
-	} while (((readval & PHY_LINKED_STATUS) != PHY_LINKED_STATUS));
-
-	if ((readval & PHY_LINKED_STATUS) == 0) {
-		LOG_ERR("Link Down");
-		return PHY_STATUS_LINK_DOWN;
-	}
-
-	/* Check Auto negotiation */
-	if (HAL_ETH_ReadPHYRegister(heth, PHY_ADDR, PHY_BCR, &readval) != HAL_OK) {
-		LOG_INF("Error reading BCR register\n");
-		return HAL_ERROR;
-	}
-
-	if ((readval & PHY_AUTONEGO_ENABLE) != PHY_AUTONEGO_ENABLE) {
-		/* Enable Auto-Negotiation */
-		if ((HAL_ETH_WritePHYRegister(heth, PHY_ADDR, PHY_BCR, PHY_AUTONEGO_ENABLE)) !=
-		    HAL_OK) {
-			return HAL_ERROR;
-		}
-	}
-
-	/* Auto Nego enabled */
-	LOG_DBG("Auto nego enabled");
-	if (HAL_ETH_ReadPHYRegister(heth, PHY_ADDR, PHY_SCSR, &readval) != HAL_OK) {
-		return HAL_ERROR;
-	}
-
-	/* Check if auto nego not done */
-	if ((readval & PHY_SCSR_AUTONEGO_DONE) == 0) {
-		return PHY_STATUS_AUTONEGO_NOTDONE;
-	}
-
-	if ((readval & PHY_HCDSPEEDMASK) == PHY_100BTX_FD) {
-		return PHY_STATUS_100MBITS_FULLDUPLEX;
-	} else if ((readval & PHY_HCDSPEEDMASK) == PHY_100BTX_HD) {
-		return PHY_STATUS_100MBITS_HALFDUPLEX;
-	} else if ((readval & PHY_HCDSPEEDMASK) == PHY_10BT_FD) {
-		return PHY_STATUS_10MBITS_FULLDUPLEX;
-	} else {
-		return PHY_STATUS_10MBITS_HALFDUPLEX;
-	}
-}
-
-static void get_auto_nego_speed_duplex(ETH_HandleTypeDef *heth, ETH_MACConfigTypeDef *mac_config)
-{
-	uint32_t phyLinkState;
-	uint32_t tickstart = k_uptime_get_32();
-
-	do {
-		phyLinkState = eth_phy_get_link_state(heth);
-	} while ((phyLinkState <= PHY_STATUS_LINK_DOWN) &&
-		 ((k_uptime_get_32() - tickstart) < PHY_TIMEOUT));
-
-	/* Get link state */
-	if (phyLinkState <= PHY_STATUS_LINK_DOWN) {
-		return;
-	}
-
-	switch (phyLinkState) {
-	case PHY_STATUS_100MBITS_FULLDUPLEX:
-		mac_config->DuplexMode = ETH_FULLDUPLEX_MODE;
-		mac_config->Speed = ETH_SPEED_100M;
-		break;
-	case PHY_STATUS_100MBITS_HALFDUPLEX:
-		mac_config->DuplexMode = ETH_HALFDUPLEX_MODE;
-		mac_config->Speed = ETH_SPEED_100M;
-		break;
-	case PHY_STATUS_10MBITS_FULLDUPLEX:
-		mac_config->DuplexMode = ETH_FULLDUPLEX_MODE;
-		mac_config->Speed = ETH_SPEED_10M;
-		break;
-	case PHY_STATUS_10MBITS_HALFDUPLEX:
-		mac_config->DuplexMode = ETH_HALFDUPLEX_MODE;
-		mac_config->Speed = ETH_SPEED_10M;
-		break;
-	default:
-		mac_config->DuplexMode = ETH_FULLDUPLEX_MODE;
-		mac_config->Speed = ETH_SPEED_100M;
-		break;
-	}
-}
-#endif /* CONFIG_ETH_STM32_AUTO_NEGOTIATION_ENABLE */
-
-static int eth_init_api_v2(const struct device *dev)
-{
-	HAL_StatusTypeDef hal_ret = HAL_OK;
-	struct eth_stm32_hal_dev_data *dev_data;
-	ETH_HandleTypeDef *heth;
-	ETH_MACConfigTypeDef mac_config;
-
-	dev_data = dev->data;
-	heth = &dev_data->heth;
-
-	heth->Init.TxDesc = dma_tx_desc_tab;
-	heth->Init.RxDesc = dma_rx_desc_tab;
-	heth->Init.RxBuffLen = ETH_STM32_RX_BUF_SIZE;
-
-	hal_ret = HAL_ETH_Init(heth);
-	if (hal_ret == HAL_TIMEOUT) {
-		/* HAL Init time out. This could be linked to */
-		/* a recoverable error. Log the issue and continue */
-		/* driver initialisation */
-		LOG_ERR("HAL_ETH_Init Timed out");
-	} else if (hal_ret != HAL_OK) {
-		LOG_ERR("HAL_ETH_Init failed: %d", hal_ret);
-		return -EINVAL;
-	}
-
-#if defined(CONFIG_PTP_CLOCK_STM32_HAL)
-	/* Enable timestamping of RX packets. We enable all packets to be
-	 * timestamped to cover both IEEE 1588 and gPTP.
-	 */
-#if DT_HAS_COMPAT_STATUS_OKAY(st_stm32h7_ethernet)
-	heth->Instance->MACTSCR |= ETH_MACTSCR_TSENALL;
-#else
-	heth->Instance->PTPTSCR |= ETH_PTPTSCR_TSSARFE;
-#endif /* DT_HAS_COMPAT_STATUS_OKAY(st_stm32h7_ethernet) */
-#endif /* CONFIG_PTP_CLOCK_STM32_HAL */
-
-	dev_data->link_up = false;
-
-	/* Initialize semaphores */
-	k_mutex_init(&dev_data->tx_mutex);
-	k_sem_init(&dev_data->rx_int_sem, 0, K_SEM_MAX_LIMIT);
-	k_sem_init(&dev_data->tx_int_sem, 0, K_SEM_MAX_LIMIT);
-
-	/* Tx config init: */
-	memset(&tx_config, 0, sizeof(ETH_TxPacketConfig));
-	tx_config.Attributes = ETH_TX_PACKETS_FEATURES_CSUM |
-				ETH_TX_PACKETS_FEATURES_CRCPAD;
-	tx_config.ChecksumCtrl = IS_ENABLED(CONFIG_ETH_STM32_HW_CHECKSUM) ?
-			ETH_CHECKSUM_IPHDR_PAYLOAD_INSERT_PHDR_CALC : ETH_CHECKSUM_DISABLE;
-	tx_config.CRCPadCtrl = ETH_CRC_PAD_INSERT;
-
-	HAL_ETH_SetMDIOClockRange(heth);
-
-	HAL_ETH_GetMACConfig(heth, &mac_config);
-
-#if defined(CONFIG_ETH_STM32_AUTO_NEGOTIATION_ENABLE)
-	/* Auto Nego enabled */
-	get_auto_nego_speed_duplex(heth, &mac_config);
-
-#else /* Auto Nego disabled */
-	mac_config.DuplexMode = IS_ENABLED(CONFIG_ETH_STM32_MODE_HALFDUPLEX) ? ETH_HALFDUPLEX_MODE
-									     : ETH_FULLDUPLEX_MODE;
-	mac_config.Speed = IS_ENABLED(CONFIG_ETH_STM32_SPEED_10M) ? ETH_SPEED_10M : ETH_SPEED_100M;
-#endif
-
-	hal_ret = HAL_ETH_SetMACConfig(heth, &mac_config);
-	if (hal_ret != HAL_OK) {
-		LOG_ERR("HAL_ETH_SetMACConfig: failed: %d", hal_ret);
-	}
-
-	/* prepare tx buffer header */
-	for (uint16_t i = 0; i < ETH_TXBUFNB; ++i) {
-		dma_tx_buffer_header[i].tx_buff.buffer = dma_tx_buffer[i];
-	}
-
-	hal_ret = HAL_ETH_Start_IT(heth);
-	if (hal_ret != HAL_OK) {
-		LOG_ERR("HAL_ETH_Start{_IT} failed");
-	}
-
-	return 0;
-}
-#endif /* CONFIG_ETH_STM32_HAL_API_V2 */
-
-static void eth_iface_init(struct net_if *iface)
-{
-	const struct device *dev;
-	struct eth_stm32_hal_dev_data *dev_data;
-	bool is_first_init = false;
-
-	__ASSERT_NO_MSG(iface != NULL);
-
-	dev = net_if_get_device(iface);
-	__ASSERT_NO_MSG(dev != NULL);
->>>>>>> bec4a847
-
 
 static enum ethernet_hw_caps eth_stm32_hal_get_capabilities(const struct device* dev) {
     ARG_UNUSED(dev);
@@ -1583,49 +1453,28 @@
     struct eth_stm32_hal_dev_data* ctx = dev->data;
     ETH_HandleTypeDef* heth;
     struct phy_link_state state;
+
+    heth = &ctx->heth;
+
+    #if defined(CONFIG_ETH_STM32_HAL_API_V2)
+    /* This function requires the Ethernet interface to be
+     * properly initialized. In auto-negotiation mode, it reads the speed
+     * and duplex settings to configure the driver accordingly.
+     */
+    eth_stm32_init_api_v2(dev);
+    #else
     HAL_StatusTypeDef hal_ret;
 
-    heth = &ctx->heth;
-
-    #if defined(CONFIG_ETH_STM32_HAL_API_V2)
-    /* Adjust MDC clock range depending on HCLK frequency: */
-    HAL_ETH_SetMDIOClockRange(heth);
-
-    /* @TODO: read duplex mode and speed from PHY and set it to ETH */
-
-    ETH_MACConfigTypeDef mac_config;
-
-    HAL_ETH_GetMACConfig(heth, &mac_config);
-    mac_config.DuplexMode = IS_ENABLED(CONFIG_ETH_STM32_MODE_HALFDUPLEX) ?
-                                       ETH_HALFDUPLEX_MODE : ETH_FULLDUPLEX_MODE;
-    mac_config.Speed = IS_ENABLED(CONFIG_ETH_STM32_SPEED_10M) ?
-                                  ETH_SPEED_10M : ETH_SPEED_100M;
-    hal_ret = HAL_ETH_SetMACConfig(heth, &mac_config);
-    if (hal_ret != HAL_OK) {
-        LOG_ERR("HAL_ETH_SetMACConfig: failed: %d", hal_ret);
-    }
-    #endif /* CONFIG_ETH_STM32_HAL_API_V2 */
-
-    #if defined(CONFIG_ETH_STM32_HAL_API_V2)
-
-    /* prepare tx buffer header */
-    for (uint16_t i = 0; i < ETH_TXBUFNB; ++i) {
-        dma_tx_buffer_header[i].tx_buff.buffer = dma_tx_buffer[i];
-    }
-
-    hal_ret = HAL_ETH_Start_IT(heth);
-    #else
     HAL_ETH_DMATxDescListInit(heth, dma_tx_desc_tab,
                               &dma_tx_buffer[0][0], ETH_TXBUFNB);
     HAL_ETH_DMARxDescListInit(heth, dma_rx_desc_tab,
                               &dma_rx_buffer[0][0], ETH_RXBUFNB);
 
     hal_ret = HAL_ETH_Start(heth);
-    #endif /* CONFIG_ETH_STM32_HAL_API_V2 */
-
     if (hal_ret != HAL_OK) {
         LOG_ERR("HAL_ETH_Start{_IT} failed");
     }
+    #endif /* CONFIG_ETH_STM32_HAL_API_V2 */
 
     /* Now that the iface is setup, we are safe to enable IRQs. */
     __ASSERT_NO_MSG(cfg->config_func != NULL);
@@ -1659,19 +1508,7 @@
 
     heth = &ctx->heth;
 
-<<<<<<< HEAD
     irq_disable(DT_INST_IRQN(0));
-=======
-#if defined(CONFIG_ETH_STM32_HAL_API_V2)
-	/* This function requires the Ethernet interface to be
-	 * properly initialized. In auto-negotiation mode, it reads the speed
-	 * and duplex settings to configure the driver accordingly.
-	 */
-	eth_init_api_v2(dev);
-#endif
-
-	net_if_carrier_off(iface);
->>>>>>> bec4a847
 
     /* If upper layers disable the net iface then mark it as suspended
      * in order to save it from the PHY link state changes
