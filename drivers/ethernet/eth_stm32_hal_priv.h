/*
 * Copyright (c) 2017 Erwin Rol <erwin@erwinrol.com>
 * SPDX-License-Identifier: Apache-2.0
 */

#ifndef ZEPHYR_DRIVERS_ETHERNET_ETH_STM32_HAL_PRIV_H_
#define ZEPHYR_DRIVERS_ETHERNET_ETH_STM32_HAL_PRIV_H_

#include <zephyr/kernel.h>
#include <zephyr/types.h>

/* Naming of the  ETH PTP Config Status changes depending on the stm32 serie */
#if defined(CONFIG_SOC_SERIES_STM32F4X)
#define ETH_STM32_PTP_CONFIGURED HAL_ETH_PTP_CONFIGURATED
#define ETH_STM32_PTP_NOT_CONFIGURED HAL_ETH_PTP_NOT_CONFIGURATED
#else
#define ETH_STM32_PTP_CONFIGURED HAL_ETH_PTP_CONFIGURED
#define ETH_STM32_PTP_NOT_CONFIGURED HAL_ETH_PTP_NOT_CONFIGURED
#endif /* stm32F7x or sm32F4x */

#define ST_OUI_B0 0x00
#define ST_OUI_B1 0x80
#define ST_OUI_B2 0xE1

#define ETH_STM32_HAL_MTU NET_ETH_MTU
#define ETH_STM32_HAL_FRAME_SIZE_MAX (ETH_STM32_HAL_MTU + 18)

/* Definition of the Ethernet driver buffers size and count */
#define ETH_STM32_RX_BUF_SIZE	ETH_MAX_PACKET_SIZE /* buffer size for receive */
#define ETH_STM32_TX_BUF_SIZE	ETH_MAX_PACKET_SIZE /* buffer size for transmit */

/* Device constant configuration parameters */
struct eth_stm32_hal_dev_cfg {
    void (*config_func)(void);
    struct stm32_pclken pclken;
    struct stm32_pclken pclken_rx;
    struct stm32_pclken pclken_tx;

    #if DT_INST_CLOCKS_HAS_NAME(0, mac_clk_ptp)
    struct stm32_pclken pclken_ptp;
    #endif

    const struct pinctrl_dev_config* pcfg;
};

/* Device run time data */
struct eth_stm32_hal_dev_data {
<<<<<<< HEAD
    struct net_if *iface;
    uint8_t mac_addr[6];
    ETH_HandleTypeDef heth;
    struct k_mutex tx_mutex;
    struct k_sem rx_int_sem;
    #if defined(CONFIG_ETH_STM32_HAL_API_V2)
    struct k_sem tx_int_sem;
    #endif /* CONFIG_ETH_STM32_HAL_API_V2 */
    K_KERNEL_STACK_MEMBER(rx_thread_stack,
                          CONFIG_ETH_STM32_HAL_RX_THREAD_STACK_SIZE);
    struct k_thread rx_thread;
    #if defined(CONFIG_ETH_STM32_MULTICAST_FILTER)
    uint8_t hash_index_cnt[64];
    #endif /* CONFIG_ETH_STM32_MULTICAST_FILTER */
    #if defined(CONFIG_PTP_CLOCK_STM32_HAL)
    const struct device *ptp_clock;
    float clk_ratio;
    float clk_ratio_adj;
    #endif /* CONFIG_PTP_CLOCK_STM32_HAL */
    #if defined(CONFIG_NET_STATISTICS_ETHERNET)
    struct net_stats_eth stats;
    #endif
=======
	struct net_if *iface;
	uint8_t mac_addr[6];
	ETH_HandleTypeDef heth;
	struct k_mutex tx_mutex;
	struct k_sem rx_int_sem;
#if defined(CONFIG_ETH_STM32_HAL_API_V2)
	struct k_sem tx_int_sem;
#endif /* CONFIG_ETH_STM32_HAL_API_V2 */
	K_KERNEL_STACK_MEMBER(rx_thread_stack,
		CONFIG_ETH_STM32_HAL_RX_THREAD_STACK_SIZE);
	struct k_thread rx_thread;
#if defined(CONFIG_ETH_STM32_MULTICAST_FILTER)
	uint8_t hash_index_cnt[64];
#endif /* CONFIG_ETH_STM32_MULTICAST_FILTER */
#if defined(CONFIG_PTP_CLOCK_STM32_HAL)
	const struct device *ptp_clock;
	float clk_ratio;
#endif /* CONFIG_PTP_CLOCK_STM32_HAL */
#if defined(CONFIG_NET_STATISTICS_ETHERNET)
	struct net_stats_eth stats;
#endif
>>>>>>> ba65ff34
};

#endif /* ZEPHYR_DRIVERS_ETHERNET_ETH_STM32_HAL_PRIV_H_ */<|MERGE_RESOLUTION|>--- conflicted
+++ resolved
@@ -45,7 +45,6 @@
 
 /* Device run time data */
 struct eth_stm32_hal_dev_data {
-<<<<<<< HEAD
     struct net_if *iface;
     uint8_t mac_addr[6];
     ETH_HandleTypeDef heth;
@@ -63,34 +62,10 @@
     #if defined(CONFIG_PTP_CLOCK_STM32_HAL)
     const struct device *ptp_clock;
     float clk_ratio;
-    float clk_ratio_adj;
     #endif /* CONFIG_PTP_CLOCK_STM32_HAL */
     #if defined(CONFIG_NET_STATISTICS_ETHERNET)
     struct net_stats_eth stats;
     #endif
-=======
-	struct net_if *iface;
-	uint8_t mac_addr[6];
-	ETH_HandleTypeDef heth;
-	struct k_mutex tx_mutex;
-	struct k_sem rx_int_sem;
-#if defined(CONFIG_ETH_STM32_HAL_API_V2)
-	struct k_sem tx_int_sem;
-#endif /* CONFIG_ETH_STM32_HAL_API_V2 */
-	K_KERNEL_STACK_MEMBER(rx_thread_stack,
-		CONFIG_ETH_STM32_HAL_RX_THREAD_STACK_SIZE);
-	struct k_thread rx_thread;
-#if defined(CONFIG_ETH_STM32_MULTICAST_FILTER)
-	uint8_t hash_index_cnt[64];
-#endif /* CONFIG_ETH_STM32_MULTICAST_FILTER */
-#if defined(CONFIG_PTP_CLOCK_STM32_HAL)
-	const struct device *ptp_clock;
-	float clk_ratio;
-#endif /* CONFIG_PTP_CLOCK_STM32_HAL */
-#if defined(CONFIG_NET_STATISTICS_ETHERNET)
-	struct net_stats_eth stats;
-#endif
->>>>>>> ba65ff34
 };
 
 #endif /* ZEPHYR_DRIVERS_ETHERNET_ETH_STM32_HAL_PRIV_H_ */