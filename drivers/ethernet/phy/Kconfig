# Ethernet PHY drivers configuration options

# Copyright (c) 2021 IP-Logix Inc.
# SPDX-License-Identifier: Apache-2.0

menuconfig ETH_PHY_DRIVER
	bool "Ethernet PHY drivers"
	default y if NET_L2_ETHERNET || ETH_DRIVER

if ETH_PHY_DRIVER

module = PHY
module-dep = LOG
module-str = Log level for Ethernet PHY driver
module-help = Sets log level for Ethernet PHY Device Drivers.
source "subsys/net/Kconfig.template.log_config.net"
source "drivers/ethernet/phy/Kconfig.tja1103"

config PHY_INIT_PRIORITY
	int "Ethernet PHY driver init priority"
	default 70
	help
	  Ethernet PHY device driver initialization priority.
	  Do not mess with it unless you know what you are doing.
	  Note that the priority needs to be lower than the net stack
	  so that it can start before the networking sub-system.

config PHY_GENERIC_MII
	bool "Generic MII PHY Driver"
	default y if DT_HAS_ETHERNET_PHY_ENABLED
	depends on MDIO
	help
	  This is a generic MII PHY interface that communicates with the
	  PHY using the MDIO bus.

config PHY_ADIN2111
	bool "ADIN2111 PHY driver"
	default y
	depends on DT_HAS_ADI_ADIN2111_PHY_ENABLED || DT_HAS_ADI_ADIN1100_PHY_ENABLED
	help
	  Enable ADIN2111 PHY driver.

config PHY_MICROCHIP_KSZ8081
	bool "Microchip KSZ8081 PHY Driver"
	default y
	depends on DT_HAS_MICROCHIP_KSZ8081_ENABLED
	depends on MDIO
	depends on GPIO
	help
	  Enable Microchip KSZ8081 Ethernet PHY Driver

config PHY_REALTEK_RTL8211F
	bool "Realtek RTL8211F PHY Driver"
	default y
	depends on DT_HAS_REALTEK_RTL8211F_ENABLED
	depends on MDIO
	depends on GPIO || (!$(dt_compat_any_has_prop,$(DT_COMPAT_REALTEK_RTL8211F),reset-gpios) && \
			    !$(dt_compat_any_has_prop,$(DT_COMPAT_REALTEK_RTL8211F),int-gpios))
	help
	  Enable Realtek RTL8211F Ethernet PHY Driver

<<<<<<< HEAD
config PHY_QUALCOMM_AR8031
	bool "Qualcomm Atheros AR8031 Ethernet PHY Driver"
	default y
	depends on DT_HAS_QCA_AR8031_ENABLED
	depends on MDIO
	help
	  Enable Qualcomm Atheros AR8031 Ethernet PHY Driver
=======
config PHY_MICROCHIP_LAN8742A
	bool "Microchip LAN8742A Phy Driver"
	default y
	depends on DT_HAS_MICROCHIP_LAN8742A_ENABLED
	depends on MDIO
	depends on GPIO
	help
	  Enable Microchip LAN8742A Ethernet Phy Driver
>>>>>>> 1cb7d908

config PHY_AUTONEG_TIMEOUT_MS
	int "Auto-negotiation timeout value in milliseconds"
	default 4000
	help
	  Maximum duration of auto-negotiation sequence in milliseconds
	  before the process fails

config PHY_MONITOR_PERIOD
	int "Monitor task execution period"
	default 500
	help
	  Monitor task execution period in milliseconds. The monitor task is
	  periodically executed to detect and report any changes in the
	  PHY link status to the operating system.

endif # "Ethernet PHY Drivers"<|MERGE_RESOLUTION|>--- conflicted
+++ resolved
@@ -59,15 +59,6 @@
 	help
 	  Enable Realtek RTL8211F Ethernet PHY Driver
 
-<<<<<<< HEAD
-config PHY_QUALCOMM_AR8031
-	bool "Qualcomm Atheros AR8031 Ethernet PHY Driver"
-	default y
-	depends on DT_HAS_QCA_AR8031_ENABLED
-	depends on MDIO
-	help
-	  Enable Qualcomm Atheros AR8031 Ethernet PHY Driver
-=======
 config PHY_MICROCHIP_LAN8742A
 	bool "Microchip LAN8742A Phy Driver"
 	default y
@@ -76,7 +67,14 @@
 	depends on GPIO
 	help
 	  Enable Microchip LAN8742A Ethernet Phy Driver
->>>>>>> 1cb7d908
+
+config PHY_QUALCOMM_AR8031
+	bool "Qualcomm Atheros AR8031 Ethernet PHY Driver"
+	default y
+	depends on DT_HAS_QCA_AR8031_ENABLED
+	depends on MDIO
+	help
+	  Enable Qualcomm Atheros AR8031 Ethernet PHY Driver
 
 config PHY_AUTONEG_TIMEOUT_MS
 	int "Auto-negotiation timeout value in milliseconds"
