/*
 * Copyright (c) 2021 Espressif Systems (Shanghai) Co., Ltd.
 *
 * SPDX-License-Identifier: Apache-2.0
 */

#define DT_DRV_COMPAT     espressif_esp32_flash_controller
#define SOC_NV_FLASH_NODE DT_INST(0, soc_nv_flash)

#define FLASH_WRITE_BLK_SZ DT_PROP(SOC_NV_FLASH_NODE, write_block_size)
#define FLASH_ERASE_BLK_SZ DT_PROP(SOC_NV_FLASH_NODE, erase_block_size)

/*
 * HAL includes go first to
 * avoid BIT macro redefinition
 */
#include <esp_flash.h>
#include <spi_flash_mmap.h>
#include <soc/spi_struct.h>
#include <esp_flash_encrypt.h>
#include <esp_flash_internal.h>

#include <zephyr/kernel.h>
#include <zephyr/device.h>
#include <stddef.h>
#include <string.h>
#include <errno.h>
#include <zephyr/drivers/flash.h>
#include <soc.h>

#include <zephyr/logging/log.h>
LOG_MODULE_REGISTER(flash_esp32, CONFIG_FLASH_LOG_LEVEL);

#define FLASH_SEM_TIMEOUT (k_is_in_isr() ? K_NO_WAIT : K_FOREVER)

struct flash_esp32_dev_config {
    spi_dev_t* controller;
};

struct flash_esp32_dev_data {
    #ifdef CONFIG_MULTITHREADING
    struct k_sem sem;
    #endif
};

static const struct flash_parameters flash_esp32_parameters = {
    .write_block_size = FLASH_WRITE_BLK_SZ,
    .erase_value      = 0xFF
};

#ifdef CONFIG_MULTITHREADING
static inline void flash_esp32_sem_take(const struct device* dev) {
    struct flash_esp32_dev_data* data = dev->data;

    k_sem_take(&data->sem, FLASH_SEM_TIMEOUT);
}

static inline void flash_esp32_sem_give(const struct device* dev) {
    struct flash_esp32_dev_data* data = dev->data;

    k_sem_give(&data->sem);
}
#else

#define flash_esp32_sem_take(dev) do {} while (0)
#define flash_esp32_sem_give(dev) do {} while (0)

#endif /* CONFIG_MULTITHREADING */

static int flash_esp32_read(const struct device* dev, off_t address, void* buffer, size_t length) {
    int ret;

    flash_esp32_sem_take(dev);
    if (!esp_flash_encryption_enabled()) {
        ret = esp_flash_read(NULL, buffer, address, length);
    }
    else {
        ret = esp_flash_read_encrypted(NULL, address, buffer, length);
    }
    flash_esp32_sem_give(dev);

    if (ret != 0) {
        LOG_ERR("esp_flash_read failed %d", ret);
        return (-EIO);
    }

    return (0);
}

static int flash_esp32_write(const struct device* dev,
                             off_t address,
                             void const* buffer,
                             size_t length) {
    int ret;

    flash_esp32_sem_take(dev);
    if (!esp_flash_encryption_enabled()) {
        ret = esp_flash_write(NULL, buffer, address, length);
    }
    else {
        ret = esp_flash_write_encrypted(NULL, address, buffer, length);
    }
    flash_esp32_sem_give(dev);

    if (ret != 0) {
        LOG_ERR("esp_flash_write failed %d", ret);
        return (-EIO);
    }

    return (0);
}

static int flash_esp32_erase(const struct device* dev, off_t start, size_t len) {
    flash_esp32_sem_take(dev);
    int ret = esp_flash_erase_region(NULL, start, len);
    flash_esp32_sem_give(dev);

    if (ret != 0) {
        LOG_ERR("esp_flash_erase_region failed %d", ret);
        return (-EIO);
    }

    return (0);
}

#if CONFIG_FLASH_PAGE_LAYOUT
static const struct flash_pages_layout flash_esp32_pages_layout = {
    .pages_count = DT_REG_SIZE(SOC_NV_FLASH_NODE) / FLASH_ERASE_BLK_SZ,
    .pages_size  = DT_PROP(SOC_NV_FLASH_NODE, erase_block_size),
};

void flash_esp32_page_layout(const struct device* dev,
                             const struct flash_pages_layout** layout,
                             size_t* layout_size) {
    *layout      = &flash_esp32_pages_layout;
    *layout_size = 1;
}
#endif /* CONFIG_FLASH_PAGE_LAYOUT */

static const struct flash_parameters*
flash_esp32_get_parameters(const struct device* dev) {
    ARG_UNUSED(dev);

    return (&flash_esp32_parameters);
}

<<<<<<< HEAD
static int flash_esp32_init(const struct device *dev)
{
	uint32_t ret = 0;

#ifdef CONFIG_MULTITHREADING
	struct flash_esp32_dev_data *const dev_data = dev->data;

	k_sem_init(&dev_data->sem, 1, 1);
#endif /* CONFIG_MULTITHREADING */
	ret = esp_flash_init_default_chip();
	if (ret != 0) {
		LOG_ERR("esp_flash_init_default_chip failed %d", ret);
		return 0;
	}
	return 0;
=======
static int flash_esp32_init(const struct device* dev) {
    struct flash_esp32_dev_data* const dev_data = dev->data;
    uint32_t ret;

    #ifdef CONFIG_MULTITHREADING
    k_sem_init(&dev_data->sem, 1, 1);
    #endif /* CONFIG_MULTITHREADING */
    ret = esp_flash_init_default_chip();
    if (ret != 0) {
        LOG_ERR("esp_flash_init_default_chip failed %d", ret);
        return (0);
    }

    return (0);
>>>>>>> 1913fc8a
}

static const struct flash_driver_api flash_esp32_driver_api = {
    .read           = flash_esp32_read,
    .write          = flash_esp32_write,
    .erase          = flash_esp32_erase,
    .get_parameters = flash_esp32_get_parameters,
    #ifdef CONFIG_FLASH_PAGE_LAYOUT
    .page_layout = flash_esp32_page_layout,
    #endif
};

static struct flash_esp32_dev_data flash_esp32_data;

static const struct flash_esp32_dev_config flash_esp32_config = {
    .controller = (spi_dev_t*)DT_INST_REG_ADDR(0),
};

DEVICE_DT_INST_DEFINE(0, flash_esp32_init,
                      NULL,
                      &flash_esp32_data, &flash_esp32_config,
                      POST_KERNEL, CONFIG_FLASH_INIT_PRIORITY,
                      &flash_esp32_driver_api);<|MERGE_RESOLUTION|>--- conflicted
+++ resolved
@@ -144,28 +144,12 @@
     return (&flash_esp32_parameters);
 }
 
-<<<<<<< HEAD
-static int flash_esp32_init(const struct device *dev)
-{
-	uint32_t ret = 0;
-
-#ifdef CONFIG_MULTITHREADING
-	struct flash_esp32_dev_data *const dev_data = dev->data;
-
-	k_sem_init(&dev_data->sem, 1, 1);
-#endif /* CONFIG_MULTITHREADING */
-	ret = esp_flash_init_default_chip();
-	if (ret != 0) {
-		LOG_ERR("esp_flash_init_default_chip failed %d", ret);
-		return 0;
-	}
-	return 0;
-=======
 static int flash_esp32_init(const struct device* dev) {
-    struct flash_esp32_dev_data* const dev_data = dev->data;
     uint32_t ret;
 
     #ifdef CONFIG_MULTITHREADING
+    struct flash_esp32_dev_data* const dev_data = dev->data;
+
     k_sem_init(&dev_data->sem, 1, 1);
     #endif /* CONFIG_MULTITHREADING */
     ret = esp_flash_init_default_chip();
@@ -175,7 +159,6 @@
     }
 
     return (0);
->>>>>>> 1913fc8a
 }
 
 static const struct flash_driver_api flash_esp32_driver_api = {
