/*
 * Copyright (c) 2018 Google LLC.
 *
 * SPDX-License-Identifier: Apache-2.0
 */

#define DT_DRV_COMPAT atmel_sam0_nvmctrl
#define SOC_NV_FLASH_NODE DT_INST(0, soc_nv_flash)

#define LOG_LEVEL CONFIG_FLASH_LOG_LEVEL
#include <zephyr/logging/log.h>
LOG_MODULE_REGISTER(flash_sam0);

#include <zephyr/device.h>
#include <zephyr/drivers/flash.h>
#include <zephyr/init.h>
#include <zephyr/kernel.h>
#include <soc.h>
#include <string.h>

#define FLASH_WRITE_BLK_SZ DT_PROP(SOC_NV_FLASH_NODE, write_block_size)
BUILD_ASSERT((FLASH_WRITE_BLK_SZ % sizeof(uint32_t)) == 0, "unsupported write-block-size");

/*
 * Zephyr and the SAM0 series use different and conflicting names for
 * the erasable units and programmable units:
 *
 * The erase unit is a row, which is a 'page' in Zephyr terms.
 * The program unit is a page, which is a 'write_block' in Zephyr.
 *
 * This file uses the SAM0 names internally and the Zephyr names in
 * any error messages.
 */

/*
 * Number of lock regions.  The number is fixed and the region size
 * grows with the flash size.
 */
#define LOCK_REGIONS DT_INST_PROP(0, lock_regions)
#define LOCK_REGION_SIZE (FLASH_SIZE / LOCK_REGIONS)

#if defined(NVMCTRL_BLOCK_SIZE)
#define ROW_SIZE NVMCTRL_BLOCK_SIZE
#elif defined(NVMCTRL_ROW_SIZE)
#define ROW_SIZE NVMCTRL_ROW_SIZE
#endif

#define PAGES_PER_ROW (ROW_SIZE / FLASH_PAGE_SIZE)

#define FLASH_MEM(_a) ((uint32_t*)((uint8_t*)((_a) + CONFIG_FLASH_BASE_ADDRESS)))

struct flash_sam0_data {
    #if CONFIG_SOC_FLASH_SAM0_EMULATE_BYTE_PAGES
    /* NOTE: this buffer can be large, avoid placing it on the stack... */
    uint8_t buf[ROW_SIZE];
    #endif

    #if defined(CONFIG_MULTITHREADING)
    struct k_sem sem;
    #endif
};

#if CONFIG_FLASH_PAGE_LAYOUT
static const struct flash_pages_layout flash_sam0_pages_layout = {
    .pages_count = ((CONFIG_FLASH_SIZE * 1024) / ROW_SIZE),
    .pages_size  = ROW_SIZE,
};
#endif

static const struct flash_parameters flash_sam0_parameters = {
    #if CONFIG_SOC_FLASH_SAM0_EMULATE_BYTE_PAGES
    .write_block_size = 1,
    #else
    .write_block_size = FLASH_WRITE_BLK_SZ,
    #endif
    .erase_value = 0xFFU,
};

static int flash_sam0_write_protection(const struct device* dev, bool enable);

static inline void flash_sam0_sem_take(const struct device* dev) {
    #if defined(CONFIG_MULTITHREADING)
    struct flash_sam0_data* ctx = dev->data;

    k_sem_take(&ctx->sem, K_FOREVER);
    #endif
}

static inline void flash_sam0_sem_give(const struct device* dev) {
    #if defined(CONFIG_MULTITHREADING)
    struct flash_sam0_data* ctx = dev->data;

    k_sem_give(&ctx->sem);
    #endif
}

static int flash_sam0_valid_range(off_t offset, size_t len) {
    if (offset < 0) {
        LOG_WRN("0x%lX: before start of flash", (long)offset);
        return (-EINVAL);
    }

    if ((offset + len) > (CONFIG_FLASH_SIZE * 1024)) {
        LOG_WRN("0x%lX: ends past the end of flash", (long)offset);
        return (-EINVAL);
    }

    return (0);
}

static void flash_sam0_wait_ready(void) {
    #ifdef NVMCTRL_STATUS_READY
    while (NVMCTRL->STATUS.bit.READY == 0) {
        /* pass */
    }
    #else
    while (NVMCTRL->INTFLAG.bit.READY == 0) {
        /* pass */
    }
    #endif
}

static int flash_sam0_check_status(off_t offset) {
    flash_sam0_wait_ready();

    #ifdef NVMCTRL_INTFLAG_PROGE
    NVMCTRL_INTFLAG_Type status = NVMCTRL->INTFLAG;

    /* Clear any flags */
    NVMCTRL->INTFLAG.reg = status.reg;
    #else
    NVMCTRL_STATUS_Type status = NVMCTRL->STATUS;

    /* Clear any flags */
    NVMCTRL->STATUS = status;
    #endif

    if (status.bit.PROGE) {
        LOG_ERR("programming error at 0x%lX", (long)offset);
        return (-EIO);
    }
    else if (status.bit.LOCKE) {
        LOG_ERR("lock error at 0x%lX", (long)offset);
        return (-EROFS);
    }
    else if (status.bit.NVME) {
        LOG_ERR("NVM error at 0x%lX", (long)offset);
        return (-EIO);
    }

    return (0);
}

/*
 * Data to be written to the NVM block are first written to and stored
 * in an internal buffer called the page buffer. The page buffer contains
 * the same number of bytes as an NVM page. Writes to the page buffer must
 * be 16 or 32 bits. 8-bit writes to the page buffer are not allowed and
 * will cause a system exception
 */
static int flash_sam0_write_page(const struct device* dev, off_t offset,
                                 const void* data, size_t len) {
    const uint32_t* src = data;
    const uint32_t* end = src + (len / sizeof(*src));
    uint32_t* dst = FLASH_MEM(offset);
    int err;

    /* PBC (Page Buffer Clear) - Clears the page buffer. */
    #ifdef NVMCTRL_CTRLA_CMD_PBC
    NVMCTRL->CTRLA.reg = (NVMCTRL_CTRLA_CMD_PBC | NVMCTRL_CTRLA_CMDEX_KEY);
    #else
    NVMCTRL->CTRLB.reg = (NVMCTRL_CTRLB_CMD_PBC | NVMCTRL_CTRLB_CMDEX_KEY);
    #endif
    flash_sam0_wait_ready();

    /* Ensure writes happen 32 bits at a time. */
    for (; src != end; src++, dst++) {
        *dst = UNALIGNED_GET((uint32_t*)src);
    }

    /* WP (Write Page) -
     * Writes the contents of the page buffer to the page addressed by the ADDR register. */
    NVMCTRL->ADDR.reg  = ((offset + CONFIG_FLASH_BASE_ADDRESS) >> 1);

    #ifdef NVMCTRL_CTRLA_CMD_WP
    NVMCTRL->CTRLA.reg = (NVMCTRL_CTRLA_CMD_WP | NVMCTRL_CTRLA_CMDEX_KEY);
    #else
    NVMCTRL->CTRLB.reg = (NVMCTRL_CTRLB_CMD_WP | NVMCTRL_CTRLB_CMDEX_KEY);
    #endif

    err = flash_sam0_check_status(offset);
    if (err != 0) {
        return (err);
    }

    if (memcmp(data, FLASH_MEM(offset), len) != 0) {
        LOG_ERR("verify error at offset 0x%lX", (long)offset);
        return (-EIO);
    }

    return (0);
}

static int flash_sam0_erase_row(const struct device* dev, off_t offset) {
    /* ER (Erase Row) - Erases the row addressed by the ADDR register in the NVM main array. */
    NVMCTRL->ADDR.reg = ((offset + CONFIG_FLASH_BASE_ADDRESS) >> 1);

    #ifdef NVMCTRL_CTRLA_CMD_ER
    NVMCTRL->CTRLA.reg = (NVMCTRL_CTRLA_CMD_ER | NVMCTRL_CTRLA_CMDEX_KEY);
    #else
    NVMCTRL->CTRLB.reg = (NVMCTRL_CTRLB_CMD_EB | NVMCTRL_CTRLB_CMDEX_KEY);
    #endif

    return (flash_sam0_check_status(offset));
}

#if CONFIG_SOC_FLASH_SAM0_EMULATE_BYTE_PAGES

static int flash_sam0_commit(const struct device* dev, off_t base) {
    struct flash_sam0_data* ctx = dev->data;
    int err;
    int page;

    err = flash_sam0_erase_row(dev, base);
    if (err != 0) {
        return (err);
    }

    for (page = 0; page < PAGES_PER_ROW; page++) {
        err = flash_sam0_write_page(dev, base + (page * FLASH_PAGE_SIZE),
                                    &ctx->buf[page * FLASH_PAGE_SIZE], ROW_SIZE);
        if (err != 0) {
            return (err);
        }
    }

    return (0);
}

static int flash_sam0_write(const struct device* dev, off_t offset,
                            const void* data, size_t len) {
    struct flash_sam0_data* ctx = dev->data;
    const uint8_t* pdata = data;
    int err;

    LOG_DBG("0x%lX: len %zu", (long)offset, len);

    err = flash_sam0_valid_range(offset, len);
    if (err != 0) {
        return (err);
    }

    if (len == 0U) {
        return (0);
    }

    flash_sam0_sem_take(dev);

    err = flash_sam0_write_protection(dev, false);

    size_t pos = 0U;

    while ((err == 0) && (pos < len)) {
        off_t  start    = (offset % sizeof(ctx->buf));
        off_t  base     = (offset - start);
        size_t len_step = (sizeof(ctx->buf) - start);
        size_t len_copy = MIN((len - pos), len_step);

        if (len_copy < sizeof(ctx->buf)) {
            (void) memcpy(ctx->buf, (void*)base, sizeof(ctx->buf));
        }
        (void) memcpy(&(ctx->buf[start]), &(pdata[pos]), len_copy);
        err = flash_sam0_commit(dev, base);

        offset += len_step;
        pos    += len_copy;
    }

    int err2 = flash_sam0_write_protection(dev, true);

    if (!err) {
        err = err2;
    }

    flash_sam0_sem_give(dev);

    return (err);
}

#else /* CONFIG_SOC_FLASH_SAM0_EMULATE_BYTE_PAGES */

static int flash_sam0_write(const struct device* dev, off_t offset,
                            const void* data, size_t len) {
    const uint8_t* pdata = data;
    int err;

    err = flash_sam0_valid_range(offset, len);
    if (err != 0) {
        return (err);
    }

    if ((offset % FLASH_WRITE_BLK_SZ) != 0) {
        LOG_WRN("0x%lX: not on a write block boundary", (long)offset);
        return (-EINVAL);
    }

    if ((len % FLASH_WRITE_BLK_SZ) != 0) {
        LOG_WRN("%zu: not a integer number of write blocks", len);
        return (-EINVAL);
    }

    flash_sam0_sem_take(dev);

    err = flash_sam0_write_protection(dev, false);
    if (err == 0) {
        /* Maximum size without crossing a page */
        size_t eop_len   = (FLASH_PAGE_SIZE - (offset % FLASH_PAGE_SIZE));
        size_t write_len = MIN(len, eop_len);

        while (len > 0) {
            err = flash_sam0_write_page(dev, offset, pdata, write_len);
            if (err != 0) {
                break;
            }

            offset += write_len;
            pdata  += write_len;
            len    -= write_len;
            write_len = MIN(len, FLASH_PAGE_SIZE);
        }
    }

    int err2 = flash_sam0_write_protection(dev, true);

    if (!err) {
        err = err2;
    }

    flash_sam0_sem_give(dev);

    return (err);
}

#endif

static int flash_sam0_read(const struct device* dev,
                           off_t offset, void* data, size_t len) {
    int err;

    err = flash_sam0_valid_range(offset, len);
    if (err != 0) {
        return (err);
    }

    (void) memcpy(data, (uint8_t*)CONFIG_FLASH_BASE_ADDRESS + offset, len);

    return (0);
}

static int flash_sam0_erase(const struct device* dev, off_t offset,
                            size_t size) {
    int err;

    err = flash_sam0_valid_range(offset, ROW_SIZE);
    if (err != 0) {
        return (err);
    }

    if ((offset % ROW_SIZE) != 0) {
        LOG_WRN("0x%lX: not on a page boundary", (long)offset);
        return (-EINVAL);
    }

    if ((size % ROW_SIZE) != 0) {
        LOG_WRN("%zu: not a integer number of pages", size);
        return (-EINVAL);
    }

    flash_sam0_sem_take(dev);

    err = flash_sam0_write_protection(dev, false);
    if (err == 0) {
        for (size_t addr = offset; addr < (offset + size);
             addr += ROW_SIZE) {
            err = flash_sam0_erase_row(dev, addr);
            if (err != 0) {
                break;
            }
        }
    }

    int err2 = flash_sam0_write_protection(dev, true);

    if (!err) {
        err = err2;
    }

    flash_sam0_sem_give(dev);

    return (err);
}

static int flash_sam0_write_protection(const struct device* dev, bool enable) {
    off_t offset;
    int err;

    for (offset = 0; offset < (CONFIG_FLASH_SIZE * 1024);
         offset += LOCK_REGION_SIZE) {
        /* ADDR drives the hardware half-word offset from the start address of the corresponding NVM section
         * when a command is executed using CMDEX. */
        NVMCTRL->ADDR.reg = (offset + CONFIG_FLASH_BASE_ADDRESS) >> 1;

        #ifdef NVMCTRL_CTRLA_CMD_LR
        if (enable) {
            NVMCTRL->CTRLA.reg = (NVMCTRL_CTRLA_CMD_LR | NVMCTRL_CTRLA_CMDEX_KEY);
        }
        else {
            NVMCTRL->CTRLA.reg = (NVMCTRL_CTRLA_CMD_UR | NVMCTRL_CTRLA_CMDEX_KEY);
        }
        #else
        if (enable) {
            NVMCTRL->CTRLB.reg = (NVMCTRL_CTRLB_CMD_LR | NVMCTRL_CTRLB_CMDEX_KEY);
        }
        else {
            NVMCTRL->CTRLB.reg = (NVMCTRL_CTRLB_CMD_UR | NVMCTRL_CTRLB_CMDEX_KEY);
        }
        #endif

        err = flash_sam0_check_status(offset);
        if (err != 0) {
            goto done;
        }
    }

done :
    return (err);
}

#if CONFIG_FLASH_PAGE_LAYOUT
void flash_sam0_page_layout(const struct device* dev,
                            const struct flash_pages_layout** layout,
                            size_t* layout_size) {
    *layout = &flash_sam0_pages_layout;
    *layout_size = 1;
}
#endif

static const struct flash_parameters*
flash_sam0_get_parameters(const struct device* dev) {
    ARG_UNUSED(dev);

    return (&flash_sam0_parameters);
}

<<<<<<< HEAD
static int flash_sam0_init(const struct device* dev) {
    #if defined(CONFIG_MULTITHREADING)
    struct flash_sam0_data* ctx = dev->data;

    k_sem_init(&ctx->sem, 1, 1);
    #endif

    #ifdef PM_APBBMASK_NVMCTRL
    /* Ensure the clock is on. */
    PM->APBBMASK.bit.NVMCTRL_ = 1;
    #else
    MCLK->APBBMASK.reg |= MCLK_APBBMASK_NVMCTRL;
    #endif

    #ifdef NVMCTRL_CTRLB_MANW
    /* Require an explicit write command */
    NVMCTRL->CTRLB.bit.MANW = 1;
    #elif NVMCTRL_CTRLA_WMODE
    /* Set manual write mode */
    NVMCTRL->CTRLA.bit.WMODE = NVMCTRL_CTRLA_WMODE_MAN_Val;
    #endif

    return flash_sam0_write_protection(dev, false);
}

static const struct flash_driver_api flash_sam0_api = {
    .erase = flash_sam0_erase,
    .write = flash_sam0_write,
    .read  = flash_sam0_read,
    .get_parameters = flash_sam0_get_parameters,
    #ifdef CONFIG_FLASH_PAGE_LAYOUT
    .page_layout    = flash_sam0_page_layout,
    #endif
=======
static int flash_sam0_get_size(const struct device *dev, uint64_t *size)
{
	*size = (uint64_t)CONFIG_FLASH_SIZE;

	return 0;
}

static int flash_sam0_init(const struct device *dev)
{
#if defined(CONFIG_MULTITHREADING)
	struct flash_sam0_data *ctx = dev->data;

	k_sem_init(&ctx->sem, 1, 1);
#endif

#ifdef PM_APBBMASK_NVMCTRL
	/* Ensure the clock is on. */
	PM->APBBMASK.bit.NVMCTRL_ = 1;
#else
	MCLK->APBBMASK.reg |= MCLK_APBBMASK_NVMCTRL;
#endif

#ifdef NVMCTRL_CTRLB_MANW
	/* Require an explicit write command */
	NVMCTRL->CTRLB.bit.MANW = 1;
#elif NVMCTRL_CTRLA_WMODE
	/* Set manual write mode */
	NVMCTRL->CTRLA.bit.WMODE = NVMCTRL_CTRLA_WMODE_MAN_Val;
#endif

	return flash_sam0_write_protection(dev, false);
}

static const struct flash_driver_api flash_sam0_api = {
	.erase = flash_sam0_erase,
	.write = flash_sam0_write,
	.read = flash_sam0_read,
	.get_parameters = flash_sam0_get_parameters,
	.get_size = flash_sam0_get_size,
#ifdef CONFIG_FLASH_PAGE_LAYOUT
	.page_layout = flash_sam0_page_layout,
#endif
>>>>>>> eb4f2fb4
};

static struct flash_sam0_data flash_sam0_data_0;

DEVICE_DT_INST_DEFINE(0, flash_sam0_init, NULL,
                      &flash_sam0_data_0, NULL, POST_KERNEL,
                      CONFIG_FLASH_INIT_PRIORITY, &flash_sam0_api);<|MERGE_RESOLUTION|>--- conflicted
+++ resolved
@@ -452,7 +452,12 @@
     return (&flash_sam0_parameters);
 }
 
-<<<<<<< HEAD
+static int flash_sam0_get_size(const struct device* dev, uint64_t* size) {
+    *size = (uint64_t)CONFIG_FLASH_SIZE;
+
+    return (0);
+}
+
 static int flash_sam0_init(const struct device* dev) {
     #if defined(CONFIG_MULTITHREADING)
     struct flash_sam0_data* ctx = dev->data;
@@ -483,53 +488,10 @@
     .write = flash_sam0_write,
     .read  = flash_sam0_read,
     .get_parameters = flash_sam0_get_parameters,
+    .get_size = flash_sam0_get_size,
     #ifdef CONFIG_FLASH_PAGE_LAYOUT
     .page_layout    = flash_sam0_page_layout,
     #endif
-=======
-static int flash_sam0_get_size(const struct device *dev, uint64_t *size)
-{
-	*size = (uint64_t)CONFIG_FLASH_SIZE;
-
-	return 0;
-}
-
-static int flash_sam0_init(const struct device *dev)
-{
-#if defined(CONFIG_MULTITHREADING)
-	struct flash_sam0_data *ctx = dev->data;
-
-	k_sem_init(&ctx->sem, 1, 1);
-#endif
-
-#ifdef PM_APBBMASK_NVMCTRL
-	/* Ensure the clock is on. */
-	PM->APBBMASK.bit.NVMCTRL_ = 1;
-#else
-	MCLK->APBBMASK.reg |= MCLK_APBBMASK_NVMCTRL;
-#endif
-
-#ifdef NVMCTRL_CTRLB_MANW
-	/* Require an explicit write command */
-	NVMCTRL->CTRLB.bit.MANW = 1;
-#elif NVMCTRL_CTRLA_WMODE
-	/* Set manual write mode */
-	NVMCTRL->CTRLA.bit.WMODE = NVMCTRL_CTRLA_WMODE_MAN_Val;
-#endif
-
-	return flash_sam0_write_protection(dev, false);
-}
-
-static const struct flash_driver_api flash_sam0_api = {
-	.erase = flash_sam0_erase,
-	.write = flash_sam0_write,
-	.read = flash_sam0_read,
-	.get_parameters = flash_sam0_get_parameters,
-	.get_size = flash_sam0_get_size,
-#ifdef CONFIG_FLASH_PAGE_LAYOUT
-	.page_layout = flash_sam0_page_layout,
-#endif
->>>>>>> eb4f2fb4
 };
 
 static struct flash_sam0_data flash_sam0_data_0;
