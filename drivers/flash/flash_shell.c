/*
 * Copyright (c) 2017-2023 Nordic Semiconductor ASA
 * Copyright (c) 2018 Intel Corporation
 *
 * SPDX-License-Identifier: Apache-2.0
 */

#include <zephyr/kernel.h>
#include <zephyr/devicetree.h>

#include <zephyr/shell/shell.h>
#include <zephyr/sys/util.h>

#include <stdlib.h>
#include <string.h>
#include <zephyr/drivers/flash.h>

/* Buffer is only needed for bytes that follow command and offset */
#define BUF_ARRAY_CNT (CONFIG_SHELL_ARGC_MAX - 2)

/* This only issues compilation error when it would not be possible
 * to extract at least one byte from command line arguments, yet
 * it does not warrant successful writes if BUF_ARRAY_CNT
 * is smaller than flash write alignment.
 */
BUILD_ASSERT(BUF_ARRAY_CNT >= 1);

static const struct device* const zephyr_flash_controller =
    DEVICE_DT_GET_OR_NULL(DT_CHOSEN(zephyr_flash_controller));

static uint8_t __aligned(4) m_test_arr[CONFIG_FLASH_SHELL_BUFFER_SIZE]
__attribute__((__section__(".nocache")));

static uint8_t __aligned(4) m_cmp_arr[CONFIG_FLASH_SHELL_BUFFER_SIZE]
__attribute__((__section__(".nocache")));

static uint8_t __aligned(4) m_flash_buf[SHELL_HEXDUMP_BYTES_IN_LINE]
__attribute__((__section__(".nocache")));

static uint32_t __aligned(4) m_check_arr[BUF_ARRAY_CNT]
__attribute__((__section__(".nocache")));

static uint32_t __aligned(4) m_buf_arr[BUF_ARRAY_CNT]
__attribute__((__section__(".nocache")));

static int parse_helper(const struct shell* sh, size_t* argc,
                        char** argv[], const struct device** flash_dev,
                        uint32_t* addr) {
    char* endptr;

    *addr = strtoul((*argv)[1], &endptr, 16);

    if (*endptr != '\0') {
        /* flash controller from user input */
        *flash_dev = device_get_binding((*argv)[1]);
        if (!*flash_dev) {
            shell_error(sh, "Given flash device was not found");
            return (-ENODEV);
        }
    }
    else if (zephyr_flash_controller != NULL) {
        /* default to zephyr,flash-controller */
        if (!device_is_ready(zephyr_flash_controller)) {
            shell_error(sh, "Default flash driver not ready");
            return (-ENODEV);
        }

        *flash_dev = zephyr_flash_controller;
    }
    else {
        /* no flash controller given, no default available */
        shell_error(sh, "No flash device specified (required)");
        return (-ENODEV);
    }

    if (*endptr == '\0') {
        return (0);
    }

    if (*argc < 3) {
        shell_error(sh, "Missing address.");
        return (-EINVAL);
    }

    *addr = strtoul((*argv)[2], &endptr, 16);
    (*argc)--;
    (*argv)++;

    return (0);
}

<<<<<<< HEAD
static int cmd_erase(const struct shell *sh, size_t argc, char *argv[])
{
	int result = -ENOTSUP;

#if defined(CONFIG_FLASH_HAS_EXPLICIT_ERASE)
	const struct device *flash_dev;
	uint32_t page_addr;
	uint32_t size;

	result = parse_helper(sh, &argc, &argv, &flash_dev, &page_addr);
	if (result) {
		return result;
	}
	if (argc > 2) {
		size = strtoul(argv[2], NULL, 16);
	} else {
		struct flash_pages_info info;

		result = flash_get_page_info_by_offs(flash_dev, page_addr,
						     &info);

		if (result != 0) {
			shell_error(sh, "Could not determine page size, "
				    "code %d.", result);
			return -EINVAL;
		}

		size = info.size;
	}

	result = flash_erase(flash_dev, page_addr, size);

	if (result) {
		shell_error(sh, "Erase Failed, code %d.", result);
	} else {
		shell_print(sh, "Erase success.");
	}
#endif

	return result;
=======
static int cmd_flash_shell_erase(const struct shell* sh, size_t argc, char* argv[]) {
    const struct device* flash_dev;
    uint32_t page_addr;
    int result;
    uint32_t size;

    #if defined(CONFIG_FLASH_HAS_EXPLICIT_ERASE)
    result = parse_helper(sh, &argc, &argv, &flash_dev, &page_addr);
    if (result != 0) {
        return (result);
    }

    if (argc > 2) {
        size = strtoul(argv[2], NULL, 16);
    }
    else {
        struct flash_pages_info info;

        result = flash_get_page_info_by_offs(flash_dev, page_addr,
                                             &info);
        if (result != 0) {
            shell_error(sh, "Could not determine page size, "
                        "code %d.", result);
            return (-EINVAL);
        }

        size = info.size;
    }

    result = flash_erase(flash_dev, page_addr, size);
    if (result != 0) {
        shell_error(sh, "Erase Failed, code %d.", result);
    }
    else {
        shell_print(sh, "Erase success.");
    }
    #endif

    return (result);
>>>>>>> f37515b4
}

static int cmd_flash_shell_write(const struct shell* sh, size_t argc, char* argv[]) {
    const struct device *flash_dev;
    uint32_t w_addr;
    int ret;
    size_t op_size;

    ret = parse_helper(sh, &argc, &argv, &flash_dev, &w_addr);
    if (ret != 0) {
        return (ret);
    }

    if (argc <= 2) {
        shell_error(sh, "Missing data to be written.");
        return (-EINVAL);
    }

    op_size = 0;
    for (int i = 2; i < argc; i++) {
        int j = (i - 2);

        m_buf_arr[j]   = strtoul(argv[i], NULL, 16);
        m_check_arr[j] = ~m_buf_arr[j];

        op_size += sizeof(m_buf_arr[0]);
    }

    if (flash_write(flash_dev, w_addr, m_buf_arr, op_size) != 0) {
        shell_error(sh, "Write internal ERROR!");
        return (-EIO);
    }

    shell_print(sh, "Write OK.");

    if (flash_read(flash_dev, w_addr, m_check_arr, op_size) < 0) {
        shell_print(sh, "Verification read ERROR!");
        return (-EIO);
    }

    if (memcmp(m_buf_arr, m_check_arr, op_size) == 0) {
        shell_print(sh, "Verified.");
    }
    else {
        shell_error(sh, "Verification ERROR!");
        return (-EIO);
    }

    return (0);
}

static int cmd_flash_shell_read(const struct shell* sh, size_t argc, char* argv[]) {
    const struct device* flash_dev;
    uint32_t addr;
    int todo;
    int upto;
    int cnt;
    int ret;

    ret = parse_helper(sh, &argc, &argv, &flash_dev, &addr);
    if (ret != 0) {
        return (ret);
    }

    if (argc > 2) {
        cnt = strtoul(argv[2], NULL, 16);
    }
    else {
        cnt = 1;
    }

    for (upto = 0; upto < cnt; upto += todo) {
        todo = MIN((cnt - upto), SHELL_HEXDUMP_BYTES_IN_LINE);
        ret = flash_read(flash_dev, addr, &m_flash_buf[0], todo);
        if (ret != 0) {
            shell_error(sh, "Read ERROR!");
            return (-EIO);
        }
        shell_hexdump_line(sh, addr, &m_flash_buf[0], todo);
        addr += todo;
    }

    shell_print(sh, "");

    return (0);
}

static int cmd_flash_shell_test(const struct shell* sh, size_t argc, char* argv[]) {
    const struct device* flash_dev;
    uint32_t repeat;
    int result;
    uint32_t addr;
    uint32_t size;

    result = parse_helper(sh, &argc, &argv, &flash_dev, &addr);
    if (result != 0) {
        return (result);
    }

    size   = strtoul(argv[2], NULL, 16);
    repeat = strtoul(argv[3], NULL, 16);
    if (size > CONFIG_FLASH_SHELL_BUFFER_SIZE) {
        shell_error(sh, "<size> must be at most 0x%x.", CONFIG_FLASH_SHELL_BUFFER_SIZE);
        return (-EINVAL);
    }

    if (repeat == 0) {
        repeat = 1;
    }

    for (uint32_t i = 0; i < size; i++) {
        m_test_arr[i] = (uint8_t)i;
    }

    result = 0;

    while (repeat--) {
        result = flash_erase(flash_dev, addr, size);

        if (result) {
            shell_error(sh, "Erase Failed, code %d.", result);
            break;
        }

        shell_print(sh, "Erase OK.");

        result = flash_write(flash_dev, addr, m_test_arr, size);
        if (result != 0) {
            shell_error(sh, "Write failed, code %d", result);
            break;
        }

        shell_print(sh, "Write OK.");

        result = flash_read(flash_dev, addr, m_cmp_arr, size);

        if (result < 0) {
            shell_print(sh, "Verification read failed, code: %d", result);
            break;
        }

        if (memcmp(m_test_arr, m_cmp_arr, size) != 0) {
            shell_error(sh, "Verification ERROR!");
            break;
        }

        shell_print(sh, "Verified OK.");
    }

    if (result == 0) {
        shell_print(sh, "Erase-Write-Verify test done.");
    }

    return (result);
}

#ifdef CONFIG_FLASH_SHELL_TEST_COMMANDS
const static uint8_t speed_types[][4] = { "B", "KiB", "MiB", "GiB" };
const static uint32_t speed_divisor = 1024;

static int read_write_erase_validate(const struct shell* sh, size_t argc, char* argv[],
                                     uint32_t* size, uint32_t* repeat) {
    if (argc < 4) {
        shell_error(sh, "Missing parameters: <device> <offset> <size> <repeat>");
        return (-EINVAL);
    }

    *size = strtoul(argv[2], NULL, 0);
    *repeat = strtoul(argv[3], NULL, 0);

    if (*size == 0 || *size > CONFIG_FLASH_SHELL_BUFFER_SIZE) {
        shell_error(sh, "<size> must be between 0x1 and 0x%x.",
                CONFIG_FLASH_SHELL_BUFFER_SIZE);
        return (-EINVAL);
    }

    if (*repeat == 0 || *repeat > 10) {
        shell_error(sh, "<repeat> must be between 1 and 10.");
        return (-EINVAL);
    }

    return (0);
}

static void speed_output(const struct shell* sh, uint64_t total_time, double loops, double size) {
    double time_per_loop = (double)total_time / loops;
    double throughput = size;
    uint8_t speed_index = 0;

    if (time_per_loop > 0) {
        throughput /= (time_per_loop / 1000.0);
    }

    while (throughput >= (double)speed_divisor && speed_index < ARRAY_SIZE(speed_types)) {
        throughput /= (double)speed_divisor;
        ++speed_index;
    }

    shell_print(sh, "Total: %llums, Per loop: ~%.0fms, Speed: ~%.1f%sps",
                total_time, time_per_loop, throughput, speed_types[speed_index]);
}

static int cmd_read_test(const struct shell* sh, size_t argc, char* argv[]) {
    const struct device *flash_dev;
    uint32_t repeat;
    int result;
    uint32_t addr;
    uint32_t size;
    uint64_t start_time;
    uint64_t loop_time;
    uint64_t total_time = 0;
    uint32_t loops = 0;

    result = parse_helper(sh, &argc, &argv, &flash_dev, &addr);
    if (result) {
        return (result);
    }

    result = read_write_erase_validate(sh, argc, argv, &size, &repeat);
    if (result) {
        return (result);
    }

    while (repeat--) {
        start_time = k_uptime_get();
        result = flash_read(flash_dev, addr, m_test_arr, size);
        loop_time = k_uptime_delta(&start_time);

        if (result) {
            shell_error(sh, "Read failed: %d", result);
            break;
        }

        ++loops;
        total_time += loop_time;
        shell_print(sh, "Loop #%u done in %llums.", loops, loop_time);
    }

    if (result == 0) {
        speed_output(sh, total_time, (double)loops, (double)size);
    }

    return (result);
}

static int cmd_write_test(const struct shell* sh, size_t argc, char* argv[]) {
    const struct device *flash_dev;
    uint32_t repeat;
    int result;
    uint32_t addr;
    uint32_t size;
    uint64_t start_time;
    uint64_t loop_time;
    uint64_t total_time = 0;
    uint32_t loops = 0;

    result = parse_helper(sh, &argc, &argv, &flash_dev, &addr);
    if (result) {
        return (result);
    }

    result = read_write_erase_validate(sh, argc, argv, &size, &repeat);
    if (result) {
        return (result);
    }

    for (uint32_t i = 0; i < size; i++) {
        m_test_arr[i] = (uint8_t)i;
    }

    while (repeat--) {
        start_time = k_uptime_get();
        result = flash_write(flash_dev, addr, m_test_arr, size);
        loop_time = k_uptime_delta(&start_time);

        if (result) {
            shell_error(sh, "Write failed: %d", result);
            break;
        }

        ++loops;
        total_time += loop_time;
        shell_print(sh, "Loop #%u done in %llu ticks.", loops, loop_time);
    }

    if (result == 0) {
        speed_output(sh, total_time, (double)loops, (double)size);
    }

    return (result);
}

static int cmd_erase_test(const struct shell* sh, size_t argc, char* argv[]) {
    const struct device *flash_dev;
    uint32_t repeat;
    int result;
    uint32_t addr;
    uint32_t size;
    uint64_t start_time;
    uint64_t loop_time;
    uint64_t total_time = 0;
    uint32_t loops = 0;

    result = parse_helper(sh, &argc, &argv, &flash_dev, &addr);
    if (result) {
        return (result);
    }

    result = read_write_erase_validate(sh, argc, argv, &size, &repeat);
    if (result) {
        return (result);
    }

    for (uint32_t i = 0; i < size; i++) {
        m_test_arr[i] = (uint8_t)i;
    }

    while (repeat--) {
        start_time = k_uptime_get();
        result = flash_erase(flash_dev, addr, size);
        loop_time = k_uptime_delta(&start_time);

        if (result) {
            shell_error(sh, "Erase failed: %d", result);
            break;
        }

        ++loops;
        total_time += loop_time;
        shell_print(sh, "Loop #%u done in %llums.", loops, loop_time);
    }

    if (result == 0) {
        speed_output(sh, total_time, (double)loops, (double)size);
    }

    return (result);
}

static int cmd_erase_write_test(const struct shell *sh, size_t argc, char *argv[])
{
    const struct device *flash_dev;
    uint32_t repeat;
    int result_erase = 0;
    int result_write = 0;
    uint32_t addr;
    uint32_t size;
    uint64_t start_time;
    uint64_t loop_time;
    uint64_t total_time = 0;
    uint32_t loops = 0;

    result_erase = parse_helper(sh, &argc, &argv, &flash_dev, &addr);
    if (result_erase) {
        return result_erase;
    }

    result_erase = read_write_erase_validate(sh, argc, argv, &size, &repeat);
    if (result_erase) {
        return result_erase;
    }

    for (uint32_t i = 0; i < size; i++) {
        m_test_arr[i] = (uint8_t)i;
    }

    while (repeat--) {
        start_time = k_uptime_get();
        result_erase = flash_erase(flash_dev, addr, size);
        result_write = flash_write(flash_dev, addr, m_test_arr, size);
        loop_time = k_uptime_delta(&start_time);

        if (result_erase) {
            shell_error(sh, "Erase failed: %d", result_erase);
            break;
        }

        if (result_write) {
            shell_error(sh, "Write failed: %d", result_write);
            break;
        }

        ++loops;
        total_time += loop_time;
        shell_print(sh, "Loop #%u done in %llums.", loops, loop_time);
    }

    if (result_erase == 0 && result_write == 0) {
        speed_output(sh, total_time, (double)loops, (double)size);
    }

    return (result_erase != 0 ? result_erase : result_write);
}
#endif

static int set_bypass(const struct shell* sh, shell_bypass_cb_t bypass) {
    static bool in_use;

    if (bypass && in_use) {
        shell_error(sh, "flash load supports setting bypass on a single instance.");

        return (-EBUSY);
    }

    /* Mark that we have set or unset the bypass function */
    in_use = bypass != NULL;

    if (in_use) {
        shell_print(sh, "Loading...");
    }

    shell_set_bypass(sh, bypass);

    return (0);
}

#define FLASH_LOAD_BUF_MAX 256

static const struct device* flash_load_dev;
static uint32_t flash_load_buf_size;
static uint32_t flash_load_addr;
static uint32_t flash_load_total;
static uint32_t flash_load_written;
static uint32_t flash_load_chunk;

static uint32_t flash_load_boff;
static uint8_t  flash_load_buf[FLASH_LOAD_BUF_MAX]
__attribute__((__section__(".nocache")));

static void bypass_cb(const struct shell* sh, uint8_t* recv, size_t len) {
    uint32_t left_to_read = flash_load_total - flash_load_written - flash_load_boff;
    uint32_t to_copy = MIN(len, left_to_read);
    uint32_t copied = 0;

    while (copied < to_copy) {

        uint32_t buf_copy = MIN(to_copy, flash_load_buf_size - flash_load_boff);

        memcpy(flash_load_buf + flash_load_boff, recv + copied, buf_copy);

        flash_load_boff += buf_copy;
        copied += buf_copy;

        /* Buffer is full. Write data to memory. */
        if (flash_load_boff == flash_load_buf_size) {
            uint32_t addr = flash_load_addr + flash_load_written;
            int rc = flash_write(flash_load_dev, addr, flash_load_buf,
                                 flash_load_buf_size);

            if (rc != 0) {
                shell_error(sh, "Write to addr %x on dev %p ERROR!",
                            addr, flash_load_dev);
            }

            shell_print(sh, "Written chunk %d", flash_load_chunk);

            flash_load_written += flash_load_buf_size;
            flash_load_chunk++;
            flash_load_boff = 0;
        }
    }

    /* When data is not aligned to flash_load_buf_size there may be partial write
     * at the end.
     */
    if (flash_load_written < flash_load_total &&
        flash_load_written + flash_load_boff >= flash_load_total) {

        uint32_t addr = flash_load_addr + flash_load_written;
        int rc = flash_write(flash_load_dev, addr, flash_load_buf, flash_load_boff);

        if (rc != 0) {
            set_bypass(sh, NULL);
            shell_error(sh, "Write to addr %x on dev %p ERROR!",
                        addr, flash_load_dev);
            return;
        }

        shell_print(sh, "Written chunk %d", flash_load_chunk);
        flash_load_written += flash_load_boff;
        flash_load_chunk++;
    }

    if (flash_load_written >= flash_load_total) {
        set_bypass(sh, NULL);
        shell_print(sh, "Read all");
    }
}

static int cmd_flash_shell_load(const struct shell* sh, size_t argc, char* argv[]) {
    const struct device* flash_dev;
    int result;
    uint32_t addr;
    uint32_t size;
    ssize_t write_block_size;

    result = parse_helper(sh, &argc, &argv, &flash_dev, &addr);
    if (result) {
        return (result);
    }

    size = strtoul(argv[2], NULL, 0);

    write_block_size = flash_get_write_block_size(flash_dev);

    /* Check if size is aligned */
    if (size % write_block_size != 0) {
        shell_error(sh, "Size must be %zu bytes aligned", write_block_size);
        return (-EIO);
    }

    /* Align buffer size to write_block_size */
    flash_load_buf_size = FLASH_LOAD_BUF_MAX;

    if (flash_load_buf_size < write_block_size) {
        shell_error(sh, "Size of buffer is too small to be aligned to %zu.",
                write_block_size);
        return (-ENOSPC);
    }

    /* If buffer size is not aligned then change its size. */
    if (flash_load_buf_size % write_block_size != 0) {
        flash_load_buf_size -= flash_load_buf_size % write_block_size;

        shell_warn(sh, "Load buffer was not aligned to %zu.", write_block_size);
        shell_warn(sh, "Effective load buffer size was set from %d to %d",
                   FLASH_LOAD_BUF_MAX, flash_load_buf_size);
    }

    /* Prepare data for callback. */
    flash_load_dev     = flash_dev;
    flash_load_addr    = addr;
    flash_load_total   = size;
    flash_load_written = 0;
    flash_load_boff    = 0;
    flash_load_chunk   = 0;

    shell_print(sh, "Send %d bytes to complete flash load command", size);

    set_bypass(sh, bypass_cb);

    return (0);
}

static int cmd_flash_shell_page_info(const struct shell* sh, size_t argc, char* argv[]) {
    const struct device *flash_dev;
    struct flash_pages_info info;
    int result;
    uint32_t addr;

    result = parse_helper(sh, &argc, &argv, &flash_dev, &addr);
    if (result) {
        return (result);
    }

    result = flash_get_page_info_by_offs(flash_dev, addr, &info);

    if (result != 0) {
        shell_error(sh, "Could not determine page size, error code %d.", result);
        return (-EINVAL);
    }

    shell_print(sh, "Page for address 0x%x:\nstart offset: 0x%lx\nsize: %zu\nindex: %d",
                addr, info.start_offset, info.size, info.index);

    return (0);
}

static void device_name_get(size_t idx, struct shell_static_entry* entry);

SHELL_DYNAMIC_CMD_CREATE(dsub_device_name, device_name_get);

static void device_name_get(size_t idx, struct shell_static_entry* entry) {
    const struct device* dev = shell_device_lookup(idx, NULL);

    entry->syntax  = (dev != NULL) ? dev->name : NULL;
    entry->handler = NULL;
    entry->help    = NULL;
    entry->subcmd  = &dsub_device_name;
}

SHELL_STATIC_SUBCMD_SET_CREATE(flash_cmds,
    SHELL_CMD_ARG(erase, &dsub_device_name,
                  "[<device>] <page address> [<size>]",
                  cmd_flash_shell_erase, 2, 2),
    SHELL_CMD_ARG(read , &dsub_device_name,
                  "[<device>] <address> [<Dword count>]",
                  cmd_flash_shell_read , 2, 2),
    SHELL_CMD_ARG(test , &dsub_device_name,
                  "[<device>] <address> <size> <repeat count>",
                  cmd_flash_shell_test, 4, 1),
    SHELL_CMD_ARG(write, &dsub_device_name,
                  "[<device>] <address> <dword> [<dword>...]",
                  cmd_flash_shell_write, 3, BUF_ARRAY_CNT),
    SHELL_CMD_ARG(load , &dsub_device_name,
                  "[<device>] <address> <size>",
                  cmd_flash_shell_load, 3, 1),
    SHELL_CMD_ARG(page_info, &dsub_device_name,
                  "[<device>] <address>",
                  cmd_flash_shell_page_info, 2, 1),

    #ifdef CONFIG_FLASH_SHELL_TEST_COMMANDS
    SHELL_CMD_ARG(read_test, &dsub_device_name,
                  "[<device>] <address> <size> <repeat count>",
                  cmd_read_test, 4, 1),
    SHELL_CMD_ARG(write_test, &dsub_device_name,
                  "[<device>] <address> <size> <repeat count>",
                  cmd_write_test, 4, 1),
    SHELL_CMD_ARG(erase_test, &dsub_device_name,
                  "[<device>] <address> <size> <repeat count>",
                  cmd_erase_test, 4, 1),
    SHELL_CMD_ARG(erase_write_test, &dsub_device_name,
                  "[<device>] <address> <size> <repeat count>",
                  cmd_erase_write_test, 4, 1),
    #endif

    SHELL_SUBCMD_SET_END
);

static int cmd_flash(const struct shell* sh, size_t argc, char** argv) {
    shell_error(sh, "%s:unknown parameter: %s", argv[0], argv[1]);

    return (-EINVAL);
}

SHELL_CMD_ARG_REGISTER(flash, &flash_cmds, "Flash shell commands",
                       cmd_flash, 2, 0);<|MERGE_RESOLUTION|>--- conflicted
+++ resolved
@@ -89,55 +89,14 @@
     return (0);
 }
 
-<<<<<<< HEAD
-static int cmd_erase(const struct shell *sh, size_t argc, char *argv[])
-{
-	int result = -ENOTSUP;
-
-#if defined(CONFIG_FLASH_HAS_EXPLICIT_ERASE)
-	const struct device *flash_dev;
-	uint32_t page_addr;
-	uint32_t size;
-
-	result = parse_helper(sh, &argc, &argv, &flash_dev, &page_addr);
-	if (result) {
-		return result;
-	}
-	if (argc > 2) {
-		size = strtoul(argv[2], NULL, 16);
-	} else {
-		struct flash_pages_info info;
-
-		result = flash_get_page_info_by_offs(flash_dev, page_addr,
-						     &info);
-
-		if (result != 0) {
-			shell_error(sh, "Could not determine page size, "
-				    "code %d.", result);
-			return -EINVAL;
-		}
-
-		size = info.size;
-	}
-
-	result = flash_erase(flash_dev, page_addr, size);
-
-	if (result) {
-		shell_error(sh, "Erase Failed, code %d.", result);
-	} else {
-		shell_print(sh, "Erase success.");
-	}
-#endif
-
-	return result;
-=======
 static int cmd_flash_shell_erase(const struct shell* sh, size_t argc, char* argv[]) {
+    int result = -ENOTSUP;
+
+    #if defined(CONFIG_FLASH_HAS_EXPLICIT_ERASE)
     const struct device* flash_dev;
     uint32_t page_addr;
-    int result;
     uint32_t size;
 
-    #if defined(CONFIG_FLASH_HAS_EXPLICIT_ERASE)
     result = parse_helper(sh, &argc, &argv, &flash_dev, &page_addr);
     if (result != 0) {
         return (result);
@@ -170,7 +129,6 @@
     #endif
 
     return (result);
->>>>>>> f37515b4
 }
 
 static int cmd_flash_shell_write(const struct shell* sh, size_t argc, char* argv[]) {
