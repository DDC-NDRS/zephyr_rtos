/*
 * Copyright (c) 2017-2023 Nordic Semiconductor ASA
 * Copyright (c) 2018 Intel Corporation
 *
 * SPDX-License-Identifier: Apache-2.0
 */

#include <stdbool.h>
#include <stddef.h>
#include <stdint.h>
#include <stdlib.h>
#include <string.h>

#include <zephyr/kernel.h>
#include <zephyr/devicetree.h>
#include <zephyr/drivers/flash.h>
#include <zephyr/shell/shell.h>
#include <zephyr/sys/util.h>

/* Buffer is only needed for bytes that follow command and offset */
#define BUF_ARRAY_CNT (CONFIG_SHELL_ARGC_MAX - 2)

#define FLASH_LOAD_BUF_MAX 256

static const struct device *flash_load_dev;
static uint32_t flash_load_buf_size;
static uint32_t flash_load_addr;
static uint32_t flash_load_total;
static uint32_t flash_load_written;
static uint32_t flash_load_chunk;

static uint32_t flash_load_boff;
static uint8_t flash_load_buf[FLASH_LOAD_BUF_MAX];

/* This only issues compilation error when it would not be possible
 * to extract at least one byte from command line arguments, yet
 * it does not warrant successful writes if BUF_ARRAY_CNT
 * is smaller than flash write alignment.
 */
BUILD_ASSERT(BUF_ARRAY_CNT >= 1);

static const struct device* const zephyr_flash_controller =
    DEVICE_DT_GET_OR_NULL(DT_CHOSEN(zephyr_flash_controller));

static uint8_t __aligned(4) m_test_arr[CONFIG_FLASH_SHELL_BUFFER_SIZE]
__attribute__((__section__(".nocache")));

static uint8_t __aligned(4) m_cmp_arr[CONFIG_FLASH_SHELL_BUFFER_SIZE]
__attribute__((__section__(".nocache")));

static uint8_t __aligned(4) m_flash_buf[SHELL_HEXDUMP_BYTES_IN_LINE]
__attribute__((__section__(".nocache")));

static uint32_t __aligned(4) m_check_arr[BUF_ARRAY_CNT]
__attribute__((__section__(".nocache")));

static uint32_t __aligned(4) m_buf_arr[BUF_ARRAY_CNT]
__attribute__((__section__(".nocache")));

static int parse_helper(const struct shell* sh, size_t* argc,
                        char** argv[], const struct device** flash_dev,
                        uint32_t* addr) {
    char* endptr;

    *addr = strtoul((*argv)[1], &endptr, 16);

    if (*endptr != '\0') {
        /* flash controller from user input */
        *flash_dev = shell_device_get_binding((*argv)[1]);
        if (!*flash_dev) {
            shell_error(sh, "Given flash device was not found");
            return (-ENODEV);
        }
    }
    else if (zephyr_flash_controller != NULL) {
        /* default to zephyr,flash-controller */
        if (!device_is_ready(zephyr_flash_controller)) {
            shell_error(sh, "Default flash driver not ready");
            return (-ENODEV);
        }

        *flash_dev = zephyr_flash_controller;
    }
    else {
        /* no flash controller given, no default available */
        shell_error(sh, "No flash device specified (required)");
        return (-ENODEV);
    }

    if (*endptr == '\0') {
        return (0);
    }

    if (*argc < 3) {
        shell_error(sh, "Missing address.");
        return (-EINVAL);
    }

    *addr = strtoul((*argv)[2], &endptr, 16);
    (*argc)--;
    (*argv)++;

    return (0);
}

static int cmd_flash_shell_erase(const struct shell* sh, size_t argc, char* argv[]) {
    int result = -ENOTSUP;

    #if defined(CONFIG_FLASH_HAS_EXPLICIT_ERASE)
    const struct device* flash_dev;
    uint32_t page_addr;
    uint32_t size;

    result = parse_helper(sh, &argc, &argv, &flash_dev, &page_addr);
    if (result != 0) {
        return (result);
    }

    if (argc > 2) {
        size = strtoul(argv[2], NULL, 16);
    }
    else {
        struct flash_pages_info info;

        result = flash_get_page_info_by_offs(flash_dev, page_addr,
                                             &info);
        if (result != 0) {
            shell_error(sh, "Could not determine page size, "
                        "code %d.", result);
            return (-EINVAL);
        }

        size = info.size;
    }

    result = flash_erase(flash_dev, page_addr, size);
    if (result != 0) {
        shell_error(sh, "Erase Failed, code %d.", result);
    }
    else {
        shell_print(sh, "Erase success.");
    }
    #endif

    return (result);
}

static int cmd_flash_shell_write(const struct shell* sh, size_t argc, char* argv[]) {
    const struct device *flash_dev;
    uint32_t w_addr;
    int ret;
    size_t op_size;

    ret = parse_helper(sh, &argc, &argv, &flash_dev, &w_addr);
    if (ret != 0) {
        return (ret);
    }

    if (argc <= 2) {
        shell_error(sh, "Missing data to be written.");
        return (-EINVAL);
    }

    op_size = 0;
    for (int i = 2; i < argc; i++) {
        int j = (i - 2);

        m_buf_arr[j]   = strtoul(argv[i], NULL, 16);
        m_check_arr[j] = ~m_buf_arr[j];

        op_size += sizeof(m_buf_arr[0]);
    }

    if (flash_write(flash_dev, w_addr, m_buf_arr, op_size) != 0) {
        shell_error(sh, "Write internal ERROR!");
        return (-EIO);
    }

    shell_print(sh, "Write OK.");

    if (flash_read(flash_dev, w_addr, m_check_arr, op_size) < 0) {
        shell_print(sh, "Verification read ERROR!");
        return (-EIO);
    }

    if (memcmp(m_buf_arr, m_check_arr, op_size) == 0) {
        shell_print(sh, "Verified.");
    }
    else {
        shell_error(sh, "Verification ERROR!");
        return (-EIO);
    }

    return (0);
}

static int cmd_flash_shell_copy(const struct shell* sh, size_t argc, char* argv[]) {
    int ret;
    uint32_t size;
    uint32_t src_offset;
    uint32_t dst_offset;
    const struct device* src_dev;
    const struct device* dst_dev;

    if (argc < 5) {
        shell_error(sh, "missing parameters");
        return (-EINVAL);
    }

    src_dev = shell_device_get_binding(argv[1]);
    dst_dev = shell_device_get_binding(argv[2]);
    src_offset = strtoul(argv[3], NULL, 0);
    dst_offset = strtoul(argv[4], NULL, 0);
    /* size will be padded to write_size bytes */
    size = strtoul(argv[5], NULL, 0);

    ret = flash_copy(src_dev, src_offset, dst_dev, dst_offset, size, flash_load_buf,
                     sizeof(flash_load_buf));
    if (ret < 0) {
        shell_error(sh, "%s failed: %d", "flash_copy()", ret);
        return (-EIO);
    }

    shell_print(sh, "Copied %u bytes from %s:%x to %s:%x", size, argv[1], src_offset, argv[2],
                dst_offset);

    return (0);
}

static int cmd_flash_shell_read(const struct shell* sh, size_t argc, char* argv[]) {
    const struct device* flash_dev;
    uint32_t addr;
    int todo;
    int upto;
    int cnt;
    int ret;

    ret = parse_helper(sh, &argc, &argv, &flash_dev, &addr);
    if (ret != 0) {
        return (ret);
    }

    if (argc > 2) {
        cnt = strtoul(argv[2], NULL, 16);
    }
    else {
        cnt = 1;
    }

    for (upto = 0; upto < cnt; upto += todo) {
        todo = MIN((cnt - upto), SHELL_HEXDUMP_BYTES_IN_LINE);
        ret = flash_read(flash_dev, addr, &m_flash_buf[0], todo);
        if (ret != 0) {
            shell_error(sh, "Read ERROR!");
            return (-EIO);
        }
        shell_hexdump_line(sh, addr, &m_flash_buf[0], todo);
        addr += todo;
    }

    shell_print(sh, "");

    return (0);
}

static int cmd_flash_shell_test(const struct shell* sh, size_t argc, char* argv[]) {
    const struct device* flash_dev;
    uint32_t repeat;
    int result;
    uint32_t addr;
    uint32_t size;

    result = parse_helper(sh, &argc, &argv, &flash_dev, &addr);
    if (result != 0) {
        return (result);
    }

    size   = strtoul(argv[2], NULL, 16);
    repeat = strtoul(argv[3], NULL, 16);
    if (size > CONFIG_FLASH_SHELL_BUFFER_SIZE) {
        shell_error(sh, "<size> must be at most 0x%x.",
                    CONFIG_FLASH_SHELL_BUFFER_SIZE);
        return (-EINVAL);
    }

    if (repeat == 0) {
        repeat = 1;
    }

    for (uint32_t i = 0; i < size; i++) {
        m_test_arr[i] = (uint8_t)i;
    }

    result = 0;

    while (repeat--) {
        result = flash_erase(flash_dev, addr, size);

        if (result) {
            shell_error(sh, "Erase Failed, code %d.", result);
            break;
        }

        shell_print(sh, "Erase OK.");

        result = flash_write(flash_dev, addr, m_test_arr, size);
        if (result != 0) {
            shell_error(sh, "Write failed, code %d", result);
            break;
        }

        shell_print(sh, "Write OK.");

        result = flash_read(flash_dev, addr, m_cmp_arr, size);

        if (result < 0) {
            shell_print(sh, "Verification read failed, code: %d", result);
            break;
        }

        if (memcmp(m_test_arr, m_cmp_arr, size) != 0) {
            shell_error(sh, "Verification ERROR!");
            break;
        }

        shell_print(sh, "Verified OK.");
    }

    if (result == 0) {
        shell_print(sh, "Erase-Write-Verify test done.");
    }

    return (result);
}

#ifdef CONFIG_FLASH_SHELL_TEST_COMMANDS
const static uint8_t speed_types[][4] = { "B", "KiB", "MiB", "GiB" };
const static uint32_t speed_divisor = 1024;

static int read_write_erase_validate(const struct shell* sh, size_t argc, char* argv[],
                                     uint32_t* size, uint32_t* repeat) {
    if (argc < 4) {
        shell_error(sh, "Missing parameters: <device> <offset> <size> <repeat>");
        return (-EINVAL);
    }

    *size = strtoul(argv[2], NULL, 0);
    *repeat = strtoul(argv[3], NULL, 0);

    if (*size == 0 || *size > CONFIG_FLASH_SHELL_BUFFER_SIZE) {
        shell_error(sh, "<size> must be between 0x1 and 0x%x.",
                CONFIG_FLASH_SHELL_BUFFER_SIZE);
        return (-EINVAL);
    }

    if (*repeat == 0 || *repeat > 10) {
        shell_error(sh, "<repeat> must be between 1 and 10.");
        return (-EINVAL);
    }

    return (0);
}

static void speed_output(const struct shell* sh, uint64_t total_time, double loops, double size) {
    double time_per_loop = (double)total_time / loops;
    double throughput = size;
    uint8_t speed_index = 0;

    if (time_per_loop > 0) {
        throughput /= (time_per_loop / 1000.0);
    }

    while (throughput >= (double)speed_divisor && speed_index < ARRAY_SIZE(speed_types)) {
        throughput /= (double)speed_divisor;
        ++speed_index;
    }

    shell_print(sh, "Total: %llums, Per loop: ~%.0fms, Speed: ~%.1f%sps",
                total_time, time_per_loop, throughput, speed_types[speed_index]);
}

static int cmd_read_test(const struct shell* sh, size_t argc, char* argv[]) {
    const struct device *flash_dev;
    uint32_t repeat;
    int result;
    uint32_t addr;
    uint32_t size;
    uint64_t start_time;
    uint64_t loop_time;
    uint64_t total_time = 0;
    uint32_t loops = 0;

    result = parse_helper(sh, &argc, &argv, &flash_dev, &addr);
    if (result) {
        return (result);
    }

    result = read_write_erase_validate(sh, argc, argv, &size, &repeat);
    if (result) {
        return (result);
    }

    while (repeat--) {
        start_time = k_uptime_get();
        result = flash_read(flash_dev, addr, m_test_arr, size);
        loop_time = k_uptime_delta(&start_time);

        if (result) {
            shell_error(sh, "Read failed: %d", result);
            break;
        }

        ++loops;
        total_time += loop_time;
        shell_print(sh, "Loop #%u done in %llums.", loops, loop_time);
    }

    if (result == 0) {
        speed_output(sh, total_time, (double)loops, (double)size);
    }

    return (result);
}

static int cmd_write_test(const struct shell* sh, size_t argc, char* argv[]) {
    const struct device *flash_dev;
    uint32_t repeat;
    int result;
    uint32_t addr;
    uint32_t size;
    uint64_t start_time;
    uint64_t loop_time;
    uint64_t total_time = 0;
    uint32_t loops = 0;

    result = parse_helper(sh, &argc, &argv, &flash_dev, &addr);
    if (result) {
        return (result);
    }

    result = read_write_erase_validate(sh, argc, argv, &size, &repeat);
    if (result) {
        return (result);
    }

    for (uint32_t i = 0; i < size; i++) {
        m_test_arr[i] = (uint8_t)i;
    }

    while (repeat--) {
        start_time = k_uptime_get();
        result = flash_write(flash_dev, addr, m_test_arr, size);
        loop_time = k_uptime_delta(&start_time);

        if (result) {
            shell_error(sh, "Write failed: %d", result);
            break;
        }

        ++loops;
        total_time += loop_time;
        shell_print(sh, "Loop #%u done in %llu ticks.", loops, loop_time);
    }

    if (result == 0) {
        speed_output(sh, total_time, (double)loops, (double)size);
    }

    return (result);
}

static int cmd_erase_test(const struct shell* sh, size_t argc, char* argv[]) {
    const struct device *flash_dev;
    uint32_t repeat;
    int result;
    uint32_t addr;
    uint32_t size;
    uint64_t start_time;
    uint64_t loop_time;
    uint64_t total_time = 0;
    uint32_t loops = 0;

    result = parse_helper(sh, &argc, &argv, &flash_dev, &addr);
    if (result) {
        return (result);
    }

    result = read_write_erase_validate(sh, argc, argv, &size, &repeat);
    if (result) {
        return (result);
    }

    for (uint32_t i = 0; i < size; i++) {
        m_test_arr[i] = (uint8_t)i;
    }

    while (repeat--) {
        start_time = k_uptime_get();
        result = flash_erase(flash_dev, addr, size);
        loop_time = k_uptime_delta(&start_time);

        if (result) {
            shell_error(sh, "Erase failed: %d", result);
            break;
        }

        ++loops;
        total_time += loop_time;
        shell_print(sh, "Loop #%u done in %llums.", loops, loop_time);
    }

    if (result == 0) {
        speed_output(sh, total_time, (double)loops, (double)size);
    }

    return (result);
}

static int cmd_erase_write_test(const struct shell *sh, size_t argc, char *argv[])
{
    const struct device *flash_dev;
    uint32_t repeat;
    int result_erase = 0;
    int result_write = 0;
    uint32_t addr;
    uint32_t size;
    uint64_t start_time;
    uint64_t loop_time;
    uint64_t total_time = 0;
    uint32_t loops = 0;

    result_erase = parse_helper(sh, &argc, &argv, &flash_dev, &addr);
    if (result_erase) {
        return result_erase;
    }

    result_erase = read_write_erase_validate(sh, argc, argv, &size, &repeat);
    if (result_erase) {
        return result_erase;
    }

    for (uint32_t i = 0; i < size; i++) {
        m_test_arr[i] = (uint8_t)i;
    }

    while (repeat--) {
        start_time = k_uptime_get();
        result_erase = flash_erase(flash_dev, addr, size);
        result_write = flash_write(flash_dev, addr, m_test_arr, size);
        loop_time = k_uptime_delta(&start_time);

        if (result_erase) {
            shell_error(sh, "Erase failed: %d", result_erase);
            break;
        }

        if (result_write) {
            shell_error(sh, "Write failed: %d", result_write);
            break;
        }

        ++loops;
        total_time += loop_time;
        shell_print(sh, "Loop #%u done in %llums.", loops, loop_time);
    }

    if (result_erase == 0 && result_write == 0) {
        speed_output(sh, total_time, (double)loops, (double)size);
    }

    return (result_erase != 0 ? result_erase : result_write);
}
#endif

static int set_bypass(const struct shell* sh, shell_bypass_cb_t bypass) {
    static bool in_use;

    if (bypass && in_use) {
        shell_error(sh, "flash load supports setting bypass on a single instance.");

        return (-EBUSY);
    }

    /* Mark that we have set or unset the bypass function */
    in_use = bypass != NULL;

    if (in_use) {
        shell_print(sh, "Loading...");
    }

<<<<<<< HEAD
    shell_set_bypass(sh, bypass, NULL);
=======
	shell_set_bypass(sh, bypass);
>>>>>>> cb772579

    return (0);
}

<<<<<<< HEAD
static void bypass_cb(const struct shell* sh, uint8_t* recv, size_t len, void* user_data) {
    uint32_t left_to_read = flash_load_total - flash_load_written - flash_load_boff;
    uint32_t to_copy = MIN(len, left_to_read);
    uint32_t copied = 0;

    ARG_UNUSED(user_data);

    while (copied < to_copy) {
=======
static void bypass_cb(const struct shell *sh, uint8_t *recv, size_t len)
{
	uint32_t left_to_read = flash_load_total - flash_load_written - flash_load_boff;
	uint32_t to_copy = MIN(len, left_to_read);
	uint32_t copied = 0;

	while (copied < to_copy) {
>>>>>>> cb772579

        uint32_t buf_copy = MIN(to_copy, flash_load_buf_size - flash_load_boff);

        memcpy(flash_load_buf + flash_load_boff, recv + copied, buf_copy);

        flash_load_boff += buf_copy;
        copied += buf_copy;

        /* Buffer is full. Write data to memory. */
        if (flash_load_boff == flash_load_buf_size) {
            uint32_t addr = flash_load_addr + flash_load_written;
            int rc = flash_write(flash_load_dev, addr, flash_load_buf,
                                 flash_load_buf_size);

            if (rc != 0) {
                shell_error(sh, "Write to addr %x on dev %p ERROR!",
                            addr, flash_load_dev);
            }

            shell_print(sh, "Written chunk %d", flash_load_chunk);

            flash_load_written += flash_load_buf_size;
            flash_load_chunk++;
            flash_load_boff = 0;
        }
    }

    /* When data is not aligned to flash_load_buf_size there may be partial write
     * at the end.
     */
    if (flash_load_written < flash_load_total &&
        flash_load_written + flash_load_boff >= flash_load_total) {

        uint32_t addr = flash_load_addr + flash_load_written;
        int rc = flash_write(flash_load_dev, addr, flash_load_buf, flash_load_boff);

        if (rc != 0) {
            set_bypass(sh, NULL);
            shell_error(sh, "Write to addr %x on dev %p ERROR!",
                        addr, flash_load_dev);
            return;
        }

        shell_print(sh, "Written chunk %d", flash_load_chunk);
        flash_load_written += flash_load_boff;
        flash_load_chunk++;
    }

    if (flash_load_written >= flash_load_total) {
        set_bypass(sh, NULL);
        shell_print(sh, "Read all");
    }
}

static int cmd_flash_shell_load(const struct shell* sh, size_t argc, char* argv[]) {
    const struct device* flash_dev;
    int result;
    uint32_t addr;
    uint32_t size;
    ssize_t write_block_size;

    result = parse_helper(sh, &argc, &argv, &flash_dev, &addr);
    if (result) {
        return (result);
    }

    size = strtoul(argv[2], NULL, 0);

    write_block_size = flash_get_write_block_size(flash_dev);

    /* Check if size is aligned */
    if (size % write_block_size != 0) {
        shell_error(sh, "Size must be %zu bytes aligned", write_block_size);
        return (-EIO);
    }

    /* Align buffer size to write_block_size */
    flash_load_buf_size = FLASH_LOAD_BUF_MAX;

    if (flash_load_buf_size < write_block_size) {
        shell_error(sh, "Size of buffer is too small to be aligned to %zu.",
                write_block_size);
        return (-ENOSPC);
    }

    /* If buffer size is not aligned then change its size. */
    if (flash_load_buf_size % write_block_size != 0) {
        flash_load_buf_size -= flash_load_buf_size % write_block_size;

        shell_warn(sh, "Load buffer was not aligned to %zu.", write_block_size);
        shell_warn(sh, "Effective load buffer size was set from %d to %d",
                   FLASH_LOAD_BUF_MAX, flash_load_buf_size);
    }

    /* Prepare data for callback. */
    flash_load_dev     = flash_dev;
    flash_load_addr    = addr;
    flash_load_total   = size;
    flash_load_written = 0;
    flash_load_boff    = 0;
    flash_load_chunk   = 0;

    shell_print(sh, "Send %d bytes to complete flash load command", size);

    set_bypass(sh, bypass_cb);

    return (0);
}

static int cmd_flash_shell_page_info(const struct shell* sh, size_t argc, char* argv[]) {
    const struct device *flash_dev;
    struct flash_pages_info info;
    int result;
    uint32_t addr;

    result = parse_helper(sh, &argc, &argv, &flash_dev, &addr);
    if (result) {
        return (result);
    }

    result = flash_get_page_info_by_offs(flash_dev, addr, &info);

    if (result != 0) {
        shell_error(sh, "Could not determine page size, error code %d.", result);
        return (-EINVAL);
    }

    shell_print(sh, "Page for address 0x%x:\nstart offset: 0x%lx\nsize: %zu\nindex: %d",
                addr, info.start_offset, info.size, info.index);

    return (0);
}

#if DT_HAS_COMPAT_STATUS_OKAY(fixed_partitions)
#define PRINT_PARTITION_INFO(part)                                                                 \
        shell_print(sh, "%-32s %-15s 0x%08x %d KiB", DT_NODE_FULL_NAME(part),                      \
                    DT_PROP_OR(part, label, ""), DT_REG_ADDR(part), DT_REG_SIZE(part) / 1024);

static int cmd_partitions(const struct shell* sh, size_t argc, char* argv[]) {
    DT_FOREACH_CHILD(DT_COMPAT_GET_ANY_STATUS_OKAY(fixed_partitions), PRINT_PARTITION_INFO);

    return (0);
}
#endif

static void device_name_get(size_t idx, struct shell_static_entry* entry);

SHELL_DYNAMIC_CMD_CREATE(dsub_device_name, device_name_get);

STRUCT_SECTION_START_EXTERN(Z_DEVICE_API_TYPE(flash));
STRUCT_SECTION_END_EXTERN(Z_DEVICE_API_TYPE(flash));
static bool device_is_flash(const struct device* dev) {
    return DEVICE_API_IS(flash, dev);
}

static void device_name_get(size_t idx, struct shell_static_entry* entry) {
    const struct device* dev = shell_device_filter(idx, device_is_flash);

    entry->syntax  = (dev != NULL) ? dev->name : NULL;
    entry->handler = NULL;
    entry->help    = NULL;
    entry->subcmd  = &dsub_device_name;
}

SHELL_STATIC_SUBCMD_SET_CREATE(flash_cmds,
    SHELL_CMD_ARG(copy, &dsub_device_name,
                  "<src_device> <dst_device> <src_offset> <dst_offset> <size>",
                  cmd_flash_shell_copy, 5, 5),
    SHELL_CMD_ARG(erase, &dsub_device_name,
                  "[<device>] <page address> [<size>]",
                  cmd_flash_shell_erase, 2, 2),
    SHELL_CMD_ARG(read , &dsub_device_name,
                  "[<device>] <address> [<Dword count>]",
                  cmd_flash_shell_read , 2, 2),
    SHELL_CMD_ARG(test , &dsub_device_name,
                  "[<device>] <address> <size> <repeat count>",
                  cmd_flash_shell_test, 4, 1),
    SHELL_CMD_ARG(write, &dsub_device_name,
                  "[<device>] <address> <dword> [<dword>...]",
                  cmd_flash_shell_write, 3, BUF_ARRAY_CNT),
    SHELL_CMD_ARG(load , &dsub_device_name,
                  "[<device>] <address> <size>",
                  cmd_flash_shell_load, 3, 1),
    SHELL_CMD_ARG(page_info, &dsub_device_name,
                  "[<device>] <address>",
                  cmd_flash_shell_page_info, 2, 1),

    #if DT_HAS_COMPAT_STATUS_OKAY(fixed_partitions)
    SHELL_CMD_ARG(partitions, &dsub_device_name,
                  "",
                  cmd_partitions, 0, 0),
    #endif

    #ifdef CONFIG_FLASH_SHELL_TEST_COMMANDS
    SHELL_CMD_ARG(read_test, &dsub_device_name,
                  "[<device>] <address> <size> <repeat count>",
                  cmd_read_test, 4, 1),
    SHELL_CMD_ARG(write_test, &dsub_device_name,
                  "[<device>] <address> <size> <repeat count>",
                  cmd_write_test, 4, 1),
    SHELL_CMD_ARG(erase_test, &dsub_device_name,
                  "[<device>] <address> <size> <repeat count>",
                  cmd_erase_test, 4, 1),
    SHELL_CMD_ARG(erase_write_test, &dsub_device_name,
                  "[<device>] <address> <size> <repeat count>",
                  cmd_erase_write_test, 4, 1),
    #endif

    SHELL_SUBCMD_SET_END
);

static int cmd_flash(const struct shell* sh, size_t argc, char** argv) {
    shell_error(sh, "%s:unknown parameter: %s", argv[0], argv[1]);

    return (-EINVAL);
}

SHELL_CMD_ARG_REGISTER(flash, &flash_cmds, "Flash shell commands",
                       cmd_flash, 2, 0);<|MERGE_RESOLUTION|>--- conflicted
+++ resolved
@@ -588,33 +588,17 @@
         shell_print(sh, "Loading...");
     }
 
-<<<<<<< HEAD
-    shell_set_bypass(sh, bypass, NULL);
-=======
-	shell_set_bypass(sh, bypass);
->>>>>>> cb772579
+    shell_set_bypass(sh, bypass);
 
     return (0);
 }
 
-<<<<<<< HEAD
-static void bypass_cb(const struct shell* sh, uint8_t* recv, size_t len, void* user_data) {
+static void bypass_cb(const struct shell* sh, uint8_t* recv, size_t len) {
     uint32_t left_to_read = flash_load_total - flash_load_written - flash_load_boff;
     uint32_t to_copy = MIN(len, left_to_read);
     uint32_t copied = 0;
 
-    ARG_UNUSED(user_data);
-
     while (copied < to_copy) {
-=======
-static void bypass_cb(const struct shell *sh, uint8_t *recv, size_t len)
-{
-	uint32_t left_to_read = flash_load_total - flash_load_written - flash_load_boff;
-	uint32_t to_copy = MIN(len, left_to_read);
-	uint32_t copied = 0;
-
-	while (copied < to_copy) {
->>>>>>> cb772579
 
         uint32_t buf_copy = MIN(to_copy, flash_load_buf_size - flash_load_boff);
 
