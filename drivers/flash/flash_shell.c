/*
 * Copyright (c) 2017-2023 Nordic Semiconductor ASA
 * Copyright (c) 2018 Intel Corporation
 *
 * SPDX-License-Identifier: Apache-2.0
 */

#include <stdbool.h>
#include <stddef.h>
#include <stdint.h>
#include <stdlib.h>
#include <string.h>

#include <zephyr/kernel.h>
#include <zephyr/devicetree.h>
#include <zephyr/drivers/flash.h>
#include <zephyr/shell/shell.h>
#include <zephyr/sys/util.h>

/* Buffer is only needed for bytes that follow command and offset */
#define BUF_ARRAY_CNT (CONFIG_SHELL_ARGC_MAX - 2)

#define FLASH_LOAD_BUF_MAX 256

static const struct device *flash_load_dev;
static uint32_t flash_load_buf_size;
static uint32_t flash_load_addr;
static uint32_t flash_load_total;
static uint32_t flash_load_written;
static uint32_t flash_load_chunk;

static uint32_t flash_load_boff;
static uint8_t flash_load_buf[FLASH_LOAD_BUF_MAX];

/* This only issues compilation error when it would not be possible
 * to extract at least one byte from command line arguments, yet
 * it does not warrant successful writes if BUF_ARRAY_CNT
 * is smaller than flash write alignment.
 */
BUILD_ASSERT(BUF_ARRAY_CNT >= 1);

static const struct device* const zephyr_flash_controller =
    DEVICE_DT_GET_OR_NULL(DT_CHOSEN(zephyr_flash_controller));

static uint8_t __aligned(4) m_test_arr[CONFIG_FLASH_SHELL_BUFFER_SIZE]
__attribute__((__section__(".nocache")));

static uint8_t __aligned(4) m_cmp_arr[CONFIG_FLASH_SHELL_BUFFER_SIZE]
__attribute__((__section__(".nocache")));

static uint8_t __aligned(4) m_flash_buf[SHELL_HEXDUMP_BYTES_IN_LINE]
__attribute__((__section__(".nocache")));

static uint32_t __aligned(4) m_check_arr[BUF_ARRAY_CNT]
__attribute__((__section__(".nocache")));

static uint32_t __aligned(4) m_buf_arr[BUF_ARRAY_CNT]
__attribute__((__section__(".nocache")));

static int parse_helper(const struct shell* sh, size_t* argc,
                        char** argv[], const struct device** flash_dev,
                        uint32_t* addr) {
    char* endptr;

    *addr = strtoul((*argv)[1], &endptr, 16);

    if (*endptr != '\0') {
        /* flash controller from user input */
        *flash_dev = shell_device_get_binding((*argv)[1]);
        if (!*flash_dev) {
            shell_error(sh, "Given flash device was not found");
            return (-ENODEV);
        }
    }
    else if (zephyr_flash_controller != NULL) {
        /* default to zephyr,flash-controller */
        if (!device_is_ready(zephyr_flash_controller)) {
            shell_error(sh, "Default flash driver not ready");
            return (-ENODEV);
        }

        *flash_dev = zephyr_flash_controller;
    }
    else {
        /* no flash controller given, no default available */
        shell_error(sh, "No flash device specified (required)");
        return (-ENODEV);
    }

    if (*endptr == '\0') {
        return (0);
    }

    if (*argc < 3) {
        shell_error(sh, "Missing address.");
        return (-EINVAL);
    }

    *addr = strtoul((*argv)[2], &endptr, 16);
    (*argc)--;
    (*argv)++;

    return (0);
}

static int cmd_flash_shell_erase(const struct shell* sh, size_t argc, char* argv[]) {
    int result = -ENOTSUP;

    #if defined(CONFIG_FLASH_HAS_EXPLICIT_ERASE)
    const struct device* flash_dev;
    uint32_t page_addr;
    uint32_t size;

    result = parse_helper(sh, &argc, &argv, &flash_dev, &page_addr);
    if (result != 0) {
        return (result);
    }

    if (argc > 2) {
        size = strtoul(argv[2], NULL, 16);
    }
    else {
        struct flash_pages_info info;

        result = flash_get_page_info_by_offs(flash_dev, page_addr,
                                             &info);
        if (result != 0) {
            shell_error(sh, "Could not determine page size, "
                        "code %d.", result);
            return (-EINVAL);
        }

        size = info.size;
    }

    result = flash_erase(flash_dev, page_addr, size);
    if (result != 0) {
        shell_error(sh, "Erase Failed, code %d.", result);
    }
    else {
        shell_print(sh, "Erase success.");
    }
    #endif

    return (result);
}

static int cmd_flash_shell_write(const struct shell* sh, size_t argc, char* argv[]) {
    const struct device *flash_dev;
    uint32_t w_addr;
    int ret;
    size_t op_size;

    ret = parse_helper(sh, &argc, &argv, &flash_dev, &w_addr);
    if (ret != 0) {
        return (ret);
    }

    if (argc <= 2) {
        shell_error(sh, "Missing data to be written.");
        return (-EINVAL);
    }

    op_size = 0;
    for (int i = 2; i < argc; i++) {
        int j = (i - 2);

        m_buf_arr[j]   = strtoul(argv[i], NULL, 16);
        m_check_arr[j] = ~m_buf_arr[j];

        op_size += sizeof(m_buf_arr[0]);
    }

    if (flash_write(flash_dev, w_addr, m_buf_arr, op_size) != 0) {
        shell_error(sh, "Write internal ERROR!");
        return (-EIO);
    }

    shell_print(sh, "Write OK.");

    if (flash_read(flash_dev, w_addr, m_check_arr, op_size) < 0) {
        shell_print(sh, "Verification read ERROR!");
        return (-EIO);
    }

    if (memcmp(m_buf_arr, m_check_arr, op_size) == 0) {
        shell_print(sh, "Verified.");
    }
    else {
        shell_error(sh, "Verification ERROR!");
        return (-EIO);
    }

    return (0);
}

static int cmd_flash_shell_copy(const struct shell* sh, size_t argc, char* argv[]) {
    int ret;
    uint32_t size;
    uint32_t src_offset;
    uint32_t dst_offset;
    const struct device* src_dev;
    const struct device* dst_dev;

    if (argc < 5) {
        shell_error(sh, "missing parameters");
        return (-EINVAL);
    }

    src_dev = shell_device_get_binding(argv[1]);
    dst_dev = shell_device_get_binding(argv[2]);
    src_offset = strtoul(argv[3], NULL, 0);
    dst_offset = strtoul(argv[4], NULL, 0);
    /* size will be padded to write_size bytes */
    size = strtoul(argv[5], NULL, 0);

    ret = flash_copy(src_dev, src_offset, dst_dev, dst_offset, size, flash_load_buf,
                     sizeof(flash_load_buf));
    if (ret < 0) {
        shell_error(sh, "%s failed: %d", "flash_copy()", ret);
        return (-EIO);
    }

    shell_print(sh, "Copied %u bytes from %s:%x to %s:%x", size, argv[1], src_offset, argv[2],
                dst_offset);

    return (0);
}

static int cmd_flash_shell_read(const struct shell* sh, size_t argc, char* argv[]) {
    const struct device* flash_dev;
    uint32_t addr;
    int todo;
    int upto;
    int cnt;
    int ret;

    ret = parse_helper(sh, &argc, &argv, &flash_dev, &addr);
    if (ret != 0) {
        return (ret);
    }

    if (argc > 2) {
        cnt = strtoul(argv[2], NULL, 16);
    }
    else {
        cnt = 1;
    }

    for (upto = 0; upto < cnt; upto += todo) {
        todo = MIN((cnt - upto), SHELL_HEXDUMP_BYTES_IN_LINE);
        ret = flash_read(flash_dev, addr, &m_flash_buf[0], todo);
        if (ret != 0) {
            shell_error(sh, "Read ERROR!");
            return (-EIO);
        }
        shell_hexdump_line(sh, addr, &m_flash_buf[0], todo);
        addr += todo;
    }

    shell_print(sh, "");

    return (0);
}

static int cmd_flash_shell_test(const struct shell* sh, size_t argc, char* argv[]) {
    const struct device* flash_dev;
    uint32_t repeat;
    int result;
    uint32_t addr;
    uint32_t size;

    result = parse_helper(sh, &argc, &argv, &flash_dev, &addr);
    if (result != 0) {
        return (result);
    }

    size   = strtoul(argv[2], NULL, 16);
    repeat = strtoul(argv[3], NULL, 16);
    if (size > CONFIG_FLASH_SHELL_BUFFER_SIZE) {
        shell_error(sh, "<size> must be at most 0x%x.", CONFIG_FLASH_SHELL_BUFFER_SIZE);
        return (-EINVAL);
    }

    if (repeat == 0) {
        repeat = 1;
    }

    for (uint32_t i = 0; i < size; i++) {
        m_test_arr[i] = (uint8_t)i;
    }

    result = 0;

    while (repeat--) {
        result = flash_erase(flash_dev, addr, size);

        if (result) {
            shell_error(sh, "Erase Failed, code %d.", result);
            break;
        }

        shell_print(sh, "Erase OK.");

        result = flash_write(flash_dev, addr, m_test_arr, size);
        if (result != 0) {
            shell_error(sh, "Write failed, code %d", result);
            break;
        }

        shell_print(sh, "Write OK.");

        result = flash_read(flash_dev, addr, m_cmp_arr, size);

        if (result < 0) {
            shell_print(sh, "Verification read failed, code: %d", result);
            break;
        }

        if (memcmp(m_test_arr, m_cmp_arr, size) != 0) {
            shell_error(sh, "Verification ERROR!");
            break;
        }

        shell_print(sh, "Verified OK.");
    }

    if (result == 0) {
        shell_print(sh, "Erase-Write-Verify test done.");
    }

    return (result);
}

#ifdef CONFIG_FLASH_SHELL_TEST_COMMANDS
const static uint8_t speed_types[][4] = { "B", "KiB", "MiB", "GiB" };
const static uint32_t speed_divisor = 1024;

static int read_write_erase_validate(const struct shell* sh, size_t argc, char* argv[],
                                     uint32_t* size, uint32_t* repeat) {
    if (argc < 4) {
        shell_error(sh, "Missing parameters: <device> <offset> <size> <repeat>");
        return (-EINVAL);
    }

    *size = strtoul(argv[2], NULL, 0);
    *repeat = strtoul(argv[3], NULL, 0);

    if (*size == 0 || *size > CONFIG_FLASH_SHELL_BUFFER_SIZE) {
        shell_error(sh, "<size> must be between 0x1 and 0x%x.",
                CONFIG_FLASH_SHELL_BUFFER_SIZE);
        return (-EINVAL);
    }

    if (*repeat == 0 || *repeat > 10) {
        shell_error(sh, "<repeat> must be between 1 and 10.");
        return (-EINVAL);
    }

    return (0);
}

static void speed_output(const struct shell* sh, uint64_t total_time, double loops, double size) {
    double time_per_loop = (double)total_time / loops;
    double throughput = size;
    uint8_t speed_index = 0;

    if (time_per_loop > 0) {
        throughput /= (time_per_loop / 1000.0);
    }

    while (throughput >= (double)speed_divisor && speed_index < ARRAY_SIZE(speed_types)) {
        throughput /= (double)speed_divisor;
        ++speed_index;
    }

    shell_print(sh, "Total: %llums, Per loop: ~%.0fms, Speed: ~%.1f%sps",
                total_time, time_per_loop, throughput, speed_types[speed_index]);
}

static int cmd_read_test(const struct shell* sh, size_t argc, char* argv[]) {
    const struct device *flash_dev;
    uint32_t repeat;
    int result;
    uint32_t addr;
    uint32_t size;
    uint64_t start_time;
    uint64_t loop_time;
    uint64_t total_time = 0;
    uint32_t loops = 0;

    result = parse_helper(sh, &argc, &argv, &flash_dev, &addr);
    if (result) {
        return (result);
    }

    result = read_write_erase_validate(sh, argc, argv, &size, &repeat);
    if (result) {
        return (result);
    }

    while (repeat--) {
        start_time = k_uptime_get();
        result = flash_read(flash_dev, addr, m_test_arr, size);
        loop_time = k_uptime_delta(&start_time);

        if (result) {
            shell_error(sh, "Read failed: %d", result);
            break;
        }

        ++loops;
        total_time += loop_time;
        shell_print(sh, "Loop #%u done in %llums.", loops, loop_time);
    }

    if (result == 0) {
        speed_output(sh, total_time, (double)loops, (double)size);
    }

    return (result);
}

static int cmd_write_test(const struct shell* sh, size_t argc, char* argv[]) {
    const struct device *flash_dev;
    uint32_t repeat;
    int result;
    uint32_t addr;
    uint32_t size;
    uint64_t start_time;
    uint64_t loop_time;
    uint64_t total_time = 0;
    uint32_t loops = 0;

    result = parse_helper(sh, &argc, &argv, &flash_dev, &addr);
    if (result) {
        return (result);
    }

    result = read_write_erase_validate(sh, argc, argv, &size, &repeat);
    if (result) {
        return (result);
    }

    for (uint32_t i = 0; i < size; i++) {
        m_test_arr[i] = (uint8_t)i;
    }

    while (repeat--) {
        start_time = k_uptime_get();
        result = flash_write(flash_dev, addr, m_test_arr, size);
        loop_time = k_uptime_delta(&start_time);

        if (result) {
            shell_error(sh, "Write failed: %d", result);
            break;
        }

        ++loops;
        total_time += loop_time;
        shell_print(sh, "Loop #%u done in %llu ticks.", loops, loop_time);
    }

    if (result == 0) {
        speed_output(sh, total_time, (double)loops, (double)size);
    }

    return (result);
}

static int cmd_erase_test(const struct shell* sh, size_t argc, char* argv[]) {
    const struct device *flash_dev;
    uint32_t repeat;
    int result;
    uint32_t addr;
    uint32_t size;
    uint64_t start_time;
    uint64_t loop_time;
    uint64_t total_time = 0;
    uint32_t loops = 0;

    result = parse_helper(sh, &argc, &argv, &flash_dev, &addr);
    if (result) {
        return (result);
    }

    result = read_write_erase_validate(sh, argc, argv, &size, &repeat);
    if (result) {
        return (result);
    }

    for (uint32_t i = 0; i < size; i++) {
        m_test_arr[i] = (uint8_t)i;
    }

    while (repeat--) {
        start_time = k_uptime_get();
        result = flash_erase(flash_dev, addr, size);
        loop_time = k_uptime_delta(&start_time);

        if (result) {
            shell_error(sh, "Erase failed: %d", result);
            break;
        }

        ++loops;
        total_time += loop_time;
        shell_print(sh, "Loop #%u done in %llums.", loops, loop_time);
    }

    if (result == 0) {
        speed_output(sh, total_time, (double)loops, (double)size);
    }

    return (result);
}

static int cmd_erase_write_test(const struct shell *sh, size_t argc, char *argv[])
{
    const struct device *flash_dev;
    uint32_t repeat;
    int result_erase = 0;
    int result_write = 0;
    uint32_t addr;
    uint32_t size;
    uint64_t start_time;
    uint64_t loop_time;
    uint64_t total_time = 0;
    uint32_t loops = 0;

    result_erase = parse_helper(sh, &argc, &argv, &flash_dev, &addr);
    if (result_erase) {
        return result_erase;
    }

    result_erase = read_write_erase_validate(sh, argc, argv, &size, &repeat);
    if (result_erase) {
        return result_erase;
    }

    for (uint32_t i = 0; i < size; i++) {
        m_test_arr[i] = (uint8_t)i;
    }

    while (repeat--) {
        start_time = k_uptime_get();
        result_erase = flash_erase(flash_dev, addr, size);
        result_write = flash_write(flash_dev, addr, m_test_arr, size);
        loop_time = k_uptime_delta(&start_time);

        if (result_erase) {
            shell_error(sh, "Erase failed: %d", result_erase);
            break;
        }

        if (result_write) {
            shell_error(sh, "Write failed: %d", result_write);
            break;
        }

        ++loops;
        total_time += loop_time;
        shell_print(sh, "Loop #%u done in %llums.", loops, loop_time);
    }

    if (result_erase == 0 && result_write == 0) {
        speed_output(sh, total_time, (double)loops, (double)size);
    }

    return (result_erase != 0 ? result_erase : result_write);
}
#endif

static int set_bypass(const struct shell* sh, shell_bypass_cb_t bypass) {
    static bool in_use;

    if (bypass && in_use) {
        shell_error(sh, "flash load supports setting bypass on a single instance.");

        return (-EBUSY);
    }

    /* Mark that we have set or unset the bypass function */
    in_use = bypass != NULL;

    if (in_use) {
        shell_print(sh, "Loading...");
    }

    shell_set_bypass(sh, bypass);

    return (0);
}

static void bypass_cb(const struct shell* sh, uint8_t* recv, size_t len) {
    uint32_t left_to_read = flash_load_total - flash_load_written - flash_load_boff;
    uint32_t to_copy = MIN(len, left_to_read);
    uint32_t copied = 0;

    while (copied < to_copy) {

        uint32_t buf_copy = MIN(to_copy, flash_load_buf_size - flash_load_boff);

        memcpy(flash_load_buf + flash_load_boff, recv + copied, buf_copy);

        flash_load_boff += buf_copy;
        copied += buf_copy;

        /* Buffer is full. Write data to memory. */
        if (flash_load_boff == flash_load_buf_size) {
            uint32_t addr = flash_load_addr + flash_load_written;
            int rc = flash_write(flash_load_dev, addr, flash_load_buf,
                                 flash_load_buf_size);

            if (rc != 0) {
                shell_error(sh, "Write to addr %x on dev %p ERROR!",
                            addr, flash_load_dev);
            }

            shell_print(sh, "Written chunk %d", flash_load_chunk);

            flash_load_written += flash_load_buf_size;
            flash_load_chunk++;
            flash_load_boff = 0;
        }
    }

    /* When data is not aligned to flash_load_buf_size there may be partial write
     * at the end.
     */
    if (flash_load_written < flash_load_total &&
        flash_load_written + flash_load_boff >= flash_load_total) {

        uint32_t addr = flash_load_addr + flash_load_written;
        int rc = flash_write(flash_load_dev, addr, flash_load_buf, flash_load_boff);

        if (rc != 0) {
            set_bypass(sh, NULL);
            shell_error(sh, "Write to addr %x on dev %p ERROR!",
                        addr, flash_load_dev);
            return;
        }

        shell_print(sh, "Written chunk %d", flash_load_chunk);
        flash_load_written += flash_load_boff;
        flash_load_chunk++;
    }

    if (flash_load_written >= flash_load_total) {
        set_bypass(sh, NULL);
        shell_print(sh, "Read all");
    }
}

static int cmd_flash_shell_load(const struct shell* sh, size_t argc, char* argv[]) {
    const struct device* flash_dev;
    int result;
    uint32_t addr;
    uint32_t size;
    ssize_t write_block_size;

    result = parse_helper(sh, &argc, &argv, &flash_dev, &addr);
    if (result) {
        return (result);
    }

    size = strtoul(argv[2], NULL, 0);

    write_block_size = flash_get_write_block_size(flash_dev);

    /* Check if size is aligned */
    if (size % write_block_size != 0) {
        shell_error(sh, "Size must be %zu bytes aligned", write_block_size);
        return (-EIO);
    }

    /* Align buffer size to write_block_size */
    flash_load_buf_size = FLASH_LOAD_BUF_MAX;

    if (flash_load_buf_size < write_block_size) {
        shell_error(sh, "Size of buffer is too small to be aligned to %zu.",
                write_block_size);
        return (-ENOSPC);
    }

    /* If buffer size is not aligned then change its size. */
    if (flash_load_buf_size % write_block_size != 0) {
        flash_load_buf_size -= flash_load_buf_size % write_block_size;

        shell_warn(sh, "Load buffer was not aligned to %zu.", write_block_size);
        shell_warn(sh, "Effective load buffer size was set from %d to %d",
                   FLASH_LOAD_BUF_MAX, flash_load_buf_size);
    }

    /* Prepare data for callback. */
    flash_load_dev     = flash_dev;
    flash_load_addr    = addr;
    flash_load_total   = size;
    flash_load_written = 0;
    flash_load_boff    = 0;
    flash_load_chunk   = 0;

    shell_print(sh, "Send %d bytes to complete flash load command", size);

    set_bypass(sh, bypass_cb);

    return (0);
}

static int cmd_flash_shell_page_info(const struct shell* sh, size_t argc, char* argv[]) {
    const struct device *flash_dev;
    struct flash_pages_info info;
    int result;
    uint32_t addr;

    result = parse_helper(sh, &argc, &argv, &flash_dev, &addr);
    if (result) {
        return (result);
    }

    result = flash_get_page_info_by_offs(flash_dev, addr, &info);

    if (result != 0) {
        shell_error(sh, "Could not determine page size, error code %d.", result);
        return (-EINVAL);
    }

    shell_print(sh, "Page for address 0x%x:\nstart offset: 0x%lx\nsize: %zu\nindex: %d",
                addr, info.start_offset, info.size, info.index);

    return (0);
}

static void device_name_get(size_t idx, struct shell_static_entry* entry);

SHELL_DYNAMIC_CMD_CREATE(dsub_device_name, device_name_get);

<<<<<<< HEAD
static void device_name_get(size_t idx, struct shell_static_entry* entry) {
    const struct device* dev = shell_device_lookup(idx, NULL);
=======
static bool device_is_flash(const struct device *dev)
{
	return DEVICE_API_IS(flash, dev);
}

static void device_name_get(size_t idx, struct shell_static_entry *entry)
{
	const struct device *dev = shell_device_filter(idx, device_is_flash);
>>>>>>> ed15ff14

    entry->syntax  = (dev != NULL) ? dev->name : NULL;
    entry->handler = NULL;
    entry->help    = NULL;
    entry->subcmd  = &dsub_device_name;
}

SHELL_STATIC_SUBCMD_SET_CREATE(flash_cmds,
    SHELL_CMD_ARG(copy, &dsub_device_name,
                  "<src_device> <dst_device> <src_offset> <dst_offset> <size>",
                  cmd_flash_shell_copy, 5, 5),
    SHELL_CMD_ARG(erase, &dsub_device_name,
                  "[<device>] <page address> [<size>]",
                  cmd_flash_shell_erase, 2, 2),
    SHELL_CMD_ARG(read , &dsub_device_name,
                  "[<device>] <address> [<Dword count>]",
                  cmd_flash_shell_read , 2, 2),
    SHELL_CMD_ARG(test , &dsub_device_name,
                  "[<device>] <address> <size> <repeat count>",
                  cmd_flash_shell_test, 4, 1),
    SHELL_CMD_ARG(write, &dsub_device_name,
                  "[<device>] <address> <dword> [<dword>...]",
                  cmd_flash_shell_write, 3, BUF_ARRAY_CNT),
    SHELL_CMD_ARG(load , &dsub_device_name,
                  "[<device>] <address> <size>",
                  cmd_flash_shell_load, 3, 1),
    SHELL_CMD_ARG(page_info, &dsub_device_name,
                  "[<device>] <address>",
                  cmd_flash_shell_page_info, 2, 1),

    #ifdef CONFIG_FLASH_SHELL_TEST_COMMANDS
    SHELL_CMD_ARG(read_test, &dsub_device_name,
                  "[<device>] <address> <size> <repeat count>",
                  cmd_read_test, 4, 1),
    SHELL_CMD_ARG(write_test, &dsub_device_name,
                  "[<device>] <address> <size> <repeat count>",
                  cmd_write_test, 4, 1),
    SHELL_CMD_ARG(erase_test, &dsub_device_name,
                  "[<device>] <address> <size> <repeat count>",
                  cmd_erase_test, 4, 1),
    SHELL_CMD_ARG(erase_write_test, &dsub_device_name,
                  "[<device>] <address> <size> <repeat count>",
                  cmd_erase_write_test, 4, 1),
    #endif

    SHELL_SUBCMD_SET_END
);

static int cmd_flash(const struct shell* sh, size_t argc, char** argv) {
    shell_error(sh, "%s:unknown parameter: %s", argv[0], argv[1]);

    return (-EINVAL);
}

SHELL_CMD_ARG_REGISTER(flash, &flash_cmds, "Flash shell commands",
                       cmd_flash, 2, 0);<|MERGE_RESOLUTION|>--- conflicted
+++ resolved
@@ -735,19 +735,14 @@
 
 SHELL_DYNAMIC_CMD_CREATE(dsub_device_name, device_name_get);
 
-<<<<<<< HEAD
+STRUCT_SECTION_START_EXTERN(Z_DEVICE_API_TYPE(flash));
+STRUCT_SECTION_END_EXTERN(Z_DEVICE_API_TYPE(flash));
+static bool device_is_flash(const struct device* dev) {
+    return DEVICE_API_IS(flash, dev);
+}
+
 static void device_name_get(size_t idx, struct shell_static_entry* entry) {
-    const struct device* dev = shell_device_lookup(idx, NULL);
-=======
-static bool device_is_flash(const struct device *dev)
-{
-	return DEVICE_API_IS(flash, dev);
-}
-
-static void device_name_get(size_t idx, struct shell_static_entry *entry)
-{
-	const struct device *dev = shell_device_filter(idx, device_is_flash);
->>>>>>> ed15ff14
+    const struct device* dev = shell_device_filter(idx, device_is_flash);
 
     entry->syntax  = (dev != NULL) ? dev->name : NULL;
     entry->handler = NULL;
