/*
 * Copyright (c) 2017-2023 Nordic Semiconductor ASA
 * Copyright (c) 2018 Intel Corporation
 *
 * SPDX-License-Identifier: Apache-2.0
 */

#include <stdbool.h>
#include <stddef.h>
#include <stdint.h>
#include <stdlib.h>
#include <string.h>

#include <zephyr/kernel.h>
#include <zephyr/devicetree.h>
#include <zephyr/drivers/flash.h>
#include <zephyr/shell/shell.h>
#include <zephyr/sys/util.h>

/* Buffer is only needed for bytes that follow command and offset */
#define BUF_ARRAY_CNT (CONFIG_SHELL_ARGC_MAX - 2)

#define FLASH_LOAD_BUF_MAX 256

static const struct device *flash_load_dev;
static uint32_t flash_load_buf_size;
static uint32_t flash_load_addr;
static uint32_t flash_load_total;
static uint32_t flash_load_written;
static uint32_t flash_load_chunk;

static uint32_t flash_load_boff;
static uint8_t flash_load_buf[FLASH_LOAD_BUF_MAX];

/* This only issues compilation error when it would not be possible
 * to extract at least one byte from command line arguments, yet
 * it does not warrant successful writes if BUF_ARRAY_CNT
 * is smaller than flash write alignment.
 */
BUILD_ASSERT(BUF_ARRAY_CNT >= 1);

<<<<<<< HEAD
static const struct device* const zephyr_flash_controller =
    DEVICE_DT_GET_OR_NULL(DT_CHOSEN(zephyr_flash_controller));

static uint8_t __aligned(4) m_test_arr[CONFIG_FLASH_SHELL_BUFFER_SIZE]
__attribute__((__section__(".nocache")));

static uint8_t __aligned(4) m_cmp_arr[CONFIG_FLASH_SHELL_BUFFER_SIZE]
__attribute__((__section__(".nocache")));

static uint8_t __aligned(4) m_flash_buf[SHELL_HEXDUMP_BYTES_IN_LINE]
__attribute__((__section__(".nocache")));

static uint32_t __aligned(4) m_check_arr[BUF_ARRAY_CNT]
__attribute__((__section__(".nocache")));

static uint32_t __aligned(4) m_buf_arr[BUF_ARRAY_CNT]
__attribute__((__section__(".nocache")));

static int parse_helper(const struct shell* sh, size_t* argc,
                        char** argv[], const struct device** flash_dev,
                        uint32_t* addr) {
    char* endptr;

    *addr = strtoul((*argv)[1], &endptr, 16);

    if (*endptr != '\0') {
        /* flash controller from user input */
        *flash_dev = device_get_binding((*argv)[1]);
        if (!*flash_dev) {
            shell_error(sh, "Given flash device was not found");
            return (-ENODEV);
        }
    }
    else if (zephyr_flash_controller != NULL) {
        /* default to zephyr,flash-controller */
        if (!device_is_ready(zephyr_flash_controller)) {
            shell_error(sh, "Default flash driver not ready");
            return (-ENODEV);
        }

        *flash_dev = zephyr_flash_controller;
    }
    else {
        /* no flash controller given, no default available */
        shell_error(sh, "No flash device specified (required)");
        return (-ENODEV);
    }

    if (*endptr == '\0') {
        return (0);
    }

    if (*argc < 3) {
        shell_error(sh, "Missing address.");
        return (-EINVAL);
    }

    *addr = strtoul((*argv)[2], &endptr, 16);
    (*argc)--;
    (*argv)++;

    return (0);
=======
static const struct device *const zephyr_flash_controller =
	DEVICE_DT_GET_OR_NULL(DT_CHOSEN(zephyr_flash_controller));

static uint8_t __aligned(4) test_arr[CONFIG_FLASH_SHELL_BUFFER_SIZE];

static int parse_helper(const struct shell *sh, size_t *argc,
		char **argv[], const struct device * *flash_dev,
		uint32_t *addr)
{
	char *endptr;

	*addr = strtoul((*argv)[1], &endptr, 16);

	if (*endptr != '\0') {
		/* flash controller from user input */
		*flash_dev = shell_device_get_binding((*argv)[1]);
		if (!*flash_dev) {
			shell_error(sh, "Given flash device was not found");
			return -ENODEV;
		}
	} else if (zephyr_flash_controller != NULL) {
		/* default to zephyr,flash-controller */
		if (!device_is_ready(zephyr_flash_controller)) {
			shell_error(sh, "Default flash driver not ready");
			return -ENODEV;
		}
		*flash_dev = zephyr_flash_controller;
	} else {
		/* no flash controller given, no default available */
		shell_error(sh, "No flash device specified (required)");
		return -ENODEV;
	}

	if (*endptr == '\0') {
		return 0;
	}
	if (*argc < 3) {
		shell_error(sh, "Missing address.");
		return -EINVAL;
	}
	*addr = strtoul((*argv)[2], &endptr, 16);
	(*argc)--;
	(*argv)++;
	return 0;
>>>>>>> 2460e894
}

static int cmd_flash_shell_erase(const struct shell* sh, size_t argc, char* argv[]) {
    int result = -ENOTSUP;

    #if defined(CONFIG_FLASH_HAS_EXPLICIT_ERASE)
    const struct device* flash_dev;
    uint32_t page_addr;
    uint32_t size;

    result = parse_helper(sh, &argc, &argv, &flash_dev, &page_addr);
    if (result != 0) {
        return (result);
    }

    if (argc > 2) {
        size = strtoul(argv[2], NULL, 16);
    }
    else {
        struct flash_pages_info info;

        result = flash_get_page_info_by_offs(flash_dev, page_addr,
                                             &info);
        if (result != 0) {
            shell_error(sh, "Could not determine page size, "
                        "code %d.", result);
            return (-EINVAL);
        }

        size = info.size;
    }

    result = flash_erase(flash_dev, page_addr, size);
    if (result != 0) {
        shell_error(sh, "Erase Failed, code %d.", result);
    }
    else {
        shell_print(sh, "Erase success.");
    }
    #endif

    return (result);
}

static int cmd_flash_shell_write(const struct shell* sh, size_t argc, char* argv[]) {
    const struct device *flash_dev;
    uint32_t w_addr;
    int ret;
    size_t op_size;

    ret = parse_helper(sh, &argc, &argv, &flash_dev, &w_addr);
    if (ret != 0) {
        return (ret);
    }

    if (argc <= 2) {
        shell_error(sh, "Missing data to be written.");
        return (-EINVAL);
    }

    op_size = 0;
    for (int i = 2; i < argc; i++) {
        int j = (i - 2);

        m_buf_arr[j]   = strtoul(argv[i], NULL, 16);
        m_check_arr[j] = ~m_buf_arr[j];

        op_size += sizeof(m_buf_arr[0]);
    }

    if (flash_write(flash_dev, w_addr, m_buf_arr, op_size) != 0) {
        shell_error(sh, "Write internal ERROR!");
        return (-EIO);
    }

    shell_print(sh, "Write OK.");

    if (flash_read(flash_dev, w_addr, m_check_arr, op_size) < 0) {
        shell_print(sh, "Verification read ERROR!");
        return (-EIO);
    }

    if (memcmp(m_buf_arr, m_check_arr, op_size) == 0) {
        shell_print(sh, "Verified.");
    }
    else {
        shell_error(sh, "Verification ERROR!");
        return (-EIO);
    }

    return (0);
}

<<<<<<< HEAD
static int cmd_flash_shell_copy(const struct shell* sh, size_t argc, char* argv[]) {
    int ret;
    uint32_t size;
    uint32_t src_offset;
    uint32_t dst_offset;
    const struct device* src_dev;
    const struct device* dst_dev;

    if (argc < 5) {
        shell_error(sh, "missing parameters");
        return (-EINVAL);
    }

    src_dev = device_get_binding(argv[1]);
    dst_dev = device_get_binding(argv[2]);
    src_offset = strtoul(argv[3], NULL, 0);
    dst_offset = strtoul(argv[4], NULL, 0);
    /* size will be padded to write_size bytes */
    size = strtoul(argv[5], NULL, 0);

    ret = flash_copy(src_dev, src_offset, dst_dev, dst_offset, size, flash_load_buf,
                     sizeof(flash_load_buf));
    if (ret < 0) {
        shell_error(sh, "%s failed: %d", "flash_copy()", ret);
        return (-EIO);
    }

    shell_print(sh, "Copied %u bytes from %s:%x to %s:%x", size, argv[1], src_offset, argv[2],
                dst_offset);

    return (0);
=======
static int cmd_copy(const struct shell *sh, size_t argc, char *argv[])
{
	int ret;
	uint32_t size = 0;
	uint32_t src_offset = 0;
	uint32_t dst_offset = 0;
	const struct device *src_dev = NULL;
	const struct device *dst_dev = NULL;

	if (argc < 5) {
		shell_error(sh, "missing parameters");
		return -EINVAL;
	}

	src_dev = shell_device_get_binding(argv[1]);
	dst_dev = shell_device_get_binding(argv[2]);
	src_offset = strtoul(argv[3], NULL, 0);
	dst_offset = strtoul(argv[4], NULL, 0);
	/* size will be padded to write_size bytes */
	size = strtoul(argv[5], NULL, 0);

	ret = flash_copy(src_dev, src_offset, dst_dev, dst_offset, size, flash_load_buf,
			 sizeof(flash_load_buf));
	if (ret < 0) {
		shell_error(sh, "%s failed: %d", "flash_copy()", ret);
		return -EIO;
	}

	shell_print(sh, "Copied %u bytes from %s:%x to %s:%x", size, argv[1], src_offset, argv[2],
		    dst_offset);

	return 0;
>>>>>>> 2460e894
}

static int cmd_flash_shell_read(const struct shell* sh, size_t argc, char* argv[]) {
    const struct device* flash_dev;
    uint32_t addr;
    int todo;
    int upto;
    int cnt;
    int ret;

    ret = parse_helper(sh, &argc, &argv, &flash_dev, &addr);
    if (ret != 0) {
        return (ret);
    }

    if (argc > 2) {
        cnt = strtoul(argv[2], NULL, 16);
    }
    else {
        cnt = 1;
    }

    for (upto = 0; upto < cnt; upto += todo) {
        todo = MIN((cnt - upto), SHELL_HEXDUMP_BYTES_IN_LINE);
        ret = flash_read(flash_dev, addr, &m_flash_buf[0], todo);
        if (ret != 0) {
            shell_error(sh, "Read ERROR!");
            return (-EIO);
        }
        shell_hexdump_line(sh, addr, &m_flash_buf[0], todo);
        addr += todo;
    }

    shell_print(sh, "");

    return (0);
}

static int cmd_flash_shell_test(const struct shell* sh, size_t argc, char* argv[]) {
    const struct device* flash_dev;
    uint32_t repeat;
    int result;
    uint32_t addr;
    uint32_t size;

    result = parse_helper(sh, &argc, &argv, &flash_dev, &addr);
    if (result != 0) {
        return (result);
    }

    size   = strtoul(argv[2], NULL, 16);
    repeat = strtoul(argv[3], NULL, 16);
    if (size > CONFIG_FLASH_SHELL_BUFFER_SIZE) {
        shell_error(sh, "<size> must be at most 0x%x.", CONFIG_FLASH_SHELL_BUFFER_SIZE);
        return (-EINVAL);
    }

    if (repeat == 0) {
        repeat = 1;
    }

    for (uint32_t i = 0; i < size; i++) {
        m_test_arr[i] = (uint8_t)i;
    }

    result = 0;

    while (repeat--) {
        result = flash_erase(flash_dev, addr, size);

        if (result) {
            shell_error(sh, "Erase Failed, code %d.", result);
            break;
        }

        shell_print(sh, "Erase OK.");

        result = flash_write(flash_dev, addr, m_test_arr, size);
        if (result != 0) {
            shell_error(sh, "Write failed, code %d", result);
            break;
        }

        shell_print(sh, "Write OK.");

        result = flash_read(flash_dev, addr, m_cmp_arr, size);

        if (result < 0) {
            shell_print(sh, "Verification read failed, code: %d", result);
            break;
        }

        if (memcmp(m_test_arr, m_cmp_arr, size) != 0) {
            shell_error(sh, "Verification ERROR!");
            break;
        }

        shell_print(sh, "Verified OK.");
    }

    if (result == 0) {
        shell_print(sh, "Erase-Write-Verify test done.");
    }

    return (result);
}

#ifdef CONFIG_FLASH_SHELL_TEST_COMMANDS
const static uint8_t speed_types[][4] = { "B", "KiB", "MiB", "GiB" };
const static uint32_t speed_divisor = 1024;

static int read_write_erase_validate(const struct shell* sh, size_t argc, char* argv[],
                                     uint32_t* size, uint32_t* repeat) {
    if (argc < 4) {
        shell_error(sh, "Missing parameters: <device> <offset> <size> <repeat>");
        return (-EINVAL);
    }

    *size = strtoul(argv[2], NULL, 0);
    *repeat = strtoul(argv[3], NULL, 0);

    if (*size == 0 || *size > CONFIG_FLASH_SHELL_BUFFER_SIZE) {
        shell_error(sh, "<size> must be between 0x1 and 0x%x.",
                CONFIG_FLASH_SHELL_BUFFER_SIZE);
        return (-EINVAL);
    }

    if (*repeat == 0 || *repeat > 10) {
        shell_error(sh, "<repeat> must be between 1 and 10.");
        return (-EINVAL);
    }

    return (0);
}

static void speed_output(const struct shell* sh, uint64_t total_time, double loops, double size) {
    double time_per_loop = (double)total_time / loops;
    double throughput = size;
    uint8_t speed_index = 0;

    if (time_per_loop > 0) {
        throughput /= (time_per_loop / 1000.0);
    }

    while (throughput >= (double)speed_divisor && speed_index < ARRAY_SIZE(speed_types)) {
        throughput /= (double)speed_divisor;
        ++speed_index;
    }

    shell_print(sh, "Total: %llums, Per loop: ~%.0fms, Speed: ~%.1f%sps",
                total_time, time_per_loop, throughput, speed_types[speed_index]);
}

static int cmd_read_test(const struct shell* sh, size_t argc, char* argv[]) {
    const struct device *flash_dev;
    uint32_t repeat;
    int result;
    uint32_t addr;
    uint32_t size;
    uint64_t start_time;
    uint64_t loop_time;
    uint64_t total_time = 0;
    uint32_t loops = 0;

    result = parse_helper(sh, &argc, &argv, &flash_dev, &addr);
    if (result) {
        return (result);
    }

    result = read_write_erase_validate(sh, argc, argv, &size, &repeat);
    if (result) {
        return (result);
    }

    while (repeat--) {
        start_time = k_uptime_get();
        result = flash_read(flash_dev, addr, m_test_arr, size);
        loop_time = k_uptime_delta(&start_time);

        if (result) {
            shell_error(sh, "Read failed: %d", result);
            break;
        }

        ++loops;
        total_time += loop_time;
        shell_print(sh, "Loop #%u done in %llums.", loops, loop_time);
    }

    if (result == 0) {
        speed_output(sh, total_time, (double)loops, (double)size);
    }

    return (result);
}

static int cmd_write_test(const struct shell* sh, size_t argc, char* argv[]) {
    const struct device *flash_dev;
    uint32_t repeat;
    int result;
    uint32_t addr;
    uint32_t size;
    uint64_t start_time;
    uint64_t loop_time;
    uint64_t total_time = 0;
    uint32_t loops = 0;

    result = parse_helper(sh, &argc, &argv, &flash_dev, &addr);
    if (result) {
        return (result);
    }

    result = read_write_erase_validate(sh, argc, argv, &size, &repeat);
    if (result) {
        return (result);
    }

    for (uint32_t i = 0; i < size; i++) {
        m_test_arr[i] = (uint8_t)i;
    }

    while (repeat--) {
        start_time = k_uptime_get();
        result = flash_write(flash_dev, addr, m_test_arr, size);
        loop_time = k_uptime_delta(&start_time);

        if (result) {
            shell_error(sh, "Write failed: %d", result);
            break;
        }

        ++loops;
        total_time += loop_time;
        shell_print(sh, "Loop #%u done in %llu ticks.", loops, loop_time);
    }

    if (result == 0) {
        speed_output(sh, total_time, (double)loops, (double)size);
    }

    return (result);
}

static int cmd_erase_test(const struct shell* sh, size_t argc, char* argv[]) {
    const struct device *flash_dev;
    uint32_t repeat;
    int result;
    uint32_t addr;
    uint32_t size;
    uint64_t start_time;
    uint64_t loop_time;
    uint64_t total_time = 0;
    uint32_t loops = 0;

    result = parse_helper(sh, &argc, &argv, &flash_dev, &addr);
    if (result) {
        return (result);
    }

    result = read_write_erase_validate(sh, argc, argv, &size, &repeat);
    if (result) {
        return (result);
    }

    for (uint32_t i = 0; i < size; i++) {
        m_test_arr[i] = (uint8_t)i;
    }

    while (repeat--) {
        start_time = k_uptime_get();
        result = flash_erase(flash_dev, addr, size);
        loop_time = k_uptime_delta(&start_time);

        if (result) {
            shell_error(sh, "Erase failed: %d", result);
            break;
        }

        ++loops;
        total_time += loop_time;
        shell_print(sh, "Loop #%u done in %llums.", loops, loop_time);
    }

    if (result == 0) {
        speed_output(sh, total_time, (double)loops, (double)size);
    }

    return (result);
}

static int cmd_erase_write_test(const struct shell *sh, size_t argc, char *argv[])
{
    const struct device *flash_dev;
    uint32_t repeat;
    int result_erase = 0;
    int result_write = 0;
    uint32_t addr;
    uint32_t size;
    uint64_t start_time;
    uint64_t loop_time;
    uint64_t total_time = 0;
    uint32_t loops = 0;

    result_erase = parse_helper(sh, &argc, &argv, &flash_dev, &addr);
    if (result_erase) {
        return result_erase;
    }

    result_erase = read_write_erase_validate(sh, argc, argv, &size, &repeat);
    if (result_erase) {
        return result_erase;
    }

    for (uint32_t i = 0; i < size; i++) {
        m_test_arr[i] = (uint8_t)i;
    }

    while (repeat--) {
        start_time = k_uptime_get();
        result_erase = flash_erase(flash_dev, addr, size);
        result_write = flash_write(flash_dev, addr, m_test_arr, size);
        loop_time = k_uptime_delta(&start_time);

        if (result_erase) {
            shell_error(sh, "Erase failed: %d", result_erase);
            break;
        }

        if (result_write) {
            shell_error(sh, "Write failed: %d", result_write);
            break;
        }

        ++loops;
        total_time += loop_time;
        shell_print(sh, "Loop #%u done in %llums.", loops, loop_time);
    }

    if (result_erase == 0 && result_write == 0) {
        speed_output(sh, total_time, (double)loops, (double)size);
    }

    return (result_erase != 0 ? result_erase : result_write);
}
#endif

static int set_bypass(const struct shell* sh, shell_bypass_cb_t bypass) {
    static bool in_use;

    if (bypass && in_use) {
        shell_error(sh, "flash load supports setting bypass on a single instance.");

        return (-EBUSY);
    }

    /* Mark that we have set or unset the bypass function */
    in_use = bypass != NULL;

    if (in_use) {
        shell_print(sh, "Loading...");
    }

    shell_set_bypass(sh, bypass);

    return (0);
}

static void bypass_cb(const struct shell* sh, uint8_t* recv, size_t len) {
    uint32_t left_to_read = flash_load_total - flash_load_written - flash_load_boff;
    uint32_t to_copy = MIN(len, left_to_read);
    uint32_t copied = 0;

    while (copied < to_copy) {

        uint32_t buf_copy = MIN(to_copy, flash_load_buf_size - flash_load_boff);

        memcpy(flash_load_buf + flash_load_boff, recv + copied, buf_copy);

        flash_load_boff += buf_copy;
        copied += buf_copy;

        /* Buffer is full. Write data to memory. */
        if (flash_load_boff == flash_load_buf_size) {
            uint32_t addr = flash_load_addr + flash_load_written;
            int rc = flash_write(flash_load_dev, addr, flash_load_buf,
                                 flash_load_buf_size);

            if (rc != 0) {
                shell_error(sh, "Write to addr %x on dev %p ERROR!",
                            addr, flash_load_dev);
            }

            shell_print(sh, "Written chunk %d", flash_load_chunk);

            flash_load_written += flash_load_buf_size;
            flash_load_chunk++;
            flash_load_boff = 0;
        }
    }

    /* When data is not aligned to flash_load_buf_size there may be partial write
     * at the end.
     */
    if (flash_load_written < flash_load_total &&
        flash_load_written + flash_load_boff >= flash_load_total) {

        uint32_t addr = flash_load_addr + flash_load_written;
        int rc = flash_write(flash_load_dev, addr, flash_load_buf, flash_load_boff);

        if (rc != 0) {
            set_bypass(sh, NULL);
            shell_error(sh, "Write to addr %x on dev %p ERROR!",
                        addr, flash_load_dev);
            return;
        }

        shell_print(sh, "Written chunk %d", flash_load_chunk);
        flash_load_written += flash_load_boff;
        flash_load_chunk++;
    }

    if (flash_load_written >= flash_load_total) {
        set_bypass(sh, NULL);
        shell_print(sh, "Read all");
    }
}

static int cmd_flash_shell_load(const struct shell* sh, size_t argc, char* argv[]) {
    const struct device* flash_dev;
    int result;
    uint32_t addr;
    uint32_t size;
    ssize_t write_block_size;

    result = parse_helper(sh, &argc, &argv, &flash_dev, &addr);
    if (result) {
        return (result);
    }

    size = strtoul(argv[2], NULL, 0);

    write_block_size = flash_get_write_block_size(flash_dev);

    /* Check if size is aligned */
    if (size % write_block_size != 0) {
        shell_error(sh, "Size must be %zu bytes aligned", write_block_size);
        return (-EIO);
    }

    /* Align buffer size to write_block_size */
    flash_load_buf_size = FLASH_LOAD_BUF_MAX;

    if (flash_load_buf_size < write_block_size) {
        shell_error(sh, "Size of buffer is too small to be aligned to %zu.",
                write_block_size);
        return (-ENOSPC);
    }

    /* If buffer size is not aligned then change its size. */
    if (flash_load_buf_size % write_block_size != 0) {
        flash_load_buf_size -= flash_load_buf_size % write_block_size;

        shell_warn(sh, "Load buffer was not aligned to %zu.", write_block_size);
        shell_warn(sh, "Effective load buffer size was set from %d to %d",
                   FLASH_LOAD_BUF_MAX, flash_load_buf_size);
    }

    /* Prepare data for callback. */
    flash_load_dev     = flash_dev;
    flash_load_addr    = addr;
    flash_load_total   = size;
    flash_load_written = 0;
    flash_load_boff    = 0;
    flash_load_chunk   = 0;

    shell_print(sh, "Send %d bytes to complete flash load command", size);

    set_bypass(sh, bypass_cb);

    return (0);
}

static int cmd_flash_shell_page_info(const struct shell* sh, size_t argc, char* argv[]) {
    const struct device *flash_dev;
    struct flash_pages_info info;
    int result;
    uint32_t addr;

    result = parse_helper(sh, &argc, &argv, &flash_dev, &addr);
    if (result) {
        return (result);
    }

    result = flash_get_page_info_by_offs(flash_dev, addr, &info);

    if (result != 0) {
        shell_error(sh, "Could not determine page size, error code %d.", result);
        return (-EINVAL);
    }

    shell_print(sh, "Page for address 0x%x:\nstart offset: 0x%lx\nsize: %zu\nindex: %d",
                addr, info.start_offset, info.size, info.index);

    return (0);
}

static void device_name_get(size_t idx, struct shell_static_entry* entry);

SHELL_DYNAMIC_CMD_CREATE(dsub_device_name, device_name_get);

static void device_name_get(size_t idx, struct shell_static_entry* entry) {
    const struct device* dev = shell_device_lookup(idx, NULL);

    entry->syntax  = (dev != NULL) ? dev->name : NULL;
    entry->handler = NULL;
    entry->help    = NULL;
    entry->subcmd  = &dsub_device_name;
}

SHELL_STATIC_SUBCMD_SET_CREATE(flash_cmds,
    SHELL_CMD_ARG(copy, &dsub_device_name,
                  "<src_device> <dst_device> <src_offset> <dst_offset> <size>",
                  cmd_flash_shell_copy, 5, 5),
    SHELL_CMD_ARG(erase, &dsub_device_name,
                  "[<device>] <page address> [<size>]",
                  cmd_flash_shell_erase, 2, 2),
    SHELL_CMD_ARG(read , &dsub_device_name,
                  "[<device>] <address> [<Dword count>]",
                  cmd_flash_shell_read , 2, 2),
    SHELL_CMD_ARG(test , &dsub_device_name,
                  "[<device>] <address> <size> <repeat count>",
                  cmd_flash_shell_test, 4, 1),
    SHELL_CMD_ARG(write, &dsub_device_name,
                  "[<device>] <address> <dword> [<dword>...]",
                  cmd_flash_shell_write, 3, BUF_ARRAY_CNT),
    SHELL_CMD_ARG(load , &dsub_device_name,
                  "[<device>] <address> <size>",
                  cmd_flash_shell_load, 3, 1),
    SHELL_CMD_ARG(page_info, &dsub_device_name,
                  "[<device>] <address>",
                  cmd_flash_shell_page_info, 2, 1),

    #ifdef CONFIG_FLASH_SHELL_TEST_COMMANDS
    SHELL_CMD_ARG(read_test, &dsub_device_name,
                  "[<device>] <address> <size> <repeat count>",
                  cmd_read_test, 4, 1),
    SHELL_CMD_ARG(write_test, &dsub_device_name,
                  "[<device>] <address> <size> <repeat count>",
                  cmd_write_test, 4, 1),
    SHELL_CMD_ARG(erase_test, &dsub_device_name,
                  "[<device>] <address> <size> <repeat count>",
                  cmd_erase_test, 4, 1),
    SHELL_CMD_ARG(erase_write_test, &dsub_device_name,
                  "[<device>] <address> <size> <repeat count>",
                  cmd_erase_write_test, 4, 1),
    #endif

    SHELL_SUBCMD_SET_END
);

static int cmd_flash(const struct shell* sh, size_t argc, char** argv) {
    shell_error(sh, "%s:unknown parameter: %s", argv[0], argv[1]);

    return (-EINVAL);
}

SHELL_CMD_ARG_REGISTER(flash, &flash_cmds, "Flash shell commands",
                       cmd_flash, 2, 0);<|MERGE_RESOLUTION|>--- conflicted
+++ resolved
@@ -39,7 +39,6 @@
  */
 BUILD_ASSERT(BUF_ARRAY_CNT >= 1);
 
-<<<<<<< HEAD
 static const struct device* const zephyr_flash_controller =
     DEVICE_DT_GET_OR_NULL(DT_CHOSEN(zephyr_flash_controller));
 
@@ -67,7 +66,7 @@
 
     if (*endptr != '\0') {
         /* flash controller from user input */
-        *flash_dev = device_get_binding((*argv)[1]);
+        *flash_dev = shell_device_get_binding((*argv)[1]);
         if (!*flash_dev) {
             shell_error(sh, "Given flash device was not found");
             return (-ENODEV);
@@ -102,52 +101,6 @@
     (*argv)++;
 
     return (0);
-=======
-static const struct device *const zephyr_flash_controller =
-	DEVICE_DT_GET_OR_NULL(DT_CHOSEN(zephyr_flash_controller));
-
-static uint8_t __aligned(4) test_arr[CONFIG_FLASH_SHELL_BUFFER_SIZE];
-
-static int parse_helper(const struct shell *sh, size_t *argc,
-		char **argv[], const struct device * *flash_dev,
-		uint32_t *addr)
-{
-	char *endptr;
-
-	*addr = strtoul((*argv)[1], &endptr, 16);
-
-	if (*endptr != '\0') {
-		/* flash controller from user input */
-		*flash_dev = shell_device_get_binding((*argv)[1]);
-		if (!*flash_dev) {
-			shell_error(sh, "Given flash device was not found");
-			return -ENODEV;
-		}
-	} else if (zephyr_flash_controller != NULL) {
-		/* default to zephyr,flash-controller */
-		if (!device_is_ready(zephyr_flash_controller)) {
-			shell_error(sh, "Default flash driver not ready");
-			return -ENODEV;
-		}
-		*flash_dev = zephyr_flash_controller;
-	} else {
-		/* no flash controller given, no default available */
-		shell_error(sh, "No flash device specified (required)");
-		return -ENODEV;
-	}
-
-	if (*endptr == '\0') {
-		return 0;
-	}
-	if (*argc < 3) {
-		shell_error(sh, "Missing address.");
-		return -EINVAL;
-	}
-	*addr = strtoul((*argv)[2], &endptr, 16);
-	(*argc)--;
-	(*argv)++;
-	return 0;
->>>>>>> 2460e894
 }
 
 static int cmd_flash_shell_erase(const struct shell* sh, size_t argc, char* argv[]) {
@@ -241,7 +194,6 @@
     return (0);
 }
 
-<<<<<<< HEAD
 static int cmd_flash_shell_copy(const struct shell* sh, size_t argc, char* argv[]) {
     int ret;
     uint32_t size;
@@ -255,8 +207,8 @@
         return (-EINVAL);
     }
 
-    src_dev = device_get_binding(argv[1]);
-    dst_dev = device_get_binding(argv[2]);
+    src_dev = shell_device_get_binding(argv[1]);
+    dst_dev = shell_device_get_binding(argv[2]);
     src_offset = strtoul(argv[3], NULL, 0);
     dst_offset = strtoul(argv[4], NULL, 0);
     /* size will be padded to write_size bytes */
@@ -273,40 +225,6 @@
                 dst_offset);
 
     return (0);
-=======
-static int cmd_copy(const struct shell *sh, size_t argc, char *argv[])
-{
-	int ret;
-	uint32_t size = 0;
-	uint32_t src_offset = 0;
-	uint32_t dst_offset = 0;
-	const struct device *src_dev = NULL;
-	const struct device *dst_dev = NULL;
-
-	if (argc < 5) {
-		shell_error(sh, "missing parameters");
-		return -EINVAL;
-	}
-
-	src_dev = shell_device_get_binding(argv[1]);
-	dst_dev = shell_device_get_binding(argv[2]);
-	src_offset = strtoul(argv[3], NULL, 0);
-	dst_offset = strtoul(argv[4], NULL, 0);
-	/* size will be padded to write_size bytes */
-	size = strtoul(argv[5], NULL, 0);
-
-	ret = flash_copy(src_dev, src_offset, dst_dev, dst_offset, size, flash_load_buf,
-			 sizeof(flash_load_buf));
-	if (ret < 0) {
-		shell_error(sh, "%s failed: %d", "flash_copy()", ret);
-		return -EIO;
-	}
-
-	shell_print(sh, "Copied %u bytes from %s:%x to %s:%x", size, argv[1], src_offset, argv[2],
-		    dst_offset);
-
-	return 0;
->>>>>>> 2460e894
 }
 
 static int cmd_flash_shell_read(const struct shell* sh, size_t argc, char* argv[]) {
