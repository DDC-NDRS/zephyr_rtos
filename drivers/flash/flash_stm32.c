/*
 * Copyright (c) 2017 Linaro Limited
 * Copyright (c) 2017 BayLibre, SAS.
 * Copyright (c) 2019 Centaur Analytics, Inc
 * Copyright (c) 2023 Google Inc
 *
 * SPDX-License-Identifier: Apache-2.0
 */

#include <zephyr/kernel.h>
#include <zephyr/device.h>

#define DT_DRV_COMPAT st_stm32_flash_controller

#include <string.h>
#include <zephyr/drivers/flash.h>
#include <zephyr/drivers/flash/stm32_flash_api_extensions.h>
#include <zephyr/init.h>
#include <soc.h>
#include <stm32_ll_bus.h>
#include <stm32_ll_rcc.h>
#include <zephyr/logging/log.h>

#include "flash_stm32.h"

LOG_MODULE_REGISTER(flash_stm32, CONFIG_FLASH_LOG_LEVEL);

/* Let's wait for double the max erase time to be sure that the operation is
 * completed.
 */
#define STM32_FLASH_TIMEOUT     \
    (2 * DT_PROP(DT_INST(0, st_stm32_nv_flash), max_erase_time))

static const struct flash_parameters flash_stm32_parameters = {
    .write_block_size = FLASH_STM32_WRITE_BLOCK_SIZE,

    /* Some SoCs (L0/L1) use an EEPROM under the hood. Distinguish
     * between them based on the presence of the PECR register. */
    #if defined(FLASH_PECR_ERASE)
    .erase_value = 0,
    #else
    .erase_value = 0xFF,
    #endif
};

<<<<<<< HEAD
static int flash_stm32_write_protection(struct device const* dev, bool enable);

#if !defined(_MSC_VER) /* #CUSTOM@NDRS */
bool __weak flash_stm32_valid_range(struct device const* dev, off_t offset,
                                    uint32_t len, bool write) {
    if (write && !flash_stm32_valid_write(offset, len)) {
        return (false);
    }
=======
static int flash_stm32_cr_lock(const struct device *dev, bool enable);
>>>>>>> 7cef0e36

    return flash_stm32_range_exists(dev, offset, len);
}
#endif

int __weak flash_stm32_check_configuration(void) {
    return (0);
}


#if !defined(CONFIG_SOC_SERIES_STM32WBX)
static int flash_stm32_check_status(struct device const* dev) {

    if (FLASH_STM32_REGS(dev)->FLASH_STM32_SR & FLASH_STM32_SR_ERRORS) {
        LOG_DBG("Status: 0x%08lx",
                (unsigned long)FLASH_STM32_REGS(dev)->FLASH_STM32_SR &
                                                FLASH_STM32_SR_ERRORS);
        /* Clear errors to unblock usage of the flash */
        FLASH_STM32_REGS(dev)->FLASH_STM32_SR = FLASH_STM32_REGS(dev)->FLASH_STM32_SR &
                                                FLASH_STM32_SR_ERRORS;
        return (-EIO);
    }

    return (0);
}
#endif /* CONFIG_SOC_SERIES_STM32WBX */

int flash_stm32_wait_flash_idle(struct device const* dev) {
    int64_t timeout_time = (k_uptime_get() + STM32_FLASH_TIMEOUT);
    uint32_t busy_flags;
    int rc;

    rc = flash_stm32_check_status(dev);
    if (rc < 0) {
        return (-EIO);
    }

    busy_flags = FLASH_STM32_SR_BUSY;

    /* Some Series can't modify FLASH_CR reg while CFGBSY is set. Wait as well */
    #if defined(FLASH_STM32_SR_CFGBSY)
    busy_flags |= FLASH_STM32_SR_CFGBSY;
    #endif

    while ((FLASH_STM32_REGS(dev)->FLASH_STM32_SR & busy_flags)) {
        if (k_uptime_get() > timeout_time) {
            LOG_ERR("Timeout! val: %d", STM32_FLASH_TIMEOUT);
            return (-EIO);
        }
    }

    return (0);
}

static void flash_stm32_flush_caches(struct device const* dev,
                                     off_t offset, size_t len) {
    #if defined(CONFIG_SOC_SERIES_STM32F0X) || defined(CONFIG_SOC_SERIES_STM32F3X) || \
        defined(CONFIG_SOC_SERIES_STM32G0X) || defined(CONFIG_SOC_SERIES_STM32L5X) || \
        defined(CONFIG_SOC_SERIES_STM32U5X) || defined(CONFIG_SOC_SERIES_STM32H5X)
    ARG_UNUSED(dev);
    ARG_UNUSED(offset);
    ARG_UNUSED(len);
    #elif defined(CONFIG_SOC_SERIES_STM32F4X) || \
          defined(CONFIG_SOC_SERIES_STM32L4X) || \
          defined(CONFIG_SOC_SERIES_STM32WBX) || \
          defined(CONFIG_SOC_SERIES_STM32G4X)
    ARG_UNUSED(offset);
    ARG_UNUSED(len);

    FLASH_TypeDef* regs = FLASH_STM32_REGS(dev);

    if (regs->ACR & FLASH_ACR_DCEN) {
        regs->ACR &= ~FLASH_ACR_DCEN;
        regs->ACR |= FLASH_ACR_DCRST;
        regs->ACR &= ~FLASH_ACR_DCRST;
        regs->ACR |= FLASH_ACR_DCEN;
    }
    #elif defined(CONFIG_SOC_SERIES_STM32F7X)
    SCB_InvalidateDCache_by_Addr((uint32_t*)(FLASH_STM32_BASE_ADDRESS
                                 + offset), len);
    #endif
}

static int flash_stm32_read(struct device const* dev, off_t offset,
                            void* data,
                            size_t len) {
    if (!flash_stm32_valid_range(dev, offset, len, false)) {
        LOG_ERR("Read range invalid. Offset: %ld, len: %zu",
                (long int)offset, len);
        return (-EINVAL);
    }

    if (!len) {
        return (0);
    }

    LOG_DBG("Read offset: %ld, len: %zu", (long int)offset, len);

    memcpy(data, (uint8_t*)FLASH_STM32_BASE_ADDRESS + offset, len);

    return (0);
}

static int flash_stm32_erase(struct device const* dev, off_t offset,
                             size_t len) {
    int rc;

    if (!flash_stm32_valid_range(dev, offset, len, true)) {
        LOG_ERR("Erase range invalid. Offset: %ld, len: %zu",
                (long int)offset, len);
        return (-EINVAL);
    }

    if (!len) {
        return (0);
    }

    flash_stm32_sem_take(dev);

    LOG_DBG("Erase offset: %ld, len: %zu", (long int)offset, len);

<<<<<<< HEAD
    rc = flash_stm32_write_protection(dev, false);
    if (rc == 0) {
        rc = flash_stm32_block_erase_loop(dev, offset, len);
    }
=======
	rc = flash_stm32_cr_lock(dev, false);
	if (rc == 0) {
		rc = flash_stm32_block_erase_loop(dev, offset, len);
	}
>>>>>>> 7cef0e36

    flash_stm32_flush_caches(dev, offset, len);

<<<<<<< HEAD
    int rc2 = flash_stm32_write_protection(dev, true);
=======
	int rc2 = flash_stm32_cr_lock(dev, true);
>>>>>>> 7cef0e36

    if (!rc) {
        rc = rc2;
    }

    flash_stm32_sem_give(dev);

    return (rc);
}

static int flash_stm32_write(struct device const* dev, off_t offset,
                             void const* data, size_t len) {
    int rc;

    if (!flash_stm32_valid_range(dev, offset, len, true)) {
        LOG_ERR("Write range invalid. Offset: %ld, len: %zu",
                (long int)offset, len);
        return (-EINVAL);
    }

    if (!len) {
        return (0);
    }

    flash_stm32_sem_take(dev);

<<<<<<< HEAD
    LOG_DBG("Write offset: %ld, len: %zu", (long int)offset, len);

    rc = flash_stm32_write_protection(dev, false);
    if (rc == 0) {
        rc = flash_stm32_write_range(dev, offset, data, len);
    }
=======
	rc = flash_stm32_cr_lock(dev, false);
	if (rc == 0) {
		rc = flash_stm32_write_range(dev, offset, data, len);
	}

	int rc2 = flash_stm32_cr_lock(dev, true);
>>>>>>> 7cef0e36

    int rc2 = flash_stm32_write_protection(dev, true);
    if (!rc) {
        rc = rc2;
    }

    flash_stm32_sem_give(dev);

    return (rc);
}

<<<<<<< HEAD
static int flash_stm32_write_protection(struct device const* dev, bool enable) {
    FLASH_TypeDef* regs = FLASH_STM32_REGS(dev);

    int rc = 0;

    if (enable) {
        rc = flash_stm32_wait_flash_idle(dev);
        if (rc) {
            flash_stm32_sem_give(dev);
            return (rc);
        }
    }

    #if defined(FLASH_SECURITY_NS)
    if (enable) {
        regs->NSCR |= FLASH_STM32_NSLOCK;
    }
    else {
        if (regs->NSCR & FLASH_STM32_NSLOCK) {
            regs->NSKEYR = FLASH_KEY1;
            regs->NSKEYR = FLASH_KEY2;
        }
    }
    #elif defined(FLASH_CR_LOCK)
    if (enable) {
        regs->CR |= FLASH_CR_LOCK;
    }
    else {
        if (regs->CR & FLASH_CR_LOCK) {
            regs->KEYR = FLASH_KEY1;
            regs->KEYR = FLASH_KEY2;
        }
    }
    #else
    if (enable) {
        regs->PECR |= FLASH_PECR_PRGLOCK;
        regs->PECR |= FLASH_PECR_PELOCK;
    }
    else {
        if (regs->PECR & FLASH_PECR_PRGLOCK) {
            LOG_DBG("Disabling write protection");
            regs->PEKEYR  = FLASH_PEKEY1;
            regs->PEKEYR  = FLASH_PEKEY2;
            regs->PRGKEYR = FLASH_PRGKEY1;
            regs->PRGKEYR = FLASH_PRGKEY2;
        }
        if (FLASH->PECR & FLASH_PECR_PRGLOCK) {
            LOG_ERR("Unlock failed");
            rc = -EIO;
        }
    }
    #endif /* FLASH_SECURITY_NS */

    if (enable) {
        LOG_DBG("Enable write protection");
    }
    else {
        LOG_DBG("Disable write protection");
    }

    return (rc);
}

int flash_stm32_option_bytes_lock(struct device const* dev, bool enable) {
    FLASH_TypeDef* regs = FLASH_STM32_REGS(dev);

    #if defined(FLASH_OPTCR_OPTLOCK) /* F2, F4, F7 */
    if (enable) {
        regs->OPTCR |= FLASH_OPTCR_OPTLOCK;
    }
    else if (regs->OPTCR & FLASH_OPTCR_OPTLOCK) {
        regs->OPTKEYR = FLASH_OPT_KEY1;
        regs->OPTKEYR = FLASH_OPT_KEY2;
    }
    #else
    int rc;

    /* Unlock CR/PECR/NSCR register if needed. */
    if (!enable) {
        rc = flash_stm32_write_protection(dev, false);
        if (rc) {
            return (rc);
        }
    }

    #if defined(FLASH_CR_OPTWRE)       /* F0, F1 and F3 */
    if (enable) {
        regs->CR &= ~FLASH_CR_OPTWRE;
    }
    else if (!(regs->CR & FLASH_CR_OPTWRE)) {
        regs->OPTKEYR = FLASH_OPTKEY1;
        regs->OPTKEYR = FLASH_OPTKEY2;
    }
    #elif defined(FLASH_CR_OPTLOCK)    /* G0, G4, L4, WB and WL */
    if (enable) {
        regs->CR |= FLASH_CR_OPTLOCK;
    }
    else if (regs->CR & FLASH_CR_OPTLOCK) {
        regs->OPTKEYR = FLASH_OPTKEY1;
        regs->OPTKEYR = FLASH_OPTKEY2;
    }
    #elif defined(FLASH_PECR_OPTLOCK)  /* L0 and L1 */
    if (enable) {
        regs->PECR |= FLASH_PECR_OPTLOCK;
    }
    else if (regs->PECR & FLASH_PECR_OPTLOCK) {
        regs->OPTKEYR = FLASH_OPTKEY1;
        regs->OPTKEYR = FLASH_OPTKEY2;
    }
    #elif defined(FLASH_NSCR_OPTLOCK)  /* L5 and U5 */
    if (enable) {
        regs->NSCR |= FLASH_NSCR_OPTLOCK;
    }
    else if (regs->NSCR & FLASH_NSCR_OPTLOCK) {
        regs->OPTKEYR = FLASH_OPTKEY1;
        regs->OPTKEYR = FLASH_OPTKEY2;
    }
    #elif defined(FLASH_NSCR1_OPTLOCK) /* WBA */
    if (enable) {
        regs->NSCR1 |= FLASH_NSCR1_OPTLOCK;
    }
    else if (regs->NSCR1 & FLASH_NSCR1_OPTLOCK) {
        regs->OPTKEYR = FLASH_OPTKEY1;
        regs->OPTKEYR = FLASH_OPTKEY2;
    }
    #endif
    /* Lock CR/PECR/NSCR register if needed. */
    if (enable) {
        rc = flash_stm32_write_protection(dev, true);
        if (rc) {
            return (rc);
        }
    }
    #endif

    if (enable) {
        LOG_DBG("Option bytes locked");
    }
    else {
        LOG_DBG("Option bytes unlocked");
    }

    return (0);
=======
static int flash_stm32_cr_lock(const struct device *dev, bool enable)
{
	FLASH_TypeDef *regs = FLASH_STM32_REGS(dev);

	int rc = 0;

	if (enable) {
		rc = flash_stm32_wait_flash_idle(dev);
		if (rc) {
			flash_stm32_sem_give(dev);
			return rc;
		}
	}

#if defined(FLASH_SECURITY_NS)
	if (enable) {
		regs->NSCR |= FLASH_STM32_NSLOCK;
	} else {
		if (regs->NSCR & FLASH_STM32_NSLOCK) {
			regs->NSKEYR = FLASH_KEY1;
			regs->NSKEYR = FLASH_KEY2;
		}
	}
#elif defined(FLASH_CR_LOCK)
	if (enable) {
		regs->CR |= FLASH_CR_LOCK;
	} else {
		if (regs->CR & FLASH_CR_LOCK) {
			regs->KEYR = FLASH_KEY1;
			regs->KEYR = FLASH_KEY2;
		}
	}
#else
	if (enable) {
		regs->PECR |= FLASH_PECR_PRGLOCK;
		regs->PECR |= FLASH_PECR_PELOCK;
	} else {
		if (regs->PECR & FLASH_PECR_PRGLOCK) {
			LOG_DBG("Disabling write protection");
			regs->PEKEYR = FLASH_PEKEY1;
			regs->PEKEYR = FLASH_PEKEY2;
			regs->PRGKEYR = FLASH_PRGKEY1;
			regs->PRGKEYR = FLASH_PRGKEY2;
		}
		if (FLASH->PECR & FLASH_PECR_PRGLOCK) {
			LOG_ERR("Unlock failed");
			rc = -EIO;
		}
	}
#endif /* FLASH_SECURITY_NS */

	if (enable) {
		LOG_DBG("Enable write protection");
	} else {
		LOG_DBG("Disable write protection");
	}

	return rc;
}

int flash_stm32_option_bytes_lock(const struct device *dev, bool enable)
{
	FLASH_TypeDef *regs = FLASH_STM32_REGS(dev);

#if defined(FLASH_OPTCR_OPTLOCK) /* F2, F4, F7 */
	if (enable) {
		regs->OPTCR |= FLASH_OPTCR_OPTLOCK;
	} else if (regs->OPTCR & FLASH_OPTCR_OPTLOCK) {
		regs->OPTKEYR = FLASH_OPT_KEY1;
		regs->OPTKEYR = FLASH_OPT_KEY2;
	}
#else
	int rc;

	/* Unlock CR/PECR/NSCR register if needed. */
	if (!enable) {
		rc = flash_stm32_cr_lock(dev, false);
		if (rc) {
			return rc;
		}
	}
#if defined(FLASH_CR_OPTWRE)	  /* F0, F1 and F3 */
	if (enable) {
		regs->CR &= ~FLASH_CR_OPTWRE;
	} else if (!(regs->CR & FLASH_CR_OPTWRE)) {
		regs->OPTKEYR = FLASH_OPTKEY1;
		regs->OPTKEYR = FLASH_OPTKEY2;
	}
#elif defined(FLASH_CR_OPTLOCK)	  /* G0, G4, L4, WB and WL */
	if (enable) {
		regs->CR |= FLASH_CR_OPTLOCK;
	} else if (regs->CR & FLASH_CR_OPTLOCK) {
		regs->OPTKEYR = FLASH_OPTKEY1;
		regs->OPTKEYR = FLASH_OPTKEY2;
	}
#elif defined(FLASH_PECR_OPTLOCK) /* L0 and L1 */
	if (enable) {
		regs->PECR |= FLASH_PECR_OPTLOCK;
	} else if (regs->PECR & FLASH_PECR_OPTLOCK) {
		regs->OPTKEYR = FLASH_OPTKEY1;
		regs->OPTKEYR = FLASH_OPTKEY2;
	}
#elif defined(FLASH_NSCR_OPTLOCK) /* L5 and U5 */
	if (enable) {
		regs->NSCR |= FLASH_NSCR_OPTLOCK;
	} else if (regs->NSCR & FLASH_NSCR_OPTLOCK) {
		regs->OPTKEYR = FLASH_OPTKEY1;
		regs->OPTKEYR = FLASH_OPTKEY2;
	}
#elif defined(FLASH_NSCR1_OPTLOCK) /* WBA */
	if (enable) {
		regs->NSCR1 |= FLASH_NSCR1_OPTLOCK;
	} else if (regs->NSCR1 & FLASH_NSCR1_OPTLOCK) {
		regs->OPTKEYR = FLASH_OPTKEY1;
		regs->OPTKEYR = FLASH_OPTKEY2;
	}
#endif
	/* Lock CR/PECR/NSCR register if needed. */
	if (enable) {
		rc = flash_stm32_cr_lock(dev, true);
		if (rc) {
			return rc;
		}
	}
#endif

	if (enable) {
		LOG_DBG("Option bytes locked");
	} else {
		LOG_DBG("Option bytes unlocked");
	}

	return 0;
>>>>>>> 7cef0e36
}

#if defined(CONFIG_FLASH_EX_OP_ENABLED) && defined(CONFIG_FLASH_STM32_BLOCK_REGISTERS)
int flash_stm32_control_register_disable(struct device const* dev) {
    FLASH_TypeDef* regs = FLASH_STM32_REGS(dev);

    #if defined(FLASH_CR_LOCK) /* F0, F1, F2, F3, F4, F7, L4, G0, G4, WB, WL */
    /*
     * Access to control register can be disabled by writing wrong key to
     * the key register. Option register will remain disabled until reset.
     * Writing wrong key causes a bus fault, so we need to set FAULTMASK to
     * disable faults, and clear bus fault pending bit before enabling them
     * again.
     */
    regs->CR |= FLASH_CR_LOCK;

    __set_FAULTMASK(1);
    regs->KEYR = 0xffffffff;

    /* Clear Bus Fault pending bit */
    SCB->SHCSR &= ~SCB_SHCSR_BUSFAULTPENDED_Msk;
    __set_FAULTMASK(0);

    return (0);
    #else
    ARG_UNUSED(regs);

    return (-ENOTSUP);
    #endif
}

int flash_stm32_option_bytes_disable(struct device const* dev) {
    FLASH_TypeDef* regs = FLASH_STM32_REGS(dev);

    #if defined(FLASH_OPTCR_OPTLOCK) /* F2, F4, F7 */
    /*
     * Access to option register can be disabled by writing wrong key to
     * the key register. Option register will remain disabled until reset.
     * Writing wrong key causes a bus fault, so we need to set FAULTMASK to
     * disable faults, and clear bus fault pending bit before enabling them
     * again.
     */
    regs->OPTCR |= FLASH_OPTCR_OPTLOCK;

    __set_FAULTMASK(1);
    regs->OPTKEYR = 0xffffffff;

    /* Clear Bus Fault pending bit */
    SCB->SHCSR &= ~SCB_SHCSR_BUSFAULTPENDED_Msk;
    __set_FAULTMASK(0);

    return (0);
    #else
    ARG_UNUSED(regs);

    return (-ENOTSUP);
    #endif
}
#endif /* CONFIG_FLASH_STM32_BLOCK_REGISTERS */

static const struct flash_parameters*
flash_stm32_get_parameters(struct device const* dev) {
    ARG_UNUSED(dev);

    return &flash_stm32_parameters;
}

static struct flash_stm32_priv flash_data = {
    .regs = (FLASH_TypeDef*)DT_INST_REG_ADDR(0),
    /* Getting clocks information from device tree description depending
     * on the presence of 'clocks' property.
     */
    #if DT_INST_NODE_HAS_PROP(0, clocks)
    .pclken = {
        .enr = DT_INST_CLOCKS_CELL(0, bits),
        .bus = DT_INST_CLOCKS_CELL(0, bus),
    }
    #endif
};

static DEVICE_API(flash, flash_stm32_api) = {
    .erase = flash_stm32_erase,
    .write = flash_stm32_write,
    .read  = flash_stm32_read,
    .get_parameters = flash_stm32_get_parameters,
    #ifdef CONFIG_FLASH_PAGE_LAYOUT
    .page_layout = flash_stm32_page_layout,
    #endif
    #ifdef CONFIG_FLASH_EX_OP_ENABLED
    .ex_op = flash_stm32_ex_op,
    #endif
};

static int stm32_flash_init(struct device const* dev) {
    int rc;

    /* Below is applicable to F0, F1, F3, G0, G4, L1, L4, L5, U5 & WB55 series.
     * For F2, F4, F7 series, this is not applicable.
     */
    #if DT_INST_NODE_HAS_PROP(0, clocks)
    struct flash_stm32_priv*   p   = FLASH_STM32_PRIV(dev);
    struct device const* const clk = DEVICE_DT_GET(STM32_CLOCK_CONTROL_NODE);

    /*
     * On STM32 F0, F1, F3 & L1 series, flash interface clock source is
     * always HSI, so statically enable HSI here.
     */
    #if defined(CONFIG_SOC_SERIES_STM32F0X) || \
        defined(CONFIG_SOC_SERIES_STM32F1X) || \
        defined(CONFIG_SOC_SERIES_STM32F3X) || \
        defined(CONFIG_SOC_SERIES_STM32L1X)
    LL_RCC_HSI_Enable();

    while (!LL_RCC_HSI_IsReady()) {
        /* pass */
    }
    #endif

    if (!device_is_ready(clk)) {
        LOG_ERR("clock control device not ready");
        return (-ENODEV);
    }

    /* enable clock */
    if (clock_control_on(clk, (clock_control_subsys_t)&p->pclken) != 0) {
        LOG_ERR("Failed to enable clock");
        return (-EIO);
    }
    #endif

    #ifdef CONFIG_SOC_SERIES_STM32WBX
    LL_AHB3_GRP1_EnableClock(LL_AHB3_GRP1_PERIPH_HSEM);
    #endif /* CONFIG_SOC_SERIES_STM32WBX */

    flash_stm32_sem_init(dev);

    LOG_DBG("Flash @0x%x initialized. BS: %zu",
            FLASH_STM32_BASE_ADDRESS,
            flash_stm32_parameters.write_block_size);

    /* Check Flash configuration */
    rc = flash_stm32_check_configuration();
    if (rc < 0) {
        return (rc);
    }

    #if ((CONFIG_FLASH_LOG_LEVEL >= LOG_LEVEL_DBG) && CONFIG_FLASH_PAGE_LAYOUT)
    const struct flash_pages_layout* layout;
    size_t                           layout_size;

    flash_stm32_page_layout(dev, &layout, &layout_size);
    for (size_t i = 0; i < layout_size; i++) {
        LOG_DBG("Block %zu: bs: %zu count: %zu", i,
                layout[i].pages_size, layout[i].pages_count);
    }
    #endif

    return (0);
}

DEVICE_DT_INST_DEFINE(0, stm32_flash_init, NULL,
                      &flash_data, NULL, POST_KERNEL,
                      CONFIG_FLASH_INIT_PRIORITY, &flash_stm32_api);

#if (__GTEST == 1U)                         /* #CUSTOM@NDRS */
#include "mcu_reg_stub.h"

void zephyr_gtest_flash_stm32(void) {
    flash_data.regs = (FLASH_TypeDef*)ut_mcu_flash_r_ptr;

    flash_data.regs->OPTR = FLASH_STM32_DBANK;

    // @see STM32U5 76.2 Flash size data register
    if (IS_ENABLED(CONFIG_SOC_SERIES_STM32U5X)) {
        *((uint16_t*)FLASHSIZE_BASE) = CONFIG_FLASH_SIZE;
    }
}
#endif
<|MERGE_RESOLUTION|>--- conflicted
+++ resolved
@@ -43,8 +43,7 @@
     #endif
 };
 
-<<<<<<< HEAD
-static int flash_stm32_write_protection(struct device const* dev, bool enable);
+static int flash_stm32_cr_lock(struct device const* dev, bool enable);
 
 #if !defined(_MSC_VER) /* #CUSTOM@NDRS */
 bool __weak flash_stm32_valid_range(struct device const* dev, off_t offset,
@@ -52,9 +51,6 @@
     if (write && !flash_stm32_valid_write(offset, len)) {
         return (false);
     }
-=======
-static int flash_stm32_cr_lock(const struct device *dev, bool enable);
->>>>>>> 7cef0e36
 
     return flash_stm32_range_exists(dev, offset, len);
 }
@@ -176,25 +172,14 @@
 
     LOG_DBG("Erase offset: %ld, len: %zu", (long int)offset, len);
 
-<<<<<<< HEAD
-    rc = flash_stm32_write_protection(dev, false);
+    rc = flash_stm32_cr_lock(dev, false);
     if (rc == 0) {
         rc = flash_stm32_block_erase_loop(dev, offset, len);
     }
-=======
-	rc = flash_stm32_cr_lock(dev, false);
-	if (rc == 0) {
-		rc = flash_stm32_block_erase_loop(dev, offset, len);
-	}
->>>>>>> 7cef0e36
 
     flash_stm32_flush_caches(dev, offset, len);
 
-<<<<<<< HEAD
-    int rc2 = flash_stm32_write_protection(dev, true);
-=======
-	int rc2 = flash_stm32_cr_lock(dev, true);
->>>>>>> 7cef0e36
+    int rc2 = flash_stm32_cr_lock(dev, true);
 
     if (!rc) {
         rc = rc2;
@@ -221,23 +206,14 @@
 
     flash_stm32_sem_take(dev);
 
-<<<<<<< HEAD
     LOG_DBG("Write offset: %ld, len: %zu", (long int)offset, len);
 
-    rc = flash_stm32_write_protection(dev, false);
+    rc = flash_stm32_cr_lock(dev, false);
     if (rc == 0) {
         rc = flash_stm32_write_range(dev, offset, data, len);
     }
-=======
-	rc = flash_stm32_cr_lock(dev, false);
-	if (rc == 0) {
-		rc = flash_stm32_write_range(dev, offset, data, len);
-	}
-
-	int rc2 = flash_stm32_cr_lock(dev, true);
->>>>>>> 7cef0e36
-
-    int rc2 = flash_stm32_write_protection(dev, true);
+
+    int rc2 = flash_stm32_cr_lock(dev, true);
     if (!rc) {
         rc = rc2;
     }
@@ -247,8 +223,7 @@
     return (rc);
 }
 
-<<<<<<< HEAD
-static int flash_stm32_write_protection(struct device const* dev, bool enable) {
+static int flash_stm32_cr_lock(struct device const* dev, bool enable) {
     FLASH_TypeDef* regs = FLASH_STM32_REGS(dev);
 
     int rc = 0;
@@ -327,7 +302,7 @@
 
     /* Unlock CR/PECR/NSCR register if needed. */
     if (!enable) {
-        rc = flash_stm32_write_protection(dev, false);
+        rc = flash_stm32_cr_lock(dev, false);
         if (rc) {
             return (rc);
         }
@@ -391,141 +366,6 @@
     }
 
     return (0);
-=======
-static int flash_stm32_cr_lock(const struct device *dev, bool enable)
-{
-	FLASH_TypeDef *regs = FLASH_STM32_REGS(dev);
-
-	int rc = 0;
-
-	if (enable) {
-		rc = flash_stm32_wait_flash_idle(dev);
-		if (rc) {
-			flash_stm32_sem_give(dev);
-			return rc;
-		}
-	}
-
-#if defined(FLASH_SECURITY_NS)
-	if (enable) {
-		regs->NSCR |= FLASH_STM32_NSLOCK;
-	} else {
-		if (regs->NSCR & FLASH_STM32_NSLOCK) {
-			regs->NSKEYR = FLASH_KEY1;
-			regs->NSKEYR = FLASH_KEY2;
-		}
-	}
-#elif defined(FLASH_CR_LOCK)
-	if (enable) {
-		regs->CR |= FLASH_CR_LOCK;
-	} else {
-		if (regs->CR & FLASH_CR_LOCK) {
-			regs->KEYR = FLASH_KEY1;
-			regs->KEYR = FLASH_KEY2;
-		}
-	}
-#else
-	if (enable) {
-		regs->PECR |= FLASH_PECR_PRGLOCK;
-		regs->PECR |= FLASH_PECR_PELOCK;
-	} else {
-		if (regs->PECR & FLASH_PECR_PRGLOCK) {
-			LOG_DBG("Disabling write protection");
-			regs->PEKEYR = FLASH_PEKEY1;
-			regs->PEKEYR = FLASH_PEKEY2;
-			regs->PRGKEYR = FLASH_PRGKEY1;
-			regs->PRGKEYR = FLASH_PRGKEY2;
-		}
-		if (FLASH->PECR & FLASH_PECR_PRGLOCK) {
-			LOG_ERR("Unlock failed");
-			rc = -EIO;
-		}
-	}
-#endif /* FLASH_SECURITY_NS */
-
-	if (enable) {
-		LOG_DBG("Enable write protection");
-	} else {
-		LOG_DBG("Disable write protection");
-	}
-
-	return rc;
-}
-
-int flash_stm32_option_bytes_lock(const struct device *dev, bool enable)
-{
-	FLASH_TypeDef *regs = FLASH_STM32_REGS(dev);
-
-#if defined(FLASH_OPTCR_OPTLOCK) /* F2, F4, F7 */
-	if (enable) {
-		regs->OPTCR |= FLASH_OPTCR_OPTLOCK;
-	} else if (regs->OPTCR & FLASH_OPTCR_OPTLOCK) {
-		regs->OPTKEYR = FLASH_OPT_KEY1;
-		regs->OPTKEYR = FLASH_OPT_KEY2;
-	}
-#else
-	int rc;
-
-	/* Unlock CR/PECR/NSCR register if needed. */
-	if (!enable) {
-		rc = flash_stm32_cr_lock(dev, false);
-		if (rc) {
-			return rc;
-		}
-	}
-#if defined(FLASH_CR_OPTWRE)	  /* F0, F1 and F3 */
-	if (enable) {
-		regs->CR &= ~FLASH_CR_OPTWRE;
-	} else if (!(regs->CR & FLASH_CR_OPTWRE)) {
-		regs->OPTKEYR = FLASH_OPTKEY1;
-		regs->OPTKEYR = FLASH_OPTKEY2;
-	}
-#elif defined(FLASH_CR_OPTLOCK)	  /* G0, G4, L4, WB and WL */
-	if (enable) {
-		regs->CR |= FLASH_CR_OPTLOCK;
-	} else if (regs->CR & FLASH_CR_OPTLOCK) {
-		regs->OPTKEYR = FLASH_OPTKEY1;
-		regs->OPTKEYR = FLASH_OPTKEY2;
-	}
-#elif defined(FLASH_PECR_OPTLOCK) /* L0 and L1 */
-	if (enable) {
-		regs->PECR |= FLASH_PECR_OPTLOCK;
-	} else if (regs->PECR & FLASH_PECR_OPTLOCK) {
-		regs->OPTKEYR = FLASH_OPTKEY1;
-		regs->OPTKEYR = FLASH_OPTKEY2;
-	}
-#elif defined(FLASH_NSCR_OPTLOCK) /* L5 and U5 */
-	if (enable) {
-		regs->NSCR |= FLASH_NSCR_OPTLOCK;
-	} else if (regs->NSCR & FLASH_NSCR_OPTLOCK) {
-		regs->OPTKEYR = FLASH_OPTKEY1;
-		regs->OPTKEYR = FLASH_OPTKEY2;
-	}
-#elif defined(FLASH_NSCR1_OPTLOCK) /* WBA */
-	if (enable) {
-		regs->NSCR1 |= FLASH_NSCR1_OPTLOCK;
-	} else if (regs->NSCR1 & FLASH_NSCR1_OPTLOCK) {
-		regs->OPTKEYR = FLASH_OPTKEY1;
-		regs->OPTKEYR = FLASH_OPTKEY2;
-	}
-#endif
-	/* Lock CR/PECR/NSCR register if needed. */
-	if (enable) {
-		rc = flash_stm32_cr_lock(dev, true);
-		if (rc) {
-			return rc;
-		}
-	}
-#endif
-
-	if (enable) {
-		LOG_DBG("Option bytes locked");
-	} else {
-		LOG_DBG("Option bytes unlocked");
-	}
-
-	return 0;
->>>>>>> 7cef0e36
 }
 
 #if defined(CONFIG_FLASH_EX_OP_ENABLED) && defined(CONFIG_FLASH_STM32_BLOCK_REGISTERS)
