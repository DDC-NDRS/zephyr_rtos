--- conflicted
+++ resolved
@@ -509,8 +509,7 @@
     #endif
 };
 
-<<<<<<< HEAD
-static const struct flash_driver_api flash_stm32_api = {
+static DEVICE_API(flash, flash_stm32_api) = {
     .erase = flash_stm32_erase,
     .write = flash_stm32_write,
     .read  = flash_stm32_read,
@@ -521,19 +520,6 @@
     #ifdef CONFIG_FLASH_EX_OP_ENABLED
     .ex_op = flash_stm32_ex_op,
     #endif
-=======
-static DEVICE_API(flash, flash_stm32_api) = {
-	.erase = flash_stm32_erase,
-	.write = flash_stm32_write,
-	.read = flash_stm32_read,
-	.get_parameters = flash_stm32_get_parameters,
-#ifdef CONFIG_FLASH_PAGE_LAYOUT
-	.page_layout = flash_stm32_page_layout,
-#endif
-#ifdef CONFIG_FLASH_EX_OP_ENABLED
-	.ex_op = flash_stm32_ex_op,
-#endif
->>>>>>> 28bd478a
 };
 
 static int stm32_flash_init(struct device const* dev) {
