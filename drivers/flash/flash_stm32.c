--- conflicted
+++ resolved
@@ -47,9 +47,6 @@
     #endif
 };
 
-<<<<<<< HEAD
-static int flash_stm32_cr_lock(struct device const* dev, bool enable);
-
 #if !defined(_MSC_VER) /* #CUSTOM@NDRS */
 bool __weak flash_stm32_valid_range(struct device const* dev, off_t offset,
                                     uint32_t len, bool write) {
@@ -58,15 +55,6 @@
     }
 
     return flash_stm32_range_exists(dev, offset, len);
-=======
-bool __weak flash_stm32_valid_range(const struct device *dev, off_t offset,
-				    uint32_t len, bool write)
-{
-	if (write && !flash_stm32_valid_write(offset, len)) {
-		return false;
-	}
-	return flash_stm32_range_exists(dev, offset, len);
->>>>>>> 2707fa2f
 }
 #endif
 
@@ -237,8 +225,7 @@
     return (rc);
 }
 
-<<<<<<< HEAD
-static int flash_stm32_cr_lock(struct device const* dev, bool enable) {
+int flash_stm32_cr_lock(struct device const* dev, bool enable) {
     FLASH_TypeDef* regs = FLASH_STM32_REGS(dev);
 
     int rc = 0;
@@ -301,150 +288,6 @@
     return (rc);
 }
 
-int flash_stm32_option_bytes_lock(struct device const* dev, bool enable) {
-    FLASH_TypeDef* regs = FLASH_STM32_REGS(dev);
-
-    #if defined(FLASH_OPTCR_OPTLOCK) /* F2, F4, F7 */
-    if (enable) {
-        regs->OPTCR |= FLASH_OPTCR_OPTLOCK;
-    }
-    else if (regs->OPTCR & FLASH_OPTCR_OPTLOCK) {
-        regs->OPTKEYR = FLASH_OPT_KEY1;
-        regs->OPTKEYR = FLASH_OPT_KEY2;
-    }
-    #else
-    int rc;
-
-    /* Unlock CR/PECR/NSCR register if needed. */
-    if (!enable) {
-        rc = flash_stm32_cr_lock(dev, false);
-        if (rc) {
-            return (rc);
-        }
-    }
-
-    #if defined(FLASH_CR_OPTWRE)       /* F0, F1 and F3 */
-    if (enable) {
-        regs->CR &= ~FLASH_CR_OPTWRE;
-    }
-    else if (!(regs->CR & FLASH_CR_OPTWRE)) {
-        regs->OPTKEYR = FLASH_OPTKEY1;
-        regs->OPTKEYR = FLASH_OPTKEY2;
-    }
-    #elif defined(FLASH_CR_OPTLOCK)    /* G0, G4, L4, WB and WL */
-    if (enable) {
-        regs->CR |= FLASH_CR_OPTLOCK;
-    }
-    else if (regs->CR & FLASH_CR_OPTLOCK) {
-        regs->OPTKEYR = FLASH_OPTKEY1;
-        regs->OPTKEYR = FLASH_OPTKEY2;
-    }
-    #elif defined(FLASH_PECR_OPTLOCK)  /* L0 and L1 */
-    if (enable) {
-        regs->PECR |= FLASH_PECR_OPTLOCK;
-    }
-    else if (regs->PECR & FLASH_PECR_OPTLOCK) {
-        regs->OPTKEYR = FLASH_OPTKEY1;
-        regs->OPTKEYR = FLASH_OPTKEY2;
-    }
-    #elif defined(FLASH_NSCR_OPTLOCK)  /* L5 and U5 */
-    if (enable) {
-        regs->NSCR |= FLASH_NSCR_OPTLOCK;
-    }
-    else if (regs->NSCR & FLASH_NSCR_OPTLOCK) {
-        regs->OPTKEYR = FLASH_OPTKEY1;
-        regs->OPTKEYR = FLASH_OPTKEY2;
-    }
-    #elif defined(FLASH_NSCR1_OPTLOCK) /* WBA */
-    if (enable) {
-        regs->NSCR1 |= FLASH_NSCR1_OPTLOCK;
-    }
-    else if (regs->NSCR1 & FLASH_NSCR1_OPTLOCK) {
-        regs->OPTKEYR = FLASH_OPTKEY1;
-        regs->OPTKEYR = FLASH_OPTKEY2;
-    }
-    #endif
-    /* Lock CR/PECR/NSCR register if needed. */
-    if (enable) {
-        rc = flash_stm32_write_protection(dev, true);
-        if (rc) {
-            return (rc);
-        }
-    }
-    #endif
-
-    if (enable) {
-        LOG_DBG("Option bytes locked");
-    }
-    else {
-        LOG_DBG("Option bytes unlocked");
-    }
-
-    return (0);
-}
-
-=======
-int flash_stm32_cr_lock(const struct device *dev, bool enable)
-{
-	FLASH_TypeDef *regs = FLASH_STM32_REGS(dev);
-
-	int rc = 0;
-
-	if (enable) {
-		rc = flash_stm32_wait_flash_idle(dev);
-		if (rc) {
-			flash_stm32_sem_give(dev);
-			return rc;
-		}
-	}
-
-#if defined(FLASH_SECURITY_NS)
-	if (enable) {
-		regs->NSCR |= FLASH_STM32_NSLOCK;
-	} else {
-		if (regs->NSCR & FLASH_STM32_NSLOCK) {
-			regs->NSKEYR = FLASH_KEY1;
-			regs->NSKEYR = FLASH_KEY2;
-		}
-	}
-#elif defined(FLASH_CR_LOCK)
-	if (enable) {
-		regs->CR |= FLASH_CR_LOCK;
-	} else {
-		if (regs->CR & FLASH_CR_LOCK) {
-			regs->KEYR = FLASH_KEY1;
-			regs->KEYR = FLASH_KEY2;
-		}
-	}
-#else
-	if (enable) {
-		regs->PECR |= FLASH_PECR_PRGLOCK;
-		regs->PECR |= FLASH_PECR_PELOCK;
-	} else {
-		if (regs->PECR & FLASH_PECR_PRGLOCK) {
-			LOG_DBG("Disabling write protection");
-			regs->PEKEYR = FLASH_PEKEY1;
-			regs->PEKEYR = FLASH_PEKEY2;
-			regs->PRGKEYR = FLASH_PRGKEY1;
-			regs->PRGKEYR = FLASH_PRGKEY2;
-		}
-		if (FLASH->PECR & FLASH_PECR_PRGLOCK) {
-			LOG_ERR("Unlock failed");
-			rc = -EIO;
-		}
-	}
-#endif /* FLASH_SECURITY_NS */
-
-	if (enable) {
-		LOG_DBG("Enable write protection");
-	} else {
-		LOG_DBG("Disable write protection");
-	}
-
-	return rc;
-}
-
->>>>>>> 2707fa2f
 #if defined(CONFIG_FLASH_EX_OP_ENABLED) && defined(CONFIG_FLASH_STM32_BLOCK_REGISTERS)
 int flash_stm32_control_register_disable(struct device const* dev) {
     FLASH_TypeDef* regs = FLASH_STM32_REGS(dev);
@@ -511,26 +354,25 @@
 }
 
 /* Gives the total logical device size in bytes and return 0. */
-static int flash_stm32_get_size(const struct device *dev, uint64_t *size)
-{
-	ARG_UNUSED(dev);
-
-#if defined(CONFIG_SOC_SERIES_STM32H5X)
-	/* Disable the ICACHE to ensure all memory accesses are non-cacheable.
-	 * This is required on STM32H5, where the manufacturing flash must be
-	 * accessed in non-cacheable mode - otherwise, a bus error occurs.
-	 */
-	cache_instr_disable();
-#endif /* CONFIG_SOC_SERIES_STM32H5X */
-
-	*size = (uint64_t)LL_GetFlashSize() * 1024U;
-
-#if defined(CONFIG_SOC_SERIES_STM32H5X)
-	/* Re-enable the ICACHE (unconditonally - it should always be turned on) */
-	cache_instr_enable();
-#endif /* CONFIG_SOC_SERIES_STM32H5X */
-
-	return 0;
+static int flash_stm32_get_size(struct device const* dev, uint64_t* size) {
+    ARG_UNUSED(dev);
+
+    #if defined(CONFIG_SOC_SERIES_STM32H5X)
+    /* Disable the ICACHE to ensure all memory accesses are non-cacheable.
+     * This is required on STM32H5, where the manufacturing flash must be
+     * accessed in non-cacheable mode - otherwise, a bus error occurs.
+     */
+    cache_instr_disable();
+    #endif /* CONFIG_SOC_SERIES_STM32H5X */
+
+    *size = (uint64_t)LL_GetFlashSize() * 1024U;
+
+    #if defined(CONFIG_SOC_SERIES_STM32H5X)
+    /* Re-enable the ICACHE (unconditonally - it should always be turned on) */
+    cache_instr_enable();
+    #endif /* CONFIG_SOC_SERIES_STM32H5X */
+
+    return (0);
 }
 
 static struct flash_stm32_priv flash_data = {
@@ -547,30 +389,17 @@
 };
 
 static DEVICE_API(flash, flash_stm32_api) = {
-<<<<<<< HEAD
     .erase = flash_stm32_erase,
     .write = flash_stm32_write,
     .read  = flash_stm32_read,
     .get_parameters = flash_stm32_get_parameters,
+    .get_size = flash_stm32_get_size,
     #ifdef CONFIG_FLASH_PAGE_LAYOUT
     .page_layout = flash_stm32_page_layout,
     #endif
     #ifdef CONFIG_FLASH_EX_OP_ENABLED
     .ex_op = flash_stm32_ex_op,
     #endif
-=======
-	.erase = flash_stm32_erase,
-	.write = flash_stm32_write,
-	.read = flash_stm32_read,
-	.get_parameters = flash_stm32_get_parameters,
-	.get_size = flash_stm32_get_size,
-#ifdef CONFIG_FLASH_PAGE_LAYOUT
-	.page_layout = flash_stm32_page_layout,
-#endif
-#ifdef CONFIG_FLASH_EX_OP_ENABLED
-	.ex_op = flash_stm32_ex_op,
-#endif
->>>>>>> 2707fa2f
 };
 
 static int stm32_flash_init(struct device const* dev) {
