--- conflicted
+++ resolved
@@ -107,12 +107,12 @@
     return (0);
 }
 
-<<<<<<< HEAD
 static void flash_stm32_flush_caches(struct device const* dev,
                                      off_t offset, size_t len) {
     #if defined(CONFIG_SOC_SERIES_STM32F0X) || defined(CONFIG_SOC_SERIES_STM32F3X) || \
         defined(CONFIG_SOC_SERIES_STM32G0X) || defined(CONFIG_SOC_SERIES_STM32L5X) || \
-        defined(CONFIG_SOC_SERIES_STM32U5X) || defined(CONFIG_SOC_SERIES_STM32H5X)
+        defined(CONFIG_SOC_SERIES_STM32U3X) || defined(CONFIG_SOC_SERIES_STM32U5X) || \
+        defined(CONFIG_SOC_SERIES_STM32H5X)
     ARG_UNUSED(dev);
     ARG_UNUSED(offset);
     ARG_UNUSED(len);
@@ -135,37 +135,6 @@
     SCB_InvalidateDCache_by_Addr((uint32_t*)(FLASH_STM32_BASE_ADDRESS
                                  + offset), len);
     #endif
-=======
-static void flash_stm32_flush_caches(const struct device *dev,
-				     off_t offset, size_t len)
-{
-#if defined(CONFIG_SOC_SERIES_STM32F0X) || defined(CONFIG_SOC_SERIES_STM32F3X) || \
-	defined(CONFIG_SOC_SERIES_STM32G0X) || defined(CONFIG_SOC_SERIES_STM32L5X) || \
-	defined(CONFIG_SOC_SERIES_STM32U3X) || defined(CONFIG_SOC_SERIES_STM32U5X) || \
-	defined(CONFIG_SOC_SERIES_STM32H5X)
-	ARG_UNUSED(dev);
-	ARG_UNUSED(offset);
-	ARG_UNUSED(len);
-#elif defined(CONFIG_SOC_SERIES_STM32F4X) || \
-	defined(CONFIG_SOC_SERIES_STM32L4X) || \
-	defined(CONFIG_SOC_SERIES_STM32WBX) || \
-	defined(CONFIG_SOC_SERIES_STM32G4X)
-	ARG_UNUSED(offset);
-	ARG_UNUSED(len);
-
-	FLASH_TypeDef *regs = FLASH_STM32_REGS(dev);
-
-	if (regs->ACR & FLASH_ACR_DCEN) {
-		regs->ACR &= ~FLASH_ACR_DCEN;
-		regs->ACR |= FLASH_ACR_DCRST;
-		regs->ACR &= ~FLASH_ACR_DCRST;
-		regs->ACR |= FLASH_ACR_DCEN;
-	}
-#elif defined(CONFIG_SOC_SERIES_STM32F7X)
-	SCB_InvalidateDCache_by_Addr((uint32_t *)(FLASH_STM32_BASE_ADDRESS
-						  + offset), len);
-#endif
->>>>>>> 7a663fbf
 }
 
 static int flash_stm32_read(struct device const* dev, off_t offset,
