--- conflicted
+++ resolved
@@ -920,110 +920,95 @@
 
 #if defined(CONFIG_FLASH_EX_OP_ENABLED)
 #if defined(CONFIG_FLASH_STM32_QSPI_GENERIC_READ)
-static int flash_stm32_qspi_generic_read(const struct device *dev, QSPI_CommandTypeDef *cmd,
-					 void *out)
-{
-	int ret;
-
-#ifdef CONFIG_USERSPACE
-	QSPI_CommandTypeDef cmd_copy;
-
-	bool syscall_trap = z_syscall_trap();
-
-	if (syscall_trap) {
-		K_OOPS(k_usermode_from_copy(&cmd_copy, cmd, sizeof(cmd_copy)));
-		cmd = &cmd_copy;
-
-		K_OOPS(K_SYSCALL_MEMORY_WRITE(out, cmd->NbData));
-	}
-#endif
-	qspi_lock_thread(dev);
-
-	ret = qspi_read_access(dev, cmd, out, cmd->NbData);
-
-	qspi_unlock_thread(dev);
-
-	return ret;
+static int flash_stm32_qspi_generic_read(struct device const* dev, QSPI_CommandTypeDef* cmd,
+                                         void* out) {
+    int ret;
+
+    #ifdef CONFIG_USERSPACE
+    QSPI_CommandTypeDef cmd_copy;
+
+    bool syscall_trap = z_syscall_trap();
+
+    if (syscall_trap) {
+        K_OOPS(k_usermode_from_copy(&cmd_copy, cmd, sizeof(cmd_copy)));
+        cmd = &cmd_copy;
+
+        K_OOPS(K_SYSCALL_MEMORY_WRITE(out, cmd->NbData));
+    }
+    #endif
+
+    qspi_lock_thread(dev);
+    ret = qspi_read_access(dev, cmd, out, cmd->NbData);
+    qspi_unlock_thread(dev);
+
+    return (ret);
 }
 #endif /* CONFIG_FLASH_STM32_QSPI_GENERIC_READ */
 
 #if defined(CONFIG_FLASH_STM32_QSPI_GENERIC_WRITE)
-static int flash_stm32_qspi_generic_write(const struct device *dev, QSPI_CommandTypeDef *cmd,
-					  void *in)
-{
-	int ret;
-
-#ifdef CONFIG_USERSPACE
-	QSPI_CommandTypeDef cmd_copy;
-
-	bool syscall_trap = z_syscall_trap();
-
-	if (syscall_trap) {
-		K_OOPS(k_usermode_from_copy(&cmd_copy, cmd, sizeof(cmd_copy)));
-		cmd = &cmd_copy;
-
-		K_OOPS(K_SYSCALL_MEMORY_READ(in, cmd->NbData));
-	}
-#endif
-	qspi_lock_thread(dev);
-
-	ret = qspi_write_access(dev, cmd, in, cmd->NbData);
-
-	qspi_unlock_thread(dev);
-
-	return ret;
+static int flash_stm32_qspi_generic_write(struct device const* dev, QSPI_CommandTypeDef* cmd,
+                                          void* in) {
+    int ret;
+
+    #ifdef CONFIG_USERSPACE
+    QSPI_CommandTypeDef cmd_copy;
+
+    bool syscall_trap = z_syscall_trap();
+
+    if (syscall_trap) {
+        K_OOPS(k_usermode_from_copy(&cmd_copy, cmd, sizeof(cmd_copy)));
+        cmd = &cmd_copy;
+
+        K_OOPS(K_SYSCALL_MEMORY_READ(in, cmd->NbData));
+    }
+    #endif
+
+    qspi_lock_thread(dev);
+    ret = qspi_write_access(dev, cmd, in, cmd->NbData);
+    qspi_unlock_thread(dev);
+
+    return (ret);
 }
 #endif /* CONFIG_FLASH_STM32_QSPI_GENERIC_WRITE */
 
-static int flash_stm32_qspi_ex_op(const struct device *dev, uint16_t code, const uintptr_t cmd,
-				  void *data)
-{
-	switch (code) {
-#if defined(CONFIG_FLASH_STM32_QSPI_GENERIC_READ)
-	case FLASH_STM32_QSPI_EX_OP_GENERIC_READ:
-		return flash_stm32_qspi_generic_read(dev, (QSPI_CommandTypeDef *)cmd, data);
-#endif
-#if defined(CONFIG_FLASH_STM32_QSPI_GENERIC_WRITE)
-	case FLASH_STM32_QSPI_EX_OP_GENERIC_WRITE:
-		return flash_stm32_qspi_generic_write(dev, (QSPI_CommandTypeDef *)cmd, data);
-#endif
-	default:
-		return -ENOTSUP;
-	}
+static int flash_stm32_qspi_ex_op(struct device const* dev, uint16_t code, const uintptr_t cmd,
+                                  void* data) {
+    switch (code) {
+        #if defined(CONFIG_FLASH_STM32_QSPI_GENERIC_READ)
+        case FLASH_STM32_QSPI_EX_OP_GENERIC_READ :
+            return flash_stm32_qspi_generic_read(dev, (QSPI_CommandTypeDef*)cmd, data);
+        #endif
+
+        #if defined(CONFIG_FLASH_STM32_QSPI_GENERIC_WRITE)
+        case FLASH_STM32_QSPI_EX_OP_GENERIC_WRITE :
+            return flash_stm32_qspi_generic_write(dev, (QSPI_CommandTypeDef*)cmd, data);
+        #endif
+
+        default :
+            return (-ENOTSUP);
+    }
 }
 #endif /* CONFIG_FLASH_EX_OP_ENABLED */
 
 static DEVICE_API(flash, flash_stm32_qspi_driver_api) = {
-<<<<<<< HEAD
     .read           = flash_stm32_qspi_read,
     .write          = flash_stm32_qspi_write,
     .erase          = flash_stm32_qspi_erase,
     .get_parameters = flash_stm32_qspi_get_parameters,
     .get_size       = flash_stm32_qspi_get_size,
+
     #if defined(CONFIG_FLASH_PAGE_LAYOUT)
     .page_layout = flash_stm32_qspi_pages_layout,
     #endif
+
     #if defined(CONFIG_FLASH_JESD216_API)
     .sfdp_read     = qspi_read_sfdp,
     .read_jedec_id = qspi_read_jedec_id,
     #endif /* CONFIG_FLASH_JESD216_API */
-=======
-	.read = flash_stm32_qspi_read,
-	.write = flash_stm32_qspi_write,
-	.erase = flash_stm32_qspi_erase,
-	.get_parameters = flash_stm32_qspi_get_parameters,
-	.get_size = flash_stm32_qspi_get_size,
-#if defined(CONFIG_FLASH_PAGE_LAYOUT)
-	.page_layout = flash_stm32_qspi_pages_layout,
-#endif
-#if defined(CONFIG_FLASH_JESD216_API)
-	.sfdp_read = qspi_read_sfdp,
-	.read_jedec_id = qspi_read_jedec_id,
-#endif /* CONFIG_FLASH_JESD216_API */
-#if defined(CONFIG_FLASH_EX_OP_ENABLED)
-	.ex_op = flash_stm32_qspi_ex_op,
-#endif
->>>>>>> a626d865
+
+    #if defined(CONFIG_FLASH_EX_OP_ENABLED)
+    .ex_op = flash_stm32_qspi_ex_op,
+    #endif
 };
 
 #if defined(CONFIG_FLASH_PAGE_LAYOUT)
