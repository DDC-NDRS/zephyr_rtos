/*
 * Copyright (c) 2020 Piotr Mienkowski
 * Copyright (c) 2020 Linaro Limited
 * Copyright (c) 2022 Georgij Cernysiov
 *
 * SPDX-License-Identifier: Apache-2.0
 */

#define DT_DRV_COMPAT st_stm32_qspi_nor

#include <errno.h>
#include <zephyr/kernel.h>
#include <zephyr/toolchain.h>
#include <zephyr/arch/common/ffs.h>
#include <zephyr/sys/__assert.h>
#include <zephyr/sys/util.h>
#include <soc.h>
#include <string.h>
#include <zephyr/drivers/pinctrl.h>
#include <zephyr/drivers/clock_control/stm32_clock_control.h>
#include <zephyr/drivers/clock_control.h>
#include <zephyr/drivers/flash.h>
#include <zephyr/drivers/dma.h>
#include <zephyr/drivers/dma/dma_stm32.h>
#include <zephyr/drivers/gpio.h>

#if DT_INST_NODE_HAS_PROP(0, spi_bus_width) && \
    (DT_INST_PROP(0, spi_bus_width) == 4)
#define STM32_QSPI_USE_QUAD_IO 1
#else
#define STM32_QSPI_USE_QUAD_IO 0
#endif

/* Get the base address of the flash from the DTS node */
#define STM32_QSPI_BASE_ADDRESS DT_INST_REG_ADDR(0)

#define STM32_QSPI_RESET_GPIO   DT_INST_NODE_HAS_PROP(0, reset_gpios)
#define STM32_QSPI_RESET_CMD    DT_INST_PROP(0, reset_cmd)

#include <stm32_ll_dma.h>
#include <stm32_ll_mdma.h>

#include "spi_nor.h"
#include "jesd216.h"

#include <zephyr/logging/log.h>
#include <zephyr/irq.h>
LOG_MODULE_REGISTER(flash_stm32_qspi, CONFIG_FLASH_LOG_LEVEL);

#define STM32_QSPI_FIFO_THRESHOLD       8
#define STM32_QSPI_CLOCK_PRESCALER_MAX  255

#define STM32_QSPI_UNKNOWN_MODE         (0xFF)

#define STM32_QSPI_USE_DMA              DT_NODE_HAS_PROP(DT_INST_PARENT(0), dmas)
#define STM32_QSPI_DMA_THRESHOLD        32      /* Threshold value in bytes for DMA use #CUSTOM@NDRS */

#if DT_HAS_COMPAT_STATUS_OKAY(st_stm32_qspi_nor)

/* In dual-flash mode, total size is twice the size of one flash component */
#define STM32_QSPI_DOUBLE_FLASH         DT_PROP(DT_NODELABEL(quadspi), dual_flash)

#if STM32_QSPI_USE_DMA
#if defined(CONFIG_SOC_SERIES_STM32H7X)
static const uint32_t table_src_size[] = {
    MDMA_SRC_DATASIZE_BYTE,
    MDMA_SRC_DATASIZE_HALFWORD,
    MDMA_SRC_DATASIZE_WORD
};

static const uint32_t table_dst_size[] = {
    MDMA_DEST_DATASIZE_BYTE,
    MDMA_DEST_DATASIZE_HALFWORD,
    MDMA_DEST_DATASIZE_WORD
};

/* Lookup table to set dma priority from the DTS */
static const uint32_t table_priority[] = {
    MDMA_PRIORITY_LOW,
    MDMA_PRIORITY_MEDIUM,
    MDMA_PRIORITY_HIGH,
    MDMA_PRIORITY_VERY_HIGH
};
#else
static const uint32_t table_m_size[] = {
    LL_DMA_MDATAALIGN_BYTE,
    LL_DMA_MDATAALIGN_HALFWORD,
    LL_DMA_MDATAALIGN_WORD,
};

static const uint32_t table_p_size[] = {
    LL_DMA_PDATAALIGN_BYTE,
    LL_DMA_PDATAALIGN_HALFWORD,
    LL_DMA_PDATAALIGN_WORD,
};

/* Lookup table to set dma priority from the DTS */
static const uint32_t table_priority[] = {
    DMA_PRIORITY_LOW,
    DMA_PRIORITY_MEDIUM,
    DMA_PRIORITY_HIGH,
    DMA_PRIORITY_VERY_HIGH,
};
#endif /* CONFIG_SOC_SERIES_STM32H7X */
#endif /* STM32_QSPI_USE_DMA */

typedef void (*irq_config_func_t)(struct device const* dev);

struct stm32_dma_stream {
    void* reg;                  /* MDMA_TypeDef, DMA_TypeDef */
    struct device const* dev;
    uint32_t channel;
    struct dma_config cfg;
};

struct flash_stm32_qspi_config {
    QUADSPI_TypeDef* regs;
    struct stm32_pclken pclken;
    irq_config_func_t irq_config;
    size_t flash_size;
    uint32_t max_frequency;
    const struct pinctrl_dev_config* pcfg;
    #if STM32_QSPI_RESET_GPIO
    const struct gpio_dt_spec reset;
    #endif

    #if DT_NODE_HAS_PROP(DT_INST(0, st_stm32_qspi_nor), jedec_id)
    uint8_t jedec_id[DT_INST_PROP_LEN(0, jedec_id)];
    #endif /* jedec_id */
};

struct flash_stm32_qspi_data {
    QSPI_HandleTypeDef hqspi;
    struct k_sem sem;
    struct k_sem sync;

    #if defined(CONFIG_FLASH_PAGE_LAYOUT)
    struct flash_pages_layout layout;
    #endif
    struct jesd216_erase_type erase_types[JESD216_NUM_ERASE_TYPES];

    /* Number of bytes per page */
    uint16_t page_size;
    enum jesd216_dw15_qer_type qer_type;
    enum jesd216_mode_type mode;
    int cmd_status;
    struct stm32_dma_stream dma;
    uint8_t qspi_write_cmd;
    uint8_t qspi_read_cmd;
    uint8_t qspi_read_cmd_latency;

    /*
     * If set addressed operations should use 32-bit rather than
     * 24-bit addresses.
     */
    bool flag_access_32bit : 1;
};

static QSPI_CommandTypeDef const qspi_cmd_wren = {
    .Instruction     = SPI_NOR_CMD_WREN,
    .InstructionMode = QSPI_INSTRUCTION_1_LINE
};

static int flash_stm32_qspi_mdma_init(struct flash_stm32_qspi_data* dev_data);
static int flash_stm32_qspi_dma_init(struct flash_stm32_qspi_data* dev_data);

static inline void qspi_lock_thread(struct device const* dev) {
    struct flash_stm32_qspi_data* dev_data = dev->data;

    k_sem_take(&dev_data->sem, K_FOREVER);
}

static inline void qspi_unlock_thread(struct device const* dev) {
    struct flash_stm32_qspi_data* dev_data = dev->data;

    k_sem_give(&dev_data->sem);
}

static inline void qspi_set_address_size(struct device const* dev,
                                         QSPI_CommandTypeDef* cmd) {
    struct flash_stm32_qspi_data const* dev_data = dev->data;

    if (dev_data->flag_access_32bit) {
        cmd->AddressSize = QSPI_ADDRESS_32_BITS;
        return;
    }

    cmd->AddressSize = QSPI_ADDRESS_24_BITS;
}

static inline int qspi_prepare_quad_read(struct device const* dev,
                                         QSPI_CommandTypeDef* cmd) {
    struct flash_stm32_qspi_data const* dev_data = dev->data;

    __ASSERT_NO_MSG((dev_data->mode == JESD216_MODE_114) ||
                    (dev_data->mode == JESD216_MODE_144));

    cmd->Instruction = dev_data->qspi_read_cmd;
    cmd->AddressMode = ((dev_data->mode == JESD216_MODE_114)
                            ? QSPI_ADDRESS_1_LINE
                            : QSPI_ADDRESS_4_LINES);
    cmd->DataMode    = QSPI_DATA_4_LINES;
    cmd->DummyCycles = dev_data->qspi_read_cmd_latency;

    return (0);
}

static inline int qspi_prepare_quad_program(struct device const* dev,
                                            QSPI_CommandTypeDef* cmd) {
    struct flash_stm32_qspi_data const* dev_data = dev->data;

    __ASSERT_NO_MSG(dev_data->qspi_write_cmd == SPI_NOR_CMD_PP_1_1_4 ||
                    dev_data->qspi_write_cmd == SPI_NOR_CMD_PP_1_4_4);

<<<<<<< HEAD
    cmd->Instruction = dev_data->qspi_write_cmd;
    cmd->AddressMode = ((cmd->Instruction == SPI_NOR_CMD_PP_1_1_4)
                            ? QSPI_ADDRESS_1_LINE
                            : QSPI_ADDRESS_4_LINES);
    cmd->DataMode    = QSPI_DATA_4_LINES;
    cmd->DummyCycles = 0;
=======
	cmd->Instruction = dev_data->qspi_write_cmd;
#if defined(CONFIG_USE_MICROCHIP_QSPI_FLASH_WITH_STM32)
	/* Microchip qspi-NOR flash, does not follow the standard rules */
	if (cmd->Instruction == SPI_NOR_CMD_PP_1_1_4) {
		cmd->AddressMode = QSPI_ADDRESS_4_LINES;
	}
#else
	cmd->AddressMode = ((cmd->Instruction == SPI_NOR_CMD_PP_1_1_4)
				? QSPI_ADDRESS_1_LINE
				: QSPI_ADDRESS_4_LINES);
#endif /* CONFIG_USE_MICROCHIP_QSPI_FLASH_WITH_STM32 */
	cmd->DataMode = QSPI_DATA_4_LINES;
	cmd->DummyCycles = 0;
>>>>>>> 715b9739

    return (0);
}

/*
 * Send a command over QSPI bus.
 */
static int qspi_send_cmd(struct device const* dev, QSPI_CommandTypeDef const* cmd) {
    const struct flash_stm32_qspi_config* dev_cfg = dev->config;
    struct flash_stm32_qspi_data* dev_data = dev->data;
    HAL_StatusTypeDef hal_sts;

    ARG_UNUSED(dev_cfg);

    LOG_DBG("Instruction 0x%x", cmd->Instruction);

    dev_data->cmd_status = 0;

    hal_sts = HAL_QSPI_Command_IT(&dev_data->hqspi, cmd);
    if (hal_sts != HAL_OK) {
        LOG_ERR("%d: Failed to send QSPI instruction", hal_sts);
        return (-EIO);
    }
    LOG_DBG("CCR 0x%x", dev_cfg->regs->CCR);

    k_sem_take(&dev_data->sync, K_FOREVER);

    return (dev_data->cmd_status);
}

/*
 * Perform a read access over QSPI bus.
 */
static int qspi_read_access(struct device const* dev, QSPI_CommandTypeDef* cmd,
                            uint8_t* data, size_t size) {
    const struct flash_stm32_qspi_config* dev_cfg  = dev->config;
    struct flash_stm32_qspi_data* dev_data = dev->data;
    HAL_StatusTypeDef hal_sts;

    ARG_UNUSED(dev_cfg);

    cmd->NbData = size;

    dev_data->cmd_status = 0;

    hal_sts = HAL_QSPI_Command_IT(&dev_data->hqspi, cmd);
    if (hal_sts != HAL_OK) {
        LOG_ERR("%d: Failed to send QSPI instruction", hal_sts);
        return (-EIO);
    }

    if ((STM32_QSPI_USE_DMA == 1) &&
        (size >= STM32_QSPI_DMA_THRESHOLD)) {
        hal_sts = HAL_QSPI_Receive_DMA(&dev_data->hqspi, data);
    }
    else {
        hal_sts = HAL_QSPI_Receive_IT(&dev_data->hqspi, data);
    }

    if (hal_sts != HAL_OK) {
        LOG_ERR("%d: Failed to read data", hal_sts);
        return (-EIO);
    }

    k_sem_take(&dev_data->sync, K_FOREVER);

    return (dev_data->cmd_status);
}

/*
 * Perform a write access over QSPI bus.
 */
static int qspi_write_access(struct device const* dev, QSPI_CommandTypeDef* cmd,
                             uint8_t const* data, size_t size) {
    const struct flash_stm32_qspi_config* dev_cfg = dev->config;
    struct flash_stm32_qspi_data* dev_data = dev->data;
    HAL_StatusTypeDef hal_ret;

    ARG_UNUSED(dev_cfg);

    LOG_DBG("Instruction 0x%x", cmd->Instruction);

    cmd->NbData = size;

    dev_data->cmd_status = 0;

    hal_ret = HAL_QSPI_Command_IT(&dev_data->hqspi, cmd);
    if (hal_ret != HAL_OK) {
        LOG_ERR("%d: Failed to send QSPI instruction", hal_ret);
        return (-EIO);
    }

    if ((STM32_QSPI_USE_DMA == 1) &&
        (size >= STM32_QSPI_DMA_THRESHOLD)) {
        hal_ret = HAL_QSPI_Transmit_DMA(&dev_data->hqspi, (uint8_t*)data);
    }
    else {
        hal_ret = HAL_QSPI_Transmit_IT(&dev_data->hqspi, (uint8_t*)data);
    }

    if (hal_ret != HAL_OK) {
        LOG_ERR("%d: Failed to read data", hal_ret);
        return (-EIO);
    }
    LOG_DBG("CCR 0x%x", dev_cfg->regs->CCR);

    k_sem_take(&dev_data->sync, K_FOREVER);

    return (dev_data->cmd_status);
}

#if defined(CONFIG_FLASH_JESD216_API)
/*
 * Read Serial Flash ID :
 * perform a read access over SPI bus for read Identification (DataMode is already set)
 * and compare to the jedec-id from the DTYS table exists
 */
static int qspi_read_jedec_id(struct device const* dev, uint8_t* id) {
    struct flash_stm32_qspi_data* dev_data = dev->data;
    uint8_t data[JESD216_READ_ID_LEN];

    QSPI_CommandTypeDef cmd = {
        .Instruction     = JESD216_CMD_READ_ID,
        .AddressSize     = QSPI_ADDRESS_NONE,
        .DummyCycles     = 8,
        .InstructionMode = QSPI_INSTRUCTION_1_LINE,
        .AddressMode     = QSPI_ADDRESS_1_LINE,
        .DataMode        = QSPI_DATA_1_LINE,
        .NbData          = JESD216_READ_ID_LEN,
    };

    HAL_StatusTypeDef hal_ret;

    hal_ret = HAL_QSPI_Command_IT(&dev_data->hqspi, &cmd);

    if (hal_ret != HAL_OK) {
        LOG_ERR("%d: Failed to send OSPI instruction", hal_ret);
        return (-EIO);
    }

    hal_ret = HAL_QSPI_Receive(&dev_data->hqspi, data, HAL_QSPI_TIMEOUT_DEFAULT_VALUE);
    if (hal_ret != HAL_OK) {
        LOG_ERR("%d: Failed to read data", hal_ret);
        return (-EIO);
    }

    LOG_DBG("Read JESD216-ID");

    dev_data->cmd_status = 0;
    memcpy(id, data, JESD216_READ_ID_LEN);

    return (0);
}
#endif /* CONFIG_FLASH_JESD216_API */

static int qspi_write_unprotect(const struct device *dev)
{
	int ret = 0;
	QSPI_CommandTypeDef cmd_unprotect = {
			.Instruction = SPI_NOR_CMD_ULBPR,
			.InstructionMode = QSPI_INSTRUCTION_1_LINE,
	};

	if (IS_ENABLED(DT_INST_PROP(0, requires_ulbpr))) {
		ret = qspi_send_cmd(dev, &cmd_write_en);

		if (ret != 0) {
			return ret;
		}

		ret = qspi_send_cmd(dev, &cmd_unprotect);
	}

	return ret;
}

/*
 * Read Serial Flash Discovery Parameter
 */
static int qspi_read_sfdp(struct device const* dev, off_t addr, void* data,
                          size_t size) {
    struct flash_stm32_qspi_data* dev_data = dev->data;
    HAL_StatusTypeDef hal_ret;

    __ASSERT(data != NULL, "null destination");

    LOG_INF("Reading SFDP");

    QSPI_CommandTypeDef cmd = {
        .Instruction     = JESD216_CMD_READ_SFDP,
        .Address         = addr,
        .AddressSize     = QSPI_ADDRESS_24_BITS,
        .DummyCycles     = 8,
        .InstructionMode = QSPI_INSTRUCTION_1_LINE,
        .AddressMode     = QSPI_ADDRESS_1_LINE,
        .DataMode        = QSPI_DATA_1_LINE,
        .NbData          = size,
    };

    hal_ret = HAL_QSPI_Command(&dev_data->hqspi, &cmd,
                               HAL_QSPI_TIMEOUT_DEFAULT_VALUE);
    if (hal_ret != HAL_OK) {
        LOG_ERR("%d: Failed to send SFDP instruction", hal_ret);
        return (-EIO);
    }

    hal_ret = HAL_QSPI_Receive(&dev_data->hqspi, (uint8_t*)data,
                               HAL_QSPI_TIMEOUT_DEFAULT_VALUE);
    if (hal_ret != HAL_OK) {
        LOG_ERR("%d: Failed to read SFDP", hal_ret);
        return (-EIO);
    }

    dev_data->cmd_status = 0;

    return (0);
}

static bool qspi_address_is_valid(struct device const* dev, off_t addr,
                                  size_t size) {
    const struct flash_stm32_qspi_config* dev_cfg = dev->config;
    size_t flash_size = dev_cfg->flash_size;

    return ((addr >= 0) && ((uint64_t)addr + (uint64_t)size <= flash_size));
}

#ifdef CONFIG_STM32_MEMMAP
/* Must be called inside qspi_lock_thread(). */
static int stm32_qspi_set_memory_mapped(const struct device* dev) {
    int ret;
    HAL_StatusTypeDef hal_ret;
    struct flash_stm32_qspi_data* dev_data = dev->data;

    QSPI_CommandTypeDef cmd = {
        .Instruction     = SPI_NOR_CMD_READ,
        .Address         = 0,
        .InstructionMode = QSPI_INSTRUCTION_1_LINE,
        .AddressMode     = QSPI_ADDRESS_1_LINE,
        .DataMode        = QSPI_DATA_1_LINE,
    };

    qspi_set_address_size(dev, &cmd);
    if (IS_ENABLED(STM32_QSPI_USE_QUAD_IO)) {
        ret = qspi_prepare_quad_read(dev, &cmd);
        if (ret < 0) {
            return (ret);
        }
    }

    QSPI_MemoryMappedTypeDef mem_mapped = {
        .TimeOutActivation = QSPI_TIMEOUT_COUNTER_DISABLE,
    };

    hal_ret = HAL_QSPI_MemoryMapped(&dev_data->hqspi, &cmd, &mem_mapped);
    if (hal_ret != 0) {
        LOG_ERR("%d: Failed to enable memory mapped", hal_ret);
        return -EIO;
    }

    LOG_DBG("MemoryMap mode enabled");
    return (0);
}

static bool stm32_qspi_is_memory_mapped(const struct device* dev) {
    struct flash_stm32_qspi_data* dev_data = dev->data;

    return READ_BIT(dev_data->hqspi.Instance->CCR, QUADSPI_CCR_FMODE) == QUADSPI_CCR_FMODE;
}

static int stm32_qspi_abort(const struct device* dev) {
    struct flash_stm32_qspi_data* dev_data = dev->data;
    HAL_StatusTypeDef             hal_ret;

    hal_ret = HAL_QSPI_Abort(&dev_data->hqspi);
    if (hal_ret != HAL_OK) {
        LOG_ERR("%d: QSPI abort failed", hal_ret);
        return -EIO;
    }

    return 0;
}
#endif

static int flash_stm32_qspi_read(struct device const* dev, off_t addr,
                                 void* data, size_t size) {
    bool is_valid;
    int ret;

    is_valid = qspi_address_is_valid(dev, addr, size);
    if (is_valid == false) {
        LOG_DBG("Error: address or size exceeds expected values: "
                "addr 0x%lx, size %zu", (long)addr, size);
        return (-EINVAL);
    }

    /* read non-zero size */
    if (size == 0) {
        return (0);
    }

    #ifdef CONFIG_STM32_MEMMAP
    qspi_lock_thread(dev);

    /* Do reads through memory-mapping instead of indirect */
    if (!stm32_qspi_is_memory_mapped(dev)) {
        ret = stm32_qspi_set_memory_mapped(dev);
        if (ret != 0) {
            LOG_ERR("READ: failed to set memory mapped");
            goto end;
        }
    }

    __ASSERT_NO_MSG(stm32_qspi_is_memory_mapped(dev));

    uintptr_t mmap_addr = STM32_QSPI_BASE_ADDRESS + addr;

    LOG_DBG("Memory-mapped read from 0x%08lx, len %zu", mmap_addr, size);
    memcpy(data, (void*)mmap_addr, size);
    ret = 0;
    goto end;
    #else
    QSPI_CommandTypeDef cmd = {
        .Instruction     = SPI_NOR_CMD_READ,
        .Address         = addr,
        .InstructionMode = QSPI_INSTRUCTION_1_LINE,
        .AddressMode     = QSPI_ADDRESS_1_LINE,
        .DataMode        = QSPI_DATA_1_LINE,
    };

    qspi_set_address_size(dev, &cmd);
    if (IS_ENABLED(STM32_QSPI_USE_QUAD_IO)) {
        ret = qspi_prepare_quad_read(dev, &cmd);
        if (ret < 0) {
            return (ret);
        }
    }

    qspi_lock_thread(dev);

    ret = qspi_read_access(dev, &cmd, data, size);
    goto end;
    #endif

end :
    qspi_unlock_thread(dev);

    return (ret);
}

static int qspi_wait_until_ready(struct device const* dev) {
    uint8_t reg;
    int ret;

    QSPI_CommandTypeDef cmd = {
        .Instruction     = SPI_NOR_CMD_RDSR,
        .InstructionMode = QSPI_INSTRUCTION_1_LINE,
        .DataMode        = QSPI_DATA_1_LINE,
    };

    do {
        ret = qspi_read_access(dev, &cmd, &reg, sizeof(reg));
    } while (!ret && (reg & SPI_NOR_WIP_BIT));

    return (ret);
}

static int flash_stm32_qspi_write(struct device const* dev, off_t addr,
                                  void const* data, size_t size) {
    int ret = 0;

    if (!qspi_address_is_valid(dev, addr, size)) {
        LOG_DBG("Error: address or size exceeds expected values: "
                "addr 0x%lx, size %zu", (long)addr, size);
        return (-EINVAL);
    }

    /* write non-zero size */
    if (size == 0) {
        return (0);
    }

    QSPI_CommandTypeDef cmd_pp = {
        .Instruction     = SPI_NOR_CMD_PP,
        .InstructionMode = QSPI_INSTRUCTION_1_LINE,
        .AddressMode     = QSPI_ADDRESS_1_LINE,
        .DataMode        = QSPI_DATA_1_LINE,
    };

    qspi_set_address_size(dev, &cmd_pp);
    if (IS_ENABLED(STM32_QSPI_USE_QUAD_IO)) {
        ret = qspi_prepare_quad_program(dev, &cmd_pp);
        if (ret < 0) {
            return (ret);
        }
    }

    qspi_lock_thread(dev);

    #ifdef CONFIG_STM32_MEMMAP
    if (stm32_qspi_is_memory_mapped(dev)) {
        /* Abort ongoing transfer to force CS high/BUSY deasserted */
        ret = stm32_qspi_abort(dev);
        if (ret != 0) {
            LOG_ERR("Failed to abort memory-mapped access before write");
            goto end;
        }
    }
    #endif

    while (size > 0) {
        size_t to_write = size;

        /* Don't write more than a page. */
        if (to_write >= SPI_NOR_PAGE_SIZE) {
            to_write = SPI_NOR_PAGE_SIZE;
        }

        /* Don't write across a page boundary */
        if (((addr + to_write - 1U) / SPI_NOR_PAGE_SIZE)
            != (addr / SPI_NOR_PAGE_SIZE)) {
            to_write = SPI_NOR_PAGE_SIZE -
                                    (addr % SPI_NOR_PAGE_SIZE);
        }

        ret = qspi_send_cmd(dev, &qspi_cmd_wren);
        if (ret != 0) {
            break;
        }

        cmd_pp.Address = addr;
        ret = qspi_write_access(dev, &cmd_pp, data, to_write);
        if (ret != 0) {
            break;
        }

        size -= to_write;
        data  = (uint8_t const*)data + to_write;
        addr += to_write;

        ret = qspi_wait_until_ready(dev);
        if (ret != 0) {
            break;
        }
    }
    goto end;

end:
    qspi_unlock_thread(dev);

    return (ret);
}

static int flash_stm32_qspi_erase(struct device const* dev, off_t addr,
                                  size_t size) {
    const struct flash_stm32_qspi_config* dev_cfg = dev->config;
    struct flash_stm32_qspi_data const* dev_data = dev->data;
    bool is_valid;
    int ret = 0;

    is_valid = qspi_address_is_valid(dev, addr, size);
    if (is_valid == false) {
        LOG_DBG("Error: address or size exceeds expected values: "
                "addr 0x%lx, size %zu", (long)addr, size);
        return (-EINVAL);
    }

    /* erase non-zero size */
    if (size == 0) {
        return (0);
    }

    QSPI_CommandTypeDef cmd_erase = {
        .Instruction     = 0,
        .InstructionMode = QSPI_INSTRUCTION_1_LINE,
        .AddressMode     = QSPI_ADDRESS_1_LINE,
    };

    qspi_set_address_size(dev, &cmd_erase);
    qspi_lock_thread(dev);

    #ifdef CONFIG_STM32_MEMMAP
    if (stm32_qspi_is_memory_mapped(dev)) {
        /* Abort ongoing transfer to force CS high/BUSY deasserted */
        ret = stm32_qspi_abort(dev);
        if (ret != 0) {
            LOG_ERR("Failed to abort memory-mapped access before erase");
            goto end;
        }
    }
    #endif

    while ((size > 0) && (ret == 0)) {
        cmd_erase.Address = addr;
        qspi_send_cmd(dev, &qspi_cmd_wren);

        if (size == dev_cfg->flash_size) {
            /* chip erase */
            cmd_erase.Instruction = SPI_NOR_CMD_CE;
            cmd_erase.AddressMode = QSPI_ADDRESS_NONE;
            qspi_send_cmd(dev, &cmd_erase);
            size -= dev_cfg->flash_size;
        }
        else {
            const struct jesd216_erase_type* erase_types =
                                                dev_data->erase_types;
            const struct jesd216_erase_type* bet = NULL;

            for (uint8_t ei = 0;
                 ei < JESD216_NUM_ERASE_TYPES; ++ei) {
                const struct jesd216_erase_type* etp =
                                        &erase_types[ei];

                if ((etp->exp != 0) &&
                    SPI_NOR_IS_ALIGNED(addr, etp->exp) &&
                    SPI_NOR_IS_ALIGNED(size, etp->exp) &&
                    ((bet == NULL) || (etp->exp > bet->exp))) {
                    bet = etp;
                    cmd_erase.Instruction = bet->cmd;
                }
            }

            if (bet != NULL) {
                qspi_send_cmd(dev, &cmd_erase);
                addr += BIT(bet->exp);
                size -= BIT(bet->exp);
            }
            else {
                LOG_ERR("Can't erase %zu at 0x%lx",
                        size, (long)addr);
                ret = -EINVAL;
            }
        }
        qspi_wait_until_ready(dev);
    }
    goto end;

end :
    qspi_unlock_thread(dev);

    return (ret);
}

static struct flash_parameters const flash_stm32_qspi_parameters = {
    .write_block_size = 1,
    .erase_value = 0xFF
};

static struct flash_parameters const*
flash_stm32_qspi_get_parameters(struct device const* dev) {
    ARG_UNUSED(dev);

    return (&flash_stm32_qspi_parameters);
}

static void flash_stm32_qspi_isr(struct device const* dev) {
    struct flash_stm32_qspi_data* dev_data = dev->data;

    HAL_QSPI_IRQHandler(&dev_data->hqspi);
}

/* This function is executed in the interrupt context */
#if STM32_QSPI_USE_DMA
#if defined(CONFIG_SOC_SERIES_STM32H7X) /* #CUSTOM@NDRS */
static void qspi_dma_callback(struct device const* dev, void* arg,
                              uint32_t channel, int status) {
    MDMA_HandleTypeDef* hmdma = arg;

    ARG_UNUSED(dev);

    if (status < 0) {
        LOG_ERR("DMA callback error with channel %d.", channel);
    }

    HAL_MDMA_IRQHandler(hmdma);
}
#else
static void qspi_dma_callback(struct device const* dev, void* arg,
                              uint32_t channel, int status) {
    DMA_HandleTypeDef* hdma = arg;

    ARG_UNUSED(dev);

    if (status < 0) {
        LOG_ERR("DMA callback error with channel %d.", channel);
    }

    HAL_DMA_IRQHandler(hdma);
}
#endif
#endif

__weak HAL_StatusTypeDef HAL_DMA_Abort(DMA_HandleTypeDef* hdma) {
    return (HAL_OK);
}

__weak HAL_StatusTypeDef HAL_DMA_Abort_IT(DMA_HandleTypeDef* hdma) {
    return (HAL_OK);
}

/*
 * Transfer Error callback.
 */
void HAL_QSPI_ErrorCallback(QSPI_HandleTypeDef* hqspi) {
    struct flash_stm32_qspi_data* dev_data =
            CONTAINER_OF(hqspi, struct flash_stm32_qspi_data, hqspi);

    LOG_DBG("Enter");

    dev_data->cmd_status = -EIO;

    k_sem_give(&dev_data->sync);
}

/*
 * Command completed callback.
 */
void HAL_QSPI_CmdCpltCallback(QSPI_HandleTypeDef* hqspi) {
    struct flash_stm32_qspi_data* dev_data =
            CONTAINER_OF(hqspi, struct flash_stm32_qspi_data, hqspi);

    k_sem_give(&dev_data->sync);
}

/*
 * Rx Transfer completed callback.
 */
void HAL_QSPI_RxCpltCallback(QSPI_HandleTypeDef* hqspi) {
    struct flash_stm32_qspi_data* dev_data =
            CONTAINER_OF(hqspi, struct flash_stm32_qspi_data, hqspi);

    k_sem_give(&dev_data->sync);
}

/*
 * Tx Transfer completed callback.
 */
void HAL_QSPI_TxCpltCallback(QSPI_HandleTypeDef* hqspi) {
    struct flash_stm32_qspi_data* dev_data =
            CONTAINER_OF(hqspi, struct flash_stm32_qspi_data, hqspi);

    k_sem_give(&dev_data->sync);
}

/*
 * Status Match callback.
 */
void HAL_QSPI_StatusMatchCallback(QSPI_HandleTypeDef* hqspi) {
    struct flash_stm32_qspi_data* dev_data =
            CONTAINER_OF(hqspi, struct flash_stm32_qspi_data, hqspi);

    k_sem_give(&dev_data->sync);
}

/*
 * Timeout callback.
 */
void HAL_QSPI_TimeOutCallback(QSPI_HandleTypeDef* hqspi) {
    struct flash_stm32_qspi_data* dev_data =
            CONTAINER_OF(hqspi, struct flash_stm32_qspi_data, hqspi);

    LOG_DBG("Enter");

    dev_data->cmd_status = -EIO;

    k_sem_give(&dev_data->sync);
}

#if defined(CONFIG_FLASH_PAGE_LAYOUT)
static void flash_stm32_qspi_pages_layout(struct device const* dev,
                                          const struct flash_pages_layout** layout,
                                          size_t* layout_size) {
    struct flash_stm32_qspi_data const* dev_data = dev->data;

    *layout      = &dev_data->layout;
    *layout_size = 1;
}
#endif

static const struct flash_driver_api flash_stm32_qspi_driver_api = {
    .read           = flash_stm32_qspi_read,
    .write          = flash_stm32_qspi_write,
    .erase          = flash_stm32_qspi_erase,
    .get_parameters = flash_stm32_qspi_get_parameters,
    #if defined(CONFIG_FLASH_PAGE_LAYOUT)
    .page_layout = flash_stm32_qspi_pages_layout,
    #endif
    #if defined(CONFIG_FLASH_JESD216_API)
    .sfdp_read     = qspi_read_sfdp,
    .read_jedec_id = qspi_read_jedec_id,
    #endif /* CONFIG_FLASH_JESD216_API */
};

#if defined(CONFIG_FLASH_PAGE_LAYOUT)
static int setup_pages_layout(struct device const* dev) {
    const struct flash_stm32_qspi_config* dev_cfg = dev->config;
    struct flash_stm32_qspi_data* data = dev->data;
    const size_t flash_size   = dev_cfg->flash_size;
    uint32_t layout_page_size = data->page_size;
    uint8_t exp = 0;

    /* Find the smallest erase size. */
    for (size_t i = 0; i < ARRAY_SIZE(data->erase_types); ++i) {
        const struct jesd216_erase_type* etp = &data->erase_types[i];

        if ((etp->cmd != 0) &&
            ((exp == 0) || (etp->exp < exp))) {
            exp = etp->exp;
        }
    }

    if (exp == 0) {
        return (-ENOTSUP);
    }

    uint32_t erase_size = BIT(exp) << STM32_QSPI_DOUBLE_FLASH;

    /* We need layout page size to be compatible with erase size */
    if ((layout_page_size % erase_size) != 0) {
        LOG_DBG("layout page %u not compatible with erase size %u",
                layout_page_size, erase_size);
        LOG_DBG("erase size will be used as layout page size");
        layout_page_size = erase_size;
    }

    /* Warn but accept layout page sizes that leave inaccessible
     * space.
     */
    if ((flash_size % layout_page_size) != 0) {
        LOG_INF("layout page %u wastes space with device size %zu",
                layout_page_size, flash_size);
    }

    data->layout.pages_size  = layout_page_size;
    data->layout.pages_count = flash_size / layout_page_size;
    LOG_DBG("layout %u x %u By pages", data->layout.pages_count,
                                       data->layout.pages_size);

    return (0);
}
#endif /* CONFIG_FLASH_PAGE_LAYOUT */

static int qspi_program_addr_4b(struct device const* dev, bool write_enable) {
    int ret;

    /* Send write enable command, if required */
    if (write_enable == true) {
        ret = qspi_send_cmd(dev, &qspi_cmd_wren);
        if (ret != 0) {
            return (ret);
        }
    }

    /* Program the flash memory to use 4 bytes addressing */
    QSPI_CommandTypeDef cmd = {
        .Instruction     = SPI_NOR_CMD_4BA,
        .InstructionMode = QSPI_INSTRUCTION_1_LINE,
    };

    /*
     * No need to Read control register afterwards to verify if 4byte addressing mode
     * is enabled as the effect of the command is immediate
     * and the SPI_NOR_CMD_RDCR is vendor-specific :
     * SPI_NOR_4BYTE_BIT is BIT 5 for Macronix and 0 for Micron or Windbond
     * Moreover bit value meaning is also vendor-specific
     */

    return qspi_send_cmd(dev, &cmd);
}

static int qspi_read_status_register(struct device const* dev, uint8_t reg_num, uint8_t* reg) {
    QSPI_CommandTypeDef cmd = {
        .InstructionMode = QSPI_INSTRUCTION_1_LINE,
        .DataMode = QSPI_DATA_1_LINE,
    };

    switch (reg_num) {
        case 1U :
            cmd.Instruction = SPI_NOR_CMD_RDSR;
            break;

        case 2U :
            cmd.Instruction = SPI_NOR_CMD_RDSR2;
            break;

        case 3U :
            cmd.Instruction = SPI_NOR_CMD_RDSR3;
            break;

        default :
            return (-EINVAL);
    }

    return qspi_read_access(dev, &cmd, reg, sizeof(*reg));
}

static int qspi_write_status_register(struct device const* dev, uint8_t reg_num, uint8_t reg) {
    struct flash_stm32_qspi_data const* dev_data = dev->data;
    size_t size;
    uint8_t regs[4];
    uint8_t const* regs_p;
    int ret;

    QSPI_CommandTypeDef cmd = {
        .Instruction     = SPI_NOR_CMD_WRSR,
        .InstructionMode = QSPI_INSTRUCTION_1_LINE,
        .DataMode        = QSPI_DATA_1_LINE,
    };

    if (reg_num == 1) {
        size    = 1U;
        regs[0] = reg;
        regs_p  = &regs[0];
        /* 1 byte write clears SR2, write SR2 as well */
        if (dev_data->qer_type == JESD216_DW15_QER_S2B1v1) {
            ret = qspi_read_status_register(dev, 2, &regs[1]);
            if (ret < 0) {
                return (ret);
            }
            size = 2U;
        }
    }
    else if (reg_num == 2) {
        cmd.Instruction = SPI_NOR_CMD_WRSR2;
        size    = 1U;
        regs[1] = reg;
        regs_p  = &regs[1];
        /* if SR2 write needs SR1 */
        if ((dev_data->qer_type == JESD216_DW15_QER_VAL_S2B1v1) ||
            (dev_data->qer_type == JESD216_DW15_QER_VAL_S2B1v4) ||
            (dev_data->qer_type == JESD216_DW15_QER_VAL_S2B1v5)) {
            ret = qspi_read_status_register(dev, 1, &regs[0]);
            if (ret < 0) {
                return (ret);
            }

            cmd.Instruction = SPI_NOR_CMD_WRSR;
            size   = 2U;
            regs_p = &regs[0];
        }
    }
    else if (reg_num == 3) {
        cmd.Instruction = SPI_NOR_CMD_WRSR3;
        size    = 1U;
        regs[2] = reg;
        regs_p  = &regs[2];
    }
    else {
        return (-EINVAL);
    }

    return qspi_write_access(dev, &cmd, regs_p, size);
}

static int qspi_write_enable(struct device const* dev) {
    uint8_t reg;
    int ret;

    ret = qspi_send_cmd(dev, &qspi_cmd_wren);
    if (ret) {
        return (ret);
    }

    do {
        ret = qspi_read_status_register(dev, 1U, &reg);
    } while (!ret && !(reg & SPI_NOR_WEL_BIT));

    return (ret);
}

static int qspi_program_quad_io(struct device const* dev) {
    struct flash_stm32_qspi_data const* data = dev->data;
    uint8_t qe_reg_num;
    uint8_t qe_bit;
    uint8_t reg;
    int ret;

    switch (data->qer_type) {
        case JESD216_DW15_QER_NONE :
            /* no QE bit, device detects reads based on opcode */
            return (0);

        case JESD216_DW15_QER_S1B6 :
            qe_reg_num = 1U;
            qe_bit = BIT(6U);
            break;

        case JESD216_DW15_QER_S2B7 :
            qe_reg_num = 2U;
            qe_bit = BIT(7U);
            break;

        case JESD216_DW15_QER_S2B1v1 :
        case JESD216_DW15_QER_S2B1v4 :
        case JESD216_DW15_QER_S2B1v5 :
        case JESD216_DW15_QER_S2B1v6 :
            qe_reg_num = 2U;
            qe_bit = BIT(1U);
            break;

        default :
            return (-ENOTSUP);
    }

    ret = qspi_read_status_register(dev, qe_reg_num, &reg);
    if (ret < 0) {
        return (ret);
    }

    /* exit early if QE bit is already set */
    if ((reg & qe_bit) != 0U) {
        return (0);
    }

    reg |= qe_bit;

    ret = qspi_write_enable(dev);
    if (ret < 0) {
        return (ret);
    }

    ret = qspi_write_status_register(dev, qe_reg_num, reg);
    if (ret < 0) {
        return (ret);
    }

    ret = qspi_wait_until_ready(dev);
    if (ret < 0) {
        return (ret);
    }

    /* validate that QE bit is set */
    ret = qspi_read_status_register(dev, qe_reg_num, &reg);
    if (ret < 0) {
        return (ret);
    }

    if ((reg & qe_bit) == 0U) {
        LOG_ERR("Status Register %u [0x%02x] not set", qe_reg_num, reg);
        return (-EIO);
    }

    return (ret);
}

static int spi_nor_process_bfp(struct device const* dev,
                               const struct jesd216_param_header* php,
                               const struct jesd216_bfp* bfp) {
    const struct flash_stm32_qspi_config* dev_cfg = dev->config;
    struct flash_stm32_qspi_data* data = dev->data;
    struct jesd216_erase_type* etp = data->erase_types;
    uint8_t addr_mode;
    const size_t flash_size = (size_t)(jesd216_bfp_density(bfp) / 8U) << STM32_QSPI_DOUBLE_FLASH;
    int rc;

    if (flash_size != dev_cfg->flash_size) {
        LOG_ERR("Unexpected flash size: %u", flash_size);
    }

    LOG_INF("%s: %u MiB flash", dev->name, (uint32_t)(flash_size >> 20));

    /* Copy over the erase types, preserving their order.  (The
     * Sector Map Parameter table references them by index.)
     */
    memset(data->erase_types, 0, sizeof(data->erase_types));
    for (uint8_t ti = 1; ti <= ARRAY_SIZE(data->erase_types); ++ti) {
        if (jesd216_bfp_erase(bfp, ti, etp) == 0) {
            LOG_DBG("Erase %u with %02x",
                    (uint32_t)BIT(etp->exp), etp->cmd);
        }
        ++etp;
    }

    data->page_size = (uint16_t)jesd216_bfp_page_size(php, bfp);

    LOG_DBG("Page size %u bytes", data->page_size);
    LOG_DBG("Flash size %u bytes", flash_size);

    addr_mode = jesd216_bfp_addrbytes(bfp);
    if (addr_mode == JESD216_SFDP_BFP_DW1_ADDRBYTES_VAL_3B4B) {
        struct jesd216_bfp_dw16 dw16;

        if (jesd216_bfp_decode_dw16(php, bfp, &dw16) == 0) {
            /*
             * According to JESD216, the bit0 of dw16.enter_4ba
             * portion of flash description register 16 indicates
             * if it is enough to use 0xB7 instruction without
             * write enable to switch to 4 bytes addressing mode.
             * If bit 1 is set, a write enable is needed.
             */
            if (dw16.enter_4ba & 0x03) {
                rc = qspi_program_addr_4b(dev, dw16.enter_4ba & 2);
                if (rc == 0) {
                    data->flag_access_32bit = true;
                    LOG_INF("Flash - address mode: 4B");
                }
                else {
                    LOG_ERR("Unable to enter 4B mode: %d\n", rc);
                    return rc;
                }
            }
        }
    }

    if (addr_mode == JESD216_SFDP_BFP_DW1_ADDRBYTES_VAL_4B) {
        data->flag_access_32bit = true;
        LOG_INF("Flash - address mode: 4B");
    }

    /*
     * Only check if the 1-4-4 (i.e. 4READ) or 1-1-4 (QREAD)
     * is supported - other modes are not.
     */
    if (IS_ENABLED(STM32_QSPI_USE_QUAD_IO)) {
        enum jesd216_mode_type const supported_modes[] = {JESD216_MODE_114,
                                                          JESD216_MODE_144};
        struct jesd216_bfp_dw15 dw15;
        struct jesd216_instr res;

        /* reset active mode */
        data->mode = STM32_QSPI_UNKNOWN_MODE;

        /* query supported read modes, begin from the slowest */
        for (size_t i = 0; i < ARRAY_SIZE(supported_modes); ++i) {
            rc = jesd216_bfp_read_support(php, bfp, supported_modes[i], &res);
            if (rc >= 0) {
                LOG_INF("Quad read mode %d instr [0x%x] supported",
                        supported_modes[i], res.instr);

                data->mode = supported_modes[i];
                data->qspi_read_cmd = res.instr;
                data->qspi_read_cmd_latency = res.wait_states;

                if (res.mode_clocks) {
                    data->qspi_read_cmd_latency += res.mode_clocks;
                }
            }
        }

        /* don't continue when there is no supported mode */
        if (data->mode == STM32_QSPI_UNKNOWN_MODE) {
            LOG_ERR("No supported flash read mode found");
            return (-ENOTSUP);
        }

        LOG_INF("Quad read mode %d instr [0x%x] will be used", data->mode, res.instr);

        /* try to decode QE requirement type */
        rc = jesd216_bfp_decode_dw15(php, bfp, &dw15);
        if (rc < 0) {
            /* will use QER from DTS or default (refer to device data) */
            LOG_WRN("Unable to decode QE requirement [DW15]: %d", rc);
        }
        else {
            /* bypass DTS QER value */
            data->qer_type = dw15.qer;
        }

        LOG_INF("QE requirement mode: %x", data->qer_type);

        /* enable QE */
        rc = qspi_program_quad_io(dev);
        if (rc < 0) {
            LOG_ERR("Failed to enable Quad mode: %d", rc);
            return rc;
        }

        LOG_INF("Quad mode enabled");
    }

    return (0);
}

#if STM32_QSPI_RESET_GPIO
static void flash_stm32_qspi_gpio_reset(struct device const* dev) {
    const struct flash_stm32_qspi_config* dev_cfg = dev->config;

    /* Generate RESETn pulse for the flash memory */
    gpio_pin_configure_dt(&dev_cfg->reset, GPIO_OUTPUT_ACTIVE);
    k_msleep(DT_INST_PROP(0, reset_gpios_duration));
    gpio_pin_set_dt(&dev_cfg->reset, 0);
}
#endif

#if STM32_QSPI_RESET_CMD
static int flash_stm32_qspi_send_reset(struct device const* dev) {
    QSPI_CommandTypeDef cmd = {
        .Instruction     = SPI_NOR_CMD_RESET_EN,
        .InstructionMode = QSPI_INSTRUCTION_1_LINE,
    };
    int ret;

    ret = qspi_send_cmd(dev, &cmd);
    if (ret != 0) {
        LOG_ERR("%d: Failed to send RESET_EN", ret);
        return (ret);
    }

    cmd.Instruction = SPI_NOR_CMD_RESET_MEM;
    ret = qspi_send_cmd(dev, &cmd);
    if (ret != 0) {
        LOG_ERR("%d: Failed to send RESET_MEM", ret);
        return (ret);
    }

    LOG_DBG("Send Reset command");

    return (0);
}
#endif

static int flash_stm32_qspi_init(struct device const* dev) {
    const struct flash_stm32_qspi_config* dev_cfg = dev->config;
    struct flash_stm32_qspi_data* dev_data = dev->data;
    uint32_t ahb_clock_freq;
    uint32_t prescaler = 0;
    int ret;

    /* Signals configuration */
    ret = pinctrl_apply_state(dev_cfg->pcfg, PINCTRL_STATE_DEFAULT);
    if (ret < 0) {
        LOG_ERR("QSPI pinctrl setup failed (%d)", ret);
        return (ret);
    }

    #if STM32_QSPI_RESET_GPIO
    flash_stm32_qspi_gpio_reset(dev);
    #endif

    if (IS_ENABLED(STM32_QSPI_USE_DMA)) {
        if (IS_ENABLED(CONFIG_SOC_SERIES_STM32H7X)) {
            ret = flash_stm32_qspi_mdma_init(dev_data);
        }
        else {
            ret = flash_stm32_qspi_dma_init(dev_data);
        }

        if (ret < 0) {
            return (ret);
        }
    }

    /* Clock configuration */
    ret = clock_control_on(DEVICE_DT_GET(STM32_CLOCK_CONTROL_NODE),
                           (clock_control_subsys_t)&dev_cfg->pclken);
    if (ret != 0) {
        LOG_DBG("Could not enable QSPI clock");
        return (-EIO);
    }

    ret = clock_control_get_rate(DEVICE_DT_GET(STM32_CLOCK_CONTROL_NODE),
                                 (clock_control_subsys_t)&dev_cfg->pclken,
                                 &ahb_clock_freq);
    if (ret < 0) {
        LOG_DBG("Failed to get AHB clock frequency");
        return (-EIO);
    }

    for (; prescaler <= STM32_QSPI_CLOCK_PRESCALER_MAX; prescaler++) {
        uint32_t clk = ahb_clock_freq / (prescaler + 1);

        if (clk <= dev_cfg->max_frequency) {
            break;
        }
    }

    __ASSERT_NO_MSG(prescaler <= STM32_QSPI_CLOCK_PRESCALER_MAX);
    /* Initialize QSPI HAL */
    dev_data->hqspi.Init.ClockPrescaler = prescaler;
    /* Give a bit position from 0 to 31 to the HAL init minus 1 for the DCR1 reg */
    dev_data->hqspi.Init.FlashSize = find_lsb_set(dev_cfg->flash_size) - 2;
    #if DT_PROP(DT_NODELABEL(quadspi), dual_flash) && defined(QUADSPI_CR_DFM)
    /*
     * When the DTS has <dual-flash>, it means Dual Flash Mode
     * Even in DUAL flash config, the SDFP is read from one single quad-NOR
     * else the magic nb is wrong (0x46465353)
     * That means that the Dual Flash config is set after the SFDP sequence
     */
    dev_data->hqspi.Init.SampleShifting = QSPI_SAMPLE_SHIFTING_HALFCYCLE;
    dev_data->hqspi.Init.ChipSelectHighTime = QSPI_CS_HIGH_TIME_3_CYCLE;
    dev_data->hqspi.Init.DualFlash = QSPI_DUALFLASH_DISABLE;
    /* Set Dual Flash Mode only on MemoryMapped */
    dev_data->hqspi.Init.FlashID = QSPI_FLASH_ID_1;
    #endif /* dual_flash */

    HAL_QSPI_Init(&dev_data->hqspi);

    #if DT_NODE_HAS_PROP(DT_NODELABEL(quadspi), flash_id) && \
        defined(QUADSPI_CR_FSEL)
    /*
     * Some stm32 mcu with quadspi (like stm32l47x or stm32l48x)
     * does not support Dual-Flash Mode
     */
    uint8_t qspi_flash_id = DT_PROP(DT_NODELABEL(quadspi), flash_id);

    HAL_QSPI_SetFlashID(&dev_data->hqspi,
                        (qspi_flash_id - 1) << QUADSPI_CR_FSEL_Pos);
    #endif

    /* Initialize semaphores */
    k_sem_init(&dev_data->sem, 1, 1);
    k_sem_init(&dev_data->sync, 0, 1);

    /* Run IRQ init */
    dev_cfg->irq_config(dev);

    #if STM32_QSPI_RESET_CMD
    flash_stm32_qspi_send_reset(dev);
    k_busy_wait(DT_INST_PROP(0, reset_cmd_wait));
    #endif

    /* Run NOR init */
    const uint8_t decl_nph = 2;

    union {
        /* We only process BFP so use one parameter block */
        uint8_t raw[JESD216_SFDP_SIZE(2U)];                     /* @see Use value from decl_nph */
        struct jesd216_sfdp_header sfdp;
    } u_header;
    const struct jesd216_sfdp_header* hp = &u_header.sfdp;

    ret = qspi_read_sfdp(dev, 0, u_header.raw, sizeof(u_header.raw));
    if (ret != 0) {
        LOG_ERR("SFDP read failed: %d", ret);
        return (ret);
    }

    uint32_t magic = jesd216_sfdp_magic(hp);

    if (magic != JESD216_SFDP_MAGIC) {
        LOG_ERR("SFDP magic %08x invalid", magic);
        return (-EINVAL);
    }

    LOG_INF("%s: SFDP v %u.%u AP %x with %u PH", dev->name,
            hp->rev_major, hp->rev_minor, hp->access, 1 + hp->nph);

    const struct jesd216_param_header* php  = hp->phdr;
    const struct jesd216_param_header* phpe = php + MIN(decl_nph, 1 + hp->nph);

    while (php != phpe) {
        uint16_t id = jesd216_param_id(php);

        LOG_INF("PH%u: %04x rev %u.%u: %u DW @ %x",
                (php - hp->phdr), id, php->rev_major, php->rev_minor,
                php->len_dw, jesd216_param_addr(php));

        if (id == JESD216_SFDP_PARAM_ID_BFP) {
            union {
                uint32_t dw[20];
                struct jesd216_bfp bfp;
            } u2_header;
            const struct jesd216_bfp* bfp = &u2_header.bfp;

            ret = qspi_read_sfdp(dev, jesd216_param_addr(php),
                                 (uint8_t*)u2_header.dw,
                                 MIN(sizeof(uint32_t) * php->len_dw, sizeof(u2_header.dw)));
            if (ret == 0) {
                ret = spi_nor_process_bfp(dev, php, bfp);
            }

            if (ret != 0) {
                LOG_ERR("SFDP BFP failed: %d", ret);
                break;
            }
        }
        ++php;
    }

    #if defined(CONFIG_FLASH_PAGE_LAYOUT)
    ret = setup_pages_layout(dev);
    if (ret != 0) {
        LOG_ERR("layout setup failed: %d", ret);
        return (-ENODEV);
    }
    #endif /* CONFIG_FLASH_PAGE_LAYOUT */

    #ifdef CONFIG_STM32_MEMMAP
    #if DT_PROP(DT_NODELABEL(quadspi), dual_flash) && defined(QUADSPI_CR_DFM)
    /*
     * When the DTS has dual_flash, it means Dual Flash Mode for Memory MAPPED
     * Force Dual Flash mode now, after the SFDP sequence which is reading
     * one quad-NOR only
     */
    MODIFY_REG(dev_data->hqspi.Instance->CR, (QUADSPI_CR_DFM), QSPI_DUALFLASH_ENABLE);
    LOG_DBG("Dual Flash Mode");
    #endif /* dual_flash */

    ret = stm32_qspi_set_memory_mapped(dev);
    if (ret != 0) {
        LOG_ERR("Failed to enable memory-mapped mode: %d", ret);
        return (ret);
    }
    LOG_INF("Memory-mapped NOR quad-flash at 0x%lx (0x%x bytes)",
            (long)(STM32_QSPI_BASE_ADDRESS),
            dev_cfg->flash_size);
    #else
    LOG_INF("NOR quad-flash at 0x%lx (0x%x bytes)",
            (long)(STM32_QSPI_BASE_ADDRESS),
            dev_cfg->flash_size);
    #endif

    return (0);
}

#if STM32_QSPI_USE_DMA
#if defined(CONFIG_SOC_SERIES_STM32H7X)
static int flash_stm32_qspi_mdma_init(struct flash_stm32_qspi_data* dev_data) {
    /*
     * DMA configuration
     * Due to use of QSPI HAL API in current driver,
     * both HAL and Zephyr DMA drivers should be configured.
     * The required configuration for Zephyr DMA driver should only provide
     * the minimum information to inform the DMA slot will be in used and
     * how to route callbacks.
     */
    struct dma_config dma_cfg = dev_data->dma.cfg;
    static MDMA_HandleTypeDef hmdma;
    bool is_ready;
    int ret;

    is_ready = device_is_ready(dev_data->dma.dev);
    if (is_ready == false) {
        LOG_ERR("%s device not ready", dev_data->dma.dev->name);
        return (-ENODEV);
    }

    /* Proceed to the minimum Zephyr DMA driver init */
    dma_cfg.user_data = &hmdma;
    /* HACK: This field is used to inform driver that it is overridden */
    dma_cfg.linked_channel = STM32_DMA_HAL_OVERRIDE;
    ret = dma_config(dev_data->dma.dev, dev_data->dma.channel, &dma_cfg);
    if (ret != 0) {
        return (ret);
    }

    /* Proceed to the HAL DMA driver init */
    if (dma_cfg.source_data_size != dma_cfg.dest_data_size) {
        LOG_ERR("Source and destination data sizes not aligned");
        return (-EINVAL);
    }

    int index = find_lsb_set(dma_cfg.source_data_size) - 1;
    if (index < ARRAY_SIZE(table_src_size) &&
        index < ARRAY_SIZE(table_dst_size)) {
        hmdma.Init.SourceDataSize = table_src_size[index];
        hmdma.Init.DestDataSize   = table_dst_size[index];
    }
    else {
        LOG_ERR("Invalid data size");
        return (-EINVAL);
    }

    hmdma.Init.Request             = MDMA_REQUEST_SW;
    hmdma.Init.TransferTriggerMode = MDMA_BLOCK_TRANSFER;
    hmdma.Init.Priority            = table_priority[dma_cfg.channel_priority];
    hmdma.Init.Endianness          = MDMA_LITTLE_ENDIANNESS_PRESERVE;
    hmdma.Init.SourceInc           = MDMA_SRC_INC_DISABLE;
    hmdma.Init.DestinationInc      = MDMA_DEST_INC_DISABLE;
    hmdma.Init.DataAlignment       = MDMA_DATAALIGN_RIGHT;
    hmdma.Init.SourceBurst         = MDMA_SOURCE_BURST_SINGLE;
    hmdma.Init.DestBurst           = MDMA_DEST_BURST_SINGLE;
    hmdma.Init.BufferTransferLength = 0;
    hmdma.Init.SourceBlockAddressOffset = 0;
    hmdma.Init.DestBlockAddressOffset = 0;

    hmdma.Instance = LL_MDMA_GET_CHANNEL_INSTANCE(dev_data->dma.reg, dev_data->dma.channel);

    /* Initialize DMA HAL */
    __HAL_LINKDMA(&dev_data->hqspi, hmdma, hmdma);
    HAL_MDMA_Init(&hmdma);

    return (ret);
}

static int flash_stm32_qspi_dma_init(struct flash_stm32_qspi_data* dev_data) {
    ARG_UNUSED(dev_data);

    return (-ENOTSUP);
}

#else
static int flash_stm32_qspi_mdma_init(struct flash_stm32_qspi_data* dev_data) {
    ARG_UNUSED(dev_data);

    return (-ENOTSUP);
}

static int flash_stm32_qspi_dma_init(struct flash_stm32_qspi_data* dev_data) {
    /*
     * DMA configuration
     * Due to use of QSPI HAL API in current driver,
     * both HAL and Zephyr DMA drivers should be configured.
     * The required configuration for Zephyr DMA driver should only provide
     * the minimum information to inform the DMA slot will be in used and
     * how to route callbacks.
     */
    struct dma_config dma_cfg = dev_data->dma.cfg;
    static DMA_HandleTypeDef hdma;
    int ret;

    if (!device_is_ready(dev_data->dma.dev)) {
        LOG_ERR("%s device not ready", dev_data->dma.dev->name);
        return (-ENODEV);
    }

    /* Proceed to the minimum Zephyr DMA driver init */
    dma_cfg.user_data = &hdma;
    /* HACK: This field is used to inform driver that it is overridden */
    dma_cfg.linked_channel = STM32_DMA_HAL_OVERRIDE;
    ret = dma_config(dev_data->dma.dev, dev_data->dma.channel, &dma_cfg);
    if (ret != 0) {
        return (ret);
    }

    /* Proceed to the HAL DMA driver init */
    if (dma_cfg.source_data_size != dma_cfg.dest_data_size) {
        LOG_ERR("Source and destination data sizes not aligned");
        return (-EINVAL);
    }

    int index = find_lsb_set(dma_cfg.source_data_size) - 1;

    hdma.Init.PeriphDataAlignment = table_p_size[index];
    hdma.Init.MemDataAlignment    = table_m_size[index];
    hdma.Init.PeriphInc           = DMA_PINC_DISABLE;
    hdma.Init.MemInc              = DMA_MINC_ENABLE;
    hdma.Init.Mode                = DMA_NORMAL;
    hdma.Init.Priority            = table_priority[dma_cfg.channel_priority];

    #ifdef CONFIG_DMA_STM32_V1
    /* TODO: Not tested in this configuration */
    hdma.Init.Channel = dma_cfg.dma_slot;
    hdma.Instance     = __LL_DMA_GET_STREAM_INSTANCE(dev_data->dma.reg,
                                                     dev_data->dma.channel);
    #else
    hdma.Init.Request = dma_cfg.dma_slot;
    #ifdef CONFIG_DMAMUX_STM32
    /* HAL expects a valid DMA channel (not a DMAMUX channel) */
    hdma.Instance = __LL_DMA_GET_CHANNEL_INSTANCE(dev_data->dma.reg,
                                                  dev_data->dma.channel);
    #else
    hdma.Instance = __LL_DMA_GET_CHANNEL_INSTANCE(dev_data->dma.reg,
                                                  dev_data->dma.channel - 1);
    #endif
    #endif /* CONFIG_DMA_STM32_V1 */

    /* Initialize DMA HAL */
    __HAL_LINKDMA(&dev_data->hqspi, hdma, hdma);
    HAL_DMA_Init(&hdma);
}
#endif /* CONFIG_SOC_SERIES_STM32H7X */
#else
static int flash_stm32_qspi_mdma_init(struct flash_stm32_qspi_data* dev_data) {
    ARG_UNUSED(dev_data);

    return (-ENOTSUP);
}

<<<<<<< HEAD
static int flash_stm32_qspi_dma_init(struct flash_stm32_qspi_data* dev_data) {
    ARG_UNUSED(dev_data);
=======
	ret = qspi_write_unprotect(dev);
	if (ret != 0) {
		LOG_ERR("write unprotect failed: %d", ret);
		return -ENODEV;
	}
	LOG_DBG("Write Un-protected");

#ifdef CONFIG_STM32_MEMMAP
#if DT_PROP(DT_NODELABEL(quadspi), dual_flash) && defined(QUADSPI_CR_DFM)
	/*
	 * When the DTS has dual_flash, it means Dual Flash Mode for Memory MAPPED
	 * Force Dual Flash mode now, after the SFDP sequence which is reading
	 * one quad-NOR only
	 */
	MODIFY_REG(dev_data->hqspi.Instance->CR, (QUADSPI_CR_DFM), QSPI_DUALFLASH_ENABLE);
	LOG_DBG("Dual Flash Mode");
#endif /* dual_flash */

	ret = stm32_qspi_set_memory_mapped(dev);
	if (ret != 0) {
		LOG_ERR("Failed to enable memory-mapped mode: %d", ret);
		return ret;
	}
	LOG_INF("Memory-mapped NOR quad-flash at 0x%lx (0x%x bytes)",
		(long)(STM32_QSPI_BASE_ADDRESS),
		dev_cfg->flash_size);
#else
	LOG_INF("NOR quad-flash at 0x%lx (0x%x bytes)",
		(long)(STM32_QSPI_BASE_ADDRESS),
		dev_cfg->flash_size);
#endif
>>>>>>> 715b9739

    return (-ENOTSUP);
}
#endif /* STM32_QSPI_USE_DMA */

#define DMA_CHANNEL_CONFIG(node, dir)                                   \
    DT_DMAS_CELL_BY_NAME(node, dir, channel_config)

#define QSPI_DMA_CHANNEL_INIT(node, dir)                                \
    .dev = DEVICE_DT_GET(DT_DMAS_CTLR(node)),                           \
    .channel = DT_DMAS_CELL_BY_NAME(node, dir, channel),                \
    .reg = (void*)DT_REG_ADDR(                                          \
                            DT_PHANDLE_BY_NAME(node, dmas, dir)),       \
    .cfg = {                                                            \
        .dma_slot         = DT_DMAS_CELL_BY_NAME(node, dir, slot),      \
        .source_data_size = STM32_DMA_CONFIG_PERIPHERAL_DATA_SIZE(      \
                                DMA_CHANNEL_CONFIG(node, dir)),         \
        .dest_data_size   = STM32_DMA_CONFIG_MEMORY_DATA_SIZE(          \
                                DMA_CHANNEL_CONFIG(node, dir)),         \
        .channel_priority = STM32_DMA_CONFIG_PRIORITY(                  \
                                DMA_CHANNEL_CONFIG(node, dir)),         \
        .dma_callback     = qspi_dma_callback,                          \
    },

#define QSPI_DMA_CHANNEL(node, dir)                                     \
    .dma = {                                                            \
        COND_CODE_1(DT_DMAS_HAS_NAME(node, dir),                        \
                (QSPI_DMA_CHANNEL_INIT(node, dir)),                     \
                (NULL))                                                 \
        },

#define QSPI_FLASH_MODULE(drv_id, flash_id)                             \
    (DT_DRV_INST(drv_id), qspi_nor_flash_##flash_id)

static void flash_stm32_qspi_irq_config_func(struct device const* dev);

#define DT_WRITEOC_PROP_OR(inst, default_value)                                         \
    COND_CODE_1(DT_INST_NODE_HAS_PROP(inst, writeoc),                                   \
                (_CONCAT(SPI_NOR_CMD_, DT_STRING_TOKEN(DT_DRV_INST(inst), writeoc))),   \
                ((default_value)))

#define DT_QER_PROP_OR(inst, default_value)                                             \
    COND_CODE_1(DT_INST_NODE_HAS_PROP(inst, quad_enable_requirements),                  \
                (_CONCAT(JESD216_DW15_QER_VAL_,                                         \
                         DT_STRING_TOKEN(DT_DRV_INST(inst), quad_enable_requirements))),\
                ((default_value)))

#define STM32_QSPI_NODE DT_INST_PARENT(0)

PINCTRL_DT_DEFINE(STM32_QSPI_NODE);

static struct flash_stm32_qspi_config DT_CONST flash_stm32_qspi_cfg = {
    .regs = (QUADSPI_TypeDef*)DT_REG_ADDR(STM32_QSPI_NODE),
    .pclken = {
        .enr = DT_CLOCKS_CELL(STM32_QSPI_NODE, bits),
        .bus = DT_CLOCKS_CELL(STM32_QSPI_NODE, bus)
    },
    .irq_config    = flash_stm32_qspi_irq_config_func,
    .flash_size    = DT_INST_REG_ADDR_BY_IDX(0, 1) << STM32_QSPI_DOUBLE_FLASH,
    .max_frequency = DT_INST_PROP(0, qspi_max_frequency),
    .pcfg          = PINCTRL_DT_DEV_CONFIG_GET(STM32_QSPI_NODE),
    #if STM32_QSPI_RESET_GPIO
    .reset = GPIO_DT_SPEC_INST_GET(0, reset_gpios),
    #endif
    #if DT_NODE_HAS_PROP(DT_INST(0, st_stm32_qspi_nor), jedec_id)
    .jedec_id = DT_INST_PROP(0, jedec_id),
    #endif  /* jedec_id */
};

static struct flash_stm32_qspi_data flash_stm32_qspi_dev_data = {
    .hqspi = {
        .Instance = (QUADSPI_TypeDef*)DT_REG_ADDR(STM32_QSPI_NODE),
        .Init = {
            .FifoThreshold      = STM32_QSPI_FIFO_THRESHOLD,
            .SampleShifting     = QSPI_SAMPLE_SHIFTING_NONE,
            .ChipSelectHighTime = QSPI_CS_HIGH_TIME_1_CYCLE,
            .ClockMode          = QSPI_CLOCK_MODE_0,
        },
    },
    .qer_type       = DT_QER_PROP_OR(0, JESD216_DW15_QER_VAL_S1B6),
    .qspi_write_cmd = DT_WRITEOC_PROP_OR(0, SPI_NOR_CMD_PP_1_4_4),
    QSPI_DMA_CHANNEL(STM32_QSPI_NODE, tx_rx)
};

DEVICE_DT_INST_DEFINE(0, flash_stm32_qspi_init, NULL,
                      &flash_stm32_qspi_dev_data, &flash_stm32_qspi_cfg,
                      POST_KERNEL, CONFIG_FLASH_INIT_PRIORITY,
                      &flash_stm32_qspi_driver_api);

static void flash_stm32_qspi_irq_config_func(struct device const* dev) {
    IRQ_CONNECT(DT_IRQN(STM32_QSPI_NODE), DT_IRQ(STM32_QSPI_NODE, priority),
                flash_stm32_qspi_isr, DEVICE_DT_INST_GET(0), 0);
    irq_enable(DT_IRQN(STM32_QSPI_NODE));
}

#endif<|MERGE_RESOLUTION|>--- conflicted
+++ resolved
@@ -212,28 +212,19 @@
     __ASSERT_NO_MSG(dev_data->qspi_write_cmd == SPI_NOR_CMD_PP_1_1_4 ||
                     dev_data->qspi_write_cmd == SPI_NOR_CMD_PP_1_4_4);
 
-<<<<<<< HEAD
     cmd->Instruction = dev_data->qspi_write_cmd;
+    #if defined(CONFIG_USE_MICROCHIP_QSPI_FLASH_WITH_STM32)
+    /* Microchip qspi-NOR flash, does not follow the standard rules */
+    if (cmd->Instruction == SPI_NOR_CMD_PP_1_1_4) {
+        cmd->AddressMode = QSPI_ADDRESS_4_LINES;
+    }
+    #else
     cmd->AddressMode = ((cmd->Instruction == SPI_NOR_CMD_PP_1_1_4)
-                            ? QSPI_ADDRESS_1_LINE
-                            : QSPI_ADDRESS_4_LINES);
+                        ? QSPI_ADDRESS_1_LINE
+                        : QSPI_ADDRESS_4_LINES);
+    #endif /* CONFIG_USE_MICROCHIP_QSPI_FLASH_WITH_STM32 */
     cmd->DataMode    = QSPI_DATA_4_LINES;
     cmd->DummyCycles = 0;
-=======
-	cmd->Instruction = dev_data->qspi_write_cmd;
-#if defined(CONFIG_USE_MICROCHIP_QSPI_FLASH_WITH_STM32)
-	/* Microchip qspi-NOR flash, does not follow the standard rules */
-	if (cmd->Instruction == SPI_NOR_CMD_PP_1_1_4) {
-		cmd->AddressMode = QSPI_ADDRESS_4_LINES;
-	}
-#else
-	cmd->AddressMode = ((cmd->Instruction == SPI_NOR_CMD_PP_1_1_4)
-				? QSPI_ADDRESS_1_LINE
-				: QSPI_ADDRESS_4_LINES);
-#endif /* CONFIG_USE_MICROCHIP_QSPI_FLASH_WITH_STM32 */
-	cmd->DataMode = QSPI_DATA_4_LINES;
-	cmd->DummyCycles = 0;
->>>>>>> 715b9739
 
     return (0);
 }
@@ -389,25 +380,23 @@
 }
 #endif /* CONFIG_FLASH_JESD216_API */
 
-static int qspi_write_unprotect(const struct device *dev)
-{
-	int ret = 0;
-	QSPI_CommandTypeDef cmd_unprotect = {
-			.Instruction = SPI_NOR_CMD_ULBPR,
-			.InstructionMode = QSPI_INSTRUCTION_1_LINE,
-	};
-
-	if (IS_ENABLED(DT_INST_PROP(0, requires_ulbpr))) {
-		ret = qspi_send_cmd(dev, &cmd_write_en);
-
-		if (ret != 0) {
-			return ret;
-		}
-
-		ret = qspi_send_cmd(dev, &cmd_unprotect);
-	}
-
-	return ret;
+static int qspi_write_unprotect(const struct device* dev) {
+    int ret = 0;
+    QSPI_CommandTypeDef cmd_unprotect = {
+        .Instruction = SPI_NOR_CMD_ULBPR,
+        .InstructionMode = QSPI_INSTRUCTION_1_LINE,
+    };
+
+    if (IS_ENABLED(DT_INST_PROP(0, requires_ulbpr))) {
+        ret = qspi_send_cmd(dev, &qspi_cmd_wren);
+        if (ret != 0) {
+            return (ret);
+        }
+
+        ret = qspi_send_cmd(dev, &cmd_unprotect);
+    }
+
+    return (ret);
 }
 
 /*
@@ -1510,6 +1499,13 @@
     }
     #endif /* CONFIG_FLASH_PAGE_LAYOUT */
 
+    ret = qspi_write_unprotect(dev);
+    if (ret != 0) {
+        LOG_ERR("write unprotect failed: %d", ret);
+        return (-ENODEV);
+    }
+    LOG_DBG("Write Un-protected");
+
     #ifdef CONFIG_STM32_MEMMAP
     #if DT_PROP(DT_NODELABEL(quadspi), dual_flash) && defined(QUADSPI_CR_DFM)
     /*
@@ -1692,42 +1688,8 @@
     return (-ENOTSUP);
 }
 
-<<<<<<< HEAD
 static int flash_stm32_qspi_dma_init(struct flash_stm32_qspi_data* dev_data) {
     ARG_UNUSED(dev_data);
-=======
-	ret = qspi_write_unprotect(dev);
-	if (ret != 0) {
-		LOG_ERR("write unprotect failed: %d", ret);
-		return -ENODEV;
-	}
-	LOG_DBG("Write Un-protected");
-
-#ifdef CONFIG_STM32_MEMMAP
-#if DT_PROP(DT_NODELABEL(quadspi), dual_flash) && defined(QUADSPI_CR_DFM)
-	/*
-	 * When the DTS has dual_flash, it means Dual Flash Mode for Memory MAPPED
-	 * Force Dual Flash mode now, after the SFDP sequence which is reading
-	 * one quad-NOR only
-	 */
-	MODIFY_REG(dev_data->hqspi.Instance->CR, (QUADSPI_CR_DFM), QSPI_DUALFLASH_ENABLE);
-	LOG_DBG("Dual Flash Mode");
-#endif /* dual_flash */
-
-	ret = stm32_qspi_set_memory_mapped(dev);
-	if (ret != 0) {
-		LOG_ERR("Failed to enable memory-mapped mode: %d", ret);
-		return ret;
-	}
-	LOG_INF("Memory-mapped NOR quad-flash at 0x%lx (0x%x bytes)",
-		(long)(STM32_QSPI_BASE_ADDRESS),
-		dev_cfg->flash_size);
-#else
-	LOG_INF("NOR quad-flash at 0x%lx (0x%x bytes)",
-		(long)(STM32_QSPI_BASE_ADDRESS),
-		dev_cfg->flash_size);
-#endif
->>>>>>> 715b9739
 
     return (-ENOTSUP);
 }
