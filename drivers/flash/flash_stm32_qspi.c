--- conflicted
+++ resolved
@@ -25,7 +25,7 @@
 #include <zephyr/drivers/gpio.h>
 
 #if DT_INST_NODE_HAS_PROP(0, spi_bus_width) && \
-        (DT_INST_PROP(0, spi_bus_width) == 4)
+    (DT_INST_PROP(0, spi_bus_width) == 4)
 #define STM32_QSPI_USE_QUAD_IO 1
 #else
 #define STM32_QSPI_USE_QUAD_IO 0
@@ -34,12 +34,8 @@
 /* Get the base address of the flash from the DTS node */
 #define STM32_QSPI_BASE_ADDRESS DT_INST_REG_ADDR(0)
 
-#define STM32_QSPI_RESET_GPIO DT_INST_NODE_HAS_PROP(0, reset_gpios)
-<<<<<<< HEAD
-#define STM32_QSPI_RESET_CMD  DT_INST_PROP(0, reset_cmd)
-=======
-#define STM32_QSPI_RESET_CMD  DT_PROP(DT_NODELABEL(quadspi), set_cmd)
->>>>>>> 1623ee79
+#define STM32_QSPI_RESET_GPIO   DT_INST_NODE_HAS_PROP(0, reset_gpios)
+#define STM32_QSPI_RESET_CMD    DT_INST_PROP(0, reset_cmd)
 
 #include <stm32_ll_dma.h>
 #include <stm32_ll_mdma.h>
@@ -62,7 +58,7 @@
 #if DT_HAS_COMPAT_STATUS_OKAY(st_stm32_qspi_nor)
 
 /* In dual-flash mode, total size is twice the size of one flash component */
-#define STM32_QSPI_DOUBLE_FLASH	DT_PROP(DT_NODELABEL(quadspi), dual_flash)
+#define STM32_QSPI_DOUBLE_FLASH         DT_PROP(DT_NODELABEL(quadspi), dual_flash)
 
 #if STM32_QSPI_USE_DMA
 #if defined(CONFIG_SOC_SERIES_STM32H7X)
@@ -339,44 +335,6 @@
  * perform a read access over SPI bus for read Identification (DataMode is already set)
  * and compare to the jedec-id from the DTYS table exists
  */
-<<<<<<< HEAD
-static int qspi_read_jedec_id(const struct device *dev, uint8_t *id)
-{
-	struct flash_stm32_qspi_data *dev_data = dev->data;
-	uint8_t data[JESD216_READ_ID_LEN];
-
-	QSPI_CommandTypeDef cmd = {
-		.Instruction = JESD216_CMD_READ_ID,
-		.AddressSize = QSPI_ADDRESS_NONE,
-		.DummyCycles = 8,
-		.InstructionMode = QSPI_INSTRUCTION_1_LINE,
-		.AddressMode = QSPI_ADDRESS_1_LINE,
-		.DataMode = QSPI_DATA_1_LINE,
-		.NbData = JESD216_READ_ID_LEN,
-	};
-
-	HAL_StatusTypeDef hal_ret;
-
-	hal_ret = HAL_QSPI_Command_IT(&dev_data->hqspi, &cmd);
-
-	if (hal_ret != HAL_OK) {
-		LOG_ERR("%d: Failed to send OSPI instruction", hal_ret);
-		return -EIO;
-	}
-
-	hal_ret = HAL_QSPI_Receive(&dev_data->hqspi, data, HAL_QSPI_TIMEOUT_DEFAULT_VALUE);
-	if (hal_ret != HAL_OK) {
-		LOG_ERR("%d: Failed to read data", hal_ret);
-		return -EIO;
-	}
-
-	LOG_DBG("Read JESD216-ID");
-
-	dev_data->cmd_status = 0;
-	memcpy(id, data, JESD216_READ_ID_LEN);
-
-	return 0;
-=======
 static int qspi_read_jedec_id(struct device const* dev, uint8_t* id) {
     struct flash_stm32_qspi_data* dev_data = dev->data;
     uint8_t data[JESD216_READ_ID_LEN];
@@ -406,11 +364,12 @@
         return (-EIO);
     }
 
+    LOG_DBG("Read JESD216-ID");
+
     dev_data->cmd_status = 0;
-    id = &data[0];
+    memcpy(id, data, JESD216_READ_ID_LEN);
 
     return (0);
->>>>>>> 1623ee79
 }
 #endif /* CONFIG_FLASH_JESD216_API */
 
@@ -1322,32 +1281,6 @@
 #endif
 
 #if STM32_QSPI_RESET_CMD
-<<<<<<< HEAD
-static int flash_stm32_qspi_send_reset(const struct device *dev)
-{
-	QSPI_CommandTypeDef cmd = {
-		.Instruction = SPI_NOR_CMD_RESET_EN,
-		.InstructionMode = QSPI_INSTRUCTION_1_LINE,
-	};
-	int ret;
-
-	ret = qspi_send_cmd(dev, &cmd);
-	if (ret != 0) {
-		LOG_ERR("%d: Failed to send RESET_EN", ret);
-		return ret;
-	}
-
-	cmd.Instruction = SPI_NOR_CMD_RESET_MEM;
-	ret = qspi_send_cmd(dev, &cmd);
-	if (ret != 0) {
-		LOG_ERR("%d: Failed to send RESET_MEM", ret);
-		return ret;
-	}
-
-	LOG_DBG("Send Reset command");
-
-	return 0;
-=======
 static int flash_stm32_qspi_send_reset(struct device const* dev) {
     QSPI_CommandTypeDef cmd = {
         .Instruction     = SPI_NOR_CMD_RESET_EN,
@@ -1367,8 +1300,10 @@
         LOG_ERR("%d: Failed to send RESET_MEM", ret);
         return (ret);
     }
+
+    LOG_DBG("Send Reset command");
+
     return (0);
->>>>>>> 1623ee79
 }
 #endif
 
