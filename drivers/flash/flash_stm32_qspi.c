/*
 * Copyright (c) 2020 Piotr Mienkowski
 * Copyright (c) 2020 Linaro Limited
 * Copyright (c) 2022 Georgij Cernysiov
 *
 * SPDX-License-Identifier: Apache-2.0
 */

#define DT_DRV_COMPAT st_stm32_qspi_nor

#include <errno.h>
#include <zephyr/kernel.h>
#include <zephyr/toolchain.h>
#include <zephyr/arch/common/ffs.h>
#include <zephyr/sys/__assert.h>
#include <zephyr/sys/util.h>
#include <soc.h>
#include <string.h>
#include <zephyr/drivers/pinctrl.h>
#include <zephyr/drivers/clock_control/stm32_clock_control.h>
#include <zephyr/drivers/clock_control.h>
#include <zephyr/drivers/flash.h>
#include <zephyr/drivers/dma.h>
#include <zephyr/drivers/dma/dma_stm32.h>
#include <zephyr/drivers/gpio.h>

#if DT_INST_NODE_HAS_PROP(0, spi_bus_width) && \
    (DT_INST_PROP(0, spi_bus_width) == 4)
#define STM32_QSPI_USE_QUAD_IO 1
#else
#define STM32_QSPI_USE_QUAD_IO 0
#endif

/* Get the base address of the flash from the DTS node */
#define STM32_QSPI_BASE_ADDRESS DT_INST_REG_ADDR(0)

#define STM32_QSPI_RESET_GPIO   DT_INST_NODE_HAS_PROP(0, reset_gpios)
#define STM32_QSPI_RESET_CMD    DT_INST_PROP(0, reset_cmd)

#include <stm32_ll_dma.h>
#include <stm32_ll_mdma.h>

#include "spi_nor.h"
#include "jesd216.h"

#include <zephyr/logging/log.h>
#include <zephyr/irq.h>
LOG_MODULE_REGISTER(flash_stm32_qspi, CONFIG_FLASH_LOG_LEVEL);

#define STM32_QSPI_FIFO_THRESHOLD       8
#define STM32_QSPI_CLOCK_PRESCALER_MAX  255

#define STM32_QSPI_UNKNOWN_MODE         (0xFF)

#define STM32_QSPI_USE_DMA              DT_NODE_HAS_PROP(DT_INST_PARENT(0), dmas)
#define STM32_QSPI_DMA_THRESHOLD        64      /* Threshold value in bytes for DMA use #CUSTOM@NDRS */

#if DT_HAS_COMPAT_STATUS_OKAY(st_stm32_qspi_nor)

/* In dual-flash mode, total size is twice the size of one flash component */
#define STM32_QSPI_DOUBLE_FLASH         DT_PROP(DT_NODELABEL(quadspi), dual_flash)

#if STM32_QSPI_USE_DMA
#if defined(CONFIG_SOC_SERIES_STM32H7X)
static const uint32_t table_src_size[] = {
    MDMA_SRC_DATASIZE_BYTE,
    MDMA_SRC_DATASIZE_HALFWORD,
    MDMA_SRC_DATASIZE_WORD
};

static const uint32_t table_dst_size[] = {
    MDMA_DEST_DATASIZE_BYTE,
    MDMA_DEST_DATASIZE_HALFWORD,
    MDMA_DEST_DATASIZE_WORD
};

/* Lookup table to set dma priority from the DTS */
static const uint32_t table_priority[] = {
    MDMA_PRIORITY_LOW,
    MDMA_PRIORITY_MEDIUM,
    MDMA_PRIORITY_HIGH,
    MDMA_PRIORITY_VERY_HIGH
};
#else
static const uint32_t table_m_size[] = {
    LL_DMA_MDATAALIGN_BYTE,
    LL_DMA_MDATAALIGN_HALFWORD,
    LL_DMA_MDATAALIGN_WORD,
};

static const uint32_t table_p_size[] = {
    LL_DMA_PDATAALIGN_BYTE,
    LL_DMA_PDATAALIGN_HALFWORD,
    LL_DMA_PDATAALIGN_WORD,
};

/* Lookup table to set dma priority from the DTS */
static const uint32_t table_priority[] = {
    DMA_PRIORITY_LOW,
    DMA_PRIORITY_MEDIUM,
    DMA_PRIORITY_HIGH,
    DMA_PRIORITY_VERY_HIGH,
};
#endif /* CONFIG_SOC_SERIES_STM32H7X */
#endif /* STM32_QSPI_USE_DMA */

typedef void (*irq_config_func_t)(struct device const* dev);

struct stm32_dma_stream {
    void* reg;                  /* MDMA_TypeDef, DMA_TypeDef */
    struct device const* dev;
    uint32_t channel;
    struct dma_config cfg;
};

struct flash_stm32_qspi_config {
    QUADSPI_TypeDef* regs;
    struct stm32_pclken pclken;
    irq_config_func_t irq_config;
    size_t flash_size;
    uint32_t max_frequency;
    const struct pinctrl_dev_config* pcfg;
    #if STM32_QSPI_RESET_GPIO
    const struct gpio_dt_spec reset;
    #endif

    #if DT_NODE_HAS_PROP(DT_INST(0, st_stm32_qspi_nor), jedec_id)
    uint8_t jedec_id[DT_INST_PROP_LEN(0, jedec_id)];
    #endif /* jedec_id */
};

struct flash_stm32_qspi_data {
    QSPI_HandleTypeDef hqspi;
    struct k_sem sem;
    struct k_sem sync;

    #if defined(CONFIG_FLASH_PAGE_LAYOUT)
    struct flash_pages_layout layout;
    #endif
    struct jesd216_erase_type erase_types[JESD216_NUM_ERASE_TYPES];

    /* Number of bytes per page */
    uint16_t page_size;
    enum jesd216_dw15_qer_type qer_type;
    enum jesd216_mode_type mode;
    int cmd_status;
    struct stm32_dma_stream dma;
    uint8_t qspi_write_cmd;
    uint8_t qspi_read_cmd;
    uint8_t qspi_read_cmd_latency;

    /*
     * If set addressed operations should use 32-bit rather than
     * 24-bit addresses.
     */
    bool flag_access_32bit : 1;
};

static QSPI_CommandTypeDef const qspi_cmd_wren = {
    .Instruction     = SPI_NOR_CMD_WREN,
    .InstructionMode = QSPI_INSTRUCTION_1_LINE
};

static int flash_stm32_qspi_mdma_init(struct flash_stm32_qspi_data* dev_data);
static int flash_stm32_qspi_dma_init(struct flash_stm32_qspi_data* dev_data);

static inline void qspi_lock_thread(struct device const* dev) {
    struct flash_stm32_qspi_data* dev_data = dev->data;

    k_sem_take(&dev_data->sem, K_FOREVER);
}

static inline void qspi_unlock_thread(struct device const* dev) {
    struct flash_stm32_qspi_data* dev_data = dev->data;

    k_sem_give(&dev_data->sem);
}

static inline void qspi_set_address_size(struct device const* dev,
                                         QSPI_CommandTypeDef* cmd) {
    struct flash_stm32_qspi_data const* dev_data = dev->data;

    if (dev_data->flag_access_32bit) {
        cmd->AddressSize = QSPI_ADDRESS_32_BITS;
        return;
    }

    cmd->AddressSize = QSPI_ADDRESS_24_BITS;
}

static inline int qspi_prepare_quad_read(struct device const* dev,
                                         QSPI_CommandTypeDef* cmd) {
    struct flash_stm32_qspi_data const* dev_data = dev->data;

    __ASSERT_NO_MSG((dev_data->mode == JESD216_MODE_114) ||
                    (dev_data->mode == JESD216_MODE_144));

    cmd->Instruction = dev_data->qspi_read_cmd;
    cmd->AddressMode = ((dev_data->mode == JESD216_MODE_114)
                            ? QSPI_ADDRESS_1_LINE
                            : QSPI_ADDRESS_4_LINES);
    cmd->DataMode    = QSPI_DATA_4_LINES;
    cmd->DummyCycles = dev_data->qspi_read_cmd_latency;

    return (0);
}

static inline int qspi_prepare_quad_program(struct device const* dev,
                                            QSPI_CommandTypeDef* cmd) {
    struct flash_stm32_qspi_data const* dev_data = dev->data;

    __ASSERT_NO_MSG(dev_data->qspi_write_cmd == SPI_NOR_CMD_PP_1_1_4 ||
                    dev_data->qspi_write_cmd == SPI_NOR_CMD_PP_1_4_4);

    cmd->Instruction = dev_data->qspi_write_cmd;
    #if defined(CONFIG_USE_MICROCHIP_QSPI_FLASH_WITH_STM32)
    /* Microchip qspi-NOR flash, does not follow the standard rules */
    if (cmd->Instruction == SPI_NOR_CMD_PP_1_1_4) {
        cmd->AddressMode = QSPI_ADDRESS_4_LINES;
    }
    #else
    cmd->AddressMode = ((cmd->Instruction == SPI_NOR_CMD_PP_1_1_4)
                        ? QSPI_ADDRESS_1_LINE
                        : QSPI_ADDRESS_4_LINES);
    #endif /* CONFIG_USE_MICROCHIP_QSPI_FLASH_WITH_STM32 */
    cmd->DataMode    = QSPI_DATA_4_LINES;
    cmd->DummyCycles = 0;

    return (0);
}

/*
 * Send a command over QSPI bus.
 */
static int qspi_send_cmd(struct device const* dev, QSPI_CommandTypeDef const* cmd) {
    const struct flash_stm32_qspi_config* dev_cfg = dev->config;
    struct flash_stm32_qspi_data* dev_data = dev->data;
    HAL_StatusTypeDef hal_sts;

    ARG_UNUSED(dev_cfg);

    LOG_DBG("Instruction 0x%x", cmd->Instruction);

    dev_data->cmd_status = 0;

    hal_sts = HAL_QSPI_Command_IT(&dev_data->hqspi, cmd);
    if (hal_sts != HAL_OK) {
        LOG_ERR("%d: Failed to send QSPI instruction", hal_sts);
        return (-EIO);
    }
    LOG_DBG("CCR 0x%x", dev_cfg->regs->CCR);

    k_sem_take(&dev_data->sync, K_FOREVER);

    return (dev_data->cmd_status);
}

/*
 * Perform a read access over QSPI bus.
 */
static int qspi_read_access(struct device const* dev, QSPI_CommandTypeDef* cmd,
                            uint8_t* data, size_t size) {
    const struct flash_stm32_qspi_config* dev_cfg  = dev->config;
    struct flash_stm32_qspi_data* dev_data = dev->data;
    HAL_StatusTypeDef hal_sts;

    ARG_UNUSED(dev_cfg);

    cmd->NbData = size;

    dev_data->cmd_status = 0;

    hal_sts = HAL_QSPI_Command(&dev_data->hqspi, cmd,
                               HAL_QSPI_TIMEOUT_DEFAULT_VALUE);
    if (hal_sts != HAL_OK) {
        LOG_ERR("%d: Failed to send QSPI instruction", hal_sts);
        return (-EIO);
    }

    if ((STM32_QSPI_USE_DMA == 1) &&
        (size >= STM32_QSPI_DMA_THRESHOLD)) {
        hal_sts = HAL_QSPI_Receive_DMA(&dev_data->hqspi, data);
    }
    else {
        hal_sts = HAL_QSPI_Receive_IT(&dev_data->hqspi, data);
    }

    if (hal_sts != HAL_OK) {
        LOG_ERR("%d: Failed to read data", hal_sts);
        return (-EIO);
    }

    k_sem_take(&dev_data->sync, K_FOREVER);

    return (dev_data->cmd_status);
}

/*
 * Perform a write access over QSPI bus.
 */
static int qspi_write_access(struct device const* dev, QSPI_CommandTypeDef* cmd,
                             uint8_t const* data, size_t size) {
    const struct flash_stm32_qspi_config* dev_cfg = dev->config;
    struct flash_stm32_qspi_data* dev_data = dev->data;
    HAL_StatusTypeDef hal_ret;

    ARG_UNUSED(dev_cfg);

    LOG_DBG("Instruction 0x%x", cmd->Instruction);

    cmd->NbData = size;

    dev_data->cmd_status = 0;

    hal_ret = HAL_QSPI_Command(&dev_data->hqspi, cmd,
                               HAL_QSPI_TIMEOUT_DEFAULT_VALUE);
    if (hal_ret != HAL_OK) {
        LOG_ERR("%d: Failed to send QSPI instruction", hal_ret);
        return (-EIO);
    }

    if ((STM32_QSPI_USE_DMA == 1) &&
        (size >= STM32_QSPI_DMA_THRESHOLD)) {
        hal_ret = HAL_QSPI_Transmit_DMA(&dev_data->hqspi, (uint8_t*)data);
    }
    else {
        hal_ret = HAL_QSPI_Transmit_IT(&dev_data->hqspi, (uint8_t*)data);
    }

    if (hal_ret != HAL_OK) {
        LOG_ERR("%d: Failed to read data", hal_ret);
        return (-EIO);
    }
    LOG_DBG("CCR 0x%x", dev_cfg->regs->CCR);

    k_sem_take(&dev_data->sync, K_FOREVER);

    return (dev_data->cmd_status);
}

#if defined(CONFIG_FLASH_JESD216_API)
/*
 * Read Serial Flash ID :
 * perform a read access over SPI bus for read Identification (DataMode is already set)
 * and compare to the jedec-id from the DTYS table exists
 */
<<<<<<< HEAD
static int qspi_read_jedec_id(struct device const* dev, uint8_t* id) {
    struct flash_stm32_qspi_data* dev_data = dev->data;
    uint8_t data[JESD216_READ_ID_LEN];

    QSPI_CommandTypeDef cmd = {
        .Instruction     = JESD216_CMD_READ_ID,
        .AddressSize     = QSPI_ADDRESS_NONE,
        .DummyCycles     = 8,
        .InstructionMode = QSPI_INSTRUCTION_1_LINE,
        .AddressMode     = QSPI_ADDRESS_1_LINE,
        .DataMode        = QSPI_DATA_1_LINE,
        .NbData          = JESD216_READ_ID_LEN,
    };

    HAL_StatusTypeDef hal_ret;

    hal_ret = HAL_QSPI_Command(&dev_data->hqspi, &cmd,
                               HAL_QSPI_TIMEOUT_DEFAULT_VALUE);
    if (hal_ret != HAL_OK) {
        LOG_ERR("%d: Failed to send OSPI instruction", hal_ret);
        return (-EIO);
    }

    hal_ret = HAL_QSPI_Receive(&dev_data->hqspi, data, HAL_QSPI_TIMEOUT_DEFAULT_VALUE);
    if (hal_ret != HAL_OK) {
        LOG_ERR("%d: Failed to read data", hal_ret);
        return (-EIO);
    }

    LOG_DBG("Read JESD216-ID");

    dev_data->cmd_status = 0;
    memcpy(id, data, JESD216_READ_ID_LEN);

    return (0);
=======
static int qspi_read_jedec_id(const struct device *dev, uint8_t *id)
{
	struct flash_stm32_qspi_data *dev_data = dev->data;
	uint8_t data[JESD216_READ_ID_LEN];
	uint32_t dummy_cycles = DT_INST_PROP(0, st_read_id_dummy_cycles);

	QSPI_CommandTypeDef cmd = {
		.Instruction = JESD216_CMD_READ_ID,
		.AddressSize = QSPI_ADDRESS_NONE,
		.DummyCycles = dummy_cycles,
		.InstructionMode = QSPI_INSTRUCTION_1_LINE,
		.AddressMode = QSPI_ADDRESS_1_LINE,
		.DataMode = QSPI_DATA_1_LINE,
		.NbData = JESD216_READ_ID_LEN,
	};

	HAL_StatusTypeDef hal_ret;

	hal_ret = HAL_QSPI_Command_IT(&dev_data->hqspi, &cmd);

	if (hal_ret != HAL_OK) {
		LOG_ERR("%d: Failed to send QSPI instruction", hal_ret);
		return -EIO;
	}

	hal_ret = HAL_QSPI_Receive(&dev_data->hqspi, data, HAL_QSPI_TIMEOUT_DEFAULT_VALUE);
	if (hal_ret != HAL_OK) {
		LOG_ERR("%d: Failed to read data", hal_ret);
		return -EIO;
	}

	LOG_DBG("Read JESD216-ID");

	dev_data->cmd_status = 0;
	memcpy(id, data, JESD216_READ_ID_LEN);

	return 0;
>>>>>>> d2acc5ff
}
#endif /* CONFIG_FLASH_JESD216_API */

static int qspi_write_unprotect(const struct device* dev) {
    int ret = 0;
    QSPI_CommandTypeDef cmd_unprotect = {
        .Instruction = SPI_NOR_CMD_ULBPR,
        .InstructionMode = QSPI_INSTRUCTION_1_LINE,
    };

    if (IS_ENABLED(DT_INST_PROP(0, requires_ulbpr))) {
        ret = qspi_send_cmd(dev, &qspi_cmd_wren);
        if (ret != 0) {
            return (ret);
        }

        ret = qspi_send_cmd(dev, &cmd_unprotect);
    }

    return (ret);
}

/*
 * Read Serial Flash Discovery Parameter
 */
static int qspi_read_sfdp(struct device const* dev, off_t addr, void* data,
                          size_t size) {
    struct flash_stm32_qspi_data* dev_data = dev->data;
    HAL_StatusTypeDef hal_ret;

    __ASSERT(data != NULL, "null destination");

    LOG_INF("Reading SFDP");

    QSPI_CommandTypeDef cmd = {
        .Instruction     = JESD216_CMD_READ_SFDP,
        .Address         = addr,
        .AddressSize     = QSPI_ADDRESS_24_BITS,
        .DummyCycles     = 8,
        .InstructionMode = QSPI_INSTRUCTION_1_LINE,
        .AddressMode     = QSPI_ADDRESS_1_LINE,
        .DataMode        = QSPI_DATA_1_LINE,
        .NbData          = size,
    };

    hal_ret = HAL_QSPI_Command(&dev_data->hqspi, &cmd,
                               HAL_QSPI_TIMEOUT_DEFAULT_VALUE);
    if (hal_ret != HAL_OK) {
        LOG_ERR("%d: Failed to send SFDP instruction", hal_ret);
        return (-EIO);
    }

    hal_ret = HAL_QSPI_Receive(&dev_data->hqspi, (uint8_t*)data,
                               HAL_QSPI_TIMEOUT_DEFAULT_VALUE);
    if (hal_ret != HAL_OK) {
        LOG_ERR("%d: Failed to read SFDP", hal_ret);
        return (-EIO);
    }

    dev_data->cmd_status = 0;

    return (0);
}

static bool qspi_address_is_valid(struct device const* dev, off_t addr,
                                  size_t size) {
    const struct flash_stm32_qspi_config* dev_cfg = dev->config;
    size_t flash_size = dev_cfg->flash_size;

    return ((addr >= 0) && ((uint64_t)addr + (uint64_t)size <= flash_size));
}

#ifdef CONFIG_STM32_MEMMAP
/* Must be called inside qspi_lock_thread(). */
static int stm32_qspi_set_memory_mapped(const struct device* dev) {
    int ret;
    HAL_StatusTypeDef hal_ret;
    struct flash_stm32_qspi_data* dev_data = dev->data;

    QSPI_CommandTypeDef cmd = {
        .Instruction     = SPI_NOR_CMD_READ,
        .Address         = 0,
        .InstructionMode = QSPI_INSTRUCTION_1_LINE,
        .AddressMode     = QSPI_ADDRESS_1_LINE,
        .DataMode        = QSPI_DATA_1_LINE,
    };

    qspi_set_address_size(dev, &cmd);
    if (IS_ENABLED(STM32_QSPI_USE_QUAD_IO)) {
        ret = qspi_prepare_quad_read(dev, &cmd);
        if (ret < 0) {
            return (ret);
        }
    }

    QSPI_MemoryMappedTypeDef mem_mapped = {
        .TimeOutActivation = QSPI_TIMEOUT_COUNTER_DISABLE,
    };

    hal_ret = HAL_QSPI_MemoryMapped(&dev_data->hqspi, &cmd, &mem_mapped);
    if (hal_ret != 0) {
        LOG_ERR("%d: Failed to enable memory mapped", hal_ret);
        return -EIO;
    }

    LOG_DBG("MemoryMap mode enabled");
    return (0);
}

static bool stm32_qspi_is_memory_mapped(const struct device* dev) {
    struct flash_stm32_qspi_data* dev_data = dev->data;

    return READ_BIT(dev_data->hqspi.Instance->CCR, QUADSPI_CCR_FMODE) == QUADSPI_CCR_FMODE;
}

static int stm32_qspi_abort(const struct device* dev) {
    struct flash_stm32_qspi_data* dev_data = dev->data;
    HAL_StatusTypeDef             hal_ret;

    hal_ret = HAL_QSPI_Abort(&dev_data->hqspi);
    if (hal_ret != HAL_OK) {
        LOG_ERR("%d: QSPI abort failed", hal_ret);
        return -EIO;
    }

    return 0;
}
#endif

static int flash_stm32_qspi_read(struct device const* dev, off_t addr,
                                 void* data, size_t size) {
    bool is_valid;
    int ret;

    is_valid = qspi_address_is_valid(dev, addr, size);
    if (is_valid == false) {
        LOG_DBG("Error: address or size exceeds expected values: "
                "addr 0x%lx, size %zu", (long)addr, size);
        return (-EINVAL);
    }

    /* read non-zero size */
    if (size == 0) {
        return (0);
    }

    #ifdef CONFIG_STM32_MEMMAP
    qspi_lock_thread(dev);

    /* Do reads through memory-mapping instead of indirect */
    if (!stm32_qspi_is_memory_mapped(dev)) {
        ret = stm32_qspi_set_memory_mapped(dev);
        if (ret != 0) {
            LOG_ERR("READ: failed to set memory mapped");
            goto end;
        }
    }

    __ASSERT_NO_MSG(stm32_qspi_is_memory_mapped(dev));

    uintptr_t mmap_addr = STM32_QSPI_BASE_ADDRESS + addr;

    LOG_DBG("Memory-mapped read from 0x%08lx, len %zu", mmap_addr, size);
    memcpy(data, (void*)mmap_addr, size);
    ret = 0;
    goto end;
    #else
    QSPI_CommandTypeDef cmd = {
        .Instruction     = SPI_NOR_CMD_READ,
        .Address         = addr,
        .InstructionMode = QSPI_INSTRUCTION_1_LINE,
        .AddressMode     = QSPI_ADDRESS_1_LINE,
        .DataMode        = QSPI_DATA_1_LINE,
    };

    qspi_set_address_size(dev, &cmd);
    if (IS_ENABLED(STM32_QSPI_USE_QUAD_IO)) {
        ret = qspi_prepare_quad_read(dev, &cmd);
        if (ret < 0) {
            return (ret);
        }
    }

    qspi_lock_thread(dev);

    ret = qspi_read_access(dev, &cmd, data, size);
    goto end;
    #endif

end :
    qspi_unlock_thread(dev);

    return (ret);
}

static int qspi_wait_until_ready(struct device const* dev) {
    uint8_t reg;
    int ret;

    QSPI_CommandTypeDef cmd = {
        .Instruction     = SPI_NOR_CMD_RDSR,
        .InstructionMode = QSPI_INSTRUCTION_1_LINE,
        .DataMode        = QSPI_DATA_1_LINE,
    };

    do {
        ret = qspi_read_access(dev, &cmd, &reg, sizeof(reg));
    } while (!ret && (reg & SPI_NOR_WIP_BIT));

    return (ret);
}

static int flash_stm32_qspi_write(struct device const* dev, off_t addr,
                                  void const* data, size_t size) {
    int ret = 0;

    if (!qspi_address_is_valid(dev, addr, size)) {
        LOG_DBG("Error: address or size exceeds expected values: "
                "addr 0x%lx, size %zu", (long)addr, size);
        return (-EINVAL);
    }

    /* write non-zero size */
    if (size == 0) {
        return (0);
    }

    QSPI_CommandTypeDef cmd_pp = {
        .Instruction     = SPI_NOR_CMD_PP,
        .InstructionMode = QSPI_INSTRUCTION_1_LINE,
        .AddressMode     = QSPI_ADDRESS_1_LINE,
        .DataMode        = QSPI_DATA_1_LINE,
    };

    qspi_set_address_size(dev, &cmd_pp);
    if (IS_ENABLED(STM32_QSPI_USE_QUAD_IO)) {
        ret = qspi_prepare_quad_program(dev, &cmd_pp);
        if (ret < 0) {
            return (ret);
        }
    }

    qspi_lock_thread(dev);

    #ifdef CONFIG_STM32_MEMMAP
    if (stm32_qspi_is_memory_mapped(dev)) {
        /* Abort ongoing transfer to force CS high/BUSY deasserted */
        ret = stm32_qspi_abort(dev);
        if (ret != 0) {
            LOG_ERR("Failed to abort memory-mapped access before write");
            goto end;
        }
    }
    #endif

    while (size > 0) {
        size_t to_write = size;

        /* Don't write more than a page. */
        if (to_write >= SPI_NOR_PAGE_SIZE) {
            to_write = SPI_NOR_PAGE_SIZE;
        }

        /* Don't write across a page boundary */
        if (((addr + to_write - 1U) / SPI_NOR_PAGE_SIZE)
            != (addr / SPI_NOR_PAGE_SIZE)) {
            to_write = SPI_NOR_PAGE_SIZE -
                                    (addr % SPI_NOR_PAGE_SIZE);
        }

        ret = qspi_send_cmd(dev, &qspi_cmd_wren);
        if (ret != 0) {
            break;
        }

        cmd_pp.Address = addr;
        ret = qspi_write_access(dev, &cmd_pp, data, to_write);
        if (ret != 0) {
            break;
        }

        size -= to_write;
        data  = (uint8_t const*)data + to_write;
        addr += to_write;

        ret = qspi_wait_until_ready(dev);
        if (ret != 0) {
            break;
        }
    }
    goto end;

end:
    qspi_unlock_thread(dev);

    return (ret);
}

static int flash_stm32_qspi_erase(struct device const* dev, off_t addr,
                                  size_t size) {
    const struct flash_stm32_qspi_config* dev_cfg = dev->config;
    struct flash_stm32_qspi_data const* dev_data = dev->data;
    bool is_valid;
    int ret = 0;

    is_valid = qspi_address_is_valid(dev, addr, size);
    if (is_valid == false) {
        LOG_DBG("Error: address or size exceeds expected values: "
                "addr 0x%lx, size %zu", (long)addr, size);
        return (-EINVAL);
    }

    /* erase non-zero size */
    if (size == 0) {
        return (0);
    }

    QSPI_CommandTypeDef cmd_erase = {
        .Instruction     = 0,
        .InstructionMode = QSPI_INSTRUCTION_1_LINE,
        .AddressMode     = QSPI_ADDRESS_1_LINE,
    };

    qspi_set_address_size(dev, &cmd_erase);
    qspi_lock_thread(dev);

    #ifdef CONFIG_STM32_MEMMAP
    if (stm32_qspi_is_memory_mapped(dev)) {
        /* Abort ongoing transfer to force CS high/BUSY deasserted */
        ret = stm32_qspi_abort(dev);
        if (ret != 0) {
            LOG_ERR("Failed to abort memory-mapped access before erase");
            goto end;
        }
    }
    #endif

    while ((size > 0) && (ret == 0)) {
        cmd_erase.Address = addr;
        qspi_send_cmd(dev, &qspi_cmd_wren);

        if (size == dev_cfg->flash_size) {
            /* chip erase */
            cmd_erase.Instruction = SPI_NOR_CMD_CE;
            cmd_erase.AddressMode = QSPI_ADDRESS_NONE;
            qspi_send_cmd(dev, &cmd_erase);
            size -= dev_cfg->flash_size;
        }
        else {
            const struct jesd216_erase_type* erase_types =
                                                dev_data->erase_types;
            const struct jesd216_erase_type* bet = NULL;

            for (uint8_t ei = 0;
                 ei < JESD216_NUM_ERASE_TYPES; ++ei) {
                const struct jesd216_erase_type* etp =
                                        &erase_types[ei];

                if ((etp->exp != 0) &&
                    SPI_NOR_IS_ALIGNED(addr, etp->exp) &&
                    SPI_NOR_IS_ALIGNED(size, etp->exp) &&
                    ((bet == NULL) || (etp->exp > bet->exp))) {
                    bet = etp;
                    cmd_erase.Instruction = bet->cmd;
                }
            }

            if (bet != NULL) {
                qspi_send_cmd(dev, &cmd_erase);
                addr += BIT(bet->exp);
                size -= BIT(bet->exp);
            }
            else {
                LOG_ERR("Can't erase %zu at 0x%lx",
                        size, (long)addr);
                ret = -EINVAL;
            }
        }
        qspi_wait_until_ready(dev);
    }
    goto end;

end :
    qspi_unlock_thread(dev);

    return (ret);
}

static struct flash_parameters const flash_stm32_qspi_parameters = {
    .write_block_size = 1,
    .erase_value = 0xFF
};

static struct flash_parameters const*
flash_stm32_qspi_get_parameters(struct device const* dev) {
    ARG_UNUSED(dev);

    return (&flash_stm32_qspi_parameters);
}

static int flash_stm32_qspi_get_size(const struct device* dev, uint64_t* size) {
    const struct flash_stm32_qspi_config *dev_cfg = dev->config;

    *size = (uint64_t)dev_cfg->flash_size;

    return (0);
}

static void flash_stm32_qspi_isr(struct device const* dev) {
    struct flash_stm32_qspi_data* dev_data = dev->data;

    HAL_QSPI_IRQHandler(&dev_data->hqspi);
}

/* This function is executed in the interrupt context */
#if STM32_QSPI_USE_DMA
#if defined(CONFIG_SOC_SERIES_STM32H7X) /* #CUSTOM@NDRS */
static void qspi_dma_callback(struct device const* dev, void* arg,
                              uint32_t channel, int status) {
    MDMA_HandleTypeDef* hmdma = arg;

    ARG_UNUSED(dev);

    if (status < 0) {
        LOG_ERR("DMA callback error with channel %d.", channel);
    }

    HAL_MDMA_IRQHandler(hmdma);
}
#else
static void qspi_dma_callback(struct device const* dev, void* arg,
                              uint32_t channel, int status) {
    DMA_HandleTypeDef* hdma = arg;

    ARG_UNUSED(dev);

    if (status < 0) {
        LOG_ERR("DMA callback error with channel %d.", channel);
    }

    HAL_DMA_IRQHandler(hdma);
}
#endif
#endif

__weak HAL_StatusTypeDef HAL_DMA_Abort(DMA_HandleTypeDef* hdma) {
    return (HAL_OK);
}

__weak HAL_StatusTypeDef HAL_DMA_Abort_IT(DMA_HandleTypeDef* hdma) {
    return (HAL_OK);
}

/*
 * Transfer Error callback.
 */
void HAL_QSPI_ErrorCallback(QSPI_HandleTypeDef* hqspi) {
    struct flash_stm32_qspi_data* dev_data =
            CONTAINER_OF(hqspi, struct flash_stm32_qspi_data, hqspi);

    LOG_DBG("Enter");

    dev_data->cmd_status = -EIO;

    k_sem_give(&dev_data->sync);
}

/*
 * Command completed callback.
 */
void HAL_QSPI_CmdCpltCallback(QSPI_HandleTypeDef* hqspi) {
    struct flash_stm32_qspi_data* dev_data =
            CONTAINER_OF(hqspi, struct flash_stm32_qspi_data, hqspi);

    k_sem_give(&dev_data->sync);
}

/*
 * Rx Transfer completed callback.
 */
void HAL_QSPI_RxCpltCallback(QSPI_HandleTypeDef* hqspi) {
    struct flash_stm32_qspi_data* dev_data =
            CONTAINER_OF(hqspi, struct flash_stm32_qspi_data, hqspi);

    k_sem_give(&dev_data->sync);
}

/*
 * Tx Transfer completed callback.
 */
void HAL_QSPI_TxCpltCallback(QSPI_HandleTypeDef* hqspi) {
    struct flash_stm32_qspi_data* dev_data =
            CONTAINER_OF(hqspi, struct flash_stm32_qspi_data, hqspi);

    k_sem_give(&dev_data->sync);
}

/*
 * Status Match callback.
 */
void HAL_QSPI_StatusMatchCallback(QSPI_HandleTypeDef* hqspi) {
    struct flash_stm32_qspi_data* dev_data =
            CONTAINER_OF(hqspi, struct flash_stm32_qspi_data, hqspi);

    k_sem_give(&dev_data->sync);
}

/*
 * Timeout callback.
 */
void HAL_QSPI_TimeOutCallback(QSPI_HandleTypeDef* hqspi) {
    struct flash_stm32_qspi_data* dev_data =
            CONTAINER_OF(hqspi, struct flash_stm32_qspi_data, hqspi);

    LOG_DBG("Enter");

    dev_data->cmd_status = -EIO;

    k_sem_give(&dev_data->sync);
}

#if defined(CONFIG_FLASH_PAGE_LAYOUT)
static void flash_stm32_qspi_pages_layout(struct device const* dev,
                                          const struct flash_pages_layout** layout,
                                          size_t* layout_size) {
    struct flash_stm32_qspi_data const* dev_data = dev->data;

    *layout      = &dev_data->layout;
    *layout_size = 1;
}
#endif

static DEVICE_API(flash, flash_stm32_qspi_driver_api) = {
    .read           = flash_stm32_qspi_read,
    .write          = flash_stm32_qspi_write,
    .erase          = flash_stm32_qspi_erase,
    .get_parameters = flash_stm32_qspi_get_parameters,
    .get_size       = flash_stm32_qspi_get_size,
    #if defined(CONFIG_FLASH_PAGE_LAYOUT)
    .page_layout = flash_stm32_qspi_pages_layout,
    #endif
    #if defined(CONFIG_FLASH_JESD216_API)
    .sfdp_read     = qspi_read_sfdp,
    .read_jedec_id = qspi_read_jedec_id,
    #endif /* CONFIG_FLASH_JESD216_API */
};

#if defined(CONFIG_FLASH_PAGE_LAYOUT)
static int setup_pages_layout(struct device const* dev) {
    const struct flash_stm32_qspi_config* dev_cfg = dev->config;
    struct flash_stm32_qspi_data* data = dev->data;
    const size_t flash_size   = dev_cfg->flash_size;
    uint32_t layout_page_size = data->page_size;
    uint8_t exp = 0;

    /* Find the smallest erase size. */
    for (size_t i = 0; i < ARRAY_SIZE(data->erase_types); ++i) {
        const struct jesd216_erase_type* etp = &data->erase_types[i];

        if ((etp->cmd != 0) &&
            ((exp == 0) || (etp->exp < exp))) {
            exp = etp->exp;
        }
    }

    if (exp == 0) {
        return (-ENOTSUP);
    }

    uint32_t erase_size = BIT(exp) << STM32_QSPI_DOUBLE_FLASH;

    /* We need layout page size to be compatible with erase size */
    if ((layout_page_size % erase_size) != 0) {
        LOG_DBG("layout page %u not compatible with erase size %u",
                layout_page_size, erase_size);
        LOG_DBG("erase size will be used as layout page size");
        layout_page_size = erase_size;
    }

    /* Warn but accept layout page sizes that leave inaccessible
     * space.
     */
    if ((flash_size % layout_page_size) != 0) {
        LOG_INF("layout page %u wastes space with device size %zu",
                layout_page_size, flash_size);
    }

    data->layout.pages_size  = layout_page_size;
    data->layout.pages_count = flash_size / layout_page_size;
    LOG_DBG("layout %u x %u By pages", data->layout.pages_count,
                                       data->layout.pages_size);

    return (0);
}
#endif /* CONFIG_FLASH_PAGE_LAYOUT */

static int qspi_program_addr_4b(struct device const* dev, bool write_enable) {
    int ret;

    /* Send write enable command, if required */
    if (write_enable == true) {
        ret = qspi_send_cmd(dev, &qspi_cmd_wren);
        if (ret != 0) {
            return (ret);
        }
    }

    /* Program the flash memory to use 4 bytes addressing */
    QSPI_CommandTypeDef cmd = {
        .Instruction     = SPI_NOR_CMD_4BA,
        .InstructionMode = QSPI_INSTRUCTION_1_LINE,
    };

    /*
     * No need to Read control register afterwards to verify if 4byte addressing mode
     * is enabled as the effect of the command is immediate
     * and the SPI_NOR_CMD_RDCR is vendor-specific :
     * SPI_NOR_4BYTE_BIT is BIT 5 for Macronix and 0 for Micron or Windbond
     * Moreover bit value meaning is also vendor-specific
     */

    return qspi_send_cmd(dev, &cmd);
}

static int qspi_read_status_register(struct device const* dev, uint8_t reg_num, uint8_t* reg) {
    QSPI_CommandTypeDef cmd = {
        .InstructionMode = QSPI_INSTRUCTION_1_LINE,
        .DataMode = QSPI_DATA_1_LINE,
    };

    switch (reg_num) {
        case 1U :
            cmd.Instruction = SPI_NOR_CMD_RDSR;
            break;

        case 2U :
            cmd.Instruction = SPI_NOR_CMD_RDSR2;
            break;

        case 3U :
            cmd.Instruction = SPI_NOR_CMD_RDSR3;
            break;

        default :
            return (-EINVAL);
    }

    return qspi_read_access(dev, &cmd, reg, sizeof(*reg));
}

static int qspi_write_status_register(struct device const* dev, uint8_t reg_num, uint8_t reg) {
    struct flash_stm32_qspi_data const* dev_data = dev->data;
    size_t size;
    uint8_t regs[4];
    uint8_t const* regs_p;
    int ret;

    QSPI_CommandTypeDef cmd = {
        .Instruction     = SPI_NOR_CMD_WRSR,
        .InstructionMode = QSPI_INSTRUCTION_1_LINE,
        .DataMode        = QSPI_DATA_1_LINE,
    };

    if (reg_num == 1) {
        size    = 1U;
        regs[0] = reg;
        regs_p  = &regs[0];
        /* 1 byte write clears SR2, write SR2 as well */
        if (dev_data->qer_type == JESD216_DW15_QER_S2B1v1) {
            ret = qspi_read_status_register(dev, 2, &regs[1]);
            if (ret < 0) {
                return (ret);
            }
            size = 2U;
        }
    }
    else if (reg_num == 2) {
        cmd.Instruction = SPI_NOR_CMD_WRSR2;
        size    = 1U;
        regs[1] = reg;
        regs_p  = &regs[1];
        /* if SR2 write needs SR1 */
        if ((dev_data->qer_type == JESD216_DW15_QER_VAL_S2B1v1) ||
            (dev_data->qer_type == JESD216_DW15_QER_VAL_S2B1v4) ||
            (dev_data->qer_type == JESD216_DW15_QER_VAL_S2B1v5)) {
            ret = qspi_read_status_register(dev, 1, &regs[0]);
            if (ret < 0) {
                return (ret);
            }

            cmd.Instruction = SPI_NOR_CMD_WRSR;
            size   = 2U;
            regs_p = &regs[0];
        }
    }
    else if (reg_num == 3) {
        cmd.Instruction = SPI_NOR_CMD_WRSR3;
        size    = 1U;
        regs[2] = reg;
        regs_p  = &regs[2];
    }
    else {
        return (-EINVAL);
    }

    return qspi_write_access(dev, &cmd, regs_p, size);
}

static int qspi_write_enable(struct device const* dev) {
    uint8_t reg;
    int ret;

    ret = qspi_send_cmd(dev, &qspi_cmd_wren);
    if (ret) {
        return (ret);
    }

    do {
        ret = qspi_read_status_register(dev, 1U, &reg);
    } while (!ret && !(reg & SPI_NOR_WEL_BIT));

    return (ret);
}

static int qspi_program_quad_io(struct device const* dev) {
    struct flash_stm32_qspi_data const* data = dev->data;
    uint8_t qe_reg_num;
    uint8_t qe_bit;
    uint8_t reg;
    int ret;

    switch (data->qer_type) {
        case JESD216_DW15_QER_NONE :
            /* no QE bit, device detects reads based on opcode */
            return (0);

        case JESD216_DW15_QER_S1B6 :
            qe_reg_num = 1U;
            qe_bit = BIT(6U);
            break;

        case JESD216_DW15_QER_S2B7 :
            qe_reg_num = 2U;
            qe_bit = BIT(7U);
            break;

        case JESD216_DW15_QER_S2B1v1 :
        case JESD216_DW15_QER_S2B1v4 :
        case JESD216_DW15_QER_S2B1v5 :
        case JESD216_DW15_QER_S2B1v6 :
            qe_reg_num = 2U;
            qe_bit = BIT(1U);
            break;

        default :
            return (-ENOTSUP);
    }

    ret = qspi_read_status_register(dev, qe_reg_num, &reg);
    if (ret < 0) {
        return (ret);
    }

    /* exit early if QE bit is already set */
    if ((reg & qe_bit) != 0U) {
        return (0);
    }

    reg |= qe_bit;

    ret = qspi_write_enable(dev);
    if (ret < 0) {
        return (ret);
    }

    ret = qspi_write_status_register(dev, qe_reg_num, reg);
    if (ret < 0) {
        return (ret);
    }

    ret = qspi_wait_until_ready(dev);
    if (ret < 0) {
        return (ret);
    }

    /* validate that QE bit is set */
    ret = qspi_read_status_register(dev, qe_reg_num, &reg);
    if (ret < 0) {
        return (ret);
    }

    if ((reg & qe_bit) == 0U) {
        LOG_ERR("Status Register %u [0x%02x] not set", qe_reg_num, reg);
        return (-EIO);
    }

    return (ret);
}

static int spi_nor_process_bfp(struct device const* dev,
                               const struct jesd216_param_header* php,
                               const struct jesd216_bfp* bfp) {
    const struct flash_stm32_qspi_config* dev_cfg = dev->config;
    struct flash_stm32_qspi_data* data = dev->data;
    struct jesd216_erase_type* etp = data->erase_types;
    uint8_t addr_mode;
    const size_t flash_size = (size_t)(jesd216_bfp_density(bfp) / 8U) << STM32_QSPI_DOUBLE_FLASH;
    int rc;

    if (flash_size != dev_cfg->flash_size) {
        LOG_ERR("Unexpected flash size: %u", flash_size);
    }

    LOG_INF("%s: %u MiB flash", dev->name, (uint32_t)(flash_size >> 20));

    /* Copy over the erase types, preserving their order.  (The
     * Sector Map Parameter table references them by index.)
     */
    memset(data->erase_types, 0, sizeof(data->erase_types));
    for (uint8_t ti = 1; ti <= ARRAY_SIZE(data->erase_types); ++ti) {
        if (jesd216_bfp_erase(bfp, ti, etp) == 0) {
            LOG_DBG("Erase %u with %02x",
                    (uint32_t)BIT(etp->exp), etp->cmd);
        }
        ++etp;
    }

    data->page_size = (uint16_t)jesd216_bfp_page_size(php, bfp);

    LOG_DBG("Page size %u bytes", data->page_size);
    LOG_DBG("Flash size %u bytes", flash_size);

    addr_mode = jesd216_bfp_addrbytes(bfp);
    if (addr_mode == JESD216_SFDP_BFP_DW1_ADDRBYTES_VAL_3B4B) {
        struct jesd216_bfp_dw16 dw16;

        if (jesd216_bfp_decode_dw16(php, bfp, &dw16) == 0) {
            /*
             * According to JESD216, the bit0 of dw16.enter_4ba
             * portion of flash description register 16 indicates
             * if it is enough to use 0xB7 instruction without
             * write enable to switch to 4 bytes addressing mode.
             * If bit 1 is set, a write enable is needed.
             */
            if (dw16.enter_4ba & 0x03) {
                rc = qspi_program_addr_4b(dev, dw16.enter_4ba & 2);
                if (rc == 0) {
                    data->flag_access_32bit = true;
                    LOG_INF("Flash - address mode: 4B");
                }
                else {
                    LOG_ERR("Unable to enter 4B mode: %d\n", rc);
                    return rc;
                }
            }
        }
    }

    if (addr_mode == JESD216_SFDP_BFP_DW1_ADDRBYTES_VAL_4B) {
        data->flag_access_32bit = true;
        LOG_INF("Flash - address mode: 4B");
    }

    /*
     * Only check if the 1-4-4 (i.e. 4READ) or 1-1-4 (QREAD)
     * is supported - other modes are not.
     */
    if (IS_ENABLED(STM32_QSPI_USE_QUAD_IO)) {
        enum jesd216_mode_type const supported_modes[] = {JESD216_MODE_114,
                                                          JESD216_MODE_144};
        struct jesd216_bfp_dw15 dw15;
        struct jesd216_instr res;

        /* reset active mode */
        data->mode = STM32_QSPI_UNKNOWN_MODE;

        /* query supported read modes, begin from the slowest */
        for (size_t i = 0; i < ARRAY_SIZE(supported_modes); ++i) {
            rc = jesd216_bfp_read_support(php, bfp, supported_modes[i], &res);
            if (rc >= 0) {
                LOG_INF("Quad read mode %d instr [0x%x] supported",
                        supported_modes[i], res.instr);

                data->mode = supported_modes[i];
                data->qspi_read_cmd = res.instr;
                data->qspi_read_cmd_latency = res.wait_states;

                if (res.mode_clocks) {
                    data->qspi_read_cmd_latency += res.mode_clocks;
                }
            }
        }

        /* don't continue when there is no supported mode */
        if (data->mode == STM32_QSPI_UNKNOWN_MODE) {
            LOG_ERR("No supported flash read mode found");
            return (-ENOTSUP);
        }

        LOG_INF("Quad read mode %d instr [0x%x] will be used", data->mode, res.instr);

        /* try to decode QE requirement type */
        rc = jesd216_bfp_decode_dw15(php, bfp, &dw15);
        if (rc < 0) {
            /* will use QER from DTS or default (refer to device data) */
            LOG_WRN("Unable to decode QE requirement [DW15]: %d", rc);
        }
        else {
            /* bypass DTS QER value */
            data->qer_type = dw15.qer;
        }

        LOG_INF("QE requirement mode: %x", data->qer_type);

        /* enable QE */
        rc = qspi_program_quad_io(dev);
        if (rc < 0) {
            LOG_ERR("Failed to enable Quad mode: %d", rc);
            return rc;
        }

        LOG_INF("Quad mode enabled");
    }

    return (0);
}

#if STM32_QSPI_RESET_GPIO
static void flash_stm32_qspi_gpio_reset(struct device const* dev) {
    const struct flash_stm32_qspi_config* dev_cfg = dev->config;

    /* Generate RESETn pulse for the flash memory */
    gpio_pin_configure_dt(&dev_cfg->reset, GPIO_OUTPUT_ACTIVE);
    k_msleep(DT_INST_PROP(0, reset_gpios_duration));
    gpio_pin_set_dt(&dev_cfg->reset, 0);
}
#endif

#if STM32_QSPI_RESET_CMD
static int flash_stm32_qspi_send_reset(struct device const* dev) {
    QSPI_CommandTypeDef cmd = {
        .Instruction     = SPI_NOR_CMD_RESET_EN,
        .InstructionMode = QSPI_INSTRUCTION_1_LINE,
    };
    int ret;

    ret = qspi_send_cmd(dev, &cmd);
    if (ret != 0) {
        LOG_ERR("%d: Failed to send RESET_EN", ret);
        return (ret);
    }

    cmd.Instruction = SPI_NOR_CMD_RESET_MEM;
    ret = qspi_send_cmd(dev, &cmd);
    if (ret != 0) {
        LOG_ERR("%d: Failed to send RESET_MEM", ret);
        return (ret);
    }

    LOG_DBG("Send Reset command");

    return (0);
}
#endif

static int flash_stm32_qspi_init(struct device const* dev) {
    const struct flash_stm32_qspi_config* dev_cfg = dev->config;
    struct flash_stm32_qspi_data* dev_data = dev->data;
    uint32_t ahb_clock_freq;
    uint32_t prescaler = 0;
    int ret;

    /* Signals configuration */
    ret = pinctrl_apply_state(dev_cfg->pcfg, PINCTRL_STATE_DEFAULT);
    if (ret < 0) {
        LOG_ERR("QSPI pinctrl setup failed (%d)", ret);
        return (ret);
    }

    #if STM32_QSPI_RESET_GPIO
    flash_stm32_qspi_gpio_reset(dev);
    #endif

    if (IS_ENABLED(STM32_QSPI_USE_DMA)) {
        if (IS_ENABLED(CONFIG_SOC_SERIES_STM32H7X)) {
            ret = flash_stm32_qspi_mdma_init(dev_data);
        }
        else {
            ret = flash_stm32_qspi_dma_init(dev_data);
        }

        if (ret < 0) {
            return (ret);
        }
    }

    /* Clock configuration */
    ret = clock_control_on(DEVICE_DT_GET(STM32_CLOCK_CONTROL_NODE),
                           (clock_control_subsys_t)&dev_cfg->pclken);
    if (ret != 0) {
        LOG_DBG("Could not enable QSPI clock");
        return (-EIO);
    }

    ret = clock_control_get_rate(DEVICE_DT_GET(STM32_CLOCK_CONTROL_NODE),
                                 (clock_control_subsys_t)&dev_cfg->pclken,
                                 &ahb_clock_freq);
    if (ret < 0) {
        LOG_DBG("Failed to get AHB clock frequency");
        return (-EIO);
    }

    for (; prescaler <= STM32_QSPI_CLOCK_PRESCALER_MAX; prescaler++) {
        uint32_t clk = ahb_clock_freq / (prescaler + 1);

        if (clk <= dev_cfg->max_frequency) {
            break;
        }
    }

    __ASSERT_NO_MSG(prescaler <= STM32_QSPI_CLOCK_PRESCALER_MAX);
    /* Initialize QSPI HAL */
    dev_data->hqspi.Init.ClockPrescaler = prescaler;
    /* Give a bit position from 0 to 31 to the HAL init minus 1 for the DCR1 reg */
    dev_data->hqspi.Init.FlashSize = find_lsb_set(dev_cfg->flash_size) - 2;
    #if DT_PROP(DT_NODELABEL(quadspi), dual_flash) && defined(QUADSPI_CR_DFM)
    /*
     * When the DTS has <dual-flash>, it means Dual Flash Mode
     * Even in DUAL flash config, the SDFP is read from one single quad-NOR
     * else the magic nb is wrong (0x46465353)
     * That means that the Dual Flash config is set after the SFDP sequence
     */
    dev_data->hqspi.Init.SampleShifting = QSPI_SAMPLE_SHIFTING_HALFCYCLE;
    dev_data->hqspi.Init.ChipSelectHighTime = QSPI_CS_HIGH_TIME_3_CYCLE;
    dev_data->hqspi.Init.DualFlash = QSPI_DUALFLASH_DISABLE;
    /* Set Dual Flash Mode only on MemoryMapped */
    dev_data->hqspi.Init.FlashID = QSPI_FLASH_ID_1;
    #endif /* dual_flash */

    HAL_QSPI_Init(&dev_data->hqspi);

    #if DT_NODE_HAS_PROP(DT_NODELABEL(quadspi), flash_id) && \
        defined(QUADSPI_CR_FSEL)
    /*
     * Some stm32 mcu with quadspi (like stm32l47x or stm32l48x)
     * does not support Dual-Flash Mode
     */
    uint8_t qspi_flash_id = DT_PROP(DT_NODELABEL(quadspi), flash_id);

    HAL_QSPI_SetFlashID(&dev_data->hqspi,
                        (qspi_flash_id - 1) << QUADSPI_CR_FSEL_Pos);
    #endif

    /* Initialize semaphores */
    k_sem_init(&dev_data->sem, 1, 1);
    k_sem_init(&dev_data->sync, 0, 1);

    /* Run IRQ init */
    dev_cfg->irq_config(dev);

    #if STM32_QSPI_RESET_CMD
    flash_stm32_qspi_send_reset(dev);
    k_busy_wait(DT_INST_PROP(0, reset_cmd_wait));
    #endif

    /* Run NOR init */
    const uint8_t decl_nph = 2;

    union {
        /* We only process BFP so use one parameter block */
        uint8_t raw[JESD216_SFDP_SIZE(2U)];                     /* @see Use value from decl_nph */
        struct jesd216_sfdp_header sfdp;
    } u_header;
    const struct jesd216_sfdp_header* hp = &u_header.sfdp;

    ret = qspi_read_sfdp(dev, 0, u_header.raw, sizeof(u_header.raw));
    if (ret != 0) {
        LOG_ERR("SFDP read failed: %d", ret);
        return (ret);
    }

    uint32_t magic = jesd216_sfdp_magic(hp);

    if (magic != JESD216_SFDP_MAGIC) {
        LOG_ERR("SFDP magic %08x invalid", magic);
        return (-EINVAL);
    }

    LOG_INF("%s: SFDP v %u.%u AP %x with %u PH", dev->name,
            hp->rev_major, hp->rev_minor, hp->access, 1 + hp->nph);

    const struct jesd216_param_header* php  = hp->phdr;
    const struct jesd216_param_header* phpe = php + MIN(decl_nph, 1 + hp->nph);

    while (php != phpe) {
        uint16_t id = jesd216_param_id(php);

        LOG_INF("PH%u: %04x rev %u.%u: %u DW @ %x",
                (php - hp->phdr), id, php->rev_major, php->rev_minor,
                php->len_dw, jesd216_param_addr(php));

        if (id == JESD216_SFDP_PARAM_ID_BFP) {
            union {
                uint32_t dw[20];
                struct jesd216_bfp bfp;
            } u2_header;
            const struct jesd216_bfp* bfp = &u2_header.bfp;

            ret = qspi_read_sfdp(dev, jesd216_param_addr(php),
                                 (uint8_t*)u2_header.dw,
                                 MIN(sizeof(uint32_t) * php->len_dw, sizeof(u2_header.dw)));
            if (ret == 0) {
                ret = spi_nor_process_bfp(dev, php, bfp);
            }

            if (ret != 0) {
                LOG_ERR("SFDP BFP failed: %d", ret);
                break;
            }
        }
        ++php;
    }

    #if defined(CONFIG_FLASH_PAGE_LAYOUT)
    ret = setup_pages_layout(dev);
    if (ret != 0) {
        LOG_ERR("layout setup failed: %d", ret);
        return (-ENODEV);
    }
    #endif /* CONFIG_FLASH_PAGE_LAYOUT */

    ret = qspi_write_unprotect(dev);
    if (ret != 0) {
        LOG_ERR("write unprotect failed: %d", ret);
        return (-ENODEV);
    }
    LOG_DBG("Write Un-protected");

    #ifdef CONFIG_STM32_MEMMAP
    #if DT_PROP(DT_NODELABEL(quadspi), dual_flash) && defined(QUADSPI_CR_DFM)
    /*
     * When the DTS has dual_flash, it means Dual Flash Mode for Memory MAPPED
     * Force Dual Flash mode now, after the SFDP sequence which is reading
     * one quad-NOR only
     */
    MODIFY_REG(dev_data->hqspi.Instance->CR, (QUADSPI_CR_DFM), QSPI_DUALFLASH_ENABLE);
    LOG_DBG("Dual Flash Mode");
    #endif /* dual_flash */

    ret = stm32_qspi_set_memory_mapped(dev);
    if (ret != 0) {
        LOG_ERR("Failed to enable memory-mapped mode: %d", ret);
        return (ret);
    }
    LOG_INF("Memory-mapped NOR quad-flash at 0x%lx (0x%x bytes)",
            (long)(STM32_QSPI_BASE_ADDRESS),
            dev_cfg->flash_size);
    #else
    LOG_INF("NOR quad-flash at 0x%lx (0x%x bytes)",
            (long)(STM32_QSPI_BASE_ADDRESS),
            dev_cfg->flash_size);
    #endif

    return (0);
}

#if STM32_QSPI_USE_DMA
#if defined(CONFIG_SOC_SERIES_STM32H7X)
static int flash_stm32_qspi_mdma_init(struct flash_stm32_qspi_data* dev_data) {
    /*
     * DMA configuration
     * Due to use of QSPI HAL API in current driver,
     * both HAL and Zephyr DMA drivers should be configured.
     * The required configuration for Zephyr DMA driver should only provide
     * the minimum information to inform the DMA slot will be in used and
     * how to route callbacks.
     */
    struct dma_config dma_cfg = dev_data->dma.cfg;
    static MDMA_HandleTypeDef hmdma;
    bool is_ready;
    int ret;

    is_ready = device_is_ready(dev_data->dma.dev);
    if (is_ready == false) {
        LOG_ERR("%s device not ready", dev_data->dma.dev->name);
        return (-ENODEV);
    }

    /* Proceed to the minimum Zephyr DMA driver init */
    dma_cfg.user_data = &hmdma;
    /* HACK: This field is used to inform driver that it is overridden */
    dma_cfg.linked_channel = STM32_DMA_HAL_OVERRIDE;
    ret = dma_config(dev_data->dma.dev, dev_data->dma.channel, &dma_cfg);
    if (ret != 0) {
        return (ret);
    }

    /* Proceed to the HAL DMA driver init */
    if (dma_cfg.source_data_size != dma_cfg.dest_data_size) {
        LOG_ERR("Source and destination data sizes not aligned");
        return (-EINVAL);
    }

    int index = find_lsb_set(dma_cfg.source_data_size) - 1;
    if (index < ARRAY_SIZE(table_src_size) &&
        index < ARRAY_SIZE(table_dst_size)) {
        hmdma.Init.SourceDataSize = table_src_size[index];
        hmdma.Init.DestDataSize   = table_dst_size[index];
    }
    else {
        LOG_ERR("Invalid data size");
        return (-EINVAL);
    }

    hmdma.Init.Request             = MDMA_REQUEST_SW;
    hmdma.Init.TransferTriggerMode = MDMA_BLOCK_TRANSFER;
    hmdma.Init.Priority            = table_priority[dma_cfg.channel_priority];
    hmdma.Init.Endianness          = MDMA_LITTLE_ENDIANNESS_PRESERVE;
    hmdma.Init.SourceInc           = MDMA_SRC_INC_DISABLE;
    hmdma.Init.DestinationInc      = MDMA_DEST_INC_DISABLE;
    hmdma.Init.DataAlignment       = MDMA_DATAALIGN_RIGHT;
    hmdma.Init.SourceBurst         = MDMA_SOURCE_BURST_SINGLE;
    hmdma.Init.DestBurst           = MDMA_DEST_BURST_SINGLE;
    hmdma.Init.BufferTransferLength = 0;
    hmdma.Init.SourceBlockAddressOffset = 0;
    hmdma.Init.DestBlockAddressOffset = 0;

    hmdma.Instance = LL_MDMA_GET_CHANNEL_INSTANCE(dev_data->dma.reg, dev_data->dma.channel);

    /* Initialize DMA HAL */
    __HAL_LINKDMA(&dev_data->hqspi, hmdma, hmdma);
    HAL_MDMA_Init(&hmdma);

    return (ret);
}

static int flash_stm32_qspi_dma_init(struct flash_stm32_qspi_data* dev_data) {
    ARG_UNUSED(dev_data);

    return (-ENOTSUP);
}

#else
static int flash_stm32_qspi_mdma_init(struct flash_stm32_qspi_data* dev_data) {
    ARG_UNUSED(dev_data);

    return (-ENOTSUP);
}

static int flash_stm32_qspi_dma_init(struct flash_stm32_qspi_data* dev_data) {
    /*
     * DMA configuration
     * Due to use of QSPI HAL API in current driver,
     * both HAL and Zephyr DMA drivers should be configured.
     * The required configuration for Zephyr DMA driver should only provide
     * the minimum information to inform the DMA slot will be in used and
     * how to route callbacks.
     */
    struct dma_config dma_cfg = dev_data->dma.cfg;
    static DMA_HandleTypeDef hdma;
    int ret;

    if (!device_is_ready(dev_data->dma.dev)) {
        LOG_ERR("%s device not ready", dev_data->dma.dev->name);
        return (-ENODEV);
    }

    /* Proceed to the minimum Zephyr DMA driver init */
    dma_cfg.user_data = &hdma;
    /* HACK: This field is used to inform driver that it is overridden */
    dma_cfg.linked_channel = STM32_DMA_HAL_OVERRIDE;
    ret = dma_config(dev_data->dma.dev, dev_data->dma.channel, &dma_cfg);
    if (ret != 0) {
        return (ret);
    }

    /* Proceed to the HAL DMA driver init */
    if (dma_cfg.source_data_size != dma_cfg.dest_data_size) {
        LOG_ERR("Source and destination data sizes not aligned");
        return (-EINVAL);
    }

    int index = find_lsb_set(dma_cfg.source_data_size) - 1;

    hdma.Init.PeriphDataAlignment = table_p_size[index];
    hdma.Init.MemDataAlignment    = table_m_size[index];
    hdma.Init.PeriphInc           = DMA_PINC_DISABLE;
    hdma.Init.MemInc              = DMA_MINC_ENABLE;
    hdma.Init.Mode                = DMA_NORMAL;
    hdma.Init.Priority            = table_priority[dma_cfg.channel_priority];

    #ifdef CONFIG_DMA_STM32_V1
    /* TODO: Not tested in this configuration */
    hdma.Init.Channel = dma_cfg.dma_slot;
    hdma.Instance     = __LL_DMA_GET_STREAM_INSTANCE(dev_data->dma.reg,
                                                     dev_data->dma.channel);
    #else
    hdma.Init.Request = dma_cfg.dma_slot;
    #ifdef CONFIG_DMAMUX_STM32
    /* HAL expects a valid DMA channel (not a DMAMUX channel) */
    hdma.Instance = __LL_DMA_GET_CHANNEL_INSTANCE(dev_data->dma.reg,
                                                  dev_data->dma.channel);
    #else
    hdma.Instance = __LL_DMA_GET_CHANNEL_INSTANCE(dev_data->dma.reg,
                                                  dev_data->dma.channel - 1);
    #endif
    #endif /* CONFIG_DMA_STM32_V1 */

    /* Initialize DMA HAL */
    __HAL_LINKDMA(&dev_data->hqspi, hdma, hdma);
    HAL_DMA_Init(&hdma);
}
#endif /* CONFIG_SOC_SERIES_STM32H7X */
#else
static int flash_stm32_qspi_mdma_init(struct flash_stm32_qspi_data* dev_data) {
    ARG_UNUSED(dev_data);

    return (-ENOTSUP);
}

static int flash_stm32_qspi_dma_init(struct flash_stm32_qspi_data* dev_data) {
    ARG_UNUSED(dev_data);

    return (-ENOTSUP);
}
#endif /* STM32_QSPI_USE_DMA */

#define DMA_CHANNEL_CONFIG(node, dir)                                   \
    DT_DMAS_CELL_BY_NAME(node, dir, channel_config)

#define QSPI_DMA_CHANNEL_INIT(node, dir)                                \
    .dev = DEVICE_DT_GET(DT_DMAS_CTLR(node)),                           \
    .channel = DT_DMAS_CELL_BY_NAME(node, dir, channel),                \
    .reg = (void*)DT_REG_ADDR(                                          \
                            DT_PHANDLE_BY_NAME(node, dmas, dir)),       \
    .cfg = {                                                            \
        .dma_slot         = DT_DMAS_CELL_BY_NAME(node, dir, slot),      \
        .source_data_size = STM32_DMA_CONFIG_PERIPHERAL_DATA_SIZE(      \
                                DMA_CHANNEL_CONFIG(node, dir)),         \
        .dest_data_size   = STM32_DMA_CONFIG_MEMORY_DATA_SIZE(          \
                                DMA_CHANNEL_CONFIG(node, dir)),         \
        .channel_priority = STM32_DMA_CONFIG_PRIORITY(                  \
                                DMA_CHANNEL_CONFIG(node, dir)),         \
        .dma_callback     = qspi_dma_callback,                          \
    },

#define QSPI_DMA_CHANNEL(node, dir)                                     \
    .dma = {                                                            \
        COND_CODE_1(DT_DMAS_HAS_NAME(node, dir),                        \
                (QSPI_DMA_CHANNEL_INIT(node, dir)),                     \
                (NULL))                                                 \
        },

#define QSPI_FLASH_MODULE(drv_id, flash_id)                             \
    (DT_DRV_INST(drv_id), qspi_nor_flash_##flash_id)

static void flash_stm32_qspi_irq_config_func(struct device const* dev);

#define DT_WRITEOC_PROP_OR(inst, default_value)                                         \
    COND_CODE_1(DT_INST_NODE_HAS_PROP(inst, writeoc),                                   \
                (_CONCAT(SPI_NOR_CMD_, DT_STRING_TOKEN(DT_DRV_INST(inst), writeoc))),   \
                ((default_value)))

#define DT_QER_PROP_OR(inst, default_value)                                             \
    COND_CODE_1(DT_INST_NODE_HAS_PROP(inst, quad_enable_requirements),                  \
                (_CONCAT(JESD216_DW15_QER_VAL_,                                         \
                         DT_STRING_TOKEN(DT_DRV_INST(inst), quad_enable_requirements))),\
                ((default_value)))

#define STM32_QSPI_NODE DT_INST_PARENT(0)

PINCTRL_DT_DEFINE(STM32_QSPI_NODE);

static struct flash_stm32_qspi_config DT_CONST flash_stm32_qspi_cfg = {
    .regs = (QUADSPI_TypeDef*)DT_REG_ADDR(STM32_QSPI_NODE),
    .pclken = {
        .enr = DT_CLOCKS_CELL(STM32_QSPI_NODE, bits),
        .bus = DT_CLOCKS_CELL(STM32_QSPI_NODE, bus)
    },
    .irq_config    = flash_stm32_qspi_irq_config_func,
    .flash_size    = DT_INST_REG_SIZE(0) << STM32_QSPI_DOUBLE_FLASH,
    .max_frequency = DT_INST_PROP(0, qspi_max_frequency),
    .pcfg          = PINCTRL_DT_DEV_CONFIG_GET(STM32_QSPI_NODE),
    #if STM32_QSPI_RESET_GPIO
    .reset = GPIO_DT_SPEC_INST_GET(0, reset_gpios),
    #endif
    #if DT_NODE_HAS_PROP(DT_INST(0, st_stm32_qspi_nor), jedec_id)
    .jedec_id = DT_INST_PROP(0, jedec_id),
    #endif  /* jedec_id */
};

static struct flash_stm32_qspi_data flash_stm32_qspi_dev_data = {
    .hqspi = {
        .Instance = (QUADSPI_TypeDef*)DT_REG_ADDR(STM32_QSPI_NODE),
        .Init = {
            .FifoThreshold      = STM32_QSPI_FIFO_THRESHOLD,
            .SampleShifting     = QSPI_SAMPLE_SHIFTING_NONE,
            .ChipSelectHighTime = QSPI_CS_HIGH_TIME_1_CYCLE,
            .ClockMode          = QSPI_CLOCK_MODE_0,
        },
    },
    .qer_type       = DT_QER_PROP_OR(0, JESD216_DW15_QER_VAL_S1B6),
    .qspi_write_cmd = DT_WRITEOC_PROP_OR(0, SPI_NOR_CMD_PP_1_4_4),
    QSPI_DMA_CHANNEL(STM32_QSPI_NODE, tx_rx)
};

DEVICE_DT_INST_DEFINE(0, flash_stm32_qspi_init, NULL,
                      &flash_stm32_qspi_dev_data, &flash_stm32_qspi_cfg,
                      POST_KERNEL, CONFIG_FLASH_INIT_PRIORITY,
                      &flash_stm32_qspi_driver_api);

static void flash_stm32_qspi_irq_config_func(struct device const* dev) {
    IRQ_CONNECT(DT_IRQN(STM32_QSPI_NODE), DT_IRQ(STM32_QSPI_NODE, priority),
                flash_stm32_qspi_isr, DEVICE_DT_INST_GET(0), 0);
    irq_enable(DT_IRQN(STM32_QSPI_NODE));
}

#endif<|MERGE_RESOLUTION|>--- conflicted
+++ resolved
@@ -344,15 +344,15 @@
  * perform a read access over SPI bus for read Identification (DataMode is already set)
  * and compare to the jedec-id from the DTYS table exists
  */
-<<<<<<< HEAD
 static int qspi_read_jedec_id(struct device const* dev, uint8_t* id) {
     struct flash_stm32_qspi_data* dev_data = dev->data;
     uint8_t data[JESD216_READ_ID_LEN];
+    uint32_t dummy_cycles = DT_INST_PROP(0, st_read_id_dummy_cycles);
 
     QSPI_CommandTypeDef cmd = {
         .Instruction     = JESD216_CMD_READ_ID,
         .AddressSize     = QSPI_ADDRESS_NONE,
-        .DummyCycles     = 8,
+        .DummyCycles     = dummy_cycles,
         .InstructionMode = QSPI_INSTRUCTION_1_LINE,
         .AddressMode     = QSPI_ADDRESS_1_LINE,
         .DataMode        = QSPI_DATA_1_LINE,
@@ -364,7 +364,7 @@
     hal_ret = HAL_QSPI_Command(&dev_data->hqspi, &cmd,
                                HAL_QSPI_TIMEOUT_DEFAULT_VALUE);
     if (hal_ret != HAL_OK) {
-        LOG_ERR("%d: Failed to send OSPI instruction", hal_ret);
+        LOG_ERR("%d: Failed to send QSPI instruction", hal_ret);
         return (-EIO);
     }
 
@@ -380,45 +380,6 @@
     memcpy(id, data, JESD216_READ_ID_LEN);
 
     return (0);
-=======
-static int qspi_read_jedec_id(const struct device *dev, uint8_t *id)
-{
-	struct flash_stm32_qspi_data *dev_data = dev->data;
-	uint8_t data[JESD216_READ_ID_LEN];
-	uint32_t dummy_cycles = DT_INST_PROP(0, st_read_id_dummy_cycles);
-
-	QSPI_CommandTypeDef cmd = {
-		.Instruction = JESD216_CMD_READ_ID,
-		.AddressSize = QSPI_ADDRESS_NONE,
-		.DummyCycles = dummy_cycles,
-		.InstructionMode = QSPI_INSTRUCTION_1_LINE,
-		.AddressMode = QSPI_ADDRESS_1_LINE,
-		.DataMode = QSPI_DATA_1_LINE,
-		.NbData = JESD216_READ_ID_LEN,
-	};
-
-	HAL_StatusTypeDef hal_ret;
-
-	hal_ret = HAL_QSPI_Command_IT(&dev_data->hqspi, &cmd);
-
-	if (hal_ret != HAL_OK) {
-		LOG_ERR("%d: Failed to send QSPI instruction", hal_ret);
-		return -EIO;
-	}
-
-	hal_ret = HAL_QSPI_Receive(&dev_data->hqspi, data, HAL_QSPI_TIMEOUT_DEFAULT_VALUE);
-	if (hal_ret != HAL_OK) {
-		LOG_ERR("%d: Failed to read data", hal_ret);
-		return -EIO;
-	}
-
-	LOG_DBG("Read JESD216-ID");
-
-	dev_data->cmd_status = 0;
-	memcpy(id, data, JESD216_READ_ID_LEN);
-
-	return 0;
->>>>>>> d2acc5ff
 }
 #endif /* CONFIG_FLASH_JESD216_API */
 
