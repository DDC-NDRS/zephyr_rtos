--- conflicted
+++ resolved
@@ -412,15 +412,28 @@
 /*
  * Read Serial Flash Discovery Parameter
  */
-<<<<<<< HEAD
 static int qspi_read_sfdp(struct device const* dev, off_t addr, void* data,
                           size_t size) {
     struct flash_stm32_qspi_data* dev_data = dev->data;
     HAL_StatusTypeDef hal_ret;
+    int ret = 0;
 
     __ASSERT(data != NULL, "null destination");
 
     LOG_INF("Reading SFDP");
+
+    #if DT_PROP(DT_NODELABEL(quadspi), dual_flash) && defined(QUADSPI_CR_DFM)
+    /*
+     * In dual flash mode, reading the SFDP table would cause the parameters from both flash
+     * memories to be read (first byte read would be the first SFDP byte from the first flash,
+     * second byte read would be the first SFDP byte from the second flash, ...). Both flash
+     * memories are expected to be identical so to have identical SFDP. Therefore, the dual
+     * flash mode is disabled during the reading to obtain the SFDP from a single flash memory
+     * only.
+     */
+    MODIFY_REG(dev_data->hqspi.Instance->CR, QUADSPI_CR_DFM, QSPI_DUALFLASH_DISABLE);
+    LOG_DBG("Dual flash mode disabled while reading SFDP");
+    #endif /* dual_flash */
 
     QSPI_CommandTypeDef cmd = {
         .Instruction     = JESD216_CMD_READ_SFDP,
@@ -437,81 +450,27 @@
                                HAL_QSPI_TIMEOUT_DEFAULT_VALUE);
     if (hal_ret != HAL_OK) {
         LOG_ERR("%d: Failed to send SFDP instruction", hal_ret);
-        return (-EIO);
+        ret = -EIO;
+        goto end;
     }
 
     hal_ret = HAL_QSPI_Receive(&dev_data->hqspi, (uint8_t*)data,
                                HAL_QSPI_TIMEOUT_DEFAULT_VALUE);
     if (hal_ret != HAL_OK) {
         LOG_ERR("%d: Failed to read SFDP", hal_ret);
-        return (-EIO);
+        ret = -EIO;
+        goto end;
     }
 
     dev_data->cmd_status = 0;
 
-    return (0);
-=======
-static int qspi_read_sfdp(const struct device *dev, off_t addr, void *data,
-			  size_t size)
-{
-	int ret = 0;
-	struct flash_stm32_qspi_data *dev_data = dev->data;
-	HAL_StatusTypeDef hal_ret;
-
-	__ASSERT(data != NULL, "null destination");
-
-	LOG_INF("Reading SFDP");
-
-#if DT_PROP(DT_NODELABEL(quadspi), dual_flash) && defined(QUADSPI_CR_DFM)
-	/*
-	 * In dual flash mode, reading the SFDP table would cause the parameters from both flash
-	 * memories to be read (first byte read would be the first SFDP byte from the first flash,
-	 * second byte read would be the first SFDP byte from the second flash, ...). Both flash
-	 * memories are expected to be identical so to have identical SFDP. Therefore, the dual
-	 * flash mode is disabled during the reading to obtain the SFDP from a single flash memory
-	 * only.
-	 */
-	MODIFY_REG(dev_data->hqspi.Instance->CR, QUADSPI_CR_DFM, QSPI_DUALFLASH_DISABLE);
-	LOG_DBG("Dual flash mode disabled while reading SFDP");
-#endif /* dual_flash */
-
-	QSPI_CommandTypeDef cmd = {
-		.Instruction = JESD216_CMD_READ_SFDP,
-		.Address = addr,
-		.AddressSize = QSPI_ADDRESS_24_BITS,
-		.DummyCycles = 8,
-		.InstructionMode = QSPI_INSTRUCTION_1_LINE,
-		.AddressMode = QSPI_ADDRESS_1_LINE,
-		.DataMode = QSPI_DATA_1_LINE,
-		.NbData = size,
-	};
-
-	hal_ret = HAL_QSPI_Command(&dev_data->hqspi, &cmd,
-				   HAL_QSPI_TIMEOUT_DEFAULT_VALUE);
-	if (hal_ret != HAL_OK) {
-		LOG_ERR("%d: Failed to send SFDP instruction", hal_ret);
-		ret = -EIO;
-		goto end;
-	}
-
-	hal_ret = HAL_QSPI_Receive(&dev_data->hqspi, (uint8_t *)data,
-				   HAL_QSPI_TIMEOUT_DEFAULT_VALUE);
-	if (hal_ret != HAL_OK) {
-		LOG_ERR("%d: Failed to read SFDP", hal_ret);
-		ret = -EIO;
-		goto end;
-	}
-
-	dev_data->cmd_status = 0;
-
-end:
-#if DT_PROP(DT_NODELABEL(quadspi), dual_flash) && defined(QUADSPI_CR_DFM)
-	/* Re-enable the dual flash mode */
-	MODIFY_REG(dev_data->hqspi.Instance->CR, QUADSPI_CR_DFM, QSPI_DUALFLASH_ENABLE);
-#endif /* dual_flash */
-
-	return ret;
->>>>>>> 553fc84e
+end :
+    #if DT_PROP(DT_NODELABEL(quadspi), dual_flash) && defined(QUADSPI_CR_DFM)
+    /* Re-enable the dual flash mode */
+    MODIFY_REG(dev_data->hqspi.Instance->CR, QUADSPI_CR_DFM, QSPI_DUALFLASH_ENABLE);
+    #endif /* dual_flash */
+
+    return (ret);
 }
 
 static bool qspi_address_is_valid(struct device const* dev, off_t addr,
@@ -1554,16 +1513,19 @@
     /* Give a bit position from 0 to 31 to the HAL init minus 1 for the DCR1 reg */
     dev_data->hqspi.Init.FlashSize = find_lsb_set(dev_cfg->flash_size) - 2;
     #if DT_PROP(DT_NODELABEL(quadspi), dual_flash) && defined(QUADSPI_CR_DFM)
+    dev_data->hqspi.Init.SampleShifting = QSPI_SAMPLE_SHIFTING_HALFCYCLE;
+    dev_data->hqspi.Init.ChipSelectHighTime = QSPI_CS_HIGH_TIME_3_CYCLE;
+    dev_data->hqspi.Init.DualFlash = QSPI_DUALFLASH_ENABLE;
+
     /*
      * When the DTS has <dual-flash>, it means Dual Flash Mode
      * Even in DUAL flash config, the SDFP is read from one single quad-NOR
      * else the magic nb is wrong (0x46465353)
-     * That means that the Dual Flash config is set after the SFDP sequence
+     * So configure the driver to read from the first flash when dual flash
+     * mode is temporarily disabled. Note that if BK2_NCS is not connected,
+     * it is not possible to read from the second flash when dual flash mode
+     * is disabled.
      */
-    dev_data->hqspi.Init.SampleShifting = QSPI_SAMPLE_SHIFTING_HALFCYCLE;
-    dev_data->hqspi.Init.ChipSelectHighTime = QSPI_CS_HIGH_TIME_3_CYCLE;
-    dev_data->hqspi.Init.DualFlash = QSPI_DUALFLASH_DISABLE;
-    /* Set Dual Flash Mode only on MemoryMapped */
     dev_data->hqspi.Init.FlashID = QSPI_FLASH_ID_1;
     #endif /* dual_flash */
 
@@ -1667,16 +1629,6 @@
     LOG_DBG("Write Un-protected");
 
     #ifdef CONFIG_STM32_MEMMAP
-    #if DT_PROP(DT_NODELABEL(quadspi), dual_flash) && defined(QUADSPI_CR_DFM)
-    /*
-     * When the DTS has dual_flash, it means Dual Flash Mode for Memory MAPPED
-     * Force Dual Flash mode now, after the SFDP sequence which is reading
-     * one quad-NOR only
-     */
-    MODIFY_REG(dev_data->hqspi.Instance->CR, (QUADSPI_CR_DFM), QSPI_DUALFLASH_ENABLE);
-    LOG_DBG("Dual Flash Mode");
-    #endif /* dual_flash */
-
     ret = stm32_qspi_set_memory_mapped(dev);
     if (ret != 0) {
         LOG_ERR("Failed to enable memory-mapped mode: %d", ret);
@@ -1764,70 +1716,8 @@
     return (ret);
 }
 
-<<<<<<< HEAD
 static int flash_stm32_qspi_dma_init(struct flash_stm32_qspi_data* dev_data) {
     ARG_UNUSED(dev_data);
-=======
-	/* Clock configuration */
-	if (clock_control_on(DEVICE_DT_GET(STM32_CLOCK_CONTROL_NODE),
-			     (clock_control_subsys_t) &dev_cfg->pclken) != 0) {
-		LOG_DBG("Could not enable QSPI clock");
-		return -EIO;
-	}
-
-	if (clock_control_get_rate(DEVICE_DT_GET(STM32_CLOCK_CONTROL_NODE),
-			(clock_control_subsys_t) &dev_cfg->pclken,
-			&ahb_clock_freq) < 0) {
-		LOG_DBG("Failed to get AHB clock frequency");
-		return -EIO;
-	}
-
-	for (; prescaler <= STM32_QSPI_CLOCK_PRESCALER_MAX; prescaler++) {
-		uint32_t clk = ahb_clock_freq / (prescaler + 1);
-
-		if (clk <= dev_cfg->max_frequency) {
-			break;
-		}
-	}
-	__ASSERT_NO_MSG(prescaler <= STM32_QSPI_CLOCK_PRESCALER_MAX);
-	/* Initialize QSPI HAL */
-	dev_data->hqspi.Init.ClockPrescaler = prescaler;
-	/* Give a bit position from 0 to 31 to the HAL init minus 1 for the DCR1 reg */
-	dev_data->hqspi.Init.FlashSize = find_lsb_set(dev_cfg->flash_size) - 2;
-#if DT_PROP(DT_NODELABEL(quadspi), dual_flash) && defined(QUADSPI_CR_DFM)
-	dev_data->hqspi.Init.SampleShifting = QSPI_SAMPLE_SHIFTING_HALFCYCLE;
-	dev_data->hqspi.Init.ChipSelectHighTime = QSPI_CS_HIGH_TIME_3_CYCLE;
-	dev_data->hqspi.Init.DualFlash = QSPI_DUALFLASH_ENABLE;
-
-	/*
-	 * When the DTS has <dual-flash>, it means Dual Flash Mode
-	 * Even in DUAL flash config, the SDFP is read from one single quad-NOR
-	 * else the magic nb is wrong (0x46465353)
-	 * So configure the driver to read from the first flash when dual flash
-	 * mode is temporarily disabled. Note that if BK2_NCS is not connected,
-	 * it is not possible to read from the second flash when dual flash mode
-	 * is disabled.
-	 */
-	dev_data->hqspi.Init.FlashID = QSPI_FLASH_ID_1;
-#endif /* dual_flash */
-
-	HAL_QSPI_Init(&dev_data->hqspi);
-
-#if DT_NODE_HAS_PROP(DT_NODELABEL(quadspi), flash_id) && \
-	defined(QUADSPI_CR_FSEL)
-	/*
-	 * Some stm32 mcu with quadspi (like stm32l47x or stm32l48x)
-	 * does not support Dual-Flash Mode
-	 */
-	uint8_t qspi_flash_id = DT_PROP(DT_NODELABEL(quadspi), flash_id);
-
-	HAL_QSPI_SetFlashID(&dev_data->hqspi,
-			    (qspi_flash_id - 1) << QUADSPI_CR_FSEL_Pos);
-#endif
-	/* Initialize semaphores */
-	k_sem_init(&dev_data->sem, 1, 1);
-	k_sem_init(&dev_data->sync, 0, 1);
->>>>>>> 553fc84e
 
     return (-ENOTSUP);
 }
@@ -1910,25 +1800,8 @@
     return (-ENOTSUP);
 }
 
-<<<<<<< HEAD
 static int flash_stm32_qspi_dma_init(struct flash_stm32_qspi_data* dev_data) {
     ARG_UNUSED(dev_data);
-=======
-#ifdef CONFIG_STM32_MEMMAP
-	ret = stm32_qspi_set_memory_mapped(dev);
-	if (ret != 0) {
-		LOG_ERR("Failed to enable memory-mapped mode: %d", ret);
-		return ret;
-	}
-	LOG_INF("Memory-mapped NOR quad-flash at 0x%lx (0x%x bytes)",
-		(long)(STM32_QSPI_BASE_ADDRESS),
-		dev_cfg->flash_size);
-#else
-	LOG_INF("NOR quad-flash at 0x%lx (0x%x bytes)",
-		(long)(STM32_QSPI_BASE_ADDRESS),
-		dev_cfg->flash_size);
-#endif
->>>>>>> 553fc84e
 
     return (-ENOTSUP);
 }
