--- conflicted
+++ resolved
@@ -888,55 +888,6 @@
 };
 
 #if defined(CONFIG_FLASH_PAGE_LAYOUT)
-<<<<<<< HEAD
-static int setup_pages_layout(const struct device *dev)
-{
-	const struct flash_stm32_qspi_config *dev_cfg = dev->config;
-	struct flash_stm32_qspi_data *data = dev->data;
-	const size_t flash_size = dev_cfg->flash_size;
-	uint32_t layout_page_size = data->page_size;
-	uint8_t exp = 0;
-	int rv = 0;
-
-	/* Find the smallest erase size. */
-	for (size_t i = 0; i < ARRAY_SIZE(data->erase_types); ++i) {
-		const struct jesd216_erase_type *etp = &data->erase_types[i];
-
-		if ((etp->cmd != 0)
-		    && ((exp == 0) || (etp->exp < exp))) {
-			exp = etp->exp;
-		}
-	}
-
-	if (exp == 0) {
-		return -ENOTSUP;
-	}
-
-	uint32_t erase_size = BIT(exp) << STM32_QSPI_DOUBLE_FLASH;
-
-	/* We need layout page size to be compatible with erase size */
-	if ((layout_page_size % erase_size) != 0) {
-		LOG_DBG("layout page %u not compatible with erase size %u",
-			layout_page_size, erase_size);
-		LOG_DBG("erase size will be used as layout page size");
-		layout_page_size = erase_size;
-	}
-
-	/* Warn but accept layout page sizes that leave inaccessible
-	 * space.
-	 */
-	if ((flash_size % layout_page_size) != 0) {
-		LOG_INF("layout page %u wastes space with device size %zu",
-			layout_page_size, flash_size);
-	}
-
-	data->layout.pages_size = layout_page_size;
-	data->layout.pages_count = flash_size / layout_page_size;
-	LOG_DBG("layout %u x %u By pages", data->layout.pages_count,
-					   data->layout.pages_size);
-
-	return rv;
-=======
 static int setup_pages_layout(struct device const* dev) {
     const struct flash_stm32_qspi_config* dev_cfg = dev->config;
     struct flash_stm32_qspi_data* data = dev->data;
@@ -958,7 +909,7 @@
         return (-ENOTSUP);
     }
 
-    uint32_t erase_size = BIT(exp);
+    uint32_t erase_size = BIT(exp) << STM32_QSPI_DOUBLE_FLASH;
 
     /* We need layout page size to be compatible with erase size */
     if ((layout_page_size % erase_size) != 0) {
@@ -982,7 +933,6 @@
                                        data->layout.pages_size);
 
     return (0);
->>>>>>> d41f9103
 }
 #endif /* CONFIG_FLASH_PAGE_LAYOUT */
 
@@ -1189,140 +1139,14 @@
     return (ret);
 }
 
-<<<<<<< HEAD
-static int spi_nor_process_bfp(const struct device *dev,
-			       const struct jesd216_param_header *php,
-			       const struct jesd216_bfp *bfp)
-{
-	const struct flash_stm32_qspi_config *dev_cfg = dev->config;
-	struct flash_stm32_qspi_data *data = dev->data;
-	struct jesd216_erase_type *etp = data->erase_types;
-	uint8_t addr_mode;
-	const size_t flash_size = (jesd216_bfp_density(bfp) / 8U) << STM32_QSPI_DOUBLE_FLASH;
-	int rc;
-
-	if (flash_size != dev_cfg->flash_size) {
-		LOG_ERR("Unexpected flash size: %u", flash_size);
-	}
-
-	LOG_INF("%s: %u MiBy flash", dev->name, (uint32_t)(flash_size >> 20));
-
-	/* Copy over the erase types, preserving their order.  (The
-	 * Sector Map Parameter table references them by index.)
-	 */
-	memset(data->erase_types, 0, sizeof(data->erase_types));
-	for (uint8_t ti = 1; ti <= ARRAY_SIZE(data->erase_types); ++ti) {
-		if (jesd216_bfp_erase(bfp, ti, etp) == 0) {
-			LOG_DBG("Erase %u with %02x",
-					(uint32_t)BIT(etp->exp), etp->cmd);
-		}
-		++etp;
-	}
-
-	data->page_size = jesd216_bfp_page_size(php, bfp);
-
-	LOG_DBG("Page size %u bytes", data->page_size);
-	LOG_DBG("Flash size %u bytes", flash_size);
-
-	addr_mode = jesd216_bfp_addrbytes(bfp);
-	if (addr_mode == JESD216_SFDP_BFP_DW1_ADDRBYTES_VAL_3B4B) {
-		struct jesd216_bfp_dw16 dw16;
-
-		if (jesd216_bfp_decode_dw16(php, bfp, &dw16) == 0) {
-			/*
-			 * According to JESD216, the bit0 of dw16.enter_4ba
-			 * portion of flash description register 16 indicates
-			 * if it is enough to use 0xB7 instruction without
-			 * write enable to switch to 4 bytes addressing mode.
-			 * If bit 1 is set, a write enable is needed.
-			 */
-			if (dw16.enter_4ba & 0x3) {
-				rc = qspi_program_addr_4b(dev, dw16.enter_4ba & 2);
-				if (rc == 0) {
-					data->flag_access_32bit = true;
-					LOG_INF("Flash - address mode: 4B");
-				} else {
-					LOG_ERR("Unable to enter 4B mode: %d\n", rc);
-					return rc;
-				}
-			}
-		}
-	}
-	if (addr_mode == JESD216_SFDP_BFP_DW1_ADDRBYTES_VAL_4B) {
-		data->flag_access_32bit = true;
-		LOG_INF("Flash - address mode: 4B");
-	}
-
-	/*
-	 * Only check if the 1-4-4 (i.e. 4READ) or 1-1-4 (QREAD)
-	 * is supported - other modes are not.
-	 */
-	if (IS_ENABLED(STM32_QSPI_USE_QUAD_IO)) {
-		const enum jesd216_mode_type supported_modes[] = { JESD216_MODE_114,
-								   JESD216_MODE_144 };
-		struct jesd216_bfp_dw15 dw15;
-		struct jesd216_instr res;
-
-		/* reset active mode */
-		data->mode = STM32_QSPI_UNKNOWN_MODE;
-
-		/* query supported read modes, begin from the slowest */
-		for (size_t i = 0; i < ARRAY_SIZE(supported_modes); ++i) {
-			rc = jesd216_bfp_read_support(php, bfp, supported_modes[i], &res);
-			if (rc >= 0) {
-				LOG_INF("Quad read mode %d instr [0x%x] supported",
-					supported_modes[i], res.instr);
-
-				data->mode = supported_modes[i];
-				data->qspi_read_cmd = res.instr;
-				data->qspi_read_cmd_latency = res.wait_states;
-
-				if (res.mode_clocks) {
-					data->qspi_read_cmd_latency += res.mode_clocks;
-				}
-			}
-		}
-
-		/* don't continue when there is no supported mode */
-		if (data->mode == STM32_QSPI_UNKNOWN_MODE) {
-			LOG_ERR("No supported flash read mode found");
-			return -ENOTSUP;
-		}
-
-		LOG_INF("Quad read mode %d instr [0x%x] will be used", data->mode, res.instr);
-
-		/* try to decode QE requirement type */
-		rc = jesd216_bfp_decode_dw15(php, bfp, &dw15);
-		if (rc < 0) {
-			/* will use QER from DTS or default (refer to device data) */
-			LOG_WRN("Unable to decode QE requirement [DW15]: %d", rc);
-		} else {
-			/* bypass DTS QER value */
-			data->qer_type = dw15.qer;
-		}
-
-		LOG_INF("QE requirement mode: %x", data->qer_type);
-
-		/* enable QE */
-		rc = qspi_program_quad_io(dev);
-		if (rc < 0) {
-			LOG_ERR("Failed to enable Quad mode: %d", rc);
-			return rc;
-		}
-
-		LOG_INF("Quad mode enabled");
-	}
-
-	return 0;
-=======
 static int spi_nor_process_bfp(struct device const* dev,
                                const struct jesd216_param_header* php,
                                const struct jesd216_bfp* bfp) {
     const struct flash_stm32_qspi_config* dev_cfg = dev->config;
     struct flash_stm32_qspi_data* data = dev->data;
     struct jesd216_erase_type* etp = data->erase_types;
-    const size_t flash_size = (size_t)(jesd216_bfp_density(bfp) / 8U);
     uint8_t addr_mode;
+    const size_t flash_size = (size_t)(jesd216_bfp_density(bfp) / 8U) << STM32_QSPI_DOUBLE_FLASH;
     int rc;
 
     if (flash_size != dev_cfg->flash_size) {
@@ -1441,7 +1265,6 @@
     }
 
     return (0);
->>>>>>> d41f9103
 }
 
 #if STM32_QSPI_RESET_GPIO
@@ -1880,24 +1703,6 @@
 
 PINCTRL_DT_DEFINE(STM32_QSPI_NODE);
 
-<<<<<<< HEAD
-static const struct flash_stm32_qspi_config flash_stm32_qspi_cfg = {
-	.regs = (QUADSPI_TypeDef *)DT_REG_ADDR(STM32_QSPI_NODE),
-	.pclken = {
-		.enr = DT_CLOCKS_CELL(STM32_QSPI_NODE, bits),
-		.bus = DT_CLOCKS_CELL(STM32_QSPI_NODE, bus)
-	},
-	.irq_config = flash_stm32_qspi_irq_config_func,
-	.flash_size = DT_INST_REG_ADDR_BY_IDX(0, 1) << STM32_QSPI_DOUBLE_FLASH,
-	.max_frequency = DT_INST_PROP(0, qspi_max_frequency),
-	.pcfg = PINCTRL_DT_DEV_CONFIG_GET(STM32_QSPI_NODE),
-#if STM32_QSPI_RESET_GPIO
-	.reset = GPIO_DT_SPEC_INST_GET(0, reset_gpios),
-#endif
-#if DT_NODE_HAS_PROP(DT_INST(0, st_stm32_qspi_nor), jedec_id)
-	.jedec_id = DT_INST_PROP(0, jedec_id),
-#endif /* jedec_id */
-=======
 static struct flash_stm32_qspi_config DT_CONST flash_stm32_qspi_cfg = {
     .regs = (QUADSPI_TypeDef*)DT_REG_ADDR(STM32_QSPI_NODE),
     .pclken = {
@@ -1905,7 +1710,7 @@
         .bus = DT_CLOCKS_CELL(STM32_QSPI_NODE, bus)
     },
     .irq_config    = flash_stm32_qspi_irq_config_func,
-    .flash_size    = DT_INST_REG_ADDR_BY_IDX(0, 1),
+    .flash_size    = DT_INST_REG_ADDR_BY_IDX(0, 1) << STM32_QSPI_DOUBLE_FLASH,
     .max_frequency = DT_INST_PROP(0, qspi_max_frequency),
     .pcfg          = PINCTRL_DT_DEV_CONFIG_GET(STM32_QSPI_NODE),
     #if STM32_QSPI_RESET_GPIO
@@ -1914,7 +1719,6 @@
     #if DT_NODE_HAS_PROP(DT_INST(0, st_stm32_qspi_nor), jedec_id)
     .jedec_id = DT_INST_PROP(0, jedec_id),
     #endif  /* jedec_id */
->>>>>>> d41f9103
 };
 
 static struct flash_stm32_qspi_data flash_stm32_qspi_dev_data = {
