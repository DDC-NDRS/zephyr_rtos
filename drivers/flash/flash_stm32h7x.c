/*
 * Copyright (c) 2020 Vossloh Cogifer
 *
 * SPDX-License-Identifier: Apache-2.0
 */

#define DT_DRV_COMPAT st_stm32h7_flash_controller

#include <zephyr/sys/util.h>
#include <zephyr/kernel.h>
#include <zephyr/device.h>
#include <string.h>
#include <zephyr/drivers/flash.h>
#include <zephyr/init.h>
#include <zephyr/sys/barrier.h>
#include <soc.h>
#if defined(CONFIG_SOC_SERIES_STM32H7RSX)
#include <stm32h7rsxx_ll_bus.h>
#include <stm32h7rsxx_ll_utils.h>
#else
#include <stm32h7xx_ll_bus.h>
#include <stm32h7xx_ll_utils.h>
#endif /* CONFIG_SOC_SERIES_STM32H7RSX */

#include "flash_stm32.h"
#include "stm32_hsem.h"

#define LOG_DOMAIN flash_stm32h7
#define LOG_LEVEL CONFIG_FLASH_LOG_LEVEL
#include <zephyr/logging/log.h>
LOG_MODULE_REGISTER(LOG_DOMAIN);

/* Let's wait for double the max erase time to be sure that the operation is
 * completed.
 */
#define STM32H7_FLASH_TIMEOUT	\
	(2 * DT_PROP(DT_INST(0, st_stm32_nv_flash), max_erase_time))

#define STM32H7_M4_FLASH_SIZE DT_PROP_OR(DT_INST(0, st_stm32_nv_flash), bank2_flash_size, 0)
#ifdef CONFIG_CPU_CORTEX_M4
#if STM32H7_M4_FLASH_SIZE == 0
#error Flash driver on M4 requires the DT property bank2-flash-size
#else
#define REAL_FLASH_SIZE_KB (KB(STM32H7_M4_FLASH_SIZE * 2))
#endif
#else
#define REAL_FLASH_SIZE_KB KB(LL_GetFlashSize())
#endif
#define SECTOR_PER_BANK		((REAL_FLASH_SIZE_KB / FLASH_SECTOR_SIZE) / 2)
#if defined(DUAL_BANK)
#define STM32H7_SERIES_MAX_FLASH_KB	KB(2048)
#define BANK2_OFFSET	(STM32H7_SERIES_MAX_FLASH_KB / 2)
/* When flash is dual bank and flash size is smaller than Max flash size of
 * the serie, there is a discontinuty between bank1 and bank2.
 */
#define DISCONTINUOUS_BANKS (REAL_FLASH_SIZE_KB < STM32H7_SERIES_MAX_FLASH_KB)
#endif

#define FLASH_NDWORDS	(FLASH_NB_32BITWORD_IN_FLASHWORD / 2)
#define FLASH_NBYTES	(FLASH_NB_32BITWORD_IN_FLASHWORD * 4)

struct flash_stm32_sector_t {
	int sector_index;
	int bank;
	volatile uint32_t *cr;
	volatile uint32_t *sr;
};

#if defined(CONFIG_MULTITHREADING) || defined(CONFIG_STM32H7_DUAL_CORE)
/*
 * This is named flash_stm32_sem_take instead of flash_stm32_lock (and
 * similarly for flash_stm32_sem_give) to avoid confusion with locking
 * actual flash sectors.
 */
static inline void _flash_stm32_sem_take(const struct device *dev)
{
	k_sem_take(&FLASH_STM32_PRIV(dev)->sem, K_FOREVER);
	z_stm32_hsem_lock(CFG_HW_FLASH_SEMID, HSEM_LOCK_WAIT_FOREVER);
}

static inline void _flash_stm32_sem_give(const struct device *dev)
{
	z_stm32_hsem_unlock(CFG_HW_FLASH_SEMID);
	k_sem_give(&FLASH_STM32_PRIV(dev)->sem);
}

#define flash_stm32_sem_init(dev) k_sem_init(&FLASH_STM32_PRIV(dev)->sem, 1, 1)
#define flash_stm32_sem_take(dev) _flash_stm32_sem_take(dev)
#define flash_stm32_sem_give(dev) _flash_stm32_sem_give(dev)
#else
#define flash_stm32_sem_init(dev)
#define flash_stm32_sem_take(dev)
#define flash_stm32_sem_give(dev)
#endif

bool flash_stm32_valid_range(const struct device *dev, off_t offset,
			     uint32_t len,
			     bool write)
{
#if defined(DUAL_BANK)
	if (DISCONTINUOUS_BANKS) {
		/*
		 * In case of bank1/2 discontinuity, the range should not
		 * start before bank2 and end beyond bank1 at the same time.
		 * Locations beyond bank2 are caught by flash_stm32_range_exists
		 */
		if ((offset < BANK2_OFFSET)
		    && (offset + len > REAL_FLASH_SIZE_KB / 2)) {
			LOG_ERR("Range ovelaps flash bank discontinuity");
			return false;
		}
	}
#endif

	if (write) {
		if ((offset % (FLASH_NB_32BITWORD_IN_FLASHWORD * 4)) != 0) {
			LOG_ERR("Write offset not aligned on flashword length. "
				"Offset: 0x%lx, flashword length: %d",
				(unsigned long) offset, FLASH_NB_32BITWORD_IN_FLASHWORD * 4);
			return false;
		}
	}
	return flash_stm32_range_exists(dev, offset, len);
}

static int flash_stm32_check_status(const struct device *dev)
{
	FLASH_TypeDef *regs = FLASH_STM32_REGS(dev);
	/* The hardware corrects single ECC errors and detects double
	 * ECC errors. Corrected data is returned for single ECC
	 * errors, so in this case we just log a warning.
	 */
#ifdef DUAL_BANK
	uint32_t const error_bank2 = (FLASH_FLAG_ALL_ERRORS_BANK2
				      & ~FLASH_FLAG_SNECCERR_BANK2);
#endif
	uint32_t sr;

#if defined(CONFIG_SOC_SERIES_STM32H7RSX)
	uint32_t const error_bank = (FLASH_FLAG_ECC_ERRORS
				      & ~FLASH_FLAG_SNECCERR
				      & ~FLASH_FLAG_DBECCERR);


	/* Read the Interrupt status flags. */
	sr = regs->ISR;
	if (sr & (FLASH_FLAG_SNECCERR)) {
		uint32_t word = regs->ECCSFADDR & FLASH_ECCSFADDR_SEC_FADD;

		LOG_WRN("Bank%d ECC error at 0x%08x", 1,
			word * 4 * FLASH_NB_32BITWORD_IN_FLASHWORD);
	}

	if (sr & (FLASH_FLAG_DBECCERR)) {
		uint32_t word = regs->ECCDFADDR & FLASH_ECCDFADDR_DED_FADD;

		LOG_WRN("Bank%d ECC error at 0x%08x", 1,
			word * 4 * FLASH_NB_32BITWORD_IN_FLASHWORD);
	}

	/* Clear the ECC flags (including FA) */
	regs->ICR = FLASH_FLAG_ECC_ERRORS;
	if (sr & error_bank) {
#else
	uint32_t const error_bank1 = (FLASH_FLAG_ALL_ERRORS_BANK1
				      & ~FLASH_FLAG_SNECCERR_BANK1);

	/* Read the status flags. */
	sr = regs->SR1;
	if (sr & (FLASH_FLAG_SNECCERR_BANK1|FLASH_FLAG_DBECCERR_BANK1)) {
		uint32_t word = regs->ECC_FA1 & FLASH_ECC_FA_FAIL_ECC_ADDR;

		LOG_WRN("Bank%d ECC error at 0x%08x", 1,
			word * 4 * FLASH_NB_32BITWORD_IN_FLASHWORD);
	}
	/* Clear the flags (including FA1R) */
	regs->CCR1 = FLASH_FLAG_ALL_BANK1;

	if (sr & error_bank1) {
#endif /* CONFIG_SOC_SERIES_STM32H7RSX */
		LOG_ERR("Status Bank%d: 0x%08x", 1, sr);
		return -EIO;
	}

#ifdef DUAL_BANK
	sr = regs->SR2;
	if (sr & (FLASH_FLAG_SNECCERR_BANK1|FLASH_FLAG_DBECCERR_BANK1)) {
		uint32_t word = regs->ECC_FA2 & FLASH_ECC_FA_FAIL_ECC_ADDR;

		LOG_WRN("Bank%d ECC error at 0x%08x", 2,
			word * 4 * FLASH_NB_32BITWORD_IN_FLASHWORD);
	}
	regs->CCR2 = FLASH_FLAG_ALL_BANK2;
	if (sr & error_bank2) {
		LOG_ERR("Status Bank%d: 0x%08x", 2, sr);
		return -EIO;
	}
#endif

	return 0;
}


int flash_stm32_wait_flash_idle(const struct device *dev)
{
	int64_t timeout_time = k_uptime_get() + STM32H7_FLASH_TIMEOUT;
	int rc;

	rc = flash_stm32_check_status(dev);
	if (rc < 0) {
		return -EIO;
	}
#ifdef DUAL_BANK
	while ((FLASH_STM32_REGS(dev)->SR1 & FLASH_SR_QW)
	       || (FLASH_STM32_REGS(dev)->SR2 & FLASH_SR_QW))
#else
	while (FLASH_STM32_REGS(dev)->SR1 & FLASH_SR_QW)
#endif
	{
		if (k_uptime_get() > timeout_time) {
			LOG_ERR("Timeout! val: %d", STM32H7_FLASH_TIMEOUT);
			return -EIO;
		}
	}

	return 0;
}

static struct flash_stm32_sector_t get_sector(const struct device *dev,
					      off_t offset)
{
	struct flash_stm32_sector_t sector;
	FLASH_TypeDef *regs = FLASH_STM32_REGS(dev);
	off_t temp_offset = offset + (CONFIG_FLASH_BASE_ADDRESS & 0xffffff);

#ifdef DUAL_BANK
	bool bank_swap;
	/* Check whether bank1/2 are swapped */
	bank_swap = (READ_BIT(FLASH->OPTCR, FLASH_OPTCR_SWAP_BANK)
			== FLASH_OPTCR_SWAP_BANK);
	sector.sector_index = offset / FLASH_SECTOR_SIZE;
<<<<<<< HEAD
	if ((temp_offset < (REAL_FLASH_SIZE_KB / 2)) && !bank_swap) {
=======
	if ((offset < (off_t)(REAL_FLASH_SIZE_KB / 2)) && !bank_swap) {
>>>>>>> 8f1b9945
		sector.bank = 1;
		sector.cr = &regs->CR1;
		sector.sr = &regs->SR1;
	} else if ((temp_offset >= BANK2_OFFSET) && bank_swap) {
		sector.sector_index -= BANK2_OFFSET / FLASH_SECTOR_SIZE;
		sector.bank = 1;
		sector.cr = &regs->CR2;
		sector.sr = &regs->SR2;
<<<<<<< HEAD
	} else if ((temp_offset < (REAL_FLASH_SIZE_KB / 2)) && bank_swap) {
=======
	} else if ((offset < (off_t)(REAL_FLASH_SIZE_KB / 2)) && bank_swap) {
>>>>>>> 8f1b9945
		sector.bank = 2;
		sector.cr = &regs->CR1;
		sector.sr = &regs->SR1;
	} else if ((temp_offset >= BANK2_OFFSET) && !bank_swap) {
		sector.sector_index -= BANK2_OFFSET / FLASH_SECTOR_SIZE;
		sector.bank = 2;
		sector.cr = &regs->CR2;
		sector.sr = &regs->SR2;
	} else {
		sector.sector_index = 0;
		sector.bank = 0;
		sector.cr = NULL;
		sector.sr = NULL;
	}
#else
	if (offset < REAL_FLASH_SIZE_KB) {
		sector.sector_index = offset / FLASH_SECTOR_SIZE;
		sector.bank = 1;
		sector.cr = &regs->CR1;
		sector.sr = &regs->SR1;
	} else {
		sector.sector_index = 0;
		sector.bank = 0;
		sector.cr = NULL;
		sector.sr = NULL;
	}
#endif

	return sector;
}

static int erase_sector(const struct device *dev, int offset)
{
	int rc;
	struct flash_stm32_sector_t sector = get_sector(dev, offset);

	if (sector.bank == 0) {

		LOG_ERR("Offset %ld does not exist", (long) offset);
		return -EINVAL;
	}

	/* if the control register is locked, do not fail silently */
	if (*(sector.cr) & FLASH_CR_LOCK) {
		return -EIO;
	}

	rc = flash_stm32_wait_flash_idle(dev);
	if (rc < 0) {
		return rc;
	}

	*(sector.cr) &= ~FLASH_CR_SNB;
	*(sector.cr) |= (FLASH_CR_SER
		| ((sector.sector_index << FLASH_CR_SNB_Pos) & FLASH_CR_SNB));
	*(sector.cr) |= FLASH_CR_START;
	/* flush the register write */
	barrier_dsync_fence_full();

	rc = flash_stm32_wait_flash_idle(dev);
	*(sector.cr) &= ~(FLASH_CR_SER | FLASH_CR_SNB);

	return rc;
}


int flash_stm32_block_erase_loop(const struct device *dev,
				 unsigned int offset,
				 unsigned int len)
{
	unsigned int address = offset;
	int rc = 0;

	for (; address <= offset + len - 1 ; address += FLASH_SECTOR_SIZE) {
		rc = erase_sector(dev, address);
		if (rc < 0) {
			break;
		}
	}
	return rc;
}

static int wait_write_queue(const struct flash_stm32_sector_t *sector)
{
	int64_t timeout_time = k_uptime_get() + 100;

	while (*(sector->sr) & FLASH_SR_QW) {
		if (k_uptime_get() > timeout_time) {
			LOG_ERR("Timeout! val: %d", 100);
			return -EIO;
		}
	}

	return 0;
}

static int write_ndwords(const struct device *dev,
			 off_t offset, const uint64_t *data,
			 uint8_t n)
{
	volatile uint64_t *flash = (uint64_t *)(offset
						+ FLASH_STM32_BASE_ADDRESS);
	int rc;
	int i;
	struct flash_stm32_sector_t sector = get_sector(dev, offset);

	if (sector.bank == 0) {
		LOG_ERR("Offset %ld does not exist", (long) offset);
		return -EINVAL;
	}

	/* if the control register is locked, do not fail silently */
	if (*(sector.cr) & FLASH_CR_LOCK) {
		return -EIO;
	}

	/* Check that no Flash main memory operation is ongoing */
	rc = flash_stm32_wait_flash_idle(dev);
	if (rc < 0) {
		return rc;
	}

	/* Check if 256 bits location is erased */
	for (i = 0; i < n; ++i) {
		if (flash[i] != 0xFFFFFFFFFFFFFFFFUL) {
			return -EIO;
		}
	}

	/* Set the PG bit */
	*(sector.cr) |= FLASH_CR_PG;

	/* Flush the register write */
	barrier_dsync_fence_full();

	/* Perform the data write operation at the desired memory address */
	for (i = 0; i < n; ++i) {
		/* Source dword may be unaligned, so take extra care when dereferencing it */
		flash[i] = UNALIGNED_GET(data + i);

		/* Flush the data write */
		barrier_dsync_fence_full();

		wait_write_queue(&sector);
	}

	/* Wait until the BSY bit is cleared */
	rc = flash_stm32_wait_flash_idle(dev);

	/* Clear the PG bit */
	*(sector.cr) &= (~FLASH_CR_PG);

	return rc;
}

int flash_stm32_write_range(const struct device *dev, unsigned int offset,
			    const void *data, unsigned int len)
{
	int rc = 0;
	unsigned int i;
	uint8_t unaligned_datas[FLASH_NBYTES];

	for (i = 0; (i < len) && ((i + FLASH_NBYTES) <= len); i += FLASH_NBYTES, offset += FLASH_NBYTES) {
		rc = write_ndwords(dev, offset,
				   (const uint64_t *) data + (i >> 3),
				   FLASH_NDWORDS);
		if (rc < 0) {
			return rc;
		}
	}

	/* Handle the remaining bytes if length is not aligned on
	 * FLASH_NB_32BITWORD_IN_FLASHWORD
	 */
	if (i < len) {
		memset(unaligned_datas, 0xff, sizeof(unaligned_datas));
		for (unsigned int j = 0; j < len - i; ++j) {
			unaligned_datas[j] = ((uint8_t*)data)[i + j];
		}
		rc = write_ndwords(dev, offset,
				   (const uint64_t *)unaligned_datas,
				   FLASH_NDWORDS);
		if (rc < 0) {
			return rc;
		}
	}

	return rc;
}

static int flash_stm32h7_write_protection(const struct device *dev, bool enable)
{
	FLASH_TypeDef *regs = FLASH_STM32_REGS(dev);

	int rc = 0;

	if (enable) {
		rc = flash_stm32_wait_flash_idle(dev);
		if (rc) {
			return rc;
		}
	}

	/* Bank 1 */
	if (enable) {
		regs->CR1 |= FLASH_CR_LOCK;
	} else {
		if (regs->CR1 & FLASH_CR_LOCK) {
			regs->KEYR1 = FLASH_KEY1;
			regs->KEYR1 = FLASH_KEY2;
		}
	}
#ifdef DUAL_BANK
	/* Bank 2 */
	if (enable) {
		regs->CR2 |= FLASH_CR_LOCK;
	} else {
		if (regs->CR2 & FLASH_CR_LOCK) {
			regs->KEYR2 = FLASH_KEY1;
			regs->KEYR2 = FLASH_KEY2;
		}
	}
#endif

	if (enable) {
		LOG_DBG("Enable write protection");
	} else {
		LOG_DBG("Disable write protection");
	}

	return rc;
}

#ifdef CONFIG_CPU_CORTEX_M7
static void flash_stm32h7_flush_caches(const struct device *dev,
				       off_t offset, size_t len)
{
	ARG_UNUSED(dev);

	if (!(SCB->CCR & SCB_CCR_DC_Msk)) {
		return; /* Cache not enabled */
	}

	SCB_InvalidateDCache_by_Addr((uint32_t *)(FLASH_STM32_BASE_ADDRESS
						  + offset), len);
}
#endif /* CONFIG_CPU_CORTEX_M7 */

static int flash_stm32h7_erase(const struct device *dev, off_t offset,
			       size_t len)
{
	int rc, rc2;

#ifdef CONFIG_CPU_CORTEX_M7
	/* Flush whole sectors */
	off_t flush_offset = ROUND_DOWN(offset, FLASH_SECTOR_SIZE);
	size_t flush_len = ROUND_UP(offset + len - 1, FLASH_SECTOR_SIZE)
		 - flush_offset;
#endif /* CONFIG_CPU_CORTEX_M7 */

	if (!flash_stm32_valid_range(dev, offset, len, true)) {
		LOG_ERR("Erase range invalid. Offset: %ld, len: %zu",
			(long) offset, len);
		return -EINVAL;
	}

	if (!len) {
		return 0;
	}

	flash_stm32_sem_take(dev);

	LOG_DBG("Erase offset: %ld, len: %zu", (long) offset, len);

	rc = flash_stm32h7_write_protection(dev, false);
	if (rc) {
		goto done;
	}

	rc = flash_stm32_block_erase_loop(dev, offset, len);

#ifdef CONFIG_CPU_CORTEX_M7
	/* Flush cache on all sectors affected by the erase */
	flash_stm32h7_flush_caches(dev, flush_offset, flush_len);
#elif CONFIG_CPU_CORTEX_M4
	if (LL_AHB1_GRP1_IsEnabledClock(LL_AHB1_GRP1_PERIPH_ART)
		&& LL_ART_IsEnabled()) {
		LOG_ERR("Cortex M4: ART enabled not supported by flash driver");
	}
#endif /* CONFIG_CPU_CORTEX_M7 */
done:
	rc2 = flash_stm32h7_write_protection(dev, true);

	if (!rc) {
		rc = rc2;
	}

	flash_stm32_sem_give(dev);

	return rc;
}


static int flash_stm32h7_write(const struct device *dev, off_t offset,
			       const void *data, size_t len)
{
	int rc;

	if (!flash_stm32_valid_range(dev, offset, len, true)) {
		LOG_ERR("Write range invalid. Offset: %ld, len: %zu",
			(long) offset, len);
		return -EINVAL;
	}

	if (!len) {
		return 0;
	}

	flash_stm32_sem_take(dev);

	LOG_DBG("Write offset: %ld, len: %zu", (long) offset, len);

	rc = flash_stm32h7_write_protection(dev, false);
	if (!rc) {
		rc = flash_stm32_write_range(dev, offset, data, len);
	}

	int rc2 = flash_stm32h7_write_protection(dev, true);

	if (!rc) {
		rc = rc2;
	}

	flash_stm32_sem_give(dev);

	return rc;
}

static int flash_stm32h7_read(const struct device *dev, off_t offset,
			      void *data,
			      size_t len)
{
	if (!flash_stm32_valid_range(dev, offset, len, false)) {
		LOG_ERR("Read range invalid. Offset: %ld, len: %zu",
			(long) offset, len);
		return -EINVAL;
	}

	if (!len) {
		return 0;
	}

	LOG_DBG("Read offset: %ld, len: %zu", (long) offset, len);

	/* During the read we mask bus errors and only allow NMI.
	 *
	 * If the flash has a double ECC error then there is normally
	 * a bus fault, but we want to return an error code instead.
	 */
	unsigned int irq_lock_key = irq_lock();

	__set_FAULTMASK(1);
	SCB->CCR |= SCB_CCR_BFHFNMIGN_Msk;
	barrier_dsync_fence_full();
	barrier_isync_fence_full();

	memcpy(data, (uint8_t *) FLASH_STM32_BASE_ADDRESS + offset, len);

	__set_FAULTMASK(0);
	SCB->CCR &= ~SCB_CCR_BFHFNMIGN_Msk;
	barrier_dsync_fence_full();
	barrier_isync_fence_full();
	irq_unlock(irq_lock_key);

	return flash_stm32_check_status(dev);
}


static const struct flash_parameters flash_stm32h7_parameters = {
	.write_block_size = FLASH_STM32_WRITE_BLOCK_SIZE,
	.erase_value = 0xff,
};

static const struct flash_parameters *
flash_stm32h7_get_parameters(const struct device *dev)
{
	ARG_UNUSED(dev);

	return &flash_stm32h7_parameters;
}


void flash_stm32_page_layout(const struct device *dev,
			     const struct flash_pages_layout **layout,
			     size_t *layout_size)
{
	ARG_UNUSED(dev);

#if defined(DUAL_BANK)
	static struct flash_pages_layout stm32h7_flash_layout[3];

	if (DISCONTINUOUS_BANKS) {
		if (stm32h7_flash_layout[0].pages_count == 0) {
			/* Bank1 */
			stm32h7_flash_layout[0].pages_count = SECTOR_PER_BANK;
			stm32h7_flash_layout[0].pages_size = FLASH_SECTOR_SIZE;
			/*
			 * Dummy page corresponding to discontinuity
			 * between bank1/2
			 */
			stm32h7_flash_layout[1].pages_count = 1;
			stm32h7_flash_layout[1].pages_size = BANK2_OFFSET
					- (SECTOR_PER_BANK * FLASH_SECTOR_SIZE);
			/* Bank2 */
			stm32h7_flash_layout[2].pages_count = SECTOR_PER_BANK;
			stm32h7_flash_layout[2].pages_size = FLASH_SECTOR_SIZE;
		}
		*layout_size = ARRAY_SIZE(stm32h7_flash_layout);
	} else {
		if (stm32h7_flash_layout[0].pages_count == 0) {
			stm32h7_flash_layout[0].pages_count =
				REAL_FLASH_SIZE_KB / FLASH_SECTOR_SIZE;
			stm32h7_flash_layout[0].pages_size = FLASH_SECTOR_SIZE;
		}
		*layout_size = 1;
	}
#else
	static struct flash_pages_layout stm32h7_flash_layout[1];

	if (stm32h7_flash_layout[0].pages_count == 0) {
		stm32h7_flash_layout[0].pages_count =
				REAL_FLASH_SIZE_KB / FLASH_SECTOR_SIZE;
		stm32h7_flash_layout[0].pages_size = FLASH_SECTOR_SIZE;
	}
	*layout_size = ARRAY_SIZE(stm32h7_flash_layout);
#endif
	*layout = stm32h7_flash_layout;
}

static struct flash_stm32_priv flash_data = {
	.regs = (FLASH_TypeDef *) DT_INST_REG_ADDR(0),
	.pclken = { .bus = DT_INST_CLOCKS_CELL(0, bus),
		    .enr = DT_INST_CLOCKS_CELL(0, bits)},
};

static const struct flash_driver_api flash_stm32h7_api = {
	.erase = flash_stm32h7_erase,
	.write = flash_stm32h7_write,
	.read = flash_stm32h7_read,
	.get_parameters = flash_stm32h7_get_parameters,
#ifdef CONFIG_FLASH_PAGE_LAYOUT
	.page_layout = flash_stm32_page_layout,
#endif
};

static int stm32h7_flash_init(const struct device *dev)
{
	struct flash_stm32_priv *p = FLASH_STM32_PRIV(dev);
	const struct device *const clk = DEVICE_DT_GET(STM32_CLOCK_CONTROL_NODE);

	if (!device_is_ready(clk)) {
		LOG_ERR("clock control device not ready");
		return -ENODEV;
	}

	/* enable clock */
	if (clock_control_on(clk, (clock_control_subsys_t)&p->pclken) != 0) {
		LOG_ERR("Failed to enable clock");
		return -EIO;
	}

	flash_stm32_sem_init(dev);

	LOG_DBG("Flash initialized. BS: %zu",
		flash_stm32h7_parameters.write_block_size);

#if ((CONFIG_FLASH_LOG_LEVEL >= LOG_LEVEL_DBG) && CONFIG_FLASH_PAGE_LAYOUT)
	const struct flash_pages_layout *layout;
	size_t layout_size;

	flash_stm32_page_layout(dev, &layout, &layout_size);
	for (size_t i = 0; i < layout_size; i++) {
		LOG_DBG("Block %zu: bs: %zu count: %zu", i,
			layout[i].pages_size, layout[i].pages_count);
	}
#endif

	return flash_stm32h7_write_protection(dev, false);
}


DEVICE_DT_INST_DEFINE(0, stm32h7_flash_init, NULL,
		    &flash_data, NULL, POST_KERNEL,
		    CONFIG_FLASH_INIT_PRIORITY, &flash_stm32h7_api);<|MERGE_RESOLUTION|>--- conflicted
+++ resolved
@@ -239,11 +239,7 @@
 	bank_swap = (READ_BIT(FLASH->OPTCR, FLASH_OPTCR_SWAP_BANK)
 			== FLASH_OPTCR_SWAP_BANK);
 	sector.sector_index = offset / FLASH_SECTOR_SIZE;
-<<<<<<< HEAD
-	if ((temp_offset < (REAL_FLASH_SIZE_KB / 2)) && !bank_swap) {
-=======
-	if ((offset < (off_t)(REAL_FLASH_SIZE_KB / 2)) && !bank_swap) {
->>>>>>> 8f1b9945
+	if ((temp_offset < (off_t)(REAL_FLASH_SIZE_KB / 2)) && !bank_swap) {
 		sector.bank = 1;
 		sector.cr = &regs->CR1;
 		sector.sr = &regs->SR1;
@@ -252,11 +248,7 @@
 		sector.bank = 1;
 		sector.cr = &regs->CR2;
 		sector.sr = &regs->SR2;
-<<<<<<< HEAD
-	} else if ((temp_offset < (REAL_FLASH_SIZE_KB / 2)) && bank_swap) {
-=======
-	} else if ((offset < (off_t)(REAL_FLASH_SIZE_KB / 2)) && bank_swap) {
->>>>>>> 8f1b9945
+	} else if ((temp_offset < (off_t)(REAL_FLASH_SIZE_KB / 2)) && bank_swap) {
 		sector.bank = 2;
 		sector.cr = &regs->CR1;
 		sector.sr = &regs->SR1;
