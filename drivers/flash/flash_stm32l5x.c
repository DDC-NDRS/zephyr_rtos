--- conflicted
+++ resolved
@@ -33,92 +33,7 @@
 
 #define PAGES_PER_BANK ((FLASH_SIZE / FLASH_PAGE_SIZE) / 2)
 
-<<<<<<< HEAD
 #define BANK2_OFFSET (KB(STM32_SERIES_MAX_FLASH) / 2)
-
-#define ICACHE_DISABLE_TIMEOUT_VALUE    1U /* 1ms */
-#define ICACHE_INVALIDATE_TIMEOUT_VALUE 1U /* 1ms */
-
-static int stm32_icache_disable(void) {
-    uint32_t tickstart;
-    int status = 0;
-
-    LOG_DBG("I-cache Disable");
-    /* Clear BSYENDF flag first and then disable the instruction cache
-     * that starts a cache invalidation procedure
-     */
-    CLEAR_BIT(ICACHE->FCR, ICACHE_FCR_CBSYENDF);
-
-    LL_ICACHE_Disable();
-
-    /* Get tick */
-    tickstart = k_uptime_get_32();
-
-    /* Wait for instruction cache to get disabled */
-    while (LL_ICACHE_IsEnabled()) {
-        if ((k_uptime_get_32() - tickstart) >
-                                        ICACHE_DISABLE_TIMEOUT_VALUE) {
-            /* New check to avoid false timeout detection in case
-             * of preemption.
-             */
-            if (LL_ICACHE_IsEnabled()) {
-                status = -ETIMEDOUT;
-                break;
-            }
-        }
-    }
-
-    return (status);
-}
-
-static void stm32_icache_enable(void) {
-    LOG_DBG("I-cache Enable");
-    LL_ICACHE_Enable();
-}
-
-static int icache_wait_for_invalidate_complete(void) {
-    uint32_t tickstart;
-    int status = -EIO;
-
-    /* Check if ongoing invalidation operation */
-    if (LL_ICACHE_IsActiveFlag_BUSY()) {
-        /* Get tick */
-        tickstart = k_uptime_get_32();
-
-        /* Wait for end of cache invalidation */
-        while (!LL_ICACHE_IsActiveFlag_BSYEND()) {
-            if ((k_uptime_get_32() - tickstart) >
-                            ICACHE_INVALIDATE_TIMEOUT_VALUE) {
-                break;
-            }
-        }
-    }
-
-    /* Clear any pending flags */
-    if (LL_ICACHE_IsActiveFlag_BSYEND()) {
-        LOG_DBG("I-cache Invalidation complete");
-
-        LL_ICACHE_ClearFlag_BSYEND();
-        status = 0;
-    }
-    else {
-        LOG_ERR("I-cache Invalidation timeout");
-
-        status = -ETIMEDOUT;
-    }
-
-    if (LL_ICACHE_IsActiveFlag_ERR()) {
-        LOG_ERR("I-cache error");
-
-        LL_ICACHE_ClearFlag_ERR();
-        status = -EIO;
-    }
-
-    return (status);
-}
-=======
-#define BANK2_OFFSET	(KB(STM32_SERIES_MAX_FLASH) / 2)
->>>>>>> f412cc64
 
 /* Macro to check if the flash is Dual bank or not */
 #if defined(CONFIG_SOC_SERIES_STM32H5X)
@@ -164,8 +79,8 @@
                                             + FLASH_STM32_BASE_ADDRESS);
     bool full_zero = true;
     uint32_t tmp;
+    int rc;
     size_t i;
-    int rc;
 
     /* if the non-secure control register is locked,do not fail silently */
     if (regs->NSCR & FLASH_STM32_NSLOCK) {
@@ -304,43 +219,31 @@
     return (rc);
 }
 
-<<<<<<< HEAD
 int flash_stm32_block_erase_loop(struct device const* dev,
                                  unsigned int offset,
                                  unsigned int len) {
     unsigned int address = offset;
     int rc = 0;
-    bool icache_enabled = LL_ICACHE_IsEnabled();
-
-    if (icache_enabled) {
-        /* Disable icache, this will start the invalidation procedure.
-         * All changes(erase/write) to flash memory should happen when
-         * i-cache is disabled. A write to flash performed without
-         * disabling i-cache will set ERRF error flag in SR register.
-         */
-        rc = stm32_icache_disable();
-        if (rc != 0) {
-            return (rc);
-        }
-    }
-
-    for (; address <= offset + len - 1; address += FLASH_PAGE_SIZE) {
+
+    /* Disable icache, this will start the invalidation procedure.
+     * All changes(erase/write) to flash memory should happen when
+     * i-cache is disabled. A write to flash performed without
+     * disabling i-cache will set ERRF error flag in SR register.
+     */
+
+    bool cache_enabled = LL_ICACHE_IsEnabled();
+
+    sys_cache_instr_disable();
+
+    for (; address <= offset + len - 1 ; address += FLASH_PAGE_SIZE) {
         rc = erase_page(dev, address);
         if (rc < 0) {
             break;
         }
     }
 
-    if (icache_enabled) {
-        /* Since i-cache was disabled, this would start the
-         * invalidation procedure, so wait for completion.
-         */
-        rc = icache_wait_for_invalidate_complete();
-
-        /* I-cache should be enabled only after the
-         * invalidation is complete.
-         */
-        stm32_icache_enable();
+    if (cache_enabled) {
+        sys_cache_instr_enable();
     }
 
     return (rc);
@@ -348,109 +251,32 @@
 
 int flash_stm32_write_range(struct device const* dev, unsigned int offset,
                             void const* data, unsigned int len) {
-    int  rc = 0;
-    bool icache_enabled = LL_ICACHE_IsEnabled();
-
-    if (icache_enabled) {
-        /* Disable icache, this will start the invalidation procedure.
-         * All changes(erase/write) to flash memory should happen when
-         * i-cache is disabled. A write to flash performed without
-         * disabling i-cache will set ERRF error flag in SR register.
-         */
-        rc = stm32_icache_disable();
-        if (rc != 0) {
-            return (rc);
-        }
-    }
-
-    for (size_t i = 0U; i < len; i += FLASH_STM32_WRITE_BLOCK_SIZE) {
-        rc = write_nwords(dev, offset + i, ((uint32_t const*)data + (i >> 2)),
-                          FLASH_STM32_WRITE_BLOCK_SIZE / 4);
+    int i;
+    int rc = 0;
+
+    /* Disable icache, this will start the invalidation procedure.
+     * All changes(erase/write) to flash memory should happen when
+     * i-cache is disabled. A write to flash performed without
+     * disabling i-cache will set ERRF error flag in SR register.
+     */
+
+    bool cache_enabled = LL_ICACHE_IsEnabled();
+
+    sys_cache_instr_disable();
+
+    for (i = 0; i < len; i += FLASH_STM32_WRITE_BLOCK_SIZE) {
+        rc = write_nwords(dev, offset + i, ((const uint32_t *) data + (i>>2)),
+                  FLASH_STM32_WRITE_BLOCK_SIZE / 4);
         if (rc < 0) {
             break;
         }
     }
 
-    if (icache_enabled) {
-        int rc2;
-
-        /* Since i-cache was disabled, this would start the
-         * invalidation procedure, so wait for completion.
-         */
-        rc2 = icache_wait_for_invalidate_complete();
-
-        if (!rc) {
-            rc = rc2;
-        }
-
-        /* I-cache should be enabled only after the
-         * invalidation is complete.
-         */
-        stm32_icache_enable();
+    if (cache_enabled) {
+        sys_cache_instr_enable();
     }
 
     return (rc);
-=======
-int flash_stm32_block_erase_loop(const struct device *dev,
-				 unsigned int offset,
-				 unsigned int len)
-{
-	unsigned int address = offset;
-	int rc = 0;
-
-	/* Disable icache, this will start the invalidation procedure.
-	 * All changes(erase/write) to flash memory should happen when
-	 * i-cache is disabled. A write to flash performed without
-	 * disabling i-cache will set ERRF error flag in SR register.
-	 */
-
-	bool cache_enabled = LL_ICACHE_IsEnabled();
-
-	sys_cache_instr_disable();
-
-	for (; address <= offset + len - 1 ; address += FLASH_PAGE_SIZE) {
-		rc = erase_page(dev, address);
-		if (rc < 0) {
-			break;
-		}
-	}
-
-	if (cache_enabled) {
-		sys_cache_instr_enable();
-	}
-
-	return rc;
-}
-
-int flash_stm32_write_range(const struct device *dev, unsigned int offset,
-			    const void *data, unsigned int len)
-{
-	int i, rc = 0;
-
-	/* Disable icache, this will start the invalidation procedure.
-	 * All changes(erase/write) to flash memory should happen when
-	 * i-cache is disabled. A write to flash performed without
-	 * disabling i-cache will set ERRF error flag in SR register.
-	 */
-
-	bool cache_enabled = LL_ICACHE_IsEnabled();
-
-	sys_cache_instr_disable();
-
-	for (i = 0; i < len; i += FLASH_STM32_WRITE_BLOCK_SIZE) {
-		rc = write_nwords(dev, offset + i, ((const uint32_t *) data + (i>>2)),
-				  FLASH_STM32_WRITE_BLOCK_SIZE / 4);
-		if (rc < 0) {
-			break;
-		}
-	}
-
-	if (cache_enabled) {
-		sys_cache_instr_enable();
-	}
-
-	return rc;
->>>>>>> f412cc64
 }
 
 void flash_stm32_page_layout(struct device const* dev,
