--- conflicted
+++ resolved
@@ -342,53 +342,6 @@
     return (rc);
 }
 
-<<<<<<< HEAD
-int flash_stm32_write_range(const struct device *dev, unsigned int offset,
-			    const void *data, unsigned int len)
-{
-	int i, rc = 0;
-	bool icache_enabled = LL_ICACHE_IsEnabled();
-
-	if (icache_enabled) {
-		/* Disable icache, this will start the invalidation procedure.
-		 * All changes(erase/write) to flash memory should happen when
-		 * i-cache is disabled. A write to flash performed without
-		 * disabling i-cache will set ERRF error flag in SR register.
-		 */
-		rc = stm32_icache_disable();
-		if (rc != 0) {
-			return rc;
-		}
-	}
-
-	for (i = 0; i < len; i += FLASH_STM32_WRITE_BLOCK_SIZE) {
-		rc = write_nwords(dev, offset + i, ((const uint32_t *) data + (i>>2)),
-				  FLASH_STM32_WRITE_BLOCK_SIZE / 4);
-		if (rc < 0) {
-			break;
-		}
-	}
-
-	if (icache_enabled) {
-		int rc2;
-
-		/* Since i-cache was disabled, this would start the
-		 * invalidation procedure, so wait for completion.
-		 */
-		rc2 = icache_wait_for_invalidate_complete();
-
-		if (!rc) {
-			rc = rc2;
-		}
-
-		/* I-cache should be enabled only after the
-		 * invalidation is complete.
-		 */
-		stm32_icache_enable();
-	}
-
-	return rc;
-=======
 int flash_stm32_write_range(struct device const* dev, unsigned int offset,
                             void const* data, unsigned int len) {
     int  rc = 0;
@@ -415,10 +368,16 @@
     }
 
     if (icache_enabled) {
+        int rc2;
+
         /* Since i-cache was disabled, this would start the
          * invalidation procedure, so wait for completion.
          */
-        rc = icache_wait_for_invalidate_complete();
+        rc2 = icache_wait_for_invalidate_complete();
+
+        if (!rc) {
+            rc = rc2;
+        }
 
         /* I-cache should be enabled only after the
          * invalidation is complete.
@@ -427,7 +386,6 @@
     }
 
     return (rc);
->>>>>>> 2a6bbc5a
 }
 
 void flash_stm32_page_layout(struct device const* dev,
