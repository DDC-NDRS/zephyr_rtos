--- conflicted
+++ resolved
@@ -207,15 +207,15 @@
  * minimal and devicetree.
  */
 static inline uint32_t dev_flash_size(const struct device* dev) {
-#ifdef CONFIG_SPI_NOR_SFDP_RUNTIME
+    #ifdef CONFIG_SPI_NOR_SFDP_RUNTIME
     const struct spi_nor_data *data = dev->data;
 
     return (data->flash_size);
-#else /* CONFIG_SPI_NOR_SFDP_RUNTIME */
+    #else /* CONFIG_SPI_NOR_SFDP_RUNTIME */
     const struct spi_nor_config *cfg = dev->config;
 
     return (cfg->flash_size);
-#endif /* CONFIG_SPI_NOR_SFDP_RUNTIME */
+    #endif /* CONFIG_SPI_NOR_SFDP_RUNTIME */
 }
 
 /* #CUSTOM@NDRS */
@@ -230,26 +230,14 @@
 /* Get the flash device page size.  Constant for minimal, data for
  * runtime and devicetree.
  */
-<<<<<<< HEAD
-static inline uint16_t dev_page_size(const struct device *dev)
-{
-#ifdef CONFIG_SPI_NOR_SFDP_MINIMAL
-	return DT_INST_PROP_OR(0, page_size, 256);
-#else /* CONFIG_SPI_NOR_SFDP_MINIMAL */
-	const struct spi_nor_data *data = dev->data;
-
-	return data->page_size;
-#endif /* CONFIG_SPI_NOR_SFDP_MINIMAL */
-=======
 static inline uint16_t dev_page_size(const struct device* dev) {
     #ifdef CONFIG_SPI_NOR_SFDP_MINIMAL
-    return (256);
+    return DT_INST_PROP_OR(0, page_size, 256);
     #else /* CONFIG_SPI_NOR_SFDP_MINIMAL */
-    const struct spi_nor_data *data = dev->data;
+    const struct spi_nor_data* data = dev->data;
 
     return data->page_size;
     #endif /* CONFIG_SPI_NOR_SFDP_MINIMAL */
->>>>>>> 1e97399e
 }
 
 static const struct flash_parameters flash_nor_parameters = {
@@ -259,11 +247,11 @@
 
 /* Capture the time at which the device entered deep power-down. */
 static inline void record_entered_dpd(const struct device* const dev) {
-#if DT_INST_NODE_HAS_PROP(0, has_dpd)
+    #if DT_INST_NODE_HAS_PROP(0, has_dpd)
     struct spi_nor_data* const driver_data = dev->data;
 
     driver_data->ts_enter_dpd = k_uptime_get_32();
-#endif
+    #endif
 }
 
 /* Check the current time against the time DPD was entered and delay
@@ -714,92 +702,37 @@
 
     release_device(dev);
 
-<<<<<<< HEAD
+    return (ret);
+}
+
 #if defined(CONFIG_FLASH_EX_OP_ENABLED)
-static int flash_spi_nor_ex_op(const struct device *dev, uint16_t code,
-			const uintptr_t in, void *out)
-{
-	int ret;
-
-	ARG_UNUSED(in);
-	ARG_UNUSED(out);
-
-	acquire_device(dev);
-
-	switch (code) {
-	case FLASH_EX_OP_RESET:
-		ret = spi_nor_cmd_write(dev, SPI_NOR_CMD_RESET_EN);
-		if (ret == 0) {
-			ret = spi_nor_cmd_write(dev, SPI_NOR_CMD_RESET_MEM);
-		}
-		break;
-	default:
-		ret = -ENOTSUP;
-		break;
-	}
-
-	release_device(dev);
-	return ret;
+static int flash_spi_nor_ex_op(const struct device* dev, uint16_t code,
+                               const uintptr_t in, void* out) {
+    int ret;
+
+    ARG_UNUSED(in);
+    ARG_UNUSED(out);
+
+    acquire_device(dev);
+
+    switch (code) {
+        case FLASH_EX_OP_RESET:
+            ret = spi_nor_cmd_write(dev, SPI_NOR_CMD_RESET_EN);
+            if (ret == 0) {
+                ret = spi_nor_cmd_write(dev, SPI_NOR_CMD_RESET_MEM);
+            }
+            break;
+
+        default:
+            ret = -ENOTSUP;
+            break;
+    }
+
+    release_device(dev);
+
+    return (ret);
 }
 #endif
-
-static int spi_nor_write(const struct device *dev, off_t addr,
-			 const void *src,
-			 size_t size)
-{
-	const size_t flash_size = dev_flash_size(dev);
-	const uint16_t page_size = dev_page_size(dev);
-	int ret = 0;
-
-	/* should be between 0 and flash size */
-	if ((addr < 0) || ((size + addr) > flash_size)) {
-		return -EINVAL;
-	}
-
-	acquire_device(dev);
-	ret = spi_nor_write_protection_set(dev, false);
-	if (ret == 0) {
-		while (size > 0) {
-			size_t to_write = size;
-
-			/* Don't write more than a page. */
-			if (to_write >= page_size) {
-				to_write = page_size;
-			}
-
-			/* Don't write across a page boundary */
-			if (((addr + to_write - 1U) / page_size)
-			!= (addr / page_size)) {
-				to_write = page_size - (addr % page_size);
-			}
-
-			spi_nor_cmd_write(dev, SPI_NOR_CMD_WREN);
-			ret = spi_nor_cmd_addr_write(dev, SPI_NOR_CMD_PP, addr,
-						src, to_write);
-			if (ret != 0) {
-				break;
-			}
-
-			size -= to_write;
-			src = (const uint8_t *)src + to_write;
-			addr += to_write;
-
-			spi_nor_wait_until_ready(dev);
-		}
-	}
-
-	int ret2 = spi_nor_write_protection_set(dev, true);
-
-	if (!ret) {
-		ret = ret2;
-	}
-
-	release_device(dev);
-	return ret;
-=======
-    return (ret);
->>>>>>> 1e97399e
-}
 
 static int /**/spi_nor_write(const struct device* dev,
                              off_t addr, const void* src, size_t size) {
@@ -1281,7 +1214,6 @@
     }
     #endif
 
-    /* Might be in DPD if system restarted without power cycle. */
     #if (__GTEST == 0U)                     /* #CUSTOM@NDRS */
     /* After a soft-reset the flash might be in DPD or busy writing/erasing.
      * Exit DPD and wait until flash is ready.
@@ -1516,10 +1448,10 @@
     #if defined(CONFIG_FLASH_JESD216_API)
     .sfdp_read = spi_nor_sfdp_read,
     .read_jedec_id = spi_nor_read_jedec_id,
-#endif
-#if defined(CONFIG_FLASH_EX_OP_ENABLED)
-	.ex_op = flash_spi_nor_ex_op,
-#endif
+    #endif
+    #if defined(CONFIG_FLASH_EX_OP_ENABLED)
+    .ex_op = flash_spi_nor_ex_op,
+    #endif
 };
 
 #ifndef CONFIG_SPI_NOR_SFDP_RUNTIME
