/*
 * Copyright (c) 2018 Savoir-Faire Linux.
 * Copyright (c) 2020 Peter Bigot Consulting, LLC
 * Copyright (c) 2023 Intercreate, Inc.
 *
 * This driver is heavily inspired from the spi_flash_w25qxxdv.c SPI NOR driver.
 *
 * SPDX-License-Identifier: Apache-2.0
 */

#define DT_DRV_COMPAT jedec_spi_nor

#include <errno.h>
#include <zephyr/drivers/flash.h>
#include <zephyr/drivers/gpio.h>
#include <zephyr/drivers/spi.h>
#include <zephyr/init.h>
#include <string.h>
#include <zephyr/logging/log.h>
#include <zephyr/sys_clock.h>
#include <zephyr/pm/device.h>

#include "spi_nor.h"
#include "jesd216.h"
#include "flash_priv.h"

LOG_MODULE_REGISTER(spi_nor, CONFIG_FLASH_LOG_LEVEL);

/* Device Power Management Notes
 *
 * These flash devices have several modes during operation:
 * * When CSn is asserted (during a SPI operation) the device is
 *   active.
 * * When CSn is deasserted the device enters a standby mode.
 * * Some devices support a Deep Power-Down mode which reduces current
 *   to as little as 0.1% of standby.
 *
 * The power reduction from DPD is sufficient to warrant allowing its
 * use even in cases where Zephyr's device power management is not
 * available.  This is selected through the SPI_NOR_IDLE_IN_DPD
 * Kconfig option.
 *
 * When mapped to the Zephyr Device Power Management states:
 * * PM_DEVICE_STATE_ACTIVE covers both active and standby modes;
 * * PM_DEVICE_STATE_SUSPENDED, and PM_DEVICE_STATE_OFF all correspond to
 *   deep-power-down mode.
 */

#define SPI_NOR_MAX_ADDR_WIDTH              4

#define ANY_INST_HAS_TRUE_(idx, bool_prop)  \
    COND_CODE_1(DT_INST_PROP(idx, bool_prop), (1, ), ())

#define ANY_INST_HAS_TRUE(bool_prop)        \
    COND_CODE_1(IS_EMPTY(DT_INST_FOREACH_STATUS_OKAY_VARGS(ANY_INST_HAS_TRUE_, bool_prop)), \
                (0), (1))

#define ANY_INST_HAS_PROP_(idx, prop_name)  \
    COND_CODE_1(DT_INST_NODE_HAS_PROP(idx, prop_name), (1, ), ())
#define ANY_INST_HAS_PROP(prop_name)        \
    COND_CODE_1(IS_EMPTY(DT_INST_FOREACH_STATUS_OKAY_VARGS(ANY_INST_HAS_PROP_, prop_name)), \
                (0), (1))

#define ANY_INST_HAS_MXICY_MX25R_POWER_MODE ANY_INST_HAS_PROP(mxicy_mx25r_power_mode)
#define ANY_INST_HAS_DPD                    ANY_INST_HAS_TRUE(has_dpd)
#define ANY_INST_HAS_T_EXIT_DPD             ANY_INST_HAS_PROP(t_exit_dpd)
#define ANY_INST_HAS_DPD_WAKEUP_SEQUENCE    ANY_INST_HAS_PROP(dpd_wakeup_sequence)
#define ANY_INST_HAS_RESET_GPIOS            ANY_INST_HAS_PROP(reset_gpios)
#define ANY_INST_HAS_WP_GPIOS               ANY_INST_HAS_PROP(wp_gpios)
#define ANY_INST_HAS_HOLD_GPIOS             ANY_INST_HAS_PROP(hold_gpios)

#define DEV_CFG(_dev_) ((const struct spi_nor_config* const)(_dev_)->config)

/* MXICY Related defines*/
/* MXICY Low-power/high perf mode is second bit in configuration register 2 */
#define LH_SWITCH_BIT 9

#define JEDEC_MACRONIX_ID   0xc2
#define JEDEC_MX25R_TYPE_ID 0x28

/* Build-time data associated with the device. */
struct spi_nor_config {
    /* Devicetree SPI configuration */
    struct spi_dt_spec spi;

    #if ANY_INST_HAS_RESET_GPIOS
    const struct gpio_dt_spec reset;
    #endif

    /* Runtime SFDP stores no static configuration. */

    #ifndef CONFIG_SPI_NOR_SFDP_RUNTIME
    /* Size of device in bytes, from size property */
    uint32_t flash_size;

    #ifdef CONFIG_FLASH_PAGE_LAYOUT
    /* Flash page layout can be determined from devicetree. */
    struct flash_pages_layout layout;
    #endif /* CONFIG_FLASH_PAGE_LAYOUT */

    /* Expected JEDEC ID, from jedec-id property */
    uint8_t jedec_id[SPI_NOR_MAX_ID_LEN];

    #if defined(CONFIG_SPI_NOR_SFDP_MINIMAL)
    /* Optional support for entering 32-bit address mode. */
    uint8_t enter_4byte_addr;
    #endif /* CONFIG_SPI_NOR_SFDP_MINIMAL */

    #if defined(CONFIG_SPI_NOR_SFDP_DEVICETREE)
    /* Length of BFP structure, in 32-bit words. */
    uint8_t bfp_len;

    /* Pointer to the BFP table as read from the device
     * (little-endian stored words), from sfdp-bfp property
     */
    const struct jesd216_bfp* bfp;
    #endif /* CONFIG_SPI_NOR_SFDP_DEVICETREE */
    #endif /* CONFIG_SPI_NOR_SFDP_RUNTIME */

    /* Optional bits in SR to be cleared on startup.
     *
     * This information cannot be derived from SFDP.
     */
    uint8_t has_lock;

    #if ANY_INST_HAS_WP_GPIOS
    /* The write-protect GPIO (wp-gpios) */
    const struct gpio_dt_spec wp;
    #endif

    #if ANY_INST_HAS_HOLD_GPIOS
    /* The hold GPIO (hold-gpios) */
    const struct gpio_dt_spec hold;
    #endif

    #if ANY_INST_HAS_DPD
    uint16_t t_enter_dpd;                   /* in microseconds */
    uint16_t t_dpdd_ms;                     /* in microseconds */
    #if ANY_INST_HAS_T_EXIT_DPD
    uint16_t t_exit_dpd;                    /* in microseconds */
    #endif
    #endif

    #if ANY_INST_HAS_DPD_WAKEUP_SEQUENCE
    uint16_t t_crdp_ms;                     /* in microseconds */
    uint16_t t_rdp_ms;                      /* in microseconds */
    #endif

    #if ANY_INST_HAS_MXICY_MX25R_POWER_MODE
    bool mxicy_mx25r_power_mode;
    #endif

    /* exist flags for dts opt-ins */
    bool dpd_exist                    : 1;
    bool dpd_wakeup_sequence_exist    : 1;
    bool mxicy_mx25r_power_mode_exist : 1;
    bool reset_gpios_exist            : 1;
    bool requires_ulbpr_exist         : 1;
    bool wp_gpios_exist               : 1;
    bool hold_gpios_exist             : 1;
};

/**
 * struct spi_nor_data - Structure for defining the SPI NOR access
 * @sem: The semaphore to access to the flash
 */
struct spi_nor_data {
    struct k_sem sem;

    #if ANY_INST_HAS_DPD
    /* Low 32-bits of uptime counter at which device last entered
     * deep power-down.
     */
    uint32_t ts_enter_dpd;
    #endif

    /* Miscellaneous flags */

    /* If set addressed operations should use 32-bit rather than
     * 24-bit addresses.
     *
     * This is ignored if the access parameter to a command
     * explicitly specifies 24-bit or 32-bit addressing.
     */
    bool flag_access_32bit : 1;

    /* Minimal SFDP stores no dynamic configuration.  Runtime and
     * devicetree store page size and erase_types; runtime also
     * stores flash size and layout.
     */
    #ifndef CONFIG_SPI_NOR_SFDP_MINIMAL

    struct jesd216_erase_type erase_types[JESD216_NUM_ERASE_TYPES];

    /* Number of bytes per page */
    uint16_t page_size;

    #ifdef CONFIG_SPI_NOR_SFDP_RUNTIME
    /* Size of flash, in bytes */
    uint32_t flash_size;

    #ifdef CONFIG_FLASH_PAGE_LAYOUT
    struct flash_pages_layout layout;
    #endif /* CONFIG_FLASH_PAGE_LAYOUT */
    #endif /* CONFIG_SPI_NOR_SFDP_RUNTIME */
    #endif /* CONFIG_SPI_NOR_SFDP_MINIMAL */
};

#ifdef CONFIG_SPI_NOR_SFDP_MINIMAL
/* The historically supported erase sizes. */
static const struct jesd216_erase_type minimal_erase_types[JESD216_NUM_ERASE_TYPES] = {
    {
        .cmd = SPI_NOR_CMD_BE,
        .exp = 16,
    },
    {
        .cmd = SPI_NOR_CMD_SE,
        .exp = 12,
    },
};
#endif /* CONFIG_SPI_NOR_SFDP_MINIMAL */

/* Register writes should be ready extremely quickly */
#define WAIT_READY_REGISTER     K_NO_WAIT
/* Page writes range from sub-ms to 10ms */
#define WAIT_READY_WRITE        K_TICKS(1)
/* Erases can range from 45ms to 240sec */
#define WAIT_READY_ERASE        K_MSEC(50)

static int spi_nor_write_protection_set(const struct device* dev,
                                        bool write_protect);

/* Get pointer to array of supported erase types.  Static const for
 * minimal, data for runtime and devicetree.
 */
static inline const struct jesd216_erase_type*
dev_erase_types(const struct device* dev) {
    #ifdef CONFIG_SPI_NOR_SFDP_MINIMAL
    return (minimal_erase_types);
    #else /* CONFIG_SPI_NOR_SFDP_MINIMAL */
    const struct spi_nor_data* data = dev->data;

    return (data->erase_types);
    #endif /* CONFIG_SPI_NOR_SFDP_MINIMAL */
}

/* Get the size of the flash device.  Data for runtime, constant for
 * minimal and devicetree.
 */
static inline uint32_t dev_flash_size(const struct device* dev) {
    #ifdef CONFIG_SPI_NOR_SFDP_RUNTIME
    const struct spi_nor_data* data = dev->data;

    return (data->flash_size);
    #else /* CONFIG_SPI_NOR_SFDP_RUNTIME */
    const struct spi_nor_config* cfg = dev->config;

    return (cfg->flash_size);
    #endif /* CONFIG_SPI_NOR_SFDP_RUNTIME */
}

/* #CUSTOM@NDRS */
size_t /**/spi_nor_flash_size(const struct device* dev) {
    size_t sz;

    sz = (size_t)dev_flash_size(dev);

    return (sz);
}

/* Get the flash device page size.  Constant for minimal, data for
 * runtime and devicetree.
 */
static inline uint16_t dev_page_size(const struct device* dev) {
    #ifdef CONFIG_SPI_NOR_SFDP_MINIMAL
    return DT_INST_PROP_OR(0, page_size, 256);
    #else /* CONFIG_SPI_NOR_SFDP_MINIMAL */
    const struct spi_nor_data* data = dev->data;

    return (data->page_size);
    #endif /* CONFIG_SPI_NOR_SFDP_MINIMAL */
}

static const struct flash_parameters flash_nor_parameters = {
    .write_block_size = 1U,
    .erase_value      = 0xFFU
};

/* Capture the time at which the device entered deep power-down. */
static inline void record_entered_dpd(const struct device* const dev) {
    #if ANY_INST_HAS_DPD
    const struct spi_nor_config* const driver_config = dev->config;

    if (driver_config->dpd_exist) {
        struct spi_nor_data* const driver_data = dev->data;

        driver_data->ts_enter_dpd = k_uptime_get_32();
    }
    #else
    ARG_UNUSED(dev);
    #endif
}

/* Check the current time against the time DPD was entered and delay
 * until it's ok to initiate the DPD exit process.
 */
static inline void delay_until_exit_dpd_ok(const struct device* const dev) {
    #if ANY_INST_HAS_DPD
    const struct spi_nor_config* const driver_config = dev->config;

    if (driver_config->dpd_exist) {
        struct spi_nor_data* const driver_data = dev->data;
        int32_t since = (int32_t)(k_uptime_get_32() - driver_data->ts_enter_dpd);

        /* If the time is negative the 32-bit counter has wrapped,
         * which is certainly long enough no further delay is
         * required.  Otherwise we have to check whether it's been
         * long enough taking into account necessary delays for
         * entering and exiting DPD.
         */
        if (since >= 0) {
            /* Subtract time required for DPD to be reached */
            since -= driver_config->t_enter_dpd;

            /* Subtract time required in DPD before exit */
            since -= driver_config->t_dpdd_ms;

            /* If the adjusted time is negative we have to wait
             * until it reaches zero before we can proceed.
             */
            if (since < 0) {
                k_sleep(K_MSEC((uint32_t)-since));
            }
        }
    }
    #else
    ARG_UNUSED(dev);
    #endif /* ANY_INST_HAS_DPD */
}

/* Indicates that an access command includes bytes for the address.
 * If not provided the opcode is not followed by address bytes.
 */
#define NOR_ACCESS_ADDRESSED    BIT(0)

/* Indicates that addressed access uses a 24-bit address regardless of
 * spi_nor_data::flag_32bit_addr.
 */
#define NOR_ACCESS_24BIT_ADDR   BIT(1)

/* Indicates that addressed access uses a 32-bit address regardless of
 * spi_nor_data::flag_32bit_addr.
 */
#define NOR_ACCESS_32BIT_ADDR   BIT(2)

/* Indicates that an access command is performing a write.  If not
 * provided access is a read.
 */
#define NOR_ACCESS_WRITE        BIT(7)

/*
 * @brief Send an SPI command
 *
 * @param dev Device struct
 * @param opcode The command to send
 * @param access flags that determine how the command is constructed.
 *        See NOR_ACCESS_*.
 * @param addr The address to send
 * @param data The buffer to store or read the value
 * @param length The size of the buffer
 * @return 0 on success, negative errno code otherwise
 */
static int spi_nor_access(const struct device* const dev,
                          uint8_t opcode, unsigned int access,
                          off_t addr, void* data, size_t length) {
    const struct spi_nor_config* const driver_cfg = dev->config;
    struct spi_nor_data* const driver_data = dev->data;
    bool is_addressed = ((access & NOR_ACCESS_ADDRESSED) != 0U);
    bool is_write     = ((access & NOR_ACCESS_WRITE) != 0U);
    uint8_t buf[5];

    struct spi_buf spi_buf[2] = {
        {
            .buf = buf,
            .len = 1
        },
        {
            .buf = data,
            .len = length
        }
    };

    buf[0] = opcode;
    if (is_addressed == true) {
        bool access_24bit = ((access & NOR_ACCESS_24BIT_ADDR) != 0U);
        bool access_32bit = ((access & NOR_ACCESS_32BIT_ADDR) != 0U);
        bool use_32bit    = (access_32bit || (!access_24bit && driver_data->flag_access_32bit));

        union {
            uint32_t u32;
            uint8_t  u8[4];
        } addr32 = {
            .u32 = sys_cpu_to_be32(addr),
        };

        if (use_32bit == true) {
            memcpy(&buf[1], &addr32.u8[0], 4);
            spi_buf[0].len += 4;
        }
        else {
            memcpy(&buf[1], &addr32.u8[1], 3);
            spi_buf[0].len += 3;
        }
    };

    const struct spi_buf_set tx_set = {
        .buffers = spi_buf,
        .count   = (length != 0) ? 2 : 1
    };

    const struct spi_buf_set rx_set = {
        .buffers = spi_buf,
        .count   = 2
    };

    if (is_write == true) {
        return spi_write_dt(&driver_cfg->spi, &tx_set);
    }

    return spi_transceive_dt(&driver_cfg->spi, &tx_set, &rx_set);
}

#define spi_nor_cmd_read(dev, opcode, dest, length) \
    spi_nor_access(dev, opcode, 0, 0, dest, length)

#define spi_nor_cmd_addr_read(dev, opcode, addr, dest, length) \
    spi_nor_access(dev, opcode, NOR_ACCESS_ADDRESSED, addr, dest, length)

#define spi_nor_cmd_write(dev, opcode) \
    spi_nor_access(dev, opcode, NOR_ACCESS_WRITE, 0, NULL, 0)

#define spi_nor_cmd_addr_write(dev, opcode, addr, src, length) \
    spi_nor_access(dev, opcode, (NOR_ACCESS_WRITE | NOR_ACCESS_ADDRESSED), \
                   addr, (void*)src, length)

/**
 * @brief Wait until the flash is ready
 *
 * @note The device must be externally acquired before invoking this
 * function.
 *
 * This function should be invoked after every ERASE, PROGRAM, or
 * WRITE_STATUS operation before continuing.  This allows us to assume
 * that the device is ready to accept new commands at any other point
 * in the code.
 *
 * @param dev The device structure
 * @param poll_delay Duration between polls of status register
 * @return 0 on success, negative errno code otherwise
 */
static int spi_nor_wait_until_ready(const struct device* dev, k_timeout_t poll_delay) {
    int ret;
    uint8_t reg;

    ARG_UNUSED(poll_delay);

    while (true) {
        ret = spi_nor_cmd_read(dev, SPI_NOR_CMD_RDSR, &reg, sizeof(reg));
        /* Exit on error or no longer WIP */
        if (ret || !(reg & SPI_NOR_WIP_BIT)) {
            break;
        }

        #ifdef CONFIG_SPI_NOR_SLEEP_WHILE_WAITING_UNTIL_READY
        /* Don't monopolise the CPU while waiting for ready */
        k_sleep(poll_delay);
        #endif /* CONFIG_SPI_NOR_SLEEP_WHILE_WAITING_UNTIL_READY */
    }

    return (ret);
}

#if defined(CONFIG_SPI_NOR_SFDP_RUNTIME) || defined(CONFIG_FLASH_JESD216_API)
/*
 * @brief Read content from the SFDP hierarchy
 *
 * @note The device must be externally acquired before invoking this
 * function.
 *
 * @param dev Device struct
 * @param addr The address to send
 * @param data The buffer to store or read the value
 * @param length The size of the buffer
 * @return 0 on success, negative errno code otherwise
 */
static int read_sfdp(const struct device* const dev,
                     off_t addr, void* data, size_t length) {
    /* READ_SFDP requires a 24-bit address followed by a single
     * byte for a wait state.  This is effected by using 32-bit
     * address by shifting the 24-bit address up 8 bits.
     */
    return spi_nor_access(dev, JESD216_CMD_READ_SFDP,
                          (NOR_ACCESS_32BIT_ADDR | NOR_ACCESS_ADDRESSED),
                          (addr << 8), data, length);
}
#endif /* CONFIG_SPI_NOR_SFDP_RUNTIME */

static int enter_dpd(const struct device* const dev) {
    int ret;
    const struct spi_nor_config* cfg = dev->config;

    ret = 0;
    if (cfg->dpd_exist) {
        ret = spi_nor_cmd_write(dev, SPI_NOR_CMD_DPD);
        if (ret == 0) {
            record_entered_dpd(dev);
        }
    }

    return (ret);
}

static int exit_dpd(const struct device* const dev) {
    int ret;

    ret = 0;

    #if ANY_INST_HAS_DPD
    struct spi_nor_config const* cfg = dev->config;
    if (cfg->dpd_exist) {
        delay_until_exit_dpd_ok(dev);

        if (cfg->dpd_wakeup_sequence_exist) {
            #if ANY_INST_HAS_DPD_WAKEUP_SEQUENCE
            /* Assert CSn and wait for tCRDP.
             *
             * Unfortunately the SPI API doesn't allow us to
             * control CSn so fake it by writing a known-supported
             * single-byte command, hoping that'll hold the assert
             * long enough.  This is highly likely, since the
             * duration is usually less than two SPI clock cycles.
             */
            ret = spi_nor_cmd_write(dev, SPI_NOR_CMD_RDID);

            /* Deassert CSn and wait for tRDP */
            k_sleep(K_MSEC(cfg->t_rdp_ms));
            #endif /* ANY_INST_HAS_DPD_WAKEUP_SEQUENCE */
        }
        else {
            ret = spi_nor_cmd_write(dev, SPI_NOR_CMD_RDPD);

            #if ANY_INST_HAS_T_EXIT_DPD
            if (ret == 0) {
                if (cfg->dpd_exist) {
                    k_sleep(K_MSEC(cfg->t_exit_dpd));
                }
            }
            #endif /* T_EXIT_DPD */
        }
    }
    #endif /* ANY_INST_HAS_DPD */

    return (ret);
}

/* Everything necessary to acquire owning access to the device.
 *
 * This means taking the lock and, if necessary, waking the device
 * from deep power-down mode.
 */
static void acquire_device(const struct device* dev) {
    if (IS_ENABLED(CONFIG_MULTITHREADING)) {
        struct spi_nor_data* const driver_data = dev->data;

        k_sem_take(&driver_data->sem, K_FOREVER);
    }

    if (IS_ENABLED(CONFIG_SPI_NOR_IDLE_IN_DPD)) {
        exit_dpd(dev);
    }
}

/* Everything necessary to release access to the device.
 *
 * This means (optionally) putting the device into deep power-down
 * mode, and releasing the lock.
 */
static void release_device(const struct device* dev) {
    if (IS_ENABLED(CONFIG_SPI_NOR_IDLE_IN_DPD)) {
        enter_dpd(dev);
    }

    if (IS_ENABLED(CONFIG_MULTITHREADING)) {
        struct spi_nor_data* const driver_data = dev->data;

        k_sem_give(&driver_data->sem);
    }
}

/**
 * @brief Read the status register.
 *
 * @note The device must be externally acquired before invoking this
 * function.
 *
 * @param dev Device struct
 *
 * @return the non-negative value of the status register, or an error code.
 */
static int spi_nor_rdsr(const struct device* dev) {
    uint8_t reg;
    int ret;

    ret = spi_nor_cmd_read(dev, SPI_NOR_CMD_RDSR, &reg, sizeof(reg));
    if (ret == 0) {
        ret = reg;
    }

    return (ret);
}

/**
 * @brief Write the status register.
 *
 * @note The device must be externally acquired before invoking this
 * function.
 *
 * @param dev Device struct
 * @param sr The new value of the status register
 *
 * @return 0 on success or a negative error code.
 */
static int spi_nor_wrsr(const struct device* dev,
                        uint8_t sr) {
    int ret;

    ret = spi_nor_cmd_write(dev, SPI_NOR_CMD_WREN);
    if (ret != 0) {
        return (ret);
    }

    ret = spi_nor_access(dev, SPI_NOR_CMD_WRSR, NOR_ACCESS_WRITE, 0, &sr,
                         sizeof(sr));
    if (ret != 0) {
        return (ret);
    }

    return spi_nor_wait_until_ready(dev, WAIT_READY_REGISTER);
}

#if ANY_INST_HAS_MXICY_MX25R_POWER_MODE

/**
 * @brief Read the configuration register.
 *
 * @note The device must be externally acquired before invoking this
 * function.
 *
 * @param dev Device struct
 *
 * @return the non-negative value of the configuration register, or an error code.
 */
static int mxicy_rdcr(const struct device* dev) {
    const struct spi_nor_config* cfg = dev->config;
    uint16_t cr = -ENOSYS;

    if (cfg->mxicy_mx25r_power_mode_exist) {
        int ret = spi_nor_cmd_read(dev, CMD_RDCR, &cr, sizeof(cr));

        if (ret < 0) {
            return (ret);
        }
    }

    return (cr);
}

/**
 * @brief Write the configuration register.
 *
 * @note The device must be externally acquired before invoking this
 * function.
 *
 * @param dev Device struct
 * @param cr  The new value of the configuration register
 *
 * @return 0 on success or a negative error code.
 */
static int mxicy_wrcr(const struct device* dev,
                      uint16_t cr) {
    const struct spi_nor_config* cfg = dev->config;
    int ret = -ENOSYS;
    /* The configuration register bytes on the Macronix MX25R devices are
     * written using the Write Status Register command where the configuration
     * register bytes are written as two extra bytes after the status register.
     * First read out the current status register to preserve the value.
     */

    if (cfg->mxicy_mx25r_power_mode_exist) {
        int sr = spi_nor_rdsr(dev);

        if (sr < 0) {
            LOG_ERR("Read status register failed: %d", sr);
            return (sr);
        }

        ret = spi_nor_cmd_write(dev, SPI_NOR_CMD_WREN);
        if (ret != 0) {
            return ret;
        }

        uint8_t data[] = {
            sr,
            cr & 0xFF,      /* Configuration register 1 */
            cr >> 8         /* Configuration register 2 */
        };

        ret = spi_nor_access(dev, SPI_NOR_CMD_WRSR, NOR_ACCESS_WRITE, 0,
                             data, sizeof(data));
        if (ret != 0) {
            return ret;
        }

        ret = spi_nor_wait_until_ready(dev, WAIT_READY_REGISTER);
    }

    return (ret);
}

static int mxicy_configure(const struct device* dev, uint8_t const* jedec_id) {
    const struct spi_nor_config* cfg = dev->config;
    int ret = -ENOSYS;

    if (cfg->mxicy_mx25r_power_mode_exist) {
        /* Low-power/high perf mode is second bit in configuration register 2 */
        int current_cr, new_cr;
        /* lh_switch enum index:
         * 0: Ultra low power
         * 1: High performance mode
         */
        bool const use_high_perf = cfg->mxicy_mx25r_power_mode;

        /* Only supported on Macronix MX25R Ultra Low Power series. */
        if ((jedec_id[0] != JEDEC_MACRONIX_ID) ||
            (jedec_id[1] != JEDEC_MX25R_TYPE_ID)) {
            LOG_WRN("L/H switch not supported for device id: %02x %02x %02x",
                    jedec_id[0], jedec_id[1], jedec_id[2]);
            /* Do not return an error here because the flash still functions */
            return (0);
        }

        acquire_device(dev);

        /* Read current configuration register */

        ret = mxicy_rdcr(dev);
        if (ret < 0) {
            release_device(dev);
            return (ret);
        }
        current_cr = ret;

        LOG_DBG("Use high performance mode? %d", use_high_perf);
        new_cr = current_cr;
        WRITE_BIT(new_cr, LH_SWITCH_BIT, use_high_perf);
        if (new_cr != current_cr) {
            ret = mxicy_wrcr(dev, new_cr);
        }
        else {
            ret = 0;
        }

        if (ret < 0) {
            LOG_ERR("Enable high performace mode failed: %d", ret);
        }

        release_device(dev);
    }

    return (ret);
}

#endif /* ANY_INST_HAS_MXICY_MX25R_POWER_MODE */

static int spi_nor_read(const struct device* dev, off_t addr, void* dest,
                        size_t size) {
    const size_t flash_size = dev_flash_size(dev);
    int ret;

    /* should be between 0 and flash size */
    if ((addr < 0) || ((addr + size) > flash_size)) {
        return (-EINVAL);
    }

    acquire_device(dev);

    ret = spi_nor_cmd_addr_read(dev, SPI_NOR_CMD_READ, addr, dest, size);

    release_device(dev);

    return (ret);
}

#if defined(CONFIG_FLASH_EX_OP_ENABLED)
static int flash_spi_nor_ex_op(const struct device* dev, uint16_t code,
                               const uintptr_t in, void* out) {
    int ret;

    ARG_UNUSED(in);
    ARG_UNUSED(out);

    acquire_device(dev);

    switch (code) {
        case FLASH_EX_OP_RESET :
            ret = spi_nor_cmd_write(dev, SPI_NOR_CMD_RESET_EN);
            if (ret == 0) {
                ret = spi_nor_cmd_write(dev, SPI_NOR_CMD_RESET_MEM);
            }
            break;

        default :
            ret = -ENOTSUP;
            break;
    }

    release_device(dev);

    return (ret);
}
#endif

<<<<<<< HEAD
static int spi_nor_write(const struct device *dev, off_t addr,
			 const void *src,
			 size_t size)
{
	const size_t flash_size = dev_flash_size(dev);
	const uint16_t page_size = dev_page_size(dev);
	int ret;

	/* should be between 0 and flash size */
	if ((addr < 0) || ((size + addr) > flash_size)) {
		return -EINVAL;
	}

	acquire_device(dev);
	ret = spi_nor_write_protection_set(dev, false);
	if (ret == 0) {
		while (size > 0) {
			size_t to_write = size;

			/* Don't write more than a page. */
			if (to_write >= page_size) {
				to_write = page_size;
			}

			/* Don't write across a page boundary */
			if (((addr + to_write - 1U) / page_size)
			!= (addr / page_size)) {
				to_write = page_size - (addr % page_size);
			}

			ret = spi_nor_cmd_write(dev, SPI_NOR_CMD_WREN);

			if (ret != 0) {
				break;
			}

			ret = spi_nor_cmd_addr_write(dev, SPI_NOR_CMD_PP, addr,
						src, to_write);
			if (ret != 0) {
				break;
			}

			size -= to_write;
			src = (const uint8_t *)src + to_write;
			addr += to_write;

			ret = spi_nor_wait_until_ready(dev, WAIT_READY_WRITE);
			if (ret != 0) {
				break;
			}
		}
	}

	int ret2 = spi_nor_write_protection_set(dev, true);

	if (!ret) {
		ret = ret2;
	}

	release_device(dev);
	return ret;
=======
static int /**/spi_nor_write(const struct device* dev, off_t addr,
                             void const* src,
                             size_t size) {
    const size_t flash_size = dev_flash_size(dev);
    const uint16_t page_size = dev_page_size(dev);
    int ret;

    /* should be between 0 and flash size */
    if ((addr < 0) || ((size + addr) > flash_size)) {
        return (-EINVAL);
    }

    acquire_device(dev);
    ret = spi_nor_write_protection_set(dev, false);
    if (ret == 0) {
        while (size > 0) {
            size_t to_write = size;

            /* Don't write more than a page. */
            if (to_write >= page_size) {
                to_write = page_size;
            }

            /* Don't write across a page boundary */
            if (((addr + to_write - 1U) / page_size)
                != (addr / page_size)) {
                to_write = page_size - (addr % page_size);
            }

            spi_nor_cmd_write(dev, SPI_NOR_CMD_WREN);
            ret = spi_nor_cmd_addr_write(dev, SPI_NOR_CMD_PP, addr,
                                         src, to_write);
            if (ret != 0) {
                break;
            }

            size -= to_write;
            src   = (uint8_t const*)src + to_write;
            addr += to_write;

            ret = spi_nor_wait_until_ready(dev, WAIT_READY_WRITE);
            if (ret != 0) {
                break;
            }
        }
    }

    int ret2 = spi_nor_write_protection_set(dev, true);

    if (ret == 0) {
        /* In case of no error from ret then override with ret2 */
        ret = ret2;
    }

    release_device(dev);

    return (ret);
>>>>>>> 2d0d1fd6
}

static int spi_nor_erase(const struct device* dev, off_t addr, size_t size) {
    const size_t flash_size = dev_flash_size(dev);
    int ret;

    /* erase area must be sub-region of device */
    if ((addr < 0) || ((size + addr) > flash_size)) {
        return (-EINVAL);
    }

    /* address must be sector-aligned */
    if (!SPI_NOR_IS_SECTOR_ALIGNED(addr)) {
        return (-EINVAL);
    }

    /* size must be a multiple of sectors */
    if ((size % SPI_NOR_SECTOR_SIZE) != 0) {
        return (-EINVAL);
    }

    acquire_device(dev);
    ret = spi_nor_write_protection_set(dev, false);

    while ((size > 0) && (ret == 0)) {
        ret = spi_nor_cmd_write(dev, SPI_NOR_CMD_WREN);
        if (ret) {
            break;
        }

        if (size == flash_size) {
            /* chip erase */
            ret = spi_nor_cmd_write(dev, SPI_NOR_CMD_CE);
            size -= flash_size;
        }
        else {
            const struct jesd216_erase_type* erase_types =
                    dev_erase_types(dev);
            const struct jesd216_erase_type* bet = NULL;

            for (uint_fast8_t ei = 0; ei < JESD216_NUM_ERASE_TYPES; ++ei) {
                const struct jesd216_erase_type* etp =
                        &erase_types[ei];

                if ((etp->exp != 0)                    &&
                    SPI_NOR_IS_ALIGNED(addr, etp->exp) &&
                    (size >= BIT(etp->exp))            &&
                    ((bet == NULL) || (etp->exp > bet->exp))) {
                    bet = etp;
                }
            }

            if (bet != NULL) {
                ret = spi_nor_cmd_addr_write(dev, bet->cmd, addr, NULL, 0);
                addr += BIT(bet->exp);
                size -= BIT(bet->exp);
            }
            else {
                LOG_DBG("Can't erase %zu at 0x%lx",
                        size, (long)addr);
                ret = -EINVAL;
            }
        }

        if (ret != 0) {
            break;
        }

        ret = spi_nor_wait_until_ready(dev, WAIT_READY_ERASE);
    }

    int ret2 = spi_nor_write_protection_set(dev, true);

    if (ret == 0) {
        /* In case of no error from ret then override with ret2 */
        ret = ret2;
    }

    release_device(dev);

    return (ret);
}

/* @note The device must be externally acquired before invoking this
 * function.
 */
static int spi_nor_write_protection_set(const struct device* dev,
                                        bool write_protect) {
    int ret;
    const struct spi_nor_config* cfg = dev->config;

    #if ANY_INST_HAS_WP_GPIOS
    if (DEV_CFG(dev)->wp_gpios_exist && write_protect == false) {
        gpio_pin_set_dt(&(DEV_CFG(dev)->wp), 0);
    }
    #endif

    ret = spi_nor_cmd_write(dev, (write_protect) ?
          SPI_NOR_CMD_WRDI : SPI_NOR_CMD_WREN);

    if (cfg->requires_ulbpr_exist &&
        (ret == 0)                &&
        (write_protect == false)) {
        ret = spi_nor_cmd_write(dev, SPI_NOR_CMD_ULBPR);
    }

    #if ANY_INST_HAS_WP_GPIOS
    if (DEV_CFG(dev)->wp_gpios_exist && write_protect == true) {
        gpio_pin_set_dt(&(DEV_CFG(dev)->wp), 1);
    }
    #endif

    return (ret);
}

#if defined(CONFIG_FLASH_JESD216_API) || defined(CONFIG_SPI_NOR_SFDP_RUNTIME)

static int spi_nor_sfdp_read(const struct device* dev, off_t addr,
                             void* dest, size_t size) {
    acquire_device(dev);

    int ret = read_sfdp(dev, addr, dest, size);

    release_device(dev);

    return (ret);
}

#endif /* CONFIG_FLASH_JESD216_API || CONFIG_SPI_NOR_SFDP_RUNTIME */

static int spi_nor_read_jedec_id(const struct device* dev,
                                 uint8_t* id) {
    if (id == NULL) {
        return (-EINVAL);
    }

    acquire_device(dev);

    int ret = spi_nor_cmd_read(dev, SPI_NOR_CMD_RDID, id, SPI_NOR_MAX_ID_LEN);

    release_device(dev);

    return (ret);
}

/* Put the device into the appropriate address mode, if supported.
 *
 * On successful return spi_nor_data::flag_access_32bit has been set
 * (cleared) if the device is configured for 4-byte (3-byte) addresses
 * for read, write, and erase commands.
 *
 * @param dev the device
 *
 * @param enter_4byte_addr the Enter 4-Byte Addressing bit set from
 * DW16 of SFDP BFP.  A value of all zeros or all ones is interpreted
 * as "not supported".
 *
 * @retval -ENOTSUP if 4-byte addressing is supported but not in a way
 * that the driver can handle.
 * @retval negative codes if the attempt was made and failed
 * @retval 0 if the device is successfully left in 24-bit mode or
 *         reconfigured to 32-bit mode.
 */
static int spi_nor_set_address_mode(const struct device* dev,
                                    uint8_t enter_4byte_addr) {
    int ret = 0;

    LOG_DBG("Checking enter-4byte-addr %02x", enter_4byte_addr);

    /* Do nothing if not provided (either no bits or all bits
     * set).
     */
    if ((enter_4byte_addr == 0U) ||
        (enter_4byte_addr == 0xFFU)) {
        return (0);
    }

    /* This currently only supports command 0xB7 (Enter 4-Byte
     * Address Mode), with or without preceding WREN.
     */
    if ((enter_4byte_addr & 0x03U) == 0) {
        return (-ENOTSUP);
    }

    acquire_device(dev);

    if ((enter_4byte_addr & 0x02U) != 0) {
        /* Enter after WREN. */
        ret = spi_nor_cmd_write(dev, SPI_NOR_CMD_WREN);
    }

    if (ret == 0) {
        ret = spi_nor_cmd_write(dev, SPI_NOR_CMD_4BA);

        if (ret == 0) {
            struct spi_nor_data* data = dev->data;

            data->flag_access_32bit = true;
        }
    }

    release_device(dev);

    return (ret);
}

#ifndef CONFIG_SPI_NOR_SFDP_MINIMAL

static int spi_nor_process_bfp(const struct device* dev,
                               const struct jesd216_param_header* php,
                               const struct jesd216_bfp* bfp) {
    struct spi_nor_data* data = dev->data;
    struct jesd216_erase_type* etp = data->erase_types;
    const size_t flash_size = (size_t)(jesd216_bfp_density(bfp) / 8U);

    LOG_INF("%s: %u MiB flash", dev->name, (uint32_t)(flash_size >> 20));

    /* Copy over the erase types, preserving their order.  (The
     * Sector Map Parameter table references them by index.)
     */
    memset(data->erase_types, 0, sizeof(data->erase_types));
    for (uint_fast8_t ti = 1; ti <= ARRAY_SIZE(data->erase_types); ++ti) {
        if (jesd216_bfp_erase(bfp, ti, etp) == 0) {
            LOG_DBG("Erase %u with %02x", (uint32_t)BIT(etp->exp), etp->cmd);
        }
        ++etp;
    }

    data->page_size = jesd216_bfp_page_size(php, bfp);
    #ifdef CONFIG_SPI_NOR_SFDP_RUNTIME
    data->flash_size = flash_size;
    #else /* CONFIG_SPI_NOR_SFDP_RUNTIME */
    if (flash_size != dev_flash_size(dev)) {
        LOG_ERR("BFP flash size mismatch with devicetree");
        return (-EINVAL);
    }
    #endif /* CONFIG_SPI_NOR_SFDP_RUNTIME */

    LOG_DBG("Page size %u bytes", data->page_size);

    /* If 4-byte addressing is supported, switch to it. */
    if (jesd216_bfp_addrbytes(bfp) != JESD216_SFDP_BFP_DW1_ADDRBYTES_VAL_3B) {
        struct jesd216_bfp_dw16 dw16;
        int rc = 0;

        if (jesd216_bfp_decode_dw16(php, bfp, &dw16) == 0) {
            rc = spi_nor_set_address_mode(dev, dw16.enter_4ba);
        }

        if (rc != 0) {
            LOG_ERR("Unable to enter 4-byte mode: %d\n", rc);
            return (rc);
        }
    }

    return (0);
}

static int spi_nor_process_sfdp(const struct device* dev) {
    int rc;

    #if defined(CONFIG_SPI_NOR_SFDP_RUNTIME)
    /* For runtime we need to read the SFDP table, identify the
     * BFP block, and process it.
     */
    const uint8_t decl_nph = 2;

    union {
        /* We only process BFP so use one parameter block */
        uint8_t raw[JESD216_SFDP_SIZE(2U)];                     /* @see Use value from decl_nph */
        struct jesd216_sfdp_header sfdp;
    } u_header;
    const struct jesd216_sfdp_header* hp = &u_header.sfdp;

    rc = spi_nor_sfdp_read(dev, 0, u_header.raw, sizeof(u_header.raw));
    if (rc != 0) {
        LOG_ERR("SFDP read failed: %d", rc);
        return (rc);
    }

    uint32_t magic = jesd216_sfdp_magic(hp);

    if (magic != JESD216_SFDP_MAGIC) {
        LOG_ERR("SFDP magic %08x invalid", magic);
        return (-EINVAL);
    }

    LOG_INF("%s: SFDP v %u.%u AP %x with %u PH", dev->name,
            hp->rev_major, hp->rev_minor, hp->access, 1 + hp->nph);

    const struct jesd216_param_header* php  = hp->phdr;
    const struct jesd216_param_header* phpe = php + MIN(decl_nph, 1 + hp->nph);

    while (php != phpe) {
        uint16_t id = jesd216_param_id(php);

        LOG_INF("PH%u: %04x rev %u.%u: %u DW @ %x",
                (php - hp->phdr), id, php->rev_major, php->rev_minor,
                php->len_dw, jesd216_param_addr(php));

        if (id == JESD216_SFDP_PARAM_ID_BFP) {
            union {
                uint32_t dw[20];                                        /* The maximum size of BFP is 20 DWORD */
                struct jesd216_bfp bfp;
            } u_param;
            const struct jesd216_bfp* bfp = &u_param.bfp;
            size_t len = (MIN(php->len_dw, 20) * sizeof(uint32_t));     /* #CUSTOM@NDRS */

            rc = spi_nor_sfdp_read(dev, jesd216_param_addr(php),
                                   u_param.dw, len);
            if (rc == 0) {
                rc = spi_nor_process_bfp(dev, php, bfp);
            }

            if (rc != 0) {
                LOG_INF("SFDP BFP failed: %d", rc);
                break;
            }
        }
        ++php;
    }
    #elif defined(CONFIG_SPI_NOR_SFDP_DEVICETREE)
    /* For devicetree we need to synthesize a parameter header and
     * process the stored BFP data as if we had read it.
     */
    const struct spi_nor_config* cfg = dev->config;
    struct jesd216_param_header bfp_hdr = {
         .len_dw = cfg->bfp_len,
    };

    rc = spi_nor_process_bfp(dev, &bfp_hdr, cfg->bfp);
    #else
    #error Unhandled SFDP choice
    #endif

    return (rc);
}

#if defined(CONFIG_FLASH_PAGE_LAYOUT)
static int setup_pages_layout(const struct device* dev) {
    #if defined(CONFIG_SPI_NOR_SFDP_RUNTIME)
    struct spi_nor_data* data = dev->data;
    const size_t flash_size = dev_flash_size(dev);
    const uint32_t layout_page_size = CONFIG_SPI_NOR_FLASH_LAYOUT_PAGE_SIZE;
    uint8_t exp = 0;

    /* Find the smallest erase size. */
    for (size_t i = 0; i < ARRAY_SIZE(data->erase_types); ++i) {
        const struct jesd216_erase_type* etp = &data->erase_types[i];

        if ((etp->cmd != 0) &&
            ((exp == 0) || (etp->exp < exp))) {
            exp = etp->exp;
        }
    }

    if (exp == 0) {
        return (-ENOTSUP);
    }

    uint32_t erase_size = BIT(exp);

    /* Error if layout page size is not a multiple of smallest
     * erase size.
     */
    if ((layout_page_size % erase_size) != 0) {
        LOG_ERR("layout page %u not compatible with erase size %u",
                layout_page_size, erase_size);
        return (-EINVAL);
    }

    /* Warn but accept layout page sizes that leave inaccessible
     * space.
     */
    if ((flash_size % layout_page_size) != 0) {
        LOG_INF("layout page %u wastes space with device size %zu",
                layout_page_size, flash_size);
    }

    data->layout.pages_size  = layout_page_size;
    data->layout.pages_count = (flash_size / layout_page_size);
    LOG_DBG("layout %u x %u By pages", data->layout.pages_count, data->layout.pages_size);
    #elif defined(CONFIG_SPI_NOR_SFDP_DEVICETREE)
    const struct spi_nor_config* cfg = dev->config;
    const struct flash_pages_layout* layout = &cfg->layout;
    const size_t flash_size = dev_flash_size(dev);
    size_t layout_size = layout->pages_size * layout->pages_count;

    if (flash_size != layout_size) {
        LOG_ERR("device size %u mismatch %zu * %zu By pages",
                flash_size, layout->pages_count, layout->pages_size);
        return (-EINVAL);
    }
    #else /* CONFIG_SPI_NOR_SFDP_RUNTIME */
    #error Unhandled SFDP choice
    #endif /* CONFIG_SPI_NOR_SFDP_RUNTIME */

    return (0);
}
#endif /* CONFIG_FLASH_PAGE_LAYOUT */
#endif /* CONFIG_SPI_NOR_SFDP_MINIMAL */

/**
 * @brief Configure the flash
 *
 * @param dev The flash device structure
 * @param info The flash info structure
 * @return 0 on success, negative errno code otherwise
 */
static int spi_nor_configure(const struct device* dev) {
    const struct spi_nor_config* cfg = dev->config;
    uint8_t jedec_id[SPI_NOR_MAX_ID_LEN];
    int rc;

    /* Validate bus and CS is ready */
    if (!spi_is_ready_dt(&cfg->spi)) {
        return (-ENODEV);
    }

    #if ANY_INST_HAS_RESET_GPIOS

    if (cfg->reset_gpios_exist) {
        if (!gpio_is_ready_dt(&cfg->reset)) {
            LOG_ERR("Reset pin not ready");
            return (-ENODEV);
        }

        if (gpio_pin_configure_dt(&cfg->reset, GPIO_OUTPUT_ACTIVE)) {
            LOG_ERR("Couldn't configure reset pin");
            return (-ENODEV);
        }

        rc = gpio_pin_set_dt(&cfg->reset, 0);
        if (rc) {
            return (rc);
        }
    }
    #endif

    #if (__GTEST == 0U)                     /* #CUSTOM@NDRS */
    /* After a soft-reset the flash might be in DPD or busy writing/erasing.
     * Exit DPD and wait until flash is ready.
     */
    acquire_device(dev);

    rc = exit_dpd(dev);
    if (rc < 0) {
        LOG_ERR("Failed to exit DPD (%d)", rc);
        release_device(dev);
        return (-ENODEV);
    }

    rc = spi_nor_rdsr(dev);
    if ((rc > 0) && (rc & SPI_NOR_WIP_BIT)) {
        LOG_WRN("Waiting until flash is ready");
        rc = spi_nor_wait_until_ready(dev, WAIT_READY_REGISTER);
    }
    release_device(dev);

    if (rc < 0) {
        LOG_ERR("Failed to wait until flash is ready (%d)", rc);
        return (-ENODEV);
    }
    #endif

    /* now the spi bus is configured, we can verify SPI
     * connectivity by reading the JEDEC ID.
     */

    rc = spi_nor_read_jedec_id(dev, jedec_id);
    if (rc != 0) {
        LOG_ERR("JEDEC ID read failed: %d", rc);
        return (-ENODEV);
    }

    #ifndef CONFIG_SPI_NOR_SFDP_RUNTIME
    /* For minimal and devicetree we need to check the JEDEC ID
     * against the one from devicetree, to ensure we didn't find a
     * device that has different parameters.
     */

    if (memcmp(jedec_id, cfg->jedec_id, sizeof(jedec_id)) != 0) {
        LOG_ERR("Device id %02x %02x %02x does not match config %02x %02x %02x",
                jedec_id[0], jedec_id[1], jedec_id[2],
                cfg->jedec_id[0], cfg->jedec_id[1], cfg->jedec_id[2]);
        return (-EINVAL);
    }
    #endif

    /* Check for block protect bits that need to be cleared.  This
     * information cannot be determined from SFDP content, so the
     * devicetree node property must be set correctly for any device
     * that powers up with block protect enabled.
     */
    if (cfg->has_lock != 0) {
        acquire_device(dev);

        rc = spi_nor_rdsr(dev);

        /* Only clear if RDSR worked and something's set. */
        if (rc > 0) {
            rc = spi_nor_wrsr(dev, rc & ~cfg->has_lock);
        }

        release_device(dev);

        if (rc != 0) {
            LOG_ERR("BP clear failed: %d\n", rc);
            return (-ENODEV);
        }
    }

    #ifdef CONFIG_SPI_NOR_SFDP_MINIMAL
    /* For minimal we support some overrides from specific
     * devicertee properties.
     */
    if (cfg->enter_4byte_addr != 0) {
        rc = spi_nor_set_address_mode(dev, cfg->enter_4byte_addr);

        if (rc != 0) {
            LOG_ERR("Unable to enter 4-byte mode: %d\n", rc);
            return (-ENODEV);
        }
    }

    #else /* CONFIG_SPI_NOR_SFDP_MINIMAL */
    /* For devicetree and runtime we need to process BFP data and
     * set up or validate page layout.
     */
    rc = spi_nor_process_sfdp(dev);
    if (rc != 0) {
        LOG_ERR("SFDP read failed: %d", rc);
        return (-ENODEV);
    }

    #if defined(CONFIG_FLASH_PAGE_LAYOUT)
    rc = setup_pages_layout(dev);
    if (rc != 0) {
        LOG_ERR("layout setup failed: %d", rc);
        return (-ENODEV);
    }
    #endif /* CONFIG_FLASH_PAGE_LAYOUT */
    #endif /* CONFIG_SPI_NOR_SFDP_MINIMAL */

    #if ANY_INST_HAS_MXICY_MX25R_POWER_MODE
    if (cfg->mxicy_mx25r_power_mode_exist) {
        /* Do not fail init if setting configuration register fails */
        (void) mxicy_configure(dev, jedec_id);
    }
    #endif /* ANY_INST_HAS_MXICY_MX25R_POWER_MODE */

    return (0);
}

static int spi_nor_pm_control(const struct device* dev, enum pm_device_action action) {
    int rc = 0;

    switch (action) {
        #ifdef CONFIG_SPI_NOR_IDLE_IN_DPD
        case PM_DEVICE_ACTION_SUSPEND :
        case PM_DEVICE_ACTION_RESUME :
            break;
        #else
        case PM_DEVICE_ACTION_SUSPEND :
            acquire_device(dev);
            rc = enter_dpd(dev);
            release_device(dev);
            break;

        case PM_DEVICE_ACTION_RESUME :
            acquire_device(dev);
            rc = exit_dpd(dev);
            release_device(dev);
            break;
        #endif /* CONFIG_SPI_NOR_IDLE_IN_DPD */

        case PM_DEVICE_ACTION_TURN_ON :
            /* Coming out of power off */
            rc = spi_nor_configure(dev);
            #ifndef CONFIG_SPI_NOR_IDLE_IN_DPD
            if (rc == 0) {
                /* Move to DPD, the correct device state
                 * for PM_DEVICE_STATE_SUSPENDED
                 */
                acquire_device(dev);
                rc = enter_dpd(dev);
                release_device(dev);
            }
            #endif /* CONFIG_SPI_NOR_IDLE_IN_DPD */
            break;

        case PM_DEVICE_ACTION_TURN_OFF :
            break;

        default :
            rc = -ENOSYS;
            break;
    }

    return (rc);
}

/**
 * @brief Initialize and configure the flash
 *
 * @param name The flash name
 * @return 0 on success, negative errno code otherwise
 */
static int spi_nor_init(const struct device* dev) {
    if (IS_ENABLED(CONFIG_MULTITHREADING)) {
        struct spi_nor_data* const driver_data = dev->data;

        k_sem_init(&driver_data->sem, 1, K_SEM_MAX_LIMIT);
    }

    #if ANY_INST_HAS_WP_GPIOS
    if (DEV_CFG(dev)->wp_gpios_exist) {
        if (!device_is_ready(DEV_CFG(dev)->wp.port)) {
            LOG_ERR("Write-protect pin not ready");
            return (-ENODEV);
        }

        if (gpio_pin_configure_dt(&(DEV_CFG(dev)->wp), GPIO_OUTPUT_ACTIVE)) {
            LOG_ERR("Write-protect pin failed to set active");
            return (-ENODEV);
        }
    }
    #endif /* ANY_INST_HAS_WP_GPIOS */

    #if ANY_INST_HAS_HOLD_GPIOS
    if (DEV_CFG(dev)->hold_gpios_exist) {
        if (!device_is_ready(DEV_CFG(dev)->hold.port)) {
            LOG_ERR("Hold pin not ready");
            return (-ENODEV);
        }

        if (gpio_pin_configure_dt(&(DEV_CFG(dev)->hold), GPIO_OUTPUT_INACTIVE)) {
            LOG_ERR("Hold pin failed to set inactive");
            return (-ENODEV);
        }
    }
    #endif /* ANY_INST_HAS_HOLD_GPIOS */

    return pm_device_driver_init(dev, spi_nor_pm_control);
}

#if defined(CONFIG_FLASH_PAGE_LAYOUT)

static void spi_nor_pages_layout(const struct device* dev,
                                 const struct flash_pages_layout** layout,
                                 size_t* layout_size) {
    /* Data for runtime, const for devicetree and minimal. */
    #ifdef CONFIG_SPI_NOR_SFDP_RUNTIME
    struct spi_nor_data* const data = dev->data;

    *layout = &data->layout;
    #else /* CONFIG_SPI_NOR_SFDP_RUNTIME */
    const struct spi_nor_config* cfg = dev->config;

    *layout = &cfg->layout;
    #endif /* CONFIG_SPI_NOR_SFDP_RUNTIME */

    *layout_size = 1;
}

#endif /* CONFIG_FLASH_PAGE_LAYOUT */

static const struct flash_parameters*
flash_nor_get_parameters(const struct device* dev) {
    ARG_UNUSED(dev);

    return (&flash_nor_parameters);
}

static const struct flash_driver_api spi_nor_api = {
    .read  = spi_nor_read,
    .write = spi_nor_write,
    .erase = spi_nor_erase,
    .get_parameters = flash_nor_get_parameters,
    #if defined(CONFIG_FLASH_PAGE_LAYOUT)
    .page_layout = spi_nor_pages_layout,
    #endif
    #if defined(CONFIG_FLASH_JESD216_API)
    .sfdp_read = spi_nor_sfdp_read,
    .read_jedec_id = spi_nor_read_jedec_id,
    #endif
    #if defined(CONFIG_FLASH_EX_OP_ENABLED)
    .ex_op = flash_spi_nor_ex_op,
    #endif
};

#define PAGE_LAYOUT_GEN(idx)                                    \
    BUILD_ASSERT(DT_INST_NODE_HAS_PROP(idx, size),              \
                 "jedec,spi-nor size required for non-runtime SFDP page layout");   \
    enum {                                                      \
        INST_##idx##_BYTES = (DT_INST_PROP(idx, size) / 8)      \
    };                                                          \
    BUILD_ASSERT(SPI_NOR_IS_SECTOR_ALIGNED(CONFIG_SPI_NOR_FLASH_LAYOUT_PAGE_SIZE),  \
                 "SPI_NOR_FLASH_LAYOUT_PAGE_SIZE must be multiple of 4096");        \
    enum {                                                      \
        LAYOUT_PAGES_##idx##_COUNT =                            \
            (INST_##idx##_BYTES / CONFIG_SPI_NOR_FLASH_LAYOUT_PAGE_SIZE)            \
    };                                                          \
    BUILD_ASSERT((CONFIG_SPI_NOR_FLASH_LAYOUT_PAGE_SIZE * LAYOUT_PAGES_##idx##_COUNT) == \
                 INST_##idx##_BYTES,                            \
                 "SPI_NOR_FLASH_LAYOUT_PAGE_SIZE incompatible with flash size");

#define SFDP_BFP_ATTR_GEN(idx)                                  \
    BUILD_ASSERT(DT_INST_NODE_HAS_PROP(idx, sfdp_bfp),          \
                 "jedec,spi-nor sfdp-bfp required for devicetree SFDP");            \
    static const __aligned(4) uint8_t bfp_##idx##_data[] = DT_INST_PROP(idx, sfdp_bfp);

#define INST_ATTR_GEN(idx)                                      \
    BUILD_ASSERT(DT_INST_NODE_HAS_PROP(idx, jedec_id),          \
                 "jedec,spi-nor jedec-id required for non-runtime SFDP");   \
    IF_ENABLED(CONFIG_FLASH_PAGE_LAYOUT, (PAGE_LAYOUT_GEN(idx)))            \
    IF_ENABLED(CONFIG_SPI_NOR_SFDP_DEVICETREE, (SFDP_BFP_ATTR_GEN(idx)))

    #define ATTRIBUTES_DEFINE(idx) COND_CODE_1(CONFIG_SPI_NOR_SFDP_RUNTIME, EMPTY(), \
    (INST_ATTR_GEN(idx)))

#define DEFINE_PAGE_LAYOUT(idx)                                 \
    IF_ENABLED(CONFIG_FLASH_PAGE_LAYOUT,                        \
               (.layout = {                                     \
                    .pages_count = LAYOUT_PAGES_##idx##_COUNT,  \
                    .pages_size = CONFIG_SPI_NOR_FLASH_LAYOUT_PAGE_SIZE, \
                },))

#define INST_HAS_LOCK(idx)  DT_INST_NODE_HAS_PROP(idx, has_lock)

#define INST_HAS_WP_GPIO(idx) DT_INST_NODE_HAS_PROP(idx, wp_gpios)

#define INST_HAS_HOLD_GPIO(idx) DT_INST_NODE_HAS_PROP(idx, hold_gpios)

#define LOCK_DEFINE(idx)                                        \
    IF_ENABLED(INST_HAS_LOCK(idx), (BUILD_ASSERT(DT_INST_PROP(idx, has_lock) == \
                                    (DT_INST_PROP(idx, has_lock) & 0xFF),       \
                                    "Need support for lock clear beyond SR1");))

#define INST_HAS_ENTER_4BYTE_ADDR(idx) DT_INST_NODE_HAS_PROP(idx, enter_4byte_addr)

#define CONFIGURE_4BYTE_ADDR(idx)                               \
    IF_ENABLED(INST_HAS_ENTER_4BYTE_ADDR(idx),                  \
        (.enter_4byte_addr = DT_INST_PROP(idx, enter_4byte_addr),))

#define INIT_T_ENTER_DPD(idx)                                   \
    COND_CODE_1(DT_INST_NODE_HAS_PROP(idx, t_enter_dpd),        \
        (.t_enter_dpd =                                         \
            DIV_ROUND_UP(DT_INST_PROP(idx, t_enter_dpd), NSEC_PER_MSEC)),\
        (.t_enter_dpd = 0))

#if ANY_INST_HAS_T_EXIT_DPD
#define INIT_T_EXIT_DPD(idx)                                    \
    COND_CODE_1(                                                \
        DT_INST_NODE_HAS_PROP(idx, t_exit_dpd),                 \
        (.t_exit_dpd = DIV_ROUND_UP(DT_INST_PROP(idx, t_exit_dpd), NSEC_PER_MSEC)),\
        (.t_exit_dpd = 0))
#endif

#define INIT_WP_GPIOS(idx)                                      \
    COND_CODE_1(DT_INST_NODE_HAS_PROP(idx, wp_gpios),           \
        (.wp = GPIO_DT_SPEC_INST_GET(idx, wp_gpios)),           \
        (.wp = {0}))

#define INIT_HOLD_GPIOS(idx)                                    \
    COND_CODE_1(DT_INST_NODE_HAS_PROP(idx, hold_gpios),         \
        (.hold = GPIO_DT_SPEC_INST_GET(idx, hold_gpios)),       \
        (.hold = {0},))

#define INIT_WAKEUP_SEQ_PARAMS(idx)                             \
    COND_CODE_1(DT_INST_NODE_HAS_PROP(idx, dpd_wakeup_sequence),\
        (.t_dpdd_ms = DIV_ROUND_UP(                             \
            DT_INST_PROP_BY_IDX(idx, dpd_wakeup_sequence, 0), NSEC_PER_MSEC),\
         .t_crdp_ms = DIV_ROUND_UP(                             \
            DT_INST_PROP_BY_IDX(idx, dpd_wakeup_sequence, 1), NSEC_PER_MSEC),\
         .t_rdp_ms = DIV_ROUND_UP(                              \
            DT_INST_PROP_BY_IDX(idx, dpd_wakeup_sequence, 2), NSEC_PER_MSEC)),\
        (.t_dpdd_ms = 0, .t_crdp_ms = 0, .t_rdp_ms = 0))

#define INIT_MXICY_MX25R_POWER_MODE(idx)                        \
    COND_CODE_1(DT_INST_NODE_HAS_PROP(idx, mxicy_mx25r_power_mode), \
        (.mxicy_mx25r_power_mode = DT_INST_ENUM_IDX(idx, mxicy_mx25r_power_mode)),\
        (.mxicy_mx25r_power_mode = 0))

#define INIT_RESET_GPIOS(idx)                                   \
    COND_CODE_1(DT_INST_NODE_HAS_PROP(idx, reset_gpios),        \
        (.reset = GPIO_DT_SPEC_INST_GET(idx, reset_gpios)),     \
        (.reset = {0}))

#define INST_CONFIG_STRUCT_GEN(idx)                             \
    DEFINE_PAGE_LAYOUT(idx)                                     \
    .flash_size = DT_INST_PROP(idx, size) / 8,                  \
    .jedec_id   = DT_INST_PROP(idx, jedec_id),                  \
    .dpd_exist  = DT_INST_PROP(idx, has_dpd),                   \
    .dpd_wakeup_sequence_exist    = DT_INST_NODE_HAS_PROP(idx, dpd_wakeup_sequence),    \
    .mxicy_mx25r_power_mode_exist = DT_INST_NODE_HAS_PROP(idx, mxicy_mx25r_power_mode), \
    .reset_gpios_exist            = DT_INST_NODE_HAS_PROP(idx, reset_gpios),            \
    .requires_ulbpr_exist         = DT_INST_PROP(idx, requires_ulbpr),                  \
    .wp_gpios_exist               = DT_INST_NODE_HAS_PROP(idx, wp_gpios),               \
    .hold_gpios_exist             = DT_INST_NODE_HAS_PROP(idx, hold_gpios),             \
    IF_ENABLED(INST_HAS_LOCK(idx), (.has_lock = DT_INST_PROP(idx, has_lock),))          \
    IF_ENABLED(CONFIG_SPI_NOR_SFDP_MINIMAL, (CONFIGURE_4BYTE_ADDR(idx)))                \
    IF_ENABLED(CONFIG_SPI_NOR_SFDP_DEVICETREE,                  \
        (.bfp_len = sizeof(bfp_##idx##_data) / 4,               \
         .bfp = (const struct jesd216_bfp *)bfp_##idx##_data,)) \
    IF_ENABLED(ANY_INST_HAS_DPD, (INIT_T_ENTER_DPD(idx),))      \
    IF_ENABLED(UTIL_AND(ANY_INST_HAS_DPD, ANY_INST_HAS_T_EXIT_DPD), (INIT_T_EXIT_DPD(idx),))\
    IF_ENABLED(ANY_INST_HAS_DPD_WAKEUP_SEQUENCE, (INIT_WAKEUP_SEQ_PARAMS(idx),))        \
    IF_ENABLED(ANY_INST_HAS_MXICY_MX25R_POWER_MODE, (INIT_MXICY_MX25R_POWER_MODE(idx),))\
    IF_ENABLED(ANY_INST_HAS_RESET_GPIOS, (INIT_RESET_GPIOS(idx),))                      \
    IF_ENABLED(ANY_INST_HAS_WP_GPIOS, (INIT_WP_GPIOS(idx),))    \
    IF_ENABLED(ANY_INST_HAS_HOLD_GPIOS, (INIT_HOLD_GPIOS(idx),))

#define GENERATE_CONFIG_STRUCT(idx)                             \
    static const struct spi_nor_config spi_nor_##idx##_config = {                       \
        .spi = SPI_DT_SPEC_INST_GET(idx, SPI_WORD_SET(8), CONFIG_SPI_NOR_CS_WAIT_DELAY),\
        COND_CODE_1(CONFIG_SPI_NOR_SFDP_RUNTIME, EMPTY(), (INST_CONFIG_STRUCT_GEN(idx)))};

#define ASSIGN_PM(idx)                                          \
    PM_DEVICE_DT_INST_DEFINE(idx, spi_nor_pm_control);

#define SPI_NOR_INST(idx)                                       \
    ASSIGN_PM(idx)                                              \
    ATTRIBUTES_DEFINE(idx)                                      \
    LOCK_DEFINE(idx)                                            \
    GENERATE_CONFIG_STRUCT(idx)                                 \
    static struct spi_nor_data spi_nor_##idx##_data;            \
    DEVICE_DT_INST_DEFINE(idx, &spi_nor_init, PM_DEVICE_DT_INST_GET(idx), \
                          &spi_nor_##idx##_data, &spi_nor_##idx##_config, \
                          POST_KERNEL, CONFIG_SPI_NOR_INIT_PRIORITY, &spi_nor_api);

DT_INST_FOREACH_STATUS_OKAY(SPI_NOR_INST)

#if (__GTEST == 1U)                         /* #CUSTOM@NDRS */
#include <cmsis_core.h>

#if defined(CONFIG_SOC_SERIES_SAMV71)

#endif

#if defined(CONFIG_SOC_SERIES_SAMC21)
#include "samc21_reg_stub.h"

extern void zephyr_gpio_sam0_set_regs(const struct gpio_dt_spec* spec, volatile void* reg_ptr);

void zephyr_gtest_spi_nor(void) {
    struct device const* dev;

    dev = DEVICE_DT_GET(DT_NODELABEL(is25lp080));
    (void) dev;
    zephyr_gpio_sam0_set_regs(&spi_nor_0_config.spi.config.cs.gpio, ut_mcu_port_ptr);

    // Setup spi_nor_data_0 data parameter
    #if defined(CONFIG_SPI_NOR_SFDP_RUNTIME)
    spi_nor_0_data.flash_size = (16UL * 1024UL * 1024UL);
    spi_nor_0_data.page_size  = 4096U;

    spi_nor_0_data.erase_types[0].cmd = 0x20;
    spi_nor_0_data.erase_types[0].exp = 0x0C;
    spi_nor_0_data.erase_types[1].cmd = 0x52;
    spi_nor_0_data.erase_types[1].exp = 0x0F;
    spi_nor_0_data.erase_types[2].cmd = 0xD8;
    spi_nor_0_data.erase_types[2].exp = 0x10;

    spi_nor_0_data.layout.pages_count = 4096U;
    spi_nor_0_data.layout.pages_size  = 4096U;
    #endif
}
#endif

#endif<|MERGE_RESOLUTION|>--- conflicted
+++ resolved
@@ -830,69 +830,6 @@
 }
 #endif
 
-<<<<<<< HEAD
-static int spi_nor_write(const struct device *dev, off_t addr,
-			 const void *src,
-			 size_t size)
-{
-	const size_t flash_size = dev_flash_size(dev);
-	const uint16_t page_size = dev_page_size(dev);
-	int ret;
-
-	/* should be between 0 and flash size */
-	if ((addr < 0) || ((size + addr) > flash_size)) {
-		return -EINVAL;
-	}
-
-	acquire_device(dev);
-	ret = spi_nor_write_protection_set(dev, false);
-	if (ret == 0) {
-		while (size > 0) {
-			size_t to_write = size;
-
-			/* Don't write more than a page. */
-			if (to_write >= page_size) {
-				to_write = page_size;
-			}
-
-			/* Don't write across a page boundary */
-			if (((addr + to_write - 1U) / page_size)
-			!= (addr / page_size)) {
-				to_write = page_size - (addr % page_size);
-			}
-
-			ret = spi_nor_cmd_write(dev, SPI_NOR_CMD_WREN);
-
-			if (ret != 0) {
-				break;
-			}
-
-			ret = spi_nor_cmd_addr_write(dev, SPI_NOR_CMD_PP, addr,
-						src, to_write);
-			if (ret != 0) {
-				break;
-			}
-
-			size -= to_write;
-			src = (const uint8_t *)src + to_write;
-			addr += to_write;
-
-			ret = spi_nor_wait_until_ready(dev, WAIT_READY_WRITE);
-			if (ret != 0) {
-				break;
-			}
-		}
-	}
-
-	int ret2 = spi_nor_write_protection_set(dev, true);
-
-	if (!ret) {
-		ret = ret2;
-	}
-
-	release_device(dev);
-	return ret;
-=======
 static int /**/spi_nor_write(const struct device* dev, off_t addr,
                              void const* src,
                              size_t size) {
@@ -922,7 +859,11 @@
                 to_write = page_size - (addr % page_size);
             }
 
-            spi_nor_cmd_write(dev, SPI_NOR_CMD_WREN);
+            ret = spi_nor_cmd_write(dev, SPI_NOR_CMD_WREN);
+            if (ret != 0) {
+                break;
+            }
+
             ret = spi_nor_cmd_addr_write(dev, SPI_NOR_CMD_PP, addr,
                                          src, to_write);
             if (ret != 0) {
@@ -950,7 +891,6 @@
     release_device(dev);
 
     return (ret);
->>>>>>> 2d0d1fd6
 }
 
 static int spi_nor_erase(const struct device* dev, off_t addr, size_t size) {
