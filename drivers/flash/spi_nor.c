/*
 * Copyright (c) 2018 Savoir-Faire Linux.
 * Copyright (c) 2020 Peter Bigot Consulting, LLC
 *
 * This driver is heavily inspired from the spi_flash_w25qxxdv.c SPI NOR driver.
 *
 * SPDX-License-Identifier: Apache-2.0
 */

#define DT_DRV_COMPAT jedec_spi_nor

#include <errno.h>
#include <zephyr/drivers/flash.h>
#include <zephyr/drivers/spi.h>
#include <zephyr/init.h>
#include <string.h>
#include <zephyr/logging/log.h>
#include <zephyr/sys_clock.h>

#include "spi_nor.h"
#include "jesd216.h"
#include "flash_priv.h"

LOG_MODULE_REGISTER(spi_nor, CONFIG_FLASH_LOG_LEVEL);

/* Device Power Management Notes
 *
 * These flash devices have several modes during operation:
 * * When CSn is asserted (during a SPI operation) the device is
 *   active.
 * * When CSn is deasserted the device enters a standby mode.
 * * Some devices support a Deep Power-Down mode which reduces current
 *   to as little as 0.1% of standby.
 *
 * The power reduction from DPD is sufficient to warrant allowing its
 * use even in cases where Zephyr's device power management is not
 * available.  This is selected through the SPI_NOR_IDLE_IN_DPD
 * Kconfig option.
 *
 * When mapped to the Zephyr Device Power Management states:
 * * PM_DEVICE_STATE_ACTIVE covers both active and standby modes;
 * * PM_DEVICE_STATE_SUSPENDED, and PM_DEVICE_STATE_OFF all correspond to
 *   deep-power-down mode.
 */

#define SPI_NOR_MAX_ADDR_WIDTH 4

#if DT_INST_NODE_HAS_PROP(0, t_enter_dpd)
#define T_DP_MS ceiling_fraction(DT_INST_PROP(0, t_enter_dpd), NSEC_PER_MSEC)
#else /* T_ENTER_DPD */
#define T_DP_MS 0
#endif /* T_ENTER_DPD */
#if DT_INST_NODE_HAS_PROP(0, t_exit_dpd)
#define T_RES1_MS ceiling_fraction(DT_INST_PROP(0, t_exit_dpd), NSEC_PER_MSEC)
#endif /* T_EXIT_DPD */
#if DT_INST_NODE_HAS_PROP(0, dpd_wakeup_sequence)
#define T_DPDD_MS ceiling_fraction(DT_INST_PROP_BY_IDX(0, dpd_wakeup_sequence, 0), NSEC_PER_MSEC)
#define T_CRDP_MS ceiling_fraction(DT_INST_PROP_BY_IDX(0, dpd_wakeup_sequence, 1), NSEC_PER_MSEC)
#define T_RDP_MS ceiling_fraction(DT_INST_PROP_BY_IDX(0, dpd_wakeup_sequence, 2), NSEC_PER_MSEC)
#else /* DPD_WAKEUP_SEQUENCE */
#define T_DPDD_MS 0
#endif /* DPD_WAKEUP_SEQUENCE */

/* Build-time data associated with the device. */
struct spi_nor_config {
	/* Devicetree SPI configuration */
	struct spi_dt_spec spi;

	/* Runtime SFDP stores no static configuration. */

#ifndef CONFIG_SPI_NOR_SFDP_RUNTIME
	/* Size of device in bytes, from size property */
	uint32_t flash_size;

#ifdef CONFIG_FLASH_PAGE_LAYOUT
	/* Flash page layout can be determined from devicetree. */
	struct flash_pages_layout layout;
#endif /* CONFIG_FLASH_PAGE_LAYOUT */

	/* Expected JEDEC ID, from jedec-id property */
	uint8_t jedec_id[SPI_NOR_MAX_ID_LEN];

#if defined(CONFIG_SPI_NOR_SFDP_MINIMAL)
	/* Optional support for entering 32-bit address mode. */
	uint8_t enter_4byte_addr;
#endif /* CONFIG_SPI_NOR_SFDP_MINIMAL */

#if defined(CONFIG_SPI_NOR_SFDP_DEVICETREE)
	/* Length of BFP structure, in 32-bit words. */
	uint8_t bfp_len;

	/* Pointer to the BFP table as read from the device
	 * (little-endian stored words), from sfdp-bfp property
	 */
	const struct jesd216_bfp *bfp;
#endif /* CONFIG_SPI_NOR_SFDP_DEVICETREE */
#endif /* CONFIG_SPI_NOR_SFDP_RUNTIME */

	/* Optional bits in SR to be cleared on startup.
	 *
	 * This information cannot be derived from SFDP.
	 */
	uint8_t has_lock;
};

/**
 * struct spi_nor_data - Structure for defining the SPI NOR access
 * @sem: The semaphore to access to the flash
 */
struct spi_nor_data {
	struct k_sem sem;

#if DT_INST_NODE_HAS_PROP(0, has_dpd)
	/* Low 32-bits of uptime counter at which device last entered
	 * deep power-down.
	 */
	uint32_t ts_enter_dpd;
#endif

	/* Miscellaneous flags */

	/* If set addressed operations should use 32-bit rather than
	 * 24-bit addresses.
	 *
	 * This is ignored if the access parameter to a command
	 * explicitly specifies 24-bit or 32-bit addressing.
	 */
	bool flag_access_32bit: 1;

	/* Minimal SFDP stores no dynamic configuration.  Runtime and
	 * devicetree store page size and erase_types; runtime also
	 * stores flash size and layout.
	 */
#ifndef CONFIG_SPI_NOR_SFDP_MINIMAL

	struct jesd216_erase_type erase_types[JESD216_NUM_ERASE_TYPES];

	/* Number of bytes per page */
	uint16_t page_size;

#ifdef CONFIG_SPI_NOR_SFDP_RUNTIME
	/* Size of flash, in bytes */
	uint32_t flash_size;

#ifdef CONFIG_FLASH_PAGE_LAYOUT
	struct flash_pages_layout layout;
#endif /* CONFIG_FLASH_PAGE_LAYOUT */
#endif /* CONFIG_SPI_NOR_SFDP_RUNTIME */
#endif /* CONFIG_SPI_NOR_SFDP_MINIMAL */
};

#ifdef CONFIG_SPI_NOR_SFDP_MINIMAL
/* The historically supported erase sizes. */
static const struct jesd216_erase_type minimal_erase_types[JESD216_NUM_ERASE_TYPES] = {
	{
		.cmd = SPI_NOR_CMD_BE,
		.exp = 16,
	},
	{
		.cmd = SPI_NOR_CMD_SE,
		.exp = 12,
	},
};
#endif /* CONFIG_SPI_NOR_SFDP_MINIMAL */

static int spi_nor_write_protection_set(const struct device* dev, bool write_protect);

/* Get pointer to array of supported erase types.  Static const for
 * minimal, data for runtime and devicetree.
 */
static inline const struct jesd216_erase_type* dev_erase_types(const struct device* dev) {
#ifdef CONFIG_SPI_NOR_SFDP_MINIMAL
    return (minimal_erase_types);
#else /* CONFIG_SPI_NOR_SFDP_MINIMAL */
	const struct spi_nor_data *data = dev->data;

    return (data->erase_types);
#endif /* CONFIG_SPI_NOR_SFDP_MINIMAL */
}

/* Get the size of the flash device.  Data for runtime, constant for
 * minimal and devicetree.
 */
static inline uint32_t dev_flash_size(const struct device* dev) {
#ifdef CONFIG_SPI_NOR_SFDP_RUNTIME
	const struct spi_nor_data *data = dev->data;

    return (data->flash_size);
#else /* CONFIG_SPI_NOR_SFDP_RUNTIME */
	const struct spi_nor_config *cfg = dev->config;

    return (cfg->flash_size);
#endif /* CONFIG_SPI_NOR_SFDP_RUNTIME */
}

/* #CUSTOM@NDRS */
size_t /**/spi_nor_flash_size(const struct device* dev) {
    size_t sz;

    sz = (size_t)dev_flash_size(dev);

    return (sz);
}

/* Get the flash device page size.  Constant for minimal, data for
 * runtime and devicetree.
 */
static inline uint16_t dev_page_size(const struct device* dev) {
#ifdef CONFIG_SPI_NOR_SFDP_MINIMAL
	return 256;
#else /* CONFIG_SPI_NOR_SFDP_MINIMAL */
	const struct spi_nor_data *data = dev->data;

	return data->page_size;
#endif /* CONFIG_SPI_NOR_SFDP_MINIMAL */
}

static const struct flash_parameters flash_nor_parameters = {
    .write_block_size = 1U,
    .erase_value      = 0xFFU
};

/* Capture the time at which the device entered deep power-down. */
static inline void record_entered_dpd(const struct device* const dev) {
#if DT_INST_NODE_HAS_PROP(0, has_dpd)
	struct spi_nor_data *const driver_data = dev->data;

	driver_data->ts_enter_dpd = k_uptime_get_32();
#endif
}

/* Check the current time against the time DPD was entered and delay
 * until it's ok to initiate the DPD exit process.
 */
static inline void delay_until_exit_dpd_ok(const struct device* const dev) {
#if DT_INST_NODE_HAS_PROP(0, has_dpd)
	struct spi_nor_data *const driver_data = dev->data;
    int32_t since;

    since = (int32_t)(k_uptime_get_32() - driver_data->ts_enter_dpd);

	/* If the time is negative the 32-bit counter has wrapped,
	 * which is certainly long enough no further delay is
	 * required.  Otherwise we have to check whether it's been
	 * long enough taking into account necessary delays for
	 * entering and exiting DPD.
	 */
	if (since >= 0) {
		/* Subtract time required for DPD to be reached */
		since -= T_DP_MS;

		/* Subtract time required in DPD before exit */
		since -= T_DPDD_MS;

		/* If the adjusted time is negative we have to wait
		 * until it reaches zero before we can proceed.
		 */
		if (since < 0) {
			k_sleep(K_MSEC((uint32_t)-since));
		}
	}
#endif /* DT_INST_NODE_HAS_PROP(0, has_dpd) */
}

/* Indicates that an access command includes bytes for the address.
 * If not provided the opcode is not followed by address bytes.
 */
#define NOR_ACCESS_ADDRESSED BIT(0)

/* Indicates that addressed access uses a 24-bit address regardless of
 * spi_nor_data::flag_32bit_addr.
 */
#define NOR_ACCESS_24BIT_ADDR BIT(1)

/* Indicates that addressed access uses a 32-bit address regardless of
 * spi_nor_data::flag_32bit_addr.
 */
#define NOR_ACCESS_32BIT_ADDR BIT(2)

/* Indicates that an access command is performing a write.  If not
 * provided access is a read.
 */
#define NOR_ACCESS_WRITE BIT(7)

/*
 * @brief Send an SPI command
 *
 * @param dev Device struct
 * @param opcode The command to send
 * @param access flags that determine how the command is constructed.
 *        See NOR_ACCESS_*.
 * @param addr The address to send
 * @param data The buffer to store or read the value
 * @param length The size of the buffer
 * @return 0 on success, negative errno code otherwise
 */
static int spi_nor_access(const struct device* const dev,
                          uint8_t opcode, unsigned int access,
                          off_t addr, void* data, size_t length) {
    const struct spi_nor_config* const driver_cfg = dev->config;
    struct spi_nor_data* const driver_data = dev->data;
    bool is_addressed = ((access & NOR_ACCESS_ADDRESSED) != 0U);
    bool is_write     = ((access & NOR_ACCESS_WRITE) != 0U);
    uint8_t buf[5];

    struct spi_buf spi_buf[2] = {
        {
            .buf = buf,
            .len = 1
        },
        {
            .buf = data,
            .len = length
        }
    };

	buf[0] = opcode;
    if (is_addressed == true) {
        bool access_24bit = ((access & NOR_ACCESS_24BIT_ADDR) != 0U);
        bool access_32bit = ((access & NOR_ACCESS_32BIT_ADDR) != 0U);
        bool use_32bit    = (access_32bit || (!access_24bit && driver_data->flag_access_32bit));
        union {
            uint32_t u32;
            uint8_t u8[4];
        } addr32 = {
			.u32 = sys_cpu_to_be32(addr),
        };

        if (use_32bit == true) {
            memcpy(&buf[1], &addr32.u8[0], 4);
            spi_buf[0].len += 4;
        }
        else {
            memcpy(&buf[1], &addr32.u8[1], 3);
            spi_buf[0].len += 3;
        }
    };

    const struct spi_buf_set tx_set = {
        .buffers = spi_buf,
        .count   = (length != 0) ? 2 : 1
    };

    const struct spi_buf_set rx_set = {
        .buffers = spi_buf,
        .count   = 2
    };

    if (is_write == true) {
        return spi_write_dt(&driver_cfg->spi, &tx_set);
    }

    return spi_transceive_dt(&driver_cfg->spi, &tx_set, &rx_set);
}

#define spi_nor_cmd_read(dev, opcode, dest, length) \
	spi_nor_access(dev, opcode, 0, 0, dest, length)
#define spi_nor_cmd_addr_read(dev, opcode, addr, dest, length) \
	spi_nor_access(dev, opcode, NOR_ACCESS_ADDRESSED, addr, dest, length)
#define spi_nor_cmd_write(dev, opcode) \
	spi_nor_access(dev, opcode, NOR_ACCESS_WRITE, 0, NULL, 0)
#define spi_nor_cmd_addr_write(dev, opcode, addr, src, length) \
    spi_nor_access(dev, opcode, (NOR_ACCESS_WRITE | NOR_ACCESS_ADDRESSED),  \
		       addr, (void *)src, length)

/**
 * @brief Wait until the flash is ready
 *
 * @note The device must be externally acquired before invoking this
 * function.
 *
 * This function should be invoked after every ERASE, PROGRAM, or
 * WRITE_STATUS operation before continuing.  This allows us to assume
 * that the device is ready to accept new commands at any other point
 * in the code.
 *
 * @param dev The device structure
 * @return 0 on success, negative errno code otherwise
 */
static int spi_nor_wait_until_ready(const struct device* dev) {
	int ret;
	uint8_t reg;

	do {
		ret = spi_nor_cmd_read(dev, SPI_NOR_CMD_RDSR, &reg, sizeof(reg));
	} while (!ret && (reg & SPI_NOR_WIP_BIT));

    return (ret);
}

#if defined(CONFIG_SPI_NOR_SFDP_RUNTIME) || defined(CONFIG_FLASH_JESD216_API)
/*
 * @brief Read content from the SFDP hierarchy
 *
 * @note The device must be externally acquired before invoking this
 * function.
 *
 * @param dev Device struct
 * @param addr The address to send
 * @param data The buffer to store or read the value
 * @param length The size of the buffer
 * @return 0 on success, negative errno code otherwise
 */
static int read_sfdp(const struct device* const dev,
                     off_t addr, void* data, size_t length) {
	/* READ_SFDP requires a 24-bit address followed by a single
	 * byte for a wait state.  This is effected by using 32-bit
	 * address by shifting the 24-bit address up 8 bits.
	 */
	return spi_nor_access(dev, JESD216_CMD_READ_SFDP,
                          (NOR_ACCESS_32BIT_ADDR | NOR_ACCESS_ADDRESSED),
                          (addr << 8), data, length);
}
#endif /* CONFIG_SPI_NOR_SFDP_RUNTIME */

static int enter_dpd(const struct device* const dev) {
    int ret;

    ret = 0;
    if (IS_ENABLED(DT_INST_PROP(0, has_dpd))) {
        ret = spi_nor_cmd_write(dev, SPI_NOR_CMD_DPD);
        if (ret == 0) {
            record_entered_dpd(dev);
        }
    }

    return (ret);
}

static int exit_dpd(const struct device* const dev) {
    int ret;

    ret = 0;
	if (IS_ENABLED(DT_INST_PROP(0, has_dpd))) {
		delay_until_exit_dpd_ok(dev);

#if DT_INST_NODE_HAS_PROP(0, dpd_wakeup_sequence)
		/* Assert CSn and wait for tCRDP.
		 *
		 * Unfortunately the SPI API doesn't allow us to
		 * control CSn so fake it by writing a known-supported
		 * single-byte command, hoping that'll hold the assert
		 * long enough.  This is highly likely, since the
		 * duration is usually less than two SPI clock cycles.
		 */
		ret = spi_nor_cmd_write(dev, SPI_NOR_CMD_RDID);

		/* Deassert CSn and wait for tRDP */
		k_sleep(K_MSEC(T_RDP_MS));
#else /* DPD_WAKEUP_SEQUENCE */
		ret = spi_nor_cmd_write(dev, SPI_NOR_CMD_RDPD);

		if (ret == 0) {
#if DT_INST_NODE_HAS_PROP(0, t_exit_dpd)
			k_sleep(K_MSEC(T_RES1_MS));
#endif /* T_EXIT_DPD */
		}
#endif /* DPD_WAKEUP_SEQUENCE */
	}

    return (ret);
}

/* Everything necessary to acquire owning access to the device.
 *
 * This means taking the lock and, if necessary, waking the device
 * from deep power-down mode.
 */
static void acquire_device(const struct device* dev) {
	if (IS_ENABLED(CONFIG_MULTITHREADING)) {
		struct spi_nor_data *const driver_data = dev->data;

		k_sem_take(&driver_data->sem, K_FOREVER);
	}

	if (IS_ENABLED(CONFIG_SPI_NOR_IDLE_IN_DPD)) {
		exit_dpd(dev);
	}
}

/* Everything necessary to release access to the device.
 *
 * This means (optionally) putting the device into deep power-down
 * mode, and releasing the lock.
 */
static void release_device(const struct device* dev) {
	if (IS_ENABLED(CONFIG_SPI_NOR_IDLE_IN_DPD)) {
		enter_dpd(dev);
	}

	if (IS_ENABLED(CONFIG_MULTITHREADING)) {
		struct spi_nor_data *const driver_data = dev->data;

		k_sem_give(&driver_data->sem);
	}
}

/**
 * @brief Read the status register.
 *
 * @note The device must be externally acquired before invoking this
 * function.
 *
 * @param dev Device struct
 *
 * @return the non-negative value of the status register, or an error code.
 */
static int spi_nor_rdsr(const struct device* dev) {
    uint8_t reg;
    int ret;

    ret = spi_nor_cmd_read(dev, SPI_NOR_CMD_RDSR, &reg, sizeof(reg));
    if (ret == 0) {
        ret = reg;
    }

    return (ret);
}

/**
 * @brief Write the status register.
 *
 * @note The device must be externally acquired before invoking this
 * function.
 *
 * @param dev Device struct
 * @param sr The new value of the status register
 *
 * @return 0 on success or a negative error code.
 */
static int spi_nor_wrsr(const struct device* dev, uint8_t sr) {
    int ret;

    ret = spi_nor_cmd_write(dev, SPI_NOR_CMD_WREN);
    if (ret == 0) {
        ret = spi_nor_access(dev, SPI_NOR_CMD_WRSR, NOR_ACCESS_WRITE, 0, &sr, sizeof(sr));
        spi_nor_wait_until_ready(dev);
    }

    return (ret);
}

#if DT_INST_NODE_HAS_PROP(0, mxicy_mx25r_power_mode)

/**
 * @brief Read the configuration register.
 *
 * @note The device must be externally acquired before invoking this
 * function.
 *
 * @param dev Device struct
 *
 * @return the non-negative value of the configuration register, or an error code.
 */
static int mxicy_rdcr(const struct device *dev)
{
	uint16_t cr;
	enum { CMD_RDCR = 0x15 };
	int ret = spi_nor_cmd_read(dev, CMD_RDCR, &cr, sizeof(cr));

	if (ret < 0) {
		return ret;
	}

	return cr;
}

/**
 * @brief Write the configuration register.
 *
 * @note The device must be externally acquired before invoking this
 * function.
 *
 * @param dev Device struct
 * @param cr  The new value of the configuration register
 *
 * @return 0 on success or a negative error code.
 */
static int mxicy_wrcr(const struct device *dev,
			uint16_t cr)
{
	/* The configuration register bytes on the Macronix MX25R devices are
	 * written using the Write Status Register command where the configuration
	 * register bytes are written as two extra bytes after the status register.
	 * First read out the current status register to preserve the value.
	 */
	int sr = spi_nor_rdsr(dev);

	if (sr < 0) {
		LOG_ERR("Read status register failed: %d", sr);
		return sr;
	}

	int ret = spi_nor_cmd_write(dev, SPI_NOR_CMD_WREN);

	if (ret == 0) {
		uint8_t data[] = {
			sr,
			cr & 0xFF,	/* Configuration register 1 */
			cr >> 8		/* Configuration register 2 */
		};

		ret = spi_nor_access(dev, SPI_NOR_CMD_WRSR, NOR_ACCESS_WRITE, 0, data,
			sizeof(data));
		spi_nor_wait_until_ready(dev);
	}

	return ret;
}

static int mxicy_configure(const struct device *dev, const uint8_t *jedec_id)
{
	/* Low-power/high perf mode is second bit in configuration register 2 */
	enum { LH_SWITCH_BIT = 9 };
	const uint8_t JEDEC_MACRONIX_ID = 0xc2;
	const uint8_t JEDEC_MX25R_TYPE_ID = 0x28;
	int current_cr, new_cr, ret;
	/* lh_switch enum index:
	 * 0: Ultra low power
	 * 1: High performance mode
	 */
	const bool use_high_perf = DT_INST_ENUM_IDX(0, mxicy_mx25r_power_mode);

	/* Only supported on Macronix MX25R Ultra Low Power series. */
	if (jedec_id[0] != JEDEC_MACRONIX_ID || jedec_id[1] != JEDEC_MX25R_TYPE_ID) {
		LOG_WRN("L/H switch not supported for device id: %02x %02x %02x", jedec_id[0],
			jedec_id[1], jedec_id[2]);
		/* Do not return an error here because the flash still functions */
		return 0;
	}

	acquire_device(dev);

	/* Read current configuration register */

	ret = mxicy_rdcr(dev);
	if (ret < 0) {
		return ret;
	}
	current_cr = ret;

	LOG_DBG("Use high performance mode? %d", use_high_perf);
	new_cr = current_cr;
	WRITE_BIT(new_cr, LH_SWITCH_BIT, use_high_perf);
	if (new_cr != current_cr) {
		ret = mxicy_wrcr(dev, new_cr);
	} else {
		ret = 0;
	}

	if (ret < 0) {
		LOG_ERR("Enable high performace mode failed: %d", ret);
	}

	release_device(dev);

	return ret;
}

#endif /* DT_INST_NODE_HAS_PROP(0, mxicy_mx25r_power_mode) */

static int spi_nor_read(const struct device* dev,
                        off_t addr, void* dest, size_t size) {
	const size_t flash_size = dev_flash_size(dev);
	int ret;

	/* should be between 0 and flash size */
	if ((addr < 0) || ((addr + size) > flash_size)) {
		return -EINVAL;
	}

	acquire_device(dev);

	ret = spi_nor_cmd_addr_read(dev, SPI_NOR_CMD_READ, addr, dest, size);

	release_device(dev);

    return (ret);
}

static int /**/spi_nor_write(const struct device* dev,
                             off_t addr, const void* src, size_t size) {
	const size_t flash_size  = dev_flash_size(dev);
	const uint16_t page_size = dev_page_size(dev);
	int ret;

	/* should be between 0 and flash size */
	if ((addr < 0) || ((size + addr) > flash_size)) {
	    return (-EINVAL);
	}

	acquire_device(dev);
	ret = spi_nor_write_protection_set(dev, false);
    if (ret == 0) {
        while (size > 0) {
            size_t to_write = size;

            /* Don't write more than a page. */
            if (to_write >= page_size) {
                to_write = page_size;
            }

            /* Don't write across a page boundary */
            if (((addr + to_write - 1U) / page_size) != (addr / page_size)) {
                to_write = page_size - (addr % page_size);
            }

            spi_nor_cmd_write(dev, SPI_NOR_CMD_WREN);
            ret = spi_nor_cmd_addr_write(dev, SPI_NOR_CMD_PP, addr, src, to_write);
            if (ret != 0) {
                break;
            }

            size -= to_write;
            src   = (const uint8_t *)src + to_write;
            addr += to_write;

            spi_nor_wait_until_ready(dev);
        }
    }

    int ret2 = spi_nor_write_protection_set(dev, true);

    if (!ret) {
        ret = ret2;
    }

    release_device(dev);

    return (ret);
}

static int spi_nor_erase(const struct device* dev, off_t addr, size_t size) {
	const size_t flash_size = dev_flash_size(dev);
	int ret;

    /* erase area must be sub-region of device */
	if ((addr < 0) || ((size + addr) > flash_size)) {
<<<<<<< HEAD
		return -EINVAL;
=======
        return (-ENODEV);
>>>>>>> d2cde9a8
	}

	/* address must be sector-aligned */
	if (!SPI_NOR_IS_SECTOR_ALIGNED(addr)) {
        return (-EINVAL);
	}

	/* size must be a multiple of sectors */
	if ((size % SPI_NOR_SECTOR_SIZE) != 0) {
        return (-EINVAL);
	}

	acquire_device(dev);
	ret = spi_nor_write_protection_set(dev, false);

	while ((size > 0) && (ret == 0)) {
		spi_nor_cmd_write(dev, SPI_NOR_CMD_WREN);

		if (size == flash_size) {
			/* chip erase */
			spi_nor_cmd_write(dev, SPI_NOR_CMD_CE);
			size -= flash_size;
        }
        else {
            const struct jesd216_erase_type* erase_types = dev_erase_types(dev);
			const struct jesd216_erase_type *bet = NULL;

			for (uint8_t ei = 0; ei < JESD216_NUM_ERASE_TYPES; ++ei) {
                const struct jesd216_erase_type* etp = &erase_types[ei];

                if ((etp->exp != 0)                    &&
                    SPI_NOR_IS_ALIGNED(addr, etp->exp) &&
                    SPI_NOR_IS_ALIGNED(size, etp->exp) &&
                    ((bet == NULL) || (etp->exp > bet->exp))) {
					bet = etp;
				}
			}

			if (bet != NULL) {
				spi_nor_cmd_addr_write(dev, bet->cmd, addr, NULL, 0);
				addr += BIT(bet->exp);
				size -= BIT(bet->exp);
            }
            else {
                LOG_DBG("Can't erase %zu at 0x%lx", size, (long)addr);
				ret = -EINVAL;
			}
		}

#ifdef __XCC__
		/*
		 * FIXME: remove this hack once XCC is fixed.
		 *
		 * Without this volatile return value, XCC would segfault
		 * compiling this file complaining about failure in CGPREP
		 * phase.
		 */
		volatile int xcc_ret =
#endif
		spi_nor_wait_until_ready(dev);
	}

	int ret2 = spi_nor_write_protection_set(dev, true);

	if (!ret) {
		ret = ret2;
	}

	release_device(dev);

    return (ret);
}

/* @note The device must be externally acquired before invoking this
 * function.
 */
static int spi_nor_write_protection_set(const struct device* dev, bool write_protect) {
	int ret;

    ret = spi_nor_cmd_write(dev, (write_protect) ? SPI_NOR_CMD_WRDI : SPI_NOR_CMD_WREN);

    if (IS_ENABLED(DT_INST_PROP(0, requires_ulbpr)) &&
        (ret == 0)                                  &&
        (write_protect == false)) {
		ret = spi_nor_cmd_write(dev, SPI_NOR_CMD_ULBPR);
	}

    return (ret);
}

#if defined(CONFIG_FLASH_JESD216_API) || defined(CONFIG_SPI_NOR_SFDP_RUNTIME)

static int spi_nor_sfdp_read(const struct device* dev, off_t addr, void* dest, size_t size) {
	acquire_device(dev);

	int ret = read_sfdp(dev, addr, dest, size);

	release_device(dev);

    return (ret);
}

#endif /* CONFIG_FLASH_JESD216_API || CONFIG_SPI_NOR_SFDP_RUNTIME */

static int spi_nor_read_jedec_id(const struct device* dev, uint8_t* id) {
	if (id == NULL) {
        return (-EINVAL);
	}

	acquire_device(dev);

	int ret = spi_nor_cmd_read(dev, SPI_NOR_CMD_RDID, id, SPI_NOR_MAX_ID_LEN);

	release_device(dev);

    return (ret);
}

/* Put the device into the appropriate address mode, if supported.
 *
 * On successful return spi_nor_data::flag_access_32bit has been set
 * (cleared) if the device is configured for 4-byte (3-byte) addresses
 * for read, write, and erase commands.
 *
 * @param dev the device
 *
 * @param enter_4byte_addr the Enter 4-Byte Addressing bit set from
 * DW16 of SFDP BFP.  A value of all zeros or all ones is interpreted
 * as "not supported".
 *
 * @retval -ENOTSUP if 4-byte addressing is supported but not in a way
 * that the driver can handle.
 * @retval negative codes if the attempt was made and failed
 * @retval 0 if the device is successfully left in 24-bit mode or
 *         reconfigured to 32-bit mode.
 */
static int spi_nor_set_address_mode(const struct device *dev,
                                    uint8_t enter_4byte_addr) {
    int ret;

	/* Do nothing if not provided (either no bits or all bits
	 * set).
	 */
    if ((enter_4byte_addr == 0U) || (enter_4byte_addr == 0xFFU)) {
        return (0);
	}

	LOG_DBG("Checking enter-4byte-addr %02x", enter_4byte_addr);

	/* This currently only supports command 0xB7 (Enter 4-Byte
	 * Address Mode), with or without preceding WREN.
	 */
    if ((enter_4byte_addr & 0x03U) == 0) {
        return (-ENOTSUP);
	}

	acquire_device(dev);

    ret = 0;
    if ((enter_4byte_addr & 0x02U) != 0) {
		/* Enter after WREN. */
		ret = spi_nor_cmd_write(dev, SPI_NOR_CMD_WREN);
	}

	if (ret == 0) {
		ret = spi_nor_cmd_write(dev, SPI_NOR_CMD_4BA);
	}

	if (ret == 0) {
		struct spi_nor_data *data = dev->data;

		data->flag_access_32bit = true;
	}

	release_device(dev);

    return (ret);
}

#ifndef CONFIG_SPI_NOR_SFDP_MINIMAL

static int spi_nor_process_bfp(const struct device *dev,
			       const struct jesd216_param_header *php,
                               const struct jesd216_bfp* bfp) {
	struct spi_nor_data *data = dev->data;
	struct jesd216_erase_type *etp = data->erase_types;
    const size_t flash_size = (size_t)(jesd216_bfp_density(bfp) / 8U);

	LOG_INF("%s: %u MiBy flash", dev->name, (uint32_t)(flash_size >> 20));

	/* Copy over the erase types, preserving their order.  (The
	 * Sector Map Parameter table references them by index.)
	 */
	memset(data->erase_types, 0, sizeof(data->erase_types));
	for (uint8_t ti = 1; ti <= ARRAY_SIZE(data->erase_types); ++ti) {
		if (jesd216_bfp_erase(bfp, ti, etp) == 0) {
			LOG_DBG("Erase %u with %02x", (uint32_t)BIT(etp->exp), etp->cmd);
		}
		++etp;
	}

	data->page_size = jesd216_bfp_page_size(php, bfp);
#ifdef CONFIG_SPI_NOR_SFDP_RUNTIME
	data->flash_size = flash_size;
#else /* CONFIG_SPI_NOR_SFDP_RUNTIME */
	if (flash_size != dev_flash_size(dev)) {
		LOG_ERR("BFP flash size mismatch with devicetree");
		return -EINVAL;
	}
#endif /* CONFIG_SPI_NOR_SFDP_RUNTIME */

	LOG_DBG("Page size %u bytes", data->page_size);

	/* If 4-byte addressing is supported, switch to it. */
	if (jesd216_bfp_addrbytes(bfp) != JESD216_SFDP_BFP_DW1_ADDRBYTES_VAL_3B) {
		struct jesd216_bfp_dw16 dw16;
		int rc = 0;

		if (jesd216_bfp_decode_dw16(php, bfp, &dw16) == 0) {
			rc = spi_nor_set_address_mode(dev, dw16.enter_4ba);
		}

		if (rc != 0) {
			LOG_ERR("Unable to enter 4-byte mode: %d\n", rc);
			return rc;
		}
	}
	return 0;
}

static int spi_nor_process_sfdp(const struct device* dev) {
	int rc;

#if defined(CONFIG_SPI_NOR_SFDP_RUNTIME)
	/* For runtime we need to read the SFDP table, identify the
	 * BFP block, and process it.
	 */
	const uint8_t decl_nph = 2;
	union {
		/* We only process BFP so use one parameter block */
        uint8_t raw[JESD216_SFDP_SIZE(2U)];                     /* @see Use value from decl_nph */
		struct jesd216_sfdp_header sfdp;
	} u;
	const struct jesd216_sfdp_header *hp = &u.sfdp;

	rc = spi_nor_sfdp_read(dev, 0, u.raw, sizeof(u.raw));
	if (rc != 0) {
		LOG_ERR("SFDP read failed: %d", rc);
		return rc;
	}

	uint32_t magic = jesd216_sfdp_magic(hp);

	if (magic != JESD216_SFDP_MAGIC) {
		LOG_ERR("SFDP magic %08x invalid", magic);
		return -EINVAL;
	}

	LOG_INF("%s: SFDP v %u.%u AP %x with %u PH", dev->name,
		hp->rev_major, hp->rev_minor, hp->access, 1 + hp->nph);

	const struct jesd216_param_header *php = hp->phdr;
	const struct jesd216_param_header *phpe = php + MIN(decl_nph, 1 + hp->nph);

	while (php != phpe) {
		uint16_t id = jesd216_param_id(php);

        LOG_INF("PH%u: %04x rev %u.%u: %u DW @ %x", (php - hp->phdr), id, php->rev_major, php->rev_minor, php->len_dw, jesd216_param_addr(php));

		if (id == JESD216_SFDP_PARAM_ID_BFP) {
			union {
                uint32_t dw[20];
				struct jesd216_bfp bfp;
			} u;
			const struct jesd216_bfp *bfp = &u.bfp;
            size_t len = (MIN(php->len_dw, 20) * sizeof(uint32_t));     /* #CUSTOM@NDRS */

            rc = spi_nor_sfdp_read(dev, jesd216_param_addr(php), u.dw, len);
			if (rc == 0) {
				rc = spi_nor_process_bfp(dev, php, bfp);
			}

			if (rc != 0) {
				LOG_INF("SFDP BFP failed: %d", rc);
				break;
			}
		}
		++php;
	}
#elif defined(CONFIG_SPI_NOR_SFDP_DEVICETREE)
	/* For devicetree we need to synthesize a parameter header and
	 * process the stored BFP data as if we had read it.
	 */
	const struct spi_nor_config *cfg = dev->config;
	struct jesd216_param_header bfp_hdr = {
		.len_dw = cfg->bfp_len,
	};

	rc = spi_nor_process_bfp(dev, &bfp_hdr, cfg->bfp);
#else
#error Unhandled SFDP choice
#endif

	return rc;
}

#if defined(CONFIG_FLASH_PAGE_LAYOUT)
static int setup_pages_layout(const struct device* dev) {
	int rv = 0;

#if defined(CONFIG_SPI_NOR_SFDP_RUNTIME)
	struct spi_nor_data *data = dev->data;
	const size_t flash_size = dev_flash_size(dev);
	const uint32_t layout_page_size = CONFIG_SPI_NOR_FLASH_LAYOUT_PAGE_SIZE;
	uint8_t exp = 0;

	/* Find the smallest erase size. */
	for (size_t i = 0; i < ARRAY_SIZE(data->erase_types); ++i) {
		const struct jesd216_erase_type *etp = &data->erase_types[i];

        if ((etp->cmd != 0) &&
            ((exp == 0) || (etp->exp < exp))) {
			exp = etp->exp;
		}
	}

	if (exp == 0) {
		return -ENOTSUP;
	}

	uint32_t erase_size = BIT(exp);

	/* Error if layout page size is not a multiple of smallest
	 * erase size.
	 */
	if ((layout_page_size % erase_size) != 0) {
		LOG_ERR("layout page %u not compatible with erase size %u",
			layout_page_size, erase_size);
		return -EINVAL;
	}

	/* Warn but accept layout page sizes that leave inaccessible
	 * space.
	 */
	if ((flash_size % layout_page_size) != 0) {
		LOG_INF("layout page %u wastes space with device size %zu",
			layout_page_size, flash_size);
	}

	data->layout.pages_size = layout_page_size;
	data->layout.pages_count = flash_size / layout_page_size;
	LOG_DBG("layout %u x %u By pages", data->layout.pages_count, data->layout.pages_size);
#elif defined(CONFIG_SPI_NOR_SFDP_DEVICETREE)
	const struct spi_nor_config *cfg = dev->config;
	const struct flash_pages_layout *layout = &cfg->layout;
	const size_t flash_size = dev_flash_size(dev);
	size_t layout_size = layout->pages_size * layout->pages_count;

	if (flash_size != layout_size) {
		LOG_ERR("device size %u mismatch %zu * %zu By pages",
			flash_size, layout->pages_count, layout->pages_size);
		return -EINVAL;
	}
#else /* CONFIG_SPI_NOR_SFDP_RUNTIME */
#error Unhandled SFDP choice
#endif /* CONFIG_SPI_NOR_SFDP_RUNTIME */

	return rv;
}
#endif /* CONFIG_FLASH_PAGE_LAYOUT */
#endif /* CONFIG_SPI_NOR_SFDP_MINIMAL */

/**
 * @brief Configure the flash
 *
 * @param dev The flash device structure
 * @param info The flash info structure
 * @return 0 on success, negative errno code otherwise
 */
static int spi_nor_configure(const struct device* dev) {
	const struct spi_nor_config *cfg = dev->config;
	uint8_t jedec_id[SPI_NOR_MAX_ID_LEN];
	int rc;

	/* Validate bus and CS is ready */
	if (!spi_is_ready_dt(&cfg->spi)) {
		return -ENODEV;
	}

    /* Might be in DPD if system restarted without power cycle. */
    #if (__GTEST == 0U)                     /* #CUSTOM@NDRS */
	/* After a soft-reset the flash might be in DPD or busy writing/erasing.
	 * Exit DPD and wait until flash is ready.
	 */
	acquire_device(dev);
	rc = spi_nor_rdsr(dev);
	if (rc > 0 && (rc & SPI_NOR_WIP_BIT)) {
		LOG_WRN("Waiting until flash is ready");
		spi_nor_wait_until_ready(dev);
	}
	release_device(dev);
    #endif

	/* now the spi bus is configured, we can verify SPI
	 * connectivity by reading the JEDEC ID.
	 */

	rc = spi_nor_read_jedec_id(dev, jedec_id);
	if (rc != 0) {
		LOG_ERR("JEDEC ID read failed: %d", rc);
		return -ENODEV;
	}

#ifndef CONFIG_SPI_NOR_SFDP_RUNTIME
	/* For minimal and devicetree we need to check the JEDEC ID
	 * against the one from devicetree, to ensure we didn't find a
	 * device that has different parameters.
	 */

	if (memcmp(jedec_id, cfg->jedec_id, sizeof(jedec_id)) != 0) {
		LOG_ERR("Device id %02x %02x %02x does not match config %02x %02x %02x",
			jedec_id[0], jedec_id[1], jedec_id[2],
			cfg->jedec_id[0], cfg->jedec_id[1], cfg->jedec_id[2]);
		return -EINVAL;
	}
#endif

	/* Check for block protect bits that need to be cleared.  This
	 * information cannot be determined from SFDP content, so the
	 * devicetree node property must be set correctly for any device
	 * that powers up with block protect enabled.
	 */
	if (cfg->has_lock != 0) {
		acquire_device(dev);

		rc = spi_nor_rdsr(dev);

		/* Only clear if RDSR worked and something's set. */
		if (rc > 0) {
			rc = spi_nor_wrsr(dev, rc & ~cfg->has_lock);
		}

        release_device(dev);

		if (rc != 0) {
			LOG_ERR("BP clear failed: %d\n", rc);
			return -ENODEV;
		}
	}

#ifdef CONFIG_SPI_NOR_SFDP_MINIMAL
	/* For minimal we support some overrides from specific
	 * devicertee properties.
	 */
	if (cfg->enter_4byte_addr != 0) {
		rc = spi_nor_set_address_mode(dev, cfg->enter_4byte_addr);

		if (rc != 0) {
			LOG_ERR("Unable to enter 4-byte mode: %d\n", rc);
            return (-ENODEV);
		}
	}

#else /* CONFIG_SPI_NOR_SFDP_MINIMAL */
	/* For devicetree and runtime we need to process BFP data and
	 * set up or validate page layout.
	 */
	rc = spi_nor_process_sfdp(dev);
	if (rc != 0) {
		LOG_ERR("SFDP read failed: %d", rc);
		return -ENODEV;
	}

#if defined(CONFIG_FLASH_PAGE_LAYOUT)
	rc = setup_pages_layout(dev);
	if (rc != 0) {
		LOG_ERR("layout setup failed: %d", rc);
		return -ENODEV;
	}
#endif /* CONFIG_FLASH_PAGE_LAYOUT */
#endif /* CONFIG_SPI_NOR_SFDP_MINIMAL */

#if DT_INST_NODE_HAS_PROP(0, mxicy_mx25r_power_mode)
	/* Do not fail init if setting configuration register fails */
	(void) mxicy_configure(dev, jedec_id);
#endif /* DT_INST_NODE_HAS_PROP(0, mxicy_mx25r_power_mode) */

	if (IS_ENABLED(CONFIG_SPI_NOR_IDLE_IN_DPD) &&
        (enter_dpd(dev) != 0)) {
        return (-ENODEV);
	}

    return (0);
}

/**
 * @brief Initialize and configure the flash
 *
 * @param name The flash name
 * @return 0 on success, negative errno code otherwise
 */
static int spi_nor_init(const struct device* dev) {
	if (IS_ENABLED(CONFIG_MULTITHREADING)) {
		struct spi_nor_data *const driver_data = dev->data;

		k_sem_init(&driver_data->sem, 1, K_SEM_MAX_LIMIT);
	}

	return spi_nor_configure(dev);
}

#if defined(CONFIG_FLASH_PAGE_LAYOUT)

static void spi_nor_pages_layout(const struct device *dev,
				 const struct flash_pages_layout **layout,
                                 size_t* layout_size) {
	/* Data for runtime, const for devicetree and minimal. */
#ifdef CONFIG_SPI_NOR_SFDP_RUNTIME
	const struct spi_nor_data *data = dev->data;

	*layout = &data->layout;
#else /* CONFIG_SPI_NOR_SFDP_RUNTIME */
	const struct spi_nor_config *cfg = dev->config;

	*layout = &cfg->layout;
#endif /* CONFIG_SPI_NOR_SFDP_RUNTIME */

	*layout_size = 1;
}

#endif /* CONFIG_FLASH_PAGE_LAYOUT */

static const struct flash_parameters* flash_nor_get_parameters(const struct device* dev) {
	ARG_UNUSED(dev);

    return (&flash_nor_parameters);
}

static const struct flash_driver_api spi_nor_api = {
	.read = spi_nor_read,
	.write = spi_nor_write,
	.erase = spi_nor_erase,
	.get_parameters = flash_nor_get_parameters,
#if defined(CONFIG_FLASH_PAGE_LAYOUT)
	.page_layout = spi_nor_pages_layout,
#endif
#if defined(CONFIG_FLASH_JESD216_API)
	.sfdp_read = spi_nor_sfdp_read,
	.read_jedec_id = spi_nor_read_jedec_id,
#endif
};

#ifndef CONFIG_SPI_NOR_SFDP_RUNTIME
/* We need to know the size and ID of the configuration data we're
 * using so we can disable the device we see at runtime if it isn't
 * compatible with what we're taking from devicetree or minimal.
 */
BUILD_ASSERT(DT_INST_NODE_HAS_PROP(0, jedec_id),
	     "jedec,spi-nor jedec-id required for non-runtime SFDP");

#if defined(CONFIG_FLASH_PAGE_LAYOUT)

/* For devicetree or minimal page layout we need to know the size of
 * the device.  We can't extract it from the raw BFP data, so require
 * it to be present in devicetree.
 */
BUILD_ASSERT(DT_INST_NODE_HAS_PROP(0, size),
	     "jedec,spi-nor size required for non-runtime SFDP page layout");

/* instance 0 size in bytes */
#define INST_0_BYTES (DT_INST_PROP(0, size) / 8)

BUILD_ASSERT(SPI_NOR_IS_SECTOR_ALIGNED(CONFIG_SPI_NOR_FLASH_LAYOUT_PAGE_SIZE),
	     "SPI_NOR_FLASH_LAYOUT_PAGE_SIZE must be multiple of 4096");

/* instance 0 page count */
#define LAYOUT_PAGES_COUNT_0     (INST_0_BYTES / CONFIG_SPI_NOR_FLASH_LAYOUT_PAGE_SIZE)

BUILD_ASSERT((CONFIG_SPI_NOR_FLASH_LAYOUT_PAGE_SIZE * LAYOUT_PAGES_COUNT_0) == INST_0_BYTES,
	     "SPI_NOR_FLASH_LAYOUT_PAGE_SIZE incompatible with flash size");

#if (DT_NUM_INST_STATUS_OKAY(DT_DRV_COMPAT) > 1)
BUILD_ASSERT(DT_INST_NODE_HAS_PROP(1, jedec_id), "jedec,spi-nor jedec-id required for non-runtime SFDP");
BUILD_ASSERT(DT_INST_NODE_HAS_PROP(1, size), "jedec,spi-nor size required for non-runtime SFDP page layout");

#define INST_1_BYTES            (DT_INST_PROP(1, size) / 8)
#define LAYOUT_PAGES_COUNT_1    (INST_1_BYTES / CONFIG_SPI_NOR_FLASH_LAYOUT_PAGE_SIZE)
BUILD_ASSERT((CONFIG_SPI_NOR_FLASH_LAYOUT_PAGE_SIZE * LAYOUT_PAGES_COUNT_1) == INST_1_BYTES,
             "SPI_NOR_FLASH_LAYOUT_PAGE_SIZE incompatible with flash size");
#endif

#if (DT_NUM_INST_STATUS_OKAY(DT_DRV_COMPAT) > 2)
BUILD_ASSERT(DT_INST_NODE_HAS_PROP(2, jedec_id), "jedec,spi-nor jedec-id required for non-runtime SFDP");
BUILD_ASSERT(DT_INST_NODE_HAS_PROP(2, size), "jedec,spi-nor size required for non-runtime SFDP page layout");

#define INST_2_BYTES            (DT_INST_PROP(2, size) / 8)
#define LAYOUT_PAGES_COUNT_2    (INST_2_BYTES / CONFIG_SPI_NOR_FLASH_LAYOUT_PAGE_SIZE)
BUILD_ASSERT((CONFIG_SPI_NOR_FLASH_LAYOUT_PAGE_SIZE * LAYOUT_PAGES_COUNT_2) == INST_2_BYTES,
             "SPI_NOR_FLASH_LAYOUT_PAGE_SIZE incompatible with flash size");
#endif

#endif /* CONFIG_FLASH_PAGE_LAYOUT */

#ifdef CONFIG_SPI_NOR_SFDP_DEVICETREE
BUILD_ASSERT(DT_INST_NODE_HAS_PROP(0, sfdp_bfp),
	     "jedec,spi-nor sfdp-bfp required for devicetree SFDP");
static const __aligned(4) uint8_t bfp_data_0[] = DT_INST_PROP(0, sfdp_bfp);

#if (DT_NUM_INST_STATUS_OKAY(DT_DRV_COMPAT) > 1) && DT_INST_NODE_HAS_PROP(1, sfdp_bfp)
static const __aligned(4) uint8_t bfp_data_1[] = DT_INST_PROP(1, sfdp_bfp);
#endif

#if (DT_NUM_INST_STATUS_OKAY(DT_DRV_COMPAT) > 2) && DT_INST_NODE_HAS_PROP(2, sfdp_bfp)
static const __aligned(4) uint8_t bfp_data_2[] = DT_INST_PROP(2, sfdp_bfp);
#endif
#endif /* CONFIG_SPI_NOR_SFDP_DEVICETREE */

#endif /* CONFIG_SPI_NOR_SFDP_RUNTIME */

#if DT_INST_NODE_HAS_PROP(0, has_lock)
/* Currently we only know of devices where the BP bits are present in
 * the first byte of the status register.  Complain if that changes.
 */
BUILD_ASSERT(DT_INST_PROP(0, has_lock) == (DT_INST_PROP(0, has_lock) & 0xFF),
	     "Need support for lock clear beyond SR1");
#endif

static struct spi_nor_config DT_CONST spi_nor_config_0 = {
    .spi = SPI_DT_SPEC_INST_GET(0, SPI_WORD_SET(8), CONFIG_SPI_NOR_CS_WAIT_DELAY),
#if !defined(CONFIG_SPI_NOR_SFDP_RUNTIME)

#if defined(CONFIG_FLASH_PAGE_LAYOUT)
	.layout = {
        .pages_count = LAYOUT_PAGES_COUNT_0,
		.pages_size = CONFIG_SPI_NOR_FLASH_LAYOUT_PAGE_SIZE,
	},
#undef LAYOUT_PAGES_COUNT
#endif /* CONFIG_FLASH_PAGE_LAYOUT */

    .flash_size = (DT_INST_PROP(0, size) / 8U),
	.jedec_id = DT_INST_PROP(0, jedec_id),

#if DT_INST_NODE_HAS_PROP(0, has_lock)
	.has_lock = DT_INST_PROP(0, has_lock),
#endif

#if defined(CONFIG_SPI_NOR_SFDP_MINIMAL) && DT_INST_NODE_HAS_PROP(0, enter_4byte_addr)
	.enter_4byte_addr = DT_INST_PROP(0, enter_4byte_addr),
#endif

#ifdef CONFIG_SPI_NOR_SFDP_DEVICETREE
    .bfp_len = (sizeof(bfp_data_0) / 4),
	.bfp = (const struct jesd216_bfp *)bfp_data_0,
#endif /* CONFIG_SPI_NOR_SFDP_DEVICETREE */

#endif /* CONFIG_SPI_NOR_SFDP_RUNTIME */
};

#if (DT_NUM_INST_STATUS_OKAY(DT_DRV_COMPAT) > 1)
static struct spi_nor_config DT_CONST spi_nor_config_1 = {
    .spi = SPI_DT_SPEC_INST_GET(1, SPI_WORD_SET(8), CONFIG_SPI_NOR_CS_WAIT_DELAY),
#if !defined(CONFIG_SPI_NOR_SFDP_RUNTIME)

#if defined(CONFIG_FLASH_PAGE_LAYOUT)
    .layout = {
        .pages_count = LAYOUT_PAGES_COUNT_1,
        .pages_size  = CONFIG_SPI_NOR_FLASH_LAYOUT_PAGE_SIZE,
    },
#undef LAYOUT_PAGES_COUNT
#endif /* CONFIG_FLASH_PAGE_LAYOUT */

    .flash_size = (DT_INST_PROP(1, size) / 8U),
    .jedec_id   =  DT_INST_PROP(1, jedec_id),

#if DT_INST_NODE_HAS_PROP(1, has_lock)
    .has_lock = DT_INST_PROP(1, has_lock),
#endif

#if defined(CONFIG_SPI_NOR_SFDP_MINIMAL) && DT_INST_NODE_HAS_PROP(1, enter_4byte_addr)
    .enter_4byte_addr = DT_INST_PROP(1, enter_4byte_addr),
#endif

#ifdef CONFIG_SPI_NOR_SFDP_DEVICETREE
    .bfp_len = (sizeof(bfp_data_1) / 4),
    .bfp     = (const struct jesd216_bfp*)bfp_data_1,
#endif /* CONFIG_SPI_NOR_SFDP_DEVICETREE */

#endif /* CONFIG_SPI_NOR_SFDP_RUNTIME */
};
#endif

#if (DT_NUM_INST_STATUS_OKAY(DT_DRV_COMPAT) > 2)
static struct spi_nor_config DT_CONST spi_nor_config_2 = {
    .spi = SPI_DT_SPEC_INST_GET(2, SPI_WORD_SET(8), CONFIG_SPI_NOR_CS_WAIT_DELAY),
#if !defined(CONFIG_SPI_NOR_SFDP_RUNTIME)

#if defined(CONFIG_FLASH_PAGE_LAYOUT)
    .layout = {
        .pages_count = LAYOUT_PAGES_COUNT_2,
        .pages_size  = CONFIG_SPI_NOR_FLASH_LAYOUT_PAGE_SIZE,
    },
#undef LAYOUT_PAGES_COUNT
#endif /* CONFIG_FLASH_PAGE_LAYOUT */

    .flash_size = (DT_INST_PROP(2, size) / 8U),
    .jedec_id   =  DT_INST_PROP(2, jedec_id),

#if DT_INST_NODE_HAS_PROP(2, has_lock)
    .has_lock = DT_INST_PROP(2, has_lock),
#endif

#if defined(CONFIG_SPI_NOR_SFDP_MINIMAL) && DT_INST_NODE_HAS_PROP(2, enter_4byte_addr)
    .enter_4byte_addr = DT_INST_PROP(2, enter_4byte_addr),
#endif

#ifdef CONFIG_SPI_NOR_SFDP_DEVICETREE
    .bfp_len = (sizeof(bfp_data_2) / 4),
    .bfp     = (const struct jesd216_bfp*)bfp_data_2,
#endif /* CONFIG_SPI_NOR_SFDP_DEVICETREE */

#endif /* CONFIG_SPI_NOR_SFDP_RUNTIME */
};
#endif

/* #CUSTOM@NDRS Support up to 3 instances of SPI_NOR */
static struct spi_nor_data spi_nor_data_0;
DEVICE_DT_INST_DEFINE(0, &spi_nor_init, NULL,
		 &spi_nor_data_0, &spi_nor_config_0,
		 POST_KERNEL, CONFIG_SPI_NOR_INIT_PRIORITY,
		 &spi_nor_api);

#if (DT_NUM_INST_STATUS_OKAY(DT_DRV_COMPAT) > 1)
static struct spi_nor_data spi_nor_data_1;
DEVICE_DT_INST_DEFINE(1, &spi_nor_init, NULL,
                      &spi_nor_data_1, &spi_nor_config_1,
                      POST_KERNEL, CONFIG_SPI_NOR_INIT_PRIORITY,
                      &spi_nor_api);
#endif

#if (DT_NUM_INST_STATUS_OKAY(DT_DRV_COMPAT) > 2)
static struct spi_nor_data spi_nor_data_2;
DEVICE_DT_INST_DEFINE(2, &spi_nor_init, NULL,
                      &spi_nor_data_2, &spi_nor_config_2,
                      POST_KERNEL, CONFIG_SPI_NOR_INIT_PRIORITY,
                      &spi_nor_api);
#endif

#if (__GTEST == 1U)                         /* #CUSTOM@NDRS */
#include <zephyr/arch/arm/aarch32/cortex_m/cmsis.h>
#include "samc21_reg_stub.h"

extern void zephyr_gpio_sam0_set_regs(const struct gpio_dt_spec* spec, volatile void* reg_ptr);

void zephyr_gtest_spi_nor(void) {
    struct device const* dev;

    dev = DEVICE_DT_GET(DT_NODELABEL(is25lp080));
    zephyr_gpio_sam0_set_regs(&spi_nor_config_0.spi.config.cs->gpio, ut_mcu_port_ptr);

    // Setup spi_nor_data_0 data parameter
    spi_nor_data_0.flash_size = (16UL * 1024UL * 1024UL);
    spi_nor_data_0.page_size  = 4096U;

    spi_nor_data_0.erase_types[0].cmd = 0x20;
    spi_nor_data_0.erase_types[0].exp = 0x0C;
    spi_nor_data_0.erase_types[1].cmd = 0x52;
    spi_nor_data_0.erase_types[1].exp = 0x0F;
    spi_nor_data_0.erase_types[2].cmd = 0xD8;
    spi_nor_data_0.erase_types[2].exp = 0x10;

    spi_nor_data_0.layout.pages_count = 4096U;
    spi_nor_data_0.layout.pages_size  = 4096U;
}
#endif<|MERGE_RESOLUTION|>--- conflicted
+++ resolved
@@ -294,63 +294,63 @@
  * @param length The size of the buffer
  * @return 0 on success, negative errno code otherwise
  */
-static int spi_nor_access(const struct device* const dev,
-                          uint8_t opcode, unsigned int access,
+static int spi_nor_access(const struct device *const dev,
+			  uint8_t opcode, unsigned int access,
                           off_t addr, void* data, size_t length) {
-    const struct spi_nor_config* const driver_cfg = dev->config;
-    struct spi_nor_data* const driver_data = dev->data;
+	const struct spi_nor_config *const driver_cfg = dev->config;
+	struct spi_nor_data *const driver_data = dev->data;
     bool is_addressed = ((access & NOR_ACCESS_ADDRESSED) != 0U);
     bool is_write     = ((access & NOR_ACCESS_WRITE) != 0U);
     uint8_t buf[5];
 
-    struct spi_buf spi_buf[2] = {
-        {
-            .buf = buf,
+	struct spi_buf spi_buf[2] = {
+		{
+			.buf = buf,
             .len = 1
-        },
-        {
-            .buf = data,
-            .len = length
-        }
-    };
+		},
+		{
+			.buf = data,
+			.len = length
+		}
+	};
 
 	buf[0] = opcode;
     if (is_addressed == true) {
         bool access_24bit = ((access & NOR_ACCESS_24BIT_ADDR) != 0U);
         bool access_32bit = ((access & NOR_ACCESS_32BIT_ADDR) != 0U);
         bool use_32bit    = (access_32bit || (!access_24bit && driver_data->flag_access_32bit));
-        union {
-            uint32_t u32;
-            uint8_t u8[4];
-        } addr32 = {
+		union {
+			uint32_t u32;
+			uint8_t u8[4];
+		} addr32 = {
 			.u32 = sys_cpu_to_be32(addr),
-        };
+		};
 
         if (use_32bit == true) {
-            memcpy(&buf[1], &addr32.u8[0], 4);
-            spi_buf[0].len += 4;
+			memcpy(&buf[1], &addr32.u8[0], 4);
+			spi_buf[0].len += 4;
         }
         else {
-            memcpy(&buf[1], &addr32.u8[1], 3);
-            spi_buf[0].len += 3;
-        }
-    };
-
-    const struct spi_buf_set tx_set = {
-        .buffers = spi_buf,
+			memcpy(&buf[1], &addr32.u8[1], 3);
+			spi_buf[0].len += 3;
+		}
+	};
+
+	const struct spi_buf_set tx_set = {
+		.buffers = spi_buf,
         .count   = (length != 0) ? 2 : 1
-    };
-
-    const struct spi_buf_set rx_set = {
-        .buffers = spi_buf,
+	};
+
+	const struct spi_buf_set rx_set = {
+		.buffers = spi_buf,
         .count   = 2
-    };
+	};
 
     if (is_write == true) {
-        return spi_write_dt(&driver_cfg->spi, &tx_set);
-    }
-
-    return spi_transceive_dt(&driver_cfg->spi, &tx_set, &rx_set);
+		return spi_write_dt(&driver_cfg->spi, &tx_set);
+	}
+
+	return spi_transceive_dt(&driver_cfg->spi, &tx_set, &rx_set);
 }
 
 #define spi_nor_cmd_read(dev, opcode, dest, length) \
@@ -401,7 +401,7 @@
  * @param length The size of the buffer
  * @return 0 on success, negative errno code otherwise
  */
-static int read_sfdp(const struct device* const dev,
+static int read_sfdp(const struct device *const dev,
                      off_t addr, void* data, size_t length) {
 	/* READ_SFDP requires a 24-bit address followed by a single
 	 * byte for a wait state.  This is effected by using 32-bit
@@ -417,12 +417,12 @@
     int ret;
 
     ret = 0;
-    if (IS_ENABLED(DT_INST_PROP(0, has_dpd))) {
-        ret = spi_nor_cmd_write(dev, SPI_NOR_CMD_DPD);
-        if (ret == 0) {
-            record_entered_dpd(dev);
-        }
-    }
+	if (IS_ENABLED(DT_INST_PROP(0, has_dpd))) {
+		ret = spi_nor_cmd_write(dev, SPI_NOR_CMD_DPD);
+		if (ret == 0) {
+			record_entered_dpd(dev);
+		}
+	}
 
     return (ret);
 }
@@ -506,13 +506,13 @@
  * @return the non-negative value of the status register, or an error code.
  */
 static int spi_nor_rdsr(const struct device* dev) {
-    uint8_t reg;
+	uint8_t reg;
     int ret;
 
     ret = spi_nor_cmd_read(dev, SPI_NOR_CMD_RDSR, &reg, sizeof(reg));
-    if (ret == 0) {
-        ret = reg;
-    }
+	if (ret == 0) {
+		ret = reg;
+	}
 
     return (ret);
 }
@@ -532,10 +532,10 @@
     int ret;
 
     ret = spi_nor_cmd_write(dev, SPI_NOR_CMD_WREN);
-    if (ret == 0) {
+	if (ret == 0) {
         ret = spi_nor_access(dev, SPI_NOR_CMD_WRSR, NOR_ACCESS_WRITE, 0, &sr, sizeof(sr));
-        spi_nor_wait_until_ready(dev);
-    }
+		spi_nor_wait_until_ready(dev);
+	}
 
     return (ret);
 }
@@ -680,7 +680,7 @@
 
 static int /**/spi_nor_write(const struct device* dev,
                              off_t addr, const void* src, size_t size) {
-	const size_t flash_size  = dev_flash_size(dev);
+	const size_t flash_size = dev_flash_size(dev);
 	const uint16_t page_size = dev_page_size(dev);
 	int ret;
 
@@ -691,41 +691,41 @@
 
 	acquire_device(dev);
 	ret = spi_nor_write_protection_set(dev, false);
-    if (ret == 0) {
-        while (size > 0) {
-            size_t to_write = size;
-
-            /* Don't write more than a page. */
-            if (to_write >= page_size) {
-                to_write = page_size;
-            }
-
-            /* Don't write across a page boundary */
+	if (ret == 0) {
+		while (size > 0) {
+			size_t to_write = size;
+
+			/* Don't write more than a page. */
+			if (to_write >= page_size) {
+				to_write = page_size;
+			}
+
+			/* Don't write across a page boundary */
             if (((addr + to_write - 1U) / page_size) != (addr / page_size)) {
-                to_write = page_size - (addr % page_size);
-            }
-
-            spi_nor_cmd_write(dev, SPI_NOR_CMD_WREN);
+				to_write = page_size - (addr % page_size);
+			}
+
+			spi_nor_cmd_write(dev, SPI_NOR_CMD_WREN);
             ret = spi_nor_cmd_addr_write(dev, SPI_NOR_CMD_PP, addr, src, to_write);
-            if (ret != 0) {
-                break;
-            }
-
-            size -= to_write;
-            src   = (const uint8_t *)src + to_write;
-            addr += to_write;
-
-            spi_nor_wait_until_ready(dev);
-        }
-    }
-
-    int ret2 = spi_nor_write_protection_set(dev, true);
-
-    if (!ret) {
-        ret = ret2;
-    }
-
-    release_device(dev);
+			if (ret != 0) {
+				break;
+			}
+
+			size -= to_write;
+			src = (const uint8_t *)src + to_write;
+			addr += to_write;
+
+			spi_nor_wait_until_ready(dev);
+		}
+	}
+
+	int ret2 = spi_nor_write_protection_set(dev, true);
+
+	if (!ret) {
+		ret = ret2;
+	}
+
+	release_device(dev);
 
     return (ret);
 }
@@ -736,11 +736,7 @@
 
     /* erase area must be sub-region of device */
 	if ((addr < 0) || ((size + addr) > flash_size)) {
-<<<<<<< HEAD
-		return -EINVAL;
-=======
-        return (-ENODEV);
->>>>>>> d2cde9a8
+		return (-EINVAL);
 	}
 
 	/* address must be sector-aligned */
