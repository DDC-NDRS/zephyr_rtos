--- conflicted
+++ resolved
@@ -46,7 +46,6 @@
 #define SPI_NOR_3B_ADDR_MAX                 0xFFFFFF
 
 #define ANY_INST_HAS_MXICY_MX25R_POWER_MODE DT_ANY_INST_HAS_PROP_STATUS_OKAY(mxicy_mx25r_power_mode)
-<<<<<<< HEAD
 #define ANY_INST_HAS_DPD                    DT_ANY_INST_HAS_BOOL_STATUS_OKAY(has_dpd)
 #define ANY_INST_HAS_T_EXIT_DPD             DT_ANY_INST_HAS_PROP_STATUS_OKAY(t_exit_dpd)
 #define ANY_INST_HAS_DPD_WAKEUP_SEQUENCE    DT_ANY_INST_HAS_PROP_STATUS_OKAY(dpd_wakeup_sequence)
@@ -54,18 +53,9 @@
 #define ANY_INST_HAS_WP_GPIOS               DT_ANY_INST_HAS_PROP_STATUS_OKAY(wp_gpios)
 #define ANY_INST_HAS_HOLD_GPIOS             DT_ANY_INST_HAS_PROP_STATUS_OKAY(hold_gpios)
 #define ANY_INST_USE_4B_ADDR_OPCODES        DT_ANY_INST_HAS_BOOL_STATUS_OKAY(use_4b_addr_opcodes)
-=======
-#define ANY_INST_HAS_DPD DT_ANY_INST_HAS_BOOL_STATUS_OKAY(has_dpd)
-#define ANY_INST_HAS_T_EXIT_DPD DT_ANY_INST_HAS_PROP_STATUS_OKAY(t_exit_dpd)
-#define ANY_INST_HAS_DPD_WAKEUP_SEQUENCE DT_ANY_INST_HAS_PROP_STATUS_OKAY(dpd_wakeup_sequence)
-#define ANY_INST_HAS_RESET_GPIOS DT_ANY_INST_HAS_PROP_STATUS_OKAY(reset_gpios)
-#define ANY_INST_HAS_WP_GPIOS DT_ANY_INST_HAS_PROP_STATUS_OKAY(wp_gpios)
-#define ANY_INST_HAS_HOLD_GPIOS DT_ANY_INST_HAS_PROP_STATUS_OKAY(hold_gpios)
-#define ANY_INST_USE_4B_ADDR_OPCODES DT_ANY_INST_HAS_BOOL_STATUS_OKAY(use_4b_addr_opcodes)
 #define ANY_INST_HAS_FLSR \
-	DT_ANY_INST_HAS_BOOL_STATUS_OKAY(use_flag_status_register)
-#define ANY_INST_USE_FAST_READ DT_ANY_INST_HAS_BOOL_STATUS_OKAY(use_fast_read)
->>>>>>> 0bce31b9
+        DT_ANY_INST_HAS_BOOL_STATUS_OKAY(use_flag_status_register)
+#define ANY_INST_USE_FAST_READ              DT_ANY_INST_HAS_BOOL_STATUS_OKAY(use_fast_read)
 
 #ifdef CONFIG_SPI_NOR_ACTIVE_DWELL_MS
 #define ACTIVE_DWELL_MS CONFIG_SPI_NOR_ACTIVE_DWELL_MS
@@ -84,7 +74,6 @@
 
 /* Build-time data associated with the device. */
 struct spi_nor_config {
-<<<<<<< HEAD
     /* Devicetree SPI configuration */
     struct spi_dt_spec spi;
 
@@ -154,7 +143,7 @@
     #if ANY_INST_HAS_MXICY_MX25R_POWER_MODE
     bool mxicy_mx25r_power_mode;
     #endif
-    bool use_4b_addr_opcodes:1;
+    bool use_4b_addr_opcodes : 1;
 
     /* exist flags for dts opt-ins */
     bool dpd_exist                    : 1;
@@ -164,89 +153,8 @@
     bool requires_ulbpr_exist         : 1;
     bool wp_gpios_exist               : 1;
     bool hold_gpios_exist             : 1;
-=======
-	/* Devicetree SPI configuration */
-	struct spi_dt_spec spi;
-
-#if ANY_INST_HAS_RESET_GPIOS
-	const struct gpio_dt_spec reset;
-#endif
-
-	/* Runtime SFDP stores no static configuration. */
-
-#ifndef CONFIG_SPI_NOR_SFDP_RUNTIME
-	/* Size of device in bytes, from size property */
-	uint32_t flash_size;
-
-#ifdef CONFIG_FLASH_PAGE_LAYOUT
-	/* Flash page layout can be determined from devicetree. */
-	struct flash_pages_layout layout;
-#endif /* CONFIG_FLASH_PAGE_LAYOUT */
-
-	/* Expected JEDEC ID, from jedec-id property */
-	uint8_t jedec_id[SPI_NOR_MAX_ID_LEN];
-
-#if defined(CONFIG_SPI_NOR_SFDP_MINIMAL)
-	/* Optional support for entering 32-bit address mode. */
-	uint8_t enter_4byte_addr;
-#endif /* CONFIG_SPI_NOR_SFDP_MINIMAL */
-
-#if defined(CONFIG_SPI_NOR_SFDP_DEVICETREE)
-	/* Length of BFP structure, in 32-bit words. */
-	uint8_t bfp_len;
-
-	/* Pointer to the BFP table as read from the device
-	 * (little-endian stored words), from sfdp-bfp property
-	 */
-	const struct jesd216_bfp *bfp;
-#endif /* CONFIG_SPI_NOR_SFDP_DEVICETREE */
-#endif /* CONFIG_SPI_NOR_SFDP_RUNTIME */
-
-	/* Optional bits in SR to be cleared on startup.
-	 *
-	 * This information cannot be derived from SFDP.
-	 */
-	uint8_t has_lock;
-
-#if ANY_INST_HAS_WP_GPIOS
-	/* The write-protect GPIO (wp-gpios) */
-	const struct gpio_dt_spec wp;
-#endif
-
-#if ANY_INST_HAS_HOLD_GPIOS
-	/* The hold GPIO (hold-gpios) */
-	const struct gpio_dt_spec hold;
-#endif
-
-#if ANY_INST_HAS_DPD
-	uint16_t t_enter_dpd; /* in milliseconds */
-	uint16_t t_dpdd_ms;   /* in milliseconds */
-#if ANY_INST_HAS_T_EXIT_DPD
-	uint16_t t_exit_dpd;  /* in milliseconds */
-#endif
-#endif
-
-#if ANY_INST_HAS_DPD_WAKEUP_SEQUENCE
-	uint16_t t_crdp_ms; /* in milliseconds */
-	uint16_t t_rdp_ms;  /* in milliseconds */
-#endif
-
-#if ANY_INST_HAS_MXICY_MX25R_POWER_MODE
-	bool mxicy_mx25r_power_mode;
-#endif
-	bool use_4b_addr_opcodes:1;
-
-	/* exist flags for dts opt-ins */
-	bool dpd_exist:1;
-	bool dpd_wakeup_sequence_exist:1;
-	bool mxicy_mx25r_power_mode_exist:1;
-	bool reset_gpios_exist:1;
-	bool requires_ulbpr_exist:1;
-	bool wp_gpios_exist:1;
-	bool hold_gpios_exist:1;
-	bool has_flsr: 1;
-	bool use_fast_read: 1;
->>>>>>> 0bce31b9
+    bool has_flsr                     : 1;
+    bool use_fast_read                : 1;
 };
 
 /**
@@ -460,7 +368,7 @@
 
 /* Indicates that a dummy byte is to be sent following the address.
  */
-#define NOR_ACCESS_DUMMY_BYTE BIT(3)
+#define NOR_ACCESS_DUMMY_BYTE   BIT(3)
 
 /* Indicates that an access command is performing a write.  If not
  * provided access is a read.
@@ -479,17 +387,16 @@
  * @param length The size of the buffer
  * @return 0 on success, negative errno code otherwise
  */
-<<<<<<< HEAD
 static int spi_nor_access(const struct device* const dev,
                           uint8_t opcode, unsigned int access,
                           off_t addr, void* data, size_t length) {
     const struct spi_nor_config* const driver_cfg = dev->config;
     struct spi_nor_data* const driver_data = dev->data;
     bool is_addressed = ((access & NOR_ACCESS_ADDRESSED) != 0U);
-    bool is_write     = ((access & NOR_ACCESS_WRITE) != 0U);
-    uint8_t buf[5];
-
-    struct spi_buf spi_buf[2] = {
+    bool is_write  = ((access & NOR_ACCESS_WRITE) != 0U);
+    bool has_dummy = ((access & NOR_ACCESS_DUMMY_BYTE) != 0U);
+    uint8_t buf[6];
+    struct spi_buf spi_buf_tx[2] = {
         {
             .buf = buf,
             .len = 1
@@ -499,6 +406,16 @@
             .len = length
         }
     };
+    struct spi_buf spi_buf_rx[2] = {
+        {
+            .buf = NULL,
+            .len = 1
+        },
+        {
+            .buf = data,
+            .len = length
+        }
+    };
 
     buf[0] = opcode;
     if (is_addressed == true) {
@@ -515,21 +432,28 @@
 
         if (use_32bit == true) {
             memcpy(&buf[1], &addr32.u8[0], 4);
-            spi_buf[0].len += 4;
+            spi_buf_tx[0].len += 4;
+            spi_buf_rx[0].len += 4;
         }
         else {
             memcpy(&buf[1], &addr32.u8[1], 3);
-            spi_buf[0].len += 3;
+            spi_buf_tx[0].len += 3;
+            spi_buf_rx[0].len += 3;
         }
     };
 
+    if (has_dummy == true) {
+        spi_buf_tx[0].len++;
+        spi_buf_rx[0].len++;
+    }
+
     const struct spi_buf_set tx_set = {
-        .buffers = spi_buf,
-        .count   = (length != 0) ? 2 : 1
+        .buffers = spi_buf_tx,
+        .count   = (is_write && (length != 0)) ? 2 : 1
     };
 
     const struct spi_buf_set rx_set = {
-        .buffers = spi_buf,
+        .buffers = spi_buf_rx,
         .count   = 2
     };
 
@@ -538,134 +462,48 @@
     }
 
     return spi_transceive_dt(&driver_cfg->spi, &tx_set, &rx_set);
-=======
-static int spi_nor_access(const struct device *const dev,
-			  uint8_t opcode, unsigned int access,
-			  off_t addr, void *data, size_t length)
-{
-	const struct spi_nor_config *const driver_cfg = dev->config;
-	struct spi_nor_data *const driver_data = dev->data;
-	bool is_addressed = (access & NOR_ACCESS_ADDRESSED) != 0U;
-	bool is_write = (access & NOR_ACCESS_WRITE) != 0U;
-	bool has_dummy = (access & NOR_ACCESS_DUMMY_BYTE) != 0U;
-	uint8_t buf[6] = {opcode};
-	struct spi_buf spi_buf_tx[2] = {
-		{
-			.buf = buf,
-			.len = 1,
-		},
-		{
-			.buf = data,
-			.len = length
-		}
-	};
-	struct spi_buf spi_buf_rx[2] = {
-		{
-			.buf = NULL,
-			.len = 1,
-		},
-		{
-			.buf = data,
-			.len = length
-		}
-	};
-
-	if (is_addressed) {
-		bool access_24bit = (access & NOR_ACCESS_24BIT_ADDR) != 0;
-		bool access_32bit = (access & NOR_ACCESS_32BIT_ADDR) != 0;
-		bool use_32bit = (access_32bit
-				  || (!access_24bit
-				      && driver_data->flag_access_32bit));
-		union {
-			uint32_t u32;
-			uint8_t u8[4];
-		} addr32 = {
-			.u32 = sys_cpu_to_be32(addr),
-		};
-
-		if (use_32bit) {
-			memcpy(&buf[1], &addr32.u8[0], 4);
-			spi_buf_tx[0].len += 4;
-			spi_buf_rx[0].len += 4;
-		} else {
-			memcpy(&buf[1], &addr32.u8[1], 3);
-			spi_buf_tx[0].len += 3;
-			spi_buf_rx[0].len += 3;
-		}
-	};
-	if (has_dummy) {
-		spi_buf_tx[0].len++;
-		spi_buf_rx[0].len++;
-	}
-
-	const struct spi_buf_set tx_set = {
-		.buffers = spi_buf_tx,
-		.count = (is_write && length != 0) ? 2 : 1,
-	};
-
-	const struct spi_buf_set rx_set = {
-		.buffers = spi_buf_rx,
-		.count = 2,
-	};
-
-	if (is_write) {
-		return spi_write_dt(&driver_cfg->spi, &tx_set);
-	}
-
-	return spi_transceive_dt(&driver_cfg->spi, &tx_set, &rx_set);
->>>>>>> 0bce31b9
 }
 
 #define spi_nor_cmd_read(dev, opcode, dest, length) \
     spi_nor_access(dev, opcode, 0, 0, dest, length)
 
 #define spi_nor_cmd_addr_read(dev, opcode, addr, dest, length) \
-<<<<<<< HEAD
     spi_nor_access(dev, opcode, NOR_ACCESS_ADDRESSED, addr, dest, length)
 
-#define spi_nor_cmd_addr_read_3b(dev, opcode, addr, dest, length)                           \
-    spi_nor_access(dev, opcode, NOR_ACCESS_24BIT_ADDR | NOR_ACCESS_ADDRESSED, addr, dest,   \
-                   length)
-
-#define spi_nor_cmd_addr_read_4b(dev, opcode, addr, dest, length)                           \
-    spi_nor_access(dev, opcode, NOR_ACCESS_32BIT_ADDR | NOR_ACCESS_ADDRESSED, addr, dest,   \
-                   length)
-
-=======
-	spi_nor_access(dev, opcode, NOR_ACCESS_ADDRESSED, addr, dest, length)
-#define spi_nor_cmd_addr_read_3b(dev, opcode, addr, dest, length)                                  \
-	spi_nor_access(dev, opcode, NOR_ACCESS_24BIT_ADDR | NOR_ACCESS_ADDRESSED, addr, dest,      \
-		       length)
-#define spi_nor_cmd_addr_read_4b(dev, opcode, addr, dest, length)                                  \
-	spi_nor_access(dev, opcode, NOR_ACCESS_32BIT_ADDR | NOR_ACCESS_ADDRESSED, addr, dest,      \
-		       length)
-#define spi_nor_cmd_addr_fast_read(dev, opcode, addr, dest, length)                                \
-	spi_nor_access(dev, opcode, NOR_ACCESS_ADDRESSED | NOR_ACCESS_DUMMY_BYTE, addr, dest,      \
-		       length)
-#define spi_nor_cmd_addr_fast_read_3b(dev, opcode, addr, dest, length)                             \
-	spi_nor_access(dev, opcode,                                                                \
-		       NOR_ACCESS_24BIT_ADDR | NOR_ACCESS_ADDRESSED | NOR_ACCESS_DUMMY_BYTE, addr, \
-		       dest, length)
-#define spi_nor_cmd_addr_fast_read_4b(dev, opcode, addr, dest, length)                             \
-	spi_nor_access(dev, opcode,                                                                \
-		       NOR_ACCESS_32BIT_ADDR | NOR_ACCESS_ADDRESSED | NOR_ACCESS_DUMMY_BYTE, addr, \
-		       dest, length)
->>>>>>> 0bce31b9
+#define spi_nor_cmd_addr_read_3b(dev, opcode, addr, dest, length) \
+    spi_nor_access(dev, opcode, NOR_ACCESS_24BIT_ADDR | NOR_ACCESS_ADDRESSED, addr, dest, length)
+
+#define spi_nor_cmd_addr_read_4b(dev, opcode, addr, dest, length) \
+    spi_nor_access(dev, opcode, NOR_ACCESS_32BIT_ADDR | NOR_ACCESS_ADDRESSED, addr, dest, length)
+
+#define spi_nor_cmd_addr_fast_read(dev, opcode, addr, dest, length) \
+    spi_nor_access(dev, opcode, NOR_ACCESS_ADDRESSED | NOR_ACCESS_DUMMY_BYTE, addr, dest, length)
+
+#define spi_nor_cmd_addr_fast_read_3b(dev, opcode, addr, dest, length) \
+    spi_nor_access(dev, opcode, \
+                   NOR_ACCESS_24BIT_ADDR | NOR_ACCESS_ADDRESSED | NOR_ACCESS_DUMMY_BYTE, addr, \
+                   dest, length)
+
+#define spi_nor_cmd_addr_fast_read_4b(dev, opcode, addr, dest, length) \
+    spi_nor_access(dev, opcode, \
+                   NOR_ACCESS_32BIT_ADDR | NOR_ACCESS_ADDRESSED | NOR_ACCESS_DUMMY_BYTE, addr, \
+                   dest, length)
+
 #define spi_nor_cmd_write(dev, opcode) \
     spi_nor_access(dev, opcode, NOR_ACCESS_WRITE, 0, NULL, 0)
 
-#define spi_nor_cmd_addr_write(dev, opcode, addr, src, length)                              \
-    spi_nor_access(dev, opcode, (NOR_ACCESS_WRITE | NOR_ACCESS_ADDRESSED),                  \
+#define spi_nor_cmd_addr_write(dev, opcode, addr, src, length) \
+    spi_nor_access(dev, opcode, (NOR_ACCESS_WRITE | NOR_ACCESS_ADDRESSED), \
                    addr, (void*)src, length)
 
-#define spi_nor_cmd_addr_write_3b(dev, opcode, addr, src, length)                           \
-    spi_nor_access(dev, opcode,                                                             \
-                   NOR_ACCESS_24BIT_ADDR | NOR_ACCESS_WRITE | NOR_ACCESS_ADDRESSED, addr,   \
+#define spi_nor_cmd_addr_write_3b(dev, opcode, addr, src, length) \
+    spi_nor_access(dev, opcode, \
+                   NOR_ACCESS_24BIT_ADDR | NOR_ACCESS_WRITE | NOR_ACCESS_ADDRESSED, addr, \
                    (void*)src, length)
 
-#define spi_nor_cmd_addr_write_4b(dev, opcode, addr, src, length)                           \
-    spi_nor_access(dev, opcode,                                                             \
-                   NOR_ACCESS_32BIT_ADDR | NOR_ACCESS_WRITE | NOR_ACCESS_ADDRESSED, addr,   \
+#define spi_nor_cmd_addr_write_4b(dev, opcode, addr, src, length) \
+    spi_nor_access(dev, opcode, \
+                   NOR_ACCESS_32BIT_ADDR | NOR_ACCESS_WRITE | NOR_ACCESS_ADDRESSED, addr, \
                    (void*)src, length)
 
 /**
@@ -683,18 +521,57 @@
  * @param poll_delay Duration between polls of status register
  * @return 0 on success, negative errno code otherwise
  */
-<<<<<<< HEAD
 static int spi_nor_wait_until_ready(const struct device* dev, k_timeout_t poll_delay) {
+    const struct spi_nor_config* cfg = dev->config;
     int ret;
     uint8_t reg;
 
     ARG_UNUSED(poll_delay);
 
     while (true) {
-        ret = spi_nor_cmd_read(dev, SPI_NOR_CMD_RDSR, &reg, sizeof(reg));
-        /* Exit on error or no longer WIP */
-        if (ret || !(reg & SPI_NOR_WIP_BIT)) {
-            break;
+        /* If flag status register is present, check it rather than the standard
+         * status register since it allows better error detection. Also, some devices
+         * that have it require it to be read after a program operation.
+         */
+        if (IS_ENABLED(ANY_INST_HAS_FLSR) && cfg->has_flsr) {
+            ret = spi_nor_cmd_read(dev, SPI_NOR_CMD_RDFLSR, &reg, sizeof(reg));
+            if (ret) {
+                break;
+            }
+
+            if (reg & SPI_NOR_FLSR_READY) {
+                if (reg & SPI_NOR_FLSR_ERASE_FAIL) {
+                    LOG_ERR("Erase failure");
+                    ret = -EIO;
+                }
+
+                if (reg & SPI_NOR_FLSR_PROGRAM_FAIL) {
+                    LOG_ERR("Program failure");
+                    ret = -EIO;
+                }
+
+                if (reg & SPI_NOR_FLSR_PROT_ERROR) {
+                    LOG_ERR("Protection violation");
+                    ret = -EIO;
+                }
+
+                if (ret) {
+                    /* Clear flag status register for next operation */
+                    int ret2 = spi_nor_cmd_write(dev, SPI_NOR_CMD_CLRFLSR);
+
+                    if (ret2) {
+                        LOG_ERR("Failed to clear flag status register: %d", ret2);
+                    }
+                }
+                break;
+            }
+        }
+        else {
+            ret = spi_nor_cmd_read(dev, SPI_NOR_CMD_RDSR, &reg, sizeof(reg));
+            /* Exit on error or no longer WIP */
+            if (ret || !(reg & SPI_NOR_WIP_BIT)) {
+                break;
+            }
         }
 
         #ifdef CONFIG_SPI_NOR_SLEEP_WHILE_WAITING_UNTIL_READY
@@ -704,64 +581,6 @@
     }
 
     return (ret);
-=======
-static int spi_nor_wait_until_ready(const struct device *dev, k_timeout_t poll_delay)
-{
-	const struct spi_nor_config *cfg = dev->config;
-	int ret;
-	uint8_t reg;
-
-	ARG_UNUSED(poll_delay);
-
-	while (true) {
-		/* If flag status register is present, check it rather than the standard
-		 * status register since it allows better error detection. Also, some devices
-		 * that have it require it to be read after a program operation.
-		 */
-		if (IS_ENABLED(ANY_INST_HAS_FLSR) && cfg->has_flsr) {
-			ret = spi_nor_cmd_read(dev, SPI_NOR_CMD_RDFLSR, &reg, sizeof(reg));
-			if (ret) {
-				break;
-			}
-			if (reg & SPI_NOR_FLSR_READY) {
-				if (reg & SPI_NOR_FLSR_ERASE_FAIL) {
-					LOG_ERR("Erase failure");
-					ret = -EIO;
-				}
-				if (reg & SPI_NOR_FLSR_PROGRAM_FAIL) {
-					LOG_ERR("Program failure");
-					ret = -EIO;
-				}
-				if (reg & SPI_NOR_FLSR_PROT_ERROR) {
-					LOG_ERR("Protection violation");
-					ret = -EIO;
-				}
-
-				if (ret) {
-					/* Clear flag status register for next operation */
-					int ret2 = spi_nor_cmd_write(dev, SPI_NOR_CMD_CLRFLSR);
-
-					if (ret2) {
-						LOG_ERR("Failed to clear flag status register: %d",
-							ret2);
-					}
-				}
-				break;
-			}
-		} else {
-			ret = spi_nor_cmd_read(dev, SPI_NOR_CMD_RDSR, &reg, sizeof(reg));
-			/* Exit on error or no longer WIP */
-			if (ret || !(reg & SPI_NOR_WIP_BIT)) {
-				break;
-			}
-		}
-#ifdef CONFIG_SPI_NOR_SLEEP_WHILE_WAITING_UNTIL_READY
-		/* Don't monopolise the CPU while waiting for ready */
-		k_sleep(poll_delay);
-#endif /* CONFIG_SPI_NOR_SLEEP_WHILE_WAITING_UNTIL_READY */
-	}
-	return ret;
->>>>>>> 0bce31b9
 }
 
 #if defined(CONFIG_SPI_NOR_SFDP_RUNTIME) || defined(CONFIG_FLASH_JESD216_API)
@@ -849,10 +668,10 @@
 
 /* Everything necessary to acquire owning access to the device. */
 static void acquire_device(const struct device* dev) {
-    const struct spi_nor_config *cfg = dev->config;
+    const struct spi_nor_config* cfg = dev->config;
 
     if (IS_ENABLED(CONFIG_MULTITHREADING)) {
-        struct spi_nor_data *const driver_data = dev->data;
+        struct spi_nor_data* const driver_data = dev->data;
 
         k_sem_take(&driver_data->sem, K_FOREVER);
     }
@@ -906,8 +725,7 @@
  *
  * @return 0 on success or a negative error code.
  */
-static int spi_nor_wrsr(const struct device* dev,
-                        uint8_t sr) {
+static int spi_nor_wrsr(const struct device* dev, uint8_t sr) {
     int ret;
 
     ret = spi_nor_cmd_write(dev, SPI_NOR_CMD_WREN);
@@ -1058,10 +876,10 @@
 
 #endif /* ANY_INST_HAS_MXICY_MX25R_POWER_MODE */
 
-<<<<<<< HEAD
 static int spi_nor_read(const struct device* dev, off_t addr, void* dest,
                         size_t size) {
-    const size_t flash_size = dev_flash_size(dev);
+    const struct spi_nor_config* cfg = dev->config;
+    size_t const flash_size = dev_flash_size(dev);
     int ret;
 
     /* should be between 0 and flash size */
@@ -1076,16 +894,36 @@
 
     acquire_device(dev);
 
-    if (IS_ENABLED(ANY_INST_USE_4B_ADDR_OPCODES) && DEV_CFG(dev)->use_4b_addr_opcodes) {
+    if (IS_ENABLED(ANY_INST_USE_4B_ADDR_OPCODES) && cfg->use_4b_addr_opcodes) {
         if (addr > SPI_NOR_3B_ADDR_MAX) {
-            ret = spi_nor_cmd_addr_read_4b(dev, SPI_NOR_CMD_READ_4B, addr, dest, size);
+            if (IS_ENABLED(ANY_INST_USE_FAST_READ) && cfg->use_fast_read) {
+                ret = spi_nor_cmd_addr_fast_read_4b(dev, SPI_NOR_CMD_READ_FAST_4B,
+                                                    addr, dest, size);
+            }
+            else {
+                ret = spi_nor_cmd_addr_read_4b(dev, SPI_NOR_CMD_READ_4B, addr, dest,
+                                               size);
+            }
         }
         else {
-            ret = spi_nor_cmd_addr_read_3b(dev, SPI_NOR_CMD_READ, addr, dest, size);
+            if (IS_ENABLED(ANY_INST_USE_FAST_READ) && cfg->use_fast_read) {
+                ret = spi_nor_cmd_addr_fast_read_3b(dev, SPI_NOR_CMD_READ_FAST,
+                                                    addr, dest, size);
+            }
+            else {
+                ret = spi_nor_cmd_addr_read_3b(dev, SPI_NOR_CMD_READ, addr, dest,
+                                               size);
+            }
         }
     }
     else {
-        ret = spi_nor_cmd_addr_read(dev, SPI_NOR_CMD_READ, addr, dest, size);
+        if (IS_ENABLED(ANY_INST_USE_FAST_READ) && cfg->use_fast_read) {
+            ret = spi_nor_cmd_addr_fast_read(dev, SPI_NOR_CMD_READ_FAST, addr, dest,
+                                             size);
+        }
+        else {
+            ret = spi_nor_cmd_addr_read(dev, SPI_NOR_CMD_READ, addr, dest, size);
+        }
     }
 
     release_device(dev);
@@ -1094,64 +932,11 @@
     (void) pm_device_runtime_put_async(dev, K_MSEC(ACTIVE_DWELL_MS));
 
     return (ret);
-=======
-static int spi_nor_read(const struct device *dev, off_t addr, void *dest,
-			size_t size)
-{
-	const struct spi_nor_config *cfg = dev->config;
-	const size_t flash_size = dev_flash_size(dev);
-	int ret;
-
-	/* should be between 0 and flash size */
-	if ((addr < 0) || ((addr + size) > flash_size)) {
-		return -EINVAL;
-	}
-
-	/* Ensure flash is powered before read */
-	if (pm_device_runtime_get(dev) < 0) {
-		return -EIO;
-	}
-
-	acquire_device(dev);
-
-	if (IS_ENABLED(ANY_INST_USE_4B_ADDR_OPCODES) && cfg->use_4b_addr_opcodes) {
-		if (addr > SPI_NOR_3B_ADDR_MAX) {
-			if (IS_ENABLED(ANY_INST_USE_FAST_READ) && cfg->use_fast_read) {
-				ret = spi_nor_cmd_addr_fast_read_4b(dev, SPI_NOR_CMD_READ_FAST_4B,
-								    addr, dest, size);
-			} else {
-				ret = spi_nor_cmd_addr_read_4b(dev, SPI_NOR_CMD_READ_4B, addr, dest,
-							       size);
-			}
-		} else {
-			if (IS_ENABLED(ANY_INST_USE_FAST_READ) && cfg->use_fast_read) {
-				ret = spi_nor_cmd_addr_fast_read_3b(dev, SPI_NOR_CMD_READ_FAST,
-								    addr, dest, size);
-			} else {
-				ret = spi_nor_cmd_addr_read_3b(dev, SPI_NOR_CMD_READ, addr, dest,
-							       size);
-			}
-		}
-	} else {
-		if (IS_ENABLED(ANY_INST_USE_FAST_READ) && cfg->use_fast_read) {
-			ret = spi_nor_cmd_addr_fast_read(dev, SPI_NOR_CMD_READ_FAST, addr, dest,
-							 size);
-		} else {
-			ret = spi_nor_cmd_addr_read(dev, SPI_NOR_CMD_READ, addr, dest, size);
-		}
-	}
-
-	release_device(dev);
-
-	/* Release flash power requirement */
-	(void)pm_device_runtime_put_async(dev, K_MSEC(ACTIVE_DWELL_MS));
-	return ret;
->>>>>>> 0bce31b9
 }
 
 #if defined(CONFIG_FLASH_EX_OP_ENABLED)
 static int flash_spi_nor_ex_op(const struct device* dev, uint16_t code,
-                               const uintptr_t in, void* out) {
+                               uintptr_t const in, void* out) {
     int ret;
 
     ARG_UNUSED(in);
@@ -1171,7 +956,7 @@
             }
             break;
 
-        default:
+        default :
             ret = -ENOTSUP;
             break;
     }
@@ -1186,8 +971,8 @@
 static int /**/spi_nor_write(const struct device* dev, off_t addr,
                              void const* src,
                              size_t size) {
-    const size_t flash_size = dev_flash_size(dev);
-    const uint16_t page_size = dev_page_size(dev);
+    size_t const flash_size = dev_flash_size(dev);
+    uint16_t const page_size = dev_page_size(dev);
     int ret;
 
     /* should be between 0 and flash size */
@@ -1212,8 +997,7 @@
             }
 
             /* Don't write across a page boundary */
-            if (((addr + to_write - 1U) / page_size)
-                != (addr / page_size)) {
+            if (((addr + to_write - 1U) / page_size) != (addr / page_size)) {
                 to_write = page_size - (addr % page_size);
             }
 
@@ -1269,7 +1053,7 @@
 }
 
 static int spi_nor_erase(const struct device* dev, off_t addr, size_t size) {
-    const size_t flash_size = dev_flash_size(dev);
+    size_t const flash_size = dev_flash_size(dev);
     int ret;
 
     /* erase area must be sub-region of device */
@@ -1315,9 +1099,9 @@
                 const struct jesd216_erase_type* etp =
                         &erase_types[ei];
 
-                if ((etp->exp != 0)                    &&
+                if ((etp->exp != 0) &&
                     SPI_NOR_IS_ALIGNED(addr, etp->exp) &&
-                    (size >= BIT(etp->exp))            &&
+                    (size >= BIT(etp->exp)) &&
                     ((bet == NULL) || (etp->exp > bet->exp))) {
                     bet = etp;
                 }
@@ -1326,8 +1110,7 @@
             if (bet != NULL) {
                 if (IS_ENABLED(ANY_INST_USE_4B_ADDR_OPCODES) &&
                     DEV_CFG(dev)->use_4b_addr_opcodes) {
-                    ret = spi_nor_cmd_addr_write_4b(dev, bet->cmd, addr, NULL,
-                                                    0);
+                    ret = spi_nor_cmd_addr_write_4b(dev, bet->cmd, addr, NULL, 0);
                 }
                 else {
                     ret = spi_nor_cmd_addr_write(dev, bet->cmd, addr, NULL, 0);
@@ -1382,7 +1165,7 @@
           SPI_NOR_CMD_WRDI : SPI_NOR_CMD_WREN);
 
     if (cfg->requires_ulbpr_exist &&
-        (ret == 0)                &&
+        (ret == 0) &&
         (write_protect == false)) {
         ret = spi_nor_cmd_write(dev, SPI_NOR_CMD_ULBPR);
     }
@@ -1503,7 +1286,7 @@
 
 done :
     if (ret == 0) {
-        struct spi_nor_data *data = dev->data;
+        struct spi_nor_data* data = dev->data;
 
         data->flag_access_32bit = true;
     }
@@ -1520,7 +1303,7 @@
                                const struct jesd216_bfp* bfp) {
     struct spi_nor_data* data = dev->data;
     struct jesd216_erase_type* etp = data->erase_types;
-    const size_t flash_size = (size_t)(jesd216_bfp_density(bfp) / 8U);
+    size_t const flash_size = (size_t)(jesd216_bfp_density(bfp) / 8U);
 
     LOG_INF("%s: %u %ciBy flash", dev->name,
             (flash_size < (1024U * 1024U)) ? (uint32_t)(flash_size >> 10)
@@ -1581,7 +1364,7 @@
     /* For runtime we need to read the SFDP table, identify the
      * BFP block, and process it.
      */
-    const uint8_t decl_nph = 2;
+    uint8_t const decl_nph = 2;
 
     union {
         /* We only process BFP so use one parameter block */
@@ -1618,11 +1401,11 @@
 
         if (id == JESD216_SFDP_PARAM_ID_BFP) {
             union {
-                uint32_t dw[20];                                        /* The maximum size of BFP is 20 DWORD */
+                uint32_t dw[20];                                /* The maximum size of BFP is 20 DWORD */
                 struct jesd216_bfp bfp;
             } u_param;
             const struct jesd216_bfp* bfp = &u_param.bfp;
-            size_t len = (MIN(php->len_dw, 20) * sizeof(uint32_t));     /* #CUSTOM@NDRS */
+            size_t len = (MIN(php->len_dw, 20) * sizeof(uint32_t)); /* #CUSTOM@NDRS */
 
             rc = spi_nor_sfdp_read(dev, jesd216_param_addr(php),
                                    u_param.dw, len);
@@ -1645,6 +1428,7 @@
                  */
                 union {
                     uint32_t dw[2];
+
                     struct {
                         uint32_t dummy;
                         uint8_t type[4];
@@ -1652,15 +1436,15 @@
                 } u2;
 
                 rc = spi_nor_sfdp_read(
-                    dev, jesd216_param_addr(php), (uint8_t*)u2.dw,
-                    MIN(sizeof(uint32_t) * php->len_dw, sizeof(u2.dw)));
+                        dev, jesd216_param_addr(php), (uint8_t*)u2.dw,
+                        MIN(sizeof(uint32_t) * php->len_dw, sizeof(u2.dw)));
                 if (rc != 0) {
                     break;
                 }
 
                 for (uint8_t ei = 0; ei < JESD216_NUM_ERASE_TYPES; ++ei) {
                     struct jesd216_erase_type* etp = &dev_data->erase_types[ei];
-                    const uint8_t cmd = u2.types.type[ei];
+                    uint8_t const cmd = u2.types.type[ei];
 
                     /* 0xFF means not supported */
                     if (cmd == 0xFF) {
@@ -1704,8 +1488,8 @@
 static int setup_pages_layout(const struct device* dev) {
     #if defined(CONFIG_SPI_NOR_SFDP_RUNTIME)
     struct spi_nor_data* data = dev->data;
-    const size_t flash_size = dev_flash_size(dev);
-    const uint32_t layout_page_size = CONFIG_SPI_NOR_FLASH_LAYOUT_PAGE_SIZE;
+    size_t const flash_size = dev_flash_size(dev);
+    uint32_t const layout_page_size = CONFIG_SPI_NOR_FLASH_LAYOUT_PAGE_SIZE;
     uint8_t exp = 0;
 
     /* Find the smallest erase size. */
@@ -1747,7 +1531,7 @@
     #elif defined(CONFIG_SPI_NOR_SFDP_DEVICETREE)
     const struct spi_nor_config* cfg = dev->config;
     const struct flash_pages_layout* layout = &cfg->layout;
-    const size_t flash_size = dev_flash_size(dev);
+    size_t const flash_size = dev_flash_size(dev);
     size_t layout_size = layout->pages_size * layout->pages_count;
 
     if (flash_size != layout_size) {
@@ -1948,7 +1732,7 @@
         case PM_DEVICE_ACTION_TURN_OFF :
             break;
 
-        default:
+        default :
             rc = -ENOSYS;
     }
 
@@ -2039,13 +1823,16 @@
     .erase = spi_nor_erase,
     .get_parameters = flash_nor_get_parameters,
     .get_size = flash_nor_get_size,
+
     #if defined(CONFIG_FLASH_PAGE_LAYOUT)
     .page_layout = spi_nor_pages_layout,
     #endif
+
     #if defined(CONFIG_FLASH_JESD216_API)
     .sfdp_read = spi_nor_sfdp_read,
     .read_jedec_id = spi_nor_read_jedec_id,
     #endif
+
     #if defined(CONFIG_FLASH_EX_OP_ENABLED)
     .ex_op = flash_spi_nor_ex_op,
     #endif
@@ -2130,7 +1917,6 @@
 
 #define INIT_RESET_GPIOS(idx) .reset = GPIO_DT_SPEC_INST_GET_OR(idx, reset_gpios, {0})
 
-<<<<<<< HEAD
 #define INST_CONFIG_STRUCT_GEN(idx)                             \
     DEFINE_PAGE_LAYOUT(idx)                                     \
     .flash_size = DT_INST_PROP(idx, size) / 8,                  \
@@ -2152,6 +1938,8 @@
         .wp_gpios_exist = DT_INST_NODE_HAS_PROP(idx, wp_gpios),         \
         .hold_gpios_exist = DT_INST_NODE_HAS_PROP(idx, hold_gpios),     \
         .use_4b_addr_opcodes = DT_INST_PROP(idx, use_4b_addr_opcodes),  \
+        .has_flsr = DT_INST_PROP(idx, use_flag_status_register),        \
+        .use_fast_read = DT_INST_PROP(idx, use_fast_read),              \
         IF_ENABLED(INST_HAS_LOCK(idx), (.has_lock = DT_INST_PROP(idx, has_lock),)) \
         IF_ENABLED(ANY_INST_HAS_DPD, (INIT_T_ENTER_DPD(idx),))          \
         IF_ENABLED(UTIL_AND(ANY_INST_HAS_DPD, ANY_INST_HAS_T_EXIT_DPD), \
@@ -2216,55 +2004,4 @@
 }
 #endif
 
-#endif
-=======
-#define INST_CONFIG_STRUCT_GEN(idx)								\
-	DEFINE_PAGE_LAYOUT(idx)									\
-	.flash_size = DT_INST_PROP(idx, size) / 8,						\
-	.jedec_id = DT_INST_PROP(idx, jedec_id),						\
-	IF_ENABLED(CONFIG_SPI_NOR_SFDP_MINIMAL, (CONFIGURE_4BYTE_ADDR(idx)))			\
-	IF_ENABLED(CONFIG_SPI_NOR_SFDP_DEVICETREE,						\
-		(.bfp_len = sizeof(bfp_##idx##_data) / 4,					\
-		 .bfp = (const struct jesd216_bfp *)bfp_##idx##_data,))
-
-#define GENERATE_CONFIG_STRUCT(idx)								\
-	static const struct spi_nor_config spi_nor_##idx##_config = {				\
-		.spi = SPI_DT_SPEC_INST_GET(idx, SPI_WORD_SET(8), CONFIG_SPI_NOR_CS_WAIT_DELAY),\
-		.dpd_exist = DT_INST_PROP(idx, has_dpd),					\
-		.dpd_wakeup_sequence_exist = DT_INST_NODE_HAS_PROP(idx, dpd_wakeup_sequence),	\
-		.mxicy_mx25r_power_mode_exist =							\
-			DT_INST_NODE_HAS_PROP(idx, mxicy_mx25r_power_mode),			\
-		.reset_gpios_exist = DT_INST_NODE_HAS_PROP(idx, reset_gpios),			\
-		.requires_ulbpr_exist = DT_INST_PROP(idx, requires_ulbpr),			\
-		.wp_gpios_exist = DT_INST_NODE_HAS_PROP(idx, wp_gpios),				\
-		.hold_gpios_exist = DT_INST_NODE_HAS_PROP(idx, hold_gpios),			\
-		.use_4b_addr_opcodes = DT_INST_PROP(idx, use_4b_addr_opcodes),			\
-		.has_flsr = DT_INST_PROP(idx, use_flag_status_register),			\
-		.use_fast_read = DT_INST_PROP(idx, use_fast_read),				\
-		IF_ENABLED(INST_HAS_LOCK(idx), (.has_lock = DT_INST_PROP(idx, has_lock),))	\
-		IF_ENABLED(ANY_INST_HAS_DPD, (INIT_T_ENTER_DPD(idx),))				\
-		IF_ENABLED(UTIL_AND(ANY_INST_HAS_DPD, ANY_INST_HAS_T_EXIT_DPD),			\
-			(INIT_T_EXIT_DPD(idx),))						\
-		IF_ENABLED(ANY_INST_HAS_DPD_WAKEUP_SEQUENCE, (INIT_WAKEUP_SEQ_PARAMS(idx),))	\
-		IF_ENABLED(ANY_INST_HAS_MXICY_MX25R_POWER_MODE,					\
-			(INIT_MXICY_MX25R_POWER_MODE(idx),))					\
-		IF_ENABLED(ANY_INST_HAS_RESET_GPIOS, (INIT_RESET_GPIOS(idx),))			\
-		IF_ENABLED(ANY_INST_HAS_WP_GPIOS, (INIT_WP_GPIOS(idx),))			\
-		IF_ENABLED(ANY_INST_HAS_HOLD_GPIOS, (INIT_HOLD_GPIOS(idx),))			\
-		IF_DISABLED(CONFIG_SPI_NOR_SFDP_RUNTIME, (INST_CONFIG_STRUCT_GEN(idx)))};
-
-#define ASSIGN_PM(idx)							\
-		PM_DEVICE_DT_INST_DEFINE(idx, spi_nor_pm_control);
-
-#define SPI_NOR_INST(idx)							\
-	ASSIGN_PM(idx)								\
-	ATTRIBUTES_DEFINE(idx)							\
-	LOCK_DEFINE(idx)							\
-	GENERATE_CONFIG_STRUCT(idx)						\
-	static struct spi_nor_data spi_nor_##idx##_data;			\
-	DEVICE_DT_INST_DEFINE(idx, &spi_nor_init, PM_DEVICE_DT_INST_GET(idx),	\
-			&spi_nor_##idx##_data, &spi_nor_##idx##_config,		\
-			POST_KERNEL, CONFIG_SPI_NOR_INIT_PRIORITY, &spi_nor_api);
-
-DT_INST_FOREACH_STATUS_OKAY(SPI_NOR_INST)
->>>>>>> 0bce31b9
+#endif