--- conflicted
+++ resolved
@@ -1258,7 +1258,6 @@
     return (0);
 }
 
-<<<<<<< HEAD
 static int spi_nor_process_sfdp(const struct device* dev) {
     int rc;
 
@@ -1358,8 +1357,10 @@
                     };
                 }
 
-                if (!((sys_le32_to_cpu(u2.dw[0]) & BIT(0)) &&
-                      (sys_le32_to_cpu(u2.dw[1]) & BIT(6)))) {
+                if (!((sys_le32_to_cpu(u2.dw[0]) &
+                       JESD216_SFDP_4B_ADDR_DW1_1S_1S_1S_READ_13_SUP) &&
+                      (sys_le32_to_cpu(u2.dw[0]) &
+                       JESD216_SFDP_4B_ADDR_DW1_1S_1S_1S_PP_12_SUP))) {
                     LOG_ERR("4-byte addressing not supported");
                     return (-ENOTSUP);
                 }
@@ -1382,127 +1383,6 @@
     #endif
 
     return (rc);
-=======
-static int spi_nor_process_sfdp(const struct device *dev)
-{
-	int rc;
-
-#if defined(CONFIG_SPI_NOR_SFDP_RUNTIME)
-	struct spi_nor_data *dev_data = dev->data;
-	/* For runtime we need to read the SFDP table, identify the
-	 * BFP block, and process it.
-	 */
-	const uint8_t decl_nph = 2;
-	union {
-		/* We only process BFP so use one parameter block */
-		uint8_t raw[JESD216_SFDP_SIZE(decl_nph)];
-		struct jesd216_sfdp_header sfdp;
-	} u_header;
-	const struct jesd216_sfdp_header *hp = &u_header.sfdp;
-
-	rc = spi_nor_sfdp_read(dev, 0, u_header.raw, sizeof(u_header.raw));
-	if (rc != 0) {
-		LOG_ERR("SFDP read failed: %d", rc);
-		return rc;
-	}
-
-	uint32_t magic = jesd216_sfdp_magic(hp);
-
-	if (magic != JESD216_SFDP_MAGIC) {
-		LOG_ERR("SFDP magic %08x invalid", magic);
-		return -EINVAL;
-	}
-
-	LOG_INF("%s: SFDP v %u.%u AP %x with %u PH", dev->name,
-		hp->rev_major, hp->rev_minor, hp->access, 1 + hp->nph);
-
-	const struct jesd216_param_header *php = hp->phdr;
-	const struct jesd216_param_header *phpe = php + MIN(decl_nph, 1 + hp->nph);
-
-	while (php != phpe) {
-		uint16_t id = jesd216_param_id(php);
-
-		LOG_INF("PH%u: %04x rev %u.%u: %u DW @ %x",
-			(php - hp->phdr), id, php->rev_major, php->rev_minor,
-			php->len_dw, jesd216_param_addr(php));
-
-		if (id == JESD216_SFDP_PARAM_ID_BFP) {
-			union {
-				uint32_t dw[MIN(php->len_dw, 20)];
-				struct jesd216_bfp bfp;
-			} u_param;
-			const struct jesd216_bfp *bfp = &u_param.bfp;
-
-			rc = spi_nor_sfdp_read(dev, jesd216_param_addr(php),
-				u_param.dw, sizeof(u_param.dw));
-			if (rc == 0) {
-				rc = spi_nor_process_bfp(dev, php, bfp);
-			}
-
-			if (rc != 0) {
-				LOG_INF("SFDP BFP failed: %d", rc);
-				break;
-			}
-		}
-		if (id == JESD216_SFDP_PARAM_ID_4B_ADDR_INSTR) {
-			if (IS_ENABLED(ANY_INST_USE_4B_ADDR_OPCODES) &&
-			    DEV_CFG(dev)->use_4b_addr_opcodes) {
-				/*
-				 * Check table 4 byte address instruction table to get supported
-				 * erase opcodes when running in 4 byte address mode
-				 */
-				union {
-					uint32_t dw[2];
-					struct {
-						uint32_t dummy;
-						uint8_t type[4];
-					} types;
-				} u2;
-				rc = spi_nor_sfdp_read(
-					dev, jesd216_param_addr(php), (uint8_t *)u2.dw,
-					MIN(sizeof(uint32_t) * php->len_dw, sizeof(u2.dw)));
-				if (rc != 0) {
-					break;
-				}
-				for (uint8_t ei = 0; ei < JESD216_NUM_ERASE_TYPES; ++ei) {
-					struct jesd216_erase_type *etp = &dev_data->erase_types[ei];
-					const uint8_t cmd = u2.types.type[ei];
-					/* 0xff means not supported */
-					if (cmd == 0xff) {
-						etp->exp = 0;
-						etp->cmd = 0;
-					} else {
-						etp->cmd = cmd;
-					};
-				}
-
-				if (!((sys_le32_to_cpu(u2.dw[0]) &
-				       JESD216_SFDP_4B_ADDR_DW1_1S_1S_1S_READ_13_SUP) &&
-				      (sys_le32_to_cpu(u2.dw[0]) &
-				       JESD216_SFDP_4B_ADDR_DW1_1S_1S_1S_PP_12_SUP))) {
-					LOG_ERR("4-byte addressing not supported");
-					return -ENOTSUP;
-				}
-			}
-		}
-		++php;
-	}
-#elif defined(CONFIG_SPI_NOR_SFDP_DEVICETREE)
-	/* For devicetree we need to synthesize a parameter header and
-	 * process the stored BFP data as if we had read it.
-	 */
-	const struct spi_nor_config *cfg = dev->config;
-	struct jesd216_param_header bfp_hdr = {
-		.len_dw = cfg->bfp_len,
-	};
-
-	rc = spi_nor_process_bfp(dev, &bfp_hdr, cfg->bfp);
-#else
-#error Unhandled SFDP choice
-#endif
-
-	return rc;
->>>>>>> 28bd478a
 }
 
 #if defined(CONFIG_FLASH_PAGE_LAYOUT)
@@ -1838,8 +1718,7 @@
     return (0);
 }
 
-<<<<<<< HEAD
-static const struct flash_driver_api spi_nor_api = {
+static DEVICE_API(flash, spi_nor_api) = {
     .read  = spi_nor_read,
     .write = spi_nor_write,
     .erase = spi_nor_erase,
@@ -1855,24 +1734,6 @@
     #if defined(CONFIG_FLASH_EX_OP_ENABLED)
     .ex_op = flash_spi_nor_ex_op,
     #endif
-=======
-static DEVICE_API(flash, spi_nor_api) = {
-	.read = spi_nor_read,
-	.write = spi_nor_write,
-	.erase = spi_nor_erase,
-	.get_parameters = flash_nor_get_parameters,
-	.get_size = flash_nor_get_size,
-#if defined(CONFIG_FLASH_PAGE_LAYOUT)
-	.page_layout = spi_nor_pages_layout,
-#endif
-#if defined(CONFIG_FLASH_JESD216_API)
-	.sfdp_read = spi_nor_sfdp_read,
-	.read_jedec_id = spi_nor_read_jedec_id,
-#endif
-#if defined(CONFIG_FLASH_EX_OP_ENABLED)
-	.ex_op = flash_spi_nor_ex_op,
-#endif
->>>>>>> 28bd478a
 };
 
 #define PAGE_LAYOUT_GEN(idx)                                    \
