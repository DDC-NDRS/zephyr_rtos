/*
 * Copyright (c) 2018 Savoir-Faire Linux.
 * Copyright (c) 2020 Peter Bigot Consulting, LLC
 * Copyright (c) 2023 Intercreate, Inc.
 *
 * This driver is heavily inspired from the spi_flash_w25qxxdv.c SPI NOR driver.
 *
 * SPDX-License-Identifier: Apache-2.0
 */

#define DT_DRV_COMPAT jedec_spi_nor

#include <errno.h>
#include <zephyr/drivers/flash.h>
#include <zephyr/drivers/gpio.h>
#include <zephyr/drivers/spi.h>
#include <zephyr/init.h>
#include <string.h>
#include <zephyr/logging/log.h>
#include <zephyr/sys_clock.h>
#include <zephyr/pm/device.h>

#include "spi_nor.h"
#include "jesd216.h"
#include "flash_priv.h"

LOG_MODULE_REGISTER(spi_nor, CONFIG_FLASH_LOG_LEVEL);

/* Device Power Management Notes
 *
 * These flash devices have several modes during operation:
 * * When CSn is asserted (during a SPI operation) the device is
 *   active.
 * * When CSn is deasserted the device enters a standby mode.
 * * Some devices support a Deep Power-Down mode which reduces current
 *   to as little as 0.1% of standby.
 *
 * The power reduction from DPD is sufficient to warrant allowing its
 * use even in cases where Zephyr's device power management is not
 * available.  This is selected through the SPI_NOR_IDLE_IN_DPD
 * Kconfig option.
 *
 * When mapped to the Zephyr Device Power Management states:
 * * PM_DEVICE_STATE_ACTIVE covers both active and standby modes;
 * * PM_DEVICE_STATE_SUSPENDED, and PM_DEVICE_STATE_OFF all correspond to
 *   deep-power-down mode.
 */

#define SPI_NOR_MAX_ADDR_WIDTH 4

#define ANY_INST_HAS_TRUE_(idx, bool_prop)  \
    COND_CODE_1(DT_INST_PROP(idx, bool_prop), (1, ), ())

#define ANY_INST_HAS_TRUE(bool_prop)        \
    COND_CODE_1(IS_EMPTY(DT_INST_FOREACH_STATUS_OKAY_VARGS(ANY_INST_HAS_TRUE_, bool_prop)), \
                (0), (1))

#define ANY_INST_HAS_PROP_(idx, prop_name)  \
    COND_CODE_1(DT_INST_NODE_HAS_PROP(idx, prop_name), (1, ), ())
#define ANY_INST_HAS_PROP(prop_name)        \
    COND_CODE_1(IS_EMPTY(DT_INST_FOREACH_STATUS_OKAY_VARGS(ANY_INST_HAS_PROP_, prop_name)), \
                (0), (1))

#define ANY_INST_HAS_MXICY_MX25R_POWER_MODE ANY_INST_HAS_PROP(mxicy_mx25r_power_mode)
#define ANY_INST_HAS_DPD                    ANY_INST_HAS_TRUE(has_dpd)
#define ANY_INST_HAS_T_EXIT_DPD             ANY_INST_HAS_PROP(t_exit_dpd)
#define ANY_INST_HAS_DPD_WAKEUP_SEQUENCE    ANY_INST_HAS_PROP(dpd_wakeup_sequence)
#define ANY_INST_HAS_RESET_GPIOS            ANY_INST_HAS_PROP(reset_gpios)
#define ANY_INST_HAS_WP_GPIOS               ANY_INST_HAS_PROP(wp_gpios)
#define ANY_INST_HAS_HOLD_GPIOS             ANY_INST_HAS_PROP(hold_gpios)

#define DEV_CFG(_dev_) ((const struct spi_nor_config* const)(_dev_)->config)

/* MXICY Related defines*/
/* MXICY Low-power/high perf mode is second bit in configuration register 2 */
#define LH_SWITCH_BIT 9

#define JEDEC_MACRONIX_ID   0xc2
#define JEDEC_MX25R_TYPE_ID 0x28

/* Build-time data associated with the device. */
struct spi_nor_config {
    /* Devicetree SPI configuration */
    struct spi_dt_spec spi;

    #if ANY_INST_HAS_RESET_GPIOS
    const struct gpio_dt_spec reset;
    #endif

    /* Runtime SFDP stores no static configuration. */

    #ifndef CONFIG_SPI_NOR_SFDP_RUNTIME
    /* Size of device in bytes, from size property */
    uint32_t flash_size;

    #ifdef CONFIG_FLASH_PAGE_LAYOUT
    /* Flash page layout can be determined from devicetree. */
    struct flash_pages_layout layout;
    #endif /* CONFIG_FLASH_PAGE_LAYOUT */

    /* Expected JEDEC ID, from jedec-id property */
    uint8_t jedec_id[SPI_NOR_MAX_ID_LEN];

    #if defined(CONFIG_SPI_NOR_SFDP_MINIMAL)
    /* Optional support for entering 32-bit address mode. */
    uint8_t enter_4byte_addr;
    #endif /* CONFIG_SPI_NOR_SFDP_MINIMAL */

    #if defined(CONFIG_SPI_NOR_SFDP_DEVICETREE)
    /* Length of BFP structure, in 32-bit words. */
    uint8_t bfp_len;

    /* Pointer to the BFP table as read from the device
     * (little-endian stored words), from sfdp-bfp property
     */
    const struct jesd216_bfp* bfp;
    #endif /* CONFIG_SPI_NOR_SFDP_DEVICETREE */
    #endif /* CONFIG_SPI_NOR_SFDP_RUNTIME */

    /* Optional bits in SR to be cleared on startup.
     *
     * This information cannot be derived from SFDP.
     */
    uint8_t has_lock;

    #if ANY_INST_HAS_WP_GPIOS
    /* The write-protect GPIO (wp-gpios) */
    const struct gpio_dt_spec wp;
    #endif

    #if ANY_INST_HAS_HOLD_GPIOS
    /* The hold GPIO (hold-gpios) */
    const struct gpio_dt_spec hold;
    #endif

    #if ANY_INST_HAS_DPD
    uint16_t t_enter_dpd;                   /* in microseconds */
    uint16_t t_dpdd_ms;                     /* in microseconds */
    #if ANY_INST_HAS_T_EXIT_DPD
    uint16_t t_exit_dpd;                    /* in microseconds */
    #endif
    #endif

    #if ANY_INST_HAS_DPD_WAKEUP_SEQUENCE
    uint16_t t_crdp_ms;                     /* in microseconds */
    uint16_t t_rdp_ms;                      /* in microseconds */
    #endif

    #if ANY_INST_HAS_MXICY_MX25R_POWER_MODE
    bool mxicy_mx25r_power_mode;
    #endif

    /* exist flags for dts opt-ins */
    bool dpd_exist                    : 1;
    bool dpd_wakeup_sequence_exist    : 1;
    bool mxicy_mx25r_power_mode_exist : 1;
    bool reset_gpios_exist            : 1;
    bool requires_ulbpr_exist         : 1;
    bool wp_gpios_exist               : 1;
    bool hold_gpios_exist             : 1;
};

/**
 * struct spi_nor_data - Structure for defining the SPI NOR access
 * @sem: The semaphore to access to the flash
 */
struct spi_nor_data {
    struct k_sem sem;

    #if ANY_INST_HAS_DPD
    /* Low 32-bits of uptime counter at which device last entered
     * deep power-down.
     */
    uint32_t ts_enter_dpd;
    #endif

    /* Miscellaneous flags */

    /* If set addressed operations should use 32-bit rather than
     * 24-bit addresses.
     *
     * This is ignored if the access parameter to a command
     * explicitly specifies 24-bit or 32-bit addressing.
     */
    bool flag_access_32bit : 1;

    /* Minimal SFDP stores no dynamic configuration.  Runtime and
     * devicetree store page size and erase_types; runtime also
     * stores flash size and layout.
     */
    #ifndef CONFIG_SPI_NOR_SFDP_MINIMAL

    struct jesd216_erase_type erase_types[JESD216_NUM_ERASE_TYPES];

    /* Number of bytes per page */
    uint16_t page_size;

    #ifdef CONFIG_SPI_NOR_SFDP_RUNTIME
    /* Size of flash, in bytes */
    uint32_t flash_size;

    #ifdef CONFIG_FLASH_PAGE_LAYOUT
    struct flash_pages_layout layout;
    #endif /* CONFIG_FLASH_PAGE_LAYOUT */
    #endif /* CONFIG_SPI_NOR_SFDP_RUNTIME */
    #endif /* CONFIG_SPI_NOR_SFDP_MINIMAL */
};

#ifdef CONFIG_SPI_NOR_SFDP_MINIMAL
/* The historically supported erase sizes. */
static const struct jesd216_erase_type minimal_erase_types[JESD216_NUM_ERASE_TYPES] = {
    {
        .cmd = SPI_NOR_CMD_BE,
        .exp = 16,
    },
    {
        .cmd = SPI_NOR_CMD_SE,
        .exp = 12,
    },
};
#endif /* CONFIG_SPI_NOR_SFDP_MINIMAL */

/* Register writes should be ready extremely quickly */
#define WAIT_READY_REGISTER     K_NO_WAIT
/* Page writes range from sub-ms to 10ms */
#define WAIT_READY_WRITE        K_TICKS(1)
/* Erases can range from 45ms to 240sec */
#define WAIT_READY_ERASE        K_MSEC(50)

static int spi_nor_write_protection_set(const struct device* dev,
                                        bool write_protect);

/* Get pointer to array of supported erase types.  Static const for
 * minimal, data for runtime and devicetree.
 */
static inline const struct jesd216_erase_type*
dev_erase_types(const struct device* dev) {
    #ifdef CONFIG_SPI_NOR_SFDP_MINIMAL
    return (minimal_erase_types);
    #else /* CONFIG_SPI_NOR_SFDP_MINIMAL */
    const struct spi_nor_data* data = dev->data;

    return (data->erase_types);
    #endif /* CONFIG_SPI_NOR_SFDP_MINIMAL */
}

/* Get the size of the flash device.  Data for runtime, constant for
 * minimal and devicetree.
 */
static inline uint32_t dev_flash_size(const struct device* dev) {
    #ifdef CONFIG_SPI_NOR_SFDP_RUNTIME
    const struct spi_nor_data* data = dev->data;

    return (data->flash_size);
    #else /* CONFIG_SPI_NOR_SFDP_RUNTIME */
    const struct spi_nor_config* cfg = dev->config;

    return (cfg->flash_size);
    #endif /* CONFIG_SPI_NOR_SFDP_RUNTIME */
}

/* #CUSTOM@NDRS */
size_t /**/spi_nor_flash_size(const struct device* dev) {
    size_t sz;

    sz = (size_t)dev_flash_size(dev);

    return (sz);
}

/* Get the flash device page size.  Constant for minimal, data for
 * runtime and devicetree.
 */
static inline uint16_t dev_page_size(const struct device* dev) {
    #ifdef CONFIG_SPI_NOR_SFDP_MINIMAL
    return DT_INST_PROP_OR(0, page_size, 256);
    #else /* CONFIG_SPI_NOR_SFDP_MINIMAL */
    const struct spi_nor_data* data = dev->data;

    return (data->page_size);
    #endif /* CONFIG_SPI_NOR_SFDP_MINIMAL */
}

static const struct flash_parameters flash_nor_parameters = {
    .write_block_size = 1U,
    .erase_value      = 0xFFU
};

/* Capture the time at which the device entered deep power-down. */
static inline void record_entered_dpd(const struct device* const dev) {
    #if ANY_INST_HAS_DPD
    const struct spi_nor_config* const driver_config = dev->config;

    if (driver_config->dpd_exist) {
        struct spi_nor_data* const driver_data = dev->data;

        driver_data->ts_enter_dpd = k_uptime_get_32();
    }
    #else
    ARG_UNUSED(dev);
    #endif
}

/* Check the current time against the time DPD was entered and delay
 * until it's ok to initiate the DPD exit process.
 */
static inline void delay_until_exit_dpd_ok(const struct device* const dev) {
    #if ANY_INST_HAS_DPD
    const struct spi_nor_config* const driver_config = dev->config;

    if (driver_config->dpd_exist) {
        struct spi_nor_data* const driver_data = dev->data;
        int32_t since = (int32_t)(k_uptime_get_32() - driver_data->ts_enter_dpd);

        /* If the time is negative the 32-bit counter has wrapped,
         * which is certainly long enough no further delay is
         * required.  Otherwise we have to check whether it's been
         * long enough taking into account necessary delays for
         * entering and exiting DPD.
         */
        if (since >= 0) {
            /* Subtract time required for DPD to be reached */
            since -= driver_config->t_enter_dpd;

            /* Subtract time required in DPD before exit */
            since -= driver_config->t_dpdd_ms;

            /* If the adjusted time is negative we have to wait
             * until it reaches zero before we can proceed.
             */
            if (since < 0) {
                k_sleep(K_MSEC((uint32_t)-since));
            }
        }
    }
    #else
    ARG_UNUSED(dev);
    #endif /* ANY_INST_HAS_DPD */
}

/* Indicates that an access command includes bytes for the address.
 * If not provided the opcode is not followed by address bytes.
 */
#define NOR_ACCESS_ADDRESSED    BIT(0)

/* Indicates that addressed access uses a 24-bit address regardless of
 * spi_nor_data::flag_32bit_addr.
 */
#define NOR_ACCESS_24BIT_ADDR   BIT(1)

/* Indicates that addressed access uses a 32-bit address regardless of
 * spi_nor_data::flag_32bit_addr.
 */
#define NOR_ACCESS_32BIT_ADDR   BIT(2)

/* Indicates that an access command is performing a write.  If not
 * provided access is a read.
 */
#define NOR_ACCESS_WRITE        BIT(7)

/*
 * @brief Send an SPI command
 *
 * @param dev Device struct
 * @param opcode The command to send
 * @param access flags that determine how the command is constructed.
 *        See NOR_ACCESS_*.
 * @param addr The address to send
 * @param data The buffer to store or read the value
 * @param length The size of the buffer
 * @return 0 on success, negative errno code otherwise
 */
static int spi_nor_access(const struct device* const dev,
                          uint8_t opcode, unsigned int access,
                          off_t addr, void* data, size_t length) {
    const struct spi_nor_config* const driver_cfg = dev->config;
    struct spi_nor_data* const driver_data = dev->data;
    bool is_addressed = ((access & NOR_ACCESS_ADDRESSED) != 0U);
    bool is_write     = ((access & NOR_ACCESS_WRITE) != 0U);
    uint8_t buf[5];

    struct spi_buf spi_buf[2] = {
        {
            .buf = buf,
            .len = 1
        },
        {
            .buf = data,
            .len = length
        }
    };

    buf[0] = opcode;
    if (is_addressed == true) {
        bool access_24bit = ((access & NOR_ACCESS_24BIT_ADDR) != 0U);
        bool access_32bit = ((access & NOR_ACCESS_32BIT_ADDR) != 0U);
        bool use_32bit    = (access_32bit || (!access_24bit && driver_data->flag_access_32bit));

        union {
            uint32_t u32;
            uint8_t  u8[4];
        } addr32 = {
            .u32 = sys_cpu_to_be32(addr),
        };

        if (use_32bit == true) {
            memcpy(&buf[1], &addr32.u8[0], 4);
            spi_buf[0].len += 4;
        }
        else {
            memcpy(&buf[1], &addr32.u8[1], 3);
            spi_buf[0].len += 3;
        }
    };

    const struct spi_buf_set tx_set = {
        .buffers = spi_buf,
        .count   = (length != 0) ? 2 : 1
    };

    const struct spi_buf_set rx_set = {
        .buffers = spi_buf,
        .count   = 2
    };

    if (is_write == true) {
        return spi_write_dt(&driver_cfg->spi, &tx_set);
    }

    return spi_transceive_dt(&driver_cfg->spi, &tx_set, &rx_set);
}

#define spi_nor_cmd_read(dev, opcode, dest, length) \
    spi_nor_access(dev, opcode, 0, 0, dest, length)

#define spi_nor_cmd_addr_read(dev, opcode, addr, dest, length) \
    spi_nor_access(dev, opcode, NOR_ACCESS_ADDRESSED, addr, dest, length)

#define spi_nor_cmd_write(dev, opcode) \
    spi_nor_access(dev, opcode, NOR_ACCESS_WRITE, 0, NULL, 0)

#define spi_nor_cmd_addr_write(dev, opcode, addr, src, length) \
    spi_nor_access(dev, opcode, (NOR_ACCESS_WRITE | NOR_ACCESS_ADDRESSED), \
                   addr, (void*)src, length)

/**
 * @brief Wait until the flash is ready
 *
 * @note The device must be externally acquired before invoking this
 * function.
 *
 * This function should be invoked after every ERASE, PROGRAM, or
 * WRITE_STATUS operation before continuing.  This allows us to assume
 * that the device is ready to accept new commands at any other point
 * in the code.
 *
 * @param dev The device structure
 * @param poll_delay Duration between polls of status register
 * @return 0 on success, negative errno code otherwise
 */
static int spi_nor_wait_until_ready(const struct device* dev, k_timeout_t poll_delay) {
    int ret;
    uint8_t reg;

    ARG_UNUSED(poll_delay);

    while (true) {
        ret = spi_nor_cmd_read(dev, SPI_NOR_CMD_RDSR, &reg, sizeof(reg));
        /* Exit on error or no longer WIP */
        if (ret || !(reg & SPI_NOR_WIP_BIT)) {
            break;
        }

        #ifdef CONFIG_SPI_NOR_SLEEP_WHILE_WAITING_UNTIL_READY
        /* Don't monopolise the CPU while waiting for ready */
        k_sleep(poll_delay);
        #endif /* CONFIG_SPI_NOR_SLEEP_WHILE_WAITING_UNTIL_READY */
    }

    return (ret);
}

#if defined(CONFIG_SPI_NOR_SFDP_RUNTIME) || defined(CONFIG_FLASH_JESD216_API)
/*
 * @brief Read content from the SFDP hierarchy
 *
 * @note The device must be externally acquired before invoking this
 * function.
 *
 * @param dev Device struct
 * @param addr The address to send
 * @param data The buffer to store or read the value
 * @param length The size of the buffer
 * @return 0 on success, negative errno code otherwise
 */
static int read_sfdp(const struct device* const dev,
                     off_t addr, void* data, size_t length) {
    /* READ_SFDP requires a 24-bit address followed by a single
     * byte for a wait state.  This is effected by using 32-bit
     * address by shifting the 24-bit address up 8 bits.
     */
    return spi_nor_access(dev, JESD216_CMD_READ_SFDP,
                          (NOR_ACCESS_32BIT_ADDR | NOR_ACCESS_ADDRESSED),
                          (addr << 8), data, length);
}
#endif /* CONFIG_SPI_NOR_SFDP_RUNTIME */

static int enter_dpd(const struct device* const dev) {
    int ret;
    const struct spi_nor_config* cfg = dev->config;

<<<<<<< HEAD
static int exit_dpd(const struct device *const dev)
{
	int ret = 0;
#if ANY_INST_HAS_DPD
	const struct spi_nor_config *cfg = dev->config;

	if (cfg->dpd_exist) {
		delay_until_exit_dpd_ok(dev);

		if (cfg->dpd_wakeup_sequence_exist) {
#if ANY_INST_HAS_DPD_WAKEUP_SEQUENCE
			/* Assert CSn and wait for tCRDP.
			 *
			 * Unfortunately the SPI API doesn't allow us to
			 * control CSn so fake it by writing a known-supported
			 * single-byte command, hoping that'll hold the assert
			 * long enough.  This is highly likely, since the
			 * duration is usually less than two SPI clock cycles.
			 */
			ret = spi_nor_cmd_write(dev, SPI_NOR_CMD_RDID);

			/* Deassert CSn and wait for tRDP */
			k_sleep(K_MSEC(cfg->t_rdp_ms));
#endif /* ANY_INST_HAS_DPD_WAKEUP_SEQUENCE */
		} else {
			ret = spi_nor_cmd_write(dev, SPI_NOR_CMD_RDPD);

#if ANY_INST_HAS_T_EXIT_DPD
			if (ret == 0) {
				if (cfg->dpd_exist) {
					k_sleep(K_MSEC(cfg->t_exit_dpd));
				}
			}
#endif /* T_EXIT_DPD */
		}
	}
#endif /* ANY_INST_HAS_DPD */
	return ret;
=======
    ret = 0;
    if (cfg->dpd_exist) {
        ret = spi_nor_cmd_write(dev, SPI_NOR_CMD_DPD);
        if (ret == 0) {
            record_entered_dpd(dev);
        }
    }

    return (ret);
}

static int exit_dpd(const struct device* const dev) {
    int ret;
    const struct spi_nor_config* cfg = dev->config;

    ret = 0;
    if (cfg->dpd_exist) {
        delay_until_exit_dpd_ok(dev);

        #if ANY_INST_HAS_DPD_WAKEUP_SEQUENCE
        if (cfg->dpd_wakeup_sequence_exist) {
            /* Assert CSn and wait for tCRDP.
             *
             * Unfortunately the SPI API doesn't allow us to
             * control CSn so fake it by writing a known-supported
             * single-byte command, hoping that'll hold the assert
             * long enough.  This is highly likely, since the
             * duration is usually less than two SPI clock cycles.
             */
            ret = spi_nor_cmd_write(dev, SPI_NOR_CMD_RDID);

            /* Deassert CSn and wait for tRDP */
            k_sleep(K_MSEC(cfg->t_rdp_ms));
        }
        else {
            ret = spi_nor_cmd_write(dev, SPI_NOR_CMD_RDPD);

            #if ANY_INST_HAS_T_EXIT_DPD
            if (ret == 0) {
                if (cfg->dpd_exist) {
                    k_sleep(K_MSEC(cfg->t_exit_dpd));
                }
            }
            #endif /* T_EXIT_DPD */
        }
        #endif /* DPD_WAKEUP_SEQUENCE */
    }

    return (ret);
>>>>>>> 752ebfdc
}

/* Everything necessary to acquire owning access to the device.
 *
 * This means taking the lock and, if necessary, waking the device
 * from deep power-down mode.
 */
static void acquire_device(const struct device* dev) {
    if (IS_ENABLED(CONFIG_MULTITHREADING)) {
        struct spi_nor_data* const driver_data = dev->data;

        k_sem_take(&driver_data->sem, K_FOREVER);
    }

    if (IS_ENABLED(CONFIG_SPI_NOR_IDLE_IN_DPD)) {
        exit_dpd(dev);
    }
}

/* Everything necessary to release access to the device.
 *
 * This means (optionally) putting the device into deep power-down
 * mode, and releasing the lock.
 */
static void release_device(const struct device* dev) {
    if (IS_ENABLED(CONFIG_SPI_NOR_IDLE_IN_DPD)) {
        enter_dpd(dev);
    }

    if (IS_ENABLED(CONFIG_MULTITHREADING)) {
        struct spi_nor_data* const driver_data = dev->data;

        k_sem_give(&driver_data->sem);
    }
}

/**
 * @brief Read the status register.
 *
 * @note The device must be externally acquired before invoking this
 * function.
 *
 * @param dev Device struct
 *
 * @return the non-negative value of the status register, or an error code.
 */
static int spi_nor_rdsr(const struct device* dev) {
    uint8_t reg;
    int ret;

    ret = spi_nor_cmd_read(dev, SPI_NOR_CMD_RDSR, &reg, sizeof(reg));
    if (ret == 0) {
        ret = reg;
    }

    return (ret);
}

/**
 * @brief Write the status register.
 *
 * @note The device must be externally acquired before invoking this
 * function.
 *
 * @param dev Device struct
 * @param sr The new value of the status register
 *
 * @return 0 on success or a negative error code.
 */
static int spi_nor_wrsr(const struct device* dev,
                        uint8_t sr) {
    int ret;

    ret = spi_nor_cmd_write(dev, SPI_NOR_CMD_WREN);
    if (ret != 0) {
        return (ret);
    }

    ret = spi_nor_access(dev, SPI_NOR_CMD_WRSR, NOR_ACCESS_WRITE, 0, &sr,
                         sizeof(sr));
    if (ret != 0) {
        return (ret);
    }

    return spi_nor_wait_until_ready(dev, WAIT_READY_REGISTER);
}

#if ANY_INST_HAS_MXICY_MX25R_POWER_MODE

/**
 * @brief Read the configuration register.
 *
 * @note The device must be externally acquired before invoking this
 * function.
 *
 * @param dev Device struct
 *
 * @return the non-negative value of the configuration register, or an error code.
 */
static int mxicy_rdcr(const struct device* dev) {
    const struct spi_nor_config* cfg = dev->config;
    uint16_t cr = -ENOSYS;

    if (cfg->mxicy_mx25r_power_mode_exist) {
        int ret = spi_nor_cmd_read(dev, CMD_RDCR, &cr, sizeof(cr));

        if (ret < 0) {
            return (ret);
        }
    }

    return (cr);
}

/**
 * @brief Write the configuration register.
 *
 * @note The device must be externally acquired before invoking this
 * function.
 *
 * @param dev Device struct
 * @param cr  The new value of the configuration register
 *
 * @return 0 on success or a negative error code.
 */
static int mxicy_wrcr(const struct device* dev,
                      uint16_t cr) {
    const struct spi_nor_config* cfg = dev->config;
    int ret = -ENOSYS;
    /* The configuration register bytes on the Macronix MX25R devices are
     * written using the Write Status Register command where the configuration
     * register bytes are written as two extra bytes after the status register.
     * First read out the current status register to preserve the value.
     */

    if (cfg->mxicy_mx25r_power_mode_exist) {
        int sr = spi_nor_rdsr(dev);

        if (sr < 0) {
            LOG_ERR("Read status register failed: %d", sr);
            return (sr);
        }

        ret = spi_nor_cmd_write(dev, SPI_NOR_CMD_WREN);
        if (ret != 0) {
            return ret;
        }

        uint8_t data[] = {
            sr,
            cr & 0xFF,      /* Configuration register 1 */
            cr >> 8         /* Configuration register 2 */
        };

        ret = spi_nor_access(dev, SPI_NOR_CMD_WRSR, NOR_ACCESS_WRITE, 0,
                             data, sizeof(data));
        if (ret != 0) {
            return ret;
        }

        ret = spi_nor_wait_until_ready(dev, WAIT_READY_REGISTER);
    }

    return (ret);
}

static int mxicy_configure(const struct device* dev, uint8_t const* jedec_id) {
    const struct spi_nor_config* cfg = dev->config;
    int ret = -ENOSYS;

    if (cfg->mxicy_mx25r_power_mode_exist) {
        /* Low-power/high perf mode is second bit in configuration register 2 */
        int current_cr, new_cr;
        /* lh_switch enum index:
         * 0: Ultra low power
         * 1: High performance mode
         */
        bool const use_high_perf = cfg->mxicy_mx25r_power_mode;

        /* Only supported on Macronix MX25R Ultra Low Power series. */
        if ((jedec_id[0] != JEDEC_MACRONIX_ID) ||
            (jedec_id[1] != JEDEC_MX25R_TYPE_ID)) {
            LOG_WRN("L/H switch not supported for device id: %02x %02x %02x",
                    jedec_id[0], jedec_id[1], jedec_id[2]);
            /* Do not return an error here because the flash still functions */
            return (0);
        }

        acquire_device(dev);

        /* Read current configuration register */

        ret = mxicy_rdcr(dev);
        if (ret < 0) {
            release_device(dev);
            return (ret);
        }
        current_cr = ret;

        LOG_DBG("Use high performance mode? %d", use_high_perf);
        new_cr = current_cr;
        WRITE_BIT(new_cr, LH_SWITCH_BIT, use_high_perf);
        if (new_cr != current_cr) {
            ret = mxicy_wrcr(dev, new_cr);
        }
        else {
            ret = 0;
        }

        if (ret < 0) {
            LOG_ERR("Enable high performace mode failed: %d", ret);
        }

        release_device(dev);
    }

    return (ret);
}

#endif /* ANY_INST_HAS_MXICY_MX25R_POWER_MODE */

static int spi_nor_read(const struct device* dev, off_t addr, void* dest,
                        size_t size) {
    const size_t flash_size = dev_flash_size(dev);
    int ret;

    /* should be between 0 and flash size */
    if ((addr < 0) || ((addr + size) > flash_size)) {
        return (-EINVAL);
    }

    acquire_device(dev);

    ret = spi_nor_cmd_addr_read(dev, SPI_NOR_CMD_READ, addr, dest, size);

    release_device(dev);

    return (ret);
}

#if defined(CONFIG_FLASH_EX_OP_ENABLED)
static int flash_spi_nor_ex_op(const struct device* dev, uint16_t code,
                               const uintptr_t in, void* out) {
    int ret;

    ARG_UNUSED(in);
    ARG_UNUSED(out);

    acquire_device(dev);

    switch (code) {
        case FLASH_EX_OP_RESET :
            ret = spi_nor_cmd_write(dev, SPI_NOR_CMD_RESET_EN);
            if (ret == 0) {
                ret = spi_nor_cmd_write(dev, SPI_NOR_CMD_RESET_MEM);
            }
            break;

        default :
            ret = -ENOTSUP;
            break;
    }

    release_device(dev);

    return (ret);
}
#endif

static int /**/spi_nor_write(const struct device* dev, off_t addr,
                             void const* src,
                             size_t size) {
    const size_t flash_size = dev_flash_size(dev);
    const uint16_t page_size = dev_page_size(dev);
    int ret;

    /* should be between 0 and flash size */
    if ((addr < 0) || ((size + addr) > flash_size)) {
        return (-EINVAL);
    }

    acquire_device(dev);
    ret = spi_nor_write_protection_set(dev, false);
    if (ret == 0) {
        while (size > 0) {
            size_t to_write = size;

            /* Don't write more than a page. */
            if (to_write >= page_size) {
                to_write = page_size;
            }

            /* Don't write across a page boundary */
            if (((addr + to_write - 1U) / page_size)
                != (addr / page_size)) {
                to_write = page_size - (addr % page_size);
            }

            spi_nor_cmd_write(dev, SPI_NOR_CMD_WREN);
            ret = spi_nor_cmd_addr_write(dev, SPI_NOR_CMD_PP, addr,
                                         src, to_write);
            if (ret != 0) {
                break;
            }

            size -= to_write;
            src   = (uint8_t const*)src + to_write;
            addr += to_write;

            ret = spi_nor_wait_until_ready(dev, WAIT_READY_WRITE);
            if (ret != 0) {
                break;
            }
        }
    }

    int ret2 = spi_nor_write_protection_set(dev, true);

    if (ret == 0) {
        /* In case of no error from ret then override with ret2 */
        ret = ret2;
    }

    release_device(dev);

    return (ret);
}

static int spi_nor_erase(const struct device* dev, off_t addr, size_t size) {
    const size_t flash_size = dev_flash_size(dev);
    int ret;

    /* erase area must be sub-region of device */
    if ((addr < 0) || ((size + addr) > flash_size)) {
        return (-EINVAL);
    }

    /* address must be sector-aligned */
    if (!SPI_NOR_IS_SECTOR_ALIGNED(addr)) {
        return (-EINVAL);
    }

    /* size must be a multiple of sectors */
    if ((size % SPI_NOR_SECTOR_SIZE) != 0) {
        return (-EINVAL);
    }

    acquire_device(dev);
    ret = spi_nor_write_protection_set(dev, false);

    while ((size > 0) && (ret == 0)) {
        ret = spi_nor_cmd_write(dev, SPI_NOR_CMD_WREN);
        if (ret) {
            break;
        }

        if (size == flash_size) {
            /* chip erase */
            ret = spi_nor_cmd_write(dev, SPI_NOR_CMD_CE);
            size -= flash_size;
        }
        else {
            const struct jesd216_erase_type* erase_types =
                    dev_erase_types(dev);
            const struct jesd216_erase_type* bet = NULL;

            for (uint_fast8_t ei = 0; ei < JESD216_NUM_ERASE_TYPES; ++ei) {
                const struct jesd216_erase_type* etp =
                        &erase_types[ei];

                if ((etp->exp != 0)                    &&
                    SPI_NOR_IS_ALIGNED(addr, etp->exp) &&
                    (size >= BIT(etp->exp))            &&
                    ((bet == NULL) || (etp->exp > bet->exp))) {
                    bet = etp;
                }
            }

            if (bet != NULL) {
                ret = spi_nor_cmd_addr_write(dev, bet->cmd, addr, NULL, 0);
                addr += BIT(bet->exp);
                size -= BIT(bet->exp);
            }
            else {
                LOG_DBG("Can't erase %zu at 0x%lx",
                        size, (long)addr);
                ret = -EINVAL;
            }
        }

        if (ret != 0) {
            break;
        }

        ret = spi_nor_wait_until_ready(dev, WAIT_READY_ERASE);
    }

    int ret2 = spi_nor_write_protection_set(dev, true);

    if (ret == 0) {
        /* In case of no error from ret then override with ret2 */
        ret = ret2;
    }

    release_device(dev);

    return (ret);
}

/* @note The device must be externally acquired before invoking this
 * function.
 */
static int spi_nor_write_protection_set(const struct device* dev,
                                        bool write_protect) {
    int ret;
    const struct spi_nor_config* cfg = dev->config;

    #if ANY_INST_HAS_WP_GPIOS
    if (DEV_CFG(dev)->wp_gpios_exist && write_protect == false) {
        gpio_pin_set_dt(&(DEV_CFG(dev)->wp), 0);
    }
    #endif

    ret = spi_nor_cmd_write(dev, (write_protect) ?
          SPI_NOR_CMD_WRDI : SPI_NOR_CMD_WREN);

    if (cfg->requires_ulbpr_exist &&
        (ret == 0)                &&
        (write_protect == false)) {
        ret = spi_nor_cmd_write(dev, SPI_NOR_CMD_ULBPR);
    }

    #if ANY_INST_HAS_WP_GPIOS
    if (DEV_CFG(dev)->wp_gpios_exist && write_protect == true) {
        gpio_pin_set_dt(&(DEV_CFG(dev)->wp), 1);
    }
    #endif

    return (ret);
}

#if defined(CONFIG_FLASH_JESD216_API) || defined(CONFIG_SPI_NOR_SFDP_RUNTIME)

static int spi_nor_sfdp_read(const struct device* dev, off_t addr,
                             void* dest, size_t size) {
    acquire_device(dev);

    int ret = read_sfdp(dev, addr, dest, size);

    release_device(dev);

    return (ret);
}

#endif /* CONFIG_FLASH_JESD216_API || CONFIG_SPI_NOR_SFDP_RUNTIME */

static int spi_nor_read_jedec_id(const struct device* dev,
                                 uint8_t* id) {
    if (id == NULL) {
        return (-EINVAL);
    }

    acquire_device(dev);

    int ret = spi_nor_cmd_read(dev, SPI_NOR_CMD_RDID, id, SPI_NOR_MAX_ID_LEN);

    release_device(dev);

    return (ret);
}

/* Put the device into the appropriate address mode, if supported.
 *
 * On successful return spi_nor_data::flag_access_32bit has been set
 * (cleared) if the device is configured for 4-byte (3-byte) addresses
 * for read, write, and erase commands.
 *
 * @param dev the device
 *
 * @param enter_4byte_addr the Enter 4-Byte Addressing bit set from
 * DW16 of SFDP BFP.  A value of all zeros or all ones is interpreted
 * as "not supported".
 *
 * @retval -ENOTSUP if 4-byte addressing is supported but not in a way
 * that the driver can handle.
 * @retval negative codes if the attempt was made and failed
 * @retval 0 if the device is successfully left in 24-bit mode or
 *         reconfigured to 32-bit mode.
 */
static int spi_nor_set_address_mode(const struct device* dev, uint8_t enter_4byte_addr) {
    int ret = 0;

    LOG_DBG("Checking enter-4byte-addr %02x", enter_4byte_addr);

    /* Do nothing if not provided (either no bits or all bits
     * set).
     */
    if ((enter_4byte_addr == 0U) ||
        (enter_4byte_addr == 0xFFU)) {
        return (0);
    }

    /* This currently only supports command 0xB7 (Enter 4-Byte
     * Address Mode), with or without preceding WREN.
     */
    if ((enter_4byte_addr & 0x03U) == 0) {
        return (-ENOTSUP);
    }

    acquire_device(dev);

    if ((enter_4byte_addr & 0x02U) != 0) {
        /* Enter after WREN. */
        ret = spi_nor_cmd_write(dev, SPI_NOR_CMD_WREN);
    }

    if (ret == 0) {
        ret = spi_nor_cmd_write(dev, SPI_NOR_CMD_4BA);

        if (ret == 0) {
            struct spi_nor_data* data = dev->data;

            data->flag_access_32bit = true;
        }
    }

    release_device(dev);

    return (ret);
}

#ifndef CONFIG_SPI_NOR_SFDP_MINIMAL

static int spi_nor_process_bfp(const struct device* dev,
                               const struct jesd216_param_header* php,
                               const struct jesd216_bfp* bfp) {
    struct spi_nor_data* data = dev->data;
    struct jesd216_erase_type* etp = data->erase_types;
    const size_t flash_size = (size_t)(jesd216_bfp_density(bfp) / 8U);

    LOG_INF("%s: %u MiB flash", dev->name, (uint32_t)(flash_size >> 20));

    /* Copy over the erase types, preserving their order.  (The
     * Sector Map Parameter table references them by index.)
     */
    memset(data->erase_types, 0, sizeof(data->erase_types));
    for (uint_fast8_t ti = 1; ti <= ARRAY_SIZE(data->erase_types); ++ti) {
        if (jesd216_bfp_erase(bfp, ti, etp) == 0) {
            LOG_DBG("Erase %u with %02x", (uint32_t)BIT(etp->exp), etp->cmd);
        }
        ++etp;
    }

    data->page_size = jesd216_bfp_page_size(php, bfp);
    #ifdef CONFIG_SPI_NOR_SFDP_RUNTIME
    data->flash_size = flash_size;
    #else /* CONFIG_SPI_NOR_SFDP_RUNTIME */
    if (flash_size != dev_flash_size(dev)) {
        LOG_ERR("BFP flash size mismatch with devicetree");
        return (-EINVAL);
    }
    #endif /* CONFIG_SPI_NOR_SFDP_RUNTIME */

    LOG_DBG("Page size %u bytes", data->page_size);

    /* If 4-byte addressing is supported, switch to it. */
    if (jesd216_bfp_addrbytes(bfp) != JESD216_SFDP_BFP_DW1_ADDRBYTES_VAL_3B) {
        struct jesd216_bfp_dw16 dw16;
        int rc = 0;

        if (jesd216_bfp_decode_dw16(php, bfp, &dw16) == 0) {
            rc = spi_nor_set_address_mode(dev, dw16.enter_4ba);
        }

        if (rc != 0) {
            LOG_ERR("Unable to enter 4-byte mode: %d\n", rc);
            return (rc);
        }
    }

    return (0);
}

static int spi_nor_process_sfdp(const struct device* dev) {
    int rc;

    #if defined(CONFIG_SPI_NOR_SFDP_RUNTIME)
    /* For runtime we need to read the SFDP table, identify the
     * BFP block, and process it.
     */
    const uint8_t decl_nph = 2;

    union {
        /* We only process BFP so use one parameter block */
        uint8_t raw[JESD216_SFDP_SIZE(2U)];                     /* @see Use value from decl_nph */
        struct jesd216_sfdp_header sfdp;
    } u_header;
    const struct jesd216_sfdp_header* hp = &u_header.sfdp;

    rc = spi_nor_sfdp_read(dev, 0, u_header.raw, sizeof(u_header.raw));
    if (rc != 0) {
        LOG_ERR("SFDP read failed: %d", rc);
        return (rc);
    }

    uint32_t magic = jesd216_sfdp_magic(hp);

    if (magic != JESD216_SFDP_MAGIC) {
        LOG_ERR("SFDP magic %08x invalid", magic);
        return (-EINVAL);
    }

    LOG_INF("%s: SFDP v %u.%u AP %x with %u PH", dev->name,
            hp->rev_major, hp->rev_minor, hp->access, 1 + hp->nph);

    const struct jesd216_param_header* php  = hp->phdr;
    const struct jesd216_param_header* phpe = php + MIN(decl_nph, 1 + hp->nph);

    while (php != phpe) {
        uint16_t id = jesd216_param_id(php);

        LOG_INF("PH%u: %04x rev %u.%u: %u DW @ %x",
                (php - hp->phdr), id, php->rev_major, php->rev_minor,
                php->len_dw, jesd216_param_addr(php));

        if (id == JESD216_SFDP_PARAM_ID_BFP) {
            union {
                uint32_t dw[20];                                        /* The maximum size of BFP is 20 DWORD */
                struct jesd216_bfp bfp;
            } u_param;
            const struct jesd216_bfp* bfp = &u_param.bfp;
            size_t len = (MIN(php->len_dw, 20) * sizeof(uint32_t));     /* #CUSTOM@NDRS */

            rc = spi_nor_sfdp_read(dev, jesd216_param_addr(php),
                                   u_param.dw, len);
            if (rc == 0) {
                rc = spi_nor_process_bfp(dev, php, bfp);
            }

            if (rc != 0) {
                LOG_INF("SFDP BFP failed: %d", rc);
                break;
            }
        }
        ++php;
    }
    #elif defined(CONFIG_SPI_NOR_SFDP_DEVICETREE)
    /* For devicetree we need to synthesize a parameter header and
     * process the stored BFP data as if we had read it.
     */
    const struct spi_nor_config* cfg = dev->config;
    struct jesd216_param_header bfp_hdr = {
         .len_dw = cfg->bfp_len,
    };

    rc = spi_nor_process_bfp(dev, &bfp_hdr, cfg->bfp);
    #else
    #error Unhandled SFDP choice
    #endif

    return (rc);
}

#if defined(CONFIG_FLASH_PAGE_LAYOUT)
static int setup_pages_layout(const struct device* dev) {
    #if defined(CONFIG_SPI_NOR_SFDP_RUNTIME)
    struct spi_nor_data* data = dev->data;
    const size_t flash_size = dev_flash_size(dev);
    const uint32_t layout_page_size = CONFIG_SPI_NOR_FLASH_LAYOUT_PAGE_SIZE;
    uint8_t exp = 0;

    /* Find the smallest erase size. */
    for (size_t i = 0; i < ARRAY_SIZE(data->erase_types); ++i) {
        const struct jesd216_erase_type* etp = &data->erase_types[i];

        if ((etp->cmd != 0) &&
            ((exp == 0) || (etp->exp < exp))) {
            exp = etp->exp;
        }
    }

    if (exp == 0) {
        return (-ENOTSUP);
    }

    uint32_t erase_size = BIT(exp);

    /* Error if layout page size is not a multiple of smallest
     * erase size.
     */
    if ((layout_page_size % erase_size) != 0) {
        LOG_ERR("layout page %u not compatible with erase size %u",
                layout_page_size, erase_size);
        return (-EINVAL);
    }

    /* Warn but accept layout page sizes that leave inaccessible
     * space.
     */
    if ((flash_size % layout_page_size) != 0) {
        LOG_INF("layout page %u wastes space with device size %zu",
                layout_page_size, flash_size);
    }

    data->layout.pages_size  = layout_page_size;
    data->layout.pages_count = (flash_size / layout_page_size);
    LOG_DBG("layout %u x %u By pages", data->layout.pages_count, data->layout.pages_size);
    #elif defined(CONFIG_SPI_NOR_SFDP_DEVICETREE)
    const struct spi_nor_config* cfg = dev->config;
    const struct flash_pages_layout* layout = &cfg->layout;
    const size_t flash_size = dev_flash_size(dev);
    size_t layout_size = layout->pages_size * layout->pages_count;

    if (flash_size != layout_size) {
        LOG_ERR("device size %u mismatch %zu * %zu By pages",
                flash_size, layout->pages_count, layout->pages_size);
        return (-EINVAL);
    }
    #else /* CONFIG_SPI_NOR_SFDP_RUNTIME */
    #error Unhandled SFDP choice
    #endif /* CONFIG_SPI_NOR_SFDP_RUNTIME */

    return (0);
}
#endif /* CONFIG_FLASH_PAGE_LAYOUT */
#endif /* CONFIG_SPI_NOR_SFDP_MINIMAL */

/**
 * @brief Configure the flash
 *
 * @param dev The flash device structure
 * @param info The flash info structure
 * @return 0 on success, negative errno code otherwise
 */
static int spi_nor_configure(const struct device* dev) {
    const struct spi_nor_config* cfg = dev->config;
    uint8_t jedec_id[SPI_NOR_MAX_ID_LEN];
    int rc;

    /* Validate bus and CS is ready */
    if (!spi_is_ready_dt(&cfg->spi)) {
        return (-ENODEV);
    }

    #if ANY_INST_HAS_RESET_GPIOS

    if (cfg->reset_gpios_exist) {
        if (!gpio_is_ready_dt(&cfg->reset)) {
            LOG_ERR("Reset pin not ready");
            return (-ENODEV);
        }

        if (gpio_pin_configure_dt(&cfg->reset, GPIO_OUTPUT_ACTIVE)) {
            LOG_ERR("Couldn't configure reset pin");
            return (-ENODEV);
        }

        rc = gpio_pin_set_dt(&cfg->reset, 0);
        if (rc) {
            return (rc);
        }
    }
    #endif

    #if (__GTEST == 0U)                     /* #CUSTOM@NDRS */
    /* After a soft-reset the flash might be in DPD or busy writing/erasing.
     * Exit DPD and wait until flash is ready.
     */
    acquire_device(dev);

    rc = exit_dpd(dev);
    if (rc < 0) {
        LOG_ERR("Failed to exit DPD (%d)", rc);
        release_device(dev);
        return (-ENODEV);
    }

    rc = spi_nor_rdsr(dev);
    if ((rc > 0) && (rc & SPI_NOR_WIP_BIT)) {
        LOG_WRN("Waiting until flash is ready");
        rc = spi_nor_wait_until_ready(dev, WAIT_READY_REGISTER);
    }
    release_device(dev);

    if (rc < 0) {
        LOG_ERR("Failed to wait until flash is ready (%d)", rc);
        return (-ENODEV);
    }
    #endif

    /* now the spi bus is configured, we can verify SPI
     * connectivity by reading the JEDEC ID.
     */

    rc = spi_nor_read_jedec_id(dev, jedec_id);
    if (rc != 0) {
        LOG_ERR("JEDEC ID read failed: %d", rc);
        return (-ENODEV);
    }

    #ifndef CONFIG_SPI_NOR_SFDP_RUNTIME
    /* For minimal and devicetree we need to check the JEDEC ID
     * against the one from devicetree, to ensure we didn't find a
     * device that has different parameters.
     */

    if (memcmp(jedec_id, cfg->jedec_id, sizeof(jedec_id)) != 0) {
        LOG_ERR("Device id %02x %02x %02x does not match config %02x %02x %02x",
                jedec_id[0], jedec_id[1], jedec_id[2],
                cfg->jedec_id[0], cfg->jedec_id[1], cfg->jedec_id[2]);
        return (-EINVAL);
    }
    #endif

    /* Check for block protect bits that need to be cleared.  This
     * information cannot be determined from SFDP content, so the
     * devicetree node property must be set correctly for any device
     * that powers up with block protect enabled.
     */
    if (cfg->has_lock != 0) {
        acquire_device(dev);

        rc = spi_nor_rdsr(dev);

        /* Only clear if RDSR worked and something's set. */
        if (rc > 0) {
            rc = spi_nor_wrsr(dev, rc & ~cfg->has_lock);
        }

        release_device(dev);

        if (rc != 0) {
            LOG_ERR("BP clear failed: %d\n", rc);
            return (-ENODEV);
        }
    }

    #ifdef CONFIG_SPI_NOR_SFDP_MINIMAL
    /* For minimal we support some overrides from specific
     * devicertee properties.
     */
    if (cfg->enter_4byte_addr != 0) {
        rc = spi_nor_set_address_mode(dev, cfg->enter_4byte_addr);

        if (rc != 0) {
            LOG_ERR("Unable to enter 4-byte mode: %d\n", rc);
            return (-ENODEV);
        }
    }

    #else /* CONFIG_SPI_NOR_SFDP_MINIMAL */
    /* For devicetree and runtime we need to process BFP data and
     * set up or validate page layout.
     */
    rc = spi_nor_process_sfdp(dev);
    if (rc != 0) {
        LOG_ERR("SFDP read failed: %d", rc);
        return (-ENODEV);
    }

    #if defined(CONFIG_FLASH_PAGE_LAYOUT)
    rc = setup_pages_layout(dev);
    if (rc != 0) {
        LOG_ERR("layout setup failed: %d", rc);
        return (-ENODEV);
    }
    #endif /* CONFIG_FLASH_PAGE_LAYOUT */
    #endif /* CONFIG_SPI_NOR_SFDP_MINIMAL */

    #if ANY_INST_HAS_MXICY_MX25R_POWER_MODE
    if (cfg->mxicy_mx25r_power_mode_exist) {
        /* Do not fail init if setting configuration register fails */
        (void) mxicy_configure(dev, jedec_id);
    }
    #endif /* ANY_INST_HAS_MXICY_MX25R_POWER_MODE */

    return (0);
}

static int spi_nor_pm_control(const struct device* dev, enum pm_device_action action) {
    int rc = 0;

    switch (action) {
        #ifdef CONFIG_SPI_NOR_IDLE_IN_DPD
        case PM_DEVICE_ACTION_SUSPEND :
        case PM_DEVICE_ACTION_RESUME :
            break;
        #else
        case PM_DEVICE_ACTION_SUSPEND :
            acquire_device(dev);
            rc = enter_dpd(dev);
            release_device(dev);
            break;

        case PM_DEVICE_ACTION_RESUME :
            acquire_device(dev);
            rc = exit_dpd(dev);
            release_device(dev);
            break;
        #endif /* CONFIG_SPI_NOR_IDLE_IN_DPD */

        case PM_DEVICE_ACTION_TURN_ON :
            /* Coming out of power off */
            rc = spi_nor_configure(dev);
            #ifndef CONFIG_SPI_NOR_IDLE_IN_DPD
            if (rc == 0) {
                /* Move to DPD, the correct device state
                 * for PM_DEVICE_STATE_SUSPENDED
                 */
                acquire_device(dev);
                rc = enter_dpd(dev);
                release_device(dev);
            }
            #endif /* CONFIG_SPI_NOR_IDLE_IN_DPD */
            break;

        case PM_DEVICE_ACTION_TURN_OFF :
            break;

        default :
            rc = -ENOSYS;
            break;
    }

    return (rc);
}

/**
 * @brief Initialize and configure the flash
 *
 * @param name The flash name
 * @return 0 on success, negative errno code otherwise
 */
static int spi_nor_init(const struct device* dev) {
    if (IS_ENABLED(CONFIG_MULTITHREADING)) {
        struct spi_nor_data* const driver_data = dev->data;

        k_sem_init(&driver_data->sem, 1, K_SEM_MAX_LIMIT);
    }

    #if ANY_INST_HAS_WP_GPIOS
    if (DEV_CFG(dev)->wp_gpios_exist) {
        if (!device_is_ready(DEV_CFG(dev)->wp.port)) {
            LOG_ERR("Write-protect pin not ready");
            return (-ENODEV);
        }

        if (gpio_pin_configure_dt(&(DEV_CFG(dev)->wp), GPIO_OUTPUT_ACTIVE)) {
            LOG_ERR("Write-protect pin failed to set active");
            return (-ENODEV);
        }
    }
    #endif /* ANY_INST_HAS_WP_GPIOS */

    #if ANY_INST_HAS_HOLD_GPIOS
    if (DEV_CFG(dev)->hold_gpios_exist) {
        if (!device_is_ready(DEV_CFG(dev)->hold.port)) {
            LOG_ERR("Hold pin not ready");
            return (-ENODEV);
        }

        if (gpio_pin_configure_dt(&(DEV_CFG(dev)->hold), GPIO_OUTPUT_INACTIVE)) {
            LOG_ERR("Hold pin failed to set inactive");
            return (-ENODEV);
        }
    }
    #endif /* ANY_INST_HAS_HOLD_GPIOS */

    return pm_device_driver_init(dev, spi_nor_pm_control);
}

#if defined(CONFIG_FLASH_PAGE_LAYOUT)

static void spi_nor_pages_layout(const struct device* dev,
                                 const struct flash_pages_layout** layout,
                                 size_t* layout_size) {
    /* Data for runtime, const for devicetree and minimal. */
    #ifdef CONFIG_SPI_NOR_SFDP_RUNTIME
    struct spi_nor_data* const data = dev->data;

    *layout = &data->layout;
    #else /* CONFIG_SPI_NOR_SFDP_RUNTIME */
    const struct spi_nor_config* cfg = dev->config;

    *layout = &cfg->layout;
    #endif /* CONFIG_SPI_NOR_SFDP_RUNTIME */

    *layout_size = 1;
}

#endif /* CONFIG_FLASH_PAGE_LAYOUT */

static const struct flash_parameters*
flash_nor_get_parameters(const struct device* dev) {
    ARG_UNUSED(dev);

    return (&flash_nor_parameters);
}

static const struct flash_driver_api spi_nor_api = {
    .read  = spi_nor_read,
    .write = spi_nor_write,
    .erase = spi_nor_erase,
    .get_parameters = flash_nor_get_parameters,
    #if defined(CONFIG_FLASH_PAGE_LAYOUT)
    .page_layout = spi_nor_pages_layout,
    #endif
    #if defined(CONFIG_FLASH_JESD216_API)
    .sfdp_read = spi_nor_sfdp_read,
    .read_jedec_id = spi_nor_read_jedec_id,
    #endif
    #if defined(CONFIG_FLASH_EX_OP_ENABLED)
    .ex_op = flash_spi_nor_ex_op,
    #endif
};

#define PAGE_LAYOUT_GEN(idx)                                    \
    BUILD_ASSERT(DT_INST_NODE_HAS_PROP(idx, size),              \
                 "jedec,spi-nor size required for non-runtime SFDP page layout");   \
    enum {                                                      \
        INST_##idx##_BYTES = (DT_INST_PROP(idx, size) / 8)      \
    };                                                          \
    BUILD_ASSERT(SPI_NOR_IS_SECTOR_ALIGNED(CONFIG_SPI_NOR_FLASH_LAYOUT_PAGE_SIZE),  \
                 "SPI_NOR_FLASH_LAYOUT_PAGE_SIZE must be multiple of 4096");        \
    enum {                                                      \
        LAYOUT_PAGES_##idx##_COUNT =                            \
            (INST_##idx##_BYTES / CONFIG_SPI_NOR_FLASH_LAYOUT_PAGE_SIZE)            \
    };                                                          \
    BUILD_ASSERT((CONFIG_SPI_NOR_FLASH_LAYOUT_PAGE_SIZE * LAYOUT_PAGES_##idx##_COUNT) == \
                 INST_##idx##_BYTES,                            \
                 "SPI_NOR_FLASH_LAYOUT_PAGE_SIZE incompatible with flash size");

#define SFDP_BFP_ATTR_GEN(idx)                                  \
    BUILD_ASSERT(DT_INST_NODE_HAS_PROP(idx, sfdp_bfp),          \
                 "jedec,spi-nor sfdp-bfp required for devicetree SFDP");            \
    static const __aligned(4) uint8_t bfp_##idx##_data[] = DT_INST_PROP(idx, sfdp_bfp);

#define INST_ATTR_GEN(idx)                                      \
    BUILD_ASSERT(DT_INST_NODE_HAS_PROP(idx, jedec_id),          \
                 "jedec,spi-nor jedec-id required for non-runtime SFDP");   \
    IF_ENABLED(CONFIG_FLASH_PAGE_LAYOUT, (PAGE_LAYOUT_GEN(idx)))            \
    IF_ENABLED(CONFIG_SPI_NOR_SFDP_DEVICETREE, (SFDP_BFP_ATTR_GEN(idx)))

    #define ATTRIBUTES_DEFINE(idx) COND_CODE_1(CONFIG_SPI_NOR_SFDP_RUNTIME, EMPTY(), \
    (INST_ATTR_GEN(idx)))

#define DEFINE_PAGE_LAYOUT(idx)                                 \
    IF_ENABLED(CONFIG_FLASH_PAGE_LAYOUT,                        \
               (.layout = {                                     \
                    .pages_count = LAYOUT_PAGES_##idx##_COUNT,  \
                    .pages_size = CONFIG_SPI_NOR_FLASH_LAYOUT_PAGE_SIZE, \
                },))

#define INST_HAS_LOCK(idx)  DT_INST_NODE_HAS_PROP(idx, has_lock)

#define INST_HAS_WP_GPIO(idx) DT_INST_NODE_HAS_PROP(idx, wp_gpios)

#define INST_HAS_HOLD_GPIO(idx) DT_INST_NODE_HAS_PROP(idx, hold_gpios)

#define LOCK_DEFINE(idx)                                        \
    IF_ENABLED(INST_HAS_LOCK(idx), (BUILD_ASSERT(DT_INST_PROP(idx, has_lock) == \
                                    (DT_INST_PROP(idx, has_lock) & 0xFF),       \
                                    "Need support for lock clear beyond SR1");))

#define INST_HAS_ENTER_4BYTE_ADDR(idx) DT_INST_NODE_HAS_PROP(idx, enter_4byte_addr)

#define CONFIGURE_4BYTE_ADDR(idx)                               \
    IF_ENABLED(INST_HAS_ENTER_4BYTE_ADDR(idx),                  \
        (.enter_4byte_addr = DT_INST_PROP(idx, enter_4byte_addr),))

#define INIT_T_ENTER_DPD(idx)                                   \
    COND_CODE_1(DT_INST_NODE_HAS_PROP(idx, t_enter_dpd),        \
        (.t_enter_dpd =                                         \
            DIV_ROUND_UP(DT_INST_PROP(idx, t_enter_dpd), NSEC_PER_MSEC)),\
        (.t_enter_dpd = 0))

#if ANY_INST_HAS_T_EXIT_DPD
#define INIT_T_EXIT_DPD(idx)                                    \
    COND_CODE_1(                                                \
        DT_INST_NODE_HAS_PROP(idx, t_exit_dpd),                 \
        (.t_exit_dpd = DIV_ROUND_UP(DT_INST_PROP(idx, t_exit_dpd), NSEC_PER_MSEC)),\
        (.t_exit_dpd = 0))
#endif

#define INIT_WP_GPIOS(idx)                                      \
    COND_CODE_1(DT_INST_NODE_HAS_PROP(idx, wp_gpios),           \
        (.wp = GPIO_DT_SPEC_INST_GET(idx, wp_gpios)),           \
        (.wp = {0}))

#define INIT_HOLD_GPIOS(idx)                                    \
    COND_CODE_1(DT_INST_NODE_HAS_PROP(idx, hold_gpios),         \
        (.hold = GPIO_DT_SPEC_INST_GET(idx, hold_gpios)),       \
        (.hold = {0},))

#define INIT_WAKEUP_SEQ_PARAMS(idx)                             \
    COND_CODE_1(DT_INST_NODE_HAS_PROP(idx, dpd_wakeup_sequence),\
        (.t_dpdd_ms = DIV_ROUND_UP(                             \
            DT_INST_PROP_BY_IDX(idx, dpd_wakeup_sequence, 0), NSEC_PER_MSEC),\
         .t_crdp_ms = DIV_ROUND_UP(                             \
            DT_INST_PROP_BY_IDX(idx, dpd_wakeup_sequence, 1), NSEC_PER_MSEC),\
         .t_rdp_ms = DIV_ROUND_UP(                              \
            DT_INST_PROP_BY_IDX(idx, dpd_wakeup_sequence, 2), NSEC_PER_MSEC)),\
        (.t_dpdd_ms = 0, .t_crdp_ms = 0, .t_rdp_ms = 0))

#define INIT_MXICY_MX25R_POWER_MODE(idx)                        \
    COND_CODE_1(DT_INST_NODE_HAS_PROP(idx, mxicy_mx25r_power_mode), \
        (.mxicy_mx25r_power_mode = DT_INST_ENUM_IDX(idx, mxicy_mx25r_power_mode)),\
        (.mxicy_mx25r_power_mode = 0))

#define INIT_RESET_GPIOS(idx)                                   \
    COND_CODE_1(DT_INST_NODE_HAS_PROP(idx, reset_gpios),        \
        (.reset = GPIO_DT_SPEC_INST_GET(idx, reset_gpios)),     \
        (.reset = {0}))

#define INST_CONFIG_STRUCT_GEN(idx)                             \
    DEFINE_PAGE_LAYOUT(idx)                                     \
    .flash_size = DT_INST_PROP(idx, size) / 8,                  \
    .jedec_id   = DT_INST_PROP(idx, jedec_id),                  \
    .dpd_exist  = DT_INST_PROP(idx, has_dpd),                   \
    .dpd_wakeup_sequence_exist    = DT_INST_NODE_HAS_PROP(idx, dpd_wakeup_sequence),    \
    .mxicy_mx25r_power_mode_exist = DT_INST_NODE_HAS_PROP(idx, mxicy_mx25r_power_mode), \
    .reset_gpios_exist            = DT_INST_NODE_HAS_PROP(idx, reset_gpios),            \
    .requires_ulbpr_exist         = DT_INST_PROP(idx, requires_ulbpr),                  \
    .wp_gpios_exist               = DT_INST_NODE_HAS_PROP(idx, wp_gpios),               \
    .hold_gpios_exist             = DT_INST_NODE_HAS_PROP(idx, hold_gpios),             \
    IF_ENABLED(INST_HAS_LOCK(idx), (.has_lock = DT_INST_PROP(idx, has_lock),))          \
    IF_ENABLED(CONFIG_SPI_NOR_SFDP_MINIMAL, (CONFIGURE_4BYTE_ADDR(idx)))                \
    IF_ENABLED(CONFIG_SPI_NOR_SFDP_DEVICETREE,                  \
        (.bfp_len = sizeof(bfp_##idx##_data) / 4,               \
         .bfp = (const struct jesd216_bfp *)bfp_##idx##_data,)) \
    IF_ENABLED(ANY_INST_HAS_DPD, (INIT_T_ENTER_DPD(idx),))      \
    IF_ENABLED(UTIL_AND(ANY_INST_HAS_DPD, ANY_INST_HAS_T_EXIT_DPD), (INIT_T_EXIT_DPD(idx),))\
    IF_ENABLED(ANY_INST_HAS_DPD_WAKEUP_SEQUENCE, (INIT_WAKEUP_SEQ_PARAMS(idx),))        \
    IF_ENABLED(ANY_INST_HAS_MXICY_MX25R_POWER_MODE, (INIT_MXICY_MX25R_POWER_MODE(idx),))\
    IF_ENABLED(ANY_INST_HAS_RESET_GPIOS, (INIT_RESET_GPIOS(idx),))                      \
    IF_ENABLED(ANY_INST_HAS_WP_GPIOS, (INIT_WP_GPIOS(idx),))    \
    IF_ENABLED(ANY_INST_HAS_HOLD_GPIOS, (INIT_HOLD_GPIOS(idx),))

#define GENERATE_CONFIG_STRUCT(idx)                             \
    static const struct spi_nor_config spi_nor_##idx##_config = {                       \
        .spi = SPI_DT_SPEC_INST_GET(idx, SPI_WORD_SET(8), CONFIG_SPI_NOR_CS_WAIT_DELAY),\
        COND_CODE_1(CONFIG_SPI_NOR_SFDP_RUNTIME, EMPTY(), (INST_CONFIG_STRUCT_GEN(idx)))};

#define ASSIGN_PM(idx)                                          \
    PM_DEVICE_DT_INST_DEFINE(idx, spi_nor_pm_control);

#define SPI_NOR_INST(idx)                                       \
    ASSIGN_PM(idx)                                              \
    ATTRIBUTES_DEFINE(idx)                                      \
    LOCK_DEFINE(idx)                                            \
    GENERATE_CONFIG_STRUCT(idx)                                 \
    static struct spi_nor_data spi_nor_##idx##_data;            \
    DEVICE_DT_INST_DEFINE(idx, &spi_nor_init, PM_DEVICE_DT_INST_GET(idx), \
                          &spi_nor_##idx##_data, &spi_nor_##idx##_config, \
                          POST_KERNEL, CONFIG_SPI_NOR_INIT_PRIORITY, &spi_nor_api);

DT_INST_FOREACH_STATUS_OKAY(SPI_NOR_INST)

#if (__GTEST == 1U)                         /* #CUSTOM@NDRS */
#include <cmsis_core.h>

#if defined(CONFIG_SOC_SERIES_SAMV71)

#endif

#if defined(CONFIG_SOC_SERIES_SAMC21)
#include "samc21_reg_stub.h"

extern void zephyr_gpio_sam0_set_regs(const struct gpio_dt_spec* spec, volatile void* reg_ptr);

void zephyr_gtest_spi_nor(void) {
    struct device const* dev;

    dev = DEVICE_DT_GET(DT_NODELABEL(is25lp080));
    (void) dev;
    zephyr_gpio_sam0_set_regs(&spi_nor_0_config.spi.config.cs.gpio, ut_mcu_port_ptr);

    // Setup spi_nor_data_0 data parameter
    #if defined(CONFIG_SPI_NOR_SFDP_RUNTIME)
    spi_nor_0_data.flash_size = (16UL * 1024UL * 1024UL);
    spi_nor_0_data.page_size  = 4096U;

    spi_nor_0_data.erase_types[0].cmd = 0x20;
    spi_nor_0_data.erase_types[0].exp = 0x0C;
    spi_nor_0_data.erase_types[1].cmd = 0x52;
    spi_nor_0_data.erase_types[1].exp = 0x0F;
    spi_nor_0_data.erase_types[2].cmd = 0xD8;
    spi_nor_0_data.erase_types[2].exp = 0x10;

    spi_nor_0_data.layout.pages_count = 4096U;
    spi_nor_0_data.layout.pages_size  = 4096U;
    #endif
}
#endif

#endif<|MERGE_RESOLUTION|>--- conflicted
+++ resolved
@@ -46,7 +46,7 @@
  *   deep-power-down mode.
  */
 
-#define SPI_NOR_MAX_ADDR_WIDTH 4
+#define SPI_NOR_MAX_ADDR_WIDTH              4
 
 #define ANY_INST_HAS_TRUE_(idx, bool_prop)  \
     COND_CODE_1(DT_INST_PROP(idx, bool_prop), (1, ), ())
@@ -509,46 +509,6 @@
     int ret;
     const struct spi_nor_config* cfg = dev->config;
 
-<<<<<<< HEAD
-static int exit_dpd(const struct device *const dev)
-{
-	int ret = 0;
-#if ANY_INST_HAS_DPD
-	const struct spi_nor_config *cfg = dev->config;
-
-	if (cfg->dpd_exist) {
-		delay_until_exit_dpd_ok(dev);
-
-		if (cfg->dpd_wakeup_sequence_exist) {
-#if ANY_INST_HAS_DPD_WAKEUP_SEQUENCE
-			/* Assert CSn and wait for tCRDP.
-			 *
-			 * Unfortunately the SPI API doesn't allow us to
-			 * control CSn so fake it by writing a known-supported
-			 * single-byte command, hoping that'll hold the assert
-			 * long enough.  This is highly likely, since the
-			 * duration is usually less than two SPI clock cycles.
-			 */
-			ret = spi_nor_cmd_write(dev, SPI_NOR_CMD_RDID);
-
-			/* Deassert CSn and wait for tRDP */
-			k_sleep(K_MSEC(cfg->t_rdp_ms));
-#endif /* ANY_INST_HAS_DPD_WAKEUP_SEQUENCE */
-		} else {
-			ret = spi_nor_cmd_write(dev, SPI_NOR_CMD_RDPD);
-
-#if ANY_INST_HAS_T_EXIT_DPD
-			if (ret == 0) {
-				if (cfg->dpd_exist) {
-					k_sleep(K_MSEC(cfg->t_exit_dpd));
-				}
-			}
-#endif /* T_EXIT_DPD */
-		}
-	}
-#endif /* ANY_INST_HAS_DPD */
-	return ret;
-=======
     ret = 0;
     if (cfg->dpd_exist) {
         ret = spi_nor_cmd_write(dev, SPI_NOR_CMD_DPD);
@@ -562,14 +522,16 @@
 
 static int exit_dpd(const struct device* const dev) {
     int ret;
-    const struct spi_nor_config* cfg = dev->config;
 
     ret = 0;
+
+    #if ANY_INST_HAS_DPD
+    struct spi_nor_config const* cfg = dev->config;
     if (cfg->dpd_exist) {
         delay_until_exit_dpd_ok(dev);
 
-        #if ANY_INST_HAS_DPD_WAKEUP_SEQUENCE
         if (cfg->dpd_wakeup_sequence_exist) {
+            #if ANY_INST_HAS_DPD_WAKEUP_SEQUENCE
             /* Assert CSn and wait for tCRDP.
              *
              * Unfortunately the SPI API doesn't allow us to
@@ -582,6 +544,7 @@
 
             /* Deassert CSn and wait for tRDP */
             k_sleep(K_MSEC(cfg->t_rdp_ms));
+            #endif /* ANY_INST_HAS_DPD_WAKEUP_SEQUENCE */
         }
         else {
             ret = spi_nor_cmd_write(dev, SPI_NOR_CMD_RDPD);
@@ -594,11 +557,10 @@
             }
             #endif /* T_EXIT_DPD */
         }
-        #endif /* DPD_WAKEUP_SEQUENCE */
-    }
+    }
+    #endif /* ANY_INST_HAS_DPD */
 
     return (ret);
->>>>>>> 752ebfdc
 }
 
 /* Everything necessary to acquire owning access to the device.
@@ -1088,7 +1050,8 @@
  * @retval 0 if the device is successfully left in 24-bit mode or
  *         reconfigured to 32-bit mode.
  */
-static int spi_nor_set_address_mode(const struct device* dev, uint8_t enter_4byte_addr) {
+static int spi_nor_set_address_mode(const struct device* dev,
+                                    uint8_t enter_4byte_addr) {
     int ret = 0;
 
     LOG_DBG("Checking enter-4byte-addr %02x", enter_4byte_addr);
