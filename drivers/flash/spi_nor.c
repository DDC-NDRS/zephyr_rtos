--- conflicted
+++ resolved
@@ -77,34 +77,30 @@
     /* Devicetree SPI configuration */
     struct spi_dt_spec spi;
 
-<<<<<<< HEAD
-#if DT_INST_NODE_HAS_PROP(0, reset_gpios)
-	const struct gpio_dt_spec reset;
-#endif
-
-	/* Runtime SFDP stores no static configuration. */
-=======
+    #if DT_INST_NODE_HAS_PROP(0, reset_gpios)
+    const struct gpio_dt_spec reset;
+    #endif
+
     /* Runtime SFDP stores no static configuration. */
->>>>>>> 0e3994c7
-
-#ifndef CONFIG_SPI_NOR_SFDP_RUNTIME
+
+    #ifndef CONFIG_SPI_NOR_SFDP_RUNTIME
     /* Size of device in bytes, from size property */
     uint32_t flash_size;
 
-#ifdef CONFIG_FLASH_PAGE_LAYOUT
+    #ifdef CONFIG_FLASH_PAGE_LAYOUT
     /* Flash page layout can be determined from devicetree. */
     struct flash_pages_layout layout;
-#endif /* CONFIG_FLASH_PAGE_LAYOUT */
+    #endif /* CONFIG_FLASH_PAGE_LAYOUT */
 
     /* Expected JEDEC ID, from jedec-id property */
     uint8_t jedec_id[SPI_NOR_MAX_ID_LEN];
 
-#if defined(CONFIG_SPI_NOR_SFDP_MINIMAL)
+    #if defined(CONFIG_SPI_NOR_SFDP_MINIMAL)
     /* Optional support for entering 32-bit address mode. */
     uint8_t enter_4byte_addr;
-#endif /* CONFIG_SPI_NOR_SFDP_MINIMAL */
-
-#if defined(CONFIG_SPI_NOR_SFDP_DEVICETREE)
+    #endif /* CONFIG_SPI_NOR_SFDP_MINIMAL */
+
+    #if defined(CONFIG_SPI_NOR_SFDP_DEVICETREE)
     /* Length of BFP structure, in 32-bit words. */
     uint8_t bfp_len;
 
@@ -112,31 +108,24 @@
      * (little-endian stored words), from sfdp-bfp property
      */
     const struct jesd216_bfp *bfp;
-#endif /* CONFIG_SPI_NOR_SFDP_DEVICETREE */
-#endif /* CONFIG_SPI_NOR_SFDP_RUNTIME */
-
-<<<<<<< HEAD
-	/* Optional bits in SR to be cleared on startup.
-	 *
-	 * This information cannot be derived from SFDP.
-	 */
-	uint8_t has_lock;
-
-#if ANY_INST_HAS_WP_GPIOS
-	/* The write-protect GPIO (wp-gpios) */
-	const struct gpio_dt_spec *wp;
-#endif
-#if ANY_INST_HAS_HOLD_GPIOS
-	/* The hold GPIO (hold-gpios) */
-	const struct gpio_dt_spec *hold;
-#endif
-=======
+    #endif /* CONFIG_SPI_NOR_SFDP_DEVICETREE */
+    #endif /* CONFIG_SPI_NOR_SFDP_RUNTIME */
+
     /* Optional bits in SR to be cleared on startup.
      *
      * This information cannot be derived from SFDP.
      */
     uint8_t has_lock;
->>>>>>> 0e3994c7
+
+    #if ANY_INST_HAS_WP_GPIOS
+    /* The write-protect GPIO (wp-gpios) */
+    const struct gpio_dt_spec *wp;
+    #endif
+
+    #if ANY_INST_HAS_HOLD_GPIOS
+    /* The hold GPIO (hold-gpios) */
+    const struct gpio_dt_spec *hold;
+    #endif
 };
 
 /**
@@ -146,12 +135,12 @@
 struct spi_nor_data {
     struct k_sem sem;
 
-#if DT_INST_NODE_HAS_PROP(0, has_dpd)
+    #if DT_INST_NODE_HAS_PROP(0, has_dpd)
     /* Low 32-bits of uptime counter at which device last entered
      * deep power-down.
      */
     uint32_t ts_enter_dpd;
-#endif
+    #endif
 
     /* Miscellaneous flags */
 
@@ -167,22 +156,22 @@
      * devicetree store page size and erase_types; runtime also
      * stores flash size and layout.
      */
-#ifndef CONFIG_SPI_NOR_SFDP_MINIMAL
+    #ifndef CONFIG_SPI_NOR_SFDP_MINIMAL
 
     struct jesd216_erase_type erase_types[JESD216_NUM_ERASE_TYPES];
 
     /* Number of bytes per page */
     uint16_t page_size;
 
-#ifdef CONFIG_SPI_NOR_SFDP_RUNTIME
+    #ifdef CONFIG_SPI_NOR_SFDP_RUNTIME
     /* Size of flash, in bytes */
     uint32_t flash_size;
 
-#ifdef CONFIG_FLASH_PAGE_LAYOUT
+    #ifdef CONFIG_FLASH_PAGE_LAYOUT
     struct flash_pages_layout layout;
-#endif /* CONFIG_FLASH_PAGE_LAYOUT */
-#endif /* CONFIG_SPI_NOR_SFDP_RUNTIME */
-#endif /* CONFIG_SPI_NOR_SFDP_MINIMAL */
+    #endif /* CONFIG_FLASH_PAGE_LAYOUT */
+    #endif /* CONFIG_SPI_NOR_SFDP_RUNTIME */
+    #endif /* CONFIG_SPI_NOR_SFDP_MINIMAL */
 };
 
 #ifdef CONFIG_SPI_NOR_SFDP_MINIMAL
@@ -242,13 +231,13 @@
  * runtime and devicetree.
  */
 static inline uint16_t dev_page_size(const struct device* dev) {
-#ifdef CONFIG_SPI_NOR_SFDP_MINIMAL
-    return 256;
-#else /* CONFIG_SPI_NOR_SFDP_MINIMAL */
+    #ifdef CONFIG_SPI_NOR_SFDP_MINIMAL
+    return (256);
+    #else /* CONFIG_SPI_NOR_SFDP_MINIMAL */
     const struct spi_nor_data *data = dev->data;
 
     return data->page_size;
-#endif /* CONFIG_SPI_NOR_SFDP_MINIMAL */
+    #endif /* CONFIG_SPI_NOR_SFDP_MINIMAL */
 }
 
 static const struct flash_parameters flash_nor_parameters = {
@@ -259,7 +248,7 @@
 /* Capture the time at which the device entered deep power-down. */
 static inline void record_entered_dpd(const struct device* const dev) {
 #if DT_INST_NODE_HAS_PROP(0, has_dpd)
-    struct spi_nor_data *const driver_data = dev->data;
+    struct spi_nor_data* const driver_data = dev->data;
 
     driver_data->ts_enter_dpd = k_uptime_get_32();
 #endif
@@ -399,7 +388,7 @@
     spi_nor_access(dev, opcode, NOR_ACCESS_WRITE, 0, NULL, 0)
 
 #define spi_nor_cmd_addr_write(dev, opcode, addr, src, length) \
-    spi_nor_access(dev, opcode, (NOR_ACCESS_WRITE | NOR_ACCESS_ADDRESSED),  \
+    spi_nor_access(dev, opcode, (NOR_ACCESS_WRITE | NOR_ACCESS_ADDRESSED), \
                    addr, (void *)src, length)
 
 /**
@@ -598,10 +587,10 @@
     int ret = spi_nor_cmd_read(dev, CMD_RDCR, &cr, sizeof(cr));
 
     if (ret < 0) {
-        return ret;
-    }
-
-    return cr;
+        return (ret);
+    }
+
+    return (cr);
 }
 
 /**
@@ -626,7 +615,7 @@
 
     if (sr < 0) {
         LOG_ERR("Read status register failed: %d", sr);
-        return sr;
+        return (sr);
     }
 
     int ret = spi_nor_cmd_write(dev, SPI_NOR_CMD_WREN);
@@ -768,65 +757,6 @@
     return (ret);
 }
 
-<<<<<<< HEAD
-static int spi_nor_erase(const struct device *dev, off_t addr, size_t size)
-{
-	const size_t flash_size = dev_flash_size(dev);
-	int ret = 0;
-
-	/* erase area must be subregion of device */
-	if ((addr < 0) || ((size + addr) > flash_size)) {
-		return -EINVAL;
-	}
-
-	/* address must be sector-aligned */
-	if (!SPI_NOR_IS_SECTOR_ALIGNED(addr)) {
-		return -EINVAL;
-	}
-
-	/* size must be a multiple of sectors */
-	if ((size % SPI_NOR_SECTOR_SIZE) != 0) {
-		return -EINVAL;
-	}
-
-	acquire_device(dev);
-	ret = spi_nor_write_protection_set(dev, false);
-
-	while ((size > 0) && (ret == 0)) {
-		spi_nor_cmd_write(dev, SPI_NOR_CMD_WREN);
-
-		if (size == flash_size) {
-			/* chip erase */
-			spi_nor_cmd_write(dev, SPI_NOR_CMD_CE);
-			size -= flash_size;
-		} else {
-			const struct jesd216_erase_type *erase_types =
-				dev_erase_types(dev);
-			const struct jesd216_erase_type *bet = NULL;
-
-			for (uint8_t ei = 0; ei < JESD216_NUM_ERASE_TYPES; ++ei) {
-				const struct jesd216_erase_type *etp =
-					&erase_types[ei];
-
-				if ((etp->exp != 0)
-				    && SPI_NOR_IS_ALIGNED(addr, etp->exp)
-				    && (size >= BIT(etp->exp))
-				    && ((bet == NULL)
-					|| (etp->exp > bet->exp))) {
-					bet = etp;
-				}
-			}
-			if (bet != NULL) {
-				spi_nor_cmd_addr_write(dev, bet->cmd, addr, NULL, 0);
-				addr += BIT(bet->exp);
-				size -= BIT(bet->exp);
-			} else {
-				LOG_DBG("Can't erase %zu at 0x%lx",
-					size, (long)addr);
-				ret = -EINVAL;
-			}
-		}
-=======
 static int spi_nor_erase(const struct device* dev, off_t addr, size_t size) {
     const size_t flash_size = dev_flash_size(dev);
     int ret;
@@ -859,14 +789,14 @@
         }
         else {
             const struct jesd216_erase_type* erase_types = dev_erase_types(dev);
-            const struct jesd216_erase_type *bet = NULL;
+            const struct jesd216_erase_type* bet = NULL;
 
             for (uint8_t ei = 0; ei < JESD216_NUM_ERASE_TYPES; ++ei) {
                 const struct jesd216_erase_type* etp = &erase_types[ei];
 
                 if ((etp->exp != 0)                    &&
                     SPI_NOR_IS_ALIGNED(addr, etp->exp) &&
-                    SPI_NOR_IS_ALIGNED(size, etp->exp) &&
+                    (size >= BIT(etp->exp))            &&
                     ((bet == NULL) || (etp->exp > bet->exp))) {
                     bet = etp;
                 }
@@ -882,9 +812,8 @@
                 ret = -EINVAL;
             }
         }
->>>>>>> 0e3994c7
-
-#ifdef __XCC__
+
+        #ifdef __XCC__
         /*
          * FIXME: remove this hack once XCC is fixed.
          *
@@ -893,7 +822,7 @@
          * phase.
          */
         volatile int xcc_ret =
-#endif
+        #endif
         spi_nor_wait_until_ready(dev);
     }
 
@@ -914,18 +843,13 @@
 static int spi_nor_write_protection_set(const struct device* dev, bool write_protect) {
     int ret;
 
-<<<<<<< HEAD
-#if ANY_INST_HAS_WP_GPIOS
-	if (DEV_CFG(dev)->wp && write_protect == false) {
-		gpio_pin_set_dt(DEV_CFG(dev)->wp, 0);
-	}
-#endif
-
-	ret = spi_nor_cmd_write(dev, (write_protect) ?
-	      SPI_NOR_CMD_WRDI : SPI_NOR_CMD_WREN);
-=======
+    #if ANY_INST_HAS_WP_GPIOS
+    if (DEV_CFG(dev)->wp && write_protect == false) {
+        gpio_pin_set_dt(DEV_CFG(dev)->wp, 0);
+    }
+    #endif
+
     ret = spi_nor_cmd_write(dev, (write_protect) ? SPI_NOR_CMD_WRDI : SPI_NOR_CMD_WREN);
->>>>>>> 0e3994c7
 
     if (IS_ENABLED(DT_INST_PROP(0, requires_ulbpr)) &&
         (ret == 0)                                  &&
@@ -933,17 +857,13 @@
         ret = spi_nor_cmd_write(dev, SPI_NOR_CMD_ULBPR);
     }
 
-<<<<<<< HEAD
-#if ANY_INST_HAS_WP_GPIOS
-	if (DEV_CFG(dev)->wp && write_protect == true) {
-		gpio_pin_set_dt(DEV_CFG(dev)->wp, 1);
-	}
-#endif
-
-	return ret;
-=======
+    #if ANY_INST_HAS_WP_GPIOS
+    if (DEV_CFG(dev)->wp && write_protect == true) {
+        gpio_pin_set_dt(DEV_CFG(dev)->wp, 1);
+    }
+    #endif
+
     return (ret);
->>>>>>> 0e3994c7
 }
 
 #if defined(CONFIG_FLASH_JESD216_API) || defined(CONFIG_SPI_NOR_SFDP_RUNTIME)
@@ -1038,10 +958,10 @@
 #ifndef CONFIG_SPI_NOR_SFDP_MINIMAL
 
 static int spi_nor_process_bfp(const struct device *dev,
-                   const struct jesd216_param_header *php,
+                               const struct jesd216_param_header *php,
                                const struct jesd216_bfp* bfp) {
-    struct spi_nor_data *data = dev->data;
-    struct jesd216_erase_type *etp = data->erase_types;
+    struct spi_nor_data* data = dev->data;
+    struct jesd216_erase_type* etp = data->erase_types;
     const size_t flash_size = (size_t)(jesd216_bfp_density(bfp) / 8U);
 
     LOG_INF("%s: %u MiBy flash", dev->name, (uint32_t)(flash_size >> 20));
@@ -1058,14 +978,14 @@
     }
 
     data->page_size = jesd216_bfp_page_size(php, bfp);
-#ifdef CONFIG_SPI_NOR_SFDP_RUNTIME
+    #ifdef CONFIG_SPI_NOR_SFDP_RUNTIME
     data->flash_size = flash_size;
-#else /* CONFIG_SPI_NOR_SFDP_RUNTIME */
+    #else /* CONFIG_SPI_NOR_SFDP_RUNTIME */
     if (flash_size != dev_flash_size(dev)) {
         LOG_ERR("BFP flash size mismatch with devicetree");
-        return -EINVAL;
-    }
-#endif /* CONFIG_SPI_NOR_SFDP_RUNTIME */
+        return (-EINVAL);
+    }
+    #endif /* CONFIG_SPI_NOR_SFDP_RUNTIME */
 
     LOG_DBG("Page size %u bytes", data->page_size);
 
@@ -1080,16 +1000,17 @@
 
         if (rc != 0) {
             LOG_ERR("Unable to enter 4-byte mode: %d\n", rc);
-            return rc;
-        }
-    }
-    return 0;
+            return (rc);
+        }
+    }
+
+    return (0);
 }
 
 static int spi_nor_process_sfdp(const struct device* dev) {
     int rc;
 
-#if defined(CONFIG_SPI_NOR_SFDP_RUNTIME)
+    #if defined(CONFIG_SPI_NOR_SFDP_RUNTIME)
     /* For runtime we need to read the SFDP table, identify the
      * BFP block, and process it.
      */
@@ -1098,42 +1019,44 @@
         /* We only process BFP so use one parameter block */
         uint8_t raw[JESD216_SFDP_SIZE(2U)];                     /* @see Use value from decl_nph */
         struct jesd216_sfdp_header sfdp;
-    } u;
-    const struct jesd216_sfdp_header *hp = &u.sfdp;
-
-    rc = spi_nor_sfdp_read(dev, 0, u.raw, sizeof(u.raw));
+    } u1;
+    const struct jesd216_sfdp_header* hp = &u1.sfdp;
+
+    rc = spi_nor_sfdp_read(dev, 0, u1.raw, sizeof(u1.raw));
     if (rc != 0) {
         LOG_ERR("SFDP read failed: %d", rc);
-        return rc;
+        return (rc);
     }
 
     uint32_t magic = jesd216_sfdp_magic(hp);
 
     if (magic != JESD216_SFDP_MAGIC) {
         LOG_ERR("SFDP magic %08x invalid", magic);
-        return -EINVAL;
+        return (-EINVAL);
     }
 
     LOG_INF("%s: SFDP v %u.%u AP %x with %u PH", dev->name,
-        hp->rev_major, hp->rev_minor, hp->access, 1 + hp->nph);
-
-    const struct jesd216_param_header *php = hp->phdr;
-    const struct jesd216_param_header *phpe = php + MIN(decl_nph, 1 + hp->nph);
+            hp->rev_major, hp->rev_minor, hp->access, 1 + hp->nph);
+
+    const struct jesd216_param_header* php  = hp->phdr;
+    const struct jesd216_param_header* phpe = php + MIN(decl_nph, 1 + hp->nph);
 
     while (php != phpe) {
         uint16_t id = jesd216_param_id(php);
 
-        LOG_INF("PH%u: %04x rev %u.%u: %u DW @ %x", (php - hp->phdr), id, php->rev_major, php->rev_minor, php->len_dw, jesd216_param_addr(php));
+        LOG_INF("PH%u: %04x rev %u.%u: %u DW @ %x",
+                (php - hp->phdr), id, php->rev_major, php->rev_minor,
+                php->len_dw, jesd216_param_addr(php));
 
         if (id == JESD216_SFDP_PARAM_ID_BFP) {
             union {
                 uint32_t dw[20];
                 struct jesd216_bfp bfp;
-            } u;
-            const struct jesd216_bfp *bfp = &u.bfp;
+            } u2;
+            const struct jesd216_bfp* bfp = &u2.bfp;
             size_t len = (MIN(php->len_dw, 20) * sizeof(uint32_t));     /* #CUSTOM@NDRS */
 
-            rc = spi_nor_sfdp_read(dev, jesd216_param_addr(php), u.dw, len);
+            rc = spi_nor_sfdp_read(dev, jesd216_param_addr(php), u2.dw, len);
             if (rc == 0) {
                 rc = spi_nor_process_bfp(dev, php, bfp);
             }
@@ -1145,7 +1068,7 @@
         }
         ++php;
     }
-#elif defined(CONFIG_SPI_NOR_SFDP_DEVICETREE)
+    #elif defined(CONFIG_SPI_NOR_SFDP_DEVICETREE)
     /* For devicetree we need to synthesize a parameter header and
      * process the stored BFP data as if we had read it.
      */
@@ -1159,14 +1082,14 @@
 #error Unhandled SFDP choice
 #endif
 
-    return rc;
+    return (rc);
 }
 
 #if defined(CONFIG_FLASH_PAGE_LAYOUT)
 static int setup_pages_layout(const struct device* dev) {
     int rv = 0;
 
-#if defined(CONFIG_SPI_NOR_SFDP_RUNTIME)
+    #if defined(CONFIG_SPI_NOR_SFDP_RUNTIME)
     struct spi_nor_data *data = dev->data;
     const size_t flash_size = dev_flash_size(dev);
     const uint32_t layout_page_size = CONFIG_SPI_NOR_FLASH_LAYOUT_PAGE_SIZE;
@@ -1183,7 +1106,7 @@
     }
 
     if (exp == 0) {
-        return -ENOTSUP;
+        return (-ENOTSUP);
     }
 
     uint32_t erase_size = BIT(exp);
@@ -1193,8 +1116,8 @@
      */
     if ((layout_page_size % erase_size) != 0) {
         LOG_ERR("layout page %u not compatible with erase size %u",
-            layout_page_size, erase_size);
-        return -EINVAL;
+                layout_page_size, erase_size);
+        return (-EINVAL);
     }
 
     /* Warn but accept layout page sizes that leave inaccessible
@@ -1208,7 +1131,7 @@
     data->layout.pages_size = layout_page_size;
     data->layout.pages_count = flash_size / layout_page_size;
     LOG_DBG("layout %u x %u By pages", data->layout.pages_count, data->layout.pages_size);
-#elif defined(CONFIG_SPI_NOR_SFDP_DEVICETREE)
+    #elif defined(CONFIG_SPI_NOR_SFDP_DEVICETREE)
     const struct spi_nor_config *cfg = dev->config;
     const struct flash_pages_layout *layout = &cfg->layout;
     const size_t flash_size = dev_flash_size(dev);
@@ -1216,14 +1139,14 @@
 
     if (flash_size != layout_size) {
         LOG_ERR("device size %u mismatch %zu * %zu By pages",
-            flash_size, layout->pages_count, layout->pages_size);
-        return -EINVAL;
-    }
-#else /* CONFIG_SPI_NOR_SFDP_RUNTIME */
-#error Unhandled SFDP choice
-#endif /* CONFIG_SPI_NOR_SFDP_RUNTIME */
-
-    return rv;
+                flash_size, layout->pages_count, layout->pages_size);
+        return (-EINVAL);
+    }
+    #else /* CONFIG_SPI_NOR_SFDP_RUNTIME */
+    #error Unhandled SFDP choice
+    #endif /* CONFIG_SPI_NOR_SFDP_RUNTIME */
+
+    return (rv);
 }
 #endif /* CONFIG_FLASH_PAGE_LAYOUT */
 #endif /* CONFIG_SPI_NOR_SFDP_MINIMAL */
@@ -1235,142 +1158,6 @@
  * @param info The flash info structure
  * @return 0 on success, negative errno code otherwise
  */
-<<<<<<< HEAD
-static int spi_nor_configure(const struct device *dev)
-{
-	const struct spi_nor_config *cfg = dev->config;
-	uint8_t jedec_id[SPI_NOR_MAX_ID_LEN];
-	int rc;
-
-	/* Validate bus and CS is ready */
-	if (!spi_is_ready_dt(&cfg->spi)) {
-		return -ENODEV;
-	}
-
-#if DT_INST_NODE_HAS_PROP(0, reset_gpios)
-	if (!gpio_is_ready_dt(&cfg->reset)) {
-		LOG_ERR("Reset pin not ready");
-		return -ENODEV;
-	}
-	if (gpio_pin_configure_dt(&cfg->reset, GPIO_OUTPUT_ACTIVE)) {
-		LOG_ERR("Couldn't configure reset pin");
-		return -ENODEV;
-	}
-	rc = gpio_pin_set_dt(&cfg->reset, 0);
-	if (rc) {
-		return rc;
-	}
-#endif
-
-	/* After a soft-reset the flash might be in DPD or busy writing/erasing.
-	 * Exit DPD and wait until flash is ready.
-	 */
-	acquire_device(dev);
-
-	rc = exit_dpd(dev);
-	if (rc < 0) {
-		LOG_ERR("Failed to exit DPD (%d)", rc);
-		return -ENODEV;
-	}
-
-	rc = spi_nor_rdsr(dev);
-	if (rc > 0 && (rc & SPI_NOR_WIP_BIT)) {
-		LOG_WRN("Waiting until flash is ready");
-		spi_nor_wait_until_ready(dev);
-	}
-	release_device(dev);
-
-	/* now the spi bus is configured, we can verify SPI
-	 * connectivity by reading the JEDEC ID.
-	 */
-
-	rc = spi_nor_read_jedec_id(dev, jedec_id);
-	if (rc != 0) {
-		LOG_ERR("JEDEC ID read failed: %d", rc);
-		return -ENODEV;
-	}
-
-#ifndef CONFIG_SPI_NOR_SFDP_RUNTIME
-	/* For minimal and devicetree we need to check the JEDEC ID
-	 * against the one from devicetree, to ensure we didn't find a
-	 * device that has different parameters.
-	 */
-
-	if (memcmp(jedec_id, cfg->jedec_id, sizeof(jedec_id)) != 0) {
-		LOG_ERR("Device id %02x %02x %02x does not match config %02x %02x %02x",
-			jedec_id[0], jedec_id[1], jedec_id[2],
-			cfg->jedec_id[0], cfg->jedec_id[1], cfg->jedec_id[2]);
-		return -EINVAL;
-	}
-#endif
-
-	/* Check for block protect bits that need to be cleared.  This
-	 * information cannot be determined from SFDP content, so the
-	 * devicetree node property must be set correctly for any device
-	 * that powers up with block protect enabled.
-	 */
-	if (cfg->has_lock != 0) {
-		acquire_device(dev);
-
-		rc = spi_nor_rdsr(dev);
-
-		/* Only clear if RDSR worked and something's set. */
-		if (rc > 0) {
-			rc = spi_nor_wrsr(dev, rc & ~cfg->has_lock);
-		}
-
-		if (rc != 0) {
-			LOG_ERR("BP clear failed: %d\n", rc);
-			return -ENODEV;
-		}
-
-		release_device(dev);
-	}
-
-#ifdef CONFIG_SPI_NOR_SFDP_MINIMAL
-	/* For minimal we support some overrides from specific
-	 * devicertee properties.
-	 */
-	if (cfg->enter_4byte_addr != 0) {
-		rc = spi_nor_set_address_mode(dev, cfg->enter_4byte_addr);
-
-		if (rc != 0) {
-			LOG_ERR("Unable to enter 4-byte mode: %d\n", rc);
-			return -ENODEV;
-		}
-	}
-
-#else /* CONFIG_SPI_NOR_SFDP_MINIMAL */
-	/* For devicetree and runtime we need to process BFP data and
-	 * set up or validate page layout.
-	 */
-	rc = spi_nor_process_sfdp(dev);
-	if (rc != 0) {
-		LOG_ERR("SFDP read failed: %d", rc);
-		return -ENODEV;
-	}
-
-#if defined(CONFIG_FLASH_PAGE_LAYOUT)
-	rc = setup_pages_layout(dev);
-	if (rc != 0) {
-		LOG_ERR("layout setup failed: %d", rc);
-		return -ENODEV;
-	}
-#endif /* CONFIG_FLASH_PAGE_LAYOUT */
-#endif /* CONFIG_SPI_NOR_SFDP_MINIMAL */
-
-#if DT_INST_NODE_HAS_PROP(0, mxicy_mx25r_power_mode)
-	/* Do not fail init if setting configuration register fails */
-	(void) mxicy_configure(dev, jedec_id);
-#endif /* DT_INST_NODE_HAS_PROP(0, mxicy_mx25r_power_mode) */
-
-	if (IS_ENABLED(CONFIG_SPI_NOR_IDLE_IN_DPD)
-	    && (enter_dpd(dev) != 0)) {
-		return -ENODEV;
-	}
-
-	return 0;
-=======
 static int spi_nor_configure(const struct device* dev) {
     const struct spi_nor_config *cfg = dev->config;
     uint8_t jedec_id[SPI_NOR_MAX_ID_LEN];
@@ -1378,8 +1165,25 @@
 
     /* Validate bus and CS is ready */
     if (!spi_is_ready_dt(&cfg->spi)) {
-        return -ENODEV;
-    }
+        return (-ENODEV);
+    }
+
+    #if DT_INST_NODE_HAS_PROP(0, reset_gpios)
+    if (!gpio_is_ready_dt(&cfg->reset)) {
+        LOG_ERR("Reset pin not ready");
+        return (-ENODEV);
+    }
+
+    if (gpio_pin_configure_dt(&cfg->reset, GPIO_OUTPUT_ACTIVE)) {
+        LOG_ERR("Couldn't configure reset pin");
+        return (-ENODEV);
+    }
+
+    rc = gpio_pin_set_dt(&cfg->reset, 0);
+    if (rc) {
+        return (rc);
+    }
+    #endif
 
     /* Might be in DPD if system restarted without power cycle. */
     #if (__GTEST == 0U)                     /* #CUSTOM@NDRS */
@@ -1391,7 +1195,7 @@
     rc = exit_dpd(dev);
     if (rc < 0) {
         LOG_ERR("Failed to exit DPD (%d)", rc);
-        return -ENODEV;
+        return (-ENODEV);
     }
 
     rc = spi_nor_rdsr(dev);
@@ -1409,7 +1213,7 @@
     rc = spi_nor_read_jedec_id(dev, jedec_id);
     if (rc != 0) {
         LOG_ERR("JEDEC ID read failed: %d", rc);
-        return -ENODEV;
+        return (-ENODEV);
     }
 
     #ifndef CONFIG_SPI_NOR_SFDP_RUNTIME
@@ -1420,9 +1224,9 @@
 
     if (memcmp(jedec_id, cfg->jedec_id, sizeof(jedec_id)) != 0) {
         LOG_ERR("Device id %02x %02x %02x does not match config %02x %02x %02x",
-            jedec_id[0], jedec_id[1], jedec_id[2],
-            cfg->jedec_id[0], cfg->jedec_id[1], cfg->jedec_id[2]);
-        return -EINVAL;
+                jedec_id[0], jedec_id[1], jedec_id[2],
+                cfg->jedec_id[0], cfg->jedec_id[1], cfg->jedec_id[2]);
+        return (-EINVAL);
     }
     #endif
 
@@ -1441,11 +1245,11 @@
             rc = spi_nor_wrsr(dev, rc & ~cfg->has_lock);
         }
 
-        release_device(dev);
+        release_device(dev);                /* #CUSTOM@NDRS always release_device() before return */
 
         if (rc != 0) {
             LOG_ERR("BP clear failed: %d\n", rc);
-            return -ENODEV;
+            return (-ENODEV);
         }
     }
 
@@ -1469,14 +1273,14 @@
     rc = spi_nor_process_sfdp(dev);
     if (rc != 0) {
         LOG_ERR("SFDP read failed: %d", rc);
-        return -ENODEV;
+        return (-ENODEV);
     }
 
     #if defined(CONFIG_FLASH_PAGE_LAYOUT)
     rc = setup_pages_layout(dev);
     if (rc != 0) {
         LOG_ERR("layout setup failed: %d", rc);
-        return -ENODEV;
+        return (-ENODEV);
     }
     #endif /* CONFIG_FLASH_PAGE_LAYOUT */
     #endif /* CONFIG_SPI_NOR_SFDP_MINIMAL */
@@ -1492,12 +1296,11 @@
     }
 
     return (0);
->>>>>>> 0e3994c7
 }
 
 #ifdef CONFIG_PM_DEVICE
 
-static int spi_nor_pm_control(const struct device *dev, enum pm_device_action action) {
+static int spi_nor_pm_control(const struct device* dev, enum pm_device_action action) {
     int rc = 0;
 
     switch (action) {
@@ -1548,53 +1351,52 @@
         k_sem_init(&driver_data->sem, 1, K_SEM_MAX_LIMIT);
     }
 
-<<<<<<< HEAD
-#if ANY_INST_HAS_WP_GPIOS
-	if (DEV_CFG(dev)->wp) {
-		if (!device_is_ready(DEV_CFG(dev)->wp->port)) {
-			LOG_ERR("Write-protect pin not ready");
-			return -ENODEV;
-		}
-		if (gpio_pin_configure_dt(DEV_CFG(dev)->wp, GPIO_OUTPUT_ACTIVE)) {
-			LOG_ERR("Write-protect pin failed to set active");
-			return -ENODEV;
-		}
-	}
-#endif /* ANY_INST_HAS_WP_GPIOS */
-#if ANY_INST_HAS_HOLD_GPIOS
-	if (DEV_CFG(dev)->hold) {
-		if (!device_is_ready(DEV_CFG(dev)->hold->port)) {
-			LOG_ERR("Hold pin not ready");
-			return -ENODEV;
-		}
-		if (gpio_pin_configure_dt(DEV_CFG(dev)->hold, GPIO_OUTPUT_INACTIVE)) {
-			LOG_ERR("Hold pin failed to set inactive");
-			return -ENODEV;
-		}
-	}
-#endif /* ANY_INST_HAS_HOLD_GPIOS */
-
-	return spi_nor_configure(dev);
-=======
+    #if ANY_INST_HAS_WP_GPIOS
+    if (DEV_CFG(dev)->wp) {
+        if (!device_is_ready(DEV_CFG(dev)->wp->port)) {
+            LOG_ERR("Write-protect pin not ready");
+            return (-ENODEV);
+        }
+
+        if (gpio_pin_configure_dt(DEV_CFG(dev)->wp, GPIO_OUTPUT_ACTIVE)) {
+            LOG_ERR("Write-protect pin failed to set active");
+            return (-ENODEV);
+        }
+    }
+    #endif /* ANY_INST_HAS_WP_GPIOS */
+
+    #if ANY_INST_HAS_HOLD_GPIOS
+    if (DEV_CFG(dev)->hold) {
+        if (!device_is_ready(DEV_CFG(dev)->hold->port)) {
+            LOG_ERR("Hold pin not ready");
+            return (-ENODEV);
+        }
+
+        if (gpio_pin_configure_dt(DEV_CFG(dev)->hold, GPIO_OUTPUT_INACTIVE)) {
+            LOG_ERR("Hold pin failed to set inactive");
+            return (-ENODEV);
+        }
+    }
+    #endif /* ANY_INST_HAS_HOLD_GPIOS */
+
     return spi_nor_configure(dev);
->>>>>>> 0e3994c7
 }
 
 #if defined(CONFIG_FLASH_PAGE_LAYOUT)
 
-static void spi_nor_pages_layout(const struct device *dev,
-                                 const struct flash_pages_layout **layout,
+static void spi_nor_pages_layout(const struct device* dev,
+                                 const struct flash_pages_layout** layout,
                                  size_t* layout_size) {
     /* Data for runtime, const for devicetree and minimal. */
-#ifdef CONFIG_SPI_NOR_SFDP_RUNTIME
+    #ifdef CONFIG_SPI_NOR_SFDP_RUNTIME
     const struct spi_nor_data *data = dev->data;
 
     *layout = &data->layout;
-#else /* CONFIG_SPI_NOR_SFDP_RUNTIME */
+    #else /* CONFIG_SPI_NOR_SFDP_RUNTIME */
     const struct spi_nor_config *cfg = dev->config;
 
     *layout = &cfg->layout;
-#endif /* CONFIG_SPI_NOR_SFDP_RUNTIME */
+    #endif /* CONFIG_SPI_NOR_SFDP_RUNTIME */
 
     *layout_size = 1;
 }
@@ -1608,14 +1410,14 @@
 }
 
 static const struct flash_driver_api spi_nor_api = {
-    .read = spi_nor_read,
+    .read  = spi_nor_read,
     .write = spi_nor_write,
     .erase = spi_nor_erase,
     .get_parameters = flash_nor_get_parameters,
-#if defined(CONFIG_FLASH_PAGE_LAYOUT)
+    #if defined(CONFIG_FLASH_PAGE_LAYOUT)
     .page_layout = spi_nor_pages_layout,
-#endif
-#if defined(CONFIG_FLASH_JESD216_API)
+    #endif
+    #if defined(CONFIG_FLASH_JESD216_API)
     .sfdp_read = spi_nor_sfdp_read,
     .read_jedec_id = spi_nor_read_jedec_id,
 #endif
@@ -1696,68 +1498,62 @@
              "Need support for lock clear beyond SR1");
 #endif
 
-<<<<<<< HEAD
 #define INST_HAS_WP_GPIO(idx) DT_INST_NODE_HAS_PROP(idx, wp_gpios)
 
-#define INST_WP_GPIO_SPEC(idx)                                                                     \
-	IF_ENABLED(INST_HAS_WP_GPIO(idx), (static const struct gpio_dt_spec wp_##idx =             \
-						   GPIO_DT_SPEC_INST_GET(idx, wp_gpios);))
+#define INST_WP_GPIO_SPEC(idx)                                  \
+    IF_ENABLED(INST_HAS_WP_GPIO(idx), (static const struct gpio_dt_spec wp_##idx =  \
+                                      GPIO_DT_SPEC_INST_GET(idx, wp_gpios);))
 
 #define INST_HAS_HOLD_GPIO(idx) DT_INST_NODE_HAS_PROP(idx, hold_gpios)
 
-#define INST_HOLD_GPIO_SPEC(idx)                                                                   \
-	IF_ENABLED(INST_HAS_HOLD_GPIO(idx), (static const struct gpio_dt_spec hold_##idx =         \
-						     GPIO_DT_SPEC_INST_GET(idx, hold_gpios);))
+#define INST_HOLD_GPIO_SPEC(idx)                                \
+    IF_ENABLED(INST_HAS_HOLD_GPIO(idx), (static const struct gpio_dt_spec hold_##idx =  \
+                                        GPIO_DT_SPEC_INST_GET(idx, hold_gpios);))
 
 INST_WP_GPIO_SPEC(0)
 INST_HOLD_GPIO_SPEC(0)
 
-static const struct spi_nor_config spi_nor_config_0 = {
-	.spi = SPI_DT_SPEC_INST_GET(0, SPI_WORD_SET(8),
-				    CONFIG_SPI_NOR_CS_WAIT_DELAY),
-#if DT_INST_NODE_HAS_PROP(0, reset_gpios)
-	.reset = GPIO_DT_SPEC_INST_GET(0, reset_gpios),
-#endif
-
-=======
 static struct spi_nor_config DT_CONST spi_nor_config_0 = {
     .spi = SPI_DT_SPEC_INST_GET(0, SPI_WORD_SET(8), CONFIG_SPI_NOR_CS_WAIT_DELAY),
->>>>>>> 0e3994c7
-#if !defined(CONFIG_SPI_NOR_SFDP_RUNTIME)
-
-#if defined(CONFIG_FLASH_PAGE_LAYOUT)
+    #if DT_INST_NODE_HAS_PROP(0, reset_gpios)
+    .reset = GPIO_DT_SPEC_INST_GET(0, reset_gpios),
+    #endif
+
+    #if !defined(CONFIG_SPI_NOR_SFDP_RUNTIME)
+
+    #if defined(CONFIG_FLASH_PAGE_LAYOUT)
     .layout = {
         .pages_count = LAYOUT_PAGES_COUNT_0,
-        .pages_size = CONFIG_SPI_NOR_FLASH_LAYOUT_PAGE_SIZE,
+        .pages_size  = CONFIG_SPI_NOR_FLASH_LAYOUT_PAGE_SIZE,
     },
-#undef LAYOUT_PAGES_COUNT
-#endif /* CONFIG_FLASH_PAGE_LAYOUT */
+    #undef LAYOUT_PAGES_COUNT
+    #endif /* CONFIG_FLASH_PAGE_LAYOUT */
 
     .flash_size = (DT_INST_PROP(0, size) / 8U),
-    .jedec_id = DT_INST_PROP(0, jedec_id),
-
-#if DT_INST_NODE_HAS_PROP(0, has_lock)
+    .jedec_id   = DT_INST_PROP(0, jedec_id),
+
+    #if DT_INST_NODE_HAS_PROP(0, has_lock)
     .has_lock = DT_INST_PROP(0, has_lock),
-#endif
-
-#if defined(CONFIG_SPI_NOR_SFDP_MINIMAL) && DT_INST_NODE_HAS_PROP(0, enter_4byte_addr)
+    #endif
+
+    #if defined(CONFIG_SPI_NOR_SFDP_MINIMAL) && DT_INST_NODE_HAS_PROP(0, enter_4byte_addr)
     .enter_4byte_addr = DT_INST_PROP(0, enter_4byte_addr),
-#endif
-
-#ifdef CONFIG_SPI_NOR_SFDP_DEVICETREE
+    #endif
+
+    #ifdef CONFIG_SPI_NOR_SFDP_DEVICETREE
     .bfp_len = (sizeof(bfp_data_0) / 4),
-    .bfp = (const struct jesd216_bfp *)bfp_data_0,
-#endif /* CONFIG_SPI_NOR_SFDP_DEVICETREE */
-
-#endif /* CONFIG_SPI_NOR_SFDP_RUNTIME */
-
-#if DT_INST_NODE_HAS_PROP(0, wp_gpios)
-	.wp = &wp_0,
-#endif
-
-#if DT_INST_NODE_HAS_PROP(0, hold_gpios)
-	.hold = &hold_0,
-#endif
+    .bfp     = (const struct jesd216_bfp*)bfp_data_0,
+    #endif /* CONFIG_SPI_NOR_SFDP_DEVICETREE */
+
+    #endif /* CONFIG_SPI_NOR_SFDP_RUNTIME */
+
+    #if DT_INST_NODE_HAS_PROP(0, wp_gpios)
+    .wp = &wp_0,
+    #endif
+
+    #if DT_INST_NODE_HAS_PROP(0, hold_gpios)
+    .hold = &hold_0,
+    #endif
 };
 
 #if (DT_NUM_INST_STATUS_OKAY(DT_DRV_COMPAT) > 1)
@@ -1853,7 +1649,7 @@
 #endif
 
 #if (__GTEST == 1U)                         /* #CUSTOM@NDRS */
-#include <zephyr/arch/arm/aarch32/cortex_m/cmsis.h>
+#include <cmsis_core.h>
 
 #if defined(CONFIG_SOC_SERIES_SAMV71)
 
