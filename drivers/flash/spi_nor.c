--- conflicted
+++ resolved
@@ -843,7 +843,8 @@
             }
 
             /* Don't write across a page boundary */
-            if (((addr + to_write - 1U) / page_size) != (addr / page_size)) {
+            if (((addr + to_write - 1U) / page_size)
+                != (addr / page_size)) {
                 to_write = page_size - (addr % page_size);
             }
 
@@ -1429,52 +1430,6 @@
 
     return (0);
 }
-
-<<<<<<< HEAD
-static int spi_nor_pm_control(const struct device *dev, enum pm_device_action action)
-{
-	int rc = 0;
-
-	switch (action) {
-#ifdef CONFIG_SPI_NOR_IDLE_IN_DPD
-	case PM_DEVICE_ACTION_SUSPEND:
-	case PM_DEVICE_ACTION_RESUME:
-		break;
-#else
-	case PM_DEVICE_ACTION_SUSPEND:
-		acquire_device(dev);
-		rc = enter_dpd(dev);
-		release_device(dev);
-		break;
-	case PM_DEVICE_ACTION_RESUME:
-		acquire_device(dev);
-		rc = exit_dpd(dev);
-		release_device(dev);
-		break;
-#endif /* CONFIG_SPI_NOR_IDLE_IN_DPD */
-	case PM_DEVICE_ACTION_TURN_ON:
-		/* Coming out of power off */
-		rc = spi_nor_configure(dev);
-#ifndef CONFIG_SPI_NOR_IDLE_IN_DPD
-		if (rc == 0) {
-			/* Move to DPD, the correct device state
-			 * for PM_DEVICE_STATE_SUSPENDED
-			 */
-			acquire_device(dev);
-			rc = enter_dpd(dev);
-			release_device(dev);
-		}
-#endif /* CONFIG_SPI_NOR_IDLE_IN_DPD */
-		break;
-	case PM_DEVICE_ACTION_TURN_OFF:
-		break;
-	default:
-		rc = -ENOSYS;
-	}
-
-	return rc;
-=======
-#ifdef CONFIG_PM_DEVICE
 
 static int spi_nor_pm_control(const struct device *dev, enum pm_device_action action) {
     int rc = 0;
@@ -1522,7 +1477,6 @@
     }
 
     return (rc);
->>>>>>> cb5dffec
 }
 
 /**
@@ -1531,42 +1485,6 @@
  * @param name The flash name
  * @return 0 on success, negative errno code otherwise
  */
-<<<<<<< HEAD
-static int spi_nor_init(const struct device *dev)
-{
-	if (IS_ENABLED(CONFIG_MULTITHREADING)) {
-		struct spi_nor_data *const driver_data = dev->data;
-
-		k_sem_init(&driver_data->sem, 1, K_SEM_MAX_LIMIT);
-	}
-
-#if ANY_INST_HAS_WP_GPIOS
-	if (DEV_CFG(dev)->wp_gpios_exist) {
-		if (!device_is_ready(DEV_CFG(dev)->wp.port)) {
-			LOG_ERR("Write-protect pin not ready");
-			return -ENODEV;
-		}
-		if (gpio_pin_configure_dt(&(DEV_CFG(dev)->wp), GPIO_OUTPUT_ACTIVE)) {
-			LOG_ERR("Write-protect pin failed to set active");
-			return -ENODEV;
-		}
-	}
-#endif /* ANY_INST_HAS_WP_GPIOS */
-#if ANY_INST_HAS_HOLD_GPIOS
-	if (DEV_CFG(dev)->hold_gpios_exist) {
-		if (!device_is_ready(DEV_CFG(dev)->hold.port)) {
-			LOG_ERR("Hold pin not ready");
-			return -ENODEV;
-		}
-		if (gpio_pin_configure_dt(&(DEV_CFG(dev)->hold), GPIO_OUTPUT_INACTIVE)) {
-			LOG_ERR("Hold pin failed to set inactive");
-			return -ENODEV;
-		}
-	}
-#endif /* ANY_INST_HAS_HOLD_GPIOS */
-
-	return pm_device_driver_init(dev, spi_nor_pm_control);
-=======
 static int spi_nor_init(const struct device* dev) {
     if (IS_ENABLED(CONFIG_MULTITHREADING)) {
         struct spi_nor_data* const driver_data = dev->data;
@@ -1602,8 +1520,7 @@
     }
     #endif /* ANY_INST_HAS_HOLD_GPIOS */
 
-    return spi_nor_configure(dev);
->>>>>>> cb5dffec
+    return pm_device_driver_init(dev, spi_nor_pm_control);
 }
 
 #if defined(CONFIG_FLASH_PAGE_LAYOUT)
@@ -1771,7 +1688,8 @@
     IF_ENABLED(ANY_INST_HAS_DPD_WAKEUP_SEQUENCE, (INIT_WAKEUP_SEQ_PARAMS(idx),))        \
     IF_ENABLED(ANY_INST_HAS_MXICY_MX25R_POWER_MODE, (INIT_MXICY_MX25R_POWER_MODE(idx),))\
     IF_ENABLED(ANY_INST_HAS_RESET_GPIOS, (INIT_RESET_GPIOS(idx),))                      \
-    IF_ENABLED(ANY_INST_HAS_WP_GPIOS, (INIT_WP_GPIOS(idx),))
+    IF_ENABLED(ANY_INST_HAS_WP_GPIOS, (INIT_WP_GPIOS(idx),))    \
+    IF_ENABLED(ANY_INST_HAS_HOLD_GPIOS, (INIT_HOLD_GPIOS(idx),))
 
 #define GENERATE_CONFIG_STRUCT(idx)                             \
     static const struct spi_nor_config spi_nor_##idx##_config = {                       \
@@ -1830,81 +1748,4 @@
 }
 #endif
 
-<<<<<<< HEAD
-#define INIT_WP_GPIOS(idx) \
-	COND_CODE_1(DT_INST_NODE_HAS_PROP(idx, wp_gpios), \
-		(.wp = GPIO_DT_SPEC_INST_GET(idx, wp_gpios)), \
-		(.wp = {0}))
-
-#define INIT_HOLD_GPIOS(idx) \
-	COND_CODE_1(DT_INST_NODE_HAS_PROP(idx, hold_gpios), \
-		(.hold = GPIO_DT_SPEC_INST_GET(idx, hold_gpios)), \
-		(.hold = {0},))
-
-#define INIT_WAKEUP_SEQ_PARAMS(idx)							\
-	COND_CODE_1(DT_INST_NODE_HAS_PROP(idx, dpd_wakeup_sequence),			\
-		(.t_dpdd_ms = DIV_ROUND_UP(						\
-			DT_INST_PROP_BY_IDX(idx, dpd_wakeup_sequence, 0), NSEC_PER_MSEC),\
-		.t_crdp_ms = DIV_ROUND_UP(						\
-			DT_INST_PROP_BY_IDX(idx, dpd_wakeup_sequence, 1), NSEC_PER_MSEC),\
-		.t_rdp_ms = DIV_ROUND_UP(						\
-			DT_INST_PROP_BY_IDX(idx, dpd_wakeup_sequence, 2), NSEC_PER_MSEC)),\
-		(.t_dpdd_ms = 0, .t_crdp_ms = 0, .t_rdp_ms = 0))
-
-#define INIT_MXICY_MX25R_POWER_MODE(idx)						\
-	COND_CODE_1(DT_INST_NODE_HAS_PROP(idx, mxicy_mx25r_power_mode),			\
-		(.mxicy_mx25r_power_mode = DT_INST_ENUM_IDX(idx, mxicy_mx25r_power_mode)),\
-		(.mxicy_mx25r_power_mode = 0))
-
-#define INIT_RESET_GPIOS(idx) \
-	COND_CODE_1(DT_INST_NODE_HAS_PROP(idx, reset_gpios), \
-		(.reset = GPIO_DT_SPEC_INST_GET(idx, reset_gpios)), \
-		(.reset = {0}))
-
-#define INST_CONFIG_STRUCT_GEN(idx)								\
-	DEFINE_PAGE_LAYOUT(idx)									\
-	.flash_size = DT_INST_PROP(idx, size) / 8,						\
-	.jedec_id = DT_INST_PROP(idx, jedec_id),						\
-	.dpd_exist = DT_INST_PROP(idx, has_dpd),						\
-	.dpd_wakeup_sequence_exist = DT_INST_NODE_HAS_PROP(idx, dpd_wakeup_sequence),		\
-	.mxicy_mx25r_power_mode_exist = DT_INST_NODE_HAS_PROP(idx, mxicy_mx25r_power_mode),	\
-	.enter_4byte_addr_exist = DT_INST_NODE_HAS_PROP(idx, enter_4byte_addr),			\
-	.reset_gpios_exist = DT_INST_NODE_HAS_PROP(idx, reset_gpios),				\
-	.requires_ulbpr_exist =  DT_INST_PROP(idx, requires_ulbpr),				\
-	.wp_gpios_exist = DT_INST_NODE_HAS_PROP(idx, wp_gpios),					\
-	.hold_gpios_exist = DT_INST_NODE_HAS_PROP(idx, hold_gpios),				\
-	IF_ENABLED(INST_HAS_LOCK(idx), (.has_lock = DT_INST_PROP(idx, has_lock),))		\
-	IF_ENABLED(CONFIG_SPI_NOR_SFDP_MINIMAL, (CONFIGURE_4BYTE_ADDR(idx)))			\
-	IF_ENABLED(CONFIG_SPI_NOR_SFDP_DEVICETREE,						\
-		(.bfp_len = sizeof(bfp_##idx##_data) / 4,					\
-		 .bfp = (const struct jesd216_bfp *)bfp_##idx##_data,))				\
-	IF_ENABLED(ANY_INST_HAS_DPD, (INIT_T_ENTER_DPD(idx),))					\
-	IF_ENABLED(UTIL_AND(ANY_INST_HAS_DPD, ANY_INST_HAS_T_EXIT_DPD), (INIT_T_EXIT_DPD(idx),))\
-	IF_ENABLED(ANY_INST_HAS_DPD_WAKEUP_SEQUENCE, (INIT_WAKEUP_SEQ_PARAMS(idx),))		\
-	IF_ENABLED(ANY_INST_HAS_MXICY_MX25R_POWER_MODE, (INIT_MXICY_MX25R_POWER_MODE(idx),))	\
-	IF_ENABLED(ANY_INST_HAS_RESET_GPIOS, (INIT_RESET_GPIOS(idx),))				\
-	IF_ENABLED(ANY_INST_HAS_WP_GPIOS, (INIT_WP_GPIOS(idx),))				\
-	IF_ENABLED(ANY_INST_HAS_HOLD_GPIOS, (INIT_HOLD_GPIOS(idx),))
-
-#define GENERATE_CONFIG_STRUCT(idx)								\
-	static const struct spi_nor_config spi_nor_##idx##_config = {				\
-		.spi = SPI_DT_SPEC_INST_GET(idx, SPI_WORD_SET(8), CONFIG_SPI_NOR_CS_WAIT_DELAY),\
-		COND_CODE_1(CONFIG_SPI_NOR_SFDP_RUNTIME, EMPTY(), (INST_CONFIG_STRUCT_GEN(idx)))};
-
-#define ASSIGN_PM(idx)							\
-		PM_DEVICE_DT_INST_DEFINE(idx, spi_nor_pm_control);
-
-#define SPI_NOR_INST(idx)							\
-	ASSIGN_PM(idx)								\
-	ATTRIBUTES_DEFINE(idx)							\
-	LOCK_DEFINE(idx)							\
-	GENERATE_CONFIG_STRUCT(idx)						\
-	static struct spi_nor_data spi_nor_##idx##_data;			\
-	DEVICE_DT_INST_DEFINE(idx, &spi_nor_init, PM_DEVICE_DT_INST_GET(idx),	\
-			&spi_nor_##idx##_data, &spi_nor_##idx##_config,		\
-			POST_KERNEL, CONFIG_SPI_NOR_INIT_PRIORITY, &spi_nor_api);
-
-DT_INST_FOREACH_STATUS_OKAY(SPI_NOR_INST)
-=======
-#endif
->>>>>>> cb5dffec
+#endif