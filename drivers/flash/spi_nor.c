/*
 * Copyright (c) 2018 Savoir-Faire Linux.
 * Copyright (c) 2020 Peter Bigot Consulting, LLC
 * Copyright (c) 2023 Intercreate, Inc.
 *
 * This driver is heavily inspired from the spi_flash_w25qxxdv.c SPI NOR driver.
 *
 * SPDX-License-Identifier: Apache-2.0
 */

#define DT_DRV_COMPAT jedec_spi_nor

#include <errno.h>
#include <zephyr/drivers/flash.h>
#include <zephyr/drivers/gpio.h>
#include <zephyr/drivers/spi.h>
#include <zephyr/init.h>
#include <string.h>
#include <zephyr/logging/log.h>
#include <zephyr/sys_clock.h>
#include <zephyr/pm/device.h>

#include "spi_nor.h"
#include "jesd216.h"
#include "flash_priv.h"

LOG_MODULE_REGISTER(spi_nor, CONFIG_FLASH_LOG_LEVEL);

/* Device Power Management Notes
 *
 * These flash devices have several modes during operation:
 * * When CSn is asserted (during a SPI operation) the device is
 *   active.
 * * When CSn is deasserted the device enters a standby mode.
 * * Some devices support a Deep Power-Down mode which reduces current
 *   to as little as 0.1% of standby.
 *
 * The power reduction from DPD is sufficient to warrant allowing its
 * use even in cases where Zephyr's device power management is not
 * available.  This is selected through the SPI_NOR_IDLE_IN_DPD
 * Kconfig option.
 *
 * When mapped to the Zephyr Device Power Management states:
 * * PM_DEVICE_STATE_ACTIVE covers both active and standby modes;
 * * PM_DEVICE_STATE_SUSPENDED, and PM_DEVICE_STATE_OFF all correspond to
 *   deep-power-down mode.
 */

#define SPI_NOR_MAX_ADDR_WIDTH 4

#if DT_INST_NODE_HAS_PROP(0, t_enter_dpd)
#define T_DP_MS DIV_ROUND_UP(DT_INST_PROP(0, t_enter_dpd), NSEC_PER_MSEC)
#else /* T_ENTER_DPD */
#define T_DP_MS 0
#endif /* T_ENTER_DPD */
#if DT_INST_NODE_HAS_PROP(0, t_exit_dpd)
#define T_RES1_MS DIV_ROUND_UP(DT_INST_PROP(0, t_exit_dpd), NSEC_PER_MSEC)
#endif /* T_EXIT_DPD */
#if DT_INST_NODE_HAS_PROP(0, dpd_wakeup_sequence)
#define T_DPDD_MS DIV_ROUND_UP(DT_INST_PROP_BY_IDX(0, dpd_wakeup_sequence, 0), NSEC_PER_MSEC)
#define T_CRDP_MS DIV_ROUND_UP(DT_INST_PROP_BY_IDX(0, dpd_wakeup_sequence, 1), NSEC_PER_MSEC)
#define T_RDP_MS DIV_ROUND_UP(DT_INST_PROP_BY_IDX(0, dpd_wakeup_sequence, 2), NSEC_PER_MSEC)
#else /* DPD_WAKEUP_SEQUENCE */
#define T_DPDD_MS 0
#endif /* DPD_WAKEUP_SEQUENCE */

#define _INST_HAS_WP_OR(inst) DT_INST_NODE_HAS_PROP(inst, wp_gpios) ||
#define ANY_INST_HAS_WP_GPIOS DT_INST_FOREACH_STATUS_OKAY(_INST_HAS_WP_OR) 0

#define _INST_HAS_HOLD_OR(inst) DT_INST_NODE_HAS_PROP(inst, hold_gpios) ||
#define ANY_INST_HAS_HOLD_GPIOS DT_INST_FOREACH_STATUS_OKAY(_INST_HAS_HOLD_OR) 0

#define DEV_CFG(_dev_) ((const struct spi_nor_config * const) (_dev_)->config)

/* Build-time data associated with the device. */
struct spi_nor_config {
    /* Devicetree SPI configuration */
    struct spi_dt_spec spi;

    #if DT_INST_NODE_HAS_PROP(0, reset_gpios)
    const struct gpio_dt_spec reset;
    #endif

    /* Runtime SFDP stores no static configuration. */

    #ifndef CONFIG_SPI_NOR_SFDP_RUNTIME
    /* Size of device in bytes, from size property */
    uint32_t flash_size;

    #ifdef CONFIG_FLASH_PAGE_LAYOUT
    /* Flash page layout can be determined from devicetree. */
    struct flash_pages_layout layout;
    #endif /* CONFIG_FLASH_PAGE_LAYOUT */

    /* Expected JEDEC ID, from jedec-id property */
    uint8_t jedec_id[SPI_NOR_MAX_ID_LEN];

    #if defined(CONFIG_SPI_NOR_SFDP_MINIMAL)
    /* Optional support for entering 32-bit address mode. */
    uint8_t enter_4byte_addr;
    #endif /* CONFIG_SPI_NOR_SFDP_MINIMAL */

    #if defined(CONFIG_SPI_NOR_SFDP_DEVICETREE)
    /* Length of BFP structure, in 32-bit words. */
    uint8_t bfp_len;

    /* Pointer to the BFP table as read from the device
     * (little-endian stored words), from sfdp-bfp property
     */
    const struct jesd216_bfp *bfp;
    #endif /* CONFIG_SPI_NOR_SFDP_DEVICETREE */
    #endif /* CONFIG_SPI_NOR_SFDP_RUNTIME */

    /* Optional bits in SR to be cleared on startup.
     *
     * This information cannot be derived from SFDP.
     */
    uint8_t has_lock;

    #if ANY_INST_HAS_WP_GPIOS
    /* The write-protect GPIO (wp-gpios) */
    const struct gpio_dt_spec *wp;
    #endif

    #if ANY_INST_HAS_HOLD_GPIOS
    /* The hold GPIO (hold-gpios) */
    const struct gpio_dt_spec *hold;
    #endif
};

/**
 * struct spi_nor_data - Structure for defining the SPI NOR access
 * @sem: The semaphore to access to the flash
 */
struct spi_nor_data {
    struct k_sem sem;

    #if DT_INST_NODE_HAS_PROP(0, has_dpd)
    /* Low 32-bits of uptime counter at which device last entered
     * deep power-down.
     */
    uint32_t ts_enter_dpd;
    #endif

    /* Miscellaneous flags */

    /* If set addressed operations should use 32-bit rather than
     * 24-bit addresses.
     *
     * This is ignored if the access parameter to a command
     * explicitly specifies 24-bit or 32-bit addressing.
     */
    bool flag_access_32bit: 1;

    /* Minimal SFDP stores no dynamic configuration.  Runtime and
     * devicetree store page size and erase_types; runtime also
     * stores flash size and layout.
     */
    #ifndef CONFIG_SPI_NOR_SFDP_MINIMAL

    struct jesd216_erase_type erase_types[JESD216_NUM_ERASE_TYPES];

    /* Number of bytes per page */
    uint16_t page_size;

    #ifdef CONFIG_SPI_NOR_SFDP_RUNTIME
    /* Size of flash, in bytes */
    uint32_t flash_size;

    #ifdef CONFIG_FLASH_PAGE_LAYOUT
    struct flash_pages_layout layout;
    #endif /* CONFIG_FLASH_PAGE_LAYOUT */
    #endif /* CONFIG_SPI_NOR_SFDP_RUNTIME */
    #endif /* CONFIG_SPI_NOR_SFDP_MINIMAL */
};

#ifdef CONFIG_SPI_NOR_SFDP_MINIMAL
/* The historically supported erase sizes. */
static const struct jesd216_erase_type minimal_erase_types[JESD216_NUM_ERASE_TYPES] = {
    {
        .cmd = SPI_NOR_CMD_BE,
        .exp = 16,
    },
    {
        .cmd = SPI_NOR_CMD_SE,
        .exp = 12,
    },
};
#endif /* CONFIG_SPI_NOR_SFDP_MINIMAL */

static int spi_nor_write_protection_set(const struct device* dev, bool write_protect);

/* Get pointer to array of supported erase types.  Static const for
 * minimal, data for runtime and devicetree.
 */
static inline const struct jesd216_erase_type* dev_erase_types(const struct device* dev) {
#ifdef CONFIG_SPI_NOR_SFDP_MINIMAL
    return (minimal_erase_types);
#else /* CONFIG_SPI_NOR_SFDP_MINIMAL */
    const struct spi_nor_data *data = dev->data;

    return (data->erase_types);
#endif /* CONFIG_SPI_NOR_SFDP_MINIMAL */
}

/* Get the size of the flash device.  Data for runtime, constant for
 * minimal and devicetree.
 */
static inline uint32_t dev_flash_size(const struct device* dev) {
#ifdef CONFIG_SPI_NOR_SFDP_RUNTIME
    const struct spi_nor_data *data = dev->data;

    return (data->flash_size);
#else /* CONFIG_SPI_NOR_SFDP_RUNTIME */
    const struct spi_nor_config *cfg = dev->config;

    return (cfg->flash_size);
#endif /* CONFIG_SPI_NOR_SFDP_RUNTIME */
}

/* #CUSTOM@NDRS */
size_t /**/spi_nor_flash_size(const struct device* dev) {
    size_t sz;

    sz = (size_t)dev_flash_size(dev);

    return (sz);
}

/* Get the flash device page size.  Constant for minimal, data for
 * runtime and devicetree.
 */
static inline uint16_t dev_page_size(const struct device* dev) {
    #ifdef CONFIG_SPI_NOR_SFDP_MINIMAL
    return (256);
    #else /* CONFIG_SPI_NOR_SFDP_MINIMAL */
    const struct spi_nor_data *data = dev->data;

    return data->page_size;
    #endif /* CONFIG_SPI_NOR_SFDP_MINIMAL */
}

static const struct flash_parameters flash_nor_parameters = {
    .write_block_size = 1U,
    .erase_value      = 0xFFU
};

/* Capture the time at which the device entered deep power-down. */
static inline void record_entered_dpd(const struct device* const dev) {
#if DT_INST_NODE_HAS_PROP(0, has_dpd)
    struct spi_nor_data* const driver_data = dev->data;

    driver_data->ts_enter_dpd = k_uptime_get_32();
#endif
}

/* Check the current time against the time DPD was entered and delay
 * until it's ok to initiate the DPD exit process.
 */
static inline void delay_until_exit_dpd_ok(const struct device* const dev) {
    #if DT_INST_NODE_HAS_PROP(0, has_dpd)
    struct spi_nor_data *const driver_data = dev->data;
    int32_t since;

    since = (int32_t)(k_uptime_get_32() - driver_data->ts_enter_dpd);

    /* If the time is negative the 32-bit counter has wrapped,
     * which is certainly long enough no further delay is
     * required.  Otherwise we have to check whether it's been
     * long enough taking into account necessary delays for
     * entering and exiting DPD.
     */
    if (since >= 0) {
        /* Subtract time required for DPD to be reached */
        since -= T_DP_MS;

        /* Subtract time required in DPD before exit */
        since -= T_DPDD_MS;

        /* If the adjusted time is negative we have to wait
         * until it reaches zero before we can proceed.
         */
        if (since < 0) {
            k_sleep(K_MSEC((uint32_t)-since));
        }
    }
    #endif /* DT_INST_NODE_HAS_PROP(0, has_dpd) */
}

/* Indicates that an access command includes bytes for the address.
 * If not provided the opcode is not followed by address bytes.
 */
#define NOR_ACCESS_ADDRESSED BIT(0)

/* Indicates that addressed access uses a 24-bit address regardless of
 * spi_nor_data::flag_32bit_addr.
 */
#define NOR_ACCESS_24BIT_ADDR BIT(1)

/* Indicates that addressed access uses a 32-bit address regardless of
 * spi_nor_data::flag_32bit_addr.
 */
#define NOR_ACCESS_32BIT_ADDR BIT(2)

/* Indicates that an access command is performing a write.  If not
 * provided access is a read.
 */
#define NOR_ACCESS_WRITE BIT(7)

/*
 * @brief Send an SPI command
 *
 * @param dev Device struct
 * @param opcode The command to send
 * @param access flags that determine how the command is constructed.
 *        See NOR_ACCESS_*.
 * @param addr The address to send
 * @param data The buffer to store or read the value
 * @param length The size of the buffer
 * @return 0 on success, negative errno code otherwise
 */
static int spi_nor_access(const struct device *const dev,
                          uint8_t opcode, unsigned int access,
                          off_t addr, void* data, size_t length) {
    const struct spi_nor_config* const driver_cfg = dev->config;
    struct spi_nor_data* const driver_data = dev->data;
    bool is_addressed = ((access & NOR_ACCESS_ADDRESSED) != 0U);
    bool is_write     = ((access & NOR_ACCESS_WRITE) != 0U);
    uint8_t buf[5];

    struct spi_buf spi_buf[2] = {
        {
            .buf = buf,
            .len = 1
        },
        {
            .buf = data,
            .len = length
        }
    };

    buf[0] = opcode;
    if (is_addressed == true) {
        bool access_24bit = ((access & NOR_ACCESS_24BIT_ADDR) != 0U);
        bool access_32bit = ((access & NOR_ACCESS_32BIT_ADDR) != 0U);
        bool use_32bit    = (access_32bit || (!access_24bit && driver_data->flag_access_32bit));
        union {
            uint32_t u32;
            uint8_t u8[4];
        } addr32 = {
            .u32 = sys_cpu_to_be32(addr),
        };

        if (use_32bit == true) {
            memcpy(&buf[1], &addr32.u8[0], 4);
            spi_buf[0].len += 4;
        }
        else {
            memcpy(&buf[1], &addr32.u8[1], 3);
            spi_buf[0].len += 3;
        }
    };

    const struct spi_buf_set tx_set = {
        .buffers = spi_buf,
        .count   = (length != 0) ? 2 : 1
    };

    const struct spi_buf_set rx_set = {
        .buffers = spi_buf,
        .count   = 2
    };

    if (is_write == true) {
        return spi_write_dt(&driver_cfg->spi, &tx_set);
    }

    return spi_transceive_dt(&driver_cfg->spi, &tx_set, &rx_set);
}

#define spi_nor_cmd_read(dev, opcode, dest, length) \
    spi_nor_access(dev, opcode, 0, 0, dest, length)

#define spi_nor_cmd_addr_read(dev, opcode, addr, dest, length) \
    spi_nor_access(dev, opcode, NOR_ACCESS_ADDRESSED, addr, dest, length)

#define spi_nor_cmd_write(dev, opcode) \
    spi_nor_access(dev, opcode, NOR_ACCESS_WRITE, 0, NULL, 0)

#define spi_nor_cmd_addr_write(dev, opcode, addr, src, length) \
    spi_nor_access(dev, opcode, (NOR_ACCESS_WRITE | NOR_ACCESS_ADDRESSED), \
                   addr, (void *)src, length)

/**
 * @brief Wait until the flash is ready
 *
 * @note The device must be externally acquired before invoking this
 * function.
 *
 * This function should be invoked after every ERASE, PROGRAM, or
 * WRITE_STATUS operation before continuing.  This allows us to assume
 * that the device is ready to accept new commands at any other point
 * in the code.
 *
 * @param dev The device structure
 * @return 0 on success, negative errno code otherwise
 */
static int spi_nor_wait_until_ready(const struct device* dev) {
    int ret;
    uint8_t reg;

    do {
        ret = spi_nor_cmd_read(dev, SPI_NOR_CMD_RDSR, &reg, sizeof(reg));
    } while (!ret && (reg & SPI_NOR_WIP_BIT));

    return (ret);
}

#if defined(CONFIG_SPI_NOR_SFDP_RUNTIME) || defined(CONFIG_FLASH_JESD216_API)
/*
 * @brief Read content from the SFDP hierarchy
 *
 * @note The device must be externally acquired before invoking this
 * function.
 *
 * @param dev Device struct
 * @param addr The address to send
 * @param data The buffer to store or read the value
 * @param length The size of the buffer
 * @return 0 on success, negative errno code otherwise
 */
static int read_sfdp(const struct device *const dev,
                     off_t addr, void* data, size_t length) {
    /* READ_SFDP requires a 24-bit address followed by a single
     * byte for a wait state.  This is effected by using 32-bit
     * address by shifting the 24-bit address up 8 bits.
     */
    return spi_nor_access(dev, JESD216_CMD_READ_SFDP,
                          (NOR_ACCESS_32BIT_ADDR | NOR_ACCESS_ADDRESSED),
                          (addr << 8), data, length);
}
#endif /* CONFIG_SPI_NOR_SFDP_RUNTIME */

static int enter_dpd(const struct device* const dev) {
    int ret;

    ret = 0;
    if (IS_ENABLED(DT_INST_PROP(0, has_dpd))) {
        ret = spi_nor_cmd_write(dev, SPI_NOR_CMD_DPD);
        if (ret == 0) {
            record_entered_dpd(dev);
        }
    }

    return (ret);
}

static int exit_dpd(const struct device* const dev) {
    int ret;

    ret = 0;
    if (IS_ENABLED(DT_INST_PROP(0, has_dpd))) {
        delay_until_exit_dpd_ok(dev);

        #if DT_INST_NODE_HAS_PROP(0, dpd_wakeup_sequence)
        /* Assert CSn and wait for tCRDP.
         *
         * Unfortunately the SPI API doesn't allow us to
         * control CSn so fake it by writing a known-supported
         * single-byte command, hoping that'll hold the assert
         * long enough.  This is highly likely, since the
         * duration is usually less than two SPI clock cycles.
         */
        ret = spi_nor_cmd_write(dev, SPI_NOR_CMD_RDID);

        /* Deassert CSn and wait for tRDP */
        k_sleep(K_MSEC(T_RDP_MS));
        #else /* DPD_WAKEUP_SEQUENCE */
        ret = spi_nor_cmd_write(dev, SPI_NOR_CMD_RDPD);

        if (ret == 0) {
            #if DT_INST_NODE_HAS_PROP(0, t_exit_dpd)
            k_sleep(K_MSEC(T_RES1_MS));
            #endif /* T_EXIT_DPD */
        }
        #endif /* DPD_WAKEUP_SEQUENCE */
    }

    return (ret);
}

/* Everything necessary to acquire owning access to the device.
 *
 * This means taking the lock and, if necessary, waking the device
 * from deep power-down mode.
 */
static void acquire_device(const struct device* dev) {
    if (IS_ENABLED(CONFIG_MULTITHREADING)) {
        struct spi_nor_data *const driver_data = dev->data;

        k_sem_take(&driver_data->sem, K_FOREVER);
    }

    if (IS_ENABLED(CONFIG_SPI_NOR_IDLE_IN_DPD)) {
        exit_dpd(dev);
    }
}

/* Everything necessary to release access to the device.
 *
 * This means (optionally) putting the device into deep power-down
 * mode, and releasing the lock.
 */
static void release_device(const struct device* dev) {
    if (IS_ENABLED(CONFIG_SPI_NOR_IDLE_IN_DPD)) {
        enter_dpd(dev);
    }

    if (IS_ENABLED(CONFIG_MULTITHREADING)) {
        struct spi_nor_data *const driver_data = dev->data;

        k_sem_give(&driver_data->sem);
    }
}

/**
 * @brief Read the status register.
 *
 * @note The device must be externally acquired before invoking this
 * function.
 *
 * @param dev Device struct
 *
 * @return the non-negative value of the status register, or an error code.
 */
static int spi_nor_rdsr(const struct device* dev) {
    uint8_t reg;
    int ret;

    ret = spi_nor_cmd_read(dev, SPI_NOR_CMD_RDSR, &reg, sizeof(reg));
    if (ret == 0) {
        ret = reg;
    }

    return (ret);
}

/**
 * @brief Write the status register.
 *
 * @note The device must be externally acquired before invoking this
 * function.
 *
 * @param dev Device struct
 * @param sr The new value of the status register
 *
 * @return 0 on success or a negative error code.
 */
static int spi_nor_wrsr(const struct device* dev, uint8_t sr) {
    int ret;

    ret = spi_nor_cmd_write(dev, SPI_NOR_CMD_WREN);
    if (ret == 0) {
        ret = spi_nor_access(dev, SPI_NOR_CMD_WRSR, NOR_ACCESS_WRITE, 0, &sr, sizeof(sr));
        spi_nor_wait_until_ready(dev);
    }

    return (ret);
}

#if DT_INST_NODE_HAS_PROP(0, mxicy_mx25r_power_mode)

/**
 * @brief Read the configuration register.
 *
 * @note The device must be externally acquired before invoking this
 * function.
 *
 * @param dev Device struct
 *
 * @return the non-negative value of the configuration register, or an error code.
 */
static int mxicy_rdcr(const struct device* dev) {
    uint16_t cr;

    enum { CMD_RDCR = 0x15 };
    int ret = spi_nor_cmd_read(dev, CMD_RDCR, &cr, sizeof(cr));

    if (ret < 0) {
        return (ret);
    }

    return (cr);
}

/**
 * @brief Write the configuration register.
 *
 * @note The device must be externally acquired before invoking this
 * function.
 *
 * @param dev Device struct
 * @param cr  The new value of the configuration register
 *
 * @return 0 on success or a negative error code.
 */
static int mxicy_wrcr(const struct device *dev,
                      uint16_t cr) {
    /* The configuration register bytes on the Macronix MX25R devices are
     * written using the Write Status Register command where the configuration
     * register bytes are written as two extra bytes after the status register.
     * First read out the current status register to preserve the value.
     */
    int sr = spi_nor_rdsr(dev);

    if (sr < 0) {
        LOG_ERR("Read status register failed: %d", sr);
        return (sr);
    }

    int ret = spi_nor_cmd_write(dev, SPI_NOR_CMD_WREN);

    if (ret == 0) {
        uint8_t data[] = {
            sr,
            cr & 0xFF,  /* Configuration register 1 */
            cr >> 8     /* Configuration register 2 */
        };

        ret = spi_nor_access(dev, SPI_NOR_CMD_WRSR, NOR_ACCESS_WRITE, 0, data,
                             sizeof(data));
        spi_nor_wait_until_ready(dev);
    }

    return (ret);
}

static int mxicy_configure(const struct device* dev, const uint8_t* jedec_id) {
    /* Low-power/high perf mode is second bit in configuration register 2 */
    enum { LH_SWITCH_BIT = 9 };
    const uint8_t JEDEC_MACRONIX_ID = 0xc2;
    const uint8_t JEDEC_MX25R_TYPE_ID = 0x28;
    int current_cr, new_cr, ret;
    /* lh_switch enum index:
     * 0: Ultra low power
     * 1: High performance mode
     */
    const bool use_high_perf = DT_INST_ENUM_IDX(0, mxicy_mx25r_power_mode);

    /* Only supported on Macronix MX25R Ultra Low Power series. */
    if (jedec_id[0] != JEDEC_MACRONIX_ID || jedec_id[1] != JEDEC_MX25R_TYPE_ID) {
        LOG_WRN("L/H switch not supported for device id: %02x %02x %02x", jedec_id[0],
                jedec_id[1], jedec_id[2]);
        /* Do not return an error here because the flash still functions */
        return (0);
    }

    acquire_device(dev);

    /* Read current configuration register */

    ret = mxicy_rdcr(dev);
    if (ret < 0) {
        return (ret);
    }
    current_cr = ret;

    LOG_DBG("Use high performance mode? %d", use_high_perf);
    new_cr = current_cr;
    WRITE_BIT(new_cr, LH_SWITCH_BIT, use_high_perf);
    if (new_cr != current_cr) {
        ret = mxicy_wrcr(dev, new_cr);
    }
    else {
        ret = 0;
    }

    if (ret < 0) {
        LOG_ERR("Enable high performace mode failed: %d", ret);
    }

    release_device(dev);

    return (ret);
}

#endif /* DT_INST_NODE_HAS_PROP(0, mxicy_mx25r_power_mode) */

static int spi_nor_read(const struct device* dev,
                        off_t addr, void* dest, size_t size) {
    const size_t flash_size = dev_flash_size(dev);
    int ret;

    /* should be between 0 and flash size */
    if ((addr < 0) || ((addr + size) > flash_size)) {
        return -EINVAL;
    }

    acquire_device(dev);

    ret = spi_nor_cmd_addr_read(dev, SPI_NOR_CMD_READ, addr, dest, size);

    release_device(dev);

    return (ret);
}

static int /**/spi_nor_write(const struct device* dev,
                             off_t addr, const void* src, size_t size) {
    const size_t flash_size = dev_flash_size(dev);
    const uint16_t page_size = dev_page_size(dev);
    int ret;

    /* should be between 0 and flash size */
    if ((addr < 0) || ((size + addr) > flash_size)) {
        return (-EINVAL);
    }

    acquire_device(dev);
    ret = spi_nor_write_protection_set(dev, false);
    if (ret == 0) {
        while (size > 0) {
            size_t to_write = size;

            /* Don't write more than a page. */
            if (to_write >= page_size) {
                to_write = page_size;
            }

            /* Don't write across a page boundary */
            if (((addr + to_write - 1U) / page_size) != (addr / page_size)) {
                to_write = page_size - (addr % page_size);
            }

            spi_nor_cmd_write(dev, SPI_NOR_CMD_WREN);
            ret = spi_nor_cmd_addr_write(dev, SPI_NOR_CMD_PP, addr, src, to_write);
            if (ret != 0) {
                break;
            }

            size -= to_write;
            src = (const uint8_t *)src + to_write;
            addr += to_write;

            spi_nor_wait_until_ready(dev);
        }
    }

    int ret2 = spi_nor_write_protection_set(dev, true);

    if (!ret) {
        ret = ret2;
    }

    release_device(dev);

    return (ret);
}

static int spi_nor_erase(const struct device* dev, off_t addr, size_t size) {
    const size_t flash_size = dev_flash_size(dev);
    int ret;

    /* erase area must be sub-region of device */
    if ((addr < 0) || ((size + addr) > flash_size)) {
        return (-EINVAL);
    }

    /* address must be sector-aligned */
    if (!SPI_NOR_IS_SECTOR_ALIGNED(addr)) {
        return (-EINVAL);
    }

    /* size must be a multiple of sectors */
    if ((size % SPI_NOR_SECTOR_SIZE) != 0) {
        return (-EINVAL);
    }

    acquire_device(dev);
    ret = spi_nor_write_protection_set(dev, false);

    while ((size > 0) && (ret == 0)) {
        spi_nor_cmd_write(dev, SPI_NOR_CMD_WREN);

        if (size == flash_size) {
            /* chip erase */
            spi_nor_cmd_write(dev, SPI_NOR_CMD_CE);
            size -= flash_size;
        }
        else {
            const struct jesd216_erase_type* erase_types = dev_erase_types(dev);
            const struct jesd216_erase_type* bet = NULL;

            for (uint8_t ei = 0; ei < JESD216_NUM_ERASE_TYPES; ++ei) {
                const struct jesd216_erase_type* etp = &erase_types[ei];

                if ((etp->exp != 0)                    &&
                    SPI_NOR_IS_ALIGNED(addr, etp->exp) &&
                    (size >= BIT(etp->exp))            &&
                    ((bet == NULL) || (etp->exp > bet->exp))) {
                    bet = etp;
                }
            }

            if (bet != NULL) {
                spi_nor_cmd_addr_write(dev, bet->cmd, addr, NULL, 0);
                addr += BIT(bet->exp);
                size -= BIT(bet->exp);
            }
            else {
                LOG_DBG("Can't erase %zu at 0x%lx", size, (long)addr);
                ret = -EINVAL;
            }
        }

        #ifdef __XCC__
        /*
         * FIXME: remove this hack once XCC is fixed.
         *
         * Without this volatile return value, XCC would segfault
         * compiling this file complaining about failure in CGPREP
         * phase.
         */
        volatile int xcc_ret =
        #endif
        spi_nor_wait_until_ready(dev);
    }

    int ret2 = spi_nor_write_protection_set(dev, true);

    if (!ret) {
        ret = ret2;
    }

    release_device(dev);

    return (ret);
}

/* @note The device must be externally acquired before invoking this
 * function.
 */
static int spi_nor_write_protection_set(const struct device* dev, bool write_protect) {
    int ret;

    #if ANY_INST_HAS_WP_GPIOS
    if (DEV_CFG(dev)->wp && write_protect == false) {
        gpio_pin_set_dt(DEV_CFG(dev)->wp, 0);
    }
    #endif

    ret = spi_nor_cmd_write(dev, (write_protect) ? SPI_NOR_CMD_WRDI : SPI_NOR_CMD_WREN);

    if (IS_ENABLED(DT_INST_PROP(0, requires_ulbpr)) &&
        (ret == 0)                                  &&
        (write_protect == false)) {
        ret = spi_nor_cmd_write(dev, SPI_NOR_CMD_ULBPR);
    }

    #if ANY_INST_HAS_WP_GPIOS
    if (DEV_CFG(dev)->wp && write_protect == true) {
        gpio_pin_set_dt(DEV_CFG(dev)->wp, 1);
    }
    #endif

    return (ret);
}

#if defined(CONFIG_FLASH_JESD216_API) || defined(CONFIG_SPI_NOR_SFDP_RUNTIME)

static int spi_nor_sfdp_read(const struct device* dev, off_t addr, void* dest, size_t size) {
    acquire_device(dev);

    int ret = read_sfdp(dev, addr, dest, size);

    release_device(dev);

    return (ret);
}

#endif /* CONFIG_FLASH_JESD216_API || CONFIG_SPI_NOR_SFDP_RUNTIME */

static int spi_nor_read_jedec_id(const struct device* dev, uint8_t* id) {
    if (id == NULL) {
        return (-EINVAL);
    }

    acquire_device(dev);

    int ret = spi_nor_cmd_read(dev, SPI_NOR_CMD_RDID, id, SPI_NOR_MAX_ID_LEN);

    release_device(dev);

    return (ret);
}

/* Put the device into the appropriate address mode, if supported.
 *
 * On successful return spi_nor_data::flag_access_32bit has been set
 * (cleared) if the device is configured for 4-byte (3-byte) addresses
 * for read, write, and erase commands.
 *
 * @param dev the device
 *
 * @param enter_4byte_addr the Enter 4-Byte Addressing bit set from
 * DW16 of SFDP BFP.  A value of all zeros or all ones is interpreted
 * as "not supported".
 *
 * @retval -ENOTSUP if 4-byte addressing is supported but not in a way
 * that the driver can handle.
 * @retval negative codes if the attempt was made and failed
 * @retval 0 if the device is successfully left in 24-bit mode or
 *         reconfigured to 32-bit mode.
 */
static int spi_nor_set_address_mode(const struct device *dev,
                                    uint8_t enter_4byte_addr) {
    int ret;

    /* Do nothing if not provided (either no bits or all bits
     * set).
     */
    if ((enter_4byte_addr == 0U) || (enter_4byte_addr == 0xFFU)) {
        return (0);
    }

    LOG_DBG("Checking enter-4byte-addr %02x", enter_4byte_addr);

    /* This currently only supports command 0xB7 (Enter 4-Byte
     * Address Mode), with or without preceding WREN.
     */
    if ((enter_4byte_addr & 0x03U) == 0) {
        return (-ENOTSUP);
    }

    acquire_device(dev);

    ret = 0;
    if ((enter_4byte_addr & 0x02U) != 0) {
        /* Enter after WREN. */
        ret = spi_nor_cmd_write(dev, SPI_NOR_CMD_WREN);
    }

    if (ret == 0) {
        ret = spi_nor_cmd_write(dev, SPI_NOR_CMD_4BA);
    }

    if (ret == 0) {
        struct spi_nor_data *data = dev->data;

        data->flag_access_32bit = true;
    }

    release_device(dev);

    return (ret);
}

<<<<<<< HEAD
static int spi_nor_process_sfdp(const struct device *dev)
{
	int rc;

#if defined(CONFIG_SPI_NOR_SFDP_RUNTIME)
	/* For runtime we need to read the SFDP table, identify the
	 * BFP block, and process it.
	 */
	const uint8_t decl_nph = 2;
	union {
		/* We only process BFP so use one parameter block */
		uint8_t raw[JESD216_SFDP_SIZE(decl_nph)];
		struct jesd216_sfdp_header sfdp;
	} u_header;
	const struct jesd216_sfdp_header *hp = &u_header.sfdp;

	rc = spi_nor_sfdp_read(dev, 0, u_header.raw, sizeof(u_header.raw));
	if (rc != 0) {
		LOG_ERR("SFDP read failed: %d", rc);
		return rc;
	}

	uint32_t magic = jesd216_sfdp_magic(hp);

	if (magic != JESD216_SFDP_MAGIC) {
		LOG_ERR("SFDP magic %08x invalid", magic);
		return -EINVAL;
	}

	LOG_INF("%s: SFDP v %u.%u AP %x with %u PH", dev->name,
		hp->rev_major, hp->rev_minor, hp->access, 1 + hp->nph);

	const struct jesd216_param_header *php = hp->phdr;
	const struct jesd216_param_header *phpe = php + MIN(decl_nph, 1 + hp->nph);

	while (php != phpe) {
		uint16_t id = jesd216_param_id(php);

		LOG_INF("PH%u: %04x rev %u.%u: %u DW @ %x",
			(php - hp->phdr), id, php->rev_major, php->rev_minor,
			php->len_dw, jesd216_param_addr(php));

		if (id == JESD216_SFDP_PARAM_ID_BFP) {
			union {
				uint32_t dw[MIN(php->len_dw, 20)];
				struct jesd216_bfp bfp;
			} u_param;
			const struct jesd216_bfp *bfp = &u_param.bfp;

			rc = spi_nor_sfdp_read(dev, jesd216_param_addr(php),
				u_param.dw, sizeof(u_param.dw));
			if (rc == 0) {
				rc = spi_nor_process_bfp(dev, php, bfp);
			}

			if (rc != 0) {
				LOG_INF("SFDP BFP failed: %d", rc);
				break;
			}
		}
		++php;
	}
#elif defined(CONFIG_SPI_NOR_SFDP_DEVICETREE)
	/* For devicetree we need to synthesize a parameter header and
	 * process the stored BFP data as if we had read it.
	 */
	const struct spi_nor_config *cfg = dev->config;
	struct jesd216_param_header bfp_hdr = {
		.len_dw = cfg->bfp_len,
	};

	rc = spi_nor_process_bfp(dev, &bfp_hdr, cfg->bfp);
=======
#ifndef CONFIG_SPI_NOR_SFDP_MINIMAL

static int spi_nor_process_bfp(const struct device *dev,
                               const struct jesd216_param_header *php,
                               const struct jesd216_bfp* bfp) {
    struct spi_nor_data* data = dev->data;
    struct jesd216_erase_type* etp = data->erase_types;
    const size_t flash_size = (size_t)(jesd216_bfp_density(bfp) / 8U);

    LOG_INF("%s: %u MiBy flash", dev->name, (uint32_t)(flash_size >> 20));

    /* Copy over the erase types, preserving their order.  (The
     * Sector Map Parameter table references them by index.)
     */
    memset(data->erase_types, 0, sizeof(data->erase_types));
    for (uint8_t ti = 1; ti <= ARRAY_SIZE(data->erase_types); ++ti) {
        if (jesd216_bfp_erase(bfp, ti, etp) == 0) {
            LOG_DBG("Erase %u with %02x", (uint32_t)BIT(etp->exp), etp->cmd);
        }
        ++etp;
    }

    data->page_size = jesd216_bfp_page_size(php, bfp);
    #ifdef CONFIG_SPI_NOR_SFDP_RUNTIME
    data->flash_size = flash_size;
    #else /* CONFIG_SPI_NOR_SFDP_RUNTIME */
    if (flash_size != dev_flash_size(dev)) {
        LOG_ERR("BFP flash size mismatch with devicetree");
        return (-EINVAL);
    }
    #endif /* CONFIG_SPI_NOR_SFDP_RUNTIME */

    LOG_DBG("Page size %u bytes", data->page_size);

    /* If 4-byte addressing is supported, switch to it. */
    if (jesd216_bfp_addrbytes(bfp) != JESD216_SFDP_BFP_DW1_ADDRBYTES_VAL_3B) {
        struct jesd216_bfp_dw16 dw16;
        int rc = 0;

        if (jesd216_bfp_decode_dw16(php, bfp, &dw16) == 0) {
            rc = spi_nor_set_address_mode(dev, dw16.enter_4ba);
        }

        if (rc != 0) {
            LOG_ERR("Unable to enter 4-byte mode: %d\n", rc);
            return (rc);
        }
    }

    return (0);
}

static int spi_nor_process_sfdp(const struct device* dev) {
    int rc;

    #if defined(CONFIG_SPI_NOR_SFDP_RUNTIME)
    /* For runtime we need to read the SFDP table, identify the
     * BFP block, and process it.
     */
    const uint8_t decl_nph = 2;
    union {
        /* We only process BFP so use one parameter block */
        uint8_t raw[JESD216_SFDP_SIZE(2U)];                     /* @see Use value from decl_nph */
        struct jesd216_sfdp_header sfdp;
    } u1;
    const struct jesd216_sfdp_header* hp = &u1.sfdp;

    rc = spi_nor_sfdp_read(dev, 0, u1.raw, sizeof(u1.raw));
    if (rc != 0) {
        LOG_ERR("SFDP read failed: %d", rc);
        return (rc);
    }

    uint32_t magic = jesd216_sfdp_magic(hp);

    if (magic != JESD216_SFDP_MAGIC) {
        LOG_ERR("SFDP magic %08x invalid", magic);
        return (-EINVAL);
    }

    LOG_INF("%s: SFDP v %u.%u AP %x with %u PH", dev->name,
            hp->rev_major, hp->rev_minor, hp->access, 1 + hp->nph);

    const struct jesd216_param_header* php  = hp->phdr;
    const struct jesd216_param_header* phpe = php + MIN(decl_nph, 1 + hp->nph);

    while (php != phpe) {
        uint16_t id = jesd216_param_id(php);

        LOG_INF("PH%u: %04x rev %u.%u: %u DW @ %x",
                (php - hp->phdr), id, php->rev_major, php->rev_minor,
                php->len_dw, jesd216_param_addr(php));

        if (id == JESD216_SFDP_PARAM_ID_BFP) {
            union {
                uint32_t dw[20];
                struct jesd216_bfp bfp;
            } u2;
            const struct jesd216_bfp* bfp = &u2.bfp;
            size_t len = (MIN(php->len_dw, 20) * sizeof(uint32_t));     /* #CUSTOM@NDRS */

            rc = spi_nor_sfdp_read(dev, jesd216_param_addr(php), u2.dw, len);
            if (rc == 0) {
                rc = spi_nor_process_bfp(dev, php, bfp);
            }

            if (rc != 0) {
                LOG_INF("SFDP BFP failed: %d", rc);
                break;
            }
        }
        ++php;
    }
    #elif defined(CONFIG_SPI_NOR_SFDP_DEVICETREE)
    /* For devicetree we need to synthesize a parameter header and
     * process the stored BFP data as if we had read it.
     */
    const struct spi_nor_config *cfg = dev->config;
    struct jesd216_param_header bfp_hdr = {
        .len_dw = cfg->bfp_len,
    };

    rc = spi_nor_process_bfp(dev, &bfp_hdr, cfg->bfp);
>>>>>>> 6ffcad92
#else
#error Unhandled SFDP choice
#endif

    return (rc);
}

#if defined(CONFIG_FLASH_PAGE_LAYOUT)
static int setup_pages_layout(const struct device* dev) {
    int rv = 0;

    #if defined(CONFIG_SPI_NOR_SFDP_RUNTIME)
    struct spi_nor_data *data = dev->data;
    const size_t flash_size = dev_flash_size(dev);
    const uint32_t layout_page_size = CONFIG_SPI_NOR_FLASH_LAYOUT_PAGE_SIZE;
    uint8_t exp = 0;

    /* Find the smallest erase size. */
    for (size_t i = 0; i < ARRAY_SIZE(data->erase_types); ++i) {
        const struct jesd216_erase_type *etp = &data->erase_types[i];

        if ((etp->cmd != 0) &&
            ((exp == 0) || (etp->exp < exp))) {
            exp = etp->exp;
        }
    }

    if (exp == 0) {
        return (-ENOTSUP);
    }

    uint32_t erase_size = BIT(exp);

    /* Error if layout page size is not a multiple of smallest
     * erase size.
     */
    if ((layout_page_size % erase_size) != 0) {
        LOG_ERR("layout page %u not compatible with erase size %u",
                layout_page_size, erase_size);
        return (-EINVAL);
    }

    /* Warn but accept layout page sizes that leave inaccessible
     * space.
     */
    if ((flash_size % layout_page_size) != 0) {
        LOG_INF("layout page %u wastes space with device size %zu",
            layout_page_size, flash_size);
    }

    data->layout.pages_size = layout_page_size;
    data->layout.pages_count = flash_size / layout_page_size;
    LOG_DBG("layout %u x %u By pages", data->layout.pages_count, data->layout.pages_size);
    #elif defined(CONFIG_SPI_NOR_SFDP_DEVICETREE)
    const struct spi_nor_config *cfg = dev->config;
    const struct flash_pages_layout *layout = &cfg->layout;
    const size_t flash_size = dev_flash_size(dev);
    size_t layout_size = layout->pages_size * layout->pages_count;

    if (flash_size != layout_size) {
        LOG_ERR("device size %u mismatch %zu * %zu By pages",
                flash_size, layout->pages_count, layout->pages_size);
        return (-EINVAL);
    }
    #else /* CONFIG_SPI_NOR_SFDP_RUNTIME */
    #error Unhandled SFDP choice
    #endif /* CONFIG_SPI_NOR_SFDP_RUNTIME */

    return (rv);
}
#endif /* CONFIG_FLASH_PAGE_LAYOUT */
#endif /* CONFIG_SPI_NOR_SFDP_MINIMAL */

/**
 * @brief Configure the flash
 *
 * @param dev The flash device structure
 * @param info The flash info structure
 * @return 0 on success, negative errno code otherwise
 */
static int spi_nor_configure(const struct device* dev) {
    const struct spi_nor_config *cfg = dev->config;
    uint8_t jedec_id[SPI_NOR_MAX_ID_LEN];
    int rc;

    /* Validate bus and CS is ready */
    if (!spi_is_ready_dt(&cfg->spi)) {
        return (-ENODEV);
    }

    #if DT_INST_NODE_HAS_PROP(0, reset_gpios)
    if (!gpio_is_ready_dt(&cfg->reset)) {
        LOG_ERR("Reset pin not ready");
        return (-ENODEV);
    }

    if (gpio_pin_configure_dt(&cfg->reset, GPIO_OUTPUT_ACTIVE)) {
        LOG_ERR("Couldn't configure reset pin");
        return (-ENODEV);
    }

    rc = gpio_pin_set_dt(&cfg->reset, 0);
    if (rc) {
        return (rc);
    }
    #endif

    /* Might be in DPD if system restarted without power cycle. */
    #if (__GTEST == 0U)                     /* #CUSTOM@NDRS */
    /* After a soft-reset the flash might be in DPD or busy writing/erasing.
     * Exit DPD and wait until flash is ready.
     */
    acquire_device(dev);

    rc = exit_dpd(dev);
    if (rc < 0) {
        LOG_ERR("Failed to exit DPD (%d)", rc);
        return (-ENODEV);
    }

    rc = spi_nor_rdsr(dev);
    if (rc > 0 && (rc & SPI_NOR_WIP_BIT)) {
        LOG_WRN("Waiting until flash is ready");
        spi_nor_wait_until_ready(dev);
    }
    release_device(dev);
    #endif

    /* now the spi bus is configured, we can verify SPI
     * connectivity by reading the JEDEC ID.
     */

    rc = spi_nor_read_jedec_id(dev, jedec_id);
    if (rc != 0) {
        LOG_ERR("JEDEC ID read failed: %d", rc);
        return (-ENODEV);
    }

    #ifndef CONFIG_SPI_NOR_SFDP_RUNTIME
    /* For minimal and devicetree we need to check the JEDEC ID
     * against the one from devicetree, to ensure we didn't find a
     * device that has different parameters.
     */

    if (memcmp(jedec_id, cfg->jedec_id, sizeof(jedec_id)) != 0) {
        LOG_ERR("Device id %02x %02x %02x does not match config %02x %02x %02x",
                jedec_id[0], jedec_id[1], jedec_id[2],
                cfg->jedec_id[0], cfg->jedec_id[1], cfg->jedec_id[2]);
        return (-EINVAL);
    }
    #endif

    /* Check for block protect bits that need to be cleared.  This
     * information cannot be determined from SFDP content, so the
     * devicetree node property must be set correctly for any device
     * that powers up with block protect enabled.
     */
    if (cfg->has_lock != 0) {
        acquire_device(dev);

        rc = spi_nor_rdsr(dev);

        /* Only clear if RDSR worked and something's set. */
        if (rc > 0) {
            rc = spi_nor_wrsr(dev, rc & ~cfg->has_lock);
        }

        release_device(dev);                /* #CUSTOM@NDRS always release_device() before return */

        if (rc != 0) {
            LOG_ERR("BP clear failed: %d\n", rc);
            return (-ENODEV);
        }
    }

    #ifdef CONFIG_SPI_NOR_SFDP_MINIMAL
    /* For minimal we support some overrides from specific
     * devicertee properties.
     */
    if (cfg->enter_4byte_addr != 0) {
        rc = spi_nor_set_address_mode(dev, cfg->enter_4byte_addr);

        if (rc != 0) {
            LOG_ERR("Unable to enter 4-byte mode: %d\n", rc);
            return (-ENODEV);
        }
    }

    #else /* CONFIG_SPI_NOR_SFDP_MINIMAL */
    /* For devicetree and runtime we need to process BFP data and
     * set up or validate page layout.
     */
    rc = spi_nor_process_sfdp(dev);
    if (rc != 0) {
        LOG_ERR("SFDP read failed: %d", rc);
        return (-ENODEV);
    }

    #if defined(CONFIG_FLASH_PAGE_LAYOUT)
    rc = setup_pages_layout(dev);
    if (rc != 0) {
        LOG_ERR("layout setup failed: %d", rc);
        return (-ENODEV);
    }
    #endif /* CONFIG_FLASH_PAGE_LAYOUT */
    #endif /* CONFIG_SPI_NOR_SFDP_MINIMAL */

    #if DT_INST_NODE_HAS_PROP(0, mxicy_mx25r_power_mode)
    /* Do not fail init if setting configuration register fails */
    (void) mxicy_configure(dev, jedec_id);
    #endif /* DT_INST_NODE_HAS_PROP(0, mxicy_mx25r_power_mode) */

    if (IS_ENABLED(CONFIG_SPI_NOR_IDLE_IN_DPD) &&
        (enter_dpd(dev) != 0)) {
        return (-ENODEV);
    }

    return (0);
}

#ifdef CONFIG_PM_DEVICE

static int spi_nor_pm_control(const struct device* dev, enum pm_device_action action) {
    int rc = 0;

    switch (action) {
        #ifdef CONFIG_SPI_NOR_IDLE_IN_DPD
        case PM_DEVICE_ACTION_SUSPEND :
        case PM_DEVICE_ACTION_RESUME :
            break;
        #else
        case PM_DEVICE_ACTION_SUSPEND:
            acquire_device(dev);
            rc = enter_dpd(dev);
            release_device(dev);
            break;
        case PM_DEVICE_ACTION_RESUME:
            acquire_device(dev);
            rc = exit_dpd(dev);
            release_device(dev);
            break;
        #endif /* CONFIG_SPI_NOR_IDLE_IN_DPD */

        case PM_DEVICE_ACTION_TURN_ON:
            /* Coming out of power off */
            rc = spi_nor_configure(dev);
            break;

        case PM_DEVICE_ACTION_TURN_OFF:
            break;

        default :
            rc = -ENOSYS;
    }

    return (rc);
}

#endif /* CONFIG_PM_DEVICE */

/**
 * @brief Initialize and configure the flash
 *
 * @param name The flash name
 * @return 0 on success, negative errno code otherwise
 */
static int spi_nor_init(const struct device* dev) {
    if (IS_ENABLED(CONFIG_MULTITHREADING)) {
        struct spi_nor_data *const driver_data = dev->data;

        k_sem_init(&driver_data->sem, 1, K_SEM_MAX_LIMIT);
    }

    #if ANY_INST_HAS_WP_GPIOS
    if (DEV_CFG(dev)->wp) {
        if (!device_is_ready(DEV_CFG(dev)->wp->port)) {
            LOG_ERR("Write-protect pin not ready");
            return (-ENODEV);
        }

        if (gpio_pin_configure_dt(DEV_CFG(dev)->wp, GPIO_OUTPUT_ACTIVE)) {
            LOG_ERR("Write-protect pin failed to set active");
            return (-ENODEV);
        }
    }
    #endif /* ANY_INST_HAS_WP_GPIOS */

    #if ANY_INST_HAS_HOLD_GPIOS
    if (DEV_CFG(dev)->hold) {
        if (!device_is_ready(DEV_CFG(dev)->hold->port)) {
            LOG_ERR("Hold pin not ready");
            return (-ENODEV);
        }

        if (gpio_pin_configure_dt(DEV_CFG(dev)->hold, GPIO_OUTPUT_INACTIVE)) {
            LOG_ERR("Hold pin failed to set inactive");
            return (-ENODEV);
        }
    }
    #endif /* ANY_INST_HAS_HOLD_GPIOS */

    return spi_nor_configure(dev);
}

#if defined(CONFIG_FLASH_PAGE_LAYOUT)

static void spi_nor_pages_layout(const struct device* dev,
                                 const struct flash_pages_layout** layout,
                                 size_t* layout_size) {
    /* Data for runtime, const for devicetree and minimal. */
    #ifdef CONFIG_SPI_NOR_SFDP_RUNTIME
    const struct spi_nor_data *data = dev->data;

    *layout = &data->layout;
    #else /* CONFIG_SPI_NOR_SFDP_RUNTIME */
    const struct spi_nor_config *cfg = dev->config;

    *layout = &cfg->layout;
    #endif /* CONFIG_SPI_NOR_SFDP_RUNTIME */

    *layout_size = 1;
}

#endif /* CONFIG_FLASH_PAGE_LAYOUT */

static const struct flash_parameters* flash_nor_get_parameters(const struct device* dev) {
    ARG_UNUSED(dev);

    return (&flash_nor_parameters);
}

static const struct flash_driver_api spi_nor_api = {
    .read  = spi_nor_read,
    .write = spi_nor_write,
    .erase = spi_nor_erase,
    .get_parameters = flash_nor_get_parameters,
    #if defined(CONFIG_FLASH_PAGE_LAYOUT)
    .page_layout = spi_nor_pages_layout,
    #endif
    #if defined(CONFIG_FLASH_JESD216_API)
    .sfdp_read = spi_nor_sfdp_read,
    .read_jedec_id = spi_nor_read_jedec_id,
#endif
};

#ifndef CONFIG_SPI_NOR_SFDP_RUNTIME
/* We need to know the size and ID of the configuration data we're
 * using so we can disable the device we see at runtime if it isn't
 * compatible with what we're taking from devicetree or minimal.
 */
BUILD_ASSERT(DT_INST_NODE_HAS_PROP(0, jedec_id),
             "jedec,spi-nor jedec-id required for non-runtime SFDP");

#if defined(CONFIG_FLASH_PAGE_LAYOUT)

/* For devicetree or minimal page layout we need to know the size of
 * the device.  We can't extract it from the raw BFP data, so require
 * it to be present in devicetree.
 */
BUILD_ASSERT(DT_INST_NODE_HAS_PROP(0, size),
             "jedec,spi-nor size required for non-runtime SFDP page layout");

/* instance 0 size in bytes */
#define INST_0_BYTES (DT_INST_PROP(0, size) / 8)

BUILD_ASSERT(SPI_NOR_IS_SECTOR_ALIGNED(CONFIG_SPI_NOR_FLASH_LAYOUT_PAGE_SIZE),
             "SPI_NOR_FLASH_LAYOUT_PAGE_SIZE must be multiple of 4096");

/* instance 0 page count */
#define LAYOUT_PAGES_COUNT_0     (INST_0_BYTES / CONFIG_SPI_NOR_FLASH_LAYOUT_PAGE_SIZE)

BUILD_ASSERT((CONFIG_SPI_NOR_FLASH_LAYOUT_PAGE_SIZE * LAYOUT_PAGES_COUNT_0) == INST_0_BYTES,
             "SPI_NOR_FLASH_LAYOUT_PAGE_SIZE incompatible with flash size");

#if (DT_NUM_INST_STATUS_OKAY(DT_DRV_COMPAT) > 1)
BUILD_ASSERT(DT_INST_NODE_HAS_PROP(1, jedec_id), "jedec,spi-nor jedec-id required for non-runtime SFDP");
BUILD_ASSERT(DT_INST_NODE_HAS_PROP(1, size), "jedec,spi-nor size required for non-runtime SFDP page layout");

#define INST_1_BYTES            (DT_INST_PROP(1, size) / 8)
#define LAYOUT_PAGES_COUNT_1    (INST_1_BYTES / CONFIG_SPI_NOR_FLASH_LAYOUT_PAGE_SIZE)
BUILD_ASSERT((CONFIG_SPI_NOR_FLASH_LAYOUT_PAGE_SIZE * LAYOUT_PAGES_COUNT_1) == INST_1_BYTES,
             "SPI_NOR_FLASH_LAYOUT_PAGE_SIZE incompatible with flash size");
#endif

#if (DT_NUM_INST_STATUS_OKAY(DT_DRV_COMPAT) > 2)
BUILD_ASSERT(DT_INST_NODE_HAS_PROP(2, jedec_id), "jedec,spi-nor jedec-id required for non-runtime SFDP");
BUILD_ASSERT(DT_INST_NODE_HAS_PROP(2, size), "jedec,spi-nor size required for non-runtime SFDP page layout");

#define INST_2_BYTES            (DT_INST_PROP(2, size) / 8)
#define LAYOUT_PAGES_COUNT_2    (INST_2_BYTES / CONFIG_SPI_NOR_FLASH_LAYOUT_PAGE_SIZE)
BUILD_ASSERT((CONFIG_SPI_NOR_FLASH_LAYOUT_PAGE_SIZE * LAYOUT_PAGES_COUNT_2) == INST_2_BYTES,
             "SPI_NOR_FLASH_LAYOUT_PAGE_SIZE incompatible with flash size");
#endif

#endif /* CONFIG_FLASH_PAGE_LAYOUT */

#ifdef CONFIG_SPI_NOR_SFDP_DEVICETREE
BUILD_ASSERT(DT_INST_NODE_HAS_PROP(0, sfdp_bfp),
             "jedec,spi-nor sfdp-bfp required for devicetree SFDP");
static const __aligned(4) uint8_t bfp_data_0[] = DT_INST_PROP(0, sfdp_bfp);

#if (DT_NUM_INST_STATUS_OKAY(DT_DRV_COMPAT) > 1) && DT_INST_NODE_HAS_PROP(1, sfdp_bfp)
static const __aligned(4) uint8_t bfp_data_1[] = DT_INST_PROP(1, sfdp_bfp);
#endif

#if (DT_NUM_INST_STATUS_OKAY(DT_DRV_COMPAT) > 2) && DT_INST_NODE_HAS_PROP(2, sfdp_bfp)
static const __aligned(4) uint8_t bfp_data_2[] = DT_INST_PROP(2, sfdp_bfp);
#endif
#endif /* CONFIG_SPI_NOR_SFDP_DEVICETREE */

#endif /* CONFIG_SPI_NOR_SFDP_RUNTIME */

#if DT_INST_NODE_HAS_PROP(0, has_lock)
/* Currently we only know of devices where the BP bits are present in
 * the first byte of the status register.  Complain if that changes.
 */
BUILD_ASSERT(DT_INST_PROP(0, has_lock) == (DT_INST_PROP(0, has_lock) & 0xFF),
             "Need support for lock clear beyond SR1");
#endif

#define INST_HAS_WP_GPIO(idx) DT_INST_NODE_HAS_PROP(idx, wp_gpios)

#define INST_WP_GPIO_SPEC(idx)                                  \
    IF_ENABLED(INST_HAS_WP_GPIO(idx), (static const struct gpio_dt_spec wp_##idx =  \
                                      GPIO_DT_SPEC_INST_GET(idx, wp_gpios);))

#define INST_HAS_HOLD_GPIO(idx) DT_INST_NODE_HAS_PROP(idx, hold_gpios)

#define INST_HOLD_GPIO_SPEC(idx)                                \
    IF_ENABLED(INST_HAS_HOLD_GPIO(idx), (static const struct gpio_dt_spec hold_##idx =  \
                                        GPIO_DT_SPEC_INST_GET(idx, hold_gpios);))

INST_WP_GPIO_SPEC(0)
INST_HOLD_GPIO_SPEC(0)

static struct spi_nor_config DT_CONST spi_nor_config_0 = {
    .spi = SPI_DT_SPEC_INST_GET(0, SPI_WORD_SET(8), CONFIG_SPI_NOR_CS_WAIT_DELAY),
    #if DT_INST_NODE_HAS_PROP(0, reset_gpios)
    .reset = GPIO_DT_SPEC_INST_GET(0, reset_gpios),
    #endif

    #if !defined(CONFIG_SPI_NOR_SFDP_RUNTIME)

    #if defined(CONFIG_FLASH_PAGE_LAYOUT)
    .layout = {
        .pages_count = LAYOUT_PAGES_COUNT_0,
        .pages_size  = CONFIG_SPI_NOR_FLASH_LAYOUT_PAGE_SIZE,
    },
    #undef LAYOUT_PAGES_COUNT
    #endif /* CONFIG_FLASH_PAGE_LAYOUT */

    .flash_size = (DT_INST_PROP(0, size) / 8U),
    .jedec_id   = DT_INST_PROP(0, jedec_id),

    #if DT_INST_NODE_HAS_PROP(0, has_lock)
    .has_lock = DT_INST_PROP(0, has_lock),
    #endif

    #if defined(CONFIG_SPI_NOR_SFDP_MINIMAL) && DT_INST_NODE_HAS_PROP(0, enter_4byte_addr)
    .enter_4byte_addr = DT_INST_PROP(0, enter_4byte_addr),
    #endif

    #ifdef CONFIG_SPI_NOR_SFDP_DEVICETREE
    .bfp_len = (sizeof(bfp_data_0) / 4),
    .bfp     = (const struct jesd216_bfp*)bfp_data_0,
    #endif /* CONFIG_SPI_NOR_SFDP_DEVICETREE */

    #endif /* CONFIG_SPI_NOR_SFDP_RUNTIME */

    #if DT_INST_NODE_HAS_PROP(0, wp_gpios)
    .wp = &wp_0,
    #endif

    #if DT_INST_NODE_HAS_PROP(0, hold_gpios)
    .hold = &hold_0,
    #endif
};

#if (DT_NUM_INST_STATUS_OKAY(DT_DRV_COMPAT) > 1)
static struct spi_nor_config DT_CONST spi_nor_config_1 = {
    .spi = SPI_DT_SPEC_INST_GET(1, SPI_WORD_SET(8), CONFIG_SPI_NOR_CS_WAIT_DELAY),
#if !defined(CONFIG_SPI_NOR_SFDP_RUNTIME)

#if defined(CONFIG_FLASH_PAGE_LAYOUT)
    .layout = {
        .pages_count = LAYOUT_PAGES_COUNT_1,
        .pages_size  = CONFIG_SPI_NOR_FLASH_LAYOUT_PAGE_SIZE,
    },
#undef LAYOUT_PAGES_COUNT
#endif /* CONFIG_FLASH_PAGE_LAYOUT */

    .flash_size = (DT_INST_PROP(1, size) / 8U),
    .jedec_id   =  DT_INST_PROP(1, jedec_id),

#if DT_INST_NODE_HAS_PROP(1, has_lock)
    .has_lock = DT_INST_PROP(1, has_lock),
#endif

#if defined(CONFIG_SPI_NOR_SFDP_MINIMAL) && DT_INST_NODE_HAS_PROP(1, enter_4byte_addr)
    .enter_4byte_addr = DT_INST_PROP(1, enter_4byte_addr),
#endif

#ifdef CONFIG_SPI_NOR_SFDP_DEVICETREE
    .bfp_len = (sizeof(bfp_data_1) / 4),
    .bfp     = (const struct jesd216_bfp*)bfp_data_1,
#endif /* CONFIG_SPI_NOR_SFDP_DEVICETREE */

#endif /* CONFIG_SPI_NOR_SFDP_RUNTIME */
};
#endif

#if (DT_NUM_INST_STATUS_OKAY(DT_DRV_COMPAT) > 2)
static struct spi_nor_config DT_CONST spi_nor_config_2 = {
    .spi = SPI_DT_SPEC_INST_GET(2, SPI_WORD_SET(8), CONFIG_SPI_NOR_CS_WAIT_DELAY),
#if !defined(CONFIG_SPI_NOR_SFDP_RUNTIME)

#if defined(CONFIG_FLASH_PAGE_LAYOUT)
    .layout = {
        .pages_count = LAYOUT_PAGES_COUNT_2,
        .pages_size  = CONFIG_SPI_NOR_FLASH_LAYOUT_PAGE_SIZE,
    },
#undef LAYOUT_PAGES_COUNT
#endif /* CONFIG_FLASH_PAGE_LAYOUT */

    .flash_size = (DT_INST_PROP(2, size) / 8U),
    .jedec_id   =  DT_INST_PROP(2, jedec_id),

#if DT_INST_NODE_HAS_PROP(2, has_lock)
    .has_lock = DT_INST_PROP(2, has_lock),
#endif

#if defined(CONFIG_SPI_NOR_SFDP_MINIMAL) && DT_INST_NODE_HAS_PROP(2, enter_4byte_addr)
    .enter_4byte_addr = DT_INST_PROP(2, enter_4byte_addr),
#endif

#ifdef CONFIG_SPI_NOR_SFDP_DEVICETREE
    .bfp_len = (sizeof(bfp_data_2) / 4),
    .bfp     = (const struct jesd216_bfp*)bfp_data_2,
#endif /* CONFIG_SPI_NOR_SFDP_DEVICETREE */

#endif /* CONFIG_SPI_NOR_SFDP_RUNTIME */
};
#endif

/* #CUSTOM@NDRS Support up to 3 instances of SPI_NOR */
static struct spi_nor_data spi_nor_data_0;
PM_DEVICE_DT_INST_DEFINE(0, spi_nor_pm_control);
DEVICE_DT_INST_DEFINE(0, &spi_nor_init, PM_DEVICE_DT_INST_GET(0),
                      &spi_nor_data_0, &spi_nor_config_0,
                      POST_KERNEL, CONFIG_SPI_NOR_INIT_PRIORITY,
                      &spi_nor_api);

#if (DT_NUM_INST_STATUS_OKAY(DT_DRV_COMPAT) > 1)
static struct spi_nor_data spi_nor_data_1;
PM_DEVICE_DT_INST_DEFINE(1, spi_nor_pm_control);
DEVICE_DT_INST_DEFINE(1, &spi_nor_init, PM_DEVICE_DT_INST_GET(1),
                      &spi_nor_data_1, &spi_nor_config_1,
                      POST_KERNEL, CONFIG_SPI_NOR_INIT_PRIORITY,
                      &spi_nor_api);
#endif

#if (DT_NUM_INST_STATUS_OKAY(DT_DRV_COMPAT) > 2)
static struct spi_nor_data spi_nor_data_2;
PM_DEVICE_DT_INST_DEFINE(2, spi_nor_pm_control);
DEVICE_DT_INST_DEFINE(2, &spi_nor_init, PM_DEVICE_DT_INST_GET(2),
                      &spi_nor_data_2, &spi_nor_config_2,
                      POST_KERNEL, CONFIG_SPI_NOR_INIT_PRIORITY,
                      &spi_nor_api);
#endif

#if (__GTEST == 1U)                         /* #CUSTOM@NDRS */
#include <cmsis_core.h>

#if defined(CONFIG_SOC_SERIES_SAMV71)

#endif

#if defined(CONFIG_SOC_SERIES_SAMC21)
#include "samc21_reg_stub.h"

extern void zephyr_gpio_sam0_set_regs(const struct gpio_dt_spec* spec, volatile void* reg_ptr);

void zephyr_gtest_spi_nor(void) {
    struct device const* dev;

    dev = DEVICE_DT_GET(DT_NODELABEL(is25lp080));
    zephyr_gpio_sam0_set_regs(&spi_nor_config_0.spi.config.cs.gpio, ut_mcu_port_ptr);

    // Setup spi_nor_data_0 data parameter
    spi_nor_data_0.flash_size = (16UL * 1024UL * 1024UL);
    spi_nor_data_0.page_size  = 4096U;

    spi_nor_data_0.erase_types[0].cmd = 0x20;
    spi_nor_data_0.erase_types[0].exp = 0x0C;
    spi_nor_data_0.erase_types[1].cmd = 0x52;
    spi_nor_data_0.erase_types[1].exp = 0x0F;
    spi_nor_data_0.erase_types[2].cmd = 0xD8;
    spi_nor_data_0.erase_types[2].exp = 0x10;

    spi_nor_data_0.layout.pages_count = 4096U;
    spi_nor_data_0.layout.pages_size  = 4096U;
}
#endif

#endif<|MERGE_RESOLUTION|>--- conflicted
+++ resolved
@@ -955,80 +955,6 @@
     return (ret);
 }
 
-<<<<<<< HEAD
-static int spi_nor_process_sfdp(const struct device *dev)
-{
-	int rc;
-
-#if defined(CONFIG_SPI_NOR_SFDP_RUNTIME)
-	/* For runtime we need to read the SFDP table, identify the
-	 * BFP block, and process it.
-	 */
-	const uint8_t decl_nph = 2;
-	union {
-		/* We only process BFP so use one parameter block */
-		uint8_t raw[JESD216_SFDP_SIZE(decl_nph)];
-		struct jesd216_sfdp_header sfdp;
-	} u_header;
-	const struct jesd216_sfdp_header *hp = &u_header.sfdp;
-
-	rc = spi_nor_sfdp_read(dev, 0, u_header.raw, sizeof(u_header.raw));
-	if (rc != 0) {
-		LOG_ERR("SFDP read failed: %d", rc);
-		return rc;
-	}
-
-	uint32_t magic = jesd216_sfdp_magic(hp);
-
-	if (magic != JESD216_SFDP_MAGIC) {
-		LOG_ERR("SFDP magic %08x invalid", magic);
-		return -EINVAL;
-	}
-
-	LOG_INF("%s: SFDP v %u.%u AP %x with %u PH", dev->name,
-		hp->rev_major, hp->rev_minor, hp->access, 1 + hp->nph);
-
-	const struct jesd216_param_header *php = hp->phdr;
-	const struct jesd216_param_header *phpe = php + MIN(decl_nph, 1 + hp->nph);
-
-	while (php != phpe) {
-		uint16_t id = jesd216_param_id(php);
-
-		LOG_INF("PH%u: %04x rev %u.%u: %u DW @ %x",
-			(php - hp->phdr), id, php->rev_major, php->rev_minor,
-			php->len_dw, jesd216_param_addr(php));
-
-		if (id == JESD216_SFDP_PARAM_ID_BFP) {
-			union {
-				uint32_t dw[MIN(php->len_dw, 20)];
-				struct jesd216_bfp bfp;
-			} u_param;
-			const struct jesd216_bfp *bfp = &u_param.bfp;
-
-			rc = spi_nor_sfdp_read(dev, jesd216_param_addr(php),
-				u_param.dw, sizeof(u_param.dw));
-			if (rc == 0) {
-				rc = spi_nor_process_bfp(dev, php, bfp);
-			}
-
-			if (rc != 0) {
-				LOG_INF("SFDP BFP failed: %d", rc);
-				break;
-			}
-		}
-		++php;
-	}
-#elif defined(CONFIG_SPI_NOR_SFDP_DEVICETREE)
-	/* For devicetree we need to synthesize a parameter header and
-	 * process the stored BFP data as if we had read it.
-	 */
-	const struct spi_nor_config *cfg = dev->config;
-	struct jesd216_param_header bfp_hdr = {
-		.len_dw = cfg->bfp_len,
-	};
-
-	rc = spi_nor_process_bfp(dev, &bfp_hdr, cfg->bfp);
-=======
 #ifndef CONFIG_SPI_NOR_SFDP_MINIMAL
 
 static int spi_nor_process_bfp(const struct device *dev,
@@ -1093,10 +1019,10 @@
         /* We only process BFP so use one parameter block */
         uint8_t raw[JESD216_SFDP_SIZE(2U)];                     /* @see Use value from decl_nph */
         struct jesd216_sfdp_header sfdp;
-    } u1;
-    const struct jesd216_sfdp_header* hp = &u1.sfdp;
-
-    rc = spi_nor_sfdp_read(dev, 0, u1.raw, sizeof(u1.raw));
+    } u_header;
+    const struct jesd216_sfdp_header* hp = &u_header.sfdp;
+
+    rc = spi_nor_sfdp_read(dev, 0, u_header.raw, sizeof(u_header.raw));
     if (rc != 0) {
         LOG_ERR("SFDP read failed: %d", rc);
         return (rc);
@@ -1126,11 +1052,11 @@
             union {
                 uint32_t dw[20];
                 struct jesd216_bfp bfp;
-            } u2;
-            const struct jesd216_bfp* bfp = &u2.bfp;
+            } u_param;
+            const struct jesd216_bfp* bfp = &u_param.bfp;
             size_t len = (MIN(php->len_dw, 20) * sizeof(uint32_t));     /* #CUSTOM@NDRS */
 
-            rc = spi_nor_sfdp_read(dev, jesd216_param_addr(php), u2.dw, len);
+            rc = spi_nor_sfdp_read(dev, jesd216_param_addr(php), u_param.dw, len);
             if (rc == 0) {
                 rc = spi_nor_process_bfp(dev, php, bfp);
             }
@@ -1152,7 +1078,6 @@
     };
 
     rc = spi_nor_process_bfp(dev, &bfp_hdr, cfg->bfp);
->>>>>>> 6ffcad92
 #else
 #error Unhandled SFDP choice
 #endif
