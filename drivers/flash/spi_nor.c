--- conflicted
+++ resolved
@@ -45,38 +45,14 @@
 #define SPI_NOR_MAX_ADDR_WIDTH              4
 #define SPI_NOR_3B_ADDR_MAX                 0xFFFFFF
 
-<<<<<<< HEAD
-#define ANY_INST_HAS_TRUE_(idx, bool_prop)  \
-    COND_CODE_1(DT_INST_PROP(idx, bool_prop), (1, ), ())
-
-#define ANY_INST_HAS_TRUE(bool_prop)        \
-    COND_CODE_1(IS_EMPTY(DT_INST_FOREACH_STATUS_OKAY_VARGS(ANY_INST_HAS_TRUE_, bool_prop)), \
-                (0), (1))
-
-#define ANY_INST_HAS_PROP_(idx, prop_name)  \
-    COND_CODE_1(DT_INST_NODE_HAS_PROP(idx, prop_name), (1, ), ())
-#define ANY_INST_HAS_PROP(prop_name)        \
-    COND_CODE_1(IS_EMPTY(DT_INST_FOREACH_STATUS_OKAY_VARGS(ANY_INST_HAS_PROP_, prop_name)), \
-                (0), (1))
-
-#define ANY_INST_HAS_MXICY_MX25R_POWER_MODE ANY_INST_HAS_PROP(mxicy_mx25r_power_mode)
-#define ANY_INST_HAS_DPD                    ANY_INST_HAS_TRUE(has_dpd)
-#define ANY_INST_HAS_T_EXIT_DPD             ANY_INST_HAS_PROP(t_exit_dpd)
-#define ANY_INST_HAS_DPD_WAKEUP_SEQUENCE    ANY_INST_HAS_PROP(dpd_wakeup_sequence)
-#define ANY_INST_HAS_RESET_GPIOS            ANY_INST_HAS_PROP(reset_gpios)
-#define ANY_INST_HAS_WP_GPIOS               ANY_INST_HAS_PROP(wp_gpios)
-#define ANY_INST_HAS_HOLD_GPIOS             ANY_INST_HAS_PROP(hold_gpios)
-#define ANY_INST_USE_4B_ADDR_OPCODES        ANY_INST_HAS_TRUE(use_4b_addr_opcodes)
-=======
 #define ANY_INST_HAS_MXICY_MX25R_POWER_MODE DT_ANY_INST_HAS_PROP_STATUS_OKAY(mxicy_mx25r_power_mode)
-#define ANY_INST_HAS_DPD DT_ANY_INST_HAS_BOOL_STATUS_OKAY(has_dpd)
-#define ANY_INST_HAS_T_EXIT_DPD DT_ANY_INST_HAS_PROP_STATUS_OKAY(t_exit_dpd)
-#define ANY_INST_HAS_DPD_WAKEUP_SEQUENCE DT_ANY_INST_HAS_PROP_STATUS_OKAY(dpd_wakeup_sequence)
-#define ANY_INST_HAS_RESET_GPIOS DT_ANY_INST_HAS_PROP_STATUS_OKAY(reset_gpios)
-#define ANY_INST_HAS_WP_GPIOS DT_ANY_INST_HAS_PROP_STATUS_OKAY(wp_gpios)
-#define ANY_INST_HAS_HOLD_GPIOS DT_ANY_INST_HAS_PROP_STATUS_OKAY(hold_gpios)
-#define ANY_INST_USE_4B_ADDR_OPCODES DT_ANY_INST_HAS_BOOL_STATUS_OKAY(use_4b_addr_opcodes)
->>>>>>> 657e3403
+#define ANY_INST_HAS_DPD                    DT_ANY_INST_HAS_BOOL_STATUS_OKAY(has_dpd)
+#define ANY_INST_HAS_T_EXIT_DPD             DT_ANY_INST_HAS_PROP_STATUS_OKAY(t_exit_dpd)
+#define ANY_INST_HAS_DPD_WAKEUP_SEQUENCE    DT_ANY_INST_HAS_PROP_STATUS_OKAY(dpd_wakeup_sequence)
+#define ANY_INST_HAS_RESET_GPIOS            DT_ANY_INST_HAS_PROP_STATUS_OKAY(reset_gpios)
+#define ANY_INST_HAS_WP_GPIOS               DT_ANY_INST_HAS_PROP_STATUS_OKAY(wp_gpios)
+#define ANY_INST_HAS_HOLD_GPIOS             DT_ANY_INST_HAS_PROP_STATUS_OKAY(hold_gpios)
+#define ANY_INST_USE_4B_ADDR_OPCODES        DT_ANY_INST_HAS_BOOL_STATUS_OKAY(use_4b_addr_opcodes)
 
 #ifdef CONFIG_SPI_NOR_ACTIVE_DWELL_MS
 #define ACTIVE_DWELL_MS CONFIG_SPI_NOR_ACTIVE_DWELL_MS
