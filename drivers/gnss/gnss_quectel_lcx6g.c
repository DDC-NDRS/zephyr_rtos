--- conflicted
+++ resolved
@@ -629,24 +629,13 @@
 static int quectel_lcx6g_init_nmea0183_match(const struct device* dev) {
     struct quectel_lcx6g_data* data = dev->data;
 
-<<<<<<< HEAD
-	const struct gnss_nmea0183_match_config config = {
-		.gnss = dev,
-#if CONFIG_GNSS_SATELLITES
-		.satellites = data->satellites,
-		.satellites_size = ARRAY_SIZE(data->satellites),
-#endif
-	};
-=======
     const struct gnss_nmea0183_match_config config = {
         .gnss = dev,
         #if CONFIG_GNSS_SATELLITES
         .satellites      = data->satellites,
         .satellites_size = ARRAY_SIZE(data->satellites),
         #endif
-        .timeout_ms = 50,
     };
->>>>>>> 118c3b8c
 
     return gnss_nmea0183_match_init(&data->match_data, &config);
 }
