/*
 * Copyright (c) 2023 Trackunit Corporation
 * Copyright (c) 2023 Bjarki Arge Andreasen
 *
 * SPDX-License-Identifier: Apache-2.0
 */

#include <zephyr/drivers/gnss.h>
#include <zephyr/drivers/gnss/gnss_publish.h>
#include <zephyr/modem/chat.h>
#include <zephyr/modem/backend/uart.h>
#include <zephyr/kernel.h>
#include <zephyr/pm/device.h>
#include <zephyr/drivers/gpio.h>
#include <zephyr/pm/device_runtime.h>
#include <string.h>

#include "gnss_nmea0183.h"
#include "gnss_nmea0183_match.h"
#include "gnss_parse.h"

#include <zephyr/logging/log.h>
LOG_MODULE_REGISTER(quectel_lcx6g, CONFIG_GNSS_LOG_LEVEL);

#define QUECTEL_LCX6G_PM_TIMEOUT_MS    500U
#define QUECTEL_LCX6G_SCRIPT_TIMEOUT_S 10U

#define QUECTEL_LCX6G_PAIR_NAV_MODE_STATIONARY 4
#define QUECTEL_LCX6G_PAIR_NAV_MODE_FITNESS    1
#define QUECTEL_LCX6G_PAIR_NAV_MODE_NORMAL     0
#define QUECTEL_LCX6G_PAIR_NAV_MODE_DRONE      5

#define QUECTEL_LCX6G_PAIR_PPS_MODE_DISABLED             0
#define QUECTEL_LCX6G_PAIR_PPS_MODE_ENABLED              4
#define QUECTEL_LCX6G_PAIR_PPS_MODE_ENABLED_AFTER_LOCK   1
#define QUECTEL_LCX6G_PAIR_PPS_MODE_ENABLED_WHILE_LOCKED 2

struct quectel_lcx6g_config {
    const struct device* uart;
    const enum gnss_pps_mode pps_mode;
    const uint16_t pps_pulse_width;
};

struct quectel_lcx6g_data {
    struct gnss_nmea0183_match_data match_data;
    #if CONFIG_GNSS_SATELLITES
    struct gnss_satellite satellites[CONFIG_GNSS_QUECTEL_LCX6G_SAT_ARRAY_SIZE];
    #endif

    /* UART backend */
    struct modem_pipe* uart_pipe;
    struct modem_backend_uart uart_backend;
    uint8_t uart_backend_receive_buf[CONFIG_GNSS_QUECTEL_LCX6G_UART_RX_BUF_SIZE];
    uint8_t uart_backend_transmit_buf[CONFIG_GNSS_QUECTEL_LCX6G_UART_TX_BUF_SIZE];

    /* Modem chat */
    struct modem_chat chat;
    uint8_t  chat_receive_buf[256];
    uint8_t  chat_delimiter[2];
    uint8_t* chat_argv[32];

    /* Pair chat script */
    uint8_t pair_request_buf[32];
    uint8_t pair_match_buf[32];
    struct modem_chat_match pair_match;
    struct modem_chat_script_chat pair_script_chat;
    struct modem_chat_script pair_script;

    /* Allocation for responses from GNSS modem */
    union {
        uint16_t fix_rate_response;
        gnss_systems_t enabled_systems_response;
        enum gnss_navigation_mode navigation_mode_response;
    };

    struct k_sem lock;
    k_timeout_t  pm_timeout;
};

#ifdef CONFIG_PM_DEVICE
MODEM_CHAT_MATCH_DEFINE(pair003_success_match, "$PAIR001,003,0*38", "", NULL);
MODEM_CHAT_SCRIPT_CMDS_DEFINE(
    suspend_script_cmds,
    MODEM_CHAT_SCRIPT_CMD_RESP("$PAIR003*39", pair003_success_match)
);

MODEM_CHAT_SCRIPT_NO_ABORT_DEFINE(suspend_script, suspend_script_cmds,
                                  NULL, QUECTEL_LCX6G_SCRIPT_TIMEOUT_S);
#endif /* CONFIG_PM_DEVICE */

#if CONFIG_GNSS_SATELLITES
#define $PAIR062_3_CHAT         "$PAIR062,3,5*38"
#else
#define $PAIR062_3_CHAT         "$PAIR062,3,0*3D"
#endif

MODEM_CHAT_MATCH_DEFINE(pair062_ack_match, "$PAIR001,062,0*3F", "", NULL);
MODEM_CHAT_SCRIPT_CMDS_DEFINE(
    resume_script_cmds,
    MODEM_CHAT_SCRIPT_CMD_RESP("$PAIR002*38", modem_chat_any_match),
    MODEM_CHAT_SCRIPT_CMD_RESP("$PAIR062,0,1*3F", pair062_ack_match),
    MODEM_CHAT_SCRIPT_CMD_RESP("$PAIR062,1,0*3F", pair062_ack_match),
    MODEM_CHAT_SCRIPT_CMD_RESP("$PAIR062,2,0*3C", pair062_ack_match),
    MODEM_CHAT_SCRIPT_CMD_RESP( $PAIR062_3_CHAT , pair062_ack_match),
    MODEM_CHAT_SCRIPT_CMD_RESP("$PAIR062,4,1*3B", pair062_ack_match),
    MODEM_CHAT_SCRIPT_CMD_RESP("$PAIR062,5,0*3B", pair062_ack_match)
);

MODEM_CHAT_SCRIPT_NO_ABORT_DEFINE(resume_script, resume_script_cmds,
                                  NULL, QUECTEL_LCX6G_SCRIPT_TIMEOUT_S);

#if CONFIG_GNSS_SATELLITES
MODEM_CHAT_MATCHES_DEFINE(unsol_matches,
    MODEM_CHAT_MATCH_WILDCARD("$??GGA,", ",*", gnss_nmea0183_match_gga_callback),
    MODEM_CHAT_MATCH_WILDCARD("$??RMC,", ",*", gnss_nmea0183_match_rmc_callback),
    MODEM_CHAT_MATCH_WILDCARD("$??GSV,", ",*", gnss_nmea0183_match_gsv_callback),
);
#else
MODEM_CHAT_MATCHES_DEFINE(unsol_matches,
    MODEM_CHAT_MATCH_WILDCARD("$??GGA,", ",*", gnss_nmea0183_match_gga_callback),
    MODEM_CHAT_MATCH_WILDCARD("$??RMC,", ",*", gnss_nmea0183_match_rmc_callback),
);
#endif

static int quectel_lcx6g_configure_pps(const struct device* dev) {
    const struct quectel_lcx6g_config* config = dev->config;
    struct quectel_lcx6g_data* data = dev->data;
    uint8_t pps_mode;
    int ret;

    switch (config->pps_mode) {
        case GNSS_PPS_MODE_DISABLED :
            pps_mode = QUECTEL_LCX6G_PAIR_PPS_MODE_DISABLED;
            break;

        case GNSS_PPS_MODE_ENABLED :
            pps_mode = QUECTEL_LCX6G_PAIR_PPS_MODE_ENABLED;
            break;

        case GNSS_PPS_MODE_ENABLED_AFTER_LOCK :
            pps_mode = QUECTEL_LCX6G_PAIR_PPS_MODE_ENABLED_AFTER_LOCK;
            break;

        case GNSS_PPS_MODE_ENABLED_WHILE_LOCKED :
        default :
            pps_mode = QUECTEL_LCX6G_PAIR_PPS_MODE_ENABLED_WHILE_LOCKED;
            break;
    }

    ret = gnss_nmea0183_snprintk(data->pair_request_buf, sizeof(data->pair_request_buf),
                                 "PAIR752,%u,%u", pps_mode, config->pps_pulse_width);
    if (ret < 0) {
        return (ret);
    }

    ret = modem_chat_script_chat_set_request(&data->pair_script_chat, data->pair_request_buf);
    if (ret < 0) {
        return (ret);
    }

    ret = gnss_nmea0183_snprintk(data->pair_match_buf, sizeof(data->pair_match_buf),
                                 "PAIR001,752,0");
    if (ret < 0) {
        return (ret);
    }

    ret = modem_chat_match_set_match(&data->pair_match, data->pair_match_buf);
    if (ret < 0) {
        return (ret);
    }

    return modem_chat_run_script(&data->chat, &data->pair_script);
}

static void quectel_lcx6g_lock(const struct device* dev) {
    struct quectel_lcx6g_data* data = dev->data;

    (void) k_sem_take(&data->lock, K_FOREVER);
}

static void quectel_lcx6g_unlock(const struct device* dev) {
    struct quectel_lcx6g_data* data = dev->data;

    k_sem_give(&data->lock);
}

static void quectel_lcx6g_pm_changed(const struct device* dev) {
    struct quectel_lcx6g_data* data = dev->data;
    uint32_t pm_ready_at_ms;

    pm_ready_at_ms   = (uint32_t)k_uptime_get() + QUECTEL_LCX6G_PM_TIMEOUT_MS;
    data->pm_timeout = K_TIMEOUT_ABS_MS(pm_ready_at_ms);
}

static void quectel_lcx6g_await_pm_ready(const struct device* dev) {
    struct quectel_lcx6g_data* data = dev->data;

    LOG_INF("Waiting until PM ready");
    k_sleep(data->pm_timeout);
}

static int quectel_lcx6g_resume(const struct device* dev) {
    struct quectel_lcx6g_data* data = dev->data;
    int ret;

    LOG_INF("Resuming");

    quectel_lcx6g_await_pm_ready(dev);

    ret = modem_pipe_open(data->uart_pipe, K_SECONDS(10));
    if (ret < 0) {
        LOG_ERR("Failed to open pipe");
        return (ret);
    }

    ret = modem_chat_attach(&data->chat, data->uart_pipe);
    if (ret < 0) {
        LOG_ERR("Failed to attach chat");
        modem_pipe_close(data->uart_pipe, K_SECONDS(10));
        return (ret);
    }

    ret = modem_chat_run_script(&data->chat, &resume_script);
    if (ret < 0) {
        LOG_ERR("Failed to initialize GNSS");
        modem_pipe_close(data->uart_pipe, K_SECONDS(10));
        return (ret);
    }

    ret = quectel_lcx6g_configure_pps(dev);
    if (ret < 0) {
        LOG_ERR("Failed to configure PPS");
        modem_pipe_close(data->uart_pipe, K_SECONDS(10));
        return (ret);
    }

    LOG_INF("Resumed");
    return (ret);
}

#ifdef CONFIG_PM_DEVICE
static int quectel_lcx6g_suspend(const struct device* dev) {
    struct quectel_lcx6g_data* data = dev->data;
    int ret;

    LOG_INF("Suspending");

    quectel_lcx6g_await_pm_ready(dev);

    ret = modem_chat_run_script(&data->chat, &suspend_script);
    if (ret < 0) {
        LOG_ERR("Failed to suspend GNSS");
    }
    else {
        LOG_INF("Suspended");
    }

    modem_pipe_close(data->uart_pipe, K_SECONDS(10));

    return (ret);
}

static void quectel_lcx6g_turn_on(const struct device* dev) {
    LOG_INF("Powered on");
}

static int quectel_lcx6g_turn_off(const struct device* dev) {
    struct quectel_lcx6g_data* data = dev->data;

    LOG_INF("Powered off");

    return modem_pipe_close(data->uart_pipe, K_SECONDS(10));
}

static int quectel_lcx6g_pm_action(const struct device* dev, enum pm_device_action action) {
    int ret = -ENOTSUP;

    quectel_lcx6g_lock(dev);

    switch (action) {
        case PM_DEVICE_ACTION_SUSPEND :
            ret = quectel_lcx6g_suspend(dev);
            break;

        case PM_DEVICE_ACTION_RESUME :
            ret = quectel_lcx6g_resume(dev);
            break;

        case PM_DEVICE_ACTION_TURN_ON :
            quectel_lcx6g_turn_on(dev);
            ret = 0;
            break;

        case PM_DEVICE_ACTION_TURN_OFF :
            ret = quectel_lcx6g_turn_off(dev);
            break;

        default :
            break;
    }

    quectel_lcx6g_pm_changed(dev);

    quectel_lcx6g_unlock(dev);

    return (ret);
}
#endif /* CONFIG_PM_DEVICE */

static int quectel_lcx6g_set_fix_rate(const struct device* dev, uint32_t fix_interval_ms) {
    struct quectel_lcx6g_data* data = dev->data;
    int ret;

    if ((fix_interval_ms < 100) || (fix_interval_ms > 1000)) {
        return (-EINVAL);
    }

    quectel_lcx6g_lock(dev);

    ret = gnss_nmea0183_snprintk(data->pair_request_buf, sizeof(data->pair_request_buf),
                                 "PAIR050,%u", fix_interval_ms);
    if (ret < 0) {
        goto unlock_return;
    }

    ret = modem_chat_script_chat_set_request(&data->pair_script_chat, data->pair_request_buf);
    if (ret < 0) {
        goto unlock_return;
    }

    ret = gnss_nmea0183_snprintk(data->pair_match_buf, sizeof(data->pair_match_buf),
                                 "PAIR001,050,0");
    if (ret < 0) {
        goto unlock_return;
    }

    ret = modem_chat_match_set_match(&data->pair_match, data->pair_match_buf);
    if (ret < 0) {
        goto unlock_return;
    }

    ret = modem_chat_run_script(&data->chat, &data->pair_script);
    if (ret < 0) {
        goto unlock_return;
    }

unlock_return :
    quectel_lcx6g_unlock(dev);
    return (ret);
}

static void quectel_lcx6g_get_fix_rate_callback(struct modem_chat* chat, char** argv,
                                                uint16_t argc, void* user_data) {
    struct quectel_lcx6g_data* data = user_data;
    int32_t tmp;

    if (argc != 3) {
        return;
    }

    if ((gnss_parse_atoi(argv[1], 10, &tmp) < 0) || (tmp < 0) || (tmp > 1000)) {
        return;
    }

    data->fix_rate_response = (uint16_t)tmp;
}

static int quectel_lcx6g_get_fix_rate(const struct device* dev, uint32_t* fix_interval_ms) {
    struct quectel_lcx6g_data* data = dev->data;
    int ret;

    quectel_lcx6g_lock(dev);

    ret = gnss_nmea0183_snprintk(data->pair_request_buf, sizeof(data->pair_request_buf),
                                 "PAIR051");
    if (ret < 0) {
        goto unlock_return;
    }

    ret = modem_chat_script_chat_set_request(&data->pair_script_chat, data->pair_request_buf);
    if (ret < 0) {
        goto unlock_return;
    }

    strncpy(data->pair_match_buf, "$PAIR051,", sizeof(data->pair_match_buf));
    ret = modem_chat_match_set_match(&data->pair_match, data->pair_match_buf);
    if (ret < 0) {
        goto unlock_return;
    }

    modem_chat_match_set_callback(&data->pair_match, quectel_lcx6g_get_fix_rate_callback);
    ret = modem_chat_run_script(&data->chat, &data->pair_script);
    modem_chat_match_set_callback(&data->pair_match, NULL);
    if (ret < 0) {
        goto unlock_return;
    }

    *fix_interval_ms = data->fix_rate_response;

unlock_return :
    quectel_lcx6g_unlock(dev);
    return (0);
}

static int quectel_lcx6g_set_navigation_mode(const struct device* dev,
                                             enum gnss_navigation_mode mode) {
    struct quectel_lcx6g_data* data = dev->data;
    uint8_t navigation_mode;
    int ret;

    switch (mode) {
        case GNSS_NAVIGATION_MODE_ZERO_DYNAMICS :
            navigation_mode = QUECTEL_LCX6G_PAIR_NAV_MODE_STATIONARY;
            break;

        case GNSS_NAVIGATION_MODE_LOW_DYNAMICS :
            navigation_mode = QUECTEL_LCX6G_PAIR_NAV_MODE_FITNESS;
            break;

        case GNSS_NAVIGATION_MODE_BALANCED_DYNAMICS :
            navigation_mode = QUECTEL_LCX6G_PAIR_NAV_MODE_NORMAL;
            break;

        case GNSS_NAVIGATION_MODE_HIGH_DYNAMICS :
            navigation_mode = QUECTEL_LCX6G_PAIR_NAV_MODE_DRONE;
            break;

        default :
            navigation_mode = 0;
            break;
    }

    quectel_lcx6g_lock(dev);

    ret = gnss_nmea0183_snprintk(data->pair_request_buf, sizeof(data->pair_request_buf),
                                 "PAIR080,%u", navigation_mode);
    if (ret < 0) {
        goto unlock_return;
    }

    ret = modem_chat_script_chat_set_request(&data->pair_script_chat, data->pair_request_buf);
    if (ret < 0) {
        goto unlock_return;
    }

    ret = gnss_nmea0183_snprintk(data->pair_match_buf, sizeof(data->pair_match_buf),
                                 "PAIR001,080,0");
    if (ret < 0) {
        goto unlock_return;
    }

    ret = modem_chat_match_set_match(&data->pair_match, data->pair_match_buf);
    if (ret < 0) {
        goto unlock_return;
    }

    ret = modem_chat_run_script(&data->chat, &data->pair_script);
    if (ret < 0) {
        goto unlock_return;
    }

unlock_return :
    quectel_lcx6g_unlock(dev);
    return (ret);
}

static void quectel_lcx6g_get_nav_mode_callback(struct modem_chat* chat, char** argv,
                                                uint16_t argc, void* user_data) {
    struct quectel_lcx6g_data* data = user_data;
    int32_t tmp;

    if (argc != 3) {
        return;
    }

    if ((gnss_parse_atoi(argv[1], 10, &tmp) < 0) || (tmp < 0) || (tmp > 7)) {
        return;
    }

    switch (tmp) {
        case QUECTEL_LCX6G_PAIR_NAV_MODE_FITNESS :
            data->navigation_mode_response = GNSS_NAVIGATION_MODE_LOW_DYNAMICS;
            break;

        case QUECTEL_LCX6G_PAIR_NAV_MODE_STATIONARY :
            data->navigation_mode_response = GNSS_NAVIGATION_MODE_ZERO_DYNAMICS;
            break;

        case QUECTEL_LCX6G_PAIR_NAV_MODE_DRONE :
            data->navigation_mode_response = GNSS_NAVIGATION_MODE_HIGH_DYNAMICS;
            break;

        default :
            data->navigation_mode_response = GNSS_NAVIGATION_MODE_BALANCED_DYNAMICS;
            break;
    }
}

static int quectel_lcx6g_get_navigation_mode(const struct device* dev,
                                             enum gnss_navigation_mode* mode) {
    struct quectel_lcx6g_data* data = dev->data;
    int ret;

    quectel_lcx6g_lock(dev);

    ret = gnss_nmea0183_snprintk(data->pair_request_buf, sizeof(data->pair_request_buf),
                                 "PAIR081");
    if (ret < 0) {
        goto unlock_return;
    }

    ret = modem_chat_script_chat_set_request(&data->pair_script_chat, data->pair_request_buf);
    if (ret < 0) {
        goto unlock_return;
    }

    strncpy(data->pair_match_buf, "$PAIR081,", sizeof(data->pair_match_buf));
    ret = modem_chat_match_set_match(&data->pair_match, data->pair_match_buf);
    if (ret < 0) {
        goto unlock_return;
    }

    modem_chat_match_set_callback(&data->pair_match, quectel_lcx6g_get_nav_mode_callback);
    ret = modem_chat_run_script(&data->chat, &data->pair_script);
    modem_chat_match_set_callback(&data->pair_match, NULL);
    if (ret < 0) {
        goto unlock_return;
    }

    *mode = data->navigation_mode_response;

unlock_return :
    quectel_lcx6g_unlock(dev);
    return (ret);
}

static int quectel_lcx6g_set_enabled_systems(const struct device* dev, gnss_systems_t systems) {
    struct quectel_lcx6g_data* data = dev->data;
    gnss_systems_t supported_systems;
    int ret;

    supported_systems = (GNSS_SYSTEM_GPS    | GNSS_SYSTEM_GLONASS | GNSS_SYSTEM_GALILEO |
                         GNSS_SYSTEM_BEIDOU | GNSS_SYSTEM_QZSS    | GNSS_SYSTEM_SBAS);

    if ((~supported_systems) & systems) {
        return (-EINVAL);
    }

    quectel_lcx6g_lock(dev);

    ret = gnss_nmea0183_snprintk(data->pair_request_buf, sizeof(data->pair_request_buf),
                                 "PAIR066,%u,%u,%u,%u,%u,0",
                                 (0 < (systems & GNSS_SYSTEM_GPS)),
                                 (0 < (systems & GNSS_SYSTEM_GLONASS)),
                                 (0 < (systems & GNSS_SYSTEM_GALILEO)),
                                 (0 < (systems & GNSS_SYSTEM_BEIDOU)),
                                 (0 < (systems & GNSS_SYSTEM_QZSS)));
    if (ret < 0) {
        goto unlock_return;
    }

    ret = modem_chat_script_chat_set_request(&data->pair_script_chat, data->pair_request_buf);
    if (ret < 0) {
        goto unlock_return;
    }

    ret = gnss_nmea0183_snprintk(data->pair_match_buf, sizeof(data->pair_match_buf),
                                 "PAIR001,066,0");
    if (ret < 0) {
        goto unlock_return;
    }

    ret = modem_chat_match_set_match(&data->pair_match, data->pair_match_buf);
    if (ret < 0) {
        goto unlock_return;
    }

    ret = modem_chat_run_script(&data->chat, &data->pair_script);
    if (ret < 0) {
        goto unlock_return;
    }

    ret = gnss_nmea0183_snprintk(data->pair_request_buf, sizeof(data->pair_request_buf),
                                 "PAIR410,%u", (0 < (systems & GNSS_SYSTEM_SBAS)));
    if (ret < 0) {
        goto unlock_return;
    }

    ret = modem_chat_script_chat_set_request(&data->pair_script_chat, data->pair_request_buf);
    if (ret < 0) {
        goto unlock_return;
    }

    ret = gnss_nmea0183_snprintk(data->pair_match_buf, sizeof(data->pair_match_buf),
                                 "PAIR001,410,0");
    if (ret < 0) {
        goto unlock_return;
    }

    ret = modem_chat_match_set_match(&data->pair_match, data->pair_match_buf);
    if (ret < 0) {
        goto unlock_return;
    }

    ret = modem_chat_run_script(&data->chat, &data->pair_script);
    if (ret < 0) {
        goto unlock_return;
    }

unlock_return :
    quectel_lcx6g_unlock(dev);
    return (ret);
}

static inline bool search_mode_enabled(char const* arg) {
    return (arg[0] == '1');
}

static void quectel_lcx6g_get_search_mode_callback(struct modem_chat* chat, char** argv,
                                                   uint16_t argc, void* user_data) {
    struct quectel_lcx6g_data* data = user_data;

    if (argc != 8) {
        return;
    }

    data->enabled_systems_response  = search_mode_enabled(argv[1]) ? GNSS_SYSTEM_GPS : 0;
    data->enabled_systems_response |= search_mode_enabled(argv[2]) ? GNSS_SYSTEM_GLONASS : 0;
    data->enabled_systems_response |= search_mode_enabled(argv[3]) ? GNSS_SYSTEM_GALILEO : 0;
    data->enabled_systems_response |= search_mode_enabled(argv[4]) ? GNSS_SYSTEM_BEIDOU : 0;
    data->enabled_systems_response |= search_mode_enabled(argv[5]) ? GNSS_SYSTEM_QZSS : 0;
}

static void quectel_lcx6g_get_sbas_status_callback(struct modem_chat* chat, char** argv,
                                                   uint16_t argc, void* user_data) {
    struct quectel_lcx6g_data* data = user_data;

    if (argc != 3) {
        return;
    }

    data->enabled_systems_response |= ('1' == argv[1][0]) ? GNSS_SYSTEM_SBAS : 0;
}

static int quectel_lcx6g_get_enabled_systems(const struct device* dev, gnss_systems_t* systems) {
    struct quectel_lcx6g_data* data = dev->data;
    int ret;

    quectel_lcx6g_lock(dev);

    ret = gnss_nmea0183_snprintk(data->pair_request_buf, sizeof(data->pair_request_buf),
                                 "PAIR067");
    if (ret < 0) {
        goto unlock_return;
    }

    ret = modem_chat_script_chat_set_request(&data->pair_script_chat, data->pair_request_buf);
    if (ret < 0) {
        goto unlock_return;
    }

    strncpy(data->pair_match_buf, "$PAIR067,", sizeof(data->pair_match_buf));
    ret = modem_chat_match_set_match(&data->pair_match, data->pair_match_buf);
    if (ret < 0) {
        goto unlock_return;
    }

    modem_chat_match_set_callback(&data->pair_match, quectel_lcx6g_get_search_mode_callback);
    ret = modem_chat_run_script(&data->chat, &data->pair_script);
    modem_chat_match_set_callback(&data->pair_match, NULL);
    if (ret < 0) {
        goto unlock_return;
    }

    ret = gnss_nmea0183_snprintk(data->pair_request_buf, sizeof(data->pair_request_buf),
                                 "PAIR411");
    if (ret < 0) {
        goto unlock_return;
    }

    ret = modem_chat_script_chat_set_request(&data->pair_script_chat, data->pair_request_buf);
    if (ret < 0) {
        goto unlock_return;
    }

    strncpy(data->pair_match_buf, "$PAIR411,", sizeof(data->pair_match_buf));
    ret = modem_chat_match_set_match(&data->pair_match, data->pair_match_buf);
    if (ret < 0) {
        goto unlock_return;
    }

    modem_chat_match_set_callback(&data->pair_match, quectel_lcx6g_get_sbas_status_callback);
    ret = modem_chat_run_script(&data->chat, &data->pair_script);
    modem_chat_match_set_callback(&data->pair_match, NULL);
    if (ret < 0) {
        goto unlock_return;
    }

    *systems = data->enabled_systems_response;

unlock_return :
    quectel_lcx6g_unlock(dev);
    return (ret);
}

static int quectel_lcx6g_get_supported_systems(const struct device* dev, gnss_systems_t* systems) {
    *systems = (GNSS_SYSTEM_GPS    | GNSS_SYSTEM_GLONASS | GNSS_SYSTEM_GALILEO |
                GNSS_SYSTEM_BEIDOU | GNSS_SYSTEM_QZSS    | GNSS_SYSTEM_SBAS);
    return (0);
}

<<<<<<< HEAD
static const struct gnss_driver_api gnss_api = {
    .set_fix_rate          = quectel_lcx6g_set_fix_rate,
    .get_fix_rate          = quectel_lcx6g_get_fix_rate,
    .set_navigation_mode   = quectel_lcx6g_set_navigation_mode,
    .get_navigation_mode   = quectel_lcx6g_get_navigation_mode,
    .set_enabled_systems   = quectel_lcx6g_set_enabled_systems,
    .get_enabled_systems   = quectel_lcx6g_get_enabled_systems,
    .get_supported_systems = quectel_lcx6g_get_supported_systems
=======
static DEVICE_API(gnss, gnss_api) = {
	.set_fix_rate = quectel_lcx6g_set_fix_rate,
	.get_fix_rate = quectel_lcx6g_get_fix_rate,
	.set_navigation_mode = quectel_lcx6g_set_navigation_mode,
	.get_navigation_mode = quectel_lcx6g_get_navigation_mode,
	.set_enabled_systems = quectel_lcx6g_set_enabled_systems,
	.get_enabled_systems = quectel_lcx6g_get_enabled_systems,
	.get_supported_systems = quectel_lcx6g_get_supported_systems,
>>>>>>> 092e5593
};

static int quectel_lcx6g_init_nmea0183_match(const struct device* dev) {
    struct quectel_lcx6g_data* data = dev->data;

    const struct gnss_nmea0183_match_config config = {
        .gnss = dev,
        #if CONFIG_GNSS_SATELLITES
        .satellites      = data->satellites,
        .satellites_size = ARRAY_SIZE(data->satellites),
        #endif
    };

    return gnss_nmea0183_match_init(&data->match_data, &config);
}

static void quectel_lcx6g_init_pipe(const struct device* dev) {
    const struct quectel_lcx6g_config* config = dev->config;
    struct quectel_lcx6g_data* data = dev->data;

    const struct modem_backend_uart_config uart_backend_config = {
        .uart              = config->uart,
        .receive_buf       = data->uart_backend_receive_buf,
        .receive_buf_size  = ARRAY_SIZE(data->uart_backend_receive_buf),
        .transmit_buf      = data->uart_backend_transmit_buf,
        .transmit_buf_size = ARRAY_SIZE(data->uart_backend_transmit_buf),
    };

    data->uart_pipe = modem_backend_uart_init(&data->uart_backend, &uart_backend_config);
}

static int quectel_lcx6g_init_chat(const struct device* dev) {
    struct quectel_lcx6g_data* data = dev->data;

    const struct modem_chat_config chat_config = {
        .user_data          = data,
        .receive_buf        = data->chat_receive_buf,
        .receive_buf_size   = ARRAY_SIZE(data->chat_receive_buf),
        .delimiter          = data->chat_delimiter,
        .delimiter_size     = ARRAY_SIZE(data->chat_delimiter),
        .filter             = NULL,
        .filter_size        = 0,
        .argv               = data->chat_argv,
        .argv_size          = ARRAY_SIZE(data->chat_argv),
        .unsol_matches      = unsol_matches,
        .unsol_matches_size = ARRAY_SIZE(unsol_matches)
    };

    return modem_chat_init(&data->chat, &chat_config);
}

static void quectel_lcx6g_init_pair_script(const struct device* dev) {
    struct quectel_lcx6g_data* data = dev->data;

    modem_chat_match_init(&data->pair_match);
    modem_chat_match_set_separators(&data->pair_match, ",*");

    modem_chat_script_chat_init(&data->pair_script_chat);
    modem_chat_script_chat_set_response_matches(&data->pair_script_chat,
                                                &data->pair_match, 1);

    modem_chat_script_init(&data->pair_script);
    modem_chat_script_set_name(&data->pair_script, "pair");
    modem_chat_script_set_script_chats(&data->pair_script, &data->pair_script_chat, 1);
    modem_chat_script_set_abort_matches(&data->pair_script, NULL, 0);
    modem_chat_script_set_timeout(&data->pair_script, 10);
}

static int quectel_lcx6g_init(const struct device* dev) {
    struct quectel_lcx6g_data* data = dev->data;
    int ret;

    k_sem_init(&data->lock, 1, 1);

    ret = quectel_lcx6g_init_nmea0183_match(dev);
    if (ret < 0) {
        return (ret);
    }

    quectel_lcx6g_init_pipe(dev);

    ret = quectel_lcx6g_init_chat(dev);
    if (ret < 0) {
        return (ret);
    }

    quectel_lcx6g_init_pair_script(dev);

    quectel_lcx6g_pm_changed(dev);

    if (pm_device_is_powered(dev)) {
        ret = quectel_lcx6g_resume(dev);
        if (ret < 0) {
            return (ret);
        }
        quectel_lcx6g_pm_changed(dev);
    }
    else {
        pm_device_init_off(dev);
    }

    return pm_device_runtime_enable(dev);
}

#define LCX6G_INST_NAME(inst, name) \
    Z_CONCAT(Z_CONCAT(Z_CONCAT(name, _), DT_DRV_COMPAT), inst)

#define LCX6G_DEVICE(inst)                                      \
    static const struct quectel_lcx6g_config LCX6G_INST_NAME(inst, config) = { \
        .uart            = DEVICE_DT_GET(DT_INST_BUS(inst)),                \
        .pps_mode        = DT_INST_STRING_UPPER_TOKEN(inst, pps_mode),      \
        .pps_pulse_width = DT_INST_PROP(inst, pps_pulse_width),             \
    };                                                                      \
                                                                            \
    static struct quectel_lcx6g_data LCX6G_INST_NAME(inst, data) = {        \
        .chat_delimiter = {'\r', '\n'},                                     \
    };                                                                      \
                                                                            \
    PM_DEVICE_DT_INST_DEFINE(inst, quectel_lcx6g_pm_action);                \
                                                                            \
    DEVICE_DT_INST_DEFINE(inst, quectel_lcx6g_init, PM_DEVICE_DT_INST_GET(inst),        \
                          &LCX6G_INST_NAME(inst, data), &LCX6G_INST_NAME(inst, config), \
                          POST_KERNEL, CONFIG_GNSS_INIT_PRIORITY, &gnss_api);

#define DT_DRV_COMPAT quectel_lc26g
DT_INST_FOREACH_STATUS_OKAY(LCX6G_DEVICE)
#undef DT_DRV_COMPAT

#define DT_DRV_COMPAT quectel_lc76g
DT_INST_FOREACH_STATUS_OKAY(LCX6G_DEVICE)
#undef DT_DRV_COMPAT

#define DT_DRV_COMPAT quectel_lc86g
DT_INST_FOREACH_STATUS_OKAY(LCX6G_DEVICE)
#undef DT_DRV_COMPAT<|MERGE_RESOLUTION|>--- conflicted
+++ resolved
@@ -709,8 +709,7 @@
     return (0);
 }
 
-<<<<<<< HEAD
-static const struct gnss_driver_api gnss_api = {
+static DEVICE_API(gnss, gnss_api) = {
     .set_fix_rate          = quectel_lcx6g_set_fix_rate,
     .get_fix_rate          = quectel_lcx6g_get_fix_rate,
     .set_navigation_mode   = quectel_lcx6g_set_navigation_mode,
@@ -718,16 +717,6 @@
     .set_enabled_systems   = quectel_lcx6g_set_enabled_systems,
     .get_enabled_systems   = quectel_lcx6g_get_enabled_systems,
     .get_supported_systems = quectel_lcx6g_get_supported_systems
-=======
-static DEVICE_API(gnss, gnss_api) = {
-	.set_fix_rate = quectel_lcx6g_set_fix_rate,
-	.get_fix_rate = quectel_lcx6g_get_fix_rate,
-	.set_navigation_mode = quectel_lcx6g_set_navigation_mode,
-	.get_navigation_mode = quectel_lcx6g_get_navigation_mode,
-	.set_enabled_systems = quectel_lcx6g_set_enabled_systems,
-	.get_enabled_systems = quectel_lcx6g_get_enabled_systems,
-	.get_supported_systems = quectel_lcx6g_get_supported_systems,
->>>>>>> 092e5593
 };
 
 static int quectel_lcx6g_init_nmea0183_match(const struct device* dev) {
