/*
 * Copyright (c) 2023 Trackunit Corporation
 * Copyright (c) 2023 Bjarki Arge Andreasen
 *
 * SPDX-License-Identifier: Apache-2.0
 */

#include <zephyr/drivers/gnss.h>
#include <zephyr/drivers/gnss/gnss_publish.h>
#include <zephyr/modem/chat.h>
#include <zephyr/modem/backend/uart.h>
#include <zephyr/kernel.h>
#include <zephyr/pm/device.h>
#include <zephyr/drivers/gpio.h>
#include <zephyr/pm/device_runtime.h>
#include <string.h>

#include "gnss_nmea0183.h"
#include "gnss_nmea0183_match.h"
#include "gnss_parse.h"

#include <zephyr/logging/log.h>
LOG_MODULE_REGISTER(quectel_lcx6g, CONFIG_GNSS_LOG_LEVEL);

#define QUECTEL_LCX6G_PM_TIMEOUT_MS    500U
#define QUECTEL_LCX6G_SCRIPT_TIMEOUT_S 10U

#define QUECTEL_LCX6G_PAIR_NAV_MODE_STATIONARY 4
#define QUECTEL_LCX6G_PAIR_NAV_MODE_FITNESS    1
#define QUECTEL_LCX6G_PAIR_NAV_MODE_NORMAL     0
#define QUECTEL_LCX6G_PAIR_NAV_MODE_DRONE      5

#define QUECTEL_LCX6G_PAIR_PPS_MODE_DISABLED             0
#define QUECTEL_LCX6G_PAIR_PPS_MODE_ENABLED              4
#define QUECTEL_LCX6G_PAIR_PPS_MODE_ENABLED_AFTER_LOCK   1
#define QUECTEL_LCX6G_PAIR_PPS_MODE_ENABLED_WHILE_LOCKED 2

struct quectel_lcx6g_config {
    const struct device* uart;
    const enum gnss_pps_mode pps_mode;
    const uint16_t pps_pulse_width;
};

struct quectel_lcx6g_data {
<<<<<<< HEAD
	struct gnss_nmea0183_match_data match_data;
#if CONFIG_GNSS_SATELLITES
	struct gnss_satellite satellites[CONFIG_GNSS_QUECTEL_LCX6G_SAT_ARRAY_SIZE];
#endif

	/* UART backend */
	struct modem_pipe *uart_pipe;
	struct modem_backend_uart uart_backend;
	uint8_t uart_backend_receive_buf[CONFIG_GNSS_QUECTEL_LCX6G_UART_RX_BUF_SIZE];
	uint8_t uart_backend_transmit_buf[CONFIG_GNSS_QUECTEL_LCX6G_UART_TX_BUF_SIZE];

	/* Modem chat */
	struct modem_chat chat;
	uint8_t chat_receive_buf[256];
	uint8_t chat_delimiter[2];
	uint8_t *chat_argv[32];

	/* Pair chat script */
	uint8_t pair_request_buf[32];
	uint8_t pair_match_buf[32];
	struct modem_chat_match pair_match;
	struct modem_chat_script_chat pair_script_chat;
	struct modem_chat_script pair_script;

	/* Allocation for responses from GNSS modem */
	union {
		uint16_t fix_rate_response;
		gnss_systems_t enabled_systems_response;
		enum gnss_navigation_mode navigation_mode_response;
	};

	struct k_sem lock;
	k_timeout_t pm_timeout;
=======
    struct gnss_nmea0183_match_data match_data;
    #if CONFIG_GNSS_SATELLITES
    struct gnss_satellite satellites[CONFIG_GNSS_QUECTEL_LCX6G_SAT_ARRAY_SIZE];
    #endif

    /* UART backend */
    struct modem_pipe* uart_pipe;
    struct modem_backend_uart uart_backend;
    uint8_t uart_backend_receive_buf[CONFIG_GNSS_QUECTEL_LCX6G_UART_RX_BUF_SIZE];
    uint8_t uart_backend_transmit_buf[CONFIG_GNSS_QUECTEL_LCX6G_UART_TX_BUF_SIZE];

    /* Modem chat */
    struct modem_chat chat;
    uint8_t  chat_receive_buf[256];
    uint8_t  chat_delimiter[2];
    uint8_t* chat_argv[32];

    /* Dynamic chat script */
    uint8_t dynamic_match_buf[32];
    uint8_t dynamic_separators_buf[2];
    uint8_t dynamic_request_buf[32];
    struct modem_chat_match dynamic_match;
    struct modem_chat_script_chat dynamic_script_chat;
    struct modem_chat_script dynamic_script;

    /* Allocation for responses from GNSS modem */
    union {
        uint16_t fix_rate_response;
        gnss_systems_t enabled_systems_response;
        enum gnss_navigation_mode navigation_mode_response;
    };

    struct k_sem lock;
    k_timeout_t  pm_timeout;
>>>>>>> 3b99931e
};

#ifdef CONFIG_PM_DEVICE
MODEM_CHAT_MATCH_DEFINE(pair003_success_match, "$PAIR001,003,0*38", "", NULL);
MODEM_CHAT_SCRIPT_CMDS_DEFINE(
    suspend_script_cmds,
    MODEM_CHAT_SCRIPT_CMD_RESP("$PAIR003*39", pair003_success_match)
);

MODEM_CHAT_SCRIPT_NO_ABORT_DEFINE(suspend_script, suspend_script_cmds,
                                  NULL, QUECTEL_LCX6G_SCRIPT_TIMEOUT_S);
#endif /* CONFIG_PM_DEVICE */

MODEM_CHAT_MATCH_DEFINE(pair062_ack_match, "$PAIR001,062,0*3F", "", NULL);
MODEM_CHAT_SCRIPT_CMDS_DEFINE(
    resume_script_cmds,
    MODEM_CHAT_SCRIPT_CMD_RESP("$PAIR002*38", modem_chat_any_match),
    MODEM_CHAT_SCRIPT_CMD_RESP("$PAIR062,0,1*3F", pair062_ack_match),
    MODEM_CHAT_SCRIPT_CMD_RESP("$PAIR062,1,0*3F", pair062_ack_match),
    MODEM_CHAT_SCRIPT_CMD_RESP("$PAIR062,2,0*3C", pair062_ack_match),
    #if CONFIG_GNSS_SATELLITES
    MODEM_CHAT_SCRIPT_CMD_RESP("$PAIR062,3,5*38", pair062_ack_match),
    #else
    MODEM_CHAT_SCRIPT_CMD_RESP("$PAIR062,3,0*3D", pair062_ack_match),
    #endif
    MODEM_CHAT_SCRIPT_CMD_RESP("$PAIR062,4,1*3B", pair062_ack_match),
    MODEM_CHAT_SCRIPT_CMD_RESP("$PAIR062,5,0*3B", pair062_ack_match)
);

MODEM_CHAT_SCRIPT_NO_ABORT_DEFINE(resume_script, resume_script_cmds,
                                  NULL, QUECTEL_LCX6G_SCRIPT_TIMEOUT_S);

MODEM_CHAT_MATCHES_DEFINE(unsol_matches,
    MODEM_CHAT_MATCH_WILDCARD("$??GGA,", ",*", gnss_nmea0183_match_gga_callback),
    MODEM_CHAT_MATCH_WILDCARD("$??RMC,", ",*", gnss_nmea0183_match_rmc_callback),
    #if CONFIG_GNSS_SATELLITES
    MODEM_CHAT_MATCH_WILDCARD("$??GSV,", ",*", gnss_nmea0183_match_gsv_callback),
    #endif
);

static int quectel_lcx6g_configure_pps(const struct device* dev) {
    const struct quectel_lcx6g_config* config = dev->config;
    struct quectel_lcx6g_data* data = dev->data;
    uint8_t pps_mode;
    int ret;

    switch (config->pps_mode) {
        case GNSS_PPS_MODE_DISABLED :
            pps_mode = QUECTEL_LCX6G_PAIR_PPS_MODE_DISABLED;
            break;

        case GNSS_PPS_MODE_ENABLED :
            pps_mode = QUECTEL_LCX6G_PAIR_PPS_MODE_ENABLED;
            break;

        case GNSS_PPS_MODE_ENABLED_AFTER_LOCK :
            pps_mode = QUECTEL_LCX6G_PAIR_PPS_MODE_ENABLED_AFTER_LOCK;
            break;

        case GNSS_PPS_MODE_ENABLED_WHILE_LOCKED :
        default :
            pps_mode = QUECTEL_LCX6G_PAIR_PPS_MODE_ENABLED_WHILE_LOCKED;
            break;
    }

<<<<<<< HEAD
	ret = gnss_nmea0183_snprintk(data->pair_request_buf, sizeof(data->pair_request_buf),
				     "PAIR752,%u,%u", pps_mode, config->pps_pulse_width);
	if (ret < 0) {
		return ret;
	}

	ret = modem_chat_script_chat_set_request(&data->pair_script_chat, data->pair_request_buf);
	if (ret < 0) {
		return ret;
	}

	ret = gnss_nmea0183_snprintk(data->pair_match_buf, sizeof(data->pair_match_buf),
				     "PAIR001,752,0");
	if (ret < 0) {
		return ret;
	}

	ret = modem_chat_match_set_match(&data->pair_match, data->pair_match_buf);
	if (ret < 0) {
		return ret;
	}

	return modem_chat_run_script(&data->chat, &data->pair_script);
=======
    ret = gnss_nmea0183_snprintk(data->dynamic_request_buf, sizeof(data->dynamic_request_buf),
                                 "PAIR752,%u,%u", pps_mode, config->pps_pulse_width);
    if (ret < 0) {
        return (ret);
    }

    data->dynamic_script_chat.request_size = ret;

    ret = gnss_nmea0183_snprintk(data->dynamic_match_buf, sizeof(data->dynamic_match_buf),
                                 "PAIR001,752,0");
    if (ret < 0) {
        return (ret);
    }

    data->dynamic_match.match_size = ret;

    return modem_chat_run_script(&data->chat, &data->dynamic_script);
>>>>>>> 3b99931e
}

static void quectel_lcx6g_lock(const struct device* dev) {
    struct quectel_lcx6g_data* data = dev->data;

    (void) k_sem_take(&data->lock, K_FOREVER);
}

static void quectel_lcx6g_unlock(const struct device* dev) {
    struct quectel_lcx6g_data* data = dev->data;

    k_sem_give(&data->lock);
}

static void quectel_lcx6g_pm_changed(const struct device* dev) {
    struct quectel_lcx6g_data* data = dev->data;
    uint32_t pm_ready_at_ms;

    pm_ready_at_ms   = k_uptime_get() + QUECTEL_LCX6G_PM_TIMEOUT_MS;
    data->pm_timeout = K_TIMEOUT_ABS_MS(pm_ready_at_ms);
}

static void quectel_lcx6g_await_pm_ready(const struct device* dev) {
    struct quectel_lcx6g_data* data = dev->data;

    LOG_INF("Waiting until PM ready");
    k_sleep(data->pm_timeout);
}

static int quectel_lcx6g_resume(const struct device* dev) {
    struct quectel_lcx6g_data* data = dev->data;
    int ret;

    LOG_INF("Resuming");

    quectel_lcx6g_await_pm_ready(dev);

    ret = modem_pipe_open(data->uart_pipe);
    if (ret < 0) {
        LOG_ERR("Failed to open pipe");
        return (ret);
    }

    ret = modem_chat_attach(&data->chat, data->uart_pipe);
    if (ret < 0) {
        LOG_ERR("Failed to attach chat");
        modem_pipe_close(data->uart_pipe);
        return (ret);
    }

    ret = modem_chat_run_script(&data->chat, &resume_script);
    if (ret < 0) {
        LOG_ERR("Failed to initialize GNSS");
        modem_pipe_close(data->uart_pipe);
        return (ret);
    }

    ret = quectel_lcx6g_configure_pps(dev);
    if (ret < 0) {
        LOG_ERR("Failed to configure PPS");
        modem_pipe_close(data->uart_pipe);
        return (ret);
    }

    LOG_INF("Resumed");
    return (ret);
}

#ifdef CONFIG_PM_DEVICE
static int quectel_lcx6g_suspend(const struct device* dev) {
    struct quectel_lcx6g_data* data = dev->data;
    int ret;

    LOG_INF("Suspending");

    quectel_lcx6g_await_pm_ready(dev);

    ret = modem_chat_run_script(&data->chat, &suspend_script);
    if (ret < 0) {
        LOG_ERR("Failed to suspend GNSS");
    }
    else {
        LOG_INF("Suspended");
    }

    modem_pipe_close(data->uart_pipe);

    return (ret);
}

static void quectel_lcx6g_turn_on(const struct device* dev) {
    LOG_INF("Powered on");
}

static int quectel_lcx6g_turn_off(const struct device* dev) {
    struct quectel_lcx6g_data* data = dev->data;

    LOG_INF("Powered off");

    return modem_pipe_close(data->uart_pipe);
}

static int quectel_lcx6g_pm_action(const struct device* dev, enum pm_device_action action) {
    int ret = -ENOTSUP;

    quectel_lcx6g_lock(dev);

    switch (action) {
        case PM_DEVICE_ACTION_SUSPEND :
            ret = quectel_lcx6g_suspend(dev);
            break;

        case PM_DEVICE_ACTION_RESUME :
            ret = quectel_lcx6g_resume(dev);
            break;

        case PM_DEVICE_ACTION_TURN_ON :
            quectel_lcx6g_turn_on(dev);
            ret = 0;
            break;

        case PM_DEVICE_ACTION_TURN_OFF :
            ret = quectel_lcx6g_turn_off(dev);
            break;

        default :
            break;
    }

    quectel_lcx6g_pm_changed(dev);

    quectel_lcx6g_unlock(dev);

    return (ret);
}
#endif /* CONFIG_PM_DEVICE */

static int quectel_lcx6g_set_fix_rate(const struct device* dev, uint32_t fix_interval_ms) {
    struct quectel_lcx6g_data* data = dev->data;
    int ret;

    if ((fix_interval_ms < 100) || (fix_interval_ms > 1000)) {
        return (-EINVAL);
    }

    quectel_lcx6g_lock(dev);

<<<<<<< HEAD
	ret = gnss_nmea0183_snprintk(data->pair_request_buf, sizeof(data->pair_request_buf),
				     "PAIR050,%u", fix_interval_ms);
	if (ret < 0) {
		goto unlock_return;
	}

	ret = modem_chat_script_chat_set_request(&data->pair_script_chat, data->pair_request_buf);
	if (ret < 0) {
		goto unlock_return;
	}

	ret = gnss_nmea0183_snprintk(data->pair_match_buf, sizeof(data->pair_match_buf),
				     "PAIR001,050,0");
	if (ret < 0) {
		goto unlock_return;
	}

	ret = modem_chat_match_set_match(&data->pair_match, data->pair_match_buf);
	if (ret < 0) {
		goto unlock_return;
	}

	ret = modem_chat_run_script(&data->chat, &data->pair_script);
	if (ret < 0) {
		goto unlock_return;
	}
=======
    ret = gnss_nmea0183_snprintk(data->dynamic_request_buf, sizeof(data->dynamic_request_buf),
                                 "PAIR050,%u", fix_interval_ms);
    if (ret < 0) {
        goto unlock_return;
    }

    data->dynamic_script_chat.request_size = ret;

    ret = gnss_nmea0183_snprintk(data->dynamic_match_buf, sizeof(data->dynamic_match_buf),
                                 "PAIR001,050,0");
    if (ret < 0) {
        goto unlock_return;
    }

    data->dynamic_match.match_size = ret;

    ret = modem_chat_run_script(&data->chat, &data->dynamic_script);
    if (ret < 0) {
        goto unlock_return;
    }
>>>>>>> 3b99931e

unlock_return :
    quectel_lcx6g_unlock(dev);
    return (ret);
}

static void quectel_lcx6g_get_fix_rate_callback(struct modem_chat* chat, char** argv,
                                                uint16_t argc, void* user_data) {
    struct quectel_lcx6g_data* data = user_data;
    int32_t tmp;

    if (argc != 3) {
        return;
    }

    if ((gnss_parse_atoi(argv[1], 10, &tmp) < 0) || (tmp < 0) || (tmp > 1000)) {
        return;
    }

    data->fix_rate_response = (uint16_t)tmp;
}

static int quectel_lcx6g_get_fix_rate(const struct device* dev, uint32_t* fix_interval_ms) {
    struct quectel_lcx6g_data* data = dev->data;
    int ret;

    quectel_lcx6g_lock(dev);

<<<<<<< HEAD
	ret = gnss_nmea0183_snprintk(data->pair_request_buf, sizeof(data->pair_request_buf),
				     "PAIR051");
	if (ret < 0) {
		goto unlock_return;
	}

	ret = modem_chat_script_chat_set_request(&data->pair_script_chat, data->pair_request_buf);
	if (ret < 0) {
		goto unlock_return;
	}

	strncpy(data->pair_match_buf, "$PAIR051,", sizeof(data->pair_match_buf));
	ret = modem_chat_match_set_match(&data->pair_match, data->pair_match_buf);
	if (ret < 0) {
		goto unlock_return;
	}

	modem_chat_match_set_callback(&data->pair_match, quectel_lcx6g_get_fix_rate_callback);
	ret = modem_chat_run_script(&data->chat, &data->pair_script);
	modem_chat_match_set_callback(&data->pair_match, NULL);
	if (ret < 0) {
		goto unlock_return;
	}
=======
    ret = gnss_nmea0183_snprintk(data->dynamic_request_buf, sizeof(data->dynamic_request_buf),
                                 "PAIR051");
    if (ret < 0) {
        goto unlock_return;
    }

    data->dynamic_script_chat.request_size = ret;

    strncpy(data->dynamic_match_buf, "$PAIR051,", sizeof(data->dynamic_match_buf));
    data->dynamic_match.match_size = sizeof("$PAIR051,") - 1;
    data->dynamic_match.callback   = quectel_lcx6g_get_fix_rate_callback;

    ret = modem_chat_run_script(&data->chat, &data->dynamic_script);
    data->dynamic_match.callback = NULL;
    if (ret < 0) {
        goto unlock_return;
    }
>>>>>>> 3b99931e

    *fix_interval_ms = data->fix_rate_response;

unlock_return :
    quectel_lcx6g_unlock(dev);
    return (0);
}

<<<<<<< HEAD
static int quectel_lcx6g_set_navigation_mode(const struct device *dev,
					     enum gnss_navigation_mode mode)
{
	struct quectel_lcx6g_data *data = dev->data;
	uint8_t navigation_mode = 0;
	int ret;

	switch (mode) {
	case GNSS_NAVIGATION_MODE_ZERO_DYNAMICS:
		navigation_mode = QUECTEL_LCX6G_PAIR_NAV_MODE_STATIONARY;
		break;

	case GNSS_NAVIGATION_MODE_LOW_DYNAMICS:
		navigation_mode = QUECTEL_LCX6G_PAIR_NAV_MODE_FITNESS;
		break;

	case GNSS_NAVIGATION_MODE_BALANCED_DYNAMICS:
		navigation_mode = QUECTEL_LCX6G_PAIR_NAV_MODE_NORMAL;
		break;

	case GNSS_NAVIGATION_MODE_HIGH_DYNAMICS:
		navigation_mode = QUECTEL_LCX6G_PAIR_NAV_MODE_DRONE;
		break;
	}

	quectel_lcx6g_lock(dev);

	ret = gnss_nmea0183_snprintk(data->pair_request_buf, sizeof(data->pair_request_buf),
				     "PAIR080,%u", navigation_mode);
	if (ret < 0) {
		goto unlock_return;
	}

	ret = modem_chat_script_chat_set_request(&data->pair_script_chat, data->pair_request_buf);
	if (ret < 0) {
		goto unlock_return;
	}

	ret = gnss_nmea0183_snprintk(data->pair_match_buf, sizeof(data->pair_match_buf),
				     "PAIR001,080,0");
	if (ret < 0) {
		goto unlock_return;
	}

	ret = modem_chat_match_set_match(&data->pair_match, data->pair_match_buf);
	if (ret < 0) {
		goto unlock_return;
	}

	ret = modem_chat_run_script(&data->chat, &data->pair_script);
	if (ret < 0) {
		goto unlock_return;
	}

unlock_return:
	quectel_lcx6g_unlock(dev);
	return ret;
}

static void quectel_lcx6g_get_nav_mode_callback(struct modem_chat *chat, char **argv,
						uint16_t argc, void *user_data)
{
	struct quectel_lcx6g_data *data = user_data;
	int32_t tmp;

	if (argc != 3) {
		return;
	}

	if ((gnss_parse_atoi(argv[1], 10, &tmp) < 0) || (tmp < 0) || (tmp > 7)) {
		return;
	}

	switch (tmp) {
	case QUECTEL_LCX6G_PAIR_NAV_MODE_FITNESS:
		data->navigation_mode_response = GNSS_NAVIGATION_MODE_LOW_DYNAMICS;
		break;

	case QUECTEL_LCX6G_PAIR_NAV_MODE_STATIONARY:
		data->navigation_mode_response = GNSS_NAVIGATION_MODE_ZERO_DYNAMICS;
		break;

	case QUECTEL_LCX6G_PAIR_NAV_MODE_DRONE:
		data->navigation_mode_response = GNSS_NAVIGATION_MODE_HIGH_DYNAMICS;
		break;

	default:
		data->navigation_mode_response = GNSS_NAVIGATION_MODE_BALANCED_DYNAMICS;
		break;
	}
=======
static int quectel_lcx6g_set_navigation_mode(const struct device* dev,
                                             enum gnss_navigation_mode mode) {
    struct quectel_lcx6g_data* data = dev->data;
    uint8_t navigation_mode;
    int ret;

    switch (mode) {
        case GNSS_NAVIGATION_MODE_ZERO_DYNAMICS :
            navigation_mode = QUECTEL_LCX6G_PAIR_NAV_MODE_STATIONARY;
            break;

        case GNSS_NAVIGATION_MODE_LOW_DYNAMICS :
            navigation_mode = QUECTEL_LCX6G_PAIR_NAV_MODE_FITNESS;
            break;

        case GNSS_NAVIGATION_MODE_BALANCED_DYNAMICS :
            navigation_mode = QUECTEL_LCX6G_PAIR_NAV_MODE_NORMAL;
            break;

        case GNSS_NAVIGATION_MODE_HIGH_DYNAMICS :
            navigation_mode = QUECTEL_LCX6G_PAIR_NAV_MODE_DRONE;
            break;

        default :
            navigation_mode = 0;
            break;
    }

    quectel_lcx6g_lock(dev);

    ret = gnss_nmea0183_snprintk(data->dynamic_request_buf, sizeof(data->dynamic_request_buf),
                                 "PAIR080,%u", navigation_mode);
    if (ret < 0) {
        goto unlock_return;
    }

    data->dynamic_script_chat.request_size = ret;

    ret = gnss_nmea0183_snprintk(data->dynamic_match_buf, sizeof(data->dynamic_match_buf),
                                 "PAIR001,080,0");
    if (ret < 0) {
        goto unlock_return;
    }

    data->dynamic_match.match_size = ret;

    ret = modem_chat_run_script(&data->chat, &data->dynamic_script);
    if (ret < 0) {
        goto unlock_return;
    }

unlock_return :
    quectel_lcx6g_unlock(dev);
    return (ret);
}

static void quectel_lcx6g_get_navigation_mode_callback(struct modem_chat* chat, char** argv,
                                                       uint16_t argc, void* user_data) {
    struct quectel_lcx6g_data* data = user_data;
    int32_t tmp;

    if (argc != 3) {
        return;
    }

    if ((gnss_parse_atoi(argv[1], 10, &tmp) < 0) || (tmp < 0) || (tmp > 7)) {
        return;
    }

    switch (tmp) {
        case QUECTEL_LCX6G_PAIR_NAV_MODE_FITNESS :
            data->navigation_mode_response = GNSS_NAVIGATION_MODE_LOW_DYNAMICS;
            break;

        case QUECTEL_LCX6G_PAIR_NAV_MODE_STATIONARY :
            data->navigation_mode_response = GNSS_NAVIGATION_MODE_ZERO_DYNAMICS;
            break;

        case QUECTEL_LCX6G_PAIR_NAV_MODE_DRONE :
            data->navigation_mode_response = GNSS_NAVIGATION_MODE_HIGH_DYNAMICS;
            break;

        default :
            data->navigation_mode_response = GNSS_NAVIGATION_MODE_BALANCED_DYNAMICS;
            break;
    }
>>>>>>> 3b99931e
}

static int quectel_lcx6g_get_navigation_mode(const struct device* dev,
                                             enum gnss_navigation_mode* mode) {
    struct quectel_lcx6g_data* data = dev->data;
    int ret;

    quectel_lcx6g_lock(dev);

<<<<<<< HEAD
	ret = gnss_nmea0183_snprintk(data->pair_request_buf, sizeof(data->pair_request_buf),
				     "PAIR081");
	if (ret < 0) {
		goto unlock_return;
	}

	ret = modem_chat_script_chat_set_request(&data->pair_script_chat, data->pair_request_buf);
	if (ret < 0) {
		goto unlock_return;
	}

	strncpy(data->pair_match_buf, "$PAIR081,", sizeof(data->pair_match_buf));
	ret = modem_chat_match_set_match(&data->pair_match, data->pair_match_buf);
	if (ret < 0) {
		goto unlock_return;
	}

	modem_chat_match_set_callback(&data->pair_match, quectel_lcx6g_get_nav_mode_callback);
	ret = modem_chat_run_script(&data->chat, &data->pair_script);
	modem_chat_match_set_callback(&data->pair_match, NULL);
	if (ret < 0) {
		goto unlock_return;
	}
=======
    ret = gnss_nmea0183_snprintk(data->dynamic_request_buf, sizeof(data->dynamic_request_buf),
                                 "PAIR081");
    if (ret < 0) {
        goto unlock_return;
    }

    data->dynamic_script_chat.request_size = ret;

    strncpy(data->dynamic_match_buf, "$PAIR081,", sizeof(data->dynamic_match_buf));
    data->dynamic_match.match_size = sizeof("$PAIR081,") - 1;
    data->dynamic_match.callback   = quectel_lcx6g_get_navigation_mode_callback;

    ret = modem_chat_run_script(&data->chat, &data->dynamic_script);
    data->dynamic_match.callback = NULL;
    if (ret < 0) {
        goto unlock_return;
    }
>>>>>>> 3b99931e

    *mode = data->navigation_mode_response;

unlock_return :
    quectel_lcx6g_unlock(dev);
    return (ret);
}

<<<<<<< HEAD
static int quectel_lcx6g_set_enabled_systems(const struct device *dev, gnss_systems_t systems)
{
	struct quectel_lcx6g_data *data = dev->data;
	gnss_systems_t supported_systems;
	int ret;

	supported_systems = (GNSS_SYSTEM_GPS | GNSS_SYSTEM_GLONASS | GNSS_SYSTEM_GALILEO |
			     GNSS_SYSTEM_BEIDOU | GNSS_SYSTEM_QZSS | GNSS_SYSTEM_SBAS);

	if ((~supported_systems) & systems) {
		return -EINVAL;
	}

	quectel_lcx6g_lock(dev);

	ret = gnss_nmea0183_snprintk(data->pair_request_buf, sizeof(data->pair_request_buf),
				     "PAIR066,%u,%u,%u,%u,%u,0",
				     (0 < (systems & GNSS_SYSTEM_GPS)),
				     (0 < (systems & GNSS_SYSTEM_GLONASS)),
				     (0 < (systems & GNSS_SYSTEM_GALILEO)),
				     (0 < (systems & GNSS_SYSTEM_BEIDOU)),
				     (0 < (systems & GNSS_SYSTEM_QZSS)));
	if (ret < 0) {
		goto unlock_return;
	}

	ret = modem_chat_script_chat_set_request(&data->pair_script_chat, data->pair_request_buf);
	if (ret < 0) {
		goto unlock_return;
	}

	ret = gnss_nmea0183_snprintk(data->pair_match_buf, sizeof(data->pair_match_buf),
				     "PAIR001,066,0");
	if (ret < 0) {
		goto unlock_return;
	}

	ret = modem_chat_match_set_match(&data->pair_match, data->pair_match_buf);
	if (ret < 0) {
		goto unlock_return;
	}

	ret = modem_chat_run_script(&data->chat, &data->pair_script);
	if (ret < 0) {
		goto unlock_return;
	}

	ret = gnss_nmea0183_snprintk(data->pair_request_buf, sizeof(data->pair_request_buf),
				     "PAIR410,%u", (0 < (systems & GNSS_SYSTEM_SBAS)));
	if (ret < 0) {
		goto unlock_return;
	}

	ret = modem_chat_script_chat_set_request(&data->pair_script_chat, data->pair_request_buf);
	if (ret < 0) {
		goto unlock_return;
	}

	ret = gnss_nmea0183_snprintk(data->pair_match_buf, sizeof(data->pair_match_buf),
				     "PAIR001,410,0");
	if (ret < 0) {
		goto unlock_return;
	}

	ret = modem_chat_match_set_match(&data->pair_match, data->pair_match_buf);
	if (ret < 0) {
		goto unlock_return;
	}

	ret = modem_chat_run_script(&data->chat, &data->pair_script);
	if (ret < 0) {
		goto unlock_return;
	}

unlock_return:
	quectel_lcx6g_unlock(dev);
	return ret;
=======
static int quectel_lcx6g_set_enabled_systems(const struct device* dev, gnss_systems_t systems) {
    struct quectel_lcx6g_data* data = dev->data;
    gnss_systems_t supported_systems;
    int ret;

    supported_systems = (GNSS_SYSTEM_GPS    | GNSS_SYSTEM_GLONASS | GNSS_SYSTEM_GALILEO |
                         GNSS_SYSTEM_BEIDOU | GNSS_SYSTEM_QZSS    | GNSS_SYSTEM_SBAS);

    if ((~supported_systems) & systems) {
        return (-EINVAL);
    }

    quectel_lcx6g_lock(dev);

    ret = gnss_nmea0183_snprintk(data->dynamic_request_buf, sizeof(data->dynamic_request_buf),
                                 "PAIR066,%u,%u,%u,%u,%u,0",
                                 (0 < (systems & GNSS_SYSTEM_GPS)),
                                 (0 < (systems & GNSS_SYSTEM_GLONASS)),
                                 (0 < (systems & GNSS_SYSTEM_GALILEO)),
                                 (0 < (systems & GNSS_SYSTEM_BEIDOU)),
                                 (0 < (systems & GNSS_SYSTEM_QZSS)));
    if (ret < 0) {
        goto unlock_return;
    }

    data->dynamic_script_chat.request_size = ret;

    ret = gnss_nmea0183_snprintk(data->dynamic_match_buf, sizeof(data->dynamic_match_buf),
                                 "PAIR001,066,0");
    if (ret < 0) {
        goto unlock_return;
    }

    data->dynamic_match.match_size = ret;

    ret = modem_chat_run_script(&data->chat, &data->dynamic_script);
    if (ret < 0) {
        goto unlock_return;
    }

    ret = gnss_nmea0183_snprintk(data->dynamic_request_buf, sizeof(data->dynamic_request_buf),
                                 "PAIR410,%u", (0 < (systems & GNSS_SYSTEM_SBAS)));
    if (ret < 0) {
        goto unlock_return;
    }

    data->dynamic_script_chat.request_size = ret;

    ret = gnss_nmea0183_snprintk(data->dynamic_match_buf, sizeof(data->dynamic_match_buf),
                                 "PAIR001,410,0");
    if (ret < 0) {
        goto unlock_return;
    }

    data->dynamic_match.match_size = ret;

    ret = modem_chat_run_script(&data->chat, &data->dynamic_script);
    if (ret < 0) {
        goto unlock_return;
    }

unlock_return :
    quectel_lcx6g_unlock(dev);
    return (ret);
>>>>>>> 3b99931e
}

static inline bool search_mode_enabled(char const* arg) {
    return (arg[0] == '1');
}

static void quectel_lcx6g_get_search_mode_callback(struct modem_chat* chat, char** argv,
                                                   uint16_t argc, void* user_data) {
    struct quectel_lcx6g_data* data = user_data;

    if (argc != 8) {
        return;
    }

    data->enabled_systems_response  = search_mode_enabled(argv[1]) ? GNSS_SYSTEM_GPS : 0;
    data->enabled_systems_response |= search_mode_enabled(argv[2]) ? GNSS_SYSTEM_GLONASS : 0;
    data->enabled_systems_response |= search_mode_enabled(argv[3]) ? GNSS_SYSTEM_GALILEO : 0;
    data->enabled_systems_response |= search_mode_enabled(argv[4]) ? GNSS_SYSTEM_BEIDOU : 0;
    data->enabled_systems_response |= search_mode_enabled(argv[5]) ? GNSS_SYSTEM_QZSS : 0;
}

static void quectel_lcx6g_get_sbas_status_callback(struct modem_chat* chat, char** argv,
                                                   uint16_t argc, void* user_data) {
    struct quectel_lcx6g_data* data = user_data;

    if (argc != 3) {
        return;
    }

    data->enabled_systems_response |= ('1' == argv[1][0]) ? GNSS_SYSTEM_SBAS : 0;
}

static int quectel_lcx6g_get_enabled_systems(const struct device* dev, gnss_systems_t* systems) {
    struct quectel_lcx6g_data* data = dev->data;
    int ret;

    quectel_lcx6g_lock(dev);

<<<<<<< HEAD
	ret = gnss_nmea0183_snprintk(data->pair_request_buf, sizeof(data->pair_request_buf),
				     "PAIR067");
	if (ret < 0) {
		goto unlock_return;
	}

	ret = modem_chat_script_chat_set_request(&data->pair_script_chat, data->pair_request_buf);
	if (ret < 0) {
		goto unlock_return;
	}

	strncpy(data->pair_match_buf, "$PAIR067,", sizeof(data->pair_match_buf));
	ret = modem_chat_match_set_match(&data->pair_match, data->pair_match_buf);
	if (ret < 0) {
		goto unlock_return;
	}

	modem_chat_match_set_callback(&data->pair_match, quectel_lcx6g_get_search_mode_callback);
	ret = modem_chat_run_script(&data->chat, &data->pair_script);
	modem_chat_match_set_callback(&data->pair_match, NULL);
	if (ret < 0) {
		goto unlock_return;
	}

	ret = gnss_nmea0183_snprintk(data->pair_request_buf, sizeof(data->pair_request_buf),
				     "PAIR411");
	if (ret < 0) {
		goto unlock_return;
	}

	ret = modem_chat_script_chat_set_request(&data->pair_script_chat, data->pair_request_buf);
	if (ret < 0) {
		goto unlock_return;
	}

	strncpy(data->pair_match_buf, "$PAIR411,", sizeof(data->pair_match_buf));
	ret = modem_chat_match_set_match(&data->pair_match, data->pair_match_buf);
	if (ret < 0) {
		goto unlock_return;
	}

	modem_chat_match_set_callback(&data->pair_match, quectel_lcx6g_get_sbas_status_callback);
	ret = modem_chat_run_script(&data->chat, &data->pair_script);
	modem_chat_match_set_callback(&data->pair_match, NULL);
	if (ret < 0) {
		goto unlock_return;
	}
=======
    ret = gnss_nmea0183_snprintk(data->dynamic_request_buf, sizeof(data->dynamic_request_buf),
                                 "PAIR067");
    if (ret < 0) {
        goto unlock_return;
    }

    data->dynamic_script_chat.request_size = ret;

    strncpy(data->dynamic_match_buf, "$PAIR067,", sizeof(data->dynamic_match_buf));
    data->dynamic_match.match_size = sizeof("$PAIR067,") - 1;
    data->dynamic_match.callback   = quectel_lcx6g_get_search_mode_callback;

    ret = modem_chat_run_script(&data->chat, &data->dynamic_script);
    data->dynamic_match.callback = NULL;
    if (ret < 0) {
        goto unlock_return;
    }

    ret = gnss_nmea0183_snprintk(data->dynamic_request_buf, sizeof(data->dynamic_request_buf),
                                 "PAIR411");
    if (ret < 0) {
        goto unlock_return;
    }

    data->dynamic_script_chat.request_size = ret;

    strncpy(data->dynamic_match_buf, "$PAIR411,", sizeof(data->dynamic_match_buf));
    data->dynamic_match.match_size = sizeof("$PAIR411,") - 1;
    data->dynamic_match.callback   = quectel_lcx6g_get_sbas_status_callback;

    ret = modem_chat_run_script(&data->chat, &data->dynamic_script);
    data->dynamic_match.callback = NULL;
    if (ret < 0) {
        goto unlock_return;
    }
>>>>>>> 3b99931e

    *systems = data->enabled_systems_response;

unlock_return :
    quectel_lcx6g_unlock(dev);
    return (ret);
}

static int quectel_lcx6g_get_supported_systems(const struct device* dev, gnss_systems_t* systems) {
    *systems = (GNSS_SYSTEM_GPS    | GNSS_SYSTEM_GLONASS | GNSS_SYSTEM_GALILEO |
                GNSS_SYSTEM_BEIDOU | GNSS_SYSTEM_QZSS    | GNSS_SYSTEM_SBAS);
    return (0);
}

static const struct gnss_driver_api gnss_api = {
    .set_fix_rate          = quectel_lcx6g_set_fix_rate,
    .get_fix_rate          = quectel_lcx6g_get_fix_rate,
    .set_navigation_mode   = quectel_lcx6g_set_navigation_mode,
    .get_navigation_mode   = quectel_lcx6g_get_navigation_mode,
    .set_enabled_systems   = quectel_lcx6g_set_enabled_systems,
    .get_enabled_systems   = quectel_lcx6g_get_enabled_systems,
    .get_supported_systems = quectel_lcx6g_get_supported_systems
};

static int quectel_lcx6g_init_nmea0183_match(const struct device* dev) {
    struct quectel_lcx6g_data* data = dev->data;

    const struct gnss_nmea0183_match_config config = {
        .gnss = dev,
        #if CONFIG_GNSS_SATELLITES
        .satellites      = data->satellites,
        .satellites_size = ARRAY_SIZE(data->satellites),
        #endif
    };

    return gnss_nmea0183_match_init(&data->match_data, &config);
}

static void quectel_lcx6g_init_pipe(const struct device* dev) {
    const struct quectel_lcx6g_config* config = dev->config;
    struct quectel_lcx6g_data* data = dev->data;

    const struct modem_backend_uart_config uart_backend_config = {
        .uart              = config->uart,
        .receive_buf       = data->uart_backend_receive_buf,
        .receive_buf_size  = ARRAY_SIZE(data->uart_backend_receive_buf),
        .transmit_buf      = data->uart_backend_transmit_buf,
        .transmit_buf_size = ARRAY_SIZE(data->uart_backend_transmit_buf),
    };

    data->uart_pipe = modem_backend_uart_init(&data->uart_backend, &uart_backend_config);
}

static int quectel_lcx6g_init_chat(const struct device* dev) {
    struct quectel_lcx6g_data* data = dev->data;

    const struct modem_chat_config chat_config = {
        .user_data          = data,
        .receive_buf        = data->chat_receive_buf,
        .receive_buf_size   = ARRAY_SIZE(data->chat_receive_buf),
        .delimiter          = data->chat_delimiter,
        .delimiter_size     = ARRAY_SIZE(data->chat_delimiter),
        .filter             = NULL,
        .filter_size        = 0,
        .argv               = data->chat_argv,
        .argv_size          = ARRAY_SIZE(data->chat_argv),
        .unsol_matches      = unsol_matches,
        .unsol_matches_size = ARRAY_SIZE(unsol_matches)
    };

    return modem_chat_init(&data->chat, &chat_config);
}

<<<<<<< HEAD
static void quectel_lcx6g_init_pair_script(const struct device *dev)
{
	struct quectel_lcx6g_data *data = dev->data;

	modem_chat_match_init(&data->pair_match);
	modem_chat_match_set_separators(&data->pair_match, ",*");

	modem_chat_script_chat_init(&data->pair_script_chat);
	modem_chat_script_chat_set_response_matches(&data->pair_script_chat,
						    &data->pair_match, 1);

	modem_chat_script_init(&data->pair_script);
	modem_chat_script_set_name(&data->pair_script, "pair");
	modem_chat_script_set_script_chats(&data->pair_script, &data->pair_script_chat, 1);
	modem_chat_script_set_abort_matches(&data->pair_script, NULL, 0);
	modem_chat_script_set_timeout(&data->pair_script, 10);
=======
static void quectel_lcx6g_init_dynamic_script(const struct device* dev) {
    struct quectel_lcx6g_data* data = dev->data;

    data->dynamic_match.match           = data->dynamic_match_buf;
    data->dynamic_match.separators      = data->dynamic_separators_buf;
    data->dynamic_match.separators_size = sizeof(data->dynamic_separators_buf);
    data->dynamic_match.wildcards       = false;
    data->dynamic_match.partial         = false;

    data->dynamic_script_chat.request               = data->dynamic_request_buf;
    data->dynamic_script_chat.response_matches      = &data->dynamic_match;
    data->dynamic_script_chat.response_matches_size = 1;
    data->dynamic_script_chat.timeout               = 0;

    data->dynamic_script.name               = "pair";
    data->dynamic_script.script_chats       = &data->dynamic_script_chat;
    data->dynamic_script.script_chats_size  = 1;
    data->dynamic_script.abort_matches      = NULL;
    data->dynamic_script.abort_matches_size = 0;
    data->dynamic_script.callback           = NULL;
    data->dynamic_script.timeout            = 10;
>>>>>>> 3b99931e
}

static int quectel_lcx6g_init(const struct device* dev) {
    struct quectel_lcx6g_data* data = dev->data;
    int ret;

    k_sem_init(&data->lock, 1, 1);

    ret = quectel_lcx6g_init_nmea0183_match(dev);
    if (ret < 0) {
        return (ret);
    }

    quectel_lcx6g_init_pipe(dev);

    ret = quectel_lcx6g_init_chat(dev);
    if (ret < 0) {
        return (ret);
    }

<<<<<<< HEAD
	quectel_lcx6g_init_pair_script(dev);
=======
    quectel_lcx6g_init_dynamic_script(dev);
>>>>>>> 3b99931e

    quectel_lcx6g_pm_changed(dev);

    if (pm_device_is_powered(dev)) {
        ret = quectel_lcx6g_resume(dev);
        if (ret < 0) {
            return (ret);
        }
        quectel_lcx6g_pm_changed(dev);
    }
    else {
        pm_device_init_off(dev);
    }

    return pm_device_runtime_enable(dev);
}

#define LCX6G_INST_NAME(inst, name) \
<<<<<<< HEAD
	_CONCAT(_CONCAT(_CONCAT(name, _), DT_DRV_COMPAT), inst)

#define LCX6G_DEVICE(inst)								\
	static struct quectel_lcx6g_config LCX6G_INST_NAME(inst, config) = {		\
		.uart = DEVICE_DT_GET(DT_INST_BUS(inst)),				\
		.pps_mode = DT_INST_STRING_UPPER_TOKEN(inst, pps_mode),			\
		.pps_pulse_width = DT_INST_PROP(inst, pps_pulse_width),			\
	};										\
											\
	static struct quectel_lcx6g_data LCX6G_INST_NAME(inst, data) = {		\
		.chat_delimiter = {'\r', '\n'},						\
	};										\
											\
	PM_DEVICE_DT_INST_DEFINE(inst, quectel_lcx6g_pm_action);			\
											\
	DEVICE_DT_INST_DEFINE(inst, quectel_lcx6g_init, PM_DEVICE_DT_INST_GET(inst),	\
			 &LCX6G_INST_NAME(inst, data), &LCX6G_INST_NAME(inst, config),	\
			 POST_KERNEL, CONFIG_GNSS_INIT_PRIORITY, &gnss_api);
=======
    _CONCAT(_CONCAT(_CONCAT(name, _), DT_DRV_COMPAT), inst)

#define LCX6G_DEVICE(inst)                                      \
    static struct quectel_lcx6g_config LCX6G_INST_NAME(inst, config) = {    \
        .uart            = DEVICE_DT_GET(DT_INST_BUS(inst)),                \
        .pps_mode        = DT_INST_STRING_UPPER_TOKEN(inst, pps_mode),      \
        .pps_pulse_width = DT_INST_PROP(inst, pps_pulse_width),             \
    };                                                                      \
                                                                            \
    static struct quectel_lcx6g_data LCX6G_INST_NAME(inst, data) = {        \
        .chat_delimiter         = {'\r', '\n'},                             \
        .dynamic_separators_buf = { ',',  '*'},                             \
    };                                                                      \
                                                                            \
    PM_DEVICE_DT_INST_DEFINE(inst, quectel_lcx6g_pm_action);                \
                                                                            \
    DEVICE_DT_INST_DEFINE(inst, quectel_lcx6g_init, PM_DEVICE_DT_INST_GET(inst),        \
                          &LCX6G_INST_NAME(inst, data), &LCX6G_INST_NAME(inst, config), \
                          POST_KERNEL, CONFIG_GNSS_INIT_PRIORITY, &gnss_api);
>>>>>>> 3b99931e

#define DT_DRV_COMPAT quectel_lc26g
DT_INST_FOREACH_STATUS_OKAY(LCX6G_DEVICE)
#undef DT_DRV_COMPAT

#define DT_DRV_COMPAT quectel_lc76g
DT_INST_FOREACH_STATUS_OKAY(LCX6G_DEVICE)
#undef DT_DRV_COMPAT

#define DT_DRV_COMPAT quectel_lc86g
DT_INST_FOREACH_STATUS_OKAY(LCX6G_DEVICE)
#undef DT_DRV_COMPAT<|MERGE_RESOLUTION|>--- conflicted
+++ resolved
@@ -42,41 +42,6 @@
 };
 
 struct quectel_lcx6g_data {
-<<<<<<< HEAD
-	struct gnss_nmea0183_match_data match_data;
-#if CONFIG_GNSS_SATELLITES
-	struct gnss_satellite satellites[CONFIG_GNSS_QUECTEL_LCX6G_SAT_ARRAY_SIZE];
-#endif
-
-	/* UART backend */
-	struct modem_pipe *uart_pipe;
-	struct modem_backend_uart uart_backend;
-	uint8_t uart_backend_receive_buf[CONFIG_GNSS_QUECTEL_LCX6G_UART_RX_BUF_SIZE];
-	uint8_t uart_backend_transmit_buf[CONFIG_GNSS_QUECTEL_LCX6G_UART_TX_BUF_SIZE];
-
-	/* Modem chat */
-	struct modem_chat chat;
-	uint8_t chat_receive_buf[256];
-	uint8_t chat_delimiter[2];
-	uint8_t *chat_argv[32];
-
-	/* Pair chat script */
-	uint8_t pair_request_buf[32];
-	uint8_t pair_match_buf[32];
-	struct modem_chat_match pair_match;
-	struct modem_chat_script_chat pair_script_chat;
-	struct modem_chat_script pair_script;
-
-	/* Allocation for responses from GNSS modem */
-	union {
-		uint16_t fix_rate_response;
-		gnss_systems_t enabled_systems_response;
-		enum gnss_navigation_mode navigation_mode_response;
-	};
-
-	struct k_sem lock;
-	k_timeout_t pm_timeout;
-=======
     struct gnss_nmea0183_match_data match_data;
     #if CONFIG_GNSS_SATELLITES
     struct gnss_satellite satellites[CONFIG_GNSS_QUECTEL_LCX6G_SAT_ARRAY_SIZE];
@@ -94,13 +59,12 @@
     uint8_t  chat_delimiter[2];
     uint8_t* chat_argv[32];
 
-    /* Dynamic chat script */
-    uint8_t dynamic_match_buf[32];
-    uint8_t dynamic_separators_buf[2];
-    uint8_t dynamic_request_buf[32];
-    struct modem_chat_match dynamic_match;
-    struct modem_chat_script_chat dynamic_script_chat;
-    struct modem_chat_script dynamic_script;
+    /* Pair chat script */
+    uint8_t pair_request_buf[32];
+    uint8_t pair_match_buf[32];
+    struct modem_chat_match pair_match;
+    struct modem_chat_script_chat pair_script_chat;
+    struct modem_chat_script pair_script;
 
     /* Allocation for responses from GNSS modem */
     union {
@@ -111,7 +75,6 @@
 
     struct k_sem lock;
     k_timeout_t  pm_timeout;
->>>>>>> 3b99931e
 };
 
 #ifdef CONFIG_PM_DEVICE
@@ -177,49 +140,29 @@
             break;
     }
 
-<<<<<<< HEAD
-	ret = gnss_nmea0183_snprintk(data->pair_request_buf, sizeof(data->pair_request_buf),
-				     "PAIR752,%u,%u", pps_mode, config->pps_pulse_width);
-	if (ret < 0) {
-		return ret;
-	}
-
-	ret = modem_chat_script_chat_set_request(&data->pair_script_chat, data->pair_request_buf);
-	if (ret < 0) {
-		return ret;
-	}
-
-	ret = gnss_nmea0183_snprintk(data->pair_match_buf, sizeof(data->pair_match_buf),
-				     "PAIR001,752,0");
-	if (ret < 0) {
-		return ret;
-	}
-
-	ret = modem_chat_match_set_match(&data->pair_match, data->pair_match_buf);
-	if (ret < 0) {
-		return ret;
-	}
-
-	return modem_chat_run_script(&data->chat, &data->pair_script);
-=======
-    ret = gnss_nmea0183_snprintk(data->dynamic_request_buf, sizeof(data->dynamic_request_buf),
+    ret = gnss_nmea0183_snprintk(data->pair_request_buf, sizeof(data->pair_request_buf),
                                  "PAIR752,%u,%u", pps_mode, config->pps_pulse_width);
     if (ret < 0) {
         return (ret);
     }
 
-    data->dynamic_script_chat.request_size = ret;
-
-    ret = gnss_nmea0183_snprintk(data->dynamic_match_buf, sizeof(data->dynamic_match_buf),
+    ret = modem_chat_script_chat_set_request(&data->pair_script_chat, data->pair_request_buf);
+    if (ret < 0) {
+        return (ret);
+    }
+
+    ret = gnss_nmea0183_snprintk(data->pair_match_buf, sizeof(data->pair_match_buf),
                                  "PAIR001,752,0");
     if (ret < 0) {
         return (ret);
     }
 
-    data->dynamic_match.match_size = ret;
-
-    return modem_chat_run_script(&data->chat, &data->dynamic_script);
->>>>>>> 3b99931e
+    ret = modem_chat_match_set_match(&data->pair_match, data->pair_match_buf);
+    if (ret < 0) {
+        return (ret);
+    }
+
+    return modem_chat_run_script(&data->chat, &data->pair_script);
 }
 
 static void quectel_lcx6g_lock(const struct device* dev) {
@@ -367,55 +310,32 @@
 
     quectel_lcx6g_lock(dev);
 
-<<<<<<< HEAD
-	ret = gnss_nmea0183_snprintk(data->pair_request_buf, sizeof(data->pair_request_buf),
-				     "PAIR050,%u", fix_interval_ms);
-	if (ret < 0) {
-		goto unlock_return;
-	}
-
-	ret = modem_chat_script_chat_set_request(&data->pair_script_chat, data->pair_request_buf);
-	if (ret < 0) {
-		goto unlock_return;
-	}
-
-	ret = gnss_nmea0183_snprintk(data->pair_match_buf, sizeof(data->pair_match_buf),
-				     "PAIR001,050,0");
-	if (ret < 0) {
-		goto unlock_return;
-	}
-
-	ret = modem_chat_match_set_match(&data->pair_match, data->pair_match_buf);
-	if (ret < 0) {
-		goto unlock_return;
-	}
-
-	ret = modem_chat_run_script(&data->chat, &data->pair_script);
-	if (ret < 0) {
-		goto unlock_return;
-	}
-=======
-    ret = gnss_nmea0183_snprintk(data->dynamic_request_buf, sizeof(data->dynamic_request_buf),
+    ret = gnss_nmea0183_snprintk(data->pair_request_buf, sizeof(data->pair_request_buf),
                                  "PAIR050,%u", fix_interval_ms);
     if (ret < 0) {
         goto unlock_return;
     }
 
-    data->dynamic_script_chat.request_size = ret;
-
-    ret = gnss_nmea0183_snprintk(data->dynamic_match_buf, sizeof(data->dynamic_match_buf),
+    ret = modem_chat_script_chat_set_request(&data->pair_script_chat, data->pair_request_buf);
+    if (ret < 0) {
+        goto unlock_return;
+    }
+
+    ret = gnss_nmea0183_snprintk(data->pair_match_buf, sizeof(data->pair_match_buf),
                                  "PAIR001,050,0");
     if (ret < 0) {
         goto unlock_return;
     }
 
-    data->dynamic_match.match_size = ret;
-
-    ret = modem_chat_run_script(&data->chat, &data->dynamic_script);
-    if (ret < 0) {
-        goto unlock_return;
-    }
->>>>>>> 3b99931e
+    ret = modem_chat_match_set_match(&data->pair_match, data->pair_match_buf);
+    if (ret < 0) {
+        goto unlock_return;
+    }
+
+    ret = modem_chat_run_script(&data->chat, &data->pair_script);
+    if (ret < 0) {
+        goto unlock_return;
+    }
 
 unlock_return :
     quectel_lcx6g_unlock(dev);
@@ -444,49 +364,29 @@
 
     quectel_lcx6g_lock(dev);
 
-<<<<<<< HEAD
-	ret = gnss_nmea0183_snprintk(data->pair_request_buf, sizeof(data->pair_request_buf),
-				     "PAIR051");
-	if (ret < 0) {
-		goto unlock_return;
-	}
-
-	ret = modem_chat_script_chat_set_request(&data->pair_script_chat, data->pair_request_buf);
-	if (ret < 0) {
-		goto unlock_return;
-	}
-
-	strncpy(data->pair_match_buf, "$PAIR051,", sizeof(data->pair_match_buf));
-	ret = modem_chat_match_set_match(&data->pair_match, data->pair_match_buf);
-	if (ret < 0) {
-		goto unlock_return;
-	}
-
-	modem_chat_match_set_callback(&data->pair_match, quectel_lcx6g_get_fix_rate_callback);
-	ret = modem_chat_run_script(&data->chat, &data->pair_script);
-	modem_chat_match_set_callback(&data->pair_match, NULL);
-	if (ret < 0) {
-		goto unlock_return;
-	}
-=======
-    ret = gnss_nmea0183_snprintk(data->dynamic_request_buf, sizeof(data->dynamic_request_buf),
+    ret = gnss_nmea0183_snprintk(data->pair_request_buf, sizeof(data->pair_request_buf),
                                  "PAIR051");
     if (ret < 0) {
         goto unlock_return;
     }
 
-    data->dynamic_script_chat.request_size = ret;
-
-    strncpy(data->dynamic_match_buf, "$PAIR051,", sizeof(data->dynamic_match_buf));
-    data->dynamic_match.match_size = sizeof("$PAIR051,") - 1;
-    data->dynamic_match.callback   = quectel_lcx6g_get_fix_rate_callback;
-
-    ret = modem_chat_run_script(&data->chat, &data->dynamic_script);
-    data->dynamic_match.callback = NULL;
-    if (ret < 0) {
-        goto unlock_return;
-    }
->>>>>>> 3b99931e
+    ret = modem_chat_script_chat_set_request(&data->pair_script_chat, data->pair_request_buf);
+    if (ret < 0) {
+        goto unlock_return;
+    }
+
+    strncpy(data->pair_match_buf, "$PAIR051,", sizeof(data->pair_match_buf));
+    ret = modem_chat_match_set_match(&data->pair_match, data->pair_match_buf);
+    if (ret < 0) {
+        goto unlock_return;
+    }
+
+    modem_chat_match_set_callback(&data->pair_match, quectel_lcx6g_get_fix_rate_callback);
+    ret = modem_chat_run_script(&data->chat, &data->pair_script);
+    modem_chat_match_set_callback(&data->pair_match, NULL);
+    if (ret < 0) {
+        goto unlock_return;
+    }
 
     *fix_interval_ms = data->fix_rate_response;
 
@@ -495,98 +395,6 @@
     return (0);
 }
 
-<<<<<<< HEAD
-static int quectel_lcx6g_set_navigation_mode(const struct device *dev,
-					     enum gnss_navigation_mode mode)
-{
-	struct quectel_lcx6g_data *data = dev->data;
-	uint8_t navigation_mode = 0;
-	int ret;
-
-	switch (mode) {
-	case GNSS_NAVIGATION_MODE_ZERO_DYNAMICS:
-		navigation_mode = QUECTEL_LCX6G_PAIR_NAV_MODE_STATIONARY;
-		break;
-
-	case GNSS_NAVIGATION_MODE_LOW_DYNAMICS:
-		navigation_mode = QUECTEL_LCX6G_PAIR_NAV_MODE_FITNESS;
-		break;
-
-	case GNSS_NAVIGATION_MODE_BALANCED_DYNAMICS:
-		navigation_mode = QUECTEL_LCX6G_PAIR_NAV_MODE_NORMAL;
-		break;
-
-	case GNSS_NAVIGATION_MODE_HIGH_DYNAMICS:
-		navigation_mode = QUECTEL_LCX6G_PAIR_NAV_MODE_DRONE;
-		break;
-	}
-
-	quectel_lcx6g_lock(dev);
-
-	ret = gnss_nmea0183_snprintk(data->pair_request_buf, sizeof(data->pair_request_buf),
-				     "PAIR080,%u", navigation_mode);
-	if (ret < 0) {
-		goto unlock_return;
-	}
-
-	ret = modem_chat_script_chat_set_request(&data->pair_script_chat, data->pair_request_buf);
-	if (ret < 0) {
-		goto unlock_return;
-	}
-
-	ret = gnss_nmea0183_snprintk(data->pair_match_buf, sizeof(data->pair_match_buf),
-				     "PAIR001,080,0");
-	if (ret < 0) {
-		goto unlock_return;
-	}
-
-	ret = modem_chat_match_set_match(&data->pair_match, data->pair_match_buf);
-	if (ret < 0) {
-		goto unlock_return;
-	}
-
-	ret = modem_chat_run_script(&data->chat, &data->pair_script);
-	if (ret < 0) {
-		goto unlock_return;
-	}
-
-unlock_return:
-	quectel_lcx6g_unlock(dev);
-	return ret;
-}
-
-static void quectel_lcx6g_get_nav_mode_callback(struct modem_chat *chat, char **argv,
-						uint16_t argc, void *user_data)
-{
-	struct quectel_lcx6g_data *data = user_data;
-	int32_t tmp;
-
-	if (argc != 3) {
-		return;
-	}
-
-	if ((gnss_parse_atoi(argv[1], 10, &tmp) < 0) || (tmp < 0) || (tmp > 7)) {
-		return;
-	}
-
-	switch (tmp) {
-	case QUECTEL_LCX6G_PAIR_NAV_MODE_FITNESS:
-		data->navigation_mode_response = GNSS_NAVIGATION_MODE_LOW_DYNAMICS;
-		break;
-
-	case QUECTEL_LCX6G_PAIR_NAV_MODE_STATIONARY:
-		data->navigation_mode_response = GNSS_NAVIGATION_MODE_ZERO_DYNAMICS;
-		break;
-
-	case QUECTEL_LCX6G_PAIR_NAV_MODE_DRONE:
-		data->navigation_mode_response = GNSS_NAVIGATION_MODE_HIGH_DYNAMICS;
-		break;
-
-	default:
-		data->navigation_mode_response = GNSS_NAVIGATION_MODE_BALANCED_DYNAMICS;
-		break;
-	}
-=======
 static int quectel_lcx6g_set_navigation_mode(const struct device* dev,
                                              enum gnss_navigation_mode mode) {
     struct quectel_lcx6g_data* data = dev->data;
@@ -617,23 +425,29 @@
 
     quectel_lcx6g_lock(dev);
 
-    ret = gnss_nmea0183_snprintk(data->dynamic_request_buf, sizeof(data->dynamic_request_buf),
+    ret = gnss_nmea0183_snprintk(data->pair_request_buf, sizeof(data->pair_request_buf),
                                  "PAIR080,%u", navigation_mode);
     if (ret < 0) {
         goto unlock_return;
     }
 
-    data->dynamic_script_chat.request_size = ret;
-
-    ret = gnss_nmea0183_snprintk(data->dynamic_match_buf, sizeof(data->dynamic_match_buf),
+    ret = modem_chat_script_chat_set_request(&data->pair_script_chat, data->pair_request_buf);
+    if (ret < 0) {
+        goto unlock_return;
+    }
+
+    ret = gnss_nmea0183_snprintk(data->pair_match_buf, sizeof(data->pair_match_buf),
                                  "PAIR001,080,0");
     if (ret < 0) {
         goto unlock_return;
     }
 
-    data->dynamic_match.match_size = ret;
-
-    ret = modem_chat_run_script(&data->chat, &data->dynamic_script);
+    ret = modem_chat_match_set_match(&data->pair_match, data->pair_match_buf);
+    if (ret < 0) {
+        goto unlock_return;
+    }
+
+    ret = modem_chat_run_script(&data->chat, &data->pair_script);
     if (ret < 0) {
         goto unlock_return;
     }
@@ -643,8 +457,8 @@
     return (ret);
 }
 
-static void quectel_lcx6g_get_navigation_mode_callback(struct modem_chat* chat, char** argv,
-                                                       uint16_t argc, void* user_data) {
+static void quectel_lcx6g_get_nav_mode_callback(struct modem_chat* chat, char** argv,
+                                                uint16_t argc, void* user_data) {
     struct quectel_lcx6g_data* data = user_data;
     int32_t tmp;
 
@@ -673,7 +487,6 @@
             data->navigation_mode_response = GNSS_NAVIGATION_MODE_BALANCED_DYNAMICS;
             break;
     }
->>>>>>> 3b99931e
 }
 
 static int quectel_lcx6g_get_navigation_mode(const struct device* dev,
@@ -683,49 +496,29 @@
 
     quectel_lcx6g_lock(dev);
 
-<<<<<<< HEAD
-	ret = gnss_nmea0183_snprintk(data->pair_request_buf, sizeof(data->pair_request_buf),
-				     "PAIR081");
-	if (ret < 0) {
-		goto unlock_return;
-	}
-
-	ret = modem_chat_script_chat_set_request(&data->pair_script_chat, data->pair_request_buf);
-	if (ret < 0) {
-		goto unlock_return;
-	}
-
-	strncpy(data->pair_match_buf, "$PAIR081,", sizeof(data->pair_match_buf));
-	ret = modem_chat_match_set_match(&data->pair_match, data->pair_match_buf);
-	if (ret < 0) {
-		goto unlock_return;
-	}
-
-	modem_chat_match_set_callback(&data->pair_match, quectel_lcx6g_get_nav_mode_callback);
-	ret = modem_chat_run_script(&data->chat, &data->pair_script);
-	modem_chat_match_set_callback(&data->pair_match, NULL);
-	if (ret < 0) {
-		goto unlock_return;
-	}
-=======
-    ret = gnss_nmea0183_snprintk(data->dynamic_request_buf, sizeof(data->dynamic_request_buf),
+    ret = gnss_nmea0183_snprintk(data->pair_request_buf, sizeof(data->pair_request_buf),
                                  "PAIR081");
     if (ret < 0) {
         goto unlock_return;
     }
 
-    data->dynamic_script_chat.request_size = ret;
-
-    strncpy(data->dynamic_match_buf, "$PAIR081,", sizeof(data->dynamic_match_buf));
-    data->dynamic_match.match_size = sizeof("$PAIR081,") - 1;
-    data->dynamic_match.callback   = quectel_lcx6g_get_navigation_mode_callback;
-
-    ret = modem_chat_run_script(&data->chat, &data->dynamic_script);
-    data->dynamic_match.callback = NULL;
-    if (ret < 0) {
-        goto unlock_return;
-    }
->>>>>>> 3b99931e
+    ret = modem_chat_script_chat_set_request(&data->pair_script_chat, data->pair_request_buf);
+    if (ret < 0) {
+        goto unlock_return;
+    }
+
+    strncpy(data->pair_match_buf, "$PAIR081,", sizeof(data->pair_match_buf));
+    ret = modem_chat_match_set_match(&data->pair_match, data->pair_match_buf);
+    if (ret < 0) {
+        goto unlock_return;
+    }
+
+    modem_chat_match_set_callback(&data->pair_match, quectel_lcx6g_get_nav_mode_callback);
+    ret = modem_chat_run_script(&data->chat, &data->pair_script);
+    modem_chat_match_set_callback(&data->pair_match, NULL);
+    if (ret < 0) {
+        goto unlock_return;
+    }
 
     *mode = data->navigation_mode_response;
 
@@ -734,85 +527,6 @@
     return (ret);
 }
 
-<<<<<<< HEAD
-static int quectel_lcx6g_set_enabled_systems(const struct device *dev, gnss_systems_t systems)
-{
-	struct quectel_lcx6g_data *data = dev->data;
-	gnss_systems_t supported_systems;
-	int ret;
-
-	supported_systems = (GNSS_SYSTEM_GPS | GNSS_SYSTEM_GLONASS | GNSS_SYSTEM_GALILEO |
-			     GNSS_SYSTEM_BEIDOU | GNSS_SYSTEM_QZSS | GNSS_SYSTEM_SBAS);
-
-	if ((~supported_systems) & systems) {
-		return -EINVAL;
-	}
-
-	quectel_lcx6g_lock(dev);
-
-	ret = gnss_nmea0183_snprintk(data->pair_request_buf, sizeof(data->pair_request_buf),
-				     "PAIR066,%u,%u,%u,%u,%u,0",
-				     (0 < (systems & GNSS_SYSTEM_GPS)),
-				     (0 < (systems & GNSS_SYSTEM_GLONASS)),
-				     (0 < (systems & GNSS_SYSTEM_GALILEO)),
-				     (0 < (systems & GNSS_SYSTEM_BEIDOU)),
-				     (0 < (systems & GNSS_SYSTEM_QZSS)));
-	if (ret < 0) {
-		goto unlock_return;
-	}
-
-	ret = modem_chat_script_chat_set_request(&data->pair_script_chat, data->pair_request_buf);
-	if (ret < 0) {
-		goto unlock_return;
-	}
-
-	ret = gnss_nmea0183_snprintk(data->pair_match_buf, sizeof(data->pair_match_buf),
-				     "PAIR001,066,0");
-	if (ret < 0) {
-		goto unlock_return;
-	}
-
-	ret = modem_chat_match_set_match(&data->pair_match, data->pair_match_buf);
-	if (ret < 0) {
-		goto unlock_return;
-	}
-
-	ret = modem_chat_run_script(&data->chat, &data->pair_script);
-	if (ret < 0) {
-		goto unlock_return;
-	}
-
-	ret = gnss_nmea0183_snprintk(data->pair_request_buf, sizeof(data->pair_request_buf),
-				     "PAIR410,%u", (0 < (systems & GNSS_SYSTEM_SBAS)));
-	if (ret < 0) {
-		goto unlock_return;
-	}
-
-	ret = modem_chat_script_chat_set_request(&data->pair_script_chat, data->pair_request_buf);
-	if (ret < 0) {
-		goto unlock_return;
-	}
-
-	ret = gnss_nmea0183_snprintk(data->pair_match_buf, sizeof(data->pair_match_buf),
-				     "PAIR001,410,0");
-	if (ret < 0) {
-		goto unlock_return;
-	}
-
-	ret = modem_chat_match_set_match(&data->pair_match, data->pair_match_buf);
-	if (ret < 0) {
-		goto unlock_return;
-	}
-
-	ret = modem_chat_run_script(&data->chat, &data->pair_script);
-	if (ret < 0) {
-		goto unlock_return;
-	}
-
-unlock_return:
-	quectel_lcx6g_unlock(dev);
-	return ret;
-=======
 static int quectel_lcx6g_set_enabled_systems(const struct device* dev, gnss_systems_t systems) {
     struct quectel_lcx6g_data* data = dev->data;
     gnss_systems_t supported_systems;
@@ -827,7 +541,7 @@
 
     quectel_lcx6g_lock(dev);
 
-    ret = gnss_nmea0183_snprintk(data->dynamic_request_buf, sizeof(data->dynamic_request_buf),
+    ret = gnss_nmea0183_snprintk(data->pair_request_buf, sizeof(data->pair_request_buf),
                                  "PAIR066,%u,%u,%u,%u,%u,0",
                                  (0 < (systems & GNSS_SYSTEM_GPS)),
                                  (0 < (systems & GNSS_SYSTEM_GLONASS)),
@@ -838,38 +552,50 @@
         goto unlock_return;
     }
 
-    data->dynamic_script_chat.request_size = ret;
-
-    ret = gnss_nmea0183_snprintk(data->dynamic_match_buf, sizeof(data->dynamic_match_buf),
+    ret = modem_chat_script_chat_set_request(&data->pair_script_chat, data->pair_request_buf);
+    if (ret < 0) {
+        goto unlock_return;
+    }
+
+    ret = gnss_nmea0183_snprintk(data->pair_match_buf, sizeof(data->pair_match_buf),
                                  "PAIR001,066,0");
     if (ret < 0) {
         goto unlock_return;
     }
 
-    data->dynamic_match.match_size = ret;
-
-    ret = modem_chat_run_script(&data->chat, &data->dynamic_script);
-    if (ret < 0) {
-        goto unlock_return;
-    }
-
-    ret = gnss_nmea0183_snprintk(data->dynamic_request_buf, sizeof(data->dynamic_request_buf),
+    ret = modem_chat_match_set_match(&data->pair_match, data->pair_match_buf);
+    if (ret < 0) {
+        goto unlock_return;
+    }
+
+    ret = modem_chat_run_script(&data->chat, &data->pair_script);
+    if (ret < 0) {
+        goto unlock_return;
+    }
+
+    ret = gnss_nmea0183_snprintk(data->pair_request_buf, sizeof(data->pair_request_buf),
                                  "PAIR410,%u", (0 < (systems & GNSS_SYSTEM_SBAS)));
     if (ret < 0) {
         goto unlock_return;
     }
 
-    data->dynamic_script_chat.request_size = ret;
-
-    ret = gnss_nmea0183_snprintk(data->dynamic_match_buf, sizeof(data->dynamic_match_buf),
+    ret = modem_chat_script_chat_set_request(&data->pair_script_chat, data->pair_request_buf);
+    if (ret < 0) {
+        goto unlock_return;
+    }
+
+    ret = gnss_nmea0183_snprintk(data->pair_match_buf, sizeof(data->pair_match_buf),
                                  "PAIR001,410,0");
     if (ret < 0) {
         goto unlock_return;
     }
 
-    data->dynamic_match.match_size = ret;
-
-    ret = modem_chat_run_script(&data->chat, &data->dynamic_script);
+    ret = modem_chat_match_set_match(&data->pair_match, data->pair_match_buf);
+    if (ret < 0) {
+        goto unlock_return;
+    }
+
+    ret = modem_chat_run_script(&data->chat, &data->pair_script);
     if (ret < 0) {
         goto unlock_return;
     }
@@ -877,7 +603,6 @@
 unlock_return :
     quectel_lcx6g_unlock(dev);
     return (ret);
->>>>>>> 3b99931e
 }
 
 static inline bool search_mode_enabled(char const* arg) {
@@ -916,91 +641,53 @@
 
     quectel_lcx6g_lock(dev);
 
-<<<<<<< HEAD
-	ret = gnss_nmea0183_snprintk(data->pair_request_buf, sizeof(data->pair_request_buf),
-				     "PAIR067");
-	if (ret < 0) {
-		goto unlock_return;
-	}
-
-	ret = modem_chat_script_chat_set_request(&data->pair_script_chat, data->pair_request_buf);
-	if (ret < 0) {
-		goto unlock_return;
-	}
-
-	strncpy(data->pair_match_buf, "$PAIR067,", sizeof(data->pair_match_buf));
-	ret = modem_chat_match_set_match(&data->pair_match, data->pair_match_buf);
-	if (ret < 0) {
-		goto unlock_return;
-	}
-
-	modem_chat_match_set_callback(&data->pair_match, quectel_lcx6g_get_search_mode_callback);
-	ret = modem_chat_run_script(&data->chat, &data->pair_script);
-	modem_chat_match_set_callback(&data->pair_match, NULL);
-	if (ret < 0) {
-		goto unlock_return;
-	}
-
-	ret = gnss_nmea0183_snprintk(data->pair_request_buf, sizeof(data->pair_request_buf),
-				     "PAIR411");
-	if (ret < 0) {
-		goto unlock_return;
-	}
-
-	ret = modem_chat_script_chat_set_request(&data->pair_script_chat, data->pair_request_buf);
-	if (ret < 0) {
-		goto unlock_return;
-	}
-
-	strncpy(data->pair_match_buf, "$PAIR411,", sizeof(data->pair_match_buf));
-	ret = modem_chat_match_set_match(&data->pair_match, data->pair_match_buf);
-	if (ret < 0) {
-		goto unlock_return;
-	}
-
-	modem_chat_match_set_callback(&data->pair_match, quectel_lcx6g_get_sbas_status_callback);
-	ret = modem_chat_run_script(&data->chat, &data->pair_script);
-	modem_chat_match_set_callback(&data->pair_match, NULL);
-	if (ret < 0) {
-		goto unlock_return;
-	}
-=======
-    ret = gnss_nmea0183_snprintk(data->dynamic_request_buf, sizeof(data->dynamic_request_buf),
+    ret = gnss_nmea0183_snprintk(data->pair_request_buf, sizeof(data->pair_request_buf),
                                  "PAIR067");
     if (ret < 0) {
         goto unlock_return;
     }
 
-    data->dynamic_script_chat.request_size = ret;
-
-    strncpy(data->dynamic_match_buf, "$PAIR067,", sizeof(data->dynamic_match_buf));
-    data->dynamic_match.match_size = sizeof("$PAIR067,") - 1;
-    data->dynamic_match.callback   = quectel_lcx6g_get_search_mode_callback;
-
-    ret = modem_chat_run_script(&data->chat, &data->dynamic_script);
-    data->dynamic_match.callback = NULL;
-    if (ret < 0) {
-        goto unlock_return;
-    }
-
-    ret = gnss_nmea0183_snprintk(data->dynamic_request_buf, sizeof(data->dynamic_request_buf),
+    ret = modem_chat_script_chat_set_request(&data->pair_script_chat, data->pair_request_buf);
+    if (ret < 0) {
+        goto unlock_return;
+    }
+
+    strncpy(data->pair_match_buf, "$PAIR067,", sizeof(data->pair_match_buf));
+    ret = modem_chat_match_set_match(&data->pair_match, data->pair_match_buf);
+    if (ret < 0) {
+        goto unlock_return;
+    }
+
+    modem_chat_match_set_callback(&data->pair_match, quectel_lcx6g_get_search_mode_callback);
+    ret = modem_chat_run_script(&data->chat, &data->pair_script);
+    modem_chat_match_set_callback(&data->pair_match, NULL);
+    if (ret < 0) {
+        goto unlock_return;
+    }
+
+    ret = gnss_nmea0183_snprintk(data->pair_request_buf, sizeof(data->pair_request_buf),
                                  "PAIR411");
     if (ret < 0) {
         goto unlock_return;
     }
 
-    data->dynamic_script_chat.request_size = ret;
-
-    strncpy(data->dynamic_match_buf, "$PAIR411,", sizeof(data->dynamic_match_buf));
-    data->dynamic_match.match_size = sizeof("$PAIR411,") - 1;
-    data->dynamic_match.callback   = quectel_lcx6g_get_sbas_status_callback;
-
-    ret = modem_chat_run_script(&data->chat, &data->dynamic_script);
-    data->dynamic_match.callback = NULL;
-    if (ret < 0) {
-        goto unlock_return;
-    }
->>>>>>> 3b99931e
+    ret = modem_chat_script_chat_set_request(&data->pair_script_chat, data->pair_request_buf);
+    if (ret < 0) {
+        goto unlock_return;
+    }
+
+    strncpy(data->pair_match_buf, "$PAIR411,", sizeof(data->pair_match_buf));
+    ret = modem_chat_match_set_match(&data->pair_match, data->pair_match_buf);
+    if (ret < 0) {
+        goto unlock_return;
+    }
+
+    modem_chat_match_set_callback(&data->pair_match, quectel_lcx6g_get_sbas_status_callback);
+    ret = modem_chat_run_script(&data->chat, &data->pair_script);
+    modem_chat_match_set_callback(&data->pair_match, NULL);
+    if (ret < 0) {
+        goto unlock_return;
+    }
 
     *systems = data->enabled_systems_response;
 
@@ -1074,46 +761,21 @@
     return modem_chat_init(&data->chat, &chat_config);
 }
 
-<<<<<<< HEAD
-static void quectel_lcx6g_init_pair_script(const struct device *dev)
-{
-	struct quectel_lcx6g_data *data = dev->data;
-
-	modem_chat_match_init(&data->pair_match);
-	modem_chat_match_set_separators(&data->pair_match, ",*");
-
-	modem_chat_script_chat_init(&data->pair_script_chat);
-	modem_chat_script_chat_set_response_matches(&data->pair_script_chat,
-						    &data->pair_match, 1);
-
-	modem_chat_script_init(&data->pair_script);
-	modem_chat_script_set_name(&data->pair_script, "pair");
-	modem_chat_script_set_script_chats(&data->pair_script, &data->pair_script_chat, 1);
-	modem_chat_script_set_abort_matches(&data->pair_script, NULL, 0);
-	modem_chat_script_set_timeout(&data->pair_script, 10);
-=======
-static void quectel_lcx6g_init_dynamic_script(const struct device* dev) {
-    struct quectel_lcx6g_data* data = dev->data;
-
-    data->dynamic_match.match           = data->dynamic_match_buf;
-    data->dynamic_match.separators      = data->dynamic_separators_buf;
-    data->dynamic_match.separators_size = sizeof(data->dynamic_separators_buf);
-    data->dynamic_match.wildcards       = false;
-    data->dynamic_match.partial         = false;
-
-    data->dynamic_script_chat.request               = data->dynamic_request_buf;
-    data->dynamic_script_chat.response_matches      = &data->dynamic_match;
-    data->dynamic_script_chat.response_matches_size = 1;
-    data->dynamic_script_chat.timeout               = 0;
-
-    data->dynamic_script.name               = "pair";
-    data->dynamic_script.script_chats       = &data->dynamic_script_chat;
-    data->dynamic_script.script_chats_size  = 1;
-    data->dynamic_script.abort_matches      = NULL;
-    data->dynamic_script.abort_matches_size = 0;
-    data->dynamic_script.callback           = NULL;
-    data->dynamic_script.timeout            = 10;
->>>>>>> 3b99931e
+static void quectel_lcx6g_init_pair_script(const struct device* dev) {
+    struct quectel_lcx6g_data* data = dev->data;
+
+    modem_chat_match_init(&data->pair_match);
+    modem_chat_match_set_separators(&data->pair_match, ",*");
+
+    modem_chat_script_chat_init(&data->pair_script_chat);
+    modem_chat_script_chat_set_response_matches(&data->pair_script_chat,
+                                                &data->pair_match, 1);
+
+    modem_chat_script_init(&data->pair_script);
+    modem_chat_script_set_name(&data->pair_script, "pair");
+    modem_chat_script_set_script_chats(&data->pair_script, &data->pair_script_chat, 1);
+    modem_chat_script_set_abort_matches(&data->pair_script, NULL, 0);
+    modem_chat_script_set_timeout(&data->pair_script, 10);
 }
 
 static int quectel_lcx6g_init(const struct device* dev) {
@@ -1134,11 +796,7 @@
         return (ret);
     }
 
-<<<<<<< HEAD
-	quectel_lcx6g_init_pair_script(dev);
-=======
-    quectel_lcx6g_init_dynamic_script(dev);
->>>>>>> 3b99931e
+    quectel_lcx6g_init_pair_script(dev);
 
     quectel_lcx6g_pm_changed(dev);
 
@@ -1157,26 +815,6 @@
 }
 
 #define LCX6G_INST_NAME(inst, name) \
-<<<<<<< HEAD
-	_CONCAT(_CONCAT(_CONCAT(name, _), DT_DRV_COMPAT), inst)
-
-#define LCX6G_DEVICE(inst)								\
-	static struct quectel_lcx6g_config LCX6G_INST_NAME(inst, config) = {		\
-		.uart = DEVICE_DT_GET(DT_INST_BUS(inst)),				\
-		.pps_mode = DT_INST_STRING_UPPER_TOKEN(inst, pps_mode),			\
-		.pps_pulse_width = DT_INST_PROP(inst, pps_pulse_width),			\
-	};										\
-											\
-	static struct quectel_lcx6g_data LCX6G_INST_NAME(inst, data) = {		\
-		.chat_delimiter = {'\r', '\n'},						\
-	};										\
-											\
-	PM_DEVICE_DT_INST_DEFINE(inst, quectel_lcx6g_pm_action);			\
-											\
-	DEVICE_DT_INST_DEFINE(inst, quectel_lcx6g_init, PM_DEVICE_DT_INST_GET(inst),	\
-			 &LCX6G_INST_NAME(inst, data), &LCX6G_INST_NAME(inst, config),	\
-			 POST_KERNEL, CONFIG_GNSS_INIT_PRIORITY, &gnss_api);
-=======
     _CONCAT(_CONCAT(_CONCAT(name, _), DT_DRV_COMPAT), inst)
 
 #define LCX6G_DEVICE(inst)                                      \
@@ -1188,7 +826,6 @@
                                                                             \
     static struct quectel_lcx6g_data LCX6G_INST_NAME(inst, data) = {        \
         .chat_delimiter         = {'\r', '\n'},                             \
-        .dynamic_separators_buf = { ',',  '*'},                             \
     };                                                                      \
                                                                             \
     PM_DEVICE_DT_INST_DEFINE(inst, quectel_lcx6g_pm_action);                \
@@ -1196,7 +833,6 @@
     DEVICE_DT_INST_DEFINE(inst, quectel_lcx6g_init, PM_DEVICE_DT_INST_GET(inst),        \
                           &LCX6G_INST_NAME(inst, data), &LCX6G_INST_NAME(inst, config), \
                           POST_KERNEL, CONFIG_GNSS_INIT_PRIORITY, &gnss_api);
->>>>>>> 3b99931e
 
 #define DT_DRV_COMPAT quectel_lc26g
 DT_INST_FOREACH_STATUS_OKAY(LCX6G_DEVICE)
