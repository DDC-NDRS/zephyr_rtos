--- conflicted
+++ resolved
@@ -42,44 +42,6 @@
 };
 
 struct quectel_lcx6g_data {
-<<<<<<< HEAD
-	struct gnss_nmea0183_match_data match_data;
-#if CONFIG_GNSS_SATELLITES
-	struct gnss_satellite satellites[CONFIG_GNSS_QUECTEL_LCX6G_SAT_ARRAY_SIZE];
-#endif
-
-	/* UART backend */
-	struct modem_pipe *uart_pipe;
-	struct modem_backend_uart uart_backend;
-	uint8_t uart_backend_receive_buf[CONFIG_GNSS_QUECTEL_LCX6G_UART_RX_BUF_SIZE];
-	uint8_t uart_backend_transmit_buf[CONFIG_GNSS_QUECTEL_LCX6G_UART_TX_BUF_SIZE];
-
-	/* Modem chat */
-	struct modem_chat chat;
-	uint8_t chat_receive_buf[256];
-	uint8_t chat_delimiter[2];
-	uint8_t *chat_argv[32];
-
-	/* Dynamic chat script */
-	uint8_t dynamic_match_buf[32];
-	uint8_t dynamic_separators_buf[2];
-	uint8_t dynamic_request_buf[32];
-	struct modem_chat_match dynamic_match;
-	struct modem_chat_script_chat dynamic_script_chat;
-	struct modem_chat_script dynamic_script;
-
-	/* Allocation for responses from GNSS modem */
-	union {
-		uint16_t fix_rate_response;
-		gnss_systems_t enabled_systems_response;
-		enum gnss_navigation_mode navigation_mode_response;
-	};
-
-	struct k_sem lock;
-	k_timeout_t pm_timeout;
-};
-
-=======
     struct gnss_nmea0183_match_data match_data;
     #if CONFIG_GNSS_SATELLITES
     struct gnss_satellite satellites[CONFIG_GNSS_QUECTEL_LCX6G_SAT_ARRAY_SIZE];
@@ -112,22 +74,10 @@
         enum gnss_navigation_mode navigation_mode_response;
     };
 
-    struct k_spinlock lock;
-	k_timeout_t pm_timeout;
+    struct k_sem lock;
+    k_timeout_t  pm_timeout;
 };
 
-#define MODEM_CHAT_SCRIPT_NO_ABORT_DEFINE(_sym, _script_chats, _callback, _timeout) \
-    static struct modem_chat_script _sym = {                    \
-        .name               = #_sym,                            \
-        .script_chats       = _script_chats,                    \
-        .script_chats_size  = ARRAY_SIZE(_script_chats),        \
-        .abort_matches      = NULL,                             \
-        .abort_matches_size = 0,                                \
-        .callback           = _callback,                        \
-        .timeout            = _timeout                          \
-    }
-
->>>>>>> e5f33646
 #ifdef CONFIG_PM_DEVICE
 MODEM_CHAT_MATCH_DEFINE(pair003_success_match, "$PAIR001,003,0*38", "", NULL);
 MODEM_CHAT_SCRIPT_CMDS_DEFINE(
@@ -141,22 +91,8 @@
 
 MODEM_CHAT_MATCH_DEFINE(pair062_ack_match, "$PAIR001,062,0*3F", "", NULL);
 MODEM_CHAT_SCRIPT_CMDS_DEFINE(
-<<<<<<< HEAD
-	resume_script_cmds,
-	MODEM_CHAT_SCRIPT_CMD_RESP("$PAIR002*38", modem_chat_any_match),
-	MODEM_CHAT_SCRIPT_CMD_RESP("$PAIR062,0,1*3F", pair062_ack_match),
-	MODEM_CHAT_SCRIPT_CMD_RESP("$PAIR062,1,0*3F", pair062_ack_match),
-	MODEM_CHAT_SCRIPT_CMD_RESP("$PAIR062,2,0*3C", pair062_ack_match),
-#if CONFIG_GNSS_SATELLITES
-	MODEM_CHAT_SCRIPT_CMD_RESP("$PAIR062,3,5*38", pair062_ack_match),
-#else
-	MODEM_CHAT_SCRIPT_CMD_RESP("$PAIR062,3,0*3D", pair062_ack_match),
-#endif
-	MODEM_CHAT_SCRIPT_CMD_RESP("$PAIR062,4,1*3B", pair062_ack_match),
-	MODEM_CHAT_SCRIPT_CMD_RESP("$PAIR062,5,0*3B", pair062_ack_match),
-=======
     resume_script_cmds,
-    MODEM_CHAT_SCRIPT_CMD_RESP("$PAIR002*38", any_match),
+    MODEM_CHAT_SCRIPT_CMD_RESP("$PAIR002*38", modem_chat_any_match),
     MODEM_CHAT_SCRIPT_CMD_RESP("$PAIR062,0,1*3F", pair062_ack_match),
     MODEM_CHAT_SCRIPT_CMD_RESP("$PAIR062,1,0*3F", pair062_ack_match),
     MODEM_CHAT_SCRIPT_CMD_RESP("$PAIR062,2,0*3C", pair062_ack_match),
@@ -167,7 +103,6 @@
     #endif
     MODEM_CHAT_SCRIPT_CMD_RESP("$PAIR062,4,1*3B", pair062_ack_match),
     MODEM_CHAT_SCRIPT_CMD_RESP("$PAIR062,5,0*3B", pair062_ack_match)
->>>>>>> e5f33646
 );
 
 MODEM_CHAT_SCRIPT_NO_ABORT_DEFINE(resume_script, resume_script_cmds,
@@ -225,30 +160,21 @@
     return modem_chat_run_script(&data->chat, &data->dynamic_script);
 }
 
-<<<<<<< HEAD
-static void quectel_lcx6g_lock(const struct device *dev)
-{
-	struct quectel_lcx6g_data *data = dev->data;
-
-	(void)k_sem_take(&data->lock, K_FOREVER);
-}
-
-static void quectel_lcx6g_unlock(const struct device *dev)
-{
-	struct quectel_lcx6g_data *data = dev->data;
-
-	k_sem_give(&data->lock);
-}
-
-static void quectel_lcx6g_pm_changed(const struct device *dev)
-{
-	struct quectel_lcx6g_data *data = dev->data;
-	uint32_t pm_ready_at_ms;
-=======
+static void quectel_lcx6g_lock(const struct device* dev) {
+    struct quectel_lcx6g_data* data = dev->data;
+
+    (void) k_sem_take(&data->lock, K_FOREVER);
+}
+
+static void quectel_lcx6g_unlock(const struct device* dev) {
+    struct quectel_lcx6g_data* data = dev->data;
+
+    k_sem_give(&data->lock);
+}
+
 static void quectel_lcx6g_pm_changed(const struct device* dev) {
     struct quectel_lcx6g_data* data = dev->data;
     uint32_t pm_ready_at_ms;
->>>>>>> e5f33646
 
     pm_ready_at_ms   = k_uptime_get() + QUECTEL_LCX6G_PM_TIMEOUT_MS;
     data->pm_timeout = K_TIMEOUT_ABS_MS(pm_ready_at_ms);
@@ -327,32 +253,22 @@
 }
 
 static int quectel_lcx6g_turn_off(const struct device* dev) {
-    struct quectel_lcx6g_data *data = dev->data;
+    struct quectel_lcx6g_data* data = dev->data;
 
     LOG_INF("Powered off");
 
     return modem_pipe_close(data->uart_pipe);
 }
 
-<<<<<<< HEAD
-static int quectel_lcx6g_pm_action(const struct device *dev, enum pm_device_action action)
-{
-	int ret = -ENOTSUP;
-
-	quectel_lcx6g_lock(dev);
-=======
 static int quectel_lcx6g_pm_action(const struct device* dev, enum pm_device_action action) {
-    struct quectel_lcx6g_data* data = dev->data;
-    k_spinlock_key_t key;
     int ret = -ENOTSUP;
 
-    key = k_spin_lock(&data->lock);
+    quectel_lcx6g_lock(dev);
 
     switch (action) {
         case PM_DEVICE_ACTION_SUSPEND :
             ret = quectel_lcx6g_suspend(dev);
             break;
->>>>>>> e5f33646
 
         case PM_DEVICE_ACTION_RESUME :
             ret = quectel_lcx6g_resume(dev);
@@ -373,38 +289,21 @@
 
     quectel_lcx6g_pm_changed(dev);
 
-    k_spin_unlock(&data->lock, key);
-
-<<<<<<< HEAD
-	quectel_lcx6g_unlock(dev);
-	return ret;
+    quectel_lcx6g_unlock(dev);
+
+    return (ret);
 }
 #endif /* CONFIG_PM_DEVICE */
 
-static int quectel_lcx6g_set_fix_rate(const struct device *dev, uint32_t fix_interval_ms)
-{
-	struct quectel_lcx6g_data *data = dev->data;
-	int ret;
-=======
-    return (ret);
-}
-#endif /* CONFIG_PM_DEVICE */
-
 static int quectel_lcx6g_set_fix_rate(const struct device* dev, uint32_t fix_interval_ms) {
     struct quectel_lcx6g_data* data = dev->data;
-    k_spinlock_key_t key;
-    int ret;
->>>>>>> e5f33646
+    int ret;
 
     if ((fix_interval_ms < 100) || (fix_interval_ms > 1000)) {
         return (-EINVAL);
     }
 
-<<<<<<< HEAD
-	quectel_lcx6g_lock(dev);
-=======
-    key = k_spin_lock(&data->lock);
->>>>>>> e5f33646
+    quectel_lcx6g_lock(dev);
 
     ret = gnss_nmea0183_snprintk(data->dynamic_request_buf, sizeof(data->dynamic_request_buf),
                                  "PAIR050,%u", fix_interval_ms);
@@ -427,15 +326,9 @@
         goto unlock_return;
     }
 
-<<<<<<< HEAD
-unlock_return:
-	quectel_lcx6g_unlock(dev);
-	return ret;
-=======
 unlock_return :
-    k_spin_unlock(&data->lock, key);
+    quectel_lcx6g_unlock(dev);
     return (ret);
->>>>>>> e5f33646
 }
 
 static void quectel_lcx6g_get_fix_rate_callback(struct modem_chat* chat, char** argv,
@@ -454,21 +347,11 @@
     data->fix_rate_response = (uint16_t)tmp;
 }
 
-<<<<<<< HEAD
-static int quectel_lcx6g_get_fix_rate(const struct device *dev, uint32_t *fix_interval_ms)
-{
-	struct quectel_lcx6g_data *data = dev->data;
-	int ret;
-
-	quectel_lcx6g_lock(dev);
-=======
 static int quectel_lcx6g_get_fix_rate(const struct device* dev, uint32_t* fix_interval_ms) {
     struct quectel_lcx6g_data* data = dev->data;
-    k_spinlock_key_t key;
-    int ret;
-
-    key = k_spin_lock(&data->lock);
->>>>>>> e5f33646
+    int ret;
+
+    quectel_lcx6g_lock(dev);
 
     ret = gnss_nmea0183_snprintk(data->dynamic_request_buf, sizeof(data->dynamic_request_buf),
                                  "PAIR051");
@@ -490,73 +373,14 @@
 
     *fix_interval_ms = data->fix_rate_response;
 
-<<<<<<< HEAD
-unlock_return:
-	quectel_lcx6g_unlock(dev);
-	return 0;
-}
-
-static int quectel_lcx6g_set_navigation_mode(const struct device *dev,
-					     enum gnss_navigation_mode mode)
-{
-	struct quectel_lcx6g_data *data = dev->data;
-	uint8_t navigation_mode = 0;
-	int ret;
-
-	switch (mode) {
-	case GNSS_NAVIGATION_MODE_ZERO_DYNAMICS:
-		navigation_mode = QUECTEL_LCX6G_PAIR_NAV_MODE_STATIONARY;
-		break;
-
-	case GNSS_NAVIGATION_MODE_LOW_DYNAMICS:
-		navigation_mode = QUECTEL_LCX6G_PAIR_NAV_MODE_FITNESS;
-		break;
-
-	case GNSS_NAVIGATION_MODE_BALANCED_DYNAMICS:
-		navigation_mode = QUECTEL_LCX6G_PAIR_NAV_MODE_NORMAL;
-		break;
-
-	case GNSS_NAVIGATION_MODE_HIGH_DYNAMICS:
-		navigation_mode = QUECTEL_LCX6G_PAIR_NAV_MODE_DRONE;
-		break;
-	}
-
-	quectel_lcx6g_lock(dev);
-
-	ret = gnss_nmea0183_snprintk(data->dynamic_request_buf, sizeof(data->dynamic_request_buf),
-				     "PAIR080,%u", navigation_mode);
-	if (ret < 0) {
-		goto unlock_return;
-	}
-
-	data->dynamic_script_chat.request_size = ret;
-
-	ret = gnss_nmea0183_snprintk(data->dynamic_match_buf, sizeof(data->dynamic_match_buf),
-				     "PAIR001,080,0");
-	if (ret < 0) {
-		goto unlock_return;
-	}
-
-	data->dynamic_match.match_size = ret;
-
-	ret = modem_chat_run_script(&data->chat, &data->dynamic_script);
-	if (ret < 0) {
-		goto unlock_return;
-	}
-
-unlock_return:
-	quectel_lcx6g_unlock(dev);
-	return ret;
-=======
 unlock_return :
-    k_spin_unlock(&data->lock, key);
+    quectel_lcx6g_unlock(dev);
     return (0);
 }
 
 static int quectel_lcx6g_set_navigation_mode(const struct device* dev,
                                              enum gnss_navigation_mode mode) {
     struct quectel_lcx6g_data* data = dev->data;
-    k_spinlock_key_t key;
     uint8_t navigation_mode;
     int ret;
 
@@ -582,7 +406,7 @@
             break;
     }
 
-    key = k_spin_lock(&data->lock);
+    quectel_lcx6g_lock(dev);
 
     ret = gnss_nmea0183_snprintk(data->dynamic_request_buf, sizeof(data->dynamic_request_buf),
                                  "PAIR080,%u", navigation_mode);
@@ -606,9 +430,8 @@
     }
 
 unlock_return :
-    k_spin_unlock(&data->lock, key);
+    quectel_lcx6g_unlock(dev);
     return (ret);
->>>>>>> e5f33646
 }
 
 static void quectel_lcx6g_get_navigation_mode_callback(struct modem_chat* chat, char** argv,
@@ -643,23 +466,12 @@
     }
 }
 
-<<<<<<< HEAD
-static int quectel_lcx6g_get_navigation_mode(const struct device *dev,
-					     enum gnss_navigation_mode *mode)
-{
-	struct quectel_lcx6g_data *data = dev->data;
-	int ret;
-
-	quectel_lcx6g_lock(dev);
-=======
 static int quectel_lcx6g_get_navigation_mode(const struct device* dev,
                                              enum gnss_navigation_mode* mode) {
     struct quectel_lcx6g_data* data = dev->data;
-    k_spinlock_key_t key;
-    int ret;
-
-    key = k_spin_lock(&data->lock);
->>>>>>> e5f33646
+    int ret;
+
+    quectel_lcx6g_lock(dev);
 
     ret = gnss_nmea0183_snprintk(data->dynamic_request_buf, sizeof(data->dynamic_request_buf),
                                  "PAIR081");
@@ -681,87 +493,14 @@
 
     *mode = data->navigation_mode_response;
 
-<<<<<<< HEAD
-unlock_return:
-	quectel_lcx6g_unlock(dev);
-	return ret;
-}
-
-static int quectel_lcx6g_set_enabled_systems(const struct device *dev, gnss_systems_t systems)
-{
-	struct quectel_lcx6g_data *data = dev->data;
-	gnss_systems_t supported_systems;
-	int ret;
-
-	supported_systems = (GNSS_SYSTEM_GPS | GNSS_SYSTEM_GLONASS | GNSS_SYSTEM_GALILEO |
-			     GNSS_SYSTEM_BEIDOU | GNSS_SYSTEM_QZSS | GNSS_SYSTEM_SBAS);
-
-	if ((~supported_systems) & systems) {
-		return -EINVAL;
-	}
-
-	quectel_lcx6g_lock(dev);
-
-	ret = gnss_nmea0183_snprintk(data->dynamic_request_buf, sizeof(data->dynamic_request_buf),
-				     "PAIR066,%u,%u,%u,%u,%u,0",
-				     (0 < (systems & GNSS_SYSTEM_GPS)),
-				     (0 < (systems & GNSS_SYSTEM_GLONASS)),
-				     (0 < (systems & GNSS_SYSTEM_GALILEO)),
-				     (0 < (systems & GNSS_SYSTEM_BEIDOU)),
-				     (0 < (systems & GNSS_SYSTEM_QZSS)));
-	if (ret < 0) {
-		goto unlock_return;
-	}
-
-	data->dynamic_script_chat.request_size = ret;
-
-	ret = gnss_nmea0183_snprintk(data->dynamic_match_buf, sizeof(data->dynamic_match_buf),
-				     "PAIR001,066,0");
-	if (ret < 0) {
-		goto unlock_return;
-	}
-
-	data->dynamic_match.match_size = ret;
-
-	ret = modem_chat_run_script(&data->chat, &data->dynamic_script);
-	if (ret < 0) {
-		goto unlock_return;
-	}
-
-	ret = gnss_nmea0183_snprintk(data->dynamic_request_buf, sizeof(data->dynamic_request_buf),
-				     "PAIR410,%u", (0 < (systems & GNSS_SYSTEM_SBAS)));
-	if (ret < 0) {
-		goto unlock_return;
-	}
-
-	data->dynamic_script_chat.request_size = ret;
-
-	ret = gnss_nmea0183_snprintk(data->dynamic_match_buf, sizeof(data->dynamic_match_buf),
-				     "PAIR001,410,0");
-	if (ret < 0) {
-		goto unlock_return;
-	}
-
-	data->dynamic_match.match_size = ret;
-
-	ret = modem_chat_run_script(&data->chat, &data->dynamic_script);
-	if (ret < 0) {
-		goto unlock_return;
-	}
-
-unlock_return:
-	quectel_lcx6g_unlock(dev);
-	return ret;
-=======
 unlock_return :
-    k_spin_unlock(&data->lock, key);
+    quectel_lcx6g_unlock(dev);
     return (ret);
 }
 
 static int quectel_lcx6g_set_enabled_systems(const struct device* dev, gnss_systems_t systems) {
     struct quectel_lcx6g_data* data = dev->data;
     gnss_systems_t supported_systems;
-    k_spinlock_key_t key;
     int ret;
 
     supported_systems = (GNSS_SYSTEM_GPS    | GNSS_SYSTEM_GLONASS | GNSS_SYSTEM_GALILEO |
@@ -771,7 +510,7 @@
         return (-EINVAL);
     }
 
-    key = k_spin_lock(&data->lock);
+    quectel_lcx6g_lock(dev);
 
     ret = gnss_nmea0183_snprintk(data->dynamic_request_buf, sizeof(data->dynamic_request_buf),
                                  "PAIR066,%u,%u,%u,%u,%u,0",
@@ -821,9 +560,8 @@
     }
 
 unlock_return :
-    k_spin_unlock(&data->lock, key);
+    quectel_lcx6g_unlock(dev);
     return (ret);
->>>>>>> e5f33646
 }
 
 static inline bool search_mode_enabled(char const* arg) {
@@ -858,19 +596,9 @@
 
 static int quectel_lcx6g_get_enabled_systems(const struct device* dev, gnss_systems_t* systems) {
     struct quectel_lcx6g_data* data = dev->data;
-    k_spinlock_key_t key;
-    int ret;
-
-<<<<<<< HEAD
-static int quectel_lcx6g_get_enabled_systems(const struct device *dev, gnss_systems_t *systems)
-{
-	struct quectel_lcx6g_data *data = dev->data;
-	int ret;
-
-	quectel_lcx6g_lock(dev);
-=======
-    key = k_spin_lock(&data->lock);
->>>>>>> e5f33646
+    int ret;
+
+    quectel_lcx6g_lock(dev);
 
     ret = gnss_nmea0183_snprintk(data->dynamic_request_buf, sizeof(data->dynamic_request_buf),
                                  "PAIR067");
@@ -910,15 +638,9 @@
 
     *systems = data->enabled_systems_response;
 
-<<<<<<< HEAD
-unlock_return:
-	quectel_lcx6g_unlock(dev);
-	return ret;
-=======
 unlock_return :
-    k_spin_unlock(&data->lock, key);
+    quectel_lcx6g_unlock(dev);
     return (ret);
->>>>>>> e5f33646
 }
 
 static int quectel_lcx6g_get_supported_systems(const struct device* dev, gnss_systems_t* systems) {
@@ -1009,27 +731,16 @@
     data->dynamic_script.timeout            = 10;
 }
 
-<<<<<<< HEAD
-static int quectel_lcx6g_init(const struct device *dev)
-{
-	struct quectel_lcx6g_data *data = dev->data;
-	int ret;
-
-	k_sem_init(&data->lock, 1, 1);
-
-	ret = quectel_lcx6g_init_nmea0183_match(dev);
-	if (ret < 0) {
-		return ret;
-	}
-=======
 static int quectel_lcx6g_init(const struct device* dev) {
-    int ret;
+    struct quectel_lcx6g_data* data = dev->data;
+    int ret;
+
+    k_sem_init(&data->lock, 1, 1);
 
     ret = quectel_lcx6g_init_nmea0183_match(dev);
     if (ret < 0) {
         return (ret);
     }
->>>>>>> e5f33646
 
     quectel_lcx6g_init_pipe(dev);
 
@@ -1068,7 +779,7 @@
                                                                             \
     static struct quectel_lcx6g_data LCX6G_INST_NAME(inst, data) = {        \
         .chat_delimiter         = {'\r', '\n'},                             \
-        .dynamic_separators_buf = { ',', '*' },                             \
+        .dynamic_separators_buf = { ',',  '*'},                             \
     };                                                                      \
                                                                             \
     PM_DEVICE_DT_INST_DEFINE(inst, quectel_lcx6g_pm_action);                \
