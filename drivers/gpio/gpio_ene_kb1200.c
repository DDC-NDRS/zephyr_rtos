--- conflicted
+++ resolved
@@ -221,12 +221,7 @@
 	};                                                                                         \
 	static struct gpio_kb1200_data gpio_kb1200_##n##_data;                                     \
 	DEVICE_DT_INST_DEFINE(n, kb1200_gpio_##n##_init, NULL, &gpio_kb1200_##n##_data,            \
-<<<<<<< HEAD
-			      &port_##n##_kb1200_config, POST_KERNEL,                              \
-			      CONFIG_KERNEL_INIT_PRIORITY_DEVICE, &kb1200_gpio_api);
-=======
 			      &port_##n##_kb1200_config, PRE_KERNEL_1, CONFIG_GPIO_INIT_PRIORITY,  \
 			      &kb1200_gpio_api);
->>>>>>> 06be6ebf
 
 DT_INST_FOREACH_STATUS_OKAY(KB1200_GPIO_INIT)