/*
 * Copyright (c) 2017 Intel Corporation
 * Copyright (c) 2021-2025 Espressif Systems (Shanghai) Co., Ltd.
 *
 * SPDX-License-Identifier: Apache-2.0
 */

#define DT_DRV_COMPAT espressif_esp32_gpio

/* Include esp-idf headers first to avoid redefining BIT() macro */
#include <soc/gpio_reg.h>
#include <soc/io_mux_reg.h>
#include <soc/soc.h>
#include <hal/gpio_ll.h>
#include <esp_attr.h>
#include <hal/rtc_io_hal.h>

#include <soc.h>
#include <errno.h>
#include <zephyr/device.h>
#include <zephyr/drivers/gpio.h>
#include <zephyr/dt-bindings/gpio/espressif-esp32-gpio.h>
<<<<<<< HEAD
#if defined(CONFIG_SOC_SERIES_ESP32C2) || \
    defined(CONFIG_SOC_SERIES_ESP32C3) || \
    defined(CONFIG_SOC_SERIES_ESP32C6)
#include <zephyr/drivers/interrupt_controller/intc_esp32c3.h>
#else
=======
>>>>>>> 8f2879a1
#include <zephyr/drivers/interrupt_controller/intc_esp32.h>
#include <zephyr/kernel.h>
#include <zephyr/sys/util.h>

#include <zephyr/drivers/gpio/gpio_utils.h>

#include <zephyr/logging/log.h>
LOG_MODULE_REGISTER(gpio_esp32, CONFIG_LOG_DEFAULT_LEVEL);

#ifdef CONFIG_SOC_SERIES_ESP32C2
#define out         out.val
#define in          in.val
#define out_w1ts    out_w1ts.val
#define out_w1tc    out_w1tc.val
/* arch_curr_cpu() is not available for riscv based chips */
#define CPU_ID()  0
#elif CONFIG_SOC_SERIES_ESP32C3
/* gpio structs in esp32c3 series are different from xtensa ones */
#define out         out.data
#define in          in.data
#define out_w1ts    out_w1ts.val
#define out_w1tc    out_w1tc.val
/* arch_curr_cpu() is not available for riscv based chips */
<<<<<<< HEAD
#define CPU_ID()    0
#define ISR_HANDLER isr_handler_t
=======
#define CPU_ID()  0
>>>>>>> 8f2879a1
#elif defined(CONFIG_SOC_SERIES_ESP32C6)
/* gpio structs in esp32c6 are also different */
#define out         out.out_data_orig
#define in          in.in_data_next
#define out_w1ts    out_w1ts.val
#define out_w1tc    out_w1tc.val
/* arch_curr_cpu() is not available for riscv based chips */
<<<<<<< HEAD
#define CPU_ID()    0
#define ISR_HANDLER isr_handler_t
#else
#define CPU_ID()    arch_curr_cpu()->id
#define ISR_HANDLER intr_handler_t
=======
#define CPU_ID()  0
#else
#define CPU_ID() arch_curr_cpu()->id
>>>>>>> 8f2879a1
#endif

#ifndef SOC_GPIO_SUPPORT_RTC_INDEPENDENT
#define SOC_GPIO_SUPPORT_RTC_INDEPENDENT 0
#endif

struct gpio_esp32_config {
    /* gpio_driver_config needs to be first */
    struct gpio_driver_config drv_cfg;
    gpio_dev_t* const gpio_base;
    gpio_dev_t* const gpio_dev;
    int const gpio_port;
};

struct gpio_esp32_data {
    /* gpio_driver_data needs to be first */
    struct gpio_driver_data common;
    sys_slist_t cb;
};

static inline bool rtc_gpio_is_valid_gpio(uint32_t gpio_num) {
    #if SOC_RTCIO_INPUT_OUTPUT_SUPPORTED
    return ((gpio_num < SOC_GPIO_PIN_COUNT) && (rtc_io_num_map[gpio_num] >= 0));
    #else
    return (false);
    #endif
}

static inline bool gpio_pin_is_valid(uint32_t pin) {
    return ((BIT(pin) & SOC_GPIO_VALID_GPIO_MASK) != 0);
}

static inline bool gpio_pin_is_output_capable(uint32_t pin) {
    return ((BIT(pin) & SOC_GPIO_VALID_OUTPUT_GPIO_MASK) != 0);
}

static int gpio_esp32_config(const struct device* dev,
                             gpio_pin_t pin,
                             gpio_flags_t flags) {
    const struct gpio_esp32_config* const cfg = dev->config;
    uint32_t io_pin = ((uint32_t)pin + ((cfg->gpio_port == 1 && pin < 32) ? 32 : 0));
    uint32_t key;
    int ret = 0;

    if (!gpio_pin_is_valid(io_pin)) {
        LOG_ERR("Selected IO pin is not valid.");
        return (-EINVAL);
    }

    key = irq_lock();

    #if SOC_RTCIO_INPUT_OUTPUT_SUPPORTED
    if (rtc_gpio_is_valid_gpio(io_pin)) {
        rtcio_hal_function_select(rtc_io_num_map[io_pin], RTCIO_FUNC_DIGITAL);
    }
    #endif

    if (io_pin >= GPIO_NUM_MAX) {
        LOG_ERR("Invalid pin.");
        ret = -EINVAL;
        goto end;
    }

    /* Set pin function as GPIO */
    gpio_ll_iomux_func_sel(GPIO_PIN_MUX_REG[io_pin], PIN_FUNC_GPIO);

    if (flags & GPIO_PULL_UP) {
        if (!rtc_gpio_is_valid_gpio(io_pin) || SOC_GPIO_SUPPORT_RTC_INDEPENDENT) {
            gpio_ll_pullup_en(&GPIO, io_pin);
        }
        else {
            #if SOC_RTCIO_INPUT_OUTPUT_SUPPORTED
            int rtcio_num = rtc_io_num_map[io_pin];

            if (rtc_io_desc[rtcio_num].pullup) {
                rtcio_hal_pullup_enable(rtcio_num);
            }
            else {
                ret = -ENOTSUP;
                goto end;
            }
            #endif
        }
    }
    else {
        if (!rtc_gpio_is_valid_gpio(io_pin) || SOC_GPIO_SUPPORT_RTC_INDEPENDENT) {
            gpio_ll_pullup_dis(&GPIO, io_pin);
        }
        else {
            #if SOC_RTCIO_INPUT_OUTPUT_SUPPORTED
            int rtcio_num = rtc_io_num_map[io_pin];

            if (rtc_io_desc[rtcio_num].pullup) {
                rtcio_hal_pullup_disable(rtcio_num);
            }
            #else
            ret = -ENOTSUP;
            goto end;
            #endif
        }
    }

    if (flags & GPIO_SINGLE_ENDED) {
        if (flags & GPIO_LINE_OPEN_DRAIN) {
            gpio_ll_od_enable(cfg->gpio_base, io_pin);
        }
        else {
            LOG_ERR("GPIO configuration not supported");
            ret = -ENOTSUP;
            goto end;
        }
    }
    else {
        gpio_ll_od_disable(cfg->gpio_base, io_pin);
    }

    if (flags & GPIO_PULL_DOWN) {
        if (!rtc_gpio_is_valid_gpio(io_pin) || SOC_GPIO_SUPPORT_RTC_INDEPENDENT) {
            gpio_ll_pulldown_en(&GPIO, io_pin);
        }
        else {
            #if SOC_RTCIO_INPUT_OUTPUT_SUPPORTED
            int rtcio_num = rtc_io_num_map[io_pin];

            if (rtc_io_desc[rtcio_num].pulldown) {
                rtcio_hal_pulldown_enable(rtcio_num);
            }
            else {
                ret = -ENOTSUP;
                goto end;
            }
            #endif
        }
    }
    else {
        if (!rtc_gpio_is_valid_gpio(io_pin) || SOC_GPIO_SUPPORT_RTC_INDEPENDENT) {
            gpio_ll_pulldown_dis(&GPIO, io_pin);
        }
        else {
            #if SOC_RTCIO_INPUT_OUTPUT_SUPPORTED
            int rtcio_num = rtc_io_num_map[io_pin];

            if (rtc_io_desc[rtcio_num].pulldown) {
                rtcio_hal_pulldown_disable(rtcio_num);
            }
            #else
            ret = -ENOTSUP;
            goto end;
            #endif
        }
    }

    if (flags & GPIO_OUTPUT) {
        if (!gpio_pin_is_output_capable(pin)) {
            LOG_ERR("GPIO can only be used as input");
            ret = -EINVAL;
            goto end;
        }

        /*
         * By default, drive strength is set to its maximum value when the pin is set
         * to either low or high states. Alternative drive strength is weak-only,
         * while any other intermediary combination is considered invalid.
         */
        switch (flags & ESP32_GPIO_DS_MASK) {
            case ESP32_GPIO_DS_DFLT :
                if (!rtc_gpio_is_valid_gpio(io_pin) || SOC_GPIO_SUPPORT_RTC_INDEPENDENT) {
                    gpio_ll_set_drive_capability(cfg->gpio_base,
                                                 io_pin,
                                                 GPIO_DRIVE_CAP_3);
                }
                else {
                    #if SOC_RTCIO_INPUT_OUTPUT_SUPPORTED
                    rtcio_hal_set_drive_capability(rtc_io_num_map[io_pin],
                                                   GPIO_DRIVE_CAP_3);
                    #endif
                }
                break;

            case ESP32_GPIO_DS_ALT :
                if (!rtc_gpio_is_valid_gpio(io_pin) || SOC_GPIO_SUPPORT_RTC_INDEPENDENT) {
                    gpio_ll_set_drive_capability(cfg->gpio_base,
                                                 io_pin,
                                                 GPIO_DRIVE_CAP_0);
                }
                else {
                    #if SOC_RTCIO_INPUT_OUTPUT_SUPPORTED
                    rtcio_hal_set_drive_capability(rtc_io_num_map[io_pin],
                                                   GPIO_DRIVE_CAP_0);
                    #endif
                }
                break;

            default :
                ret = -EINVAL;
                goto end;
        }

        gpio_ll_output_enable(&GPIO, io_pin);
        esp_rom_gpio_matrix_out(io_pin, SIG_GPIO_OUT_IDX, false, false);

        /* Set output pin initial value */
        if (flags & GPIO_OUTPUT_INIT_HIGH) {
            gpio_ll_set_level(cfg->gpio_base, io_pin, 1);
        }
        else if (flags & GPIO_OUTPUT_INIT_LOW) {
            gpio_ll_set_level(cfg->gpio_base, io_pin, 0);
        }
    }
    else {
        if (!(flags & ESP32_GPIO_PIN_OUT_EN)) {
            gpio_ll_output_disable(&GPIO, io_pin);
        }
    }

    if (flags & GPIO_INPUT) {
        gpio_ll_input_enable(&GPIO, io_pin);
    }
    else {
        if (!(flags & ESP32_GPIO_PIN_IN_EN)) {
            gpio_ll_input_disable(&GPIO, io_pin);
        }
    }

end :
    irq_unlock(key);

    return (ret);
}

static int gpio_esp32_port_get_raw(const struct device* port, uint32_t* value) {
    const struct gpio_esp32_config* const cfg = port->config;

    if (cfg->gpio_port == 0) {
        *value = cfg->gpio_dev->in;
    #if DT_NODE_HAS_STATUS_OKAY(DT_NODELABEL(gpio1))
    }
    else {
        *value = cfg->gpio_dev->in1.data;
    #endif
    }

    return (0);
}

static int gpio_esp32_port_set_masked_raw(const struct device* port,
                                          uint32_t mask, uint32_t value) {
    const struct gpio_esp32_config* const cfg = port->config;

    uint32_t key = irq_lock();

    if (cfg->gpio_port == 0) {
        cfg->gpio_dev->out = (cfg->gpio_dev->out & ~mask) | (mask & value);
    #if DT_NODE_HAS_STATUS_OKAY(DT_NODELABEL(gpio1))
    }
    else {
        cfg->gpio_dev->out1.data = (cfg->gpio_dev->out1.data & ~mask) | (mask & value);
    #endif
    }

    irq_unlock(key);

    return (0);
}

static int gpio_esp32_port_set_bits_raw(const struct device* port,
                                        uint32_t pins) {
    const struct gpio_esp32_config* const cfg = port->config;

    if (cfg->gpio_port == 0) {
        cfg->gpio_dev->out_w1ts = pins;
    #if DT_NODE_HAS_STATUS_OKAY(DT_NODELABEL(gpio1))
    }
    else {
        cfg->gpio_dev->out1_w1ts.data = pins;
    #endif
    }

    return (0);
}

static int gpio_esp32_port_clear_bits_raw(const struct device* port,
                                          uint32_t pins) {
    const struct gpio_esp32_config* const cfg = port->config;

    if (cfg->gpio_port == 0) {
        cfg->gpio_dev->out_w1tc = pins;
    #if DT_NODE_HAS_STATUS_OKAY(DT_NODELABEL(gpio1))
    }
    else {
        cfg->gpio_dev->out1_w1tc.data = pins;
    #endif
    }

    return (0);
}

static int gpio_esp32_port_toggle_bits(const struct device* port,
                                       uint32_t pins) {
    const struct gpio_esp32_config* const cfg = port->config;
    uint32_t key = irq_lock();

    if (cfg->gpio_port == 0) {
        cfg->gpio_dev->out ^= pins;
    #if DT_NODE_HAS_STATUS_OKAY(DT_NODELABEL(gpio1))
    }
    else {
        cfg->gpio_dev->out1.data ^= pins;
    #endif
    }

    irq_unlock(key);

    return (0);
}

static int convert_int_type(enum gpio_int_mode mode,
                            enum gpio_int_trig trig) {
    if (mode == GPIO_INT_MODE_DISABLED) {
        return GPIO_INTR_DISABLE;
    }

    if (mode == GPIO_INT_MODE_LEVEL) {
        switch (trig) {
            case GPIO_INT_TRIG_LOW :
                return (GPIO_INTR_LOW_LEVEL);

            case GPIO_INT_TRIG_HIGH :
                return (GPIO_INTR_HIGH_LEVEL);

            default :
                return (-EINVAL);
        }
    }
    else { /* edge interrupts */
        switch (trig) {
            case GPIO_INT_TRIG_HIGH :
                return (GPIO_INTR_POSEDGE);

            case GPIO_INT_TRIG_LOW :
                return (GPIO_INTR_NEGEDGE);

            case GPIO_INT_TRIG_BOTH :
                return (GPIO_INTR_ANYEDGE);

            default :
                return (-EINVAL);
        }
    }

    /* Any other type of interrupt triggering is invalid. */
    return (-EINVAL);
}

static int gpio_esp32_pin_interrupt_configure(const struct device* port,
                                              gpio_pin_t pin,
                                              enum gpio_int_mode mode,
                                              enum gpio_int_trig trig) {
    const struct gpio_esp32_config* const cfg = port->config;
    uint32_t io_pin = ((uint32_t)pin + ((cfg->gpio_port == 1 && pin < 32) ? 32 : 0));
    int intr_trig_mode = convert_int_type(mode, trig);
    uint32_t key;

    if (intr_trig_mode < 0) {
        return (intr_trig_mode);
    }

    key = irq_lock();
    if (cfg->gpio_port == 0) {
        gpio_ll_clear_intr_status(cfg->gpio_base, BIT(pin));
    }
    else {
        gpio_ll_clear_intr_status_high(cfg->gpio_base, BIT(pin));
    }

    gpio_ll_set_intr_type(cfg->gpio_base, io_pin, intr_trig_mode);
    gpio_ll_intr_enable_on_core(cfg->gpio_base, CPU_ID(), io_pin);
    irq_unlock(key);

    return (0);
}

static int gpio_esp32_manage_callback(const struct device* dev,
                                      struct gpio_callback* callback,
                                      bool set) {
    struct gpio_esp32_data* data = dev->data;

    return gpio_manage_callback(&data->cb, callback, set);
}

static uint32_t gpio_esp32_get_pending_int(const struct device* dev) {
    const struct gpio_esp32_config* const cfg = dev->config;
    uint32_t irq_status;
    uint32_t const core_id = CPU_ID();

    if (cfg->gpio_port == 0) {
        gpio_ll_get_intr_status(cfg->gpio_base, core_id, &irq_status);
    }
    else {
        gpio_ll_get_intr_status_high(cfg->gpio_base, core_id, &irq_status);
    }

    return irq_status;
}

static void IRAM_ATTR gpio_esp32_fire_callbacks(const struct device* dev) {
    const struct gpio_esp32_config* const cfg = dev->config;
    struct gpio_esp32_data* data = dev->data;
    uint32_t irq_status;
    uint32_t const core_id = CPU_ID();

    if (cfg->gpio_port == 0) {
        gpio_ll_get_intr_status(cfg->gpio_base, core_id, &irq_status);
        gpio_ll_clear_intr_status(cfg->gpio_base, irq_status);
    }
    else {
        gpio_ll_get_intr_status_high(cfg->gpio_base, core_id, &irq_status);
        gpio_ll_clear_intr_status_high(cfg->gpio_base, irq_status);
    }

    if (irq_status != 0) {
        gpio_fire_callbacks(&data->cb, dev, irq_status);
    }
}

static void gpio_esp32_isr(void* param);

static int gpio_esp32_init(const struct device* dev) {
    static bool isr_connected;

<<<<<<< HEAD
    if (!isr_connected) {
        int ret = esp_intr_alloc(DT_IRQ_BY_IDX(DT_NODELABEL(gpio0), 0, irq),
                                 ESP_PRIO_TO_FLAGS(DT_IRQ_BY_IDX(DT_NODELABEL(gpio0), 0, priority)) |
                                 ESP_INT_FLAGS_CHECK(DT_IRQ_BY_IDX(DT_NODELABEL(gpio0), 0, flags)),
                                 (ISR_HANDLER)gpio_esp32_isr,
                                 (void*)dev,
                                 NULL);
=======
	if (!isr_connected) {
		int ret = esp_intr_alloc(DT_IRQ_BY_IDX(DT_NODELABEL(gpio0), 0, irq),
			ESP_PRIO_TO_FLAGS(DT_IRQ_BY_IDX(DT_NODELABEL(gpio0), 0, priority)) |
			ESP_INT_FLAGS_CHECK(DT_IRQ_BY_IDX(DT_NODELABEL(gpio0), 0, flags)) |
				ESP_INTR_FLAG_IRAM,
			(intr_handler_t)gpio_esp32_isr,
			(void *)dev,
			NULL);
>>>>>>> 8f2879a1

        if (ret != 0) {
            LOG_ERR("could not allocate interrupt (err %d)", ret);
            return (ret);
        }

        isr_connected = true;
    }

    return (0);
}

static DEVICE_API(gpio, gpio_esp32_driver_api) = {
    .pin_configure       = gpio_esp32_config,
    .port_get_raw        = gpio_esp32_port_get_raw,
    .port_set_masked_raw = gpio_esp32_port_set_masked_raw,
    .port_set_bits_raw   = gpio_esp32_port_set_bits_raw,
    .port_clear_bits_raw = gpio_esp32_port_clear_bits_raw,
    .port_toggle_bits    = gpio_esp32_port_toggle_bits,
    .pin_interrupt_configure = gpio_esp32_pin_interrupt_configure,
    .manage_callback     = gpio_esp32_manage_callback,
    .get_pending_int     = gpio_esp32_get_pending_int
};

#define ESP_SOC_GPIO_INIT(_id)                                  \
    static struct gpio_esp32_data   gpio_data_##_id;            \
    static struct gpio_esp32_config gpio_config_##_id = {       \
        .drv_cfg = {                                            \
            .port_pin_mask = GPIO_PORT_PIN_MASK_FROM_DT_INST(_id),  \
        },                                                      \
        .gpio_base = (gpio_dev_t*)DT_REG_ADDR(DT_NODELABEL(gpio0)), \
        .gpio_dev  = (gpio_dev_t*)DT_REG_ADDR(DT_NODELABEL(gpio##_id)), \
        .gpio_port = _id                                        \
    };                                                          \
    DEVICE_DT_DEFINE(DT_NODELABEL(gpio##_id),                   \
                     &gpio_esp32_init,                          \
                     NULL,                                      \
                     &gpio_data_##_id,                          \
                     &gpio_config_##_id,                        \
                     PRE_KERNEL_1,                              \
                     CONFIG_GPIO_INIT_PRIORITY,                 \
                     &gpio_esp32_driver_api);

DT_INST_FOREACH_STATUS_OKAY(ESP_SOC_GPIO_INIT);

static void IRAM_ATTR gpio_esp32_isr(void* param) {
    ARG_UNUSED(param);

    #if DT_NODE_HAS_STATUS_OKAY(DT_NODELABEL(gpio0))
    gpio_esp32_fire_callbacks(DEVICE_DT_INST_GET(0));
    #endif

    #if DT_NODE_HAS_STATUS_OKAY(DT_NODELABEL(gpio1))
    gpio_esp32_fire_callbacks(DEVICE_DT_INST_GET(1));
    #endif
}<|MERGE_RESOLUTION|>--- conflicted
+++ resolved
@@ -20,14 +20,6 @@
 #include <zephyr/device.h>
 #include <zephyr/drivers/gpio.h>
 #include <zephyr/dt-bindings/gpio/espressif-esp32-gpio.h>
-<<<<<<< HEAD
-#if defined(CONFIG_SOC_SERIES_ESP32C2) || \
-    defined(CONFIG_SOC_SERIES_ESP32C3) || \
-    defined(CONFIG_SOC_SERIES_ESP32C6)
-#include <zephyr/drivers/interrupt_controller/intc_esp32c3.h>
-#else
-=======
->>>>>>> 8f2879a1
 #include <zephyr/drivers/interrupt_controller/intc_esp32.h>
 #include <zephyr/kernel.h>
 #include <zephyr/sys/util.h>
@@ -51,12 +43,7 @@
 #define out_w1ts    out_w1ts.val
 #define out_w1tc    out_w1tc.val
 /* arch_curr_cpu() is not available for riscv based chips */
-<<<<<<< HEAD
 #define CPU_ID()    0
-#define ISR_HANDLER isr_handler_t
-=======
-#define CPU_ID()  0
->>>>>>> 8f2879a1
 #elif defined(CONFIG_SOC_SERIES_ESP32C6)
 /* gpio structs in esp32c6 are also different */
 #define out         out.out_data_orig
@@ -64,17 +51,9 @@
 #define out_w1ts    out_w1ts.val
 #define out_w1tc    out_w1tc.val
 /* arch_curr_cpu() is not available for riscv based chips */
-<<<<<<< HEAD
 #define CPU_ID()    0
-#define ISR_HANDLER isr_handler_t
 #else
 #define CPU_ID()    arch_curr_cpu()->id
-#define ISR_HANDLER intr_handler_t
-=======
-#define CPU_ID()  0
-#else
-#define CPU_ID() arch_curr_cpu()->id
->>>>>>> 8f2879a1
 #endif
 
 #ifndef SOC_GPIO_SUPPORT_RTC_INDEPENDENT
@@ -505,24 +484,14 @@
 static int gpio_esp32_init(const struct device* dev) {
     static bool isr_connected;
 
-<<<<<<< HEAD
     if (!isr_connected) {
         int ret = esp_intr_alloc(DT_IRQ_BY_IDX(DT_NODELABEL(gpio0), 0, irq),
                                  ESP_PRIO_TO_FLAGS(DT_IRQ_BY_IDX(DT_NODELABEL(gpio0), 0, priority)) |
-                                 ESP_INT_FLAGS_CHECK(DT_IRQ_BY_IDX(DT_NODELABEL(gpio0), 0, flags)),
-                                 (ISR_HANDLER)gpio_esp32_isr,
+                                 ESP_INT_FLAGS_CHECK(DT_IRQ_BY_IDX(DT_NODELABEL(gpio0), 0, flags))  |
+                                    ESP_INTR_FLAG_IRAM,
+                                 (intr_handler_t)gpio_esp32_isr,
                                  (void*)dev,
                                  NULL);
-=======
-	if (!isr_connected) {
-		int ret = esp_intr_alloc(DT_IRQ_BY_IDX(DT_NODELABEL(gpio0), 0, irq),
-			ESP_PRIO_TO_FLAGS(DT_IRQ_BY_IDX(DT_NODELABEL(gpio0), 0, priority)) |
-			ESP_INT_FLAGS_CHECK(DT_IRQ_BY_IDX(DT_NODELABEL(gpio0), 0, flags)) |
-				ESP_INTR_FLAG_IRAM,
-			(intr_handler_t)gpio_esp32_isr,
-			(void *)dev,
-			NULL);
->>>>>>> 8f2879a1
 
         if (ret != 0) {
             LOG_ERR("could not allocate interrupt (err %d)", ret);
