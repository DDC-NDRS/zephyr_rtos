/*
 * Copyright (c) 2017 Intel Corporation
 * Copyright (c) 2021 Espressif Systems (Shanghai) Co., Ltd.
 *
 * SPDX-License-Identifier: Apache-2.0
 */

#define DT_DRV_COMPAT espressif_esp32_gpio

/* Include esp-idf headers first to avoid redefining BIT() macro */
#include <soc/gpio_reg.h>
#include <soc/io_mux_reg.h>
#include <soc/soc.h>
#include <hal/gpio_ll.h>
#include <esp_attr.h>
#include <hal/rtc_io_hal.h>

#include <soc.h>
#include <errno.h>
#include <zephyr/device.h>
#include <zephyr/drivers/gpio.h>
#include <zephyr/dt-bindings/gpio/espressif-esp32-gpio.h>
#if defined(CONFIG_SOC_SERIES_ESP32C2) || \
    defined(CONFIG_SOC_SERIES_ESP32C3) || \
    defined(CONFIG_SOC_SERIES_ESP32C6)
#include <zephyr/drivers/interrupt_controller/intc_esp32c3.h>
#else
#include <zephyr/drivers/interrupt_controller/intc_esp32.h>
#endif
#include <zephyr/kernel.h>
#include <zephyr/sys/util.h>

#include <zephyr/drivers/gpio/gpio_utils.h>

#include <zephyr/logging/log.h>
LOG_MODULE_REGISTER(gpio_esp32, CONFIG_LOG_DEFAULT_LEVEL);

#ifdef CONFIG_SOC_SERIES_ESP32C2
#define out         out.val
#define in          in.val
#define out_w1ts    out_w1ts.val
#define out_w1tc    out_w1tc.val
/* arch_curr_cpu() is not available for riscv based chips */
#define CPU_ID()  0
#define ISR_HANDLER isr_handler_t
#elif CONFIG_SOC_SERIES_ESP32C3
/* gpio structs in esp32c3 series are different from xtensa ones */
#define out         out.data
#define in          in.data
#define out_w1ts    out_w1ts.val
#define out_w1tc    out_w1tc.val
/* arch_curr_cpu() is not available for riscv based chips */
#define CPU_ID()    0
#define ISR_HANDLER isr_handler_t
#elif defined(CONFIG_SOC_SERIES_ESP32C6)
/* gpio structs in esp32c6 are also different */
#define out         out.out_data_orig
#define in          in.in_data_next
#define out_w1ts    out_w1ts.val
#define out_w1tc    out_w1tc.val
/* arch_curr_cpu() is not available for riscv based chips */
#define CPU_ID()    0
#define ISR_HANDLER isr_handler_t
#else
#define CPU_ID()    arch_curr_cpu()->id
#define ISR_HANDLER intr_handler_t
#endif

#ifndef SOC_GPIO_SUPPORT_RTC_INDEPENDENT
#define SOC_GPIO_SUPPORT_RTC_INDEPENDENT 0
#endif

struct gpio_esp32_config {
    /* gpio_driver_config needs to be first */
    struct gpio_driver_config drv_cfg;
    gpio_dev_t* const gpio_base;
    gpio_dev_t* const gpio_dev;
    int const gpio_port;
};

struct gpio_esp32_data {
    /* gpio_driver_data needs to be first */
    struct gpio_driver_data common;
    sys_slist_t cb;
};

static inline bool rtc_gpio_is_valid_gpio(uint32_t gpio_num) {
    #if SOC_RTCIO_INPUT_OUTPUT_SUPPORTED
    return ((gpio_num < SOC_GPIO_PIN_COUNT) && (rtc_io_num_map[gpio_num] >= 0));
    #else
    return (false);
    #endif
}

static inline bool gpio_pin_is_valid(uint32_t pin) {
    return ((BIT(pin) & SOC_GPIO_VALID_GPIO_MASK) != 0);
}

static inline bool gpio_pin_is_output_capable(uint32_t pin) {
    return ((BIT(pin) & SOC_GPIO_VALID_OUTPUT_GPIO_MASK) != 0);
}

static int gpio_esp32_config(const struct device* dev,
                             gpio_pin_t pin,
                             gpio_flags_t flags) {
    const struct gpio_esp32_config* const cfg = dev->config;
    uint32_t io_pin = ((uint32_t)pin + ((cfg->gpio_port == 1 && pin < 32) ? 32 : 0));
    uint32_t key;
    int ret = 0;

    if (!gpio_pin_is_valid(io_pin)) {
        LOG_ERR("Selected IO pin is not valid.");
        return (-EINVAL);
    }

    key = irq_lock();

    #if SOC_RTCIO_INPUT_OUTPUT_SUPPORTED
    if (rtc_gpio_is_valid_gpio(io_pin)) {
        rtcio_hal_function_select(rtc_io_num_map[io_pin], RTCIO_FUNC_DIGITAL);
    }
    #endif

    if (io_pin >= GPIO_NUM_MAX) {
        LOG_ERR("Invalid pin.");
        ret = -EINVAL;
        goto end;
    }

    /* Set pin function as GPIO */
    gpio_ll_iomux_func_sel(GPIO_PIN_MUX_REG[io_pin], PIN_FUNC_GPIO);

    if (flags & GPIO_PULL_UP) {
        if (!rtc_gpio_is_valid_gpio(io_pin) || SOC_GPIO_SUPPORT_RTC_INDEPENDENT) {
            gpio_ll_pullup_en(&GPIO, io_pin);
        }
        else {
            #if SOC_RTCIO_INPUT_OUTPUT_SUPPORTED
            int rtcio_num = rtc_io_num_map[io_pin];

            if (rtc_io_desc[rtcio_num].pullup) {
                rtcio_hal_pullup_enable(rtcio_num);
            }
            else {
                ret = -ENOTSUP;
                goto end;
            }
            #endif
        }
    }
    else {
        if (!rtc_gpio_is_valid_gpio(io_pin) || SOC_GPIO_SUPPORT_RTC_INDEPENDENT) {
            gpio_ll_pullup_dis(&GPIO, io_pin);
        }
        else {
            #if SOC_RTCIO_INPUT_OUTPUT_SUPPORTED
            int rtcio_num = rtc_io_num_map[io_pin];

            if (rtc_io_desc[rtcio_num].pullup) {
                rtcio_hal_pullup_disable(rtcio_num);
            }
            #else
            ret = -ENOTSUP;
            goto end;
            #endif
        }
    }

    if (flags & GPIO_SINGLE_ENDED) {
        if (flags & GPIO_LINE_OPEN_DRAIN) {
            gpio_ll_od_enable(cfg->gpio_base, io_pin);
        }
        else {
            LOG_ERR("GPIO configuration not supported");
            ret = -ENOTSUP;
            goto end;
        }
    }
    else {
        gpio_ll_od_disable(cfg->gpio_base, io_pin);
    }

    if (flags & GPIO_PULL_DOWN) {
        if (!rtc_gpio_is_valid_gpio(io_pin) || SOC_GPIO_SUPPORT_RTC_INDEPENDENT) {
            gpio_ll_pulldown_en(&GPIO, io_pin);
        }
        else {
            #if SOC_RTCIO_INPUT_OUTPUT_SUPPORTED
            int rtcio_num = rtc_io_num_map[io_pin];

            if (rtc_io_desc[rtcio_num].pulldown) {
                rtcio_hal_pulldown_enable(rtcio_num);
            }
            else {
                ret = -ENOTSUP;
                goto end;
            }
            #endif
        }
    }
    else {
        if (!rtc_gpio_is_valid_gpio(io_pin) || SOC_GPIO_SUPPORT_RTC_INDEPENDENT) {
            gpio_ll_pulldown_dis(&GPIO, io_pin);
        }
        else {
            #if SOC_RTCIO_INPUT_OUTPUT_SUPPORTED
            int rtcio_num = rtc_io_num_map[io_pin];

            if (rtc_io_desc[rtcio_num].pulldown) {
                rtcio_hal_pulldown_disable(rtcio_num);
            }
            #else
            ret = -ENOTSUP;
            goto end;
            #endif
        }
    }

    if (flags & GPIO_OUTPUT) {
        if (!gpio_pin_is_output_capable(pin)) {
            LOG_ERR("GPIO can only be used as input");
            ret = -EINVAL;
            goto end;
        }

        /*
         * By default, drive strength is set to its maximum value when the pin is set
         * to either low or high states. Alternative drive strength is weak-only,
         * while any other intermediary combination is considered invalid.
         */
        switch (flags & ESP32_GPIO_DS_MASK) {
            case ESP32_GPIO_DS_DFLT :
                if (!rtc_gpio_is_valid_gpio(io_pin) || SOC_GPIO_SUPPORT_RTC_INDEPENDENT) {
                    gpio_ll_set_drive_capability(cfg->gpio_base,
                                                 io_pin,
                                                 GPIO_DRIVE_CAP_3);
                }
                else {
                    #if SOC_RTCIO_INPUT_OUTPUT_SUPPORTED
                    rtcio_hal_set_drive_capability(rtc_io_num_map[io_pin],
                                                   GPIO_DRIVE_CAP_3);
                    #endif
                }
                break;

            case ESP32_GPIO_DS_ALT :
                if (!rtc_gpio_is_valid_gpio(io_pin) || SOC_GPIO_SUPPORT_RTC_INDEPENDENT) {
                    gpio_ll_set_drive_capability(cfg->gpio_base,
                                                 io_pin,
                                                 GPIO_DRIVE_CAP_0);
                }
                else {
                    #if SOC_RTCIO_INPUT_OUTPUT_SUPPORTED
                    rtcio_hal_set_drive_capability(rtc_io_num_map[io_pin],
                                                   GPIO_DRIVE_CAP_0);
                    #endif
                }
                break;

            default :
                ret = -EINVAL;
                goto end;
        }

        gpio_ll_output_enable(&GPIO, io_pin);
        esp_rom_gpio_matrix_out(io_pin, SIG_GPIO_OUT_IDX, false, false);

        /* Set output pin initial value */
        if (flags & GPIO_OUTPUT_INIT_HIGH) {
            gpio_ll_set_level(cfg->gpio_base, io_pin, 1);
        }
        else if (flags & GPIO_OUTPUT_INIT_LOW) {
            gpio_ll_set_level(cfg->gpio_base, io_pin, 0);
        }
    }
    else {
        if (!(flags & ESP32_GPIO_PIN_OUT_EN)) {
            gpio_ll_output_disable(&GPIO, io_pin);
        }
    }

    if (flags & GPIO_INPUT) {
        gpio_ll_input_enable(&GPIO, io_pin);
    }
    else {
        if (!(flags & ESP32_GPIO_PIN_IN_EN)) {
            gpio_ll_input_disable(&GPIO, io_pin);
        }
    }

end :
    irq_unlock(key);

    return (ret);
}

static int gpio_esp32_port_get_raw(const struct device* port, uint32_t* value) {
    const struct gpio_esp32_config* const cfg = port->config;

    if (cfg->gpio_port == 0) {
        *value = cfg->gpio_dev->in;
    #if DT_NODE_HAS_STATUS_OKAY(DT_NODELABEL(gpio1))
    }
    else {
        *value = cfg->gpio_dev->in1.data;
    #endif
    }

    return (0);
}

static int gpio_esp32_port_set_masked_raw(const struct device* port,
                                          uint32_t mask, uint32_t value) {
    const struct gpio_esp32_config* const cfg = port->config;

    uint32_t key = irq_lock();

    if (cfg->gpio_port == 0) {
        cfg->gpio_dev->out = (cfg->gpio_dev->out & ~mask) | (mask & value);
    #if DT_NODE_HAS_STATUS_OKAY(DT_NODELABEL(gpio1))
    }
    else {
        cfg->gpio_dev->out1.data = (cfg->gpio_dev->out1.data & ~mask) | (mask & value);
    #endif
    }

    irq_unlock(key);

    return (0);
}

static int gpio_esp32_port_set_bits_raw(const struct device* port,
                                        uint32_t pins) {
    const struct gpio_esp32_config* const cfg = port->config;

    if (cfg->gpio_port == 0) {
        cfg->gpio_dev->out_w1ts = pins;
    #if DT_NODE_HAS_STATUS_OKAY(DT_NODELABEL(gpio1))
    }
    else {
        cfg->gpio_dev->out1_w1ts.data = pins;
    #endif
    }

    return (0);
}

static int gpio_esp32_port_clear_bits_raw(const struct device* port,
                                          uint32_t pins) {
    const struct gpio_esp32_config* const cfg = port->config;

    if (cfg->gpio_port == 0) {
        cfg->gpio_dev->out_w1tc = pins;
    #if DT_NODE_HAS_STATUS_OKAY(DT_NODELABEL(gpio1))
    }
    else {
        cfg->gpio_dev->out1_w1tc.data = pins;
    #endif
    }

    return (0);
}

static int gpio_esp32_port_toggle_bits(const struct device* port,
                                       uint32_t pins) {
    const struct gpio_esp32_config* const cfg = port->config;
    uint32_t key = irq_lock();

    if (cfg->gpio_port == 0) {
        cfg->gpio_dev->out ^= pins;
    #if DT_NODE_HAS_STATUS_OKAY(DT_NODELABEL(gpio1))
    }
    else {
        cfg->gpio_dev->out1.data ^= pins;
    #endif
    }

    irq_unlock(key);

    return (0);
}

static int convert_int_type(enum gpio_int_mode mode,
                            enum gpio_int_trig trig) {
    if (mode == GPIO_INT_MODE_DISABLED) {
        return GPIO_INTR_DISABLE;
    }

    if (mode == GPIO_INT_MODE_LEVEL) {
        switch (trig) {
            case GPIO_INT_TRIG_LOW :
                return (GPIO_INTR_LOW_LEVEL);

            case GPIO_INT_TRIG_HIGH :
                return (GPIO_INTR_HIGH_LEVEL);

            default :
                return (-EINVAL);
        }
    }
    else { /* edge interrupts */
        switch (trig) {
            case GPIO_INT_TRIG_HIGH :
                return (GPIO_INTR_POSEDGE);

            case GPIO_INT_TRIG_LOW :
                return (GPIO_INTR_NEGEDGE);

            case GPIO_INT_TRIG_BOTH :
                return (GPIO_INTR_ANYEDGE);

            default :
                return (-EINVAL);
        }
    }

    /* Any other type of interrupt triggering is invalid. */
    return (-EINVAL);
}

static int gpio_esp32_pin_interrupt_configure(const struct device* port,
                                              gpio_pin_t pin,
                                              enum gpio_int_mode mode,
                                              enum gpio_int_trig trig) {
    const struct gpio_esp32_config* const cfg = port->config;
    uint32_t io_pin = ((uint32_t)pin + ((cfg->gpio_port == 1 && pin < 32) ? 32 : 0));
    int intr_trig_mode = convert_int_type(mode, trig);
    uint32_t key;

    if (intr_trig_mode < 0) {
        return (intr_trig_mode);
    }

    key = irq_lock();
    if (cfg->gpio_port == 0) {
        gpio_ll_clear_intr_status(cfg->gpio_base, BIT(pin));
    }
    else {
        gpio_ll_clear_intr_status_high(cfg->gpio_base, BIT(pin));
    }

    gpio_ll_set_intr_type(cfg->gpio_base, io_pin, intr_trig_mode);
    gpio_ll_intr_enable_on_core(cfg->gpio_base, CPU_ID(), io_pin);
    irq_unlock(key);

    return (0);
}

static int gpio_esp32_manage_callback(const struct device* dev,
                                      struct gpio_callback* callback,
                                      bool set) {
    struct gpio_esp32_data* data = dev->data;

    return gpio_manage_callback(&data->cb, callback, set);
}

static uint32_t gpio_esp32_get_pending_int(const struct device* dev) {
    const struct gpio_esp32_config* const cfg = dev->config;
    uint32_t irq_status;
    uint32_t const core_id = CPU_ID();

    if (cfg->gpio_port == 0) {
        gpio_ll_get_intr_status(cfg->gpio_base, core_id, &irq_status);
    }
    else {
        gpio_ll_get_intr_status_high(cfg->gpio_base, core_id, &irq_status);
    }

    return irq_status;
}

static void IRAM_ATTR gpio_esp32_fire_callbacks(const struct device* dev) {
    const struct gpio_esp32_config* const cfg = dev->config;
    struct gpio_esp32_data* data = dev->data;
    uint32_t irq_status;
    uint32_t const core_id = CPU_ID();

    if (cfg->gpio_port == 0) {
        gpio_ll_get_intr_status(cfg->gpio_base, core_id, &irq_status);
        gpio_ll_clear_intr_status(cfg->gpio_base, irq_status);
    }
    else {
        gpio_ll_get_intr_status_high(cfg->gpio_base, core_id, &irq_status);
        gpio_ll_clear_intr_status_high(cfg->gpio_base, irq_status);
    }

    if (irq_status != 0) {
        gpio_fire_callbacks(&data->cb, dev, irq_status);
    }
}

static void gpio_esp32_isr(void* param);

static int gpio_esp32_init(const struct device* dev) {
    static bool isr_connected;

    if (!isr_connected) {
        int ret = esp_intr_alloc(DT_IRQ_BY_IDX(DT_NODELABEL(gpio0), 0, irq),
                                 ESP_PRIO_TO_FLAGS(DT_IRQ_BY_IDX(DT_NODELABEL(gpio0), 0, priority)) |
                                 ESP_INT_FLAGS_CHECK(DT_IRQ_BY_IDX(DT_NODELABEL(gpio0), 0, flags)),
                                 (ISR_HANDLER)gpio_esp32_isr,
                                 (void*)dev,
                                 NULL);

        if (ret != 0) {
            LOG_ERR("could not allocate interrupt (err %d)", ret);
            return (ret);
        }

        isr_connected = true;
    }

    return (0);
}

<<<<<<< HEAD
static const struct gpio_driver_api gpio_esp32_driver_api = {
    .pin_configure       = gpio_esp32_config,
    .port_get_raw        = gpio_esp32_port_get_raw,
    .port_set_masked_raw = gpio_esp32_port_set_masked_raw,
    .port_set_bits_raw   = gpio_esp32_port_set_bits_raw,
    .port_clear_bits_raw = gpio_esp32_port_clear_bits_raw,
    .port_toggle_bits    = gpio_esp32_port_toggle_bits,
    .pin_interrupt_configure = gpio_esp32_pin_interrupt_configure,
    .manage_callback     = gpio_esp32_manage_callback,
    .get_pending_int     = gpio_esp32_get_pending_int
=======
static DEVICE_API(gpio, gpio_esp32_driver_api) = {
	.pin_configure = gpio_esp32_config,
	.port_get_raw = gpio_esp32_port_get_raw,
	.port_set_masked_raw = gpio_esp32_port_set_masked_raw,
	.port_set_bits_raw = gpio_esp32_port_set_bits_raw,
	.port_clear_bits_raw = gpio_esp32_port_clear_bits_raw,
	.port_toggle_bits = gpio_esp32_port_toggle_bits,
	.pin_interrupt_configure = gpio_esp32_pin_interrupt_configure,
	.manage_callback = gpio_esp32_manage_callback,
	.get_pending_int = gpio_esp32_get_pending_int
>>>>>>> 28bd478a
};

#define ESP_SOC_GPIO_INIT(_id)                                  \
    static struct gpio_esp32_data   gpio_data_##_id;            \
    static struct gpio_esp32_config gpio_config_##_id = {       \
        .drv_cfg = {                                            \
            .port_pin_mask = GPIO_PORT_PIN_MASK_FROM_DT_INST(_id),  \
        },                                                      \
        .gpio_base = (gpio_dev_t*)DT_REG_ADDR(DT_NODELABEL(gpio0)), \
        .gpio_dev  = (gpio_dev_t*)DT_REG_ADDR(DT_NODELABEL(gpio##_id)), \
        .gpio_port = _id                                        \
    };                                                          \
    DEVICE_DT_DEFINE(DT_NODELABEL(gpio##_id),                   \
                     &gpio_esp32_init,                          \
                     NULL,                                      \
                     &gpio_data_##_id,                          \
                     &gpio_config_##_id,                        \
                     PRE_KERNEL_1,                              \
                     CONFIG_GPIO_INIT_PRIORITY,                 \
                     &gpio_esp32_driver_api);

DT_INST_FOREACH_STATUS_OKAY(ESP_SOC_GPIO_INIT);

static void IRAM_ATTR gpio_esp32_isr(void* param) {
    ARG_UNUSED(param);

    #if DT_NODE_HAS_STATUS_OKAY(DT_NODELABEL(gpio0))
    gpio_esp32_fire_callbacks(DEVICE_DT_INST_GET(0));
    #endif

    #if DT_NODE_HAS_STATUS_OKAY(DT_NODELABEL(gpio1))
    gpio_esp32_fire_callbacks(DEVICE_DT_INST_GET(1));
    #endif
}<|MERGE_RESOLUTION|>--- conflicted
+++ resolved
@@ -513,8 +513,7 @@
     return (0);
 }
 
-<<<<<<< HEAD
-static const struct gpio_driver_api gpio_esp32_driver_api = {
+static DEVICE_API(gpio, gpio_esp32_driver_api) = {
     .pin_configure       = gpio_esp32_config,
     .port_get_raw        = gpio_esp32_port_get_raw,
     .port_set_masked_raw = gpio_esp32_port_set_masked_raw,
@@ -524,18 +523,6 @@
     .pin_interrupt_configure = gpio_esp32_pin_interrupt_configure,
     .manage_callback     = gpio_esp32_manage_callback,
     .get_pending_int     = gpio_esp32_get_pending_int
-=======
-static DEVICE_API(gpio, gpio_esp32_driver_api) = {
-	.pin_configure = gpio_esp32_config,
-	.port_get_raw = gpio_esp32_port_get_raw,
-	.port_set_masked_raw = gpio_esp32_port_set_masked_raw,
-	.port_set_bits_raw = gpio_esp32_port_set_bits_raw,
-	.port_clear_bits_raw = gpio_esp32_port_clear_bits_raw,
-	.port_toggle_bits = gpio_esp32_port_toggle_bits,
-	.pin_interrupt_configure = gpio_esp32_pin_interrupt_configure,
-	.manage_callback = gpio_esp32_manage_callback,
-	.get_pending_int = gpio_esp32_get_pending_int
->>>>>>> 28bd478a
 };
 
 #define ESP_SOC_GPIO_INIT(_id)                                  \
