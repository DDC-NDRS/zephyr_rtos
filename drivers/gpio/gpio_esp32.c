--- conflicted
+++ resolved
@@ -293,24 +293,14 @@
 static int gpio_esp32_port_get_raw(const struct device* port, uint32_t* value) {
     const struct gpio_esp32_config* const cfg = port->config;
 
-<<<<<<< HEAD
     if (cfg->gpio_port == 0) {
         *value = cfg->gpio_dev->in;
-    #if DT_NODE_HAS_STATUS(DT_NODELABEL(gpio1), okay)
+    #if DT_NODE_HAS_STATUS_OKAY(DT_NODELABEL(gpio1))
     }
     else {
         *value = cfg->gpio_dev->in1.data;
     #endif
     }
-=======
-	if (cfg->gpio_port == 0) {
-		*value = cfg->gpio_dev->in;
-#if DT_NODE_HAS_STATUS_OKAY(DT_NODELABEL(gpio1))
-	} else {
-		*value = cfg->gpio_dev->in1.data;
-#endif
-	}
->>>>>>> 7773fe8d
 
     return (0);
 }
@@ -321,24 +311,14 @@
 
     uint32_t key = irq_lock();
 
-<<<<<<< HEAD
     if (cfg->gpio_port == 0) {
         cfg->gpio_dev->out = (cfg->gpio_dev->out & ~mask) | (mask & value);
-    #if DT_NODE_HAS_STATUS(DT_NODELABEL(gpio1), okay)
+    #if DT_NODE_HAS_STATUS_OKAY(DT_NODELABEL(gpio1))
     }
     else {
         cfg->gpio_dev->out1.data = (cfg->gpio_dev->out1.data & ~mask) | (mask & value);
     #endif
     }
-=======
-	if (cfg->gpio_port == 0) {
-		cfg->gpio_dev->out = (cfg->gpio_dev->out & ~mask) | (mask & value);
-#if DT_NODE_HAS_STATUS_OKAY(DT_NODELABEL(gpio1))
-	} else {
-		cfg->gpio_dev->out1.data = (cfg->gpio_dev->out1.data & ~mask) | (mask & value);
-#endif
-	}
->>>>>>> 7773fe8d
 
     irq_unlock(key);
 
@@ -349,24 +329,14 @@
                                         uint32_t pins) {
     const struct gpio_esp32_config* const cfg = port->config;
 
-<<<<<<< HEAD
     if (cfg->gpio_port == 0) {
         cfg->gpio_dev->out_w1ts = pins;
-    #if DT_NODE_HAS_STATUS(DT_NODELABEL(gpio1), okay)
+    #if DT_NODE_HAS_STATUS_OKAY(DT_NODELABEL(gpio1))
     }
     else {
         cfg->gpio_dev->out1_w1ts.data = pins;
     #endif
     }
-=======
-	if (cfg->gpio_port == 0) {
-		cfg->gpio_dev->out_w1ts = pins;
-#if DT_NODE_HAS_STATUS_OKAY(DT_NODELABEL(gpio1))
-	} else {
-		cfg->gpio_dev->out1_w1ts.data = pins;
-#endif
-	}
->>>>>>> 7773fe8d
 
     return (0);
 }
@@ -375,29 +345,18 @@
                                           uint32_t pins) {
     const struct gpio_esp32_config* const cfg = port->config;
 
-<<<<<<< HEAD
     if (cfg->gpio_port == 0) {
         cfg->gpio_dev->out_w1tc = pins;
-    #if DT_NODE_HAS_STATUS(DT_NODELABEL(gpio1), okay)
+    #if DT_NODE_HAS_STATUS_OKAY(DT_NODELABEL(gpio1))
     }
     else {
         cfg->gpio_dev->out1_w1tc.data = pins;
     #endif
     }
-=======
-	if (cfg->gpio_port == 0) {
-		cfg->gpio_dev->out_w1tc = pins;
-#if DT_NODE_HAS_STATUS_OKAY(DT_NODELABEL(gpio1))
-	} else {
-		cfg->gpio_dev->out1_w1tc.data = pins;
-#endif
-	}
->>>>>>> 7773fe8d
-
-    return (0);
-}
-
-<<<<<<< HEAD
+
+    return (0);
+}
+
 static int gpio_esp32_port_toggle_bits(const struct device* port,
                                        uint32_t pins) {
     const struct gpio_esp32_config* const cfg = port->config;
@@ -405,27 +364,12 @@
 
     if (cfg->gpio_port == 0) {
         cfg->gpio_dev->out ^= pins;
-    #if DT_NODE_HAS_STATUS(DT_NODELABEL(gpio1), okay)
+    #if DT_NODE_HAS_STATUS_OKAY(DT_NODELABEL(gpio1))
     }
     else {
         cfg->gpio_dev->out1.data ^= pins;
     #endif
     }
-=======
-static int gpio_esp32_port_toggle_bits(const struct device *port,
-				       uint32_t pins)
-{
-	const struct gpio_esp32_config *const cfg = port->config;
-	uint32_t key = irq_lock();
-
-	if (cfg->gpio_port == 0) {
-		cfg->gpio_dev->out ^= pins;
-#if DT_NODE_HAS_STATUS_OKAY(DT_NODELABEL(gpio1))
-	} else {
-		cfg->gpio_dev->out1.data ^= pins;
-#endif
-	}
->>>>>>> 7773fe8d
 
     irq_unlock(key);
 
@@ -601,21 +545,11 @@
 static void IRAM_ATTR gpio_esp32_isr(void* param) {
     ARG_UNUSED(param);
 
-<<<<<<< HEAD
-    #if DT_NODE_HAS_STATUS(DT_NODELABEL(gpio0), okay)
+    #if DT_NODE_HAS_STATUS_OKAY(DT_NODELABEL(gpio0))
     gpio_esp32_fire_callbacks(DEVICE_DT_INST_GET(0));
     #endif
 
-    #if DT_NODE_HAS_STATUS(DT_NODELABEL(gpio1), okay)
+    #if DT_NODE_HAS_STATUS_OKAY(DT_NODELABEL(gpio1))
     gpio_esp32_fire_callbacks(DEVICE_DT_INST_GET(1));
     #endif
-=======
-#if DT_NODE_HAS_STATUS_OKAY(DT_NODELABEL(gpio0))
-	gpio_esp32_fire_callbacks(DEVICE_DT_INST_GET(0));
-#endif
-
-#if DT_NODE_HAS_STATUS_OKAY(DT_NODELABEL(gpio1))
-	gpio_esp32_fire_callbacks(DEVICE_DT_INST_GET(1));
-#endif
->>>>>>> 7773fe8d
 }