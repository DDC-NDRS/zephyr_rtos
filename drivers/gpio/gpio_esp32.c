/*
 * Copyright (c) 2017 Intel Corporation
 * Copyright (c) 2021-2025 Espressif Systems (Shanghai) Co., Ltd.
 *
 * SPDX-License-Identifier: Apache-2.0
 */

#define DT_DRV_COMPAT espressif_esp32_gpio

/* Include esp-idf headers first to avoid redefining BIT() macro */
#include <soc/gpio_reg.h>
#include <soc/io_mux_reg.h>
#include <soc/soc.h>
#include <hal/gpio_ll.h>
#include <esp_attr.h>
#include <hal/rtc_io_hal.h>

#include <soc.h>
#include <errno.h>
#include <zephyr/device.h>
#include <zephyr/drivers/gpio.h>
#include <zephyr/dt-bindings/gpio/espressif-esp32-gpio.h>
#include <zephyr/drivers/interrupt_controller/intc_esp32.h>
#include <zephyr/kernel.h>
#include <zephyr/sys/util.h>

#include <zephyr/drivers/gpio/gpio_utils.h>

#include <zephyr/logging/log.h>
LOG_MODULE_REGISTER(gpio_esp32, CONFIG_LOG_DEFAULT_LEVEL);

#ifdef CONFIG_SOC_SERIES_ESP32C2
#define out         out.val
#define in          in.val
#define out_w1ts    out_w1ts.val
#define out_w1tc    out_w1tc.val
/* arch_curr_cpu() is not available for riscv based chips */
#define ESP32_CPU_ID()  0
#elif CONFIG_SOC_SERIES_ESP32C3
/* gpio structs in esp32c3 series are different from xtensa ones */
#define out         out.data
#define in          in.data
#define out_w1ts    out_w1ts.val
#define out_w1tc    out_w1tc.val
/* arch_curr_cpu() is not available for riscv based chips */
#define ESP32_CPU_ID()  0
<<<<<<< HEAD
#elif defined(CONFIG_SOC_SERIES_ESP32C6)
/* gpio structs in esp32c6 are also different */
#define out         out.out_data_orig
#define in          in.in_data_next
#define out_w1ts    out_w1ts.val
#define out_w1tc    out_w1tc.val
=======
#elif defined(CONFIG_SOC_SERIES_ESP32C6) || defined(CONFIG_SOC_SERIES_ESP32H2)
/* gpio structs in esp32c6/h2 are also different */
#define out out.out_data_orig
#define in in.in_data_next
#define out_w1ts out_w1ts.val
#define out_w1tc out_w1tc.val
>>>>>>> b50b5b4f
/* arch_curr_cpu() is not available for riscv based chips */
#define ESP32_CPU_ID()  0
#else
#define ESP32_CPU_ID()  arch_curr_cpu()->id
#endif

#ifndef SOC_GPIO_SUPPORT_RTC_INDEPENDENT
#define SOC_GPIO_SUPPORT_RTC_INDEPENDENT 0
#endif

struct gpio_esp32_config {
    /* gpio_driver_config needs to be first */
    struct gpio_driver_config drv_cfg;
    gpio_dev_t* const gpio_base;
    gpio_dev_t* const gpio_dev;
    int const gpio_port;
};

struct gpio_esp32_data {
    /* gpio_driver_data needs to be first */
    struct gpio_driver_data common;
    sys_slist_t cb;
};

static inline bool rtc_gpio_is_valid_gpio(uint32_t gpio_num) {
    #if SOC_RTCIO_INPUT_OUTPUT_SUPPORTED
    return ((gpio_num < SOC_GPIO_PIN_COUNT) && (rtc_io_num_map[gpio_num] >= 0));
    #else
    return (false);
    #endif
}

static inline bool gpio_pin_is_valid(uint32_t pin) {
    return ((BIT(pin) & SOC_GPIO_VALID_GPIO_MASK) != 0);
}

static inline bool gpio_pin_is_output_capable(uint32_t pin) {
    return ((BIT(pin) & SOC_GPIO_VALID_OUTPUT_GPIO_MASK) != 0);
}

static int IRAM_ATTR gpio_esp32_config(const struct device* dev,
                                       gpio_pin_t pin,
                                       gpio_flags_t flags) {
    const struct gpio_esp32_config* const cfg = dev->config;
    uint32_t io_pin = ((uint32_t)pin + ((cfg->gpio_port == 1 && pin < 32) ? 32 : 0));
    uint32_t key;
    int ret = 0;

    if (!gpio_pin_is_valid(io_pin)) {
        LOG_ERR("Selected IO pin is not valid.");
        return (-EINVAL);
    }

    key = irq_lock();

    #if SOC_RTCIO_INPUT_OUTPUT_SUPPORTED
    if (rtc_gpio_is_valid_gpio(io_pin)) {
        rtcio_hal_function_select(rtc_io_num_map[io_pin], RTCIO_FUNC_DIGITAL);
    }
    #endif

    if (io_pin >= GPIO_NUM_MAX) {
        LOG_ERR("Invalid pin.");
        ret = -EINVAL;
        goto end;
    }

    /* Set pin function as GPIO */
    gpio_ll_iomux_func_sel(GPIO_PIN_MUX_REG[io_pin], PIN_FUNC_GPIO);

    if (flags & GPIO_PULL_UP) {
        if (!rtc_gpio_is_valid_gpio(io_pin) || SOC_GPIO_SUPPORT_RTC_INDEPENDENT) {
            gpio_ll_pullup_en(&GPIO, io_pin);
        }
        else {
            #if SOC_RTCIO_INPUT_OUTPUT_SUPPORTED
            int rtcio_num = rtc_io_num_map[io_pin];

            if (rtc_io_desc[rtcio_num].pullup) {
                rtcio_hal_pullup_enable(rtcio_num);
            }
            else {
                ret = -ENOTSUP;
                goto end;
            }
            #endif
        }
    }
    else {
        if (!rtc_gpio_is_valid_gpio(io_pin) || SOC_GPIO_SUPPORT_RTC_INDEPENDENT) {
            gpio_ll_pullup_dis(&GPIO, io_pin);
        }
        else {
            #if SOC_RTCIO_INPUT_OUTPUT_SUPPORTED
            int rtcio_num = rtc_io_num_map[io_pin];

            if (rtc_io_desc[rtcio_num].pullup) {
                rtcio_hal_pullup_disable(rtcio_num);
            }
            #else
            ret = -ENOTSUP;
            goto end;
            #endif
        }
    }

    if (flags & GPIO_SINGLE_ENDED) {
        if (flags & GPIO_LINE_OPEN_DRAIN) {
            gpio_ll_od_enable(cfg->gpio_base, io_pin);
        }
        else {
            LOG_ERR("GPIO configuration not supported");
            ret = -ENOTSUP;
            goto end;
        }
    }
    else {
        gpio_ll_od_disable(cfg->gpio_base, io_pin);
    }

    if (flags & GPIO_PULL_DOWN) {
        if (!rtc_gpio_is_valid_gpio(io_pin) || SOC_GPIO_SUPPORT_RTC_INDEPENDENT) {
            gpio_ll_pulldown_en(&GPIO, io_pin);
        }
        else {
            #if SOC_RTCIO_INPUT_OUTPUT_SUPPORTED
            int rtcio_num = rtc_io_num_map[io_pin];

            if (rtc_io_desc[rtcio_num].pulldown) {
                rtcio_hal_pulldown_enable(rtcio_num);
            }
            else {
                ret = -ENOTSUP;
                goto end;
            }
            #endif
        }
    }
    else {
        if (!rtc_gpio_is_valid_gpio(io_pin) || SOC_GPIO_SUPPORT_RTC_INDEPENDENT) {
            gpio_ll_pulldown_dis(&GPIO, io_pin);
        }
        else {
            #if SOC_RTCIO_INPUT_OUTPUT_SUPPORTED
            int rtcio_num = rtc_io_num_map[io_pin];

            if (rtc_io_desc[rtcio_num].pulldown) {
                rtcio_hal_pulldown_disable(rtcio_num);
            }
            #else
            ret = -ENOTSUP;
            goto end;
            #endif
        }
    }

    if (flags & GPIO_OUTPUT) {
        if (!gpio_pin_is_output_capable(pin)) {
            LOG_ERR("GPIO can only be used as input");
            ret = -EINVAL;
            goto end;
        }

        /*
         * By default, drive strength is set to its maximum value when the pin is set
         * to either low or high states. Alternative drive strength is weak-only,
         * while any other intermediary combination is considered invalid.
         */
        switch (flags & ESP32_GPIO_DS_MASK) {
            case ESP32_GPIO_DS_DFLT :
                if (!rtc_gpio_is_valid_gpio(io_pin) || SOC_GPIO_SUPPORT_RTC_INDEPENDENT) {
                    gpio_ll_set_drive_capability(cfg->gpio_base,
                                                 io_pin,
                                                 GPIO_DRIVE_CAP_3);
                }
                else {
                    #if SOC_RTCIO_INPUT_OUTPUT_SUPPORTED
                    rtcio_hal_set_drive_capability(rtc_io_num_map[io_pin],
                                                   GPIO_DRIVE_CAP_3);
                    #endif
                }
                break;

            case ESP32_GPIO_DS_ALT :
                if (!rtc_gpio_is_valid_gpio(io_pin) || SOC_GPIO_SUPPORT_RTC_INDEPENDENT) {
                    gpio_ll_set_drive_capability(cfg->gpio_base,
                                                 io_pin,
                                                 GPIO_DRIVE_CAP_0);
                }
                else {
                    #if SOC_RTCIO_INPUT_OUTPUT_SUPPORTED
                    rtcio_hal_set_drive_capability(rtc_io_num_map[io_pin],
                                                   GPIO_DRIVE_CAP_0);
                    #endif
                }
                break;

            default :
                ret = -EINVAL;
                goto end;
        }

        gpio_ll_output_enable(&GPIO, io_pin);
        esp_rom_gpio_matrix_out(io_pin, SIG_GPIO_OUT_IDX, false, false);

        /* Set output pin initial value */
        if (flags & GPIO_OUTPUT_INIT_HIGH) {
            gpio_ll_set_level(cfg->gpio_base, io_pin, 1);
        }
        else if (flags & GPIO_OUTPUT_INIT_LOW) {
            gpio_ll_set_level(cfg->gpio_base, io_pin, 0);
        }
    }
    else {
        if (!(flags & ESP32_GPIO_PIN_OUT_EN)) {
            gpio_ll_output_disable(&GPIO, io_pin);
        }
    }

    if (flags & GPIO_INPUT) {
        gpio_ll_input_enable(&GPIO, io_pin);
    }
    else {
        if (!(flags & ESP32_GPIO_PIN_IN_EN)) {
            gpio_ll_input_disable(&GPIO, io_pin);
        }
    }

end :
    irq_unlock(key);

    return (ret);
}

static int gpio_esp32_port_get_raw(const struct device* port, uint32_t* value) {
    const struct gpio_esp32_config* const cfg = port->config;

    if (cfg->gpio_port == 0) {
        *value = cfg->gpio_dev->in;
    #if DT_NODE_HAS_STATUS_OKAY(DT_NODELABEL(gpio1))
    }
    else {
        *value = cfg->gpio_dev->in1.data;
    #endif
    }

    return (0);
}

static int gpio_esp32_port_set_masked_raw(const struct device* port,
                                          uint32_t mask, uint32_t value) {
    const struct gpio_esp32_config* const cfg = port->config;

    uint32_t key = irq_lock();

    if (cfg->gpio_port == 0) {
        cfg->gpio_dev->out = (cfg->gpio_dev->out & ~mask) | (mask & value);
    #if DT_NODE_HAS_STATUS_OKAY(DT_NODELABEL(gpio1))
    }
    else {
        cfg->gpio_dev->out1.data = (cfg->gpio_dev->out1.data & ~mask) | (mask & value);
    #endif
    }

    irq_unlock(key);

    return (0);
}

static int gpio_esp32_port_set_bits_raw(const struct device* port,
                                        uint32_t pins) {
    const struct gpio_esp32_config* const cfg = port->config;

    if (cfg->gpio_port == 0) {
        cfg->gpio_dev->out_w1ts = pins;
    #if DT_NODE_HAS_STATUS_OKAY(DT_NODELABEL(gpio1))
    }
    else {
        cfg->gpio_dev->out1_w1ts.data = pins;
    #endif
    }

    return (0);
}

static int gpio_esp32_port_clear_bits_raw(const struct device* port,
                                          uint32_t pins) {
    const struct gpio_esp32_config* const cfg = port->config;

    if (cfg->gpio_port == 0) {
        cfg->gpio_dev->out_w1tc = pins;
    #if DT_NODE_HAS_STATUS_OKAY(DT_NODELABEL(gpio1))
    }
    else {
        cfg->gpio_dev->out1_w1tc.data = pins;
    #endif
    }

    return (0);
}

static int gpio_esp32_port_toggle_bits(const struct device* port,
                                       uint32_t pins) {
    const struct gpio_esp32_config* const cfg = port->config;
    uint32_t key = irq_lock();

    if (cfg->gpio_port == 0) {
        cfg->gpio_dev->out ^= pins;
    #if DT_NODE_HAS_STATUS_OKAY(DT_NODELABEL(gpio1))
    }
    else {
        cfg->gpio_dev->out1.data ^= pins;
    #endif
    }

    irq_unlock(key);

    return (0);
}

static int convert_int_type(enum gpio_int_mode mode,
                            enum gpio_int_trig trig) {
    if (mode == GPIO_INT_MODE_DISABLED) {
        return GPIO_INTR_DISABLE;
    }

    if (mode == GPIO_INT_MODE_LEVEL) {
        switch (trig) {
            case GPIO_INT_TRIG_LOW :
                return (GPIO_INTR_LOW_LEVEL);

            case GPIO_INT_TRIG_HIGH :
                return (GPIO_INTR_HIGH_LEVEL);

            default :
                return (-EINVAL);
        }
    }
    else { /* edge interrupts */
        switch (trig) {
            case GPIO_INT_TRIG_HIGH :
                return (GPIO_INTR_POSEDGE);

            case GPIO_INT_TRIG_LOW :
                return (GPIO_INTR_NEGEDGE);

            case GPIO_INT_TRIG_BOTH :
                return (GPIO_INTR_ANYEDGE);

            default :
                return (-EINVAL);
        }
    }

    /* Any other type of interrupt triggering is invalid. */
    return (-EINVAL);
}

static int gpio_esp32_pin_interrupt_configure(const struct device* port,
                                              gpio_pin_t pin,
                                              enum gpio_int_mode mode,
                                              enum gpio_int_trig trig) {
    const struct gpio_esp32_config* const cfg = port->config;
    uint32_t io_pin = ((uint32_t)pin + ((cfg->gpio_port == 1 && pin < 32) ? 32 : 0));
    int intr_trig_mode = convert_int_type(mode, trig);
    uint32_t key;

    if (intr_trig_mode < 0) {
        return (intr_trig_mode);
    }

    key = irq_lock();
    if (cfg->gpio_port == 0) {
        gpio_ll_clear_intr_status(cfg->gpio_base, BIT(pin));
    }
    else {
        gpio_ll_clear_intr_status_high(cfg->gpio_base, BIT(pin));
    }

    gpio_ll_set_intr_type(cfg->gpio_base, io_pin, intr_trig_mode);
    gpio_ll_intr_enable_on_core(cfg->gpio_base, ESP32_CPU_ID(), io_pin);
    irq_unlock(key);

    return (0);
}

static int gpio_esp32_manage_callback(const struct device* dev,
                                      struct gpio_callback* callback,
                                      bool set) {
    struct gpio_esp32_data* data = dev->data;

    return gpio_manage_callback(&data->cb, callback, set);
}

static uint32_t gpio_esp32_get_pending_int(const struct device* dev) {
    const struct gpio_esp32_config* const cfg = dev->config;
    uint32_t irq_status;
    uint32_t const core_id = ESP32_CPU_ID();

    if (cfg->gpio_port == 0) {
        gpio_ll_get_intr_status(cfg->gpio_base, core_id, &irq_status);
    }
    else {
        gpio_ll_get_intr_status_high(cfg->gpio_base, core_id, &irq_status);
    }

    return irq_status;
}

static void IRAM_ATTR gpio_esp32_fire_callbacks(const struct device* dev) {
    const struct gpio_esp32_config* const cfg = dev->config;
    struct gpio_esp32_data* data = dev->data;
    uint32_t irq_status;
    uint32_t const core_id = ESP32_CPU_ID();

    if (cfg->gpio_port == 0) {
        gpio_ll_get_intr_status(cfg->gpio_base, core_id, &irq_status);
        gpio_ll_clear_intr_status(cfg->gpio_base, irq_status);
    }
    else {
        gpio_ll_get_intr_status_high(cfg->gpio_base, core_id, &irq_status);
        gpio_ll_clear_intr_status_high(cfg->gpio_base, irq_status);
    }

    if (irq_status != 0) {
        gpio_fire_callbacks(&data->cb, dev, irq_status);
    }
}

static void gpio_esp32_isr(void* param);

static int gpio_esp32_init(const struct device* dev) {
    static bool isr_connected;

    if (!isr_connected) {
        int ret = esp_intr_alloc(DT_IRQ_BY_IDX(DT_NODELABEL(gpio0), 0, irq),
                                 ESP_PRIO_TO_FLAGS(DT_IRQ_BY_IDX(DT_NODELABEL(gpio0), 0, priority)) |
                                 ESP_INT_FLAGS_CHECK(DT_IRQ_BY_IDX(DT_NODELABEL(gpio0), 0, flags))  |
                                    ESP_INTR_FLAG_IRAM,
                                 (intr_handler_t)gpio_esp32_isr,
                                 (void*)dev,
                                 NULL);

        if (ret != 0) {
            LOG_ERR("could not allocate interrupt (err %d)", ret);
            return (ret);
        }

        isr_connected = true;
    }

    return (0);
}

static DEVICE_API(gpio, gpio_esp32_driver_api) = {
    .pin_configure       = gpio_esp32_config,
    .port_get_raw        = gpio_esp32_port_get_raw,
    .port_set_masked_raw = gpio_esp32_port_set_masked_raw,
    .port_set_bits_raw   = gpio_esp32_port_set_bits_raw,
    .port_clear_bits_raw = gpio_esp32_port_clear_bits_raw,
    .port_toggle_bits    = gpio_esp32_port_toggle_bits,
    .pin_interrupt_configure = gpio_esp32_pin_interrupt_configure,
    .manage_callback     = gpio_esp32_manage_callback,
    .get_pending_int     = gpio_esp32_get_pending_int
};

#define ESP_SOC_GPIO_INIT(_id)                                  \
    static struct gpio_esp32_data   gpio_data_##_id;            \
    static struct gpio_esp32_config gpio_config_##_id = {       \
        .drv_cfg = {                                            \
            .port_pin_mask = GPIO_PORT_PIN_MASK_FROM_DT_INST(_id),  \
        },                                                      \
        .gpio_base = (gpio_dev_t*)DT_REG_ADDR(DT_NODELABEL(gpio0)), \
        .gpio_dev  = (gpio_dev_t*)DT_REG_ADDR(DT_NODELABEL(gpio##_id)), \
        .gpio_port = _id                                        \
    };                                                          \
    DEVICE_DT_DEFINE(DT_NODELABEL(gpio##_id),                   \
                     &gpio_esp32_init,                          \
                     NULL,                                      \
                     &gpio_data_##_id,                          \
                     &gpio_config_##_id,                        \
                     PRE_KERNEL_1,                              \
                     CONFIG_GPIO_INIT_PRIORITY,                 \
                     &gpio_esp32_driver_api);

DT_INST_FOREACH_STATUS_OKAY(ESP_SOC_GPIO_INIT);

static void IRAM_ATTR gpio_esp32_isr(void* param) {
    ARG_UNUSED(param);

    #if DT_NODE_HAS_STATUS_OKAY(DT_NODELABEL(gpio0))
    gpio_esp32_fire_callbacks(DEVICE_DT_INST_GET(0));
    #endif

    #if DT_NODE_HAS_STATUS_OKAY(DT_NODELABEL(gpio1))
    gpio_esp32_fire_callbacks(DEVICE_DT_INST_GET(1));
    #endif
}<|MERGE_RESOLUTION|>--- conflicted
+++ resolved
@@ -44,21 +44,12 @@
 #define out_w1tc    out_w1tc.val
 /* arch_curr_cpu() is not available for riscv based chips */
 #define ESP32_CPU_ID()  0
-<<<<<<< HEAD
-#elif defined(CONFIG_SOC_SERIES_ESP32C6)
-/* gpio structs in esp32c6 are also different */
+#elif defined(CONFIG_SOC_SERIES_ESP32C6) || defined(CONFIG_SOC_SERIES_ESP32H2)
+/* gpio structs in esp32c6/h2 are also different */
 #define out         out.out_data_orig
 #define in          in.in_data_next
 #define out_w1ts    out_w1ts.val
 #define out_w1tc    out_w1tc.val
-=======
-#elif defined(CONFIG_SOC_SERIES_ESP32C6) || defined(CONFIG_SOC_SERIES_ESP32H2)
-/* gpio structs in esp32c6/h2 are also different */
-#define out out.out_data_orig
-#define in in.in_data_next
-#define out_w1ts out_w1ts.val
-#define out_w1tc out_w1tc.val
->>>>>>> b50b5b4f
 /* arch_curr_cpu() is not available for riscv based chips */
 #define ESP32_CPU_ID()  0
 #else
