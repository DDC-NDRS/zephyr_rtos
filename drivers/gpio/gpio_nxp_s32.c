/*
 * Copyright 2022-2024 NXP
 *
 * SPDX-License-Identifier: Apache-2.0
 */

#define DT_DRV_COMPAT nxp_s32_gpio

#include <zephyr/kernel.h>
#include <zephyr/drivers/gpio.h>
#include <zephyr/drivers/gpio/gpio_utils.h>
#include <zephyr/drivers/pinctrl.h>
#include <zephyr/dt-bindings/gpio/nxp-s32-gpio.h>
#include <zephyr/logging/log.h>

LOG_MODULE_REGISTER(nxp_s32_gpio, CONFIG_GPIO_LOG_LEVEL);

#ifdef CONFIG_NXP_S32_EIRQ
#include <zephyr/drivers/interrupt_controller/intc_eirq_nxp_s32.h>
#endif
#ifdef CONFIG_NXP_S32_WKPU
#include <zephyr/drivers/interrupt_controller/intc_wkpu_nxp_s32.h>
#endif

/* SIUL2 Multiplexed Signal Configuration Register (offset from port base) */
#define SIUL2_MSCR(n) (0x4 * (n))
/* SIUL2 Parallel GPIO Pad Data Out (offset from gpio base) */
#define SIUL2_PGPDO   0
/* SIUL2 Parallel GPIO Pad Data In */
#define SIUL2_PGPDI   0x40

/* Handy accessors */
#define GPIO_READ(r)      sys_read16(config->gpio_base + (r))
#define GPIO_WRITE(r, v)  sys_write16((v), config->gpio_base + (r))
#define PORT_READ(p)      sys_read32(config->port_base + SIUL2_MSCR(p))
#define PORT_WRITE(p, v)  sys_write32((v), config->port_base + SIUL2_MSCR(p))

#if defined(CONFIG_NXP_S32_EIRQ) || defined(CONFIG_NXP_S32_WKPU)
#define NXP_S32_GPIO_LINE_NOT_FOUND 0xff

struct gpio_nxp_s32_irq_map {
    uint8_t pin;
    uint8_t line;
} __packed;

struct gpio_nxp_s32_irq_config {
    const struct device* ctrl;
    uint8_t map_cnt;
    struct gpio_nxp_s32_irq_map* map;
};
#endif

struct gpio_nxp_s32_config {
    /* gpio_driver_config needs to be first */
    struct gpio_driver_config common;
    mem_addr_t gpio_base;
    mem_addr_t port_base;
    #ifdef CONFIG_NXP_S32_EIRQ
    struct gpio_nxp_s32_irq_config* eirq_info;
    #endif

    #ifdef CONFIG_NXP_S32_WKPU
    struct gpio_nxp_s32_irq_config* wkpu_info;
    #endif
};

struct gpio_nxp_s32_data {
    /* gpio_driver_data needs to be first */
    struct gpio_driver_data common;

    #if defined(CONFIG_NXP_S32_EIRQ) || defined(CONFIG_NXP_S32_WKPU)
    sys_slist_t callbacks;
    #if defined(CONFIG_NXP_S32_WKPU)
    uint32_t pin_wkpu_mask;
    #endif /* defined(CONFIG_NXP_S32_WKPU) */
    #endif
};

static ALWAYS_INLINE uint16_t reverse_bits_16(uint16_t value) {
    return (uint16_t)(__RBIT((uint32_t)value) >> 16);
}

static int nxp_s32_gpio_configure(const struct device* dev, gpio_pin_t pin,
                                  gpio_flags_t flags) {
    const struct gpio_nxp_s32_config* config = dev->config;
    uint32_t mscr_val;
    uint32_t pgpdo_val;

    if ((flags & GPIO_SINGLE_ENDED) != 0) {
        return (-ENOTSUP);
    }

    #if defined(CONFIG_NXP_S32_WKPU)
    struct gpio_nxp_s32_data* data = dev->data;

    WRITE_BIT(data->pin_wkpu_mask, pin, (flags & NXP_S32_GPIO_INT_WKPU));
    #else
    if (flags & NXP_S32_GPIO_INT_WKPU) {
        return (-ENOTSUP);
    }
    #endif

    mscr_val = PORT_READ(pin);
    mscr_val &= ~(SIUL2_MSCR_SSS_MASK | SIUL2_MSCR_OBE_MASK | SIUL2_MSCR_IBE_MASK |
                  SIUL2_MSCR_PUE_MASK | SIUL2_MSCR_PUS_MASK);

    if (flags & GPIO_OUTPUT) {
        mscr_val |= SIUL2_MSCR_OBE(1U);

        pgpdo_val = GPIO_READ(SIUL2_PGPDO);
        if (flags & GPIO_OUTPUT_INIT_HIGH) {
            pgpdo_val |= BIT(15 - pin);
        }
        else if (flags & GPIO_OUTPUT_INIT_LOW) {
            pgpdo_val &= ~BIT(15 - pin);
        }
        GPIO_WRITE(SIUL2_PGPDO, pgpdo_val);
    }
    if (flags & GPIO_INPUT) {
        mscr_val |= SIUL2_MSCR_IBE(1U);
    }

    if (flags & (GPIO_PULL_UP | GPIO_PULL_DOWN)) {
        mscr_val |= SIUL2_MSCR_PUE(1U);
        if (flags & GPIO_PULL_UP) {
            mscr_val |= SIUL2_MSCR_PUS(1U);
        }
    }
    PORT_WRITE(pin, mscr_val);

    return (0);
}

static int nxp_s32_gpio_port_get_raw(const struct device* port, uint32_t* value) {
    const struct gpio_nxp_s32_config* config = port->config;

    *value = reverse_bits_16(GPIO_READ(SIUL2_PGPDI));

    return (0);
}

static int nxp_s32_gpio_port_set_masked_raw(const struct device* port,
                                            gpio_port_pins_t mask,
                                            gpio_port_value_t value) {
    const struct gpio_nxp_s32_config* config = port->config;
    gpio_port_pins_t pins_value;

    pins_value = reverse_bits_16(GPIO_READ(SIUL2_PGPDO));
    pins_value = (pins_value & ~mask) | (mask & value);
    GPIO_WRITE(SIUL2_PGPDO, reverse_bits_16(pins_value));

    return (0);
}

static int nxp_s32_gpio_port_set_bits_raw(const struct device* port,
                                          gpio_port_pins_t pins) {
    const struct gpio_nxp_s32_config* config = port->config;
    uint16_t reg_val;

    reg_val = GPIO_READ(SIUL2_PGPDO);
    reg_val |= reverse_bits_16(pins);
    GPIO_WRITE(SIUL2_PGPDO, reg_val);

    return (0);
}

static int nxp_s32_gpio_port_clear_bits_raw(const struct device* port,
                                            gpio_port_pins_t pins) {
    const struct gpio_nxp_s32_config* config = port->config;
    uint16_t reg_val;

    reg_val = GPIO_READ(SIUL2_PGPDO);
    reg_val &= ~reverse_bits_16(pins);
    GPIO_WRITE(SIUL2_PGPDO, reg_val);

    return (0);
}

static int nxp_s32_gpio_port_toggle_bits(const struct device* port,
                                         gpio_port_pins_t pins) {
    const struct gpio_nxp_s32_config* config = port->config;
    uint16_t reg_val;

    reg_val = GPIO_READ(SIUL2_PGPDO);
    reg_val ^= reverse_bits_16(pins);
    GPIO_WRITE(SIUL2_PGPDO, reg_val);

    return (0);
}

#if defined(CONFIG_NXP_S32_EIRQ) || defined(CONFIG_NXP_S32_WKPU)

static uint8_t nxp_s32_gpio_pin_to_line(const struct gpio_nxp_s32_irq_config* irq_cfg,
                                        uint8_t pin) {
    uint8_t i;

    for (i = 0; i < irq_cfg->map_cnt; i++) {
        if (irq_cfg->map[i].pin == pin) {
            return irq_cfg->map[i].line;
        }
    }

    return NXP_S32_GPIO_LINE_NOT_FOUND;
}

static void nxp_s32_gpio_isr(uint8_t pin, void* arg) {
    const struct device* dev = (struct device*)arg;
    struct gpio_nxp_s32_data* data = dev->data;

    gpio_fire_callbacks(&data->callbacks, dev, BIT(pin));
}

#if defined(CONFIG_NXP_S32_EIRQ)
static int nxp_s32_gpio_eirq_get_trigger(enum eirq_nxp_s32_trigger* eirq_trigger,
                                         enum gpio_int_trig trigger) {
    switch (trigger) {
        case GPIO_INT_TRIG_LOW :
            *eirq_trigger = EIRQ_NXP_S32_FALLING_EDGE;
            break;

        case GPIO_INT_TRIG_HIGH :
            *eirq_trigger = EIRQ_NXP_S32_RISING_EDGE;
            break;

        case GPIO_INT_TRIG_BOTH :
            *eirq_trigger = EIRQ_NXP_S32_BOTH_EDGES;
            break;

        default :
            return (-ENOTSUP);
    }

    return (0);
}

static int nxp_s32_gpio_config_eirq(const struct device* dev,
                                    gpio_pin_t pin,
                                    enum gpio_int_mode mode,
                                    enum gpio_int_trig trig) {
    const struct gpio_nxp_s32_config* config = dev->config;
    const struct gpio_nxp_s32_irq_config* irq_cfg = config->eirq_info;
    uint8_t irq_line;
    enum eirq_nxp_s32_trigger eirq_trigger;

    if (irq_cfg == NULL) {
        LOG_ERR("external interrupt controller not available or enabled");
        return (-ENOTSUP);
    }

    if (mode == GPIO_INT_MODE_LEVEL) {
        return (-ENOTSUP);
    }

    irq_line = nxp_s32_gpio_pin_to_line(irq_cfg, pin);
    if (irq_line == NXP_S32_GPIO_LINE_NOT_FOUND) {
        if (mode == GPIO_INT_MODE_DISABLED) {
            return (0);
        }
        LOG_ERR("pin %d cannot be used for external interrupt", pin);
        return (-ENOTSUP);
    }

    if (mode == GPIO_INT_MODE_DISABLED) {
        eirq_nxp_s32_disable_interrupt(irq_cfg->ctrl, irq_line);
        eirq_nxp_s32_unset_callback(irq_cfg->ctrl, irq_line);
    }
    else {
        if (nxp_s32_gpio_eirq_get_trigger(&eirq_trigger, trig)) {
            return (-ENOTSUP);
        }

        if (eirq_nxp_s32_set_callback(irq_cfg->ctrl, irq_line, pin,
                                      nxp_s32_gpio_isr, (void *)dev)) {
            LOG_ERR("pin %d is already in use", pin);
            return (-EBUSY);
        }
        eirq_nxp_s32_enable_interrupt(irq_cfg->ctrl, irq_line, eirq_trigger);
    }

    return (0);
}
#endif /* CONFIG_NXP_S32_EIRQ */

#if defined(CONFIG_NXP_S32_WKPU)
<<<<<<< HEAD
static int nxp_s32_gpio_wkpu_get_trigger(enum wkpu_nxp_s32_trigger *wkpu_trigger,
					 enum gpio_int_trig trigger)
{
	switch (trigger) {
	case GPIO_INT_TRIG_LOW:
		*wkpu_trigger = WKPU_NXP_S32_FALLING_EDGE;
		break;
	case GPIO_INT_TRIG_HIGH:
		*wkpu_trigger = WKPU_NXP_S32_RISING_EDGE;
		break;
	case GPIO_INT_TRIG_BOTH:
		*wkpu_trigger = WKPU_NXP_S32_BOTH_EDGES;
		break;
	default:
		return -ENOTSUP;
	}

	return 0;
}

static int nxp_s32_gpio_config_wkpu(const struct device *dev,
				    gpio_pin_t pin,
				    enum gpio_int_mode mode,
				    enum gpio_int_trig trig)
{
	const struct gpio_nxp_s32_config *config = dev->config;
	const struct gpio_nxp_s32_irq_config *irq_cfg = config->wkpu_info;
	uint8_t irq_line;
	enum wkpu_nxp_s32_trigger wkpu_trigger;

	if (irq_cfg == NULL) {
		LOG_ERR("WKPU controller not available or enabled");
		return -ENOTSUP;
	}

	if (mode == GPIO_INT_MODE_LEVEL) {
		return -ENOTSUP;
	}

	irq_line = nxp_s32_gpio_pin_to_line(irq_cfg, pin);
	if (irq_line == NXP_S32_GPIO_LINE_NOT_FOUND) {
		if (mode == GPIO_INT_MODE_DISABLED) {
			return 0;
		}
		LOG_ERR("pin %d cannot be used for external interrupt", pin);
		return -ENOTSUP;
	}

	if (mode == GPIO_INT_MODE_DISABLED) {
		wkpu_nxp_s32_disable_interrupt(irq_cfg->ctrl, irq_line);
		wkpu_nxp_s32_unset_callback(irq_cfg->ctrl, irq_line);
	} else {
		if (nxp_s32_gpio_wkpu_get_trigger(&wkpu_trigger, trig)) {
			return -ENOTSUP;
		}
		if (wkpu_nxp_s32_set_callback(irq_cfg->ctrl, irq_line, pin,
					      nxp_s32_gpio_isr, (void *)dev)) {
			LOG_ERR("pin %d is already in use", pin);
			return -EBUSY;
		}
		wkpu_nxp_s32_enable_interrupt(irq_cfg->ctrl, irq_line, wkpu_trigger);
	}

	return 0;
=======
static int nxp_s32_gpio_wkpu_get_trigger(Wkpu_Ip_EdgeType* edge_type,
                                         enum gpio_int_mode mode,
                                         enum gpio_int_trig trigger) {
    if (mode == GPIO_INT_MODE_DISABLED) {
        *edge_type = WKPU_IP_NONE_EDGE;
        return (0);
    }

    if (mode == GPIO_INT_MODE_LEVEL) {
        return (-ENOTSUP);
    }

    switch (trigger) {
        case GPIO_INT_TRIG_LOW :
            *edge_type = WKPU_IP_FALLING_EDGE;
            break;
        case GPIO_INT_TRIG_HIGH :
            *edge_type = WKPU_IP_RISING_EDGE;
            break;
        case GPIO_INT_TRIG_BOTH :
            *edge_type = WKPU_IP_BOTH_EDGES;
            break;
        default :
            return (-ENOTSUP);
    }

    return (0);
}

static int nxp_s32_gpio_config_wkpu(const struct device* dev,
                                    gpio_pin_t pin,
                                    enum gpio_int_mode mode,
                                    enum gpio_int_trig trig) {
    const struct gpio_nxp_s32_config* config = dev->config;
    const struct gpio_nxp_s32_irq_config* irq_cfg = config->wkpu_info;
    uint8_t irq_line;
    Wkpu_Ip_EdgeType edge_type;

    if (irq_cfg == NULL) {
        LOG_ERR("WKPU controller not available or enabled");
        return (-ENOTSUP);
    }

    if (nxp_s32_gpio_wkpu_get_trigger(&edge_type, mode, trig)) {
        LOG_ERR("trigger or mode not supported");
        return (-ENOTSUP);
    }

    irq_line = nxp_s32_gpio_pin_to_line(irq_cfg, pin);
    if (irq_line == NXP_S32_GPIO_LINE_NOT_FOUND) {
        if (edge_type == WKPU_IP_NONE_EDGE) {
            return (0);
        }
        LOG_ERR("pin %d cannot be used for external interrupt", pin);
        return (-ENOTSUP);
    }

    if (edge_type == WKPU_IP_NONE_EDGE) {
        wkpu_nxp_s32_disable_interrupt(irq_cfg->ctrl, irq_line);
        wkpu_nxp_s32_unset_callback(irq_cfg->ctrl, irq_line);
    }
    else {
        if (wkpu_nxp_s32_set_callback(irq_cfg->ctrl, irq_line,
                                      nxp_s32_gpio_isr, pin, (void*)dev)) {
            LOG_ERR("pin %d is already in use", pin);
            return (-EBUSY);
        }
        wkpu_nxp_s32_enable_interrupt(irq_cfg->ctrl, irq_line, edge_type);
    }

    return (0);
>>>>>>> f0b7839b
}
#endif /* CONFIG_NXP_S32_WKPU */

static int nxp_s32_gpio_pin_interrupt_configure(const struct device* dev,
                                                gpio_pin_t pin,
                                                enum gpio_int_mode mode,
                                                enum gpio_int_trig trig) {
    #if defined(CONFIG_NXP_S32_WKPU)
    struct gpio_nxp_s32_data* data = dev->data;

    if (data->pin_wkpu_mask & BIT(pin)) {
        return nxp_s32_gpio_config_wkpu(dev, pin, mode, trig);
    }
    #endif

    #if defined(CONFIG_NXP_S32_EIRQ)
    return nxp_s32_gpio_config_eirq(dev, pin, mode, trig);
    #endif
}

static int nxp_s32_gpio_manage_callback(const struct device* dev,
                                        struct gpio_callback* cb, bool set) {
    struct gpio_nxp_s32_data* data = dev->data;

    return gpio_manage_callback(&data->callbacks, cb, set);
}
#endif /* defined(CONFIG_NXP_S32_EIRQ) || defined(CONFIG_NXP_S32_WKPU) */

#ifdef CONFIG_GPIO_GET_CONFIG
static int nxp_s32_gpio_pin_get_config(const struct device* dev,
                                       gpio_pin_t pin,
                                       gpio_flags_t* out_flags) {
    const struct gpio_nxp_s32_config* config = dev->config;
    uint16_t pins_output;
    uint32_t mscr_val;
    gpio_flags_t flags = 0;

    mscr_val = PORT_READ(pin);
    if ((mscr_val & SIUL2_MSCR_IBE_MASK) != 0) {
        flags |= GPIO_INPUT;
    }

    if ((mscr_val & SIUL2_MSCR_OBE_MASK) != 0) {
        flags |= GPIO_OUTPUT;

        pins_output = GPIO_READ(SIUL2_PGPDO);
        if ((pins_output & BIT(15 - pin)) != 0) {
            flags |= GPIO_OUTPUT_HIGH;
        }
        else {
            flags |= GPIO_OUTPUT_LOW;
        }

        #if defined(SIUL2_MSCR_ODE_MASK)
        if ((mscr_val & SIUL2_MSCR_ODE_MASK) != 0) {
            flags |= GPIO_OPEN_DRAIN;
        }
        #endif /* SIUL2_MSCR_ODE_MASK */
    }

    if ((mscr_val & SIUL2_MSCR_PUE_MASK) != 0) {
        if ((mscr_val & SIUL2_MSCR_PUS_MASK) != 0) {
            flags |= GPIO_PULL_UP;
        }
        else {
            flags |= GPIO_PULL_DOWN;
        }
    }

    *out_flags = flags;

    return (0);
}
#endif /* CONFIG_GPIO_GET_CONFIG */

#ifdef CONFIG_GPIO_GET_DIRECTION
static int nxp_s32_gpio_port_get_direction(const struct device* dev,
                                           gpio_port_pins_t map,
                                           gpio_port_pins_t* inputs,
                                           gpio_port_pins_t* outputs) {
    const struct gpio_nxp_s32_config* config = dev->config;
    gpio_port_pins_t ip = 0;
    gpio_port_pins_t op = 0;
    uint32_t pin;

    map &= config->common.port_pin_mask;

    if (inputs != NULL) {
        while (map) {
            pin = find_lsb_set(map) - 1;
            ip |= (!!(PORT_READ(pin) & SIUL2_MSCR_IBE_MASK)) * BIT(pin);
            map &= ~BIT(pin);
        }

        *inputs = ip;
    }

    if (outputs != NULL) {
        while (map) {
            pin = find_lsb_set(map) - 1;
            op |= (!!(PORT_READ(pin) & SIUL2_MSCR_OBE_MASK)) * BIT(pin);
            map &= ~BIT(pin);
        }

        *outputs = op;
    }

    return (0);
}
#endif /* CONFIG_GPIO_GET_DIRECTION */

static const struct gpio_driver_api gpio_nxp_s32_driver_api = {
    .pin_configure       = nxp_s32_gpio_configure,
    .port_get_raw        = nxp_s32_gpio_port_get_raw,
    .port_set_masked_raw = nxp_s32_gpio_port_set_masked_raw,
    .port_set_bits_raw   = nxp_s32_gpio_port_set_bits_raw,
    .port_clear_bits_raw = nxp_s32_gpio_port_clear_bits_raw,
    .port_toggle_bits    = nxp_s32_gpio_port_toggle_bits,

    #if defined(CONFIG_NXP_S32_EIRQ) || defined(CONFIG_NXP_S32_WKPU)
    .pin_interrupt_configure = nxp_s32_gpio_pin_interrupt_configure,
    .manage_callback = nxp_s32_gpio_manage_callback,
    #endif

    #ifdef CONFIG_GPIO_GET_CONFIG
    .pin_get_config = nxp_s32_gpio_pin_get_config,
    #endif

    #ifdef CONFIG_GPIO_GET_DIRECTION
    .port_get_direction = nxp_s32_gpio_port_get_direction,
    #endif
};

/* Calculate the port pin mask based on ngpios and gpio-reserved-ranges node
 * properties. Multiple reserved ranges are not supported.
 *
 * For example, for the following gpio node definition:
 *
 * gpioo: gpio@40521716 {
 *        ...
 *        ngpios = <14>;
 *        gpio-reserved-ranges = <0 10>;
 * };
 *
 * the generated mask will be will be 0x3C00.
 */
#define GPIO_NXP_S32_RESERVED_PIN_MASK(n)                           \
    (GENMASK(DT_INST_PROP_BY_IDX(n, gpio_reserved_ranges, 0) +      \
             DT_INST_PROP_BY_IDX(n, gpio_reserved_ranges, 1) - 1,   \
             DT_INST_PROP_BY_IDX(n, gpio_reserved_ranges, 0)        \
    ))

#define GPIO_NXP_S32_PORT_PIN_MASK(n)                               \
    COND_CODE_1(DT_INST_NODE_HAS_PROP(n, gpio_reserved_ranges),     \
                (GPIO_PORT_PIN_MASK_FROM_DT_INST(n)                 \
                        & ~(GPIO_NXP_S32_RESERVED_PIN_MASK(n))),    \
                (GPIO_PORT_PIN_MASK_FROM_DT_INST(n)))

#ifdef CONFIG_NXP_S32_EIRQ
#define GPIO_NXP_S32_EIRQ_NODE(n)           \
        DT_INST_PHANDLE(n, interrupt_parent)

#define GPIO_NXP_S32_EIRQ_PIN_LINE(idx, n)                      \
        DT_INST_IRQ_BY_IDX(n, idx, gpio_pin),                   \
        DT_INST_IRQ_BY_IDX(n, idx, eirq_line)

#define GPIO_NXP_S32_SET_EIRQ_INFO(n)                                   \
    BUILD_ASSERT((DT_NODE_HAS_PROP(DT_DRV_INST(n), interrupt_parent) == \
                    DT_NODE_HAS_PROP(DT_DRV_INST(n), interrupts)),      \
                    "interrupts and interrupt-parent must be set when " \
                    "using external interrupts");                       \
    IF_ENABLED(DT_NODE_HAS_STATUS(GPIO_NXP_S32_EIRQ_NODE(n), okay), (   \
        static uint8_t gpio_nxp_s32_eirq_data_##n[] = {                 \
            LISTIFY(DT_NUM_IRQS(DT_DRV_INST(n)),                        \
                    GPIO_NXP_S32_EIRQ_PIN_LINE, (, ), n)                \
        };                                                              \
        static struct gpio_nxp_s32_irq_config gpio_nxp_s32_eirq_##n = { \
            .ctrl    = DEVICE_DT_GET(GPIO_NXP_S32_EIRQ_NODE(n)),        \
            .map_cnt = DT_NUM_IRQS(DT_DRV_INST(n)),                     \
            .map     = (struct gpio_nxp_s32_irq_map*)                   \
                       gpio_nxp_s32_eirq_data_##n,                      \
        };                                                              \
    ))

#define GPIO_NXP_S32_GET_EIRQ_INFO(n)                                   \
    .eirq_info = UTIL_AND(DT_NODE_HAS_STATUS(GPIO_NXP_S32_EIRQ_NODE(n), okay), \
                          &gpio_nxp_s32_eirq_##n),
#else
#define GPIO_NXP_S32_SET_EIRQ_INFO(n)
#define GPIO_NXP_S32_GET_EIRQ_INFO(n)
#endif /* CONFIG_NXP_S32_EIRQ */

#ifdef CONFIG_NXP_S32_WKPU
#define GPIO_NXP_S32_WKPU_NODE(n) DT_INST_PHANDLE(n, nxp_wkpu)

#define GPIO_NXP_S32_SET_WKPU_INFO(n)                                   \
    BUILD_ASSERT((DT_INST_NODE_HAS_PROP(n, nxp_wkpu) ==                 \
                  DT_INST_NODE_HAS_PROP(n, nxp_wkpu_interrupts)),       \
                 "nxp,wkpu and nxp,wkpu-interrupts must be provided");  \
    IF_ENABLED(DT_NODE_HAS_STATUS(GPIO_NXP_S32_WKPU_NODE(n), okay), (   \
        static uint8_t gpio_nxp_s32_wkpu_data_##n[] =                   \
            DT_INST_PROP(n, nxp_wkpu_interrupts);                       \
        static struct gpio_nxp_s32_irq_config gpio_nxp_s32_wkpu_##n = { \
            .ctrl = DEVICE_DT_GET(GPIO_NXP_S32_WKPU_NODE(n)),           \
            .map_cnt = sizeof(gpio_nxp_s32_wkpu_data_##n) /             \
                       sizeof(struct gpio_nxp_s32_irq_map),             \
            .map = (struct gpio_nxp_s32_irq_map*)                       \
                    gpio_nxp_s32_wkpu_data_##n,                         \
        };                                                              \
    ))

#define GPIO_NXP_S32_GET_WKPU_INFO(n)                                   \
    .wkpu_info = UTIL_AND(DT_NODE_HAS_STATUS(GPIO_NXP_S32_WKPU_NODE(n), okay), \
                          &gpio_nxp_s32_wkpu_##n)
#else
#define GPIO_NXP_S32_SET_WKPU_INFO(n)
#define GPIO_NXP_S32_GET_WKPU_INFO(n)
#endif /* CONFIG_NXP_S32_WKPU */

#define GPIO_NXP_S32_DEVICE_INIT(n)                                     \
    GPIO_NXP_S32_SET_EIRQ_INFO(n)                                       \
    GPIO_NXP_S32_SET_WKPU_INFO(n)                                       \
    static const struct gpio_nxp_s32_config gpio_nxp_s32_config_##n = { \
        .common = {                                                     \
            .port_pin_mask = GPIO_NXP_S32_PORT_PIN_MASK(n),             \
        },                                                              \
        .gpio_base = DT_INST_REG_ADDR_BY_NAME(n, pgpdo),                \
        .port_base = DT_INST_REG_ADDR_BY_NAME(n, mscr),                 \
        GPIO_NXP_S32_GET_EIRQ_INFO(n)                                   \
        GPIO_NXP_S32_GET_WKPU_INFO(n)                                   \
    };                                                                  \
    static struct gpio_nxp_s32_data gpio_nxp_s32_data_##n;              \
    static int gpio_nxp_s32_init_##n(const struct device* dev) {        \
        return (0);                                                     \
    }                                                                   \
    DEVICE_DT_INST_DEFINE(n,                                            \
                          gpio_nxp_s32_init_##n,                        \
                          NULL,                                         \
                          &gpio_nxp_s32_data_##n,                       \
                          &gpio_nxp_s32_config_##n,                     \
                          POST_KERNEL,                                  \
                          CONFIG_GPIO_INIT_PRIORITY,                    \
                          &gpio_nxp_s32_driver_api);

DT_INST_FOREACH_STATUS_OKAY(GPIO_NXP_S32_DEVICE_INIT)<|MERGE_RESOLUTION|>--- conflicted
+++ resolved
@@ -282,95 +282,22 @@
 #endif /* CONFIG_NXP_S32_EIRQ */
 
 #if defined(CONFIG_NXP_S32_WKPU)
-<<<<<<< HEAD
-static int nxp_s32_gpio_wkpu_get_trigger(enum wkpu_nxp_s32_trigger *wkpu_trigger,
-					 enum gpio_int_trig trigger)
-{
-	switch (trigger) {
-	case GPIO_INT_TRIG_LOW:
-		*wkpu_trigger = WKPU_NXP_S32_FALLING_EDGE;
-		break;
-	case GPIO_INT_TRIG_HIGH:
-		*wkpu_trigger = WKPU_NXP_S32_RISING_EDGE;
-		break;
-	case GPIO_INT_TRIG_BOTH:
-		*wkpu_trigger = WKPU_NXP_S32_BOTH_EDGES;
-		break;
-	default:
-		return -ENOTSUP;
-	}
-
-	return 0;
-}
-
-static int nxp_s32_gpio_config_wkpu(const struct device *dev,
-				    gpio_pin_t pin,
-				    enum gpio_int_mode mode,
-				    enum gpio_int_trig trig)
-{
-	const struct gpio_nxp_s32_config *config = dev->config;
-	const struct gpio_nxp_s32_irq_config *irq_cfg = config->wkpu_info;
-	uint8_t irq_line;
-	enum wkpu_nxp_s32_trigger wkpu_trigger;
-
-	if (irq_cfg == NULL) {
-		LOG_ERR("WKPU controller not available or enabled");
-		return -ENOTSUP;
-	}
-
-	if (mode == GPIO_INT_MODE_LEVEL) {
-		return -ENOTSUP;
-	}
-
-	irq_line = nxp_s32_gpio_pin_to_line(irq_cfg, pin);
-	if (irq_line == NXP_S32_GPIO_LINE_NOT_FOUND) {
-		if (mode == GPIO_INT_MODE_DISABLED) {
-			return 0;
-		}
-		LOG_ERR("pin %d cannot be used for external interrupt", pin);
-		return -ENOTSUP;
-	}
-
-	if (mode == GPIO_INT_MODE_DISABLED) {
-		wkpu_nxp_s32_disable_interrupt(irq_cfg->ctrl, irq_line);
-		wkpu_nxp_s32_unset_callback(irq_cfg->ctrl, irq_line);
-	} else {
-		if (nxp_s32_gpio_wkpu_get_trigger(&wkpu_trigger, trig)) {
-			return -ENOTSUP;
-		}
-		if (wkpu_nxp_s32_set_callback(irq_cfg->ctrl, irq_line, pin,
-					      nxp_s32_gpio_isr, (void *)dev)) {
-			LOG_ERR("pin %d is already in use", pin);
-			return -EBUSY;
-		}
-		wkpu_nxp_s32_enable_interrupt(irq_cfg->ctrl, irq_line, wkpu_trigger);
-	}
-
-	return 0;
-=======
-static int nxp_s32_gpio_wkpu_get_trigger(Wkpu_Ip_EdgeType* edge_type,
-                                         enum gpio_int_mode mode,
+static int nxp_s32_gpio_wkpu_get_trigger(enum wkpu_nxp_s32_trigger* wkpu_trigger,
                                          enum gpio_int_trig trigger) {
-    if (mode == GPIO_INT_MODE_DISABLED) {
-        *edge_type = WKPU_IP_NONE_EDGE;
-        return (0);
-    }
-
-    if (mode == GPIO_INT_MODE_LEVEL) {
-        return (-ENOTSUP);
-    }
-
     switch (trigger) {
         case GPIO_INT_TRIG_LOW :
-            *edge_type = WKPU_IP_FALLING_EDGE;
+            *wkpu_trigger = WKPU_NXP_S32_FALLING_EDGE;
             break;
+
         case GPIO_INT_TRIG_HIGH :
-            *edge_type = WKPU_IP_RISING_EDGE;
+            *wkpu_trigger = WKPU_NXP_S32_RISING_EDGE;
             break;
+
         case GPIO_INT_TRIG_BOTH :
-            *edge_type = WKPU_IP_BOTH_EDGES;
+            *wkpu_trigger = WKPU_NXP_S32_BOTH_EDGES;
             break;
-        default :
+
+        default:
             return (-ENOTSUP);
     }
 
@@ -384,42 +311,45 @@
     const struct gpio_nxp_s32_config* config = dev->config;
     const struct gpio_nxp_s32_irq_config* irq_cfg = config->wkpu_info;
     uint8_t irq_line;
-    Wkpu_Ip_EdgeType edge_type;
+    enum wkpu_nxp_s32_trigger wkpu_trigger;
 
     if (irq_cfg == NULL) {
         LOG_ERR("WKPU controller not available or enabled");
         return (-ENOTSUP);
     }
 
-    if (nxp_s32_gpio_wkpu_get_trigger(&edge_type, mode, trig)) {
-        LOG_ERR("trigger or mode not supported");
+    if (mode == GPIO_INT_MODE_LEVEL) {
         return (-ENOTSUP);
     }
 
     irq_line = nxp_s32_gpio_pin_to_line(irq_cfg, pin);
     if (irq_line == NXP_S32_GPIO_LINE_NOT_FOUND) {
-        if (edge_type == WKPU_IP_NONE_EDGE) {
+        if (mode == GPIO_INT_MODE_DISABLED) {
             return (0);
         }
+
         LOG_ERR("pin %d cannot be used for external interrupt", pin);
         return (-ENOTSUP);
     }
 
-    if (edge_type == WKPU_IP_NONE_EDGE) {
+    if (mode == GPIO_INT_MODE_DISABLED) {
         wkpu_nxp_s32_disable_interrupt(irq_cfg->ctrl, irq_line);
         wkpu_nxp_s32_unset_callback(irq_cfg->ctrl, irq_line);
     }
     else {
-        if (wkpu_nxp_s32_set_callback(irq_cfg->ctrl, irq_line,
-                                      nxp_s32_gpio_isr, pin, (void*)dev)) {
+        if (nxp_s32_gpio_wkpu_get_trigger(&wkpu_trigger, trig)) {
+            return (-ENOTSUP);
+        }
+
+        if (wkpu_nxp_s32_set_callback(irq_cfg->ctrl, irq_line, pin,
+                                      nxp_s32_gpio_isr, (void *)dev)) {
             LOG_ERR("pin %d is already in use", pin);
             return (-EBUSY);
         }
-        wkpu_nxp_s32_enable_interrupt(irq_cfg->ctrl, irq_line, edge_type);
-    }
-
-    return (0);
->>>>>>> f0b7839b
+        wkpu_nxp_s32_enable_interrupt(irq_cfg->ctrl, irq_line, wkpu_trigger);
+    }
+
+    return (0);
 }
 #endif /* CONFIG_NXP_S32_WKPU */
 
