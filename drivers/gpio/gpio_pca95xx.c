/*
 * Copyright (c) 2015 Intel Corporation.
 * Copyright (c) 2020 Norbit ODM AS
 * Copyright 2022 NXP
 *
 * SPDX-License-Identifier: Apache-2.0
 */

#define DT_DRV_COMPAT nxp_pca95xx

/**
 * @file Driver for PCA95XX and PCAL95XX I2C-based GPIO driver.
 */

#include <errno.h>

#include <zephyr/kernel.h>
#include <zephyr/device.h>
#include <zephyr/init.h>
#include <zephyr/sys/byteorder.h>
#include <zephyr/sys/util.h>
#include <zephyr/drivers/gpio.h>
#include <zephyr/drivers/i2c.h>

#include <zephyr/drivers/gpio/gpio_utils.h>

#define LOG_LEVEL CONFIG_GPIO_LOG_LEVEL
#include <zephyr/logging/log.h>
LOG_MODULE_REGISTER(gpio_pca95xx);

#if CONFIG_LITTLE_ENDIAN
#define LOW_BYTE_LE16_IDX           0
#define HIGH_BYTE_LE16_IDX          1
#else
#define LOW_BYTE_LE16_IDX           1
#define HIGH_BYTE_LE16_IDX          0
#endif

/* Register definitions */
#define REG_INPUT_PORT0             0x00
#define REG_INPUT_PORT1             0x01
#define REG_OUTPUT_PORT0            0x02
#define REG_OUTPUT_PORT1            0x03
#define REG_POL_INV_PORT0           0x04
#define REG_POL_INV_PORT1           0x05
#define REG_CONF_PORT0              0x06
#define REG_CONF_PORT1              0x07
#define REG_OUT_DRV_STRENGTH_PORT0L 0x40
#define REG_OUT_DRV_STRENGTH_PORT0H 0x41
#define REG_OUT_DRV_STRENGTH_PORT1L 0x42
#define REG_OUT_DRV_STRENGTH_PORT1H 0x43
#define REG_INPUT_LATCH_PORT0       0x44
#define REG_INPUT_LATCH_PORT1       0x45
#define REG_PUD_EN_PORT0            0x46
#define REG_PUD_EN_PORT1            0x47
#define REG_PUD_SEL_PORT0           0x48
#define REG_PUD_SEL_PORT1           0x49
#define REG_INT_MASK_PORT0          0x4A
#define REG_INT_MASK_PORT1          0x4B
#define REG_INT_STATUS_PORT0        0x4C
#define REG_INT_STATUS_PORT1        0x4D
#define REG_OUTPUT_PORT_CONF        0x4F

/* Driver flags */
#define PCA_HAS_PUD                 BIT(0)
#define PCA_HAS_INTERRUPT           BIT(1)
#define PCA_HAS_INTERRUPT_MASK_REG  BIT(2)

/** Configuration data */
struct gpio_pca95xx_config {
    /* gpio_driver_config needs to be first */
    struct gpio_driver_config common;
    struct i2c_dt_spec bus;
    uint8_t capabilities;
    #ifdef CONFIG_GPIO_PCA95XX_INTERRUPT
    struct gpio_dt_spec int_gpio;
    #endif
};

/** Runtime driver data */
struct gpio_pca95xx_drv_data {
    /* gpio_driver_data needs to be first */
    struct gpio_driver_data common;

    struct {
        uint16_t input;
        uint16_t output;
        uint16_t dir;
        uint16_t pud_en;
        uint16_t pud_sel;
        uint16_t int_mask;
        uint16_t input_latch;
    } reg_cache;

    struct k_sem lock;

    #ifdef CONFIG_GPIO_PCA95XX_INTERRUPT
    /* Self-reference to the driver instance */
    const struct device* instance;

    /* port ISR callback routine address */
    sys_slist_t callbacks;

    /* interrupt triggering pin masks */
    struct {
        uint16_t edge_rising;
        uint16_t edge_falling;
        uint16_t level_high;
        uint16_t level_low;
    } interrupts;

    struct gpio_callback gpio_callback;

    struct k_work interrupt_worker;

    bool interrupt_active;
    #endif
};

<<<<<<< HEAD
static int read_port_reg(const struct device* dev, uint8_t reg, uint8_t pin,
                         uint16_t* cache, uint16_t* buf) {
    const struct gpio_pca95xx_config* const config = dev->config;
    uint8_t b_buf;
    int ret;

    if (pin >= 8) {
        reg++;
    }

    ret = i2c_reg_read_byte_dt(&config->bus, reg, &b_buf);
    if (ret != 0) {
        LOG_ERR("PCA95XX[0x%X]: error reading register 0x%X (%d)",
                config->bus.addr, reg, ret);
        return (ret);
    }

    if (pin < 8) {
        ((uint8_t*)cache)[LOW_BYTE_LE16_IDX] = b_buf;
    }
    else {
        ((uint8_t*)cache)[HIGH_BYTE_LE16_IDX] = b_buf;
    }

    *buf = *cache;

    LOG_DBG("PCA95XX[0x%X]: Read: REG[0x%X] = 0x%X",
            config->bus.addr, reg, b_buf);

    return (0);
}

=======
>>>>>>> 06be6ebf
/**
 * @brief Read both port 0 and port 1 registers of certain register function.
 *
 * Given the register in reg, read the pair of port 0 and port 1.
 *
 * @param dev Device struct of the PCA95XX.
 * @param reg Register to read (the PORT0 of the pair of registers).
 * @param cache Pointer to the cache to be updated after successful read.
 * @param buf Buffer to read data into.
 *
 * @return 0 if successful, failed otherwise.
 */
static int read_port_regs(const struct device* dev, uint8_t reg,
                          uint16_t* cache, uint16_t* buf) {
    const struct gpio_pca95xx_config* const config = dev->config;
    uint16_t port_data;
    uint16_t value;
    int ret;

    ret = i2c_burst_read_dt(&config->bus, reg, (uint8_t*)&port_data,
                            sizeof(port_data));
    if (ret != 0) {
        LOG_ERR("PCA95XX[0x%X]: error reading register 0x%X (%d)",
                config->bus.addr, reg, ret);
        return (ret);
    }

    value  = sys_le16_to_cpu(port_data);
    *cache = value;
    *buf   = value;

    LOG_DBG("PCA95XX[0x%X]: Read: REG[0x%X] = 0x%X, REG[0x%X] = 0x%X",
            config->bus.addr, reg, (*buf & 0xFF), (reg + 1), (*buf >> 8));

    return (0);
}

static int write_port_reg(const struct device* dev, uint8_t reg, uint8_t pin,
                          uint16_t* cache, uint16_t value) {
    const struct gpio_pca95xx_config* const config = dev->config;
    uint8_t buf[2];
    int ret;

    if (pin < 8) {
        buf[1] = value;
    }
    else {
        buf[1] = value >> 8;
        reg++;
    }
    buf[0] = reg;

    LOG_DBG("PCA95XX[0x%X]: Write: REG[0x%X] = 0x%X", config->bus.addr,
            reg, buf[1]);

    ret = i2c_write_dt(&config->bus, buf, sizeof(buf));
    if (ret == 0) {
        *cache = value;
    }
    else {
        LOG_ERR("PCA95XX[0x%X]: error writing to register 0x%X "
                "(%d)", config->bus.addr, reg, ret);
    }

    return (ret);
}

/**
 * @brief Write both port 0 and port 1 registers of certain register function.
 *
 * Given the register in reg, write the pair of port 0 and port 1.
 *
 * @param dev Device struct of the PCA95XX.
 * @param reg Register to write into (the PORT0 of the pair of registers).
 * @param cache Pointer to the cache to be updated after successful write.
 * @param value New value to set.
 *
 * @return 0 if successful, failed otherwise.
 */
static int write_port_regs(const struct device* dev, uint8_t reg,
                           uint16_t* cache, uint16_t value) {
    const struct gpio_pca95xx_config* const config = dev->config;
    uint8_t buf[3];
    int ret;

    LOG_DBG("PCA95XX[0x%X]: Write: REG[0x%X] = 0x%X, REG[0x%X] = "
            "0x%X", config->bus.addr, reg, (value & 0xFF),
            (reg + 1), (value >> 8));

    buf[0] = reg;
    sys_put_le16(value, &buf[1]);

    ret = i2c_write_dt(&config->bus, buf, sizeof(buf));
    if (ret == 0) {
        *cache = value;
    }
    else {
        LOG_ERR("PCA95XX[0x%X]: error writing to register 0x%X "
                "(%d)", config->bus.addr, reg, ret);
    }

    return (ret);
}

<<<<<<< HEAD
static inline int update_input_reg(const struct device* dev, uint8_t pin,
                                   uint16_t* buf) {
    struct gpio_pca95xx_drv_data* const drv_data = (struct gpio_pca95xx_drv_data* const)dev->data;

    return read_port_reg(dev, REG_INPUT_PORT0, pin,
                         &drv_data->reg_cache.input, buf);
}

static inline int update_input_regs(const struct device* dev, uint16_t* buf) {
    struct gpio_pca95xx_drv_data* const drv_data = (struct gpio_pca95xx_drv_data* const)dev->data;
=======
static inline int update_input_regs(const struct device *dev, uint16_t *buf)
{
	struct gpio_pca95xx_drv_data * const drv_data =
		(struct gpio_pca95xx_drv_data * const)dev->data;
>>>>>>> 06be6ebf

    return read_port_regs(dev, REG_INPUT_PORT0,
                          &drv_data->reg_cache.input, buf);
}

static inline int update_output_reg(const struct device* dev, uint8_t pin, uint16_t value) {
    struct gpio_pca95xx_drv_data* const drv_data = (struct gpio_pca95xx_drv_data* const)dev->data;

    return write_port_reg(dev, REG_OUTPUT_PORT0, pin,
                          &drv_data->reg_cache.output, value);
}

static inline int update_output_regs(const struct device* dev, uint16_t value) {
    struct gpio_pca95xx_drv_data* const drv_data = (struct gpio_pca95xx_drv_data* const)dev->data;

    return write_port_regs(dev, REG_OUTPUT_PORT0,
                           &drv_data->reg_cache.output, value);
}

static inline int update_direction_reg(const struct device* dev, uint8_t pin, uint16_t value) {
    struct gpio_pca95xx_drv_data* const drv_data = (struct gpio_pca95xx_drv_data* const)dev->data;

    return write_port_reg(dev, REG_CONF_PORT0, pin,
                          &drv_data->reg_cache.dir, value);
}

static inline int update_direction_regs(const struct device* dev, uint16_t value) {
    struct gpio_pca95xx_drv_data* const drv_data =
        (struct gpio_pca95xx_drv_data* const)dev->data;

    return write_port_regs(dev, REG_CONF_PORT0,
                           &drv_data->reg_cache.dir, value);
}

static inline int update_pul_sel_reg(const struct device* dev, uint8_t pin, uint16_t value) {
    struct gpio_pca95xx_drv_data* const drv_data = (struct gpio_pca95xx_drv_data* const)dev->data;

    return write_port_reg(dev, REG_PUD_SEL_PORT0, pin,
                          &drv_data->reg_cache.pud_sel, value);
}

static inline int update_pul_en_reg(const struct device* dev, uint8_t pin, uint8_t value) {
    struct gpio_pca95xx_drv_data* const drv_data = (struct gpio_pca95xx_drv_data* const)dev->data;

    return write_port_reg(dev, REG_PUD_EN_PORT0, pin,
                          &drv_data->reg_cache.pud_en, value);
}

#ifdef CONFIG_GPIO_PCA95XX_INTERRUPT
static inline int update_int_mask_reg(const struct device* dev, uint8_t pin, uint16_t value) {
    struct gpio_pca95xx_drv_data* const drv_data = (struct gpio_pca95xx_drv_data* const)dev->data;

    /* If the interrupt mask is present, so is the input latch */
    write_port_reg(dev, REG_INPUT_LATCH_PORT0, pin, &drv_data->reg_cache.input_latch, ~value);

    return write_port_reg(dev, REG_INT_MASK_PORT0, pin,
                          &drv_data->reg_cache.int_mask, value);
}
#endif /* CONFIG_GPIO_PCA95XX_INTERRUPT */

/**
 * @brief Setup the pin direction (input or output)
 *
 * @param dev Device struct of the PCA95XX
 * @param pin The pin number
 * @param flags Flags of pin or port
 *
 * @return 0 if successful, failed otherwise
 */
static int setup_pin_dir(const struct device* dev, uint32_t pin, int flags) {
    struct gpio_pca95xx_drv_data* const drv_data = (struct gpio_pca95xx_drv_data* const )dev->data;
    uint16_t reg_dir = drv_data->reg_cache.dir;
    uint16_t reg_out = drv_data->reg_cache.output;
    int ret;

    /* For each pin, 0 == output, 1 == input */
    if ((flags & GPIO_OUTPUT) != 0U) {
        if ((flags & GPIO_OUTPUT_INIT_HIGH) != 0U) {
            reg_out |= BIT(pin);
        }
        else if ((flags & GPIO_OUTPUT_INIT_LOW) != 0U) {
            reg_out &= ~BIT(pin);
        }
        ret = update_output_reg(dev, pin, reg_out);
        if (ret != 0) {
            return (ret);
        }
        reg_dir &= ~BIT(pin);
    }
    else {
        reg_dir |= BIT(pin);
    }

    ret = update_direction_reg(dev, pin, reg_dir);

    return (ret);
}

/**
 * @brief Initialize pins to default state
 *
 * @param dev Device struct of the PCA95XX
 *
 * @return 0 if successful, failed otherwise
 */
static int init_pins(const struct device* dev) {
    return update_direction_regs(dev, 0xFFFF);
}

/**
 * @brief Setup the pin pull up/pull down status
 *
 * @param dev Device struct of the PCA95XX
 * @param pin The pin number
 * @param flags Flags of pin or port
 *
 * @return 0 if successful, failed otherwise
 */
static int setup_pin_pullupdown(const struct device* dev, uint32_t pin, int flags) {
    const struct gpio_pca95xx_config* const config = dev->config;
    struct gpio_pca95xx_drv_data* const drv_data = (struct gpio_pca95xx_drv_data* const )dev->data;
    uint16_t reg_pud;
    int ret;

    if ((config->capabilities & PCA_HAS_PUD) == 0) {
        /* Chip does not support pull up/pull down */
        if ((flags & (GPIO_PULL_UP | GPIO_PULL_DOWN)) != 0U) {
            return (-ENOTSUP);
        }

        /* If both GPIO_PULL_UP and GPIO_PULL_DOWN are not set,
         * we should disable them in hardware. But need to skip
         * if the chip does not support pull up/pull down.
         */
        return (0);
    }

    /* If disabling pull up/down, there is no need to set the selection
     * register. Just go straight to disabling.
     */
    if ((flags & (GPIO_PULL_UP | GPIO_PULL_DOWN)) != 0U) {
        /* Setup pin pull up or pull down */
        reg_pud = drv_data->reg_cache.pud_sel;

        /* pull down == 0, pull up == 1 */
        WRITE_BIT(reg_pud, pin, (flags & GPIO_PULL_UP) != 0U);

        ret = update_pul_sel_reg(dev, pin, reg_pud);
        if (ret) {
            return (ret);
        }
    }

    /* enable/disable pull up/down */
    reg_pud = drv_data->reg_cache.pud_en;

    WRITE_BIT(reg_pud, pin,
              (flags & (GPIO_PULL_UP | GPIO_PULL_DOWN)) != 0U);

    ret = update_pul_en_reg(dev, pin, reg_pud);

    return (ret);
}

/**
 * @brief Configure pin or port
 *
 * @param dev Device struct of the PCA95XX
 * @param pin The pin number
 * @param flags Flags of pin or port
 *
 * @return 0 if successful, failed otherwise
 */
static int gpio_pca95xx_config(const struct device* dev,
                               gpio_pin_t pin, gpio_flags_t flags) {
    struct gpio_pca95xx_drv_data* const drv_data = (struct gpio_pca95xx_drv_data* const)dev->data;
    int ret;

    #if (CONFIG_GPIO_LOG_LEVEL >= LOG_LEVEL_DEBUG)
    const struct gpio_pca95xx_config* const config = dev->config;
    #endif

    /* Does not support disconnected pin */
    if ((flags & (GPIO_INPUT | GPIO_OUTPUT)) == GPIO_DISCONNECTED) {
        return (-ENOTSUP);
    }

    /* Open-drain support is per port, not per pin.
     * So can't really support the API as-is.
     */
    if ((flags & GPIO_SINGLE_ENDED) != 0U) {
        return (-ENOTSUP);
    }

    /* Can't do I2C bus operations from an ISR */
    if (k_is_in_isr()) {
        return (-EWOULDBLOCK);
    }

    k_sem_take(&drv_data->lock, K_FOREVER);

    ret = setup_pin_dir(dev, pin, flags);
    if (ret) {
        LOG_ERR("PCA95XX[0x%X]: error setting pin direction (%d)",
                config->bus.addr, ret);
        goto done;
    }

    ret = setup_pin_pullupdown(dev, pin, flags);
    if (ret) {
        LOG_ERR("PCA95XX[0x%X]: error setting pin pull up/down "
                "(%d)", config->bus.addr, ret);
        goto done;
    }

done :
    k_sem_give(&drv_data->lock);

    return (ret);
}

static int gpio_pca95xx_port_get_raw(const struct device* dev, uint32_t* value) {
    struct gpio_pca95xx_drv_data* const drv_data = (struct gpio_pca95xx_drv_data* const )dev->data;
    uint16_t buf;
    int ret;

    /* Can't do I2C bus operations from an ISR */
    if (k_is_in_isr()) {
        return (-EWOULDBLOCK);
    }

    k_sem_take(&drv_data->lock, K_FOREVER);

    ret = update_input_regs(dev, &buf);
    if (ret != 0) {
        goto done;
    }

    *value = buf;

done :
    k_sem_give(&drv_data->lock);

    return (ret);
}

static int gpio_pca95xx_port_set_masked_raw(const struct device* dev, uint32_t mask, uint32_t value) {
    struct gpio_pca95xx_drv_data* const drv_data = (struct gpio_pca95xx_drv_data* const )dev->data;
    uint16_t reg_out;
    int ret;

    /* Can't do I2C bus operations from an ISR */
    if (k_is_in_isr()) {
        return (-EWOULDBLOCK);
    }

    k_sem_take(&drv_data->lock, K_FOREVER);

    reg_out = drv_data->reg_cache.output;
    reg_out = (reg_out & ~mask) | (mask & value);

    ret = update_output_regs(dev, reg_out);

    k_sem_give(&drv_data->lock);

    return (ret);
}

static int gpio_pca95xx_port_set_bits_raw(const struct device* dev,
                                          uint32_t mask) {
    return gpio_pca95xx_port_set_masked_raw(dev, mask, mask);
}

static int gpio_pca95xx_port_clear_bits_raw(const struct device* dev,
                                            uint32_t mask) {
    return gpio_pca95xx_port_set_masked_raw(dev, mask, 0);
}

static int gpio_pca95xx_port_toggle_bits(const struct device* dev,
                                         uint32_t mask) {
    struct gpio_pca95xx_drv_data* const drv_data = (struct gpio_pca95xx_drv_data* const)dev->data;
    uint16_t reg_out;
    int ret;

    /* Can't do I2C bus operations from an ISR */
    if (k_is_in_isr()) {
        return (-EWOULDBLOCK);
    }

    k_sem_take(&drv_data->lock, K_FOREVER);

    reg_out = drv_data->reg_cache.output;
    reg_out ^= mask;

    ret = update_output_regs(dev, reg_out);

    k_sem_give(&drv_data->lock);

    return (ret);
}

#ifdef CONFIG_GPIO_PCA95XX_INTERRUPT
static void get_triggered_it(struct gpio_pca95xx_drv_data* drv_data,
                             uint16_t* trig_edge, uint16_t* trig_level) {
    uint16_t input_cache;
    uint16_t changed_pins;
    uint16_t input_new;
    int ret;

    input_cache = drv_data->reg_cache.input;
    ret = update_input_regs(drv_data->instance, &input_new);
    if (ret == 0) {
        changed_pins = (input_cache ^ input_new);

        *trig_edge  |= (changed_pins & input_new   & drv_data->interrupts.edge_rising);
        *trig_edge  |= (changed_pins & input_cache & drv_data->interrupts.edge_falling);
        *trig_level |= ( input_new & drv_data->interrupts.level_high);
        *trig_level |= (~input_new & drv_data->interrupts.level_low );
    }
}

static void gpio_pca95xx_interrupt_worker(struct k_work* work) {
    struct gpio_pca95xx_drv_data* const drv_data = CONTAINER_OF(
        work, struct gpio_pca95xx_drv_data, interrupt_worker);
    const struct gpio_pca95xx_config* const config = drv_data->instance->config;
    uint16_t trig_edge;
    uint16_t trig_level;
    uint32_t triggered_int;

    trig_edge  = 0;
    trig_level = 0;

    k_sem_take(&drv_data->lock, K_FOREVER);

    /* Note: PCA Interrupt status is cleared by reading inputs */
    if (config->capabilities & PCA_HAS_INTERRUPT_MASK_REG) {
        /* gpio latched read values, to be compared to cached ones */
        get_triggered_it(drv_data, &trig_edge, &trig_level);
    }
    /* gpio unlatched read values, in case signal has flipped again */
    get_triggered_it(drv_data, &trig_edge, &trig_level);

    triggered_int = (trig_edge | trig_level);

    k_sem_give(&drv_data->lock);

    if (triggered_int != 0) {
        gpio_fire_callbacks(&drv_data->callbacks, drv_data->instance,
                            triggered_int);
    }

    /* Emulate level triggering */
    if (trig_level != 0) {
        /* Reschedule worker */
        k_work_submit(&drv_data->interrupt_worker);
    }
}

static void gpio_pca95xx_interrupt_callback(const struct device* dev,
                                            struct gpio_callback* cb,
                                            gpio_port_pins_t pins) {
    struct gpio_pca95xx_drv_data* const drv_data =
        CONTAINER_OF(cb, struct gpio_pca95xx_drv_data, gpio_callback);

    ARG_UNUSED(pins);

    /* Cannot read PCA95xx registers from ISR context, queue worker */
    k_work_submit(&drv_data->interrupt_worker);
}

static int gpio_pca95xx_pin_interrupt_configure(const struct device* dev,
                                                gpio_pin_t pin,
                                                enum gpio_int_mode mode,
                                                enum gpio_int_trig trig) {
    const struct gpio_pca95xx_config* const config = dev->config;
    struct gpio_pca95xx_drv_data* const drv_data = (struct gpio_pca95xx_drv_data* const)dev->data;
    uint16_t reg;
    bool enabled;
    bool edge;
    bool level;
    bool active;
    int ret;

    ret = 0;

    /* Check if GPIO port supports interrupts */
    if ((config->capabilities & PCA_HAS_INTERRUPT) == 0U) {
        return (-ENOTSUP);
    }

    /* Check for an invalid pin number */
    if (BIT(pin) > config->common.port_pin_mask) {
        return (-EINVAL);
    }

    /* Check configured pin direction */
    if ((mode != GPIO_INT_MODE_DISABLED) &&
        (BIT(pin) & drv_data->reg_cache.dir) != BIT(pin)) {
        LOG_ERR("PCA95XX[0x%X]: output pin cannot trigger interrupt",
                config->bus.addr);
        return (-ENOTSUP);
    }

    k_sem_take(&drv_data->lock, K_FOREVER);

    /* Check if GPIO port has an interrupt mask register */
    if (config->capabilities & PCA_HAS_INTERRUPT_MASK_REG) {
        uint16_t reg_out;

        reg_out = drv_data->reg_cache.int_mask;
        WRITE_BIT(reg_out, pin, (mode == GPIO_INT_MODE_DISABLED));

        ret = update_int_mask_reg(dev, pin, reg_out);
        if (ret != 0) {
            LOG_ERR("PCA95XX[0x%X]: failed to update int mask (%d)",
                    config->bus.addr, ret);
            goto err;
        }
    }

    /* Update interrupt masks */
    enabled = ((mode & GPIO_INT_MODE_DISABLED) == 0U);
    edge    = (mode == GPIO_INT_MODE_EDGE);
    level   = (mode == GPIO_INT_MODE_LEVEL);
    WRITE_BIT(drv_data->interrupts.edge_rising, pin,
              (enabled && edge && ((trig & GPIO_INT_TRIG_HIGH) == GPIO_INT_TRIG_HIGH)));
    WRITE_BIT(drv_data->interrupts.edge_falling, pin,
              (enabled && edge && ((trig & GPIO_INT_TRIG_LOW) == GPIO_INT_TRIG_LOW)));
    WRITE_BIT(drv_data->interrupts.level_high, pin,
              (enabled && level && ((trig & GPIO_INT_TRIG_HIGH) == GPIO_INT_TRIG_HIGH)));
    WRITE_BIT(drv_data->interrupts.level_low, pin,
              (enabled && level && ((trig & GPIO_INT_TRIG_LOW) == GPIO_INT_TRIG_LOW)));

    active = ((drv_data->interrupts.edge_rising  ||
               drv_data->interrupts.edge_falling ||
               drv_data->interrupts.level_high   ||
               drv_data->interrupts.level_low) > 0);

    /* Enable / disable interrupt as needed */
    if (active != drv_data->interrupt_active) {
        ret = gpio_pin_interrupt_configure_dt(&config->int_gpio,
                                              active ? GPIO_INT_EDGE_TO_ACTIVE : GPIO_INT_MODE_DISABLED);
        if (ret != 0) {
            LOG_ERR("PCA95XX[0x%X]: failed to configure interrupt "
                    "on pin %d (%d)", config->bus.addr,
                    config->int_gpio.pin, ret);
            goto err;
        }
        drv_data->interrupt_active = active;

        if (active) {
            /* Read current status to reset any
             * active signal on INT line
             */
            update_input_regs(dev, &reg);
        }
    }

err :
    k_sem_give(&drv_data->lock);

    return (ret);
}

static int gpio_pca95xx_manage_callback(const struct device* dev,
                                        struct gpio_callback* callback,
                                        bool set) {
    const struct gpio_pca95xx_config* const config = dev->config;
    struct gpio_pca95xx_drv_data* const drv_data = (struct gpio_pca95xx_drv_data* const )dev->data;

    if ((config->capabilities & PCA_HAS_INTERRUPT) == 0U) {
        return (-ENOTSUP);
    }

    k_sem_take(&drv_data->lock, K_FOREVER);

    gpio_manage_callback(&drv_data->callbacks, callback, set);

    k_sem_give(&drv_data->lock);

    return (0);
}
#endif /* CONFIG_GPIO_PCA95XX_INTERRUPT */

static DEVICE_API(gpio, gpio_pca95xx_drv_api_funcs) = {
    .pin_configure       = gpio_pca95xx_config,
    .port_get_raw        = gpio_pca95xx_port_get_raw,
    .port_set_masked_raw = gpio_pca95xx_port_set_masked_raw,
    .port_set_bits_raw   = gpio_pca95xx_port_set_bits_raw,
    .port_clear_bits_raw = gpio_pca95xx_port_clear_bits_raw,
    .port_toggle_bits    = gpio_pca95xx_port_toggle_bits,

    #ifdef CONFIG_GPIO_PCA95XX_INTERRUPT
    .pin_interrupt_configure = gpio_pca95xx_pin_interrupt_configure,
    .manage_callback         = gpio_pca95xx_manage_callback,
    #endif
};

/**
 * @brief Initialization function of PCA95XX
 *
 * @param dev Device struct
 * @return 0 if successful, failed otherwise.
 */
static int gpio_pca95xx_init(const struct device* dev) {
    const struct gpio_pca95xx_config* const config = dev->config;
    struct gpio_pca95xx_drv_data* const drv_data = (struct gpio_pca95xx_drv_data* const )dev->data;
    int ret;

    if (!device_is_ready(config->bus.bus)) {
        return (-ENODEV);
    }

    k_sem_init(&drv_data->lock, 1, 1);

    ret = init_pins(dev);
    if (ret != 0) {
        return (ret);
    }

    #ifdef CONFIG_GPIO_PCA95XX_INTERRUPT
    /* Check if GPIO port supports interrupts */
    if ((config->capabilities & PCA_HAS_INTERRUPT) != 0) {
        /* Store self-reference for interrupt handling */
        drv_data->instance = dev;

        /* Prepare interrupt worker */
        k_work_init(&drv_data->interrupt_worker,
                    gpio_pca95xx_interrupt_worker);

        /* Configure GPIO interrupt pin */
        if (!gpio_is_ready_dt(&config->int_gpio)) {
            LOG_ERR("PCA95XX[0x%X]: interrupt GPIO not ready",
                    config->bus.addr);
            return (-ENODEV);
        }

        ret = gpio_pin_configure_dt(&config->int_gpio, GPIO_INPUT);
        if (ret != 0) {
            LOG_ERR("PCA95XX[0x%X]: failed to configure interrupt"
                    " pin %d (%d)", config->bus.addr,
                    config->int_gpio.pin, ret);
            return (ret);
        }

        /* Prepare GPIO callback for interrupt pin */
        gpio_init_callback(&drv_data->gpio_callback,
                           gpio_pca95xx_interrupt_callback,
                           BIT(config->int_gpio.pin));
        ret = gpio_add_callback(config->int_gpio.port, &drv_data->gpio_callback);
        if (ret != 0) {
            LOG_ERR("PCA95XX[0x%X]: failed to add interrupt callback for"
                    " pin %d (%d)", config->bus.addr,
                    config->int_gpio.pin, ret);
            return (ret);
        }
    }
    #endif

    return (0);
}

#define GPIO_PCA95XX_DEVICE_INSTANCE(inst)                                  \
    static const struct gpio_pca95xx_config gpio_pca95xx_##inst##_cfg = {   \
        .common = {                                                         \
            .port_pin_mask = GPIO_PORT_PIN_MASK_FROM_DT_INST(inst),         \
        },                                                                  \
        .bus = I2C_DT_SPEC_INST_GET(inst),                                  \
        .capabilities =                                                     \
            (DT_INST_PROP(inst, has_pud) ? PCA_HAS_PUD : 0) |               \
            IF_ENABLED(CONFIG_GPIO_PCA95XX_INTERRUPT, (                     \
            (DT_INST_NODE_HAS_PROP(inst, interrupt_gpios) ?                 \
             PCA_HAS_INTERRUPT : 0) |                                       \
            (DT_INST_PROP(inst, has_interrupt_mask_reg) ?                   \
                    PCA_HAS_INTERRUPT_MASK_REG : 0) |                       \
            ))                                                              \
            0,                                                              \
        IF_ENABLED(CONFIG_GPIO_PCA95XX_INTERRUPT,                           \
        (.int_gpio = GPIO_DT_SPEC_INST_GET_OR(inst, interrupt_gpios, {}),)) \
};                                                                          \
                                                                            \
static struct gpio_pca95xx_drv_data gpio_pca95xx_##inst##_drvdata = {       \
    .reg_cache.input       = 0x00,                                          \
    .reg_cache.output      = 0xFFFF,                                        \
    .reg_cache.dir         = 0xFFFF,                                        \
    .reg_cache.pud_en      = 0x00,                                          \
    .reg_cache.pud_sel     = 0xFFFF,                                        \
    .reg_cache.int_mask    = 0xFFFF,                                        \
    .reg_cache.input_latch = 0x00,                                          \
    IF_ENABLED(CONFIG_GPIO_PCA95XX_INTERRUPT, (                             \
    .interrupt_active = false,                                              \
    ))                                                                      \
};                                                                          \
                                                                            \
DEVICE_DT_INST_DEFINE(inst,                                                 \
                      gpio_pca95xx_init,                                    \
                      NULL,                                                 \
                      &gpio_pca95xx_##inst##_drvdata,                       \
                      &gpio_pca95xx_##inst##_cfg,                           \
                      POST_KERNEL, CONFIG_GPIO_PCA95XX_INIT_PRIORITY,       \
                      &gpio_pca95xx_drv_api_funcs);

DT_INST_FOREACH_STATUS_OKAY(GPIO_PCA95XX_DEVICE_INSTANCE)<|MERGE_RESOLUTION|>--- conflicted
+++ resolved
@@ -117,41 +117,6 @@
     #endif
 };
 
-<<<<<<< HEAD
-static int read_port_reg(const struct device* dev, uint8_t reg, uint8_t pin,
-                         uint16_t* cache, uint16_t* buf) {
-    const struct gpio_pca95xx_config* const config = dev->config;
-    uint8_t b_buf;
-    int ret;
-
-    if (pin >= 8) {
-        reg++;
-    }
-
-    ret = i2c_reg_read_byte_dt(&config->bus, reg, &b_buf);
-    if (ret != 0) {
-        LOG_ERR("PCA95XX[0x%X]: error reading register 0x%X (%d)",
-                config->bus.addr, reg, ret);
-        return (ret);
-    }
-
-    if (pin < 8) {
-        ((uint8_t*)cache)[LOW_BYTE_LE16_IDX] = b_buf;
-    }
-    else {
-        ((uint8_t*)cache)[HIGH_BYTE_LE16_IDX] = b_buf;
-    }
-
-    *buf = *cache;
-
-    LOG_DBG("PCA95XX[0x%X]: Read: REG[0x%X] = 0x%X",
-            config->bus.addr, reg, b_buf);
-
-    return (0);
-}
-
-=======
->>>>>>> 06be6ebf
 /**
  * @brief Read both port 0 and port 1 registers of certain register function.
  *
@@ -256,23 +221,8 @@
     return (ret);
 }
 
-<<<<<<< HEAD
-static inline int update_input_reg(const struct device* dev, uint8_t pin,
-                                   uint16_t* buf) {
-    struct gpio_pca95xx_drv_data* const drv_data = (struct gpio_pca95xx_drv_data* const)dev->data;
-
-    return read_port_reg(dev, REG_INPUT_PORT0, pin,
-                         &drv_data->reg_cache.input, buf);
-}
-
 static inline int update_input_regs(const struct device* dev, uint16_t* buf) {
     struct gpio_pca95xx_drv_data* const drv_data = (struct gpio_pca95xx_drv_data* const)dev->data;
-=======
-static inline int update_input_regs(const struct device *dev, uint16_t *buf)
-{
-	struct gpio_pca95xx_drv_data * const drv_data =
-		(struct gpio_pca95xx_drv_data * const)dev->data;
->>>>>>> 06be6ebf
 
     return read_port_regs(dev, REG_INPUT_PORT0,
                           &drv_data->reg_cache.input, buf);
