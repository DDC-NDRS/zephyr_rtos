--- conflicted
+++ resolved
@@ -144,7 +144,7 @@
 
     for (i = 0; i < ARRAY_SIZE(gpio_list); i++) {
         if (gpio_list[i].dev == dev) {
-            return &gpio_list[i];
+            return (&gpio_list[i]);
         }
     }
 
@@ -181,7 +181,7 @@
             /* Allow input underscore to match line_name space */
         }
         else if (input[i] != line_name[i]) {
-            return (input[i] > line_name[i]) ? 1 : -1;
+            return ((input[i] > line_name[i]) ? 1 : -1);
         }
         else if (line_name[i] == '\0') {
             return (0);
@@ -531,46 +531,28 @@
 
 typedef void (*pin_foreach_func_t)(const struct pin_info* info, void* user_data);
 
-<<<<<<< HEAD
-static void print_gpio_ctrl_info(const struct shell *sh, const struct gpio_ctrl *ctrl)
-{
-	gpio_pin_t pin;
-	bool reserved;
-	const char *line_name;
-=======
 static void print_gpio_ctrl_info(const struct shell* sh, const struct gpio_ctrl* ctrl) {
     gpio_pin_t pin;
     bool reserved;
->>>>>>> 4bea2eee
+    char const* line_name;
 
     shell_print(sh, " ngpios: %u", ctrl->ngpios);
     shell_print(sh, " Reserved pin mask: 0x%08X", ctrl->reserved_mask);
 
     shell_print(sh, "");
 
-<<<<<<< HEAD
-	shell_print(sh, " Reserved  Pin  Line Name");
-	for (pin = 0; pin < ctrl->ngpios; pin++) {
-		reserved = (BIT64(pin) & ctrl->reserved_mask) != 0;
-		if (pin < ctrl->line_names_len) {
-			line_name = ctrl->line_names[pin];
-		} else {
-			line_name = "";
-		}
-		shell_print(sh, "     %c     %2u    %s", reserved ? '*' : ' ', pin, line_name);
-	}
-=======
     shell_print(sh, " Reserved  Pin  Line Name");
-    for (pin = 0; pin < GPIO_MAX_PINS_PER_PORT; pin++) {
-        if ((pin >= ctrl->ngpios) && (pin >= ctrl->line_names_len)) {
-            /* Out of info */
-            break;
-        }
+    for (pin = 0; pin < ctrl->ngpios; pin++) {
         reserved = (BIT64(pin) & ctrl->reserved_mask) != 0;
-        shell_print(sh, "     %c     %2u    %s", reserved ? '*' : ' ',
-                    pin, ctrl->line_names[pin]);
-    }
->>>>>>> 4bea2eee
+        if (pin < ctrl->line_names_len) {
+            line_name = ctrl->line_names[pin];
+        }
+        else {
+            line_name = "";
+        }
+
+        shell_print(sh, "     %c     %2u    %s", reserved ? '*' : ' ', pin, line_name);
+    }
 }
 
 static void foreach_pin(pin_foreach_func_t func, void* user_data) {
