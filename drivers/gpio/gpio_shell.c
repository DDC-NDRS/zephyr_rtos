--- conflicted
+++ resolved
@@ -95,7 +95,6 @@
     }
 }
 
-<<<<<<< HEAD
 #define GPIO_DT_RESERVED_RANGES_NGPIOS_SHELL(node_id)                                               \
     COND_CODE_1(DT_NODE_HAS_PROP(node_id, ngpios),                                                  \
                 (GPIO_DT_RESERVED_RANGES_NGPIOS(node_id, DT_PROP(node_id, ngpios))),                \
@@ -103,10 +102,6 @@
 
 #define GPIO_CTRL_PIN_GET_FN(node_id)                                                               \
     static const char* node_id##line_names[] = DT_PROP_OR(node_id, gpio_line_names, {NULL});        \
-                                                                                                    \
-    static void node_id##cmd_gpio_pin_get(size_t idx, struct shell_static_entry* entry);            \
-                                                                                                    \
-    SHELL_DYNAMIC_CMD_CREATE(node_id##sub_gpio_pin, node_id##cmd_gpio_pin_get);                     \
                                                                                                     \
     static void node_id##cmd_gpio_pin_get(size_t idx, struct shell_static_entry* entry) {           \
         gpio_port_pins_t reserved_mask = GPIO_DT_RESERVED_RANGES_NGPIOS_SHELL(node_id);             \
@@ -114,33 +109,12 @@
                                                                                                     \
         port_pin_get(reserved_mask, node_id##line_names, line_names_len, idx, entry);               \
         entry->subcmd = NULL;                                                                       \
-    }
+    }                                                                                               \
+                                                                                                    \
+    SHELL_DYNAMIC_CMD_CREATE(node_id##sub_gpio_pin, node_id##cmd_gpio_pin_get);
 
 #define IS_GPIO_CTRL_PIN_GET(node_id)                                                               \
     COND_CODE_1(DT_PROP(node_id, gpio_controller), (GPIO_CTRL_PIN_GET_FN(node_id)), ())
-=======
-#define GPIO_DT_RESERVED_RANGES_NGPIOS_SHELL(node_id)                                              \
-	COND_CODE_1(DT_NODE_HAS_PROP(node_id, ngpios),                                             \
-		    (GPIO_DT_RESERVED_RANGES_NGPIOS(node_id, DT_PROP(node_id, ngpios))),           \
-		    (GPIO_MAX_PINS_PER_PORT))
-
-#define GPIO_CTRL_PIN_GET_FN(node_id)                                                              \
-	static const char *node_id##line_names[] = DT_PROP_OR(node_id, gpio_line_names, {NULL});   \
-                                                                                                   \
-	static void node_id##cmd_gpio_pin_get(size_t idx, struct shell_static_entry *entry)        \
-	{                                                                                          \
-		gpio_port_pins_t reserved_mask = GPIO_DT_RESERVED_RANGES_NGPIOS_SHELL(node_id);    \
-		uint8_t line_names_len = DT_PROP_LEN_OR(node_id, gpio_line_names, 0);              \
-                                                                                                   \
-		port_pin_get(reserved_mask, node_id##line_names, line_names_len, idx, entry);      \
-		entry->subcmd = NULL;                                                              \
-	}                                                                                          \
-                                                                                                   \
-	SHELL_DYNAMIC_CMD_CREATE(node_id##sub_gpio_pin, node_id##cmd_gpio_pin_get);
-
-#define IS_GPIO_CTRL_PIN_GET(node_id)                                                              \
-	COND_CODE_1(DT_PROP(node_id, gpio_controller), (GPIO_CTRL_PIN_GET_FN(node_id)), ())
->>>>>>> a9b76dcb
 
 DT_FOREACH_STATUS_OKAY_NODE(IS_GPIO_CTRL_PIN_GET)
 
@@ -176,8 +150,7 @@
     return (NULL);
 }
 
-<<<<<<< HEAD
-int line_cmp(const char* input, const char* line_name) {
+static int line_cmp(const char* input, const char* line_name) {
     int i = 0;
 
     while (true) {
@@ -199,7 +172,7 @@
     gpio_pin_t i;
     int result;
 
-    for (i = 0; i < ctrl->ngpios; i++) {
+    for (i = 0; (i < ctrl->ngpios) && (i < ctrl->line_names_len); i++) {
         result = line_cmp(line_name, ctrl->line_names[i]);
         if (result == 0) {
             if ((BIT64(i) & ctrl->reserved_mask) != 0) {
@@ -222,51 +195,6 @@
     }
 
     return (pin);
-=======
-static int line_cmp(const char *input, const char *line_name)
-{
-	int i = 0;
-
-	while (true) {
-		if ((input[i] == '_') && (line_name[i] == ' ')) {
-			/* Allow input underscore to match line_name space */
-		} else if (input[i] != line_name[i]) {
-			return (input[i] > line_name[i]) ? 1 : -1;
-		} else if (line_name[i] == '\0') {
-			return 0;
-		}
-		i++;
-	}
-}
-
-static int get_gpio_pin(const struct shell *sh, const struct gpio_ctrl *ctrl, char *line_name)
-{
-	gpio_pin_t pin = PIN_NOT_FOUND;
-	gpio_pin_t i;
-	int result;
-
-	for (i = 0; i < ctrl->ngpios && i < ctrl->line_names_len; i++) {
-		result = line_cmp(line_name, ctrl->line_names[i]);
-		if (result == 0) {
-			if ((BIT64(i) & ctrl->reserved_mask) != 0) {
-				shell_error(sh, "Reserved pin");
-				return -EACCES;
-			} else if (pin == PIN_NOT_FOUND) {
-				pin = i;
-			} else {
-				shell_error(sh, "Line name ambiguous");
-				return -EFAULT;
-			}
-		}
-	}
-
-	if (pin == PIN_NOT_FOUND) {
-		shell_error(sh, "Line name not found: '%s'", line_name);
-		return -ENOENT;
-	}
-
-	return pin;
->>>>>>> a9b76dcb
 }
 
 static int get_sh_gpio(const struct shell* sh, char** argv, struct sh_gpio* gpio) {
