/*
 * Copyright (c) 2018 Intel Corporation
 * Copyright (c) 2021 Dennis Ruffer <daruffer@gmail.com>
 *
 * SPDX-License-Identifier: Apache-2.0
 *
 * Use "device list" command for GPIO port names
 */

#include <zephyr/sys/printk.h>
#include <zephyr/shell/shell.h>
#include <zephyr/init.h>
#include <string.h>
#include <stdio.h>
#include <zephyr/drivers/gpio.h>
#include <stdlib.h>
#include <ctype.h>
#include <zephyr/logging/log.h>

#define LOG_LEVEL CONFIG_LOG_DEFAULT_LEVEL

LOG_MODULE_REGISTER(gpio_shell);

struct args_index {
    uint8_t port;
    uint8_t index;
    uint8_t mode;
    uint8_t value;
};

static struct args_index const args_indx = {
    .port  = 1,
    .index = 2,
    .mode  = 3,
    .value = 3
};

<<<<<<< HEAD
static int cmd_gpio_conf(const struct shell *sh, size_t argc, char **argv)
{
	uint8_t index = 0U;
	int type = GPIO_OUTPUT;
	const struct device *dev;

	if (isdigit((unsigned char)argv[args_indx.index][0]) != 0 &&
	    isalpha((unsigned char)argv[args_indx.mode][0]) != 0) {
		index = (uint8_t)atoi(argv[args_indx.index]);
		if (!strcmp(argv[args_indx.mode], "in")) {
			type = GPIO_INPUT;
		} else if (!strcmp(argv[args_indx.mode], "inu")) {
			type = GPIO_INPUT | GPIO_PULL_UP;
		} else if (!strcmp(argv[args_indx.mode], "ind")) {
			type = GPIO_INPUT | GPIO_PULL_DOWN;
		} else if (!strcmp(argv[args_indx.mode], "out")) {
			type = GPIO_OUTPUT;
		} else {
			return 0;
		}
	} else {
		shell_error(sh, "Wrong parameters for conf");
		return -ENOTSUP;
	}

	dev = device_get_binding(argv[args_indx.port]);

	if (dev != NULL) {
		index = (uint8_t)atoi(argv[args_indx.index]);
		shell_print(sh, "Configuring %s pin %d",
			    argv[args_indx.port], index);
		gpio_pin_configure(dev, index, type);
	}

	return 0;
}

static int cmd_gpio_get(const struct shell *sh,
			size_t argc, char **argv)
{
	const struct device *dev;
	uint8_t index = 0U;
	int rc;

	if (isdigit((unsigned char)argv[args_indx.index][0]) != 0) {
		index = (uint8_t)atoi(argv[args_indx.index]);
	} else {
		shell_error(sh, "Wrong parameters for get");
		return -EINVAL;
	}

	dev = device_get_binding(argv[args_indx.port]);

	if (dev != NULL) {
		index = (uint8_t)atoi(argv[2]);
		shell_print(sh, "Reading %s pin %d",
			    argv[args_indx.port], index);
		rc = gpio_pin_get(dev, index);
		if (rc >= 0) {
			shell_print(sh, "Value %d", rc);
		} else {
			shell_error(sh, "Error %d reading value", rc);
			return -EIO;
		}
	}

	return 0;
}

static int cmd_gpio_set(const struct shell *sh,
			size_t argc, char **argv)
{
	const struct device *dev;
	uint8_t index = 0U;
	uint8_t value = 0U;

	if (isdigit((unsigned char)argv[args_indx.index][0]) != 0 &&
	    isdigit((unsigned char)argv[args_indx.value][0]) != 0) {
		index = (uint8_t)atoi(argv[args_indx.index]);
		value = (uint8_t)atoi(argv[args_indx.value]);
	} else {
		shell_print(sh, "Wrong parameters for set");
		return -EINVAL;
	}
	dev = device_get_binding(argv[args_indx.port]);

	if (dev != NULL) {
		index = (uint8_t)atoi(argv[2]);
		shell_print(sh, "Writing to %s pin %d",
			    argv[args_indx.port], index);
		gpio_pin_set(dev, index, value);
	}

	return 0;
=======
static int cmd_gpio_conf(const struct shell* sh, size_t argc, char** argv) {
    uint8_t index;
    int     type = GPIO_OUTPUT;
    const struct device* dev;

    if (isdigit((unsigned char)argv[args_indx.index][0]) && isalpha((unsigned char)argv[args_indx.mode][0])) {
        index = (uint8_t)atoi(argv[args_indx.index]);
        if (!strcmp(argv[args_indx.mode], "in")) {
            type = GPIO_INPUT;
        }
        else if (!strcmp(argv[args_indx.mode], "inu")) {
            type = GPIO_INPUT | GPIO_PULL_UP;
        }
        else if (!strcmp(argv[args_indx.mode], "ind")) {
            type = GPIO_INPUT | GPIO_PULL_DOWN;
        }
        else if (!strcmp(argv[args_indx.mode], "out")) {
            type = GPIO_OUTPUT;
        }
        else {
            return (0);
        }
    }
    else {
        shell_error(sh, "Wrong parameters for conf");
        return (-ENOTSUP);
    }

    dev = device_get_binding(argv[args_indx.port]);
    if (dev != NULL) {
        index = (uint8_t)atoi(argv[args_indx.index]);
        shell_print(sh, "Configuring %s pin %d", argv[args_indx.port], index);
        gpio_pin_configure(dev, index, type);
    }

    return (0);
}

static int cmd_gpio_get(const struct shell* sh, size_t argc, char** argv) {
    const struct device* dev;
    uint8_t index;
    int     rc;

    if (isdigit((unsigned char)argv[args_indx.index][0])) {
        index = (uint8_t)atoi(argv[args_indx.index]);
    }
    else {
        shell_error(sh, "Wrong parameters for get");
        return (-EINVAL);
    }

    dev = device_get_binding(argv[args_indx.port]);
    if (dev != NULL) {
        index = (uint8_t)atoi(argv[2]);
        shell_print(sh, "Reading %s pin %d", argv[args_indx.port], index);
        rc = gpio_pin_get(dev, index);
        if (rc >= 0) {
            shell_print(sh, "Value %d", rc);
        }
        else {
            shell_error(sh, "Error %d reading value", rc);
            return (-EIO);
        }
    }

    return (0);
}

static int cmd_gpio_set(const struct shell* sh, size_t argc, char** argv) {
    const struct device* dev;
    uint8_t index;
    uint8_t value = 0U;

    if (isdigit((unsigned char)argv[args_indx.index][0]) && isdigit((unsigned char)argv[args_indx.value][0])) {
        index = (uint8_t)atoi(argv[args_indx.index]);
        value = (uint8_t)atoi(argv[args_indx.value]);
    }
    else {
        shell_print(sh, "Wrong parameters for set");
        return (-EINVAL);
    }

    dev = device_get_binding(argv[args_indx.port]);
    if (dev != NULL) {
        index = (uint8_t)atoi(argv[2]);
        shell_print(sh, "Writing to %s pin %d", argv[args_indx.port], index);
        gpio_pin_set(dev, index, value);
    }

    return (0);
>>>>>>> f087c139
}

/* 500 msec = 1/2 sec */
<<<<<<< HEAD
#define SLEEP_TIME_MS   500

static int cmd_gpio_blink(const struct shell *sh,
			  size_t argc, char **argv)
{
	const struct device *dev;
	uint8_t index = 0U;
	uint8_t value = 0U;
	size_t count = 0;
	char data;

	if (isdigit((unsigned char)argv[args_indx.index][0]) != 0) {
		index = (uint8_t)atoi(argv[args_indx.index]);
	} else {
		shell_error(sh, "Wrong parameters for blink");
		return -EINVAL;
	}
	dev = device_get_binding(argv[args_indx.port]);

	if (dev != NULL) {
		index = (uint8_t)atoi(argv[2]);
		shell_fprintf(sh, SHELL_NORMAL, "Blinking port %s index %d.", argv[1], index);
		shell_fprintf(sh, SHELL_NORMAL, " Hit any key to exit");

		while (true) {
			(void)sh->iface->api->read(sh->iface, &data, sizeof(data), &count);
			if (count != 0) {
				break;
			}
			gpio_pin_set(dev, index, value);
			value = !value;
			k_msleep(SLEEP_TIME_MS);
		}

		shell_fprintf(sh, SHELL_NORMAL, "\n");
	}

	return 0;
=======
#define SLEEP_TIME_MS 500

static int cmd_gpio_blink(const struct shell* sh, size_t argc, char** argv) {
    const struct device* dev;
    uint8_t index;
    uint8_t value = 0U;
    size_t  count = 0;
    char    data;

    if (isdigit((unsigned char)argv[args_indx.index][0])) {
        index = (uint8_t)atoi(argv[args_indx.index]);
    }
    else {
        shell_error(sh, "Wrong parameters for blink");
        return (-EINVAL);
    }

    dev = device_get_binding(argv[args_indx.port]);
    if (dev != NULL) {
        index = (uint8_t)atoi(argv[2]);
        shell_fprintf(sh, SHELL_NORMAL, "Blinking port %s index %d.", argv[1], index);
        shell_fprintf(sh, SHELL_NORMAL, " Hit any key to exit");

        while (true) {
            (void) sh->iface->api->read(sh->iface, &data, sizeof(data), &count);
            if (count != 0) {
                break;
            }

            gpio_pin_set(dev, index, value);
            value = !value;
            k_msleep(SLEEP_TIME_MS);
        }

        shell_fprintf(sh, SHELL_NORMAL, "\n");
    }

    return (0);
>>>>>>> f087c139
}

SHELL_STATIC_SUBCMD_SET_CREATE(
    sub_gpio,
    SHELL_CMD_ARG(conf , NULL, "Configure GPIO", cmd_gpio_conf , 4, 0),
    SHELL_CMD_ARG(get  , NULL, "Get GPIO value", cmd_gpio_get  , 3, 0),
    SHELL_CMD_ARG(set  , NULL, "Set GPIO"      , cmd_gpio_set  , 4, 0),
    SHELL_CMD_ARG(blink, NULL, "Blink GPIO"    , cmd_gpio_blink, 3, 0),
    SHELL_SUBCMD_SET_END /* Array terminated. */
);

SHELL_CMD_REGISTER(gpio, &sub_gpio, "GPIO commands", NULL);<|MERGE_RESOLUTION|>--- conflicted
+++ resolved
@@ -22,229 +22,132 @@
 LOG_MODULE_REGISTER(gpio_shell);
 
 struct args_index {
-    uint8_t port;
-    uint8_t index;
-    uint8_t mode;
-    uint8_t value;
+	uint8_t port;
+	uint8_t index;
+	uint8_t mode;
+	uint8_t value;
 };
 
 static struct args_index const args_indx = {
-    .port  = 1,
-    .index = 2,
-    .mode  = 3,
+	.port = 1,
+	.index = 2,
+	.mode = 3,
     .value = 3
 };
 
-<<<<<<< HEAD
-static int cmd_gpio_conf(const struct shell *sh, size_t argc, char **argv)
-{
-	uint8_t index = 0U;
+static int cmd_gpio_conf(const struct shell* sh, size_t argc, char** argv) {
+    uint8_t index;
 	int type = GPIO_OUTPUT;
 	const struct device *dev;
 
 	if (isdigit((unsigned char)argv[args_indx.index][0]) != 0 &&
-	    isalpha((unsigned char)argv[args_indx.mode][0]) != 0) {
+	    isalpha((unsigned char)argv[args_indx.mode][0])  != 0) {
 		index = (uint8_t)atoi(argv[args_indx.index]);
 		if (!strcmp(argv[args_indx.mode], "in")) {
 			type = GPIO_INPUT;
-		} else if (!strcmp(argv[args_indx.mode], "inu")) {
+        }
+        else if (!strcmp(argv[args_indx.mode], "inu")) {
 			type = GPIO_INPUT | GPIO_PULL_UP;
-		} else if (!strcmp(argv[args_indx.mode], "ind")) {
+        }
+        else if (!strcmp(argv[args_indx.mode], "ind")) {
 			type = GPIO_INPUT | GPIO_PULL_DOWN;
-		} else if (!strcmp(argv[args_indx.mode], "out")) {
+        }
+        else if (!strcmp(argv[args_indx.mode], "out")) {
 			type = GPIO_OUTPUT;
-		} else {
-			return 0;
 		}
-	} else {
+        else {
+            return (0);
+        }
+    }
+    else {
 		shell_error(sh, "Wrong parameters for conf");
-		return -ENOTSUP;
+        return (-ENOTSUP);
 	}
 
 	dev = device_get_binding(argv[args_indx.port]);
-
 	if (dev != NULL) {
 		index = (uint8_t)atoi(argv[args_indx.index]);
-		shell_print(sh, "Configuring %s pin %d",
-			    argv[args_indx.port], index);
+        shell_print(sh, "Configuring %s pin %d", argv[args_indx.port], index);
 		gpio_pin_configure(dev, index, type);
 	}
 
-	return 0;
+    return (0);
 }
 
-static int cmd_gpio_get(const struct shell *sh,
-			size_t argc, char **argv)
-{
+static int cmd_gpio_get(const struct shell* sh, size_t argc, char** argv) {
 	const struct device *dev;
-	uint8_t index = 0U;
+    uint8_t index;
 	int rc;
 
 	if (isdigit((unsigned char)argv[args_indx.index][0]) != 0) {
 		index = (uint8_t)atoi(argv[args_indx.index]);
-	} else {
+    }
+    else {
 		shell_error(sh, "Wrong parameters for get");
-		return -EINVAL;
+        return (-EINVAL);
 	}
 
 	dev = device_get_binding(argv[args_indx.port]);
-
 	if (dev != NULL) {
 		index = (uint8_t)atoi(argv[2]);
-		shell_print(sh, "Reading %s pin %d",
-			    argv[args_indx.port], index);
+        shell_print(sh, "Reading %s pin %d", argv[args_indx.port], index);
 		rc = gpio_pin_get(dev, index);
 		if (rc >= 0) {
 			shell_print(sh, "Value %d", rc);
-		} else {
+        }
+        else {
 			shell_error(sh, "Error %d reading value", rc);
-			return -EIO;
+            return (-EIO);
 		}
 	}
 
-	return 0;
+    return (0);
 }
 
-static int cmd_gpio_set(const struct shell *sh,
-			size_t argc, char **argv)
-{
+static int cmd_gpio_set(const struct shell* sh, size_t argc, char** argv) {
 	const struct device *dev;
-	uint8_t index = 0U;
+    uint8_t index;
 	uint8_t value = 0U;
 
 	if (isdigit((unsigned char)argv[args_indx.index][0]) != 0 &&
 	    isdigit((unsigned char)argv[args_indx.value][0]) != 0) {
 		index = (uint8_t)atoi(argv[args_indx.index]);
 		value = (uint8_t)atoi(argv[args_indx.value]);
-	} else {
+    }
+    else {
 		shell_print(sh, "Wrong parameters for set");
-		return -EINVAL;
+        return (-EINVAL);
 	}
+
 	dev = device_get_binding(argv[args_indx.port]);
-
 	if (dev != NULL) {
 		index = (uint8_t)atoi(argv[2]);
-		shell_print(sh, "Writing to %s pin %d",
-			    argv[args_indx.port], index);
+        shell_print(sh, "Writing to %s pin %d", argv[args_indx.port], index);
 		gpio_pin_set(dev, index, value);
 	}
-
-	return 0;
-=======
-static int cmd_gpio_conf(const struct shell* sh, size_t argc, char** argv) {
-    uint8_t index;
-    int     type = GPIO_OUTPUT;
-    const struct device* dev;
-
-    if (isdigit((unsigned char)argv[args_indx.index][0]) && isalpha((unsigned char)argv[args_indx.mode][0])) {
-        index = (uint8_t)atoi(argv[args_indx.index]);
-        if (!strcmp(argv[args_indx.mode], "in")) {
-            type = GPIO_INPUT;
-        }
-        else if (!strcmp(argv[args_indx.mode], "inu")) {
-            type = GPIO_INPUT | GPIO_PULL_UP;
-        }
-        else if (!strcmp(argv[args_indx.mode], "ind")) {
-            type = GPIO_INPUT | GPIO_PULL_DOWN;
-        }
-        else if (!strcmp(argv[args_indx.mode], "out")) {
-            type = GPIO_OUTPUT;
-        }
-        else {
-            return (0);
-        }
-    }
-    else {
-        shell_error(sh, "Wrong parameters for conf");
-        return (-ENOTSUP);
-    }
-
-    dev = device_get_binding(argv[args_indx.port]);
-    if (dev != NULL) {
-        index = (uint8_t)atoi(argv[args_indx.index]);
-        shell_print(sh, "Configuring %s pin %d", argv[args_indx.port], index);
-        gpio_pin_configure(dev, index, type);
-    }
 
     return (0);
 }
 
-static int cmd_gpio_get(const struct shell* sh, size_t argc, char** argv) {
-    const struct device* dev;
-    uint8_t index;
-    int     rc;
-
-    if (isdigit((unsigned char)argv[args_indx.index][0])) {
-        index = (uint8_t)atoi(argv[args_indx.index]);
-    }
-    else {
-        shell_error(sh, "Wrong parameters for get");
-        return (-EINVAL);
-    }
-
-    dev = device_get_binding(argv[args_indx.port]);
-    if (dev != NULL) {
-        index = (uint8_t)atoi(argv[2]);
-        shell_print(sh, "Reading %s pin %d", argv[args_indx.port], index);
-        rc = gpio_pin_get(dev, index);
-        if (rc >= 0) {
-            shell_print(sh, "Value %d", rc);
-        }
-        else {
-            shell_error(sh, "Error %d reading value", rc);
-            return (-EIO);
-        }
-    }
-
-    return (0);
-}
-
-static int cmd_gpio_set(const struct shell* sh, size_t argc, char** argv) {
-    const struct device* dev;
-    uint8_t index;
-    uint8_t value = 0U;
-
-    if (isdigit((unsigned char)argv[args_indx.index][0]) && isdigit((unsigned char)argv[args_indx.value][0])) {
-        index = (uint8_t)atoi(argv[args_indx.index]);
-        value = (uint8_t)atoi(argv[args_indx.value]);
-    }
-    else {
-        shell_print(sh, "Wrong parameters for set");
-        return (-EINVAL);
-    }
-
-    dev = device_get_binding(argv[args_indx.port]);
-    if (dev != NULL) {
-        index = (uint8_t)atoi(argv[2]);
-        shell_print(sh, "Writing to %s pin %d", argv[args_indx.port], index);
-        gpio_pin_set(dev, index, value);
-    }
-
-    return (0);
->>>>>>> f087c139
-}
-
 /* 500 msec = 1/2 sec */
-<<<<<<< HEAD
 #define SLEEP_TIME_MS   500
 
-static int cmd_gpio_blink(const struct shell *sh,
-			  size_t argc, char **argv)
-{
+static int cmd_gpio_blink(const struct shell* sh, size_t argc, char** argv) {
 	const struct device *dev;
-	uint8_t index = 0U;
+    uint8_t index;
 	uint8_t value = 0U;
 	size_t count = 0;
 	char data;
 
 	if (isdigit((unsigned char)argv[args_indx.index][0]) != 0) {
 		index = (uint8_t)atoi(argv[args_indx.index]);
-	} else {
+    }
+    else {
 		shell_error(sh, "Wrong parameters for blink");
-		return -EINVAL;
+        return (-EINVAL);
 	}
+
 	dev = device_get_binding(argv[args_indx.port]);
-
 	if (dev != NULL) {
 		index = (uint8_t)atoi(argv[2]);
 		shell_fprintf(sh, SHELL_NORMAL, "Blinking port %s index %d.", argv[1], index);
@@ -255,6 +158,7 @@
 			if (count != 0) {
 				break;
 			}
+
 			gpio_pin_set(dev, index, value);
 			value = !value;
 			k_msleep(SLEEP_TIME_MS);
@@ -263,56 +167,16 @@
 		shell_fprintf(sh, SHELL_NORMAL, "\n");
 	}
 
-	return 0;
-=======
-#define SLEEP_TIME_MS 500
-
-static int cmd_gpio_blink(const struct shell* sh, size_t argc, char** argv) {
-    const struct device* dev;
-    uint8_t index;
-    uint8_t value = 0U;
-    size_t  count = 0;
-    char    data;
-
-    if (isdigit((unsigned char)argv[args_indx.index][0])) {
-        index = (uint8_t)atoi(argv[args_indx.index]);
-    }
-    else {
-        shell_error(sh, "Wrong parameters for blink");
-        return (-EINVAL);
-    }
-
-    dev = device_get_binding(argv[args_indx.port]);
-    if (dev != NULL) {
-        index = (uint8_t)atoi(argv[2]);
-        shell_fprintf(sh, SHELL_NORMAL, "Blinking port %s index %d.", argv[1], index);
-        shell_fprintf(sh, SHELL_NORMAL, " Hit any key to exit");
-
-        while (true) {
-            (void) sh->iface->api->read(sh->iface, &data, sizeof(data), &count);
-            if (count != 0) {
-                break;
-            }
-
-            gpio_pin_set(dev, index, value);
-            value = !value;
-            k_msleep(SLEEP_TIME_MS);
-        }
-
-        shell_fprintf(sh, SHELL_NORMAL, "\n");
-    }
-
     return (0);
->>>>>>> f087c139
 }
 
 SHELL_STATIC_SUBCMD_SET_CREATE(
     sub_gpio,
-    SHELL_CMD_ARG(conf , NULL, "Configure GPIO", cmd_gpio_conf , 4, 0),
-    SHELL_CMD_ARG(get  , NULL, "Get GPIO value", cmd_gpio_get  , 3, 0),
-    SHELL_CMD_ARG(set  , NULL, "Set GPIO"      , cmd_gpio_set  , 4, 0),
-    SHELL_CMD_ARG(blink, NULL, "Blink GPIO"    , cmd_gpio_blink, 3, 0),
-    SHELL_SUBCMD_SET_END /* Array terminated. */
-);
+			       SHELL_CMD_ARG(conf, NULL, "Configure GPIO", cmd_gpio_conf, 4, 0),
+			       SHELL_CMD_ARG(get, NULL, "Get GPIO value", cmd_gpio_get, 3, 0),
+			       SHELL_CMD_ARG(set, NULL, "Set GPIO", cmd_gpio_set, 4, 0),
+			       SHELL_CMD_ARG(blink, NULL, "Blink GPIO", cmd_gpio_blink, 3, 0),
+			       SHELL_SUBCMD_SET_END /* Array terminated. */
+			       );
 
 SHELL_CMD_REGISTER(gpio, &sub_gpio, "GPIO commands", NULL);