/*
 * Copyright (c) 2016 Open-RnD Sp. z o.o.
 *
 * SPDX-License-Identifier: Apache-2.0
 */

#define DT_DRV_COMPAT st_stm32_gpio

#include <errno.h>

#include <zephyr/kernel.h>
#include <zephyr/device.h>
#include <soc.h>
#include <stm32_ll_bus.h>
#include <stm32_ll_exti.h>
#include <stm32_ll_gpio.h>
#include <stm32_ll_pwr.h>
#include <stm32_ll_system.h>
#include <zephyr/drivers/gpio.h>
#include <zephyr/drivers/clock_control/stm32_clock_control.h>
#include <zephyr/sys/util.h>
#include <zephyr/drivers/interrupt_controller/exti_stm32.h>
#include <zephyr/pm/device.h>
#include <zephyr/pm/device_runtime.h>
#include <zephyr/drivers/misc/stm32_wkup_pins/stm32_wkup_pins.h>
#include <zephyr/dt-bindings/gpio/stm32-gpio.h>

#include "stm32_hsem.h"
#include "gpio_stm32.h"
#include <zephyr/drivers/gpio/gpio_utils.h>

#include <zephyr/logging/log.h>

LOG_MODULE_REGISTER(stm32, CONFIG_GPIO_LOG_LEVEL);

/**
 * @brief Common GPIO driver for STM32 MCUs.
 */

/**
 * @brief EXTI interrupt callback
 */
static void gpio_stm32_isr(int line, void* arg) {
    struct gpio_stm32_data* data = arg;

    gpio_fire_callbacks(&data->cb, data->dev, BIT(line));
}

/**
 * @brief Common gpio flags to custom flags
 */
static int gpio_stm32_flags_to_conf(gpio_flags_t flags, int* pincfg) {
    int tmp;

    if ((flags & GPIO_OUTPUT) != 0) {
        /* Output only or Output/Input */
        tmp = STM32_PINCFG_MODE_OUTPUT;

        if ((flags & GPIO_SINGLE_ENDED) != 0) {
            if (flags & GPIO_LINE_OPEN_DRAIN) {
                tmp |= STM32_PINCFG_OPEN_DRAIN;
            }
            else {
                /* Output can't be open source */
                return (-ENOTSUP);
            }
        }
        else {
            tmp |= STM32_PINCFG_PUSH_PULL;
        }

        if ((flags & GPIO_PULL_UP) != 0) {
            tmp |= STM32_PINCFG_PULL_UP;
        }
        else if ((flags & GPIO_PULL_DOWN) != 0) {
            tmp |= STM32_PINCFG_PULL_DOWN;
        }
    }
    else if ((flags & GPIO_INPUT) != 0) {
        /* Input */
        tmp = STM32_PINCFG_MODE_INPUT;

        if ((flags & GPIO_PULL_UP) != 0) {
            tmp |= STM32_PINCFG_PULL_UP;
        }
        else if ((flags & GPIO_PULL_DOWN) != 0) {
            tmp |= STM32_PINCFG_PULL_DOWN;
        }
        else {
            tmp |= STM32_PINCFG_FLOATING;
        }
    }
    else {
        /* Deactivated: Analog */
        tmp = STM32_PINCFG_MODE_ANALOG;
    }

    *pincfg = tmp;

    return (0);
}

#if defined(CONFIG_GPIO_GET_CONFIG) && !defined(CONFIG_SOC_SERIES_STM32F1X)
/**
 * @brief Custom stm32 flags to zephyr
 */
static int gpio_stm32_pincfg_to_flags(struct gpio_stm32_pin pin_cfg,
                                      gpio_flags_t* out_flags) {
    gpio_flags_t flags = 0;

    if (pin_cfg.mode == LL_GPIO_MODE_OUTPUT) {
        flags |= GPIO_OUTPUT;
        if (pin_cfg.type == LL_GPIO_OUTPUT_OPENDRAIN) {
            flags |= GPIO_OPEN_DRAIN;
        }
    }
    else if (pin_cfg.mode == LL_GPIO_MODE_INPUT) {
        flags |= GPIO_INPUT;
    #ifdef CONFIG_SOC_SERIES_STM32F1X
    }
    else if (pin_cfg.mode == LL_GPIO_MODE_FLOATING) {
        flags |= GPIO_INPUT;
    #endif
    }
    else {
        flags |= GPIO_DISCONNECTED;
    }

    if (pin_cfg.pupd == LL_GPIO_PULL_UP) {
        flags |= GPIO_PULL_UP;
    }
    else if (pin_cfg.pupd == LL_GPIO_PULL_DOWN) {
        flags |= GPIO_PULL_DOWN;
    }

    if (pin_cfg.out_state != 0) {
        flags |= GPIO_OUTPUT_HIGH;
    }
    else {
        flags |= GPIO_OUTPUT_LOW;
    }

    *out_flags = flags;

    return (0);
}
#endif /* CONFIG_GPIO_GET_CONFIG */

/**
 * @brief Translate pin to pinval that the LL library needs
 */
static inline uint32_t stm32_pinval_get(int pin) {
    uint32_t pinval;

    #ifdef CONFIG_SOC_SERIES_STM32F1X
    pinval = (1 << pin) << GPIO_PIN_MASK_POS;
    if (pin < 8) {
        pinval |= 1 << pin;
    }
    else {
        pinval |= (1 << (pin % 8)) | 0x04000000;
    }
    #else
    pinval = 1 << pin;
    #endif

    return (pinval);
}

/**
 * @brief Configure the hardware.
 */
static void gpio_stm32_configure_raw(const struct device* dev, int pin,
                                     int conf, int func) {
    const struct gpio_stm32_config* cfg  = dev->config;
    GPIO_TypeDef* gpio = cfg->base;

    int pin_ll = stm32_pinval_get(pin);

    #ifdef CONFIG_SOC_SERIES_STM32F1X
    ARG_UNUSED(func);

    uint32_t temp = conf & (STM32_MODE_INOUT_MASK << STM32_MODE_INOUT_SHIFT);

    if (temp == STM32_MODE_INPUT) {
        temp = conf & (STM32_CNF_IN_MASK << STM32_CNF_IN_SHIFT);

        if (temp == STM32_CNF_IN_ANALOG) {
            LL_GPIO_SetPinMode(gpio, pin_ll, LL_GPIO_MODE_ANALOG);
        }
        else if (temp == STM32_CNF_IN_FLOAT) {
            LL_GPIO_SetPinMode(gpio, pin_ll, LL_GPIO_MODE_FLOATING);
        }
        else {
            temp = conf & (STM32_PUPD_MASK << STM32_PUPD_SHIFT);

            if (temp == STM32_PUPD_PULL_UP) {
                LL_GPIO_SetPinPull(gpio, pin_ll,
                                   LL_GPIO_PULL_UP);
            }
            else {
                LL_GPIO_SetPinPull(gpio, pin_ll,
                                   LL_GPIO_PULL_DOWN);
            }

            LL_GPIO_SetPinMode(gpio, pin_ll, LL_GPIO_MODE_INPUT);
        }
    }
    else {
        temp = conf & (STM32_CNF_OUT_1_MASK << STM32_CNF_OUT_1_SHIFT);

        if (temp == STM32_CNF_GP_OUTPUT) {
            LL_GPIO_SetPinMode(gpio, pin_ll, LL_GPIO_MODE_OUTPUT);
        }
        else {
            LL_GPIO_SetPinMode(gpio, pin_ll,
                               LL_GPIO_MODE_ALTERNATE);
        }

        temp = conf & (STM32_CNF_OUT_0_MASK << STM32_CNF_OUT_0_SHIFT);

        if (temp == STM32_CNF_PUSH_PULL) {
            LL_GPIO_SetPinOutputType(gpio, pin_ll,
                                     LL_GPIO_OUTPUT_PUSHPULL);
        }
        else {
            LL_GPIO_SetPinOutputType(gpio, pin_ll,
                                     LL_GPIO_OUTPUT_OPENDRAIN);
        }

        temp = conf & (STM32_MODE_OSPEED_MASK << STM32_MODE_OSPEED_SHIFT);

        if (temp == STM32_MODE_OUTPUT_MAX_2) {
            LL_GPIO_SetPinSpeed(gpio, pin_ll,
                                LL_GPIO_SPEED_FREQ_LOW);
        }
        else if (temp == STM32_MODE_OUTPUT_MAX_10) {
            LL_GPIO_SetPinSpeed(gpio, pin_ll,
                                LL_GPIO_SPEED_FREQ_MEDIUM);
        }
        else {
            LL_GPIO_SetPinSpeed(gpio, pin_ll,
                                LL_GPIO_SPEED_FREQ_HIGH);
        }
    }
    #else
    unsigned int mode;
    unsigned int otype;
    unsigned int ospeed;
    unsigned int pupd;

    mode   = conf & (STM32_MODER_MASK   << STM32_MODER_SHIFT);
    otype  = conf & (STM32_OTYPER_MASK  << STM32_OTYPER_SHIFT);
    ospeed = conf & (STM32_OSPEEDR_MASK << STM32_OSPEEDR_SHIFT);
    pupd   = conf & (STM32_PUPDR_MASK   << STM32_PUPDR_SHIFT);

    z_stm32_hsem_lock(CFG_HW_GPIO_SEMID, HSEM_LOCK_DEFAULT_RETRY);

    #if defined(CONFIG_SOC_SERIES_STM32L4X) && defined(GPIO_ASCR_ASC0)
    /*
     * For STM32L47xx/48xx, register ASCR should be configured to connect
     * analog switch of gpio lines to the ADC.
     */
    if (mode == STM32_MODER_ANALOG_MODE) {
        LL_GPIO_EnablePinAnalogControl(gpio, pin_ll);
    }
    #endif

    LL_GPIO_SetPinOutputType(gpio, pin_ll, otype >> STM32_OTYPER_SHIFT);

    LL_GPIO_SetPinSpeed(gpio, pin_ll, ospeed >> STM32_OSPEEDR_SHIFT);

    LL_GPIO_SetPinPull(gpio, pin_ll, pupd >> STM32_PUPDR_SHIFT);

    if (mode == STM32_MODER_ALT_MODE) {
        if (pin < 8) {
            LL_GPIO_SetAFPin_0_7(gpio, pin_ll, func);
        }
        else {
            LL_GPIO_SetAFPin_8_15(gpio, pin_ll, func);
        }
    }

    LL_GPIO_SetPinMode(gpio, pin_ll, mode >> STM32_MODER_SHIFT);

    z_stm32_hsem_unlock(CFG_HW_GPIO_SEMID);
    #endif /* CONFIG_SOC_SERIES_STM32F1X */
}

/**
 * @brief GPIO port clock handling
 */
static int gpio_stm32_clock_request(const struct device* dev, bool on) {
    const struct gpio_stm32_config* cfg = dev->config;
    int ret;

    __ASSERT_NO_MSG(dev != NULL);

    /* enable clock for subsystem */
    const struct device* const clk = DEVICE_DT_GET(STM32_CLOCK_CONTROL_NODE);

    if (on) {
        ret = clock_control_on(clk,
                               (clock_control_subsys_t)&cfg->pclken);
    }
    else {
        ret = clock_control_off(clk,
                                (clock_control_subsys_t)&cfg->pclken);
    }

    return (ret);
}

<<<<<<< HEAD
static inline uint32_t gpio_stm32_pin_to_exti_line(int pin)
{
#if defined(CONFIG_SOC_SERIES_STM32L0X) || \
	defined(CONFIG_SOC_SERIES_STM32F0X)
	return ((pin % 4 * 4) << 16) | (pin / 4);
#elif DT_HAS_COMPAT_STATUS_OKAY(st_stm32g0_exti)
	return ((pin & 0x3) << (16 + 3)) | (pin >> 2);
#elif DT_HAS_COMPAT_STATUS_OKAY(st_stm32h7rs_exti)
	/* Gives the LL_SBS_EXTI_LINEn corresponding to the pin */
	return (((pin % 4 * 4) << LL_SBS_REGISTER_PINPOS_SHFT) | (pin / 4));
#else
	return (0xF << ((pin % 4 * 4) + 16)) | (pin / 4);
#endif
}


/* Set the EXTI line corresponding to the PORT [STM32_PORTA .. ] and pin [0..15] */
static void gpio_stm32_set_exti_source(int port, int pin)
{
	uint32_t line = gpio_stm32_pin_to_exti_line(pin);

#if defined(CONFIG_SOC_SERIES_STM32L0X) && defined(LL_SYSCFG_EXTI_PORTH)
	/*
	 * Ports F and G are not present on some STM32L0 parts, so
	 * for these parts port H external interrupt should be enabled
	 * by writing value 0x5 instead of 0x7.
	 */
	if (port == STM32_PORTH) {
		port = LL_SYSCFG_EXTI_PORTH;
	}
#endif
=======
static inline uint32_t gpio_stm32_pin_to_exti_line(int pin) {
    #if defined(CONFIG_SOC_SERIES_STM32L0X) || \
        defined(CONFIG_SOC_SERIES_STM32F0X)
    return ((pin % 4 * 4) << 16) | (pin / 4);
    #elif DT_HAS_COMPAT_STATUS_OKAY(st_stm32g0_exti)
    return ((pin & 0x03) << (16 + 3)) | (pin >> 2);
    #else
    return (0x0F << ((pin % 4 * 4) + 16)) | (pin / 4);
    #endif
}

static void gpio_stm32_set_exti_source(int port, int pin) {
    uint32_t line = gpio_stm32_pin_to_exti_line(pin);
>>>>>>> f37515b4

    #if defined(CONFIG_SOC_SERIES_STM32L0X) && defined(LL_SYSCFG_EXTI_PORTH)
    /*
     * Ports F and G are not present on some STM32L0 parts, so
     * for these parts port H external interrupt should be enabled
     * by writing value 0x5 instead of 0x7.
     */
    if (port == STM32_PORTH) {
        port = LL_SYSCFG_EXTI_PORTH;
    }
    #endif

    z_stm32_hsem_lock(CFG_HW_EXTI_SEMID, HSEM_LOCK_DEFAULT_RETRY);

<<<<<<< HEAD
#elif DT_HAS_COMPAT_STATUS_OKAY(st_stm32g0_exti)
	LL_EXTI_SetEXTISource(port, line);
#elif DT_HAS_COMPAT_STATUS_OKAY(st_stm32h7rs_exti)
	LL_SBS_SetEXTISource(port, line);
#else
	LL_SYSCFG_SetEXTISource(port, line);
#endif
	z_stm32_hsem_unlock(CFG_HW_EXTI_SEMID);
}

/* Gives the PORT [STM32_PORTA .. ] corresponding to the EXTI line of the pin [0..15] */
static int gpio_stm32_get_exti_source(int pin)
{
	uint32_t line = gpio_stm32_pin_to_exti_line(pin);
	int port;

#ifdef CONFIG_SOC_SERIES_STM32F1X
	port = LL_GPIO_AF_GetEXTISource(line);
#elif DT_HAS_COMPAT_STATUS_OKAY(st_stm32g0_exti)
	port = LL_EXTI_GetEXTISource(line);
#elif DT_HAS_COMPAT_STATUS_OKAY(st_stm32h7rs_exti)
	port = LL_SBS_GetEXTISource(line);
#else
	port = LL_SYSCFG_GetEXTISource(line);
#endif

#if defined(CONFIG_SOC_SERIES_STM32L0X) && defined(LL_SYSCFG_EXTI_PORTH)
	/*
	 * Ports F and G are not present on some STM32L0 parts, so
	 * for these parts port H external interrupt is enabled
	 * by writing value 0x5 instead of 0x7.
	 */
	if (port == LL_SYSCFG_EXTI_PORTH) {
		port = STM32_PORTH;
	}
#endif
=======
    #ifdef CONFIG_SOC_SERIES_STM32F1X
    LL_GPIO_AF_SetEXTISource(port, line);

    #elif DT_HAS_COMPAT_STATUS_OKAY(st_stm32g0_exti)
    LL_EXTI_SetEXTISource(port, line);
    #else
    LL_SYSCFG_SetEXTISource(port, line);
    #endif

    z_stm32_hsem_unlock(CFG_HW_EXTI_SEMID);
}
>>>>>>> f37515b4

static int gpio_stm32_get_exti_source(int pin) {
    uint32_t line = gpio_stm32_pin_to_exti_line(pin);
    int port;

    #ifdef CONFIG_SOC_SERIES_STM32F1X
    port = LL_GPIO_AF_GetEXTISource(line);
    #elif DT_HAS_COMPAT_STATUS_OKAY(st_stm32g0_exti)
    port = LL_EXTI_GetEXTISource(line);
    #else
    port = LL_SYSCFG_GetEXTISource(line);
    #endif

    #if defined(CONFIG_SOC_SERIES_STM32L0X) && defined(LL_SYSCFG_EXTI_PORTH)
    /*
     * Ports F and G are not present on some STM32L0 parts, so
     * for these parts port H external interrupt is enabled
     * by writing value 0x5 instead of 0x7.
     */
    if (port == LL_SYSCFG_EXTI_PORTH) {
        port = STM32_PORTH;
    }
    #endif

    return (port);
}

/**
 * @brief Enable EXTI of the specific line
 */
<<<<<<< HEAD
static int gpio_stm32_enable_int(int port, int pin)
{
#if defined(CONFIG_SOC_SERIES_STM32F2X) ||     \
	defined(CONFIG_SOC_SERIES_STM32F3X) || \
	defined(CONFIG_SOC_SERIES_STM32F4X) || \
	defined(CONFIG_SOC_SERIES_STM32F7X) || \
	defined(CONFIG_SOC_SERIES_STM32H7X) || \
	defined(CONFIG_SOC_SERIES_STM32H7RSX) || \
	defined(CONFIG_SOC_SERIES_STM32L1X) || \
	defined(CONFIG_SOC_SERIES_STM32L4X) || \
	defined(CONFIG_SOC_SERIES_STM32G4X)
	const struct device *const clk = DEVICE_DT_GET(STM32_CLOCK_CONTROL_NODE);
	struct stm32_pclken pclken = {
#if defined(CONFIG_SOC_SERIES_STM32H7X)
		.bus = STM32_CLOCK_BUS_APB4,
		.enr = LL_APB4_GRP1_PERIPH_SYSCFG
#elif defined(CONFIG_SOC_SERIES_STM32H7RSX)
		.bus = STM32_CLOCK_BUS_APB4,
		.enr = LL_APB4_GRP1_PERIPH_SBS
#else
		.bus = STM32_CLOCK_BUS_APB2,
		.enr = LL_APB2_GRP1_PERIPH_SYSCFG
#endif /* CONFIG_SOC_SERIES_STM32H7X */
	};
	int ret;

	/* Enable SYSCFG clock */
	ret = clock_control_on(clk, (clock_control_subsys_t) &pclken);
	if (ret != 0) {
		return ret;
	}
#endif

	gpio_stm32_set_exti_source(port, pin);

	return 0;
=======
static int gpio_stm32_enable_int(int port, int pin) {
    #if defined(CONFIG_SOC_SERIES_STM32F2X) || \
        defined(CONFIG_SOC_SERIES_STM32F3X) || \
        defined(CONFIG_SOC_SERIES_STM32F4X) || \
        defined(CONFIG_SOC_SERIES_STM32F7X) || \
        defined(CONFIG_SOC_SERIES_STM32H7X) || \
        defined(CONFIG_SOC_SERIES_STM32L1X) || \
        defined(CONFIG_SOC_SERIES_STM32L4X) || \
        defined(CONFIG_SOC_SERIES_STM32G4X)
    const struct device* const clk    = DEVICE_DT_GET(STM32_CLOCK_CONTROL_NODE);
    struct stm32_pclken pclken = {
        #ifdef CONFIG_SOC_SERIES_STM32H7X
        .bus = STM32_CLOCK_BUS_APB4,
        .enr = LL_APB4_GRP1_PERIPH_SYSCFG
        #else
        .bus = STM32_CLOCK_BUS_APB2,
        .enr = LL_APB2_GRP1_PERIPH_SYSCFG
        #endif /* CONFIG_SOC_SERIES_STM32H7X */
    };
    int ret;

    /* Enable SYSCFG clock */
    ret = clock_control_on(clk, (clock_control_subsys_t)&pclken);
    if (ret != 0) {
        return (ret);
    }
    #endif

    gpio_stm32_set_exti_source(port, pin);

    return (0);
>>>>>>> f37515b4
}

static int gpio_stm32_port_get_raw(const struct device* dev, uint32_t* value) {
    const struct gpio_stm32_config* cfg  = dev->config;
    GPIO_TypeDef* gpio = cfg->base;

    *value = LL_GPIO_ReadInputPort(gpio);

    return (0);
}

static int gpio_stm32_port_set_masked_raw(const struct device* dev,
                                          gpio_port_pins_t mask,
                                          gpio_port_value_t value) {
    const struct gpio_stm32_config* cfg  = dev->config;
    GPIO_TypeDef* gpio = cfg->base;
    uint32_t port_value;

    z_stm32_hsem_lock(CFG_HW_GPIO_SEMID, HSEM_LOCK_DEFAULT_RETRY);

    port_value = LL_GPIO_ReadOutputPort(gpio);
    LL_GPIO_WriteOutputPort(gpio, (port_value & ~mask) | (mask & value));

    z_stm32_hsem_unlock(CFG_HW_GPIO_SEMID);

    return (0);
}

static int gpio_stm32_port_set_bits_raw(const struct device* dev,
                                        gpio_port_pins_t pins) {
    const struct gpio_stm32_config* cfg  = dev->config;
    GPIO_TypeDef* gpio = cfg->base;

    /*
     * On F1 series, using LL API requires a costly pin mask translation.
     * Skip it and use CMSIS API directly. Valid also on other series.
     */
    WRITE_REG(gpio->BSRR, pins);

    return (0);
}

static int gpio_stm32_port_clear_bits_raw(const struct device* dev,
                                          gpio_port_pins_t pins) {
    const struct gpio_stm32_config* cfg  = dev->config;
    GPIO_TypeDef* gpio = cfg->base;

    #ifdef CONFIG_SOC_SERIES_STM32F1X
    /*
     * On F1 series, using LL API requires a costly pin mask translation.
     * Skip it and use CMSIS API directly.
     */
    WRITE_REG(gpio->BRR, pins);
    #else
    /* On other series, LL abstraction is needed  */
    LL_GPIO_ResetOutputPin(gpio, pins);
    #endif

    return (0);
}

static int gpio_stm32_port_toggle_bits(const struct device* dev,
                                       gpio_port_pins_t pins) {
    const struct gpio_stm32_config* cfg  = dev->config;
    GPIO_TypeDef* gpio = cfg->base;

    /*
     * On F1 series, using LL API requires a costly pin mask translation.
     * Skip it and use CMSIS API directly. Valid also on other series.
     */
    z_stm32_hsem_lock(CFG_HW_GPIO_SEMID, HSEM_LOCK_DEFAULT_RETRY);
    WRITE_REG(gpio->ODR, READ_REG(gpio->ODR) ^ pins);
    z_stm32_hsem_unlock(CFG_HW_GPIO_SEMID);

    return (0);
}

#ifdef CONFIG_SOC_SERIES_STM32F1X
#define IS_GPIO_OUT GPIO_OUT
#else
#define IS_GPIO_OUT STM32_GPIO
#endif

int gpio_stm32_configure(const struct device* dev, int pin, int conf, int func) {
    int ret;

    ret = pm_device_runtime_get(dev);
    if (ret < 0) {
        return (ret);
    }

    gpio_stm32_configure_raw(dev, pin, conf, func);

    if (func == IS_GPIO_OUT) {
        uint32_t gpio_out = conf & (STM32_ODR_MASK << STM32_ODR_SHIFT);

        if (gpio_out == STM32_ODR_1) {
            gpio_stm32_port_set_bits_raw(dev, BIT(pin));
        }
        else if (gpio_out == STM32_ODR_0) {
            gpio_stm32_port_clear_bits_raw(dev, BIT(pin));
        }
    }

    return (pm_device_runtime_put(dev));
}

/**
 * @brief Configure pin or port
 */
static int gpio_stm32_config(const struct device* dev,
                             gpio_pin_t pin, gpio_flags_t flags) {
    int err;
    int pincfg;

    /* figure out if we can map the requested GPIO
     * configuration
     */
    err = gpio_stm32_flags_to_conf(flags, &pincfg);
    if (err != 0) {
        return (err);
    }

    /* Enable device clock before configuration (requires bank writes) */
    if (((flags & GPIO_OUTPUT) != 0) || ((flags & GPIO_INPUT) != 0)) {
        err = pm_device_runtime_get(dev);
        if (err < 0) {
            return (err);
        }
    }

    if ((flags & GPIO_OUTPUT) != 0) {
        if ((flags & GPIO_OUTPUT_INIT_HIGH) != 0) {
            gpio_stm32_port_set_bits_raw(dev, BIT(pin));
        }
        else if ((flags & GPIO_OUTPUT_INIT_LOW) != 0) {
            gpio_stm32_port_clear_bits_raw(dev, BIT(pin));
        }
    }

    gpio_stm32_configure_raw(dev, pin, pincfg, 0);

    #ifdef CONFIG_STM32_WKUP_PINS
    if (flags & STM32_GPIO_WKUP) {
        #ifdef CONFIG_POWEROFF
        struct gpio_dt_spec gpio_dt_cfg = {
            .port = dev,
            .pin = pin,
            .dt_flags = (gpio_dt_flags_t)flags,
        };

        if (stm32_pwr_wkup_pin_cfg_gpio((const struct gpio_dt_spec *)&gpio_dt_cfg)) {
            LOG_ERR("Could not configure GPIO %s pin %d as a wake-up source",
                    gpio_dt_cfg.port->name, gpio_dt_cfg.pin);
        }
        #else
        LOG_DBG("STM32_GPIO_WKUP flag has no effect when CONFIG_POWEROFF=n");
        #endif /* CONFIG_POWEROFF */
    }
    #endif /* CONFIG_STM32_WKUP_PINS */

    /* Release clock only if pin is disconnected */
    if (((flags & GPIO_OUTPUT) == 0) && ((flags & GPIO_INPUT) == 0)) {
        err = pm_device_runtime_put(dev);
        if (err < 0) {
            return (err);
        }
    }

    return (0);
}

#if (defined(CONFIG_GPIO_GET_CONFIG) && !defined(CONFIG_SOC_SERIES_STM32F1X))
/**
 * @brief Get configuration of pin
 */
static int gpio_stm32_get_config(const struct device* dev,
                                 gpio_pin_t pin, gpio_flags_t* flags) {
    const struct gpio_stm32_config* cfg  = dev->config;
    GPIO_TypeDef* gpio = cfg->base;
    struct gpio_stm32_pin pin_config;
    int pin_ll;
    int err;

    err = pm_device_runtime_get(dev);
    if (err < 0) {
        return (err);
    }

    pin_ll               = stm32_pinval_get(pin);
    pin_config.type      = LL_GPIO_GetPinOutputType(gpio, pin_ll);
    pin_config.pupd      = LL_GPIO_GetPinPull(gpio, pin_ll);
    pin_config.mode      = LL_GPIO_GetPinMode(gpio, pin_ll);
    pin_config.out_state = LL_GPIO_IsOutputPinSet(gpio, pin_ll);

    gpio_stm32_pincfg_to_flags(pin_config, flags);

    return (pm_device_runtime_put(dev));
}
#endif /* CONFIG_GPIO_GET_CONFIG */

static int gpio_stm32_pin_interrupt_configure(const struct device* dev,
                                              gpio_pin_t pin,
                                              enum gpio_int_mode mode,
                                              enum gpio_int_trig trig) {
    const struct gpio_stm32_config* cfg  = dev->config;
    struct gpio_stm32_data* data = dev->data;
    int edge;
    int err = 0;

    #ifdef CONFIG_GPIO_ENABLE_DISABLE_INTERRUPT
    if (mode == GPIO_INT_MODE_DISABLE_ONLY) {
        stm32_exti_disable(pin);
        goto exit;
    }
    else if (mode == GPIO_INT_MODE_ENABLE_ONLY) {
        stm32_exti_enable(pin);
        goto exit;
    }
    #endif /* CONFIG_GPIO_ENABLE_DISABLE_INTERRUPT */

    if (mode == GPIO_INT_MODE_DISABLED) {
        if (gpio_stm32_get_exti_source(pin) == cfg->port) {
            stm32_exti_disable(pin);
            stm32_exti_unset_callback(pin);
            stm32_exti_trigger(pin, STM32_EXTI_TRIG_NONE);
        }
        /* else: No irq source configured for pin. Nothing to disable */
        goto exit;
    }

    /* Level trigger interrupts not supported */
    if (mode == GPIO_INT_MODE_LEVEL) {
        err = -ENOTSUP;
        goto exit;
    }

    if (stm32_exti_set_callback(pin, gpio_stm32_isr, data) != 0) {
        err = -EBUSY;
        goto exit;
    }

    switch (trig) {
        case GPIO_INT_TRIG_LOW :
            edge = STM32_EXTI_TRIG_FALLING;
            break;

        case GPIO_INT_TRIG_HIGH :
            edge = STM32_EXTI_TRIG_RISING;
            break;

        case GPIO_INT_TRIG_BOTH :
            edge = STM32_EXTI_TRIG_BOTH;
            break;

        default :
            err = -EINVAL;
            goto exit;
    }

    gpio_stm32_enable_int(cfg->port, pin);

    stm32_exti_trigger(pin, edge);

    stm32_exti_enable(pin);

exit :
    return (err);
}

static int gpio_stm32_manage_callback(const struct device* dev,
                                      struct gpio_callback* callback,
                                      bool set) {
    struct gpio_stm32_data* data = dev->data;

    return (gpio_manage_callback(&data->cb, callback, set));
}

static const struct gpio_driver_api gpio_stm32_driver = {
    .pin_configure  = gpio_stm32_config,
    #if defined(CONFIG_GPIO_GET_CONFIG) && !defined(CONFIG_SOC_SERIES_STM32F1X)
    .pin_get_config = gpio_stm32_get_config,
    #endif /* CONFIG_GPIO_GET_CONFIG */
    .port_get_raw            = gpio_stm32_port_get_raw,
    .port_set_masked_raw     = gpio_stm32_port_set_masked_raw,
    .port_set_bits_raw       = gpio_stm32_port_set_bits_raw,
    .port_clear_bits_raw     = gpio_stm32_port_clear_bits_raw,
    .port_toggle_bits        = gpio_stm32_port_toggle_bits,
    .pin_interrupt_configure = gpio_stm32_pin_interrupt_configure,
    .manage_callback         = gpio_stm32_manage_callback,
};

#ifdef CONFIG_PM_DEVICE
static int gpio_stm32_pm_action(const struct device* dev,
                                enum pm_device_action action) {
    switch (action) {
        case PM_DEVICE_ACTION_RESUME :
            return (gpio_stm32_clock_request(dev, true));

        case PM_DEVICE_ACTION_SUSPEND :
            return (gpio_stm32_clock_request(dev, false));

        default :
            return (-ENOTSUP);
    }

    return (0);
}
#endif /* CONFIG_PM_DEVICE */

/**
 * @brief Initialize GPIO port
 *
 * Perform basic initialization of a GPIO port. The code will
 * enable the clock for corresponding peripheral.
 *
 * @param dev GPIO device struct
 *
 * @return 0
 */
static int gpio_stm32_init(const struct device* dev) {
    struct gpio_stm32_data* data = dev->data;
    int ret;

    data->dev = dev;

    if (!device_is_ready(DEVICE_DT_GET(STM32_CLOCK_CONTROL_NODE))) {
        return (-ENODEV);
    }

    #if (defined(PWR_CR2_IOSV) || defined(PWR_SVMCR_IO2SV)) && \
    DT_NODE_HAS_STATUS(DT_NODELABEL(gpiog), okay)
    z_stm32_hsem_lock(CFG_HW_RCC_SEMID, HSEM_LOCK_DEFAULT_RETRY);
    /* Port G[15:2] requires external power supply */
    /* Cf: L4/L5 RM, Chapter "Independent I/O supply rail" */
    LL_PWR_EnableVddIO2();
    z_stm32_hsem_unlock(CFG_HW_RCC_SEMID);
    #endif
    /* enable port clock (if runtime PM is not enabled) */
    ret = gpio_stm32_clock_request(dev, !IS_ENABLED(CONFIG_PM_DEVICE_RUNTIME));
    if (ret < 0) {
        return (ret);
    }

    if (IS_ENABLED(CONFIG_PM_DEVICE_RUNTIME)) {
        pm_device_init_suspended(dev);
    }
    (void) pm_device_runtime_enable(dev);

    return (0);
}

#define GPIO_DEVICE_INIT(__node, __suffix, __base_addr, __port, __cenr, __bus)  \
    static struct gpio_stm32_config DT_CONST gpio_stm32_cfg_##__suffix = {      \
        .common = {                                             \
            .port_pin_mask = GPIO_PORT_PIN_MASK_FROM_NGPIOS(16U),   \
        },                                                      \
        .base   = (void*)__base_addr,                           \
        .port   = __port,                                       \
        .pclken = {                                             \
            .bus = __bus,                                       \
            .enr = __cenr                                       \
        }                                                       \
    };                                                          \
    static struct gpio_stm32_data gpio_stm32_data_##__suffix;   \
    PM_DEVICE_DT_DEFINE(__node, gpio_stm32_pm_action);          \
    DEVICE_DT_DEFINE(__node,                                    \
                     gpio_stm32_init,                           \
                     PM_DEVICE_DT_GET(__node),                  \
                     &gpio_stm32_data_##__suffix,               \
                     &gpio_stm32_cfg_##__suffix,                \
                     PRE_KERNEL_1,                              \
                     CONFIG_GPIO_INIT_PRIORITY,                 \
                     &gpio_stm32_driver)

#define GPIO_DEVICE_INIT_STM32(__suffix, __SUFFIX)              \
    GPIO_DEVICE_INIT(DT_NODELABEL(gpio##__suffix),              \
                     __suffix,                                  \
                     DT_REG_ADDR(DT_NODELABEL(gpio##__suffix)), \
                     STM32_PORT##__SUFFIX,                      \
                     DT_CLOCKS_CELL(DT_NODELABEL(gpio##__suffix), bits),    \
                     DT_CLOCKS_CELL(DT_NODELABEL(gpio##__suffix), bus))

#if DT_NODE_HAS_STATUS(DT_NODELABEL(gpioa), okay)
GPIO_DEVICE_INIT_STM32(a, A);
#endif /* DT_NODE_HAS_STATUS(DT_NODELABEL(gpioa), okay) */

#if DT_NODE_HAS_STATUS(DT_NODELABEL(gpiob), okay)
GPIO_DEVICE_INIT_STM32(b, B);
#endif /* DT_NODE_HAS_STATUS(DT_NODELABEL(gpiob), okay) */

#if DT_NODE_HAS_STATUS(DT_NODELABEL(gpioc), okay)
GPIO_DEVICE_INIT_STM32(c, C);
#endif /* DT_NODE_HAS_STATUS(DT_NODELABEL(gpioc), okay) */

#if DT_NODE_HAS_STATUS(DT_NODELABEL(gpiod), okay)
GPIO_DEVICE_INIT_STM32(d, D);
#endif /* DT_NODE_HAS_STATUS(DT_NODELABEL(gpiod), okay) */

#if DT_NODE_HAS_STATUS(DT_NODELABEL(gpioe), okay)
GPIO_DEVICE_INIT_STM32(e, E);
#endif /* DT_NODE_HAS_STATUS(DT_NODELABEL(gpioe), okay) */

#if DT_NODE_HAS_STATUS(DT_NODELABEL(gpiof), okay)
GPIO_DEVICE_INIT_STM32(f, F);
#endif /* DT_NODE_HAS_STATUS(DT_NODELABEL(gpiof), okay) */

#if DT_NODE_HAS_STATUS(DT_NODELABEL(gpiog), okay)
GPIO_DEVICE_INIT_STM32(g, G);
#endif /* DT_NODE_HAS_STATUS(DT_NODELABEL(gpiog), okay) */

#if DT_NODE_HAS_STATUS(DT_NODELABEL(gpioh), okay)
GPIO_DEVICE_INIT_STM32(h, H);
#endif /* DT_NODE_HAS_STATUS(DT_NODELABEL(gpioh), okay) */

#if DT_NODE_HAS_STATUS(DT_NODELABEL(gpioi), okay)
GPIO_DEVICE_INIT_STM32(i, I);
#endif /* DT_NODE_HAS_STATUS(DT_NODELABEL(gpioi), okay) */

#if DT_NODE_HAS_STATUS(DT_NODELABEL(gpioj), okay)
GPIO_DEVICE_INIT_STM32(j, J);
#endif /* DT_NODE_HAS_STATUS(DT_NODELABEL(gpioj), okay) */

#if DT_NODE_HAS_STATUS(DT_NODELABEL(gpiok), okay)
GPIO_DEVICE_INIT_STM32(k, K);
#endif /* DT_NODE_HAS_STATUS(DT_NODELABEL(gpiok), okay) */
<<<<<<< HEAD
#if DT_NODE_HAS_STATUS(DT_NODELABEL(gpiom), okay)
GPIO_DEVICE_INIT_STM32(m, M);
#endif /* DT_NODE_HAS_STATUS(DT_NODELABEL(gpiom), okay) */
#if DT_NODE_HAS_STATUS(DT_NODELABEL(gpion), okay)
GPIO_DEVICE_INIT_STM32(n, N);
#endif /* DT_NODE_HAS_STATUS(DT_NODELABEL(gpion), okay) */
#if DT_NODE_HAS_STATUS(DT_NODELABEL(gpioo), okay)
GPIO_DEVICE_INIT_STM32(o, O);
#endif /* DT_NODE_HAS_STATUS(DT_NODELABEL(gpioo), okay) */
#if DT_NODE_HAS_STATUS(DT_NODELABEL(gpiop), okay)
GPIO_DEVICE_INIT_STM32(p, P);
#endif /* DT_NODE_HAS_STATUS(DT_NODELABEL(gpiop), okay) */
=======

#if (__GTEST == 1U)                         /* #CUSTOM@NDRS */
#include "mcu_reg_stub.h"

void zephyr_gtest_gpio_stm32(void) {
    gpio_stm32_cfg_a.base = (uint32_t*)ut_mcu_gpio_a_ptr;
    gpio_stm32_cfg_b.base = (uint32_t*)ut_mcu_gpio_b_ptr;
    gpio_stm32_cfg_c.base = (uint32_t*)ut_mcu_gpio_c_ptr;
    gpio_stm32_cfg_d.base = (uint32_t*)ut_mcu_gpio_d_ptr;
    gpio_stm32_cfg_e.base = (uint32_t*)ut_mcu_gpio_e_ptr;
    gpio_stm32_cfg_f.base = (uint32_t*)ut_mcu_gpio_f_ptr;
    gpio_stm32_cfg_g.base = (uint32_t*)ut_mcu_gpio_g_ptr;
}

#endif
>>>>>>> f37515b4
<|MERGE_RESOLUTION|>--- conflicted
+++ resolved
@@ -311,53 +311,23 @@
     return (ret);
 }
 
-<<<<<<< HEAD
-static inline uint32_t gpio_stm32_pin_to_exti_line(int pin)
-{
-#if defined(CONFIG_SOC_SERIES_STM32L0X) || \
-	defined(CONFIG_SOC_SERIES_STM32F0X)
-	return ((pin % 4 * 4) << 16) | (pin / 4);
-#elif DT_HAS_COMPAT_STATUS_OKAY(st_stm32g0_exti)
-	return ((pin & 0x3) << (16 + 3)) | (pin >> 2);
-#elif DT_HAS_COMPAT_STATUS_OKAY(st_stm32h7rs_exti)
-	/* Gives the LL_SBS_EXTI_LINEn corresponding to the pin */
-	return (((pin % 4 * 4) << LL_SBS_REGISTER_PINPOS_SHFT) | (pin / 4));
-#else
-	return (0xF << ((pin % 4 * 4) + 16)) | (pin / 4);
-#endif
-}
-
-
-/* Set the EXTI line corresponding to the PORT [STM32_PORTA .. ] and pin [0..15] */
-static void gpio_stm32_set_exti_source(int port, int pin)
-{
-	uint32_t line = gpio_stm32_pin_to_exti_line(pin);
-
-#if defined(CONFIG_SOC_SERIES_STM32L0X) && defined(LL_SYSCFG_EXTI_PORTH)
-	/*
-	 * Ports F and G are not present on some STM32L0 parts, so
-	 * for these parts port H external interrupt should be enabled
-	 * by writing value 0x5 instead of 0x7.
-	 */
-	if (port == STM32_PORTH) {
-		port = LL_SYSCFG_EXTI_PORTH;
-	}
-#endif
-=======
 static inline uint32_t gpio_stm32_pin_to_exti_line(int pin) {
     #if defined(CONFIG_SOC_SERIES_STM32L0X) || \
         defined(CONFIG_SOC_SERIES_STM32F0X)
     return ((pin % 4 * 4) << 16) | (pin / 4);
     #elif DT_HAS_COMPAT_STATUS_OKAY(st_stm32g0_exti)
-    return ((pin & 0x03) << (16 + 3)) | (pin >> 2);
+    return ((pin & 0x3) << (16 + 3)) | (pin >> 2);
+    #elif DT_HAS_COMPAT_STATUS_OKAY(st_stm32h7rs_exti)
+    /* Gives the LL_SBS_EXTI_LINEn corresponding to the pin */
+    return (((pin % 4 * 4) << LL_SBS_REGISTER_PINPOS_SHFT) | (pin / 4));
     #else
     return (0x0F << ((pin % 4 * 4) + 16)) | (pin / 4);
     #endif
 }
 
+/* Set the EXTI line corresponding to the PORT [STM32_PORTA .. ] and pin [0..15] */
 static void gpio_stm32_set_exti_source(int port, int pin) {
     uint32_t line = gpio_stm32_pin_to_exti_line(pin);
->>>>>>> f37515b4
 
     #if defined(CONFIG_SOC_SERIES_STM32L0X) && defined(LL_SYSCFG_EXTI_PORTH)
     /*
@@ -372,57 +342,20 @@
 
     z_stm32_hsem_lock(CFG_HW_EXTI_SEMID, HSEM_LOCK_DEFAULT_RETRY);
 
-<<<<<<< HEAD
-#elif DT_HAS_COMPAT_STATUS_OKAY(st_stm32g0_exti)
-	LL_EXTI_SetEXTISource(port, line);
-#elif DT_HAS_COMPAT_STATUS_OKAY(st_stm32h7rs_exti)
-	LL_SBS_SetEXTISource(port, line);
-#else
-	LL_SYSCFG_SetEXTISource(port, line);
-#endif
-	z_stm32_hsem_unlock(CFG_HW_EXTI_SEMID);
-}
-
-/* Gives the PORT [STM32_PORTA .. ] corresponding to the EXTI line of the pin [0..15] */
-static int gpio_stm32_get_exti_source(int pin)
-{
-	uint32_t line = gpio_stm32_pin_to_exti_line(pin);
-	int port;
-
-#ifdef CONFIG_SOC_SERIES_STM32F1X
-	port = LL_GPIO_AF_GetEXTISource(line);
-#elif DT_HAS_COMPAT_STATUS_OKAY(st_stm32g0_exti)
-	port = LL_EXTI_GetEXTISource(line);
-#elif DT_HAS_COMPAT_STATUS_OKAY(st_stm32h7rs_exti)
-	port = LL_SBS_GetEXTISource(line);
-#else
-	port = LL_SYSCFG_GetEXTISource(line);
-#endif
-
-#if defined(CONFIG_SOC_SERIES_STM32L0X) && defined(LL_SYSCFG_EXTI_PORTH)
-	/*
-	 * Ports F and G are not present on some STM32L0 parts, so
-	 * for these parts port H external interrupt is enabled
-	 * by writing value 0x5 instead of 0x7.
-	 */
-	if (port == LL_SYSCFG_EXTI_PORTH) {
-		port = STM32_PORTH;
-	}
-#endif
-=======
     #ifdef CONFIG_SOC_SERIES_STM32F1X
     LL_GPIO_AF_SetEXTISource(port, line);
 
     #elif DT_HAS_COMPAT_STATUS_OKAY(st_stm32g0_exti)
     LL_EXTI_SetEXTISource(port, line);
+    #elif DT_HAS_COMPAT_STATUS_OKAY(st_stm32h7rs_exti)
+    LL_SBS_SetEXTISource(port, line);
     #else
     LL_SYSCFG_SetEXTISource(port, line);
     #endif
-
     z_stm32_hsem_unlock(CFG_HW_EXTI_SEMID);
 }
->>>>>>> f37515b4
-
+
+/* Gives the PORT [STM32_PORTA .. ] corresponding to the EXTI line of the pin [0..15] */
 static int gpio_stm32_get_exti_source(int pin) {
     uint32_t line = gpio_stm32_pin_to_exti_line(pin);
     int port;
@@ -431,6 +364,8 @@
     port = LL_GPIO_AF_GetEXTISource(line);
     #elif DT_HAS_COMPAT_STATUS_OKAY(st_stm32g0_exti)
     port = LL_EXTI_GetEXTISource(line);
+    #elif DT_HAS_COMPAT_STATUS_OKAY(st_stm32h7rs_exti)
+    port = LL_SBS_GetEXTISource(line);
     #else
     port = LL_SYSCFG_GetEXTISource(line);
     #endif
@@ -452,58 +387,24 @@
 /**
  * @brief Enable EXTI of the specific line
  */
-<<<<<<< HEAD
-static int gpio_stm32_enable_int(int port, int pin)
-{
-#if defined(CONFIG_SOC_SERIES_STM32F2X) ||     \
-	defined(CONFIG_SOC_SERIES_STM32F3X) || \
-	defined(CONFIG_SOC_SERIES_STM32F4X) || \
-	defined(CONFIG_SOC_SERIES_STM32F7X) || \
-	defined(CONFIG_SOC_SERIES_STM32H7X) || \
-	defined(CONFIG_SOC_SERIES_STM32H7RSX) || \
-	defined(CONFIG_SOC_SERIES_STM32L1X) || \
-	defined(CONFIG_SOC_SERIES_STM32L4X) || \
-	defined(CONFIG_SOC_SERIES_STM32G4X)
-	const struct device *const clk = DEVICE_DT_GET(STM32_CLOCK_CONTROL_NODE);
-	struct stm32_pclken pclken = {
-#if defined(CONFIG_SOC_SERIES_STM32H7X)
-		.bus = STM32_CLOCK_BUS_APB4,
-		.enr = LL_APB4_GRP1_PERIPH_SYSCFG
-#elif defined(CONFIG_SOC_SERIES_STM32H7RSX)
-		.bus = STM32_CLOCK_BUS_APB4,
-		.enr = LL_APB4_GRP1_PERIPH_SBS
-#else
-		.bus = STM32_CLOCK_BUS_APB2,
-		.enr = LL_APB2_GRP1_PERIPH_SYSCFG
-#endif /* CONFIG_SOC_SERIES_STM32H7X */
-	};
-	int ret;
-
-	/* Enable SYSCFG clock */
-	ret = clock_control_on(clk, (clock_control_subsys_t) &pclken);
-	if (ret != 0) {
-		return ret;
-	}
-#endif
-
-	gpio_stm32_set_exti_source(port, pin);
-
-	return 0;
-=======
 static int gpio_stm32_enable_int(int port, int pin) {
-    #if defined(CONFIG_SOC_SERIES_STM32F2X) || \
-        defined(CONFIG_SOC_SERIES_STM32F3X) || \
-        defined(CONFIG_SOC_SERIES_STM32F4X) || \
-        defined(CONFIG_SOC_SERIES_STM32F7X) || \
-        defined(CONFIG_SOC_SERIES_STM32H7X) || \
-        defined(CONFIG_SOC_SERIES_STM32L1X) || \
-        defined(CONFIG_SOC_SERIES_STM32L4X) || \
+    #if defined(CONFIG_SOC_SERIES_STM32F2X)   || \
+        defined(CONFIG_SOC_SERIES_STM32F3X)   || \
+        defined(CONFIG_SOC_SERIES_STM32F4X)   || \
+        defined(CONFIG_SOC_SERIES_STM32F7X)   || \
+        defined(CONFIG_SOC_SERIES_STM32H7X)   || \
+        defined(CONFIG_SOC_SERIES_STM32H7RSX) || \
+        defined(CONFIG_SOC_SERIES_STM32L1X)   || \
+        defined(CONFIG_SOC_SERIES_STM32L4X)   || \
         defined(CONFIG_SOC_SERIES_STM32G4X)
-    const struct device* const clk    = DEVICE_DT_GET(STM32_CLOCK_CONTROL_NODE);
+    const struct device *const clk = DEVICE_DT_GET(STM32_CLOCK_CONTROL_NODE);
     struct stm32_pclken pclken = {
-        #ifdef CONFIG_SOC_SERIES_STM32H7X
+        #if defined(CONFIG_SOC_SERIES_STM32H7X)
         .bus = STM32_CLOCK_BUS_APB4,
         .enr = LL_APB4_GRP1_PERIPH_SYSCFG
+        #elif defined(CONFIG_SOC_SERIES_STM32H7RSX)
+        .bus = STM32_CLOCK_BUS_APB4,
+        .enr = LL_APB4_GRP1_PERIPH_SBS
         #else
         .bus = STM32_CLOCK_BUS_APB2,
         .enr = LL_APB2_GRP1_PERIPH_SYSCFG
@@ -521,7 +422,6 @@
     gpio_stm32_set_exti_source(port, pin);
 
     return (0);
->>>>>>> f37515b4
 }
 
 static int gpio_stm32_port_get_raw(const struct device* dev, uint32_t* value) {
@@ -948,7 +848,6 @@
 #if DT_NODE_HAS_STATUS(DT_NODELABEL(gpiok), okay)
 GPIO_DEVICE_INIT_STM32(k, K);
 #endif /* DT_NODE_HAS_STATUS(DT_NODELABEL(gpiok), okay) */
-<<<<<<< HEAD
 #if DT_NODE_HAS_STATUS(DT_NODELABEL(gpiom), okay)
 GPIO_DEVICE_INIT_STM32(m, M);
 #endif /* DT_NODE_HAS_STATUS(DT_NODELABEL(gpiom), okay) */
@@ -961,7 +860,6 @@
 #if DT_NODE_HAS_STATUS(DT_NODELABEL(gpiop), okay)
 GPIO_DEVICE_INIT_STM32(p, P);
 #endif /* DT_NODE_HAS_STATUS(DT_NODELABEL(gpiop), okay) */
-=======
 
 #if (__GTEST == 1U)                         /* #CUSTOM@NDRS */
 #include "mcu_reg_stub.h"
@@ -977,4 +875,3 @@
 }
 
 #endif
->>>>>>> f37515b4
