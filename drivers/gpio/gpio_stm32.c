/*
 * Copyright (c) 2016 Open-RnD Sp. z o.o.
 *
 * SPDX-License-Identifier: Apache-2.0
 */

#define DT_DRV_COMPAT st_stm32_gpio

#include <errno.h>

#include <zephyr/kernel.h>
#include <zephyr/device.h>
#include <soc.h>
#include <stm32_ll_bus.h>
#include <stm32_ll_exti.h>
#include <stm32_ll_gpio.h>
#include <stm32_ll_pwr.h>
#include <zephyr/drivers/gpio.h>
#include <zephyr/drivers/clock_control/stm32_clock_control.h>
#include <zephyr/sys/util.h>
#include <zephyr/drivers/interrupt_controller/gpio_intc_stm32.h>
#include <zephyr/pm/device.h>
#include <zephyr/pm/device_runtime.h>
#include <zephyr/drivers/misc/stm32_wkup_pins/stm32_wkup_pins.h>
#include <zephyr/dt-bindings/gpio/stm32-gpio.h>

#include "stm32_hsem.h"
#include "gpio_stm32.h"
#include <zephyr/drivers/gpio/gpio_utils.h>

#include <zephyr/logging/log.h>

LOG_MODULE_REGISTER(stm32, CONFIG_GPIO_LOG_LEVEL);

/**
 * @brief Common GPIO driver for STM32 MCUs.
 */

/**
 * @brief EXTI interrupt callback
 */
static void gpio_stm32_isr(gpio_port_pins_t pin, void* arg) {
    struct gpio_stm32_data* data = arg;

    gpio_fire_callbacks(&data->cb, data->dev, pin);
}

/**
 * @brief Common gpio flags to custom flags
 */
static int gpio_stm32_flags_to_conf(gpio_flags_t flags, uint32_t* pincfg) {
    uint32_t tmp;

    if ((flags & GPIO_OUTPUT) != 0) {
        /* Output only or Output/Input */
        tmp = STM32_PINCFG_MODE_OUTPUT;

        if ((flags & GPIO_SINGLE_ENDED) != 0) {
            if (flags & GPIO_LINE_OPEN_DRAIN) {
                tmp |= STM32_PINCFG_OPEN_DRAIN;
            }
            else {
                /* Output can't be open source */
                return (-ENOTSUP);
            }
        }
        else {
            tmp |= STM32_PINCFG_PUSH_PULL;
        }

        if ((flags & GPIO_PULL_UP) != 0) {
            tmp |= STM32_PINCFG_PULL_UP;
        }
        else if ((flags & GPIO_PULL_DOWN) != 0) {
            tmp |= STM32_PINCFG_PULL_DOWN;
        }
    }
    else if ((flags & GPIO_INPUT) != 0) {
        /* Input */
        tmp = STM32_PINCFG_MODE_INPUT;

        if ((flags & GPIO_PULL_UP) != 0) {
            tmp |= STM32_PINCFG_PULL_UP;
        }
        else if ((flags & GPIO_PULL_DOWN) != 0) {
            tmp |= STM32_PINCFG_PULL_DOWN;
        }
        else {
            tmp |= STM32_PINCFG_FLOATING;
        }
    }
    else {
        /* Deactivated: Analog */
        tmp = STM32_PINCFG_MODE_ANALOG;
    }

    #if !defined(CONFIG_SOC_SERIES_STM32F1X)
    switch (flags & (STM32_GPIO_SPEED_MASK << STM32_GPIO_SPEED_SHIFT)) {
        case STM32_GPIO_VERY_HIGH_SPEED :
            tmp |= STM32_OSPEEDR_VERY_HIGH_SPEED;
            break;

        case STM32_GPIO_HIGH_SPEED :
            tmp |= STM32_OSPEEDR_HIGH_SPEED;
            break;

        case STM32_GPIO_MEDIUM_SPEED :
            tmp |= STM32_OSPEEDR_MEDIUM_SPEED;
            break;

        default :
            tmp |= STM32_OSPEEDR_LOW_SPEED;
            break;
    }
    #endif /* !CONFIG_SOC_SERIES_STM32F1X */

    *pincfg = tmp;

    return (0);
}

#if defined(CONFIG_GPIO_GET_CONFIG) && !defined(CONFIG_SOC_SERIES_STM32F1X)
/**
 * @brief Custom stm32 flags to zephyr
 */
static int gpio_stm32_pincfg_to_flags(struct gpio_stm32_pin pin_cfg,
                                      gpio_flags_t* out_flags) {
    gpio_flags_t flags = 0;

    if (pin_cfg.mode == LL_GPIO_MODE_OUTPUT) {
        flags |= GPIO_OUTPUT;
        if (pin_cfg.type == LL_GPIO_OUTPUT_OPENDRAIN) {
            flags |= GPIO_OPEN_DRAIN;
        }
    }
    else if (pin_cfg.mode == LL_GPIO_MODE_INPUT) {
        flags |= GPIO_INPUT;
    #ifdef CONFIG_SOC_SERIES_STM32F1X
    }
    else if (pin_cfg.mode == LL_GPIO_MODE_FLOATING) {
        flags |= GPIO_INPUT;
    #endif
    }
    else {
        flags |= GPIO_DISCONNECTED;
    }

    if (pin_cfg.pupd == LL_GPIO_PULL_UP) {
        flags |= GPIO_PULL_UP;
    }
    else if (pin_cfg.pupd == LL_GPIO_PULL_DOWN) {
        flags |= GPIO_PULL_DOWN;
    }

    if (pin_cfg.out_state != 0) {
        flags |= GPIO_OUTPUT_HIGH;
    }
    else {
        flags |= GPIO_OUTPUT_LOW;
    }

    *out_flags = flags;

    return (0);
}
#endif /* CONFIG_GPIO_GET_CONFIG */

/**
 * @brief Translate pin to pinval that the LL library needs
 */
static inline uint32_t stm32_pinval_get(gpio_pin_t pin) {
    uint32_t pinval;

    #ifdef CONFIG_SOC_SERIES_STM32F1X
    pinval = (1 << pin) << GPIO_PIN_MASK_POS;
    if (pin < 8) {
        pinval |= 1 << pin;
    }
    else {
        pinval |= (1 << (pin % 8)) | 0x04000000;
    }
    #else
    pinval = 1 << pin;
    #endif

    return (pinval);
}

static inline void ll_gpio_set_pin_pull(GPIO_TypeDef* GPIOx, uint32_t Pin, uint32_t Pull) {
    #if defined(CONFIG_SOC_SERIES_STM32WB0X)
    /* On STM32WB0, the PWRC PU/PD control registers should be used instead
     * of the GPIO controller registers, so we cannot use LL_GPIO_SetPinPull.
     */
    const uint32_t gpio = (GPIOx == GPIOA) ? LL_PWR_GPIO_A : LL_PWR_GPIO_B;

    if (Pull == LL_GPIO_PULL_UP) {
        LL_PWR_EnableGPIOPullUp(gpio, Pin);
        LL_PWR_DisableGPIOPullDown(gpio, Pin);
    }
    else if (Pull == LL_GPIO_PULL_DOWN) {
        LL_PWR_EnableGPIOPullDown(gpio, Pin);
        LL_PWR_DisableGPIOPullUp(gpio, Pin);
    }
    else if (Pull == LL_GPIO_PULL_NO) {
        LL_PWR_DisableGPIOPullUp(gpio, Pin);
        LL_PWR_DisableGPIOPullDown(gpio, Pin);
    }
    #else
    LL_GPIO_SetPinPull(GPIOx, Pin, Pull);
    #endif /* CONFIG_SOC_SERIES_STM32WB0X */
}

__maybe_unused static inline uint32_t ll_gpio_get_pin_pull(GPIO_TypeDef* GPIOx, uint32_t Pin) {
    #if defined(CONFIG_SOC_SERIES_STM32WB0X)
    /* On STM32WB0, the PWRC PU/PD control registers should be used instead
     * of the GPIO controller registers, so we cannot use LL_GPIO_GetPinPull.
     */
    const uint32_t gpio = (GPIOx == GPIOA) ? LL_PWR_GPIO_A : LL_PWR_GPIO_B;

    if (LL_PWR_IsEnabledGPIOPullDown(gpio, Pin)) {
        return (LL_GPIO_PULL_DOWN);
    }
    else if (LL_PWR_IsEnabledGPIOPullUp(gpio, Pin)) {
        return (LL_GPIO_PULL_UP);
    }
    else {
        return (LL_GPIO_PULL_NO);
    }
    #else
    return LL_GPIO_GetPinPull(GPIOx, Pin);
    #endif /* CONFIG_SOC_SERIES_STM32WB0X */
}

static inline void gpio_stm32_disable_pin_irqs(uint32_t port, gpio_pin_t pin) {
    #if defined(CONFIG_EXTI_STM32)
    if (port != stm32_exti_get_line_src_port(pin)) {
        /* EXTI line not owned by this port - do nothing */
        return;
    }
    #endif
    stm32_gpio_irq_line_t irq_line = stm32_gpio_intc_get_pin_irq_line(port, pin);

    stm32_gpio_intc_disable_line(irq_line);
    stm32_gpio_intc_remove_irq_callback(irq_line);
    stm32_gpio_intc_select_line_trigger(irq_line, STM32_GPIO_IRQ_TRIG_NONE);
}

/**
 * @brief Configure the hardware.
 */
static void gpio_stm32_configure_raw(const struct device* dev, gpio_pin_t pin,
                                     uint32_t conf, uint32_t func) {
    const struct gpio_stm32_config* cfg = dev->config;
    GPIO_TypeDef* gpio = (GPIO_TypeDef *)cfg->base;

    uint32_t pin_ll = stm32_pinval_get(pin);

    #ifdef CONFIG_SOC_SERIES_STM32F1X
    ARG_UNUSED(func);

    uint32_t temp = conf & (STM32_MODE_INOUT_MASK << STM32_MODE_INOUT_SHIFT);

    if (temp == STM32_MODE_INPUT) {
        temp = conf & (STM32_CNF_IN_MASK << STM32_CNF_IN_SHIFT);

        if (temp == STM32_CNF_IN_ANALOG) {
            LL_GPIO_SetPinMode(gpio, pin_ll, LL_GPIO_MODE_ANALOG);
        }
        else if (temp == STM32_CNF_IN_FLOAT) {
            LL_GPIO_SetPinMode(gpio, pin_ll, LL_GPIO_MODE_FLOATING);
        }
        else {
            temp = conf & (STM32_PUPD_MASK << STM32_PUPD_SHIFT);

            if (temp == STM32_PUPD_PULL_UP) {
                LL_GPIO_SetPinPull(gpio, pin_ll,
                                   LL_GPIO_PULL_UP);
            }
            else {
                LL_GPIO_SetPinPull(gpio, pin_ll,
                                   LL_GPIO_PULL_DOWN);
            }

            LL_GPIO_SetPinMode(gpio, pin_ll, LL_GPIO_MODE_INPUT);
        }
    }
    else {
        temp = conf & (STM32_CNF_OUT_1_MASK << STM32_CNF_OUT_1_SHIFT);

        if (temp == STM32_CNF_GP_OUTPUT) {
            LL_GPIO_SetPinMode(gpio, pin_ll, LL_GPIO_MODE_OUTPUT);
        }
        else {
            LL_GPIO_SetPinMode(gpio, pin_ll,
                               LL_GPIO_MODE_ALTERNATE);
        }

        temp = conf & (STM32_CNF_OUT_0_MASK << STM32_CNF_OUT_0_SHIFT);

        if (temp == STM32_CNF_PUSH_PULL) {
            LL_GPIO_SetPinOutputType(gpio, pin_ll,
                                     LL_GPIO_OUTPUT_PUSHPULL);
        }
        else {
            LL_GPIO_SetPinOutputType(gpio, pin_ll,
                                     LL_GPIO_OUTPUT_OPENDRAIN);
        }

        temp = conf & (STM32_MODE_OSPEED_MASK << STM32_MODE_OSPEED_SHIFT);

        if (temp == STM32_MODE_OUTPUT_MAX_2) {
            LL_GPIO_SetPinSpeed(gpio, pin_ll,
                                LL_GPIO_SPEED_FREQ_LOW);
        }
        else if (temp == STM32_MODE_OUTPUT_MAX_10) {
            LL_GPIO_SetPinSpeed(gpio, pin_ll,
                                LL_GPIO_SPEED_FREQ_MEDIUM);
        }
        else {
            LL_GPIO_SetPinSpeed(gpio, pin_ll,
                                LL_GPIO_SPEED_FREQ_HIGH);
        }
    }
    #else
    uint32_t mode;
    uint32_t otype;
    uint32_t ospeed;
    uint32_t pupd;

    mode   = conf & (STM32_MODER_MASK   << STM32_MODER_SHIFT);
    otype  = conf & (STM32_OTYPER_MASK  << STM32_OTYPER_SHIFT);
    ospeed = conf & (STM32_OSPEEDR_MASK << STM32_OSPEEDR_SHIFT);
    pupd   = conf & (STM32_PUPDR_MASK   << STM32_PUPDR_SHIFT);

    z_stm32_hsem_lock(CFG_HW_GPIO_SEMID, HSEM_LOCK_DEFAULT_RETRY);

    #if defined(CONFIG_SOC_SERIES_STM32L4X) && defined(GPIO_ASCR_ASC0)
    /*
     * For STM32L47xx/48xx, register ASCR should be configured to connect
     * analog switch of gpio lines to the ADC.
     */
    if (mode == STM32_MODER_ANALOG_MODE) {
        LL_GPIO_EnablePinAnalogControl(gpio, pin_ll);
    }
    #endif

    LL_GPIO_SetPinOutputType(gpio, pin_ll, otype >> STM32_OTYPER_SHIFT);

    LL_GPIO_SetPinSpeed(gpio, pin_ll, ospeed >> STM32_OSPEEDR_SHIFT);

    ll_gpio_set_pin_pull(gpio, pin_ll, pupd >> STM32_PUPDR_SHIFT);

    if (mode == STM32_MODER_ALT_MODE) {
        if (pin < 8) {
            LL_GPIO_SetAFPin_0_7(gpio, pin_ll, func);
        }
        else {
            LL_GPIO_SetAFPin_8_15(gpio, pin_ll, func);
        }
    }

    LL_GPIO_SetPinMode(gpio, pin_ll, mode >> STM32_MODER_SHIFT);

    z_stm32_hsem_unlock(CFG_HW_GPIO_SEMID);
    #endif /* CONFIG_SOC_SERIES_STM32F1X */
}

/**
 * @brief GPIO port clock handling
 */
static int gpio_stm32_clock_request(const struct device* dev, bool on) {
    const struct gpio_stm32_config* cfg = dev->config;
    int ret;

    __ASSERT_NO_MSG(dev != NULL);

    /* enable clock for subsystem */
    const struct device* const clk = DEVICE_DT_GET(STM32_CLOCK_CONTROL_NODE);

    if (on) {
        ret = clock_control_on(clk,
                               (clock_control_subsys_t)&cfg->pclken);
    }
    else {
        ret = clock_control_off(clk,
                                (clock_control_subsys_t)&cfg->pclken);
    }

    return (ret);
}

static int gpio_stm32_port_get_raw(const struct device* dev, uint32_t* value) {
    const struct gpio_stm32_config* cfg  = dev->config;
    GPIO_TypeDef* gpio = cfg->base;

    *value = LL_GPIO_ReadInputPort(gpio);

    return (0);
}

static int gpio_stm32_port_set_masked_raw(const struct device* dev,
                                          gpio_port_pins_t mask,
                                          gpio_port_value_t value) {
    const struct gpio_stm32_config* cfg  = dev->config;
    GPIO_TypeDef* gpio = cfg->base;
    uint32_t port_value;

    z_stm32_hsem_lock(CFG_HW_GPIO_SEMID, HSEM_LOCK_DEFAULT_RETRY);

    port_value = LL_GPIO_ReadOutputPort(gpio);
    LL_GPIO_WriteOutputPort(gpio, (port_value & ~mask) | (mask & value));

    z_stm32_hsem_unlock(CFG_HW_GPIO_SEMID);

    return (0);
}

static int gpio_stm32_port_set_bits_raw(const struct device* dev,
                                        gpio_port_pins_t pins) {
    const struct gpio_stm32_config* cfg  = dev->config;
    GPIO_TypeDef* gpio = cfg->base;

    /*
     * On F1 series, using LL API requires a costly pin mask translation.
     * Skip it and use CMSIS API directly. Valid also on other series.
     */
    WRITE_REG(gpio->BSRR, pins);

    return (0);
}

static int gpio_stm32_port_clear_bits_raw(const struct device* dev,
                                          gpio_port_pins_t pins) {
    const struct gpio_stm32_config* cfg  = dev->config;
    GPIO_TypeDef* gpio = cfg->base;

    #ifdef CONFIG_SOC_SERIES_STM32F1X
    /*
     * On F1 series, using LL API requires a costly pin mask translation.
     * Skip it and use CMSIS API directly.
     */
    WRITE_REG(gpio->BRR, pins);
    #else
    /* On other series, LL abstraction is needed  */
    LL_GPIO_ResetOutputPin(gpio, pins);
    #endif

    return (0);
}

static int gpio_stm32_port_toggle_bits(const struct device* dev,
                                       gpio_port_pins_t pins) {
    const struct gpio_stm32_config* cfg  = dev->config;
    GPIO_TypeDef* gpio = cfg->base;

    /*
     * On F1 series, using LL API requires a costly pin mask translation.
     * Skip it and use CMSIS API directly. Valid also on other series.
     */
    z_stm32_hsem_lock(CFG_HW_GPIO_SEMID, HSEM_LOCK_DEFAULT_RETRY);
    WRITE_REG(gpio->ODR, READ_REG(gpio->ODR) ^ pins);
    z_stm32_hsem_unlock(CFG_HW_GPIO_SEMID);

    return (0);
}

#ifdef CONFIG_SOC_SERIES_STM32F1X
#define IS_GPIO_OUT GPIO_OUT
#else
#define IS_GPIO_OUT STM32_GPIO
#endif

int gpio_stm32_configure(const struct device* dev, gpio_pin_t pin, uint32_t conf, uint32_t func) {
    int ret;

    ret = pm_device_runtime_get(dev);
    if (ret < 0) {
        return (ret);
    }

    gpio_stm32_configure_raw(dev, pin, conf, func);

    if (func == IS_GPIO_OUT) {
        uint32_t gpio_out = conf & (STM32_ODR_MASK << STM32_ODR_SHIFT);

        if (gpio_out == STM32_ODR_1) {
            gpio_stm32_port_set_bits_raw(dev, BIT(pin));
        }
        else if (gpio_out == STM32_ODR_0) {
            gpio_stm32_port_clear_bits_raw(dev, BIT(pin));
        }
    }

    return (pm_device_runtime_put(dev));
}

/**
 * @brief Configure pin or port
 */
static int gpio_stm32_config(const struct device* dev,
                             gpio_pin_t pin, gpio_flags_t flags) {
    int err;
    uint32_t pincfg;
    struct gpio_stm32_data* data = dev->data;

    /* figure out if we can map the requested GPIO
     * configuration
     */
    err = gpio_stm32_flags_to_conf(flags, &pincfg);
    if (err != 0) {
        return (err);
    }

    /* Enable device clock before configuration (requires bank writes) */
    if ((((flags & GPIO_OUTPUT) != 0) || ((flags & GPIO_INPUT) != 0)) &&
        !(data->pin_has_clock_enabled & BIT(pin))) {
        err = pm_device_runtime_get(dev);
        if (err < 0) {
            return (err);
        }
        data->pin_has_clock_enabled |= BIT(pin);
    }

    if ((flags & GPIO_OUTPUT) != 0) {
        if ((flags & GPIO_OUTPUT_INIT_HIGH) != 0) {
            gpio_stm32_port_set_bits_raw(dev, BIT(pin));
        }
        else if ((flags & GPIO_OUTPUT_INIT_LOW) != 0) {
            gpio_stm32_port_clear_bits_raw(dev, BIT(pin));
        }
    }

    gpio_stm32_configure_raw(dev, pin, pincfg, 0);

    #ifdef CONFIG_STM32_WKUP_PINS
    if (flags & STM32_GPIO_WKUP) {
        #ifdef CONFIG_POWEROFF
        struct gpio_dt_spec gpio_dt_cfg = {
            .port = dev,
            .pin = pin,
            .dt_flags = (gpio_dt_flags_t)flags,
        };

        if (stm32_pwr_wkup_pin_cfg_gpio((const struct gpio_dt_spec *)&gpio_dt_cfg)) {
            LOG_ERR("Could not configure GPIO %s pin %d as a wake-up source",
                    gpio_dt_cfg.port->name, gpio_dt_cfg.pin);
        }
        #else
        LOG_DBG("STM32_GPIO_WKUP flag has no effect when CONFIG_POWEROFF=n");
        #endif /* CONFIG_POWEROFF */
    }
    #endif /* CONFIG_STM32_WKUP_PINS */

    /* Decrement GPIO usage count only if pin is now disconnected after being connected */
    if (((flags & GPIO_OUTPUT) == 0) && ((flags & GPIO_INPUT) == 0) &&
        (data->pin_has_clock_enabled & BIT(pin))) {
        err = pm_device_runtime_put(dev);
        if (err < 0) {
            return (err);
        }
        data->pin_has_clock_enabled &= ~BIT(pin);
    }

    return (0);
}

#if (defined(CONFIG_GPIO_GET_CONFIG) && !defined(CONFIG_SOC_SERIES_STM32F1X))
/**
 * @brief Get configuration of pin
 */
static int gpio_stm32_get_config(const struct device* dev,
                                 gpio_pin_t pin, gpio_flags_t* flags) {
    const struct gpio_stm32_config* cfg = dev->config;
    GPIO_TypeDef* gpio = (GPIO_TypeDef *)cfg->base;
    struct gpio_stm32_pin pin_config;
    uint32_t pin_ll;
    int err;

    err = pm_device_runtime_get(dev);
    if (err < 0) {
        return (err);
    }

    pin_ll               = stm32_pinval_get(pin);
    pin_config.type      = LL_GPIO_GetPinOutputType(gpio, pin_ll);
    pin_config.pupd      = ll_gpio_get_pin_pull(gpio, pin_ll);
    pin_config.mode      = LL_GPIO_GetPinMode(gpio, pin_ll);
    pin_config.out_state = LL_GPIO_IsOutputPinSet(gpio, pin_ll);

    gpio_stm32_pincfg_to_flags(pin_config, flags);

    return (pm_device_runtime_put(dev));
}
#endif /* CONFIG_GPIO_GET_CONFIG */

static int gpio_stm32_pin_interrupt_configure(const struct device* dev,
                                              gpio_pin_t pin,
                                              enum gpio_int_mode mode,
                                              enum gpio_int_trig trig) {
    const struct gpio_stm32_config* cfg = dev->config;
    struct gpio_stm32_data* data = dev->data;
    const stm32_gpio_irq_line_t irq_line = stm32_gpio_intc_get_pin_irq_line(cfg->port, pin);
    uint32_t irq_trigger = 0;
    int err = 0;

    #ifdef CONFIG_GPIO_ENABLE_DISABLE_INTERRUPT
    if (mode == GPIO_INT_MODE_DISABLE_ONLY) {
        stm32_gpio_intc_disable_line(irq_line);
        goto exit;
    }
    else if (mode == GPIO_INT_MODE_ENABLE_ONLY) {
        stm32_gpio_intc_enable_line(irq_line);
        goto exit;
    }
    #endif /* CONFIG_GPIO_ENABLE_DISABLE_INTERRUPT */

    if (mode == GPIO_INT_MODE_DISABLED) {
        gpio_stm32_disable_pin_irqs(cfg->port, pin);
        goto exit;
    }

    if (mode == GPIO_INT_MODE_LEVEL) {
        /* Level-sensitive interrupts are only supported on STM32WB0. */
        if (!IS_ENABLED(CONFIG_SOC_SERIES_STM32WB0X)) {
            err = -ENOTSUP;
            goto exit;
        }
        else {
            switch (trig) {
                case GPIO_INT_TRIG_LOW :
                    irq_trigger = STM32_GPIO_IRQ_TRIG_LOW_LEVEL;
                    break;

                case GPIO_INT_TRIG_HIGH :
                    irq_trigger = STM32_GPIO_IRQ_TRIG_HIGH_LEVEL;
                    break;

                default :
                    err = -EINVAL;
                    goto exit;
            }
        }
    }
    else {
        switch (trig) {
            case GPIO_INT_TRIG_LOW :
                irq_trigger = STM32_GPIO_IRQ_TRIG_FALLING;
                break;

            case GPIO_INT_TRIG_HIGH :
                irq_trigger = STM32_GPIO_IRQ_TRIG_RISING;
                break;

            case GPIO_INT_TRIG_BOTH :
                irq_trigger = STM32_GPIO_IRQ_TRIG_BOTH;
                break;

            default :
                err = -EINVAL;
                goto exit;
        }
    }

    if (stm32_gpio_intc_set_irq_callback(irq_line, gpio_stm32_isr, data) != 0) {
        err = -EBUSY;
        goto exit;
    }

    #if defined(CONFIG_EXTI_STM32)
    stm32_exti_set_line_src_port(pin, cfg->port);
    #endif

    stm32_gpio_intc_select_line_trigger(irq_line, irq_trigger);

    stm32_gpio_intc_enable_line(irq_line);

exit :
    return (err);
}

static int gpio_stm32_manage_callback(const struct device* dev,
                                      struct gpio_callback* callback,
                                      bool set) {
    struct gpio_stm32_data* data = dev->data;

    return (gpio_manage_callback(&data->cb, callback, set));
}

static DEVICE_API(gpio, gpio_stm32_driver) = {
    .pin_configure  = gpio_stm32_config,
    #if defined(CONFIG_GPIO_GET_CONFIG) && !defined(CONFIG_SOC_SERIES_STM32F1X)
    .pin_get_config = gpio_stm32_get_config,
    #endif /* CONFIG_GPIO_GET_CONFIG */
    .port_get_raw            = gpio_stm32_port_get_raw,
    .port_set_masked_raw     = gpio_stm32_port_set_masked_raw,
    .port_set_bits_raw       = gpio_stm32_port_set_bits_raw,
    .port_clear_bits_raw     = gpio_stm32_port_clear_bits_raw,
    .port_toggle_bits        = gpio_stm32_port_toggle_bits,
    .pin_interrupt_configure = gpio_stm32_pin_interrupt_configure,
    .manage_callback         = gpio_stm32_manage_callback,
};

<<<<<<< HEAD
#ifdef CONFIG_PM_DEVICE
static int gpio_stm32_pm_action(const struct device* dev,
                                enum pm_device_action action) {
    switch (action) {
        case PM_DEVICE_ACTION_RESUME :
            return (gpio_stm32_clock_request(dev, true));

        case PM_DEVICE_ACTION_SUSPEND :
            return (gpio_stm32_clock_request(dev, false));

        default :
            return (-ENOTSUP);
    }

    return (0);
=======
static int gpio_stm32_pm_action(const struct device *dev,
				enum pm_device_action action)
{
	switch (action) {
	case PM_DEVICE_ACTION_RESUME:
		return gpio_stm32_clock_request(dev, true);
	case PM_DEVICE_ACTION_SUSPEND:
		return gpio_stm32_clock_request(dev, false);
	case PM_DEVICE_ACTION_TURN_OFF:
	case PM_DEVICE_ACTION_TURN_ON:
		break;
	default:
		return -ENOTSUP;
	}

	return 0;
>>>>>>> abad49b0
}

/**
 * @brief Initialize GPIO port
 *
 * Perform basic initialization of a GPIO port. The code will
 * enable the clock for corresponding peripheral.
 *
 * @param dev GPIO device struct
 *
 * @return 0
 */
<<<<<<< HEAD
static int gpio_stm32_init(const struct device* dev) {
    struct gpio_stm32_data* data = dev->data;
    int ret;

    data->dev = dev;

    if (!device_is_ready(DEVICE_DT_GET(STM32_CLOCK_CONTROL_NODE))) {
        return (-ENODEV);
    }

    #if (defined(PWR_CR2_IOSV) || defined(PWR_SVMCR_IO2SV)) && \
    DT_NODE_HAS_STATUS_OKAY(DT_NODELABEL(gpiog))
    z_stm32_hsem_lock(CFG_HW_RCC_SEMID, HSEM_LOCK_DEFAULT_RETRY);
    /* Port G[15:2] requires external power supply */
    /* Cf: L4/L5 RM, Chapter "Independent I/O supply rail" */
    LL_PWR_EnableVddIO2();
    z_stm32_hsem_unlock(CFG_HW_RCC_SEMID);
    #endif
    /* enable port clock (if runtime PM is not enabled) */
    ret = gpio_stm32_clock_request(dev, !IS_ENABLED(CONFIG_PM_DEVICE_RUNTIME));
    if (ret < 0) {
        return (ret);
    }

    if (IS_ENABLED(CONFIG_PM_DEVICE_RUNTIME)) {
        pm_device_init_suspended(dev);
    }
    (void) pm_device_runtime_enable(dev);

    return (0);
=======
static int gpio_stm32_init(const struct device *dev)
{
	struct gpio_stm32_data *data = dev->data;

	data->dev = dev;

	if (!device_is_ready(DEVICE_DT_GET(STM32_CLOCK_CONTROL_NODE))) {
		return -ENODEV;
	}

#if (defined(PWR_CR2_IOSV) || defined(PWR_SVMCR_IO2SV)) && \
	DT_NODE_HAS_STATUS_OKAY(DT_NODELABEL(gpiog))
	z_stm32_hsem_lock(CFG_HW_RCC_SEMID, HSEM_LOCK_DEFAULT_RETRY);
	/* Port G[15:2] requires external power supply */
	/* Cf: L4/L5 RM, Chapter "Independent I/O supply rail" */
	LL_PWR_EnableVddIO2();
	z_stm32_hsem_unlock(CFG_HW_RCC_SEMID);
#endif

	return pm_device_driver_init(dev, gpio_stm32_pm_action);
>>>>>>> abad49b0
}

#define GPIO_DEVICE_INIT(__node, __suffix, __base_addr, __port, __cenr, __bus)  \
    static struct gpio_stm32_config DT_CONST gpio_stm32_cfg_##__suffix = {      \
        .common = {                                             \
            .port_pin_mask = GPIO_PORT_PIN_MASK_FROM_NGPIOS(16U),   \
        },                                                      \
        .base   = (void*)__base_addr,                           \
        .port   = __port,                                       \
        .pclken = {                                             \
            .bus = __bus,                                       \
            .enr = __cenr                                       \
        }                                                       \
    };                                                          \
    static struct gpio_stm32_data gpio_stm32_data_##__suffix;   \
    PM_DEVICE_DT_DEFINE(__node, gpio_stm32_pm_action);          \
    DEVICE_DT_DEFINE(__node,                                    \
                     gpio_stm32_init,                           \
                     PM_DEVICE_DT_GET(__node),                  \
                     &gpio_stm32_data_##__suffix,               \
                     &gpio_stm32_cfg_##__suffix,                \
                     PRE_KERNEL_1,                              \
                     CONFIG_GPIO_INIT_PRIORITY,                 \
                     &gpio_stm32_driver)

#define GPIO_DEVICE_INIT_STM32(__suffix, __SUFFIX)              \
    GPIO_DEVICE_INIT(DT_NODELABEL(gpio##__suffix),              \
                     __suffix,                                  \
                     DT_REG_ADDR(DT_NODELABEL(gpio##__suffix)), \
                     STM32_PORT##__SUFFIX,                      \
                     DT_CLOCKS_CELL(DT_NODELABEL(gpio##__suffix), bits),    \
                     DT_CLOCKS_CELL(DT_NODELABEL(gpio##__suffix), bus))

#define GPIO_DEVICE_INIT_STM32_IF_OKAY(__suffix, __SUFFIX)      \
    COND_CODE_1(DT_NODE_HAS_STATUS_OKAY(DT_NODELABEL(gpio##__suffix)), \
                (GPIO_DEVICE_INIT_STM32(__suffix, __SUFFIX)),  \
                ())

GPIO_DEVICE_INIT_STM32_IF_OKAY(a, A);
GPIO_DEVICE_INIT_STM32_IF_OKAY(b, B);
GPIO_DEVICE_INIT_STM32_IF_OKAY(c, C);
GPIO_DEVICE_INIT_STM32_IF_OKAY(d, D);
GPIO_DEVICE_INIT_STM32_IF_OKAY(e, E);
GPIO_DEVICE_INIT_STM32_IF_OKAY(f, F);
GPIO_DEVICE_INIT_STM32_IF_OKAY(g, G);
GPIO_DEVICE_INIT_STM32_IF_OKAY(h, H);
GPIO_DEVICE_INIT_STM32_IF_OKAY(i, I);
GPIO_DEVICE_INIT_STM32_IF_OKAY(j, J);
GPIO_DEVICE_INIT_STM32_IF_OKAY(k, K);

GPIO_DEVICE_INIT_STM32_IF_OKAY(m, M);
GPIO_DEVICE_INIT_STM32_IF_OKAY(n, N);
GPIO_DEVICE_INIT_STM32_IF_OKAY(o, O);
GPIO_DEVICE_INIT_STM32_IF_OKAY(p, P);
GPIO_DEVICE_INIT_STM32_IF_OKAY(q, Q);


#if (__GTEST == 1U)                         /* #CUSTOM@NDRS */
#include "mcu_reg_stub.h"

void zephyr_gtest_gpio_stm32(void) {
    gpio_stm32_cfg_a.base = (uint32_t*)ut_mcu_gpio_a_ptr;
    gpio_stm32_cfg_b.base = (uint32_t*)ut_mcu_gpio_b_ptr;
    gpio_stm32_cfg_c.base = (uint32_t*)ut_mcu_gpio_c_ptr;
    gpio_stm32_cfg_d.base = (uint32_t*)ut_mcu_gpio_d_ptr;
    gpio_stm32_cfg_e.base = (uint32_t*)ut_mcu_gpio_e_ptr;
    gpio_stm32_cfg_f.base = (uint32_t*)ut_mcu_gpio_f_ptr;

    #if DT_NODE_HAS_STATUS_OKAY(DT_NODELABEL(gpiog))
    gpio_stm32_cfg_g.base = (uint32_t*)ut_mcu_gpio_g_ptr;
    #endif
}

#endif<|MERGE_RESOLUTION|>--- conflicted
+++ resolved
@@ -700,8 +700,6 @@
     .manage_callback         = gpio_stm32_manage_callback,
 };
 
-<<<<<<< HEAD
-#ifdef CONFIG_PM_DEVICE
 static int gpio_stm32_pm_action(const struct device* dev,
                                 enum pm_device_action action) {
     switch (action) {
@@ -711,29 +709,15 @@
         case PM_DEVICE_ACTION_SUSPEND :
             return (gpio_stm32_clock_request(dev, false));
 
+        case PM_DEVICE_ACTION_TURN_OFF :
+        case PM_DEVICE_ACTION_TURN_ON :
+            break;
+
         default :
             return (-ENOTSUP);
     }
 
     return (0);
-=======
-static int gpio_stm32_pm_action(const struct device *dev,
-				enum pm_device_action action)
-{
-	switch (action) {
-	case PM_DEVICE_ACTION_RESUME:
-		return gpio_stm32_clock_request(dev, true);
-	case PM_DEVICE_ACTION_SUSPEND:
-		return gpio_stm32_clock_request(dev, false);
-	case PM_DEVICE_ACTION_TURN_OFF:
-	case PM_DEVICE_ACTION_TURN_ON:
-		break;
-	default:
-		return -ENOTSUP;
-	}
-
-	return 0;
->>>>>>> abad49b0
 }
 
 /**
@@ -746,7 +730,6 @@
  *
  * @return 0
  */
-<<<<<<< HEAD
 static int gpio_stm32_init(const struct device* dev) {
     struct gpio_stm32_data* data = dev->data;
     int ret;
@@ -765,40 +748,10 @@
     LL_PWR_EnableVddIO2();
     z_stm32_hsem_unlock(CFG_HW_RCC_SEMID);
     #endif
-    /* enable port clock (if runtime PM is not enabled) */
-    ret = gpio_stm32_clock_request(dev, !IS_ENABLED(CONFIG_PM_DEVICE_RUNTIME));
-    if (ret < 0) {
-        return (ret);
-    }
-
-    if (IS_ENABLED(CONFIG_PM_DEVICE_RUNTIME)) {
-        pm_device_init_suspended(dev);
-    }
-    (void) pm_device_runtime_enable(dev);
-
-    return (0);
-=======
-static int gpio_stm32_init(const struct device *dev)
-{
-	struct gpio_stm32_data *data = dev->data;
-
-	data->dev = dev;
-
-	if (!device_is_ready(DEVICE_DT_GET(STM32_CLOCK_CONTROL_NODE))) {
-		return -ENODEV;
-	}
-
-#if (defined(PWR_CR2_IOSV) || defined(PWR_SVMCR_IO2SV)) && \
-	DT_NODE_HAS_STATUS_OKAY(DT_NODELABEL(gpiog))
-	z_stm32_hsem_lock(CFG_HW_RCC_SEMID, HSEM_LOCK_DEFAULT_RETRY);
-	/* Port G[15:2] requires external power supply */
-	/* Cf: L4/L5 RM, Chapter "Independent I/O supply rail" */
-	LL_PWR_EnableVddIO2();
-	z_stm32_hsem_unlock(CFG_HW_RCC_SEMID);
-#endif
-
-	return pm_device_driver_init(dev, gpio_stm32_pm_action);
->>>>>>> abad49b0
+
+    ret = pm_device_driver_init(dev, gpio_stm32_pm_action);
+
+    return (ret);
 }
 
 #define GPIO_DEVICE_INIT(__node, __suffix, __base_addr, __port, __cenr, __bus)  \
