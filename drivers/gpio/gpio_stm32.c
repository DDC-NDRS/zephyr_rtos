/*
 * Copyright (c) 2016 Open-RnD Sp. z o.o.
 *
 * SPDX-License-Identifier: Apache-2.0
 */

#define DT_DRV_COMPAT st_stm32_gpio

#include <errno.h>

#include <zephyr/kernel.h>
#include <zephyr/device.h>
#include <soc.h>
#include <stm32_ll_bus.h>
#include <stm32_ll_exti.h>
#include <stm32_ll_gpio.h>
#include <stm32_ll_pwr.h>
#include <zephyr/drivers/gpio.h>
#include <zephyr/drivers/clock_control/stm32_clock_control.h>
#include <zephyr/sys/util.h>
#include <zephyr/drivers/interrupt_controller/gpio_intc_stm32.h>
#include <zephyr/pm/device.h>
#include <zephyr/pm/device_runtime.h>
#include <zephyr/drivers/misc/stm32_wkup_pins/stm32_wkup_pins.h>
#include <zephyr/dt-bindings/gpio/stm32-gpio.h>

#include "stm32_hsem.h"
#include "gpio_stm32.h"
#include <zephyr/drivers/gpio/gpio_utils.h>

#include <zephyr/logging/log.h>

LOG_MODULE_REGISTER(stm32, CONFIG_GPIO_LOG_LEVEL);

/**
 * @brief Common GPIO driver for STM32 MCUs.
 */

/**
 * @brief EXTI interrupt callback
 */
static void gpio_stm32_isr(gpio_port_pins_t pin, void *arg) {
    struct gpio_stm32_data* data = arg;

    gpio_fire_callbacks(&data->cb, data->dev, pin);
}

/**
 * @brief Common gpio flags to custom flags
 */
static int gpio_stm32_flags_to_conf(gpio_flags_t flags, uint32_t* pincfg) {
    uint32_t tmp;

    if ((flags & GPIO_OUTPUT) != 0) {
        /* Output only or Output/Input */
        tmp = STM32_PINCFG_MODE_OUTPUT;

        if ((flags & GPIO_SINGLE_ENDED) != 0) {
            if (flags & GPIO_LINE_OPEN_DRAIN) {
                tmp |= STM32_PINCFG_OPEN_DRAIN;
            }
            else {
                /* Output can't be open source */
                return (-ENOTSUP);
            }
        }
        else {
            tmp |= STM32_PINCFG_PUSH_PULL;
        }

        if ((flags & GPIO_PULL_UP) != 0) {
            tmp |= STM32_PINCFG_PULL_UP;
        }
        else if ((flags & GPIO_PULL_DOWN) != 0) {
            tmp |= STM32_PINCFG_PULL_DOWN;
        }
    }
    else if ((flags & GPIO_INPUT) != 0) {
        /* Input */
        tmp = STM32_PINCFG_MODE_INPUT;

        if ((flags & GPIO_PULL_UP) != 0) {
            tmp |= STM32_PINCFG_PULL_UP;
        }
        else if ((flags & GPIO_PULL_DOWN) != 0) {
            tmp |= STM32_PINCFG_PULL_DOWN;
        }
        else {
            tmp |= STM32_PINCFG_FLOATING;
        }
    }
    else {
        /* Deactivated: Analog */
        tmp = STM32_PINCFG_MODE_ANALOG;
    }

    *pincfg = tmp;

    return (0);
}

#if defined(CONFIG_GPIO_GET_CONFIG) && !defined(CONFIG_SOC_SERIES_STM32F1X)
/**
 * @brief Custom stm32 flags to zephyr
 */
static int gpio_stm32_pincfg_to_flags(struct gpio_stm32_pin pin_cfg,
                                      gpio_flags_t* out_flags) {
    gpio_flags_t flags = 0;

    if (pin_cfg.mode == LL_GPIO_MODE_OUTPUT) {
        flags |= GPIO_OUTPUT;
        if (pin_cfg.type == LL_GPIO_OUTPUT_OPENDRAIN) {
            flags |= GPIO_OPEN_DRAIN;
        }
    }
    else if (pin_cfg.mode == LL_GPIO_MODE_INPUT) {
        flags |= GPIO_INPUT;
    #ifdef CONFIG_SOC_SERIES_STM32F1X
    }
    else if (pin_cfg.mode == LL_GPIO_MODE_FLOATING) {
        flags |= GPIO_INPUT;
    #endif
    }
    else {
        flags |= GPIO_DISCONNECTED;
    }

    if (pin_cfg.pupd == LL_GPIO_PULL_UP) {
        flags |= GPIO_PULL_UP;
    }
    else if (pin_cfg.pupd == LL_GPIO_PULL_DOWN) {
        flags |= GPIO_PULL_DOWN;
    }

    if (pin_cfg.out_state != 0) {
        flags |= GPIO_OUTPUT_HIGH;
    }
    else {
        flags |= GPIO_OUTPUT_LOW;
    }

    *out_flags = flags;

    return (0);
}
#endif /* CONFIG_GPIO_GET_CONFIG */

/**
 * @brief Translate pin to pinval that the LL library needs
 */
static inline uint32_t stm32_pinval_get(gpio_pin_t pin) {
    uint32_t pinval;

    #ifdef CONFIG_SOC_SERIES_STM32F1X
    pinval = (1 << pin) << GPIO_PIN_MASK_POS;
    if (pin < 8) {
        pinval |= 1 << pin;
    }
    else {
        pinval |= (1 << (pin % 8)) | 0x04000000;
    }
    #else
    pinval = 1 << pin;
    #endif

    return (pinval);
}

<<<<<<< HEAD
static inline void ll_gpio_set_pin_pull(GPIO_TypeDef *GPIOx, uint32_t Pin, uint32_t Pull)
{
#if defined(CONFIG_SOC_SERIES_STM32WB0X)
	/* On STM32WB0, the PWRC PU/PD control registers should be used instead
	 * of the GPIO controller registers, so we cannot use LL_GPIO_SetPinPull.
	 */
	const uint32_t gpio = (GPIOx == GPIOA) ? LL_PWR_GPIO_A : LL_PWR_GPIO_B;

	if (Pull == LL_GPIO_PULL_UP) {
		LL_PWR_EnableGPIOPullUp(gpio, Pin);
		LL_PWR_DisableGPIOPullDown(gpio, Pin);
	} else if (Pull == LL_GPIO_PULL_DOWN) {
		LL_PWR_EnableGPIOPullDown(gpio, Pin);
		LL_PWR_DisableGPIOPullUp(gpio, Pin);
	} else if (Pull == LL_GPIO_PULL_NO) {
		LL_PWR_DisableGPIOPullUp(gpio, Pin);
		LL_PWR_DisableGPIOPullDown(gpio, Pin);
	}
#else
	LL_GPIO_SetPinPull(GPIOx, Pin, Pull);
#endif /* CONFIG_SOC_SERIES_STM32WB0X */
}

static inline uint32_t ll_gpio_get_pin_pull(GPIO_TypeDef *GPIOx, uint32_t Pin)
{
#if defined(CONFIG_SOC_SERIES_STM32WB0X)
	/* On STM32WB0, the PWRC PU/PD control registers should be used instead
	 * of the GPIO controller registers, so we cannot use LL_GPIO_GetPinPull.
	 */
	const uint32_t gpio = (GPIOx == GPIOA) ? LL_PWR_GPIO_A : LL_PWR_GPIO_B;

	if (LL_PWR_IsEnabledGPIOPullDown(gpio, Pin)) {
		return LL_GPIO_PULL_DOWN;
	} else if (LL_PWR_IsEnabledGPIOPullUp(gpio, Pin)) {
		return LL_GPIO_PULL_UP;
	} else {
		return LL_GPIO_PULL_NO;
	}
#else
	return LL_GPIO_GetPinPull(GPIOx, Pin);
#endif /* CONFIG_SOC_SERIES_STM32WB0X */
}

static inline void gpio_stm32_disable_pin_irqs(uint32_t port, gpio_pin_t pin)
{
#if defined(CONFIG_EXTI_STM32)
	if (port != stm32_exti_get_line_src_port(pin)) {
		/* EXTI line not owned by this port - do nothing */
		return;
	}
#endif
	stm32_gpio_irq_line_t irq_line = stm32_gpio_intc_get_pin_irq_line(port, pin);

	stm32_gpio_intc_disable_line(irq_line);
	stm32_gpio_intc_remove_irq_callback(irq_line);
	stm32_gpio_intc_select_line_trigger(irq_line, STM32_GPIO_IRQ_TRIG_NONE);
=======
static inline void gpio_stm32_disable_pin_irqs(uint32_t port, gpio_pin_t pin) {
    #if defined(CONFIG_EXTI_STM32)
    if (port != stm32_exti_get_line_src_port(pin)) {
        /* EXTI line not owned by this port - do nothing */
        return;
    }
    #endif
    stm32_gpio_irq_line_t irq_line = stm32_gpio_intc_get_pin_irq_line(port, pin);

    stm32_gpio_intc_disable_line(irq_line);
    stm32_gpio_intc_remove_irq_callback(irq_line);
    stm32_gpio_intc_select_line_trigger(irq_line, STM32_GPIO_IRQ_TRIG_NONE);
>>>>>>> 06d1f312
}

/**
 * @brief Configure the hardware.
 */
<<<<<<< HEAD
static void gpio_stm32_configure_raw(const struct device *dev, gpio_pin_t pin,
					uint32_t conf, uint32_t func)
{
	const struct gpio_stm32_config *cfg = dev->config;
	GPIO_TypeDef *gpio = (GPIO_TypeDef *)cfg->base;

	uint32_t pin_ll = stm32_pinval_get(pin);

#ifdef CONFIG_SOC_SERIES_STM32F1X
	ARG_UNUSED(func);

	uint32_t temp = conf &
			      (STM32_MODE_INOUT_MASK << STM32_MODE_INOUT_SHIFT);

	if (temp == STM32_MODE_INPUT) {
		temp = conf & (STM32_CNF_IN_MASK << STM32_CNF_IN_SHIFT);

		if (temp == STM32_CNF_IN_ANALOG) {
			LL_GPIO_SetPinMode(gpio, pin_ll, LL_GPIO_MODE_ANALOG);
		} else if (temp == STM32_CNF_IN_FLOAT) {
			LL_GPIO_SetPinMode(gpio, pin_ll, LL_GPIO_MODE_FLOATING);
		} else {
			temp = conf & (STM32_PUPD_MASK << STM32_PUPD_SHIFT);

			if (temp == STM32_PUPD_PULL_UP) {
				LL_GPIO_SetPinPull(gpio, pin_ll,
							       LL_GPIO_PULL_UP);
			} else {
				LL_GPIO_SetPinPull(gpio, pin_ll,
							     LL_GPIO_PULL_DOWN);
			}

			LL_GPIO_SetPinMode(gpio, pin_ll, LL_GPIO_MODE_INPUT);
		}

	} else {
		temp = conf & (STM32_CNF_OUT_1_MASK << STM32_CNF_OUT_1_SHIFT);

		if (temp == STM32_CNF_GP_OUTPUT) {
			LL_GPIO_SetPinMode(gpio, pin_ll, LL_GPIO_MODE_OUTPUT);
		} else {
			LL_GPIO_SetPinMode(gpio, pin_ll,
							LL_GPIO_MODE_ALTERNATE);
		}

		temp = conf & (STM32_CNF_OUT_0_MASK << STM32_CNF_OUT_0_SHIFT);

		if (temp == STM32_CNF_PUSH_PULL) {
			LL_GPIO_SetPinOutputType(gpio, pin_ll,
						       LL_GPIO_OUTPUT_PUSHPULL);
		} else {
			LL_GPIO_SetPinOutputType(gpio, pin_ll,
						      LL_GPIO_OUTPUT_OPENDRAIN);
		}

		temp = conf &
			    (STM32_MODE_OSPEED_MASK << STM32_MODE_OSPEED_SHIFT);

		if (temp == STM32_MODE_OUTPUT_MAX_2) {
			LL_GPIO_SetPinSpeed(gpio, pin_ll,
							LL_GPIO_SPEED_FREQ_LOW);
		} else if (temp == STM32_MODE_OUTPUT_MAX_10) {
			LL_GPIO_SetPinSpeed(gpio, pin_ll,
						     LL_GPIO_SPEED_FREQ_MEDIUM);
		} else {
			LL_GPIO_SetPinSpeed(gpio, pin_ll,
						       LL_GPIO_SPEED_FREQ_HIGH);
		}
	}
#else
	uint32_t mode, otype, ospeed, pupd;

	mode = conf & (STM32_MODER_MASK << STM32_MODER_SHIFT);
	otype = conf & (STM32_OTYPER_MASK << STM32_OTYPER_SHIFT);
	ospeed = conf & (STM32_OSPEEDR_MASK << STM32_OSPEEDR_SHIFT);
	pupd = conf & (STM32_PUPDR_MASK << STM32_PUPDR_SHIFT);

	z_stm32_hsem_lock(CFG_HW_GPIO_SEMID, HSEM_LOCK_DEFAULT_RETRY);

#if defined(CONFIG_SOC_SERIES_STM32L4X) && defined(GPIO_ASCR_ASC0)
	/*
	 * For STM32L47xx/48xx, register ASCR should be configured to connect
	 * analog switch of gpio lines to the ADC.
	 */
	if (mode == STM32_MODER_ANALOG_MODE) {
		LL_GPIO_EnablePinAnalogControl(gpio, pin_ll);
	}
#endif

	LL_GPIO_SetPinOutputType(gpio, pin_ll, otype >> STM32_OTYPER_SHIFT);

	LL_GPIO_SetPinSpeed(gpio, pin_ll, ospeed >> STM32_OSPEEDR_SHIFT);

	ll_gpio_set_pin_pull(gpio, pin_ll, pupd >> STM32_PUPDR_SHIFT);

	if (mode == STM32_MODER_ALT_MODE) {
		if (pin < 8) {
			LL_GPIO_SetAFPin_0_7(gpio, pin_ll, func);
		} else {
			LL_GPIO_SetAFPin_8_15(gpio, pin_ll, func);
		}
	}

	LL_GPIO_SetPinMode(gpio, pin_ll, mode >> STM32_MODER_SHIFT);

	z_stm32_hsem_unlock(CFG_HW_GPIO_SEMID);
#endif  /* CONFIG_SOC_SERIES_STM32F1X */

=======
static void gpio_stm32_configure_raw(const struct device* dev, gpio_pin_t pin,
                                     uint32_t conf, uint32_t func) {
    const struct gpio_stm32_config* cfg = dev->config;
    GPIO_TypeDef* gpio = (GPIO_TypeDef *)cfg->base;

    uint32_t pin_ll = stm32_pinval_get(pin);

    #ifdef CONFIG_SOC_SERIES_STM32F1X
    ARG_UNUSED(func);

    uint32_t temp = conf & (STM32_MODE_INOUT_MASK << STM32_MODE_INOUT_SHIFT);

    if (temp == STM32_MODE_INPUT) {
        temp = conf & (STM32_CNF_IN_MASK << STM32_CNF_IN_SHIFT);

        if (temp == STM32_CNF_IN_ANALOG) {
            LL_GPIO_SetPinMode(gpio, pin_ll, LL_GPIO_MODE_ANALOG);
        }
        else if (temp == STM32_CNF_IN_FLOAT) {
            LL_GPIO_SetPinMode(gpio, pin_ll, LL_GPIO_MODE_FLOATING);
        }
        else {
            temp = conf & (STM32_PUPD_MASK << STM32_PUPD_SHIFT);

            if (temp == STM32_PUPD_PULL_UP) {
                LL_GPIO_SetPinPull(gpio, pin_ll,
                                   LL_GPIO_PULL_UP);
            }
            else {
                LL_GPIO_SetPinPull(gpio, pin_ll,
                                   LL_GPIO_PULL_DOWN);
            }

            LL_GPIO_SetPinMode(gpio, pin_ll, LL_GPIO_MODE_INPUT);
        }
    }
    else {
        temp = conf & (STM32_CNF_OUT_1_MASK << STM32_CNF_OUT_1_SHIFT);

        if (temp == STM32_CNF_GP_OUTPUT) {
            LL_GPIO_SetPinMode(gpio, pin_ll, LL_GPIO_MODE_OUTPUT);
        }
        else {
            LL_GPIO_SetPinMode(gpio, pin_ll,
                               LL_GPIO_MODE_ALTERNATE);
        }

        temp = conf & (STM32_CNF_OUT_0_MASK << STM32_CNF_OUT_0_SHIFT);

        if (temp == STM32_CNF_PUSH_PULL) {
            LL_GPIO_SetPinOutputType(gpio, pin_ll,
                                     LL_GPIO_OUTPUT_PUSHPULL);
        }
        else {
            LL_GPIO_SetPinOutputType(gpio, pin_ll,
                                     LL_GPIO_OUTPUT_OPENDRAIN);
        }

        temp = conf & (STM32_MODE_OSPEED_MASK << STM32_MODE_OSPEED_SHIFT);

        if (temp == STM32_MODE_OUTPUT_MAX_2) {
            LL_GPIO_SetPinSpeed(gpio, pin_ll,
                                LL_GPIO_SPEED_FREQ_LOW);
        }
        else if (temp == STM32_MODE_OUTPUT_MAX_10) {
            LL_GPIO_SetPinSpeed(gpio, pin_ll,
                                LL_GPIO_SPEED_FREQ_MEDIUM);
        }
        else {
            LL_GPIO_SetPinSpeed(gpio, pin_ll,
                                LL_GPIO_SPEED_FREQ_HIGH);
        }
    }
    #else
    uint32_t mode;
    uint32_t otype;
    uint32_t ospeed;
    uint32_t pupd;

    mode   = conf & (STM32_MODER_MASK   << STM32_MODER_SHIFT);
    otype  = conf & (STM32_OTYPER_MASK  << STM32_OTYPER_SHIFT);
    ospeed = conf & (STM32_OSPEEDR_MASK << STM32_OSPEEDR_SHIFT);
    pupd   = conf & (STM32_PUPDR_MASK   << STM32_PUPDR_SHIFT);

    z_stm32_hsem_lock(CFG_HW_GPIO_SEMID, HSEM_LOCK_DEFAULT_RETRY);

    #if defined(CONFIG_SOC_SERIES_STM32L4X) && defined(GPIO_ASCR_ASC0)
    /*
     * For STM32L47xx/48xx, register ASCR should be configured to connect
     * analog switch of gpio lines to the ADC.
     */
    if (mode == STM32_MODER_ANALOG_MODE) {
        LL_GPIO_EnablePinAnalogControl(gpio, pin_ll);
    }
    #endif

    LL_GPIO_SetPinOutputType(gpio, pin_ll, otype >> STM32_OTYPER_SHIFT);

    LL_GPIO_SetPinSpeed(gpio, pin_ll, ospeed >> STM32_OSPEEDR_SHIFT);

    LL_GPIO_SetPinPull(gpio, pin_ll, pupd >> STM32_PUPDR_SHIFT);

    if (mode == STM32_MODER_ALT_MODE) {
        if (pin < 8) {
            LL_GPIO_SetAFPin_0_7(gpio, pin_ll, func);
        }
        else {
            LL_GPIO_SetAFPin_8_15(gpio, pin_ll, func);
        }
    }

    LL_GPIO_SetPinMode(gpio, pin_ll, mode >> STM32_MODER_SHIFT);

    z_stm32_hsem_unlock(CFG_HW_GPIO_SEMID);
    #endif /* CONFIG_SOC_SERIES_STM32F1X */
>>>>>>> 06d1f312
}

/**
 * @brief GPIO port clock handling
 */
static int gpio_stm32_clock_request(const struct device* dev, bool on) {
    const struct gpio_stm32_config* cfg = dev->config;
    int ret;

    __ASSERT_NO_MSG(dev != NULL);

    /* enable clock for subsystem */
    const struct device* const clk = DEVICE_DT_GET(STM32_CLOCK_CONTROL_NODE);

    if (on) {
        ret = clock_control_on(clk,
                               (clock_control_subsys_t)&cfg->pclken);
    }
    else {
        ret = clock_control_off(clk,
                                (clock_control_subsys_t)&cfg->pclken);
    }

    return (ret);
}

static int gpio_stm32_port_get_raw(const struct device* dev, uint32_t* value) {
    const struct gpio_stm32_config* cfg  = dev->config;
    GPIO_TypeDef* gpio = cfg->base;

    *value = LL_GPIO_ReadInputPort(gpio);

    return (0);
}

static int gpio_stm32_port_set_masked_raw(const struct device* dev,
                                          gpio_port_pins_t mask,
                                          gpio_port_value_t value) {
    const struct gpio_stm32_config* cfg  = dev->config;
    GPIO_TypeDef* gpio = cfg->base;
    uint32_t port_value;

    z_stm32_hsem_lock(CFG_HW_GPIO_SEMID, HSEM_LOCK_DEFAULT_RETRY);

    port_value = LL_GPIO_ReadOutputPort(gpio);
    LL_GPIO_WriteOutputPort(gpio, (port_value & ~mask) | (mask & value));

    z_stm32_hsem_unlock(CFG_HW_GPIO_SEMID);

    return (0);
}

static int gpio_stm32_port_set_bits_raw(const struct device* dev,
                                        gpio_port_pins_t pins) {
    const struct gpio_stm32_config* cfg  = dev->config;
    GPIO_TypeDef* gpio = cfg->base;

    /*
     * On F1 series, using LL API requires a costly pin mask translation.
     * Skip it and use CMSIS API directly. Valid also on other series.
     */
    WRITE_REG(gpio->BSRR, pins);

    return (0);
}

static int gpio_stm32_port_clear_bits_raw(const struct device* dev,
                                          gpio_port_pins_t pins) {
    const struct gpio_stm32_config* cfg  = dev->config;
    GPIO_TypeDef* gpio = cfg->base;

    #ifdef CONFIG_SOC_SERIES_STM32F1X
    /*
     * On F1 series, using LL API requires a costly pin mask translation.
     * Skip it and use CMSIS API directly.
     */
    WRITE_REG(gpio->BRR, pins);
    #else
    /* On other series, LL abstraction is needed  */
    LL_GPIO_ResetOutputPin(gpio, pins);
    #endif

    return (0);
}

static int gpio_stm32_port_toggle_bits(const struct device* dev,
                                       gpio_port_pins_t pins) {
    const struct gpio_stm32_config* cfg  = dev->config;
    GPIO_TypeDef* gpio = cfg->base;

    /*
     * On F1 series, using LL API requires a costly pin mask translation.
     * Skip it and use CMSIS API directly. Valid also on other series.
     */
    z_stm32_hsem_lock(CFG_HW_GPIO_SEMID, HSEM_LOCK_DEFAULT_RETRY);
    WRITE_REG(gpio->ODR, READ_REG(gpio->ODR) ^ pins);
    z_stm32_hsem_unlock(CFG_HW_GPIO_SEMID);

    return (0);
}

#ifdef CONFIG_SOC_SERIES_STM32F1X
#define IS_GPIO_OUT GPIO_OUT
#else
#define IS_GPIO_OUT STM32_GPIO
#endif

int gpio_stm32_configure(const struct device* dev, gpio_pin_t pin, uint32_t conf, uint32_t func) {
    int ret;

    ret = pm_device_runtime_get(dev);
    if (ret < 0) {
        return (ret);
    }

    gpio_stm32_configure_raw(dev, pin, conf, func);

    if (func == IS_GPIO_OUT) {
        uint32_t gpio_out = conf & (STM32_ODR_MASK << STM32_ODR_SHIFT);

        if (gpio_out == STM32_ODR_1) {
            gpio_stm32_port_set_bits_raw(dev, BIT(pin));
        }
        else if (gpio_out == STM32_ODR_0) {
            gpio_stm32_port_clear_bits_raw(dev, BIT(pin));
        }
    }

    return (pm_device_runtime_put(dev));
}

/**
 * @brief Configure pin or port
 */
static int gpio_stm32_config(const struct device* dev,
                             gpio_pin_t pin, gpio_flags_t flags) {
    int err;
    uint32_t pincfg;

    /* figure out if we can map the requested GPIO
     * configuration
     */
    err = gpio_stm32_flags_to_conf(flags, &pincfg);
    if (err != 0) {
        return (err);
    }

    /* Enable device clock before configuration (requires bank writes) */
    if (((flags & GPIO_OUTPUT) != 0) || ((flags & GPIO_INPUT) != 0)) {
        err = pm_device_runtime_get(dev);
        if (err < 0) {
            return (err);
        }
    }

    if ((flags & GPIO_OUTPUT) != 0) {
        if ((flags & GPIO_OUTPUT_INIT_HIGH) != 0) {
            gpio_stm32_port_set_bits_raw(dev, BIT(pin));
        }
        else if ((flags & GPIO_OUTPUT_INIT_LOW) != 0) {
            gpio_stm32_port_clear_bits_raw(dev, BIT(pin));
        }
    }

    gpio_stm32_configure_raw(dev, pin, pincfg, 0);

    #ifdef CONFIG_STM32_WKUP_PINS
    if (flags & STM32_GPIO_WKUP) {
        #ifdef CONFIG_POWEROFF
        struct gpio_dt_spec gpio_dt_cfg = {
            .port = dev,
            .pin = pin,
            .dt_flags = (gpio_dt_flags_t)flags,
        };

        if (stm32_pwr_wkup_pin_cfg_gpio((const struct gpio_dt_spec *)&gpio_dt_cfg)) {
            LOG_ERR("Could not configure GPIO %s pin %d as a wake-up source",
                    gpio_dt_cfg.port->name, gpio_dt_cfg.pin);
        }
        #else
        LOG_DBG("STM32_GPIO_WKUP flag has no effect when CONFIG_POWEROFF=n");
        #endif /* CONFIG_POWEROFF */
    }
    #endif /* CONFIG_STM32_WKUP_PINS */

    /* Release clock only if pin is disconnected */
    if (((flags & GPIO_OUTPUT) == 0) && ((flags & GPIO_INPUT) == 0)) {
        err = pm_device_runtime_put(dev);
        if (err < 0) {
            return (err);
        }
    }

    return (0);
}

#if (defined(CONFIG_GPIO_GET_CONFIG) && !defined(CONFIG_SOC_SERIES_STM32F1X))
/**
 * @brief Get configuration of pin
 */
<<<<<<< HEAD
static int gpio_stm32_get_config(const struct device *dev,
				 gpio_pin_t pin, gpio_flags_t *flags)
{
	const struct gpio_stm32_config *cfg = dev->config;
	GPIO_TypeDef *gpio = (GPIO_TypeDef *)cfg->base;
	struct gpio_stm32_pin pin_config;
	uint32_t pin_ll;
	int err;

	err = pm_device_runtime_get(dev);
	if (err < 0) {
		return err;
	}

	pin_ll = stm32_pinval_get(pin);
	pin_config.type = LL_GPIO_GetPinOutputType(gpio, pin_ll);
	pin_config.pupd = ll_gpio_get_pin_pull(gpio, pin_ll);
	pin_config.mode = LL_GPIO_GetPinMode(gpio, pin_ll);
	pin_config.out_state = LL_GPIO_IsOutputPinSet(gpio, pin_ll);

	gpio_stm32_pincfg_to_flags(pin_config, flags);

	return pm_device_runtime_put(dev);
}
#endif /* CONFIG_GPIO_GET_CONFIG */

static int gpio_stm32_pin_interrupt_configure(const struct device *dev,
					      gpio_pin_t pin,
					      enum gpio_int_mode mode,
					      enum gpio_int_trig trig)
{
	const struct gpio_stm32_config *cfg = dev->config;
	struct gpio_stm32_data *data = dev->data;
	const stm32_gpio_irq_line_t irq_line = stm32_gpio_intc_get_pin_irq_line(cfg->port, pin);
	uint32_t irq_trigger = 0;
	int err = 0;

#ifdef CONFIG_GPIO_ENABLE_DISABLE_INTERRUPT
	if (mode == GPIO_INT_MODE_DISABLE_ONLY) {
		stm32_gpio_intc_disable_line(irq_line);
		goto exit;
	} else if (mode == GPIO_INT_MODE_ENABLE_ONLY) {
		stm32_gpio_intc_enable_line(irq_line);
		goto exit;
	}
#endif /* CONFIG_GPIO_ENABLE_DISABLE_INTERRUPT */

	if (mode == GPIO_INT_MODE_DISABLED) {
		gpio_stm32_disable_pin_irqs(cfg->port, pin);
		goto exit;
	}

	if (mode == GPIO_INT_MODE_LEVEL) {
		/* Level-sensitive interrupts are only supported on STM32WB0. */
		if (!IS_ENABLED(CONFIG_SOC_SERIES_STM32WB0X)) {
			err = -ENOTSUP;
			goto exit;
		} else {
			switch (trig) {
			case GPIO_INT_TRIG_LOW:
				irq_trigger = STM32_GPIO_IRQ_TRIG_LOW_LEVEL;
				break;
			case GPIO_INT_TRIG_HIGH:
				irq_trigger = STM32_GPIO_IRQ_TRIG_HIGH_LEVEL;
				break;
			default:
				err = -EINVAL;
				goto exit;
			}
		}
	} else {
		switch (trig) {
		case GPIO_INT_TRIG_LOW:
			irq_trigger = STM32_GPIO_IRQ_TRIG_FALLING;
			break;
		case GPIO_INT_TRIG_HIGH:
			irq_trigger = STM32_GPIO_IRQ_TRIG_RISING;
			break;
		case GPIO_INT_TRIG_BOTH:
			irq_trigger = STM32_GPIO_IRQ_TRIG_BOTH;
			break;
		default:
			err = -EINVAL;
			goto exit;
		}
	}

	if (stm32_gpio_intc_set_irq_callback(irq_line, gpio_stm32_isr, data) != 0) {
		err = -EBUSY;
		goto exit;
	}

#if defined(CONFIG_EXTI_STM32)
	stm32_exti_set_line_src_port(pin, cfg->port);
#endif

	stm32_gpio_intc_select_line_trigger(irq_line, irq_trigger);

	stm32_gpio_intc_enable_line(irq_line);

exit:
	return err;
=======
static int gpio_stm32_get_config(const struct device* dev,
                                 gpio_pin_t pin, gpio_flags_t* flags) {
    const struct gpio_stm32_config* cfg = dev->config;
    GPIO_TypeDef* gpio = (GPIO_TypeDef *)cfg->base;
    struct gpio_stm32_pin pin_config;
    uint32_t pin_ll;
    int err;

    err = pm_device_runtime_get(dev);
    if (err < 0) {
        return (err);
    }

    pin_ll               = stm32_pinval_get(pin);
    pin_config.type      = LL_GPIO_GetPinOutputType(gpio, pin_ll);
    pin_config.pupd      = LL_GPIO_GetPinPull(gpio, pin_ll);
    pin_config.mode      = LL_GPIO_GetPinMode(gpio, pin_ll);
    pin_config.out_state = LL_GPIO_IsOutputPinSet(gpio, pin_ll);

    gpio_stm32_pincfg_to_flags(pin_config, flags);

    return (pm_device_runtime_put(dev));
}
#endif /* CONFIG_GPIO_GET_CONFIG */

static int gpio_stm32_pin_interrupt_configure(const struct device* dev,
                                              gpio_pin_t pin,
                                              enum gpio_int_mode mode,
                                              enum gpio_int_trig trig) {
    const struct gpio_stm32_config* cfg = dev->config;
    struct gpio_stm32_data* data = dev->data;
    const stm32_gpio_irq_line_t irq_line = stm32_gpio_intc_get_pin_irq_line(cfg->port, pin);
    uint32_t edge = 0;
    int err = 0;

    #ifdef CONFIG_GPIO_ENABLE_DISABLE_INTERRUPT
    if (mode == GPIO_INT_MODE_DISABLE_ONLY) {
        stm32_gpio_intc_disable_line(irq_line);
        goto exit;
    }
    else if (mode == GPIO_INT_MODE_ENABLE_ONLY) {
        stm32_gpio_intc_enable_line(irq_line);
        goto exit;
    }
    #endif /* CONFIG_GPIO_ENABLE_DISABLE_INTERRUPT */

    if (mode == GPIO_INT_MODE_DISABLED) {
        gpio_stm32_disable_pin_irqs(cfg->port, pin);
        goto exit;
    }

    /* Level trigger interrupts not supported */
    if (mode == GPIO_INT_MODE_LEVEL) {
        err = -ENOTSUP;
        goto exit;
    }

    if (stm32_gpio_intc_set_irq_callback(irq_line, gpio_stm32_isr, data) != 0) {
        err = -EBUSY;
        goto exit;
    }

    switch (trig) {
        case GPIO_INT_TRIG_LOW :
            edge = STM32_GPIO_IRQ_TRIG_FALLING;
            break;

        case GPIO_INT_TRIG_HIGH :
            edge = STM32_GPIO_IRQ_TRIG_RISING;
            break;

        case GPIO_INT_TRIG_BOTH :
            edge = STM32_GPIO_IRQ_TRIG_BOTH;
            break;

        default :
            err = -EINVAL;
            goto exit;
    }

    #if defined(CONFIG_EXTI_STM32)
    stm32_exti_set_line_src_port(pin, cfg->port);
    #endif

    stm32_gpio_intc_select_line_trigger(irq_line, edge);

    stm32_gpio_intc_enable_line(irq_line);

exit :
    return (err);
>>>>>>> 06d1f312
}

static int gpio_stm32_manage_callback(const struct device* dev,
                                      struct gpio_callback* callback,
                                      bool set) {
    struct gpio_stm32_data* data = dev->data;

    return (gpio_manage_callback(&data->cb, callback, set));
}

static const struct gpio_driver_api gpio_stm32_driver = {
    .pin_configure  = gpio_stm32_config,
    #if defined(CONFIG_GPIO_GET_CONFIG) && !defined(CONFIG_SOC_SERIES_STM32F1X)
    .pin_get_config = gpio_stm32_get_config,
    #endif /* CONFIG_GPIO_GET_CONFIG */
    .port_get_raw            = gpio_stm32_port_get_raw,
    .port_set_masked_raw     = gpio_stm32_port_set_masked_raw,
    .port_set_bits_raw       = gpio_stm32_port_set_bits_raw,
    .port_clear_bits_raw     = gpio_stm32_port_clear_bits_raw,
    .port_toggle_bits        = gpio_stm32_port_toggle_bits,
    .pin_interrupt_configure = gpio_stm32_pin_interrupt_configure,
    .manage_callback         = gpio_stm32_manage_callback,
};

#ifdef CONFIG_PM_DEVICE
static int gpio_stm32_pm_action(const struct device* dev,
                                enum pm_device_action action) {
    switch (action) {
        case PM_DEVICE_ACTION_RESUME :
            return (gpio_stm32_clock_request(dev, true));

        case PM_DEVICE_ACTION_SUSPEND :
            return (gpio_stm32_clock_request(dev, false));

        default :
            return (-ENOTSUP);
    }

    return (0);
}
#endif /* CONFIG_PM_DEVICE */

/**
 * @brief Initialize GPIO port
 *
 * Perform basic initialization of a GPIO port. The code will
 * enable the clock for corresponding peripheral.
 *
 * @param dev GPIO device struct
 *
 * @return 0
 */
static int gpio_stm32_init(const struct device* dev) {
    struct gpio_stm32_data* data = dev->data;
    int ret;

    data->dev = dev;

    if (!device_is_ready(DEVICE_DT_GET(STM32_CLOCK_CONTROL_NODE))) {
        return (-ENODEV);
    }

    #if (defined(PWR_CR2_IOSV) || defined(PWR_SVMCR_IO2SV)) && \
    DT_NODE_HAS_STATUS(DT_NODELABEL(gpiog), okay)
    z_stm32_hsem_lock(CFG_HW_RCC_SEMID, HSEM_LOCK_DEFAULT_RETRY);
    /* Port G[15:2] requires external power supply */
    /* Cf: L4/L5 RM, Chapter "Independent I/O supply rail" */
    LL_PWR_EnableVddIO2();
    z_stm32_hsem_unlock(CFG_HW_RCC_SEMID);
    #endif
    /* enable port clock (if runtime PM is not enabled) */
    ret = gpio_stm32_clock_request(dev, !IS_ENABLED(CONFIG_PM_DEVICE_RUNTIME));
    if (ret < 0) {
        return (ret);
    }

    if (IS_ENABLED(CONFIG_PM_DEVICE_RUNTIME)) {
        pm_device_init_suspended(dev);
    }
    (void) pm_device_runtime_enable(dev);

    return (0);
}

#define GPIO_DEVICE_INIT(__node, __suffix, __base_addr, __port, __cenr, __bus)  \
    static struct gpio_stm32_config DT_CONST gpio_stm32_cfg_##__suffix = {      \
        .common = {                                             \
            .port_pin_mask = GPIO_PORT_PIN_MASK_FROM_NGPIOS(16U),   \
        },                                                      \
        .base   = (void*)__base_addr,                           \
        .port   = __port,                                       \
        .pclken = {                                             \
            .bus = __bus,                                       \
            .enr = __cenr                                       \
        }                                                       \
    };                                                          \
    static struct gpio_stm32_data gpio_stm32_data_##__suffix;   \
    PM_DEVICE_DT_DEFINE(__node, gpio_stm32_pm_action);          \
    DEVICE_DT_DEFINE(__node,                                    \
                     gpio_stm32_init,                           \
                     PM_DEVICE_DT_GET(__node),                  \
                     &gpio_stm32_data_##__suffix,               \
                     &gpio_stm32_cfg_##__suffix,                \
                     PRE_KERNEL_1,                              \
                     CONFIG_GPIO_INIT_PRIORITY,                 \
                     &gpio_stm32_driver)

#define GPIO_DEVICE_INIT_STM32(__suffix, __SUFFIX)              \
    GPIO_DEVICE_INIT(DT_NODELABEL(gpio##__suffix),              \
                     __suffix,                                  \
                     DT_REG_ADDR(DT_NODELABEL(gpio##__suffix)), \
                     STM32_PORT##__SUFFIX,                      \
                     DT_CLOCKS_CELL(DT_NODELABEL(gpio##__suffix), bits),    \
                     DT_CLOCKS_CELL(DT_NODELABEL(gpio##__suffix), bus))

#define GPIO_DEVICE_INIT_STM32_IF_OKAY(__suffix, __SUFFIX)      \
    COND_CODE_1(DT_NODE_HAS_STATUS(DT_NODELABEL(gpio##__suffix), okay), \
                (GPIO_DEVICE_INIT_STM32(__suffix, __SUFFIX)),  \
                ())

GPIO_DEVICE_INIT_STM32_IF_OKAY(a, A);
GPIO_DEVICE_INIT_STM32_IF_OKAY(b, B);
GPIO_DEVICE_INIT_STM32_IF_OKAY(c, C);
GPIO_DEVICE_INIT_STM32_IF_OKAY(d, D);
GPIO_DEVICE_INIT_STM32_IF_OKAY(e, E);
GPIO_DEVICE_INIT_STM32_IF_OKAY(f, F);
GPIO_DEVICE_INIT_STM32_IF_OKAY(g, G);
GPIO_DEVICE_INIT_STM32_IF_OKAY(h, H);
GPIO_DEVICE_INIT_STM32_IF_OKAY(i, I);
GPIO_DEVICE_INIT_STM32_IF_OKAY(j, J);
GPIO_DEVICE_INIT_STM32_IF_OKAY(k, K);

GPIO_DEVICE_INIT_STM32_IF_OKAY(m, M);
GPIO_DEVICE_INIT_STM32_IF_OKAY(n, N);
GPIO_DEVICE_INIT_STM32_IF_OKAY(o, O);
GPIO_DEVICE_INIT_STM32_IF_OKAY(p, P);


#if (__GTEST == 1U)                         /* #CUSTOM@NDRS */
#include "mcu_reg_stub.h"

void zephyr_gtest_gpio_stm32(void) {
    gpio_stm32_cfg_a.base = (uint32_t*)ut_mcu_gpio_a_ptr;
    gpio_stm32_cfg_b.base = (uint32_t*)ut_mcu_gpio_b_ptr;
    gpio_stm32_cfg_c.base = (uint32_t*)ut_mcu_gpio_c_ptr;
    gpio_stm32_cfg_d.base = (uint32_t*)ut_mcu_gpio_d_ptr;
    gpio_stm32_cfg_e.base = (uint32_t*)ut_mcu_gpio_e_ptr;
    gpio_stm32_cfg_f.base = (uint32_t*)ut_mcu_gpio_f_ptr;
    gpio_stm32_cfg_g.base = (uint32_t*)ut_mcu_gpio_g_ptr;
}

#endif<|MERGE_RESOLUTION|>--- conflicted
+++ resolved
@@ -166,64 +166,51 @@
     return (pinval);
 }
 
-<<<<<<< HEAD
-static inline void ll_gpio_set_pin_pull(GPIO_TypeDef *GPIOx, uint32_t Pin, uint32_t Pull)
-{
-#if defined(CONFIG_SOC_SERIES_STM32WB0X)
-	/* On STM32WB0, the PWRC PU/PD control registers should be used instead
-	 * of the GPIO controller registers, so we cannot use LL_GPIO_SetPinPull.
-	 */
-	const uint32_t gpio = (GPIOx == GPIOA) ? LL_PWR_GPIO_A : LL_PWR_GPIO_B;
-
-	if (Pull == LL_GPIO_PULL_UP) {
-		LL_PWR_EnableGPIOPullUp(gpio, Pin);
-		LL_PWR_DisableGPIOPullDown(gpio, Pin);
-	} else if (Pull == LL_GPIO_PULL_DOWN) {
-		LL_PWR_EnableGPIOPullDown(gpio, Pin);
-		LL_PWR_DisableGPIOPullUp(gpio, Pin);
-	} else if (Pull == LL_GPIO_PULL_NO) {
-		LL_PWR_DisableGPIOPullUp(gpio, Pin);
-		LL_PWR_DisableGPIOPullDown(gpio, Pin);
-	}
-#else
-	LL_GPIO_SetPinPull(GPIOx, Pin, Pull);
-#endif /* CONFIG_SOC_SERIES_STM32WB0X */
-}
-
-static inline uint32_t ll_gpio_get_pin_pull(GPIO_TypeDef *GPIOx, uint32_t Pin)
-{
-#if defined(CONFIG_SOC_SERIES_STM32WB0X)
-	/* On STM32WB0, the PWRC PU/PD control registers should be used instead
-	 * of the GPIO controller registers, so we cannot use LL_GPIO_GetPinPull.
-	 */
-	const uint32_t gpio = (GPIOx == GPIOA) ? LL_PWR_GPIO_A : LL_PWR_GPIO_B;
-
-	if (LL_PWR_IsEnabledGPIOPullDown(gpio, Pin)) {
-		return LL_GPIO_PULL_DOWN;
-	} else if (LL_PWR_IsEnabledGPIOPullUp(gpio, Pin)) {
-		return LL_GPIO_PULL_UP;
-	} else {
-		return LL_GPIO_PULL_NO;
-	}
-#else
-	return LL_GPIO_GetPinPull(GPIOx, Pin);
-#endif /* CONFIG_SOC_SERIES_STM32WB0X */
-}
-
-static inline void gpio_stm32_disable_pin_irqs(uint32_t port, gpio_pin_t pin)
-{
-#if defined(CONFIG_EXTI_STM32)
-	if (port != stm32_exti_get_line_src_port(pin)) {
-		/* EXTI line not owned by this port - do nothing */
-		return;
-	}
-#endif
-	stm32_gpio_irq_line_t irq_line = stm32_gpio_intc_get_pin_irq_line(port, pin);
-
-	stm32_gpio_intc_disable_line(irq_line);
-	stm32_gpio_intc_remove_irq_callback(irq_line);
-	stm32_gpio_intc_select_line_trigger(irq_line, STM32_GPIO_IRQ_TRIG_NONE);
-=======
+static inline void ll_gpio_set_pin_pull(GPIO_TypeDef* GPIOx, uint32_t Pin, uint32_t Pull) {
+    #if defined(CONFIG_SOC_SERIES_STM32WB0X)
+    /* On STM32WB0, the PWRC PU/PD control registers should be used instead
+     * of the GPIO controller registers, so we cannot use LL_GPIO_SetPinPull.
+     */
+    const uint32_t gpio = (GPIOx == GPIOA) ? LL_PWR_GPIO_A : LL_PWR_GPIO_B;
+
+    if (Pull == LL_GPIO_PULL_UP) {
+        LL_PWR_EnableGPIOPullUp(gpio, Pin);
+        LL_PWR_DisableGPIOPullDown(gpio, Pin);
+    }
+    else if (Pull == LL_GPIO_PULL_DOWN) {
+        LL_PWR_EnableGPIOPullDown(gpio, Pin);
+        LL_PWR_DisableGPIOPullUp(gpio, Pin);
+    }
+    else if (Pull == LL_GPIO_PULL_NO) {
+        LL_PWR_DisableGPIOPullUp(gpio, Pin);
+        LL_PWR_DisableGPIOPullDown(gpio, Pin);
+    }
+    #else
+    LL_GPIO_SetPinPull(GPIOx, Pin, Pull);
+    #endif /* CONFIG_SOC_SERIES_STM32WB0X */
+}
+
+static inline uint32_t ll_gpio_get_pin_pull(GPIO_TypeDef* GPIOx, uint32_t Pin) {
+    #if defined(CONFIG_SOC_SERIES_STM32WB0X)
+    /* On STM32WB0, the PWRC PU/PD control registers should be used instead
+     * of the GPIO controller registers, so we cannot use LL_GPIO_GetPinPull.
+     */
+    const uint32_t gpio = (GPIOx == GPIOA) ? LL_PWR_GPIO_A : LL_PWR_GPIO_B;
+
+    if (LL_PWR_IsEnabledGPIOPullDown(gpio, Pin)) {
+        return (LL_GPIO_PULL_DOWN);
+    }
+    else if (LL_PWR_IsEnabledGPIOPullUp(gpio, Pin)) {
+        return (LL_GPIO_PULL_UP);
+    }
+    else {
+        return (LL_GPIO_PULL_NO);
+    }
+    #else
+    return LL_GPIO_GetPinPull(GPIOx, Pin);
+    #endif /* CONFIG_SOC_SERIES_STM32WB0X */
+}
+
 static inline void gpio_stm32_disable_pin_irqs(uint32_t port, gpio_pin_t pin) {
     #if defined(CONFIG_EXTI_STM32)
     if (port != stm32_exti_get_line_src_port(pin)) {
@@ -236,122 +223,11 @@
     stm32_gpio_intc_disable_line(irq_line);
     stm32_gpio_intc_remove_irq_callback(irq_line);
     stm32_gpio_intc_select_line_trigger(irq_line, STM32_GPIO_IRQ_TRIG_NONE);
->>>>>>> 06d1f312
 }
 
 /**
  * @brief Configure the hardware.
  */
-<<<<<<< HEAD
-static void gpio_stm32_configure_raw(const struct device *dev, gpio_pin_t pin,
-					uint32_t conf, uint32_t func)
-{
-	const struct gpio_stm32_config *cfg = dev->config;
-	GPIO_TypeDef *gpio = (GPIO_TypeDef *)cfg->base;
-
-	uint32_t pin_ll = stm32_pinval_get(pin);
-
-#ifdef CONFIG_SOC_SERIES_STM32F1X
-	ARG_UNUSED(func);
-
-	uint32_t temp = conf &
-			      (STM32_MODE_INOUT_MASK << STM32_MODE_INOUT_SHIFT);
-
-	if (temp == STM32_MODE_INPUT) {
-		temp = conf & (STM32_CNF_IN_MASK << STM32_CNF_IN_SHIFT);
-
-		if (temp == STM32_CNF_IN_ANALOG) {
-			LL_GPIO_SetPinMode(gpio, pin_ll, LL_GPIO_MODE_ANALOG);
-		} else if (temp == STM32_CNF_IN_FLOAT) {
-			LL_GPIO_SetPinMode(gpio, pin_ll, LL_GPIO_MODE_FLOATING);
-		} else {
-			temp = conf & (STM32_PUPD_MASK << STM32_PUPD_SHIFT);
-
-			if (temp == STM32_PUPD_PULL_UP) {
-				LL_GPIO_SetPinPull(gpio, pin_ll,
-							       LL_GPIO_PULL_UP);
-			} else {
-				LL_GPIO_SetPinPull(gpio, pin_ll,
-							     LL_GPIO_PULL_DOWN);
-			}
-
-			LL_GPIO_SetPinMode(gpio, pin_ll, LL_GPIO_MODE_INPUT);
-		}
-
-	} else {
-		temp = conf & (STM32_CNF_OUT_1_MASK << STM32_CNF_OUT_1_SHIFT);
-
-		if (temp == STM32_CNF_GP_OUTPUT) {
-			LL_GPIO_SetPinMode(gpio, pin_ll, LL_GPIO_MODE_OUTPUT);
-		} else {
-			LL_GPIO_SetPinMode(gpio, pin_ll,
-							LL_GPIO_MODE_ALTERNATE);
-		}
-
-		temp = conf & (STM32_CNF_OUT_0_MASK << STM32_CNF_OUT_0_SHIFT);
-
-		if (temp == STM32_CNF_PUSH_PULL) {
-			LL_GPIO_SetPinOutputType(gpio, pin_ll,
-						       LL_GPIO_OUTPUT_PUSHPULL);
-		} else {
-			LL_GPIO_SetPinOutputType(gpio, pin_ll,
-						      LL_GPIO_OUTPUT_OPENDRAIN);
-		}
-
-		temp = conf &
-			    (STM32_MODE_OSPEED_MASK << STM32_MODE_OSPEED_SHIFT);
-
-		if (temp == STM32_MODE_OUTPUT_MAX_2) {
-			LL_GPIO_SetPinSpeed(gpio, pin_ll,
-							LL_GPIO_SPEED_FREQ_LOW);
-		} else if (temp == STM32_MODE_OUTPUT_MAX_10) {
-			LL_GPIO_SetPinSpeed(gpio, pin_ll,
-						     LL_GPIO_SPEED_FREQ_MEDIUM);
-		} else {
-			LL_GPIO_SetPinSpeed(gpio, pin_ll,
-						       LL_GPIO_SPEED_FREQ_HIGH);
-		}
-	}
-#else
-	uint32_t mode, otype, ospeed, pupd;
-
-	mode = conf & (STM32_MODER_MASK << STM32_MODER_SHIFT);
-	otype = conf & (STM32_OTYPER_MASK << STM32_OTYPER_SHIFT);
-	ospeed = conf & (STM32_OSPEEDR_MASK << STM32_OSPEEDR_SHIFT);
-	pupd = conf & (STM32_PUPDR_MASK << STM32_PUPDR_SHIFT);
-
-	z_stm32_hsem_lock(CFG_HW_GPIO_SEMID, HSEM_LOCK_DEFAULT_RETRY);
-
-#if defined(CONFIG_SOC_SERIES_STM32L4X) && defined(GPIO_ASCR_ASC0)
-	/*
-	 * For STM32L47xx/48xx, register ASCR should be configured to connect
-	 * analog switch of gpio lines to the ADC.
-	 */
-	if (mode == STM32_MODER_ANALOG_MODE) {
-		LL_GPIO_EnablePinAnalogControl(gpio, pin_ll);
-	}
-#endif
-
-	LL_GPIO_SetPinOutputType(gpio, pin_ll, otype >> STM32_OTYPER_SHIFT);
-
-	LL_GPIO_SetPinSpeed(gpio, pin_ll, ospeed >> STM32_OSPEEDR_SHIFT);
-
-	ll_gpio_set_pin_pull(gpio, pin_ll, pupd >> STM32_PUPDR_SHIFT);
-
-	if (mode == STM32_MODER_ALT_MODE) {
-		if (pin < 8) {
-			LL_GPIO_SetAFPin_0_7(gpio, pin_ll, func);
-		} else {
-			LL_GPIO_SetAFPin_8_15(gpio, pin_ll, func);
-		}
-	}
-
-	LL_GPIO_SetPinMode(gpio, pin_ll, mode >> STM32_MODER_SHIFT);
-
-	z_stm32_hsem_unlock(CFG_HW_GPIO_SEMID);
-#endif  /* CONFIG_SOC_SERIES_STM32F1X */
-
-=======
 static void gpio_stm32_configure_raw(const struct device* dev, gpio_pin_t pin,
                                      uint32_t conf, uint32_t func) {
     const struct gpio_stm32_config* cfg = dev->config;
@@ -452,7 +328,7 @@
 
     LL_GPIO_SetPinSpeed(gpio, pin_ll, ospeed >> STM32_OSPEEDR_SHIFT);
 
-    LL_GPIO_SetPinPull(gpio, pin_ll, pupd >> STM32_PUPDR_SHIFT);
+    ll_gpio_set_pin_pull(gpio, pin_ll, pupd >> STM32_PUPDR_SHIFT);
 
     if (mode == STM32_MODER_ALT_MODE) {
         if (pin < 8) {
@@ -467,7 +343,6 @@
 
     z_stm32_hsem_unlock(CFG_HW_GPIO_SEMID);
     #endif /* CONFIG_SOC_SERIES_STM32F1X */
->>>>>>> 06d1f312
 }
 
 /**
@@ -668,110 +543,6 @@
 /**
  * @brief Get configuration of pin
  */
-<<<<<<< HEAD
-static int gpio_stm32_get_config(const struct device *dev,
-				 gpio_pin_t pin, gpio_flags_t *flags)
-{
-	const struct gpio_stm32_config *cfg = dev->config;
-	GPIO_TypeDef *gpio = (GPIO_TypeDef *)cfg->base;
-	struct gpio_stm32_pin pin_config;
-	uint32_t pin_ll;
-	int err;
-
-	err = pm_device_runtime_get(dev);
-	if (err < 0) {
-		return err;
-	}
-
-	pin_ll = stm32_pinval_get(pin);
-	pin_config.type = LL_GPIO_GetPinOutputType(gpio, pin_ll);
-	pin_config.pupd = ll_gpio_get_pin_pull(gpio, pin_ll);
-	pin_config.mode = LL_GPIO_GetPinMode(gpio, pin_ll);
-	pin_config.out_state = LL_GPIO_IsOutputPinSet(gpio, pin_ll);
-
-	gpio_stm32_pincfg_to_flags(pin_config, flags);
-
-	return pm_device_runtime_put(dev);
-}
-#endif /* CONFIG_GPIO_GET_CONFIG */
-
-static int gpio_stm32_pin_interrupt_configure(const struct device *dev,
-					      gpio_pin_t pin,
-					      enum gpio_int_mode mode,
-					      enum gpio_int_trig trig)
-{
-	const struct gpio_stm32_config *cfg = dev->config;
-	struct gpio_stm32_data *data = dev->data;
-	const stm32_gpio_irq_line_t irq_line = stm32_gpio_intc_get_pin_irq_line(cfg->port, pin);
-	uint32_t irq_trigger = 0;
-	int err = 0;
-
-#ifdef CONFIG_GPIO_ENABLE_DISABLE_INTERRUPT
-	if (mode == GPIO_INT_MODE_DISABLE_ONLY) {
-		stm32_gpio_intc_disable_line(irq_line);
-		goto exit;
-	} else if (mode == GPIO_INT_MODE_ENABLE_ONLY) {
-		stm32_gpio_intc_enable_line(irq_line);
-		goto exit;
-	}
-#endif /* CONFIG_GPIO_ENABLE_DISABLE_INTERRUPT */
-
-	if (mode == GPIO_INT_MODE_DISABLED) {
-		gpio_stm32_disable_pin_irqs(cfg->port, pin);
-		goto exit;
-	}
-
-	if (mode == GPIO_INT_MODE_LEVEL) {
-		/* Level-sensitive interrupts are only supported on STM32WB0. */
-		if (!IS_ENABLED(CONFIG_SOC_SERIES_STM32WB0X)) {
-			err = -ENOTSUP;
-			goto exit;
-		} else {
-			switch (trig) {
-			case GPIO_INT_TRIG_LOW:
-				irq_trigger = STM32_GPIO_IRQ_TRIG_LOW_LEVEL;
-				break;
-			case GPIO_INT_TRIG_HIGH:
-				irq_trigger = STM32_GPIO_IRQ_TRIG_HIGH_LEVEL;
-				break;
-			default:
-				err = -EINVAL;
-				goto exit;
-			}
-		}
-	} else {
-		switch (trig) {
-		case GPIO_INT_TRIG_LOW:
-			irq_trigger = STM32_GPIO_IRQ_TRIG_FALLING;
-			break;
-		case GPIO_INT_TRIG_HIGH:
-			irq_trigger = STM32_GPIO_IRQ_TRIG_RISING;
-			break;
-		case GPIO_INT_TRIG_BOTH:
-			irq_trigger = STM32_GPIO_IRQ_TRIG_BOTH;
-			break;
-		default:
-			err = -EINVAL;
-			goto exit;
-		}
-	}
-
-	if (stm32_gpio_intc_set_irq_callback(irq_line, gpio_stm32_isr, data) != 0) {
-		err = -EBUSY;
-		goto exit;
-	}
-
-#if defined(CONFIG_EXTI_STM32)
-	stm32_exti_set_line_src_port(pin, cfg->port);
-#endif
-
-	stm32_gpio_intc_select_line_trigger(irq_line, irq_trigger);
-
-	stm32_gpio_intc_enable_line(irq_line);
-
-exit:
-	return err;
-=======
 static int gpio_stm32_get_config(const struct device* dev,
                                  gpio_pin_t pin, gpio_flags_t* flags) {
     const struct gpio_stm32_config* cfg = dev->config;
@@ -787,7 +558,7 @@
 
     pin_ll               = stm32_pinval_get(pin);
     pin_config.type      = LL_GPIO_GetPinOutputType(gpio, pin_ll);
-    pin_config.pupd      = LL_GPIO_GetPinPull(gpio, pin_ll);
+    pin_config.pupd      = ll_gpio_get_pin_pull(gpio, pin_ll);
     pin_config.mode      = LL_GPIO_GetPinMode(gpio, pin_ll);
     pin_config.out_state = LL_GPIO_IsOutputPinSet(gpio, pin_ll);
 
@@ -804,7 +575,7 @@
     const struct gpio_stm32_config* cfg = dev->config;
     struct gpio_stm32_data* data = dev->data;
     const stm32_gpio_irq_line_t irq_line = stm32_gpio_intc_get_pin_irq_line(cfg->port, pin);
-    uint32_t edge = 0;
+    uint32_t irq_trigger = 0;
     int err = 0;
 
     #ifdef CONFIG_GPIO_ENABLE_DISABLE_INTERRUPT
@@ -823,10 +594,46 @@
         goto exit;
     }
 
-    /* Level trigger interrupts not supported */
     if (mode == GPIO_INT_MODE_LEVEL) {
-        err = -ENOTSUP;
-        goto exit;
+        /* Level-sensitive interrupts are only supported on STM32WB0. */
+        if (!IS_ENABLED(CONFIG_SOC_SERIES_STM32WB0X)) {
+            err = -ENOTSUP;
+            goto exit;
+        }
+        else {
+            switch (trig) {
+                case GPIO_INT_TRIG_LOW :
+                    irq_trigger = STM32_GPIO_IRQ_TRIG_LOW_LEVEL;
+                    break;
+
+                case GPIO_INT_TRIG_HIGH :
+                    irq_trigger = STM32_GPIO_IRQ_TRIG_HIGH_LEVEL;
+                    break;
+
+                default :
+                    err = -EINVAL;
+                    goto exit;
+            }
+        }
+    }
+    else {
+        switch (trig) {
+            case GPIO_INT_TRIG_LOW :
+                irq_trigger = STM32_GPIO_IRQ_TRIG_FALLING;
+                break;
+
+            case GPIO_INT_TRIG_HIGH :
+                irq_trigger = STM32_GPIO_IRQ_TRIG_RISING;
+                break;
+
+            case GPIO_INT_TRIG_BOTH :
+                irq_trigger = STM32_GPIO_IRQ_TRIG_BOTH;
+                break;
+
+            default :
+                err = -EINVAL;
+                goto exit;
+        }
     }
 
     if (stm32_gpio_intc_set_irq_callback(irq_line, gpio_stm32_isr, data) != 0) {
@@ -834,35 +641,21 @@
         goto exit;
     }
 
-    switch (trig) {
-        case GPIO_INT_TRIG_LOW :
-            edge = STM32_GPIO_IRQ_TRIG_FALLING;
-            break;
-
-        case GPIO_INT_TRIG_HIGH :
-            edge = STM32_GPIO_IRQ_TRIG_RISING;
-            break;
-
-        case GPIO_INT_TRIG_BOTH :
-            edge = STM32_GPIO_IRQ_TRIG_BOTH;
-            break;
-
-        default :
-            err = -EINVAL;
-            goto exit;
-    }
+#if defined(CONFIG_EXTI_STM32)
+
+
+
 
     #if defined(CONFIG_EXTI_STM32)
     stm32_exti_set_line_src_port(pin, cfg->port);
     #endif
 
-    stm32_gpio_intc_select_line_trigger(irq_line, edge);
+    stm32_gpio_intc_select_line_trigger(irq_line, irq_trigger);
 
     stm32_gpio_intc_enable_line(irq_line);
 
 exit :
     return (err);
->>>>>>> 06d1f312
 }
 
 static int gpio_stm32_manage_callback(const struct device* dev,
