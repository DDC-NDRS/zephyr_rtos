--- conflicted
+++ resolved
@@ -792,7 +792,7 @@
 GPIO_DEVICE_INIT_STM32_IF_OKAY(n, N);
 GPIO_DEVICE_INIT_STM32_IF_OKAY(o, O);
 GPIO_DEVICE_INIT_STM32_IF_OKAY(p, P);
-<<<<<<< HEAD
+GPIO_DEVICE_INIT_STM32_IF_OKAY(q, Q);
 
 
 #if (__GTEST == 1U)                         /* #CUSTOM@NDRS */
@@ -811,7 +811,4 @@
     #endif
 }
 
-#endif
-=======
-GPIO_DEVICE_INIT_STM32_IF_OKAY(q, Q);
->>>>>>> ed15ff14
+#endif