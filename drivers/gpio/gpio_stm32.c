--- conflicted
+++ resolved
@@ -731,8 +731,7 @@
  *
  * @return 0
  */
-<<<<<<< HEAD
-static int gpio_stm32_init(const struct device* dev) {
+__maybe_unused static int gpio_stm32_init(const struct device* dev) {
     struct gpio_stm32_data* data = dev->data;
     int ret;
 
@@ -767,15 +766,16 @@
         },                                                      \
         .base   = (void*)__base_addr,                           \
         .port   = __port,                                       \
-        .pclken = {                                             \
-            .bus = __bus,                                       \
-            .enr = __cenr                                       \
-        }                                                       \
+        COND_CODE_1(DT_NODE_HAS_PROP(__node, clocks),           \
+                    (.pclken = { .bus = __bus, .enr = __cenr },), \
+                    (/* Nothing if clocks not present */))      \
     };                                                          \
     static struct gpio_stm32_data gpio_stm32_data_##__suffix;   \
     PM_DEVICE_DT_DEFINE(__node, gpio_stm32_pm_action);          \
     DEVICE_DT_DEFINE(__node,                                    \
-                     gpio_stm32_init,                           \
+                     COND_CODE_1(DT_NODE_HAS_PROP(__node, clocks), \
+                                 (gpio_stm32_init),             \
+                                 (NULL)),                       \
                      PM_DEVICE_DT_GET(__node),                  \
                      &gpio_stm32_data_##__suffix,               \
                      &gpio_stm32_cfg_##__suffix,                \
@@ -795,70 +795,6 @@
     COND_CODE_1(DT_NODE_HAS_STATUS_OKAY(DT_NODELABEL(gpio##__suffix)), \
                 (GPIO_DEVICE_INIT_STM32(__suffix, __SUFFIX)),  \
                 ())
-=======
-__maybe_unused static int gpio_stm32_init(const struct device *dev)
-{
-	struct gpio_stm32_data *data = dev->data;
-
-	data->dev = dev;
-
-	if (!device_is_ready(DEVICE_DT_GET(STM32_CLOCK_CONTROL_NODE))) {
-		return -ENODEV;
-	}
-
-#if (defined(PWR_CR2_IOSV) || defined(PWR_SVMCR_IO2SV)) && \
-	DT_NODE_HAS_STATUS_OKAY(DT_NODELABEL(gpiog))
-	z_stm32_hsem_lock(CFG_HW_RCC_SEMID, HSEM_LOCK_DEFAULT_RETRY);
-	/* Port G[15:2] requires external power supply */
-	/* Cf: L4/L5/U3 RM, Chapter "Independent I/O supply rail" */
-#ifdef CONFIG_SOC_SERIES_STM32U3X
-	LL_PWR_EnableVDDIO2();
-#else
-	LL_PWR_EnableVddIO2();
-#endif
-	z_stm32_hsem_unlock(CFG_HW_RCC_SEMID);
-#endif
-
-	return pm_device_driver_init(dev, gpio_stm32_pm_action);
-}
-
-#define GPIO_DEVICE_INIT(__node, __suffix, __base_addr, __port, __cenr, __bus) \
-	static const struct gpio_stm32_config gpio_stm32_cfg_## __suffix = {   \
-		.common = {						       \
-			 .port_pin_mask = GPIO_PORT_PIN_MASK_FROM_NGPIOS(16U), \
-		},							       \
-		.base = (uint32_t *)__base_addr,				       \
-		.port = __port,						       \
-		COND_CODE_1(DT_NODE_HAS_PROP(__node, clocks),		       \
-			   (.pclken = { .bus = __bus, .enr = __cenr },),       \
-			   (/* Nothing if clocks not present */))	       \
-	};								       \
-	static struct gpio_stm32_data gpio_stm32_data_## __suffix;	       \
-	PM_DEVICE_DT_DEFINE(__node, gpio_stm32_pm_action);		       \
-	DEVICE_DT_DEFINE(__node,					       \
-			    COND_CODE_1(DT_NODE_HAS_PROP(__node, clocks),      \
-					(gpio_stm32_init),		       \
-					(NULL)),			       \
-			    PM_DEVICE_DT_GET(__node),			       \
-			    &gpio_stm32_data_## __suffix,		       \
-			    &gpio_stm32_cfg_## __suffix,		       \
-			    PRE_KERNEL_1,				       \
-			    CONFIG_GPIO_INIT_PRIORITY,			       \
-			    &gpio_stm32_driver)
-
-#define GPIO_DEVICE_INIT_STM32(__suffix, __SUFFIX)			\
-	GPIO_DEVICE_INIT(DT_NODELABEL(gpio##__suffix),	\
-			 __suffix,					\
-			 DT_REG_ADDR(DT_NODELABEL(gpio##__suffix)),	\
-			 STM32_PORT##__SUFFIX,				\
-			 DT_CLOCKS_CELL(DT_NODELABEL(gpio##__suffix), bits),\
-			 DT_CLOCKS_CELL(DT_NODELABEL(gpio##__suffix), bus))
-
-#define GPIO_DEVICE_INIT_STM32_IF_OKAY(__suffix, __SUFFIX) \
-	COND_CODE_1(DT_NODE_HAS_STATUS_OKAY(DT_NODELABEL(gpio##__suffix)), \
-		    (GPIO_DEVICE_INIT_STM32(__suffix, __SUFFIX)), \
-		    ())
->>>>>>> b3316fc4
 
 GPIO_DEVICE_INIT_STM32_IF_OKAY(a, A);
 GPIO_DEVICE_INIT_STM32_IF_OKAY(b, B);
@@ -878,7 +814,6 @@
 GPIO_DEVICE_INIT_STM32_IF_OKAY(p, P);
 GPIO_DEVICE_INIT_STM32_IF_OKAY(q, Q);
 
-
 #if (__GTEST == 1U)                         /* #CUSTOM@NDRS */
 #include "mcu_reg_stub.h"
 
