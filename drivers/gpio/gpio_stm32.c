/*
 * Copyright (c) 2016 Open-RnD Sp. z o.o.
 *
 * SPDX-License-Identifier: Apache-2.0
 */

#define DT_DRV_COMPAT st_stm32_gpio

#include <errno.h>

#include <zephyr/kernel.h>
#include <zephyr/device.h>
#include <soc.h>
#include <stm32_ll_bus.h>
#include <stm32_ll_exti.h>
#include <stm32_ll_gpio.h>
#include <stm32_ll_pwr.h>
#include <zephyr/drivers/gpio.h>
#include <zephyr/drivers/clock_control/stm32_clock_control.h>
#include <zephyr/sys/util.h>
#include <zephyr/drivers/interrupt_controller/gpio_intc_stm32.h>
#include <zephyr/pm/device.h>
#include <zephyr/pm/device_runtime.h>
#include <zephyr/drivers/misc/stm32_wkup_pins/stm32_wkup_pins.h>
#include <zephyr/dt-bindings/gpio/stm32-gpio.h>

#include "stm32_hsem.h"
#include "gpio_stm32.h"
#include <zephyr/drivers/gpio/gpio_utils.h>

#include <zephyr/logging/log.h>

LOG_MODULE_REGISTER(stm32, CONFIG_GPIO_LOG_LEVEL);

/**
 * @brief Common GPIO driver for STM32 MCUs.
 */

/**
 * @brief EXTI interrupt callback
 */
static void gpio_stm32_isr(gpio_port_pins_t pin, void* arg) {
    struct gpio_stm32_data* data = arg;

    gpio_fire_callbacks(&data->cb, data->dev, pin);
}

/**
 * @brief Common gpio flags to custom flags
 */
<<<<<<< HEAD
static int gpio_stm32_flags_to_conf(gpio_flags_t flags, uint32_t* pincfg) {
    uint32_t tmp;

    if ((flags & GPIO_OUTPUT) != 0) {
        /* Output only or Output/Input */
        tmp = STM32_PINCFG_MODE_OUTPUT;

        if ((flags & GPIO_SINGLE_ENDED) != 0) {
            if (flags & GPIO_LINE_OPEN_DRAIN) {
                tmp |= STM32_PINCFG_OPEN_DRAIN;
            }
            else {
                /* Output can't be open source */
                return (-ENOTSUP);
            }
        }
        else {
            tmp |= STM32_PINCFG_PUSH_PULL;
        }

        if ((flags & GPIO_PULL_UP) != 0) {
            tmp |= STM32_PINCFG_PULL_UP;
        }
        else if ((flags & GPIO_PULL_DOWN) != 0) {
            tmp |= STM32_PINCFG_PULL_DOWN;
        }
    }
    else if ((flags & GPIO_INPUT) != 0) {
        /* Input */
        tmp = STM32_PINCFG_MODE_INPUT;

        if ((flags & GPIO_PULL_UP) != 0) {
            tmp |= STM32_PINCFG_PULL_UP;
        }
        else if ((flags & GPIO_PULL_DOWN) != 0) {
            tmp |= STM32_PINCFG_PULL_DOWN;
        }
        else {
            tmp |= STM32_PINCFG_FLOATING;
        }
    }
    else {
        /* Deactivated: Analog */
        tmp = STM32_PINCFG_MODE_ANALOG;
    }

    *pincfg = tmp;

    return (0);
=======
static int gpio_stm32_flags_to_conf(gpio_flags_t flags, uint32_t *pincfg)
{

	if ((flags & GPIO_OUTPUT) != 0) {
		/* Output only or Output/Input */

		*pincfg = STM32_PINCFG_MODE_OUTPUT;

		if ((flags & GPIO_SINGLE_ENDED) != 0) {
			if (flags & GPIO_LINE_OPEN_DRAIN) {
				*pincfg |= STM32_PINCFG_OPEN_DRAIN;
			} else  {
				/* Output can't be open source */
				return -ENOTSUP;
			}
		} else {
			*pincfg |= STM32_PINCFG_PUSH_PULL;
		}

		if ((flags & GPIO_PULL_UP) != 0) {
			*pincfg |= STM32_PINCFG_PULL_UP;
		} else if ((flags & GPIO_PULL_DOWN) != 0) {
			*pincfg |= STM32_PINCFG_PULL_DOWN;
		}

	} else if  ((flags & GPIO_INPUT) != 0) {
		/* Input */

		*pincfg = STM32_PINCFG_MODE_INPUT;

		if ((flags & GPIO_PULL_UP) != 0) {
			*pincfg |= STM32_PINCFG_PULL_UP;
		} else if ((flags & GPIO_PULL_DOWN) != 0) {
			*pincfg |= STM32_PINCFG_PULL_DOWN;
		} else {
			*pincfg |= STM32_PINCFG_FLOATING;
		}
	} else {
		/* Deactivated: Analog */
		*pincfg = STM32_PINCFG_MODE_ANALOG;
	}

#if !defined(CONFIG_SOC_SERIES_STM32F1X)
	switch (flags & (STM32_GPIO_SPEED_MASK << STM32_GPIO_SPEED_SHIFT)) {
	case STM32_GPIO_VERY_HIGH_SPEED:
		*pincfg |= STM32_OSPEEDR_VERY_HIGH_SPEED;
		break;
	case STM32_GPIO_HIGH_SPEED:
		*pincfg |= STM32_OSPEEDR_HIGH_SPEED;
		break;
	case STM32_GPIO_MEDIUM_SPEED:
		*pincfg |= STM32_OSPEEDR_MEDIUM_SPEED;
		break;
	default:
		*pincfg |= STM32_OSPEEDR_LOW_SPEED;
		break;
	}
#endif /* !CONFIG_SOC_SERIES_STM32F1X */

	return 0;
>>>>>>> 7cef0e36
}

#if defined(CONFIG_GPIO_GET_CONFIG) && !defined(CONFIG_SOC_SERIES_STM32F1X)
/**
 * @brief Custom stm32 flags to zephyr
 */
static int gpio_stm32_pincfg_to_flags(struct gpio_stm32_pin pin_cfg,
                                      gpio_flags_t* out_flags) {
    gpio_flags_t flags = 0;

    if (pin_cfg.mode == LL_GPIO_MODE_OUTPUT) {
        flags |= GPIO_OUTPUT;
        if (pin_cfg.type == LL_GPIO_OUTPUT_OPENDRAIN) {
            flags |= GPIO_OPEN_DRAIN;
        }
    }
    else if (pin_cfg.mode == LL_GPIO_MODE_INPUT) {
        flags |= GPIO_INPUT;
    #ifdef CONFIG_SOC_SERIES_STM32F1X
    }
    else if (pin_cfg.mode == LL_GPIO_MODE_FLOATING) {
        flags |= GPIO_INPUT;
    #endif
    }
    else {
        flags |= GPIO_DISCONNECTED;
    }

    if (pin_cfg.pupd == LL_GPIO_PULL_UP) {
        flags |= GPIO_PULL_UP;
    }
    else if (pin_cfg.pupd == LL_GPIO_PULL_DOWN) {
        flags |= GPIO_PULL_DOWN;
    }

    if (pin_cfg.out_state != 0) {
        flags |= GPIO_OUTPUT_HIGH;
    }
    else {
        flags |= GPIO_OUTPUT_LOW;
    }

    *out_flags = flags;

    return (0);
}
#endif /* CONFIG_GPIO_GET_CONFIG */

/**
 * @brief Translate pin to pinval that the LL library needs
 */
static inline uint32_t stm32_pinval_get(gpio_pin_t pin) {
    uint32_t pinval;

    #ifdef CONFIG_SOC_SERIES_STM32F1X
    pinval = (1 << pin) << GPIO_PIN_MASK_POS;
    if (pin < 8) {
        pinval |= 1 << pin;
    }
    else {
        pinval |= (1 << (pin % 8)) | 0x04000000;
    }
    #else
    pinval = 1 << pin;
    #endif

    return (pinval);
}

static inline void ll_gpio_set_pin_pull(GPIO_TypeDef* GPIOx, uint32_t Pin, uint32_t Pull) {
    #if defined(CONFIG_SOC_SERIES_STM32WB0X)
    /* On STM32WB0, the PWRC PU/PD control registers should be used instead
     * of the GPIO controller registers, so we cannot use LL_GPIO_SetPinPull.
     */
    const uint32_t gpio = (GPIOx == GPIOA) ? LL_PWR_GPIO_A : LL_PWR_GPIO_B;

    if (Pull == LL_GPIO_PULL_UP) {
        LL_PWR_EnableGPIOPullUp(gpio, Pin);
        LL_PWR_DisableGPIOPullDown(gpio, Pin);
    }
    else if (Pull == LL_GPIO_PULL_DOWN) {
        LL_PWR_EnableGPIOPullDown(gpio, Pin);
        LL_PWR_DisableGPIOPullUp(gpio, Pin);
    }
    else if (Pull == LL_GPIO_PULL_NO) {
        LL_PWR_DisableGPIOPullUp(gpio, Pin);
        LL_PWR_DisableGPIOPullDown(gpio, Pin);
    }
    #else
    LL_GPIO_SetPinPull(GPIOx, Pin, Pull);
    #endif /* CONFIG_SOC_SERIES_STM32WB0X */
}

__maybe_unused static inline uint32_t ll_gpio_get_pin_pull(GPIO_TypeDef* GPIOx, uint32_t Pin) {
    #if defined(CONFIG_SOC_SERIES_STM32WB0X)
    /* On STM32WB0, the PWRC PU/PD control registers should be used instead
     * of the GPIO controller registers, so we cannot use LL_GPIO_GetPinPull.
     */
    const uint32_t gpio = (GPIOx == GPIOA) ? LL_PWR_GPIO_A : LL_PWR_GPIO_B;

    if (LL_PWR_IsEnabledGPIOPullDown(gpio, Pin)) {
        return (LL_GPIO_PULL_DOWN);
    }
    else if (LL_PWR_IsEnabledGPIOPullUp(gpio, Pin)) {
        return (LL_GPIO_PULL_UP);
    }
    else {
        return (LL_GPIO_PULL_NO);
    }
    #else
    return LL_GPIO_GetPinPull(GPIOx, Pin);
    #endif /* CONFIG_SOC_SERIES_STM32WB0X */
}

static inline void gpio_stm32_disable_pin_irqs(uint32_t port, gpio_pin_t pin) {
    #if defined(CONFIG_EXTI_STM32)
    if (port != stm32_exti_get_line_src_port(pin)) {
        /* EXTI line not owned by this port - do nothing */
        return;
    }
    #endif
    stm32_gpio_irq_line_t irq_line = stm32_gpio_intc_get_pin_irq_line(port, pin);

    stm32_gpio_intc_disable_line(irq_line);
    stm32_gpio_intc_remove_irq_callback(irq_line);
    stm32_gpio_intc_select_line_trigger(irq_line, STM32_GPIO_IRQ_TRIG_NONE);
}

/**
 * @brief Configure the hardware.
 */
static void gpio_stm32_configure_raw(const struct device* dev, gpio_pin_t pin,
                                     uint32_t conf, uint32_t func) {
    const struct gpio_stm32_config* cfg = dev->config;
    GPIO_TypeDef* gpio = (GPIO_TypeDef *)cfg->base;

    uint32_t pin_ll = stm32_pinval_get(pin);

    #ifdef CONFIG_SOC_SERIES_STM32F1X
    ARG_UNUSED(func);

    uint32_t temp = conf & (STM32_MODE_INOUT_MASK << STM32_MODE_INOUT_SHIFT);

    if (temp == STM32_MODE_INPUT) {
        temp = conf & (STM32_CNF_IN_MASK << STM32_CNF_IN_SHIFT);

        if (temp == STM32_CNF_IN_ANALOG) {
            LL_GPIO_SetPinMode(gpio, pin_ll, LL_GPIO_MODE_ANALOG);
        }
        else if (temp == STM32_CNF_IN_FLOAT) {
            LL_GPIO_SetPinMode(gpio, pin_ll, LL_GPIO_MODE_FLOATING);
        }
        else {
            temp = conf & (STM32_PUPD_MASK << STM32_PUPD_SHIFT);

            if (temp == STM32_PUPD_PULL_UP) {
                LL_GPIO_SetPinPull(gpio, pin_ll,
                                   LL_GPIO_PULL_UP);
            }
            else {
                LL_GPIO_SetPinPull(gpio, pin_ll,
                                   LL_GPIO_PULL_DOWN);
            }

            LL_GPIO_SetPinMode(gpio, pin_ll, LL_GPIO_MODE_INPUT);
        }
    }
    else {
        temp = conf & (STM32_CNF_OUT_1_MASK << STM32_CNF_OUT_1_SHIFT);

        if (temp == STM32_CNF_GP_OUTPUT) {
            LL_GPIO_SetPinMode(gpio, pin_ll, LL_GPIO_MODE_OUTPUT);
        }
        else {
            LL_GPIO_SetPinMode(gpio, pin_ll,
                               LL_GPIO_MODE_ALTERNATE);
        }

        temp = conf & (STM32_CNF_OUT_0_MASK << STM32_CNF_OUT_0_SHIFT);

        if (temp == STM32_CNF_PUSH_PULL) {
            LL_GPIO_SetPinOutputType(gpio, pin_ll,
                                     LL_GPIO_OUTPUT_PUSHPULL);
        }
        else {
            LL_GPIO_SetPinOutputType(gpio, pin_ll,
                                     LL_GPIO_OUTPUT_OPENDRAIN);
        }

        temp = conf & (STM32_MODE_OSPEED_MASK << STM32_MODE_OSPEED_SHIFT);

        if (temp == STM32_MODE_OUTPUT_MAX_2) {
            LL_GPIO_SetPinSpeed(gpio, pin_ll,
                                LL_GPIO_SPEED_FREQ_LOW);
        }
        else if (temp == STM32_MODE_OUTPUT_MAX_10) {
            LL_GPIO_SetPinSpeed(gpio, pin_ll,
                                LL_GPIO_SPEED_FREQ_MEDIUM);
        }
        else {
            LL_GPIO_SetPinSpeed(gpio, pin_ll,
                                LL_GPIO_SPEED_FREQ_HIGH);
        }
    }
    #else
    uint32_t mode;
    uint32_t otype;
    uint32_t ospeed;
    uint32_t pupd;

    mode   = conf & (STM32_MODER_MASK   << STM32_MODER_SHIFT);
    otype  = conf & (STM32_OTYPER_MASK  << STM32_OTYPER_SHIFT);
    ospeed = conf & (STM32_OSPEEDR_MASK << STM32_OSPEEDR_SHIFT);
    pupd   = conf & (STM32_PUPDR_MASK   << STM32_PUPDR_SHIFT);

    z_stm32_hsem_lock(CFG_HW_GPIO_SEMID, HSEM_LOCK_DEFAULT_RETRY);

    #if defined(CONFIG_SOC_SERIES_STM32L4X) && defined(GPIO_ASCR_ASC0)
    /*
     * For STM32L47xx/48xx, register ASCR should be configured to connect
     * analog switch of gpio lines to the ADC.
     */
    if (mode == STM32_MODER_ANALOG_MODE) {
        LL_GPIO_EnablePinAnalogControl(gpio, pin_ll);
    }
    #endif

    LL_GPIO_SetPinOutputType(gpio, pin_ll, otype >> STM32_OTYPER_SHIFT);

    LL_GPIO_SetPinSpeed(gpio, pin_ll, ospeed >> STM32_OSPEEDR_SHIFT);

    ll_gpio_set_pin_pull(gpio, pin_ll, pupd >> STM32_PUPDR_SHIFT);

    if (mode == STM32_MODER_ALT_MODE) {
        if (pin < 8) {
            LL_GPIO_SetAFPin_0_7(gpio, pin_ll, func);
        }
        else {
            LL_GPIO_SetAFPin_8_15(gpio, pin_ll, func);
        }
    }

    LL_GPIO_SetPinMode(gpio, pin_ll, mode >> STM32_MODER_SHIFT);

    z_stm32_hsem_unlock(CFG_HW_GPIO_SEMID);
    #endif /* CONFIG_SOC_SERIES_STM32F1X */
}

/**
 * @brief GPIO port clock handling
 */
static int gpio_stm32_clock_request(const struct device* dev, bool on) {
    const struct gpio_stm32_config* cfg = dev->config;
    int ret;

    __ASSERT_NO_MSG(dev != NULL);

    /* enable clock for subsystem */
    const struct device* const clk = DEVICE_DT_GET(STM32_CLOCK_CONTROL_NODE);

    if (on) {
        ret = clock_control_on(clk,
                               (clock_control_subsys_t)&cfg->pclken);
    }
    else {
        ret = clock_control_off(clk,
                                (clock_control_subsys_t)&cfg->pclken);
    }

    return (ret);
}

static int gpio_stm32_port_get_raw(const struct device* dev, uint32_t* value) {
    const struct gpio_stm32_config* cfg  = dev->config;
    GPIO_TypeDef* gpio = cfg->base;

    *value = LL_GPIO_ReadInputPort(gpio);

    return (0);
}

static int gpio_stm32_port_set_masked_raw(const struct device* dev,
                                          gpio_port_pins_t mask,
                                          gpio_port_value_t value) {
    const struct gpio_stm32_config* cfg  = dev->config;
    GPIO_TypeDef* gpio = cfg->base;
    uint32_t port_value;

    z_stm32_hsem_lock(CFG_HW_GPIO_SEMID, HSEM_LOCK_DEFAULT_RETRY);

    port_value = LL_GPIO_ReadOutputPort(gpio);
    LL_GPIO_WriteOutputPort(gpio, (port_value & ~mask) | (mask & value));

    z_stm32_hsem_unlock(CFG_HW_GPIO_SEMID);

    return (0);
}

static int gpio_stm32_port_set_bits_raw(const struct device* dev,
                                        gpio_port_pins_t pins) {
    const struct gpio_stm32_config* cfg  = dev->config;
    GPIO_TypeDef* gpio = cfg->base;

    /*
     * On F1 series, using LL API requires a costly pin mask translation.
     * Skip it and use CMSIS API directly. Valid also on other series.
     */
    WRITE_REG(gpio->BSRR, pins);

    return (0);
}

static int gpio_stm32_port_clear_bits_raw(const struct device* dev,
                                          gpio_port_pins_t pins) {
    const struct gpio_stm32_config* cfg  = dev->config;
    GPIO_TypeDef* gpio = cfg->base;

    #ifdef CONFIG_SOC_SERIES_STM32F1X
    /*
     * On F1 series, using LL API requires a costly pin mask translation.
     * Skip it and use CMSIS API directly.
     */
    WRITE_REG(gpio->BRR, pins);
    #else
    /* On other series, LL abstraction is needed  */
    LL_GPIO_ResetOutputPin(gpio, pins);
    #endif

    return (0);
}

static int gpio_stm32_port_toggle_bits(const struct device* dev,
                                       gpio_port_pins_t pins) {
    const struct gpio_stm32_config* cfg  = dev->config;
    GPIO_TypeDef* gpio = cfg->base;

    /*
     * On F1 series, using LL API requires a costly pin mask translation.
     * Skip it and use CMSIS API directly. Valid also on other series.
     */
    z_stm32_hsem_lock(CFG_HW_GPIO_SEMID, HSEM_LOCK_DEFAULT_RETRY);
    WRITE_REG(gpio->ODR, READ_REG(gpio->ODR) ^ pins);
    z_stm32_hsem_unlock(CFG_HW_GPIO_SEMID);

    return (0);
}

#ifdef CONFIG_SOC_SERIES_STM32F1X
#define IS_GPIO_OUT GPIO_OUT
#else
#define IS_GPIO_OUT STM32_GPIO
#endif

int gpio_stm32_configure(const struct device* dev, gpio_pin_t pin, uint32_t conf, uint32_t func) {
    int ret;

    ret = pm_device_runtime_get(dev);
    if (ret < 0) {
        return (ret);
    }

    gpio_stm32_configure_raw(dev, pin, conf, func);

    if (func == IS_GPIO_OUT) {
        uint32_t gpio_out = conf & (STM32_ODR_MASK << STM32_ODR_SHIFT);

        if (gpio_out == STM32_ODR_1) {
            gpio_stm32_port_set_bits_raw(dev, BIT(pin));
        }
        else if (gpio_out == STM32_ODR_0) {
            gpio_stm32_port_clear_bits_raw(dev, BIT(pin));
        }
    }

    return (pm_device_runtime_put(dev));
}

/**
 * @brief Configure pin or port
 */
static int gpio_stm32_config(const struct device* dev,
                             gpio_pin_t pin, gpio_flags_t flags) {
    int err;
    uint32_t pincfg;
    struct gpio_stm32_data* data = dev->data;

    /* figure out if we can map the requested GPIO
     * configuration
     */
    err = gpio_stm32_flags_to_conf(flags, &pincfg);
    if (err != 0) {
        return (err);
    }

    /* Enable device clock before configuration (requires bank writes) */
    if ((((flags & GPIO_OUTPUT) != 0) || ((flags & GPIO_INPUT) != 0)) &&
        !(data->pin_has_clock_enabled & BIT(pin))) {
        err = pm_device_runtime_get(dev);
        if (err < 0) {
            return (err);
        }
        data->pin_has_clock_enabled |= BIT(pin);
    }

    if ((flags & GPIO_OUTPUT) != 0) {
        if ((flags & GPIO_OUTPUT_INIT_HIGH) != 0) {
            gpio_stm32_port_set_bits_raw(dev, BIT(pin));
        }
        else if ((flags & GPIO_OUTPUT_INIT_LOW) != 0) {
            gpio_stm32_port_clear_bits_raw(dev, BIT(pin));
        }
    }

    gpio_stm32_configure_raw(dev, pin, pincfg, 0);

    #ifdef CONFIG_STM32_WKUP_PINS
    if (flags & STM32_GPIO_WKUP) {
        #ifdef CONFIG_POWEROFF
        struct gpio_dt_spec gpio_dt_cfg = {
            .port = dev,
            .pin = pin,
            .dt_flags = (gpio_dt_flags_t)flags,
        };

        if (stm32_pwr_wkup_pin_cfg_gpio((const struct gpio_dt_spec *)&gpio_dt_cfg)) {
            LOG_ERR("Could not configure GPIO %s pin %d as a wake-up source",
                    gpio_dt_cfg.port->name, gpio_dt_cfg.pin);
        }
        #else
        LOG_DBG("STM32_GPIO_WKUP flag has no effect when CONFIG_POWEROFF=n");
        #endif /* CONFIG_POWEROFF */
    }
    #endif /* CONFIG_STM32_WKUP_PINS */

    /* Decrement GPIO usage count only if pin is now disconnected after being connected */
    if (((flags & GPIO_OUTPUT) == 0) && ((flags & GPIO_INPUT) == 0) &&
        (data->pin_has_clock_enabled & BIT(pin))) {
        err = pm_device_runtime_put(dev);
        if (err < 0) {
            return (err);
        }
        data->pin_has_clock_enabled &= ~BIT(pin);
    }

    return (0);
}

#if (defined(CONFIG_GPIO_GET_CONFIG) && !defined(CONFIG_SOC_SERIES_STM32F1X))
/**
 * @brief Get configuration of pin
 */
static int gpio_stm32_get_config(const struct device* dev,
                                 gpio_pin_t pin, gpio_flags_t* flags) {
    const struct gpio_stm32_config* cfg = dev->config;
    GPIO_TypeDef* gpio = (GPIO_TypeDef *)cfg->base;
    struct gpio_stm32_pin pin_config;
    uint32_t pin_ll;
    int err;

    err = pm_device_runtime_get(dev);
    if (err < 0) {
        return (err);
    }

    pin_ll               = stm32_pinval_get(pin);
    pin_config.type      = LL_GPIO_GetPinOutputType(gpio, pin_ll);
    pin_config.pupd      = ll_gpio_get_pin_pull(gpio, pin_ll);
    pin_config.mode      = LL_GPIO_GetPinMode(gpio, pin_ll);
    pin_config.out_state = LL_GPIO_IsOutputPinSet(gpio, pin_ll);

    gpio_stm32_pincfg_to_flags(pin_config, flags);

    return (pm_device_runtime_put(dev));
}
#endif /* CONFIG_GPIO_GET_CONFIG */

static int gpio_stm32_pin_interrupt_configure(const struct device* dev,
                                              gpio_pin_t pin,
                                              enum gpio_int_mode mode,
                                              enum gpio_int_trig trig) {
    const struct gpio_stm32_config* cfg = dev->config;
    struct gpio_stm32_data* data = dev->data;
    const stm32_gpio_irq_line_t irq_line = stm32_gpio_intc_get_pin_irq_line(cfg->port, pin);
    uint32_t irq_trigger = 0;
    int err = 0;

    #ifdef CONFIG_GPIO_ENABLE_DISABLE_INTERRUPT
    if (mode == GPIO_INT_MODE_DISABLE_ONLY) {
        stm32_gpio_intc_disable_line(irq_line);
        goto exit;
    }
    else if (mode == GPIO_INT_MODE_ENABLE_ONLY) {
        stm32_gpio_intc_enable_line(irq_line);
        goto exit;
    }
    #endif /* CONFIG_GPIO_ENABLE_DISABLE_INTERRUPT */

    if (mode == GPIO_INT_MODE_DISABLED) {
        gpio_stm32_disable_pin_irqs(cfg->port, pin);
        goto exit;
    }

    if (mode == GPIO_INT_MODE_LEVEL) {
        /* Level-sensitive interrupts are only supported on STM32WB0. */
        if (!IS_ENABLED(CONFIG_SOC_SERIES_STM32WB0X)) {
            err = -ENOTSUP;
            goto exit;
        }
        else {
            switch (trig) {
                case GPIO_INT_TRIG_LOW :
                    irq_trigger = STM32_GPIO_IRQ_TRIG_LOW_LEVEL;
                    break;

                case GPIO_INT_TRIG_HIGH :
                    irq_trigger = STM32_GPIO_IRQ_TRIG_HIGH_LEVEL;
                    break;

                default :
                    err = -EINVAL;
                    goto exit;
            }
        }
    }
    else {
        switch (trig) {
            case GPIO_INT_TRIG_LOW :
                irq_trigger = STM32_GPIO_IRQ_TRIG_FALLING;
                break;

            case GPIO_INT_TRIG_HIGH :
                irq_trigger = STM32_GPIO_IRQ_TRIG_RISING;
                break;

            case GPIO_INT_TRIG_BOTH :
                irq_trigger = STM32_GPIO_IRQ_TRIG_BOTH;
                break;

            default :
                err = -EINVAL;
                goto exit;
        }
    }

    if (stm32_gpio_intc_set_irq_callback(irq_line, gpio_stm32_isr, data) != 0) {
        err = -EBUSY;
        goto exit;
    }

    #if defined(CONFIG_EXTI_STM32)
    stm32_exti_set_line_src_port(pin, cfg->port);
    #endif

    stm32_gpio_intc_select_line_trigger(irq_line, irq_trigger);

    stm32_gpio_intc_enable_line(irq_line);

exit :
    return (err);
}

static int gpio_stm32_manage_callback(const struct device* dev,
                                      struct gpio_callback* callback,
                                      bool set) {
    struct gpio_stm32_data* data = dev->data;

    return (gpio_manage_callback(&data->cb, callback, set));
}

static DEVICE_API(gpio, gpio_stm32_driver) = {
    .pin_configure  = gpio_stm32_config,
    #if defined(CONFIG_GPIO_GET_CONFIG) && !defined(CONFIG_SOC_SERIES_STM32F1X)
    .pin_get_config = gpio_stm32_get_config,
    #endif /* CONFIG_GPIO_GET_CONFIG */
    .port_get_raw            = gpio_stm32_port_get_raw,
    .port_set_masked_raw     = gpio_stm32_port_set_masked_raw,
    .port_set_bits_raw       = gpio_stm32_port_set_bits_raw,
    .port_clear_bits_raw     = gpio_stm32_port_clear_bits_raw,
    .port_toggle_bits        = gpio_stm32_port_toggle_bits,
    .pin_interrupt_configure = gpio_stm32_pin_interrupt_configure,
    .manage_callback         = gpio_stm32_manage_callback,
};

#ifdef CONFIG_PM_DEVICE
static int gpio_stm32_pm_action(const struct device* dev,
                                enum pm_device_action action) {
    switch (action) {
        case PM_DEVICE_ACTION_RESUME :
            return (gpio_stm32_clock_request(dev, true));

        case PM_DEVICE_ACTION_SUSPEND :
            return (gpio_stm32_clock_request(dev, false));

        default :
            return (-ENOTSUP);
    }

    return (0);
}
#endif /* CONFIG_PM_DEVICE */

/**
 * @brief Initialize GPIO port
 *
 * Perform basic initialization of a GPIO port. The code will
 * enable the clock for corresponding peripheral.
 *
 * @param dev GPIO device struct
 *
 * @return 0
 */
static int gpio_stm32_init(const struct device* dev) {
    struct gpio_stm32_data* data = dev->data;
    int ret;

    data->dev = dev;

    if (!device_is_ready(DEVICE_DT_GET(STM32_CLOCK_CONTROL_NODE))) {
        return (-ENODEV);
    }

    #if (defined(PWR_CR2_IOSV) || defined(PWR_SVMCR_IO2SV)) && \
    DT_NODE_HAS_STATUS_OKAY(DT_NODELABEL(gpiog))
    z_stm32_hsem_lock(CFG_HW_RCC_SEMID, HSEM_LOCK_DEFAULT_RETRY);
    /* Port G[15:2] requires external power supply */
    /* Cf: L4/L5 RM, Chapter "Independent I/O supply rail" */
    LL_PWR_EnableVddIO2();
    z_stm32_hsem_unlock(CFG_HW_RCC_SEMID);
    #endif
    /* enable port clock (if runtime PM is not enabled) */
    ret = gpio_stm32_clock_request(dev, !IS_ENABLED(CONFIG_PM_DEVICE_RUNTIME));
    if (ret < 0) {
        return (ret);
    }

    if (IS_ENABLED(CONFIG_PM_DEVICE_RUNTIME)) {
        pm_device_init_suspended(dev);
    }
    (void) pm_device_runtime_enable(dev);

    return (0);
}

#define GPIO_DEVICE_INIT(__node, __suffix, __base_addr, __port, __cenr, __bus)  \
    static struct gpio_stm32_config DT_CONST gpio_stm32_cfg_##__suffix = {      \
        .common = {                                             \
            .port_pin_mask = GPIO_PORT_PIN_MASK_FROM_NGPIOS(16U),   \
        },                                                      \
        .base   = (void*)__base_addr,                           \
        .port   = __port,                                       \
        .pclken = {                                             \
            .bus = __bus,                                       \
            .enr = __cenr                                       \
        }                                                       \
    };                                                          \
    static struct gpio_stm32_data gpio_stm32_data_##__suffix;   \
    PM_DEVICE_DT_DEFINE(__node, gpio_stm32_pm_action);          \
    DEVICE_DT_DEFINE(__node,                                    \
                     gpio_stm32_init,                           \
                     PM_DEVICE_DT_GET(__node),                  \
                     &gpio_stm32_data_##__suffix,               \
                     &gpio_stm32_cfg_##__suffix,                \
                     PRE_KERNEL_1,                              \
                     CONFIG_GPIO_INIT_PRIORITY,                 \
                     &gpio_stm32_driver)

#define GPIO_DEVICE_INIT_STM32(__suffix, __SUFFIX)              \
    GPIO_DEVICE_INIT(DT_NODELABEL(gpio##__suffix),              \
                     __suffix,                                  \
                     DT_REG_ADDR(DT_NODELABEL(gpio##__suffix)), \
                     STM32_PORT##__SUFFIX,                      \
                     DT_CLOCKS_CELL(DT_NODELABEL(gpio##__suffix), bits),    \
                     DT_CLOCKS_CELL(DT_NODELABEL(gpio##__suffix), bus))

#define GPIO_DEVICE_INIT_STM32_IF_OKAY(__suffix, __SUFFIX)      \
    COND_CODE_1(DT_NODE_HAS_STATUS_OKAY(DT_NODELABEL(gpio##__suffix)), \
                (GPIO_DEVICE_INIT_STM32(__suffix, __SUFFIX)),  \
                ())

GPIO_DEVICE_INIT_STM32_IF_OKAY(a, A);
GPIO_DEVICE_INIT_STM32_IF_OKAY(b, B);
GPIO_DEVICE_INIT_STM32_IF_OKAY(c, C);
GPIO_DEVICE_INIT_STM32_IF_OKAY(d, D);
GPIO_DEVICE_INIT_STM32_IF_OKAY(e, E);
GPIO_DEVICE_INIT_STM32_IF_OKAY(f, F);
GPIO_DEVICE_INIT_STM32_IF_OKAY(g, G);
GPIO_DEVICE_INIT_STM32_IF_OKAY(h, H);
GPIO_DEVICE_INIT_STM32_IF_OKAY(i, I);
GPIO_DEVICE_INIT_STM32_IF_OKAY(j, J);
GPIO_DEVICE_INIT_STM32_IF_OKAY(k, K);

GPIO_DEVICE_INIT_STM32_IF_OKAY(m, M);
GPIO_DEVICE_INIT_STM32_IF_OKAY(n, N);
GPIO_DEVICE_INIT_STM32_IF_OKAY(o, O);
GPIO_DEVICE_INIT_STM32_IF_OKAY(p, P);
GPIO_DEVICE_INIT_STM32_IF_OKAY(q, Q);


#if (__GTEST == 1U)                         /* #CUSTOM@NDRS */
#include "mcu_reg_stub.h"

void zephyr_gtest_gpio_stm32(void) {
    gpio_stm32_cfg_a.base = (uint32_t*)ut_mcu_gpio_a_ptr;
    gpio_stm32_cfg_b.base = (uint32_t*)ut_mcu_gpio_b_ptr;
    gpio_stm32_cfg_c.base = (uint32_t*)ut_mcu_gpio_c_ptr;
    gpio_stm32_cfg_d.base = (uint32_t*)ut_mcu_gpio_d_ptr;
    gpio_stm32_cfg_e.base = (uint32_t*)ut_mcu_gpio_e_ptr;
    gpio_stm32_cfg_f.base = (uint32_t*)ut_mcu_gpio_f_ptr;

    #if DT_NODE_HAS_STATUS_OKAY(DT_NODELABEL(gpiog))
    gpio_stm32_cfg_g.base = (uint32_t*)ut_mcu_gpio_g_ptr;
    #endif
}

#endif<|MERGE_RESOLUTION|>--- conflicted
+++ resolved
@@ -48,7 +48,6 @@
 /**
  * @brief Common gpio flags to custom flags
  */
-<<<<<<< HEAD
 static int gpio_stm32_flags_to_conf(gpio_flags_t flags, uint32_t* pincfg) {
     uint32_t tmp;
 
@@ -95,71 +94,29 @@
         tmp = STM32_PINCFG_MODE_ANALOG;
     }
 
+    #if !defined(CONFIG_SOC_SERIES_STM32F1X)
+    switch (flags & (STM32_GPIO_SPEED_MASK << STM32_GPIO_SPEED_SHIFT)) {
+        case STM32_GPIO_VERY_HIGH_SPEED :
+            tmp |= STM32_OSPEEDR_VERY_HIGH_SPEED;
+            break;
+
+        case STM32_GPIO_HIGH_SPEED :
+            tmp |= STM32_OSPEEDR_HIGH_SPEED;
+            break;
+
+        case STM32_GPIO_MEDIUM_SPEED :
+            tmp |= STM32_OSPEEDR_MEDIUM_SPEED;
+            break;
+
+        default :
+            tmp |= STM32_OSPEEDR_LOW_SPEED;
+            break;
+    }
+    #endif /* !CONFIG_SOC_SERIES_STM32F1X */
+
     *pincfg = tmp;
 
     return (0);
-=======
-static int gpio_stm32_flags_to_conf(gpio_flags_t flags, uint32_t *pincfg)
-{
-
-	if ((flags & GPIO_OUTPUT) != 0) {
-		/* Output only or Output/Input */
-
-		*pincfg = STM32_PINCFG_MODE_OUTPUT;
-
-		if ((flags & GPIO_SINGLE_ENDED) != 0) {
-			if (flags & GPIO_LINE_OPEN_DRAIN) {
-				*pincfg |= STM32_PINCFG_OPEN_DRAIN;
-			} else  {
-				/* Output can't be open source */
-				return -ENOTSUP;
-			}
-		} else {
-			*pincfg |= STM32_PINCFG_PUSH_PULL;
-		}
-
-		if ((flags & GPIO_PULL_UP) != 0) {
-			*pincfg |= STM32_PINCFG_PULL_UP;
-		} else if ((flags & GPIO_PULL_DOWN) != 0) {
-			*pincfg |= STM32_PINCFG_PULL_DOWN;
-		}
-
-	} else if  ((flags & GPIO_INPUT) != 0) {
-		/* Input */
-
-		*pincfg = STM32_PINCFG_MODE_INPUT;
-
-		if ((flags & GPIO_PULL_UP) != 0) {
-			*pincfg |= STM32_PINCFG_PULL_UP;
-		} else if ((flags & GPIO_PULL_DOWN) != 0) {
-			*pincfg |= STM32_PINCFG_PULL_DOWN;
-		} else {
-			*pincfg |= STM32_PINCFG_FLOATING;
-		}
-	} else {
-		/* Deactivated: Analog */
-		*pincfg = STM32_PINCFG_MODE_ANALOG;
-	}
-
-#if !defined(CONFIG_SOC_SERIES_STM32F1X)
-	switch (flags & (STM32_GPIO_SPEED_MASK << STM32_GPIO_SPEED_SHIFT)) {
-	case STM32_GPIO_VERY_HIGH_SPEED:
-		*pincfg |= STM32_OSPEEDR_VERY_HIGH_SPEED;
-		break;
-	case STM32_GPIO_HIGH_SPEED:
-		*pincfg |= STM32_OSPEEDR_HIGH_SPEED;
-		break;
-	case STM32_GPIO_MEDIUM_SPEED:
-		*pincfg |= STM32_OSPEEDR_MEDIUM_SPEED;
-		break;
-	default:
-		*pincfg |= STM32_OSPEEDR_LOW_SPEED;
-		break;
-	}
-#endif /* !CONFIG_SOC_SERIES_STM32F1X */
-
-	return 0;
->>>>>>> 7cef0e36
 }
 
 #if defined(CONFIG_GPIO_GET_CONFIG) && !defined(CONFIG_SOC_SERIES_STM32F1X)
