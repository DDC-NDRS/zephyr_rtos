/*
 * Copyright (c) 2016 Open-RnD Sp. z o.o.
 *
 * SPDX-License-Identifier: Apache-2.0
 */

#define DT_DRV_COMPAT st_stm32_gpio

#include <errno.h>

#include <zephyr/kernel.h>
#include <zephyr/device.h>
#include <soc.h>
#include <stm32_ll_bus.h>
#include <stm32_ll_exti.h>
#include <stm32_ll_gpio.h>
#include <stm32_ll_pwr.h>
#include <zephyr/drivers/gpio.h>
#include <zephyr/drivers/clock_control/stm32_clock_control.h>
#include <zephyr/sys/util.h>
#include <zephyr/drivers/interrupt_controller/gpio_intc_stm32.h>
#include <zephyr/pm/device.h>
#include <zephyr/pm/device_runtime.h>
#include <zephyr/drivers/misc/stm32_wkup_pins/stm32_wkup_pins.h>
#include <zephyr/dt-bindings/gpio/stm32-gpio.h>

#include "stm32_hsem.h"
#include "gpio_stm32.h"
#include <zephyr/drivers/gpio/gpio_utils.h>

#include <zephyr/logging/log.h>

LOG_MODULE_REGISTER(stm32, CONFIG_GPIO_LOG_LEVEL);

/**
 * @brief Common GPIO driver for STM32 MCUs.
 */

/**
 * @brief EXTI interrupt callback
 */
static void gpio_stm32_isr(gpio_port_pins_t pin, void* arg) {
    struct gpio_stm32_data* data = arg;

    gpio_fire_callbacks(&data->cb, data->dev, pin);
}

/**
 * @brief Common gpio flags to custom flags
 */
static int gpio_stm32_flags_to_conf(gpio_flags_t flags, uint32_t* pincfg) {
    uint32_t tmp;

    if ((flags & GPIO_OUTPUT) != 0) {
        /* Output only or Output/Input */
        tmp = STM32_PINCFG_MODE_OUTPUT;

        if ((flags & GPIO_SINGLE_ENDED) != 0) {
            if (flags & GPIO_LINE_OPEN_DRAIN) {
                tmp |= STM32_PINCFG_OPEN_DRAIN;
            }
            else {
                /* Output can't be open source */
                return (-ENOTSUP);
            }
        }
        else {
            tmp |= STM32_PINCFG_PUSH_PULL;
        }

        if ((flags & GPIO_PULL_UP) != 0) {
            tmp |= STM32_PINCFG_PULL_UP;
        }
        else if ((flags & GPIO_PULL_DOWN) != 0) {
            tmp |= STM32_PINCFG_PULL_DOWN;
        }
    }
    else if ((flags & GPIO_INPUT) != 0) {
        /* Input */
        tmp = STM32_PINCFG_MODE_INPUT;

        if ((flags & GPIO_PULL_UP) != 0) {
            tmp |= STM32_PINCFG_PULL_UP;
        }
        else if ((flags & GPIO_PULL_DOWN) != 0) {
            tmp |= STM32_PINCFG_PULL_DOWN;
        }
        else {
            tmp |= STM32_PINCFG_FLOATING;
        }
    }
    else {
        /* Deactivated: Analog */
        tmp = STM32_PINCFG_MODE_ANALOG;
    }

    #if !defined(CONFIG_SOC_SERIES_STM32F1X)
    switch (flags & (STM32_GPIO_SPEED_MASK << STM32_GPIO_SPEED_SHIFT)) {
        case STM32_GPIO_VERY_HIGH_SPEED :
            tmp |= STM32_OSPEEDR_VERY_HIGH_SPEED;
            break;

        case STM32_GPIO_HIGH_SPEED :
            tmp |= STM32_OSPEEDR_HIGH_SPEED;
            break;

        case STM32_GPIO_MEDIUM_SPEED :
            tmp |= STM32_OSPEEDR_MEDIUM_SPEED;
            break;

        default :
            tmp |= STM32_OSPEEDR_LOW_SPEED;
            break;
    }
    #endif /* !CONFIG_SOC_SERIES_STM32F1X */

    *pincfg = tmp;

    return (0);
}

#if defined(CONFIG_GPIO_GET_CONFIG) && !defined(CONFIG_SOC_SERIES_STM32F1X)
/**
 * @brief Custom stm32 flags to zephyr
 */
static int gpio_stm32_pincfg_to_flags(struct gpio_stm32_pin pin_cfg,
                                      gpio_flags_t* out_flags) {
    gpio_flags_t flags = 0;

    if (pin_cfg.mode == LL_GPIO_MODE_OUTPUT) {
        flags |= GPIO_OUTPUT;
        if (pin_cfg.type == LL_GPIO_OUTPUT_OPENDRAIN) {
            flags |= GPIO_OPEN_DRAIN;
        }
    }
    else if (pin_cfg.mode == LL_GPIO_MODE_INPUT) {
        flags |= GPIO_INPUT;
    #ifdef CONFIG_SOC_SERIES_STM32F1X
    }
    else if (pin_cfg.mode == LL_GPIO_MODE_FLOATING) {
        flags |= GPIO_INPUT;
    #endif
    }
    else {
        flags |= GPIO_DISCONNECTED;
    }

    if (pin_cfg.pupd == LL_GPIO_PULL_UP) {
        flags |= GPIO_PULL_UP;
    }
    else if (pin_cfg.pupd == LL_GPIO_PULL_DOWN) {
        flags |= GPIO_PULL_DOWN;
    }

    if (pin_cfg.out_state != 0) {
        flags |= GPIO_OUTPUT_HIGH;
    }
    else {
        flags |= GPIO_OUTPUT_LOW;
    }

    *out_flags = flags;

    return (0);
}
#endif /* CONFIG_GPIO_GET_CONFIG */

/**
 * @brief Translate pin to pinval that the LL library needs
 */
static inline uint32_t stm32_pinval_get(gpio_pin_t pin) {
    uint32_t pinval;

    #ifdef CONFIG_SOC_SERIES_STM32F1X
    pinval = (1 << pin) << GPIO_PIN_MASK_POS;
    if (pin < 8) {
        pinval |= 1 << pin;
    }
    else {
        pinval |= (1 << (pin % 8)) | 0x04000000;
    }
    #else
    pinval = 1 << pin;
    #endif

    return (pinval);
}

static inline void ll_gpio_set_pin_pull(GPIO_TypeDef* GPIOx, uint32_t Pin, uint32_t Pull) {
    #if defined(CONFIG_SOC_SERIES_STM32WB0X)
    /* On STM32WB0, the PWRC PU/PD control registers should be used instead
     * of the GPIO controller registers, so we cannot use LL_GPIO_SetPinPull.
     */
    const uint32_t gpio = (GPIOx == GPIOA) ? LL_PWR_GPIO_A : LL_PWR_GPIO_B;

    if (Pull == LL_GPIO_PULL_UP) {
        LL_PWR_EnableGPIOPullUp(gpio, Pin);
        LL_PWR_DisableGPIOPullDown(gpio, Pin);
    }
    else if (Pull == LL_GPIO_PULL_DOWN) {
        LL_PWR_EnableGPIOPullDown(gpio, Pin);
        LL_PWR_DisableGPIOPullUp(gpio, Pin);
    }
    else if (Pull == LL_GPIO_PULL_NO) {
        LL_PWR_DisableGPIOPullUp(gpio, Pin);
        LL_PWR_DisableGPIOPullDown(gpio, Pin);
    }
    #else
    LL_GPIO_SetPinPull(GPIOx, Pin, Pull);
    #endif /* CONFIG_SOC_SERIES_STM32WB0X */
}

__maybe_unused static inline uint32_t ll_gpio_get_pin_pull(GPIO_TypeDef* GPIOx, uint32_t Pin) {
    #if defined(CONFIG_SOC_SERIES_STM32WB0X)
    /* On STM32WB0, the PWRC PU/PD control registers should be used instead
     * of the GPIO controller registers, so we cannot use LL_GPIO_GetPinPull.
     */
    const uint32_t gpio = (GPIOx == GPIOA) ? LL_PWR_GPIO_A : LL_PWR_GPIO_B;

    if (LL_PWR_IsEnabledGPIOPullDown(gpio, Pin)) {
        return (LL_GPIO_PULL_DOWN);
    }
    else if (LL_PWR_IsEnabledGPIOPullUp(gpio, Pin)) {
        return (LL_GPIO_PULL_UP);
    }
    else {
        return (LL_GPIO_PULL_NO);
    }
    #else
    return LL_GPIO_GetPinPull(GPIOx, Pin);
    #endif /* CONFIG_SOC_SERIES_STM32WB0X */
}

static inline void gpio_stm32_disable_pin_irqs(uint32_t port, gpio_pin_t pin) {
    #if defined(CONFIG_EXTI_STM32)
    if (port != stm32_exti_get_line_src_port(pin)) {
        /* EXTI line not owned by this port - do nothing */
        return;
    }
    #endif
    stm32_gpio_irq_line_t irq_line = stm32_gpio_intc_get_pin_irq_line(port, pin);

    stm32_gpio_intc_disable_line(irq_line);
    stm32_gpio_intc_remove_irq_callback(irq_line);
    stm32_gpio_intc_select_line_trigger(irq_line, STM32_GPIO_IRQ_TRIG_NONE);
}

/**
 * @brief Configure the hardware.
 */
static void gpio_stm32_configure_raw(const struct device* dev, gpio_pin_t pin,
                                     uint32_t conf, uint32_t func) {
    const struct gpio_stm32_config* cfg = dev->config;
    GPIO_TypeDef* gpio = (GPIO_TypeDef *)cfg->base;

    uint32_t pin_ll = stm32_pinval_get(pin);

    #ifdef CONFIG_SOC_SERIES_STM32F1X
    ARG_UNUSED(func);

    uint32_t temp = conf & (STM32_MODE_INOUT_MASK << STM32_MODE_INOUT_SHIFT);

    if (temp == STM32_MODE_INPUT) {
        temp = conf & (STM32_CNF_IN_MASK << STM32_CNF_IN_SHIFT);

        if (temp == STM32_CNF_IN_ANALOG) {
            LL_GPIO_SetPinMode(gpio, pin_ll, LL_GPIO_MODE_ANALOG);
        }
        else if (temp == STM32_CNF_IN_FLOAT) {
            LL_GPIO_SetPinMode(gpio, pin_ll, LL_GPIO_MODE_FLOATING);
        }
        else {
            temp = conf & (STM32_PUPD_MASK << STM32_PUPD_SHIFT);

            if (temp == STM32_PUPD_PULL_UP) {
                LL_GPIO_SetPinPull(gpio, pin_ll,
                                   LL_GPIO_PULL_UP);
            }
            else {
                LL_GPIO_SetPinPull(gpio, pin_ll,
                                   LL_GPIO_PULL_DOWN);
            }

            LL_GPIO_SetPinMode(gpio, pin_ll, LL_GPIO_MODE_INPUT);
        }
    }
    else {
        temp = conf & (STM32_CNF_OUT_1_MASK << STM32_CNF_OUT_1_SHIFT);

        if (temp == STM32_CNF_GP_OUTPUT) {
            LL_GPIO_SetPinMode(gpio, pin_ll, LL_GPIO_MODE_OUTPUT);
        }
        else {
            LL_GPIO_SetPinMode(gpio, pin_ll,
                               LL_GPIO_MODE_ALTERNATE);
        }

        temp = conf & (STM32_CNF_OUT_0_MASK << STM32_CNF_OUT_0_SHIFT);

        if (temp == STM32_CNF_PUSH_PULL) {
            LL_GPIO_SetPinOutputType(gpio, pin_ll,
                                     LL_GPIO_OUTPUT_PUSHPULL);
        }
        else {
            LL_GPIO_SetPinOutputType(gpio, pin_ll,
                                     LL_GPIO_OUTPUT_OPENDRAIN);
        }

        temp = conf & (STM32_MODE_OSPEED_MASK << STM32_MODE_OSPEED_SHIFT);

        if (temp == STM32_MODE_OUTPUT_MAX_2) {
            LL_GPIO_SetPinSpeed(gpio, pin_ll,
                                LL_GPIO_SPEED_FREQ_LOW);
        }
        else if (temp == STM32_MODE_OUTPUT_MAX_10) {
            LL_GPIO_SetPinSpeed(gpio, pin_ll,
                                LL_GPIO_SPEED_FREQ_MEDIUM);
        }
        else {
            LL_GPIO_SetPinSpeed(gpio, pin_ll,
                                LL_GPIO_SPEED_FREQ_HIGH);
        }
    }
    #else
    uint32_t mode;
    uint32_t otype;
    uint32_t ospeed;
    uint32_t pupd;

    mode   = conf & (STM32_MODER_MASK   << STM32_MODER_SHIFT);
    otype  = conf & (STM32_OTYPER_MASK  << STM32_OTYPER_SHIFT);
    ospeed = conf & (STM32_OSPEEDR_MASK << STM32_OSPEEDR_SHIFT);
    pupd   = conf & (STM32_PUPDR_MASK   << STM32_PUPDR_SHIFT);

    z_stm32_hsem_lock(CFG_HW_GPIO_SEMID, HSEM_LOCK_DEFAULT_RETRY);

    #if defined(CONFIG_SOC_SERIES_STM32L4X) && defined(GPIO_ASCR_ASC0)
    /*
     * For STM32L47xx/48xx, register ASCR should be configured to connect
     * analog switch of gpio lines to the ADC.
     */
    if (mode == STM32_MODER_ANALOG_MODE) {
        LL_GPIO_EnablePinAnalogControl(gpio, pin_ll);
    }
    #endif

    LL_GPIO_SetPinOutputType(gpio, pin_ll, otype >> STM32_OTYPER_SHIFT);

    LL_GPIO_SetPinSpeed(gpio, pin_ll, ospeed >> STM32_OSPEEDR_SHIFT);

    ll_gpio_set_pin_pull(gpio, pin_ll, pupd >> STM32_PUPDR_SHIFT);

    if (mode == STM32_MODER_ALT_MODE) {
        if (pin < 8) {
            LL_GPIO_SetAFPin_0_7(gpio, pin_ll, func);
        }
        else {
            LL_GPIO_SetAFPin_8_15(gpio, pin_ll, func);
        }
    }

    LL_GPIO_SetPinMode(gpio, pin_ll, mode >> STM32_MODER_SHIFT);

    z_stm32_hsem_unlock(CFG_HW_GPIO_SEMID);
    #endif /* CONFIG_SOC_SERIES_STM32F1X */
}

/**
 * @brief GPIO port clock handling
 */
static int gpio_stm32_clock_request(const struct device* dev, bool on) {
    const struct gpio_stm32_config* cfg = dev->config;
    int ret;

    __ASSERT_NO_MSG(dev != NULL);

    /* enable clock for subsystem */
    const struct device* const clk = DEVICE_DT_GET(STM32_CLOCK_CONTROL_NODE);

    if (on) {
        ret = clock_control_on(clk,
                               (clock_control_subsys_t)&cfg->pclken);
    }
    else {
        ret = clock_control_off(clk,
                                (clock_control_subsys_t)&cfg->pclken);
    }

    return (ret);
}

static int gpio_stm32_port_get_raw(const struct device* dev, uint32_t* value) {
    const struct gpio_stm32_config* cfg  = dev->config;
    GPIO_TypeDef* gpio = cfg->base;

    *value = LL_GPIO_ReadInputPort(gpio);

    return (0);
}

static int gpio_stm32_port_set_masked_raw(const struct device* dev,
                                          gpio_port_pins_t mask,
                                          gpio_port_value_t value) {
    const struct gpio_stm32_config* cfg  = dev->config;
    GPIO_TypeDef* gpio = cfg->base;
    uint32_t port_value;

    z_stm32_hsem_lock(CFG_HW_GPIO_SEMID, HSEM_LOCK_DEFAULT_RETRY);

    port_value = LL_GPIO_ReadOutputPort(gpio);
    LL_GPIO_WriteOutputPort(gpio, (port_value & ~mask) | (mask & value));

    z_stm32_hsem_unlock(CFG_HW_GPIO_SEMID);

    return (0);
}

static int gpio_stm32_port_set_bits_raw(const struct device* dev,
                                        gpio_port_pins_t pins) {
    const struct gpio_stm32_config* cfg  = dev->config;
    GPIO_TypeDef* gpio = cfg->base;

    /*
     * On F1 series, using LL API requires a costly pin mask translation.
     * Skip it and use CMSIS API directly. Valid also on other series.
     */
    WRITE_REG(gpio->BSRR, pins);

    return (0);
}

static int gpio_stm32_port_clear_bits_raw(const struct device* dev,
                                          gpio_port_pins_t pins) {
    const struct gpio_stm32_config* cfg  = dev->config;
    GPIO_TypeDef* gpio = cfg->base;

    #ifdef CONFIG_SOC_SERIES_STM32F1X
    /*
     * On F1 series, using LL API requires a costly pin mask translation.
     * Skip it and use CMSIS API directly.
     */
    WRITE_REG(gpio->BRR, pins);
    #else
    /* On other series, LL abstraction is needed  */
    LL_GPIO_ResetOutputPin(gpio, pins);
    #endif

    return (0);
}

static int gpio_stm32_port_toggle_bits(const struct device* dev,
                                       gpio_port_pins_t pins) {
    const struct gpio_stm32_config* cfg  = dev->config;
    GPIO_TypeDef* gpio = cfg->base;

    /*
     * On F1 series, using LL API requires a costly pin mask translation.
     * Skip it and use CMSIS API directly. Valid also on other series.
     */
    z_stm32_hsem_lock(CFG_HW_GPIO_SEMID, HSEM_LOCK_DEFAULT_RETRY);
    WRITE_REG(gpio->ODR, READ_REG(gpio->ODR) ^ pins);
    z_stm32_hsem_unlock(CFG_HW_GPIO_SEMID);

    return (0);
}

#ifdef CONFIG_SOC_SERIES_STM32F1X
#define IS_GPIO_OUT GPIO_OUT
#else
#define IS_GPIO_OUT STM32_GPIO
#endif

int gpio_stm32_configure(const struct device* dev, gpio_pin_t pin, uint32_t conf, uint32_t func) {
    int ret;

    ret = pm_device_runtime_get(dev);
    if (ret < 0) {
        return (ret);
    }

    gpio_stm32_configure_raw(dev, pin, conf, func);

    if (func == IS_GPIO_OUT) {
        uint32_t gpio_out = conf & (STM32_ODR_MASK << STM32_ODR_SHIFT);

        if (gpio_out == STM32_ODR_1) {
            gpio_stm32_port_set_bits_raw(dev, BIT(pin));
        }
        else if (gpio_out == STM32_ODR_0) {
            gpio_stm32_port_clear_bits_raw(dev, BIT(pin));
        }
    }

    return (pm_device_runtime_put(dev));
}

/**
 * @brief Configure pin or port
 */
static int gpio_stm32_config(const struct device* dev,
                             gpio_pin_t pin, gpio_flags_t flags) {
    int err;
    uint32_t pincfg;
    struct gpio_stm32_data* data = dev->data;

    /* figure out if we can map the requested GPIO
     * configuration
     */
    err = gpio_stm32_flags_to_conf(flags, &pincfg);
    if (err != 0) {
        return (err);
    }

    /* Enable device clock before configuration (requires bank writes) */
    if ((((flags & GPIO_OUTPUT) != 0) || ((flags & GPIO_INPUT) != 0)) &&
        !(data->pin_has_clock_enabled & BIT(pin))) {
        err = pm_device_runtime_get(dev);
        if (err < 0) {
            return (err);
        }
        data->pin_has_clock_enabled |= BIT(pin);
    }

    if ((flags & GPIO_OUTPUT) != 0) {
        if ((flags & GPIO_OUTPUT_INIT_HIGH) != 0) {
            gpio_stm32_port_set_bits_raw(dev, BIT(pin));
        }
        else if ((flags & GPIO_OUTPUT_INIT_LOW) != 0) {
            gpio_stm32_port_clear_bits_raw(dev, BIT(pin));
        }
    }

    gpio_stm32_configure_raw(dev, pin, pincfg, 0);

    #ifdef CONFIG_STM32_WKUP_PINS
    if (flags & STM32_GPIO_WKUP) {
        #ifdef CONFIG_POWEROFF
        struct gpio_dt_spec gpio_dt_cfg = {
            .port = dev,
            .pin = pin,
            .dt_flags = (gpio_dt_flags_t)flags,
        };

        if (stm32_pwr_wkup_pin_cfg_gpio((const struct gpio_dt_spec *)&gpio_dt_cfg)) {
            LOG_ERR("Could not configure GPIO %s pin %d as a wake-up source",
                    gpio_dt_cfg.port->name, gpio_dt_cfg.pin);
        }
        #else
        LOG_DBG("STM32_GPIO_WKUP flag has no effect when CONFIG_POWEROFF=n");
        #endif /* CONFIG_POWEROFF */
    }
    #endif /* CONFIG_STM32_WKUP_PINS */

    /* Decrement GPIO usage count only if pin is now disconnected after being connected */
    if (((flags & GPIO_OUTPUT) == 0) && ((flags & GPIO_INPUT) == 0) &&
        (data->pin_has_clock_enabled & BIT(pin))) {
        err = pm_device_runtime_put(dev);
        if (err < 0) {
            return (err);
        }
        data->pin_has_clock_enabled &= ~BIT(pin);
    }

    return (0);
}

#if (defined(CONFIG_GPIO_GET_CONFIG) && !defined(CONFIG_SOC_SERIES_STM32F1X))
/**
 * @brief Get configuration of pin
 */
static int gpio_stm32_get_config(const struct device* dev,
                                 gpio_pin_t pin, gpio_flags_t* flags) {
    const struct gpio_stm32_config* cfg = dev->config;
    GPIO_TypeDef* gpio = (GPIO_TypeDef *)cfg->base;
    struct gpio_stm32_pin pin_config;
    uint32_t pin_ll;
    int err;

    err = pm_device_runtime_get(dev);
    if (err < 0) {
        return (err);
    }

    pin_ll               = stm32_pinval_get(pin);
    pin_config.type      = LL_GPIO_GetPinOutputType(gpio, pin_ll);
    pin_config.pupd      = ll_gpio_get_pin_pull(gpio, pin_ll);
    pin_config.mode      = LL_GPIO_GetPinMode(gpio, pin_ll);
    pin_config.out_state = LL_GPIO_IsOutputPinSet(gpio, pin_ll);

    gpio_stm32_pincfg_to_flags(pin_config, flags);

    return (pm_device_runtime_put(dev));
}
#endif /* CONFIG_GPIO_GET_CONFIG */

static int gpio_stm32_pin_interrupt_configure(const struct device* dev,
                                              gpio_pin_t pin,
                                              enum gpio_int_mode mode,
                                              enum gpio_int_trig trig) {
    const struct gpio_stm32_config* cfg = dev->config;
    struct gpio_stm32_data* data = dev->data;
    const stm32_gpio_irq_line_t irq_line = stm32_gpio_intc_get_pin_irq_line(cfg->port, pin);
    uint32_t irq_trigger = 0;
    int err = 0;

    #ifdef CONFIG_GPIO_ENABLE_DISABLE_INTERRUPT
    if (mode == GPIO_INT_MODE_DISABLE_ONLY) {
        stm32_gpio_intc_disable_line(irq_line);
        goto exit;
    }
    else if (mode == GPIO_INT_MODE_ENABLE_ONLY) {
        stm32_gpio_intc_enable_line(irq_line);
        goto exit;
    }
    #endif /* CONFIG_GPIO_ENABLE_DISABLE_INTERRUPT */

    if (mode == GPIO_INT_MODE_DISABLED) {
        gpio_stm32_disable_pin_irqs(cfg->port, pin);
        goto exit;
    }

    if (mode == GPIO_INT_MODE_LEVEL) {
        /* Level-sensitive interrupts are only supported on STM32WB0. */
        if (!IS_ENABLED(CONFIG_SOC_SERIES_STM32WB0X)) {
            err = -ENOTSUP;
            goto exit;
        }
        else {
            switch (trig) {
                case GPIO_INT_TRIG_LOW :
                    irq_trigger = STM32_GPIO_IRQ_TRIG_LOW_LEVEL;
                    break;

                case GPIO_INT_TRIG_HIGH :
                    irq_trigger = STM32_GPIO_IRQ_TRIG_HIGH_LEVEL;
                    break;

                default :
                    err = -EINVAL;
                    goto exit;
            }
        }
    }
    else {
        switch (trig) {
            case GPIO_INT_TRIG_LOW :
                irq_trigger = STM32_GPIO_IRQ_TRIG_FALLING;
                break;

            case GPIO_INT_TRIG_HIGH :
                irq_trigger = STM32_GPIO_IRQ_TRIG_RISING;
                break;

            case GPIO_INT_TRIG_BOTH :
                irq_trigger = STM32_GPIO_IRQ_TRIG_BOTH;
                break;

            default :
                err = -EINVAL;
                goto exit;
        }
    }

    if (stm32_gpio_intc_set_irq_callback(irq_line, gpio_stm32_isr, data) != 0) {
        err = -EBUSY;
        goto exit;
    }

    #if defined(CONFIG_EXTI_STM32)
    stm32_exti_set_line_src_port(pin, cfg->port);
    #endif

    stm32_gpio_intc_select_line_trigger(irq_line, irq_trigger);

    stm32_gpio_intc_enable_line(irq_line);

exit :
    return (err);
}

static int gpio_stm32_manage_callback(const struct device* dev,
                                      struct gpio_callback* callback,
                                      bool set) {
    struct gpio_stm32_data* data = dev->data;

    return (gpio_manage_callback(&data->cb, callback, set));
}

static DEVICE_API(gpio, gpio_stm32_driver) = {
    .pin_configure  = gpio_stm32_config,
    #if defined(CONFIG_GPIO_GET_CONFIG) && !defined(CONFIG_SOC_SERIES_STM32F1X)
    .pin_get_config = gpio_stm32_get_config,
    #endif /* CONFIG_GPIO_GET_CONFIG */
    .port_get_raw            = gpio_stm32_port_get_raw,
    .port_set_masked_raw     = gpio_stm32_port_set_masked_raw,
    .port_set_bits_raw       = gpio_stm32_port_set_bits_raw,
    .port_clear_bits_raw     = gpio_stm32_port_clear_bits_raw,
    .port_toggle_bits        = gpio_stm32_port_toggle_bits,
    .pin_interrupt_configure = gpio_stm32_pin_interrupt_configure,
    .manage_callback         = gpio_stm32_manage_callback,
};

static int gpio_stm32_pm_action(const struct device* dev,
                                enum pm_device_action action) {
    switch (action) {
        case PM_DEVICE_ACTION_RESUME :
            return (gpio_stm32_clock_request(dev, true));

        case PM_DEVICE_ACTION_SUSPEND :
            return (gpio_stm32_clock_request(dev, false));

        case PM_DEVICE_ACTION_TURN_OFF :
        case PM_DEVICE_ACTION_TURN_ON :
            break;

        default :
            return (-ENOTSUP);
    }

    return (0);
}

/**
 * @brief Initialize GPIO port
 *
 * Perform basic initialization of a GPIO port. The code will
 * enable the clock for corresponding peripheral.
 *
 * @param dev GPIO device struct
 *
 * @return 0
 */
<<<<<<< HEAD
static int gpio_stm32_init(const struct device* dev) {
    struct gpio_stm32_data* data = dev->data;
    int ret;

    data->dev = dev;

    if (!device_is_ready(DEVICE_DT_GET(STM32_CLOCK_CONTROL_NODE))) {
        return (-ENODEV);
    }

    #if (defined(PWR_CR2_IOSV) || defined(PWR_SVMCR_IO2SV)) && \
    DT_NODE_HAS_STATUS_OKAY(DT_NODELABEL(gpiog))
    z_stm32_hsem_lock(CFG_HW_RCC_SEMID, HSEM_LOCK_DEFAULT_RETRY);
    /* Port G[15:2] requires external power supply */
    /* Cf: L4/L5 RM, Chapter "Independent I/O supply rail" */
    LL_PWR_EnableVddIO2();
    z_stm32_hsem_unlock(CFG_HW_RCC_SEMID);
    #endif

    ret = pm_device_driver_init(dev, gpio_stm32_pm_action);
=======
static int gpio_stm32_init(const struct device *dev)
{
	struct gpio_stm32_data *data = dev->data;

	data->dev = dev;

	if (!device_is_ready(DEVICE_DT_GET(STM32_CLOCK_CONTROL_NODE))) {
		return -ENODEV;
	}

#if (defined(PWR_CR2_IOSV) || defined(PWR_SVMCR_IO2SV)) && \
	DT_NODE_HAS_STATUS_OKAY(DT_NODELABEL(gpiog))
	z_stm32_hsem_lock(CFG_HW_RCC_SEMID, HSEM_LOCK_DEFAULT_RETRY);
	/* Port G[15:2] requires external power supply */
	/* Cf: L4/L5/U3 RM, Chapter "Independent I/O supply rail" */
#ifdef CONFIG_SOC_SERIES_STM32U3X
	LL_PWR_EnableVDDIO2();
#else
	LL_PWR_EnableVddIO2();
#endif
	z_stm32_hsem_unlock(CFG_HW_RCC_SEMID);
#endif
>>>>>>> 7a663fbf

    return (ret);
}

#define GPIO_DEVICE_INIT(__node, __suffix, __base_addr, __port, __cenr, __bus)  \
    static struct gpio_stm32_config DT_CONST gpio_stm32_cfg_##__suffix = {      \
        .common = {                                             \
            .port_pin_mask = GPIO_PORT_PIN_MASK_FROM_NGPIOS(16U),   \
        },                                                      \
        .base   = (void*)__base_addr,                           \
        .port   = __port,                                       \
        .pclken = {                                             \
            .bus = __bus,                                       \
            .enr = __cenr                                       \
        }                                                       \
    };                                                          \
    static struct gpio_stm32_data gpio_stm32_data_##__suffix;   \
    PM_DEVICE_DT_DEFINE(__node, gpio_stm32_pm_action);          \
    DEVICE_DT_DEFINE(__node,                                    \
                     gpio_stm32_init,                           \
                     PM_DEVICE_DT_GET(__node),                  \
                     &gpio_stm32_data_##__suffix,               \
                     &gpio_stm32_cfg_##__suffix,                \
                     PRE_KERNEL_1,                              \
                     CONFIG_GPIO_INIT_PRIORITY,                 \
                     &gpio_stm32_driver)

#define GPIO_DEVICE_INIT_STM32(__suffix, __SUFFIX)              \
    GPIO_DEVICE_INIT(DT_NODELABEL(gpio##__suffix),              \
                     __suffix,                                  \
                     DT_REG_ADDR(DT_NODELABEL(gpio##__suffix)), \
                     STM32_PORT##__SUFFIX,                      \
                     DT_CLOCKS_CELL(DT_NODELABEL(gpio##__suffix), bits),    \
                     DT_CLOCKS_CELL(DT_NODELABEL(gpio##__suffix), bus))

#define GPIO_DEVICE_INIT_STM32_IF_OKAY(__suffix, __SUFFIX)      \
    COND_CODE_1(DT_NODE_HAS_STATUS_OKAY(DT_NODELABEL(gpio##__suffix)), \
                (GPIO_DEVICE_INIT_STM32(__suffix, __SUFFIX)),  \
                ())

GPIO_DEVICE_INIT_STM32_IF_OKAY(a, A);
GPIO_DEVICE_INIT_STM32_IF_OKAY(b, B);
GPIO_DEVICE_INIT_STM32_IF_OKAY(c, C);
GPIO_DEVICE_INIT_STM32_IF_OKAY(d, D);
GPIO_DEVICE_INIT_STM32_IF_OKAY(e, E);
GPIO_DEVICE_INIT_STM32_IF_OKAY(f, F);
GPIO_DEVICE_INIT_STM32_IF_OKAY(g, G);
GPIO_DEVICE_INIT_STM32_IF_OKAY(h, H);
GPIO_DEVICE_INIT_STM32_IF_OKAY(i, I);
GPIO_DEVICE_INIT_STM32_IF_OKAY(j, J);
GPIO_DEVICE_INIT_STM32_IF_OKAY(k, K);

GPIO_DEVICE_INIT_STM32_IF_OKAY(m, M);
GPIO_DEVICE_INIT_STM32_IF_OKAY(n, N);
GPIO_DEVICE_INIT_STM32_IF_OKAY(o, O);
GPIO_DEVICE_INIT_STM32_IF_OKAY(p, P);
GPIO_DEVICE_INIT_STM32_IF_OKAY(q, Q);


#if (__GTEST == 1U)                         /* #CUSTOM@NDRS */
#include "mcu_reg_stub.h"

void zephyr_gtest_gpio_stm32(void) {
    gpio_stm32_cfg_a.base = (uint32_t*)ut_mcu_gpio_a_ptr;
    gpio_stm32_cfg_b.base = (uint32_t*)ut_mcu_gpio_b_ptr;
    gpio_stm32_cfg_c.base = (uint32_t*)ut_mcu_gpio_c_ptr;
    gpio_stm32_cfg_d.base = (uint32_t*)ut_mcu_gpio_d_ptr;
    gpio_stm32_cfg_e.base = (uint32_t*)ut_mcu_gpio_e_ptr;
    gpio_stm32_cfg_f.base = (uint32_t*)ut_mcu_gpio_f_ptr;

    #if DT_NODE_HAS_STATUS_OKAY(DT_NODELABEL(gpiog))
    gpio_stm32_cfg_g.base = (uint32_t*)ut_mcu_gpio_g_ptr;
    #endif
}

#endif<|MERGE_RESOLUTION|>--- conflicted
+++ resolved
@@ -730,7 +730,6 @@
  *
  * @return 0
  */
-<<<<<<< HEAD
 static int gpio_stm32_init(const struct device* dev) {
     struct gpio_stm32_data* data = dev->data;
     int ret;
@@ -745,36 +744,16 @@
     DT_NODE_HAS_STATUS_OKAY(DT_NODELABEL(gpiog))
     z_stm32_hsem_lock(CFG_HW_RCC_SEMID, HSEM_LOCK_DEFAULT_RETRY);
     /* Port G[15:2] requires external power supply */
-    /* Cf: L4/L5 RM, Chapter "Independent I/O supply rail" */
+    /* Cf: L4/L5/U3 RM, Chapter "Independent I/O supply rail" */
+    #ifdef CONFIG_SOC_SERIES_STM32U3X
+    LL_PWR_EnableVDDIO2();
+    #else
     LL_PWR_EnableVddIO2();
+    #endif
     z_stm32_hsem_unlock(CFG_HW_RCC_SEMID);
     #endif
 
     ret = pm_device_driver_init(dev, gpio_stm32_pm_action);
-=======
-static int gpio_stm32_init(const struct device *dev)
-{
-	struct gpio_stm32_data *data = dev->data;
-
-	data->dev = dev;
-
-	if (!device_is_ready(DEVICE_DT_GET(STM32_CLOCK_CONTROL_NODE))) {
-		return -ENODEV;
-	}
-
-#if (defined(PWR_CR2_IOSV) || defined(PWR_SVMCR_IO2SV)) && \
-	DT_NODE_HAS_STATUS_OKAY(DT_NODELABEL(gpiog))
-	z_stm32_hsem_lock(CFG_HW_RCC_SEMID, HSEM_LOCK_DEFAULT_RETRY);
-	/* Port G[15:2] requires external power supply */
-	/* Cf: L4/L5/U3 RM, Chapter "Independent I/O supply rail" */
-#ifdef CONFIG_SOC_SERIES_STM32U3X
-	LL_PWR_EnableVDDIO2();
-#else
-	LL_PWR_EnableVddIO2();
-#endif
-	z_stm32_hsem_unlock(CFG_HW_RCC_SEMID);
-#endif
->>>>>>> 7a663fbf
 
     return (ret);
 }
