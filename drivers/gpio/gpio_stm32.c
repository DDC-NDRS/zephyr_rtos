/*
 * Copyright (c) 2016 Open-RnD Sp. z o.o.
 *
 * SPDX-License-Identifier: Apache-2.0
 */

#define DT_DRV_COMPAT st_stm32_gpio

#include <errno.h>

#include <zephyr/kernel.h>
#include <zephyr/device.h>
#include <soc.h>
#include <stm32_ll_bus.h>
#include <stm32_ll_exti.h>
#include <stm32_ll_gpio.h>
#include <stm32_ll_pwr.h>
#include <stm32_ll_system.h>
#include <zephyr/drivers/gpio.h>
#include <zephyr/drivers/clock_control/stm32_clock_control.h>
#include <zephyr/sys/util.h>
#include <zephyr/drivers/interrupt_controller/exti_stm32.h>
#include <zephyr/pm/device.h>
#include <zephyr/pm/device_runtime.h>

#include "stm32_hsem.h"
#include "gpio_stm32.h"
#include <zephyr/drivers/gpio/gpio_utils.h>

/**
 * @brief Common GPIO driver for STM32 MCUs.
 */

/**
 * @brief EXTI interrupt callback
 */
static void gpio_stm32_isr(int line, void* arg) {
    struct gpio_stm32_data* data = arg;

    gpio_fire_callbacks(&data->cb, data->dev, BIT(line));
}

/**
 * @brief Common gpio flags to custom flags
 */
static int gpio_stm32_flags_to_conf(gpio_flags_t flags, int* pincfg) {
    int tmp;

    if ((flags & GPIO_OUTPUT) != 0) {
        /* Output only or Output/Input */
        tmp = STM32_PINCFG_MODE_OUTPUT;

        if ((flags & GPIO_SINGLE_ENDED) != 0) {
            if (flags & GPIO_LINE_OPEN_DRAIN) {
                tmp |= STM32_PINCFG_OPEN_DRAIN;
            }
            else {
                /* Output can't be open source */
                return (-ENOTSUP);
            }
        }
        else {
            tmp |= STM32_PINCFG_PUSH_PULL;
        }

        if ((flags & GPIO_PULL_UP) != 0) {
            tmp |= STM32_PINCFG_PULL_UP;
        }
        else if ((flags & GPIO_PULL_DOWN) != 0) {
            tmp |= STM32_PINCFG_PULL_DOWN;
        }
    }
    else if ((flags & GPIO_INPUT) != 0) {
        /* Input */
        tmp = STM32_PINCFG_MODE_INPUT;

        if ((flags & GPIO_PULL_UP) != 0) {
            tmp |= STM32_PINCFG_PULL_UP;
        }
        else if ((flags & GPIO_PULL_DOWN) != 0) {
            tmp |= STM32_PINCFG_PULL_DOWN;
        }
        else {
            tmp |= STM32_PINCFG_FLOATING;
        }
    }
    else {
        /* Deactivated: Analog */
        tmp = STM32_PINCFG_MODE_ANALOG;
    }

    *pincfg = tmp;

    return (0);
}

#if defined(CONFIG_GPIO_GET_CONFIG) && !defined(CONFIG_SOC_SERIES_STM32F1X)
/**
 * @brief Custom stm32 flags to zephyr
 */
static int gpio_stm32_pincfg_to_flags(struct gpio_stm32_pin pin_cfg,
                                      gpio_flags_t* out_flags) {
    gpio_flags_t flags = 0;

    if (pin_cfg.mode == LL_GPIO_MODE_OUTPUT) {
        flags |= GPIO_OUTPUT;
        if (pin_cfg.type == LL_GPIO_OUTPUT_OPENDRAIN) {
            flags |= GPIO_OPEN_DRAIN;
        }
    }
    else if (pin_cfg.mode == LL_GPIO_MODE_INPUT) {
        flags |= GPIO_INPUT;
    #ifdef CONFIG_SOC_SERIES_STM32F1X
    }
    else if (pin_cfg.mode == LL_GPIO_MODE_FLOATING) {
        flags |= GPIO_INPUT;
    #endif
    }
    else {
        flags |= GPIO_DISCONNECTED;
    }

    if (pin_cfg.pupd == LL_GPIO_PULL_UP) {
        flags |= GPIO_PULL_UP;
    }
    else if (pin_cfg.pupd == LL_GPIO_PULL_DOWN) {
        flags |= GPIO_PULL_DOWN;
    }

    if (pin_cfg.out_state != 0) {
        flags |= GPIO_OUTPUT_HIGH;
    }
    else {
        flags |= GPIO_OUTPUT_LOW;
    }

    *out_flags = flags;

    return (0);
}
#endif /* CONFIG_GPIO_GET_CONFIG */

/**
 * @brief Translate pin to pinval that the LL library needs
 */
static inline uint32_t stm32_pinval_get(int pin) {
    uint32_t pinval;

    #ifdef CONFIG_SOC_SERIES_STM32F1X
    pinval = (1 << pin) << GPIO_PIN_MASK_POS;
    if (pin < 8) {
        pinval |= 1 << pin;
    }
    else {
        pinval |= (1 << (pin % 8)) | 0x04000000;
    }
    #else
    pinval = 1 << pin;
    #endif

    return (pinval);
}

/**
 * @brief Configure the hardware.
 */
static void gpio_stm32_configure_raw(const struct device* dev, int pin,
                                     int conf, int func) {
    const struct gpio_stm32_config* cfg  = dev->config;
    GPIO_TypeDef* gpio = cfg->base;

    int pin_ll = stm32_pinval_get(pin);

    #ifdef CONFIG_SOC_SERIES_STM32F1X
    ARG_UNUSED(func);

    uint32_t temp = conf & (STM32_MODE_INOUT_MASK << STM32_MODE_INOUT_SHIFT);

    if (temp == STM32_MODE_INPUT) {
        temp = conf & (STM32_CNF_IN_MASK << STM32_CNF_IN_SHIFT);

        if (temp == STM32_CNF_IN_ANALOG) {
            LL_GPIO_SetPinMode(gpio, pin_ll, LL_GPIO_MODE_ANALOG);
        }
        else if (temp == STM32_CNF_IN_FLOAT) {
            LL_GPIO_SetPinMode(gpio, pin_ll, LL_GPIO_MODE_FLOATING);
        }
        else {
            temp = conf & (STM32_PUPD_MASK << STM32_PUPD_SHIFT);

            if (temp == STM32_PUPD_PULL_UP) {
                LL_GPIO_SetPinPull(gpio, pin_ll, LL_GPIO_PULL_UP);
            }
            else {
                LL_GPIO_SetPinPull(gpio, pin_ll, LL_GPIO_PULL_DOWN);
            }

            LL_GPIO_SetPinMode(gpio, pin_ll, LL_GPIO_MODE_INPUT);
        }
    }
    else {
        temp = conf & (STM32_CNF_OUT_1_MASK << STM32_CNF_OUT_1_SHIFT);

        if (temp == STM32_CNF_GP_OUTPUT) {
            LL_GPIO_SetPinMode(gpio, pin_ll, LL_GPIO_MODE_OUTPUT);
        }
        else {
            LL_GPIO_SetPinMode(gpio, pin_ll, LL_GPIO_MODE_ALTERNATE);
        }

        temp = conf & (STM32_CNF_OUT_0_MASK << STM32_CNF_OUT_0_SHIFT);

        if (temp == STM32_CNF_PUSH_PULL) {
            LL_GPIO_SetPinOutputType(gpio, pin_ll, LL_GPIO_OUTPUT_PUSHPULL);
        }
        else {
            LL_GPIO_SetPinOutputType(gpio, pin_ll, LL_GPIO_OUTPUT_OPENDRAIN);
        }

        temp = conf & (STM32_MODE_OSPEED_MASK << STM32_MODE_OSPEED_SHIFT);

        if (temp == STM32_MODE_OUTPUT_MAX_2) {
            LL_GPIO_SetPinSpeed(gpio, pin_ll, LL_GPIO_SPEED_FREQ_LOW);
        }
        else if (temp == STM32_MODE_OUTPUT_MAX_10) {
            LL_GPIO_SetPinSpeed(gpio, pin_ll, LL_GPIO_SPEED_FREQ_MEDIUM);
        }
        else {
            LL_GPIO_SetPinSpeed(gpio, pin_ll, LL_GPIO_SPEED_FREQ_HIGH);
        }
    }
    #else
    unsigned int mode;
    unsigned int otype;
    unsigned int ospeed;
    unsigned int pupd;

    mode   = conf & (STM32_MODER_MASK   << STM32_MODER_SHIFT);
    otype  = conf & (STM32_OTYPER_MASK  << STM32_OTYPER_SHIFT);
    ospeed = conf & (STM32_OSPEEDR_MASK << STM32_OSPEEDR_SHIFT);
    pupd   = conf & (STM32_PUPDR_MASK   << STM32_PUPDR_SHIFT);

    z_stm32_hsem_lock(CFG_HW_GPIO_SEMID, HSEM_LOCK_DEFAULT_RETRY);

    #if defined(CONFIG_SOC_SERIES_STM32L4X) && defined(GPIO_ASCR_ASC0)
    /*
     * For STM32L47xx/48xx, register ASCR should be configured to connect
     * analog switch of gpio lines to the ADC.
     */
    if (mode == STM32_MODER_ANALOG_MODE) {
        LL_GPIO_EnablePinAnalogControl(gpio, pin_ll);
    }
    #endif

    LL_GPIO_SetPinOutputType(gpio, pin_ll, otype >> STM32_OTYPER_SHIFT);

    LL_GPIO_SetPinSpeed(gpio, pin_ll, ospeed >> STM32_OSPEEDR_SHIFT);

    LL_GPIO_SetPinPull(gpio, pin_ll, pupd >> STM32_PUPDR_SHIFT);

    if (mode == STM32_MODER_ALT_MODE) {
        if (pin < 8) {
            LL_GPIO_SetAFPin_0_7(gpio, pin_ll, func);
        }
        else {
            LL_GPIO_SetAFPin_8_15(gpio, pin_ll, func);
        }
    }

    LL_GPIO_SetPinMode(gpio, pin_ll, mode >> STM32_MODER_SHIFT);

    z_stm32_hsem_unlock(CFG_HW_GPIO_SEMID);
    #endif /* CONFIG_SOC_SERIES_STM32F1X */
}

/**
 * @brief GPIO port clock handling
 */
static int gpio_stm32_clock_request(const struct device* dev, bool on) {
    const struct gpio_stm32_config* cfg = dev->config;
    int ret;

    __ASSERT_NO_MSG(dev != NULL);

    /* enable clock for subsystem */
    const struct device* const clk = DEVICE_DT_GET(STM32_CLOCK_CONTROL_NODE);

    if (on) {
        ret = clock_control_on(clk, (clock_control_subsys_t)&cfg->pclken);
    }
    else {
        ret = clock_control_off(clk, (clock_control_subsys_t)&cfg->pclken);
    }

    return (ret);
}

static inline uint32_t gpio_stm32_pin_to_exti_line(int pin) {
    #if defined(CONFIG_SOC_SERIES_STM32L0X) || defined(CONFIG_SOC_SERIES_STM32F0X)
    return ((pin % 4 * 4) << 16) | (pin / 4);
    #elif DT_HAS_COMPAT_STATUS_OKAY(st_stm32g0_exti)
    return ((pin & 0x03) << (16 + 3)) | (pin >> 2);
    #else
    return (0x0F << ((pin % 4 * 4) + 16)) | (pin / 4);
    #endif
}

static void gpio_stm32_set_exti_source(int port, int pin) {
    uint32_t line = gpio_stm32_pin_to_exti_line(pin);

    #if defined(CONFIG_SOC_SERIES_STM32L0X) && defined(LL_SYSCFG_EXTI_PORTH)
    /*
     * Ports F and G are not present on some STM32L0 parts, so
     * for these parts port H external interrupt should be enabled
     * by writing value 0x5 instead of 0x7.
     */
    if (port == STM32_PORTH) {
        port = LL_SYSCFG_EXTI_PORTH;
    }
    #endif

    z_stm32_hsem_lock(CFG_HW_EXTI_SEMID, HSEM_LOCK_DEFAULT_RETRY);

    #ifdef CONFIG_SOC_SERIES_STM32F1X
    LL_GPIO_AF_SetEXTISource(port, line);

    #elif DT_HAS_COMPAT_STATUS_OKAY(st_stm32g0_exti)
    LL_EXTI_SetEXTISource(port, line);
    #else
    LL_SYSCFG_SetEXTISource(port, line);
    #endif

    z_stm32_hsem_unlock(CFG_HW_EXTI_SEMID);
}

static int gpio_stm32_get_exti_source(int pin) {
    uint32_t line = gpio_stm32_pin_to_exti_line(pin);
    int port;

    #ifdef CONFIG_SOC_SERIES_STM32F1X
    port = LL_GPIO_AF_GetEXTISource(line);
    #elif DT_HAS_COMPAT_STATUS_OKAY(st_stm32g0_exti)
    port = LL_EXTI_GetEXTISource(line);
    #else
    port = LL_SYSCFG_GetEXTISource(line);
    #endif

    #if defined(CONFIG_SOC_SERIES_STM32L0X) && defined(LL_SYSCFG_EXTI_PORTH)
    /*
     * Ports F and G are not present on some STM32L0 parts, so
     * for these parts port H external interrupt is enabled
     * by writing value 0x5 instead of 0x7.
     */
    if (port == LL_SYSCFG_EXTI_PORTH) {
        port = STM32_PORTH;
    }
    #endif

    return (port);
}

/**
 * @brief Enable EXTI of the specific line
 */
static int gpio_stm32_enable_int(int port, int pin) {
    #if defined(CONFIG_SOC_SERIES_STM32F2X) || defined(CONFIG_SOC_SERIES_STM32F3X) ||   \
        defined(CONFIG_SOC_SERIES_STM32F4X) || defined(CONFIG_SOC_SERIES_STM32F7X) ||   \
        defined(CONFIG_SOC_SERIES_STM32H7X) || defined(CONFIG_SOC_SERIES_STM32L1X) ||   \
        defined(CONFIG_SOC_SERIES_STM32L4X) || defined(CONFIG_SOC_SERIES_STM32G4X)
    const struct device* const clk    = DEVICE_DT_GET(STM32_CLOCK_CONTROL_NODE);
    struct stm32_pclken pclken = {
        #ifdef CONFIG_SOC_SERIES_STM32H7X
        .bus = STM32_CLOCK_BUS_APB4,
        .enr = LL_APB4_GRP1_PERIPH_SYSCFG
        #else
        .bus = STM32_CLOCK_BUS_APB2,
        .enr = LL_APB2_GRP1_PERIPH_SYSCFG
        #endif /* CONFIG_SOC_SERIES_STM32H7X */
    };
    int ret;

    /* Enable SYSCFG clock */
    ret = clock_control_on(clk, (clock_control_subsys_t)&pclken);
    if (ret != 0) {
        return (ret);
    }
    #endif

    gpio_stm32_set_exti_source(port, pin);

    return (0);
}

static int gpio_stm32_port_get_raw(const struct device* dev, uint32_t* value) {
    const struct gpio_stm32_config* cfg  = dev->config;
    GPIO_TypeDef* gpio = cfg->base;

    *value = LL_GPIO_ReadInputPort(gpio);

    return (0);
}

static int gpio_stm32_port_set_masked_raw(const struct device* dev,
                                          gpio_port_pins_t mask,
                                          gpio_port_value_t value) {
    const struct gpio_stm32_config* cfg  = dev->config;
    GPIO_TypeDef* gpio = cfg->base;
    uint32_t port_value;

    z_stm32_hsem_lock(CFG_HW_GPIO_SEMID, HSEM_LOCK_DEFAULT_RETRY);

    port_value = LL_GPIO_ReadOutputPort(gpio);
    LL_GPIO_WriteOutputPort(gpio, (port_value & ~mask) | (mask & value));

    z_stm32_hsem_unlock(CFG_HW_GPIO_SEMID);

    return (0);
}

static int gpio_stm32_port_set_bits_raw(const struct device* dev,
                                        gpio_port_pins_t pins) {
    const struct gpio_stm32_config* cfg  = dev->config;
    GPIO_TypeDef* gpio = cfg->base;

    /*
     * On F1 series, using LL API requires a costly pin mask translation.
     * Skip it and use CMSIS API directly. Valid also on other series.
     */
    WRITE_REG(gpio->BSRR, pins);

    return (0);
}

static int gpio_stm32_port_clear_bits_raw(const struct device* dev,
                                          gpio_port_pins_t pins) {
    const struct gpio_stm32_config* cfg  = dev->config;
    GPIO_TypeDef* gpio = cfg->base;

    #ifdef CONFIG_SOC_SERIES_STM32F1X
    /*
     * On F1 series, using LL API requires a costly pin mask translation.
     * Skip it and use CMSIS API directly.
     */
    WRITE_REG(gpio->BRR, pins);
    #else
    /* On other series, LL abstraction is needed  */
    LL_GPIO_ResetOutputPin(gpio, pins);
    #endif

    return (0);
}

static int gpio_stm32_port_toggle_bits(const struct device* dev,
                                       gpio_port_pins_t pins) {
    const struct gpio_stm32_config* cfg  = dev->config;
    GPIO_TypeDef* gpio = cfg->base;

    /*
     * On F1 series, using LL API requires a costly pin mask translation.
     * Skip it and use CMSIS API directly. Valid also on other series.
     */
    z_stm32_hsem_lock(CFG_HW_GPIO_SEMID, HSEM_LOCK_DEFAULT_RETRY);
    WRITE_REG(gpio->ODR, READ_REG(gpio->ODR) ^ pins);
    z_stm32_hsem_unlock(CFG_HW_GPIO_SEMID);

    return (0);
}

#ifdef CONFIG_SOC_SERIES_STM32F1X
#define IS_GPIO_OUT GPIO_OUT
#else
#define IS_GPIO_OUT STM32_GPIO
#endif

int gpio_stm32_configure(const struct device* dev, int pin, int conf, int func) {
    int ret;

    ret = pm_device_runtime_get(dev);
    if (ret < 0) {
        return (ret);
    }

    gpio_stm32_configure_raw(dev, pin, conf, func);

    if (func == IS_GPIO_OUT) {
        uint32_t gpio_out = conf & (STM32_ODR_MASK << STM32_ODR_SHIFT);

        if (gpio_out == STM32_ODR_1) {
            gpio_stm32_port_set_bits_raw(dev, BIT(pin));
        }
        else if (gpio_out == STM32_ODR_0) {
            gpio_stm32_port_clear_bits_raw(dev, BIT(pin));
        }
    }

    return (pm_device_runtime_put(dev));
}

/**
 * @brief Configure pin or port
 */
static int gpio_stm32_config(const struct device* dev,
                             gpio_pin_t pin, gpio_flags_t flags) {
    int err;
    int pincfg;

    /* figure out if we can map the requested GPIO
     * configuration
     */
    err = gpio_stm32_flags_to_conf(flags, &pincfg);
    if (err != 0) {
        return (err);
    }

    /* Enable device clock before configuration (requires bank writes) */
    if (((flags & GPIO_OUTPUT) != 0) || ((flags & GPIO_INPUT) != 0)) {
        err = pm_device_runtime_get(dev);
        if (err < 0) {
            return (err);
        }
    }

    if ((flags & GPIO_OUTPUT) != 0) {
        if ((flags & GPIO_OUTPUT_INIT_HIGH) != 0) {
            gpio_stm32_port_set_bits_raw(dev, BIT(pin));
        }
        else if ((flags & GPIO_OUTPUT_INIT_LOW) != 0) {
            gpio_stm32_port_clear_bits_raw(dev, BIT(pin));
        }
    }

    gpio_stm32_configure_raw(dev, pin, pincfg, 0);

    /* Release clock only if pin is disconnected */
    if (((flags & GPIO_OUTPUT) == 0) && ((flags & GPIO_INPUT) == 0)) {
        err = pm_device_runtime_put(dev);
        if (err < 0) {
            return (err);
        }
    }

    return (0);
}

#if (defined(CONFIG_GPIO_GET_CONFIG) && !defined(CONFIG_SOC_SERIES_STM32F1X))
/**
 * @brief Get configuration of pin
 */
static int gpio_stm32_get_config(const struct device* dev,
                                 gpio_pin_t pin, gpio_flags_t* flags) {
    const struct gpio_stm32_config* cfg  = dev->config;
    GPIO_TypeDef* gpio = cfg->base;
    struct gpio_stm32_pin pin_config;
    int pin_ll;
    int err;

    err = pm_device_runtime_get(dev);
    if (err < 0) {
        return (err);
    }

    pin_ll               = stm32_pinval_get(pin);
    pin_config.type      = LL_GPIO_GetPinOutputType(gpio, pin_ll);
    pin_config.pupd      = LL_GPIO_GetPinPull(gpio, pin_ll);
    pin_config.mode      = LL_GPIO_GetPinMode(gpio, pin_ll);
    pin_config.out_state = LL_GPIO_IsOutputPinSet(gpio, pin_ll);

    gpio_stm32_pincfg_to_flags(pin_config, flags);

    return (pm_device_runtime_put(dev));
}
#endif /* CONFIG_GPIO_GET_CONFIG */

<<<<<<< HEAD
static int gpio_stm32_pin_interrupt_configure(const struct device *dev,
					      gpio_pin_t pin,
					      enum gpio_int_mode mode,
					      enum gpio_int_trig trig)
{
	const struct gpio_stm32_config *cfg = dev->config;
	struct gpio_stm32_data *data = dev->data;
	int edge = 0;
	int err = 0;

#ifdef CONFIG_GPIO_ENABLE_DISABLE_INTERRUPT
	if (mode == GPIO_INT_MODE_DISABLE_ONLY) {
		stm32_exti_disable(pin);
		goto exit;
	} else if (mode == GPIO_INT_MODE_ENABLE_ONLY) {
		stm32_exti_enable(pin);
		goto exit;
	}
#endif /* CONFIG_GPIO_ENABLE_DISABLE_INTERRUPT */

	if (mode == GPIO_INT_MODE_DISABLED) {
		if (gpio_stm32_get_exti_source(pin) == cfg->port) {
			stm32_exti_disable(pin);
			stm32_exti_unset_callback(pin);
			stm32_exti_trigger(pin, STM32_EXTI_TRIG_NONE);
		}
		/* else: No irq source configured for pin. Nothing to disable */
		goto exit;
	}

	/* Level trigger interrupts not supported */
	if (mode == GPIO_INT_MODE_LEVEL) {
		err = -ENOTSUP;
		goto exit;
	}

	if (stm32_exti_set_callback(pin, gpio_stm32_isr, data) != 0) {
		err = -EBUSY;
		goto exit;
	}

	switch (trig) {
	case GPIO_INT_TRIG_LOW:
		edge = STM32_EXTI_TRIG_FALLING;
		break;
	case GPIO_INT_TRIG_HIGH:
		edge = STM32_EXTI_TRIG_RISING;
		break;
	case GPIO_INT_TRIG_BOTH:
		edge = STM32_EXTI_TRIG_BOTH;
		break;
	default:
		err = -EINVAL;
		goto exit;
	}

	gpio_stm32_enable_int(cfg->port, pin);

	stm32_exti_trigger(pin, edge);

	stm32_exti_enable(pin);

exit:
	return err;
=======
static int gpio_stm32_pin_interrupt_configure(const struct device* dev,
                                              gpio_pin_t pin,
                                              enum gpio_int_mode mode,
                                              enum gpio_int_trig trig) {
    const struct gpio_stm32_config* cfg  = dev->config;
    struct gpio_stm32_data* data = dev->data;
    int edge;
    int err = 0;

    #ifdef CONFIG_GPIO_ENABLE_DISABLE_INTERRUPT
    if (mode == GPIO_INT_MODE_DISABLE_ONLY) {
        stm32_exti_disable(pin);
        goto exit;
    }
    else if (mode == GPIO_INT_MODE_ENABLE_ONLY) {
        stm32_exti_enable(pin);
        goto exit;
    }
    #endif /* CONFIG_GPIO_ENABLE_DISABLE_INTERRUPT */

    if (mode == GPIO_INT_MODE_DISABLED) {
        if (gpio_stm32_get_exti_source(pin) == cfg->port) {
            stm32_exti_disable(pin);
            stm32_exti_unset_callback(pin);
            stm32_exti_trigger(pin, STM32_EXTI_TRIG_NONE);
        }
        /* else: No irq source configured for pin. Nothing to disable */
        goto exit;
    }

    /* Level trigger interrupts not supported */
    if (mode == GPIO_INT_MODE_LEVEL) {
        err = -ENOTSUP;
        goto exit;
    }

    if (stm32_exti_set_callback(pin, gpio_stm32_isr, data) != 0) {
        err = -EBUSY;
        goto exit;
    }

    gpio_stm32_enable_int(cfg->port, pin);

    switch (trig) {
        case GPIO_INT_TRIG_LOW :
            edge = STM32_EXTI_TRIG_FALLING;
            break;

        case GPIO_INT_TRIG_HIGH :
            edge = STM32_EXTI_TRIG_RISING;
            break;

        case GPIO_INT_TRIG_BOTH :
            edge = STM32_EXTI_TRIG_BOTH;
            break;

        default :
            edge = 0;
            break;
    }

    stm32_exti_trigger(pin, edge);

    stm32_exti_enable(pin);

exit :
    return (err);
>>>>>>> c1a0697a
}

static int gpio_stm32_manage_callback(const struct device* dev,
                                      struct gpio_callback* callback,
                                      bool set) {
    struct gpio_stm32_data* data = dev->data;

    return (gpio_manage_callback(&data->cb, callback, set));
}

static const struct gpio_driver_api gpio_stm32_driver = {
    .pin_configure  = gpio_stm32_config,
    #if defined(CONFIG_GPIO_GET_CONFIG) && !defined(CONFIG_SOC_SERIES_STM32F1X)
    .pin_get_config = gpio_stm32_get_config,
    #endif /* CONFIG_GPIO_GET_CONFIG */
    .port_get_raw            = gpio_stm32_port_get_raw,
    .port_set_masked_raw     = gpio_stm32_port_set_masked_raw,
    .port_set_bits_raw       = gpio_stm32_port_set_bits_raw,
    .port_clear_bits_raw     = gpio_stm32_port_clear_bits_raw,
    .port_toggle_bits        = gpio_stm32_port_toggle_bits,
    .pin_interrupt_configure = gpio_stm32_pin_interrupt_configure,
    .manage_callback         = gpio_stm32_manage_callback,
};

#ifdef CONFIG_PM_DEVICE
static int gpio_stm32_pm_action(const struct device* dev,
                                enum pm_device_action action) {
    switch (action) {
        case PM_DEVICE_ACTION_RESUME :
            return (gpio_stm32_clock_request(dev, true));

        case PM_DEVICE_ACTION_SUSPEND :
            return (gpio_stm32_clock_request(dev, false));

        default :
            return (-ENOTSUP);
    }

    return (0);
}
#endif /* CONFIG_PM_DEVICE */

/**
 * @brief Initialize GPIO port
 *
 * Perform basic initialization of a GPIO port. The code will
 * enable the clock for corresponding peripheral.
 *
 * @param dev GPIO device struct
 *
 * @return 0
 */
static int gpio_stm32_init(const struct device* dev) {
    struct gpio_stm32_data* data = dev->data;
    int ret;

    data->dev = dev;

    if (!device_is_ready(DEVICE_DT_GET(STM32_CLOCK_CONTROL_NODE))) {
        return (-ENODEV);
    }

    #if (defined(PWR_CR2_IOSV) || defined(PWR_SVMCR_IO2SV)) && \
    DT_NODE_HAS_STATUS(DT_NODELABEL(gpiog), okay)
    z_stm32_hsem_lock(CFG_HW_RCC_SEMID, HSEM_LOCK_DEFAULT_RETRY);
    /* Port G[15:2] requires external power supply */
    /* Cf: L4/L5 RM, Chapter "Independent I/O supply rail" */
    LL_PWR_EnableVddIO2();
    z_stm32_hsem_unlock(CFG_HW_RCC_SEMID);
    #endif
    /* enable port clock (if runtime PM is not enabled) */
    ret = gpio_stm32_clock_request(dev, !IS_ENABLED(CONFIG_PM_DEVICE_RUNTIME));
    if (ret < 0) {
        return (ret);
    }

    if (IS_ENABLED(CONFIG_PM_DEVICE_RUNTIME)) {
        pm_device_init_suspended(dev);
    }
    (void) pm_device_runtime_enable(dev);

    return (0);
}

#define GPIO_DEVICE_INIT(__node, __suffix, __base_addr, __port, __cenr, __bus)  \
    static struct gpio_stm32_config DT_CONST gpio_stm32_cfg_##__suffix = {      \
        .common = {                                             \
            .port_pin_mask = GPIO_PORT_PIN_MASK_FROM_NGPIOS(16U),   \
        },                                                      \
        .base   = (void*)__base_addr,                           \
        .port   = __port,                                       \
        .pclken = {                                             \
            .bus = __bus,                                       \
            .enr = __cenr                                       \
        }                                                       \
    };                                                          \
    static struct gpio_stm32_data gpio_stm32_data_##__suffix;   \
    PM_DEVICE_DT_DEFINE(__node, gpio_stm32_pm_action);          \
    DEVICE_DT_DEFINE(__node,                                    \
                     gpio_stm32_init,                           \
                     PM_DEVICE_DT_GET(__node),                  \
                     &gpio_stm32_data_##__suffix,               \
                     &gpio_stm32_cfg_##__suffix,                \
                     PRE_KERNEL_1,                              \
                     CONFIG_GPIO_INIT_PRIORITY,                 \
                     &gpio_stm32_driver)

#define GPIO_DEVICE_INIT_STM32(__suffix, __SUFFIX)              \
    GPIO_DEVICE_INIT(DT_NODELABEL(gpio##__suffix),              \
                     __suffix,                                  \
                     DT_REG_ADDR(DT_NODELABEL(gpio##__suffix)), \
                     STM32_PORT##__SUFFIX,                      \
                     DT_CLOCKS_CELL(DT_NODELABEL(gpio##__suffix), bits),    \
                     DT_CLOCKS_CELL(DT_NODELABEL(gpio##__suffix), bus))

#if DT_NODE_HAS_STATUS(DT_NODELABEL(gpioa), okay)
GPIO_DEVICE_INIT_STM32(a, A);
#endif /* DT_NODE_HAS_STATUS(DT_NODELABEL(gpioa), okay) */

#if DT_NODE_HAS_STATUS(DT_NODELABEL(gpiob), okay)
GPIO_DEVICE_INIT_STM32(b, B);
#endif /* DT_NODE_HAS_STATUS(DT_NODELABEL(gpiob), okay) */

#if DT_NODE_HAS_STATUS(DT_NODELABEL(gpioc), okay)
GPIO_DEVICE_INIT_STM32(c, C);
#endif /* DT_NODE_HAS_STATUS(DT_NODELABEL(gpioc), okay) */

#if DT_NODE_HAS_STATUS(DT_NODELABEL(gpiod), okay)
GPIO_DEVICE_INIT_STM32(d, D);
#endif /* DT_NODE_HAS_STATUS(DT_NODELABEL(gpiod), okay) */

#if DT_NODE_HAS_STATUS(DT_NODELABEL(gpioe), okay)
GPIO_DEVICE_INIT_STM32(e, E);
#endif /* DT_NODE_HAS_STATUS(DT_NODELABEL(gpioe), okay) */

#if DT_NODE_HAS_STATUS(DT_NODELABEL(gpiof), okay)
GPIO_DEVICE_INIT_STM32(f, F);
#endif /* DT_NODE_HAS_STATUS(DT_NODELABEL(gpiof), okay) */

#if DT_NODE_HAS_STATUS(DT_NODELABEL(gpiog), okay)
GPIO_DEVICE_INIT_STM32(g, G);
#endif /* DT_NODE_HAS_STATUS(DT_NODELABEL(gpiog), okay) */

#if DT_NODE_HAS_STATUS(DT_NODELABEL(gpioh), okay)
GPIO_DEVICE_INIT_STM32(h, H);
#endif /* DT_NODE_HAS_STATUS(DT_NODELABEL(gpioh), okay) */

#if DT_NODE_HAS_STATUS(DT_NODELABEL(gpioi), okay)
GPIO_DEVICE_INIT_STM32(i, I);
#endif /* DT_NODE_HAS_STATUS(DT_NODELABEL(gpioi), okay) */

#if DT_NODE_HAS_STATUS(DT_NODELABEL(gpioj), okay)
GPIO_DEVICE_INIT_STM32(j, J);
#endif /* DT_NODE_HAS_STATUS(DT_NODELABEL(gpioj), okay) */

#if DT_NODE_HAS_STATUS(DT_NODELABEL(gpiok), okay)
GPIO_DEVICE_INIT_STM32(k, K);
#endif /* DT_NODE_HAS_STATUS(DT_NODELABEL(gpiok), okay) */

#if (__GTEST == 1U)                         /* #CUSTOM@NDRS */
#include "mcu_reg_stub.h"

void zephyr_gtest_gpio_stm32(void) {
    gpio_stm32_cfg_a.base = (uint32_t*)ut_mcu_gpio_a_ptr;
    gpio_stm32_cfg_b.base = (uint32_t*)ut_mcu_gpio_b_ptr;
    gpio_stm32_cfg_c.base = (uint32_t*)ut_mcu_gpio_c_ptr;
    gpio_stm32_cfg_d.base = (uint32_t*)ut_mcu_gpio_d_ptr;
    gpio_stm32_cfg_e.base = (uint32_t*)ut_mcu_gpio_e_ptr;
    gpio_stm32_cfg_f.base = (uint32_t*)ut_mcu_gpio_f_ptr;
    gpio_stm32_cfg_g.base = (uint32_t*)ut_mcu_gpio_g_ptr;
}

#endif
<|MERGE_RESOLUTION|>--- conflicted
+++ resolved
@@ -189,10 +189,12 @@
             temp = conf & (STM32_PUPD_MASK << STM32_PUPD_SHIFT);
 
             if (temp == STM32_PUPD_PULL_UP) {
-                LL_GPIO_SetPinPull(gpio, pin_ll, LL_GPIO_PULL_UP);
+                LL_GPIO_SetPinPull(gpio, pin_ll,
+                                   LL_GPIO_PULL_UP);
             }
             else {
-                LL_GPIO_SetPinPull(gpio, pin_ll, LL_GPIO_PULL_DOWN);
+                LL_GPIO_SetPinPull(gpio, pin_ll,
+                                   LL_GPIO_PULL_DOWN);
             }
 
             LL_GPIO_SetPinMode(gpio, pin_ll, LL_GPIO_MODE_INPUT);
@@ -205,28 +207,34 @@
             LL_GPIO_SetPinMode(gpio, pin_ll, LL_GPIO_MODE_OUTPUT);
         }
         else {
-            LL_GPIO_SetPinMode(gpio, pin_ll, LL_GPIO_MODE_ALTERNATE);
+            LL_GPIO_SetPinMode(gpio, pin_ll,
+                               LL_GPIO_MODE_ALTERNATE);
         }
 
         temp = conf & (STM32_CNF_OUT_0_MASK << STM32_CNF_OUT_0_SHIFT);
 
         if (temp == STM32_CNF_PUSH_PULL) {
-            LL_GPIO_SetPinOutputType(gpio, pin_ll, LL_GPIO_OUTPUT_PUSHPULL);
+            LL_GPIO_SetPinOutputType(gpio, pin_ll,
+                                     LL_GPIO_OUTPUT_PUSHPULL);
         }
         else {
-            LL_GPIO_SetPinOutputType(gpio, pin_ll, LL_GPIO_OUTPUT_OPENDRAIN);
+            LL_GPIO_SetPinOutputType(gpio, pin_ll,
+                                     LL_GPIO_OUTPUT_OPENDRAIN);
         }
 
         temp = conf & (STM32_MODE_OSPEED_MASK << STM32_MODE_OSPEED_SHIFT);
 
         if (temp == STM32_MODE_OUTPUT_MAX_2) {
-            LL_GPIO_SetPinSpeed(gpio, pin_ll, LL_GPIO_SPEED_FREQ_LOW);
+            LL_GPIO_SetPinSpeed(gpio, pin_ll,
+                                LL_GPIO_SPEED_FREQ_LOW);
         }
         else if (temp == STM32_MODE_OUTPUT_MAX_10) {
-            LL_GPIO_SetPinSpeed(gpio, pin_ll, LL_GPIO_SPEED_FREQ_MEDIUM);
+            LL_GPIO_SetPinSpeed(gpio, pin_ll,
+                                LL_GPIO_SPEED_FREQ_MEDIUM);
         }
         else {
-            LL_GPIO_SetPinSpeed(gpio, pin_ll, LL_GPIO_SPEED_FREQ_HIGH);
+            LL_GPIO_SetPinSpeed(gpio, pin_ll,
+                                LL_GPIO_SPEED_FREQ_HIGH);
         }
     }
     #else
@@ -286,17 +294,20 @@
     const struct device* const clk = DEVICE_DT_GET(STM32_CLOCK_CONTROL_NODE);
 
     if (on) {
-        ret = clock_control_on(clk, (clock_control_subsys_t)&cfg->pclken);
+        ret = clock_control_on(clk,
+                               (clock_control_subsys_t)&cfg->pclken);
     }
     else {
-        ret = clock_control_off(clk, (clock_control_subsys_t)&cfg->pclken);
+        ret = clock_control_off(clk,
+                                (clock_control_subsys_t)&cfg->pclken);
     }
 
     return (ret);
 }
 
 static inline uint32_t gpio_stm32_pin_to_exti_line(int pin) {
-    #if defined(CONFIG_SOC_SERIES_STM32L0X) || defined(CONFIG_SOC_SERIES_STM32F0X)
+    #if defined(CONFIG_SOC_SERIES_STM32L0X) || \
+        defined(CONFIG_SOC_SERIES_STM32F0X)
     return ((pin % 4 * 4) << 16) | (pin / 4);
     #elif DT_HAS_COMPAT_STATUS_OKAY(st_stm32g0_exti)
     return ((pin & 0x03) << (16 + 3)) | (pin >> 2);
@@ -363,10 +374,14 @@
  * @brief Enable EXTI of the specific line
  */
 static int gpio_stm32_enable_int(int port, int pin) {
-    #if defined(CONFIG_SOC_SERIES_STM32F2X) || defined(CONFIG_SOC_SERIES_STM32F3X) ||   \
-        defined(CONFIG_SOC_SERIES_STM32F4X) || defined(CONFIG_SOC_SERIES_STM32F7X) ||   \
-        defined(CONFIG_SOC_SERIES_STM32H7X) || defined(CONFIG_SOC_SERIES_STM32L1X) ||   \
-        defined(CONFIG_SOC_SERIES_STM32L4X) || defined(CONFIG_SOC_SERIES_STM32G4X)
+    #if defined(CONFIG_SOC_SERIES_STM32F2X) || \
+        defined(CONFIG_SOC_SERIES_STM32F3X) || \
+        defined(CONFIG_SOC_SERIES_STM32F4X) || \
+        defined(CONFIG_SOC_SERIES_STM32F7X) || \
+        defined(CONFIG_SOC_SERIES_STM32H7X) || \
+        defined(CONFIG_SOC_SERIES_STM32L1X) || \
+        defined(CONFIG_SOC_SERIES_STM32L4X) || \
+        defined(CONFIG_SOC_SERIES_STM32G4X)
     const struct device* const clk    = DEVICE_DT_GET(STM32_CLOCK_CONTROL_NODE);
     struct stm32_pclken pclken = {
         #ifdef CONFIG_SOC_SERIES_STM32H7X
@@ -571,72 +586,6 @@
 }
 #endif /* CONFIG_GPIO_GET_CONFIG */
 
-<<<<<<< HEAD
-static int gpio_stm32_pin_interrupt_configure(const struct device *dev,
-					      gpio_pin_t pin,
-					      enum gpio_int_mode mode,
-					      enum gpio_int_trig trig)
-{
-	const struct gpio_stm32_config *cfg = dev->config;
-	struct gpio_stm32_data *data = dev->data;
-	int edge = 0;
-	int err = 0;
-
-#ifdef CONFIG_GPIO_ENABLE_DISABLE_INTERRUPT
-	if (mode == GPIO_INT_MODE_DISABLE_ONLY) {
-		stm32_exti_disable(pin);
-		goto exit;
-	} else if (mode == GPIO_INT_MODE_ENABLE_ONLY) {
-		stm32_exti_enable(pin);
-		goto exit;
-	}
-#endif /* CONFIG_GPIO_ENABLE_DISABLE_INTERRUPT */
-
-	if (mode == GPIO_INT_MODE_DISABLED) {
-		if (gpio_stm32_get_exti_source(pin) == cfg->port) {
-			stm32_exti_disable(pin);
-			stm32_exti_unset_callback(pin);
-			stm32_exti_trigger(pin, STM32_EXTI_TRIG_NONE);
-		}
-		/* else: No irq source configured for pin. Nothing to disable */
-		goto exit;
-	}
-
-	/* Level trigger interrupts not supported */
-	if (mode == GPIO_INT_MODE_LEVEL) {
-		err = -ENOTSUP;
-		goto exit;
-	}
-
-	if (stm32_exti_set_callback(pin, gpio_stm32_isr, data) != 0) {
-		err = -EBUSY;
-		goto exit;
-	}
-
-	switch (trig) {
-	case GPIO_INT_TRIG_LOW:
-		edge = STM32_EXTI_TRIG_FALLING;
-		break;
-	case GPIO_INT_TRIG_HIGH:
-		edge = STM32_EXTI_TRIG_RISING;
-		break;
-	case GPIO_INT_TRIG_BOTH:
-		edge = STM32_EXTI_TRIG_BOTH;
-		break;
-	default:
-		err = -EINVAL;
-		goto exit;
-	}
-
-	gpio_stm32_enable_int(cfg->port, pin);
-
-	stm32_exti_trigger(pin, edge);
-
-	stm32_exti_enable(pin);
-
-exit:
-	return err;
-=======
 static int gpio_stm32_pin_interrupt_configure(const struct device* dev,
                                               gpio_pin_t pin,
                                               enum gpio_int_mode mode,
@@ -678,8 +627,6 @@
         goto exit;
     }
 
-    gpio_stm32_enable_int(cfg->port, pin);
-
     switch (trig) {
         case GPIO_INT_TRIG_LOW :
             edge = STM32_EXTI_TRIG_FALLING;
@@ -694,9 +641,11 @@
             break;
 
         default :
-            edge = 0;
-            break;
-    }
+            err = -EINVAL;
+            goto exit;
+    }
+
+    gpio_stm32_enable_int(cfg->port, pin);
 
     stm32_exti_trigger(pin, edge);
 
@@ -704,7 +653,6 @@
 
 exit :
     return (err);
->>>>>>> c1a0697a
 }
 
 static int gpio_stm32_manage_callback(const struct device* dev,
