--- conflicted
+++ resolved
@@ -14,7 +14,14 @@
 extern "C" {
 #endif
 
-<<<<<<< HEAD
+/**
+ * @brief Map I2C bitrate from DT (in bps) to I2C interface encoding.
+ *
+ * @param bitrate I2C bitrate from DT (in bps)
+ *
+ * @retval bitrate I2C interface encoded bitrate.
+ * @retval 0 If given @p bitrate is not valid.
+ */
 static inline uint32_t i2c_map_dt_bitrate(uint32_t bitrate) {
     switch (bitrate) {
         case I2C_BITRATE_STANDARD :
@@ -33,35 +40,7 @@
             return (I2C_SPEED_ULTRA << I2C_SPEED_SHIFT);
     }
 
-    LOG_ERR("Invalid I2C bit rate value");
-
     return (0);
-=======
-/**
- * @brief Map I2C bitrate from DT (in bps) to I2C interface encoding.
- *
- * @param bitrate I2C bitrate from DT (in bps)
- *
- * @retval bitrate I2C interface encoded bitrate.
- * @retval 0 If given @p bitrate is not valid.
- */
-static inline uint32_t i2c_map_dt_bitrate(uint32_t bitrate)
-{
-	switch (bitrate) {
-	case I2C_BITRATE_STANDARD:
-		return I2C_SPEED_STANDARD << I2C_SPEED_SHIFT;
-	case I2C_BITRATE_FAST:
-		return I2C_SPEED_FAST << I2C_SPEED_SHIFT;
-	case I2C_BITRATE_FAST_PLUS:
-		return I2C_SPEED_FAST_PLUS << I2C_SPEED_SHIFT;
-	case I2C_BITRATE_HIGH:
-		return I2C_SPEED_HIGH << I2C_SPEED_SHIFT;
-	case I2C_BITRATE_ULTRA:
-		return I2C_SPEED_ULTRA << I2C_SPEED_SHIFT;
-	}
-
-	return 0;
->>>>>>> f0cbba0f
 }
 
 #ifdef __cplusplus
