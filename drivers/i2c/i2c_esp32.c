/*
 * Copyright (c) 2017 Intel Corporation
 * Copyright (c) 2021 Espressif Systems (Shanghai) Co., Ltd.
 *
 * SPDX-License-Identifier: Apache-2.0
 */

#define DT_DRV_COMPAT espressif_esp32_i2c

/* Include esp-idf headers first to avoid redefining BIT() macro */
#include <esp32/rom/gpio.h>
#include <soc/gpio_sig_map.h>
#include <hal/i2c_ll.h>
#include <hal/i2c_hal.h>
#include <hal/gpio_hal.h>
#include <clk_ctrl_os.h>

#include <soc.h>
#include <errno.h>
#include <zephyr/drivers/gpio.h>
#include <zephyr/drivers/pinctrl.h>
#include <zephyr/drivers/i2c.h>
#include <zephyr/drivers/interrupt_controller/intc_esp32.h>
#include <zephyr/drivers/clock_control.h>
#include <zephyr/sys/util.h>
#include <string.h>

#include <zephyr/logging/log.h>
LOG_MODULE_REGISTER(i2c_esp32, CONFIG_I2C_LOG_LEVEL);

#include "i2c-priv.h"

#define I2C_FILTER_CYC_NUM_DEF     7   /* Number of apb cycles filtered by default */
#define I2C_CLR_BUS_SCL_NUM        9   /* Number of SCL clocks to restore SDA signal */
#define I2C_CLR_BUS_HALF_PERIOD_US 5   /* Period of SCL clock to restore SDA signal */
#define I2C_TRANSFER_TIMEOUT_MSEC  500 /* Transfer timeout period */

/* Freq limitation when using different clock sources */
#define I2C_CLK_LIMIT_REF_TICK (1 * 1000 * 1000 / 20)  /* REF_TICK, no more than REF_TICK/20*/
#define I2C_CLK_LIMIT_APB      (80 * 1000 * 1000 / 20) /* Limited by APB, no more than APB/20 */
#define I2C_CLK_LIMIT_RTC      (20 * 1000 * 1000 / 20) /* Limited by RTC, no more than RTC/20 */
#define I2C_CLK_LIMIT_XTAL     (40 * 1000 * 1000 / 20) /* Limited by RTC, no more than XTAL/20 */

#define I2C_CLOCK_INVALID                 (-1)

enum i2c_status_t {
    I2C_STATUS_READ,      /* read status for current master command */
    I2C_STATUS_WRITE,     /* write status for current master command */
    I2C_STATUS_IDLE,      /* idle status for current master command */
    I2C_STATUS_ACK_ERROR, /* ack error status for current master command */
    I2C_STATUS_DONE,      /* I2C command done */
    I2C_STATUS_TIMEOUT    /* I2C bus status error, and operation timeout */
};

#ifndef SOC_I2C_SUPPORT_HW_CLR_BUS
struct i2c_esp32_pin {
    struct gpio_dt_spec gpio;
    int sig_out;
    int sig_in;
};
#endif

struct i2c_esp32_data {
    i2c_hal_context_t hal;
    struct k_sem cmd_sem;
    struct k_sem transfer_sem;
    volatile enum i2c_status_t status;
    uint32_t dev_config;
    int cmd_idx;
    int irq_line;
};

typedef void (*irq_connect_cb)(void);

struct i2c_esp32_config {
    int index;

    const struct device* clock_dev;
    #ifndef SOC_I2C_SUPPORT_HW_CLR_BUS
    const struct i2c_esp32_pin scl;
    const struct i2c_esp32_pin sda;
    #endif
    const struct pinctrl_dev_config* pcfg;

    const clock_control_subsys_t clock_subsys;

    const struct {
        bool tx_lsb_first;
        bool rx_lsb_first;
    } mode;

    int irq_source;

<<<<<<< HEAD
	const uint32_t bitrate;
	const uint32_t scl_timeout;
=======
    const uint32_t default_config;
    const uint32_t bitrate;
    const uint32_t scl_timeout;
>>>>>>> aae25861
};

static uint32_t i2c_get_src_clk_freq(i2c_clock_source_t clk_src) {
    uint32_t periph_src_clk_hz = 0;

    switch (clk_src) {
        #if SOC_I2C_SUPPORT_APB
        case I2C_CLK_SRC_APB:
            periph_src_clk_hz = esp_clk_apb_freq();
            break;
        #endif

        #if SOC_I2C_SUPPORT_XTAL
        case I2C_CLK_SRC_XTAL:
            periph_src_clk_hz = esp_clk_xtal_freq();
            break;
        #endif

        #if SOC_I2C_SUPPORT_RTC
        case I2C_CLK_SRC_RC_FAST:
            periph_rtc_dig_clk8m_enable();
            periph_src_clk_hz = periph_rtc_dig_clk8m_get_freq();
            break;
        #endif

        #if SOC_I2C_SUPPORT_REF_TICK
        case RMT_CLK_SRC_REF_TICK:
            periph_src_clk_hz = REF_CLK_FREQ;
            break;
        #endif

        default :
            LOG_ERR("clock source %d is not supported", clk_src);
            break;
    }

    return periph_src_clk_hz;
}

static i2c_clock_source_t i2c_get_clk_src(uint32_t clk_freq) {
    i2c_clock_source_t clk_srcs[] = SOC_I2C_CLKS;

    for (size_t i = 0; i < ARRAY_SIZE(clk_srcs); i++) {
        /* I2C SCL clock frequency should not larger than clock source frequency/20 */
        if (clk_freq <= (i2c_get_src_clk_freq(clk_srcs[i]) / 20)) {
            return (clk_srcs[i]);
        }
    }

    return (I2C_CLOCK_INVALID);
}

#ifndef SOC_I2C_SUPPORT_HW_CLR_BUS
static int i2c_esp32_config_pin(const struct device* dev) {
    const struct i2c_esp32_config* config = dev->config;
    struct i2c_esp32_data* data = (struct i2c_esp32_data* const )(dev)->data;
    int ret;

    if (config->index >= SOC_I2C_NUM) {
        LOG_ERR("Invalid I2C peripheral number");
        return (-EINVAL);
    }

    gpio_pin_set_dt(&config->sda.gpio, 1);
    ret = gpio_pin_configure_dt(&config->sda.gpio, GPIO_PULL_UP | GPIO_OUTPUT | GPIO_INPUT);
    esp_rom_gpio_matrix_out(config->sda.gpio.pin, config->sda.sig_out, 0, 0);
    esp_rom_gpio_matrix_in(config->sda.gpio.pin, config->sda.sig_in, 0);

    gpio_pin_set_dt(&config->scl.gpio, 1);
    ret |= gpio_pin_configure_dt(&config->scl.gpio, GPIO_PULL_UP | GPIO_OUTPUT | GPIO_INPUT);
    esp_rom_gpio_matrix_out(config->scl.gpio.pin, config->scl.sig_out, 0, 0);
    esp_rom_gpio_matrix_in(config->scl.gpio.pin, config->scl.sig_in, 0);

    return (ret);
}
#endif

/* Some slave device will die by accident and keep the SDA in low level,
 * in this case, master should send several clock to make the slave release the bus.
 * Slave mode of ESP32 might also get in wrong state that held the SDA low,
 * in this case, master device could send a stop signal to make esp32 slave release the bus.
 **/
static void IRAM_ATTR i2c_master_clear_bus(const struct device* dev) {
    struct i2c_esp32_data* data = (struct i2c_esp32_data* const)(dev)->data;

    #ifndef SOC_I2C_SUPPORT_HW_CLR_BUS
    const struct i2c_esp32_config* config = dev->config;
    int const scl_half_period = I2C_CLR_BUS_HALF_PERIOD_US; /* use standard 100kHz data rate */
    int i = 0;

    gpio_pin_configure_dt(&config->scl.gpio, GPIO_OUTPUT);
    gpio_pin_configure_dt(&config->sda.gpio, GPIO_OUTPUT | GPIO_INPUT);

    /* If a SLAVE device was in a read operation when the bus was interrupted, */
    /* the SLAVE device is controlling SDA. If the slave is sending a stream of ZERO bytes, */
    /* it will only release SDA during the  ACK bit period. So, this reset code needs */
    /* to synchronize the bit stream with either the ACK bit, or a 1 bit to correctly */
    /* generate a STOP condition. */
    gpio_pin_set_dt(&config->sda.gpio, 1);
    esp_rom_delay_us(scl_half_period);
    while (!gpio_pin_get_dt(&config->sda.gpio) && (i++ < I2C_CLR_BUS_SCL_NUM)) {
        gpio_pin_set_dt(&config->scl.gpio, 1);
        esp_rom_delay_us(scl_half_period);
        gpio_pin_set_dt(&config->scl.gpio, 0);
        esp_rom_delay_us(scl_half_period);
    }
    gpio_pin_set_dt(&config->sda.gpio, 0); /* setup for STOP */
    gpio_pin_set_dt(&config->scl.gpio, 1);
    esp_rom_delay_us(scl_half_period);
    gpio_pin_set_dt(&config->sda.gpio, 1); /* STOP, SDA low -> high while SCL is HIGH */
    i2c_esp32_config_pin(dev);
    #else
    i2c_ll_master_clr_bus(data->hal.dev);
    #endif
    i2c_ll_update(data->hal.dev);
}

static void IRAM_ATTR i2c_hw_fsm_reset(const struct device* dev) {
    struct i2c_esp32_data* data = (struct i2c_esp32_data* const)(dev)->data;

    #ifndef SOC_I2C_SUPPORT_HW_FSM_RST
    const struct i2c_esp32_config* config = dev->config;
    int scl_low_period, scl_high_period;
    int scl_start_hold, scl_rstart_setup;
    int scl_stop_hold, scl_stop_setup;
    int sda_hold, sda_sample;
    int timeout;
    uint8_t filter_cfg;

    i2c_ll_get_scl_timing(data->hal.dev, &scl_high_period, &scl_low_period);
    i2c_ll_get_start_timing(data->hal.dev, &scl_rstart_setup, &scl_start_hold);
    i2c_ll_get_stop_timing(data->hal.dev, &scl_stop_setup, &scl_stop_hold);
    i2c_ll_get_sda_timing(data->hal.dev, &sda_sample, &sda_hold);
    i2c_ll_get_tout(data->hal.dev, &timeout);
    i2c_ll_get_filter(data->hal.dev, &filter_cfg);

    /* to reset the I2C hw module, we need re-enable the hw */
    clock_control_off(config->clock_dev, config->clock_subsys);
    i2c_master_clear_bus(dev);
    clock_control_on(config->clock_dev, config->clock_subsys);

    i2c_hal_master_init(&data->hal);
    i2c_ll_disable_intr_mask(data->hal.dev, I2C_LL_INTR_MASK);
    i2c_ll_clear_intr_mask(data->hal.dev, I2C_LL_INTR_MASK);
    i2c_ll_set_scl_timing(data->hal.dev, scl_high_period, scl_low_period);
    i2c_ll_set_start_timing(data->hal.dev, scl_rstart_setup, scl_start_hold);
    i2c_ll_set_stop_timing(data->hal.dev, scl_stop_setup, scl_stop_hold);
    i2c_ll_set_sda_timing(data->hal.dev, sda_sample, sda_hold);
    i2c_ll_set_tout(data->hal.dev, timeout);
    i2c_ll_set_filter(data->hal.dev, filter_cfg);
    #else
    i2c_ll_master_fsm_rst(data->hal.dev);
    i2c_master_clear_bus(dev);
    #endif
    i2c_ll_update(data->hal.dev);
}

static int i2c_esp32_recover(const struct device* dev) {
    struct i2c_esp32_data* data = (struct i2c_esp32_data* const)(dev)->data;

    k_sem_take(&data->transfer_sem, K_FOREVER);
    i2c_hw_fsm_reset(dev);
    k_sem_give(&data->transfer_sem);

    return (0);
}

<<<<<<< HEAD
static void IRAM_ATTR i2c_esp32_configure_bitrate(const struct device *dev, uint32_t bitrate)
{
	const struct i2c_esp32_config *config = dev->config;
	struct i2c_esp32_data *data = (struct i2c_esp32_data *const)(dev)->data;

	i2c_clock_source_t sclk = i2c_get_clk_src(bitrate);
	uint32_t clk_freq_mhz = i2c_get_src_clk_freq(sclk);

	i2c_hal_set_bus_timing(&data->hal, bitrate, sclk, clk_freq_mhz);

	if (config->scl_timeout > 0) {
		uint32_t timeout_cycles = MIN(I2C_LL_MAX_TIMEOUT,
					      clk_freq_mhz / MHZ(1) * config->scl_timeout);
		i2c_ll_set_tout(data->hal.dev, timeout_cycles);
		LOG_DBG("SCL timeout: %d us, value: %d", config->scl_timeout, timeout_cycles);
	} else {
		/* Disabling the timeout by clearing the I2C_TIME_OUT_EN bit does not seem to work,
		 * at least for ESP32-C3 (tested with communication to bq76952 chip). So we set the
		 * timeout to maximum supported value instead.
		 */
		i2c_ll_set_tout(data->hal.dev, I2C_LL_MAX_TIMEOUT);
	}

	i2c_ll_update(data->hal.dev);
}

static void i2c_esp32_configure_data_mode(const struct device *dev)
{
	const struct i2c_esp32_config *config = dev->config;
	struct i2c_esp32_data *data = (struct i2c_esp32_data *const)(dev)->data;

	i2c_trans_mode_t tx_mode = I2C_DATA_MODE_MSB_FIRST;
	i2c_trans_mode_t rx_mode = I2C_DATA_MODE_MSB_FIRST;
=======
static void IRAM_ATTR i2c_esp32_configure_timeout(const struct device* dev) {
    const struct i2c_esp32_config* config = dev->config;
    struct i2c_esp32_data* data = (struct i2c_esp32_data* const )(dev)->data;

    if (config->scl_timeout > 0) {
        i2c_clock_source_t sclk = i2c_get_clk_src(config->bitrate);
        uint32_t clk_freq_mhz = i2c_get_src_clk_freq(sclk);
        uint32_t timeout_cycles = MIN(I2C_LL_MAX_TIMEOUT,
                                      clk_freq_mhz / MHZ(1) * config->scl_timeout);
        i2c_ll_set_tout(data->hal.dev, timeout_cycles);
        LOG_DBG("SCL timeout: %d us, value: %d", config->scl_timeout, timeout_cycles);
    }
    else {
        /* Disabling the timeout by clearing the I2C_TIME_OUT_EN bit does not seem to work,
         * at least for ESP32-C3 (tested with communication to bq76952 chip). So we set the
         * timeout to maximum supported value instead.
         */
        i2c_ll_set_tout(data->hal.dev, I2C_LL_MAX_TIMEOUT);
    }
}

static int i2c_esp32_configure(const struct device* dev, uint32_t dev_config) {
    const struct i2c_esp32_config* config = dev->config;
    struct i2c_esp32_data* data = (struct i2c_esp32_data* const )(dev)->data;

    if (!(dev_config & I2C_MODE_CONTROLLER)) {
        LOG_ERR("Only I2C Master mode supported.");
        return (-ENOTSUP);
    }

    data->dev_config = dev_config;

    i2c_trans_mode_t tx_mode = I2C_DATA_MODE_MSB_FIRST;
    i2c_trans_mode_t rx_mode = I2C_DATA_MODE_MSB_FIRST;
>>>>>>> aae25861

    if (config->mode.tx_lsb_first) {
        tx_mode = I2C_DATA_MODE_LSB_FIRST;
    }

    if (config->mode.rx_lsb_first) {
        rx_mode = I2C_DATA_MODE_LSB_FIRST;
    }

<<<<<<< HEAD
	i2c_ll_set_data_mode(data->hal.dev, tx_mode, rx_mode);
	i2c_ll_set_filter(data->hal.dev, I2C_FILTER_CYC_NUM_DEF);
	i2c_ll_update(data->hal.dev);

}

static int i2c_esp32_configure(const struct device *dev, uint32_t dev_config)
{
	const struct i2c_esp32_config *config = dev->config;
	struct i2c_esp32_data *data = (struct i2c_esp32_data *const)(dev)->data;
	uint32_t bitrate;

	if (!(dev_config & I2C_MODE_CONTROLLER)) {
		LOG_ERR("Only I2C Master mode supported.");
		return -ENOTSUP;
	}

	switch (I2C_SPEED_GET(dev_config)) {
	case I2C_SPEED_STANDARD:
		bitrate = KHZ(100);
		break;
	case I2C_SPEED_FAST:
		bitrate = KHZ(400);
		break;
	case I2C_SPEED_FAST_PLUS:
		bitrate = MHZ(1);
		break;
	default:
		LOG_ERR("Error configuring I2C speed.");
		return -ENOTSUP;
	}

	k_sem_take(&data->transfer_sem, K_FOREVER);

	data->dev_config = dev_config;

	i2c_esp32_configure_bitrate(dev, bitrate);

	k_sem_give(&data->transfer_sem);

	return 0;
}

static int i2c_esp32_get_config(const struct device *dev, uint32_t *config)
{
	struct i2c_esp32_data *data = (struct i2c_esp32_data *const)(dev)->data;

	if (data->dev_config == 0) {
		LOG_ERR("I2C controller not configured");
		return -EIO;
	}

	*config = data->dev_config;
=======
    i2c_hal_master_init(&data->hal);
    i2c_ll_set_data_mode(data->hal.dev, tx_mode, rx_mode);
    i2c_ll_set_filter(data->hal.dev, I2C_FILTER_CYC_NUM_DEF);
    i2c_ll_update(data->hal.dev);

    if (config->bitrate == 0) {
        LOG_ERR("Error configuring I2C speed.");
        return (-ENOTSUP);
    }

    i2c_clock_source_t sclk = i2c_get_clk_src(config->bitrate);

    i2c_hal_set_bus_timing(&data->hal, config->bitrate, sclk, i2c_get_src_clk_freq(sclk));
    i2c_esp32_configure_timeout(dev);
    i2c_ll_update(data->hal.dev);
>>>>>>> aae25861

    return (0);
}

static void IRAM_ATTR i2c_esp32_reset_fifo(const struct device* dev) {
    struct i2c_esp32_data* data = (struct i2c_esp32_data* const)(dev)->data;

    /* reset fifo buffers */
    i2c_ll_txfifo_rst(data->hal.dev);
    i2c_ll_rxfifo_rst(data->hal.dev);
}

static int IRAM_ATTR i2c_esp32_transmit(const struct device* dev) {
    struct i2c_esp32_data* data = (struct i2c_esp32_data* const)(dev)->data;
    int ret;

    /* Start transmission*/
    i2c_ll_update(data->hal.dev);
    i2c_ll_trans_start(data->hal.dev);
    data->cmd_idx = 0;

    ret = k_sem_take(&data->cmd_sem, K_MSEC(I2C_TRANSFER_TIMEOUT_MSEC));
    if (ret != 0) {
        /* If the I2C slave is powered off or the SDA/SCL is */
        /* connected to ground, for example, I2C hw FSM would get */
        /* stuck in wrong state, we have to reset the I2C module in this case. */
        i2c_hw_fsm_reset(dev);
        return (-ETIMEDOUT);
    }

    if (data->status == I2C_STATUS_TIMEOUT) {
        i2c_hw_fsm_reset(dev);
        ret = -ETIMEDOUT;
    }
    else if (data->status == I2C_STATUS_ACK_ERROR) {
        ret = -EFAULT;
    }

    return (ret);
}

static void IRAM_ATTR i2c_esp32_master_start(const struct device* dev) {
    struct i2c_esp32_data* data = (struct i2c_esp32_data* const)(dev)->data;

    i2c_ll_hw_cmd_t cmd = {
        .op_code = I2C_LL_CMD_RESTART
    };

    i2c_ll_write_cmd_reg(data->hal.dev, cmd, data->cmd_idx++);
}

static void IRAM_ATTR i2c_esp32_master_stop(const struct device* dev) {
    struct i2c_esp32_data* data = (struct i2c_esp32_data* const)(dev)->data;

    i2c_ll_hw_cmd_t cmd = {
        .op_code = I2C_LL_CMD_STOP
    };

    i2c_ll_write_cmd_reg(data->hal.dev, cmd, data->cmd_idx++);
}

static int IRAM_ATTR i2c_esp32_write_addr(const struct device* dev, uint16_t addr) {
    struct i2c_esp32_data* data = (struct i2c_esp32_data* const )(dev)->data;
    uint8_t addr_len  = 1;
    uint8_t addr_byte = (addr & 0xFF);

    data->status = I2C_STATUS_WRITE;

    /* write address value in tx buffer */
    i2c_ll_write_txfifo(data->hal.dev, &addr_byte, 1);
    if (data->dev_config & I2C_ADDR_10_BITS) {
        addr_byte = (addr >> 8) & 0xFF;
        i2c_ll_write_txfifo(data->hal.dev, &addr_byte, 1);
        addr_len++;
    }

    const i2c_ll_hw_cmd_t cmd_end = {
        .op_code = I2C_LL_CMD_END,
    };

    i2c_ll_hw_cmd_t cmd = {
        .op_code = I2C_LL_CMD_WRITE,
        .ack_en = true,
        .byte_num = addr_len,
    };

    i2c_ll_write_cmd_reg(data->hal.dev, cmd, data->cmd_idx++);
    i2c_ll_write_cmd_reg(data->hal.dev, cmd_end, data->cmd_idx++);
    i2c_ll_master_enable_tx_it(data->hal.dev);

    return i2c_esp32_transmit(dev);
}

static int IRAM_ATTR i2c_esp32_master_read(const struct device* dev, struct i2c_msg* msg) {
    struct i2c_esp32_data* data = (struct i2c_esp32_data* const)(dev)->data;
    uint32_t msg_len = msg->len;
    uint8_t* msg_buf = msg->buf;
    uint8_t  rd_filled;
    int ret;

    data->status = I2C_STATUS_READ;

    i2c_ll_hw_cmd_t cmd = {
        .op_code = I2C_LL_CMD_READ,
    };
    const i2c_ll_hw_cmd_t cmd_end = {
        .op_code = I2C_LL_CMD_END,
    };

    while (msg_len) {
        rd_filled = (msg_len > SOC_I2C_FIFO_LEN) ? SOC_I2C_FIFO_LEN : (msg_len - 1);

        /* I2C master won't acknowledge the last byte read from the
         * slave device. Divide the read command in two segments as
         * recommended by the ESP32 Technical Reference Manual.
         */
        if (msg_len == 1) {
            rd_filled   = 1;
            cmd.ack_val = 1;
        }
        else {
            cmd.ack_val = 0;
        }
        cmd.byte_num = rd_filled;

        i2c_ll_write_cmd_reg(data->hal.dev, cmd, data->cmd_idx++);
        i2c_ll_write_cmd_reg(data->hal.dev, cmd_end, data->cmd_idx++);
        i2c_ll_master_enable_tx_it(data->hal.dev);
        ret = i2c_esp32_transmit(dev);
        if (ret < 0) {
            return (ret);
        }

        i2c_ll_read_rxfifo(data->hal.dev, msg_buf, rd_filled);
        msg_buf += rd_filled;
        msg_len -= rd_filled;
    }

    return (0);
}

static int IRAM_ATTR i2c_esp32_read_msg(const struct device* dev,
                                        struct i2c_msg* msg, uint16_t addr) {
    struct i2c_esp32_data* data = (struct i2c_esp32_data* const)(dev)->data;
    int ret;

    /* Set the R/W bit to R */
    addr |= BIT(0);

    if (msg->flags & I2C_MSG_RESTART) {
        i2c_esp32_master_start(dev);
        ret = i2c_esp32_write_addr(dev, addr);
        if (ret < 0) {
            LOG_ERR("I2C transfer error: %d", ret);
            return (ret);
        }
    }

    ret = i2c_esp32_master_read(dev, msg);
    if (ret < 0) {
        LOG_ERR("I2C transfer error: %d", ret);
        return (ret);
    }

    if (msg->flags & I2C_MSG_STOP) {
        i2c_esp32_master_stop(dev);
        ret = i2c_esp32_transmit(dev);
        if (ret < 0) {
            LOG_ERR("I2C transfer error: %d", ret);
            return (ret);
        }
    }

    return (0);
}

static int IRAM_ATTR i2c_esp32_master_write(const struct device* dev, struct i2c_msg* msg) {
    struct i2c_esp32_data* data = (struct i2c_esp32_data* const )(dev)->data;
    uint8_t  wr_filled;
    uint32_t msg_len = msg->len;
    uint8_t* msg_buf = msg->buf;
    int ret;

    data->status = I2C_STATUS_WRITE;

    i2c_ll_hw_cmd_t cmd = {
        .op_code = I2C_LL_CMD_WRITE,
        .ack_en = true,
    };

    const i2c_ll_hw_cmd_t cmd_end = {
        .op_code = I2C_LL_CMD_END,
    };

    while (msg_len) {
        wr_filled    = (msg_len > SOC_I2C_FIFO_LEN) ? SOC_I2C_FIFO_LEN : msg_len;
        cmd.byte_num = wr_filled;

        if (wr_filled > 0) {
            i2c_ll_write_txfifo(data->hal.dev, msg_buf, wr_filled);
            i2c_ll_write_cmd_reg(data->hal.dev, cmd, data->cmd_idx++);
            i2c_ll_write_cmd_reg(data->hal.dev, cmd_end, data->cmd_idx++);
            i2c_ll_master_enable_tx_it(data->hal.dev);
            ret = i2c_esp32_transmit(dev);
            if (ret < 0) {
                return (ret);
            }
        }

        msg_buf += wr_filled;
        msg_len -= wr_filled;
    }

    return (0);
}

static int IRAM_ATTR i2c_esp32_write_msg(const struct device* dev,
                                         struct i2c_msg* msg, uint16_t addr) {
    struct i2c_esp32_data* data = (struct i2c_esp32_data* const)(dev)->data;
    int ret;

    if (msg->flags & I2C_MSG_RESTART) {
        i2c_esp32_master_start(dev);
        ret = i2c_esp32_write_addr(dev, addr);
        if (ret < 0) {
            LOG_ERR("I2C transfer error: %d", ret);
            return (ret);
        }
    }

    ret = i2c_esp32_master_write(dev, msg);
    if (ret < 0) {
        LOG_ERR("I2C transfer error: %d", ret);
        return (ret);
    }

    if (msg->flags & I2C_MSG_STOP) {
        i2c_esp32_master_stop(dev);
        ret = i2c_esp32_transmit(dev);
        if (ret < 0) {
            LOG_ERR("I2C transfer error: %d", ret);
            return (ret);
        }
    }

    return (0);
}

static int IRAM_ATTR i2c_esp32_transfer(const struct device* dev, struct i2c_msg* msgs,
                                        uint8_t num_msgs, uint16_t addr) {
    struct i2c_esp32_data* data = (struct i2c_esp32_data* const )(dev)->data;
    struct i2c_msg* current;
    struct i2c_msg* next;
    uint32_t timeout = I2C_TRANSFER_TIMEOUT_MSEC * USEC_PER_MSEC;
    int ret = 0;

    if (!num_msgs) {
        return (0);
    }

    while (i2c_ll_is_bus_busy(data->hal.dev)) {
        k_busy_wait(1);
        if (timeout-- == 0) {
            return (-EBUSY);
        }
    }

    /* Check for validity of all messages before transfer */
    current = msgs;

    /* Add restart flag on first message to send start event */
    current->flags |= I2C_MSG_RESTART;

    for (int k = 1; k <= num_msgs; k++) {
        if (k < num_msgs) {
            next = current + 1;

            /* messages of different direction require restart event */
            if ((current->flags & I2C_MSG_RW_MASK) != (next->flags & I2C_MSG_RW_MASK)) {
                if (!(next->flags & I2C_MSG_RESTART)) {
                    ret = -EINVAL;
                    break;
                }
            }

            /* check if there is any stop event in the middle of the transaction */
            if (current->flags & I2C_MSG_STOP) {
                ret = -EINVAL;
                break;
            }
        }
        else {
            /* make sure the last message contains stop event */
            current->flags |= I2C_MSG_STOP;
        }

        current++;
    }

    if (ret) {
        return (ret);
    }

    k_sem_take(&data->transfer_sem, K_FOREVER);

    /* Mask out unused address bits, and make room for R/W bit */
    addr &= BIT_MASK(data->dev_config & I2C_ADDR_10_BITS ? 10 : 7);
    addr <<= 1;

    for (; num_msgs > 0; num_msgs--, msgs++) {

        if (data->status == I2C_STATUS_TIMEOUT || i2c_ll_is_bus_busy(data->hal.dev)) {
            i2c_hw_fsm_reset(dev);
        }

        /* reset all fifo buffer before start */
        i2c_esp32_reset_fifo(dev);

        /* These two interrupts some times can not be cleared when the FSM gets stuck. */
        /* So we disable them when these two interrupt occurs and re-enable them here. */
        i2c_ll_disable_intr_mask(data->hal.dev, I2C_LL_INTR_MASK);
        i2c_ll_clear_intr_mask(data->hal.dev, I2C_LL_INTR_MASK);

        if ((msgs->flags & I2C_MSG_RW_MASK) == I2C_MSG_READ) {
            ret = i2c_esp32_read_msg(dev, msgs, addr);
        }
        else {
            ret = i2c_esp32_write_msg(dev, msgs, addr);
        }

        if (ret < 0) {
            break;
        }
    }

    k_sem_give(&data->transfer_sem);

    return (ret);
}

static void IRAM_ATTR i2c_esp32_isr(void* arg) {
    const struct device*   dev      = (const struct device*)arg;
    struct i2c_esp32_data* data     = (struct i2c_esp32_data* const)(dev)->data;
    i2c_intr_event_t       evt_type = I2C_INTR_EVENT_ERR;

    if (data->status == I2C_STATUS_WRITE) {
        i2c_hal_master_handle_tx_event(&data->hal, &evt_type);
    }
    else if (data->status == I2C_STATUS_READ) {
        i2c_hal_master_handle_rx_event(&data->hal, &evt_type);
    }

    if (evt_type == I2C_INTR_EVENT_NACK) {
        data->status = I2C_STATUS_ACK_ERROR;
    }
    else if (evt_type == I2C_INTR_EVENT_TOUT) {
        data->status = I2C_STATUS_TIMEOUT;
    }
    else if (evt_type == I2C_INTR_EVENT_ARBIT_LOST) {
        data->status = I2C_STATUS_TIMEOUT;
    }
    else if (evt_type == I2C_INTR_EVENT_TRANS_DONE) {
        data->status = I2C_STATUS_DONE;
    }

    k_sem_give(&data->cmd_sem);
}

static const struct i2c_driver_api i2c_esp32_driver_api = {
<<<<<<< HEAD
	.configure = i2c_esp32_configure,
	.get_config = i2c_esp32_get_config,
	.transfer = i2c_esp32_transfer,
	.recover_bus = i2c_esp32_recover
};

static int IRAM_ATTR i2c_esp32_init(const struct device *dev)
{
	const struct i2c_esp32_config *config = dev->config;
	struct i2c_esp32_data *data = (struct i2c_esp32_data *const)(dev)->data;

#ifndef SOC_I2C_SUPPORT_HW_CLR_BUS
	if (!gpio_is_ready_dt(&config->scl.gpio)) {
		LOG_ERR("SCL GPIO device is not ready");
		return -EINVAL;
	}
=======
    .configure   = i2c_esp32_configure,
    .transfer    = i2c_esp32_transfer,
    .recover_bus = i2c_esp32_recover
};

static int IRAM_ATTR i2c_esp32_init(const struct device* dev) {
    const struct i2c_esp32_config* config = dev->config;

    #ifndef SOC_I2C_SUPPORT_HW_CLR_BUS
    struct i2c_esp32_data* data = (struct i2c_esp32_data* const)(dev)->data;
>>>>>>> aae25861

    if (!gpio_is_ready_dt(&config->scl.gpio)) {
        LOG_ERR("SCL GPIO device is not ready");
        return (-EINVAL);
    }

    if (!gpio_is_ready_dt(&config->sda.gpio)) {
        LOG_ERR("SDA GPIO device is not ready");
        return (-EINVAL);
    }
    #endif

    int ret = pinctrl_apply_state(config->pcfg, PINCTRL_STATE_DEFAULT);

    if (ret < 0) {
        LOG_ERR("Failed to configure I2C pins");
        return (-EINVAL);
    }

    if (!device_is_ready(config->clock_dev)) {
        LOG_ERR("clock control device not ready");
        return (-ENODEV);
    }

    clock_control_on(config->clock_dev, config->clock_subsys);

    esp_intr_alloc(config->irq_source, 0, i2c_esp32_isr, (void*)dev, NULL);

<<<<<<< HEAD
	i2c_hal_master_init(&data->hal);

	i2c_esp32_configure_data_mode(dev);

	return i2c_esp32_configure(dev, I2C_MODE_CONTROLLER | i2c_map_dt_bitrate(config->bitrate));
=======
    return i2c_esp32_configure(dev, config->default_config);
>>>>>>> aae25861
}

#define I2C(idx) DT_NODELABEL(i2c##idx)

#ifndef SOC_I2C_SUPPORT_HW_CLR_BUS
#define I2C_ESP32_GET_PIN_INFO(idx)                             \
    .scl = {                                                    \
        .gpio    = GPIO_DT_SPEC_GET(I2C(idx), scl_gpios),       \
        .sig_out = I2CEXT##idx##_SCL_OUT_IDX,                   \
        .sig_in  = I2CEXT##idx##_SCL_IN_IDX,                    \
    },                                                          \
    .sda = {                                                    \
        .gpio    = GPIO_DT_SPEC_GET(I2C(idx), sda_gpios),       \
        .sig_out = I2CEXT##idx##_SDA_OUT_IDX,                   \
        .sig_in  = I2CEXT##idx##_SDA_IN_IDX,                    \
    },
#else
#define I2C_ESP32_GET_PIN_INFO(idx)
#endif /* SOC_I2C_SUPPORT_HW_CLR_BUS */

<<<<<<< HEAD
#define I2C_ESP32_TIMEOUT(inst)						\
	COND_CODE_1(DT_INST_NODE_HAS_PROP(inst, scl_timeout_us),	\
		    (DT_INST_PROP(inst, scl_timeout_us)), (0))

#define I2C_ESP32_FREQUENCY(bitrate)					\
	 (bitrate == I2C_BITRATE_STANDARD ? KHZ(100)			\
	: bitrate == I2C_BITRATE_FAST     ? KHZ(400)			\
	: bitrate == I2C_BITRATE_FAST_PLUS  ? MHZ(1) : 0)

#define I2C_FREQUENCY(idx)						\
	I2C_ESP32_FREQUENCY(DT_PROP(I2C(idx), clock_frequency))

#define ESP32_I2C_INIT(idx)									   \
												   \
	PINCTRL_DT_DEFINE(I2C(idx));								   \
												   \
	static struct i2c_esp32_data i2c_esp32_data_##idx = {					   \
		.hal = {									   \
			.dev = (i2c_dev_t *) DT_REG_ADDR(I2C(idx)),				   \
		},										   \
		.cmd_sem = Z_SEM_INITIALIZER(i2c_esp32_data_##idx.cmd_sem, 0, 1),		   \
		.transfer_sem = Z_SEM_INITIALIZER(i2c_esp32_data_##idx.transfer_sem, 1, 1),	   \
	};											   \
												   \
	static const struct i2c_esp32_config i2c_esp32_config_##idx = {				   \
		.index = idx,									   \
		.clock_dev = DEVICE_DT_GET(DT_CLOCKS_CTLR(I2C(idx))),				   \
		.pcfg = PINCTRL_DT_DEV_CONFIG_GET(I2C(idx)),					   \
		.clock_subsys = (clock_control_subsys_t)DT_CLOCKS_CELL(I2C(idx), offset),	   \
		I2C_ESP32_GET_PIN_INFO(idx)							   \
		.mode = {									   \
			.tx_lsb_first = DT_PROP(I2C(idx), tx_lsb),				   \
			.rx_lsb_first = DT_PROP(I2C(idx), rx_lsb),				   \
		},										   \
		.irq_source = ETS_I2C_EXT##idx##_INTR_SOURCE,					   \
		.bitrate = I2C_FREQUENCY(idx),							   \
		.scl_timeout = I2C_ESP32_TIMEOUT(idx),						   \
	};											   \
	I2C_DEVICE_DT_DEFINE(I2C(idx), i2c_esp32_init, NULL, &i2c_esp32_data_##idx,		   \
			     &i2c_esp32_config_##idx, POST_KERNEL, CONFIG_I2C_INIT_PRIORITY,	   \
			     &i2c_esp32_driver_api);
=======
#define I2C_ESP32_TIMEOUT(inst)                                 \
    COND_CODE_1(DT_INST_NODE_HAS_PROP(inst, scl_timeout_us),    \
                (DT_INST_PROP(inst, scl_timeout_us)), (0))

#define I2C_ESP32_FREQUENCY(bitrate)                            \
    (bitrate == I2C_BITRATE_STANDARD    ? KHZ(100)              \
     : bitrate == I2C_BITRATE_FAST      ? KHZ(400)              \
     : bitrate == I2C_BITRATE_FAST_PLUS ? MHZ(1) : 0)

#define I2C_FREQUENCY(idx)                                      \
        I2C_ESP32_FREQUENCY(DT_PROP(I2C(idx), clock_frequency))

#define ESP32_I2C_INIT(idx)                                     \
                                                                \
    PINCTRL_DT_DEFINE(I2C(idx));                                \
                                                                \
    static struct i2c_esp32_data i2c_esp32_data_##idx = {       \
        .hal = {                                                \
            .dev = (i2c_dev_t*)DT_REG_ADDR(I2C(idx)),           \
        },                                                      \
        .cmd_sem      = Z_SEM_INITIALIZER(i2c_esp32_data_##idx.cmd_sem, 0, 1),      \
        .transfer_sem = Z_SEM_INITIALIZER(i2c_esp32_data_##idx.transfer_sem, 1, 1), \
    };                                                          \
                                                                \
    static const struct i2c_esp32_config i2c_esp32_config_##idx = {     \
        .index        = idx,                                            \
        .clock_dev    = DEVICE_DT_GET(DT_CLOCKS_CTLR(I2C(idx))),        \
        .pcfg         = PINCTRL_DT_DEV_CONFIG_GET(I2C(idx)),            \
        .clock_subsys = (clock_control_subsys_t)DT_CLOCKS_CELL(I2C(idx), offset),   \
        I2C_ESP32_GET_PIN_INFO(idx)                             \
        .mode = {                                               \
            .tx_lsb_first = DT_PROP(I2C(idx), tx_lsb),          \
            .rx_lsb_first = DT_PROP(I2C(idx), rx_lsb),          \
        },                                                      \
        .irq_source     = ETS_I2C_EXT##idx##_INTR_SOURCE,       \
        .bitrate        = I2C_FREQUENCY(idx),                   \
        .scl_timeout    = I2C_ESP32_TIMEOUT(idx),               \
        .default_config = I2C_MODE_CONTROLLER,                  \
    };                                                          \
    I2C_DEVICE_DT_DEFINE(I2C(idx), i2c_esp32_init, NULL, &i2c_esp32_data_##idx,     \
                         &i2c_esp32_config_##idx, POST_KERNEL, CONFIG_I2C_INIT_PRIORITY, \
                         &i2c_esp32_driver_api);
>>>>>>> aae25861

#if DT_NODE_HAS_STATUS(I2C(0), okay)
#ifndef SOC_I2C_SUPPORT_HW_CLR_BUS
#if !DT_NODE_HAS_PROP(I2C(0), sda_gpios) || !DT_NODE_HAS_PROP(I2C(0), scl_gpios)
#error "Missing <sda-gpios> and <scl-gpios> properties to build for this target."
#endif
#else
#if DT_NODE_HAS_PROP(I2C(0), sda_gpios) || DT_NODE_HAS_PROP(I2C(0), scl_gpios)
#error "Properties <sda-gpios> and <scl-gpios> are not required for this target."
#endif
#endif /* !SOC_I2C_SUPPORT_HW_CLR_BUS */
ESP32_I2C_INIT(0);
#endif /* DT_NODE_HAS_STATUS(I2C(0), okay) */

#if DT_NODE_HAS_STATUS(I2C(1), okay)
#ifndef SOC_I2C_SUPPORT_HW_CLR_BUS
#if !DT_NODE_HAS_PROP(I2C(1), sda_gpios) || !DT_NODE_HAS_PROP(I2C(1), scl_gpios)
#error "Missing <sda-gpios> and <scl-gpios> properties to build for this target."
#endif
#else
#if DT_NODE_HAS_PROP(I2C(1), sda_gpios) || DT_NODE_HAS_PROP(I2C(1), scl_gpios)
#error "Properties <sda-gpios> and <scl-gpios> are not required for this target."
#endif
#endif /* !SOC_I2C_SUPPORT_HW_CLR_BUS */
ESP32_I2C_INIT(1);
#endif /* DT_NODE_HAS_STATUS(I2C(1), okay) */<|MERGE_RESOLUTION|>--- conflicted
+++ resolved
@@ -91,14 +91,8 @@
 
     int irq_source;
 
-<<<<<<< HEAD
-	const uint32_t bitrate;
-	const uint32_t scl_timeout;
-=======
-    const uint32_t default_config;
     const uint32_t bitrate;
     const uint32_t scl_timeout;
->>>>>>> aae25861
 };
 
 static uint32_t i2c_get_src_clk_freq(i2c_clock_source_t clk_src) {
@@ -266,48 +260,16 @@
     return (0);
 }
 
-<<<<<<< HEAD
-static void IRAM_ATTR i2c_esp32_configure_bitrate(const struct device *dev, uint32_t bitrate)
-{
-	const struct i2c_esp32_config *config = dev->config;
-	struct i2c_esp32_data *data = (struct i2c_esp32_data *const)(dev)->data;
-
-	i2c_clock_source_t sclk = i2c_get_clk_src(bitrate);
-	uint32_t clk_freq_mhz = i2c_get_src_clk_freq(sclk);
-
-	i2c_hal_set_bus_timing(&data->hal, bitrate, sclk, clk_freq_mhz);
-
-	if (config->scl_timeout > 0) {
-		uint32_t timeout_cycles = MIN(I2C_LL_MAX_TIMEOUT,
-					      clk_freq_mhz / MHZ(1) * config->scl_timeout);
-		i2c_ll_set_tout(data->hal.dev, timeout_cycles);
-		LOG_DBG("SCL timeout: %d us, value: %d", config->scl_timeout, timeout_cycles);
-	} else {
-		/* Disabling the timeout by clearing the I2C_TIME_OUT_EN bit does not seem to work,
-		 * at least for ESP32-C3 (tested with communication to bq76952 chip). So we set the
-		 * timeout to maximum supported value instead.
-		 */
-		i2c_ll_set_tout(data->hal.dev, I2C_LL_MAX_TIMEOUT);
-	}
-
-	i2c_ll_update(data->hal.dev);
-}
-
-static void i2c_esp32_configure_data_mode(const struct device *dev)
-{
-	const struct i2c_esp32_config *config = dev->config;
-	struct i2c_esp32_data *data = (struct i2c_esp32_data *const)(dev)->data;
-
-	i2c_trans_mode_t tx_mode = I2C_DATA_MODE_MSB_FIRST;
-	i2c_trans_mode_t rx_mode = I2C_DATA_MODE_MSB_FIRST;
-=======
-static void IRAM_ATTR i2c_esp32_configure_timeout(const struct device* dev) {
+static void IRAM_ATTR i2c_esp32_configure_bitrate(const struct device* dev, uint32_t bitrate) {
     const struct i2c_esp32_config* config = dev->config;
-    struct i2c_esp32_data* data = (struct i2c_esp32_data* const )(dev)->data;
+    struct i2c_esp32_data* data = (struct i2c_esp32_data *const)(dev)->data;
+
+    i2c_clock_source_t sclk = i2c_get_clk_src(bitrate);
+    uint32_t clk_freq_mhz = i2c_get_src_clk_freq(sclk);
+
+    i2c_hal_set_bus_timing(&data->hal, bitrate, sclk, clk_freq_mhz);
 
     if (config->scl_timeout > 0) {
-        i2c_clock_source_t sclk = i2c_get_clk_src(config->bitrate);
-        uint32_t clk_freq_mhz = i2c_get_src_clk_freq(sclk);
         uint32_t timeout_cycles = MIN(I2C_LL_MAX_TIMEOUT,
                                       clk_freq_mhz / MHZ(1) * config->scl_timeout);
         i2c_ll_set_tout(data->hal.dev, timeout_cycles);
@@ -320,108 +282,86 @@
          */
         i2c_ll_set_tout(data->hal.dev, I2C_LL_MAX_TIMEOUT);
     }
+
+    i2c_ll_update(data->hal.dev);
+}
+
+static void i2c_esp32_configure_data_mode(const struct device* dev) {
+    const struct i2c_esp32_config* config = dev->config;
+    struct i2c_esp32_data* data = (struct i2c_esp32_data *const)(dev)->data;
+
+    i2c_trans_mode_t tx_mode = I2C_DATA_MODE_MSB_FIRST;
+    i2c_trans_mode_t rx_mode = I2C_DATA_MODE_MSB_FIRST;
+
+    if (config->mode.tx_lsb_first) {
+        tx_mode = I2C_DATA_MODE_LSB_FIRST;
+    }
+
+    if (config->mode.rx_lsb_first) {
+        rx_mode = I2C_DATA_MODE_LSB_FIRST;
+    }
+
+    i2c_ll_set_data_mode(data->hal.dev, tx_mode, rx_mode);
+    i2c_ll_set_filter(data->hal.dev, I2C_FILTER_CYC_NUM_DEF);
+    i2c_ll_update(data->hal.dev);
+
 }
 
 static int i2c_esp32_configure(const struct device* dev, uint32_t dev_config) {
     const struct i2c_esp32_config* config = dev->config;
-    struct i2c_esp32_data* data = (struct i2c_esp32_data* const )(dev)->data;
+    struct i2c_esp32_data* data = (struct i2c_esp32_data *const)(dev)->data;
+    uint32_t bitrate;
 
     if (!(dev_config & I2C_MODE_CONTROLLER)) {
         LOG_ERR("Only I2C Master mode supported.");
         return (-ENOTSUP);
     }
 
+    switch (I2C_SPEED_GET(dev_config)) {
+        case I2C_SPEED_STANDARD :
+            bitrate = KHZ(100);
+            break;
+
+        case I2C_SPEED_FAST :
+            bitrate = KHZ(400);
+            break;
+
+        case I2C_SPEED_FAST_PLUS :
+            bitrate = MHZ(1);
+            break;
+
+        default :
+            LOG_ERR("Error configuring I2C speed.");
+            return (-ENOTSUP);
+    }
+
+    k_sem_take(&data->transfer_sem, K_FOREVER);
+
     data->dev_config = dev_config;
 
-    i2c_trans_mode_t tx_mode = I2C_DATA_MODE_MSB_FIRST;
-    i2c_trans_mode_t rx_mode = I2C_DATA_MODE_MSB_FIRST;
->>>>>>> aae25861
-
-    if (config->mode.tx_lsb_first) {
-        tx_mode = I2C_DATA_MODE_LSB_FIRST;
-    }
-
-    if (config->mode.rx_lsb_first) {
-        rx_mode = I2C_DATA_MODE_LSB_FIRST;
-    }
-
-<<<<<<< HEAD
-	i2c_ll_set_data_mode(data->hal.dev, tx_mode, rx_mode);
-	i2c_ll_set_filter(data->hal.dev, I2C_FILTER_CYC_NUM_DEF);
-	i2c_ll_update(data->hal.dev);
-
-}
-
-static int i2c_esp32_configure(const struct device *dev, uint32_t dev_config)
-{
-	const struct i2c_esp32_config *config = dev->config;
-	struct i2c_esp32_data *data = (struct i2c_esp32_data *const)(dev)->data;
-	uint32_t bitrate;
-
-	if (!(dev_config & I2C_MODE_CONTROLLER)) {
-		LOG_ERR("Only I2C Master mode supported.");
-		return -ENOTSUP;
-	}
-
-	switch (I2C_SPEED_GET(dev_config)) {
-	case I2C_SPEED_STANDARD:
-		bitrate = KHZ(100);
-		break;
-	case I2C_SPEED_FAST:
-		bitrate = KHZ(400);
-		break;
-	case I2C_SPEED_FAST_PLUS:
-		bitrate = MHZ(1);
-		break;
-	default:
-		LOG_ERR("Error configuring I2C speed.");
-		return -ENOTSUP;
-	}
-
-	k_sem_take(&data->transfer_sem, K_FOREVER);
-
-	data->dev_config = dev_config;
-
-	i2c_esp32_configure_bitrate(dev, bitrate);
-
-	k_sem_give(&data->transfer_sem);
-
-	return 0;
-}
-
-static int i2c_esp32_get_config(const struct device *dev, uint32_t *config)
+    i2c_esp32_configure_bitrate(dev, bitrate);
+
+    k_sem_give(&data->transfer_sem);
+
+    return (0);
+}
+
+static int i2c_esp32_get_config(const struct device* dev, uint32_t* config) {
+    struct i2c_esp32_data* data = (struct i2c_esp32_data *const)(dev)->data;
+
+    if (data->dev_config == 0) {
+        LOG_ERR("I2C controller not configured");
+        return (-EIO);
+    }
+
+    *config = data->dev_config;
+
+    return (0);
+}
+
+static void IRAM_ATTR i2c_esp32_reset_fifo(const struct device *dev)
 {
 	struct i2c_esp32_data *data = (struct i2c_esp32_data *const)(dev)->data;
-
-	if (data->dev_config == 0) {
-		LOG_ERR("I2C controller not configured");
-		return -EIO;
-	}
-
-	*config = data->dev_config;
-=======
-    i2c_hal_master_init(&data->hal);
-    i2c_ll_set_data_mode(data->hal.dev, tx_mode, rx_mode);
-    i2c_ll_set_filter(data->hal.dev, I2C_FILTER_CYC_NUM_DEF);
-    i2c_ll_update(data->hal.dev);
-
-    if (config->bitrate == 0) {
-        LOG_ERR("Error configuring I2C speed.");
-        return (-ENOTSUP);
-    }
-
-    i2c_clock_source_t sclk = i2c_get_clk_src(config->bitrate);
-
-    i2c_hal_set_bus_timing(&data->hal, config->bitrate, sclk, i2c_get_src_clk_freq(sclk));
-    i2c_esp32_configure_timeout(dev);
-    i2c_ll_update(data->hal.dev);
->>>>>>> aae25861
-
-    return (0);
-}
-
-static void IRAM_ATTR i2c_esp32_reset_fifo(const struct device* dev) {
-    struct i2c_esp32_data* data = (struct i2c_esp32_data* const)(dev)->data;
 
     /* reset fifo buffers */
     i2c_ll_txfifo_rst(data->hal.dev);
@@ -785,36 +725,17 @@
 }
 
 static const struct i2c_driver_api i2c_esp32_driver_api = {
-<<<<<<< HEAD
-	.configure = i2c_esp32_configure,
-	.get_config = i2c_esp32_get_config,
-	.transfer = i2c_esp32_transfer,
-	.recover_bus = i2c_esp32_recover
-};
-
-static int IRAM_ATTR i2c_esp32_init(const struct device *dev)
-{
-	const struct i2c_esp32_config *config = dev->config;
-	struct i2c_esp32_data *data = (struct i2c_esp32_data *const)(dev)->data;
-
-#ifndef SOC_I2C_SUPPORT_HW_CLR_BUS
-	if (!gpio_is_ready_dt(&config->scl.gpio)) {
-		LOG_ERR("SCL GPIO device is not ready");
-		return -EINVAL;
-	}
-=======
     .configure   = i2c_esp32_configure,
+    .get_config  = i2c_esp32_get_config,
     .transfer    = i2c_esp32_transfer,
     .recover_bus = i2c_esp32_recover
 };
 
 static int IRAM_ATTR i2c_esp32_init(const struct device* dev) {
     const struct i2c_esp32_config* config = dev->config;
+    struct i2c_esp32_data* data = (struct i2c_esp32_data *const)(dev)->data;
 
     #ifndef SOC_I2C_SUPPORT_HW_CLR_BUS
-    struct i2c_esp32_data* data = (struct i2c_esp32_data* const)(dev)->data;
->>>>>>> aae25861
-
     if (!gpio_is_ready_dt(&config->scl.gpio)) {
         LOG_ERR("SCL GPIO device is not ready");
         return (-EINVAL);
@@ -840,17 +761,13 @@
 
     clock_control_on(config->clock_dev, config->clock_subsys);
 
-    esp_intr_alloc(config->irq_source, 0, i2c_esp32_isr, (void*)dev, NULL);
-
-<<<<<<< HEAD
-	i2c_hal_master_init(&data->hal);
-
-	i2c_esp32_configure_data_mode(dev);
-
-	return i2c_esp32_configure(dev, I2C_MODE_CONTROLLER | i2c_map_dt_bitrate(config->bitrate));
-=======
-    return i2c_esp32_configure(dev, config->default_config);
->>>>>>> aae25861
+    esp_intr_alloc(config->irq_source, 0, i2c_esp32_isr, (void *)dev, NULL);
+
+    i2c_hal_master_init(&data->hal);
+
+    i2c_esp32_configure_data_mode(dev);
+
+    return i2c_esp32_configure(dev, I2C_MODE_CONTROLLER | i2c_map_dt_bitrate(config->bitrate));
 }
 
 #define I2C(idx) DT_NODELABEL(i2c##idx)
@@ -871,49 +788,6 @@
 #define I2C_ESP32_GET_PIN_INFO(idx)
 #endif /* SOC_I2C_SUPPORT_HW_CLR_BUS */
 
-<<<<<<< HEAD
-#define I2C_ESP32_TIMEOUT(inst)						\
-	COND_CODE_1(DT_INST_NODE_HAS_PROP(inst, scl_timeout_us),	\
-		    (DT_INST_PROP(inst, scl_timeout_us)), (0))
-
-#define I2C_ESP32_FREQUENCY(bitrate)					\
-	 (bitrate == I2C_BITRATE_STANDARD ? KHZ(100)			\
-	: bitrate == I2C_BITRATE_FAST     ? KHZ(400)			\
-	: bitrate == I2C_BITRATE_FAST_PLUS  ? MHZ(1) : 0)
-
-#define I2C_FREQUENCY(idx)						\
-	I2C_ESP32_FREQUENCY(DT_PROP(I2C(idx), clock_frequency))
-
-#define ESP32_I2C_INIT(idx)									   \
-												   \
-	PINCTRL_DT_DEFINE(I2C(idx));								   \
-												   \
-	static struct i2c_esp32_data i2c_esp32_data_##idx = {					   \
-		.hal = {									   \
-			.dev = (i2c_dev_t *) DT_REG_ADDR(I2C(idx)),				   \
-		},										   \
-		.cmd_sem = Z_SEM_INITIALIZER(i2c_esp32_data_##idx.cmd_sem, 0, 1),		   \
-		.transfer_sem = Z_SEM_INITIALIZER(i2c_esp32_data_##idx.transfer_sem, 1, 1),	   \
-	};											   \
-												   \
-	static const struct i2c_esp32_config i2c_esp32_config_##idx = {				   \
-		.index = idx,									   \
-		.clock_dev = DEVICE_DT_GET(DT_CLOCKS_CTLR(I2C(idx))),				   \
-		.pcfg = PINCTRL_DT_DEV_CONFIG_GET(I2C(idx)),					   \
-		.clock_subsys = (clock_control_subsys_t)DT_CLOCKS_CELL(I2C(idx), offset),	   \
-		I2C_ESP32_GET_PIN_INFO(idx)							   \
-		.mode = {									   \
-			.tx_lsb_first = DT_PROP(I2C(idx), tx_lsb),				   \
-			.rx_lsb_first = DT_PROP(I2C(idx), rx_lsb),				   \
-		},										   \
-		.irq_source = ETS_I2C_EXT##idx##_INTR_SOURCE,					   \
-		.bitrate = I2C_FREQUENCY(idx),							   \
-		.scl_timeout = I2C_ESP32_TIMEOUT(idx),						   \
-	};											   \
-	I2C_DEVICE_DT_DEFINE(I2C(idx), i2c_esp32_init, NULL, &i2c_esp32_data_##idx,		   \
-			     &i2c_esp32_config_##idx, POST_KERNEL, CONFIG_I2C_INIT_PRIORITY,	   \
-			     &i2c_esp32_driver_api);
-=======
 #define I2C_ESP32_TIMEOUT(inst)                                 \
     COND_CODE_1(DT_INST_NODE_HAS_PROP(inst, scl_timeout_us),    \
                 (DT_INST_PROP(inst, scl_timeout_us)), (0))
@@ -951,12 +825,10 @@
         .irq_source     = ETS_I2C_EXT##idx##_INTR_SOURCE,       \
         .bitrate        = I2C_FREQUENCY(idx),                   \
         .scl_timeout    = I2C_ESP32_TIMEOUT(idx),               \
-        .default_config = I2C_MODE_CONTROLLER,                  \
     };                                                          \
     I2C_DEVICE_DT_DEFINE(I2C(idx), i2c_esp32_init, NULL, &i2c_esp32_data_##idx,     \
                          &i2c_esp32_config_##idx, POST_KERNEL, CONFIG_I2C_INIT_PRIORITY, \
                          &i2c_esp32_driver_api);
->>>>>>> aae25861
 
 #if DT_NODE_HAS_STATUS(I2C(0), okay)
 #ifndef SOC_I2C_SUPPORT_HW_CLR_BUS
