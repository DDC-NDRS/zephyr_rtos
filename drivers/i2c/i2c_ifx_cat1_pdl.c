--- conflicted
+++ resolved
@@ -51,7 +51,6 @@
 };
 
 struct ifx_cat1_i2c_data {
-<<<<<<< HEAD
     cy_stc_scb_i2c_context_t context;
     uint16_t pending;
     uint32_t irq_cause;
@@ -64,7 +63,7 @@
     uint32_t async_pending;
     struct ifx_cat1_clock clock;
 
-    #if (defined(COMPONENT_CAT1B) || defined(COMPONENT_CAT1C) || defined(COMPONENT_CAT1D))
+    #if defined(COMPONENT_CAT1B) || defined(COMPONENT_CAT1C) || defined(CONFIG_SOC_FAMILY_INFINEON_EDGE)
     uint8_t clock_peri_group;
     #endif
 
@@ -75,29 +74,6 @@
     uint32_t frequencyhal_hz;
     cy_stc_syspm_callback_t i2c_deep_sleep;
     cy_stc_syspm_callback_params_t i2c_deep_sleep_param;
-=======
-	cy_stc_scb_i2c_context_t context;
-	uint16_t pending;
-	uint32_t irq_cause;
-	cy_stc_scb_i2c_master_xfer_config_t rx_config;
-	cy_stc_scb_i2c_master_xfer_config_t tx_config;
-	struct ifx_cat1_event_callback_data callback_data;
-	struct k_sem operation_sem;
-	struct k_sem transfer_sem;
-	bool error;
-	uint32_t async_pending;
-	struct ifx_cat1_clock clock;
-#if defined(COMPONENT_CAT1B) || defined(COMPONENT_CAT1C) || defined(CONFIG_SOC_FAMILY_INFINEON_EDGE)
-	uint8_t clock_peri_group;
-#endif
-	struct i2c_target_config *p_target_config;
-	uint8_t i2c_target_wr_byte;
-	uint8_t target_wr_buffer[CONFIG_I2C_INFINEON_CAT1_TARGET_BUF];
-	uint8_t slave_address;
-	uint32_t frequencyhal_hz;
-	cy_stc_syspm_callback_t i2c_deep_sleep;
-	cy_stc_syspm_callback_params_t i2c_deep_sleep_param;
->>>>>>> 7a65336e
 };
 
 /* Device config structure */
@@ -254,10 +230,9 @@
 }
 
 #ifdef USE_I2C_SET_PERI_DIVIDER
-<<<<<<< HEAD
 uint32_t _i2c_set_peri_divider(const struct device* dev, uint32_t freq, bool is_slave) {
     /* Peripheral clock values for different I2C speeds according PDL API Reference Guide */
-    #if defined(COMPONENT_CAT1D)
+    #if defined(CONFIG_SOC_FAMILY_INFINEON_EDGE)
     /* Must be between 1.55 MHz and 12.8 MHz for running i2c master at 100KHz   */
     #define _SCB_PERI_CLOCK_SLAVE_STD 6000000
     /* Must be between 7.82 MHz and 15.38 MHz for running i2c master at 400KHz  */
@@ -267,7 +242,7 @@
     #define _SCB_PERI_CLOCK_SLAVE_STD 8000000
     /* Must be between 7.82 MHz and 15.38 MHz for running i2c master at 400KHz  */
     #define _SCB_PERI_CLOCK_SLAVE_FST 12500000
-    #endif /* defined(COMPONENT_CAT1D) */
+    #endif /* defined(CONFIG_SOC_FAMILY_INFINEON_EDGE) */
 
     /* Must be between 1.55 MHz and 3.2 MHz for running i2c slave at 100KHz     */
     #define _SCB_PERI_CLOCK_MASTER_STD 2000000
@@ -278,7 +253,7 @@
 
     /* Must be between 15.84 MHz and 89.0 MHz for running i2c master at 1MHz */
     #if defined(COMPONENT_CAT1A) || defined(COMPONENT_CAT1B) || defined(COMPONENT_CAT1C) || \
-        defined(COMPONENT_CAT1D)
+        defined(CONFIG_SOC_FAMILY_INFINEON_EDGE)
     #define _SCB_PERI_CLOCK_SLAVE_FSTP 50000000
     #elif defined(COMPONENT_CAT2)
     #define _SCB_PERI_CLOCK_SLAVE_FSTP 24000000
@@ -335,38 +310,6 @@
 
     return data_rate;
 }
-=======
-uint32_t _i2c_set_peri_divider(const struct device *dev, uint32_t freq, bool is_slave)
-{
-/* Peripheral clock values for different I2C speeds according PDL API Reference Guide */
-#if defined(CONFIG_SOC_FAMILY_INFINEON_EDGE)
-/* Must be between 1.55 MHz and 12.8 MHz for running i2c master at 100KHz   */
-#define _SCB_PERI_CLOCK_SLAVE_STD 6000000
-/* Must be between 7.82 MHz and 15.38 MHz for running i2c master at 400KHz  */
-#define _SCB_PERI_CLOCK_SLAVE_FST 12000000
-#else
-/* Must be between 1.55 MHz and 12.8 MHz for running i2c master at 100KHz   */
-#define _SCB_PERI_CLOCK_SLAVE_STD 8000000
-/* Must be between 7.82 MHz and 15.38 MHz for running i2c master at 400KHz  */
-#define _SCB_PERI_CLOCK_SLAVE_FST 12500000
-#endif /* defined(CONFIG_SOC_FAMILY_INFINEON_EDGE) */
-
-/* Must be between 1.55 MHz and 3.2 MHz for running i2c slave at 100KHz     */
-#define _SCB_PERI_CLOCK_MASTER_STD  2000000
-/* Must be between 7.82 MHz and 10 MHz for running i2c slave at 400KHz      */
-#define _SCB_PERI_CLOCK_MASTER_FST  8500000
-/* Must be between 14.32 MHz and 25.8 MHz for running i2c slave at 1MHz  */
-#define _SCB_PERI_CLOCK_MASTER_FSTP 20000000
-
-/* Must be between 15.84 MHz and 89.0 MHz for running i2c master at 1MHz */
-#if defined(COMPONENT_CAT1A) || defined(COMPONENT_CAT1B) || defined(COMPONENT_CAT1C) ||            \
-	defined(CONFIG_SOC_FAMILY_INFINEON_EDGE)
-#define _SCB_PERI_CLOCK_SLAVE_FSTP 50000000
-#elif defined(COMPONENT_CAT2)
-#define _SCB_PERI_CLOCK_SLAVE_FSTP 24000000
-#elif defined(COMPONENT_CAT5)
-#define _SCB_PERI_CLOCK_SLAVE_FSTP 48000000
->>>>>>> 7a65336e
 #endif
 
 static int ifx_cat1_i2c_configure(const struct device* dev, uint32_t dev_config) {
@@ -746,8 +689,7 @@
 #define PERI_INFO(n)
 #endif
 
-<<<<<<< HEAD
-#if defined(COMPONENT_CAT1D)
+#if defined(CONFIG_SOC_FAMILY_INFINEON_EDGE)
 #define I2C_PERI_CLOCK_INIT(n)                                  \
     .clock = {                                                  \
         .block = IFX_CAT1_PERIPHERAL_GROUP_ADJUST(              \
@@ -757,18 +699,6 @@
         .channel = DT_INST_PROP_BY_PHANDLE(n, clocks, channel), \
     },                                                          \
     PERI_INFO(n)
-=======
-#if defined(CONFIG_SOC_FAMILY_INFINEON_EDGE)
-#define I2C_PERI_CLOCK_INIT(n)                                                                     \
-	.clock = {                                                                                 \
-		.block = IFX_CAT1_PERIPHERAL_GROUP_ADJUST(                                         \
-			DT_PROP_BY_IDX(DT_INST_PHANDLE(n, clocks), peri_group, 0),                 \
-			DT_PROP_BY_IDX(DT_INST_PHANDLE(n, clocks), peri_group, 1),                 \
-			DT_INST_PROP_BY_PHANDLE(n, clocks, div_type)),                             \
-		.channel = DT_INST_PROP_BY_PHANDLE(n, clocks, channel),                            \
-	},                                                                                         \
-	PERI_INFO(n)
->>>>>>> 7a65336e
 #else
 #define I2C_PERI_CLOCK_INIT(n)                                  \
     .clock =  {                                                 \
