/*
 * Copyright (c) 2016 BayLibre, SAS
 * Copyright (c) 2017 Linaro Ltd
 *
 * SPDX-License-Identifier: Apache-2.0
 */

#include <zephyr/drivers/clock_control/stm32_clock_control.h>
#include <zephyr/drivers/clock_control.h>
#include <zephyr/pm/device.h>
#include <zephyr/pm/device_runtime.h>
#include <zephyr/sys/util.h>
#include <zephyr/kernel.h>
#include <soc.h>
#include <stm32_ll_i2c.h>
#include <stm32_ll_rcc.h>
#include <errno.h>
#include <zephyr/drivers/i2c.h>
#include <zephyr/drivers/pinctrl.h>
#include "i2c_ll_stm32.h"

#ifdef CONFIG_I2C_STM32_BUS_RECOVERY
#include "i2c_bitbang.h"
#endif /* CONFIG_I2C_STM32_BUS_RECOVERY */

#define LOG_LEVEL CONFIG_I2C_LOG_LEVEL
#include <zephyr/logging/log.h>
#include <zephyr/irq.h>
LOG_MODULE_REGISTER(i2c_ll_stm32);

#include "i2c-priv.h"

#if DT_HAS_COMPAT_STATUS_OKAY(st_stm32_i2c_v2)
#define DT_DRV_COMPAT st_stm32_i2c_v2
#else
#define DT_DRV_COMPAT st_stm32_i2c_v1
#endif

/* This symbol takes the value 1 if one of the device instances */
/* is configured in dts with a domain clock */
#if STM32_DT_INST_DEV_DOMAIN_CLOCK_SUPPORT
#define STM32_I2C_DOMAIN_CLOCK_SUPPORT 1
#else
#define STM32_I2C_DOMAIN_CLOCK_SUPPORT 0
#endif

<<<<<<< HEAD
int i2c_stm32_get_config(const struct device *dev, uint32_t *config)
{
	struct i2c_stm32_data *data = dev->data;

	if (!data->is_configured) {
		LOG_ERR("I2C controller not configured");
		return -EIO;
	}

	*config = data->dev_config;

	return 0;
}

int i2c_stm32_runtime_configure(const struct device *dev, uint32_t config)
{
	const struct i2c_stm32_config *cfg = dev->config;
	struct i2c_stm32_data *data = dev->data;
	I2C_TypeDef *i2c = cfg->i2c;
	uint32_t i2c_clock = 0U;
	int ret;

	if (IS_ENABLED(STM32_I2C_DOMAIN_CLOCK_SUPPORT) && (cfg->pclk_len > 1)) {
		if (clock_control_get_rate(DEVICE_DT_GET(STM32_CLOCK_CONTROL_NODE),
					   (clock_control_subsys_t)&cfg->pclken[1],
					   &i2c_clock) < 0) {
			LOG_ERR("Failed call clock_control_get_rate(pclken[1])");
			return -EIO;
		}
	} else {
		if (clock_control_get_rate(DEVICE_DT_GET(STM32_CLOCK_CONTROL_NODE),
					   (clock_control_subsys_t) &cfg->pclken[0],
					   &i2c_clock) < 0) {
			LOG_ERR("Failed call clock_control_get_rate(pclken[0])");
			return -EIO;
		}
	}

	data->dev_config = config;

	k_sem_take(&data->bus_mutex, K_FOREVER);

#ifdef CONFIG_PM_DEVICE_RUNTIME
	ret = clock_control_on(clk, (clock_control_subsys_t)&cfg->pclken[0]);
	if (ret < 0) {
		LOG_ERR("failure Enabling I2C clock");
		return ret;
	}
#endif

	LL_I2C_Disable(i2c);
	LL_I2C_SetMode(i2c, LL_I2C_MODE_I2C);
	ret = stm32_i2c_configure_timing(dev, i2c_clock);

#ifdef CONFIG_PM_DEVICE_RUNTIME
	ret = clock_control_off(clk, (clock_control_subsys_t)&cfg->pclken[0]);
	if (ret < 0) {
		LOG_ERR("failure disabling I2C clock");
		return ret;
	}
#endif

	k_sem_give(&data->bus_mutex);

	return ret;
=======
int i2c_stm32_runtime_configure(const struct device* dev, uint32_t config) {
    const struct i2c_stm32_config* cfg = dev->config;
    struct i2c_stm32_data* data = dev->data;
    I2C_TypeDef* i2c = cfg->i2c;
    uint32_t clock = 0U;
    int ret;

    if (IS_ENABLED(STM32_I2C_DOMAIN_CLOCK_SUPPORT) && (cfg->pclk_len > 1)) {
        ret = clock_control_get_rate(DEVICE_DT_GET(STM32_CLOCK_CONTROL_NODE),
                                     (clock_control_subsys_t)&cfg->pclken[1],
                                     &clock);
        if (ret < 0) {
            LOG_ERR("Failed call clock_control_get_rate(pclken[1])");
            return (-EIO);
        }
    }
    else {
        ret = clock_control_get_rate(DEVICE_DT_GET(STM32_CLOCK_CONTROL_NODE),
                                     (clock_control_subsys_t)&cfg->pclken[0],
                                     &clock);
        if (ret < 0) {
            LOG_ERR("Failed call clock_control_get_rate(pclken[0])");
            return (-EIO);
        }
    }

    data->dev_config = config;

    k_sem_take(&data->bus_mutex, K_FOREVER);

    #ifdef CONFIG_PM_DEVICE_RUNTIME
    (void) pm_device_runtime_get(dev);
    #else
    pm_device_busy_set(dev);
    #endif

    LL_I2C_Disable(i2c);
    LL_I2C_SetMode(i2c, LL_I2C_MODE_I2C);
    ret = stm32_i2c_configure_timing(dev, clock);

    #ifdef CONFIG_PM_DEVICE_RUNTIME
    (void) pm_device_runtime_put(dev);
    #else
    pm_device_busy_clear(dev);
    #endif

    k_sem_give(&data->bus_mutex);

    return (ret);
>>>>>>> 1e97399e
}

#define OPERATION(msg) (((struct i2c_msg*)msg)->flags & I2C_MSG_RW_MASK)

static int i2c_stm32_transfer(const struct device* dev, struct i2c_msg* msg,
                              uint8_t num_msgs, uint16_t slave) {
    struct i2c_stm32_data* data = dev->data;
    struct i2c_msg* current;
    struct i2c_msg* next;
    int ret = 0;

    /* Check for validity of all messages, to prevent having to abort
     * in the middle of a transfer
     */
    current = msg;

    /*
     * Set I2C_MSG_RESTART flag on first message in order to send start
     * condition
     */
    current->flags |= I2C_MSG_RESTART;

    for (uint8_t i = 1; i <= num_msgs; i++) {
        if (i < num_msgs) {
            next = current + 1;

            /*
             * Restart condition between messages
             * of different directions is required
             */
            if (OPERATION(current) != OPERATION(next)) {
                if (!(next->flags & I2C_MSG_RESTART)) {
                    ret = -EINVAL;
                    break;
                }
            }

            /* Stop condition is only allowed on last message */
            if (current->flags & I2C_MSG_STOP) {
                ret = -EINVAL;
                break;
            }
        }
        else {
            /* Stop condition is required for the last message */
            current->flags |= I2C_MSG_STOP;
        }

        current++;
    }

    if (ret) {
        return (ret);
    }

    /* Send out messages */
    k_sem_take(&data->bus_mutex, K_FOREVER);

    /* Prevent driver from being suspended by PM until I2C transaction is complete */
    #ifdef CONFIG_PM_DEVICE_RUNTIME
    (void) pm_device_runtime_get(dev);
    #else
    pm_device_busy_set(dev);
    #endif

    current = msg;

    while (num_msgs > 0) {
        uint8_t* next_msg_flags = NULL;

        if (num_msgs > 1) {
            next = current + 1;
            next_msg_flags = &(next->flags);
        }

        ret = stm32_i2c_transaction(dev, *current, next_msg_flags, slave);
        if (ret < 0) {
            break;
        }

        current++;
        num_msgs--;
    }

    #ifdef CONFIG_PM_DEVICE_RUNTIME
    (void) pm_device_runtime_put(dev);
    #else
    pm_device_busy_clear(dev);
    #endif

    k_sem_give(&data->bus_mutex);

    return (ret);
}

#if CONFIG_I2C_STM32_BUS_RECOVERY
static void i2c_stm32_bitbang_set_scl(void* io_context, int state) {
    const struct i2c_stm32_config* config = io_context;

    gpio_pin_set_dt(&config->scl, state);
}

static void i2c_stm32_bitbang_set_sda(void* io_context, int state) {
    const struct i2c_stm32_config* config = io_context;

    gpio_pin_set_dt(&config->sda, state);
}

static int i2c_stm32_bitbang_get_sda(void* io_context) {
    const struct i2c_stm32_config* config = io_context;

    return gpio_pin_get_dt(&config->sda) == 0 ? 0 : 1;
}

static int i2c_stm32_recover_bus(const struct device* dev) {
    const struct i2c_stm32_config* config = dev->config;
    struct i2c_stm32_data* data = dev->data;
    struct i2c_bitbang bitbang_ctx;
    struct i2c_bitbang_io bitbang_io = {
        .set_scl = i2c_stm32_bitbang_set_scl,
        .set_sda = i2c_stm32_bitbang_set_sda,
        .get_sda = i2c_stm32_bitbang_get_sda,
    };
    uint32_t bitrate_cfg;
    int error = 0;

    LOG_ERR("attempting to recover bus");

    if (!gpio_is_ready_dt(&config->scl)) {
        LOG_ERR("SCL GPIO device not ready");
        return (-EIO);
    }

    if (!gpio_is_ready_dt(&config->sda)) {
        LOG_ERR("SDA GPIO device not ready");
        return (-EIO);
    }

    k_sem_take(&data->bus_mutex, K_FOREVER);

    error = gpio_pin_configure_dt(&config->scl, GPIO_OUTPUT_HIGH);
    if (error != 0) {
        LOG_ERR("failed to configure SCL GPIO (err %d)", error);
        goto restore;
    }

    error = gpio_pin_configure_dt(&config->sda, GPIO_OUTPUT_HIGH);
    if (error != 0) {
        LOG_ERR("failed to configure SDA GPIO (err %d)", error);
        goto restore;
    }

    i2c_bitbang_init(&bitbang_ctx, &bitbang_io, (void*)config);

    bitrate_cfg = i2c_map_dt_bitrate(config->bitrate) | I2C_MODE_CONTROLLER;
    error       = i2c_bitbang_configure(&bitbang_ctx, bitrate_cfg);
    if (error != 0) {
        LOG_ERR("failed to configure I2C bitbang (err %d)", error);
        goto restore;
    }

    error = i2c_bitbang_recover_bus(&bitbang_ctx);
    if (error != 0) {
        LOG_ERR("failed to recover bus (err %d)", error);
    }

restore:
    (void) pinctrl_apply_state(config->pcfg, PINCTRL_STATE_DEFAULT);

    k_sem_give(&data->bus_mutex);

    return (error);
}
#endif /* CONFIG_I2C_STM32_BUS_RECOVERY */

static const struct i2c_driver_api api_funcs = {
<<<<<<< HEAD
	.configure = i2c_stm32_runtime_configure,
	.transfer = i2c_stm32_transfer,
	.get_config = i2c_stm32_get_config,
#if CONFIG_I2C_STM32_BUS_RECOVERY
	.recover_bus = i2c_stm32_recover_bus,
#endif /* CONFIG_I2C_STM32_BUS_RECOVERY */
#if defined(CONFIG_I2C_TARGET)
	.target_register = i2c_stm32_target_register,
	.target_unregister = i2c_stm32_target_unregister,
#endif
=======
    .configure = i2c_stm32_runtime_configure,
    .transfer  = i2c_stm32_transfer,
    #if CONFIG_I2C_STM32_BUS_RECOVERY
    .recover_bus = i2c_stm32_recover_bus,
    #endif /* CONFIG_I2C_STM32_BUS_RECOVERY */
    #if defined(CONFIG_I2C_TARGET)
    .target_register   = i2c_stm32_target_register,
    .target_unregister = i2c_stm32_target_unregister,
    #endif
>>>>>>> 1e97399e
};

#ifdef CONFIG_PM_DEVICE

static int i2c_stm32_suspend(const struct device* dev) {
    const struct i2c_stm32_config* cfg = dev->config;
    const struct device* const clk = DEVICE_DT_GET(STM32_CLOCK_CONTROL_NODE);
    int ret;

    /* Disable device clock. */
    ret = clock_control_off(clk, (clock_control_subsys_t)&cfg->pclken[0]);
    if (ret < 0) {
        LOG_ERR("failure disabling I2C clock");
        return (ret);
    }

    /* Move pins to sleep state */
    ret = pinctrl_apply_state(cfg->pcfg, PINCTRL_STATE_SLEEP);
    if (ret == -ENOENT) {
        /* Warn but don't block suspend */
        LOG_WRN("I2C pinctrl sleep state not available ");
    }
    else if (ret < 0) {
        return (ret);
    }

    return (0);
}

#endif

static int i2c_stm32_activate(const struct device* dev) {
    const struct i2c_stm32_config* cfg = dev->config;
    const struct device* const clk = DEVICE_DT_GET(STM32_CLOCK_CONTROL_NODE);
    int ret;

    /* Move pins to active/default state */
    ret = pinctrl_apply_state(cfg->pcfg, PINCTRL_STATE_DEFAULT);
    if (ret < 0) {
        LOG_ERR("I2C pinctrl setup failed (%d)", ret);
        return (ret);
    }

    /* Enable device clock. */
    if (clock_control_on(clk, (clock_control_subsys_t)&cfg->pclken[0]) != 0) {
        LOG_ERR("i2c: failure enabling clock");
        return (-EIO);
    }

    return (0);
}

static int i2c_stm32_init(const struct device* dev) {
    const struct device* const clk = DEVICE_DT_GET(STM32_CLOCK_CONTROL_NODE);
    const struct i2c_stm32_config* cfg = dev->config;
    uint32_t bitrate_cfg;
    int ret;
    struct i2c_stm32_data* data = dev->data;
    #ifdef CONFIG_I2C_STM32_INTERRUPT
    k_sem_init(&data->device_sync_sem, 0, K_SEM_MAX_LIMIT);
    cfg->irq_config_func(dev);
    #endif

    /*
     * initialize mutex used when multiple transfers
     * are taking place to guarantee that each one is
     * atomic and has exclusive access to the I2C bus.
     */
    k_sem_init(&data->bus_mutex, 1, 1);

    if (!device_is_ready(clk)) {
        LOG_ERR("clock control device not ready");
        return (-ENODEV);
    }

    i2c_stm32_activate(dev);

    if (IS_ENABLED(STM32_I2C_DOMAIN_CLOCK_SUPPORT) && (cfg->pclk_len > 1)) {
        /* Enable I2C clock source */
        ret = clock_control_configure(clk, (clock_control_subsys_t)&cfg->pclken[1], NULL);
        if (ret < 0) {
            return (-EIO);
        }
    }

    #if defined(CONFIG_SOC_SERIES_STM32F1X)
    /*
     * Force i2c reset for STM32F1 series.
     * So that they can enter master mode properly.
     * Issue described in ES096 2.14.7
     */
    I2C_TypeDef* i2c = cfg->i2c;

    LL_I2C_EnableReset(i2c);
    LL_I2C_DisableReset(i2c);
    #endif

    bitrate_cfg = i2c_map_dt_bitrate(cfg->bitrate);

    ret = i2c_stm32_runtime_configure(dev, I2C_MODE_CONTROLLER | bitrate_cfg);
    if (ret < 0) {
        LOG_ERR("i2c: failure initializing");
        return (ret);
    }

    #ifdef CONFIG_PM_DEVICE_RUNTIME
    i2c_stm32_suspend(dev);
    pm_device_init_suspended(dev);
    (void) pm_device_runtime_enable(dev);
    #endif

    return (0);
}

<<<<<<< HEAD
static int i2c_stm32_init(const struct device *dev)
{
	const struct device *const clk = DEVICE_DT_GET(STM32_CLOCK_CONTROL_NODE);
	const struct i2c_stm32_config *cfg = dev->config;
	uint32_t bitrate_cfg;
	int ret;
	struct i2c_stm32_data *data = dev->data;
#ifdef CONFIG_I2C_STM32_INTERRUPT
	k_sem_init(&data->device_sync_sem, 0, K_SEM_MAX_LIMIT);
	cfg->irq_config_func(dev);
#endif

	data->is_configured = false;

	/*
	 * initialize mutex used when multiple transfers
	 * are taking place to guarantee that each one is
	 * atomic and has exclusive access to the I2C bus.
	 */
	k_sem_init(&data->bus_mutex, 1, 1);

	if (!device_is_ready(clk)) {
		LOG_ERR("clock control device not ready");
		return -ENODEV;
	}

	i2c_stm32_activate(dev);

	if (IS_ENABLED(STM32_I2C_DOMAIN_CLOCK_SUPPORT) && (cfg->pclk_len > 1)) {
		/* Enable I2C clock source */
		ret = clock_control_configure(clk,
					(clock_control_subsys_t) &cfg->pclken[1],
					NULL);
		if (ret < 0) {
			return -EIO;
		}
	}

#if defined(CONFIG_SOC_SERIES_STM32F1X)
	/*
	 * Force i2c reset for STM32F1 series.
	 * So that they can enter master mode properly.
	 * Issue described in ES096 2.14.7
	 */
	I2C_TypeDef *i2c = cfg->i2c;

	LL_I2C_EnableReset(i2c);
	LL_I2C_DisableReset(i2c);
#endif

	bitrate_cfg = i2c_map_dt_bitrate(cfg->bitrate);
=======
#ifdef CONFIG_PM_DEVICE
>>>>>>> 1e97399e

static int i2c_stm32_pm_action(const struct device* dev, enum pm_device_action action) {
    int err;

<<<<<<< HEAD
#ifdef CONFIG_PM_DEVICE_RUNTIME
	(void)pm_device_runtime_enable(dev);
#endif

	data->is_configured = true;

	return 0;
}
=======
    switch (action) {
        case PM_DEVICE_ACTION_RESUME :
            err = i2c_stm32_activate(dev);
            break;

        case PM_DEVICE_ACTION_SUSPEND :
            err = i2c_stm32_suspend(dev);
            break;
>>>>>>> 1e97399e

        default :
            return (-ENOTSUP);
    }

    return (err);
}

#endif

/* Macros for I2C instance declaration */

#ifdef CONFIG_I2C_STM32_INTERRUPT

#ifdef CONFIG_I2C_STM32_COMBINED_INTERRUPT
#define STM32_I2C_IRQ_CONNECT_AND_ENABLE(index)     \
    do {                                            \
        IRQ_CONNECT(DT_INST_IRQN(index),            \
                    DT_INST_IRQ(index, priority),   \
                    stm32_i2c_combined_isr,         \
                    DEVICE_DT_INST_GET(index), 0);  \
        irq_enable(DT_INST_IRQN(index));            \
    } while (false)
#else
#define STM32_I2C_IRQ_CONNECT_AND_ENABLE(index)     \
    do {                                            \
        IRQ_CONNECT(DT_INST_IRQ_BY_NAME(index, event, irq),     \
                    DT_INST_IRQ_BY_NAME(index, event, priority),\
                    stm32_i2c_event_isr,            \
                    DEVICE_DT_INST_GET(index), 0);  \
        irq_enable(DT_INST_IRQ_BY_NAME(index, event, irq));     \
                                                                \
        IRQ_CONNECT(DT_INST_IRQ_BY_NAME(index, error, irq),     \
                    DT_INST_IRQ_BY_NAME(index, error, priority),\
                    stm32_i2c_error_isr,            \
                    DEVICE_DT_INST_GET(index), 0);  \
        irq_enable(DT_INST_IRQ_BY_NAME(index, error, irq));             \
    } while (false)
#endif /* CONFIG_I2C_STM32_COMBINED_INTERRUPT */

#define STM32_I2C_IRQ_HANDLER_DECL(index)           \
        static void i2c_stm32_irq_config_func_##index(const struct device* dev)
#define STM32_I2C_IRQ_HANDLER_FUNCTION(index)       \
        .irq_config_func = i2c_stm32_irq_config_func_##index,
#define STM32_I2C_IRQ_HANDLER(index)                \
static void i2c_stm32_irq_config_func_##index(const struct device* dev) {   \
    STM32_I2C_IRQ_CONNECT_AND_ENABLE(index);        \
}
#else

#define STM32_I2C_IRQ_HANDLER_DECL(index)
#define STM32_I2C_IRQ_HANDLER_FUNCTION(index)
#define STM32_I2C_IRQ_HANDLER(index)

#endif /* CONFIG_I2C_STM32_INTERRUPT */

#if CONFIG_I2C_STM32_BUS_RECOVERY
#define I2C_STM32_SCL_INIT(n) .scl = GPIO_DT_SPEC_INST_GET_OR(n, scl_gpios, {0}),
#define I2C_STM32_SDA_INIT(n) .sda = GPIO_DT_SPEC_INST_GET_OR(n, sda_gpios, {0}),
#else
#define I2C_STM32_SCL_INIT(n)
#define I2C_STM32_SDA_INIT(n)
#endif /* CONFIG_I2C_STM32_BUS_RECOVERY */

#if DT_HAS_COMPAT_STATUS_OKAY(st_stm32_i2c_v2)
#if defined(_MSC_VER) /* #CUSTOM@NDRS */
#define DEFINE_TIMINGS(index)               \
        static const uint32_t i2c_timings_##index[] = DT_INST_PROP_OR(index, timings, {0U}); /* workaround need to put 0U inside bracket {} */
#else
#define DEFINE_TIMINGS(index)               \
        static const uint32_t i2c_timings_##index[] = DT_INST_PROP_OR(index, timings, {});
#endif

#define USE_TIMINGS(index)                  \
        .timings   = (const struct i2c_config_timing*)i2c_timings_##index, \
        .n_timings = ARRAY_SIZE(i2c_timings_##index),
#else /* V2 */
#define DEFINE_TIMINGS(index)
#define USE_TIMINGS(index)
#endif /* V2 */

#define STM32_I2C_INIT(index)               \
    STM32_I2C_IRQ_HANDLER_DECL(index);      \
                                            \
    DEFINE_TIMINGS(index)                   \
                                            \
    PINCTRL_DT_INST_DEFINE(index);          \
                                            \
    static const struct stm32_pclken pclken_##index[] = STM32_DT_INST_CLOCKS(index); \
                                            \
    static DT_CONST struct i2c_stm32_config i2c_stm32_cfg_##index = {  \
        .i2c      = (I2C_TypeDef*)DT_INST_REG_ADDR(index),      \
        .pclken   = pclken_##index,                             \
        .pclk_len = DT_INST_NUM_CLOCKS(index),                  \
        STM32_I2C_IRQ_HANDLER_FUNCTION(index)                   \
        .bitrate = DT_INST_PROP(index, clock_frequency),        \
        .pcfg     = PINCTRL_DT_INST_DEV_CONFIG_GET(index),      \
        I2C_STM32_SCL_INIT(index)           \
        I2C_STM32_SDA_INIT(index)           \
        USE_TIMINGS(index)                  \
    };                                      \
                                            \
    static struct i2c_stm32_data i2c_stm32_dev_data_##index;    \
                                            \
    PM_DEVICE_DT_INST_DEFINE(index, i2c_stm32_pm_action);       \
                                            \
    I2C_DEVICE_DT_INST_DEFINE(index, i2c_stm32_init,        \
                              PM_DEVICE_DT_INST_GET(index), \
                              &i2c_stm32_dev_data_##index,  \
                              &i2c_stm32_cfg_##index,       \
                              POST_KERNEL, CONFIG_I2C_INIT_PRIORITY, \
                              &api_funcs);  \
                                            \
    STM32_I2C_IRQ_HANDLER(index)

DT_INST_FOREACH_STATUS_OKAY(STM32_I2C_INIT)

#if (__GTEST == 1U)                         /* #CUSTOM@NDRS */
#include "mcu_reg_stub.h"

#define STM32_I2C_CFG_REG_INIT(index)       \
    zephyr_i2c_cfg_reg_init(&i2c_stm32_cfg_##index);

void zephyr_i2c_cfg_reg_init(struct i2c_stm32_config* cfg) {
    if (cfg->i2c == (I2C_TypeDef*)I2C1_BASE) {
        cfg->i2c = (I2C_TypeDef*)ut_mcu_i2c1_ptr;
    }

    if (cfg->i2c == (I2C_TypeDef*)I2C2_BASE) {
        cfg->i2c = (I2C_TypeDef*)ut_mcu_i2c2_ptr;
    }

    if (cfg->i2c == (I2C_TypeDef*)I2C3_BASE) {
        cfg->i2c = (I2C_TypeDef*)ut_mcu_i2c3_ptr;
    }
}

void zephyr_gtest_i2c_stm32(void) {
    DT_INST_FOREACH_STATUS_OKAY(STM32_I2C_CFG_REG_INIT)
}

#endif<|MERGE_RESOLUTION|>--- conflicted
+++ resolved
@@ -44,84 +44,30 @@
 #define STM32_I2C_DOMAIN_CLOCK_SUPPORT 0
 #endif
 
-<<<<<<< HEAD
-int i2c_stm32_get_config(const struct device *dev, uint32_t *config)
-{
-	struct i2c_stm32_data *data = dev->data;
-
-	if (!data->is_configured) {
-		LOG_ERR("I2C controller not configured");
-		return -EIO;
-	}
-
-	*config = data->dev_config;
-
-	return 0;
-}
-
-int i2c_stm32_runtime_configure(const struct device *dev, uint32_t config)
-{
-	const struct i2c_stm32_config *cfg = dev->config;
-	struct i2c_stm32_data *data = dev->data;
-	I2C_TypeDef *i2c = cfg->i2c;
-	uint32_t i2c_clock = 0U;
-	int ret;
-
-	if (IS_ENABLED(STM32_I2C_DOMAIN_CLOCK_SUPPORT) && (cfg->pclk_len > 1)) {
-		if (clock_control_get_rate(DEVICE_DT_GET(STM32_CLOCK_CONTROL_NODE),
-					   (clock_control_subsys_t)&cfg->pclken[1],
-					   &i2c_clock) < 0) {
-			LOG_ERR("Failed call clock_control_get_rate(pclken[1])");
-			return -EIO;
-		}
-	} else {
-		if (clock_control_get_rate(DEVICE_DT_GET(STM32_CLOCK_CONTROL_NODE),
-					   (clock_control_subsys_t) &cfg->pclken[0],
-					   &i2c_clock) < 0) {
-			LOG_ERR("Failed call clock_control_get_rate(pclken[0])");
-			return -EIO;
-		}
-	}
-
-	data->dev_config = config;
-
-	k_sem_take(&data->bus_mutex, K_FOREVER);
-
-#ifdef CONFIG_PM_DEVICE_RUNTIME
-	ret = clock_control_on(clk, (clock_control_subsys_t)&cfg->pclken[0]);
-	if (ret < 0) {
-		LOG_ERR("failure Enabling I2C clock");
-		return ret;
-	}
-#endif
-
-	LL_I2C_Disable(i2c);
-	LL_I2C_SetMode(i2c, LL_I2C_MODE_I2C);
-	ret = stm32_i2c_configure_timing(dev, i2c_clock);
-
-#ifdef CONFIG_PM_DEVICE_RUNTIME
-	ret = clock_control_off(clk, (clock_control_subsys_t)&cfg->pclken[0]);
-	if (ret < 0) {
-		LOG_ERR("failure disabling I2C clock");
-		return ret;
-	}
-#endif
-
-	k_sem_give(&data->bus_mutex);
-
-	return ret;
-=======
+int i2c_stm32_get_config(const struct device* dev, uint32_t* config) {
+    struct i2c_stm32_data* data = dev->data;
+
+    if (!data->is_configured) {
+        LOG_ERR("I2C controller not configured");
+        return (-EIO);
+    }
+
+    *config = data->dev_config;
+
+    return (0);
+}
+
 int i2c_stm32_runtime_configure(const struct device* dev, uint32_t config) {
     const struct i2c_stm32_config* cfg = dev->config;
     struct i2c_stm32_data* data = dev->data;
     I2C_TypeDef* i2c = cfg->i2c;
-    uint32_t clock = 0U;
+    uint32_t i2c_clock = 0U;
     int ret;
 
     if (IS_ENABLED(STM32_I2C_DOMAIN_CLOCK_SUPPORT) && (cfg->pclk_len > 1)) {
         ret = clock_control_get_rate(DEVICE_DT_GET(STM32_CLOCK_CONTROL_NODE),
                                      (clock_control_subsys_t)&cfg->pclken[1],
-                                     &clock);
+                                     &i2c_clock);
         if (ret < 0) {
             LOG_ERR("Failed call clock_control_get_rate(pclken[1])");
             return (-EIO);
@@ -130,7 +76,7 @@
     else {
         ret = clock_control_get_rate(DEVICE_DT_GET(STM32_CLOCK_CONTROL_NODE),
                                      (clock_control_subsys_t)&cfg->pclken[0],
-                                     &clock);
+                                     &i2c_clock);
         if (ret < 0) {
             LOG_ERR("Failed call clock_control_get_rate(pclken[0])");
             return (-EIO);
@@ -142,25 +88,28 @@
     k_sem_take(&data->bus_mutex, K_FOREVER);
 
     #ifdef CONFIG_PM_DEVICE_RUNTIME
-    (void) pm_device_runtime_get(dev);
-    #else
-    pm_device_busy_set(dev);
+    ret = clock_control_on(clk, (clock_control_subsys_t)&cfg->pclken[0]);
+    if (ret < 0) {
+        LOG_ERR("failure Enabling I2C clock");
+        return (ret);
+    }
     #endif
 
     LL_I2C_Disable(i2c);
     LL_I2C_SetMode(i2c, LL_I2C_MODE_I2C);
-    ret = stm32_i2c_configure_timing(dev, clock);
+    ret = stm32_i2c_configure_timing(dev, i2c_clock);
 
     #ifdef CONFIG_PM_DEVICE_RUNTIME
-    (void) pm_device_runtime_put(dev);
-    #else
-    pm_device_busy_clear(dev);
+    ret = clock_control_off(clk, (clock_control_subsys_t)&cfg->pclken[0]);
+    if (ret < 0) {
+        LOG_ERR("failure disabling I2C clock");
+        return (ret);
+    }
     #endif
 
     k_sem_give(&data->bus_mutex);
 
     return (ret);
->>>>>>> 1e97399e
 }
 
 #define OPERATION(msg) (((struct i2c_msg*)msg)->flags & I2C_MSG_RW_MASK)
@@ -337,20 +286,9 @@
 #endif /* CONFIG_I2C_STM32_BUS_RECOVERY */
 
 static const struct i2c_driver_api api_funcs = {
-<<<<<<< HEAD
-	.configure = i2c_stm32_runtime_configure,
-	.transfer = i2c_stm32_transfer,
-	.get_config = i2c_stm32_get_config,
-#if CONFIG_I2C_STM32_BUS_RECOVERY
-	.recover_bus = i2c_stm32_recover_bus,
-#endif /* CONFIG_I2C_STM32_BUS_RECOVERY */
-#if defined(CONFIG_I2C_TARGET)
-	.target_register = i2c_stm32_target_register,
-	.target_unregister = i2c_stm32_target_unregister,
-#endif
-=======
-    .configure = i2c_stm32_runtime_configure,
-    .transfer  = i2c_stm32_transfer,
+    .configure  = i2c_stm32_runtime_configure,
+    .transfer   = i2c_stm32_transfer,
+    .get_config = i2c_stm32_get_config,
     #if CONFIG_I2C_STM32_BUS_RECOVERY
     .recover_bus = i2c_stm32_recover_bus,
     #endif /* CONFIG_I2C_STM32_BUS_RECOVERY */
@@ -358,7 +296,6 @@
     .target_register   = i2c_stm32_target_register,
     .target_unregister = i2c_stm32_target_unregister,
     #endif
->>>>>>> 1e97399e
 };
 
 #ifdef CONFIG_PM_DEVICE
@@ -422,6 +359,8 @@
     cfg->irq_config_func(dev);
     #endif
 
+    data->is_configured = false;
+
     /*
      * initialize mutex used when multiple transfers
      * are taking place to guarantee that each one is
@@ -465,83 +404,19 @@
     }
 
     #ifdef CONFIG_PM_DEVICE_RUNTIME
-    i2c_stm32_suspend(dev);
-    pm_device_init_suspended(dev);
     (void) pm_device_runtime_enable(dev);
     #endif
 
+    data->is_configured = true;
+
     return (0);
 }
 
-<<<<<<< HEAD
-static int i2c_stm32_init(const struct device *dev)
-{
-	const struct device *const clk = DEVICE_DT_GET(STM32_CLOCK_CONTROL_NODE);
-	const struct i2c_stm32_config *cfg = dev->config;
-	uint32_t bitrate_cfg;
-	int ret;
-	struct i2c_stm32_data *data = dev->data;
-#ifdef CONFIG_I2C_STM32_INTERRUPT
-	k_sem_init(&data->device_sync_sem, 0, K_SEM_MAX_LIMIT);
-	cfg->irq_config_func(dev);
-#endif
-
-	data->is_configured = false;
-
-	/*
-	 * initialize mutex used when multiple transfers
-	 * are taking place to guarantee that each one is
-	 * atomic and has exclusive access to the I2C bus.
-	 */
-	k_sem_init(&data->bus_mutex, 1, 1);
-
-	if (!device_is_ready(clk)) {
-		LOG_ERR("clock control device not ready");
-		return -ENODEV;
-	}
-
-	i2c_stm32_activate(dev);
-
-	if (IS_ENABLED(STM32_I2C_DOMAIN_CLOCK_SUPPORT) && (cfg->pclk_len > 1)) {
-		/* Enable I2C clock source */
-		ret = clock_control_configure(clk,
-					(clock_control_subsys_t) &cfg->pclken[1],
-					NULL);
-		if (ret < 0) {
-			return -EIO;
-		}
-	}
-
-#if defined(CONFIG_SOC_SERIES_STM32F1X)
-	/*
-	 * Force i2c reset for STM32F1 series.
-	 * So that they can enter master mode properly.
-	 * Issue described in ES096 2.14.7
-	 */
-	I2C_TypeDef *i2c = cfg->i2c;
-
-	LL_I2C_EnableReset(i2c);
-	LL_I2C_DisableReset(i2c);
-#endif
-
-	bitrate_cfg = i2c_map_dt_bitrate(cfg->bitrate);
-=======
 #ifdef CONFIG_PM_DEVICE
->>>>>>> 1e97399e
 
 static int i2c_stm32_pm_action(const struct device* dev, enum pm_device_action action) {
     int err;
 
-<<<<<<< HEAD
-#ifdef CONFIG_PM_DEVICE_RUNTIME
-	(void)pm_device_runtime_enable(dev);
-#endif
-
-	data->is_configured = true;
-
-	return 0;
-}
-=======
     switch (action) {
         case PM_DEVICE_ACTION_RESUME :
             err = i2c_stm32_activate(dev);
@@ -550,7 +425,6 @@
         case PM_DEVICE_ACTION_SUSPEND :
             err = i2c_stm32_suspend(dev);
             break;
->>>>>>> 1e97399e
 
         default :
             return (-ENOTSUP);
