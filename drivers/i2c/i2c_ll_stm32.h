--- conflicted
+++ resolved
@@ -56,9 +56,9 @@
     #endif /* CONFIG_I2C_STM32_BUS_RECOVERY */
 
     const struct stm32_pclken* pclken;
-    size_t       pclk_len;
+    size_t pclk_len;
     I2C_TypeDef* i2c;
-    uint32_t     bitrate;
+    uint32_t bitrate;
     const struct pinctrl_dev_config* pcfg;
     #if DT_HAS_COMPAT_STATUS_OKAY(st_stm32_i2c_v2)
     const struct i2c_config_timing* timings;
@@ -72,210 +72,145 @@
 };
 
 struct i2c_stm32_data {
-<<<<<<< HEAD
+    #ifdef CONFIG_I2C_RTIO
+    struct i2c_rtio* ctx;
+    uint32_t dev_config;
+    uint8_t* xfer_buf;
+    uint8_t xfer_len;
+    uint8_t xfer_flags;
+
+    #ifdef CONFIG_I2C_STM32_V1
+    uint8_t  msg_len;
+    uint8_t  is_restart;
+    uint16_t slave_address;
+    #endif /* CONFIG_I2C_STM32_V1 */
+    #else  /* CONFIG_I2C_RTIO */
     #ifdef CONFIG_I2C_STM32_INTERRUPT
     struct k_sem device_sync_sem;
-    #endif
+    #endif /* CONFIG_I2C_STM32_INTERRUPT */
 
     struct k_sem bus_mutex;
-    uint32_t     dev_config;
+    uint32_t dev_config;
 
     #if DT_HAS_COMPAT_STATUS_OKAY(st_stm32_i2c_v2)
     /* Store the current timing structure set by runtime config */
     struct i2c_config_timing current_timing;
-    #endif
+    #endif /* DT_HAS_COMPAT_STATUS_OKAY(st_stm32_i2c_v2) */
 
     #ifdef CONFIG_I2C_STM32_V1
     uint16_t slave_address;
-    #endif
+    #endif /* CONFIG_I2C_STM32_V1 */
 
     struct {
         #ifdef CONFIG_I2C_STM32_V1
         unsigned int is_restart;
         unsigned int flags;
-        #endif
-        unsigned int    is_write;
-        unsigned int    is_arlo;
-        unsigned int    is_nack;
-        unsigned int    is_err;
+        #endif /* CONFIG_I2C_STM32_V1 */
+        unsigned int is_write;
+        unsigned int is_arlo;
+        unsigned int is_nack;
+        unsigned int is_err;
         struct i2c_msg* msg;
-        unsigned int    len;
-        uint8_t*        buf;
+        unsigned int len;
+        uint8_t* buf;
     } current;
 
     #ifdef CONFIG_I2C_TARGET
-    bool   master_active;
+    bool master_active;
     struct i2c_target_config* slave_cfg;
+
     #ifdef CONFIG_I2C_STM32_V2
     struct i2c_target_config* slave2_cfg;
-    #endif
-    bool   slave_attached;
-    #endif
-    bool   is_configured;
-    bool   smbalert_active;
+    #endif /* CONFIG_I2C_STM32_V2 */
+    bool slave_attached;
+    #endif /* CONFIG_I2C_TARGET */
+    bool is_configured;
+    bool smbalert_active;
     enum i2c_stm32_mode mode;
+
     #ifdef CONFIG_SMBUS_STM32_SMBALERT
     i2c_stm32_smbalert_cb_func_t smbalert_cb_func;
-    const struct device *smbalert_cb_dev;
-    #endif
+    const struct device*         smbalert_cb_dev;
+    #endif /* CONFIG_SMBUS_STM32_SMBALERT */
 
     #ifdef CONFIG_I2C_STM32_V2_DMA
     struct dma_config dma_tx_cfg;
     struct dma_config dma_rx_cfg;
     struct dma_block_config dma_blk_cfg;
     #endif /* CONFIG_I2C_STM32_V2_DMA */
-};
-
-int stm32_i2c_transaction(const struct device* dev,
+    #endif /* CONFIG_I2C_RTIO */
+};
+
+#ifdef CONFIG_I2C_RTIO
+bool i2c_stm32_start(const struct device* dev);
+int  i2c_stm32_msg_start(const struct device* dev, uint8_t flags,
+                         uint8_t* buf, size_t buf_len, uint16_t i2c_addr);
+#else /* CONFIG_I2C_RTIO */
+int i2c_stm32_transaction(const struct device* dev,
                           struct i2c_msg msg, uint8_t* next_msg_flags,
                           uint16_t periph);
-int stm32_i2c_configure_timing(const struct device* dev, uint32_t clock);
 int i2c_stm32_runtime_configure(const struct device* dev, uint32_t config);
-int i2c_stm32_get_config(const struct device* dev, uint32_t* config);
-
-void stm32_i2c_event_isr(void const* arg);
-void stm32_i2c_error_isr(void const* arg);
-#ifdef CONFIG_I2C_STM32_COMBINED_INTERRUPT
-void stm32_i2c_combined_isr(void* arg);
-#endif
 
 #ifdef CONFIG_I2C_TARGET
 int i2c_stm32_target_register(const struct device* dev, struct i2c_target_config* config);
 int i2c_stm32_target_unregister(const struct device* dev, struct i2c_target_config* config);
-#endif
-=======
-#ifdef CONFIG_I2C_RTIO
-	struct i2c_rtio *ctx;
-	uint32_t dev_config;
-	uint8_t *xfer_buf;
-	uint8_t xfer_len;
-	uint8_t xfer_flags;
-#ifdef CONFIG_I2C_STM32_V1
-	uint8_t msg_len;
-	uint8_t is_restart;
-	uint16_t slave_address;
-#endif /* CONFIG_I2C_STM32_V1 */
-#else /* CONFIG_I2C_RTIO */
-#ifdef CONFIG_I2C_STM32_INTERRUPT
-	struct k_sem device_sync_sem;
-#endif /* CONFIG_I2C_STM32_INTERRUPT */
-	struct k_sem bus_mutex;
-	uint32_t dev_config;
-#if DT_HAS_COMPAT_STATUS_OKAY(st_stm32_i2c_v2)
-	/* Store the current timing structure set by runtime config */
-	struct i2c_config_timing current_timing;
-#endif /* DT_HAS_COMPAT_STATUS_OKAY(st_stm32_i2c_v2) */
-#ifdef CONFIG_I2C_STM32_V1
-	uint16_t slave_address;
-#endif /* CONFIG_I2C_STM32_V1 */
-	struct {
-#ifdef CONFIG_I2C_STM32_V1
-		unsigned int is_restart;
-		unsigned int flags;
-#endif /* CONFIG_I2C_STM32_V1 */
-		unsigned int is_write;
-		unsigned int is_arlo;
-		unsigned int is_nack;
-		unsigned int is_err;
-		struct i2c_msg *msg;
-		unsigned int len;
-		uint8_t *buf;
-	} current;
-#ifdef CONFIG_I2C_TARGET
-	bool master_active;
-	struct i2c_target_config *slave_cfg;
-#ifdef CONFIG_I2C_STM32_V2
-	struct i2c_target_config *slave2_cfg;
-#endif /* CONFIG_I2C_STM32_V2 */
-	bool slave_attached;
-#endif /* CONFIG_I2C_TARGET */
-	bool is_configured;
-	bool smbalert_active;
-	enum i2c_stm32_mode mode;
-#ifdef CONFIG_SMBUS_STM32_SMBALERT
-	i2c_stm32_smbalert_cb_func_t smbalert_cb_func;
-	const struct device *smbalert_cb_dev;
-#endif /* CONFIG_SMBUS_STM32_SMBALERT */
-#ifdef CONFIG_I2C_STM32_V2_DMA
-	struct dma_config dma_tx_cfg;
-	struct dma_config dma_rx_cfg;
-	struct dma_block_config dma_blk_cfg;
-#endif /* CONFIG_I2C_STM32_V2_DMA */
-#endif /* CONFIG_I2C_RTIO */
-};
-
-#ifdef CONFIG_I2C_RTIO
-bool i2c_stm32_start(const struct device *dev);
-int i2c_stm32_msg_start(const struct device *dev, uint8_t flags,
-			uint8_t *buf, size_t buf_len, uint16_t i2c_addr);
-#else /* CONFIG_I2C_RTIO */
-int i2c_stm32_transaction(const struct device *dev,
-			  struct i2c_msg msg, uint8_t *next_msg_flags,
-			  uint16_t periph);
-int i2c_stm32_runtime_configure(const struct device *dev, uint32_t config);
-
-#ifdef CONFIG_I2C_TARGET
-int i2c_stm32_target_register(const struct device *dev, struct i2c_target_config *config);
-int i2c_stm32_target_unregister(const struct device *dev, struct i2c_target_config *config);
 #endif /* CONFIG_I2C_TARGET */
 #endif /* CONFIG_I2C_RTIO */
 
-int i2c_stm32_activate(const struct device *dev);
-int i2c_stm32_configure_timing(const struct device *dev, uint32_t clk);
+int i2c_stm32_activate(const struct device* dev);
+int i2c_stm32_configure_timing(const struct device* dev, uint32_t clk);
 
 #ifdef CONFIG_PM_DEVICE
-int i2c_stm32_pm_action(const struct device *dev, enum pm_device_action action);
-int i2c_stm32_suspend(const struct device *dev);
+int i2c_stm32_pm_action(const struct device* dev, enum pm_device_action action);
+int i2c_stm32_suspend(const struct device* dev);
 #endif /* CONFIG_PM_DEVICE */
 
-int i2c_stm32_error(const struct device *dev);
-void i2c_stm32_event(const struct device *dev);
+int  i2c_stm32_error(const struct device* dev);
+void i2c_stm32_event(const struct device* dev);
 
 #ifdef CONFIG_I2C_STM32_INTERRUPT
 #ifdef CONFIG_I2C_STM32_COMBINED_INTERRUPT
-void i2c_stm32_combined_isr(void *arg);
-#define I2C_STM32_IRQ_CONNECT_AND_ENABLE(index)							\
-	do {											\
-		IRQ_CONNECT(DT_INST_IRQN(index),						\
-			    DT_INST_IRQ(index, priority),					\
-			    i2c_stm32_combined_isr,						\
-			    DEVICE_DT_INST_GET(index), 0);					\
-		irq_enable(DT_INST_IRQN(index));						\
-	} while (false)
+void i2c_stm32_combined_isr(void* arg);
+#define I2C_STM32_IRQ_CONNECT_AND_ENABLE(index)     \
+    do {                                            \
+        IRQ_CONNECT(DT_INST_IRQN(index),            \
+                    DT_INST_IRQ(index, priority),   \
+                    i2c_stm32_combined_isr,         \
+                    DEVICE_DT_INST_GET(index), 0);  \
+        irq_enable(DT_INST_IRQN(index));            \
+    } while (false)
 #else /* CONFIG_I2C_STM32_COMBINED_INTERRUPT */
-void i2c_stm32_event_isr(void *arg);
-void i2c_stm32_error_isr(void *arg);
-#define I2C_STM32_IRQ_CONNECT_AND_ENABLE(index)							\
-	do {											\
-		IRQ_CONNECT(DT_INST_IRQ_BY_NAME(index, event, irq),				\
-			    DT_INST_IRQ_BY_NAME(index, event, priority),			\
-			    i2c_stm32_event_isr,						\
-			    DEVICE_DT_INST_GET(index), 0);					\
-		irq_enable(DT_INST_IRQ_BY_NAME(index, event, irq));				\
-												\
-		IRQ_CONNECT(DT_INST_IRQ_BY_NAME(index, error, irq),				\
-			    DT_INST_IRQ_BY_NAME(index, error, priority),			\
-			    i2c_stm32_error_isr,						\
-			    DEVICE_DT_INST_GET(index), 0);					\
-		irq_enable(DT_INST_IRQ_BY_NAME(index, error, irq));				\
-	} while (false)
+void i2c_stm32_event_isr(void* arg);
+void i2c_stm32_error_isr(void* arg);
+#define I2C_STM32_IRQ_CONNECT_AND_ENABLE(index)     \
+    do {                                            \
+        IRQ_CONNECT(DT_INST_IRQ_BY_NAME(index, event, irq), \
+                    DT_INST_IRQ_BY_NAME(index, event, priority), \
+                    i2c_stm32_event_isr,            \
+                    DEVICE_DT_INST_GET(index), 0);  \
+        irq_enable(DT_INST_IRQ_BY_NAME(index, event, irq)); \
+                                                    \
+        IRQ_CONNECT(DT_INST_IRQ_BY_NAME(index, error, irq), \
+                    DT_INST_IRQ_BY_NAME(index, error, priority), \
+                    i2c_stm32_error_isr,            \
+                    DEVICE_DT_INST_GET(index), 0);  \
+        irq_enable(DT_INST_IRQ_BY_NAME(index, error, irq)); \
+    } while (false)
 #endif /* CONFIG_I2C_STM32_COMBINED_INTERRUPT */
 
-#define I2C_STM32_IRQ_HANDLER_DECL(index)							\
-static void i2c_stm32_irq_config_func_##index(const struct device *dev)
-#define I2C_STM32_IRQ_HANDLER_FUNCTION(index)							\
-	.irq_config_func = i2c_stm32_irq_config_func_##index,
-#define I2C_STM32_IRQ_HANDLER(index)								\
-static void i2c_stm32_irq_config_func_##index(const struct device *dev)				\
-{												\
-	I2C_STM32_IRQ_CONNECT_AND_ENABLE(index);						\
-}
+#define I2C_STM32_IRQ_HANDLER_DECL(index)           \
+    static void i2c_stm32_irq_config_func_##index(const struct device* dev)
+#define I2C_STM32_IRQ_HANDLER_FUNCTION(index)       \
+    .irq_config_func = i2c_stm32_irq_config_func_##index,
+#define I2C_STM32_IRQ_HANDLER(index)                \
+    static void i2c_stm32_irq_config_func_##index(const struct device* dev) { \
+        I2C_STM32_IRQ_CONNECT_AND_ENABLE(index);    \
+    }
 
 #else /* CONFIG_I2C_STM32_INTERRUPT */
 #define STM32_I2C_IRQ_HANDLER_DECL(index)
 #define STM32_I2C_IRQ_HANDLER_FUNCTION(index)
 #define STM32_I2C_IRQ_HANDLER(index)
 #endif /* CONFIG_I2C_STM32_INTERRUPT */
->>>>>>> f77e258c
 
 #endif /* ZEPHYR_DRIVERS_I2C_I2C_LL_STM32_H_ */