--- conflicted
+++ resolved
@@ -482,12 +482,11 @@
 }
 #endif /* defined(CONFIG_I2C_TARGET) */
 
-<<<<<<< HEAD
 void i2c_stm32_event(const struct device* dev) {
     const struct i2c_stm32_config* cfg = dev->config;
     struct i2c_stm32_data* data = dev->data;
     I2C_TypeDef* regs = cfg->i2c;
-    uint32_t isr = LL_I2C_ReadReg(regs, ISR);
+    uint32_t isr = stm32_reg_read(&regs->ISR);
 
     #if defined(CONFIG_I2C_TARGET)
     if (data->slave_attached && !data->master_active) {
@@ -521,7 +520,7 @@
         /* Transfer complete with reload flag set means more data shall be transferred
          * in same direction (No RESTART or STOP)
          */
-        uint32_t cr2 = LL_I2C_ReadReg(regs, CR2);
+        uint32_t cr2 = stm32_reg_read(&regs->CR2);
 
         #ifdef CONFIG_I2C_STM32_V2_DMA
         /* Get number of bytes bytes transferred by DMA */
@@ -544,7 +543,7 @@
              * remaining in current message
              * Keep RELOAD mode and set NBYTES to 255 again
              */
-            LL_I2C_WriteReg(regs, CR2, cr2);
+            stm32_reg_write(&regs->CR2, cr2);
         }
         else {
             /* Data for a single transfer remains in buffer, set its length and
@@ -560,7 +559,7 @@
                 /* Disable reload mode, expect I2C_ISR_TC next */
                 cr2 &= ~I2C_CR2_RELOAD;
             }
-            LL_I2C_WriteReg(regs, CR2, cr2);
+            stm32_reg_write(&regs->CR2, cr2);
         }
     }
     else if ((isr & I2C_ISR_TXIS) != 0U) {
@@ -596,117 +595,6 @@
     i2c_stm32_disable_transfer_interrupts(dev);
     /* Wakeup thread */
     k_sem_give(&data->device_sync_sem);
-=======
-void i2c_stm32_event(const struct device *dev)
-{
-	const struct i2c_stm32_config *cfg = dev->config;
-	struct i2c_stm32_data *data = dev->data;
-	I2C_TypeDef *regs = cfg->i2c;
-	uint32_t isr = stm32_reg_read(&regs->ISR);
-
-#if defined(CONFIG_I2C_TARGET)
-	if (data->slave_attached && !data->master_active) {
-		i2c_stm32_slave_event(dev);
-		return;
-	}
-#endif
-
-	if ((isr & I2C_ISR_NACKF) != 0U) {
-		/* NACK received, a STOP will automatically be sent */
-		LL_I2C_ClearFlag_NACK(regs);
-		data->current.is_nack = 1U;
-
-	} else if ((isr & I2C_ISR_STOPF) != 0U) {
-		/* STOP detected, either caused by automatic STOP after NACK or
-		 * by request below in transfer complete
-		 */
-		/* Acknowledge stop condition */
-		LL_I2C_ClearFlag_STOP(regs);
-		/* Flush I2C controller TX buffer */
-		LL_I2C_ClearFlag_TXE(regs);
-		goto irq_xfer_completed;
-
-	} else if ((isr & I2C_ISR_RXNE) != 0U) {
-		__ASSERT_NO_MSG(data->current.len != 0U);
-		*data->current.buf = LL_I2C_ReceiveData8(regs);
-		data->current.len--;
-		data->current.buf++;
-
-	} else if ((isr & I2C_ISR_TCR) != 0U) {
-		/* Transfer complete with reload flag set means more data shall be transferred
-		 * in same direction (No RESTART or STOP)
-		 */
-		uint32_t cr2 = stm32_reg_read(&regs->CR2);
-#ifdef CONFIG_I2C_STM32_V2_DMA
-		/* Get number of bytes bytes transferred by DMA */
-		uint32_t xfer_len = (cr2 & I2C_CR2_NBYTES_Msk) >> I2C_CR2_NBYTES_Pos;
-
-		data->current.len -= xfer_len;
-		data->current.buf += xfer_len;
-#endif
-
-		if (data->current.len == 0U) {
-			/* In this state all data from current message is transferred
-			 * and that reload was used indicates that next message will
-			 * contain more data in the same direction
-			 * So keep reload turned on and let thread continue with next message
-			 */
-			goto irq_xfer_completed;
-		} else if (data->current.len > 255U) {
-			/* More data exceeding I2C controllers maximum single transfer length
-			 * remaining in current message
-			 * Keep RELOAD mode and set NBYTES to 255 again
-			 */
-			stm32_reg_write(&regs->CR2, cr2);
-		} else {
-			/* Data for a single transfer remains in buffer, set its length and
-			 * - If more messages follow and transfer direction for next message is
-			 *   same, keep reload on
-			 * - If direction changes or current message is the last,
-			 *   end reload mode and wait for TC
-			 */
-			cr2 &= ~I2C_CR2_NBYTES_Msk;
-			cr2 |= data->current.len << I2C_CR2_NBYTES_Pos;
-			/* If no more message data remains to be sent in current direction */
-			if (!data->current.continue_in_next) {
-				/* Disable reload mode, expect I2C_ISR_TC next */
-				cr2 &= ~I2C_CR2_RELOAD;
-			}
-			stm32_reg_write(&regs->CR2, cr2);
-		}
-
-	} else if ((isr & I2C_ISR_TXIS) != 0U) {
-		__ASSERT_NO_MSG(data->current.len != 0U);
-		LL_I2C_TransmitData8(regs, *data->current.buf);
-		data->current.len--;
-		data->current.buf++;
-
-	} else if ((isr & I2C_ISR_TC) != 0U) {
-		/* Transfer Complete, (I2C_ISR_TC is set) no reload this time so either do
-		 * stop now or restart in thread
-		 */
-
-		/* Send stop if flag set in message */
-		if ((data->current.msg->flags & I2C_MSG_STOP) != 0U) {
-			/* Setting STOP here will clear TC, expect I2C_ISR_STOPF next */
-			LL_I2C_GenerateStopCondition(regs);
-		} else {
-			/* Keep TC set and handover to thread for restart */
-			goto irq_xfer_completed;
-		}
-	} else {
-		/* Should not happen */
-		__ASSERT_NO_MSG(0);
-	}
-
-	return;
-
-irq_xfer_completed:
-	/* Disable IRQ:s involved in data transfer */
-	i2c_stm32_disable_transfer_interrupts(dev);
-	/* Wakeup thread */
-	k_sem_give(&data->device_sync_sem);
->>>>>>> b25a2187
 }
 
 int i2c_stm32_error(const struct device* dev) {
@@ -817,7 +705,6 @@
     return (ret);
 }
 
-<<<<<<< HEAD
 static int stm32_i2c_irq_xfer(const struct device* dev, struct i2c_msg* msg,
                               uint8_t const* next_msg_flags, uint16_t slave) {
     const struct i2c_stm32_config* cfg = dev->config;
@@ -848,8 +735,8 @@
     /* Enable I2C peripheral if not already done */
     LL_I2C_Enable(regs);
 
-    uint32_t cr2 = LL_I2C_ReadReg(regs, CR2);
-    uint32_t isr = LL_I2C_ReadReg(regs, ISR);
+    uint32_t cr2 = stm32_reg_read(&regs->CR2);
+    uint32_t isr = stm32_reg_read(&regs->ISR);
 
     /* Clear fields in CR2 which will be filled in later in function */
     cr2 &= ~(I2C_CR2_RELOAD | I2C_CR2_AUTOEND | I2C_CR2_NBYTES_Msk | I2C_CR2_SADD_Msk |
@@ -941,144 +828,13 @@
     #endif /* CONFIG_I2C_STM32_V2_DMA */
 
     /* Commit configuration to I2C controller and start transfer */
-    LL_I2C_WriteReg(regs, CR2, cr2);
-
-    cr1 |= LL_I2C_ReadReg(regs, CR1);
+    stm32_reg_write(&regs->CR2, cr2);
 
     /* Enable interrupts */
-    LL_I2C_WriteReg(regs, CR1, cr1);
+    stm32_reg_set_bits(&regs->CR1, cr1);
 
     /* Wait for transfer to finish */
     return stm32_i2c_irq_msg_finish(dev, msg);
-=======
-static int stm32_i2c_irq_xfer(const struct device *dev, struct i2c_msg *msg,
-			      uint8_t *next_msg_flags, uint16_t slave)
-{
-	const struct i2c_stm32_config *cfg = dev->config;
-	struct i2c_stm32_data *data = dev->data;
-	I2C_TypeDef *regs = cfg->i2c;
-
-	data->current.len = msg->len;
-	data->current.buf = msg->buf;
-	data->current.is_arlo = 0U;
-	data->current.is_nack = 0U;
-	data->current.is_err = 0U;
-	data->current.msg = msg;
-
-#if defined(CONFIG_I2C_TARGET)
-	data->master_active = true;
-#endif
-
-#if defined(CONFIG_I2C_STM32_V2_DMA)
-	if (!stm32_buf_in_nocache((uintptr_t)msg->buf, msg->len) &&
-	    ((msg->flags & I2C_MSG_RW_MASK) == I2C_MSG_WRITE)) {
-		sys_cache_data_flush_range(msg->buf, msg->len);
-	}
-#endif /* CONFIG_I2C_STM32_V2_DMA */
-
-	/* Flush TX register */
-	LL_I2C_ClearFlag_TXE(regs);
-
-	/* Enable I2C peripheral if not already done */
-	LL_I2C_Enable(regs);
-
-	uint32_t cr2 = stm32_reg_read(&regs->CR2);
-	uint32_t isr = stm32_reg_read(&regs->ISR);
-
-	/* Clear fields in CR2 which will be filled in later in function */
-	cr2 &= ~(I2C_CR2_RELOAD | I2C_CR2_AUTOEND | I2C_CR2_NBYTES_Msk | I2C_CR2_SADD_Msk |
-		I2C_CR2_ADD10);
-
-	if ((I2C_ADDR_10_BITS & data->dev_config) != 0U) {
-		cr2 |= (uint32_t)slave | I2C_CR2_ADD10;
-	} else {
-		cr2 |= (uint32_t)slave << 1;
-	}
-
-	/* If this is not a stop message and more messages follow without change of direction,
-	 * reload mode must be used during this transaction
-	 * also a helper variable is set to inform IRQ handler about that it should
-	 * keep reload mode turned on ready for next message
-	 */
-	if (((msg->flags & I2C_MSG_STOP) == 0U) && (next_msg_flags != NULL) &&
-	    ((*next_msg_flags & I2C_MSG_RESTART) == 0U)) {
-		cr2 |= I2C_CR2_RELOAD;
-		data->current.continue_in_next = true;
-	} else {
-		data->current.continue_in_next = false;
-	}
-
-	/* For messages larger than 255 bytes, transactions must be split in chunks
-	 * Use reload mode and let IRQ handler take care of jumping to next chunk
-	 */
-	if (msg->len > 255U) {
-		cr2 |= (255U << I2C_CR2_NBYTES_Pos) | I2C_CR2_RELOAD;
-	} else {
-		/* Whole message can be sent in one I2C HW transaction */
-		cr2 |= msg->len << I2C_CR2_NBYTES_Pos;
-	}
-
-	/* If a reload mode transfer is pending since last message then skip
-	 * checking for transfer complete or restart flag in message
-	 * Reload transfer will start right after writing new length
-	 * to CR2 below
-	 */
-	if ((isr & I2C_ISR_TCR) == 0U) {
-
-		/* As TCR is not set, expect TC to be set or that this is a (re)start message
-		 * - msg->flags contains I2C_MSG_RESTART (for first start) or
-		 * - TC in ISR register is set which happens when IRQ handler
-		 *   has finalized its transfer and is waiting for restart
-		 * For both cases, a new start condition shall be sent
-		 */
-		__ASSERT_NO_MSG(((isr & I2C_ISR_TC) != 0U) ||
-				((msg->flags & I2C_MSG_RESTART) != 0U));
-
-		if ((msg->flags & I2C_MSG_RW_MASK) == I2C_MSG_WRITE) {
-			cr2 &= ~I2C_CR2_RD_WRN;
-#ifndef CONFIG_I2C_STM32_V2_DMA
-			/* Prepare first byte in TX buffer before transfer start as a
-			 * workaround for errata: "Transmission stalled after first byte transfer"
-			 */
-			if (data->current.len > 0U) {
-				LL_I2C_TransmitData8(regs, *data->current.buf);
-				data->current.len--;
-				data->current.buf++;
-			}
-#endif
-
-		} else {
-			cr2 |= I2C_CR2_RD_WRN;
-		}
-		/* Issue (re)start condition */
-		cr2 |= I2C_CR2_START;
-	}
-
-	/* Set common interrupt enable bits */
-	uint32_t cr1 = I2C_CR1_ERRIE | I2C_CR1_STOPIE | I2C_CR1_TCIE | I2C_CR1_NACKIE;
-
-#ifdef CONFIG_I2C_STM32_V2_DMA
-	if (dma_xfer_start(dev, msg) != 0) {
-		LL_I2C_Disable(regs);
-#if defined(CONFIG_I2C_TARGET)
-		data->master_active = false;
-#endif
-		return -EIO;
-	}
-#else
-	/* If not using DMA, also enable RX and TX empty interrupts */
-	cr1 |= I2C_CR1_TXIE | I2C_CR1_RXIE;
-#endif /* CONFIG_I2C_STM32_V2_DMA */
-
-	/* Commit configuration to I2C controller and start transfer */
-	stm32_reg_write(&regs->CR2, cr2);
-
-	/* Enable interrupts */
-	stm32_reg_set_bits(&regs->CR1, cr1);
-
-	/* Wait for transfer to finish */
-	return stm32_i2c_irq_msg_finish(dev, msg);
->>>>>>> b25a2187
 }
 
 #else /* !CONFIG_I2C_STM32_INTERRUPT */
