/*
 * Copyright (c) 2016 BayLibre, SAS
 * Copyright (c) 2017 Linaro Ltd
 *
 * SPDX-License-Identifier: Apache-2.0
 *
 * I2C Driver for: STM32F0, STM32F3, STM32F7, STM32L0, STM32L4, STM32WB and
 * STM32WL
 *
 */

#include <zephyr/drivers/clock_control/stm32_clock_control.h>
#include <zephyr/drivers/clock_control.h>
#include <zephyr/sys/util.h>
#include <zephyr/kernel.h>
#include <soc.h>
#include <stm32_ll_i2c.h>
#include <errno.h>
#include <zephyr/drivers/i2c.h>
#include <zephyr/pm/device.h>
#include <zephyr/pm/device_runtime.h>

#include <zephyr/cache.h>
#include <zephyr/linker/linker-defs.h>
#include <zephyr/mem_mgmt/mem_attr.h>
#include <zephyr/dt-bindings/memory-attr/memory-attr-arm.h>

#define LOG_LEVEL CONFIG_I2C_LOG_LEVEL
#include <zephyr/logging/log.h>
LOG_MODULE_REGISTER(i2c_ll_stm32_v2);

#include "i2c_ll_stm32.h"
#include "i2c-priv.h"

#define I2C_STM32_TRANSFER_TIMEOUT_MSEC     500

#ifdef CONFIG_I2C_STM32_V2_TIMING
/* Use the algorithm to calcuate the I2C timing */
#ifndef I2C_STM32_VALID_TIMING_NBR
#define I2C_STM32_VALID_TIMING_NBR          128U
#endif
#define I2C_STM32_SPEED_FREQ_STANDARD       0U      /* 100 kHz */
#define I2C_STM32_SPEED_FREQ_FAST           1U      /* 400 kHz */
#define I2C_STM32_SPEED_FREQ_FAST_PLUS      2U      /* 1 MHz */
#define I2C_STM32_ANALOG_FILTER_DELAY_MIN   50U     /* ns */
#define I2C_STM32_ANALOG_FILTER_DELAY_MAX   260U    /* ns */
#define I2C_STM32_USE_ANALOG_FILTER         1U
#define I2C_STM32_DIGITAL_FILTER_COEF       0U
#define I2C_STM32_PRESC_MAX                 16U
#define I2C_STM32_SCLDEL_MAX                16U
#define I2C_STM32_SDADEL_MAX                16U
#define I2C_STM32_SCLH_MAX                  256U
#define I2C_STM32_SCLL_MAX                  256U

/* I2C_DEVICE_Private_Types */
struct i2c_stm32_charac_t {
    uint32_t freq;              /* Frequency in Hz */
    uint32_t freq_min;          /* Minimum frequency in Hz */
    uint32_t freq_max;          /* Maximum frequency in Hz */
    uint32_t hddat_min;         /* Minimum data hold time in ns */
    uint32_t vddat_max;         /* Maximum data valid time in ns */
    uint32_t sudat_min;         /* Minimum data setup time in ns */
    uint32_t lscl_min;          /* Minimum low period of the SCL clock in ns */
    uint32_t hscl_min;          /* Minimum high period of SCL clock in ns */
    uint32_t trise;             /* Rise time in ns */
    uint32_t tfall;             /* Fall time in ns */
    uint32_t dnf;               /* Digital noise filter coefficient */
};

struct i2c_stm32_timings_t {
    uint32_t presc;             /* Timing prescaler */
    uint32_t tscldel;           /* SCL delay */
    uint32_t tsdadel;           /* SDA delay */
    uint32_t sclh;              /* SCL high period */
    uint32_t scll;              /* SCL low period */
};

/* I2C_DEVICE Private Constants */
static const struct i2c_stm32_charac_t i2c_stm32_charac[] = {
    [I2C_STM32_SPEED_FREQ_STANDARD] = {
        .freq      = 100000,
        .freq_min  = 80000,
        .freq_max  = 120000,
        .hddat_min = 0,
        .vddat_max = 3450,
        .sudat_min = 250,
        .lscl_min  = 4700,
        .hscl_min  = 4000,
        .trise     = 640,
        .tfall     = 20,
        .dnf       = I2C_STM32_DIGITAL_FILTER_COEF,
    },
    [I2C_STM32_SPEED_FREQ_FAST] = {
        .freq      = 400000,
        .freq_min  = 320000,
        .freq_max  = 480000,
        .hddat_min = 0,
        .vddat_max = 900,
        .sudat_min = 100,
        .lscl_min  = 1300,
        .hscl_min  = 600,
        .trise     = 250,
        .tfall     = 100,
        .dnf       = I2C_STM32_DIGITAL_FILTER_COEF,
    },
    [I2C_STM32_SPEED_FREQ_FAST_PLUS] = {
        .freq      = 1000000,
        .freq_min  = 800000,
        .freq_max  = 1200000,
        .hddat_min = 0,
        .vddat_max = 450,
        .sudat_min = 50,
        .lscl_min  = 500,
        .hscl_min  = 260,
        .trise     = 60,
        .tfall     = 100,
        .dnf       = I2C_STM32_DIGITAL_FILTER_COEF,
    },
};

static struct i2c_stm32_timings_t i2c_valid_timing[I2C_STM32_VALID_TIMING_NBR];
static uint32_t i2c_valid_timing_nbr;
#endif /* CONFIG_I2C_STM32_V2_TIMING */

#ifdef CONFIG_I2C_STM32_V2_DMA
static int configure_dma(struct stream const* dma, struct dma_config* dma_cfg,
                         struct dma_block_config* blk_cfg) {
    if (!device_is_ready(dma->dev_dma)) {
        LOG_ERR("DMA device not ready");
        return (-ENODEV);
    }

    dma_cfg->head_block  = blk_cfg;
    dma_cfg->block_count = 1;

    int ret = dma_config(dma->dev_dma, dma->dma_channel, dma_cfg);

    if (ret != 0) {
        LOG_ERR("Problem setting up DMA: %d", ret);
        return (ret);
    }

    ret = dma_start(dma->dev_dma, dma->dma_channel);
    if (ret != 0) {
        LOG_ERR("Problem starting DMA: %d", ret);
        return (ret);
    }

    return (0);
}
#endif /* CONFIG_I2C_STM32_V2_DMA */

static inline void msg_init(const struct device* dev, struct i2c_msg* msg,
                            uint8_t const* next_msg_flags, uint16_t slave,
                            uint32_t transfer) {
    const struct i2c_stm32_config* cfg = dev->config;
    struct i2c_stm32_data const* data = dev->data;
    I2C_TypeDef* i2c = cfg->i2c;

    if (LL_I2C_IsEnabledReloadMode(i2c)) {
        LL_I2C_SetTransferSize(i2c, msg->len);
    }
    else {
        if (I2C_ADDR_10_BITS & data->dev_config) {
            LL_I2C_SetMasterAddressingMode(i2c,
                                           LL_I2C_ADDRESSING_MODE_10BIT);
            LL_I2C_SetSlaveAddr(i2c, (uint32_t)slave);
        }
        else {
            LL_I2C_SetMasterAddressingMode(i2c,
                                           LL_I2C_ADDRESSING_MODE_7BIT);
            LL_I2C_SetSlaveAddr(i2c, (uint32_t)slave << 1);
        }

        if (!(msg->flags & I2C_MSG_STOP) && next_msg_flags &&
            !(*next_msg_flags & I2C_MSG_RESTART)) {
            LL_I2C_EnableReloadMode(i2c);
        }
        else {
            LL_I2C_DisableReloadMode(i2c);
        }
        LL_I2C_DisableAutoEndMode(i2c);
        LL_I2C_SetTransferRequest(i2c, transfer);
        LL_I2C_SetTransferSize(i2c, msg->len);

        #if defined(CONFIG_I2C_TARGET)
        data->master_active = true;
        #endif

        #if defined(CONFIG_I2C_STM32_V2_DMA)
        if (msg->len) {
            if (msg->flags & I2C_MSG_READ) {
                /* Configure RX DMA */
                data->dma_blk_cfg.source_address = LL_I2C_DMA_GetRegAddr(
                    cfg->i2c, LL_I2C_DMA_REG_DATA_RECEIVE);
                data->dma_blk_cfg.source_addr_adj = DMA_ADDR_ADJ_NO_CHANGE;
                data->dma_blk_cfg.dest_address = (uint32_t)msg->buf;
                data->dma_blk_cfg.dest_addr_adj = DMA_ADDR_ADJ_INCREMENT;
                data->dma_blk_cfg.block_size = msg->len;

                if (configure_dma(&cfg->rx_dma, &data->dma_rx_cfg,
                                  &data->dma_blk_cfg) != 0) {
                    LOG_ERR("Problem setting up RX DMA");
                    return;
                }

                data->current.buf += msg->len;
                data->current.len -= msg->len;
                LL_I2C_EnableDMAReq_RX(i2c);
            }
            else {
                if (data->current.len) {
                    /* Configure TX DMA */
                    data->dma_blk_cfg.source_address =
                        (uint32_t)data->current.buf;
                    data->dma_blk_cfg.source_addr_adj = DMA_ADDR_ADJ_INCREMENT;
                    data->dma_blk_cfg.dest_address = LL_I2C_DMA_GetRegAddr(
                        cfg->i2c, LL_I2C_DMA_REG_DATA_TRANSMIT);
                    data->dma_blk_cfg.dest_addr_adj = DMA_ADDR_ADJ_NO_CHANGE;
                    data->dma_blk_cfg.block_size = msg->len;

                    if (configure_dma(&cfg->tx_dma, &data->dma_tx_cfg,
                                      &data->dma_blk_cfg) != 0) {
                        LOG_ERR("Problem setting up TX DMA");
                        return;
                    }

                    data->current.buf += data->current.len;
                    data->current.len -= data->current.len;
                    LL_I2C_EnableDMAReq_TX(i2c);
                }
            }
        }
        #endif /* CONFIG_I2C_STM32_V2_DMA */

        LL_I2C_Enable(i2c);

        LL_I2C_GenerateStartCondition(i2c);
    }
}

#ifdef CONFIG_I2C_STM32_INTERRUPT

static void i2c_stm32_disable_transfer_interrupts(const struct device* dev) {
    const struct i2c_stm32_config* cfg = dev->config;
    struct i2c_stm32_data* data = dev->data;
    I2C_TypeDef* i2c = cfg->i2c;

    LL_I2C_DisableIT_TX(i2c);
    LL_I2C_DisableIT_RX(i2c);
    LL_I2C_DisableIT_STOP(i2c);
    LL_I2C_DisableIT_NACK(i2c);
    LL_I2C_DisableIT_TC(i2c);

    if (!data->smbalert_active) {
        LL_I2C_DisableIT_ERR(i2c);
    }
}

static void i2c_stm32_enable_transfer_interrupts(const struct device* dev) {
    const struct i2c_stm32_config* cfg = dev->config;
    I2C_TypeDef* i2c = cfg->i2c;

    LL_I2C_EnableIT_STOP(i2c);
    LL_I2C_EnableIT_NACK(i2c);
    LL_I2C_EnableIT_TC(i2c);
    LL_I2C_EnableIT_ERR(i2c);
}

static void i2c_stm32_master_mode_end(const struct device* dev) {
    const struct i2c_stm32_config* cfg = dev->config;
    struct i2c_stm32_data* data = dev->data;
    I2C_TypeDef* i2c = cfg->i2c;

    i2c_stm32_disable_transfer_interrupts(dev);

    if (LL_I2C_IsEnabledReloadMode(i2c)) {
        LL_I2C_DisableReloadMode(i2c);
    }

    #if defined(CONFIG_I2C_TARGET)
    data->master_active = false;
    if (!data->slave_attached && !data->smbalert_active) {
        LL_I2C_Disable(i2c);
    }
    #else
    if (!data->smbalert_active) {
        LL_I2C_Disable(i2c);
    }
    #endif

    #ifdef CONFIG_I2C_STM32_V2_DMA
    if (data->current.msg->flags & I2C_MSG_READ) {
        dma_stop(cfg->rx_dma.dev_dma, cfg->rx_dma.dma_channel);
        LL_I2C_DisableDMAReq_RX(i2c);
    }
    else {
        dma_stop(cfg->tx_dma.dev_dma, cfg->tx_dma.dma_channel);
        LL_I2C_DisableDMAReq_TX(i2c);
    }
    #endif /* CONFIG_I2C_STM32_V2_DMA */

    k_sem_give(&data->device_sync_sem);
}

#if defined(CONFIG_I2C_TARGET)
static void i2c_stm32_slave_event(const struct device* dev) {
    const struct i2c_stm32_config* cfg = dev->config;
    struct i2c_stm32_data* data = dev->data;
    I2C_TypeDef* i2c = cfg->i2c;
    const struct i2c_target_callbacks* slave_cb;
    struct i2c_target_config* slave_cfg;

    if (data->slave_cfg->flags != I2C_TARGET_FLAGS_ADDR_10_BITS) {
        uint8_t slave_address;

        /* Choose the right slave from the address match code */
        slave_address = LL_I2C_GetAddressMatchCode(i2c) >> 1;
        if ((data->slave_cfg != NULL) &&
            (slave_address == data->slave_cfg->address)) {
            slave_cfg = data->slave_cfg;
        }
        else if ((data->slave2_cfg != NULL) &&
                 (slave_address == data->slave2_cfg->address)) {
            slave_cfg = data->slave2_cfg;
        }
        else {
            __ASSERT_NO_MSG(0);
            return;
        }
    }
    else {
        /* On STM32 the LL_I2C_GetAddressMatchCode & (ISR register) returns
         * only 7bits of address match so 10 bit dual addressing is broken.
         * Revert to assuming single address match.
         */
        if (data->slave_cfg != NULL) {
            slave_cfg = data->slave_cfg;
        }
        else {
            __ASSERT_NO_MSG(0);
            return;
        }
    }

    slave_cb = slave_cfg->callbacks;

    if (LL_I2C_IsActiveFlag_TXIS(i2c)) {
        uint8_t val;

        if (slave_cb->read_processed(slave_cfg, &val) < 0) {
            LOG_ERR("Error continuing reading");
        }
        else {
            LL_I2C_TransmitData8(i2c, val);
        }
        return;
    }

    if (LL_I2C_IsActiveFlag_RXNE(i2c)) {
        uint8_t val = LL_I2C_ReceiveData8(i2c);

        if (slave_cb->write_received(slave_cfg, val)) {
            LL_I2C_AcknowledgeNextData(i2c, LL_I2C_NACK);
        }
        return;
    }

    if (LL_I2C_IsActiveFlag_NACK(i2c)) {
        LL_I2C_ClearFlag_NACK(i2c);
    }

    if (LL_I2C_IsActiveFlag_STOP(i2c)) {
        i2c_stm32_disable_transfer_interrupts(dev);

        /* Flush remaining TX byte before clearing Stop Flag */
        LL_I2C_ClearFlag_TXE(i2c);

        LL_I2C_ClearFlag_STOP(i2c);

        slave_cb->stop(slave_cfg);

        /* Prepare to ACK next transmissions address byte */
        LL_I2C_AcknowledgeNextData(i2c, LL_I2C_ACK);
    }

    if (LL_I2C_IsActiveFlag_ADDR(i2c)) {
        uint32_t dir;

        LL_I2C_ClearFlag_ADDR(i2c);

        dir = LL_I2C_GetTransferDirection(i2c);
        if (dir == LL_I2C_DIRECTION_WRITE) {
            if (slave_cb->write_requested(slave_cfg) < 0) {
                LOG_ERR("Error initiating writing");
            }
            else {
                LL_I2C_EnableIT_RX(i2c);
            }
        }
        else {
            uint8_t val;

            if (slave_cb->read_requested(slave_cfg, &val) < 0) {
                LOG_ERR("Error initiating reading");
            }
            else {
                LL_I2C_TransmitData8(i2c, val);
                LL_I2C_EnableIT_TX(i2c);
            }
        }

        i2c_stm32_enable_transfer_interrupts(dev);
    }
}

/* Attach and start I2C as target */
int i2c_stm32_target_register(const struct device* dev,
                              struct i2c_target_config* config) {
    const struct i2c_stm32_config* cfg = dev->config;
    struct i2c_stm32_data* data = dev->data;
    I2C_TypeDef* i2c = cfg->i2c;
    uint32_t bitrate_cfg;
    int ret;

    if (!config) {
        return (-EINVAL);
    }

    if (data->slave_cfg && data->slave2_cfg) {
        return (-EBUSY);
    }

    if (data->master_active) {
        return (-EBUSY);
    }

    bitrate_cfg = i2c_map_dt_bitrate(cfg->bitrate);

    ret = i2c_stm32_runtime_configure(dev, bitrate_cfg);
    if (ret < 0) {
        LOG_ERR("i2c: failure initializing");
        return (ret);
    }

    #if defined(CONFIG_PM_DEVICE_RUNTIME)
    if (pm_device_wakeup_is_capable(dev)) {
        /* Mark device as active */
        (void)pm_device_runtime_get(dev);
        /* Enable wake-up from stop */
        LOG_DBG("i2c: enabling wakeup from stop");
        LL_I2C_EnableWakeUpFromStop(cfg->i2c);
    }
    #endif /* defined(CONFIG_PM_DEVICE_RUNTIME) */

    LL_I2C_Enable(i2c);

    if (!data->slave_cfg) {
        data->slave_cfg = config;
        if (data->slave_cfg->flags == I2C_TARGET_FLAGS_ADDR_10_BITS) {
            LL_I2C_SetOwnAddress1(i2c, config->address, LL_I2C_OWNADDRESS1_10BIT);
            LOG_DBG("i2c: target #1 registered with 10-bit address");
        }
        else {
            LL_I2C_SetOwnAddress1(i2c, config->address << 1U, LL_I2C_OWNADDRESS1_7BIT);
            LOG_DBG("i2c: target #1 registered with 7-bit address");
        }

        LL_I2C_EnableOwnAddress1(i2c);

        LOG_DBG("i2c: target #1 registered");
    }
    else {
        data->slave2_cfg = config;

        if (data->slave2_cfg->flags == I2C_TARGET_FLAGS_ADDR_10_BITS) {
            return -EINVAL;
        }
        LL_I2C_SetOwnAddress2(i2c, config->address << 1U,
                              LL_I2C_OWNADDRESS2_NOMASK);
        LL_I2C_EnableOwnAddress2(i2c);
        LOG_DBG("i2c: target #2 registered");
    }

    data->slave_attached = true;

    LL_I2C_EnableIT_ADDR(i2c);

    return (0);
}

int i2c_stm32_target_unregister(const struct device* dev,
                                struct i2c_target_config* config) {
    const struct i2c_stm32_config* cfg = dev->config;
    struct i2c_stm32_data* data = dev->data;
    I2C_TypeDef* i2c = cfg->i2c;

    if (!data->slave_attached) {
        return (-EINVAL);
    }

    if (data->master_active) {
        return (-EBUSY);
    }

    if (config == data->slave_cfg) {
        LL_I2C_DisableOwnAddress1(i2c);
        data->slave_cfg = NULL;

        LOG_DBG("i2c: slave #1 unregistered");
    }
    else if (config == data->slave2_cfg) {
        LL_I2C_DisableOwnAddress2(i2c);
        data->slave2_cfg = NULL;

        LOG_DBG("i2c: slave #2 unregistered");
    }
    else {
        return (-EINVAL);
    }

    /* Return if there is a slave remaining */
    if (data->slave_cfg || data->slave2_cfg) {
        LOG_DBG("i2c: target#%c still registered", data->slave_cfg ? '1' : '2');
        return (0);
    }

    /* Otherwise disable I2C */
    LL_I2C_DisableIT_ADDR(i2c);
    i2c_stm32_disable_transfer_interrupts(dev);

    LL_I2C_ClearFlag_NACK(i2c);
    LL_I2C_ClearFlag_STOP(i2c);
    LL_I2C_ClearFlag_ADDR(i2c);

    if (!data->smbalert_active) {
        LL_I2C_Disable(i2c);
    }

    #if defined(CONFIG_PM_DEVICE_RUNTIME)
    if (pm_device_wakeup_is_capable(dev)) {
        /* Disable wake-up from STOP */
        LOG_DBG("i2c: disabling wakeup from stop");
        LL_I2C_DisableWakeUpFromStop(i2c);
        /* Release the device */
        (void)pm_device_runtime_put(dev);
    }
    #endif /* defined(CONFIG_PM_DEVICE_RUNTIME) */

    data->slave_attached = false;

    return (0);
}

#endif /* defined(CONFIG_I2C_TARGET) */

void i2c_stm32_event(const struct device* dev) {
    const struct i2c_stm32_config* cfg = dev->config;
    struct i2c_stm32_data* data = dev->data;
    I2C_TypeDef* i2c = cfg->i2c;

    #if defined(CONFIG_I2C_TARGET)
    if (data->slave_attached && !data->master_active) {
        i2c_stm32_slave_event(dev);
        return;
    }
    #endif

    if (data->current.len) {
        /* Send next byte */
        if (LL_I2C_IsActiveFlag_TXIS(i2c)) {
            LL_I2C_TransmitData8(i2c, *data->current.buf);
        }

        /* Receive next byte */
        if (LL_I2C_IsActiveFlag_RXNE(i2c)) {
            *data->current.buf = LL_I2C_ReceiveData8(i2c);
        }

        data->current.buf++;
        data->current.len--;
    }

    /* NACK received */
    if (LL_I2C_IsActiveFlag_NACK(i2c)) {
        LL_I2C_ClearFlag_NACK(i2c);
        data->current.is_nack = 1U;
        /*
         * AutoEndMode is always disabled in master mode,
         * so send a stop condition manually
         */
        LL_I2C_GenerateStopCondition(i2c);
        return;
    }

    /* STOP received */
    if (LL_I2C_IsActiveFlag_STOP(i2c)) {
        LL_I2C_ClearFlag_STOP(i2c);
        LL_I2C_DisableReloadMode(i2c);
        goto end;
    }

    /* Transfer Complete or Transfer Complete Reload */
    if (LL_I2C_IsActiveFlag_TC(i2c) ||
        LL_I2C_IsActiveFlag_TCR(i2c)) {
        /* Issue stop condition if necessary */
        if (data->current.msg->flags & I2C_MSG_STOP) {
            LL_I2C_GenerateStopCondition(i2c);
        }
        else {
            i2c_stm32_disable_transfer_interrupts(dev);

            #ifdef CONFIG_I2C_STM32_V2_DMA
            if (data->current.msg->flags & I2C_MSG_READ) {
                dma_stop(cfg->rx_dma.dev_dma, cfg->rx_dma.dma_channel);
                LL_I2C_DisableDMAReq_RX(i2c);
            }
            else {
                dma_stop(cfg->tx_dma.dev_dma, cfg->tx_dma.dma_channel);
                LL_I2C_DisableDMAReq_TX(i2c);
            }
            #endif /* CONFIG_I2C_STM32_V2_DMA */

            k_sem_give(&data->device_sync_sem);
        }
    }

    return;

end :
    i2c_stm32_master_mode_end(dev);
}

int i2c_stm32_error(const struct device* dev) {
    const struct i2c_stm32_config* cfg = dev->config;
    struct i2c_stm32_data* data = dev->data;
    I2C_TypeDef* i2c = cfg->i2c;

    #if defined(CONFIG_I2C_TARGET)
    if (data->slave_attached && !data->master_active) {
        /* No need for a slave error function right now. */
        return 0;
    }
    #endif

    if (LL_I2C_IsActiveFlag_ARLO(i2c)) {
        LL_I2C_ClearFlag_ARLO(i2c);
        data->current.is_arlo = 1U;
        goto end;
    }

    if (LL_I2C_IsActiveFlag_BERR(i2c)) {
        LL_I2C_ClearFlag_BERR(i2c);
        data->current.is_err = 1U;
        goto end;
    }

    #if defined(CONFIG_SMBUS_STM32_SMBALERT)
    if (LL_I2C_IsActiveSMBusFlag_ALERT(i2c)) {
        LL_I2C_ClearSMBusFlag_ALERT(i2c);
        if (data->smbalert_cb_func != NULL) {
            data->smbalert_cb_func(data->smbalert_cb_dev);
        }
        goto end;
    }
    #endif

    return (0);

end :
    i2c_stm32_master_mode_end(dev);
    return (-EIO);
}

static int i2c_stm32_msg_write(const struct device* dev, struct i2c_msg* msg,
                               uint8_t const* next_msg_flags, uint16_t slave) {
    const struct i2c_stm32_config* cfg = dev->config;
    struct i2c_stm32_data* data = dev->data;
    I2C_TypeDef* i2c = cfg->i2c;
    bool is_timeout = false;

    data->current.len      = msg->len;
    data->current.buf      = msg->buf;
    data->current.is_write = 1U;
    data->current.is_nack  = 0U;
    data->current.is_err   = 0U;
    data->current.msg      = msg;

    #if defined(CONFIG_I2C_STM32_V2_DMA)
    if (!stm32_buf_in_nocache((uintptr_t)msg->buf, msg->len)) {
        LOG_DBG("Tx buffer at %p (len %zu) is in cached memory; cleaning cache", msg->buf,
                msg->len);
        sys_cache_data_flush_range((void*)msg->buf, msg->len);
    }
    #endif /* CONFIG_I2C_STM32_V2_DMA */

    msg_init(dev, msg, next_msg_flags, slave, LL_I2C_REQUEST_WRITE);

    i2c_stm32_enable_transfer_interrupts(dev);
    LL_I2C_EnableIT_TX(i2c);

    if (k_sem_take(&data->device_sync_sem,
                   K_MSEC(I2C_STM32_TRANSFER_TIMEOUT_MSEC)) != 0) {
        i2c_stm32_master_mode_end(dev);
        k_sem_take(&data->device_sync_sem, K_FOREVER);
        is_timeout = true;
    }

    if (data->current.is_nack || data->current.is_err ||
        data->current.is_arlo || is_timeout) {
        goto error;
    }

    return (0);

error :
    if (data->current.is_arlo) {
        LOG_DBG("%s: ARLO %d", __func__,
                data->current.is_arlo);
        data->current.is_arlo = 0U;
    }

    if (data->current.is_nack) {
        LOG_DBG("%s: NACK", __func__);
        data->current.is_nack = 0U;
    }

    if (data->current.is_err) {
        LOG_DBG("%s: ERR %d", __func__,
                data->current.is_err);
        data->current.is_err = 0U;
    }

    if (is_timeout) {
        LOG_DBG("%s: TIMEOUT", __func__);
    }

    return (-EIO);
}

static int i2c_stm32_msg_read(const struct device* dev, struct i2c_msg* msg,
                              uint8_t const* next_msg_flags, uint16_t slave) {
    const struct i2c_stm32_config* cfg = dev->config;
    struct i2c_stm32_data* data = dev->data;
    I2C_TypeDef* i2c = cfg->i2c;
    bool is_timeout = false;

    data->current.len      = msg->len;
    data->current.buf      = msg->buf;
    data->current.is_write = 0U;
    data->current.is_arlo  = 0U;
    data->current.is_err   = 0U;
    data->current.is_nack  = 0U;
    data->current.msg      = msg;

    msg_init(dev, msg, next_msg_flags, slave, LL_I2C_REQUEST_READ);

    i2c_stm32_enable_transfer_interrupts(dev);
    LL_I2C_EnableIT_RX(i2c);

    if (k_sem_take(&data->device_sync_sem,
                   K_MSEC(I2C_STM32_TRANSFER_TIMEOUT_MSEC)) != 0) {
        i2c_stm32_master_mode_end(dev);
        k_sem_take(&data->device_sync_sem, K_FOREVER);
        is_timeout = true;
    }

    #if defined(CONFIG_I2C_STM32_V2_DMA)
    if (!stm32_buf_in_nocache((uintptr_t)msg->buf, msg->len)) {
        LOG_DBG("Rx buffer at %p (len %zu) is in cached memory; invalidating cache",
                msg->buf, msg->len);
        sys_cache_data_invd_range((void*)msg->buf, msg->len);
    }
    #endif /* CONFIG_I2C_STM32_V2_DMA */

    if (data->current.is_nack || data->current.is_err ||
        data->current.is_arlo || is_timeout) {
        goto error;
    }

    return (0);

error :
    if (data->current.is_arlo) {
        LOG_DBG("%s: ARLO %d", __func__,
                data->current.is_arlo);
        data->current.is_arlo = 0U;
    }

    if (data->current.is_nack) {
        LOG_DBG("%s: NACK", __func__);
        data->current.is_nack = 0U;
    }

    if (data->current.is_err) {
        LOG_DBG("%s: ERR %d", __func__,
                data->current.is_err);
        data->current.is_err = 0U;
    }

    if (is_timeout) {
        LOG_DBG("%s: TIMEOUT", __func__);
    }

    return (-EIO);
}

#else /* !CONFIG_I2C_STM32_INTERRUPT */
static inline int check_errors(const struct device* dev, char const* funcname) {
    const struct i2c_stm32_config* cfg = dev->config;
    I2C_TypeDef* i2c = cfg->i2c;

    if (LL_I2C_IsActiveFlag_NACK(i2c)) {
        LL_I2C_ClearFlag_NACK(i2c);
        LOG_DBG("%s: NACK", funcname);
        goto error;
    }

    if (LL_I2C_IsActiveFlag_ARLO(i2c)) {
        LL_I2C_ClearFlag_ARLO(i2c);
        LOG_DBG("%s: ARLO", funcname);
        goto error;
    }

    if (LL_I2C_IsActiveFlag_OVR(i2c)) {
        LL_I2C_ClearFlag_OVR(i2c);
        LOG_DBG("%s: OVR", funcname);
        goto error;
    }

    if (LL_I2C_IsActiveFlag_BERR(i2c)) {
        LL_I2C_ClearFlag_BERR(i2c);
        LOG_DBG("%s: BERR", funcname);
        goto error;
    }

    return (0);

error:
    if (LL_I2C_IsEnabledReloadMode(i2c)) {
        LL_I2C_DisableReloadMode(i2c);
    }

    return (-EIO);
}

static inline int msg_done(const struct device* dev,
                           unsigned int current_msg_flags) {
    const struct i2c_stm32_config* cfg = dev->config;
    I2C_TypeDef* i2c = cfg->i2c;
    int64_t start_time = k_uptime_get();

    /* Wait for transfer to complete */
    while (!LL_I2C_IsActiveFlag_TC(i2c) && !LL_I2C_IsActiveFlag_TCR(i2c)) {
        if (check_errors(dev, __func__)) {
            return (-EIO);
        }

        if ((k_uptime_get() - start_time) >
            STM32_I2C_TRANSFER_TIMEOUT_MSEC) {
            return (-ETIMEDOUT);
        }
    }

    /* Issue stop condition if necessary */
    if (current_msg_flags & I2C_MSG_STOP) {
        LL_I2C_GenerateStopCondition(i2c);
        while (!LL_I2C_IsActiveFlag_STOP(i2c)) {
            if ((k_uptime_get() - start_time) >
                STM32_I2C_TRANSFER_TIMEOUT_MSEC) {
                return (-ETIMEDOUT);
            }
        }

        LL_I2C_ClearFlag_STOP(i2c);
        LL_I2C_DisableReloadMode(i2c);
    }

    return (0);
}

static int i2c_stm32_msg_write(const struct device* dev, struct i2c_msg* msg,
                               uint8_t* next_msg_flags, uint16_t slave) {
    const struct i2c_stm32_config* cfg = dev->config;
    I2C_TypeDef* i2c = cfg->i2c;
    unsigned int len = 0U;
    uint8_t* buf = msg->buf;
    int64_t start_time = k_uptime_get();

    msg_init(dev, msg, next_msg_flags, slave, LL_I2C_REQUEST_WRITE);

    len = msg->len;
    while (len) {
        while (true) {
            if (LL_I2C_IsActiveFlag_TXIS(i2c)) {
                break;
            }

            if (check_errors(dev, __func__)) {
                return (-EIO);
            }

            if ((k_uptime_get() - start_time) >
                STM32_I2C_TRANSFER_TIMEOUT_MSEC) {
                return (-ETIMEDOUT);
            }
        }

        LL_I2C_TransmitData8(i2c, *buf);
        buf++;
        len--;
    }

    return msg_done(dev, msg->flags);
}

static int i2c_stm32_msg_read(const struct device* dev, struct i2c_msg* msg,
                              uint8_t* next_msg_flags, uint16_t slave) {
    const struct i2c_stm32_config* cfg = dev->config;
    I2C_TypeDef* i2c = cfg->i2c;
    unsigned int len = 0U;
    uint8_t* buf = msg->buf;
    int64_t start_time = k_uptime_get();

    msg_init(dev, msg, next_msg_flags, slave, LL_I2C_REQUEST_READ);

    len = msg->len;
    while (len) {
        while (!LL_I2C_IsActiveFlag_RXNE(i2c)) {
            if (check_errors(dev, __func__)) {
                return (-EIO);
            }

            if ((k_uptime_get() - start_time) >
                STM32_I2C_TRANSFER_TIMEOUT_MSEC) {
                return (-ETIMEDOUT);
            }
        }

        *buf = LL_I2C_ReceiveData8(i2c);
        buf++;
        len--;
    }

    return msg_done(dev, msg->flags);
}
#endif

#ifdef CONFIG_I2C_STM32_V2_TIMING
/*
 * Macro used to fix the compliance check warning :
 * "DEEP_INDENTATION: Too many leading tabs - consider code refactoring
 * in the i2c_compute_scll_sclh() function below
 */
#define I2C_LOOP_SCLH();                                        \
    if ((tscl >= clk_min) &&                                    \
        (tscl <= clk_max) &&                                    \
        (tscl_h >= i2c_stm32_charac[i2c_speed].hscl_min) &&     \
        (ti2cclk < tscl_h)) {                                   \
                                                                \
        int32_t error = (int32_t)tscl - (int32_t)ti2cspeed;     \
                                                                \
        if (error < 0) {                                        \
            error = -error;                                     \
        }                                                       \
                                                                \
        if ((uint32_t)error < prev_error) {                     \
            prev_error = (uint32_t)error;                       \
            i2c_valid_timing[count].scll = scll;                \
            i2c_valid_timing[count].sclh = sclh;                \
            ret = count;                                        \
        }                                                       \
    }

/*
 * @brief  Calculate SCLL and SCLH and find best configuration.
 * @param  clock_src_freq I2C source clock in Hz.
 * @param  i2c_speed I2C frequency (index).
 * @retval config index (0 to I2C_VALID_TIMING_NBR], 0xFFFFFFFF for no valid config.
 */
uint32_t i2c_compute_scll_sclh(uint32_t clock_src_freq, uint32_t i2c_speed) {
    uint32_t ret = 0xFFFFFFFFU;
    uint32_t ti2cclk;
    uint32_t ti2cspeed;
    uint32_t prev_error;
    uint32_t dnf_delay;
    uint32_t clk_min, clk_max;
    uint32_t scll, sclh;
    uint32_t tafdel_min;

    ti2cclk   = (NSEC_PER_SEC + (clock_src_freq / 2U)) / clock_src_freq;
    ti2cspeed = (NSEC_PER_SEC + (i2c_stm32_charac[i2c_speed].freq / 2U)) /
                 i2c_stm32_charac[i2c_speed].freq;

    tafdel_min = (I2C_STM32_USE_ANALOG_FILTER == 1U) ?
                  I2C_STM32_ANALOG_FILTER_DELAY_MIN :
                  0U;

    /* tDNF = DNF x tI2CCLK */
    dnf_delay = i2c_stm32_charac[i2c_speed].dnf * ti2cclk;

    clk_max = NSEC_PER_SEC / i2c_stm32_charac[i2c_speed].freq_min;
    clk_min = NSEC_PER_SEC / i2c_stm32_charac[i2c_speed].freq_max;

    prev_error = ti2cspeed;

    for (uint32_t count = 0; count < I2C_STM32_VALID_TIMING_NBR; count++) {
        /* tPRESC = (PRESC+1) x tI2CCLK*/
        uint32_t tpresc = (i2c_valid_timing[count].presc + 1U) * ti2cclk;

        for (scll = 0; scll < I2C_STM32_SCLL_MAX; scll++) {
            /* tLOW(min) <= tAF(min) + tDNF + 2 x tI2CCLK + [(SCLL+1) x tPRESC ] */
            uint32_t tscl_l = tafdel_min + dnf_delay +
                              (2U * ti2cclk) + ((scll + 1U) * tpresc);

            /*
             * The I2CCLK period tI2CCLK must respect the following conditions:
             * tI2CCLK < (tLOW - tfilters) / 4 and tI2CCLK < tHIGH
             */
            if ((tscl_l > i2c_stm32_charac[i2c_speed].lscl_min) &&
                (ti2cclk < ((tscl_l - tafdel_min - dnf_delay) / 4U))) {
                for (sclh = 0; sclh < I2C_STM32_SCLH_MAX; sclh++) {
                    /*
                     * tHIGH(min) <= tAF(min) + tDNF +
                     * 2 x tI2CCLK + [(SCLH+1) x tPRESC]
                     */
                    uint32_t tscl_h = tafdel_min + dnf_delay +
                                      (2U * ti2cclk) + ((sclh + 1U) * tpresc);

                    /* tSCL = tf + tLOW + tr + tHIGH */
                    uint32_t tscl = tscl_l +
                                    tscl_h + i2c_stm32_charac[i2c_speed].trise +
                                    i2c_stm32_charac[i2c_speed].tfall;

                    /* get timings with the lowest clock error */
                    I2C_LOOP_SCLH();
                }
            }
        }
    }

    return (ret);
}

/*
 * Macro used to fix the compliance check warning :
 * "DEEP_INDENTATION: Too many leading tabs - consider code refactoring
 * in the i2c_compute_presc_scldel_sdadel() function below
 */
#define I2C_LOOP_SDADEL();                                              \
                                                                        \
    if ((tsdadel >= (uint32_t)tsdadel_min) &&                           \
        (tsdadel <= (uint32_t)tsdadel_max)) {                           \
        if (presc != prev_presc) {                                      \
            i2c_valid_timing[i2c_valid_timing_nbr].presc   = presc;     \
            i2c_valid_timing[i2c_valid_timing_nbr].tscldel = scldel;    \
            i2c_valid_timing[i2c_valid_timing_nbr].tsdadel = sdadel;    \
            prev_presc = presc;                                         \
            i2c_valid_timing_nbr++;                                     \
                                                                        \
            if (i2c_valid_timing_nbr >= I2C_STM32_VALID_TIMING_NBR) {   \
                break;                                                  \
            }                                                           \
        }                                                               \
    }

/*
 * @brief  Compute PRESC, SCLDEL and SDADEL.
 * @param  clock_src_freq I2C source clock in Hz.
 * @param  i2c_speed I2C frequency (index).
 * @retval None.
 */
void i2c_compute_presc_scldel_sdadel(uint32_t clock_src_freq, uint32_t i2c_speed) {
    uint32_t prev_presc = I2C_STM32_PRESC_MAX;
    uint32_t ti2cclk;
    int32_t  tsdadel_min, tsdadel_max;
    int32_t  tscldel_min;
    uint32_t presc, scldel, sdadel;
    uint32_t tafdel_min, tafdel_max;

    ti2cclk = (NSEC_PER_SEC + (clock_src_freq / 2U)) / clock_src_freq;

    tafdel_min = (I2C_STM32_USE_ANALOG_FILTER == 1U) ?
                  I2C_STM32_ANALOG_FILTER_DELAY_MIN : 0U;
    tafdel_max = (I2C_STM32_USE_ANALOG_FILTER == 1U) ?
                  I2C_STM32_ANALOG_FILTER_DELAY_MAX : 0U;
    /*
     * tDNF = DNF x tI2CCLK
     * tPRESC = (PRESC+1) x tI2CCLK
     * SDADEL >= {tf +tHD;DAT(min) - tAF(min) - tDNF - [3 x tI2CCLK]} / {tPRESC}
     * SDADEL <= {tVD;DAT(max) - tr - tAF(max) - tDNF- [4 x tI2CCLK]} / {tPRESC}
     */
    tsdadel_min = (int32_t)i2c_stm32_charac[i2c_speed].tfall +
                  (int32_t)i2c_stm32_charac[i2c_speed].hddat_min -
                  (int32_t)tafdel_min -
                  (int32_t)(((int32_t)i2c_stm32_charac[i2c_speed].dnf + 3) * (int32_t)ti2cclk);

    tsdadel_max = (int32_t)i2c_stm32_charac[i2c_speed].vddat_max -
                  (int32_t)i2c_stm32_charac[i2c_speed].trise -
                  (int32_t)tafdel_max -
                  (int32_t)(((int32_t)i2c_stm32_charac[i2c_speed].dnf + 4) * (int32_t)ti2cclk);

    /* {[tr+ tSU;DAT(min)] / [tPRESC]} - 1 <= SCLDEL */
    tscldel_min = (int32_t)i2c_stm32_charac[i2c_speed].trise +
                  (int32_t)i2c_stm32_charac[i2c_speed].sudat_min;

    if (tsdadel_min <= 0) {
        tsdadel_min = 0;
    }

    if (tsdadel_max <= 0) {
        tsdadel_max = 0;
    }

    for (presc = 0; presc < I2C_STM32_PRESC_MAX; presc++) {
        for (scldel = 0; scldel < I2C_STM32_SCLDEL_MAX; scldel++) {
            /* TSCLDEL = (SCLDEL+1) * (PRESC+1) * TI2CCLK */
            uint32_t tscldel = (scldel + 1U) * (presc + 1U) * ti2cclk;

            if (tscldel >= (uint32_t)tscldel_min) {
                for (sdadel = 0; sdadel < I2C_STM32_SDADEL_MAX; sdadel++) {
                    /* TSDADEL = SDADEL * (PRESC+1) * TI2CCLK */
                    uint32_t tsdadel = (sdadel * (presc + 1U)) * ti2cclk;

                    I2C_LOOP_SDADEL();
                }

                if (i2c_valid_timing_nbr >= I2C_STM32_VALID_TIMING_NBR) {
                    return;
                }
            }
        }
    }
}

int i2c_stm32_configure_timing(const struct device* dev, uint32_t clock) {
    const struct i2c_stm32_config* cfg = dev->config;
    struct i2c_stm32_data* data = dev->data;
    I2C_TypeDef* i2c = cfg->i2c;
    uint32_t timing = 0U;
    uint32_t idx;
    uint32_t speed    = 0U;
    uint32_t i2c_freq = cfg->bitrate;

    /* Reset valid timing count at the beginning of each new computation */
    i2c_valid_timing_nbr = 0;

    if ((clock != 0U) && (i2c_freq != 0U)) {
        for (speed = 0; speed <= (uint32_t)I2C_STM32_SPEED_FREQ_FAST_PLUS; speed++) {
            if ((i2c_freq >= i2c_stm32_charac[speed].freq_min) &&
                (i2c_freq <= i2c_stm32_charac[speed].freq_max)) {
                i2c_compute_presc_scldel_sdadel(clock, speed);
                idx = i2c_compute_scll_sclh(clock, speed);
                if (idx < I2C_STM32_VALID_TIMING_NBR) {
                    timing = ((i2c_valid_timing[idx].presc   & 0x0FU) << 28) |
                             ((i2c_valid_timing[idx].tscldel & 0x0FU) << 20) |
                             ((i2c_valid_timing[idx].tsdadel & 0x0FU) << 16) |
                             ((i2c_valid_timing[idx].sclh & 0xFFU) << 8) |
                             ((i2c_valid_timing[idx].scll & 0xFFU) << 0);
                }
                break;
            }
        }
    }

    /* Fill the current timing value in data structure at runtime */
    data->current_timing.periph_clock   = clock;
    data->current_timing.i2c_speed      = i2c_freq;
    data->current_timing.timing_setting = timing;

    LL_I2C_SetTiming(i2c, timing);

    return 0;
}
#else  /* CONFIG_I2C_STM32_V2_TIMING */

int i2c_stm32_configure_timing(const struct device* dev, uint32_t clock) {
    const struct i2c_stm32_config* cfg  = dev->config;
    struct i2c_stm32_data* data = dev->data;
    I2C_TypeDef* i2c  = cfg->i2c;
    uint32_t i2c_hold_time_min;
    uint32_t i2c_setup_time_min;
    uint32_t i2c_h_min_time;
    uint32_t i2c_l_min_time;
    uint32_t presc  = 1U;
    uint32_t timing = 0U;

    /*  Look for an adequate preset timing value */
    for (uint32_t i = 0; i < cfg->n_timings; i++) {
        const struct i2c_config_timing* preset = &cfg->timings[i];
        uint32_t speed = i2c_map_dt_bitrate(preset->i2c_speed);

        if ((I2C_SPEED_GET(speed) == I2C_SPEED_GET(data->dev_config)) &&
            (preset->periph_clock == clock)) {
            /*  Found a matching periph clock and i2c speed */
            LL_I2C_SetTiming(i2c, preset->timing_setting);
            return (0);
        }
    }

    /* No preset timing was provided, let's dynamically configure */
    switch (I2C_SPEED_GET(data->dev_config)) {
        case I2C_SPEED_STANDARD :
            i2c_h_min_time     = 4000U; /* 4,000 ns */
            i2c_l_min_time     = 4700U; /* 4,700 ns */
            i2c_hold_time_min  =  500U; /*   500 ns */
            i2c_setup_time_min = 1250U; /* 1,250 ns */
            break;

        case I2C_SPEED_FAST :
            i2c_h_min_time     =  600U; /*   600 ns */
            i2c_l_min_time     = 1300U; /* 1,300 ns */
            i2c_hold_time_min  =  375U; /*   375 ns */
            i2c_setup_time_min =  500U; /*   500 ns */
            break;

        default :
            LOG_ERR("i2c: speed above \"fast\" requires manual timing configuration, "
                    "see \"timings\" property of st,stm32-i2c-v2 devicetree binding");
            return (-EINVAL);
    }

    /* Calculate period until prescaler matches */
    do {
        uint32_t t_presc  = clock / presc;
        uint32_t ns_presc = NSEC_PER_SEC / t_presc;
        uint32_t sclh     = i2c_h_min_time / ns_presc;
        uint32_t scll     = i2c_l_min_time / ns_presc;
        uint32_t sdadel   = i2c_hold_time_min / ns_presc;
        uint32_t scldel   = i2c_setup_time_min / ns_presc;

        if ((sclh - 1) > 255 || (scll - 1) > 255) {
            ++presc;
            continue;
        }

        if (sdadel > 15 || (scldel - 1) > 15) {
            ++presc;
            continue;
        }

        timing = __LL_I2C_CONVERT_TIMINGS((presc - 1),
                                          (scldel - 1), sdadel, (sclh - 1), (scll - 1));
        break;
    } while (presc < 16);

    if (presc >= 16U) {
        LOG_ERR("I2C:failed to find prescaler value");
        return (-EINVAL);
    }

    LOG_DBG("I2C TIMING = 0x%x", timing);
    LL_I2C_SetTiming(i2c, timing);

    return (0);
}
#endif /* CONFIG_I2C_STM32_V2_TIMING */

<<<<<<< HEAD
int i2c_stm32_transaction(const struct device* dev,
                          struct i2c_msg msg, uint8_t* next_msg_flags,
                          uint16_t periph) {
    /*
     * Perform a I2C transaction, while taking into account the STM32 I2C V2
     * peripheral has a limited maximum chunk size. Take appropriate action
     * if the message to send exceeds that limit.
     *
     * The last chunk of a transmission uses this function's next_msg_flags
     * parameter for its backend calls (_write/_read). Any previous chunks
     * use a copy of the current message's flags, with the STOP and RESTART
     * bits turned off. This will cause the backend to use reload-mode,
     * which will make the combination of all chunks to look like one big
     * transaction on the wire.
     */
    uint32_t const i2c_stm32_maxchunk = 255U;
    uint8_t const  saved_flags = msg.flags;
    uint8_t combine_flags =
        saved_flags & ~(I2C_MSG_STOP | I2C_MSG_RESTART);
    uint8_t* flagsp = NULL;
    uint32_t rest = msg.len;
    int ret = 0;

    do { /* do ... while to allow zero-length transactions */
        if (msg.len > i2c_stm32_maxchunk) {
            msg.len = i2c_stm32_maxchunk;
            msg.flags &= ~I2C_MSG_STOP;
            flagsp = &combine_flags;
        }
        else {
            msg.flags = saved_flags;
            flagsp    = next_msg_flags;
        }
        if ((msg.flags & I2C_MSG_RW_MASK) == I2C_MSG_WRITE) {
            ret = i2c_stm32_msg_write(dev, &msg, flagsp, periph);
        }
        else {
            ret = i2c_stm32_msg_read(dev, &msg, flagsp, periph);
        }
        if (ret < 0) {
            break;
        }
        rest -= msg.len;
        msg.buf += msg.len;
        msg.len = rest;
    } while (rest > 0U);

    #ifndef CONFIG_I2C_STM32_INTERRUPT
    struct i2c_stm32_data *data = dev->data;

    if (ret == -ETIMEDOUT) {
        if (LL_I2C_IsEnabledReloadMode(i2c)) {
            LL_I2C_DisableReloadMode(i2c);
        }

        #if defined(CONFIG_I2C_TARGET)
        data->master_active = false;
        if (!data->slave_attached && !data->smbalert_active) {
            LL_I2C_Disable(i2c);
        }
        #else
        if (!data->smbalert_active) {
            LL_I2C_Disable(i2c);
        }
        #endif

        return (-EIO);
    }
    #endif /* !CONFIG_I2C_STM32_INTERRUPT */

    return (ret);
=======
int i2c_stm32_transaction(const struct device *dev,
			  struct i2c_msg msg, uint8_t *next_msg_flags,
			  uint16_t periph)
{
	/*
	 * Perform a I2C transaction, while taking into account the STM32 I2C V2
	 * peripheral has a limited maximum chunk size. Take appropriate action
	 * if the message to send exceeds that limit.
	 *
	 * The last chunk of a transmission uses this function's next_msg_flags
	 * parameter for its backend calls (_write/_read). Any previous chunks
	 * use a copy of the current message's flags, with the STOP and RESTART
	 * bits turned off. This will cause the backend to use reload-mode,
	 * which will make the combination of all chunks to look like one big
	 * transaction on the wire.
	 */
	const uint32_t i2c_stm32_maxchunk = 255U;
	const uint8_t saved_flags = msg.flags;
	uint8_t combine_flags =
		saved_flags & ~(I2C_MSG_STOP | I2C_MSG_RESTART);
	uint8_t *flagsp = NULL;
	uint32_t rest = msg.len;
	int ret = 0;

	do { /* do ... while to allow zero-length transactions */
		if (msg.len > i2c_stm32_maxchunk) {
			msg.len = i2c_stm32_maxchunk;
			msg.flags &= ~I2C_MSG_STOP;
			flagsp = &combine_flags;
		} else {
			msg.flags = saved_flags;
			flagsp = next_msg_flags;
		}
		if ((msg.flags & I2C_MSG_RW_MASK) == I2C_MSG_WRITE) {
			ret = i2c_stm32_msg_write(dev, &msg, flagsp, periph);
		} else {
			ret = i2c_stm32_msg_read(dev, &msg, flagsp, periph);
		}
		if (ret < 0) {
			break;
		}
		rest -= msg.len;
		msg.buf += msg.len;
		msg.len = rest;
	} while (rest > 0U);

#ifndef CONFIG_I2C_STM32_INTERRUPT
	struct i2c_stm32_data *data = dev->data;
	const struct i2c_stm32_config *cfg = dev->config;
	I2C_TypeDef *i2c = cfg->i2c;

	if (ret == -ETIMEDOUT) {
		if (LL_I2C_IsEnabledReloadMode(i2c)) {
			LL_I2C_DisableReloadMode(i2c);
		}
#if defined(CONFIG_I2C_TARGET)
		data->master_active = false;
		if (!data->slave_attached && !data->smbalert_active) {
			LL_I2C_Disable(i2c);
		}
#else
		if (!data->smbalert_active) {
			LL_I2C_Disable(i2c);
		}
#endif
		return -EIO;
	}
#endif /* !CONFIG_I2C_STM32_INTERRUPT */

	return ret;
>>>>>>> 2c5c0e24
}<|MERGE_RESOLUTION|>--- conflicted
+++ resolved
@@ -1256,7 +1256,6 @@
 }
 #endif /* CONFIG_I2C_STM32_V2_TIMING */
 
-<<<<<<< HEAD
 int i2c_stm32_transaction(const struct device* dev,
                           struct i2c_msg msg, uint8_t* next_msg_flags,
                           uint16_t periph) {
@@ -1306,6 +1305,8 @@
 
     #ifndef CONFIG_I2C_STM32_INTERRUPT
     struct i2c_stm32_data *data = dev->data;
+    const struct i2c_stm32_config *cfg = dev->config;
+    I2C_TypeDef *i2c = cfg->i2c;
 
     if (ret == -ETIMEDOUT) {
         if (LL_I2C_IsEnabledReloadMode(i2c)) {
@@ -1328,76 +1329,4 @@
     #endif /* !CONFIG_I2C_STM32_INTERRUPT */
 
     return (ret);
-=======
-int i2c_stm32_transaction(const struct device *dev,
-			  struct i2c_msg msg, uint8_t *next_msg_flags,
-			  uint16_t periph)
-{
-	/*
-	 * Perform a I2C transaction, while taking into account the STM32 I2C V2
-	 * peripheral has a limited maximum chunk size. Take appropriate action
-	 * if the message to send exceeds that limit.
-	 *
-	 * The last chunk of a transmission uses this function's next_msg_flags
-	 * parameter for its backend calls (_write/_read). Any previous chunks
-	 * use a copy of the current message's flags, with the STOP and RESTART
-	 * bits turned off. This will cause the backend to use reload-mode,
-	 * which will make the combination of all chunks to look like one big
-	 * transaction on the wire.
-	 */
-	const uint32_t i2c_stm32_maxchunk = 255U;
-	const uint8_t saved_flags = msg.flags;
-	uint8_t combine_flags =
-		saved_flags & ~(I2C_MSG_STOP | I2C_MSG_RESTART);
-	uint8_t *flagsp = NULL;
-	uint32_t rest = msg.len;
-	int ret = 0;
-
-	do { /* do ... while to allow zero-length transactions */
-		if (msg.len > i2c_stm32_maxchunk) {
-			msg.len = i2c_stm32_maxchunk;
-			msg.flags &= ~I2C_MSG_STOP;
-			flagsp = &combine_flags;
-		} else {
-			msg.flags = saved_flags;
-			flagsp = next_msg_flags;
-		}
-		if ((msg.flags & I2C_MSG_RW_MASK) == I2C_MSG_WRITE) {
-			ret = i2c_stm32_msg_write(dev, &msg, flagsp, periph);
-		} else {
-			ret = i2c_stm32_msg_read(dev, &msg, flagsp, periph);
-		}
-		if (ret < 0) {
-			break;
-		}
-		rest -= msg.len;
-		msg.buf += msg.len;
-		msg.len = rest;
-	} while (rest > 0U);
-
-#ifndef CONFIG_I2C_STM32_INTERRUPT
-	struct i2c_stm32_data *data = dev->data;
-	const struct i2c_stm32_config *cfg = dev->config;
-	I2C_TypeDef *i2c = cfg->i2c;
-
-	if (ret == -ETIMEDOUT) {
-		if (LL_I2C_IsEnabledReloadMode(i2c)) {
-			LL_I2C_DisableReloadMode(i2c);
-		}
-#if defined(CONFIG_I2C_TARGET)
-		data->master_active = false;
-		if (!data->slave_attached && !data->smbalert_active) {
-			LL_I2C_Disable(i2c);
-		}
-#else
-		if (!data->smbalert_active) {
-			LL_I2C_Disable(i2c);
-		}
-#endif
-		return -EIO;
-	}
-#endif /* !CONFIG_I2C_STM32_INTERRUPT */
-
-	return ret;
->>>>>>> 2c5c0e24
 }