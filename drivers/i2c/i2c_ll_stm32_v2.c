--- conflicted
+++ resolved
@@ -72,25 +72,9 @@
 
 #ifdef CONFIG_I2C_STM32_INTERRUPT
 
-<<<<<<< HEAD
-static void stm32_i2c_disable_transfer_interrupts(const struct device *dev)
-{
-	const struct i2c_stm32_config *cfg = dev->config;
-	struct i2c_stm32_data *data = dev->data;
-	I2C_TypeDef *i2c = cfg->i2c;
-
-	LL_I2C_DisableIT_TX(i2c);
-	LL_I2C_DisableIT_RX(i2c);
-	LL_I2C_DisableIT_STOP(i2c);
-	LL_I2C_DisableIT_NACK(i2c);
-	LL_I2C_DisableIT_TC(i2c);
-
-	if (!data->smbalert_active) {
-		LL_I2C_DisableIT_ERR(i2c);
-	}
-=======
 static void stm32_i2c_disable_transfer_interrupts(const struct device* dev) {
     const struct i2c_stm32_config* cfg = dev->config;
+    struct i2c_stm32_data* data = dev->data;
     I2C_TypeDef* i2c = cfg->i2c;
 
     LL_I2C_DisableIT_TX(i2c);
@@ -98,8 +82,10 @@
     LL_I2C_DisableIT_STOP(i2c);
     LL_I2C_DisableIT_NACK(i2c);
     LL_I2C_DisableIT_TC(i2c);
-    LL_I2C_DisableIT_ERR(i2c);
->>>>>>> 8b2da487
+
+    if (!data->smbalert_active) {
+        LL_I2C_DisableIT_ERR(i2c);
+    }
 }
 
 static void stm32_i2c_enable_transfer_interrupts(const struct device* dev) {
@@ -123,30 +109,17 @@
         LL_I2C_DisableReloadMode(i2c);
     }
 
-<<<<<<< HEAD
-#if defined(CONFIG_I2C_TARGET)
-	data->master_active = false;
-	if (!data->slave_attached && !data->smbalert_active) {
-		LL_I2C_Disable(i2c);
-	}
-#else
-	if (!data->smbalert_active) {
-		LL_I2C_Disable(i2c);
-	}
-#endif
-	k_sem_give(&data->device_sync_sem);
-=======
     #if defined(CONFIG_I2C_TARGET)
     data->master_active = false;
-    if (!data->slave_attached) {
+    if (!data->slave_attached && !data->smbalert_active) {
         LL_I2C_Disable(i2c);
     }
     #else
-    LL_I2C_Disable(i2c);
+    if (!data->smbalert_active) {
+        LL_I2C_Disable(i2c);
+    }
     #endif
-
     k_sem_give(&data->device_sync_sem);
->>>>>>> 8b2da487
 }
 
 #if defined(CONFIG_I2C_TARGET)
@@ -162,12 +135,12 @@
 
         /* Choose the right slave from the address match code */
         slave_address = LL_I2C_GetAddressMatchCode(i2c) >> 1;
-        if (data->slave_cfg != NULL &&
-            slave_address == data->slave_cfg->address) {
+        if ((data->slave_cfg != NULL) &&
+            (slave_address == data->slave_cfg->address)) {
             slave_cfg = data->slave_cfg;
         }
-        else if (data->slave2_cfg != NULL &&
-                 slave_address == data->slave2_cfg->address) {
+        else if ((data->slave2_cfg != NULL) &&
+                 (slave_address == data->slave2_cfg->address)) {
             slave_cfg = data->slave2_cfg;
         }
         else {
@@ -310,7 +283,8 @@
         if (data->slave2_cfg->flags == I2C_TARGET_FLAGS_ADDR_10_BITS) {
             return -EINVAL;
         }
-        LL_I2C_SetOwnAddress2(i2c, config->address << 1U, LL_I2C_OWNADDRESS2_NOMASK);
+        LL_I2C_SetOwnAddress2(i2c, config->address << 1U,
+                              LL_I2C_OWNADDRESS2_NOMASK);
         LL_I2C_EnableOwnAddress2(i2c);
         LOG_DBG("i2c: target #2 registered");
     }
@@ -322,68 +296,6 @@
     return (0);
 }
 
-<<<<<<< HEAD
-int i2c_stm32_target_unregister(const struct device *dev,
-			       struct i2c_target_config *config)
-{
-	const struct i2c_stm32_config *cfg = dev->config;
-	struct i2c_stm32_data *data = dev->data;
-	I2C_TypeDef *i2c = cfg->i2c;
-
-	if (!data->slave_attached) {
-		return -EINVAL;
-	}
-
-	if (data->master_active) {
-		return -EBUSY;
-	}
-
-	if (config == data->slave_cfg) {
-		LL_I2C_DisableOwnAddress1(i2c);
-		data->slave_cfg = NULL;
-
-		LOG_DBG("i2c: slave #1 unregistered");
-	} else if (config == data->slave2_cfg) {
-		LL_I2C_DisableOwnAddress2(i2c);
-		data->slave2_cfg = NULL;
-
-		LOG_DBG("i2c: slave #2 unregistered");
-	} else {
-		return -EINVAL;
-	}
-
-	/* Return if there is a slave remaining */
-	if (data->slave_cfg || data->slave2_cfg) {
-		LOG_DBG("i2c: target#%c still registered", data->slave_cfg?'1':'2');
-		return 0;
-	}
-
-	/* Otherwise disable I2C */
-	LL_I2C_DisableIT_ADDR(i2c);
-	stm32_i2c_disable_transfer_interrupts(dev);
-
-	LL_I2C_ClearFlag_NACK(i2c);
-	LL_I2C_ClearFlag_STOP(i2c);
-	LL_I2C_ClearFlag_ADDR(i2c);
-
-	if (!data->smbalert_active) {
-		LL_I2C_Disable(i2c);
-	}
-
-#if defined(CONFIG_PM_DEVICE_RUNTIME)
-	if (pm_device_wakeup_is_capable(dev)) {
-		/* Disable wake-up from STOP */
-		LOG_DBG("i2c: disabling wakeup from stop");
-		LL_I2C_DisableWakeUpFromStop(i2c);
-		/* Release the device */
-		(void)pm_device_runtime_put(dev);
-	}
-#endif /* defined(CONFIG_PM_DEVICE_RUNTIME) */
-
-	data->slave_attached = false;
-
-	return 0;
-=======
 int i2c_stm32_target_unregister(const struct device* dev,
                                 struct i2c_target_config* config) {
     const struct i2c_stm32_config* cfg = dev->config;
@@ -428,7 +340,9 @@
     LL_I2C_ClearFlag_STOP(i2c);
     LL_I2C_ClearFlag_ADDR(i2c);
 
-    LL_I2C_Disable(i2c);
+    if (!data->smbalert_active) {
+        LL_I2C_Disable(i2c);
+    }
 
     #if defined(CONFIG_PM_DEVICE_RUNTIME)
     if (pm_device_wakeup_is_capable(dev)) {
@@ -443,7 +357,6 @@
     data->slave_attached = false;
 
     return (0);
->>>>>>> 8b2da487
 }
 
 #endif /* defined(CONFIG_I2C_TARGET) */
@@ -536,22 +449,17 @@
         goto end;
     }
 
+    #if defined(CONFIG_SMBUS_STM32_SMBALERT)
+    if (LL_I2C_IsActiveSMBusFlag_ALERT(i2c)) {
+        LL_I2C_ClearSMBusFlag_ALERT(i2c);
+        if (data->smbalert_cb_func != NULL) {
+            data->smbalert_cb_func(data->smbalert_cb_dev);
+        }
+        goto end;
+    }
+    #endif
+
     return (0);
-
-<<<<<<< HEAD
-#if defined(CONFIG_SMBUS_STM32_SMBALERT)
-	if (LL_I2C_IsActiveSMBusFlag_ALERT(i2c)) {
-		LL_I2C_ClearSMBusFlag_ALERT(i2c);
-		if (data->smbalert_cb_func != NULL) {
-			data->smbalert_cb_func(data->smbalert_cb_dev);
-		}
-		goto end;
-	}
-#endif
-
-	return 0;
-=======
->>>>>>> 8b2da487
 end:
     stm32_i2c_master_mode_end(dev);
     return (-EIO);
@@ -614,9 +522,10 @@
 
     return (0);
 
-error:
+error :
     if (data->current.is_arlo) {
-        LOG_DBG("%s: ARLO %d", __func__, data->current.is_arlo);
+        LOG_DBG("%s: ARLO %d", __func__,
+                data->current.is_arlo);
         data->current.is_arlo = 0U;
     }
 
@@ -626,7 +535,8 @@
     }
 
     if (data->current.is_err) {
-        LOG_DBG("%s: ERR %d", __func__, data->current.is_err);
+        LOG_DBG("%s: ERR %d", __func__,
+                data->current.is_err);
         data->current.is_err = 0U;
     }
 
@@ -673,7 +583,8 @@
 
 error:
     if (data->current.is_arlo) {
-        LOG_DBG("%s: ARLO %d", __func__, data->current.is_arlo);
+        LOG_DBG("%s: ARLO %d", __func__,
+                data->current.is_arlo);
         data->current.is_arlo = 0U;
     }
 
@@ -683,7 +594,8 @@
     }
 
     if (data->current.is_err) {
-        LOG_DBG("%s: ERR %d", __func__, data->current.is_err);
+        LOG_DBG("%s: ERR %d", __func__,
+                data->current.is_err);
         data->current.is_err = 0U;
     }
 
