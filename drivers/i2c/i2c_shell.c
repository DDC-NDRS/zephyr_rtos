/*
 * Copyright (c) 2018 Prevas A/S
 *
 * SPDX-License-Identifier: Apache-2.0
 */

#include <zephyr/drivers/i2c.h>
#include <zephyr/shell/shell.h>
#include <stdlib.h>
#include <string.h>
#include <zephyr/sys/byteorder.h>
#include <zephyr/sys/util.h>

#include <zephyr/logging/log.h>
LOG_MODULE_REGISTER(i2c_shell, CONFIG_LOG_DEFAULT_LEVEL);

#define MAX_BYTES_FOR_REGISTER_INDEX 4
#define ARGV_DEV                     1
#define ARGV_ADDR                    2
#define ARGV_REG                     3

/* Maximum bytes we can write or read at once */
#define MAX_I2C_BYTES 16

static int get_bytes_count_for_hex(char* arg) {
    int length = (strlen(arg) + 1) / 2;

    if ((length > 1)    &&
        (arg[0] == '0') &&
        ((arg[1] == 'x') || (arg[1] == 'X'))) {
        length -= 1;
    }

    return (MIN(MAX_BYTES_FOR_REGISTER_INDEX, length));
}

/*
 * This sends I2C messages without any data (i.e. stop condition after
 * sending just the address). If there is an ACK for the address, it
 * is assumed there is a device present.
 *
 * WARNING: As there is no standard I2C detection command, this code
 * uses arbitrary SMBus commands (namely SMBus quick write and SMBus
 * receive byte) to probe for devices.  This operation can confuse
 * your I2C bus, cause data loss, and is known to corrupt the Atmel
 * AT24RF08 EEPROM found on many IBM Thinkpad laptops.
 *
 * https://manpages.debian.org/buster/i2c-tools/i2cdetect.8.en.html
 */
/* i2c scan <device> */
static int cmd_i2c_scan(struct shell const* sh, size_t argc, char** argv) {
    const struct device* dev;
    uint8_t cnt   = 0;
    uint8_t first = 0x04;
    uint8_t last  = 0x77;

    dev = device_get_binding(argv[ARGV_DEV]);
    if (!dev) {
        shell_error(sh, "I2C: Device driver %s not found.", argv[ARGV_DEV]);
        return -ENODEV;
    }

    shell_print(sh, "     0  1  2  3  4  5  6  7  8  9  A  B  C  D  E  F");
    for (uint8_t i = 0; i <= last; i += 16) {
        shell_fprintf(sh, SHELL_NORMAL, "%02X: ", i);
        for (uint8_t j = 0; j < 16; j++) {
            if (i + j < first || i + j > last) {
                shell_fprintf(sh, SHELL_NORMAL, "   ");
                continue;
            }

            struct i2c_msg msgs[1];
            uint8_t dst;

            /* Send the address to read from */
            msgs[0].buf   = &dst;
            msgs[0].len   = 0U;
            msgs[0].flags = I2C_MSG_WRITE | I2C_MSG_STOP;
            if (i2c_transfer(dev, &msgs[0], 1, i + j) == 0) {
                shell_fprintf(sh, SHELL_NORMAL, "%02X ", i + j);
                ++cnt;
            }
            else {
                shell_fprintf(sh, SHELL_NORMAL, "-- ");
            }
        }
        shell_print(sh, "");
    }

    shell_print(sh, "%u devices found on %s", cnt, argv[ARGV_DEV]);

    return (0);
}

/* i2c recover <device> */
static int cmd_i2c_recover(struct shell const* sh, size_t argc, char** argv) {
    const struct device* dev;
    int err;

    dev = device_get_binding(argv[ARGV_DEV]);
    if (!dev) {
        shell_error(sh, "I2C: Device driver %s not found.", argv[1]);
        return -ENODEV;
    }

    err = i2c_recover_bus(dev);
    if (err) {
        shell_error(sh, "I2C: Bus recovery failed (err %d)", err);
        return err;
    }

    return (0);
}

static int i2c_write_from_buffer(struct shell const* sh,
                                 char* s_dev_name, char* s_dev_addr, char* s_reg_addr,
                                 char** data, uint8_t data_length) {
    /* This buffer must preserve 4 bytes for register address, as it is
     * filled using put_be32 function and we don't want to lower available
     * space when using 1 byte address.
     */
    uint8_t buf[MAX_I2C_BYTES + MAX_BYTES_FOR_REGISTER_INDEX - 1];
    const struct device* dev;
    int reg_addr_bytes;
    int reg_addr;
    int dev_addr;
    int ret;
    int i;

    dev = device_get_binding(s_dev_name);
    if (!dev) {
        shell_error(sh, "I2C: Device driver %s not found.",
                    s_dev_name);
        return (-ENODEV);
    }

    dev_addr = strtol(s_dev_addr, NULL, 16);
    reg_addr = strtol(s_reg_addr, NULL, 16);

    reg_addr_bytes = get_bytes_count_for_hex(s_reg_addr);
    sys_put_be32(reg_addr, buf);

    if ((data_length + reg_addr_bytes) > MAX_I2C_BYTES) {
        data_length = MAX_I2C_BYTES - reg_addr_bytes;
        shell_info(sh, "Too many bytes provided, limit is %d",
                   MAX_I2C_BYTES - reg_addr_bytes);
    }

    for (i = 0; i < data_length; i++) {
        buf[MAX_BYTES_FOR_REGISTER_INDEX + i] = (uint8_t)strtol(data[i], NULL, 16);
    }

    ret = i2c_write(dev,
                    buf + MAX_BYTES_FOR_REGISTER_INDEX - reg_addr_bytes,
                    reg_addr_bytes + data_length, dev_addr);
    if (ret < 0) {
        shell_error(sh, "Failed to write to device: %s", s_dev_addr);
        return (-EIO);
    }

    return (0);
}

/* i2c write <device> <dev_addr> <reg_addr> [<byte1>, ...] */
static int cmd_i2c_write(struct shell const* sh, size_t argc, char** argv) {
    return i2c_write_from_buffer(sh, argv[ARGV_DEV],
                                 argv[ARGV_ADDR], argv[ARGV_REG],
                                 &argv[4], (uint8_t)(argc - 4));
}

/* i2c write_byte <device> <dev_addr> <reg_addr> <value> */
static int cmd_i2c_write_byte(struct shell const* sh, size_t argc, char** argv) {
    return i2c_write_from_buffer(sh, argv[ARGV_DEV],
                                 argv[ARGV_ADDR], argv[ARGV_REG], &argv[4], 1);
}

<<<<<<< HEAD
static int i2c_read_to_buffer(const struct shell *shell_ctx,
			      char *s_dev_name,
			      char *s_dev_addr, char *s_reg_addr,
			      uint8_t *buf, uint8_t buf_length)
{
	const struct device *dev;
	int dev_addr;
	int ret;

	dev = device_get_binding(s_dev_name);
	if (!dev) {
		shell_error(shell_ctx, "I2C: Device driver %s not found.",
			    s_dev_name);
		return -ENODEV;
	}

	dev_addr = strtol(s_dev_addr, NULL, 16);

	if (s_reg_addr != NULL) {
		uint8_t reg_addr_buf[MAX_BYTES_FOR_REGISTER_INDEX];
		int reg_addr_bytes;
		int reg_addr;

		reg_addr = strtol(s_reg_addr, NULL, 16);
		reg_addr_bytes = get_bytes_count_for_hex(s_reg_addr);
		sys_put_be32(reg_addr, reg_addr_buf);

		ret = i2c_write_read(dev, dev_addr,
				     reg_addr_buf + MAX_BYTES_FOR_REGISTER_INDEX - reg_addr_bytes,
				     reg_addr_bytes, buf, buf_length);
	} else {
		ret = i2c_read(dev, buf, buf_length, dev_addr);
	}

	if (ret < 0) {
		shell_error(shell_ctx, "Failed to read from device: %s",
			    s_dev_addr);
		return -EIO;
	}

	return 0;
=======
static int i2c_read_to_buffer(struct shell const* sh,
                              char* s_dev_name,
                              char* s_dev_addr, char* s_reg_addr,
                              uint8_t* buf, uint8_t buf_length) {
    const struct device* dev;
    uint8_t reg_addr_buf[MAX_BYTES_FOR_REGISTER_INDEX];
    int reg_addr_bytes;
    int reg_addr;
    int dev_addr;
    int ret;

    dev = device_get_binding(s_dev_name);
    if (!dev) {
        shell_error(sh, "I2C: Device driver %s not found.",
                    s_dev_name);
        return (-ENODEV);
    }

    dev_addr = strtol(s_dev_addr, NULL, 16);
    reg_addr = strtol(s_reg_addr, NULL, 16);

    reg_addr_bytes = get_bytes_count_for_hex(s_reg_addr);
    sys_put_be32(reg_addr, reg_addr_buf);

    ret = i2c_write_read(dev, dev_addr,
                         reg_addr_buf + MAX_BYTES_FOR_REGISTER_INDEX - reg_addr_bytes,
                         reg_addr_bytes, buf, buf_length);
    if (ret < 0) {
        shell_error(sh, "Failed to read from device: %s",
                    s_dev_addr);
        return (-EIO);
    }

    return (0);
>>>>>>> c5b45624
}

/* i2c read_byte <device> <dev_addr> <reg_addr> */
static int cmd_i2c_read_byte(struct shell const* sh, size_t argc, char** argv) {
    uint8_t out;
    int ret;

    ret = i2c_read_to_buffer(sh, argv[ARGV_DEV],
                             argv[ARGV_ADDR], argv[ARGV_REG], &out, 1);
    if (ret == 0) {
        shell_print(sh, "Output: 0x%x", out);
    }

    return ret;
}

/* i2c read <device> <dev_addr> <reg_addr> [<numbytes>] */
static int cmd_i2c_read(struct shell const* sh, size_t argc, char** argv) {
    uint8_t buf[MAX_I2C_BYTES];
    int num_bytes;
    int ret;

    if (argc > 4) {
        num_bytes = strtol(argv[4], NULL, 16);
        if (num_bytes > MAX_I2C_BYTES) {
            num_bytes = MAX_I2C_BYTES;
        }
    }
    else {
        num_bytes = MAX_I2C_BYTES;
    }

    ret = i2c_read_to_buffer(sh, argv[ARGV_DEV], argv[ARGV_ADDR], argv[ARGV_REG], buf, num_bytes);
    if (ret == 0) {
        shell_hexdump(sh, buf, num_bytes);
    }

    return (ret);
}

/* i2c direct_read <device> <dev_addr> [<numbytes>] */
static int cmd_i2c_direct_read(const struct shell *shell_ctx, size_t argc, char **argv)
{
	uint8_t buf[MAX_I2C_BYTES];
	int num_bytes;
	int ret;

	if (argc > 3) {
		num_bytes = strtol(argv[3], NULL, 16);
		if (num_bytes > MAX_I2C_BYTES) {
			num_bytes = MAX_I2C_BYTES;
		}
	} else {
		num_bytes = MAX_I2C_BYTES;
	}

	ret = i2c_read_to_buffer(shell_ctx, argv[ARGV_DEV], argv[ARGV_ADDR], NULL, buf, num_bytes);
	if (ret == 0) {
		shell_hexdump(shell_ctx, buf, num_bytes);
	}

	return ret;
}

/* i2c speed <device> <speed>
 * For: speed see constants like I2C_SPEED_STANDARD
 */
static int cmd_i2c_speed(struct shell const* sh, size_t argc, char** argv) {
    char* s_dev_name = argv[ARGV_DEV];
    const struct device* dev;
    uint32_t dev_config = 0;
    uint32_t speed;
    int ret;

    dev = device_get_binding(s_dev_name);
    if (!dev) {
        shell_error(sh, "I2C: Device driver %s not found.", s_dev_name);
        return (-ENODEV);
    }

    speed = strtol(argv[ARGV_DEV + 1], NULL, 10);
    ret   = i2c_get_config(dev, &dev_config);
    if (ret == 0) {
        dev_config &= ~I2C_SPEED_MASK;
        dev_config |= I2C_SPEED_SET(speed);
    }
    else {
        /* Can't get current config. Fallback to something reasonable */
        dev_config = I2C_MODE_CONTROLLER | I2C_SPEED_SET(speed);
    }

    ret = i2c_configure(dev, dev_config);
    if (ret < 0) {
        shell_error(sh, "I2C: Failed to configure device: %s", s_dev_name);
        return (-EIO);
    }

    return (0);
}

static void device_name_get(size_t idx, struct shell_static_entry* entry) {
    const struct device* dev = shell_device_lookup(idx, NULL);

    entry->syntax  = (dev != NULL) ? dev->name : NULL;
    entry->handler = NULL;
    entry->help    = NULL;
    entry->subcmd  = NULL;
}

SHELL_DYNAMIC_CMD_CREATE(dsub_device_name, device_name_get);

SHELL_STATIC_SUBCMD_SET_CREATE(sub_i2c_cmds,
<<<<<<< HEAD
	SHELL_CMD_ARG(scan, &dsub_device_name,
		      "Scan I2C devices\n"
		      "Usage: scan <device>",
		      cmd_i2c_scan, 2, 0),
	SHELL_CMD_ARG(recover, &dsub_device_name,
		      "Recover I2C bus\n"
		      "Usage: recover <device>",
		      cmd_i2c_recover, 2, 0),
	SHELL_CMD_ARG(read, &dsub_device_name,
		      "Read bytes from an I2C device\n"
		      "Usage: read <device> <addr> <reg> [<bytes>]",
		      cmd_i2c_read, 4, 1),
	SHELL_CMD_ARG(read_byte, &dsub_device_name,
		      "Read a byte from an I2C device\n"
		      "Usage: read_byte <device> <addr> <reg>",
		      cmd_i2c_read_byte, 4, 0),
	SHELL_CMD_ARG(direct_read, &dsub_device_name,
		      "Read byte stream directly from an I2C device without "
		      "writing a register address first\n"
		      "Usage: direct_read <device> <addr> [<bytes>]",
		      cmd_i2c_direct_read, 3, 1),
	SHELL_CMD_ARG(write, &dsub_device_name,
		      "Write bytes to an I2C device\n"
		      "Usage: write <device> <addr> <reg> [<byte1>, ...]",
		      cmd_i2c_write, 4, MAX_I2C_BYTES),
	SHELL_CMD_ARG(write_byte, &dsub_device_name,
		      "Write a byte to an I2C device\n"
		      "Usage: write_byte <device> <addr> <reg> <value>",
		      cmd_i2c_write_byte, 5, 0),
	SHELL_CMD_ARG(speed, &dsub_device_name,
		      "Configure I2C bus speed\n"
		      "Usage: speed <device> <speed>",
		      cmd_i2c_speed, 3, 0),
	SHELL_SUBCMD_SET_END     /* Array terminated. */
=======
                               SHELL_CMD_ARG(scan, &dsub_device_name,
                                             "Scan I2C devices\n"
                                             "Usage: scan <device>",
                                             cmd_i2c_scan, 2, 0),
                               SHELL_CMD_ARG(recover, &dsub_device_name,
                                             "Recover I2C bus\n"
                                             "Usage: recover <device>",
                                             cmd_i2c_recover, 2, 0),
                               SHELL_CMD_ARG(read, &dsub_device_name,
                                             "Read bytes from an I2C device\n"
                                             "Usage: read <device> <addr> <reg> [<bytes>]",
                                             cmd_i2c_read, 4, 1),
                               SHELL_CMD_ARG(read_byte, &dsub_device_name,
                                             "Read a byte from an I2C device\n"
                                             "Usage: read_byte <device> <addr> <reg>",
                                             cmd_i2c_read_byte, 4, 0),
                               SHELL_CMD_ARG(write, &dsub_device_name,
                                             "Write bytes to an I2C device\n"
                                             "Usage: write <device> <addr> <reg> [<byte1>, ...]",
                                             cmd_i2c_write, 4, MAX_I2C_BYTES),
                               SHELL_CMD_ARG(write_byte, &dsub_device_name,
                                             "Write a byte to an I2C device\n"
                                             "Usage: write_byte <device> <addr> <reg> <value>",
                                             cmd_i2c_write_byte, 5, 0),
                               SHELL_CMD_ARG(speed, &dsub_device_name,
                                             "Configure I2C bus speed\n"
                                             "Usage: speed <device> <speed>",
                                             cmd_i2c_speed, 3, 0),
                               SHELL_SUBCMD_SET_END /* Array terminated. */
>>>>>>> c5b45624
);

SHELL_CMD_REGISTER(i2c, &sub_i2c_cmds, "I2C commands", NULL);<|MERGE_RESOLUTION|>--- conflicted
+++ resolved
@@ -60,7 +60,8 @@
         return -ENODEV;
     }
 
-    shell_print(sh, "     0  1  2  3  4  5  6  7  8  9  A  B  C  D  E  F");
+    shell_print(sh,
+                "     0  1  2  3  4  5  6  7  8  9  A  B  C  D  E  F");
     for (uint8_t i = 0; i <= last; i += 16) {
         shell_fprintf(sh, SHELL_NORMAL, "%02X: ", i);
         for (uint8_t j = 0; j < 16; j++) {
@@ -87,7 +88,8 @@
         shell_print(sh, "");
     }
 
-    shell_print(sh, "%u devices found on %s", cnt, argv[ARGV_DEV]);
+    shell_print(sh, "%u devices found on %s",
+                cnt, argv[ARGV_DEV]);
 
     return (0);
 }
@@ -147,14 +149,16 @@
     }
 
     for (i = 0; i < data_length; i++) {
-        buf[MAX_BYTES_FOR_REGISTER_INDEX + i] = (uint8_t)strtol(data[i], NULL, 16);
+        buf[MAX_BYTES_FOR_REGISTER_INDEX + i] =
+                (uint8_t)strtol(data[i], NULL, 16);
     }
 
     ret = i2c_write(dev,
                     buf + MAX_BYTES_FOR_REGISTER_INDEX - reg_addr_bytes,
                     reg_addr_bytes + data_length, dev_addr);
     if (ret < 0) {
-        shell_error(sh, "Failed to write to device: %s", s_dev_addr);
+        shell_error(sh, "Failed to write to device: %s",
+                    s_dev_addr);
         return (-EIO);
     }
 
@@ -174,57 +178,11 @@
                                  argv[ARGV_ADDR], argv[ARGV_REG], &argv[4], 1);
 }
 
-<<<<<<< HEAD
-static int i2c_read_to_buffer(const struct shell *shell_ctx,
-			      char *s_dev_name,
-			      char *s_dev_addr, char *s_reg_addr,
-			      uint8_t *buf, uint8_t buf_length)
-{
-	const struct device *dev;
-	int dev_addr;
-	int ret;
-
-	dev = device_get_binding(s_dev_name);
-	if (!dev) {
-		shell_error(shell_ctx, "I2C: Device driver %s not found.",
-			    s_dev_name);
-		return -ENODEV;
-	}
-
-	dev_addr = strtol(s_dev_addr, NULL, 16);
-
-	if (s_reg_addr != NULL) {
-		uint8_t reg_addr_buf[MAX_BYTES_FOR_REGISTER_INDEX];
-		int reg_addr_bytes;
-		int reg_addr;
-
-		reg_addr = strtol(s_reg_addr, NULL, 16);
-		reg_addr_bytes = get_bytes_count_for_hex(s_reg_addr);
-		sys_put_be32(reg_addr, reg_addr_buf);
-
-		ret = i2c_write_read(dev, dev_addr,
-				     reg_addr_buf + MAX_BYTES_FOR_REGISTER_INDEX - reg_addr_bytes,
-				     reg_addr_bytes, buf, buf_length);
-	} else {
-		ret = i2c_read(dev, buf, buf_length, dev_addr);
-	}
-
-	if (ret < 0) {
-		shell_error(shell_ctx, "Failed to read from device: %s",
-			    s_dev_addr);
-		return -EIO;
-	}
-
-	return 0;
-=======
 static int i2c_read_to_buffer(struct shell const* sh,
                               char* s_dev_name,
                               char* s_dev_addr, char* s_reg_addr,
                               uint8_t* buf, uint8_t buf_length) {
     const struct device* dev;
-    uint8_t reg_addr_buf[MAX_BYTES_FOR_REGISTER_INDEX];
-    int reg_addr_bytes;
-    int reg_addr;
     int dev_addr;
     int ret;
 
@@ -236,14 +194,24 @@
     }
 
     dev_addr = strtol(s_dev_addr, NULL, 16);
-    reg_addr = strtol(s_reg_addr, NULL, 16);
-
-    reg_addr_bytes = get_bytes_count_for_hex(s_reg_addr);
-    sys_put_be32(reg_addr, reg_addr_buf);
-
-    ret = i2c_write_read(dev, dev_addr,
-                         reg_addr_buf + MAX_BYTES_FOR_REGISTER_INDEX - reg_addr_bytes,
-                         reg_addr_bytes, buf, buf_length);
+
+    if (s_reg_addr != NULL) {
+        uint8_t reg_addr_buf[MAX_BYTES_FOR_REGISTER_INDEX];
+        int reg_addr_bytes;
+        int reg_addr;
+
+        reg_addr       = strtol(s_reg_addr, NULL, 16);
+        reg_addr_bytes = get_bytes_count_for_hex(s_reg_addr);
+        sys_put_be32(reg_addr, reg_addr_buf);
+
+        ret = i2c_write_read(dev, dev_addr,
+                             reg_addr_buf + MAX_BYTES_FOR_REGISTER_INDEX - reg_addr_bytes,
+                             reg_addr_bytes, buf, buf_length);
+    }
+    else {
+        ret = i2c_read(dev, buf, buf_length, dev_addr);
+    }
+
     if (ret < 0) {
         shell_error(sh, "Failed to read from device: %s",
                     s_dev_addr);
@@ -251,7 +219,6 @@
     }
 
     return (0);
->>>>>>> c5b45624
 }
 
 /* i2c read_byte <device> <dev_addr> <reg_addr> */
@@ -293,27 +260,27 @@
 }
 
 /* i2c direct_read <device> <dev_addr> [<numbytes>] */
-static int cmd_i2c_direct_read(const struct shell *shell_ctx, size_t argc, char **argv)
-{
-	uint8_t buf[MAX_I2C_BYTES];
-	int num_bytes;
-	int ret;
-
-	if (argc > 3) {
-		num_bytes = strtol(argv[3], NULL, 16);
-		if (num_bytes > MAX_I2C_BYTES) {
-			num_bytes = MAX_I2C_BYTES;
-		}
-	} else {
-		num_bytes = MAX_I2C_BYTES;
-	}
-
-	ret = i2c_read_to_buffer(shell_ctx, argv[ARGV_DEV], argv[ARGV_ADDR], NULL, buf, num_bytes);
-	if (ret == 0) {
-		shell_hexdump(shell_ctx, buf, num_bytes);
-	}
-
-	return ret;
+static int cmd_i2c_direct_read(const struct shell* sh, size_t argc, char** argv) {
+    uint8_t buf[MAX_I2C_BYTES];
+    int num_bytes;
+    int ret;
+
+    if (argc > 3) {
+        num_bytes = strtol(argv[3], NULL, 16);
+        if (num_bytes > MAX_I2C_BYTES) {
+            num_bytes = MAX_I2C_BYTES;
+        }
+    }
+    else {
+        num_bytes = MAX_I2C_BYTES;
+    }
+
+    ret = i2c_read_to_buffer(sh, argv[ARGV_DEV], argv[ARGV_ADDR], NULL, buf, num_bytes);
+    if (ret == 0) {
+        shell_hexdump(sh, buf, num_bytes);
+    }
+
+    return ret;
 }
 
 /* i2c speed <device> <speed>
@@ -364,42 +331,6 @@
 SHELL_DYNAMIC_CMD_CREATE(dsub_device_name, device_name_get);
 
 SHELL_STATIC_SUBCMD_SET_CREATE(sub_i2c_cmds,
-<<<<<<< HEAD
-	SHELL_CMD_ARG(scan, &dsub_device_name,
-		      "Scan I2C devices\n"
-		      "Usage: scan <device>",
-		      cmd_i2c_scan, 2, 0),
-	SHELL_CMD_ARG(recover, &dsub_device_name,
-		      "Recover I2C bus\n"
-		      "Usage: recover <device>",
-		      cmd_i2c_recover, 2, 0),
-	SHELL_CMD_ARG(read, &dsub_device_name,
-		      "Read bytes from an I2C device\n"
-		      "Usage: read <device> <addr> <reg> [<bytes>]",
-		      cmd_i2c_read, 4, 1),
-	SHELL_CMD_ARG(read_byte, &dsub_device_name,
-		      "Read a byte from an I2C device\n"
-		      "Usage: read_byte <device> <addr> <reg>",
-		      cmd_i2c_read_byte, 4, 0),
-	SHELL_CMD_ARG(direct_read, &dsub_device_name,
-		      "Read byte stream directly from an I2C device without "
-		      "writing a register address first\n"
-		      "Usage: direct_read <device> <addr> [<bytes>]",
-		      cmd_i2c_direct_read, 3, 1),
-	SHELL_CMD_ARG(write, &dsub_device_name,
-		      "Write bytes to an I2C device\n"
-		      "Usage: write <device> <addr> <reg> [<byte1>, ...]",
-		      cmd_i2c_write, 4, MAX_I2C_BYTES),
-	SHELL_CMD_ARG(write_byte, &dsub_device_name,
-		      "Write a byte to an I2C device\n"
-		      "Usage: write_byte <device> <addr> <reg> <value>",
-		      cmd_i2c_write_byte, 5, 0),
-	SHELL_CMD_ARG(speed, &dsub_device_name,
-		      "Configure I2C bus speed\n"
-		      "Usage: speed <device> <speed>",
-		      cmd_i2c_speed, 3, 0),
-	SHELL_SUBCMD_SET_END     /* Array terminated. */
-=======
                                SHELL_CMD_ARG(scan, &dsub_device_name,
                                              "Scan I2C devices\n"
                                              "Usage: scan <device>",
@@ -416,6 +347,11 @@
                                              "Read a byte from an I2C device\n"
                                              "Usage: read_byte <device> <addr> <reg>",
                                              cmd_i2c_read_byte, 4, 0),
+                               SHELL_CMD_ARG(direct_read, &dsub_device_name,
+                                             "Read byte stream directly from an I2C device without "
+                                             "writing a register address first\n"
+                                             "Usage: direct_read <device> <addr> [<bytes>]",
+                                             cmd_i2c_direct_read, 3, 1),
                                SHELL_CMD_ARG(write, &dsub_device_name,
                                              "Write bytes to an I2C device\n"
                                              "Usage: write <device> <addr> <reg> [<byte1>, ...]",
@@ -429,7 +365,6 @@
                                              "Usage: speed <device> <speed>",
                                              cmd_i2c_speed, 3, 0),
                                SHELL_SUBCMD_SET_END /* Array terminated. */
->>>>>>> c5b45624
 );
 
 SHELL_CMD_REGISTER(i2c, &sub_i2c_cmds, "I2C commands", NULL);