/*
 * Copyright (c) 2018 Prevas A/S
 *
 * SPDX-License-Identifier: Apache-2.0
 */

#include <zephyr/drivers/i2c.h>
#include <zephyr/drivers/i3c.h>
#include <zephyr/shell/shell.h>
#include <stdlib.h>
#include <string.h>
#include <zephyr/sys/byteorder.h>
#include <zephyr/sys/util.h>

#include <zephyr/logging/log.h>
LOG_MODULE_REGISTER(i2c_shell, CONFIG_LOG_DEFAULT_LEVEL);

#define MAX_BYTES_FOR_REGISTER_INDEX 4
#define ARGV_DEV                     1
#define ARGV_ADDR                    2
#define ARGV_REG                     3

/* Maximum bytes we can write or read at once */
#define MAX_I2C_BYTES 16

static int get_bytes_count_for_hex(char* arg) {
    int length = (strlen(arg) + 1) / 2;

    if ((length > 1)    &&
        (arg[0] == '0') &&
        ((arg[1] == 'x') || (arg[1] == 'X'))) {
        length -= 1;
    }

    return (MIN(MAX_BYTES_FOR_REGISTER_INDEX, length));
}

/*
 * This sends I2C messages without any data (i.e. stop condition after
 * sending just the address). If there is an ACK for the address, it
 * is assumed there is a device present.
 *
 * WARNING: As there is no standard I2C detection command, this code
 * uses arbitrary SMBus commands (namely SMBus quick write and SMBus
 * receive byte) to probe for devices.  This operation can confuse
 * your I2C bus, cause data loss, and is known to corrupt the Atmel
 * AT24RF08 EEPROM found on many IBM Thinkpad laptops.
 *
 * https://manpages.debian.org/buster/i2c-tools/i2cdetect.8.en.html
 */
/* i2c scan <device> */
static int cmd_i2c_scan(struct shell const* sh, size_t argc, char** argv) {
    const struct device* dev;
    uint_fast8_t cnt = 0;
    uint8_t first = 0x04;
    uint8_t last  = 0x77;

    dev = shell_device_get_binding(argv[ARGV_DEV]);
    if (!dev) {
        shell_error(sh, "I2C: Device driver %s not found.", argv[ARGV_DEV]);
        return -ENODEV;
    }

    shell_print(sh,
                "     0  1  2  3  4  5  6  7  8  9  A  B  C  D  E  F");
    for (uint_fast8_t i = 0; i <= last; i += 16) {
        shell_fprintf_normal(sh, "%02X: ", i);
        for (uint_fast8_t j = 0; j < 16; j++) {
            if (((i + j) < first) || ((i + j) > last)) {
                shell_fprintf_normal(sh, "   ");
                continue;
            }

            struct i2c_msg msgs[1];
            uint8_t dst;

            /* Send the address to read from */
            msgs[0].buf   = &dst;
            msgs[0].len   = 0U;
            msgs[0].flags = I2C_MSG_WRITE | I2C_MSG_STOP;
            if (i2c_transfer(dev, &msgs[0], 1, i + j) == 0) {
                shell_fprintf_normal(sh, "%02X ", i + j);
                ++cnt;
            }
            else {
                shell_fprintf_normal(sh, "-- ");
            }
        }
        shell_print(sh, "");
    }

    shell_print(sh, "%u devices found on %s",
                cnt, argv[ARGV_DEV]);

    return (0);
}

/* i2c recover <device> */
static int cmd_i2c_recover(struct shell const* sh, size_t argc, char** argv) {
    const struct device* dev;
    int err;

    dev = shell_device_get_binding(argv[ARGV_DEV]);
    if (!dev) {
        shell_error(sh, "I2C: Device driver %s not found.", argv[1]);
        return -ENODEV;
    }

    err = i2c_recover_bus(dev);
    if (err) {
        shell_error(sh, "I2C: Bus recovery failed (err %d)", err);
        return err;
    }

    return (0);
}

static int i2c_write_from_buffer(struct shell const* sh,
                                 char* s_dev_name, char* s_dev_addr, char* s_reg_addr,
                                 char** data, uint8_t data_length) {
    /* This buffer must preserve 4 bytes for register address, as it is
     * filled using put_be32 function and we don't want to lower available
     * space when using 1 byte address.
     */
    uint8_t buf[MAX_I2C_BYTES + MAX_BYTES_FOR_REGISTER_INDEX - 1];
    const struct device* dev;
    int reg_addr_bytes;
    int reg_addr;
    int dev_addr;
    int ret;
    int i;

    dev = shell_device_get_binding(s_dev_name);
    if (!dev) {
        shell_error(sh, "I2C: Device driver %s not found.",
                    s_dev_name);
        return (-ENODEV);
    }

    dev_addr = strtol(s_dev_addr, NULL, 16);
    reg_addr = strtol(s_reg_addr, NULL, 16);

    reg_addr_bytes = get_bytes_count_for_hex(s_reg_addr);
    sys_put_be32(reg_addr, buf);

    if ((data_length + reg_addr_bytes) > MAX_I2C_BYTES) {
        data_length = MAX_I2C_BYTES - reg_addr_bytes;
        shell_info(sh, "Too many bytes provided, limit is %d",
                   MAX_I2C_BYTES - reg_addr_bytes);
    }

    for (i = 0; i < data_length; i++) {
        buf[MAX_BYTES_FOR_REGISTER_INDEX + i] =
                (uint8_t)strtol(data[i], NULL, 16);
    }

    ret = i2c_write(dev,
                    buf + MAX_BYTES_FOR_REGISTER_INDEX - reg_addr_bytes,
                    reg_addr_bytes + data_length, dev_addr);
    if (ret < 0) {
        shell_error(sh, "Failed to write to device: %s",
                    s_dev_addr);
        return (-EIO);
    }

    return (0);
}

/* i2c write <device> <dev_addr> <reg_addr> [<byte1>, ...] */
static int cmd_i2c_write(struct shell const* sh, size_t argc, char** argv) {
    return i2c_write_from_buffer(sh, argv[ARGV_DEV],
                                 argv[ARGV_ADDR], argv[ARGV_REG],
                                 &argv[4], (uint8_t)(argc - 4));
}

/* i2c write_byte <device> <dev_addr> <reg_addr> <value> */
static int cmd_i2c_write_byte(struct shell const* sh, size_t argc, char** argv) {
    return i2c_write_from_buffer(sh, argv[ARGV_DEV],
                                 argv[ARGV_ADDR], argv[ARGV_REG], &argv[4], 1);
}

static int i2c_read_to_buffer(struct shell const* sh,
                              char* s_dev_name,
                              char* s_dev_addr, char* s_reg_addr,
                              uint8_t* buf, uint8_t buf_length) {
    const struct device* dev;
    int dev_addr;
    int ret;

    dev = shell_device_get_binding(s_dev_name);
    if (!dev) {
        shell_error(sh, "I2C: Device driver %s not found.",
                    s_dev_name);
        return (-ENODEV);
    }

    dev_addr = strtol(s_dev_addr, NULL, 16);

    if (s_reg_addr != NULL) {
        uint8_t reg_addr_buf[MAX_BYTES_FOR_REGISTER_INDEX];
        int reg_addr_bytes;
        int reg_addr;

        reg_addr = strtol(s_reg_addr, NULL, 16);
        reg_addr_bytes = get_bytes_count_for_hex(s_reg_addr);
        sys_put_be32(reg_addr, reg_addr_buf);

        ret = i2c_write_read(dev, dev_addr,
                             reg_addr_buf + MAX_BYTES_FOR_REGISTER_INDEX - reg_addr_bytes,
                             reg_addr_bytes, buf, buf_length);
    }
    else {
        ret = i2c_read(dev, buf, buf_length, dev_addr);
    }

    if (ret < 0) {
        shell_error(sh, "Failed to read from device: %s",
                    s_dev_addr);
        return (-EIO);
    }

    return (0);
}

/* i2c read_byte <device> <dev_addr> <reg_addr> */
static int cmd_i2c_read_byte(struct shell const* sh, size_t argc, char** argv) {
    uint8_t out;
    int ret;

    ret = i2c_read_to_buffer(sh, argv[ARGV_DEV],
                             argv[ARGV_ADDR], argv[ARGV_REG], &out, 1);
    if (ret == 0) {
        shell_print(sh, "Output: 0x%x", out);
    }

    return ret;
}

/* i2c read <device> <dev_addr> <reg_addr> [<numbytes>] */
static int cmd_i2c_read(struct shell const* sh, size_t argc, char** argv) {
    uint8_t buf[MAX_I2C_BYTES];
    int num_bytes;
    int ret;

    if (argc > 4) {
        num_bytes = strtol(argv[4], NULL, 16);
        if (num_bytes > MAX_I2C_BYTES) {
            num_bytes = MAX_I2C_BYTES;
        }
    }
    else {
        num_bytes = MAX_I2C_BYTES;
    }

    ret = i2c_read_to_buffer(sh, argv[ARGV_DEV],
                             argv[ARGV_ADDR], argv[ARGV_REG],
                             buf, num_bytes);
    if (ret == 0) {
        shell_hexdump(sh, buf, num_bytes);
    }

    return (ret);
}

/* i2c direct_read <device> <dev_addr> [<numbytes>] */
static int cmd_i2c_direct_read(const struct shell* sh, size_t argc, char** argv) {
    uint8_t buf[MAX_I2C_BYTES];
    int num_bytes;
    int ret;

    if (argc > 3) {
        num_bytes = strtol(argv[3], NULL, 16);
        if (num_bytes > MAX_I2C_BYTES) {
            num_bytes = MAX_I2C_BYTES;
        }
    }
    else {
        num_bytes = MAX_I2C_BYTES;
    }

    ret = i2c_read_to_buffer(sh, argv[ARGV_DEV], argv[ARGV_ADDR], NULL, buf, num_bytes);
    if (ret == 0) {
        shell_hexdump(sh, buf, num_bytes);
    }

    return ret;
}

/* i2c speed <device> <speed>
 * For: speed see constants like I2C_SPEED_STANDARD
 */
static int cmd_i2c_speed(struct shell const* sh, size_t argc, char** argv) {
    char* s_dev_name = argv[ARGV_DEV];
    const struct device* dev;
    uint32_t dev_config = 0;
    uint32_t speed;
    int ret;

    dev = shell_device_get_binding(s_dev_name);
    if (!dev) {
        shell_error(sh, "I2C: Device driver %s not found.", s_dev_name);
        return (-ENODEV);
    }

    speed = strtol(argv[ARGV_DEV + 1], NULL, 10);
    ret = i2c_get_config(dev, &dev_config);
    if (ret == 0) {
        dev_config &= ~I2C_SPEED_MASK;
        dev_config |= I2C_SPEED_SET(speed);
    }
    else {
        /* Can't get current config. Fallback to something reasonable */
        dev_config = I2C_MODE_CONTROLLER | I2C_SPEED_SET(speed);
    }

    ret = i2c_configure(dev, dev_config);
    if (ret < 0) {
        shell_error(sh, "I2C: Failed to configure device: %s", s_dev_name);
        return (-EIO);
    }

    return (0);
}

<<<<<<< HEAD
/* #CUSTOM@NDRS remove `|| DEVICE_API_IS(i3c, dev)` from return statement */
STRUCT_SECTION_START_EXTERN(Z_DEVICE_API_TYPE(i2c));
STRUCT_SECTION_END_EXTERN(Z_DEVICE_API_TYPE(i2c));
=======
/* i2c target register <device> */
static int cmd_i2c_target_register(const struct shell *sh,
				   size_t argc, char **argv)
{
	char *s_dev_name = argv[ARGV_DEV];
	const struct device *dev;
	int ret;

	dev = shell_device_get_binding(s_dev_name);
	if (!dev) {
		shell_error(sh, "I2C: Device driver %s not found.", s_dev_name);
		return -ENODEV;
	}

	ret = i2c_target_driver_register(dev);
	if (ret < 0) {
		shell_error(sh, "I2C: Failed to register %s with err=%d",
			    s_dev_name, ret);
		return ret;
	}

	shell_print(sh, "I2C: Successfully registered %s", s_dev_name);

	return 0;
}

/* i2c target unregister <device> */
static int cmd_i2c_target_unregister(const struct shell *sh,
				     size_t argc, char **argv)
{
	char *s_dev_name = argv[ARGV_DEV];
	const struct device *dev;
	int ret;

	dev = shell_device_get_binding(s_dev_name);
	if (!dev) {
		shell_error(sh, "I2C: Device driver %s not found.", s_dev_name);
		return -ENODEV;
	}

	ret = i2c_target_driver_unregister(dev);
	if (ret < 0) {
		shell_error(sh, "I2C: Failed to unregister %s with err=%d",
			    s_dev_name, ret);
		return ret;
	}

	shell_print(sh, "I2C: Successfully unregistered %s", s_dev_name);

	return 0;
}

static bool device_is_i2c(const struct device *dev)
{
>>>>>>> c2d52c7f
#ifdef CONFIG_I3C
STRUCT_SECTION_START_EXTERN(Z_DEVICE_API_TYPE(i3c));
STRUCT_SECTION_END_EXTERN(Z_DEVICE_API_TYPE(i3c));
#endif
static bool device_is_i2c(const struct device *dev) {
    #ifdef CONFIG_I3C
    return DEVICE_API_IS(i2c, dev) || DEVICE_API_IS(i3c, dev);
    #else
    return DEVICE_API_IS(i2c, dev);
    #endif
}

static void device_name_get(size_t idx, struct shell_static_entry* entry) {
    const struct device* dev = shell_device_filter(idx, device_is_i2c);

    entry->syntax  = (dev != NULL) ? dev->name : NULL;
    entry->handler = NULL;
    entry->help    = NULL;
    entry->subcmd  = NULL;
}

SHELL_DYNAMIC_CMD_CREATE(dsub_device_name, device_name_get);

SHELL_STATIC_SUBCMD_SET_CREATE(
	sub_i2c_target,
	SHELL_CMD_ARG(register, &dsub_device_name,
		      "Register an i2c-target on its respective bus.\n"
		      "Usage: target register <device>",
		      cmd_i2c_target_register, 2, 0),
	SHELL_CMD_ARG(unregister, &dsub_device_name,
		      "Unegister an i2c-target from its respective bus.\n"
		      "Usage: target unregister <device>",
		      cmd_i2c_target_unregister, 2, 0),
	SHELL_SUBCMD_SET_END     /* Array terminated. */
);

SHELL_STATIC_SUBCMD_SET_CREATE(sub_i2c_cmds,
<<<<<<< HEAD
    SHELL_CMD_ARG(scan, &dsub_device_name,
                  "Scan I2C devices\n"
                  "Usage: scan <device>",
                  cmd_i2c_scan, 2, 0),
    SHELL_CMD_ARG(recover, &dsub_device_name,
                  "Recover I2C bus\n"
                  "Usage: recover <device>",
                  cmd_i2c_recover, 2, 0),
    SHELL_CMD_ARG(read, &dsub_device_name,
                  "Read bytes from an I2C device\n"
                  "Usage: read <device> <addr> <reg> [<bytes>]",
                  cmd_i2c_read, 4, 1),
    SHELL_CMD_ARG(read_byte, &dsub_device_name,
                  "Read a byte from an I2C device\n"
                  "Usage: read_byte <device> <addr> <reg>",
                  cmd_i2c_read_byte, 4, 0),
    SHELL_CMD_ARG(direct_read, &dsub_device_name,
                  "Read byte stream directly from an I2C device without "
                  "writing a register address first\n"
                  "Usage: direct_read <device> <addr> [<bytes>]",
                  cmd_i2c_direct_read, 3, 1),
    SHELL_CMD_ARG(write, &dsub_device_name,
                  "Write bytes to an I2C device\n"
                  "Usage: write <device> <addr> <reg> [<byte1>, ...]",
                  cmd_i2c_write, 4, MAX_I2C_BYTES),
    SHELL_CMD_ARG(write_byte, &dsub_device_name,
                  "Write a byte to an I2C device\n"
                  "Usage: write_byte <device> <addr> <reg> <value>",
                  cmd_i2c_write_byte, 5, 0),
    SHELL_CMD_ARG(speed, &dsub_device_name,
                  "Configure I2C bus speed\n"
                  "Usage: speed <device> <speed>",
                  cmd_i2c_speed, 3, 0),
    SHELL_SUBCMD_SET_END /* Array terminated. */
=======
	SHELL_CMD_ARG(scan, &dsub_device_name,
		      "Scan I2C devices\n"
		      "Usage: scan <device>",
		      cmd_i2c_scan, 2, 0),
	SHELL_CMD_ARG(recover, &dsub_device_name,
		      "Recover I2C bus\n"
		      "Usage: recover <device>",
		      cmd_i2c_recover, 2, 0),
	SHELL_CMD_ARG(read, &dsub_device_name,
		      "Read bytes from an I2C device\n"
		      "Usage: read <device> <addr> <reg> [<bytes>]",
		      cmd_i2c_read, 4, 1),
	SHELL_CMD_ARG(read_byte, &dsub_device_name,
		      "Read a byte from an I2C device\n"
		      "Usage: read_byte <device> <addr> <reg>",
		      cmd_i2c_read_byte, 4, 0),
	SHELL_CMD_ARG(direct_read, &dsub_device_name,
		      "Read byte stream directly from an I2C device without "
		      "writing a register address first\n"
		      "Usage: direct_read <device> <addr> [<bytes>]",
		      cmd_i2c_direct_read, 3, 1),
	SHELL_CMD_ARG(write, &dsub_device_name,
		      "Write bytes to an I2C device\n"
		      "Usage: write <device> <addr> <reg> [<byte1>, ...]",
		      cmd_i2c_write, 4, MAX_I2C_BYTES),
	SHELL_CMD_ARG(write_byte, &dsub_device_name,
		      "Write a byte to an I2C device\n"
		      "Usage: write_byte <device> <addr> <reg> <value>",
		      cmd_i2c_write_byte, 5, 0),
	SHELL_CMD_ARG(speed, &dsub_device_name,
		      "Configure I2C bus speed\n"
		      "Usage: speed <device> <speed>",
		      cmd_i2c_speed, 3, 0),
	SHELL_CMD_ARG(target, &sub_i2c_target,
		      "Subcommands operating on i2c targets.",
		      NULL, 3, 0),
	SHELL_SUBCMD_SET_END     /* Array terminated. */
>>>>>>> c2d52c7f
);

SHELL_CMD_REGISTER(i2c, &sub_i2c_cmds, "I2C commands", NULL);<|MERGE_RESOLUTION|>--- conflicted
+++ resolved
@@ -58,7 +58,7 @@
     dev = shell_device_get_binding(argv[ARGV_DEV]);
     if (!dev) {
         shell_error(sh, "I2C: Device driver %s not found.", argv[ARGV_DEV]);
-        return -ENODEV;
+        return (-ENODEV);
     }
 
     shell_print(sh,
@@ -103,7 +103,7 @@
     dev = shell_device_get_binding(argv[ARGV_DEV]);
     if (!dev) {
         shell_error(sh, "I2C: Device driver %s not found.", argv[1]);
-        return -ENODEV;
+        return (-ENODEV);
     }
 
     err = i2c_recover_bus(dev);
@@ -233,7 +233,7 @@
         shell_print(sh, "Output: 0x%x", out);
     }
 
-    return ret;
+    return (ret);
 }
 
 /* i2c read <device> <dev_addr> <reg_addr> [<numbytes>] */
@@ -283,7 +283,7 @@
         shell_hexdump(sh, buf, num_bytes);
     }
 
-    return ret;
+    return (ret);
 }
 
 /* i2c speed <device> <speed>
@@ -322,66 +322,59 @@
     return (0);
 }
 
-<<<<<<< HEAD
+/* i2c target register <device> */
+static int cmd_i2c_target_register(const struct shell* sh,
+                                   size_t argc, char** argv) {
+    char* s_dev_name = argv[ARGV_DEV];
+    const struct device* dev;
+    int ret;
+
+    dev = shell_device_get_binding(s_dev_name);
+    if (!dev) {
+        shell_error(sh, "I2C: Device driver %s not found.", s_dev_name);
+        return (-ENODEV);
+    }
+
+    ret = i2c_target_driver_register(dev);
+    if (ret < 0) {
+        shell_error(sh, "I2C: Failed to register %s with err=%d",
+                    s_dev_name, ret);
+        return (ret);
+    }
+
+    shell_print(sh, "I2C: Successfully registered %s", s_dev_name);
+
+    return (0);
+}
+
+/* i2c target unregister <device> */
+static int cmd_i2c_target_unregister(const struct shell* sh,
+                                     size_t argc, char** argv) {
+    char* s_dev_name = argv[ARGV_DEV];
+    const struct device* dev;
+    int ret;
+
+    dev = shell_device_get_binding(s_dev_name);
+    if (!dev) {
+        shell_error(sh, "I2C: Device driver %s not found.", s_dev_name);
+        return (-ENODEV);
+    }
+
+    ret = i2c_target_driver_unregister(dev);
+    if (ret < 0) {
+        shell_error(sh, "I2C: Failed to unregister %s with err=%d",
+                    s_dev_name, ret);
+        return (ret);
+    }
+
+    shell_print(sh, "I2C: Successfully unregistered %s", s_dev_name);
+
+    return (0);
+}
+
 /* #CUSTOM@NDRS remove `|| DEVICE_API_IS(i3c, dev)` from return statement */
 STRUCT_SECTION_START_EXTERN(Z_DEVICE_API_TYPE(i2c));
 STRUCT_SECTION_END_EXTERN(Z_DEVICE_API_TYPE(i2c));
-=======
-/* i2c target register <device> */
-static int cmd_i2c_target_register(const struct shell *sh,
-				   size_t argc, char **argv)
-{
-	char *s_dev_name = argv[ARGV_DEV];
-	const struct device *dev;
-	int ret;
-
-	dev = shell_device_get_binding(s_dev_name);
-	if (!dev) {
-		shell_error(sh, "I2C: Device driver %s not found.", s_dev_name);
-		return -ENODEV;
-	}
-
-	ret = i2c_target_driver_register(dev);
-	if (ret < 0) {
-		shell_error(sh, "I2C: Failed to register %s with err=%d",
-			    s_dev_name, ret);
-		return ret;
-	}
-
-	shell_print(sh, "I2C: Successfully registered %s", s_dev_name);
-
-	return 0;
-}
-
-/* i2c target unregister <device> */
-static int cmd_i2c_target_unregister(const struct shell *sh,
-				     size_t argc, char **argv)
-{
-	char *s_dev_name = argv[ARGV_DEV];
-	const struct device *dev;
-	int ret;
-
-	dev = shell_device_get_binding(s_dev_name);
-	if (!dev) {
-		shell_error(sh, "I2C: Device driver %s not found.", s_dev_name);
-		return -ENODEV;
-	}
-
-	ret = i2c_target_driver_unregister(dev);
-	if (ret < 0) {
-		shell_error(sh, "I2C: Failed to unregister %s with err=%d",
-			    s_dev_name, ret);
-		return ret;
-	}
-
-	shell_print(sh, "I2C: Successfully unregistered %s", s_dev_name);
-
-	return 0;
-}
-
-static bool device_is_i2c(const struct device *dev)
-{
->>>>>>> c2d52c7f
 #ifdef CONFIG_I3C
 STRUCT_SECTION_START_EXTERN(Z_DEVICE_API_TYPE(i3c));
 STRUCT_SECTION_END_EXTERN(Z_DEVICE_API_TYPE(i3c));
@@ -406,20 +399,19 @@
 SHELL_DYNAMIC_CMD_CREATE(dsub_device_name, device_name_get);
 
 SHELL_STATIC_SUBCMD_SET_CREATE(
-	sub_i2c_target,
-	SHELL_CMD_ARG(register, &dsub_device_name,
-		      "Register an i2c-target on its respective bus.\n"
-		      "Usage: target register <device>",
-		      cmd_i2c_target_register, 2, 0),
-	SHELL_CMD_ARG(unregister, &dsub_device_name,
-		      "Unegister an i2c-target from its respective bus.\n"
-		      "Usage: target unregister <device>",
-		      cmd_i2c_target_unregister, 2, 0),
-	SHELL_SUBCMD_SET_END     /* Array terminated. */
+    sub_i2c_target,
+    SHELL_CMD_ARG(register, &dsub_device_name,
+                  "Register an i2c-target on its respective bus.\n"
+                  "Usage: target register <device>",
+                  cmd_i2c_target_register, 2, 0),
+    SHELL_CMD_ARG(unregister, &dsub_device_name,
+                  "Unegister an i2c-target from its respective bus.\n"
+                  "Usage: target unregister <device>",
+                  cmd_i2c_target_unregister, 2, 0),
+    SHELL_SUBCMD_SET_END     /* Array terminated. */
 );
 
 SHELL_STATIC_SUBCMD_SET_CREATE(sub_i2c_cmds,
-<<<<<<< HEAD
     SHELL_CMD_ARG(scan, &dsub_device_name,
                   "Scan I2C devices\n"
                   "Usage: scan <device>",
@@ -453,46 +445,10 @@
                   "Configure I2C bus speed\n"
                   "Usage: speed <device> <speed>",
                   cmd_i2c_speed, 3, 0),
+    SHELL_CMD_ARG(target, &sub_i2c_target,
+                  "Subcommands operating on i2c targets.",
+                  NULL, 3, 0),
     SHELL_SUBCMD_SET_END /* Array terminated. */
-=======
-	SHELL_CMD_ARG(scan, &dsub_device_name,
-		      "Scan I2C devices\n"
-		      "Usage: scan <device>",
-		      cmd_i2c_scan, 2, 0),
-	SHELL_CMD_ARG(recover, &dsub_device_name,
-		      "Recover I2C bus\n"
-		      "Usage: recover <device>",
-		      cmd_i2c_recover, 2, 0),
-	SHELL_CMD_ARG(read, &dsub_device_name,
-		      "Read bytes from an I2C device\n"
-		      "Usage: read <device> <addr> <reg> [<bytes>]",
-		      cmd_i2c_read, 4, 1),
-	SHELL_CMD_ARG(read_byte, &dsub_device_name,
-		      "Read a byte from an I2C device\n"
-		      "Usage: read_byte <device> <addr> <reg>",
-		      cmd_i2c_read_byte, 4, 0),
-	SHELL_CMD_ARG(direct_read, &dsub_device_name,
-		      "Read byte stream directly from an I2C device without "
-		      "writing a register address first\n"
-		      "Usage: direct_read <device> <addr> [<bytes>]",
-		      cmd_i2c_direct_read, 3, 1),
-	SHELL_CMD_ARG(write, &dsub_device_name,
-		      "Write bytes to an I2C device\n"
-		      "Usage: write <device> <addr> <reg> [<byte1>, ...]",
-		      cmd_i2c_write, 4, MAX_I2C_BYTES),
-	SHELL_CMD_ARG(write_byte, &dsub_device_name,
-		      "Write a byte to an I2C device\n"
-		      "Usage: write_byte <device> <addr> <reg> <value>",
-		      cmd_i2c_write_byte, 5, 0),
-	SHELL_CMD_ARG(speed, &dsub_device_name,
-		      "Configure I2C bus speed\n"
-		      "Usage: speed <device> <speed>",
-		      cmd_i2c_speed, 3, 0),
-	SHELL_CMD_ARG(target, &sub_i2c_target,
-		      "Subcommands operating on i2c targets.",
-		      NULL, 3, 0),
-	SHELL_SUBCMD_SET_END     /* Array terminated. */
->>>>>>> c2d52c7f
 );
 
 SHELL_CMD_REGISTER(i2c, &sub_i2c_cmds, "I2C commands", NULL);