/*
 * Copyright (c) 2021 Espressif Systems (Shanghai) Co., Ltd.
 *
 * SPDX-License-Identifier: Apache-2.0
 */

#include <stdint.h>
#include <stdio.h>
#include <stdlib.h>
#include <stdbool.h>
#include <string.h>
#include <soc/periph_defs.h>
#include <limits.h>
#include <assert.h>
#include "soc/soc.h"
#include <soc.h>
#include <zephyr/kernel.h>
#include <zephyr/drivers/interrupt_controller/intc_esp32c3.h>
#include <zephyr/sw_isr_table.h>
#include <riscv/interrupt.h>

#define ESP32C3_INTC_DEFAULT_PRIO       15

#include <zephyr/logging/log.h>
LOG_MODULE_REGISTER(intc_esp32c3, CONFIG_LOG_DEFAULT_LEVEL);

/*
 * Define this to debug the choices made when allocating the interrupt. This leads to much debugging
 * output within a critical region, which can lead to weird effects like e.g. the interrupt watchdog
 * being triggered, that is why it is separate from the normal LOG* scheme.
 */
#ifdef CONFIG_INTC_ESP32C3_DECISIONS_LOG
#define INTC_LOG(...) LOG_INF(__VA_ARGS__)
#else
#define INTC_LOG(...) do {} while (0)
#endif

#define ESP32C3_INTC_DEFAULT_PRIORITY   15
#define ESP32C3_INTC_DEFAULT_THRESHOLD  1
#define ESP32C3_INTC_DISABLED_SLOT      31
#define ESP32C3_INTC_SRCS_PER_IRQ       2
#define ESP32C3_INTC_AVAILABLE_IRQS     30

#if defined(CONFIG_SOC_SERIES_ESP32C6)

#define IRQ_NA      0xFF    /* IRQ not available */
#define IRQ_FREE    0xFE

#define ESP32C6_INTC_SRCS_PER_IRQ       2
#define ESP32C6_INTC_AVAILABLE_IRQS     31

/* Interrupt overview for ESP32C6:
 * - 0, 3, 4, and 7 are used by the CPU for core-local interrupts (CLINT)
 * - 1 is used for Wi-Fi in Espressif HAL
 * - 2, 5, 6, 8 .. 31 are available for Zephyr
 * - 31 is reserved for disabled interrupts
 */
static uint8_t esp_intr_irq_alloc[ESP32C6_INTC_AVAILABLE_IRQS][ESP32C6_INTC_SRCS_PER_IRQ] = {
<<<<<<< HEAD
    [0] = {IRQ_NA, IRQ_NA},
    [3] = {IRQ_NA, IRQ_NA},
    [4] = {IRQ_NA, IRQ_NA},
    [7] = {IRQ_NA, IRQ_NA},
    [1 ... 2]  = {IRQ_FREE, IRQ_FREE},
    [5 ... 6]  = {IRQ_FREE, IRQ_FREE},
    [8 ... 30] = {IRQ_FREE, IRQ_FREE}
=======
	[0] = {IRQ_NA, IRQ_NA},
	[1] = {IRQ_NA, IRQ_NA},
	[2] = {IRQ_FREE, IRQ_FREE},
	[3] = {IRQ_NA, IRQ_NA},
	[4] = {IRQ_NA, IRQ_NA},
	[5 ... 6] = {IRQ_FREE, IRQ_FREE},
	[7] = {IRQ_NA, IRQ_NA},
	[8 ... 30] = {IRQ_FREE, IRQ_FREE}
>>>>>>> 31ebd603
};
#endif

#define STATUS_MASK_NUM         3

static uint32_t esp_intr_enabled_mask[STATUS_MASK_NUM] = {0, 0, 0};

#if defined(CONFIG_SOC_SERIES_ESP32C2) || defined(CONFIG_SOC_SERIES_ESP32C3)

static uint32_t esp_intr_find_irq_for_source(uint32_t source) {
    /* in general case, each 2 sources goes routed to
     * 1 IRQ line.
     */
    uint32_t irq = (source / ESP32C3_INTC_SRCS_PER_IRQ);

    if (irq > ESP32C3_INTC_AVAILABLE_IRQS) {
        INTC_LOG("Clamping the source: %d no more IRQs available", source);
        irq = ESP32C3_INTC_AVAILABLE_IRQS;
    }
    else if (irq == 0) {
        irq = 1;
    }

    INTC_LOG("Found IRQ: %d for source: %d", irq, source);

    return (irq);
}

#elif defined(CONFIG_SOC_SERIES_ESP32C6)

static uint32_t esp_intr_find_irq_for_source(uint32_t source) {
    uint32_t irq = IRQ_NA;
    uint32_t irq_free = IRQ_NA;
    uint8_t* irq_ptr = NULL;

    /* First allocate one source per IRQ, then two
     * if there are more sources than free IRQs
     */
    for (int j = 0; j < ESP32C6_INTC_SRCS_PER_IRQ; j++) {
        for (int i = 0; i < ESP32C6_INTC_AVAILABLE_IRQS; i++) {
            /* Find first free slot but keep searching to see
             * if source is already associated to an IRQ
             */
            if (esp_intr_irq_alloc[i][j] == source) {
                /* Source is already associated to an IRQ */
                irq = i;
                goto found;
            }
            else if ((irq_free == IRQ_NA) && (esp_intr_irq_alloc[i][j] == IRQ_FREE)) {
                irq_free = i;
                irq_ptr = &esp_intr_irq_alloc[i][j];
            }
        }
    }

    if (irq_ptr != NULL) {
        *irq_ptr = (uint8_t)source;
        irq = irq_free;
    }
    else {
        return IRQ_NA;
    }

found :
    INTC_LOG("Found IRQ: %d for source: %d", irq, source);

    return (irq);
}

#endif

void esp_intr_initialize(void) {
    /* IRQ 31 is reserved for disabled interrupts,
     * so route all sources to it
     */
    for (int i = 0 ; i < ESP32C3_INTC_AVAILABLE_IRQS + 2; i++) {
        irq_disable(i);
    }

    for (int i = 0; i < ETS_MAX_INTR_SOURCE; i++) {
        esp_rom_intr_matrix_set(0, i, ESP32C3_INTC_DISABLED_SLOT);
    }

    #if defined(CONFIG_SOC_SERIES_ESP32C6)
    /* Clear up IRQ allocation */
    for (int j = 0; j < ESP32C6_INTC_SRCS_PER_IRQ; j++) {
        for (int i = 0; i < ESP32C6_INTC_AVAILABLE_IRQS; i++) {
            /* screen out reserved IRQs */
            if (esp_intr_irq_alloc[i][j] != IRQ_NA) {
                esp_intr_irq_alloc[i][j] = IRQ_FREE;
            }
        }
    }
    #endif

    /* set global esp32c3's INTC masking level */
    esprv_intc_int_set_threshold(ESP32C3_INTC_DEFAULT_THRESHOLD);
}

int esp_intr_alloc(int source,
                   int flags,
                   isr_handler_t handler,
                   void* arg,
                   void** ret_handle) {
    ARG_UNUSED(flags);
    ARG_UNUSED(ret_handle);

    if (handler == NULL) {
        return (-EINVAL);
    }

    if ((source < 0) || (source >= ETS_MAX_INTR_SOURCE)) {
        return (-EINVAL);
    }

    uint32_t key = irq_lock();

    irq_connect_dynamic(source,
                        ESP32C3_INTC_DEFAULT_PRIORITY,
                        handler,
                        arg,
                        0);

    if (source < 32) {
        esp_intr_enabled_mask[0] |= (1 << source);
    }
    else if (source < 64) {
        esp_intr_enabled_mask[1] |= (1 << (source - 32));
    }
    else if (source < 96) {
        esp_intr_enabled_mask[2] |= (1 << (source - 64));
    }

    INTC_LOG("Enabled ISRs -- 0: 0x%X -- 1: 0x%X -- 2: 0x%X",
             esp_intr_enabled_mask[0], esp_intr_enabled_mask[1], esp_intr_enabled_mask[2]);

    irq_unlock(key);
    int ret = esp_intr_enable(source);

    return (ret);
}

int esp_intr_disable(int source) {
    if ((source < 0) || (source >= ETS_MAX_INTR_SOURCE)) {
        return (-EINVAL);
    }

    uint32_t key = irq_lock();

    esp_rom_intr_matrix_set(0,
                            source,
                            ESP32C3_INTC_DISABLED_SLOT);

    #if defined(CONFIG_SOC_SERIES_ESP32C6)
    for (int j = 0; j < ESP32C6_INTC_SRCS_PER_IRQ; j++) {
        for (int i = 0; i < ESP32C6_INTC_AVAILABLE_IRQS; i++) {
            if (esp_intr_irq_alloc[i][j] == source) {
                esp_intr_irq_alloc[i][j] = IRQ_FREE;
                goto freed;
            }
        }
    }

freed :
    #endif

    if (source < 32) {
        esp_intr_enabled_mask[0] &= ~(1 << source);
    }
    else if (source < 64) {
        esp_intr_enabled_mask[1] &= ~(1 << (source - 32));
    }
    else if (source < 96) {
        esp_intr_enabled_mask[2] &= ~(1 << (source - 64));
    }

    INTC_LOG("Enabled ISRs -- 0: 0x%X -- 1: 0x%X -- 2: 0x%X",
             esp_intr_enabled_mask[0], esp_intr_enabled_mask[1], esp_intr_enabled_mask[2]);

    irq_unlock(key);

    return (0);
}

int esp_intr_enable(int source) {
    if ((source < 0) || (source >= ETS_MAX_INTR_SOURCE)) {
        return (-EINVAL);
    }

    uint32_t key = irq_lock();
    uint32_t irq = esp_intr_find_irq_for_source(source);

    #if defined(CONFIG_SOC_SERIES_ESP32C6)
    if (irq == IRQ_NA) {
        irq_unlock(key);
        return (-ENOMEM);
    }
    #endif

    esp_rom_intr_matrix_set(0, source, irq);

    if (source < 32) {
        esp_intr_enabled_mask[0] |= (1 << source);
    }
    else if (source < 64) {
        esp_intr_enabled_mask[1] |= (1 << (source - 32));
    }
    else if (source < 96) {
        esp_intr_enabled_mask[2] |= (1 << (source - 64));
    }

    INTC_LOG("Enabled ISRs -- 0: 0x%X -- 1: 0x%X -- 2: 0x%X",
             esp_intr_enabled_mask[0], esp_intr_enabled_mask[1], esp_intr_enabled_mask[2]);

    esprv_intc_int_set_priority(irq, ESP32C3_INTC_DEFAULT_PRIO);
    esprv_intc_int_set_type(irq, INTR_TYPE_LEVEL);
    esprv_intc_int_enable(1 << irq);

    irq_unlock(key);

    return (0);
}

uint32_t esp_intr_get_enabled_intmask(int status_mask_number) {
    INTC_LOG("Enabled ISRs -- 0: 0x%X -- 1: 0x%X -- 2: 0x%X",
             esp_intr_enabled_mask[0], esp_intr_enabled_mask[1], esp_intr_enabled_mask[2]);

    if (status_mask_number < STATUS_MASK_NUM) {
        return esp_intr_enabled_mask[status_mask_number];
    }
    else {
        return (0);                         /* error */
    }
}<|MERGE_RESOLUTION|>--- conflicted
+++ resolved
@@ -56,24 +56,14 @@
  * - 31 is reserved for disabled interrupts
  */
 static uint8_t esp_intr_irq_alloc[ESP32C6_INTC_AVAILABLE_IRQS][ESP32C6_INTC_SRCS_PER_IRQ] = {
-<<<<<<< HEAD
     [0] = {IRQ_NA, IRQ_NA},
+    [1] = {IRQ_NA, IRQ_NA},
+    [2] = {IRQ_FREE, IRQ_FREE},
     [3] = {IRQ_NA, IRQ_NA},
     [4] = {IRQ_NA, IRQ_NA},
+    [5 ... 6] = {IRQ_FREE, IRQ_FREE},
     [7] = {IRQ_NA, IRQ_NA},
-    [1 ... 2]  = {IRQ_FREE, IRQ_FREE},
-    [5 ... 6]  = {IRQ_FREE, IRQ_FREE},
     [8 ... 30] = {IRQ_FREE, IRQ_FREE}
-=======
-	[0] = {IRQ_NA, IRQ_NA},
-	[1] = {IRQ_NA, IRQ_NA},
-	[2] = {IRQ_FREE, IRQ_FREE},
-	[3] = {IRQ_NA, IRQ_NA},
-	[4] = {IRQ_NA, IRQ_NA},
-	[5 ... 6] = {IRQ_FREE, IRQ_FREE},
-	[7] = {IRQ_NA, IRQ_NA},
-	[8 ... 30] = {IRQ_FREE, IRQ_FREE}
->>>>>>> 31ebd603
 };
 #endif
 
