--- conflicted
+++ resolved
@@ -19,11 +19,6 @@
 #include <zephyr/sw_isr_table.h>
 #include <riscv/interrupt.h>
 
-<<<<<<< HEAD
-#define ESP32C3_INTC_DEFAULT_PRIO       15
-
-=======
->>>>>>> 7823374e
 #include <zephyr/logging/log.h>
 LOG_MODULE_REGISTER(intc_esp32, CONFIG_LOG_DEFAULT_LEVEL);
 
@@ -33,9 +28,9 @@
  * being triggered, that is why it is separate from the normal LOG* scheme.
  */
 #ifdef CONFIG_INTC_ESP32C3_DECISIONS_LOG
-#define INTC_LOG(...) LOG_INF(__VA_ARGS__)
+# define INTC_LOG(...) LOG_INF(__VA_ARGS__)
 #else
-#define INTC_LOG(...) do {} while (0)
+# define INTC_LOG(...) do {} while (0)
 #endif
 
 #define ESP32_INTC_DEFAULT_PRIORITY  15
@@ -45,34 +40,6 @@
 
 /* Define maximum interrupt sources per SoC */
 #if defined(CONFIG_SOC_SERIES_ESP32C6)
-<<<<<<< HEAD
-
-#define IRQ_NA      0xFF    /* IRQ not available */
-#define IRQ_FREE    0xFE
-
-#define ESP32C6_INTC_SRCS_PER_IRQ       2
-#define ESP32C6_INTC_AVAILABLE_IRQS     31
-
-/* Interrupt overview for ESP32C6:
- * - 0, 3, 4, and 7 are used by the CPU for core-local interrupts (CLINT)
- * - 1 is used for Wi-Fi in Espressif HAL
- * - 2, 5, 6, 8 .. 31 are available for Zephyr
- * - 31 is reserved for disabled interrupts
- */
-static uint8_t esp_intr_irq_alloc[ESP32C6_INTC_AVAILABLE_IRQS][ESP32C6_INTC_SRCS_PER_IRQ] = {
-    [0] = {IRQ_NA, IRQ_NA},
-    [1] = {IRQ_NA, IRQ_NA},
-    [2] = {IRQ_FREE, IRQ_FREE},
-    [3] = {IRQ_NA, IRQ_NA},
-    [4] = {IRQ_NA, IRQ_NA},
-    [5 ... 6] = {IRQ_FREE, IRQ_FREE},
-    [7] = {IRQ_NA, IRQ_NA},
-    [8 ... 30] = {IRQ_FREE, IRQ_FREE}
-};
-#endif
-
-#define STATUS_MASK_NUM         3
-=======
 /*
  * Interrupt reserved mask
  * 0 is reserved
@@ -92,7 +59,6 @@
 
 /* Single array for IRQ allocation */
 static uint8_t esp_intr_irq_alloc[ESP_INTC_AVAILABLE_IRQS * ESP32_INTC_SRCS_PER_IRQ];
->>>>>>> 7823374e
 
 #define ESP_INTR_IDX(irq, slot) ((irq % ESP_INTC_AVAILABLE_IRQS) * ESP32_INTC_SRCS_PER_IRQ + slot)
 
@@ -100,26 +66,6 @@
 
 static uint32_t esp_intr_enabled_mask[STATUS_MASK_NUM] = {0, 0, 0};
 
-<<<<<<< HEAD
-static uint32_t esp_intr_find_irq_for_source(uint32_t source) {
-    /* in general case, each 2 sources goes routed to
-     * 1 IRQ line.
-     */
-    uint32_t irq = (source / ESP32C3_INTC_SRCS_PER_IRQ);
-
-    if (irq > ESP32C3_INTC_AVAILABLE_IRQS) {
-        INTC_LOG("Clamping the source: %d no more IRQs available", source);
-        irq = ESP32C3_INTC_AVAILABLE_IRQS;
-    }
-    else if (irq == 0) {
-        irq = 1;
-    }
-
-    INTC_LOG("Found IRQ: %d for source: %d", irq, source);
-
-    return (irq);
-}
-=======
 static uint32_t esp_intr_find_irq_for_source(uint32_t source)
 {
 	if (source >= ETS_MAX_INTR_SOURCE) {
@@ -131,53 +77,12 @@
 	/* Check if the derived IRQ is usable first */
 	for (int j = 0; j < ESP32_INTC_SRCS_PER_IRQ; j++) {
 		int idx = ESP_INTR_IDX(irq, j);
->>>>>>> 7823374e
 
 		/* Ensure idx is within a valid range */
 		if (idx >= ARRAY_SIZE(esp_intr_irq_alloc)) {
 			continue;
 		}
 
-<<<<<<< HEAD
-static uint32_t esp_intr_find_irq_for_source(uint32_t source) {
-    uint32_t irq = IRQ_NA;
-    uint32_t irq_free = IRQ_NA;
-    uint8_t* irq_ptr = NULL;
-
-    /* First allocate one source per IRQ, then two
-     * if there are more sources than free IRQs
-     */
-    for (int j = 0; j < ESP32C6_INTC_SRCS_PER_IRQ; j++) {
-        for (int i = 0; i < ESP32C6_INTC_AVAILABLE_IRQS; i++) {
-            /* Find first free slot but keep searching to see
-             * if source is already associated to an IRQ
-             */
-            if (esp_intr_irq_alloc[i][j] == source) {
-                /* Source is already associated to an IRQ */
-                irq = i;
-                goto found;
-            }
-            else if ((irq_free == IRQ_NA) && (esp_intr_irq_alloc[i][j] == IRQ_FREE)) {
-                irq_free = i;
-                irq_ptr = &esp_intr_irq_alloc[i][j];
-            }
-        }
-    }
-
-    if (irq_ptr != NULL) {
-        *irq_ptr = (uint8_t)source;
-        irq = irq_free;
-    }
-    else {
-        return IRQ_NA;
-    }
-
-found :
-    INTC_LOG("Found IRQ: %d for source: %d", irq, source);
-
-    return (irq);
-}
-=======
 		/* If source is already assigned, return the IRQ */
 		if (esp_intr_irq_alloc[idx] == source) {
 			return irq;
@@ -202,126 +107,12 @@
 			if (idx >= ARRAY_SIZE(esp_intr_irq_alloc)) {
 				continue;
 			}
->>>>>>> 7823374e
 
 			/* If source is already assigned, return this IRQ */
 			if (esp_intr_irq_alloc[idx] == source) {
 				return irq;
 			}
 
-<<<<<<< HEAD
-void esp_intr_initialize(void) {
-    /* IRQ 31 is reserved for disabled interrupts,
-     * so route all sources to it
-     */
-    for (int i = 0 ; i < ESP32C3_INTC_AVAILABLE_IRQS + 2; i++) {
-        irq_disable(i);
-    }
-
-    for (int i = 0; i < ETS_MAX_INTR_SOURCE; i++) {
-        esp_rom_intr_matrix_set(0, i, ESP32C3_INTC_DISABLED_SLOT);
-    }
-
-    #if defined(CONFIG_SOC_SERIES_ESP32C6)
-    /* Clear up IRQ allocation */
-    for (int j = 0; j < ESP32C6_INTC_SRCS_PER_IRQ; j++) {
-        for (int i = 0; i < ESP32C6_INTC_AVAILABLE_IRQS; i++) {
-            /* screen out reserved IRQs */
-            if (esp_intr_irq_alloc[i][j] != IRQ_NA) {
-                esp_intr_irq_alloc[i][j] = IRQ_FREE;
-            }
-        }
-    }
-    #endif
-
-    /* set global esp32c3's INTC masking level */
-    esprv_intc_int_set_threshold(ESP32C3_INTC_DEFAULT_THRESHOLD);
-}
-
-int esp_intr_alloc(int source,
-                   int flags,
-                   isr_handler_t handler,
-                   void* arg,
-                   void** ret_handle) {
-    ARG_UNUSED(flags);
-    ARG_UNUSED(ret_handle);
-
-    if (handler == NULL) {
-        return (-EINVAL);
-    }
-
-    if ((source < 0) || (source >= ETS_MAX_INTR_SOURCE)) {
-        return (-EINVAL);
-    }
-
-    uint32_t key = irq_lock();
-
-    irq_connect_dynamic(source,
-                        ESP32C3_INTC_DEFAULT_PRIORITY,
-                        handler,
-                        arg,
-                        0);
-
-    if (source < 32) {
-        esp_intr_enabled_mask[0] |= (1 << source);
-    }
-    else if (source < 64) {
-        esp_intr_enabled_mask[1] |= (1 << (source - 32));
-    }
-    else if (source < 96) {
-        esp_intr_enabled_mask[2] |= (1 << (source - 64));
-    }
-
-    INTC_LOG("Enabled ISRs -- 0: 0x%X -- 1: 0x%X -- 2: 0x%X",
-             esp_intr_enabled_mask[0], esp_intr_enabled_mask[1], esp_intr_enabled_mask[2]);
-
-    irq_unlock(key);
-    int ret = esp_intr_enable(source);
-
-    return (ret);
-}
-
-int esp_intr_disable(int source) {
-    if ((source < 0) || (source >= ETS_MAX_INTR_SOURCE)) {
-        return (-EINVAL);
-    }
-
-    uint32_t key = irq_lock();
-
-    esp_rom_intr_matrix_set(0,
-                            source,
-                            ESP32C3_INTC_DISABLED_SLOT);
-
-    #if defined(CONFIG_SOC_SERIES_ESP32C6)
-    for (int j = 0; j < ESP32C6_INTC_SRCS_PER_IRQ; j++) {
-        for (int i = 0; i < ESP32C6_INTC_AVAILABLE_IRQS; i++) {
-            if (esp_intr_irq_alloc[i][j] == source) {
-                esp_intr_irq_alloc[i][j] = IRQ_FREE;
-                goto freed;
-            }
-        }
-    }
-
-freed :
-    #endif
-
-    if (source < 32) {
-        esp_intr_enabled_mask[0] &= ~(1 << source);
-    }
-    else if (source < 64) {
-        esp_intr_enabled_mask[1] &= ~(1 << (source - 32));
-    }
-    else if (source < 96) {
-        esp_intr_enabled_mask[2] &= ~(1 << (source - 64));
-    }
-
-    INTC_LOG("Enabled ISRs -- 0: 0x%X -- 1: 0x%X -- 2: 0x%X",
-             esp_intr_enabled_mask[0], esp_intr_enabled_mask[1], esp_intr_enabled_mask[2]);
-
-    irq_unlock(key);
-
-    return (0);
-=======
 			/* If slot is free, allocate it */
 			if (esp_intr_irq_alloc[idx] == IRQ_FREE) {
 				esp_intr_irq_alloc[idx] = source;
@@ -435,77 +226,52 @@
 	irq_unlock(key);
 
 	return 0;
->>>>>>> 7823374e
-}
-
-int esp_intr_enable(int source) {
-    if ((source < 0) || (source >= ETS_MAX_INTR_SOURCE)) {
-        return (-EINVAL);
-    }
-
-    uint32_t key = irq_lock();
-    uint32_t irq = esp_intr_find_irq_for_source(source);
-
-<<<<<<< HEAD
-    #if defined(CONFIG_SOC_SERIES_ESP32C6)
-    if (irq == IRQ_NA) {
-        irq_unlock(key);
-        return (-ENOMEM);
-    }
-    #endif
-=======
+}
+
+int esp_intr_enable(int source)
+{
+	if (source < 0 || source >= ETS_MAX_INTR_SOURCE) {
+		return -EINVAL;
+	}
+
+	uint32_t key = irq_lock();
+	uint32_t irq = esp_intr_find_irq_for_source(source);
+
 	if (irq == IRQ_NA) {
 		irq_unlock(key);
 		return -ENOMEM;
 	}
->>>>>>> 7823374e
-
-    esp_rom_intr_matrix_set(0, source, irq);
-
-    if (source < 32) {
-        esp_intr_enabled_mask[0] |= (1 << source);
-    }
-    else if (source < 64) {
-        esp_intr_enabled_mask[1] |= (1 << (source - 32));
-    }
-    else if (source < 96) {
-        esp_intr_enabled_mask[2] |= (1 << (source - 64));
-    }
-
-    INTC_LOG("Enabled ISRs -- 0: 0x%X -- 1: 0x%X -- 2: 0x%X",
-             esp_intr_enabled_mask[0], esp_intr_enabled_mask[1], esp_intr_enabled_mask[2]);
-
-<<<<<<< HEAD
-    esprv_intc_int_set_priority(irq, ESP32C3_INTC_DEFAULT_PRIO);
-    esprv_intc_int_set_type(irq, INTR_TYPE_LEVEL);
-    esprv_intc_int_enable(1 << irq);
-=======
+
+	esp_rom_intr_matrix_set(0, source, irq);
+
+	if (source < 32) {
+		esp_intr_enabled_mask[0] |= (1 << source);
+	} else if (source < 64) {
+		esp_intr_enabled_mask[1] |= (1 << (source - 32));
+	} else if (source < 96) {
+		esp_intr_enabled_mask[2] |= (1 << (source - 64));
+	}
+
+	INTC_LOG("Enabled ISRs -- 0: 0x%X -- 1: 0x%X -- 2: 0x%X",
+		esp_intr_enabled_mask[0], esp_intr_enabled_mask[1], esp_intr_enabled_mask[2]);
+
 	esprv_intc_int_set_priority(irq, ESP32_INTC_DEFAULT_PRIORITY);
 	esprv_intc_int_set_type(irq, INTR_TYPE_LEVEL);
 	esprv_intc_int_enable(1 << irq);
->>>>>>> 7823374e
-
-    irq_unlock(key);
-
-    return (0);
-}
-
-uint32_t esp_intr_get_enabled_intmask(int status_mask_number) {
-    INTC_LOG("Enabled ISRs -- 0: 0x%X -- 1: 0x%X -- 2: 0x%X",
-             esp_intr_enabled_mask[0], esp_intr_enabled_mask[1], esp_intr_enabled_mask[2]);
-
-<<<<<<< HEAD
-    if (status_mask_number < STATUS_MASK_NUM) {
-        return esp_intr_enabled_mask[status_mask_number];
-    }
-    else {
-        return (0);                         /* error */
-    }
-=======
+
+	irq_unlock(key);
+
+	return 0;
+}
+
+uint32_t esp_intr_get_enabled_intmask(int status_mask_number)
+{
+	INTC_LOG("Enabled ISRs -- 0: 0x%X -- 1: 0x%X -- 2: 0x%X",
+		esp_intr_enabled_mask[0], esp_intr_enabled_mask[1], esp_intr_enabled_mask[2]);
+
 	if (status_mask_number < STATUS_MASK_NUM) {
 		return esp_intr_enabled_mask[status_mask_number];
 	}
 
 	return 0;
->>>>>>> 7823374e
 }