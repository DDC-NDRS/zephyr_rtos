--- conflicted
+++ resolved
@@ -96,7 +96,6 @@
  *
  * @param exti_range Pointer to a exti_range structure
  */
-<<<<<<< HEAD
 static void stm32_intc_gpio_isr(void const* exti_range) {
     struct stm32_intc_gpio_data* data = &intc_gpio_data;
     const struct stm32_exti_range* range = exti_range;
@@ -104,7 +103,7 @@
     uint32_t line_num;
 
     /* see which bits are set */
-    for (uint8_t i = 0; i <= range->len; i++) {
+    for (uint8_t i = 0; i < range->len; i++) {
         line_num = range->start + i;
 
         /* check if interrupt is pending */
@@ -122,34 +121,6 @@
             data->cb[line_num].cb(line, data->cb[line_num].data);
         }
     }
-=======
-static void stm32_intc_gpio_isr(const void *exti_range)
-{
-	struct stm32_intc_gpio_data *data = &intc_gpio_data;
-	const struct stm32_exti_range *range = exti_range;
-	stm32_gpio_irq_line_t line;
-	uint32_t line_num;
-
-	/* see which bits are set */
-	for (uint8_t i = 0; i < range->len; i++) {
-		line_num = range->start + i;
-
-		/* check if interrupt is pending */
-		if (stm32_exti_is_pending(line_num)) {
-			/* clear pending interrupt */
-			stm32_exti_clear_pending(line_num);
-
-			/* run callback only if one is registered */
-			if (!data->cb[line_num].cb) {
-				continue;
-			}
-
-			/* `line` can be passed as-is because LL_EXTI_LINE_n is (1 << n) */
-			line = exti_linenum_to_ll_exti_line(line_num);
-			data->cb[line_num].cb(line, data->cb[line_num].data);
-		}
-	}
->>>>>>> bb699ff2
 }
 
 static void stm32_fill_irq_table(int8_t start, int8_t len, int32_t irqn) {
