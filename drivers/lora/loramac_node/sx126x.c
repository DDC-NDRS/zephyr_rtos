/*
 * Copyright (c) 2019 Manivannan Sadhasivam
 * Copyright (c) 2020 Andreas Sandberg
 *
 * SPDX-License-Identifier: Apache-2.0
 */

#include <zephyr/drivers/gpio.h>
#include <zephyr/drivers/lora.h>
#include <zephyr/drivers/spi.h>
#include <zephyr/kernel.h>

#include <sx126x/sx126x.h>

#include "sx12xx_common.h"
#include "sx126x_common.h"

#include <zephyr/logging/log.h>
LOG_MODULE_REGISTER(sx126x, CONFIG_LORA_LOG_LEVEL);

BUILD_ASSERT(DT_NUM_INST_STATUS_OKAY(semtech_sx1261) +
             DT_NUM_INST_STATUS_OKAY(semtech_sx1262) +
             DT_NUM_INST_STATUS_OKAY(st_stm32wl_subghz_radio) <= 1,
             "Multiple SX126x instances in DT");

#define DIO2_TX_ENABLE DT_INST_PROP(0, dio2_tx_enable)

#define HAVE_DIO3_TCXO DT_INST_NODE_HAS_PROP(0, dio3_tcxo_voltage)
#if HAVE_DIO3_TCXO
#define TCXO_DIO3_VOLTAGE DT_INST_PROP(0, dio3_tcxo_voltage)
#endif

#if DT_INST_NODE_HAS_PROP(0, tcxo_power_startup_delay_ms)
#define TCXO_POWER_STARTUP_DELAY_MS         \
    DT_INST_PROP(0, tcxo_power_startup_delay_ms)
#else
#define TCXO_POWER_STARTUP_DELAY_MS 0
#endif

#define SX126X_CALIBRATION_ALL 0x7f

static const struct sx126x_config dev_config = {
    .bus = SPI_DT_SPEC_INST_GET(0, SPI_WORD_SET(8) | SPI_TRANSFER_MSB),
#if HAVE_GPIO_ANTENNA_ENABLE
    .antenna_enable = GPIO_DT_SPEC_INST_GET(0, antenna_enable_gpios),
#endif
#if HAVE_GPIO_TX_ENABLE
    .tx_enable = GPIO_DT_SPEC_INST_GET(0, tx_enable_gpios),
#endif
#if HAVE_GPIO_RX_ENABLE
    .rx_enable = GPIO_DT_SPEC_INST_GET(0, rx_enable_gpios),
#endif
};

static struct sx126x_data dev_data;

void SX126xWaitOnBusy(void);

#define MODE(m) [MODE_##m] = #m
static char const* const mode_names[] = {
    MODE(SLEEP),
    MODE(STDBY_RC),
    MODE(STDBY_XOSC),
    MODE(FS),
    MODE(TX),
    MODE(RX),
    MODE(RX_DC),
    MODE(CAD),
};
#undef MODE

static char const* sx126x_mode_name(RadioOperatingModes_t m) {
    static char const* unknown_mode = "unknown";

    if ((m < ARRAY_SIZE(mode_names)) && mode_names[m]) {
        return (mode_names[m]);
    }
    else {
        return (unknown_mode);
    }
}

static int sx126x_spi_transceive(uint8_t* req_tx, uint8_t* req_rx,
                                 size_t req_len, void* data_tx, void* data_rx,
                                 size_t data_len) {
    int ret;

    const struct spi_buf tx_buf[] = {
        {
            .buf = req_tx,
            .len = req_len,
        },
        {
            .buf = data_tx,
            .len = data_len
        }
    };

    const struct spi_buf rx_buf[] = {
        {
            .buf = req_rx,
            .len = req_len,
        },
        {
            .buf = data_rx,
            .len = data_len
        }
    };

    const struct spi_buf_set tx = {
        .buffers = tx_buf,
        .count   = ARRAY_SIZE(tx_buf),
    };

    const struct spi_buf_set rx = {
        .buffers = rx_buf,
        .count   = ARRAY_SIZE(rx_buf)
    };

    /* Wake the device if necessary */
    SX126xCheckDeviceReady();

    if (!req_rx && !data_rx) {
        ret = spi_write_dt(&dev_config.bus, &tx);
    }
    else {
        ret = spi_transceive_dt(&dev_config.bus, &tx, &rx);
    }

    if (ret < 0) {
        LOG_ERR("SPI transaction failed: %i", ret);
    }

    if ((req_len >= 1) && (req_tx[0] != RADIO_SET_SLEEP)) {
        SX126xWaitOnBusy();
    }

    return (ret);
}

uint8_t SX126xReadRegister(uint16_t address) {
    uint8_t data;

    SX126xReadRegisters(address, &data, 1);

    return (data);
}

void SX126xReadRegisters(uint16_t address, uint8_t* buffer, uint16_t size) {
    uint8_t req[4] = {
        RADIO_READ_REGISTER,
        (address >> 8) & 0xFF,
        address & 0xFF,
        0,
    };

    LOG_DBG("Reading %" PRIu16 " registers @ 0x%" PRIx16, size, address);
    sx126x_spi_transceive(req, NULL, sizeof(req), NULL, buffer, size);
    LOG_HEXDUMP_DBG(buffer, size, "register_value");
}

void SX126xWriteRegister(uint16_t address, uint8_t value) {
    SX126xWriteRegisters(address, &value, 1);
}

void SX126xWriteRegisters(uint16_t address, uint8_t* buffer, uint16_t size) {
    uint8_t req[3] = {
        RADIO_WRITE_REGISTER,
        (address >> 8) & 0xFF,
        address & 0xFF,
    };

    LOG_DBG("Writing %" PRIu16 " registers @ 0x%" PRIx16
            ": 0x%" PRIx8 " , ...",
            size, address, buffer[0]);
    sx126x_spi_transceive(req, NULL, sizeof(req), buffer, NULL, size);
}

uint8_t SX126xReadCommand(RadioCommands_t opcode,
                          uint8_t* buffer, uint16_t size) {
    uint8_t tx_req[2] = {
        opcode,
        0x00,
    };

    uint8_t rx_req[sizeof(tx_req)];

    LOG_DBG("Issuing opcode 0x%x (data size: %" PRIx16 ")",
            opcode, size);
    sx126x_spi_transceive(tx_req, rx_req, sizeof(rx_req),
                          NULL, buffer, size);
    LOG_DBG("-> status: 0x%" PRIx8, rx_req[1]);

    return (rx_req[1]);
}

void SX126xWriteCommand(RadioCommands_t opcode, uint8_t* buffer, uint16_t size) {
    uint8_t req[1] = {
        opcode,
    };

    LOG_DBG("Issuing opcode 0x%x w. %" PRIu16 " bytes of data",
            opcode, size);
    sx126x_spi_transceive(req, NULL, sizeof(req), buffer, NULL, size);
}

void SX126xReadBuffer(uint8_t offset, uint8_t* buffer, uint8_t size) {
    uint8_t req[3] = {
        RADIO_READ_BUFFER,
        offset,
        0x00,
    };

    LOG_DBG("Reading buffers @ 0x%" PRIx8 " (%" PRIu8 " bytes)",
            offset, size);
    sx126x_spi_transceive(req, NULL, sizeof(req), NULL, buffer, size);
}

void SX126xWriteBuffer(uint8_t offset, uint8_t* buffer, uint8_t size) {
    uint8_t req[2] = {
        RADIO_WRITE_BUFFER,
        offset,
    };

    LOG_DBG("Writing buffers @ 0x%" PRIx8 " (%" PRIu8 " bytes)",
            offset, size);
    sx126x_spi_transceive(req, NULL, sizeof(req), buffer, NULL, size);
}

void SX126xAntSwOn(void) {
    #if HAVE_GPIO_ANTENNA_ENABLE
    LOG_DBG("Enabling antenna switch");
    gpio_pin_set_dt(&dev_config.antenna_enable, 1);
    #else
    LOG_DBG("No antenna switch configured");
    #endif
}

void SX126xAntSwOff(void) {
    #if HAVE_GPIO_ANTENNA_ENABLE
    LOG_DBG("Disabling antenna switch");
    gpio_pin_set_dt(&dev_config.antenna_enable, 0);
    #else
    LOG_DBG("No antenna switch configured");
    #endif
}

RadioOperatingModes_t SX126xGetOperatingMode(void) {
    return (dev_data.mode);
}

void SX126xSetOperatingMode(RadioOperatingModes_t mode) {
    LOG_DBG("SetOperatingMode: %s (%i)", sx126x_mode_name(mode), mode);

    dev_data.mode = mode;

    switch (mode) {
        case MODE_TX :
            sx126x_set_rf_switch(&dev_config, RF_SWITCH_TX);
            break;

        case MODE_RX :
        case MODE_RX_DC :
        case MODE_CAD :
            sx126x_set_rf_switch(&dev_config, RF_SWITCH_RX);
            break;

        case MODE_SLEEP :
            /* Additionally disable the DIO1 interrupt to save power */
            sx126x_dio1_irq_disable(&dev_data);
            __fallthrough;
        default :
            sx126x_set_rf_switch(&dev_config, RF_SWITCH_SLEEP);
            break;
    }
}

uint32_t SX126xGetBoardTcxoWakeupTime(void) {
    return (TCXO_POWER_STARTUP_DELAY_MS);
}

uint8_t SX126xGetDeviceId(void) {
    return (SX126X_DEVICE_ID);
}

void SX126xIoIrqInit(DioIrqHandler dioIrq) {
    LOG_DBG("Configuring DIO IRQ callback");
    dev_data.radio_dio_irq = dioIrq;
}

void SX126xIoTcxoInit(void) {
    #if HAVE_DIO3_TCXO
    CalibrationParams_t cal = {
        .Value = SX126X_CALIBRATION_ALL,
    };

    LOG_DBG("TCXO on DIO3");

    /* Delay in units of 15.625 us (1/64 ms) */
    SX126xSetDio3AsTcxoCtrl(TCXO_DIO3_VOLTAGE,
                            TCXO_POWER_STARTUP_DELAY_MS << 6);
    SX126xCalibrate(cal);
    #else
    LOG_DBG("No TCXO configured");
    #endif
}

void SX126xIoRfSwitchInit(void) {
    LOG_DBG("Configuring DIO2");
    SX126xSetDio2AsRfSwitchCtrl(DIO2_TX_ENABLE);
}

void SX126xReset(void) {
    LOG_DBG("Resetting radio");

    sx126x_reset(&dev_data);

    /* Device transitions to standby on reset */
    dev_data.mode = MODE_STDBY_RC;
}

void SX126xSetRfTxPower(int8_t power) {
    LOG_DBG("power: %" PRIi8, power);
    sx126x_set_tx_params(power, RADIO_RAMP_40_US);
}

void SX126xWaitOnBusy(void) {
    while (sx126x_is_busy(&dev_data)) {
        k_sleep(K_MSEC(1));
    }
}

void SX126xWakeup(void) {
    int ret;

    /* Reenable DIO1 when waking up */
    sx126x_dio1_irq_enable(&dev_data);

    uint8_t req[2] = {RADIO_GET_STATUS, 0};
    const struct spi_buf tx_buf = {
        .buf = req,
        .len = sizeof(req),
    };

    const struct spi_buf_set tx = {
        .buffers = &tx_buf,
        .count   = 1,
    };

    LOG_DBG("Sending GET_STATUS");
    ret = spi_write_dt(&dev_config.bus, &tx);
    if (ret < 0) {
        LOG_ERR("SPI transaction failed: %i", ret);
        return;
    }

    LOG_DBG("Waiting for device...");
    SX126xWaitOnBusy();
    LOG_DBG("Device ready");
    /* This function is only called from sleep mode
     * All edges on the SS SPI pin will transition the modem to
     * standby mode (via startup)
     */
    dev_data.mode = MODE_STDBY_RC;
}

uint32_t SX126xGetDio1PinState(void) {
    return sx126x_get_dio1_pin_state(&dev_data);
}

static void sx126x_dio1_irq_work_handler(struct k_work* work) {
    LOG_DBG("Processing DIO1 interrupt");
    if (!dev_data.radio_dio_irq) {
        LOG_WRN("DIO1 interrupt without valid HAL IRQ callback.");
        return;
    }

    dev_data.radio_dio_irq(NULL);
    if (Radio.IrqProcess) {
        Radio.IrqProcess();
    }

    /* Re-enable the interrupt if we are not in sleep mode */
    if (dev_data.mode != MODE_SLEEP) {
        sx126x_dio1_irq_enable(&dev_data);
    }
}

static int sx126x_lora_init(const struct device* dev) {
    const struct sx126x_config* config = dev->config;
    int ret;

    LOG_DBG("Initializing sx126x");

    if (sx12xx_configure_pin(antenna_enable, GPIO_OUTPUT_INACTIVE) ||
        sx12xx_configure_pin(rx_enable, GPIO_OUTPUT_INACTIVE) ||
        sx12xx_configure_pin(tx_enable, GPIO_OUTPUT_INACTIVE)) {
        return (-EIO);
    }

    k_work_init(&dev_data.dio1_irq_work, sx126x_dio1_irq_work_handler);

    ret = sx126x_variant_init(dev);
    if (ret) {
        LOG_ERR("Variant initialization failed");
        return (ret);
    }

    if (!spi_is_ready_dt(&config->bus)) {
        LOG_ERR("SPI device not ready");
        return -ENODEV;
    }

    ret = sx12xx_init(dev);
    if (ret < 0) {
        LOG_ERR("Failed to initialize SX12xx common");
        return (ret);
    }

    return (0);
}

static DEVICE_API(lora, sx126x_lora_api) = {
<<<<<<< HEAD
    .config     = sx12xx_lora_config,
    .send       = sx12xx_lora_send,
    .send_async = sx12xx_lora_send_async,
    .recv       = sx12xx_lora_recv,
    .recv_async = sx12xx_lora_recv_async,
    .test_cw    = sx12xx_lora_test_cw,
=======
	.config = sx12xx_lora_config,
	.airtime = sx12xx_airtime,
	.send = sx12xx_lora_send,
	.send_async = sx12xx_lora_send_async,
	.recv = sx12xx_lora_recv,
	.recv_async = sx12xx_lora_recv_async,
	.test_cw = sx12xx_lora_test_cw,
>>>>>>> d5982f0f
};

DEVICE_DT_INST_DEFINE(0, sx126x_lora_init, NULL, &dev_data,
                      &dev_config, POST_KERNEL, CONFIG_LORA_INIT_PRIORITY,
                      &sx126x_lora_api);<|MERGE_RESOLUTION|>--- conflicted
+++ resolved
@@ -421,22 +421,13 @@
 }
 
 static DEVICE_API(lora, sx126x_lora_api) = {
-<<<<<<< HEAD
     .config     = sx12xx_lora_config,
+    .airtime    = sx12xx_airtime,
     .send       = sx12xx_lora_send,
     .send_async = sx12xx_lora_send_async,
     .recv       = sx12xx_lora_recv,
     .recv_async = sx12xx_lora_recv_async,
     .test_cw    = sx12xx_lora_test_cw,
-=======
-	.config = sx12xx_lora_config,
-	.airtime = sx12xx_airtime,
-	.send = sx12xx_lora_send,
-	.send_async = sx12xx_lora_send_async,
-	.recv = sx12xx_lora_recv,
-	.recv_async = sx12xx_lora_recv_async,
-	.test_cw = sx12xx_lora_test_cw,
->>>>>>> d5982f0f
 };
 
 DEVICE_DT_INST_DEFINE(0, sx126x_lora_init, NULL, &dev_data,
