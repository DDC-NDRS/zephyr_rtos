--- conflicted
+++ resolved
@@ -625,15 +625,9 @@
 	return 0;
 }
 
-<<<<<<< HEAD
-static const struct lora_driver_api sx127x_lora_api = {
+static DEVICE_API(lora, sx127x_lora_api) = {
 	.config     = sx12xx_lora_config,
 	.send       = sx12xx_lora_send,
-=======
-static DEVICE_API(lora, sx127x_lora_api) = {
-	.config = sx12xx_lora_config,
-	.send = sx12xx_lora_send,
->>>>>>> 28bd478a
 	.send_async = sx12xx_lora_send_async,
 	.recv       = sx12xx_lora_recv,
 	.recv_async = sx12xx_lora_recv_async,
