--- conflicted
+++ resolved
@@ -43,14 +43,9 @@
 static int mdio_stm32_read(const struct device *dev, uint8_t prtad,
 			   uint8_t regad, uint16_t *data)
 {
-<<<<<<< HEAD
 	struct mdio_stm32_dev_data *const dev_data = dev->data;
 	ETH_HandleTypeDef* heth = DEVICE_STM32_GET_ETH_HNDL(dev);
-=======
-	struct mdio_stm32_data *const dev_data = dev->data;
-	ETH_HandleTypeDef *heth = &dev_data->heth;
 	HAL_StatusTypeDef ret;
->>>>>>> e83d8d95
 	uint32_t read;
 
 	k_sem_take(&dev_data->sem, K_FOREVER);
@@ -77,15 +72,9 @@
 static int mdio_stm32_write(const struct device *dev, uint8_t prtad,
 			    uint8_t regad, uint16_t data)
 {
-<<<<<<< HEAD
 	struct mdio_stm32_dev_data *const dev_data = dev->data;
 	ETH_HandleTypeDef* heth = DEVICE_STM32_GET_ETH_HNDL(dev);
-	int ret;
-=======
-	struct mdio_stm32_data *const dev_data = dev->data;
-	ETH_HandleTypeDef *heth = &dev_data->heth;
 	HAL_StatusTypeDef ret;
->>>>>>> e83d8d95
 
 	k_sem_take(&dev_data->sem, K_FOREVER);
 
