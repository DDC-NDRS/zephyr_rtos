--- conflicted
+++ resolved
@@ -24,44 +24,32 @@
 
 #define DT_DRV_COMPAT st_stm32_mdio
 
-#define ADIN1100_REG_VALUE_MASK GENMASK(15, 0)
+#define ADIN1100_REG_VALUE_MASK		GENMASK(15, 0)
 
 struct ETH_HandlePrivTypeDef {
     ETH_TypeDef* Instance;                  /*!< Register base address       */
 };
 
-<<<<<<< HEAD
 struct mdio_stm32_dev_data {
-    struct ETH_HandlePrivTypeDef heth;
-    struct k_sem sem;
-=======
-struct mdio_stm32_config {
+	struct ETH_HandlePrivTypeDef heth;
+	struct k_sem sem;
+};
+
+struct mdio_stm32_dev_config {
 	const struct pinctrl_dev_config *pincfg;
 	struct stm32_pclken pclken;
->>>>>>> c53fb67f
-};
-
-struct mdio_stm32_dev_config {
-    const struct pinctrl_dev_config* pincfg;
-};
-
-/**
- * @brief Read a PHY register using the MDIO bus clause 22
- * @param[in] dev   MDIO device
- * @param[in] prtad PHY port address
- * @param[in] regad PHY register address
- * @param[out] data Pointer to the data to be read
- * @return 0 on success, negative errno code on fail
- */
-static int mdio_stm32_read(const struct device* dev, uint8_t prtad, uint8_t regad, uint16_t* data) {
-    struct mdio_stm32_dev_data* const dev_data = dev->data;
-    ETH_HandleTypeDef* heth = DEVICE_STM32_GET_ETH_HNDL(dev);
-    uint32_t read;
-    int ret;
-
-<<<<<<< HEAD
-    k_sem_take(&dev_data->sem, K_FOREVER);
-=======
+};
+
+static int mdio_stm32_read(const struct device *dev, uint8_t prtad,
+			   uint8_t regad, uint16_t *data)
+{
+	struct mdio_stm32_dev_data *const dev_data = dev->data;
+	ETH_HandleTypeDef* heth = DEVICE_STM32_GET_ETH_HNDL(dev);
+	uint32_t read;
+	int ret;
+
+	k_sem_take(&dev_data->sem, K_FOREVER);
+
 #ifdef CONFIG_ETH_STM32_HAL_API_V2
 	ret = HAL_ETH_ReadPHYRegister(heth, prtad, regad, &read);
 #else
@@ -69,45 +57,27 @@
 
 	ret = HAL_ETH_ReadPHYRegister(heth, regad, &read);
 #endif
->>>>>>> c53fb67f
-
-    ret = HAL_ETH_ReadPHYRegister(heth, prtad, regad, &read);
-
-    k_sem_give(&dev_data->sem);
-
-    if (ret != HAL_OK) {
-        return (-EIO);
-    }
-
-    *data = read & ADIN1100_REG_VALUE_MASK;
-
-    return (ret);
-}
-
-/**
- * @brief Write a PHY register using the MDIO bus clause 22
- * @param[in] dev MDIO device
- * @param[in] prtad PHY port address
- * @param[in] regad PHY register address
- * @param[in] data  Data to be written
- * @return 0 on success, negative errno code on fail
- */
-static int mdio_stm32_write(const struct device* dev, uint8_t prtad, uint8_t regad, uint16_t data) {
-    struct mdio_stm32_dev_data* const dev_data = dev->data;
-    ETH_HandleTypeDef* heth = DEVICE_STM32_GET_ETH_HNDL(dev);
-    int ret;
-
-    k_sem_take(&dev_data->sem, K_FOREVER);
-
-    ret = HAL_ETH_WritePHYRegister(heth, prtad, regad, data);
-
-    k_sem_give(&dev_data->sem);
-
-<<<<<<< HEAD
-    if (ret != HAL_OK) {
-        return (-EIO);
-    }
-=======
+
+	k_sem_give(&dev_data->sem);
+
+	if (ret != HAL_OK) {
+		return -EIO;
+	}
+
+	*data = read & ADIN1100_REG_VALUE_MASK;
+
+	return ret;
+}
+
+static int mdio_stm32_write(const struct device *dev, uint8_t prtad,
+			    uint8_t regad, uint16_t data)
+{
+	struct mdio_stm32_dev_data *const dev_data = dev->data;
+	ETH_HandleTypeDef* heth = DEVICE_STM32_GET_ETH_HNDL(dev);
+	int ret;
+
+	k_sem_take(&dev_data->sem, K_FOREVER);
+
 #ifdef CONFIG_ETH_STM32_HAL_API_V2
 	ret = HAL_ETH_WritePHYRegister(heth, prtad, regad, data);
 #else
@@ -115,69 +85,16 @@
 
 	ret = HAL_ETH_WritePHYRegister(heth, regad, data);
 #endif
->>>>>>> c53fb67f
-
-    return (ret);
-}
-
-/**
- * @brief Read a PHY register using the MDIO bus clause 45
- * @param[in] dev   MDIO device
- * @param[in] prtad PHY port address
- * @param[in] devad PHY device address
- * @param[in] regad PHY register address
- * @param[out] data Pointer to the data to be read
- * @return 0 on success, negative errno code on fail
- */
-static int mdio_stm32_read_c45(const struct device* dev, uint8_t prtad, uint8_t devad, uint16_t regad, uint16_t* data) {
-    ARG_UNUSED(dev);
-    ARG_UNUSED(prtad);
-    ARG_UNUSED(devad);
-    ARG_UNUSED(regad);
-    ARG_UNUSED(data);
-
-    return (-ENOTSUP);
-}
-
-/**
- * @brief Write a PHY register using the MDIO bus clause 45
- * @param[in] dev MDIO device
- * @param[in] prtad PHY port address
- * @param[in] devad PHY device address
- * @param[in] regad PHY register address
- * @param[in] data  Data to be written
- * @return 0 on success, negative errno code on fail
- */
-static int mdio_stm32_write_c45(const struct device* dev, uint8_t prtad, uint8_t devad, uint16_t regad, uint16_t data) {
-    ARG_UNUSED(dev);
-    ARG_UNUSED(prtad);
-    ARG_UNUSED(devad);
-    ARG_UNUSED(regad);
-    ARG_UNUSED(data);
-
-    return (-ENOTSUP);
-}
-
-<<<<<<< HEAD
-static void mdio_stm32_bus_enable(const struct device* dev) {
-    ARG_UNUSED(dev);
-
-    /*
-     * MDIO bus device is actually part of ethernet device, and
-     * does not support ability to disable/enable MDIO bus hardware
-     * independently of the ethernet/MAC hardware, so do nothing.
-     */
-}
-
-static void mdio_stm32_bus_disable(const struct device* dev) {
-    ARG_UNUSED(dev);
-
-    /*
-     * MDIO bus device is actually part of ethernet device, and
-     * does not support ability to disable/enable MDIO bus hardware
-     * independently of the ethernet/MAC hardware, so do nothing.
-     */
-=======
+
+	k_sem_give(&dev_data->sem);
+
+	if (ret != HAL_OK) {
+		return -EIO;
+	}
+
+	return ret;
+}
+
 #ifdef CONFIG_ETH_STM32_HAL_API_V1
 static void eth_set_mdio_clock_range_for_hal_v1(ETH_HandleTypeDef *heth)
 {
@@ -223,37 +140,14 @@
 
 	/* Write to ETHERNET MAC MIIAR: Configure the ETHERNET CSR Clock Range */
 	(heth->Instance)->MACMIIAR = (uint32_t)tmpreg1;
->>>>>>> c53fb67f
 }
 #endif /* CONFIG_ETH_STM32_HAL_API_V1 */
 
-<<<<<<< HEAD
-
-/**
- * @brief Initialize the MDIO bus device
- * @param[in] dev MDIO device
- * @return 0 on success, negative errno code on fail
- */
-static int mdio_stm32_init(const struct device* dev) {
-    struct mdio_stm32_dev_data* const dev_data = dev->data;
-    const struct mdio_stm32_dev_config* const config = dev->config;
-    ETH_HandleTypeDef* heth = DEVICE_STM32_GET_ETH_HNDL(dev);
-    int ret;
-
-    ret = pinctrl_apply_state(config->pincfg, PINCTRL_STATE_DEFAULT);
-    if (ret < 0) {
-        return (ret);
-    }
-
-    k_sem_init(&dev_data->sem, 1, 1);
-
-    HAL_ETH_SetMDIOClockRange(heth);
-=======
 static int mdio_stm32_init(const struct device *dev)
 {
-	struct mdio_stm32_data *const dev_data = dev->data;
-	const struct mdio_stm32_config *const config = dev->config;
-	ETH_HandleTypeDef *heth = &dev_data->heth;
+	struct mdio_stm32_dev_data *const dev_data = dev->data;
+	const struct mdio_stm32_dev_config *const config = dev->config;
+	ETH_HandleTypeDef* heth = DEVICE_STM32_GET_ETH_HNDL(dev);
 	int ret;
 
 	/* enable clock */
@@ -280,48 +174,10 @@
 #endif
 
 	k_sem_init(&dev_data->sem, 1, 1);
->>>>>>> c53fb67f
-
-    return (0);
-}
-
-<<<<<<< HEAD
-static DEVICE_API(mdio, mdio_stm32_driver_api) = {
-    .read        = mdio_stm32_read,
-    .write       = mdio_stm32_write,
-    .read_c45    = mdio_stm32_read_c45,
-    .write_c45   = mdio_stm32_write_c45,
-    .bus_enable  = mdio_stm32_bus_enable,
-    .bus_disable = mdio_stm32_bus_disable
-};
-
-#define MDIO_STM32_HAL_DEVICE(inst)                                                                                    \
-    PINCTRL_DT_INST_DEFINE(inst);                                                                                      \
-                                                                                                                       \
-    static struct mdio_stm32_dev_data mdio_stm32_dev_data_##inst = {                                                   \
-        .heth = {.Instance = (ETH_TypeDef*)DT_REG_ADDR(DT_INST_PARENT(inst))},                                         \
-    };                                                                                                                 \
-    static struct mdio_stm32_dev_config mdio_stm32_dev_config_##inst = {                                               \
-        .pincfg = PINCTRL_DT_INST_DEV_CONFIG_GET(inst),                                                                \
-    };                                                                                                                 \
-    DEVICE_DT_INST_DEFINE(inst, mdio_stm32_init, NULL, &mdio_stm32_dev_data_##inst, &mdio_stm32_dev_config_##inst,    \
-                          POST_KERNEL, CONFIG_ETH_INIT_PRIORITY, &mdio_stm32_driver_api);
-
-DT_INST_FOREACH_STATUS_OKAY(MDIO_STM32_HAL_DEVICE)
-
-#if (__GTEST == 1U)                         /* #CUSTOM@NDRS */
-#include "mcu_reg_stub.h"
-
-void zephyr_gtest_mdio_stm32(void) {
-    mdio_stm32_dev_data_0.heth.Instance = (ETH_TypeDef*)ut_mcu_eth_ptr;
-}
-
-void zephyr_gtest_mdio_stm32_init(const struct device* dev) {
-    mdio_stm32_init(dev);
-}
-
-#endif
-=======
+
+	return 0;
+}
+
 static DEVICE_API(mdio, mdio_stm32_api) = {
 	.read = mdio_stm32_read,
 	.write = mdio_stm32_write,
@@ -330,17 +186,29 @@
 #define MDIO_STM32_HAL_DEVICE(inst)                                                                \
 	PINCTRL_DT_INST_DEFINE(inst);                                                              \
                                                                                                    \
-	static struct mdio_stm32_data mdio_stm32_data_##inst = {                                   \
+	static struct mdio_stm32_dev_data mdio_stm32_dev_data_##inst = {                           \
 		.heth = {.Instance = (ETH_TypeDef *)DT_REG_ADDR(DT_INST_PARENT(inst))},            \
 	};                                                                                         \
-	static struct mdio_stm32_config mdio_stm32_config_##inst = {                               \
+	static struct mdio_stm32_dev_config mdio_stm32_dev_config_##inst = {                       \
 		.pincfg = PINCTRL_DT_INST_DEV_CONFIG_GET(inst),                                    \
 		.pclken = {.bus = DT_CLOCKS_CELL_BY_NAME(DT_INST_PARENT(inst), stm_eth, bus),      \
 			   .enr = DT_CLOCKS_CELL_BY_NAME(DT_INST_PARENT(inst), stm_eth, bits)},    \
 	};                                                                                         \
-	DEVICE_DT_INST_DEFINE(inst, &mdio_stm32_init, NULL, &mdio_stm32_data_##inst,               \
-			      &mdio_stm32_config_##inst, POST_KERNEL, CONFIG_MDIO_INIT_PRIORITY,   \
+	DEVICE_DT_INST_DEFINE(inst, mdio_stm32_init, NULL, &mdio_stm32_dev_data_##inst,            \
+			      &mdio_stm32_dev_config_##inst, POST_KERNEL, CONFIG_MDIO_INIT_PRIORITY,   \
 			      &mdio_stm32_api);
 
 DT_INST_FOREACH_STATUS_OKAY(MDIO_STM32_HAL_DEVICE)
->>>>>>> c53fb67f
+
+#if (__GTEST == 1U)                         /* #CUSTOM@NDRS */
+#include "mcu_reg_stub.h"
+
+void zephyr_gtest_mdio_stm32(void) {
+    mdio_stm32_dev_data_0.heth.Instance = (ETH_TypeDef*)ut_mcu_eth_ptr;
+}
+
+void zephyr_gtest_mdio_stm32_init(const struct device* dev) {
+    mdio_stm32_init(dev);
+}
+
+#endif