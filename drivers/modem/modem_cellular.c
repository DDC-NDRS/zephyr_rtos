--- conflicted
+++ resolved
@@ -76,61 +76,6 @@
 };
 
 struct modem_cellular_data {
-<<<<<<< HEAD
-	/* UART backend */
-	struct modem_pipe *uart_pipe;
-	struct modem_backend_uart uart_backend;
-	uint8_t uart_backend_receive_buf[512];
-	uint8_t uart_backend_transmit_buf[512];
-
-	/* CMUX */
-	struct modem_cmux cmux;
-	uint8_t cmux_receive_buf[128];
-	uint8_t cmux_transmit_buf[256];
-	struct modem_cmux_dlci dlci1;
-	struct modem_cmux_dlci dlci2;
-	struct modem_pipe *dlci1_pipe;
-	struct modem_pipe *dlci2_pipe;
-	uint8_t dlci1_receive_buf[128];
-	uint8_t dlci2_receive_buf[256];
-
-	/* Modem chat */
-	struct modem_chat chat;
-	uint8_t chat_receive_buf[128];
-	uint8_t chat_delimiter[1];
-	uint8_t chat_filter[1];
-	uint8_t *chat_argv[32];
-
-	/* Status */
-	uint8_t registration_status_gsm;
-	uint8_t registration_status_gprs;
-	uint8_t registration_status_lte;
-	uint8_t rssi;
-	uint8_t rsrp;
-	uint8_t rsrq;
-	uint8_t imei[MODEM_CELLULAR_DATA_IMEI_LEN];
-	uint8_t model_id[MODEM_CELLULAR_DATA_MODEL_ID_LEN];
-	uint8_t imsi[MODEM_CELLULAR_DATA_IMSI_LEN];
-	uint8_t iccid[MODEM_CELLULAR_DATA_ICCID_LEN];
-	uint8_t manufacturer[MODEM_CELLULAR_DATA_MANUFACTURER_LEN];
-	uint8_t fw_version[MODEM_CELLULAR_DATA_FW_VERSION_LEN];
-
-	/* PPP */
-	struct modem_ppp *ppp;
-
-	enum modem_cellular_state state;
-	const struct device *dev;
-	struct k_work_delayable timeout_work;
-
-	/* Power management */
-	struct k_sem suspended_sem;
-
-	/* Event dispatcher */
-	struct k_work event_dispatch_work;
-	uint8_t event_buf[8];
-	struct ring_buf event_rb;
-	struct k_mutex event_rb_lock;
-=======
     /* UART backend */
     struct modem_pipe*        uart_pipe;
     struct modem_backend_uart uart_backend;
@@ -160,6 +105,8 @@
     uint8_t registration_status_gprs;
     uint8_t registration_status_lte;
     uint8_t rssi;
+    uint8_t rsrp;
+    uint8_t rsrq;
     uint8_t imei[MODEM_CELLULAR_DATA_IMEI_LEN];
     uint8_t model_id[MODEM_CELLULAR_DATA_MODEL_ID_LEN];
     uint8_t imsi[MODEM_CELLULAR_DATA_IMSI_LEN];
@@ -182,7 +129,6 @@
     uint8_t         event_buf[8];
     struct ring_buf event_rb;
     struct k_mutex  event_rb_lock;
->>>>>>> 95184082
 };
 
 struct modem_cellular_config {
@@ -419,29 +365,21 @@
     data->rssi = (uint8_t)atoi(argv[1]);
 }
 
-<<<<<<< HEAD
-static void modem_cellular_chat_on_cesq(struct modem_chat *chat, char **argv, uint16_t argc,
-					void *user_data)
-{
-	struct modem_cellular_data *data = (struct modem_cellular_data *)user_data;
-
-	if (argc != 7) {
-		return;
-	}
-
-	data->rsrq = (uint8_t)atoi(argv[5]);
-	data->rsrp = (uint8_t)atoi(argv[6]);
-}
-
-static void modem_cellular_chat_on_imsi(struct modem_chat *chat, char **argv, uint16_t argc,
-					void *user_data)
-{
-	struct modem_cellular_data *data = (struct modem_cellular_data *)user_data;
-=======
+static void modem_cellular_chat_on_cesq(struct modem_chat* chat, char** argv, uint16_t argc,
+                                        void* user_data) {
+    struct modem_cellular_data *data = (struct modem_cellular_data *)user_data;
+
+    if (argc != 7) {
+        return;
+    }
+
+    data->rsrq = (uint8_t)atoi(argv[5]);
+    data->rsrp = (uint8_t)atoi(argv[6]);
+}
+
 static void modem_cellular_chat_on_imsi(struct modem_chat* chat, char** argv, uint16_t argc,
                                         void* user_data) {
-    struct modem_cellular_data* data = (struct modem_cellular_data*)user_data;
->>>>>>> 95184082
+    struct modem_cellular_data *data = (struct modem_cellular_data *)user_data;
 
     strncpy(data->imsi, (char*)argv[1], sizeof(data->imsi));
 }
@@ -1313,143 +1251,6 @@
                               MODEM_CHAT_SCRIPT_CMD_RESP("", ok_match));
 
 MODEM_CHAT_SCRIPT_DEFINE(get_signal_csq_chat_script, get_signal_csq_chat_script_cmds,
-<<<<<<< HEAD
-			 abort_matches, modem_cellular_chat_callback_handler, 2);
-
-static inline int modem_cellular_csq_parse_rssi(uint8_t rssi, int16_t *value)
-{
-	/* AT+CSQ returns a response +CSQ: <rssi>,<ber> where:
-	 * - rssi is a integer from 0 to 31 whose values describes a signal strength
-	 *   between -113 dBm for 0 and -51dbM for 31 or unknown for 99
-	 * - ber is an integer from 0 to 7 that describes the error rate, it can also
-	 *   be 99 for an unknown error rate
-	 */
-	if (rssi == CSQ_RSSI_UNKNOWN) {
-		return -EINVAL;
-	}
-
-	*value = (int16_t)CSQ_RSSI_TO_DB(rssi);
-	return 0;
-}
-
-MODEM_CHAT_SCRIPT_CMDS_DEFINE(get_signal_cesq_chat_script_cmds,
-			      MODEM_CHAT_SCRIPT_CMD_RESP("AT+CESQ", cesq_match),
-			      MODEM_CHAT_SCRIPT_CMD_RESP("", ok_match));
-
-MODEM_CHAT_SCRIPT_DEFINE(get_signal_cesq_chat_script, get_signal_cesq_chat_script_cmds,
-			 abort_matches, modem_cellular_chat_callback_handler, 2);
-
-/* AT+CESQ returns a response +CESQ: <rxlev>,<ber>,<rscp>,<ecn0>,<rsrq>,<rsrp> where:
- * - rsrq is a integer from 0 to 34 whose values describes the Reference Signal Receive
- *   Quality between -20 dB for 0 and -3 dB for 34 (0.5 dB steps), or unknown for 255
- * - rsrp is an integer from 0 to 97 that describes the Reference Signal Receive Power
- *   between -140 dBm for 0 and -44 dBm for 97 (1 dBm steps), or unknown for 255
- */
-static inline int modem_cellular_cesq_parse_rsrp(uint8_t rsrp, int16_t *value)
-{
-	if (rsrp == CESQ_RSRP_UNKNOWN) {
-		return -EINVAL;
-	}
-
-	*value = (int16_t)CESQ_RSRP_TO_DB(rsrp);
-	return 0;
-}
-
-static inline int modem_cellular_cesq_parse_rsrq(uint8_t rsrq, int16_t *value)
-{
-	if (rsrq == CESQ_RSRQ_UNKNOWN) {
-		return -EINVAL;
-	}
-
-	*value = (int16_t)CESQ_RSRQ_TO_DB(rsrq);
-	return 0;
-}
-
-static int modem_cellular_get_signal(const struct device *dev,
-				     const enum cellular_signal_type type,
-				     int16_t *value)
-{
-	int ret = -ENOTSUP;
-	struct modem_cellular_data *data = (struct modem_cellular_data *)dev->data;
-
-	if ((data->state != MODEM_CELLULAR_STATE_AWAIT_REGISTERED) &&
-	    (data->state != MODEM_CELLULAR_STATE_CARRIER_ON)) {
-		return -ENODATA;
-	}
-
-	/* Run chat script */
-	switch (type) {
-	case CELLULAR_SIGNAL_RSSI:
-		ret = modem_chat_run_script(&data->chat, &get_signal_csq_chat_script);
-		break;
-
-	case CELLULAR_SIGNAL_RSRP:
-	case CELLULAR_SIGNAL_RSRQ:
-		ret = modem_chat_run_script(&data->chat, &get_signal_cesq_chat_script);
-		break;
-
-	default:
-		ret = -ENOTSUP;
-		break;
-	}
-
-	/* Verify chat script ran successfully */
-	if (ret < 0) {
-		return ret;
-	}
-
-	/* Parse received value */
-	switch (type) {
-	case CELLULAR_SIGNAL_RSSI:
-		ret = modem_cellular_csq_parse_rssi(data->rssi, value);
-		break;
-
-	case CELLULAR_SIGNAL_RSRP:
-		ret = modem_cellular_cesq_parse_rsrp(data->rsrp, value);
-		break;
-
-	case CELLULAR_SIGNAL_RSRQ:
-		ret = modem_cellular_cesq_parse_rsrq(data->rsrq, value);
-		break;
-
-	default:
-		ret = -ENOTSUP;
-		break;
-	}
-
-	return ret;
-}
-
-static int modem_cellular_get_modem_info(const struct device *dev,
-					 enum cellular_modem_info_type type,
-					 char *info, size_t size)
-{
-	int ret = 0;
-	struct modem_cellular_data *data = (struct modem_cellular_data *)dev->data;
-
-	switch (type) {
-	case CELLULAR_MODEM_INFO_IMEI:
-		strncpy(info, &data->imei[0], MIN(size, sizeof(data->imei)));
-		break;
-	case CELLULAR_MODEM_INFO_SIM_IMSI:
-		strncpy(info, &data->imsi[0], MIN(size, sizeof(data->imsi)));
-		break;
-	case CELLULAR_MODEM_INFO_MANUFACTURER:
-		strncpy(info, &data->manufacturer[0], MIN(size, sizeof(data->manufacturer)));
-		break;
-	case CELLULAR_MODEM_INFO_FW_VERSION:
-		strncpy(info, &data->fw_version[0], MIN(size, sizeof(data->fw_version)));
-		break;
-	case CELLULAR_MODEM_INFO_MODEL_ID:
-		strncpy(info, &data->model_id[0], MIN(size, sizeof(data->model_id)));
-		break;
-	default:
-		ret = -ENODATA;
-		break;
-	}
-
-	return ret;
-=======
                          abort_matches, modem_cellular_chat_callback_handler, 2);
 
 static inline int modem_cellular_csq_parse_rssi(uint8_t rssi, int16_t* value) {
@@ -1459,12 +1260,42 @@
      * - ber is an integer from 0 to 7 that describes the error rate, it can also
      *   be 99 for an unknown error rate
      */
-    if (rssi == 99) {
+    if (rssi == CSQ_RSSI_UNKNOWN) {
         return (-EINVAL);
     }
 
-    *value = (int16_t)(-113 + (2 * rssi));
-
+    *value = (int16_t)CSQ_RSSI_TO_DB(rssi);
+    return (0);
+}
+
+MODEM_CHAT_SCRIPT_CMDS_DEFINE(get_signal_cesq_chat_script_cmds,
+                              MODEM_CHAT_SCRIPT_CMD_RESP("AT+CESQ", cesq_match),
+                              MODEM_CHAT_SCRIPT_CMD_RESP("", ok_match));
+
+MODEM_CHAT_SCRIPT_DEFINE(get_signal_cesq_chat_script, get_signal_cesq_chat_script_cmds,
+                         abort_matches, modem_cellular_chat_callback_handler, 2);
+
+/* AT+CESQ returns a response +CESQ: <rxlev>,<ber>,<rscp>,<ecn0>,<rsrq>,<rsrp> where:
+ * - rsrq is a integer from 0 to 34 whose values describes the Reference Signal Receive
+ *   Quality between -20 dB for 0 and -3 dB for 34 (0.5 dB steps), or unknown for 255
+ * - rsrp is an integer from 0 to 97 that describes the Reference Signal Receive Power
+ *   between -140 dBm for 0 and -44 dBm for 97 (1 dBm steps), or unknown for 255
+ */
+static inline int modem_cellular_cesq_parse_rsrp(uint8_t rsrp, int16_t* value) {
+    if (rsrp == CESQ_RSRP_UNKNOWN) {
+        return (-EINVAL);
+    }
+
+    *value = (int16_t)CESQ_RSRP_TO_DB(rsrp);
+    return (0);
+}
+
+static inline int modem_cellular_cesq_parse_rsrq(uint8_t rsrq, int16_t* value) {
+    if (rsrq == CESQ_RSRQ_UNKNOWN) {
+        return (-EINVAL);
+    }
+
+    *value = (int16_t)CESQ_RSRQ_TO_DB(rsrq);
     return (0);
 }
 
@@ -1485,11 +1316,10 @@
             ret = modem_chat_run_script(&data->chat, &get_signal_csq_chat_script);
             break;
 
-        case CELLULAR_SIGNAL_RSRP :
-        case CELLULAR_SIGNAL_RSRQ :
-            /* TODO: Run CESQ script */
-            ret = -ENOTSUP;
-            break;
+    case CELLULAR_SIGNAL_RSRP :
+    case CELLULAR_SIGNAL_RSRQ :
+        ret = modem_chat_run_script(&data->chat, &get_signal_cesq_chat_script);
+        break;
 
         default :
             ret = -ENOTSUP;
@@ -1507,11 +1337,13 @@
             ret = modem_cellular_csq_parse_rssi(data->rssi, value);
             break;
 
-        case CELLULAR_SIGNAL_RSRP:
-        case CELLULAR_SIGNAL_RSRQ:
-        /* TODO: Validate and set values */
-            ret = -ENODATA;
-            break;
+    case CELLULAR_SIGNAL_RSRP :
+        ret = modem_cellular_cesq_parse_rsrp(data->rsrp, value);
+        break;
+
+    case CELLULAR_SIGNAL_RSRQ :
+        ret = modem_cellular_cesq_parse_rsrq(data->rsrq, value);
+        break;
 
         default:
             ret = -ENOTSUP;
@@ -1554,7 +1386,6 @@
     }
 
     return (ret);
->>>>>>> 95184082
 }
 
 const static struct cellular_driver_api modem_cellular_api = {
@@ -1936,51 +1767,30 @@
 
 #if DT_HAS_COMPAT_STATUS_OKAY(u_blox_sara_r5)
 MODEM_CHAT_SCRIPT_CMDS_DEFINE(u_blox_sara_r5_init_chat_script_cmds,
-<<<<<<< HEAD
-			      MODEM_CHAT_SCRIPT_CMD_RESP_NONE("AT", 100),
-			      MODEM_CHAT_SCRIPT_CMD_RESP_NONE("AT", 100),
-			      MODEM_CHAT_SCRIPT_CMD_RESP_NONE("AT", 100),
-			      MODEM_CHAT_SCRIPT_CMD_RESP_NONE("AT", 100),
-			      MODEM_CHAT_SCRIPT_CMD_RESP("ATE0", ok_match),
-			      MODEM_CHAT_SCRIPT_CMD_RESP("AT+CFUN=4", ok_match),
-			      MODEM_CHAT_SCRIPT_CMD_RESP("AT+CMEE=1", ok_match),
-			      MODEM_CHAT_SCRIPT_CMD_RESP("AT+CREG=1", ok_match),
-			      MODEM_CHAT_SCRIPT_CMD_RESP("AT+CGREG=1", ok_match),
-			      MODEM_CHAT_SCRIPT_CMD_RESP("AT+CEREG=1", ok_match),
-			      MODEM_CHAT_SCRIPT_CMD_RESP("AT+CREG?", ok_match),
-			      MODEM_CHAT_SCRIPT_CMD_RESP("AT+CEREG?", ok_match),
-			      MODEM_CHAT_SCRIPT_CMD_RESP("AT+CGREG?", ok_match),
-			      MODEM_CHAT_SCRIPT_CMD_RESP("AT+CGSN", imei_match),
-			      MODEM_CHAT_SCRIPT_CMD_RESP("", ok_match),
-			      MODEM_CHAT_SCRIPT_CMD_RESP("AT+CGMM", cgmm_match),
-			      MODEM_CHAT_SCRIPT_CMD_RESP("", ok_match),
-			      MODEM_CHAT_SCRIPT_CMD_RESP("AT+CGMI", cgmi_match),
-			      MODEM_CHAT_SCRIPT_CMD_RESP("", ok_match),
-			      MODEM_CHAT_SCRIPT_CMD_RESP("AT+CGMR", cgmr_match),
-			      MODEM_CHAT_SCRIPT_CMD_RESP("", ok_match),
-			      MODEM_CHAT_SCRIPT_CMD_RESP("AT+CIMI", cimi_match),
-			      MODEM_CHAT_SCRIPT_CMD_RESP("", ok_match),
-			      MODEM_CHAT_SCRIPT_CMD_RESP("AT+CMUX=0,0,5,127", ok_match));
-=======
-                              MODEM_CHAT_SCRIPT_CMD_RESP_NONE("AT", 100),
-                              MODEM_CHAT_SCRIPT_CMD_RESP_NONE("AT", 100),
-                              MODEM_CHAT_SCRIPT_CMD_RESP_NONE("AT", 100),
-                              MODEM_CHAT_SCRIPT_CMD_RESP_NONE("AT", 100),
-                              MODEM_CHAT_SCRIPT_CMD_RESP("ATE0", ok_match),
-                              MODEM_CHAT_SCRIPT_CMD_RESP("AT+CFUN=4", ok_match),
-                              MODEM_CHAT_SCRIPT_CMD_RESP("AT+CMEE=1", ok_match),
-                              MODEM_CHAT_SCRIPT_CMD_RESP("AT+CREG=1", ok_match),
-                              MODEM_CHAT_SCRIPT_CMD_RESP("AT+CGREG=1", ok_match),
-                              MODEM_CHAT_SCRIPT_CMD_RESP("AT+CEREG=1", ok_match),
-                              MODEM_CHAT_SCRIPT_CMD_RESP("AT+CREG?", ok_match),
-                              MODEM_CHAT_SCRIPT_CMD_RESP("AT+CEREG?", ok_match),
-                              MODEM_CHAT_SCRIPT_CMD_RESP("AT+CGREG?", ok_match),
-                              MODEM_CHAT_SCRIPT_CMD_RESP("AT+CGSN", imei_match),
-                              MODEM_CHAT_SCRIPT_CMD_RESP("", ok_match),
-                              MODEM_CHAT_SCRIPT_CMD_RESP("AT+CGMM", cgmm_match),
-                              MODEM_CHAT_SCRIPT_CMD_RESP("", ok_match),
-                              MODEM_CHAT_SCRIPT_CMD_RESP("AT+CMUX=0,0,5,127", ok_match));
->>>>>>> 95184082
+                  MODEM_CHAT_SCRIPT_CMD_RESP_NONE("AT", 100),
+                  MODEM_CHAT_SCRIPT_CMD_RESP_NONE("AT", 100),
+                  MODEM_CHAT_SCRIPT_CMD_RESP_NONE("AT", 100),
+                  MODEM_CHAT_SCRIPT_CMD_RESP_NONE("AT", 100),
+                  MODEM_CHAT_SCRIPT_CMD_RESP("ATE0", ok_match),
+                  MODEM_CHAT_SCRIPT_CMD_RESP("AT+CFUN=4", ok_match),
+                  MODEM_CHAT_SCRIPT_CMD_RESP("AT+CMEE=1", ok_match),
+                  MODEM_CHAT_SCRIPT_CMD_RESP("AT+CREG=1", ok_match),
+                  MODEM_CHAT_SCRIPT_CMD_RESP("AT+CGREG=1", ok_match),
+                  MODEM_CHAT_SCRIPT_CMD_RESP("AT+CEREG=1", ok_match),
+                  MODEM_CHAT_SCRIPT_CMD_RESP("AT+CREG?", ok_match),
+                  MODEM_CHAT_SCRIPT_CMD_RESP("AT+CEREG?", ok_match),
+                  MODEM_CHAT_SCRIPT_CMD_RESP("AT+CGREG?", ok_match),
+                  MODEM_CHAT_SCRIPT_CMD_RESP("AT+CGSN", imei_match),
+                  MODEM_CHAT_SCRIPT_CMD_RESP("", ok_match),
+                  MODEM_CHAT_SCRIPT_CMD_RESP("AT+CGMM", cgmm_match),
+                  MODEM_CHAT_SCRIPT_CMD_RESP("", ok_match),
+                  MODEM_CHAT_SCRIPT_CMD_RESP("AT+CGMI", cgmi_match),
+                  MODEM_CHAT_SCRIPT_CMD_RESP("", ok_match),
+                  MODEM_CHAT_SCRIPT_CMD_RESP("AT+CGMR", cgmr_match),
+                  MODEM_CHAT_SCRIPT_CMD_RESP("", ok_match),
+                  MODEM_CHAT_SCRIPT_CMD_RESP("AT+CIMI", cimi_match),
+                  MODEM_CHAT_SCRIPT_CMD_RESP("", ok_match),
+                  MODEM_CHAT_SCRIPT_CMD_RESP("AT+CMUX=0,0,5,127", ok_match));
 
 MODEM_CHAT_SCRIPT_DEFINE(u_blox_sara_r5_init_chat_script, u_blox_sara_r5_init_chat_script_cmds,
                          abort_matches, modem_cellular_chat_callback_handler, 10);
