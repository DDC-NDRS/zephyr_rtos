/*
 * Copyright (c) 2023 Bjarki Arge Andreasen
 *
 * SPDX-License-Identifier: Apache-2.0
 */

#include <zephyr/kernel.h>
#include <zephyr/device.h>
#include <zephyr/drivers/gpio.h>
#include <zephyr/drivers/cellular.h>
#include <zephyr/drivers/uart.h>
#include <zephyr/modem/chat.h>
#include <zephyr/modem/cmux.h>
#include <zephyr/modem/pipe.h>
#include <zephyr/modem/pipelink.h>
#include <zephyr/modem/ppp.h>
#include <zephyr/modem/backend/uart.h>
#include <zephyr/net/ppp.h>
#include <zephyr/pm/device.h>
#include <zephyr/sys/atomic.h>

#include <zephyr/logging/log.h>
LOG_MODULE_REGISTER(modem_cellular, CONFIG_MODEM_LOG_LEVEL);

#include <string.h>
#include <stdlib.h>

#define MODEM_CELLULAR_PERIODIC_SCRIPT_TIMEOUT \
    K_MSEC(CONFIG_MODEM_CELLULAR_PERIODIC_SCRIPT_MS)

#define MODEM_CELLULAR_DATA_IMEI_LEN         (16)
#define MODEM_CELLULAR_DATA_MODEL_ID_LEN     (65)
#define MODEM_CELLULAR_DATA_IMSI_LEN         (23)
#define MODEM_CELLULAR_DATA_ICCID_LEN        (22)
#define MODEM_CELLULAR_DATA_MANUFACTURER_LEN (65)
#define MODEM_CELLULAR_DATA_FW_VERSION_LEN   (65)

#define MODEM_CELLULAR_RESERVED_DLCIS        (2)

/* Magic constants */
#define CSQ_RSSI_UNKNOWN                     (99)
#define CESQ_RSRP_UNKNOWN                    (255)
#define CESQ_RSRQ_UNKNOWN                    (255)

/* Magic numbers to units conversions */
#define CSQ_RSSI_TO_DB(v)  (-113 + (2 * (rssi)))
#define CESQ_RSRP_TO_DB(v) (-140 + (v))
#define CESQ_RSRQ_TO_DB(v) (-20 + ((v) / 2))

enum modem_cellular_state {
<<<<<<< HEAD
    MODEM_CELLULAR_STATE_IDLE = 0,
    MODEM_CELLULAR_STATE_RESET_PULSE,
    MODEM_CELLULAR_STATE_POWER_ON_PULSE,
    MODEM_CELLULAR_STATE_AWAIT_POWER_ON,
    MODEM_CELLULAR_STATE_SET_BAUDRATE,
    MODEM_CELLULAR_STATE_RUN_INIT_SCRIPT,
    MODEM_CELLULAR_STATE_CONNECT_CMUX,
    MODEM_CELLULAR_STATE_OPEN_DLCI1,
    MODEM_CELLULAR_STATE_OPEN_DLCI2,
    MODEM_CELLULAR_STATE_RUN_DIAL_SCRIPT,
    MODEM_CELLULAR_STATE_AWAIT_REGISTERED,
    MODEM_CELLULAR_STATE_CARRIER_ON,
    MODEM_CELLULAR_STATE_INIT_POWER_OFF,
    MODEM_CELLULAR_STATE_RUN_SHUTDOWN_SCRIPT,
    MODEM_CELLULAR_STATE_POWER_OFF_PULSE,
    MODEM_CELLULAR_STATE_AWAIT_POWER_OFF
};

enum modem_cellular_event {
    MODEM_CELLULAR_EVENT_RESUME = 0,
    MODEM_CELLULAR_EVENT_SUSPEND,
    MODEM_CELLULAR_EVENT_SCRIPT_SUCCESS,
    MODEM_CELLULAR_EVENT_SCRIPT_FAILED,
    MODEM_CELLULAR_EVENT_CMUX_CONNECTED,
    MODEM_CELLULAR_EVENT_DLCI1_OPENED,
    MODEM_CELLULAR_EVENT_DLCI2_OPENED,
    MODEM_CELLULAR_EVENT_TIMEOUT,
    MODEM_CELLULAR_EVENT_REGISTERED,
    MODEM_CELLULAR_EVENT_DEREGISTERED,
    MODEM_CELLULAR_EVENT_BUS_OPENED,
    MODEM_CELLULAR_EVENT_BUS_CLOSED
};

struct modem_cellular_data {
    /* UART backend */
    struct modem_pipe* uart_pipe;
    struct modem_backend_uart uart_backend;
    uint8_t uart_backend_receive_buf[CONFIG_MODEM_CELLULAR_UART_BUFFER_SIZES];
    uint8_t uart_backend_transmit_buf[CONFIG_MODEM_CELLULAR_UART_BUFFER_SIZES];

    /* CMUX */
    struct modem_cmux cmux;
    uint8_t cmux_receive_buf[CONFIG_MODEM_CMUX_WORK_BUFFER_SIZE];
    uint8_t cmux_transmit_buf[CONFIG_MODEM_CMUX_WORK_BUFFER_SIZE];

    struct modem_cmux_dlci dlci1;
    struct modem_cmux_dlci dlci2;
    struct modem_pipe* dlci1_pipe;
    struct modem_pipe* dlci2_pipe;
    /* Points to dlci2_pipe or NULL. Used for shutdown script if not NULL */
    struct modem_pipe* cmd_pipe;
    uint8_t dlci1_receive_buf[CONFIG_MODEM_CMUX_WORK_BUFFER_SIZE];
    /* DLCI 2 is only used for chat scripts. */
    uint8_t dlci2_receive_buf[CONFIG_MODEM_CMUX_WORK_BUFFER_SIZE];

    /* Modem chat */
    struct modem_chat chat;
    uint8_t chat_receive_buf[CONFIG_MODEM_CELLULAR_CHAT_BUFFER_SIZE];
    uint8_t* chat_delimiter;
    uint8_t* chat_filter;
    uint8_t* chat_argv[32];

    /* Status */
    enum cellular_registration_status registration_status_gsm;
    enum cellular_registration_status registration_status_gprs;
    enum cellular_registration_status registration_status_lte;
    uint8_t rssi;
    uint8_t rsrp;
    uint8_t rsrq;
    uint8_t imei[MODEM_CELLULAR_DATA_IMEI_LEN];
    uint8_t model_id[MODEM_CELLULAR_DATA_MODEL_ID_LEN];
    uint8_t imsi[MODEM_CELLULAR_DATA_IMSI_LEN];
    uint8_t iccid[MODEM_CELLULAR_DATA_ICCID_LEN];
    uint8_t manufacturer[MODEM_CELLULAR_DATA_MANUFACTURER_LEN];
    uint8_t fw_version[MODEM_CELLULAR_DATA_FW_VERSION_LEN];

    /* PPP */
    struct modem_ppp* ppp;

    enum modem_cellular_state state;
    const struct device*      dev;
    struct k_work_delayable   timeout_work;

    /* Power management */
    struct k_sem suspended_sem;

    /* Event dispatcher */
    struct k_work   event_dispatch_work;
    uint8_t         event_buf[8];
    struct ring_buf event_rb;
    struct k_mutex  event_rb_lock;
=======
	MODEM_CELLULAR_STATE_IDLE = 0,
	MODEM_CELLULAR_STATE_RESET_PULSE,
	MODEM_CELLULAR_STATE_POWER_ON_PULSE,
	MODEM_CELLULAR_STATE_AWAIT_POWER_ON,
	MODEM_CELLULAR_STATE_SET_BAUDRATE,
	MODEM_CELLULAR_STATE_RUN_INIT_SCRIPT,
	MODEM_CELLULAR_STATE_CONNECT_CMUX,
	MODEM_CELLULAR_STATE_OPEN_DLCI1,
	MODEM_CELLULAR_STATE_OPEN_DLCI2,
	MODEM_CELLULAR_STATE_RUN_DIAL_SCRIPT,
	MODEM_CELLULAR_STATE_AWAIT_REGISTERED,
	MODEM_CELLULAR_STATE_CARRIER_ON,
	MODEM_CELLULAR_STATE_DORMANT,
	MODEM_CELLULAR_STATE_INIT_POWER_OFF,
	MODEM_CELLULAR_STATE_RUN_SHUTDOWN_SCRIPT,
	MODEM_CELLULAR_STATE_POWER_OFF_PULSE,
	MODEM_CELLULAR_STATE_AWAIT_POWER_OFF,
};

enum modem_cellular_event {
	MODEM_CELLULAR_EVENT_RESUME = 0,
	MODEM_CELLULAR_EVENT_SUSPEND,
	MODEM_CELLULAR_EVENT_SCRIPT_SUCCESS,
	MODEM_CELLULAR_EVENT_SCRIPT_FAILED,
	MODEM_CELLULAR_EVENT_CMUX_CONNECTED,
	MODEM_CELLULAR_EVENT_DLCI1_OPENED,
	MODEM_CELLULAR_EVENT_DLCI2_OPENED,
	MODEM_CELLULAR_EVENT_TIMEOUT,
	MODEM_CELLULAR_EVENT_REGISTERED,
	MODEM_CELLULAR_EVENT_DEREGISTERED,
	MODEM_CELLULAR_EVENT_BUS_OPENED,
	MODEM_CELLULAR_EVENT_BUS_CLOSED,
	MODEM_CELLULAR_EVENT_PPP_DEAD,
};

struct modem_cellular_data {
	/* UART backend */
	struct modem_pipe *uart_pipe;
	struct modem_backend_uart uart_backend;
	uint8_t uart_backend_receive_buf[CONFIG_MODEM_CELLULAR_UART_BUFFER_SIZES];
	uint8_t uart_backend_transmit_buf[CONFIG_MODEM_CELLULAR_UART_BUFFER_SIZES];

	/* CMUX */
	struct modem_cmux cmux;
	uint8_t cmux_receive_buf[CONFIG_MODEM_CMUX_WORK_BUFFER_SIZE];
	uint8_t cmux_transmit_buf[CONFIG_MODEM_CMUX_WORK_BUFFER_SIZE];

	struct modem_cmux_dlci dlci1;
	struct modem_cmux_dlci dlci2;
	struct modem_pipe *dlci1_pipe;
	struct modem_pipe *dlci2_pipe;
	/* Points to dlci2_pipe or NULL. Used for shutdown script if not NULL */
	struct modem_pipe *cmd_pipe;
	uint8_t dlci1_receive_buf[CONFIG_MODEM_CMUX_WORK_BUFFER_SIZE];
	/* DLCI 2 is only used for chat scripts. */
	uint8_t dlci2_receive_buf[CONFIG_MODEM_CMUX_WORK_BUFFER_SIZE];

	/* Modem chat */
	struct modem_chat chat;
	uint8_t chat_receive_buf[CONFIG_MODEM_CELLULAR_CHAT_BUFFER_SIZE];
	uint8_t *chat_delimiter;
	uint8_t *chat_filter;
	uint8_t *chat_argv[32];

	/* Status */
	enum cellular_registration_status registration_status_gsm;
	enum cellular_registration_status registration_status_gprs;
	enum cellular_registration_status registration_status_lte;
	uint8_t rssi;
	uint8_t rsrp;
	uint8_t rsrq;
	uint8_t imei[MODEM_CELLULAR_DATA_IMEI_LEN];
	uint8_t model_id[MODEM_CELLULAR_DATA_MODEL_ID_LEN];
	uint8_t imsi[MODEM_CELLULAR_DATA_IMSI_LEN];
	uint8_t iccid[MODEM_CELLULAR_DATA_ICCID_LEN];
	uint8_t manufacturer[MODEM_CELLULAR_DATA_MANUFACTURER_LEN];
	uint8_t fw_version[MODEM_CELLULAR_DATA_FW_VERSION_LEN];

	/* PPP */
	struct modem_ppp *ppp;
	struct net_mgmt_event_callback net_mgmt_event_callback;

	enum modem_cellular_state state;
	const struct device *dev;
	struct k_work_delayable timeout_work;

	/* Power management */
	struct k_sem suspended_sem;

	/* Event dispatcher */
	struct k_work event_dispatch_work;
	uint8_t event_buf[8];
	struct ring_buf event_rb;
	struct k_mutex event_rb_lock;
>>>>>>> 6887b58d
};

struct modem_cellular_user_pipe {
    struct modem_cmux_dlci dlci;
    uint8_t dlci_address;
    uint8_t *dlci_receive_buf;
    uint16_t dlci_receive_buf_size;
    struct modem_pipe *pipe;
    struct modem_pipelink *pipelink;
};

struct modem_cellular_config {
    const struct device* uart;
    struct gpio_dt_spec power_gpio;
    struct gpio_dt_spec reset_gpio;
    struct gpio_dt_spec wake_gpio;
    uint16_t power_pulse_duration_ms;
    uint16_t reset_pulse_duration_ms;
    uint16_t startup_time_ms;
    uint16_t shutdown_time_ms;
    bool autostarts;
    const struct modem_chat_script* init_chat_script;
    const struct modem_chat_script* dial_chat_script;
    const struct modem_chat_script* periodic_chat_script;
    const struct modem_chat_script* shutdown_chat_script;
    const struct modem_chat_script* set_baudrate_chat_script;
    struct modem_cellular_user_pipe* user_pipes;
    uint8_t user_pipes_size;
};

<<<<<<< HEAD
static char const* modem_cellular_state_str(enum modem_cellular_state state) {
    switch (state) {
        case MODEM_CELLULAR_STATE_IDLE :
            return "idle";

        case MODEM_CELLULAR_STATE_RESET_PULSE :
            return "reset pulse";

        case MODEM_CELLULAR_STATE_POWER_ON_PULSE :
            return "power pulse";

        case MODEM_CELLULAR_STATE_AWAIT_POWER_ON :
            return "await power on";

        case MODEM_CELLULAR_STATE_SET_BAUDRATE :
            return "set baudrate";

        case MODEM_CELLULAR_STATE_RUN_INIT_SCRIPT :
            return "run init script";

        case MODEM_CELLULAR_STATE_CONNECT_CMUX :
            return "connect cmux";

        case MODEM_CELLULAR_STATE_OPEN_DLCI1 :
            return "open dlci1";

        case MODEM_CELLULAR_STATE_OPEN_DLCI2 :
            return "open dlci2";

        case MODEM_CELLULAR_STATE_AWAIT_REGISTERED :
            return "await registered";

        case MODEM_CELLULAR_STATE_RUN_DIAL_SCRIPT :
            return "run dial script";

        case MODEM_CELLULAR_STATE_CARRIER_ON :
            return "carrier on";

        case MODEM_CELLULAR_STATE_INIT_POWER_OFF :
            return "init power off";

        case MODEM_CELLULAR_STATE_RUN_SHUTDOWN_SCRIPT :
            return "run shutdown script";

        case MODEM_CELLULAR_STATE_POWER_OFF_PULSE :
            return "power off pulse";

        case MODEM_CELLULAR_STATE_AWAIT_POWER_OFF :
            return "await power off";
    }

    return "";
}

static char const* modem_cellular_event_str(enum modem_cellular_event event) {
    switch (event) {
        case MODEM_CELLULAR_EVENT_RESUME :
            return "resume";

        case MODEM_CELLULAR_EVENT_SUSPEND :
            return "suspend";

        case MODEM_CELLULAR_EVENT_SCRIPT_SUCCESS :
            return "script success";

        case MODEM_CELLULAR_EVENT_SCRIPT_FAILED :
            return "script failed";

        case MODEM_CELLULAR_EVENT_CMUX_CONNECTED :
            return "cmux connected";

        case MODEM_CELLULAR_EVENT_DLCI1_OPENED :
            return "dlci1 opened";

        case MODEM_CELLULAR_EVENT_DLCI2_OPENED :
            return "dlci2 opened";

        case MODEM_CELLULAR_EVENT_TIMEOUT :
            return "timeout";

        case MODEM_CELLULAR_EVENT_REGISTERED :
            return "registered";

        case MODEM_CELLULAR_EVENT_DEREGISTERED :
            return "deregistered";

        case MODEM_CELLULAR_EVENT_BUS_OPENED :
            return "bus opened";

        case MODEM_CELLULAR_EVENT_BUS_CLOSED :
            return "bus closed";
    }

    return "";
}

static bool modem_cellular_gpio_is_enabled(struct gpio_dt_spec const* gpio) {
    return (gpio->port != NULL);
}

static void modem_cellular_notify_user_pipes_connected(struct modem_cellular_data* data) {
    struct modem_cellular_config const* config = data->dev->config;
    struct modem_cellular_user_pipe* user_pipe;
    struct modem_pipelink* pipelink;

    for (uint8_t i = 0; i < config->user_pipes_size; i++) {
        user_pipe = &config->user_pipes[i];
        pipelink = user_pipe->pipelink;
        modem_pipelink_notify_connected(pipelink);
    }
=======
static const char *modem_cellular_state_str(enum modem_cellular_state state)
{
	switch (state) {
	case MODEM_CELLULAR_STATE_IDLE:
		return "idle";
	case MODEM_CELLULAR_STATE_RESET_PULSE:
		return "reset pulse";
	case MODEM_CELLULAR_STATE_POWER_ON_PULSE:
		return "power pulse";
	case MODEM_CELLULAR_STATE_AWAIT_POWER_ON:
		return "await power on";
	case MODEM_CELLULAR_STATE_SET_BAUDRATE:
		return "set baudrate";
	case MODEM_CELLULAR_STATE_RUN_INIT_SCRIPT:
		return "run init script";
	case MODEM_CELLULAR_STATE_CONNECT_CMUX:
		return "connect cmux";
	case MODEM_CELLULAR_STATE_OPEN_DLCI1:
		return "open dlci1";
	case MODEM_CELLULAR_STATE_OPEN_DLCI2:
		return "open dlci2";
	case MODEM_CELLULAR_STATE_AWAIT_REGISTERED:
		return "await registered";
	case MODEM_CELLULAR_STATE_RUN_DIAL_SCRIPT:
		return "run dial script";
	case MODEM_CELLULAR_STATE_CARRIER_ON:
		return "carrier on";
	case MODEM_CELLULAR_STATE_DORMANT:
		return "dormant";
	case MODEM_CELLULAR_STATE_INIT_POWER_OFF:
		return "init power off";
	case MODEM_CELLULAR_STATE_RUN_SHUTDOWN_SCRIPT:
		return "run shutdown script";
	case MODEM_CELLULAR_STATE_POWER_OFF_PULSE:
		return "power off pulse";
	case MODEM_CELLULAR_STATE_AWAIT_POWER_OFF:
		return "await power off";
	}

	return "";
}

static const char *modem_cellular_event_str(enum modem_cellular_event event)
{
	switch (event) {
	case MODEM_CELLULAR_EVENT_RESUME:
		return "resume";
	case MODEM_CELLULAR_EVENT_SUSPEND:
		return "suspend";
	case MODEM_CELLULAR_EVENT_SCRIPT_SUCCESS:
		return "script success";
	case MODEM_CELLULAR_EVENT_SCRIPT_FAILED:
		return "script failed";
	case MODEM_CELLULAR_EVENT_CMUX_CONNECTED:
		return "cmux connected";
	case MODEM_CELLULAR_EVENT_DLCI1_OPENED:
		return "dlci1 opened";
	case MODEM_CELLULAR_EVENT_DLCI2_OPENED:
		return "dlci2 opened";
	case MODEM_CELLULAR_EVENT_TIMEOUT:
		return "timeout";
	case MODEM_CELLULAR_EVENT_REGISTERED:
		return "registered";
	case MODEM_CELLULAR_EVENT_DEREGISTERED:
		return "deregistered";
	case MODEM_CELLULAR_EVENT_BUS_OPENED:
		return "bus opened";
	case MODEM_CELLULAR_EVENT_BUS_CLOSED:
		return "bus closed";
	case MODEM_CELLULAR_EVENT_PPP_DEAD:
		return "ppp dead";
	}

	return "";
}

static bool modem_cellular_gpio_is_enabled(const struct gpio_dt_spec *gpio)
{
	return gpio->port != NULL;
}

static void modem_cellular_notify_user_pipes_connected(struct modem_cellular_data *data)
{
	const struct modem_cellular_config *config =
		(const struct modem_cellular_config *)data->dev->config;
	struct modem_cellular_user_pipe *user_pipe;
	struct modem_pipelink *pipelink;

	for (uint8_t i = 0; i < config->user_pipes_size; i++) {
		user_pipe = &config->user_pipes[i];
		pipelink = user_pipe->pipelink;
		modem_pipelink_notify_connected(pipelink);
	}
}

static void modem_cellular_notify_user_pipes_disconnected(struct modem_cellular_data *data)
{
	const struct modem_cellular_config *config =
		(const struct modem_cellular_config *)data->dev->config;
	struct modem_cellular_user_pipe *user_pipe;
	struct modem_pipelink *pipelink;

	for (uint8_t i = 0; i < config->user_pipes_size; i++) {
		user_pipe = &config->user_pipes[i];
		pipelink = user_pipe->pipelink;
		modem_pipelink_notify_disconnected(pipelink);
	}
}

static void modem_cellular_enter_state(struct modem_cellular_data *data,
				       enum modem_cellular_state state);

static void modem_cellular_delegate_event(struct modem_cellular_data *data,
					  enum modem_cellular_event evt);

static void modem_cellular_event_handler(struct modem_cellular_data *data,
					 enum modem_cellular_event evt);

static void modem_cellular_bus_pipe_handler(struct modem_pipe *pipe,
					    enum modem_pipe_event event,
					    void *user_data)
{
	struct modem_cellular_data *data = (struct modem_cellular_data *)user_data;

	switch (event) {
	case MODEM_PIPE_EVENT_OPENED:
		modem_cellular_delegate_event(data, MODEM_CELLULAR_EVENT_BUS_OPENED);
		break;

	case MODEM_PIPE_EVENT_CLOSED:
		modem_cellular_delegate_event(data, MODEM_CELLULAR_EVENT_BUS_CLOSED);
		break;

	default:
		break;
	}
>>>>>>> 6887b58d
}

static void modem_cellular_notify_user_pipes_disconnected(struct modem_cellular_data* data) {
    struct modem_cellular_config const* config = data->dev->config;
    struct modem_cellular_user_pipe* user_pipe;
    struct modem_pipelink* pipelink;

    for (uint8_t i = 0; i < config->user_pipes_size; i++) {
        user_pipe = &config->user_pipes[i];
        pipelink = user_pipe->pipelink;
        modem_pipelink_notify_disconnected(pipelink);
    }
}

static void modem_cellular_enter_state(struct modem_cellular_data* data,
                                       enum modem_cellular_state state);

static void modem_cellular_delegate_event(struct modem_cellular_data* data,
                                          enum modem_cellular_event evt);

static void modem_cellular_event_handler(struct modem_cellular_data* data,
                                         enum modem_cellular_event evt);

static void modem_cellular_bus_pipe_handler(struct modem_pipe const* pipe,
                                            enum modem_pipe_event event,
                                            void* user_data) {
    struct modem_cellular_data* data = user_data;

    switch (event) {
        case MODEM_PIPE_EVENT_OPENED :
            modem_cellular_delegate_event(data, MODEM_CELLULAR_EVENT_BUS_OPENED);
            break;

        case MODEM_PIPE_EVENT_CLOSED :
            modem_cellular_delegate_event(data, MODEM_CELLULAR_EVENT_BUS_CLOSED);
            break;

        default :
            break;
    }
}

static void modem_cellular_dlci1_pipe_handler(struct modem_pipe const* pipe,
                                              enum modem_pipe_event event,
                                              void* user_data) {
    struct modem_cellular_data* data = user_data;

    switch (event) {
        case MODEM_PIPE_EVENT_OPENED :
            modem_cellular_delegate_event(data, MODEM_CELLULAR_EVENT_DLCI1_OPENED);
            break;

        default :
            break;
    }
}

static void modem_cellular_dlci2_pipe_handler(struct modem_pipe const* pipe,
                                              enum modem_pipe_event event,
                                              void* user_data) {
    struct modem_cellular_data* data = user_data;

    switch (event) {
        case MODEM_PIPE_EVENT_OPENED :
            modem_cellular_delegate_event(data, MODEM_CELLULAR_EVENT_DLCI2_OPENED);
            break;

        default :
            break;
    }
}

static void modem_cellular_chat_callback_handler(struct modem_chat* chat,
                                                 enum modem_chat_script_result result,
                                                 void* user_data) {
    struct modem_cellular_data* data = user_data;

    if (result == MODEM_CHAT_SCRIPT_RESULT_SUCCESS) {
        modem_cellular_delegate_event(data, MODEM_CELLULAR_EVENT_SCRIPT_SUCCESS);
    }
    else {
        modem_cellular_delegate_event(data, MODEM_CELLULAR_EVENT_SCRIPT_FAILED);
    }
}

static void modem_cellular_chat_on_imei(struct modem_chat* chat, char** argv, uint16_t argc,
                                        void* user_data) {
    struct modem_cellular_data* data = user_data;

    if (argc != 2) {
        return;
    }

    strncpy(data->imei, argv[1], sizeof(data->imei) - 1);
}

static void modem_cellular_chat_on_cgmm(struct modem_chat* chat, char** argv, uint16_t argc,
                                        void* user_data) {
    struct modem_cellular_data* data = user_data;

    if (argc != 2) {
        return;
    }

    strncpy(data->model_id, argv[1], sizeof(data->model_id) - 1);
}

static void modem_cellular_chat_on_cgmi(struct modem_chat* chat, char** argv, uint16_t argc,
                                        void* user_data) {
    struct modem_cellular_data* data = user_data;

    if (argc != 2) {
        return;
    }

    strncpy(data->manufacturer, argv[1], sizeof(data->manufacturer) - 1);
}

static void modem_cellular_chat_on_cgmr(struct modem_chat* chat, char** argv, uint16_t argc,
                                        void* user_data) {
    struct modem_cellular_data* data = user_data;

    if (argc != 2) {
        return;
    }

    strncpy(data->fw_version, argv[1], sizeof(data->fw_version) - 1);
}

static void modem_cellular_chat_on_csq(struct modem_chat* chat, char** argv, uint16_t argc,
                                       void* user_data) {
    struct modem_cellular_data* data = user_data;

    if (argc != 3) {
        return;
    }

    data->rssi = (uint8_t)atoi(argv[1]);
}

static void modem_cellular_chat_on_cesq(struct modem_chat* chat, char** argv, uint16_t argc,
                                        void* user_data) {
    struct modem_cellular_data* data = user_data;

    if (argc != 7) {
        return;
    }

    data->rsrq = (uint8_t)atoi(argv[5]);
    data->rsrp = (uint8_t)atoi(argv[6]);
}

static void modem_cellular_chat_on_iccid(struct modem_chat* chat, char** argv, uint16_t argc,
                                         void* user_data) {
    struct modem_cellular_data* data = user_data;

    if (argc != 2) {
        return;
    }

    strncpy(data->iccid, argv[1], sizeof(data->iccid) - 1);
}

static void modem_cellular_chat_on_imsi(struct modem_chat* chat, char** argv, uint16_t argc,
                                        void* user_data) {
    struct modem_cellular_data* data = user_data;

    if (argc != 2) {
        return;
    }

    strncpy(data->imsi, argv[1], sizeof(data->imsi) - 1);
}

static bool modem_cellular_is_registered(struct modem_cellular_data* data) {
    return ((data->registration_status_gsm  == CELLULAR_REGISTRATION_REGISTERED_HOME)    ||
            (data->registration_status_gsm  == CELLULAR_REGISTRATION_REGISTERED_ROAMING) ||
            (data->registration_status_gprs == CELLULAR_REGISTRATION_REGISTERED_HOME)    ||
            (data->registration_status_gprs == CELLULAR_REGISTRATION_REGISTERED_ROAMING) ||
            (data->registration_status_lte  == CELLULAR_REGISTRATION_REGISTERED_HOME)    ||
            (data->registration_status_lte  == CELLULAR_REGISTRATION_REGISTERED_ROAMING));
}

static void modem_cellular_chat_on_cxreg(struct modem_chat* chat, char** argv, uint16_t argc,
                                         void* user_data) {
    struct modem_cellular_data* data = user_data;
    enum cellular_registration_status registration_status = 0;

    /* This receives both +C*REG? read command answers and unsolicited notifications.
     * Their syntax differs in that the former has one more parameter, <n>, which is first.
     */
    if (argc >= 3 && argv[2][0] != '"') {
        /* +CEREG: <n>,<stat>[,<tac>[...]] */
        registration_status = atoi(argv[2]);
    }
    else if (argc >= 2) {
        /* +CEREG: <stat>[,<tac>[...]] */
        registration_status = atoi(argv[1]);
    }
    else {
        return;
    }

    if (strcmp(argv[0], "+CREG: ") == 0) {
        data->registration_status_gsm = registration_status;
    }
    else if (strcmp(argv[0], "+CGREG: ") == 0) {
        data->registration_status_gprs = registration_status;
    }
    else { /* CEREG */
        data->registration_status_lte = registration_status;
    }

    if (modem_cellular_is_registered(data)) {
        modem_cellular_delegate_event(data, MODEM_CELLULAR_EVENT_REGISTERED);
    }
    else {
        modem_cellular_delegate_event(data, MODEM_CELLULAR_EVENT_DEREGISTERED);
    }
}

MODEM_CHAT_MATCH_DEFINE(ok_match, "OK", "", NULL);
MODEM_CHAT_MATCHES_DEFINE(allow_match,
                          MODEM_CHAT_MATCH("OK", "", NULL),
                          MODEM_CHAT_MATCH("ERROR", "", NULL));

MODEM_CHAT_MATCH_DEFINE(imei_match, "", "", modem_cellular_chat_on_imei);
MODEM_CHAT_MATCH_DEFINE(cgmm_match, "", "", modem_cellular_chat_on_cgmm);
MODEM_CHAT_MATCH_DEFINE(csq_match, "+CSQ: ", ",", modem_cellular_chat_on_csq);
MODEM_CHAT_MATCH_DEFINE(cesq_match, "+CESQ: ", ",", modem_cellular_chat_on_cesq);
MODEM_CHAT_MATCH_DEFINE(qccid_match __maybe_unused, "+QCCID: ", "", modem_cellular_chat_on_iccid);
MODEM_CHAT_MATCH_DEFINE(iccid_match __maybe_unused, "+ICCID: ", "", modem_cellular_chat_on_iccid);
MODEM_CHAT_MATCH_DEFINE(cimi_match __maybe_unused, "", "", modem_cellular_chat_on_imsi);
MODEM_CHAT_MATCH_DEFINE(cgmi_match __maybe_unused, "", "", modem_cellular_chat_on_cgmi);
MODEM_CHAT_MATCH_DEFINE(cgmr_match __maybe_unused, "", "", modem_cellular_chat_on_cgmr);

MODEM_CHAT_MATCHES_DEFINE(unsol_matches,
                          MODEM_CHAT_MATCH("+CREG: ", ",", modem_cellular_chat_on_cxreg),
                          MODEM_CHAT_MATCH("+CEREG: ", ",", modem_cellular_chat_on_cxreg),
                          MODEM_CHAT_MATCH("+CGREG: ", ",", modem_cellular_chat_on_cxreg));

MODEM_CHAT_MATCHES_DEFINE(abort_matches, MODEM_CHAT_MATCH("ERROR", "", NULL));

MODEM_CHAT_MATCHES_DEFINE(dial_abort_matches,
                          MODEM_CHAT_MATCH("ERROR", "", NULL),
                          MODEM_CHAT_MATCH("BUSY", "", NULL),
                          MODEM_CHAT_MATCH("NO ANSWER", "", NULL),
                          MODEM_CHAT_MATCH("NO CARRIER", "", NULL),
                          MODEM_CHAT_MATCH("NO DIALTONE", "", NULL));

#if DT_HAS_COMPAT_STATUS_OKAY(swir_hl7800) || DT_HAS_COMPAT_STATUS_OKAY(sqn_gm02s)
MODEM_CHAT_MATCH_DEFINE(connect_match, "CONNECT", "", NULL);
#endif

static void modem_cellular_log_state_changed(enum modem_cellular_state last_state,
                                             enum modem_cellular_state new_state) {
    LOG_DBG("switch from %s to %s", modem_cellular_state_str(last_state),
            modem_cellular_state_str(new_state));
}

static void modem_cellular_log_event(enum modem_cellular_event evt) {
    LOG_DBG("event %s", modem_cellular_event_str(evt));
}

static void modem_cellular_start_timer(struct modem_cellular_data* data, k_timeout_t timeout) {
    k_work_schedule(&data->timeout_work, timeout);
}

static void modem_cellular_stop_timer(struct modem_cellular_data* data) {
    k_work_cancel_delayable(&data->timeout_work);
}

static void modem_cellular_timeout_handler(struct k_work* item) {
    struct k_work_delayable* dwork = k_work_delayable_from_work(item);
    struct modem_cellular_data* data =
        CONTAINER_OF(dwork, struct modem_cellular_data, timeout_work);

    modem_cellular_delegate_event(data, MODEM_CELLULAR_EVENT_TIMEOUT);
}

static void modem_cellular_event_dispatch_handler(struct k_work* item) {
    struct modem_cellular_data* data =
        CONTAINER_OF(item, struct modem_cellular_data, event_dispatch_work);

    uint8_t events[sizeof(data->event_buf)];
    uint8_t events_cnt;

    k_mutex_lock(&data->event_rb_lock, K_FOREVER);

    events_cnt = (uint8_t)ring_buf_get(&data->event_rb, events, sizeof(data->event_buf));

    k_mutex_unlock(&data->event_rb_lock);

    for (uint8_t i = 0; i < events_cnt; i++) {
        modem_cellular_event_handler(data, (enum modem_cellular_event)events[i]);
    }
}

static void modem_cellular_delegate_event(struct modem_cellular_data* data,
                                          enum modem_cellular_event evt) {
    k_mutex_lock(&data->event_rb_lock, K_FOREVER);
    ring_buf_put(&data->event_rb, (uint8_t*)&evt, 1);
    k_mutex_unlock(&data->event_rb_lock);
    k_work_submit(&data->event_dispatch_work);
}

static void modem_cellular_begin_power_off_pulse(struct modem_cellular_data* data) {
    const struct modem_cellular_config* config =
        (const struct modem_cellular_config*)data->dev->config;

    modem_pipe_close_async(data->uart_pipe);

    if (modem_cellular_gpio_is_enabled(&config->power_gpio)) {
        modem_cellular_enter_state(data, MODEM_CELLULAR_STATE_POWER_OFF_PULSE);
    }
    else {
        modem_cellular_enter_state(data, MODEM_CELLULAR_STATE_IDLE);
    }
}

static int modem_cellular_on_idle_state_enter(struct modem_cellular_data* data) {
    struct modem_cellular_config const* config = data->dev->config;

    if (modem_cellular_gpio_is_enabled(&config->wake_gpio)) {
        gpio_pin_set_dt(&config->wake_gpio, 0);
    }

    if (modem_cellular_gpio_is_enabled(&config->reset_gpio)) {
        gpio_pin_set_dt(&config->reset_gpio, 1);
    }

    modem_cellular_notify_user_pipes_disconnected(data);
    modem_chat_release(&data->chat);
    modem_ppp_release(data->ppp);
    modem_cmux_release(&data->cmux);
    modem_pipe_close_async(data->uart_pipe);
    k_sem_give(&data->suspended_sem);

    return (0);
}

static void modem_cellular_idle_event_handler(struct modem_cellular_data* data,
                                              enum modem_cellular_event evt) {
    struct modem_cellular_config const* config = data->dev->config;

    switch (evt) {
        case MODEM_CELLULAR_EVENT_RESUME :
            if (config->autostarts) {
                modem_cellular_enter_state(data, MODEM_CELLULAR_STATE_AWAIT_POWER_ON);
                break;
            }

            if (modem_cellular_gpio_is_enabled(&config->power_gpio)) {
                modem_cellular_enter_state(data, MODEM_CELLULAR_STATE_POWER_ON_PULSE);
                break;
            }

            if (modem_cellular_gpio_is_enabled(&config->reset_gpio)) {
                modem_cellular_enter_state(data, MODEM_CELLULAR_STATE_AWAIT_POWER_ON);
                break;
            }

        if (config->set_baudrate_chat_script != NULL) {
            modem_cellular_enter_state(data, MODEM_CELLULAR_STATE_SET_BAUDRATE);
        }
        else {
            modem_cellular_enter_state(data, MODEM_CELLULAR_STATE_RUN_INIT_SCRIPT);
        }
        break;

        case MODEM_CELLULAR_EVENT_SUSPEND :
            k_sem_give(&data->suspended_sem);
            break;

        default :
            break;
    }
}

static int modem_cellular_on_idle_state_leave(struct modem_cellular_data* data) {
    struct modem_cellular_config const* config = data->dev->config;

    k_sem_take(&data->suspended_sem, K_NO_WAIT);

    if (modem_cellular_gpio_is_enabled(&config->reset_gpio)) {
        gpio_pin_set_dt(&config->reset_gpio, 0);
    }

    if (modem_cellular_gpio_is_enabled(&config->wake_gpio)) {
        gpio_pin_set_dt(&config->wake_gpio, 1);
    }

    return (0);
}

static int modem_cellular_on_reset_pulse_state_enter(struct modem_cellular_data* data) {
    struct modem_cellular_config const* config = data->dev->config;

    if (modem_cellular_gpio_is_enabled(&config->wake_gpio)) {
        gpio_pin_set_dt(&config->wake_gpio, 0);
    }

    gpio_pin_set_dt(&config->reset_gpio, 1);
    modem_cellular_start_timer(data, K_MSEC(config->reset_pulse_duration_ms));

    return (0);
}

static void modem_cellular_reset_pulse_event_handler(struct modem_cellular_data* data,
                                                     enum modem_cellular_event evt) {
    switch (evt) {
        case MODEM_CELLULAR_EVENT_TIMEOUT :
            modem_cellular_enter_state(data, MODEM_CELLULAR_STATE_AWAIT_POWER_ON);
            break;

        case MODEM_CELLULAR_EVENT_SUSPEND :
            modem_cellular_enter_state(data, MODEM_CELLULAR_STATE_IDLE);
            break;

        default :
            break;
    }
}

static int modem_cellular_on_reset_pulse_state_leave(struct modem_cellular_data* data) {
    struct modem_cellular_config const* config = data->dev->config;

    gpio_pin_set_dt(&config->reset_gpio, 0);

    if (modem_cellular_gpio_is_enabled(&config->wake_gpio)) {
        gpio_pin_set_dt(&config->wake_gpio, 1);
    }

    modem_cellular_stop_timer(data);

    return (0);
}

static int modem_cellular_on_power_on_pulse_state_enter(struct modem_cellular_data* data) {
    struct modem_cellular_config const* config = data->dev->config;

    gpio_pin_set_dt(&config->power_gpio, 1);
    modem_cellular_start_timer(data, K_MSEC(config->power_pulse_duration_ms));
    return (0);
}

static void modem_cellular_power_on_pulse_event_handler(struct modem_cellular_data* data,
                                                        enum modem_cellular_event evt) {
    switch (evt) {
        case MODEM_CELLULAR_EVENT_TIMEOUT :
            modem_cellular_enter_state(data, MODEM_CELLULAR_STATE_AWAIT_POWER_ON);
            break;

        case MODEM_CELLULAR_EVENT_SUSPEND :
            modem_cellular_enter_state(data, MODEM_CELLULAR_STATE_IDLE);
            break;

        default :
            break;
    }
}

static int modem_cellular_on_power_on_pulse_state_leave(struct modem_cellular_data* data) {
    struct modem_cellular_config const* config = data->dev->config;

    gpio_pin_set_dt(&config->power_gpio, 0);
    modem_cellular_stop_timer(data);

    return (0);
}

static int modem_cellular_on_await_power_on_state_enter(struct modem_cellular_data* data) {
    struct modem_cellular_config const* config = data->dev->config;

    modem_cellular_start_timer(data, K_MSEC(config->startup_time_ms));

    return (0);
}

static void modem_cellular_await_power_on_event_handler(struct modem_cellular_data* data,
                                                        enum modem_cellular_event evt) {
    struct modem_cellular_config const* config = data->dev->config;

    switch (evt) {
        case MODEM_CELLULAR_EVENT_TIMEOUT :
            if (config->set_baudrate_chat_script != NULL) {
                modem_cellular_enter_state(data, MODEM_CELLULAR_STATE_SET_BAUDRATE);
            }
            else {
                modem_cellular_enter_state(data, MODEM_CELLULAR_STATE_RUN_INIT_SCRIPT);
            }
            break;

        case MODEM_CELLULAR_EVENT_SUSPEND :
            modem_cellular_enter_state(data, MODEM_CELLULAR_STATE_IDLE);
            break;

        default :
            break;
    }
}

static int modem_cellular_on_set_baudrate_state_enter(struct modem_cellular_data* data) {
    modem_pipe_attach(data->uart_pipe, modem_cellular_bus_pipe_handler, data);

    return modem_pipe_open_async(data->uart_pipe);
}

static void modem_cellular_set_baudrate_event_handler(struct modem_cellular_data* data,
                                                      enum modem_cellular_event evt) {
    struct modem_cellular_config const* config = data->dev->config;
    struct uart_config cfg = {0};
    int ret;

<<<<<<< HEAD
    switch (evt) {
        case MODEM_CELLULAR_EVENT_BUS_OPENED :
            modem_chat_attach(&data->chat, data->uart_pipe);
            modem_chat_run_script_async(&data->chat, config->set_baudrate_chat_script);
            break;

        case MODEM_CELLULAR_EVENT_SCRIPT_SUCCESS :
            /* Let modem reconfigure */
            modem_cellular_start_timer(data, K_MSEC(CONFIG_MODEM_CELLULAR_NEW_BAUDRATE_DELAY));
            break;
=======
	switch (evt) {
	case MODEM_CELLULAR_EVENT_TIMEOUT:
		modem_chat_attach(&data->chat, data->dlci1_pipe);
		modem_chat_run_script_async(&data->chat, config->dial_chat_script);
		break;
	case MODEM_CELLULAR_EVENT_SCRIPT_FAILED:
		modem_cellular_start_timer(data, MODEM_CELLULAR_PERIODIC_SCRIPT_TIMEOUT);
		break;
	case MODEM_CELLULAR_EVENT_SCRIPT_SUCCESS:
		modem_cellular_enter_state(data, MODEM_CELLULAR_STATE_AWAIT_REGISTERED);
		break;
>>>>>>> 6887b58d

        case MODEM_CELLULAR_EVENT_SCRIPT_FAILED:
            /* Some modems save the new speed on first change, meaning the
             * modem is already at the new baudrate, meaning no reply. So
             * ignore any failures and continue as if baudrate is already set
             */
            LOG_DBG("no reply from modem, assuming baudrate is already set");
            __fallthrough;
        case MODEM_CELLULAR_EVENT_TIMEOUT:
            modem_chat_release(&data->chat);
            modem_pipe_attach(data->uart_pipe, modem_cellular_bus_pipe_handler, data);
            modem_pipe_close_async(data->uart_pipe);

            ret = uart_config_get(config->uart, &cfg);
            if (ret < 0) {
                LOG_ERR("Failed to get UART configuration (%d)", ret);
                break;
            }
            cfg.baudrate = CONFIG_MODEM_CELLULAR_NEW_BAUDRATE;
            ret = uart_configure(config->uart, &cfg);
            if (ret < 0) {
                LOG_ERR("Failed to set new baudrate (%d)", ret);
                break;
            }
            break;

        case MODEM_CELLULAR_EVENT_BUS_CLOSED:
            modem_cellular_enter_state(data, MODEM_CELLULAR_STATE_RUN_INIT_SCRIPT);
            break;

        case MODEM_CELLULAR_EVENT_SUSPEND :
            modem_cellular_enter_state(data, MODEM_CELLULAR_STATE_IDLE);
            break;

        default :
            break;
    }
}

static int modem_cellular_on_run_init_script_state_enter(struct modem_cellular_data* data) {
    modem_pipe_attach(data->uart_pipe, modem_cellular_bus_pipe_handler, data);
    return modem_pipe_open_async(data->uart_pipe);
}

static void modem_cellular_run_init_script_event_handler(struct modem_cellular_data* data,
                                                         enum modem_cellular_event evt) {
    struct modem_cellular_config const* config = data->dev->config;

    switch (evt) {
        case MODEM_CELLULAR_EVENT_BUS_OPENED :
            modem_chat_attach(&data->chat, data->uart_pipe);
            modem_chat_run_script_async(&data->chat, config->init_chat_script);
            break;

        case MODEM_CELLULAR_EVENT_SCRIPT_SUCCESS :
            net_if_set_link_addr(modem_ppp_get_iface(data->ppp), data->imei,
                                 ARRAY_SIZE(data->imei), NET_LINK_UNKNOWN);

            modem_chat_release(&data->chat);
            modem_pipe_attach(data->uart_pipe, modem_cellular_bus_pipe_handler, data);
            modem_pipe_close_async(data->uart_pipe);
            break;

        case MODEM_CELLULAR_EVENT_BUS_CLOSED :
            modem_cellular_enter_state(data, MODEM_CELLULAR_STATE_CONNECT_CMUX);
            break;

        case MODEM_CELLULAR_EVENT_SUSPEND :
            modem_cellular_enter_state(data, MODEM_CELLULAR_STATE_IDLE);
            break;

        case MODEM_CELLULAR_EVENT_SCRIPT_FAILED :
            if (modem_cellular_gpio_is_enabled(&config->power_gpio)) {
                modem_cellular_enter_state(data, MODEM_CELLULAR_STATE_POWER_ON_PULSE);
                break;
            }

            if (modem_cellular_gpio_is_enabled(&config->reset_gpio)) {
                modem_cellular_enter_state(data, MODEM_CELLULAR_STATE_RESET_PULSE);
                break;
            }

            modem_cellular_enter_state(data, MODEM_CELLULAR_STATE_IDLE);
            break;

        default :
            break;
    }
}

static int modem_cellular_on_connect_cmux_state_enter(struct modem_cellular_data* data) {
    /*
     * Allow modem to switch bus into CMUX mode. Some modems disable UART RX while
     * switching, resulting in UART RX errors as bus is no longer pulled up by modem.
     */
    modem_cellular_start_timer(data, K_MSEC(100));

    return (0);
}

static void modem_cellular_connect_cmux_event_handler(struct modem_cellular_data* data,
                                                      enum modem_cellular_event evt) {
    switch (evt) {
        case MODEM_CELLULAR_EVENT_TIMEOUT :
            modem_pipe_attach(data->uart_pipe, modem_cellular_bus_pipe_handler, data);
            modem_pipe_open_async(data->uart_pipe);
            break;

        case MODEM_CELLULAR_EVENT_BUS_OPENED :
            modem_cmux_attach(&data->cmux, data->uart_pipe);
            modem_cmux_connect_async(&data->cmux);
            break;

        case MODEM_CELLULAR_EVENT_CMUX_CONNECTED :
            modem_cellular_notify_user_pipes_connected(data);
            modem_cellular_enter_state(data, MODEM_CELLULAR_STATE_OPEN_DLCI1);
            break;

        case MODEM_CELLULAR_EVENT_SUSPEND :
            modem_cellular_enter_state(data, MODEM_CELLULAR_STATE_INIT_POWER_OFF);
            break;

        default :
            break;
    }
}

static int modem_cellular_on_open_dlci1_state_enter(struct modem_cellular_data* data) {
    modem_pipe_attach(data->dlci1_pipe, modem_cellular_dlci1_pipe_handler, data);
    return modem_pipe_open_async(data->dlci1_pipe);
}

static void modem_cellular_open_dlci1_event_handler(struct modem_cellular_data* data,
                                                    enum modem_cellular_event evt) {
    switch (evt) {
        case MODEM_CELLULAR_EVENT_DLCI1_OPENED :
            modem_cellular_enter_state(data, MODEM_CELLULAR_STATE_OPEN_DLCI2);
            break;

        case MODEM_CELLULAR_EVENT_SUSPEND :
            modem_cellular_enter_state(data, MODEM_CELLULAR_STATE_INIT_POWER_OFF);
            break;

        default :
            break;
    }
}

static int modem_cellular_on_open_dlci1_state_leave(struct modem_cellular_data* data) {
    modem_pipe_release(data->dlci1_pipe);

    return (0);
}

static int modem_cellular_on_open_dlci2_state_enter(struct modem_cellular_data* data) {
    modem_pipe_attach(data->dlci2_pipe, modem_cellular_dlci2_pipe_handler, data);
    return modem_pipe_open_async(data->dlci2_pipe);
}

<<<<<<< HEAD
static void modem_cellular_open_dlci2_event_handler(struct modem_cellular_data* data,
                                                    enum modem_cellular_event evt) {
    switch (evt) {
        case MODEM_CELLULAR_EVENT_DLCI2_OPENED :
            data->cmd_pipe = data->dlci2_pipe;
            modem_cellular_enter_state(data, MODEM_CELLULAR_STATE_RUN_DIAL_SCRIPT);
            break;
=======
	case MODEM_CELLULAR_EVENT_DEREGISTERED:
		modem_cellular_enter_state(data, MODEM_CELLULAR_STATE_DORMANT);
		break;
>>>>>>> 6887b58d

        case MODEM_CELLULAR_EVENT_SUSPEND :
            modem_cellular_enter_state(data, MODEM_CELLULAR_STATE_INIT_POWER_OFF);
            break;

        default :
            break;
    }
}

<<<<<<< HEAD
static int modem_cellular_on_open_dlci2_state_leave(struct modem_cellular_data* data) {
    modem_pipe_release(data->dlci2_pipe);

    return (0);
=======
static int modem_cellular_on_carrier_on_state_leave(struct modem_cellular_data *data)
{
	modem_cellular_stop_timer(data);

	return 0;
}

static int modem_cellular_on_dormant_state_enter(struct modem_cellular_data *data)
{
	net_if_dormant_on(modem_ppp_get_iface(data->ppp));

	return 0;
}

static void modem_cellular_dormant_event_handler(struct modem_cellular_data *data,
						 enum modem_cellular_event evt)
{
	switch (evt) {
	case MODEM_CELLULAR_EVENT_PPP_DEAD:
		modem_cellular_enter_state(data, MODEM_CELLULAR_STATE_RUN_DIAL_SCRIPT);
		break;

	default:
		break;
	}
}

static int modem_cellular_on_dormant_state_leave(struct modem_cellular_data *data)
{
	net_if_carrier_off(modem_ppp_get_iface(data->ppp));
	modem_chat_release(&data->chat);
	modem_ppp_release(data->ppp);
	net_if_dormant_off(modem_ppp_get_iface(data->ppp));

	return 0;
>>>>>>> 6887b58d
}

static int modem_cellular_on_run_dial_script_state_enter(struct modem_cellular_data* data) {
    /* Allow modem time to enter command mode before running dial script */
    modem_cellular_start_timer(data, K_MSEC(100));

    return (0);
}

static void modem_cellular_run_dial_script_event_handler(struct modem_cellular_data* data,
                                                         enum modem_cellular_event evt) {
    struct modem_cellular_config const* config = data->dev->config;

    switch (evt) {
        case MODEM_CELLULAR_EVENT_TIMEOUT :
            modem_chat_attach(&data->chat, data->dlci1_pipe);
            modem_chat_run_script_async(&data->chat, config->dial_chat_script);
            break;

        case MODEM_CELLULAR_EVENT_SCRIPT_SUCCESS :
            modem_cellular_enter_state(data, MODEM_CELLULAR_STATE_AWAIT_REGISTERED);
            break;

        case MODEM_CELLULAR_EVENT_SUSPEND :
            modem_cellular_enter_state(data, MODEM_CELLULAR_STATE_INIT_POWER_OFF);
            break;

        default :
            break;
    }
}

static int modem_cellular_on_run_dial_script_state_leave(struct modem_cellular_data* data) {
    modem_chat_release(&data->chat);

    return (0);
}

static int modem_cellular_on_await_registered_state_enter(struct modem_cellular_data* data) {
    if (modem_ppp_attach(data->ppp, data->dlci1_pipe) < 0) {
        return -EAGAIN;
    }

    modem_cellular_start_timer(data, MODEM_CELLULAR_PERIODIC_SCRIPT_TIMEOUT);
    return modem_chat_attach(&data->chat, data->dlci2_pipe);
}

static void modem_cellular_await_registered_event_handler(struct modem_cellular_data* data,
                                                          enum modem_cellular_event evt) {
    struct modem_cellular_config const* config = data->dev->config;

    switch (evt) {
        case MODEM_CELLULAR_EVENT_SCRIPT_SUCCESS :
        case MODEM_CELLULAR_EVENT_SCRIPT_FAILED :
            modem_cellular_start_timer(data, MODEM_CELLULAR_PERIODIC_SCRIPT_TIMEOUT);
            break;

        case MODEM_CELLULAR_EVENT_TIMEOUT :
            modem_chat_run_script_async(&data->chat, config->periodic_chat_script);
            break;

        case MODEM_CELLULAR_EVENT_REGISTERED :
            modem_cellular_enter_state(data, MODEM_CELLULAR_STATE_CARRIER_ON);
            break;

        case MODEM_CELLULAR_EVENT_SUSPEND :
            modem_cellular_enter_state(data, MODEM_CELLULAR_STATE_INIT_POWER_OFF);
            break;

        default :
            break;
    }
}

static int modem_cellular_on_await_registered_state_leave(struct modem_cellular_data* data) {
    modem_cellular_stop_timer(data);

    return (0);
}

static int modem_cellular_on_carrier_on_state_enter(struct modem_cellular_data* data) {
    net_if_carrier_on(modem_ppp_get_iface(data->ppp));
    modem_cellular_start_timer(data, MODEM_CELLULAR_PERIODIC_SCRIPT_TIMEOUT);

    return (0);
}

static void modem_cellular_carrier_on_event_handler(struct modem_cellular_data* data,
                                                    enum modem_cellular_event evt) {
    struct modem_cellular_config const* config = data->dev->config;

    switch (evt) {
        case MODEM_CELLULAR_EVENT_SCRIPT_SUCCESS :
        case MODEM_CELLULAR_EVENT_SCRIPT_FAILED :
            modem_cellular_start_timer(data, MODEM_CELLULAR_PERIODIC_SCRIPT_TIMEOUT);
            break;

        case MODEM_CELLULAR_EVENT_TIMEOUT :
            modem_chat_run_script_async(&data->chat, config->periodic_chat_script);
            break;

        case MODEM_CELLULAR_EVENT_DEREGISTERED :
            modem_cellular_enter_state(data, MODEM_CELLULAR_STATE_RUN_DIAL_SCRIPT);
            break;

        case MODEM_CELLULAR_EVENT_SUSPEND :
            modem_cellular_enter_state(data, MODEM_CELLULAR_STATE_INIT_POWER_OFF);
            break;

        default :
            break;
    }
}

static int modem_cellular_on_carrier_on_state_leave(struct modem_cellular_data* data) {
    modem_cellular_stop_timer(data);
    net_if_carrier_off(modem_ppp_get_iface(data->ppp));
    modem_chat_release(&data->chat);
    modem_ppp_release(data->ppp);

    return (0);
}

static int modem_cellular_on_init_power_off_state_enter(struct modem_cellular_data* data) {
    modem_cellular_start_timer(data, K_MSEC(2000));

    return (0);
}

static void modem_cellular_init_power_off_event_handler(struct modem_cellular_data* data,
                                                        enum modem_cellular_event evt) {
    struct modem_cellular_config const* config = data->dev->config;

    switch (evt) {
        case MODEM_CELLULAR_EVENT_TIMEOUT :
            /* Shutdown script can only be used if cmd_pipe is available, i.e. we are not in
             * some intermediary state without a pipe for commands available
             */
            if ((config->shutdown_chat_script != NULL) && (data->cmd_pipe != NULL)) {
                modem_cellular_enter_state(data, MODEM_CELLULAR_STATE_RUN_SHUTDOWN_SCRIPT);
                break;
            }

            modem_cellular_begin_power_off_pulse(data);
            break;

        default :
            break;
    }
}

static int modem_cellular_on_init_power_off_state_leave(struct modem_cellular_data* data) {
    modem_cellular_notify_user_pipes_disconnected(data);
    modem_chat_release(&data->chat);
    modem_ppp_release(data->ppp);

    return (0);
}

static int modem_cellular_on_run_shutdown_script_state_enter(struct modem_cellular_data* data) {
    const struct modem_cellular_config *config =
        (const struct modem_cellular_config *)data->dev->config;

    modem_chat_attach(&data->chat, data->cmd_pipe);
    return modem_chat_run_script_async(&data->chat, config->shutdown_chat_script);
}

static void modem_cellular_run_shutdown_script_event_handler(struct modem_cellular_data *data,
                                                             enum modem_cellular_event evt) {
    switch (evt) {
        case MODEM_CELLULAR_EVENT_SCRIPT_FAILED:
            data->cmd_pipe = NULL;

            /* If shutdown by software failed, try by power pulse if possible */
            modem_cellular_begin_power_off_pulse(data);
            break;

        case MODEM_CELLULAR_EVENT_SCRIPT_SUCCESS :
            modem_pipe_close_async(data->uart_pipe);
            data->cmd_pipe = NULL;
            modem_cellular_enter_state(data, MODEM_CELLULAR_STATE_IDLE);
            break;

        default :
            break;
    }
}

static int modem_cellular_on_run_shutdown_script_state_leave(struct modem_cellular_data* data) {
    modem_chat_release(&data->chat);
    return (0);
}

static int modem_cellular_on_power_off_pulse_state_enter(struct modem_cellular_data* data) {
    struct modem_cellular_config const* config = data->dev->config;

    data->cmd_pipe = NULL;
    gpio_pin_set_dt(&config->power_gpio, 1);
    modem_cellular_start_timer(data, K_MSEC(config->power_pulse_duration_ms));

    return (0);
}

static void modem_cellular_power_off_pulse_event_handler(struct modem_cellular_data* data,
                                                         enum modem_cellular_event evt) {
    switch (evt) {
        case MODEM_CELLULAR_EVENT_TIMEOUT :
            modem_cellular_enter_state(data, MODEM_CELLULAR_STATE_AWAIT_POWER_OFF);
            break;

        default :
            break;
    }
}

static int modem_cellular_on_power_off_pulse_state_leave(struct modem_cellular_data* data) {
    struct modem_cellular_config const* config = data->dev->config;

    gpio_pin_set_dt(&config->power_gpio, 0);
    modem_cellular_stop_timer(data);

<<<<<<< HEAD
    return (0);
}
=======
	case MODEM_CELLULAR_STATE_DORMANT:
		ret = modem_cellular_on_dormant_state_enter(data);
		break;

	case MODEM_CELLULAR_STATE_INIT_POWER_OFF:
		ret = modem_cellular_on_init_power_off_state_enter(data);
		break;
>>>>>>> 6887b58d

static int modem_cellular_on_await_power_off_state_enter(struct modem_cellular_data* data) {
    struct modem_cellular_config const* config = data->dev->config;

    modem_cellular_start_timer(data, K_MSEC(config->shutdown_time_ms));

    return (0);
}

static void modem_cellular_await_power_off_event_handler(struct modem_cellular_data* data,
                                                         enum modem_cellular_event evt) {
    switch (evt) {
        case MODEM_CELLULAR_EVENT_TIMEOUT :
            modem_cellular_enter_state(data, MODEM_CELLULAR_STATE_IDLE);
            break;

        default :
            break;
    }
}

static int modem_cellular_on_state_enter(struct modem_cellular_data* data) {
    int ret;

    switch (data->state) {
        case MODEM_CELLULAR_STATE_IDLE :
            ret = modem_cellular_on_idle_state_enter(data);
            break;

        case MODEM_CELLULAR_STATE_RESET_PULSE :
            ret = modem_cellular_on_reset_pulse_state_enter(data);
            break;

        case MODEM_CELLULAR_STATE_POWER_ON_PULSE :
            ret = modem_cellular_on_power_on_pulse_state_enter(data);
            break;

        case MODEM_CELLULAR_STATE_AWAIT_POWER_ON :
            ret = modem_cellular_on_await_power_on_state_enter(data);
            break;

        case MODEM_CELLULAR_STATE_SET_BAUDRATE :
            ret = modem_cellular_on_set_baudrate_state_enter(data);
            break;

        case MODEM_CELLULAR_STATE_RUN_INIT_SCRIPT :
            ret = modem_cellular_on_run_init_script_state_enter(data);
            break;

        case MODEM_CELLULAR_STATE_CONNECT_CMUX :
            ret = modem_cellular_on_connect_cmux_state_enter(data);
            break;

        case MODEM_CELLULAR_STATE_OPEN_DLCI1 :
            ret = modem_cellular_on_open_dlci1_state_enter(data);
            break;

<<<<<<< HEAD
        case MODEM_CELLULAR_STATE_OPEN_DLCI2 :
            ret = modem_cellular_on_open_dlci2_state_enter(data);
            break;
=======
	case MODEM_CELLULAR_STATE_DORMANT:
		ret = modem_cellular_on_dormant_state_leave(data);
		break;

	case MODEM_CELLULAR_STATE_INIT_POWER_OFF:
		ret = modem_cellular_on_init_power_off_state_leave(data);
		break;
>>>>>>> 6887b58d

        case MODEM_CELLULAR_STATE_RUN_DIAL_SCRIPT :
            ret = modem_cellular_on_run_dial_script_state_enter(data);
            break;

        case MODEM_CELLULAR_STATE_AWAIT_REGISTERED :
            ret = modem_cellular_on_await_registered_state_enter(data);
            break;

        case MODEM_CELLULAR_STATE_CARRIER_ON :
            ret = modem_cellular_on_carrier_on_state_enter(data);
            break;

        case MODEM_CELLULAR_STATE_INIT_POWER_OFF :
            ret = modem_cellular_on_init_power_off_state_enter(data);
            break;

        case MODEM_CELLULAR_STATE_RUN_SHUTDOWN_SCRIPT :
            ret = modem_cellular_on_run_shutdown_script_state_enter(data);
            break;

        case MODEM_CELLULAR_STATE_POWER_OFF_PULSE :
            ret = modem_cellular_on_power_off_pulse_state_enter(data);
            break;

        case MODEM_CELLULAR_STATE_AWAIT_POWER_OFF :
            ret = modem_cellular_on_await_power_off_state_enter(data);
            break;

        default :
            ret = 0;
            break;
    }

    return (ret);
}

static int modem_cellular_on_state_leave(struct modem_cellular_data* data) {
    int ret;

    switch (data->state) {
        case MODEM_CELLULAR_STATE_IDLE :
            ret = modem_cellular_on_idle_state_leave(data);
            break;

        case MODEM_CELLULAR_STATE_RESET_PULSE :
            ret = modem_cellular_on_reset_pulse_state_leave(data);
            break;

        case MODEM_CELLULAR_STATE_POWER_ON_PULSE :
            ret = modem_cellular_on_power_on_pulse_state_leave(data);
            break;

        case MODEM_CELLULAR_STATE_OPEN_DLCI1 :
            ret = modem_cellular_on_open_dlci1_state_leave(data);
            break;

        case MODEM_CELLULAR_STATE_OPEN_DLCI2 :
            ret = modem_cellular_on_open_dlci2_state_leave(data);
            break;

        case MODEM_CELLULAR_STATE_RUN_DIAL_SCRIPT :
            ret = modem_cellular_on_run_dial_script_state_leave(data);
            break;

        case MODEM_CELLULAR_STATE_AWAIT_REGISTERED :
            ret = modem_cellular_on_await_registered_state_leave(data);
            break;

        case MODEM_CELLULAR_STATE_CARRIER_ON :
            ret = modem_cellular_on_carrier_on_state_leave(data);
            break;

        case MODEM_CELLULAR_STATE_INIT_POWER_OFF :
            ret = modem_cellular_on_init_power_off_state_leave(data);
            break;

        case MODEM_CELLULAR_STATE_RUN_SHUTDOWN_SCRIPT :
            ret = modem_cellular_on_run_shutdown_script_state_leave(data);
            break;

        case MODEM_CELLULAR_STATE_POWER_OFF_PULSE :
            ret = modem_cellular_on_power_off_pulse_state_leave(data);
            break;

        default :
            ret = 0;
            break;
    }

    return (ret);
}

static void modem_cellular_enter_state(struct modem_cellular_data* data,
                                       enum modem_cellular_state state) {
    int ret;

    ret = modem_cellular_on_state_leave(data);
    if (ret < 0) {
        LOG_WRN("failed to leave state, error: %i", ret);
        return;
    }

    data->state = state;
    ret = modem_cellular_on_state_enter(data);
    if (ret < 0) {
        LOG_WRN("failed to enter state error: %i", ret);
    }
}

static void modem_cellular_event_handler(struct modem_cellular_data* data,
                                         enum modem_cellular_event evt) {
    enum modem_cellular_state state;

    state = data->state;

    modem_cellular_log_event(evt);

    switch (data->state) {
        case MODEM_CELLULAR_STATE_IDLE :
            modem_cellular_idle_event_handler(data, evt);
            break;

        case MODEM_CELLULAR_STATE_RESET_PULSE :
            modem_cellular_reset_pulse_event_handler(data, evt);
            break;

        case MODEM_CELLULAR_STATE_POWER_ON_PULSE :
            modem_cellular_power_on_pulse_event_handler(data, evt);
            break;

        case MODEM_CELLULAR_STATE_AWAIT_POWER_ON :
            modem_cellular_await_power_on_event_handler(data, evt);
            break;

        case MODEM_CELLULAR_STATE_SET_BAUDRATE :
            modem_cellular_set_baudrate_event_handler(data, evt);
            break;

        case MODEM_CELLULAR_STATE_RUN_INIT_SCRIPT :
            modem_cellular_run_init_script_event_handler(data, evt);
            break;

        case MODEM_CELLULAR_STATE_CONNECT_CMUX :
            modem_cellular_connect_cmux_event_handler(data, evt);
            break;

        case MODEM_CELLULAR_STATE_OPEN_DLCI1 :
            modem_cellular_open_dlci1_event_handler(data, evt);
            break;

        case MODEM_CELLULAR_STATE_OPEN_DLCI2 :
            modem_cellular_open_dlci2_event_handler(data, evt);
            break;

        case MODEM_CELLULAR_STATE_RUN_DIAL_SCRIPT :
            modem_cellular_run_dial_script_event_handler(data, evt);
            break;

        case MODEM_CELLULAR_STATE_AWAIT_REGISTERED :
            modem_cellular_await_registered_event_handler(data, evt);
            break;

        case MODEM_CELLULAR_STATE_CARRIER_ON :
            modem_cellular_carrier_on_event_handler(data, evt);
            break;

<<<<<<< HEAD
        case MODEM_CELLULAR_STATE_INIT_POWER_OFF :
            modem_cellular_init_power_off_event_handler(data, evt);
            break;
=======
	case MODEM_CELLULAR_STATE_DORMANT:
		modem_cellular_dormant_event_handler(data, evt);
		break;

	case MODEM_CELLULAR_STATE_INIT_POWER_OFF:
		modem_cellular_init_power_off_event_handler(data, evt);
		break;
>>>>>>> 6887b58d

        case MODEM_CELLULAR_STATE_RUN_SHUTDOWN_SCRIPT :
            modem_cellular_run_shutdown_script_event_handler(data, evt);
            break;

        case MODEM_CELLULAR_STATE_POWER_OFF_PULSE :
            modem_cellular_power_off_pulse_event_handler(data, evt);
            break;

        case MODEM_CELLULAR_STATE_AWAIT_POWER_OFF :
            modem_cellular_await_power_off_event_handler(data, evt);
            break;
    }

    if (state != data->state) {
        modem_cellular_log_state_changed(state, data->state);
    }
}

static void modem_cellular_cmux_handler(struct modem_cmux* cmux, enum modem_cmux_event event,
                                        void* user_data) {
    struct modem_cellular_data* data = user_data;

    switch (event) {
        case MODEM_CMUX_EVENT_CONNECTED :
            modem_cellular_delegate_event(data, MODEM_CELLULAR_EVENT_CMUX_CONNECTED);
            break;

        default :
            break;
    }
}

MODEM_CHAT_SCRIPT_CMDS_DEFINE(get_signal_csq_chat_script_cmds,
                              MODEM_CHAT_SCRIPT_CMD_RESP("AT+CSQ", csq_match),
                              MODEM_CHAT_SCRIPT_CMD_RESP("", ok_match));

MODEM_CHAT_SCRIPT_DEFINE(get_signal_csq_chat_script, get_signal_csq_chat_script_cmds,
                         abort_matches, modem_cellular_chat_callback_handler, 2);

static inline int modem_cellular_csq_parse_rssi(uint8_t rssi, int16_t* value) {
    /* AT+CSQ returns a response +CSQ: <rssi>,<ber> where:
     * - rssi is a integer from 0 to 31 whose values describes a signal strength
     *   between -113 dBm for 0 and -51dbM for 31 or unknown for 99
     * - ber is an integer from 0 to 7 that describes the error rate, it can also
     *   be 99 for an unknown error rate
     */
    if (rssi == CSQ_RSSI_UNKNOWN) {
        return (-EINVAL);
    }

    *value = (int16_t)CSQ_RSSI_TO_DB(rssi);
    return (0);
}

MODEM_CHAT_SCRIPT_CMDS_DEFINE(get_signal_cesq_chat_script_cmds,
                              MODEM_CHAT_SCRIPT_CMD_RESP("AT+CESQ", cesq_match),
                              MODEM_CHAT_SCRIPT_CMD_RESP("", ok_match));

MODEM_CHAT_SCRIPT_DEFINE(get_signal_cesq_chat_script, get_signal_cesq_chat_script_cmds,
                         abort_matches, modem_cellular_chat_callback_handler, 2);

/* AT+CESQ returns a response +CESQ: <rxlev>,<ber>,<rscp>,<ecn0>,<rsrq>,<rsrp> where:
 * - rsrq is a integer from 0 to 34 whose values describes the Reference Signal Receive
 *   Quality between -20 dB for 0 and -3 dB for 34 (0.5 dB steps), or unknown for 255
 * - rsrp is an integer from 0 to 97 that describes the Reference Signal Receive Power
 *   between -140 dBm for 0 and -44 dBm for 97 (1 dBm steps), or unknown for 255
 */
static inline int modem_cellular_cesq_parse_rsrp(uint8_t rsrp, int16_t* value) {
    if (rsrp == CESQ_RSRP_UNKNOWN) {
        return (-EINVAL);
    }

    *value = (int16_t)CESQ_RSRP_TO_DB(rsrp);
    return (0);
}

static inline int modem_cellular_cesq_parse_rsrq(uint8_t rsrq, int16_t* value) {
    if (rsrq == CESQ_RSRQ_UNKNOWN) {
        return (-EINVAL);
    }

    *value = (int16_t)CESQ_RSRQ_TO_DB(rsrq);
    return (0);
}

static int modem_cellular_get_signal(const struct device* dev,
                                     const enum cellular_signal_type type,
                                     int16_t* value) {
    int ret = -ENOTSUP;
    struct modem_cellular_data* data = dev->data;

    if ((data->state != MODEM_CELLULAR_STATE_AWAIT_REGISTERED) &&
        (data->state != MODEM_CELLULAR_STATE_CARRIER_ON)) {
        return (-ENODATA);
    }

    /* Run chat script */
    switch (type) {
        case CELLULAR_SIGNAL_RSSI :
            ret = modem_chat_run_script(&data->chat, &get_signal_csq_chat_script);
            break;

        case CELLULAR_SIGNAL_RSRP :
        case CELLULAR_SIGNAL_RSRQ :
            ret = modem_chat_run_script(&data->chat, &get_signal_cesq_chat_script);
            break;

        default :
            ret = -ENOTSUP;
            break;
    }

    /* Verify chat script ran successfully */
    if (ret < 0) {
        return (ret);
    }

    /* Parse received value */
    switch (type) {
        case CELLULAR_SIGNAL_RSSI :
            ret = modem_cellular_csq_parse_rssi(data->rssi, value);
            break;

        case CELLULAR_SIGNAL_RSRP :
            ret = modem_cellular_cesq_parse_rsrp(data->rsrp, value);
            break;

        case CELLULAR_SIGNAL_RSRQ :
            ret = modem_cellular_cesq_parse_rsrq(data->rsrq, value);
            break;

        default :
            ret = -ENOTSUP;
            break;
    }

    return (ret);
}

static int modem_cellular_get_modem_info(const struct device* dev,
                                         enum cellular_modem_info_type type,
                                         char* info, size_t size) {
    int ret = 0;
    struct modem_cellular_data* data = dev->data;

    switch (type) {
        case CELLULAR_MODEM_INFO_IMEI :
            strncpy(info, &data->imei[0], MIN(size, sizeof(data->imei)));
            break;

        case CELLULAR_MODEM_INFO_SIM_IMSI :
            strncpy(info, &data->imsi[0], MIN(size, sizeof(data->imsi)));
            break;

        case CELLULAR_MODEM_INFO_MANUFACTURER :
            strncpy(info, &data->manufacturer[0], MIN(size, sizeof(data->manufacturer)));
            break;

        case CELLULAR_MODEM_INFO_FW_VERSION :
            strncpy(info, &data->fw_version[0], MIN(size, sizeof(data->fw_version)));
            break;

        case CELLULAR_MODEM_INFO_MODEL_ID :
            strncpy(info, &data->model_id[0], MIN(size, sizeof(data->model_id)));
            break;

        case CELLULAR_MODEM_INFO_SIM_ICCID :
            strncpy(info, &data->iccid[0], MIN(size, sizeof(data->iccid)));
            break;

        default :
            ret = -ENODATA;
            break;
    }

    return (ret);
}

static int modem_cellular_get_registration_status(const struct device* dev,
                                                  enum cellular_access_technology tech,
                                                  enum cellular_registration_status* status) {
    int ret = 0;
    struct modem_cellular_data* data = dev->data;

    switch (tech) {
        case CELLULAR_ACCESS_TECHNOLOGY_GSM :
            *status = data->registration_status_gsm;
            break;

        case CELLULAR_ACCESS_TECHNOLOGY_GPRS :
        case CELLULAR_ACCESS_TECHNOLOGY_UMTS :
        case CELLULAR_ACCESS_TECHNOLOGY_EDGE :
            *status = data->registration_status_gprs;
            break;

        case CELLULAR_ACCESS_TECHNOLOGY_LTE :
        case CELLULAR_ACCESS_TECHNOLOGY_LTE_CAT_M1 :
        case CELLULAR_ACCESS_TECHNOLOGY_LTE_CAT_M2 :
        case CELLULAR_ACCESS_TECHNOLOGY_NB_IOT :
            *status = data->registration_status_lte;
            break;

        default :
            ret = -ENODATA;
            break;
    }

    return (ret);
}

static DEVICE_API(cellular, modem_cellular_api) = {
    .get_signal = modem_cellular_get_signal,
    .get_modem_info = modem_cellular_get_modem_info,
    .get_registration_status = modem_cellular_get_registration_status,
};

#ifdef CONFIG_PM_DEVICE
static int modem_cellular_pm_action(const struct device* dev, enum pm_device_action action) {
    struct modem_cellular_data* data = dev->data;
    int ret;

    switch (action) {
        case PM_DEVICE_ACTION_RESUME :
            modem_cellular_delegate_event(data, MODEM_CELLULAR_EVENT_RESUME);
            ret = 0;
            break;

        case PM_DEVICE_ACTION_SUSPEND :
            modem_cellular_delegate_event(data, MODEM_CELLULAR_EVENT_SUSPEND);
            ret = k_sem_take(&data->suspended_sem, K_SECONDS(30));
            break;

        default :
            ret = -ENOTSUP;
            break;
    }

    return (ret);
}
#endif /* CONFIG_PM_DEVICE */

<<<<<<< HEAD
static int modem_cellular_init(const struct device* dev) {
    struct modem_cellular_data* data = dev->data;
    struct modem_cellular_config const* config = dev->config;

    data->dev = dev;

    k_work_init_delayable(&data->timeout_work, modem_cellular_timeout_handler);

    k_work_init(&data->event_dispatch_work, modem_cellular_event_dispatch_handler);
    ring_buf_init(&data->event_rb, sizeof(data->event_buf), data->event_buf);

    k_sem_init(&data->suspended_sem, 0, 1);

    if (modem_cellular_gpio_is_enabled(&config->wake_gpio)) {
        gpio_pin_configure_dt(&config->wake_gpio, GPIO_OUTPUT_INACTIVE);
    }

    if (modem_cellular_gpio_is_enabled(&config->power_gpio)) {
        gpio_pin_configure_dt(&config->power_gpio, GPIO_OUTPUT_INACTIVE);
    }

    if (modem_cellular_gpio_is_enabled(&config->reset_gpio)) {
        gpio_pin_configure_dt(&config->reset_gpio, GPIO_OUTPUT_ACTIVE);
    }

    {
        const struct modem_backend_uart_config uart_backend_config = {
            .uart              = config->uart,
            .receive_buf       = data->uart_backend_receive_buf,
            .receive_buf_size  = ARRAY_SIZE(data->uart_backend_receive_buf),
            .transmit_buf      = data->uart_backend_transmit_buf,
            .transmit_buf_size = ARRAY_SIZE(data->uart_backend_transmit_buf),
        };

        data->uart_pipe = modem_backend_uart_init(&data->uart_backend,
                                                  &uart_backend_config);

        data->cmd_pipe = NULL;
    }

    {
        const struct modem_cmux_config cmux_config = {
            .callback          = modem_cellular_cmux_handler,
            .user_data         = data,
            .receive_buf       = data->cmux_receive_buf,
            .receive_buf_size  = ARRAY_SIZE(data->cmux_receive_buf),
            .transmit_buf      = data->cmux_transmit_buf,
            .transmit_buf_size = ARRAY_SIZE(data->cmux_transmit_buf),
        };

        modem_cmux_init(&data->cmux, &cmux_config);
    }

    {
        const struct modem_cmux_dlci_config dlci1_config = {
            .dlci_address     = 1,
            .receive_buf      = data->dlci1_receive_buf,
            .receive_buf_size = ARRAY_SIZE(data->dlci1_receive_buf),
        };

        data->dlci1_pipe = modem_cmux_dlci_init(&data->cmux, &data->dlci1,
                                                &dlci1_config);
    }

    {
        const struct modem_cmux_dlci_config dlci2_config = {
            .dlci_address     = 2,
            .receive_buf      = data->dlci2_receive_buf,
            .receive_buf_size = ARRAY_SIZE(data->dlci2_receive_buf),
        };

        data->dlci2_pipe = modem_cmux_dlci_init(&data->cmux, &data->dlci2,
                                                &dlci2_config);
    }

    for (uint8_t i = 0; i < config->user_pipes_size; i++) {
        struct modem_cellular_user_pipe *user_pipe = &config->user_pipes[i];
        const struct modem_cmux_dlci_config user_dlci_config = {
            .dlci_address = user_pipe->dlci_address,
            .receive_buf = user_pipe->dlci_receive_buf,
            .receive_buf_size = user_pipe->dlci_receive_buf_size,
        };

        user_pipe->pipe = modem_cmux_dlci_init(&data->cmux, &user_pipe->dlci,
                                               &user_dlci_config);

        modem_pipelink_init(user_pipe->pipelink, user_pipe->pipe);
    }

    {
        const struct modem_chat_config chat_config = {
            .user_data          = data,
            .receive_buf        = data->chat_receive_buf,
            .receive_buf_size   = ARRAY_SIZE(data->chat_receive_buf),
            .delimiter          = data->chat_delimiter,
            .delimiter_size     = (uint8_t)strlen(data->chat_delimiter),
            .filter             = data->chat_filter,
            .filter_size        = data->chat_filter ? (uint8_t)strlen(data->chat_filter) : 0,
            .argv               = data->chat_argv,
            .argv_size          = ARRAY_SIZE(data->chat_argv),
            .unsol_matches      = unsol_matches,
            .unsol_matches_size = ARRAY_SIZE(unsol_matches),
        };

        modem_chat_init(&data->chat, &chat_config);
    }

    #ifndef CONFIG_PM_DEVICE
    modem_cellular_delegate_event(data, MODEM_CELLULAR_EVENT_RESUME);
    #else
    pm_device_init_suspended(dev);
    #endif /* CONFIG_PM_DEVICE */

    return (0);
=======
static void net_mgmt_event_handler(struct net_mgmt_event_callback *cb, uint32_t mgmt_event,
				   struct net_if *iface)
{
	struct modem_cellular_data *data =
		CONTAINER_OF(cb, struct modem_cellular_data, net_mgmt_event_callback);

	switch (mgmt_event) {
	case NET_EVENT_PPP_PHASE_DEAD:
		modem_cellular_delegate_event(data, MODEM_CELLULAR_EVENT_PPP_DEAD);
		break;

	default:
		break;
	}
}

static int modem_cellular_init(const struct device *dev)
{
	struct modem_cellular_data *data = (struct modem_cellular_data *)dev->data;
	struct modem_cellular_config *config = (struct modem_cellular_config *)dev->config;

	data->dev = dev;

	k_work_init_delayable(&data->timeout_work, modem_cellular_timeout_handler);

	k_work_init(&data->event_dispatch_work, modem_cellular_event_dispatch_handler);
	ring_buf_init(&data->event_rb, sizeof(data->event_buf), data->event_buf);

	k_sem_init(&data->suspended_sem, 0, 1);

	if (modem_cellular_gpio_is_enabled(&config->wake_gpio)) {
		gpio_pin_configure_dt(&config->wake_gpio, GPIO_OUTPUT_INACTIVE);
	}

	if (modem_cellular_gpio_is_enabled(&config->power_gpio)) {
		gpio_pin_configure_dt(&config->power_gpio, GPIO_OUTPUT_INACTIVE);
	}

	if (modem_cellular_gpio_is_enabled(&config->reset_gpio)) {
		gpio_pin_configure_dt(&config->reset_gpio, GPIO_OUTPUT_ACTIVE);
	}

	{
		const struct modem_backend_uart_config uart_backend_config = {
			.uart = config->uart,
			.receive_buf = data->uart_backend_receive_buf,
			.receive_buf_size = ARRAY_SIZE(data->uart_backend_receive_buf),
			.transmit_buf = data->uart_backend_transmit_buf,
			.transmit_buf_size = ARRAY_SIZE(data->uart_backend_transmit_buf),
		};

		data->uart_pipe = modem_backend_uart_init(&data->uart_backend,
							  &uart_backend_config);

		data->cmd_pipe = NULL;
	}

	{
		const struct modem_cmux_config cmux_config = {
			.callback = modem_cellular_cmux_handler,
			.user_data = data,
			.receive_buf = data->cmux_receive_buf,
			.receive_buf_size = ARRAY_SIZE(data->cmux_receive_buf),
			.transmit_buf = data->cmux_transmit_buf,
			.transmit_buf_size = ARRAY_SIZE(data->cmux_transmit_buf),
		};

		modem_cmux_init(&data->cmux, &cmux_config);
	}

	{
		const struct modem_cmux_dlci_config dlci1_config = {
			.dlci_address = 1,
			.receive_buf = data->dlci1_receive_buf,
			.receive_buf_size = ARRAY_SIZE(data->dlci1_receive_buf),
		};

		data->dlci1_pipe = modem_cmux_dlci_init(&data->cmux, &data->dlci1,
							&dlci1_config);
	}

	{
		const struct modem_cmux_dlci_config dlci2_config = {
			.dlci_address = 2,
			.receive_buf = data->dlci2_receive_buf,
			.receive_buf_size = ARRAY_SIZE(data->dlci2_receive_buf),
		};

		data->dlci2_pipe = modem_cmux_dlci_init(&data->cmux, &data->dlci2,
							&dlci2_config);
	}

	for (uint8_t i = 0; i < config->user_pipes_size; i++) {
		struct modem_cellular_user_pipe *user_pipe = &config->user_pipes[i];
		const struct modem_cmux_dlci_config user_dlci_config = {
			.dlci_address = user_pipe->dlci_address,
			.receive_buf = user_pipe->dlci_receive_buf,
			.receive_buf_size = user_pipe->dlci_receive_buf_size,
		};

		user_pipe->pipe = modem_cmux_dlci_init(&data->cmux, &user_pipe->dlci,
						       &user_dlci_config);

		modem_pipelink_init(user_pipe->pipelink, user_pipe->pipe);
	}

	{
		const struct modem_chat_config chat_config = {
			.user_data = data,
			.receive_buf = data->chat_receive_buf,
			.receive_buf_size = ARRAY_SIZE(data->chat_receive_buf),
			.delimiter = data->chat_delimiter,
			.delimiter_size = strlen(data->chat_delimiter),
			.filter = data->chat_filter,
			.filter_size = data->chat_filter ? strlen(data->chat_filter) : 0,
			.argv = data->chat_argv,
			.argv_size = ARRAY_SIZE(data->chat_argv),
			.unsol_matches = unsol_matches,
			.unsol_matches_size = ARRAY_SIZE(unsol_matches),
		};

		modem_chat_init(&data->chat, &chat_config);
	}

	{
		net_mgmt_init_event_callback(&data->net_mgmt_event_callback, net_mgmt_event_handler,
					     NET_EVENT_PPP_PHASE_DEAD);
		net_mgmt_add_event_callback(&data->net_mgmt_event_callback);
	}


#ifndef CONFIG_PM_DEVICE
	modem_cellular_delegate_event(data, MODEM_CELLULAR_EVENT_RESUME);
#else
	pm_device_init_suspended(dev);
#endif /* CONFIG_PM_DEVICE */

	return 0;
>>>>>>> 6887b58d
}

/*
 * Every modem uses two custom scripts to initialize the modem and dial out.
 *
 * The first script is named <dt driver compatible>_init_chat_script, with its
 * script commands named <dt driver compatible>_init_chat_script_cmds. This
 * script is sent to the modem after it has started up, and must configure the
 * modem to use CMUX.
 *
 * The second script is named <dt driver compatible>_dial_chat_script, with its
 * script commands named <dt driver compatible>_dial_chat_script_cmds. This
 * script is sent on a DLCI channel in command mode, and must request the modem
 * dial out and put the DLCI channel into data mode.
 */

#if DT_HAS_COMPAT_STATUS_OKAY(quectel_bg95)
MODEM_CHAT_SCRIPT_CMDS_DEFINE(quectel_bg95_init_chat_script_cmds,
                  MODEM_CHAT_SCRIPT_CMD_RESP("ATE0", ok_match),
                  MODEM_CHAT_SCRIPT_CMD_RESP("AT+CFUN=4", ok_match),
                  MODEM_CHAT_SCRIPT_CMD_RESP("AT+CMEE=1", ok_match),
                  MODEM_CHAT_SCRIPT_CMD_RESP("AT+CREG=1", ok_match),
                  MODEM_CHAT_SCRIPT_CMD_RESP("AT+CGREG=1", ok_match),
                  MODEM_CHAT_SCRIPT_CMD_RESP("AT+CEREG=1", ok_match),
                  MODEM_CHAT_SCRIPT_CMD_RESP("AT+CREG?", ok_match),
                  MODEM_CHAT_SCRIPT_CMD_RESP("AT+CEREG?", ok_match),
                  MODEM_CHAT_SCRIPT_CMD_RESP("AT+CGREG?", ok_match),
                  MODEM_CHAT_SCRIPT_CMD_RESP("AT+CGSN", imei_match),
                  MODEM_CHAT_SCRIPT_CMD_RESP("", ok_match),
                  MODEM_CHAT_SCRIPT_CMD_RESP("AT+CGMM", cgmm_match),
                  MODEM_CHAT_SCRIPT_CMD_RESP("", ok_match),
                  MODEM_CHAT_SCRIPT_CMD_RESP("AT+CGMI", cgmi_match),
                  MODEM_CHAT_SCRIPT_CMD_RESP("", ok_match),
                  MODEM_CHAT_SCRIPT_CMD_RESP("AT+CGMR", cgmr_match),
                  MODEM_CHAT_SCRIPT_CMD_RESP("", ok_match),
                  MODEM_CHAT_SCRIPT_CMD_RESP("AT+CIMI", cimi_match),
                  MODEM_CHAT_SCRIPT_CMD_RESP("", ok_match),
                  MODEM_CHAT_SCRIPT_CMD_RESP("AT+QCCID", qccid_match),
                  MODEM_CHAT_SCRIPT_CMD_RESP("", ok_match),
                  MODEM_CHAT_SCRIPT_CMD_RESP_NONE("AT+CMUX=0,0,5,127", 300));

MODEM_CHAT_SCRIPT_DEFINE(quectel_bg95_init_chat_script, quectel_bg95_init_chat_script_cmds,
                         abort_matches, modem_cellular_chat_callback_handler, 10);

MODEM_CHAT_SCRIPT_CMDS_DEFINE(quectel_bg95_dial_chat_script_cmds,
                              MODEM_CHAT_SCRIPT_CMD_RESP_MULT("AT+CGACT=0,1", allow_match),
                              MODEM_CHAT_SCRIPT_CMD_RESP("AT+CGDCONT=1,\"IP\","
                                                         "\"" CONFIG_MODEM_CELLULAR_APN "\"",
                                                         ok_match),
                              MODEM_CHAT_SCRIPT_CMD_RESP("AT+CFUN=1", ok_match),
                              MODEM_CHAT_SCRIPT_CMD_RESP_NONE("ATD*99***1#", 0), );

MODEM_CHAT_SCRIPT_DEFINE(quectel_bg95_dial_chat_script, quectel_bg95_dial_chat_script_cmds,
                         dial_abort_matches, modem_cellular_chat_callback_handler, 10);

MODEM_CHAT_SCRIPT_CMDS_DEFINE(quectel_bg95_periodic_chat_script_cmds,
                  MODEM_CHAT_SCRIPT_CMD_RESP("AT+CREG?", ok_match),
                  MODEM_CHAT_SCRIPT_CMD_RESP("AT+CEREG?", ok_match),
                  MODEM_CHAT_SCRIPT_CMD_RESP("AT+CGREG?", ok_match));

MODEM_CHAT_SCRIPT_DEFINE(quectel_bg95_periodic_chat_script,
                         quectel_bg95_periodic_chat_script_cmds, abort_matches,
                         modem_cellular_chat_callback_handler, 4);
#endif

#if DT_HAS_COMPAT_STATUS_OKAY(quectel_eg25_g)
MODEM_CHAT_SCRIPT_CMDS_DEFINE(
    quectel_eg25_g_init_chat_script_cmds, MODEM_CHAT_SCRIPT_CMD_RESP("ATE0", ok_match),
    MODEM_CHAT_SCRIPT_CMD_RESP("AT+CFUN=4", ok_match),
    MODEM_CHAT_SCRIPT_CMD_RESP("AT+CMEE=1", ok_match),
    MODEM_CHAT_SCRIPT_CMD_RESP("AT+CREG=1", ok_match),
    MODEM_CHAT_SCRIPT_CMD_RESP("AT+CGREG=1", ok_match),
    MODEM_CHAT_SCRIPT_CMD_RESP("AT+CEREG=1", ok_match),
    MODEM_CHAT_SCRIPT_CMD_RESP("AT+CREG?", ok_match),
    MODEM_CHAT_SCRIPT_CMD_RESP("AT+CEREG?", ok_match),
    MODEM_CHAT_SCRIPT_CMD_RESP("AT+CGREG?", ok_match),
    MODEM_CHAT_SCRIPT_CMD_RESP("AT+CGSN", imei_match),
    MODEM_CHAT_SCRIPT_CMD_RESP("", ok_match),
    MODEM_CHAT_SCRIPT_CMD_RESP("AT+CGMM", cgmm_match),
    MODEM_CHAT_SCRIPT_CMD_RESP("", ok_match),
    MODEM_CHAT_SCRIPT_CMD_RESP("AT+CGMI", cgmi_match),
    MODEM_CHAT_SCRIPT_CMD_RESP("", ok_match),
    MODEM_CHAT_SCRIPT_CMD_RESP("AT+CGMR", cgmr_match),
    MODEM_CHAT_SCRIPT_CMD_RESP("", ok_match),
    MODEM_CHAT_SCRIPT_CMD_RESP("AT+CIMI", cimi_match),
    MODEM_CHAT_SCRIPT_CMD_RESP("", ok_match),
    MODEM_CHAT_SCRIPT_CMD_RESP_NONE("AT+CMUX=0,0,5,127,10,3,30,10,2", 100));

MODEM_CHAT_SCRIPT_DEFINE(quectel_eg25_g_init_chat_script, quectel_eg25_g_init_chat_script_cmds,
                         abort_matches, modem_cellular_chat_callback_handler, 10);

MODEM_CHAT_SCRIPT_CMDS_DEFINE(quectel_eg25_g_dial_chat_script_cmds,
                              MODEM_CHAT_SCRIPT_CMD_RESP_MULT("AT+CGACT=0,1", allow_match),
                              MODEM_CHAT_SCRIPT_CMD_RESP("AT+CGDCONT=1,\"IP\","
                                                         "\"" CONFIG_MODEM_CELLULAR_APN "\"",
                                                         ok_match),
                              MODEM_CHAT_SCRIPT_CMD_RESP("AT+CFUN=1", ok_match),
                              MODEM_CHAT_SCRIPT_CMD_RESP_NONE("ATD*99***1#", 0), );

MODEM_CHAT_SCRIPT_DEFINE(quectel_eg25_g_dial_chat_script, quectel_eg25_g_dial_chat_script_cmds,
                         dial_abort_matches, modem_cellular_chat_callback_handler, 10);

MODEM_CHAT_SCRIPT_CMDS_DEFINE(quectel_eg25_g_periodic_chat_script_cmds,
                              MODEM_CHAT_SCRIPT_CMD_RESP("AT+CREG?", ok_match),
                              MODEM_CHAT_SCRIPT_CMD_RESP("AT+CEREG?", ok_match),
                              MODEM_CHAT_SCRIPT_CMD_RESP("AT+CGREG?", ok_match),
                              MODEM_CHAT_SCRIPT_CMD_RESP("AT+CSQ", csq_match));

MODEM_CHAT_SCRIPT_DEFINE(quectel_eg25_g_periodic_chat_script,
                         quectel_eg25_g_periodic_chat_script_cmds, abort_matches,
                         modem_cellular_chat_callback_handler, 4);
#endif

#if DT_HAS_COMPAT_STATUS_OKAY(simcom_sim7080)
MODEM_CHAT_SCRIPT_CMDS_DEFINE(simcom_sim7080_init_chat_script_cmds,
                              MODEM_CHAT_SCRIPT_CMD_RESP_NONE("AT", 100),
                              MODEM_CHAT_SCRIPT_CMD_RESP_NONE("AT", 100),
                              MODEM_CHAT_SCRIPT_CMD_RESP_NONE("AT", 100),
                              MODEM_CHAT_SCRIPT_CMD_RESP_NONE("AT", 100),
                              MODEM_CHAT_SCRIPT_CMD_RESP("ATE0", ok_match),
                              MODEM_CHAT_SCRIPT_CMD_RESP("AT+CFUN=4", ok_match),
                              MODEM_CHAT_SCRIPT_CMD_RESP("AT+CMEE=1", ok_match),
                              MODEM_CHAT_SCRIPT_CMD_RESP("AT+CREG=1", ok_match),
                              MODEM_CHAT_SCRIPT_CMD_RESP("AT+CGREG=1", ok_match),
                              MODEM_CHAT_SCRIPT_CMD_RESP("AT+CEREG=1", ok_match),
                              MODEM_CHAT_SCRIPT_CMD_RESP("AT+CREG?", ok_match),
                              MODEM_CHAT_SCRIPT_CMD_RESP("AT+CEREG?", ok_match),
                              MODEM_CHAT_SCRIPT_CMD_RESP("AT+CGREG?", ok_match),
                              MODEM_CHAT_SCRIPT_CMD_RESP("AT+CGSN", imei_match),
                              MODEM_CHAT_SCRIPT_CMD_RESP("", ok_match),
                              MODEM_CHAT_SCRIPT_CMD_RESP("AT+CGMM", cgmm_match),
                              MODEM_CHAT_SCRIPT_CMD_RESP("", ok_match),
    MODEM_CHAT_SCRIPT_CMD_RESP_NONE("AT+CMUX=0,0,5,127", 300));

MODEM_CHAT_SCRIPT_DEFINE(simcom_sim7080_init_chat_script, simcom_sim7080_init_chat_script_cmds,
                         abort_matches, modem_cellular_chat_callback_handler, 10);

MODEM_CHAT_SCRIPT_CMDS_DEFINE(simcom_sim7080_dial_chat_script_cmds,
                              MODEM_CHAT_SCRIPT_CMD_RESP_MULT("AT+CGACT=0,1", allow_match),
                              MODEM_CHAT_SCRIPT_CMD_RESP("AT+CGDCONT=1,\"IP\","
                                                         "\"" CONFIG_MODEM_CELLULAR_APN "\"",
                                                         ok_match),
                              MODEM_CHAT_SCRIPT_CMD_RESP("AT+CFUN=1", ok_match),
                              MODEM_CHAT_SCRIPT_CMD_RESP_NONE("ATD*99***1#", 0), );

MODEM_CHAT_SCRIPT_DEFINE(simcom_sim7080_dial_chat_script, simcom_sim7080_dial_chat_script_cmds,
                         dial_abort_matches, modem_cellular_chat_callback_handler, 10);

MODEM_CHAT_SCRIPT_CMDS_DEFINE(simcom_sim7080_periodic_chat_script_cmds,
                              MODEM_CHAT_SCRIPT_CMD_RESP("AT+CREG?", ok_match),
                              MODEM_CHAT_SCRIPT_CMD_RESP("AT+CEREG?", ok_match),
                              MODEM_CHAT_SCRIPT_CMD_RESP("AT+CGREG?", ok_match));

MODEM_CHAT_SCRIPT_DEFINE(simcom_sim7080_periodic_chat_script,
                         simcom_sim7080_periodic_chat_script_cmds, abort_matches,
                         modem_cellular_chat_callback_handler, 4);
#endif

#if DT_HAS_COMPAT_STATUS_OKAY(u_blox_sara_r4)
MODEM_CHAT_SCRIPT_CMDS_DEFINE(u_blox_sara_r4_init_chat_script_cmds,
                              MODEM_CHAT_SCRIPT_CMD_RESP_NONE("AT", 100),
                              MODEM_CHAT_SCRIPT_CMD_RESP_NONE("AT", 100),
                              MODEM_CHAT_SCRIPT_CMD_RESP_NONE("AT", 100),
                              MODEM_CHAT_SCRIPT_CMD_RESP_NONE("AT", 100),
                              MODEM_CHAT_SCRIPT_CMD_RESP("ATE0", ok_match),
                              MODEM_CHAT_SCRIPT_CMD_RESP("AT+CFUN=4", ok_match),
                              MODEM_CHAT_SCRIPT_CMD_RESP("AT+CMEE=1", ok_match),
                              MODEM_CHAT_SCRIPT_CMD_RESP("AT+CREG=1", ok_match),
                              MODEM_CHAT_SCRIPT_CMD_RESP("AT+CGREG=1", ok_match),
                              MODEM_CHAT_SCRIPT_CMD_RESP("AT+CEREG=1", ok_match),
                              MODEM_CHAT_SCRIPT_CMD_RESP("AT+CREG?", ok_match),
                              MODEM_CHAT_SCRIPT_CMD_RESP("AT+CEREG?", ok_match),
                              MODEM_CHAT_SCRIPT_CMD_RESP("AT+CGREG?", ok_match),
                              MODEM_CHAT_SCRIPT_CMD_RESP("AT+CGSN", imei_match),
                              MODEM_CHAT_SCRIPT_CMD_RESP("", ok_match),
                              MODEM_CHAT_SCRIPT_CMD_RESP("AT+CGMM", cgmm_match),
                              MODEM_CHAT_SCRIPT_CMD_RESP("", ok_match),
                              MODEM_CHAT_SCRIPT_CMD_RESP("AT+CMUX=0,0,5,127", ok_match));

MODEM_CHAT_SCRIPT_DEFINE(u_blox_sara_r4_init_chat_script, u_blox_sara_r4_init_chat_script_cmds,
                         abort_matches, modem_cellular_chat_callback_handler, 10);

MODEM_CHAT_SCRIPT_CMDS_DEFINE(u_blox_sara_r4_dial_chat_script_cmds,
                              MODEM_CHAT_SCRIPT_CMD_RESP_MULT("AT+CGACT=0,1", allow_match),
                              MODEM_CHAT_SCRIPT_CMD_RESP("AT+CGDCONT=1,\"IP\","
                                                         "\"" CONFIG_MODEM_CELLULAR_APN "\"",
                                                         ok_match),
                              MODEM_CHAT_SCRIPT_CMD_RESP("AT+CFUN=1", ok_match),
                              MODEM_CHAT_SCRIPT_CMD_RESP_NONE("ATD*99***1#", 0), );

MODEM_CHAT_SCRIPT_DEFINE(u_blox_sara_r4_dial_chat_script, u_blox_sara_r4_dial_chat_script_cmds,
                         dial_abort_matches, modem_cellular_chat_callback_handler, 10);

MODEM_CHAT_SCRIPT_CMDS_DEFINE(u_blox_sara_r4_periodic_chat_script_cmds,
                              MODEM_CHAT_SCRIPT_CMD_RESP("AT+CREG?", ok_match),
                              MODEM_CHAT_SCRIPT_CMD_RESP("AT+CEREG?", ok_match),
                              MODEM_CHAT_SCRIPT_CMD_RESP("AT+CGREG?", ok_match));

MODEM_CHAT_SCRIPT_DEFINE(u_blox_sara_r4_periodic_chat_script,
                         u_blox_sara_r4_periodic_chat_script_cmds, abort_matches,
                         modem_cellular_chat_callback_handler, 4);
#endif

#if DT_HAS_COMPAT_STATUS_OKAY(u_blox_sara_r5)
MODEM_CHAT_SCRIPT_CMDS_DEFINE(u_blox_sara_r5_init_chat_script_cmds,
                  MODEM_CHAT_SCRIPT_CMD_RESP_NONE("AT", 100),
                  MODEM_CHAT_SCRIPT_CMD_RESP_NONE("AT", 100),
                  MODEM_CHAT_SCRIPT_CMD_RESP_NONE("AT", 100),
                  MODEM_CHAT_SCRIPT_CMD_RESP_NONE("AT", 100),
                  MODEM_CHAT_SCRIPT_CMD_RESP("ATE0", ok_match),
                  MODEM_CHAT_SCRIPT_CMD_RESP("AT+CFUN=4", ok_match),
                  MODEM_CHAT_SCRIPT_CMD_RESP("AT+CMEE=1", ok_match),
                  MODEM_CHAT_SCRIPT_CMD_RESP("AT+CREG=1", ok_match),
                  MODEM_CHAT_SCRIPT_CMD_RESP("AT+CGREG=1", ok_match),
                  MODEM_CHAT_SCRIPT_CMD_RESP("AT+CEREG=1", ok_match),
                  MODEM_CHAT_SCRIPT_CMD_RESP("AT+CREG?", ok_match),
                  MODEM_CHAT_SCRIPT_CMD_RESP("AT+CEREG?", ok_match),
                  MODEM_CHAT_SCRIPT_CMD_RESP("AT+CGREG?", ok_match),
                  MODEM_CHAT_SCRIPT_CMD_RESP("AT+CGSN", imei_match),
                  MODEM_CHAT_SCRIPT_CMD_RESP("", ok_match),
                  MODEM_CHAT_SCRIPT_CMD_RESP("AT+CGMM", cgmm_match),
                  MODEM_CHAT_SCRIPT_CMD_RESP("", ok_match),
                  MODEM_CHAT_SCRIPT_CMD_RESP("AT+CGMI", cgmi_match),
                  MODEM_CHAT_SCRIPT_CMD_RESP("", ok_match),
                  MODEM_CHAT_SCRIPT_CMD_RESP("AT+CGMR", cgmr_match),
                  MODEM_CHAT_SCRIPT_CMD_RESP("", ok_match),
                  MODEM_CHAT_SCRIPT_CMD_RESP("AT+CIMI", cimi_match),
                  MODEM_CHAT_SCRIPT_CMD_RESP("", ok_match),
                  MODEM_CHAT_SCRIPT_CMD_RESP("AT+CMUX=0,0,5,127", ok_match));

MODEM_CHAT_SCRIPT_DEFINE(u_blox_sara_r5_init_chat_script, u_blox_sara_r5_init_chat_script_cmds,
                         abort_matches, modem_cellular_chat_callback_handler, 10);

MODEM_CHAT_SCRIPT_CMDS_DEFINE(u_blox_sara_r5_dial_chat_script_cmds,
                              MODEM_CHAT_SCRIPT_CMD_RESP_MULT("AT+CGACT=0,1", allow_match),
                              MODEM_CHAT_SCRIPT_CMD_RESP("AT+CGDCONT=1,\"IP\","
                                                         "\"" CONFIG_MODEM_CELLULAR_APN "\"",
                                                         ok_match),
                              MODEM_CHAT_SCRIPT_CMD_RESP("AT+CFUN=1", ok_match),
                              MODEM_CHAT_SCRIPT_CMD_RESP_NONE("ATD*99***1#", 0), );

MODEM_CHAT_SCRIPT_DEFINE(u_blox_sara_r5_dial_chat_script, u_blox_sara_r5_dial_chat_script_cmds,
                         dial_abort_matches, modem_cellular_chat_callback_handler, 10);

MODEM_CHAT_SCRIPT_CMDS_DEFINE(u_blox_sara_r5_periodic_chat_script_cmds,
                              MODEM_CHAT_SCRIPT_CMD_RESP("AT+CREG?", ok_match),
                              MODEM_CHAT_SCRIPT_CMD_RESP("AT+CEREG?", ok_match),
                              MODEM_CHAT_SCRIPT_CMD_RESP("AT+CGREG?", ok_match));

MODEM_CHAT_SCRIPT_DEFINE(u_blox_sara_r5_periodic_chat_script,
                         u_blox_sara_r5_periodic_chat_script_cmds, abort_matches,
                         modem_cellular_chat_callback_handler, 4);
#endif

#if DT_HAS_COMPAT_STATUS_OKAY(u_blox_lara_r6)
MODEM_CHAT_SCRIPT_CMDS_DEFINE(u_blox_lara_r6_set_baudrate_chat_script_cmds,
                              MODEM_CHAT_SCRIPT_CMD_RESP("ATE0", ok_match),
                              MODEM_CHAT_SCRIPT_CMD_RESP("AT+IPR="
                                    STRINGIFY(CONFIG_MODEM_CELLULAR_NEW_BAUDRATE), ok_match));

MODEM_CHAT_SCRIPT_DEFINE(u_blox_lara_r6_set_baudrate_chat_script,
                         u_blox_lara_r6_set_baudrate_chat_script_cmds,
                         abort_matches, modem_cellular_chat_callback_handler, 1);

/* NOTE: For some reason, a CMUX max frame size of 127 causes FCS errors in
 * this modem; larger or smaller doesn't. The modem's default value is 31,
 * which works well
 */
MODEM_CHAT_SCRIPT_CMDS_DEFINE(u_blox_lara_r6_init_chat_script_cmds,
                              MODEM_CHAT_SCRIPT_CMD_RESP("AT+CFUN=4", ok_match),
                              MODEM_CHAT_SCRIPT_CMD_RESP("AT+CMEE=1", ok_match),
                              MODEM_CHAT_SCRIPT_CMD_RESP("AT+CREG=1", ok_match),
                              MODEM_CHAT_SCRIPT_CMD_RESP("AT+CGREG=1", ok_match),
                              MODEM_CHAT_SCRIPT_CMD_RESP("AT+CEREG=1", ok_match),
                              MODEM_CHAT_SCRIPT_CMD_RESP("AT+CREG?", ok_match),
                              MODEM_CHAT_SCRIPT_CMD_RESP("AT+CEREG?", ok_match),
                              MODEM_CHAT_SCRIPT_CMD_RESP("AT+CGREG?", ok_match),
                              MODEM_CHAT_SCRIPT_CMD_RESP("AT+CGSN", imei_match),
                              MODEM_CHAT_SCRIPT_CMD_RESP("", ok_match),
                              MODEM_CHAT_SCRIPT_CMD_RESP("AT+CGMM", cgmm_match),
                              MODEM_CHAT_SCRIPT_CMD_RESP("", ok_match),
                              MODEM_CHAT_SCRIPT_CMD_RESP("AT+CGMI", cgmi_match),
                              MODEM_CHAT_SCRIPT_CMD_RESP("", ok_match),
                              MODEM_CHAT_SCRIPT_CMD_RESP("AT+CGMR", cgmr_match),
                              MODEM_CHAT_SCRIPT_CMD_RESP("", ok_match),
                              MODEM_CHAT_SCRIPT_CMD_RESP("AT+CIMI", cimi_match),
                              MODEM_CHAT_SCRIPT_CMD_RESP("", ok_match),
                              MODEM_CHAT_SCRIPT_CMD_RESP("AT+CMUX=0,0,5,31", ok_match));

MODEM_CHAT_SCRIPT_DEFINE(u_blox_lara_r6_init_chat_script, u_blox_lara_r6_init_chat_script_cmds,
                         abort_matches, modem_cellular_chat_callback_handler, 10);

MODEM_CHAT_SCRIPT_CMDS_DEFINE(u_blox_lara_r6_dial_chat_script_cmds,
                              MODEM_CHAT_SCRIPT_CMD_RESP_MULT("AT+CGACT=0,1", allow_match),
                              MODEM_CHAT_SCRIPT_CMD_RESP("AT+CGDCONT=1,\"IP\","
                                                         "\""CONFIG_MODEM_CELLULAR_APN"\"",
                                                         ok_match),
                              MODEM_CHAT_SCRIPT_CMD_RESP("AT+CFUN=1", ok_match),
                              MODEM_CHAT_SCRIPT_CMD_RESP_NONE("ATD*99***1#", 0),);

MODEM_CHAT_SCRIPT_DEFINE(u_blox_lara_r6_dial_chat_script, u_blox_lara_r6_dial_chat_script_cmds,
                         dial_abort_matches, modem_cellular_chat_callback_handler, 10);

MODEM_CHAT_SCRIPT_CMDS_DEFINE(u_blox_lara_r6_periodic_chat_script_cmds,
                              MODEM_CHAT_SCRIPT_CMD_RESP("AT+CREG?", ok_match),
                              MODEM_CHAT_SCRIPT_CMD_RESP("AT+CEREG?", ok_match),
                              MODEM_CHAT_SCRIPT_CMD_RESP("AT+CGREG?", ok_match));

MODEM_CHAT_SCRIPT_DEFINE(u_blox_lara_r6_periodic_chat_script,
                         u_blox_lara_r6_periodic_chat_script_cmds, abort_matches,
                         modem_cellular_chat_callback_handler, 4);
#endif

#if DT_HAS_COMPAT_STATUS_OKAY(swir_hl7800)
MODEM_CHAT_SCRIPT_CMDS_DEFINE(swir_hl7800_init_chat_script_cmds,
                            MODEM_CHAT_SCRIPT_CMD_RESP_NONE("AT", 1000),
                            MODEM_CHAT_SCRIPT_CMD_RESP_NONE("AT", 1000),
                            MODEM_CHAT_SCRIPT_CMD_RESP_NONE("AT", 1000),
                            MODEM_CHAT_SCRIPT_CMD_RESP_NONE("AT", 1000),
                            /* Turn off sleep mode */
                            MODEM_CHAT_SCRIPT_CMD_RESP("AT+KSLEEP=2", ok_match),
                            /* Turn off PSM */
                            MODEM_CHAT_SCRIPT_CMD_RESP("AT+CPSMS=0", ok_match),
                            /* Turn off eDRX */
                            MODEM_CHAT_SCRIPT_CMD_RESP("AT+CEDRXS=0", ok_match),
                            MODEM_CHAT_SCRIPT_CMD_RESP("ATE0", ok_match),
                            MODEM_CHAT_SCRIPT_CMD_RESP("AT+CFUN=1", ok_match),
                            MODEM_CHAT_SCRIPT_CMD_RESP_MULT("AT+CGACT=0", allow_match),
                            MODEM_CHAT_SCRIPT_CMD_RESP("AT+CFUN=4", ok_match),
                            MODEM_CHAT_SCRIPT_CMD_RESP("AT+CMEE=1", ok_match),
                            MODEM_CHAT_SCRIPT_CMD_RESP("AT+CREG=1", ok_match),
                            MODEM_CHAT_SCRIPT_CMD_RESP("AT+CEREG=1", ok_match),
                            MODEM_CHAT_SCRIPT_CMD_RESP("AT+CREG?", ok_match),
                            MODEM_CHAT_SCRIPT_CMD_RESP("AT+CEREG?", ok_match),
                            MODEM_CHAT_SCRIPT_CMD_RESP("AT+CGSN", imei_match),
                            MODEM_CHAT_SCRIPT_CMD_RESP("", ok_match),
                            MODEM_CHAT_SCRIPT_CMD_RESP("AT+CGMM", cgmm_match),
                            MODEM_CHAT_SCRIPT_CMD_RESP("", ok_match),
                            MODEM_CHAT_SCRIPT_CMD_RESP("AT+CGMI", cgmi_match),
                            MODEM_CHAT_SCRIPT_CMD_RESP("", ok_match),
                            MODEM_CHAT_SCRIPT_CMD_RESP("AT+CGMR", cgmr_match),
                            MODEM_CHAT_SCRIPT_CMD_RESP("", ok_match),
                            MODEM_CHAT_SCRIPT_CMD_RESP("AT+CIMI", cimi_match),
                            MODEM_CHAT_SCRIPT_CMD_RESP("", ok_match),
                            MODEM_CHAT_SCRIPT_CMD_RESP("AT+CMUX=0,0,5,127", ok_match));

MODEM_CHAT_SCRIPT_DEFINE(swir_hl7800_init_chat_script, swir_hl7800_init_chat_script_cmds,
                         abort_matches, modem_cellular_chat_callback_handler, 10);

MODEM_CHAT_SCRIPT_CMDS_DEFINE(swir_hl7800_dial_chat_script_cmds,
                              MODEM_CHAT_SCRIPT_CMD_RESP("AT+CGDCONT=1,\"IP\","
                                                         "\""CONFIG_MODEM_CELLULAR_APN"\"",
                                                         ok_match),
                              MODEM_CHAT_SCRIPT_CMD_RESP("AT+KCNXCFG=1,\"GPRS\",\""
                                                         CONFIG_MODEM_CELLULAR_APN
                                                         "\",,,\"IPV4\"",
                                                         ok_match),
                              MODEM_CHAT_SCRIPT_CMD_RESP("AT+WPPP=0", ok_match),
                              MODEM_CHAT_SCRIPT_CMD_RESP("AT+CFUN=1", ok_match),
                              MODEM_CHAT_SCRIPT_CMD_RESP("ATD*99***1#", connect_match));

MODEM_CHAT_SCRIPT_CMDS_DEFINE(swir_hl7800_periodic_chat_script_cmds,
                              MODEM_CHAT_SCRIPT_CMD_RESP("AT+CREG?", ok_match),
                              MODEM_CHAT_SCRIPT_CMD_RESP("AT+CEREG?", ok_match));

MODEM_CHAT_SCRIPT_DEFINE(swir_hl7800_periodic_chat_script,
                         swir_hl7800_periodic_chat_script_cmds, abort_matches,
                         modem_cellular_chat_callback_handler, 4);

MODEM_CHAT_SCRIPT_DEFINE(swir_hl7800_dial_chat_script, swir_hl7800_dial_chat_script_cmds,
                         dial_abort_matches, modem_cellular_chat_callback_handler, 10);
#endif

#if DT_HAS_COMPAT_STATUS_OKAY(telit_me910g1) || DT_HAS_COMPAT_STATUS_OKAY(telit_me310g1)
MODEM_CHAT_SCRIPT_CMDS_DEFINE(telit_mex10g1_init_chat_script_cmds,
                              MODEM_CHAT_SCRIPT_CMD_RESP_NONE("AT", 100),
                              MODEM_CHAT_SCRIPT_CMD_RESP_NONE("AT", 100),
                              MODEM_CHAT_SCRIPT_CMD_RESP_NONE("AT", 100),
                              MODEM_CHAT_SCRIPT_CMD_RESP_NONE("AT", 100),
                              MODEM_CHAT_SCRIPT_CMD_RESP("ATE0", ok_match),
                              MODEM_CHAT_SCRIPT_CMD_RESP("AT+ICCID", iccid_match),
                              MODEM_CHAT_SCRIPT_CMD_RESP("", ok_match),
                              MODEM_CHAT_SCRIPT_CMD_RESP("AT+CIMI", cimi_match),
                              MODEM_CHAT_SCRIPT_CMD_RESP("", ok_match),
                              /* The Telit me910g1 often has an error trying
                               * to set the PDP context. The radio must be on to set
                               * the context, and this step must be successful.
                               * It is moved to the init script to allow retries.
                               */
                              MODEM_CHAT_SCRIPT_CMD_RESP("AT+CGDCONT=1,\"IP\","
                                                         "\"" CONFIG_MODEM_CELLULAR_APN "\"",
                                                         ok_match),
                              MODEM_CHAT_SCRIPT_CMD_RESP("AT+CFUN=4", ok_match),
                              MODEM_CHAT_SCRIPT_CMD_RESP("AT+CMEE=1", ok_match),
                              MODEM_CHAT_SCRIPT_CMD_RESP("AT+CREG=1", ok_match),
                              MODEM_CHAT_SCRIPT_CMD_RESP("AT+CGREG=1", ok_match),
                              MODEM_CHAT_SCRIPT_CMD_RESP("AT+CEREG=1", ok_match),
                              MODEM_CHAT_SCRIPT_CMD_RESP("AT+CREG?", ok_match),
                              MODEM_CHAT_SCRIPT_CMD_RESP("AT+CEREG?", ok_match),
                              MODEM_CHAT_SCRIPT_CMD_RESP("AT+CGREG?", ok_match),
                              MODEM_CHAT_SCRIPT_CMD_RESP("AT+CGSN", imei_match),
                              MODEM_CHAT_SCRIPT_CMD_RESP("", ok_match),
                              MODEM_CHAT_SCRIPT_CMD_RESP("AT+CGMM", cgmm_match),
                              MODEM_CHAT_SCRIPT_CMD_RESP("", ok_match),
                              MODEM_CHAT_SCRIPT_CMD_RESP("AT+CGMI", cgmi_match),
                              MODEM_CHAT_SCRIPT_CMD_RESP("", ok_match),
                              MODEM_CHAT_SCRIPT_CMD_RESP("AT+CGMR", cgmr_match),
                              MODEM_CHAT_SCRIPT_CMD_RESP("", ok_match),
                              MODEM_CHAT_SCRIPT_CMD_RESP("AT+CFUN=1", ok_match),
                              MODEM_CHAT_SCRIPT_CMD_RESP_NONE("AT+CMUX=0,0,5,127,10,3,30,10,2",
                                                              300));

MODEM_CHAT_SCRIPT_DEFINE(telit_mex10g1_init_chat_script, telit_mex10g1_init_chat_script_cmds,
                         abort_matches, modem_cellular_chat_callback_handler, 10);

MODEM_CHAT_SCRIPT_CMDS_DEFINE(telit_mex10g1_dial_chat_script_cmds,
                              MODEM_CHAT_SCRIPT_CMD_RESP("AT", ok_match),
                              MODEM_CHAT_SCRIPT_CMD_RESP_NONE("ATD*99***1#", 0));

MODEM_CHAT_SCRIPT_DEFINE(telit_mex10g1_dial_chat_script, telit_mex10g1_dial_chat_script_cmds,
                         dial_abort_matches, modem_cellular_chat_callback_handler, 10);

MODEM_CHAT_SCRIPT_CMDS_DEFINE(telit_mex10g1_periodic_chat_script_cmds,
                              MODEM_CHAT_SCRIPT_CMD_RESP("AT+CREG?", ok_match),
                              MODEM_CHAT_SCRIPT_CMD_RESP("AT+CGREG?", ok_match),
                              MODEM_CHAT_SCRIPT_CMD_RESP("AT+CEREG?", ok_match));

MODEM_CHAT_SCRIPT_DEFINE(telit_mex10g1_periodic_chat_script,
                         telit_mex10g1_periodic_chat_script_cmds, abort_matches,
                         modem_cellular_chat_callback_handler, 4);

#endif

#if DT_HAS_COMPAT_STATUS_OKAY(telit_me310g1)
MODEM_CHAT_SCRIPT_CMDS_DEFINE(telit_me310g1_shutdown_chat_script_cmds,
                              MODEM_CHAT_SCRIPT_CMD_RESP("AT#SHDN", ok_match));

MODEM_CHAT_SCRIPT_DEFINE(telit_me310g1_shutdown_chat_script,
                         telit_me310g1_shutdown_chat_script_cmds, abort_matches,
                         modem_cellular_chat_callback_handler, 15);

#endif

#if DT_HAS_COMPAT_STATUS_OKAY(nordic_nrf91_slm)
MODEM_CHAT_SCRIPT_CMDS_DEFINE(nordic_nrf91_slm_init_chat_script_cmds,
                              MODEM_CHAT_SCRIPT_CMD_RESP_MULT("AT", allow_match),
                              MODEM_CHAT_SCRIPT_CMD_RESP("AT+CMEE=1", ok_match),
                              MODEM_CHAT_SCRIPT_CMD_RESP("AT+CEREG=1", ok_match),
                              MODEM_CHAT_SCRIPT_CMD_RESP("AT+CEREG?", ok_match),
                              MODEM_CHAT_SCRIPT_CMD_RESP("AT+CGSN", imei_match),
                              MODEM_CHAT_SCRIPT_CMD_RESP("", ok_match),
                              MODEM_CHAT_SCRIPT_CMD_RESP("AT+CGMM", cgmm_match),
                              MODEM_CHAT_SCRIPT_CMD_RESP("", ok_match),
                              MODEM_CHAT_SCRIPT_CMD_RESP("AT+CGMI", cgmi_match),
                              MODEM_CHAT_SCRIPT_CMD_RESP("", ok_match),
                              MODEM_CHAT_SCRIPT_CMD_RESP("AT+CGMR", cgmr_match),
                              MODEM_CHAT_SCRIPT_CMD_RESP("", ok_match),
                              MODEM_CHAT_SCRIPT_CMD_RESP("AT#XCMUX=1", ok_match));

MODEM_CHAT_SCRIPT_DEFINE(nordic_nrf91_slm_init_chat_script, nordic_nrf91_slm_init_chat_script_cmds,
             abort_matches, modem_cellular_chat_callback_handler, 10);

MODEM_CHAT_SCRIPT_CMDS_DEFINE(nordic_nrf91_slm_dial_chat_script_cmds,
                  MODEM_CHAT_SCRIPT_CMD_RESP("AT+CFUN=4", ok_match),
                  MODEM_CHAT_SCRIPT_CMD_RESP("AT+CFUN=1", ok_match),
                  MODEM_CHAT_SCRIPT_CMD_RESP("AT#XCMUX=2", ok_match));

MODEM_CHAT_SCRIPT_DEFINE(nordic_nrf91_slm_dial_chat_script, nordic_nrf91_slm_dial_chat_script_cmds,
             dial_abort_matches, modem_cellular_chat_callback_handler, 10);

MODEM_CHAT_SCRIPT_CMDS_DEFINE(nordic_nrf91_slm_periodic_chat_script_cmds,
                  MODEM_CHAT_SCRIPT_CMD_RESP("AT+CEREG?", ok_match));

MODEM_CHAT_SCRIPT_DEFINE(nordic_nrf91_slm_periodic_chat_script,
             nordic_nrf91_slm_periodic_chat_script_cmds, abort_matches,
             modem_cellular_chat_callback_handler, 4);
#endif

#if DT_HAS_COMPAT_STATUS_OKAY(sqn_gm02s)
MODEM_CHAT_SCRIPT_CMDS_DEFINE(sqn_gm02s_init_chat_script_cmds,
                              MODEM_CHAT_SCRIPT_CMD_RESP("ATE0", ok_match),
                              MODEM_CHAT_SCRIPT_CMD_RESP("AT+CFUN=4", ok_match),
                              MODEM_CHAT_SCRIPT_CMD_RESP("AT+CMEE=1", ok_match),
                              MODEM_CHAT_SCRIPT_CMD_RESP("AT+CEREG=1", ok_match),
                              MODEM_CHAT_SCRIPT_CMD_RESP("AT+CEREG?", ok_match),
                              MODEM_CHAT_SCRIPT_CMD_RESP("AT+CGSN", imei_match),
                              MODEM_CHAT_SCRIPT_CMD_RESP("", ok_match),
                              MODEM_CHAT_SCRIPT_CMD_RESP("AT+CGMM", cgmm_match),
                              MODEM_CHAT_SCRIPT_CMD_RESP("", ok_match),
                              MODEM_CHAT_SCRIPT_CMD_RESP("AT+CGMI", cgmi_match),
                              MODEM_CHAT_SCRIPT_CMD_RESP("", ok_match),
                              MODEM_CHAT_SCRIPT_CMD_RESP("AT+CGMR", cgmr_match),
                              MODEM_CHAT_SCRIPT_CMD_RESP("", ok_match),
                              MODEM_CHAT_SCRIPT_CMD_RESP("AT+CMUX=0,0,5,127", ok_match));

MODEM_CHAT_SCRIPT_DEFINE(sqn_gm02s_init_chat_script, sqn_gm02s_init_chat_script_cmds,
                         abort_matches, modem_cellular_chat_callback_handler, 10);

MODEM_CHAT_SCRIPT_CMDS_DEFINE(sqn_gm02s_dial_chat_script_cmds,
                              MODEM_CHAT_SCRIPT_CMD_RESP_MULT("AT+CGACT=0,1", allow_match),
                              MODEM_CHAT_SCRIPT_CMD_RESP("AT+CGDCONT=1,\"IP\","
                                                         "\"" CONFIG_MODEM_CELLULAR_APN "\"",
                                                         ok_match),
                              MODEM_CHAT_SCRIPT_CMD_RESP_NONE("AT+CFUN=1", 10000),
                              MODEM_CHAT_SCRIPT_CMD_RESP("ATD*99***1#", connect_match));

MODEM_CHAT_SCRIPT_DEFINE(sqn_gm02s_dial_chat_script, sqn_gm02s_dial_chat_script_cmds,
                         dial_abort_matches, modem_cellular_chat_callback_handler, 15);

MODEM_CHAT_SCRIPT_CMDS_DEFINE(sqn_gm02s_periodic_chat_script_cmds,
                              MODEM_CHAT_SCRIPT_CMD_RESP("AT+CEREG?", ok_match));

MODEM_CHAT_SCRIPT_DEFINE(sqn_gm02s_periodic_chat_script,
                         sqn_gm02s_periodic_chat_script_cmds, abort_matches,
                         modem_cellular_chat_callback_handler, 4);
#endif

#define MODEM_CELLULAR_INST_NAME(name, inst) \
    _CONCAT_4(name, _, DT_DRV_COMPAT, inst)

#define MODEM_CELLULAR_DEFINE_USER_PIPE_DATA(inst, name, size)          \
    MODEM_PIPELINK_DT_INST_DEFINE(inst, name);                          \
    static uint8_t MODEM_CELLULAR_INST_NAME(name, inst)[size]           \

#define MODEM_CELLULAR_INIT_USER_PIPE(_inst, _name, _dlci_address)      \
    {                                                                   \
        .dlci_address = _dlci_address,                                  \
        .dlci_receive_buf = MODEM_CELLULAR_INST_NAME(_name, _inst),     \
        .dlci_receive_buf_size = sizeof(MODEM_CELLULAR_INST_NAME(_name, _inst)), \
        .pipelink = MODEM_PIPELINK_DT_INST_GET(_inst, _name),           \
    }

#define MODEM_CELLULAR_DEFINE_USER_PIPES(inst, ...)                     \
    static struct modem_cellular_user_pipe MODEM_CELLULAR_INST_NAME(user_pipes, inst)[] = { \
        __VA_ARGS__                                                     \
    }

#define MODEM_CELLULAR_GET_USER_PIPES(inst) \
    MODEM_CELLULAR_INST_NAME(user_pipes, inst)

/* Extract the first argument (pipe name) from a pair */
#define MODEM_CELLULAR_GET_PIPE_NAME_ARG(arg1, ...) arg1

/* Extract the second argument (DLCI address) from a pair */
#define MODEM_CELLULAR_GET_DLCI_ADDRESS_ARG(arg1, arg2, ...) arg2

/* Define user pipe data using instance and extracted pipe name */
#define MODEM_CELLULAR_DEFINE_USER_PIPE_DATA_HELPER(_args, inst)                        \
    MODEM_CELLULAR_DEFINE_USER_PIPE_DATA(inst,                                          \
                                         MODEM_CELLULAR_GET_PIPE_NAME_ARG _args,        \
                                         CONFIG_MODEM_CELLULAR_USER_PIPE_BUFFER_SIZES)

/* Initialize user pipe using instance, extracted pipe name, and DLCI address */
#define MODEM_CELLULAR_INIT_USER_PIPE_HELPER(_args, inst)                               \
    MODEM_CELLULAR_INIT_USER_PIPE(inst,                                                 \
                                  MODEM_CELLULAR_GET_PIPE_NAME_ARG _args,               \
                                  MODEM_CELLULAR_GET_DLCI_ADDRESS_ARG _args)

/*
 * Define and initialize user pipes dynamically
 * Takes an instance and pairs of (pipe name, DLCI address)
 */
#define MODEM_CELLULAR_DEFINE_AND_INIT_USER_PIPES(inst, ...)            \
    FOR_EACH_FIXED_ARG(MODEM_CELLULAR_DEFINE_USER_PIPE_DATA_HELPER,     \
                       (;), inst, __VA_ARGS__);                         \
    MODEM_CELLULAR_DEFINE_USER_PIPES(                                   \
        inst,                                                           \
        FOR_EACH_FIXED_ARG(MODEM_CELLULAR_INIT_USER_PIPE_HELPER,        \
                           (,), inst, __VA_ARGS__)                      \
    );

/* Helper to define modem instance */
#define MODEM_CELLULAR_DEFINE_INSTANCE(inst, power_ms, reset_ms, startup_ms, shutdown_ms, start,   \
                                       set_baudrate_script,             \
                                       init_script,                     \
                                       dial_script,                     \
                                       periodic_script,                 \
                                       shutdown_script)                 \
    static const struct modem_cellular_config MODEM_CELLULAR_INST_NAME(config, inst) = { \
        .uart = DEVICE_DT_GET(DT_INST_BUS(inst)),                       \
        .power_gpio = GPIO_DT_SPEC_INST_GET_OR(inst, mdm_power_gpios, {}), \
        .reset_gpio = GPIO_DT_SPEC_INST_GET_OR(inst, mdm_reset_gpios, {}), \
        .wake_gpio  = GPIO_DT_SPEC_INST_GET_OR(inst, mdm_wake_gpios , {}), \
        .power_pulse_duration_ms = (power_ms),                          \
        .reset_pulse_duration_ms = (reset_ms),                          \
        .startup_time_ms  = (startup_ms),                               \
        .shutdown_time_ms = (shutdown_ms),                              \
        .autostarts       = (start),                                    \
        .set_baudrate_chat_script = (set_baudrate_script),              \
        .init_chat_script = (init_script),                              \
        .dial_chat_script = (dial_script),                              \
        .periodic_chat_script = (periodic_script),                      \
        .shutdown_chat_script = (shutdown_script),                      \
        .user_pipes = MODEM_CELLULAR_GET_USER_PIPES(inst),              \
        .user_pipes_size = ARRAY_SIZE(MODEM_CELLULAR_GET_USER_PIPES(inst)), \
    };                                                                  \
                                                                        \
    PM_DEVICE_DT_INST_DEFINE(inst, modem_cellular_pm_action);           \
                                                                        \
    DEVICE_DT_INST_DEFINE(inst, modem_cellular_init, PM_DEVICE_DT_INST_GET(inst), \
                          &MODEM_CELLULAR_INST_NAME(data, inst),        \
                          &MODEM_CELLULAR_INST_NAME(config, inst), POST_KERNEL, 99, \
                          &modem_cellular_api);

#define MODEM_CELLULAR_DEVICE_QUECTEL_BG95(inst) \
    MODEM_PPP_DEFINE(MODEM_CELLULAR_INST_NAME(ppp, inst), NULL, 98, 1500, 64); \
                                                                        \
    static struct modem_cellular_data MODEM_CELLULAR_INST_NAME(data, inst) = { \
        .chat_delimiter = "\r",                                         \
        .chat_filter = "\n",                                            \
        .ppp = &MODEM_CELLULAR_INST_NAME(ppp, inst),                    \
    };                                                                  \
                                                                        \
    MODEM_CELLULAR_DEFINE_AND_INIT_USER_PIPES(inst,                     \
                                              (user_pipe_0, 3),         \
                                              (user_pipe_1, 4))         \
                                                                        \
    MODEM_CELLULAR_DEFINE_INSTANCE(inst, 1500, 100, 10000, 5000, false, \
                                   NULL,                                \
                                   &quectel_bg95_init_chat_script,      \
                                   &quectel_bg95_dial_chat_script,      \
                                   &quectel_bg95_periodic_chat_script, NULL)

#define MODEM_CELLULAR_DEVICE_QUECTEL_EG25_G(inst)                      \
    MODEM_PPP_DEFINE(MODEM_CELLULAR_INST_NAME(ppp, inst), NULL, 98, 1500, 64); \
                                                                        \
    static struct modem_cellular_data MODEM_CELLULAR_INST_NAME(data, inst) = { \
        .chat_delimiter = "\r",                                         \
        .chat_filter = "\n",                                            \
        .ppp = &MODEM_CELLULAR_INST_NAME(ppp, inst),                    \
    };                                                                  \
                                                                        \
    MODEM_CELLULAR_DEFINE_AND_INIT_USER_PIPES(inst,                     \
                                              (user_pipe_0, 3),         \
                                              (user_pipe_1, 4))         \
                                                                        \
    MODEM_CELLULAR_DEFINE_INSTANCE(inst, 1500, 500, 15000, 5000, false, \
                                   NULL,                                \
                                   &quectel_eg25_g_init_chat_script,    \
                                   &quectel_eg25_g_dial_chat_script,    \
                                   &quectel_eg25_g_periodic_chat_script, NULL)

#define MODEM_CELLULAR_DEVICE_SIMCOM_SIM7080(inst)                      \
    MODEM_PPP_DEFINE(MODEM_CELLULAR_INST_NAME(ppp, inst), NULL, 98, 1500, 64); \
                                                                        \
    static struct modem_cellular_data MODEM_CELLULAR_INST_NAME(data, inst) = { \
        .chat_delimiter = "\r",                                         \
        .chat_filter = "\n",                                            \
        .ppp = &MODEM_CELLULAR_INST_NAME(ppp, inst),                    \
    };                                                                  \
                                                                        \
    MODEM_CELLULAR_DEFINE_AND_INIT_USER_PIPES(inst,                     \
                                              (user_pipe_0, 3),         \
                                              (user_pipe_1, 4))         \
                                                                        \
    MODEM_CELLULAR_DEFINE_INSTANCE(inst, 1500, 100, 10000, 5000, false, \
                                   NULL,                                \
                                   &simcom_sim7080_init_chat_script,    \
                                   &simcom_sim7080_dial_chat_script,    \
                                   &simcom_sim7080_periodic_chat_script, NULL)

#define MODEM_CELLULAR_DEVICE_U_BLOX_SARA_R4(inst)                      \
    MODEM_PPP_DEFINE(MODEM_CELLULAR_INST_NAME(ppp, inst), NULL, 98, 1500, 64); \
                                                                        \
    static struct modem_cellular_data MODEM_CELLULAR_INST_NAME(data, inst) = { \
        .chat_delimiter = "\r",                                         \
        .chat_filter = "\n",                                            \
        .ppp = &MODEM_CELLULAR_INST_NAME(ppp, inst),                    \
    };                                                                  \
                                                                        \
    MODEM_CELLULAR_DEFINE_AND_INIT_USER_PIPES(inst,                     \
                                              (gnss_pipe, 3),           \
                                              (user_pipe_0, 4))         \
                                                                        \
    MODEM_CELLULAR_DEFINE_INSTANCE(inst, 1500, 100, 10000, 5000, false, \
                                   NULL,                                \
                                   &u_blox_sara_r4_init_chat_script,    \
                                   &u_blox_sara_r4_dial_chat_script,    \
                                   &u_blox_sara_r4_periodic_chat_script, NULL)

#define MODEM_CELLULAR_DEVICE_U_BLOX_SARA_R5(inst)                      \
    MODEM_PPP_DEFINE(MODEM_CELLULAR_INST_NAME(ppp, inst), NULL, 98, 1500, 64); \
                                                                        \
    static struct modem_cellular_data MODEM_CELLULAR_INST_NAME(data, inst) = { \
        .chat_delimiter = "\r",                                         \
        .chat_filter = "\n",                                            \
        .ppp = &MODEM_CELLULAR_INST_NAME(ppp, inst),                    \
    };                                                                  \
                                                                        \
    MODEM_CELLULAR_DEFINE_AND_INIT_USER_PIPES(inst,                     \
                                              (gnss_pipe, 4),           \
                                              (user_pipe_0, 3))         \
                                                                        \
    MODEM_CELLULAR_DEFINE_INSTANCE(inst, 1500, 100, 1500, 13000, true,  \
                                   NULL,                                \
                                   &u_blox_sara_r5_init_chat_script,    \
                                   &u_blox_sara_r5_dial_chat_script,    \
                                   &u_blox_sara_r5_periodic_chat_script, NULL)

#define MODEM_CELLULAR_DEVICE_U_BLOX_LARA_R6(inst)                      \
    MODEM_PPP_DEFINE(MODEM_CELLULAR_INST_NAME(ppp, inst), NULL, 98, 1500, 64); \
                                                                        \
    static struct modem_cellular_data MODEM_CELLULAR_INST_NAME(data, inst) = { \
        .chat_delimiter = "\r",                                         \
        .chat_filter = "\n",                                            \
        .ppp = &MODEM_CELLULAR_INST_NAME(ppp, inst),                    \
    };                                                                  \
                                                                        \
    MODEM_CELLULAR_DEFINE_AND_INIT_USER_PIPES(inst,                     \
                                              (gnss_pipe, 3),           \
                                              (user_pipe_0, 4))         \
                                                                        \
    MODEM_CELLULAR_DEFINE_INSTANCE(inst, 1500, 100, 9000, 5000, false,  \
                                   &u_blox_lara_r6_set_baudrate_chat_script, \
                                   &u_blox_lara_r6_init_chat_script,    \
                                   &u_blox_lara_r6_dial_chat_script,    \
                                   &u_blox_lara_r6_periodic_chat_script, NULL)

#define MODEM_CELLULAR_DEVICE_SWIR_HL7800(inst)                         \
    MODEM_PPP_DEFINE(MODEM_CELLULAR_INST_NAME(ppp, inst), NULL, 98, 1500, 64); \
                                                                        \
    static struct modem_cellular_data MODEM_CELLULAR_INST_NAME(data, inst) = { \
        .chat_delimiter = "\r",                                         \
        .chat_filter = "\n",                                            \
        .ppp = &MODEM_CELLULAR_INST_NAME(ppp, inst),                    \
    };                                                                  \
                                                                        \
    MODEM_CELLULAR_DEFINE_AND_INIT_USER_PIPES(inst,                     \
                                              (user_pipe_0, 3),         \
                                              (user_pipe_1, 4))         \
                                                                        \
    MODEM_CELLULAR_DEFINE_INSTANCE(inst, 1500, 100, 10000, 5000, false, \
                                   NULL,                                \
                                   &swir_hl7800_init_chat_script,       \
                                   &swir_hl7800_dial_chat_script,       \
                                   &swir_hl7800_periodic_chat_script, NULL)

#define MODEM_CELLULAR_DEVICE_TELIT_ME910G1(inst)                       \
    MODEM_PPP_DEFINE(MODEM_CELLULAR_INST_NAME(ppp, inst), NULL, 98, 1500, 64); \
                                                                        \
    static struct modem_cellular_data MODEM_CELLULAR_INST_NAME(data, inst) = { \
        .chat_delimiter = "\r",                                         \
        .chat_filter = "\n",                                            \
        .ppp = &MODEM_CELLULAR_INST_NAME(ppp, inst),                    \
    };                                                                  \
                                                                        \
    MODEM_CELLULAR_DEFINE_AND_INIT_USER_PIPES(inst,                     \
                                              (user_pipe_0, 3))         \
                                                                        \
    MODEM_CELLULAR_DEFINE_INSTANCE(inst, 5050, 250, 15000, 5000, false, \
                                   NULL,                                \
                                   &telit_mex10g1_init_chat_script,     \
                                   &telit_mex10g1_dial_chat_script,     \
                                   &telit_mex10g1_periodic_chat_script, NULL)

#define MODEM_CELLULAR_DEVICE_TELIT_ME310G1(inst)                       \
    MODEM_PPP_DEFINE(MODEM_CELLULAR_INST_NAME(ppp, inst), NULL, 98, 1500, 64); \
                                                                        \
    static struct modem_cellular_data MODEM_CELLULAR_INST_NAME(data, inst) = { \
        .chat_delimiter = "\r",                                         \
        .chat_filter = "\n",                                            \
        .ppp = &MODEM_CELLULAR_INST_NAME(ppp, inst),                    \
    };                                                                  \
                                                                        \
    MODEM_CELLULAR_DEFINE_AND_INIT_USER_PIPES(inst,                     \
                                              (user_pipe_0, 3))         \
                                                                        \
    MODEM_CELLULAR_DEFINE_INSTANCE(inst, 5050, 0 /* unused */, 1000, 15000, false, \
                                   NULL,                                \
                                   &telit_mex10g1_init_chat_script,     \
                                   &telit_mex10g1_dial_chat_script,     \
                                   &telit_mex10g1_periodic_chat_script, \
                                   &telit_me310g1_shutdown_chat_script)

#define MODEM_CELLULAR_DEVICE_NORDIC_NRF91_SLM(inst)                    \
    MODEM_PPP_DEFINE(MODEM_CELLULAR_INST_NAME(ppp, inst), NULL, 98, 1500, 1500); \
                                                                        \
    static struct modem_cellular_data MODEM_CELLULAR_INST_NAME(data, inst) = { \
        .chat_delimiter = "\r\n",                                       \
        .ppp = &MODEM_CELLULAR_INST_NAME(ppp, inst),                    \
    };                                                                  \
                                                                        \
    MODEM_CELLULAR_DEFINE_AND_INIT_USER_PIPES(inst,                     \
                                              (gnss_pipe, 3))           \
                                                                        \
    MODEM_CELLULAR_DEFINE_INSTANCE(inst, 100, 100, 2000, 10000, false,  \
                                   NULL,                                \
                                   &nordic_nrf91_slm_init_chat_script,  \
                                   &nordic_nrf91_slm_dial_chat_script,  \
                                   &nordic_nrf91_slm_periodic_chat_script, NULL)

#define MODEM_CELLULAR_DEVICE_SQN_GM02S(inst)                           \
    MODEM_PPP_DEFINE(MODEM_CELLULAR_INST_NAME(ppp, inst), NULL, 98, 1500, 64); \
                                                                        \
    static struct modem_cellular_data MODEM_CELLULAR_INST_NAME(data, inst) = { \
        .chat_delimiter = "\r",                                         \
        .chat_filter = "\n",                                            \
        .ppp = &MODEM_CELLULAR_INST_NAME(ppp, inst),                    \
    };                                                                  \
                                                                        \
    MODEM_CELLULAR_DEFINE_AND_INIT_USER_PIPES(inst,                     \
                                              (user_pipe_0, 3),         \
                                              (user_pipe_1, 4))         \
                                                                        \
    MODEM_CELLULAR_DEFINE_INSTANCE(inst, 1500, 100, 2000, 5000, true,   \
                                   NULL,                                \
                                   &sqn_gm02s_init_chat_script,         \
                                   &sqn_gm02s_dial_chat_script,         \
                                   &sqn_gm02s_periodic_chat_script, NULL)

#define DT_DRV_COMPAT quectel_bg95
DT_INST_FOREACH_STATUS_OKAY(MODEM_CELLULAR_DEVICE_QUECTEL_BG95)
#undef DT_DRV_COMPAT

#define DT_DRV_COMPAT quectel_eg25_g
DT_INST_FOREACH_STATUS_OKAY(MODEM_CELLULAR_DEVICE_QUECTEL_EG25_G)
#undef DT_DRV_COMPAT

#define DT_DRV_COMPAT simcom_sim7080
DT_INST_FOREACH_STATUS_OKAY(MODEM_CELLULAR_DEVICE_SIMCOM_SIM7080)
#undef DT_DRV_COMPAT

#define DT_DRV_COMPAT u_blox_sara_r4
DT_INST_FOREACH_STATUS_OKAY(MODEM_CELLULAR_DEVICE_U_BLOX_SARA_R4)
#undef DT_DRV_COMPAT

#define DT_DRV_COMPAT u_blox_sara_r5
DT_INST_FOREACH_STATUS_OKAY(MODEM_CELLULAR_DEVICE_U_BLOX_SARA_R5)
#undef DT_DRV_COMPAT

#define DT_DRV_COMPAT u_blox_lara_r6
DT_INST_FOREACH_STATUS_OKAY(MODEM_CELLULAR_DEVICE_U_BLOX_LARA_R6)
#undef DT_DRV_COMPAT

#define DT_DRV_COMPAT swir_hl7800
DT_INST_FOREACH_STATUS_OKAY(MODEM_CELLULAR_DEVICE_SWIR_HL7800)
#undef DT_DRV_COMPAT

#define DT_DRV_COMPAT telit_me910g1
DT_INST_FOREACH_STATUS_OKAY(MODEM_CELLULAR_DEVICE_TELIT_ME910G1)
#undef DT_DRV_COMPAT

#define DT_DRV_COMPAT telit_me310g1
DT_INST_FOREACH_STATUS_OKAY(MODEM_CELLULAR_DEVICE_TELIT_ME310G1)
#undef DT_DRV_COMPAT

#define DT_DRV_COMPAT nordic_nrf91_slm
DT_INST_FOREACH_STATUS_OKAY(MODEM_CELLULAR_DEVICE_NORDIC_NRF91_SLM)
#undef DT_DRV_COMPAT

#define DT_DRV_COMPAT sqn_gm02s
DT_INST_FOREACH_STATUS_OKAY(MODEM_CELLULAR_DEVICE_SQN_GM02S)
#undef DT_DRV_COMPAT<|MERGE_RESOLUTION|>--- conflicted
+++ resolved
@@ -48,7 +48,6 @@
 #define CESQ_RSRQ_TO_DB(v) (-20 + ((v) / 2))
 
 enum modem_cellular_state {
-<<<<<<< HEAD
     MODEM_CELLULAR_STATE_IDLE = 0,
     MODEM_CELLULAR_STATE_RESET_PULSE,
     MODEM_CELLULAR_STATE_POWER_ON_PULSE,
@@ -61,6 +60,7 @@
     MODEM_CELLULAR_STATE_RUN_DIAL_SCRIPT,
     MODEM_CELLULAR_STATE_AWAIT_REGISTERED,
     MODEM_CELLULAR_STATE_CARRIER_ON,
+    MODEM_CELLULAR_STATE_DORMANT,
     MODEM_CELLULAR_STATE_INIT_POWER_OFF,
     MODEM_CELLULAR_STATE_RUN_SHUTDOWN_SCRIPT,
     MODEM_CELLULAR_STATE_POWER_OFF_PULSE,
@@ -79,7 +79,8 @@
     MODEM_CELLULAR_EVENT_REGISTERED,
     MODEM_CELLULAR_EVENT_DEREGISTERED,
     MODEM_CELLULAR_EVENT_BUS_OPENED,
-    MODEM_CELLULAR_EVENT_BUS_CLOSED
+    MODEM_CELLULAR_EVENT_BUS_CLOSED,
+    MODEM_CELLULAR_EVENT_PPP_DEAD,
 };
 
 struct modem_cellular_data {
@@ -127,6 +128,7 @@
 
     /* PPP */
     struct modem_ppp* ppp;
+    struct net_mgmt_event_callback net_mgmt_event_callback;
 
     enum modem_cellular_state state;
     const struct device*      dev;
@@ -140,102 +142,6 @@
     uint8_t         event_buf[8];
     struct ring_buf event_rb;
     struct k_mutex  event_rb_lock;
-=======
-	MODEM_CELLULAR_STATE_IDLE = 0,
-	MODEM_CELLULAR_STATE_RESET_PULSE,
-	MODEM_CELLULAR_STATE_POWER_ON_PULSE,
-	MODEM_CELLULAR_STATE_AWAIT_POWER_ON,
-	MODEM_CELLULAR_STATE_SET_BAUDRATE,
-	MODEM_CELLULAR_STATE_RUN_INIT_SCRIPT,
-	MODEM_CELLULAR_STATE_CONNECT_CMUX,
-	MODEM_CELLULAR_STATE_OPEN_DLCI1,
-	MODEM_CELLULAR_STATE_OPEN_DLCI2,
-	MODEM_CELLULAR_STATE_RUN_DIAL_SCRIPT,
-	MODEM_CELLULAR_STATE_AWAIT_REGISTERED,
-	MODEM_CELLULAR_STATE_CARRIER_ON,
-	MODEM_CELLULAR_STATE_DORMANT,
-	MODEM_CELLULAR_STATE_INIT_POWER_OFF,
-	MODEM_CELLULAR_STATE_RUN_SHUTDOWN_SCRIPT,
-	MODEM_CELLULAR_STATE_POWER_OFF_PULSE,
-	MODEM_CELLULAR_STATE_AWAIT_POWER_OFF,
-};
-
-enum modem_cellular_event {
-	MODEM_CELLULAR_EVENT_RESUME = 0,
-	MODEM_CELLULAR_EVENT_SUSPEND,
-	MODEM_CELLULAR_EVENT_SCRIPT_SUCCESS,
-	MODEM_CELLULAR_EVENT_SCRIPT_FAILED,
-	MODEM_CELLULAR_EVENT_CMUX_CONNECTED,
-	MODEM_CELLULAR_EVENT_DLCI1_OPENED,
-	MODEM_CELLULAR_EVENT_DLCI2_OPENED,
-	MODEM_CELLULAR_EVENT_TIMEOUT,
-	MODEM_CELLULAR_EVENT_REGISTERED,
-	MODEM_CELLULAR_EVENT_DEREGISTERED,
-	MODEM_CELLULAR_EVENT_BUS_OPENED,
-	MODEM_CELLULAR_EVENT_BUS_CLOSED,
-	MODEM_CELLULAR_EVENT_PPP_DEAD,
-};
-
-struct modem_cellular_data {
-	/* UART backend */
-	struct modem_pipe *uart_pipe;
-	struct modem_backend_uart uart_backend;
-	uint8_t uart_backend_receive_buf[CONFIG_MODEM_CELLULAR_UART_BUFFER_SIZES];
-	uint8_t uart_backend_transmit_buf[CONFIG_MODEM_CELLULAR_UART_BUFFER_SIZES];
-
-	/* CMUX */
-	struct modem_cmux cmux;
-	uint8_t cmux_receive_buf[CONFIG_MODEM_CMUX_WORK_BUFFER_SIZE];
-	uint8_t cmux_transmit_buf[CONFIG_MODEM_CMUX_WORK_BUFFER_SIZE];
-
-	struct modem_cmux_dlci dlci1;
-	struct modem_cmux_dlci dlci2;
-	struct modem_pipe *dlci1_pipe;
-	struct modem_pipe *dlci2_pipe;
-	/* Points to dlci2_pipe or NULL. Used for shutdown script if not NULL */
-	struct modem_pipe *cmd_pipe;
-	uint8_t dlci1_receive_buf[CONFIG_MODEM_CMUX_WORK_BUFFER_SIZE];
-	/* DLCI 2 is only used for chat scripts. */
-	uint8_t dlci2_receive_buf[CONFIG_MODEM_CMUX_WORK_BUFFER_SIZE];
-
-	/* Modem chat */
-	struct modem_chat chat;
-	uint8_t chat_receive_buf[CONFIG_MODEM_CELLULAR_CHAT_BUFFER_SIZE];
-	uint8_t *chat_delimiter;
-	uint8_t *chat_filter;
-	uint8_t *chat_argv[32];
-
-	/* Status */
-	enum cellular_registration_status registration_status_gsm;
-	enum cellular_registration_status registration_status_gprs;
-	enum cellular_registration_status registration_status_lte;
-	uint8_t rssi;
-	uint8_t rsrp;
-	uint8_t rsrq;
-	uint8_t imei[MODEM_CELLULAR_DATA_IMEI_LEN];
-	uint8_t model_id[MODEM_CELLULAR_DATA_MODEL_ID_LEN];
-	uint8_t imsi[MODEM_CELLULAR_DATA_IMSI_LEN];
-	uint8_t iccid[MODEM_CELLULAR_DATA_ICCID_LEN];
-	uint8_t manufacturer[MODEM_CELLULAR_DATA_MANUFACTURER_LEN];
-	uint8_t fw_version[MODEM_CELLULAR_DATA_FW_VERSION_LEN];
-
-	/* PPP */
-	struct modem_ppp *ppp;
-	struct net_mgmt_event_callback net_mgmt_event_callback;
-
-	enum modem_cellular_state state;
-	const struct device *dev;
-	struct k_work_delayable timeout_work;
-
-	/* Power management */
-	struct k_sem suspended_sem;
-
-	/* Event dispatcher */
-	struct k_work event_dispatch_work;
-	uint8_t event_buf[8];
-	struct ring_buf event_rb;
-	struct k_mutex event_rb_lock;
->>>>>>> 6887b58d
 };
 
 struct modem_cellular_user_pipe {
@@ -266,7 +172,6 @@
     uint8_t user_pipes_size;
 };
 
-<<<<<<< HEAD
 static char const* modem_cellular_state_str(enum modem_cellular_state state) {
     switch (state) {
         case MODEM_CELLULAR_STATE_IDLE :
@@ -305,6 +210,9 @@
         case MODEM_CELLULAR_STATE_CARRIER_ON :
             return "carrier on";
 
+        case MODEM_CELLULAR_STATE_DORMANT:
+            return "dormant";
+
         case MODEM_CELLULAR_STATE_INIT_POWER_OFF :
             return "init power off";
 
@@ -358,6 +266,9 @@
 
         case MODEM_CELLULAR_EVENT_BUS_CLOSED :
             return "bus closed";
+
+        case MODEM_CELLULAR_EVENT_PPP_DEAD :
+            return "ppp dead";
     }
 
     return "";
@@ -377,144 +288,6 @@
         pipelink = user_pipe->pipelink;
         modem_pipelink_notify_connected(pipelink);
     }
-=======
-static const char *modem_cellular_state_str(enum modem_cellular_state state)
-{
-	switch (state) {
-	case MODEM_CELLULAR_STATE_IDLE:
-		return "idle";
-	case MODEM_CELLULAR_STATE_RESET_PULSE:
-		return "reset pulse";
-	case MODEM_CELLULAR_STATE_POWER_ON_PULSE:
-		return "power pulse";
-	case MODEM_CELLULAR_STATE_AWAIT_POWER_ON:
-		return "await power on";
-	case MODEM_CELLULAR_STATE_SET_BAUDRATE:
-		return "set baudrate";
-	case MODEM_CELLULAR_STATE_RUN_INIT_SCRIPT:
-		return "run init script";
-	case MODEM_CELLULAR_STATE_CONNECT_CMUX:
-		return "connect cmux";
-	case MODEM_CELLULAR_STATE_OPEN_DLCI1:
-		return "open dlci1";
-	case MODEM_CELLULAR_STATE_OPEN_DLCI2:
-		return "open dlci2";
-	case MODEM_CELLULAR_STATE_AWAIT_REGISTERED:
-		return "await registered";
-	case MODEM_CELLULAR_STATE_RUN_DIAL_SCRIPT:
-		return "run dial script";
-	case MODEM_CELLULAR_STATE_CARRIER_ON:
-		return "carrier on";
-	case MODEM_CELLULAR_STATE_DORMANT:
-		return "dormant";
-	case MODEM_CELLULAR_STATE_INIT_POWER_OFF:
-		return "init power off";
-	case MODEM_CELLULAR_STATE_RUN_SHUTDOWN_SCRIPT:
-		return "run shutdown script";
-	case MODEM_CELLULAR_STATE_POWER_OFF_PULSE:
-		return "power off pulse";
-	case MODEM_CELLULAR_STATE_AWAIT_POWER_OFF:
-		return "await power off";
-	}
-
-	return "";
-}
-
-static const char *modem_cellular_event_str(enum modem_cellular_event event)
-{
-	switch (event) {
-	case MODEM_CELLULAR_EVENT_RESUME:
-		return "resume";
-	case MODEM_CELLULAR_EVENT_SUSPEND:
-		return "suspend";
-	case MODEM_CELLULAR_EVENT_SCRIPT_SUCCESS:
-		return "script success";
-	case MODEM_CELLULAR_EVENT_SCRIPT_FAILED:
-		return "script failed";
-	case MODEM_CELLULAR_EVENT_CMUX_CONNECTED:
-		return "cmux connected";
-	case MODEM_CELLULAR_EVENT_DLCI1_OPENED:
-		return "dlci1 opened";
-	case MODEM_CELLULAR_EVENT_DLCI2_OPENED:
-		return "dlci2 opened";
-	case MODEM_CELLULAR_EVENT_TIMEOUT:
-		return "timeout";
-	case MODEM_CELLULAR_EVENT_REGISTERED:
-		return "registered";
-	case MODEM_CELLULAR_EVENT_DEREGISTERED:
-		return "deregistered";
-	case MODEM_CELLULAR_EVENT_BUS_OPENED:
-		return "bus opened";
-	case MODEM_CELLULAR_EVENT_BUS_CLOSED:
-		return "bus closed";
-	case MODEM_CELLULAR_EVENT_PPP_DEAD:
-		return "ppp dead";
-	}
-
-	return "";
-}
-
-static bool modem_cellular_gpio_is_enabled(const struct gpio_dt_spec *gpio)
-{
-	return gpio->port != NULL;
-}
-
-static void modem_cellular_notify_user_pipes_connected(struct modem_cellular_data *data)
-{
-	const struct modem_cellular_config *config =
-		(const struct modem_cellular_config *)data->dev->config;
-	struct modem_cellular_user_pipe *user_pipe;
-	struct modem_pipelink *pipelink;
-
-	for (uint8_t i = 0; i < config->user_pipes_size; i++) {
-		user_pipe = &config->user_pipes[i];
-		pipelink = user_pipe->pipelink;
-		modem_pipelink_notify_connected(pipelink);
-	}
-}
-
-static void modem_cellular_notify_user_pipes_disconnected(struct modem_cellular_data *data)
-{
-	const struct modem_cellular_config *config =
-		(const struct modem_cellular_config *)data->dev->config;
-	struct modem_cellular_user_pipe *user_pipe;
-	struct modem_pipelink *pipelink;
-
-	for (uint8_t i = 0; i < config->user_pipes_size; i++) {
-		user_pipe = &config->user_pipes[i];
-		pipelink = user_pipe->pipelink;
-		modem_pipelink_notify_disconnected(pipelink);
-	}
-}
-
-static void modem_cellular_enter_state(struct modem_cellular_data *data,
-				       enum modem_cellular_state state);
-
-static void modem_cellular_delegate_event(struct modem_cellular_data *data,
-					  enum modem_cellular_event evt);
-
-static void modem_cellular_event_handler(struct modem_cellular_data *data,
-					 enum modem_cellular_event evt);
-
-static void modem_cellular_bus_pipe_handler(struct modem_pipe *pipe,
-					    enum modem_pipe_event event,
-					    void *user_data)
-{
-	struct modem_cellular_data *data = (struct modem_cellular_data *)user_data;
-
-	switch (event) {
-	case MODEM_PIPE_EVENT_OPENED:
-		modem_cellular_delegate_event(data, MODEM_CELLULAR_EVENT_BUS_OPENED);
-		break;
-
-	case MODEM_PIPE_EVENT_CLOSED:
-		modem_cellular_delegate_event(data, MODEM_CELLULAR_EVENT_BUS_CLOSED);
-		break;
-
-	default:
-		break;
-	}
->>>>>>> 6887b58d
 }
 
 static void modem_cellular_notify_user_pipes_disconnected(struct modem_cellular_data* data) {
@@ -1029,7 +802,6 @@
     struct uart_config cfg = {0};
     int ret;
 
-<<<<<<< HEAD
     switch (evt) {
         case MODEM_CELLULAR_EVENT_BUS_OPENED :
             modem_chat_attach(&data->chat, data->uart_pipe);
@@ -1040,19 +812,6 @@
             /* Let modem reconfigure */
             modem_cellular_start_timer(data, K_MSEC(CONFIG_MODEM_CELLULAR_NEW_BAUDRATE_DELAY));
             break;
-=======
-	switch (evt) {
-	case MODEM_CELLULAR_EVENT_TIMEOUT:
-		modem_chat_attach(&data->chat, data->dlci1_pipe);
-		modem_chat_run_script_async(&data->chat, config->dial_chat_script);
-		break;
-	case MODEM_CELLULAR_EVENT_SCRIPT_FAILED:
-		modem_cellular_start_timer(data, MODEM_CELLULAR_PERIODIC_SCRIPT_TIMEOUT);
-		break;
-	case MODEM_CELLULAR_EVENT_SCRIPT_SUCCESS:
-		modem_cellular_enter_state(data, MODEM_CELLULAR_STATE_AWAIT_REGISTERED);
-		break;
->>>>>>> 6887b58d
 
         case MODEM_CELLULAR_EVENT_SCRIPT_FAILED:
             /* Some modems save the new speed on first change, meaning the
@@ -1212,7 +971,6 @@
     return modem_pipe_open_async(data->dlci2_pipe);
 }
 
-<<<<<<< HEAD
 static void modem_cellular_open_dlci2_event_handler(struct modem_cellular_data* data,
                                                     enum modem_cellular_event evt) {
     switch (evt) {
@@ -1220,11 +978,6 @@
             data->cmd_pipe = data->dlci2_pipe;
             modem_cellular_enter_state(data, MODEM_CELLULAR_STATE_RUN_DIAL_SCRIPT);
             break;
-=======
-	case MODEM_CELLULAR_EVENT_DEREGISTERED:
-		modem_cellular_enter_state(data, MODEM_CELLULAR_STATE_DORMANT);
-		break;
->>>>>>> 6887b58d
 
         case MODEM_CELLULAR_EVENT_SUSPEND :
             modem_cellular_enter_state(data, MODEM_CELLULAR_STATE_INIT_POWER_OFF);
@@ -1235,48 +988,10 @@
     }
 }
 
-<<<<<<< HEAD
 static int modem_cellular_on_open_dlci2_state_leave(struct modem_cellular_data* data) {
     modem_pipe_release(data->dlci2_pipe);
 
     return (0);
-=======
-static int modem_cellular_on_carrier_on_state_leave(struct modem_cellular_data *data)
-{
-	modem_cellular_stop_timer(data);
-
-	return 0;
-}
-
-static int modem_cellular_on_dormant_state_enter(struct modem_cellular_data *data)
-{
-	net_if_dormant_on(modem_ppp_get_iface(data->ppp));
-
-	return 0;
-}
-
-static void modem_cellular_dormant_event_handler(struct modem_cellular_data *data,
-						 enum modem_cellular_event evt)
-{
-	switch (evt) {
-	case MODEM_CELLULAR_EVENT_PPP_DEAD:
-		modem_cellular_enter_state(data, MODEM_CELLULAR_STATE_RUN_DIAL_SCRIPT);
-		break;
-
-	default:
-		break;
-	}
-}
-
-static int modem_cellular_on_dormant_state_leave(struct modem_cellular_data *data)
-{
-	net_if_carrier_off(modem_ppp_get_iface(data->ppp));
-	modem_chat_release(&data->chat);
-	modem_ppp_release(data->ppp);
-	net_if_dormant_off(modem_ppp_get_iface(data->ppp));
-
-	return 0;
->>>>>>> 6887b58d
 }
 
 static int modem_cellular_on_run_dial_script_state_enter(struct modem_cellular_data* data) {
@@ -1296,6 +1011,10 @@
             modem_chat_run_script_async(&data->chat, config->dial_chat_script);
             break;
 
+        case MODEM_CELLULAR_EVENT_SCRIPT_FAILED :
+            modem_cellular_start_timer(data, MODEM_CELLULAR_PERIODIC_SCRIPT_TIMEOUT);
+            break;
+
         case MODEM_CELLULAR_EVENT_SCRIPT_SUCCESS :
             modem_cellular_enter_state(data, MODEM_CELLULAR_STATE_AWAIT_REGISTERED);
             break;
@@ -1379,7 +1098,7 @@
             break;
 
         case MODEM_CELLULAR_EVENT_DEREGISTERED :
-            modem_cellular_enter_state(data, MODEM_CELLULAR_STATE_RUN_DIAL_SCRIPT);
+            modem_cellular_enter_state(data, MODEM_CELLULAR_STATE_DORMANT);
             break;
 
         case MODEM_CELLULAR_EVENT_SUSPEND :
@@ -1393,9 +1112,33 @@
 
 static int modem_cellular_on_carrier_on_state_leave(struct modem_cellular_data* data) {
     modem_cellular_stop_timer(data);
+
+    return 0;
+}
+
+static int modem_cellular_on_dormant_state_enter(struct modem_cellular_data* data) {
+    net_if_dormant_on(modem_ppp_get_iface(data->ppp));
+
+    return 0;
+}
+
+static void modem_cellular_dormant_event_handler(struct modem_cellular_data* data,
+                                                 enum modem_cellular_event evt) {
+    switch (evt) {
+        case MODEM_CELLULAR_EVENT_PPP_DEAD :
+            modem_cellular_enter_state(data, MODEM_CELLULAR_STATE_RUN_DIAL_SCRIPT);
+            break;
+
+        default :
+            break;
+    }
+}
+
+static int modem_cellular_on_dormant_state_leave(struct modem_cellular_data* data) {
     net_if_carrier_off(modem_ppp_get_iface(data->ppp));
     modem_chat_release(&data->chat);
     modem_ppp_release(data->ppp);
+    net_if_dormant_off(modem_ppp_get_iface(data->ppp));
 
     return (0);
 }
@@ -1498,18 +1241,8 @@
     gpio_pin_set_dt(&config->power_gpio, 0);
     modem_cellular_stop_timer(data);
 
-<<<<<<< HEAD
     return (0);
 }
-=======
-	case MODEM_CELLULAR_STATE_DORMANT:
-		ret = modem_cellular_on_dormant_state_enter(data);
-		break;
-
-	case MODEM_CELLULAR_STATE_INIT_POWER_OFF:
-		ret = modem_cellular_on_init_power_off_state_enter(data);
-		break;
->>>>>>> 6887b58d
 
 static int modem_cellular_on_await_power_off_state_enter(struct modem_cellular_data* data) {
     struct modem_cellular_config const* config = data->dev->config;
@@ -1567,19 +1300,9 @@
             ret = modem_cellular_on_open_dlci1_state_enter(data);
             break;
 
-<<<<<<< HEAD
         case MODEM_CELLULAR_STATE_OPEN_DLCI2 :
             ret = modem_cellular_on_open_dlci2_state_enter(data);
             break;
-=======
-	case MODEM_CELLULAR_STATE_DORMANT:
-		ret = modem_cellular_on_dormant_state_leave(data);
-		break;
-
-	case MODEM_CELLULAR_STATE_INIT_POWER_OFF:
-		ret = modem_cellular_on_init_power_off_state_leave(data);
-		break;
->>>>>>> 6887b58d
 
         case MODEM_CELLULAR_STATE_RUN_DIAL_SCRIPT :
             ret = modem_cellular_on_run_dial_script_state_enter(data);
@@ -1591,6 +1314,10 @@
 
         case MODEM_CELLULAR_STATE_CARRIER_ON :
             ret = modem_cellular_on_carrier_on_state_enter(data);
+            break;
+
+        case MODEM_CELLULAR_STATE_DORMANT :
+            ret = modem_cellular_on_dormant_state_enter(data);
             break;
 
         case MODEM_CELLULAR_STATE_INIT_POWER_OFF :
@@ -1651,6 +1378,10 @@
 
         case MODEM_CELLULAR_STATE_CARRIER_ON :
             ret = modem_cellular_on_carrier_on_state_leave(data);
+            break;
+
+        case MODEM_CELLULAR_STATE_DORMANT :
+            ret = modem_cellular_on_dormant_state_leave(data);
             break;
 
         case MODEM_CELLULAR_STATE_INIT_POWER_OFF :
@@ -1747,19 +1478,13 @@
             modem_cellular_carrier_on_event_handler(data, evt);
             break;
 
-<<<<<<< HEAD
+        case MODEM_CELLULAR_STATE_DORMANT :
+            modem_cellular_dormant_event_handler(data, evt);
+            break;
+
         case MODEM_CELLULAR_STATE_INIT_POWER_OFF :
             modem_cellular_init_power_off_event_handler(data, evt);
             break;
-=======
-	case MODEM_CELLULAR_STATE_DORMANT:
-		modem_cellular_dormant_event_handler(data, evt);
-		break;
-
-	case MODEM_CELLULAR_STATE_INIT_POWER_OFF:
-		modem_cellular_init_power_off_event_handler(data, evt);
-		break;
->>>>>>> 6887b58d
 
         case MODEM_CELLULAR_STATE_RUN_SHUTDOWN_SCRIPT :
             modem_cellular_run_shutdown_script_event_handler(data, evt);
@@ -2002,10 +1727,24 @@
 }
 #endif /* CONFIG_PM_DEVICE */
 
-<<<<<<< HEAD
+static void net_mgmt_event_handler(struct net_mgmt_event_callback* cb, uint32_t mgmt_event,
+                                   struct net_if* iface) {
+    struct modem_cellular_data* data =
+        CONTAINER_OF(cb, struct modem_cellular_data, net_mgmt_event_callback);
+
+    switch (mgmt_event) {
+        case NET_EVENT_PPP_PHASE_DEAD :
+            modem_cellular_delegate_event(data, MODEM_CELLULAR_EVENT_PPP_DEAD);
+            break;
+
+        default :
+            break;
+    }
+}
+
 static int modem_cellular_init(const struct device* dev) {
-    struct modem_cellular_data* data = dev->data;
-    struct modem_cellular_config const* config = dev->config;
+    struct modem_cellular_data* data = (struct modem_cellular_data *)dev->data;
+    struct modem_cellular_config* config = (struct modem_cellular_config *)dev->config;
 
     data->dev = dev;
 
@@ -2110,6 +1849,12 @@
         modem_chat_init(&data->chat, &chat_config);
     }
 
+    {
+        net_mgmt_init_event_callback(&data->net_mgmt_event_callback, net_mgmt_event_handler,
+                                     NET_EVENT_PPP_PHASE_DEAD);
+        net_mgmt_add_event_callback(&data->net_mgmt_event_callback);
+    }
+
     #ifndef CONFIG_PM_DEVICE
     modem_cellular_delegate_event(data, MODEM_CELLULAR_EVENT_RESUME);
     #else
@@ -2117,146 +1862,6 @@
     #endif /* CONFIG_PM_DEVICE */
 
     return (0);
-=======
-static void net_mgmt_event_handler(struct net_mgmt_event_callback *cb, uint32_t mgmt_event,
-				   struct net_if *iface)
-{
-	struct modem_cellular_data *data =
-		CONTAINER_OF(cb, struct modem_cellular_data, net_mgmt_event_callback);
-
-	switch (mgmt_event) {
-	case NET_EVENT_PPP_PHASE_DEAD:
-		modem_cellular_delegate_event(data, MODEM_CELLULAR_EVENT_PPP_DEAD);
-		break;
-
-	default:
-		break;
-	}
-}
-
-static int modem_cellular_init(const struct device *dev)
-{
-	struct modem_cellular_data *data = (struct modem_cellular_data *)dev->data;
-	struct modem_cellular_config *config = (struct modem_cellular_config *)dev->config;
-
-	data->dev = dev;
-
-	k_work_init_delayable(&data->timeout_work, modem_cellular_timeout_handler);
-
-	k_work_init(&data->event_dispatch_work, modem_cellular_event_dispatch_handler);
-	ring_buf_init(&data->event_rb, sizeof(data->event_buf), data->event_buf);
-
-	k_sem_init(&data->suspended_sem, 0, 1);
-
-	if (modem_cellular_gpio_is_enabled(&config->wake_gpio)) {
-		gpio_pin_configure_dt(&config->wake_gpio, GPIO_OUTPUT_INACTIVE);
-	}
-
-	if (modem_cellular_gpio_is_enabled(&config->power_gpio)) {
-		gpio_pin_configure_dt(&config->power_gpio, GPIO_OUTPUT_INACTIVE);
-	}
-
-	if (modem_cellular_gpio_is_enabled(&config->reset_gpio)) {
-		gpio_pin_configure_dt(&config->reset_gpio, GPIO_OUTPUT_ACTIVE);
-	}
-
-	{
-		const struct modem_backend_uart_config uart_backend_config = {
-			.uart = config->uart,
-			.receive_buf = data->uart_backend_receive_buf,
-			.receive_buf_size = ARRAY_SIZE(data->uart_backend_receive_buf),
-			.transmit_buf = data->uart_backend_transmit_buf,
-			.transmit_buf_size = ARRAY_SIZE(data->uart_backend_transmit_buf),
-		};
-
-		data->uart_pipe = modem_backend_uart_init(&data->uart_backend,
-							  &uart_backend_config);
-
-		data->cmd_pipe = NULL;
-	}
-
-	{
-		const struct modem_cmux_config cmux_config = {
-			.callback = modem_cellular_cmux_handler,
-			.user_data = data,
-			.receive_buf = data->cmux_receive_buf,
-			.receive_buf_size = ARRAY_SIZE(data->cmux_receive_buf),
-			.transmit_buf = data->cmux_transmit_buf,
-			.transmit_buf_size = ARRAY_SIZE(data->cmux_transmit_buf),
-		};
-
-		modem_cmux_init(&data->cmux, &cmux_config);
-	}
-
-	{
-		const struct modem_cmux_dlci_config dlci1_config = {
-			.dlci_address = 1,
-			.receive_buf = data->dlci1_receive_buf,
-			.receive_buf_size = ARRAY_SIZE(data->dlci1_receive_buf),
-		};
-
-		data->dlci1_pipe = modem_cmux_dlci_init(&data->cmux, &data->dlci1,
-							&dlci1_config);
-	}
-
-	{
-		const struct modem_cmux_dlci_config dlci2_config = {
-			.dlci_address = 2,
-			.receive_buf = data->dlci2_receive_buf,
-			.receive_buf_size = ARRAY_SIZE(data->dlci2_receive_buf),
-		};
-
-		data->dlci2_pipe = modem_cmux_dlci_init(&data->cmux, &data->dlci2,
-							&dlci2_config);
-	}
-
-	for (uint8_t i = 0; i < config->user_pipes_size; i++) {
-		struct modem_cellular_user_pipe *user_pipe = &config->user_pipes[i];
-		const struct modem_cmux_dlci_config user_dlci_config = {
-			.dlci_address = user_pipe->dlci_address,
-			.receive_buf = user_pipe->dlci_receive_buf,
-			.receive_buf_size = user_pipe->dlci_receive_buf_size,
-		};
-
-		user_pipe->pipe = modem_cmux_dlci_init(&data->cmux, &user_pipe->dlci,
-						       &user_dlci_config);
-
-		modem_pipelink_init(user_pipe->pipelink, user_pipe->pipe);
-	}
-
-	{
-		const struct modem_chat_config chat_config = {
-			.user_data = data,
-			.receive_buf = data->chat_receive_buf,
-			.receive_buf_size = ARRAY_SIZE(data->chat_receive_buf),
-			.delimiter = data->chat_delimiter,
-			.delimiter_size = strlen(data->chat_delimiter),
-			.filter = data->chat_filter,
-			.filter_size = data->chat_filter ? strlen(data->chat_filter) : 0,
-			.argv = data->chat_argv,
-			.argv_size = ARRAY_SIZE(data->chat_argv),
-			.unsol_matches = unsol_matches,
-			.unsol_matches_size = ARRAY_SIZE(unsol_matches),
-		};
-
-		modem_chat_init(&data->chat, &chat_config);
-	}
-
-	{
-		net_mgmt_init_event_callback(&data->net_mgmt_event_callback, net_mgmt_event_handler,
-					     NET_EVENT_PPP_PHASE_DEAD);
-		net_mgmt_add_event_callback(&data->net_mgmt_event_callback);
-	}
-
-
-#ifndef CONFIG_PM_DEVICE
-	modem_cellular_delegate_event(data, MODEM_CELLULAR_EVENT_RESUME);
-#else
-	pm_device_init_suspended(dev);
-#endif /* CONFIG_PM_DEVICE */
-
-	return 0;
->>>>>>> 6887b58d
 }
 
 /*
