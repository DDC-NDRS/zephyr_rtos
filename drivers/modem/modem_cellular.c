--- conflicted
+++ resolved
@@ -48,27 +48,11 @@
 #define CESQ_RSRQ_TO_DB(v) (-20 + ((v) / 2))
 
 enum modem_cellular_state {
-<<<<<<< HEAD
-	MODEM_CELLULAR_STATE_IDLE = 0,
-	MODEM_CELLULAR_STATE_RESET_PULSE,
-	MODEM_CELLULAR_STATE_POWER_ON_PULSE,
-	MODEM_CELLULAR_STATE_AWAIT_POWER_ON,
-	MODEM_CELLULAR_STATE_SET_BAUDRATE,
-	MODEM_CELLULAR_STATE_RUN_INIT_SCRIPT,
-	MODEM_CELLULAR_STATE_CONNECT_CMUX,
-	MODEM_CELLULAR_STATE_OPEN_DLCI1,
-	MODEM_CELLULAR_STATE_OPEN_DLCI2,
-	MODEM_CELLULAR_STATE_RUN_DIAL_SCRIPT,
-	MODEM_CELLULAR_STATE_AWAIT_REGISTERED,
-	MODEM_CELLULAR_STATE_CARRIER_ON,
-	MODEM_CELLULAR_STATE_INIT_POWER_OFF,
-	MODEM_CELLULAR_STATE_POWER_OFF_PULSE,
-	MODEM_CELLULAR_STATE_AWAIT_POWER_OFF,
-=======
     MODEM_CELLULAR_STATE_IDLE = 0,
     MODEM_CELLULAR_STATE_RESET_PULSE,
     MODEM_CELLULAR_STATE_POWER_ON_PULSE,
     MODEM_CELLULAR_STATE_AWAIT_POWER_ON,
+    MODEM_CELLULAR_STATE_SET_BAUDRATE,
     MODEM_CELLULAR_STATE_RUN_INIT_SCRIPT,
     MODEM_CELLULAR_STATE_CONNECT_CMUX,
     MODEM_CELLULAR_STATE_OPEN_DLCI1,
@@ -79,7 +63,6 @@
     MODEM_CELLULAR_STATE_INIT_POWER_OFF,
     MODEM_CELLULAR_STATE_POWER_OFF_PULSE,
     MODEM_CELLULAR_STATE_AWAIT_POWER_OFF
->>>>>>> 4d7158d5
 };
 
 enum modem_cellular_event {
@@ -165,154 +148,6 @@
 };
 
 struct modem_cellular_config {
-<<<<<<< HEAD
-	const struct device *uart;
-	struct gpio_dt_spec power_gpio;
-	struct gpio_dt_spec reset_gpio;
-	uint16_t power_pulse_duration_ms;
-	uint16_t reset_pulse_duration_ms;
-	uint16_t startup_time_ms;
-	uint16_t shutdown_time_ms;
-	bool autostarts;
-	const struct modem_chat_script *init_chat_script;
-	const struct modem_chat_script *dial_chat_script;
-	const struct modem_chat_script *periodic_chat_script;
-	const struct modem_chat_script *set_baudrate_chat_script;
-	struct modem_cellular_user_pipe *user_pipes;
-	uint8_t user_pipes_size;
-};
-
-static const char *modem_cellular_state_str(enum modem_cellular_state state)
-{
-	switch (state) {
-	case MODEM_CELLULAR_STATE_IDLE:
-		return "idle";
-	case MODEM_CELLULAR_STATE_RESET_PULSE:
-		return "reset pulse";
-	case MODEM_CELLULAR_STATE_POWER_ON_PULSE:
-		return "power pulse";
-	case MODEM_CELLULAR_STATE_AWAIT_POWER_ON:
-		return "await power on";
-	case MODEM_CELLULAR_STATE_SET_BAUDRATE:
-		return "set baudrate";
-	case MODEM_CELLULAR_STATE_RUN_INIT_SCRIPT:
-		return "run init script";
-	case MODEM_CELLULAR_STATE_CONNECT_CMUX:
-		return "connect cmux";
-	case MODEM_CELLULAR_STATE_OPEN_DLCI1:
-		return "open dlci1";
-	case MODEM_CELLULAR_STATE_OPEN_DLCI2:
-		return "open dlci2";
-	case MODEM_CELLULAR_STATE_AWAIT_REGISTERED:
-		return "await registered";
-	case MODEM_CELLULAR_STATE_RUN_DIAL_SCRIPT:
-		return "run dial script";
-	case MODEM_CELLULAR_STATE_CARRIER_ON:
-		return "carrier on";
-	case MODEM_CELLULAR_STATE_INIT_POWER_OFF:
-		return "init power off";
-	case MODEM_CELLULAR_STATE_POWER_OFF_PULSE:
-		return "power off pulse";
-	case MODEM_CELLULAR_STATE_AWAIT_POWER_OFF:
-		return "await power off";
-	}
-
-	return "";
-}
-
-static const char *modem_cellular_event_str(enum modem_cellular_event event)
-{
-	switch (event) {
-	case MODEM_CELLULAR_EVENT_RESUME:
-		return "resume";
-	case MODEM_CELLULAR_EVENT_SUSPEND:
-		return "suspend";
-	case MODEM_CELLULAR_EVENT_SCRIPT_SUCCESS:
-		return "script success";
-	case MODEM_CELLULAR_EVENT_SCRIPT_FAILED:
-		return "script failed";
-	case MODEM_CELLULAR_EVENT_CMUX_CONNECTED:
-		return "cmux connected";
-	case MODEM_CELLULAR_EVENT_DLCI1_OPENED:
-		return "dlci1 opened";
-	case MODEM_CELLULAR_EVENT_DLCI2_OPENED:
-		return "dlci2 opened";
-	case MODEM_CELLULAR_EVENT_TIMEOUT:
-		return "timeout";
-	case MODEM_CELLULAR_EVENT_REGISTERED:
-		return "registered";
-	case MODEM_CELLULAR_EVENT_DEREGISTERED:
-		return "deregistered";
-	case MODEM_CELLULAR_EVENT_BUS_OPENED:
-		return "bus opened";
-	case MODEM_CELLULAR_EVENT_BUS_CLOSED:
-		return "bus closed";
-	}
-
-	return "";
-}
-
-static bool modem_cellular_gpio_is_enabled(const struct gpio_dt_spec *gpio)
-{
-	return gpio->port != NULL;
-}
-
-static void modem_cellular_notify_user_pipes_connected(struct modem_cellular_data *data)
-{
-	const struct modem_cellular_config *config =
-		(const struct modem_cellular_config *)data->dev->config;
-	struct modem_cellular_user_pipe *user_pipe;
-	struct modem_pipelink *pipelink;
-
-	for (uint8_t i = 0; i < config->user_pipes_size; i++) {
-		user_pipe = &config->user_pipes[i];
-		pipelink = user_pipe->pipelink;
-		modem_pipelink_notify_connected(pipelink);
-	}
-}
-
-static void modem_cellular_notify_user_pipes_disconnected(struct modem_cellular_data *data)
-{
-	const struct modem_cellular_config *config =
-		(const struct modem_cellular_config *)data->dev->config;
-	struct modem_cellular_user_pipe *user_pipe;
-	struct modem_pipelink *pipelink;
-
-	for (uint8_t i = 0; i < config->user_pipes_size; i++) {
-		user_pipe = &config->user_pipes[i];
-		pipelink = user_pipe->pipelink;
-		modem_pipelink_notify_disconnected(pipelink);
-	}
-}
-
-static void modem_cellular_enter_state(struct modem_cellular_data *data,
-				       enum modem_cellular_state state);
-
-static void modem_cellular_delegate_event(struct modem_cellular_data *data,
-					  enum modem_cellular_event evt);
-
-static void modem_cellular_event_handler(struct modem_cellular_data *data,
-					 enum modem_cellular_event evt);
-
-static void modem_cellular_bus_pipe_handler(struct modem_pipe *pipe,
-					    enum modem_pipe_event event,
-					    void *user_data)
-{
-	struct modem_cellular_data *data = (struct modem_cellular_data *)user_data;
-
-	switch (event) {
-	case MODEM_PIPE_EVENT_OPENED:
-		modem_cellular_delegate_event(data, MODEM_CELLULAR_EVENT_BUS_OPENED);
-		break;
-
-	case MODEM_PIPE_EVENT_CLOSED:
-		modem_cellular_delegate_event(data, MODEM_CELLULAR_EVENT_BUS_CLOSED);
-		break;
-
-	default:
-		break;
-	}
-=======
     const struct device* uart;
     struct gpio_dt_spec power_gpio;
     struct gpio_dt_spec reset_gpio;
@@ -324,7 +159,8 @@
     const struct modem_chat_script* init_chat_script;
     const struct modem_chat_script* dial_chat_script;
     const struct modem_chat_script* periodic_chat_script;
-    struct modem_cellular_user_pipe *user_pipes;
+    const struct modem_chat_script* set_baudrate_chat_script;
+    struct modem_cellular_user_pipe* user_pipes;
     uint8_t user_pipes_size;
 };
 
@@ -342,6 +178,9 @@
         case MODEM_CELLULAR_STATE_AWAIT_POWER_ON :
             return "await power on";
 
+        case MODEM_CELLULAR_STATE_SET_BAUDRATE :
+            return "set baudrate";
+
         case MODEM_CELLULAR_STATE_RUN_INIT_SCRIPT :
             return "run init script";
 
@@ -374,7 +213,6 @@
     }
 
     return "";
->>>>>>> 4d7158d5
 }
 
 static char const* modem_cellular_event_str(enum modem_cellular_event event) {
@@ -424,8 +262,7 @@
 }
 
 static void modem_cellular_notify_user_pipes_connected(struct modem_cellular_data* data) {
-    const struct modem_cellular_config* config =
-        (const struct modem_cellular_config*)data->dev->config;
+    const struct modem_cellular_config* config = data->dev->config;
     struct modem_cellular_user_pipe* user_pipe;
     struct modem_pipelink* pipelink;
 
@@ -437,8 +274,7 @@
 }
 
 static void modem_cellular_notify_user_pipes_disconnected(struct modem_cellular_data* data) {
-    const struct modem_cellular_config* config =
-        (const struct modem_cellular_config*)data->dev->config;
+    const struct modem_cellular_config* config = data->dev->config;
     struct modem_cellular_user_pipe* user_pipe;
     struct modem_pipelink* pipelink;
 
@@ -774,17 +610,13 @@
                 break;
             }
 
-<<<<<<< HEAD
-		if (config->set_baudrate_chat_script != NULL) {
-			modem_cellular_enter_state(data, MODEM_CELLULAR_STATE_SET_BAUDRATE);
-		} else {
-			modem_cellular_enter_state(data, MODEM_CELLULAR_STATE_RUN_INIT_SCRIPT);
-		}
-		break;
-=======
+        if (config->set_baudrate_chat_script != NULL) {
+            modem_cellular_enter_state(data, MODEM_CELLULAR_STATE_SET_BAUDRATE);
+        }
+        else {
             modem_cellular_enter_state(data, MODEM_CELLULAR_STATE_RUN_INIT_SCRIPT);
-            break;
->>>>>>> 4d7158d5
+        }
+        break;
 
         case MODEM_CELLULAR_EVENT_SUSPEND :
             k_sem_give(&data->suspended_sem);
@@ -882,91 +714,80 @@
     return (0);
 }
 
-<<<<<<< HEAD
-static void modem_cellular_await_power_on_event_handler(struct modem_cellular_data *data,
-							enum modem_cellular_event evt)
-{
-	const struct modem_cellular_config *config =
-		(const struct modem_cellular_config *)data->dev->config;
-
-	switch (evt) {
-	case MODEM_CELLULAR_EVENT_TIMEOUT:
-		if (config->set_baudrate_chat_script != NULL) {
-			modem_cellular_enter_state(data, MODEM_CELLULAR_STATE_SET_BAUDRATE);
-		} else {
-			modem_cellular_enter_state(data, MODEM_CELLULAR_STATE_RUN_INIT_SCRIPT);
-		}
-		break;
-
-	case MODEM_CELLULAR_EVENT_SUSPEND:
-		modem_cellular_enter_state(data, MODEM_CELLULAR_STATE_IDLE);
-		break;
-
-	default:
-		break;
-	}
-}
-
-static int modem_cellular_on_set_baudrate_state_enter(struct modem_cellular_data *data)
-{
-	modem_pipe_attach(data->uart_pipe, modem_cellular_bus_pipe_handler, data);
-	return modem_pipe_open_async(data->uart_pipe);
-}
-
-static void modem_cellular_set_baudrate_event_handler(struct modem_cellular_data *data,
-						      enum modem_cellular_event evt)
-{
-	const struct modem_cellular_config *config =
-		(const struct modem_cellular_config *)data->dev->config;
-	struct uart_config cfg = {0};
-	int ret;
-
-	switch (evt) {
-	case MODEM_CELLULAR_EVENT_BUS_OPENED:
-		modem_chat_attach(&data->chat, data->uart_pipe);
-		modem_chat_run_script_async(&data->chat, config->set_baudrate_chat_script);
-		break;
-
-	case MODEM_CELLULAR_EVENT_SCRIPT_SUCCESS:
-		/* Let modem reconfigure */
-		modem_cellular_start_timer(data, K_MSEC(CONFIG_MODEM_CELLULAR_NEW_BAUDRATE_DELAY));
-		break;
-	case MODEM_CELLULAR_EVENT_SCRIPT_FAILED:
-		/* Some modems save the new speed on first change, meaning the
-		 * modem is already at the new baudrate, meaning no reply. So
-		 * ignore any failures and continue as if baudrate is already set
-		 */
-		LOG_DBG("no reply from modem, assuming baudrate is already set");
-		__fallthrough;
-	case MODEM_CELLULAR_EVENT_TIMEOUT:
-		modem_chat_release(&data->chat);
-		modem_pipe_attach(data->uart_pipe, modem_cellular_bus_pipe_handler, data);
-		modem_pipe_close_async(data->uart_pipe);
-
-		ret = uart_config_get(config->uart, &cfg);
-		if (ret < 0) {
-			LOG_ERR("Failed to get UART configuration (%d)", ret);
-			break;
-		}
-		cfg.baudrate = CONFIG_MODEM_CELLULAR_NEW_BAUDRATE;
-		ret = uart_configure(config->uart, &cfg);
-		if (ret < 0) {
-			LOG_ERR("Failed to set new baudrate (%d)", ret);
-			break;
-		}
-		break;
-
-	case MODEM_CELLULAR_EVENT_BUS_CLOSED:
-		modem_cellular_enter_state(data, MODEM_CELLULAR_STATE_RUN_INIT_SCRIPT);
-		break;
-=======
 static void modem_cellular_await_power_on_event_handler(struct modem_cellular_data* data,
                                                         enum modem_cellular_event evt) {
+    const struct modem_cellular_config* config = data->dev->config;
+
     switch (evt) {
         case MODEM_CELLULAR_EVENT_TIMEOUT :
+            if (config->set_baudrate_chat_script != NULL) {
+                modem_cellular_enter_state(data, MODEM_CELLULAR_STATE_SET_BAUDRATE);
+            }
+            else {
+                modem_cellular_enter_state(data, MODEM_CELLULAR_STATE_RUN_INIT_SCRIPT);
+            }
+            break;
+
+        case MODEM_CELLULAR_EVENT_SUSPEND :
+            modem_cellular_enter_state(data, MODEM_CELLULAR_STATE_IDLE);
+            break;
+
+        default :
+            break;
+    }
+}
+
+static int modem_cellular_on_set_baudrate_state_enter(struct modem_cellular_data* data) {
+    modem_pipe_attach(data->uart_pipe, modem_cellular_bus_pipe_handler, data);
+
+    return modem_pipe_open_async(data->uart_pipe);
+}
+
+static void modem_cellular_set_baudrate_event_handler(struct modem_cellular_data* data,
+                                                      enum modem_cellular_event evt) {
+    const struct modem_cellular_config* config = data->dev->config;
+    struct uart_config cfg = {0};
+    int ret;
+
+    switch (evt) {
+        case MODEM_CELLULAR_EVENT_BUS_OPENED :
+            modem_chat_attach(&data->chat, data->uart_pipe);
+            modem_chat_run_script_async(&data->chat, config->set_baudrate_chat_script);
+            break;
+
+        case MODEM_CELLULAR_EVENT_SCRIPT_SUCCESS :
+            /* Let modem reconfigure */
+            modem_cellular_start_timer(data, K_MSEC(CONFIG_MODEM_CELLULAR_NEW_BAUDRATE_DELAY));
+            break;
+
+        case MODEM_CELLULAR_EVENT_SCRIPT_FAILED:
+            /* Some modems save the new speed on first change, meaning the
+             * modem is already at the new baudrate, meaning no reply. So
+             * ignore any failures and continue as if baudrate is already set
+             */
+            LOG_DBG("no reply from modem, assuming baudrate is already set");
+            __fallthrough;
+        case MODEM_CELLULAR_EVENT_TIMEOUT:
+            modem_chat_release(&data->chat);
+            modem_pipe_attach(data->uart_pipe, modem_cellular_bus_pipe_handler, data);
+            modem_pipe_close_async(data->uart_pipe);
+
+            ret = uart_config_get(config->uart, &cfg);
+            if (ret < 0) {
+                LOG_ERR("Failed to get UART configuration (%d)", ret);
+                break;
+            }
+            cfg.baudrate = CONFIG_MODEM_CELLULAR_NEW_BAUDRATE;
+            ret = uart_configure(config->uart, &cfg);
+            if (ret < 0) {
+                LOG_ERR("Failed to set new baudrate (%d)", ret);
+                break;
+            }
+            break;
+
+        case MODEM_CELLULAR_EVENT_BUS_CLOSED:
             modem_cellular_enter_state(data, MODEM_CELLULAR_STATE_RUN_INIT_SCRIPT);
             break;
->>>>>>> 4d7158d5
 
         case MODEM_CELLULAR_EVENT_SUSPEND :
             modem_cellular_enter_state(data, MODEM_CELLULAR_STATE_IDLE);
@@ -1344,19 +1165,13 @@
             ret = modem_cellular_on_await_power_on_state_enter(data);
             break;
 
-<<<<<<< HEAD
-	case MODEM_CELLULAR_STATE_SET_BAUDRATE:
-		ret = modem_cellular_on_set_baudrate_state_enter(data);
-		break;
-
-	case MODEM_CELLULAR_STATE_RUN_INIT_SCRIPT:
-		ret = modem_cellular_on_run_init_script_state_enter(data);
-		break;
-=======
+        case MODEM_CELLULAR_STATE_SET_BAUDRATE :
+            ret = modem_cellular_on_set_baudrate_state_enter(data);
+            break;
+
         case MODEM_CELLULAR_STATE_RUN_INIT_SCRIPT :
             ret = modem_cellular_on_run_init_script_state_enter(data);
             break;
->>>>>>> 4d7158d5
 
         case MODEM_CELLULAR_STATE_CONNECT_CMUX :
             ret = modem_cellular_on_connect_cmux_state_enter(data);
@@ -1496,19 +1311,13 @@
             modem_cellular_await_power_on_event_handler(data, evt);
             break;
 
-<<<<<<< HEAD
-	case MODEM_CELLULAR_STATE_SET_BAUDRATE:
-		modem_cellular_set_baudrate_event_handler(data, evt);
-		break;
-
-	case MODEM_CELLULAR_STATE_RUN_INIT_SCRIPT:
-		modem_cellular_run_init_script_event_handler(data, evt);
-		break;
-=======
+        case MODEM_CELLULAR_STATE_SET_BAUDRATE :
+            modem_cellular_set_baudrate_event_handler(data, evt);
+            break;
+
         case MODEM_CELLULAR_STATE_RUN_INIT_SCRIPT :
             modem_cellular_run_init_script_event_handler(data, evt);
             break;
->>>>>>> 4d7158d5
 
         case MODEM_CELLULAR_STATE_CONNECT_CMUX :
             modem_cellular_connect_cmux_event_handler(data, evt);
@@ -2139,61 +1948,61 @@
 
 #if DT_HAS_COMPAT_STATUS_OKAY(u_blox_lara_r6)
 MODEM_CHAT_SCRIPT_CMDS_DEFINE(u_blox_lara_r6_set_baudrate_chat_script_cmds,
-			      MODEM_CHAT_SCRIPT_CMD_RESP("ATE0", ok_match),
-			      MODEM_CHAT_SCRIPT_CMD_RESP("AT+IPR="
-					STRINGIFY(CONFIG_MODEM_CELLULAR_NEW_BAUDRATE), ok_match));
+                              MODEM_CHAT_SCRIPT_CMD_RESP("ATE0", ok_match),
+                              MODEM_CHAT_SCRIPT_CMD_RESP("AT+IPR="
+                                    STRINGIFY(CONFIG_MODEM_CELLULAR_NEW_BAUDRATE), ok_match));
 
 MODEM_CHAT_SCRIPT_DEFINE(u_blox_lara_r6_set_baudrate_chat_script,
-			 u_blox_lara_r6_set_baudrate_chat_script_cmds,
-			 abort_matches, modem_cellular_chat_callback_handler, 1);
+                         u_blox_lara_r6_set_baudrate_chat_script_cmds,
+                         abort_matches, modem_cellular_chat_callback_handler, 1);
 
 /* NOTE: For some reason, a CMUX max frame size of 127 causes FCS errors in
  * this modem; larger or smaller doesn't. The modem's default value is 31,
  * which works well
  */
 MODEM_CHAT_SCRIPT_CMDS_DEFINE(u_blox_lara_r6_init_chat_script_cmds,
-			      MODEM_CHAT_SCRIPT_CMD_RESP("AT+CFUN=4", ok_match),
-			      MODEM_CHAT_SCRIPT_CMD_RESP("AT+CMEE=1", ok_match),
-			      MODEM_CHAT_SCRIPT_CMD_RESP("AT+CREG=1", ok_match),
-			      MODEM_CHAT_SCRIPT_CMD_RESP("AT+CGREG=1", ok_match),
-			      MODEM_CHAT_SCRIPT_CMD_RESP("AT+CEREG=1", ok_match),
-			      MODEM_CHAT_SCRIPT_CMD_RESP("AT+CREG?", ok_match),
-			      MODEM_CHAT_SCRIPT_CMD_RESP("AT+CEREG?", ok_match),
-			      MODEM_CHAT_SCRIPT_CMD_RESP("AT+CGREG?", ok_match),
-			      MODEM_CHAT_SCRIPT_CMD_RESP("AT+CGSN", imei_match),
-			      MODEM_CHAT_SCRIPT_CMD_RESP("", ok_match),
-			      MODEM_CHAT_SCRIPT_CMD_RESP("AT+CGMM", cgmm_match),
-			      MODEM_CHAT_SCRIPT_CMD_RESP("", ok_match),
-			      MODEM_CHAT_SCRIPT_CMD_RESP("AT+CGMI", cgmi_match),
-			      MODEM_CHAT_SCRIPT_CMD_RESP("", ok_match),
-			      MODEM_CHAT_SCRIPT_CMD_RESP("AT+CGMR", cgmr_match),
-			      MODEM_CHAT_SCRIPT_CMD_RESP("", ok_match),
-			      MODEM_CHAT_SCRIPT_CMD_RESP("AT+CIMI", cimi_match),
-			      MODEM_CHAT_SCRIPT_CMD_RESP("", ok_match),
-			      MODEM_CHAT_SCRIPT_CMD_RESP("AT+CMUX=0,0,5,31", ok_match));
+                              MODEM_CHAT_SCRIPT_CMD_RESP("AT+CFUN=4", ok_match),
+                              MODEM_CHAT_SCRIPT_CMD_RESP("AT+CMEE=1", ok_match),
+                              MODEM_CHAT_SCRIPT_CMD_RESP("AT+CREG=1", ok_match),
+                              MODEM_CHAT_SCRIPT_CMD_RESP("AT+CGREG=1", ok_match),
+                              MODEM_CHAT_SCRIPT_CMD_RESP("AT+CEREG=1", ok_match),
+                              MODEM_CHAT_SCRIPT_CMD_RESP("AT+CREG?", ok_match),
+                              MODEM_CHAT_SCRIPT_CMD_RESP("AT+CEREG?", ok_match),
+                              MODEM_CHAT_SCRIPT_CMD_RESP("AT+CGREG?", ok_match),
+                              MODEM_CHAT_SCRIPT_CMD_RESP("AT+CGSN", imei_match),
+                              MODEM_CHAT_SCRIPT_CMD_RESP("", ok_match),
+                              MODEM_CHAT_SCRIPT_CMD_RESP("AT+CGMM", cgmm_match),
+                              MODEM_CHAT_SCRIPT_CMD_RESP("", ok_match),
+                              MODEM_CHAT_SCRIPT_CMD_RESP("AT+CGMI", cgmi_match),
+                              MODEM_CHAT_SCRIPT_CMD_RESP("", ok_match),
+                              MODEM_CHAT_SCRIPT_CMD_RESP("AT+CGMR", cgmr_match),
+                              MODEM_CHAT_SCRIPT_CMD_RESP("", ok_match),
+                              MODEM_CHAT_SCRIPT_CMD_RESP("AT+CIMI", cimi_match),
+                              MODEM_CHAT_SCRIPT_CMD_RESP("", ok_match),
+                              MODEM_CHAT_SCRIPT_CMD_RESP("AT+CMUX=0,0,5,31", ok_match));
 
 MODEM_CHAT_SCRIPT_DEFINE(u_blox_lara_r6_init_chat_script, u_blox_lara_r6_init_chat_script_cmds,
-			 abort_matches, modem_cellular_chat_callback_handler, 10);
+                         abort_matches, modem_cellular_chat_callback_handler, 10);
 
 MODEM_CHAT_SCRIPT_CMDS_DEFINE(u_blox_lara_r6_dial_chat_script_cmds,
-			      MODEM_CHAT_SCRIPT_CMD_RESP_MULT("AT+CGACT=0,1", allow_match),
-			      MODEM_CHAT_SCRIPT_CMD_RESP("AT+CGDCONT=1,\"IP\","
-							 "\""CONFIG_MODEM_CELLULAR_APN"\"",
-							 ok_match),
-			      MODEM_CHAT_SCRIPT_CMD_RESP("AT+CFUN=1", ok_match),
-			      MODEM_CHAT_SCRIPT_CMD_RESP_NONE("ATD*99***1#", 0),);
+                              MODEM_CHAT_SCRIPT_CMD_RESP_MULT("AT+CGACT=0,1", allow_match),
+                              MODEM_CHAT_SCRIPT_CMD_RESP("AT+CGDCONT=1,\"IP\","
+                                                         "\""CONFIG_MODEM_CELLULAR_APN"\"",
+                                                         ok_match),
+                              MODEM_CHAT_SCRIPT_CMD_RESP("AT+CFUN=1", ok_match),
+                              MODEM_CHAT_SCRIPT_CMD_RESP_NONE("ATD*99***1#", 0),);
 
 MODEM_CHAT_SCRIPT_DEFINE(u_blox_lara_r6_dial_chat_script, u_blox_lara_r6_dial_chat_script_cmds,
-			 dial_abort_matches, modem_cellular_chat_callback_handler, 10);
+                         dial_abort_matches, modem_cellular_chat_callback_handler, 10);
 
 MODEM_CHAT_SCRIPT_CMDS_DEFINE(u_blox_lara_r6_periodic_chat_script_cmds,
-			      MODEM_CHAT_SCRIPT_CMD_RESP("AT+CREG?", ok_match),
-			      MODEM_CHAT_SCRIPT_CMD_RESP("AT+CEREG?", ok_match),
-			      MODEM_CHAT_SCRIPT_CMD_RESP("AT+CGREG?", ok_match));
+                              MODEM_CHAT_SCRIPT_CMD_RESP("AT+CREG?", ok_match),
+                              MODEM_CHAT_SCRIPT_CMD_RESP("AT+CEREG?", ok_match),
+                              MODEM_CHAT_SCRIPT_CMD_RESP("AT+CGREG?", ok_match));
 
 MODEM_CHAT_SCRIPT_DEFINE(u_blox_lara_r6_periodic_chat_script,
-			 u_blox_lara_r6_periodic_chat_script_cmds, abort_matches,
-			 modem_cellular_chat_callback_handler, 4);
+                         u_blox_lara_r6_periodic_chat_script_cmds, abort_matches,
+                         modem_cellular_chat_callback_handler, 4);
 #endif
 
 #if DT_HAS_COMPAT_STATUS_OKAY(swir_hl7800)
@@ -2439,222 +2248,7 @@
 
 /* Helper to define modem instance */
 #define MODEM_CELLULAR_DEFINE_INSTANCE(inst, power_ms, reset_ms, startup_ms, shutdown_ms, start,   \
-<<<<<<< HEAD
-				       set_baudrate_script,                                        \
-				       init_script,                                                \
-				       dial_script,                                                \
-				       periodic_script)                                            \
-	static const struct modem_cellular_config MODEM_CELLULAR_INST_NAME(config, inst) = {       \
-		.uart = DEVICE_DT_GET(DT_INST_BUS(inst)),                                          \
-		.power_gpio = GPIO_DT_SPEC_INST_GET_OR(inst, mdm_power_gpios, {}),                 \
-		.reset_gpio = GPIO_DT_SPEC_INST_GET_OR(inst, mdm_reset_gpios, {}),                 \
-		.power_pulse_duration_ms = (power_ms),                                             \
-		.reset_pulse_duration_ms = (reset_ms),                                             \
-		.startup_time_ms  = (startup_ms),                                                  \
-		.shutdown_time_ms = (shutdown_ms),                                                 \
-		.autostarts       = (start),                                                       \
-		.set_baudrate_chat_script    = (set_baudrate_script),                              \
-		.init_chat_script            = (init_script),                                      \
-		.dial_chat_script            = (dial_script),                                      \
-		.periodic_chat_script = (periodic_script),                                         \
-		.user_pipes = MODEM_CELLULAR_GET_USER_PIPES(inst),                                 \
-		.user_pipes_size = ARRAY_SIZE(MODEM_CELLULAR_GET_USER_PIPES(inst)),                \
-	};                                                                                         \
-                                                                                                   \
-	PM_DEVICE_DT_INST_DEFINE(inst, modem_cellular_pm_action);                                  \
-                                                                                                   \
-	DEVICE_DT_INST_DEFINE(inst, modem_cellular_init, PM_DEVICE_DT_INST_GET(inst),              \
-			      &MODEM_CELLULAR_INST_NAME(data, inst),                               \
-			      &MODEM_CELLULAR_INST_NAME(config, inst), POST_KERNEL, 99,            \
-			      &modem_cellular_api);
-
-#define MODEM_CELLULAR_DEVICE_QUECTEL_BG95(inst)                                                   \
-	MODEM_PPP_DEFINE(MODEM_CELLULAR_INST_NAME(ppp, inst), NULL, 98, 1500, 64);                 \
-                                                                                                   \
-	static struct modem_cellular_data MODEM_CELLULAR_INST_NAME(data, inst) = {                 \
-		.chat_delimiter = "\r",                                                            \
-		.chat_filter = "\n",                                                               \
-		.ppp = &MODEM_CELLULAR_INST_NAME(ppp, inst),                                       \
-	};                                                                                         \
-                                                                                                   \
-	MODEM_CELLULAR_DEFINE_AND_INIT_USER_PIPES(inst,                                            \
-						  (user_pipe_0, 3),                                \
-						  (user_pipe_1, 4))                                \
-                                                                                                   \
-	MODEM_CELLULAR_DEFINE_INSTANCE(inst, 1500, 100, 10000, 5000, false,                        \
-				       NULL,                                                       \
-				       &quectel_bg95_init_chat_script,                             \
-				       &quectel_bg95_dial_chat_script,                             \
-				       &quectel_bg95_periodic_chat_script)
-
-#define MODEM_CELLULAR_DEVICE_QUECTEL_EG25_G(inst)                                                 \
-	MODEM_PPP_DEFINE(MODEM_CELLULAR_INST_NAME(ppp, inst), NULL, 98, 1500, 64);                 \
-                                                                                                   \
-	static struct modem_cellular_data MODEM_CELLULAR_INST_NAME(data, inst) = {                 \
-		.chat_delimiter = "\r",                                                            \
-		.chat_filter = "\n",                                                               \
-		.ppp = &MODEM_CELLULAR_INST_NAME(ppp, inst),                                       \
-	};                                                                                         \
-                                                                                                   \
-	MODEM_CELLULAR_DEFINE_AND_INIT_USER_PIPES(inst,                                            \
-						  (user_pipe_0, 3),                                \
-						  (user_pipe_1, 4))                                \
-                                                                                                   \
-	MODEM_CELLULAR_DEFINE_INSTANCE(inst, 1500, 500, 15000, 5000, false,                        \
-				       NULL,                                                       \
-				       &quectel_eg25_g_init_chat_script,                           \
-				       &quectel_eg25_g_dial_chat_script,                           \
-				       &quectel_eg25_g_periodic_chat_script)
-
-#define MODEM_CELLULAR_DEVICE_SIMCOM_SIM7080(inst)                                                 \
-	MODEM_PPP_DEFINE(MODEM_CELLULAR_INST_NAME(ppp, inst), NULL, 98, 1500, 64);                 \
-                                                                                                   \
-	static struct modem_cellular_data MODEM_CELLULAR_INST_NAME(data, inst) = {                 \
-		.chat_delimiter = "\r",                                                            \
-		.chat_filter = "\n",                                                               \
-		.ppp = &MODEM_CELLULAR_INST_NAME(ppp, inst),                                       \
-	};                                                                                         \
-                                                                                                   \
-	MODEM_CELLULAR_DEFINE_AND_INIT_USER_PIPES(inst,                                            \
-						  (user_pipe_0, 3),                                \
-						  (user_pipe_1, 4))                                \
-                                                                                                   \
-	MODEM_CELLULAR_DEFINE_INSTANCE(inst, 1500, 100, 10000, 5000, false,                        \
-				       NULL,                                                       \
-				       &simcom_sim7080_init_chat_script,                           \
-				       &simcom_sim7080_dial_chat_script,                           \
-				       &simcom_sim7080_periodic_chat_script)
-
-#define MODEM_CELLULAR_DEVICE_U_BLOX_SARA_R4(inst)                                                 \
-	MODEM_PPP_DEFINE(MODEM_CELLULAR_INST_NAME(ppp, inst), NULL, 98, 1500, 64);                 \
-                                                                                                   \
-	static struct modem_cellular_data MODEM_CELLULAR_INST_NAME(data, inst) = {                 \
-		.chat_delimiter = "\r",                                                            \
-		.chat_filter = "\n",                                                               \
-		.ppp = &MODEM_CELLULAR_INST_NAME(ppp, inst),                                       \
-	};                                                                                         \
-                                                                                                   \
-	MODEM_CELLULAR_DEFINE_AND_INIT_USER_PIPES(inst,                                            \
-						  (gnss_pipe, 3),                                  \
-						  (user_pipe_0, 4))                                \
-                                                                                                   \
-	MODEM_CELLULAR_DEFINE_INSTANCE(inst, 1500, 100, 10000, 5000, false,                        \
-				       NULL,                                                       \
-				       &u_blox_sara_r4_init_chat_script,                           \
-				       &u_blox_sara_r4_dial_chat_script,                           \
-				       &u_blox_sara_r4_periodic_chat_script)
-
-#define MODEM_CELLULAR_DEVICE_U_BLOX_SARA_R5(inst)                                                 \
-	MODEM_PPP_DEFINE(MODEM_CELLULAR_INST_NAME(ppp, inst), NULL, 98, 1500, 64);                 \
-                                                                                                   \
-	static struct modem_cellular_data MODEM_CELLULAR_INST_NAME(data, inst) = {                 \
-		.chat_delimiter = "\r",                                                            \
-		.chat_filter = "\n",                                                               \
-		.ppp = &MODEM_CELLULAR_INST_NAME(ppp, inst),                                       \
-	};                                                                                         \
-                                                                                                   \
-	MODEM_CELLULAR_DEFINE_AND_INIT_USER_PIPES(inst,                                            \
-						  (gnss_pipe, 4),                                  \
-						  (user_pipe_0, 3))                                \
-                                                                                                   \
-	MODEM_CELLULAR_DEFINE_INSTANCE(inst, 1500, 100, 1500, 13000, true,                         \
-				       NULL,                                                       \
-				       &u_blox_sara_r5_init_chat_script,                           \
-				       &u_blox_sara_r5_dial_chat_script,                           \
-				       &u_blox_sara_r5_periodic_chat_script)
-
-#define MODEM_CELLULAR_DEVICE_U_BLOX_LARA_R6(inst)                                                 \
-	MODEM_PPP_DEFINE(MODEM_CELLULAR_INST_NAME(ppp, inst), NULL, 98, 1500, 64);                 \
-                                                                                                   \
-	static struct modem_cellular_data MODEM_CELLULAR_INST_NAME(data, inst) = {                 \
-		.chat_delimiter = "\r",                                                            \
-		.chat_filter = "\n",                                                               \
-		.ppp = &MODEM_CELLULAR_INST_NAME(ppp, inst),                                       \
-	};                                                                                         \
-                                                                                                   \
-	MODEM_CELLULAR_DEFINE_AND_INIT_USER_PIPES(inst,                                            \
-						  (gnss_pipe, 3),                                  \
-						  (user_pipe_0, 4))                                \
-                                                                                                   \
-	MODEM_CELLULAR_DEFINE_INSTANCE(inst, 1500, 100, 9000, 5000, false,                         \
-				       &u_blox_lara_r6_set_baudrate_chat_script,                   \
-				       &u_blox_lara_r6_init_chat_script,                           \
-				       &u_blox_lara_r6_dial_chat_script,                           \
-				       &u_blox_lara_r6_periodic_chat_script)
-
-#define MODEM_CELLULAR_DEVICE_SWIR_HL7800(inst)                                                    \
-	MODEM_PPP_DEFINE(MODEM_CELLULAR_INST_NAME(ppp, inst), NULL, 98, 1500, 64);                 \
-                                                                                                   \
-	static struct modem_cellular_data MODEM_CELLULAR_INST_NAME(data, inst) = {                 \
-		.chat_delimiter = "\r",                                                            \
-		.chat_filter = "\n",                                                               \
-		.ppp = &MODEM_CELLULAR_INST_NAME(ppp, inst),                                       \
-	};                                                                                         \
-                                                                                                   \
-	MODEM_CELLULAR_DEFINE_AND_INIT_USER_PIPES(inst,                                            \
-						  (user_pipe_0, 3),                                \
-						  (user_pipe_1, 4))                                \
-                                                                                                   \
-	MODEM_CELLULAR_DEFINE_INSTANCE(inst, 1500, 100, 10000, 5000, false,                        \
-				       NULL,                                                       \
-				       &swir_hl7800_init_chat_script,                              \
-				       &swir_hl7800_dial_chat_script,                              \
-				       &swir_hl7800_periodic_chat_script)
-
-#define MODEM_CELLULAR_DEVICE_TELIT_ME910G1(inst)                                                  \
-	MODEM_PPP_DEFINE(MODEM_CELLULAR_INST_NAME(ppp, inst), NULL, 98, 1500, 64);                 \
-                                                                                                   \
-	static struct modem_cellular_data MODEM_CELLULAR_INST_NAME(data, inst) = {                 \
-		.chat_delimiter = "\r",                                                            \
-		.chat_filter = "\n",                                                               \
-		.ppp = &MODEM_CELLULAR_INST_NAME(ppp, inst),                                       \
-	};                                                                                         \
-                                                                                                   \
-	MODEM_CELLULAR_DEFINE_AND_INIT_USER_PIPES(inst,                                            \
-						  (user_pipe_0, 3))                                \
-                                                                                                   \
-	MODEM_CELLULAR_DEFINE_INSTANCE(inst, 5050, 250, 15000, 5000, false,                        \
-				       NULL,                                                       \
-				       &telit_me910g1_init_chat_script,                            \
-				       &telit_me910g1_dial_chat_script,                            \
-				       &telit_me910g1_periodic_chat_script)
-
-#define MODEM_CELLULAR_DEVICE_NORDIC_NRF91_SLM(inst)						   \
-	MODEM_PPP_DEFINE(MODEM_CELLULAR_INST_NAME(ppp, inst), NULL, 98, 1500, 1500);               \
-                                                                                                   \
-	static struct modem_cellular_data MODEM_CELLULAR_INST_NAME(data, inst) = {                 \
-		.chat_delimiter = "\r\n",                                                          \
-		.ppp = &MODEM_CELLULAR_INST_NAME(ppp, inst),                                       \
-	};                                                                                         \
-                                                                                                   \
-	MODEM_CELLULAR_DEFINE_AND_INIT_USER_PIPES(inst,                                            \
-						  (gnss_pipe, 3))                                  \
-                                                                                                   \
-	MODEM_CELLULAR_DEFINE_INSTANCE(inst, 100, 100, 2000, 10000, false,                         \
-				       NULL,                                                       \
-				       &nordic_nrf91_slm_init_chat_script,                         \
-				       &nordic_nrf91_slm_dial_chat_script,                         \
-				       &nordic_nrf91_slm_periodic_chat_script)
-
-#define MODEM_CELLULAR_DEVICE_SQN_GM02S(inst)                                                      \
-	MODEM_PPP_DEFINE(MODEM_CELLULAR_INST_NAME(ppp, inst), NULL, 98, 1500, 64);                 \
-                                                                                                   \
-	static struct modem_cellular_data MODEM_CELLULAR_INST_NAME(data, inst) = {                 \
-		.chat_delimiter = "\r",                                                            \
-		.chat_filter = "\n",                                                               \
-		.ppp = &MODEM_CELLULAR_INST_NAME(ppp, inst),                                       \
-	};                                                                                         \
-                                                                                                   \
-	MODEM_CELLULAR_DEFINE_AND_INIT_USER_PIPES(inst,                                            \
-						  (user_pipe_0, 3),                                \
-						  (user_pipe_1, 4))                                \
-                                                                                                   \
-	MODEM_CELLULAR_DEFINE_INSTANCE(inst, 1500, 100, 2000, 5000, true,                          \
-				       NULL,                                                       \
-				       &sqn_gm02s_init_chat_script,                                \
-				       &sqn_gm02s_dial_chat_script,                                \
-				       &sqn_gm02s_periodic_chat_script)
-=======
+                                       set_baudrate_script,             \
                                        init_script,                     \
                                        dial_script,                     \
                                        periodic_script)                 \
@@ -2667,6 +2261,7 @@
         .startup_time_ms  = (startup_ms),                               \
         .shutdown_time_ms = (shutdown_ms),                              \
         .autostarts       = (start),                                    \
+        .set_baudrate_chat_script = (set_baudrate_script),              \
         .init_chat_script = (init_script),                              \
         .dial_chat_script = (dial_script),                              \
         .periodic_chat_script = (periodic_script),                      \
@@ -2695,6 +2290,7 @@
                                               (user_pipe_1, 4))         \
                                                                         \
     MODEM_CELLULAR_DEFINE_INSTANCE(inst, 1500, 100, 10000, 5000, false, \
+                                   NULL,                                \
                                    &quectel_bg95_init_chat_script,      \
                                    &quectel_bg95_dial_chat_script,      \
                                    &quectel_bg95_periodic_chat_script)
@@ -2713,6 +2309,7 @@
                                               (user_pipe_1, 4))         \
                                                                         \
     MODEM_CELLULAR_DEFINE_INSTANCE(inst, 1500, 500, 15000, 5000, false, \
+                                   NULL,                                \
                                    &quectel_eg25_g_init_chat_script,    \
                                    &quectel_eg25_g_dial_chat_script,    \
                                    &quectel_eg25_g_periodic_chat_script)
@@ -2731,6 +2328,7 @@
                                               (user_pipe_1, 4))         \
                                                                         \
     MODEM_CELLULAR_DEFINE_INSTANCE(inst, 1500, 100, 10000, 5000, false, \
+                                   NULL,                                \
                                    &simcom_sim7080_init_chat_script,    \
                                    &simcom_sim7080_dial_chat_script,    \
                                    &simcom_sim7080_periodic_chat_script)
@@ -2749,6 +2347,7 @@
                                               (user_pipe_0, 4))         \
                                                                         \
     MODEM_CELLULAR_DEFINE_INSTANCE(inst, 1500, 100, 10000, 5000, false, \
+                                   NULL,                                \
                                    &u_blox_sara_r4_init_chat_script,    \
                                    &u_blox_sara_r4_dial_chat_script,    \
                                    &u_blox_sara_r4_periodic_chat_script)
@@ -2767,11 +2366,12 @@
                                               (user_pipe_0, 3))         \
                                                                         \
     MODEM_CELLULAR_DEFINE_INSTANCE(inst, 1500, 100, 1500, 13000, true,  \
+                                   NULL,                                \
                                    &u_blox_sara_r5_init_chat_script,    \
                                    &u_blox_sara_r5_dial_chat_script,    \
                                    &u_blox_sara_r5_periodic_chat_script)
 
-#define MODEM_CELLULAR_DEVICE_SWIR_HL7800(inst)                         \
+#define MODEM_CELLULAR_DEVICE_U_BLOX_LARA_R6(inst)                      \
     MODEM_PPP_DEFINE(MODEM_CELLULAR_INST_NAME(ppp, inst), NULL, 98, 1500, 64); \
                                                                         \
     static struct modem_cellular_data MODEM_CELLULAR_INST_NAME(data, inst) = { \
@@ -2781,15 +2381,16 @@
     };                                                                  \
                                                                         \
     MODEM_CELLULAR_DEFINE_AND_INIT_USER_PIPES(inst,                     \
-                                              (user_pipe_0, 3),         \
-                                              (user_pipe_1, 4))         \
-                                                                        \
-    MODEM_CELLULAR_DEFINE_INSTANCE(inst, 1500, 100, 10000, 5000, false, \
-                                   &swir_hl7800_init_chat_script,       \
-                                   &swir_hl7800_dial_chat_script,       \
-                                   &swir_hl7800_periodic_chat_script)
-
-#define MODEM_CELLULAR_DEVICE_TELIT_ME910G1(inst)                       \
+                                              (gnss_pipe, 3),           \
+                                              (user_pipe_0, 4))         \
+                                                                        \
+    MODEM_CELLULAR_DEFINE_INSTANCE(inst, 1500, 100, 9000, 5000, false,  \
+                                   &u_blox_lara_r6_set_baudrate_chat_script, \
+                                   &u_blox_lara_r6_init_chat_script,    \
+                                   &u_blox_lara_r6_dial_chat_script,    \
+                                   &u_blox_lara_r6_periodic_chat_script)
+
+#define MODEM_CELLULAR_DEVICE_SWIR_HL7800(inst)                         \
     MODEM_PPP_DEFINE(MODEM_CELLULAR_INST_NAME(ppp, inst), NULL, 98, 1500, 64); \
                                                                         \
     static struct modem_cellular_data MODEM_CELLULAR_INST_NAME(data, inst) = { \
@@ -2799,30 +2400,16 @@
     };                                                                  \
                                                                         \
     MODEM_CELLULAR_DEFINE_AND_INIT_USER_PIPES(inst,                     \
-                                              (user_pipe_0, 3))         \
-                                                                        \
-    MODEM_CELLULAR_DEFINE_INSTANCE(inst, 5050, 250, 15000, 5000, false, \
-                                   &telit_me910g1_init_chat_script,     \
-                                   &telit_me910g1_dial_chat_script,     \
-                                   &telit_me910g1_periodic_chat_script)
-
-#define MODEM_CELLULAR_DEVICE_NORDIC_NRF91_SLM(inst)                    \
-    MODEM_PPP_DEFINE(MODEM_CELLULAR_INST_NAME(ppp, inst), NULL, 98, 1500, 1500); \
-                                                                        \
-    static struct modem_cellular_data MODEM_CELLULAR_INST_NAME(data, inst) = { \
-        .chat_delimiter = "\r\n",                                       \
-        .ppp = &MODEM_CELLULAR_INST_NAME(ppp, inst),                    \
-    };                                                                  \
-                                                                        \
-    MODEM_CELLULAR_DEFINE_AND_INIT_USER_PIPES(inst,                     \
-                                              (gnss_pipe, 3))           \
-                                                                        \
-    MODEM_CELLULAR_DEFINE_INSTANCE(inst, 100, 100, 2000, 10000, false,  \
-                                   &nordic_nrf91_slm_init_chat_script,  \
-                                   &nordic_nrf91_slm_dial_chat_script,  \
-                                   &nordic_nrf91_slm_periodic_chat_script)
-
-#define MODEM_CELLULAR_DEVICE_SQN_GM02S(inst)                           \
+                                              (user_pipe_0, 3),         \
+                                              (user_pipe_1, 4))         \
+                                                                        \
+    MODEM_CELLULAR_DEFINE_INSTANCE(inst, 1500, 100, 10000, 5000, false, \
+                                   NULL,                                \
+                                   &swir_hl7800_init_chat_script,       \
+                                   &swir_hl7800_dial_chat_script,       \
+                                   &swir_hl7800_periodic_chat_script)
+
+#define MODEM_CELLULAR_DEVICE_TELIT_ME910G1(inst)                       \
     MODEM_PPP_DEFINE(MODEM_CELLULAR_INST_NAME(ppp, inst), NULL, 98, 1500, 64); \
                                                                         \
     static struct modem_cellular_data MODEM_CELLULAR_INST_NAME(data, inst) = { \
@@ -2832,14 +2419,49 @@
     };                                                                  \
                                                                         \
     MODEM_CELLULAR_DEFINE_AND_INIT_USER_PIPES(inst,                     \
+                                              (user_pipe_0, 3))         \
+                                                                        \
+    MODEM_CELLULAR_DEFINE_INSTANCE(inst, 5050, 250, 15000, 5000, false, \
+                                   NULL,                                \
+                                   &telit_me910g1_init_chat_script,     \
+                                   &telit_me910g1_dial_chat_script,     \
+                                   &telit_me910g1_periodic_chat_script)
+
+#define MODEM_CELLULAR_DEVICE_NORDIC_NRF91_SLM(inst)                    \
+    MODEM_PPP_DEFINE(MODEM_CELLULAR_INST_NAME(ppp, inst), NULL, 98, 1500, 1500); \
+                                                                        \
+    static struct modem_cellular_data MODEM_CELLULAR_INST_NAME(data, inst) = { \
+        .chat_delimiter = "\r\n",                                       \
+        .ppp = &MODEM_CELLULAR_INST_NAME(ppp, inst),                    \
+    };                                                                  \
+                                                                        \
+    MODEM_CELLULAR_DEFINE_AND_INIT_USER_PIPES(inst,                     \
+                                              (gnss_pipe, 3))           \
+                                                                        \
+    MODEM_CELLULAR_DEFINE_INSTANCE(inst, 100, 100, 2000, 10000, false,  \
+                                   NULL,                                \
+                                   &nordic_nrf91_slm_init_chat_script,  \
+                                   &nordic_nrf91_slm_dial_chat_script,  \
+                                   &nordic_nrf91_slm_periodic_chat_script)
+
+#define MODEM_CELLULAR_DEVICE_SQN_GM02S(inst)                           \
+    MODEM_PPP_DEFINE(MODEM_CELLULAR_INST_NAME(ppp, inst), NULL, 98, 1500, 64); \
+                                                                        \
+    static struct modem_cellular_data MODEM_CELLULAR_INST_NAME(data, inst) = { \
+        .chat_delimiter = "\r",                                         \
+        .chat_filter = "\n",                                            \
+        .ppp = &MODEM_CELLULAR_INST_NAME(ppp, inst),                    \
+    };                                                                  \
+                                                                        \
+    MODEM_CELLULAR_DEFINE_AND_INIT_USER_PIPES(inst,                     \
                                               (user_pipe_0, 3),         \
                                               (user_pipe_1, 4))         \
                                                                         \
     MODEM_CELLULAR_DEFINE_INSTANCE(inst, 1500, 100, 2000, 5000, true,   \
+                                   NULL,                                \
                                    &sqn_gm02s_init_chat_script,         \
                                    &sqn_gm02s_dial_chat_script,         \
                                    &sqn_gm02s_periodic_chat_script)
->>>>>>> 4d7158d5
 
 #define DT_DRV_COMPAT quectel_bg95
 DT_INST_FOREACH_STATUS_OKAY(MODEM_CELLULAR_DEVICE_QUECTEL_BG95)
