--- conflicted
+++ resolved
@@ -2242,7 +2242,12 @@
  * which works well
  */
 MODEM_CHAT_SCRIPT_CMDS_DEFINE(u_blox_lara_r6_init_chat_script_cmds,
-<<<<<<< HEAD
+                              /* U-blox LARA-R6 LWM2M client is enabled by default. Not only causes
+                               * this the modem to connect to U-blox's server on its own, it also
+                               * for some reason causes the modem to reply "Destination
+                               * unreachable" to DNS answers from DNS requests that we send
+                               */
+                              MODEM_CHAT_SCRIPT_CMD_RESP_MULT("AT+ULWM2M=1", allow_match),
                               MODEM_CHAT_SCRIPT_CMD_RESP("AT+CFUN=4", ok_match),
                               MODEM_CHAT_SCRIPT_CMD_RESP("AT+CMEE=1", ok_match),
                               MODEM_CHAT_SCRIPT_CMD_RESP("AT+CREG=1", ok_match),
@@ -2251,6 +2256,18 @@
                               MODEM_CHAT_SCRIPT_CMD_RESP("AT+CREG?", ok_match),
                               MODEM_CHAT_SCRIPT_CMD_RESP("AT+CEREG?", ok_match),
                               MODEM_CHAT_SCRIPT_CMD_RESP("AT+CGREG?", ok_match),
+                              #if CONFIG_MODEM_CELLULAR_RAT_4G
+                              MODEM_CHAT_SCRIPT_CMD_RESP("AT+URAT=3", ok_match),
+                              #elif CONFIG_MODEM_CELLULAR_RAT_4G_3G
+                              MODEM_CHAT_SCRIPT_CMD_RESP("AT+URAT=3,2", ok_match),
+                              #elif CONFIG_MODEM_CELLULAR_RAT_4G_3G_2G
+                              MODEM_CHAT_SCRIPT_CMD_RESP("AT+URAT=3,2,0", ok_match),
+                              #endif
+                              #if CONFIG_MODEM_CELLULAR_CLEAR_FORBIDDEN
+                              MODEM_CHAT_SCRIPT_CMD_RESP("AT+CRSM=214,28539,0,0,12,"
+                                                         "\"FFFFFFFFFFFFFFFFFFFFFFFF\"",
+                                                         ok_match),
+                              #endif
                               MODEM_CHAT_SCRIPT_CMD_RESP("AT+CGSN", imei_match),
                               MODEM_CHAT_SCRIPT_CMD_RESP("", ok_match),
                               MODEM_CHAT_SCRIPT_CMD_RESP("AT+CGMM", cgmm_match),
@@ -2262,46 +2279,6 @@
                               MODEM_CHAT_SCRIPT_CMD_RESP("AT+CIMI", cimi_match),
                               MODEM_CHAT_SCRIPT_CMD_RESP("", ok_match),
                               MODEM_CHAT_SCRIPT_CMD_RESP("AT+CMUX=0,0,5,31", ok_match));
-=======
-
-			      /* U-blox LARA-R6 LWM2M client is enabled by default. Not only causes
-			       * this the modem to connect to U-blox's server on its own, it also
-			       * for some reason causes the modem to reply "Destination
-			       * unreachable" to DNS answers from DNS requests that we send
-			       */
-			      MODEM_CHAT_SCRIPT_CMD_RESP_MULT("AT+ULWM2M=1", allow_match),
-			      MODEM_CHAT_SCRIPT_CMD_RESP("AT+CFUN=4", ok_match),
-			      MODEM_CHAT_SCRIPT_CMD_RESP("AT+CMEE=1", ok_match),
-			      MODEM_CHAT_SCRIPT_CMD_RESP("AT+CREG=1", ok_match),
-			      MODEM_CHAT_SCRIPT_CMD_RESP("AT+CGREG=1", ok_match),
-			      MODEM_CHAT_SCRIPT_CMD_RESP("AT+CEREG=1", ok_match),
-			      MODEM_CHAT_SCRIPT_CMD_RESP("AT+CREG?", ok_match),
-			      MODEM_CHAT_SCRIPT_CMD_RESP("AT+CEREG?", ok_match),
-			      MODEM_CHAT_SCRIPT_CMD_RESP("AT+CGREG?", ok_match),
-#if CONFIG_MODEM_CELLULAR_RAT_4G
-			      MODEM_CHAT_SCRIPT_CMD_RESP("AT+URAT=3", ok_match),
-#elif CONFIG_MODEM_CELLULAR_RAT_4G_3G
-			      MODEM_CHAT_SCRIPT_CMD_RESP("AT+URAT=3,2", ok_match),
-#elif CONFIG_MODEM_CELLULAR_RAT_4G_3G_2G
-			      MODEM_CHAT_SCRIPT_CMD_RESP("AT+URAT=3,2,0", ok_match),
-#endif
-#if CONFIG_MODEM_CELLULAR_CLEAR_FORBIDDEN
-			      MODEM_CHAT_SCRIPT_CMD_RESP("AT+CRSM=214,28539,0,0,12,"
-							 "\"FFFFFFFFFFFFFFFFFFFFFFFF\"",
-							 ok_match),
-#endif
-			      MODEM_CHAT_SCRIPT_CMD_RESP("AT+CGSN", imei_match),
-			      MODEM_CHAT_SCRIPT_CMD_RESP("", ok_match),
-			      MODEM_CHAT_SCRIPT_CMD_RESP("AT+CGMM", cgmm_match),
-			      MODEM_CHAT_SCRIPT_CMD_RESP("", ok_match),
-			      MODEM_CHAT_SCRIPT_CMD_RESP("AT+CGMI", cgmi_match),
-			      MODEM_CHAT_SCRIPT_CMD_RESP("", ok_match),
-			      MODEM_CHAT_SCRIPT_CMD_RESP("AT+CGMR", cgmr_match),
-			      MODEM_CHAT_SCRIPT_CMD_RESP("", ok_match),
-			      MODEM_CHAT_SCRIPT_CMD_RESP("AT+CIMI", cimi_match),
-			      MODEM_CHAT_SCRIPT_CMD_RESP("", ok_match),
-			      MODEM_CHAT_SCRIPT_CMD_RESP("AT+CMUX=0,0,5,31", ok_match));
->>>>>>> cf0f00d9
 
 MODEM_CHAT_SCRIPT_DEFINE(u_blox_lara_r6_init_chat_script, u_blox_lara_r6_init_chat_script_cmds,
                          abort_matches, modem_cellular_chat_callback_handler, 10);
@@ -2656,7 +2633,6 @@
                                    &quectel_eg25_g_dial_chat_script,    \
                                    &quectel_eg25_g_periodic_chat_script, NULL)
 
-
 #define MODEM_CELLULAR_DEVICE_QUECTEL_EG800Q(inst)                      \
     MODEM_PPP_DEFINE(MODEM_CELLULAR_INST_NAME(ppp, inst), NULL, 98, 1500, 64); \
                                                                         \
