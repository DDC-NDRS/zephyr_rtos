--- conflicted
+++ resolved
@@ -890,402 +890,7 @@
     gpio_pin_set_dt(&config->power_gpio, 0);
     modem_cellular_stop_timer(data);
 
-<<<<<<< HEAD
     return (0);
-=======
-	modem_cellular_stop_timer(data);
-	return 0;
-}
-
-static int modem_cellular_on_power_on_pulse_state_enter(struct modem_cellular_data *data)
-{
-	const struct modem_cellular_config *config =
-		(const struct modem_cellular_config *)data->dev->config;
-
-	gpio_pin_set_dt(&config->power_gpio, 1);
-	modem_cellular_start_timer(data, K_MSEC(config->power_pulse_duration_ms));
-	return 0;
-}
-
-static void modem_cellular_power_on_pulse_event_handler(struct modem_cellular_data *data,
-							enum modem_cellular_event evt)
-{
-	switch (evt) {
-	case MODEM_CELLULAR_EVENT_TIMEOUT:
-		modem_cellular_enter_state(data, MODEM_CELLULAR_STATE_AWAIT_POWER_ON);
-		break;
-
-	case MODEM_CELLULAR_EVENT_SUSPEND:
-		modem_cellular_enter_state(data, MODEM_CELLULAR_STATE_IDLE);
-		break;
-
-	default:
-		break;
-	}
-}
-
-static int modem_cellular_on_power_on_pulse_state_leave(struct modem_cellular_data *data)
-{
-	const struct modem_cellular_config *config =
-		(const struct modem_cellular_config *)data->dev->config;
-
-	gpio_pin_set_dt(&config->power_gpio, 0);
-	modem_cellular_stop_timer(data);
-	return 0;
-}
-
-static int modem_cellular_on_await_power_on_state_enter(struct modem_cellular_data *data)
-{
-	const struct modem_cellular_config *config =
-		(const struct modem_cellular_config *)data->dev->config;
-
-	modem_cellular_start_timer(data, K_MSEC(config->startup_time_ms));
-	modem_pipe_attach(data->uart_pipe, modem_cellular_bus_pipe_handler, data);
-	modem_chat_attach(&data->chat, data->uart_pipe);
-	return modem_pipe_open_async(data->uart_pipe);
-}
-
-static void modem_cellular_await_power_on_event_handler(struct modem_cellular_data *data,
-							enum modem_cellular_event evt)
-{
-	const struct modem_cellular_config *config =
-		(const struct modem_cellular_config *)data->dev->config;
-
-	switch (evt) {
-	case MODEM_CELLULAR_EVENT_MODEM_READY:
-		/* disable the timer and fall through, as we are ready to proceed */
-		modem_cellular_stop_timer(data);
-	case MODEM_CELLULAR_EVENT_TIMEOUT:
-		if (config->set_baudrate_chat_script != NULL) {
-			modem_cellular_enter_state(data, MODEM_CELLULAR_STATE_SET_BAUDRATE);
-		} else {
-			modem_cellular_enter_state(data, MODEM_CELLULAR_STATE_RUN_INIT_SCRIPT);
-		}
-		break;
-
-	case MODEM_CELLULAR_EVENT_SUSPEND:
-		modem_cellular_enter_state(data, MODEM_CELLULAR_STATE_IDLE);
-		break;
-
-	default:
-		break;
-	}
-}
-
-static int modem_cellular_on_set_baudrate_state_enter(struct modem_cellular_data *data)
-{
-	modem_pipe_attach(data->uart_pipe, modem_cellular_bus_pipe_handler, data);
-	return modem_pipe_open_async(data->uart_pipe);
-}
-
-static void modem_cellular_set_baudrate_event_handler(struct modem_cellular_data *data,
-						      enum modem_cellular_event evt)
-{
-	const struct modem_cellular_config *config =
-		(const struct modem_cellular_config *)data->dev->config;
-	struct uart_config cfg = {0};
-	int ret;
-
-	switch (evt) {
-	case MODEM_CELLULAR_EVENT_BUS_OPENED:
-		modem_chat_attach(&data->chat, data->uart_pipe);
-		modem_chat_run_script_async(&data->chat, config->set_baudrate_chat_script);
-		break;
-
-	case MODEM_CELLULAR_EVENT_SCRIPT_SUCCESS:
-		/* Let modem reconfigure */
-		modem_cellular_start_timer(data, K_MSEC(CONFIG_MODEM_CELLULAR_NEW_BAUDRATE_DELAY));
-		break;
-	case MODEM_CELLULAR_EVENT_SCRIPT_FAILED:
-		/* Some modems save the new speed on first change, meaning the
-		 * modem is already at the new baudrate, meaning no reply. So
-		 * ignore any failures and continue as if baudrate is already set
-		 */
-		LOG_DBG("no reply from modem, assuming baudrate is already set");
-		__fallthrough;
-	case MODEM_CELLULAR_EVENT_TIMEOUT:
-		modem_chat_release(&data->chat);
-		modem_pipe_attach(data->uart_pipe, modem_cellular_bus_pipe_handler, data);
-		modem_pipe_close_async(data->uart_pipe);
-
-		ret = uart_config_get(config->uart, &cfg);
-		if (ret < 0) {
-			LOG_ERR("Failed to get UART configuration (%d)", ret);
-			break;
-		}
-		cfg.baudrate = CONFIG_MODEM_CELLULAR_NEW_BAUDRATE;
-		ret = uart_configure(config->uart, &cfg);
-		if (ret < 0) {
-			LOG_ERR("Failed to set new baudrate (%d)", ret);
-			break;
-		}
-		break;
-
-	case MODEM_CELLULAR_EVENT_BUS_CLOSED:
-		modem_cellular_enter_state(data, MODEM_CELLULAR_STATE_RUN_INIT_SCRIPT);
-		break;
-
-	case MODEM_CELLULAR_EVENT_SUSPEND:
-		modem_cellular_enter_state(data, MODEM_CELLULAR_STATE_IDLE);
-		break;
-
-	default:
-		break;
-	}
-}
-
-static int modem_cellular_on_run_init_script_state_enter(struct modem_cellular_data *data)
-{
-	modem_pipe_attach(data->uart_pipe, modem_cellular_bus_pipe_handler, data);
-	return modem_pipe_open_async(data->uart_pipe);
-}
-
-static void modem_cellular_run_init_script_event_handler(struct modem_cellular_data *data,
-							 enum modem_cellular_event evt)
-{
-	const struct modem_cellular_config *config =
-		(const struct modem_cellular_config *)data->dev->config;
-	uint8_t imei_len;
-	uint8_t link_addr_len;
-	uint8_t *link_addr_ptr;
-	int err;
-
-	switch (evt) {
-	case MODEM_CELLULAR_EVENT_BUS_OPENED:
-		modem_chat_attach(&data->chat, data->uart_pipe);
-		modem_chat_run_script_async(&data->chat, config->init_chat_script);
-		break;
-
-	case MODEM_CELLULAR_EVENT_SCRIPT_SUCCESS:
-		/* Get link_addr_len least significant bytes from IMEI as a link address */
-		imei_len = MODEM_CELLULAR_DATA_IMEI_LEN - 1; /* Exclude str end */
-		link_addr_len = MIN(NET_LINK_ADDR_MAX_LENGTH, imei_len);
-		link_addr_ptr = data->imei + (imei_len - link_addr_len);
-
-		err = net_if_set_link_addr(modem_ppp_get_iface(data->ppp), link_addr_ptr,
-					   link_addr_len, NET_LINK_UNKNOWN);
-		if (err) {
-			LOG_WRN("Failed to set link address on PPP interface (%d)", err);
-		}
-
-		modem_chat_release(&data->chat);
-		modem_pipe_attach(data->uart_pipe, modem_cellular_bus_pipe_handler, data);
-		modem_pipe_close_async(data->uart_pipe);
-		break;
-
-	case MODEM_CELLULAR_EVENT_BUS_CLOSED:
-		modem_cellular_enter_state(data, MODEM_CELLULAR_STATE_CONNECT_CMUX);
-		break;
-
-	case MODEM_CELLULAR_EVENT_SUSPEND:
-		modem_cellular_enter_state(data, MODEM_CELLULAR_STATE_IDLE);
-		break;
-
-	case MODEM_CELLULAR_EVENT_SCRIPT_FAILED:
-		if (modem_cellular_gpio_is_enabled(&config->power_gpio)) {
-			modem_cellular_enter_state(data, MODEM_CELLULAR_STATE_POWER_ON_PULSE);
-			break;
-		}
-
-		if (modem_cellular_gpio_is_enabled(&config->reset_gpio)) {
-			modem_cellular_enter_state(data, MODEM_CELLULAR_STATE_RESET_PULSE);
-			break;
-		}
-
-		modem_cellular_enter_state(data, MODEM_CELLULAR_STATE_IDLE);
-		break;
-
-	default:
-		break;
-	}
-}
-
-static int modem_cellular_on_connect_cmux_state_enter(struct modem_cellular_data *data)
-{
-	/*
-	 * Allow modem to switch bus into CMUX mode. Some modems disable UART RX while
-	 * switching, resulting in UART RX errors as bus is no longer pulled up by modem.
-	 */
-	modem_cellular_start_timer(data, K_MSEC(100));
-	return 0;
-}
-
-static void modem_cellular_connect_cmux_event_handler(struct modem_cellular_data *data,
-						      enum modem_cellular_event evt)
-{
-	switch (evt) {
-	case MODEM_CELLULAR_EVENT_TIMEOUT:
-		modem_pipe_attach(data->uart_pipe, modem_cellular_bus_pipe_handler, data);
-		modem_pipe_open_async(data->uart_pipe);
-		break;
-
-	case MODEM_CELLULAR_EVENT_BUS_OPENED:
-		modem_cmux_attach(&data->cmux, data->uart_pipe);
-		modem_cmux_connect_async(&data->cmux);
-		break;
-
-	case MODEM_CELLULAR_EVENT_CMUX_CONNECTED:
-		modem_cellular_notify_user_pipes_connected(data);
-		modem_cellular_enter_state(data, MODEM_CELLULAR_STATE_OPEN_DLCI1);
-		break;
-
-	case MODEM_CELLULAR_EVENT_SUSPEND:
-		modem_cellular_enter_state(data, MODEM_CELLULAR_STATE_INIT_POWER_OFF);
-		break;
-
-	default:
-		break;
-	}
-}
-
-static int modem_cellular_on_open_dlci1_state_enter(struct modem_cellular_data *data)
-{
-	modem_pipe_attach(data->dlci1_pipe, modem_cellular_dlci1_pipe_handler, data);
-	return modem_pipe_open_async(data->dlci1_pipe);
-}
-
-static void modem_cellular_open_dlci1_event_handler(struct modem_cellular_data *data,
-						    enum modem_cellular_event evt)
-{
-	switch (evt) {
-	case MODEM_CELLULAR_EVENT_DLCI1_OPENED:
-		modem_cellular_enter_state(data, MODEM_CELLULAR_STATE_OPEN_DLCI2);
-		break;
-
-	case MODEM_CELLULAR_EVENT_SUSPEND:
-		modem_cellular_enter_state(data, MODEM_CELLULAR_STATE_INIT_POWER_OFF);
-		break;
-
-	default:
-		break;
-	}
-}
-
-static int modem_cellular_on_open_dlci1_state_leave(struct modem_cellular_data *data)
-{
-	modem_pipe_release(data->dlci1_pipe);
-	return 0;
-}
-
-static int modem_cellular_on_open_dlci2_state_enter(struct modem_cellular_data *data)
-{
-	modem_pipe_attach(data->dlci2_pipe, modem_cellular_dlci2_pipe_handler, data);
-	return modem_pipe_open_async(data->dlci2_pipe);
-}
-
-static void modem_cellular_open_dlci2_event_handler(struct modem_cellular_data *data,
-						    enum modem_cellular_event evt)
-{
-	switch (evt) {
-	case MODEM_CELLULAR_EVENT_DLCI2_OPENED:
-		data->cmd_pipe = data->dlci2_pipe;
-		if (modem_cellular_has_apn(data)) {
-			modem_cellular_enter_state(data, MODEM_CELLULAR_STATE_RUN_APN_SCRIPT);
-		} else {
-			modem_cellular_enter_state(data, MODEM_CELLULAR_STATE_WAIT_FOR_APN);
-		}
-		break;
-
-	case MODEM_CELLULAR_EVENT_SUSPEND:
-		modem_cellular_enter_state(data, MODEM_CELLULAR_STATE_INIT_POWER_OFF);
-		break;
-
-	default:
-		break;
-	}
-}
-
-static int modem_cellular_on_open_dlci2_state_leave(struct modem_cellular_data *data)
-{
-	modem_pipe_release(data->dlci2_pipe);
-	return 0;
-}
-
-static void modem_cellular_wait_for_apn_event_handler(struct modem_cellular_data *data,
-							enum modem_cellular_event evt)
-{
-	switch (evt) {
-	case MODEM_CELLULAR_EVENT_APN_SET:
-		modem_cellular_enter_state(data, MODEM_CELLULAR_STATE_RUN_APN_SCRIPT);
-		break;
-
-	case MODEM_CELLULAR_EVENT_SUSPEND:
-		modem_cellular_enter_state(data, MODEM_CELLULAR_STATE_INIT_POWER_OFF);
-		break;
-
-	default:
-		break;
-	}
-}
-
-static int modem_cellular_on_run_apn_script_state_enter(struct modem_cellular_data *data)
-{
-	/* Allow modem time to enter command mode before running apn script */
-	modem_cellular_start_timer(data, K_MSEC(200));
-	modem_cellular_build_apn_script(data);
-	return 0;
-}
-
-static void modem_cellular_run_apn_script_event_handler(struct modem_cellular_data *data,
-							enum modem_cellular_event evt)
-{
-	switch (evt) {
-	case MODEM_CELLULAR_EVENT_TIMEOUT:
-		modem_chat_attach(&data->chat, data->dlci1_pipe);
-		modem_chat_run_script_async(&data->chat, &data->apn_script);
-		break;
-	case MODEM_CELLULAR_EVENT_SCRIPT_SUCCESS:
-		modem_cellular_enter_state(data, MODEM_CELLULAR_STATE_RUN_DIAL_SCRIPT);
-		break;
-	case MODEM_CELLULAR_EVENT_SCRIPT_FAILED:
-		modem_cellular_start_timer(data, MODEM_CELLULAR_PERIODIC_SCRIPT_TIMEOUT);
-		break;
-	case MODEM_CELLULAR_EVENT_SUSPEND:
-		modem_cellular_enter_state(data, MODEM_CELLULAR_STATE_INIT_POWER_OFF);
-		break;
-	default:
-		break;
-	}
-}
-
-static int modem_cellular_on_run_dial_script_state_enter(struct modem_cellular_data *data)
-{
-	modem_cellular_start_timer(data, K_NO_WAIT);
-	return 0;
-}
-
-static void modem_cellular_run_dial_script_event_handler(struct modem_cellular_data *data,
-							 enum modem_cellular_event evt)
-{
-	const struct modem_cellular_config *config =
-		(const struct modem_cellular_config *)data->dev->config;
-
-	switch (evt) {
-	case MODEM_CELLULAR_EVENT_TIMEOUT:
-		modem_chat_attach(&data->chat, data->dlci1_pipe);
-		modem_chat_run_script_async(&data->chat, config->dial_chat_script);
-		break;
-	case MODEM_CELLULAR_EVENT_SCRIPT_FAILED:
-		modem_cellular_start_timer(data, MODEM_CELLULAR_PERIODIC_SCRIPT_TIMEOUT);
-		break;
-	case MODEM_CELLULAR_EVENT_SCRIPT_SUCCESS:
-		modem_cellular_enter_state(data, MODEM_CELLULAR_STATE_AWAIT_REGISTERED);
-		break;
-
-	case MODEM_CELLULAR_EVENT_SUSPEND:
-		modem_cellular_enter_state(data, MODEM_CELLULAR_STATE_INIT_POWER_OFF);
-		break;
-
-	default:
-		break;
-	}
-}
-
-static int modem_cellular_on_run_dial_script_state_leave(struct modem_cellular_data *data)
-{
-	modem_chat_release(&data->chat);
-	return 0;
->>>>>>> ae0e5b1f
 }
 
 static int modem_cellular_on_await_power_on_state_enter(struct modem_cellular_data* data) {
@@ -1564,7 +1169,7 @@
 
 static int modem_cellular_on_run_apn_script_state_enter(struct modem_cellular_data* data) {
     /* Allow modem time to enter command mode before running apn script */
-    modem_cellular_start_timer(data, K_MSEC(100));
+    modem_cellular_start_timer(data, K_MSEC(200));
     modem_cellular_build_apn_script(data);
 
     return (0);
@@ -2330,7 +1935,6 @@
         goto out;
     }
 
-<<<<<<< HEAD
     if (!modem_cellular_apn_change_allowed(data->state)) {
         ret = -EBUSY;
         goto out;
@@ -2402,139 +2006,6 @@
 
     return (ret);
 }
-=======
-	modem_chat_script_init(&data->apn_script);
-	modem_chat_script_set_name(&data->apn_script, "modem_celullar_set_apn");
-	modem_chat_script_set_abort_matches(&data->apn_script,
-					    abort_matches,
-					    ARRAY_SIZE(abort_matches));
-	modem_chat_script_set_timeout(&data->apn_script, 1);
-	modem_chat_script_set_callback(&data->apn_script,
-				       modem_cellular_chat_callback_handler);
-}
-
-static int modem_cellular_init(const struct device *dev)
-{
-	struct modem_cellular_data *data = (struct modem_cellular_data *)dev->data;
-	struct modem_cellular_config *config = (struct modem_cellular_config *)dev->config;
-
-	data->dev = dev;
-
-	k_mutex_init(&data->api_lock);
-	k_work_init_delayable(&data->timeout_work, modem_cellular_timeout_handler);
-
-	k_work_init(&data->event_dispatch_work, modem_cellular_event_dispatch_handler);
-	ring_buf_init(&data->event_rb, sizeof(data->event_buf), data->event_buf);
-
-	k_sem_init(&data->suspended_sem, 0, 1);
-
-	if (modem_cellular_gpio_is_enabled(&config->wake_gpio)) {
-		gpio_pin_configure_dt(&config->wake_gpio, GPIO_OUTPUT_INACTIVE);
-	}
-
-	if (modem_cellular_gpio_is_enabled(&config->power_gpio)) {
-		gpio_pin_configure_dt(&config->power_gpio, GPIO_OUTPUT_INACTIVE);
-	}
-
-	if (modem_cellular_gpio_is_enabled(&config->reset_gpio)) {
-		gpio_pin_configure_dt(&config->reset_gpio, GPIO_OUTPUT_ACTIVE);
-	}
-
-	{
-		const struct modem_backend_uart_config uart_backend_config = {
-			.uart = config->uart,
-			.receive_buf = data->uart_backend_receive_buf,
-			.receive_buf_size = ARRAY_SIZE(data->uart_backend_receive_buf),
-			.transmit_buf = data->uart_backend_transmit_buf,
-			.transmit_buf_size = ARRAY_SIZE(data->uart_backend_transmit_buf),
-		};
-
-		data->uart_pipe = modem_backend_uart_init(&data->uart_backend,
-							  &uart_backend_config);
-
-		data->cmd_pipe = NULL;
-	}
-
-	{
-		const struct modem_cmux_config cmux_config = {
-			.callback = modem_cellular_cmux_handler,
-			.user_data = data,
-			.receive_buf = data->cmux_receive_buf,
-			.receive_buf_size = ARRAY_SIZE(data->cmux_receive_buf),
-			.transmit_buf = data->cmux_transmit_buf,
-			.transmit_buf_size = ARRAY_SIZE(data->cmux_transmit_buf),
-		};
-
-		modem_cmux_init(&data->cmux, &cmux_config);
-	}
-
-	{
-		const struct modem_cmux_dlci_config dlci1_config = {
-			.dlci_address = 1,
-			.receive_buf = data->dlci1_receive_buf,
-			.receive_buf_size = ARRAY_SIZE(data->dlci1_receive_buf),
-		};
-
-		data->dlci1_pipe = modem_cmux_dlci_init(&data->cmux, &data->dlci1,
-							&dlci1_config);
-	}
-
-	{
-		const struct modem_cmux_dlci_config dlci2_config = {
-			.dlci_address = 2,
-			.receive_buf = data->dlci2_receive_buf,
-			.receive_buf_size = ARRAY_SIZE(data->dlci2_receive_buf),
-		};
-
-		data->dlci2_pipe = modem_cmux_dlci_init(&data->cmux, &data->dlci2,
-							&dlci2_config);
-	}
-
-	for (uint8_t i = 0; i < config->user_pipes_size; i++) {
-		struct modem_cellular_user_pipe *user_pipe = &config->user_pipes[i];
-		const struct modem_cmux_dlci_config user_dlci_config = {
-			.dlci_address = user_pipe->dlci_address,
-			.receive_buf = user_pipe->dlci_receive_buf,
-			.receive_buf_size = user_pipe->dlci_receive_buf_size,
-		};
-
-		user_pipe->pipe = modem_cmux_dlci_init(&data->cmux, &user_pipe->dlci,
-						       &user_dlci_config);
-
-		modem_pipelink_init(user_pipe->pipelink, user_pipe->pipe);
-	}
-
-	{
-		const struct modem_chat_config chat_config = {
-			.user_data = data,
-			.receive_buf = data->chat_receive_buf,
-			.receive_buf_size = ARRAY_SIZE(data->chat_receive_buf),
-			.delimiter = data->chat_delimiter,
-			.delimiter_size = strlen(data->chat_delimiter),
-			.filter = data->chat_filter,
-			.filter_size = data->chat_filter ? strlen(data->chat_filter) : 0,
-			.argv = data->chat_argv,
-			.argv_size = ARRAY_SIZE(data->chat_argv),
-			.unsol_matches = unsol_matches,
-			.unsol_matches_size = ARRAY_SIZE(unsol_matches),
-		};
-
-		modem_chat_init(&data->chat, &chat_config);
-	}
-
-	{
-		net_mgmt_init_event_callback(&data->net_mgmt_event_callback, net_mgmt_event_handler,
-					     NET_EVENT_PPP_PHASE_DEAD);
-		net_mgmt_add_event_callback(&data->net_mgmt_event_callback);
-	}
-
-	modem_cellular_init_apn(data);
-
-#ifndef CONFIG_PM_DEVICE
-	modem_cellular_delegate_event(data, MODEM_CELLULAR_EVENT_RESUME);
-#else
-	pm_device_init_suspended(dev);
->>>>>>> ae0e5b1f
 #endif /* CONFIG_PM_DEVICE */
 
 static void net_mgmt_event_handler(struct net_mgmt_event_callback* cb, uint64_t mgmt_event,
@@ -2565,7 +2036,7 @@
     modem_chat_script_set_abort_matches(&data->apn_script,
                                         abort_matches,
                                         ARRAY_SIZE(abort_matches));
-    modem_chat_script_set_timeout(&data->apn_script, 5);
+    modem_chat_script_set_timeout(&data->apn_script, 1);
     modem_chat_script_set_callback(&data->apn_script,
                                    modem_cellular_chat_callback_handler);
 }
