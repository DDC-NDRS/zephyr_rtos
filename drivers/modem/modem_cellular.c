--- conflicted
+++ resolved
@@ -76,62 +76,6 @@
 };
 
 struct modem_cellular_data {
-<<<<<<< HEAD
-	/* UART backend */
-	struct modem_pipe *uart_pipe;
-	struct modem_backend_uart uart_backend;
-	uint8_t uart_backend_receive_buf[CONFIG_MODEM_CELLULAR_UART_BUFFER_SIZES];
-	uint8_t uart_backend_transmit_buf[CONFIG_MODEM_CELLULAR_UART_BUFFER_SIZES];
-
-	/* CMUX */
-	struct modem_cmux cmux;
-	uint8_t cmux_receive_buf[CONFIG_MODEM_CELLULAR_CMUX_MAX_FRAME_SIZE];
-	uint8_t cmux_transmit_buf[2 * CONFIG_MODEM_CELLULAR_CMUX_MAX_FRAME_SIZE];
-	struct modem_cmux_dlci dlci1;
-	struct modem_cmux_dlci dlci2;
-	struct modem_pipe *dlci1_pipe;
-	struct modem_pipe *dlci2_pipe;
-	uint8_t dlci1_receive_buf[CONFIG_MODEM_CELLULAR_CMUX_MAX_FRAME_SIZE];
-	/* DLCI 2 is only used for chat scripts. */
-	uint8_t dlci2_receive_buf[CONFIG_MODEM_CELLULAR_CHAT_BUFFER_SIZES];
-
-	/* Modem chat */
-	struct modem_chat chat;
-	uint8_t chat_receive_buf[CONFIG_MODEM_CELLULAR_CHAT_BUFFER_SIZES];
-	uint8_t *chat_delimiter;
-	uint8_t *chat_filter;
-	uint8_t *chat_argv[32];
-
-	/* Status */
-	enum cellular_registration_status registration_status_gsm;
-	enum cellular_registration_status registration_status_gprs;
-	enum cellular_registration_status registration_status_lte;
-	uint8_t rssi;
-	uint8_t rsrp;
-	uint8_t rsrq;
-	uint8_t imei[MODEM_CELLULAR_DATA_IMEI_LEN];
-	uint8_t model_id[MODEM_CELLULAR_DATA_MODEL_ID_LEN];
-	uint8_t imsi[MODEM_CELLULAR_DATA_IMSI_LEN];
-	uint8_t iccid[MODEM_CELLULAR_DATA_ICCID_LEN];
-	uint8_t manufacturer[MODEM_CELLULAR_DATA_MANUFACTURER_LEN];
-	uint8_t fw_version[MODEM_CELLULAR_DATA_FW_VERSION_LEN];
-
-	/* PPP */
-	struct modem_ppp *ppp;
-
-	enum modem_cellular_state state;
-	const struct device *dev;
-	struct k_work_delayable timeout_work;
-
-	/* Power management */
-	struct k_sem suspended_sem;
-
-	/* Event dispatcher */
-	struct k_work event_dispatch_work;
-	uint8_t event_buf[8];
-	struct ring_buf event_rb;
-	struct k_mutex event_rb_lock;
-=======
     /* UART backend */
     struct modem_pipe* uart_pipe;
     struct modem_backend_uart uart_backend;
@@ -158,9 +102,9 @@
     uint8_t* chat_argv[32];
 
     /* Status */
-    uint8_t registration_status_gsm;
-    uint8_t registration_status_gprs;
-    uint8_t registration_status_lte;
+    enum cellular_registration_status registration_status_gsm;
+    enum cellular_registration_status registration_status_gprs;
+    enum cellular_registration_status registration_status_lte;
     uint8_t rssi;
     uint8_t rsrp;
     uint8_t rsrq;
@@ -186,7 +130,6 @@
     uint8_t         event_buf[8];
     struct ring_buf event_rb;
     struct k_mutex  event_rb_lock;
->>>>>>> 26675b90
 };
 
 struct modem_cellular_config {
@@ -435,23 +378,6 @@
     data->rsrp = (uint8_t)atoi(argv[6]);
 }
 
-<<<<<<< HEAD
-static bool modem_cellular_is_registered(struct modem_cellular_data *data)
-{
-	return (data->registration_status_gsm == CELLULAR_REGISTRATION_REGISTERED_HOME)
-		|| (data->registration_status_gsm == CELLULAR_REGISTRATION_REGISTERED_ROAMING)
-		|| (data->registration_status_gprs == CELLULAR_REGISTRATION_REGISTERED_HOME)
-		|| (data->registration_status_gprs == CELLULAR_REGISTRATION_REGISTERED_ROAMING)
-		|| (data->registration_status_lte == CELLULAR_REGISTRATION_REGISTERED_HOME)
-		|| (data->registration_status_lte == CELLULAR_REGISTRATION_REGISTERED_ROAMING);
-}
-
-static void modem_cellular_chat_on_cxreg(struct modem_chat *chat, char **argv, uint16_t argc,
-					void *user_data)
-{
-	struct modem_cellular_data *data = (struct modem_cellular_data *)user_data;
-	enum cellular_registration_status registration_status = 0;
-=======
 static void modem_cellular_chat_on_imsi(struct modem_chat* chat, char** argv, uint16_t argc,
                                         void* user_data) {
     struct modem_cellular_data *data = (struct modem_cellular_data *)user_data;
@@ -460,22 +386,18 @@
 }
 
 static bool modem_cellular_is_registered(struct modem_cellular_data* data) {
-    return ((data->registration_status_gsm  == 1) ||
-            (data->registration_status_gsm  == 5) ||
-            (data->registration_status_gprs == 1) ||
-            (data->registration_status_gprs == 5) ||
-            (data->registration_status_lte  == 1) ||
-            (data->registration_status_lte  == 5));
+    return ((data->registration_status_gsm == CELLULAR_REGISTRATION_REGISTERED_HOME)     ||
+            (data->registration_status_gsm == CELLULAR_REGISTRATION_REGISTERED_ROAMING)  ||
+            (data->registration_status_gprs == CELLULAR_REGISTRATION_REGISTERED_HOME)    ||
+            (data->registration_status_gprs == CELLULAR_REGISTRATION_REGISTERED_ROAMING) ||
+            (data->registration_status_lte == CELLULAR_REGISTRATION_REGISTERED_HOME)     ||
+            (data->registration_status_lte == CELLULAR_REGISTRATION_REGISTERED_ROAMING));
 }
 
 static void modem_cellular_chat_on_cxreg(struct modem_chat* chat, char** argv, uint16_t argc,
                                          void* user_data) {
     struct modem_cellular_data* data = (struct modem_cellular_data*)user_data;
-    uint8_t registration_status;
-    bool is_registered;
->>>>>>> 26675b90
-
-    is_registered = modem_cellular_is_registered(data);
+    enum cellular_registration_status registration_status = 0;
 
     if (argc == 2) {
         registration_status = atoi(argv[1]);
@@ -1467,45 +1389,42 @@
 
     return (ret);
 }
-static int modem_cellular_get_registration_status(const struct device *dev,
-						  enum cellular_access_technology tech,
-						  enum cellular_registration_status *status)
-{
-	int ret = 0;
-	struct modem_cellular_data *data = (struct modem_cellular_data *)dev->data;
-
-	switch (tech) {
-	case CELLULAR_ACCESS_TECHNOLOGY_GSM:
-		*status = data->registration_status_gsm;
-		break;
-	case CELLULAR_ACCESS_TECHNOLOGY_GPRS:
-	case CELLULAR_ACCESS_TECHNOLOGY_UMTS:
-	case CELLULAR_ACCESS_TECHNOLOGY_EDGE:
-		*status = data->registration_status_gprs;
-		break;
-	case CELLULAR_ACCESS_TECHNOLOGY_LTE:
-	case CELLULAR_ACCESS_TECHNOLOGY_LTE_CAT_M1:
-	case CELLULAR_ACCESS_TECHNOLOGY_LTE_CAT_M2:
-	case CELLULAR_ACCESS_TECHNOLOGY_NB_IOT:
-		*status = data->registration_status_lte;
-		break;
-	default:
-		ret = -ENODATA;
-		break;
-	}
-
-	return ret;
+static int modem_cellular_get_registration_status(const struct device* dev,
+                                                  enum cellular_access_technology tech,
+                                                  enum cellular_registration_status* status) {
+    int ret = 0;
+    struct modem_cellular_data* data = (struct modem_cellular_data *)dev->data;
+
+    switch (tech) {
+        case CELLULAR_ACCESS_TECHNOLOGY_GSM :
+            *status = data->registration_status_gsm;
+            break;
+
+        case CELLULAR_ACCESS_TECHNOLOGY_GPRS :
+        case CELLULAR_ACCESS_TECHNOLOGY_UMTS :
+        case CELLULAR_ACCESS_TECHNOLOGY_EDGE :
+            *status = data->registration_status_gprs;
+            break;
+
+        case CELLULAR_ACCESS_TECHNOLOGY_LTE :
+        case CELLULAR_ACCESS_TECHNOLOGY_LTE_CAT_M1 :
+        case CELLULAR_ACCESS_TECHNOLOGY_LTE_CAT_M2 :
+        case CELLULAR_ACCESS_TECHNOLOGY_NB_IOT :
+            *status = data->registration_status_lte;
+            break;
+
+        default:
+            ret = -ENODATA;
+            break;
+    }
+
+    return (ret);
 }
 
 const static struct cellular_driver_api modem_cellular_api = {
-<<<<<<< HEAD
-	.get_signal = modem_cellular_get_signal,
-	.get_modem_info = modem_cellular_get_modem_info,
-	.get_registration_status = modem_cellular_get_registration_status,
-=======
     .get_signal = modem_cellular_get_signal,
     .get_modem_info = modem_cellular_get_modem_info,
->>>>>>> 26675b90
+    .get_registration_status = modem_cellular_get_registration_status,
 };
 
 #ifdef CONFIG_PM_DEVICE
@@ -1932,77 +1851,45 @@
 
 #if DT_HAS_COMPAT_STATUS_OKAY(swir_hl7800)
 MODEM_CHAT_SCRIPT_CMDS_DEFINE(swir_hl7800_init_chat_script_cmds,
-<<<<<<< HEAD
-			      MODEM_CHAT_SCRIPT_CMD_RESP_NONE("AT", 100),
-			      MODEM_CHAT_SCRIPT_CMD_RESP_NONE("AT", 100),
-			      MODEM_CHAT_SCRIPT_CMD_RESP_NONE("AT", 100),
-			      MODEM_CHAT_SCRIPT_CMD_RESP_NONE("AT", 100),
-			      MODEM_CHAT_SCRIPT_CMD_RESP("ATE0", ok_match),
-			      MODEM_CHAT_SCRIPT_CMD_RESP("AT+CFUN=1", ok_match),
-			      MODEM_CHAT_SCRIPT_CMD_RESP_MULT("AT+CGACT=0", allow_match),
-			      MODEM_CHAT_SCRIPT_CMD_RESP("AT+CFUN=4", ok_match),
-			      MODEM_CHAT_SCRIPT_CMD_RESP("AT+CMEE=1", ok_match),
-			      MODEM_CHAT_SCRIPT_CMD_RESP("AT+CREG=1", ok_match),
-			      MODEM_CHAT_SCRIPT_CMD_RESP("AT+CEREG=1", ok_match),
-			      MODEM_CHAT_SCRIPT_CMD_RESP("AT+CREG?", ok_match),
-			      MODEM_CHAT_SCRIPT_CMD_RESP("AT+CEREG?", ok_match),
-			      MODEM_CHAT_SCRIPT_CMD_RESP("AT+CGSN", imei_match),
-			      MODEM_CHAT_SCRIPT_CMD_RESP("", ok_match),
-			      MODEM_CHAT_SCRIPT_CMD_RESP("AT+CGMM", cgmm_match),
-			      MODEM_CHAT_SCRIPT_CMD_RESP("", ok_match),
-			      MODEM_CHAT_SCRIPT_CMD_RESP("AT+CGMI", cgmi_match),
-			      MODEM_CHAT_SCRIPT_CMD_RESP("", ok_match),
-			      MODEM_CHAT_SCRIPT_CMD_RESP("AT+CGMR", cgmr_match),
-			      MODEM_CHAT_SCRIPT_CMD_RESP("", ok_match),
-			      MODEM_CHAT_SCRIPT_CMD_RESP("AT+CIMI", cimi_match),
-			      MODEM_CHAT_SCRIPT_CMD_RESP("", ok_match),
-			      MODEM_CHAT_SCRIPT_CMD_RESP_NONE("AT+CMUX=0,0,5,127", 0));
-=======
-                              MODEM_CHAT_SCRIPT_CMD_RESP_NONE("AT", 100),
-                              MODEM_CHAT_SCRIPT_CMD_RESP_NONE("AT", 100),
-                              MODEM_CHAT_SCRIPT_CMD_RESP_NONE("AT", 100),
-                              MODEM_CHAT_SCRIPT_CMD_RESP_NONE("AT", 100),
-                              MODEM_CHAT_SCRIPT_CMD_RESP("ATE0", ok_match),
-                              MODEM_CHAT_SCRIPT_CMD_RESP("AT+CFUN=1", ok_match),
-                              MODEM_CHAT_SCRIPT_CMD_RESP_MULT("AT+CGACT=0", allow_match),
-                              MODEM_CHAT_SCRIPT_CMD_RESP("AT+CFUN=4", ok_match),
-                              MODEM_CHAT_SCRIPT_CMD_RESP("AT+CMEE=1", ok_match),
-                              MODEM_CHAT_SCRIPT_CMD_RESP("AT+CREG=1", ok_match),
-                              MODEM_CHAT_SCRIPT_CMD_RESP("AT+CEREG=1", ok_match),
-                              MODEM_CHAT_SCRIPT_CMD_RESP("AT+CREG?", ok_match),
-                              MODEM_CHAT_SCRIPT_CMD_RESP("AT+CEREG?", ok_match),
-                              MODEM_CHAT_SCRIPT_CMD_RESP("AT+CGSN", imei_match),
-                              MODEM_CHAT_SCRIPT_CMD_RESP("", ok_match),
-                              MODEM_CHAT_SCRIPT_CMD_RESP("AT+CGMM", cgmm_match),
-                              MODEM_CHAT_SCRIPT_CMD_RESP_NONE("AT+CMUX=0,0,5,127", 0));
->>>>>>> 26675b90
+                            MODEM_CHAT_SCRIPT_CMD_RESP_NONE("AT", 100),
+                            MODEM_CHAT_SCRIPT_CMD_RESP_NONE("AT", 100),
+                            MODEM_CHAT_SCRIPT_CMD_RESP_NONE("AT", 100),
+                            MODEM_CHAT_SCRIPT_CMD_RESP_NONE("AT", 100),
+                            MODEM_CHAT_SCRIPT_CMD_RESP("ATE0", ok_match),
+                            MODEM_CHAT_SCRIPT_CMD_RESP("AT+CFUN=1", ok_match),
+                            MODEM_CHAT_SCRIPT_CMD_RESP_MULT("AT+CGACT=0", allow_match),
+                            MODEM_CHAT_SCRIPT_CMD_RESP("AT+CFUN=4", ok_match),
+                            MODEM_CHAT_SCRIPT_CMD_RESP("AT+CMEE=1", ok_match),
+                            MODEM_CHAT_SCRIPT_CMD_RESP("AT+CREG=1", ok_match),
+                            MODEM_CHAT_SCRIPT_CMD_RESP("AT+CEREG=1", ok_match),
+                            MODEM_CHAT_SCRIPT_CMD_RESP("AT+CREG?", ok_match),
+                            MODEM_CHAT_SCRIPT_CMD_RESP("AT+CEREG?", ok_match),
+                            MODEM_CHAT_SCRIPT_CMD_RESP("AT+CGSN", imei_match),
+                            MODEM_CHAT_SCRIPT_CMD_RESP("", ok_match),
+                            MODEM_CHAT_SCRIPT_CMD_RESP("AT+CGMM", cgmm_match),
+                            MODEM_CHAT_SCRIPT_CMD_RESP("", ok_match),
+                            MODEM_CHAT_SCRIPT_CMD_RESP("AT+CGMI", cgmi_match),
+                            MODEM_CHAT_SCRIPT_CMD_RESP("", ok_match),
+                            MODEM_CHAT_SCRIPT_CMD_RESP("AT+CGMR", cgmr_match),
+                            MODEM_CHAT_SCRIPT_CMD_RESP("", ok_match),
+                            MODEM_CHAT_SCRIPT_CMD_RESP("AT+CIMI", cimi_match),
+                            MODEM_CHAT_SCRIPT_CMD_RESP("", ok_match),
+                            MODEM_CHAT_SCRIPT_CMD_RESP_NONE("AT+CMUX=0,0,5,127", 0));
 
 MODEM_CHAT_SCRIPT_DEFINE(swir_hl7800_init_chat_script, swir_hl7800_init_chat_script_cmds,
                          abort_matches, modem_cellular_chat_callback_handler, 10);
 
 MODEM_CHAT_SCRIPT_CMDS_DEFINE(swir_hl7800_dial_chat_script_cmds,
-<<<<<<< HEAD
-			      MODEM_CHAT_SCRIPT_CMD_RESP("AT+CGDCONT=1,\"IP\","
-							 "\""CONFIG_MODEM_CELLULAR_APN"\"",
-							 ok_match),
-			      MODEM_CHAT_SCRIPT_CMD_RESP("AT+KCNXCFG=1,\"GPRS\",\""
-							 CONFIG_MODEM_CELLULAR_APN
-							 "\",,,\"IPV4\"",
-							 ok_match),
-				  MODEM_CHAT_SCRIPT_CMD_RESP("AT+WPPP=0", ok_match),
-			      MODEM_CHAT_SCRIPT_CMD_RESP("AT+CFUN=1", ok_match),
-			      MODEM_CHAT_SCRIPT_CMD_RESP("ATD*99***1#", connect_match));
-=======
                               MODEM_CHAT_SCRIPT_CMD_RESP("AT+CGDCONT=1,\"IP\","
-                                                         "\"" CONFIG_MODEM_CELLULAR_APN "\"",
+                                                         "\""CONFIG_MODEM_CELLULAR_APN"\"",
                                                          ok_match),
                               MODEM_CHAT_SCRIPT_CMD_RESP("AT+KCNXCFG=1,\"GPRS\",\""
                                                          CONFIG_MODEM_CELLULAR_APN
                                                          "\",,,\"IPV4\"",
                                                          ok_match),
+                              MODEM_CHAT_SCRIPT_CMD_RESP("AT+WPPP=0", ok_match),
                               MODEM_CHAT_SCRIPT_CMD_RESP("AT+CFUN=1", ok_match),
-                              MODEM_CHAT_SCRIPT_CMD_RESP_NONE("ATD*99***1#", 0));
->>>>>>> 26675b90
+                              MODEM_CHAT_SCRIPT_CMD_RESP("ATD*99***1#", connect_match));
 
 MODEM_CHAT_SCRIPT_CMDS_DEFINE(swir_hl7800_periodic_chat_script_cmds,
                               MODEM_CHAT_SCRIPT_CMD_RESP("AT+CREG?", ok_match),
