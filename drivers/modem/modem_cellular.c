--- conflicted
+++ resolved
@@ -79,63 +79,6 @@
 };
 
 struct modem_cellular_data {
-<<<<<<< HEAD
-	/* UART backend */
-	struct modem_pipe *uart_pipe;
-	struct modem_backend_uart uart_backend;
-	uint8_t uart_backend_receive_buf[CONFIG_MODEM_CELLULAR_UART_BUFFER_SIZES];
-	uint8_t uart_backend_transmit_buf[CONFIG_MODEM_CELLULAR_UART_BUFFER_SIZES];
-
-	/* CMUX */
-	struct modem_cmux cmux;
-	uint8_t cmux_receive_buf[CONFIG_MODEM_CELLULAR_CMUX_MAX_FRAME_SIZE];
-	uint8_t cmux_transmit_buf[2 * CONFIG_MODEM_CELLULAR_CMUX_MAX_FRAME_SIZE];
-
-	struct modem_cmux_dlci dlci1;
-	struct modem_cmux_dlci dlci2;
-	struct modem_pipe *dlci1_pipe;
-	struct modem_pipe *dlci2_pipe;
-	uint8_t dlci1_receive_buf[CONFIG_MODEM_CELLULAR_CMUX_MAX_FRAME_SIZE];
-	/* DLCI 2 is only used for chat scripts. */
-	uint8_t dlci2_receive_buf[CONFIG_MODEM_CELLULAR_CHAT_BUFFER_SIZES];
-
-	/* Modem chat */
-	struct modem_chat chat;
-	uint8_t chat_receive_buf[CONFIG_MODEM_CELLULAR_CHAT_BUFFER_SIZES];
-	uint8_t *chat_delimiter;
-	uint8_t *chat_filter;
-	uint8_t *chat_argv[32];
-
-	/* Status */
-	enum cellular_registration_status registration_status_gsm;
-	enum cellular_registration_status registration_status_gprs;
-	enum cellular_registration_status registration_status_lte;
-	uint8_t rssi;
-	uint8_t rsrp;
-	uint8_t rsrq;
-	uint8_t imei[MODEM_CELLULAR_DATA_IMEI_LEN];
-	uint8_t model_id[MODEM_CELLULAR_DATA_MODEL_ID_LEN];
-	uint8_t imsi[MODEM_CELLULAR_DATA_IMSI_LEN];
-	uint8_t iccid[MODEM_CELLULAR_DATA_ICCID_LEN];
-	uint8_t manufacturer[MODEM_CELLULAR_DATA_MANUFACTURER_LEN];
-	uint8_t fw_version[MODEM_CELLULAR_DATA_FW_VERSION_LEN];
-
-	/* PPP */
-	struct modem_ppp *ppp;
-
-	enum modem_cellular_state state;
-	const struct device *dev;
-	struct k_work_delayable timeout_work;
-
-	/* Power management */
-	struct k_sem suspended_sem;
-
-	/* Event dispatcher */
-	struct k_work event_dispatch_work;
-	uint8_t event_buf[8];
-	struct ring_buf event_rb;
-	struct k_mutex event_rb_lock;
-=======
     /* UART backend */
     struct modem_pipe* uart_pipe;
     struct modem_backend_uart uart_backend;
@@ -146,6 +89,7 @@
     struct modem_cmux cmux;
     uint8_t cmux_receive_buf[CONFIG_MODEM_CELLULAR_CMUX_MAX_FRAME_SIZE];
     uint8_t cmux_transmit_buf[2 * CONFIG_MODEM_CELLULAR_CMUX_MAX_FRAME_SIZE];
+
     struct modem_cmux_dlci dlci1;
     struct modem_cmux_dlci dlci2;
     struct modem_pipe* dlci1_pipe;
@@ -190,187 +134,18 @@
     uint8_t         event_buf[8];
     struct ring_buf event_rb;
     struct k_mutex  event_rb_lock;
->>>>>>> 4992a0cf
 };
 
 struct modem_cellular_user_pipe {
-	struct modem_cmux_dlci dlci;
-	uint8_t dlci_address;
-	uint8_t *dlci_receive_buf;
-	uint16_t dlci_receive_buf_size;
-	struct modem_pipe *pipe;
-	struct modem_pipelink *pipelink;
+    struct modem_cmux_dlci dlci;
+    uint8_t dlci_address;
+    uint8_t *dlci_receive_buf;
+    uint16_t dlci_receive_buf_size;
+    struct modem_pipe *pipe;
+    struct modem_pipelink *pipelink;
 };
 
 struct modem_cellular_config {
-<<<<<<< HEAD
-	const struct device *uart;
-	struct gpio_dt_spec power_gpio;
-	struct gpio_dt_spec reset_gpio;
-	uint16_t power_pulse_duration_ms;
-	uint16_t reset_pulse_duration_ms;
-	uint16_t startup_time_ms;
-	uint16_t shutdown_time_ms;
-	bool autostarts;
-	const struct modem_chat_script *init_chat_script;
-	const struct modem_chat_script *dial_chat_script;
-	const struct modem_chat_script *periodic_chat_script;
-	struct modem_cellular_user_pipe *user_pipes;
-	uint8_t user_pipes_size;
-};
-
-static const char *modem_cellular_state_str(enum modem_cellular_state state)
-{
-	switch (state) {
-	case MODEM_CELLULAR_STATE_IDLE:
-		return "idle";
-	case MODEM_CELLULAR_STATE_RESET_PULSE:
-		return "reset pulse";
-	case MODEM_CELLULAR_STATE_POWER_ON_PULSE:
-		return "power pulse";
-	case MODEM_CELLULAR_STATE_AWAIT_POWER_ON:
-		return "await power on";
-	case MODEM_CELLULAR_STATE_RUN_INIT_SCRIPT:
-		return "run init script";
-	case MODEM_CELLULAR_STATE_CONNECT_CMUX:
-		return "connect cmux";
-	case MODEM_CELLULAR_STATE_OPEN_DLCI1:
-		return "open dlci1";
-	case MODEM_CELLULAR_STATE_OPEN_DLCI2:
-		return "open dlci2";
-	case MODEM_CELLULAR_STATE_AWAIT_REGISTERED:
-		return "await registered";
-	case MODEM_CELLULAR_STATE_RUN_DIAL_SCRIPT:
-		return "run dial script";
-	case MODEM_CELLULAR_STATE_CARRIER_ON:
-		return "carrier on";
-	case MODEM_CELLULAR_STATE_INIT_POWER_OFF:
-		return "init power off";
-	case MODEM_CELLULAR_STATE_POWER_OFF_PULSE:
-		return "power off pulse";
-	case MODEM_CELLULAR_STATE_AWAIT_POWER_OFF:
-		return "await power off";
-	}
-
-	return "";
-}
-
-static const char *modem_cellular_event_str(enum modem_cellular_event event)
-{
-	switch (event) {
-	case MODEM_CELLULAR_EVENT_RESUME:
-		return "resume";
-	case MODEM_CELLULAR_EVENT_SUSPEND:
-		return "suspend";
-	case MODEM_CELLULAR_EVENT_SCRIPT_SUCCESS:
-		return "script success";
-	case MODEM_CELLULAR_EVENT_SCRIPT_FAILED:
-		return "script failed";
-	case MODEM_CELLULAR_EVENT_CMUX_CONNECTED:
-		return "cmux connected";
-	case MODEM_CELLULAR_EVENT_DLCI1_OPENED:
-		return "dlci1 opened";
-	case MODEM_CELLULAR_EVENT_DLCI2_OPENED:
-		return "dlci2 opened";
-	case MODEM_CELLULAR_EVENT_TIMEOUT:
-		return "timeout";
-	case MODEM_CELLULAR_EVENT_REGISTERED:
-		return "registered";
-	case MODEM_CELLULAR_EVENT_DEREGISTERED:
-		return "deregistered";
-	case MODEM_CELLULAR_EVENT_BUS_OPENED:
-		return "bus opened";
-	case MODEM_CELLULAR_EVENT_BUS_CLOSED:
-		return "bus closed";
-	}
-
-	return "";
-}
-
-static bool modem_cellular_gpio_is_enabled(const struct gpio_dt_spec *gpio)
-{
-	return gpio->port != NULL;
-}
-
-static void modem_cellular_notify_user_pipes_connected(struct modem_cellular_data *data)
-{
-	const struct modem_cellular_config *config =
-		(const struct modem_cellular_config *)data->dev->config;
-	struct modem_cellular_user_pipe *user_pipe;
-	struct modem_pipelink *pipelink;
-
-	for (uint8_t i = 0; i < config->user_pipes_size; i++) {
-		user_pipe = &config->user_pipes[i];
-		pipelink = user_pipe->pipelink;
-		modem_pipelink_notify_connected(pipelink);
-	}
-}
-
-static void modem_cellular_notify_user_pipes_disconnected(struct modem_cellular_data *data)
-{
-	const struct modem_cellular_config *config =
-		(const struct modem_cellular_config *)data->dev->config;
-	struct modem_cellular_user_pipe *user_pipe;
-	struct modem_pipelink *pipelink;
-
-	for (uint8_t i = 0; i < config->user_pipes_size; i++) {
-		user_pipe = &config->user_pipes[i];
-		pipelink = user_pipe->pipelink;
-		modem_pipelink_notify_disconnected(pipelink);
-	}
-}
-
-static void modem_cellular_enter_state(struct modem_cellular_data *data,
-				       enum modem_cellular_state state);
-
-static void modem_cellular_delegate_event(struct modem_cellular_data *data,
-					  enum modem_cellular_event evt);
-
-static void modem_cellular_event_handler(struct modem_cellular_data *data,
-					 enum modem_cellular_event evt);
-
-static void modem_cellular_bus_pipe_handler(struct modem_pipe *pipe,
-					    enum modem_pipe_event event,
-					    void *user_data)
-{
-	struct modem_cellular_data *data = (struct modem_cellular_data *)user_data;
-
-	switch (event) {
-	case MODEM_PIPE_EVENT_OPENED:
-		modem_cellular_delegate_event(data, MODEM_CELLULAR_EVENT_BUS_OPENED);
-		break;
-
-	case MODEM_PIPE_EVENT_CLOSED:
-		modem_cellular_delegate_event(data, MODEM_CELLULAR_EVENT_BUS_CLOSED);
-		break;
-
-	default:
-		break;
-	}
-}
-
-static void modem_cellular_dlci1_pipe_handler(struct modem_pipe *pipe,
-					      enum modem_pipe_event event,
-					      void *user_data)
-{
-	struct modem_cellular_data *data = (struct modem_cellular_data *)user_data;
-
-	switch (event) {
-	case MODEM_PIPE_EVENT_OPENED:
-		modem_cellular_delegate_event(data, MODEM_CELLULAR_EVENT_DLCI1_OPENED);
-		break;
-
-	default:
-		break;
-	}
-}
-
-static void modem_cellular_dlci2_pipe_handler(struct modem_pipe *pipe,
-					      enum modem_pipe_event event,
-					      void *user_data)
-{
-	struct modem_cellular_data *data = (struct modem_cellular_data *)user_data;
-=======
     const struct device* uart;
     struct gpio_dt_spec power_gpio;
     struct gpio_dt_spec reset_gpio;
@@ -382,13 +157,14 @@
     const struct modem_chat_script* init_chat_script;
     const struct modem_chat_script* dial_chat_script;
     const struct modem_chat_script* periodic_chat_script;
+    struct modem_cellular_user_pipe *user_pipes;
+    uint8_t user_pipes_size;
 };
 
 static char const* modem_cellular_state_str(enum modem_cellular_state state) {
     switch (state) {
         case MODEM_CELLULAR_STATE_IDLE :
             return "idle";
->>>>>>> 4992a0cf
 
         case MODEM_CELLULAR_STATE_RESET_PULSE :
             return "reset pulse";
@@ -477,6 +253,32 @@
 
 static bool modem_cellular_gpio_is_enabled(const struct gpio_dt_spec* gpio) {
     return (gpio->port != NULL);
+}
+
+static void modem_cellular_notify_user_pipes_connected(struct modem_cellular_data* data) {
+    const struct modem_cellular_config* config =
+        (const struct modem_cellular_config*)data->dev->config;
+    struct modem_cellular_user_pipe* user_pipe;
+    struct modem_pipelink* pipelink;
+
+    for (uint8_t i = 0; i < config->user_pipes_size; i++) {
+        user_pipe = &config->user_pipes[i];
+        pipelink = user_pipe->pipelink;
+        modem_pipelink_notify_connected(pipelink);
+    }
+}
+
+static void modem_cellular_notify_user_pipes_disconnected(struct modem_cellular_data* data) {
+    const struct modem_cellular_config* config =
+        (const struct modem_cellular_config*)data->dev->config;
+    struct modem_cellular_user_pipe* user_pipe;
+    struct modem_pipelink* pipelink;
+
+    for (uint8_t i = 0; i < config->user_pipes_size; i++) {
+        user_pipe = &config->user_pipes[i];
+        pipelink = user_pipe->pipelink;
+        modem_pipelink_notify_disconnected(pipelink);
+    }
 }
 
 static void modem_cellular_enter_state(struct modem_cellular_data* data,
@@ -773,23 +575,14 @@
         gpio_pin_set_dt(&config->reset_gpio, 1);
     }
 
+    modem_cellular_notify_user_pipes_disconnected(data);
     modem_chat_release(&data->chat);
     modem_ppp_release(data->ppp);
     modem_cmux_release(&data->cmux);
     modem_pipe_close_async(data->uart_pipe);
     k_sem_give(&data->suspended_sem);
 
-<<<<<<< HEAD
-	modem_cellular_notify_user_pipes_disconnected(data);
-	modem_chat_release(&data->chat);
-	modem_ppp_release(data->ppp);
-	modem_cmux_release(&data->cmux);
-	modem_pipe_close_async(data->uart_pipe);
-	k_sem_give(&data->suspended_sem);
-	return 0;
-=======
     return (0);
->>>>>>> 4992a0cf
 }
 
 static void modem_cellular_idle_event_handler(struct modem_cellular_data* data,
@@ -1002,16 +795,10 @@
             modem_cmux_connect_async(&data->cmux);
             break;
 
-<<<<<<< HEAD
-	case MODEM_CELLULAR_EVENT_CMUX_CONNECTED:
-		modem_cellular_notify_user_pipes_connected(data);
-		modem_cellular_enter_state(data, MODEM_CELLULAR_STATE_OPEN_DLCI1);
-		break;
-=======
         case MODEM_CELLULAR_EVENT_CMUX_CONNECTED :
+            modem_cellular_notify_user_pipes_connected(data);
             modem_cellular_enter_state(data, MODEM_CELLULAR_STATE_OPEN_DLCI1);
             break;
->>>>>>> 4992a0cf
 
         case MODEM_CELLULAR_EVENT_SUSPEND :
             modem_cellular_enter_state(data, MODEM_CELLULAR_STATE_INIT_POWER_OFF);
@@ -1223,20 +1010,12 @@
     }
 }
 
-<<<<<<< HEAD
-static int modem_cellular_on_init_power_off_state_leave(struct modem_cellular_data *data)
-{
-	modem_cellular_notify_user_pipes_disconnected(data);
-	modem_chat_release(&data->chat);
-	modem_ppp_release(data->ppp);
-	return 0;
-=======
 static int modem_cellular_on_init_power_off_state_leave(struct modem_cellular_data* data) {
+    modem_cellular_notify_user_pipes_disconnected(data);
     modem_chat_release(&data->chat);
     modem_ppp_release(data->ppp);
 
     return (0);
->>>>>>> 4992a0cf
 }
 
 static int modem_cellular_on_power_off_pulse_state_enter(struct modem_cellular_data* data) {
@@ -1720,117 +1499,6 @@
 }
 #endif /* CONFIG_PM_DEVICE */
 
-<<<<<<< HEAD
-static int modem_cellular_init(const struct device *dev)
-{
-	struct modem_cellular_data *data = (struct modem_cellular_data *)dev->data;
-	struct modem_cellular_config *config = (struct modem_cellular_config *)dev->config;
-
-	data->dev = dev;
-
-	k_work_init_delayable(&data->timeout_work, modem_cellular_timeout_handler);
-
-	k_work_init(&data->event_dispatch_work, modem_cellular_event_dispatch_handler);
-	ring_buf_init(&data->event_rb, sizeof(data->event_buf), data->event_buf);
-
-	k_sem_init(&data->suspended_sem, 0, 1);
-
-	if (modem_cellular_gpio_is_enabled(&config->power_gpio)) {
-		gpio_pin_configure_dt(&config->power_gpio, GPIO_OUTPUT_INACTIVE);
-	}
-
-	if (modem_cellular_gpio_is_enabled(&config->reset_gpio)) {
-		gpio_pin_configure_dt(&config->reset_gpio, GPIO_OUTPUT_ACTIVE);
-	}
-
-	{
-		const struct modem_backend_uart_config uart_backend_config = {
-			.uart = config->uart,
-			.receive_buf = data->uart_backend_receive_buf,
-			.receive_buf_size = ARRAY_SIZE(data->uart_backend_receive_buf),
-			.transmit_buf = data->uart_backend_transmit_buf,
-			.transmit_buf_size = ARRAY_SIZE(data->uart_backend_transmit_buf),
-		};
-
-		data->uart_pipe = modem_backend_uart_init(&data->uart_backend,
-							  &uart_backend_config);
-	}
-
-	{
-		const struct modem_cmux_config cmux_config = {
-			.callback = modem_cellular_cmux_handler,
-			.user_data = data,
-			.receive_buf = data->cmux_receive_buf,
-			.receive_buf_size = ARRAY_SIZE(data->cmux_receive_buf),
-			.transmit_buf = data->cmux_transmit_buf,
-			.transmit_buf_size = ARRAY_SIZE(data->cmux_transmit_buf),
-		};
-
-		modem_cmux_init(&data->cmux, &cmux_config);
-	}
-
-	{
-		const struct modem_cmux_dlci_config dlci1_config = {
-			.dlci_address = 1,
-			.receive_buf = data->dlci1_receive_buf,
-			.receive_buf_size = ARRAY_SIZE(data->dlci1_receive_buf),
-		};
-
-		data->dlci1_pipe = modem_cmux_dlci_init(&data->cmux, &data->dlci1,
-							&dlci1_config);
-	}
-
-	{
-		const struct modem_cmux_dlci_config dlci2_config = {
-			.dlci_address = 2,
-			.receive_buf = data->dlci2_receive_buf,
-			.receive_buf_size = ARRAY_SIZE(data->dlci2_receive_buf),
-		};
-
-		data->dlci2_pipe = modem_cmux_dlci_init(&data->cmux, &data->dlci2,
-							&dlci2_config);
-	}
-
-	for (uint8_t i = 0; i < config->user_pipes_size; i++) {
-		struct modem_cellular_user_pipe *user_pipe = &config->user_pipes[i];
-		const struct modem_cmux_dlci_config user_dlci_config = {
-			.dlci_address = user_pipe->dlci_address,
-			.receive_buf = user_pipe->dlci_receive_buf,
-			.receive_buf_size = user_pipe->dlci_receive_buf_size,
-		};
-
-		user_pipe->pipe = modem_cmux_dlci_init(&data->cmux, &user_pipe->dlci,
-						       &user_dlci_config);
-
-		modem_pipelink_init(user_pipe->pipelink, user_pipe->pipe);
-	}
-
-	{
-		const struct modem_chat_config chat_config = {
-			.user_data = data,
-			.receive_buf = data->chat_receive_buf,
-			.receive_buf_size = ARRAY_SIZE(data->chat_receive_buf),
-			.delimiter = data->chat_delimiter,
-			.delimiter_size = strlen(data->chat_delimiter),
-			.filter = data->chat_filter,
-			.filter_size = data->chat_filter ? strlen(data->chat_filter) : 0,
-			.argv = data->chat_argv,
-			.argv_size = ARRAY_SIZE(data->chat_argv),
-			.unsol_matches = unsol_matches,
-			.unsol_matches_size = ARRAY_SIZE(unsol_matches),
-		};
-
-		modem_chat_init(&data->chat, &chat_config);
-	}
-
-#ifndef CONFIG_PM_DEVICE
-	modem_cellular_delegate_event(data, MODEM_CELLULAR_EVENT_RESUME);
-#else
-	pm_device_init_suspended(dev);
-#endif /* CONFIG_PM_DEVICE */
-
-	return 0;
-=======
 static int modem_cellular_init(const struct device* dev) {
     struct modem_cellular_data* data = dev->data;
     struct modem_cellular_config const* config = dev->config;
@@ -1898,6 +1566,20 @@
 
         data->dlci2_pipe = modem_cmux_dlci_init(&data->cmux, &data->dlci2,
                                                 &dlci2_config);
+    }
+
+    for (uint8_t i = 0; i < config->user_pipes_size; i++) {
+        struct modem_cellular_user_pipe *user_pipe = &config->user_pipes[i];
+        const struct modem_cmux_dlci_config user_dlci_config = {
+            .dlci_address = user_pipe->dlci_address,
+            .receive_buf = user_pipe->dlci_receive_buf,
+            .receive_buf_size = user_pipe->dlci_receive_buf_size,
+        };
+
+        user_pipe->pipe = modem_cmux_dlci_init(&data->cmux, &user_pipe->dlci,
+                                               &user_dlci_config);
+
+        modem_pipelink_init(user_pipe->pipelink, user_pipe->pipe);
     }
 
     {
@@ -1925,7 +1607,6 @@
     #endif /* CONFIG_PM_DEVICE */
 
     return (0);
->>>>>>> 4992a0cf
 }
 
 /*
@@ -2368,798 +2049,532 @@
 #endif
 
 #define MODEM_CELLULAR_INST_NAME(name, inst) \
-<<<<<<< HEAD
-	_CONCAT_4(name, _, DT_DRV_COMPAT, inst)
-
-#define MODEM_CELLULAR_DEFINE_USER_PIPE_DATA(inst, name, size)                                     \
-	MODEM_PIPELINK_DT_INST_DEFINE(inst, name);                                                 \
-	static uint8_t MODEM_CELLULAR_INST_NAME(name, inst)[size]                                  \
-
-#define MODEM_CELLULAR_INIT_USER_PIPE(_inst, _name, _dlci_address)                                 \
-	{                                                                                          \
-		.dlci_address = _dlci_address,                                                     \
-		.dlci_receive_buf = MODEM_CELLULAR_INST_NAME(_name, _inst),                        \
-		.dlci_receive_buf_size = sizeof(MODEM_CELLULAR_INST_NAME(_name, _inst)),           \
-		.pipelink = MODEM_PIPELINK_DT_INST_GET(_inst, _name),                              \
-	}
-
-#define MODEM_CELLULAR_DEFINE_USER_PIPES(inst, ...)                                                \
-	static struct modem_cellular_user_pipe MODEM_CELLULAR_INST_NAME(user_pipes, inst)[] = {    \
-		__VA_ARGS__                                                                        \
-	}
+    _CONCAT_4(name, _, DT_DRV_COMPAT, inst)
+
+#define MODEM_CELLULAR_DEFINE_USER_PIPE_DATA(inst, name, size)          \
+    MODEM_PIPELINK_DT_INST_DEFINE(inst, name);                          \
+    static uint8_t MODEM_CELLULAR_INST_NAME(name, inst)[size]           \
+
+#define MODEM_CELLULAR_INIT_USER_PIPE(_inst, _name, _dlci_address)      \
+    {                                                                   \
+        .dlci_address = _dlci_address,                                  \
+        .dlci_receive_buf = MODEM_CELLULAR_INST_NAME(_name, _inst),     \
+        .dlci_receive_buf_size = sizeof(MODEM_CELLULAR_INST_NAME(_name, _inst)), \
+        .pipelink = MODEM_PIPELINK_DT_INST_GET(_inst, _name),           \
+    }
+
+#define MODEM_CELLULAR_DEFINE_USER_PIPES(inst, ...)                     \
+    static struct modem_cellular_user_pipe MODEM_CELLULAR_INST_NAME(user_pipes, inst)[] = { \
+        __VA_ARGS__                                                     \
+    }
 
 #define MODEM_CELLULAR_GET_USER_PIPES(inst) \
-	MODEM_CELLULAR_INST_NAME(user_pipes, inst)
-
-#define MODEM_CELLULAR_DEVICE_QUECTEL_BG95(inst)                                                   \
-	MODEM_PPP_DEFINE(MODEM_CELLULAR_INST_NAME(ppp, inst), NULL, 98, 1500, 64);                 \
-                                                                                                   \
-	static struct modem_cellular_data MODEM_CELLULAR_INST_NAME(data, inst) = {                 \
-		.chat_delimiter = "\r",                                                            \
-		.chat_filter = "\n",                                                               \
-		.ppp = &MODEM_CELLULAR_INST_NAME(ppp, inst),                                       \
-	};                                                                                         \
-                                                                                                   \
-	MODEM_CELLULAR_DEFINE_USER_PIPE_DATA(                                                      \
-		inst,                                                                              \
-		gnss_pipe,                                                                         \
-		CONFIG_MODEM_CELLULAR_USER_PIPE_BUFFER_SIZES                                       \
-	);                                                                                         \
-                                                                                                   \
-	MODEM_CELLULAR_DEFINE_USER_PIPE_DATA(                                                      \
-		inst,                                                                              \
-		user_pipe_0,                                                                       \
-		CONFIG_MODEM_CELLULAR_USER_PIPE_BUFFER_SIZES                                       \
-	);                                                                                         \
-                                                                                                   \
-	MODEM_CELLULAR_DEFINE_USER_PIPE_DATA(                                                      \
-		inst,                                                                              \
-		user_pipe_1,                                                                       \
-		CONFIG_MODEM_CELLULAR_USER_PIPE_BUFFER_SIZES                                       \
-	);                                                                                         \
-                                                                                                   \
-	MODEM_CELLULAR_DEFINE_USER_PIPES(                                                          \
-		inst,                                                                              \
-		MODEM_CELLULAR_INIT_USER_PIPE(inst, gnss_pipe, 3),                                 \
-		MODEM_CELLULAR_INIT_USER_PIPE(inst, user_pipe_0, 4),                               \
-		MODEM_CELLULAR_INIT_USER_PIPE(inst, user_pipe_1, 5),                               \
-	);                                                                                         \
-                                                                                                   \
-	static const struct modem_cellular_config MODEM_CELLULAR_INST_NAME(config, inst) = {       \
-		.uart = DEVICE_DT_GET(DT_INST_BUS(inst)),                                          \
-		.power_gpio = GPIO_DT_SPEC_INST_GET_OR(inst, mdm_power_gpios, {}),                 \
-		.reset_gpio = GPIO_DT_SPEC_INST_GET_OR(inst, mdm_reset_gpios, {}),                 \
-		.power_pulse_duration_ms = 1500,                                                   \
-		.reset_pulse_duration_ms = 100,                                                    \
-		.startup_time_ms = 10000,                                                          \
-		.shutdown_time_ms = 5000,                                                          \
-		.init_chat_script = &quectel_bg95_init_chat_script,                                \
-		.dial_chat_script = &quectel_bg95_dial_chat_script,                                \
-		.periodic_chat_script = &_CONCAT(DT_DRV_COMPAT, _periodic_chat_script),            \
-		.user_pipes = MODEM_CELLULAR_GET_USER_PIPES(inst),                                 \
-		.user_pipes_size = ARRAY_SIZE(MODEM_CELLULAR_GET_USER_PIPES(inst)),                \
-	};                                                                                         \
-                                                                                                   \
-	PM_DEVICE_DT_INST_DEFINE(inst, modem_cellular_pm_action);                                  \
-                                                                                                   \
-	DEVICE_DT_INST_DEFINE(inst, modem_cellular_init, PM_DEVICE_DT_INST_GET(inst),              \
-			      &MODEM_CELLULAR_INST_NAME(data, inst),                               \
-			      &MODEM_CELLULAR_INST_NAME(config, inst), POST_KERNEL, 99,            \
-			      &modem_cellular_api);
-
-#define MODEM_CELLULAR_DEVICE_QUECTEL_EG25_G(inst)                                                 \
-	MODEM_PPP_DEFINE(MODEM_CELLULAR_INST_NAME(ppp, inst), NULL, 98, 1500, 64);                 \
-                                                                                                   \
-	static struct modem_cellular_data MODEM_CELLULAR_INST_NAME(data, inst) = {                 \
-		.chat_delimiter = "\r",                                                            \
-		.chat_filter = "\n",                                                               \
-		.ppp = &MODEM_CELLULAR_INST_NAME(ppp, inst),                                       \
-	};                                                                                         \
-                                                                                                   \
-	MODEM_CELLULAR_DEFINE_USER_PIPE_DATA(                                                      \
-		inst,                                                                              \
-		gnss_pipe,                                                                         \
-		CONFIG_MODEM_CELLULAR_USER_PIPE_BUFFER_SIZES                                       \
-	);                                                                                         \
-                                                                                                   \
-	MODEM_CELLULAR_DEFINE_USER_PIPE_DATA(                                                      \
-		inst,                                                                              \
-		user_pipe_0,                                                                       \
-		CONFIG_MODEM_CELLULAR_USER_PIPE_BUFFER_SIZES                                       \
-	);                                                                                         \
-                                                                                                   \
-	MODEM_CELLULAR_DEFINE_USER_PIPE_DATA(                                                      \
-		inst,                                                                              \
-		user_pipe_1,                                                                       \
-		CONFIG_MODEM_CELLULAR_USER_PIPE_BUFFER_SIZES                                       \
-	);                                                                                         \
-                                                                                                   \
-	MODEM_CELLULAR_DEFINE_USER_PIPES(                                                          \
-		inst,                                                                              \
-		MODEM_CELLULAR_INIT_USER_PIPE(inst, gnss_pipe, 3),                                 \
-		MODEM_CELLULAR_INIT_USER_PIPE(inst, user_pipe_0, 4),                               \
-		MODEM_CELLULAR_INIT_USER_PIPE(inst, user_pipe_1, 5),                               \
-	);                                                                                         \
-                                                                                                   \
-	static const struct modem_cellular_config MODEM_CELLULAR_INST_NAME(config, inst) = {       \
-		.uart = DEVICE_DT_GET(DT_INST_BUS(inst)),                                          \
-		.power_gpio = GPIO_DT_SPEC_INST_GET_OR(inst, mdm_power_gpios, {}),                 \
-		.reset_gpio = GPIO_DT_SPEC_INST_GET_OR(inst, mdm_reset_gpios, {}),                 \
-		.power_pulse_duration_ms = 1500,                                                   \
-		.reset_pulse_duration_ms = 500,                                                    \
-		.startup_time_ms = 15000,                                                          \
-		.shutdown_time_ms = 5000,                                                          \
-		.init_chat_script = &quectel_eg25_g_init_chat_script,                              \
-		.dial_chat_script = &quectel_eg25_g_dial_chat_script,                              \
-		.periodic_chat_script = &_CONCAT(DT_DRV_COMPAT, _periodic_chat_script),            \
-		.user_pipes = MODEM_CELLULAR_GET_USER_PIPES(inst),                                 \
-		.user_pipes_size = ARRAY_SIZE(MODEM_CELLULAR_GET_USER_PIPES(inst)),                \
-	};                                                                                         \
-                                                                                                   \
-	PM_DEVICE_DT_INST_DEFINE(inst, modem_cellular_pm_action);                                  \
-                                                                                                   \
-	DEVICE_DT_INST_DEFINE(inst, modem_cellular_init, PM_DEVICE_DT_INST_GET(inst),              \
-			      &MODEM_CELLULAR_INST_NAME(data, inst),                               \
-			      &MODEM_CELLULAR_INST_NAME(config, inst), POST_KERNEL, 99,            \
-			      &modem_cellular_api);
-
-#define MODEM_CELLULAR_DEVICE_SIMCOM_SIM7080(inst)                                                 \
-	MODEM_PPP_DEFINE(MODEM_CELLULAR_INST_NAME(ppp, inst), NULL, 98, 1500, 64);                 \
-                                                                                                   \
-	static struct modem_cellular_data MODEM_CELLULAR_INST_NAME(data, inst) = {                 \
-		.chat_delimiter = "\r",                                                            \
-		.chat_filter = "\n",                                                               \
-		.ppp = &MODEM_CELLULAR_INST_NAME(ppp, inst),                                       \
-	};                                                                                         \
-                                                                                                   \
-	MODEM_CELLULAR_DEFINE_USER_PIPE_DATA(                                                      \
-		inst,                                                                              \
-		gnss_pipe,                                                                         \
-		CONFIG_MODEM_CELLULAR_USER_PIPE_BUFFER_SIZES                                       \
-	);                                                                                         \
-                                                                                                   \
-	MODEM_CELLULAR_DEFINE_USER_PIPE_DATA(                                                      \
-		inst,                                                                              \
-		user_pipe_0,                                                                       \
-		CONFIG_MODEM_CELLULAR_USER_PIPE_BUFFER_SIZES                                       \
-	);                                                                                         \
-                                                                                                   \
-	MODEM_CELLULAR_DEFINE_USER_PIPE_DATA(                                                      \
-		inst,                                                                              \
-		user_pipe_1,                                                                       \
-		CONFIG_MODEM_CELLULAR_USER_PIPE_BUFFER_SIZES                                       \
-	);                                                                                         \
-                                                                                                   \
-	MODEM_CELLULAR_DEFINE_USER_PIPES(                                                          \
-		inst,                                                                              \
-		MODEM_CELLULAR_INIT_USER_PIPE(inst, gnss_pipe, 3),                                 \
-		MODEM_CELLULAR_INIT_USER_PIPE(inst, user_pipe_0, 4),                               \
-		MODEM_CELLULAR_INIT_USER_PIPE(inst, user_pipe_1, 5),                               \
-	);                                                                                         \
-                                                                                                   \
-	static const struct modem_cellular_config MODEM_CELLULAR_INST_NAME(config, inst) = {       \
-		.uart = DEVICE_DT_GET(DT_INST_BUS(inst)),                                          \
-		.power_gpio = GPIO_DT_SPEC_INST_GET_OR(inst, mdm_power_gpios, {}),                 \
-		.reset_gpio = GPIO_DT_SPEC_INST_GET_OR(inst, mdm_reset_gpios, {}),                 \
-		.power_pulse_duration_ms = 1500,                                                   \
-		.reset_pulse_duration_ms = 100,                                                    \
-		.startup_time_ms = 10000,                                                          \
-		.shutdown_time_ms = 5000,                                                          \
-		.init_chat_script = &simcom_sim7080_init_chat_script,                              \
-		.dial_chat_script = &simcom_sim7080_dial_chat_script,                              \
-		.periodic_chat_script = &simcom_sim7080_periodic_chat_script,                      \
-		.user_pipes = MODEM_CELLULAR_GET_USER_PIPES(inst),                                 \
-		.user_pipes_size = ARRAY_SIZE(MODEM_CELLULAR_GET_USER_PIPES(inst)),                \
-	};                                                                                         \
-                                                                                                   \
-	PM_DEVICE_DT_INST_DEFINE(inst, modem_cellular_pm_action);                                  \
-                                                                                                   \
-	DEVICE_DT_INST_DEFINE(inst, modem_cellular_init, PM_DEVICE_DT_INST_GET(inst),              \
-			      &MODEM_CELLULAR_INST_NAME(data, inst),                               \
-			      &MODEM_CELLULAR_INST_NAME(config, inst), POST_KERNEL, 99,            \
-			      &modem_cellular_api);
-
-#define MODEM_CELLULAR_DEVICE_U_BLOX_SARA_R4(inst)                                                 \
-	MODEM_PPP_DEFINE(MODEM_CELLULAR_INST_NAME(ppp, inst), NULL, 98, 1500, 64);                 \
-                                                                                                   \
-	static struct modem_cellular_data MODEM_CELLULAR_INST_NAME(data, inst) = {                 \
-		.chat_delimiter = "\r",                                                            \
-		.chat_filter = "\n",                                                               \
-		.ppp = &MODEM_CELLULAR_INST_NAME(ppp, inst),                                       \
-	};                                                                                         \
-                                                                                                   \
-	MODEM_CELLULAR_DEFINE_USER_PIPE_DATA(                                                      \
-		inst,                                                                              \
-		gnss_pipe,                                                                         \
-		CONFIG_MODEM_CELLULAR_USER_PIPE_BUFFER_SIZES                                       \
-	);                                                                                         \
-                                                                                                   \
-	MODEM_CELLULAR_DEFINE_USER_PIPE_DATA(                                                      \
-		inst,                                                                              \
-		user_pipe_0,                                                                       \
-		CONFIG_MODEM_CELLULAR_USER_PIPE_BUFFER_SIZES                                       \
-	);                                                                                         \
-                                                                                                   \
-	MODEM_CELLULAR_DEFINE_USER_PIPE_DATA(                                                      \
-		inst,                                                                              \
-		user_pipe_1,                                                                       \
-		CONFIG_MODEM_CELLULAR_USER_PIPE_BUFFER_SIZES                                       \
-	);                                                                                         \
-                                                                                                   \
-	MODEM_CELLULAR_DEFINE_USER_PIPES(                                                          \
-		inst,                                                                              \
-		MODEM_CELLULAR_INIT_USER_PIPE(inst, gnss_pipe, 3),                                 \
-		MODEM_CELLULAR_INIT_USER_PIPE(inst, user_pipe_0, 4),                               \
-		MODEM_CELLULAR_INIT_USER_PIPE(inst, user_pipe_1, 5),                               \
-	);                                                                                         \
-                                                                                                   \
-	static const struct modem_cellular_config MODEM_CELLULAR_INST_NAME(config, inst) = {       \
-		.uart = DEVICE_DT_GET(DT_INST_BUS(inst)),                                          \
-		.power_gpio = GPIO_DT_SPEC_INST_GET_OR(inst, mdm_power_gpios, {}),                 \
-		.reset_gpio = GPIO_DT_SPEC_INST_GET_OR(inst, mdm_reset_gpios, {}),                 \
-		.power_pulse_duration_ms = 1500,                                                   \
-		.reset_pulse_duration_ms = 100,                                                    \
-		.startup_time_ms = 10000,                                                          \
-		.shutdown_time_ms = 5000,                                                          \
-		.init_chat_script = &u_blox_sara_r4_init_chat_script,                              \
-		.dial_chat_script = &u_blox_sara_r4_dial_chat_script,                              \
-		.periodic_chat_script = &u_blox_sara_r4_periodic_chat_script,                      \
-		.user_pipes = MODEM_CELLULAR_GET_USER_PIPES(inst),                                 \
-		.user_pipes_size = ARRAY_SIZE(MODEM_CELLULAR_GET_USER_PIPES(inst)),                \
-	};                                                                                         \
-                                                                                                   \
-	PM_DEVICE_DT_INST_DEFINE(inst, modem_cellular_pm_action);                                  \
-                                                                                                   \
-	DEVICE_DT_INST_DEFINE(inst, modem_cellular_init, PM_DEVICE_DT_INST_GET(inst),              \
-			      &MODEM_CELLULAR_INST_NAME(data, inst),                               \
-			      &MODEM_CELLULAR_INST_NAME(config, inst), POST_KERNEL, 99,            \
-			      &modem_cellular_api);
-
-#define MODEM_CELLULAR_DEVICE_U_BLOX_SARA_R5(inst)                                                 \
-	MODEM_PPP_DEFINE(MODEM_CELLULAR_INST_NAME(ppp, inst), NULL, 98, 1500, 64);                 \
-                                                                                                   \
-	static struct modem_cellular_data MODEM_CELLULAR_INST_NAME(data, inst) = {                 \
-		.chat_delimiter = "\r",                                                            \
-		.chat_filter = "\n",                                                               \
-		.ppp = &MODEM_CELLULAR_INST_NAME(ppp, inst),                                       \
-	};                                                                                         \
-                                                                                                   \
-	MODEM_CELLULAR_DEFINE_USER_PIPE_DATA(                                                      \
-		inst,                                                                              \
-		gnss_pipe,                                                                         \
-		CONFIG_MODEM_CELLULAR_USER_PIPE_BUFFER_SIZES                                       \
-	);                                                                                         \
-                                                                                                   \
-	MODEM_CELLULAR_DEFINE_USER_PIPE_DATA(                                                      \
-		inst,                                                                              \
-		user_pipe_0,                                                                       \
-		CONFIG_MODEM_CELLULAR_USER_PIPE_BUFFER_SIZES                                       \
-	);                                                                                         \
-                                                                                                   \
-	MODEM_CELLULAR_DEFINE_USER_PIPE_DATA(                                                      \
-		inst,                                                                              \
-		user_pipe_1,                                                                       \
-		CONFIG_MODEM_CELLULAR_USER_PIPE_BUFFER_SIZES                                       \
-	);                                                                                         \
-                                                                                                   \
-	MODEM_CELLULAR_DEFINE_USER_PIPES(                                                          \
-		inst,                                                                              \
-		MODEM_CELLULAR_INIT_USER_PIPE(inst, gnss_pipe, 3),                                 \
-		MODEM_CELLULAR_INIT_USER_PIPE(inst, user_pipe_0, 4),                               \
-		MODEM_CELLULAR_INIT_USER_PIPE(inst, user_pipe_1, 5),                               \
-	);                                                                                         \
-                                                                                                   \
-	static const struct modem_cellular_config MODEM_CELLULAR_INST_NAME(config, inst) = {       \
-		.uart = DEVICE_DT_GET(DT_INST_BUS(inst)),                                          \
-		.power_gpio = GPIO_DT_SPEC_INST_GET_OR(inst, mdm_power_gpios, {}),                 \
-		.reset_gpio = GPIO_DT_SPEC_INST_GET_OR(inst, mdm_reset_gpios, {}),                 \
-		.autostarts = true,                                                                \
-		.power_pulse_duration_ms = 1500,                                                   \
-		.reset_pulse_duration_ms = 100,                                                    \
-		.startup_time_ms = 1500,                                                           \
-		.shutdown_time_ms = 13000,                                                         \
-		.init_chat_script = &u_blox_sara_r5_init_chat_script,                              \
-		.dial_chat_script = &u_blox_sara_r5_dial_chat_script,                              \
-		.periodic_chat_script = &u_blox_sara_r5_periodic_chat_script,                      \
-		.user_pipes = MODEM_CELLULAR_GET_USER_PIPES(inst),                                 \
-		.user_pipes_size = ARRAY_SIZE(MODEM_CELLULAR_GET_USER_PIPES(inst)),                \
-	};                                                                                         \
-                                                                                                   \
-	PM_DEVICE_DT_INST_DEFINE(inst, modem_cellular_pm_action);                                  \
-                                                                                                   \
-	DEVICE_DT_INST_DEFINE(inst, modem_cellular_init, PM_DEVICE_DT_INST_GET(inst),              \
-			      &MODEM_CELLULAR_INST_NAME(data, inst),                               \
-			      &MODEM_CELLULAR_INST_NAME(config, inst), POST_KERNEL, 99,            \
-			      &modem_cellular_api);
-
-#define MODEM_CELLULAR_DEVICE_SWIR_HL7800(inst)                                                    \
-	MODEM_PPP_DEFINE(MODEM_CELLULAR_INST_NAME(ppp, inst), NULL, 98, 1500, 64);                 \
-                                                                                                   \
-	static struct modem_cellular_data MODEM_CELLULAR_INST_NAME(data, inst) = {                 \
-		.chat_delimiter = "\r",                                                            \
-		.chat_filter = "\n",                                                               \
-		.ppp = &MODEM_CELLULAR_INST_NAME(ppp, inst),                                       \
-	};                                                                                         \
-                                                                                                   \
-	MODEM_CELLULAR_DEFINE_USER_PIPE_DATA(                                                      \
-		inst,                                                                              \
-		gnss_pipe,                                                                         \
-		CONFIG_MODEM_CELLULAR_USER_PIPE_BUFFER_SIZES                                       \
-	);                                                                                         \
-                                                                                                   \
-	MODEM_CELLULAR_DEFINE_USER_PIPE_DATA(                                                      \
-		inst,                                                                              \
-		user_pipe_0,                                                                       \
-		CONFIG_MODEM_CELLULAR_USER_PIPE_BUFFER_SIZES                                       \
-	);                                                                                         \
-                                                                                                   \
-	MODEM_CELLULAR_DEFINE_USER_PIPE_DATA(                                                      \
-		inst,                                                                              \
-		user_pipe_1,                                                                       \
-		CONFIG_MODEM_CELLULAR_USER_PIPE_BUFFER_SIZES                                       \
-	);                                                                                         \
-                                                                                                   \
-	MODEM_CELLULAR_DEFINE_USER_PIPES(                                                          \
-		inst,                                                                              \
-		MODEM_CELLULAR_INIT_USER_PIPE(inst, gnss_pipe, 3),                                 \
-		MODEM_CELLULAR_INIT_USER_PIPE(inst, user_pipe_0, 4),                               \
-		MODEM_CELLULAR_INIT_USER_PIPE(inst, user_pipe_1, 5),                               \
-	);                                                                                         \
-                                                                                                   \
-	static const struct modem_cellular_config MODEM_CELLULAR_INST_NAME(config, inst) = {       \
-		.uart = DEVICE_DT_GET(DT_INST_BUS(inst)),                                          \
-		.power_gpio = GPIO_DT_SPEC_INST_GET_OR(inst, mdm_power_gpios, {}),                 \
-		.reset_gpio = GPIO_DT_SPEC_INST_GET_OR(inst, mdm_reset_gpios, {}),                 \
-		.power_pulse_duration_ms = 1500,                                                   \
-		.reset_pulse_duration_ms = 100,                                                    \
-		.startup_time_ms = 10000,                                                          \
-		.shutdown_time_ms = 5000,                                                          \
-		.init_chat_script = &swir_hl7800_init_chat_script,                                 \
-		.dial_chat_script = &swir_hl7800_dial_chat_script,                                 \
-		.periodic_chat_script = &swir_hl7800_periodic_chat_script,                         \
-		.user_pipes = MODEM_CELLULAR_GET_USER_PIPES(inst),                                 \
-		.user_pipes_size = ARRAY_SIZE(MODEM_CELLULAR_GET_USER_PIPES(inst)),                \
-	};                                                                                         \
-                                                                                                   \
-	PM_DEVICE_DT_INST_DEFINE(inst, modem_cellular_pm_action);                                  \
-                                                                                                   \
-	DEVICE_DT_INST_DEFINE(inst, modem_cellular_init, PM_DEVICE_DT_INST_GET(inst),              \
-			      &MODEM_CELLULAR_INST_NAME(data, inst),                               \
-			      &MODEM_CELLULAR_INST_NAME(config, inst), POST_KERNEL, 99,            \
-			      &modem_cellular_api);
-
-#define MODEM_CELLULAR_DEVICE_TELIT_ME910G1(inst)                                                  \
-	MODEM_PPP_DEFINE(MODEM_CELLULAR_INST_NAME(ppp, inst), NULL, 98, 1500, 64);                 \
-                                                                                                   \
-	static struct modem_cellular_data MODEM_CELLULAR_INST_NAME(data, inst) = {                 \
-		.chat_delimiter = "\r",                                                            \
-		.chat_filter = "\n",                                                               \
-		.ppp = &MODEM_CELLULAR_INST_NAME(ppp, inst),                                       \
-	};                                                                                         \
-                                                                                                   \
-	MODEM_CELLULAR_DEFINE_USER_PIPE_DATA(                                                      \
-		inst,                                                                              \
-		gnss_pipe,                                                                         \
-		CONFIG_MODEM_CELLULAR_USER_PIPE_BUFFER_SIZES                                       \
-	);                                                                                         \
-                                                                                                   \
-	MODEM_CELLULAR_DEFINE_USER_PIPE_DATA(                                                      \
-		inst,                                                                              \
-		user_pipe_0,                                                                       \
-		CONFIG_MODEM_CELLULAR_USER_PIPE_BUFFER_SIZES                                       \
-	);                                                                                         \
-                                                                                                   \
-	MODEM_CELLULAR_DEFINE_USER_PIPE_DATA(                                                      \
-		inst,                                                                              \
-		user_pipe_1,                                                                       \
-		CONFIG_MODEM_CELLULAR_USER_PIPE_BUFFER_SIZES                                       \
-	);                                                                                         \
-                                                                                                   \
-	MODEM_CELLULAR_DEFINE_USER_PIPES(                                                          \
-		inst,                                                                              \
-		MODEM_CELLULAR_INIT_USER_PIPE(inst, gnss_pipe, 3),                                 \
-		MODEM_CELLULAR_INIT_USER_PIPE(inst, user_pipe_0, 4),                               \
-		MODEM_CELLULAR_INIT_USER_PIPE(inst, user_pipe_1, 5),                               \
-	);                                                                                         \
-                                                                                                   \
-	static const struct modem_cellular_config MODEM_CELLULAR_INST_NAME(config, inst) = {       \
-		.uart = DEVICE_DT_GET(DT_INST_BUS(inst)),                                          \
-		.power_gpio = GPIO_DT_SPEC_INST_GET_OR(inst, mdm_power_gpios, {}),                 \
-		.reset_gpio = GPIO_DT_SPEC_INST_GET_OR(inst, mdm_reset_gpios, {}),                 \
-		.power_pulse_duration_ms = 5050,                                                   \
-		.reset_pulse_duration_ms = 250,                                                    \
-		.startup_time_ms = 15000,                                                          \
-		.shutdown_time_ms = 5000,                                                          \
-		.init_chat_script = &telit_me910g1_init_chat_script,                               \
-		.dial_chat_script = &telit_me910g1_dial_chat_script,                               \
-		.periodic_chat_script = &telit_me910g1_periodic_chat_script,                       \
-		.user_pipes = MODEM_CELLULAR_GET_USER_PIPES(inst),                                 \
-		.user_pipes_size = ARRAY_SIZE(MODEM_CELLULAR_GET_USER_PIPES(inst)),                \
-	};                                                                                         \
-                                                                                                   \
-	PM_DEVICE_DT_INST_DEFINE(inst, modem_cellular_pm_action);                                  \
-                                                                                                   \
-	DEVICE_DT_INST_DEFINE(inst, modem_cellular_init, PM_DEVICE_DT_INST_GET(inst),              \
-			      &MODEM_CELLULAR_INST_NAME(data, inst),                               \
-			      &MODEM_CELLULAR_INST_NAME(config, inst), POST_KERNEL, 99,            \
-			      &modem_cellular_api);
-
-#define MODEM_CELLULAR_DEVICE_NORDIC_NRF91_SLM(inst)						   \
-	MODEM_PPP_DEFINE(MODEM_CELLULAR_INST_NAME(ppp, inst), NULL, 98, 1500, 1500);               \
-                                                                                                   \
-	static struct modem_cellular_data MODEM_CELLULAR_INST_NAME(data, inst) = {                 \
-		.chat_delimiter = "\r\n",                                                          \
-		.ppp = &MODEM_CELLULAR_INST_NAME(ppp, inst),                                       \
-	};                                                                                         \
-                                                                                                   \
-	MODEM_CELLULAR_DEFINE_USER_PIPE_DATA(                                                      \
-		inst,                                                                              \
-		gnss_pipe,                                                                         \
-		CONFIG_MODEM_CELLULAR_USER_PIPE_BUFFER_SIZES                                       \
-	);                                                                                         \
-                                                                                                   \
-	MODEM_CELLULAR_DEFINE_USER_PIPE_DATA(                                                      \
-		inst,                                                                              \
-		user_pipe_0,                                                                       \
-		CONFIG_MODEM_CELLULAR_USER_PIPE_BUFFER_SIZES                                       \
-	);                                                                                         \
-                                                                                                   \
-	MODEM_CELLULAR_DEFINE_USER_PIPE_DATA(                                                      \
-		inst,                                                                              \
-		user_pipe_1,                                                                       \
-		CONFIG_MODEM_CELLULAR_USER_PIPE_BUFFER_SIZES                                       \
-	);                                                                                         \
-                                                                                                   \
-	MODEM_CELLULAR_DEFINE_USER_PIPES(                                                          \
-		inst,                                                                              \
-		MODEM_CELLULAR_INIT_USER_PIPE(inst, gnss_pipe, 3),                                 \
-		MODEM_CELLULAR_INIT_USER_PIPE(inst, user_pipe_0, 4),                               \
-		MODEM_CELLULAR_INIT_USER_PIPE(inst, user_pipe_1, 5),                               \
-	);                                                                                         \
-                                                                                                   \
-	static const struct modem_cellular_config MODEM_CELLULAR_INST_NAME(config, inst) = {       \
-		.uart = DEVICE_DT_GET(DT_INST_BUS(inst)),                                          \
-		.power_gpio = GPIO_DT_SPEC_INST_GET_OR(inst, mdm_power_gpios, {}),                 \
-		.reset_gpio = GPIO_DT_SPEC_INST_GET_OR(inst, mdm_reset_gpios, {}),                 \
-		.power_pulse_duration_ms = 100,                                                    \
-		.reset_pulse_duration_ms = 100,                                                    \
-		.startup_time_ms = 2000,                                                           \
-		.shutdown_time_ms = 10000,                                                         \
-		.init_chat_script = &nordic_nrf91_slm_init_chat_script,                            \
-		.dial_chat_script = &nordic_nrf91_slm_dial_chat_script,                            \
-		.periodic_chat_script = &nordic_nrf91_slm_periodic_chat_script,                    \
-		.user_pipes = MODEM_CELLULAR_GET_USER_PIPES(inst),                                 \
-		.user_pipes_size = ARRAY_SIZE(MODEM_CELLULAR_GET_USER_PIPES(inst)),                \
-	};                                                                                         \
-                                                                                                   \
-	PM_DEVICE_DT_INST_DEFINE(inst, modem_cellular_pm_action);                                  \
-                                                                                                   \
-	DEVICE_DT_INST_DEFINE(inst, modem_cellular_init, PM_DEVICE_DT_INST_GET(inst),              \
-			      &MODEM_CELLULAR_INST_NAME(data, inst),                               \
-			      &MODEM_CELLULAR_INST_NAME(config, inst), POST_KERNEL, 99,            \
-			      &modem_cellular_api);
-
-#define MODEM_CELLULAR_DEVICE_SQN_GM02S(inst)                                                      \
-	MODEM_PPP_DEFINE(MODEM_CELLULAR_INST_NAME(ppp, inst), NULL, 98, 1500, 64);                 \
-                                                                                                   \
-	static struct modem_cellular_data MODEM_CELLULAR_INST_NAME(data, inst) = {                 \
-		.chat_delimiter = "\r",                                                            \
-		.chat_filter = "\n",                                                               \
-		.ppp = &MODEM_CELLULAR_INST_NAME(ppp, inst),                                       \
-	};                                                                                         \
-                                                                                                   \
-	MODEM_CELLULAR_DEFINE_USER_PIPE_DATA(                                                      \
-		inst,                                                                              \
-		gnss_pipe,                                                                         \
-		CONFIG_MODEM_CELLULAR_USER_PIPE_BUFFER_SIZES                                       \
-	);                                                                                         \
-                                                                                                   \
-	MODEM_CELLULAR_DEFINE_USER_PIPE_DATA(                                                      \
-		inst,                                                                              \
-		user_pipe_0,                                                                       \
-		CONFIG_MODEM_CELLULAR_USER_PIPE_BUFFER_SIZES                                       \
-	);                                                                                         \
-                                                                                                   \
-	MODEM_CELLULAR_DEFINE_USER_PIPE_DATA(                                                      \
-		inst,                                                                              \
-		user_pipe_1,                                                                       \
-		CONFIG_MODEM_CELLULAR_USER_PIPE_BUFFER_SIZES                                       \
-	);                                                                                         \
-                                                                                                   \
-	MODEM_CELLULAR_DEFINE_USER_PIPES(                                                          \
-		inst,                                                                              \
-		MODEM_CELLULAR_INIT_USER_PIPE(inst, gnss_pipe, 3),                                 \
-		MODEM_CELLULAR_INIT_USER_PIPE(inst, user_pipe_0, 4),                               \
-		MODEM_CELLULAR_INIT_USER_PIPE(inst, user_pipe_1, 5),                               \
-	);                                                                                         \
-                                                                                                   \
-	static const struct modem_cellular_config MODEM_CELLULAR_INST_NAME(config, inst) = {       \
-		.uart = DEVICE_DT_GET(DT_INST_BUS(inst)),                                          \
-		.power_gpio = GPIO_DT_SPEC_INST_GET_OR(inst, mdm_power_gpios, {}),                 \
-		.reset_gpio = GPIO_DT_SPEC_INST_GET_OR(inst, mdm_reset_gpios, {}),                 \
-		.autostarts = true,                                                                \
-		.power_pulse_duration_ms = 1500,                                                   \
-		.reset_pulse_duration_ms = 100,                                                    \
-		.startup_time_ms = 2000,                                                           \
-		.shutdown_time_ms = 5000,                                                          \
-		.init_chat_script = &sqn_gm02s_init_chat_script,                                   \
-		.dial_chat_script = &sqn_gm02s_dial_chat_script,                                   \
-		.periodic_chat_script = &sqn_gm02s_periodic_chat_script,                           \
-		.user_pipes = MODEM_CELLULAR_GET_USER_PIPES(inst),                                 \
-		.user_pipes_size = ARRAY_SIZE(MODEM_CELLULAR_GET_USER_PIPES(inst)),                \
-	};                                                                                         \
-                                                                                                   \
-	PM_DEVICE_DT_INST_DEFINE(inst, modem_cellular_pm_action);                                  \
-                                                                                                   \
-	DEVICE_DT_INST_DEFINE(inst, modem_cellular_init, PM_DEVICE_DT_INST_GET(inst),              \
-			      &MODEM_CELLULAR_INST_NAME(data, inst),                               \
-			      &MODEM_CELLULAR_INST_NAME(config, inst), POST_KERNEL, 99,            \
-			      &modem_cellular_api);
-=======
-        Z_CONCAT(Z_CONCAT(Z_CONCAT(name, _), DT_DRV_COMPAT), inst)
-
-#define MODEM_CELLULAR_DEVICE_QUECTEL_BG95(inst)                                \
+    MODEM_CELLULAR_INST_NAME(user_pipes, inst)
+
+#define MODEM_CELLULAR_DEVICE_QUECTEL_BG95(inst)                        \
     MODEM_PPP_DEFINE(MODEM_CELLULAR_INST_NAME(ppp, inst), NULL, 98, 1500, 64);  \
-                                                                                \
+                                                                        \
     static struct modem_cellular_data MODEM_CELLULAR_INST_NAME(data, inst) = {  \
-        .chat_delimiter = "\r",                                                 \
-        .chat_filter = "\n",                                                    \
-        .ppp = &MODEM_CELLULAR_INST_NAME(ppp, inst),                            \
-    };                                                                          \
-                                                                                \
-    static struct modem_cellular_config DT_CONST MODEM_CELLULAR_INST_NAME(config, inst) = { \
-        .uart = DEVICE_DT_GET(DT_INST_BUS(inst)),                               \
-        .power_gpio = GPIO_DT_SPEC_INST_GET_OR(inst, mdm_power_gpios, {}),      \
-        .reset_gpio = GPIO_DT_SPEC_INST_GET_OR(inst, mdm_reset_gpios, {}),      \
-        .power_pulse_duration_ms = 1500,                                        \
-        .reset_pulse_duration_ms = 100,                                         \
-        .startup_time_ms = 10000,                                               \
-        .shutdown_time_ms = 5000,                                               \
-        .init_chat_script = &quectel_bg95_init_chat_script,                     \
-        .dial_chat_script = &quectel_bg95_dial_chat_script,                     \
+        .chat_delimiter = "\r",                                         \
+        .chat_filter = "\n",                                            \
+        .ppp = &MODEM_CELLULAR_INST_NAME(ppp, inst),                    \
+    };                                                                  \
+                                                                        \
+    MODEM_CELLULAR_DEFINE_USER_PIPE_DATA(                               \
+        inst,                                                           \
+        gnss_pipe,                                                      \
+        CONFIG_MODEM_CELLULAR_USER_PIPE_BUFFER_SIZES                    \
+    );                                                                  \
+                                                                        \
+    MODEM_CELLULAR_DEFINE_USER_PIPE_DATA(                               \
+        inst,                                                           \
+        user_pipe_0,                                                    \
+        CONFIG_MODEM_CELLULAR_USER_PIPE_BUFFER_SIZES                    \
+    );                                                                  \
+                                                                        \
+    MODEM_CELLULAR_DEFINE_USER_PIPE_DATA(                               \
+        inst,                                                           \
+        user_pipe_1,                                                    \
+        CONFIG_MODEM_CELLULAR_USER_PIPE_BUFFER_SIZES                    \
+    );                                                                  \
+                                                                        \
+    MODEM_CELLULAR_DEFINE_USER_PIPES(                                   \
+        inst,                                                           \
+        MODEM_CELLULAR_INIT_USER_PIPE(inst, gnss_pipe, 3),              \
+        MODEM_CELLULAR_INIT_USER_PIPE(inst, user_pipe_0, 4),            \
+        MODEM_CELLULAR_INIT_USER_PIPE(inst, user_pipe_1, 5),            \
+    );                                                                  \
+                                                                        \
+    static const struct modem_cellular_config MODEM_CELLULAR_INST_NAME(config, inst) = { \
+        .uart = DEVICE_DT_GET(DT_INST_BUS(inst)),                       \
+        .power_gpio = GPIO_DT_SPEC_INST_GET_OR(inst, mdm_power_gpios, {}),  \
+        .reset_gpio = GPIO_DT_SPEC_INST_GET_OR(inst, mdm_reset_gpios, {}),  \
+        .power_pulse_duration_ms = 1500,                                \
+        .reset_pulse_duration_ms = 100,                                 \
+        .startup_time_ms = 10000,                                       \
+        .shutdown_time_ms = 5000,                                       \
+        .init_chat_script = &quectel_bg95_init_chat_script,             \
+        .dial_chat_script = &quectel_bg95_dial_chat_script,             \
         .periodic_chat_script = &_CONCAT(DT_DRV_COMPAT, _periodic_chat_script), \
-    };                                                                          \
-                                                                                \
-    PM_DEVICE_DT_INST_DEFINE(inst, modem_cellular_pm_action);                   \
-                                                                                \
-    DEVICE_DT_INST_DEFINE(inst, modem_cellular_init, PM_DEVICE_DT_INST_GET(inst),   \
-                          &MODEM_CELLULAR_INST_NAME(data, inst),                    \
-                          &MODEM_CELLULAR_INST_NAME(config, inst), POST_KERNEL, 99, \
-                          &modem_cellular_api);
-
-#define MODEM_CELLULAR_DEVICE_QUECTEL_EG25_G(inst)                              \
-    MODEM_PPP_DEFINE(MODEM_CELLULAR_INST_NAME(ppp, inst), NULL, 98, 1500, 64);  \
-                                                                                \
-    static struct modem_cellular_data MODEM_CELLULAR_INST_NAME(data, inst) = {  \
-        .chat_delimiter = "\r",                                                 \
-        .chat_filter = "\n",                                                    \
-        .ppp = &MODEM_CELLULAR_INST_NAME(ppp, inst),                            \
-    };                                                                          \
-                                                                                \
-    static struct modem_cellular_config DT_CONST MODEM_CELLULAR_INST_NAME(config, inst) = { \
-        .uart = DEVICE_DT_GET(DT_INST_BUS(inst)),                               \
-        .power_gpio = GPIO_DT_SPEC_INST_GET_OR(inst, mdm_power_gpios, {}),      \
-        .reset_gpio = GPIO_DT_SPEC_INST_GET_OR(inst, mdm_reset_gpios, {}),      \
-        .power_pulse_duration_ms = 1500,                                        \
-        .reset_pulse_duration_ms = 500,                                         \
-        .startup_time_ms = 15000,                                               \
-        .shutdown_time_ms = 5000,                                               \
-        .init_chat_script = &quectel_eg25_g_init_chat_script,                   \
-        .dial_chat_script = &quectel_eg25_g_dial_chat_script,                   \
+        .user_pipes = MODEM_CELLULAR_GET_USER_PIPES(inst),              \
+        .user_pipes_size = ARRAY_SIZE(MODEM_CELLULAR_GET_USER_PIPES(inst)), \
+    };                                                                  \
+                                                                        \
+    PM_DEVICE_DT_INST_DEFINE(inst, modem_cellular_pm_action);           \
+                                                                        \
+    DEVICE_DT_INST_DEFINE(inst, modem_cellular_init, PM_DEVICE_DT_INST_GET(inst), \
+                  &MODEM_CELLULAR_INST_NAME(data, inst),                \
+                  &MODEM_CELLULAR_INST_NAME(config, inst), POST_KERNEL, 99, \
+                  &modem_cellular_api);
+
+#define MODEM_CELLULAR_DEVICE_QUECTEL_EG25_G(inst)                      \
+    MODEM_PPP_DEFINE(MODEM_CELLULAR_INST_NAME(ppp, inst), NULL, 98, 1500, 64); \
+                                                                        \
+    static struct modem_cellular_data MODEM_CELLULAR_INST_NAME(data, inst) = { \
+        .chat_delimiter = "\r",                                         \
+        .chat_filter = "\n",                                            \
+        .ppp = &MODEM_CELLULAR_INST_NAME(ppp, inst),                    \
+    };                                                                  \
+                                                                        \
+    MODEM_CELLULAR_DEFINE_USER_PIPE_DATA(                               \
+        inst,                                                           \
+        gnss_pipe,                                                      \
+        CONFIG_MODEM_CELLULAR_USER_PIPE_BUFFER_SIZES                    \
+    );                                                                  \
+                                                                        \
+    MODEM_CELLULAR_DEFINE_USER_PIPE_DATA(                               \
+        inst,                                                           \
+        user_pipe_0,                                                    \
+        CONFIG_MODEM_CELLULAR_USER_PIPE_BUFFER_SIZES                    \
+    );                                                                  \
+                                                                        \
+    MODEM_CELLULAR_DEFINE_USER_PIPE_DATA(                               \
+        inst,                                                           \
+        user_pipe_1,                                                    \
+        CONFIG_MODEM_CELLULAR_USER_PIPE_BUFFER_SIZES                    \
+    );                                                                  \
+                                                                        \
+    MODEM_CELLULAR_DEFINE_USER_PIPES(                                   \
+        inst,                                                           \
+        MODEM_CELLULAR_INIT_USER_PIPE(inst, gnss_pipe, 3),              \
+        MODEM_CELLULAR_INIT_USER_PIPE(inst, user_pipe_0, 4),            \
+        MODEM_CELLULAR_INIT_USER_PIPE(inst, user_pipe_1, 5),            \
+    );                                                                  \
+                                                                        \
+    static const struct modem_cellular_config MODEM_CELLULAR_INST_NAME(config, inst) = { \
+        .uart = DEVICE_DT_GET(DT_INST_BUS(inst)),                       \
+        .power_gpio = GPIO_DT_SPEC_INST_GET_OR(inst, mdm_power_gpios, {}), \
+        .reset_gpio = GPIO_DT_SPEC_INST_GET_OR(inst, mdm_reset_gpios, {}), \
+        .power_pulse_duration_ms = 1500,                                \
+        .reset_pulse_duration_ms = 500,                                 \
+        .startup_time_ms = 15000,                                       \
+        .shutdown_time_ms = 5000,                                       \
+        .init_chat_script = &quectel_eg25_g_init_chat_script,           \
+        .dial_chat_script = &quectel_eg25_g_dial_chat_script,           \
         .periodic_chat_script = &_CONCAT(DT_DRV_COMPAT, _periodic_chat_script), \
-    };                                                                          \
-                                                                                \
-    PM_DEVICE_DT_INST_DEFINE(inst, modem_cellular_pm_action);                   \
-                                                                                \
-    DEVICE_DT_INST_DEFINE(inst, modem_cellular_init, PM_DEVICE_DT_INST_GET(inst),   \
-                          &MODEM_CELLULAR_INST_NAME(data, inst),                    \
-                          &MODEM_CELLULAR_INST_NAME(config, inst), POST_KERNEL, 99, \
-                          &modem_cellular_api);
-
-#define MODEM_CELLULAR_DEVICE_SIMCOM_SIM7080(inst)                              \
-    MODEM_PPP_DEFINE(MODEM_CELLULAR_INST_NAME(ppp, inst), NULL, 98, 1500, 64);  \
-                                                                                \
-    static struct modem_cellular_data MODEM_CELLULAR_INST_NAME(data, inst) = {  \
-        .chat_delimiter = "\r",                                                 \
-        .chat_filter = "\n",                                                    \
-        .ppp = &MODEM_CELLULAR_INST_NAME(ppp, inst),                            \
-    };                                                                          \
-                                                                                \
-    static struct modem_cellular_config DT_CONST MODEM_CELLULAR_INST_NAME(config, inst) = { \
-        .uart = DEVICE_DT_GET(DT_INST_BUS(inst)),                               \
-        .power_gpio = GPIO_DT_SPEC_INST_GET_OR(inst, mdm_power_gpios, {}),      \
-        .reset_gpio = GPIO_DT_SPEC_INST_GET_OR(inst, mdm_reset_gpios, {}),      \
-        .power_pulse_duration_ms = 1500,                                        \
-        .reset_pulse_duration_ms = 100,                                         \
-        .startup_time_ms = 10000,                                               \
-        .shutdown_time_ms = 5000,                                               \
-        .init_chat_script = &simcom_sim7080_init_chat_script,                   \
-        .dial_chat_script = &simcom_sim7080_dial_chat_script,                   \
-        .periodic_chat_script = &simcom_sim7080_periodic_chat_script,           \
-    };                                                                          \
-                                                                                \
-    PM_DEVICE_DT_INST_DEFINE(inst, modem_cellular_pm_action);                   \
-                                                                                \
-    DEVICE_DT_INST_DEFINE(inst, modem_cellular_init, PM_DEVICE_DT_INST_GET(inst),   \
-                          &MODEM_CELLULAR_INST_NAME(data, inst),                    \
-                          &MODEM_CELLULAR_INST_NAME(config, inst), POST_KERNEL, 99, \
-                          &modem_cellular_api);
-
-#define MODEM_CELLULAR_DEVICE_U_BLOX_SARA_R4(inst)                              \
-    MODEM_PPP_DEFINE(MODEM_CELLULAR_INST_NAME(ppp, inst), NULL, 98, 1500, 64);  \
-                                                                                \
-    static struct modem_cellular_data MODEM_CELLULAR_INST_NAME(data, inst) = {  \
-        .chat_delimiter = "\r",                                                 \
-        .chat_filter = "\n",                                                    \
-        .ppp = &MODEM_CELLULAR_INST_NAME(ppp, inst),                            \
-    };                                                                          \
-                                                                                \
-    static struct modem_cellular_config DT_CONST MODEM_CELLULAR_INST_NAME(config, inst) = { \
-        .uart = DEVICE_DT_GET(DT_INST_BUS(inst)),                               \
-        .power_gpio = GPIO_DT_SPEC_INST_GET_OR(inst, mdm_power_gpios, {}),      \
-        .reset_gpio = GPIO_DT_SPEC_INST_GET_OR(inst, mdm_reset_gpios, {}),      \
-        .power_pulse_duration_ms = 1500,                                        \
-        .reset_pulse_duration_ms = 100,                                         \
-        .startup_time_ms = 10000,                                               \
-        .shutdown_time_ms = 5000,                                               \
-        .init_chat_script = &u_blox_sara_r4_init_chat_script,                   \
-        .dial_chat_script = &u_blox_sara_r4_dial_chat_script,                   \
-        .periodic_chat_script = &u_blox_sara_r4_periodic_chat_script,           \
-    };                                                                          \
-                                                                                \
-    PM_DEVICE_DT_INST_DEFINE(inst, modem_cellular_pm_action);                   \
-                                                                                \
-    DEVICE_DT_INST_DEFINE(inst, modem_cellular_init, PM_DEVICE_DT_INST_GET(inst),   \
-                          &MODEM_CELLULAR_INST_NAME(data, inst),                    \
-                          &MODEM_CELLULAR_INST_NAME(config, inst), POST_KERNEL, 99, \
-                          &modem_cellular_api);
-
-#define MODEM_CELLULAR_DEVICE_U_BLOX_SARA_R5(inst)                              \
-    MODEM_PPP_DEFINE(MODEM_CELLULAR_INST_NAME(ppp, inst), NULL, 98, 1500, 64);  \
-                                                                                \
-    static struct modem_cellular_data MODEM_CELLULAR_INST_NAME(data, inst) = {  \
-        .chat_delimiter = "\r",                                                 \
-        .chat_filter = "\n",                                                    \
-        .ppp = &MODEM_CELLULAR_INST_NAME(ppp, inst),                            \
-    };                                                                          \
-                                                                                \
-    static struct modem_cellular_config DT_CONST MODEM_CELLULAR_INST_NAME(config, inst) = { \
-        .uart = DEVICE_DT_GET(DT_INST_BUS(inst)),                               \
-        .power_gpio = GPIO_DT_SPEC_INST_GET_OR(inst, mdm_power_gpios, {}),      \
-        .reset_gpio = GPIO_DT_SPEC_INST_GET_OR(inst, mdm_reset_gpios, {}),      \
-        .autostarts = true,                                                     \
-        .power_pulse_duration_ms = 1500,                                        \
-        .reset_pulse_duration_ms = 100,                                         \
-        .startup_time_ms = 1500,                                                \
-        .shutdown_time_ms = 13000,                                              \
-        .init_chat_script = &u_blox_sara_r5_init_chat_script,                   \
-        .dial_chat_script = &u_blox_sara_r5_dial_chat_script,                   \
-        .periodic_chat_script = &u_blox_sara_r5_periodic_chat_script,           \
-    };                                                                          \
-                                                                                \
-    PM_DEVICE_DT_INST_DEFINE(inst, modem_cellular_pm_action);                   \
-                                                                                \
-    DEVICE_DT_INST_DEFINE(inst, modem_cellular_init, PM_DEVICE_DT_INST_GET(inst),   \
-                          &MODEM_CELLULAR_INST_NAME(data, inst),                    \
-                          &MODEM_CELLULAR_INST_NAME(config, inst), POST_KERNEL, 99, \
-                          &modem_cellular_api);
-
-#define MODEM_CELLULAR_DEVICE_SWIR_HL7800(inst)                                 \
-    MODEM_PPP_DEFINE(MODEM_CELLULAR_INST_NAME(ppp, inst), NULL, 98, 1500, 64);  \
-                                                                                \
-    static struct modem_cellular_data MODEM_CELLULAR_INST_NAME(data, inst) = {  \
-        .chat_delimiter = "\r",                                                 \
-        .chat_filter = "\n",                                                    \
-        .ppp = &MODEM_CELLULAR_INST_NAME(ppp, inst),                            \
-    };                                                                          \
-                                                                                \
-    static struct modem_cellular_config DT_CONST MODEM_CELLULAR_INST_NAME(config, inst) = { \
-        .uart = DEVICE_DT_GET(DT_INST_BUS(inst)),                               \
-        .power_gpio = GPIO_DT_SPEC_INST_GET_OR(inst, mdm_power_gpios, {}),      \
-        .reset_gpio = GPIO_DT_SPEC_INST_GET_OR(inst, mdm_reset_gpios, {}),      \
-        .power_pulse_duration_ms = 1500,                                        \
-        .reset_pulse_duration_ms = 100,                                         \
-        .startup_time_ms = 10000,                                               \
-        .shutdown_time_ms = 5000,                                               \
-        .init_chat_script = &swir_hl7800_init_chat_script,                      \
-        .dial_chat_script = &swir_hl7800_dial_chat_script,                      \
-        .periodic_chat_script = &swir_hl7800_periodic_chat_script,              \
-    };                                                                          \
-                                                                                \
-    PM_DEVICE_DT_INST_DEFINE(inst, modem_cellular_pm_action);                   \
-                                                                                \
-    DEVICE_DT_INST_DEFINE(inst, modem_cellular_init, PM_DEVICE_DT_INST_GET(inst),   \
-                          &MODEM_CELLULAR_INST_NAME(data, inst),                    \
-                          &MODEM_CELLULAR_INST_NAME(config, inst), POST_KERNEL, 99, \
-                          &modem_cellular_api);
-
-#define MODEM_CELLULAR_DEVICE_TELIT_ME910G1(inst)                               \
-    MODEM_PPP_DEFINE(MODEM_CELLULAR_INST_NAME(ppp, inst), NULL, 98, 1500, 64);  \
-                                                                                \
-    static struct modem_cellular_data MODEM_CELLULAR_INST_NAME(data, inst) = {  \
-        .chat_delimiter = "\r",                                                 \
-        .chat_filter = "\n",                                                    \
-        .ppp = &MODEM_CELLULAR_INST_NAME(ppp, inst),                            \
-    };                                                                          \
-                                                                                \
-    static struct modem_cellular_config DT_CONST MODEM_CELLULAR_INST_NAME(config, inst) = { \
-        .uart = DEVICE_DT_GET(DT_INST_BUS(inst)),                               \
-        .power_gpio = GPIO_DT_SPEC_INST_GET_OR(inst, mdm_power_gpios, {}),      \
-        .reset_gpio = GPIO_DT_SPEC_INST_GET_OR(inst, mdm_reset_gpios, {}),      \
-        .power_pulse_duration_ms = 5050,                                        \
-        .reset_pulse_duration_ms = 250,                                         \
-        .startup_time_ms = 15000,                                               \
-        .shutdown_time_ms = 5000,                                               \
-        .init_chat_script = &telit_me910g1_init_chat_script,                    \
-        .dial_chat_script = &telit_me910g1_dial_chat_script,                    \
-        .periodic_chat_script = &telit_me910g1_periodic_chat_script,            \
-    };                                                                          \
-                                                                                \
-    PM_DEVICE_DT_INST_DEFINE(inst, modem_cellular_pm_action);                   \
-                                                                                \
-    DEVICE_DT_INST_DEFINE(inst, modem_cellular_init, PM_DEVICE_DT_INST_GET(inst),   \
-                          &MODEM_CELLULAR_INST_NAME(data, inst),                    \
-                          &MODEM_CELLULAR_INST_NAME(config, inst), POST_KERNEL, 99, \
-                          &modem_cellular_api);
-
-#define MODEM_CELLULAR_DEVICE_NORDIC_NRF91_SLM(inst)                            \
-    MODEM_PPP_DEFINE(MODEM_CELLULAR_INST_NAME(ppp, inst), NULL, 98, 1500, 1500);\
-                                                                                \
-    static struct modem_cellular_data MODEM_CELLULAR_INST_NAME(data, inst) = {  \
-        .chat_delimiter = "\r\n",                                               \
-        .ppp = &MODEM_CELLULAR_INST_NAME(ppp, inst),                            \
-    };                                                                          \
-                                                                                \
-    static struct modem_cellular_config DT_CONST MODEM_CELLULAR_INST_NAME(config, inst) = { \
-        .uart = DEVICE_DT_GET(DT_INST_BUS(inst)),                               \
-        .power_gpio = GPIO_DT_SPEC_INST_GET_OR(inst, mdm_power_gpios, {}),      \
-        .reset_gpio = GPIO_DT_SPEC_INST_GET_OR(inst, mdm_reset_gpios, {}),      \
-        .power_pulse_duration_ms = 100,                                         \
-        .reset_pulse_duration_ms = 100,                                         \
-        .startup_time_ms = 2000,                                                \
-        .shutdown_time_ms = 10000,                                              \
-        .init_chat_script = &nordic_nrf91_slm_init_chat_script,                 \
-        .dial_chat_script = &nordic_nrf91_slm_dial_chat_script,                 \
-        .periodic_chat_script = &nordic_nrf91_slm_periodic_chat_script,         \
-    };                                                                          \
-                                                                                \
-    PM_DEVICE_DT_INST_DEFINE(inst, modem_cellular_pm_action);                   \
-                                                                                \
-    DEVICE_DT_INST_DEFINE(inst, modem_cellular_init, PM_DEVICE_DT_INST_GET(inst),   \
-                          &MODEM_CELLULAR_INST_NAME(data, inst),                    \
-                          &MODEM_CELLULAR_INST_NAME(config, inst), POST_KERNEL, 99, \
-                          &modem_cellular_api);
-
-#define MODEM_CELLULAR_DEVICE_SQN_GM02S(inst)                                   \
-    MODEM_PPP_DEFINE(MODEM_CELLULAR_INST_NAME(ppp, inst), NULL, 98, 1500, 64);  \
-                                                                                \
-    static struct modem_cellular_data MODEM_CELLULAR_INST_NAME(data, inst) = {  \
-        .chat_delimiter = "\r",                                                 \
-        .chat_filter = "\n",                                                    \
-        .ppp = &MODEM_CELLULAR_INST_NAME(ppp, inst),                            \
-    };                                                                          \
-                                                                                \
-    static struct modem_cellular_config DT_CONST MODEM_CELLULAR_INST_NAME(config, inst) = { \
-        .uart = DEVICE_DT_GET(DT_INST_BUS(inst)),                               \
-        .power_gpio = GPIO_DT_SPEC_INST_GET_OR(inst, mdm_power_gpios, {}),      \
-        .reset_gpio = GPIO_DT_SPEC_INST_GET_OR(inst, mdm_reset_gpios, {}),      \
-        .autostarts = true,                                                     \
-        .power_pulse_duration_ms = 1500,                                        \
-        .reset_pulse_duration_ms = 100,                                         \
-        .startup_time_ms = 2000,                                                \
-        .shutdown_time_ms = 5000,                                               \
-        .init_chat_script = &sqn_gm02s_init_chat_script,                        \
-        .dial_chat_script = &sqn_gm02s_dial_chat_script,                        \
-        .periodic_chat_script = &sqn_gm02s_periodic_chat_script,                \
-    };                                                                          \
-                                                                                \
-    PM_DEVICE_DT_INST_DEFINE(inst, modem_cellular_pm_action);                   \
-                                                                                \
-    DEVICE_DT_INST_DEFINE(inst, modem_cellular_init, PM_DEVICE_DT_INST_GET(inst),   \
-                          &MODEM_CELLULAR_INST_NAME(data, inst),                \
-                          &MODEM_CELLULAR_INST_NAME(config, inst), POST_KERNEL, 99, \
-                          &modem_cellular_api);
->>>>>>> 4992a0cf
+        .user_pipes = MODEM_CELLULAR_GET_USER_PIPES(inst),              \
+        .user_pipes_size = ARRAY_SIZE(MODEM_CELLULAR_GET_USER_PIPES(inst)), \
+    };                                                                  \
+                                                                        \
+    PM_DEVICE_DT_INST_DEFINE(inst, modem_cellular_pm_action);           \
+                                                                        \
+    DEVICE_DT_INST_DEFINE(inst, modem_cellular_init, PM_DEVICE_DT_INST_GET(inst), \
+                  &MODEM_CELLULAR_INST_NAME(data, inst),                \
+                  &MODEM_CELLULAR_INST_NAME(config, inst), POST_KERNEL, 99, \
+                  &modem_cellular_api);
+
+#define MODEM_CELLULAR_DEVICE_SIMCOM_SIM7080(inst)                      \
+    MODEM_PPP_DEFINE(MODEM_CELLULAR_INST_NAME(ppp, inst), NULL, 98, 1500, 64); \
+                                                                        \
+    static struct modem_cellular_data MODEM_CELLULAR_INST_NAME(data, inst) = { \
+        .chat_delimiter = "\r",                                         \
+        .chat_filter = "\n",                                            \
+        .ppp = &MODEM_CELLULAR_INST_NAME(ppp, inst),                    \
+    };                                                                  \
+                                                                        \
+    MODEM_CELLULAR_DEFINE_USER_PIPE_DATA(                               \
+        inst,                                                           \
+        gnss_pipe,                                                      \
+        CONFIG_MODEM_CELLULAR_USER_PIPE_BUFFER_SIZES                    \
+    );                                                                  \
+                                                                        \
+    MODEM_CELLULAR_DEFINE_USER_PIPE_DATA(                               \
+        inst,                                                           \
+        user_pipe_0,                                                    \
+        CONFIG_MODEM_CELLULAR_USER_PIPE_BUFFER_SIZES                    \
+    );                                                                  \
+                                                                        \
+    MODEM_CELLULAR_DEFINE_USER_PIPE_DATA(                               \
+        inst,                                                           \
+        user_pipe_1,                                                    \
+        CONFIG_MODEM_CELLULAR_USER_PIPE_BUFFER_SIZES                    \
+    );                                                                  \
+                                                                        \
+    MODEM_CELLULAR_DEFINE_USER_PIPES(                                   \
+        inst,                                                           \
+        MODEM_CELLULAR_INIT_USER_PIPE(inst, gnss_pipe, 3),              \
+        MODEM_CELLULAR_INIT_USER_PIPE(inst, user_pipe_0, 4),            \
+        MODEM_CELLULAR_INIT_USER_PIPE(inst, user_pipe_1, 5),            \
+    );                                                                  \
+                                                                        \
+    static const struct modem_cellular_config MODEM_CELLULAR_INST_NAME(config, inst) = { \
+        .uart = DEVICE_DT_GET(DT_INST_BUS(inst)),                       \
+        .power_gpio = GPIO_DT_SPEC_INST_GET_OR(inst, mdm_power_gpios, {}), \
+        .reset_gpio = GPIO_DT_SPEC_INST_GET_OR(inst, mdm_reset_gpios, {}), \
+        .power_pulse_duration_ms = 1500,                                \
+        .reset_pulse_duration_ms = 100,                                 \
+        .startup_time_ms = 10000,                                       \
+        .shutdown_time_ms = 5000,                                       \
+        .init_chat_script = &simcom_sim7080_init_chat_script,           \
+        .dial_chat_script = &simcom_sim7080_dial_chat_script,           \
+        .periodic_chat_script = &simcom_sim7080_periodic_chat_script,   \
+        .user_pipes = MODEM_CELLULAR_GET_USER_PIPES(inst),              \
+        .user_pipes_size = ARRAY_SIZE(MODEM_CELLULAR_GET_USER_PIPES(inst)), \
+    };                                                                  \
+                                                                        \
+    PM_DEVICE_DT_INST_DEFINE(inst, modem_cellular_pm_action);           \
+                                                                        \
+    DEVICE_DT_INST_DEFINE(inst, modem_cellular_init, PM_DEVICE_DT_INST_GET(inst), \
+                  &MODEM_CELLULAR_INST_NAME(data, inst),                \
+                  &MODEM_CELLULAR_INST_NAME(config, inst), POST_KERNEL, 99, \
+                  &modem_cellular_api);
+
+#define MODEM_CELLULAR_DEVICE_U_BLOX_SARA_R4(inst)                      \
+    MODEM_PPP_DEFINE(MODEM_CELLULAR_INST_NAME(ppp, inst), NULL, 98, 1500, 64); \
+                                                                        \
+    static struct modem_cellular_data MODEM_CELLULAR_INST_NAME(data, inst) = { \
+        .chat_delimiter = "\r",                                         \
+        .chat_filter = "\n",                                            \
+        .ppp = &MODEM_CELLULAR_INST_NAME(ppp, inst),                    \
+    };                                                                  \
+                                                                        \
+    MODEM_CELLULAR_DEFINE_USER_PIPE_DATA(                               \
+        inst,                                                           \
+        gnss_pipe,                                                      \
+        CONFIG_MODEM_CELLULAR_USER_PIPE_BUFFER_SIZES                    \
+    );                                                                  \
+                                                                        \
+    MODEM_CELLULAR_DEFINE_USER_PIPE_DATA(                               \
+        inst,                                                           \
+        user_pipe_0,                                                    \
+        CONFIG_MODEM_CELLULAR_USER_PIPE_BUFFER_SIZES                    \
+    );                                                                  \
+                                                                        \
+    MODEM_CELLULAR_DEFINE_USER_PIPE_DATA(                               \
+        inst,                                                           \
+        user_pipe_1,                                                    \
+        CONFIG_MODEM_CELLULAR_USER_PIPE_BUFFER_SIZES                    \
+    );                                                                  \
+                                                                        \
+    MODEM_CELLULAR_DEFINE_USER_PIPES(                                   \
+        inst,                                                           \
+        MODEM_CELLULAR_INIT_USER_PIPE(inst, gnss_pipe, 3),              \
+        MODEM_CELLULAR_INIT_USER_PIPE(inst, user_pipe_0, 4),            \
+        MODEM_CELLULAR_INIT_USER_PIPE(inst, user_pipe_1, 5),            \
+    );                                                                  \
+                                                                        \
+    static const struct modem_cellular_config MODEM_CELLULAR_INST_NAME(config, inst) = { \
+        .uart = DEVICE_DT_GET(DT_INST_BUS(inst)),                       \
+        .power_gpio = GPIO_DT_SPEC_INST_GET_OR(inst, mdm_power_gpios, {}), \
+        .reset_gpio = GPIO_DT_SPEC_INST_GET_OR(inst, mdm_reset_gpios, {}), \
+        .power_pulse_duration_ms = 1500,                                \
+        .reset_pulse_duration_ms = 100,                                 \
+        .startup_time_ms = 10000,                                       \
+        .shutdown_time_ms = 5000,                                       \
+        .init_chat_script = &u_blox_sara_r4_init_chat_script,           \
+        .dial_chat_script = &u_blox_sara_r4_dial_chat_script,           \
+        .periodic_chat_script = &u_blox_sara_r4_periodic_chat_script,   \
+        .user_pipes = MODEM_CELLULAR_GET_USER_PIPES(inst),              \
+        .user_pipes_size = ARRAY_SIZE(MODEM_CELLULAR_GET_USER_PIPES(inst)), \
+    };                                                                  \
+                                                                        \
+    PM_DEVICE_DT_INST_DEFINE(inst, modem_cellular_pm_action);           \
+                                                                        \
+    DEVICE_DT_INST_DEFINE(inst, modem_cellular_init, PM_DEVICE_DT_INST_GET(inst), \
+                  &MODEM_CELLULAR_INST_NAME(data, inst),                \
+                  &MODEM_CELLULAR_INST_NAME(config, inst), POST_KERNEL, 99, \
+                  &modem_cellular_api);
+
+#define MODEM_CELLULAR_DEVICE_U_BLOX_SARA_R5(inst)                      \
+    MODEM_PPP_DEFINE(MODEM_CELLULAR_INST_NAME(ppp, inst), NULL, 98, 1500, 64); \
+                                                                        \
+    static struct modem_cellular_data MODEM_CELLULAR_INST_NAME(data, inst) = { \
+        .chat_delimiter = "\r",                                         \
+        .chat_filter = "\n",                                            \
+        .ppp = &MODEM_CELLULAR_INST_NAME(ppp, inst),                    \
+    };                                                                  \
+                                                                        \
+    MODEM_CELLULAR_DEFINE_USER_PIPE_DATA(                               \
+        inst,                                                           \
+        gnss_pipe,                                                      \
+        CONFIG_MODEM_CELLULAR_USER_PIPE_BUFFER_SIZES                    \
+    );                                                                  \
+                                                                        \
+    MODEM_CELLULAR_DEFINE_USER_PIPE_DATA(                               \
+        inst,                                                           \
+        user_pipe_0,                                                    \
+        CONFIG_MODEM_CELLULAR_USER_PIPE_BUFFER_SIZES                    \
+    );                                                                  \
+                                                                        \
+    MODEM_CELLULAR_DEFINE_USER_PIPE_DATA(                               \
+        inst,                                                           \
+        user_pipe_1,                                                    \
+        CONFIG_MODEM_CELLULAR_USER_PIPE_BUFFER_SIZES                    \
+    );                                                                  \
+                                                                        \
+    MODEM_CELLULAR_DEFINE_USER_PIPES(                                   \
+        inst,                                                           \
+        MODEM_CELLULAR_INIT_USER_PIPE(inst, gnss_pipe, 3),              \
+        MODEM_CELLULAR_INIT_USER_PIPE(inst, user_pipe_0, 4),            \
+        MODEM_CELLULAR_INIT_USER_PIPE(inst, user_pipe_1, 5),            \
+    );                                                                  \
+                                                                        \
+    static const struct modem_cellular_config MODEM_CELLULAR_INST_NAME(config, inst) = { \
+        .uart = DEVICE_DT_GET(DT_INST_BUS(inst)),                       \
+        .power_gpio = GPIO_DT_SPEC_INST_GET_OR(inst, mdm_power_gpios, {}), \
+        .reset_gpio = GPIO_DT_SPEC_INST_GET_OR(inst, mdm_reset_gpios, {}), \
+        .autostarts = true,                                             \
+        .power_pulse_duration_ms = 1500,                                \
+        .reset_pulse_duration_ms = 100,                                 \
+        .startup_time_ms = 1500,                                        \
+        .shutdown_time_ms = 13000,                                      \
+        .init_chat_script = &u_blox_sara_r5_init_chat_script,           \
+        .dial_chat_script = &u_blox_sara_r5_dial_chat_script,           \
+        .periodic_chat_script = &u_blox_sara_r5_periodic_chat_script,   \
+        .user_pipes = MODEM_CELLULAR_GET_USER_PIPES(inst),              \
+        .user_pipes_size = ARRAY_SIZE(MODEM_CELLULAR_GET_USER_PIPES(inst)), \
+    };                                                                  \
+                                                                        \
+    PM_DEVICE_DT_INST_DEFINE(inst, modem_cellular_pm_action);           \
+                                                                        \
+    DEVICE_DT_INST_DEFINE(inst, modem_cellular_init, PM_DEVICE_DT_INST_GET(inst), \
+                  &MODEM_CELLULAR_INST_NAME(data, inst),                \
+                  &MODEM_CELLULAR_INST_NAME(config, inst), POST_KERNEL, 99, \
+                  &modem_cellular_api);
+
+#define MODEM_CELLULAR_DEVICE_SWIR_HL7800(inst)                         \
+    MODEM_PPP_DEFINE(MODEM_CELLULAR_INST_NAME(ppp, inst), NULL, 98, 1500, 64); \
+                                                                        \
+    static struct modem_cellular_data MODEM_CELLULAR_INST_NAME(data, inst) = { \
+        .chat_delimiter = "\r",                                         \
+        .chat_filter = "\n",                                            \
+        .ppp = &MODEM_CELLULAR_INST_NAME(ppp, inst),                    \
+    };                                                                  \
+                                                                        \
+    MODEM_CELLULAR_DEFINE_USER_PIPE_DATA(                               \
+        inst,                                                           \
+        gnss_pipe,                                                      \
+        CONFIG_MODEM_CELLULAR_USER_PIPE_BUFFER_SIZES                    \
+    );                                                                  \
+                                                                        \
+    MODEM_CELLULAR_DEFINE_USER_PIPE_DATA(                               \
+        inst,                                                           \
+        user_pipe_0,                                                    \
+        CONFIG_MODEM_CELLULAR_USER_PIPE_BUFFER_SIZES                    \
+    );                                                                  \
+                                                                        \
+    MODEM_CELLULAR_DEFINE_USER_PIPE_DATA(                               \
+        inst,                                                           \
+        user_pipe_1,                                                    \
+        CONFIG_MODEM_CELLULAR_USER_PIPE_BUFFER_SIZES                    \
+    );                                                                  \
+                                                                        \
+    MODEM_CELLULAR_DEFINE_USER_PIPES(                                   \
+        inst,                                                           \
+        MODEM_CELLULAR_INIT_USER_PIPE(inst, gnss_pipe, 3),              \
+        MODEM_CELLULAR_INIT_USER_PIPE(inst, user_pipe_0, 4),            \
+        MODEM_CELLULAR_INIT_USER_PIPE(inst, user_pipe_1, 5),            \
+    );                                                                  \
+                                                                        \
+    static const struct modem_cellular_config MODEM_CELLULAR_INST_NAME(config, inst) = { \
+        .uart = DEVICE_DT_GET(DT_INST_BUS(inst)),                       \
+        .power_gpio = GPIO_DT_SPEC_INST_GET_OR(inst, mdm_power_gpios, {}), \
+        .reset_gpio = GPIO_DT_SPEC_INST_GET_OR(inst, mdm_reset_gpios, {}), \
+        .power_pulse_duration_ms = 1500,                                \
+        .reset_pulse_duration_ms = 100,                                 \
+        .startup_time_ms = 10000,                                       \
+        .shutdown_time_ms = 5000,                                       \
+        .init_chat_script = &swir_hl7800_init_chat_script,              \
+        .dial_chat_script = &swir_hl7800_dial_chat_script,              \
+        .periodic_chat_script = &swir_hl7800_periodic_chat_script,      \
+        .user_pipes = MODEM_CELLULAR_GET_USER_PIPES(inst),              \
+        .user_pipes_size = ARRAY_SIZE(MODEM_CELLULAR_GET_USER_PIPES(inst)), \
+    };                                                                  \
+                                                                        \
+    PM_DEVICE_DT_INST_DEFINE(inst, modem_cellular_pm_action);           \
+                                                                        \
+    DEVICE_DT_INST_DEFINE(inst, modem_cellular_init, PM_DEVICE_DT_INST_GET(inst), \
+                  &MODEM_CELLULAR_INST_NAME(data, inst),                \
+                  &MODEM_CELLULAR_INST_NAME(config, inst), POST_KERNEL, 99, \
+                  &modem_cellular_api);
+
+#define MODEM_CELLULAR_DEVICE_TELIT_ME910G1(inst)                       \
+    MODEM_PPP_DEFINE(MODEM_CELLULAR_INST_NAME(ppp, inst), NULL, 98, 1500, 64); \
+                                                                        \
+    static struct modem_cellular_data MODEM_CELLULAR_INST_NAME(data, inst) = { \
+        .chat_delimiter = "\r",                                         \
+        .chat_filter = "\n",                                            \
+        .ppp = &MODEM_CELLULAR_INST_NAME(ppp, inst),                    \
+    };                                                                  \
+                                                                        \
+    MODEM_CELLULAR_DEFINE_USER_PIPE_DATA(                               \
+        inst,                                                           \
+        gnss_pipe,                                                      \
+        CONFIG_MODEM_CELLULAR_USER_PIPE_BUFFER_SIZES                    \
+    );                                                                  \
+                                                                        \
+    MODEM_CELLULAR_DEFINE_USER_PIPE_DATA(                               \
+        inst,                                                           \
+        user_pipe_0,                                                    \
+        CONFIG_MODEM_CELLULAR_USER_PIPE_BUFFER_SIZES                    \
+    );                                                                  \
+                                                                        \
+    MODEM_CELLULAR_DEFINE_USER_PIPE_DATA(                               \
+        inst,                                                           \
+        user_pipe_1,                                                    \
+        CONFIG_MODEM_CELLULAR_USER_PIPE_BUFFER_SIZES                    \
+    );                                                                  \
+                                                                        \
+    MODEM_CELLULAR_DEFINE_USER_PIPES(                                   \
+        inst,                                                           \
+        MODEM_CELLULAR_INIT_USER_PIPE(inst, gnss_pipe, 3),              \
+        MODEM_CELLULAR_INIT_USER_PIPE(inst, user_pipe_0, 4),            \
+        MODEM_CELLULAR_INIT_USER_PIPE(inst, user_pipe_1, 5),            \
+    );                                                                  \
+                                                                        \
+    static const struct modem_cellular_config MODEM_CELLULAR_INST_NAME(config, inst) = { \
+        .uart = DEVICE_DT_GET(DT_INST_BUS(inst)),                       \
+        .power_gpio = GPIO_DT_SPEC_INST_GET_OR(inst, mdm_power_gpios, {}), \
+        .reset_gpio = GPIO_DT_SPEC_INST_GET_OR(inst, mdm_reset_gpios, {}), \
+        .power_pulse_duration_ms = 5050,                                \
+        .reset_pulse_duration_ms = 250,                                 \
+        .startup_time_ms = 15000,                                       \
+        .shutdown_time_ms = 5000,                                       \
+        .init_chat_script = &telit_me910g1_init_chat_script,            \
+        .dial_chat_script = &telit_me910g1_dial_chat_script,            \
+        .periodic_chat_script = &telit_me910g1_periodic_chat_script,    \
+        .user_pipes = MODEM_CELLULAR_GET_USER_PIPES(inst),              \
+        .user_pipes_size = ARRAY_SIZE(MODEM_CELLULAR_GET_USER_PIPES(inst)), \
+    };                                                                  \
+                                                                        \
+    PM_DEVICE_DT_INST_DEFINE(inst, modem_cellular_pm_action);           \
+                                                                        \
+    DEVICE_DT_INST_DEFINE(inst, modem_cellular_init, PM_DEVICE_DT_INST_GET(inst), \
+                  &MODEM_CELLULAR_INST_NAME(data, inst),                \
+                  &MODEM_CELLULAR_INST_NAME(config, inst), POST_KERNEL, 99, \
+                  &modem_cellular_api);
+
+#define MODEM_CELLULAR_DEVICE_NORDIC_NRF91_SLM(inst)                    \
+    MODEM_PPP_DEFINE(MODEM_CELLULAR_INST_NAME(ppp, inst), NULL, 98, 1500, 1500); \
+                                                                        \
+    static struct modem_cellular_data MODEM_CELLULAR_INST_NAME(data, inst) = { \
+        .chat_delimiter = "\r\n",                                       \
+        .ppp = &MODEM_CELLULAR_INST_NAME(ppp, inst),                    \
+    };                                                                  \
+                                                                        \
+    MODEM_CELLULAR_DEFINE_USER_PIPE_DATA(                               \
+        inst,                                                           \
+        gnss_pipe,                                                      \
+        CONFIG_MODEM_CELLULAR_USER_PIPE_BUFFER_SIZES                    \
+    );                                                                  \
+                                                                        \
+    MODEM_CELLULAR_DEFINE_USER_PIPE_DATA(                               \
+        inst,                                                           \
+        user_pipe_0,                                                    \
+        CONFIG_MODEM_CELLULAR_USER_PIPE_BUFFER_SIZES                    \
+    );                                                                  \
+                                                                        \
+    MODEM_CELLULAR_DEFINE_USER_PIPE_DATA(                               \
+        inst,                                                           \
+        user_pipe_1,                                                    \
+        CONFIG_MODEM_CELLULAR_USER_PIPE_BUFFER_SIZES                    \
+    );                                                                  \
+                                                                        \
+    MODEM_CELLULAR_DEFINE_USER_PIPES(                                   \
+        inst,                                                           \
+        MODEM_CELLULAR_INIT_USER_PIPE(inst, gnss_pipe, 3),              \
+        MODEM_CELLULAR_INIT_USER_PIPE(inst, user_pipe_0, 4),            \
+        MODEM_CELLULAR_INIT_USER_PIPE(inst, user_pipe_1, 5),            \
+    );                                                                  \
+                                                                        \
+    static const struct modem_cellular_config MODEM_CELLULAR_INST_NAME(config, inst) = { \
+        .uart = DEVICE_DT_GET(DT_INST_BUS(inst)),                       \
+        .power_gpio = GPIO_DT_SPEC_INST_GET_OR(inst, mdm_power_gpios, {}), \
+        .reset_gpio = GPIO_DT_SPEC_INST_GET_OR(inst, mdm_reset_gpios, {}), \
+        .power_pulse_duration_ms = 100,                                 \
+        .reset_pulse_duration_ms = 100,                                 \
+        .startup_time_ms = 2000,                                        \
+        .shutdown_time_ms = 10000,                                      \
+        .init_chat_script = &nordic_nrf91_slm_init_chat_script,         \
+        .dial_chat_script = &nordic_nrf91_slm_dial_chat_script,         \
+        .periodic_chat_script = &nordic_nrf91_slm_periodic_chat_script, \
+        .user_pipes = MODEM_CELLULAR_GET_USER_PIPES(inst),              \
+        .user_pipes_size = ARRAY_SIZE(MODEM_CELLULAR_GET_USER_PIPES(inst)), \
+    };                                                                  \
+                                                                        \
+    PM_DEVICE_DT_INST_DEFINE(inst, modem_cellular_pm_action);           \
+                                                                        \
+    DEVICE_DT_INST_DEFINE(inst, modem_cellular_init, PM_DEVICE_DT_INST_GET(inst), \
+                  &MODEM_CELLULAR_INST_NAME(data, inst),                \
+                  &MODEM_CELLULAR_INST_NAME(config, inst), POST_KERNEL, 99, \
+                  &modem_cellular_api);
+
+#define MODEM_CELLULAR_DEVICE_SQN_GM02S(inst)                           \
+    MODEM_PPP_DEFINE(MODEM_CELLULAR_INST_NAME(ppp, inst), NULL, 98, 1500, 64); \
+                                                                        \
+    static struct modem_cellular_data MODEM_CELLULAR_INST_NAME(data, inst) = { \
+        .chat_delimiter = "\r",                                         \
+        .chat_filter = "\n",                                            \
+        .ppp = &MODEM_CELLULAR_INST_NAME(ppp, inst),                    \
+    };                                                                  \
+                                                                        \
+    MODEM_CELLULAR_DEFINE_USER_PIPE_DATA(                               \
+        inst,                                                           \
+        gnss_pipe,                                                      \
+        CONFIG_MODEM_CELLULAR_USER_PIPE_BUFFER_SIZES                    \
+    );                                                                  \
+                                                                        \
+    MODEM_CELLULAR_DEFINE_USER_PIPE_DATA(                               \
+        inst,                                                           \
+        user_pipe_0,                                                    \
+        CONFIG_MODEM_CELLULAR_USER_PIPE_BUFFER_SIZES                    \
+    );                                                                  \
+                                                                        \
+    MODEM_CELLULAR_DEFINE_USER_PIPE_DATA(                               \
+        inst,                                                           \
+        user_pipe_1,                                                    \
+        CONFIG_MODEM_CELLULAR_USER_PIPE_BUFFER_SIZES                    \
+    );                                                                  \
+                                                                        \
+    MODEM_CELLULAR_DEFINE_USER_PIPES(                                   \
+        inst,                                                           \
+        MODEM_CELLULAR_INIT_USER_PIPE(inst, gnss_pipe, 3),              \
+        MODEM_CELLULAR_INIT_USER_PIPE(inst, user_pipe_0, 4),            \
+        MODEM_CELLULAR_INIT_USER_PIPE(inst, user_pipe_1, 5),            \
+    );                                                                  \
+                                                                        \
+    static const struct modem_cellular_config MODEM_CELLULAR_INST_NAME(config, inst) = { \
+        .uart = DEVICE_DT_GET(DT_INST_BUS(inst)),                       \
+        .power_gpio = GPIO_DT_SPEC_INST_GET_OR(inst, mdm_power_gpios, {}), \
+        .reset_gpio = GPIO_DT_SPEC_INST_GET_OR(inst, mdm_reset_gpios, {}), \
+        .autostarts = true,                                             \
+        .power_pulse_duration_ms = 1500,                                \
+        .reset_pulse_duration_ms = 100,                                 \
+        .startup_time_ms = 2000,                                        \
+        .shutdown_time_ms = 5000,                                       \
+        .init_chat_script = &sqn_gm02s_init_chat_script,                \
+        .dial_chat_script = &sqn_gm02s_dial_chat_script,                \
+        .periodic_chat_script = &sqn_gm02s_periodic_chat_script,        \
+        .user_pipes = MODEM_CELLULAR_GET_USER_PIPES(inst),              \
+        .user_pipes_size = ARRAY_SIZE(MODEM_CELLULAR_GET_USER_PIPES(inst)), \
+    };                                                                  \
+                                                                        \
+    PM_DEVICE_DT_INST_DEFINE(inst, modem_cellular_pm_action);           \
+                                                                        \
+    DEVICE_DT_INST_DEFINE(inst, modem_cellular_init, PM_DEVICE_DT_INST_GET(inst), \
+                  &MODEM_CELLULAR_INST_NAME(data, inst),                \
+                  &MODEM_CELLULAR_INST_NAME(config, inst), POST_KERNEL, 99, \
+                  &modem_cellular_api);
 
 #define DT_DRV_COMPAT quectel_bg95
 DT_INST_FOREACH_STATUS_OKAY(MODEM_CELLULAR_DEVICE_QUECTEL_BG95)
