--- conflicted
+++ resolved
@@ -51,12 +51,11 @@
 #define CESQ_RSRQ_TO_DB(v) (-20 + ((v) / 2))
 
 #ifdef CONFIG_MODEM_CELLULAR_APN
-BUILD_ASSERT(sizeof(CONFIG_MODEM_CELLULAR_APN) - 1 < MODEM_CELLULAR_DATA_APN_LEN,
-			"CONFIG_MODEM_CELLULAR_APN too long for data->apn");
+BUILD_ASSERT((sizeof(CONFIG_MODEM_CELLULAR_APN) - 1) < MODEM_CELLULAR_DATA_APN_LEN,
+             "CONFIG_MODEM_CELLULAR_APN too long for data->apn");
 #endif
 
 enum modem_cellular_state {
-<<<<<<< HEAD
     MODEM_CELLULAR_STATE_IDLE = 0,
     MODEM_CELLULAR_STATE_RESET_PULSE,
     MODEM_CELLULAR_STATE_POWER_ON_PULSE,
@@ -66,6 +65,8 @@
     MODEM_CELLULAR_STATE_CONNECT_CMUX,
     MODEM_CELLULAR_STATE_OPEN_DLCI1,
     MODEM_CELLULAR_STATE_OPEN_DLCI2,
+    MODEM_CELLULAR_STATE_WAIT_FOR_APN,
+    MODEM_CELLULAR_STATE_RUN_APN_SCRIPT,
     MODEM_CELLULAR_STATE_RUN_DIAL_SCRIPT,
     MODEM_CELLULAR_STATE_AWAIT_REGISTERED,
     MODEM_CELLULAR_STATE_CARRIER_ON,
@@ -91,6 +92,13 @@
     MODEM_CELLULAR_EVENT_BUS_CLOSED,
     MODEM_CELLULAR_EVENT_PPP_DEAD,
     MODEM_CELLULAR_EVENT_MODEM_READY,
+    MODEM_CELLULAR_EVENT_APN_SET,
+};
+
+struct modem_cellular_event_cb {
+    cellular_event_mask_t mask;
+    cellular_event_cb_t fn;
+    void* user_data;
 };
 
 struct modem_cellular_data {
@@ -135,6 +143,11 @@
     uint8_t iccid[MODEM_CELLULAR_DATA_ICCID_LEN];
     uint8_t manufacturer[MODEM_CELLULAR_DATA_MANUFACTURER_LEN];
     uint8_t fw_version[MODEM_CELLULAR_DATA_FW_VERSION_LEN];
+    uint8_t apn[MODEM_CELLULAR_DATA_APN_LEN];
+
+    struct modem_chat_script_chat apn_chats[MODEM_CELLULAR_MAX_APN_CMDS];
+    struct modem_chat_script apn_script;
+    char apn_buf[MODEM_CELLULAR_MAX_APN_CMDS][MODEM_CELLULAR_APN_BUF_SIZE];
 
     /* PPP */
     struct modem_ppp* ppp;
@@ -152,120 +165,9 @@
     uint8_t         event_buf[8];
     struct ring_buf event_rb;
     struct k_mutex  event_rb_lock;
-=======
-	MODEM_CELLULAR_STATE_IDLE = 0,
-	MODEM_CELLULAR_STATE_RESET_PULSE,
-	MODEM_CELLULAR_STATE_POWER_ON_PULSE,
-	MODEM_CELLULAR_STATE_AWAIT_POWER_ON,
-	MODEM_CELLULAR_STATE_SET_BAUDRATE,
-	MODEM_CELLULAR_STATE_RUN_INIT_SCRIPT,
-	MODEM_CELLULAR_STATE_CONNECT_CMUX,
-	MODEM_CELLULAR_STATE_OPEN_DLCI1,
-	MODEM_CELLULAR_STATE_OPEN_DLCI2,
-	MODEM_CELLULAR_STATE_WAIT_FOR_APN,
-	MODEM_CELLULAR_STATE_RUN_APN_SCRIPT,
-	MODEM_CELLULAR_STATE_RUN_DIAL_SCRIPT,
-	MODEM_CELLULAR_STATE_AWAIT_REGISTERED,
-	MODEM_CELLULAR_STATE_CARRIER_ON,
-	MODEM_CELLULAR_STATE_DORMANT,
-	MODEM_CELLULAR_STATE_INIT_POWER_OFF,
-	MODEM_CELLULAR_STATE_RUN_SHUTDOWN_SCRIPT,
-	MODEM_CELLULAR_STATE_POWER_OFF_PULSE,
-	MODEM_CELLULAR_STATE_AWAIT_POWER_OFF,
-};
-
-enum modem_cellular_event {
-	MODEM_CELLULAR_EVENT_RESUME = 0,
-	MODEM_CELLULAR_EVENT_SUSPEND,
-	MODEM_CELLULAR_EVENT_SCRIPT_SUCCESS,
-	MODEM_CELLULAR_EVENT_SCRIPT_FAILED,
-	MODEM_CELLULAR_EVENT_CMUX_CONNECTED,
-	MODEM_CELLULAR_EVENT_DLCI1_OPENED,
-	MODEM_CELLULAR_EVENT_DLCI2_OPENED,
-	MODEM_CELLULAR_EVENT_TIMEOUT,
-	MODEM_CELLULAR_EVENT_REGISTERED,
-	MODEM_CELLULAR_EVENT_DEREGISTERED,
-	MODEM_CELLULAR_EVENT_BUS_OPENED,
-	MODEM_CELLULAR_EVENT_BUS_CLOSED,
-	MODEM_CELLULAR_EVENT_PPP_DEAD,
-	MODEM_CELLULAR_EVENT_MODEM_READY,
-	MODEM_CELLULAR_EVENT_APN_SET,
-};
-
-struct modem_cellular_event_cb {
-	cellular_event_mask_t mask;
-	cellular_event_cb_t fn;
-	void *user_data;
-};
-
-struct modem_cellular_data {
-	/* UART backend */
-	struct modem_pipe *uart_pipe;
-	struct modem_backend_uart uart_backend;
-	uint8_t uart_backend_receive_buf[CONFIG_MODEM_CELLULAR_UART_BUFFER_SIZES];
-	uint8_t uart_backend_transmit_buf[CONFIG_MODEM_CELLULAR_UART_BUFFER_SIZES];
-
-	/* CMUX */
-	struct modem_cmux cmux;
-	uint8_t cmux_receive_buf[CONFIG_MODEM_CMUX_WORK_BUFFER_SIZE];
-	uint8_t cmux_transmit_buf[CONFIG_MODEM_CMUX_WORK_BUFFER_SIZE];
-
-	struct modem_cmux_dlci dlci1;
-	struct modem_cmux_dlci dlci2;
-	struct modem_pipe *dlci1_pipe;
-	struct modem_pipe *dlci2_pipe;
-	/* Points to dlci2_pipe or NULL. Used for shutdown script if not NULL */
-	struct modem_pipe *cmd_pipe;
-	uint8_t dlci1_receive_buf[CONFIG_MODEM_CMUX_WORK_BUFFER_SIZE];
-	/* DLCI 2 is only used for chat scripts. */
-	uint8_t dlci2_receive_buf[CONFIG_MODEM_CMUX_WORK_BUFFER_SIZE];
-
-	/* Modem chat */
-	struct modem_chat chat;
-	uint8_t chat_receive_buf[CONFIG_MODEM_CELLULAR_CHAT_BUFFER_SIZE];
-	uint8_t *chat_delimiter;
-	uint8_t *chat_filter;
-	uint8_t *chat_argv[32];
-
-	/* Status */
-	enum cellular_registration_status registration_status_gsm;
-	enum cellular_registration_status registration_status_gprs;
-	enum cellular_registration_status registration_status_lte;
-	uint8_t rssi;
-	uint8_t rsrp;
-	uint8_t rsrq;
-	uint8_t imei[MODEM_CELLULAR_DATA_IMEI_LEN];
-	uint8_t model_id[MODEM_CELLULAR_DATA_MODEL_ID_LEN];
-	uint8_t imsi[MODEM_CELLULAR_DATA_IMSI_LEN];
-	uint8_t iccid[MODEM_CELLULAR_DATA_ICCID_LEN];
-	uint8_t manufacturer[MODEM_CELLULAR_DATA_MANUFACTURER_LEN];
-	uint8_t fw_version[MODEM_CELLULAR_DATA_FW_VERSION_LEN];
-	uint8_t apn[MODEM_CELLULAR_DATA_APN_LEN];
-
-	struct modem_chat_script_chat apn_chats[MODEM_CELLULAR_MAX_APN_CMDS];
-	struct modem_chat_script apn_script;
-	char apn_buf[MODEM_CELLULAR_MAX_APN_CMDS][MODEM_CELLULAR_APN_BUF_SIZE];
-
-	/* PPP */
-	struct modem_ppp *ppp;
-	struct net_mgmt_event_callback net_mgmt_event_callback;
-
-	enum modem_cellular_state state;
-	const struct device *dev;
-	struct k_work_delayable timeout_work;
-
-	/* Power management */
-	struct k_sem suspended_sem;
-
-	/* Event dispatcher */
-	struct k_work event_dispatch_work;
-	uint8_t event_buf[8];
-	struct ring_buf event_rb;
-	struct k_mutex event_rb_lock;
-
-	struct k_mutex api_lock;
-	struct modem_cellular_event_cb cb;
->>>>>>> 4c8a69df
+
+    struct k_mutex api_lock;
+    struct modem_cellular_event_cb cb;
 };
 
 struct modem_cellular_user_pipe {
@@ -296,195 +198,10 @@
     uint8_t user_pipes_size;
 };
 
-<<<<<<< HEAD
 static char const* modem_cellular_state_str(enum modem_cellular_state state) {
     switch (state) {
         case MODEM_CELLULAR_STATE_IDLE :
             return "idle";
-=======
-static const char *modem_cellular_state_str(enum modem_cellular_state state)
-{
-	switch (state) {
-	case MODEM_CELLULAR_STATE_IDLE:
-		return "idle";
-	case MODEM_CELLULAR_STATE_RESET_PULSE:
-		return "reset pulse";
-	case MODEM_CELLULAR_STATE_POWER_ON_PULSE:
-		return "power pulse";
-	case MODEM_CELLULAR_STATE_AWAIT_POWER_ON:
-		return "await power on";
-	case MODEM_CELLULAR_STATE_SET_BAUDRATE:
-		return "set baudrate";
-	case MODEM_CELLULAR_STATE_RUN_INIT_SCRIPT:
-		return "run init script";
-	case MODEM_CELLULAR_STATE_CONNECT_CMUX:
-		return "connect cmux";
-	case MODEM_CELLULAR_STATE_OPEN_DLCI1:
-		return "open dlci1";
-	case MODEM_CELLULAR_STATE_OPEN_DLCI2:
-		return "open dlci2";
-	case MODEM_CELLULAR_STATE_WAIT_FOR_APN:
-		return "wait for apn";
-	case MODEM_CELLULAR_STATE_AWAIT_REGISTERED:
-		return "await registered";
-	case MODEM_CELLULAR_STATE_RUN_APN_SCRIPT:
-		return "run apn script";
-	case MODEM_CELLULAR_STATE_RUN_DIAL_SCRIPT:
-		return "run dial script";
-	case MODEM_CELLULAR_STATE_CARRIER_ON:
-		return "carrier on";
-	case MODEM_CELLULAR_STATE_DORMANT:
-		return "dormant";
-	case MODEM_CELLULAR_STATE_INIT_POWER_OFF:
-		return "init power off";
-	case MODEM_CELLULAR_STATE_RUN_SHUTDOWN_SCRIPT:
-		return "run shutdown script";
-	case MODEM_CELLULAR_STATE_POWER_OFF_PULSE:
-		return "power off pulse";
-	case MODEM_CELLULAR_STATE_AWAIT_POWER_OFF:
-		return "await power off";
-	}
-
-	return "";
-}
-
-static const char *modem_cellular_event_str(enum modem_cellular_event event)
-{
-	switch (event) {
-	case MODEM_CELLULAR_EVENT_RESUME:
-		return "resume";
-	case MODEM_CELLULAR_EVENT_SUSPEND:
-		return "suspend";
-	case MODEM_CELLULAR_EVENT_SCRIPT_SUCCESS:
-		return "script success";
-	case MODEM_CELLULAR_EVENT_SCRIPT_FAILED:
-		return "script failed";
-	case MODEM_CELLULAR_EVENT_CMUX_CONNECTED:
-		return "cmux connected";
-	case MODEM_CELLULAR_EVENT_DLCI1_OPENED:
-		return "dlci1 opened";
-	case MODEM_CELLULAR_EVENT_DLCI2_OPENED:
-		return "dlci2 opened";
-	case MODEM_CELLULAR_EVENT_TIMEOUT:
-		return "timeout";
-	case MODEM_CELLULAR_EVENT_REGISTERED:
-		return "registered";
-	case MODEM_CELLULAR_EVENT_DEREGISTERED:
-		return "deregistered";
-	case MODEM_CELLULAR_EVENT_BUS_OPENED:
-		return "bus opened";
-	case MODEM_CELLULAR_EVENT_BUS_CLOSED:
-		return "bus closed";
-	case MODEM_CELLULAR_EVENT_PPP_DEAD:
-		return "ppp dead";
-	case MODEM_CELLULAR_EVENT_MODEM_READY:
-		return "modem ready";
-	case MODEM_CELLULAR_EVENT_APN_SET:
-		return "apn set";
-	}
-
-	return "";
-}
-
-static bool modem_cellular_apn_change_allowed(enum modem_cellular_state st)
-{
-	switch (st) {
-	case MODEM_CELLULAR_STATE_IDLE:
-	case MODEM_CELLULAR_STATE_RESET_PULSE:
-	case MODEM_CELLULAR_STATE_POWER_ON_PULSE:
-	case MODEM_CELLULAR_STATE_AWAIT_POWER_ON:
-	case MODEM_CELLULAR_STATE_SET_BAUDRATE:
-	case MODEM_CELLULAR_STATE_RUN_INIT_SCRIPT:
-	case MODEM_CELLULAR_STATE_CONNECT_CMUX:
-	case MODEM_CELLULAR_STATE_OPEN_DLCI1:
-	case MODEM_CELLULAR_STATE_OPEN_DLCI2:
-	case MODEM_CELLULAR_STATE_WAIT_FOR_APN:
-		return true;
-	default:
-		return false;
-	}
-}
-
-static void modem_cellular_emit_event(struct modem_cellular_data *data,
-				      enum cellular_event evt, const void *payload)
-{
-	if ((data->cb.fn != NULL) && (data->cb.mask & evt)) {
-		data->cb.fn(data->dev, evt, payload, data->cb.user_data);
-	}
-}
-
-static void modem_cellular_emit_modem_info(struct modem_cellular_data *data,
-					   enum cellular_modem_info_type field)
-{
-	struct cellular_evt_modem_info evt = {
-		.field = field,
-	};
-
-	modem_cellular_emit_event(data, CELLULAR_EVENT_MODEM_INFO_CHANGED, &evt);
-}
-
-static bool modem_cellular_gpio_is_enabled(const struct gpio_dt_spec *gpio)
-{
-	return gpio->port != NULL;
-}
-
-static bool modem_cellular_has_apn(const struct modem_cellular_data *data)
-{
-	return data->apn[0] != '\0';
-}
-
-static void modem_cellular_notify_user_pipes_connected(struct modem_cellular_data *data)
-{
-	const struct modem_cellular_config *config =
-		(const struct modem_cellular_config *)data->dev->config;
-	struct modem_cellular_user_pipe *user_pipe;
-	struct modem_pipelink *pipelink;
-
-	for (uint8_t i = 0; i < config->user_pipes_size; i++) {
-		user_pipe = &config->user_pipes[i];
-		pipelink = user_pipe->pipelink;
-		modem_pipelink_notify_connected(pipelink);
-	}
-}
-
-static void modem_cellular_notify_user_pipes_disconnected(struct modem_cellular_data *data)
-{
-	const struct modem_cellular_config *config =
-		(const struct modem_cellular_config *)data->dev->config;
-	struct modem_cellular_user_pipe *user_pipe;
-	struct modem_pipelink *pipelink;
-
-	for (uint8_t i = 0; i < config->user_pipes_size; i++) {
-		user_pipe = &config->user_pipes[i];
-		pipelink = user_pipe->pipelink;
-		modem_pipelink_notify_disconnected(pipelink);
-	}
-}
-
-static void modem_cellular_enter_state(struct modem_cellular_data *data,
-				       enum modem_cellular_state state);
-
-static void modem_cellular_delegate_event(struct modem_cellular_data *data,
-					  enum modem_cellular_event evt);
-
-static void modem_cellular_event_handler(struct modem_cellular_data *data,
-					 enum modem_cellular_event evt);
-
-static void modem_cellular_bus_pipe_handler(struct modem_pipe *pipe,
-					    enum modem_pipe_event event,
-					    void *user_data)
-{
-	struct modem_cellular_data *data = (struct modem_cellular_data *)user_data;
-
-	switch (event) {
-	case MODEM_PIPE_EVENT_OPENED:
-		modem_cellular_delegate_event(data, MODEM_CELLULAR_EVENT_BUS_OPENED);
-		break;
-
-	case MODEM_PIPE_EVENT_CLOSED:
-		modem_cellular_delegate_event(data, MODEM_CELLULAR_EVENT_BUS_CLOSED);
-		break;
->>>>>>> 4c8a69df
 
         case MODEM_CELLULAR_STATE_RESET_PULSE :
             return "reset pulse";
@@ -510,8 +227,14 @@
         case MODEM_CELLULAR_STATE_OPEN_DLCI2 :
             return "open dlci2";
 
+        case MODEM_CELLULAR_STATE_WAIT_FOR_APN :
+            return "wait for apn";
+
         case MODEM_CELLULAR_STATE_AWAIT_REGISTERED :
             return "await registered";
+
+        case MODEM_CELLULAR_STATE_RUN_APN_SCRIPT :
+            return "run apn script";
 
         case MODEM_CELLULAR_STATE_RUN_DIAL_SCRIPT :
             return "run dial script";
@@ -581,13 +304,55 @@
 
         case MODEM_CELLULAR_EVENT_MODEM_READY :
             return "modem ready";
+
+        case MODEM_CELLULAR_EVENT_APN_SET:
+            return "apn set";
     }
 
     return "";
+}
+
+static bool modem_cellular_apn_change_allowed(enum modem_cellular_state st) {
+    switch (st) {
+        case MODEM_CELLULAR_STATE_IDLE :
+        case MODEM_CELLULAR_STATE_RESET_PULSE :
+        case MODEM_CELLULAR_STATE_POWER_ON_PULSE :
+        case MODEM_CELLULAR_STATE_AWAIT_POWER_ON :
+        case MODEM_CELLULAR_STATE_SET_BAUDRATE :
+        case MODEM_CELLULAR_STATE_RUN_INIT_SCRIPT :
+        case MODEM_CELLULAR_STATE_CONNECT_CMUX :
+        case MODEM_CELLULAR_STATE_OPEN_DLCI1 :
+        case MODEM_CELLULAR_STATE_OPEN_DLCI2 :
+        case MODEM_CELLULAR_STATE_WAIT_FOR_APN :
+            return true;
+
+        default :
+            return false;
+    }
+}
+
+static void modem_cellular_emit_event(struct modem_cellular_data* data,
+                                      enum cellular_event evt, const void* payload) {
+    if ((data->cb.fn != NULL) && (data->cb.mask & evt)) {
+        data->cb.fn(data->dev, evt, payload, data->cb.user_data);
+    }
+}
+
+static void modem_cellular_emit_modem_info(struct modem_cellular_data* data,
+                                           enum cellular_modem_info_type field) {
+    struct cellular_evt_modem_info evt = {
+        .field = field,
+    };
+
+    modem_cellular_emit_event(data, CELLULAR_EVENT_MODEM_INFO_CHANGED, &evt);
 }
 
 static bool modem_cellular_gpio_is_enabled(struct gpio_dt_spec const* gpio) {
     return (gpio->port != NULL);
+}
+
+static bool modem_cellular_has_apn(const struct modem_cellular_data* data) {
+    return data->apn[0] != '\0';
 }
 
 static void modem_cellular_notify_user_pipes_connected(struct modem_cellular_data* data) {
@@ -662,7 +427,6 @@
                                               void* user_data) {
     struct modem_cellular_data* data = user_data;
 
-<<<<<<< HEAD
     switch (event) {
         case MODEM_PIPE_EVENT_OPENED :
             modem_cellular_delegate_event(data, MODEM_CELLULAR_EVENT_DLCI2_OPENED);
@@ -702,10 +466,7 @@
     }
 
     strncpy(data->imei, argv[1], sizeof(data->imei) - 1);
-=======
-	strncpy(data->imei, argv[1], sizeof(data->imei) - 1);
-	modem_cellular_emit_modem_info(data, CELLULAR_MODEM_INFO_IMEI);
->>>>>>> 4c8a69df
+    modem_cellular_emit_modem_info(data, CELLULAR_MODEM_INFO_IMEI);
 }
 
 static void modem_cellular_chat_on_cgmm(struct modem_chat* chat, char** argv, uint16_t argc,
@@ -716,12 +477,8 @@
         return;
     }
 
-<<<<<<< HEAD
     strncpy(data->model_id, argv[1], sizeof(data->model_id) - 1);
-=======
-	strncpy(data->model_id, argv[1], sizeof(data->model_id) - 1);
-	modem_cellular_emit_modem_info(data, CELLULAR_MODEM_INFO_MODEL_ID);
->>>>>>> 4c8a69df
+    modem_cellular_emit_modem_info(data, CELLULAR_MODEM_INFO_MODEL_ID);
 }
 
 static void modem_cellular_chat_on_cgmi(struct modem_chat* chat, char** argv, uint16_t argc,
@@ -732,12 +489,8 @@
         return;
     }
 
-<<<<<<< HEAD
     strncpy(data->manufacturer, argv[1], sizeof(data->manufacturer) - 1);
-=======
-	strncpy(data->manufacturer, argv[1], sizeof(data->manufacturer) - 1);
-	modem_cellular_emit_modem_info(data, CELLULAR_MODEM_INFO_MANUFACTURER);
->>>>>>> 4c8a69df
+    modem_cellular_emit_modem_info(data, CELLULAR_MODEM_INFO_MANUFACTURER);
 }
 
 static void modem_cellular_chat_on_cgmr(struct modem_chat* chat, char** argv, uint16_t argc,
@@ -748,12 +501,8 @@
         return;
     }
 
-<<<<<<< HEAD
     strncpy(data->fw_version, argv[1], sizeof(data->fw_version) - 1);
-=======
-	strncpy(data->fw_version, argv[1], sizeof(data->fw_version) - 1);
-	modem_cellular_emit_modem_info(data, CELLULAR_MODEM_INFO_FW_VERSION);
->>>>>>> 4c8a69df
+    modem_cellular_emit_modem_info(data, CELLULAR_MODEM_INFO_FW_VERSION);
 }
 
 static void modem_cellular_chat_on_csq(struct modem_chat* chat, char** argv, uint16_t argc,
@@ -787,12 +536,8 @@
         return;
     }
 
-<<<<<<< HEAD
     strncpy(data->iccid, argv[1], sizeof(data->iccid) - 1);
-=======
-	strncpy(data->iccid, argv[1], sizeof(data->iccid) - 1);
-	modem_cellular_emit_modem_info(data, CELLULAR_MODEM_INFO_SIM_ICCID);
->>>>>>> 4c8a69df
+    modem_cellular_emit_modem_info(data, CELLULAR_MODEM_INFO_SIM_ICCID);
 }
 
 static void modem_cellular_chat_on_imsi(struct modem_chat* chat, char** argv, uint16_t argc,
@@ -803,12 +548,8 @@
         return;
     }
 
-<<<<<<< HEAD
     strncpy(data->imsi, argv[1], sizeof(data->imsi) - 1);
-=======
-	strncpy(data->imsi, argv[1], sizeof(data->imsi) - 1);
-	modem_cellular_emit_modem_info(data, CELLULAR_MODEM_INFO_SIM_IMSI);
->>>>>>> 4c8a69df
+    modem_cellular_emit_modem_info(data, CELLULAR_MODEM_INFO_SIM_IMSI);
 }
 
 static bool modem_cellular_is_registered(struct modem_cellular_data* data) {
@@ -882,7 +623,6 @@
 MODEM_CHAT_MATCHES_DEFINE(abort_matches, MODEM_CHAT_MATCH("ERROR", "", NULL));
 
 MODEM_CHAT_MATCHES_DEFINE(dial_abort_matches,
-<<<<<<< HEAD
                           MODEM_CHAT_MATCH("ERROR", "", NULL),
                           MODEM_CHAT_MATCH("BUSY", "", NULL),
                           MODEM_CHAT_MATCH("NO ANSWER", "", NULL),
@@ -891,61 +631,47 @@
 
 #if DT_HAS_COMPAT_STATUS_OKAY(swir_hl7800)    || DT_HAS_COMPAT_STATUS_OKAY(sqn_gm02s)      || \
     DT_HAS_COMPAT_STATUS_OKAY(quectel_eg800q) || DT_HAS_COMPAT_STATUS_OKAY(quectel_eg25_g) || \
-    DT_HAS_COMPAT_STATUS_OKAY(quectel_bg95)   || DT_HAS_COMPAT_STATUS_OKAY(simcom_a76xx)
-=======
-			  MODEM_CHAT_MATCH("ERROR", "", NULL),
-			  MODEM_CHAT_MATCH("BUSY", "", NULL),
-			  MODEM_CHAT_MATCH("NO ANSWER", "", NULL),
-			  MODEM_CHAT_MATCH("NO CARRIER", "", NULL),
-			  MODEM_CHAT_MATCH("NO DIALTONE", "", NULL));
-
-#if DT_HAS_COMPAT_STATUS_OKAY(swir_hl7800) || DT_HAS_COMPAT_STATUS_OKAY(sqn_gm02s) || \
-	DT_HAS_COMPAT_STATUS_OKAY(quectel_eg800q) || DT_HAS_COMPAT_STATUS_OKAY(quectel_eg25_g) || \
-	DT_HAS_COMPAT_STATUS_OKAY(quectel_bg95) || DT_HAS_COMPAT_STATUS_OKAY(quectel_bg96) || \
-	DT_HAS_COMPAT_STATUS_OKAY(simcom_a76xx)
->>>>>>> 4c8a69df
+    DT_HAS_COMPAT_STATUS_OKAY(quectel_bg95)   || DT_HAS_COMPAT_STATUS_OKAY(quectel_bg96)   || \
+    DT_HAS_COMPAT_STATUS_OKAY(simcom_a76xx)
 MODEM_CHAT_MATCH_DEFINE(connect_match, "CONNECT", "", NULL);
 #endif
 
-
-static int append_apn_cmd(struct modem_cellular_data *data, uint8_t *steps, const char *fmt,
-			  const char *apn_value)
-{
-	int n;
-
-	if (*steps >= MODEM_CELLULAR_MAX_APN_CMDS) {
-		return -ENOMEM;
-	}
-
-	n = snprintk(data->apn_buf[*steps], MODEM_CELLULAR_APN_BUF_SIZE, fmt, apn_value);
-
-	if (n < 0 || n >= MODEM_CELLULAR_APN_BUF_SIZE) {
-		return -ENOMEM;
-	}
-
-	/* Fill the matching chat entry */
-	modem_chat_script_chat_init(&data->apn_chats[*steps]);
-	modem_chat_script_chat_set_request(&data->apn_chats[*steps], data->apn_buf[*steps]);
-	modem_chat_script_chat_set_response_matches(&data->apn_chats[*steps], &ok_match, 1);
-
-	(*steps)++;
-	return 0;
-}
-
-static void modem_cellular_build_apn_script(struct modem_cellular_data *data)
-{
-	uint8_t steps = 0;
-
-	/* Mandatory PDP context */
-	append_apn_cmd(data, &steps, "AT+CGDCONT=1,\"IP\",\"%s\"", data->apn);
-
-	/* Vendor‑specific extras */
-#if DT_HAS_COMPAT_STATUS_OKAY(swir_hl7800)
-	append_apn_cmd(data, &steps, "AT+KCNXCFG=1,\"GPRS\",\"%s\",,,\"IPV4\"", data->apn);
-#endif
-
-	/* Glue the array into the script object */
-	modem_chat_script_set_script_chats(&data->apn_script, data->apn_chats, steps);
+static int append_apn_cmd(struct modem_cellular_data* data, uint8_t* steps, const char* fmt,
+                          const char* apn_value) {
+    int n;
+
+    if (*steps >= MODEM_CELLULAR_MAX_APN_CMDS) {
+        return (-ENOMEM);
+    }
+
+    n = snprintk(data->apn_buf[*steps], MODEM_CELLULAR_APN_BUF_SIZE, fmt, apn_value);
+    if ((n < 0) || (n >= MODEM_CELLULAR_APN_BUF_SIZE)) {
+        return (-ENOMEM);
+    }
+
+    /* Fill the matching chat entry */
+    modem_chat_script_chat_init(&data->apn_chats[*steps]);
+    modem_chat_script_chat_set_request(&data->apn_chats[*steps], data->apn_buf[*steps]);
+    modem_chat_script_chat_set_response_matches(&data->apn_chats[*steps], &ok_match, 1);
+
+    (*steps)++;
+
+    return (0);
+}
+
+static void modem_cellular_build_apn_script(struct modem_cellular_data* data) {
+    uint8_t steps = 0;
+
+    /* Mandatory PDP context */
+    append_apn_cmd(data, &steps, "AT+CGDCONT=1,\"IP\",\"%s\"", data->apn);
+
+    /* Vendor‑specific extras */
+    #if DT_HAS_COMPAT_STATUS_OKAY(swir_hl7800)
+    append_apn_cmd(data, &steps, "AT+KCNXCFG=1,\"GPRS\",\"%s\",,,\"IPV4\"", data->apn);
+    #endif
+
+    /* Glue the array into the script object */
+    modem_chat_script_set_script_chats(&data->apn_script, data->apn_chats, steps);
 }
 
 static void modem_cellular_log_state_changed(enum modem_cellular_state last_state,
@@ -1127,302 +853,7 @@
         gpio_pin_set_dt(&config->wake_gpio, 1);
     }
 
-<<<<<<< HEAD
     modem_cellular_stop_timer(data);
-=======
-	modem_cellular_stop_timer(data);
-	return 0;
-}
-
-static int modem_cellular_on_power_on_pulse_state_enter(struct modem_cellular_data *data)
-{
-	const struct modem_cellular_config *config =
-		(const struct modem_cellular_config *)data->dev->config;
-
-	gpio_pin_set_dt(&config->power_gpio, 1);
-	modem_cellular_start_timer(data, K_MSEC(config->power_pulse_duration_ms));
-	return 0;
-}
-
-static void modem_cellular_power_on_pulse_event_handler(struct modem_cellular_data *data,
-							enum modem_cellular_event evt)
-{
-	switch (evt) {
-	case MODEM_CELLULAR_EVENT_TIMEOUT:
-		modem_cellular_enter_state(data, MODEM_CELLULAR_STATE_AWAIT_POWER_ON);
-		break;
-
-	case MODEM_CELLULAR_EVENT_SUSPEND:
-		modem_cellular_enter_state(data, MODEM_CELLULAR_STATE_IDLE);
-		break;
-
-	default:
-		break;
-	}
-}
-
-static int modem_cellular_on_power_on_pulse_state_leave(struct modem_cellular_data *data)
-{
-	const struct modem_cellular_config *config =
-		(const struct modem_cellular_config *)data->dev->config;
-
-	gpio_pin_set_dt(&config->power_gpio, 0);
-	modem_cellular_stop_timer(data);
-	return 0;
-}
-
-static int modem_cellular_on_await_power_on_state_enter(struct modem_cellular_data *data)
-{
-	const struct modem_cellular_config *config =
-		(const struct modem_cellular_config *)data->dev->config;
-
-	modem_cellular_start_timer(data, K_MSEC(config->startup_time_ms));
-	modem_pipe_attach(data->uart_pipe, modem_cellular_bus_pipe_handler, data);
-	modem_chat_attach(&data->chat, data->uart_pipe);
-	return modem_pipe_open_async(data->uart_pipe);
-}
-
-static void modem_cellular_await_power_on_event_handler(struct modem_cellular_data *data,
-							enum modem_cellular_event evt)
-{
-	const struct modem_cellular_config *config =
-		(const struct modem_cellular_config *)data->dev->config;
-
-	switch (evt) {
-	case MODEM_CELLULAR_EVENT_MODEM_READY:
-		/* disable the timer and fall through, as we are ready to proceed */
-		modem_cellular_stop_timer(data);
-	case MODEM_CELLULAR_EVENT_TIMEOUT:
-		if (config->set_baudrate_chat_script != NULL) {
-			modem_cellular_enter_state(data, MODEM_CELLULAR_STATE_SET_BAUDRATE);
-		} else {
-			modem_cellular_enter_state(data, MODEM_CELLULAR_STATE_RUN_INIT_SCRIPT);
-		}
-		break;
-
-	case MODEM_CELLULAR_EVENT_SUSPEND:
-		modem_cellular_enter_state(data, MODEM_CELLULAR_STATE_IDLE);
-		break;
-
-	default:
-		break;
-	}
-}
-
-static int modem_cellular_on_set_baudrate_state_enter(struct modem_cellular_data *data)
-{
-	modem_pipe_attach(data->uart_pipe, modem_cellular_bus_pipe_handler, data);
-	return modem_pipe_open_async(data->uart_pipe);
-}
-
-static void modem_cellular_set_baudrate_event_handler(struct modem_cellular_data *data,
-						      enum modem_cellular_event evt)
-{
-	const struct modem_cellular_config *config =
-		(const struct modem_cellular_config *)data->dev->config;
-	struct uart_config cfg = {0};
-	int ret;
-
-	switch (evt) {
-	case MODEM_CELLULAR_EVENT_BUS_OPENED:
-		modem_chat_attach(&data->chat, data->uart_pipe);
-		modem_chat_run_script_async(&data->chat, config->set_baudrate_chat_script);
-		break;
-
-	case MODEM_CELLULAR_EVENT_SCRIPT_SUCCESS:
-		/* Let modem reconfigure */
-		modem_cellular_start_timer(data, K_MSEC(CONFIG_MODEM_CELLULAR_NEW_BAUDRATE_DELAY));
-		break;
-	case MODEM_CELLULAR_EVENT_SCRIPT_FAILED:
-		/* Some modems save the new speed on first change, meaning the
-		 * modem is already at the new baudrate, meaning no reply. So
-		 * ignore any failures and continue as if baudrate is already set
-		 */
-		LOG_DBG("no reply from modem, assuming baudrate is already set");
-		__fallthrough;
-	case MODEM_CELLULAR_EVENT_TIMEOUT:
-		modem_chat_release(&data->chat);
-		modem_pipe_attach(data->uart_pipe, modem_cellular_bus_pipe_handler, data);
-		modem_pipe_close_async(data->uart_pipe);
-
-		ret = uart_config_get(config->uart, &cfg);
-		if (ret < 0) {
-			LOG_ERR("Failed to get UART configuration (%d)", ret);
-			break;
-		}
-		cfg.baudrate = CONFIG_MODEM_CELLULAR_NEW_BAUDRATE;
-		ret = uart_configure(config->uart, &cfg);
-		if (ret < 0) {
-			LOG_ERR("Failed to set new baudrate (%d)", ret);
-			break;
-		}
-		break;
-
-	case MODEM_CELLULAR_EVENT_BUS_CLOSED:
-		modem_cellular_enter_state(data, MODEM_CELLULAR_STATE_RUN_INIT_SCRIPT);
-		break;
-
-	case MODEM_CELLULAR_EVENT_SUSPEND:
-		modem_cellular_enter_state(data, MODEM_CELLULAR_STATE_IDLE);
-		break;
-
-	default:
-		break;
-	}
-}
-
-static int modem_cellular_on_run_init_script_state_enter(struct modem_cellular_data *data)
-{
-	modem_pipe_attach(data->uart_pipe, modem_cellular_bus_pipe_handler, data);
-	return modem_pipe_open_async(data->uart_pipe);
-}
-
-static void modem_cellular_run_init_script_event_handler(struct modem_cellular_data *data,
-							 enum modem_cellular_event evt)
-{
-	const struct modem_cellular_config *config =
-		(const struct modem_cellular_config *)data->dev->config;
-	uint8_t imei_len;
-	uint8_t link_addr_len;
-	uint8_t *link_addr_ptr;
-	int err;
-
-	switch (evt) {
-	case MODEM_CELLULAR_EVENT_BUS_OPENED:
-		modem_chat_attach(&data->chat, data->uart_pipe);
-		modem_chat_run_script_async(&data->chat, config->init_chat_script);
-		break;
-
-	case MODEM_CELLULAR_EVENT_SCRIPT_SUCCESS:
-		/* Get link_addr_len least significant bytes from IMEI as a link address */
-		imei_len = MODEM_CELLULAR_DATA_IMEI_LEN - 1; /* Exclude str end */
-		link_addr_len = MIN(NET_LINK_ADDR_MAX_LENGTH, imei_len);
-		link_addr_ptr = data->imei + (imei_len - link_addr_len);
-
-		err = net_if_set_link_addr(modem_ppp_get_iface(data->ppp), link_addr_ptr,
-					   link_addr_len, NET_LINK_UNKNOWN);
-		if (err) {
-			LOG_WRN("Failed to set link address on PPP interface (%d)", err);
-		}
-
-		modem_chat_release(&data->chat);
-		modem_pipe_attach(data->uart_pipe, modem_cellular_bus_pipe_handler, data);
-		modem_pipe_close_async(data->uart_pipe);
-		break;
-
-	case MODEM_CELLULAR_EVENT_BUS_CLOSED:
-		modem_cellular_enter_state(data, MODEM_CELLULAR_STATE_CONNECT_CMUX);
-		break;
-
-	case MODEM_CELLULAR_EVENT_SUSPEND:
-		modem_cellular_enter_state(data, MODEM_CELLULAR_STATE_IDLE);
-		break;
-
-	case MODEM_CELLULAR_EVENT_SCRIPT_FAILED:
-		if (modem_cellular_gpio_is_enabled(&config->power_gpio)) {
-			modem_cellular_enter_state(data, MODEM_CELLULAR_STATE_POWER_ON_PULSE);
-			break;
-		}
-
-		if (modem_cellular_gpio_is_enabled(&config->reset_gpio)) {
-			modem_cellular_enter_state(data, MODEM_CELLULAR_STATE_RESET_PULSE);
-			break;
-		}
-
-		modem_cellular_enter_state(data, MODEM_CELLULAR_STATE_IDLE);
-		break;
-
-	default:
-		break;
-	}
-}
-
-static int modem_cellular_on_connect_cmux_state_enter(struct modem_cellular_data *data)
-{
-	/*
-	 * Allow modem to switch bus into CMUX mode. Some modems disable UART RX while
-	 * switching, resulting in UART RX errors as bus is no longer pulled up by modem.
-	 */
-	modem_cellular_start_timer(data, K_MSEC(100));
-	return 0;
-}
-
-static void modem_cellular_connect_cmux_event_handler(struct modem_cellular_data *data,
-						      enum modem_cellular_event evt)
-{
-	switch (evt) {
-	case MODEM_CELLULAR_EVENT_TIMEOUT:
-		modem_pipe_attach(data->uart_pipe, modem_cellular_bus_pipe_handler, data);
-		modem_pipe_open_async(data->uart_pipe);
-		break;
-
-	case MODEM_CELLULAR_EVENT_BUS_OPENED:
-		modem_cmux_attach(&data->cmux, data->uart_pipe);
-		modem_cmux_connect_async(&data->cmux);
-		break;
-
-	case MODEM_CELLULAR_EVENT_CMUX_CONNECTED:
-		modem_cellular_notify_user_pipes_connected(data);
-		modem_cellular_enter_state(data, MODEM_CELLULAR_STATE_OPEN_DLCI1);
-		break;
-
-	case MODEM_CELLULAR_EVENT_SUSPEND:
-		modem_cellular_enter_state(data, MODEM_CELLULAR_STATE_INIT_POWER_OFF);
-		break;
-
-	default:
-		break;
-	}
-}
-
-static int modem_cellular_on_open_dlci1_state_enter(struct modem_cellular_data *data)
-{
-	modem_pipe_attach(data->dlci1_pipe, modem_cellular_dlci1_pipe_handler, data);
-	return modem_pipe_open_async(data->dlci1_pipe);
-}
-
-static void modem_cellular_open_dlci1_event_handler(struct modem_cellular_data *data,
-						    enum modem_cellular_event evt)
-{
-	switch (evt) {
-	case MODEM_CELLULAR_EVENT_DLCI1_OPENED:
-		modem_cellular_enter_state(data, MODEM_CELLULAR_STATE_OPEN_DLCI2);
-		break;
-
-	case MODEM_CELLULAR_EVENT_SUSPEND:
-		modem_cellular_enter_state(data, MODEM_CELLULAR_STATE_INIT_POWER_OFF);
-		break;
-
-	default:
-		break;
-	}
-}
-
-static int modem_cellular_on_open_dlci1_state_leave(struct modem_cellular_data *data)
-{
-	modem_pipe_release(data->dlci1_pipe);
-	return 0;
-}
-
-static int modem_cellular_on_open_dlci2_state_enter(struct modem_cellular_data *data)
-{
-	modem_pipe_attach(data->dlci2_pipe, modem_cellular_dlci2_pipe_handler, data);
-	return modem_pipe_open_async(data->dlci2_pipe);
-}
-
-static void modem_cellular_open_dlci2_event_handler(struct modem_cellular_data *data,
-						    enum modem_cellular_event evt)
-{
-	switch (evt) {
-	case MODEM_CELLULAR_EVENT_DLCI2_OPENED:
-		data->cmd_pipe = data->dlci2_pipe;
-		if (modem_cellular_has_apn(data)) {
-			modem_cellular_enter_state(data, MODEM_CELLULAR_STATE_RUN_APN_SCRIPT);
-		} else {
-			modem_cellular_enter_state(data, MODEM_CELLULAR_STATE_WAIT_FOR_APN);
-		}
-		break;
->>>>>>> 4c8a69df
 
     return (0);
 }
@@ -1432,6 +863,7 @@
 
     gpio_pin_set_dt(&config->power_gpio, 1);
     modem_cellular_start_timer(data, K_MSEC(config->power_pulse_duration_ms));
+
     return (0);
 }
 
@@ -1451,69 +883,8 @@
     }
 }
 
-<<<<<<< HEAD
 static int modem_cellular_on_power_on_pulse_state_leave(struct modem_cellular_data* data) {
     struct modem_cellular_config const* config = data->dev->config;
-=======
-static void modem_cellular_wait_for_apn_event_handler(struct modem_cellular_data *data,
-							enum modem_cellular_event evt)
-{
-	switch (evt) {
-	case MODEM_CELLULAR_EVENT_APN_SET:
-		modem_cellular_enter_state(data, MODEM_CELLULAR_STATE_RUN_APN_SCRIPT);
-		break;
-
-	case MODEM_CELLULAR_EVENT_SUSPEND:
-		modem_cellular_enter_state(data, MODEM_CELLULAR_STATE_INIT_POWER_OFF);
-		break;
-
-	default:
-		break;
-	}
-}
-
-static int modem_cellular_on_run_apn_script_state_enter(struct modem_cellular_data *data)
-{
-	/* Allow modem time to enter command mode before running apn script */
-	modem_cellular_start_timer(data, K_MSEC(100));
-	modem_cellular_build_apn_script(data);
-	return 0;
-}
-
-static void modem_cellular_run_apn_script_event_handler(struct modem_cellular_data *data,
-							enum modem_cellular_event evt)
-{
-	switch (evt) {
-	case MODEM_CELLULAR_EVENT_TIMEOUT:
-		modem_chat_attach(&data->chat, data->dlci1_pipe);
-		modem_chat_run_script_async(&data->chat, &data->apn_script);
-		break;
-	case MODEM_CELLULAR_EVENT_SCRIPT_SUCCESS:
-		modem_cellular_enter_state(data, MODEM_CELLULAR_STATE_RUN_DIAL_SCRIPT);
-		break;
-	case MODEM_CELLULAR_EVENT_SCRIPT_FAILED:
-		modem_cellular_start_timer(data, MODEM_CELLULAR_PERIODIC_SCRIPT_TIMEOUT);
-		break;
-	case MODEM_CELLULAR_EVENT_SUSPEND:
-		modem_cellular_enter_state(data, MODEM_CELLULAR_STATE_INIT_POWER_OFF);
-		break;
-	default:
-		break;
-	}
-}
-
-static int modem_cellular_on_run_dial_script_state_enter(struct modem_cellular_data *data)
-{
-	modem_cellular_start_timer(data, K_NO_WAIT);
-	return 0;
-}
-
-static void modem_cellular_run_dial_script_event_handler(struct modem_cellular_data *data,
-							 enum modem_cellular_event evt)
-{
-	const struct modem_cellular_config *config =
-		(const struct modem_cellular_config *)data->dev->config;
->>>>>>> 4c8a69df
 
     gpio_pin_set_dt(&config->power_gpio, 0);
     modem_cellular_stop_timer(data);
@@ -1756,7 +1127,12 @@
     switch (evt) {
         case MODEM_CELLULAR_EVENT_DLCI2_OPENED :
             data->cmd_pipe = data->dlci2_pipe;
-            modem_cellular_enter_state(data, MODEM_CELLULAR_STATE_RUN_DIAL_SCRIPT);
+            if (modem_cellular_has_apn(data)) {
+                modem_cellular_enter_state(data, MODEM_CELLULAR_STATE_RUN_APN_SCRIPT);
+            }
+            else {
+                modem_cellular_enter_state(data, MODEM_CELLULAR_STATE_WAIT_FOR_APN);
+            }
             break;
 
         case MODEM_CELLULAR_EVENT_SUSPEND :
@@ -1774,9 +1150,57 @@
     return (0);
 }
 
+static void modem_cellular_wait_for_apn_event_handler(struct modem_cellular_data* data,
+                                                      enum modem_cellular_event evt) {
+    switch (evt) {
+        case MODEM_CELLULAR_EVENT_APN_SET :
+            modem_cellular_enter_state(data, MODEM_CELLULAR_STATE_RUN_APN_SCRIPT);
+            break;
+
+        case MODEM_CELLULAR_EVENT_SUSPEND :
+            modem_cellular_enter_state(data, MODEM_CELLULAR_STATE_INIT_POWER_OFF);
+            break;
+
+        default :
+            break;
+    }
+}
+
+static int modem_cellular_on_run_apn_script_state_enter(struct modem_cellular_data* data) {
+    /* Allow modem time to enter command mode before running apn script */
+    modem_cellular_start_timer(data, K_MSEC(100));
+    modem_cellular_build_apn_script(data);
+
+    return (0);
+}
+
+static void modem_cellular_run_apn_script_event_handler(struct modem_cellular_data* data,
+                                                        enum modem_cellular_event evt) {
+    switch (evt) {
+        case MODEM_CELLULAR_EVENT_TIMEOUT :
+            modem_chat_attach(&data->chat, data->dlci1_pipe);
+            modem_chat_run_script_async(&data->chat, &data->apn_script);
+            break;
+
+        case MODEM_CELLULAR_EVENT_SCRIPT_SUCCESS :
+            modem_cellular_enter_state(data, MODEM_CELLULAR_STATE_RUN_DIAL_SCRIPT);
+            break;
+
+        case MODEM_CELLULAR_EVENT_SCRIPT_FAILED :
+            modem_cellular_start_timer(data, MODEM_CELLULAR_PERIODIC_SCRIPT_TIMEOUT);
+            break;
+
+        case MODEM_CELLULAR_EVENT_SUSPEND :
+            modem_cellular_enter_state(data, MODEM_CELLULAR_STATE_INIT_POWER_OFF);
+            break;
+
+        default :
+            break;
+    }
+}
+
 static int modem_cellular_on_run_dial_script_state_enter(struct modem_cellular_data* data) {
-    /* Allow modem time to enter command mode before running dial script */
-    modem_cellular_start_timer(data, K_MSEC(100));
+    modem_cellular_start_timer(data, K_NO_WAIT);
 
     return (0);
 }
@@ -1999,19 +1423,9 @@
 static int modem_cellular_on_power_off_pulse_state_enter(struct modem_cellular_data* data) {
     struct modem_cellular_config const* config = data->dev->config;
 
-<<<<<<< HEAD
     data->cmd_pipe = NULL;
     gpio_pin_set_dt(&config->power_gpio, 1);
     modem_cellular_start_timer(data, K_MSEC(config->power_pulse_duration_ms));
-=======
-	case MODEM_CELLULAR_STATE_RUN_APN_SCRIPT:
-		ret = modem_cellular_on_run_apn_script_state_enter(data);
-		break;
-
-	case MODEM_CELLULAR_STATE_RUN_DIAL_SCRIPT:
-		ret = modem_cellular_on_run_dial_script_state_enter(data);
-		break;
->>>>>>> 4c8a69df
 
     return (0);
 }
@@ -2097,6 +1511,10 @@
             ret = modem_cellular_on_open_dlci2_state_enter(data);
             break;
 
+        case MODEM_CELLULAR_STATE_RUN_APN_SCRIPT:
+            ret = modem_cellular_on_run_apn_script_state_enter(data);
+            break;
+
         case MODEM_CELLULAR_STATE_RUN_DIAL_SCRIPT :
             ret = modem_cellular_on_run_dial_script_state_enter(data);
             break;
@@ -2251,26 +1669,20 @@
             modem_cellular_connect_cmux_event_handler(data, evt);
             break;
 
-<<<<<<< HEAD
         case MODEM_CELLULAR_STATE_OPEN_DLCI1 :
             modem_cellular_open_dlci1_event_handler(data, evt);
             break;
-=======
-	case MODEM_CELLULAR_STATE_WAIT_FOR_APN:
-		modem_cellular_wait_for_apn_event_handler(data, evt);
-		break;
-
-	case MODEM_CELLULAR_STATE_RUN_APN_SCRIPT:
-		modem_cellular_run_apn_script_event_handler(data, evt);
-		break;
-
-	case MODEM_CELLULAR_STATE_RUN_DIAL_SCRIPT:
-		modem_cellular_run_dial_script_event_handler(data, evt);
-		break;
->>>>>>> 4c8a69df
 
         case MODEM_CELLULAR_STATE_OPEN_DLCI2 :
             modem_cellular_open_dlci2_event_handler(data, evt);
+            break;
+
+        case MODEM_CELLULAR_STATE_WAIT_FOR_APN:
+            modem_cellular_wait_for_apn_event_handler(data, evt);
+            break;
+
+        case MODEM_CELLULAR_STATE_RUN_APN_SCRIPT:
+            modem_cellular_run_apn_script_event_handler(data, evt);
             break;
 
         case MODEM_CELLULAR_STATE_RUN_DIAL_SCRIPT :
@@ -2503,76 +1915,71 @@
     return (ret);
 }
 
-static int modem_cellular_set_apn(const struct device *dev, const char *apn)
-{
-	struct modem_cellular_data *data = dev->data;
-	int ret = 0;
-
-	if ((apn == NULL) || (*apn == '\0')) {
-		return -EINVAL;
-	}
-
-	if (strlen(apn) >= MODEM_CELLULAR_DATA_APN_LEN) {
-		return -EINVAL;
-	}
-
-	k_mutex_lock(&data->api_lock, K_FOREVER);
-
-	if (strcmp(apn, data->apn) == 0) {
-		ret = -EALREADY;
-		goto out;
-	}
-
-	if (!modem_cellular_apn_change_allowed(data->state)) {
-		ret = -EBUSY;
-		goto out;
-	}
-
-	strncpy(data->apn, apn, MODEM_CELLULAR_DATA_APN_LEN - 1);
-	data->apn[MODEM_CELLULAR_DATA_APN_LEN - 1] = '\0';
-
-	/* Wake the state-machine if it is parked in WAIT_FOR_APN */
-	modem_cellular_delegate_event(data, MODEM_CELLULAR_EVENT_APN_SET);
-
-out:
-	k_mutex_unlock(&data->api_lock);
-	return ret;
-}
-
-static int modem_cellular_set_callback(const struct device *dev, cellular_event_mask_t mask,
-				       cellular_event_cb_t cb, void *user_data)
-{
-	struct modem_cellular_data *data = dev->data;
-	int ret = 0;
-
-	k_mutex_lock(&data->api_lock, K_FOREVER);
-
-	if (cb == NULL) {
-		data->cb.fn = NULL;
-		data->cb.mask = 0;
-		data->cb.user_data = NULL;
-	} else {
-		data->cb.fn = cb;
-		data->cb.mask = mask;
-		data->cb.user_data = user_data;
-	}
-
-	k_mutex_unlock(&data->api_lock);
-	return ret;
+static int modem_cellular_set_apn(const struct device* dev, const char* apn) {
+    struct modem_cellular_data* data = dev->data;
+    int ret = 0;
+
+    if ((apn == NULL) || (*apn == '\0')) {
+        return (-EINVAL);
+    }
+
+    if (strlen(apn) >= MODEM_CELLULAR_DATA_APN_LEN) {
+        return (-EINVAL);
+    }
+
+    k_mutex_lock(&data->api_lock, K_FOREVER);
+
+    if (strcmp(apn, data->apn) == 0) {
+        ret = -EALREADY;
+        goto out;
+    }
+
+    if (!modem_cellular_apn_change_allowed(data->state)) {
+        ret = -EBUSY;
+        goto out;
+    }
+
+    strncpy(data->apn, apn, MODEM_CELLULAR_DATA_APN_LEN - 1);
+    data->apn[MODEM_CELLULAR_DATA_APN_LEN - 1] = '\0';
+
+    /* Wake the state-machine if it is parked in WAIT_FOR_APN */
+    modem_cellular_delegate_event(data, MODEM_CELLULAR_EVENT_APN_SET);
+
+out :
+    k_mutex_unlock(&data->api_lock);
+
+    return (ret);
+}
+
+static int modem_cellular_set_callback(const struct device* dev, cellular_event_mask_t mask,
+                                       cellular_event_cb_t cb, void* user_data) {
+    struct modem_cellular_data* data = dev->data;
+    int ret = 0;
+
+    k_mutex_lock(&data->api_lock, K_FOREVER);
+
+    if (cb == NULL) {
+        data->cb.fn = NULL;
+        data->cb.mask = 0;
+        data->cb.user_data = NULL;
+    }
+    else {
+        data->cb.fn = cb;
+        data->cb.mask = mask;
+        data->cb.user_data = user_data;
+    }
+
+    k_mutex_unlock(&data->api_lock);
+
+    return (ret);
 }
 
 static DEVICE_API(cellular, modem_cellular_api) = {
-<<<<<<< HEAD
     .get_signal = modem_cellular_get_signal,
     .get_modem_info = modem_cellular_get_modem_info,
     .get_registration_status = modem_cellular_get_registration_status,
-=======
-	.get_signal = modem_cellular_get_signal,
-	.get_modem_info = modem_cellular_get_modem_info,
-	.get_registration_status = modem_cellular_get_registration_status,
-	.set_apn = modem_cellular_set_apn,
-	.set_callback = modem_cellular_set_callback,
->>>>>>> 4c8a69df
+    .set_apn = modem_cellular_set_apn,
+    .set_callback = modem_cellular_set_callback,
 };
 
 #ifdef CONFIG_PM_DEVICE
@@ -2600,7 +2007,6 @@
 }
 #endif /* CONFIG_PM_DEVICE */
 
-<<<<<<< HEAD
 static void net_mgmt_event_handler(struct net_mgmt_event_callback* cb, uint64_t mgmt_event,
                                    struct net_if* iface) {
     struct modem_cellular_data* data =
@@ -2616,12 +2022,31 @@
     }
 }
 
+static void modem_cellular_init_apn(struct modem_cellular_data* data) {
+    #ifdef CONFIG_MODEM_CELLULAR_APN
+    if (strlen(CONFIG_MODEM_CELLULAR_APN) > 0) {
+        strncpy(data->apn, CONFIG_MODEM_CELLULAR_APN, sizeof(data->apn) - 1);
+        data->apn[sizeof(data->apn) - 1] = '\0';
+    }
+    #endif
+
+    modem_chat_script_init(&data->apn_script);
+    modem_chat_script_set_name(&data->apn_script, "modem_celullar_set_apn");
+    modem_chat_script_set_abort_matches(&data->apn_script,
+                                        abort_matches,
+                                        ARRAY_SIZE(abort_matches));
+    modem_chat_script_set_timeout(&data->apn_script, 5);
+    modem_chat_script_set_callback(&data->apn_script,
+                                   modem_cellular_chat_callback_handler);
+}
+
 static int modem_cellular_init(const struct device* dev) {
     struct modem_cellular_data* data = (struct modem_cellular_data *)dev->data;
     struct modem_cellular_config* config = (struct modem_cellular_config *)dev->config;
 
     data->dev = dev;
 
+    k_mutex_init(&data->api_lock);
     k_work_init_delayable(&data->timeout_work, modem_cellular_timeout_handler);
 
     k_work_init(&data->event_dispatch_work, modem_cellular_event_dispatch_handler);
@@ -2729,6 +2154,8 @@
         net_mgmt_add_event_callback(&data->net_mgmt_event_callback);
     }
 
+    modem_cellular_init_apn(data);
+
     #ifndef CONFIG_PM_DEVICE
     modem_cellular_delegate_event(data, MODEM_CELLULAR_EVENT_RESUME);
     #else
@@ -2736,167 +2163,6 @@
     #endif /* CONFIG_PM_DEVICE */
 
     return (0);
-=======
-static void net_mgmt_event_handler(struct net_mgmt_event_callback *cb, uint64_t mgmt_event,
-				   struct net_if *iface)
-{
-	struct modem_cellular_data *data =
-		CONTAINER_OF(cb, struct modem_cellular_data, net_mgmt_event_callback);
-
-	switch (mgmt_event) {
-	case NET_EVENT_PPP_PHASE_DEAD:
-		modem_cellular_delegate_event(data, MODEM_CELLULAR_EVENT_PPP_DEAD);
-		break;
-
-	default:
-		break;
-	}
-}
-
-static void modem_cellular_init_apn(struct modem_cellular_data *data)
-{
-#ifdef CONFIG_MODEM_CELLULAR_APN
-	if (strlen(CONFIG_MODEM_CELLULAR_APN) > 0) {
-		strncpy(data->apn, CONFIG_MODEM_CELLULAR_APN, sizeof(data->apn) - 1);
-		data->apn[sizeof(data->apn) - 1] = '\0';
-	}
-#endif
-
-	modem_chat_script_init(&data->apn_script);
-	modem_chat_script_set_name(&data->apn_script, "modem_celullar_set_apn");
-	modem_chat_script_set_abort_matches(&data->apn_script,
-					    abort_matches,
-					    ARRAY_SIZE(abort_matches));
-	modem_chat_script_set_timeout(&data->apn_script, 5);
-	modem_chat_script_set_callback(&data->apn_script,
-				       modem_cellular_chat_callback_handler);
-}
-
-static int modem_cellular_init(const struct device *dev)
-{
-	struct modem_cellular_data *data = (struct modem_cellular_data *)dev->data;
-	struct modem_cellular_config *config = (struct modem_cellular_config *)dev->config;
-
-	data->dev = dev;
-
-	k_mutex_init(&data->api_lock);
-	k_work_init_delayable(&data->timeout_work, modem_cellular_timeout_handler);
-
-	k_work_init(&data->event_dispatch_work, modem_cellular_event_dispatch_handler);
-	ring_buf_init(&data->event_rb, sizeof(data->event_buf), data->event_buf);
-
-	k_sem_init(&data->suspended_sem, 0, 1);
-
-	if (modem_cellular_gpio_is_enabled(&config->wake_gpio)) {
-		gpio_pin_configure_dt(&config->wake_gpio, GPIO_OUTPUT_INACTIVE);
-	}
-
-	if (modem_cellular_gpio_is_enabled(&config->power_gpio)) {
-		gpio_pin_configure_dt(&config->power_gpio, GPIO_OUTPUT_INACTIVE);
-	}
-
-	if (modem_cellular_gpio_is_enabled(&config->reset_gpio)) {
-		gpio_pin_configure_dt(&config->reset_gpio, GPIO_OUTPUT_ACTIVE);
-	}
-
-	{
-		const struct modem_backend_uart_config uart_backend_config = {
-			.uart = config->uart,
-			.receive_buf = data->uart_backend_receive_buf,
-			.receive_buf_size = ARRAY_SIZE(data->uart_backend_receive_buf),
-			.transmit_buf = data->uart_backend_transmit_buf,
-			.transmit_buf_size = ARRAY_SIZE(data->uart_backend_transmit_buf),
-		};
-
-		data->uart_pipe = modem_backend_uart_init(&data->uart_backend,
-							  &uart_backend_config);
-
-		data->cmd_pipe = NULL;
-	}
-
-	{
-		const struct modem_cmux_config cmux_config = {
-			.callback = modem_cellular_cmux_handler,
-			.user_data = data,
-			.receive_buf = data->cmux_receive_buf,
-			.receive_buf_size = ARRAY_SIZE(data->cmux_receive_buf),
-			.transmit_buf = data->cmux_transmit_buf,
-			.transmit_buf_size = ARRAY_SIZE(data->cmux_transmit_buf),
-		};
-
-		modem_cmux_init(&data->cmux, &cmux_config);
-	}
-
-	{
-		const struct modem_cmux_dlci_config dlci1_config = {
-			.dlci_address = 1,
-			.receive_buf = data->dlci1_receive_buf,
-			.receive_buf_size = ARRAY_SIZE(data->dlci1_receive_buf),
-		};
-
-		data->dlci1_pipe = modem_cmux_dlci_init(&data->cmux, &data->dlci1,
-							&dlci1_config);
-	}
-
-	{
-		const struct modem_cmux_dlci_config dlci2_config = {
-			.dlci_address = 2,
-			.receive_buf = data->dlci2_receive_buf,
-			.receive_buf_size = ARRAY_SIZE(data->dlci2_receive_buf),
-		};
-
-		data->dlci2_pipe = modem_cmux_dlci_init(&data->cmux, &data->dlci2,
-							&dlci2_config);
-	}
-
-	for (uint8_t i = 0; i < config->user_pipes_size; i++) {
-		struct modem_cellular_user_pipe *user_pipe = &config->user_pipes[i];
-		const struct modem_cmux_dlci_config user_dlci_config = {
-			.dlci_address = user_pipe->dlci_address,
-			.receive_buf = user_pipe->dlci_receive_buf,
-			.receive_buf_size = user_pipe->dlci_receive_buf_size,
-		};
-
-		user_pipe->pipe = modem_cmux_dlci_init(&data->cmux, &user_pipe->dlci,
-						       &user_dlci_config);
-
-		modem_pipelink_init(user_pipe->pipelink, user_pipe->pipe);
-	}
-
-	{
-		const struct modem_chat_config chat_config = {
-			.user_data = data,
-			.receive_buf = data->chat_receive_buf,
-			.receive_buf_size = ARRAY_SIZE(data->chat_receive_buf),
-			.delimiter = data->chat_delimiter,
-			.delimiter_size = strlen(data->chat_delimiter),
-			.filter = data->chat_filter,
-			.filter_size = data->chat_filter ? strlen(data->chat_filter) : 0,
-			.argv = data->chat_argv,
-			.argv_size = ARRAY_SIZE(data->chat_argv),
-			.unsol_matches = unsol_matches,
-			.unsol_matches_size = ARRAY_SIZE(unsol_matches),
-		};
-
-		modem_chat_init(&data->chat, &chat_config);
-	}
-
-	{
-		net_mgmt_init_event_callback(&data->net_mgmt_event_callback, net_mgmt_event_handler,
-					     NET_EVENT_PPP_PHASE_DEAD);
-		net_mgmt_add_event_callback(&data->net_mgmt_event_callback);
-	}
-
-	modem_cellular_init_apn(data);
-
-#ifndef CONFIG_PM_DEVICE
-	modem_cellular_delegate_event(data, MODEM_CELLULAR_EVENT_RESUME);
-#else
-	pm_device_init_suspended(dev);
-#endif /* CONFIG_PM_DEVICE */
-
-	return 0;
->>>>>>> 4c8a69df
 }
 
 /*
@@ -2913,9 +2179,8 @@
  * dial out and put the DLCI channel into data mode.
  */
 
-<<<<<<< HEAD
-#if DT_HAS_COMPAT_STATUS_OKAY(quectel_bg95)
-MODEM_CHAT_SCRIPT_CMDS_DEFINE(quectel_bg95_init_chat_script_cmds,
+#if DT_HAS_COMPAT_STATUS_OKAY(quectel_bg95) || DT_HAS_COMPAT_STATUS_OKAY(quectel_bg96)
+MODEM_CHAT_SCRIPT_CMDS_DEFINE(quectel_bg9x_init_chat_script_cmds,
                               MODEM_CHAT_SCRIPT_CMD_RESP("ATE0", ok_match),
                               MODEM_CHAT_SCRIPT_CMD_RESP("AT+CFUN=4", ok_match),
                               MODEM_CHAT_SCRIPT_CMD_RESP("AT+CMEE=1", ok_match),
@@ -2939,88 +2204,32 @@
                               MODEM_CHAT_SCRIPT_CMD_RESP("", ok_match),
                               MODEM_CHAT_SCRIPT_CMD_RESP_NONE("AT+CMUX=0,0,5,127", 300));
 
-MODEM_CHAT_SCRIPT_DEFINE(quectel_bg95_init_chat_script, quectel_bg95_init_chat_script_cmds,
+MODEM_CHAT_SCRIPT_DEFINE(quectel_bg9x_init_chat_script, quectel_bg9x_init_chat_script_cmds,
                          abort_matches, modem_cellular_chat_callback_handler, 10);
 
-MODEM_CHAT_SCRIPT_CMDS_DEFINE(quectel_bg95_dial_chat_script_cmds,
+MODEM_CHAT_SCRIPT_CMDS_DEFINE(quectel_bg9x_dial_chat_script_cmds,
                               MODEM_CHAT_SCRIPT_CMD_RESP_MULT("AT+CGACT=0,1", allow_match),
-                              MODEM_CHAT_SCRIPT_CMD_RESP("AT+CGDCONT=1,\"IP\","
-                                                         "\"" CONFIG_MODEM_CELLULAR_APN "\"",
-                                                         ok_match),
                               MODEM_CHAT_SCRIPT_CMD_RESP("AT+CFUN=1", ok_match),
                               MODEM_CHAT_SCRIPT_CMD_RESP("ATD*99***1#", connect_match));
 
-MODEM_CHAT_SCRIPT_DEFINE(quectel_bg95_dial_chat_script, quectel_bg95_dial_chat_script_cmds,
+MODEM_CHAT_SCRIPT_DEFINE(quectel_bg9x_dial_chat_script, quectel_bg9x_dial_chat_script_cmds,
                          dial_abort_matches, modem_cellular_chat_callback_handler, 10);
 
-MODEM_CHAT_SCRIPT_CMDS_DEFINE(quectel_bg95_periodic_chat_script_cmds,
+MODEM_CHAT_SCRIPT_CMDS_DEFINE(quectel_bg9x_periodic_chat_script_cmds,
                               MODEM_CHAT_SCRIPT_CMD_RESP("AT+CREG?", ok_match),
                               MODEM_CHAT_SCRIPT_CMD_RESP("AT+CEREG?", ok_match),
                               MODEM_CHAT_SCRIPT_CMD_RESP("AT+CGREG?", ok_match));
 
-MODEM_CHAT_SCRIPT_DEFINE(quectel_bg95_periodic_chat_script,
-                         quectel_bg95_periodic_chat_script_cmds, abort_matches,
+MODEM_CHAT_SCRIPT_DEFINE(quectel_bg9x_periodic_chat_script,
+                         quectel_bg9x_periodic_chat_script_cmds, abort_matches,
                          modem_cellular_chat_callback_handler, 4);
 
-MODEM_CHAT_SCRIPT_CMDS_DEFINE(quectel_bg95_shutdown_chat_script_cmds,
+MODEM_CHAT_SCRIPT_CMDS_DEFINE(quectel_bg9x_shutdown_chat_script_cmds,
                               MODEM_CHAT_SCRIPT_CMD_RESP("AT+QPOWD=1", ok_match));
 
-MODEM_CHAT_SCRIPT_DEFINE(quectel_bg95_shutdown_chat_script,
-                         quectel_bg95_shutdown_chat_script_cmds, abort_matches,
+MODEM_CHAT_SCRIPT_DEFINE(quectel_bg9x_shutdown_chat_script,
+                         quectel_bg9x_shutdown_chat_script_cmds, abort_matches,
                          modem_cellular_chat_callback_handler, 10);
-=======
-#if DT_HAS_COMPAT_STATUS_OKAY(quectel_bg95) || DT_HAS_COMPAT_STATUS_OKAY(quectel_bg96)
-MODEM_CHAT_SCRIPT_CMDS_DEFINE(quectel_bg9x_init_chat_script_cmds,
-			      MODEM_CHAT_SCRIPT_CMD_RESP("ATE0", ok_match),
-			      MODEM_CHAT_SCRIPT_CMD_RESP("AT+CFUN=4", ok_match),
-			      MODEM_CHAT_SCRIPT_CMD_RESP("AT+CMEE=1", ok_match),
-			      MODEM_CHAT_SCRIPT_CMD_RESP("AT+CREG=1", ok_match),
-			      MODEM_CHAT_SCRIPT_CMD_RESP("AT+CGREG=1", ok_match),
-			      MODEM_CHAT_SCRIPT_CMD_RESP("AT+CEREG=1", ok_match),
-			      MODEM_CHAT_SCRIPT_CMD_RESP("AT+CREG?", ok_match),
-			      MODEM_CHAT_SCRIPT_CMD_RESP("AT+CEREG?", ok_match),
-			      MODEM_CHAT_SCRIPT_CMD_RESP("AT+CGREG?", ok_match),
-			      MODEM_CHAT_SCRIPT_CMD_RESP("AT+CGSN", imei_match),
-			      MODEM_CHAT_SCRIPT_CMD_RESP("", ok_match),
-			      MODEM_CHAT_SCRIPT_CMD_RESP("AT+CGMM", cgmm_match),
-			      MODEM_CHAT_SCRIPT_CMD_RESP("", ok_match),
-			      MODEM_CHAT_SCRIPT_CMD_RESP("AT+CGMI", cgmi_match),
-			      MODEM_CHAT_SCRIPT_CMD_RESP("", ok_match),
-			      MODEM_CHAT_SCRIPT_CMD_RESP("AT+QGMR", cgmr_match),
-			      MODEM_CHAT_SCRIPT_CMD_RESP("", ok_match),
-			      MODEM_CHAT_SCRIPT_CMD_RESP("AT+CIMI", cimi_match),
-			      MODEM_CHAT_SCRIPT_CMD_RESP("", ok_match),
-			      MODEM_CHAT_SCRIPT_CMD_RESP("AT+QCCID", qccid_match),
-			      MODEM_CHAT_SCRIPT_CMD_RESP("", ok_match),
-			      MODEM_CHAT_SCRIPT_CMD_RESP_NONE("AT+CMUX=0,0,5,127", 300));
-
-MODEM_CHAT_SCRIPT_DEFINE(quectel_bg9x_init_chat_script, quectel_bg9x_init_chat_script_cmds,
-			 abort_matches, modem_cellular_chat_callback_handler, 10);
-
-MODEM_CHAT_SCRIPT_CMDS_DEFINE(quectel_bg9x_dial_chat_script_cmds,
-			      MODEM_CHAT_SCRIPT_CMD_RESP_MULT("AT+CGACT=0,1", allow_match),
-			      MODEM_CHAT_SCRIPT_CMD_RESP("AT+CFUN=1", ok_match),
-			      MODEM_CHAT_SCRIPT_CMD_RESP("ATD*99***1#", connect_match));
-
-MODEM_CHAT_SCRIPT_DEFINE(quectel_bg9x_dial_chat_script, quectel_bg9x_dial_chat_script_cmds,
-			 dial_abort_matches, modem_cellular_chat_callback_handler, 10);
-
-MODEM_CHAT_SCRIPT_CMDS_DEFINE(quectel_bg9x_periodic_chat_script_cmds,
-			      MODEM_CHAT_SCRIPT_CMD_RESP("AT+CREG?", ok_match),
-			      MODEM_CHAT_SCRIPT_CMD_RESP("AT+CEREG?", ok_match),
-			      MODEM_CHAT_SCRIPT_CMD_RESP("AT+CGREG?", ok_match));
-
-MODEM_CHAT_SCRIPT_DEFINE(quectel_bg9x_periodic_chat_script,
-			 quectel_bg9x_periodic_chat_script_cmds, abort_matches,
-			 modem_cellular_chat_callback_handler, 4);
-
-MODEM_CHAT_SCRIPT_CMDS_DEFINE(quectel_bg9x_shutdown_chat_script_cmds,
-			      MODEM_CHAT_SCRIPT_CMD_RESP("AT+QPOWD=1", ok_match));
-
-MODEM_CHAT_SCRIPT_DEFINE(quectel_bg9x_shutdown_chat_script,
-			 quectel_bg9x_shutdown_chat_script_cmds, abort_matches,
-			 modem_cellular_chat_callback_handler, 10);
->>>>>>> 4c8a69df
 #endif
 
 #if DT_HAS_COMPAT_STATUS_OKAY(quectel_eg25_g)
@@ -3050,18 +2259,9 @@
                          abort_matches, modem_cellular_chat_callback_handler, 10);
 
 MODEM_CHAT_SCRIPT_CMDS_DEFINE(quectel_eg25_g_dial_chat_script_cmds,
-<<<<<<< HEAD
                               MODEM_CHAT_SCRIPT_CMD_RESP_MULT("AT+CGACT=0,1", allow_match),
-                              MODEM_CHAT_SCRIPT_CMD_RESP("AT+CGDCONT=1,\"IP\","
-                                                         "\"" CONFIG_MODEM_CELLULAR_APN "\"",
-                                                         ok_match),
                               MODEM_CHAT_SCRIPT_CMD_RESP("AT+CFUN=1", ok_match),
                               MODEM_CHAT_SCRIPT_CMD_RESP("ATD*99***1#", connect_match));
-=======
-			      MODEM_CHAT_SCRIPT_CMD_RESP_MULT("AT+CGACT=0,1", allow_match),
-			      MODEM_CHAT_SCRIPT_CMD_RESP("AT+CFUN=1", ok_match),
-			      MODEM_CHAT_SCRIPT_CMD_RESP("ATD*99***1#", connect_match));
->>>>>>> 4c8a69df
 
 MODEM_CHAT_SCRIPT_DEFINE(quectel_eg25_g_dial_chat_script, quectel_eg25_g_dial_chat_script_cmds,
                          dial_abort_matches, modem_cellular_chat_callback_handler, 10);
@@ -3102,26 +2302,13 @@
                          abort_matches, modem_cellular_chat_callback_handler, 30);
 
 MODEM_CHAT_SCRIPT_CMDS_DEFINE(quectel_eg800q_dial_chat_script_cmds,
-<<<<<<< HEAD
                               MODEM_CHAT_SCRIPT_CMD_RESP_MULT("AT+CGACT=0,1", allow_match),
-                              MODEM_CHAT_SCRIPT_CMD_RESP("AT+CGDCONT=1,\"IP\","
-                              "\""CONFIG_MODEM_CELLULAR_APN"\"",
-                              ok_match),
                               MODEM_CHAT_SCRIPT_CMD_RESP("AT+CFUN=1", ok_match),
                               /* this at command is required as a small delay before performing
                                * dialing, otherwise we get 'NO CARRIER' and abort
                                */
                               MODEM_CHAT_SCRIPT_CMD_RESP_NONE("AT", 500),
                               MODEM_CHAT_SCRIPT_CMD_RESP("ATD*99***1#", connect_match),);
-=======
-			      MODEM_CHAT_SCRIPT_CMD_RESP_MULT("AT+CGACT=0,1", allow_match),
-			      MODEM_CHAT_SCRIPT_CMD_RESP("AT+CFUN=1", ok_match),
-			      /* this at command is required as a small delay before performing
-			       * dialing, otherwise we get 'NO CARRIER' and abort
-			       */
-			      MODEM_CHAT_SCRIPT_CMD_RESP_NONE("AT", 500),
-			      MODEM_CHAT_SCRIPT_CMD_RESP("ATD*99***1#", connect_match),);
->>>>>>> 4c8a69df
 
 MODEM_CHAT_SCRIPT_DEFINE(quectel_eg800q_dial_chat_script, quectel_eg800q_dial_chat_script_cmds,
                          dial_abort_matches, modem_cellular_chat_callback_handler, 10);
@@ -3160,18 +2347,9 @@
                          abort_matches, modem_cellular_chat_callback_handler, 10);
 
 MODEM_CHAT_SCRIPT_CMDS_DEFINE(simcom_sim7080_dial_chat_script_cmds,
-<<<<<<< HEAD
                               MODEM_CHAT_SCRIPT_CMD_RESP_MULT("AT+CGACT=0,1", allow_match),
-                              MODEM_CHAT_SCRIPT_CMD_RESP("AT+CGDCONT=1,\"IP\","
-                                                         "\"" CONFIG_MODEM_CELLULAR_APN "\"",
-                                                         ok_match),
                               MODEM_CHAT_SCRIPT_CMD_RESP("AT+CFUN=1", ok_match),
                               MODEM_CHAT_SCRIPT_CMD_RESP_NONE("ATD*99***1#", 0), );
-=======
-			      MODEM_CHAT_SCRIPT_CMD_RESP_MULT("AT+CGACT=0,1", allow_match),
-			      MODEM_CHAT_SCRIPT_CMD_RESP("AT+CFUN=1", ok_match),
-			      MODEM_CHAT_SCRIPT_CMD_RESP_NONE("ATD*99***1#", 0),);
->>>>>>> 4c8a69df
 
 MODEM_CHAT_SCRIPT_DEFINE(simcom_sim7080_dial_chat_script, simcom_sim7080_dial_chat_script_cmds,
                          dial_abort_matches, modem_cellular_chat_callback_handler, 10);
@@ -3216,18 +2394,9 @@
                          abort_matches, modem_cellular_chat_callback_handler, 10);
 
 MODEM_CHAT_SCRIPT_CMDS_DEFINE(simcom_a76xx_dial_chat_script_cmds,
-<<<<<<< HEAD
-                              MODEM_CHAT_SCRIPT_CMD_RESP("AT+CGDCONT=1,\"IP\","
-                                                         "\""CONFIG_MODEM_CELLULAR_APN"\"",
-                                                         ok_match),
                               MODEM_CHAT_SCRIPT_CMD_RESP_MULT("AT+CGACT=0,1", allow_match),
                               MODEM_CHAT_SCRIPT_CMD_RESP("AT+CFUN=1", ok_match),
                               MODEM_CHAT_SCRIPT_CMD_RESP("ATD*99***1#", connect_match),);
-=======
-			      MODEM_CHAT_SCRIPT_CMD_RESP_MULT("AT+CGACT=0,1", allow_match),
-			      MODEM_CHAT_SCRIPT_CMD_RESP("AT+CFUN=1", ok_match),
-			      MODEM_CHAT_SCRIPT_CMD_RESP("ATD*99***1#", connect_match),);
->>>>>>> 4c8a69df
 
 MODEM_CHAT_SCRIPT_DEFINE(simcom_a76xx_dial_chat_script, simcom_a76xx_dial_chat_script_cmds,
                          dial_abort_matches, modem_cellular_chat_callback_handler, 10);
@@ -3274,18 +2443,9 @@
                          abort_matches, modem_cellular_chat_callback_handler, 10);
 
 MODEM_CHAT_SCRIPT_CMDS_DEFINE(u_blox_sara_r4_dial_chat_script_cmds,
-<<<<<<< HEAD
                               MODEM_CHAT_SCRIPT_CMD_RESP_MULT("AT+CGACT=0,1", allow_match),
-                              MODEM_CHAT_SCRIPT_CMD_RESP("AT+CGDCONT=1,\"IP\","
-                                                         "\"" CONFIG_MODEM_CELLULAR_APN "\"",
-                                                         ok_match),
                               MODEM_CHAT_SCRIPT_CMD_RESP("AT+CFUN=1", ok_match),
                               MODEM_CHAT_SCRIPT_CMD_RESP_NONE("ATD*99***1#", 0), );
-=======
-			      MODEM_CHAT_SCRIPT_CMD_RESP_MULT("AT+CGACT=0,1", allow_match),
-			      MODEM_CHAT_SCRIPT_CMD_RESP("AT+CFUN=1", ok_match),
-			      MODEM_CHAT_SCRIPT_CMD_RESP_NONE("ATD*99***1#", 0),);
->>>>>>> 4c8a69df
 
 MODEM_CHAT_SCRIPT_DEFINE(u_blox_sara_r4_dial_chat_script, u_blox_sara_r4_dial_chat_script_cmds,
                          dial_abort_matches, modem_cellular_chat_callback_handler, 10);
@@ -3331,18 +2491,9 @@
                          abort_matches, modem_cellular_chat_callback_handler, 10);
 
 MODEM_CHAT_SCRIPT_CMDS_DEFINE(u_blox_sara_r5_dial_chat_script_cmds,
-<<<<<<< HEAD
                               MODEM_CHAT_SCRIPT_CMD_RESP_MULT("AT+CGACT=0,1", allow_match),
-                              MODEM_CHAT_SCRIPT_CMD_RESP("AT+CGDCONT=1,\"IP\","
-                                                         "\"" CONFIG_MODEM_CELLULAR_APN "\"",
-                                                         ok_match),
                               MODEM_CHAT_SCRIPT_CMD_RESP("AT+CFUN=1", ok_match),
                               MODEM_CHAT_SCRIPT_CMD_RESP_NONE("ATD*99***1#", 0), );
-=======
-			      MODEM_CHAT_SCRIPT_CMD_RESP_MULT("AT+CGACT=0,1", allow_match),
-			      MODEM_CHAT_SCRIPT_CMD_RESP("AT+CFUN=1", ok_match),
-			      MODEM_CHAT_SCRIPT_CMD_RESP_NONE("ATD*99***1#", 0),);
->>>>>>> 4c8a69df
 
 MODEM_CHAT_SCRIPT_DEFINE(u_blox_sara_r5_dial_chat_script, u_blox_sara_r5_dial_chat_script_cmds,
                          dial_abort_matches, modem_cellular_chat_callback_handler, 10);
@@ -3414,18 +2565,9 @@
                          abort_matches, modem_cellular_chat_callback_handler, 10);
 
 MODEM_CHAT_SCRIPT_CMDS_DEFINE(u_blox_lara_r6_dial_chat_script_cmds,
-<<<<<<< HEAD
                               MODEM_CHAT_SCRIPT_CMD_RESP_MULT("AT+CGACT=0,1", allow_match),
-                              MODEM_CHAT_SCRIPT_CMD_RESP("AT+CGDCONT=1,\"IP\","
-                                                         "\""CONFIG_MODEM_CELLULAR_APN"\"",
-                                                         ok_match),
                               MODEM_CHAT_SCRIPT_CMD_RESP("AT+CFUN=1", ok_match),
                               MODEM_CHAT_SCRIPT_CMD_RESP_NONE("ATD*99***1#", 0),);
-=======
-			      MODEM_CHAT_SCRIPT_CMD_RESP_MULT("AT+CGACT=0,1", allow_match),
-			      MODEM_CHAT_SCRIPT_CMD_RESP("AT+CFUN=1", ok_match),
-			      MODEM_CHAT_SCRIPT_CMD_RESP_NONE("ATD*99***1#", 0),);
->>>>>>> 4c8a69df
 
 MODEM_CHAT_SCRIPT_DEFINE(u_blox_lara_r6_dial_chat_script, u_blox_lara_r6_dial_chat_script_cmds,
                          dial_abort_matches, modem_cellular_chat_callback_handler, 10);
@@ -3477,22 +2619,9 @@
                          abort_matches, modem_cellular_chat_callback_handler, 10);
 
 MODEM_CHAT_SCRIPT_CMDS_DEFINE(swir_hl7800_dial_chat_script_cmds,
-<<<<<<< HEAD
-                              MODEM_CHAT_SCRIPT_CMD_RESP("AT+CGDCONT=1,\"IP\","
-                                                         "\""CONFIG_MODEM_CELLULAR_APN"\"",
-                                                         ok_match),
-                              MODEM_CHAT_SCRIPT_CMD_RESP("AT+KCNXCFG=1,\"GPRS\",\""
-                                                         CONFIG_MODEM_CELLULAR_APN
-                                                         "\",,,\"IPV4\"",
-                                                         ok_match),
                               MODEM_CHAT_SCRIPT_CMD_RESP("AT+WPPP=0", ok_match),
                               MODEM_CHAT_SCRIPT_CMD_RESP("AT+CFUN=1", ok_match),
                               MODEM_CHAT_SCRIPT_CMD_RESP("ATD*99***1#", connect_match));
-=======
-			      MODEM_CHAT_SCRIPT_CMD_RESP("AT+WPPP=0", ok_match),
-			      MODEM_CHAT_SCRIPT_CMD_RESP("AT+CFUN=1", ok_match),
-			      MODEM_CHAT_SCRIPT_CMD_RESP("ATD*99***1#", connect_match));
->>>>>>> 4c8a69df
 
 MODEM_CHAT_SCRIPT_CMDS_DEFINE(swir_hl7800_periodic_chat_script_cmds,
                               MODEM_CHAT_SCRIPT_CMD_RESP("AT+CREG?", ok_match),
@@ -3508,7 +2637,6 @@
 
 #if DT_HAS_COMPAT_STATUS_OKAY(telit_me910g1) || DT_HAS_COMPAT_STATUS_OKAY(telit_me310g1)
 MODEM_CHAT_SCRIPT_CMDS_DEFINE(telit_mex10g1_init_chat_script_cmds,
-<<<<<<< HEAD
                               MODEM_CHAT_SCRIPT_CMD_RESP_NONE("AT", 100),
                               MODEM_CHAT_SCRIPT_CMD_RESP_NONE("AT", 100),
                               MODEM_CHAT_SCRIPT_CMD_RESP_NONE("AT", 100),
@@ -3518,14 +2646,6 @@
                               MODEM_CHAT_SCRIPT_CMD_RESP("", ok_match),
                               MODEM_CHAT_SCRIPT_CMD_RESP("AT+CIMI", cimi_match),
                               MODEM_CHAT_SCRIPT_CMD_RESP("", ok_match),
-                              /* The Telit me910g1 often has an error trying
-                               * to set the PDP context. The radio must be on to set
-                               * the context, and this step must be successful.
-                               * It is moved to the init script to allow retries.
-                               */
-                              MODEM_CHAT_SCRIPT_CMD_RESP("AT+CGDCONT=1,\"IP\","
-                                                         "\"" CONFIG_MODEM_CELLULAR_APN "\"",
-                                                         ok_match),
                               MODEM_CHAT_SCRIPT_CMD_RESP("AT+CFUN=4", ok_match),
                               MODEM_CHAT_SCRIPT_CMD_RESP("AT+CMEE=1", ok_match),
                               MODEM_CHAT_SCRIPT_CMD_RESP("AT+CREG=1", ok_match),
@@ -3545,36 +2665,6 @@
                               MODEM_CHAT_SCRIPT_CMD_RESP("AT+CFUN=1", ok_match),
                               MODEM_CHAT_SCRIPT_CMD_RESP_NONE("AT+CMUX=0,0,5,127,10,3,30,10,2",
                                                               300));
-=======
-				  MODEM_CHAT_SCRIPT_CMD_RESP_NONE("AT", 100),
-				  MODEM_CHAT_SCRIPT_CMD_RESP_NONE("AT", 100),
-				  MODEM_CHAT_SCRIPT_CMD_RESP_NONE("AT", 100),
-				  MODEM_CHAT_SCRIPT_CMD_RESP_NONE("AT", 100),
-				  MODEM_CHAT_SCRIPT_CMD_RESP("ATE0", ok_match),
-				  MODEM_CHAT_SCRIPT_CMD_RESP("AT+ICCID", iccid_match),
-				  MODEM_CHAT_SCRIPT_CMD_RESP("", ok_match),
-				  MODEM_CHAT_SCRIPT_CMD_RESP("AT+CIMI", cimi_match),
-				  MODEM_CHAT_SCRIPT_CMD_RESP("", ok_match),
-				  MODEM_CHAT_SCRIPT_CMD_RESP("AT+CFUN=4", ok_match),
-				  MODEM_CHAT_SCRIPT_CMD_RESP("AT+CMEE=1", ok_match),
-				  MODEM_CHAT_SCRIPT_CMD_RESP("AT+CREG=1", ok_match),
-				  MODEM_CHAT_SCRIPT_CMD_RESP("AT+CGREG=1", ok_match),
-				  MODEM_CHAT_SCRIPT_CMD_RESP("AT+CEREG=1", ok_match),
-				  MODEM_CHAT_SCRIPT_CMD_RESP("AT+CREG?", ok_match),
-				  MODEM_CHAT_SCRIPT_CMD_RESP("AT+CEREG?", ok_match),
-				  MODEM_CHAT_SCRIPT_CMD_RESP("AT+CGREG?", ok_match),
-				  MODEM_CHAT_SCRIPT_CMD_RESP("AT+CGSN", imei_match),
-				  MODEM_CHAT_SCRIPT_CMD_RESP("", ok_match),
-				  MODEM_CHAT_SCRIPT_CMD_RESP("AT+CGMM", cgmm_match),
-				  MODEM_CHAT_SCRIPT_CMD_RESP("", ok_match),
-				  MODEM_CHAT_SCRIPT_CMD_RESP("AT+CGMI", cgmi_match),
-				  MODEM_CHAT_SCRIPT_CMD_RESP("", ok_match),
-				  MODEM_CHAT_SCRIPT_CMD_RESP("AT+CGMR", cgmr_match),
-				  MODEM_CHAT_SCRIPT_CMD_RESP("", ok_match),
-				  MODEM_CHAT_SCRIPT_CMD_RESP("AT+CFUN=1", ok_match),
-				  MODEM_CHAT_SCRIPT_CMD_RESP_NONE("AT+CMUX=0,0,5,127,10,3,30,10,2",
-								  300));
->>>>>>> 4c8a69df
 
 MODEM_CHAT_SCRIPT_DEFINE(telit_mex10g1_init_chat_script, telit_mex10g1_init_chat_script_cmds,
                          abort_matches, modem_cellular_chat_callback_handler, 10);
@@ -3663,18 +2753,9 @@
                          abort_matches, modem_cellular_chat_callback_handler, 10);
 
 MODEM_CHAT_SCRIPT_CMDS_DEFINE(sqn_gm02s_dial_chat_script_cmds,
-<<<<<<< HEAD
                               MODEM_CHAT_SCRIPT_CMD_RESP_MULT("AT+CGACT=0,1", allow_match),
-                              MODEM_CHAT_SCRIPT_CMD_RESP("AT+CGDCONT=1,\"IP\","
-                                                         "\"" CONFIG_MODEM_CELLULAR_APN "\"",
-                                                         ok_match),
                               MODEM_CHAT_SCRIPT_CMD_RESP_NONE("AT+CFUN=1", 10000),
                               MODEM_CHAT_SCRIPT_CMD_RESP("ATD*99***1#", connect_match));
-=======
-			      MODEM_CHAT_SCRIPT_CMD_RESP_MULT("AT+CGACT=0,1", allow_match),
-			      MODEM_CHAT_SCRIPT_CMD_RESP_NONE("AT+CFUN=1", 10000),
-			      MODEM_CHAT_SCRIPT_CMD_RESP("ATD*99***1#", connect_match));
->>>>>>> 4c8a69df
 
 MODEM_CHAT_SCRIPT_DEFINE(sqn_gm02s_dial_chat_script, sqn_gm02s_dial_chat_script_cmds,
                          dial_abort_matches, modem_cellular_chat_callback_handler, 15);
@@ -3743,7 +2824,6 @@
 
 /* Helper to define modem instance */
 #define MODEM_CELLULAR_DEFINE_INSTANCE(inst, power_ms, reset_ms, startup_ms, shutdown_ms, start,   \
-<<<<<<< HEAD
                                        set_baudrate_script,             \
                                        init_script,                     \
                                        dial_script,                     \
@@ -3775,7 +2855,7 @@
                           &MODEM_CELLULAR_INST_NAME(config, inst), POST_KERNEL, 99, \
                           &modem_cellular_api);
 
-#define MODEM_CELLULAR_DEVICE_QUECTEL_BG95(inst) \
+#define MODEM_CELLULAR_DEVICE_QUECTEL_BG9X(inst) \
     MODEM_PPP_DEFINE(MODEM_CELLULAR_INST_NAME(ppp, inst), NULL, 98, 1500, 64); \
                                                                         \
     static struct modem_cellular_data MODEM_CELLULAR_INST_NAME(data, inst) = { \
@@ -3790,10 +2870,10 @@
                                                                         \
     MODEM_CELLULAR_DEFINE_INSTANCE(inst, 1500, 100, 10000, 5000, false, \
                                    NULL,                                \
-                                   &quectel_bg95_init_chat_script,      \
-                                   &quectel_bg95_dial_chat_script,      \
-                                   &quectel_bg95_periodic_chat_script,  \
-                                   &quectel_bg95_shutdown_chat_script)
+                                   &quectel_bg9x_init_chat_script,      \
+                                   &quectel_bg9x_dial_chat_script,      \
+                                   &quectel_bg9x_periodic_chat_script,  \
+                                   &quectel_bg9x_shutdown_chat_script)
 
 #define MODEM_CELLULAR_DEVICE_QUECTEL_EG25_G(inst)                      \
     MODEM_PPP_DEFINE(MODEM_CELLULAR_INST_NAME(ppp, inst), NULL, 98, 1500, 64); \
@@ -4020,286 +3100,6 @@
                                    &sqn_gm02s_init_chat_script,         \
                                    &sqn_gm02s_dial_chat_script,         \
                                    &sqn_gm02s_periodic_chat_script, NULL)
-=======
-				       set_baudrate_script,                                        \
-				       init_script,                                                \
-				       dial_script,                                                \
-				       periodic_script,                                            \
-				       shutdown_script)                                            \
-	static const struct modem_cellular_config MODEM_CELLULAR_INST_NAME(config, inst) = {       \
-		.uart = DEVICE_DT_GET(DT_INST_BUS(inst)),                                          \
-		.power_gpio = GPIO_DT_SPEC_INST_GET_OR(inst, mdm_power_gpios, {}),                 \
-		.reset_gpio = GPIO_DT_SPEC_INST_GET_OR(inst, mdm_reset_gpios, {}),                 \
-		.wake_gpio = GPIO_DT_SPEC_INST_GET_OR(inst, mdm_wake_gpios, {}),                   \
-		.power_pulse_duration_ms = (power_ms),                                             \
-		.reset_pulse_duration_ms = (reset_ms),                                             \
-		.startup_time_ms  = (startup_ms),                                                  \
-		.shutdown_time_ms = (shutdown_ms),                                                 \
-		.autostarts = DT_INST_PROP_OR(inst, autostarts, (start)),                          \
-		.set_baudrate_chat_script    = (set_baudrate_script),                              \
-		.init_chat_script            = (init_script),                                      \
-		.dial_chat_script            = (dial_script),                                      \
-		.periodic_chat_script = (periodic_script),                                         \
-		.shutdown_chat_script  = (shutdown_script),                                        \
-		.user_pipes = MODEM_CELLULAR_GET_USER_PIPES(inst),                                 \
-		.user_pipes_size = ARRAY_SIZE(MODEM_CELLULAR_GET_USER_PIPES(inst)),                \
-	};                                                                                         \
-                                                                                                   \
-	PM_DEVICE_DT_INST_DEFINE(inst, modem_cellular_pm_action);                                  \
-                                                                                                   \
-	DEVICE_DT_INST_DEFINE(inst, modem_cellular_init, PM_DEVICE_DT_INST_GET(inst),              \
-			      &MODEM_CELLULAR_INST_NAME(data, inst),                               \
-			      &MODEM_CELLULAR_INST_NAME(config, inst), POST_KERNEL, 99,            \
-			      &modem_cellular_api);
-
-#define MODEM_CELLULAR_DEVICE_QUECTEL_BG9X(inst)                                                   \
-	MODEM_PPP_DEFINE(MODEM_CELLULAR_INST_NAME(ppp, inst), NULL, 98, 1500, 64);                 \
-                                                                                                   \
-	static struct modem_cellular_data MODEM_CELLULAR_INST_NAME(data, inst) = {                 \
-		.chat_delimiter = "\r",                                                            \
-		.chat_filter = "\n",                                                               \
-		.ppp = &MODEM_CELLULAR_INST_NAME(ppp, inst),                                       \
-	};                                                                                         \
-                                                                                                   \
-	MODEM_CELLULAR_DEFINE_AND_INIT_USER_PIPES(inst,                                            \
-						  (user_pipe_0, 3),                                \
-						  (user_pipe_1, 4))                                \
-                                                                                                   \
-	MODEM_CELLULAR_DEFINE_INSTANCE(inst, 1500, 100, 10000, 5000, false,                        \
-				       NULL,                                                       \
-				       &quectel_bg9x_init_chat_script,                             \
-				       &quectel_bg9x_dial_chat_script,                             \
-				       &quectel_bg9x_periodic_chat_script,                         \
-				       &quectel_bg9x_shutdown_chat_script)
-
-#define MODEM_CELLULAR_DEVICE_QUECTEL_EG25_G(inst)                                                 \
-	MODEM_PPP_DEFINE(MODEM_CELLULAR_INST_NAME(ppp, inst), NULL, 98, 1500, 64);                 \
-                                                                                                   \
-	static struct modem_cellular_data MODEM_CELLULAR_INST_NAME(data, inst) = {                 \
-		.chat_delimiter = "\r",                                                            \
-		.chat_filter = "\n",                                                               \
-		.ppp = &MODEM_CELLULAR_INST_NAME(ppp, inst),                                       \
-	};                                                                                         \
-                                                                                                   \
-	MODEM_CELLULAR_DEFINE_AND_INIT_USER_PIPES(inst,                                            \
-						  (user_pipe_0, 3),                                \
-						  (user_pipe_1, 4))                                \
-                                                                                                   \
-	MODEM_CELLULAR_DEFINE_INSTANCE(inst, 1500, 500, 15000, 5000, false,                        \
-				       NULL,                                                       \
-				       &quectel_eg25_g_init_chat_script,                           \
-				       &quectel_eg25_g_dial_chat_script,                           \
-				       &quectel_eg25_g_periodic_chat_script, NULL)
-
-#define MODEM_CELLULAR_DEVICE_QUECTEL_EG800Q(inst)                                                 \
-	MODEM_PPP_DEFINE(MODEM_CELLULAR_INST_NAME(ppp, inst), NULL, 98, 1500, 64);                 \
-                                                                                                   \
-	static struct modem_cellular_data MODEM_CELLULAR_INST_NAME(data, inst) = {                 \
-		.chat_delimiter = "\r",                                                            \
-		.chat_filter = "\n",                                                               \
-		.ppp = &MODEM_CELLULAR_INST_NAME(ppp, inst),                                       \
-	};                                                                                         \
-                                                                                                   \
-	MODEM_CELLULAR_DEFINE_AND_INIT_USER_PIPES(inst,                                            \
-						  (user_pipe_0, 3),                                \
-						  (user_pipe_1, 4))                                \
-                                                                                                   \
-	MODEM_CELLULAR_DEFINE_INSTANCE(inst, 1500, 500, 15000, 5000, false,                        \
-				       NULL,                                                       \
-				       &quectel_eg800q_init_chat_script,                           \
-				       &quectel_eg800q_dial_chat_script,                           \
-				       &quectel_eg800q_periodic_chat_script, NULL)
-
-#define MODEM_CELLULAR_DEVICE_SIMCOM_SIM7080(inst)                                                 \
-	MODEM_PPP_DEFINE(MODEM_CELLULAR_INST_NAME(ppp, inst), NULL, 98, 1500, 64);                 \
-                                                                                                   \
-	static struct modem_cellular_data MODEM_CELLULAR_INST_NAME(data, inst) = {                 \
-		.chat_delimiter = "\r",                                                            \
-		.chat_filter = "\n",                                                               \
-		.ppp = &MODEM_CELLULAR_INST_NAME(ppp, inst),                                       \
-	};                                                                                         \
-                                                                                                   \
-	MODEM_CELLULAR_DEFINE_AND_INIT_USER_PIPES(inst,                                            \
-						  (user_pipe_0, 3),                                \
-						  (user_pipe_1, 4))                                \
-                                                                                                   \
-	MODEM_CELLULAR_DEFINE_INSTANCE(inst, 1500, 100, 10000, 5000, false,                        \
-				       NULL,                                                       \
-				       &simcom_sim7080_init_chat_script,                           \
-				       &simcom_sim7080_dial_chat_script,                           \
-				       &simcom_sim7080_periodic_chat_script, NULL)
-
-#define MODEM_CELLULAR_DEVICE_SIMCOM_A76XX(inst)                                                   \
-	MODEM_PPP_DEFINE(MODEM_CELLULAR_INST_NAME(ppp, inst), NULL, 98, 1500, 64);                 \
-                                                                                                   \
-	static struct modem_cellular_data MODEM_CELLULAR_INST_NAME(data, inst) = {                 \
-		.chat_delimiter = "\r",                                                            \
-		.chat_filter = "\n",                                                               \
-		.ppp = &MODEM_CELLULAR_INST_NAME(ppp, inst),                                       \
-	};                                                                                         \
-                                                                                                   \
-	MODEM_CELLULAR_DEFINE_AND_INIT_USER_PIPES(inst,                                            \
-						  (user_pipe_0, 3),                                \
-						  (user_pipe_1, 4))                                \
-                                                                                                   \
-	MODEM_CELLULAR_DEFINE_INSTANCE(inst, 500, 100, 20000, 5000, false,                         \
-				       NULL,                                                       \
-				       &simcom_a76xx_init_chat_script,                             \
-				       &simcom_a76xx_dial_chat_script,                             \
-				       &simcom_a76xx_periodic_chat_script,                         \
-				       &simcom_a76xx_shutdown_chat_script)
-
-#define MODEM_CELLULAR_DEVICE_U_BLOX_SARA_R4(inst)                                                 \
-	MODEM_PPP_DEFINE(MODEM_CELLULAR_INST_NAME(ppp, inst), NULL, 98, 1500, 64);                 \
-                                                                                                   \
-	static struct modem_cellular_data MODEM_CELLULAR_INST_NAME(data, inst) = {                 \
-		.chat_delimiter = "\r",                                                            \
-		.chat_filter = "\n",                                                               \
-		.ppp = &MODEM_CELLULAR_INST_NAME(ppp, inst),                                       \
-	};                                                                                         \
-                                                                                                   \
-	MODEM_CELLULAR_DEFINE_AND_INIT_USER_PIPES(inst,                                            \
-						  (gnss_pipe, 3),                                  \
-						  (user_pipe_0, 4))                                \
-                                                                                                   \
-	MODEM_CELLULAR_DEFINE_INSTANCE(inst, 1500, 100, 10000, 5000, false,                        \
-				       NULL,                                                       \
-				       &u_blox_sara_r4_init_chat_script,                           \
-				       &u_blox_sara_r4_dial_chat_script,                           \
-				       &u_blox_sara_r4_periodic_chat_script, NULL)
-
-#define MODEM_CELLULAR_DEVICE_U_BLOX_SARA_R5(inst)                                                 \
-	MODEM_PPP_DEFINE(MODEM_CELLULAR_INST_NAME(ppp, inst), NULL, 98, 1500, 64);                 \
-                                                                                                   \
-	static struct modem_cellular_data MODEM_CELLULAR_INST_NAME(data, inst) = {                 \
-		.chat_delimiter = "\r",                                                            \
-		.chat_filter = "\n",                                                               \
-		.ppp = &MODEM_CELLULAR_INST_NAME(ppp, inst),                                       \
-	};                                                                                         \
-                                                                                                   \
-	MODEM_CELLULAR_DEFINE_AND_INIT_USER_PIPES(inst,                                            \
-						  (gnss_pipe, 4),                                  \
-						  (user_pipe_0, 3))                                \
-                                                                                                   \
-	MODEM_CELLULAR_DEFINE_INSTANCE(inst, 1500, 100, 1500, 13000, true,                         \
-				       NULL,                                                       \
-				       &u_blox_sara_r5_init_chat_script,                           \
-				       &u_blox_sara_r5_dial_chat_script,                           \
-				       &u_blox_sara_r5_periodic_chat_script, NULL)
-
-#define MODEM_CELLULAR_DEVICE_U_BLOX_LARA_R6(inst)                                                 \
-	MODEM_PPP_DEFINE(MODEM_CELLULAR_INST_NAME(ppp, inst), NULL, 98, 1500, 64);                 \
-                                                                                                   \
-	static struct modem_cellular_data MODEM_CELLULAR_INST_NAME(data, inst) = {                 \
-		.chat_delimiter = "\r",                                                            \
-		.chat_filter = "\n",                                                               \
-		.ppp = &MODEM_CELLULAR_INST_NAME(ppp, inst),                                       \
-	};                                                                                         \
-                                                                                                   \
-	MODEM_CELLULAR_DEFINE_AND_INIT_USER_PIPES(inst,                                            \
-						  (gnss_pipe, 3),                                  \
-						  (user_pipe_0, 4))                                \
-                                                                                                   \
-	MODEM_CELLULAR_DEFINE_INSTANCE(inst, 1500, 100, 9000, 5000, false,                         \
-				       &u_blox_lara_r6_set_baudrate_chat_script,                   \
-				       &u_blox_lara_r6_init_chat_script,                           \
-				       &u_blox_lara_r6_dial_chat_script,                           \
-				       &u_blox_lara_r6_periodic_chat_script,                       \
-				       NULL)
-
-#define MODEM_CELLULAR_DEVICE_SWIR_HL7800(inst)                                                    \
-	MODEM_PPP_DEFINE(MODEM_CELLULAR_INST_NAME(ppp, inst), NULL, 98, 1500, 64);                 \
-                                                                                                   \
-	static struct modem_cellular_data MODEM_CELLULAR_INST_NAME(data, inst) = {                 \
-		.chat_delimiter = "\r",                                                            \
-		.chat_filter = "\n",                                                               \
-		.ppp = &MODEM_CELLULAR_INST_NAME(ppp, inst),                                       \
-	};                                                                                         \
-                                                                                                   \
-	MODEM_CELLULAR_DEFINE_AND_INIT_USER_PIPES(inst,                                            \
-						  (user_pipe_0, 3),                                \
-						  (user_pipe_1, 4))                                \
-                                                                                                   \
-	MODEM_CELLULAR_DEFINE_INSTANCE(inst, 1500, 100, 10000, 5000, false,                        \
-				       NULL,                                                       \
-				       &swir_hl7800_init_chat_script,                              \
-				       &swir_hl7800_dial_chat_script,                              \
-				       &swir_hl7800_periodic_chat_script, NULL)
-
-#define MODEM_CELLULAR_DEVICE_TELIT_ME910G1(inst)                                                  \
-	MODEM_PPP_DEFINE(MODEM_CELLULAR_INST_NAME(ppp, inst), NULL, 98, 1500, 64);                 \
-                                                                                                   \
-	static struct modem_cellular_data MODEM_CELLULAR_INST_NAME(data, inst) = {                 \
-		.chat_delimiter = "\r",                                                            \
-		.chat_filter = "\n",                                                               \
-		.ppp = &MODEM_CELLULAR_INST_NAME(ppp, inst),                                       \
-	};                                                                                         \
-                                                                                                   \
-	MODEM_CELLULAR_DEFINE_AND_INIT_USER_PIPES(inst,                                            \
-						  (user_pipe_0, 3))                                \
-                                                                                                   \
-	MODEM_CELLULAR_DEFINE_INSTANCE(inst, 5050, 250, 15000, 5000, false,                        \
-				       NULL,                                                       \
-				       &telit_mex10g1_init_chat_script,                            \
-				       &telit_mex10g1_dial_chat_script,                            \
-				       &telit_mex10g1_periodic_chat_script,                        \
-				       NULL)
-
-#define MODEM_CELLULAR_DEVICE_TELIT_ME310G1(inst)                                                  \
-	MODEM_PPP_DEFINE(MODEM_CELLULAR_INST_NAME(ppp, inst), NULL, 98, 1500, 64);                 \
-                                                                                                   \
-	static struct modem_cellular_data MODEM_CELLULAR_INST_NAME(data, inst) = {                 \
-		.chat_delimiter = "\r",                                                            \
-		.chat_filter = "\n",                                                               \
-		.ppp = &MODEM_CELLULAR_INST_NAME(ppp, inst),                                       \
-	};                                                                                         \
-                                                                                                   \
-	MODEM_CELLULAR_DEFINE_AND_INIT_USER_PIPES(inst,                                            \
-						  (user_pipe_0, 3))                                \
-                                                                                                   \
-	MODEM_CELLULAR_DEFINE_INSTANCE(inst, 5050, 0 /* unused */, 1000, 15000, false,             \
-				       NULL,                                                       \
-				       &telit_mex10g1_init_chat_script,                            \
-				       &telit_mex10g1_dial_chat_script,                            \
-				       &telit_mex10g1_periodic_chat_script,                        \
-				       &telit_me310g1_shutdown_chat_script)
-
-#define MODEM_CELLULAR_DEVICE_NORDIC_NRF91_SLM(inst)						   \
-	MODEM_PPP_DEFINE(MODEM_CELLULAR_INST_NAME(ppp, inst), NULL, 98, 1500, 1500);               \
-                                                                                                   \
-	static struct modem_cellular_data MODEM_CELLULAR_INST_NAME(data, inst) = {                 \
-		.chat_delimiter = "\r\n",                                                          \
-		.ppp = &MODEM_CELLULAR_INST_NAME(ppp, inst),                                       \
-	};                                                                                         \
-                                                                                                   \
-	MODEM_CELLULAR_DEFINE_AND_INIT_USER_PIPES(inst,                                            \
-						  (gnss_pipe, 3))                                  \
-                                                                                                   \
-	MODEM_CELLULAR_DEFINE_INSTANCE(inst, 100, 100, 2000, 10000, false,                         \
-				       NULL,                                                       \
-				       &nordic_nrf91_slm_init_chat_script,                         \
-				       &nordic_nrf91_slm_dial_chat_script,                         \
-				       &nordic_nrf91_slm_periodic_chat_script, NULL)
-
-#define MODEM_CELLULAR_DEVICE_SQN_GM02S(inst)                                                      \
-	MODEM_PPP_DEFINE(MODEM_CELLULAR_INST_NAME(ppp, inst), NULL, 98, 1500, 64);                 \
-                                                                                                   \
-	static struct modem_cellular_data MODEM_CELLULAR_INST_NAME(data, inst) = {                 \
-		.chat_delimiter = "\r",                                                            \
-		.chat_filter = "\n",                                                               \
-		.ppp = &MODEM_CELLULAR_INST_NAME(ppp, inst),                                       \
-	};                                                                                         \
-                                                                                                   \
-	MODEM_CELLULAR_DEFINE_AND_INIT_USER_PIPES(inst,                                            \
-						  (user_pipe_0, 3),                                \
-						  (user_pipe_1, 4))                                \
-                                                                                                   \
-	MODEM_CELLULAR_DEFINE_INSTANCE(inst, 1500, 100, 2000, 5000, true,                          \
-				       NULL,                                                       \
-				       &sqn_gm02s_init_chat_script,                                \
-				       &sqn_gm02s_dial_chat_script,                                \
-				       &sqn_gm02s_periodic_chat_script, NULL)
->>>>>>> 4c8a69df
 
 #define DT_DRV_COMPAT quectel_bg95
 DT_INST_FOREACH_STATUS_OKAY(MODEM_CELLULAR_DEVICE_QUECTEL_BG9X)
