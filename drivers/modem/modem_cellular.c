/*
 * Copyright (c) 2023 Bjarki Arge Andreasen
 *
 * SPDX-License-Identifier: Apache-2.0
 */

#include <zephyr/kernel.h>
#include <zephyr/device.h>
#include <zephyr/drivers/gpio.h>
#include <zephyr/drivers/cellular.h>
#include <zephyr/drivers/uart.h>
#include <zephyr/modem/chat.h>
#include <zephyr/modem/cmux.h>
#include <zephyr/modem/pipe.h>
#include <zephyr/modem/pipelink.h>
#include <zephyr/modem/ppp.h>
#include <zephyr/modem/backend/uart.h>
#include <zephyr/net/ppp.h>
#include <zephyr/pm/device.h>
#include <zephyr/sys/atomic.h>

#include <zephyr/logging/log.h>
LOG_MODULE_REGISTER(modem_cellular, CONFIG_MODEM_LOG_LEVEL);

#include <string.h>
#include <stdlib.h>

#define MODEM_CELLULAR_PERIODIC_SCRIPT_TIMEOUT \
    K_MSEC(CONFIG_MODEM_CELLULAR_PERIODIC_SCRIPT_MS)

#define MODEM_CELLULAR_DATA_IMEI_LEN         (16)
#define MODEM_CELLULAR_DATA_MODEL_ID_LEN     (65)
#define MODEM_CELLULAR_DATA_IMSI_LEN         (23)
#define MODEM_CELLULAR_DATA_ICCID_LEN        (22)
#define MODEM_CELLULAR_DATA_MANUFACTURER_LEN (65)
#define MODEM_CELLULAR_DATA_FW_VERSION_LEN   (65)

#define MODEM_CELLULAR_RESERVED_DLCIS        (2)

/* Magic constants */
#define CSQ_RSSI_UNKNOWN                     (99)
#define CESQ_RSRP_UNKNOWN                    (255)
#define CESQ_RSRQ_UNKNOWN                    (255)

/* Magic numbers to units conversions */
#define CSQ_RSSI_TO_DB(v)  (-113 + (2 * (rssi)))
#define CESQ_RSRP_TO_DB(v) (-140 + (v))
#define CESQ_RSRQ_TO_DB(v) (-20 + ((v) / 2))

enum modem_cellular_state {
    MODEM_CELLULAR_STATE_IDLE = 0,
    MODEM_CELLULAR_STATE_RESET_PULSE,
    MODEM_CELLULAR_STATE_POWER_ON_PULSE,
    MODEM_CELLULAR_STATE_AWAIT_POWER_ON,
    MODEM_CELLULAR_STATE_SET_BAUDRATE,
    MODEM_CELLULAR_STATE_RUN_INIT_SCRIPT,
    MODEM_CELLULAR_STATE_CONNECT_CMUX,
    MODEM_CELLULAR_STATE_OPEN_DLCI1,
    MODEM_CELLULAR_STATE_OPEN_DLCI2,
    MODEM_CELLULAR_STATE_RUN_DIAL_SCRIPT,
    MODEM_CELLULAR_STATE_AWAIT_REGISTERED,
    MODEM_CELLULAR_STATE_CARRIER_ON,
    MODEM_CELLULAR_STATE_INIT_POWER_OFF,
    MODEM_CELLULAR_STATE_RUN_SHUTDOWN_SCRIPT,
    MODEM_CELLULAR_STATE_POWER_OFF_PULSE,
    MODEM_CELLULAR_STATE_AWAIT_POWER_OFF
};

enum modem_cellular_event {
    MODEM_CELLULAR_EVENT_RESUME = 0,
    MODEM_CELLULAR_EVENT_SUSPEND,
    MODEM_CELLULAR_EVENT_SCRIPT_SUCCESS,
    MODEM_CELLULAR_EVENT_SCRIPT_FAILED,
    MODEM_CELLULAR_EVENT_CMUX_CONNECTED,
    MODEM_CELLULAR_EVENT_DLCI1_OPENED,
    MODEM_CELLULAR_EVENT_DLCI2_OPENED,
    MODEM_CELLULAR_EVENT_TIMEOUT,
    MODEM_CELLULAR_EVENT_REGISTERED,
    MODEM_CELLULAR_EVENT_DEREGISTERED,
    MODEM_CELLULAR_EVENT_BUS_OPENED,
    MODEM_CELLULAR_EVENT_BUS_CLOSED
};

struct modem_cellular_data {
    /* UART backend */
    struct modem_pipe* uart_pipe;
    struct modem_backend_uart uart_backend;
    uint8_t uart_backend_receive_buf[CONFIG_MODEM_CELLULAR_UART_BUFFER_SIZES];
    uint8_t uart_backend_transmit_buf[CONFIG_MODEM_CELLULAR_UART_BUFFER_SIZES];

    /* CMUX */
    struct modem_cmux cmux;
    uint8_t cmux_receive_buf[CONFIG_MODEM_CELLULAR_CMUX_MAX_FRAME_SIZE];
    uint8_t cmux_transmit_buf[2 * CONFIG_MODEM_CELLULAR_CMUX_MAX_FRAME_SIZE];

    struct modem_cmux_dlci dlci1;
    struct modem_cmux_dlci dlci2;
    struct modem_pipe* dlci1_pipe;
    struct modem_pipe* dlci2_pipe;
    /* Points to dlci2_pipe or NULL. Used for shutdown script if not NULL */
    struct modem_pipe* cmd_pipe;
    uint8_t dlci1_receive_buf[CONFIG_MODEM_CELLULAR_CMUX_MAX_FRAME_SIZE];
    /* DLCI 2 is only used for chat scripts. */
    uint8_t dlci2_receive_buf[CONFIG_MODEM_CELLULAR_CHAT_BUFFER_SIZES];

    /* Modem chat */
    struct modem_chat chat;
    uint8_t chat_receive_buf[CONFIG_MODEM_CELLULAR_CHAT_BUFFER_SIZES];
    uint8_t* chat_delimiter;
    uint8_t* chat_filter;
    uint8_t* chat_argv[32];

    /* Status */
    enum cellular_registration_status registration_status_gsm;
    enum cellular_registration_status registration_status_gprs;
    enum cellular_registration_status registration_status_lte;
    uint8_t rssi;
    uint8_t rsrp;
    uint8_t rsrq;
    uint8_t imei[MODEM_CELLULAR_DATA_IMEI_LEN];
    uint8_t model_id[MODEM_CELLULAR_DATA_MODEL_ID_LEN];
    uint8_t imsi[MODEM_CELLULAR_DATA_IMSI_LEN];
    uint8_t iccid[MODEM_CELLULAR_DATA_ICCID_LEN];
    uint8_t manufacturer[MODEM_CELLULAR_DATA_MANUFACTURER_LEN];
    uint8_t fw_version[MODEM_CELLULAR_DATA_FW_VERSION_LEN];

    /* PPP */
    struct modem_ppp* ppp;

    enum modem_cellular_state state;
    const struct device*      dev;
    struct k_work_delayable   timeout_work;

    /* Power management */
    struct k_sem suspended_sem;

    /* Event dispatcher */
    struct k_work   event_dispatch_work;
    uint8_t         event_buf[8];
    struct ring_buf event_rb;
    struct k_mutex  event_rb_lock;
};

struct modem_cellular_user_pipe {
    struct modem_cmux_dlci dlci;
    uint8_t dlci_address;
    uint8_t *dlci_receive_buf;
    uint16_t dlci_receive_buf_size;
    struct modem_pipe *pipe;
    struct modem_pipelink *pipelink;
};

struct modem_cellular_config {
<<<<<<< HEAD
    const struct device* uart;
    struct gpio_dt_spec power_gpio;
    struct gpio_dt_spec reset_gpio;
    uint16_t power_pulse_duration_ms;
    uint16_t reset_pulse_duration_ms;
    uint16_t startup_time_ms;
    uint16_t shutdown_time_ms;
    bool autostarts;
    const struct modem_chat_script* init_chat_script;
    const struct modem_chat_script* dial_chat_script;
    const struct modem_chat_script* periodic_chat_script;
    const struct modem_chat_script* shutdown_chat_script;
    const struct modem_chat_script* set_baudrate_chat_script;
    struct modem_cellular_user_pipe* user_pipes;
    uint8_t user_pipes_size;
=======
	const struct device *uart;
	struct gpio_dt_spec power_gpio;
	struct gpio_dt_spec reset_gpio;
	struct gpio_dt_spec wake_gpio;
	uint16_t power_pulse_duration_ms;
	uint16_t reset_pulse_duration_ms;
	uint16_t startup_time_ms;
	uint16_t shutdown_time_ms;
	bool autostarts;
	const struct modem_chat_script *init_chat_script;
	const struct modem_chat_script *dial_chat_script;
	const struct modem_chat_script *periodic_chat_script;
	const struct modem_chat_script *shutdown_chat_script;
	const struct modem_chat_script *set_baudrate_chat_script;
	struct modem_cellular_user_pipe *user_pipes;
	uint8_t user_pipes_size;
>>>>>>> b4b5d8b2
};

static char const* modem_cellular_state_str(enum modem_cellular_state state) {
    switch (state) {
        case MODEM_CELLULAR_STATE_IDLE :
            return "idle";

        case MODEM_CELLULAR_STATE_RESET_PULSE :
            return "reset pulse";

        case MODEM_CELLULAR_STATE_POWER_ON_PULSE :
            return "power pulse";

        case MODEM_CELLULAR_STATE_AWAIT_POWER_ON :
            return "await power on";

        case MODEM_CELLULAR_STATE_SET_BAUDRATE :
            return "set baudrate";

        case MODEM_CELLULAR_STATE_RUN_INIT_SCRIPT :
            return "run init script";

        case MODEM_CELLULAR_STATE_CONNECT_CMUX :
            return "connect cmux";

        case MODEM_CELLULAR_STATE_OPEN_DLCI1 :
            return "open dlci1";

        case MODEM_CELLULAR_STATE_OPEN_DLCI2 :
            return "open dlci2";

        case MODEM_CELLULAR_STATE_AWAIT_REGISTERED :
            return "await registered";

        case MODEM_CELLULAR_STATE_RUN_DIAL_SCRIPT :
            return "run dial script";

        case MODEM_CELLULAR_STATE_CARRIER_ON :
            return "carrier on";

        case MODEM_CELLULAR_STATE_INIT_POWER_OFF :
            return "init power off";

        case MODEM_CELLULAR_STATE_RUN_SHUTDOWN_SCRIPT :
            return "run shutdown script";

        case MODEM_CELLULAR_STATE_POWER_OFF_PULSE :
            return "power off pulse";

        case MODEM_CELLULAR_STATE_AWAIT_POWER_OFF :
            return "await power off";
    }

    return "";
}

static char const* modem_cellular_event_str(enum modem_cellular_event event) {
    switch (event) {
        case MODEM_CELLULAR_EVENT_RESUME :
            return "resume";

        case MODEM_CELLULAR_EVENT_SUSPEND :
            return "suspend";

        case MODEM_CELLULAR_EVENT_SCRIPT_SUCCESS :
            return "script success";

        case MODEM_CELLULAR_EVENT_SCRIPT_FAILED :
            return "script failed";

        case MODEM_CELLULAR_EVENT_CMUX_CONNECTED :
            return "cmux connected";

        case MODEM_CELLULAR_EVENT_DLCI1_OPENED :
            return "dlci1 opened";

        case MODEM_CELLULAR_EVENT_DLCI2_OPENED :
            return "dlci2 opened";

        case MODEM_CELLULAR_EVENT_TIMEOUT :
            return "timeout";

        case MODEM_CELLULAR_EVENT_REGISTERED :
            return "registered";

        case MODEM_CELLULAR_EVENT_DEREGISTERED :
            return "deregistered";

        case MODEM_CELLULAR_EVENT_BUS_OPENED :
            return "bus opened";

        case MODEM_CELLULAR_EVENT_BUS_CLOSED :
            return "bus closed";
    }

    return "";
}

static bool modem_cellular_gpio_is_enabled(const struct gpio_dt_spec* gpio) {
    return (gpio->port != NULL);
}

static void modem_cellular_notify_user_pipes_connected(struct modem_cellular_data* data) {
    const struct modem_cellular_config* config = data->dev->config;
    struct modem_cellular_user_pipe* user_pipe;
    struct modem_pipelink* pipelink;

    for (uint8_t i = 0; i < config->user_pipes_size; i++) {
        user_pipe = &config->user_pipes[i];
        pipelink = user_pipe->pipelink;
        modem_pipelink_notify_connected(pipelink);
    }
}

static void modem_cellular_notify_user_pipes_disconnected(struct modem_cellular_data* data) {
    const struct modem_cellular_config* config = data->dev->config;
    struct modem_cellular_user_pipe* user_pipe;
    struct modem_pipelink* pipelink;

    for (uint8_t i = 0; i < config->user_pipes_size; i++) {
        user_pipe = &config->user_pipes[i];
        pipelink = user_pipe->pipelink;
        modem_pipelink_notify_disconnected(pipelink);
    }
}

static void modem_cellular_enter_state(struct modem_cellular_data* data,
                                       enum modem_cellular_state state);

static void modem_cellular_delegate_event(struct modem_cellular_data* data,
                                          enum modem_cellular_event evt);

static void modem_cellular_event_handler(struct modem_cellular_data* data,
                                         enum modem_cellular_event evt);

static void modem_cellular_bus_pipe_handler(struct modem_pipe const* pipe,
                                            enum modem_pipe_event event,
                                            void* user_data) {
    struct modem_cellular_data* data = user_data;

    switch (event) {
        case MODEM_PIPE_EVENT_OPENED :
            modem_cellular_delegate_event(data, MODEM_CELLULAR_EVENT_BUS_OPENED);
            break;

        case MODEM_PIPE_EVENT_CLOSED :
            modem_cellular_delegate_event(data, MODEM_CELLULAR_EVENT_BUS_CLOSED);
            break;

        default :
            break;
    }
}

static void modem_cellular_dlci1_pipe_handler(struct modem_pipe const* pipe,
                                              enum modem_pipe_event event,
                                              void* user_data) {
    struct modem_cellular_data* data = user_data;

    switch (event) {
        case MODEM_PIPE_EVENT_OPENED :
            modem_cellular_delegate_event(data, MODEM_CELLULAR_EVENT_DLCI1_OPENED);
            break;

        default :
            break;
    }
}

static void modem_cellular_dlci2_pipe_handler(struct modem_pipe const* pipe,
                                              enum modem_pipe_event event,
                                              void* user_data) {
    struct modem_cellular_data* data = user_data;

    switch (event) {
        case MODEM_PIPE_EVENT_OPENED :
            modem_cellular_delegate_event(data, MODEM_CELLULAR_EVENT_DLCI2_OPENED);
            break;

        default :
            break;
    }
}

static void modem_cellular_chat_callback_handler(struct modem_chat* chat,
                                                 enum modem_chat_script_result result,
                                                 void* user_data) {
    struct modem_cellular_data* data = user_data;

    if (result == MODEM_CHAT_SCRIPT_RESULT_SUCCESS) {
        modem_cellular_delegate_event(data, MODEM_CELLULAR_EVENT_SCRIPT_SUCCESS);
    }
    else {
        modem_cellular_delegate_event(data, MODEM_CELLULAR_EVENT_SCRIPT_FAILED);
    }
}

static void modem_cellular_chat_on_imei(struct modem_chat* chat, char** argv, uint16_t argc,
                                        void* user_data) {
    struct modem_cellular_data* data = user_data;

    if (argc != 2) {
        return;
    }

    strncpy(data->imei, argv[1], sizeof(data->imei) - 1);
}

static void modem_cellular_chat_on_cgmm(struct modem_chat* chat, char** argv, uint16_t argc,
                                        void* user_data) {
    struct modem_cellular_data* data = user_data;

    if (argc != 2) {
        return;
    }

    strncpy(data->model_id, argv[1], sizeof(data->model_id) - 1);
}

static void modem_cellular_chat_on_cgmi(struct modem_chat* chat, char** argv, uint16_t argc,
                                        void* user_data) {
    struct modem_cellular_data* data = user_data;

    if (argc != 2) {
        return;
    }

    strncpy(data->manufacturer, argv[1], sizeof(data->manufacturer) - 1);
}

static void modem_cellular_chat_on_cgmr(struct modem_chat* chat, char** argv, uint16_t argc,
                                        void* user_data) {
    struct modem_cellular_data* data = user_data;

    if (argc != 2) {
        return;
    }

    strncpy(data->fw_version, argv[1], sizeof(data->fw_version) - 1);
}

static void modem_cellular_chat_on_csq(struct modem_chat* chat, char** argv, uint16_t argc,
                                       void* user_data) {
    struct modem_cellular_data* data = user_data;

    if (argc != 3) {
        return;
    }

    data->rssi = (uint8_t)atoi(argv[1]);
}

static void modem_cellular_chat_on_cesq(struct modem_chat* chat, char** argv, uint16_t argc,
                                        void* user_data) {
    struct modem_cellular_data* data = user_data;

    if (argc != 7) {
        return;
    }

    data->rsrq = (uint8_t)atoi(argv[5]);
    data->rsrp = (uint8_t)atoi(argv[6]);
}

static void modem_cellular_chat_on_iccid(struct modem_chat* chat, char** argv, uint16_t argc,
                                         void* user_data) {
    struct modem_cellular_data* data = user_data;

    if (argc != 2) {
        return;
    }

    strncpy(data->iccid, argv[1], sizeof(data->iccid) - 1);
}

static void modem_cellular_chat_on_imsi(struct modem_chat* chat, char** argv, uint16_t argc,
                                        void* user_data) {
    struct modem_cellular_data* data = user_data;

    if (argc != 2) {
        return;
    }

    strncpy(data->imsi, argv[1], sizeof(data->imsi) - 1);
}

static bool modem_cellular_is_registered(struct modem_cellular_data* data) {
    return ((data->registration_status_gsm  == CELLULAR_REGISTRATION_REGISTERED_HOME)    ||
            (data->registration_status_gsm  == CELLULAR_REGISTRATION_REGISTERED_ROAMING) ||
            (data->registration_status_gprs == CELLULAR_REGISTRATION_REGISTERED_HOME)    ||
            (data->registration_status_gprs == CELLULAR_REGISTRATION_REGISTERED_ROAMING) ||
            (data->registration_status_lte  == CELLULAR_REGISTRATION_REGISTERED_HOME)    ||
            (data->registration_status_lte  == CELLULAR_REGISTRATION_REGISTERED_ROAMING));
}

static void modem_cellular_chat_on_cxreg(struct modem_chat* chat, char** argv, uint16_t argc,
                                         void* user_data) {
    struct modem_cellular_data* data = user_data;
    enum cellular_registration_status registration_status = 0;

    /* This receives both +C*REG? read command answers and unsolicited notifications.
     * Their syntax differs in that the former has one more parameter, <n>, which is first.
     */
    if (argc >= 3 && argv[2][0] != '"') {
        /* +CEREG: <n>,<stat>[,<tac>[...]] */
        registration_status = atoi(argv[2]);
    }
    else if (argc >= 2) {
        /* +CEREG: <stat>[,<tac>[...]] */
        registration_status = atoi(argv[1]);
    }
    else if ((argc == 3) || (argc == 6)) {
        registration_status = atoi(argv[2]);
    }
    else {
        return;
    }

    if (strcmp(argv[0], "+CREG: ") == 0) {
        data->registration_status_gsm = registration_status;
    }
    else if (strcmp(argv[0], "+CGREG: ") == 0) {
        data->registration_status_gprs = registration_status;
    }
    else { /* CEREG */
        data->registration_status_lte = registration_status;
    }

    if (modem_cellular_is_registered(data)) {
        modem_cellular_delegate_event(data, MODEM_CELLULAR_EVENT_REGISTERED);
    }
    else {
        modem_cellular_delegate_event(data, MODEM_CELLULAR_EVENT_DEREGISTERED);
    }
}

MODEM_CHAT_MATCH_DEFINE(ok_match, "OK", "", NULL);
MODEM_CHAT_MATCHES_DEFINE(allow_match,
                          MODEM_CHAT_MATCH("OK", "", NULL),
                          MODEM_CHAT_MATCH("ERROR", "", NULL));

MODEM_CHAT_MATCH_DEFINE(imei_match, "", "", modem_cellular_chat_on_imei);
MODEM_CHAT_MATCH_DEFINE(cgmm_match, "", "", modem_cellular_chat_on_cgmm);
MODEM_CHAT_MATCH_DEFINE(csq_match, "+CSQ: ", ",", modem_cellular_chat_on_csq);
MODEM_CHAT_MATCH_DEFINE(cesq_match, "+CESQ: ", ",", modem_cellular_chat_on_cesq);
MODEM_CHAT_MATCH_DEFINE(qccid_match __maybe_unused, "+QCCID: ", "", modem_cellular_chat_on_iccid);
MODEM_CHAT_MATCH_DEFINE(iccid_match __maybe_unused, "+ICCID: ", "", modem_cellular_chat_on_iccid);
MODEM_CHAT_MATCH_DEFINE(cimi_match __maybe_unused, "", "", modem_cellular_chat_on_imsi);
MODEM_CHAT_MATCH_DEFINE(cgmi_match __maybe_unused, "", "", modem_cellular_chat_on_cgmi);
MODEM_CHAT_MATCH_DEFINE(cgmr_match __maybe_unused, "", "", modem_cellular_chat_on_cgmr);

MODEM_CHAT_MATCHES_DEFINE(unsol_matches,
                          MODEM_CHAT_MATCH("+CREG: ", ",", modem_cellular_chat_on_cxreg),
                          MODEM_CHAT_MATCH("+CEREG: ", ",", modem_cellular_chat_on_cxreg),
                          MODEM_CHAT_MATCH("+CGREG: ", ",", modem_cellular_chat_on_cxreg));

MODEM_CHAT_MATCHES_DEFINE(abort_matches, MODEM_CHAT_MATCH("ERROR", "", NULL));

MODEM_CHAT_MATCHES_DEFINE(dial_abort_matches,
                          MODEM_CHAT_MATCH("ERROR", "", NULL),
                          MODEM_CHAT_MATCH("BUSY", "", NULL),
                          MODEM_CHAT_MATCH("NO ANSWER", "", NULL),
                          MODEM_CHAT_MATCH("NO CARRIER", "", NULL),
                          MODEM_CHAT_MATCH("NO DIALTONE", "", NULL));

#if DT_HAS_COMPAT_STATUS_OKAY(swir_hl7800) || DT_HAS_COMPAT_STATUS_OKAY(sqn_gm02s)
MODEM_CHAT_MATCH_DEFINE(connect_match, "CONNECT", "", NULL);
#endif

static void modem_cellular_log_state_changed(enum modem_cellular_state last_state,
                                             enum modem_cellular_state new_state) {
    LOG_DBG("switch from %s to %s", modem_cellular_state_str(last_state),
            modem_cellular_state_str(new_state));
}

static void modem_cellular_log_event(enum modem_cellular_event evt) {
    LOG_DBG("event %s", modem_cellular_event_str(evt));
}

static void modem_cellular_start_timer(struct modem_cellular_data* data, k_timeout_t timeout) {
    k_work_schedule(&data->timeout_work, timeout);
}

static void modem_cellular_stop_timer(struct modem_cellular_data* data) {
    k_work_cancel_delayable(&data->timeout_work);
}

static void modem_cellular_timeout_handler(struct k_work* item) {
    struct k_work_delayable* dwork = k_work_delayable_from_work(item);
    struct modem_cellular_data* data =
        CONTAINER_OF(dwork, struct modem_cellular_data, timeout_work);

    modem_cellular_delegate_event(data, MODEM_CELLULAR_EVENT_TIMEOUT);
}

static void modem_cellular_event_dispatch_handler(struct k_work* item) {
    struct modem_cellular_data* data =
        CONTAINER_OF(item, struct modem_cellular_data, event_dispatch_work);

    uint8_t events[sizeof(data->event_buf)];
    uint8_t events_cnt;

    k_mutex_lock(&data->event_rb_lock, K_FOREVER);

    events_cnt = (uint8_t)ring_buf_get(&data->event_rb, events, sizeof(data->event_buf));

    k_mutex_unlock(&data->event_rb_lock);

    for (uint8_t i = 0; i < events_cnt; i++) {
        modem_cellular_event_handler(data, (enum modem_cellular_event)events[i]);
    }
}

static void modem_cellular_delegate_event(struct modem_cellular_data* data,
                                          enum modem_cellular_event evt) {
    k_mutex_lock(&data->event_rb_lock, K_FOREVER);
    ring_buf_put(&data->event_rb, (uint8_t*)&evt, 1);
    k_mutex_unlock(&data->event_rb_lock);
    k_work_submit(&data->event_dispatch_work);
}

static void modem_cellular_begin_power_off_pulse(struct modem_cellular_data* data) {
    const struct modem_cellular_config* config =
        (const struct modem_cellular_config*)data->dev->config;

    modem_pipe_close_async(data->uart_pipe);

    if (modem_cellular_gpio_is_enabled(&config->power_gpio)) {
        modem_cellular_enter_state(data, MODEM_CELLULAR_STATE_POWER_OFF_PULSE);
    }
    else {
        modem_cellular_enter_state(data, MODEM_CELLULAR_STATE_IDLE);
    }
}

static int modem_cellular_on_idle_state_enter(struct modem_cellular_data* data) {
    struct modem_cellular_config const* config = data->dev->config;

    if (modem_cellular_gpio_is_enabled(&config->reset_gpio)) {
        gpio_pin_set_dt(&config->reset_gpio, 1);
    }

<<<<<<< HEAD
    modem_cellular_notify_user_pipes_disconnected(data);
    modem_chat_release(&data->chat);
    modem_ppp_release(data->ppp);
    modem_cmux_release(&data->cmux);
    modem_pipe_close_async(data->uart_pipe);
    k_sem_give(&data->suspended_sem);
=======
	if (modem_cellular_gpio_is_enabled(&config->wake_gpio)) {
		gpio_pin_set_dt(&config->wake_gpio, 0);
	}

	if (modem_cellular_gpio_is_enabled(&config->reset_gpio)) {
		gpio_pin_set_dt(&config->reset_gpio, 1);
	}
>>>>>>> b4b5d8b2

    return (0);
}

static void modem_cellular_idle_event_handler(struct modem_cellular_data* data,
                                              enum modem_cellular_event evt) {
    struct modem_cellular_config const* config = data->dev->config;

    switch (evt) {
        case MODEM_CELLULAR_EVENT_RESUME :
            if (config->autostarts) {
                modem_cellular_enter_state(data, MODEM_CELLULAR_STATE_AWAIT_POWER_ON);
                break;
            }

            if (modem_cellular_gpio_is_enabled(&config->power_gpio)) {
                modem_cellular_enter_state(data, MODEM_CELLULAR_STATE_POWER_ON_PULSE);
                break;
            }

            if (modem_cellular_gpio_is_enabled(&config->reset_gpio)) {
                modem_cellular_enter_state(data, MODEM_CELLULAR_STATE_AWAIT_POWER_ON);
                break;
            }

        if (config->set_baudrate_chat_script != NULL) {
            modem_cellular_enter_state(data, MODEM_CELLULAR_STATE_SET_BAUDRATE);
        }
        else {
            modem_cellular_enter_state(data, MODEM_CELLULAR_STATE_RUN_INIT_SCRIPT);
        }
        break;

        case MODEM_CELLULAR_EVENT_SUSPEND :
            k_sem_give(&data->suspended_sem);
            break;

        default :
            break;
    }
}

static int modem_cellular_on_idle_state_leave(struct modem_cellular_data* data) {
    struct modem_cellular_config const* config = data->dev->config;

    k_sem_take(&data->suspended_sem, K_NO_WAIT);

    if (modem_cellular_gpio_is_enabled(&config->reset_gpio)) {
        gpio_pin_set_dt(&config->reset_gpio, 0);
    }

<<<<<<< HEAD
    return (0);
=======
	if (modem_cellular_gpio_is_enabled(&config->wake_gpio)) {
		gpio_pin_set_dt(&config->wake_gpio, 1);
	}

	return 0;
>>>>>>> b4b5d8b2
}

static int modem_cellular_on_reset_pulse_state_enter(struct modem_cellular_data* data) {
    struct modem_cellular_config const* config = data->dev->config;

<<<<<<< HEAD
    gpio_pin_set_dt(&config->reset_gpio, 1);
    modem_cellular_start_timer(data, K_MSEC(config->reset_pulse_duration_ms));

    return (0);
=======
	if (modem_cellular_gpio_is_enabled(&config->wake_gpio)) {
		gpio_pin_set_dt(&config->wake_gpio, 0);
	}

	gpio_pin_set_dt(&config->reset_gpio, 1);
	modem_cellular_start_timer(data, K_MSEC(config->reset_pulse_duration_ms));
	return 0;
>>>>>>> b4b5d8b2
}

static void modem_cellular_reset_pulse_event_handler(struct modem_cellular_data* data,
                                                     enum modem_cellular_event evt) {
    switch (evt) {
        case MODEM_CELLULAR_EVENT_TIMEOUT :
            modem_cellular_enter_state(data, MODEM_CELLULAR_STATE_AWAIT_POWER_ON);
            break;

        case MODEM_CELLULAR_EVENT_SUSPEND :
            modem_cellular_enter_state(data, MODEM_CELLULAR_STATE_IDLE);
            break;

        default :
            break;
    }
}

<<<<<<< HEAD
static int modem_cellular_on_reset_pulse_state_leave(struct modem_cellular_data* data) {
    struct modem_cellular_config const* config = data->dev->config;
=======
static int modem_cellular_on_reset_pulse_state_leave(struct modem_cellular_data *data)
{
	const struct modem_cellular_config *config =
		(const struct modem_cellular_config *)data->dev->config;

	gpio_pin_set_dt(&config->reset_gpio, 0);

	if (modem_cellular_gpio_is_enabled(&config->wake_gpio)) {
		gpio_pin_set_dt(&config->wake_gpio, 1);
	}

	modem_cellular_stop_timer(data);
	return 0;
}

static int modem_cellular_on_power_on_pulse_state_enter(struct modem_cellular_data *data)
{
	const struct modem_cellular_config *config =
		(const struct modem_cellular_config *)data->dev->config;

	gpio_pin_set_dt(&config->power_gpio, 1);
	modem_cellular_start_timer(data, K_MSEC(config->power_pulse_duration_ms));
	return 0;
}

static void modem_cellular_power_on_pulse_event_handler(struct modem_cellular_data *data,
							enum modem_cellular_event evt)
{
	switch (evt) {
	case MODEM_CELLULAR_EVENT_TIMEOUT:
		modem_cellular_enter_state(data, MODEM_CELLULAR_STATE_AWAIT_POWER_ON);
		break;

	case MODEM_CELLULAR_EVENT_SUSPEND:
		modem_cellular_enter_state(data, MODEM_CELLULAR_STATE_IDLE);
		break;

	default:
		break;
	}
}

static int modem_cellular_on_power_on_pulse_state_leave(struct modem_cellular_data *data)
{
	const struct modem_cellular_config *config =
		(const struct modem_cellular_config *)data->dev->config;

	gpio_pin_set_dt(&config->power_gpio, 0);
	modem_cellular_stop_timer(data);
	return 0;
}

static int modem_cellular_on_await_power_on_state_enter(struct modem_cellular_data *data)
{
	const struct modem_cellular_config *config =
		(const struct modem_cellular_config *)data->dev->config;

	modem_cellular_start_timer(data, K_MSEC(config->startup_time_ms));
	return 0;
}

static void modem_cellular_await_power_on_event_handler(struct modem_cellular_data *data,
							enum modem_cellular_event evt)
{
	const struct modem_cellular_config *config =
		(const struct modem_cellular_config *)data->dev->config;

	switch (evt) {
	case MODEM_CELLULAR_EVENT_TIMEOUT:
		if (config->set_baudrate_chat_script != NULL) {
			modem_cellular_enter_state(data, MODEM_CELLULAR_STATE_SET_BAUDRATE);
		} else {
			modem_cellular_enter_state(data, MODEM_CELLULAR_STATE_RUN_INIT_SCRIPT);
		}
		break;

	case MODEM_CELLULAR_EVENT_SUSPEND:
		modem_cellular_enter_state(data, MODEM_CELLULAR_STATE_IDLE);
		break;

	default:
		break;
	}
}

static int modem_cellular_on_set_baudrate_state_enter(struct modem_cellular_data *data)
{
	modem_pipe_attach(data->uart_pipe, modem_cellular_bus_pipe_handler, data);
	return modem_pipe_open_async(data->uart_pipe);
}

static void modem_cellular_set_baudrate_event_handler(struct modem_cellular_data *data,
						      enum modem_cellular_event evt)
{
	const struct modem_cellular_config *config =
		(const struct modem_cellular_config *)data->dev->config;
	struct uart_config cfg = {0};
	int ret;

	switch (evt) {
	case MODEM_CELLULAR_EVENT_BUS_OPENED:
		modem_chat_attach(&data->chat, data->uart_pipe);
		modem_chat_run_script_async(&data->chat, config->set_baudrate_chat_script);
		break;

	case MODEM_CELLULAR_EVENT_SCRIPT_SUCCESS:
		/* Let modem reconfigure */
		modem_cellular_start_timer(data, K_MSEC(CONFIG_MODEM_CELLULAR_NEW_BAUDRATE_DELAY));
		break;
	case MODEM_CELLULAR_EVENT_SCRIPT_FAILED:
		/* Some modems save the new speed on first change, meaning the
		 * modem is already at the new baudrate, meaning no reply. So
		 * ignore any failures and continue as if baudrate is already set
		 */
		LOG_DBG("no reply from modem, assuming baudrate is already set");
		__fallthrough;
	case MODEM_CELLULAR_EVENT_TIMEOUT:
		modem_chat_release(&data->chat);
		modem_pipe_attach(data->uart_pipe, modem_cellular_bus_pipe_handler, data);
		modem_pipe_close_async(data->uart_pipe);

		ret = uart_config_get(config->uart, &cfg);
		if (ret < 0) {
			LOG_ERR("Failed to get UART configuration (%d)", ret);
			break;
		}
		cfg.baudrate = CONFIG_MODEM_CELLULAR_NEW_BAUDRATE;
		ret = uart_configure(config->uart, &cfg);
		if (ret < 0) {
			LOG_ERR("Failed to set new baudrate (%d)", ret);
			break;
		}
		break;

	case MODEM_CELLULAR_EVENT_BUS_CLOSED:
		modem_cellular_enter_state(data, MODEM_CELLULAR_STATE_RUN_INIT_SCRIPT);
		break;

	case MODEM_CELLULAR_EVENT_SUSPEND:
		modem_cellular_enter_state(data, MODEM_CELLULAR_STATE_IDLE);
		break;

	default:
		break;
	}
}

static int modem_cellular_on_run_init_script_state_enter(struct modem_cellular_data *data)
{
	modem_pipe_attach(data->uart_pipe, modem_cellular_bus_pipe_handler, data);
	return modem_pipe_open_async(data->uart_pipe);
}

static void modem_cellular_run_init_script_event_handler(struct modem_cellular_data *data,
							 enum modem_cellular_event evt)
{
	const struct modem_cellular_config *config =
		(const struct modem_cellular_config *)data->dev->config;

	switch (evt) {
	case MODEM_CELLULAR_EVENT_BUS_OPENED:
		modem_chat_attach(&data->chat, data->uart_pipe);
		modem_chat_run_script_async(&data->chat, config->init_chat_script);
		break;

	case MODEM_CELLULAR_EVENT_SCRIPT_SUCCESS:
		net_if_set_link_addr(modem_ppp_get_iface(data->ppp), data->imei,
				     ARRAY_SIZE(data->imei), NET_LINK_UNKNOWN);

		modem_chat_release(&data->chat);
		modem_pipe_attach(data->uart_pipe, modem_cellular_bus_pipe_handler, data);
		modem_pipe_close_async(data->uart_pipe);
		break;

	case MODEM_CELLULAR_EVENT_BUS_CLOSED:
		modem_cellular_enter_state(data, MODEM_CELLULAR_STATE_CONNECT_CMUX);
		break;

	case MODEM_CELLULAR_EVENT_SUSPEND:
		modem_cellular_enter_state(data, MODEM_CELLULAR_STATE_IDLE);
		break;

	case MODEM_CELLULAR_EVENT_SCRIPT_FAILED:
		if (modem_cellular_gpio_is_enabled(&config->power_gpio)) {
			modem_cellular_enter_state(data, MODEM_CELLULAR_STATE_POWER_ON_PULSE);
			break;
		}

		if (modem_cellular_gpio_is_enabled(&config->reset_gpio)) {
			modem_cellular_enter_state(data, MODEM_CELLULAR_STATE_RESET_PULSE);
			break;
		}

		modem_cellular_enter_state(data, MODEM_CELLULAR_STATE_IDLE);
		break;

	default:
		break;
	}
}

static int modem_cellular_on_connect_cmux_state_enter(struct modem_cellular_data *data)
{
	/*
	 * Allow modem to switch bus into CMUX mode. Some modems disable UART RX while
	 * switching, resulting in UART RX errors as bus is no longer pulled up by modem.
	 */
	modem_cellular_start_timer(data, K_MSEC(100));
	return 0;
}

static void modem_cellular_connect_cmux_event_handler(struct modem_cellular_data *data,
						      enum modem_cellular_event evt)
{
	switch (evt) {
	case MODEM_CELLULAR_EVENT_TIMEOUT:
		modem_pipe_attach(data->uart_pipe, modem_cellular_bus_pipe_handler, data);
		modem_pipe_open_async(data->uart_pipe);
		break;

	case MODEM_CELLULAR_EVENT_BUS_OPENED:
		modem_cmux_attach(&data->cmux, data->uart_pipe);
		modem_cmux_connect_async(&data->cmux);
		break;

	case MODEM_CELLULAR_EVENT_CMUX_CONNECTED:
		modem_cellular_notify_user_pipes_connected(data);
		modem_cellular_enter_state(data, MODEM_CELLULAR_STATE_OPEN_DLCI1);
		break;
>>>>>>> b4b5d8b2

    gpio_pin_set_dt(&config->reset_gpio, 0);
    modem_cellular_stop_timer(data);

    return (0);
}

static int modem_cellular_on_power_on_pulse_state_enter(struct modem_cellular_data* data) {
    struct modem_cellular_config const* config = data->dev->config;

    gpio_pin_set_dt(&config->power_gpio, 1);
    modem_cellular_start_timer(data, K_MSEC(config->power_pulse_duration_ms));
    return (0);
}

static void modem_cellular_power_on_pulse_event_handler(struct modem_cellular_data* data,
                                                        enum modem_cellular_event evt) {
    switch (evt) {
        case MODEM_CELLULAR_EVENT_TIMEOUT :
            modem_cellular_enter_state(data, MODEM_CELLULAR_STATE_AWAIT_POWER_ON);
            break;

        case MODEM_CELLULAR_EVENT_SUSPEND :
            modem_cellular_enter_state(data, MODEM_CELLULAR_STATE_IDLE);
            break;

        default :
            break;
    }
}

static int modem_cellular_on_power_on_pulse_state_leave(struct modem_cellular_data* data) {
    struct modem_cellular_config const* config = data->dev->config;

    gpio_pin_set_dt(&config->power_gpio, 0);
    modem_cellular_stop_timer(data);

    return (0);
}

static int modem_cellular_on_await_power_on_state_enter(struct modem_cellular_data* data) {
    struct modem_cellular_config const* config = data->dev->config;

    modem_cellular_start_timer(data, K_MSEC(config->startup_time_ms));

    return (0);
}

static void modem_cellular_await_power_on_event_handler(struct modem_cellular_data* data,
                                                        enum modem_cellular_event evt) {
    const struct modem_cellular_config* config = data->dev->config;

    switch (evt) {
        case MODEM_CELLULAR_EVENT_TIMEOUT :
            if (config->set_baudrate_chat_script != NULL) {
                modem_cellular_enter_state(data, MODEM_CELLULAR_STATE_SET_BAUDRATE);
            }
            else {
                modem_cellular_enter_state(data, MODEM_CELLULAR_STATE_RUN_INIT_SCRIPT);
            }
            break;

        case MODEM_CELLULAR_EVENT_SUSPEND :
            modem_cellular_enter_state(data, MODEM_CELLULAR_STATE_IDLE);
            break;

        default :
            break;
    }
}

static int modem_cellular_on_set_baudrate_state_enter(struct modem_cellular_data* data) {
    modem_pipe_attach(data->uart_pipe, modem_cellular_bus_pipe_handler, data);

    return modem_pipe_open_async(data->uart_pipe);
}

static void modem_cellular_set_baudrate_event_handler(struct modem_cellular_data* data,
                                                      enum modem_cellular_event evt) {
    const struct modem_cellular_config* config = data->dev->config;
    struct uart_config cfg = {0};
    int ret;

    switch (evt) {
        case MODEM_CELLULAR_EVENT_BUS_OPENED :
            modem_chat_attach(&data->chat, data->uart_pipe);
            modem_chat_run_script_async(&data->chat, config->set_baudrate_chat_script);
            break;

        case MODEM_CELLULAR_EVENT_SCRIPT_SUCCESS :
            /* Let modem reconfigure */
            modem_cellular_start_timer(data, K_MSEC(CONFIG_MODEM_CELLULAR_NEW_BAUDRATE_DELAY));
            break;

        case MODEM_CELLULAR_EVENT_SCRIPT_FAILED:
            /* Some modems save the new speed on first change, meaning the
             * modem is already at the new baudrate, meaning no reply. So
             * ignore any failures and continue as if baudrate is already set
             */
            LOG_DBG("no reply from modem, assuming baudrate is already set");
            __fallthrough;
        case MODEM_CELLULAR_EVENT_TIMEOUT:
            modem_chat_release(&data->chat);
            modem_pipe_attach(data->uart_pipe, modem_cellular_bus_pipe_handler, data);
            modem_pipe_close_async(data->uart_pipe);

            ret = uart_config_get(config->uart, &cfg);
            if (ret < 0) {
                LOG_ERR("Failed to get UART configuration (%d)", ret);
                break;
            }
            cfg.baudrate = CONFIG_MODEM_CELLULAR_NEW_BAUDRATE;
            ret = uart_configure(config->uart, &cfg);
            if (ret < 0) {
                LOG_ERR("Failed to set new baudrate (%d)", ret);
                break;
            }
            break;

        case MODEM_CELLULAR_EVENT_BUS_CLOSED:
            modem_cellular_enter_state(data, MODEM_CELLULAR_STATE_RUN_INIT_SCRIPT);
            break;

        case MODEM_CELLULAR_EVENT_SUSPEND :
            modem_cellular_enter_state(data, MODEM_CELLULAR_STATE_IDLE);
            break;

        default :
            break;
    }
}

static int modem_cellular_on_run_init_script_state_enter(struct modem_cellular_data* data) {
    modem_pipe_attach(data->uart_pipe, modem_cellular_bus_pipe_handler, data);
    return modem_pipe_open_async(data->uart_pipe);
}

static void modem_cellular_run_init_script_event_handler(struct modem_cellular_data* data,
                                                         enum modem_cellular_event evt) {
    struct modem_cellular_config const* config = data->dev->config;

    switch (evt) {
        case MODEM_CELLULAR_EVENT_BUS_OPENED :
            modem_chat_attach(&data->chat, data->uart_pipe);
            modem_chat_run_script_async(&data->chat, config->init_chat_script);
            break;

        case MODEM_CELLULAR_EVENT_SCRIPT_SUCCESS :
            net_if_set_link_addr(modem_ppp_get_iface(data->ppp), data->imei,
                                 ARRAY_SIZE(data->imei), NET_LINK_UNKNOWN);

            modem_chat_release(&data->chat);
            modem_pipe_attach(data->uart_pipe, modem_cellular_bus_pipe_handler, data);
            modem_pipe_close_async(data->uart_pipe);
            break;

        case MODEM_CELLULAR_EVENT_BUS_CLOSED :
            modem_cellular_enter_state(data, MODEM_CELLULAR_STATE_CONNECT_CMUX);
            break;

        case MODEM_CELLULAR_EVENT_SUSPEND :
            modem_cellular_enter_state(data, MODEM_CELLULAR_STATE_IDLE);
            break;

        case MODEM_CELLULAR_EVENT_SCRIPT_FAILED :
            if (modem_cellular_gpio_is_enabled(&config->power_gpio)) {
                modem_cellular_enter_state(data, MODEM_CELLULAR_STATE_POWER_ON_PULSE);
                break;
            }

            if (modem_cellular_gpio_is_enabled(&config->reset_gpio)) {
                modem_cellular_enter_state(data, MODEM_CELLULAR_STATE_RESET_PULSE);
                break;
            }

            modem_cellular_enter_state(data, MODEM_CELLULAR_STATE_IDLE);
            break;

        default :
            break;
    }
}

static int modem_cellular_on_connect_cmux_state_enter(struct modem_cellular_data* data) {
    /*
     * Allow modem to switch bus into CMUX mode. Some modems disable UART RX while
     * switching, resulting in UART RX errors as bus is no longer pulled up by modem.
     */
    modem_cellular_start_timer(data, K_MSEC(100));

    return (0);
}

static void modem_cellular_connect_cmux_event_handler(struct modem_cellular_data* data,
                                                      enum modem_cellular_event evt) {
    switch (evt) {
        case MODEM_CELLULAR_EVENT_TIMEOUT :
            modem_pipe_attach(data->uart_pipe, modem_cellular_bus_pipe_handler, data);
            modem_pipe_open_async(data->uart_pipe);
            break;

        case MODEM_CELLULAR_EVENT_BUS_OPENED :
            modem_cmux_attach(&data->cmux, data->uart_pipe);
            modem_cmux_connect_async(&data->cmux);
            break;

        case MODEM_CELLULAR_EVENT_CMUX_CONNECTED :
            modem_cellular_notify_user_pipes_connected(data);
            modem_cellular_enter_state(data, MODEM_CELLULAR_STATE_OPEN_DLCI1);
            break;

        case MODEM_CELLULAR_EVENT_SUSPEND :
            modem_cellular_enter_state(data, MODEM_CELLULAR_STATE_INIT_POWER_OFF);
            break;

        default :
            break;
    }
}

static int modem_cellular_on_open_dlci1_state_enter(struct modem_cellular_data* data) {
    modem_pipe_attach(data->dlci1_pipe, modem_cellular_dlci1_pipe_handler, data);
    return modem_pipe_open_async(data->dlci1_pipe);
}

static void modem_cellular_open_dlci1_event_handler(struct modem_cellular_data* data,
                                                    enum modem_cellular_event evt) {
    switch (evt) {
        case MODEM_CELLULAR_EVENT_DLCI1_OPENED :
            modem_cellular_enter_state(data, MODEM_CELLULAR_STATE_OPEN_DLCI2);
            break;

        case MODEM_CELLULAR_EVENT_SUSPEND :
            modem_cellular_enter_state(data, MODEM_CELLULAR_STATE_INIT_POWER_OFF);
            break;

        default :
            break;
    }
}

static int modem_cellular_on_open_dlci1_state_leave(struct modem_cellular_data* data) {
    modem_pipe_release(data->dlci1_pipe);

    return (0);
}

static int modem_cellular_on_open_dlci2_state_enter(struct modem_cellular_data* data) {
    modem_pipe_attach(data->dlci2_pipe, modem_cellular_dlci2_pipe_handler, data);
    return modem_pipe_open_async(data->dlci2_pipe);
}

static void modem_cellular_open_dlci2_event_handler(struct modem_cellular_data* data,
                                                    enum modem_cellular_event evt) {
    switch (evt) {
        case MODEM_CELLULAR_EVENT_DLCI2_OPENED :
            data->cmd_pipe = data->dlci2_pipe;
            modem_cellular_enter_state(data, MODEM_CELLULAR_STATE_RUN_DIAL_SCRIPT);
            break;

        case MODEM_CELLULAR_EVENT_SUSPEND :
            modem_cellular_enter_state(data, MODEM_CELLULAR_STATE_INIT_POWER_OFF);
            break;

        default :
            break;
    }
}

static int modem_cellular_on_open_dlci2_state_leave(struct modem_cellular_data* data) {
    modem_pipe_release(data->dlci2_pipe);

    return (0);
}

static int modem_cellular_on_run_dial_script_state_enter(struct modem_cellular_data* data) {
    /* Allow modem time to enter command mode before running dial script */
    modem_cellular_start_timer(data, K_MSEC(100));

    return (0);
}

static void modem_cellular_run_dial_script_event_handler(struct modem_cellular_data* data,
                                                         enum modem_cellular_event evt) {
    struct modem_cellular_config const* config = data->dev->config;

    switch (evt) {
        case MODEM_CELLULAR_EVENT_TIMEOUT :
            modem_chat_attach(&data->chat, data->dlci1_pipe);
            modem_chat_run_script_async(&data->chat, config->dial_chat_script);
            break;

        case MODEM_CELLULAR_EVENT_SCRIPT_SUCCESS :
            modem_cellular_enter_state(data, MODEM_CELLULAR_STATE_AWAIT_REGISTERED);
            break;

        case MODEM_CELLULAR_EVENT_SUSPEND :
            modem_cellular_enter_state(data, MODEM_CELLULAR_STATE_INIT_POWER_OFF);
            break;

        default :
            break;
    }
}

static int modem_cellular_on_run_dial_script_state_leave(struct modem_cellular_data* data) {
    modem_chat_release(&data->chat);

    return (0);
}

static int modem_cellular_on_await_registered_state_enter(struct modem_cellular_data* data) {
    if (modem_ppp_attach(data->ppp, data->dlci1_pipe) < 0) {
        return -EAGAIN;
    }

    modem_cellular_start_timer(data, MODEM_CELLULAR_PERIODIC_SCRIPT_TIMEOUT);
    return modem_chat_attach(&data->chat, data->dlci2_pipe);
}

static void modem_cellular_await_registered_event_handler(struct modem_cellular_data* data,
                                                          enum modem_cellular_event evt) {
    struct modem_cellular_config const* config = data->dev->config;

    switch (evt) {
        case MODEM_CELLULAR_EVENT_SCRIPT_SUCCESS :
        case MODEM_CELLULAR_EVENT_SCRIPT_FAILED :
            modem_cellular_start_timer(data, MODEM_CELLULAR_PERIODIC_SCRIPT_TIMEOUT);
            break;

        case MODEM_CELLULAR_EVENT_TIMEOUT :
            modem_chat_run_script_async(&data->chat, config->periodic_chat_script);
            break;

        case MODEM_CELLULAR_EVENT_REGISTERED :
            modem_cellular_enter_state(data, MODEM_CELLULAR_STATE_CARRIER_ON);
            break;

        case MODEM_CELLULAR_EVENT_SUSPEND :
            modem_cellular_enter_state(data, MODEM_CELLULAR_STATE_INIT_POWER_OFF);
            break;

        default :
            break;
    }
}

static int modem_cellular_on_await_registered_state_leave(struct modem_cellular_data* data) {
    modem_cellular_stop_timer(data);

    return (0);
}

static int modem_cellular_on_carrier_on_state_enter(struct modem_cellular_data* data) {
    net_if_carrier_on(modem_ppp_get_iface(data->ppp));
    modem_cellular_start_timer(data, MODEM_CELLULAR_PERIODIC_SCRIPT_TIMEOUT);

    return (0);
}

static void modem_cellular_carrier_on_event_handler(struct modem_cellular_data* data,
                                                    enum modem_cellular_event evt) {
    struct modem_cellular_config const* config = data->dev->config;

    switch (evt) {
        case MODEM_CELLULAR_EVENT_SCRIPT_SUCCESS :
        case MODEM_CELLULAR_EVENT_SCRIPT_FAILED :
            modem_cellular_start_timer(data, MODEM_CELLULAR_PERIODIC_SCRIPT_TIMEOUT);
            break;

        case MODEM_CELLULAR_EVENT_TIMEOUT :
            modem_chat_run_script_async(&data->chat, config->periodic_chat_script);
            break;

        case MODEM_CELLULAR_EVENT_DEREGISTERED :
            modem_cellular_enter_state(data, MODEM_CELLULAR_STATE_RUN_DIAL_SCRIPT);
            break;

        case MODEM_CELLULAR_EVENT_SUSPEND :
            modem_cellular_enter_state(data, MODEM_CELLULAR_STATE_INIT_POWER_OFF);
            break;

        default :
            break;
    }
}

static int modem_cellular_on_carrier_on_state_leave(struct modem_cellular_data* data) {
    modem_cellular_stop_timer(data);
    net_if_carrier_off(modem_ppp_get_iface(data->ppp));
    modem_chat_release(&data->chat);
    modem_ppp_release(data->ppp);

    return (0);
}

static int modem_cellular_on_init_power_off_state_enter(struct modem_cellular_data* data) {
    modem_cellular_start_timer(data, K_MSEC(2000));

    return (0);
}

static void modem_cellular_init_power_off_event_handler(struct modem_cellular_data* data,
                                                        enum modem_cellular_event evt) {
    struct modem_cellular_config const* config = data->dev->config;

    switch (evt) {
        case MODEM_CELLULAR_EVENT_TIMEOUT :
            /* Shutdown script can only be used if cmd_pipe is available, i.e. we are not in
             * some intermediary state without a pipe for commands available
             */
            if ((config->shutdown_chat_script != NULL) && (data->cmd_pipe != NULL)) {
                modem_cellular_enter_state(data, MODEM_CELLULAR_STATE_RUN_SHUTDOWN_SCRIPT);
                break;
            }

            modem_cellular_begin_power_off_pulse(data);
            break;

        default :
            break;
    }
}

static int modem_cellular_on_init_power_off_state_leave(struct modem_cellular_data* data) {
    modem_cellular_notify_user_pipes_disconnected(data);
    modem_chat_release(&data->chat);
    modem_ppp_release(data->ppp);

    return (0);
}

static int modem_cellular_on_run_shutdown_script_state_enter(struct modem_cellular_data* data) {
    const struct modem_cellular_config *config =
        (const struct modem_cellular_config *)data->dev->config;

    modem_chat_attach(&data->chat, data->cmd_pipe);
    return modem_chat_run_script_async(&data->chat, config->shutdown_chat_script);
}

static void modem_cellular_run_shutdown_script_event_handler(struct modem_cellular_data *data,
                                                             enum modem_cellular_event evt) {
    switch (evt) {
        case MODEM_CELLULAR_EVENT_SCRIPT_FAILED:
            data->cmd_pipe = NULL;

            /* If shutdown by software failed, try by power pulse if possible */
            modem_cellular_begin_power_off_pulse(data);
            break;

        case MODEM_CELLULAR_EVENT_SCRIPT_SUCCESS :
            modem_pipe_close_async(data->uart_pipe);
            data->cmd_pipe = NULL;
            modem_cellular_enter_state(data, MODEM_CELLULAR_STATE_IDLE);
            break;

        default :
            break;
    }
}

static int modem_cellular_on_run_shutdown_script_state_leave(struct modem_cellular_data* data) {
    modem_chat_release(&data->chat);
    return (0);
}

static int modem_cellular_on_power_off_pulse_state_enter(struct modem_cellular_data* data) {
    struct modem_cellular_config const* config = data->dev->config;

    data->cmd_pipe = NULL;
    gpio_pin_set_dt(&config->power_gpio, 1);
    modem_cellular_start_timer(data, K_MSEC(config->power_pulse_duration_ms));

    return (0);
}

static void modem_cellular_power_off_pulse_event_handler(struct modem_cellular_data* data,
                                                         enum modem_cellular_event evt) {
    switch (evt) {
        case MODEM_CELLULAR_EVENT_TIMEOUT :
            modem_cellular_enter_state(data, MODEM_CELLULAR_STATE_AWAIT_POWER_OFF);
            break;

        default :
            break;
    }
}

static int modem_cellular_on_power_off_pulse_state_leave(struct modem_cellular_data* data) {
    struct modem_cellular_config const* config = data->dev->config;

    gpio_pin_set_dt(&config->power_gpio, 0);
    modem_cellular_stop_timer(data);

    return (0);
}

static int modem_cellular_on_await_power_off_state_enter(struct modem_cellular_data* data) {
    struct modem_cellular_config const* config = data->dev->config;

    modem_cellular_start_timer(data, K_MSEC(config->shutdown_time_ms));

    return (0);
}

static void modem_cellular_await_power_off_event_handler(struct modem_cellular_data* data,
                                                         enum modem_cellular_event evt) {
    switch (evt) {
        case MODEM_CELLULAR_EVENT_TIMEOUT :
            modem_cellular_enter_state(data, MODEM_CELLULAR_STATE_IDLE);
            break;

        default :
            break;
    }
}

static int modem_cellular_on_state_enter(struct modem_cellular_data* data) {
    int ret;

    switch (data->state) {
        case MODEM_CELLULAR_STATE_IDLE :
            ret = modem_cellular_on_idle_state_enter(data);
            break;

        case MODEM_CELLULAR_STATE_RESET_PULSE :
            ret = modem_cellular_on_reset_pulse_state_enter(data);
            break;

        case MODEM_CELLULAR_STATE_POWER_ON_PULSE :
            ret = modem_cellular_on_power_on_pulse_state_enter(data);
            break;

        case MODEM_CELLULAR_STATE_AWAIT_POWER_ON :
            ret = modem_cellular_on_await_power_on_state_enter(data);
            break;

        case MODEM_CELLULAR_STATE_SET_BAUDRATE :
            ret = modem_cellular_on_set_baudrate_state_enter(data);
            break;

        case MODEM_CELLULAR_STATE_RUN_INIT_SCRIPT :
            ret = modem_cellular_on_run_init_script_state_enter(data);
            break;

        case MODEM_CELLULAR_STATE_CONNECT_CMUX :
            ret = modem_cellular_on_connect_cmux_state_enter(data);
            break;

        case MODEM_CELLULAR_STATE_OPEN_DLCI1 :
            ret = modem_cellular_on_open_dlci1_state_enter(data);
            break;

        case MODEM_CELLULAR_STATE_OPEN_DLCI2 :
            ret = modem_cellular_on_open_dlci2_state_enter(data);
            break;

        case MODEM_CELLULAR_STATE_RUN_DIAL_SCRIPT :
            ret = modem_cellular_on_run_dial_script_state_enter(data);
            break;

        case MODEM_CELLULAR_STATE_AWAIT_REGISTERED :
            ret = modem_cellular_on_await_registered_state_enter(data);
            break;

        case MODEM_CELLULAR_STATE_CARRIER_ON :
            ret = modem_cellular_on_carrier_on_state_enter(data);
            break;

        case MODEM_CELLULAR_STATE_INIT_POWER_OFF :
            ret = modem_cellular_on_init_power_off_state_enter(data);
            break;

        case MODEM_CELLULAR_STATE_RUN_SHUTDOWN_SCRIPT :
            ret = modem_cellular_on_run_shutdown_script_state_enter(data);
            break;

        case MODEM_CELLULAR_STATE_POWER_OFF_PULSE :
            ret = modem_cellular_on_power_off_pulse_state_enter(data);
            break;

        case MODEM_CELLULAR_STATE_AWAIT_POWER_OFF :
            ret = modem_cellular_on_await_power_off_state_enter(data);
            break;

        default :
            ret = 0;
            break;
    }

    return (ret);
}

static int modem_cellular_on_state_leave(struct modem_cellular_data* data) {
    int ret;

    switch (data->state) {
        case MODEM_CELLULAR_STATE_IDLE :
            ret = modem_cellular_on_idle_state_leave(data);
            break;

        case MODEM_CELLULAR_STATE_RESET_PULSE :
            ret = modem_cellular_on_reset_pulse_state_leave(data);
            break;

        case MODEM_CELLULAR_STATE_POWER_ON_PULSE :
            ret = modem_cellular_on_power_on_pulse_state_leave(data);
            break;

        case MODEM_CELLULAR_STATE_OPEN_DLCI1 :
            ret = modem_cellular_on_open_dlci1_state_leave(data);
            break;

        case MODEM_CELLULAR_STATE_OPEN_DLCI2 :
            ret = modem_cellular_on_open_dlci2_state_leave(data);
            break;

        case MODEM_CELLULAR_STATE_RUN_DIAL_SCRIPT :
            ret = modem_cellular_on_run_dial_script_state_leave(data);
            break;

        case MODEM_CELLULAR_STATE_AWAIT_REGISTERED :
            ret = modem_cellular_on_await_registered_state_leave(data);
            break;

        case MODEM_CELLULAR_STATE_CARRIER_ON :
            ret = modem_cellular_on_carrier_on_state_leave(data);
            break;

        case MODEM_CELLULAR_STATE_INIT_POWER_OFF :
            ret = modem_cellular_on_init_power_off_state_leave(data);
            break;

        case MODEM_CELLULAR_STATE_RUN_SHUTDOWN_SCRIPT :
            ret = modem_cellular_on_run_shutdown_script_state_leave(data);
            break;

        case MODEM_CELLULAR_STATE_POWER_OFF_PULSE :
            ret = modem_cellular_on_power_off_pulse_state_leave(data);
            break;

        default :
            ret = 0;
            break;
    }

    return (ret);
}

static void modem_cellular_enter_state(struct modem_cellular_data* data,
                                       enum modem_cellular_state state) {
    int ret;

    ret = modem_cellular_on_state_leave(data);
    if (ret < 0) {
        LOG_WRN("failed to leave state, error: %i", ret);
        return;
    }

    data->state = state;
    ret = modem_cellular_on_state_enter(data);
    if (ret < 0) {
        LOG_WRN("failed to enter state error: %i", ret);
    }
}

static void modem_cellular_event_handler(struct modem_cellular_data* data,
                                         enum modem_cellular_event evt) {
    enum modem_cellular_state state;

    state = data->state;

    modem_cellular_log_event(evt);

    switch (data->state) {
        case MODEM_CELLULAR_STATE_IDLE :
            modem_cellular_idle_event_handler(data, evt);
            break;

        case MODEM_CELLULAR_STATE_RESET_PULSE :
            modem_cellular_reset_pulse_event_handler(data, evt);
            break;

        case MODEM_CELLULAR_STATE_POWER_ON_PULSE :
            modem_cellular_power_on_pulse_event_handler(data, evt);
            break;

        case MODEM_CELLULAR_STATE_AWAIT_POWER_ON :
            modem_cellular_await_power_on_event_handler(data, evt);
            break;

        case MODEM_CELLULAR_STATE_SET_BAUDRATE :
            modem_cellular_set_baudrate_event_handler(data, evt);
            break;

        case MODEM_CELLULAR_STATE_RUN_INIT_SCRIPT :
            modem_cellular_run_init_script_event_handler(data, evt);
            break;

        case MODEM_CELLULAR_STATE_CONNECT_CMUX :
            modem_cellular_connect_cmux_event_handler(data, evt);
            break;

        case MODEM_CELLULAR_STATE_OPEN_DLCI1 :
            modem_cellular_open_dlci1_event_handler(data, evt);
            break;

        case MODEM_CELLULAR_STATE_OPEN_DLCI2 :
            modem_cellular_open_dlci2_event_handler(data, evt);
            break;

        case MODEM_CELLULAR_STATE_RUN_DIAL_SCRIPT :
            modem_cellular_run_dial_script_event_handler(data, evt);
            break;

        case MODEM_CELLULAR_STATE_AWAIT_REGISTERED :
            modem_cellular_await_registered_event_handler(data, evt);
            break;

        case MODEM_CELLULAR_STATE_CARRIER_ON :
            modem_cellular_carrier_on_event_handler(data, evt);
            break;

        case MODEM_CELLULAR_STATE_INIT_POWER_OFF :
            modem_cellular_init_power_off_event_handler(data, evt);
            break;

        case MODEM_CELLULAR_STATE_RUN_SHUTDOWN_SCRIPT :
            modem_cellular_run_shutdown_script_event_handler(data, evt);
            break;

        case MODEM_CELLULAR_STATE_POWER_OFF_PULSE :
            modem_cellular_power_off_pulse_event_handler(data, evt);
            break;

        case MODEM_CELLULAR_STATE_AWAIT_POWER_OFF :
            modem_cellular_await_power_off_event_handler(data, evt);
            break;
    }

    if (state != data->state) {
        modem_cellular_log_state_changed(state, data->state);
    }
}

static void modem_cellular_cmux_handler(struct modem_cmux* cmux, enum modem_cmux_event event,
                                        void* user_data) {
    struct modem_cellular_data* data = user_data;

    switch (event) {
        case MODEM_CMUX_EVENT_CONNECTED :
            modem_cellular_delegate_event(data, MODEM_CELLULAR_EVENT_CMUX_CONNECTED);
            break;

        default :
            break;
    }
}

MODEM_CHAT_SCRIPT_CMDS_DEFINE(get_signal_csq_chat_script_cmds,
                              MODEM_CHAT_SCRIPT_CMD_RESP("AT+CSQ", csq_match),
                              MODEM_CHAT_SCRIPT_CMD_RESP("", ok_match));

MODEM_CHAT_SCRIPT_DEFINE(get_signal_csq_chat_script, get_signal_csq_chat_script_cmds,
                         abort_matches, modem_cellular_chat_callback_handler, 2);

static inline int modem_cellular_csq_parse_rssi(uint8_t rssi, int16_t* value) {
    /* AT+CSQ returns a response +CSQ: <rssi>,<ber> where:
     * - rssi is a integer from 0 to 31 whose values describes a signal strength
     *   between -113 dBm for 0 and -51dbM for 31 or unknown for 99
     * - ber is an integer from 0 to 7 that describes the error rate, it can also
     *   be 99 for an unknown error rate
     */
    if (rssi == CSQ_RSSI_UNKNOWN) {
        return (-EINVAL);
    }

    *value = (int16_t)CSQ_RSSI_TO_DB(rssi);
    return (0);
}

MODEM_CHAT_SCRIPT_CMDS_DEFINE(get_signal_cesq_chat_script_cmds,
                              MODEM_CHAT_SCRIPT_CMD_RESP("AT+CESQ", cesq_match),
                              MODEM_CHAT_SCRIPT_CMD_RESP("", ok_match));

MODEM_CHAT_SCRIPT_DEFINE(get_signal_cesq_chat_script, get_signal_cesq_chat_script_cmds,
                         abort_matches, modem_cellular_chat_callback_handler, 2);

/* AT+CESQ returns a response +CESQ: <rxlev>,<ber>,<rscp>,<ecn0>,<rsrq>,<rsrp> where:
 * - rsrq is a integer from 0 to 34 whose values describes the Reference Signal Receive
 *   Quality between -20 dB for 0 and -3 dB for 34 (0.5 dB steps), or unknown for 255
 * - rsrp is an integer from 0 to 97 that describes the Reference Signal Receive Power
 *   between -140 dBm for 0 and -44 dBm for 97 (1 dBm steps), or unknown for 255
 */
static inline int modem_cellular_cesq_parse_rsrp(uint8_t rsrp, int16_t* value) {
    if (rsrp == CESQ_RSRP_UNKNOWN) {
        return (-EINVAL);
    }

    *value = (int16_t)CESQ_RSRP_TO_DB(rsrp);
    return (0);
}

static inline int modem_cellular_cesq_parse_rsrq(uint8_t rsrq, int16_t* value) {
    if (rsrq == CESQ_RSRQ_UNKNOWN) {
        return (-EINVAL);
    }

    *value = (int16_t)CESQ_RSRQ_TO_DB(rsrq);
    return (0);
}

static int modem_cellular_get_signal(const struct device* dev,
                                     const enum cellular_signal_type type,
                                     int16_t* value) {
    int ret = -ENOTSUP;
    struct modem_cellular_data* data = dev->data;

    if ((data->state != MODEM_CELLULAR_STATE_AWAIT_REGISTERED) &&
        (data->state != MODEM_CELLULAR_STATE_CARRIER_ON)) {
        return (-ENODATA);
    }

    /* Run chat script */
    switch (type) {
        case CELLULAR_SIGNAL_RSSI :
            ret = modem_chat_run_script(&data->chat, &get_signal_csq_chat_script);
            break;

        case CELLULAR_SIGNAL_RSRP :
        case CELLULAR_SIGNAL_RSRQ :
            ret = modem_chat_run_script(&data->chat, &get_signal_cesq_chat_script);
            break;

        default :
            ret = -ENOTSUP;
            break;
    }

    /* Verify chat script ran successfully */
    if (ret < 0) {
        return (ret);
    }

    /* Parse received value */
    switch (type) {
        case CELLULAR_SIGNAL_RSSI :
            ret = modem_cellular_csq_parse_rssi(data->rssi, value);
            break;

        case CELLULAR_SIGNAL_RSRP :
            ret = modem_cellular_cesq_parse_rsrp(data->rsrp, value);
            break;

        case CELLULAR_SIGNAL_RSRQ :
            ret = modem_cellular_cesq_parse_rsrq(data->rsrq, value);
            break;

        default :
            ret = -ENOTSUP;
            break;
    }

    return (ret);
}

static int modem_cellular_get_modem_info(const struct device* dev,
                                         enum cellular_modem_info_type type,
                                         char* info, size_t size) {
    int ret = 0;
    struct modem_cellular_data* data = dev->data;

    switch (type) {
        case CELLULAR_MODEM_INFO_IMEI :
            strncpy(info, &data->imei[0], MIN(size, sizeof(data->imei)));
            break;

        case CELLULAR_MODEM_INFO_SIM_IMSI :
            strncpy(info, &data->imsi[0], MIN(size, sizeof(data->imsi)));
            break;

        case CELLULAR_MODEM_INFO_MANUFACTURER :
            strncpy(info, &data->manufacturer[0], MIN(size, sizeof(data->manufacturer)));
            break;

        case CELLULAR_MODEM_INFO_FW_VERSION :
            strncpy(info, &data->fw_version[0], MIN(size, sizeof(data->fw_version)));
            break;

        case CELLULAR_MODEM_INFO_MODEL_ID :
            strncpy(info, &data->model_id[0], MIN(size, sizeof(data->model_id)));
            break;

        case CELLULAR_MODEM_INFO_SIM_ICCID :
            strncpy(info, &data->iccid[0], MIN(size, sizeof(data->iccid)));
            break;

        default :
            ret = -ENODATA;
            break;
    }

    return (ret);
}

static int modem_cellular_get_registration_status(const struct device* dev,
                                                  enum cellular_access_technology tech,
                                                  enum cellular_registration_status* status) {
    int ret = 0;
    struct modem_cellular_data* data = dev->data;

    switch (tech) {
        case CELLULAR_ACCESS_TECHNOLOGY_GSM :
            *status = data->registration_status_gsm;
            break;

        case CELLULAR_ACCESS_TECHNOLOGY_GPRS :
        case CELLULAR_ACCESS_TECHNOLOGY_UMTS :
        case CELLULAR_ACCESS_TECHNOLOGY_EDGE :
            *status = data->registration_status_gprs;
            break;

        case CELLULAR_ACCESS_TECHNOLOGY_LTE :
        case CELLULAR_ACCESS_TECHNOLOGY_LTE_CAT_M1 :
        case CELLULAR_ACCESS_TECHNOLOGY_LTE_CAT_M2 :
        case CELLULAR_ACCESS_TECHNOLOGY_NB_IOT :
            *status = data->registration_status_lte;
            break;

        default :
            ret = -ENODATA;
            break;
    }

    return (ret);
}

static DEVICE_API(cellular, modem_cellular_api) = {
    .get_signal = modem_cellular_get_signal,
    .get_modem_info = modem_cellular_get_modem_info,
    .get_registration_status = modem_cellular_get_registration_status,
};

#ifdef CONFIG_PM_DEVICE
static int modem_cellular_pm_action(const struct device* dev, enum pm_device_action action) {
    struct modem_cellular_data* data = dev->data;
    int ret;

    switch (action) {
        case PM_DEVICE_ACTION_RESUME :
            modem_cellular_delegate_event(data, MODEM_CELLULAR_EVENT_RESUME);
            ret = 0;
            break;

        case PM_DEVICE_ACTION_SUSPEND :
            modem_cellular_delegate_event(data, MODEM_CELLULAR_EVENT_SUSPEND);
            ret = k_sem_take(&data->suspended_sem, K_SECONDS(30));
            break;

        default :
            ret = -ENOTSUP;
            break;
    }

    return (ret);
}
#endif /* CONFIG_PM_DEVICE */

<<<<<<< HEAD
static int modem_cellular_init(const struct device* dev) {
    struct modem_cellular_data* data = dev->data;
    struct modem_cellular_config const* config = dev->config;

    data->dev = dev;

    k_work_init_delayable(&data->timeout_work, modem_cellular_timeout_handler);

    k_work_init(&data->event_dispatch_work, modem_cellular_event_dispatch_handler);
    ring_buf_init(&data->event_rb, sizeof(data->event_buf), data->event_buf);

    k_sem_init(&data->suspended_sem, 0, 1);

    if (modem_cellular_gpio_is_enabled(&config->power_gpio)) {
        gpio_pin_configure_dt(&config->power_gpio, GPIO_OUTPUT_INACTIVE);
    }

    if (modem_cellular_gpio_is_enabled(&config->reset_gpio)) {
        gpio_pin_configure_dt(&config->reset_gpio, GPIO_OUTPUT_ACTIVE);
    }

    {
        const struct modem_backend_uart_config uart_backend_config = {
            .uart              = config->uart,
            .receive_buf       = data->uart_backend_receive_buf,
            .receive_buf_size  = ARRAY_SIZE(data->uart_backend_receive_buf),
            .transmit_buf      = data->uart_backend_transmit_buf,
            .transmit_buf_size = ARRAY_SIZE(data->uart_backend_transmit_buf),
        };

        data->uart_pipe = modem_backend_uart_init(&data->uart_backend,
                                                  &uart_backend_config);

        data->cmd_pipe = NULL;
    }

    {
        const struct modem_cmux_config cmux_config = {
            .callback          = modem_cellular_cmux_handler,
            .user_data         = data,
            .receive_buf       = data->cmux_receive_buf,
            .receive_buf_size  = ARRAY_SIZE(data->cmux_receive_buf),
            .transmit_buf      = data->cmux_transmit_buf,
            .transmit_buf_size = ARRAY_SIZE(data->cmux_transmit_buf),
        };

        modem_cmux_init(&data->cmux, &cmux_config);
    }

    {
        const struct modem_cmux_dlci_config dlci1_config = {
            .dlci_address     = 1,
            .receive_buf      = data->dlci1_receive_buf,
            .receive_buf_size = ARRAY_SIZE(data->dlci1_receive_buf),
        };

        data->dlci1_pipe = modem_cmux_dlci_init(&data->cmux, &data->dlci1,
                                                &dlci1_config);
    }

    {
        const struct modem_cmux_dlci_config dlci2_config = {
            .dlci_address     = 2,
            .receive_buf      = data->dlci2_receive_buf,
            .receive_buf_size = ARRAY_SIZE(data->dlci2_receive_buf),
        };

        data->dlci2_pipe = modem_cmux_dlci_init(&data->cmux, &data->dlci2,
                                                &dlci2_config);
    }

    for (uint8_t i = 0; i < config->user_pipes_size; i++) {
        struct modem_cellular_user_pipe *user_pipe = &config->user_pipes[i];
        const struct modem_cmux_dlci_config user_dlci_config = {
            .dlci_address = user_pipe->dlci_address,
            .receive_buf = user_pipe->dlci_receive_buf,
            .receive_buf_size = user_pipe->dlci_receive_buf_size,
        };

        user_pipe->pipe = modem_cmux_dlci_init(&data->cmux, &user_pipe->dlci,
                                               &user_dlci_config);

        modem_pipelink_init(user_pipe->pipelink, user_pipe->pipe);
    }

    {
        const struct modem_chat_config chat_config = {
            .user_data          = data,
            .receive_buf        = data->chat_receive_buf,
            .receive_buf_size   = ARRAY_SIZE(data->chat_receive_buf),
            .delimiter          = data->chat_delimiter,
            .delimiter_size     = (uint8_t)strlen(data->chat_delimiter),
            .filter             = data->chat_filter,
            .filter_size        = data->chat_filter ? (uint8_t)strlen(data->chat_filter) : 0,
            .argv               = data->chat_argv,
            .argv_size          = ARRAY_SIZE(data->chat_argv),
            .unsol_matches      = unsol_matches,
            .unsol_matches_size = ARRAY_SIZE(unsol_matches),
        };

        modem_chat_init(&data->chat, &chat_config);
    }

    #ifndef CONFIG_PM_DEVICE
    modem_cellular_delegate_event(data, MODEM_CELLULAR_EVENT_RESUME);
    #else
    pm_device_init_suspended(dev);
    #endif /* CONFIG_PM_DEVICE */

    return (0);
=======
static int modem_cellular_init(const struct device *dev)
{
	struct modem_cellular_data *data = (struct modem_cellular_data *)dev->data;
	struct modem_cellular_config *config = (struct modem_cellular_config *)dev->config;

	data->dev = dev;

	k_work_init_delayable(&data->timeout_work, modem_cellular_timeout_handler);

	k_work_init(&data->event_dispatch_work, modem_cellular_event_dispatch_handler);
	ring_buf_init(&data->event_rb, sizeof(data->event_buf), data->event_buf);

	k_sem_init(&data->suspended_sem, 0, 1);

	if (modem_cellular_gpio_is_enabled(&config->wake_gpio)) {
		gpio_pin_configure_dt(&config->wake_gpio, GPIO_OUTPUT_INACTIVE);
	}

	if (modem_cellular_gpio_is_enabled(&config->power_gpio)) {
		gpio_pin_configure_dt(&config->power_gpio, GPIO_OUTPUT_INACTIVE);
	}

	if (modem_cellular_gpio_is_enabled(&config->reset_gpio)) {
		gpio_pin_configure_dt(&config->reset_gpio, GPIO_OUTPUT_ACTIVE);
	}

	{
		const struct modem_backend_uart_config uart_backend_config = {
			.uart = config->uart,
			.receive_buf = data->uart_backend_receive_buf,
			.receive_buf_size = ARRAY_SIZE(data->uart_backend_receive_buf),
			.transmit_buf = data->uart_backend_transmit_buf,
			.transmit_buf_size = ARRAY_SIZE(data->uart_backend_transmit_buf),
		};

		data->uart_pipe = modem_backend_uart_init(&data->uart_backend,
							  &uart_backend_config);

		data->cmd_pipe = NULL;
	}

	{
		const struct modem_cmux_config cmux_config = {
			.callback = modem_cellular_cmux_handler,
			.user_data = data,
			.receive_buf = data->cmux_receive_buf,
			.receive_buf_size = ARRAY_SIZE(data->cmux_receive_buf),
			.transmit_buf = data->cmux_transmit_buf,
			.transmit_buf_size = ARRAY_SIZE(data->cmux_transmit_buf),
		};

		modem_cmux_init(&data->cmux, &cmux_config);
	}

	{
		const struct modem_cmux_dlci_config dlci1_config = {
			.dlci_address = 1,
			.receive_buf = data->dlci1_receive_buf,
			.receive_buf_size = ARRAY_SIZE(data->dlci1_receive_buf),
		};

		data->dlci1_pipe = modem_cmux_dlci_init(&data->cmux, &data->dlci1,
							&dlci1_config);
	}

	{
		const struct modem_cmux_dlci_config dlci2_config = {
			.dlci_address = 2,
			.receive_buf = data->dlci2_receive_buf,
			.receive_buf_size = ARRAY_SIZE(data->dlci2_receive_buf),
		};

		data->dlci2_pipe = modem_cmux_dlci_init(&data->cmux, &data->dlci2,
							&dlci2_config);
	}

	for (uint8_t i = 0; i < config->user_pipes_size; i++) {
		struct modem_cellular_user_pipe *user_pipe = &config->user_pipes[i];
		const struct modem_cmux_dlci_config user_dlci_config = {
			.dlci_address = user_pipe->dlci_address,
			.receive_buf = user_pipe->dlci_receive_buf,
			.receive_buf_size = user_pipe->dlci_receive_buf_size,
		};

		user_pipe->pipe = modem_cmux_dlci_init(&data->cmux, &user_pipe->dlci,
						       &user_dlci_config);

		modem_pipelink_init(user_pipe->pipelink, user_pipe->pipe);
	}

	{
		const struct modem_chat_config chat_config = {
			.user_data = data,
			.receive_buf = data->chat_receive_buf,
			.receive_buf_size = ARRAY_SIZE(data->chat_receive_buf),
			.delimiter = data->chat_delimiter,
			.delimiter_size = strlen(data->chat_delimiter),
			.filter = data->chat_filter,
			.filter_size = data->chat_filter ? strlen(data->chat_filter) : 0,
			.argv = data->chat_argv,
			.argv_size = ARRAY_SIZE(data->chat_argv),
			.unsol_matches = unsol_matches,
			.unsol_matches_size = ARRAY_SIZE(unsol_matches),
		};

		modem_chat_init(&data->chat, &chat_config);
	}

#ifndef CONFIG_PM_DEVICE
	modem_cellular_delegate_event(data, MODEM_CELLULAR_EVENT_RESUME);
#else
	pm_device_init_suspended(dev);
#endif /* CONFIG_PM_DEVICE */

	return 0;
>>>>>>> b4b5d8b2
}

/*
 * Every modem uses two custom scripts to initialize the modem and dial out.
 *
 * The first script is named <dt driver compatible>_init_chat_script, with its
 * script commands named <dt driver compatible>_init_chat_script_cmds. This
 * script is sent to the modem after it has started up, and must configure the
 * modem to use CMUX.
 *
 * The second script is named <dt driver compatible>_dial_chat_script, with its
 * script commands named <dt driver compatible>_dial_chat_script_cmds. This
 * script is sent on a DLCI channel in command mode, and must request the modem
 * dial out and put the DLCI channel into data mode.
 */

#if DT_HAS_COMPAT_STATUS_OKAY(quectel_bg95)
MODEM_CHAT_SCRIPT_CMDS_DEFINE(quectel_bg95_init_chat_script_cmds,
                  MODEM_CHAT_SCRIPT_CMD_RESP("ATE0", ok_match),
                  MODEM_CHAT_SCRIPT_CMD_RESP("AT+CFUN=4", ok_match),
                  MODEM_CHAT_SCRIPT_CMD_RESP("AT+CMEE=1", ok_match),
                  MODEM_CHAT_SCRIPT_CMD_RESP("AT+CREG=1", ok_match),
                  MODEM_CHAT_SCRIPT_CMD_RESP("AT+CGREG=1", ok_match),
                  MODEM_CHAT_SCRIPT_CMD_RESP("AT+CEREG=1", ok_match),
                  MODEM_CHAT_SCRIPT_CMD_RESP("AT+CREG?", ok_match),
                  MODEM_CHAT_SCRIPT_CMD_RESP("AT+CEREG?", ok_match),
                  MODEM_CHAT_SCRIPT_CMD_RESP("AT+CGREG?", ok_match),
                  MODEM_CHAT_SCRIPT_CMD_RESP("AT+CGSN", imei_match),
                  MODEM_CHAT_SCRIPT_CMD_RESP("", ok_match),
                  MODEM_CHAT_SCRIPT_CMD_RESP("AT+CGMM", cgmm_match),
                  MODEM_CHAT_SCRIPT_CMD_RESP("", ok_match),
                  MODEM_CHAT_SCRIPT_CMD_RESP("AT+CGMI", cgmi_match),
                  MODEM_CHAT_SCRIPT_CMD_RESP("", ok_match),
                  MODEM_CHAT_SCRIPT_CMD_RESP("AT+CGMR", cgmr_match),
                  MODEM_CHAT_SCRIPT_CMD_RESP("", ok_match),
                  MODEM_CHAT_SCRIPT_CMD_RESP("AT+CIMI", cimi_match),
                  MODEM_CHAT_SCRIPT_CMD_RESP("", ok_match),
                  MODEM_CHAT_SCRIPT_CMD_RESP("AT+QCCID", qccid_match),
                  MODEM_CHAT_SCRIPT_CMD_RESP("", ok_match),
                  MODEM_CHAT_SCRIPT_CMD_RESP_NONE("AT+CMUX=0,0,5,127", 300));

MODEM_CHAT_SCRIPT_DEFINE(quectel_bg95_init_chat_script, quectel_bg95_init_chat_script_cmds,
                         abort_matches, modem_cellular_chat_callback_handler, 10);

MODEM_CHAT_SCRIPT_CMDS_DEFINE(quectel_bg95_dial_chat_script_cmds,
                              MODEM_CHAT_SCRIPT_CMD_RESP_MULT("AT+CGACT=0,1", allow_match),
                              MODEM_CHAT_SCRIPT_CMD_RESP("AT+CGDCONT=1,\"IP\","
                                                         "\"" CONFIG_MODEM_CELLULAR_APN "\"",
                                                         ok_match),
                              MODEM_CHAT_SCRIPT_CMD_RESP("AT+CFUN=1", ok_match),
                              MODEM_CHAT_SCRIPT_CMD_RESP_NONE("ATD*99***1#", 0), );

MODEM_CHAT_SCRIPT_DEFINE(quectel_bg95_dial_chat_script, quectel_bg95_dial_chat_script_cmds,
                         dial_abort_matches, modem_cellular_chat_callback_handler, 10);

MODEM_CHAT_SCRIPT_CMDS_DEFINE(quectel_bg95_periodic_chat_script_cmds,
                  MODEM_CHAT_SCRIPT_CMD_RESP("AT+CREG?", ok_match),
                  MODEM_CHAT_SCRIPT_CMD_RESP("AT+CEREG?", ok_match),
                  MODEM_CHAT_SCRIPT_CMD_RESP("AT+CGREG?", ok_match));

MODEM_CHAT_SCRIPT_DEFINE(quectel_bg95_periodic_chat_script,
                         quectel_bg95_periodic_chat_script_cmds, abort_matches,
                         modem_cellular_chat_callback_handler, 4);
#endif

#if DT_HAS_COMPAT_STATUS_OKAY(quectel_eg25_g)
MODEM_CHAT_SCRIPT_CMDS_DEFINE(
    quectel_eg25_g_init_chat_script_cmds, MODEM_CHAT_SCRIPT_CMD_RESP("ATE0", ok_match),
    MODEM_CHAT_SCRIPT_CMD_RESP("AT+CFUN=4", ok_match),
    MODEM_CHAT_SCRIPT_CMD_RESP("AT+CMEE=1", ok_match),
    MODEM_CHAT_SCRIPT_CMD_RESP("AT+CREG=1", ok_match),
    MODEM_CHAT_SCRIPT_CMD_RESP("AT+CGREG=1", ok_match),
    MODEM_CHAT_SCRIPT_CMD_RESP("AT+CEREG=1", ok_match),
    MODEM_CHAT_SCRIPT_CMD_RESP("AT+CREG?", ok_match),
    MODEM_CHAT_SCRIPT_CMD_RESP("AT+CEREG?", ok_match),
    MODEM_CHAT_SCRIPT_CMD_RESP("AT+CGREG?", ok_match),
    MODEM_CHAT_SCRIPT_CMD_RESP("AT+CGSN", imei_match),
    MODEM_CHAT_SCRIPT_CMD_RESP("", ok_match),
    MODEM_CHAT_SCRIPT_CMD_RESP("AT+CGMM", cgmm_match),
    MODEM_CHAT_SCRIPT_CMD_RESP("", ok_match),
    MODEM_CHAT_SCRIPT_CMD_RESP("AT+CGMI", cgmi_match),
    MODEM_CHAT_SCRIPT_CMD_RESP("", ok_match),
    MODEM_CHAT_SCRIPT_CMD_RESP("AT+CGMR", cgmr_match),
    MODEM_CHAT_SCRIPT_CMD_RESP("", ok_match),
    MODEM_CHAT_SCRIPT_CMD_RESP("AT+CIMI", cimi_match),
    MODEM_CHAT_SCRIPT_CMD_RESP("", ok_match),
    MODEM_CHAT_SCRIPT_CMD_RESP_NONE("AT+CMUX=0,0,5,127,10,3,30,10,2", 100));

MODEM_CHAT_SCRIPT_DEFINE(quectel_eg25_g_init_chat_script, quectel_eg25_g_init_chat_script_cmds,
                         abort_matches, modem_cellular_chat_callback_handler, 10);

MODEM_CHAT_SCRIPT_CMDS_DEFINE(quectel_eg25_g_dial_chat_script_cmds,
                              MODEM_CHAT_SCRIPT_CMD_RESP_MULT("AT+CGACT=0,1", allow_match),
                              MODEM_CHAT_SCRIPT_CMD_RESP("AT+CGDCONT=1,\"IP\","
                                                         "\"" CONFIG_MODEM_CELLULAR_APN "\"",
                                                         ok_match),
                              MODEM_CHAT_SCRIPT_CMD_RESP("AT+CFUN=1", ok_match),
                              MODEM_CHAT_SCRIPT_CMD_RESP_NONE("ATD*99***1#", 0), );

MODEM_CHAT_SCRIPT_DEFINE(quectel_eg25_g_dial_chat_script, quectel_eg25_g_dial_chat_script_cmds,
                         dial_abort_matches, modem_cellular_chat_callback_handler, 10);

MODEM_CHAT_SCRIPT_CMDS_DEFINE(quectel_eg25_g_periodic_chat_script_cmds,
                              MODEM_CHAT_SCRIPT_CMD_RESP("AT+CREG?", ok_match),
                              MODEM_CHAT_SCRIPT_CMD_RESP("AT+CEREG?", ok_match),
                              MODEM_CHAT_SCRIPT_CMD_RESP("AT+CGREG?", ok_match),
                              MODEM_CHAT_SCRIPT_CMD_RESP("AT+CSQ", csq_match));

MODEM_CHAT_SCRIPT_DEFINE(quectel_eg25_g_periodic_chat_script,
                         quectel_eg25_g_periodic_chat_script_cmds, abort_matches,
                         modem_cellular_chat_callback_handler, 4);
#endif

#if DT_HAS_COMPAT_STATUS_OKAY(simcom_sim7080)
MODEM_CHAT_SCRIPT_CMDS_DEFINE(simcom_sim7080_init_chat_script_cmds,
                              MODEM_CHAT_SCRIPT_CMD_RESP_NONE("AT", 100),
                              MODEM_CHAT_SCRIPT_CMD_RESP_NONE("AT", 100),
                              MODEM_CHAT_SCRIPT_CMD_RESP_NONE("AT", 100),
                              MODEM_CHAT_SCRIPT_CMD_RESP_NONE("AT", 100),
                              MODEM_CHAT_SCRIPT_CMD_RESP("ATE0", ok_match),
                              MODEM_CHAT_SCRIPT_CMD_RESP("AT+CFUN=4", ok_match),
                              MODEM_CHAT_SCRIPT_CMD_RESP("AT+CMEE=1", ok_match),
                              MODEM_CHAT_SCRIPT_CMD_RESP("AT+CREG=1", ok_match),
                              MODEM_CHAT_SCRIPT_CMD_RESP("AT+CGREG=1", ok_match),
                              MODEM_CHAT_SCRIPT_CMD_RESP("AT+CEREG=1", ok_match),
                              MODEM_CHAT_SCRIPT_CMD_RESP("AT+CREG?", ok_match),
                              MODEM_CHAT_SCRIPT_CMD_RESP("AT+CEREG?", ok_match),
                              MODEM_CHAT_SCRIPT_CMD_RESP("AT+CGREG?", ok_match),
                              MODEM_CHAT_SCRIPT_CMD_RESP("AT+CGSN", imei_match),
                              MODEM_CHAT_SCRIPT_CMD_RESP("", ok_match),
                              MODEM_CHAT_SCRIPT_CMD_RESP("AT+CGMM", cgmm_match),
                              MODEM_CHAT_SCRIPT_CMD_RESP("", ok_match),
    MODEM_CHAT_SCRIPT_CMD_RESP_NONE("AT+CMUX=0,0,5,127", 300));

MODEM_CHAT_SCRIPT_DEFINE(simcom_sim7080_init_chat_script, simcom_sim7080_init_chat_script_cmds,
                         abort_matches, modem_cellular_chat_callback_handler, 10);

MODEM_CHAT_SCRIPT_CMDS_DEFINE(simcom_sim7080_dial_chat_script_cmds,
                              MODEM_CHAT_SCRIPT_CMD_RESP_MULT("AT+CGACT=0,1", allow_match),
                              MODEM_CHAT_SCRIPT_CMD_RESP("AT+CGDCONT=1,\"IP\","
                                                         "\"" CONFIG_MODEM_CELLULAR_APN "\"",
                                                         ok_match),
                              MODEM_CHAT_SCRIPT_CMD_RESP("AT+CFUN=1", ok_match),
                              MODEM_CHAT_SCRIPT_CMD_RESP_NONE("ATD*99***1#", 0), );

MODEM_CHAT_SCRIPT_DEFINE(simcom_sim7080_dial_chat_script, simcom_sim7080_dial_chat_script_cmds,
                         dial_abort_matches, modem_cellular_chat_callback_handler, 10);

MODEM_CHAT_SCRIPT_CMDS_DEFINE(simcom_sim7080_periodic_chat_script_cmds,
                              MODEM_CHAT_SCRIPT_CMD_RESP("AT+CREG?", ok_match),
                              MODEM_CHAT_SCRIPT_CMD_RESP("AT+CEREG?", ok_match),
                              MODEM_CHAT_SCRIPT_CMD_RESP("AT+CGREG?", ok_match));

MODEM_CHAT_SCRIPT_DEFINE(simcom_sim7080_periodic_chat_script,
                         simcom_sim7080_periodic_chat_script_cmds, abort_matches,
                         modem_cellular_chat_callback_handler, 4);
#endif

#if DT_HAS_COMPAT_STATUS_OKAY(u_blox_sara_r4)
MODEM_CHAT_SCRIPT_CMDS_DEFINE(u_blox_sara_r4_init_chat_script_cmds,
                              MODEM_CHAT_SCRIPT_CMD_RESP_NONE("AT", 100),
                              MODEM_CHAT_SCRIPT_CMD_RESP_NONE("AT", 100),
                              MODEM_CHAT_SCRIPT_CMD_RESP_NONE("AT", 100),
                              MODEM_CHAT_SCRIPT_CMD_RESP_NONE("AT", 100),
                              MODEM_CHAT_SCRIPT_CMD_RESP("ATE0", ok_match),
                              MODEM_CHAT_SCRIPT_CMD_RESP("AT+CFUN=4", ok_match),
                              MODEM_CHAT_SCRIPT_CMD_RESP("AT+CMEE=1", ok_match),
                              MODEM_CHAT_SCRIPT_CMD_RESP("AT+CREG=1", ok_match),
                              MODEM_CHAT_SCRIPT_CMD_RESP("AT+CGREG=1", ok_match),
                              MODEM_CHAT_SCRIPT_CMD_RESP("AT+CEREG=1", ok_match),
                              MODEM_CHAT_SCRIPT_CMD_RESP("AT+CREG?", ok_match),
                              MODEM_CHAT_SCRIPT_CMD_RESP("AT+CEREG?", ok_match),
                              MODEM_CHAT_SCRIPT_CMD_RESP("AT+CGREG?", ok_match),
                              MODEM_CHAT_SCRIPT_CMD_RESP("AT+CGSN", imei_match),
                              MODEM_CHAT_SCRIPT_CMD_RESP("", ok_match),
                              MODEM_CHAT_SCRIPT_CMD_RESP("AT+CGMM", cgmm_match),
                              MODEM_CHAT_SCRIPT_CMD_RESP("", ok_match),
                              MODEM_CHAT_SCRIPT_CMD_RESP("AT+CMUX=0,0,5,127", ok_match));

MODEM_CHAT_SCRIPT_DEFINE(u_blox_sara_r4_init_chat_script, u_blox_sara_r4_init_chat_script_cmds,
                         abort_matches, modem_cellular_chat_callback_handler, 10);

MODEM_CHAT_SCRIPT_CMDS_DEFINE(u_blox_sara_r4_dial_chat_script_cmds,
                              MODEM_CHAT_SCRIPT_CMD_RESP_MULT("AT+CGACT=0,1", allow_match),
                              MODEM_CHAT_SCRIPT_CMD_RESP("AT+CGDCONT=1,\"IP\","
                                                         "\"" CONFIG_MODEM_CELLULAR_APN "\"",
                                                         ok_match),
                              MODEM_CHAT_SCRIPT_CMD_RESP("AT+CFUN=1", ok_match),
                              MODEM_CHAT_SCRIPT_CMD_RESP_NONE("ATD*99***1#", 0), );

MODEM_CHAT_SCRIPT_DEFINE(u_blox_sara_r4_dial_chat_script, u_blox_sara_r4_dial_chat_script_cmds,
                         dial_abort_matches, modem_cellular_chat_callback_handler, 10);

MODEM_CHAT_SCRIPT_CMDS_DEFINE(u_blox_sara_r4_periodic_chat_script_cmds,
                              MODEM_CHAT_SCRIPT_CMD_RESP("AT+CREG?", ok_match),
                              MODEM_CHAT_SCRIPT_CMD_RESP("AT+CEREG?", ok_match),
                              MODEM_CHAT_SCRIPT_CMD_RESP("AT+CGREG?", ok_match));

MODEM_CHAT_SCRIPT_DEFINE(u_blox_sara_r4_periodic_chat_script,
                         u_blox_sara_r4_periodic_chat_script_cmds, abort_matches,
                         modem_cellular_chat_callback_handler, 4);
#endif

#if DT_HAS_COMPAT_STATUS_OKAY(u_blox_sara_r5)
MODEM_CHAT_SCRIPT_CMDS_DEFINE(u_blox_sara_r5_init_chat_script_cmds,
                  MODEM_CHAT_SCRIPT_CMD_RESP_NONE("AT", 100),
                  MODEM_CHAT_SCRIPT_CMD_RESP_NONE("AT", 100),
                  MODEM_CHAT_SCRIPT_CMD_RESP_NONE("AT", 100),
                  MODEM_CHAT_SCRIPT_CMD_RESP_NONE("AT", 100),
                  MODEM_CHAT_SCRIPT_CMD_RESP("ATE0", ok_match),
                  MODEM_CHAT_SCRIPT_CMD_RESP("AT+CFUN=4", ok_match),
                  MODEM_CHAT_SCRIPT_CMD_RESP("AT+CMEE=1", ok_match),
                  MODEM_CHAT_SCRIPT_CMD_RESP("AT+CREG=1", ok_match),
                  MODEM_CHAT_SCRIPT_CMD_RESP("AT+CGREG=1", ok_match),
                  MODEM_CHAT_SCRIPT_CMD_RESP("AT+CEREG=1", ok_match),
                  MODEM_CHAT_SCRIPT_CMD_RESP("AT+CREG?", ok_match),
                  MODEM_CHAT_SCRIPT_CMD_RESP("AT+CEREG?", ok_match),
                  MODEM_CHAT_SCRIPT_CMD_RESP("AT+CGREG?", ok_match),
                  MODEM_CHAT_SCRIPT_CMD_RESP("AT+CGSN", imei_match),
                  MODEM_CHAT_SCRIPT_CMD_RESP("", ok_match),
                  MODEM_CHAT_SCRIPT_CMD_RESP("AT+CGMM", cgmm_match),
                  MODEM_CHAT_SCRIPT_CMD_RESP("", ok_match),
                  MODEM_CHAT_SCRIPT_CMD_RESP("AT+CGMI", cgmi_match),
                  MODEM_CHAT_SCRIPT_CMD_RESP("", ok_match),
                  MODEM_CHAT_SCRIPT_CMD_RESP("AT+CGMR", cgmr_match),
                  MODEM_CHAT_SCRIPT_CMD_RESP("", ok_match),
                  MODEM_CHAT_SCRIPT_CMD_RESP("AT+CIMI", cimi_match),
                  MODEM_CHAT_SCRIPT_CMD_RESP("", ok_match),
                  MODEM_CHAT_SCRIPT_CMD_RESP("AT+CMUX=0,0,5,127", ok_match));

MODEM_CHAT_SCRIPT_DEFINE(u_blox_sara_r5_init_chat_script, u_blox_sara_r5_init_chat_script_cmds,
                         abort_matches, modem_cellular_chat_callback_handler, 10);

MODEM_CHAT_SCRIPT_CMDS_DEFINE(u_blox_sara_r5_dial_chat_script_cmds,
                              MODEM_CHAT_SCRIPT_CMD_RESP_MULT("AT+CGACT=0,1", allow_match),
                              MODEM_CHAT_SCRIPT_CMD_RESP("AT+CGDCONT=1,\"IP\","
                                                         "\"" CONFIG_MODEM_CELLULAR_APN "\"",
                                                         ok_match),
                              MODEM_CHAT_SCRIPT_CMD_RESP("AT+CFUN=1", ok_match),
                              MODEM_CHAT_SCRIPT_CMD_RESP_NONE("ATD*99***1#", 0), );

MODEM_CHAT_SCRIPT_DEFINE(u_blox_sara_r5_dial_chat_script, u_blox_sara_r5_dial_chat_script_cmds,
                         dial_abort_matches, modem_cellular_chat_callback_handler, 10);

MODEM_CHAT_SCRIPT_CMDS_DEFINE(u_blox_sara_r5_periodic_chat_script_cmds,
                              MODEM_CHAT_SCRIPT_CMD_RESP("AT+CREG?", ok_match),
                              MODEM_CHAT_SCRIPT_CMD_RESP("AT+CEREG?", ok_match),
                              MODEM_CHAT_SCRIPT_CMD_RESP("AT+CGREG?", ok_match));

MODEM_CHAT_SCRIPT_DEFINE(u_blox_sara_r5_periodic_chat_script,
                         u_blox_sara_r5_periodic_chat_script_cmds, abort_matches,
                         modem_cellular_chat_callback_handler, 4);
#endif

#if DT_HAS_COMPAT_STATUS_OKAY(u_blox_lara_r6)
MODEM_CHAT_SCRIPT_CMDS_DEFINE(u_blox_lara_r6_set_baudrate_chat_script_cmds,
                              MODEM_CHAT_SCRIPT_CMD_RESP("ATE0", ok_match),
                              MODEM_CHAT_SCRIPT_CMD_RESP("AT+IPR="
                                    STRINGIFY(CONFIG_MODEM_CELLULAR_NEW_BAUDRATE), ok_match));

MODEM_CHAT_SCRIPT_DEFINE(u_blox_lara_r6_set_baudrate_chat_script,
                         u_blox_lara_r6_set_baudrate_chat_script_cmds,
                         abort_matches, modem_cellular_chat_callback_handler, 1);

/* NOTE: For some reason, a CMUX max frame size of 127 causes FCS errors in
 * this modem; larger or smaller doesn't. The modem's default value is 31,
 * which works well
 */
MODEM_CHAT_SCRIPT_CMDS_DEFINE(u_blox_lara_r6_init_chat_script_cmds,
                              MODEM_CHAT_SCRIPT_CMD_RESP("AT+CFUN=4", ok_match),
                              MODEM_CHAT_SCRIPT_CMD_RESP("AT+CMEE=1", ok_match),
                              MODEM_CHAT_SCRIPT_CMD_RESP("AT+CREG=1", ok_match),
                              MODEM_CHAT_SCRIPT_CMD_RESP("AT+CGREG=1", ok_match),
                              MODEM_CHAT_SCRIPT_CMD_RESP("AT+CEREG=1", ok_match),
                              MODEM_CHAT_SCRIPT_CMD_RESP("AT+CREG?", ok_match),
                              MODEM_CHAT_SCRIPT_CMD_RESP("AT+CEREG?", ok_match),
                              MODEM_CHAT_SCRIPT_CMD_RESP("AT+CGREG?", ok_match),
                              MODEM_CHAT_SCRIPT_CMD_RESP("AT+CGSN", imei_match),
                              MODEM_CHAT_SCRIPT_CMD_RESP("", ok_match),
                              MODEM_CHAT_SCRIPT_CMD_RESP("AT+CGMM", cgmm_match),
                              MODEM_CHAT_SCRIPT_CMD_RESP("", ok_match),
                              MODEM_CHAT_SCRIPT_CMD_RESP("AT+CGMI", cgmi_match),
                              MODEM_CHAT_SCRIPT_CMD_RESP("", ok_match),
                              MODEM_CHAT_SCRIPT_CMD_RESP("AT+CGMR", cgmr_match),
                              MODEM_CHAT_SCRIPT_CMD_RESP("", ok_match),
                              MODEM_CHAT_SCRIPT_CMD_RESP("AT+CIMI", cimi_match),
                              MODEM_CHAT_SCRIPT_CMD_RESP("", ok_match),
                              MODEM_CHAT_SCRIPT_CMD_RESP("AT+CMUX=0,0,5,31", ok_match));

MODEM_CHAT_SCRIPT_DEFINE(u_blox_lara_r6_init_chat_script, u_blox_lara_r6_init_chat_script_cmds,
                         abort_matches, modem_cellular_chat_callback_handler, 10);

MODEM_CHAT_SCRIPT_CMDS_DEFINE(u_blox_lara_r6_dial_chat_script_cmds,
                              MODEM_CHAT_SCRIPT_CMD_RESP_MULT("AT+CGACT=0,1", allow_match),
                              MODEM_CHAT_SCRIPT_CMD_RESP("AT+CGDCONT=1,\"IP\","
                                                         "\""CONFIG_MODEM_CELLULAR_APN"\"",
                                                         ok_match),
                              MODEM_CHAT_SCRIPT_CMD_RESP("AT+CFUN=1", ok_match),
                              MODEM_CHAT_SCRIPT_CMD_RESP_NONE("ATD*99***1#", 0),);

MODEM_CHAT_SCRIPT_DEFINE(u_blox_lara_r6_dial_chat_script, u_blox_lara_r6_dial_chat_script_cmds,
                         dial_abort_matches, modem_cellular_chat_callback_handler, 10);

MODEM_CHAT_SCRIPT_CMDS_DEFINE(u_blox_lara_r6_periodic_chat_script_cmds,
                              MODEM_CHAT_SCRIPT_CMD_RESP("AT+CREG?", ok_match),
                              MODEM_CHAT_SCRIPT_CMD_RESP("AT+CEREG?", ok_match),
                              MODEM_CHAT_SCRIPT_CMD_RESP("AT+CGREG?", ok_match));

MODEM_CHAT_SCRIPT_DEFINE(u_blox_lara_r6_periodic_chat_script,
                         u_blox_lara_r6_periodic_chat_script_cmds, abort_matches,
                         modem_cellular_chat_callback_handler, 4);
#endif

#if DT_HAS_COMPAT_STATUS_OKAY(swir_hl7800)
MODEM_CHAT_SCRIPT_CMDS_DEFINE(swir_hl7800_init_chat_script_cmds,
<<<<<<< HEAD
                            MODEM_CHAT_SCRIPT_CMD_RESP_NONE("AT", 100),
                            MODEM_CHAT_SCRIPT_CMD_RESP_NONE("AT", 100),
                            MODEM_CHAT_SCRIPT_CMD_RESP_NONE("AT", 100),
                            MODEM_CHAT_SCRIPT_CMD_RESP_NONE("AT", 100),
                            MODEM_CHAT_SCRIPT_CMD_RESP("ATE0", ok_match),
                            MODEM_CHAT_SCRIPT_CMD_RESP("AT+CFUN=1", ok_match),
                            MODEM_CHAT_SCRIPT_CMD_RESP_MULT("AT+CGACT=0", allow_match),
                            MODEM_CHAT_SCRIPT_CMD_RESP("AT+CFUN=4", ok_match),
                            MODEM_CHAT_SCRIPT_CMD_RESP("AT+CMEE=1", ok_match),
                            MODEM_CHAT_SCRIPT_CMD_RESP("AT+CREG=1", ok_match),
                            MODEM_CHAT_SCRIPT_CMD_RESP("AT+CEREG=1", ok_match),
                            MODEM_CHAT_SCRIPT_CMD_RESP("AT+CREG?", ok_match),
                            MODEM_CHAT_SCRIPT_CMD_RESP("AT+CEREG?", ok_match),
                            MODEM_CHAT_SCRIPT_CMD_RESP("AT+CGSN", imei_match),
                            MODEM_CHAT_SCRIPT_CMD_RESP("", ok_match),
                            MODEM_CHAT_SCRIPT_CMD_RESP("AT+CGMM", cgmm_match),
                            MODEM_CHAT_SCRIPT_CMD_RESP("", ok_match),
                            MODEM_CHAT_SCRIPT_CMD_RESP("AT+CGMI", cgmi_match),
                            MODEM_CHAT_SCRIPT_CMD_RESP("", ok_match),
                            MODEM_CHAT_SCRIPT_CMD_RESP("AT+CGMR", cgmr_match),
                            MODEM_CHAT_SCRIPT_CMD_RESP("", ok_match),
                            MODEM_CHAT_SCRIPT_CMD_RESP("AT+CIMI", cimi_match),
                            MODEM_CHAT_SCRIPT_CMD_RESP("", ok_match),
                            MODEM_CHAT_SCRIPT_CMD_RESP("AT+CMUX=0,0,5,127", ok_match));
=======
			      MODEM_CHAT_SCRIPT_CMD_RESP_NONE("AT", 1000),
			      MODEM_CHAT_SCRIPT_CMD_RESP_NONE("AT", 1000),
			      MODEM_CHAT_SCRIPT_CMD_RESP_NONE("AT", 1000),
			      MODEM_CHAT_SCRIPT_CMD_RESP_NONE("AT", 1000),
			      /* Turn off sleep mode */
			      MODEM_CHAT_SCRIPT_CMD_RESP("AT+KSLEEP=2", ok_match),
			      /* Turn off PSM */
			      MODEM_CHAT_SCRIPT_CMD_RESP("AT+CPSMS=0", ok_match),
			      /* Turn off eDRX */
			      MODEM_CHAT_SCRIPT_CMD_RESP("AT+CEDRXS=0", ok_match),
			      MODEM_CHAT_SCRIPT_CMD_RESP("ATE0", ok_match),
			      MODEM_CHAT_SCRIPT_CMD_RESP("AT+CFUN=1", ok_match),
			      MODEM_CHAT_SCRIPT_CMD_RESP_MULT("AT+CGACT=0", allow_match),
			      MODEM_CHAT_SCRIPT_CMD_RESP("AT+CFUN=4", ok_match),
			      MODEM_CHAT_SCRIPT_CMD_RESP("AT+CMEE=1", ok_match),
			      MODEM_CHAT_SCRIPT_CMD_RESP("AT+CREG=1", ok_match),
			      MODEM_CHAT_SCRIPT_CMD_RESP("AT+CEREG=1", ok_match),
			      MODEM_CHAT_SCRIPT_CMD_RESP("AT+CREG?", ok_match),
			      MODEM_CHAT_SCRIPT_CMD_RESP("AT+CEREG?", ok_match),
			      MODEM_CHAT_SCRIPT_CMD_RESP("AT+CGSN", imei_match),
			      MODEM_CHAT_SCRIPT_CMD_RESP("", ok_match),
			      MODEM_CHAT_SCRIPT_CMD_RESP("AT+CGMM", cgmm_match),
			      MODEM_CHAT_SCRIPT_CMD_RESP("", ok_match),
			      MODEM_CHAT_SCRIPT_CMD_RESP("AT+CGMI", cgmi_match),
			      MODEM_CHAT_SCRIPT_CMD_RESP("", ok_match),
			      MODEM_CHAT_SCRIPT_CMD_RESP("AT+CGMR", cgmr_match),
			      MODEM_CHAT_SCRIPT_CMD_RESP("", ok_match),
			      MODEM_CHAT_SCRIPT_CMD_RESP("AT+CIMI", cimi_match),
			      MODEM_CHAT_SCRIPT_CMD_RESP("", ok_match),
			      MODEM_CHAT_SCRIPT_CMD_RESP("AT+CMUX=0,0,5,127", ok_match));
>>>>>>> b4b5d8b2

MODEM_CHAT_SCRIPT_DEFINE(swir_hl7800_init_chat_script, swir_hl7800_init_chat_script_cmds,
                         abort_matches, modem_cellular_chat_callback_handler, 10);

MODEM_CHAT_SCRIPT_CMDS_DEFINE(swir_hl7800_dial_chat_script_cmds,
                              MODEM_CHAT_SCRIPT_CMD_RESP("AT+CGDCONT=1,\"IP\","
                                                         "\""CONFIG_MODEM_CELLULAR_APN"\"",
                                                         ok_match),
                              MODEM_CHAT_SCRIPT_CMD_RESP("AT+KCNXCFG=1,\"GPRS\",\""
                                                         CONFIG_MODEM_CELLULAR_APN
                                                         "\",,,\"IPV4\"",
                                                         ok_match),
                              MODEM_CHAT_SCRIPT_CMD_RESP("AT+WPPP=0", ok_match),
                              MODEM_CHAT_SCRIPT_CMD_RESP("AT+CFUN=1", ok_match),
                              MODEM_CHAT_SCRIPT_CMD_RESP("ATD*99***1#", connect_match));

MODEM_CHAT_SCRIPT_CMDS_DEFINE(swir_hl7800_periodic_chat_script_cmds,
                              MODEM_CHAT_SCRIPT_CMD_RESP("AT+CREG?", ok_match),
                              MODEM_CHAT_SCRIPT_CMD_RESP("AT+CEREG?", ok_match));

MODEM_CHAT_SCRIPT_DEFINE(swir_hl7800_periodic_chat_script,
                         swir_hl7800_periodic_chat_script_cmds, abort_matches,
                         modem_cellular_chat_callback_handler, 4);

MODEM_CHAT_SCRIPT_DEFINE(swir_hl7800_dial_chat_script, swir_hl7800_dial_chat_script_cmds,
                         dial_abort_matches, modem_cellular_chat_callback_handler, 10);
#endif

#if DT_HAS_COMPAT_STATUS_OKAY(telit_me910g1) || DT_HAS_COMPAT_STATUS_OKAY(telit_me310g1)
MODEM_CHAT_SCRIPT_CMDS_DEFINE(telit_mex10g1_init_chat_script_cmds,
                              MODEM_CHAT_SCRIPT_CMD_RESP_NONE("AT", 100),
                              MODEM_CHAT_SCRIPT_CMD_RESP_NONE("AT", 100),
                              MODEM_CHAT_SCRIPT_CMD_RESP_NONE("AT", 100),
                              MODEM_CHAT_SCRIPT_CMD_RESP_NONE("AT", 100),
                              MODEM_CHAT_SCRIPT_CMD_RESP("ATE0", ok_match),
                              MODEM_CHAT_SCRIPT_CMD_RESP("AT+ICCID", iccid_match),
                              MODEM_CHAT_SCRIPT_CMD_RESP("", ok_match),
                              MODEM_CHAT_SCRIPT_CMD_RESP("AT+CIMI", cimi_match),
                              MODEM_CHAT_SCRIPT_CMD_RESP("", ok_match),
                              /* The Telit me910g1 often has an error trying
                               * to set the PDP context. The radio must be on to set
                               * the context, and this step must be successful.
                               * It is moved to the init script to allow retries.
                               */
                              MODEM_CHAT_SCRIPT_CMD_RESP("AT+CGDCONT=1,\"IP\","
                                                         "\"" CONFIG_MODEM_CELLULAR_APN "\"",
                                                         ok_match),
                              MODEM_CHAT_SCRIPT_CMD_RESP("AT+CFUN=4", ok_match),
                              MODEM_CHAT_SCRIPT_CMD_RESP("AT+CMEE=1", ok_match),
                              MODEM_CHAT_SCRIPT_CMD_RESP("AT+CREG=1", ok_match),
                              MODEM_CHAT_SCRIPT_CMD_RESP("AT+CGREG=1", ok_match),
                              MODEM_CHAT_SCRIPT_CMD_RESP("AT+CEREG=1", ok_match),
                              MODEM_CHAT_SCRIPT_CMD_RESP("AT+CREG?", ok_match),
                              MODEM_CHAT_SCRIPT_CMD_RESP("AT+CEREG?", ok_match),
                              MODEM_CHAT_SCRIPT_CMD_RESP("AT+CGREG?", ok_match),
                              MODEM_CHAT_SCRIPT_CMD_RESP("AT+CGSN", imei_match),
                              MODEM_CHAT_SCRIPT_CMD_RESP("", ok_match),
                              MODEM_CHAT_SCRIPT_CMD_RESP("AT+CGMM", cgmm_match),
                              MODEM_CHAT_SCRIPT_CMD_RESP("", ok_match),
                              MODEM_CHAT_SCRIPT_CMD_RESP("AT+CGMI", cgmi_match),
                              MODEM_CHAT_SCRIPT_CMD_RESP("", ok_match),
                              MODEM_CHAT_SCRIPT_CMD_RESP("AT+CGMR", cgmr_match),
                              MODEM_CHAT_SCRIPT_CMD_RESP("", ok_match),
                              MODEM_CHAT_SCRIPT_CMD_RESP("AT+CFUN=1", ok_match),
                              MODEM_CHAT_SCRIPT_CMD_RESP_NONE("AT+CMUX=0,0,5,127,10,3,30,10,2",
                                                              300));

MODEM_CHAT_SCRIPT_DEFINE(telit_mex10g1_init_chat_script, telit_mex10g1_init_chat_script_cmds,
                         abort_matches, modem_cellular_chat_callback_handler, 10);

MODEM_CHAT_SCRIPT_CMDS_DEFINE(telit_mex10g1_dial_chat_script_cmds,
                              MODEM_CHAT_SCRIPT_CMD_RESP("AT", ok_match),
                              MODEM_CHAT_SCRIPT_CMD_RESP_NONE("ATD*99***1#", 0));

MODEM_CHAT_SCRIPT_DEFINE(telit_mex10g1_dial_chat_script, telit_mex10g1_dial_chat_script_cmds,
                         dial_abort_matches, modem_cellular_chat_callback_handler, 10);

MODEM_CHAT_SCRIPT_CMDS_DEFINE(telit_mex10g1_periodic_chat_script_cmds,
                              MODEM_CHAT_SCRIPT_CMD_RESP("AT+CREG?", ok_match),
                              MODEM_CHAT_SCRIPT_CMD_RESP("AT+CGREG?", ok_match),
                              MODEM_CHAT_SCRIPT_CMD_RESP("AT+CEREG?", ok_match));

MODEM_CHAT_SCRIPT_DEFINE(telit_mex10g1_periodic_chat_script,
                         telit_mex10g1_periodic_chat_script_cmds, abort_matches,
                         modem_cellular_chat_callback_handler, 4);

#endif

#if DT_HAS_COMPAT_STATUS_OKAY(telit_me310g1)
MODEM_CHAT_SCRIPT_CMDS_DEFINE(telit_me310g1_shutdown_chat_script_cmds,
                              MODEM_CHAT_SCRIPT_CMD_RESP("AT#SHDN", ok_match));

MODEM_CHAT_SCRIPT_DEFINE(telit_me310g1_shutdown_chat_script,
                         telit_me310g1_shutdown_chat_script_cmds, abort_matches,
                         modem_cellular_chat_callback_handler, 15);

#endif

#if DT_HAS_COMPAT_STATUS_OKAY(nordic_nrf91_slm)
MODEM_CHAT_SCRIPT_CMDS_DEFINE(nordic_nrf91_slm_init_chat_script_cmds,
                              MODEM_CHAT_SCRIPT_CMD_RESP_MULT("AT", allow_match),
                              MODEM_CHAT_SCRIPT_CMD_RESP("AT+CMEE=1", ok_match),
                              MODEM_CHAT_SCRIPT_CMD_RESP("AT+CEREG=1", ok_match),
                              MODEM_CHAT_SCRIPT_CMD_RESP("AT+CEREG?", ok_match),
                              MODEM_CHAT_SCRIPT_CMD_RESP("AT+CGSN", imei_match),
                              MODEM_CHAT_SCRIPT_CMD_RESP("", ok_match),
                              MODEM_CHAT_SCRIPT_CMD_RESP("AT+CGMM", cgmm_match),
                              MODEM_CHAT_SCRIPT_CMD_RESP("", ok_match),
                              MODEM_CHAT_SCRIPT_CMD_RESP("AT+CGMI", cgmi_match),
                              MODEM_CHAT_SCRIPT_CMD_RESP("", ok_match),
                              MODEM_CHAT_SCRIPT_CMD_RESP("AT+CGMR", cgmr_match),
                              MODEM_CHAT_SCRIPT_CMD_RESP("", ok_match),
                              MODEM_CHAT_SCRIPT_CMD_RESP("AT#XCMUX=1", ok_match));

MODEM_CHAT_SCRIPT_DEFINE(nordic_nrf91_slm_init_chat_script, nordic_nrf91_slm_init_chat_script_cmds,
             abort_matches, modem_cellular_chat_callback_handler, 10);

MODEM_CHAT_SCRIPT_CMDS_DEFINE(nordic_nrf91_slm_dial_chat_script_cmds,
                  MODEM_CHAT_SCRIPT_CMD_RESP("AT+CFUN=4", ok_match),
                  MODEM_CHAT_SCRIPT_CMD_RESP("AT+CFUN=1", ok_match),
                  MODEM_CHAT_SCRIPT_CMD_RESP("AT#XCMUX=2", ok_match));

MODEM_CHAT_SCRIPT_DEFINE(nordic_nrf91_slm_dial_chat_script, nordic_nrf91_slm_dial_chat_script_cmds,
             dial_abort_matches, modem_cellular_chat_callback_handler, 10);

MODEM_CHAT_SCRIPT_CMDS_DEFINE(nordic_nrf91_slm_periodic_chat_script_cmds,
                  MODEM_CHAT_SCRIPT_CMD_RESP("AT+CEREG?", ok_match));

MODEM_CHAT_SCRIPT_DEFINE(nordic_nrf91_slm_periodic_chat_script,
             nordic_nrf91_slm_periodic_chat_script_cmds, abort_matches,
             modem_cellular_chat_callback_handler, 4);
#endif

#if DT_HAS_COMPAT_STATUS_OKAY(sqn_gm02s)
MODEM_CHAT_SCRIPT_CMDS_DEFINE(sqn_gm02s_init_chat_script_cmds,
                              MODEM_CHAT_SCRIPT_CMD_RESP("ATE0", ok_match),
                              MODEM_CHAT_SCRIPT_CMD_RESP("AT+CFUN=4", ok_match),
                              MODEM_CHAT_SCRIPT_CMD_RESP("AT+CMEE=1", ok_match),
                              MODEM_CHAT_SCRIPT_CMD_RESP("AT+CEREG=1", ok_match),
                              MODEM_CHAT_SCRIPT_CMD_RESP("AT+CEREG?", ok_match),
                              MODEM_CHAT_SCRIPT_CMD_RESP("AT+CGSN", imei_match),
                              MODEM_CHAT_SCRIPT_CMD_RESP("", ok_match),
                              MODEM_CHAT_SCRIPT_CMD_RESP("AT+CGMM", cgmm_match),
                              MODEM_CHAT_SCRIPT_CMD_RESP("", ok_match),
                              MODEM_CHAT_SCRIPT_CMD_RESP("AT+CGMI", cgmi_match),
                              MODEM_CHAT_SCRIPT_CMD_RESP("", ok_match),
                              MODEM_CHAT_SCRIPT_CMD_RESP("AT+CGMR", cgmr_match),
                              MODEM_CHAT_SCRIPT_CMD_RESP("", ok_match),
                              MODEM_CHAT_SCRIPT_CMD_RESP("AT+CMUX=0,0,5,127", ok_match));

MODEM_CHAT_SCRIPT_DEFINE(sqn_gm02s_init_chat_script, sqn_gm02s_init_chat_script_cmds,
                         abort_matches, modem_cellular_chat_callback_handler, 10);

MODEM_CHAT_SCRIPT_CMDS_DEFINE(sqn_gm02s_dial_chat_script_cmds,
                              MODEM_CHAT_SCRIPT_CMD_RESP_MULT("AT+CGACT=0,1", allow_match),
                              MODEM_CHAT_SCRIPT_CMD_RESP("AT+CGDCONT=1,\"IP\","
                                                         "\"" CONFIG_MODEM_CELLULAR_APN "\"",
                                                         ok_match),
                              MODEM_CHAT_SCRIPT_CMD_RESP_NONE("AT+CFUN=1", 10000),
                              MODEM_CHAT_SCRIPT_CMD_RESP("ATD*99***1#", connect_match));

MODEM_CHAT_SCRIPT_DEFINE(sqn_gm02s_dial_chat_script, sqn_gm02s_dial_chat_script_cmds,
                         dial_abort_matches, modem_cellular_chat_callback_handler, 15);

MODEM_CHAT_SCRIPT_CMDS_DEFINE(sqn_gm02s_periodic_chat_script_cmds,
                              MODEM_CHAT_SCRIPT_CMD_RESP("AT+CEREG?", ok_match));

MODEM_CHAT_SCRIPT_DEFINE(sqn_gm02s_periodic_chat_script,
                         sqn_gm02s_periodic_chat_script_cmds, abort_matches,
                         modem_cellular_chat_callback_handler, 4);
#endif

#define MODEM_CELLULAR_INST_NAME(name, inst) \
    _CONCAT_4(name, _, DT_DRV_COMPAT, inst)

#define MODEM_CELLULAR_DEFINE_USER_PIPE_DATA(inst, name, size)          \
    MODEM_PIPELINK_DT_INST_DEFINE(inst, name);                          \
    static uint8_t MODEM_CELLULAR_INST_NAME(name, inst)[size]           \

#define MODEM_CELLULAR_INIT_USER_PIPE(_inst, _name, _dlci_address)      \
    {                                                                   \
        .dlci_address = _dlci_address,                                  \
        .dlci_receive_buf = MODEM_CELLULAR_INST_NAME(_name, _inst),     \
        .dlci_receive_buf_size = sizeof(MODEM_CELLULAR_INST_NAME(_name, _inst)), \
        .pipelink = MODEM_PIPELINK_DT_INST_GET(_inst, _name),           \
    }

#define MODEM_CELLULAR_DEFINE_USER_PIPES(inst, ...)                     \
    static struct modem_cellular_user_pipe MODEM_CELLULAR_INST_NAME(user_pipes, inst)[] = { \
        __VA_ARGS__                                                     \
    }

#define MODEM_CELLULAR_GET_USER_PIPES(inst) \
    MODEM_CELLULAR_INST_NAME(user_pipes, inst)

/* Extract the first argument (pipe name) from a pair */
#define MODEM_CELLULAR_GET_PIPE_NAME_ARG(arg1, ...) arg1

/* Extract the second argument (DLCI address) from a pair */
#define MODEM_CELLULAR_GET_DLCI_ADDRESS_ARG(arg1, arg2, ...) arg2

/* Define user pipe data using instance and extracted pipe name */
#define MODEM_CELLULAR_DEFINE_USER_PIPE_DATA_HELPER(_args, inst)                        \
    MODEM_CELLULAR_DEFINE_USER_PIPE_DATA(inst,                                          \
                                         MODEM_CELLULAR_GET_PIPE_NAME_ARG _args,        \
                                         CONFIG_MODEM_CELLULAR_USER_PIPE_BUFFER_SIZES)

/* Initialize user pipe using instance, extracted pipe name, and DLCI address */
#define MODEM_CELLULAR_INIT_USER_PIPE_HELPER(_args, inst)                               \
    MODEM_CELLULAR_INIT_USER_PIPE(inst,                                                 \
                                  MODEM_CELLULAR_GET_PIPE_NAME_ARG _args,               \
                                  MODEM_CELLULAR_GET_DLCI_ADDRESS_ARG _args)

/*
 * Define and initialize user pipes dynamically
 * Takes an instance and pairs of (pipe name, DLCI address)
 */
#define MODEM_CELLULAR_DEFINE_AND_INIT_USER_PIPES(inst, ...)            \
    FOR_EACH_FIXED_ARG(MODEM_CELLULAR_DEFINE_USER_PIPE_DATA_HELPER,     \
                       (;), inst, __VA_ARGS__);                         \
    MODEM_CELLULAR_DEFINE_USER_PIPES(                                   \
        inst,                                                           \
        FOR_EACH_FIXED_ARG(MODEM_CELLULAR_INIT_USER_PIPE_HELPER,        \
                           (,), inst, __VA_ARGS__)                      \
    );

/* Helper to define modem instance */
#define MODEM_CELLULAR_DEFINE_INSTANCE(inst, power_ms, reset_ms, startup_ms, shutdown_ms, start,   \
<<<<<<< HEAD
                                       set_baudrate_script,             \
                                       init_script,                     \
                                       dial_script,                     \
                                       periodic_script,                 \
                                       shutdown_script)                 \
    static const struct modem_cellular_config MODEM_CELLULAR_INST_NAME(config, inst) = { \
        .uart = DEVICE_DT_GET(DT_INST_BUS(inst)),                       \
        .power_gpio = GPIO_DT_SPEC_INST_GET_OR(inst, mdm_power_gpios, {}), \
        .reset_gpio = GPIO_DT_SPEC_INST_GET_OR(inst, mdm_reset_gpios, {}), \
        .power_pulse_duration_ms = (power_ms),                          \
        .reset_pulse_duration_ms = (reset_ms),                          \
        .startup_time_ms  = (startup_ms),                               \
        .shutdown_time_ms = (shutdown_ms),                              \
        .autostarts       = (start),                                    \
        .set_baudrate_chat_script = (set_baudrate_script),              \
        .init_chat_script = (init_script),                              \
        .dial_chat_script = (dial_script),                              \
        .periodic_chat_script = (periodic_script),                      \
        .shutdown_chat_script = (shutdown_script),                      \
        .user_pipes = MODEM_CELLULAR_GET_USER_PIPES(inst),              \
        .user_pipes_size = ARRAY_SIZE(MODEM_CELLULAR_GET_USER_PIPES(inst)), \
    };                                                                  \
                                                                        \
    PM_DEVICE_DT_INST_DEFINE(inst, modem_cellular_pm_action);           \
                                                                        \
    DEVICE_DT_INST_DEFINE(inst, modem_cellular_init, PM_DEVICE_DT_INST_GET(inst), \
                          &MODEM_CELLULAR_INST_NAME(data, inst),        \
                          &MODEM_CELLULAR_INST_NAME(config, inst), POST_KERNEL, 99, \
                          &modem_cellular_api);

#define MODEM_CELLULAR_DEVICE_QUECTEL_BG95(inst) \
    MODEM_PPP_DEFINE(MODEM_CELLULAR_INST_NAME(ppp, inst), NULL, 98, 1500, 64); \
                                                                        \
    static struct modem_cellular_data MODEM_CELLULAR_INST_NAME(data, inst) = { \
        .chat_delimiter = "\r",                                         \
        .chat_filter = "\n",                                            \
        .ppp = &MODEM_CELLULAR_INST_NAME(ppp, inst),                    \
    };                                                                  \
                                                                        \
    MODEM_CELLULAR_DEFINE_AND_INIT_USER_PIPES(inst,                     \
                                              (user_pipe_0, 3),         \
                                              (user_pipe_1, 4))         \
                                                                        \
    MODEM_CELLULAR_DEFINE_INSTANCE(inst, 1500, 100, 10000, 5000, false, \
                                   NULL,                                \
                                   &quectel_bg95_init_chat_script,      \
                                   &quectel_bg95_dial_chat_script,      \
                                   &quectel_bg95_periodic_chat_script, NULL)

#define MODEM_CELLULAR_DEVICE_QUECTEL_EG25_G(inst)                      \
    MODEM_PPP_DEFINE(MODEM_CELLULAR_INST_NAME(ppp, inst), NULL, 98, 1500, 64); \
                                                                        \
    static struct modem_cellular_data MODEM_CELLULAR_INST_NAME(data, inst) = { \
        .chat_delimiter = "\r",                                         \
        .chat_filter = "\n",                                            \
        .ppp = &MODEM_CELLULAR_INST_NAME(ppp, inst),                    \
    };                                                                  \
                                                                        \
    MODEM_CELLULAR_DEFINE_AND_INIT_USER_PIPES(inst,                     \
                                              (user_pipe_0, 3),         \
                                              (user_pipe_1, 4))         \
                                                                        \
    MODEM_CELLULAR_DEFINE_INSTANCE(inst, 1500, 500, 15000, 5000, false, \
                                   NULL,                                \
                                   &quectel_eg25_g_init_chat_script,    \
                                   &quectel_eg25_g_dial_chat_script,    \
                                   &quectel_eg25_g_periodic_chat_script, NULL)

#define MODEM_CELLULAR_DEVICE_SIMCOM_SIM7080(inst)                      \
    MODEM_PPP_DEFINE(MODEM_CELLULAR_INST_NAME(ppp, inst), NULL, 98, 1500, 64); \
                                                                        \
    static struct modem_cellular_data MODEM_CELLULAR_INST_NAME(data, inst) = { \
        .chat_delimiter = "\r",                                         \
        .chat_filter = "\n",                                            \
        .ppp = &MODEM_CELLULAR_INST_NAME(ppp, inst),                    \
    };                                                                  \
                                                                        \
    MODEM_CELLULAR_DEFINE_AND_INIT_USER_PIPES(inst,                     \
                                              (user_pipe_0, 3),         \
                                              (user_pipe_1, 4))         \
                                                                        \
    MODEM_CELLULAR_DEFINE_INSTANCE(inst, 1500, 100, 10000, 5000, false, \
                                   NULL,                                \
                                   &simcom_sim7080_init_chat_script,    \
                                   &simcom_sim7080_dial_chat_script,    \
                                   &simcom_sim7080_periodic_chat_script, NULL)

#define MODEM_CELLULAR_DEVICE_U_BLOX_SARA_R4(inst)                      \
    MODEM_PPP_DEFINE(MODEM_CELLULAR_INST_NAME(ppp, inst), NULL, 98, 1500, 64); \
                                                                        \
    static struct modem_cellular_data MODEM_CELLULAR_INST_NAME(data, inst) = { \
        .chat_delimiter = "\r",                                         \
        .chat_filter = "\n",                                            \
        .ppp = &MODEM_CELLULAR_INST_NAME(ppp, inst),                    \
    };                                                                  \
                                                                        \
    MODEM_CELLULAR_DEFINE_AND_INIT_USER_PIPES(inst,                     \
                                              (gnss_pipe, 3),           \
                                              (user_pipe_0, 4))         \
                                                                        \
    MODEM_CELLULAR_DEFINE_INSTANCE(inst, 1500, 100, 10000, 5000, false, \
                                   NULL,                                \
                                   &u_blox_sara_r4_init_chat_script,    \
                                   &u_blox_sara_r4_dial_chat_script,    \
                                   &u_blox_sara_r4_periodic_chat_script, NULL)

#define MODEM_CELLULAR_DEVICE_U_BLOX_SARA_R5(inst)                      \
    MODEM_PPP_DEFINE(MODEM_CELLULAR_INST_NAME(ppp, inst), NULL, 98, 1500, 64); \
                                                                        \
    static struct modem_cellular_data MODEM_CELLULAR_INST_NAME(data, inst) = { \
        .chat_delimiter = "\r",                                         \
        .chat_filter = "\n",                                            \
        .ppp = &MODEM_CELLULAR_INST_NAME(ppp, inst),                    \
    };                                                                  \
                                                                        \
    MODEM_CELLULAR_DEFINE_AND_INIT_USER_PIPES(inst,                     \
                                              (gnss_pipe, 4),           \
                                              (user_pipe_0, 3))         \
                                                                        \
    MODEM_CELLULAR_DEFINE_INSTANCE(inst, 1500, 100, 1500, 13000, true,  \
                                   NULL,                                \
                                   &u_blox_sara_r5_init_chat_script,    \
                                   &u_blox_sara_r5_dial_chat_script,    \
                                   &u_blox_sara_r5_periodic_chat_script, NULL)

#define MODEM_CELLULAR_DEVICE_U_BLOX_LARA_R6(inst)                      \
    MODEM_PPP_DEFINE(MODEM_CELLULAR_INST_NAME(ppp, inst), NULL, 98, 1500, 64); \
                                                                        \
    static struct modem_cellular_data MODEM_CELLULAR_INST_NAME(data, inst) = { \
        .chat_delimiter = "\r",                                         \
        .chat_filter = "\n",                                            \
        .ppp = &MODEM_CELLULAR_INST_NAME(ppp, inst),                    \
    };                                                                  \
                                                                        \
    MODEM_CELLULAR_DEFINE_AND_INIT_USER_PIPES(inst,                     \
                                              (gnss_pipe, 3),           \
                                              (user_pipe_0, 4))         \
                                                                        \
    MODEM_CELLULAR_DEFINE_INSTANCE(inst, 1500, 100, 9000, 5000, false,  \
                                   &u_blox_lara_r6_set_baudrate_chat_script, \
                                   &u_blox_lara_r6_init_chat_script,    \
                                   &u_blox_lara_r6_dial_chat_script,    \
                                   &u_blox_lara_r6_periodic_chat_script, NULL)

#define MODEM_CELLULAR_DEVICE_SWIR_HL7800(inst)                         \
    MODEM_PPP_DEFINE(MODEM_CELLULAR_INST_NAME(ppp, inst), NULL, 98, 1500, 64); \
                                                                        \
    static struct modem_cellular_data MODEM_CELLULAR_INST_NAME(data, inst) = { \
        .chat_delimiter = "\r",                                         \
        .chat_filter = "\n",                                            \
        .ppp = &MODEM_CELLULAR_INST_NAME(ppp, inst),                    \
    };                                                                  \
                                                                        \
    MODEM_CELLULAR_DEFINE_AND_INIT_USER_PIPES(inst,                     \
                                              (user_pipe_0, 3),         \
                                              (user_pipe_1, 4))         \
                                                                        \
    MODEM_CELLULAR_DEFINE_INSTANCE(inst, 1500, 100, 10000, 5000, false, \
                                   NULL,                                \
                                   &swir_hl7800_init_chat_script,       \
                                   &swir_hl7800_dial_chat_script,       \
                                   &swir_hl7800_periodic_chat_script, NULL)

#define MODEM_CELLULAR_DEVICE_TELIT_ME910G1(inst)                       \
    MODEM_PPP_DEFINE(MODEM_CELLULAR_INST_NAME(ppp, inst), NULL, 98, 1500, 64); \
                                                                        \
    static struct modem_cellular_data MODEM_CELLULAR_INST_NAME(data, inst) = { \
        .chat_delimiter = "\r",                                         \
        .chat_filter = "\n",                                            \
        .ppp = &MODEM_CELLULAR_INST_NAME(ppp, inst),                    \
    };                                                                  \
                                                                        \
    MODEM_CELLULAR_DEFINE_AND_INIT_USER_PIPES(inst,                     \
                                              (user_pipe_0, 3))         \
                                                                        \
    MODEM_CELLULAR_DEFINE_INSTANCE(inst, 5050, 250, 15000, 5000, false, \
                                   NULL,                                \
                                   &telit_mex10g1_init_chat_script,     \
                                   &telit_mex10g1_dial_chat_script,     \
                                   &telit_mex10g1_periodic_chat_script, NULL)

#define MODEM_CELLULAR_DEVICE_TELIT_ME310G1(inst)                       \
    MODEM_PPP_DEFINE(MODEM_CELLULAR_INST_NAME(ppp, inst), NULL, 98, 1500, 64); \
                                                                        \
    static struct modem_cellular_data MODEM_CELLULAR_INST_NAME(data, inst) = { \
        .chat_delimiter = "\r",                                         \
        .chat_filter = "\n",                                            \
        .ppp = &MODEM_CELLULAR_INST_NAME(ppp, inst),                    \
    };                                                                  \
                                                                        \
    MODEM_CELLULAR_DEFINE_AND_INIT_USER_PIPES(inst,                     \
                                              (user_pipe_0, 3))         \
                                                                        \
    MODEM_CELLULAR_DEFINE_INSTANCE(inst, 5050, 0 /* unused */, 1000, 15000, false, \
                                   NULL,                                \
                                   &telit_mex10g1_init_chat_script,     \
                                   &telit_mex10g1_dial_chat_script,     \
                                   &telit_mex10g1_periodic_chat_script, \
                                   &telit_me310g1_shutdown_chat_script)

#define MODEM_CELLULAR_DEVICE_NORDIC_NRF91_SLM(inst)                    \
    MODEM_PPP_DEFINE(MODEM_CELLULAR_INST_NAME(ppp, inst), NULL, 98, 1500, 1500); \
                                                                        \
    static struct modem_cellular_data MODEM_CELLULAR_INST_NAME(data, inst) = { \
        .chat_delimiter = "\r\n",                                       \
        .ppp = &MODEM_CELLULAR_INST_NAME(ppp, inst),                    \
    };                                                                  \
                                                                        \
    MODEM_CELLULAR_DEFINE_AND_INIT_USER_PIPES(inst,                     \
                                              (gnss_pipe, 3))           \
                                                                        \
    MODEM_CELLULAR_DEFINE_INSTANCE(inst, 100, 100, 2000, 10000, false,  \
                                   NULL,                                \
                                   &nordic_nrf91_slm_init_chat_script,  \
                                   &nordic_nrf91_slm_dial_chat_script,  \
                                   &nordic_nrf91_slm_periodic_chat_script, NULL)

#define MODEM_CELLULAR_DEVICE_SQN_GM02S(inst)                           \
    MODEM_PPP_DEFINE(MODEM_CELLULAR_INST_NAME(ppp, inst), NULL, 98, 1500, 64); \
                                                                        \
    static struct modem_cellular_data MODEM_CELLULAR_INST_NAME(data, inst) = { \
        .chat_delimiter = "\r",                                         \
        .chat_filter = "\n",                                            \
        .ppp = &MODEM_CELLULAR_INST_NAME(ppp, inst),                    \
    };                                                                  \
                                                                        \
    MODEM_CELLULAR_DEFINE_AND_INIT_USER_PIPES(inst,                     \
                                              (user_pipe_0, 3),         \
                                              (user_pipe_1, 4))         \
                                                                        \
    MODEM_CELLULAR_DEFINE_INSTANCE(inst, 1500, 100, 2000, 5000, true,   \
                                   NULL,                                \
                                   &sqn_gm02s_init_chat_script,         \
                                   &sqn_gm02s_dial_chat_script,         \
                                   &sqn_gm02s_periodic_chat_script, NULL)
=======
				       set_baudrate_script,                                        \
				       init_script,                                                \
				       dial_script,                                                \
				       periodic_script,                                            \
				       shutdown_script)                                            \
	static const struct modem_cellular_config MODEM_CELLULAR_INST_NAME(config, inst) = {       \
		.uart = DEVICE_DT_GET(DT_INST_BUS(inst)),                                          \
		.power_gpio = GPIO_DT_SPEC_INST_GET_OR(inst, mdm_power_gpios, {}),                 \
		.reset_gpio = GPIO_DT_SPEC_INST_GET_OR(inst, mdm_reset_gpios, {}),                 \
		.wake_gpio = GPIO_DT_SPEC_INST_GET_OR(inst, mdm_wake_gpios, {}),                   \
		.power_pulse_duration_ms = (power_ms),                                             \
		.reset_pulse_duration_ms = (reset_ms),                                             \
		.startup_time_ms  = (startup_ms),                                                  \
		.shutdown_time_ms = (shutdown_ms),                                                 \
		.autostarts       = (start),                                                       \
		.set_baudrate_chat_script    = (set_baudrate_script),                              \
		.init_chat_script            = (init_script),                                      \
		.dial_chat_script            = (dial_script),                                      \
		.periodic_chat_script = (periodic_script),                                         \
		.shutdown_chat_script  = (shutdown_script),                                        \
		.user_pipes = MODEM_CELLULAR_GET_USER_PIPES(inst),                                 \
		.user_pipes_size = ARRAY_SIZE(MODEM_CELLULAR_GET_USER_PIPES(inst)),                \
	};                                                                                         \
                                                                                                   \
	PM_DEVICE_DT_INST_DEFINE(inst, modem_cellular_pm_action);                                  \
                                                                                                   \
	DEVICE_DT_INST_DEFINE(inst, modem_cellular_init, PM_DEVICE_DT_INST_GET(inst),              \
			      &MODEM_CELLULAR_INST_NAME(data, inst),                               \
			      &MODEM_CELLULAR_INST_NAME(config, inst), POST_KERNEL, 99,            \
			      &modem_cellular_api);

#define MODEM_CELLULAR_DEVICE_QUECTEL_BG95(inst)                                                   \
	MODEM_PPP_DEFINE(MODEM_CELLULAR_INST_NAME(ppp, inst), NULL, 98, 1500, 64);                 \
                                                                                                   \
	static struct modem_cellular_data MODEM_CELLULAR_INST_NAME(data, inst) = {                 \
		.chat_delimiter = "\r",                                                            \
		.chat_filter = "\n",                                                               \
		.ppp = &MODEM_CELLULAR_INST_NAME(ppp, inst),                                       \
	};                                                                                         \
                                                                                                   \
	MODEM_CELLULAR_DEFINE_AND_INIT_USER_PIPES(inst,                                            \
						  (user_pipe_0, 3),                                \
						  (user_pipe_1, 4))                                \
                                                                                                   \
	MODEM_CELLULAR_DEFINE_INSTANCE(inst, 1500, 100, 10000, 5000, false,                        \
				       NULL,                                                       \
				       &quectel_bg95_init_chat_script,                             \
				       &quectel_bg95_dial_chat_script,                             \
				       &quectel_bg95_periodic_chat_script, NULL)

#define MODEM_CELLULAR_DEVICE_QUECTEL_EG25_G(inst)                                                 \
	MODEM_PPP_DEFINE(MODEM_CELLULAR_INST_NAME(ppp, inst), NULL, 98, 1500, 64);                 \
                                                                                                   \
	static struct modem_cellular_data MODEM_CELLULAR_INST_NAME(data, inst) = {                 \
		.chat_delimiter = "\r",                                                            \
		.chat_filter = "\n",                                                               \
		.ppp = &MODEM_CELLULAR_INST_NAME(ppp, inst),                                       \
	};                                                                                         \
                                                                                                   \
	MODEM_CELLULAR_DEFINE_AND_INIT_USER_PIPES(inst,                                            \
						  (user_pipe_0, 3),                                \
						  (user_pipe_1, 4))                                \
                                                                                                   \
	MODEM_CELLULAR_DEFINE_INSTANCE(inst, 1500, 500, 15000, 5000, false,                        \
				       NULL,                                                       \
				       &quectel_eg25_g_init_chat_script,                           \
				       &quectel_eg25_g_dial_chat_script,                           \
				       &quectel_eg25_g_periodic_chat_script, NULL)

#define MODEM_CELLULAR_DEVICE_SIMCOM_SIM7080(inst)                                                 \
	MODEM_PPP_DEFINE(MODEM_CELLULAR_INST_NAME(ppp, inst), NULL, 98, 1500, 64);                 \
                                                                                                   \
	static struct modem_cellular_data MODEM_CELLULAR_INST_NAME(data, inst) = {                 \
		.chat_delimiter = "\r",                                                            \
		.chat_filter = "\n",                                                               \
		.ppp = &MODEM_CELLULAR_INST_NAME(ppp, inst),                                       \
	};                                                                                         \
                                                                                                   \
	MODEM_CELLULAR_DEFINE_AND_INIT_USER_PIPES(inst,                                            \
						  (user_pipe_0, 3),                                \
						  (user_pipe_1, 4))                                \
                                                                                                   \
	MODEM_CELLULAR_DEFINE_INSTANCE(inst, 1500, 100, 10000, 5000, false,                        \
				       NULL,                                                       \
				       &simcom_sim7080_init_chat_script,                           \
				       &simcom_sim7080_dial_chat_script,                           \
				       &simcom_sim7080_periodic_chat_script, NULL)

#define MODEM_CELLULAR_DEVICE_U_BLOX_SARA_R4(inst)                                                 \
	MODEM_PPP_DEFINE(MODEM_CELLULAR_INST_NAME(ppp, inst), NULL, 98, 1500, 64);                 \
                                                                                                   \
	static struct modem_cellular_data MODEM_CELLULAR_INST_NAME(data, inst) = {                 \
		.chat_delimiter = "\r",                                                            \
		.chat_filter = "\n",                                                               \
		.ppp = &MODEM_CELLULAR_INST_NAME(ppp, inst),                                       \
	};                                                                                         \
                                                                                                   \
	MODEM_CELLULAR_DEFINE_AND_INIT_USER_PIPES(inst,                                            \
						  (gnss_pipe, 3),                                  \
						  (user_pipe_0, 4))                                \
                                                                                                   \
	MODEM_CELLULAR_DEFINE_INSTANCE(inst, 1500, 100, 10000, 5000, false,                        \
				       NULL,                                                       \
				       &u_blox_sara_r4_init_chat_script,                           \
				       &u_blox_sara_r4_dial_chat_script,                           \
				       &u_blox_sara_r4_periodic_chat_script, NULL)

#define MODEM_CELLULAR_DEVICE_U_BLOX_SARA_R5(inst)                                                 \
	MODEM_PPP_DEFINE(MODEM_CELLULAR_INST_NAME(ppp, inst), NULL, 98, 1500, 64);                 \
                                                                                                   \
	static struct modem_cellular_data MODEM_CELLULAR_INST_NAME(data, inst) = {                 \
		.chat_delimiter = "\r",                                                            \
		.chat_filter = "\n",                                                               \
		.ppp = &MODEM_CELLULAR_INST_NAME(ppp, inst),                                       \
	};                                                                                         \
                                                                                                   \
	MODEM_CELLULAR_DEFINE_AND_INIT_USER_PIPES(inst,                                            \
						  (gnss_pipe, 4),                                  \
						  (user_pipe_0, 3))                                \
                                                                                                   \
	MODEM_CELLULAR_DEFINE_INSTANCE(inst, 1500, 100, 1500, 13000, true,                         \
				       NULL,                                                       \
				       &u_blox_sara_r5_init_chat_script,                           \
				       &u_blox_sara_r5_dial_chat_script,                           \
				       &u_blox_sara_r5_periodic_chat_script, NULL)

#define MODEM_CELLULAR_DEVICE_U_BLOX_LARA_R6(inst)                                                 \
	MODEM_PPP_DEFINE(MODEM_CELLULAR_INST_NAME(ppp, inst), NULL, 98, 1500, 64);                 \
                                                                                                   \
	static struct modem_cellular_data MODEM_CELLULAR_INST_NAME(data, inst) = {                 \
		.chat_delimiter = "\r",                                                            \
		.chat_filter = "\n",                                                               \
		.ppp = &MODEM_CELLULAR_INST_NAME(ppp, inst),                                       \
	};                                                                                         \
                                                                                                   \
	MODEM_CELLULAR_DEFINE_AND_INIT_USER_PIPES(inst,                                            \
						  (gnss_pipe, 3),                                  \
						  (user_pipe_0, 4))                                \
                                                                                                   \
	MODEM_CELLULAR_DEFINE_INSTANCE(inst, 1500, 100, 9000, 5000, false,                         \
				       &u_blox_lara_r6_set_baudrate_chat_script,                   \
				       &u_blox_lara_r6_init_chat_script,                           \
				       &u_blox_lara_r6_dial_chat_script,                           \
				       &u_blox_lara_r6_periodic_chat_script,                       \
				       NULL)

#define MODEM_CELLULAR_DEVICE_SWIR_HL7800(inst)                                                    \
	MODEM_PPP_DEFINE(MODEM_CELLULAR_INST_NAME(ppp, inst), NULL, 98, 1500, 64);                 \
                                                                                                   \
	static struct modem_cellular_data MODEM_CELLULAR_INST_NAME(data, inst) = {                 \
		.chat_delimiter = "\r",                                                            \
		.chat_filter = "\n",                                                               \
		.ppp = &MODEM_CELLULAR_INST_NAME(ppp, inst),                                       \
	};                                                                                         \
                                                                                                   \
	MODEM_CELLULAR_DEFINE_AND_INIT_USER_PIPES(inst,                                            \
						  (user_pipe_0, 3),                                \
						  (user_pipe_1, 4))                                \
                                                                                                   \
	MODEM_CELLULAR_DEFINE_INSTANCE(inst, 1500, 100, 10000, 5000, false,                        \
				       NULL,                                                       \
				       &swir_hl7800_init_chat_script,                              \
				       &swir_hl7800_dial_chat_script,                              \
				       &swir_hl7800_periodic_chat_script, NULL)

#define MODEM_CELLULAR_DEVICE_TELIT_ME910G1(inst)                                                  \
	MODEM_PPP_DEFINE(MODEM_CELLULAR_INST_NAME(ppp, inst), NULL, 98, 1500, 64);                 \
                                                                                                   \
	static struct modem_cellular_data MODEM_CELLULAR_INST_NAME(data, inst) = {                 \
		.chat_delimiter = "\r",                                                            \
		.chat_filter = "\n",                                                               \
		.ppp = &MODEM_CELLULAR_INST_NAME(ppp, inst),                                       \
	};                                                                                         \
                                                                                                   \
	MODEM_CELLULAR_DEFINE_AND_INIT_USER_PIPES(inst,                                            \
						  (user_pipe_0, 3))                                \
                                                                                                   \
	MODEM_CELLULAR_DEFINE_INSTANCE(inst, 5050, 250, 15000, 5000, false,                        \
				       NULL,                                                       \
				       &telit_mex10g1_init_chat_script,                            \
				       &telit_mex10g1_dial_chat_script,                            \
				       &telit_mex10g1_periodic_chat_script,                        \
				       NULL)

#define MODEM_CELLULAR_DEVICE_TELIT_ME310G1(inst)                                                  \
	MODEM_PPP_DEFINE(MODEM_CELLULAR_INST_NAME(ppp, inst), NULL, 98, 1500, 64);                 \
                                                                                                   \
	static struct modem_cellular_data MODEM_CELLULAR_INST_NAME(data, inst) = {                 \
		.chat_delimiter = "\r",                                                            \
		.chat_filter = "\n",                                                               \
		.ppp = &MODEM_CELLULAR_INST_NAME(ppp, inst),                                       \
	};                                                                                         \
                                                                                                   \
	MODEM_CELLULAR_DEFINE_AND_INIT_USER_PIPES(inst,                                            \
						  (user_pipe_0, 3))                                \
                                                                                                   \
	MODEM_CELLULAR_DEFINE_INSTANCE(inst, 5050, 0 /* unused */, 1000, 15000, false,             \
				       NULL,                                                       \
				       &telit_mex10g1_init_chat_script,                            \
				       &telit_mex10g1_dial_chat_script,                            \
				       &telit_mex10g1_periodic_chat_script,                        \
				       &telit_me310g1_shutdown_chat_script)

#define MODEM_CELLULAR_DEVICE_NORDIC_NRF91_SLM(inst)						   \
	MODEM_PPP_DEFINE(MODEM_CELLULAR_INST_NAME(ppp, inst), NULL, 98, 1500, 1500);               \
                                                                                                   \
	static struct modem_cellular_data MODEM_CELLULAR_INST_NAME(data, inst) = {                 \
		.chat_delimiter = "\r\n",                                                          \
		.ppp = &MODEM_CELLULAR_INST_NAME(ppp, inst),                                       \
	};                                                                                         \
                                                                                                   \
	MODEM_CELLULAR_DEFINE_AND_INIT_USER_PIPES(inst,                                            \
						  (gnss_pipe, 3))                                  \
                                                                                                   \
	MODEM_CELLULAR_DEFINE_INSTANCE(inst, 100, 100, 2000, 10000, false,                         \
				       NULL,                                                       \
				       &nordic_nrf91_slm_init_chat_script,                         \
				       &nordic_nrf91_slm_dial_chat_script,                         \
				       &nordic_nrf91_slm_periodic_chat_script, NULL)

#define MODEM_CELLULAR_DEVICE_SQN_GM02S(inst)                                                      \
	MODEM_PPP_DEFINE(MODEM_CELLULAR_INST_NAME(ppp, inst), NULL, 98, 1500, 64);                 \
                                                                                                   \
	static struct modem_cellular_data MODEM_CELLULAR_INST_NAME(data, inst) = {                 \
		.chat_delimiter = "\r",                                                            \
		.chat_filter = "\n",                                                               \
		.ppp = &MODEM_CELLULAR_INST_NAME(ppp, inst),                                       \
	};                                                                                         \
                                                                                                   \
	MODEM_CELLULAR_DEFINE_AND_INIT_USER_PIPES(inst,                                            \
						  (user_pipe_0, 3),                                \
						  (user_pipe_1, 4))                                \
                                                                                                   \
	MODEM_CELLULAR_DEFINE_INSTANCE(inst, 1500, 100, 2000, 5000, true,                          \
				       NULL,                                                       \
				       &sqn_gm02s_init_chat_script,                                \
				       &sqn_gm02s_dial_chat_script,                                \
				       &sqn_gm02s_periodic_chat_script, NULL)
>>>>>>> b4b5d8b2

#define DT_DRV_COMPAT quectel_bg95
DT_INST_FOREACH_STATUS_OKAY(MODEM_CELLULAR_DEVICE_QUECTEL_BG95)
#undef DT_DRV_COMPAT

#define DT_DRV_COMPAT quectel_eg25_g
DT_INST_FOREACH_STATUS_OKAY(MODEM_CELLULAR_DEVICE_QUECTEL_EG25_G)
#undef DT_DRV_COMPAT

#define DT_DRV_COMPAT simcom_sim7080
DT_INST_FOREACH_STATUS_OKAY(MODEM_CELLULAR_DEVICE_SIMCOM_SIM7080)
#undef DT_DRV_COMPAT

#define DT_DRV_COMPAT u_blox_sara_r4
DT_INST_FOREACH_STATUS_OKAY(MODEM_CELLULAR_DEVICE_U_BLOX_SARA_R4)
#undef DT_DRV_COMPAT

#define DT_DRV_COMPAT u_blox_sara_r5
DT_INST_FOREACH_STATUS_OKAY(MODEM_CELLULAR_DEVICE_U_BLOX_SARA_R5)
#undef DT_DRV_COMPAT

#define DT_DRV_COMPAT u_blox_lara_r6
DT_INST_FOREACH_STATUS_OKAY(MODEM_CELLULAR_DEVICE_U_BLOX_LARA_R6)
#undef DT_DRV_COMPAT

#define DT_DRV_COMPAT swir_hl7800
DT_INST_FOREACH_STATUS_OKAY(MODEM_CELLULAR_DEVICE_SWIR_HL7800)
#undef DT_DRV_COMPAT

#define DT_DRV_COMPAT telit_me910g1
DT_INST_FOREACH_STATUS_OKAY(MODEM_CELLULAR_DEVICE_TELIT_ME910G1)
#undef DT_DRV_COMPAT

#define DT_DRV_COMPAT telit_me310g1
DT_INST_FOREACH_STATUS_OKAY(MODEM_CELLULAR_DEVICE_TELIT_ME310G1)
#undef DT_DRV_COMPAT

#define DT_DRV_COMPAT nordic_nrf91_slm
DT_INST_FOREACH_STATUS_OKAY(MODEM_CELLULAR_DEVICE_NORDIC_NRF91_SLM)
#undef DT_DRV_COMPAT

#define DT_DRV_COMPAT sqn_gm02s
DT_INST_FOREACH_STATUS_OKAY(MODEM_CELLULAR_DEVICE_SQN_GM02S)
#undef DT_DRV_COMPAT<|MERGE_RESOLUTION|>--- conflicted
+++ resolved
@@ -151,10 +151,10 @@
 };
 
 struct modem_cellular_config {
-<<<<<<< HEAD
     const struct device* uart;
     struct gpio_dt_spec power_gpio;
     struct gpio_dt_spec reset_gpio;
+    struct gpio_dt_spec wake_gpio;
     uint16_t power_pulse_duration_ms;
     uint16_t reset_pulse_duration_ms;
     uint16_t startup_time_ms;
@@ -167,24 +167,6 @@
     const struct modem_chat_script* set_baudrate_chat_script;
     struct modem_cellular_user_pipe* user_pipes;
     uint8_t user_pipes_size;
-=======
-	const struct device *uart;
-	struct gpio_dt_spec power_gpio;
-	struct gpio_dt_spec reset_gpio;
-	struct gpio_dt_spec wake_gpio;
-	uint16_t power_pulse_duration_ms;
-	uint16_t reset_pulse_duration_ms;
-	uint16_t startup_time_ms;
-	uint16_t shutdown_time_ms;
-	bool autostarts;
-	const struct modem_chat_script *init_chat_script;
-	const struct modem_chat_script *dial_chat_script;
-	const struct modem_chat_script *periodic_chat_script;
-	const struct modem_chat_script *shutdown_chat_script;
-	const struct modem_chat_script *set_baudrate_chat_script;
-	struct modem_cellular_user_pipe *user_pipes;
-	uint8_t user_pipes_size;
->>>>>>> b4b5d8b2
 };
 
 static char const* modem_cellular_state_str(enum modem_cellular_state state) {
@@ -623,26 +605,20 @@
 static int modem_cellular_on_idle_state_enter(struct modem_cellular_data* data) {
     struct modem_cellular_config const* config = data->dev->config;
 
+    if (modem_cellular_gpio_is_enabled(&config->wake_gpio)) {
+        gpio_pin_set_dt(&config->wake_gpio, 0);
+    }
+
     if (modem_cellular_gpio_is_enabled(&config->reset_gpio)) {
         gpio_pin_set_dt(&config->reset_gpio, 1);
     }
 
-<<<<<<< HEAD
     modem_cellular_notify_user_pipes_disconnected(data);
     modem_chat_release(&data->chat);
     modem_ppp_release(data->ppp);
     modem_cmux_release(&data->cmux);
     modem_pipe_close_async(data->uart_pipe);
     k_sem_give(&data->suspended_sem);
-=======
-	if (modem_cellular_gpio_is_enabled(&config->wake_gpio)) {
-		gpio_pin_set_dt(&config->wake_gpio, 0);
-	}
-
-	if (modem_cellular_gpio_is_enabled(&config->reset_gpio)) {
-		gpio_pin_set_dt(&config->reset_gpio, 1);
-	}
->>>>>>> b4b5d8b2
 
     return (0);
 }
@@ -694,34 +670,24 @@
         gpio_pin_set_dt(&config->reset_gpio, 0);
     }
 
-<<<<<<< HEAD
+    if (modem_cellular_gpio_is_enabled(&config->wake_gpio)) {
+        gpio_pin_set_dt(&config->wake_gpio, 1);
+    }
+
     return (0);
-=======
-	if (modem_cellular_gpio_is_enabled(&config->wake_gpio)) {
-		gpio_pin_set_dt(&config->wake_gpio, 1);
-	}
-
-	return 0;
->>>>>>> b4b5d8b2
 }
 
 static int modem_cellular_on_reset_pulse_state_enter(struct modem_cellular_data* data) {
     struct modem_cellular_config const* config = data->dev->config;
 
-<<<<<<< HEAD
+    if (modem_cellular_gpio_is_enabled(&config->wake_gpio)) {
+        gpio_pin_set_dt(&config->wake_gpio, 0);
+    }
+
     gpio_pin_set_dt(&config->reset_gpio, 1);
     modem_cellular_start_timer(data, K_MSEC(config->reset_pulse_duration_ms));
 
     return (0);
-=======
-	if (modem_cellular_gpio_is_enabled(&config->wake_gpio)) {
-		gpio_pin_set_dt(&config->wake_gpio, 0);
-	}
-
-	gpio_pin_set_dt(&config->reset_gpio, 1);
-	modem_cellular_start_timer(data, K_MSEC(config->reset_pulse_duration_ms));
-	return 0;
->>>>>>> b4b5d8b2
 }
 
 static void modem_cellular_reset_pulse_event_handler(struct modem_cellular_data* data,
@@ -740,242 +706,15 @@
     }
 }
 
-<<<<<<< HEAD
 static int modem_cellular_on_reset_pulse_state_leave(struct modem_cellular_data* data) {
     struct modem_cellular_config const* config = data->dev->config;
-=======
-static int modem_cellular_on_reset_pulse_state_leave(struct modem_cellular_data *data)
-{
-	const struct modem_cellular_config *config =
-		(const struct modem_cellular_config *)data->dev->config;
-
-	gpio_pin_set_dt(&config->reset_gpio, 0);
-
-	if (modem_cellular_gpio_is_enabled(&config->wake_gpio)) {
-		gpio_pin_set_dt(&config->wake_gpio, 1);
-	}
-
-	modem_cellular_stop_timer(data);
-	return 0;
-}
-
-static int modem_cellular_on_power_on_pulse_state_enter(struct modem_cellular_data *data)
-{
-	const struct modem_cellular_config *config =
-		(const struct modem_cellular_config *)data->dev->config;
-
-	gpio_pin_set_dt(&config->power_gpio, 1);
-	modem_cellular_start_timer(data, K_MSEC(config->power_pulse_duration_ms));
-	return 0;
-}
-
-static void modem_cellular_power_on_pulse_event_handler(struct modem_cellular_data *data,
-							enum modem_cellular_event evt)
-{
-	switch (evt) {
-	case MODEM_CELLULAR_EVENT_TIMEOUT:
-		modem_cellular_enter_state(data, MODEM_CELLULAR_STATE_AWAIT_POWER_ON);
-		break;
-
-	case MODEM_CELLULAR_EVENT_SUSPEND:
-		modem_cellular_enter_state(data, MODEM_CELLULAR_STATE_IDLE);
-		break;
-
-	default:
-		break;
-	}
-}
-
-static int modem_cellular_on_power_on_pulse_state_leave(struct modem_cellular_data *data)
-{
-	const struct modem_cellular_config *config =
-		(const struct modem_cellular_config *)data->dev->config;
-
-	gpio_pin_set_dt(&config->power_gpio, 0);
-	modem_cellular_stop_timer(data);
-	return 0;
-}
-
-static int modem_cellular_on_await_power_on_state_enter(struct modem_cellular_data *data)
-{
-	const struct modem_cellular_config *config =
-		(const struct modem_cellular_config *)data->dev->config;
-
-	modem_cellular_start_timer(data, K_MSEC(config->startup_time_ms));
-	return 0;
-}
-
-static void modem_cellular_await_power_on_event_handler(struct modem_cellular_data *data,
-							enum modem_cellular_event evt)
-{
-	const struct modem_cellular_config *config =
-		(const struct modem_cellular_config *)data->dev->config;
-
-	switch (evt) {
-	case MODEM_CELLULAR_EVENT_TIMEOUT:
-		if (config->set_baudrate_chat_script != NULL) {
-			modem_cellular_enter_state(data, MODEM_CELLULAR_STATE_SET_BAUDRATE);
-		} else {
-			modem_cellular_enter_state(data, MODEM_CELLULAR_STATE_RUN_INIT_SCRIPT);
-		}
-		break;
-
-	case MODEM_CELLULAR_EVENT_SUSPEND:
-		modem_cellular_enter_state(data, MODEM_CELLULAR_STATE_IDLE);
-		break;
-
-	default:
-		break;
-	}
-}
-
-static int modem_cellular_on_set_baudrate_state_enter(struct modem_cellular_data *data)
-{
-	modem_pipe_attach(data->uart_pipe, modem_cellular_bus_pipe_handler, data);
-	return modem_pipe_open_async(data->uart_pipe);
-}
-
-static void modem_cellular_set_baudrate_event_handler(struct modem_cellular_data *data,
-						      enum modem_cellular_event evt)
-{
-	const struct modem_cellular_config *config =
-		(const struct modem_cellular_config *)data->dev->config;
-	struct uart_config cfg = {0};
-	int ret;
-
-	switch (evt) {
-	case MODEM_CELLULAR_EVENT_BUS_OPENED:
-		modem_chat_attach(&data->chat, data->uart_pipe);
-		modem_chat_run_script_async(&data->chat, config->set_baudrate_chat_script);
-		break;
-
-	case MODEM_CELLULAR_EVENT_SCRIPT_SUCCESS:
-		/* Let modem reconfigure */
-		modem_cellular_start_timer(data, K_MSEC(CONFIG_MODEM_CELLULAR_NEW_BAUDRATE_DELAY));
-		break;
-	case MODEM_CELLULAR_EVENT_SCRIPT_FAILED:
-		/* Some modems save the new speed on first change, meaning the
-		 * modem is already at the new baudrate, meaning no reply. So
-		 * ignore any failures and continue as if baudrate is already set
-		 */
-		LOG_DBG("no reply from modem, assuming baudrate is already set");
-		__fallthrough;
-	case MODEM_CELLULAR_EVENT_TIMEOUT:
-		modem_chat_release(&data->chat);
-		modem_pipe_attach(data->uart_pipe, modem_cellular_bus_pipe_handler, data);
-		modem_pipe_close_async(data->uart_pipe);
-
-		ret = uart_config_get(config->uart, &cfg);
-		if (ret < 0) {
-			LOG_ERR("Failed to get UART configuration (%d)", ret);
-			break;
-		}
-		cfg.baudrate = CONFIG_MODEM_CELLULAR_NEW_BAUDRATE;
-		ret = uart_configure(config->uart, &cfg);
-		if (ret < 0) {
-			LOG_ERR("Failed to set new baudrate (%d)", ret);
-			break;
-		}
-		break;
-
-	case MODEM_CELLULAR_EVENT_BUS_CLOSED:
-		modem_cellular_enter_state(data, MODEM_CELLULAR_STATE_RUN_INIT_SCRIPT);
-		break;
-
-	case MODEM_CELLULAR_EVENT_SUSPEND:
-		modem_cellular_enter_state(data, MODEM_CELLULAR_STATE_IDLE);
-		break;
-
-	default:
-		break;
-	}
-}
-
-static int modem_cellular_on_run_init_script_state_enter(struct modem_cellular_data *data)
-{
-	modem_pipe_attach(data->uart_pipe, modem_cellular_bus_pipe_handler, data);
-	return modem_pipe_open_async(data->uart_pipe);
-}
-
-static void modem_cellular_run_init_script_event_handler(struct modem_cellular_data *data,
-							 enum modem_cellular_event evt)
-{
-	const struct modem_cellular_config *config =
-		(const struct modem_cellular_config *)data->dev->config;
-
-	switch (evt) {
-	case MODEM_CELLULAR_EVENT_BUS_OPENED:
-		modem_chat_attach(&data->chat, data->uart_pipe);
-		modem_chat_run_script_async(&data->chat, config->init_chat_script);
-		break;
-
-	case MODEM_CELLULAR_EVENT_SCRIPT_SUCCESS:
-		net_if_set_link_addr(modem_ppp_get_iface(data->ppp), data->imei,
-				     ARRAY_SIZE(data->imei), NET_LINK_UNKNOWN);
-
-		modem_chat_release(&data->chat);
-		modem_pipe_attach(data->uart_pipe, modem_cellular_bus_pipe_handler, data);
-		modem_pipe_close_async(data->uart_pipe);
-		break;
-
-	case MODEM_CELLULAR_EVENT_BUS_CLOSED:
-		modem_cellular_enter_state(data, MODEM_CELLULAR_STATE_CONNECT_CMUX);
-		break;
-
-	case MODEM_CELLULAR_EVENT_SUSPEND:
-		modem_cellular_enter_state(data, MODEM_CELLULAR_STATE_IDLE);
-		break;
-
-	case MODEM_CELLULAR_EVENT_SCRIPT_FAILED:
-		if (modem_cellular_gpio_is_enabled(&config->power_gpio)) {
-			modem_cellular_enter_state(data, MODEM_CELLULAR_STATE_POWER_ON_PULSE);
-			break;
-		}
-
-		if (modem_cellular_gpio_is_enabled(&config->reset_gpio)) {
-			modem_cellular_enter_state(data, MODEM_CELLULAR_STATE_RESET_PULSE);
-			break;
-		}
-
-		modem_cellular_enter_state(data, MODEM_CELLULAR_STATE_IDLE);
-		break;
-
-	default:
-		break;
-	}
-}
-
-static int modem_cellular_on_connect_cmux_state_enter(struct modem_cellular_data *data)
-{
-	/*
-	 * Allow modem to switch bus into CMUX mode. Some modems disable UART RX while
-	 * switching, resulting in UART RX errors as bus is no longer pulled up by modem.
-	 */
-	modem_cellular_start_timer(data, K_MSEC(100));
-	return 0;
-}
-
-static void modem_cellular_connect_cmux_event_handler(struct modem_cellular_data *data,
-						      enum modem_cellular_event evt)
-{
-	switch (evt) {
-	case MODEM_CELLULAR_EVENT_TIMEOUT:
-		modem_pipe_attach(data->uart_pipe, modem_cellular_bus_pipe_handler, data);
-		modem_pipe_open_async(data->uart_pipe);
-		break;
-
-	case MODEM_CELLULAR_EVENT_BUS_OPENED:
-		modem_cmux_attach(&data->cmux, data->uart_pipe);
-		modem_cmux_connect_async(&data->cmux);
-		break;
-
-	case MODEM_CELLULAR_EVENT_CMUX_CONNECTED:
-		modem_cellular_notify_user_pipes_connected(data);
-		modem_cellular_enter_state(data, MODEM_CELLULAR_STATE_OPEN_DLCI1);
-		break;
->>>>>>> b4b5d8b2
 
     gpio_pin_set_dt(&config->reset_gpio, 0);
+
+    if (modem_cellular_gpio_is_enabled(&config->wake_gpio)) {
+        gpio_pin_set_dt(&config->wake_gpio, 1);
+    }
+
     modem_cellular_stop_timer(data);
 
     return (0);
@@ -1942,7 +1681,6 @@
 }
 #endif /* CONFIG_PM_DEVICE */
 
-<<<<<<< HEAD
 static int modem_cellular_init(const struct device* dev) {
     struct modem_cellular_data* data = dev->data;
     struct modem_cellular_config const* config = dev->config;
@@ -1955,6 +1693,10 @@
     ring_buf_init(&data->event_rb, sizeof(data->event_buf), data->event_buf);
 
     k_sem_init(&data->suspended_sem, 0, 1);
+
+    if (modem_cellular_gpio_is_enabled(&config->wake_gpio)) {
+        gpio_pin_configure_dt(&config->wake_gpio, GPIO_OUTPUT_INACTIVE);
+    }
 
     if (modem_cellular_gpio_is_enabled(&config->power_gpio)) {
         gpio_pin_configure_dt(&config->power_gpio, GPIO_OUTPUT_INACTIVE);
@@ -2053,123 +1795,6 @@
     #endif /* CONFIG_PM_DEVICE */
 
     return (0);
-=======
-static int modem_cellular_init(const struct device *dev)
-{
-	struct modem_cellular_data *data = (struct modem_cellular_data *)dev->data;
-	struct modem_cellular_config *config = (struct modem_cellular_config *)dev->config;
-
-	data->dev = dev;
-
-	k_work_init_delayable(&data->timeout_work, modem_cellular_timeout_handler);
-
-	k_work_init(&data->event_dispatch_work, modem_cellular_event_dispatch_handler);
-	ring_buf_init(&data->event_rb, sizeof(data->event_buf), data->event_buf);
-
-	k_sem_init(&data->suspended_sem, 0, 1);
-
-	if (modem_cellular_gpio_is_enabled(&config->wake_gpio)) {
-		gpio_pin_configure_dt(&config->wake_gpio, GPIO_OUTPUT_INACTIVE);
-	}
-
-	if (modem_cellular_gpio_is_enabled(&config->power_gpio)) {
-		gpio_pin_configure_dt(&config->power_gpio, GPIO_OUTPUT_INACTIVE);
-	}
-
-	if (modem_cellular_gpio_is_enabled(&config->reset_gpio)) {
-		gpio_pin_configure_dt(&config->reset_gpio, GPIO_OUTPUT_ACTIVE);
-	}
-
-	{
-		const struct modem_backend_uart_config uart_backend_config = {
-			.uart = config->uart,
-			.receive_buf = data->uart_backend_receive_buf,
-			.receive_buf_size = ARRAY_SIZE(data->uart_backend_receive_buf),
-			.transmit_buf = data->uart_backend_transmit_buf,
-			.transmit_buf_size = ARRAY_SIZE(data->uart_backend_transmit_buf),
-		};
-
-		data->uart_pipe = modem_backend_uart_init(&data->uart_backend,
-							  &uart_backend_config);
-
-		data->cmd_pipe = NULL;
-	}
-
-	{
-		const struct modem_cmux_config cmux_config = {
-			.callback = modem_cellular_cmux_handler,
-			.user_data = data,
-			.receive_buf = data->cmux_receive_buf,
-			.receive_buf_size = ARRAY_SIZE(data->cmux_receive_buf),
-			.transmit_buf = data->cmux_transmit_buf,
-			.transmit_buf_size = ARRAY_SIZE(data->cmux_transmit_buf),
-		};
-
-		modem_cmux_init(&data->cmux, &cmux_config);
-	}
-
-	{
-		const struct modem_cmux_dlci_config dlci1_config = {
-			.dlci_address = 1,
-			.receive_buf = data->dlci1_receive_buf,
-			.receive_buf_size = ARRAY_SIZE(data->dlci1_receive_buf),
-		};
-
-		data->dlci1_pipe = modem_cmux_dlci_init(&data->cmux, &data->dlci1,
-							&dlci1_config);
-	}
-
-	{
-		const struct modem_cmux_dlci_config dlci2_config = {
-			.dlci_address = 2,
-			.receive_buf = data->dlci2_receive_buf,
-			.receive_buf_size = ARRAY_SIZE(data->dlci2_receive_buf),
-		};
-
-		data->dlci2_pipe = modem_cmux_dlci_init(&data->cmux, &data->dlci2,
-							&dlci2_config);
-	}
-
-	for (uint8_t i = 0; i < config->user_pipes_size; i++) {
-		struct modem_cellular_user_pipe *user_pipe = &config->user_pipes[i];
-		const struct modem_cmux_dlci_config user_dlci_config = {
-			.dlci_address = user_pipe->dlci_address,
-			.receive_buf = user_pipe->dlci_receive_buf,
-			.receive_buf_size = user_pipe->dlci_receive_buf_size,
-		};
-
-		user_pipe->pipe = modem_cmux_dlci_init(&data->cmux, &user_pipe->dlci,
-						       &user_dlci_config);
-
-		modem_pipelink_init(user_pipe->pipelink, user_pipe->pipe);
-	}
-
-	{
-		const struct modem_chat_config chat_config = {
-			.user_data = data,
-			.receive_buf = data->chat_receive_buf,
-			.receive_buf_size = ARRAY_SIZE(data->chat_receive_buf),
-			.delimiter = data->chat_delimiter,
-			.delimiter_size = strlen(data->chat_delimiter),
-			.filter = data->chat_filter,
-			.filter_size = data->chat_filter ? strlen(data->chat_filter) : 0,
-			.argv = data->chat_argv,
-			.argv_size = ARRAY_SIZE(data->chat_argv),
-			.unsol_matches = unsol_matches,
-			.unsol_matches_size = ARRAY_SIZE(unsol_matches),
-		};
-
-		modem_chat_init(&data->chat, &chat_config);
-	}
-
-#ifndef CONFIG_PM_DEVICE
-	modem_cellular_delegate_event(data, MODEM_CELLULAR_EVENT_RESUME);
-#else
-	pm_device_init_suspended(dev);
-#endif /* CONFIG_PM_DEVICE */
-
-	return 0;
->>>>>>> b4b5d8b2
 }
 
 /*
@@ -2485,11 +2110,16 @@
 
 #if DT_HAS_COMPAT_STATUS_OKAY(swir_hl7800)
 MODEM_CHAT_SCRIPT_CMDS_DEFINE(swir_hl7800_init_chat_script_cmds,
-<<<<<<< HEAD
-                            MODEM_CHAT_SCRIPT_CMD_RESP_NONE("AT", 100),
-                            MODEM_CHAT_SCRIPT_CMD_RESP_NONE("AT", 100),
-                            MODEM_CHAT_SCRIPT_CMD_RESP_NONE("AT", 100),
-                            MODEM_CHAT_SCRIPT_CMD_RESP_NONE("AT", 100),
+                            MODEM_CHAT_SCRIPT_CMD_RESP_NONE("AT", 1000),
+                            MODEM_CHAT_SCRIPT_CMD_RESP_NONE("AT", 1000),
+                            MODEM_CHAT_SCRIPT_CMD_RESP_NONE("AT", 1000),
+                            MODEM_CHAT_SCRIPT_CMD_RESP_NONE("AT", 1000),
+                            /* Turn off sleep mode */
+                            MODEM_CHAT_SCRIPT_CMD_RESP("AT+KSLEEP=2", ok_match),
+                            /* Turn off PSM */
+                            MODEM_CHAT_SCRIPT_CMD_RESP("AT+CPSMS=0", ok_match),
+                            /* Turn off eDRX */
+                            MODEM_CHAT_SCRIPT_CMD_RESP("AT+CEDRXS=0", ok_match),
                             MODEM_CHAT_SCRIPT_CMD_RESP("ATE0", ok_match),
                             MODEM_CHAT_SCRIPT_CMD_RESP("AT+CFUN=1", ok_match),
                             MODEM_CHAT_SCRIPT_CMD_RESP_MULT("AT+CGACT=0", allow_match),
@@ -2510,38 +2140,6 @@
                             MODEM_CHAT_SCRIPT_CMD_RESP("AT+CIMI", cimi_match),
                             MODEM_CHAT_SCRIPT_CMD_RESP("", ok_match),
                             MODEM_CHAT_SCRIPT_CMD_RESP("AT+CMUX=0,0,5,127", ok_match));
-=======
-			      MODEM_CHAT_SCRIPT_CMD_RESP_NONE("AT", 1000),
-			      MODEM_CHAT_SCRIPT_CMD_RESP_NONE("AT", 1000),
-			      MODEM_CHAT_SCRIPT_CMD_RESP_NONE("AT", 1000),
-			      MODEM_CHAT_SCRIPT_CMD_RESP_NONE("AT", 1000),
-			      /* Turn off sleep mode */
-			      MODEM_CHAT_SCRIPT_CMD_RESP("AT+KSLEEP=2", ok_match),
-			      /* Turn off PSM */
-			      MODEM_CHAT_SCRIPT_CMD_RESP("AT+CPSMS=0", ok_match),
-			      /* Turn off eDRX */
-			      MODEM_CHAT_SCRIPT_CMD_RESP("AT+CEDRXS=0", ok_match),
-			      MODEM_CHAT_SCRIPT_CMD_RESP("ATE0", ok_match),
-			      MODEM_CHAT_SCRIPT_CMD_RESP("AT+CFUN=1", ok_match),
-			      MODEM_CHAT_SCRIPT_CMD_RESP_MULT("AT+CGACT=0", allow_match),
-			      MODEM_CHAT_SCRIPT_CMD_RESP("AT+CFUN=4", ok_match),
-			      MODEM_CHAT_SCRIPT_CMD_RESP("AT+CMEE=1", ok_match),
-			      MODEM_CHAT_SCRIPT_CMD_RESP("AT+CREG=1", ok_match),
-			      MODEM_CHAT_SCRIPT_CMD_RESP("AT+CEREG=1", ok_match),
-			      MODEM_CHAT_SCRIPT_CMD_RESP("AT+CREG?", ok_match),
-			      MODEM_CHAT_SCRIPT_CMD_RESP("AT+CEREG?", ok_match),
-			      MODEM_CHAT_SCRIPT_CMD_RESP("AT+CGSN", imei_match),
-			      MODEM_CHAT_SCRIPT_CMD_RESP("", ok_match),
-			      MODEM_CHAT_SCRIPT_CMD_RESP("AT+CGMM", cgmm_match),
-			      MODEM_CHAT_SCRIPT_CMD_RESP("", ok_match),
-			      MODEM_CHAT_SCRIPT_CMD_RESP("AT+CGMI", cgmi_match),
-			      MODEM_CHAT_SCRIPT_CMD_RESP("", ok_match),
-			      MODEM_CHAT_SCRIPT_CMD_RESP("AT+CGMR", cgmr_match),
-			      MODEM_CHAT_SCRIPT_CMD_RESP("", ok_match),
-			      MODEM_CHAT_SCRIPT_CMD_RESP("AT+CIMI", cimi_match),
-			      MODEM_CHAT_SCRIPT_CMD_RESP("", ok_match),
-			      MODEM_CHAT_SCRIPT_CMD_RESP("AT+CMUX=0,0,5,127", ok_match));
->>>>>>> b4b5d8b2
 
 MODEM_CHAT_SCRIPT_DEFINE(swir_hl7800_init_chat_script, swir_hl7800_init_chat_script_cmds,
                          abort_matches, modem_cellular_chat_callback_handler, 10);
@@ -2770,7 +2368,6 @@
 
 /* Helper to define modem instance */
 #define MODEM_CELLULAR_DEFINE_INSTANCE(inst, power_ms, reset_ms, startup_ms, shutdown_ms, start,   \
-<<<<<<< HEAD
                                        set_baudrate_script,             \
                                        init_script,                     \
                                        dial_script,                     \
@@ -2780,6 +2377,7 @@
         .uart = DEVICE_DT_GET(DT_INST_BUS(inst)),                       \
         .power_gpio = GPIO_DT_SPEC_INST_GET_OR(inst, mdm_power_gpios, {}), \
         .reset_gpio = GPIO_DT_SPEC_INST_GET_OR(inst, mdm_reset_gpios, {}), \
+        .wake_gpio  = GPIO_DT_SPEC_INST_GET_OR(inst, mdm_wake_gpios , {}), \
         .power_pulse_duration_ms = (power_ms),                          \
         .reset_pulse_duration_ms = (reset_ms),                          \
         .startup_time_ms  = (startup_ms),                               \
@@ -3006,246 +2604,6 @@
                                    &sqn_gm02s_init_chat_script,         \
                                    &sqn_gm02s_dial_chat_script,         \
                                    &sqn_gm02s_periodic_chat_script, NULL)
-=======
-				       set_baudrate_script,                                        \
-				       init_script,                                                \
-				       dial_script,                                                \
-				       periodic_script,                                            \
-				       shutdown_script)                                            \
-	static const struct modem_cellular_config MODEM_CELLULAR_INST_NAME(config, inst) = {       \
-		.uart = DEVICE_DT_GET(DT_INST_BUS(inst)),                                          \
-		.power_gpio = GPIO_DT_SPEC_INST_GET_OR(inst, mdm_power_gpios, {}),                 \
-		.reset_gpio = GPIO_DT_SPEC_INST_GET_OR(inst, mdm_reset_gpios, {}),                 \
-		.wake_gpio = GPIO_DT_SPEC_INST_GET_OR(inst, mdm_wake_gpios, {}),                   \
-		.power_pulse_duration_ms = (power_ms),                                             \
-		.reset_pulse_duration_ms = (reset_ms),                                             \
-		.startup_time_ms  = (startup_ms),                                                  \
-		.shutdown_time_ms = (shutdown_ms),                                                 \
-		.autostarts       = (start),                                                       \
-		.set_baudrate_chat_script    = (set_baudrate_script),                              \
-		.init_chat_script            = (init_script),                                      \
-		.dial_chat_script            = (dial_script),                                      \
-		.periodic_chat_script = (periodic_script),                                         \
-		.shutdown_chat_script  = (shutdown_script),                                        \
-		.user_pipes = MODEM_CELLULAR_GET_USER_PIPES(inst),                                 \
-		.user_pipes_size = ARRAY_SIZE(MODEM_CELLULAR_GET_USER_PIPES(inst)),                \
-	};                                                                                         \
-                                                                                                   \
-	PM_DEVICE_DT_INST_DEFINE(inst, modem_cellular_pm_action);                                  \
-                                                                                                   \
-	DEVICE_DT_INST_DEFINE(inst, modem_cellular_init, PM_DEVICE_DT_INST_GET(inst),              \
-			      &MODEM_CELLULAR_INST_NAME(data, inst),                               \
-			      &MODEM_CELLULAR_INST_NAME(config, inst), POST_KERNEL, 99,            \
-			      &modem_cellular_api);
-
-#define MODEM_CELLULAR_DEVICE_QUECTEL_BG95(inst)                                                   \
-	MODEM_PPP_DEFINE(MODEM_CELLULAR_INST_NAME(ppp, inst), NULL, 98, 1500, 64);                 \
-                                                                                                   \
-	static struct modem_cellular_data MODEM_CELLULAR_INST_NAME(data, inst) = {                 \
-		.chat_delimiter = "\r",                                                            \
-		.chat_filter = "\n",                                                               \
-		.ppp = &MODEM_CELLULAR_INST_NAME(ppp, inst),                                       \
-	};                                                                                         \
-                                                                                                   \
-	MODEM_CELLULAR_DEFINE_AND_INIT_USER_PIPES(inst,                                            \
-						  (user_pipe_0, 3),                                \
-						  (user_pipe_1, 4))                                \
-                                                                                                   \
-	MODEM_CELLULAR_DEFINE_INSTANCE(inst, 1500, 100, 10000, 5000, false,                        \
-				       NULL,                                                       \
-				       &quectel_bg95_init_chat_script,                             \
-				       &quectel_bg95_dial_chat_script,                             \
-				       &quectel_bg95_periodic_chat_script, NULL)
-
-#define MODEM_CELLULAR_DEVICE_QUECTEL_EG25_G(inst)                                                 \
-	MODEM_PPP_DEFINE(MODEM_CELLULAR_INST_NAME(ppp, inst), NULL, 98, 1500, 64);                 \
-                                                                                                   \
-	static struct modem_cellular_data MODEM_CELLULAR_INST_NAME(data, inst) = {                 \
-		.chat_delimiter = "\r",                                                            \
-		.chat_filter = "\n",                                                               \
-		.ppp = &MODEM_CELLULAR_INST_NAME(ppp, inst),                                       \
-	};                                                                                         \
-                                                                                                   \
-	MODEM_CELLULAR_DEFINE_AND_INIT_USER_PIPES(inst,                                            \
-						  (user_pipe_0, 3),                                \
-						  (user_pipe_1, 4))                                \
-                                                                                                   \
-	MODEM_CELLULAR_DEFINE_INSTANCE(inst, 1500, 500, 15000, 5000, false,                        \
-				       NULL,                                                       \
-				       &quectel_eg25_g_init_chat_script,                           \
-				       &quectel_eg25_g_dial_chat_script,                           \
-				       &quectel_eg25_g_periodic_chat_script, NULL)
-
-#define MODEM_CELLULAR_DEVICE_SIMCOM_SIM7080(inst)                                                 \
-	MODEM_PPP_DEFINE(MODEM_CELLULAR_INST_NAME(ppp, inst), NULL, 98, 1500, 64);                 \
-                                                                                                   \
-	static struct modem_cellular_data MODEM_CELLULAR_INST_NAME(data, inst) = {                 \
-		.chat_delimiter = "\r",                                                            \
-		.chat_filter = "\n",                                                               \
-		.ppp = &MODEM_CELLULAR_INST_NAME(ppp, inst),                                       \
-	};                                                                                         \
-                                                                                                   \
-	MODEM_CELLULAR_DEFINE_AND_INIT_USER_PIPES(inst,                                            \
-						  (user_pipe_0, 3),                                \
-						  (user_pipe_1, 4))                                \
-                                                                                                   \
-	MODEM_CELLULAR_DEFINE_INSTANCE(inst, 1500, 100, 10000, 5000, false,                        \
-				       NULL,                                                       \
-				       &simcom_sim7080_init_chat_script,                           \
-				       &simcom_sim7080_dial_chat_script,                           \
-				       &simcom_sim7080_periodic_chat_script, NULL)
-
-#define MODEM_CELLULAR_DEVICE_U_BLOX_SARA_R4(inst)                                                 \
-	MODEM_PPP_DEFINE(MODEM_CELLULAR_INST_NAME(ppp, inst), NULL, 98, 1500, 64);                 \
-                                                                                                   \
-	static struct modem_cellular_data MODEM_CELLULAR_INST_NAME(data, inst) = {                 \
-		.chat_delimiter = "\r",                                                            \
-		.chat_filter = "\n",                                                               \
-		.ppp = &MODEM_CELLULAR_INST_NAME(ppp, inst),                                       \
-	};                                                                                         \
-                                                                                                   \
-	MODEM_CELLULAR_DEFINE_AND_INIT_USER_PIPES(inst,                                            \
-						  (gnss_pipe, 3),                                  \
-						  (user_pipe_0, 4))                                \
-                                                                                                   \
-	MODEM_CELLULAR_DEFINE_INSTANCE(inst, 1500, 100, 10000, 5000, false,                        \
-				       NULL,                                                       \
-				       &u_blox_sara_r4_init_chat_script,                           \
-				       &u_blox_sara_r4_dial_chat_script,                           \
-				       &u_blox_sara_r4_periodic_chat_script, NULL)
-
-#define MODEM_CELLULAR_DEVICE_U_BLOX_SARA_R5(inst)                                                 \
-	MODEM_PPP_DEFINE(MODEM_CELLULAR_INST_NAME(ppp, inst), NULL, 98, 1500, 64);                 \
-                                                                                                   \
-	static struct modem_cellular_data MODEM_CELLULAR_INST_NAME(data, inst) = {                 \
-		.chat_delimiter = "\r",                                                            \
-		.chat_filter = "\n",                                                               \
-		.ppp = &MODEM_CELLULAR_INST_NAME(ppp, inst),                                       \
-	};                                                                                         \
-                                                                                                   \
-	MODEM_CELLULAR_DEFINE_AND_INIT_USER_PIPES(inst,                                            \
-						  (gnss_pipe, 4),                                  \
-						  (user_pipe_0, 3))                                \
-                                                                                                   \
-	MODEM_CELLULAR_DEFINE_INSTANCE(inst, 1500, 100, 1500, 13000, true,                         \
-				       NULL,                                                       \
-				       &u_blox_sara_r5_init_chat_script,                           \
-				       &u_blox_sara_r5_dial_chat_script,                           \
-				       &u_blox_sara_r5_periodic_chat_script, NULL)
-
-#define MODEM_CELLULAR_DEVICE_U_BLOX_LARA_R6(inst)                                                 \
-	MODEM_PPP_DEFINE(MODEM_CELLULAR_INST_NAME(ppp, inst), NULL, 98, 1500, 64);                 \
-                                                                                                   \
-	static struct modem_cellular_data MODEM_CELLULAR_INST_NAME(data, inst) = {                 \
-		.chat_delimiter = "\r",                                                            \
-		.chat_filter = "\n",                                                               \
-		.ppp = &MODEM_CELLULAR_INST_NAME(ppp, inst),                                       \
-	};                                                                                         \
-                                                                                                   \
-	MODEM_CELLULAR_DEFINE_AND_INIT_USER_PIPES(inst,                                            \
-						  (gnss_pipe, 3),                                  \
-						  (user_pipe_0, 4))                                \
-                                                                                                   \
-	MODEM_CELLULAR_DEFINE_INSTANCE(inst, 1500, 100, 9000, 5000, false,                         \
-				       &u_blox_lara_r6_set_baudrate_chat_script,                   \
-				       &u_blox_lara_r6_init_chat_script,                           \
-				       &u_blox_lara_r6_dial_chat_script,                           \
-				       &u_blox_lara_r6_periodic_chat_script,                       \
-				       NULL)
-
-#define MODEM_CELLULAR_DEVICE_SWIR_HL7800(inst)                                                    \
-	MODEM_PPP_DEFINE(MODEM_CELLULAR_INST_NAME(ppp, inst), NULL, 98, 1500, 64);                 \
-                                                                                                   \
-	static struct modem_cellular_data MODEM_CELLULAR_INST_NAME(data, inst) = {                 \
-		.chat_delimiter = "\r",                                                            \
-		.chat_filter = "\n",                                                               \
-		.ppp = &MODEM_CELLULAR_INST_NAME(ppp, inst),                                       \
-	};                                                                                         \
-                                                                                                   \
-	MODEM_CELLULAR_DEFINE_AND_INIT_USER_PIPES(inst,                                            \
-						  (user_pipe_0, 3),                                \
-						  (user_pipe_1, 4))                                \
-                                                                                                   \
-	MODEM_CELLULAR_DEFINE_INSTANCE(inst, 1500, 100, 10000, 5000, false,                        \
-				       NULL,                                                       \
-				       &swir_hl7800_init_chat_script,                              \
-				       &swir_hl7800_dial_chat_script,                              \
-				       &swir_hl7800_periodic_chat_script, NULL)
-
-#define MODEM_CELLULAR_DEVICE_TELIT_ME910G1(inst)                                                  \
-	MODEM_PPP_DEFINE(MODEM_CELLULAR_INST_NAME(ppp, inst), NULL, 98, 1500, 64);                 \
-                                                                                                   \
-	static struct modem_cellular_data MODEM_CELLULAR_INST_NAME(data, inst) = {                 \
-		.chat_delimiter = "\r",                                                            \
-		.chat_filter = "\n",                                                               \
-		.ppp = &MODEM_CELLULAR_INST_NAME(ppp, inst),                                       \
-	};                                                                                         \
-                                                                                                   \
-	MODEM_CELLULAR_DEFINE_AND_INIT_USER_PIPES(inst,                                            \
-						  (user_pipe_0, 3))                                \
-                                                                                                   \
-	MODEM_CELLULAR_DEFINE_INSTANCE(inst, 5050, 250, 15000, 5000, false,                        \
-				       NULL,                                                       \
-				       &telit_mex10g1_init_chat_script,                            \
-				       &telit_mex10g1_dial_chat_script,                            \
-				       &telit_mex10g1_periodic_chat_script,                        \
-				       NULL)
-
-#define MODEM_CELLULAR_DEVICE_TELIT_ME310G1(inst)                                                  \
-	MODEM_PPP_DEFINE(MODEM_CELLULAR_INST_NAME(ppp, inst), NULL, 98, 1500, 64);                 \
-                                                                                                   \
-	static struct modem_cellular_data MODEM_CELLULAR_INST_NAME(data, inst) = {                 \
-		.chat_delimiter = "\r",                                                            \
-		.chat_filter = "\n",                                                               \
-		.ppp = &MODEM_CELLULAR_INST_NAME(ppp, inst),                                       \
-	};                                                                                         \
-                                                                                                   \
-	MODEM_CELLULAR_DEFINE_AND_INIT_USER_PIPES(inst,                                            \
-						  (user_pipe_0, 3))                                \
-                                                                                                   \
-	MODEM_CELLULAR_DEFINE_INSTANCE(inst, 5050, 0 /* unused */, 1000, 15000, false,             \
-				       NULL,                                                       \
-				       &telit_mex10g1_init_chat_script,                            \
-				       &telit_mex10g1_dial_chat_script,                            \
-				       &telit_mex10g1_periodic_chat_script,                        \
-				       &telit_me310g1_shutdown_chat_script)
-
-#define MODEM_CELLULAR_DEVICE_NORDIC_NRF91_SLM(inst)						   \
-	MODEM_PPP_DEFINE(MODEM_CELLULAR_INST_NAME(ppp, inst), NULL, 98, 1500, 1500);               \
-                                                                                                   \
-	static struct modem_cellular_data MODEM_CELLULAR_INST_NAME(data, inst) = {                 \
-		.chat_delimiter = "\r\n",                                                          \
-		.ppp = &MODEM_CELLULAR_INST_NAME(ppp, inst),                                       \
-	};                                                                                         \
-                                                                                                   \
-	MODEM_CELLULAR_DEFINE_AND_INIT_USER_PIPES(inst,                                            \
-						  (gnss_pipe, 3))                                  \
-                                                                                                   \
-	MODEM_CELLULAR_DEFINE_INSTANCE(inst, 100, 100, 2000, 10000, false,                         \
-				       NULL,                                                       \
-				       &nordic_nrf91_slm_init_chat_script,                         \
-				       &nordic_nrf91_slm_dial_chat_script,                         \
-				       &nordic_nrf91_slm_periodic_chat_script, NULL)
-
-#define MODEM_CELLULAR_DEVICE_SQN_GM02S(inst)                                                      \
-	MODEM_PPP_DEFINE(MODEM_CELLULAR_INST_NAME(ppp, inst), NULL, 98, 1500, 64);                 \
-                                                                                                   \
-	static struct modem_cellular_data MODEM_CELLULAR_INST_NAME(data, inst) = {                 \
-		.chat_delimiter = "\r",                                                            \
-		.chat_filter = "\n",                                                               \
-		.ppp = &MODEM_CELLULAR_INST_NAME(ppp, inst),                                       \
-	};                                                                                         \
-                                                                                                   \
-	MODEM_CELLULAR_DEFINE_AND_INIT_USER_PIPES(inst,                                            \
-						  (user_pipe_0, 3),                                \
-						  (user_pipe_1, 4))                                \
-                                                                                                   \
-	MODEM_CELLULAR_DEFINE_INSTANCE(inst, 1500, 100, 2000, 5000, true,                          \
-				       NULL,                                                       \
-				       &sqn_gm02s_init_chat_script,                                \
-				       &sqn_gm02s_dial_chat_script,                                \
-				       &sqn_gm02s_periodic_chat_script, NULL)
->>>>>>> b4b5d8b2
 
 #define DT_DRV_COMPAT quectel_bg95
 DT_INST_FOREACH_STATUS_OKAY(MODEM_CELLULAR_DEVICE_QUECTEL_BG95)
