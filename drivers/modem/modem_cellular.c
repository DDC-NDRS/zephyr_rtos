--- conflicted
+++ resolved
@@ -103,7 +103,6 @@
 };
 
 struct modem_cellular_data {
-<<<<<<< HEAD
     /* UART backend */
     struct modem_pipe* uart_pipe;
     struct modem_backend_uart uart_backend;
@@ -113,8 +112,8 @@
 
     /* CMUX */
     struct modem_cmux cmux;
-    uint8_t cmux_receive_buf[CONFIG_MODEM_CMUX_WORK_BUFFER_SIZE];
-    uint8_t cmux_transmit_buf[CONFIG_MODEM_CMUX_WORK_BUFFER_SIZE];
+    uint8_t cmux_receive_buf[MODEM_CMUX_WORK_BUFFER_SIZE];
+    uint8_t cmux_transmit_buf[MODEM_CMUX_WORK_BUFFER_SIZE];
 
     struct modem_cmux_dlci dlci1;
     struct modem_cmux_dlci dlci2;
@@ -122,9 +121,9 @@
     struct modem_pipe* dlci2_pipe;
     /* Points to dlci2_pipe or NULL. Used for shutdown script if not NULL */
     struct modem_pipe* cmd_pipe;
-    uint8_t dlci1_receive_buf[CONFIG_MODEM_CMUX_WORK_BUFFER_SIZE];
+    uint8_t dlci1_receive_buf[MODEM_CMUX_WORK_BUFFER_SIZE];
     /* DLCI 2 is only used for chat scripts. */
-    uint8_t dlci2_receive_buf[CONFIG_MODEM_CMUX_WORK_BUFFER_SIZE];
+    uint8_t dlci2_receive_buf[MODEM_CMUX_WORK_BUFFER_SIZE];
 
     /* Modem chat */
     struct modem_chat chat;
@@ -171,75 +170,6 @@
 
     struct k_mutex api_lock;
     struct modem_cellular_event_cb cb;
-=======
-	/* UART backend */
-	struct modem_pipe *uart_pipe;
-	struct modem_backend_uart uart_backend;
-	uint8_t uart_backend_receive_buf[CONFIG_MODEM_CELLULAR_UART_BUFFER_SIZES];
-	uint8_t uart_backend_transmit_buf[CONFIG_MODEM_CELLULAR_UART_BUFFER_SIZES];
-	uint32_t original_baudrate;
-
-	/* CMUX */
-	struct modem_cmux cmux;
-	uint8_t cmux_receive_buf[MODEM_CMUX_WORK_BUFFER_SIZE];
-	uint8_t cmux_transmit_buf[MODEM_CMUX_WORK_BUFFER_SIZE];
-
-	struct modem_cmux_dlci dlci1;
-	struct modem_cmux_dlci dlci2;
-	struct modem_pipe *dlci1_pipe;
-	struct modem_pipe *dlci2_pipe;
-	/* Points to dlci2_pipe or NULL. Used for shutdown script if not NULL */
-	struct modem_pipe *cmd_pipe;
-	uint8_t dlci1_receive_buf[MODEM_CMUX_WORK_BUFFER_SIZE];
-	/* DLCI 2 is only used for chat scripts. */
-	uint8_t dlci2_receive_buf[MODEM_CMUX_WORK_BUFFER_SIZE];
-
-	/* Modem chat */
-	struct modem_chat chat;
-	uint8_t chat_receive_buf[CONFIG_MODEM_CELLULAR_CHAT_BUFFER_SIZE];
-	uint8_t *chat_delimiter;
-	uint8_t *chat_filter;
-	uint8_t *chat_argv[32];
-
-	/* Status */
-	enum cellular_registration_status registration_status_gsm;
-	enum cellular_registration_status registration_status_gprs;
-	enum cellular_registration_status registration_status_lte;
-	uint8_t rssi;
-	uint8_t rsrp;
-	uint8_t rsrq;
-	uint8_t imei[MODEM_CELLULAR_DATA_IMEI_LEN];
-	uint8_t model_id[MODEM_CELLULAR_DATA_MODEL_ID_LEN];
-	uint8_t imsi[MODEM_CELLULAR_DATA_IMSI_LEN];
-	uint8_t iccid[MODEM_CELLULAR_DATA_ICCID_LEN];
-	uint8_t manufacturer[MODEM_CELLULAR_DATA_MANUFACTURER_LEN];
-	uint8_t fw_version[MODEM_CELLULAR_DATA_FW_VERSION_LEN];
-	uint8_t apn[MODEM_CELLULAR_DATA_APN_LEN];
-
-	struct modem_chat_script_chat apn_chats[MODEM_CELLULAR_MAX_APN_CMDS];
-	struct modem_chat_script apn_script;
-	char apn_buf[MODEM_CELLULAR_MAX_APN_CMDS][MODEM_CELLULAR_APN_BUF_SIZE];
-
-	/* PPP */
-	struct modem_ppp *ppp;
-	struct net_mgmt_event_callback net_mgmt_event_callback;
-
-	enum modem_cellular_state state;
-	const struct device *dev;
-	struct k_work_delayable timeout_work;
-
-	/* Power management */
-	struct k_sem suspended_sem;
-
-	/* Event dispatcher */
-	struct k_work event_dispatch_work;
-	uint8_t event_buf[8];
-	struct ring_buf event_rb;
-	struct k_mutex event_rb_lock;
-
-	struct k_mutex api_lock;
-	struct modem_cellular_event_cb cb;
->>>>>>> 8f60b744
 };
 
 struct modem_cellular_user_pipe {
@@ -1936,7 +1866,6 @@
  * - rsrp is an integer from 0 to 97 that describes the Reference Signal Receive Power
  *   between -140 dBm for 0 and -44 dBm for 97 (1 dBm steps), or unknown for 255
  */
-<<<<<<< HEAD
 static inline int modem_cellular_cesq_parse_rsrp(uint8_t rsrp, int16_t* value) {
     if (rsrp == CESQ_RSRP_UNKNOWN) {
         return (-EINVAL);
@@ -1953,212 +1882,6 @@
 
     *value = (int16_t)CESQ_RSRQ_TO_DB(rsrq);
     return (0);
-=======
-static inline int modem_cellular_cesq_parse_rsrp(uint8_t rsrp, int16_t *value)
-{
-	if (rsrp == CESQ_RSRP_UNKNOWN) {
-		return -EINVAL;
-	}
-
-	*value = (int16_t)CESQ_RSRP_TO_DB(rsrp);
-	return 0;
-}
-
-static inline int modem_cellular_cesq_parse_rsrq(uint8_t rsrq, int16_t *value)
-{
-	if (rsrq == CESQ_RSRQ_UNKNOWN) {
-		return -EINVAL;
-	}
-
-	*value = (int16_t)CESQ_RSRQ_TO_DB(rsrq);
-	return 0;
-}
-
-static int modem_cellular_get_signal(const struct device *dev,
-				     const enum cellular_signal_type type,
-				     int16_t *value)
-{
-	int ret = -ENOTSUP;
-	struct modem_cellular_data *data = (struct modem_cellular_data *)dev->data;
-
-	if ((data->state != MODEM_CELLULAR_STATE_AWAIT_REGISTERED) &&
-	    (data->state != MODEM_CELLULAR_STATE_CARRIER_ON)) {
-		return -ENODATA;
-	}
-
-	/* Run chat script */
-	switch (type) {
-	case CELLULAR_SIGNAL_RSSI:
-		ret = modem_chat_run_script(&data->chat, &get_signal_csq_chat_script);
-		break;
-
-	case CELLULAR_SIGNAL_RSRP:
-	case CELLULAR_SIGNAL_RSRQ:
-		ret = modem_chat_run_script(&data->chat, &get_signal_cesq_chat_script);
-		break;
-
-	default:
-		ret = -ENOTSUP;
-		break;
-	}
-
-	/* Verify chat script ran successfully */
-	if (ret < 0) {
-		return ret;
-	}
-
-	/* Parse received value */
-	switch (type) {
-	case CELLULAR_SIGNAL_RSSI:
-		ret = modem_cellular_csq_parse_rssi(data->rssi, value);
-		break;
-
-	case CELLULAR_SIGNAL_RSRP:
-		ret = modem_cellular_cesq_parse_rsrp(data->rsrp, value);
-		break;
-
-	case CELLULAR_SIGNAL_RSRQ:
-		ret = modem_cellular_cesq_parse_rsrq(data->rsrq, value);
-		break;
-
-	default:
-		ret = -ENOTSUP;
-		break;
-	}
-
-	return ret;
-}
-
-static int modem_cellular_get_modem_info(const struct device *dev,
-					 enum cellular_modem_info_type type,
-					 char *info, size_t size)
-{
-	int ret = 0;
-	struct modem_cellular_data *data = (struct modem_cellular_data *)dev->data;
-
-	switch (type) {
-	case CELLULAR_MODEM_INFO_IMEI:
-		strncpy(info, &data->imei[0], MIN(size, sizeof(data->imei)));
-		break;
-	case CELLULAR_MODEM_INFO_SIM_IMSI:
-		strncpy(info, &data->imsi[0], MIN(size, sizeof(data->imsi)));
-		break;
-	case CELLULAR_MODEM_INFO_MANUFACTURER:
-		strncpy(info, &data->manufacturer[0], MIN(size, sizeof(data->manufacturer)));
-		break;
-	case CELLULAR_MODEM_INFO_FW_VERSION:
-		strncpy(info, &data->fw_version[0], MIN(size, sizeof(data->fw_version)));
-		break;
-	case CELLULAR_MODEM_INFO_MODEL_ID:
-		strncpy(info, &data->model_id[0], MIN(size, sizeof(data->model_id)));
-		break;
-	case CELLULAR_MODEM_INFO_SIM_ICCID:
-		strncpy(info, &data->iccid[0], MIN(size, sizeof(data->iccid)));
-		break;
-	default:
-		ret = -ENODATA;
-		break;
-	}
-
-	return ret;
-}
-static int modem_cellular_get_registration_status(const struct device *dev,
-						  enum cellular_access_technology tech,
-						  enum cellular_registration_status *status)
-{
-	int ret = 0;
-	struct modem_cellular_data *data = (struct modem_cellular_data *)dev->data;
-
-	/* Techs explicitly not handled as N/A to CREG, CGREG, CEREG:
-	 *   CELLULAR_ACCESS_TECHNOLOGY_NR_5G_CN
-	 *   CELLULAR_ACCESS_TECHNOLOGY_NG_RAN
-	 */
-	switch (tech) {
-	case CELLULAR_ACCESS_TECHNOLOGY_GSM:
-	case CELLULAR_ACCESS_TECHNOLOGY_GSM_COMPACT:
-		*status = data->registration_status_gsm;
-		break;
-	case CELLULAR_ACCESS_TECHNOLOGY_GSM_EGPRS:
-	case CELLULAR_ACCESS_TECHNOLOGY_EC_GSM_IOT:
-	case CELLULAR_ACCESS_TECHNOLOGY_UTRAN:
-	case CELLULAR_ACCESS_TECHNOLOGY_UTRAN_HSDPA:
-	case CELLULAR_ACCESS_TECHNOLOGY_UTRAN_HSUPA:
-	case CELLULAR_ACCESS_TECHNOLOGY_UTRAN_HSDPA_HSUPA:
-		*status = data->registration_status_gprs;
-		break;
-	case CELLULAR_ACCESS_TECHNOLOGY_E_UTRAN:
-	case CELLULAR_ACCESS_TECHNOLOGY_E_UTRAN_NB_S1:
-	case CELLULAR_ACCESS_TECHNOLOGY_E_UTRA_NR_DUAL:
-	case CELLULAR_ACCESS_TECHNOLOGY_E_UTRAN_NB_S1_SAT:
-	case CELLULAR_ACCESS_TECHNOLOGY_E_UTRAN_WB_S1_SAT:
-	case CELLULAR_ACCESS_TECHNOLOGY_NG_RAN_SAT:
-		*status = data->registration_status_lte;
-		break;
-	default:
-		ret = -ENODATA;
-		break;
-	}
-
-	return ret;
-}
-
-static int modem_cellular_set_apn(const struct device *dev, const char *apn)
-{
-	struct modem_cellular_data *data = dev->data;
-	int ret = 0;
-
-	if ((apn == NULL) || (*apn == '\0')) {
-		return -EINVAL;
-	}
-
-	if (strlen(apn) >= MODEM_CELLULAR_DATA_APN_LEN) {
-		return -EINVAL;
-	}
-
-	k_mutex_lock(&data->api_lock, K_FOREVER);
-
-	if (strcmp(apn, data->apn) == 0) {
-		ret = -EALREADY;
-		goto out;
-	}
-
-	if (!modem_cellular_apn_change_allowed(data->state)) {
-		ret = -EBUSY;
-		goto out;
-	}
-
-	strncpy(data->apn, apn, MODEM_CELLULAR_DATA_APN_LEN - 1);
-	data->apn[MODEM_CELLULAR_DATA_APN_LEN - 1] = '\0';
-
-	/* Wake the state-machine if it is parked in WAIT_FOR_APN */
-	modem_cellular_delegate_event(data, MODEM_CELLULAR_EVENT_APN_SET);
-
-out:
-	k_mutex_unlock(&data->api_lock);
-	return ret;
-}
-
-static int modem_cellular_set_callback(const struct device *dev, cellular_event_mask_t mask,
-				       cellular_event_cb_t cb, void *user_data)
-{
-	struct modem_cellular_data *data = dev->data;
-	int ret = 0;
-
-	k_mutex_lock(&data->api_lock, K_FOREVER);
-
-	if (cb == NULL) {
-		data->cb.fn = NULL;
-		data->cb.mask = 0;
-		data->cb.user_data = NULL;
-	} else {
-		data->cb.fn = cb;
-		data->cb.mask = mask;
-		data->cb.user_data = user_data;
-	}
-
-	k_mutex_unlock(&data->api_lock);
-	return ret;
->>>>>>> 8f60b744
 }
 
 static int modem_cellular_get_signal(const struct device* dev,
@@ -2258,23 +1981,33 @@
                                                   enum cellular_access_technology tech,
                                                   enum cellular_registration_status* status) {
     int ret = 0;
-    struct modem_cellular_data* data = dev->data;
-
+    struct modem_cellular_data* data = (struct modem_cellular_data*)dev->data;
+
+    /* Techs explicitly not handled as N/A to CREG, CGREG, CEREG:
+     *   CELLULAR_ACCESS_TECHNOLOGY_NR_5G_CN
+     *   CELLULAR_ACCESS_TECHNOLOGY_NG_RAN
+     */
     switch (tech) {
         case CELLULAR_ACCESS_TECHNOLOGY_GSM :
+        case CELLULAR_ACCESS_TECHNOLOGY_GSM_COMPACT :
             *status = data->registration_status_gsm;
             break;
 
-        case CELLULAR_ACCESS_TECHNOLOGY_GPRS :
-        case CELLULAR_ACCESS_TECHNOLOGY_UMTS :
-        case CELLULAR_ACCESS_TECHNOLOGY_EDGE :
+        case CELLULAR_ACCESS_TECHNOLOGY_GSM_EGPRS :
+        case CELLULAR_ACCESS_TECHNOLOGY_EC_GSM_IOT :
+        case CELLULAR_ACCESS_TECHNOLOGY_UTRAN :
+        case CELLULAR_ACCESS_TECHNOLOGY_UTRAN_HSDPA :
+        case CELLULAR_ACCESS_TECHNOLOGY_UTRAN_HSUPA :
+        case CELLULAR_ACCESS_TECHNOLOGY_UTRAN_HSDPA_HSUPA :
             *status = data->registration_status_gprs;
             break;
 
-        case CELLULAR_ACCESS_TECHNOLOGY_LTE :
-        case CELLULAR_ACCESS_TECHNOLOGY_LTE_CAT_M1 :
-        case CELLULAR_ACCESS_TECHNOLOGY_LTE_CAT_M2 :
-        case CELLULAR_ACCESS_TECHNOLOGY_NB_IOT :
+        case CELLULAR_ACCESS_TECHNOLOGY_E_UTRAN :
+        case CELLULAR_ACCESS_TECHNOLOGY_E_UTRAN_NB_S1 :
+        case CELLULAR_ACCESS_TECHNOLOGY_E_UTRA_NR_DUAL :
+        case CELLULAR_ACCESS_TECHNOLOGY_E_UTRAN_NB_S1_SAT :
+        case CELLULAR_ACCESS_TECHNOLOGY_E_UTRAN_WB_S1_SAT :
+        case CELLULAR_ACCESS_TECHNOLOGY_NG_RAN_SAT :
             *status = data->registration_status_lte;
             break;
 
