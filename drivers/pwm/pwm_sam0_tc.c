/*
 * Copyright (c) 2024 Daikin Comfort Technologies North America, Inc.
 *
 * Heavily based on pwm_sam0_tcc.c, which is:
 * Copyright (c) 2020 Google LLC.
 *
 * SPDX-License-Identifier: Apache-2.0
 */

/*
 * PWM driver using the SAM0 Timer/Counter (TC) Supports the SAMD21 and SAMD5x series,
 * 8 and 16 bit counter size is supported.
 *
 * The 8-bit counter operates in Normal PWM (NPWM) mode, it supports pulse width and period
 * values between 0 and 255. It is ideal for applications requiring moderate frequency PWM,
 * however, it is not suitable for high-precision or low-frequency applications.
 *
 * The 16-bit counter operates in Match PWM (MPWM) mode to generate the PWM signal.
 * this mode sacrifices the timer's CC0 channel in order to achieve pulse width modulation.
 */

#define DT_DRV_COMPAT atmel_sam0_tc_pwm

#include <zephyr/kernel.h>
#include <zephyr/device.h>
#include <errno.h>
#include <zephyr/drivers/pwm.h>
#include <zephyr/drivers/pinctrl.h>
#include <soc.h>

/* Static configuration */
struct pwm_sam0_tc_config {
	Tc *regs;
	const struct pinctrl_dev_config *pcfg;
	uint8_t channels;
	uint8_t counter_size;
	uint16_t prescaler;
	uint32_t freq;
	volatile uint32_t *mclk;
	uint32_t mclk_mask;
	uint32_t gclk_gen;
	uint16_t gclk_id;
};

#define COUNTER_8BITS 8U
#define COUNTER_16BITS 16U
#define SYNC_WAIT_TIMEOUT 5U


/* Wait for the peripheral to finish all commands */
static void wait_synchronization(Tc *regs, uint8_t counter_size)
{
	if (COUNTER_8BITS == counter_size) {
		while (regs->COUNT8.SYNCBUSY.reg != 0) {
			/* pass */
		}
	} else if (COUNTER_16BITS == counter_size) {
		while (regs->COUNT16.SYNCBUSY.reg != 0) {
			/* pass */
		}
	} else {
		WAIT_FOR((regs->COUNT32.SYNCBUSY.reg != 0), SYNC_WAIT_TIMEOUT, NULL);
	}
}

static int pwm_sam0_tc_get_cycles_per_sec(const struct device *dev,
					  uint32_t channel, uint64_t *cycles)
{
	const struct pwm_sam0_tc_config *const cfg = dev->config;

	if (channel >= cfg->channels) {
		return -EINVAL;
	}

	*cycles = cfg->freq;

	return 0;
}

static int pwm_sam0_tc_set_cycles(const struct device *dev, uint32_t channel,
				  uint32_t period_cycles, uint32_t pulse_cycles,
				  pwm_flags_t flags)
{
	const struct pwm_sam0_tc_config *const cfg = dev->config;
	Tc *regs = cfg->regs;
	uint8_t counter_size = cfg->counter_size;
	uint64_t top = BIT64(counter_size);
	uint32_t invert_mask = 1 << channel;
	bool invert = ((flags & PWM_POLARITY_INVERTED) != 0);
	bool inverted;
	if (channel >= cfg->channels) {
		return -EINVAL;
	}
<<<<<<< HEAD

	if (period_cycles >= top || pulse_cycles >= top) {
=======
	if ((uint64_t)period_cycles >= top || pulse_cycles >= top) {
>>>>>>> f23b1f59
		return -EINVAL;
	}

	/*
	 * Update the buffered width and period.  These will be automatically
	 * loaded on the next cycle.
	 */
	if (COUNTER_8BITS == counter_size) {
		inverted = ((regs->COUNT8.DRVCTRL.vec.INVEN & invert_mask) != 0);
		regs->COUNT8.CCBUF[channel].reg = TC_COUNT8_CCBUF_CCBUF(pulse_cycles);
		regs->COUNT8.PERBUF.reg = TC_COUNT8_PERBUF_PERBUF(period_cycles);
		wait_synchronization(regs, counter_size);

		if (invert != inverted) {
			regs->COUNT8.CTRLA.bit.ENABLE = 0;
			wait_synchronization(regs, counter_size);

			regs->COUNT8.DRVCTRL.vec.INVEN ^= invert_mask;
			regs->COUNT8.CTRLA.bit.ENABLE = 1;
			wait_synchronization(regs, counter_size);
		}
	} else if (COUNTER_16BITS == counter_size) {
		inverted = ((regs->COUNT16.DRVCTRL.vec.INVEN & invert_mask) != 0);
		regs->COUNT16.CCBUF[0].reg = TC_COUNT16_CCBUF_CCBUF(period_cycles);
		regs->COUNT16.CCBUF[1].reg = TC_COUNT16_CCBUF_CCBUF(pulse_cycles);
		wait_synchronization(regs, counter_size);

		if (invert != inverted) {
			regs->COUNT16.CTRLA.bit.ENABLE = 0;
			wait_synchronization(regs, counter_size);

			regs->COUNT16.DRVCTRL.vec.INVEN ^= invert_mask;
			regs->COUNT16.CTRLA.bit.ENABLE = 1;
			wait_synchronization(regs, counter_size);
		}
	} else {
		inverted = ((regs->COUNT32.DRVCTRL.vec.INVEN & invert_mask) != 0);
		regs->COUNT32.CCBUF[0].reg = TC_COUNT32_CCBUF_CCBUF(period_cycles);
		regs->COUNT32.CCBUF[1].reg = TC_COUNT32_CCBUF_CCBUF(pulse_cycles);
		wait_synchronization(regs, counter_size);

		if (invert != inverted) {
			regs->COUNT32.CTRLA.bit.ENABLE = 0;
			wait_synchronization(regs, counter_size);

			regs->COUNT32.DRVCTRL.vec.INVEN ^= invert_mask;
			regs->COUNT32	.CTRLA.bit.ENABLE = 1;
			wait_synchronization(regs, counter_size);
		}
	}

	return 0;
}

static int pwm_sam0_tc_init(const struct device *dev)
{
	const struct pwm_sam0_tc_config *const cfg = dev->config;
	uint8_t counter_size = cfg->counter_size;
	Tc *regs = cfg->regs;
	int retval;

	*cfg->mclk |= cfg->mclk_mask;

#ifdef MCLK
	GCLK->PCHCTRL[cfg->gclk_id].reg = GCLK_PCHCTRL_CHEN
					| GCLK_PCHCTRL_GEN(cfg->gclk_gen);
#else
	GCLK->CLKCTRL.reg = GCLK_CLKCTRL_CLKEN
			  | GCLK_CLKCTRL_GEN(cfg->gclk_gen)
			  | GCLK_CLKCTRL_ID(cfg->gclk_id);
#endif

	retval = pinctrl_apply_state(cfg->pcfg, PINCTRL_STATE_DEFAULT);
	if (retval < 0) {
		return retval;
	}

	if (COUNTER_8BITS == counter_size) {
		regs->COUNT8.CTRLA.bit.SWRST = 1;
		wait_synchronization(regs, counter_size);

		regs->COUNT8.CTRLA.reg = cfg->prescaler | TC_CTRLA_MODE_COUNT8 |
						TC_CTRLA_PRESCSYNC_PRESC;
		regs->COUNT8.WAVE.reg = TC_WAVE_WAVEGEN_NPWM;
		regs->COUNT8.PER.reg = TC_COUNT8_PER_PER(1);

		regs->COUNT8.CTRLA.bit.ENABLE = 1;
		wait_synchronization(regs, counter_size);
	} else if (COUNTER_16BITS == counter_size) {
		regs->COUNT16.CTRLA.bit.SWRST = 1;
		wait_synchronization(regs, counter_size);

		regs->COUNT16.CTRLA.reg = cfg->prescaler | TC_CTRLA_MODE_COUNT16 |
						TC_CTRLA_PRESCSYNC_PRESC;
		regs->COUNT16.WAVE.reg = TC_WAVE_WAVEGEN_MPWM;
		regs->COUNT16.CC[0].reg = TC_COUNT16_CC_CC(1);

		regs->COUNT16.CTRLA.bit.ENABLE = 1;
		wait_synchronization(regs, cfg->counter_size);
	} else {
		regs->COUNT32.CTRLA.bit.SWRST = 1;
		wait_synchronization(regs, counter_size);
		regs->COUNT32.CTRLA.reg = cfg->prescaler | TC_CTRLA_MODE_COUNT32 |
						TC_CTRLA_PRESCSYNC_PRESC;
		regs->COUNT32.WAVE.reg = TC_WAVE_WAVEGEN_MPWM;
		regs->COUNT32.CC[0].reg = TC_COUNT32_CC_CC(1);

		regs->COUNT32.CTRLA.bit.ENABLE = 1;
		wait_synchronization(regs, counter_size);
	}

	return 0;
}

static DEVICE_API(pwm, pwm_sam0_tc_driver_api) = {
	.set_cycles = pwm_sam0_tc_set_cycles,
	.get_cycles_per_sec = pwm_sam0_tc_get_cycles_per_sec,
};

#define ASSIGNED_CLOCKS_CELL_BY_NAME						\
	ATMEL_SAM0_DT_INST_ASSIGNED_CLOCKS_CELL_BY_NAME

#define PWM_SAM0_TC_INIT(inst)							\
	PINCTRL_DT_INST_DEFINE(inst);						\
	static const struct pwm_sam0_tc_config pwm_sam0_tc_config_##inst = {	\
		.regs = (Tc *)DT_INST_REG_ADDR(inst),				\
		.pcfg = PINCTRL_DT_INST_DEV_CONFIG_GET(inst),			\
		.channels = DT_INST_PROP(inst, channels),			\
		.counter_size = DT_INST_PROP(inst, counter_size),		\
		.prescaler = UTIL_CAT(TC_CTRLA_PRESCALER_DIV,			\
				      DT_INST_PROP(inst, prescaler)),		\
		.freq = SOC_ATMEL_SAM0_GCLK0_FREQ_HZ /				\
			DT_INST_PROP(inst, prescaler),		\
		.gclk_gen = ASSIGNED_CLOCKS_CELL_BY_NAME(inst, gclk, gen),	\
		.gclk_id = DT_INST_CLOCKS_CELL_BY_NAME(inst, gclk, id),		\
		.mclk = ATMEL_SAM0_DT_INST_MCLK_PM_REG_ADDR_OFFSET(inst),	\
		.mclk_mask = ATMEL_SAM0_DT_INST_MCLK_PM_PERIPH_MASK(inst, bit),	\
	};									\
										\
	DEVICE_DT_INST_DEFINE(inst, &pwm_sam0_tc_init, NULL,			\
			      NULL, &pwm_sam0_tc_config_##inst,			\
			      POST_KERNEL, CONFIG_PWM_TC_INIT_PRIORITY,		\
			      &pwm_sam0_tc_driver_api);

DT_INST_FOREACH_STATUS_OKAY(PWM_SAM0_TC_INIT)<|MERGE_RESOLUTION|>--- conflicted
+++ resolved
@@ -91,12 +91,8 @@
 	if (channel >= cfg->channels) {
 		return -EINVAL;
 	}
-<<<<<<< HEAD
-
-	if (period_cycles >= top || pulse_cycles >= top) {
-=======
+
 	if ((uint64_t)period_cycles >= top || pulse_cycles >= top) {
->>>>>>> f23b1f59
 		return -EINVAL;
 	}
 
