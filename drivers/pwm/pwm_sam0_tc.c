--- conflicted
+++ resolved
@@ -27,8 +27,6 @@
 #include <zephyr/drivers/pwm.h>
 #include <zephyr/drivers/pinctrl.h>
 #include <soc.h>
-
-/* clang-format off */
 
 /* Static configuration */
 struct pwm_sam0_tc_config {
@@ -133,39 +131,20 @@
 
 static int pwm_sam0_tc_init(const struct device *dev)
 {
-<<<<<<< HEAD
 	const struct pwm_sam0_tc_config *const cfg = dev->config;
-	int retval;
-	Tc *regs = cfg->regs;
-=======
-	const struct pwm_sam0_config *const cfg = dev->config;
->>>>>>> 7537a142
 	uint8_t counter_size = cfg->counter_size;
 	Tc *regs = cfg->regs;
 	int retval;
 
-<<<<<<< HEAD
-	/* Enable the clocks */
-#ifdef MCLK
-	GCLK->PCHCTRL[cfg->gclk_id].reg =
-		GCLK_PCHCTRL_GEN_GCLK1 | GCLK_PCHCTRL_CHEN;
-=======
->>>>>>> 7537a142
 	*cfg->mclk |= cfg->mclk_mask;
 
 #ifdef MCLK
 	GCLK->PCHCTRL[cfg->gclk_id].reg = GCLK_PCHCTRL_CHEN
 					| GCLK_PCHCTRL_GEN(cfg->gclk_gen);
 #else
-<<<<<<< HEAD
-	GCLK->CLKCTRL.reg = cfg->gclk_clkctrl_id | GCLK_CLKCTRL_GEN_GCLK1 |
-			    GCLK_CLKCTRL_CLKEN;
-	PM->APBCMASK.reg |= cfg->pm_apbcmask;
-=======
 	GCLK->CLKCTRL.reg = GCLK_CLKCTRL_CLKEN
 			  | GCLK_CLKCTRL_GEN(cfg->gclk_gen)
 			  | GCLK_CLKCTRL_ID(cfg->gclk_id);
->>>>>>> 7537a142
 #endif
 
 	retval = pinctrl_apply_state(cfg->pcfg, PINCTRL_STATE_DEFAULT);
@@ -205,43 +184,12 @@
 	.get_cycles_per_sec = pwm_sam0_tc_get_cycles_per_sec,
 };
 
-<<<<<<< HEAD
-#ifdef MCLK
-#define PWM_SAM0_TC_INIT_CLOCKS(inst)                                                              \
-	.mclk = (volatile uint32_t *)MCLK_MASK_DT_INT_REG_ADDR(inst),                              \
-	.mclk_mask = BIT(DT_INST_CLOCKS_CELL_BY_NAME(inst, mclk, bit)),                            \
-	.gclk_id = DT_INST_CLOCKS_CELL_BY_NAME(inst, gclk, periph_ch)
-#else
-#define PWM_SAM0_TC_INIT_CLOCKS(inst)                                                              \
-	.pm_apbcmask = BIT(DT_INST_CLOCKS_CELL_BY_NAME(inst, pm, bit)),                            \
-	.gclk_clkctrl_id = DT_INST_CLOCKS_CELL_BY_NAME(inst, gclk, clkctrl_id)
-#endif
-
-#define PWM_SAM0_TC_INIT(inst)                                                                     \
-	PINCTRL_DT_INST_DEFINE(inst);                                                              \
-	static const struct pwm_sam0_tc_config pwm_sam0_tc_config_##inst = {                       \
-		.regs = (Tc *)DT_INST_REG_ADDR(inst),                                              \
-		.pcfg = PINCTRL_DT_INST_DEV_CONFIG_GET(inst),                                      \
-		.channels = DT_INST_PROP(inst, channels),                                          \
-		.counter_size = DT_INST_PROP(inst, counter_size),                                  \
-		.prescaler = UTIL_CAT(TC_CTRLA_PRESCALER_DIV, DT_INST_PROP(inst, prescaler)),      \
-		.freq = SOC_ATMEL_SAM0_GCLK1_FREQ_HZ / DT_INST_PROP(inst, prescaler),              \
-		PWM_SAM0_TC_INIT_CLOCKS(inst),                                                     \
-	};                                                                                         \
-                                                                                                   \
-	DEVICE_DT_INST_DEFINE(inst, &pwm_sam0_tc_init, NULL,                                       \
-			      NULL, &pwm_sam0_tc_config_##inst,                                    \
-			      POST_KERNEL, CONFIG_PWM_TC_INIT_PRIORITY,                            \
-			      &pwm_sam0_tc_driver_api);
-
-DT_INST_FOREACH_STATUS_OKAY(PWM_SAM0_TC_INIT)
-=======
 #define ASSIGNED_CLOCKS_CELL_BY_NAME						\
 	ATMEL_SAM0_DT_INST_ASSIGNED_CLOCKS_CELL_BY_NAME
 
-#define PWM_SAM0_INIT(inst)							\
-	PINCTRL_DT_INST_DEFINE(inst)						\
-	static const struct pwm_sam0_config pwm_sam0_config_##inst = {		\
+#define PWM_SAM0_TC_INIT(inst)							\
+	PINCTRL_DT_INST_DEFINE(inst);						\
+	static const struct pwm_sam0_tc_config pwm_sam0_tc_config_##inst = {	\
 		.regs = (Tc *)DT_INST_REG_ADDR(inst),				\
 		.pcfg = PINCTRL_DT_INST_DEV_CONFIG_GET(inst),			\
 		.channels = DT_INST_PROP(inst, channels),			\
@@ -256,12 +204,9 @@
 		.mclk_mask = ATMEL_SAM0_DT_INST_MCLK_PM_PERIPH_MASK(inst, bit),	\
 	};									\
 										\
-	DEVICE_DT_INST_DEFINE(inst, &pwm_sam0_init, NULL,			\
-			      NULL, &pwm_sam0_config_##inst,			\
+	DEVICE_DT_INST_DEFINE(inst, &pwm_sam0_tc_init, NULL,			\
+			      NULL, &pwm_sam0_tc_config_##inst,			\
 			      POST_KERNEL, CONFIG_PWM_TC_INIT_PRIORITY,		\
-			      &pwm_sam0_driver_api);
-
-DT_INST_FOREACH_STATUS_OKAY(PWM_SAM0_INIT)
-
-/* clang-format on */
->>>>>>> 7537a142
+			      &pwm_sam0_tc_driver_api);
+
+DT_INST_FOREACH_STATUS_OKAY(PWM_SAM0_TC_INIT)