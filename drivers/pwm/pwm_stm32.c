/*
 * Copyright (c) 2016 Linaro Limited.
 * Copyright (c) 2020 Teslabs Engineering S.L.
 * Copyright (c) 2023 Nobleo Technology
 *
 * SPDX-License-Identifier: Apache-2.0
 */

#define DT_DRV_COMPAT st_stm32_pwm

#include <errno.h>

#include <soc.h>
#include <stm32_ll_rcc.h>
#include <stm32_ll_tim.h>
#include <zephyr/drivers/pwm.h>
#include <zephyr/drivers/pinctrl.h>
#include <zephyr/drivers/reset.h>
#include <zephyr/device.h>
#include <zephyr/kernel.h>
#include <zephyr/init.h>

#include <zephyr/drivers/clock_control/stm32_clock_control.h>
#include <zephyr/dt-bindings/pwm/stm32_pwm.h>

#include <zephyr/logging/log.h>
#include <zephyr/irq.h>

LOG_MODULE_REGISTER(pwm_stm32, CONFIG_PWM_LOG_LEVEL);

/* L0 series MCUs only have 16-bit timers and don't have below macro defined */
#ifndef IS_TIM_32B_COUNTER_INSTANCE
#define IS_TIM_32B_COUNTER_INSTANCE(INSTANCE) (0)
#endif

#ifdef CONFIG_PWM_CAPTURE

/**
 * @brief Capture state when in 4-channel support mode
 */
enum capture_state {
    CAPTURE_STATE_IDLE                  = 0,
    CAPTURE_STATE_WAIT_FOR_UPDATE_EVENT = 1,
    CAPTURE_STATE_WAIT_FOR_PULSE_START  = 2,
    CAPTURE_STATE_WAIT_FOR_PERIOD_END   = 3
};

/** Return the complimentary channel number
 * that is used to capture the end of the pulse.
 */
static const uint32_t complimentary_channel[] = {0, 2, 1, 4, 3};

struct pwm_stm32_capture_data {
    pwm_capture_callback_handler_t callback;
    void*    user_data;
    uint32_t period;
    uint32_t pulse;
    uint32_t overflows;
    uint8_t  skip_irq;
    bool     capture_period;
    bool     capture_pulse;
    bool     continuous;
    uint8_t  channel;

    /* only used when four_channel_capture_support */
    enum capture_state state;
};

/* When PWM capture is done by resetting the counter with UIF then the
 * first capture is always nonsense, second is nonsense when polarity changed
 * This is not the case when using four-channel-support.
 */
#define SKIPPED_PWM_CAPTURES        2U

#endif /*CONFIG_PWM_CAPTURE*/

/** PWM data. */
struct pwm_stm32_data {
    /** Timer clock (Hz). */
    uint32_t tim_clk;
    /* Reset controller device configuration */
    const struct reset_dt_spec reset;
    #ifdef CONFIG_PWM_CAPTURE
    struct pwm_stm32_capture_data capture;
    #endif /* CONFIG_PWM_CAPTURE */
};

/** PWM configuration. */
struct pwm_stm32_config {
    TIM_TypeDef* timer;
    uint32_t     prescaler;
    uint32_t     countermode;
    struct stm32_pclken pclken;
    const struct pinctrl_dev_config* pcfg;
    #ifdef CONFIG_PWM_CAPTURE
    void (*irq_config_func)(const struct device* dev);
    bool const four_channel_capture_support;
    #endif /* CONFIG_PWM_CAPTURE */
};

/** Maximum number of timer channels : some stm32 soc have 6 else only 4 */
#if defined(LL_TIM_CHANNEL_CH6)
#define TIMER_HAS_6CH       1
#define TIMER_MAX_CH        6U
#else
#define TIMER_HAS_6CH       0
#define TIMER_MAX_CH        4U
#endif

/** Channel to LL mapping. */
static const uint32_t ch2ll[TIMER_MAX_CH] = {
    LL_TIM_CHANNEL_CH1, LL_TIM_CHANNEL_CH2,
    LL_TIM_CHANNEL_CH3, LL_TIM_CHANNEL_CH4,
    #if TIMER_HAS_6CH
    LL_TIM_CHANNEL_CH5, LL_TIM_CHANNEL_CH6
    #endif
};

/** Some stm32 mcus have complementary channels : 3 or 4 */
static const uint32_t ch2ll_n[] = {
    #if defined(LL_TIM_CHANNEL_CH1N)
    LL_TIM_CHANNEL_CH1N,
    LL_TIM_CHANNEL_CH2N,
    LL_TIM_CHANNEL_CH3N,
    #if defined(LL_TIM_CHANNEL_CH4N)
    /** stm32g4x and stm32u5x have 4 complementary channels */
    LL_TIM_CHANNEL_CH4N,
    #endif /* LL_TIM_CHANNEL_CH4N */
    #endif /* LL_TIM_CHANNEL_CH1N */
};
/** Maximum number of complemented timer channels is ARRAY_SIZE(ch2ll_n)*/

/** Channel to compare set function mapping. */
static void (*const set_timer_compare[TIMER_MAX_CH])(TIM_TypeDef* TIMx, uint32_t CompareValue) = {
    LL_TIM_OC_SetCompareCH1, LL_TIM_OC_SetCompareCH2,
    LL_TIM_OC_SetCompareCH3, LL_TIM_OC_SetCompareCH4,
    #if TIMER_HAS_6CH
    LL_TIM_OC_SetCompareCH5, LL_TIM_OC_SetCompareCH6
    #endif
};

/** Channel to capture get function mapping. */
<<<<<<< HEAD
#if !defined(CONFIG_SOC_SERIES_STM32MP1X)
static uint32_t __maybe_unused (*const get_channel_capture[])(const TIM_TypeDef *) = {
=======
#if !defined(CONFIG_SOC_SERIES_STM32F4X) && \
    !defined(CONFIG_SOC_SERIES_STM32G4X) && \
    !defined(CONFIG_SOC_SERIES_STM32MP1X)
static uint32_t __maybe_unused (*const get_channel_capture[])(TIM_TypeDef const*) = {
>>>>>>> aae25861
#else
static uint32_t __maybe_unused (*const get_channel_capture[])(TIM_TypeDef*) = {
#endif
    LL_TIM_IC_GetCaptureCH1, LL_TIM_IC_GetCaptureCH2,
    LL_TIM_IC_GetCaptureCH3, LL_TIM_IC_GetCaptureCH4
};

/** Channel to enable capture interrupt mapping. */
static void __maybe_unused (*const enable_capture_interrupt[])(TIM_TypeDef*) = {
    LL_TIM_EnableIT_CC1, LL_TIM_EnableIT_CC2,
    LL_TIM_EnableIT_CC3, LL_TIM_EnableIT_CC4
};

/** Channel to disable capture interrupt mapping. */
static void __maybe_unused (*const disable_capture_interrupt[])(TIM_TypeDef*) = {
    LL_TIM_DisableIT_CC1, LL_TIM_DisableIT_CC2,
    LL_TIM_DisableIT_CC3, LL_TIM_DisableIT_CC4
};

/** Channel to is capture active flag mapping. */
<<<<<<< HEAD
#if !defined(CONFIG_SOC_SERIES_STM32MP1X)
static uint32_t __maybe_unused (*const is_capture_active[])(const TIM_TypeDef *) = {
=======
#if !defined(CONFIG_SOC_SERIES_STM32F4X) && \
    !defined(CONFIG_SOC_SERIES_STM32G4X) && \
    !defined(CONFIG_SOC_SERIES_STM32MP1X)
static uint32_t __maybe_unused (*const is_capture_active[])(TIM_TypeDef const*) = {
>>>>>>> aae25861
#else
static uint32_t __maybe_unused (*const is_capture_active[])(TIM_TypeDef*)   = {
#endif
    LL_TIM_IsActiveFlag_CC1, LL_TIM_IsActiveFlag_CC2,
    LL_TIM_IsActiveFlag_CC3, LL_TIM_IsActiveFlag_CC4
};

/** Channel to clearing capture flag mapping. */
static void __maybe_unused (*const clear_capture_interrupt[])(TIM_TypeDef*) = {
    LL_TIM_ClearFlag_CC1, LL_TIM_ClearFlag_CC2,
    LL_TIM_ClearFlag_CC3, LL_TIM_ClearFlag_CC4
};

/**
 * Obtain LL polarity from PWM flags.
 *
 * @param flags PWM flags.
 *
 * @return LL polarity.
 */
static uint32_t get_polarity(pwm_flags_t flags) {
    if ((flags & PWM_POLARITY_MASK) == PWM_POLARITY_NORMAL) {
        return (LL_TIM_OCPOLARITY_HIGH);
    }

    return (LL_TIM_OCPOLARITY_LOW);
}

/**
 * @brief  Check if LL counter mode is center-aligned.
 *
 * @param  ll_countermode LL counter mode.
 *
 * @return `true` when center-aligned, otherwise `false`.
 */
static inline bool is_center_aligned(const uint32_t ll_countermode) {
    return ((ll_countermode == LL_TIM_COUNTERMODE_CENTER_DOWN) ||
            (ll_countermode == LL_TIM_COUNTERMODE_CENTER_UP)   ||
            (ll_countermode == LL_TIM_COUNTERMODE_CENTER_UP_DOWN));
}

/**
 * Obtain timer clock speed.
 *
 * @param pclken  Timer clock control subsystem.
 * @param tim_clk Where computed timer clock will be stored.
 *
 * @return 0 on success, error code otherwise.
 */
static int get_tim_clk(const struct stm32_pclken* pclken, uint32_t* tim_clk) {
    int r;
    const struct device* clk;
    uint32_t bus_clk;
    uint32_t apb_psc;

    clk = DEVICE_DT_GET(STM32_CLOCK_CONTROL_NODE);

    r = clock_control_get_rate(clk, (clock_control_subsys_t)pclken, &bus_clk);
    if (r < 0) {
        return (r);
    }

    #if defined(CONFIG_SOC_SERIES_STM32H7X)
    if (pclken->bus == STM32_CLOCK_BUS_APB1) {
        apb_psc = STM32_D2PPRE1;
    }
    else {
        apb_psc = STM32_D2PPRE2;
    }
    #else
    if (pclken->bus == STM32_CLOCK_BUS_APB1) {
        #if defined(CONFIG_SOC_SERIES_STM32MP1X)
        apb_psc = (uint32_t)(READ_BIT(RCC->APB1DIVR, RCC_APB1DIVR_APB1DIV));
        #else
        apb_psc = STM32_APB1_PRESCALER;
        #endif
    }
    #if (!defined(CONFIG_SOC_SERIES_STM32C0X) && !defined(CONFIG_SOC_SERIES_STM32F0X) && \
         !defined(CONFIG_SOC_SERIES_STM32G0X))
    else {
        #if defined(CONFIG_SOC_SERIES_STM32MP1X)
        apb_psc = (uint32_t)(READ_BIT(RCC->APB2DIVR, RCC_APB2DIVR_APB2DIV));
        #else
        apb_psc = STM32_APB2_PRESCALER;
        #endif
    }
    #endif
    #endif

    #if (defined(RCC_DCKCFGR_TIMPRE) || defined(RCC_DCKCFGR1_TIMPRE) || \
         defined(RCC_CFGR_TIMPRE))
    /*
     * There are certain series (some F4, F7 and H7) that have the TIMPRE
     * bit to control the clock frequency of all the timers connected to
     * APB1 and APB2 domains.
     *
     * Up to a certain threshold value of APB{1,2} prescaler, timer clock
     * equals to HCLK. This threshold value depends on TIMPRE setting
     * (2 if TIMPRE=0, 4 if TIMPRE=1). Above threshold, timer clock is set
     * to a multiple of the APB domain clock PCLK{1,2} (2 if TIMPRE=0, 4 if
     * TIMPRE=1).
     */

    if (LL_RCC_GetTIMPrescaler() == LL_RCC_TIM_PRESCALER_TWICE) {
        /* TIMPRE = 0 */
        if (apb_psc <= 2U) {
            LL_RCC_ClocksTypeDef clocks;

            LL_RCC_GetSystemClocksFreq(&clocks);
            *tim_clk = clocks.HCLK_Frequency;
        }
        else {
            *tim_clk = bus_clk * 2U;
        }
    }
    else {
        /* TIMPRE = 1 */
        if (apb_psc <= 4U) {
            LL_RCC_ClocksTypeDef clocks;

            LL_RCC_GetSystemClocksFreq(&clocks);
            *tim_clk = clocks.HCLK_Frequency;
        }
        else {
            *tim_clk = bus_clk * 4U;
        }
    }
    #else
    /*
     * If the APB prescaler equals 1, the timer clock frequencies
     * are set to the same frequency as that of the APB domain.
     * Otherwise, they are set to twice (×2) the frequency of the
     * APB domain.
     */
    if (apb_psc == 1U) {
        *tim_clk = bus_clk;
    }
    else {
        *tim_clk = (bus_clk * 2U);
    }
    #endif

    return (0);
}

static int pwm_stm32_set_cycles(const struct device* dev, uint32_t channel,
                                uint32_t period_cycles, uint32_t pulse_cycles,
                                pwm_flags_t flags) {
    const struct pwm_stm32_config* cfg = dev->config;
    uint32_t ll_channel;
    uint32_t current_ll_channel;            /* complementary output if used */
    uint32_t negative_ll_channel;

    if ((channel < 1U) || (channel > TIMER_MAX_CH)) {
        LOG_ERR("Invalid channel (%d)", channel);
        return (-EINVAL);
    }

    /*
     * Non 32-bit timers count from 0 up to the value in the ARR register
     * (16-bit). Thus period_cycles cannot be greater than UINT16_MAX + 1.
     */
    if (!IS_TIM_32B_COUNTER_INSTANCE(cfg->timer) &&
        (period_cycles > UINT16_MAX + 1)) {
        return (-ENOTSUP);
    }

    #ifdef CONFIG_PWM_CAPTURE
    if (LL_TIM_IsEnabledIT_CC1(cfg->timer) || LL_TIM_IsEnabledIT_CC2(cfg->timer) ||
        LL_TIM_IsEnabledIT_CC3(cfg->timer) || LL_TIM_IsEnabledIT_CC4(cfg->timer)) {
        LOG_ERR("Cannot set PWM output, capture in progress");
        return (-EBUSY);
    }
    #endif /* CONFIG_PWM_CAPTURE */

    ll_channel = ch2ll[channel - 1U];

    if (channel <= ARRAY_SIZE(ch2ll_n)) {
        negative_ll_channel = ch2ll_n[channel - 1u];
    }
    else {
        negative_ll_channel = 0;
    }

    /* in LL_TIM_CC_DisableChannel and LL_TIM_CC_IsEnabledChannel,
     * the channel param could be the complementary one
     */
    if ((flags & STM32_PWM_COMPLEMENTARY_MASK) == STM32_PWM_COMPLEMENTARY) {
        if (!negative_ll_channel) {
            /* setting a flag on a channel that has not this capability */
            LOG_ERR("Channel %d has NO complementary output", channel);
            return (-EINVAL);
        }
        current_ll_channel = negative_ll_channel;
    }
    else {
        current_ll_channel = ll_channel;
    }

    if (period_cycles == 0U) {
        LL_TIM_CC_DisableChannel(cfg->timer, current_ll_channel);
        return (0);
    }

    if (cfg->countermode == LL_TIM_COUNTERMODE_UP) {
        /* remove 1 period cycle, accounts for 1 extra low cycle */
        period_cycles -= 1U;
    }
    else if (cfg->countermode == LL_TIM_COUNTERMODE_DOWN) {
        /* remove 1 pulse cycle, accounts for 1 extra high cycle */
        pulse_cycles  -= 1U;
        /* remove 1 period cycle, accounts for 1 extra low cycle */
        period_cycles -= 1U;
    }
    else if (is_center_aligned(cfg->countermode)) {
        pulse_cycles  /= 2U;
        period_cycles /= 2U;
    }
    else {
        return (-ENOTSUP);
    }

    if (!LL_TIM_CC_IsEnabledChannel(cfg->timer, current_ll_channel)) {
        LL_TIM_OC_InitTypeDef oc_init;

        LL_TIM_OC_StructInit(&oc_init);

        oc_init.OCMode = LL_TIM_OCMODE_PWM1;

        #if defined(LL_TIM_CHANNEL_CH1N)
        /* the flags holds the STM32_PWM_COMPLEMENTARY information */
        if ((flags & STM32_PWM_COMPLEMENTARY_MASK) == STM32_PWM_COMPLEMENTARY) {
            oc_init.OCNState    = LL_TIM_OCSTATE_ENABLE;
            oc_init.OCNPolarity = get_polarity(flags);

            /* inherit the polarity of the positive output */
            oc_init.OCState = LL_TIM_CC_IsEnabledChannel(cfg->timer, ll_channel)
                              ? LL_TIM_OCSTATE_ENABLE
                              : LL_TIM_OCSTATE_DISABLE;
            oc_init.OCPolarity = LL_TIM_OC_GetPolarity(cfg->timer, ll_channel);
        }
        else {
            oc_init.OCState    = LL_TIM_OCSTATE_ENABLE;
            oc_init.OCPolarity = get_polarity(flags);

            /* inherit the polarity of the negative output */
            if (negative_ll_channel) {
                oc_init.OCNState = LL_TIM_CC_IsEnabledChannel(cfg->timer, negative_ll_channel)
                                   ? LL_TIM_OCSTATE_ENABLE
                                   : LL_TIM_OCSTATE_DISABLE;
                oc_init.OCNPolarity = LL_TIM_OC_GetPolarity(cfg->timer, negative_ll_channel);
            }
        }
        #else  /* LL_TIM_CHANNEL_CH1N */
        oc_init.OCState    = LL_TIM_OCSTATE_ENABLE;
        oc_init.OCPolarity = get_polarity(flags);
        #endif /* LL_TIM_CHANNEL_CH1N */
        oc_init.CompareValue = pulse_cycles;

        #ifdef CONFIG_PWM_CAPTURE
        if (IS_TIM_SLAVE_INSTANCE(cfg->timer)) {
            LL_TIM_SetSlaveMode(cfg->timer, LL_TIM_SLAVEMODE_DISABLED);
            LL_TIM_SetTriggerInput(cfg->timer, LL_TIM_TS_ITR0);
            LL_TIM_DisableMasterSlaveMode(cfg->timer);
        }
        #endif /* CONFIG_PWM_CAPTURE */

        /* in LL_TIM_OC_Init, the channel is always the non-complementary */
        if (LL_TIM_OC_Init(cfg->timer, ll_channel, &oc_init) != SUCCESS) {
            LOG_ERR("Could not initialize timer channel output");
            return (-EIO);
        }

        LL_TIM_EnableARRPreload(cfg->timer);
        /* in LL_TIM_OC_EnablePreload, the channel is always the non-complementary */
        LL_TIM_OC_EnablePreload(cfg->timer, ll_channel);
        LL_TIM_SetAutoReload(cfg->timer, period_cycles);
        LL_TIM_GenerateEvent_UPDATE(cfg->timer);
    }
    else {
        /* in LL_TIM_OC_SetPolarity, the channel could be the complementary one */
        LL_TIM_OC_SetPolarity(cfg->timer, current_ll_channel, get_polarity(flags));
        set_timer_compare[channel - 1U](cfg->timer, pulse_cycles);
        LL_TIM_SetAutoReload(cfg->timer, period_cycles);
    }

    return (0);
}

#ifdef CONFIG_PWM_CAPTURE
static int init_capture_channels(const struct device* dev, uint32_t channel,
                                 pwm_flags_t flags) {
    const struct pwm_stm32_config* cfg = dev->config;
    bool is_inverted = ((flags & PWM_POLARITY_MASK) == PWM_POLARITY_INVERTED);
    LL_TIM_IC_InitTypeDef ic;

    LL_TIM_IC_StructInit(&ic);
    ic.ICPrescaler = TIM_ICPSC_DIV1;
    ic.ICFilter    = LL_TIM_IC_FILTER_FDIV1;

    /* Setup main channel */
    ic.ICActiveInput = LL_TIM_ACTIVEINPUT_DIRECTTI;
    ic.ICPolarity    = is_inverted ? LL_TIM_IC_POLARITY_FALLING : LL_TIM_IC_POLARITY_RISING;

    if (LL_TIM_IC_Init(cfg->timer, ch2ll[channel - 1], &ic) != SUCCESS) {
        LOG_ERR("Could not initialize main channel for PWM capture");
        return -EIO;
    }

    /* Setup complimentary channel */
    ic.ICActiveInput = LL_TIM_ACTIVEINPUT_INDIRECTTI;
    ic.ICPolarity    = is_inverted ? LL_TIM_IC_POLARITY_RISING : LL_TIM_IC_POLARITY_FALLING;

    if (LL_TIM_IC_Init(cfg->timer, ch2ll[complimentary_channel[channel] - 1], &ic) != SUCCESS) {
        LOG_ERR("Could not initialize complimentary channel for PWM capture");
        return (-EIO);
    }

    return (0);
}

static int pwm_stm32_configure_capture(const struct device* dev,
                                       uint32_t channel, pwm_flags_t flags,
                                       pwm_capture_callback_handler_t cb,
                                       void* user_data) {
    /*
     * Capture is implemented in two different ways, depending on the
     * four-channel-capture-support setting in the node.
     *  - Two Channel Support:
     * Only two channels (1 and 2) are available for capture. It uses
     * the slave mode controller to reset the counter on each edge.
     *  - Four Channel Support:
     * All four channels are available for capture. Instead of the
     * slave mode controller it uses the ISR to reset the counter.
     * This is slightly less accurate, but still within acceptable
     * bounds.
     */
    const struct pwm_stm32_config* cfg = dev->config;
    struct pwm_stm32_data* data = dev->data;
    struct pwm_stm32_capture_data* cpt = &data->capture;
    int ret;

    if (!cfg->four_channel_capture_support) {
        if ((channel != 1U) && (channel != 2U)) {
            LOG_ERR("PWM capture only supported on first two channels");
            return (-ENOTSUP);
        }
    }
    else {
        if ((channel < 1U) || (channel > 4U)) {
            LOG_ERR("PWM capture only exists on channels 1, 2, 3 and 4.");
            return (-ENOTSUP);
        }
    }

    if (LL_TIM_IsEnabledIT_CC1(cfg->timer) || LL_TIM_IsEnabledIT_CC2(cfg->timer) ||
        LL_TIM_IsEnabledIT_CC3(cfg->timer) || LL_TIM_IsEnabledIT_CC4(cfg->timer)) {
        LOG_ERR("PWM capture already in progress");
        return (-EBUSY);
    }

    if (!(flags & PWM_CAPTURE_TYPE_MASK)) {
        LOG_ERR("No PWM capture type specified");
        return (-EINVAL);
    }

    if (!cfg->four_channel_capture_support && !IS_TIM_SLAVE_INSTANCE(cfg->timer)) {
        /* slave mode is only used when not in four channel mode */
        LOG_ERR("Timer does not support slave mode for PWM capture");
        return (-ENOTSUP);
    }

    cpt->callback       = cb;               /* even if the cb is reset, this is not an error */
    cpt->user_data      = user_data;
    cpt->capture_period = (flags & PWM_CAPTURE_TYPE_PERIOD) ? true : false;
    cpt->capture_pulse  = (flags & PWM_CAPTURE_TYPE_PULSE) ? true : false;
    cpt->continuous     = (flags & PWM_CAPTURE_MODE_CONTINUOUS) ? true : false;

    /* Prevents faulty behavior while making changes */
    LL_TIM_SetSlaveMode(cfg->timer, LL_TIM_SLAVEMODE_DISABLED);

    ret = init_capture_channels(dev, channel, flags);
    if (ret < 0) {
        return (ret);
    }

    if (!cfg->four_channel_capture_support) {
        if (channel == 1U) {
            LL_TIM_SetTriggerInput(cfg->timer, LL_TIM_TS_TI1FP1);
        }
        else {
            LL_TIM_SetTriggerInput(cfg->timer, LL_TIM_TS_TI2FP2);
        }

        LL_TIM_SetSlaveMode(cfg->timer, LL_TIM_SLAVEMODE_RESET);
    }

    LL_TIM_EnableARRPreload(cfg->timer);
    if (!IS_TIM_32B_COUNTER_INSTANCE(cfg->timer)) {
        LL_TIM_SetAutoReload(cfg->timer, 0xFFFFU);
    }
    else {
        LL_TIM_SetAutoReload(cfg->timer, 0xFFFFFFFFU);
    }
    LL_TIM_EnableUpdateEvent(cfg->timer);

    return (0);
}

static int pwm_stm32_enable_capture(const struct device* dev, uint32_t channel) {
    const struct pwm_stm32_config* cfg = dev->config;
    struct pwm_stm32_data* data = dev->data;
    struct pwm_stm32_capture_data* cpt = &data->capture;

    if (!cfg->four_channel_capture_support) {
        if ((channel != 1U) && (channel != 2U)) {
            LOG_ERR("PWM capture only supported on first two channels");
            return (-ENOTSUP);
        }
    }
    else {
        if ((channel < 1U) || (channel > 4U)) {
            LOG_ERR("PWM capture only exists on channels 1, 2, 3 and 4.");
            return (-ENOTSUP);
        }
    }

    if (LL_TIM_IsEnabledIT_CC1(cfg->timer) || LL_TIM_IsEnabledIT_CC2(cfg->timer) ||
        LL_TIM_IsEnabledIT_CC3(cfg->timer) || LL_TIM_IsEnabledIT_CC4(cfg->timer)) {
        LOG_ERR("PWM capture already active");
        return (-EBUSY);
    }

    if (!data->capture.callback) {
        LOG_ERR("PWM capture not configured");
        return (-EINVAL);
    }

    cpt->channel            = channel;
    cpt->state              = CAPTURE_STATE_WAIT_FOR_PULSE_START;
    data->capture.skip_irq  = cfg->four_channel_capture_support ? 0 : SKIPPED_PWM_CAPTURES;
    data->capture.overflows = 0U;

    clear_capture_interrupt[channel - 1](cfg->timer);
    LL_TIM_ClearFlag_UPDATE(cfg->timer);

    LL_TIM_SetUpdateSource(cfg->timer, LL_TIM_UPDATESOURCE_COUNTER);

    enable_capture_interrupt[channel - 1](cfg->timer);

    LL_TIM_CC_EnableChannel(cfg->timer, ch2ll[channel - 1]);
    LL_TIM_CC_EnableChannel(cfg->timer, ch2ll[complimentary_channel[channel] - 1]);
    LL_TIM_EnableIT_UPDATE(cfg->timer);
    LL_TIM_GenerateEvent_UPDATE(cfg->timer);

    return (0);
}

static int pwm_stm32_disable_capture(const struct device* dev, uint32_t channel) {
    const struct pwm_stm32_config* cfg = dev->config;

    if (!cfg->four_channel_capture_support) {
        if ((channel != 1U) && (channel != 2U)) {
            LOG_ERR("PWM capture only supported on first two channels");
            return (-ENOTSUP);
        }
    }
    else {
        if ((channel < 1U) || (channel > 4U)) {
            LOG_ERR("PWM capture only exists on channels 1, 2, 3 and 4.");
            return (-ENOTSUP);
        }
    }

    LL_TIM_SetUpdateSource(cfg->timer, LL_TIM_UPDATESOURCE_REGULAR);

    disable_capture_interrupt[channel - 1](cfg->timer);

    LL_TIM_DisableIT_UPDATE(cfg->timer);
    LL_TIM_CC_DisableChannel(cfg->timer, ch2ll[channel - 1]);
    LL_TIM_CC_DisableChannel(cfg->timer, ch2ll[complimentary_channel[channel] - 1]);

    return (0);
}

static void pwm_stm32_isr(const struct device* dev) {
    const struct pwm_stm32_config* cfg = dev->config;
    struct pwm_stm32_data* data = dev->data;
    struct pwm_stm32_capture_data* cpt = &data->capture;
    int status = 0;

    if (cpt->skip_irq != 0U) {
        if (LL_TIM_IsActiveFlag_UPDATE(cfg->timer)) {
            LL_TIM_ClearFlag_UPDATE(cfg->timer);
        }

        if (LL_TIM_IsActiveFlag_CC1(cfg->timer) ||
            LL_TIM_IsActiveFlag_CC2(cfg->timer) ||
            LL_TIM_IsActiveFlag_CC3(cfg->timer) ||
            LL_TIM_IsActiveFlag_CC4(cfg->timer)) {
            LL_TIM_ClearFlag_CC1(cfg->timer);
            LL_TIM_ClearFlag_CC2(cfg->timer);
            LL_TIM_ClearFlag_CC3(cfg->timer);
            LL_TIM_ClearFlag_CC4(cfg->timer);
            cpt->skip_irq--;
        }

        return;
    }

    if (LL_TIM_IsActiveFlag_UPDATE(cfg->timer)) {
        LL_TIM_ClearFlag_UPDATE(cfg->timer);
        if (cfg->four_channel_capture_support &&
            (cpt->state == CAPTURE_STATE_WAIT_FOR_UPDATE_EVENT)) {
            /* Special handling of UPDATE event in case it's triggered */
            cpt->state = CAPTURE_STATE_WAIT_FOR_PERIOD_END;
        }
        else {
            cpt->overflows++;
        }
    }

    if (!cfg->four_channel_capture_support) {
        if (is_capture_active[cpt->channel - 1](cfg->timer) ||
            is_capture_active[complimentary_channel[cpt->channel] - 1](cfg->timer)) {
            clear_capture_interrupt[cpt->channel - 1](cfg->timer);
            clear_capture_interrupt[complimentary_channel[cpt->channel] - 1](cfg->timer);

            cpt->period = get_channel_capture[cpt->channel - 1](cfg->timer);
            cpt->pulse  = get_channel_capture[complimentary_channel[cpt->channel] - 1](cfg->timer);
        }
    }
    else {
        if ((cpt->state == CAPTURE_STATE_WAIT_FOR_PULSE_START) &&
            is_capture_active[cpt->channel - 1](cfg->timer)) {
            /* Reset the counter manually instead of automatically by HW
             * This sets the pulse-start at 0 and makes the pulse-end
             * and period related to that number. Sure we loose some
             * accuracy but it's within acceptable range.
             *
             * This is done through an UPDATE event to also reset
             * the prescalar. This could look like an overflow event
             * and might therefore require special handling.
             */
            cpt->state = CAPTURE_STATE_WAIT_FOR_UPDATE_EVENT;
            LL_TIM_GenerateEvent_UPDATE(cfg->timer);
        }
        else if (((cpt->state == CAPTURE_STATE_WAIT_FOR_UPDATE_EVENT) ||
                  (cpt->state == CAPTURE_STATE_WAIT_FOR_PERIOD_END  )) &&
                 is_capture_active[cpt->channel - 1](cfg->timer)) {
            cpt->state = CAPTURE_STATE_IDLE;
            /* The end of the period. Both capture channels should now contain
             * the timer value when the pulse and period ended respectively.
             */
            cpt->pulse  = get_channel_capture[complimentary_channel[cpt->channel] - 1](cfg->timer);
            cpt->period = get_channel_capture[cpt->channel - 1](cfg->timer);
        }

        clear_capture_interrupt[cpt->channel - 1](cfg->timer);

        if (cpt->state != CAPTURE_STATE_IDLE) {
            /* Still waiting for a complete capture */
            return;
        }
    }

    if (cpt->overflows) {
        LOG_ERR("counter overflow during PWM capture");
        status = -ERANGE;
    }

    if (!cpt->continuous) {
        pwm_stm32_disable_capture(dev, cpt->channel);
    }
    else {
        cpt->overflows = 0u;
        cpt->state = CAPTURE_STATE_WAIT_FOR_PULSE_START;
    }

    if (cpt->callback != NULL) {
        cpt->callback(dev, cpt->channel, cpt->capture_period ? cpt->period : 0U,
                      cpt->capture_pulse ? cpt->pulse : 0U, status, cpt->user_data);
    }
}

#endif /* CONFIG_PWM_CAPTURE */

static int pwm_stm32_get_cycles_per_sec(const struct device* dev,
                                        uint32_t channel, uint64_t* cycles) {
    struct pwm_stm32_data* data = dev->data;
    const struct pwm_stm32_config* cfg  = dev->config;

    *cycles = (uint64_t)(data->tim_clk / (cfg->prescaler + 1));

    return (0);
}

static const struct pwm_driver_api pwm_stm32_driver_api = {
    .set_cycles         = pwm_stm32_set_cycles,
    .get_cycles_per_sec = pwm_stm32_get_cycles_per_sec,
    #ifdef CONFIG_PWM_CAPTURE
    .configure_capture = pwm_stm32_configure_capture,
    .enable_capture    = pwm_stm32_enable_capture,
    .disable_capture   = pwm_stm32_disable_capture,
    #endif /* CONFIG_PWM_CAPTURE */
};

static int pwm_stm32_init(const struct device* dev) {
    struct pwm_stm32_data* data = dev->data;
    const struct pwm_stm32_config* cfg  = dev->config;
    int r;
    const struct device* clk;
    LL_TIM_InitTypeDef init;

    /* enable clock and store its speed */
    clk = DEVICE_DT_GET(STM32_CLOCK_CONTROL_NODE);

    if (!device_is_ready(clk)) {
        LOG_ERR("clock control device not ready");
        return (-ENODEV);
    }

    r = clock_control_on(clk, (clock_control_subsys_t)&cfg->pclken);
    if (r < 0) {
        LOG_ERR("Could not initialize clock (%d)", r);
        return (r);
    }

    r = get_tim_clk(&cfg->pclken, &data->tim_clk);
    if (r < 0) {
        LOG_ERR("Could not obtain timer clock (%d)", r);
        return (r);
    }

    /* Reset timer to default state using RCC */
    (void) reset_line_toggle_dt(&data->reset);

    /* configure pinmux */
    r = pinctrl_apply_state(cfg->pcfg, PINCTRL_STATE_DEFAULT);
    if (r < 0) {
        LOG_ERR("PWM pinctrl setup failed (%d)", r);
        return (r);
    }

    /* initialize timer */
    LL_TIM_StructInit(&init);

    init.Prescaler     = cfg->prescaler;
    init.CounterMode   = cfg->countermode;
    init.Autoreload    = 0U;
    init.ClockDivision = LL_TIM_CLOCKDIVISION_DIV1;

    if (LL_TIM_Init(cfg->timer, &init) != SUCCESS) {
        LOG_ERR("Could not initialize timer");
        return (-EIO);
    }

    #if !defined(CONFIG_SOC_SERIES_STM32L0X) && !defined(CONFIG_SOC_SERIES_STM32L1X)
    /* enable outputs and counter */
    if (IS_TIM_BREAK_INSTANCE(cfg->timer)) {
        LL_TIM_EnableAllOutputs(cfg->timer);
    }
    #endif

    LL_TIM_EnableCounter(cfg->timer);

    #ifdef CONFIG_PWM_CAPTURE
    cfg->irq_config_func(dev);
    #endif /* CONFIG_PWM_CAPTURE */

    return (0);
}

#define PWM(index) DT_INST_PARENT(index)

#ifdef CONFIG_PWM_CAPTURE
#define IRQ_CONNECT_AND_ENABLE_BY_NAME(index, name)             \
{                                                               \
    IRQ_CONNECT(DT_IRQ_BY_NAME(PWM(index), name, irq),          \
                DT_IRQ_BY_NAME(PWM(index), name, priority),     \
                pwm_stm32_isr, DEVICE_DT_INST_GET(index), 0);   \
    irq_enable(DT_IRQ_BY_NAME(PWM(index), name, irq));          \
}

#define IRQ_CONNECT_AND_ENABLE_DEFAULT(index)                   \
{                                                               \
    IRQ_CONNECT(DT_IRQN(PWM(index)),                            \
                DT_IRQ(PWM(index), priority),                   \
                pwm_stm32_isr, DEVICE_DT_INST_GET(index), 0);   \
    irq_enable(DT_IRQN(PWM(index)));                            \
}

#define IRQ_CONFIG_FUNC(index)                                  \
static void pwm_stm32_irq_config_func_##index(const struct device* dev) {   \
    COND_CODE_1(DT_IRQ_HAS_NAME(PWM(index), cc),                \
                (IRQ_CONNECT_AND_ENABLE_BY_NAME(index, cc)),    \
                (IRQ_CONNECT_AND_ENABLE_DEFAULT(index))         \
    );                                                          \
}
#define CAPTURE_INIT(index)                                     \
    .irq_config_func              = pwm_stm32_irq_config_func_##index,  \
    .four_channel_capture_support = DT_INST_PROP(index, four_channel_capture_support)
#else
#define IRQ_CONFIG_FUNC(index)
#define CAPTURE_INIT(index)
#endif /* CONFIG_PWM_CAPTURE */

#define DT_INST_CLK(index, inst)                                \
    {                                                           \
        .bus = DT_CLOCKS_CELL(PWM(index), bus),                 \
        .enr = DT_CLOCKS_CELL(PWM(index), bits)                 \
    }

#define PWM_DEVICE_INIT(index)                                  \
    static struct pwm_stm32_data pwm_stm32_data_##index = {     \
        .reset = RESET_DT_SPEC_GET(PWM(index)),                 \
    };                                     \
                                           \
    IRQ_CONFIG_FUNC(index)                 \
                                           \
    PINCTRL_DT_INST_DEFINE(index);         \
                                           \
    static struct pwm_stm32_config DT_CONST pwm_stm32_config_##index = {    \
        .timer       = (TIM_TypeDef*)DT_REG_ADDR(PWM(index)),   \
        .prescaler   = DT_PROP(PWM(index), st_prescaler),       \
        .countermode = DT_PROP(PWM(index), st_countermode),     \
        .pclken      = DT_INST_CLK(index, timer),               \
        .pcfg        = PINCTRL_DT_INST_DEV_CONFIG_GET(index),   \
        CAPTURE_INIT(index)                                     \
    };                                                          \
                                                                \
    DEVICE_DT_INST_DEFINE(index, &pwm_stm32_init, NULL,         \
                          &pwm_stm32_data_##index,              \
                          &pwm_stm32_config_##index, POST_KERNEL, \
                          CONFIG_PWM_INIT_PRIORITY,             \
                          &pwm_stm32_driver_api);

DT_INST_FOREACH_STATUS_OKAY(PWM_DEVICE_INIT)

#if (__GTEST == 1U)                         /* #CUSTOM@NDRS */
#include "mcu_reg_stub.h"

#define STM32_PWR_CFG_REG_INIT(index)       \
    zephyr_pwm_cfg_reg_init(&pwm_stm32_config_##index);

void zephyr_pwm_cfg_reg_init(struct pwm_stm32_config* cfg) {
    if (cfg->timer == (TIM_TypeDef*)TIM1_BASE) {
        cfg->timer = (TIM_TypeDef*)ut_mcu_tim1_ptr;
    }

    if (cfg->timer == (TIM_TypeDef*)TIM2_BASE) {
        cfg->timer = (TIM_TypeDef*)ut_mcu_tim2_ptr;
    }

    if (cfg->timer == (TIM_TypeDef*)TIM3_BASE) {
        cfg->timer = (TIM_TypeDef*)ut_mcu_tim3_ptr;
    }

    if (cfg->timer == (TIM_TypeDef*)TIM4_BASE) {
        cfg->timer = (TIM_TypeDef*)ut_mcu_tim4_ptr;
    }

    if (cfg->timer == (TIM_TypeDef*)TIM5_BASE) {
        cfg->timer = (TIM_TypeDef*)ut_mcu_tim5_ptr;
    }

    if (cfg->timer == (TIM_TypeDef*)TIM6_BASE) {
        cfg->timer = (TIM_TypeDef*)ut_mcu_tim6_ptr;
    }

    if (cfg->timer == (TIM_TypeDef*)TIM7_BASE) {
        cfg->timer = (TIM_TypeDef*)ut_mcu_tim7_ptr;
    }
}

void zephyr_gtest_pwm_stm32(void) {
    DT_INST_FOREACH_STATUS_OKAY(STM32_PWR_CFG_REG_INIT)
}

#endif<|MERGE_RESOLUTION|>--- conflicted
+++ resolved
@@ -131,7 +131,8 @@
 /** Maximum number of complemented timer channels is ARRAY_SIZE(ch2ll_n)*/
 
 /** Channel to compare set function mapping. */
-static void (*const set_timer_compare[TIMER_MAX_CH])(TIM_TypeDef* TIMx, uint32_t CompareValue) = {
+static void (*const set_timer_compare[TIMER_MAX_CH])(TIM_TypeDef* TIMx,
+                                                     uint32_t CompareValue) = {
     LL_TIM_OC_SetCompareCH1, LL_TIM_OC_SetCompareCH2,
     LL_TIM_OC_SetCompareCH3, LL_TIM_OC_SetCompareCH4,
     #if TIMER_HAS_6CH
@@ -140,15 +141,8 @@
 };
 
 /** Channel to capture get function mapping. */
-<<<<<<< HEAD
 #if !defined(CONFIG_SOC_SERIES_STM32MP1X)
-static uint32_t __maybe_unused (*const get_channel_capture[])(const TIM_TypeDef *) = {
-=======
-#if !defined(CONFIG_SOC_SERIES_STM32F4X) && \
-    !defined(CONFIG_SOC_SERIES_STM32G4X) && \
-    !defined(CONFIG_SOC_SERIES_STM32MP1X)
-static uint32_t __maybe_unused (*const get_channel_capture[])(TIM_TypeDef const*) = {
->>>>>>> aae25861
+static uint32_t __maybe_unused (*const get_channel_capture[])(const TIM_TypeDef* TIMx) = {
 #else
 static uint32_t __maybe_unused (*const get_channel_capture[])(TIM_TypeDef*) = {
 #endif
@@ -169,15 +163,8 @@
 };
 
 /** Channel to is capture active flag mapping. */
-<<<<<<< HEAD
 #if !defined(CONFIG_SOC_SERIES_STM32MP1X)
-static uint32_t __maybe_unused (*const is_capture_active[])(const TIM_TypeDef *) = {
-=======
-#if !defined(CONFIG_SOC_SERIES_STM32F4X) && \
-    !defined(CONFIG_SOC_SERIES_STM32G4X) && \
-    !defined(CONFIG_SOC_SERIES_STM32MP1X)
-static uint32_t __maybe_unused (*const is_capture_active[])(TIM_TypeDef const*) = {
->>>>>>> aae25861
+static uint32_t __maybe_unused (*const is_capture_active[])(const TIM_TypeDef* TIMx) = {
 #else
 static uint32_t __maybe_unused (*const is_capture_active[])(TIM_TypeDef*)   = {
 #endif
@@ -235,7 +222,8 @@
 
     clk = DEVICE_DT_GET(STM32_CLOCK_CONTROL_NODE);
 
-    r = clock_control_get_rate(clk, (clock_control_subsys_t)pclken, &bus_clk);
+    r = clock_control_get_rate(clk, (clock_control_subsys_t)pclken,
+                               &bus_clk);
     if (r < 0) {
         return (r);
     }
@@ -425,10 +413,12 @@
 
             /* inherit the polarity of the negative output */
             if (negative_ll_channel) {
-                oc_init.OCNState = LL_TIM_CC_IsEnabledChannel(cfg->timer, negative_ll_channel)
+                oc_init.OCNState =
+                        LL_TIM_CC_IsEnabledChannel(cfg->timer, negative_ll_channel)
                                    ? LL_TIM_OCSTATE_ENABLE
                                    : LL_TIM_OCSTATE_DISABLE;
-                oc_init.OCNPolarity = LL_TIM_OC_GetPolarity(cfg->timer, negative_ll_channel);
+                oc_init.OCNPolarity =
+                        LL_TIM_OC_GetPolarity(cfg->timer, negative_ll_channel);
             }
         }
         #else  /* LL_TIM_CHANNEL_CH1N */
@@ -439,7 +429,8 @@
 
         #ifdef CONFIG_PWM_CAPTURE
         if (IS_TIM_SLAVE_INSTANCE(cfg->timer)) {
-            LL_TIM_SetSlaveMode(cfg->timer, LL_TIM_SLAVEMODE_DISABLED);
+            LL_TIM_SetSlaveMode(cfg->timer,
+                                LL_TIM_SLAVEMODE_DISABLED);
             LL_TIM_SetTriggerInput(cfg->timer, LL_TIM_TS_ITR0);
             LL_TIM_DisableMasterSlaveMode(cfg->timer);
         }
