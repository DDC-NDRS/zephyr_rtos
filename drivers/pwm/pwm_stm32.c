/*
 * Copyright (c) 2016 Linaro Limited.
 * Copyright (c) 2020 Teslabs Engineering S.L.
 * Copyright (c) 2023 Nobleo Technology
 *
 * SPDX-License-Identifier: Apache-2.0
 */

#define DT_DRV_COMPAT st_stm32_pwm

#include <errno.h>

#include <soc.h>
#include <stm32_ll_rcc.h>
#include <stm32_ll_tim.h>
#include <zephyr/drivers/pwm.h>
#include <zephyr/drivers/pinctrl.h>
#include <zephyr/drivers/reset.h>
#include <zephyr/device.h>
#include <zephyr/kernel.h>
#include <zephyr/init.h>

#include <zephyr/drivers/clock_control/stm32_clock_control.h>
#include <zephyr/dt-bindings/pwm/stm32_pwm.h>

#include <zephyr/logging/log.h>
#include <zephyr/irq.h>

LOG_MODULE_REGISTER(pwm_stm32, CONFIG_PWM_LOG_LEVEL);

/* L0 series MCUs only have 16-bit timers and don't have below macro defined */
#ifndef IS_TIM_32B_COUNTER_INSTANCE
#define IS_TIM_32B_COUNTER_INSTANCE(INSTANCE) (0)
#endif

#ifdef CONFIG_PWM_CAPTURE

/**
 * @brief Capture state when in 4-channel support mode
 */
enum capture_state {
    CAPTURE_STATE_IDLE                  = 0,
    CAPTURE_STATE_WAIT_FOR_UPDATE_EVENT = 1,
    CAPTURE_STATE_WAIT_FOR_PULSE_START  = 2,
    CAPTURE_STATE_WAIT_FOR_PERIOD_END   = 3
};

/** Return the complimentary channel number
 * that is used to capture the end of the pulse.
 */
static const uint32_t complimentary_channel[] = {0, 2, 1, 4, 3};

struct pwm_stm32_capture_data {
    pwm_capture_callback_handler_t callback;
    void*    user_data;
    uint32_t period;
    uint32_t pulse;
    uint32_t overflows;
    uint8_t  skip_irq;
    bool     capture_period;
    bool     capture_pulse;
    bool     continuous;
    uint8_t  channel;

    /* only used when four_channel_capture_support */
    enum capture_state state;
};

/* When PWM capture is done by resetting the counter with UIF then the
 * first capture is always nonsense, second is nonsense when polarity changed
 * This is not the case when using four-channel-support.
 */
#define SKIPPED_PWM_CAPTURES        2U

#endif /*CONFIG_PWM_CAPTURE*/

/** PWM data. */
struct pwm_stm32_data {
    /** Timer clock (Hz). */
    uint32_t tim_clk;
    /* Reset controller device configuration */
    const struct reset_dt_spec reset;
    #ifdef CONFIG_PWM_CAPTURE
    struct pwm_stm32_capture_data capture;
    #endif /* CONFIG_PWM_CAPTURE */
};

/** PWM configuration. */
struct pwm_stm32_config {
    TIM_TypeDef* timer;
    uint32_t     prescaler;
    uint32_t     countermode;
    struct stm32_pclken pclken;
    const struct pinctrl_dev_config* pcfg;
    #ifdef CONFIG_PWM_CAPTURE
    void (*irq_config_func)(const struct device* dev);
    bool const four_channel_capture_support;
    #endif /* CONFIG_PWM_CAPTURE */
};

/** Maximum number of timer channels : some stm32 soc have 6 else only 4 */
#if defined(LL_TIM_CHANNEL_CH6)
#define TIMER_HAS_6CH       1
#define TIMER_MAX_CH        6U
#else
#define TIMER_HAS_6CH       0
#define TIMER_MAX_CH        4U
#endif

/** Channel to LL mapping. */
static const uint32_t ch2ll[TIMER_MAX_CH] = {
    LL_TIM_CHANNEL_CH1, LL_TIM_CHANNEL_CH2,
    LL_TIM_CHANNEL_CH3, LL_TIM_CHANNEL_CH4,
    #if TIMER_HAS_6CH
    LL_TIM_CHANNEL_CH5, LL_TIM_CHANNEL_CH6
    #endif
};

/** Some stm32 mcus have complementary channels : 3 or 4 */
static const uint32_t ch2ll_n[] = {
    #if defined(LL_TIM_CHANNEL_CH1N)
    LL_TIM_CHANNEL_CH1N,
    LL_TIM_CHANNEL_CH2N,
    LL_TIM_CHANNEL_CH3N,
    #if defined(LL_TIM_CHANNEL_CH4N)
    /** stm32g4x and stm32u5x have 4 complementary channels */
    LL_TIM_CHANNEL_CH4N,
    #endif /* LL_TIM_CHANNEL_CH4N */
    #endif /* LL_TIM_CHANNEL_CH1N */
};
/** Maximum number of complemented timer channels is ARRAY_SIZE(ch2ll_n)*/

/** Channel to compare set function mapping. */
static void (*const set_timer_compare[TIMER_MAX_CH])(TIM_TypeDef* TIMx,
                                                     uint32_t CompareValue) = {
    LL_TIM_OC_SetCompareCH1, LL_TIM_OC_SetCompareCH2,
    LL_TIM_OC_SetCompareCH3, LL_TIM_OC_SetCompareCH4,
    #if TIMER_HAS_6CH
    LL_TIM_OC_SetCompareCH5, LL_TIM_OC_SetCompareCH6
    #endif
};

/** Channel to capture get function mapping. */
#if !defined(CONFIG_SOC_SERIES_STM32MP1X)
static uint32_t __maybe_unused (*const get_channel_capture[])(const TIM_TypeDef* TIMx) = {
#else
static uint32_t __maybe_unused (*const get_channel_capture[])(TIM_TypeDef*) = {
#endif
    LL_TIM_IC_GetCaptureCH1, LL_TIM_IC_GetCaptureCH2,
    LL_TIM_IC_GetCaptureCH3, LL_TIM_IC_GetCaptureCH4
};

/** Channel to enable capture interrupt mapping. */
static void __maybe_unused (*const enable_capture_interrupt[])(TIM_TypeDef*) = {
    LL_TIM_EnableIT_CC1, LL_TIM_EnableIT_CC2,
    LL_TIM_EnableIT_CC3, LL_TIM_EnableIT_CC4
};

/** Channel to disable capture interrupt mapping. */
static void __maybe_unused (*const disable_capture_interrupt[])(TIM_TypeDef*) = {
    LL_TIM_DisableIT_CC1, LL_TIM_DisableIT_CC2,
    LL_TIM_DisableIT_CC3, LL_TIM_DisableIT_CC4
};

/** Channel to is capture active flag mapping. */
#if !defined(CONFIG_SOC_SERIES_STM32MP1X)
static uint32_t __maybe_unused (*const is_capture_active[])(const TIM_TypeDef* TIMx) = {
#else
static uint32_t __maybe_unused (*const is_capture_active[])(TIM_TypeDef*)   = {
#endif
    LL_TIM_IsActiveFlag_CC1, LL_TIM_IsActiveFlag_CC2,
    LL_TIM_IsActiveFlag_CC3, LL_TIM_IsActiveFlag_CC4
};

/** Channel to clearing capture flag mapping. */
static void __maybe_unused (*const clear_capture_interrupt[])(TIM_TypeDef*) = {
    LL_TIM_ClearFlag_CC1, LL_TIM_ClearFlag_CC2,
    LL_TIM_ClearFlag_CC3, LL_TIM_ClearFlag_CC4
};

/**
 * Obtain LL polarity from PWM flags.
 *
 * @param flags PWM flags.
 *
 * @return LL polarity.
 */
static uint32_t get_polarity(pwm_flags_t flags) {
    if ((flags & PWM_POLARITY_MASK) == PWM_POLARITY_NORMAL) {
        return (LL_TIM_OCPOLARITY_HIGH);
    }

    return (LL_TIM_OCPOLARITY_LOW);
}

/**
 * @brief  Check if LL counter mode is center-aligned.
 *
 * @param  ll_countermode LL counter mode.
 *
 * @return `true` when center-aligned, otherwise `false`.
 */
static inline bool is_center_aligned(const uint32_t ll_countermode) {
    return ((ll_countermode == LL_TIM_COUNTERMODE_CENTER_DOWN) ||
            (ll_countermode == LL_TIM_COUNTERMODE_CENTER_UP)   ||
            (ll_countermode == LL_TIM_COUNTERMODE_CENTER_UP_DOWN));
}

/**
 * Obtain timer clock speed.
 *
 * @param pclken  Timer clock control subsystem.
 * @param tim_clk Where computed timer clock will be stored.
 *
 * @return 0 on success, error code otherwise.
 */
static int get_tim_clk(const struct stm32_pclken* pclken, uint32_t* tim_clk) {
    int r;
    const struct device* clk;
    uint32_t bus_clk;
    uint32_t apb_psc;

    clk = DEVICE_DT_GET(STM32_CLOCK_CONTROL_NODE);

    r = clock_control_get_rate(clk, (clock_control_subsys_t)pclken,
                               &bus_clk);
    if (r < 0) {
        return (r);
    }

    #if defined(CONFIG_SOC_SERIES_STM32H7X)
    if (pclken->bus == STM32_CLOCK_BUS_APB1) {
        apb_psc = STM32_D2PPRE1;
    }
    else {
        apb_psc = STM32_D2PPRE2;
    }
    #else
    if (pclken->bus == STM32_CLOCK_BUS_APB1) {
        #if defined(CONFIG_SOC_SERIES_STM32MP1X)
        apb_psc = (uint32_t)(READ_BIT(RCC->APB1DIVR, RCC_APB1DIVR_APB1DIV));
        #else
        apb_psc = STM32_APB1_PRESCALER;
        #endif
    }
    #if (!defined(CONFIG_SOC_SERIES_STM32C0X) && !defined(CONFIG_SOC_SERIES_STM32F0X) && \
         !defined(CONFIG_SOC_SERIES_STM32G0X) && !defined(CONFIG_SOC_SERIES_STM32U0X)
    else {
        #if defined(CONFIG_SOC_SERIES_STM32MP1X)
        apb_psc = (uint32_t)(READ_BIT(RCC->APB2DIVR, RCC_APB2DIVR_APB2DIV));
        #else
        apb_psc = STM32_APB2_PRESCALER;
        #endif
    }
    #endif
    #endif

    #if (defined(RCC_DCKCFGR_TIMPRE) || defined(RCC_DCKCFGR1_TIMPRE) || \
         defined(RCC_CFGR_TIMPRE))
    /*
     * There are certain series (some F4, F7 and H7) that have the TIMPRE
     * bit to control the clock frequency of all the timers connected to
     * APB1 and APB2 domains.
     *
     * Up to a certain threshold value of APB{1,2} prescaler, timer clock
     * equals to HCLK. This threshold value depends on TIMPRE setting
     * (2 if TIMPRE=0, 4 if TIMPRE=1). Above threshold, timer clock is set
     * to a multiple of the APB domain clock PCLK{1,2} (2 if TIMPRE=0, 4 if
     * TIMPRE=1).
     */

    if (LL_RCC_GetTIMPrescaler() == LL_RCC_TIM_PRESCALER_TWICE) {
        /* TIMPRE = 0 */
        if (apb_psc <= 2U) {
            LL_RCC_ClocksTypeDef clocks;

            LL_RCC_GetSystemClocksFreq(&clocks);
            *tim_clk = clocks.HCLK_Frequency;
        }
        else {
            *tim_clk = bus_clk * 2U;
        }
    }
    else {
        /* TIMPRE = 1 */
        if (apb_psc <= 4U) {
            LL_RCC_ClocksTypeDef clocks;

            LL_RCC_GetSystemClocksFreq(&clocks);
            *tim_clk = clocks.HCLK_Frequency;
        }
        else {
            *tim_clk = bus_clk * 4U;
        }
    }
    #else
    /*
     * If the APB prescaler equals 1, the timer clock frequencies
     * are set to the same frequency as that of the APB domain.
     * Otherwise, they are set to twice (×2) the frequency of the
     * APB domain.
     */
    if (apb_psc == 1U) {
        *tim_clk = bus_clk;
    }
    else {
        *tim_clk = (bus_clk * 2U);
    }
    #endif

    return (0);
}

static int pwm_stm32_set_cycles(const struct device* dev, uint32_t channel,
                                uint32_t period_cycles, uint32_t pulse_cycles,
                                pwm_flags_t flags) {
    const struct pwm_stm32_config* cfg = dev->config;
    uint32_t ll_channel;
    uint32_t current_ll_channel;            /* complementary output if used */
    uint32_t negative_ll_channel;

    if ((channel < 1U) || (channel > TIMER_MAX_CH)) {
        LOG_ERR("Invalid channel (%d)", channel);
        return (-EINVAL);
    }

    /*
     * Non 32-bit timers count from 0 up to the value in the ARR register
     * (16-bit). Thus period_cycles cannot be greater than UINT16_MAX + 1.
     */
    if (!IS_TIM_32B_COUNTER_INSTANCE(cfg->timer) &&
        (period_cycles > UINT16_MAX + 1)) {
        LOG_ERR("Cannot set PWM output, value exceeds 16-bit timer limit.");
        return (-ENOTSUP);
    }

    #ifdef CONFIG_PWM_CAPTURE
    if (LL_TIM_IsEnabledIT_CC1(cfg->timer) || LL_TIM_IsEnabledIT_CC2(cfg->timer) ||
        LL_TIM_IsEnabledIT_CC3(cfg->timer) || LL_TIM_IsEnabledIT_CC4(cfg->timer)) {
        LOG_ERR("Cannot set PWM output, capture in progress");
        return (-EBUSY);
    }
    #endif /* CONFIG_PWM_CAPTURE */

    ll_channel = ch2ll[channel - 1U];

    if (channel <= ARRAY_SIZE(ch2ll_n)) {
        negative_ll_channel = ch2ll_n[channel - 1u];
    }
    else {
        negative_ll_channel = 0;
    }

    /* in LL_TIM_CC_DisableChannel and LL_TIM_CC_IsEnabledChannel,
     * the channel param could be the complementary one
     */
    if ((flags & STM32_PWM_COMPLEMENTARY_MASK) == STM32_PWM_COMPLEMENTARY) {
        if (!negative_ll_channel) {
            /* setting a flag on a channel that has not this capability */
            LOG_ERR("Channel %d has NO complementary output", channel);
            return (-EINVAL);
        }
        current_ll_channel = negative_ll_channel;
    }
    else {
        current_ll_channel = ll_channel;
    }

    if (period_cycles == 0U) {
        LL_TIM_CC_DisableChannel(cfg->timer, current_ll_channel);
        return (0);
    }

    if (cfg->countermode == LL_TIM_COUNTERMODE_UP) {
        /* remove 1 period cycle, accounts for 1 extra low cycle */
        period_cycles -= 1U;
    }
    else if (cfg->countermode == LL_TIM_COUNTERMODE_DOWN) {
        /* remove 1 pulse cycle, accounts for 1 extra high cycle */
        pulse_cycles  -= 1U;
        /* remove 1 period cycle, accounts for 1 extra low cycle */
        period_cycles -= 1U;
    }
    else if (is_center_aligned(cfg->countermode)) {
        pulse_cycles  /= 2U;
        period_cycles /= 2U;
    }
    else {
        return (-ENOTSUP);
    }

    if (!LL_TIM_CC_IsEnabledChannel(cfg->timer, current_ll_channel)) {
        LL_TIM_OC_InitTypeDef oc_init;

        LL_TIM_OC_StructInit(&oc_init);

        oc_init.OCMode = LL_TIM_OCMODE_PWM1;

        #if defined(LL_TIM_CHANNEL_CH1N)
        /* the flags holds the STM32_PWM_COMPLEMENTARY information */
        if ((flags & STM32_PWM_COMPLEMENTARY_MASK) == STM32_PWM_COMPLEMENTARY) {
            oc_init.OCNState    = LL_TIM_OCSTATE_ENABLE;
            oc_init.OCNPolarity = get_polarity(flags);

            /* inherit the polarity of the positive output */
            oc_init.OCState = LL_TIM_CC_IsEnabledChannel(cfg->timer, ll_channel)
                              ? LL_TIM_OCSTATE_ENABLE
                              : LL_TIM_OCSTATE_DISABLE;
            oc_init.OCPolarity = LL_TIM_OC_GetPolarity(cfg->timer, ll_channel);
        }
        else {
            oc_init.OCState    = LL_TIM_OCSTATE_ENABLE;
            oc_init.OCPolarity = get_polarity(flags);

            /* inherit the polarity of the negative output */
            if (negative_ll_channel) {
                oc_init.OCNState =
                        LL_TIM_CC_IsEnabledChannel(cfg->timer, negative_ll_channel)
                                   ? LL_TIM_OCSTATE_ENABLE
                                   : LL_TIM_OCSTATE_DISABLE;
                oc_init.OCNPolarity =
                        LL_TIM_OC_GetPolarity(cfg->timer, negative_ll_channel);
            }
        }
        #else  /* LL_TIM_CHANNEL_CH1N */
        oc_init.OCState    = LL_TIM_OCSTATE_ENABLE;
        oc_init.OCPolarity = get_polarity(flags);
        #endif /* LL_TIM_CHANNEL_CH1N */
        oc_init.CompareValue = pulse_cycles;

        #ifdef CONFIG_PWM_CAPTURE
        if (IS_TIM_SLAVE_INSTANCE(cfg->timer)) {
            LL_TIM_SetSlaveMode(cfg->timer,
                                LL_TIM_SLAVEMODE_DISABLED);
            LL_TIM_SetTriggerInput(cfg->timer, LL_TIM_TS_ITR0);
            LL_TIM_DisableMasterSlaveMode(cfg->timer);
        }
        #endif /* CONFIG_PWM_CAPTURE */

        /* in LL_TIM_OC_Init, the channel is always the non-complementary */
        if (LL_TIM_OC_Init(cfg->timer, ll_channel, &oc_init) != SUCCESS) {
            LOG_ERR("Could not initialize timer channel output");
            return (-EIO);
        }

        LL_TIM_EnableARRPreload(cfg->timer);
        /* in LL_TIM_OC_EnablePreload, the channel is always the non-complementary */
        LL_TIM_OC_EnablePreload(cfg->timer, ll_channel);
        LL_TIM_SetAutoReload(cfg->timer, period_cycles);
        LL_TIM_GenerateEvent_UPDATE(cfg->timer);
    }
    else {
        /* in LL_TIM_OC_SetPolarity, the channel could be the complementary one */
        LL_TIM_OC_SetPolarity(cfg->timer, current_ll_channel, get_polarity(flags));
        set_timer_compare[channel - 1U](cfg->timer, pulse_cycles);
        LL_TIM_SetAutoReload(cfg->timer, period_cycles);
    }

    return (0);
}

#ifdef CONFIG_PWM_CAPTURE
static int init_capture_channels(const struct device* dev, uint32_t channel,
                                 pwm_flags_t flags) {
    const struct pwm_stm32_config* cfg = dev->config;
    bool is_inverted = ((flags & PWM_POLARITY_MASK) == PWM_POLARITY_INVERTED);
    LL_TIM_IC_InitTypeDef ic;

    LL_TIM_IC_StructInit(&ic);
    ic.ICPrescaler = TIM_ICPSC_DIV1;
    ic.ICFilter    = LL_TIM_IC_FILTER_FDIV1;

    /* Setup main channel */
    ic.ICActiveInput = LL_TIM_ACTIVEINPUT_DIRECTTI;
    ic.ICPolarity    = is_inverted ? LL_TIM_IC_POLARITY_FALLING : LL_TIM_IC_POLARITY_RISING;

    if (LL_TIM_IC_Init(cfg->timer, ch2ll[channel - 1], &ic) != SUCCESS) {
        LOG_ERR("Could not initialize main channel for PWM capture");
        return -EIO;
    }

    /* Setup complimentary channel */
    ic.ICActiveInput = LL_TIM_ACTIVEINPUT_INDIRECTTI;
    ic.ICPolarity    = is_inverted ? LL_TIM_IC_POLARITY_RISING : LL_TIM_IC_POLARITY_FALLING;

    if (LL_TIM_IC_Init(cfg->timer, ch2ll[complimentary_channel[channel] - 1], &ic) != SUCCESS) {
        LOG_ERR("Could not initialize complimentary channel for PWM capture");
        return (-EIO);
    }

    return (0);
}

static int pwm_stm32_configure_capture(const struct device* dev,
                                       uint32_t channel, pwm_flags_t flags,
                                       pwm_capture_callback_handler_t cb,
                                       void* user_data) {
    /*
     * Capture is implemented in two different ways, depending on the
     * four-channel-capture-support setting in the node.
     *  - Two Channel Support:
     * Only two channels (1 and 2) are available for capture. It uses
     * the slave mode controller to reset the counter on each edge.
     *  - Four Channel Support:
     * All four channels are available for capture. Instead of the
     * slave mode controller it uses the ISR to reset the counter.
     * This is slightly less accurate, but still within acceptable
     * bounds.
     */
    const struct pwm_stm32_config* cfg = dev->config;
    struct pwm_stm32_data* data = dev->data;
    struct pwm_stm32_capture_data* cpt = &data->capture;
    int ret;

    if (!cfg->four_channel_capture_support) {
        if ((channel != 1U) && (channel != 2U)) {
            LOG_ERR("PWM capture only supported on first two channels");
            return (-ENOTSUP);
        }
    }
    else {
        if ((channel < 1U) || (channel > 4U)) {
            LOG_ERR("PWM capture only exists on channels 1, 2, 3 and 4.");
            return (-ENOTSUP);
        }
    }

    if (LL_TIM_IsEnabledIT_CC1(cfg->timer) || LL_TIM_IsEnabledIT_CC2(cfg->timer) ||
        LL_TIM_IsEnabledIT_CC3(cfg->timer) || LL_TIM_IsEnabledIT_CC4(cfg->timer)) {
        LOG_ERR("PWM capture already in progress");
        return (-EBUSY);
    }

    if (!(flags & PWM_CAPTURE_TYPE_MASK)) {
        LOG_ERR("No PWM capture type specified");
        return (-EINVAL);
    }

    if (!cfg->four_channel_capture_support && !IS_TIM_SLAVE_INSTANCE(cfg->timer)) {
        /* slave mode is only used when not in four channel mode */
        LOG_ERR("Timer does not support slave mode for PWM capture");
        return (-ENOTSUP);
    }

    cpt->callback       = cb;               /* even if the cb is reset, this is not an error */
    cpt->user_data      = user_data;
    cpt->capture_period = (flags & PWM_CAPTURE_TYPE_PERIOD) ? true : false;
    cpt->capture_pulse  = (flags & PWM_CAPTURE_TYPE_PULSE) ? true : false;
    cpt->continuous     = (flags & PWM_CAPTURE_MODE_CONTINUOUS) ? true : false;

    /* Prevents faulty behavior while making changes */
    LL_TIM_SetSlaveMode(cfg->timer, LL_TIM_SLAVEMODE_DISABLED);

    ret = init_capture_channels(dev, channel, flags);
    if (ret < 0) {
        return (ret);
    }

    if (!cfg->four_channel_capture_support) {
        if (channel == 1U) {
            LL_TIM_SetTriggerInput(cfg->timer, LL_TIM_TS_TI1FP1);
        }
        else {
            LL_TIM_SetTriggerInput(cfg->timer, LL_TIM_TS_TI2FP2);
        }

        LL_TIM_SetSlaveMode(cfg->timer, LL_TIM_SLAVEMODE_RESET);
    }

    LL_TIM_EnableARRPreload(cfg->timer);
    if (!IS_TIM_32B_COUNTER_INSTANCE(cfg->timer)) {
        LL_TIM_SetAutoReload(cfg->timer, 0xFFFFU);
    }
    else {
        LL_TIM_SetAutoReload(cfg->timer, 0xFFFFFFFFU);
    }
    LL_TIM_EnableUpdateEvent(cfg->timer);

    return (0);
}

static int pwm_stm32_enable_capture(const struct device* dev, uint32_t channel) {
    const struct pwm_stm32_config* cfg = dev->config;
    struct pwm_stm32_data* data = dev->data;
    struct pwm_stm32_capture_data* cpt = &data->capture;

    if (!cfg->four_channel_capture_support) {
        if ((channel != 1U) && (channel != 2U)) {
            LOG_ERR("PWM capture only supported on first two channels");
            return (-ENOTSUP);
        }
    }
    else {
        if ((channel < 1U) || (channel > 4U)) {
            LOG_ERR("PWM capture only exists on channels 1, 2, 3 and 4.");
            return (-ENOTSUP);
        }
    }

    if (LL_TIM_IsEnabledIT_CC1(cfg->timer) || LL_TIM_IsEnabledIT_CC2(cfg->timer) ||
        LL_TIM_IsEnabledIT_CC3(cfg->timer) || LL_TIM_IsEnabledIT_CC4(cfg->timer)) {
        LOG_ERR("PWM capture already active");
        return (-EBUSY);
    }

    if (!data->capture.callback) {
        LOG_ERR("PWM capture not configured");
        return (-EINVAL);
    }

    cpt->channel            = channel;
    cpt->state              = CAPTURE_STATE_WAIT_FOR_PULSE_START;
    data->capture.skip_irq  = cfg->four_channel_capture_support ? 0 : SKIPPED_PWM_CAPTURES;
    data->capture.overflows = 0U;

    clear_capture_interrupt[channel - 1](cfg->timer);
    LL_TIM_ClearFlag_UPDATE(cfg->timer);

    LL_TIM_SetUpdateSource(cfg->timer, LL_TIM_UPDATESOURCE_COUNTER);

    enable_capture_interrupt[channel - 1](cfg->timer);

    LL_TIM_CC_EnableChannel(cfg->timer, ch2ll[channel - 1]);
    LL_TIM_CC_EnableChannel(cfg->timer, ch2ll[complimentary_channel[channel] - 1]);
    LL_TIM_EnableIT_UPDATE(cfg->timer);
    LL_TIM_GenerateEvent_UPDATE(cfg->timer);

    return (0);
}

static int pwm_stm32_disable_capture(const struct device* dev, uint32_t channel) {
    const struct pwm_stm32_config* cfg = dev->config;

    if (!cfg->four_channel_capture_support) {
        if ((channel != 1U) && (channel != 2U)) {
            LOG_ERR("PWM capture only supported on first two channels");
            return (-ENOTSUP);
        }
    }
    else {
        if ((channel < 1U) || (channel > 4U)) {
            LOG_ERR("PWM capture only exists on channels 1, 2, 3 and 4.");
            return (-ENOTSUP);
        }
    }

    LL_TIM_SetUpdateSource(cfg->timer, LL_TIM_UPDATESOURCE_REGULAR);

    disable_capture_interrupt[channel - 1](cfg->timer);

    LL_TIM_DisableIT_UPDATE(cfg->timer);
    LL_TIM_CC_DisableChannel(cfg->timer, ch2ll[channel - 1]);
    LL_TIM_CC_DisableChannel(cfg->timer, ch2ll[complimentary_channel[channel] - 1]);

    return (0);
}

static void pwm_stm32_isr(const struct device* dev) {
    const struct pwm_stm32_config* cfg = dev->config;
    struct pwm_stm32_data* data = dev->data;
    struct pwm_stm32_capture_data* cpt = &data->capture;
    int status = 0;

    if (cpt->skip_irq != 0U) {
        if (LL_TIM_IsActiveFlag_UPDATE(cfg->timer)) {
            LL_TIM_ClearFlag_UPDATE(cfg->timer);
        }

        if (LL_TIM_IsActiveFlag_CC1(cfg->timer) ||
            LL_TIM_IsActiveFlag_CC2(cfg->timer) ||
            LL_TIM_IsActiveFlag_CC3(cfg->timer) ||
            LL_TIM_IsActiveFlag_CC4(cfg->timer)) {
            LL_TIM_ClearFlag_CC1(cfg->timer);
            LL_TIM_ClearFlag_CC2(cfg->timer);
            LL_TIM_ClearFlag_CC3(cfg->timer);
            LL_TIM_ClearFlag_CC4(cfg->timer);
            cpt->skip_irq--;
        }

        return;
    }

    if (LL_TIM_IsActiveFlag_UPDATE(cfg->timer)) {
        LL_TIM_ClearFlag_UPDATE(cfg->timer);
        if (cfg->four_channel_capture_support &&
            (cpt->state == CAPTURE_STATE_WAIT_FOR_UPDATE_EVENT)) {
            /* Special handling of UPDATE event in case it's triggered */
            cpt->state = CAPTURE_STATE_WAIT_FOR_PERIOD_END;
        }
        else {
            cpt->overflows++;
        }
    }

    if (!cfg->four_channel_capture_support) {
        if (is_capture_active[cpt->channel - 1](cfg->timer) ||
            is_capture_active[complimentary_channel[cpt->channel] - 1](cfg->timer)) {
            clear_capture_interrupt[cpt->channel - 1](cfg->timer);
            clear_capture_interrupt[complimentary_channel[cpt->channel] - 1](cfg->timer);

            cpt->period = get_channel_capture[cpt->channel - 1](cfg->timer);
            cpt->pulse  = get_channel_capture[complimentary_channel[cpt->channel] - 1](cfg->timer);
        }
    }
    else {
        if ((cpt->state == CAPTURE_STATE_WAIT_FOR_PULSE_START) &&
            is_capture_active[cpt->channel - 1](cfg->timer)) {
            /* Reset the counter manually instead of automatically by HW
             * This sets the pulse-start at 0 and makes the pulse-end
             * and period related to that number. Sure we loose some
             * accuracy but it's within acceptable range.
             *
             * This is done through an UPDATE event to also reset
             * the prescalar. This could look like an overflow event
             * and might therefore require special handling.
             */
            cpt->state = CAPTURE_STATE_WAIT_FOR_UPDATE_EVENT;
            LL_TIM_GenerateEvent_UPDATE(cfg->timer);
        }
        else if (((cpt->state == CAPTURE_STATE_WAIT_FOR_UPDATE_EVENT) ||
                  (cpt->state == CAPTURE_STATE_WAIT_FOR_PERIOD_END  )) &&
                 is_capture_active[cpt->channel - 1](cfg->timer)) {
            cpt->state = CAPTURE_STATE_IDLE;
            /* The end of the period. Both capture channels should now contain
             * the timer value when the pulse and period ended respectively.
             */
            cpt->pulse  = get_channel_capture[complimentary_channel[cpt->channel] - 1](cfg->timer);
            cpt->period = get_channel_capture[cpt->channel - 1](cfg->timer);
        }

        clear_capture_interrupt[cpt->channel - 1](cfg->timer);

        if (cpt->state != CAPTURE_STATE_IDLE) {
            /* Still waiting for a complete capture */
            return;
        }
    }

    if (cpt->overflows) {
        status = -ERANGE;
    }

    if (!cpt->continuous) {
        pwm_stm32_disable_capture(dev, cpt->channel);
    }
    else {
        cpt->overflows = 0u;
        cpt->state = CAPTURE_STATE_WAIT_FOR_PULSE_START;
    }

    if (cpt->callback != NULL) {
        cpt->callback(dev, cpt->channel, cpt->capture_period ? cpt->period : 0U,
                      cpt->capture_pulse ? cpt->pulse : 0U, status, cpt->user_data);
    }
}

#endif /* CONFIG_PWM_CAPTURE */

static int pwm_stm32_get_cycles_per_sec(const struct device* dev,
                                        uint32_t channel, uint64_t* cycles) {
    struct pwm_stm32_data* data = dev->data;
    const struct pwm_stm32_config* cfg  = dev->config;

    *cycles = (uint64_t)(data->tim_clk / (cfg->prescaler + 1));

    return (0);
}

<<<<<<< HEAD
static const struct pwm_driver_api pwm_stm32_driver_api = {
    .set_cycles         = pwm_stm32_set_cycles,
    .get_cycles_per_sec = pwm_stm32_get_cycles_per_sec,
    #ifdef CONFIG_PWM_CAPTURE
    .configure_capture = pwm_stm32_configure_capture,
    .enable_capture    = pwm_stm32_enable_capture,
    .disable_capture   = pwm_stm32_disable_capture,
    #endif /* CONFIG_PWM_CAPTURE */
=======
static DEVICE_API(pwm, pwm_stm32_driver_api) = {
	.set_cycles = pwm_stm32_set_cycles,
	.get_cycles_per_sec = pwm_stm32_get_cycles_per_sec,
#ifdef CONFIG_PWM_CAPTURE
	.configure_capture = pwm_stm32_configure_capture,
	.enable_capture = pwm_stm32_enable_capture,
	.disable_capture = pwm_stm32_disable_capture,
#endif /* CONFIG_PWM_CAPTURE */
>>>>>>> 9cebb3ff
};

static int pwm_stm32_init(const struct device* dev) {
    struct pwm_stm32_data* data = dev->data;
    const struct pwm_stm32_config* cfg  = dev->config;
    int r;
    const struct device* clk;
    LL_TIM_InitTypeDef init;

    /* enable clock and store its speed */
    clk = DEVICE_DT_GET(STM32_CLOCK_CONTROL_NODE);

    if (!device_is_ready(clk)) {
        LOG_ERR("clock control device not ready");
        return (-ENODEV);
    }

    r = clock_control_on(clk, (clock_control_subsys_t)&cfg->pclken);
    if (r < 0) {
        LOG_ERR("Could not initialize clock (%d)", r);
        return (r);
    }

    r = get_tim_clk(&cfg->pclken, &data->tim_clk);
    if (r < 0) {
        LOG_ERR("Could not obtain timer clock (%d)", r);
        return (r);
    }

    /* Reset timer to default state using RCC */
    (void) reset_line_toggle_dt(&data->reset);

    /* configure pinmux */
    r = pinctrl_apply_state(cfg->pcfg, PINCTRL_STATE_DEFAULT);
    if (r < 0) {
        LOG_ERR("PWM pinctrl setup failed (%d)", r);
        return (r);
    }

    /* initialize timer */
    LL_TIM_StructInit(&init);

    init.Prescaler     = cfg->prescaler;
    init.CounterMode   = cfg->countermode;
    init.Autoreload    = 0U;
    init.ClockDivision = LL_TIM_CLOCKDIVISION_DIV1;

    if (LL_TIM_Init(cfg->timer, &init) != SUCCESS) {
        LOG_ERR("Could not initialize timer");
        return (-EIO);
    }

    #if !defined(CONFIG_SOC_SERIES_STM32L0X) && !defined(CONFIG_SOC_SERIES_STM32L1X)
    /* enable outputs and counter */
    if (IS_TIM_BREAK_INSTANCE(cfg->timer)) {
        LL_TIM_EnableAllOutputs(cfg->timer);
    }
    #endif

    LL_TIM_EnableCounter(cfg->timer);

    #ifdef CONFIG_PWM_CAPTURE
    cfg->irq_config_func(dev);
    #endif /* CONFIG_PWM_CAPTURE */

    return (0);
}

#define PWM(index) DT_INST_PARENT(index)

#ifdef CONFIG_PWM_CAPTURE
#define IRQ_CONNECT_AND_ENABLE_BY_NAME(index, name)             \
{                                                               \
    IRQ_CONNECT(DT_IRQ_BY_NAME(PWM(index), name, irq),          \
                DT_IRQ_BY_NAME(PWM(index), name, priority),     \
                pwm_stm32_isr, DEVICE_DT_INST_GET(index), 0);   \
    irq_enable(DT_IRQ_BY_NAME(PWM(index), name, irq));          \
}

#define IRQ_CONNECT_AND_ENABLE_DEFAULT(index)                   \
{                                                               \
    IRQ_CONNECT(DT_IRQN(PWM(index)),                            \
                DT_IRQ(PWM(index), priority),                   \
                pwm_stm32_isr, DEVICE_DT_INST_GET(index), 0);   \
    irq_enable(DT_IRQN(PWM(index)));                            \
}

#define IRQ_CONFIG_FUNC(index)                                  \
static void pwm_stm32_irq_config_func_##index(const struct device* dev) {   \
    COND_CODE_1(DT_IRQ_HAS_NAME(PWM(index), cc),                \
                (IRQ_CONNECT_AND_ENABLE_BY_NAME(index, cc)),    \
                (IRQ_CONNECT_AND_ENABLE_DEFAULT(index))         \
    );                                                          \
}
#define CAPTURE_INIT(index)                                     \
    .irq_config_func              = pwm_stm32_irq_config_func_##index,  \
    .four_channel_capture_support = DT_INST_PROP(index, four_channel_capture_support)
#else
#define IRQ_CONFIG_FUNC(index)
#define CAPTURE_INIT(index)
#endif /* CONFIG_PWM_CAPTURE */

#define DT_INST_CLK(index, inst)                                \
    {                                                           \
        .bus = DT_CLOCKS_CELL(PWM(index), bus),                 \
        .enr = DT_CLOCKS_CELL(PWM(index), bits)                 \
    }

#define PWM_DEVICE_INIT(index)                                  \
    static struct pwm_stm32_data pwm_stm32_data_##index = {     \
        .reset = RESET_DT_SPEC_GET(PWM(index)),                 \
    };                                     \
                                           \
    IRQ_CONFIG_FUNC(index)                 \
                                           \
    PINCTRL_DT_INST_DEFINE(index);         \
                                           \
    static struct pwm_stm32_config DT_CONST pwm_stm32_config_##index = {    \
        .timer       = (TIM_TypeDef*)DT_REG_ADDR(PWM(index)),   \
        .prescaler   = DT_PROP(PWM(index), st_prescaler),       \
        .countermode = DT_PROP(PWM(index), st_countermode),     \
        .pclken      = DT_INST_CLK(index, timer),               \
        .pcfg        = PINCTRL_DT_INST_DEV_CONFIG_GET(index),   \
        CAPTURE_INIT(index)                                     \
    };                                                          \
                                                                \
    DEVICE_DT_INST_DEFINE(index, &pwm_stm32_init, NULL,         \
                          &pwm_stm32_data_##index,              \
                          &pwm_stm32_config_##index, POST_KERNEL, \
                          CONFIG_PWM_INIT_PRIORITY,             \
                          &pwm_stm32_driver_api);

DT_INST_FOREACH_STATUS_OKAY(PWM_DEVICE_INIT)

#if (__GTEST == 1U)                         /* #CUSTOM@NDRS */
#include "mcu_reg_stub.h"

#define STM32_PWR_CFG_REG_INIT(index)       \
    zephyr_pwm_cfg_reg_init(&pwm_stm32_config_##index);

void zephyr_pwm_cfg_reg_init(struct pwm_stm32_config* cfg) {
    if (cfg->timer == (TIM_TypeDef*)TIM1_BASE) {
        cfg->timer = (TIM_TypeDef*)ut_mcu_tim1_ptr;
    }

    if (cfg->timer == (TIM_TypeDef*)TIM2_BASE) {
        cfg->timer = (TIM_TypeDef*)ut_mcu_tim2_ptr;
    }

    if (cfg->timer == (TIM_TypeDef*)TIM3_BASE) {
        cfg->timer = (TIM_TypeDef*)ut_mcu_tim3_ptr;
    }

    if (cfg->timer == (TIM_TypeDef*)TIM4_BASE) {
        cfg->timer = (TIM_TypeDef*)ut_mcu_tim4_ptr;
    }

    if (cfg->timer == (TIM_TypeDef*)TIM5_BASE) {
        cfg->timer = (TIM_TypeDef*)ut_mcu_tim5_ptr;
    }

    if (cfg->timer == (TIM_TypeDef*)TIM6_BASE) {
        cfg->timer = (TIM_TypeDef*)ut_mcu_tim6_ptr;
    }

    if (cfg->timer == (TIM_TypeDef*)TIM7_BASE) {
        cfg->timer = (TIM_TypeDef*)ut_mcu_tim7_ptr;
    }
}

void zephyr_gtest_pwm_stm32(void) {
    DT_INST_FOREACH_STATUS_OKAY(STM32_PWR_CFG_REG_INIT)
}

#endif<|MERGE_RESOLUTION|>--- conflicted
+++ resolved
@@ -766,8 +766,7 @@
     return (0);
 }
 
-<<<<<<< HEAD
-static const struct pwm_driver_api pwm_stm32_driver_api = {
+static DEVICE_API(pwm, pwm_stm32_driver_api) = {
     .set_cycles         = pwm_stm32_set_cycles,
     .get_cycles_per_sec = pwm_stm32_get_cycles_per_sec,
     #ifdef CONFIG_PWM_CAPTURE
@@ -775,16 +774,6 @@
     .enable_capture    = pwm_stm32_enable_capture,
     .disable_capture   = pwm_stm32_disable_capture,
     #endif /* CONFIG_PWM_CAPTURE */
-=======
-static DEVICE_API(pwm, pwm_stm32_driver_api) = {
-	.set_cycles = pwm_stm32_set_cycles,
-	.get_cycles_per_sec = pwm_stm32_get_cycles_per_sec,
-#ifdef CONFIG_PWM_CAPTURE
-	.configure_capture = pwm_stm32_configure_capture,
-	.enable_capture = pwm_stm32_enable_capture,
-	.disable_capture = pwm_stm32_disable_capture,
-#endif /* CONFIG_PWM_CAPTURE */
->>>>>>> 9cebb3ff
 };
 
 static int pwm_stm32_init(const struct device* dev) {
