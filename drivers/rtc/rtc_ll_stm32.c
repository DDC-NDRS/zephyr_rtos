--- conflicted
+++ resolved
@@ -100,25 +100,6 @@
 #endif /* DT_INST_NODE_HAS_PROP(0, alrm_exti_line) */
 #endif /* STM32_RTC_ALARM_ENABLED */
 
-<<<<<<< HEAD
-#if defined(PWR_CR_DBP) || defined(PWR_CR1_DBP) || defined(PWR_DBPCR_DBP) || defined(PWR_DBPR_DBP)
-/*
- * After system reset, the RTC registers are protected against parasitic write access by the
- * DBP bit in the power control peripheral (PWR).
- * Hence, DBP bit must be set in order to enable RTC registers write access.
- */
-#if (IS_ENABLED(CONFIG_BOARD_EMU_B20MC) || IS_ENABLED(CONFIG_BOARD_EMU_B20SM))
-/* #CUSTOM@NDRS, intent to disable write protection !!! */
-#define RTC_STM32_BACKUP_DOMAIN_WRITE_PROTECTION    (0)
-#else
-#define RTC_STM32_BACKUP_DOMAIN_WRITE_PROTECTION    (1)
-#endif
-#else
-#define RTC_STM32_BACKUP_DOMAIN_WRITE_PROTECTION    (0)
-#endif /* PWR_CR_DBP || PWR_CR1_DBP || PWR_DBPCR_DBP || PWR_DBPR_DBP */
-
-=======
->>>>>>> bb20f35e
 struct rtc_stm32_config {
     RTC_TypeDef* regs;
     uint16_t irq_num;
@@ -325,9 +306,7 @@
     struct rtc_stm32_alrm* p_rtc_alrm;
     int id = 0;
 
-    #if RTC_STM32_BACKUP_DOMAIN_WRITE_PROTECTION
-    LL_PWR_EnableBkUpAccess();
-    #endif /* RTC_STM32_BACKUP_DOMAIN_WRITE_PROTECTION */
+    stm32_backup_domain_enable_access();
 
     for (id = 0; id < RTC_STM32_ALARMS_COUNT; id++) {
         if (rtc_stm32_is_active_alarm(RTC, (uint16_t)id) != 0) {
@@ -350,9 +329,7 @@
         }
     }
 
-    #if RTC_STM32_BACKUP_DOMAIN_WRITE_PROTECTION
-    LL_PWR_DisableBkUpAccess();
-    #endif /* RTC_STM32_BACKUP_DOMAIN_WRITE_PROTECTION */
+    stm32_backup_domain_disable_access();
 
     ll_func_exti_clear_rtc_alarm_flag(RTC_STM32_EXTI_LINE);
 }
@@ -413,10 +390,7 @@
     }
     #endif /* CONFIG_SOC_SERIES_STM32WB0X */
 
-    /* Enable Backup access */
-    #if RTC_STM32_BACKUP_DOMAIN_WRITE_PROTECTION
-    LL_PWR_EnableBkUpAccess();
-    #endif /* RTC_STM32_BACKUP_DOMAIN_WRITE_PROTECTION */
+    stm32_backup_domain_enable_access();
 
     #if DT_INST_CLOCKS_CELL_BY_IDX(0, 1, bus) == STM32_SRC_HSE
     /* Must be configured before selecting the RTC clock source */
@@ -448,9 +422,7 @@
 
     err = rtc_stm32_configure(dev);
 
-    #if RTC_STM32_BACKUP_DOMAIN_WRITE_PROTECTION
-    LL_PWR_DisableBkUpAccess();
-    #endif /* RTC_STM32_BACKUP_DOMAIN_WRITE_PROTECTION */
+    stm32_backup_domain_disable_access();
 
     #ifdef STM32_RTC_ALARM_ENABLED
     rtc_stm32_irq_config(dev);
@@ -500,16 +472,12 @@
 
     k_spinlock_key_t key = k_spin_lock(&data->lock);
 
-    #if RTC_STM32_BACKUP_DOMAIN_WRITE_PROTECTION
-    LL_PWR_EnableBkUpAccess();
-    #endif /* RTC_STM32_BACKUP_DOMAIN_WRITE_PROTECTION */
+    stm32_backup_domain_enable_access();
 
     LL_RTC_TIME_Init(RTC, LL_RTC_FORMAT_BCD, &rtc_time);
     LL_RTC_DATE_Init(RTC, LL_RTC_FORMAT_BCD, &rtc_date);
 
-    #if RTC_STM32_BACKUP_DOMAIN_WRITE_PROTECTION
-    LL_PWR_DisableBkUpAccess();
-    #endif /* RTC_STM32_BACKUP_DOMAIN_WRITE_PROTECTION */
+    stm32_backup_domain_disable_access();
 
     #ifdef CONFIG_SOC_SERIES_STM32F2X
     /*
@@ -677,7 +645,6 @@
     p_rtc_alarm->AlarmMask = ll_mask;
 }
 
-<<<<<<< HEAD
 static inline void rtc_stm32_get_ll_alrm_time(uint16_t id, struct rtc_time* timeptr) {
     if (id == RTC_STM32_ALRM_A) {
         timeptr->tm_sec  = bcd2bin(LL_RTC_ALMA_GetSecond(RTC));
@@ -697,39 +664,6 @@
         timeptr->tm_mday = bcd2bin(LL_RTC_ALMB_GetDay(RTC));
     }
     #endif /* RTC_STM32_ALARMS_COUNT > 1 */
-=======
-void rtc_stm32_isr(const struct device *dev)
-{
-	struct rtc_stm32_data *data = dev->data;
-	struct rtc_stm32_alrm *p_rtc_alrm;
-	int id = 0;
-
-	stm32_backup_domain_enable_access();
-
-	for (id = 0; id < RTC_STM32_ALARMS_COUNT; id++) {
-		if (rtc_stm32_is_active_alarm(RTC, (uint16_t)id) != 0) {
-			LL_RTC_DisableWriteProtection(RTC);
-			rtc_stm32_clear_alarm_flag(RTC, (uint16_t)id);
-			LL_RTC_EnableWriteProtection(RTC);
-
-			if (id == RTC_STM32_ALRM_A) {
-				p_rtc_alrm = &(data->rtc_alrm_a);
-			} else {
-				p_rtc_alrm = &(data->rtc_alrm_b);
-			}
-
-			p_rtc_alrm->is_pending = true;
-
-			if (p_rtc_alrm->user_callback != NULL) {
-				p_rtc_alrm->user_callback(dev, (uint16_t)id, p_rtc_alrm->user_data);
-			}
-		}
-	}
-
-	stm32_backup_domain_disable_access();
-
-	ll_func_exti_clear_rtc_alarm_flag(RTC_STM32_EXTI_LINE);
->>>>>>> bb20f35e
 }
 
 static inline uint16_t rtc_stm32_get_ll_alrm_mask(uint16_t id) {
@@ -787,65 +721,12 @@
     return (zephyr_alarm_mask);
 }
 
-<<<<<<< HEAD
 static int rtc_stm32_alarm_get_supported_fields(const struct device* dev, uint16_t id,
                                                 uint16_t* mask) {
     if (mask == NULL) {
         LOG_ERR("NULL mask pointer");
         return (-EINVAL);
     }
-=======
-static int rtc_stm32_init(const struct device *dev)
-{
-	const struct device *const clk = DEVICE_DT_GET(STM32_CLOCK_CONTROL_NODE);
-	const struct rtc_stm32_config *cfg = dev->config;
-	__maybe_unused struct rtc_stm32_data *data = dev->data;
-
-	int err = 0;
-
-	if (!device_is_ready(clk)) {
-		LOG_ERR("clock control device not ready");
-		return -ENODEV;
-	}
-
-	/* Enable RTC bus clock */
-	if (clock_control_on(clk, (clock_control_subsys_t)&cfg->pclken[0]) != 0) {
-		LOG_ERR("clock op failed\n");
-		return -EIO;
-	}
-
-#if defined(CONFIG_SOC_SERIES_STM32WB0X)
-	/**
-	 * The STM32WB0 series has no bit for clock gating of RTC's APB
-	 * interface. On the other hand, the RTCEN bit that would control
-	 * whether the RTC IP is clock gated or not exists, and has been
-	 * placed in APB0ENR. The call to clock_control_on() that just
-	 * completed should have set this bit to 1.
-	 *
-	 * However, according to RefMan, the software must wait two slow
-	 * clock cycles before the IP is actually usable, due to clock
-	 * resynchronization delays. Sadly, there is no hardware register
-	 * we can poll to wait until RTC is ready...
-	 *
-	 * In worst case scenario of 24 kHz LSI, we have to wait for:
-	 *		tREADY = (2 cycles / 24'000 Hz) ≅ 84µs
-	 *
-	 * Spin until that much time has elapsed, and RTC should be up.
-	 *
-	 * N.B.: we can't use k_busy_wait because it uses the SysTick
-	 * as time base, but SysTick is initialized after the RTC...
-	 */
-	const uint32_t cycles_to_waste =
-		84 * (CONFIG_SYS_CLOCK_HW_CYCLES_PER_SEC / USEC_PER_SEC);
-	volatile uint32_t i = cycles_to_waste;
-
-	while (--i > 0) {
-		/* Do nothing - loop itself burns enough cycles */
-	}
-#endif /* CONFIG_SOC_SERIES_STM32WB0X */
-
-	stm32_backup_domain_enable_access();
->>>>>>> bb20f35e
 
     if ((id != RTC_STM32_ALRM_A) && (id != RTC_STM32_ALRM_B)) {
         LOG_ERR("invalid alarm ID %d", id);
@@ -872,7 +753,6 @@
 
     k_spinlock_key_t key = k_spin_lock(&data->lock);
 
-<<<<<<< HEAD
     if (id == RTC_STM32_ALRM_A) {
         p_rtc_alrm = &(data->rtc_alrm_a);
     }
@@ -884,9 +764,6 @@
         err = -EINVAL;
         goto unlock;
     }
-=======
-	stm32_backup_domain_disable_access();
->>>>>>> bb20f35e
 
     p_ll_rtc_alarm     = &(p_rtc_alrm->ll_rtc_alrm);
     p_ll_rtc_alrm_time = &(p_ll_rtc_alarm->AlarmTime);
@@ -897,75 +774,7 @@
 
     p_rtc_alrm->user_mask = rtc_stm32_get_ll_alrm_mask(id);
 
-<<<<<<< HEAD
     *mask = p_rtc_alrm->user_mask;
-=======
-static int rtc_stm32_set_time(const struct device *dev, const struct rtc_time *timeptr)
-{
-	struct rtc_stm32_data *data = dev->data;
-	LL_RTC_TimeTypeDef rtc_time;
-	LL_RTC_DateTypeDef rtc_date;
-	uint32_t real_year = timeptr->tm_year + TM_YEAR_REF;
-
-	if (real_year < RTC_YEAR_REF) {
-		/* RTC does not support years before 2000 */
-		return -EINVAL;
-	}
-
-	if (timeptr->tm_wday == -1) {
-		/* day of the week is expected */
-		return -EINVAL;
-	}
-
-	/* Enter Init mode inside the LL_RTC_Time and Date Init functions */
-	rtc_time.Hours = bin2bcd(timeptr->tm_hour);
-	rtc_time.Minutes = bin2bcd(timeptr->tm_min);
-	rtc_time.Seconds = bin2bcd(timeptr->tm_sec);
-
-	/* Set Date after Time to be sure the DR is correctly updated on stm32F2 serie. */
-	rtc_date.Year = bin2bcd((real_year - RTC_YEAR_REF));
-	rtc_date.Month = bin2bcd((timeptr->tm_mon + 1));
-	rtc_date.Day = bin2bcd(timeptr->tm_mday);
-	rtc_date.WeekDay = ((timeptr->tm_wday == 0) ? (LL_RTC_WEEKDAY_SUNDAY) : (timeptr->tm_wday));
-	/* WeekDay sunday (tm_wday = 0) is not represented by the same value in hardware,
-	 * all the other values are consistent with what is expected by hardware.
-	 */
-
-	LOG_DBG("Setting clock");
-
-	k_spinlock_key_t key = k_spin_lock(&data->lock);
-
-	stm32_backup_domain_enable_access();
-
-	LL_RTC_TIME_Init(RTC, LL_RTC_FORMAT_BCD, &rtc_time);
-	LL_RTC_DATE_Init(RTC, LL_RTC_FORMAT_BCD, &rtc_date);
-
-	stm32_backup_domain_disable_access();
-
-#ifdef CONFIG_SOC_SERIES_STM32F2X
-	/*
-	 * Because stm32F2 serie has no shadow registers,
-	 * wait until TR and DR registers are synchronised : flag RS
-	 */
-	while (LL_RTC_IsActiveFlag_RS(RTC) != 1) {
-		;
-	}
-#endif /* CONFIG_SOC_SERIES_STM32F2X */
-
-	LOG_DBG("Calendar set : %d/%d/%d - %dh%dm%ds",
-			LL_RTC_DATE_GetDay(RTC),
-			LL_RTC_DATE_GetMonth(RTC),
-			LL_RTC_DATE_GetYear(RTC),
-			LL_RTC_TIME_GetHour(RTC),
-			LL_RTC_TIME_GetMinute(RTC),
-			LL_RTC_TIME_GetSecond(RTC)
-	);
-
-	k_spin_unlock(&data->lock, key);
-
-	return 0;
-}
->>>>>>> bb20f35e
 
     LOG_DBG("get alarm: mday = %d, wday = %d, hour = %d, min = %d, sec = %d, "
             "mask = 0x%04x", timeptr->tm_mday, timeptr->tm_wday, timeptr->tm_hour,
@@ -1005,9 +814,7 @@
         p_rtc_alrm->user_data     = NULL;
         p_rtc_alrm->is_pending    = false;
 
-        #if RTC_STM32_BACKUP_DOMAIN_WRITE_PROTECTION
-        LL_PWR_EnableBkUpAccess();
-        #endif /* RTC_STM32_BACKUP_DOMAIN_WRITE_PROTECTION */
+        stm32_backup_domain_enable_access();
 
         if (rtc_stm32_is_active_alarm(RTC, id)) {
             LL_RTC_DisableWriteProtection(RTC);
@@ -1050,9 +857,7 @@
             id, timeptr->tm_sec, timeptr->tm_min, timeptr->tm_hour,
             timeptr->tm_wday, timeptr->tm_mday, mask);
 
-    #if RTC_STM32_BACKUP_DOMAIN_WRITE_PROTECTION
-    LL_PWR_EnableBkUpAccess();
-    #endif /* RTC_STM32_BACKUP_DOMAIN_WRITE_PROTECTION */
+    stm32_backup_domain_enable_access();
 
     /* Disable the write protection for RTC registers */
     LL_RTC_DisableWriteProtection(RTC);
@@ -1103,9 +908,7 @@
     LL_RTC_EnableWriteProtection(RTC);
 
 disable_bkup_access :
-    #if RTC_STM32_BACKUP_DOMAIN_WRITE_PROTECTION
-    LL_PWR_DisableBkUpAccess();
-    #endif /* RTC_STM32_BACKUP_DOMAIN_WRITE_PROTECTION */
+    stm32_backup_domain_disable_access();
 
 unlock :
     k_spin_unlock(&data->lock, key);
@@ -1258,18 +1061,14 @@
 
     LOG_INF("Setting clock");
 
-    #if RTC_STM32_BACKUP_DOMAIN_WRITE_PROTECTION
-    LL_PWR_EnableBkUpAccess();
-    #endif /* RTC_STM32_BACKUP_DOMAIN_WRITE_PROTECTION */
+    stm32_backup_domain_enable_access();
 
     LL_RTC_DisableWriteProtection(RTC);
 
     ErrorStatus status = LL_RTC_EnterInitMode(RTC);
 
     if (status != SUCCESS) {
-        #if RTC_STM32_BACKUP_DOMAIN_WRITE_PROTECTION
-        LL_PWR_DisableBkUpAccess();
-        #endif /* RTC_STM32_BACKUP_DOMAIN_WRITE_PROTECTION */
+        stm32_backup_domain_disable_access();
         k_spin_unlock(&data->lock, key);
         return (-EIO);
     }
@@ -1285,158 +1084,9 @@
 
     LL_RTC_DisableInitMode(RTC);
 
-<<<<<<< HEAD
     LL_RTC_EnableWriteProtection(RTC);
-=======
-static int rtc_stm32_alarm_set_time(const struct device *dev, uint16_t id, uint16_t mask,
-			const struct rtc_time *timeptr)
-{
-	struct rtc_stm32_data *data = dev->data;
-	struct rtc_stm32_alrm *p_rtc_alrm;
-	LL_RTC_AlarmTypeDef *p_ll_rtc_alarm;
-	LL_RTC_TimeTypeDef *p_ll_rtc_alrm_time;
-	int err = 0;
-
-	k_spinlock_key_t key = k_spin_lock(&data->lock);
-
-	if (id == RTC_STM32_ALRM_A) {
-		p_rtc_alrm = &(data->rtc_alrm_a);
-	} else if (id == RTC_STM32_ALRM_B) {
-		p_rtc_alrm = &(data->rtc_alrm_b);
-	} else {
-		LOG_ERR("invalid alarm ID %d", id);
-		err = -EINVAL;
-		goto unlock;
-	}
-
-	if ((mask == 0) && (timeptr == NULL)) {
-		memset(&(p_rtc_alrm->ll_rtc_alrm), 0, sizeof(LL_RTC_AlarmTypeDef));
-		p_rtc_alrm->user_callback = NULL;
-		p_rtc_alrm->user_data = NULL;
-		p_rtc_alrm->is_pending = false;
-
-		stm32_backup_domain_enable_access();
-
-		if (rtc_stm32_is_active_alarm(RTC, id)) {
-			LL_RTC_DisableWriteProtection(RTC);
-			rtc_stm32_disable_alarm(RTC, id);
-			rtc_stm32_disable_interrupt_alarm(RTC, id);
-			LL_RTC_EnableWriteProtection(RTC);
-		}
-		LOG_DBG("Alarm %d has been disabled", id);
-		goto disable_bkup_access;
-	}
-
-	if ((mask & ~RTC_STM32_SUPPORTED_ALARM_FIELDS) != 0) {
-		LOG_ERR("unsupported alarm %d field mask 0x%04x", id, mask);
-		err = -EINVAL;
-		goto unlock;
-	}
-
-	if (timeptr == NULL) {
-		LOG_ERR("timeptr is invalid");
-		err = -EINVAL;
-		goto unlock;
-	}
-
-	if (!rtc_utils_validate_rtc_time(timeptr, mask)) {
-		LOG_DBG("One or multiple time values are invalid");
-		err = -EINVAL;
-		goto unlock;
-	}
-
-	p_ll_rtc_alarm = &(p_rtc_alrm->ll_rtc_alrm);
-	p_ll_rtc_alrm_time = &(p_ll_rtc_alarm->AlarmTime);
-
-	memset(p_ll_rtc_alrm_time, 0, sizeof(LL_RTC_TimeTypeDef));
-	rtc_stm32_init_ll_alrm_struct(p_ll_rtc_alarm, timeptr, mask);
-
-	p_rtc_alrm->user_mask = mask;
-
-	LOG_DBG("set alarm %d : second = %d, min = %d, hour = %d,"
-			" wday = %d, mday = %d, mask = 0x%04x",
-			id, timeptr->tm_sec, timeptr->tm_min, timeptr->tm_hour,
-			timeptr->tm_wday, timeptr->tm_mday, mask);
-
-	stm32_backup_domain_enable_access();
-
-	/* Disable the write protection for RTC registers */
-	LL_RTC_DisableWriteProtection(RTC);
-
-	/* Disable ALARM so that the RTC_ISR_ALRAWF/RTC_ISR_ALRBWF is 0 */
-	rtc_stm32_disable_alarm(RTC, id);
-	rtc_stm32_disable_interrupt_alarm(RTC, id);
-
-#ifdef RTC_ISR_ALRAWF
-	if (id == RTC_STM32_ALRM_A) {
-		/* Wait till RTC ALRAWF flag is set before writing to RTC registers */
-		while (!LL_RTC_IsActiveFlag_ALRAW(RTC)) {
-			;
-		}
-	}
-#endif /* RTC_ISR_ALRAWF */
-
-#ifdef RTC_ISR_ALRBWF
-	if (id == RTC_STM32_ALRM_B) {
-		/* Wait till RTC ALRBWF flag is set before writing to RTC registers */
-		while (!LL_RTC_IsActiveFlag_ALRBW(RTC)) {
-			;
-		}
-	}
-#endif /* RTC_ISR_ALRBWF */
-
-	/* init Alarm */
-	/* write protection is disabled & enabled again inside the LL_RTC_ALMx_Init function */
-	if (rtc_stm32_init_alarm(RTC, LL_RTC_FORMAT_BCD, p_ll_rtc_alarm, id) != SUCCESS) {
-		LOG_ERR("Could not initialize Alarm %d", id);
-		err = -ECANCELED;
-		goto disable_bkup_access;
-	}
-
-	/* Disable the write protection for RTC registers */
-	LL_RTC_DisableWriteProtection(RTC);
-
-	/* Enable Alarm */
-	rtc_stm32_enable_alarm(RTC, id);
-	/* Clear Alarm flag */
-	rtc_stm32_clear_alarm_flag(RTC, id);
-	/* Enable Alarm IT */
-	rtc_stm32_enable_interrupt_alarm(RTC, id);
-
-	ll_func_exti_enable_rtc_alarm_it(RTC_STM32_EXTI_LINE);
-
-	/* Enable the write protection for RTC registers */
-	LL_RTC_EnableWriteProtection(RTC);
-
-disable_bkup_access:
-	stm32_backup_domain_disable_access();
-
-unlock:
-	k_spin_unlock(&data->lock, key);
-
-	if (id == RTC_STM32_ALRM_A) {
-		LOG_DBG("Alarm A : %dh%dm%ds   mask = 0x%x",
-			LL_RTC_ALMA_GetHour(RTC),
-			LL_RTC_ALMA_GetMinute(RTC),
-			LL_RTC_ALMA_GetSecond(RTC),
-			LL_RTC_ALMA_GetMask(RTC));
-	}
-#ifdef RTC_ALARM_B
-	if (id == RTC_STM32_ALRM_B) {
-		LOG_DBG("Alarm B : %dh%dm%ds   mask = 0x%x",
-			LL_RTC_ALMB_GetHour(RTC),
-			LL_RTC_ALMB_GetMinute(RTC),
-			LL_RTC_ALMB_GetSecond(RTC),
-			LL_RTC_ALMB_GetMask(RTC));
-	}
-#endif /* #ifdef RTC_ALARM_B */
-	return err;
-}
->>>>>>> bb20f35e
-
-    #if RTC_STM32_BACKUP_DOMAIN_WRITE_PROTECTION
-    LL_PWR_DisableBkUpAccess();
-    #endif /* RTC_STM32_BACKUP_DOMAIN_WRITE_PROTECTION */
+
+    stm32_backup_domain_disable_access();
 
     k_spin_unlock(&data->lock, key);
 
@@ -1495,12 +1145,8 @@
     const struct rtc_stm32_config* config = dev->config;
     struct rtc_stm32_data* data = dev->data;
 
-<<<<<<< HEAD
     k_spinlock_key_t key = k_spin_lock(&data->lock);
     irq_disable(config->irq_num);
-=======
-	stm32_backup_domain_enable_access();
->>>>>>> bb20f35e
 
     data->update_callback  = callback;
     data->update_user_data = user_data;
@@ -1509,13 +1155,9 @@
 
     k_spin_unlock(&data->lock, key);
 
-<<<<<<< HEAD
     return (0);
 }
 #endif /* STM32_RTC_ALARM_ENABLED */
-=======
-	stm32_backup_domain_disable_access();
->>>>>>> bb20f35e
 
 #ifdef CONFIG_RTC_CALIBRATION
 #if !defined(CONFIG_SOC_SERIES_STM32F2X)  && \
@@ -1556,9 +1198,7 @@
         return (-EIO);
     }
 
-    #if RTC_STM32_BACKUP_DOMAIN_WRITE_PROTECTION
-    LL_PWR_EnableBkUpAccess();
-    #endif /* RTC_STM32_BACKUP_DOMAIN_WRITE_PROTECTION */
+    stm32_backup_domain_enable_access();
 
     LL_RTC_DisableWriteProtection(RTC);
 
@@ -1566,9 +1206,7 @@
 
     LL_RTC_EnableWriteProtection(RTC);
 
-    #if RTC_STM32_BACKUP_DOMAIN_WRITE_PROTECTION
-    LL_PWR_DisableBkUpAccess();
-    #endif /* RTC_STM32_BACKUP_DOMAIN_WRITE_PROTECTION */
+    stm32_backup_domain_disable_access();
 
     return (0);
 }
