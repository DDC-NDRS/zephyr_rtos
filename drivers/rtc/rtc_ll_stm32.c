/*
 * Copyright (c) 2023 Prevas A/S
 * Copyright (c) 2023 Syslinbit
 *
 * SPDX-License-Identifier: Apache-2.0
 *
 */

#define DT_DRV_COMPAT st_stm32_rtc

#include <errno.h>
#include <zephyr/device.h>
#include <zephyr/kernel.h>
#include <zephyr/init.h>
#include <zephyr/devicetree.h>
#include <zephyr/drivers/rtc.h>
#include <zephyr/drivers/clock_control/stm32_clock_control.h>
#include <zephyr/drivers/clock_control.h>
#include <zephyr/sys/util.h>
#include <soc.h>
#include <stm32_ll_pwr.h>
#include <stm32_ll_rcc.h>
#include <stm32_ll_rtc.h>
#include <stm32_hsem.h>

#include <zephyr/logging/log.h>

#include <stdbool.h>

LOG_MODULE_REGISTER(rtc_stm32, CONFIG_RTC_LOG_LEVEL);

#if defined(CONFIG_SOC_SERIES_STM32L1X) && !defined(RTC_SUBSECOND_SUPPORT)
/* subsecond counting is not supported by some STM32L1x MCUs */
#define HW_SUBSECOND_SUPPORT (0)
#else
#define HW_SUBSECOND_SUPPORT (1)
#endif

/* RTC start time: 1st, Jan, 2000 */
#define RTC_YEAR_REF 2000
/* struct tm start time:   1st, Jan, 1900 */
#define TM_YEAR_REF 1900

/* Convert part per billion calibration value to a number of clock pulses added or removed each
 * 2^20 clock cycles so it is suitable for the CALR register fields
 *
 * nb_pulses = ppb * 2^20 / 10^9 = ppb * 2^11 / 5^9 = ppb * 2048 / 1953125
 */
#define PPB_TO_NB_PULSES(ppb) DIV_ROUND_CLOSEST((ppb) * 2048, 1953125)

/* Convert CALR register value (number of clock pulses added or removed each 2^20 clock cycles)
 * to part ber billion calibration value
 *
 * ppb = nb_pulses * 10^9 / 2^20 = nb_pulses * 5^9 / 2^11 = nb_pulses * 1953125 / 2048
 */
#define NB_PULSES_TO_PPB(pulses) DIV_ROUND_CLOSEST((pulses) * 1953125, 2048)

/* CALP field can only be 512 or 0 as in reality CALP is a single bit field representing 512 pulses
 * added every 2^20 clock cycles
 */
#define MAX_CALP (512)
#define MAX_CALM (511)

#define MAX_PPB NB_PULSES_TO_PPB(MAX_CALP)
#define MIN_PPB -NB_PULSES_TO_PPB(MAX_CALM)

/* Timeout in microseconds used to wait for flags */
#define RTC_TIMEOUT 1000000

struct rtc_stm32_config {
    uint32_t async_prescaler;
    uint32_t sync_prescaler;
    const struct stm32_pclken* pclken;
};

struct rtc_stm32_data {
    struct k_mutex lock;
};

<<<<<<< HEAD
static int rtc_stm32_configure(const struct device *dev)
{
	const struct rtc_stm32_config *cfg = dev->config;
=======
static int rtc_stm32_enter_initialization_mode(bool kernel_available) {
    if (kernel_available) {
        LL_RTC_EnableInitMode(RTC);
        bool success = WAIT_FOR(LL_RTC_IsActiveFlag_INIT(RTC), RTC_TIMEOUT, k_msleep(1));

        if (!success) {
            return (-EIO);
        }
    }
    else {
        /* kernel is not available so use the blocking but otherwise equivalent function
         * provided by LL
         */
        ErrorStatus status = LL_RTC_EnterInitMode(RTC);

        if (status != SUCCESS) {
            return (-EIO);
        }
    }

    return (0);
}

static inline void rtc_stm32_leave_initialization_mode(void) {
    LL_RTC_DisableInitMode(RTC);
}

static int rtc_stm32_configure(const struct device* dev) {
    const struct rtc_stm32_config* cfg = dev->config;
>>>>>>> 91139d19

    int err = 0;

    uint32_t hour_format     = LL_RTC_GetHourFormat(RTC);
    uint32_t sync_prescaler  = LL_RTC_GetSynchPrescaler(RTC);
    uint32_t async_prescaler = LL_RTC_GetAsynchPrescaler(RTC);

    LL_RTC_DisableWriteProtection(RTC);

<<<<<<< HEAD
	/* configuration process requires to stop the RTC counter so do it
	 * only if needed to avoid inducing time drift at each reset
	 */
	if ((hour_format != LL_RTC_HOURFORMAT_24HOUR) ||
	    (sync_prescaler != cfg->sync_prescaler) ||
	    (async_prescaler != cfg->async_prescaler)) {
		ErrorStatus status = LL_RTC_EnterInitMode(RTC);

		if (status == SUCCESS) {
			LL_RTC_SetHourFormat(RTC, LL_RTC_HOURFORMAT_24HOUR);
			LL_RTC_SetSynchPrescaler(RTC, cfg->sync_prescaler);
			LL_RTC_SetAsynchPrescaler(RTC, cfg->async_prescaler);
		} else {
			err = -EIO;
		}

		LL_RTC_DisableInitMode(RTC);
	}
=======
    /* configuration process requires to stop the RTC counter so do it
     * only if needed to avoid inducing time drift at each reset
     */
    if ((hour_format     != LL_RTC_HOURFORMAT_24HOUR) ||
        (sync_prescaler  != cfg->sync_prescaler )     ||
        (async_prescaler != cfg->async_prescaler)) {
        err = rtc_stm32_enter_initialization_mode(false);
        if (err == 0) {
            LL_RTC_SetHourFormat(RTC, LL_RTC_HOURFORMAT_24HOUR);
            LL_RTC_SetSynchPrescaler(RTC, cfg->sync_prescaler);
            LL_RTC_SetAsynchPrescaler(RTC, cfg->async_prescaler);
        }

        rtc_stm32_leave_initialization_mode();
    }
>>>>>>> 91139d19

    #ifdef RTC_CR_BYPSHAD
    LL_RTC_EnableShadowRegBypass(RTC);
    #endif /* RTC_CR_BYPSHAD */

    LL_RTC_EnableWriteProtection(RTC);

    return (err);
}

static int rtc_stm32_init(const struct device* dev) {
    const struct device* const     clk  = DEVICE_DT_GET(STM32_CLOCK_CONTROL_NODE);
    const struct rtc_stm32_config* cfg  = dev->config;
    struct rtc_stm32_data*         data = dev->data;

    int err = 0;

    if (!device_is_ready(clk)) {
        LOG_ERR("clock control device not ready");
        return (-ENODEV);
    }

    /* Enable RTC bus clock */
    if (clock_control_on(clk, (clock_control_subsys_t)&cfg->pclken[0]) != 0) {
        LOG_ERR("clock op failed\n");
        return (-EIO);
    }

    k_mutex_init(&data->lock);

<<<<<<< HEAD
	/* Enable Backup access */
#if defined(PWR_CR_DBP) || defined(PWR_CR1_DBP) || defined(PWR_DBPCR_DBP) || defined(PWR_DBPR_DBP)
	LL_PWR_EnableBkUpAccess();
#endif /* PWR_CR_DBP || PWR_CR1_DBP || PWR_DBPR_DBP */
=======
    /* Enable Backup access */
    z_stm32_hsem_lock(CFG_HW_RCC_SEMID, HSEM_LOCK_DEFAULT_RETRY);
    #if defined(PWR_CR_DBP) || defined(PWR_CR1_DBP) || defined(PWR_DBPCR_DBP) || defined(PWR_DBPR_DBP)
    LL_PWR_EnableBkUpAccess();
    #endif /* PWR_CR_DBP || PWR_CR1_DBP || PWR_DBPR_DBP */
>>>>>>> 91139d19

    /* Enable RTC clock source */
    if (clock_control_configure(clk, (clock_control_subsys_t)&cfg->pclken[1], NULL) != 0) {
        LOG_ERR("clock configure failed\n");
        return (-EIO);
    }

<<<<<<< HEAD
	z_stm32_hsem_lock(CFG_HW_RCC_SEMID, HSEM_LOCK_DEFAULT_RETRY);

	LL_RCC_EnableRTC();
=======
    LL_RCC_EnableRTC();
>>>>>>> 91139d19

    z_stm32_hsem_unlock(CFG_HW_RCC_SEMID);

    err = rtc_stm32_configure(dev);

<<<<<<< HEAD
#if defined(PWR_CR_DBP) || defined(PWR_CR1_DBP) || defined(PWR_DBPCR_DBP) || defined(PWR_DBPR_DBP)
	LL_PWR_DisableBkUpAccess();
#endif /* PWR_CR_DBP || PWR_CR1_DBP || PWR_DBPR_DBP */

	return err;
=======
    return (err);
>>>>>>> 91139d19
}

static int rtc_stm32_set_time(const struct device* dev, const struct rtc_time* timeptr) {
    struct rtc_stm32_data* data = dev->data;
    int err;

    uint32_t real_year = timeptr->tm_year + TM_YEAR_REF;
    if (real_year < RTC_YEAR_REF) {
        /* RTC does not support years before 2000 */
        return (-EINVAL);
    }

    if (timeptr->tm_wday == -1) {
        /* day of the week is expected */
        return (-EINVAL);
    }

    err = k_mutex_lock(&data->lock, K_NO_WAIT);
    if (err) {
        return (err);
    }

    LOG_INF("Setting clock");
    LL_RTC_DisableWriteProtection(RTC);

    err = rtc_stm32_enter_initialization_mode(true);
    if (err) {
        k_mutex_unlock(&data->lock);
        return (err);
    }

<<<<<<< HEAD
	LOG_INF("Setting clock");

#if defined(PWR_CR_DBP) || defined(PWR_CR1_DBP) || defined(PWR_DBPCR_DBP) || defined(PWR_DBPR_DBP)
	LL_PWR_EnableBkUpAccess();
#endif /* PWR_CR_DBP || PWR_CR1_DBP || PWR_DBPR_DBP */

	LL_RTC_DisableWriteProtection(RTC);

	ErrorStatus status = LL_RTC_EnterInitMode(RTC);

	if (status != SUCCESS) {
#if defined(PWR_CR_DBP) || defined(PWR_CR1_DBP) || defined(PWR_DBPCR_DBP) || defined(PWR_DBPR_DBP)
		LL_PWR_DisableBkUpAccess();
#endif /* PWR_CR_DBP || PWR_CR1_DBP || PWR_DBPR_DBP */
		k_mutex_unlock(&data->lock);
		return -EIO;
	}
=======
    LL_RTC_DATE_SetYear(RTC, bin2bcd(real_year - RTC_YEAR_REF));
    LL_RTC_DATE_SetMonth(RTC, bin2bcd(timeptr->tm_mon + 1));
    LL_RTC_DATE_SetDay(RTC, bin2bcd(timeptr->tm_mday));

    if (timeptr->tm_wday == 0) {
        /* sunday (tm_wday = 0) is not represented by the same value in hardware */
        LL_RTC_DATE_SetWeekDay(RTC, LL_RTC_WEEKDAY_SUNDAY);
    }
    else {
        /* all the other values are consistent with what is expected by hardware */
        LL_RTC_DATE_SetWeekDay(RTC, timeptr->tm_wday);
    }
>>>>>>> 91139d19

    LL_RTC_TIME_SetHour(RTC, bin2bcd(timeptr->tm_hour));
    LL_RTC_TIME_SetMinute(RTC, bin2bcd(timeptr->tm_min));
    LL_RTC_TIME_SetSecond(RTC, bin2bcd(timeptr->tm_sec));

    rtc_stm32_leave_initialization_mode();

    LL_RTC_EnableWriteProtection(RTC);

    k_mutex_unlock(&data->lock);

<<<<<<< HEAD
	LL_RTC_DisableInitMode(RTC);

	LL_RTC_EnableWriteProtection(RTC);

#if defined(PWR_CR_DBP) || defined(PWR_CR1_DBP) || defined(PWR_DBPCR_DBP) || defined(PWR_DBPR_DBP)
	LL_PWR_DisableBkUpAccess();
#endif /* PWR_CR_DBP || PWR_CR1_DBP || PWR_DBPR_DBP */

	k_mutex_unlock(&data->lock);

	return err;
=======
    return (err);
>>>>>>> 91139d19
}

static int rtc_stm32_get_time(const struct device* dev, struct rtc_time* timeptr) {
    struct rtc_stm32_data* data = dev->data;
    uint32_t rtc_date;
    uint32_t rtc_time;

    #if HW_SUBSECOND_SUPPORT
    const struct rtc_stm32_config* cfg = dev->config;
    uint32_t rtc_subsecond;
    #endif

    int err = k_mutex_lock(&data->lock, K_NO_WAIT);
    if (err) {
        return (err);
    }

    if (!LL_RTC_IsActiveFlag_INITS(RTC)) {
        /* INITS flag is set when the calendar has been initialiazed. This flag is
         * reset only on backup domain reset, so it can be read after a system
         * reset to check if the calendar has been initialized.
         */
        k_mutex_unlock(&data->lock);
        return (-ENODATA);
    }

    do {
        /* read date, time and subseconds and relaunch if a day increment occurred
         * while doing so as it will result in an erroneous result otherwise
         */
        rtc_date = LL_RTC_DATE_Get(RTC);
        do {
            /* read time and subseconds and relaunch if a second increment occurred
             * while doing so as it will result in an erroneous result otherwise
             */
            rtc_time      = LL_RTC_TIME_Get(RTC);
            #if HW_SUBSECOND_SUPPORT
            rtc_subsecond = LL_RTC_TIME_GetSubSecond(RTC);
            #endif
        } while (rtc_time != LL_RTC_TIME_Get(RTC));
    } while (rtc_date != LL_RTC_DATE_Get(RTC));

    k_mutex_unlock(&data->lock);

    timeptr->tm_year = bcd2bin(__LL_RTC_GET_YEAR(rtc_date)) + RTC_YEAR_REF - TM_YEAR_REF;
    /* tm_mon allowed values are 0-11 */
    timeptr->tm_mon  = bcd2bin(__LL_RTC_GET_MONTH(rtc_date)) - 1;
    timeptr->tm_mday = bcd2bin(__LL_RTC_GET_DAY(rtc_date));

    int hw_wday = __LL_RTC_GET_WEEKDAY(rtc_date);
    if (hw_wday == LL_RTC_WEEKDAY_SUNDAY) {
        /* LL_RTC_WEEKDAY_SUNDAY = 7 but a 0 is expected in tm_wday for sunday */
        timeptr->tm_wday = 0;
    }
    else {
        /* all other values are consistent between hardware and rtc_time structure */
        timeptr->tm_wday = hw_wday;
    }

    timeptr->tm_hour = bcd2bin(__LL_RTC_GET_HOUR(rtc_time));
    timeptr->tm_min  = bcd2bin(__LL_RTC_GET_MINUTE(rtc_time));
    timeptr->tm_sec  = bcd2bin(__LL_RTC_GET_SECOND(rtc_time));

    #if HW_SUBSECOND_SUPPORT
    uint64_t temp = ((uint64_t)(cfg->sync_prescaler - rtc_subsecond)) * 1000000000L;

    timeptr->tm_nsec = DIV_ROUND_CLOSEST(temp, cfg->sync_prescaler + 1);
    #else
    timeptr->tm_nsec = 0;
    #endif

    /* unknown values */
    timeptr->tm_yday  = -1;
    timeptr->tm_isdst = -1;

    return (0);
}

#ifdef CONFIG_RTC_CALIBRATION
<<<<<<< HEAD
#if !defined(CONFIG_SOC_SERIES_STM32F2X) && \
	!(defined(CONFIG_SOC_SERIES_STM32L1X) && !defined(RTC_SMOOTHCALIB_SUPPORT))
static int rtc_stm32_set_calibration(const struct device *dev, int32_t calibration)
{
	ARG_UNUSED(dev);

	/* Note : calibration is considered here to be ppb value to apply
	 *        on clock period (not frequency) but with an opposite sign
	 */

	if ((calibration > MAX_PPB) || (calibration < MIN_PPB)) {
		/* out of supported range */
		return -EINVAL;
	}

	int32_t nb_pulses = PPB_TO_NB_PULSES(calibration);

	/* we tested calibration against supported range
	 * so theoretically nb_pulses is also within range
	 */
	__ASSERT_NO_MSG(nb_pulses <= MAX_CALP);
	__ASSERT_NO_MSG(nb_pulses >= -MAX_CALM);

	uint32_t calp, calm;

	if (nb_pulses > 0) {
		calp = LL_RTC_CALIB_INSERTPULSE_SET;
		calm = MAX_CALP - nb_pulses;
	} else {
		calp = LL_RTC_CALIB_INSERTPULSE_NONE;
		calm = -nb_pulses;
	}

	/* wait for recalibration to be ok if a previous recalibration occurred */
	if (!WAIT_FOR(LL_RTC_IsActiveFlag_RECALP(RTC) == 0, 100000, k_msleep(1))) {
		return -EIO;
	}

#if defined(PWR_CR_DBP) || defined(PWR_CR1_DBP) || defined(PWR_DBPCR_DBP) || defined(PWR_DBPR_DBP)
	LL_PWR_EnableBkUpAccess();
#endif /* PWR_CR_DBP || PWR_CR1_DBP || PWR_DBPR_DBP */

	LL_RTC_DisableWriteProtection(RTC);

	MODIFY_REG(RTC->CALR, RTC_CALR_CALP | RTC_CALR_CALM, calp | calm);

	LL_RTC_EnableWriteProtection(RTC);

#if defined(PWR_CR_DBP) || defined(PWR_CR1_DBP) || defined(PWR_DBPCR_DBP) || defined(PWR_DBPR_DBP)
	LL_PWR_DisableBkUpAccess();
#endif /* PWR_CR_DBP || PWR_CR1_DBP || PWR_DBPR_DBP */

	return 0;
=======
#if !defined(CONFIG_SOC_SERIES_STM32F2X)  && \
    !(defined(CONFIG_SOC_SERIES_STM32L1X) && !defined(RTC_SMOOTHCALIB_SUPPORT))
static int rtc_stm32_set_calibration(const struct device* dev, int32_t calibration) {
    ARG_UNUSED(dev);

    /* Note : calibration is considered here to be ppb value to apply
     *        on clock period (not frequency) but with an opposite sign
     */
    if ((calibration > MAX_PPB) || (calibration < MIN_PPB)) {
        /* out of supported range */
        return (-EINVAL);
    }

    int32_t nb_pulses = PPB_TO_NB_PULSES(calibration);

    /* we tested calibration against supported range
     * so theoretically nb_pulses is also within range
     */
    __ASSERT_NO_MSG(nb_pulses <= MAX_CALP);
    __ASSERT_NO_MSG(nb_pulses >= -MAX_CALM);

    uint32_t calp;
    uint32_t calm;

    if (nb_pulses > 0) {
        calp = LL_RTC_CALIB_INSERTPULSE_SET;
        calm = MAX_CALP - nb_pulses;
    }
    else {
        calp = LL_RTC_CALIB_INSERTPULSE_NONE;
        calm = -nb_pulses;
    }

    /* wait for recalibration to be ok if a previous recalibration occurred */
    if (!WAIT_FOR(LL_RTC_IsActiveFlag_RECALP(RTC) == 0, 100000, k_msleep(1))) {
        return (-EIO);
    }

    LL_RTC_DisableWriteProtection(RTC);

    MODIFY_REG(RTC->CALR, RTC_CALR_CALP | RTC_CALR_CALM, calp | calm);

    LL_RTC_EnableWriteProtection(RTC);

    return (0);
>>>>>>> 91139d19
}

static int rtc_stm32_get_calibration(const struct device* dev, int32_t* calibration) {
    ARG_UNUSED(dev);

    uint32_t calr = sys_read32((mem_addr_t)&RTC->CALR);

    bool calp_enabled = READ_BIT(calr, RTC_CALR_CALP);
    uint32_t calm = READ_BIT(calr, RTC_CALR_CALM);

    int32_t nb_pulses = -((int32_t)calm);

    if (calp_enabled) {
        nb_pulses += MAX_CALP;
    }

    *calibration = NB_PULSES_TO_PPB(nb_pulses);

    return (0);
}
#endif
#endif /* CONFIG_RTC_CALIBRATION */

static const struct rtc_driver_api rtc_stm32_driver_api = {
    .set_time = rtc_stm32_set_time,
    .get_time = rtc_stm32_get_time,
    /* RTC_ALARM not supported */
    /* RTC_UPDATE not supported */
    #ifdef CONFIG_RTC_CALIBRATION
    #if !defined(CONFIG_SOC_SERIES_STM32F2X)  && \
        !(defined(CONFIG_SOC_SERIES_STM32L1X) && !defined(RTC_SMOOTHCALIB_SUPPORT))
    .set_calibration = rtc_stm32_set_calibration,
    .get_calibration = rtc_stm32_get_calibration,
    #else
    #error RTC calibration for devices without smooth calibration feature is not supported yet
    #endif
    #endif /* CONFIG_RTC_CALIBRATION */
};

static const struct stm32_pclken rtc_clk[] = STM32_DT_INST_CLOCKS(0);

BUILD_ASSERT(DT_INST_CLOCKS_HAS_IDX(0, 1), "RTC source clock not defined in the device tree");

static const struct rtc_stm32_config rtc_config = {
    #if DT_INST_CLOCKS_CELL_BY_IDX(0, 1, bus) == STM32_SRC_LSI
    /* prescaler values for LSI @ 32 KHz */
    .async_prescaler = 0x7F,
    .sync_prescaler  = 0x00F9,
    #else /* DT_INST_CLOCKS_CELL_BY_IDX(0, 1, bus) == STM32_SRC_LSE */
    /* prescaler values for LSE @ 32768 Hz */
    .async_prescaler = 0x7F,
    .sync_prescaler  = 0x00FF,
    #endif
    .pclken = rtc_clk,
};

static struct rtc_stm32_data rtc_data;

DEVICE_DT_INST_DEFINE(0, &rtc_stm32_init, NULL, &rtc_data, &rtc_config, PRE_KERNEL_1,
                      CONFIG_RTC_INIT_PRIORITY, &rtc_stm32_driver_api);<|MERGE_RESOLUTION|>--- conflicted
+++ resolved
@@ -77,41 +77,8 @@
     struct k_mutex lock;
 };
 
-<<<<<<< HEAD
-static int rtc_stm32_configure(const struct device *dev)
-{
-	const struct rtc_stm32_config *cfg = dev->config;
-=======
-static int rtc_stm32_enter_initialization_mode(bool kernel_available) {
-    if (kernel_available) {
-        LL_RTC_EnableInitMode(RTC);
-        bool success = WAIT_FOR(LL_RTC_IsActiveFlag_INIT(RTC), RTC_TIMEOUT, k_msleep(1));
-
-        if (!success) {
-            return (-EIO);
-        }
-    }
-    else {
-        /* kernel is not available so use the blocking but otherwise equivalent function
-         * provided by LL
-         */
-        ErrorStatus status = LL_RTC_EnterInitMode(RTC);
-
-        if (status != SUCCESS) {
-            return (-EIO);
-        }
-    }
-
-    return (0);
-}
-
-static inline void rtc_stm32_leave_initialization_mode(void) {
-    LL_RTC_DisableInitMode(RTC);
-}
-
 static int rtc_stm32_configure(const struct device* dev) {
     const struct rtc_stm32_config* cfg = dev->config;
->>>>>>> 91139d19
 
     int err = 0;
 
@@ -121,42 +88,25 @@
 
     LL_RTC_DisableWriteProtection(RTC);
 
-<<<<<<< HEAD
-	/* configuration process requires to stop the RTC counter so do it
-	 * only if needed to avoid inducing time drift at each reset
-	 */
-	if ((hour_format != LL_RTC_HOURFORMAT_24HOUR) ||
-	    (sync_prescaler != cfg->sync_prescaler) ||
-	    (async_prescaler != cfg->async_prescaler)) {
-		ErrorStatus status = LL_RTC_EnterInitMode(RTC);
-
-		if (status == SUCCESS) {
-			LL_RTC_SetHourFormat(RTC, LL_RTC_HOURFORMAT_24HOUR);
-			LL_RTC_SetSynchPrescaler(RTC, cfg->sync_prescaler);
-			LL_RTC_SetAsynchPrescaler(RTC, cfg->async_prescaler);
-		} else {
-			err = -EIO;
-		}
-
-		LL_RTC_DisableInitMode(RTC);
-	}
-=======
     /* configuration process requires to stop the RTC counter so do it
      * only if needed to avoid inducing time drift at each reset
      */
     if ((hour_format     != LL_RTC_HOURFORMAT_24HOUR) ||
         (sync_prescaler  != cfg->sync_prescaler )     ||
         (async_prescaler != cfg->async_prescaler)) {
-        err = rtc_stm32_enter_initialization_mode(false);
-        if (err == 0) {
+        ErrorStatus status = LL_RTC_EnterInitMode(RTC);
+
+        if (status == SUCCESS) {
             LL_RTC_SetHourFormat(RTC, LL_RTC_HOURFORMAT_24HOUR);
             LL_RTC_SetSynchPrescaler(RTC, cfg->sync_prescaler);
             LL_RTC_SetAsynchPrescaler(RTC, cfg->async_prescaler);
         }
-
-        rtc_stm32_leave_initialization_mode();
-    }
->>>>>>> 91139d19
+        else {
+            err = -EIO;
+        }
+
+        LL_RTC_DisableInitMode(RTC);
+    }
 
     #ifdef RTC_CR_BYPSHAD
     LL_RTC_EnableShadowRegBypass(RTC);
@@ -187,18 +137,10 @@
 
     k_mutex_init(&data->lock);
 
-<<<<<<< HEAD
-	/* Enable Backup access */
-#if defined(PWR_CR_DBP) || defined(PWR_CR1_DBP) || defined(PWR_DBPCR_DBP) || defined(PWR_DBPR_DBP)
-	LL_PWR_EnableBkUpAccess();
-#endif /* PWR_CR_DBP || PWR_CR1_DBP || PWR_DBPR_DBP */
-=======
     /* Enable Backup access */
-    z_stm32_hsem_lock(CFG_HW_RCC_SEMID, HSEM_LOCK_DEFAULT_RETRY);
     #if defined(PWR_CR_DBP) || defined(PWR_CR1_DBP) || defined(PWR_DBPCR_DBP) || defined(PWR_DBPR_DBP)
     LL_PWR_EnableBkUpAccess();
     #endif /* PWR_CR_DBP || PWR_CR1_DBP || PWR_DBPR_DBP */
->>>>>>> 91139d19
 
     /* Enable RTC clock source */
     if (clock_control_configure(clk, (clock_control_subsys_t)&cfg->pclken[1], NULL) != 0) {
@@ -206,27 +148,19 @@
         return (-EIO);
     }
 
-<<<<<<< HEAD
-	z_stm32_hsem_lock(CFG_HW_RCC_SEMID, HSEM_LOCK_DEFAULT_RETRY);
-
-	LL_RCC_EnableRTC();
-=======
+    z_stm32_hsem_lock(CFG_HW_RCC_SEMID, HSEM_LOCK_DEFAULT_RETRY);
+
     LL_RCC_EnableRTC();
->>>>>>> 91139d19
 
     z_stm32_hsem_unlock(CFG_HW_RCC_SEMID);
 
     err = rtc_stm32_configure(dev);
 
-<<<<<<< HEAD
-#if defined(PWR_CR_DBP) || defined(PWR_CR1_DBP) || defined(PWR_DBPCR_DBP) || defined(PWR_DBPR_DBP)
-	LL_PWR_DisableBkUpAccess();
-#endif /* PWR_CR_DBP || PWR_CR1_DBP || PWR_DBPR_DBP */
-
-	return err;
-=======
+    #if defined(PWR_CR_DBP) || defined(PWR_CR1_DBP) || defined(PWR_DBPCR_DBP) || defined(PWR_DBPR_DBP)
+    LL_PWR_DisableBkUpAccess();
+    #endif /* PWR_CR_DBP || PWR_CR1_DBP || PWR_DBPR_DBP */
+
     return (err);
->>>>>>> 91139d19
 }
 
 static int rtc_stm32_set_time(const struct device* dev, const struct rtc_time* timeptr) {
@@ -250,33 +184,23 @@
     }
 
     LOG_INF("Setting clock");
+
+    #if defined(PWR_CR_DBP) || defined(PWR_CR1_DBP) || defined(PWR_DBPCR_DBP) || defined(PWR_DBPR_DBP)
+    LL_PWR_EnableBkUpAccess();
+    #endif /* PWR_CR_DBP || PWR_CR1_DBP || PWR_DBPR_DBP */
+
     LL_RTC_DisableWriteProtection(RTC);
 
-    err = rtc_stm32_enter_initialization_mode(true);
-    if (err) {
+    ErrorStatus status = LL_RTC_EnterInitMode(RTC);
+
+    if (status != SUCCESS) {
+        #if defined(PWR_CR_DBP) || defined(PWR_CR1_DBP) || defined(PWR_DBPCR_DBP) || defined(PWR_DBPR_DBP)
+        LL_PWR_DisableBkUpAccess();
+        #endif /* PWR_CR_DBP || PWR_CR1_DBP || PWR_DBPR_DBP */
         k_mutex_unlock(&data->lock);
-        return (err);
-    }
-
-<<<<<<< HEAD
-	LOG_INF("Setting clock");
-
-#if defined(PWR_CR_DBP) || defined(PWR_CR1_DBP) || defined(PWR_DBPCR_DBP) || defined(PWR_DBPR_DBP)
-	LL_PWR_EnableBkUpAccess();
-#endif /* PWR_CR_DBP || PWR_CR1_DBP || PWR_DBPR_DBP */
-
-	LL_RTC_DisableWriteProtection(RTC);
-
-	ErrorStatus status = LL_RTC_EnterInitMode(RTC);
-
-	if (status != SUCCESS) {
-#if defined(PWR_CR_DBP) || defined(PWR_CR1_DBP) || defined(PWR_DBPCR_DBP) || defined(PWR_DBPR_DBP)
-		LL_PWR_DisableBkUpAccess();
-#endif /* PWR_CR_DBP || PWR_CR1_DBP || PWR_DBPR_DBP */
-		k_mutex_unlock(&data->lock);
-		return -EIO;
-	}
-=======
+        return (-EIO);
+    }
+
     LL_RTC_DATE_SetYear(RTC, bin2bcd(real_year - RTC_YEAR_REF));
     LL_RTC_DATE_SetMonth(RTC, bin2bcd(timeptr->tm_mon + 1));
     LL_RTC_DATE_SetDay(RTC, bin2bcd(timeptr->tm_mday));
@@ -289,33 +213,23 @@
         /* all the other values are consistent with what is expected by hardware */
         LL_RTC_DATE_SetWeekDay(RTC, timeptr->tm_wday);
     }
->>>>>>> 91139d19
+
 
     LL_RTC_TIME_SetHour(RTC, bin2bcd(timeptr->tm_hour));
     LL_RTC_TIME_SetMinute(RTC, bin2bcd(timeptr->tm_min));
     LL_RTC_TIME_SetSecond(RTC, bin2bcd(timeptr->tm_sec));
 
-    rtc_stm32_leave_initialization_mode();
+    LL_RTC_DisableInitMode(RTC);
 
     LL_RTC_EnableWriteProtection(RTC);
 
+    #if defined(PWR_CR_DBP) || defined(PWR_CR1_DBP) || defined(PWR_DBPCR_DBP) || defined(PWR_DBPR_DBP)
+    LL_PWR_DisableBkUpAccess();
+    #endif /* PWR_CR_DBP || PWR_CR1_DBP || PWR_DBPR_DBP */
+
     k_mutex_unlock(&data->lock);
 
-<<<<<<< HEAD
-	LL_RTC_DisableInitMode(RTC);
-
-	LL_RTC_EnableWriteProtection(RTC);
-
-#if defined(PWR_CR_DBP) || defined(PWR_CR1_DBP) || defined(PWR_DBPCR_DBP) || defined(PWR_DBPR_DBP)
-	LL_PWR_DisableBkUpAccess();
-#endif /* PWR_CR_DBP || PWR_CR1_DBP || PWR_DBPR_DBP */
-
-	k_mutex_unlock(&data->lock);
-
-	return err;
-=======
     return (err);
->>>>>>> 91139d19
 }
 
 static int rtc_stm32_get_time(const struct device* dev, struct rtc_time* timeptr) {
@@ -395,61 +309,6 @@
 }
 
 #ifdef CONFIG_RTC_CALIBRATION
-<<<<<<< HEAD
-#if !defined(CONFIG_SOC_SERIES_STM32F2X) && \
-	!(defined(CONFIG_SOC_SERIES_STM32L1X) && !defined(RTC_SMOOTHCALIB_SUPPORT))
-static int rtc_stm32_set_calibration(const struct device *dev, int32_t calibration)
-{
-	ARG_UNUSED(dev);
-
-	/* Note : calibration is considered here to be ppb value to apply
-	 *        on clock period (not frequency) but with an opposite sign
-	 */
-
-	if ((calibration > MAX_PPB) || (calibration < MIN_PPB)) {
-		/* out of supported range */
-		return -EINVAL;
-	}
-
-	int32_t nb_pulses = PPB_TO_NB_PULSES(calibration);
-
-	/* we tested calibration against supported range
-	 * so theoretically nb_pulses is also within range
-	 */
-	__ASSERT_NO_MSG(nb_pulses <= MAX_CALP);
-	__ASSERT_NO_MSG(nb_pulses >= -MAX_CALM);
-
-	uint32_t calp, calm;
-
-	if (nb_pulses > 0) {
-		calp = LL_RTC_CALIB_INSERTPULSE_SET;
-		calm = MAX_CALP - nb_pulses;
-	} else {
-		calp = LL_RTC_CALIB_INSERTPULSE_NONE;
-		calm = -nb_pulses;
-	}
-
-	/* wait for recalibration to be ok if a previous recalibration occurred */
-	if (!WAIT_FOR(LL_RTC_IsActiveFlag_RECALP(RTC) == 0, 100000, k_msleep(1))) {
-		return -EIO;
-	}
-
-#if defined(PWR_CR_DBP) || defined(PWR_CR1_DBP) || defined(PWR_DBPCR_DBP) || defined(PWR_DBPR_DBP)
-	LL_PWR_EnableBkUpAccess();
-#endif /* PWR_CR_DBP || PWR_CR1_DBP || PWR_DBPR_DBP */
-
-	LL_RTC_DisableWriteProtection(RTC);
-
-	MODIFY_REG(RTC->CALR, RTC_CALR_CALP | RTC_CALR_CALM, calp | calm);
-
-	LL_RTC_EnableWriteProtection(RTC);
-
-#if defined(PWR_CR_DBP) || defined(PWR_CR1_DBP) || defined(PWR_DBPCR_DBP) || defined(PWR_DBPR_DBP)
-	LL_PWR_DisableBkUpAccess();
-#endif /* PWR_CR_DBP || PWR_CR1_DBP || PWR_DBPR_DBP */
-
-	return 0;
-=======
 #if !defined(CONFIG_SOC_SERIES_STM32F2X)  && \
     !(defined(CONFIG_SOC_SERIES_STM32L1X) && !defined(RTC_SMOOTHCALIB_SUPPORT))
 static int rtc_stm32_set_calibration(const struct device* dev, int32_t calibration) {
@@ -488,14 +347,21 @@
         return (-EIO);
     }
 
+    #if defined(PWR_CR_DBP) || defined(PWR_CR1_DBP) || defined(PWR_DBPCR_DBP) || defined(PWR_DBPR_DBP)
+    LL_PWR_EnableBkUpAccess();
+    #endif /* PWR_CR_DBP || PWR_CR1_DBP || PWR_DBPR_DBP */
+
     LL_RTC_DisableWriteProtection(RTC);
 
     MODIFY_REG(RTC->CALR, RTC_CALR_CALP | RTC_CALR_CALM, calp | calm);
 
     LL_RTC_EnableWriteProtection(RTC);
 
+    #if defined(PWR_CR_DBP) || defined(PWR_CR1_DBP) || defined(PWR_DBPCR_DBP) || defined(PWR_DBPR_DBP)
+    LL_PWR_DisableBkUpAccess();
+    #endif /* PWR_CR_DBP || PWR_CR1_DBP || PWR_DBPR_DBP */
+
     return (0);
->>>>>>> 91139d19
 }
 
 static int rtc_stm32_get_calibration(const struct device* dev, int32_t* calibration) {
