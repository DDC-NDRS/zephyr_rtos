/*
 * Copyright (c) 2023 Prevas A/S
 * Copyright (c) 2023 Syslinbit
 * Copyright (c) 2024 STMicroelectronics
 * Copyright (c) 2025 Alexander Kozhinov <ak.alexander.kozhinov@gmail.com>
 *
 * SPDX-License-Identifier: Apache-2.0
 *
 */

#define DT_DRV_COMPAT st_stm32_rtc

#include <errno.h>
#include <zephyr/device.h>
#include <zephyr/kernel.h>
#include <zephyr/init.h>
#include <zephyr/devicetree.h>
#include <zephyr/spinlock.h>
#include <zephyr/drivers/rtc.h>
#include <zephyr/drivers/clock_control/stm32_clock_control.h>
#include <zephyr/drivers/clock_control.h>
#include <zephyr/sys/util.h>
#include <soc.h>
#include <stm32_ll_cortex.h>
#include <stm32_ll_pwr.h>
#include <stm32_ll_rcc.h>
#include <stm32_ll_rtc.h>
#ifdef CONFIG_RTC_ALARM
#include <zephyr/drivers/interrupt_controller/intc_exti_stm32.h>
#endif /* CONFIG_RTC_ALARM */

#include <zephyr/logging/log.h>
#ifdef CONFIG_RTC_ALARM
#include <zephyr/irq.h>
#endif /* CONFIG_RTC_ALARM */

#include <stm32_backup_domain.h>
#include <stm32_hsem.h>

#include <stdbool.h>
#include "rtc_utils.h"

#include "rtc_ll_stm32.h"

LOG_MODULE_REGISTER(rtc_stm32, CONFIG_RTC_LOG_LEVEL);

#if (defined(CONFIG_SOC_SERIES_STM32L1X) && !defined(RTC_SUBSECOND_SUPPORT)) \
    || defined(CONFIG_SOC_SERIES_STM32F2X)
/* subsecond counting is not supported by some STM32L1x MCUs (Cat.1) & by STM32F2x SoC series */
#define HW_SUBSECOND_SUPPORT 0
#else
#define HW_SUBSECOND_SUPPORT 1
#endif

/* RTC start time: 1st, Jan, 2000 */
#define RTC_YEAR_REF 2000
/* struct tm start time:   1st, Jan, 1900 */
#define TM_YEAR_REF 1900

/* Convert part per billion calibration value to a number of clock pulses added or removed each
 * 2^20 clock cycles so it is suitable for the CALR register fields
 *
 * nb_pulses = ppb * 2^20 / 10^9 = ppb * 2^11 / 5^9 = ppb * 2048 / 1953125
 */
#define PPB_TO_NB_PULSES(ppb) DIV_ROUND_CLOSEST((ppb) * 2048, 1953125)

/* Convert CALR register value (number of clock pulses added or removed each 2^20 clock cycles)
 * to part ber billion calibration value
 *
 * ppb = nb_pulses * 10^9 / 2^20 = nb_pulses * 5^9 / 2^11 = nb_pulses * 1953125 / 2048
 */
#define NB_PULSES_TO_PPB(pulses) DIV_ROUND_CLOSEST((pulses) * 1953125, 2048)

/* CALP field can only be 512 or 0 as in reality CALP is a single bit field representing 512 pulses
 * added every 2^20 clock cycles
 */
#define MAX_CALP (512)
#define MAX_CALM (511)

#define MAX_PPB NB_PULSES_TO_PPB(MAX_CALP)
#define MIN_PPB -NB_PULSES_TO_PPB(MAX_CALM)

/* Timeout in microseconds used to wait for flags */
#define RTC_TIMEOUT 1000

#ifdef STM32_RTC_ALARM_ENABLED
#define RTC_STM32_ALARMS_COUNT DT_INST_PROP(0, alarms_count)

#define RTC_STM32_ALRM_A 0U
#define RTC_STM32_ALRM_B 1U

/* Zephyr mask supported by RTC device, values from RTC_ALARM_TIME_MASK */
#define RTC_STM32_SUPPORTED_ALARM_FIELDS                        \
    (RTC_ALARM_TIME_MASK_SECOND | RTC_ALARM_TIME_MASK_MINUTE  | \
     RTC_ALARM_TIME_MASK_HOUR   | RTC_ALARM_TIME_MASK_WEEKDAY | \
     RTC_ALARM_TIME_MASK_MONTHDAY)

#define RTC_STM32_EXTI_LINE_NUM    DT_INST_PROP_OR(0, alrm_exti_line, 0)

#endif /* STM32_RTC_ALARM_ENABLED */

struct rtc_stm32_config {
    RTC_TypeDef* regs;
    uint16_t irq_num;

    uint32_t async_prescaler;
    uint32_t sync_prescaler;
    const struct stm32_pclken* pclken;
    #if DT_INST_NODE_HAS_PROP(0, calib_out_freq)
    uint32_t cal_out_freq;
    #endif
    #if DT_INST_CLOCKS_CELL_BY_IDX(0, 1, bus) == STM32_SRC_HSE
    uint32_t hse_prescaler;
    #endif
};

#ifdef STM32_RTC_ALARM_ENABLED
struct rtc_stm32_alrm {
<<<<<<< HEAD
    LL_RTC_AlarmTypeDef ll_rtc_alrm;
    /* user-defined alarm mask, values from RTC_ALARM_TIME_MASK */
    uint16_t user_mask;

    rtc_alarm_callback user_callback;
    void* user_data;
    bool  is_pending;
=======
	rtc_alarm_callback user_callback;
	void *user_data;
	bool is_pending;
>>>>>>> 727c15a0
};
#endif /* STM32_RTC_ALARM_ENABLED */

struct rtc_stm32_data {
    #if defined(CONFIG_RTC_UPDATE)
    rtc_update_callback update_callback;
    void* update_user_data;
    #endif /* CONFIG_RTC_UPDATE */

    struct k_spinlock lock;

    #ifdef STM32_RTC_ALARM_ENABLED
    struct rtc_stm32_alrm rtc_alrm_a;
    struct rtc_stm32_alrm rtc_alrm_b;
    #endif /* STM32_RTC_ALARM_ENABLED */
};

static void rtc_stm32_isr(const struct device* dev);

#if defined(CONFIG_APP_USE_STM32_RTC_ISR_CUSTOM)
extern void bsp_hal_rtc_isr(void);
#endif

#ifdef STM32_RTC_ALARM_ENABLED

static inline void exti_enable_rtc_alarm_it(uint32_t line_num) {
    #if defined(CONFIG_SOC_SERIES_STM32U5X) || defined(CONFIG_SOC_SERIES_STM32WBAX)
    /* in STM32U5 & STM32WBAX series, RTC Alarm event is not routed to EXTI */
    #else
    int ret;

    ret = stm32_exti_enable(line_num, STM32_EXTI_TRIG_RISING, STM32_EXTI_MODE_IT);
    if (ret != 0) {
        LOG_ERR("Failed to enable EXTI line number %d (error %d)", line_num, ret);
    }
    #endif
}

static inline void exti_clear_rtc_alarm_flag(uint32_t line_num) {
    #if defined(CONFIG_SOC_SERIES_STM32U5X) || defined(CONFIG_SOC_SERIES_STM32WBAX)
    /* in STM32U5 & STM32WBAX series, RTC Alarm (EXTI event) is not routed to EXTI */
    #else
    if (stm32_exti_is_pending(line_num)) {
        stm32_exti_clear_pending(line_num);
    }
    #endif
}

#endif /* STM32_RTC_ALARM_ENABLED */

<<<<<<< HEAD
static int rtc_stm32_configure(const struct device* dev) {
    const struct rtc_stm32_config* cfg = dev->config;

    int err = 0;

    uint32_t hour_format     = LL_RTC_GetHourFormat(RTC);
    uint32_t sync_prescaler  = LL_RTC_GetSynchPrescaler(RTC);
    uint32_t async_prescaler = LL_RTC_GetAsynchPrescaler(RTC);

    LL_RTC_DisableWriteProtection(RTC);

    /* configuration process requires to stop the RTC counter so do it
     * only if needed to avoid inducing time drift at each reset
     */
    if ((hour_format     != LL_RTC_HOURFORMAT_24HOUR) ||
        (sync_prescaler  != cfg->sync_prescaler )     ||
        (async_prescaler != cfg->async_prescaler)) {
        ErrorStatus status = LL_RTC_EnterInitMode(RTC);

        if (status == SUCCESS) {
            LL_RTC_SetHourFormat(RTC, LL_RTC_HOURFORMAT_24HOUR);
            LL_RTC_SetSynchPrescaler(RTC, cfg->sync_prescaler);
            LL_RTC_SetAsynchPrescaler(RTC, cfg->async_prescaler);
        }
        else {
            err = -EIO;
        }

        LL_RTC_DisableInitMode(RTC);
    }

    #if DT_INST_NODE_HAS_PROP(0, calib_out_freq)
    LL_RTC_CAL_SetOutputFreq(RTC, cfg->cal_out_freq);
    #else
    LL_RTC_CAL_SetOutputFreq(RTC, LL_RTC_CALIB_OUTPUT_NONE);
    #endif

    #ifdef RTC_CR_BYPSHAD
    LL_RTC_EnableShadowRegBypass(RTC);
    #endif /* RTC_CR_BYPSHAD */

    LL_RTC_EnableWriteProtection(RTC);

    #if defined(CONFIG_APP_USE_STM32_RTC_ISR_CUSTOM)
    IRQ_DIRECT_CONNECT(DT_INST_IRQN(0), DT_INST_IRQ(0, priority),
                       bsp_hal_rtc_isr, 0);
    #else
    IRQ_CONNECT(DT_INST_IRQN(0), DT_INST_IRQ(0, priority),
                rtc_stm32_isr, DEVICE_DT_INST_GET(0), 0);
    #endif

    return (err);
}
=======
static int rtc_stm32_enter_init_mode(void)
{
	int status = 0;

	/* Check if the Initialization mode is set */
	if (LL_RTC_IsActiveFlag_INIT(RTC) == 0U) {
		/* Set the Initialization mode */
		LL_RTC_EnableInitMode(RTC);
		if (!WAIT_FOR(LL_RTC_IsActiveFlag_INIT(RTC), RTC_TIMEOUT, NULL)) {
			status = -ETIMEDOUT;
		}
	}
	return status;
}

static int rtc_stm32_configure(const struct device *dev)
{
	const struct rtc_stm32_config *cfg = dev->config;

	int err = 0;

	uint32_t hour_format     = LL_RTC_GetHourFormat(RTC);
	uint32_t sync_prescaler  = LL_RTC_GetSynchPrescaler(RTC);
	uint32_t async_prescaler = LL_RTC_GetAsynchPrescaler(RTC);
>>>>>>> 727c15a0

#ifdef STM32_RTC_ALARM_ENABLED
static inline ErrorStatus rtc_stm32_init_alarm(RTC_TypeDef* rtc, uint32_t format,
                                               LL_RTC_AlarmTypeDef* ll_alarm_struct, uint16_t id) {
    ll_alarm_struct->AlarmDateWeekDaySel = RTC_STM32_ALRM_DATEWEEKDAYSEL_DATE;
    /*
     * RTC write protection is disabled & enabled again inside LL_RTC_ALMx_Init functions
     * The LL_RTC_ALMx_Init does convert bin2bcd by itself
     */
    if (id == RTC_STM32_ALRM_A) {
        return LL_RTC_ALMA_Init(rtc, format, ll_alarm_struct);
    }

    #if (RTC_STM32_ALARMS_COUNT > 1)
    if (id == RTC_STM32_ALRM_B) {
        return LL_RTC_ALMB_Init(rtc, format, ll_alarm_struct);
    }
    #endif /* RTC_STM32_ALARMS_COUNT > 1 */

    return (0);
}

<<<<<<< HEAD
static inline void rtc_stm32_clear_alarm_flag(RTC_TypeDef* rtc, uint16_t id) {
    if (id == RTC_STM32_ALRM_A) {
        LL_RTC_ClearFlag_ALRA(rtc);
        return;
    }

    #if (RTC_STM32_ALARMS_COUNT > 1)
    if (id == RTC_STM32_ALRM_B) {
        LL_RTC_ClearFlag_ALRB(rtc);
    }
    #endif /* RTC_STM32_ALARMS_COUNT > 1 */
}

static inline uint32_t rtc_stm32_is_active_alarm(RTC_TypeDef* rtc, uint16_t id) {
    if (id == RTC_STM32_ALRM_A) {
        return LL_RTC_IsActiveFlag_ALRA(rtc);
    }
=======
	/* configuration process requires to stop the RTC counter so do it
	 * only if needed to avoid inducing time drift at each reset
	 */
	if ((hour_format != LL_RTC_HOURFORMAT_24HOUR) ||
	    (sync_prescaler != cfg->sync_prescaler) ||
	    (async_prescaler != cfg->async_prescaler)) {
		err = rtc_stm32_enter_init_mode();

		if (err == 0) {
			LL_RTC_SetHourFormat(RTC, LL_RTC_HOURFORMAT_24HOUR);
			LL_RTC_SetSynchPrescaler(RTC, cfg->sync_prescaler);
			LL_RTC_SetAsynchPrescaler(RTC, cfg->async_prescaler);
		}
>>>>>>> 727c15a0

    #if (RTC_STM32_ALARMS_COUNT > 1)
    if (id == RTC_STM32_ALRM_B) {
        return LL_RTC_IsActiveFlag_ALRB(rtc);
    }
    #endif /* RTC_STM32_ALARMS_COUNT > 1 */

    return (0);
}

static inline void rtc_stm32_enable_interrupt_alarm(RTC_TypeDef* rtc, uint16_t id) {
    if (id == RTC_STM32_ALRM_A) {
        LL_RTC_EnableIT_ALRA(rtc);
        return;
    }

    #if (RTC_STM32_ALARMS_COUNT > 1)
    if (id == RTC_STM32_ALRM_B) {
        LL_RTC_EnableIT_ALRB(rtc);
    }
    #endif /* RTC_STM32_ALARMS_COUNT > 1 */
}

static inline void rtc_stm32_disable_interrupt_alarm(RTC_TypeDef* rtc, uint16_t id) {
    if (id == RTC_STM32_ALRM_A) {
        LL_RTC_DisableIT_ALRA(rtc);
        return;
    }

    #if (RTC_STM32_ALARMS_COUNT > 1)
    if (id == RTC_STM32_ALRM_B) {
        LL_RTC_DisableIT_ALRB(rtc);
    }
    #endif /* RTC_STM32_ALARMS_COUNT > 1 */
}

static inline void rtc_stm32_enable_alarm(RTC_TypeDef* rtc, uint16_t id) {
    if (id == RTC_STM32_ALRM_A) {
        LL_RTC_ALMA_Enable(rtc);
        return;
    }

    #if (RTC_STM32_ALARMS_COUNT > 1)
    if (id == RTC_STM32_ALRM_B) {
        LL_RTC_ALMB_Enable(rtc);
    }
    #endif /* RTC_STM32_ALARMS_COUNT > 1 */
}

<<<<<<< HEAD
static inline void rtc_stm32_disable_alarm(RTC_TypeDef* rtc, uint16_t id) {
    if (id == RTC_STM32_ALRM_A) {
        LL_RTC_ALMA_Disable(rtc);
        return;
    }

    #if (RTC_STM32_ALARMS_COUNT > 1)
    if (id == RTC_STM32_ALRM_B) {
        LL_RTC_ALMB_Disable(rtc);
    }
    #endif /* RTC_STM32_ALARMS_COUNT > 1 */
=======
#ifdef STM32_RTC_ALARM_ENABLED
static void rtc_stm32_init_alarm(const struct rtc_time *timeptr, uint16_t id, uint16_t mask)
{
	uint32_t seconds = 0;
	uint32_t minutes = 0;
	uint32_t hours = 0;
	uint32_t day_weekday = LL_RTC_WEEKDAY_SUNDAY;
	uint32_t day_weekday_sel = RTC_STM32_ALRM_DATEWEEKDAYSEL_DATE;
	uint32_t ll_mask = RTC_STM32_ALRM_MASK_ALL;

	/*
	 * STM32 RTC Alarm LL mask should be set for all fields beyond the broadest one
	 * that's being matched with RTC calendar to trigger alarm periodically,
	 * the opposite of Zephyr RTC Alarm mask which is set for active fields.
	 */
	if (mask & RTC_ALARM_TIME_MASK_SECOND) {
		ll_mask &= ~RTC_STM32_ALRM_MASK_SECONDS;
		seconds = bin2bcd(timeptr->tm_sec);
	}

	if (mask & RTC_ALARM_TIME_MASK_MINUTE) {
		ll_mask &= ~RTC_STM32_ALRM_MASK_MINUTES;
		minutes = bin2bcd(timeptr->tm_min);
	}

	if (mask & RTC_ALARM_TIME_MASK_HOUR) {
		ll_mask &= ~RTC_STM32_ALRM_MASK_HOURS;
		hours = bin2bcd(timeptr->tm_hour);
	}

	if (mask & RTC_ALARM_TIME_MASK_WEEKDAY) {
		/* the Alarm Mask field compares with the day of the week */
		ll_mask &= ~RTC_STM32_ALRM_MASK_DATEWEEKDAY;
		day_weekday_sel = RTC_STM32_ALRM_DATEWEEKDAYSEL_WEEKDAY;

		if (timeptr->tm_wday == 0) {
			/* sunday (tm_wday = 0) is not represented by the same value in hardware */
			day_weekday = LL_RTC_WEEKDAY_SUNDAY;
		} else {
			/* all the other values are consistent with what is expected by hardware */
			day_weekday = bin2bcd(timeptr->tm_wday);
		}

	} else if (mask & RTC_ALARM_TIME_MASK_MONTHDAY) {
		/* the Alarm compares with the day number & ignores the day of the week */
		ll_mask &= ~RTC_STM32_ALRM_MASK_DATEWEEKDAY;
		day_weekday_sel = RTC_STM32_ALRM_DATEWEEKDAYSEL_DATE;
		day_weekday = bin2bcd(timeptr->tm_mday);
	}

	/* Disable the write protection for RTC registers */
	LL_RTC_DisableWriteProtection(RTC);

	if (id == RTC_STM32_ALRM_A) {
		if (day_weekday_sel == RTC_STM32_ALRM_DATEWEEKDAYSEL_DATE) {
			/* Set the date for ALARM */
			LL_RTC_ALMA_DisableWeekday(RTC);
			LL_RTC_ALMA_SetDay(RTC, day_weekday);
		} else {
			/* Set the week day for ALARM */
			LL_RTC_ALMA_EnableWeekday(RTC);
			LL_RTC_ALMA_SetWeekDay(RTC, day_weekday);
		}

		/* Configure the Alarm register */
		LL_RTC_ALMA_ConfigTime(RTC, LL_RTC_TIME_FORMAT_AM_OR_24, hours, minutes, seconds);

		/* Set ALARM mask */
		LL_RTC_ALMA_SetMask(RTC, ll_mask);
#if HW_SUBSECOND_SUPPORT
		LL_RTC_ALMA_SetSubSecondMask(RTC, 0);
#endif
	}
#if RTC_STM32_ALARMS_COUNT > 1
	if (id == RTC_STM32_ALRM_B) {
		if (day_weekday_sel == RTC_STM32_ALRM_DATEWEEKDAYSEL_DATE) {
			/* Set the date for ALARM */
			LL_RTC_ALMB_DisableWeekday(RTC);
			LL_RTC_ALMB_SetDay(RTC, day_weekday);
		} else {
			/* Set the week day for ALARM */
			LL_RTC_ALMB_EnableWeekday(RTC);
			LL_RTC_ALMB_SetWeekDay(RTC, day_weekday);
		}

		/* Configure the Alarm register */
		LL_RTC_ALMB_ConfigTime(RTC, LL_RTC_TIME_FORMAT_AM_OR_24, hours, minutes, seconds);

		/* Set ALARM mask */
		LL_RTC_ALMB_SetMask(RTC, ll_mask);
#if HW_SUBSECOND_SUPPORT
		LL_RTC_ALMB_SetSubSecondMask(RTC, 0);
#endif
	}
#endif /* RTC_STM32_ALARMS_COUNT > 1 */

	/* Enable the write protection for RTC registers */
	LL_RTC_EnableWriteProtection(RTC);
>>>>>>> 727c15a0
}

void rtc_stm32_isr(const struct device* dev) {
    struct rtc_stm32_data* data = dev->data;
    struct rtc_stm32_alrm* p_rtc_alrm;
    int id = 0;

    for (id = 0; id < RTC_STM32_ALARMS_COUNT; id++) {
        if (rtc_stm32_is_active_alarm(RTC, (uint16_t)id) != 0) {
            stm32_backup_domain_enable_access();
            LL_RTC_DisableWriteProtection(RTC);
            rtc_stm32_clear_alarm_flag(RTC, (uint16_t)id);
            LL_RTC_EnableWriteProtection(RTC);
            stm32_backup_domain_disable_access();

            if (id == RTC_STM32_ALRM_A) {
                p_rtc_alrm = &(data->rtc_alrm_a);
            }
            else {
                p_rtc_alrm = &(data->rtc_alrm_b);
            }

            p_rtc_alrm->is_pending = true;

            if (p_rtc_alrm->user_callback != NULL) {
                p_rtc_alrm->user_callback(dev, (uint16_t)id, p_rtc_alrm->user_data);
            }
        }
    }

    exti_clear_rtc_alarm_flag(RTC_STM32_EXTI_LINE_NUM);
}

static void rtc_stm32_irq_config(const struct device* dev) {
    IRQ_CONNECT(DT_INST_IRQN(0),
                DT_INST_IRQ(0, priority),
                rtc_stm32_isr, DEVICE_DT_INST_GET(0), 0);
    irq_enable(DT_INST_IRQN(0));
}
#endif /* STM32_RTC_ALARM_ENABLED */

static int rtc_stm32_init(const struct device* dev) {
    const struct device* const clk = DEVICE_DT_GET(STM32_CLOCK_CONTROL_NODE);
    const struct rtc_stm32_config* cfg  = dev->config;
    __maybe_unused struct rtc_stm32_data* data = dev->data;

    int err = 0;

    if (!device_is_ready(clk)) {
        LOG_ERR("clock control device not ready");
        return (-ENODEV);
    }

    /* Enable RTC bus clock */
    if (clock_control_on(clk, (clock_control_subsys_t)&cfg->pclken[0]) != 0) {
        LOG_ERR("clock op failed\n");
        return (-EIO);
    }

    #if defined(CONFIG_SOC_SERIES_STM32WB0X)
    /**
     * The STM32WB0 series has no bit for clock gating of RTC's APB
     * interface. On the other hand, the RTCEN bit that would control
     * whether the RTC IP is clock gated or not exists, and has been
     * placed in APB0ENR. The call to clock_control_on() that just
     * completed should have set this bit to 1.
     *
     * However, according to RefMan, the software must wait two slow
     * clock cycles before the IP is actually usable, due to clock
     * resynchronization delays. Sadly, there is no hardware register
     * we can poll to wait until RTC is ready...
     *
     * In worst case scenario of 24 kHz LSI, we have to wait for:
     * tREADY = (2 cycles / 24'000 Hz) ≅ 84µs
     *
     * Spin until that much time has elapsed, and RTC should be up.
     *
     * N.B.: we can't use k_busy_wait because it uses the SysTick
     * as time base, but SysTick is initialized after the RTC...
     */
    const uint32_t cycles_to_waste =
        84 * (CONFIG_SYS_CLOCK_HW_CYCLES_PER_SEC / USEC_PER_SEC);
    volatile uint32_t i = cycles_to_waste;

    while (--i > 0) {
        /* Do nothing - loop itself burns enough cycles */
    }
    #endif /* CONFIG_SOC_SERIES_STM32WB0X */

    stm32_backup_domain_enable_access();

    #if DT_INST_CLOCKS_CELL_BY_IDX(0, 1, bus) == STM32_SRC_HSE
    /* Must be configured before selecting the RTC clock source */
    LL_RCC_SetRTC_HSEPrescaler(cfg->hse_prescaler);
    #endif
    /* Enable RTC clock source */
    if (cfg->pclken[1].enr != NO_SEL) {
        err = clock_control_configure(clk, (clock_control_subsys_t)&cfg->pclken[1], NULL);

        if (err < 0) {
            stm32_backup_domain_disable_access();
            LOG_ERR("clock configure failed\n");
            return (-EIO);
        }
    }

    /*
     * On STM32WBAX series, there is no bit in BCDR register to enable RTC.
     * Enabling RTC is done directly via the RCC APB register bit.
     * On STM32WB0 series, LL_RCC_EnableRTC is not provided by STM32CubeWB0,
     * but RTC IP clock has already been turned on - skip the call as well.
     */
    #if !defined(CONFIG_SOC_SERIES_STM32WBAX) && !defined(CONFIG_SOC_SERIES_STM32WB0X)
    z_stm32_hsem_lock(CFG_HW_RCC_SEMID, HSEM_LOCK_DEFAULT_RETRY);

    LL_RCC_EnableRTC();

    z_stm32_hsem_unlock(CFG_HW_RCC_SEMID);
    #endif /* CONFIG_SOC_SERIES_STM32WBAX */

    err = rtc_stm32_configure(dev);

    stm32_backup_domain_disable_access();

    #ifdef STM32_RTC_ALARM_ENABLED
    rtc_stm32_irq_config(dev);

    exti_enable_rtc_alarm_it(RTC_STM32_EXTI_LINE_NUM);

    K_SPINLOCK(&data->lock) {
        memset(&(data->rtc_alrm_a), 0, sizeof(struct rtc_stm32_alrm));
        memset(&(data->rtc_alrm_b), 0, sizeof(struct rtc_stm32_alrm));
    }
    #endif /* STM32_RTC_ALARM_ENABLED */

    return (err);
}

static int rtc_stm32_set_time(const struct device* dev, const struct rtc_time* timeptr) {
    struct rtc_stm32_data* data = dev->data;
    LL_RTC_TimeTypeDef rtc_time;
    LL_RTC_DateTypeDef rtc_date;
    uint32_t real_year = timeptr->tm_year + TM_YEAR_REF;

    if (real_year < RTC_YEAR_REF) {
        /* RTC does not support years before 2000 */
        return (-EINVAL);
    }

    if (timeptr->tm_wday == -1) {
        /* day of the week is expected */
        return (-EINVAL);
    }

    /* Enter Init mode inside the LL_RTC_Time and Date Init functions */
    rtc_time.Hours   = bin2bcd(timeptr->tm_hour);
    rtc_time.Minutes = bin2bcd(timeptr->tm_min);
    rtc_time.Seconds = bin2bcd(timeptr->tm_sec);

    /* Set Date after Time to be sure the DR is correctly updated on stm32F2 serie. */
    rtc_date.Year    = bin2bcd((real_year - RTC_YEAR_REF));
    rtc_date.Month   = bin2bcd((timeptr->tm_mon + 1));
    rtc_date.Day     = bin2bcd(timeptr->tm_mday);
    rtc_date.WeekDay = ((timeptr->tm_wday == 0) ? (LL_RTC_WEEKDAY_SUNDAY) : (timeptr->tm_wday));
    /* WeekDay sunday (tm_wday = 0) is not represented by the same value in hardware,
     * all the other values are consistent with what is expected by hardware.
     */

    LOG_DBG("Setting clock");

    k_spinlock_key_t key = k_spin_lock(&data->lock);

    stm32_backup_domain_enable_access();

    LL_RTC_TIME_Init(RTC, LL_RTC_FORMAT_BCD, &rtc_time);
    LL_RTC_DATE_Init(RTC, LL_RTC_FORMAT_BCD, &rtc_date);

    stm32_backup_domain_disable_access();

    #ifdef CONFIG_SOC_SERIES_STM32F2X
    /*
     * Because stm32F2 serie has no shadow registers,
     * wait until TR and DR registers are synchronised : flag RS
     */
    while (LL_RTC_IsActiveFlag_RS(RTC) != 1) {
        /* pass */
    }
    #endif /* CONFIG_SOC_SERIES_STM32F2X */

    LOG_DBG("Calendar set : %d/%d/%d - %dh%dm%ds",
                    LL_RTC_DATE_GetDay(RTC),
                    LL_RTC_DATE_GetMonth(RTC),
                    LL_RTC_DATE_GetYear(RTC),
                    LL_RTC_TIME_GetHour(RTC),
                    LL_RTC_TIME_GetMinute(RTC),
                    LL_RTC_TIME_GetSecond(RTC)
    );

    k_spin_unlock(&data->lock, key);

    return (0);
}

static int rtc_stm32_get_time(const struct device* dev, struct rtc_time* timeptr) {
    struct rtc_stm32_data* data = dev->data;
    uint32_t rtc_date;
    uint32_t rtc_time;

    #if HW_SUBSECOND_SUPPORT
    const struct rtc_stm32_config* cfg = dev->config;
    uint32_t rtc_subsecond;
    #endif /* HW_SUBSECOND_SUPPORT */

    if (timeptr == NULL) {
        LOG_ERR("NULL rtc_time pointer");
        return (-EINVAL);
    }

    k_spinlock_key_t key = k_spin_lock(&data->lock);

    if (!LL_RTC_IsActiveFlag_INITS(RTC)) {
        /* INITS flag is set when the calendar has been initialized. This flag is
         * reset only on backup domain reset, so it can be read after a system
         * reset to check if the calendar has been initialized.
         */
        k_spin_unlock(&data->lock, key);
        return (-ENODATA);
    }

    do {
        /* read date, time and subseconds and relaunch if a day increment occurred
         * while doing so as it will result in an erroneous result otherwise
         */
        rtc_date = LL_RTC_DATE_Get(RTC);
        do {
            /* read time and subseconds and relaunch if a second increment occurred
             * while doing so as it will result in an erroneous result otherwise
             */
            rtc_time = LL_RTC_TIME_Get(RTC);
            #if HW_SUBSECOND_SUPPORT
            rtc_subsecond = LL_RTC_TIME_GetSubSecond(RTC);
            #endif /* HW_SUBSECOND_SUPPORT */
        } while (rtc_time != LL_RTC_TIME_Get(RTC));
    } while (rtc_date != LL_RTC_DATE_Get(RTC));

    k_spin_unlock(&data->lock, key);

    /* tm_year is the value since 1900 and Rtc year is from 2000 */
    timeptr->tm_year = bcd2bin(__LL_RTC_GET_YEAR(rtc_date)) + (RTC_YEAR_REF - TM_YEAR_REF);
    /* tm_mon allowed values are 0-11 */
    timeptr->tm_mon  = bcd2bin(__LL_RTC_GET_MONTH(rtc_date)) - 1;
    timeptr->tm_mday = bcd2bin(__LL_RTC_GET_DAY(rtc_date));

    int hw_wday = __LL_RTC_GET_WEEKDAY(rtc_date);
    if (hw_wday == LL_RTC_WEEKDAY_SUNDAY) {
        /* LL_RTC_WEEKDAY_SUNDAY = 7 but a 0 is expected in tm_wday for sunday */
        timeptr->tm_wday = 0;
    }
    else {
        /* all other values are consistent between hardware and rtc_time structure */
        timeptr->tm_wday = hw_wday;
    }

    timeptr->tm_hour = bcd2bin(__LL_RTC_GET_HOUR(rtc_time));
    timeptr->tm_min  = bcd2bin(__LL_RTC_GET_MINUTE(rtc_time));
    timeptr->tm_sec  = bcd2bin(__LL_RTC_GET_SECOND(rtc_time));

    #if HW_SUBSECOND_SUPPORT
    uint64_t temp = ((uint64_t)(cfg->sync_prescaler - rtc_subsecond)) * 1000000000L;

    timeptr->tm_nsec = (int)(temp / (cfg->sync_prescaler + 1));
    #else
    timeptr->tm_nsec = 0;
    #endif

    /* unknown values */
    timeptr->tm_yday  = -1;
    timeptr->tm_isdst = -1;

    /* __LL_RTC_GET_YEAR(rtc_date)is the real year (from 2000) */
    LOG_DBG("Calendar get : %d/%d/%d - %dh%dm%ds",
            timeptr->tm_mday,
            timeptr->tm_mon,
            __LL_RTC_GET_YEAR(rtc_date),
            timeptr->tm_hour,
            timeptr->tm_min,
            timeptr->tm_sec);

    return (0);
}

#ifdef STM32_RTC_ALARM_ENABLED
static void rtc_stm32_init_ll_alrm_struct(LL_RTC_AlarmTypeDef* p_rtc_alarm,
                                          const struct rtc_time* timeptr, uint16_t mask) {
    LL_RTC_TimeTypeDef* p_rtc_alrm_time = &(p_rtc_alarm->AlarmTime);
    uint32_t ll_mask = 0;

    /*
     * STM32 RTC Alarm LL mask should be set for all fields beyond the broadest one
     * that's being matched with RTC calendar to trigger alarm periodically,
     * the opposite of Zephyr RTC Alarm mask which is set for active fields.
     */
    ll_mask = RTC_STM32_ALRM_MASK_ALL;

    if (mask & RTC_ALARM_TIME_MASK_SECOND) {
        ll_mask &= ~RTC_STM32_ALRM_MASK_SECONDS;
        p_rtc_alrm_time->Seconds = bin2bcd(timeptr->tm_sec);
    }

    if (mask & RTC_ALARM_TIME_MASK_MINUTE) {
        ll_mask &= ~RTC_STM32_ALRM_MASK_MINUTES;
        p_rtc_alrm_time->Minutes = bin2bcd(timeptr->tm_min);
    }

    if (mask & RTC_ALARM_TIME_MASK_HOUR) {
        ll_mask &= ~RTC_STM32_ALRM_MASK_HOURS;
        p_rtc_alrm_time->Hours = bin2bcd(timeptr->tm_hour);
    }

    if (mask & RTC_ALARM_TIME_MASK_WEEKDAY) {
        /* the Alarm Mask field compares with the day of the week */
        ll_mask &= ~RTC_STM32_ALRM_MASK_DATEWEEKDAY;
        p_rtc_alarm->AlarmDateWeekDaySel = RTC_STM32_ALRM_DATEWEEKDAYSEL_WEEKDAY;

        if (timeptr->tm_wday == 0) {
            /* sunday (tm_wday = 0) is not represented by the same value in hardware */
            p_rtc_alarm->AlarmDateWeekDay = LL_RTC_WEEKDAY_SUNDAY;
        }
        else {
            /* all the other values are consistent with what is expected by hardware */
            p_rtc_alarm->AlarmDateWeekDay = bin2bcd(timeptr->tm_wday);
        }
    }
    else if (mask & RTC_ALARM_TIME_MASK_MONTHDAY) {
        /* the Alarm compares with the day number & ignores the day of the week */
        ll_mask &= ~RTC_STM32_ALRM_MASK_DATEWEEKDAY;
        p_rtc_alarm->AlarmDateWeekDaySel = RTC_STM32_ALRM_DATEWEEKDAYSEL_DATE;
        p_rtc_alarm->AlarmDateWeekDay    = bin2bcd(timeptr->tm_mday);
    }

    p_rtc_alrm_time->TimeFormat = LL_RTC_TIME_FORMAT_AM_OR_24;

    p_rtc_alarm->AlarmMask = ll_mask;
}

static inline void rtc_stm32_get_ll_alrm_time(uint16_t id, struct rtc_time* timeptr) {
    if (id == RTC_STM32_ALRM_A) {
        timeptr->tm_sec  = bcd2bin(LL_RTC_ALMA_GetSecond(RTC));
        timeptr->tm_min  = bcd2bin(LL_RTC_ALMA_GetMinute(RTC));
        timeptr->tm_hour = bcd2bin(LL_RTC_ALMA_GetHour(RTC));
        timeptr->tm_wday = bcd2bin(LL_RTC_ALMA_GetWeekDay(RTC));
        timeptr->tm_mday = bcd2bin(LL_RTC_ALMA_GetDay(RTC));
        return;
    }

    #if (RTC_STM32_ALARMS_COUNT > 1)
    if (id == RTC_STM32_ALRM_B) {
        timeptr->tm_sec  = bcd2bin(LL_RTC_ALMB_GetSecond(RTC));
        timeptr->tm_min  = bcd2bin(LL_RTC_ALMB_GetMinute(RTC));
        timeptr->tm_hour = bcd2bin(LL_RTC_ALMB_GetHour(RTC));
        timeptr->tm_wday = bcd2bin(LL_RTC_ALMB_GetWeekDay(RTC));
        timeptr->tm_mday = bcd2bin(LL_RTC_ALMB_GetDay(RTC));
    }
    #endif /* RTC_STM32_ALARMS_COUNT > 1 */
}

static inline uint16_t rtc_stm32_get_ll_alrm_mask(uint16_t id) {
    uint32_t ll_alarm_mask = 0;
    uint16_t zephyr_alarm_mask = 0;
    uint32_t week_day = 0;

    /*
     * STM32 RTC Alarm LL mask is set for all fields beyond the broadest one
     * that's being matched with RTC calendar to trigger alarm periodically,
     * the opposite of Zephyr RTC Alarm mask which is set for active fields.
     */

    if (id == RTC_STM32_ALRM_A) {
        ll_alarm_mask = LL_RTC_ALMA_GetMask(RTC);
    }

    #if (RTC_STM32_ALARMS_COUNT > 1)
    if (id == RTC_STM32_ALRM_B) {
        ll_alarm_mask = LL_RTC_ALMB_GetMask(RTC);
    }
    #endif /* RTC_STM32_ALARMS_COUNT > 1 */

    if ((ll_alarm_mask & RTC_STM32_ALRM_MASK_SECONDS) == 0x0) {
        zephyr_alarm_mask = RTC_ALARM_TIME_MASK_SECOND;
    }

    if ((ll_alarm_mask & RTC_STM32_ALRM_MASK_MINUTES) == 0x0) {
        zephyr_alarm_mask |= RTC_ALARM_TIME_MASK_MINUTE;
    }

    if ((ll_alarm_mask & RTC_STM32_ALRM_MASK_HOURS) == 0x0) {
        zephyr_alarm_mask |= RTC_ALARM_TIME_MASK_HOUR;
    }

    if ((ll_alarm_mask & RTC_STM32_ALRM_MASK_DATEWEEKDAY) == 0x0) {
        if (id == RTC_STM32_ALRM_A) {
            week_day = LL_RTC_ALMA_GetWeekDay(RTC);
        }

        #if (RTC_STM32_ALARMS_COUNT > 1)
        if (id == RTC_STM32_ALRM_B) {
            week_day = LL_RTC_ALMB_GetWeekDay(RTC);
        }
        #endif /* RTC_STM32_ALARMS_COUNT > 1 */

        if (week_day) {
            zephyr_alarm_mask |= RTC_ALARM_TIME_MASK_WEEKDAY;
        }
        else {
            zephyr_alarm_mask |= RTC_ALARM_TIME_MASK_MONTHDAY;
        }
    }

    return (zephyr_alarm_mask);
}

static int rtc_stm32_alarm_get_supported_fields(const struct device* dev, uint16_t id,
                                                uint16_t* mask) {
    if (mask == NULL) {
        LOG_ERR("NULL mask pointer");
        return (-EINVAL);
    }

    if ((id != RTC_STM32_ALRM_A) && (id != RTC_STM32_ALRM_B)) {
        LOG_ERR("invalid alarm ID %d", id);
        return (-EINVAL);
    }

    *mask = (uint16_t)RTC_STM32_SUPPORTED_ALARM_FIELDS;

    return (0);
}

static int rtc_stm32_alarm_get_time(const struct device* dev, uint16_t id, uint16_t* mask,
                                    struct rtc_time* timeptr) {
    struct rtc_stm32_data* data = dev->data;
    struct rtc_stm32_alrm* p_rtc_alrm;
    LL_RTC_AlarmTypeDef* p_ll_rtc_alarm;
    LL_RTC_TimeTypeDef* p_ll_rtc_alrm_time;
    int err = 0;

    if ((mask == NULL) || (timeptr == NULL)) {
        LOG_ERR("NULL pointer");
        return (-EINVAL);
    }

    k_spinlock_key_t key = k_spin_lock(&data->lock);

    if (id == RTC_STM32_ALRM_A) {
        p_rtc_alrm = &(data->rtc_alrm_a);
    }
    else if (id == RTC_STM32_ALRM_B) {
        p_rtc_alrm = &(data->rtc_alrm_b);
    }
    else {
        LOG_ERR("invalid alarm ID %d", id);
        err = -EINVAL;
        goto unlock;
    }

    p_ll_rtc_alarm     = &(p_rtc_alrm->ll_rtc_alrm);
    p_ll_rtc_alrm_time = &(p_ll_rtc_alarm->AlarmTime);

    memset(timeptr, -1, sizeof(struct rtc_time));

    rtc_stm32_get_ll_alrm_time(id, timeptr);

    p_rtc_alrm->user_mask = rtc_stm32_get_ll_alrm_mask(id);

    *mask = p_rtc_alrm->user_mask;

    LOG_DBG("get alarm: mday = %d, wday = %d, hour = %d, min = %d, sec = %d, "
            "mask = 0x%04x", timeptr->tm_mday, timeptr->tm_wday, timeptr->tm_hour,
            timeptr->tm_min, timeptr->tm_sec, *mask);

<<<<<<< HEAD
unlock :
    k_spin_unlock(&data->lock, key);

    return (err);
=======
static int rtc_stm32_set_time(const struct device *dev, const struct rtc_time *timeptr)
{
	struct rtc_stm32_data *data = dev->data;
	uint32_t real_year = timeptr->tm_year + TM_YEAR_REF;
	int err;

	if (real_year < RTC_YEAR_REF) {
		/* RTC does not support years before 2000 */
		return -EINVAL;
	}

	if (timeptr->tm_wday == -1) {
		/* day of the week is expected */
		return -EINVAL;
	}

	/* Enter Init mode inside the LL_RTC_Time and Date Init functions */
	uint32_t hours = bin2bcd(timeptr->tm_hour);
	uint32_t minutes = bin2bcd(timeptr->tm_min);
	uint32_t seconds = bin2bcd(timeptr->tm_sec);

	/* Set Date after Time to be sure the DR is correctly updated on stm32F2 serie. */
	uint32_t year = bin2bcd((real_year - RTC_YEAR_REF));
	uint32_t month = bin2bcd((timeptr->tm_mon + 1));
	uint32_t day = bin2bcd(timeptr->tm_mday);
	uint32_t weekDay = ((timeptr->tm_wday == 0) ? (LL_RTC_WEEKDAY_SUNDAY) : (timeptr->tm_wday));
	/* WeekDay sunday (tm_wday = 0) is not represented by the same value in hardware,
	 * all the other values are consistent with what is expected by hardware.
	 */

	LOG_DBG("Setting clock");

	k_spinlock_key_t key = k_spin_lock(&data->lock);

	stm32_backup_domain_enable_access();

	/* Disable the write protection for RTC registers */
	LL_RTC_DisableWriteProtection(RTC);

	/* Set Initialization mode */
	err = rtc_stm32_enter_init_mode();

	if (err == 0) {
		/* Set time and date */
		LL_RTC_TIME_Config(RTC, LL_RTC_TIME_FORMAT_AM_OR_24, hours, minutes, seconds);
		LL_RTC_DATE_Config(RTC, weekDay, day, month, year);
	}

	/* Exit Initialization mode */
	LL_RTC_DisableInitMode(RTC);

	/* Enable the write protection for RTC registers */
	LL_RTC_EnableWriteProtection(RTC);

	stm32_backup_domain_disable_access();

#ifdef CONFIG_SOC_SERIES_STM32F2X
	/*
	 * Because stm32F2 serie has no shadow registers,
	 * wait until TR and DR registers are synchronised : flag RS
	 */
	while (LL_RTC_IsActiveFlag_RS(RTC) != 1) {
		;
	}
#endif /* CONFIG_SOC_SERIES_STM32F2X */

	LOG_DBG("Calendar set : %d/%d/%d - %dh%dm%ds",
			LL_RTC_DATE_GetDay(RTC),
			LL_RTC_DATE_GetMonth(RTC),
			LL_RTC_DATE_GetYear(RTC),
			LL_RTC_TIME_GetHour(RTC),
			LL_RTC_TIME_GetMinute(RTC),
			LL_RTC_TIME_GetSecond(RTC)
	);

	k_spin_unlock(&data->lock, key);

	return err;
>>>>>>> 727c15a0
}

static int rtc_stm32_alarm_set_time(const struct device* dev, uint16_t id, uint16_t mask,
                                    const struct rtc_time* timeptr) {
    struct rtc_stm32_data* data = dev->data;
    struct rtc_stm32_alrm* p_rtc_alrm;
    LL_RTC_AlarmTypeDef* p_ll_rtc_alarm;
    LL_RTC_TimeTypeDef* p_ll_rtc_alrm_time;
    int err = 0;

    k_spinlock_key_t key = k_spin_lock(&data->lock);

    if (id == RTC_STM32_ALRM_A) {
        p_rtc_alrm = &(data->rtc_alrm_a);
    }
    else if (id == RTC_STM32_ALRM_B) {
        p_rtc_alrm = &(data->rtc_alrm_b);
    }
    else {
        LOG_ERR("invalid alarm ID %d", id);
        err = -EINVAL;
        goto unlock;
    }

    if ((mask == 0) && (timeptr == NULL)) {
        memset(&(p_rtc_alrm->ll_rtc_alrm), 0, sizeof(LL_RTC_AlarmTypeDef));
        p_rtc_alrm->user_callback = NULL;
        p_rtc_alrm->user_data     = NULL;
        p_rtc_alrm->is_pending    = false;

        stm32_backup_domain_enable_access();

        if (rtc_stm32_is_active_alarm(RTC, id)) {
            LL_RTC_DisableWriteProtection(RTC);
            rtc_stm32_disable_alarm(RTC, id);
            rtc_stm32_disable_interrupt_alarm(RTC, id);
            LL_RTC_EnableWriteProtection(RTC);
        }
        LOG_DBG("Alarm %d has been disabled", id);
        goto disable_bkup_access;
    }

    if ((mask & ~RTC_STM32_SUPPORTED_ALARM_FIELDS) != 0) {
        LOG_ERR("unsupported alarm %d field mask 0x%04x", id, mask);
        err = -EINVAL;
        goto unlock;
    }

    if (timeptr == NULL) {
        LOG_ERR("timeptr is invalid");
        err = -EINVAL;
        goto unlock;
    }

    if (!rtc_utils_validate_rtc_time(timeptr, mask)) {
        LOG_DBG("One or multiple time values are invalid");
        err = -EINVAL;
        goto unlock;
    }

    p_ll_rtc_alarm     = &(p_rtc_alrm->ll_rtc_alrm);
    p_ll_rtc_alrm_time = &(p_ll_rtc_alarm->AlarmTime);

    memset(p_ll_rtc_alrm_time, 0, sizeof(LL_RTC_TimeTypeDef));
    rtc_stm32_init_ll_alrm_struct(p_ll_rtc_alarm, timeptr, mask);

    p_rtc_alrm->user_mask = mask;

    LOG_DBG("set alarm %d : second = %d, min = %d, hour = %d,"
            " wday = %d, mday = %d, mask = 0x%04x",
            id, timeptr->tm_sec, timeptr->tm_min, timeptr->tm_hour,
            timeptr->tm_wday, timeptr->tm_mday, mask);

    stm32_backup_domain_enable_access();

    /* Disable the write protection for RTC registers */
    LL_RTC_DisableWriteProtection(RTC);

    /* Disable ALARM so that the RTC_ISR_ALRAWF/RTC_ISR_ALRBWF is 0 */
    rtc_stm32_disable_alarm(RTC, id);
    rtc_stm32_disable_interrupt_alarm(RTC, id);

    #ifdef RTC_ISR_ALRAWF
    if (id == RTC_STM32_ALRM_A) {
        /* Wait till RTC ALRAWF flag is set before writing to RTC registers */
        while (!LL_RTC_IsActiveFlag_ALRAW(RTC)) {
            /* pass */
        }
    }
    #endif /* RTC_ISR_ALRAWF */

    #ifdef RTC_ISR_ALRBWF
    if (id == RTC_STM32_ALRM_B) {
        /* Wait till RTC ALRBWF flag is set before writing to RTC registers */
        while (!LL_RTC_IsActiveFlag_ALRBW(RTC)) {
            /* pass */
        }
    }
    #endif /* RTC_ISR_ALRBWF */

    /* init Alarm */
    /* write protection is disabled & enabled again inside the LL_RTC_ALMx_Init function */
    if (rtc_stm32_init_alarm(RTC, LL_RTC_FORMAT_BCD, p_ll_rtc_alarm, id) != SUCCESS) {
        LOG_ERR("Could not initialize Alarm %d", id);
        err = -ECANCELED;
        goto disable_bkup_access;
    }

    /* Disable the write protection for RTC registers */
    LL_RTC_DisableWriteProtection(RTC);

    /* Enable Alarm */
    rtc_stm32_enable_alarm(RTC, id);
    /* Clear Alarm flag */
    rtc_stm32_clear_alarm_flag(RTC, id);
    /* Enable Alarm IT */
    rtc_stm32_enable_interrupt_alarm(RTC, id);

    exti_enable_rtc_alarm_it(RTC_STM32_EXTI_LINE_NUM);

    /* Enable the write protection for RTC registers */
    LL_RTC_EnableWriteProtection(RTC);

disable_bkup_access :
    stm32_backup_domain_disable_access();

unlock :
    k_spin_unlock(&data->lock, key);

    if (id == RTC_STM32_ALRM_A) {
        LOG_DBG("Alarm A : %dh%dm%ds   mask = 0x%x",
                LL_RTC_ALMA_GetHour(RTC),
                LL_RTC_ALMA_GetMinute(RTC),
                LL_RTC_ALMA_GetSecond(RTC),
                LL_RTC_ALMA_GetMask(RTC));
    }

    #ifdef RTC_ALARM_B
    if (id == RTC_STM32_ALRM_B) {
        LOG_DBG("Alarm B : %dh%dm%ds   mask = 0x%x",
                LL_RTC_ALMB_GetHour(RTC),
                LL_RTC_ALMB_GetMinute(RTC),
                LL_RTC_ALMB_GetSecond(RTC),
                LL_RTC_ALMB_GetMask(RTC));
    }
    #endif /* #ifdef RTC_ALARM_B */

    return (err);
}

<<<<<<< HEAD
static int rtc_stm32_alarm_set_callback(const struct device* dev, uint16_t id,
                                        rtc_alarm_callback callback, void* user_data) {
    struct rtc_stm32_data* data = dev->data;
    struct rtc_stm32_alrm* p_rtc_alrm;
    int err = 0;

    k_spinlock_key_t key = k_spin_lock(&data->lock);

    if (id == RTC_STM32_ALRM_A) {
        p_rtc_alrm = &(data->rtc_alrm_a);
    }
    else if (id == RTC_STM32_ALRM_B) {
        p_rtc_alrm = &(data->rtc_alrm_b);
    }
    else {
        LOG_ERR("invalid alarm ID %d", id);
        err = -EINVAL;
        goto unlock;
    }

    /* Passing the callback function and userdata filled by the user */
    p_rtc_alrm->user_callback = callback;
    p_rtc_alrm->user_data     = user_data;

unlock :
    k_spin_unlock(&data->lock, key);

    return (err);
}

static int rtc_stm32_alarm_is_pending(const struct device* dev, uint16_t id) {
    struct rtc_stm32_data* data = dev->data;
    struct rtc_stm32_alrm* p_rtc_alrm;
    int ret = 0;

    k_spinlock_key_t key = k_spin_lock(&data->lock);

    if (id == RTC_STM32_ALRM_A) {
        p_rtc_alrm = &(data->rtc_alrm_a);
    }
    else if (id == RTC_STM32_ALRM_B) {
        p_rtc_alrm = &(data->rtc_alrm_b);
    }
    else {
        LOG_ERR("invalid alarm ID %d", id);
        ret = -EINVAL;
        goto unlock;
    }

    __disable_irq();
    ret = p_rtc_alrm->is_pending ? 1 : 0;
    p_rtc_alrm->is_pending = false;
    __enable_irq();

unlock :
    k_spin_unlock(&data->lock, key);

    return (ret);
=======
#ifdef STM32_RTC_ALARM_ENABLED
static void rtc_stm32_alarm_get_alrm_time(uint16_t id, struct rtc_time *timeptr)
{
	if (id == RTC_STM32_ALRM_A) {
		timeptr->tm_sec = bcd2bin(LL_RTC_ALMA_GetSecond(RTC));
		timeptr->tm_min = bcd2bin(LL_RTC_ALMA_GetMinute(RTC));
		timeptr->tm_hour = bcd2bin(LL_RTC_ALMA_GetHour(RTC));
		timeptr->tm_wday = bcd2bin(LL_RTC_ALMA_GetWeekDay(RTC));
		timeptr->tm_mday = bcd2bin(LL_RTC_ALMA_GetDay(RTC));
		return;
	}
#if RTC_STM32_ALARMS_COUNT > 1
	if (id == RTC_STM32_ALRM_B) {
		timeptr->tm_sec = bcd2bin(LL_RTC_ALMB_GetSecond(RTC));
		timeptr->tm_min = bcd2bin(LL_RTC_ALMB_GetMinute(RTC));
		timeptr->tm_hour = bcd2bin(LL_RTC_ALMB_GetHour(RTC));
		timeptr->tm_wday = bcd2bin(LL_RTC_ALMB_GetWeekDay(RTC));
		timeptr->tm_mday = bcd2bin(LL_RTC_ALMB_GetDay(RTC));
	}
#endif /* RTC_STM32_ALARMS_COUNT > 1 */
>>>>>>> 727c15a0
}
#endif /* CONFIG_RTC_ALARM */

<<<<<<< HEAD
static int rtc_stm32_get_time_ext(const struct device* dev, uint8_t* du) {
    struct rtc_stm32_data* data = dev->data;
    uint32_t rtc_date;
    uint32_t rtc_time;
    uint32_t real_year;

    k_spinlock_key_t key = k_spin_lock(&data->lock);

    if (!LL_RTC_IsActiveFlag_INITS(RTC)) {
        /* INITS flag is set when the calendar has been initialiazed. This flag is
         * reset only on backup domain reset, so it can be read after a system
         * reset to check if the calendar has been initialized.
         */
        k_spin_unlock(&data->lock, key);
        return (-ENODATA);
    }

    do {
        /* read date, time and subseconds and relaunch if a day increment occurred
         * while doing so as it will result in an erroneous result otherwise
         */
        rtc_date = LL_RTC_DATE_Get(RTC);
        do {
            /* read time and subseconds and relaunch if a second increment occurred
             * while doing so as it will result in an erroneous result otherwise
             */
            rtc_time = LL_RTC_TIME_Get(RTC);
        } while (rtc_time != LL_RTC_TIME_Get(RTC));
    } while (rtc_date != LL_RTC_DATE_Get(RTC));

    k_spin_unlock(&data->lock, key);

    real_year = bcd2bin(__LL_RTC_GET_YEAR(rtc_date)) + RTC_YEAR_REF;
    du[0] = (uint8_t)((real_year) >> 8U);
    du[1] = (uint8_t)((real_year) & 0xFFU);

    du[2] = bcd2bin(__LL_RTC_GET_MONTH(rtc_date));
    du[3] = bcd2bin(__LL_RTC_GET_DAY(rtc_date));

    du[4] = __LL_RTC_GET_WEEKDAY(rtc_date);

    du[5] = bcd2bin(__LL_RTC_GET_HOUR(rtc_time));
    du[6] = bcd2bin(__LL_RTC_GET_MINUTE(rtc_time));
    du[7] = bcd2bin(__LL_RTC_GET_SECOND(rtc_time));

    return (0);
=======
static inline uint16_t rtc_stm32_alarm_get_alrm_mask(uint16_t id)
{
	uint32_t ll_alarm_mask = 0;
	uint16_t zephyr_alarm_mask = 0;
	uint32_t week_day = 0;

	/*
	 * STM32 RTC Alarm LL mask is set for all fields beyond the broadest one
	 * that's being matched with RTC calendar to trigger alarm periodically,
	 * the opposite of Zephyr RTC Alarm mask which is set for active fields.
	 */

	if (id == RTC_STM32_ALRM_A) {
		ll_alarm_mask = LL_RTC_ALMA_GetMask(RTC);
	}

#if RTC_STM32_ALARMS_COUNT > 1
	if (id == RTC_STM32_ALRM_B) {
		ll_alarm_mask = LL_RTC_ALMB_GetMask(RTC);
	}
#endif /* RTC_STM32_ALARMS_COUNT > 1 */

	if ((ll_alarm_mask & RTC_STM32_ALRM_MASK_SECONDS) == 0x0) {
		zephyr_alarm_mask = RTC_ALARM_TIME_MASK_SECOND;
	}
	if ((ll_alarm_mask & RTC_STM32_ALRM_MASK_MINUTES) == 0x0) {
		zephyr_alarm_mask |= RTC_ALARM_TIME_MASK_MINUTE;
	}
	if ((ll_alarm_mask & RTC_STM32_ALRM_MASK_HOURS) == 0x0) {
		zephyr_alarm_mask |= RTC_ALARM_TIME_MASK_HOUR;
	}
	if ((ll_alarm_mask & RTC_STM32_ALRM_MASK_DATEWEEKDAY) == 0x0) {
		if (id == RTC_STM32_ALRM_A) {
			week_day = LL_RTC_ALMA_GetWeekDay(RTC);
		}
#if RTC_STM32_ALARMS_COUNT > 1
		if (id == RTC_STM32_ALRM_B) {
			week_day = LL_RTC_ALMB_GetWeekDay(RTC);
		}
#endif /* RTC_STM32_ALARMS_COUNT > 1 */
		if (week_day) {
			zephyr_alarm_mask |= RTC_ALARM_TIME_MASK_WEEKDAY;
		} else {
			zephyr_alarm_mask |= RTC_ALARM_TIME_MASK_MONTHDAY;
		}
	}

	return zephyr_alarm_mask;
>>>>>>> 727c15a0
}

static int rtc_stm32_set_time_ext(const struct device* dev, uint8_t const* du) {
    struct rtc_stm32_data* data = dev->data;

    uint32_t real_year = ((uint16_t)((uint16_t)du[0] << 8U) | (uint16_t)du[1]);
    if (real_year < RTC_YEAR_REF) {
        /* RTC does not support years before 2000 */
        return (-EINVAL);
    }

    if (du[4] == 0xFF) {
        /* day of the week is expected */
        return (-EINVAL);
    }

    k_spinlock_key_t key = k_spin_lock(&data->lock);

<<<<<<< HEAD
    LOG_DBG("Setting clock");
=======
static int rtc_stm32_alarm_get_time(const struct device *dev, uint16_t id, uint16_t *mask,
			struct rtc_time *timeptr)
{
	struct rtc_stm32_data *data = dev->data;
	int err = 0;
>>>>>>> 727c15a0

    stm32_backup_domain_enable_access();

    LL_RTC_DisableWriteProtection(RTC);

<<<<<<< HEAD
    ErrorStatus status = LL_RTC_EnterInitMode(RTC);

    if (status != SUCCESS) {
        stm32_backup_domain_disable_access();
        k_spin_unlock(&data->lock, key);
        return (-EIO);
    }

    LL_RTC_DATE_SetYear(RTC, bin2bcd((uint8_t)(real_year - RTC_YEAR_REF)));
    LL_RTC_DATE_SetMonth(RTC, bin2bcd(du[2]));
    LL_RTC_DATE_SetDay(RTC, bin2bcd(du[3]));
    LL_RTC_DATE_SetWeekDay(RTC, du[4]);

    LL_RTC_TIME_SetHour(RTC, bin2bcd(du[5]));
    LL_RTC_TIME_SetMinute(RTC, bin2bcd(du[6]));
    LL_RTC_TIME_SetSecond(RTC, bin2bcd(du[7]));

    LL_RTC_DisableInitMode(RTC);

    LL_RTC_EnableWriteProtection(RTC);
=======
	if ((id != RTC_STM32_ALRM_A) &&
	    ((RTC_STM32_ALARMS_COUNT == 1) || (id != RTC_STM32_ALRM_B))) {
		LOG_ERR("invalid alarm ID %d", id);
		err = -EINVAL;
		goto unlock;
	}

	memset(timeptr, -1, sizeof(struct rtc_time));
	rtc_stm32_alarm_get_alrm_time(id, timeptr);
	*mask = rtc_stm32_alarm_get_alrm_mask(id);
>>>>>>> 727c15a0

    stm32_backup_domain_disable_access();

    k_spin_unlock(&data->lock, key);

    return (0);
}

<<<<<<< HEAD
#if defined(CONFIG_SOC_SERIES_STM32H7X)
__maybe_unused static void /**/rtc_stm32_isr(const struct device* dev) {
    const struct rtc_stm32_config* config = dev->config;
    struct rtc_stm32_data* data = dev->data;
    RTC_TypeDef* regs = config->regs;
    uint32_t rtc_cr;
    uint32_t rtc_isr;

    rtc_cr  = regs->CR;
    rtc_isr = regs->ISR;

    if (((rtc_cr  & RTC_CR_WUTIE) != 0U) &&
        ((rtc_isr & RTC_ISR_WUTF) != 0U)) {
        CLEAR_BIT(regs->ISR, RTC_ISR_WUTF);
=======
static int rtc_stm32_alarm_set_time(const struct device *dev, uint16_t id, uint16_t mask,
			const struct rtc_time *timeptr)
{
	struct rtc_stm32_data *data = dev->data;
	struct rtc_stm32_alrm *p_rtc_alrm;
	int err = 0;

	k_spinlock_key_t key = k_spin_lock(&data->lock);

	if (id == RTC_STM32_ALRM_A) {
		p_rtc_alrm = &(data->rtc_alrm_a);
	} else if (id == RTC_STM32_ALRM_B) {
		p_rtc_alrm = &(data->rtc_alrm_b);
	} else {
		LOG_ERR("invalid alarm ID %d", id);
		err = -EINVAL;
		goto unlock;
	}

	if ((mask == 0) && (timeptr == NULL)) {
		p_rtc_alrm->user_callback = NULL;
		p_rtc_alrm->user_data = NULL;
		p_rtc_alrm->is_pending = false;

		stm32_backup_domain_enable_access();

		if (rtc_stm32_is_active_alarm(RTC, id)) {
			LL_RTC_DisableWriteProtection(RTC);
			rtc_stm32_disable_alarm(RTC, id);
			rtc_stm32_disable_interrupt_alarm(RTC, id);
			LL_RTC_EnableWriteProtection(RTC);
		}
		LOG_DBG("Alarm %d has been disabled", id);
		goto disable_bkup_access;
	}

	if ((mask & ~RTC_STM32_SUPPORTED_ALARM_FIELDS) != 0) {
		LOG_ERR("unsupported alarm %d field mask 0x%04x", id, mask);
		err = -EINVAL;
		goto unlock;
	}

	if (timeptr == NULL) {
		LOG_ERR("timeptr is invalid");
		err = -EINVAL;
		goto unlock;
	}

	if (!rtc_utils_validate_rtc_time(timeptr, mask)) {
		LOG_DBG("One or multiple time values are invalid");
		err = -EINVAL;
		goto unlock;
	}

	LOG_DBG("set alarm %d : second = %d, min = %d, hour = %d,"
			" wday = %d, mday = %d, mask = 0x%04x",
			id, timeptr->tm_sec, timeptr->tm_min, timeptr->tm_hour,
			timeptr->tm_wday, timeptr->tm_mday, mask);

	stm32_backup_domain_enable_access();

	/* Disable the write protection for RTC registers */
	LL_RTC_DisableWriteProtection(RTC);

	/* Disable ALARM so that the RTC_ISR_ALRAWF/RTC_ISR_ALRBWF is 0 */
	rtc_stm32_disable_alarm(RTC, id);
	rtc_stm32_disable_interrupt_alarm(RTC, id);

#ifdef RTC_ISR_ALRAWF
	if (id == RTC_STM32_ALRM_A) {
		/* Wait till RTC ALRAWF flag is set before writing to RTC registers */
		while (!LL_RTC_IsActiveFlag_ALRAW(RTC)) {
			;
		}
	}
#endif /* RTC_ISR_ALRAWF */

#ifdef RTC_ISR_ALRBWF
	if (id == RTC_STM32_ALRM_B) {
		/* Wait till RTC ALRBWF flag is set before writing to RTC registers */
		while (!LL_RTC_IsActiveFlag_ALRBW(RTC)) {
			;
		}
	}
#endif /* RTC_ISR_ALRBWF */

	/* init Alarm */
	rtc_stm32_init_alarm(timeptr, id, mask);

	/* Disable the write protection for RTC registers */
	LL_RTC_DisableWriteProtection(RTC);

	/* Enable Alarm */
	rtc_stm32_enable_alarm(RTC, id);
	/* Clear Alarm flag */
	rtc_stm32_clear_alarm_flag(RTC, id);
	/* Enable Alarm IT */
	rtc_stm32_enable_interrupt_alarm(RTC, id);

	exti_enable_rtc_alarm_it(RTC_STM32_EXTI_LINE_NUM);

	/* Enable the write protection for RTC registers */
	LL_RTC_EnableWriteProtection(RTC);

disable_bkup_access:
	stm32_backup_domain_disable_access();

unlock:
	k_spin_unlock(&data->lock, key);

	if (id == RTC_STM32_ALRM_A) {
		LOG_DBG("Alarm A : %dh%dm%ds   mask = 0x%x",
			LL_RTC_ALMA_GetHour(RTC),
			LL_RTC_ALMA_GetMinute(RTC),
			LL_RTC_ALMA_GetSecond(RTC),
			LL_RTC_ALMA_GetMask(RTC));
	}
#ifdef RTC_ALARM_B
	if (id == RTC_STM32_ALRM_B) {
		LOG_DBG("Alarm B : %dh%dm%ds   mask = 0x%x",
			LL_RTC_ALMB_GetHour(RTC),
			LL_RTC_ALMB_GetMinute(RTC),
			LL_RTC_ALMB_GetSecond(RTC),
			LL_RTC_ALMB_GetMask(RTC));
	}
#endif /* #ifdef RTC_ALARM_B */
	return err;
}
>>>>>>> 727c15a0

        if (data->update_callback != NULL) {
            data->update_callback(dev,
                                  data->update_user_data);
        }
    }

    __HAL_RTC_WAKEUPTIMER_EXTI_CLEAR_FLAG();
}
#else /* CONFIG_SOC_SERIES_STM32U5X */
static void /**/rtc_stm32_isr(const struct device* dev) {
    const struct rtc_stm32_config* config = dev->config;
    struct rtc_stm32_data* data = dev->data;
    RTC_TypeDef* regs = config->regs;
    uint32_t rtc_cr;
    uint32_t rtc_isr;

    rtc_cr  = regs->CR;
    rtc_isr = regs->SR;

    if (((rtc_cr  & RTC_CR_WUTIE) != 0U) &&
        ((rtc_isr & RTC_SR_WUTF)  != 0U)) {
        CLEAR_BIT(regs->SR, RTC_SR_WUTF);

        if (data->update_callback != NULL) {
            data->update_callback(dev,
                                  data->update_user_data);
        }
    }
}
#endif

#if defined(CONFIG_RTC_UPDATE)
static int rtc_stm32_update_set_callback(const struct device* dev,
                                         rtc_update_callback callback, void* user_data) {
    const struct rtc_stm32_config* config = dev->config;
    struct rtc_stm32_data* data = dev->data;

    k_spinlock_key_t key = k_spin_lock(&data->lock);
    irq_disable(config->irq_num);

    data->update_callback  = callback;
    data->update_user_data = user_data;

    irq_enable(config->irq_num);

    k_spin_unlock(&data->lock, key);

    return (0);
}
#endif /* STM32_RTC_ALARM_ENABLED */

#ifdef CONFIG_RTC_CALIBRATION
#if !defined(CONFIG_SOC_SERIES_STM32F2X)  && \
    !(defined(CONFIG_SOC_SERIES_STM32L1X) && !defined(RTC_SMOOTHCALIB_SUPPORT))
static int rtc_stm32_set_calibration(const struct device* dev, int32_t calibration) {
    ARG_UNUSED(dev);

    /* Note : calibration is considered here to be ppb value to apply
     *        on clock period (not frequency) but with an opposite sign
     */
    if ((calibration > MAX_PPB) || (calibration < MIN_PPB)) {
        /* out of supported range */
        return (-EINVAL);
    }

    int32_t nb_pulses = PPB_TO_NB_PULSES(calibration);

    /* we tested calibration against supported range
     * so theoretically nb_pulses is also within range
     */
    __ASSERT_NO_MSG(nb_pulses <= MAX_CALP);
    __ASSERT_NO_MSG(nb_pulses >= -MAX_CALM);

    uint32_t calp;
    uint32_t calm;

    if (nb_pulses > 0) {
        calp = LL_RTC_CALIB_INSERTPULSE_SET;
        calm = MAX_CALP - nb_pulses;
    }
    else {
        calp = LL_RTC_CALIB_INSERTPULSE_NONE;
        calm = -nb_pulses;
    }

    /* wait for recalibration to be ok if a previous recalibration occurred */
    if (!WAIT_FOR(LL_RTC_IsActiveFlag_RECALP(RTC) == 0, 100000, k_msleep(1))) {
        return (-EIO);
    }

    stm32_backup_domain_enable_access();

    LL_RTC_DisableWriteProtection(RTC);

    MODIFY_REG(RTC->CALR, RTC_CALR_CALP | RTC_CALR_CALM, calp | calm);

    LL_RTC_EnableWriteProtection(RTC);

    stm32_backup_domain_disable_access();

    return (0);
}

static int rtc_stm32_get_calibration(const struct device* dev, int32_t* calibration) {
    ARG_UNUSED(dev);

    uint32_t calr = sys_read32((mem_addr_t)&RTC->CALR);

    bool calp_enabled = READ_BIT(calr, RTC_CALR_CALP);
    uint32_t calm = READ_BIT(calr, RTC_CALR_CALM);

    int32_t nb_pulses = -((int32_t)calm);

    if (calp_enabled) {
        nb_pulses += MAX_CALP;
    }

    *calibration = NB_PULSES_TO_PPB(nb_pulses);

    return (0);
}
#endif
#endif /* CONFIG_RTC_CALIBRATION */

static DEVICE_API(rtc, rtc_stm32_driver_api) = {
    .set_time = rtc_stm32_set_time,
    .get_time = rtc_stm32_get_time,

    #ifdef STM32_RTC_ALARM_ENABLED
    .alarm_get_supported_fields = rtc_stm32_alarm_get_supported_fields,
    .alarm_set_time     = rtc_stm32_alarm_set_time,
    .alarm_get_time     = rtc_stm32_alarm_get_time,
    .alarm_set_callback = rtc_stm32_alarm_set_callback,
    .alarm_is_pending   = rtc_stm32_alarm_is_pending,
    #endif /* STM32_RTC_ALARM_ENABLED */

    #if defined(CONFIG_RTC_UPDATE)
    .update_set_callback = rtc_stm32_update_set_callback,
    #endif /* CONFIG_RTC_UPDATE */

    #ifdef CONFIG_RTC_CALIBRATION
    #if !defined(CONFIG_SOC_SERIES_STM32F2X)  && \
        !(defined(CONFIG_SOC_SERIES_STM32L1X) && !defined(RTC_SMOOTHCALIB_SUPPORT))
    .set_calibration = rtc_stm32_set_calibration,
    .get_calibration = rtc_stm32_get_calibration,
    #else
    #error RTC calibration for devices without smooth calibration feature is not supported yet
    #endif
    #endif /* CONFIG_RTC_CALIBRATION */

    .set_time_ext = rtc_stm32_set_time_ext,
    .get_time_ext = rtc_stm32_get_time_ext
};

static const struct stm32_pclken rtc_stm32_clk[] = STM32_DT_INST_CLOCKS(0);

BUILD_ASSERT(DT_INST_CLOCKS_HAS_IDX(0, 1), "RTC source clock not defined in the device tree");

#if DT_INST_CLOCKS_CELL_BY_IDX(0, 1, bus) == STM32_SRC_HSE
#if STM32_HSE_FREQ % MHZ(1) != 0
#error RTC clock source HSE frequency should be whole MHz
#elif STM32_HSE_FREQ < MHZ(16) && defined(LL_RCC_RTC_HSE_DIV_16)
#define RTC_HSE_PRESCALER LL_RCC_RTC_HSE_DIV_16
#define RTC_HSE_FREQUENCY (STM32_HSE_FREQ / 16)
#elif STM32_HSE_FREQ < MHZ(32) && defined(LL_RCC_RTC_HSE_DIV_32)
#define RTC_HSE_PRESCALER LL_RCC_RTC_HSE_DIV_32
#define RTC_HSE_FREQUENCY (STM32_HSE_FREQ / 32)
#elif STM32_HSE_FREQ < MHZ(64) && defined(LL_RCC_RTC_HSE_DIV_64)
#define RTC_HSE_PRESCALER LL_RCC_RTC_HSE_DIV_64
#define RTC_HSE_FREQUENCY (STM32_HSE_FREQ / 64)
#else
#error RTC does not support HSE frequency
#endif
#define RTC_HSE_ASYNC_PRESCALER 125
#define RTC_HSE_SYNC_PRESCALER  (RTC_HSE_FREQUENCY / RTC_HSE_ASYNC_PRESCALER)
#endif /* DT_INST_CLOCKS_CELL_BY_IDX(0, 1, bus) == STM32_SRC_HSE */

static struct rtc_stm32_config DT_CONST /**/rtc_config = {
    .regs    = (RTC_TypeDef*)DT_INST_REG_ADDR(0),
    .irq_num = DT_INST_IRQN(0),

    #if (DT_INST_CLOCKS_CELL_BY_IDX(0, 1, bus) == STM32_SRC_LSI)
    /* prescaler values for LSI @ 32 KHz */
    .async_prescaler = DT_INST_PROP_OR(0, async_prescaler, 0x7F),
    .sync_prescaler  = DT_INST_PROP_OR(0, sync_prescaler, 0x00F9),
    #elif (DT_INST_CLOCKS_CELL_BY_IDX(0, 1, bus) == STM32_SRC_LSE)
    /* prescaler values for LSE @ 32768 Hz */
    #if defined(CONFIG_APP_USE_STM32_RTC_PRESCALER_CUSTOM)
    .async_prescaler = CONFIG_APP_STM32_RTC_PREDIV_A,
    .sync_prescaler  = CONFIG_APP_STM32_RTC_PREDIV_S,
    #else
    .async_prescaler = DT_INST_PROP_OR(0, async_prescaler, 0x7F),
    .sync_prescaler  = DT_INST_PROP_OR(0, sync_prescaler, 0x00FF),
    #endif
    #elif (DT_INST_CLOCKS_CELL_BY_IDX(0, 1, bus) == STM32_SRC_HSE)
    /* prescaler values for HSE */
    .async_prescaler = DT_INST_PROP_OR(0, async_prescaler, RTC_HSE_ASYNC_PRESCALER - 1),
    .sync_prescaler  = DT_INST_PROP_OR(0, sync_prescaler, RTC_HSE_SYNC_PRESCALER - 1),
    .hse_prescaler   = DT_INST_PROP_OR(0, hse_prescaler, RTC_HSE_PRESCALER),
    #else
    #error Invalid RTC SRC
    #endif

    .pclken = rtc_stm32_clk,
    #if DT_INST_NODE_HAS_PROP(0, calib_out_freq)
    .cal_out_freq = _CONCAT(_CONCAT(LL_RTC_CALIB_OUTPUT_, DT_INST_PROP(0, calib_out_freq)), HZ),
    #endif
};

static struct rtc_stm32_data rtc_data;

DEVICE_DT_INST_DEFINE(0, rtc_stm32_init, NULL, &rtc_data, &rtc_config, PRE_KERNEL_1,
                      CONFIG_RTC_INIT_PRIORITY, &rtc_stm32_driver_api);

#if (__GTEST == 1U)                         /* #CUSTOM@NDRS */
#include "mcu_reg_stub.h"

void zephyr_gtest_rtc_stm32(void) {
    rtc_config.regs = (RTC_TypeDef*)ut_mcu_rtc_ptr;
}

#endif<|MERGE_RESOLUTION|>--- conflicted
+++ resolved
@@ -116,19 +116,9 @@
 
 #ifdef STM32_RTC_ALARM_ENABLED
 struct rtc_stm32_alrm {
-<<<<<<< HEAD
-    LL_RTC_AlarmTypeDef ll_rtc_alrm;
-    /* user-defined alarm mask, values from RTC_ALARM_TIME_MASK */
-    uint16_t user_mask;
-
     rtc_alarm_callback user_callback;
     void* user_data;
     bool  is_pending;
-=======
-	rtc_alarm_callback user_callback;
-	void *user_data;
-	bool is_pending;
->>>>>>> 727c15a0
 };
 #endif /* STM32_RTC_ALARM_ENABLED */
 
@@ -179,7 +169,21 @@
 
 #endif /* STM32_RTC_ALARM_ENABLED */
 
-<<<<<<< HEAD
+static int rtc_stm32_enter_init_mode(void) {
+    int status = 0;
+
+    /* Check if the Initialization mode is set */
+    if (LL_RTC_IsActiveFlag_INIT(RTC) == 0U) {
+        /* Set the Initialization mode */
+        LL_RTC_EnableInitMode(RTC);
+        if (!WAIT_FOR(LL_RTC_IsActiveFlag_INIT(RTC), RTC_TIMEOUT, NULL)) {
+            status = -ETIMEDOUT;
+        }
+    }
+
+    return (status);
+}
+
 static int rtc_stm32_configure(const struct device* dev) {
     const struct rtc_stm32_config* cfg = dev->config;
 
@@ -197,15 +201,11 @@
     if ((hour_format     != LL_RTC_HOURFORMAT_24HOUR) ||
         (sync_prescaler  != cfg->sync_prescaler )     ||
         (async_prescaler != cfg->async_prescaler)) {
-        ErrorStatus status = LL_RTC_EnterInitMode(RTC);
-
-        if (status == SUCCESS) {
+        err = rtc_stm32_enter_init_mode();
+        if (err == 0) {
             LL_RTC_SetHourFormat(RTC, LL_RTC_HOURFORMAT_24HOUR);
             LL_RTC_SetSynchPrescaler(RTC, cfg->sync_prescaler);
             LL_RTC_SetAsynchPrescaler(RTC, cfg->async_prescaler);
-        }
-        else {
-            err = -EIO;
         }
 
         LL_RTC_DisableInitMode(RTC);
@@ -233,55 +233,111 @@
 
     return (err);
 }
-=======
-static int rtc_stm32_enter_init_mode(void)
-{
-	int status = 0;
-
-	/* Check if the Initialization mode is set */
-	if (LL_RTC_IsActiveFlag_INIT(RTC) == 0U) {
-		/* Set the Initialization mode */
-		LL_RTC_EnableInitMode(RTC);
-		if (!WAIT_FOR(LL_RTC_IsActiveFlag_INIT(RTC), RTC_TIMEOUT, NULL)) {
-			status = -ETIMEDOUT;
-		}
-	}
-	return status;
-}
-
-static int rtc_stm32_configure(const struct device *dev)
-{
-	const struct rtc_stm32_config *cfg = dev->config;
-
-	int err = 0;
-
-	uint32_t hour_format     = LL_RTC_GetHourFormat(RTC);
-	uint32_t sync_prescaler  = LL_RTC_GetSynchPrescaler(RTC);
-	uint32_t async_prescaler = LL_RTC_GetAsynchPrescaler(RTC);
->>>>>>> 727c15a0
 
 #ifdef STM32_RTC_ALARM_ENABLED
-static inline ErrorStatus rtc_stm32_init_alarm(RTC_TypeDef* rtc, uint32_t format,
-                                               LL_RTC_AlarmTypeDef* ll_alarm_struct, uint16_t id) {
-    ll_alarm_struct->AlarmDateWeekDaySel = RTC_STM32_ALRM_DATEWEEKDAYSEL_DATE;
+static void rtc_stm32_init_alarm(const struct rtc_time* timeptr, uint16_t id, uint16_t mask) {
+    uint32_t seconds = 0;
+    uint32_t minutes = 0;
+    uint32_t hours = 0;
+    uint32_t day_weekday = LL_RTC_WEEKDAY_SUNDAY;
+    uint32_t day_weekday_sel = RTC_STM32_ALRM_DATEWEEKDAYSEL_DATE;
+    uint32_t ll_mask = RTC_STM32_ALRM_MASK_ALL;
+
     /*
-     * RTC write protection is disabled & enabled again inside LL_RTC_ALMx_Init functions
-     * The LL_RTC_ALMx_Init does convert bin2bcd by itself
+     * STM32 RTC Alarm LL mask should be set for all fields beyond the broadest one
+     * that's being matched with RTC calendar to trigger alarm periodically,
+     * the opposite of Zephyr RTC Alarm mask which is set for active fields.
      */
+    if (mask & RTC_ALARM_TIME_MASK_SECOND) {
+        ll_mask &= ~RTC_STM32_ALRM_MASK_SECONDS;
+        seconds = bin2bcd(timeptr->tm_sec);
+    }
+
+    if (mask & RTC_ALARM_TIME_MASK_MINUTE) {
+        ll_mask &= ~RTC_STM32_ALRM_MASK_MINUTES;
+        minutes = bin2bcd(timeptr->tm_min);
+    }
+
+    if (mask & RTC_ALARM_TIME_MASK_HOUR) {
+        ll_mask &= ~RTC_STM32_ALRM_MASK_HOURS;
+        hours = bin2bcd(timeptr->tm_hour);
+    }
+
+    if (mask & RTC_ALARM_TIME_MASK_WEEKDAY) {
+        /* the Alarm Mask field compares with the day of the week */
+        ll_mask &= ~RTC_STM32_ALRM_MASK_DATEWEEKDAY;
+        day_weekday_sel = RTC_STM32_ALRM_DATEWEEKDAYSEL_WEEKDAY;
+
+        if (timeptr->tm_wday == 0) {
+            /* sunday (tm_wday = 0) is not represented by the same value in hardware */
+            day_weekday = LL_RTC_WEEKDAY_SUNDAY;
+        }
+        else {
+            /* all the other values are consistent with what is expected by hardware */
+            day_weekday = bin2bcd(timeptr->tm_wday);
+        }
+
+    }
+    else if (mask & RTC_ALARM_TIME_MASK_MONTHDAY) {
+        /* the Alarm compares with the day number & ignores the day of the week */
+        ll_mask &= ~RTC_STM32_ALRM_MASK_DATEWEEKDAY;
+        day_weekday_sel = RTC_STM32_ALRM_DATEWEEKDAYSEL_DATE;
+        day_weekday = bin2bcd(timeptr->tm_mday);
+    }
+
+    /* Disable the write protection for RTC registers */
+    LL_RTC_DisableWriteProtection(RTC);
+
     if (id == RTC_STM32_ALRM_A) {
-        return LL_RTC_ALMA_Init(rtc, format, ll_alarm_struct);
-    }
-
-    #if (RTC_STM32_ALARMS_COUNT > 1)
+        if (day_weekday_sel == RTC_STM32_ALRM_DATEWEEKDAYSEL_DATE) {
+            /* Set the date for ALARM */
+            LL_RTC_ALMA_DisableWeekday(RTC);
+            LL_RTC_ALMA_SetDay(RTC, day_weekday);
+        }
+        else {
+            /* Set the week day for ALARM */
+            LL_RTC_ALMA_EnableWeekday(RTC);
+            LL_RTC_ALMA_SetWeekDay(RTC, day_weekday);
+        }
+
+        /* Configure the Alarm register */
+        LL_RTC_ALMA_ConfigTime(RTC, LL_RTC_TIME_FORMAT_AM_OR_24, hours, minutes, seconds);
+
+        /* Set ALARM mask */
+        LL_RTC_ALMA_SetMask(RTC, ll_mask);
+        #if HW_SUBSECOND_SUPPORT
+        LL_RTC_ALMA_SetSubSecondMask(RTC, 0);
+        #endif
+    }
+
+    #if RTC_STM32_ALARMS_COUNT > 1
     if (id == RTC_STM32_ALRM_B) {
-        return LL_RTC_ALMB_Init(rtc, format, ll_alarm_struct);
+        if (day_weekday_sel == RTC_STM32_ALRM_DATEWEEKDAYSEL_DATE) {
+            /* Set the date for ALARM */
+            LL_RTC_ALMB_DisableWeekday(RTC);
+            LL_RTC_ALMB_SetDay(RTC, day_weekday);
+        }
+        else {
+            /* Set the week day for ALARM */
+            LL_RTC_ALMB_EnableWeekday(RTC);
+            LL_RTC_ALMB_SetWeekDay(RTC, day_weekday);
+        }
+
+        /* Configure the Alarm register */
+        LL_RTC_ALMB_ConfigTime(RTC, LL_RTC_TIME_FORMAT_AM_OR_24, hours, minutes, seconds);
+
+        /* Set ALARM mask */
+        LL_RTC_ALMB_SetMask(RTC, ll_mask);
+        #if HW_SUBSECOND_SUPPORT
+        LL_RTC_ALMB_SetSubSecondMask(RTC, 0);
+        #endif
     }
     #endif /* RTC_STM32_ALARMS_COUNT > 1 */
 
-    return (0);
-}
-
-<<<<<<< HEAD
+    /* Enable the write protection for RTC registers */
+    LL_RTC_EnableWriteProtection(RTC);
+}
+
 static inline void rtc_stm32_clear_alarm_flag(RTC_TypeDef* rtc, uint16_t id) {
     if (id == RTC_STM32_ALRM_A) {
         LL_RTC_ClearFlag_ALRA(rtc);
@@ -299,21 +355,6 @@
     if (id == RTC_STM32_ALRM_A) {
         return LL_RTC_IsActiveFlag_ALRA(rtc);
     }
-=======
-	/* configuration process requires to stop the RTC counter so do it
-	 * only if needed to avoid inducing time drift at each reset
-	 */
-	if ((hour_format != LL_RTC_HOURFORMAT_24HOUR) ||
-	    (sync_prescaler != cfg->sync_prescaler) ||
-	    (async_prescaler != cfg->async_prescaler)) {
-		err = rtc_stm32_enter_init_mode();
-
-		if (err == 0) {
-			LL_RTC_SetHourFormat(RTC, LL_RTC_HOURFORMAT_24HOUR);
-			LL_RTC_SetSynchPrescaler(RTC, cfg->sync_prescaler);
-			LL_RTC_SetAsynchPrescaler(RTC, cfg->async_prescaler);
-		}
->>>>>>> 727c15a0
 
     #if (RTC_STM32_ALARMS_COUNT > 1)
     if (id == RTC_STM32_ALRM_B) {
@@ -363,7 +404,6 @@
     #endif /* RTC_STM32_ALARMS_COUNT > 1 */
 }
 
-<<<<<<< HEAD
 static inline void rtc_stm32_disable_alarm(RTC_TypeDef* rtc, uint16_t id) {
     if (id == RTC_STM32_ALRM_A) {
         LL_RTC_ALMA_Disable(rtc);
@@ -375,106 +415,6 @@
         LL_RTC_ALMB_Disable(rtc);
     }
     #endif /* RTC_STM32_ALARMS_COUNT > 1 */
-=======
-#ifdef STM32_RTC_ALARM_ENABLED
-static void rtc_stm32_init_alarm(const struct rtc_time *timeptr, uint16_t id, uint16_t mask)
-{
-	uint32_t seconds = 0;
-	uint32_t minutes = 0;
-	uint32_t hours = 0;
-	uint32_t day_weekday = LL_RTC_WEEKDAY_SUNDAY;
-	uint32_t day_weekday_sel = RTC_STM32_ALRM_DATEWEEKDAYSEL_DATE;
-	uint32_t ll_mask = RTC_STM32_ALRM_MASK_ALL;
-
-	/*
-	 * STM32 RTC Alarm LL mask should be set for all fields beyond the broadest one
-	 * that's being matched with RTC calendar to trigger alarm periodically,
-	 * the opposite of Zephyr RTC Alarm mask which is set for active fields.
-	 */
-	if (mask & RTC_ALARM_TIME_MASK_SECOND) {
-		ll_mask &= ~RTC_STM32_ALRM_MASK_SECONDS;
-		seconds = bin2bcd(timeptr->tm_sec);
-	}
-
-	if (mask & RTC_ALARM_TIME_MASK_MINUTE) {
-		ll_mask &= ~RTC_STM32_ALRM_MASK_MINUTES;
-		minutes = bin2bcd(timeptr->tm_min);
-	}
-
-	if (mask & RTC_ALARM_TIME_MASK_HOUR) {
-		ll_mask &= ~RTC_STM32_ALRM_MASK_HOURS;
-		hours = bin2bcd(timeptr->tm_hour);
-	}
-
-	if (mask & RTC_ALARM_TIME_MASK_WEEKDAY) {
-		/* the Alarm Mask field compares with the day of the week */
-		ll_mask &= ~RTC_STM32_ALRM_MASK_DATEWEEKDAY;
-		day_weekday_sel = RTC_STM32_ALRM_DATEWEEKDAYSEL_WEEKDAY;
-
-		if (timeptr->tm_wday == 0) {
-			/* sunday (tm_wday = 0) is not represented by the same value in hardware */
-			day_weekday = LL_RTC_WEEKDAY_SUNDAY;
-		} else {
-			/* all the other values are consistent with what is expected by hardware */
-			day_weekday = bin2bcd(timeptr->tm_wday);
-		}
-
-	} else if (mask & RTC_ALARM_TIME_MASK_MONTHDAY) {
-		/* the Alarm compares with the day number & ignores the day of the week */
-		ll_mask &= ~RTC_STM32_ALRM_MASK_DATEWEEKDAY;
-		day_weekday_sel = RTC_STM32_ALRM_DATEWEEKDAYSEL_DATE;
-		day_weekday = bin2bcd(timeptr->tm_mday);
-	}
-
-	/* Disable the write protection for RTC registers */
-	LL_RTC_DisableWriteProtection(RTC);
-
-	if (id == RTC_STM32_ALRM_A) {
-		if (day_weekday_sel == RTC_STM32_ALRM_DATEWEEKDAYSEL_DATE) {
-			/* Set the date for ALARM */
-			LL_RTC_ALMA_DisableWeekday(RTC);
-			LL_RTC_ALMA_SetDay(RTC, day_weekday);
-		} else {
-			/* Set the week day for ALARM */
-			LL_RTC_ALMA_EnableWeekday(RTC);
-			LL_RTC_ALMA_SetWeekDay(RTC, day_weekday);
-		}
-
-		/* Configure the Alarm register */
-		LL_RTC_ALMA_ConfigTime(RTC, LL_RTC_TIME_FORMAT_AM_OR_24, hours, minutes, seconds);
-
-		/* Set ALARM mask */
-		LL_RTC_ALMA_SetMask(RTC, ll_mask);
-#if HW_SUBSECOND_SUPPORT
-		LL_RTC_ALMA_SetSubSecondMask(RTC, 0);
-#endif
-	}
-#if RTC_STM32_ALARMS_COUNT > 1
-	if (id == RTC_STM32_ALRM_B) {
-		if (day_weekday_sel == RTC_STM32_ALRM_DATEWEEKDAYSEL_DATE) {
-			/* Set the date for ALARM */
-			LL_RTC_ALMB_DisableWeekday(RTC);
-			LL_RTC_ALMB_SetDay(RTC, day_weekday);
-		} else {
-			/* Set the week day for ALARM */
-			LL_RTC_ALMB_EnableWeekday(RTC);
-			LL_RTC_ALMB_SetWeekDay(RTC, day_weekday);
-		}
-
-		/* Configure the Alarm register */
-		LL_RTC_ALMB_ConfigTime(RTC, LL_RTC_TIME_FORMAT_AM_OR_24, hours, minutes, seconds);
-
-		/* Set ALARM mask */
-		LL_RTC_ALMB_SetMask(RTC, ll_mask);
-#if HW_SUBSECOND_SUPPORT
-		LL_RTC_ALMB_SetSubSecondMask(RTC, 0);
-#endif
-	}
-#endif /* RTC_STM32_ALARMS_COUNT > 1 */
-
-	/* Enable the write protection for RTC registers */
-	LL_RTC_EnableWriteProtection(RTC);
->>>>>>> 727c15a0
 }
 
 void rtc_stm32_isr(const struct device* dev) {
@@ -615,9 +555,8 @@
 
 static int rtc_stm32_set_time(const struct device* dev, const struct rtc_time* timeptr) {
     struct rtc_stm32_data* data = dev->data;
-    LL_RTC_TimeTypeDef rtc_time;
-    LL_RTC_DateTypeDef rtc_date;
     uint32_t real_year = timeptr->tm_year + TM_YEAR_REF;
+    int err;
 
     if (real_year < RTC_YEAR_REF) {
         /* RTC does not support years before 2000 */
@@ -630,15 +569,15 @@
     }
 
     /* Enter Init mode inside the LL_RTC_Time and Date Init functions */
-    rtc_time.Hours   = bin2bcd(timeptr->tm_hour);
-    rtc_time.Minutes = bin2bcd(timeptr->tm_min);
-    rtc_time.Seconds = bin2bcd(timeptr->tm_sec);
+    uint32_t hours   = bin2bcd(timeptr->tm_hour);
+    uint32_t minutes = bin2bcd(timeptr->tm_min);
+    uint32_t seconds = bin2bcd(timeptr->tm_sec);
 
     /* Set Date after Time to be sure the DR is correctly updated on stm32F2 serie. */
-    rtc_date.Year    = bin2bcd((real_year - RTC_YEAR_REF));
-    rtc_date.Month   = bin2bcd((timeptr->tm_mon + 1));
-    rtc_date.Day     = bin2bcd(timeptr->tm_mday);
-    rtc_date.WeekDay = ((timeptr->tm_wday == 0) ? (LL_RTC_WEEKDAY_SUNDAY) : (timeptr->tm_wday));
+    uint32_t year    = bin2bcd((real_year - RTC_YEAR_REF));
+    uint32_t month   = bin2bcd((timeptr->tm_mon + 1));
+    uint32_t day     = bin2bcd(timeptr->tm_mday);
+    uint32_t weekDay = ((timeptr->tm_wday == 0) ? (LL_RTC_WEEKDAY_SUNDAY) : (timeptr->tm_wday));
     /* WeekDay sunday (tm_wday = 0) is not represented by the same value in hardware,
      * all the other values are consistent with what is expected by hardware.
      */
@@ -649,8 +588,22 @@
 
     stm32_backup_domain_enable_access();
 
-    LL_RTC_TIME_Init(RTC, LL_RTC_FORMAT_BCD, &rtc_time);
-    LL_RTC_DATE_Init(RTC, LL_RTC_FORMAT_BCD, &rtc_date);
+    /* Disable the write protection for RTC registers */
+    LL_RTC_DisableWriteProtection(RTC);
+
+    /* Set Initialization mode */
+    err = rtc_stm32_enter_init_mode();
+    if (err == 0) {
+        /* Set time and date */
+        LL_RTC_TIME_Config(RTC, LL_RTC_TIME_FORMAT_AM_OR_24, hours, minutes, seconds);
+        LL_RTC_DATE_Config(RTC, weekDay, day, month, year);
+    }
+
+    /* Exit Initialization mode */
+    LL_RTC_DisableInitMode(RTC);
+
+    /* Enable the write protection for RTC registers */
+    LL_RTC_EnableWriteProtection(RTC);
 
     stm32_backup_domain_disable_access();
 
@@ -665,17 +618,17 @@
     #endif /* CONFIG_SOC_SERIES_STM32F2X */
 
     LOG_DBG("Calendar set : %d/%d/%d - %dh%dm%ds",
-                    LL_RTC_DATE_GetDay(RTC),
-                    LL_RTC_DATE_GetMonth(RTC),
-                    LL_RTC_DATE_GetYear(RTC),
-                    LL_RTC_TIME_GetHour(RTC),
-                    LL_RTC_TIME_GetMinute(RTC),
-                    LL_RTC_TIME_GetSecond(RTC)
+            LL_RTC_DATE_GetDay(RTC),
+            LL_RTC_DATE_GetMonth(RTC),
+            LL_RTC_DATE_GetYear(RTC),
+            LL_RTC_TIME_GetHour(RTC),
+            LL_RTC_TIME_GetMinute(RTC),
+            LL_RTC_TIME_GetSecond(RTC)
     );
 
     k_spin_unlock(&data->lock, key);
 
-    return (0);
+    return (err);
 }
 
 static int rtc_stm32_get_time(const struct device* dev, struct rtc_time* timeptr) {
@@ -767,60 +720,7 @@
 }
 
 #ifdef STM32_RTC_ALARM_ENABLED
-static void rtc_stm32_init_ll_alrm_struct(LL_RTC_AlarmTypeDef* p_rtc_alarm,
-                                          const struct rtc_time* timeptr, uint16_t mask) {
-    LL_RTC_TimeTypeDef* p_rtc_alrm_time = &(p_rtc_alarm->AlarmTime);
-    uint32_t ll_mask = 0;
-
-    /*
-     * STM32 RTC Alarm LL mask should be set for all fields beyond the broadest one
-     * that's being matched with RTC calendar to trigger alarm periodically,
-     * the opposite of Zephyr RTC Alarm mask which is set for active fields.
-     */
-    ll_mask = RTC_STM32_ALRM_MASK_ALL;
-
-    if (mask & RTC_ALARM_TIME_MASK_SECOND) {
-        ll_mask &= ~RTC_STM32_ALRM_MASK_SECONDS;
-        p_rtc_alrm_time->Seconds = bin2bcd(timeptr->tm_sec);
-    }
-
-    if (mask & RTC_ALARM_TIME_MASK_MINUTE) {
-        ll_mask &= ~RTC_STM32_ALRM_MASK_MINUTES;
-        p_rtc_alrm_time->Minutes = bin2bcd(timeptr->tm_min);
-    }
-
-    if (mask & RTC_ALARM_TIME_MASK_HOUR) {
-        ll_mask &= ~RTC_STM32_ALRM_MASK_HOURS;
-        p_rtc_alrm_time->Hours = bin2bcd(timeptr->tm_hour);
-    }
-
-    if (mask & RTC_ALARM_TIME_MASK_WEEKDAY) {
-        /* the Alarm Mask field compares with the day of the week */
-        ll_mask &= ~RTC_STM32_ALRM_MASK_DATEWEEKDAY;
-        p_rtc_alarm->AlarmDateWeekDaySel = RTC_STM32_ALRM_DATEWEEKDAYSEL_WEEKDAY;
-
-        if (timeptr->tm_wday == 0) {
-            /* sunday (tm_wday = 0) is not represented by the same value in hardware */
-            p_rtc_alarm->AlarmDateWeekDay = LL_RTC_WEEKDAY_SUNDAY;
-        }
-        else {
-            /* all the other values are consistent with what is expected by hardware */
-            p_rtc_alarm->AlarmDateWeekDay = bin2bcd(timeptr->tm_wday);
-        }
-    }
-    else if (mask & RTC_ALARM_TIME_MASK_MONTHDAY) {
-        /* the Alarm compares with the day number & ignores the day of the week */
-        ll_mask &= ~RTC_STM32_ALRM_MASK_DATEWEEKDAY;
-        p_rtc_alarm->AlarmDateWeekDaySel = RTC_STM32_ALRM_DATEWEEKDAYSEL_DATE;
-        p_rtc_alarm->AlarmDateWeekDay    = bin2bcd(timeptr->tm_mday);
-    }
-
-    p_rtc_alrm_time->TimeFormat = LL_RTC_TIME_FORMAT_AM_OR_24;
-
-    p_rtc_alarm->AlarmMask = ll_mask;
-}
-
-static inline void rtc_stm32_get_ll_alrm_time(uint16_t id, struct rtc_time* timeptr) {
+static void rtc_stm32_alarm_get_alrm_time(uint16_t id, struct rtc_time *timeptr) {
     if (id == RTC_STM32_ALRM_A) {
         timeptr->tm_sec  = bcd2bin(LL_RTC_ALMA_GetSecond(RTC));
         timeptr->tm_min  = bcd2bin(LL_RTC_ALMA_GetMinute(RTC));
@@ -841,7 +741,7 @@
     #endif /* RTC_STM32_ALARMS_COUNT > 1 */
 }
 
-static inline uint16_t rtc_stm32_get_ll_alrm_mask(uint16_t id) {
+static inline uint16_t rtc_stm32_alarm_get_alrm_mask(uint16_t id) {
     uint32_t ll_alarm_mask = 0;
     uint16_t zephyr_alarm_mask = 0;
     uint32_t week_day = 0;
@@ -913,18 +813,44 @@
     return (0);
 }
 
-static int rtc_stm32_alarm_get_time(const struct device* dev, uint16_t id, uint16_t* mask,
+static int rtc_stm32_alarm_get_time(const struct device *dev, uint16_t id, uint16_t *mask,
                                     struct rtc_time* timeptr) {
+    struct rtc_stm32_data *data = dev->data;
+    int err = 0;
+
+    if ((mask == NULL) || (timeptr == NULL)) {
+        LOG_ERR("NULL pointer");
+        return -EINVAL;
+    }
+
+    k_spinlock_key_t key = k_spin_lock(&data->lock);
+
+    if ((id != RTC_STM32_ALRM_A) &&
+        ((RTC_STM32_ALARMS_COUNT == 1) || (id != RTC_STM32_ALRM_B))) {
+        LOG_ERR("invalid alarm ID %d", id);
+        err = -EINVAL;
+        goto unlock;
+    }
+
+    memset(timeptr, -1, sizeof(struct rtc_time));
+    rtc_stm32_alarm_get_alrm_time(id, timeptr);
+    *mask = rtc_stm32_alarm_get_alrm_mask(id);
+
+    LOG_DBG("get alarm: mday = %d, wday = %d, hour = %d, min = %d, sec = %d, "
+            "mask = 0x%04x", timeptr->tm_mday, timeptr->tm_wday, timeptr->tm_hour,
+            timeptr->tm_min, timeptr->tm_sec, *mask);
+
+unlock :
+    k_spin_unlock(&data->lock, key);
+
+    return (err);
+}
+
+static int rtc_stm32_alarm_set_time(const struct device* dev, uint16_t id, uint16_t mask,
+                                    const struct rtc_time* timeptr) {
     struct rtc_stm32_data* data = dev->data;
     struct rtc_stm32_alrm* p_rtc_alrm;
-    LL_RTC_AlarmTypeDef* p_ll_rtc_alarm;
-    LL_RTC_TimeTypeDef* p_ll_rtc_alrm_time;
     int err = 0;
-
-    if ((mask == NULL) || (timeptr == NULL)) {
-        LOG_ERR("NULL pointer");
-        return (-EINVAL);
-    }
 
     k_spinlock_key_t key = k_spin_lock(&data->lock);
 
@@ -940,132 +866,7 @@
         goto unlock;
     }
 
-    p_ll_rtc_alarm     = &(p_rtc_alrm->ll_rtc_alrm);
-    p_ll_rtc_alrm_time = &(p_ll_rtc_alarm->AlarmTime);
-
-    memset(timeptr, -1, sizeof(struct rtc_time));
-
-    rtc_stm32_get_ll_alrm_time(id, timeptr);
-
-    p_rtc_alrm->user_mask = rtc_stm32_get_ll_alrm_mask(id);
-
-    *mask = p_rtc_alrm->user_mask;
-
-    LOG_DBG("get alarm: mday = %d, wday = %d, hour = %d, min = %d, sec = %d, "
-            "mask = 0x%04x", timeptr->tm_mday, timeptr->tm_wday, timeptr->tm_hour,
-            timeptr->tm_min, timeptr->tm_sec, *mask);
-
-<<<<<<< HEAD
-unlock :
-    k_spin_unlock(&data->lock, key);
-
-    return (err);
-=======
-static int rtc_stm32_set_time(const struct device *dev, const struct rtc_time *timeptr)
-{
-	struct rtc_stm32_data *data = dev->data;
-	uint32_t real_year = timeptr->tm_year + TM_YEAR_REF;
-	int err;
-
-	if (real_year < RTC_YEAR_REF) {
-		/* RTC does not support years before 2000 */
-		return -EINVAL;
-	}
-
-	if (timeptr->tm_wday == -1) {
-		/* day of the week is expected */
-		return -EINVAL;
-	}
-
-	/* Enter Init mode inside the LL_RTC_Time and Date Init functions */
-	uint32_t hours = bin2bcd(timeptr->tm_hour);
-	uint32_t minutes = bin2bcd(timeptr->tm_min);
-	uint32_t seconds = bin2bcd(timeptr->tm_sec);
-
-	/* Set Date after Time to be sure the DR is correctly updated on stm32F2 serie. */
-	uint32_t year = bin2bcd((real_year - RTC_YEAR_REF));
-	uint32_t month = bin2bcd((timeptr->tm_mon + 1));
-	uint32_t day = bin2bcd(timeptr->tm_mday);
-	uint32_t weekDay = ((timeptr->tm_wday == 0) ? (LL_RTC_WEEKDAY_SUNDAY) : (timeptr->tm_wday));
-	/* WeekDay sunday (tm_wday = 0) is not represented by the same value in hardware,
-	 * all the other values are consistent with what is expected by hardware.
-	 */
-
-	LOG_DBG("Setting clock");
-
-	k_spinlock_key_t key = k_spin_lock(&data->lock);
-
-	stm32_backup_domain_enable_access();
-
-	/* Disable the write protection for RTC registers */
-	LL_RTC_DisableWriteProtection(RTC);
-
-	/* Set Initialization mode */
-	err = rtc_stm32_enter_init_mode();
-
-	if (err == 0) {
-		/* Set time and date */
-		LL_RTC_TIME_Config(RTC, LL_RTC_TIME_FORMAT_AM_OR_24, hours, minutes, seconds);
-		LL_RTC_DATE_Config(RTC, weekDay, day, month, year);
-	}
-
-	/* Exit Initialization mode */
-	LL_RTC_DisableInitMode(RTC);
-
-	/* Enable the write protection for RTC registers */
-	LL_RTC_EnableWriteProtection(RTC);
-
-	stm32_backup_domain_disable_access();
-
-#ifdef CONFIG_SOC_SERIES_STM32F2X
-	/*
-	 * Because stm32F2 serie has no shadow registers,
-	 * wait until TR and DR registers are synchronised : flag RS
-	 */
-	while (LL_RTC_IsActiveFlag_RS(RTC) != 1) {
-		;
-	}
-#endif /* CONFIG_SOC_SERIES_STM32F2X */
-
-	LOG_DBG("Calendar set : %d/%d/%d - %dh%dm%ds",
-			LL_RTC_DATE_GetDay(RTC),
-			LL_RTC_DATE_GetMonth(RTC),
-			LL_RTC_DATE_GetYear(RTC),
-			LL_RTC_TIME_GetHour(RTC),
-			LL_RTC_TIME_GetMinute(RTC),
-			LL_RTC_TIME_GetSecond(RTC)
-	);
-
-	k_spin_unlock(&data->lock, key);
-
-	return err;
->>>>>>> 727c15a0
-}
-
-static int rtc_stm32_alarm_set_time(const struct device* dev, uint16_t id, uint16_t mask,
-                                    const struct rtc_time* timeptr) {
-    struct rtc_stm32_data* data = dev->data;
-    struct rtc_stm32_alrm* p_rtc_alrm;
-    LL_RTC_AlarmTypeDef* p_ll_rtc_alarm;
-    LL_RTC_TimeTypeDef* p_ll_rtc_alrm_time;
-    int err = 0;
-
-    k_spinlock_key_t key = k_spin_lock(&data->lock);
-
-    if (id == RTC_STM32_ALRM_A) {
-        p_rtc_alrm = &(data->rtc_alrm_a);
-    }
-    else if (id == RTC_STM32_ALRM_B) {
-        p_rtc_alrm = &(data->rtc_alrm_b);
-    }
-    else {
-        LOG_ERR("invalid alarm ID %d", id);
-        err = -EINVAL;
-        goto unlock;
-    }
-
     if ((mask == 0) && (timeptr == NULL)) {
-        memset(&(p_rtc_alrm->ll_rtc_alrm), 0, sizeof(LL_RTC_AlarmTypeDef));
         p_rtc_alrm->user_callback = NULL;
         p_rtc_alrm->user_data     = NULL;
         p_rtc_alrm->is_pending    = false;
@@ -1100,14 +901,6 @@
         goto unlock;
     }
 
-    p_ll_rtc_alarm     = &(p_rtc_alrm->ll_rtc_alrm);
-    p_ll_rtc_alrm_time = &(p_ll_rtc_alarm->AlarmTime);
-
-    memset(p_ll_rtc_alrm_time, 0, sizeof(LL_RTC_TimeTypeDef));
-    rtc_stm32_init_ll_alrm_struct(p_ll_rtc_alarm, timeptr, mask);
-
-    p_rtc_alrm->user_mask = mask;
-
     LOG_DBG("set alarm %d : second = %d, min = %d, hour = %d,"
             " wday = %d, mday = %d, mask = 0x%04x",
             id, timeptr->tm_sec, timeptr->tm_min, timeptr->tm_hour,
@@ -1141,12 +934,7 @@
     #endif /* RTC_ISR_ALRBWF */
 
     /* init Alarm */
-    /* write protection is disabled & enabled again inside the LL_RTC_ALMx_Init function */
-    if (rtc_stm32_init_alarm(RTC, LL_RTC_FORMAT_BCD, p_ll_rtc_alarm, id) != SUCCESS) {
-        LOG_ERR("Could not initialize Alarm %d", id);
-        err = -ECANCELED;
-        goto disable_bkup_access;
-    }
+    rtc_stm32_init_alarm(timeptr, id, mask);
 
     /* Disable the write protection for RTC registers */
     LL_RTC_DisableWriteProtection(RTC);
@@ -1190,7 +978,6 @@
     return (err);
 }
 
-<<<<<<< HEAD
 static int rtc_stm32_alarm_set_callback(const struct device* dev, uint16_t id,
                                         rtc_alarm_callback callback, void* user_data) {
     struct rtc_stm32_data* data = dev->data;
@@ -1249,32 +1036,9 @@
     k_spin_unlock(&data->lock, key);
 
     return (ret);
-=======
-#ifdef STM32_RTC_ALARM_ENABLED
-static void rtc_stm32_alarm_get_alrm_time(uint16_t id, struct rtc_time *timeptr)
-{
-	if (id == RTC_STM32_ALRM_A) {
-		timeptr->tm_sec = bcd2bin(LL_RTC_ALMA_GetSecond(RTC));
-		timeptr->tm_min = bcd2bin(LL_RTC_ALMA_GetMinute(RTC));
-		timeptr->tm_hour = bcd2bin(LL_RTC_ALMA_GetHour(RTC));
-		timeptr->tm_wday = bcd2bin(LL_RTC_ALMA_GetWeekDay(RTC));
-		timeptr->tm_mday = bcd2bin(LL_RTC_ALMA_GetDay(RTC));
-		return;
-	}
-#if RTC_STM32_ALARMS_COUNT > 1
-	if (id == RTC_STM32_ALRM_B) {
-		timeptr->tm_sec = bcd2bin(LL_RTC_ALMB_GetSecond(RTC));
-		timeptr->tm_min = bcd2bin(LL_RTC_ALMB_GetMinute(RTC));
-		timeptr->tm_hour = bcd2bin(LL_RTC_ALMB_GetHour(RTC));
-		timeptr->tm_wday = bcd2bin(LL_RTC_ALMB_GetWeekDay(RTC));
-		timeptr->tm_mday = bcd2bin(LL_RTC_ALMB_GetDay(RTC));
-	}
-#endif /* RTC_STM32_ALARMS_COUNT > 1 */
->>>>>>> 727c15a0
 }
 #endif /* CONFIG_RTC_ALARM */
 
-<<<<<<< HEAD
 static int rtc_stm32_get_time_ext(const struct device* dev, uint8_t* du) {
     struct rtc_stm32_data* data = dev->data;
     uint32_t rtc_date;
@@ -1321,56 +1085,6 @@
     du[7] = bcd2bin(__LL_RTC_GET_SECOND(rtc_time));
 
     return (0);
-=======
-static inline uint16_t rtc_stm32_alarm_get_alrm_mask(uint16_t id)
-{
-	uint32_t ll_alarm_mask = 0;
-	uint16_t zephyr_alarm_mask = 0;
-	uint32_t week_day = 0;
-
-	/*
-	 * STM32 RTC Alarm LL mask is set for all fields beyond the broadest one
-	 * that's being matched with RTC calendar to trigger alarm periodically,
-	 * the opposite of Zephyr RTC Alarm mask which is set for active fields.
-	 */
-
-	if (id == RTC_STM32_ALRM_A) {
-		ll_alarm_mask = LL_RTC_ALMA_GetMask(RTC);
-	}
-
-#if RTC_STM32_ALARMS_COUNT > 1
-	if (id == RTC_STM32_ALRM_B) {
-		ll_alarm_mask = LL_RTC_ALMB_GetMask(RTC);
-	}
-#endif /* RTC_STM32_ALARMS_COUNT > 1 */
-
-	if ((ll_alarm_mask & RTC_STM32_ALRM_MASK_SECONDS) == 0x0) {
-		zephyr_alarm_mask = RTC_ALARM_TIME_MASK_SECOND;
-	}
-	if ((ll_alarm_mask & RTC_STM32_ALRM_MASK_MINUTES) == 0x0) {
-		zephyr_alarm_mask |= RTC_ALARM_TIME_MASK_MINUTE;
-	}
-	if ((ll_alarm_mask & RTC_STM32_ALRM_MASK_HOURS) == 0x0) {
-		zephyr_alarm_mask |= RTC_ALARM_TIME_MASK_HOUR;
-	}
-	if ((ll_alarm_mask & RTC_STM32_ALRM_MASK_DATEWEEKDAY) == 0x0) {
-		if (id == RTC_STM32_ALRM_A) {
-			week_day = LL_RTC_ALMA_GetWeekDay(RTC);
-		}
-#if RTC_STM32_ALARMS_COUNT > 1
-		if (id == RTC_STM32_ALRM_B) {
-			week_day = LL_RTC_ALMB_GetWeekDay(RTC);
-		}
-#endif /* RTC_STM32_ALARMS_COUNT > 1 */
-		if (week_day) {
-			zephyr_alarm_mask |= RTC_ALARM_TIME_MASK_WEEKDAY;
-		} else {
-			zephyr_alarm_mask |= RTC_ALARM_TIME_MASK_MONTHDAY;
-		}
-	}
-
-	return zephyr_alarm_mask;
->>>>>>> 727c15a0
 }
 
 static int rtc_stm32_set_time_ext(const struct device* dev, uint8_t const* du) {
@@ -1389,21 +1103,12 @@
 
     k_spinlock_key_t key = k_spin_lock(&data->lock);
 
-<<<<<<< HEAD
     LOG_DBG("Setting clock");
-=======
-static int rtc_stm32_alarm_get_time(const struct device *dev, uint16_t id, uint16_t *mask,
-			struct rtc_time *timeptr)
-{
-	struct rtc_stm32_data *data = dev->data;
-	int err = 0;
->>>>>>> 727c15a0
 
     stm32_backup_domain_enable_access();
 
     LL_RTC_DisableWriteProtection(RTC);
 
-<<<<<<< HEAD
     ErrorStatus status = LL_RTC_EnterInitMode(RTC);
 
     if (status != SUCCESS) {
@@ -1424,18 +1129,6 @@
     LL_RTC_DisableInitMode(RTC);
 
     LL_RTC_EnableWriteProtection(RTC);
-=======
-	if ((id != RTC_STM32_ALRM_A) &&
-	    ((RTC_STM32_ALARMS_COUNT == 1) || (id != RTC_STM32_ALRM_B))) {
-		LOG_ERR("invalid alarm ID %d", id);
-		err = -EINVAL;
-		goto unlock;
-	}
-
-	memset(timeptr, -1, sizeof(struct rtc_time));
-	rtc_stm32_alarm_get_alrm_time(id, timeptr);
-	*mask = rtc_stm32_alarm_get_alrm_mask(id);
->>>>>>> 727c15a0
 
     stm32_backup_domain_disable_access();
 
@@ -1444,7 +1137,6 @@
     return (0);
 }
 
-<<<<<<< HEAD
 #if defined(CONFIG_SOC_SERIES_STM32H7X)
 __maybe_unused static void /**/rtc_stm32_isr(const struct device* dev) {
     const struct rtc_stm32_config* config = dev->config;
@@ -1459,136 +1151,6 @@
     if (((rtc_cr  & RTC_CR_WUTIE) != 0U) &&
         ((rtc_isr & RTC_ISR_WUTF) != 0U)) {
         CLEAR_BIT(regs->ISR, RTC_ISR_WUTF);
-=======
-static int rtc_stm32_alarm_set_time(const struct device *dev, uint16_t id, uint16_t mask,
-			const struct rtc_time *timeptr)
-{
-	struct rtc_stm32_data *data = dev->data;
-	struct rtc_stm32_alrm *p_rtc_alrm;
-	int err = 0;
-
-	k_spinlock_key_t key = k_spin_lock(&data->lock);
-
-	if (id == RTC_STM32_ALRM_A) {
-		p_rtc_alrm = &(data->rtc_alrm_a);
-	} else if (id == RTC_STM32_ALRM_B) {
-		p_rtc_alrm = &(data->rtc_alrm_b);
-	} else {
-		LOG_ERR("invalid alarm ID %d", id);
-		err = -EINVAL;
-		goto unlock;
-	}
-
-	if ((mask == 0) && (timeptr == NULL)) {
-		p_rtc_alrm->user_callback = NULL;
-		p_rtc_alrm->user_data = NULL;
-		p_rtc_alrm->is_pending = false;
-
-		stm32_backup_domain_enable_access();
-
-		if (rtc_stm32_is_active_alarm(RTC, id)) {
-			LL_RTC_DisableWriteProtection(RTC);
-			rtc_stm32_disable_alarm(RTC, id);
-			rtc_stm32_disable_interrupt_alarm(RTC, id);
-			LL_RTC_EnableWriteProtection(RTC);
-		}
-		LOG_DBG("Alarm %d has been disabled", id);
-		goto disable_bkup_access;
-	}
-
-	if ((mask & ~RTC_STM32_SUPPORTED_ALARM_FIELDS) != 0) {
-		LOG_ERR("unsupported alarm %d field mask 0x%04x", id, mask);
-		err = -EINVAL;
-		goto unlock;
-	}
-
-	if (timeptr == NULL) {
-		LOG_ERR("timeptr is invalid");
-		err = -EINVAL;
-		goto unlock;
-	}
-
-	if (!rtc_utils_validate_rtc_time(timeptr, mask)) {
-		LOG_DBG("One or multiple time values are invalid");
-		err = -EINVAL;
-		goto unlock;
-	}
-
-	LOG_DBG("set alarm %d : second = %d, min = %d, hour = %d,"
-			" wday = %d, mday = %d, mask = 0x%04x",
-			id, timeptr->tm_sec, timeptr->tm_min, timeptr->tm_hour,
-			timeptr->tm_wday, timeptr->tm_mday, mask);
-
-	stm32_backup_domain_enable_access();
-
-	/* Disable the write protection for RTC registers */
-	LL_RTC_DisableWriteProtection(RTC);
-
-	/* Disable ALARM so that the RTC_ISR_ALRAWF/RTC_ISR_ALRBWF is 0 */
-	rtc_stm32_disable_alarm(RTC, id);
-	rtc_stm32_disable_interrupt_alarm(RTC, id);
-
-#ifdef RTC_ISR_ALRAWF
-	if (id == RTC_STM32_ALRM_A) {
-		/* Wait till RTC ALRAWF flag is set before writing to RTC registers */
-		while (!LL_RTC_IsActiveFlag_ALRAW(RTC)) {
-			;
-		}
-	}
-#endif /* RTC_ISR_ALRAWF */
-
-#ifdef RTC_ISR_ALRBWF
-	if (id == RTC_STM32_ALRM_B) {
-		/* Wait till RTC ALRBWF flag is set before writing to RTC registers */
-		while (!LL_RTC_IsActiveFlag_ALRBW(RTC)) {
-			;
-		}
-	}
-#endif /* RTC_ISR_ALRBWF */
-
-	/* init Alarm */
-	rtc_stm32_init_alarm(timeptr, id, mask);
-
-	/* Disable the write protection for RTC registers */
-	LL_RTC_DisableWriteProtection(RTC);
-
-	/* Enable Alarm */
-	rtc_stm32_enable_alarm(RTC, id);
-	/* Clear Alarm flag */
-	rtc_stm32_clear_alarm_flag(RTC, id);
-	/* Enable Alarm IT */
-	rtc_stm32_enable_interrupt_alarm(RTC, id);
-
-	exti_enable_rtc_alarm_it(RTC_STM32_EXTI_LINE_NUM);
-
-	/* Enable the write protection for RTC registers */
-	LL_RTC_EnableWriteProtection(RTC);
-
-disable_bkup_access:
-	stm32_backup_domain_disable_access();
-
-unlock:
-	k_spin_unlock(&data->lock, key);
-
-	if (id == RTC_STM32_ALRM_A) {
-		LOG_DBG("Alarm A : %dh%dm%ds   mask = 0x%x",
-			LL_RTC_ALMA_GetHour(RTC),
-			LL_RTC_ALMA_GetMinute(RTC),
-			LL_RTC_ALMA_GetSecond(RTC),
-			LL_RTC_ALMA_GetMask(RTC));
-	}
-#ifdef RTC_ALARM_B
-	if (id == RTC_STM32_ALRM_B) {
-		LOG_DBG("Alarm B : %dh%dm%ds   mask = 0x%x",
-			LL_RTC_ALMB_GetHour(RTC),
-			LL_RTC_ALMB_GetMinute(RTC),
-			LL_RTC_ALMB_GetSecond(RTC),
-			LL_RTC_ALMB_GetMask(RTC));
-	}
-#endif /* #ifdef RTC_ALARM_B */
-	return err;
-}
->>>>>>> 727c15a0
 
         if (data->update_callback != NULL) {
             data->update_callback(dev,
