--- conflicted
+++ resolved
@@ -648,11 +648,7 @@
 	return 0;
 }
 
-<<<<<<< HEAD
-static struct rtc_driver_api DT_CONST rtc_sam0_driver_api = {
-=======
 static DEVICE_API(rtc, rtc_sam0_driver_api) = {
->>>>>>> 7cef0e36
 	.set_time = rtc_sam0_set_time,
 	.get_time = rtc_sam0_get_time,
 
