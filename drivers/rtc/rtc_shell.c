--- conflicted
+++ resolved
@@ -208,15 +208,9 @@
         return (res);
     }
 
-<<<<<<< HEAD
-	shell_print(sh, "%04d-%02d-%02dT%02d:%02d:%02d.%03d", rtctime.tm_year + 1900,
-		    rtctime.tm_mon + 1, rtctime.tm_mday, rtctime.tm_hour, rtctime.tm_min,
-		    rtctime.tm_sec, rtctime.tm_nsec / 1000000);
-=======
-    shell_print(sh, "%04d-%02d-%02dT%02d:%02d:%02d:%06d", rtctime.tm_year + 1900,
+    shell_print(sh, "%04d-%02d-%02dT%02d:%02d:%02d.%03d", rtctime.tm_year + 1900,
                 rtctime.tm_mon + 1, rtctime.tm_mday, rtctime.tm_hour, rtctime.tm_min,
                 rtctime.tm_sec, rtctime.tm_nsec / 1000000);
->>>>>>> f04b1c3f
 
     return (0);
 }
