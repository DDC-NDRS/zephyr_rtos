--- conflicted
+++ resolved
@@ -264,7 +264,6 @@
 }
 #endif /* CONFIG_UART_USE_RUNTIME_CONFIGURE */
 
-<<<<<<< HEAD
 static int uart_esp32_configure(const struct device* dev, const struct uart_config* cfg) {
     const struct uart_esp32_config* config = dev->config;
     struct uart_esp32_data* data = dev->data;
@@ -287,6 +286,7 @@
     uart_hal_set_rxfifo_full_thr(&data->hal, UART_RX_FIFO_THRESH);
     uart_hal_set_txfifo_empty_thr(&data->hal, UART_TX_FIFO_THRESH);
     uart_hal_rxfifo_rst(&data->hal);
+    uart_hal_txfifo_rst(&data->hal);
 
     switch (cfg->parity) {
         case UART_CFG_PARITY_NONE :
@@ -378,109 +378,6 @@
     }
 
     return (0);
-=======
-static int uart_esp32_configure(const struct device *dev, const struct uart_config *cfg)
-{
-	const struct uart_esp32_config *config = dev->config;
-	struct uart_esp32_data *data = dev->data;
-	uart_sclk_t src_clk;
-	uint32_t sclk_freq;
-
-	int ret = pinctrl_apply_state(config->pcfg, PINCTRL_STATE_DEFAULT);
-
-	if (ret < 0) {
-		return ret;
-	}
-
-	if (!device_is_ready(config->clock_dev)) {
-		return -ENODEV;
-	}
-
-	clock_control_on(config->clock_dev, config->clock_subsys);
-
-	uart_hal_set_sclk(&data->hal, UART_SCLK_DEFAULT);
-	uart_hal_set_rxfifo_full_thr(&data->hal, UART_RX_FIFO_THRESH);
-	uart_hal_set_txfifo_empty_thr(&data->hal, UART_TX_FIFO_THRESH);
-	uart_hal_rxfifo_rst(&data->hal);
-	uart_hal_txfifo_rst(&data->hal);
-
-	switch (cfg->parity) {
-	case UART_CFG_PARITY_NONE:
-		uart_hal_set_parity(&data->hal, UART_PARITY_DISABLE);
-		break;
-	case UART_CFG_PARITY_EVEN:
-		uart_hal_set_parity(&data->hal, UART_PARITY_EVEN);
-		break;
-	case UART_CFG_PARITY_ODD:
-		uart_hal_set_parity(&data->hal, UART_PARITY_ODD);
-		break;
-	default:
-		return -ENOTSUP;
-	}
-
-	switch (cfg->stop_bits) {
-	case UART_CFG_STOP_BITS_1:
-		uart_hal_set_stop_bits(&data->hal, UART_STOP_BITS_1);
-		break;
-	case UART_CFG_STOP_BITS_1_5:
-		uart_hal_set_stop_bits(&data->hal, UART_STOP_BITS_1_5);
-		break;
-	case UART_CFG_STOP_BITS_2:
-		uart_hal_set_stop_bits(&data->hal, UART_STOP_BITS_2);
-		break;
-	default:
-		return -ENOTSUP;
-	}
-
-	switch (cfg->data_bits) {
-	case UART_CFG_DATA_BITS_5:
-		uart_hal_set_data_bit_num(&data->hal, UART_DATA_5_BITS);
-		break;
-	case UART_CFG_DATA_BITS_6:
-		uart_hal_set_data_bit_num(&data->hal, UART_DATA_6_BITS);
-		break;
-	case UART_CFG_DATA_BITS_7:
-		uart_hal_set_data_bit_num(&data->hal, UART_DATA_7_BITS);
-		break;
-	case UART_CFG_DATA_BITS_8:
-		uart_hal_set_data_bit_num(&data->hal, UART_DATA_8_BITS);
-		break;
-	default:
-		return -ENOTSUP;
-	}
-
-	uart_hal_set_mode(&data->hal, UART_MODE_UART);
-
-	switch (cfg->flow_ctrl) {
-	case UART_CFG_FLOW_CTRL_NONE:
-		uart_hal_set_hw_flow_ctrl(&data->hal, UART_HW_FLOWCTRL_DISABLE, 0);
-		break;
-	case UART_CFG_FLOW_CTRL_RTS_CTS:
-		uart_hal_set_hw_flow_ctrl(&data->hal, UART_HW_FLOWCTRL_CTS_RTS, 10);
-		break;
-	case UART_CFG_FLOW_CTRL_RS485:
-		uart_hal_set_mode(&data->hal, UART_MODE_RS485_HALF_DUPLEX);
-		break;
-	default:
-		return -ENOTSUP;
-	}
-
-	uart_hal_get_sclk(&data->hal, &src_clk);
-	esp_clk_tree_src_get_freq_hz((soc_module_clk_t)src_clk,
-		ESP_CLK_TREE_SRC_FREQ_PRECISION_CACHED, &sclk_freq);
-	uart_hal_set_baudrate(&data->hal, cfg->baudrate, sclk_freq);
-
-	uart_hal_set_rx_timeout(&data->hal, 0x16);
-
-	if (config->tx_invert) {
-		uart_hal_inverse_signal(&data->hal, UART_SIGNAL_TXD_INV);
-	}
-
-	if (config->rx_invert) {
-		uart_hal_inverse_signal(&data->hal, UART_SIGNAL_RXD_INV);
-	}
-	return 0;
->>>>>>> 85e83038
 }
 
 #ifdef CONFIG_UART_INTERRUPT_DRIVEN
