--- conflicted
+++ resolved
@@ -51,14 +51,6 @@
 #include <soc.h>
 #include <zephyr/drivers/uart.h>
 
-<<<<<<< HEAD
-#if defined(CONFIG_SOC_SERIES_ESP32C2) || \
-    defined(CONFIG_SOC_SERIES_ESP32C3) || \
-    defined(CONFIG_SOC_SERIES_ESP32C6)
-#include <zephyr/drivers/interrupt_controller/intc_esp32c3.h>
-#else
-=======
->>>>>>> 8f2879a1
 #include <zephyr/drivers/interrupt_controller/intc_esp32.h>
 
 #include <zephyr/drivers/clock_control.h>
@@ -69,17 +61,6 @@
 
 LOG_MODULE_REGISTER(uart_esp32, CONFIG_UART_LOG_LEVEL);
 
-<<<<<<< HEAD
-#if defined(CONFIG_SOC_SERIES_ESP32C2) || \
-    defined(CONFIG_SOC_SERIES_ESP32C3) || \
-    defined(CONFIG_SOC_SERIES_ESP32C6)
-#define ISR_HANDLER isr_handler_t
-#else
-#define ISR_HANDLER intr_handler_t
-#endif
-
-=======
->>>>>>> 8f2879a1
 struct uart_esp32_config {
     const struct device* clock_dev;
     const struct pinctrl_dev_config* pcfg;
@@ -952,7 +933,6 @@
 
 #endif /* CONFIG_UART_ASYNC_API */
 
-<<<<<<< HEAD
 static int uart_esp32_init(const struct device* dev) {
     struct uart_esp32_data* data = dev->data;
     int ret = uart_esp32_configure(dev, &data->uart_config);
@@ -968,7 +948,7 @@
     ret = esp_intr_alloc(config->irq_source,
             ESP_PRIO_TO_FLAGS(config->irq_priority) |
             ESP_INT_FLAGS_CHECK(config->irq_flags),
-            (ISR_HANDLER)uart_esp32_isr,
+            (intr_handler_t)uart_esp32_isr,
             (void*)dev,
             NULL);
     if (ret < 0) {
@@ -996,50 +976,6 @@
     #endif
 
     return (0);
-=======
-static int uart_esp32_init(const struct device *dev)
-{
-	struct uart_esp32_data *data = dev->data;
-	int ret = uart_esp32_configure(dev, &data->uart_config);
-
-	if (ret < 0) {
-		LOG_ERR("Error configuring UART (%d)", ret);
-		return ret;
-	}
-
-#if CONFIG_UART_INTERRUPT_DRIVEN || CONFIG_UART_ASYNC_API
-	const struct uart_esp32_config *config = dev->config;
-
-	ret = esp_intr_alloc(config->irq_source,
-			ESP_PRIO_TO_FLAGS(config->irq_priority) |
-			ESP_INT_FLAGS_CHECK(config->irq_flags),
-			(intr_handler_t)uart_esp32_isr,
-			(void *)dev,
-			NULL);
-	if (ret < 0) {
-		LOG_ERR("Error allocating UART interrupt (%d)", ret);
-		return ret;
-	}
-#endif
-#if CONFIG_UART_ASYNC_API
-	if (config->dma_dev) {
-		if (!device_is_ready(config->dma_dev)) {
-			LOG_ERR("DMA device is not ready");
-			return -ENODEV;
-		}
-
-		clock_control_on(config->clock_dev, (clock_control_subsys_t)ESP32_UHCI0_MODULE);
-		uhci_ll_init(data->uhci_dev);
-		uhci_ll_set_eof_mode(data->uhci_dev, UHCI_RX_IDLE_EOF | UHCI_RX_LEN_EOF);
-		uhci_ll_attach_uart_port(data->uhci_dev, uart_hal_get_port_num(&data->hal));
-		data->uart_dev = dev;
-
-		k_work_init_delayable(&data->async.tx_timeout_work, uart_esp32_async_tx_timeout);
-		k_work_init_delayable(&data->async.rx_timeout_work, uart_esp32_async_rx_timeout);
-	}
-#endif
-	return 0;
->>>>>>> 8f2879a1
 }
 
 static DEVICE_API(uart, uart_esp32_api) = {
@@ -1092,7 +1028,6 @@
 #define ESP_UART_UHCI_INIT(n)
 #endif
 
-<<<<<<< HEAD
 #define ESP32_UART_INIT(idx)                                                        \
     PINCTRL_DT_INST_DEFINE(idx);                                                    \
                                                                                     \
@@ -1125,44 +1060,7 @@
         ESP_UART_UHCI_INIT(idx)};                                                   \
                                                                                     \
     DEVICE_DT_INST_DEFINE(idx, uart_esp32_init, NULL, &uart_esp32_data_##idx,       \
-                          &uart_esp32_cfg_port_##idx, PRE_KERNEL_1,                 \
+                          &uart_esp32_cfg_port_##idx, PRE_KERNEL_2,                 \
                           CONFIG_SERIAL_INIT_PRIORITY, &uart_esp32_api);
-=======
-#define ESP32_UART_INIT(idx)                                                                       \
-                                                                                                   \
-	PINCTRL_DT_INST_DEFINE(idx);                                                               \
-                                                                                                   \
-	static const DRAM_ATTR struct uart_esp32_config uart_esp32_cfg_port_##idx = {              \
-		.clock_dev = DEVICE_DT_GET(DT_INST_CLOCKS_CTLR(idx)),                              \
-		.pcfg = PINCTRL_DT_INST_DEV_CONFIG_GET(idx),                                       \
-		.clock_subsys = (clock_control_subsys_t)DT_INST_CLOCKS_CELL(idx, offset),          \
-		.irq_source = DT_INST_IRQ_BY_IDX(idx, 0, irq),                                     \
-		.irq_priority = DT_INST_IRQ_BY_IDX(idx, 0, priority),                              \
-		.irq_flags = DT_INST_IRQ_BY_IDX(idx, 0, flags),                                    \
-		.tx_invert = DT_INST_PROP_OR(idx, tx_invert, false),                               \
-		.rx_invert = DT_INST_PROP_OR(idx, rx_invert, false),                               \
-		ESP_UART_DMA_INIT(idx)};                                                           \
-                                                                                                   \
-	static struct uart_esp32_data uart_esp32_data_##idx = {                                    \
-		.uart_config = {.baudrate = DT_INST_PROP(idx, current_speed),                      \
-				.parity = DT_INST_ENUM_IDX(idx, parity),                           \
-				.stop_bits = DT_INST_ENUM_IDX(idx, stop_bits),                     \
-				.data_bits = DT_INST_ENUM_IDX(idx, data_bits),                     \
-				.flow_ctrl = MAX(COND_CODE_1(DT_INST_PROP(idx, hw_rs485_hd_mode),  \
-							     (UART_CFG_FLOW_CTRL_RS485),           \
-							     (UART_CFG_FLOW_CTRL_NONE)),           \
-						 COND_CODE_1(DT_INST_PROP(idx, hw_flow_control),   \
-							     (UART_CFG_FLOW_CTRL_RTS_CTS),         \
-							     (UART_CFG_FLOW_CTRL_NONE)))},         \
-		.hal =                                                                             \
-			{                                                                          \
-				.dev = (uart_dev_t *)DT_INST_REG_ADDR(idx),                        \
-			},                                                                         \
-		ESP_UART_UHCI_INIT(idx)};                                                          \
-                                                                                                   \
-	DEVICE_DT_INST_DEFINE(idx, uart_esp32_init, NULL, &uart_esp32_data_##idx,                  \
-			      &uart_esp32_cfg_port_##idx, PRE_KERNEL_2,                            \
-			      CONFIG_SERIAL_INIT_PRIORITY, &uart_esp32_api);
->>>>>>> 8f2879a1
 
 DT_INST_FOREACH_STATUS_OKAY(ESP32_UART_INIT);