--- conflicted
+++ resolved
@@ -69,7 +69,6 @@
 LOG_MODULE_REGISTER(uart_esp32, CONFIG_UART_LOG_LEVEL);
 
 struct uart_esp32_config {
-<<<<<<< HEAD
     const struct device* clock_dev;
     const struct pinctrl_dev_config* pcfg;
     const clock_control_subsys_t clock_subsys;
@@ -83,24 +82,9 @@
     const struct device* dma_dev;
     uint8_t tx_dma_channel;
     uint8_t rx_dma_channel;
+    bool uhci_slip_tx;
+    bool uhci_slip_rx;
     #endif
-=======
-	const struct device *clock_dev;
-	const struct pinctrl_dev_config *pcfg;
-	const clock_control_subsys_t clock_subsys;
-	int irq_source;
-	int irq_priority;
-	int irq_flags;
-	bool tx_invert;
-	bool rx_invert;
-#if CONFIG_UART_ASYNC_API
-	const struct device *dma_dev;
-	uint8_t tx_dma_channel;
-	uint8_t rx_dma_channel;
-	bool uhci_slip_tx;
-	bool uhci_slip_rx;
-#endif
->>>>>>> 5d1e443b
 };
 
 #if CONFIG_UART_ASYNC_API
@@ -1033,7 +1017,6 @@
 
 #endif /* CONFIG_UART_ASYNC_API */
 
-<<<<<<< HEAD
 static int uart_esp32_init(const struct device* dev) {
     int ret;
     struct uart_esp32_data* data = dev->data;
@@ -1072,6 +1055,11 @@
         clock_control_on(config->clock_dev, (clock_control_subsys_t)ESP32_UHCI0_MODULE);
         uhci_ll_init(data->uhci_dev);
         uhci_ll_set_eof_mode(data->uhci_dev, UHCI_RX_IDLE_EOF | UHCI_RX_LEN_EOF);
+
+        /* Configure SLIP encoding/decoding */
+        data->uhci_dev->escape_conf.tx_c0_esc_en = config->uhci_slip_tx ? 1 : 0;
+        data->uhci_dev->escape_conf.rx_c0_esc_en = config->uhci_slip_rx ? 1 : 0;
+
         uhci_ll_attach_uart_port(data->uhci_dev, uart_hal_get_port_num(&data->hal));
         data->uart_dev = dev;
 
@@ -1081,59 +1069,6 @@
     #endif
 
     return (0);
-=======
-static int uart_esp32_init(const struct device *dev)
-{
-	int ret;
-	struct uart_esp32_data *data = dev->data;
-	const struct uart_esp32_config *config = dev->config;
-
-	ret = pinctrl_apply_state(config->pcfg, PINCTRL_STATE_DEFAULT);
-	if (ret < 0) {
-		LOG_ERR("Error configuring UART pins (%d)", ret);
-		return ret;
-	}
-
-	ret = uart_esp32_configure(dev, &data->uart_config);
-	if (ret < 0) {
-		LOG_ERR("Error configuring UART (%d)", ret);
-		return ret;
-	}
-
-#if CONFIG_UART_INTERRUPT_DRIVEN || CONFIG_UART_ASYNC_API
-	ret = esp_intr_alloc(config->irq_source,
-			     ESP_PRIO_TO_FLAGS(config->irq_priority) |
-				     ESP_INT_FLAGS_CHECK(config->irq_flags) | ESP_INTR_FLAG_IRAM,
-			     (intr_handler_t)uart_esp32_isr, (void *)dev, NULL);
-	if (ret < 0) {
-		LOG_ERR("Error allocating UART interrupt (%d)", ret);
-		return ret;
-	}
-#endif
-#if CONFIG_UART_ASYNC_API
-	if (config->dma_dev) {
-		if (!device_is_ready(config->dma_dev)) {
-			LOG_ERR("DMA device is not ready");
-			return -ENODEV;
-		}
-
-		clock_control_on(config->clock_dev, (clock_control_subsys_t)ESP32_UHCI0_MODULE);
-		uhci_ll_init(data->uhci_dev);
-		uhci_ll_set_eof_mode(data->uhci_dev, UHCI_RX_IDLE_EOF | UHCI_RX_LEN_EOF);
-
-		/* Configure SLIP encoding/decoding */
-		data->uhci_dev->escape_conf.tx_c0_esc_en = config->uhci_slip_tx ? 1 : 0;
-		data->uhci_dev->escape_conf.rx_c0_esc_en = config->uhci_slip_rx ? 1 : 0;
-
-		uhci_ll_attach_uart_port(data->uhci_dev, uart_hal_get_port_num(&data->hal));
-		data->uart_dev = dev;
-
-		k_work_init_delayable(&data->async.tx_timeout_work, uart_esp32_async_tx_timeout);
-		k_work_init_delayable(&data->async.rx_timeout_work, uart_esp32_async_rx_timeout);
-	}
-#endif
-	return 0;
->>>>>>> 5d1e443b
 }
 
 static DEVICE_API(uart, uart_esp32_api) = {
@@ -1173,19 +1108,12 @@
 };
 
 #if CONFIG_UART_ASYNC_API
-<<<<<<< HEAD
 #define ESP_UART_DMA_INIT(n)                                    \
     .dma_dev = ESP32_DT_INST_DMA_CTLR(n, tx),                   \
     .tx_dma_channel = ESP32_DT_INST_DMA_CELL(n, tx, channel),   \
-    .rx_dma_channel = ESP32_DT_INST_DMA_CELL(n, rx, channel)
-=======
-#define ESP_UART_DMA_INIT(n)                                                                       \
-	.dma_dev = ESP32_DT_INST_DMA_CTLR(n, tx),                                                  \
-	.tx_dma_channel = ESP32_DT_INST_DMA_CELL(n, tx, channel),                                  \
-	.rx_dma_channel = ESP32_DT_INST_DMA_CELL(n, rx, channel),                                  \
-	.uhci_slip_tx = DT_INST_PROP_OR(n, uhci_slip_tx, false),                                   \
-	.uhci_slip_rx = DT_INST_PROP_OR(n, uhci_slip_rx, false)
->>>>>>> 5d1e443b
+    .rx_dma_channel = ESP32_DT_INST_DMA_CELL(n, rx, channel),   \
+    .uhci_slip_tx = DT_INST_PROP_OR(n, uhci_slip_tx, false),    \
+    .uhci_slip_rx = DT_INST_PROP_OR(n, uhci_slip_rx, false)
 
 #define ESP_UART_UHCI_INIT(n)                                   \
     .uhci_dev = COND_CODE_1(DT_INST_NODE_HAS_PROP(n, dmas), (&UHCI0), (NULL))
