/*
 * Copyright (c) 2019 Mohamed ElShahawi (extremegtx@hotmail.com)
 * Copyright (c) 2023-2025 Espressif Systems (Shanghai) Co., Ltd.
 *
 * SPDX-License-Identifier: Apache-2.0
 */

#define DT_DRV_COMPAT espressif_esp32_uart

/* Include esp-idf headers first to avoid redefining BIT() macro */
/* TODO: include w/o prefix */
#ifdef CONFIG_SOC_SERIES_ESP32
#include <esp32/rom/ets_sys.h>
#include <esp32/rom/gpio.h>
#include <soc/dport_reg.h>
#elif defined(CONFIG_SOC_SERIES_ESP32S2)
#include <esp32s2/rom/ets_sys.h>
#include <esp32s2/rom/gpio.h>
#include <soc/dport_reg.h>
#elif defined(CONFIG_SOC_SERIES_ESP32S3)
#include <esp32s3/rom/ets_sys.h>
#include <esp32s3/rom/gpio.h>
#include <zephyr/dt-bindings/clock/esp32s3_clock.h>
#elif defined(CONFIG_SOC_SERIES_ESP32C2)
#include <esp32c2/rom/ets_sys.h>
#include <esp32c2/rom/gpio.h>
#include <zephyr/dt-bindings/clock/esp32c2_clock.h>
#elif defined(CONFIG_SOC_SERIES_ESP32C3)
#include <esp32c3/rom/ets_sys.h>
#include <esp32c3/rom/gpio.h>
#include <zephyr/dt-bindings/clock/esp32c3_clock.h>
#elif defined(CONFIG_SOC_SERIES_ESP32C6)
#include <esp32c6/rom/ets_sys.h>
#include <esp32c6/rom/gpio.h>
#include <zephyr/dt-bindings/clock/esp32c6_clock.h>
#endif
#ifdef CONFIG_UART_ASYNC_API
#include <zephyr/drivers/dma.h>
#include <zephyr/drivers/dma/dma_esp32.h>
#include <hal/uhci_ll.h>
#endif
#include <soc/uart_struct.h>
#include <hal/uart_ll.h>
#include <hal/uart_hal.h>
#include <hal/uart_types.h>
#include <esp_clk_tree.h>
#include <zephyr/drivers/pinctrl.h>

#include <soc/uart_reg.h>
#include <zephyr/device.h>
#include <soc.h>
#include <zephyr/drivers/uart.h>

#include <zephyr/drivers/interrupt_controller/intc_esp32.h>

#include <zephyr/drivers/clock_control.h>
#include <errno.h>
#include <zephyr/sys/util.h>
#include <esp_attr.h>
#include <zephyr/logging/log.h>

LOG_MODULE_REGISTER(uart_esp32, CONFIG_UART_LOG_LEVEL);

struct uart_esp32_config {
    const struct device* clock_dev;
    const struct pinctrl_dev_config* pcfg;
    const clock_control_subsys_t clock_subsys;
    int irq_source;
    int irq_priority;
    int irq_flags;
    bool tx_invert;
    bool rx_invert;

    #if CONFIG_UART_ASYNC_API
    const struct device* dma_dev;
    uint8_t tx_dma_channel;
    uint8_t rx_dma_channel;
    #endif
};

#if CONFIG_UART_ASYNC_API
struct uart_esp32_async_data {
    struct k_work_delayable tx_timeout_work;
    uint8_t const* tx_buf;
    size_t tx_len;
    struct k_work_delayable rx_timeout_work;
    uint8_t* rx_buf;
    uint8_t* rx_next_buf;
    size_t rx_len;
    size_t rx_next_len;
    size_t rx_timeout;
    volatile size_t rx_counter;
    size_t rx_offset;
    uart_callback_t cb;
    void* user_data;
};
#endif

/* driver data */
struct uart_esp32_data {
    struct uart_config uart_config;
    uart_hal_context_t hal;

    #ifdef CONFIG_UART_INTERRUPT_DRIVEN
    uart_irq_callback_user_data_t irq_cb;
    void* irq_cb_data;
    #endif

    #if CONFIG_UART_ASYNC_API
    struct uart_esp32_async_data async;
    uhci_dev_t* uhci_dev;
    const struct device* uart_dev;
    #endif
};

#define UART_FIFO_LIMIT     (UART_LL_FIFO_DEF_LEN)
#define UART_TX_FIFO_THRESH (CONFIG_UART_ESP32_TX_FIFO_THRESH)
#define UART_RX_FIFO_THRESH (CONFIG_UART_ESP32_RX_FIFO_THRESH)

#if (CONFIG_UART_INTERRUPT_DRIVEN || CONFIG_UART_ASYNC_API)
static void uart_esp32_isr(void* arg);
#endif

static int uart_esp32_poll_in(const struct device* dev, unsigned char* p_char) {
    struct uart_esp32_data* data = dev->data;
    int inout_rd_len = 1;

    if (uart_hal_get_rxfifo_len(&data->hal) == 0) {
        return (-1);
    }

    uart_hal_read_rxfifo(&data->hal, p_char, &inout_rd_len);

    return (0);
}

static void uart_esp32_poll_out(const struct device* dev, unsigned char c) {
    struct uart_esp32_data* data = dev->data;
    uint32_t written;

    /* Wait for space in FIFO */
    while (uart_hal_get_txfifo_len(&data->hal) == 0) {
        /* Wait */
    }

    /* Send a character */
    uart_hal_write_txfifo(&data->hal, &c, 1, &written);
}

static int uart_esp32_err_check(const struct device* dev) {
    struct uart_esp32_data* data = dev->data;
    uint32_t mask = uart_hal_get_intsts_mask(&data->hal);
    uint32_t err  = (mask & (UART_INTR_PARITY_ERR | UART_INTR_FRAM_ERR));

    return (err);
}

#ifdef CONFIG_UART_USE_RUNTIME_CONFIGURE

static uint32_t uart_esp32_get_standard_baud(uint32_t calc_baud) {
    uint32_t const standard_bauds[] = {
        9600,  14400,  19200,  38400,  57600,
        74880, 115200, 230400, 460800, 921600};
    int num_bauds = ARRAY_SIZE(standard_bauds);
    uint32_t baud = calc_baud;

    /* Find the standard baudrate within 0.1% range. If no close
     * value is found, input is returned.
     */
    for (int i = 0; i < num_bauds; i++) {
        float range = (float)abs(calc_baud - standard_bauds[i]) / standard_bauds[i];

        if (range < 0.001f) {
            baud = standard_bauds[i];
            break;
        }
    }

    return (baud);
}

static int uart_esp32_config_get(const struct device* dev, struct uart_config* cfg) {
    struct uart_esp32_data* data = dev->data;
    uart_parity_t parity;
    uart_stop_bits_t stop_bit;
    uart_word_length_t data_bit;
    uart_hw_flowcontrol_t hw_flow;
    uart_sclk_t src_clk;
    uint32_t sclk_freq;
    uint32_t calc_baud;

    uart_hal_get_sclk(&data->hal, &src_clk);
    esp_clk_tree_src_get_freq_hz((soc_module_clk_t)src_clk,
            ESP_CLK_TREE_SRC_FREQ_PRECISION_CACHED, &sclk_freq);

    uart_hal_get_baudrate(&data->hal, &calc_baud, sclk_freq);
    cfg->baudrate = uart_esp32_get_standard_baud(calc_baud);

    uart_hal_get_parity(&data->hal, &parity);
    switch (parity) {
        case UART_PARITY_DISABLE :
            cfg->parity = UART_CFG_PARITY_NONE;
            break;

        case UART_PARITY_EVEN :
            cfg->parity = UART_CFG_PARITY_EVEN;
            break;

        case UART_PARITY_ODD :
            cfg->parity = UART_CFG_PARITY_ODD;
            break;

        default :
            return (-ENOTSUP);
    }

    uart_hal_get_stop_bits(&data->hal, &stop_bit);
    switch (stop_bit) {
        case UART_STOP_BITS_1 :
            cfg->stop_bits = UART_CFG_STOP_BITS_1;
            break;

        case UART_STOP_BITS_1_5 :
            cfg->stop_bits = UART_CFG_STOP_BITS_1_5;
            break;

        case UART_STOP_BITS_2 :
            cfg->stop_bits = UART_CFG_STOP_BITS_2;
            break;

        default :
            return (-ENOTSUP);
    }

    uart_hal_get_data_bit_num(&data->hal, &data_bit);
    switch (data_bit) {
        case UART_DATA_5_BITS :
            cfg->data_bits = UART_CFG_DATA_BITS_5;
            break;

        case UART_DATA_6_BITS :
            cfg->data_bits = UART_CFG_DATA_BITS_6;
            break;

        case UART_DATA_7_BITS :
            cfg->data_bits = UART_CFG_DATA_BITS_7;
            break;

        case UART_DATA_8_BITS :
            cfg->data_bits = UART_CFG_DATA_BITS_8;
            break;

        default :
            return (-ENOTSUP);
    }

    uart_hal_get_hw_flow_ctrl(&data->hal, &hw_flow);
    switch (hw_flow) {
        case UART_HW_FLOWCTRL_DISABLE :
            cfg->flow_ctrl = UART_CFG_FLOW_CTRL_NONE;
            break;

        case UART_HW_FLOWCTRL_CTS_RTS :
            cfg->flow_ctrl = UART_CFG_FLOW_CTRL_RTS_CTS;
            break;

        default :
            return (-ENOTSUP);
    }

    if (uart_hal_is_mode_rs485_half_duplex(&data->hal)) {
        cfg->flow_ctrl = UART_CFG_FLOW_CTRL_RS485;
    }

    return (0);
}
#endif /* CONFIG_UART_USE_RUNTIME_CONFIGURE */

static int uart_esp32_configure(const struct device* dev, const struct uart_config* cfg) {
    const struct uart_esp32_config* config = dev->config;
    struct uart_esp32_data* data = dev->data;
    uart_sclk_t src_clk;
    uint32_t sclk_freq;

    int ret = pinctrl_apply_state(config->pcfg, PINCTRL_STATE_DEFAULT);

    if (ret < 0) {
        return (ret);
    }

    if (!device_is_ready(config->clock_dev)) {
        return (-ENODEV);
    }

    clock_control_on(config->clock_dev, config->clock_subsys);

    uart_hal_set_sclk(&data->hal, UART_SCLK_DEFAULT);
    uart_hal_set_rxfifo_full_thr(&data->hal, UART_RX_FIFO_THRESH);
    uart_hal_set_txfifo_empty_thr(&data->hal, UART_TX_FIFO_THRESH);
    uart_hal_rxfifo_rst(&data->hal);
    uart_hal_txfifo_rst(&data->hal);

    switch (cfg->parity) {
        case UART_CFG_PARITY_NONE :
            uart_hal_set_parity(&data->hal, UART_PARITY_DISABLE);
            break;

        case UART_CFG_PARITY_EVEN :
            uart_hal_set_parity(&data->hal, UART_PARITY_EVEN);
            break;

        case UART_CFG_PARITY_ODD :
            uart_hal_set_parity(&data->hal, UART_PARITY_ODD);
            break;

        default :
            return (-ENOTSUP);
    }

    switch (cfg->stop_bits) {
        case UART_CFG_STOP_BITS_1 :
            uart_hal_set_stop_bits(&data->hal, UART_STOP_BITS_1);
            break;

        case UART_CFG_STOP_BITS_1_5 :
            uart_hal_set_stop_bits(&data->hal, UART_STOP_BITS_1_5);
            break;

        case UART_CFG_STOP_BITS_2 :
            uart_hal_set_stop_bits(&data->hal, UART_STOP_BITS_2);
            break;

        default :
            return (-ENOTSUP);
    }

    switch (cfg->data_bits) {
        case UART_CFG_DATA_BITS_5 :
            uart_hal_set_data_bit_num(&data->hal, UART_DATA_5_BITS);
            break;

        case UART_CFG_DATA_BITS_6 :
            uart_hal_set_data_bit_num(&data->hal, UART_DATA_6_BITS);
            break;

        case UART_CFG_DATA_BITS_7 :
            uart_hal_set_data_bit_num(&data->hal, UART_DATA_7_BITS);
            break;

        case UART_CFG_DATA_BITS_8 :
            uart_hal_set_data_bit_num(&data->hal, UART_DATA_8_BITS);
            break;

        default :
            return (-ENOTSUP);
    }

    uart_hal_set_mode(&data->hal, UART_MODE_UART);

    switch (cfg->flow_ctrl) {
        case UART_CFG_FLOW_CTRL_NONE :
            uart_hal_set_hw_flow_ctrl(&data->hal, UART_HW_FLOWCTRL_DISABLE, 0);
            break;

        case UART_CFG_FLOW_CTRL_RTS_CTS :
            uart_hal_set_hw_flow_ctrl(&data->hal, UART_HW_FLOWCTRL_CTS_RTS, 10);
            break;

        case UART_CFG_FLOW_CTRL_RS485 :
            uart_hal_set_mode(&data->hal, UART_MODE_RS485_HALF_DUPLEX);
            break;

        default :
            return (-ENOTSUP);
    }

    uart_hal_get_sclk(&data->hal, &src_clk);
    esp_clk_tree_src_get_freq_hz((soc_module_clk_t)src_clk,
            ESP_CLK_TREE_SRC_FREQ_PRECISION_CACHED, &sclk_freq);
    uart_hal_set_baudrate(&data->hal, cfg->baudrate, sclk_freq);

    uart_hal_set_rx_timeout(&data->hal, 0x16);

    if (config->tx_invert) {
        uart_hal_inverse_signal(&data->hal, UART_SIGNAL_TXD_INV);
    }

    if (config->rx_invert) {
        uart_hal_inverse_signal(&data->hal, UART_SIGNAL_RXD_INV);
    }

    return (0);
}

#ifdef CONFIG_UART_INTERRUPT_DRIVEN

static int uart_esp32_fifo_fill(const struct device* dev, uint8_t const* tx_data, int len) {
    struct uart_esp32_data* data = dev->data;
    uint32_t written = 0;

    if (len < 0) {
        return (0);
    }

    uart_hal_write_txfifo(&data->hal, tx_data, len, &written);
    return (written);
}

static int uart_esp32_fifo_read(const struct device* dev, uint8_t* rx_data, int const len) {
    struct uart_esp32_data* data = dev->data;
    int const num_rx = uart_hal_get_rxfifo_len(&data->hal);
    int read = MIN(len, num_rx);

    if (!read) {
        return (0);
    }

    uart_hal_read_rxfifo(&data->hal, rx_data, &read);
    return (read);
}

static void uart_esp32_irq_tx_enable(const struct device* dev) {
    struct uart_esp32_data* data = dev->data;

    uart_hal_clr_intsts_mask(&data->hal, UART_INTR_TXFIFO_EMPTY);
    uart_hal_ena_intr_mask(&data->hal, UART_INTR_TXFIFO_EMPTY);
}

static void uart_esp32_irq_tx_disable(const struct device* dev) {
    struct uart_esp32_data* data = dev->data;

    uart_hal_disable_intr_mask(&data->hal, UART_INTR_TXFIFO_EMPTY);
}

static int uart_esp32_irq_tx_ready(const struct device* dev) {
    struct uart_esp32_data* data = dev->data;

    return (uart_hal_get_txfifo_len(&data->hal) > 0 &&
            uart_hal_get_intr_ena_status(&data->hal) & UART_INTR_TXFIFO_EMPTY);
}

static void uart_esp32_irq_rx_disable(const struct device* dev) {
    struct uart_esp32_data* data = dev->data;

    uart_hal_disable_intr_mask(&data->hal, UART_INTR_RXFIFO_FULL);
    uart_hal_disable_intr_mask(&data->hal, UART_INTR_RXFIFO_TOUT);
}

static int uart_esp32_irq_tx_complete(const struct device* dev) {
    struct uart_esp32_data* data = dev->data;

    return uart_hal_is_tx_idle(&data->hal);
}

static int uart_esp32_irq_rx_ready(const struct device* dev) {
    struct uart_esp32_data* data = dev->data;

    return (uart_hal_get_rxfifo_len(&data->hal) > 0);
}

static void uart_esp32_irq_err_enable(const struct device* dev) {
    struct uart_esp32_data* data = dev->data;

    /* enable framing, parity */
    uart_hal_ena_intr_mask(&data->hal, UART_INTR_FRAM_ERR);
    uart_hal_ena_intr_mask(&data->hal, UART_INTR_PARITY_ERR);
}

static void uart_esp32_irq_err_disable(const struct device* dev) {
    struct uart_esp32_data* data = dev->data;

    uart_hal_disable_intr_mask(&data->hal, UART_INTR_FRAM_ERR);
    uart_hal_disable_intr_mask(&data->hal, UART_INTR_PARITY_ERR);
}

static int uart_esp32_irq_is_pending(const struct device* dev) {
    return (uart_esp32_irq_rx_ready(dev) || uart_esp32_irq_tx_ready(dev));
}

static int uart_esp32_irq_update(const struct device* dev) {
    struct uart_esp32_data* data = dev->data;

    uart_hal_clr_intsts_mask(&data->hal, UART_INTR_RXFIFO_FULL);
    uart_hal_clr_intsts_mask(&data->hal, UART_INTR_RXFIFO_TOUT);
    uart_hal_clr_intsts_mask(&data->hal, UART_INTR_TXFIFO_EMPTY);

    return (1);
}

static void uart_esp32_irq_callback_set(const struct device* dev, uart_irq_callback_user_data_t cb,
                                        void* cb_data) {
    struct uart_esp32_data* data = dev->data;

    data->irq_cb      = cb;
    data->irq_cb_data = cb_data;

    #if defined(CONFIG_UART_EXCLUSIVE_API_CALLBACKS)
    data->async.cb        = NULL;
    data->async.user_data = NULL;
    #endif
}

#endif /* CONFIG_UART_INTERRUPT_DRIVEN */

#ifdef CONFIG_UART_ASYNC_API
static inline void uart_esp32_async_timer_start(struct k_work_delayable* work, size_t timeout) {
    if ((timeout != SYS_FOREVER_US) && (timeout != 0)) {
        LOG_DBG("Async timer started for %d us", timeout);
        k_work_reschedule(work, K_USEC(timeout));
    }
}
#endif

#if (CONFIG_UART_ASYNC_API || CONFIG_UART_INTERRUPT_DRIVEN)
static void uart_esp32_irq_rx_enable(const struct device* dev) {
    struct uart_esp32_data* data = dev->data;

    uart_hal_clr_intsts_mask(&data->hal, UART_INTR_RXFIFO_FULL);
    uart_hal_clr_intsts_mask(&data->hal, UART_INTR_RXFIFO_TOUT);
    uart_hal_ena_intr_mask(&data->hal, UART_INTR_RXFIFO_FULL);
    uart_hal_ena_intr_mask(&data->hal, UART_INTR_RXFIFO_TOUT);
}

static void uart_esp32_isr(void* arg) {
    const struct device* dev = (const struct device*)arg;
    struct uart_esp32_data* data = dev->data;
    uint32_t uart_intr_status = uart_hal_get_intsts_mask(&data->hal);

    if (uart_intr_status == 0) {
        return;
    }
    uart_hal_clr_intsts_mask(&data->hal, uart_intr_status);

    #if CONFIG_UART_INTERRUPT_DRIVEN
    /* Verify if the callback has been registered */
    if (data->irq_cb) {
        data->irq_cb(dev, data->irq_cb_data);
    }
    #endif

    #if CONFIG_UART_ASYNC_API
    if (uart_intr_status & UART_INTR_RXFIFO_FULL) {
        data->async.rx_counter++;
        uart_esp32_async_timer_start(&data->async.rx_timeout_work, data->async.rx_timeout);
    }
    #endif
}

#endif

#if CONFIG_UART_ASYNC_API
static void IRAM_ATTR uart_esp32_dma_rx_done(const struct device* dma_dev, void* user_data,
                                             uint32_t channel, int status) {
    const struct device* uart_dev = user_data;
    const struct uart_esp32_config* config = uart_dev->config;
    struct uart_esp32_data* data = uart_dev->data;
    struct uart_event evt = {0};
    unsigned int key = irq_lock();

    /* If the receive buffer is not complete we reload the DMA at current buffer position and
     * let the timeout callback handle the notifications
     */
    if (data->async.rx_counter != data->async.rx_len) {
        dma_reload(config->dma_dev, config->rx_dma_channel, 0,
                   (uint32_t)data->async.rx_buf + data->async.rx_counter,
                   data->async.rx_len - data->async.rx_counter);
        dma_start(config->dma_dev, config->rx_dma_channel);
        data->uhci_dev->pkt_thres.thrs = data->async.rx_len - data->async.rx_counter;
        irq_unlock(key);
        return;
    }

    /*Notify RX_RDY*/
    evt.type           = UART_RX_RDY;
    evt.data.rx.buf    = data->async.rx_buf;
    evt.data.rx.len    = data->async.rx_counter - data->async.rx_offset;
    evt.data.rx.offset = data->async.rx_offset;

    if (data->async.cb && evt.data.rx.len) {
        data->async.cb(data->uart_dev, &evt, data->async.user_data);
    }

    data->async.rx_offset  = 0;
    data->async.rx_counter = 0;

    /*Release current buffer*/
    evt.type = UART_RX_BUF_RELEASED;
    evt.data.rx_buf.buf = data->async.rx_buf;
    if (data->async.cb) {
        data->async.cb(uart_dev, &evt, data->async.user_data);
    }

    /*Load next buffer and request another*/
    data->async.rx_buf      = data->async.rx_next_buf;
    data->async.rx_len      = data->async.rx_next_len;
    data->async.rx_next_buf = NULL;
    data->async.rx_next_len = 0U;
    evt.type = UART_RX_BUF_REQUEST;
    if (data->async.cb) {
        data->async.cb(uart_dev, &evt, data->async.user_data);
    }

    /*Notify RX_DISABLED when there is no buffer*/
    if (!data->async.rx_buf) {
        evt.type = UART_RX_DISABLED;
        if (data->async.cb) {
            data->async.cb(uart_dev, &evt, data->async.user_data);
        }
    }
    else {
        /*Reload DMA with new buffer*/
        dma_reload(config->dma_dev, config->rx_dma_channel, 0, (uint32_t)data->async.rx_buf,
                   data->async.rx_len);
        dma_start(config->dma_dev, config->rx_dma_channel);
        data->uhci_dev->pkt_thres.thrs = data->async.rx_len;
    }

    irq_unlock(key);
}

static void IRAM_ATTR uart_esp32_dma_tx_done(const struct device* dma_dev, void* user_data,
                                             uint32_t channel, int status) {
    const struct device* uart_dev = user_data;
    struct uart_esp32_data* data = uart_dev->data;
    struct uart_event evt = {0};
    unsigned int key = irq_lock();

    k_work_cancel_delayable(&data->async.tx_timeout_work);

    evt.type        = UART_TX_DONE;
    evt.data.tx.buf = data->async.tx_buf;
    evt.data.tx.len = data->async.tx_len;
    if (data->async.cb) {
        data->async.cb(uart_dev, &evt, data->async.user_data);
    }

    /* Reset TX Buffer */
    data->async.tx_buf = NULL;
    data->async.tx_len = 0U;
    irq_unlock(key);
}

static int uart_esp32_async_tx_abort(const struct device* dev) {
    const struct uart_esp32_config* config = dev->config;
    struct uart_esp32_data* data = dev->data;
    struct uart_event evt = {0};
    int err = 0;
    unsigned int key = irq_lock();

    k_work_cancel_delayable(&data->async.tx_timeout_work);

    err = dma_stop(config->dma_dev, config->tx_dma_channel);
    if (err) {
        LOG_ERR("Error stopping Tx DMA (%d)", err);
        goto unlock;
    }

    evt.type        = UART_TX_ABORTED;
    evt.data.tx.buf = data->async.tx_buf;
    evt.data.tx.len = data->async.tx_len;

    if (data->async.cb) {
        data->async.cb(dev, &evt, data->async.user_data);
    }

unlock :
    irq_unlock(key);

    return (err);
}

static void uart_esp32_async_tx_timeout(struct k_work* work) {
    struct k_work_delayable* dwork = k_work_delayable_from_work(work);
    struct uart_esp32_async_data* async =
            CONTAINER_OF(dwork, struct uart_esp32_async_data, tx_timeout_work);
    struct uart_esp32_data* data = CONTAINER_OF(async, struct uart_esp32_data, async);

    uart_esp32_async_tx_abort(data->uart_dev);
}

static void uart_esp32_async_rx_timeout(struct k_work* work) {
    struct k_work_delayable* dwork = k_work_delayable_from_work(work);
    struct uart_esp32_async_data* async =
            CONTAINER_OF(dwork, struct uart_esp32_async_data, rx_timeout_work);
    struct uart_esp32_data* data = CONTAINER_OF(async, struct uart_esp32_data, async);
    struct uart_event evt = {0};
    unsigned int key = irq_lock();

    evt.type           = UART_RX_RDY;
    evt.data.rx.buf    = data->async.rx_buf;
    evt.data.rx.len    = data->async.rx_counter - data->async.rx_offset;
    evt.data.rx.offset = data->async.rx_offset;

    if (data->async.cb && evt.data.rx.len) {
        data->async.cb(data->uart_dev, &evt, data->async.user_data);
    }

    data->async.rx_offset = data->async.rx_counter;
    k_work_cancel_delayable(&data->async.rx_timeout_work);
    irq_unlock(key);
}

static int uart_esp32_async_callback_set(const struct device* dev, uart_callback_t callback,
                                         void* user_data) {
    struct uart_esp32_data* data = dev->data;

    if (!callback) {
        return -EINVAL;
    }

    data->async.cb        = callback;
    data->async.user_data = user_data;

    #if defined(CONFIG_UART_EXCLUSIVE_API_CALLBACKS)
    data->irq_cb      = NULL;
    data->irq_cb_data = NULL;
    #endif

    return (0);
}

static int uart_esp32_async_tx(const struct device* dev, uint8_t const* buf, size_t len,
                               int32_t timeout) {
    const struct uart_esp32_config* config = dev->config;
    struct uart_esp32_data* data = dev->data;
    struct dma_config dma_cfg = {0};
    struct dma_block_config dma_blk = {0};
    struct dma_status dma_status = {0};
    int err = 0;
    unsigned int key = irq_lock();

    if (config->tx_dma_channel == 0xFF) {
        LOG_ERR("Tx DMA channel is not configured");
        err = -ENOTSUP;
        goto unlock;
    }

    err = dma_get_status(config->dma_dev, config->tx_dma_channel, &dma_status);
    if (err) {
        LOG_ERR("Unable to get Tx status (%d)", err);
        goto unlock;
    }

    if (dma_status.busy) {
        LOG_ERR("Tx DMA Channel is busy");
        err = -EBUSY;
        goto unlock;
    }

    data->async.tx_buf = buf;
    data->async.tx_len = len;

    dma_cfg.channel_direction = MEMORY_TO_PERIPHERAL;
    dma_cfg.dma_callback   = uart_esp32_dma_tx_done;
    dma_cfg.user_data      = (void*)dev;
    dma_cfg.dma_slot       = ESP_GDMA_TRIG_PERIPH_UHCI0;
    dma_cfg.block_count    = 1;
    dma_cfg.head_block     = &dma_blk;
    dma_blk.block_size     = len;
    dma_blk.source_address = (uint32_t)buf;

    err = dma_config(config->dma_dev, config->tx_dma_channel, &dma_cfg);
    if (err) {
        LOG_ERR("Error configuring Tx DMA (%d)", err);
        goto unlock;
    }

    uart_esp32_async_timer_start(&data->async.tx_timeout_work, timeout);

    err = dma_start(config->dma_dev, config->tx_dma_channel);
    if (err) {
        LOG_ERR("Error starting Tx DMA (%d)", err);
        goto unlock;
    }

unlock :
    irq_unlock(key);

    return (err);
}

static int uart_esp32_async_rx_enable(const struct device* dev, uint8_t* buf, size_t len,
                                      int32_t timeout) {
    const struct uart_esp32_config* config = dev->config;
    struct uart_esp32_data* data = dev->data;
    struct dma_config dma_cfg = {0};
    struct dma_block_config dma_blk = {0};
    struct dma_status dma_status = {0};
    int err = 0;
    struct uart_event evt = {0};

    if (config->rx_dma_channel == 0xFF) {
        LOG_ERR("Rx DMA channel is not configured");
        return (-ENOTSUP);
    }

    err = dma_get_status(config->dma_dev, config->rx_dma_channel, &dma_status);
    if (err) {
        LOG_ERR("Unable to get Rx status (%d)", err);
        return (err);
    }

    if (dma_status.busy) {
        LOG_ERR("Rx DMA Channel is busy");
        return (-EBUSY);
    }

    unsigned int key = irq_lock();

    data->async.rx_buf     = buf;
    data->async.rx_len     = len;
    data->async.rx_timeout = timeout;

    dma_cfg.channel_direction = PERIPHERAL_TO_MEMORY;
    dma_cfg.dma_callback = uart_esp32_dma_rx_done;
    dma_cfg.user_data    = (void*)dev;
    dma_cfg.dma_slot     = ESP_GDMA_TRIG_PERIPH_UHCI0;
    dma_cfg.block_count  = 1;
    dma_cfg.head_block   = &dma_blk;
    dma_blk.block_size   = len;
    dma_blk.dest_address = (uint32_t)data->async.rx_buf;

    err = dma_config(config->dma_dev, config->rx_dma_channel, &dma_cfg);
    if (err) {
        LOG_ERR("Error configuring Rx DMA (%d)", err);
        goto unlock;
    }

    /*
     * Enable interrupt on first receive byte so we can start async timer
     */
    uart_hal_set_rxfifo_full_thr(&data->hal, 1);
    uart_esp32_irq_rx_enable(dev);

    err = dma_start(config->dma_dev, config->rx_dma_channel);
    if (err) {
        LOG_ERR("Error starting Rx DMA (%d)", err);
        goto unlock;
    }

    data->uhci_dev->pkt_thres.thrs = len;

    /**
     * Request next buffer
     */
    evt.type = UART_RX_BUF_REQUEST;
    if (data->async.cb) {
        data->async.cb(dev, &evt, data->async.user_data);
    }

unlock :
    irq_unlock(key);

    return (err);
}

static int uart_esp32_async_rx_buf_rsp(const struct device* dev, uint8_t* buf, size_t len) {
    struct uart_esp32_data* data = dev->data;

    data->async.rx_next_buf = buf;
    data->async.rx_next_len = len;

    return (0);
}

static int uart_esp32_async_rx_disable(const struct device* dev) {
    const struct uart_esp32_config* config = dev->config;
    struct uart_esp32_data* data = dev->data;
    unsigned int key = irq_lock();
    int err = 0;
    struct uart_event evt = {0};

    k_work_cancel_delayable(&data->async.rx_timeout_work);

    if (!data->async.rx_len) {
        err = -EINVAL;
        goto unlock;
    }

    err = dma_stop(config->dma_dev, config->rx_dma_channel);
    if (err) {
        LOG_ERR("Error stopping Rx DMA (%d)", err);
        goto unlock;
    }

    /*If any bytes have been received notify RX_RDY*/
    evt.type           = UART_RX_RDY;
    evt.data.rx.buf    = data->async.rx_buf;
    evt.data.rx.len    = data->async.rx_counter - data->async.rx_offset;
    evt.data.rx.offset = data->async.rx_offset;

    if (data->async.cb && evt.data.rx.len) {
        data->async.cb(data->uart_dev, &evt, data->async.user_data);
    }

    data->async.rx_offset  = 0;
    data->async.rx_counter = 0;

    /* Release current buffer*/
    evt.type            = UART_RX_BUF_RELEASED;
    evt.data.rx_buf.buf = data->async.rx_buf;

    if (data->async.cb) {
        data->async.cb(dev, &evt, data->async.user_data);
    }

    data->async.rx_len = 0;
    data->async.rx_buf = NULL;

    /*Release next buffer*/
    if (data->async.rx_next_len) {
        evt.type = UART_RX_BUF_RELEASED;
        evt.data.rx_buf.buf = data->async.rx_next_buf;
        if (data->async.cb) {
            data->async.cb(dev, &evt, data->async.user_data);
        }

        data->async.rx_next_len = 0;
        data->async.rx_next_buf = NULL;
    }

    /*Notify UART_RX_DISABLED*/
    evt.type = UART_RX_DISABLED;
    if (data->async.cb) {
        data->async.cb(dev, &evt, data->async.user_data);
    }

unlock :
    irq_unlock(key);

    return (err);
}

#endif /* CONFIG_UART_ASYNC_API */

static int uart_esp32_init(const struct device* dev) {
    struct uart_esp32_data* data = dev->data;
    int ret = uart_esp32_configure(dev, &data->uart_config);

    if (ret < 0) {
        LOG_ERR("Error configuring UART (%d)", ret);
        return (ret);
    }

    #if (CONFIG_UART_INTERRUPT_DRIVEN || CONFIG_UART_ASYNC_API)
    const struct uart_esp32_config *config = dev->config;

    ret = esp_intr_alloc(config->irq_source,
            ESP_PRIO_TO_FLAGS(config->irq_priority) |
            ESP_INT_FLAGS_CHECK(config->irq_flags),
            (intr_handler_t)uart_esp32_isr,
            (void*)dev,
            NULL);
    if (ret < 0) {
        LOG_ERR("Error allocating UART interrupt (%d)", ret);
        return (ret);
    }
    #endif

    #if CONFIG_UART_ASYNC_API
    if (config->dma_dev) {
        if (!device_is_ready(config->dma_dev)) {
            LOG_ERR("DMA device is not ready");
            return (-ENODEV);
        }

        clock_control_on(config->clock_dev, (clock_control_subsys_t)ESP32_UHCI0_MODULE);
        uhci_ll_init(data->uhci_dev);
        uhci_ll_set_eof_mode(data->uhci_dev, UHCI_RX_IDLE_EOF | UHCI_RX_LEN_EOF);
        uhci_ll_attach_uart_port(data->uhci_dev, uart_hal_get_port_num(&data->hal));
        data->uart_dev = dev;

        k_work_init_delayable(&data->async.tx_timeout_work, uart_esp32_async_tx_timeout);
        k_work_init_delayable(&data->async.rx_timeout_work, uart_esp32_async_rx_timeout);
    }
    #endif

    return (0);
}

static DEVICE_API(uart, uart_esp32_api) = {
    .poll_in   = uart_esp32_poll_in,
    .poll_out  = uart_esp32_poll_out,
    .err_check = uart_esp32_err_check,
    #ifdef CONFIG_UART_USE_RUNTIME_CONFIGURE
    .configure  = uart_esp32_configure,
    .config_get = uart_esp32_config_get,
    #endif

    #ifdef CONFIG_UART_INTERRUPT_DRIVEN
    .fifo_fill        = uart_esp32_fifo_fill,
    .fifo_read        = uart_esp32_fifo_read,
    .irq_tx_enable    = uart_esp32_irq_tx_enable,
    .irq_tx_disable   = uart_esp32_irq_tx_disable,
    .irq_tx_ready     = uart_esp32_irq_tx_ready,
    .irq_rx_enable    = uart_esp32_irq_rx_enable,
    .irq_rx_disable   = uart_esp32_irq_rx_disable,
    .irq_tx_complete  = uart_esp32_irq_tx_complete,
    .irq_rx_ready     = uart_esp32_irq_rx_ready,
    .irq_err_enable   = uart_esp32_irq_err_enable,
    .irq_err_disable  = uart_esp32_irq_err_disable,
    .irq_is_pending   = uart_esp32_irq_is_pending,
    .irq_update       = uart_esp32_irq_update,
    .irq_callback_set = uart_esp32_irq_callback_set,
    #endif /* CONFIG_UART_INTERRUPT_DRIVEN */

    #if CONFIG_UART_ASYNC_API
    .callback_set = uart_esp32_async_callback_set,
    .tx           = uart_esp32_async_tx,
    .tx_abort     = uart_esp32_async_tx_abort,
    .rx_enable    = uart_esp32_async_rx_enable,
    .rx_buf_rsp   = uart_esp32_async_rx_buf_rsp,
    .rx_disable   = uart_esp32_async_rx_disable,
    #endif /*CONFIG_UART_ASYNC_API*/
};

#if CONFIG_UART_ASYNC_API
#define ESP_UART_DMA_INIT(n)                                    \
    .dma_dev = ESP32_DT_INST_DMA_CTLR(n, tx),                   \
    .tx_dma_channel = ESP32_DT_INST_DMA_CELL(n, tx, channel),   \
    .rx_dma_channel = ESP32_DT_INST_DMA_CELL(n, rx, channel)

#define ESP_UART_UHCI_INIT(n)                                   \
    .uhci_dev = COND_CODE_1(DT_INST_NODE_HAS_PROP(n, dmas), (&UHCI0), (NULL))

#else
#define ESP_UART_DMA_INIT(n)
#define ESP_UART_UHCI_INIT(n)
#endif

<<<<<<< HEAD
#define ESP32_UART_INIT(idx)                                                        \
    PINCTRL_DT_INST_DEFINE(idx);                                                    \
                                                                                    \
    static const DRAM_ATTR struct uart_esp32_config uart_esp32_cfg_port_##idx = {   \
        .clock_dev = DEVICE_DT_GET(DT_INST_CLOCKS_CTLR(idx)),                       \
        .pcfg = PINCTRL_DT_INST_DEV_CONFIG_GET(idx),                                \
        .clock_subsys = (clock_control_subsys_t)DT_INST_CLOCKS_CELL(idx, offset),   \
        .irq_source = DT_INST_IRQ_BY_IDX(idx, 0, irq),                              \
        .irq_priority = DT_INST_IRQ_BY_IDX(idx, 0, priority),                       \
        .irq_flags = DT_INST_IRQ_BY_IDX(idx, 0, flags),                             \
        .tx_invert = DT_INST_PROP_OR(idx, tx_invert, false),                        \
        .rx_invert = DT_INST_PROP_OR(idx, rx_invert, false),                        \
        ESP_UART_DMA_INIT(idx)};                                                    \
                                                                                    \
    static struct uart_esp32_data uart_esp32_data_##idx = {                         \
        .uart_config = {                                                            \
                .baudrate  = DT_INST_PROP(idx, current_speed),                      \
                .parity    = DT_INST_ENUM_IDX(idx, parity),                         \
                .stop_bits = DT_INST_ENUM_IDX(idx, stop_bits),                      \
                .data_bits = DT_INST_ENUM_IDX(idx, data_bits),                      \
                .flow_ctrl = MAX(COND_CODE_1(DT_INST_PROP(idx, hw_rs485_hd_mode),   \
                                             (UART_CFG_FLOW_CTRL_RS485),            \
                                             (UART_CFG_FLOW_CTRL_NONE)),            \
                                 COND_CODE_1(DT_INST_PROP(idx, hw_flow_control),    \
                                             (UART_CFG_FLOW_CTRL_RTS_CTS),          \
                                             (UART_CFG_FLOW_CTRL_NONE)))},          \
        .hal = {                                                                    \
            .dev = (uart_dev_t*)DT_INST_REG_ADDR(idx),                              \
        },                                                                          \
        ESP_UART_UHCI_INIT(idx)};                                                   \
                                                                                    \
    DEVICE_DT_INST_DEFINE(idx, uart_esp32_init, NULL, &uart_esp32_data_##idx,       \
                          &uart_esp32_cfg_port_##idx, PRE_KERNEL_2,                 \
                          CONFIG_SERIAL_INIT_PRIORITY, &uart_esp32_api);
=======
#define ESP32_UART_INIT(idx)                                                                       \
                                                                                                   \
	PINCTRL_DT_INST_DEFINE(idx);                                                               \
                                                                                                   \
	static const DRAM_ATTR struct uart_esp32_config uart_esp32_cfg_port_##idx = {              \
		.clock_dev = DEVICE_DT_GET(DT_INST_CLOCKS_CTLR(idx)),                              \
		.pcfg = PINCTRL_DT_INST_DEV_CONFIG_GET(idx),                                       \
		.clock_subsys = (clock_control_subsys_t)DT_INST_CLOCKS_CELL(idx, offset),          \
		.irq_source = DT_INST_IRQ_BY_IDX(idx, 0, irq),                                     \
		.irq_priority = DT_INST_IRQ_BY_IDX(idx, 0, priority),                              \
		.irq_flags = DT_INST_IRQ_BY_IDX(idx, 0, flags),                                    \
		.tx_invert = DT_INST_PROP_OR(idx, tx_invert, false),                               \
		.rx_invert = DT_INST_PROP_OR(idx, rx_invert, false),                               \
		ESP_UART_DMA_INIT(idx)};                                                           \
                                                                                                   \
	static struct uart_esp32_data uart_esp32_data_##idx = {                                    \
		.uart_config = {.baudrate = DT_INST_PROP(idx, current_speed),                      \
				.parity = DT_INST_ENUM_IDX(idx, parity),                           \
				.stop_bits = DT_INST_ENUM_IDX(idx, stop_bits),                     \
				.data_bits = DT_INST_ENUM_IDX(idx, data_bits),                     \
				.flow_ctrl = MAX(COND_CODE_1(DT_INST_PROP(idx, hw_rs485_hd_mode),  \
							     (UART_CFG_FLOW_CTRL_RS485),           \
							     (UART_CFG_FLOW_CTRL_NONE)),           \
						 COND_CODE_1(DT_INST_PROP(idx, hw_flow_control),   \
							     (UART_CFG_FLOW_CTRL_RTS_CTS),         \
							     (UART_CFG_FLOW_CTRL_NONE)))},         \
		.hal =                                                                             \
			{                                                                          \
				.dev = (uart_dev_t *)DT_INST_REG_ADDR(idx),                        \
			},                                                                         \
		ESP_UART_UHCI_INIT(idx)};                                                          \
                                                                                                   \
	DEVICE_DT_INST_DEFINE(idx, uart_esp32_init, NULL, &uart_esp32_data_##idx,                  \
			      &uart_esp32_cfg_port_##idx, PRE_KERNEL_1,                            \
			      CONFIG_SERIAL_INIT_PRIORITY, &uart_esp32_api);
>>>>>>> 4d848ebd

DT_INST_FOREACH_STATUS_OKAY(ESP32_UART_INIT);<|MERGE_RESOLUTION|>--- conflicted
+++ resolved
@@ -1028,7 +1028,6 @@
 #define ESP_UART_UHCI_INIT(n)
 #endif
 
-<<<<<<< HEAD
 #define ESP32_UART_INIT(idx)                                                        \
     PINCTRL_DT_INST_DEFINE(idx);                                                    \
                                                                                     \
@@ -1061,44 +1060,7 @@
         ESP_UART_UHCI_INIT(idx)};                                                   \
                                                                                     \
     DEVICE_DT_INST_DEFINE(idx, uart_esp32_init, NULL, &uart_esp32_data_##idx,       \
-                          &uart_esp32_cfg_port_##idx, PRE_KERNEL_2,                 \
+                          &uart_esp32_cfg_port_##idx, PRE_KERNEL_1,                 \
                           CONFIG_SERIAL_INIT_PRIORITY, &uart_esp32_api);
-=======
-#define ESP32_UART_INIT(idx)                                                                       \
-                                                                                                   \
-	PINCTRL_DT_INST_DEFINE(idx);                                                               \
-                                                                                                   \
-	static const DRAM_ATTR struct uart_esp32_config uart_esp32_cfg_port_##idx = {              \
-		.clock_dev = DEVICE_DT_GET(DT_INST_CLOCKS_CTLR(idx)),                              \
-		.pcfg = PINCTRL_DT_INST_DEV_CONFIG_GET(idx),                                       \
-		.clock_subsys = (clock_control_subsys_t)DT_INST_CLOCKS_CELL(idx, offset),          \
-		.irq_source = DT_INST_IRQ_BY_IDX(idx, 0, irq),                                     \
-		.irq_priority = DT_INST_IRQ_BY_IDX(idx, 0, priority),                              \
-		.irq_flags = DT_INST_IRQ_BY_IDX(idx, 0, flags),                                    \
-		.tx_invert = DT_INST_PROP_OR(idx, tx_invert, false),                               \
-		.rx_invert = DT_INST_PROP_OR(idx, rx_invert, false),                               \
-		ESP_UART_DMA_INIT(idx)};                                                           \
-                                                                                                   \
-	static struct uart_esp32_data uart_esp32_data_##idx = {                                    \
-		.uart_config = {.baudrate = DT_INST_PROP(idx, current_speed),                      \
-				.parity = DT_INST_ENUM_IDX(idx, parity),                           \
-				.stop_bits = DT_INST_ENUM_IDX(idx, stop_bits),                     \
-				.data_bits = DT_INST_ENUM_IDX(idx, data_bits),                     \
-				.flow_ctrl = MAX(COND_CODE_1(DT_INST_PROP(idx, hw_rs485_hd_mode),  \
-							     (UART_CFG_FLOW_CTRL_RS485),           \
-							     (UART_CFG_FLOW_CTRL_NONE)),           \
-						 COND_CODE_1(DT_INST_PROP(idx, hw_flow_control),   \
-							     (UART_CFG_FLOW_CTRL_RTS_CTS),         \
-							     (UART_CFG_FLOW_CTRL_NONE)))},         \
-		.hal =                                                                             \
-			{                                                                          \
-				.dev = (uart_dev_t *)DT_INST_REG_ADDR(idx),                        \
-			},                                                                         \
-		ESP_UART_UHCI_INIT(idx)};                                                          \
-                                                                                                   \
-	DEVICE_DT_INST_DEFINE(idx, uart_esp32_init, NULL, &uart_esp32_data_##idx,                  \
-			      &uart_esp32_cfg_port_##idx, PRE_KERNEL_1,                            \
-			      CONFIG_SERIAL_INIT_PRIORITY, &uart_esp32_api);
->>>>>>> 4d848ebd
 
 DT_INST_FOREACH_STATUS_OKAY(ESP32_UART_INIT);