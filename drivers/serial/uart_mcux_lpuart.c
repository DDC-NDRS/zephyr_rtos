--- conflicted
+++ resolved
@@ -1077,7 +1077,7 @@
     }
 
     ret = mcux_lpuart_config_flowctrl(dev, cfg->flow_ctrl, uart_config);
-    if (ret) {
+    if (ret != 0) {
         return (ret);
     }
 
@@ -1099,7 +1099,7 @@
     LPUART_GetDefaultConfig(&uart_config);
 
     ret = mcux_lpuart_configure_basic(dev, &data->uart_config, &uart_config);
-    if (ret) {
+    if (ret != 0) {
         return (ret);
     }
 
@@ -1126,7 +1126,6 @@
 }
 #endif
 
-<<<<<<< HEAD
 static int mcux_lpuart_configure_init(struct device const* dev, const struct uart_config* cfg) {
     const struct mcux_lpuart_config* config = dev->config;
     struct mcux_lpuart_data* data = dev->data;
@@ -1146,7 +1145,12 @@
     LPUART_GetDefaultConfig(&uart_config);
 
     ret = mcux_lpuart_configure_basic(dev, cfg, &uart_config);
-    if (ret) {
+    if (ret != 0) {
+        return (ret);
+    }
+
+    ret = clock_control_on(config->clock_dev, config->clock_subsys);
+    if (ret != 0) {
         return (ret);
     }
 
@@ -1199,85 +1203,6 @@
     data->uart_config = *cfg;
 
     return (0);
-=======
-static int mcux_lpuart_configure_init(const struct device *dev, const struct uart_config *cfg)
-{
-	const struct mcux_lpuart_config *config = dev->config;
-	struct mcux_lpuart_data *data = dev->data;
-	lpuart_config_t uart_config;
-	uint32_t clock_freq;
-	int ret;
-
-	if (!device_is_ready(config->clock_dev)) {
-		return -ENODEV;
-	}
-
-	if (clock_control_get_rate(config->clock_dev, config->clock_subsys,
-				   &clock_freq)) {
-		return -EINVAL;
-	}
-
-	LPUART_GetDefaultConfig(&uart_config);
-
-	ret = mcux_lpuart_configure_basic(dev, cfg, &uart_config);
-	if (ret) {
-		return ret;
-	}
-
-	ret = clock_control_on(config->clock_dev, config->clock_subsys);
-	if (ret) {
-		return ret;
-	}
-
-	LPUART_Init(config->base, &uart_config, clock_freq);
-
-#ifdef LPUART_HAS_MODEM
-	if (cfg->flow_ctrl == UART_CFG_FLOW_CTRL_RS485) {
-		/* Set the LPUART into RS485 mode (tx driver enable using RTS) */
-		config->base->MODIR |= LPUART_MODIR_TXRTSE(true);
-		if (!config->rs485_de_active_low) {
-			config->base->MODIR |= LPUART_MODIR_TXRTSPOL(1);
-		}
-	}
-#endif
-
-	/* Now can enable tx */
-	config->base->CTRL |= LPUART_CTRL_TE(true);
-
-
-	if (config->loopback_en) {
-		/* Set the LPUART into loopback mode */
-		config->base->CTRL |= LPUART_CTRL_LOOPS_MASK;
-		config->base->CTRL &= ~LPUART_CTRL_RSRC_MASK;
-	} else if (config->single_wire) {
-		/* Enable the single wire / half-duplex mode, only possible when
-		 * loopback is disabled. We need a critical section to prevent
-		 * the UART firing an interrupt during mode switch
-		 */
-		unsigned int key = irq_lock();
-
-		config->base->CTRL |= (LPUART_CTRL_LOOPS_MASK | LPUART_CTRL_RSRC_MASK);
-		irq_unlock(key);
-	} else {
-#ifdef LPUART_CTRL_TXINV
-		/* Only invert TX in full-duplex mode */
-		if (config->tx_invert) {
-			config->base->CTRL |= LPUART_CTRL_TXINV(1);
-		}
-#endif
-	}
-
-#ifdef LPUART_STAT_RXINV
-	if (config->rx_invert) {
-		config->base->STAT |= LPUART_STAT_RXINV(1);
-	}
-#endif
-
-	/* update internal uart_config */
-	data->uart_config = *cfg;
-
-	return 0;
->>>>>>> c960d0ed
 }
 
 #ifdef CONFIG_UART_USE_RUNTIME_CONFIGURE
@@ -1299,7 +1224,7 @@
     LPUART_Deinit(config->base);
 
     int ret = mcux_lpuart_configure_init(dev, cfg);
-    if (ret) {
+    if (ret != 0) {
         return (ret);
     }
 
@@ -1522,8 +1447,8 @@
 #if LPUART_ASYNC_ENABLE
 #define TX_DMA_CONFIG(id)                               \
     .tx_dma_config = {                                  \
-        .dma_dev = DEVICE_DT_GET(DT_INST_DMAS_CTLR_BY_NAME(id, tx)),    \
-        .dma_channel = DT_INST_DMAS_CELL_BY_NAME(id, tx, mux),          \
+        .dma_dev = DEVICE_DT_GET(DT_INST_DMAS_CTLR_BY_NAME(id, tx)), \
+        .dma_channel = DT_INST_DMAS_CELL_BY_NAME(id, tx, mux), \
         .dma_cfg = {                                    \
             .source_burst_length  = 1,                  \
             .dest_burst_length    = 1,                  \
@@ -1533,18 +1458,18 @@
             .error_callback_dis   = 0,                  \
             .block_count          = 1,                  \
             .head_block =                               \
-                &mcux_lpuart_##id##_data.async.tx_dma_params.active_dma_block,  \
+                &mcux_lpuart_##id##_data.async.tx_dma_params.active_dma_block, \
             .channel_direction = MEMORY_TO_PERIPHERAL,  \
             .dma_slot = DT_INST_DMAS_CELL_BY_NAME(      \
                         id, tx, source),                \
             .dma_callback = dma_callback,               \
-            .user_data    = (void*)DEVICE_DT_INST_GET(id)   \
+            .user_data    = (void*)DEVICE_DT_INST_GET(id) \
         },                                              \
     },
 #define RX_DMA_CONFIG(id)                               \
     .rx_dma_config = {                                  \
-        .dma_dev = DEVICE_DT_GET(DT_INST_DMAS_CTLR_BY_NAME(id, rx)),    \
-        .dma_channel = DT_INST_DMAS_CELL_BY_NAME(id, rx, mux),          \
+        .dma_dev = DEVICE_DT_GET(DT_INST_DMAS_CTLR_BY_NAME(id, rx)), \
+        .dma_channel = DT_INST_DMAS_CELL_BY_NAME(id, rx, mux), \
         .dma_cfg = {                                    \
             .source_burst_length  = 1,                  \
             .dest_burst_length    = 1,                  \
