/*
 * Copyright 2017,2021,2023-2025 NXP
 * Copyright (c) 2020 Softube
 *
 * SPDX-License-Identifier: Apache-2.0
 */

#define DT_DRV_COMPAT nxp_lpuart

#include <errno.h>
#include <zephyr/device.h>
#include <zephyr/drivers/uart.h>
#include <zephyr/drivers/clock_control.h>
#include <zephyr/irq.h>
#include <zephyr/kernel.h>
#include <zephyr/pm/policy.h>
#include <zephyr/drivers/pinctrl.h>
#ifdef CONFIG_UART_ASYNC_API
#include <zephyr/drivers/dma.h>
#endif
#include <zephyr/logging/log.h>
#include <zephyr/sys/util_macro.h>

#include <fsl_lpuart.h>
#if CONFIG_NXP_LP_FLEXCOMM
#include <zephyr/drivers/mfd/nxp_lp_flexcomm.h>
#endif

LOG_MODULE_REGISTER(uart_mcux_lpuart, LOG_LEVEL_ERR);

#define PINCTRL_STATE_FLOWCONTROL PINCTRL_STATE_PRIV_START

<<<<<<< HEAD
#if defined(CONFIG_UART_LINE_CTRL) &&  \
    defined(FSL_FEATURE_LPUART_HAS_MODEM_SUPPORT) && \
    (FSL_FEATURE_LPUART_HAS_MODEM_SUPPORT)
#define UART_LINE_CTRL_ENABLE
=======
/* Helper macros */
#if defined(FSL_FEATURE_LPUART_HAS_MODEM_SUPPORT) && \
	FSL_FEATURE_LPUART_HAS_MODEM_SUPPORT
#define LPUART_HAS_MODEM 1
#endif

#if defined(FSL_FEATURE_LPUART_HAS_MCR) && FSL_FEATURE_LPUART_HAS_MCR
#define LPUART_HAS_MCR 1
>>>>>>> a89060be
#endif

#if defined(CONFIG_UART_ASYNC_API) && defined(CONFIG_UART_INTERRUPT_DRIVEN)
/* there are already going to be build errors, but at least this message will
 * be the first error from this driver making the reason clear
 */
BUILD_ASSERT(IS_ENABLED(CONFIG_UART_EXCLUSIVE_API_CALLBACKS), ""
                                                              "LPUART must use exclusive api callbacks");
#endif

#ifdef CONFIG_UART_ASYNC_API
struct lpuart_dma_config {
    const struct device* dma_dev;
    const uint32_t       dma_channel;
    struct dma_config    dma_cfg;
};
#endif /* CONFIG_UART_ASYNC_API */

struct mcux_lpuart_config {
    LPUART_Type* base;
    const struct device* clock_dev;
    const struct pinctrl_dev_config* pincfg;
    clock_control_subsys_t clock_subsys;
    uint32_t baud_rate;
    uint8_t flow_ctrl;
    uint8_t parity;
    bool rs485_de_active_low;
    bool loopback_en;
    bool single_wire;
    bool tx_invert;
    bool rx_invert;

    #ifdef CONFIG_UART_MCUX_LPUART_ISR_SUPPORT
    void (*irq_config_func)(const struct device* dev);
    #endif

    #ifdef CONFIG_UART_ASYNC_API
    const struct lpuart_dma_config rx_dma_config;
    const struct lpuart_dma_config tx_dma_config;
    #endif /* CONFIG_UART_ASYNC_API */
};

#ifdef CONFIG_UART_ASYNC_API
struct mcux_lpuart_rx_dma_params {
    struct dma_block_config active_dma_block;
    uint8_t* buf;
    size_t buf_len;
    size_t offset;
    size_t counter;
    struct k_work_delayable timeout_work;
    size_t timeout_us;
};

struct mcux_lpuart_tx_dma_params {
    struct dma_block_config active_dma_block;
    uint8_t const* buf;
    size_t buf_len;
    struct k_work_delayable timeout_work;
    size_t timeout_us;
};

struct mcux_lpuart_async_data {
    const struct device* uart_dev;
    struct mcux_lpuart_tx_dma_params tx_dma_params;
    struct mcux_lpuart_rx_dma_params rx_dma_params;
    uint8_t* next_rx_buffer;
    size_t   next_rx_buffer_len;
    uart_callback_t user_callback;
    void* user_data;
};
#endif

#if defined(CONFIG_UART_EXCLUSIVE_API_CALLBACKS)
enum mcux_lpuart_api {
    LPUART_NONE,
    LPUART_IRQ_DRIVEN,
    LPUART_ASYNC
};
#endif

struct mcux_lpuart_data {
    #ifdef CONFIG_UART_INTERRUPT_DRIVEN
    uart_irq_callback_user_data_t callback;
    void* cb_data;
    #endif

    #ifdef CONFIG_PM
    bool pm_state_lock_on;
    bool tx_poll_stream_on;
    bool tx_int_stream_on;
    #endif /* CONFIG_PM */

    #ifdef CONFIG_UART_ASYNC_API
    struct mcux_lpuart_async_data async;
    #endif

    struct uart_config uart_config;
    #if defined(CONFIG_UART_EXCLUSIVE_API_CALLBACKS)
    enum mcux_lpuart_api api_type;
    #endif
};

#ifdef CONFIG_PM
static void mcux_lpuart_pm_policy_state_lock_get(const struct device* dev) {
    struct mcux_lpuart_data* data = dev->data;

    if (!data->pm_state_lock_on) {
        data->pm_state_lock_on = true;
        pm_policy_state_lock_get(PM_STATE_SUSPEND_TO_IDLE, PM_ALL_SUBSTATES);
    }
}

static void mcux_lpuart_pm_policy_state_lock_put(const struct device* dev) {
    struct mcux_lpuart_data* data = dev->data;

    if (data->pm_state_lock_on) {
        data->pm_state_lock_on = false;
        pm_policy_state_lock_put(PM_STATE_SUSPEND_TO_IDLE, PM_ALL_SUBSTATES);
    }
}
#endif /* CONFIG_PM */

static int mcux_lpuart_poll_in(const struct device* dev, unsigned char* c) {
    const struct mcux_lpuart_config* config = dev->config;
    uint32_t flags = LPUART_GetStatusFlags(config->base);
    int ret = -1;

    if (flags & kLPUART_RxDataRegFullFlag) {
        *c  = LPUART_ReadByte(config->base);
        ret = 0;
    }

    return (ret);
}

static void mcux_lpuart_poll_out(const struct device* dev, unsigned char c) {
    const struct mcux_lpuart_config* config = dev->config;
    unsigned int key;
    #ifdef CONFIG_PM
    struct mcux_lpuart_data* data = dev->data;
    #endif

    while (!(LPUART_GetStatusFlags(config->base)
            & LPUART_STAT_TDRE_MASK)) {
        /* pass */
    }
    /* Lock interrupts while we send data */
    key = irq_lock();

    #ifdef CONFIG_PM
    /*
     * We must keep the part from entering lower power mode until the
     * transmission completes. Set the power constraint, and enable
     * the transmission complete interrupt so we know when transmission is
     * completed.
     */
    if (!data->tx_poll_stream_on && !data->tx_int_stream_on) {
        data->tx_poll_stream_on = true;
        mcux_lpuart_pm_policy_state_lock_get(dev);
        /* Enable TC interrupt */
        LPUART_EnableInterrupts(config->base,
                                kLPUART_TransmissionCompleteInterruptEnable);
    }
    #endif /* CONFIG_PM */

    LPUART_WriteByte(config->base, c);
    irq_unlock(key);
}

static int mcux_lpuart_err_check(const struct device* dev) {
    const struct mcux_lpuart_config* config = dev->config;
    uint32_t flags = LPUART_GetStatusFlags(config->base);
    int err = 0;

    if (flags & kLPUART_RxOverrunFlag) {
        err |= UART_ERROR_OVERRUN;
    }

    if (flags & kLPUART_ParityErrorFlag) {
        err |= UART_ERROR_PARITY;
    }

    if (flags & kLPUART_FramingErrorFlag) {
        err |= UART_ERROR_FRAMING;
    }

    if (flags & kLPUART_NoiseErrorFlag) {
        err |= UART_ERROR_PARITY;
    }

    LPUART_ClearStatusFlags(config->base, kLPUART_RxOverrunFlag    |
                                          kLPUART_ParityErrorFlag  |
                                          kLPUART_FramingErrorFlag |
                                          kLPUART_NoiseErrorFlag);

    return (err);
}

#ifdef CONFIG_UART_INTERRUPT_DRIVEN
static int mcux_lpuart_fifo_fill(const struct device* dev,
                                 uint8_t const* tx_data,
                                 int len) {
    const struct mcux_lpuart_config* config = dev->config;
    int num_tx = 0;

    while ((len - num_tx > 0) &&
           (LPUART_GetStatusFlags(config->base)
            & LPUART_STAT_TDRE_MASK)) {
        LPUART_WriteByte(config->base, tx_data[num_tx++]);
    }

    return (num_tx);
}

static int mcux_lpuart_fifo_read(const struct device* dev, uint8_t* rx_data,
                                 int const len) {
    const struct mcux_lpuart_config* config = dev->config;
    int num_rx = 0;

    while ((len - num_rx > 0) &&
           (LPUART_GetStatusFlags(config->base)
            & kLPUART_RxDataRegFullFlag)) {
        rx_data[num_rx++] = LPUART_ReadByte(config->base);
    }

    return (num_rx);
}

static void mcux_lpuart_irq_tx_enable(const struct device* dev) {
    const struct mcux_lpuart_config* config = dev->config;
    uint32_t mask = kLPUART_TxDataRegEmptyInterruptEnable;
    #ifdef CONFIG_PM
    struct mcux_lpuart_data* data = dev->data;
    unsigned int key;
    #endif

    #ifdef CONFIG_PM
    key = irq_lock();
    data->tx_poll_stream_on = false;
    data->tx_int_stream_on  = true;
    /* Transmission complete interrupt no longer required */
    LPUART_DisableInterrupts(config->base,
                             kLPUART_TransmissionCompleteInterruptEnable);
    /* Do not allow system to sleep while UART tx is ongoing */
    mcux_lpuart_pm_policy_state_lock_get(dev);
    #endif
    LPUART_EnableInterrupts(config->base, mask);

    #ifdef CONFIG_PM
    irq_unlock(key);
    #endif
}

static void mcux_lpuart_irq_tx_disable(const struct device* dev) {
    const struct mcux_lpuart_config* config = dev->config;
    uint32_t mask = kLPUART_TxDataRegEmptyInterruptEnable;

    #ifdef CONFIG_PM
    struct mcux_lpuart_data* data = dev->data;
    unsigned int key;

    key = irq_lock();
    #endif

    LPUART_DisableInterrupts(config->base, mask);

    #ifdef CONFIG_PM
    data->tx_int_stream_on = false;
    /*
     * If transmission IRQ is no longer enabled,
     * transmission is complete. Release pm constraint.
     */
    mcux_lpuart_pm_policy_state_lock_put(dev);
    irq_unlock(key);
    #endif
}

static int mcux_lpuart_irq_tx_complete(const struct device* dev) {
    const struct mcux_lpuart_config* config = dev->config;
    uint32_t flags = LPUART_GetStatusFlags(config->base);

    return ((flags & kLPUART_TransmissionCompleteFlag) != 0U);
}

static int mcux_lpuart_irq_tx_ready(const struct device* dev) {
    const struct mcux_lpuart_config* config = dev->config;
    uint32_t mask  = kLPUART_TxDataRegEmptyInterruptEnable;
    uint32_t flags = LPUART_GetStatusFlags(config->base);

    return ((LPUART_GetEnabledInterrupts(config->base) & mask) &&
            (flags & LPUART_STAT_TDRE_MASK));
}

static void mcux_lpuart_irq_rx_enable(const struct device* dev) {
    const struct mcux_lpuart_config* config = dev->config;
    uint32_t mask = kLPUART_RxDataRegFullInterruptEnable;

    LPUART_EnableInterrupts(config->base, mask);
}

static void mcux_lpuart_irq_rx_disable(const struct device* dev) {
    const struct mcux_lpuart_config* config = dev->config;
    uint32_t mask = kLPUART_RxDataRegFullInterruptEnable;

    LPUART_DisableInterrupts(config->base, mask);
}

static int mcux_lpuart_irq_rx_full(const struct device* dev) {
    const struct mcux_lpuart_config* config = dev->config;
    uint32_t flags = LPUART_GetStatusFlags(config->base);

    return ((flags & kLPUART_RxDataRegFullFlag) != 0U);
}

static int mcux_lpuart_irq_rx_pending(const struct device* dev) {
    const struct mcux_lpuart_config* config = dev->config;
    uint32_t mask = kLPUART_RxDataRegFullInterruptEnable;

    return ((LPUART_GetEnabledInterrupts(config->base) & mask) &&
            mcux_lpuart_irq_rx_full(dev));
}

static void mcux_lpuart_irq_err_enable(const struct device* dev) {
    const struct mcux_lpuart_config* config = dev->config;
    uint32_t mask = kLPUART_NoiseErrorInterruptEnable   |
                    kLPUART_FramingErrorInterruptEnable |
                    kLPUART_ParityErrorInterruptEnable;

    LPUART_EnableInterrupts(config->base, mask);
}

static void mcux_lpuart_irq_err_disable(const struct device* dev) {
    const struct mcux_lpuart_config* config = dev->config;
    uint32_t mask = kLPUART_NoiseErrorInterruptEnable   |
                    kLPUART_FramingErrorInterruptEnable |
                    kLPUART_ParityErrorInterruptEnable;

    LPUART_DisableInterrupts(config->base, mask);
}

static int mcux_lpuart_irq_is_pending(const struct device* dev) {
    return (mcux_lpuart_irq_tx_ready(dev) ||
            mcux_lpuart_irq_rx_pending(dev));
}

static int mcux_lpuart_irq_update(const struct device* dev) {
    return (1);
}

static void mcux_lpuart_irq_callback_set(const struct device* dev,
                                         uart_irq_callback_user_data_t cb,
                                         void* cb_data) {
    struct mcux_lpuart_data* data = dev->data;

    #if defined(CONFIG_UART_EXCLUSIVE_API_CALLBACKS)
    if (data->api_type == LPUART_ASYNC) {
        LOG_ERR("UART irq and async api are exclusive");
    }
    #endif

    data->callback = cb;
    data->cb_data  = cb_data;

    #if defined(CONFIG_UART_EXCLUSIVE_API_CALLBACKS)
    data->async.user_callback = NULL;
    data->async.user_data     = NULL;
    data->api_type            = LPUART_IRQ_DRIVEN;
    #endif
}

#endif /* CONFIG_UART_INTERRUPT_DRIVEN */

#ifdef CONFIG_UART_ASYNC_API
static inline void async_timer_start(struct k_work_delayable* work, size_t timeout_us) {
    if ((timeout_us != SYS_FOREVER_US) && (timeout_us != 0)) {
        LOG_DBG("async timer started for %d us", timeout_us);
        k_work_reschedule(work, K_USEC(timeout_us));
    }
}

static void async_user_callback(const struct device* dev, struct uart_event* evt) {
    const struct mcux_lpuart_data* data = dev->data;

    if (data->async.user_callback) {
        data->async.user_callback(dev, evt, data->async.user_data);
    }
}

static void async_evt_tx_done(struct device* dev) {
    struct mcux_lpuart_data* data = dev->data;

    (void) k_work_cancel_delayable(&data->async.tx_dma_params.timeout_work);

    LOG_DBG("TX done: %d", data->async.tx_dma_params.buf_len);
    struct uart_event event = {
        .type        = UART_TX_DONE,
        .data.tx.buf = data->async.tx_dma_params.buf,
        .data.tx.len = data->async.tx_dma_params.buf_len
    };

    /* Reset TX Buffer */
    data->async.tx_dma_params.buf     = NULL;
    data->async.tx_dma_params.buf_len = 0U;

    async_user_callback(dev, &event);
}

static void async_evt_rx_rdy(const struct device* dev) {
    struct mcux_lpuart_data* data = dev->data;
    struct mcux_lpuart_rx_dma_params* dma_params = &data->async.rx_dma_params;

    struct uart_event event = {
        .type           = UART_RX_RDY,
        .data.rx.buf    = dma_params->buf,
        .data.rx.len    = (dma_params->counter - dma_params->offset),
        .data.rx.offset = dma_params->offset
    };

    LOG_DBG("RX Ready: (len: %d off: %d buf: %x)", event.data.rx.len, event.data.rx.offset,
            (uint32_t)event.data.rx.buf);

    /* Update the current pos for new data */
    dma_params->offset = dma_params->counter;

    /* Only send event for new data */
    if (event.data.rx.len > 0) {
        async_user_callback(dev, &event);
    }
}

static void async_evt_rx_buf_request(const struct device* dev) {
    struct uart_event evt = {
        .type = UART_RX_BUF_REQUEST,
    };

    async_user_callback(dev, &evt);
}

static void async_evt_rx_buf_release(const struct device* dev) {
    struct mcux_lpuart_data* data = (struct mcux_lpuart_data*)dev->data;
    struct uart_event evt = {
        .type = UART_RX_BUF_RELEASED,
        .data.rx_buf.buf = data->async.rx_dma_params.buf,
    };

    async_user_callback(dev, &evt);
    data->async.rx_dma_params.buf     = NULL;
    data->async.rx_dma_params.buf_len = 0U;
    data->async.rx_dma_params.offset  = 0U;
    data->async.rx_dma_params.counter = 0U;
}

static void mcux_lpuart_async_rx_flush(const struct device* dev) {
    struct dma_status status;
    struct mcux_lpuart_data* data = dev->data;
    const struct mcux_lpuart_config* config = dev->config;

    int const get_status_result = dma_get_status(config->rx_dma_config.dma_dev,
                                                 config->rx_dma_config.dma_channel,
                                                 &status);

    if (get_status_result == 0) {
        const size_t rx_rcv_len = data->async.rx_dma_params.buf_len -
                                  status.pending_length;

        if (rx_rcv_len > data->async.rx_dma_params.counter && status.pending_length) {
            data->async.rx_dma_params.counter = rx_rcv_len;
            async_evt_rx_rdy(dev);
        }
        LPUART_ClearStatusFlags(config->base, kLPUART_RxOverrunFlag);
    }
    else {
        LOG_ERR("Error getting DMA status");
    }
}

static int mcux_lpuart_rx_disable(const struct device* dev) {
    LOG_INF("Disabling UART RX DMA");
    const struct mcux_lpuart_config* config = dev->config;
    struct mcux_lpuart_data* data = (struct mcux_lpuart_data*)dev->data;
    LPUART_Type* lpuart = config->base;
    unsigned int const key = irq_lock();

    LPUART_EnableRx(lpuart, false);
    (void) k_work_cancel_delayable(&data->async.rx_dma_params.timeout_work);
    LPUART_DisableInterrupts(lpuart, kLPUART_IdleLineInterruptEnable);
    LPUART_ClearStatusFlags(lpuart, kLPUART_IdleLineFlag);
    LPUART_EnableRxDMA(lpuart, false);

    /* No active RX buffer, cannot disable */
    if (!data->async.rx_dma_params.buf) {
        LOG_ERR("No buffers to release from RX DMA!");
    }
    else {
        mcux_lpuart_async_rx_flush(dev);
        async_evt_rx_buf_release(dev);
        if (data->async.next_rx_buffer != NULL) {
            data->async.rx_dma_params.buf     = data->async.next_rx_buffer;
            data->async.rx_dma_params.buf_len = data->async.next_rx_buffer_len;
            data->async.next_rx_buffer        = NULL;
            data->async.next_rx_buffer_len    = 0;
            /* Release the next buffer as well */
            async_evt_rx_buf_release(dev);
        }
    }

    int const ret = dma_stop(config->rx_dma_config.dma_dev,
                             config->rx_dma_config.dma_channel);
    if (ret != 0) {
        LOG_ERR("Error stopping rx DMA. Reason: %x", ret);
    }
    LOG_DBG("RX: Disabled");
    struct uart_event disabled_event = {
        .type = UART_RX_DISABLED
    };

    async_user_callback(dev, &disabled_event);
    irq_unlock(key);

    return (ret);
}

static void prepare_rx_dma_block_config(const struct device* dev) {
    struct mcux_lpuart_data* data = (struct mcux_lpuart_data*)dev->data;
    const struct mcux_lpuart_config* config = dev->config;
    LPUART_Type* lpuart = config->base;
    struct mcux_lpuart_rx_dma_params* rx_dma_params = &data->async.rx_dma_params;

    assert(rx_dma_params->buf != NULL);
    assert(rx_dma_params->buf_len > 0);

    struct dma_block_config* head_block_config = &rx_dma_params->active_dma_block;

    head_block_config->dest_address    = (uint32_t)rx_dma_params->buf;
    head_block_config->source_address  = LPUART_GetDataRegisterAddress(lpuart);
    head_block_config->block_size      = rx_dma_params->buf_len;
    head_block_config->dest_scatter_en = true;
}

static int configure_and_start_rx_dma(
    const struct mcux_lpuart_config* config, struct mcux_lpuart_data* data,
    LPUART_Type* lpuart) {
    LOG_DBG("Configuring and Starting UART RX DMA");
    int ret = dma_config(config->rx_dma_config.dma_dev,
                         config->rx_dma_config.dma_channel,
                         (struct dma_config*)&config->rx_dma_config.dma_cfg);
    if (ret != 0) {
        LOG_ERR("Failed to Configure RX DMA: err: %d", ret);
        return (ret);
    }

    ret = dma_start(config->rx_dma_config.dma_dev, config->rx_dma_config.dma_channel);
    if (ret < 0) {
        LOG_ERR("Failed to start DMA(Rx) Ch %d(%d)",
                config->rx_dma_config.dma_channel,
                ret);
    }

    LPUART_EnableRxDMA(lpuart, true);

    return (ret);
}

static int uart_mcux_lpuart_dma_replace_rx_buffer(const struct device* dev) {
    struct mcux_lpuart_data* data = (struct mcux_lpuart_data*)dev->data;
    const struct mcux_lpuart_config* config = dev->config;
    LPUART_Type* lpuart = config->base;

    LOG_DBG("Replacing RX buffer, new length: %d", data->async.next_rx_buffer_len);
    /* There must be a buffer to replace this one with */
    assert(data->async.next_rx_buffer != NULL);
    assert(data->async.next_rx_buffer_len != 0U);

    const int success =
        dma_reload(config->rx_dma_config.dma_dev, config->rx_dma_config.dma_channel,
                   LPUART_GetDataRegisterAddress(lpuart),
                   (uint32_t)data->async.next_rx_buffer, data->async.next_rx_buffer_len);

    if (success != 0) {
        LOG_ERR("Error %d reloading DMA with next RX buffer", success);
    }

    return (success);
}

static void dma_callback(const struct device* dma_dev, void* callback_arg, uint32_t channel,
                         int dma_status) {
    struct device* dev = (struct device*)callback_arg;
    const struct mcux_lpuart_config* config = dev->config;
    LPUART_Type* lpuart = config->base;
    struct mcux_lpuart_data* data = (struct mcux_lpuart_data*)dev->data;

    LOG_DBG("DMA call back on channel %d", channel);
    struct dma_status status;
    int const get_status_result = dma_get_status(dma_dev, channel, &status);
    if (get_status_result < 0) {
        LOG_ERR("error on status get: %d", get_status_result);
    }
    else {
        LOG_DBG("DMA Status: b: %d dir: %d len_remain: %d", status.busy, status.dir,
                status.pending_length);
    }

    if (dma_status < 0) {
        LOG_ERR("Got error : %d", dma_status);
    }

    if (channel == config->tx_dma_config.dma_channel) {
        LOG_DBG("TX Channel");
        LPUART_EnableTxDMA(lpuart, false);
        async_evt_tx_done(dev);
    }
    else if (channel == config->rx_dma_config.dma_channel) {
        LOG_DBG("RX Channel");
        struct mcux_lpuart_rx_dma_params* rx_dma_params = &data->async.rx_dma_params;

        /* The RX Event indicates DMA transfer is complete and full buffer is available. */
        rx_dma_params->counter = rx_dma_params->buf_len;

        LOG_DBG("Current Buf (%x) full, swapping to new buf: %x",
                (uint32_t)rx_dma_params->buf,
                (uint32_t)data->async.next_rx_buffer);
        async_evt_rx_rdy(dev);
        async_evt_rx_buf_release(dev);

        /* Remember the buf so it can be released after it is done. */
        rx_dma_params->buf = data->async.next_rx_buffer;
        rx_dma_params->buf_len = data->async.next_rx_buffer_len;
        data->async.next_rx_buffer = NULL;
        data->async.next_rx_buffer_len = 0U;

        /* A new buffer was available (and already loaded into the DMA engine) */
        if ((rx_dma_params->buf != NULL) &&
            (rx_dma_params->buf_len > 0)) {
            /* Request the next buffer */
            async_evt_rx_buf_request(dev);
        else {
            /* Buffer full without valid next buffer, disable RX DMA */
            LOG_INF("Disabled RX DMA, no valid next buffer ");
            mcux_lpuart_rx_disable(dev);
        }
    }
    else {
        LOG_ERR("Got unexpected DMA Channel: %d", channel);
    }
}

static int mcux_lpuart_configure_async(const struct device* dev);

static int mcux_lpuart_callback_set(const struct device* dev, uart_callback_t callback,
                                    void* user_data) {
    struct mcux_lpuart_data* data = dev->data;

    #if defined(CONFIG_UART_EXCLUSIVE_API_CALLBACKS)
    if (data->api_type == LPUART_IRQ_DRIVEN) {
        LOG_ERR("UART irq and async api are exclusive");
        return (-ENOTSUP);
    }
    #endif

    data->async.user_callback = callback;
    data->async.user_data     = user_data;

    #if defined(CONFIG_UART_EXCLUSIVE_API_CALLBACKS)
    data->callback = NULL;
    data->cb_data  = NULL;
    data->api_type = LPUART_ASYNC;
    #endif

    return mcux_lpuart_configure_async(dev);
}

static int mcux_lpuart_tx(const struct device* dev, uint8_t const* buf, size_t len,
                          int32_t timeout_us) {
    struct mcux_lpuart_data* data = dev->data;
    const struct mcux_lpuart_config* config = dev->config;
    LPUART_Type* lpuart = config->base;

    unsigned int key = irq_lock();

    /* Check for an ongiong transfer and abort if it is pending */
    struct dma_status status;
    int const get_status_result = dma_get_status(config->tx_dma_config.dma_dev,
                                                 config->tx_dma_config.dma_channel,
                                                 &status);

    if ((get_status_result < 0) || status.busy) {
        irq_unlock(key);
        LOG_ERR("Unable to submit UART DMA Transfer.");
        return get_status_result < 0 ? get_status_result : -EBUSY;
    }

    int ret;

    LPUART_EnableTxDMA(lpuart, false);

    data->async.tx_dma_params.buf     = buf;
    data->async.tx_dma_params.buf_len = len;
    data->async.tx_dma_params.active_dma_block.source_address = (uint32_t)buf;
    data->async.tx_dma_params.active_dma_block.dest_address =
            LPUART_GetDataRegisterAddress(lpuart);
    data->async.tx_dma_params.active_dma_block.block_size = len;
    data->async.tx_dma_params.active_dma_block.next_block = NULL;

    ret = dma_config(config->tx_dma_config.dma_dev,
                     config->tx_dma_config.dma_channel,
                     (struct dma_config*)&config->tx_dma_config.dma_cfg);

    if (ret == 0) {
        LOG_DBG("Starting UART DMA TX Ch %u", config->tx_dma_config.dma_channel);

        ret = dma_start(config->tx_dma_config.dma_dev,
                        config->tx_dma_config.dma_channel);
        LPUART_EnableTxDMA(lpuart, true);
        if (ret != 0) {
            LOG_ERR("Failed to start DMA(Tx) Ch %d",
                    config->tx_dma_config.dma_channel);
        }
        async_timer_start(&data->async.tx_dma_params.timeout_work, timeout_us);
    }
    else {
        LOG_ERR("Error configuring UART DMA: %x", ret);
    }
    irq_unlock(key);

    return (ret);
}

static int mcux_lpuart_tx_abort(const struct device* dev) {
    struct mcux_lpuart_data* data = dev->data;
    const struct mcux_lpuart_config* config = dev->config;
    LPUART_Type* lpuart = config->base;

    LPUART_EnableTxDMA(lpuart, false);
    (void) k_work_cancel_delayable(&data->async.tx_dma_params.timeout_work);
    struct dma_status status;
    int const get_status_result = dma_get_status(config->tx_dma_config.dma_dev,
                                                 config->tx_dma_config.dma_channel,
                                                 &status);

    if (get_status_result < 0) {
        LOG_ERR("Error querying TX DMA Status during abort.");
    }

    const size_t bytes_transmitted = (get_status_result == 0) ?
                    data->async.tx_dma_params.buf_len - status.pending_length : 0;

    int const ret = dma_stop(config->tx_dma_config.dma_dev, config->tx_dma_config.dma_channel);

    if (ret == 0) {
        struct uart_event tx_aborted_event = {
            .type = UART_TX_ABORTED,
            .data.tx.buf = data->async.tx_dma_params.buf,
            .data.tx.len = bytes_transmitted
        };
        async_user_callback(dev, &tx_aborted_event);
    }

    return (ret);
}

static int mcux_lpuart_rx_enable(const struct device* dev, uint8_t* buf, const size_t len,
                                 const int32_t timeout_us) {
    LOG_DBG("Enabling UART RX DMA");
    struct mcux_lpuart_data* data = dev->data;
    const struct mcux_lpuart_config* config = dev->config;
    LPUART_Type* lpuart = config->base;

    struct mcux_lpuart_rx_dma_params* rx_dma_params = &data->async.rx_dma_params;

    unsigned int key = irq_lock();
    struct dma_status status;
    int const get_status_result = dma_get_status(config->rx_dma_config.dma_dev,
                                                 config->rx_dma_config.dma_channel,
                                                 &status);

    if (get_status_result < 0 || status.busy) {
        LOG_ERR("Unable to start receive on UART.");
        irq_unlock(key);
        return get_status_result < 0 ? get_status_result : -EBUSY;
    }

    rx_dma_params->timeout_us = timeout_us;
    rx_dma_params->buf        = buf;
    rx_dma_params->buf_len    = len;
    data->async.next_rx_buffer = NULL;
    data->async.next_rx_buffer_len = 0U;

    LPUART_EnableInterrupts(config->base, kLPUART_IdleLineInterruptEnable);
    prepare_rx_dma_block_config(dev);
    int const ret = configure_and_start_rx_dma(config, data, lpuart);

    /* Request the next buffer for when this buffer is full for continuous reception */
    async_evt_rx_buf_request(dev);

    /* Clear these status flags as they can prevent the UART device from receiving data */
    LPUART_ClearStatusFlags(config->base, kLPUART_RxOverrunFlag | kLPUART_ParityErrorFlag |
                                          kLPUART_FramingErrorFlag |
                                          kLPUART_NoiseErrorFlag);
    LPUART_EnableRx(lpuart, true);
    irq_unlock(key);

    return (ret);
}

static int mcux_lpuart_rx_buf_rsp(const struct device* dev, uint8_t* buf, size_t len) {
    struct mcux_lpuart_data* data = dev->data;
    unsigned int key;

    key = irq_lock();
    assert(data->async.next_rx_buffer == NULL);
    assert(data->async.next_rx_buffer_len == 0);
    data->async.next_rx_buffer = buf;
    data->async.next_rx_buffer_len = len;
    uart_mcux_lpuart_dma_replace_rx_buffer(dev);
    irq_unlock(key);

    return (0);
}

static void mcux_lpuart_async_rx_timeout(struct k_work* work) {
    struct k_work_delayable* dwork = k_work_delayable_from_work(work);
    struct mcux_lpuart_rx_dma_params* rx_params = CONTAINER_OF(dwork,
                                                               struct mcux_lpuart_rx_dma_params,
                                                               timeout_work);
    struct mcux_lpuart_async_data* async_data = CONTAINER_OF(rx_params,
                                                             struct mcux_lpuart_async_data,
                                                             rx_dma_params);
    const struct device* dev = async_data->uart_dev;

    LOG_DBG("RX timeout");
    mcux_lpuart_async_rx_flush(dev);
}

static void mcux_lpuart_async_tx_timeout(struct k_work* work) {
    struct k_work_delayable* dwork = k_work_delayable_from_work(work);
    struct mcux_lpuart_tx_dma_params* tx_params = CONTAINER_OF(dwork,
                                                               struct mcux_lpuart_tx_dma_params,
                                                               timeout_work);
    struct mcux_lpuart_async_data* async_data = CONTAINER_OF(tx_params,
                                                             struct mcux_lpuart_async_data,
                                                             tx_dma_params);
    const struct device* dev = async_data->uart_dev;

    LOG_DBG("TX timeout");
    (void) mcux_lpuart_tx_abort(dev);
}

#endif /* CONFIG_UART_ASYNC_API */

#if CONFIG_UART_MCUX_LPUART_ISR_SUPPORT

#ifdef CONFIG_UART_INTERRUPT_DRIVEN
static inline void mcux_lpuart_irq_driven_isr(const struct device* dev,
                                              struct mcux_lpuart_data* data,
                                              const struct mcux_lpuart_config* config,
                                              const uint32_t status) {
    if (data->callback) {
        data->callback(dev, data->cb_data);
    }

    if (status & kLPUART_RxOverrunFlag) {
        LPUART_ClearStatusFlags(config->base, kLPUART_RxOverrunFlag);
    }
}
#endif

#ifdef CONFIG_UART_ASYNC_API
static inline void mcux_lpuart_async_isr(struct mcux_lpuart_data* data,
                                         const struct mcux_lpuart_config* config,
                                         const uint32_t status) {
    if (status & kLPUART_IdleLineFlag) {
        async_timer_start(&data->async.rx_dma_params.timeout_work,
                          data->async.rx_dma_params.timeout_us);
        LPUART_ClearStatusFlags(config->base, kLPUART_IdleLineFlag);
    }

    if (status & kLPUART_RxOverrunFlag) {
        LPUART_ClearStatusFlags(config->base, kLPUART_RxOverrunFlag);
    }
}
#endif

static void mcux_lpuart_isr(const struct device* dev) {
    struct mcux_lpuart_data* data = dev->data;
    const struct mcux_lpuart_config* config = dev->config;
    const uint32_t status = LPUART_GetStatusFlags(config->base);

    #if CONFIG_PM
    if (status & kLPUART_TransmissionCompleteFlag) {
        if (data->tx_poll_stream_on) {
            /* Poll transmission complete. Allow system to sleep */
            LPUART_DisableInterrupts(config->base,
                                     kLPUART_TransmissionCompleteInterruptEnable);
            data->tx_poll_stream_on = false;
            mcux_lpuart_pm_policy_state_lock_put(dev);
        }
    }
    #endif /* CONFIG_PM */

    #if defined(CONFIG_UART_ASYNC_API) && defined(CONFIG_UART_INTERRUPT_DRIVEN)
    if (data->api_type == LPUART_IRQ_DRIVEN) {
        mcux_lpuart_irq_driven_isr(dev, data, config, status);
    }
    else if (data->api_type == LPUART_ASYNC) {
        mcux_lpuart_async_isr(data, config, status);
    }
    #elif defined(CONFIG_UART_INTERRUPT_DRIVEN)
    mcux_lpuart_irq_driven_isr(dev, data, config, status);
    #elif defined(CONFIG_UART_ASYNC_API)
    mcux_lpuart_async_isr(data, config, status);
    #endif /* API */
}
#endif /* CONFIG_UART_MCUX_LPUART_ISR_SUPPORT */

<<<<<<< HEAD
static int mcux_lpuart_configure_basic(const struct device* dev, const struct uart_config* cfg,
                                       lpuart_config_t* uart_config) {
    /* Translate UART API enum to LPUART enum from HAL */
    switch (cfg->parity) {
        case UART_CFG_PARITY_NONE :
            uart_config->parityMode = kLPUART_ParityDisabled;
            break;

        case UART_CFG_PARITY_ODD :
            uart_config->parityMode = kLPUART_ParityOdd;
            break;

        case UART_CFG_PARITY_EVEN :
            uart_config->parityMode = kLPUART_ParityEven;
            break;

        default :
            return (-ENOTSUP);
    }

    switch (cfg->data_bits) {
        #if defined(FSL_FEATURE_LPUART_HAS_7BIT_DATA_SUPPORT) && \
            FSL_FEATURE_LPUART_HAS_7BIT_DATA_SUPPORT
        case UART_CFG_DATA_BITS_7 :
            uart_config->dataBitsCount = kLPUART_SevenDataBits;
            break;
        #endif

        case UART_CFG_DATA_BITS_8 :
            uart_config->dataBitsCount = kLPUART_EightDataBits;
            break;

        default :
            return (-ENOTSUP);
    }

    #if defined(FSL_FEATURE_LPUART_HAS_STOP_BIT_CONFIG_SUPPORT) && \
        FSL_FEATURE_LPUART_HAS_STOP_BIT_CONFIG_SUPPORT
    switch (cfg->stop_bits) {
        case UART_CFG_STOP_BITS_1 :
            uart_config->stopBitCount = kLPUART_OneStopBit;
            break;

        case UART_CFG_STOP_BITS_2 :
            uart_config->stopBitCount = kLPUART_TwoStopBit;
            break;

        default :
            return (-ENOTSUP);
    }
    #endif

    #if defined(FSL_FEATURE_LPUART_HAS_MODEM_SUPPORT) && \
        FSL_FEATURE_LPUART_HAS_MODEM_SUPPORT
    switch (cfg->flow_ctrl) {
        case UART_CFG_FLOW_CTRL_NONE :
        case UART_CFG_FLOW_CTRL_RS485 :
            uart_config->enableTxCTS = false;
            uart_config->enableRxRTS = false;
            break;

        case UART_CFG_FLOW_CTRL_RTS_CTS :
            uart_config->enableTxCTS = true;
            uart_config->enableRxRTS = true;
            break;

        default :
            return (-ENOTSUP);
    }
    #endif

    uart_config->baudRate_Bps = cfg->baudrate;
    uart_config->enableRx     = true;
    /* Tx will be enabled manually after set tx-rts */
    uart_config->enableTx = false;

    return (0);
=======
#if LPUART_HAS_MODEM
static int mcux_lpuart_config_flowctrl(uint8_t flow_ctrl, lpuart_config_t *uart_config)
{
	switch (flow_ctrl) {
	case UART_CFG_FLOW_CTRL_NONE:
	case UART_CFG_FLOW_CTRL_RS485:
		uart_config->enableTxCTS = false;
		uart_config->enableRxRTS = false;
		break;

	case UART_CFG_FLOW_CTRL_RTS_CTS:
		uart_config->enableTxCTS = true;
		uart_config->enableRxRTS = true;
		break;

	default:
		return -ENOTSUP;
	}

	return 0;
}
#else
static int mcux_lpuart_config_flowctrl(uint8_t flow_ctrl, lpuart_config_t *uart_config)
{
	if (flow_ctrl != UART_CFG_FLOW_CTRL_NONE) {
		return -ENOTSUP;
	}

	return 0;
}
#endif /* LPUART_HAS_MODEM */

static int mcux_lpuart_configure_basic(const struct device *dev, const struct uart_config *cfg,
					lpuart_config_t *uart_config)
{
	int ret;

	/* Translate UART API enum to LPUART enum from HAL */
	switch (cfg->parity) {
	case UART_CFG_PARITY_NONE:
		uart_config->parityMode = kLPUART_ParityDisabled;
		break;
	case UART_CFG_PARITY_ODD:
		uart_config->parityMode = kLPUART_ParityOdd;
		break;
	case UART_CFG_PARITY_EVEN:
		uart_config->parityMode = kLPUART_ParityEven;
		break;
	default:
		return -ENOTSUP;
	}

	switch (cfg->data_bits) {
#if defined(FSL_FEATURE_LPUART_HAS_7BIT_DATA_SUPPORT) && \
	FSL_FEATURE_LPUART_HAS_7BIT_DATA_SUPPORT
	case UART_CFG_DATA_BITS_7:
		uart_config->dataBitsCount  = kLPUART_SevenDataBits;
		break;
#endif
	case UART_CFG_DATA_BITS_8:
		uart_config->dataBitsCount  = kLPUART_EightDataBits;
		break;
	default:
		return -ENOTSUP;
	}

#if defined(FSL_FEATURE_LPUART_HAS_STOP_BIT_CONFIG_SUPPORT) && \
	FSL_FEATURE_LPUART_HAS_STOP_BIT_CONFIG_SUPPORT
	switch (cfg->stop_bits) {
	case UART_CFG_STOP_BITS_1:
		uart_config->stopBitCount = kLPUART_OneStopBit;
		break;
	case UART_CFG_STOP_BITS_2:
		uart_config->stopBitCount = kLPUART_TwoStopBit;
		break;
	default:
		return -ENOTSUP;
	}
#endif

	/* Configure for Flow Control option */
	if (!IS_ENABLED(LPUART_HAS_MCR) && cfg->flow_ctrl == UART_CFG_FLOW_CTRL_DTR_DSR) {
		return -ENOTSUP;
	}

	ret = mcux_lpuart_config_flowctrl(cfg->flow_ctrl, uart_config);
	if (ret) {
		return ret;
	}

	uart_config->baudRate_Bps = cfg->baudrate;
	uart_config->enableRx = true;
	/* Tx will be enabled manually after set tx-rts */
	uart_config->enableTx = false;

	return 0;
>>>>>>> a89060be
}

#ifdef CONFIG_UART_ASYNC_API
static int mcux_lpuart_configure_async(const struct device* dev) {
    const struct mcux_lpuart_config* config = dev->config;
    struct mcux_lpuart_data* data = dev->data;
    lpuart_config_t uart_config;
    int ret;

    LPUART_GetDefaultConfig(&uart_config);

    ret = mcux_lpuart_configure_basic(dev, &data->uart_config, &uart_config);
    if (ret) {
        return (ret);
    }

    uart_config.rxIdleType         = kLPUART_IdleTypeStopBit;
    uart_config.rxIdleConfig       = kLPUART_IdleCharacter1;
    data->async.next_rx_buffer     = NULL;
    data->async.next_rx_buffer_len = 0;
    data->async.uart_dev           = dev;
    k_work_init_delayable(&data->async.rx_dma_params.timeout_work,
                          mcux_lpuart_async_rx_timeout);
    k_work_init_delayable(&data->async.tx_dma_params.timeout_work,
                          mcux_lpuart_async_tx_timeout);

    /* Disable the UART Receiver until the async API provides a buffer to
     * receive into with rx_enable
     */
    uart_config.enableRx = false;
    /* Clearing the fifo of any junk received before the async rx enable was called */
    while (LPUART_GetRxFifoCount(config->base) > 0) {
        LPUART_ReadByte(config->base);
    }

    return (0);
}
#endif

<<<<<<< HEAD
static int mcux_lpuart_configure_init(const struct device* dev, const struct uart_config* cfg) {
    const struct mcux_lpuart_config* config = dev->config;
    struct mcux_lpuart_data* data = dev->data;
    lpuart_config_t uart_config;
    uint32_t clock_freq;
    int ret;

    if (!device_is_ready(config->clock_dev)) {
        return (-ENODEV);
    }

    if (clock_control_get_rate(config->clock_dev, config->clock_subsys,
                               &clock_freq)) {
        return (-EINVAL);
    }

    LPUART_GetDefaultConfig(&uart_config);

    ret = mcux_lpuart_configure_basic(dev, cfg, &uart_config);
    if (ret) {
        return (ret);
    }

    LPUART_Init(config->base, &uart_config, clock_freq);

    #if defined(FSL_FEATURE_LPUART_HAS_MODEM_SUPPORT) && \
        FSL_FEATURE_LPUART_HAS_MODEM_SUPPORT
    if (cfg->flow_ctrl == UART_CFG_FLOW_CTRL_RS485) {
        /* Set the LPUART into RS485 mode (tx driver enable using RTS) */
        config->base->MODIR |= LPUART_MODIR_TXRTSE(true);
        if (!config->rs485_de_active_low) {
            config->base->MODIR |= LPUART_MODIR_TXRTSPOL(1);
        }
    }
    #endif

    /* Now can enable tx */
    config->base->CTRL |= LPUART_CTRL_TE(true);

    if (config->loopback_en) {
        /* Set the LPUART into loopback mode */
        config->base->CTRL |= LPUART_CTRL_LOOPS_MASK;
        config->base->CTRL &= ~LPUART_CTRL_RSRC_MASK;
    }
    else if (config->single_wire) {
        /* Enable the single wire / half-duplex mode, only possible when
         * loopback is disabled. We need a critical section to prevent
         * the UART firing an interrupt during mode switch
         */
        unsigned int key = irq_lock();

        config->base->CTRL |= (LPUART_CTRL_LOOPS_MASK | LPUART_CTRL_RSRC_MASK);
        irq_unlock(key);
    }
    else {
        #ifdef LPUART_CTRL_TXINV
        /* Only invert TX in full-duplex mode */
        if (config->tx_invert) {
            config->base->CTRL |= LPUART_CTRL_TXINV(1);
        }
        #endif
    }

    #ifdef LPUART_STAT_RXINV
    if (config->rx_invert) {
        config->base->STAT |= LPUART_STAT_RXINV(1);
    }
    #endif

    /* update internal uart_config */
    data->uart_config = *cfg;

    return (0);
=======
static int mcux_lpuart_configure_init(const struct device *dev, const struct uart_config *cfg)
{
	const struct mcux_lpuart_config *config = dev->config;
	struct mcux_lpuart_data *data = dev->data;
	lpuart_config_t uart_config;
	uint32_t clock_freq;
	int ret;

	if (!device_is_ready(config->clock_dev)) {
		return -ENODEV;
	}

	if (clock_control_get_rate(config->clock_dev, config->clock_subsys,
				   &clock_freq)) {
		return -EINVAL;
	}

	LPUART_GetDefaultConfig(&uart_config);

	ret = mcux_lpuart_configure_basic(dev, cfg, &uart_config);
	if (ret) {
		return ret;
	}

	LPUART_Init(config->base, &uart_config, clock_freq);

#ifdef LPUART_HAS_MODEM
	if (cfg->flow_ctrl == UART_CFG_FLOW_CTRL_RS485) {
		/* Set the LPUART into RS485 mode (tx driver enable using RTS) */
		config->base->MODIR |= LPUART_MODIR_TXRTSE(true);
		if (!config->rs485_de_active_low) {
			config->base->MODIR |= LPUART_MODIR_TXRTSPOL(1);
		}
	}
#endif

	/* Now can enable tx */
	config->base->CTRL |= LPUART_CTRL_TE(true);


	if (config->loopback_en) {
		/* Set the LPUART into loopback mode */
		config->base->CTRL |= LPUART_CTRL_LOOPS_MASK;
		config->base->CTRL &= ~LPUART_CTRL_RSRC_MASK;
	} else if (config->single_wire) {
		/* Enable the single wire / half-duplex mode, only possible when
		 * loopback is disabled. We need a critical section to prevent
		 * the UART firing an interrupt during mode switch
		 */
		unsigned int key = irq_lock();

		config->base->CTRL |= (LPUART_CTRL_LOOPS_MASK | LPUART_CTRL_RSRC_MASK);
		irq_unlock(key);
	} else {
#ifdef LPUART_CTRL_TXINV
		/* Only invert TX in full-duplex mode */
		if (config->tx_invert) {
			config->base->CTRL |= LPUART_CTRL_TXINV(1);
		}
#endif
	}

#ifdef LPUART_STAT_RXINV
	if (config->rx_invert) {
		config->base->STAT |= LPUART_STAT_RXINV(1);
	}
#endif

	/* update internal uart_config */
	data->uart_config = *cfg;

	return 0;
>>>>>>> a89060be
}

#ifdef CONFIG_UART_USE_RUNTIME_CONFIGURE
static int mcux_lpuart_config_get(const struct device* dev, struct uart_config* cfg) {
    struct mcux_lpuart_data* data = dev->data;
    *cfg = data->uart_config;

    return (0);
}

static int mcux_lpuart_configure(const struct device* dev,
                                 const struct uart_config* cfg) {
    const struct mcux_lpuart_config* config = dev->config;

    /* Make sure that RSRC is de-asserted otherwise deinit will hang. */
    config->base->CTRL &= ~LPUART_CTRL_RSRC_MASK;

    /* disable LPUART */
    LPUART_Deinit(config->base);

    int ret = mcux_lpuart_configure_init(dev, cfg);
    if (ret) {
        return (ret);
    }

    /* wait for hardware init */
    k_sleep(K_MSEC(1));

    return (0);
}
#endif /* CONFIG_UART_USE_RUNTIME_CONFIGURE */

<<<<<<< HEAD
#ifdef UART_LINE_CTRL_ENABLE
static void mcux_lpuart_line_ctrl_set_rts(struct mcux_lpuart_config const* config,
                                          uint32_t val) {
    if (val >= 1U) {
        /* Reset TXRTS to set RXRTSE bit, this provides high-level on RTS line */
        config->base->MODIR &= ~(LPUART_MODIR_TXRTSPOL_MASK | LPUART_MODIR_TXRTSE_MASK);
        config->base->MODIR |= LPUART_MODIR_RXRTSE_MASK;
    }
    else {
        /* Set TXRTSE to reset RXRTSE bit,this provide low-level on RTS line*/
        config->base->MODIR &= ~(LPUART_MODIR_RXRTSE_MASK);
        config->base->MODIR |= (LPUART_MODIR_TXRTSPOL_MASK | LPUART_MODIR_TXRTSE_MASK);
    }
=======
#ifdef CONFIG_UART_LINE_CTRL
#if LPUART_HAS_MODEM
static void mcux_lpuart_line_ctrl_set_rts(const struct device *dev, uint32_t val)
{
	const struct mcux_lpuart_config *config = dev->config;

	/* Disable Transmitter and Receiver */
	config->base->CTRL &= ~(LPUART_CTRL_TE_MASK | LPUART_CTRL_RE_MASK);

	if (val >= 1U) {
		/* Reset TXRTS to set RXRTSE bit, this provides high-level on RTS line */
		config->base->MODIR &= ~(LPUART_MODIR_TXRTSPOL_MASK | LPUART_MODIR_TXRTSE_MASK);
		config->base->MODIR |= LPUART_MODIR_RXRTSE_MASK;
	} else {
		/* Set TXRTSE to reset RXRTSE bit,this provide low-level on RTS line*/
		config->base->MODIR &= ~(LPUART_MODIR_RXRTSE_MASK);
		config->base->MODIR |= (LPUART_MODIR_TXRTSPOL_MASK | LPUART_MODIR_TXRTSE_MASK);
	}
>>>>>>> a89060be
}
#else
#define mcux_lpuart_line_ctrl_set_rts(dev, val) ret = -ENOTSUP
#endif /* LPUART_HAS_MODEM */

#if LPUART_HAS_MCR
static void mcux_lpuart_set_dtr(const struct device *dev, uint32_t val)
{
	const struct mcux_lpuart_config *config = dev->config;

	if (val >= 1U) {
		/* assert DTR_b */
		config->base->MCR &= ~LPUART_MCR_DTR_MASK;
	} else {
		/* deassert DTR_b */
		config->base->MCR |= LPUART_MCR_DTR_MASK;
	}
}
#else
#define mcux_lpuart_set_dtr(dev, val) ret = -ENOTSUP
#endif /* LPUART_HAS_MCR */

<<<<<<< HEAD
static int mcux_lpuart_line_ctrl_set(struct device const* dev,
                                     uint32_t ctrl, uint32_t val) {
    struct mcux_lpuart_config const* config = dev->config;
    int ret = 0;

    switch (ctrl) {
        case UART_LINE_CTRL_RTS :
            /* Disable Transmitter and Receiver */
            config->base->CTRL &= ~(LPUART_CTRL_TE_MASK | LPUART_CTRL_RE_MASK);

            mcux_lpuart_line_ctrl_set_rts(config, val);
            break;
=======
static int mcux_lpuart_line_ctrl_set(const struct device *dev,
		uint32_t ctrl, uint32_t val)
{
	int ret = 0;

	switch (ctrl) {
	case UART_LINE_CTRL_RTS:
		mcux_lpuart_line_ctrl_set_rts(dev, val);
		break;

	case UART_LINE_CTRL_DTR:
		mcux_lpuart_set_dtr(dev, val);
		break;

	default:
		ret = -ENOTSUP;
	}

	return ret;
}

#if LPUART_HAS_MCR
static int mcux_lpuart_line_ctrl_get(const struct device *dev,
	uint32_t ctrl, uint32_t *val)
{
	const struct mcux_lpuart_config *config = dev->config;
	int ret = 0;

	switch (ctrl) {
	case UART_LINE_CTRL_DSR:
		*val = (config->base->MSR & LPUART_MSR_DSR_MASK) >> LPUART_MSR_DSR_SHIFT;
		break;

	case UART_LINE_CTRL_DCD:
		*val = (config->base->MSR & LPUART_MSR_DCD_MASK) >> LPUART_MSR_DCD_SHIFT;
		break;
>>>>>>> a89060be

        default :
            ret = -ENOTSUP;
    }

    return (ret);
}
#else
static int mcux_lpuart_line_ctrl_get(const struct device *dev,
	uint32_t ctrl, uint32_t *val)
{
	return -ENOTSUP;
}
#endif /* LPUART_HAS_MCR */
#endif /* CONFIG_UART_LINE_CTRL */

static int mcux_lpuart_init(const struct device* dev) {
    const struct mcux_lpuart_config* config = dev->config;
    struct mcux_lpuart_data* data = dev->data;
    struct uart_config* uart_api_config = &data->uart_config;
    int err;

    uart_api_config->baudrate  = config->baud_rate;
    uart_api_config->parity    = config->parity;
    uart_api_config->stop_bits = UART_CFG_STOP_BITS_1;
    uart_api_config->data_bits = UART_CFG_DATA_BITS_8;
    uart_api_config->flow_ctrl = config->flow_ctrl;

    /* set initial configuration */
    mcux_lpuart_configure_init(dev, uart_api_config);
    if (config->flow_ctrl) {
        const struct pinctrl_state* state;

        err = pinctrl_lookup_state(config->pincfg, PINCTRL_STATE_FLOWCONTROL, &state);
        if (err < 0) {
            err = pinctrl_apply_state(config->pincfg, PINCTRL_STATE_DEFAULT);
        }
    }
    else {
        err = pinctrl_apply_state(config->pincfg, PINCTRL_STATE_DEFAULT);
    }

    if (err < 0) {
        return (err);
    }

    #ifdef CONFIG_UART_MCUX_LPUART_ISR_SUPPORT
    config->irq_config_func(dev);
    #endif

    #ifdef CONFIG_UART_EXCLUSIVE_API_CALLBACKS
    data->api_type = LPUART_NONE;
    #endif

    #ifdef CONFIG_PM
    data->pm_state_lock_on  = false;
    data->tx_poll_stream_on = false;
    data->tx_int_stream_on  = false;
    #endif

    return (0);
}

static DEVICE_API(uart, mcux_lpuart_driver_api) = {
<<<<<<< HEAD
    .poll_in   = mcux_lpuart_poll_in,
    .poll_out  = mcux_lpuart_poll_out,
    .err_check = mcux_lpuart_err_check,

    #ifdef CONFIG_UART_USE_RUNTIME_CONFIGURE
    .configure  = mcux_lpuart_configure,
    .config_get = mcux_lpuart_config_get,
    #endif

    #ifdef CONFIG_UART_INTERRUPT_DRIVEN
    .fifo_fill        = mcux_lpuart_fifo_fill,
    .fifo_read        = mcux_lpuart_fifo_read,
    .irq_tx_enable    = mcux_lpuart_irq_tx_enable,
    .irq_tx_disable   = mcux_lpuart_irq_tx_disable,
    .irq_tx_complete  = mcux_lpuart_irq_tx_complete,
    .irq_tx_ready     = mcux_lpuart_irq_tx_ready,
    .irq_rx_enable    = mcux_lpuart_irq_rx_enable,
    .irq_rx_disable   = mcux_lpuart_irq_rx_disable,
    .irq_rx_ready     = mcux_lpuart_irq_rx_full,
    .irq_err_enable   = mcux_lpuart_irq_err_enable,
    .irq_err_disable  = mcux_lpuart_irq_err_disable,
    .irq_is_pending   = mcux_lpuart_irq_is_pending,
    .irq_update       = mcux_lpuart_irq_update,
    .irq_callback_set = mcux_lpuart_irq_callback_set,
    #endif

    #ifdef CONFIG_UART_ASYNC_API
    .callback_set = mcux_lpuart_callback_set,
    .tx           = mcux_lpuart_tx,
    .tx_abort     = mcux_lpuart_tx_abort,
    .rx_enable    = mcux_lpuart_rx_enable,
    .rx_buf_rsp   = mcux_lpuart_rx_buf_rsp,
    .rx_disable   = mcux_lpuart_rx_disable,
    #endif /* CONFIG_UART_ASYNC_API */

    #ifdef UART_LINE_CTRL_ENABLE
    .line_ctrl_set = mcux_lpuart_line_ctrl_set,
    #endif  /* UART_LINE_CTRL_ENABLE */
=======
	.poll_in = mcux_lpuart_poll_in,
	.poll_out = mcux_lpuart_poll_out,
	.err_check = mcux_lpuart_err_check,
#ifdef CONFIG_UART_USE_RUNTIME_CONFIGURE
	.configure = mcux_lpuart_configure,
	.config_get = mcux_lpuart_config_get,
#endif
#ifdef CONFIG_UART_INTERRUPT_DRIVEN
	.fifo_fill = mcux_lpuart_fifo_fill,
	.fifo_read = mcux_lpuart_fifo_read,
	.irq_tx_enable = mcux_lpuart_irq_tx_enable,
	.irq_tx_disable = mcux_lpuart_irq_tx_disable,
	.irq_tx_complete = mcux_lpuart_irq_tx_complete,
	.irq_tx_ready = mcux_lpuart_irq_tx_ready,
	.irq_rx_enable = mcux_lpuart_irq_rx_enable,
	.irq_rx_disable = mcux_lpuart_irq_rx_disable,
	.irq_rx_ready = mcux_lpuart_irq_rx_full,
	.irq_err_enable = mcux_lpuart_irq_err_enable,
	.irq_err_disable = mcux_lpuart_irq_err_disable,
	.irq_is_pending = mcux_lpuart_irq_is_pending,
	.irq_update = mcux_lpuart_irq_update,
	.irq_callback_set = mcux_lpuart_irq_callback_set,
#endif
#ifdef CONFIG_UART_ASYNC_API
	.callback_set = mcux_lpuart_callback_set,
	.tx = mcux_lpuart_tx,
	.tx_abort = mcux_lpuart_tx_abort,
	.rx_enable = mcux_lpuart_rx_enable,
	.rx_buf_rsp = mcux_lpuart_rx_buf_rsp,
	.rx_disable = mcux_lpuart_rx_disable,
#endif /* CONFIG_UART_ASYNC_API */
#ifdef CONFIG_UART_LINE_CTRL
	.line_ctrl_set = mcux_lpuart_line_ctrl_set,
	.line_ctrl_get = mcux_lpuart_line_ctrl_get,
#endif  /* CONFIG_UART_LINE_CTRL */
>>>>>>> a89060be
};

#ifdef CONFIG_UART_MCUX_LPUART_ISR_SUPPORT
#define MCUX_LPUART_IRQ_INSTALL(n, i)                   \
    do {                                                \
        IRQ_CONNECT(DT_INST_IRQN_BY_IDX(n, i),          \
                    DT_INST_IRQ_BY_IDX(n, i, priority), \
                    mcux_lpuart_isr, DEVICE_DT_INST_GET(n), 0); \
                                                        \
        irq_enable(DT_INST_IRQ_BY_IDX(n, i, irq));      \
    } while (false)

#define MCUX_LPUART_IRQS_INSTALL(n)                     \
        IF_ENABLED(DT_INST_IRQ_HAS_IDX(n, 0),           \
                   (MCUX_LPUART_IRQ_INSTALL(n, 0);))    \
        IF_ENABLED(DT_INST_IRQ_HAS_IDX(n, 1),           \
                   (MCUX_LPUART_IRQ_INSTALL(n, 1);))

/* When using LP Flexcomm driver, register the interrupt handler
 * so we receive notification from the LP Flexcomm interrupt handler.
 */
#define MCUX_LPUART_LPFLEXCOMM_IRQ_CONFIG(n)            \
    nxp_lp_flexcomm_setirqhandler(DEVICE_DT_GET(DT_INST_PARENT(n)), \
                                  DEVICE_DT_INST_GET(n),            \
                                  LP_FLEXCOMM_PERIPH_LPUART,        \
                                  mcux_lpuart_isr)
#define MCUX_LPUART_IRQ_INIT(n) .irq_config_func = mcux_lpuart_config_func_##n,
#define MCUX_LPUART_IRQ_DEFINE(n)                       \
    static void mcux_lpuart_config_func_##n(const struct device* dev) { \
        COND_CODE_1(DT_NODE_HAS_COMPAT(DT_INST_PARENT(n), nxp_lp_flexcomm), \
                    (MCUX_LPUART_LPFLEXCOMM_IRQ_CONFIG(n)),             \
                    (MCUX_LPUART_IRQS_INSTALL(n)));                     \
    }
#else
#define MCUX_LPUART_IRQ_INIT(n)
#define MCUX_LPUART_IRQ_DEFINE(n)
#endif /* CONFIG_UART_MCUX_LPUART_ISR_SUPPORT */

#ifdef CONFIG_UART_ASYNC_API
#define TX_DMA_CONFIG(id)                               \
    .tx_dma_config = {                                  \
        .dma_dev = DEVICE_DT_GET(DT_INST_DMAS_CTLR_BY_NAME(id, tx)),    \
        .dma_channel = DT_INST_DMAS_CELL_BY_NAME(id, tx, mux),          \
        .dma_cfg = {                                    \
            .source_burst_length  = 1,                  \
            .dest_burst_length    = 1,                  \
            .source_data_size     = 1,                  \
            .dest_data_size       = 1,                  \
            .complete_callback_en = 1,                  \
            .error_callback_dis   = 0,                  \
            .block_count          = 1,                  \
            .head_block =                               \
                &mcux_lpuart_##id##_data.async.tx_dma_params.active_dma_block,  \
            .channel_direction = MEMORY_TO_PERIPHERAL,  \
            .dma_slot = DT_INST_DMAS_CELL_BY_NAME(      \
                        id, tx, source),                \
            .dma_callback = dma_callback,               \
            .user_data    = (void*)DEVICE_DT_INST_GET(id)   \
        },                                              \
    },
#define RX_DMA_CONFIG(id)                               \
    .rx_dma_config = {                                  \
        .dma_dev = DEVICE_DT_GET(DT_INST_DMAS_CTLR_BY_NAME(id, rx)),    \
        .dma_channel = DT_INST_DMAS_CELL_BY_NAME(id, rx, mux),          \
        .dma_cfg = {                                    \
            .source_burst_length  = 1,                  \
            .dest_burst_length    = 1,                  \
            .source_data_size     = 1,                  \
            .dest_data_size       = 1,                  \
            .complete_callback_en = 1,                  \
            .error_callback_dis   = 0,                  \
            .block_count          = 1,                  \
            .head_block =                               \
                &mcux_lpuart_##id##_data.async.rx_dma_params.active_dma_block,  \
            .channel_direction = PERIPHERAL_TO_MEMORY,  \
            .dma_slot = DT_INST_DMAS_CELL_BY_NAME(      \
                        id, rx, source),                \
            .dma_callback = dma_callback,               \
            .user_data = (void*)DEVICE_DT_INST_GET(id), \
            .cyclic = 1                                 \
        },                                              \
    },
#else
#define RX_DMA_CONFIG(n)
#define TX_DMA_CONFIG(n)
#endif /* CONFIG_UART_ASYNC_API */

#define FLOW_CONTROL(n)                     \
    DT_INST_PROP(n, hw_flow_control)        \
        ? UART_CFG_FLOW_CTRL_RTS_CTS        \
        : DT_INST_PROP(n, nxp_rs485_mode)   \
                        ? UART_CFG_FLOW_CTRL_RS485  \
                        : UART_CFG_FLOW_CTRL_NONE

#define LPUART_MCUX_DECLARE_CFG(n)          \
    static struct mcux_lpuart_config DT_CONST mcux_lpuart_##n##_config = {  \
        .base   = (LPUART_Type*)DT_INST_REG_ADDR(n),                        \
        .clock_dev    = DEVICE_DT_GET(DT_INST_CLOCKS_CTLR(n)),              \
        .clock_subsys = (clock_control_subsys_t)DT_INST_CLOCKS_CELL(n, name), \
        .baud_rate    = DT_INST_PROP(n, current_speed),                     \
        .flow_ctrl    = FLOW_CONTROL(n),                                    \
        .parity       = DT_INST_ENUM_IDX(n, parity),                        \
        .rs485_de_active_low = DT_INST_PROP(n, nxp_rs485_de_active_low),    \
        .loopback_en  = DT_INST_PROP(n, nxp_loopback),                      \
        .single_wire  = DT_INST_PROP(n, single_wire),                       \
        .rx_invert    = DT_INST_PROP(n, rx_invert),                         \
        .tx_invert    = DT_INST_PROP(n, tx_invert),                         \
        .pincfg       = PINCTRL_DT_INST_DEV_CONFIG_GET(n),                  \
        MCUX_LPUART_IRQ_INIT(n) \
        RX_DMA_CONFIG(n)        \
        TX_DMA_CONFIG(n)        \
    };

#define LPUART_MCUX_INIT(n)                                     \
                                                                \
    static struct mcux_lpuart_data mcux_lpuart_##n##_data;      \
                                                                \
    PINCTRL_DT_INST_DEFINE(n);                                  \
    MCUX_LPUART_IRQ_DEFINE(n)                                   \
                                                                \
    LPUART_MCUX_DECLARE_CFG(n)                                  \
                                                                \
    DEVICE_DT_INST_DEFINE(n,                                    \
                          mcux_lpuart_init,                     \
                          NULL,                                 \
                          &mcux_lpuart_##n##_data,              \
                          &mcux_lpuart_##n##_config,            \
                          PRE_KERNEL_1,                         \
                          CONFIG_SERIAL_INIT_PRIORITY,          \
                          &mcux_lpuart_driver_api);

DT_INST_FOREACH_STATUS_OKAY(LPUART_MCUX_INIT)<|MERGE_RESOLUTION|>--- conflicted
+++ resolved
@@ -30,21 +30,14 @@
 
 #define PINCTRL_STATE_FLOWCONTROL PINCTRL_STATE_PRIV_START
 
-<<<<<<< HEAD
-#if defined(CONFIG_UART_LINE_CTRL) &&  \
-    defined(FSL_FEATURE_LPUART_HAS_MODEM_SUPPORT) && \
-    (FSL_FEATURE_LPUART_HAS_MODEM_SUPPORT)
-#define UART_LINE_CTRL_ENABLE
-=======
 /* Helper macros */
 #if defined(FSL_FEATURE_LPUART_HAS_MODEM_SUPPORT) && \
-	FSL_FEATURE_LPUART_HAS_MODEM_SUPPORT
+    FSL_FEATURE_LPUART_HAS_MODEM_SUPPORT
 #define LPUART_HAS_MODEM 1
 #endif
 
 #if defined(FSL_FEATURE_LPUART_HAS_MCR) && FSL_FEATURE_LPUART_HAS_MCR
 #define LPUART_HAS_MCR 1
->>>>>>> a89060be
 #endif
 
 #if defined(CONFIG_UART_ASYNC_API) && defined(CONFIG_UART_INTERRUPT_DRIVEN)
@@ -57,7 +50,7 @@
 
 #ifdef CONFIG_UART_ASYNC_API
 struct lpuart_dma_config {
-    const struct device* dma_dev;
+    struct device const* dma_dev;
     const uint32_t       dma_channel;
     struct dma_config    dma_cfg;
 };
@@ -65,7 +58,7 @@
 
 struct mcux_lpuart_config {
     LPUART_Type* base;
-    const struct device* clock_dev;
+    struct device const* clock_dev;
     const struct pinctrl_dev_config* pincfg;
     clock_control_subsys_t clock_subsys;
     uint32_t baud_rate;
@@ -78,7 +71,7 @@
     bool rx_invert;
 
     #ifdef CONFIG_UART_MCUX_LPUART_ISR_SUPPORT
-    void (*irq_config_func)(const struct device* dev);
+    void (*irq_config_func)(struct device const* dev);
     #endif
 
     #ifdef CONFIG_UART_ASYNC_API
@@ -107,7 +100,7 @@
 };
 
 struct mcux_lpuart_async_data {
-    const struct device* uart_dev;
+    struct device const* uart_dev;
     struct mcux_lpuart_tx_dma_params tx_dma_params;
     struct mcux_lpuart_rx_dma_params rx_dma_params;
     uint8_t* next_rx_buffer;
@@ -148,7 +141,7 @@
 };
 
 #ifdef CONFIG_PM
-static void mcux_lpuart_pm_policy_state_lock_get(const struct device* dev) {
+static void mcux_lpuart_pm_policy_state_lock_get(struct device const* dev) {
     struct mcux_lpuart_data* data = dev->data;
 
     if (!data->pm_state_lock_on) {
@@ -157,7 +150,7 @@
     }
 }
 
-static void mcux_lpuart_pm_policy_state_lock_put(const struct device* dev) {
+static void mcux_lpuart_pm_policy_state_lock_put(struct device const* dev) {
     struct mcux_lpuart_data* data = dev->data;
 
     if (data->pm_state_lock_on) {
@@ -167,7 +160,7 @@
 }
 #endif /* CONFIG_PM */
 
-static int mcux_lpuart_poll_in(const struct device* dev, unsigned char* c) {
+static int mcux_lpuart_poll_in(struct device const* dev, unsigned char* c) {
     const struct mcux_lpuart_config* config = dev->config;
     uint32_t flags = LPUART_GetStatusFlags(config->base);
     int ret = -1;
@@ -180,7 +173,7 @@
     return (ret);
 }
 
-static void mcux_lpuart_poll_out(const struct device* dev, unsigned char c) {
+static void mcux_lpuart_poll_out(struct device const* dev, unsigned char c) {
     const struct mcux_lpuart_config* config = dev->config;
     unsigned int key;
     #ifdef CONFIG_PM
@@ -214,7 +207,7 @@
     irq_unlock(key);
 }
 
-static int mcux_lpuart_err_check(const struct device* dev) {
+static int mcux_lpuart_err_check(struct device const* dev) {
     const struct mcux_lpuart_config* config = dev->config;
     uint32_t flags = LPUART_GetStatusFlags(config->base);
     int err = 0;
@@ -244,11 +237,11 @@
 }
 
 #ifdef CONFIG_UART_INTERRUPT_DRIVEN
-static int mcux_lpuart_fifo_fill(const struct device* dev,
+static int mcux_lpuart_fifo_fill(struct device const* dev,
                                  uint8_t const* tx_data,
                                  int len) {
     const struct mcux_lpuart_config* config = dev->config;
-    int num_tx = 0;
+    int num_tx = 0U;
 
     while ((len - num_tx > 0) &&
            (LPUART_GetStatusFlags(config->base)
@@ -259,10 +252,10 @@
     return (num_tx);
 }
 
-static int mcux_lpuart_fifo_read(const struct device* dev, uint8_t* rx_data,
+static int mcux_lpuart_fifo_read(struct device const* dev, uint8_t* rx_data,
                                  int const len) {
     const struct mcux_lpuart_config* config = dev->config;
-    int num_rx = 0;
+    int num_rx = 0U;
 
     while ((len - num_rx > 0) &&
            (LPUART_GetStatusFlags(config->base)
@@ -273,7 +266,7 @@
     return (num_rx);
 }
 
-static void mcux_lpuart_irq_tx_enable(const struct device* dev) {
+static void mcux_lpuart_irq_tx_enable(struct device const* dev) {
     const struct mcux_lpuart_config* config = dev->config;
     uint32_t mask = kLPUART_TxDataRegEmptyInterruptEnable;
     #ifdef CONFIG_PM
@@ -298,7 +291,7 @@
     #endif
 }
 
-static void mcux_lpuart_irq_tx_disable(const struct device* dev) {
+static void mcux_lpuart_irq_tx_disable(struct device const* dev) {
     const struct mcux_lpuart_config* config = dev->config;
     uint32_t mask = kLPUART_TxDataRegEmptyInterruptEnable;
 
@@ -322,14 +315,14 @@
     #endif
 }
 
-static int mcux_lpuart_irq_tx_complete(const struct device* dev) {
+static int mcux_lpuart_irq_tx_complete(struct device const* dev) {
     const struct mcux_lpuart_config* config = dev->config;
     uint32_t flags = LPUART_GetStatusFlags(config->base);
 
     return ((flags & kLPUART_TransmissionCompleteFlag) != 0U);
 }
 
-static int mcux_lpuart_irq_tx_ready(const struct device* dev) {
+static int mcux_lpuart_irq_tx_ready(struct device const* dev) {
     const struct mcux_lpuart_config* config = dev->config;
     uint32_t mask  = kLPUART_TxDataRegEmptyInterruptEnable;
     uint32_t flags = LPUART_GetStatusFlags(config->base);
@@ -338,28 +331,28 @@
             (flags & LPUART_STAT_TDRE_MASK));
 }
 
-static void mcux_lpuart_irq_rx_enable(const struct device* dev) {
+static void mcux_lpuart_irq_rx_enable(struct device const* dev) {
     const struct mcux_lpuart_config* config = dev->config;
     uint32_t mask = kLPUART_RxDataRegFullInterruptEnable;
 
     LPUART_EnableInterrupts(config->base, mask);
 }
 
-static void mcux_lpuart_irq_rx_disable(const struct device* dev) {
+static void mcux_lpuart_irq_rx_disable(struct device const* dev) {
     const struct mcux_lpuart_config* config = dev->config;
     uint32_t mask = kLPUART_RxDataRegFullInterruptEnable;
 
     LPUART_DisableInterrupts(config->base, mask);
 }
 
-static int mcux_lpuart_irq_rx_full(const struct device* dev) {
+static int mcux_lpuart_irq_rx_full(struct device const* dev) {
     const struct mcux_lpuart_config* config = dev->config;
     uint32_t flags = LPUART_GetStatusFlags(config->base);
 
     return ((flags & kLPUART_RxDataRegFullFlag) != 0U);
 }
 
-static int mcux_lpuart_irq_rx_pending(const struct device* dev) {
+static int mcux_lpuart_irq_rx_pending(struct device const* dev) {
     const struct mcux_lpuart_config* config = dev->config;
     uint32_t mask = kLPUART_RxDataRegFullInterruptEnable;
 
@@ -367,7 +360,7 @@
             mcux_lpuart_irq_rx_full(dev));
 }
 
-static void mcux_lpuart_irq_err_enable(const struct device* dev) {
+static void mcux_lpuart_irq_err_enable(struct device const* dev) {
     const struct mcux_lpuart_config* config = dev->config;
     uint32_t mask = kLPUART_NoiseErrorInterruptEnable   |
                     kLPUART_FramingErrorInterruptEnable |
@@ -376,7 +369,7 @@
     LPUART_EnableInterrupts(config->base, mask);
 }
 
-static void mcux_lpuart_irq_err_disable(const struct device* dev) {
+static void mcux_lpuart_irq_err_disable(struct device const* dev) {
     const struct mcux_lpuart_config* config = dev->config;
     uint32_t mask = kLPUART_NoiseErrorInterruptEnable   |
                     kLPUART_FramingErrorInterruptEnable |
@@ -385,16 +378,16 @@
     LPUART_DisableInterrupts(config->base, mask);
 }
 
-static int mcux_lpuart_irq_is_pending(const struct device* dev) {
+static int mcux_lpuart_irq_is_pending(struct device const* dev) {
     return (mcux_lpuart_irq_tx_ready(dev) ||
             mcux_lpuart_irq_rx_pending(dev));
 }
 
-static int mcux_lpuart_irq_update(const struct device* dev) {
+static int mcux_lpuart_irq_update(struct device const* dev) {
     return (1);
 }
 
-static void mcux_lpuart_irq_callback_set(const struct device* dev,
+static void mcux_lpuart_irq_callback_set(struct device const* dev,
                                          uart_irq_callback_user_data_t cb,
                                          void* cb_data) {
     struct mcux_lpuart_data* data = dev->data;
@@ -425,7 +418,7 @@
     }
 }
 
-static void async_user_callback(const struct device* dev, struct uart_event* evt) {
+static void async_user_callback(struct device const* dev, struct uart_event* evt) {
     const struct mcux_lpuart_data* data = dev->data;
 
     if (data->async.user_callback) {
@@ -452,7 +445,7 @@
     async_user_callback(dev, &event);
 }
 
-static void async_evt_rx_rdy(const struct device* dev) {
+static void async_evt_rx_rdy(struct device const* dev) {
     struct mcux_lpuart_data* data = dev->data;
     struct mcux_lpuart_rx_dma_params* dma_params = &data->async.rx_dma_params;
 
@@ -475,7 +468,7 @@
     }
 }
 
-static void async_evt_rx_buf_request(const struct device* dev) {
+static void async_evt_rx_buf_request(struct device const* dev) {
     struct uart_event evt = {
         .type = UART_RX_BUF_REQUEST,
     };
@@ -483,7 +476,7 @@
     async_user_callback(dev, &evt);
 }
 
-static void async_evt_rx_buf_release(const struct device* dev) {
+static void async_evt_rx_buf_release(struct device const* dev) {
     struct mcux_lpuart_data* data = (struct mcux_lpuart_data*)dev->data;
     struct uart_event evt = {
         .type = UART_RX_BUF_RELEASED,
@@ -497,7 +490,7 @@
     data->async.rx_dma_params.counter = 0U;
 }
 
-static void mcux_lpuart_async_rx_flush(const struct device* dev) {
+static void mcux_lpuart_async_rx_flush(struct device const* dev) {
     struct dma_status status;
     struct mcux_lpuart_data* data = dev->data;
     const struct mcux_lpuart_config* config = dev->config;
@@ -521,7 +514,7 @@
     }
 }
 
-static int mcux_lpuart_rx_disable(const struct device* dev) {
+static int mcux_lpuart_rx_disable(struct device const* dev) {
     LOG_INF("Disabling UART RX DMA");
     const struct mcux_lpuart_config* config = dev->config;
     struct mcux_lpuart_data* data = (struct mcux_lpuart_data*)dev->data;
@@ -567,7 +560,7 @@
     return (ret);
 }
 
-static void prepare_rx_dma_block_config(const struct device* dev) {
+static void prepare_rx_dma_block_config(struct device const* dev) {
     struct mcux_lpuart_data* data = (struct mcux_lpuart_data*)dev->data;
     const struct mcux_lpuart_config* config = dev->config;
     LPUART_Type* lpuart = config->base;
@@ -608,7 +601,7 @@
     return (ret);
 }
 
-static int uart_mcux_lpuart_dma_replace_rx_buffer(const struct device* dev) {
+static int uart_mcux_lpuart_dma_replace_rx_buffer(struct device const* dev) {
     struct mcux_lpuart_data* data = (struct mcux_lpuart_data*)dev->data;
     const struct mcux_lpuart_config* config = dev->config;
     LPUART_Type* lpuart = config->base;
@@ -630,7 +623,7 @@
     return (success);
 }
 
-static void dma_callback(const struct device* dma_dev, void* callback_arg, uint32_t channel,
+static void dma_callback(struct device const* dma_dev, void* callback_arg, uint32_t channel,
                          int dma_status) {
     struct device* dev = (struct device*)callback_arg;
     const struct mcux_lpuart_config* config = dev->config;
@@ -692,9 +685,9 @@
     }
 }
 
-static int mcux_lpuart_configure_async(const struct device* dev);
-
-static int mcux_lpuart_callback_set(const struct device* dev, uart_callback_t callback,
+static int mcux_lpuart_configure_async(struct device const* dev);
+
+static int mcux_lpuart_callback_set(struct device const* dev, uart_callback_t callback,
                                     void* user_data) {
     struct mcux_lpuart_data* data = dev->data;
 
@@ -717,7 +710,7 @@
     return mcux_lpuart_configure_async(dev);
 }
 
-static int mcux_lpuart_tx(const struct device* dev, uint8_t const* buf, size_t len,
+static int mcux_lpuart_tx(struct device const* dev, uint8_t const* buf, size_t len,
                           int32_t timeout_us) {
     struct mcux_lpuart_data* data = dev->data;
     const struct mcux_lpuart_config* config = dev->config;
@@ -773,7 +766,7 @@
     return (ret);
 }
 
-static int mcux_lpuart_tx_abort(const struct device* dev) {
+static int mcux_lpuart_tx_abort(struct device const* dev) {
     struct mcux_lpuart_data* data = dev->data;
     const struct mcux_lpuart_config* config = dev->config;
     LPUART_Type* lpuart = config->base;
@@ -806,7 +799,7 @@
     return (ret);
 }
 
-static int mcux_lpuart_rx_enable(const struct device* dev, uint8_t* buf, const size_t len,
+static int mcux_lpuart_rx_enable(struct device const* dev, uint8_t* buf, const size_t len,
                                  const int32_t timeout_us) {
     LOG_DBG("Enabling UART RX DMA");
     struct mcux_lpuart_data* data = dev->data;
@@ -850,7 +843,7 @@
     return (ret);
 }
 
-static int mcux_lpuart_rx_buf_rsp(const struct device* dev, uint8_t* buf, size_t len) {
+static int mcux_lpuart_rx_buf_rsp(struct device const* dev, uint8_t* buf, size_t len) {
     struct mcux_lpuart_data* data = dev->data;
     unsigned int key;
 
@@ -873,7 +866,7 @@
     struct mcux_lpuart_async_data* async_data = CONTAINER_OF(rx_params,
                                                              struct mcux_lpuart_async_data,
                                                              rx_dma_params);
-    const struct device* dev = async_data->uart_dev;
+    struct device const* dev = async_data->uart_dev;
 
     LOG_DBG("RX timeout");
     mcux_lpuart_async_rx_flush(dev);
@@ -887,7 +880,7 @@
     struct mcux_lpuart_async_data* async_data = CONTAINER_OF(tx_params,
                                                              struct mcux_lpuart_async_data,
                                                              tx_dma_params);
-    const struct device* dev = async_data->uart_dev;
+    struct device const* dev = async_data->uart_dev;
 
     LOG_DBG("TX timeout");
     (void) mcux_lpuart_tx_abort(dev);
@@ -898,7 +891,7 @@
 #if CONFIG_UART_MCUX_LPUART_ISR_SUPPORT
 
 #ifdef CONFIG_UART_INTERRUPT_DRIVEN
-static inline void mcux_lpuart_irq_driven_isr(const struct device* dev,
+static inline void mcux_lpuart_irq_driven_isr(struct device const* dev,
                                               struct mcux_lpuart_data* data,
                                               const struct mcux_lpuart_config* config,
                                               const uint32_t status) {
@@ -928,7 +921,7 @@
 }
 #endif
 
-static void mcux_lpuart_isr(const struct device* dev) {
+static void mcux_lpuart_isr(struct device const* dev) {
     struct mcux_lpuart_data* data = dev->data;
     const struct mcux_lpuart_config* config = dev->config;
     const uint32_t status = LPUART_GetStatusFlags(config->base);
@@ -960,9 +953,40 @@
 }
 #endif /* CONFIG_UART_MCUX_LPUART_ISR_SUPPORT */
 
-<<<<<<< HEAD
-static int mcux_lpuart_configure_basic(const struct device* dev, const struct uart_config* cfg,
+#if LPUART_HAS_MODEM
+static int mcux_lpuart_config_flowctrl(uint8_t flow_ctrl, lpuart_config_t* uart_config) {
+    switch (flow_ctrl) {
+        case UART_CFG_FLOW_CTRL_NONE :
+        case UART_CFG_FLOW_CTRL_RS485 :
+            uart_config->enableTxCTS = false;
+            uart_config->enableRxRTS = false;
+            break;
+
+        case UART_CFG_FLOW_CTRL_RTS_CTS :
+            uart_config->enableTxCTS = true;
+            uart_config->enableRxRTS = true;
+            break;
+
+        default :
+            return (-ENOTSUP);
+    }
+
+    return (0);
+}
+#else
+static int mcux_lpuart_config_flowctrl(uint8_t flow_ctrl, lpuart_config_t* uart_config) {
+    if (flow_ctrl != UART_CFG_FLOW_CTRL_NONE) {
+        return (-ENOTSUP);
+    }
+
+    return (0);
+}
+#endif /* LPUART_HAS_MODEM */
+
+static int mcux_lpuart_configure_basic(struct device const* dev, const struct uart_config* cfg,
                                        lpuart_config_t* uart_config) {
+    int ret;
+
     /* Translate UART API enum to LPUART enum from HAL */
     switch (cfg->parity) {
         case UART_CFG_PARITY_NONE :
@@ -1013,24 +1037,16 @@
     }
     #endif
 
-    #if defined(FSL_FEATURE_LPUART_HAS_MODEM_SUPPORT) && \
-        FSL_FEATURE_LPUART_HAS_MODEM_SUPPORT
-    switch (cfg->flow_ctrl) {
-        case UART_CFG_FLOW_CTRL_NONE :
-        case UART_CFG_FLOW_CTRL_RS485 :
-            uart_config->enableTxCTS = false;
-            uart_config->enableRxRTS = false;
-            break;
-
-        case UART_CFG_FLOW_CTRL_RTS_CTS :
-            uart_config->enableTxCTS = true;
-            uart_config->enableRxRTS = true;
-            break;
-
-        default :
-            return (-ENOTSUP);
-    }
-    #endif
+    /* Configure for Flow Control option */
+    if (!IS_ENABLED(LPUART_HAS_MCR) &&
+        (cfg->flow_ctrl == UART_CFG_FLOW_CTRL_DTR_DSR)) {
+        return (-ENOTSUP);
+    }
+
+    ret = mcux_lpuart_config_flowctrl(cfg->flow_ctrl, uart_config);
+    if (ret) {
+        return (ret);
+    }
 
     uart_config->baudRate_Bps = cfg->baudrate;
     uart_config->enableRx     = true;
@@ -1038,108 +1054,10 @@
     uart_config->enableTx = false;
 
     return (0);
-=======
-#if LPUART_HAS_MODEM
-static int mcux_lpuart_config_flowctrl(uint8_t flow_ctrl, lpuart_config_t *uart_config)
-{
-	switch (flow_ctrl) {
-	case UART_CFG_FLOW_CTRL_NONE:
-	case UART_CFG_FLOW_CTRL_RS485:
-		uart_config->enableTxCTS = false;
-		uart_config->enableRxRTS = false;
-		break;
-
-	case UART_CFG_FLOW_CTRL_RTS_CTS:
-		uart_config->enableTxCTS = true;
-		uart_config->enableRxRTS = true;
-		break;
-
-	default:
-		return -ENOTSUP;
-	}
-
-	return 0;
-}
-#else
-static int mcux_lpuart_config_flowctrl(uint8_t flow_ctrl, lpuart_config_t *uart_config)
-{
-	if (flow_ctrl != UART_CFG_FLOW_CTRL_NONE) {
-		return -ENOTSUP;
-	}
-
-	return 0;
-}
-#endif /* LPUART_HAS_MODEM */
-
-static int mcux_lpuart_configure_basic(const struct device *dev, const struct uart_config *cfg,
-					lpuart_config_t *uart_config)
-{
-	int ret;
-
-	/* Translate UART API enum to LPUART enum from HAL */
-	switch (cfg->parity) {
-	case UART_CFG_PARITY_NONE:
-		uart_config->parityMode = kLPUART_ParityDisabled;
-		break;
-	case UART_CFG_PARITY_ODD:
-		uart_config->parityMode = kLPUART_ParityOdd;
-		break;
-	case UART_CFG_PARITY_EVEN:
-		uart_config->parityMode = kLPUART_ParityEven;
-		break;
-	default:
-		return -ENOTSUP;
-	}
-
-	switch (cfg->data_bits) {
-#if defined(FSL_FEATURE_LPUART_HAS_7BIT_DATA_SUPPORT) && \
-	FSL_FEATURE_LPUART_HAS_7BIT_DATA_SUPPORT
-	case UART_CFG_DATA_BITS_7:
-		uart_config->dataBitsCount  = kLPUART_SevenDataBits;
-		break;
-#endif
-	case UART_CFG_DATA_BITS_8:
-		uart_config->dataBitsCount  = kLPUART_EightDataBits;
-		break;
-	default:
-		return -ENOTSUP;
-	}
-
-#if defined(FSL_FEATURE_LPUART_HAS_STOP_BIT_CONFIG_SUPPORT) && \
-	FSL_FEATURE_LPUART_HAS_STOP_BIT_CONFIG_SUPPORT
-	switch (cfg->stop_bits) {
-	case UART_CFG_STOP_BITS_1:
-		uart_config->stopBitCount = kLPUART_OneStopBit;
-		break;
-	case UART_CFG_STOP_BITS_2:
-		uart_config->stopBitCount = kLPUART_TwoStopBit;
-		break;
-	default:
-		return -ENOTSUP;
-	}
-#endif
-
-	/* Configure for Flow Control option */
-	if (!IS_ENABLED(LPUART_HAS_MCR) && cfg->flow_ctrl == UART_CFG_FLOW_CTRL_DTR_DSR) {
-		return -ENOTSUP;
-	}
-
-	ret = mcux_lpuart_config_flowctrl(cfg->flow_ctrl, uart_config);
-	if (ret) {
-		return ret;
-	}
-
-	uart_config->baudRate_Bps = cfg->baudrate;
-	uart_config->enableRx = true;
-	/* Tx will be enabled manually after set tx-rts */
-	uart_config->enableTx = false;
-
-	return 0;
->>>>>>> a89060be
 }
 
 #ifdef CONFIG_UART_ASYNC_API
-static int mcux_lpuart_configure_async(const struct device* dev) {
+static int mcux_lpuart_configure_async(struct device const* dev) {
     const struct mcux_lpuart_config* config = dev->config;
     struct mcux_lpuart_data* data = dev->data;
     lpuart_config_t uart_config;
@@ -1175,8 +1093,7 @@
 }
 #endif
 
-<<<<<<< HEAD
-static int mcux_lpuart_configure_init(const struct device* dev, const struct uart_config* cfg) {
+static int mcux_lpuart_configure_init(struct device const* dev, const struct uart_config* cfg) {
     const struct mcux_lpuart_config* config = dev->config;
     struct mcux_lpuart_data* data = dev->data;
     lpuart_config_t uart_config;
@@ -1201,8 +1118,7 @@
 
     LPUART_Init(config->base, &uart_config, clock_freq);
 
-    #if defined(FSL_FEATURE_LPUART_HAS_MODEM_SUPPORT) && \
-        FSL_FEATURE_LPUART_HAS_MODEM_SUPPORT
+    #ifdef LPUART_HAS_MODEM
     if (cfg->flow_ctrl == UART_CFG_FLOW_CTRL_RS485) {
         /* Set the LPUART into RS485 mode (tx driver enable using RTS) */
         config->base->MODIR |= LPUART_MODIR_TXRTSE(true);
@@ -1249,92 +1165,18 @@
     data->uart_config = *cfg;
 
     return (0);
-=======
-static int mcux_lpuart_configure_init(const struct device *dev, const struct uart_config *cfg)
-{
-	const struct mcux_lpuart_config *config = dev->config;
-	struct mcux_lpuart_data *data = dev->data;
-	lpuart_config_t uart_config;
-	uint32_t clock_freq;
-	int ret;
-
-	if (!device_is_ready(config->clock_dev)) {
-		return -ENODEV;
-	}
-
-	if (clock_control_get_rate(config->clock_dev, config->clock_subsys,
-				   &clock_freq)) {
-		return -EINVAL;
-	}
-
-	LPUART_GetDefaultConfig(&uart_config);
-
-	ret = mcux_lpuart_configure_basic(dev, cfg, &uart_config);
-	if (ret) {
-		return ret;
-	}
-
-	LPUART_Init(config->base, &uart_config, clock_freq);
-
-#ifdef LPUART_HAS_MODEM
-	if (cfg->flow_ctrl == UART_CFG_FLOW_CTRL_RS485) {
-		/* Set the LPUART into RS485 mode (tx driver enable using RTS) */
-		config->base->MODIR |= LPUART_MODIR_TXRTSE(true);
-		if (!config->rs485_de_active_low) {
-			config->base->MODIR |= LPUART_MODIR_TXRTSPOL(1);
-		}
-	}
-#endif
-
-	/* Now can enable tx */
-	config->base->CTRL |= LPUART_CTRL_TE(true);
-
-
-	if (config->loopback_en) {
-		/* Set the LPUART into loopback mode */
-		config->base->CTRL |= LPUART_CTRL_LOOPS_MASK;
-		config->base->CTRL &= ~LPUART_CTRL_RSRC_MASK;
-	} else if (config->single_wire) {
-		/* Enable the single wire / half-duplex mode, only possible when
-		 * loopback is disabled. We need a critical section to prevent
-		 * the UART firing an interrupt during mode switch
-		 */
-		unsigned int key = irq_lock();
-
-		config->base->CTRL |= (LPUART_CTRL_LOOPS_MASK | LPUART_CTRL_RSRC_MASK);
-		irq_unlock(key);
-	} else {
-#ifdef LPUART_CTRL_TXINV
-		/* Only invert TX in full-duplex mode */
-		if (config->tx_invert) {
-			config->base->CTRL |= LPUART_CTRL_TXINV(1);
-		}
-#endif
-	}
-
-#ifdef LPUART_STAT_RXINV
-	if (config->rx_invert) {
-		config->base->STAT |= LPUART_STAT_RXINV(1);
-	}
-#endif
-
-	/* update internal uart_config */
-	data->uart_config = *cfg;
-
-	return 0;
->>>>>>> a89060be
 }
 
 #ifdef CONFIG_UART_USE_RUNTIME_CONFIGURE
-static int mcux_lpuart_config_get(const struct device* dev, struct uart_config* cfg) {
+static int mcux_lpuart_config_get(struct device const* dev, struct uart_config* cfg) {
     struct mcux_lpuart_data* data = dev->data;
     *cfg = data->uart_config;
 
     return (0);
 }
 
-static int mcux_lpuart_configure(const struct device* dev,
-                                 const struct uart_config* cfg) {
+static int mcux_lpuart_configure(struct device const* dev,
+                                 struct uart_config const* cfg) {
     const struct mcux_lpuart_config* config = dev->config;
 
     /* Make sure that RSRC is de-asserted otherwise deinit will hang. */
@@ -1355,10 +1197,14 @@
 }
 #endif /* CONFIG_UART_USE_RUNTIME_CONFIGURE */
 
-<<<<<<< HEAD
-#ifdef UART_LINE_CTRL_ENABLE
-static void mcux_lpuart_line_ctrl_set_rts(struct mcux_lpuart_config const* config,
-                                          uint32_t val) {
+#ifdef CONFIG_UART_LINE_CTRL
+#if LPUART_HAS_MODEM
+static void mcux_lpuart_line_ctrl_set_rts(struct device const* dev, uint32_t val) {
+    struct mcux_lpuart_config const* config = dev->config;
+
+    /* Disable Transmitter and Receiver */
+    config->base->CTRL &= ~(LPUART_CTRL_TE_MASK | LPUART_CTRL_RE_MASK);
+
     if (val >= 1U) {
         /* Reset TXRTS to set RXRTSE bit, this provides high-level on RTS line */
         config->base->MODIR &= ~(LPUART_MODIR_TXRTSPOL_MASK | LPUART_MODIR_TXRTSE_MASK);
@@ -1369,99 +1215,62 @@
         config->base->MODIR &= ~(LPUART_MODIR_RXRTSE_MASK);
         config->base->MODIR |= (LPUART_MODIR_TXRTSPOL_MASK | LPUART_MODIR_TXRTSE_MASK);
     }
-=======
-#ifdef CONFIG_UART_LINE_CTRL
-#if LPUART_HAS_MODEM
-static void mcux_lpuart_line_ctrl_set_rts(const struct device *dev, uint32_t val)
-{
-	const struct mcux_lpuart_config *config = dev->config;
-
-	/* Disable Transmitter and Receiver */
-	config->base->CTRL &= ~(LPUART_CTRL_TE_MASK | LPUART_CTRL_RE_MASK);
-
-	if (val >= 1U) {
-		/* Reset TXRTS to set RXRTSE bit, this provides high-level on RTS line */
-		config->base->MODIR &= ~(LPUART_MODIR_TXRTSPOL_MASK | LPUART_MODIR_TXRTSE_MASK);
-		config->base->MODIR |= LPUART_MODIR_RXRTSE_MASK;
-	} else {
-		/* Set TXRTSE to reset RXRTSE bit,this provide low-level on RTS line*/
-		config->base->MODIR &= ~(LPUART_MODIR_RXRTSE_MASK);
-		config->base->MODIR |= (LPUART_MODIR_TXRTSPOL_MASK | LPUART_MODIR_TXRTSE_MASK);
-	}
->>>>>>> a89060be
 }
 #else
 #define mcux_lpuart_line_ctrl_set_rts(dev, val) ret = -ENOTSUP
 #endif /* LPUART_HAS_MODEM */
 
 #if LPUART_HAS_MCR
-static void mcux_lpuart_set_dtr(const struct device *dev, uint32_t val)
-{
-	const struct mcux_lpuart_config *config = dev->config;
-
-	if (val >= 1U) {
-		/* assert DTR_b */
-		config->base->MCR &= ~LPUART_MCR_DTR_MASK;
-	} else {
-		/* deassert DTR_b */
-		config->base->MCR |= LPUART_MCR_DTR_MASK;
-	}
+static void mcux_lpuart_set_dtr(struct device const* dev, uint32_t val) {
+    struct mcux_lpuart_config const* config = dev->config;
+
+    if (val >= 1U) {
+        /* assert DTR_b */
+        config->base->MCR &= ~LPUART_MCR_DTR_MASK;
+    }
+    else {
+        /* deassert DTR_b */
+        config->base->MCR |= LPUART_MCR_DTR_MASK;
+    }
 }
 #else
 #define mcux_lpuart_set_dtr(dev, val) ret = -ENOTSUP
 #endif /* LPUART_HAS_MCR */
 
-<<<<<<< HEAD
 static int mcux_lpuart_line_ctrl_set(struct device const* dev,
                                      uint32_t ctrl, uint32_t val) {
+    int ret = 0;
+
+    switch (ctrl) {
+        case UART_LINE_CTRL_RTS :
+            mcux_lpuart_line_ctrl_set_rts(dev, val);
+            break;
+
+        case UART_LINE_CTRL_DTR :
+            mcux_lpuart_set_dtr(dev, val);
+            break;
+
+        default :
+            ret = -ENOTSUP;
+    }
+
+    return (ret);
+}
+
+#if LPUART_HAS_MCR
+static int mcux_lpuart_line_ctrl_get(struct device const* dev,
+                                     uint32_t ctrl, uint32_t* val) {
     struct mcux_lpuart_config const* config = dev->config;
     int ret = 0;
 
     switch (ctrl) {
-        case UART_LINE_CTRL_RTS :
-            /* Disable Transmitter and Receiver */
-            config->base->CTRL &= ~(LPUART_CTRL_TE_MASK | LPUART_CTRL_RE_MASK);
-
-            mcux_lpuart_line_ctrl_set_rts(config, val);
+        case UART_LINE_CTRL_DSR :
+            *val = (config->base->MSR & LPUART_MSR_DSR_MASK) >> LPUART_MSR_DSR_SHIFT;
             break;
-=======
-static int mcux_lpuart_line_ctrl_set(const struct device *dev,
-		uint32_t ctrl, uint32_t val)
-{
-	int ret = 0;
-
-	switch (ctrl) {
-	case UART_LINE_CTRL_RTS:
-		mcux_lpuart_line_ctrl_set_rts(dev, val);
-		break;
-
-	case UART_LINE_CTRL_DTR:
-		mcux_lpuart_set_dtr(dev, val);
-		break;
-
-	default:
-		ret = -ENOTSUP;
-	}
-
-	return ret;
-}
-
-#if LPUART_HAS_MCR
-static int mcux_lpuart_line_ctrl_get(const struct device *dev,
-	uint32_t ctrl, uint32_t *val)
-{
-	const struct mcux_lpuart_config *config = dev->config;
-	int ret = 0;
-
-	switch (ctrl) {
-	case UART_LINE_CTRL_DSR:
-		*val = (config->base->MSR & LPUART_MSR_DSR_MASK) >> LPUART_MSR_DSR_SHIFT;
-		break;
-
-	case UART_LINE_CTRL_DCD:
-		*val = (config->base->MSR & LPUART_MSR_DCD_MASK) >> LPUART_MSR_DCD_SHIFT;
-		break;
->>>>>>> a89060be
+
+        case UART_LINE_CTRL_DCD :
+            *val = (config->base->MSR & LPUART_MSR_DCD_MASK) >> LPUART_MSR_DCD_SHIFT;
+            break;
 
         default :
             ret = -ENOTSUP;
@@ -1470,15 +1279,14 @@
     return (ret);
 }
 #else
-static int mcux_lpuart_line_ctrl_get(const struct device *dev,
-	uint32_t ctrl, uint32_t *val)
-{
-	return -ENOTSUP;
+static int mcux_lpuart_line_ctrl_get(struct device const* dev,
+                                     uint32_t ctrl, uint32_t* val) {
+    return (-ENOTSUP);
 }
 #endif /* LPUART_HAS_MCR */
 #endif /* CONFIG_UART_LINE_CTRL */
 
-static int mcux_lpuart_init(const struct device* dev) {
+static int mcux_lpuart_init(struct device const* dev) {
     const struct mcux_lpuart_config* config = dev->config;
     struct mcux_lpuart_data* data = dev->data;
     struct uart_config* uart_api_config = &data->uart_config;
@@ -1526,7 +1334,6 @@
 }
 
 static DEVICE_API(uart, mcux_lpuart_driver_api) = {
-<<<<<<< HEAD
     .poll_in   = mcux_lpuart_poll_in,
     .poll_out  = mcux_lpuart_poll_out,
     .err_check = mcux_lpuart_err_check,
@@ -1562,46 +1369,10 @@
     .rx_disable   = mcux_lpuart_rx_disable,
     #endif /* CONFIG_UART_ASYNC_API */
 
-    #ifdef UART_LINE_CTRL_ENABLE
+    #ifdef CONFIG_UART_LINE_CTRL
     .line_ctrl_set = mcux_lpuart_line_ctrl_set,
-    #endif  /* UART_LINE_CTRL_ENABLE */
-=======
-	.poll_in = mcux_lpuart_poll_in,
-	.poll_out = mcux_lpuart_poll_out,
-	.err_check = mcux_lpuart_err_check,
-#ifdef CONFIG_UART_USE_RUNTIME_CONFIGURE
-	.configure = mcux_lpuart_configure,
-	.config_get = mcux_lpuart_config_get,
-#endif
-#ifdef CONFIG_UART_INTERRUPT_DRIVEN
-	.fifo_fill = mcux_lpuart_fifo_fill,
-	.fifo_read = mcux_lpuart_fifo_read,
-	.irq_tx_enable = mcux_lpuart_irq_tx_enable,
-	.irq_tx_disable = mcux_lpuart_irq_tx_disable,
-	.irq_tx_complete = mcux_lpuart_irq_tx_complete,
-	.irq_tx_ready = mcux_lpuart_irq_tx_ready,
-	.irq_rx_enable = mcux_lpuart_irq_rx_enable,
-	.irq_rx_disable = mcux_lpuart_irq_rx_disable,
-	.irq_rx_ready = mcux_lpuart_irq_rx_full,
-	.irq_err_enable = mcux_lpuart_irq_err_enable,
-	.irq_err_disable = mcux_lpuart_irq_err_disable,
-	.irq_is_pending = mcux_lpuart_irq_is_pending,
-	.irq_update = mcux_lpuart_irq_update,
-	.irq_callback_set = mcux_lpuart_irq_callback_set,
-#endif
-#ifdef CONFIG_UART_ASYNC_API
-	.callback_set = mcux_lpuart_callback_set,
-	.tx = mcux_lpuart_tx,
-	.tx_abort = mcux_lpuart_tx_abort,
-	.rx_enable = mcux_lpuart_rx_enable,
-	.rx_buf_rsp = mcux_lpuart_rx_buf_rsp,
-	.rx_disable = mcux_lpuart_rx_disable,
-#endif /* CONFIG_UART_ASYNC_API */
-#ifdef CONFIG_UART_LINE_CTRL
-	.line_ctrl_set = mcux_lpuart_line_ctrl_set,
-	.line_ctrl_get = mcux_lpuart_line_ctrl_get,
-#endif  /* CONFIG_UART_LINE_CTRL */
->>>>>>> a89060be
+    .line_ctrl_get = mcux_lpuart_line_ctrl_get,
+    #endif  /* CONFIG_UART_LINE_CTRL */
 };
 
 #ifdef CONFIG_UART_MCUX_LPUART_ISR_SUPPORT
@@ -1630,7 +1401,7 @@
                                   mcux_lpuart_isr)
 #define MCUX_LPUART_IRQ_INIT(n) .irq_config_func = mcux_lpuart_config_func_##n,
 #define MCUX_LPUART_IRQ_DEFINE(n)                       \
-    static void mcux_lpuart_config_func_##n(const struct device* dev) { \
+    static void mcux_lpuart_config_func_##n(struct device const* dev) { \
         COND_CODE_1(DT_NODE_HAS_COMPAT(DT_INST_PARENT(n), nxp_lp_flexcomm), \
                     (MCUX_LPUART_LPFLEXCOMM_IRQ_CONFIG(n)),             \
                     (MCUX_LPUART_IRQS_INSTALL(n)));                     \
