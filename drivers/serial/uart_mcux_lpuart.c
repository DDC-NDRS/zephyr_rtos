/*
 * Copyright 2017,2021,2023-2024 NXP
 * Copyright (c) 2020 Softube
 *
 * SPDX-License-Identifier: Apache-2.0
 */

#define DT_DRV_COMPAT nxp_kinetis_lpuart

#include <errno.h>
#include <zephyr/device.h>
#include <zephyr/drivers/uart.h>
#include <zephyr/drivers/clock_control.h>
#include <zephyr/irq.h>
#include <zephyr/kernel.h>
#include <zephyr/pm/policy.h>
#include <zephyr/drivers/pinctrl.h>
#ifdef CONFIG_UART_ASYNC_API
#include <zephyr/drivers/dma.h>
#endif
#include <zephyr/logging/log.h>

#include <fsl_lpuart.h>
#if CONFIG_NXP_LP_FLEXCOMM
#include <zephyr/drivers/mfd/nxp_lp_flexcomm.h>
#endif

LOG_MODULE_REGISTER(uart_mcux_lpuart, LOG_LEVEL_ERR);

#define PINCTRL_STATE_FLOWCONTROL PINCTRL_STATE_PRIV_START

#if defined(CONFIG_UART_ASYNC_API) && defined(CONFIG_UART_INTERRUPT_DRIVEN)
/* there are already going to be build errors, but at least this message will
 * be the first error from this driver making the reason clear
 */
BUILD_ASSERT(IS_ENABLED(CONFIG_UART_EXCLUSIVE_API_CALLBACKS), ""
                                                              "LPUART must use exclusive api callbacks");
#endif

#ifdef CONFIG_UART_ASYNC_API
struct lpuart_dma_config {
    const struct device* dma_dev;
    const uint32_t       dma_channel;
    struct dma_config    dma_cfg;
};
#endif /* CONFIG_UART_ASYNC_API */

struct mcux_lpuart_config {
    LPUART_Type* base;
    #ifdef CONFIG_NXP_LP_FLEXCOMM
    const struct device* parent_dev;
    #endif
    const struct device* clock_dev;
    const struct pinctrl_dev_config* pincfg;
    clock_control_subsys_t clock_subsys;
    uint32_t baud_rate;
    uint8_t flow_ctrl;
    uint8_t parity;
    bool rs485_de_active_low;
    bool loopback_en;
    bool single_wire;
    bool tx_invert;
    bool rx_invert;

    #ifdef CONFIG_UART_MCUX_LPUART_ISR_SUPPORT
    void (*irq_config_func)(const struct device* dev);
    #endif

    #ifdef CONFIG_UART_ASYNC_API
    const struct lpuart_dma_config rx_dma_config;
    const struct lpuart_dma_config tx_dma_config;
    #endif /* CONFIG_UART_ASYNC_API */
};

#ifdef CONFIG_UART_ASYNC_API
struct mcux_lpuart_rx_dma_params {
    struct dma_block_config active_dma_block;
    uint8_t* buf;
    size_t buf_len;
    size_t offset;
    size_t counter;
    struct k_work_delayable timeout_work;
    size_t timeout_us;
};

struct mcux_lpuart_tx_dma_params {
    struct dma_block_config active_dma_block;
    uint8_t const* buf;
    size_t buf_len;
    struct k_work_delayable timeout_work;
    size_t timeout_us;
};

struct mcux_lpuart_async_data {
    const struct device* uart_dev;
    struct mcux_lpuart_tx_dma_params tx_dma_params;
    struct mcux_lpuart_rx_dma_params rx_dma_params;
    uint8_t* next_rx_buffer;
    size_t   next_rx_buffer_len;
    uart_callback_t user_callback;
    void* user_data;
};
#endif

#if defined(CONFIG_UART_EXCLUSIVE_API_CALLBACKS)
enum mcux_lpuart_api {
    LPUART_NONE,
    LPUART_IRQ_DRIVEN,
    LPUART_ASYNC
};
#endif

struct mcux_lpuart_data {
    #ifdef CONFIG_UART_INTERRUPT_DRIVEN
    uart_irq_callback_user_data_t callback;
    void* cb_data;
    #endif

    #ifdef CONFIG_PM
    bool pm_state_lock_on;
    bool tx_poll_stream_on;
    bool tx_int_stream_on;
    #endif /* CONFIG_PM */

    #ifdef CONFIG_UART_ASYNC_API
    struct mcux_lpuart_async_data async;
    #endif

    struct uart_config uart_config;
    #if defined(CONFIG_UART_EXCLUSIVE_API_CALLBACKS)
    enum mcux_lpuart_api api_type;
    #endif
};

#ifdef CONFIG_PM
static void mcux_lpuart_pm_policy_state_lock_get(const struct device* dev) {
    struct mcux_lpuart_data* data = dev->data;

    if (!data->pm_state_lock_on) {
        data->pm_state_lock_on = true;
        pm_policy_state_lock_get(PM_STATE_SUSPEND_TO_IDLE, PM_ALL_SUBSTATES);
    }
}

static void mcux_lpuart_pm_policy_state_lock_put(const struct device* dev) {
    struct mcux_lpuart_data* data = dev->data;

    if (data->pm_state_lock_on) {
        data->pm_state_lock_on = false;
        pm_policy_state_lock_put(PM_STATE_SUSPEND_TO_IDLE, PM_ALL_SUBSTATES);
    }
}
#endif /* CONFIG_PM */

static int mcux_lpuart_poll_in(const struct device* dev, unsigned char* c) {
    const struct mcux_lpuart_config* config = dev->config;
    uint32_t flags = LPUART_GetStatusFlags(config->base);
    int ret = -1;

    if (flags & kLPUART_RxDataRegFullFlag) {
        *c  = LPUART_ReadByte(config->base);
        ret = 0;
    }

    return (ret);
}

static void mcux_lpuart_poll_out(const struct device* dev, unsigned char c) {
    const struct mcux_lpuart_config* config = dev->config;
    unsigned int key;
    #ifdef CONFIG_PM
    struct mcux_lpuart_data* data = dev->data;
    #endif

    while (!(LPUART_GetStatusFlags(config->base)
            & LPUART_STAT_TDRE_MASK)) {
        /* pass */
    }
    /* Lock interrupts while we send data */
    key = irq_lock();

    #ifdef CONFIG_PM
    /*
     * We must keep the part from entering lower power mode until the
     * transmission completes. Set the power constraint, and enable
     * the transmission complete interrupt so we know when transmission is
     * completed.
     */
    if (!data->tx_poll_stream_on && !data->tx_int_stream_on) {
        data->tx_poll_stream_on = true;
        mcux_lpuart_pm_policy_state_lock_get(dev);
        /* Enable TC interrupt */
        LPUART_EnableInterrupts(config->base,
                                kLPUART_TransmissionCompleteInterruptEnable);
    }
    #endif /* CONFIG_PM */

    LPUART_WriteByte(config->base, c);
    irq_unlock(key);
}

static int mcux_lpuart_err_check(const struct device* dev) {
    const struct mcux_lpuart_config* config = dev->config;
    uint32_t flags = LPUART_GetStatusFlags(config->base);
    int err = 0;

    if (flags & kLPUART_RxOverrunFlag) {
        err |= UART_ERROR_OVERRUN;
    }

    if (flags & kLPUART_ParityErrorFlag) {
        err |= UART_ERROR_PARITY;
    }

    if (flags & kLPUART_FramingErrorFlag) {
        err |= UART_ERROR_FRAMING;
    }

    if (flags & kLPUART_NoiseErrorFlag) {
        err |= UART_ERROR_PARITY;
    }

    LPUART_ClearStatusFlags(config->base, kLPUART_RxOverrunFlag    |
                                          kLPUART_ParityErrorFlag  |
                                          kLPUART_FramingErrorFlag |
                                          kLPUART_NoiseErrorFlag);

    return (err);
}

#ifdef CONFIG_UART_INTERRUPT_DRIVEN
static int mcux_lpuart_fifo_fill(const struct device* dev,
                                 uint8_t const* tx_data,
                                 int len) {
    const struct mcux_lpuart_config* config = dev->config;
    int num_tx = 0;

    while ((len - num_tx > 0) &&
           (LPUART_GetStatusFlags(config->base)
            & LPUART_STAT_TDRE_MASK)) {
        LPUART_WriteByte(config->base, tx_data[num_tx++]);
    }

    return (num_tx);
}

static int mcux_lpuart_fifo_read(const struct device* dev, uint8_t* rx_data,
                                 int const len) {
    const struct mcux_lpuart_config* config = dev->config;
    int num_rx = 0;

    while ((len - num_rx > 0) &&
           (LPUART_GetStatusFlags(config->base)
            & kLPUART_RxDataRegFullFlag)) {
        rx_data[num_rx++] = LPUART_ReadByte(config->base);
    }

    return (num_rx);
}

static void mcux_lpuart_irq_tx_enable(const struct device* dev) {
    const struct mcux_lpuart_config* config = dev->config;
    uint32_t mask = kLPUART_TxDataRegEmptyInterruptEnable;
    #ifdef CONFIG_PM
    struct mcux_lpuart_data* data = dev->data;
    unsigned int key;
    #endif

    #ifdef CONFIG_PM
    key = irq_lock();
    data->tx_poll_stream_on = false;
    data->tx_int_stream_on  = true;
    /* Transmission complete interrupt no longer required */
    LPUART_DisableInterrupts(config->base,
                             kLPUART_TransmissionCompleteInterruptEnable);
    /* Do not allow system to sleep while UART tx is ongoing */
    mcux_lpuart_pm_policy_state_lock_get(dev);
    #endif
    LPUART_EnableInterrupts(config->base, mask);

    #ifdef CONFIG_PM
    irq_unlock(key);
    #endif
}

static void mcux_lpuart_irq_tx_disable(const struct device* dev) {
    const struct mcux_lpuart_config* config = dev->config;
    uint32_t mask = kLPUART_TxDataRegEmptyInterruptEnable;

    #ifdef CONFIG_PM
    struct mcux_lpuart_data* data = dev->data;
    unsigned int key;

    key = irq_lock();
    #endif

    LPUART_DisableInterrupts(config->base, mask);

    #ifdef CONFIG_PM
    data->tx_int_stream_on = false;
    /*
     * If transmission IRQ is no longer enabled,
     * transmission is complete. Release pm constraint.
     */
    mcux_lpuart_pm_policy_state_lock_put(dev);
    irq_unlock(key);
    #endif
}

static int mcux_lpuart_irq_tx_complete(const struct device* dev) {
    const struct mcux_lpuart_config* config = dev->config;
    uint32_t flags = LPUART_GetStatusFlags(config->base);

    return ((flags & kLPUART_TransmissionCompleteFlag) != 0U);
}

static int mcux_lpuart_irq_tx_ready(const struct device* dev) {
    const struct mcux_lpuart_config* config = dev->config;
    uint32_t mask  = kLPUART_TxDataRegEmptyInterruptEnable;
    uint32_t flags = LPUART_GetStatusFlags(config->base);

    return ((LPUART_GetEnabledInterrupts(config->base) & mask) &&
            (flags & LPUART_STAT_TDRE_MASK));
}

static void mcux_lpuart_irq_rx_enable(const struct device* dev) {
    const struct mcux_lpuart_config* config = dev->config;
    uint32_t mask = kLPUART_RxDataRegFullInterruptEnable;

    LPUART_EnableInterrupts(config->base, mask);
}

static void mcux_lpuart_irq_rx_disable(const struct device* dev) {
    const struct mcux_lpuart_config* config = dev->config;
    uint32_t mask = kLPUART_RxDataRegFullInterruptEnable;

    LPUART_DisableInterrupts(config->base, mask);
}

static int mcux_lpuart_irq_rx_full(const struct device* dev) {
    const struct mcux_lpuart_config* config = dev->config;
    uint32_t flags = LPUART_GetStatusFlags(config->base);

    return ((flags & kLPUART_RxDataRegFullFlag) != 0U);
}

static int mcux_lpuart_irq_rx_pending(const struct device* dev) {
    const struct mcux_lpuart_config* config = dev->config;
    uint32_t mask = kLPUART_RxDataRegFullInterruptEnable;

    return ((LPUART_GetEnabledInterrupts(config->base) & mask) &&
            mcux_lpuart_irq_rx_full(dev));
}

static void mcux_lpuart_irq_err_enable(const struct device* dev) {
    const struct mcux_lpuart_config* config = dev->config;
    uint32_t mask = kLPUART_NoiseErrorInterruptEnable   |
                    kLPUART_FramingErrorInterruptEnable |
                    kLPUART_ParityErrorInterruptEnable;

    LPUART_EnableInterrupts(config->base, mask);
}

static void mcux_lpuart_irq_err_disable(const struct device* dev) {
    const struct mcux_lpuart_config* config = dev->config;
    uint32_t mask = kLPUART_NoiseErrorInterruptEnable   |
                    kLPUART_FramingErrorInterruptEnable |
                    kLPUART_ParityErrorInterruptEnable;

    LPUART_DisableInterrupts(config->base, mask);
}

static int mcux_lpuart_irq_is_pending(const struct device* dev) {
    return (mcux_lpuart_irq_tx_ready(dev) ||
            mcux_lpuart_irq_rx_pending(dev));
}

static int mcux_lpuart_irq_update(const struct device* dev) {
    return (1);
}

static void mcux_lpuart_irq_callback_set(const struct device* dev,
                                         uart_irq_callback_user_data_t cb,
                                         void* cb_data) {
    struct mcux_lpuart_data* data = dev->data;

    #if defined(CONFIG_UART_EXCLUSIVE_API_CALLBACKS)
    if (data->api_type == LPUART_ASYNC) {
        LOG_ERR("UART irq and async api are exclusive");
    }
    #endif

    data->callback = cb;
    data->cb_data  = cb_data;

    #if defined(CONFIG_UART_EXCLUSIVE_API_CALLBACKS)
    data->async.user_callback = NULL;
    data->async.user_data     = NULL;
    data->api_type            = LPUART_IRQ_DRIVEN;
    #endif
}

#endif /* CONFIG_UART_INTERRUPT_DRIVEN */

#ifdef CONFIG_UART_ASYNC_API
static inline void async_timer_start(struct k_work_delayable* work, size_t timeout_us) {
    if ((timeout_us != SYS_FOREVER_US) && (timeout_us != 0)) {
        LOG_DBG("async timer started for %d us", timeout_us);
        k_work_reschedule(work, K_USEC(timeout_us));
    }
}

static void async_user_callback(const struct device* dev, struct uart_event* evt) {
    const struct mcux_lpuart_data* data = dev->data;

    if (data->async.user_callback) {
        data->async.user_callback(dev, evt, data->async.user_data);
    }
}

static void async_evt_tx_done(struct device* dev) {
    struct mcux_lpuart_data* data = dev->data;

    (void) k_work_cancel_delayable(&data->async.tx_dma_params.timeout_work);

    LOG_DBG("TX done: %d", data->async.tx_dma_params.buf_len);
    struct uart_event event = {
        .type        = UART_TX_DONE,
        .data.tx.buf = data->async.tx_dma_params.buf,
        .data.tx.len = data->async.tx_dma_params.buf_len
    };

    /* Reset TX Buffer */
    data->async.tx_dma_params.buf     = NULL;
    data->async.tx_dma_params.buf_len = 0U;

    async_user_callback(dev, &event);
}

static void async_evt_rx_rdy(const struct device* dev) {
    struct mcux_lpuart_data* data = dev->data;
    struct mcux_lpuart_rx_dma_params* dma_params = &data->async.rx_dma_params;

    struct uart_event event = {
        .type           = UART_RX_RDY,
        .data.rx.buf    = dma_params->buf,
        .data.rx.len    = (dma_params->counter - dma_params->offset),
        .data.rx.offset = dma_params->offset
    };

    LOG_DBG("RX Ready: (len: %d off: %d buf: %x)", event.data.rx.len, event.data.rx.offset,
            (uint32_t)event.data.rx.buf);

    /* Update the current pos for new data */
    dma_params->offset = dma_params->counter;

    /* Only send event for new data */
    if (event.data.rx.len > 0) {
        async_user_callback(dev, &event);
    }
}

static void async_evt_rx_buf_request(const struct device* dev) {
    struct uart_event evt = {
        .type = UART_RX_BUF_REQUEST,
    };

    async_user_callback(dev, &evt);
}

static void async_evt_rx_buf_release(const struct device* dev) {
    struct mcux_lpuart_data* data = (struct mcux_lpuart_data*)dev->data;
    struct uart_event evt = {
        .type = UART_RX_BUF_RELEASED,
        .data.rx_buf.buf = data->async.rx_dma_params.buf,
    };

    async_user_callback(dev, &evt);
    data->async.rx_dma_params.buf     = NULL;
    data->async.rx_dma_params.buf_len = 0U;
    data->async.rx_dma_params.offset  = 0U;
    data->async.rx_dma_params.counter = 0U;
}

static void mcux_lpuart_async_rx_flush(const struct device* dev) {
    struct dma_status status;
    struct mcux_lpuart_data* data = dev->data;
    const struct mcux_lpuart_config* config = dev->config;

    int const get_status_result = dma_get_status(config->rx_dma_config.dma_dev,
                                                 config->rx_dma_config.dma_channel,
                                                 &status);

    if (get_status_result == 0) {
        const size_t rx_rcv_len = data->async.rx_dma_params.buf_len -
                                  status.pending_length;

        if (rx_rcv_len > data->async.rx_dma_params.counter && status.pending_length) {
            data->async.rx_dma_params.counter = rx_rcv_len;
            async_evt_rx_rdy(dev);
        }
        LPUART_ClearStatusFlags(config->base, kLPUART_RxOverrunFlag);
    }
    else {
        LOG_ERR("Error getting DMA status");
    }
}

static int mcux_lpuart_rx_disable(const struct device* dev) {
    LOG_INF("Disabling UART RX DMA");
    const struct mcux_lpuart_config* config = dev->config;
    struct mcux_lpuart_data* data = (struct mcux_lpuart_data*)dev->data;
    LPUART_Type* lpuart = config->base;
    unsigned int const key = irq_lock();

    LPUART_EnableRx(lpuart, false);
    (void) k_work_cancel_delayable(&data->async.rx_dma_params.timeout_work);
    LPUART_DisableInterrupts(lpuart, kLPUART_IdleLineInterruptEnable);
    LPUART_ClearStatusFlags(lpuart, kLPUART_IdleLineFlag);
    LPUART_EnableRxDMA(lpuart, false);

    /* No active RX buffer, cannot disable */
    if (!data->async.rx_dma_params.buf) {
        LOG_ERR("No buffers to release from RX DMA!");
    }
    else {
        mcux_lpuart_async_rx_flush(dev);
        async_evt_rx_buf_release(dev);
        if (data->async.next_rx_buffer != NULL) {
            data->async.rx_dma_params.buf     = data->async.next_rx_buffer;
            data->async.rx_dma_params.buf_len = data->async.next_rx_buffer_len;
            data->async.next_rx_buffer        = NULL;
            data->async.next_rx_buffer_len    = 0;
            /* Release the next buffer as well */
            async_evt_rx_buf_release(dev);
        }
    }

    int const ret = dma_stop(config->rx_dma_config.dma_dev,
                             config->rx_dma_config.dma_channel);
    if (ret != 0) {
        LOG_ERR("Error stopping rx DMA. Reason: %x", ret);
    }
    LOG_DBG("RX: Disabled");
    struct uart_event disabled_event = {
        .type = UART_RX_DISABLED
    };

    async_user_callback(dev, &disabled_event);
    irq_unlock(key);

    return (ret);
}

static void prepare_rx_dma_block_config(const struct device* dev) {
    struct mcux_lpuart_data* data = (struct mcux_lpuart_data*)dev->data;
    const struct mcux_lpuart_config* config = dev->config;
    LPUART_Type* lpuart = config->base;
    struct mcux_lpuart_rx_dma_params* rx_dma_params = &data->async.rx_dma_params;

    assert(rx_dma_params->buf != NULL);
    assert(rx_dma_params->buf_len > 0);

    struct dma_block_config* head_block_config = &rx_dma_params->active_dma_block;

    head_block_config->dest_address    = (uint32_t)rx_dma_params->buf;
    head_block_config->source_address  = LPUART_GetDataRegisterAddress(lpuart);
    head_block_config->block_size      = rx_dma_params->buf_len;
    head_block_config->dest_scatter_en = true;
}

static int configure_and_start_rx_dma(
    const struct mcux_lpuart_config* config, struct mcux_lpuart_data* data,
    LPUART_Type* lpuart) {
    LOG_DBG("Configuring and Starting UART RX DMA");
    int ret = dma_config(config->rx_dma_config.dma_dev,
                         config->rx_dma_config.dma_channel,
                         (struct dma_config*)&config->rx_dma_config.dma_cfg);
    if (ret != 0) {
        LOG_ERR("Failed to Configure RX DMA: err: %d", ret);
        return (ret);
    }

    ret = dma_start(config->rx_dma_config.dma_dev, config->rx_dma_config.dma_channel);
    if (ret < 0) {
        LOG_ERR("Failed to start DMA(Rx) Ch %d(%d)",
                config->rx_dma_config.dma_channel,
                ret);
    }

    LPUART_EnableRxDMA(lpuart, true);

    return (ret);
}

static int uart_mcux_lpuart_dma_replace_rx_buffer(const struct device* dev) {
    struct mcux_lpuart_data* data = (struct mcux_lpuart_data*)dev->data;
    const struct mcux_lpuart_config* config = dev->config;
    LPUART_Type* lpuart = config->base;

    LOG_DBG("Replacing RX buffer, new length: %d", data->async.next_rx_buffer_len);
    /* There must be a buffer to replace this one with */
    assert(data->async.next_rx_buffer != NULL);
    assert(data->async.next_rx_buffer_len != 0U);

    const int success =
        dma_reload(config->rx_dma_config.dma_dev, config->rx_dma_config.dma_channel,
                   LPUART_GetDataRegisterAddress(lpuart),
                   (uint32_t)data->async.next_rx_buffer, data->async.next_rx_buffer_len);

    if (success != 0) {
        LOG_ERR("Error %d reloading DMA with next RX buffer", success);
    }


    return (success);
}

static void dma_callback(const struct device* dma_dev, void* callback_arg, uint32_t channel,
                         int dma_status) {
    struct device* dev = (struct device*)callback_arg;
    const struct mcux_lpuart_config* config = dev->config;
    LPUART_Type* lpuart = config->base;
    struct mcux_lpuart_data* data = (struct mcux_lpuart_data*)dev->data;

    LOG_DBG("DMA call back on channel %d", channel);
    struct dma_status status;
    int const get_status_result = dma_get_status(dma_dev, channel, &status);
    if (get_status_result < 0) {
        LOG_ERR("error on status get: %d", get_status_result);
    }
    else {
        LOG_DBG("DMA Status: b: %d dir: %d len_remain: %d", status.busy, status.dir,
                status.pending_length);
    }

    if (dma_status < 0) {
        LOG_ERR("Got error : %d", dma_status);
    }

    if (channel == config->tx_dma_config.dma_channel) {
        LOG_DBG("TX Channel");
        LPUART_EnableTxDMA(lpuart, false);
        async_evt_tx_done(dev);
    }
    else if (channel == config->rx_dma_config.dma_channel) {
        LOG_DBG("RX Channel");
        struct mcux_lpuart_rx_dma_params* rx_dma_params = &data->async.rx_dma_params;

        /* The RX Event indicates DMA transfer is complete and full buffer is available. */
        rx_dma_params->counter = rx_dma_params->buf_len;

        LOG_DBG("Current Buf (%x) full, swapping to new buf: %x",
                (uint32_t)rx_dma_params->buf,
                (uint32_t)data->async.next_rx_buffer);
        async_evt_rx_rdy(dev);
        async_evt_rx_buf_release(dev);

        /* Remember the buf so it can be released after it is done. */
        rx_dma_params->buf = data->async.next_rx_buffer;
        rx_dma_params->buf_len = data->async.next_rx_buffer_len;
        data->async.next_rx_buffer = NULL;
        data->async.next_rx_buffer_len = 0U;

        /* A new buffer was available (and already loaded into the DMA engine) */
        if ((rx_dma_params->buf != NULL) &&
            (rx_dma_params->buf_len > 0)) {
            /* Request the next buffer */
            async_evt_rx_buf_request(dev);
        else {
            /* Buffer full without valid next buffer, disable RX DMA */
            LOG_INF("Disabled RX DMA, no valid next buffer ");
            mcux_lpuart_rx_disable(dev);
        }
    }
    else {
        LOG_ERR("Got unexpected DMA Channel: %d", channel);
    }
}

static int mcux_lpuart_configure_async(const struct device* dev);

static int mcux_lpuart_callback_set(const struct device* dev, uart_callback_t callback,
                                    void* user_data) {
    struct mcux_lpuart_data* data = dev->data;

    #if defined(CONFIG_UART_EXCLUSIVE_API_CALLBACKS)
    if (data->api_type == LPUART_IRQ_DRIVEN) {
        LOG_ERR("UART irq and async api are exclusive");
        return (-ENOTSUP);
    }
    #endif

    data->async.user_callback = callback;
    data->async.user_data     = user_data;

    #if defined(CONFIG_UART_EXCLUSIVE_API_CALLBACKS)
    data->callback = NULL;
    data->cb_data  = NULL;
    data->api_type = LPUART_ASYNC;
    #endif

    return mcux_lpuart_configure_async(dev);
}

static int mcux_lpuart_tx(const struct device* dev, uint8_t const* buf, size_t len,
                          int32_t timeout_us) {
    struct mcux_lpuart_data* data = dev->data;
    const struct mcux_lpuart_config* config = dev->config;
    LPUART_Type* lpuart = config->base;

    unsigned int key = irq_lock();

    /* Check for an ongiong transfer and abort if it is pending */
    struct dma_status status;
    int const get_status_result = dma_get_status(config->tx_dma_config.dma_dev,
                                                 config->tx_dma_config.dma_channel,
                                                 &status);

    if ((get_status_result < 0) || status.busy) {
        irq_unlock(key);
        LOG_ERR("Unable to submit UART DMA Transfer.");
        return get_status_result < 0 ? get_status_result : -EBUSY;
    }

    int ret;

    LPUART_EnableTxDMA(lpuart, false);

    data->async.tx_dma_params.buf     = buf;
    data->async.tx_dma_params.buf_len = len;
    data->async.tx_dma_params.active_dma_block.source_address = (uint32_t)buf;
    data->async.tx_dma_params.active_dma_block.dest_address =
            LPUART_GetDataRegisterAddress(lpuart);
    data->async.tx_dma_params.active_dma_block.block_size = len;
    data->async.tx_dma_params.active_dma_block.next_block = NULL;

    ret = dma_config(config->tx_dma_config.dma_dev,
                     config->tx_dma_config.dma_channel,
                     (struct dma_config*)&config->tx_dma_config.dma_cfg);

    if (ret == 0) {
        LOG_DBG("Starting UART DMA TX Ch %u", config->tx_dma_config.dma_channel);

        ret = dma_start(config->tx_dma_config.dma_dev,
                        config->tx_dma_config.dma_channel);
        LPUART_EnableTxDMA(lpuart, true);
        if (ret != 0) {
            LOG_ERR("Failed to start DMA(Tx) Ch %d",
                    config->tx_dma_config.dma_channel);
        }
        async_timer_start(&data->async.tx_dma_params.timeout_work, timeout_us);
    }
    else {
        LOG_ERR("Error configuring UART DMA: %x", ret);
    }
    irq_unlock(key);

    return (ret);
}

static int mcux_lpuart_tx_abort(const struct device* dev) {
    struct mcux_lpuart_data* data = dev->data;
    const struct mcux_lpuart_config* config = dev->config;
    LPUART_Type* lpuart = config->base;

    LPUART_EnableTxDMA(lpuart, false);
    (void) k_work_cancel_delayable(&data->async.tx_dma_params.timeout_work);
    struct dma_status status;
    int const get_status_result = dma_get_status(config->tx_dma_config.dma_dev,
                                                 config->tx_dma_config.dma_channel,
                                                 &status);

    if (get_status_result < 0) {
        LOG_ERR("Error querying TX DMA Status during abort.");
    }

    const size_t bytes_transmitted = (get_status_result == 0) ?
                    data->async.tx_dma_params.buf_len - status.pending_length : 0;

    int const ret = dma_stop(config->tx_dma_config.dma_dev, config->tx_dma_config.dma_channel);

    if (ret == 0) {
        struct uart_event tx_aborted_event = {
            .type = UART_TX_ABORTED,
            .data.tx.buf = data->async.tx_dma_params.buf,
            .data.tx.len = bytes_transmitted
        };
        async_user_callback(dev, &tx_aborted_event);
    }

    return (ret);
}

static int mcux_lpuart_rx_enable(const struct device* dev, uint8_t* buf, const size_t len,
                                 const int32_t timeout_us) {
    LOG_DBG("Enabling UART RX DMA");
    struct mcux_lpuart_data* data = dev->data;
    const struct mcux_lpuart_config* config = dev->config;
    LPUART_Type* lpuart = config->base;

    struct mcux_lpuart_rx_dma_params* rx_dma_params = &data->async.rx_dma_params;

    unsigned int key = irq_lock();
    struct dma_status status;
    int const get_status_result = dma_get_status(config->rx_dma_config.dma_dev,
                                                 config->rx_dma_config.dma_channel,
                                                 &status);

    if (get_status_result < 0 || status.busy) {
        LOG_ERR("Unable to start receive on UART.");
        irq_unlock(key);
        return get_status_result < 0 ? get_status_result : -EBUSY;
    }

    rx_dma_params->timeout_us = timeout_us;
    rx_dma_params->buf        = buf;
    rx_dma_params->buf_len    = len;
    data->async.next_rx_buffer = NULL;
    data->async.next_rx_buffer_len = 0U;

    LPUART_EnableInterrupts(config->base, kLPUART_IdleLineInterruptEnable);
    prepare_rx_dma_block_config(dev);
    int const ret = configure_and_start_rx_dma(config, data, lpuart);

    /* Request the next buffer for when this buffer is full for continuous reception */
    async_evt_rx_buf_request(dev);

    /* Clear these status flags as they can prevent the UART device from receiving data */
    LPUART_ClearStatusFlags(config->base, kLPUART_RxOverrunFlag | kLPUART_ParityErrorFlag |
                                          kLPUART_FramingErrorFlag |
                                          kLPUART_NoiseErrorFlag);
    LPUART_EnableRx(lpuart, true);
    irq_unlock(key);

    return (ret);
}

static int mcux_lpuart_rx_buf_rsp(const struct device* dev, uint8_t* buf, size_t len) {
    struct mcux_lpuart_data* data = dev->data;
    unsigned int key;

    key = irq_lock();
    assert(data->async.next_rx_buffer == NULL);
    assert(data->async.next_rx_buffer_len == 0);
    data->async.next_rx_buffer = buf;
    data->async.next_rx_buffer_len = len;
    uart_mcux_lpuart_dma_replace_rx_buffer(dev);
    irq_unlock(key);
    return (0);
}

static void mcux_lpuart_async_rx_timeout(struct k_work* work) {
    struct k_work_delayable* dwork = k_work_delayable_from_work(work);
    struct mcux_lpuart_rx_dma_params* rx_params = CONTAINER_OF(dwork,
                                                               struct mcux_lpuart_rx_dma_params,
                                                               timeout_work);
    struct mcux_lpuart_async_data* async_data = CONTAINER_OF(rx_params,
                                                             struct mcux_lpuart_async_data,
                                                             rx_dma_params);
    const struct device* dev = async_data->uart_dev;

    LOG_DBG("RX timeout");
    mcux_lpuart_async_rx_flush(dev);
}

static void mcux_lpuart_async_tx_timeout(struct k_work* work) {
    struct k_work_delayable* dwork = k_work_delayable_from_work(work);
    struct mcux_lpuart_tx_dma_params* tx_params = CONTAINER_OF(dwork,
                                                               struct mcux_lpuart_tx_dma_params,
                                                               timeout_work);
    struct mcux_lpuart_async_data* async_data = CONTAINER_OF(tx_params,
                                                             struct mcux_lpuart_async_data,
                                                             tx_dma_params);
    const struct device* dev = async_data->uart_dev;

    LOG_DBG("TX timeout");
    (void) mcux_lpuart_tx_abort(dev);
}

#endif /* CONFIG_UART_ASYNC_API */

#if CONFIG_UART_MCUX_LPUART_ISR_SUPPORT

#ifdef CONFIG_UART_INTERRUPT_DRIVEN
static inline void mcux_lpuart_irq_driven_isr(const struct device* dev,
                                              struct mcux_lpuart_data* data,
                                              const struct mcux_lpuart_config* config,
                                              const uint32_t status) {
    if (data->callback) {
        data->callback(dev, data->cb_data);
    }

    if (status & kLPUART_RxOverrunFlag) {
        LPUART_ClearStatusFlags(config->base, kLPUART_RxOverrunFlag);
    }
}
#endif

#ifdef CONFIG_UART_ASYNC_API
static inline void mcux_lpuart_async_isr(struct mcux_lpuart_data* data,
                                         const struct mcux_lpuart_config* config,
                                         const uint32_t status) {
    if (status & kLPUART_IdleLineFlag) {
        async_timer_start(&data->async.rx_dma_params.timeout_work,
                          data->async.rx_dma_params.timeout_us);
        LPUART_ClearStatusFlags(config->base, kLPUART_IdleLineFlag);
    }

    if (status & kLPUART_RxOverrunFlag) {
        LPUART_ClearStatusFlags(config->base, kLPUART_RxOverrunFlag);
    }
}
#endif

static void mcux_lpuart_isr(const struct device* dev) {
    struct mcux_lpuart_data* data = dev->data;
    const struct mcux_lpuart_config* config = dev->config;
    const uint32_t status = LPUART_GetStatusFlags(config->base);

    #if CONFIG_PM
    if (status & kLPUART_TransmissionCompleteFlag) {
        if (data->tx_poll_stream_on) {
            /* Poll transmission complete. Allow system to sleep */
            LPUART_DisableInterrupts(config->base,
                                     kLPUART_TransmissionCompleteInterruptEnable);
            data->tx_poll_stream_on = false;
            mcux_lpuart_pm_policy_state_lock_put(dev);
        }
    }
    #endif /* CONFIG_PM */

    #if defined(CONFIG_UART_ASYNC_API) && defined(CONFIG_UART_INTERRUPT_DRIVEN)
    if (data->api_type == LPUART_IRQ_DRIVEN) {
        mcux_lpuart_irq_driven_isr(dev, data, config, status);
    }
    else if (data->api_type == LPUART_ASYNC) {
        mcux_lpuart_async_isr(data, config, status);
    }
    #elif defined(CONFIG_UART_INTERRUPT_DRIVEN)
    mcux_lpuart_irq_driven_isr(dev, data, config, status);
    #elif defined(CONFIG_UART_ASYNC_API)
    mcux_lpuart_async_isr(data, config, status);
    #endif /* API */
}
#endif /* CONFIG_UART_MCUX_LPUART_ISR_SUPPORT */

static int mcux_lpuart_configure_basic(const struct device* dev, const struct uart_config* cfg,
                                       lpuart_config_t* uart_config) {
    /* Translate UART API enum to LPUART enum from HAL */
    switch (cfg->parity) {
        case UART_CFG_PARITY_NONE :
            uart_config->parityMode = kLPUART_ParityDisabled;
            break;

        case UART_CFG_PARITY_ODD :
            uart_config->parityMode = kLPUART_ParityOdd;
            break;

        case UART_CFG_PARITY_EVEN :
            uart_config->parityMode = kLPUART_ParityEven;
            break;

        default :
            return (-ENOTSUP);
    }

    switch (cfg->data_bits) {
        #if defined(FSL_FEATURE_LPUART_HAS_7BIT_DATA_SUPPORT) && \
            FSL_FEATURE_LPUART_HAS_7BIT_DATA_SUPPORT
        case UART_CFG_DATA_BITS_7 :
            uart_config->dataBitsCount = kLPUART_SevenDataBits;
            break;
        #endif

        case UART_CFG_DATA_BITS_8 :
            uart_config->dataBitsCount = kLPUART_EightDataBits;
            break;

        default :
            return (-ENOTSUP);
    }

    #if defined(FSL_FEATURE_LPUART_HAS_STOP_BIT_CONFIG_SUPPORT) && \
        FSL_FEATURE_LPUART_HAS_STOP_BIT_CONFIG_SUPPORT
    switch (cfg->stop_bits) {
        case UART_CFG_STOP_BITS_1 :
            uart_config->stopBitCount = kLPUART_OneStopBit;
            break;

        case UART_CFG_STOP_BITS_2 :
            uart_config->stopBitCount = kLPUART_TwoStopBit;
            break;

        default :
            return (-ENOTSUP);
    }
    #endif

    #if defined(FSL_FEATURE_LPUART_HAS_MODEM_SUPPORT) && \
        FSL_FEATURE_LPUART_HAS_MODEM_SUPPORT
    switch (cfg->flow_ctrl) {
        case UART_CFG_FLOW_CTRL_NONE :
        case UART_CFG_FLOW_CTRL_RS485 :
            uart_config->enableTxCTS = false;
            uart_config->enableRxRTS = false;
            break;

        case UART_CFG_FLOW_CTRL_RTS_CTS :
            uart_config->enableTxCTS = true;
            uart_config->enableRxRTS = true;
            break;

        default :
            return (-ENOTSUP);
    }
    #endif

    uart_config->baudRate_Bps = cfg->baudrate;
    uart_config->enableRx     = true;
    /* Tx will be enabled manually after set tx-rts */
    uart_config->enableTx = false;

    return (0);
}

#ifdef CONFIG_UART_ASYNC_API
static int mcux_lpuart_configure_async(const struct device* dev) {
    const struct mcux_lpuart_config* config = dev->config;
    struct mcux_lpuart_data* data = dev->data;
    lpuart_config_t uart_config;
    int ret;

    LPUART_GetDefaultConfig(&uart_config);

    ret = mcux_lpuart_configure_basic(dev, &data->uart_config, &uart_config);
    if (ret) {
        return (ret);
    }

    uart_config.rxIdleType         = kLPUART_IdleTypeStopBit;
    uart_config.rxIdleConfig       = kLPUART_IdleCharacter1;
    data->async.next_rx_buffer     = NULL;
    data->async.next_rx_buffer_len = 0;
    data->async.uart_dev           = dev;
    k_work_init_delayable(&data->async.rx_dma_params.timeout_work,
                          mcux_lpuart_async_rx_timeout);
    k_work_init_delayable(&data->async.tx_dma_params.timeout_work,
                          mcux_lpuart_async_tx_timeout);

    /* Disable the UART Receiver until the async API provides a buffer to
     * receive into with rx_enable
     */
    uart_config.enableRx = false;
    /* Clearing the fifo of any junk received before the async rx enable was called */
    while (LPUART_GetRxFifoCount(config->base) > 0) {
        LPUART_ReadByte(config->base);
    }

    return (0);
}
#endif

static int mcux_lpuart_configure_init(const struct device* dev, const struct uart_config* cfg) {
    const struct mcux_lpuart_config* config = dev->config;
    struct mcux_lpuart_data* data = dev->data;
    lpuart_config_t uart_config;
    uint32_t clock_freq;
    int ret;

    if (!device_is_ready(config->clock_dev)) {
        return (-ENODEV);
    }

    if (clock_control_get_rate(config->clock_dev, config->clock_subsys,
                               &clock_freq)) {
        return (-EINVAL);
    }

    LPUART_GetDefaultConfig(&uart_config);

    ret = mcux_lpuart_configure_basic(dev, cfg, &uart_config);
    if (ret) {
        return (ret);
    }

    LPUART_Init(config->base, &uart_config, clock_freq);

    #if defined(FSL_FEATURE_LPUART_HAS_MODEM_SUPPORT) && \
        FSL_FEATURE_LPUART_HAS_MODEM_SUPPORT
    if (cfg->flow_ctrl == UART_CFG_FLOW_CTRL_RS485) {
        /* Set the LPUART into RS485 mode (tx driver enable using RTS) */
        config->base->MODIR |= LPUART_MODIR_TXRTSE(true);
        if (!config->rs485_de_active_low) {
            config->base->MODIR |= LPUART_MODIR_TXRTSPOL(1);
        }
    }
    #endif

    /* Now can enable tx */
    config->base->CTRL |= LPUART_CTRL_TE(true);

    if (config->loopback_en) {
        /* Set the LPUART into loopback mode */
        config->base->CTRL |= LPUART_CTRL_LOOPS_MASK;
        config->base->CTRL &= ~LPUART_CTRL_RSRC_MASK;
    }
    else if (config->single_wire) {
        /* Enable the single wire / half-duplex mode, only possible when
         * loopback is disabled. We need a critical section to prevent
         * the UART firing an interrupt during mode switch
         */
        unsigned int key = irq_lock();

        config->base->CTRL |= (LPUART_CTRL_LOOPS_MASK | LPUART_CTRL_RSRC_MASK);
        irq_unlock(key);
    }
    else {
        #ifdef LPUART_CTRL_TXINV
        /* Only invert TX in full-duplex mode */
        if (config->tx_invert) {
            config->base->CTRL |= LPUART_CTRL_TXINV(1);
        }
        #endif
    }

    #ifdef LPUART_STAT_RXINV
    if (config->rx_invert) {
        config->base->STAT |= LPUART_STAT_RXINV(1);
    }
    #endif

    /* update internal uart_config */
    data->uart_config = *cfg;

    return (0);
}

#ifdef CONFIG_UART_USE_RUNTIME_CONFIGURE
static int mcux_lpuart_config_get(const struct device* dev, struct uart_config* cfg) {
    struct mcux_lpuart_data* data = dev->data;
    *cfg = data->uart_config;

    return (0);
}

static int mcux_lpuart_configure(const struct device* dev,
                                 const struct uart_config* cfg) {
    const struct mcux_lpuart_config* config = dev->config;

    /* Make sure that RSRC is de-asserted otherwise deinit will hang. */
    config->base->CTRL &= ~LPUART_CTRL_RSRC_MASK;

    /* disable LPUART */
    LPUART_Deinit(config->base);

    int ret = mcux_lpuart_configure_init(dev, cfg);
    if (ret) {
        return (ret);
    }

    /* wait for hardware init */
    k_sleep(K_MSEC(1));

    return (0);
}
#endif /* CONFIG_UART_USE_RUNTIME_CONFIGURE */

static int mcux_lpuart_init(const struct device* dev) {
    const struct mcux_lpuart_config* config = dev->config;
    struct mcux_lpuart_data* data = dev->data;
    struct uart_config* uart_api_config = &data->uart_config;
    int err;

    uart_api_config->baudrate  = config->baud_rate;
    uart_api_config->parity    = config->parity;
    uart_api_config->stop_bits = UART_CFG_STOP_BITS_1;
    uart_api_config->data_bits = UART_CFG_DATA_BITS_8;
    uart_api_config->flow_ctrl = config->flow_ctrl;

    /* set initial configuration */
    mcux_lpuart_configure_init(dev, uart_api_config);
    if (config->flow_ctrl) {
        const struct pinctrl_state* state;

        err = pinctrl_lookup_state(config->pincfg, PINCTRL_STATE_FLOWCONTROL, &state);
        if (err < 0) {
            err = pinctrl_apply_state(config->pincfg, PINCTRL_STATE_DEFAULT);
        }
    }
    else {
        err = pinctrl_apply_state(config->pincfg, PINCTRL_STATE_DEFAULT);
    }

    if (err < 0) {
        return (err);
    }

    #ifdef CONFIG_UART_MCUX_LPUART_ISR_SUPPORT
    #if CONFIG_NXP_LP_FLEXCOMM
    /* When using LP Flexcomm driver, register the interrupt handler
     * so we receive notification from the LP Flexcomm interrupt handler.
     */
    nxp_lp_flexcomm_setirqhandler(config->parent_dev, dev,
                                  LP_FLEXCOMM_PERIPH_LPUART, mcux_lpuart_isr);
    #else
    /* Interrupt is managed by this driver */
    config->irq_config_func(dev);
    #endif
    #ifdef CONFIG_UART_EXCLUSIVE_API_CALLBACKS
    data->api_type = LPUART_NONE;
    #endif
    #endif

    #ifdef CONFIG_PM
    data->pm_state_lock_on  = false;
    data->tx_poll_stream_on = false;
    data->tx_int_stream_on  = false;
    #endif

    return (0);
}

<<<<<<< HEAD
static const struct uart_driver_api mcux_lpuart_driver_api = {
    .poll_in   = mcux_lpuart_poll_in,
    .poll_out  = mcux_lpuart_poll_out,
    .err_check = mcux_lpuart_err_check,

    #ifdef CONFIG_UART_USE_RUNTIME_CONFIGURE
    .configure  = mcux_lpuart_configure,
    .config_get = mcux_lpuart_config_get,
    #endif

    #ifdef CONFIG_UART_INTERRUPT_DRIVEN
    .fifo_fill        = mcux_lpuart_fifo_fill,
    .fifo_read        = mcux_lpuart_fifo_read,
    .irq_tx_enable    = mcux_lpuart_irq_tx_enable,
    .irq_tx_disable   = mcux_lpuart_irq_tx_disable,
    .irq_tx_complete  = mcux_lpuart_irq_tx_complete,
    .irq_tx_ready     = mcux_lpuart_irq_tx_ready,
    .irq_rx_enable    = mcux_lpuart_irq_rx_enable,
    .irq_rx_disable   = mcux_lpuart_irq_rx_disable,
    .irq_rx_ready     = mcux_lpuart_irq_rx_full,
    .irq_err_enable   = mcux_lpuart_irq_err_enable,
    .irq_err_disable  = mcux_lpuart_irq_err_disable,
    .irq_is_pending   = mcux_lpuart_irq_is_pending,
    .irq_update       = mcux_lpuart_irq_update,
    .irq_callback_set = mcux_lpuart_irq_callback_set,
    #endif

    #ifdef CONFIG_UART_ASYNC_API
    .callback_set = mcux_lpuart_callback_set,
    .tx           = mcux_lpuart_tx,
    .tx_abort     = mcux_lpuart_tx_abort,
    .rx_enable    = mcux_lpuart_rx_enable,
    .rx_buf_rsp   = mcux_lpuart_rx_buf_rsp,
    .rx_disable   = mcux_lpuart_rx_disable,
    #endif /* CONFIG_UART_ASYNC_API */
=======
static DEVICE_API(uart, mcux_lpuart_driver_api) = {
	.poll_in = mcux_lpuart_poll_in,
	.poll_out = mcux_lpuart_poll_out,
	.err_check = mcux_lpuart_err_check,
#ifdef CONFIG_UART_USE_RUNTIME_CONFIGURE
	.configure = mcux_lpuart_configure,
	.config_get = mcux_lpuart_config_get,
#endif
#ifdef CONFIG_UART_INTERRUPT_DRIVEN
	.fifo_fill = mcux_lpuart_fifo_fill,
	.fifo_read = mcux_lpuart_fifo_read,
	.irq_tx_enable = mcux_lpuart_irq_tx_enable,
	.irq_tx_disable = mcux_lpuart_irq_tx_disable,
	.irq_tx_complete = mcux_lpuart_irq_tx_complete,
	.irq_tx_ready = mcux_lpuart_irq_tx_ready,
	.irq_rx_enable = mcux_lpuart_irq_rx_enable,
	.irq_rx_disable = mcux_lpuart_irq_rx_disable,
	.irq_rx_ready = mcux_lpuart_irq_rx_full,
	.irq_err_enable = mcux_lpuart_irq_err_enable,
	.irq_err_disable = mcux_lpuart_irq_err_disable,
	.irq_is_pending = mcux_lpuart_irq_is_pending,
	.irq_update = mcux_lpuart_irq_update,
	.irq_callback_set = mcux_lpuart_irq_callback_set,
#endif
#ifdef CONFIG_UART_ASYNC_API
	.callback_set = mcux_lpuart_callback_set,
	.tx = mcux_lpuart_tx,
	.tx_abort = mcux_lpuart_tx_abort,
	.rx_enable = mcux_lpuart_rx_enable,
	.rx_buf_rsp = mcux_lpuart_rx_buf_rsp,
	.rx_disable = mcux_lpuart_rx_disable,
#endif /* CONFIG_UART_ASYNC_API */
>>>>>>> 28bd478a
};

#ifdef CONFIG_UART_MCUX_LPUART_ISR_SUPPORT
#define MCUX_LPUART_IRQ_INSTALL(n, i)                   \
    do {                                                \
        IRQ_CONNECT(DT_INST_IRQN_BY_IDX(n, i),          \
                    DT_INST_IRQ_BY_IDX(n, i, priority), \
                    mcux_lpuart_isr, DEVICE_DT_INST_GET(n), 0); \
                                                        \
        irq_enable(DT_INST_IRQ_BY_IDX(n, i, irq));      \
    } while (false)
#define MCUX_LPUART_IRQ_INIT(n) .irq_config_func = mcux_lpuart_config_func_##n,
#define MCUX_LPUART_IRQ_DEFINE(n)                       \
    static void mcux_lpuart_config_func_##n(const struct device* dev) { \
        IF_ENABLED(DT_INST_IRQ_HAS_IDX(n, 0),           \
                   (MCUX_LPUART_IRQ_INSTALL(n, 0);))    \
                                                        \
        IF_ENABLED(DT_INST_IRQ_HAS_IDX(n, 1),           \
                   (MCUX_LPUART_IRQ_INSTALL(n, 1);))    \
    }
#else
#define MCUX_LPUART_IRQ_INIT(n)
#define MCUX_LPUART_IRQ_DEFINE(n)
#endif /* CONFIG_UART_MCUX_LPUART_ISR_SUPPORT */

#ifdef CONFIG_UART_ASYNC_API
#define TX_DMA_CONFIG(id)                               \
    .tx_dma_config = {                                  \
        .dma_dev = DEVICE_DT_GET(DT_INST_DMAS_CTLR_BY_NAME(id, tx)),    \
        .dma_channel = DT_INST_DMAS_CELL_BY_NAME(id, tx, mux),          \
        .dma_cfg = {                                    \
            .source_burst_length  = 1,                  \
            .dest_burst_length    = 1,                  \
            .source_data_size     = 1,                  \
            .dest_data_size       = 1,                  \
            .complete_callback_en = 1,                  \
            .error_callback_dis   = 0,                  \
            .block_count          = 1,                  \
            .head_block =                               \
                &mcux_lpuart_##id##_data.async.tx_dma_params.active_dma_block,  \
            .channel_direction = MEMORY_TO_PERIPHERAL,  \
            .dma_slot = DT_INST_DMAS_CELL_BY_NAME(      \
                        id, tx, source),                \
            .dma_callback = dma_callback,               \
            .user_data    = (void*)DEVICE_DT_INST_GET(id)   \
        },                                              \
    },
#define RX_DMA_CONFIG(id)                               \
    .rx_dma_config = {                                  \
        .dma_dev = DEVICE_DT_GET(DT_INST_DMAS_CTLR_BY_NAME(id, rx)),    \
        .dma_channel = DT_INST_DMAS_CELL_BY_NAME(id, rx, mux),          \
        .dma_cfg = {                                    \
            .source_burst_length  = 1,                  \
            .dest_burst_length    = 1,                  \
            .source_data_size     = 1,                  \
            .dest_data_size       = 1,                  \
            .complete_callback_en = 1,                  \
            .error_callback_dis   = 0,                  \
            .block_count          = 1,                  \
            .head_block =                               \
                &mcux_lpuart_##id##_data.async.rx_dma_params.active_dma_block,  \
            .channel_direction = PERIPHERAL_TO_MEMORY,  \
            .dma_slot = DT_INST_DMAS_CELL_BY_NAME(      \
                        id, rx, source),                \
            .dma_callback = dma_callback,               \
            .user_data = (void*)DEVICE_DT_INST_GET(id), \
            .cyclic = 1                                 \
        },                                              \
    },
#else
#define RX_DMA_CONFIG(n)
#define TX_DMA_CONFIG(n)
#endif /* CONFIG_UART_ASYNC_API */

#define FLOW_CONTROL(n)                     \
    DT_INST_PROP(n, hw_flow_control)        \
        ? UART_CFG_FLOW_CTRL_RTS_CTS        \
        : DT_INST_PROP(n, nxp_rs485_mode)   \
                        ? UART_CFG_FLOW_CTRL_RS485  \
                        : UART_CFG_FLOW_CTRL_NONE
#ifdef CONFIG_NXP_LP_FLEXCOMM
#define PARENT_DEV(n)   \
    .parent_dev = DEVICE_DT_GET(DT_INST_PARENT(n)),
#else
#define PARENT_DEV(n)
#endif /* CONFIG_NXP_LP_FLEXCOMM */

#define LPUART_MCUX_DECLARE_CFG(n)          \
    static struct mcux_lpuart_config DT_CONST mcux_lpuart_##n##_config = {  \
        .base   = (LPUART_Type*)DT_INST_REG_ADDR(n),                        \
        PARENT_DEV(n)                       \
        .clock_dev    = DEVICE_DT_GET(DT_INST_CLOCKS_CTLR(n)),              \
        .clock_subsys = (clock_control_subsys_t)DT_INST_CLOCKS_CELL(n, name), \
        .baud_rate    = DT_INST_PROP(n, current_speed),                     \
        .flow_ctrl    = FLOW_CONTROL(n),                                    \
        .parity       = DT_INST_ENUM_IDX_OR(n, parity, UART_CFG_PARITY_NONE), \
        .rs485_de_active_low = DT_INST_PROP(n, nxp_rs485_de_active_low),    \
        .loopback_en  = DT_INST_PROP(n, nxp_loopback),                      \
        .single_wire  = DT_INST_PROP(n, single_wire),                       \
        .rx_invert    = DT_INST_PROP(n, rx_invert),                         \
        .tx_invert    = DT_INST_PROP(n, tx_invert),                         \
        .pincfg       = PINCTRL_DT_INST_DEV_CONFIG_GET(n),                  \
        MCUX_LPUART_IRQ_INIT(n) \
        RX_DMA_CONFIG(n)        \
        TX_DMA_CONFIG(n)        \
    };

#define LPUART_MCUX_INIT(n)                                     \
                                                                \
    static struct mcux_lpuart_data mcux_lpuart_##n##_data;      \
                                                                \
    PINCTRL_DT_INST_DEFINE(n);                                  \
    MCUX_LPUART_IRQ_DEFINE(n)                                   \
                                                                \
    LPUART_MCUX_DECLARE_CFG(n)                                  \
                                                                \
    DEVICE_DT_INST_DEFINE(n,                                    \
                          mcux_lpuart_init,                     \
                          NULL,                                 \
                          &mcux_lpuart_##n##_data,              \
                          &mcux_lpuart_##n##_config,            \
                          PRE_KERNEL_1,                         \
                          CONFIG_SERIAL_INIT_PRIORITY,          \
                          &mcux_lpuart_driver_api);

DT_INST_FOREACH_STATUS_OKAY(LPUART_MCUX_INIT)<|MERGE_RESOLUTION|>--- conflicted
+++ resolved
@@ -1221,8 +1221,7 @@
     return (0);
 }
 
-<<<<<<< HEAD
-static const struct uart_driver_api mcux_lpuart_driver_api = {
+static DEVICE_API(uart, mcux_lpuart_driver_api) = {
     .poll_in   = mcux_lpuart_poll_in,
     .poll_out  = mcux_lpuart_poll_out,
     .err_check = mcux_lpuart_err_check,
@@ -1257,40 +1256,6 @@
     .rx_buf_rsp   = mcux_lpuart_rx_buf_rsp,
     .rx_disable   = mcux_lpuart_rx_disable,
     #endif /* CONFIG_UART_ASYNC_API */
-=======
-static DEVICE_API(uart, mcux_lpuart_driver_api) = {
-	.poll_in = mcux_lpuart_poll_in,
-	.poll_out = mcux_lpuart_poll_out,
-	.err_check = mcux_lpuart_err_check,
-#ifdef CONFIG_UART_USE_RUNTIME_CONFIGURE
-	.configure = mcux_lpuart_configure,
-	.config_get = mcux_lpuart_config_get,
-#endif
-#ifdef CONFIG_UART_INTERRUPT_DRIVEN
-	.fifo_fill = mcux_lpuart_fifo_fill,
-	.fifo_read = mcux_lpuart_fifo_read,
-	.irq_tx_enable = mcux_lpuart_irq_tx_enable,
-	.irq_tx_disable = mcux_lpuart_irq_tx_disable,
-	.irq_tx_complete = mcux_lpuart_irq_tx_complete,
-	.irq_tx_ready = mcux_lpuart_irq_tx_ready,
-	.irq_rx_enable = mcux_lpuart_irq_rx_enable,
-	.irq_rx_disable = mcux_lpuart_irq_rx_disable,
-	.irq_rx_ready = mcux_lpuart_irq_rx_full,
-	.irq_err_enable = mcux_lpuart_irq_err_enable,
-	.irq_err_disable = mcux_lpuart_irq_err_disable,
-	.irq_is_pending = mcux_lpuart_irq_is_pending,
-	.irq_update = mcux_lpuart_irq_update,
-	.irq_callback_set = mcux_lpuart_irq_callback_set,
-#endif
-#ifdef CONFIG_UART_ASYNC_API
-	.callback_set = mcux_lpuart_callback_set,
-	.tx = mcux_lpuart_tx,
-	.tx_abort = mcux_lpuart_tx_abort,
-	.rx_enable = mcux_lpuart_rx_enable,
-	.rx_buf_rsp = mcux_lpuart_rx_buf_rsp,
-	.rx_disable = mcux_lpuart_rx_disable,
-#endif /* CONFIG_UART_ASYNC_API */
->>>>>>> 28bd478a
 };
 
 #ifdef CONFIG_UART_MCUX_LPUART_ISR_SUPPORT
