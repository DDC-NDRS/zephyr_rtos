--- conflicted
+++ resolved
@@ -62,7 +62,7 @@
 
 	/* Wait for transmitter to be ready */
 	while (!(uart->UART_SR & UART_SR_TXRDY)) {
-        /* pass */
+		/* pass */
 	}
 
 	/* send a character */
@@ -97,10 +97,10 @@
 	volatile Uart * const uart = cfg->regs;
 	uint32_t divisor;
 
-    __ASSERT(baudrate, "baud rate has to be bigger than 0");
-    __ASSERT((SOC_ATMEL_SAM_MCK_FREQ_HZ / 16U) >= baudrate,
+	__ASSERT(baudrate, "baud rate has to be bigger than 0");
+	__ASSERT((SOC_ATMEL_SAM_MCK_FREQ_HZ / 16U) >= baudrate,
 		 "MCK frequency is too small to set required baud rate");
-    divisor = (SOC_ATMEL_SAM_MCK_FREQ_HZ / 16U / baudrate);
+	divisor = (SOC_ATMEL_SAM_MCK_FREQ_HZ / 16U / baudrate);
 	if (divisor > 0xFFFF) {
 		return -EINVAL;
 	}
@@ -108,7 +108,7 @@
 	uart->UART_BRGR = UART_BRGR_CD(divisor);
 	dev_data->baud_rate = baudrate;
 
-    return (0);
+	return (0);
 }
 
 static uint32_t uart_sam_cfg2sam_parity(uint8_t parity) {
@@ -155,7 +155,7 @@
 }
 
 static int uart_sam_configure(const struct device *dev,
-                              const struct uart_config* cfg) {
+			      const struct uart_config* cfg) {
 	int retval;
 	const struct uart_sam_dev_cfg *const config = dev->config;
 	volatile Uart * const uart = config->regs;
@@ -168,14 +168,14 @@
 	}
 
 	/* Reset and disable UART */
-    uart->UART_CR = UART_CR_RSTRX | UART_CR_RSTTX |
-                    UART_CR_RXDIS | UART_CR_TXDIS |
-                    UART_CR_RSTSTA;
+	uart->UART_CR = UART_CR_RSTRX | UART_CR_RSTTX |
+			UART_CR_RXDIS | UART_CR_TXDIS |
+			UART_CR_RSTSTA;
 
 	/* baud rate driven by the peripheral clock, UART does not filter
 	 * the receive line, parity chosen by config
 	 */
-    uart->UART_MR = UART_MR_CHMODE_NORMAL | uart_sam_cfg2sam_parity(cfg->parity);
+	uart->UART_MR = UART_MR_CHMODE_NORMAL | uart_sam_cfg2sam_parity(cfg->parity);
 
 	/* Set baud rate */
 	retval = uart_sam_baudrate_set(dev, cfg->baudrate);
@@ -199,29 +199,29 @@
 	cfg->data_bits = UART_CFG_DATA_BITS_8;
 	cfg->flow_ctrl = UART_CFG_FLOW_CTRL_NONE;
 
-    return (0);
+	return (0);
 }
 
 #ifdef CONFIG_UART_INTERRUPT_DRIVEN
 
 static int uart_sam_fifo_fill(const struct device *dev,
 			      const uint8_t *tx_data,
-                              int size) {
+			      int size) {
 	const struct uart_sam_dev_cfg *const cfg = dev->config;
 	volatile Uart * const uart = cfg->regs;
 
 	/* Wait for transmitter to be ready. */
 	while ((uart->UART_SR & UART_SR_TXRDY) == 0) {
-        /* pass */
+		/* pass */
 	}
 
 	uart->UART_THR = *tx_data;
 
-    return (1);
+	return (1);
 }
 
 static int uart_sam_fifo_read(const struct device *dev, uint8_t *rx_data,
-                              const int size) {
+			      const int size) {
 	const struct uart_sam_dev_cfg *const cfg = dev->config;
 	volatile Uart * const uart = cfg->regs;
 	int bytes_read;
@@ -232,13 +232,12 @@
 		if (uart->UART_SR & UART_SR_RXRDY) {
 			rx_data[bytes_read] = uart->UART_RHR;
 			bytes_read++;
-        }
-        else {
+		} else {
 			break;
 		}
 	}
 
-    return (bytes_read);
+	return (bytes_read);
 }
 
 static void uart_sam_irq_tx_enable(const struct device* dev) {
@@ -263,7 +262,7 @@
 	/* Check that the transmitter is ready but only
 	 * return true if the interrupt is also enabled
 	 */
-    return ((uart->UART_SR & UART_SR_TXRDY) && (uart->UART_IMR & UART_IMR_TXRDY));
+	return ((uart->UART_SR & UART_SR_TXRDY) && (uart->UART_IMR & UART_IMR_TXRDY));
 }
 
 static void uart_sam_irq_rx_enable(const struct device* dev) {
@@ -284,7 +283,7 @@
 	const struct uart_sam_dev_cfg *const cfg = dev->config;
 	volatile Uart * const uart = cfg->regs;
 
-    return ((uart->UART_SR & UART_SR_TXRDY) && (uart->UART_IMR & UART_IMR_TXEMPTY));
+	return ((uart->UART_SR & UART_SR_TXRDY) && (uart->UART_IMR & UART_IMR_TXEMPTY));
 }
 
 static int uart_sam_irq_rx_ready(const struct device* dev) {
@@ -319,12 +318,12 @@
 static int uart_sam_irq_update(const struct device* dev) {
 	ARG_UNUSED(dev);
 
-    return (1);
+	return (1);
 }
 
 static void uart_sam_irq_callback_set(const struct device *dev,
 				      uart_irq_callback_user_data_t cb,
-                                      void* cb_data) {
+				      void* cb_data) {
 	struct uart_sam_dev_data *const dev_data = dev->data;
 
 	dev_data->irq_cb = cb;
@@ -372,7 +371,7 @@
 		.flow_ctrl = UART_CFG_FLOW_CTRL_NONE,
 	};
 
-    return (uart_sam_configure(dev, &uart_config));
+	return (uart_sam_configure(dev, &uart_config));
 }
 
 static const struct uart_driver_api uart_sam_driver_api = {
@@ -411,7 +410,7 @@
 
 #ifdef CONFIG_UART_INTERRUPT_DRIVEN
 #define UART_SAM_CONFIG_FUNC(n)						\
-    static void uart##n##_sam_irq_config_func(const struct device *port) {  \
+	static void uart##n##_sam_irq_config_func(const struct device *port) { \
 		IRQ_CONNECT(DT_INST_IRQN(n),				\
 			    DT_INST_IRQ(n, priority),			\
 			    uart_sam_isr,				\
@@ -437,14 +436,8 @@
 									\
 	static const struct uart_sam_dev_cfg uart##n##_sam_config;	\
 									\
-<<<<<<< HEAD
 	DEVICE_DT_INST_DEFINE(n, uart_sam_init,				\
 			    NULL, &uart##n##_sam_data,			\
-=======
-    DEVICE_DT_INST_DEFINE(n,                        \
-                          &uart_sam_init, NULL,     \
-                          &uart##n##_sam_data,      \
->>>>>>> 3eed83a2
 			    &uart##n##_sam_config, PRE_KERNEL_1,	\
 			    CONFIG_SERIAL_INIT_PRIORITY,		\
 			    &uart_sam_driver_api);			\
