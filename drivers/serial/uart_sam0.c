--- conflicted
+++ resolved
@@ -146,12 +146,13 @@
     regs->INTENSET.reg = SERCOM_USART_INTENSET_TXC;
 }
 
-static int uart_sam0_tx_halt(struct uart_sam0_dev_data* dev_data) {
-    const struct uart_sam0_dev_cfg* const cfg = dev_data->cfg;
-    int key = irq_lock();
-    size_t tx_active = dev_data->tx_len;
-    struct dma_status st;
-    int ret;
+static int uart_sam0_tx_halt(struct uart_sam0_dev_data *dev_data)
+{
+	const struct uart_sam0_dev_cfg *const cfg = dev_data->cfg;
+	unsigned int key = irq_lock();
+	size_t tx_active = dev_data->tx_len;
+	struct dma_status st;
+	int ret;
 
     struct uart_event evt = {
         .type = UART_TX_ABORTED,
@@ -183,46 +184,7 @@
         ret = -EINVAL;
     }
 
-<<<<<<< HEAD
-static int uart_sam0_tx_halt(struct uart_sam0_dev_data *dev_data)
-{
-	const struct uart_sam0_dev_cfg *const cfg = dev_data->cfg;
-	unsigned int key = irq_lock();
-	size_t tx_active = dev_data->tx_len;
-	struct dma_status st;
-
-	struct uart_event evt = {
-		.type = UART_TX_ABORTED,
-		.data.tx = {
-			.buf = dev_data->tx_buf,
-			.len = 0U,
-		},
-	};
-
-	dev_data->tx_buf = NULL;
-	dev_data->tx_len = 0U;
-
-	dma_stop(cfg->dma_dev, cfg->tx_dma_channel);
-
-	irq_unlock(key);
-
-	if (dma_get_status(cfg->dma_dev, cfg->tx_dma_channel, &st) == 0) {
-		evt.data.tx.len = tx_active - st.pending_length;
-	}
-
-	if (tx_active) {
-		if (dev_data->async_cb) {
-			dev_data->async_cb(dev_data->dev,
-					   &evt, dev_data->async_cb_data);
-		}
-	} else {
-		return -EINVAL;
-	}
-
-	return 0;
-=======
     return (ret);
->>>>>>> 64f27d31
 }
 
 static void uart_sam0_tx_timeout(struct k_work* work) {
@@ -252,172 +214,6 @@
     }
 }
 
-<<<<<<< HEAD
-static void uart_sam0_dma_rx_done(const struct device *dma_dev, void *arg,
-				  uint32_t id, int error_code)
-{
-	ARG_UNUSED(dma_dev);
-	ARG_UNUSED(id);
-	ARG_UNUSED(error_code);
-
-	struct uart_sam0_dev_data *const dev_data =
-		(struct uart_sam0_dev_data *const)arg;
-	const struct device *dev = dev_data->dev;
-	const struct uart_sam0_dev_cfg *const cfg = dev_data->cfg;
-	SercomUsart * const regs = cfg->regs;
-	unsigned int key = irq_lock();
-
-	if (dev_data->rx_len == 0U) {
-		irq_unlock(key);
-		return;
-	}
-
-	uart_sam0_notify_rx_processed(dev_data, dev_data->rx_len);
-
-	if (dev_data->async_cb) {
-		struct uart_event evt = {
-			.type = UART_RX_BUF_RELEASED,
-			.data.rx_buf = {
-				.buf = dev_data->rx_buf,
-			},
-		};
-
-		dev_data->async_cb(dev, &evt, dev_data->async_cb_data);
-	}
-
-	/* No next buffer, so end the transfer */
-	if (!dev_data->rx_next_len) {
-		dev_data->rx_buf = NULL;
-		dev_data->rx_len = 0U;
-
-		if (dev_data->async_cb) {
-			struct uart_event evt = {
-				.type = UART_RX_DISABLED,
-			};
-
-			dev_data->async_cb(dev, &evt, dev_data->async_cb_data);
-		}
-
-		irq_unlock(key);
-		return;
-	}
-
-	dev_data->rx_buf = dev_data->rx_next_buf;
-	dev_data->rx_len = dev_data->rx_next_len;
-	dev_data->rx_next_buf = NULL;
-	dev_data->rx_next_len = 0U;
-	dev_data->rx_processed_len = 0U;
-
-	dma_reload(cfg->dma_dev, cfg->rx_dma_channel,
-		   (uint32_t)(&(regs->DATA.reg)),
-		   (uint32_t)dev_data->rx_buf, dev_data->rx_len);
-
-	/*
-	 * If there should be a timeout, handle starting the DMA in the
-	 * ISR, since reception resets it and DMA completion implies
-	 * reception.  This also catches the case of DMA completion during
-	 * timeout handling.
-	 */
-	if (dev_data->rx_timeout_time != SYS_FOREVER_US) {
-		dev_data->rx_waiting_for_irq = true;
-		regs->INTENSET.reg = SERCOM_USART_INTENSET_RXC;
-		irq_unlock(key);
-		return;
-	}
-
-	/* Otherwise, start the transfer immediately. */
-	dma_start(cfg->dma_dev, cfg->rx_dma_channel);
-
-	struct uart_event evt = {
-		.type = UART_RX_BUF_REQUEST,
-	};
-
-	dev_data->async_cb(dev, &evt, dev_data->async_cb_data);
-
-	irq_unlock(key);
-}
-
-static void uart_sam0_rx_timeout(struct k_work *work)
-{
-	struct uart_sam0_dev_data *dev_data = CONTAINER_OF(work,
-							   struct uart_sam0_dev_data, rx_timeout_work);
-	const struct uart_sam0_dev_cfg *const cfg = dev_data->cfg;
-	SercomUsart * const regs = cfg->regs;
-	struct dma_status st;
-	unsigned int key = irq_lock();
-
-	if (dev_data->rx_len == 0U) {
-		irq_unlock(key);
-		return;
-	}
-
-	/*
-	 * Stop the DMA transfer and restart the interrupt read
-	 * component (so the timeout restarts if there's still data).
-	 * However, just ignore it if the transfer has completed (nothing
-	 * pending) that means the DMA ISR is already pending, so just let
-	 * it handle things instead when we re-enable IRQs.
-	 */
-	dma_stop(cfg->dma_dev, cfg->rx_dma_channel);
-	if (dma_get_status(cfg->dma_dev, cfg->rx_dma_channel,
-			   &st) == 0 && st.pending_length == 0U) {
-		irq_unlock(key);
-		return;
-	}
-
-	uint8_t *rx_dma_start = dev_data->rx_buf + dev_data->rx_len -
-			     st.pending_length;
-	size_t rx_processed = rx_dma_start - dev_data->rx_buf;
-
-	/*
-	 * We know we still have space, since the above will catch the
-	 * empty buffer, so always restart the transfer.
-	 */
-	dma_reload(cfg->dma_dev, cfg->rx_dma_channel,
-		   (uint32_t)(&(regs->DATA.reg)),
-		   (uint32_t)rx_dma_start,
-		   dev_data->rx_len - rx_processed);
-
-	dev_data->rx_waiting_for_irq = true;
-	regs->INTENSET.reg = SERCOM_USART_INTENSET_RXC;
-
-	/*
-	 * Never do a notify on a timeout started from the ISR: timing
-	 * granularity means the first timeout can be in the middle
-	 * of reception but still have the total elapsed time exhausted.
-	 * So we require a timeout chunk with no data seen at all
-	 * (i.e. no ISR entry).
-	 */
-	if (dev_data->rx_timeout_from_isr) {
-		dev_data->rx_timeout_from_isr = false;
-		k_work_reschedule(&dev_data->rx_timeout_work,
-				      K_USEC(dev_data->rx_timeout_chunk));
-		irq_unlock(key);
-		return;
-	}
-
-	uint32_t now = k_uptime_get_32();
-	uint32_t elapsed = now - dev_data->rx_timeout_start;
-
-	if (elapsed >= dev_data->rx_timeout_time) {
-		/*
-		 * No time left, so call the handler, and let the ISR
-		 * restart the timeout when it sees data.
-		 */
-		uart_sam0_notify_rx_processed(dev_data, rx_processed);
-	} else {
-		/*
-		 * Still have time left, so start another timeout.
-		 */
-		uint32_t remaining = MIN(dev_data->rx_timeout_time - elapsed,
-				      dev_data->rx_timeout_chunk);
-
-		k_work_reschedule(&dev_data->rx_timeout_work,
-				      K_USEC(remaining));
-	}
-
-	irq_unlock(key);
-=======
 static void uart_sam0_dma_rx_done(const struct device* dma_dev, void* arg,
                                   uint32_t id, int error_code) {
     ARG_UNUSED(dma_dev);
@@ -427,8 +223,8 @@
     struct uart_sam0_dev_data* const dev_data = (struct uart_sam0_dev_data* const )arg;
     const struct device* dev = dev_data->dev;
     const struct uart_sam0_dev_cfg* const cfg = dev_data->cfg;
-    SercomUsart* const regs = cfg->regs;
-    int key;
+    SercomUsart * const regs = cfg->regs;
+    unsigned int key;
 
     key = irq_lock();
     if (dev_data->rx_len != 0U) {
@@ -500,7 +296,7 @@
     const struct uart_sam0_dev_cfg* const cfg = dev_data->cfg;
     SercomUsart* const regs = cfg->regs;
     struct dma_status st;
-    int key;
+    unsigned int key;
 
     key = irq_lock();
     if (dev_data->rx_len != 0U) {
@@ -568,7 +364,6 @@
     }
 
     irq_unlock(key);
->>>>>>> 64f27d31
 }
 
 #endif
@@ -886,64 +681,6 @@
 #endif
 
 #if CONFIG_UART_ASYNC_API
-<<<<<<< HEAD
-	const struct uart_sam0_dev_cfg *const cfg = dev->config;
-	SercomUsart * const regs = cfg->regs;
-
-	if (dev_data->tx_len && regs->INTFLAG.bit.TXC) {
-		regs->INTENCLR.reg = SERCOM_USART_INTENCLR_TXC;
-
-		k_work_cancel_delayable(&dev_data->tx_timeout_work);
-
-		unsigned int key = irq_lock();
-
-		struct uart_event evt = {
-			.type = UART_TX_DONE,
-			.data.tx = {
-				.buf = dev_data->tx_buf,
-				.len = dev_data->tx_len,
-			},
-		};
-
-		dev_data->tx_buf = NULL;
-		dev_data->tx_len = 0U;
-
-		if (evt.data.tx.len != 0U && dev_data->async_cb) {
-			dev_data->async_cb(dev, &evt, dev_data->async_cb_data);
-		}
-
-		irq_unlock(key);
-	}
-
-	if (dev_data->rx_len && regs->INTFLAG.bit.RXC &&
-	    dev_data->rx_waiting_for_irq) {
-		dev_data->rx_waiting_for_irq = false;
-		regs->INTENCLR.reg = SERCOM_USART_INTENCLR_RXC;
-
-		/* Receive started, so request the next buffer */
-		if (dev_data->rx_next_len == 0U && dev_data->async_cb) {
-			struct uart_event evt = {
-				.type = UART_RX_BUF_REQUEST,
-			};
-
-			dev_data->async_cb(dev, &evt, dev_data->async_cb_data);
-		}
-
-		/*
-		 * If we have a timeout, restart the time remaining whenever
-		 * we see data.
-		 */
-		if (dev_data->rx_timeout_time != SYS_FOREVER_US) {
-			dev_data->rx_timeout_from_isr = true;
-			dev_data->rx_timeout_start = k_uptime_get_32();
-			k_work_reschedule(&dev_data->rx_timeout_work,
-					      K_USEC(dev_data->rx_timeout_chunk));
-		}
-
-		/* DMA will read the currently ready byte out */
-		dma_start(cfg->dma_dev, cfg->rx_dma_channel);
-	}
-=======
     const struct uart_sam0_dev_cfg* const cfg = dev->config;
     SercomUsart* const regs = cfg->regs;
 
@@ -952,7 +689,7 @@
 
         k_work_cancel_delayable(&dev_data->tx_timeout_work);
 
-        int key = irq_lock();
+		unsigned int key = irq_lock();
 
         struct uart_event evt = {
             .type = UART_TX_DONE,
@@ -1001,7 +738,6 @@
         /* DMA will read the currently ready byte out */
         dma_start(cfg->dma_dev, cfg->rx_dma_channel);
     }
->>>>>>> 64f27d31
 #endif
 }
 
@@ -1159,57 +895,11 @@
     return (0);
 }
 
-<<<<<<< HEAD
-static int uart_sam0_tx(const struct device *dev, const uint8_t *buf,
-			size_t len,
-			int32_t timeout)
-{
-	struct uart_sam0_dev_data *const dev_data = dev->data;
-	const struct uart_sam0_dev_cfg *const cfg = dev->config;
-	SercomUsart *regs = cfg->regs;
-	int retval;
-
-	if (cfg->tx_dma_channel == 0xFFU) {
-		return -ENOTSUP;
-	}
-
-	if (len > 0xFFFFU) {
-		return -EINVAL;
-	}
-
-	unsigned int key = irq_lock();
-
-	if (dev_data->tx_len != 0U) {
-		retval = -EBUSY;
-		goto err;
-	}
-
-	dev_data->tx_buf = buf;
-	dev_data->tx_len = len;
-
-	irq_unlock(key);
-
-	retval = dma_reload(cfg->dma_dev, cfg->tx_dma_channel, (uint32_t)buf,
-			    (uint32_t)(&(regs->DATA.reg)), len);
-	if (retval != 0U) {
-		return retval;
-	}
-
-	if (timeout != SYS_FOREVER_US) {
-		k_work_reschedule(&dev_data->tx_timeout_work,
-				      K_USEC(timeout));
-	}
-
-	return dma_start(cfg->dma_dev, cfg->tx_dma_channel);
-err:
-	irq_unlock(key);
-	return retval;
-=======
 static int uart_sam0_tx(const struct device* dev, const uint8_t* buf, size_t len, int32_t timeout) {
     struct uart_sam0_dev_data* const dev_data = dev->data;
     const struct uart_sam0_dev_cfg* const cfg = dev->config;
     SercomUsart* regs = cfg->regs;
-    int key;
+    unsigned int key;
     int ret;
 
     if (cfg->tx_dma_channel != 0xFFU) {
@@ -1221,7 +911,8 @@
 
                 irq_unlock(key);
 
-                ret = dma_reload(cfg->dma_dev, cfg->tx_dma_channel, (uint32_t)buf, (uint32_t)(&(regs->DATA.reg)), len);
+                ret = dma_reload(cfg->dma_dev, cfg->tx_dma_channel, (uint32_t)buf,
+                                    (uint32_t)(&(regs->DATA.reg)), len);
                 if (ret == 0U) {
                     if (timeout != SYS_FOREVER_US) {
                         k_work_reschedule(&dev_data->tx_timeout_work, K_USEC(timeout));
@@ -1244,7 +935,6 @@
     }
 
     return (ret);
->>>>>>> 64f27d31
 }
 
 static int uart_sam0_tx_abort(const struct device* dev) {
@@ -1264,161 +954,6 @@
     return (ret);
 }
 
-<<<<<<< HEAD
-static int uart_sam0_rx_enable(const struct device *dev, uint8_t *buf,
-			       size_t len,
-			       int32_t timeout)
-{
-	struct uart_sam0_dev_data *const dev_data = dev->data;
-	const struct uart_sam0_dev_cfg *const cfg = dev->config;
-	SercomUsart *regs = cfg->regs;
-	int retval;
-
-	if (cfg->rx_dma_channel == 0xFFU) {
-		return -ENOTSUP;
-	}
-
-	if (len > 0xFFFFU) {
-		return -EINVAL;
-	}
-
-	unsigned int key = irq_lock();
-
-	if (dev_data->rx_len != 0U) {
-		retval = -EBUSY;
-		goto err;
-	}
-
-	/* Read off anything that was already there */
-	while (regs->INTFLAG.bit.RXC) {
-		char discard = regs->DATA.reg;
-
-		(void)discard;
-	}
-
-	retval = dma_reload(cfg->dma_dev, cfg->rx_dma_channel,
-			    (uint32_t)(&(regs->DATA.reg)),
-			    (uint32_t)buf, len);
-	if (retval != 0) {
-		return retval;
-	}
-
-	dev_data->rx_buf = buf;
-	dev_data->rx_len = len;
-	dev_data->rx_processed_len = 0U;
-	dev_data->rx_waiting_for_irq = true;
-	dev_data->rx_timeout_from_isr = true;
-	dev_data->rx_timeout_time = timeout;
-	dev_data->rx_timeout_chunk = MAX(timeout / 4U, 1);
-
-	regs->INTENSET.reg = SERCOM_USART_INTENSET_RXC;
-
-	irq_unlock(key);
-	return 0;
-
-err:
-	irq_unlock(key);
-	return retval;
-}
-
-static int uart_sam0_rx_buf_rsp(const struct device *dev, uint8_t *buf,
-				size_t len)
-{
-	if (len > 0xFFFFU) {
-		return -EINVAL;
-	}
-
-	struct uart_sam0_dev_data *const dev_data = dev->data;
-	unsigned int key = irq_lock();
-	int retval = 0;
-
-	if (dev_data->rx_len == 0U) {
-		retval = -EACCES;
-		goto err;
-	}
-
-	if (dev_data->rx_next_len != 0U) {
-		retval = -EBUSY;
-		goto err;
-	}
-
-	dev_data->rx_next_buf = buf;
-	dev_data->rx_next_len = len;
-
-	irq_unlock(key);
-	return 0;
-
-err:
-	irq_unlock(key);
-	return retval;
-}
-
-static int uart_sam0_rx_disable(const struct device *dev)
-{
-	struct uart_sam0_dev_data *const dev_data = dev->data;
-	const struct uart_sam0_dev_cfg *const cfg = dev->config;
-	SercomUsart * const regs = cfg->regs;
-	struct dma_status st;
-
-	k_work_cancel_delayable(&dev_data->rx_timeout_work);
-
-	unsigned int key = irq_lock();
-
-	if (dev_data->rx_len == 0U) {
-		irq_unlock(key);
-		return -EINVAL;
-	}
-
-	regs->INTENCLR.reg = SERCOM_USART_INTENCLR_RXC;
-	dma_stop(cfg->dma_dev, cfg->rx_dma_channel);
-
-
-	if (dma_get_status(cfg->dma_dev, cfg->rx_dma_channel,
-			   &st) == 0 && st.pending_length != 0U) {
-		size_t rx_processed = dev_data->rx_len - st.pending_length;
-
-		uart_sam0_notify_rx_processed(dev_data, rx_processed);
-	}
-
-	struct uart_event evt = {
-		.type = UART_RX_BUF_RELEASED,
-		.data.rx_buf = {
-			.buf = dev_data->rx_buf,
-		},
-	};
-
-	dev_data->rx_buf = NULL;
-	dev_data->rx_len = 0U;
-
-	if (dev_data->async_cb) {
-		dev_data->async_cb(dev, &evt, dev_data->async_cb_data);
-	}
-
-	if (dev_data->rx_next_len) {
-		struct uart_event evt = {
-			.type = UART_RX_BUF_RELEASED,
-			.data.rx_buf = {
-				.buf = dev_data->rx_next_buf,
-			},
-		};
-
-		dev_data->rx_next_buf = NULL;
-		dev_data->rx_next_len = 0U;
-
-		if (dev_data->async_cb) {
-			dev_data->async_cb(dev, &evt, dev_data->async_cb_data);
-		}
-	}
-
-	evt.type = UART_RX_DISABLED;
-	if (dev_data->async_cb) {
-		dev_data->async_cb(dev, &evt, dev_data->async_cb_data);
-	}
-
-	irq_unlock(key);
-
-	return 0;
-=======
 static int uart_sam0_rx_enable(const struct device* dev, uint8_t* buf, 
                                size_t len, int32_t timeout) {
     struct uart_sam0_dev_data* const dev_data = dev->data;
@@ -1428,12 +963,12 @@
 
     if (cfg->rx_dma_channel != 0xFFU) {
         if (len <= 0xFFFFU) {
-            int key;
+            unsigned int key;
 
             key = irq_lock();
             if (dev_data->rx_len == 0U) {
                 /* Read off anything that was already there */
-                while (regs->INTFLAG.bit.RXC == 1U) {
+                while (regs->INTFLAG.bit.RXC) {
                     uint8_t discard = (uint8_t)regs->DATA.reg;
 
                     (void) discard;
@@ -1472,7 +1007,7 @@
 
 static int uart_sam0_rx_buf_rsp(const struct device* dev, uint8_t* buf, size_t len) {
     struct uart_sam0_dev_data* const dev_data = dev->data;
-    int key;
+    unsigned int key;
     int ret;
 
     if (len <= 0xFFFFU) {
@@ -1505,7 +1040,7 @@
     const struct uart_sam0_dev_cfg* const cfg = dev->config;
     SercomUsart* const regs = cfg->regs;
     struct dma_status st;
-    int key;
+    unsigned int key;
     int ret;
 
     k_work_cancel_delayable(&dev_data->rx_timeout_work);
@@ -1566,7 +1101,6 @@
     irq_unlock(key);
 
     return (ret);
->>>>>>> 64f27d31
 }
 
 #endif
@@ -1630,7 +1164,7 @@
 
 #if DT_INST_IRQ_HAS_IDX(0, 3)
 #define UART_SAM0_IRQ_HANDLER(n)                    \
-static void uart_sam0_irq_config_##n(const struct device *dev) {    \
+static void uart_sam0_irq_config_##n(const struct device* dev) {    \
     SAM0_UART_IRQ_CONNECT(n, 0);                    \
     SAM0_UART_IRQ_CONNECT(n, 1);                    \
     SAM0_UART_IRQ_CONNECT(n, 2);                    \
@@ -1638,7 +1172,7 @@
 }
 #else
 #define UART_SAM0_IRQ_HANDLER(n)                    \
-static void uart_sam0_irq_config_##n(const struct device *dev) {    \
+static void uart_sam0_irq_config_##n(const struct device* dev) {    \
     SAM0_UART_IRQ_CONNECT(n, 0);                    \
 }
 #endif
