--- conflicted
+++ resolved
@@ -18,8 +18,6 @@
 #include <string.h>
 #include <zephyr/irq.h>
 
-/* clang-format off */
-
 #ifndef SERCOM_USART_CTRLA_MODE_USART_INT_CLK
 #define SERCOM_USART_CTRLA_MODE_USART_INT_CLK SERCOM_USART_CTRLA_MODE(0x1)
 #endif
@@ -34,20 +32,15 @@
 
 /* Device constant configuration parameters */
 struct uart_sam0_dev_cfg {
-<<<<<<< HEAD
     SercomUsart* regs;
     uint32_t baudrate;
     uint32_t pads;
     bool     collision_detect;
 
-    #ifdef MCLK
     volatile uint32_t* mclk;
     uint32_t mclk_mask;
-    uint16_t gclk_core_id;
-    #else
-    uint32_t pm_apbcmask;
-    uint16_t gclk_clkctrl_id;
-    #endif
+    uint32_t gclk_gen;
+    uint16_t gclk_id;
 
     #if (CONFIG_UART_INTERRUPT_DRIVEN || CONFIG_UART_SAM0_ASYNC)
     void (*irq_config_func)(const struct device* dev);
@@ -62,28 +55,6 @@
     #endif
 
     const struct pinctrl_dev_config* pcfg;
-=======
-	SercomUsart *regs;
-	uint32_t baudrate;
-	uint32_t pads;
-	bool     collision_detect;
-	volatile uint32_t *mclk;
-	uint32_t mclk_mask;
-	uint32_t gclk_gen;
-	uint16_t gclk_id;
-
-#if CONFIG_UART_INTERRUPT_DRIVEN || CONFIG_UART_SAM0_ASYNC
-	void (*irq_config_func)(const struct device *dev);
-#endif
-#if CONFIG_UART_SAM0_ASYNC
-	const struct device *dma_dev;
-	uint8_t tx_dma_request;
-	uint8_t tx_dma_channel;
-	uint8_t rx_dma_request;
-	uint8_t rx_dma_channel;
-#endif
-	const struct pinctrl_dev_config *pcfg;
->>>>>>> 7537a142
 };
 
 /* Device run time data */
@@ -122,19 +93,19 @@
 };
 
 static void wait_synchronization(SercomUsart* const usart) {
-#if defined(SERCOM_USART_SYNCBUSY_MASK)
+    #if defined(SERCOM_USART_SYNCBUSY_MASK)
     /* SYNCBUSY is a register */
     while ((usart->SYNCBUSY.reg & SERCOM_USART_SYNCBUSY_MASK) != 0) {
         /* pass */
     }
-#elif defined(SERCOM_USART_STATUS_SYNCBUSY)
+    #elif defined(SERCOM_USART_STATUS_SYNCBUSY)
     /* SYNCBUSY is a bit */
     while ((usart->STATUS.reg & SERCOM_USART_STATUS_SYNCBUSY) != 0) {
         /* pass */
     }
-#else
-#error Unsupported device
-#endif
+    #else
+    #error Unsupported device
+    #endif
 }
 
 static int uart_sam0_set_baudrate(SercomUsart* const usart, uint32_t baudrate,
@@ -203,7 +174,8 @@
 
     if (tx_active) {
         if (dev_data->async_cb != NULL) {
-            dev_data->async_cb(dev_data->dev, &evt, dev_data->async_cb_data);
+            dev_data->async_cb(dev_data->dev,
+                               &evt, dev_data->async_cb_data);
         }
 
         ret = 0;
@@ -457,7 +429,6 @@
             CTRLB_temp.bit.SBMODE = 1;
             break;
 
-<<<<<<< HEAD
         default :
             return (-ENOTSUP);
     }
@@ -468,18 +439,6 @@
         case UART_CFG_DATA_BITS_5 :
             CTRLB_temp.bit.CHSIZE = 0x05;
             break;
-=======
-	*cfg->mclk |= cfg->mclk_mask;
-
-#ifdef MCLK
-	GCLK->PCHCTRL[cfg->gclk_id].reg = GCLK_PCHCTRL_CHEN
-					| GCLK_PCHCTRL_GEN(cfg->gclk_gen);
-#else
-	GCLK->CLKCTRL.reg = GCLK_CLKCTRL_CLKEN
-			  | GCLK_CLKCTRL_GEN(cfg->gclk_gen)
-			  | GCLK_CLKCTRL_ID(cfg->gclk_id);
-#endif
->>>>>>> 7537a142
 
         case UART_CFG_DATA_BITS_6 :
             CTRLB_temp.bit.CHSIZE = 0x06;
@@ -513,7 +472,8 @@
     usart->CTRLB = CTRLB_temp;
     wait_synchronization(usart);
 
-    ret = uart_sam0_set_baudrate(usart, new_cfg->baudrate, SOC_ATMEL_SAM0_GCLK1_FREQ_HZ);
+    ret = uart_sam0_set_baudrate(usart, new_cfg->baudrate,
+                                 SOC_ATMEL_SAM0_GCLK1_FREQ_HZ);
     if (ret == 0) {
         dev_data->config_cache.baudrate = new_cfg->baudrate;
 
@@ -524,7 +484,8 @@
     return (ret);
 }
 
-static int uart_sam0_config_get(const struct device* dev, struct uart_config* out_cfg) {
+static int uart_sam0_config_get(const struct device* dev,
+                                struct uart_config* out_cfg) {
     struct uart_sam0_dev_data* const dev_data = dev->data;
 
     memcpy(out_cfg, &(dev_data->config_cache),
@@ -540,18 +501,15 @@
     SercomUsart* const usart = cfg->regs;
     int ret;
 
-    #ifdef MCLK
-    /* Enable the GCLK */
-    GCLK->PCHCTRL[cfg->gclk_core_id].reg = (GCLK_PCHCTRL_GEN_GCLK1 | GCLK_PCHCTRL_CHEN);
-
-    /* Enable SERCOM clock in MCLK */
     *cfg->mclk |= cfg->mclk_mask;
+
+    #if defined(MCLK)
+    GCLK->PCHCTRL[cfg->gclk_id].reg = GCLK_PCHCTRL_CHEN |
+                                      GCLK_PCHCTRL_GEN(cfg->gclk_gen);
     #else
-    /* Enable the GCLK */
-    GCLK->CLKCTRL.reg = cfg->gclk_clkctrl_id | GCLK_CLKCTRL_GEN_GCLK1 | GCLK_CLKCTRL_CLKEN;
-
-    /* Enable SERCOM clock in PM */
-    PM->APBCMASK.reg |= cfg->pm_apbcmask;
+    GCLK->CLKCTRL.reg = GCLK_CLKCTRL_CLKEN |
+                        GCLK_CLKCTRL_GEN(cfg->gclk_gen) |
+                        GCLK_CLKCTRL_ID(cfg->gclk_id);
     #endif
 
     /* Disable all USART interrupts */
@@ -1270,51 +1228,22 @@
 #define UART_SAM0_SERCOM_COLLISION_DETECT(n) \
     (DT_INST_PROP(n, collision_detection))
 
-<<<<<<< HEAD
-#ifdef MCLK
-#define UART_SAM0_CONFIG_DEFN(n)                    \
-static struct uart_sam0_dev_cfg DT_CONST uart_sam0_config_##n = {       \
-    .regs         = (SercomUsart*)DT_INST_REG_ADDR(n),                  \
-    .baudrate     = DT_INST_PROP(n, current_speed),                     \
-    .mclk         = (volatile uint32_t*)MCLK_MASK_DT_INT_REG_ADDR(n),   \
-    .mclk_mask    = BIT(DT_INST_CLOCKS_CELL_BY_NAME(n, mclk, bit)),     \
-    .gclk_core_id = DT_INST_CLOCKS_CELL_BY_NAME(n, gclk, periph_ch),    \
-    .pads         = UART_SAM0_SERCOM_PADS(n),                           \
-    .collision_detect = UART_SAM0_SERCOM_COLLISION_DETECT(n),           \
-    .pcfg = PINCTRL_DT_INST_DEV_CONFIG_GET(n),                          \
-    UART_SAM0_IRQ_HANDLER_FUNC(n)                                       \
-    UART_SAM0_DMA_CHANNELS(n)                                           \
-}
-#else
-#define UART_SAM0_CONFIG_DEFN(n)                    \
-static struct uart_sam0_dev_cfg DT_CONST uart_sam0_config_##n = {       \
-    .regs        = (SercomUsart*)DT_INST_REG_ADDR(n),                   \
-    .baudrate    = DT_INST_PROP(n, current_speed),                      \
-    .pm_apbcmask = BIT(DT_INST_CLOCKS_CELL_BY_NAME(n, pm, bit)),        \
-    .gclk_clkctrl_id = DT_INST_CLOCKS_CELL_BY_NAME(n, gclk, clkctrl_id),\
-    .pads        = UART_SAM0_SERCOM_PADS(n),                            \
-    .collision_detect = UART_SAM0_SERCOM_COLLISION_DETECT(n),           \
-    .pcfg = PINCTRL_DT_INST_DEV_CONFIG_GET(n),                          \
-    UART_SAM0_IRQ_HANDLER_FUNC(n)                                       \
-    UART_SAM0_DMA_CHANNELS(n)                                           \
-=======
-#define ASSIGNED_CLOCKS_CELL_BY_NAME					\
-	ATMEL_SAM0_DT_INST_ASSIGNED_CLOCKS_CELL_BY_NAME
-
-#define UART_SAM0_CONFIG_DEFN(n)					\
-static const struct uart_sam0_dev_cfg uart_sam0_config_##n = {		\
-	.regs = (SercomUsart *)DT_INST_REG_ADDR(n),			\
-	.baudrate = DT_INST_PROP(n, current_speed),			\
-	.gclk_gen = ASSIGNED_CLOCKS_CELL_BY_NAME(n, gclk, gen),		\
-	.gclk_id = DT_INST_CLOCKS_CELL_BY_NAME(n, gclk, id),		\
-	.mclk = ATMEL_SAM0_DT_INST_MCLK_PM_REG_ADDR_OFFSET(n),		\
-	.mclk_mask = ATMEL_SAM0_DT_INST_MCLK_PM_PERIPH_MASK(n, bit),	\
-	.pads = UART_SAM0_SERCOM_PADS(n),				\
-	.collision_detect = UART_SAM0_SERCOM_COLLISION_DETECT(n),	\
-	.pcfg = PINCTRL_DT_INST_DEV_CONFIG_GET(n),			\
-	UART_SAM0_IRQ_HANDLER_FUNC(n)					\
-	UART_SAM0_DMA_CHANNELS(n)					\
->>>>>>> 7537a142
+#define ASSIGNED_CLOCKS_CELL_BY_NAME        \
+    ATMEL_SAM0_DT_INST_ASSIGNED_CLOCKS_CELL_BY_NAME
+
+#define UART_SAM0_CONFIG_DEFN(n)                                \
+static struct uart_sam0_dev_cfg DT_CONST  uart_sam0_config_##n = { \
+    .regs = (SercomUsart*)DT_INST_REG_ADDR(n),                  \
+    .baudrate = DT_INST_PROP(n, current_speed),                 \
+    .gclk_gen = ASSIGNED_CLOCKS_CELL_BY_NAME(n, gclk, gen),     \
+    .gclk_id = DT_INST_CLOCKS_CELL_BY_NAME(n, gclk, id),        \
+    .mclk = ATMEL_SAM0_DT_INST_MCLK_PM_REG_ADDR_OFFSET(n),      \
+    .mclk_mask = ATMEL_SAM0_DT_INST_MCLK_PM_PERIPH_MASK(n, bit),\
+    .pads = UART_SAM0_SERCOM_PADS(n),                           \
+    .collision_detect = UART_SAM0_SERCOM_COLLISION_DETECT(n),   \
+    .pcfg = PINCTRL_DT_INST_DEV_CONFIG_GET(n),                  \
+    UART_SAM0_IRQ_HANDLER_FUNC(n)                               \
+    UART_SAM0_DMA_CHANNELS(n)                                   \
 }
 
 #define UART_SAM0_DEVICE_INIT(n)                    \
@@ -1331,7 +1260,6 @@
 
 DT_INST_FOREACH_STATUS_OKAY(UART_SAM0_DEVICE_INIT)
 
-<<<<<<< HEAD
 #if (__GTEST == 1U)                         /* #CUSTOM@NDRS */
 #include "samc21_reg_stub.h"
 
@@ -1390,7 +1318,4 @@
         uart_sam0_config_2.regs = (SercomUsart*)ut_mcu_sercom_ptr[5];
     }
 }
-#endif
-=======
-/* clang-format on */
->>>>>>> 7537a142
+#endif