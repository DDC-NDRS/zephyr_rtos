/*
 * Copyright (c) 2017 Google LLC.
 *
 * SPDX-License-Identifier: Apache-2.0
 */

#define DT_DRV_COMPAT atmel_sam0_uart

#include <zephyr/device.h>
#include <errno.h>
#include <zephyr/init.h>
#include <zephyr/sys/__assert.h>
#include <soc.h>
#include <zephyr/drivers/uart.h>
#include <zephyr/drivers/dma.h>
#include <zephyr/drivers/pinctrl.h>
#include <string.h>
#include <zephyr/irq.h>

#ifndef SERCOM_USART_CTRLA_MODE_USART_INT_CLK
#define SERCOM_USART_CTRLA_MODE_USART_INT_CLK SERCOM_USART_CTRLA_MODE(0x1)
#endif

/*
 * Interrupt error flag is only supported in devices with
 * SERCOM revision 0x500
 */
#if defined(SERCOM_U2201) && (REV_SERCOM == 0x500)
#define SERCOM_REV500
#endif

/* Device constant configuration parameters */
struct uart_sam0_dev_cfg {
    SercomUsart* regs;
    uint32_t baudrate;
    uint32_t pads;
    bool     collision_detect;

    #ifdef MCLK
    volatile uint32_t* mclk;
    uint32_t mclk_mask;
    uint16_t gclk_core_id;
    #else
    uint32_t pm_apbcmask;
    uint16_t gclk_clkctrl_id;
    #endif

    #if (CONFIG_UART_INTERRUPT_DRIVEN || CONFIG_UART_SAM0_ASYNC)
    void (*irq_config_func)(const struct device* dev);
    #endif

    #if CONFIG_UART_SAM0_ASYNC
    const struct device* dma_dev;
    uint8_t tx_dma_request;
    uint8_t tx_dma_channel;
    uint8_t rx_dma_request;
    uint8_t rx_dma_channel;
    #endif

    const struct pinctrl_dev_config* pcfg;
};

/* Device run time data */
struct uart_sam0_dev_data {
    struct uart_config config_cache;

    #ifdef CONFIG_UART_INTERRUPT_DRIVEN
    uart_irq_callback_user_data_t cb;
    void* cb_data;
    uint8_t txc_cache;
    #endif

    #if CONFIG_UART_SAM0_ASYNC
    const struct device* dev;
    const struct uart_sam0_dev_cfg* cfg;

    uart_callback_t async_cb;
    void* async_cb_data;

    struct k_work_delayable tx_timeout_work;
    uint8_t const* tx_buf;
    size_t tx_len;

    struct k_work_delayable rx_timeout_work;
    size_t   rx_timeout_time;
    size_t   rx_timeout_chunk;
    uint32_t rx_timeout_start;
    uint8_t* rx_buf;
    size_t   rx_len;
    size_t   rx_processed_len;
    uint8_t* rx_next_buf;
    size_t   rx_next_len;
    bool     rx_waiting_for_irq;
    bool     rx_timeout_from_isr;
    #endif
};

static void wait_synchronization(SercomUsart* const usart) {
#if defined(SERCOM_USART_SYNCBUSY_MASK)
    /* SYNCBUSY is a register */
    while ((usart->SYNCBUSY.reg & SERCOM_USART_SYNCBUSY_MASK) != 0) {
        /* pass */
    }
#elif defined(SERCOM_USART_STATUS_SYNCBUSY)
    /* SYNCBUSY is a bit */
    while ((usart->STATUS.reg & SERCOM_USART_STATUS_SYNCBUSY) != 0) {
        /* pass */
    }
#else
#error Unsupported device
#endif
}

static int uart_sam0_set_baudrate(SercomUsart* const usart, uint32_t baudrate,
                                  uint32_t clk_freq_hz) {
    uint64_t tmp;
    uint16_t baud;
    int ret;

    tmp = (uint64_t)baudrate << 20;
    tmp = (tmp + (clk_freq_hz >> 1)) / clk_freq_hz;

    /* Verify that the calculated result is within range */
    if ((tmp < 1) || (tmp > UINT16_MAX)) {
        ret = (-ERANGE);
    }
    else {
        baud = (65536 - (uint16_t)tmp);
        usart->BAUD.reg = baud;
        wait_synchronization(usart);
        ret = 0;
    }

    return (ret);
}

#if CONFIG_UART_SAM0_ASYNC

static void uart_sam0_dma_tx_done(const struct device* dma_dev, void* arg,
                                  uint32_t id, int error_code) {
    ARG_UNUSED(dma_dev);
    ARG_UNUSED(id);
    ARG_UNUSED(error_code);

    struct uart_sam0_dev_data* const dev_data = (struct uart_sam0_dev_data* const)arg;
    const struct uart_sam0_dev_cfg* const cfg = dev_data->cfg;
    SercomUsart* const regs = cfg->regs;

    regs->INTENSET.reg = SERCOM_USART_INTENSET_TXC;
}

static int uart_sam0_tx_halt(struct uart_sam0_dev_data* dev_data) {
    const struct uart_sam0_dev_cfg* const cfg = dev_data->cfg;
    unsigned int key = irq_lock();
    size_t tx_active = dev_data->tx_len;
    struct dma_status st;
    int ret;

    struct uart_event evt = {
        .type = UART_TX_ABORTED,
        .data.tx = {
            .buf = dev_data->tx_buf,
            .len = 0U,
        },
    };

    dev_data->tx_buf = NULL;
    dev_data->tx_len = 0U;

    dma_stop(cfg->dma_dev, cfg->tx_dma_channel);

    irq_unlock(key);

    if (dma_get_status(cfg->dma_dev, cfg->tx_dma_channel, &st) == 0) {
        evt.data.tx.len = (tx_active - st.pending_length);
    }

    if (tx_active) {
        if (dev_data->async_cb != NULL) {
            dev_data->async_cb(dev_data->dev, &evt, dev_data->async_cb_data);
        }

        ret = 0;
    }
    else {
        ret = -EINVAL;
    }

    return (ret);
}

static void uart_sam0_tx_timeout(struct k_work* work) {
    struct k_work_delayable* dwork = k_work_delayable_from_work(work);
    struct uart_sam0_dev_data* dev_data = CONTAINER_OF(dwork,
                                                       struct uart_sam0_dev_data, tx_timeout_work);

    uart_sam0_tx_halt(dev_data);
}

static void uart_sam0_notify_rx_processed(struct uart_sam0_dev_data* dev_data,
                                          size_t processed) {
    if (dev_data->async_cb != NULL) {
        if (dev_data->rx_processed_len != processed) {
            struct uart_event evt = {
                .type = UART_RX_RDY,
                .data.rx = {
                    .buf    = dev_data->rx_buf,
                    .offset = dev_data->rx_processed_len,
                    .len    = (processed - dev_data->rx_processed_len),
                },
            };

            dev_data->rx_processed_len = processed;

            dev_data->async_cb(dev_data->dev,
                               &evt, dev_data->async_cb_data);
        }
    }
}

static void uart_sam0_dma_rx_done(const struct device* dma_dev, void* arg,
                                  uint32_t id, int error_code) {
    ARG_UNUSED(dma_dev);
    ARG_UNUSED(id);
    ARG_UNUSED(error_code);

    struct uart_sam0_dev_data* const dev_data = (struct uart_sam0_dev_data* const )arg;
    const struct device* dev = dev_data->dev;
    const struct uart_sam0_dev_cfg* const cfg = dev_data->cfg;
    SercomUsart* const regs = cfg->regs;
    unsigned int key;

    key = irq_lock();
    if (dev_data->rx_len != 0U) {
        uart_sam0_notify_rx_processed(dev_data, dev_data->rx_len);

        if (dev_data->async_cb != NULL) {
            struct uart_event evt = {
                .type = UART_RX_BUF_RELEASED,
                .data.rx_buf = {
                    .buf = dev_data->rx_buf,
                },
            };

            dev_data->async_cb(dev, &evt, dev_data->async_cb_data);
        }

        /* No next buffer, so end the transfer */
        if (dev_data->rx_next_len == 0U) {
            dev_data->rx_buf = NULL;
            dev_data->rx_len = 0U;

            if (dev_data->async_cb != NULL) {
                struct uart_event evt = {
                    .type = UART_RX_DISABLED,
                };

                dev_data->async_cb(dev, &evt, dev_data->async_cb_data);
            }
        }
        else {
            dev_data->rx_buf           = dev_data->rx_next_buf;
            dev_data->rx_len           = dev_data->rx_next_len;
            dev_data->rx_next_buf      = NULL;
            dev_data->rx_next_len      = 0U;
            dev_data->rx_processed_len = 0U;

            dma_reload(cfg->dma_dev, cfg->rx_dma_channel,
                       (uint32_t)(&(regs->DATA.reg)),
                       (uint32_t)dev_data->rx_buf, dev_data->rx_len);

            /*
             * If there should be a timeout, handle starting the DMA in the
             * ISR, since reception resets it and DMA completion implies
             * reception.  This also catches the case of DMA completion during
             * timeout handling.
             */
            if (dev_data->rx_timeout_time != SYS_FOREVER_US) {
                dev_data->rx_waiting_for_irq = true;
                regs->INTENSET.reg = SERCOM_USART_INTENSET_RXC;
            }
            else {
                /* Otherwise, start the transfer immediately. */
                dma_start(cfg->dma_dev, cfg->rx_dma_channel);

                struct uart_event evt = {
                    .type = UART_RX_BUF_REQUEST,
                };

                dev_data->async_cb(dev, &evt, dev_data->async_cb_data);
            }
        }
    }

    irq_unlock(key);
}

static void uart_sam0_rx_timeout(struct k_work* work) {
    struct k_work_delayable* dwork = k_work_delayable_from_work(work);
    struct uart_sam0_dev_data* dev_data = CONTAINER_OF(dwork,
                                                       struct uart_sam0_dev_data, rx_timeout_work);
    const struct uart_sam0_dev_cfg* const cfg = dev_data->cfg;
    SercomUsart* const regs = cfg->regs;
    struct dma_status st;
    unsigned int key;

    key = irq_lock();
    if (dev_data->rx_len != 0U) {
        /*
         * Stop the DMA transfer and restart the interrupt read
         * component (so the timeout restarts if there's still data).
         * However, just ignore it if the transfer has completed (nothing
         * pending) that means the DMA ISR is already pending, so just let
         * it handle things instead when we re-enable IRQs.
         */
        dma_stop(cfg->dma_dev, cfg->rx_dma_channel);
        if ((dma_get_status(cfg->dma_dev, cfg->rx_dma_channel, &st) == 0) &&
            (st.pending_length == 0U)) {
            /* pass */
        }
        else {
            uint8_t* rx_dma_start = ((dev_data->rx_buf + dev_data->rx_len) - st.pending_length);
            size_t   rx_processed = (rx_dma_start - dev_data->rx_buf);

            /*
             * We know we still have space, since the above will catch the
             * empty buffer, so always restart the transfer.
             */
            dma_reload(cfg->dma_dev, cfg->rx_dma_channel,
                       (uint32_t)(&(regs->DATA.reg)),
                       (uint32_t)rx_dma_start,
                       (dev_data->rx_len - rx_processed));

            dev_data->rx_waiting_for_irq = true;
            regs->INTENSET.reg = SERCOM_USART_INTENSET_RXC;

            /*
             * Never do a notify on a timeout started from the ISR: timing
             * granularity means the first timeout can be in the middle
             * of reception but still have the total elapsed time exhausted.
             * So we require a timeout chunk with no data seen at all
             * (i.e. no ISR entry).
             */
            if (dev_data->rx_timeout_from_isr == true) {
                dev_data->rx_timeout_from_isr = false;
                k_work_reschedule(&dev_data->rx_timeout_work,
                                  K_USEC(dev_data->rx_timeout_chunk));
            }
            else {
                uint32_t now     = (k_uptime_get_32() * USEC_PER_MSEC);
                uint32_t elapsed = (now - dev_data->rx_timeout_start);

                if (elapsed >= dev_data->rx_timeout_time) {
                    /*
                     * No time left, so call the handler, and let the ISR
                     * restart the timeout when it sees data.
                     */
                    uart_sam0_notify_rx_processed(dev_data, rx_processed);
                }
                else {
                    /*
                     * Still have time left, so start another timeout.
                     */
                    uint32_t remaining = MIN((dev_data->rx_timeout_time - elapsed),
                                             dev_data->rx_timeout_chunk);

                    k_work_reschedule(&dev_data->rx_timeout_work,
                                      K_USEC(remaining));
                }
            }
        }
    }

    irq_unlock(key);
}

#endif

#ifdef CONFIG_UART_USE_RUNTIME_CONFIGURE
static int uart_sam0_configure(const struct device* dev,
                               const struct uart_config* new_cfg) {
    const struct uart_sam0_dev_cfg* const cfg = dev->config;
    struct uart_sam0_dev_data* const dev_data = dev->data;
    SercomUsart* const usart = cfg->regs;
    int ret;

    wait_synchronization(usart);

    usart->CTRLA.bit.ENABLE = 0;
    wait_synchronization(usart);

    if (new_cfg->flow_ctrl != UART_CFG_FLOW_CTRL_NONE) {
        /* Flow control not yet supported though in principle possible
         * on this soc family.
         */
        return (-ENOTSUP);
    }

    dev_data->config_cache.flow_ctrl = new_cfg->flow_ctrl;

    SERCOM_USART_CTRLA_Type CTRLA_temp = usart->CTRLA;
    SERCOM_USART_CTRLB_Type CTRLB_temp = usart->CTRLB;

    switch (new_cfg->parity) {
        case UART_CFG_PARITY_NONE :
            CTRLA_temp.bit.FORM = 0x00;
            break;

        case UART_CFG_PARITY_ODD :
            CTRLA_temp.bit.FORM  = 0x01;
            CTRLB_temp.bit.PMODE = 1;
            break;

        case UART_CFG_PARITY_EVEN :
            CTRLA_temp.bit.FORM  = 0x01;
            CTRLB_temp.bit.PMODE = 0;
            break;

        default :
            return (-ENOTSUP);
    }

    dev_data->config_cache.parity = new_cfg->parity;

    switch (new_cfg->stop_bits) {
        case UART_CFG_STOP_BITS_1 :
            CTRLB_temp.bit.SBMODE = 0;
            break;

        case UART_CFG_STOP_BITS_2 :
            CTRLB_temp.bit.SBMODE = 1;
            break;

        default :
            return (-ENOTSUP);
    }

    dev_data->config_cache.stop_bits = new_cfg->stop_bits;

    switch (new_cfg->data_bits) {
        case UART_CFG_DATA_BITS_5 :
            CTRLB_temp.bit.CHSIZE = 0x05;
            break;

        case UART_CFG_DATA_BITS_6 :
            CTRLB_temp.bit.CHSIZE = 0x06;
            break;

        case UART_CFG_DATA_BITS_7 :
            CTRLB_temp.bit.CHSIZE = 0x07;
            break;

        case UART_CFG_DATA_BITS_8 :
            CTRLB_temp.bit.CHSIZE = 0x00;
            break;

        case UART_CFG_DATA_BITS_9 :
            CTRLB_temp.bit.CHSIZE = 0x01;
            break;

        default :
            return (-ENOTSUP);
    }

    dev_data->config_cache.data_bits = new_cfg->data_bits;

    #if defined(SERCOM_REV500)
    CTRLB_temp.bit.COLDEN = cfg->pads;
    #endif

    usart->CTRLA = CTRLA_temp;
    wait_synchronization(usart);

    usart->CTRLB = CTRLB_temp;
    wait_synchronization(usart);

    ret = uart_sam0_set_baudrate(usart, new_cfg->baudrate, SOC_ATMEL_SAM0_GCLK1_FREQ_HZ);
    if (ret == 0) {
        dev_data->config_cache.baudrate = new_cfg->baudrate;

        usart->CTRLA.bit.ENABLE = 1;
        wait_synchronization(usart);
    }

    return (ret);
}

static int uart_sam0_config_get(const struct device* dev, struct uart_config* out_cfg) {
    struct uart_sam0_dev_data* const dev_data = dev->data;

    memcpy(out_cfg, &(dev_data->config_cache),
           sizeof(dev_data->config_cache));

    return (0);
}
#endif /* CONFIG_UART_USE_RUNTIME_CONFIGURE */

static int uart_sam0_init(const struct device* dev) {
    const struct uart_sam0_dev_cfg* const cfg = dev->config;
    struct uart_sam0_dev_data* const dev_data = dev->data;
    SercomUsart* const usart = cfg->regs;
    int ret;

    #ifdef MCLK
    /* Enable the GCLK */
    GCLK->PCHCTRL[cfg->gclk_core_id].reg = (GCLK_PCHCTRL_GEN_GCLK1 | GCLK_PCHCTRL_CHEN);

    /* Enable SERCOM clock in MCLK */
    *cfg->mclk |= cfg->mclk_mask;
    #else
    /* Enable the GCLK */
    GCLK->CLKCTRL.reg = cfg->gclk_clkctrl_id | GCLK_CLKCTRL_GEN_GCLK1 | GCLK_CLKCTRL_CLKEN;

    /* Enable SERCOM clock in PM */
    PM->APBCMASK.reg |= cfg->pm_apbcmask;
    #endif

    /* Disable all USART interrupts */
    usart->INTENCLR.reg = SERCOM_USART_INTENCLR_MASK;
    wait_synchronization(usart);

    /* 8 bits of data, no parity, 1 stop bit in normal mode */
    usart->CTRLA.reg = cfg->pads
        /* Internal clock */
        | SERCOM_USART_CTRLA_MODE_USART_INT_CLK
        #if defined(SERCOM_USART_CTRLA_SAMPR)
        /* 16x oversampling with arithmetic baud rate generation */
        | SERCOM_USART_CTRLA_SAMPR(0)
        #endif
        | SERCOM_USART_CTRLA_FORM(0) | SERCOM_USART_CTRLA_CPOL | SERCOM_USART_CTRLA_DORD;
    wait_synchronization(usart);

    /* Enable PINMUX based on PINCTRL */
    ret = pinctrl_apply_state(cfg->pcfg, PINCTRL_STATE_DEFAULT);
    if (ret < 0) {
        return (ret);
    }

    dev_data->config_cache.flow_ctrl = UART_CFG_FLOW_CTRL_NONE;
    dev_data->config_cache.parity    = UART_CFG_PARITY_NONE;
    dev_data->config_cache.stop_bits = UART_CFG_STOP_BITS_1;
    dev_data->config_cache.data_bits = UART_CFG_DATA_BITS_8;

    /* Enable receiver and transmitter */
    usart->CTRLB.reg = (SERCOM_USART_CTRLB_CHSIZE(0) | SERCOM_USART_CTRLB_RXEN | SERCOM_USART_CTRLB_TXEN);
    wait_synchronization(usart);

    ret = uart_sam0_set_baudrate(usart, cfg->baudrate,
                                 SOC_ATMEL_SAM0_GCLK1_FREQ_HZ);
    if (ret != 0) {
        return (ret);
    }
    dev_data->config_cache.baudrate = cfg->baudrate;

    #if (CONFIG_UART_INTERRUPT_DRIVEN || CONFIG_UART_SAM0_ASYNC)
    cfg->irq_config_func(dev);
    #endif

    #ifdef CONFIG_UART_SAM0_ASYNC
    dev_data->dev = dev;
    dev_data->cfg = cfg;
    if (device_is_ready(cfg->dma_dev) == false) {
        return (-ENODEV);
    }

    k_work_init_delayable(&dev_data->tx_timeout_work, uart_sam0_tx_timeout);
    k_work_init_delayable(&dev_data->rx_timeout_work, uart_sam0_rx_timeout);

    struct dma_config dma_cfg = {0};
    struct dma_block_config dma_blk = {0};

    dma_cfg.source_data_size = 1;
    dma_cfg.dest_data_size   = 1;
    dma_cfg.user_data        = dev_data;
    dma_cfg.block_count      = 1;
    dma_cfg.head_block       = &dma_blk;

    dma_blk.block_size = 1;
    if (cfg->tx_dma_channel != 0xFFU) {
        dma_cfg.channel_direction = MEMORY_TO_PERIPHERAL;
        dma_cfg.dma_callback      = uart_sam0_dma_tx_done;
        dma_cfg.dma_slot          = cfg->tx_dma_request;

        dma_blk.dest_address  = (uint32_t)(&(usart->DATA.reg));
        dma_blk.dest_addr_adj = DMA_ADDR_ADJ_NO_CHANGE;

        ret = dma_config(cfg->dma_dev, cfg->tx_dma_channel, &dma_cfg);
        if (ret != 0) {
            return (ret);
        }
    }

    if (cfg->rx_dma_channel != 0xFFU) {
        dma_cfg.channel_direction = PERIPHERAL_TO_MEMORY;
        dma_cfg.dma_callback      = uart_sam0_dma_rx_done;
        dma_cfg.dma_slot          = cfg->rx_dma_request;

        dma_blk.source_address  = (uint32_t)(&(usart->DATA.reg));
        dma_blk.source_addr_adj = DMA_ADDR_ADJ_NO_CHANGE;
        dma_blk.dest_addr_adj   = DMA_ADDR_ADJ_INCREMENT;

        ret = dma_config(cfg->dma_dev, cfg->rx_dma_channel, &dma_cfg);
        if (ret != 0) {
            return (ret);
        }
    }

    #endif

    usart->CTRLA.bit.ENABLE = 1;
    wait_synchronization(usart);

    return (0);
}

static int uart_sam0_poll_in(const struct device* dev, unsigned char* c) {
    const struct uart_sam0_dev_cfg* config = dev->config;
    SercomUsart* const usart = config->regs;
    int ret;

    if (usart->INTFLAG.bit.RXC == 1U) {
        *c  = (unsigned char)usart->DATA.reg;
        ret = 0;
    }
    else {
        ret = -EBUSY;
    }

    return (ret);
}

static void uart_sam0_poll_out(const struct device* dev, unsigned char c) {
    const struct uart_sam0_dev_cfg* config = dev->config;
    SercomUsart* const usart = config->regs;

    while (usart->INTFLAG.bit.DRE == 0U) {
        /* pass */
    }

    /* send a character */
    usart->DATA.reg = c;
}

static int uart_sam0_err_check(const struct device* dev) {
    const struct uart_sam0_dev_cfg* config = dev->config;
    SercomUsart* const regs = config->regs;
    uint32_t err;

    err = 0U;
    if ((regs->STATUS.reg & SERCOM_USART_STATUS_BUFOVF) != 0U) {
        err |= UART_ERROR_OVERRUN;
    }

    if ((regs->STATUS.reg & SERCOM_USART_STATUS_FERR) != 0U) {
        err |= UART_ERROR_PARITY;
    }

    if ((regs->STATUS.reg & SERCOM_USART_STATUS_PERR) != 0U) {
        err |= UART_ERROR_FRAMING;
    }

    #if defined(SERCOM_REV500)
    if ((regs->STATUS.reg & SERCOM_USART_STATUS_ISF) != 0U) {
        err |= UART_BREAK;
    }

    if ((regs->STATUS.reg & SERCOM_USART_STATUS_COLL) != 0U) {
        err |= UART_ERROR_COLLISION;
    }

    regs->STATUS.reg |= (SERCOM_USART_STATUS_BUFOVF | SERCOM_USART_STATUS_FERR |
                         SERCOM_USART_STATUS_PERR   | SERCOM_USART_STATUS_COLL | SERCOM_USART_STATUS_ISF);
    #else
    regs->STATUS.reg |= (SERCOM_USART_STATUS_BUFOVF | SERCOM_USART_STATUS_FERR | SERCOM_USART_STATUS_PERR);
    #endif

    wait_synchronization(regs);

    return (err);
}

#if (CONFIG_UART_INTERRUPT_DRIVEN || CONFIG_UART_SAM0_ASYNC)

static void uart_sam0_isr(const struct device* dev) {
    struct uart_sam0_dev_data* const dev_data = dev->data;

    #if CONFIG_UART_INTERRUPT_DRIVEN
    if (dev_data->cb != NULL) {
        dev_data->cb(dev, dev_data->cb_data);
    }
    #endif

    #if CONFIG_UART_SAM0_ASYNC
    const struct uart_sam0_dev_cfg* const cfg = dev->config;
    SercomUsart* const regs = cfg->regs;

    if ((dev_data->tx_len != 0U) && (regs->INTFLAG.bit.TXC == 1U)) {
        regs->INTENCLR.reg = SERCOM_USART_INTENCLR_TXC;

        k_work_cancel_delayable(&dev_data->tx_timeout_work);

        unsigned int key = irq_lock();

        struct uart_event evt = {
            .type = UART_TX_DONE,
            .data.tx = {
                .buf = dev_data->tx_buf,
                .len = dev_data->tx_len,
            },
        };

        dev_data->tx_buf = NULL;
        dev_data->tx_len = 0U;

        if ((evt.data.tx.len != 0U) && (dev_data->async_cb != NULL)) {
            dev_data->async_cb(dev, &evt, dev_data->async_cb_data);
        }

        irq_unlock(key);
    }

    if ((dev_data->rx_len != 0U)      &&
        (regs->INTFLAG.bit.RXC == 1U) &&
        (dev_data->rx_waiting_for_irq == true)) {
        dev_data->rx_waiting_for_irq = false;
        regs->INTENCLR.reg = SERCOM_USART_INTENCLR_RXC;

        /* Receive started, so request the next buffer */
        if ((dev_data->rx_next_len == 0U) &&
            (dev_data->async_cb != NULL)) {
            struct uart_event evt = {
                .type = UART_RX_BUF_REQUEST,
            };

            dev_data->async_cb(dev, &evt, dev_data->async_cb_data);
        }

        /*
         * If we have a timeout, restart the time remaining whenever
         * we see data.
         */
        if (dev_data->rx_timeout_time != SYS_FOREVER_US) {
            dev_data->rx_timeout_from_isr = true;
            dev_data->rx_timeout_start    = (k_uptime_get_32() * USEC_PER_MSEC);
            k_work_reschedule(&dev_data->rx_timeout_work, K_USEC(dev_data->rx_timeout_chunk));
        }

        /* DMA will read the currently ready byte out */
        dma_start(cfg->dma_dev, cfg->rx_dma_channel);
    }
    #endif
}

#endif

#if CONFIG_UART_INTERRUPT_DRIVEN

static int uart_sam0_fifo_fill(const struct device* dev,
                               const uint8_t* tx_data, int len) {
    const struct uart_sam0_dev_cfg* config = dev->config;
    SercomUsart* regs = config->regs;

    if ((regs->INTFLAG.bit.DRE == 1U) && (len >= 1)) {
        regs->DATA.reg = tx_data[0];
        return (1);
    }
    else {
        return (0);
    }
}

static void uart_sam0_irq_tx_enable(const struct device* dev) {
    const struct uart_sam0_dev_cfg* config = dev->config;
    SercomUsart* const regs = config->regs;

    regs->INTENSET.reg = (SERCOM_USART_INTENSET_DRE | SERCOM_USART_INTENSET_TXC);
}

static void uart_sam0_irq_tx_disable(const struct device* dev) {
    const struct uart_sam0_dev_cfg* config = dev->config;
    SercomUsart* const regs = config->regs;

    regs->INTENCLR.reg = (SERCOM_USART_INTENCLR_DRE | SERCOM_USART_INTENCLR_TXC);
}

static int uart_sam0_irq_tx_ready(const struct device* dev) {
    const struct uart_sam0_dev_cfg* config = dev->config;
    SercomUsart* const regs = config->regs;

    return ((regs->INTFLAG.bit.DRE != 0) && (regs->INTENSET.bit.DRE != 0));
}

static int uart_sam0_irq_tx_complete(const struct device* dev) {
    const struct uart_sam0_dev_cfg*  config   = dev->config;
    struct uart_sam0_dev_data* const dev_data = dev->data;
    SercomUsart* const regs = config->regs;

    return (dev_data->txc_cache != 0) && (regs->INTENSET.bit.TXC != 0);
}

static void uart_sam0_irq_rx_enable(const struct device* dev) {
    const struct uart_sam0_dev_cfg* config = dev->config;
    SercomUsart* const regs = config->regs;

    regs->INTENSET.reg = SERCOM_USART_INTENSET_RXC;
}

static void uart_sam0_irq_rx_disable(const struct device* dev) {
    const struct uart_sam0_dev_cfg* config = dev->config;
    SercomUsart* const regs = config->regs;

    regs->INTENCLR.reg = SERCOM_USART_INTENCLR_RXC;
}

static int uart_sam0_irq_rx_ready(const struct device* dev) {
    const struct uart_sam0_dev_cfg* config = dev->config;
    SercomUsart* const regs = config->regs;

    return (regs->INTFLAG.bit.RXC != 0);
}

static int uart_sam0_fifo_read(const struct device* dev, uint8_t* rx_data,
                               int const size) {
    const struct uart_sam0_dev_cfg* config = dev->config;
    SercomUsart* const regs = config->regs;
    uint8_t ch;
    int ret;

    if (regs->INTFLAG.bit.RXC == 1U) {
        ch = (uint8_t)regs->DATA.reg;

        if (size >= 1) {
            *rx_data = ch;
            ret = 1;
        }
        else {
            ret = -EINVAL;
        }
    }
    else {
        ret = 0;
    }

    return (ret);
}

static int uart_sam0_irq_is_pending(const struct device* dev) {
    const struct uart_sam0_dev_cfg* config = dev->config;
    SercomUsart* const regs = config->regs;

    return ((regs->INTENSET.reg & regs->INTFLAG.reg) != 0);
}

#if defined(SERCOM_REV500)
static void uart_sam0_irq_err_enable(const struct device* dev) {
    const struct uart_sam0_dev_cfg* config = dev->config;
    SercomUsart* const regs = config->regs;

    regs->INTENSET.reg |= SERCOM_USART_INTENCLR_ERROR;
    wait_synchronization(regs);
}

static void uart_sam0_irq_err_disable(const struct device* dev) {
    const struct uart_sam0_dev_cfg* config = dev->config;
    SercomUsart* const regs = config->regs;

    regs->INTENCLR.reg |= SERCOM_USART_INTENSET_ERROR;
    wait_synchronization(regs);
}
#endif

static int uart_sam0_irq_update(const struct device* dev) {
    /* Clear sticky interrupts */
    const struct uart_sam0_dev_cfg* config = dev->config;
    SercomUsart* const regs = config->regs;

    #if defined(SERCOM_REV500)
    /*
     * Cache the TXC flag, and use this cached value to clear the interrupt
     * if we do not used the cached value, there is a chance TXC will set
     * after caching...this will cause TXC to never cached.
     */
    struct uart_sam0_dev_data* const dev_data = dev->data;

    dev_data->txc_cache = regs->INTFLAG.bit.TXC;
    regs->INTFLAG.reg   = (SERCOM_USART_INTENCLR_ERROR | SERCOM_USART_INTENCLR_RXBRK | SERCOM_USART_INTENCLR_CTSIC |
                           SERCOM_USART_INTENCLR_RXS   | (dev_data->txc_cache << SERCOM_USART_INTENCLR_TXC_Pos));
    #else
    regs->INTFLAG.reg = SERCOM_USART_INTENCLR_RXS;
    #endif

    return (1);
}

static void uart_sam0_irq_callback_set(const struct device* dev,
                                       uart_irq_callback_user_data_t cb,
                                       void* cb_data) {
    struct uart_sam0_dev_data* const dev_data = dev->data;

    dev_data->cb      = cb;
    dev_data->cb_data = cb_data;

    #if (defined(CONFIG_UART_SAM0_ASYNC) && defined(CONFIG_UART_EXCLUSIVE_API_CALLBACKS))
    dev_data->async_cb      = NULL;
    dev_data->async_cb_data = NULL;
    #endif
}
#endif

#ifdef CONFIG_UART_SAM0_ASYNC

static int uart_sam0_callback_set(const struct device* dev,
                                  uart_callback_t callback,
                                  void* user_data) {
    struct uart_sam0_dev_data* const dev_data = dev->data;

    dev_data->async_cb      = callback;
    dev_data->async_cb_data = user_data;

    #if defined(CONFIG_UART_EXCLUSIVE_API_CALLBACKS)
    dev_data->cb      = NULL;
    dev_data->cb_data = NULL;
    #endif

    return (0);
}

static int uart_sam0_tx(const struct device* dev, uint8_t const* buf, size_t len, int32_t timeout) {
    struct uart_sam0_dev_data* const dev_data = dev->data;
    const struct uart_sam0_dev_cfg* const cfg = dev->config;
    SercomUsart* regs = cfg->regs;
    unsigned int key;
    int ret;

    if (cfg->tx_dma_channel != 0xFFU) {
        if (len <= 0xFFFFU) {
            key = irq_lock();
            if (dev_data->tx_len == 0U) {
                dev_data->tx_buf = buf;
                dev_data->tx_len = len;

                irq_unlock(key);

                ret = dma_reload(cfg->dma_dev, cfg->tx_dma_channel,
                                 (uint32_t)buf, (uint32_t)(&(regs->DATA.reg)), len);
                if (ret == 0U) {
                    if (timeout != SYS_FOREVER_US) {
                        k_work_reschedule(&dev_data->tx_timeout_work, K_USEC(timeout));
                    }

                    ret = dma_start(cfg->dma_dev, cfg->tx_dma_channel);
                }
            }
            else {
                irq_unlock(key);
                ret = -EBUSY;
            }
        }
        else {
            ret = -EINVAL;
        }
    }
    else {
        ret = -ENOTSUP;
    }

    return (ret);
}

static int uart_sam0_tx_abort(const struct device* dev) {
    struct uart_sam0_dev_data* const dev_data = dev->data;
    const struct uart_sam0_dev_cfg* const cfg = dev->config;
    int ret;

    if (cfg->tx_dma_channel != 0xFFU) {
        k_work_cancel_delayable(&dev_data->tx_timeout_work);

        ret = uart_sam0_tx_halt(dev_data);
    }
    else {
        ret = -ENOTSUP;
    }

    return (ret);
}

static int uart_sam0_rx_enable(const struct device* dev, uint8_t* buf,
                               size_t len, int32_t timeout) {
    struct uart_sam0_dev_data* const dev_data = dev->data;
    const struct uart_sam0_dev_cfg* const cfg = dev->config;
    SercomUsart* regs = cfg->regs;
    int ret;

    if (cfg->rx_dma_channel != 0xFFU) {
        if (len <= 0xFFFFU) {
            unsigned int key;

            key = irq_lock();
            if (dev_data->rx_len == 0U) {
                /* Read off anything that was already there */
                while (regs->INTFLAG.bit.RXC == 1U) {
                    uint8_t discard = (uint8_t)regs->DATA.reg;

                    (void) discard;
                }

                ret = dma_reload(cfg->dma_dev, cfg->rx_dma_channel,
                                 (uint32_t)(&(regs->DATA.reg)), (uint32_t)buf, len);
                if (ret == 0) {
                    dev_data->rx_buf = buf;
                    dev_data->rx_len = len;
                    dev_data->rx_processed_len    = 0U;
                    dev_data->rx_waiting_for_irq  = true;
                    dev_data->rx_timeout_from_isr = true;
                    dev_data->rx_timeout_time     = timeout;
                    dev_data->rx_timeout_chunk    = MAX(timeout / 4U, 1);

                    regs->INTENSET.reg = SERCOM_USART_INTENSET_RXC;
                }
            }
            else {
                ret = -EBUSY;
            }

            irq_unlock(key);
        }
        else {
            ret = -EINVAL;
        }
    }
    else {
        ret = -ENOTSUP;
    }

    return (ret);
}

static int uart_sam0_rx_buf_rsp(const struct device* dev, uint8_t* buf, size_t len) {
    struct uart_sam0_dev_data* const dev_data = dev->data;
    unsigned int key;
    int ret;

    if (len <= 0xFFFFU) {
        key = irq_lock();
        if (dev_data->rx_len != 0U) {
            if (dev_data->rx_next_len == 0U) {
                dev_data->rx_next_buf = buf;
                dev_data->rx_next_len = len;

                ret = 0;
            }
            else {
                ret = -EBUSY;
            }
        }
        else {
            ret = -EACCES;
        }

        irq_unlock(key);
    }
    else {
        ret = -EINVAL;
    }

    return (ret);
}

static int uart_sam0_rx_disable(const struct device* dev) {
    struct uart_sam0_dev_data* const dev_data = dev->data;
    const struct uart_sam0_dev_cfg* const cfg = dev->config;
    SercomUsart* const regs = cfg->regs;
    struct dma_status st;
    unsigned int key;
    int ret;

    k_work_cancel_delayable(&dev_data->rx_timeout_work);

    key = irq_lock();
    if (dev_data->rx_len != 0U) {
        regs->INTENCLR.reg = SERCOM_USART_INTENCLR_RXC;
        dma_stop(cfg->dma_dev, cfg->rx_dma_channel);

        if ((dma_get_status(cfg->dma_dev, cfg->rx_dma_channel, &st) == 0) &&
            (st.pending_length != 0U)) {
            size_t rx_processed = dev_data->rx_len - st.pending_length;

            uart_sam0_notify_rx_processed(dev_data, rx_processed);
        }

        struct uart_event evt = {
            .type = UART_RX_BUF_RELEASED,
            .data.rx_buf = {
                .buf = dev_data->rx_buf,
            },
        };

        dev_data->rx_buf = NULL;
        dev_data->rx_len = 0U;

        if (dev_data->async_cb != NULL) {
            dev_data->async_cb(dev, &evt, dev_data->async_cb_data);
        }

        if (dev_data->rx_next_len != 0U) {
            struct uart_event next_evt = {
                .type = UART_RX_BUF_RELEASED,
                .data.rx_buf = {
                    .buf = dev_data->rx_next_buf,
                },
            };

            dev_data->rx_next_buf = NULL;
            dev_data->rx_next_len = 0U;

            if (dev_data->async_cb != NULL) {
                dev_data->async_cb(dev, &next_evt, dev_data->async_cb_data);
            }
        }

        evt.type = UART_RX_DISABLED;
        if (dev_data->async_cb != NULL) {
            dev_data->async_cb(dev, &evt, dev_data->async_cb_data);
        }

        ret = 0;
    }
    else {
        ret = -EINVAL;
    }

    irq_unlock(key);

    return (ret);
}

#endif

<<<<<<< HEAD
static const struct uart_driver_api uart_sam0_driver_api = {
    .poll_in  = uart_sam0_poll_in,
    .poll_out = uart_sam0_poll_out,

    #ifdef CONFIG_UART_USE_RUNTIME_CONFIGURE
    .configure  = uart_sam0_configure,
    .config_get = uart_sam0_config_get,
    #endif

    .err_check = uart_sam0_err_check,

    #if CONFIG_UART_INTERRUPT_DRIVEN
    .fifo_fill       = uart_sam0_fifo_fill,
    .fifo_read       = uart_sam0_fifo_read,
    .irq_tx_enable   = uart_sam0_irq_tx_enable,
    .irq_tx_disable  = uart_sam0_irq_tx_disable,
    .irq_tx_ready    = uart_sam0_irq_tx_ready,
    .irq_tx_complete = uart_sam0_irq_tx_complete,
    .irq_rx_enable   = uart_sam0_irq_rx_enable,
    .irq_rx_disable  = uart_sam0_irq_rx_disable,
    .irq_rx_ready    = uart_sam0_irq_rx_ready,
    .irq_is_pending  = uart_sam0_irq_is_pending,

    #if defined(SERCOM_REV500)
    .irq_err_enable  = uart_sam0_irq_err_enable,
    .irq_err_disable = uart_sam0_irq_err_disable,
    #endif
    .irq_update       = uart_sam0_irq_update,
    .irq_callback_set = uart_sam0_irq_callback_set,
    #endif

    #if CONFIG_UART_SAM0_ASYNC
    .callback_set = uart_sam0_callback_set,
    .tx           = uart_sam0_tx,
    .tx_abort     = uart_sam0_tx_abort,
    .rx_enable    = uart_sam0_rx_enable,
    .rx_buf_rsp   = uart_sam0_rx_buf_rsp,
    .rx_disable   = uart_sam0_rx_disable,
    #endif
=======
static DEVICE_API(uart, uart_sam0_driver_api) = {
	.poll_in = uart_sam0_poll_in,
	.poll_out = uart_sam0_poll_out,
#ifdef CONFIG_UART_USE_RUNTIME_CONFIGURE
	.configure = uart_sam0_configure,
	.config_get = uart_sam0_config_get,
#endif
	.err_check = uart_sam0_err_check,
#if CONFIG_UART_INTERRUPT_DRIVEN
	.fifo_fill = uart_sam0_fifo_fill,
	.fifo_read = uart_sam0_fifo_read,
	.irq_tx_enable = uart_sam0_irq_tx_enable,
	.irq_tx_disable = uart_sam0_irq_tx_disable,
	.irq_tx_ready = uart_sam0_irq_tx_ready,
	.irq_tx_complete = uart_sam0_irq_tx_complete,
	.irq_rx_enable = uart_sam0_irq_rx_enable,
	.irq_rx_disable = uart_sam0_irq_rx_disable,
	.irq_rx_ready = uart_sam0_irq_rx_ready,
	.irq_is_pending = uart_sam0_irq_is_pending,
#if defined(SERCOM_REV500)
	.irq_err_enable = uart_sam0_irq_err_enable,
	.irq_err_disable = uart_sam0_irq_err_disable,
#endif
	.irq_update = uart_sam0_irq_update,
	.irq_callback_set = uart_sam0_irq_callback_set,
#endif
#if CONFIG_UART_SAM0_ASYNC
	.callback_set = uart_sam0_callback_set,
	.tx = uart_sam0_tx,
	.tx_abort = uart_sam0_tx_abort,
	.rx_enable = uart_sam0_rx_enable,
	.rx_buf_rsp = uart_sam0_rx_buf_rsp,
	.rx_disable = uart_sam0_rx_disable,
#endif
>>>>>>> 28bd478a
};

#if (CONFIG_UART_INTERRUPT_DRIVEN || CONFIG_UART_SAM0_ASYNC)

#define SAM0_UART_IRQ_CONNECT(n, m)                     \
    do {                                                \
        IRQ_CONNECT(DT_INST_IRQ_BY_IDX(n, m, irq),      \
                    DT_INST_IRQ_BY_IDX(n, m, priority), \
                    uart_sam0_isr,                      \
                    DEVICE_DT_INST_GET(n), 0);          \
        irq_enable(DT_INST_IRQ_BY_IDX(n, m, irq));      \
    } while (false)

#define UART_SAM0_IRQ_HANDLER_DECL(n)                   \
    static void uart_sam0_irq_config_##n(const struct device* dev)
#define UART_SAM0_IRQ_HANDLER_FUNC(n)                   \
    .irq_config_func = uart_sam0_irq_config_##n,

#if DT_INST_IRQ_HAS_IDX(0, 3)
#define UART_SAM0_IRQ_HANDLER(n)                    \
static void uart_sam0_irq_config_##n(const struct device* dev) {    \
    SAM0_UART_IRQ_CONNECT(n, 0);                    \
    SAM0_UART_IRQ_CONNECT(n, 1);                    \
    SAM0_UART_IRQ_CONNECT(n, 2);                    \
    SAM0_UART_IRQ_CONNECT(n, 3);                    \
}
#else
#define UART_SAM0_IRQ_HANDLER(n)                    \
static void uart_sam0_irq_config_##n(const struct device* dev) {    \
    SAM0_UART_IRQ_CONNECT(n, 0);                    \
}
#endif
#else
#define UART_SAM0_IRQ_HANDLER_DECL(n)
#define UART_SAM0_IRQ_HANDLER_FUNC(n)
#define UART_SAM0_IRQ_HANDLER(n)
#endif

#if CONFIG_UART_SAM0_ASYNC
#define UART_SAM0_DMA_CHANNELS(n)                   \
    .dma_dev = DEVICE_DT_GET(ATMEL_SAM0_DT_INST_DMA_CTLR(n, tx)),   \
    .tx_dma_request = ATMEL_SAM0_DT_INST_DMA_TRIGSRC(n, tx),    \
    .tx_dma_channel = ATMEL_SAM0_DT_INST_DMA_CHANNEL(n, tx),    \
    .rx_dma_request = ATMEL_SAM0_DT_INST_DMA_TRIGSRC(n, rx),    \
    .rx_dma_channel = ATMEL_SAM0_DT_INST_DMA_CHANNEL(n, rx),
#else
#define UART_SAM0_DMA_CHANNELS(n)
#endif

#define UART_SAM0_SERCOM_PADS(n) \
    (DT_INST_PROP(n, rxpo) << SERCOM_USART_CTRLA_RXPO_Pos) |    \
    (DT_INST_PROP(n, txpo) << SERCOM_USART_CTRLA_TXPO_Pos)

#define UART_SAM0_SERCOM_COLLISION_DETECT(n) \
    (DT_INST_PROP(n, collision_detection))

#ifdef MCLK
#define UART_SAM0_CONFIG_DEFN(n)                    \
static struct uart_sam0_dev_cfg DT_CONST uart_sam0_config_##n = {       \
    .regs         = (SercomUsart*)DT_INST_REG_ADDR(n),                  \
    .baudrate     = DT_INST_PROP(n, current_speed),                     \
    .mclk         = (volatile uint32_t*)MCLK_MASK_DT_INT_REG_ADDR(n),   \
    .mclk_mask    = BIT(DT_INST_CLOCKS_CELL_BY_NAME(n, mclk, bit)),     \
    .gclk_core_id = DT_INST_CLOCKS_CELL_BY_NAME(n, gclk, periph_ch),    \
    .pads         = UART_SAM0_SERCOM_PADS(n),                           \
    .collision_detect = UART_SAM0_SERCOM_COLLISION_DETECT(n),           \
    .pcfg = PINCTRL_DT_INST_DEV_CONFIG_GET(n),                          \
    UART_SAM0_IRQ_HANDLER_FUNC(n)                                       \
    UART_SAM0_DMA_CHANNELS(n)                                           \
}
#else
#define UART_SAM0_CONFIG_DEFN(n)                    \
static struct uart_sam0_dev_cfg DT_CONST uart_sam0_config_##n = {       \
    .regs        = (SercomUsart*)DT_INST_REG_ADDR(n),                   \
    .baudrate    = DT_INST_PROP(n, current_speed),                      \
    .pm_apbcmask = BIT(DT_INST_CLOCKS_CELL_BY_NAME(n, pm, bit)),        \
    .gclk_clkctrl_id = DT_INST_CLOCKS_CELL_BY_NAME(n, gclk, clkctrl_id),\
    .pads        = UART_SAM0_SERCOM_PADS(n),                            \
    .collision_detect = UART_SAM0_SERCOM_COLLISION_DETECT(n),           \
    .pcfg = PINCTRL_DT_INST_DEV_CONFIG_GET(n),                          \
    UART_SAM0_IRQ_HANDLER_FUNC(n)                                       \
    UART_SAM0_DMA_CHANNELS(n)                                           \
}
#endif

#define UART_SAM0_DEVICE_INIT(n)                    \
PINCTRL_DT_INST_DEFINE(n);                          \
static struct uart_sam0_dev_data uart_sam0_data_##n;\
UART_SAM0_IRQ_HANDLER_DECL(n);                      \
UART_SAM0_CONFIG_DEFN(n);                           \
DEVICE_DT_INST_DEFINE(n, uart_sam0_init, NULL,      \
                      &uart_sam0_data_##n,          \
                      &uart_sam0_config_##n, PRE_KERNEL_1,  \
                      CONFIG_SERIAL_INIT_PRIORITY,          \
                      &uart_sam0_driver_api);               \
UART_SAM0_IRQ_HANDLER(n)

DT_INST_FOREACH_STATUS_OKAY(UART_SAM0_DEVICE_INIT)

#if (__GTEST == 1U)                         /* #CUSTOM@NDRS */
#include "samc21_reg_stub.h"

void zephyr_uart_sam0_init(const struct device* dev) {
    uart_sam0_init(dev);
}

void zephyr_uart_sam0_isr(const struct device* dev) {
    uart_sam0_isr(dev);
}

SercomUsart* zephyr_uart_sam0_get_reg(const struct device* dev) {
    const struct uart_sam0_dev_cfg* const cfg = dev->config;
    SercomUsart* regs = cfg->regs;

    return (regs);
}

void zephyr_gtest_uart_sam0(void) {
    // ---------- CONFIG_0 ---------- //
    uart_sam0_config_0.mclk = ut_mcu_mclk_ptr;

    if (uart_sam0_config_0.regs == (SercomUsart*)0x42000800) {
        /* SERCOM1 */
        uart_sam0_config_0.regs = (SercomUsart*)ut_mcu_sercom_ptr[1];
    }

    if (uart_sam0_config_0.regs == (SercomUsart*)0x42001000) {
        /* SERCOM3 */
        uart_sam0_config_0.regs = (SercomUsart*)ut_mcu_sercom_ptr[3];
    }

    // ---------- CONFIG_1 ---------- //
    uart_sam0_config_1.mclk = ut_mcu_mclk_ptr;

    if (uart_sam0_config_1.regs == (SercomUsart*)0x42001000) {
        /* SERCOM3 */
        uart_sam0_config_1.regs = (SercomUsart*)ut_mcu_sercom_ptr[3];
    }

    if (uart_sam0_config_1.regs == (SercomUsart*)0x42001400) {
        /* SERCOM4 */
        uart_sam0_config_1.regs = (SercomUsart*)ut_mcu_sercom_ptr[4];
    }

    // ---------- CONFIG_2 ---------- //
    uart_sam0_config_2.mclk = ut_mcu_mclk_ptr;

    if (uart_sam0_config_2.regs == (SercomUsart*)0x42001400) {
        /* SERCOM4 */
        uart_sam0_config_2.regs = (SercomUsart*)ut_mcu_sercom_ptr[4];
    }

    if (uart_sam0_config_2.regs == (SercomUsart*)0x42001800) {
        /* SERCOM5 */
        uart_sam0_config_2.regs = (SercomUsart*)ut_mcu_sercom_ptr[5];
    }
}
#endif<|MERGE_RESOLUTION|>--- conflicted
+++ resolved
@@ -1136,8 +1136,7 @@
 
 #endif
 
-<<<<<<< HEAD
-static const struct uart_driver_api uart_sam0_driver_api = {
+static DEVICE_API(uart, uart_sam0_driver_api) = {
     .poll_in  = uart_sam0_poll_in,
     .poll_out = uart_sam0_poll_out,
 
@@ -1176,42 +1175,6 @@
     .rx_buf_rsp   = uart_sam0_rx_buf_rsp,
     .rx_disable   = uart_sam0_rx_disable,
     #endif
-=======
-static DEVICE_API(uart, uart_sam0_driver_api) = {
-	.poll_in = uart_sam0_poll_in,
-	.poll_out = uart_sam0_poll_out,
-#ifdef CONFIG_UART_USE_RUNTIME_CONFIGURE
-	.configure = uart_sam0_configure,
-	.config_get = uart_sam0_config_get,
-#endif
-	.err_check = uart_sam0_err_check,
-#if CONFIG_UART_INTERRUPT_DRIVEN
-	.fifo_fill = uart_sam0_fifo_fill,
-	.fifo_read = uart_sam0_fifo_read,
-	.irq_tx_enable = uart_sam0_irq_tx_enable,
-	.irq_tx_disable = uart_sam0_irq_tx_disable,
-	.irq_tx_ready = uart_sam0_irq_tx_ready,
-	.irq_tx_complete = uart_sam0_irq_tx_complete,
-	.irq_rx_enable = uart_sam0_irq_rx_enable,
-	.irq_rx_disable = uart_sam0_irq_rx_disable,
-	.irq_rx_ready = uart_sam0_irq_rx_ready,
-	.irq_is_pending = uart_sam0_irq_is_pending,
-#if defined(SERCOM_REV500)
-	.irq_err_enable = uart_sam0_irq_err_enable,
-	.irq_err_disable = uart_sam0_irq_err_disable,
-#endif
-	.irq_update = uart_sam0_irq_update,
-	.irq_callback_set = uart_sam0_irq_callback_set,
-#endif
-#if CONFIG_UART_SAM0_ASYNC
-	.callback_set = uart_sam0_callback_set,
-	.tx = uart_sam0_tx,
-	.tx_abort = uart_sam0_tx_abort,
-	.rx_enable = uart_sam0_rx_enable,
-	.rx_buf_rsp = uart_sam0_rx_buf_rsp,
-	.rx_disable = uart_sam0_rx_disable,
-#endif
->>>>>>> 28bd478a
 };
 
 #if (CONFIG_UART_INTERRUPT_DRIVEN || CONFIG_UART_SAM0_ASYNC)
