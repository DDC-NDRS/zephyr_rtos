--- conflicted
+++ resolved
@@ -36,26 +36,26 @@
     uint32_t pads;
     bool     collision_detect;
 
-#ifdef MCLK
+    #ifdef MCLK
     volatile uint32_t* mclk;
     uint32_t mclk_mask;
     uint16_t gclk_core_id;
-#else
+    #else
     uint32_t pm_apbcmask;
     uint16_t gclk_clkctrl_id;
-#endif
-
-#if (CONFIG_UART_INTERRUPT_DRIVEN || CONFIG_UART_ASYNC_API)
-    void (*irq_config_func)(const struct device *dev);
-#endif
-
-#if CONFIG_UART_ASYNC_API
+    #endif
+
+    #if (CONFIG_UART_INTERRUPT_DRIVEN || CONFIG_UART_ASYNC_API)
+    void (*irq_config_func)(const struct device* dev);
+    #endif
+
+    #if CONFIG_UART_ASYNC_API
     const struct device* dma_dev;
     uint8_t tx_dma_request;
     uint8_t tx_dma_channel;
     uint8_t rx_dma_request;
     uint8_t rx_dma_channel;
-#endif
+    #endif
 
     const struct pinctrl_dev_config* pcfg;
 };
@@ -64,18 +64,13 @@
 struct uart_sam0_dev_data {
     struct uart_config config_cache;
 
-#ifdef CONFIG_UART_INTERRUPT_DRIVEN
-<<<<<<< HEAD
-	uart_irq_callback_user_data_t cb;
-	void *cb_data;
-	uint8_t txc_cache;
-=======
+    #ifdef CONFIG_UART_INTERRUPT_DRIVEN
     uart_irq_callback_user_data_t cb;
-    void* cb_data;
->>>>>>> 8a1d3ad0
-#endif
-
-#if CONFIG_UART_ASYNC_API
+    void*   cb_data;
+    uint8_t txc_cache;
+    #endif
+
+    #if CONFIG_UART_ASYNC_API
     const struct device* dev;
     const struct uart_sam0_dev_cfg* cfg;
 
@@ -83,7 +78,7 @@
     void* async_cb_data;
 
     struct k_work_delayable tx_timeout_work;
-    const uint8_t* tx_buf;
+    uint8_t const* tx_buf;
     size_t tx_len;
 
     struct k_work_delayable rx_timeout_work;
@@ -97,7 +92,7 @@
     size_t   rx_next_len;
     bool     rx_waiting_for_irq;
     bool     rx_timeout_from_isr;
-#endif
+    #endif
 };
 
 static void wait_synchronization(SercomUsart* const usart) {
@@ -126,7 +121,7 @@
 
     /* Verify that the calculated result is within range */
     if ((tmp < 1) || (tmp > UINT16_MAX)) {
-        ret = -ERANGE;
+        ret = (-ERANGE);
     }
     else {
         baud = (65536 - (uint16_t)tmp);
@@ -146,7 +141,7 @@
     ARG_UNUSED(id);
     ARG_UNUSED(error_code);
 
-    struct uart_sam0_dev_data* const dev_data = (struct uart_sam0_dev_data* const )arg;
+    struct uart_sam0_dev_data* const dev_data = (struct uart_sam0_dev_data* const)arg;
     const struct uart_sam0_dev_cfg* const cfg = dev_data->cfg;
     SercomUsart* const regs = cfg->regs;
 
@@ -405,12 +400,12 @@
             break;
 
         case UART_CFG_PARITY_ODD :
-            CTRLA_temp.bit.FORM = 0x1;
+            CTRLA_temp.bit.FORM  = 0x1;
             CTRLB_temp.bit.PMODE = 1;
             break;
 
         case UART_CFG_PARITY_EVEN :
-            CTRLA_temp.bit.FORM = 0x1;
+            CTRLA_temp.bit.FORM  = 0x1;
             CTRLB_temp.bit.PMODE = 0;
             break;
 
@@ -484,7 +479,7 @@
 }
 
 static int uart_sam0_config_get(const struct device* dev, struct uart_config* out_cfg) {
-    struct uart_sam0_dev_data *const dev_data = dev->data;
+    struct uart_sam0_dev_data* const dev_data = dev->data;
 
     memcpy(out_cfg, &(dev_data->config_cache), sizeof(dev_data->config_cache));
 
@@ -520,10 +515,10 @@
     usart->CTRLA.reg = cfg->pads
         /* Internal clock */
         | SERCOM_USART_CTRLA_MODE_USART_INT_CLK
-#if defined(SERCOM_USART_CTRLA_SAMPR)
+        #if defined(SERCOM_USART_CTRLA_SAMPR)
         /* 16x oversampling with arithmetic baud rate generation */
         | SERCOM_USART_CTRLA_SAMPR(0)
-#endif
+        #endif
         | SERCOM_USART_CTRLA_FORM(0) | SERCOM_USART_CTRLA_CPOL | SERCOM_USART_CTRLA_DORD;
     wait_synchronization(usart);
 
@@ -591,7 +586,7 @@
         dma_cfg.dma_callback      = uart_sam0_dma_rx_done;
         dma_cfg.dma_slot          = cfg->rx_dma_request;
 
-        dma_blk.source_address = (uint32_t)(&(usart->DATA.reg));
+        dma_blk.source_address  = (uint32_t)(&(usart->DATA.reg));
         dma_blk.source_addr_adj = DMA_ADDR_ADJ_NO_CHANGE;
         dma_blk.dest_addr_adj   = DMA_ADDR_ADJ_INCREMENT;
 
@@ -786,21 +781,12 @@
     return ((regs->INTFLAG.bit.DRE != 0) && (regs->INTENSET.bit.DRE != 0));
 }
 
-<<<<<<< HEAD
-static int uart_sam0_irq_tx_complete(const struct device *dev)
-{
-	const struct uart_sam0_dev_cfg *config = dev->config;
-	struct uart_sam0_dev_data *const dev_data = dev->data;
-	SercomUsart * const regs = config->regs;
-
-	return (dev_data->txc_cache != 0) && (regs->INTENSET.bit.TXC != 0);
-=======
 static int uart_sam0_irq_tx_complete(const struct device* dev) {
-    const struct uart_sam0_dev_cfg* config = dev->config;
+    const struct uart_sam0_dev_cfg*  config   = dev->config;
+    struct uart_sam0_dev_data* const dev_data = dev->data;
     SercomUsart* const regs = config->regs;
 
-    return ((regs->INTFLAG.bit.TXC != 0) && (regs->INTENSET.bit.TXC != 0));
->>>>>>> 8a1d3ad0
+    return (dev_data->txc_cache != 0) && (regs->INTENSET.bit.TXC != 0);
 }
 
 static void uart_sam0_irq_rx_enable(const struct device* dev) {
@@ -824,7 +810,7 @@
     return (regs->INTFLAG.bit.RXC != 0);
 }
 
-static int uart_sam0_fifo_read(const struct device* dev, uint8_t* rx_data, const int size) {
+static int uart_sam0_fifo_read(const struct device* dev, uint8_t* rx_data, int const size) {
     const struct uart_sam0_dev_cfg* config = dev->config;
     SercomUsart* const regs = config->regs;
     uint8_t ch;
@@ -873,41 +859,24 @@
 }
 #endif
 
-<<<<<<< HEAD
-static int uart_sam0_irq_update(const struct device *dev)
-{
-	/* Clear sticky interrupts */
-	const struct uart_sam0_dev_cfg *config = dev->config;
-	SercomUsart * const regs = config->regs;
-
-#if defined(SERCOM_REV500)
-	/*
-	 * Cache the TXC flag, and use this cached value to clear the interrupt
-	 * if we do not used the cached value, there is a chance TXC will set
-	 * after caching...this will cause TXC to never cached.
-	 */
-	struct uart_sam0_dev_data *const dev_data = dev->data;
-
-	dev_data->txc_cache = regs->INTFLAG.bit.TXC;
-	regs->INTFLAG.reg = SERCOM_USART_INTENCLR_ERROR
-			  | SERCOM_USART_INTENCLR_RXBRK
-			  | SERCOM_USART_INTENCLR_CTSIC
-			  | SERCOM_USART_INTENCLR_RXS
-			  | (dev_data->txc_cache << SERCOM_USART_INTENCLR_TXC_Pos);
-#else
-	regs->INTFLAG.reg = SERCOM_USART_INTENCLR_RXS;
-=======
 static int uart_sam0_irq_update(const struct device* dev) {
     /* Clear sticky interrupts */
     const struct uart_sam0_dev_cfg* config = dev->config;
     SercomUsart* const regs = config->regs;
 
 #if defined(SERCOM_REV500)
-    regs->INTFLAG.reg |= (SERCOM_USART_INTENCLR_ERROR | SERCOM_USART_INTENCLR_RXBRK | 
-                          SERCOM_USART_INTENCLR_CTSIC | SERCOM_USART_INTENCLR_RXS);
+    /*
+     * Cache the TXC flag, and use this cached value to clear the interrupt
+     * if we do not used the cached value, there is a chance TXC will set
+     * after caching...this will cause TXC to never cached.
+     */
+    struct uart_sam0_dev_data* const dev_data = dev->data;
+
+    dev_data->txc_cache = regs->INTFLAG.bit.TXC;
+    regs->INTFLAG.reg   = (SERCOM_USART_INTENCLR_ERROR | SERCOM_USART_INTENCLR_RXBRK | SERCOM_USART_INTENCLR_CTSIC |
+                           SERCOM_USART_INTENCLR_RXS   | (dev_data->txc_cache << SERCOM_USART_INTENCLR_TXC_Pos));
 #else
     regs->INTFLAG.reg = SERCOM_USART_INTENCLR_RXS;
->>>>>>> 8a1d3ad0
 #endif
 
     return (1);
@@ -936,7 +905,7 @@
     return (0);
 }
 
-static int uart_sam0_tx(const struct device* dev, const uint8_t* buf, size_t len, int32_t timeout) {
+static int uart_sam0_tx(const struct device* dev, uint8_t const* buf, size_t len, int32_t timeout) {
     struct uart_sam0_dev_data* const dev_data = dev->data;
     const struct uart_sam0_dev_cfg* const cfg = dev->config;
     SercomUsart* regs = cfg->regs;
@@ -1047,7 +1016,7 @@
 }
 
 static int uart_sam0_rx_buf_rsp(const struct device* dev, uint8_t* buf, size_t len) {
-    struct uart_sam0_dev_data *const dev_data = dev->data;
+    struct uart_sam0_dev_data* const dev_data = dev->data;
     unsigned int key;
     int ret;
 
@@ -1169,7 +1138,7 @@
     .irq_is_pending  = uart_sam0_irq_is_pending,
 
 #if defined(SERCOM_REV500)
-    .irq_err_enable = uart_sam0_irq_err_enable,
+    .irq_err_enable  = uart_sam0_irq_err_enable,
     .irq_err_disable = uart_sam0_irq_err_disable,
 #endif
     .irq_update       = uart_sam0_irq_update,
