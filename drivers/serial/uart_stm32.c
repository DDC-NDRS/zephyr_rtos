--- conflicted
+++ resolved
@@ -1192,19 +1192,9 @@
         .data.tx.len = dma_tx->counter
     };
 
-<<<<<<< HEAD
     /* Reset tx buffer */
     dma_tx->buffer_length = 0;
     dma_tx->counter       = 0;
-=======
-#ifdef CONFIG_UART_ASYNC_API
-		if (!data->rx_woken) {
-			/* Prevent SoC from entering STOP mode until RX goes IDLE */
-			uart_stm32_pm_policy_state_lock_get_unconditional();
-			data->rx_woken = true;
-		}
-#endif
->>>>>>> d0cda31d
 
     #ifdef CONFIG_PM
     data->tx_int_stream_on = false;
@@ -1351,11 +1341,13 @@
 
         LL_USART_ClearFlag_WKUP(usart);
 
+        #ifdef CONFIG_UART_ASYNC_API
         if (!data->rx_woken) {
             /* Prevent SoC from entering STOP mode until RX goes IDLE */
             uart_stm32_pm_policy_state_lock_get_unconditional();
             data->rx_woken = true;
         }
+        #endif
 
         #ifdef USART_ISR_REACK
         while (LL_USART_IsActiveFlag_REACK(usart) == 0) {
