--- conflicted
+++ resolved
@@ -1212,7 +1212,6 @@
 
     async_evt_rx_rdy(data);
 
-<<<<<<< HEAD
     switch (status) { /* update offset*/
         case DMA_STATUS_COMPLETE :
             /* fully complete */
@@ -1229,24 +1228,6 @@
             break;
     }
 }
-=======
-		LL_USART_DisableIT_TC(usart);
-		/* Generate TX_DONE event when transmission is done */
-		async_evt_tx_done(data);
-#ifdef CONFIG_PM
-		uart_stm32_pm_policy_state_lock_put_unconditional();
-#endif
-	} else if (LL_USART_IsEnabledIT_RXNE(usart) &&
-			LL_USART_IsActiveFlag_RXNE(usart)) {
-#ifdef USART_SR_RXNE
-		/* clear the RXNE flag, because Rx data was not read */
-		LL_USART_ClearFlag_RXNE(usart);
-#else
-		/* clear the RXNE by flushing the fifo, because Rx data was not read */
-		LL_USART_RequestRxDataFlush(usart);
-#endif /* USART_SR_RXNE */
-	}
->>>>>>> 43acb936
 
 #endif /* CONFIG_UART_ASYNC_API */
 
@@ -1337,7 +1318,7 @@
         async_evt_tx_done(data);
 
         #ifdef CONFIG_PM
-        uart_stm32_pm_policy_state_lock_put(dev);
+        uart_stm32_pm_policy_state_lock_put_unconditional();
         #endif
     }
     else if (LL_USART_IsEnabledIT_RXNE(usart) &&
@@ -1531,19 +1512,8 @@
 
     LL_USART_ClearFlag_IDLE(usart);
 
-<<<<<<< HEAD
     /* Request next buffer */
     async_evt_rx_buf_request(data);
-=======
-	/* Do not allow system to suspend until transmission has completed */
-	uart_stm32_pm_policy_state_lock_get_unconditional();
-#endif
-
-	/* Enable TX DMA requests */
-	uart_stm32_dma_tx_enable(dev);
-
-	return 0;
->>>>>>> 43acb936
 }
 
 void uart_stm32_dma_rx_cb(const struct device* dma_dev, void* user_data,
@@ -1649,7 +1619,7 @@
 
     #ifdef CONFIG_PM
     /* Do not allow system to suspend until transmission has completed */
-    uart_stm32_pm_policy_state_lock_get(dev);
+    uart_stm32_pm_policy_state_lock_put_unconditional();
     #endif
 
     /* Enable TX DMA requests */
