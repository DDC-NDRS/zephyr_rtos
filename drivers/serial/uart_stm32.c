/*
 * Copyright (c) 2016 Open-RnD Sp. z o.o.
 * Copyright (c) 2016 Linaro Limited.
 * Copyright (c) 2024 STMicroelectronics
 *
 * SPDX-License-Identifier: Apache-2.0
 */

#define DT_DRV_COMPAT st_stm32_uart

/**
 * @brief Driver for UART port on STM32 family processor.
 * @note  LPUART and U(S)ART have the same base and
 *        majority of operations are performed the same way.
 *        Please validate for newly added series.
 */

#include <zephyr/kernel.h>
#include <zephyr/arch/cpu.h>
#include <zephyr/sys/__assert.h>
#include <soc.h>
#include <stm32_bitops.h>
#include <stm32_cache.h>
#include <zephyr/init.h>
#include <zephyr/drivers/clock_control.h>
#include <zephyr/pm/policy.h>
#include <zephyr/pm/device.h>

#ifdef CONFIG_UART_ASYNC_API
#include <zephyr/drivers/dma/dma_stm32.h>
#include <zephyr/drivers/dma.h>
#endif

#include <zephyr/linker/sections.h>
#include <zephyr/drivers/clock_control/stm32_clock_control.h>
#include "uart_stm32.h"

#include <stm32_ll_bus.h>
#include <stm32_ll_usart.h>
#include <stm32_ll_lpuart.h>
#if defined(CONFIG_PM) && defined(IS_UART_WAKEUP_FROMSTOP_INSTANCE)
#include <stm32_ll_pwr.h>
#include <zephyr/drivers/interrupt_controller/intc_exti_stm32.h>
#endif /* CONFIG_PM */

#include <zephyr/linker/linker-defs.h>
#include <zephyr/mem_mgmt/mem_attr.h>
#include <zephyr/dt-bindings/memory-attr/memory-attr-arm.h>

#include <zephyr/logging/log.h>
#include <zephyr/irq.h>
LOG_MODULE_REGISTER(uart_stm32, CONFIG_UART_LOG_LEVEL);

/* #CUSTOM@NDRS */
#define DEVICE_STM32_GET_USART(dev)         (((const struct uart_stm32_config*)(dev)->config)->usart)

/* This symbol takes the value 1 if one of the device instances */
/* is configured in dts with a domain clock */
#if STM32_DT_INST_DEV_DOMAIN_CLOCK_SUPPORT
#define STM32_UART_DOMAIN_CLOCK_SUPPORT 1
#else
#define STM32_UART_DOMAIN_CLOCK_SUPPORT 0
#endif

#define HAS_LPUART  DT_HAS_COMPAT_STATUS_OKAY(st_stm32_lpuart)

/* Available everywhere except l1, f1, f2, f4. */
#ifdef USART_CR3_DEM
#define HAS_DRIVER_ENABLE   1
#else
#define HAS_DRIVER_ENABLE   0
#endif

/* Helper for checking if we can use hardware receive timeouts
 * instead of the work queue on a given UART
 */
#ifdef USART_RTOR_RTO
#define HAS_RTO 1
#else
#define HAS_RTO 0
#endif

#ifdef CONFIG_PM
/* Placeholder value when wakeup-line DT property is not defined */
#define STM32_WAKEUP_LINE_NONE  0xFFFFFFFF
#endif

#if HAS_LPUART
#ifdef USART_PRESC_PRESCALER
uint32_t lpuartdiv_calc(const uint64_t clock_rate, const uint16_t presc_idx,
                        const uint32_t baud_rate) {
    uint64_t lpuartdiv;

    lpuartdiv  = clock_rate / LPUART_PRESCALER_TAB[presc_idx];
    lpuartdiv *= LPUART_LPUARTDIV_FREQ_MUL;
    lpuartdiv += baud_rate / 2;
    lpuartdiv /= baud_rate;

    return ((uint32_t)lpuartdiv);
}
#else
uint32_t lpuartdiv_calc(const uint64_t clock_rate, const uint32_t baud_rate) {
    uint64_t lpuartdiv;

    lpuartdiv = clock_rate * LPUART_LPUARTDIV_FREQ_MUL;
    lpuartdiv += baud_rate / 2;
    lpuartdiv /= baud_rate;

    return ((uint32_t)lpuartdiv);
}
#endif /* USART_PRESC_PRESCALER */
#endif /* HAS_LPUART */

#ifdef CONFIG_UART_ASYNC_API
#define STM32_ASYNC_STATUS_TIMEOUT (DMA_STATUS_BLOCK + 1)
#endif

#ifdef CONFIG_PM
static void uart_stm32_pm_policy_state_lock_get_unconditional(void) {
    pm_policy_state_lock_get(PM_STATE_SUSPEND_TO_IDLE, PM_ALL_SUBSTATES);
    if (IS_ENABLED(CONFIG_PM_S2RAM)) {
        pm_policy_state_lock_get(PM_STATE_SUSPEND_TO_RAM, PM_ALL_SUBSTATES);
    }
}

#if defined(CONFIG_PM) && defined(IS_UART_WAKEUP_FROMSTOP_INSTANCE)
static void uart_stm32_pm_enable_wakeup_line(uint32_t wakeup_line) {
    #if defined(CONFIG_SOC_SERIES_STM32WB0X)
    ARG_UNUSED(wakeup_line);

    #if defined(PWR_CR3_EIWL2)
    /**
     * If SoC is equipped with LPUART instance,
     * enable the associated wake-up line in PWRC.
     */
    LL_PWR_EnableInternWU2();
    #endif /* PWR_CR3_EIWL2 */
    #else
    if (wakeup_line != STM32_WAKEUP_LINE_NONE) {
        /* Enable EXTI line associated to UART wake-up event */
        stm32_exti_enable(wakeup_line, STM32_EXTI_TRIG_NONE, STM32_EXTI_MODE_IT);
    }
    #endif /* CONFIG_SOC_SERIES_STM32WB0X */
}
#endif /* CONFIG_PM && IS_UART_WAKEUP_FROMSTOP_INSTANCE */

static void uart_stm32_pm_policy_state_lock_get(const struct device *dev)
{
    struct uart_stm32_data* data = dev->data;

    if (!data->pm_policy_state_on) {
        data->pm_policy_state_on = true;
        uart_stm32_pm_policy_state_lock_get_unconditional();
    }
}

static void uart_stm32_pm_policy_state_lock_put_unconditional(void) {
    pm_policy_state_lock_put(PM_STATE_SUSPEND_TO_IDLE, PM_ALL_SUBSTATES);
    if (IS_ENABLED(CONFIG_PM_S2RAM)) {
        pm_policy_state_lock_put(PM_STATE_SUSPEND_TO_RAM, PM_ALL_SUBSTATES);
    }
}

static void uart_stm32_pm_policy_state_lock_put(const struct device* dev) {
    struct uart_stm32_data* data = dev->data;

    if (data->pm_policy_state_on) {
        data->pm_policy_state_on = false;
        uart_stm32_pm_policy_state_lock_put_unconditional();
    }
}
#endif /* CONFIG_PM */

static inline int uart_stm32_set_baudrate(const struct device* dev, uint32_t baud_rate) {
    const struct uart_stm32_config* config = dev->config;
    USART_TypeDef* usart = config->usart;
    struct uart_stm32_data const* data = dev->data;

    if (baud_rate == 0) {
        return (-EINVAL);
    }

    uint32_t clock_rate;

    /* Get clock rate */
    if (IS_ENABLED(STM32_UART_DOMAIN_CLOCK_SUPPORT) && (config->pclk_len > 1)) {
        int ret = clock_control_get_rate(data->clock,
                                         (clock_control_subsys_t)&config->pclken[1],
                                         &clock_rate);
        if (ret < 0) {
            LOG_ERR("Failed call clock_control_get_rate(pclken[1])");
            return (ret);
        }
    }
    else {
        int ret = clock_control_get_rate(data->clock,
                                         (clock_control_subsys_t)&config->pclken[0],
                                         &clock_rate);
        if (ret < 0) {
            LOG_ERR("Failed call clock_control_get_rate(pclken[0])");
            return (ret);
        }
    }

    #if HAS_LPUART
    if (IS_LPUART_INSTANCE(usart)) {
        uint32_t lpuartdiv;
        #ifdef USART_PRESC_PRESCALER
        uint8_t  presc_idx;
        uint32_t presc_val;

        for (presc_idx = 0; presc_idx < ARRAY_SIZE(LPUART_PRESCALER_TAB); presc_idx++) {
            lpuartdiv = lpuartdiv_calc(clock_rate, presc_idx, baud_rate);
            if (lpuartdiv >= LPUART_BRR_MIN_VALUE && lpuartdiv <= LPUART_BRR_MASK) {
                break;
            }
        }

        if (presc_idx == ARRAY_SIZE(LPUART_PRESCALER_TAB)) {
            LOG_ERR("Unable to set %s to %d", dev->name, baud_rate);
            return (-EINVAL);
        }

        presc_val = presc_idx << USART_PRESC_PRESCALER_Pos;

        LL_LPUART_SetPrescaler(usart, presc_val);
        #else
        lpuartdiv = lpuartdiv_calc(clock_rate, baud_rate);
        if (lpuartdiv < LPUART_BRR_MIN_VALUE || lpuartdiv > LPUART_BRR_MASK) {
            LOG_ERR("Unable to set %s to %d", dev->name, baud_rate);
            return (-EINVAL);
        }
        #endif /* USART_PRESC_PRESCALER */
        LL_LPUART_SetBaudRate(usart,
                              clock_rate,
                              #ifdef USART_PRESC_PRESCALER
                              presc_val,
                              #endif
                              baud_rate);
        /* Check BRR is greater than or equal to 0x300 */
        __ASSERT(stm32_reg_read(&usart->BRR) >= 0x300U, "BaudRateReg >= 0x300");

        /* Check BRR is lower than or equal to 0xFFFFF */
        __ASSERT(stm32_reg_read(&usart->BRR) < 0x000FFFFFU, "BaudRateReg < 0xFFFF");
    }
    else {
    #endif /* HAS_LPUART */
        #ifdef USART_CR1_OVER8
        LL_USART_SetOverSampling(usart,
                                 LL_USART_OVERSAMPLING_16);
        #endif

        #ifdef USART_PRESC_PRESCALER
        uint32_t usartdiv = __LL_USART_DIV_SAMPLING16(clock_rate,
                                                      LL_USART_PRESCALER_DIV1,
                                                      baud_rate);
        #else
        uint32_t usartdiv = __LL_USART_DIV_SAMPLING16(clock_rate, 
                                                      baud_rate);
        #endif /* USART_PRESC_PRESCALER */

        if (usartdiv < 16) {
            LOG_ERR("Unable to set %s to %d", dev->name, baud_rate);
            return (-EINVAL);
        }

        LL_USART_SetBaudRate(usart,
                             clock_rate,
                             #ifdef USART_PRESC_PRESCALER
                             LL_USART_PRESCALER_DIV1,
                             #endif
                             #ifdef USART_CR1_OVER8
                             LL_USART_OVERSAMPLING_16,
                             #endif
                             baud_rate);
        /* Check BRR is greater than or equal to 16d */
        __ASSERT(stm32_reg_read(&usart->BRR) >= 16, "BaudRateReg >= 16");

    #if HAS_LPUART
    }
    #endif /* HAS_LPUART */

    return (0);
}

static inline void uart_stm32_set_parity(const struct device* dev,
                                         uint32_t parity) {
    USART_TypeDef* usart = DEVICE_STM32_GET_USART(dev);

    LL_USART_SetParity(usart, parity);
}

static inline uint32_t uart_stm32_get_parity(const struct device* dev) {
    USART_TypeDef const* usart = DEVICE_STM32_GET_USART(dev);

    return LL_USART_GetParity(usart);
}

static inline void uart_stm32_set_stopbits(const struct device* dev,
                                           uint32_t stopbits) {
    USART_TypeDef* usart = DEVICE_STM32_GET_USART(dev);

    LL_USART_SetStopBitsLength(usart, stopbits);
}

static inline uint32_t uart_stm32_get_stopbits(const struct device* dev) {
    USART_TypeDef const* usart = DEVICE_STM32_GET_USART(dev);

    return LL_USART_GetStopBitsLength(usart);
}

static inline void uart_stm32_set_databits(const struct device* dev,
                                           uint32_t databits) {
    USART_TypeDef* usart = DEVICE_STM32_GET_USART(dev);

    LL_USART_SetDataWidth(usart, databits);
}

static inline uint32_t uart_stm32_get_databits(const struct device* dev) {
    USART_TypeDef const* usart = DEVICE_STM32_GET_USART(dev);

    return LL_USART_GetDataWidth(usart);
}

static inline void uart_stm32_set_hwctrl(const struct device* dev,
                                         uint32_t hwctrl) {
    USART_TypeDef* usart = DEVICE_STM32_GET_USART(dev);

    LL_USART_SetHWFlowCtrl(usart, hwctrl);
}

static inline uint32_t uart_stm32_get_hwctrl(const struct device* dev) {
    USART_TypeDef const* usart = DEVICE_STM32_GET_USART(dev);

    return LL_USART_GetHWFlowCtrl(usart);
}

#if HAS_DRIVER_ENABLE
static inline void uart_stm32_set_driver_enable(const struct device* dev,
                                                bool driver_enable) {
    USART_TypeDef* usart = DEVICE_STM32_GET_USART(dev);

    if (driver_enable) {
        LL_USART_EnableDEMode(usart);
    }
    else {
        LL_USART_DisableDEMode(usart);
    }
}

static inline bool uart_stm32_get_driver_enable(const struct device* dev) {
    USART_TypeDef const* usart = DEVICE_STM32_GET_USART(dev);

    return LL_USART_IsEnabledDEMode(usart);
}
#endif

static inline uint32_t uart_stm32_cfg2ll_parity(enum uart_config_parity parity) {
    switch (parity) {
        case UART_CFG_PARITY_ODD :
            return (LL_USART_PARITY_ODD);

        case UART_CFG_PARITY_EVEN :
            return (LL_USART_PARITY_EVEN);

        default : /* UART_CFG_PARITY_NONE */
            return (LL_USART_PARITY_NONE);
    }
}

static inline enum uart_config_parity uart_stm32_ll2cfg_parity(uint32_t parity) {
    switch (parity) {
        case LL_USART_PARITY_ODD :
            return (UART_CFG_PARITY_ODD);

        case LL_USART_PARITY_EVEN :
            return (UART_CFG_PARITY_EVEN);

        default : /* LL_USART_PARITY_NONE */
            return (UART_CFG_PARITY_NONE);
    }
}

static inline uint32_t uart_stm32_cfg2ll_stopbits(USART_TypeDef const* usart,
                                                  enum uart_config_stop_bits sb) {
    switch (sb) {
        /* Some MCU's don't support 0.5 stop bits */
        #ifdef LL_USART_STOPBITS_0_5
        case UART_CFG_STOP_BITS_0_5 :
            #if HAS_LPUART
            if (IS_LPUART_INSTANCE(usart)) {
                /* return the default */
                return (LL_USART_STOPBITS_1);
            }
            #endif /* HAS_LPUART */
            return (LL_USART_STOPBITS_0_5);
        #endif /* LL_USART_STOPBITS_0_5 */

        case UART_CFG_STOP_BITS_1 :
            return (LL_USART_STOPBITS_1);

        /* Some MCU's don't support 1.5 stop bits */
        #ifdef LL_USART_STOPBITS_1_5
        case UART_CFG_STOP_BITS_1_5 :
            #if HAS_LPUART
            if (IS_LPUART_INSTANCE(usart)) {
                /* return the default */
                return (LL_USART_STOPBITS_2);
            }
            #endif
            return (LL_USART_STOPBITS_1_5);
        #endif /* LL_USART_STOPBITS_1_5 */

        case UART_CFG_STOP_BITS_2 :
        default :
            return (LL_USART_STOPBITS_2);
    }
}

static inline enum uart_config_stop_bits uart_stm32_ll2cfg_stopbits(uint32_t sb) {
    switch (sb) {
        /* Some MCU's don't support 0.5 stop bits */
        #ifdef LL_USART_STOPBITS_0_5
        case LL_USART_STOPBITS_0_5 :
            return (UART_CFG_STOP_BITS_0_5);
        #endif /* LL_USART_STOPBITS_0_5 */

        case LL_USART_STOPBITS_1 :
            return (UART_CFG_STOP_BITS_1);

        /* Some MCU's don't support 1.5 stop bits */
        #ifdef LL_USART_STOPBITS_1_5
        case LL_USART_STOPBITS_1_5 :
            return (UART_CFG_STOP_BITS_1_5);
        #endif /* LL_USART_STOPBITS_1_5 */

        case LL_USART_STOPBITS_2 :
        default :
            return (UART_CFG_STOP_BITS_2);
    }
}

static inline uint32_t uart_stm32_cfg2ll_databits(enum uart_config_data_bits db,
                                                  enum uart_config_parity p) {
    switch (db) {
        /* Some MCU's don't support 7B or 9B datawidth */
        #ifdef LL_USART_DATAWIDTH_7B
        case UART_CFG_DATA_BITS_7 :
            if (p == UART_CFG_PARITY_NONE) {
                return (LL_USART_DATAWIDTH_7B);
            }
            else {
                return (LL_USART_DATAWIDTH_8B);
            }
        #endif /* LL_USART_DATAWIDTH_7B */

        #ifdef LL_USART_DATAWIDTH_9B
        case UART_CFG_DATA_BITS_9 :
            return (LL_USART_DATAWIDTH_9B);
        #endif /* LL_USART_DATAWIDTH_9B */

        case UART_CFG_DATA_BITS_8 :
        default :
            #ifdef LL_USART_DATAWIDTH_9B
            if (p != UART_CFG_PARITY_NONE) {
                return (LL_USART_DATAWIDTH_9B);
            }
            #endif
            return (LL_USART_DATAWIDTH_8B);
    }
}

static inline enum uart_config_data_bits uart_stm32_ll2cfg_databits(uint32_t db,
                                                                    uint32_t p) {
    switch (db) {
        /* Some MCU's don't support 7B or 9B datawidth */
        #ifdef LL_USART_DATAWIDTH_7B
        case LL_USART_DATAWIDTH_7B :
            if (p == LL_USART_PARITY_NONE) {
                return (UART_CFG_DATA_BITS_7);
            }
            else {
                return (UART_CFG_DATA_BITS_6);
            }
        #endif /* LL_USART_DATAWIDTH_7B */

        #ifdef LL_USART_DATAWIDTH_9B
        case LL_USART_DATAWIDTH_9B :
            if (p == LL_USART_PARITY_NONE) {
                return (UART_CFG_DATA_BITS_9);
            }
            else {
                return (UART_CFG_DATA_BITS_8);
            }
        #endif /* LL_USART_DATAWIDTH_9B */

        case LL_USART_DATAWIDTH_8B :
        default :
            if (p == LL_USART_PARITY_NONE) {
                return (UART_CFG_DATA_BITS_8);
            }
            else {
                return (UART_CFG_DATA_BITS_7);
            }
    }
}

/**
 * @brief  Get LL hardware flow control define from
 *         Zephyr hardware flow control option.
 * @note   Supports only UART_CFG_FLOW_CTRL_RTS_CTS and UART_CFG_FLOW_CTRL_RS485.
 * @param  fc: Zephyr hardware flow control option.
 * @retval LL_USART_HWCONTROL_RTS_CTS, or LL_USART_HWCONTROL_NONE.
 */
static inline uint32_t uart_stm32_cfg2ll_hwctrl(enum uart_config_flow_control fc) {
    if (fc == UART_CFG_FLOW_CTRL_RTS_CTS) {
        return (LL_USART_HWCONTROL_RTS_CTS);
    }
    else if (fc == UART_CFG_FLOW_CTRL_RS485) {
        /* Driver Enable is handled separately */
        return (LL_USART_HWCONTROL_NONE);
    }

    return (LL_USART_HWCONTROL_NONE);
}

/**
 * @brief  Get Zephyr hardware flow control option from
 *         LL hardware flow control define.
 * @note   Supports only LL_USART_HWCONTROL_RTS_CTS.
 * @param  fc: LL hardware flow control definition.
 * @retval UART_CFG_FLOW_CTRL_RTS_CTS, or UART_CFG_FLOW_CTRL_NONE.
 */
static inline enum uart_config_flow_control uart_stm32_ll2cfg_hwctrl(uint32_t fc) {
    if (fc == LL_USART_HWCONTROL_RTS_CTS) {
        return (UART_CFG_FLOW_CTRL_RTS_CTS);
    }

    return (UART_CFG_FLOW_CTRL_NONE);
}

static int uart_stm32_parameters_set(const struct device* dev,
                                      const struct uart_config* cfg) {
    USART_TypeDef* usart = DEVICE_STM32_GET_USART(dev);
    struct uart_stm32_data* data = dev->data;
    struct uart_config* uart_cfg = data->uart_cfg;
    const uint32_t parity   = uart_stm32_cfg2ll_parity(cfg->parity);
    const uint32_t stopbits = uart_stm32_cfg2ll_stopbits(usart, cfg->stop_bits);
    const uint32_t databits = uart_stm32_cfg2ll_databits(cfg->data_bits,
                                                         cfg->parity);
    const uint32_t flowctrl = uart_stm32_cfg2ll_hwctrl(cfg->flow_ctrl);
    #if HAS_DRIVER_ENABLE
    bool driver_enable = cfg->flow_ctrl == UART_CFG_FLOW_CTRL_RS485;
    #endif
    int ret;

    if (cfg == uart_cfg) {
        /* Called via (re-)init function, so the SoC either just booted,
         * or is returning from a low-power state where it lost register
         * contents
         */
        LL_USART_ConfigCharacter(usart,
                                 databits,
                                 parity,
                                 stopbits);
        uart_stm32_set_hwctrl(dev, flowctrl);
        ret = uart_stm32_set_baudrate(dev, cfg->baudrate);
        if (ret < 0) {
            return (ret);
        }
    }
    else {
        /* Called from application/subsys via uart_configure syscall */
        if (parity != uart_stm32_get_parity(dev)) {
            uart_stm32_set_parity(dev, parity);
        }

        if (stopbits != uart_stm32_get_stopbits(dev)) {
            uart_stm32_set_stopbits(dev, stopbits);
        }

        if (databits != uart_stm32_get_databits(dev)) {
            uart_stm32_set_databits(dev, databits);
        }

        if (flowctrl != uart_stm32_get_hwctrl(dev)) {
            uart_stm32_set_hwctrl(dev, flowctrl);
        }

        #if HAS_DRIVER_ENABLE
        if (driver_enable != uart_stm32_get_driver_enable(dev)) {
            uart_stm32_set_driver_enable(dev, driver_enable);
        }
        #endif

        if (cfg->baudrate != uart_cfg->baudrate) {
            ret = uart_stm32_set_baudrate(dev, cfg->baudrate);
            if (ret < 0) {
                return (ret);
            }
            uart_cfg->baudrate = cfg->baudrate;
        }
    }

    return (0);
}

#ifdef CONFIG_UART_USE_RUNTIME_CONFIGURE
static int uart_stm32_configure(const struct device* dev,
                                const struct uart_config* cfg) {
    USART_TypeDef* usart = DEVICE_STM32_GET_USART(dev);
    struct uart_stm32_data* data = dev->data;
    struct uart_config* uart_cfg = data->uart_cfg;
    const uint32_t parity   = uart_stm32_cfg2ll_parity(cfg->parity);
    const uint32_t stopbits = uart_stm32_cfg2ll_stopbits(usart, cfg->stop_bits);
    const uint32_t databits = uart_stm32_cfg2ll_databits(cfg->data_bits,
                                                         cfg->parity);

    /* Hardware doesn't support mark or space parity */
    if ((cfg->parity == UART_CFG_PARITY_MARK) ||
        (cfg->parity == UART_CFG_PARITY_SPACE)) {
        return (-ENOTSUP);
    }

    /* Driver does not supports parity + 9 databits */
    if ((cfg->parity != UART_CFG_PARITY_NONE) &&
        (cfg->data_bits == UART_CFG_DATA_BITS_9)) {
        return (-ENOTSUP);
    }

    /* When the transformed ll stop bits don't match with what was requested, then it's not
     * supported
     */
    if (uart_stm32_ll2cfg_stopbits(stopbits) != cfg->stop_bits) {
        return (-ENOTSUP);
    }

    /* When the transformed ll databits don't match with what was requested, then it's not
     * supported
     */
    if (uart_stm32_ll2cfg_databits(databits, parity) != cfg->data_bits) {
        return (-ENOTSUP);
    }

    /* Driver supports only RTS/CTS and RS485 flow control */
    if (!(cfg->flow_ctrl == UART_CFG_FLOW_CTRL_NONE
        || ((cfg->flow_ctrl == UART_CFG_FLOW_CTRL_RTS_CTS) &&
            IS_UART_HWFLOW_INSTANCE(usart))
        #if HAS_DRIVER_ENABLE
        || ((cfg->flow_ctrl == UART_CFG_FLOW_CTRL_RS485) &&
            IS_UART_DRIVER_ENABLE_INSTANCE(usart))
        #endif
        )) {
        return (-ENOTSUP);
    }

    LL_USART_Disable(usart);

    /* Set basic parameters, such as data-/stop-bit, parity, and baudrate */
    if (uart_stm32_parameters_set(dev, cfg) < 0) {
        return (-ENOTSUP);
    }

    LL_USART_Enable(usart);

    /* Upon successful configuration, persist the syscall-passed
     * uart_config.
     * This allows restoring it, should the device return from a low-power
     * mode in which register contents are lost.
     */
    *uart_cfg = *cfg;

    return (0);
};

static int uart_stm32_config_get(const struct device* dev,
                                 struct uart_config* cfg) {
    struct uart_stm32_data const* data = dev->data;
    struct uart_config const* uart_cfg = data->uart_cfg;

    cfg->baudrate  = uart_cfg->baudrate;
    cfg->parity    = (uint8_t)uart_stm32_ll2cfg_parity(uart_stm32_get_parity(dev));
    cfg->stop_bits = (uint8_t)uart_stm32_ll2cfg_stopbits(uart_stm32_get_stopbits(dev));
    cfg->data_bits = (uint8_t)uart_stm32_ll2cfg_databits(uart_stm32_get_databits(dev),
                                                         uart_stm32_get_parity(dev));
    cfg->flow_ctrl = (uint8_t)uart_stm32_ll2cfg_hwctrl(uart_stm32_get_hwctrl(dev));
    #if HAS_DRIVER_ENABLE
    if (uart_stm32_get_driver_enable(dev)) {
        cfg->flow_ctrl = UART_CFG_FLOW_CTRL_RS485;
    }
    #endif

    return (0);
}
#endif /* CONFIG_UART_USE_RUNTIME_CONFIGURE */

typedef void (*poll_in_fn)(USART_TypeDef const* usart, void* in);

static int uart_stm32_poll_in_visitor(const struct device* dev, void* in, poll_in_fn get_fn) {
    USART_TypeDef* usart = DEVICE_STM32_GET_USART(dev);

    /* Clear overrun error flag */
    if (LL_USART_IsActiveFlag_ORE(usart)) {
        LL_USART_ClearFlag_ORE(usart);
    }

    /*
     * On stm32 F4X, F1X, and F2X, the RXNE flag is affected (cleared) by
     * the uart_err_check function call (on errors flags clearing)
     */
    if (!LL_USART_IsActiveFlag_RXNE(usart)) {
        return (-1);
    }

    get_fn(usart, in);

    return (0);
}

typedef void (*poll_out_fn)(USART_TypeDef* usart, uint16_t out);

static void uart_stm32_poll_out_visitor(const struct device* dev, uint16_t out, poll_out_fn set_fn) {
    USART_TypeDef* usart = DEVICE_STM32_GET_USART(dev);
    #ifdef CONFIG_PM
    struct uart_stm32_data* data = dev->data;
    #endif
    unsigned int key;

    /* Wait for TXE flag to be raised
     * When TXE flag is raised, we lock interrupts to prevent interrupts (notably that of usart)
     * or thread switch. Then, we can safely send our character. The character sent will be
     * interlaced with the characters potentially send with interrupt transmission API
     */
    while (true) {
        if (LL_USART_IsActiveFlag_TXE(usart)) {
            key = irq_lock();
            if (LL_USART_IsActiveFlag_TXE(usart)) {
                break;
            }
            irq_unlock(key);
        }
    }

    #ifdef CONFIG_PM
    /* If an interrupt transmission is in progress, the pm constraint is already managed by the
     * call of uart_stm32_irq_tx_[en|dis]able
     */
    if (!data->tx_poll_stream_on && !data->tx_int_stream_on) {
        data->tx_poll_stream_on = true;

        /* Don't allow system to suspend until stream
         * transmission has completed
         */
        uart_stm32_pm_policy_state_lock_get(dev);

        /* Enable TC interrupt so we can release suspend
         * constraint when done
         */
        LL_USART_EnableIT_TC(usart);
    }
    #endif /* CONFIG_PM */

    set_fn(usart, out);
    irq_unlock(key);
}

static void poll_in_u8(USART_TypeDef const* usart, void* in) {
    *((unsigned char*)in) = (unsigned char)LL_USART_ReceiveData8(usart);
}

static void poll_out_u8(USART_TypeDef* usart, uint16_t out) {
    LL_USART_TransmitData8(usart, (uint8_t)out);
}

static int uart_stm32_poll_in(const struct device* dev, unsigned char* c) {
    return uart_stm32_poll_in_visitor(dev, (void*)c, poll_in_u8);
}

static void uart_stm32_poll_out(const struct device* dev, unsigned char c) {
    uart_stm32_poll_out_visitor(dev, c, poll_out_u8);
}

#ifdef CONFIG_UART_WIDE_DATA

static void poll_out_u9(USART_TypeDef* usart, uint16_t out) {
    LL_USART_TransmitData9(usart, out);
}

static void poll_in_u9(USART_TypeDef const* usart, void* in) {
    *((uint16_t*)in) = LL_USART_ReceiveData9(usart);
}

static int uart_stm32_poll_in_u16(const struct device* dev, uint16_t* in_u16) {
    return uart_stm32_poll_in_visitor(dev, (void*)in_u16, poll_in_u9);
}

static void uart_stm32_poll_out_u16(const struct device* dev, uint16_t out_u16) {
    uart_stm32_poll_out_visitor(dev, out_u16, poll_out_u9);
}

#endif

static int uart_stm32_err_check(const struct device* dev) {
    USART_TypeDef* usart = DEVICE_STM32_GET_USART(dev);
    uint32_t err = 0U;

    /* Check for errors, then clear them.
     * Some SoC clear all error flags when at least
     * one is cleared. (e.g. F4X, F1X, and F2X).
     * The stm32 F4X, F1X, and F2X also reads the usart DR when clearing Errors
     */
    if (LL_USART_IsActiveFlag_ORE(usart)) {
        err |= UART_ERROR_OVERRUN;
    }

    if (LL_USART_IsActiveFlag_PE(usart)) {
        err |= UART_ERROR_PARITY;
    }

    if (LL_USART_IsActiveFlag_FE(usart)) {
        err |= UART_ERROR_FRAMING;
    }

    if (LL_USART_IsActiveFlag_NE(usart)) {
        err |= UART_ERROR_NOISE;
    }

    #if !defined(CONFIG_SOC_SERIES_STM32F0X) || defined(USART_LIN_SUPPORT)
    if (LL_USART_IsActiveFlag_LBD(usart)) {
        err |= UART_BREAK;
    }

    if (err & UART_BREAK) {
        LL_USART_ClearFlag_LBD(usart);
    }
    #endif

    /* Clearing error :
     * the stm32 F4X, F1X, and F2X sw sequence is reading the usart SR
     * then the usart DR to clear the Error flags ORE, PE, FE, NE
     * --> so is the RXNE flag also cleared !
     */
    if (err & UART_ERROR_OVERRUN) {
        LL_USART_ClearFlag_ORE(usart);
    }

    if (err & UART_ERROR_PARITY) {
        LL_USART_ClearFlag_PE(usart);
    }

    if (err & UART_ERROR_FRAMING) {
        LL_USART_ClearFlag_FE(usart);
    }

    if (err & UART_ERROR_NOISE) {
        LL_USART_ClearFlag_NE(usart);
    }

    return (err);
}

static inline void __uart_stm32_get_clock(const struct device* dev) {
    struct uart_stm32_data* data = dev->data;
    const struct device* const clk  = DEVICE_DT_GET(STM32_CLOCK_CONTROL_NODE);

    data->clock = clk;
}

#ifdef CONFIG_UART_INTERRUPT_DRIVEN

typedef void (*fifo_fill_fn)(USART_TypeDef* usart, void const* tx_data,
                             const int offset);

static int uart_stm32_fifo_fill_visitor(const struct device* dev, void const* tx_data, int size,
                                        fifo_fill_fn fill_fn) {
    USART_TypeDef* usart = DEVICE_STM32_GET_USART(dev);
    int num_tx = 0;
    unsigned int key;

    if (!LL_USART_IsActiveFlag_TXE(usart)) {
        return (num_tx);
    }

    /* Lock interrupts to prevent nested interrupts or thread switch */
    key = irq_lock();

    while ((size - num_tx > 0) && LL_USART_IsActiveFlag_TXE(usart)) {
        /* TXE flag will be cleared with byte write to DR|RDR register */

        /* Send a character */
        fill_fn(usart, tx_data, num_tx);
        num_tx++;
    }

    irq_unlock(key);

    return (num_tx);
}

static void fifo_fill_with_u8(USART_TypeDef* usart,
                              void const* tx_data, const int offset) {
    uint8_t const* data = (uint8_t const*)tx_data;
    /* Send a character (8bit) */
    LL_USART_TransmitData8(usart, data[offset]);
}

static int uart_stm32_fifo_fill(const struct device* dev, uint8_t const* tx_data, int size) {
    if (uart_stm32_ll2cfg_databits(uart_stm32_get_databits(dev), uart_stm32_get_parity(dev)) ==
        UART_CFG_DATA_BITS_9) {
        return (-ENOTSUP);
    }

    return uart_stm32_fifo_fill_visitor(dev, (void const*)tx_data, size,
                                        fifo_fill_with_u8);
}

typedef void (*fifo_read_fn)(USART_TypeDef const* usart, void* rx_data,
                             const int offset);

static int uart_stm32_fifo_read_visitor(const struct device* dev, void* rx_data, int const size,
                                        fifo_read_fn read_fn) {
    USART_TypeDef* usart = DEVICE_STM32_GET_USART(dev);
    int num_rx = 0;

    while ((size - num_rx > 0) && LL_USART_IsActiveFlag_RXNE(usart)) {
        /* RXNE flag will be cleared upon read from DR|RDR register */

        read_fn(usart, rx_data, num_rx);
        num_rx++;

        /* Clear overrun error flag */
        if (LL_USART_IsActiveFlag_ORE(usart)) {
            LL_USART_ClearFlag_ORE(usart);
            /*
             * On stm32 F4X, F1X, and F2X, the RXNE flag is affected (cleared) by
             * the uart_err_check function call (on errors flags clearing)
             */
        }
    }

    return (num_rx);
}

static void fifo_read_with_u8(USART_TypeDef const* usart, void* rx_data,
                              const int offset) {
    uint8_t* data = (uint8_t*)rx_data;

    data[offset] = LL_USART_ReceiveData8(usart);
}

static int uart_stm32_fifo_read(const struct device* dev, uint8_t* rx_data, int const size) {
    if (uart_stm32_ll2cfg_databits(uart_stm32_get_databits(dev), uart_stm32_get_parity(dev)) ==
        UART_CFG_DATA_BITS_9) {
        return (-ENOTSUP);
    }

    return uart_stm32_fifo_read_visitor(dev, (void*)rx_data, size,
                                        fifo_read_with_u8);
}

#ifdef CONFIG_UART_WIDE_DATA

static void fifo_fill_with_u16(USART_TypeDef* usart,
                               void const* tx_data, const int offset) {
    uint16_t const* data = (uint16_t const*)tx_data;

    /* Send a character (9bit) */
    LL_USART_TransmitData9(usart, data[offset]);
}

static int uart_stm32_fifo_fill_u16(const struct device* dev, uint16_t const* tx_data, int size) {
    if (uart_stm32_ll2cfg_databits(uart_stm32_get_databits(dev), uart_stm32_get_parity(dev)) !=
        UART_CFG_DATA_BITS_9) {
        return (-ENOTSUP);
    }

    return uart_stm32_fifo_fill_visitor(dev, (void const*)tx_data, size,
                                        fifo_fill_with_u16);
}

static void fifo_read_with_u16(USART_TypeDef const* usart, void* rx_data,
                               const int offset) {
    uint16_t* data = (uint16_t*)rx_data;

    data[offset] = LL_USART_ReceiveData9(usart);
}

static int uart_stm32_fifo_read_u16(const struct device* dev, uint16_t* rx_data, int const size) {
    if (uart_stm32_ll2cfg_databits(uart_stm32_get_databits(dev), uart_stm32_get_parity(dev)) !=
        UART_CFG_DATA_BITS_9) {
        return (-ENOTSUP);
    }

    return uart_stm32_fifo_read_visitor(dev, (void*)rx_data, size,
                                        fifo_read_with_u16);
}

#endif

static void uart_stm32_irq_tx_enable(const struct device* dev) {
    USART_TypeDef* usart = DEVICE_STM32_GET_USART(dev);
    #ifdef CONFIG_PM
    struct uart_stm32_data* data = dev->data;
    unsigned int key;
    #endif

    #ifdef CONFIG_PM
    key = irq_lock();
    data->tx_poll_stream_on = false;
    data->tx_int_stream_on  = true;
    uart_stm32_pm_policy_state_lock_get(dev);
    #endif
    LL_USART_EnableIT_TC(usart);

    #ifdef CONFIG_PM
    irq_unlock(key);
    #endif
}

static void uart_stm32_irq_tx_disable(const struct device* dev) {
    USART_TypeDef* usart = DEVICE_STM32_GET_USART(dev);
    #ifdef CONFIG_PM
    struct uart_stm32_data* data = dev->data;
    unsigned int key;

    key = irq_lock();
    #endif

    LL_USART_DisableIT_TC(usart);

    #ifdef CONFIG_PM
    data->tx_int_stream_on = false;
    uart_stm32_pm_policy_state_lock_put(dev);
    #endif

    #ifdef CONFIG_PM
    irq_unlock(key);
    #endif
}

static int uart_stm32_irq_tx_ready(const struct device* dev) {
    USART_TypeDef const* usart = DEVICE_STM32_GET_USART(dev);

    return (LL_USART_IsActiveFlag_TXE(usart) &&
            LL_USART_IsEnabledIT_TC(usart));
}

static int uart_stm32_irq_tx_complete(const struct device* dev) {
    USART_TypeDef const* usart = DEVICE_STM32_GET_USART(dev);

    return LL_USART_IsActiveFlag_TC(usart);
}

static void uart_stm32_irq_rx_enable(const struct device* dev) {
    USART_TypeDef* usart = DEVICE_STM32_GET_USART(dev);

    LL_USART_EnableIT_RXNE(usart);
}

static void uart_stm32_irq_rx_disable(const struct device* dev) {
    USART_TypeDef* usart = DEVICE_STM32_GET_USART(dev);

    LL_USART_DisableIT_RXNE(usart);
}

static int uart_stm32_irq_rx_ready(const struct device* dev) {
    USART_TypeDef const* usart = DEVICE_STM32_GET_USART(dev);
    /*
     * On stm32 F4X, F1X, and F2X, the RXNE flag is affected (cleared) by
     * the uart_err_check function call (on errors flags clearing)
     */
    return LL_USART_IsActiveFlag_RXNE(usart);
}

static void uart_stm32_irq_err_enable(const struct device* dev) {
    USART_TypeDef* usart = DEVICE_STM32_GET_USART(dev);

    /* Enable FE, ORE interruptions */
    LL_USART_EnableIT_ERROR(usart);
    #if !defined(CONFIG_SOC_SERIES_STM32F0X) || defined(USART_LIN_SUPPORT)
    /* Enable Line break detection */
    if (IS_UART_LIN_INSTANCE(usart)) {
        LL_USART_EnableIT_LBD(usart);
    }
    #endif
    /* Enable parity error interruption */
    LL_USART_EnableIT_PE(usart);
}

static void uart_stm32_irq_err_disable(const struct device* dev) {
    USART_TypeDef* usart = DEVICE_STM32_GET_USART(dev);

    /* Disable FE, ORE interruptions */
    LL_USART_DisableIT_ERROR(usart);
    #if !defined(CONFIG_SOC_SERIES_STM32F0X) || defined(USART_LIN_SUPPORT)
    /* Disable Line break detection */
    if (IS_UART_LIN_INSTANCE(usart)) {
        LL_USART_DisableIT_LBD(usart);
    }
    #endif
    /* Disable parity error interruption */
    LL_USART_DisableIT_PE(usart);
}

static int uart_stm32_irq_is_pending(const struct device* dev) {
    USART_TypeDef const* usart = DEVICE_STM32_GET_USART(dev);

    return ((LL_USART_IsActiveFlag_RXNE(usart) &&
             LL_USART_IsEnabledIT_RXNE(usart)) ||
            (LL_USART_IsActiveFlag_TC(usart) &&
             LL_USART_IsEnabledIT_TC(usart)));
}

static int uart_stm32_irq_update(const struct device* dev) {
    return (1);
}

static void uart_stm32_irq_callback_set(const struct device* dev,
                                        uart_irq_callback_user_data_t cb,
                                        void* cb_data) {
    struct uart_stm32_data* data = dev->data;

    data->user_cb   = cb;
    data->user_data = cb_data;

    #if defined(CONFIG_UART_EXCLUSIVE_API_CALLBACKS)
    data->async_cb        = NULL;
    data->async_user_data = NULL;
    #endif
}

#endif /* CONFIG_UART_INTERRUPT_DRIVEN */

#ifdef CONFIG_UART_ASYNC_API

static inline void async_user_callback(struct uart_stm32_data* data,
                                       struct uart_event* event) {
    if (data->async_cb) {
        data->async_cb(data->uart_dev, event, data->async_user_data);
    }
}

static inline void async_evt_rx_rdy(struct uart_stm32_data* data) {
    struct uart_dma_stream* dma_rx = &data->dma_rx;

    LOG_DBG("rx_rdy: (%d %d)", dma_rx->offset, dma_rx->counter);

    struct uart_event event = {
        .type           = UART_RX_RDY,
        .data.rx.buf    = dma_rx->buffer,
        .data.rx.len    = dma_rx->counter - dma_rx->offset,
        .data.rx.offset = dma_rx->offset
    };

    /* When cyclic DMA is used, buffer positions are not updated - call callback every time*/
    if (dma_rx->dma_cfg.cyclic == 0) {
        /* update the current pos for new data */
        dma_rx->offset = dma_rx->counter;

        /* send event only for new data */
        if (event.data.rx.len > 0) {
            async_user_callback(data, &event);
        }
    }
    else {
        async_user_callback(data, &event);
    }
}

static inline void async_evt_rx_err(struct uart_stm32_data* data, int err_code) {
    LOG_DBG("rx error: %d", err_code);

    struct uart_event event = {
        .type                     = UART_RX_STOPPED,
        .data.rx_stop.reason      = err_code,
        .data.rx_stop.data.len    = data->dma_rx.counter,
        .data.rx_stop.data.offset = 0,
        .data.rx_stop.data.buf    = data->dma_rx.buffer
    };

    async_user_callback(data, &event);
}

static inline void async_evt_tx_done(struct uart_stm32_data* data) {
    struct uart_dma_stream* dma_tx = &data->dma_tx;

    LOG_DBG("tx done: %d", dma_tx->counter);

    struct uart_event event = {
        .type        = UART_TX_DONE,
        .data.tx.buf = dma_tx->buffer,
        .data.tx.len = dma_tx->counter
    };

    /* Reset tx buffer */
    dma_tx->buffer_length = 0;
    dma_tx->counter       = 0;

    #ifdef CONFIG_PM
    data->tx_int_stream_on = false;
    #endif

    async_user_callback(data, &event);
}

static inline void async_evt_tx_abort(struct uart_stm32_data* data) {
    struct uart_dma_stream* dma_tx = &data->dma_tx;

    LOG_DBG("tx abort: %d", dma_tx->counter);

    struct uart_event event = {
        .type        = UART_TX_ABORTED,
        .data.tx.buf = dma_tx->buffer,
        .data.tx.len = dma_tx->counter
    };

    /* Reset tx buffer */
    dma_tx->buffer_length = 0;
    dma_tx->counter       = 0;

    #ifdef CONFIG_PM
    dma_tx->int_stream_on = false;
    #endif

    async_user_callback(data, &event);
}

static inline void async_evt_rx_buf_request(struct uart_stm32_data* data) {
    struct uart_event evt = {
        .type = UART_RX_BUF_REQUEST,
    };

    async_user_callback(data, &evt);
}

static inline void async_evt_rx_buf_release(struct uart_stm32_data* data) {
    struct uart_event evt = {
        .type = UART_RX_BUF_RELEASED,
        .data.rx_buf.buf = data->dma_rx.buffer,
    };

    async_user_callback(data, &evt);
}

static inline void async_timer_start(struct k_work_delayable* work,
                                     int32_t timeout) {
    if ((timeout != SYS_FOREVER_US) && (timeout != 0)) {
        /* start timer */
        LOG_DBG("async timer started for %d us", timeout);
        k_work_reschedule(work, K_USEC(timeout));
    }
}

static void uart_stm32_dma_rx_flush(const struct device *dev, int status) {
    struct dma_status stat;
    struct uart_stm32_data* data = dev->data;
    struct uart_dma_stream* dma_rx = &data->dma_rx;

    size_t rx_rcv_len = 0;

    switch (status) {
        case DMA_STATUS_COMPLETE :
            /* fully complete */
            dma_rx->counter = dma_rx->buffer_length;
            break;

        case DMA_STATUS_BLOCK :
            /* half complete */
            dma_rx->counter = dma_rx->buffer_length / 2;
            break;

        default : /* likely STM32_ASYNC_STATUS_TIMEOUT */
            if (dma_get_status(dma_rx->dma_dev, dma_rx->dma_channel, &stat) == 0) {
                rx_rcv_len = dma_rx->buffer_length - stat.pending_length;
                dma_rx->counter = rx_rcv_len;
            }
            break;
    }

    async_evt_rx_rdy(data);

    switch (status) { /* update offset*/
        case DMA_STATUS_COMPLETE :
            /* fully complete */
            dma_rx->offset = 0;
            break;

        case DMA_STATUS_BLOCK :
            /* half complete */
            dma_rx->offset = dma_rx->buffer_length / 2;
            break;

        default : /* likely STM32_ASYNC_STATUS_TIMEOUT */
            dma_rx->offset += rx_rcv_len - dma_rx->offset;
            break;
    }
}

#endif /* CONFIG_UART_ASYNC_API */

#if (defined(CONFIG_UART_INTERRUPT_DRIVEN) || \
     defined(CONFIG_UART_ASYNC_API)        || \
     defined(CONFIG_PM))

static void uart_stm32_isr(const struct device* dev) {
    struct uart_stm32_data* data = dev->data;
    #if defined(CONFIG_PM) || defined(CONFIG_UART_ASYNC_API)
    USART_TypeDef* usart = DEVICE_STM32_GET_USART(dev);
    #endif

    #ifdef CONFIG_PM
    if (LL_USART_IsEnabledIT_TC(usart) &&
        LL_USART_IsActiveFlag_TC(usart)) {

        if (data->tx_poll_stream_on) {
            /* A poll stream transmission just completed,
             * allow system to suspend
             */
            LL_USART_DisableIT_TC(usart);
            data->tx_poll_stream_on = false;
            uart_stm32_pm_policy_state_lock_put(dev);
        }
        /* Stream transmission was either async or IRQ based,
         * constraint will be released at the same time TC IT
         * is disabled
         */
    }
    #endif

    #ifdef CONFIG_UART_INTERRUPT_DRIVEN
    if (data->user_cb) {
        data->user_cb(dev, data->user_data);
    }
    #endif /* CONFIG_UART_INTERRUPT_DRIVEN */

    #if defined(CONFIG_PM) && \
        defined(IS_UART_WAKEUP_FROMSTOP_INSTANCE) && \
        defined(USART_CR3_WUFIE)
    if (LL_USART_IsEnabledIT_WKUP(usart) &&
        LL_USART_IsActiveFlag_WKUP(usart)) {

        LL_USART_ClearFlag_WKUP(usart);

        #ifdef CONFIG_UART_ASYNC_API
        if (!data->rx_woken) {
            /* Prevent SoC from entering STOP mode until RX goes IDLE */
            uart_stm32_pm_policy_state_lock_get_unconditional();
            data->rx_woken = true;
        }
        #endif

        #ifdef USART_ISR_REACK
        while (LL_USART_IsActiveFlag_REACK(usart) == 0) {
            /* pass */
        }
        #endif
    }
    #endif

    #ifdef CONFIG_UART_ASYNC_API
    #ifdef CONFIG_UART_INTERRUPT_DRIVEN
    /* If both ASYNC and INTERRUPT modes are supported in this build,
     * check whether this instance is currently being used via the
     * interrupt-driven API. If it is, do not process interrupt flags
     * as the user callback invoked earlier is responsible for that.
     */
    if (data->user_cb) {
        return;
    }
    #endif /* CONFIG_UART_INTERRUPT_DRIVEN */
    if (LL_USART_IsEnabledIT_IDLE(usart) && LL_USART_IsActiveFlag_IDLE(usart)) {

        LL_USART_ClearFlag_IDLE(usart);
        LOG_DBG("idle interrupt occurred");

        #ifdef CONFIG_PM
        if (data->rx_woken) {
            /* Allow SoC to enter STOP mode now that RX is IDLE */
            uart_stm32_pm_policy_state_lock_put_unconditional();
            data->rx_woken = false;
        }
        #endif

        if (data->dma_rx.timeout == 0) {
            uart_stm32_dma_rx_flush(dev, STM32_ASYNC_STATUS_TIMEOUT);
        }
        else {
            /* Start the RX timer not null */
            async_timer_start(&data->dma_rx.timeout_work,
                              data->dma_rx.timeout);
        }
    }
    else if (LL_USART_IsEnabledIT_TC(usart) && LL_USART_IsActiveFlag_TC(usart)) {
        LL_USART_DisableIT_TC(usart);
        /* Generate TX_DONE event when transmission is done */
        async_evt_tx_done(data);

        #ifdef CONFIG_PM
        uart_stm32_pm_policy_state_lock_put_unconditional();
        #endif
    }
    else if (LL_USART_IsEnabledIT_RXNE(usart) && LL_USART_IsActiveFlag_RXNE(usart)) {
        #ifdef USART_SR_RXNE
        /* clear the RXNE flag, because Rx data was not read */
        LL_USART_ClearFlag_RXNE(usart);
        #else
        /* clear the RXNE by flushing the fifo, because Rx data was not read */
        LL_USART_RequestRxDataFlush(usart);
        #endif /* USART_SR_RXNE */
    #if HAS_RTO
    }
    else if (LL_USART_IsEnabledIT_RTO(usart) && LL_USART_IsActiveFlag_RTO(usart)) {

        LOG_DBG("rx timeout interrupt occurred");

        LL_USART_ClearFlag_RTO(usart);
        uart_stm32_dma_rx_flush(dev, STM32_ASYNC_STATUS_TIMEOUT);
    #endif /* HAS_RTO */
    }

    /* Clear errors */
    uart_stm32_err_check(dev);
    #endif /* CONFIG_UART_ASYNC_API */

}
#endif /* CONFIG_UART_INTERRUPT_DRIVEN || CONFIG_UART_ASYNC_API || CONFIG_PM */

#ifdef CONFIG_UART_ASYNC_API

static int uart_stm32_async_callback_set(const struct device* dev,
                                         uart_callback_t callback,
                                         void* user_data) {
    struct uart_stm32_data* data = dev->data;

    data->async_cb        = callback;
    data->async_user_data = user_data;

    #if defined(CONFIG_UART_EXCLUSIVE_API_CALLBACKS)
    data->user_cb   = NULL;
    data->user_data = NULL;
    #endif

    return (0);
}

static inline void uart_stm32_dma_tx_enable(const struct device* dev) {
    USART_TypeDef* usart = DEVICE_STM32_GET_USART(dev);

    LL_USART_EnableDMAReq_TX(usart);
}

static inline void uart_stm32_dma_tx_disable(const struct device* dev) {
    #ifdef CONFIG_UART_STM32U5_ERRATA_DMAT_NOCLEAR
    ARG_UNUSED(dev);

    /*
     * Errata Sheet ES0499 : STM32U575xx and STM32U585xx device errata
     * USART does not generate DMA requests after setting/clearing DMAT bit
     * (also seen on stm32H5 serie)
     */
    #else
    USART_TypeDef* usart = DEVICE_STM32_GET_USART(dev);

    LL_USART_DisableDMAReq_TX(usart);
    #endif
}

static inline void uart_stm32_dma_rx_enable(const struct device* dev) {
    USART_TypeDef* usart = DEVICE_STM32_GET_USART(dev);
    struct uart_stm32_data* data = dev->data;

    LL_USART_EnableDMAReq_RX(usart);

    data->dma_rx.enabled = true;
}

static inline void uart_stm32_dma_rx_disable(const struct device* dev) {
    const struct uart_stm32_config *config = dev->config;
    struct uart_stm32_data* data = dev->data;

    LL_USART_DisableDMAReq_RX(config->usart);

    data->dma_rx.enabled = false;
}

static int uart_stm32_async_rx_disable(const struct device* dev) {
    USART_TypeDef* usart = DEVICE_STM32_GET_USART(dev);
    struct uart_stm32_data* data = dev->data;
    struct uart_dma_stream* dma_rx = &data->dma_rx;
    struct uart_event disabled_event = {
        .type = UART_RX_DISABLED
    };

    if (!dma_rx->enabled) {
        async_user_callback(data, &disabled_event);
        return (-EFAULT);
    }

    #if HAS_RTO
    if (LL_USART_IsEnabledIT_RTO(usart)) {
        LL_USART_DisableIT_RTO(usart);
    }
    else {
        LL_USART_DisableIT_IDLE(usart);
    }
    #else  /* HAS_RTO */
    LL_USART_DisableIT_IDLE(usart);
    #endif /* HAS_RTO */

    uart_stm32_dma_rx_flush(dev, STM32_ASYNC_STATUS_TIMEOUT);

    async_evt_rx_buf_release(data);

    uart_stm32_dma_rx_disable(dev);

    (void) k_work_cancel_delayable(&dma_rx->timeout_work);

    dma_stop(dma_rx->dma_dev, dma_rx->dma_channel);

    if (data->rx_next_buffer) {
        struct uart_event rx_next_buf_release_evt = {
            .type            = UART_RX_BUF_RELEASED,
            .data.rx_buf.buf = data->rx_next_buffer,
        };
        async_user_callback(data, &rx_next_buf_release_evt);
    }

    data->rx_next_buffer     = NULL;
    data->rx_next_buffer_len = 0;

    /* When async rx is disabled, enable interruptible instance of uart to function normally */
    LL_USART_EnableIT_RXNE(usart);

    LOG_DBG("rx: disabled");

    async_user_callback(data, &disabled_event);

    return (0);
}

void uart_stm32_dma_tx_cb(const struct device* dma_dev, void* user_data,
                          uint32_t channel, int status) {
    const struct device* uart_dev  = user_data;
    struct uart_stm32_data* data   = uart_dev->data;
    struct uart_dma_stream* dma_tx = &data->dma_tx;
    struct dma_status stat;
    unsigned int key = irq_lock();

    /* Disable TX */
    uart_stm32_dma_tx_disable(uart_dev);

    (void) k_work_cancel_delayable(&dma_tx->timeout_work);

    if (!dma_get_status(dma_tx->dma_dev, dma_tx->dma_channel, &stat)) {
        dma_tx->counter = dma_tx->buffer_length - stat.pending_length;
    }

    irq_unlock(key);
}

static void uart_stm32_dma_replace_buffer(const struct device* dev) {
    USART_TypeDef* usart = DEVICE_STM32_GET_USART(dev);
    struct uart_stm32_data* data = dev->data;
    struct uart_dma_stream* dma_rx = &data->dma_rx;

    /* Replace the buffer and reload the DMA */
    LOG_DBG("Replacing RX buffer: %d", data->rx_next_buffer_len);

    /* reload DMA */
    dma_rx->offset               = 0;
    dma_rx->counter              = 0;
    dma_rx->buffer               = data->rx_next_buffer;
    dma_rx->buffer_length        = data->rx_next_buffer_len;
    dma_rx->blk_cfg.block_size   = dma_rx->buffer_length;
    dma_rx->blk_cfg.dest_address = (uint32_t)dma_rx->buffer;
    data->rx_next_buffer         = NULL;
    data->rx_next_buffer_len     = 0;

    dma_reload(dma_rx->dma_dev, dma_rx->dma_channel,
               dma_rx->blk_cfg.source_address,
               dma_rx->blk_cfg.dest_address,
               dma_rx->blk_cfg.block_size);

    dma_start(dma_rx->dma_dev, dma_rx->dma_channel);

    LL_USART_ClearFlag_IDLE(usart);

    /* Request next buffer */
    async_evt_rx_buf_request(data);
}

void uart_stm32_dma_rx_cb(const struct device* dma_dev, void* user_data,
                          uint32_t channel, int status) {
    const struct device* uart_dev = user_data;
    struct uart_stm32_data* data  = uart_dev->data;
    struct uart_dma_stream* dma_rx = &data->dma_rx;

    if (status < 0) {
        async_evt_rx_err(data, status);
        return;
    }

    (void) k_work_cancel_delayable(&dma_rx->timeout_work);

    /* If we are in NORMAL MODE */
    if (dma_rx->dma_cfg.cyclic == 0) {

        /* true since this functions occurs when buffer is full */
        dma_rx->counter = dma_rx->buffer_length;
        async_evt_rx_rdy(data);
        if (data->rx_next_buffer != NULL) {
            async_evt_rx_buf_release(data);

            /* replace the buffer when the current
             * is full and not the same as the next
             * one.
             */
            uart_stm32_dma_replace_buffer(uart_dev);
        }
        else {
            /* Buffer full without valid next buffer,
             * an UART_RX_DISABLED event must be generated,
             * but uart_stm32_async_rx_disable() cannot be
             * called in ISR context. So force the RX timeout
             * to minimum value and let the RX timeout to do the job.
             */
            k_work_reschedule(&dma_rx->timeout_work, K_TICKS(1));
        }
    }
    else {
        /* CIRCULAR MODE */
        uart_stm32_dma_rx_flush(data->uart_dev, status);
    }
}

static int uart_stm32_async_tx(const struct device* dev,
                               uint8_t const* tx_data, size_t buf_size, int32_t timeout) {
    USART_TypeDef* usart = DEVICE_STM32_GET_USART(dev);
    struct uart_stm32_data* data = dev->data;
    struct uart_dma_stream* dma_tx = &data->dma_tx;
    __maybe_unused unsigned int key;
    int ret;

    #if defined(CONFIG_PM_DEVICE)
    enum pm_device_state state;

    (void) pm_device_state_get(dev, &state);
    if (state != PM_DEVICE_STATE_ACTIVE) {
        return (-ECANCELED);
    }
    #endif

    /* Check size of single character (1 or 2 bytes) */
    const size_t char_size = (IS_ENABLED(CONFIG_UART_WIDE_DATA) &&
                              (LL_USART_GetDataWidth(usart) == LL_USART_DATAWIDTH_9B) &&
                              (LL_USART_GetParity(usart) == LL_USART_PARITY_NONE))
                                ? 2
                                : 1;

    if (dma_tx->dma_dev == NULL) {
        return (-ENODEV);
    }

    if (dma_tx->buffer_length != 0) {
        return (-EBUSY);
    }

    if (!stm32_buf_in_nocache((uintptr_t)tx_data, buf_size)) {
        LOG_ERR("Tx buffer should be placed in a nocache memory region");
        return (-EFAULT);
    }

    #ifdef CONFIG_PM
    data->tx_poll_stream_on = false;
    data->tx_int_stream_on = true;
    #endif

    dma_tx->buffer = (uint8_t*)tx_data;
    dma_tx->buffer_length = buf_size;
    dma_tx->timeout = timeout;

    LOG_DBG("tx: l=%d", dma_tx->buffer_length);

    /* Clear TC flag */
    LL_USART_ClearFlag_TC(usart);

    /* Enable TC interrupt so we can signal correct TX done */
    LL_USART_EnableIT_TC(usart);

    /**
     * Setup DMA descriptor for TX.
     * If DMAT low-power errata workaround is enabled,
     * we send the first character using polling and the rest
     * using DMA; as such, single-character transfers use only
     * polling and don't need to prepare a DMA descriptor.
     * In other configurations, the DMA is always used.
     */
    if (!IS_ENABLED(CONFIG_UART_STM32U5_ERRATA_DMAT_LOWPOWER) ||
        dma_tx->buffer_length > char_size) {
        if (IS_ENABLED(CONFIG_UART_STM32U5_ERRATA_DMAT_LOWPOWER)) {
            /* set source address */
            dma_tx->blk_cfg.source_address =
                ((uint32_t)dma_tx->buffer) + char_size;
            dma_tx->blk_cfg.block_size = dma_tx->buffer_length - char_size;
        }
        else {
            /* set source address */
            dma_tx->blk_cfg.source_address = ((uint32_t)dma_tx->buffer);
            dma_tx->blk_cfg.block_size = dma_tx->buffer_length;
        }

        ret = dma_config(dma_tx->dma_dev, dma_tx->dma_channel,
                         &dma_tx->dma_cfg);
        if (ret != 0) {
            LOG_ERR("dma tx config error!");
            return (-EINVAL);
        }

        if (dma_start(dma_tx->dma_dev, dma_tx->dma_channel)) {
            LOG_ERR("UART err: TX DMA start failed!");
            return (-EFAULT);
        }

        /* Start TX timer */
        async_timer_start(&dma_tx->timeout_work, dma_tx->timeout);
    }

    #ifdef CONFIG_PM
    /* Do not allow system to suspend until transmission has completed */
    uart_stm32_pm_policy_state_lock_get_unconditional();
    #endif

    if (IS_ENABLED(CONFIG_UART_STM32U5_ERRATA_DMAT_LOWPOWER)) {
        /**
         * Send first character using polling.
         * The DMA TX needs to be enabled before the UART transmits
         * the character and triggers transfer complete event.
         */
        key = irq_lock();

        if (char_size > 1) {
            LL_USART_TransmitData9(usart, *(const uint16_t*)tx_data);
        }
        else {
            LL_USART_TransmitData8(usart, *tx_data);
        }

        if (dma_tx->buffer_length > char_size) {
            /* Enable TX DMA requests */
            uart_stm32_dma_tx_enable(dev);
        }

        irq_unlock(key);
    }
    else {
        /* Enable TX DMA requests */
        uart_stm32_dma_tx_enable(dev);
    }

    return (0);
}

static void set_timeout_itr(USART_TypeDef* usart, uint32_t baudrate, int32_t timeout) {
    #if HAS_RTO
    #if HAS_LPUART
    if (IS_LPUART_INSTANCE(usart)) {
        goto enable_idle_itr;
    }
    #endif

    if (LL_USART_IsEnabledIT_RTO(usart)) {
        LL_USART_DisableRxTimeout(usart);
        LL_USART_DisableIT_RTO(usart);
        LL_USART_ClearFlag_RTO(usart);
    }
    else {
        LL_USART_DisableIT_IDLE(usart);
        LL_USART_ClearFlag_IDLE(usart);
    }

    if (timeout == SYS_FOREVER_US) {
        goto enable_idle_itr;
    }

    /* Cast to uint64_t to avoid overflowing before the division */
    uint64_t timeout_in_bits = ((uint64_t)timeout * baudrate) / 1000000;

    if (timeout_in_bits > UINT32_MAX) {
        goto enable_idle_itr;
    }

    /* Not all UARTs support hardware RX timeouts.
     * Try to set the timeout anyway, and see if it gets set.
     * Ref RM, "USART receiver timeout register (USART_RTOR):
     * "This register is reserved and forced by hardware to "0x00000000"
     * when the Receiver timeout feature is not supported."
     * This also falls back to using the IDLE interrupt
     * if the timeout requested is too short or 0.
     */
    LL_USART_SetRxTimeout(usart, (uint32_t)timeout_in_bits);
    if (LL_USART_GetRxTimeout(usart) == 0) {
        goto enable_idle_itr;
    }

    /* Use hardware RTO interrupt */
    LOG_DBG("Set RTO timeout: %d us / %d bits", timeout, (uint32_t)timeout_in_bits);

    LL_USART_ClearFlag_RTO(usart);
    LL_USART_EnableIT_RTO(usart);
    LL_USART_EnableRxTimeout(usart);
    return;

enable_idle_itr :
    #endif /* HAS_RTO */

    LL_USART_ClearFlag_IDLE(usart);
    LL_USART_EnableIT_IDLE(usart);
}

static int uart_stm32_async_rx_enable(const struct device* dev,
                                      uint8_t* rx_buf, size_t buf_size, int32_t timeout) {
    USART_TypeDef* usart = DEVICE_STM32_GET_USART(dev);
    struct uart_stm32_data* data = dev->data;
    struct uart_dma_stream* dma_rx = &data->dma_rx;
    int ret;

    if (dma_rx->dma_dev == NULL) {
        return (-ENODEV);
    }

    if (dma_rx->enabled) {
        LOG_WRN("RX was already enabled");
        return (-EBUSY);
    }

    if (!stm32_buf_in_nocache((uintptr_t)rx_buf, buf_size)) {
        LOG_ERR("Rx buffer should be placed in a nocache memory region");
        return (-EFAULT);
    }

    dma_rx->offset = 0;
    dma_rx->buffer = rx_buf;
    dma_rx->buffer_length = buf_size;
    dma_rx->counter = 0;
    dma_rx->timeout = timeout;

    /* Disable RX interrupts to let DMA to handle it */
    LL_USART_DisableIT_RXNE(usart);

    dma_rx->blk_cfg.block_size   = buf_size;
    dma_rx->blk_cfg.dest_address = (uint32_t)dma_rx->buffer;

    ret = dma_config(dma_rx->dma_dev, dma_rx->dma_channel, &dma_rx->dma_cfg);
    if (ret != 0) {
        LOG_ERR("UART ERR: RX DMA config failed!");
        return (-EINVAL);
    }

    if (dma_start(dma_rx->dma_dev, dma_rx->dma_channel)) {
        LOG_ERR("UART ERR: RX DMA start failed!");
        return (-EFAULT);
    }

    /* Flush RX data buffer */
    #ifdef USART_SR_RXNE
    LL_USART_ClearFlag_RXNE(usart);
    #else
    LL_USART_RequestRxDataFlush(usart);
    #endif /* USART_SR_RXNE */

    /* Enable RX DMA requests */
    uart_stm32_dma_rx_enable(dev);

    set_timeout_itr(usart, data->uart_cfg->baudrate, timeout);

    LL_USART_EnableIT_ERROR(usart);

    /* Request next buffer */
    async_evt_rx_buf_request(data);

    LOG_DBG("async rx enabled");

    return (ret);
}

static int uart_stm32_async_tx_abort(const struct device* dev) {
    struct uart_stm32_data* data = dev->data;
    struct uart_dma_stream* dma_tx = &data->dma_tx;
    size_t tx_buffer_length = dma_tx->buffer_length;
    struct dma_status stat;

    if (tx_buffer_length == 0) {
        return (-EFAULT);
    }

    (void) k_work_cancel_delayable(&dma_tx->timeout_work);
    if (!dma_get_status(dma_tx->dma_dev,
                        dma_tx->dma_channel, &stat)) {
        dma_tx->counter = tx_buffer_length - stat.pending_length;
    }

    #if DT_HAS_COMPAT_STATUS_OKAY(st_stm32u5_dma)
    dma_suspend(dma_tx->dma_dev, dma_tx->dma_channel);
    #endif
    dma_stop(dma_tx->dma_dev, dma_tx->dma_channel);
    async_evt_tx_abort(data);

    return (0);
}

static void uart_stm32_async_rx_timeout(struct k_work* work) {
    struct k_work_delayable* dwork = k_work_delayable_from_work(work);
    struct uart_dma_stream* rx_stream = CONTAINER_OF(dwork,
                                                     struct uart_dma_stream, timeout_work);
    struct uart_stm32_data const* data = CONTAINER_OF(rx_stream,
                                                      struct uart_stm32_data, dma_rx);
    const struct device* dev = data->uart_dev;

    LOG_DBG("rx timeout");

    /* The DMA is still active and could trigger an interrupt
     * while we are processing this timeout, which could cause
     * data corruption when the DMA ISR modifies shared data
     * as we are operating on it. Prevent data race with ISR by
     * masking all interrupts until we're done.
     */
    unsigned int key = irq_lock();

    /* When cyclic DMA is used, do not disable the RX on timeout */
    if ((data->dma_rx.dma_cfg.cyclic == 0) &&
        (data->dma_rx.counter == data->dma_rx.buffer_length)) {
        uart_stm32_async_rx_disable(dev);
    }
    else {
        uart_stm32_dma_rx_flush(dev, STM32_ASYNC_STATUS_TIMEOUT);
    }

    irq_unlock(key);
}

static void uart_stm32_async_tx_timeout(struct k_work* work) {
    struct k_work_delayable* dwork = k_work_delayable_from_work(work);
    struct uart_dma_stream* tx_stream = CONTAINER_OF(dwork,
                                                     struct uart_dma_stream, timeout_work);
    struct uart_stm32_data const* data = CONTAINER_OF(tx_stream,
                                                      struct uart_stm32_data, dma_tx);
    const struct device* dev = data->uart_dev;

    uart_stm32_async_tx_abort(dev);

    LOG_DBG("tx: async timeout");
}

static int uart_stm32_async_rx_buf_rsp(const struct device* dev, uint8_t* buf,
                                       size_t len) {
    struct uart_stm32_data* data = dev->data;
    unsigned int key;
    int err = 0;

    LOG_DBG("replace buffer (%d)", len);

    key = irq_lock();

    if (data->rx_next_buffer != NULL) {
        err = -EBUSY;
    }
    else if (!data->dma_rx.enabled) {
        err = -EACCES;
    }
    else {
        if (!stm32_buf_in_nocache((uintptr_t)buf, len)) {
            LOG_ERR("Rx buffer should be placed in a nocache memory region");
            return (-EFAULT);
        }

        data->rx_next_buffer = buf;
        data->rx_next_buffer_len = len;
    }

    irq_unlock(key);

    return (err);
}

static int uart_stm32_async_init(const struct device* dev) {
    USART_TypeDef const* usart = DEVICE_STM32_GET_USART(dev);
    struct uart_stm32_data* data = dev->data;
    struct uart_dma_stream* dma_tx = &data->dma_tx;
    struct uart_dma_stream* dma_rx = &data->dma_rx;

    data->uart_dev = dev;

    if (dma_rx->dma_dev != NULL) {
        if (!device_is_ready(dma_rx->dma_dev)) {
            return (-ENODEV);
        }
    }

    if (dma_tx->dma_dev != NULL) {
        if (!device_is_ready(dma_tx->dma_dev)) {
            return (-ENODEV);
        }
    }

    /* Disable both TX and RX DMA requests */
    uart_stm32_dma_rx_disable(dev);
    uart_stm32_dma_tx_disable(dev);

    k_work_init_delayable(&dma_rx->timeout_work,
                          uart_stm32_async_rx_timeout);
    k_work_init_delayable(&dma_tx->timeout_work,
                          uart_stm32_async_tx_timeout);

    /* Configure dma rx config */
    memset(&dma_rx->blk_cfg, 0, sizeof(dma_rx->blk_cfg));

    #if defined(CONFIG_SOC_SERIES_STM32F1X) || \
        defined(CONFIG_SOC_SERIES_STM32F2X) || \
        defined(CONFIG_SOC_SERIES_STM32F4X) || \
        defined(CONFIG_SOC_SERIES_STM32L1X)
    dma_rx->blk_cfg.source_address =
        LL_USART_DMA_GetRegAddr(usart);
    #else
    dma_rx->blk_cfg.source_address =
        LL_USART_DMA_GetRegAddr(usart,
                                LL_USART_DMA_REG_DATA_RECEIVE);
    #endif

    dma_rx->blk_cfg.dest_address = 0; /* dest not ready */

    if (dma_rx->src_addr_increment) {
        dma_rx->blk_cfg.source_addr_adj = DMA_ADDR_ADJ_INCREMENT;
    }
    else {
        dma_rx->blk_cfg.source_addr_adj = DMA_ADDR_ADJ_NO_CHANGE;
    }

    if (dma_rx->dst_addr_increment) {
        dma_rx->blk_cfg.dest_addr_adj = DMA_ADDR_ADJ_INCREMENT;
    }
    else {
        dma_rx->blk_cfg.dest_addr_adj = DMA_ADDR_ADJ_NO_CHANGE;
    }

    /* Enable/disable RX circular buffer */
    dma_rx->blk_cfg.source_reload_en  = dma_rx->dma_cfg.cyclic;
    dma_rx->blk_cfg.dest_reload_en    = dma_rx->dma_cfg.cyclic;
    dma_rx->blk_cfg.fifo_mode_control = (uint16_t)dma_rx->fifo_threshold;

    dma_rx->dma_cfg.head_block = &dma_rx->blk_cfg;
    dma_rx->dma_cfg.user_data  = (void*)dev;
    data->rx_next_buffer       = NULL;
    data->rx_next_buffer_len   = 0;

    /* Configure dma tx config */
    memset(&dma_tx->blk_cfg, 0, sizeof(dma_tx->blk_cfg));

    #if defined(CONFIG_SOC_SERIES_STM32F1X) || \
        defined(CONFIG_SOC_SERIES_STM32F2X) || \
        defined(CONFIG_SOC_SERIES_STM32F4X) || \
        defined(CONFIG_SOC_SERIES_STM32L1X)
    dma_tx->blk_cfg.dest_address =
        LL_USART_DMA_GetRegAddr(usart);
    #else
    dma_tx->blk_cfg.dest_address =
        LL_USART_DMA_GetRegAddr(usart,
                                LL_USART_DMA_REG_DATA_TRANSMIT);
    #endif

    dma_tx->blk_cfg.source_address = 0; /* not ready */

    if (dma_tx->src_addr_increment) {
        dma_tx->blk_cfg.source_addr_adj = DMA_ADDR_ADJ_INCREMENT;
    }
    else {
        dma_tx->blk_cfg.source_addr_adj = DMA_ADDR_ADJ_NO_CHANGE;
    }

    if (dma_tx->dst_addr_increment) {
        dma_tx->blk_cfg.dest_addr_adj = DMA_ADDR_ADJ_INCREMENT;
    }
    else {
        dma_tx->blk_cfg.dest_addr_adj = DMA_ADDR_ADJ_NO_CHANGE;
    }

    /* Enable/disable TX circular buffer */
    dma_tx->blk_cfg.source_reload_en = dma_tx->dma_cfg.cyclic;
    dma_tx->blk_cfg.dest_reload_en   = dma_tx->dma_cfg.cyclic;

    dma_tx->blk_cfg.fifo_mode_control = dma_tx->fifo_threshold;

    dma_tx->dma_cfg.head_block = &dma_tx->blk_cfg;
    dma_tx->dma_cfg.user_data  = (void*)dev;

    return (0);
}

#ifdef CONFIG_UART_WIDE_DATA

static int uart_stm32_async_tx_u16(const struct device* dev, uint16_t const* tx_data,
                                   size_t buf_size, int32_t timeout) {
    return uart_stm32_async_tx(dev, (uint8_t const*)tx_data, (buf_size * 2), timeout);
}

static int uart_stm32_async_rx_enable_u16(const struct device* dev, uint16_t* buf, size_t len,
                                          int32_t timeout) {
    return uart_stm32_async_rx_enable(dev, (uint8_t*)buf, (len * 2), timeout);
}

static int uart_stm32_async_rx_buf_rsp_u16(const struct device* dev, uint16_t* buf, size_t len) {
    return uart_stm32_async_rx_buf_rsp(dev, (uint8_t*)buf, len * 2);
}

#endif

#endif /* CONFIG_UART_ASYNC_API */

static DEVICE_API(uart, uart_stm32_driver_api) = {
    .poll_in  = uart_stm32_poll_in,
    .poll_out = uart_stm32_poll_out,
    #ifdef CONFIG_UART_WIDE_DATA
    .poll_in_u16  = uart_stm32_poll_in_u16,
    .poll_out_u16 = uart_stm32_poll_out_u16,
    #endif
    .err_check = uart_stm32_err_check,
    #ifdef CONFIG_UART_USE_RUNTIME_CONFIGURE
    .configure  = uart_stm32_configure,
    .config_get = uart_stm32_config_get,
    #endif /* CONFIG_UART_USE_RUNTIME_CONFIGURE */

    #ifdef CONFIG_UART_INTERRUPT_DRIVEN
    .fifo_fill = uart_stm32_fifo_fill,
    .fifo_read = uart_stm32_fifo_read,
    #ifdef CONFIG_UART_WIDE_DATA
    .fifo_fill_u16 = uart_stm32_fifo_fill_u16,
    .fifo_read_u16 = uart_stm32_fifo_read_u16,
    #endif
    .irq_tx_enable    = uart_stm32_irq_tx_enable,
    .irq_tx_disable   = uart_stm32_irq_tx_disable,
    .irq_tx_ready     = uart_stm32_irq_tx_ready,
    .irq_tx_complete  = uart_stm32_irq_tx_complete,
    .irq_rx_enable    = uart_stm32_irq_rx_enable,
    .irq_rx_disable   = uart_stm32_irq_rx_disable,
    .irq_rx_ready     = uart_stm32_irq_rx_ready,
    .irq_err_enable   = uart_stm32_irq_err_enable,
    .irq_err_disable  = uart_stm32_irq_err_disable,
    .irq_is_pending   = uart_stm32_irq_is_pending,
    .irq_update       = uart_stm32_irq_update,
    .irq_callback_set = uart_stm32_irq_callback_set,
    #endif /* CONFIG_UART_INTERRUPT_DRIVEN */

    #ifdef CONFIG_UART_ASYNC_API
    .callback_set = uart_stm32_async_callback_set,
    .tx           = uart_stm32_async_tx,
    .tx_abort     = uart_stm32_async_tx_abort,
    .rx_enable    = uart_stm32_async_rx_enable,
    .rx_disable   = uart_stm32_async_rx_disable,
    .rx_buf_rsp   = uart_stm32_async_rx_buf_rsp,
    #ifdef CONFIG_UART_WIDE_DATA
    .tx_u16         = uart_stm32_async_tx_u16,
    .rx_enable_u16  = uart_stm32_async_rx_enable_u16,
    .rx_buf_rsp_u16 = uart_stm32_async_rx_buf_rsp_u16,
    #endif
    #endif /* CONFIG_UART_ASYNC_API */
};

static int uart_stm32_clocks_enable(const struct device* dev) {
    const struct uart_stm32_config* config = dev->config;
    struct uart_stm32_data const* data = dev->data;
    int err;

    __uart_stm32_get_clock(dev);

    if (!device_is_ready(data->clock)) {
        LOG_ERR("clock control device not ready");
        return (-ENODEV);
    }

    /* enable clock */
    err = clock_control_on(data->clock, (clock_control_subsys_t)&config->pclken[0]);
    if (err != 0) {
        LOG_ERR("Could not enable (LP)UART clock");
        return (err);
    }

    if (IS_ENABLED(STM32_UART_DOMAIN_CLOCK_SUPPORT) && (config->pclk_len > 1)) {
        err = clock_control_configure(DEVICE_DT_GET(STM32_CLOCK_CONTROL_NODE),
                                      (clock_control_subsys_t)&config->pclken[1],
                                      NULL);
        if (err != 0) {
            LOG_ERR("Could not select UART domain clock");
            return (err);
        }
    }

    return (0);
}

static int uart_stm32_registers_configure(const struct device* dev) {
    const struct uart_stm32_config* config = dev->config;
    USART_TypeDef* usart = config->usart;
    struct uart_stm32_data const* data = dev->data;
    struct uart_config const* uart_cfg = data->uart_cfg;

    LL_USART_Disable(usart);

    if (!device_is_ready(config->reset.dev)) {
        LOG_ERR("reset controller not ready");
        return (-ENODEV);
    }

    /* Reset UART to default state using RCC */
    (void) reset_line_toggle_dt(&config->reset);

    /* TX/RX direction */
    LL_USART_SetTransferDirection(usart, LL_USART_DIRECTION_TX_RX);

    /* Set basic parameters, such as data-/stop-bit, parity, and baudrate */
    if (uart_stm32_parameters_set(dev, uart_cfg) < 0) {
        return (-EINVAL);
    }

    /* Enable the single wire / half-duplex mode */
    if (config->single_wire) {
        LL_USART_EnableHalfDuplex(usart);
    }

    #ifdef LL_USART_TXRX_SWAPPED
    if (config->tx_rx_swap) {
        LL_USART_SetTXRXSwap(usart, LL_USART_TXRX_SWAPPED);
    }
    #endif

    #ifdef LL_USART_RXPIN_LEVEL_INVERTED
    if (config->rx_invert) {
        LL_USART_SetRXPinLevel(usart, LL_USART_RXPIN_LEVEL_INVERTED);
    }
    #endif

    #ifdef LL_USART_TXPIN_LEVEL_INVERTED
    if (config->tx_invert) {
        LL_USART_SetTXPinLevel(usart, LL_USART_TXPIN_LEVEL_INVERTED);
    }
    #endif

    #if HAS_DRIVER_ENABLE
    if (config->de_enable) {
        if (!IS_UART_DRIVER_ENABLE_INSTANCE(usart)) {
            LOG_ERR("%s does not support driver enable", dev->name);
            return -EINVAL;
        }

        uart_stm32_set_driver_enable(dev, true);
        LL_USART_SetDEAssertionTime(usart, config->de_assert_time);
        LL_USART_SetDEDeassertionTime(usart, config->de_deassert_time);

        if (config->de_invert) {
            LL_USART_SetDESignalPolarity(usart, LL_USART_DE_POLARITY_LOW);
        }
    }
    #endif

    #ifdef USART_CR1_FIFOEN
    if (config->fifo_enable) {
        LL_USART_EnableFIFO(usart);
    }
    #endif

    #if defined(CONFIG_PM) && defined(IS_UART_WAKEUP_FROMSTOP_INSTANCE)
    if (config->wakeup_source) {
        /* Enable ability to wakeup device in Stop mode
         * Effect depends on CONFIG_PM_DEVICE status:
         * CONFIG_PM_DEVICE=n : Always active
         * CONFIG_PM_DEVICE=y : Controlled by pm_device_wakeup_enable()
         */
        #ifdef USART_CR3_WUFIE
        LL_USART_SetWKUPType(usart, LL_USART_WAKEUP_ON_RXNE);
        LL_USART_EnableIT_WKUP(usart);
        LL_USART_ClearFlag_WKUP(usart);
        #endif /* USART_CR3_WUFIE */

        #if !defined(CONFIG_SOC_SERIES_STM32WB0X) || defined(USART_CR1_UESM)
        LL_USART_EnableInStopMode(usart);
        #endif /* !CONFIG_SOC_SERIES_STM32WB0X || USART_CR1_UESM */

        /* Enable the wake-up line signal (if applicable to hardware) */
        uart_stm32_pm_enable_wakeup_line(config->wakeup_line);
    }

    #if defined(CONFIG_SOC_SERIES_STM32U5X) && DT_HAS_COMPAT_STATUS_OKAY(st_stm32_lpuart)
    if (config->wakeup_source) {
        /* Allow LPUART to operate in STOP modes. */
        LL_SRDAMR_GRP1_EnableAutonomousClock(LL_SRDAMR_GRP1_PERIPH_LPUART1AMEN);
    }
    #endif /* CONFIG_SOC_SERIES_STM32U5X && DT_HAS_COMPAT_STATUS_OKAY(st_stm32_lpuart) */

    #endif /* CONFIG_PM && IS_UART_WAKEUP_FROMSTOP_INSTANCE */

    LL_USART_Enable(usart);

    #ifdef USART_ISR_TEACK
    /* Wait until TEACK flag is set */
    while (!(LL_USART_IsActiveFlag_TEACK(usart))) {
        if (IS_ENABLED(__GTEST)) {
            break;
        }
    }
    #endif /* USART_ISR_TEACK */

    #ifdef USART_ISR_REACK
    /* Wait until REACK flag is set */
    while (!(LL_USART_IsActiveFlag_REACK(usart))) {
        if (IS_ENABLED(__GTEST)) {
            break;
        }
    }
    #endif /* USART_ISR_REACK */

    return (0);
}

/**
 * @brief Initialize UART channel
 *
 * This routine is called to reset the chip in a quiescent state.
 * It is assumed that this function is called only once per UART.
 *
 * @param dev UART device struct
 *
 * @return 0
 */
static int uart_stm32_init(const struct device* dev) {
    const struct uart_stm32_config* config = dev->config;
    int err;

    err = uart_stm32_clocks_enable(dev);
    if (err < 0) {
        return (err);
    }

    /* Configure dt provided device signals when available */
    err = pinctrl_apply_state(config->pcfg, PINCTRL_STATE_DEFAULT);
    if (err < 0) {
        return (err);
    }

    err = uart_stm32_registers_configure(dev);
    if (err < 0) {
        return (err);
    }

    #if defined(CONFIG_PM) || \
        defined(CONFIG_UART_INTERRUPT_DRIVEN) || \
        defined(CONFIG_UART_ASYNC_API)
    config->irq_config_func(dev);
    #endif /* CONFIG_PM || CONFIG_UART_INTERRUPT_DRIVEN || CONFIG_UART_ASYNC_API */

    #ifdef CONFIG_UART_ASYNC_API
    return uart_stm32_async_init(dev);
    #else
    return (0);
    #endif
}

#ifdef CONFIG_PM_DEVICE
<<<<<<< HEAD
static void uart_stm32_suspend_setup(const struct device* dev) {
    USART_TypeDef* usart = DEVICE_STM32_GET_USART(dev);

    #ifdef USART_ISR_BUSY
    /* Make sure that no USART transfer is on-going */
    while (LL_USART_IsActiveFlag_BUSY(usart) == 1) {
        /* pass */
    }
    #endif

    while (LL_USART_IsActiveFlag_TC(usart) == 0) {
        /* pass */
    }

    #ifdef USART_ISR_REACK
    /* Make sure that USART is ready for reception */
    while (LL_USART_IsActiveFlag_REACK(usart) == 0) {
        /* pass */
    }
    #endif

    /* Clear OVERRUN flag */
    LL_USART_ClearFlag_ORE(usart);
}

static int uart_stm32_pm_action(const struct device* dev,
                                enum pm_device_action action) {
    const struct uart_stm32_config* config = dev->config;
    struct uart_stm32_data const* data = dev->data;
    int err;

    switch (action) {
        case PM_DEVICE_ACTION_RESUME:
            /* Set pins to active state */
            err = pinctrl_apply_state(config->pcfg, PINCTRL_STATE_DEFAULT);
            if (err < 0) {
                return (err);
            }

            /* Enable bus clock */
            err = clock_control_on(data->clock, (clock_control_subsys_t)&config->pclken[0]);
            if (err < 0) {
                LOG_ERR("Could not enable (LP)UART clock");
                return (err);
            }

            if (!LL_USART_IsEnabled(config->usart)) {
                /* When exiting low power mode, check whether UART is enabled.
                 * If not, it means the peripheral has been powered down
                 * by the low-power mode. If suspend-to-RAM is enabled,
                 * assume the entire SoC has been powered down and do a
                 * full re-initialization. Otherwise, assume that the
                 * low-power mode shut down power to the UART but not
                 * critical peripherals (CPU, GPIO, RCC), which means
                 * we only have to reconfigure this UART instance.
                 *
                 * STOP2 on STM32WLE5 is an example of such low-power mode.
                 */
                if (IS_ENABLED(CONFIG_PM_S2RAM)) {
                    err = uart_stm32_init(dev);
                }
                else {
                    err = uart_stm32_registers_configure(dev);
                }

                if (err < 0) {
                    return err;
                }
            }
            break;

        case PM_DEVICE_ACTION_SUSPEND :
            uart_stm32_suspend_setup(dev);
            /* Stop device clock. Note: fixed clocks are not handled yet. */
            err = clock_control_off(data->clock, (clock_control_subsys_t)&config->pclken[0]);
            if (err < 0) {
                LOG_ERR("Could not enable (LP)UART clock");
                return (err);
            }

            /* Move pins to sleep state */
            err = pinctrl_apply_state(config->pcfg, PINCTRL_STATE_SLEEP);
            if ((err < 0) && (err != -ENOENT)) {
                /*
                 * If returning -ENOENT, no pins where defined for sleep mode :
                 * Do not output on console (might sleep already) when going to sleep,
                 * "(LP)UART pinctrl sleep state not available"
                 * and don't block PM suspend.
                 * Else return the error.
                 */
                return (err);
            }
            break;

        default :
            return (-ENOTSUP);
    }

    return (0);
=======
static void uart_stm32_suspend_setup(const struct device *dev)
{
	const struct uart_stm32_config *config = dev->config;
	USART_TypeDef *usart = config->usart;

#ifdef USART_ISR_BUSY
	/* Make sure that no USART transfer is on-going */
	while (LL_USART_IsActiveFlag_BUSY(usart) == 1) {
	}
#endif
	while (LL_USART_IsActiveFlag_TC(usart) == 0) {
	}
#ifdef USART_ISR_REACK
	/* Make sure that USART is ready for reception */
	while (LL_USART_IsActiveFlag_REACK(usart) == 0) {
	}
#endif
	/* Clear OVERRUN flag */
	LL_USART_ClearFlag_ORE(usart);
}

static int uart_stm32_pm_action(const struct device *dev, enum pm_device_action action)
{
	const struct uart_stm32_config *config = dev->config;
	struct uart_stm32_data *data = dev->data;
	int err;

	switch (action) {
	case PM_DEVICE_ACTION_RESUME:
		/* Set pins to active state */
		err = pinctrl_apply_state(config->pcfg, PINCTRL_STATE_DEFAULT);
		if (err < 0) {
			return err;
		}

		/* Enable bus clock */
		err = clock_control_on(data->clock, (clock_control_subsys_t)&config->pclken[0]);
		if (err < 0) {
			LOG_ERR("Could not enable (LP)UART clock");
			return err;
		}

		if (!LL_USART_IsEnabled(config->usart)) {
			/* When exiting low power mode, check whether UART is enabled.
			 * If not, it means the peripheral has been powered down
			 * by the low-power mode. If suspend-to-RAM is enabled,
			 * assume the entire SoC has been powered down and do a
			 * full re-initialization. Otherwise, assume that the
			 * low-power mode shut down power to the UART but not
			 * critical peripherals (CPU, GPIO, RCC), which means
			 * we only have to reconfigure this UART instance.
			 *
			 * STOP2 on STM32WLE5 is an example of such low-power mode.
			 */
			if (IS_ENABLED(CONFIG_PM_S2RAM)) {
				err = uart_stm32_init(dev);
			} else {
				err = uart_stm32_registers_configure(dev);
			}

			if (err < 0) {
				return err;
			}
		}
		break;
	case PM_DEVICE_ACTION_SUSPEND:
		uart_stm32_suspend_setup(dev);
		/* Stop device clock. Note: fixed clocks are not handled yet. */
		err = clock_control_off(data->clock, (clock_control_subsys_t)&config->pclken[0]);
		if (err < 0) {
			LOG_ERR("Could not disable (LP)UART clock");
			return err;
		}

		/* Move pins to sleep state */
		err = pinctrl_apply_state(config->pcfg, PINCTRL_STATE_SLEEP);
		if ((err < 0) && (err != -ENOENT)) {
			/*
			 * If returning -ENOENT, no pins where defined for sleep mode :
			 * Do not output on console (might sleep already) when going to sleep,
			 * "(LP)UART pinctrl sleep state not available"
			 * and don't block PM suspend.
			 * Else return the error.
			 */
			return err;
		}
		break;
	default:
		return -ENOTSUP;
	}

	return 0;
>>>>>>> c7e7f6be
}
#endif /* CONFIG_PM_DEVICE */

#ifdef CONFIG_UART_ASYNC_API
/* src_dev and dest_dev should be 'MEMORY' or 'PERIPHERAL'. */
#define UART_DMA_CHANNEL_INIT(index, dir, dir_cap, src_dev, dest_dev)   \
    .dma_dev     = DEVICE_DT_GET(STM32_DMA_CTLR(index, dir)),           \
    .dma_channel = DT_INST_DMAS_CELL_BY_NAME(index, dir, channel),      \
    .dma_cfg     = {                                                    \
        .dma_slot            = STM32_DMA_SLOT(index, dir, slot),        \
        .channel_direction   = STM32_DMA_CONFIG_DIRECTION(              \
                                  STM32_DMA_CHANNEL_CONFIG(index, dir)),\
        .cyclic              = STM32_DMA_CONFIG_CYCLIC(                 \
                                  STM32_DMA_CHANNEL_CONFIG(index, dir)),\
        .channel_priority    = STM32_DMA_CONFIG_PRIORITY(               \
                                  STM32_DMA_CHANNEL_CONFIG(index, dir)),\
        .source_data_size    = STM32_DMA_CONFIG_##src_dev##_DATA_SIZE(  \
                                  STM32_DMA_CHANNEL_CONFIG(index, dir)),\
        .dest_data_size      = STM32_DMA_CONFIG_##dest_dev##_DATA_SIZE( \
                                  STM32_DMA_CHANNEL_CONFIG(index, dir)),\
        /* single transfers (burst length = data size) */               \
        .source_burst_length = STM32_DMA_CONFIG_##src_dev##_DATA_SIZE(  \
            STM32_DMA_CHANNEL_CONFIG(index, dir)),                      \
        .dest_burst_length = STM32_DMA_CONFIG_##dest_dev##_DATA_SIZE(   \
            STM32_DMA_CHANNEL_CONFIG(index, dir)),                      \
        .block_count         = 1,                                       \
        .dma_callback        = uart_stm32_dma_##dir##_cb,               \
    },                                                                  \
    .src_addr_increment = STM32_DMA_CONFIG_##src_dev##_ADDR_INC(        \
                             STM32_DMA_CHANNEL_CONFIG(index, dir)),     \
    .dst_addr_increment = STM32_DMA_CONFIG_##dest_dev##_ADDR_INC(       \
                             STM32_DMA_CHANNEL_CONFIG(index, dir)),     \
    .fifo_threshold     = STM32_DMA_FEATURES_FIFO_THRESHOLD(            \
                STM32_DMA_FEATURES(index, dir)),
#endif /* CONFIG_UART_ASYNC_API */

#if defined(CONFIG_UART_INTERRUPT_DRIVEN) || defined(CONFIG_UART_ASYNC_API) || defined(CONFIG_PM)
#define STM32_UART_IRQ_HANDLER_DEFINE(index)                    \
    static void uart_stm32_irq_config_func_##index(const struct device* dev) { \
        IRQ_CONNECT(DT_INST_IRQN(index), DT_INST_IRQ(index, priority),  \
                    uart_stm32_isr, DEVICE_DT_INST_GET(index), 0);      \
        irq_enable(DT_INST_IRQN(index));                                \
    }

#define STM32_UART_IRQ_HANDLER_FUNC(index)                              \
    .irq_config_func = uart_stm32_irq_config_func_##index,
#else
#define STM32_UART_IRQ_HANDLER_DEFINE(index) /* Not used */
#define STM32_UART_IRQ_HANDLER_FUNC(index) /* Not used */
#endif /* CONFIG_UART_INTERRUPT_DRIVEN || CONFIG_UART_ASYNC_API || CONFIG_PM */

#ifdef CONFIG_UART_ASYNC_API
#define UART_DMA_CHANNEL(index, dir, DIR, src, dest)                    \
    .dma_##dir = {                                                      \
        COND_CODE_1(DT_INST_DMAS_HAS_NAME(index, dir),                  \
             (UART_DMA_CHANNEL_INIT(index, dir, DIR, src, dest)),       \
             (NULL))                                                    \
    },
#else
#define UART_DMA_CHANNEL(index, dir, DIR, src, dest)
#endif

#ifdef CONFIG_PM
#define STM32_UART_PM_WAKEUP(index)                             \
    .wakeup_source = DT_INST_PROP(index, wakeup_source),        \
    .wakeup_line   = COND_CODE_1(DT_INST_NODE_HAS_PROP(index, wakeup_line), \
                                 (DT_INST_PROP(index, wakeup_line)), \
                                 (STM32_WAKEUP_LINE_NONE)),
#else
#define STM32_UART_PM_WAKEUP(index) /* Not used */
#endif

/* Ensure DTS doesn't present an incompatible parity configuration.
 * Mark/space parity isn't supported on the STM32 family.
 * If 9 data bits are configured, ensure that a parity bit isn't set.
 */
#define STM32_UART_CHECK_DT_PARITY(index)                       \
    BUILD_ASSERT(                                               \
        !(DT_INST_ENUM_IDX(index, parity) == UART_CFG_PARITY_MARK || \
        DT_INST_ENUM_IDX(index, parity) == UART_CFG_PARITY_SPACE),   \
        "Node " DT_NODE_PATH(DT_DRV_INST(index))                \
        " has unsupported parity configuration");               \
    BUILD_ASSERT(                                               \
        !(DT_INST_ENUM_IDX(index, parity) != UART_CFG_PARITY_NONE && \
        DT_INST_ENUM_IDX(index, data_bits) == UART_CFG_DATA_BITS_9), \
        "Node " DT_NODE_PATH(DT_DRV_INST(index))                \
        " has unsupported parity + data bits combination");

/* Ensure DTS doesn't present an incompatible data bits configuration
 * The STM32 family doesn't support 5 data bits, or 6 data bits without parity.
 * Only some series support 7 data bits.
 */
#ifdef LL_USART_DATAWIDTH_7B
#define STM32_UART_CHECK_DT_DATA_BITS(index)                    \
    BUILD_ASSERT(                                               \
        !(DT_INST_ENUM_IDX(index, data_bits) == UART_CFG_DATA_BITS_5 || \
        (DT_INST_ENUM_IDX(index, data_bits) == UART_CFG_DATA_BITS_6 &&  \
        DT_INST_ENUM_IDX(index, parity) == UART_CFG_PARITY_NONE)),      \
        "Node " DT_NODE_PATH(DT_DRV_INST(index))                \
        " has unsupported data bits configuration");
#else
#define STM32_UART_CHECK_DT_DATA_BITS(index)                    \
    BUILD_ASSERT(                                               \
        !(DT_INST_ENUM_IDX(index, data_bits) == UART_CFG_DATA_BITS_5 || \
        DT_INST_ENUM_IDX(index, data_bits) == UART_CFG_DATA_BITS_6 ||   \
        (DT_INST_ENUM_IDX(index, data_bits) == UART_CFG_DATA_BITS_7 &&  \
        DT_INST_ENUM_IDX(index, parity) == UART_CFG_PARITY_NONE)),      \
        "Node " DT_NODE_PATH(DT_DRV_INST(index))                \
        " has unsupported data bits configuration");
#endif

/* Ensure DTS doesn't present an incompatible stop bits configuration.
 * Some STM32 series USARTs don't support 0.5 stop bits, and it generally isn't
 * supported for LPUART.
 */
#ifndef LL_USART_STOPBITS_0_5
#define STM32_UART_CHECK_DT_STOP_BITS_0_5(index)                \
    BUILD_ASSERT(                                               \
        DT_INST_ENUM_IDX(index, stop_bits) != UART_CFG_STOP_BITS_0_5, \
        "Node " DT_NODE_PATH(DT_DRV_INST(index))                \
        " has unsupported stop bits configuration");
/* LPUARTs don't support 0.5 stop bits configurations */
#else
#define STM32_UART_CHECK_DT_STOP_BITS_0_5(index)                \
    BUILD_ASSERT(                                               \
        !(DT_HAS_COMPAT_STATUS_OKAY(st_stm32_lpuart) &&         \
        DT_INST_ENUM_IDX(index, stop_bits) == UART_CFG_STOP_BITS_0_5), \
        "Node " DT_NODE_PATH(DT_DRV_INST(index))                \
        " has unsupported stop bits configuration");
#endif

/* Ensure DTS doesn't present an incompatible stop bits configuration.
 * Some STM32 series USARTs don't support 1.5 stop bits, and it generally isn't
 * supported for LPUART.
 */
#ifndef LL_USART_STOPBITS_1_5
#define STM32_UART_CHECK_DT_STOP_BITS_1_5(index)                \
    BUILD_ASSERT(                                               \
        DT_INST_ENUM_IDX(index, stop_bits) != UART_CFG_STOP_BITS_1_5, \
        "Node " DT_NODE_PATH(DT_DRV_INST(index))                \
        " has unsupported stop bits configuration");
/* LPUARTs don't support 1.5 stop bits configurations */
#else
#define STM32_UART_CHECK_DT_STOP_BITS_1_5(index)                \
    BUILD_ASSERT(                                               \
        !(DT_HAS_COMPAT_STATUS_OKAY(st_stm32_lpuart) &&         \
        DT_INST_ENUM_IDX(index, stop_bits) == UART_CFG_STOP_BITS_1_5), \
        "Node " DT_NODE_PATH(DT_DRV_INST(index))                \
        " has unsupported stop bits configuration");
#endif

#define STM32_UART_INIT(index)                                  \
    STM32_UART_IRQ_HANDLER_DEFINE(index)                        \
                                                                \
    PINCTRL_DT_INST_DEFINE(index);                              \
                                                                \
    static const struct stm32_pclken pclken_##index[] =         \
        STM32_DT_INST_CLOCKS(index);                            \
                                                                \
    static struct uart_config uart_cfg_##index = {              \
        .baudrate  = DT_INST_PROP(index, current_speed),        \
        .parity    = DT_INST_ENUM_IDX(index, parity),           \
        .stop_bits = DT_INST_ENUM_IDX(index, stop_bits),        \
        .data_bits = DT_INST_ENUM_IDX(index, data_bits),        \
        .flow_ctrl = DT_INST_PROP(index, hw_flow_control)       \
                                  ? UART_CFG_FLOW_CTRL_RTS_CTS  \
                                  : UART_CFG_FLOW_CTRL_NONE,    \
    };                                                          \
                                                                \
static struct uart_stm32_config DT_CONST uart_stm32_cfg_##index = { \
        .usart = (USART_TypeDef *)DT_INST_REG_ADDR(index),      \
        .reset = RESET_DT_SPEC_GET(DT_DRV_INST(index)),         \
        .pclken = pclken_##index,                               \
        .pclk_len = DT_INST_NUM_CLOCKS(index),                  \
        .pcfg = PINCTRL_DT_INST_DEV_CONFIG_GET(index),          \
        .single_wire = DT_INST_PROP(index, single_wire),        \
        .tx_rx_swap = DT_INST_PROP(index, tx_rx_swap),          \
        .rx_invert = DT_INST_PROP(index, rx_invert),            \
        .tx_invert = DT_INST_PROP(index, tx_invert),            \
        .de_enable = DT_INST_PROP(index, de_enable),            \
        .de_assert_time = DT_INST_PROP(index, de_assert_time),  \
        .de_deassert_time = DT_INST_PROP(index, de_deassert_time), \
        .de_invert = DT_INST_PROP(index, de_invert),            \
        .fifo_enable = DT_INST_PROP(index, fifo_enable),        \
        STM32_UART_IRQ_HANDLER_FUNC(index)                      \
        STM32_UART_PM_WAKEUP(index)                             \
    };                                                          \
                                                                \
    static struct uart_stm32_data uart_stm32_data_##index = {   \
        .uart_cfg = &uart_cfg_##index,                          \
        UART_DMA_CHANNEL(index, rx, RX, PERIPHERAL, MEMORY)     \
        UART_DMA_CHANNEL(index, tx, TX, MEMORY, PERIPHERAL)     \
    };                                                          \
                                                                \
    PM_DEVICE_DT_INST_DEFINE(index, uart_stm32_pm_action);      \
                                                                \
    DEVICE_DT_INST_DEFINE(index,                                \
                          uart_stm32_init,                      \
                          PM_DEVICE_DT_INST_GET(index),         \
                          &uart_stm32_data_##index, &uart_stm32_cfg_##index, \
                          PRE_KERNEL_1, CONFIG_SERIAL_INIT_PRIORITY, \
                          &uart_stm32_driver_api);              \
                                                                \
    STM32_UART_CHECK_DT_PARITY(index)                           \
    STM32_UART_CHECK_DT_DATA_BITS(index)                        \
    STM32_UART_CHECK_DT_STOP_BITS_0_5(index)                    \
    STM32_UART_CHECK_DT_STOP_BITS_1_5(index)

DT_INST_FOREACH_STATUS_OKAY(STM32_UART_INIT)

#if (__GTEST == 1U)                         /* #CUSTOM@NDRS */
#include "mcu_reg_stub.h"

#define STM32_UART_CFG_REG_INIT(id) \
    zephyr_gtest_uart_stm32_reg_init(DEVICE_DT_GET(DT_DRV_INST(id)), \
                                     &uart_stm32_data_##id, &uart_stm32_cfg_##id);

static void zephyr_gtest_uart_stm32_reg_init(const struct device* dev,
                                             struct uart_stm32_data* data,
                                             struct uart_stm32_config* cfg) {
    uintptr_t base_addr = (uintptr_t)cfg->usart;

    switch (base_addr) {
        case USART1_BASE : {
            cfg->usart = (USART_TypeDef*)ut_mcu_usart1_ptr;
            break;
        }

        case USART2_BASE : {
            cfg->usart = (USART_TypeDef*)ut_mcu_usart2_ptr;
            break;
        }

        case USART3_BASE : {
            cfg->usart = (USART_TypeDef*)ut_mcu_usart3_ptr;
            break;
        }

        #if defined(UART4_BASE)
        case UART4_BASE : {
            cfg->usart = (USART_TypeDef*)ut_mcu_usart4_ptr;
            break;
        }
        #endif

        #if defined(UART5_BASE)
        case UART5_BASE : {
            cfg->usart = (USART_TypeDef*)ut_mcu_usart5_ptr;
            break;
        }
        #endif

        #if defined(USART6_BASE)
        case USART6_BASE : {
            cfg->usart = (USART_TypeDef*)ut_mcu_usart6_ptr;
            break;
        }
        #endif

        #if defined(UART7_BASE)
        case UART7_BASE : {
            cfg->usart = (USART_TypeDef*)ut_mcu_usart7_ptr;
            break;
        }
        #endif

        #if defined(UART8_BASE)
        case UART8_BASE : {
            cfg->usart = (USART_TypeDef*)ut_mcu_usart8_ptr;
            break;
        }
        #endif

        case LPUART1_BASE : {
            cfg->usart = (USART_TypeDef*)ut_mcu_lpuart1_ptr;
            break;
        }

        default: {
            break;
        }
    }

    uart_stm32_init(dev);
}

void zephyr_gtest_uart_stm32(void) {
    DT_INST_FOREACH_STATUS_OKAY(STM32_UART_CFG_REG_INIT)
}
#endif<|MERGE_RESOLUTION|>--- conflicted
+++ resolved
@@ -2363,7 +2363,6 @@
 }
 
 #ifdef CONFIG_PM_DEVICE
-<<<<<<< HEAD
 static void uart_stm32_suspend_setup(const struct device* dev) {
     USART_TypeDef* usart = DEVICE_STM32_GET_USART(dev);
 
@@ -2440,7 +2439,7 @@
             /* Stop device clock. Note: fixed clocks are not handled yet. */
             err = clock_control_off(data->clock, (clock_control_subsys_t)&config->pclken[0]);
             if (err < 0) {
-                LOG_ERR("Could not enable (LP)UART clock");
+                LOG_ERR("Could not disable (LP)UART clock");
                 return (err);
             }
 
@@ -2463,100 +2462,6 @@
     }
 
     return (0);
-=======
-static void uart_stm32_suspend_setup(const struct device *dev)
-{
-	const struct uart_stm32_config *config = dev->config;
-	USART_TypeDef *usart = config->usart;
-
-#ifdef USART_ISR_BUSY
-	/* Make sure that no USART transfer is on-going */
-	while (LL_USART_IsActiveFlag_BUSY(usart) == 1) {
-	}
-#endif
-	while (LL_USART_IsActiveFlag_TC(usart) == 0) {
-	}
-#ifdef USART_ISR_REACK
-	/* Make sure that USART is ready for reception */
-	while (LL_USART_IsActiveFlag_REACK(usart) == 0) {
-	}
-#endif
-	/* Clear OVERRUN flag */
-	LL_USART_ClearFlag_ORE(usart);
-}
-
-static int uart_stm32_pm_action(const struct device *dev, enum pm_device_action action)
-{
-	const struct uart_stm32_config *config = dev->config;
-	struct uart_stm32_data *data = dev->data;
-	int err;
-
-	switch (action) {
-	case PM_DEVICE_ACTION_RESUME:
-		/* Set pins to active state */
-		err = pinctrl_apply_state(config->pcfg, PINCTRL_STATE_DEFAULT);
-		if (err < 0) {
-			return err;
-		}
-
-		/* Enable bus clock */
-		err = clock_control_on(data->clock, (clock_control_subsys_t)&config->pclken[0]);
-		if (err < 0) {
-			LOG_ERR("Could not enable (LP)UART clock");
-			return err;
-		}
-
-		if (!LL_USART_IsEnabled(config->usart)) {
-			/* When exiting low power mode, check whether UART is enabled.
-			 * If not, it means the peripheral has been powered down
-			 * by the low-power mode. If suspend-to-RAM is enabled,
-			 * assume the entire SoC has been powered down and do a
-			 * full re-initialization. Otherwise, assume that the
-			 * low-power mode shut down power to the UART but not
-			 * critical peripherals (CPU, GPIO, RCC), which means
-			 * we only have to reconfigure this UART instance.
-			 *
-			 * STOP2 on STM32WLE5 is an example of such low-power mode.
-			 */
-			if (IS_ENABLED(CONFIG_PM_S2RAM)) {
-				err = uart_stm32_init(dev);
-			} else {
-				err = uart_stm32_registers_configure(dev);
-			}
-
-			if (err < 0) {
-				return err;
-			}
-		}
-		break;
-	case PM_DEVICE_ACTION_SUSPEND:
-		uart_stm32_suspend_setup(dev);
-		/* Stop device clock. Note: fixed clocks are not handled yet. */
-		err = clock_control_off(data->clock, (clock_control_subsys_t)&config->pclken[0]);
-		if (err < 0) {
-			LOG_ERR("Could not disable (LP)UART clock");
-			return err;
-		}
-
-		/* Move pins to sleep state */
-		err = pinctrl_apply_state(config->pcfg, PINCTRL_STATE_SLEEP);
-		if ((err < 0) && (err != -ENOENT)) {
-			/*
-			 * If returning -ENOENT, no pins where defined for sleep mode :
-			 * Do not output on console (might sleep already) when going to sleep,
-			 * "(LP)UART pinctrl sleep state not available"
-			 * and don't block PM suspend.
-			 * Else return the error.
-			 */
-			return err;
-		}
-		break;
-	default:
-		return -ENOTSUP;
-	}
-
-	return 0;
->>>>>>> c7e7f6be
 }
 #endif /* CONFIG_PM_DEVICE */
 
