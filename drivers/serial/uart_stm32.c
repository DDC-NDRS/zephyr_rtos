/*
 * Copyright (c) 2016 Open-RnD Sp. z o.o.
 * Copyright (c) 2016 Linaro Limited.
 * Copyright (c) 2024 STMicroelectronics
 *
 * SPDX-License-Identifier: Apache-2.0
 */

#define DT_DRV_COMPAT st_stm32_uart

/**
 * @brief Driver for UART port on STM32 family processor.
 * @note  LPUART and U(S)ART have the same base and
 *        majority of operations are performed the same way.
 *        Please validate for newly added series.
 */

#include <zephyr/kernel.h>
#include <zephyr/arch/cpu.h>
#include <zephyr/sys/__assert.h>
#include <soc.h>
#include <zephyr/init.h>
#include <zephyr/drivers/clock_control.h>
#include <zephyr/pm/policy.h>
#include <zephyr/pm/device.h>

#ifdef CONFIG_UART_ASYNC_API
#include <zephyr/drivers/dma/dma_stm32.h>
#include <zephyr/drivers/dma.h>
#endif

#include <zephyr/linker/sections.h>
#include <zephyr/drivers/clock_control/stm32_clock_control.h>
#include "uart_stm32.h"

#include <stm32_ll_usart.h>
#include <stm32_ll_lpuart.h>
#if defined(CONFIG_PM) && defined(IS_UART_WAKEUP_FROMSTOP_INSTANCE)
#include <stm32_ll_exti.h>
#endif /* CONFIG_PM */

#ifdef CONFIG_DCACHE
#include <zephyr/linker/linker-defs.h>
#include <zephyr/mem_mgmt/mem_attr.h>
#include <zephyr/dt-bindings/memory-attr/memory-attr-arm.h>
#endif /* CONFIG_DCACHE */

#include <zephyr/logging/log.h>
#include <zephyr/irq.h>
LOG_MODULE_REGISTER(uart_stm32, CONFIG_UART_LOG_LEVEL);

/* #CUSTOM@NDRS */
#define DEVICE_STM32_GET_USART(dev)         (((const struct uart_stm32_config*)(dev)->config)->usart)

/* This symbol takes the value 1 if one of the device instances */
/* is configured in dts with a domain clock */
#if STM32_DT_INST_DEV_DOMAIN_CLOCK_SUPPORT
#define STM32_UART_DOMAIN_CLOCK_SUPPORT 1
#else
#define STM32_UART_DOMAIN_CLOCK_SUPPORT 0
#endif

#define HAS_LPUART  DT_HAS_COMPAT_STATUS_OKAY(st_stm32_lpuart)

/* Available everywhere except l1, f1, f2, f4. */
#ifdef USART_CR3_DEM
#define HAS_DRIVER_ENABLE   1
#else
#define HAS_DRIVER_ENABLE   0
#endif

#ifdef CONFIG_PM
/* Placeholder value when wakeup-line DT property is not defined */
#define STM32_WAKEUP_LINE_NONE  0xFFFFFFFF
#endif

#if HAS_LPUART
#ifdef USART_PRESC_PRESCALER
uint32_t lpuartdiv_calc(const uint64_t clock_rate, const uint16_t presc_idx,
                        const uint32_t baud_rate) {
    uint64_t lpuartdiv;

    lpuartdiv  = clock_rate / LPUART_PRESCALER_TAB[presc_idx];
    lpuartdiv *= LPUART_LPUARTDIV_FREQ_MUL;
    lpuartdiv += baud_rate / 2;
    lpuartdiv /= baud_rate;

    return ((uint32_t)lpuartdiv);
}
#else
uint32_t lpuartdiv_calc(const uint64_t clock_rate, const uint32_t baud_rate) {
    uint64_t lpuartdiv;

    lpuartdiv = clock_rate * LPUART_LPUARTDIV_FREQ_MUL;
    lpuartdiv += baud_rate / 2;
    lpuartdiv /= baud_rate;

    return ((uint32_t)lpuartdiv);
}
#endif /* USART_PRESC_PRESCALER */
#endif /* HAS_LPUART */

#ifdef CONFIG_UART_ASYNC_API
#define STM32_ASYNC_STATUS_TIMEOUT (DMA_STATUS_BLOCK + 1)
#endif

#ifdef CONFIG_PM
<<<<<<< HEAD
static void uart_stm32_pm_policy_state_lock_get(const struct device* dev) {
    struct uart_stm32_data* data = dev->data;

    if (!data->pm_policy_state_on) {
        data->pm_policy_state_on = true;
        pm_policy_state_lock_get(PM_STATE_SUSPEND_TO_IDLE, PM_ALL_SUBSTATES);
        if (IS_ENABLED(CONFIG_PM_S2RAM)) {
            pm_policy_state_lock_get(PM_STATE_SUSPEND_TO_RAM, PM_ALL_SUBSTATES);
        }
    }
=======
static void uart_stm32_pm_policy_state_lock_get_unconditional(void)
{
	pm_policy_state_lock_get(PM_STATE_SUSPEND_TO_IDLE, PM_ALL_SUBSTATES);
	if (IS_ENABLED(CONFIG_PM_S2RAM)) {
		pm_policy_state_lock_get(PM_STATE_SUSPEND_TO_RAM, PM_ALL_SUBSTATES);
	}
}

static void uart_stm32_pm_policy_state_lock_get(const struct device *dev)
{
	struct uart_stm32_data *data = dev->data;

	if (!data->pm_policy_state_on) {
		data->pm_policy_state_on = true;
		uart_stm32_pm_policy_state_lock_get_unconditional();
	}
}

static void uart_stm32_pm_policy_state_lock_put_unconditional(void)
{
	pm_policy_state_lock_put(PM_STATE_SUSPEND_TO_IDLE, PM_ALL_SUBSTATES);
	if (IS_ENABLED(CONFIG_PM_S2RAM)) {
		pm_policy_state_lock_put(PM_STATE_SUSPEND_TO_RAM, PM_ALL_SUBSTATES);
	}
}

static void uart_stm32_pm_policy_state_lock_put(const struct device *dev)
{
	struct uart_stm32_data *data = dev->data;

	if (data->pm_policy_state_on) {
		data->pm_policy_state_on = false;
		uart_stm32_pm_policy_state_lock_put_unconditional();
	}
>>>>>>> 5ae9f448
}

static void uart_stm32_pm_policy_state_lock_put(const struct device* dev) {
    struct uart_stm32_data* data = dev->data;

    if (data->pm_policy_state_on) {
        data->pm_policy_state_on = false;
        pm_policy_state_lock_put(PM_STATE_SUSPEND_TO_IDLE, PM_ALL_SUBSTATES);
        if (IS_ENABLED(CONFIG_PM_S2RAM)) {
            pm_policy_state_lock_put(PM_STATE_SUSPEND_TO_RAM, PM_ALL_SUBSTATES);
        }
    }
}
#endif /* CONFIG_PM */

static inline void uart_stm32_set_baudrate(const struct device* dev, uint32_t baud_rate) {
    const struct uart_stm32_config* config = dev->config;
    USART_TypeDef* usart = config->usart;
    struct uart_stm32_data const* data = dev->data;

    uint32_t clock_rate;

    /* Get clock rate */
    if (IS_ENABLED(STM32_UART_DOMAIN_CLOCK_SUPPORT) && (config->pclk_len > 1)) {
        if (clock_control_get_rate(data->clock,
                                   (clock_control_subsys_t)&config->pclken[1],
                                   &clock_rate) < 0) {
            LOG_ERR("Failed call clock_control_get_rate(pclken[1])");
            return;
        }
    }
    else {
        if (clock_control_get_rate(data->clock,
                                   (clock_control_subsys_t)&config->pclken[0],
                                   &clock_rate) < 0) {
            LOG_ERR("Failed call clock_control_get_rate(pclken[0])");
            return;
        }
    }

    #if HAS_LPUART
    if (IS_LPUART_INSTANCE(usart)) {
        uint32_t lpuartdiv;
        #ifdef USART_PRESC_PRESCALER
        uint8_t  presc_idx;
        uint32_t presc_val;

        for (presc_idx = 0; presc_idx < ARRAY_SIZE(LPUART_PRESCALER_TAB); presc_idx++) {
            lpuartdiv = lpuartdiv_calc(clock_rate, presc_idx, baud_rate);
            if (lpuartdiv >= LPUART_BRR_MIN_VALUE && lpuartdiv <= LPUART_BRR_MASK) {
                break;
            }
        }

        if (presc_idx == ARRAY_SIZE(LPUART_PRESCALER_TAB)) {
            LOG_ERR("Unable to set %s to %d", dev->name, baud_rate);
            return;
        }

        presc_val = presc_idx << USART_PRESC_PRESCALER_Pos;

        LL_LPUART_SetPrescaler(usart, presc_val);
        #else
        lpuartdiv = lpuartdiv_calc(clock_rate, baud_rate);
        if (lpuartdiv < LPUART_BRR_MIN_VALUE || lpuartdiv > LPUART_BRR_MASK) {
            LOG_ERR("Unable to set %s to %d", dev->name, baud_rate);
            return;
        }
        #endif /* USART_PRESC_PRESCALER */
        LL_LPUART_SetBaudRate(usart,
                              clock_rate,
                              #ifdef USART_PRESC_PRESCALER
                              presc_val,
                              #endif
                              baud_rate);
        /* Check BRR is greater than or equal to 0x300 */
        __ASSERT(LL_LPUART_ReadReg(usart, BRR) >= 0x300U,
                 "BaudRateReg >= 0x300");

        /* Check BRR is lower than or equal to 0xFFFFF */
        __ASSERT(LL_LPUART_ReadReg(usart, BRR) < 0x000FFFFFU,
                 "BaudRateReg < 0xFFFF");
    }
    else {
    #endif /* HAS_LPUART */
        #ifdef USART_CR1_OVER8
        LL_USART_SetOverSampling(usart,
                                 LL_USART_OVERSAMPLING_16);
        #endif
        LL_USART_SetBaudRate(usart,
                             clock_rate,
                             #ifdef USART_PRESC_PRESCALER
                             LL_USART_PRESCALER_DIV1,
                             #endif
                             #ifdef USART_CR1_OVER8
                             LL_USART_OVERSAMPLING_16,
                             #endif
                             baud_rate);
        /* Check BRR is greater than or equal to 16d */
        __ASSERT(LL_USART_ReadReg(usart, BRR) >= 16,
                                  "BaudRateReg >= 16");

    #if HAS_LPUART
    }
    #endif /* HAS_LPUART */
}

static inline void uart_stm32_set_parity(const struct device* dev,
                                         uint32_t parity) {
    USART_TypeDef* usart = DEVICE_STM32_GET_USART(dev);

    LL_USART_SetParity(usart, parity);
}

static inline uint32_t uart_stm32_get_parity(const struct device* dev) {
    USART_TypeDef const* usart = DEVICE_STM32_GET_USART(dev);

    return LL_USART_GetParity(usart);
}

static inline void uart_stm32_set_stopbits(const struct device* dev,
                                           uint32_t stopbits) {
    USART_TypeDef* usart = DEVICE_STM32_GET_USART(dev);

    LL_USART_SetStopBitsLength(usart, stopbits);
}

static inline uint32_t uart_stm32_get_stopbits(const struct device* dev) {
    USART_TypeDef const* usart = DEVICE_STM32_GET_USART(dev);

    return LL_USART_GetStopBitsLength(usart);
}

static inline void uart_stm32_set_databits(const struct device* dev,
                                           uint32_t databits) {
    USART_TypeDef* usart = DEVICE_STM32_GET_USART(dev);

    LL_USART_SetDataWidth(usart, databits);
}

static inline uint32_t uart_stm32_get_databits(const struct device* dev) {
    USART_TypeDef const* usart = DEVICE_STM32_GET_USART(dev);

    return LL_USART_GetDataWidth(usart);
}

static inline void uart_stm32_set_hwctrl(const struct device* dev,
                                         uint32_t hwctrl) {
    USART_TypeDef* usart = DEVICE_STM32_GET_USART(dev);

    LL_USART_SetHWFlowCtrl(usart, hwctrl);
}

static inline uint32_t uart_stm32_get_hwctrl(const struct device* dev) {
    USART_TypeDef const* usart = DEVICE_STM32_GET_USART(dev);

    return LL_USART_GetHWFlowCtrl(usart);
}

#if HAS_DRIVER_ENABLE
static inline void uart_stm32_set_driver_enable(const struct device* dev,
                                                bool driver_enable) {
    USART_TypeDef* usart = DEVICE_STM32_GET_USART(dev);

    if (driver_enable) {
        LL_USART_EnableDEMode(usart);
    }
    else {
        LL_USART_DisableDEMode(usart);
    }
}

static inline bool uart_stm32_get_driver_enable(const struct device* dev) {
    USART_TypeDef const* usart = DEVICE_STM32_GET_USART(dev);

    return LL_USART_IsEnabledDEMode(usart);
}
#endif

static inline uint32_t uart_stm32_cfg2ll_parity(enum uart_config_parity parity) {
    switch (parity) {
        case UART_CFG_PARITY_ODD :
            return (LL_USART_PARITY_ODD);

        case UART_CFG_PARITY_EVEN :
            return (LL_USART_PARITY_EVEN);

        case UART_CFG_PARITY_NONE :
        default :
            return (LL_USART_PARITY_NONE);
    }
}

static inline enum uart_config_parity uart_stm32_ll2cfg_parity(uint32_t parity) {
    switch (parity) {
        case LL_USART_PARITY_ODD :
            return (UART_CFG_PARITY_ODD);

        case LL_USART_PARITY_EVEN :
            return (UART_CFG_PARITY_EVEN);

        default : /* LL_USART_PARITY_NONE */
            return (UART_CFG_PARITY_NONE);
    }
}

static inline uint32_t uart_stm32_cfg2ll_stopbits(USART_TypeDef const* usart,
                                                  enum uart_config_stop_bits sb) {
    switch (sb) {
        /* Some MCU's don't support 0.5 stop bits */
        #ifdef LL_USART_STOPBITS_0_5
        case UART_CFG_STOP_BITS_0_5 :
            #if HAS_LPUART
            if (IS_LPUART_INSTANCE(usart)) {
                /* return the default */
                return (LL_USART_STOPBITS_1);
            }
            #endif /* HAS_LPUART */
            return (LL_USART_STOPBITS_0_5);
        #endif /* LL_USART_STOPBITS_0_5 */

        case UART_CFG_STOP_BITS_1 :
            return (LL_USART_STOPBITS_1);

        /* Some MCU's don't support 1.5 stop bits */
        #ifdef LL_USART_STOPBITS_1_5
        case UART_CFG_STOP_BITS_1_5 :
            #if HAS_LPUART
            if (IS_LPUART_INSTANCE(usart)) {
                /* return the default */
                return (LL_USART_STOPBITS_2);
            }
            #endif
            return (LL_USART_STOPBITS_1_5);
        #endif /* LL_USART_STOPBITS_1_5 */

        case UART_CFG_STOP_BITS_2 :
        default :
            return (LL_USART_STOPBITS_2);
    }
}

static inline enum uart_config_stop_bits uart_stm32_ll2cfg_stopbits(uint32_t sb) {
    switch (sb) {
        /* Some MCU's don't support 0.5 stop bits */
        #ifdef LL_USART_STOPBITS_0_5
        case LL_USART_STOPBITS_0_5 :
            return (UART_CFG_STOP_BITS_0_5);
        #endif /* LL_USART_STOPBITS_0_5 */

        case LL_USART_STOPBITS_1 :
            return (UART_CFG_STOP_BITS_1);

        /* Some MCU's don't support 1.5 stop bits */
        #ifdef LL_USART_STOPBITS_1_5
        case LL_USART_STOPBITS_1_5 :
            return (UART_CFG_STOP_BITS_1_5);
        #endif /* LL_USART_STOPBITS_1_5 */

        case LL_USART_STOPBITS_2 :
        default :
            return (UART_CFG_STOP_BITS_2);
    }
}

static inline uint32_t uart_stm32_cfg2ll_databits(enum uart_config_data_bits db,
                                                  enum uart_config_parity p) {
    switch (db) {
        /* Some MCU's don't support 7B or 9B datawidth */
        #ifdef LL_USART_DATAWIDTH_7B
        case UART_CFG_DATA_BITS_7 :
            if (p == UART_CFG_PARITY_NONE) {
                return (LL_USART_DATAWIDTH_7B);
            }
            else {
                return (LL_USART_DATAWIDTH_8B);
            }
        #endif /* LL_USART_DATAWIDTH_7B */

        #ifdef LL_USART_DATAWIDTH_9B
        case UART_CFG_DATA_BITS_9 :
            return (LL_USART_DATAWIDTH_9B);
        #endif /* LL_USART_DATAWIDTH_9B */

        case UART_CFG_DATA_BITS_8 :
        default :
            if (p == UART_CFG_PARITY_NONE) {
                return (LL_USART_DATAWIDTH_8B);
            #ifdef LL_USART_DATAWIDTH_9B
            }
            else {
                return (LL_USART_DATAWIDTH_9B);
            #endif
            }
            return (LL_USART_DATAWIDTH_8B);
    }
}

static inline enum uart_config_data_bits uart_stm32_ll2cfg_databits(uint32_t db,
                                                                    uint32_t p) {
    switch (db) {
        /* Some MCU's don't support 7B or 9B datawidth */
        #ifdef LL_USART_DATAWIDTH_7B
        case LL_USART_DATAWIDTH_7B :
            if (p == LL_USART_PARITY_NONE) {
                return (UART_CFG_DATA_BITS_7);
            }
            else {
                return (UART_CFG_DATA_BITS_6);
            }
        #endif /* LL_USART_DATAWIDTH_7B */

        #ifdef LL_USART_DATAWIDTH_9B
        case LL_USART_DATAWIDTH_9B :
            if (p == LL_USART_PARITY_NONE) {
                return (UART_CFG_DATA_BITS_9);
            }
            else {
                return (UART_CFG_DATA_BITS_8);
            }
        #endif /* LL_USART_DATAWIDTH_9B */

        case LL_USART_DATAWIDTH_8B :
        default :
            if (p == LL_USART_PARITY_NONE) {
                return (UART_CFG_DATA_BITS_8);
            }
            else {
                return (UART_CFG_DATA_BITS_7);
            }
    }
}

/**
 * @brief  Get LL hardware flow control define from
 *         Zephyr hardware flow control option.
 * @note   Supports only UART_CFG_FLOW_CTRL_RTS_CTS and UART_CFG_FLOW_CTRL_RS485.
 * @param  fc: Zephyr hardware flow control option.
 * @retval LL_USART_HWCONTROL_RTS_CTS, or LL_USART_HWCONTROL_NONE.
 */
static inline uint32_t uart_stm32_cfg2ll_hwctrl(enum uart_config_flow_control fc) {
    if (fc == UART_CFG_FLOW_CTRL_RTS_CTS) {
        return (LL_USART_HWCONTROL_RTS_CTS);
    }
    else if (fc == UART_CFG_FLOW_CTRL_RS485) {
        /* Driver Enable is handled separately */
        return (LL_USART_HWCONTROL_NONE);
    }

    return (LL_USART_HWCONTROL_NONE);
}

/**
 * @brief  Get Zephyr hardware flow control option from
 *         LL hardware flow control define.
 * @note   Supports only LL_USART_HWCONTROL_RTS_CTS.
 * @param  fc: LL hardware flow control definition.
 * @retval UART_CFG_FLOW_CTRL_RTS_CTS, or UART_CFG_FLOW_CTRL_NONE.
 */
static inline enum uart_config_flow_control uart_stm32_ll2cfg_hwctrl(uint32_t fc) {
    if (fc == LL_USART_HWCONTROL_RTS_CTS) {
        return (UART_CFG_FLOW_CTRL_RTS_CTS);
    }

    return (UART_CFG_FLOW_CTRL_NONE);
}

static void uart_stm32_parameters_set(const struct device* dev,
                                      const struct uart_config* cfg) {
    USART_TypeDef* usart = DEVICE_STM32_GET_USART(dev);
    struct uart_stm32_data* data = dev->data;
    struct uart_config* uart_cfg = data->uart_cfg;
    const uint32_t parity   = uart_stm32_cfg2ll_parity(cfg->parity);
    const uint32_t stopbits = uart_stm32_cfg2ll_stopbits(usart, cfg->stop_bits);
    const uint32_t databits = uart_stm32_cfg2ll_databits(cfg->data_bits,
                                                         cfg->parity);
    const uint32_t flowctrl = uart_stm32_cfg2ll_hwctrl(cfg->flow_ctrl);
    #if HAS_DRIVER_ENABLE
    bool driver_enable = cfg->flow_ctrl == UART_CFG_FLOW_CTRL_RS485;
    #endif

    if (cfg == uart_cfg) {
        /* Called via (re-)init function, so the SoC either just booted,
         * or is returning from a low-power state where it lost register
         * contents
         */
        LL_USART_ConfigCharacter(usart,
                                 databits,
                                 parity,
                                 stopbits);
        uart_stm32_set_hwctrl(dev, flowctrl);
        uart_stm32_set_baudrate(dev, cfg->baudrate);
    }
    else {
        /* Called from application/subsys via uart_configure syscall */
        if (parity != uart_stm32_get_parity(dev)) {
            uart_stm32_set_parity(dev, parity);
        }

        if (stopbits != uart_stm32_get_stopbits(dev)) {
            uart_stm32_set_stopbits(dev, stopbits);
        }

        if (databits != uart_stm32_get_databits(dev)) {
            uart_stm32_set_databits(dev, databits);
        }

        if (flowctrl != uart_stm32_get_hwctrl(dev)) {
            uart_stm32_set_hwctrl(dev, flowctrl);
        }

        #if HAS_DRIVER_ENABLE
        if (driver_enable != uart_stm32_get_driver_enable(dev)) {
            uart_stm32_set_driver_enable(dev, driver_enable);
        }
        #endif

        if (cfg->baudrate != uart_cfg->baudrate) {
            uart_stm32_set_baudrate(dev, cfg->baudrate);
            uart_cfg->baudrate = cfg->baudrate;
        }
    }
}

#ifdef CONFIG_UART_USE_RUNTIME_CONFIGURE
static int uart_stm32_configure(const struct device* dev,
                                const struct uart_config* cfg) {
    USART_TypeDef* usart = DEVICE_STM32_GET_USART(dev);
    struct uart_stm32_data* data = dev->data;
    struct uart_config* uart_cfg = data->uart_cfg;
    const uint32_t parity   = uart_stm32_cfg2ll_parity(cfg->parity);
    const uint32_t stopbits = uart_stm32_cfg2ll_stopbits(usart, cfg->stop_bits);
    const uint32_t databits = uart_stm32_cfg2ll_databits(cfg->data_bits,
                                                         cfg->parity);

    /* Hardware doesn't support mark or space parity */
    if ((cfg->parity == UART_CFG_PARITY_MARK) ||
        (cfg->parity == UART_CFG_PARITY_SPACE)) {
        return (-ENOTSUP);
    }

    /* Driver does not supports parity + 9 databits */
    if ((cfg->parity != UART_CFG_PARITY_NONE) &&
        (cfg->data_bits == UART_CFG_DATA_BITS_9)) {
        return (-ENOTSUP);
    }

    /* When the transformed ll stop bits don't match with what was requested, then it's not
     * supported
     */
    if (uart_stm32_ll2cfg_stopbits(stopbits) != cfg->stop_bits) {
        return (-ENOTSUP);
    }

    /* When the transformed ll databits don't match with what was requested, then it's not
     * supported
     */
    if (uart_stm32_ll2cfg_databits(databits, parity) != cfg->data_bits) {
        return (-ENOTSUP);
    }

    /* Driver supports only RTS/CTS and RS485 flow control */
    if (!(cfg->flow_ctrl == UART_CFG_FLOW_CTRL_NONE
        || ((cfg->flow_ctrl == UART_CFG_FLOW_CTRL_RTS_CTS) &&
            IS_UART_HWFLOW_INSTANCE(usart))
        #if HAS_DRIVER_ENABLE
        || ((cfg->flow_ctrl == UART_CFG_FLOW_CTRL_RS485) &&
            IS_UART_DRIVER_ENABLE_INSTANCE(usart))
        #endif
        )) {
        return (-ENOTSUP);
    }

    LL_USART_Disable(usart);

    /* Set basic parameters, such as data-/stop-bit, parity, and baudrate */
    uart_stm32_parameters_set(dev, cfg);

    LL_USART_Enable(usart);

    /* Upon successful configuration, persist the syscall-passed
     * uart_config.
     * This allows restoring it, should the device return from a low-power
     * mode in which register contents are lost.
     */
    *uart_cfg = *cfg;

    return (0);
};

static int uart_stm32_config_get(const struct device* dev,
                                 struct uart_config* cfg) {
    struct uart_stm32_data const* data = dev->data;
    struct uart_config const* uart_cfg = data->uart_cfg;

    cfg->baudrate  = uart_cfg->baudrate;
    cfg->parity    = (uint8_t)uart_stm32_ll2cfg_parity(uart_stm32_get_parity(dev));
    cfg->stop_bits = (uint8_t)uart_stm32_ll2cfg_stopbits(uart_stm32_get_stopbits(dev));
    cfg->data_bits = (uint8_t)uart_stm32_ll2cfg_databits(uart_stm32_get_databits(dev),
                                                         uart_stm32_get_parity(dev));
    cfg->flow_ctrl = (uint8_t)uart_stm32_ll2cfg_hwctrl(uart_stm32_get_hwctrl(dev));
    #if HAS_DRIVER_ENABLE
    if (uart_stm32_get_driver_enable(dev)) {
        cfg->flow_ctrl = UART_CFG_FLOW_CTRL_RS485;
    }
    #endif

    return (0);
}
#endif /* CONFIG_UART_USE_RUNTIME_CONFIGURE */

typedef void (*poll_in_fn)(USART_TypeDef const* usart, void* in);

static int uart_stm32_poll_in_visitor(const struct device* dev, void* in, poll_in_fn get_fn) {
    USART_TypeDef* usart = DEVICE_STM32_GET_USART(dev);

    /* Clear overrun error flag */
    if (LL_USART_IsActiveFlag_ORE(usart)) {
        LL_USART_ClearFlag_ORE(usart);
    }

    /*
     * On stm32 F4X, F1X, and F2X, the RXNE flag is affected (cleared) by
     * the uart_err_check function call (on errors flags clearing)
     */
    if (!LL_USART_IsActiveFlag_RXNE(usart)) {
        return (-1);
    }

    get_fn(usart, in);

    return (0);
}

typedef void (*poll_out_fn)(USART_TypeDef* usart, uint16_t out);

static void uart_stm32_poll_out_visitor(const struct device* dev, uint16_t out, poll_out_fn set_fn) {
    USART_TypeDef* usart = DEVICE_STM32_GET_USART(dev);
    #ifdef CONFIG_PM
    struct uart_stm32_data* data = dev->data;
    #endif
    unsigned int key;

    /* Wait for TXE flag to be raised
     * When TXE flag is raised, we lock interrupts to prevent interrupts (notably that of usart)
     * or thread switch. Then, we can safely send our character. The character sent will be
     * interlaced with the characters potentially send with interrupt transmission API
     */
    while (true) {
        if (LL_USART_IsActiveFlag_TXE(usart)) {
            key = irq_lock();
            if (LL_USART_IsActiveFlag_TXE(usart)) {
                break;
            }
            irq_unlock(key);
        }
    }

    #ifdef CONFIG_PM
    /* If an interrupt transmission is in progress, the pm constraint is already managed by the
     * call of uart_stm32_irq_tx_[en|dis]able
     */
    if (!data->tx_poll_stream_on && !data->tx_int_stream_on) {
        data->tx_poll_stream_on = true;

        /* Don't allow system to suspend until stream
         * transmission has completed
         */
        uart_stm32_pm_policy_state_lock_get(dev);

        /* Enable TC interrupt so we can release suspend
         * constraint when done
         */
        LL_USART_EnableIT_TC(usart);
    }
    #endif /* CONFIG_PM */

    set_fn(usart, out);
    irq_unlock(key);
}

static void poll_in_u8(USART_TypeDef const* usart, void* in) {
    *((unsigned char*)in) = (unsigned char)LL_USART_ReceiveData8(usart);
}

static void poll_out_u8(USART_TypeDef* usart, uint16_t out) {
    LL_USART_TransmitData8(usart, (uint8_t)out);
}

static int uart_stm32_poll_in(const struct device* dev, unsigned char* c) {
    return uart_stm32_poll_in_visitor(dev, (void*)c, poll_in_u8);
}

static void uart_stm32_poll_out(const struct device* dev, unsigned char c) {
    uart_stm32_poll_out_visitor(dev, c, poll_out_u8);
}

#ifdef CONFIG_UART_WIDE_DATA

static void poll_out_u9(USART_TypeDef* usart, uint16_t out) {
    LL_USART_TransmitData9(usart, out);
}

static void poll_in_u9(USART_TypeDef const* usart, void* in) {
    *((uint16_t*)in) = LL_USART_ReceiveData9(usart);
}

static int uart_stm32_poll_in_u16(const struct device* dev, uint16_t* in_u16) {
    return uart_stm32_poll_in_visitor(dev, (void*)in_u16, poll_in_u9);
}

static void uart_stm32_poll_out_u16(const struct device* dev, uint16_t out_u16) {
    uart_stm32_poll_out_visitor(dev, out_u16, poll_out_u9);
}

#endif

static int uart_stm32_err_check(const struct device* dev) {
    USART_TypeDef* usart = DEVICE_STM32_GET_USART(dev);
    uint32_t err = 0U;

    /* Check for errors, then clear them.
     * Some SoC clear all error flags when at least
     * one is cleared. (e.g. F4X, F1X, and F2X).
     * The stm32 F4X, F1X, and F2X also reads the usart DR when clearing Errors
     */
    if (LL_USART_IsActiveFlag_ORE(usart)) {
        err |= UART_ERROR_OVERRUN;
    }

    if (LL_USART_IsActiveFlag_PE(usart)) {
        err |= UART_ERROR_PARITY;
    }

    if (LL_USART_IsActiveFlag_FE(usart)) {
        err |= UART_ERROR_FRAMING;
    }

    if (LL_USART_IsActiveFlag_NE(usart)) {
        err |= UART_ERROR_NOISE;
    }

    #if !defined(CONFIG_SOC_SERIES_STM32F0X) || defined(USART_LIN_SUPPORT)
    if (LL_USART_IsActiveFlag_LBD(usart)) {
        err |= UART_BREAK;
    }

    if (err & UART_BREAK) {
        LL_USART_ClearFlag_LBD(usart);
    }
    #endif

    /* Clearing error :
     * the stm32 F4X, F1X, and F2X sw sequence is reading the usart SR
     * then the usart DR to clear the Error flags ORE, PE, FE, NE
     * --> so is the RXNE flag also cleared !
     */
    if (err & UART_ERROR_OVERRUN) {
        LL_USART_ClearFlag_ORE(usart);
    }

    if (err & UART_ERROR_PARITY) {
        LL_USART_ClearFlag_PE(usart);
    }

    if (err & UART_ERROR_FRAMING) {
        LL_USART_ClearFlag_FE(usart);
    }

    if (err & UART_ERROR_NOISE) {
        LL_USART_ClearFlag_NE(usart);
    }

    return (err);
}

static inline void __uart_stm32_get_clock(const struct device* dev) {
    struct uart_stm32_data* data = dev->data;
    const struct device* const clk  = DEVICE_DT_GET(STM32_CLOCK_CONTROL_NODE);

    data->clock = clk;
}

#ifdef CONFIG_UART_INTERRUPT_DRIVEN

typedef void (*fifo_fill_fn)(USART_TypeDef* usart, void const* tx_data,
                             const int offset);

static int uart_stm32_fifo_fill_visitor(const struct device* dev, void const* tx_data, int size,
                                        fifo_fill_fn fill_fn) {
    USART_TypeDef* usart = DEVICE_STM32_GET_USART(dev);
    int num_tx = 0;
    unsigned int key;

    if (!LL_USART_IsActiveFlag_TXE(usart)) {
        return (num_tx);
    }

    /* Lock interrupts to prevent nested interrupts or thread switch */
    key = irq_lock();

    while ((size - num_tx > 0) && LL_USART_IsActiveFlag_TXE(usart)) {
        /* TXE flag will be cleared with byte write to DR|RDR register */

        /* Send a character */
        fill_fn(usart, tx_data, num_tx);
        num_tx++;
    }

    irq_unlock(key);

    return (num_tx);
}

static void fifo_fill_with_u8(USART_TypeDef* usart,
                              void const* tx_data, const int offset) {
    uint8_t const* data = (uint8_t const*)tx_data;
    /* Send a character (8bit) */
    LL_USART_TransmitData8(usart, data[offset]);
}

static int uart_stm32_fifo_fill(const struct device* dev, uint8_t const* tx_data, int size) {
    if (uart_stm32_ll2cfg_databits(uart_stm32_get_databits(dev), uart_stm32_get_parity(dev)) ==
        UART_CFG_DATA_BITS_9) {
        return (-ENOTSUP);
    }

    return uart_stm32_fifo_fill_visitor(dev, (void const*)tx_data, size,
                                        fifo_fill_with_u8);
}

typedef void (*fifo_read_fn)(USART_TypeDef const* usart, void* rx_data,
                             const int offset);

static int uart_stm32_fifo_read_visitor(const struct device* dev, void* rx_data, int const size,
                                        fifo_read_fn read_fn) {
    USART_TypeDef* usart = DEVICE_STM32_GET_USART(dev);
    int num_rx = 0;

    while ((size - num_rx > 0) && LL_USART_IsActiveFlag_RXNE(usart)) {
        /* RXNE flag will be cleared upon read from DR|RDR register */

        read_fn(usart, rx_data, num_rx);
        num_rx++;

        /* Clear overrun error flag */
        if (LL_USART_IsActiveFlag_ORE(usart)) {
            LL_USART_ClearFlag_ORE(usart);
            /*
             * On stm32 F4X, F1X, and F2X, the RXNE flag is affected (cleared) by
             * the uart_err_check function call (on errors flags clearing)
             */
        }
    }

    return (num_rx);
}

static void fifo_read_with_u8(USART_TypeDef const* usart, void* rx_data,
                              const int offset) {
    uint8_t* data = (uint8_t*)rx_data;

    data[offset] = LL_USART_ReceiveData8(usart);
}

static int uart_stm32_fifo_read(const struct device* dev, uint8_t* rx_data, int const size) {
    if (uart_stm32_ll2cfg_databits(uart_stm32_get_databits(dev), uart_stm32_get_parity(dev)) ==
        UART_CFG_DATA_BITS_9) {
        return (-ENOTSUP);
    }

    return uart_stm32_fifo_read_visitor(dev, (void*)rx_data, size,
                                        fifo_read_with_u8);
}

#ifdef CONFIG_UART_WIDE_DATA

static void fifo_fill_with_u16(USART_TypeDef* usart,
                               void const* tx_data, const int offset) {
    uint16_t const* data = (uint16_t const*)tx_data;

    /* Send a character (9bit) */
    LL_USART_TransmitData9(usart, data[offset]);
}

static int uart_stm32_fifo_fill_u16(const struct device* dev, uint16_t const* tx_data, int size) {
    if (uart_stm32_ll2cfg_databits(uart_stm32_get_databits(dev), uart_stm32_get_parity(dev)) !=
        UART_CFG_DATA_BITS_9) {
        return (-ENOTSUP);
    }

    return uart_stm32_fifo_fill_visitor(dev, (void const*)tx_data, size,
                                        fifo_fill_with_u16);
}

static void fifo_read_with_u16(USART_TypeDef const* usart, void* rx_data,
                               const int offset) {
    uint16_t* data = (uint16_t*)rx_data;

    data[offset] = LL_USART_ReceiveData9(usart);
}

static int uart_stm32_fifo_read_u16(const struct device* dev, uint16_t* rx_data, int const size) {
    if (uart_stm32_ll2cfg_databits(uart_stm32_get_databits(dev), uart_stm32_get_parity(dev)) !=
        UART_CFG_DATA_BITS_9) {
        return (-ENOTSUP);
    }

    return uart_stm32_fifo_read_visitor(dev, (void*)rx_data, size,
                                        fifo_read_with_u16);
}

#endif

static void uart_stm32_irq_tx_enable(const struct device* dev) {
    USART_TypeDef* usart = DEVICE_STM32_GET_USART(dev);
    #ifdef CONFIG_PM
    struct uart_stm32_data* data = dev->data;
    unsigned int key;
    #endif

    #ifdef CONFIG_PM
    key = irq_lock();
    data->tx_poll_stream_on = false;
    data->tx_int_stream_on  = true;
    uart_stm32_pm_policy_state_lock_get(dev);
    #endif
    LL_USART_EnableIT_TC(usart);

    #ifdef CONFIG_PM
    irq_unlock(key);
    #endif
}

static void uart_stm32_irq_tx_disable(const struct device* dev) {
    USART_TypeDef* usart = DEVICE_STM32_GET_USART(dev);
    #ifdef CONFIG_PM
    struct uart_stm32_data* data = dev->data;
    unsigned int key;

    key = irq_lock();
    #endif

    LL_USART_DisableIT_TC(usart);

    #ifdef CONFIG_PM
    data->tx_int_stream_on = false;
    uart_stm32_pm_policy_state_lock_put(dev);
    #endif

    #ifdef CONFIG_PM
    irq_unlock(key);
    #endif
}

static int uart_stm32_irq_tx_ready(const struct device* dev) {
    USART_TypeDef const* usart = DEVICE_STM32_GET_USART(dev);

    return (LL_USART_IsActiveFlag_TXE(usart) &&
            LL_USART_IsEnabledIT_TC(usart));
}

static int uart_stm32_irq_tx_complete(const struct device* dev) {
    USART_TypeDef const* usart = DEVICE_STM32_GET_USART(dev);

    return LL_USART_IsActiveFlag_TC(usart);
}

static void uart_stm32_irq_rx_enable(const struct device* dev) {
    USART_TypeDef* usart = DEVICE_STM32_GET_USART(dev);

    LL_USART_EnableIT_RXNE(usart);
}

static void uart_stm32_irq_rx_disable(const struct device* dev) {
    USART_TypeDef* usart = DEVICE_STM32_GET_USART(dev);

    LL_USART_DisableIT_RXNE(usart);
}

static int uart_stm32_irq_rx_ready(const struct device* dev) {
    USART_TypeDef const* usart = DEVICE_STM32_GET_USART(dev);
    /*
     * On stm32 F4X, F1X, and F2X, the RXNE flag is affected (cleared) by
     * the uart_err_check function call (on errors flags clearing)
     */
    return LL_USART_IsActiveFlag_RXNE(usart);
}

static void uart_stm32_irq_err_enable(const struct device* dev) {
    USART_TypeDef* usart = DEVICE_STM32_GET_USART(dev);

    /* Enable FE, ORE interruptions */
    LL_USART_EnableIT_ERROR(usart);
    #if !defined(CONFIG_SOC_SERIES_STM32F0X) || defined(USART_LIN_SUPPORT)
    /* Enable Line break detection */
    if (IS_UART_LIN_INSTANCE(usart)) {
        LL_USART_EnableIT_LBD(usart);
    }
    #endif
    /* Enable parity error interruption */
    LL_USART_EnableIT_PE(usart);
}

static void uart_stm32_irq_err_disable(const struct device* dev) {
    USART_TypeDef* usart = DEVICE_STM32_GET_USART(dev);

    /* Disable FE, ORE interruptions */
    LL_USART_DisableIT_ERROR(usart);
    #if !defined(CONFIG_SOC_SERIES_STM32F0X) || defined(USART_LIN_SUPPORT)
    /* Disable Line break detection */
    if (IS_UART_LIN_INSTANCE(usart)) {
        LL_USART_DisableIT_LBD(usart);
    }
    #endif
    /* Disable parity error interruption */
    LL_USART_DisableIT_PE(usart);
}

static int uart_stm32_irq_is_pending(const struct device* dev) {
    USART_TypeDef const* usart = DEVICE_STM32_GET_USART(dev);

    return ((LL_USART_IsActiveFlag_RXNE(usart) &&
             LL_USART_IsEnabledIT_RXNE(usart)) ||
            (LL_USART_IsActiveFlag_TC(usart) &&
             LL_USART_IsEnabledIT_TC(usart)));
}

static int uart_stm32_irq_update(const struct device* dev) {
    return (1);
}

<<<<<<< HEAD
static void uart_stm32_irq_callback_set(const struct device* dev,
                                        uart_irq_callback_user_data_t cb,
                                        void* cb_data) {
    struct uart_stm32_data* data = dev->data;
=======
static inline void async_evt_rx_err(struct uart_stm32_data *data, int err_code)
{
	LOG_DBG("rx error: %d", err_code);

	struct uart_event event = {
		.type = UART_RX_STOPPED,
		.data.rx_stop.reason = err_code,
		.data.rx_stop.data.len = data->dma_rx.counter,
		.data.rx_stop.data.offset = 0,
		.data.rx_stop.data.buf = data->dma_rx.buffer
	};

	async_user_callback(data, &event);
}

static inline void async_evt_tx_done(struct uart_stm32_data *data)
{
	LOG_DBG("tx done: %d", data->dma_tx.counter);

	struct uart_event event = {
		.type = UART_TX_DONE,
		.data.tx.buf = data->dma_tx.buffer,
		.data.tx.len = data->dma_tx.counter
	};

	/* Reset tx buffer */
	data->dma_tx.buffer_length = 0;
	data->dma_tx.counter = 0;
#ifdef CONFIG_PM
	data->tx_int_stream_on = false;
#endif

	async_user_callback(data, &event);
}

static inline void async_evt_tx_abort(struct uart_stm32_data *data)
{
	LOG_DBG("tx abort: %d", data->dma_tx.counter);

	struct uart_event event = {
		.type = UART_TX_ABORTED,
		.data.tx.buf = data->dma_tx.buffer,
		.data.tx.len = data->dma_tx.counter
	};

	/* Reset tx buffer */
	data->dma_tx.buffer_length = 0;
	data->dma_tx.counter = 0;
#ifdef CONFIG_PM
	data->tx_int_stream_on = false;
#endif

	async_user_callback(data, &event);
}

static inline void async_evt_rx_buf_request(struct uart_stm32_data *data)
{
	struct uart_event evt = {
		.type = UART_RX_BUF_REQUEST,
	};

	async_user_callback(data, &evt);
}

static inline void async_evt_rx_buf_release(struct uart_stm32_data *data)
{
	struct uart_event evt = {
		.type = UART_RX_BUF_RELEASED,
		.data.rx_buf.buf = data->dma_rx.buffer,
	};

	async_user_callback(data, &evt);
}

static inline void async_timer_start(struct k_work_delayable *work,
				     int32_t timeout)
{
	if ((timeout != SYS_FOREVER_US) && (timeout != 0)) {
		/* start timer */
		LOG_DBG("async timer started for %d us", timeout);
		k_work_reschedule(work, K_USEC(timeout));
	}
}

static void uart_stm32_dma_rx_flush(const struct device *dev, int status)
{
	struct dma_status stat;
	struct uart_stm32_data *data = dev->data;

	size_t rx_rcv_len = 0;

	switch (status) {
	case DMA_STATUS_COMPLETE:
		/* fully complete */
		data->dma_rx.counter = data->dma_rx.buffer_length;
		break;
	case DMA_STATUS_BLOCK:
		/* half complete */
		data->dma_rx.counter = data->dma_rx.buffer_length / 2;
>>>>>>> 5ae9f448

    data->user_cb   = cb;
    data->user_data = cb_data;

    #if defined(CONFIG_UART_EXCLUSIVE_API_CALLBACKS)
    data->async_cb        = NULL;
    data->async_user_data = NULL;
    #endif
}

#endif /* CONFIG_UART_INTERRUPT_DRIVEN */

#if defined(CONFIG_PM) && defined(IS_UART_WAKEUP_FROMSTOP_INSTANCE) \
	&& defined(USART_CR3_WUFIE)
	if (LL_USART_IsEnabledIT_WKUP(usart) &&
		LL_USART_IsActiveFlag_WKUP(usart)) {

		LL_USART_ClearFlag_WKUP(usart);

		if (!data->rx_woken) {
			/* Prevent SoC from entering STOP mode until RX goes IDLE */
			uart_stm32_pm_policy_state_lock_get_unconditional();
			data->rx_woken = true;
		}

#ifdef USART_ISR_REACK
		while (LL_USART_IsActiveFlag_REACK(usart) == 0) {
		}
#endif
	}
#endif

#ifdef CONFIG_UART_ASYNC_API

<<<<<<< HEAD
static inline void async_user_callback(struct uart_stm32_data* data,
                                       struct uart_event* event) {
    if (data->async_cb) {
        data->async_cb(data->uart_dev, event, data->async_user_data);
    }
}
=======
		LOG_DBG("idle interrupt occurred");

#ifdef CONFIG_PM
		if (data->rx_woken) {
			/* Allow SoC to enter STOP mode now that RX is IDLE */
			uart_stm32_pm_policy_state_lock_put_unconditional();
			data->rx_woken = false;
		}
#endif

		if (data->dma_rx.timeout == 0) {
			uart_stm32_dma_rx_flush(dev, STM32_ASYNC_STATUS_TIMEOUT);
		} else {
			/* Start the RX timer not null */
			async_timer_start(&data->dma_rx.timeout_work,
								data->dma_rx.timeout);
		}
	} else if (LL_USART_IsEnabledIT_TC(usart) &&
			LL_USART_IsActiveFlag_TC(usart)) {

		LL_USART_DisableIT_TC(usart);
		/* Generate TX_DONE event when transmission is done */
		async_evt_tx_done(data);
>>>>>>> 5ae9f448

static inline void async_evt_rx_rdy(struct uart_stm32_data* data) {
    LOG_DBG("rx_rdy: (%d %d)", data->dma_rx.offset, data->dma_rx.counter);

    struct uart_event event = {
        .type           = UART_RX_RDY,
        .data.rx.buf    = data->dma_rx.buffer,
        .data.rx.len    = data->dma_rx.counter - data->dma_rx.offset,
        .data.rx.offset = data->dma_rx.offset
    };

<<<<<<< HEAD
    /* When cyclic DMA is used, buffer positions are not updated - call callback every time*/
    if (data->dma_rx.dma_cfg.cyclic == 0) {
        /* update the current pos for new data */
        data->dma_rx.offset = data->dma_rx.counter;

        /* send event only for new data */
        if (event.data.rx.len > 0) {
            async_user_callback(data, &event);
        }
    }
    else {
        async_user_callback(data, &event);
    }
=======
>>>>>>> 5ae9f448
}

static inline void async_evt_rx_err(struct uart_stm32_data* data, int err_code) {
    LOG_DBG("rx error: %d", err_code);

    struct uart_event event = {
        .type                     = UART_RX_STOPPED,
        .data.rx_stop.reason      = err_code,
        .data.rx_stop.data.len    = data->dma_rx.counter,
        .data.rx_stop.data.offset = 0,
        .data.rx_stop.data.buf    = data->dma_rx.buffer
    };

    async_user_callback(data, &event);
}

static inline void async_evt_tx_done(struct uart_stm32_data* data) {
    LOG_DBG("tx done: %d", data->dma_tx.counter);

    struct uart_event event = {
        .type        = UART_TX_DONE,
        .data.tx.buf = data->dma_tx.buffer,
        .data.tx.len = data->dma_tx.counter
    };

    /* Reset tx buffer */
    data->dma_tx.buffer_length = 0;
    data->dma_tx.counter       = 0;

    async_user_callback(data, &event);
}

static inline void async_evt_tx_abort(struct uart_stm32_data* data) {
    LOG_DBG("tx abort: %d", data->dma_tx.counter);

    struct uart_event event = {
        .type        = UART_TX_ABORTED,
        .data.tx.buf = data->dma_tx.buffer,
        .data.tx.len = data->dma_tx.counter
    };

    /* Reset tx buffer */
    data->dma_tx.buffer_length = 0;
    data->dma_tx.counter       = 0;

    async_user_callback(data, &event);
}

static inline void async_evt_rx_buf_request(struct uart_stm32_data* data) {
    struct uart_event evt = {
        .type = UART_RX_BUF_REQUEST,
    };

    async_user_callback(data, &evt);
}

static inline void async_evt_rx_buf_release(struct uart_stm32_data* data) {
    struct uart_event evt = {
        .type            = UART_RX_BUF_RELEASED,
        .data.rx_buf.buf = data->dma_rx.buffer,
    };

    async_user_callback(data, &evt);
}

static inline void async_timer_start(struct k_work_delayable* work,
                                     int32_t timeout) {
    if ((timeout != SYS_FOREVER_US) && (timeout != 0)) {
        /* start timer */
        LOG_DBG("async timer started for %d us", timeout);
        k_work_reschedule(work, K_USEC(timeout));
    }
}

static void uart_stm32_dma_rx_flush(const struct device *dev, int status) {
    struct dma_status stat;
    struct uart_stm32_data* data = dev->data;

    size_t rx_rcv_len = 0;

    switch (status) {
        case DMA_STATUS_COMPLETE :
            /* fully complete */
            data->dma_rx.counter = data->dma_rx.buffer_length;
            break;

        case DMA_STATUS_BLOCK :
            /* half complete */
            data->dma_rx.counter = data->dma_rx.buffer_length / 2;
            break;

        default : /* likely STM32_ASYNC_STATUS_TIMEOUT */
            if (dma_get_status(data->dma_rx.dma_dev, data->dma_rx.dma_channel, &stat) == 0) {
                rx_rcv_len = data->dma_rx.buffer_length - stat.pending_length;
                data->dma_rx.counter = rx_rcv_len;
            }
            break;
    }

    async_evt_rx_rdy(data);

    switch (status) { /* update offset*/
        case DMA_STATUS_COMPLETE :
            /* fully complete */
            data->dma_rx.offset = 0;
            break;

        case DMA_STATUS_BLOCK :
            /* half complete */
            data->dma_rx.offset = data->dma_rx.buffer_length / 2;
            break;

        default : /* likely STM32_ASYNC_STATUS_TIMEOUT */
            data->dma_rx.offset += rx_rcv_len - data->dma_rx.offset;
            break;
    }
}

#endif /* CONFIG_UART_ASYNC_API */

#if (defined(CONFIG_UART_INTERRUPT_DRIVEN) || \
     defined(CONFIG_UART_ASYNC_API)        || \
     defined(CONFIG_PM))

static void uart_stm32_isr(const struct device* dev) {
    struct uart_stm32_data* data = dev->data;
    #if defined(CONFIG_PM) || defined(CONFIG_UART_ASYNC_API)
    USART_TypeDef* usart = DEVICE_STM32_GET_USART(dev);
    #endif

    #ifdef CONFIG_PM
    if (LL_USART_IsEnabledIT_TC(usart) &&
        LL_USART_IsActiveFlag_TC(usart)) {

        if (data->tx_poll_stream_on) {
            /* A poll stream transmission just completed,
             * allow system to suspend
             */
            LL_USART_DisableIT_TC(usart);
            data->tx_poll_stream_on = false;
            uart_stm32_pm_policy_state_lock_put(dev);
        }
        /* Stream transmission was either async or IRQ based,
         * constraint will be released at the same time TC IT
         * is disabled
         */
    }
    #endif

    #ifdef CONFIG_UART_INTERRUPT_DRIVEN
    if (data->user_cb) {
        data->user_cb(dev, data->user_data);
    }
    #endif /* CONFIG_UART_INTERRUPT_DRIVEN */

    #ifdef CONFIG_UART_ASYNC_API
    if (LL_USART_IsEnabledIT_IDLE(usart) &&
        LL_USART_IsActiveFlag_IDLE(usart)) {
        LL_USART_ClearFlag_IDLE(usart);
        LOG_DBG("idle interrupt occurred");

        if (data->dma_rx.timeout == 0) {
            uart_stm32_dma_rx_flush(dev, STM32_ASYNC_STATUS_TIMEOUT);
        }
        else {
            /* Start the RX timer not null */
            async_timer_start(&data->dma_rx.timeout_work,
                              data->dma_rx.timeout);
        }
    }
    else if (LL_USART_IsEnabledIT_TC(usart) &&
             LL_USART_IsActiveFlag_TC(usart)) {
        LL_USART_DisableIT_TC(usart);
        /* Generate TX_DONE event when transmission is done */
        async_evt_tx_done(data);

        #ifdef CONFIG_PM
        uart_stm32_pm_policy_state_lock_put(dev);
        #endif
    }
    else if (LL_USART_IsEnabledIT_RXNE(usart) &&
             LL_USART_IsActiveFlag_RXNE(usart)) {
        #ifdef USART_SR_RXNE
        /* clear the RXNE flag, because Rx data was not read */
        LL_USART_ClearFlag_RXNE(usart);
        #else
        /* clear the RXNE by flushing the fifo, because Rx data was not read */
        LL_USART_RequestRxDataFlush(usart);
        #endif /* USART_SR_RXNE */
    }

    /* Clear errors */
    uart_stm32_err_check(dev);
    #endif /* CONFIG_UART_ASYNC_API */

    #if defined(CONFIG_PM) && defined(IS_UART_WAKEUP_FROMSTOP_INSTANCE) \
        && defined(USART_CR3_WUFIE)
    if (LL_USART_IsEnabledIT_WKUP(usart) &&
        LL_USART_IsActiveFlag_WKUP(usart)) {
        LL_USART_ClearFlag_WKUP(usart);
        #ifdef USART_ISR_REACK
        while (LL_USART_IsActiveFlag_REACK(usart) == 0) {
            /* pass */
        }
        #endif
    }
    #endif
}
#endif /* CONFIG_UART_INTERRUPT_DRIVEN || CONFIG_UART_ASYNC_API || CONFIG_PM */

#ifdef CONFIG_UART_ASYNC_API

#ifdef CONFIG_DCACHE
static bool buf_in_nocache(uintptr_t buf, size_t len_bytes) {
    bool buf_within_nocache = false;

    #ifdef CONFIG_NOCACHE_MEMORY
    buf_within_nocache = (buf >= ((uintptr_t)_nocache_ram_start)) &&
            ((buf + len_bytes - 1) <= ((uintptr_t)_nocache_ram_end));
    if (buf_within_nocache) {
        return (true);
    }
    #endif /* CONFIG_NOCACHE_MEMORY */

    buf_within_nocache = mem_attr_check_buf(
        (void*)buf, len_bytes, DT_MEM_ARM_MPU_RAM_NOCACHE) == 0;
    if (buf_within_nocache) {
        return (true);
    }

    buf_within_nocache = (buf >= ((uintptr_t)__rodata_region_start)) &&
        ((buf + len_bytes - 1) <= ((uintptr_t)__rodata_region_end));

    return (buf_within_nocache);
}
#endif /* CONFIG_DCACHE */

<<<<<<< HEAD
static int uart_stm32_async_callback_set(const struct device* dev,
                                         uart_callback_t callback,
                                         void* user_data) {
    struct uart_stm32_data* data = dev->data;
=======
#ifdef CONFIG_PM
	data->tx_poll_stream_on = false;
	data->tx_int_stream_on = true;
#endif
	data->dma_tx.buffer = (uint8_t *)tx_data;
	data->dma_tx.buffer_length = buf_size;
	data->dma_tx.timeout = timeout;

	LOG_DBG("tx: l=%d", data->dma_tx.buffer_length);
>>>>>>> 5ae9f448

    data->async_cb        = callback;
    data->async_user_data = user_data;

    #if defined(CONFIG_UART_EXCLUSIVE_API_CALLBACKS)
    data->user_cb   = NULL;
    data->user_data = NULL;
    #endif

    return (0);
}

static inline void uart_stm32_dma_tx_enable(const struct device* dev) {
    USART_TypeDef* usart = DEVICE_STM32_GET_USART(dev);

    LL_USART_EnableDMAReq_TX(usart);
}

static inline void uart_stm32_dma_tx_disable(const struct device* dev) {
    #ifdef CONFIG_UART_STM32U5_ERRATA_DMAT
    ARG_UNUSED(dev);

    /*
     * Errata Sheet ES0499 : STM32U575xx and STM32U585xx device errata
     * USART does not generate DMA requests after setting/clearing DMAT bit
     * (also seen on stm32H5 serie)
     */
    #else
    USART_TypeDef* usart = DEVICE_STM32_GET_USART(dev);

    LL_USART_DisableDMAReq_TX(usart);
    #endif
}

static inline void uart_stm32_dma_rx_enable(const struct device* dev) {
    USART_TypeDef* usart = DEVICE_STM32_GET_USART(dev);
    struct uart_stm32_data* data = dev->data;

    LL_USART_EnableDMAReq_RX(usart);

    data->dma_rx.enabled = true;
}

static inline void uart_stm32_dma_rx_disable(const struct device* dev) {
    struct uart_stm32_data* data = dev->data;

    data->dma_rx.enabled = false;
}

static int uart_stm32_async_rx_disable(const struct device* dev) {
    USART_TypeDef* usart = DEVICE_STM32_GET_USART(dev);
    struct uart_stm32_data* data = dev->data;
    struct uart_event disabled_event = {
        .type = UART_RX_DISABLED
    };

    if (!data->dma_rx.enabled) {
        async_user_callback(data, &disabled_event);
        return (-EFAULT);
    }

    LL_USART_DisableIT_IDLE(usart);

    uart_stm32_dma_rx_flush(dev, STM32_ASYNC_STATUS_TIMEOUT);

    async_evt_rx_buf_release(data);

    uart_stm32_dma_rx_disable(dev);

    (void) k_work_cancel_delayable(&data->dma_rx.timeout_work);

    dma_stop(data->dma_rx.dma_dev, data->dma_rx.dma_channel);

    if (data->rx_next_buffer) {
        struct uart_event rx_next_buf_release_evt = {
            .type            = UART_RX_BUF_RELEASED,
            .data.rx_buf.buf = data->rx_next_buffer,
        };
        async_user_callback(data, &rx_next_buf_release_evt);
    }

    data->rx_next_buffer     = NULL;
    data->rx_next_buffer_len = 0;

    /* When async rx is disabled, enable interruptible instance of uart to function normally */
    LL_USART_EnableIT_RXNE(usart);

    LOG_DBG("rx: disabled");

    async_user_callback(data, &disabled_event);

    return (0);
}

void uart_stm32_dma_tx_cb(const struct device* dma_dev, void* user_data,
                          uint32_t channel, int status) {
    const struct device* uart_dev  = user_data;
    struct uart_stm32_data* data   = uart_dev->data;
    struct uart_dma_stream* dma_tx = &data->dma_tx;
    struct dma_status stat;
    unsigned int key = irq_lock();

    /* Disable TX */
    uart_stm32_dma_tx_disable(uart_dev);

    (void) k_work_cancel_delayable(&dma_tx->timeout_work);

    if (!dma_get_status(dma_tx->dma_dev, dma_tx->dma_channel, &stat)) {
        dma_tx->counter = dma_tx->buffer_length - stat.pending_length;
    }

    dma_tx->buffer_length = 0;

    irq_unlock(key);
}

static void uart_stm32_dma_replace_buffer(const struct device* dev) {
    USART_TypeDef* usart = DEVICE_STM32_GET_USART(dev);
    struct uart_stm32_data* data = dev->data;

    /* Replace the buffer and reload the DMA */
    LOG_DBG("Replacing RX buffer: %d", data->rx_next_buffer_len);

    /* reload DMA */
    data->dma_rx.offset               = 0;
    data->dma_rx.counter              = 0;
    data->dma_rx.buffer               = data->rx_next_buffer;
    data->dma_rx.buffer_length        = data->rx_next_buffer_len;
    data->dma_rx.blk_cfg.block_size   = data->dma_rx.buffer_length;
    data->dma_rx.blk_cfg.dest_address = (uint32_t)data->dma_rx.buffer;
    data->rx_next_buffer              = NULL;
    data->rx_next_buffer_len          = 0;

    dma_reload(data->dma_rx.dma_dev, data->dma_rx.dma_channel,
               data->dma_rx.blk_cfg.source_address,
               data->dma_rx.blk_cfg.dest_address,
               data->dma_rx.blk_cfg.block_size);

    dma_start(data->dma_rx.dma_dev, data->dma_rx.dma_channel);

    LL_USART_ClearFlag_IDLE(usart);

    /* Request next buffer */
    async_evt_rx_buf_request(data);
}

void uart_stm32_dma_rx_cb(const struct device* dma_dev, void* user_data,
                          uint32_t channel, int status) {
    const struct device* uart_dev = user_data;
    struct uart_stm32_data* data  = uart_dev->data;

    if (status < 0) {
        async_evt_rx_err(data, status);
        return;
    }

    (void) k_work_cancel_delayable(&data->dma_rx.timeout_work);

    /* If we are in NORMAL MODE */
    if (data->dma_rx.dma_cfg.cyclic == 0) {

        /* true since this functions occurs when buffer is full */
        data->dma_rx.counter = data->dma_rx.buffer_length;
        async_evt_rx_rdy(data);
        if (data->rx_next_buffer != NULL) {
            async_evt_rx_buf_release(data);

            /* replace the buffer when the current
             * is full and not the same as the next
             * one.
             */
            uart_stm32_dma_replace_buffer(uart_dev);
        }
        else {
            /* Buffer full without valid next buffer,
             * an UART_RX_DISABLED event must be generated,
             * but uart_stm32_async_rx_disable() cannot be
             * called in ISR context. So force the RX timeout
             * to minimum value and let the RX timeout to do the job.
             */
            k_work_reschedule(&data->dma_rx.timeout_work, K_TICKS(1));
        }
    }
    else {
        /* CIRCULAR MODE */
        uart_stm32_dma_rx_flush(data->uart_dev, status);
    }
}

static int uart_stm32_async_tx(const struct device* dev,
                               uint8_t const* tx_data, size_t buf_size, int32_t timeout) {
    USART_TypeDef* usart = DEVICE_STM32_GET_USART(dev);
    struct uart_stm32_data* data = dev->data;
    int ret;

    if (data->dma_tx.dma_dev == NULL) {
        return (-ENODEV);
    }

    if (data->dma_tx.buffer_length != 0) {
        return (-EBUSY);
    }

    #ifdef CONFIG_DCACHE
    if (!buf_in_nocache((uintptr_t)tx_data, buf_size)) {
        LOG_ERR("Tx buffer should be placed in a nocache memory region");
        return (-EFAULT);
    }
    #endif /* CONFIG_DCACHE */

    data->dma_tx.buffer = (uint8_t*)tx_data;
    data->dma_tx.buffer_length = buf_size;
    data->dma_tx.timeout = timeout;

    LOG_DBG("tx: l=%d", data->dma_tx.buffer_length);

    /* Clear TC flag */
    LL_USART_ClearFlag_TC(usart);

    /* Enable TC interrupt so we can signal correct TX done */
    LL_USART_EnableIT_TC(usart);

    /* set source address */
    data->dma_tx.blk_cfg.source_address = (uint32_t)data->dma_tx.buffer;
    data->dma_tx.blk_cfg.block_size     = data->dma_tx.buffer_length;

    ret = dma_config(data->dma_tx.dma_dev, data->dma_tx.dma_channel,
                     &data->dma_tx.dma_cfg);

    if (ret != 0) {
        LOG_ERR("dma tx config error!");
        return (-EINVAL);
    }

    if (dma_start(data->dma_tx.dma_dev, data->dma_tx.dma_channel)) {
        LOG_ERR("UART err: TX DMA start failed!");
        return (-EFAULT);
    }

    /* Start TX timer */
    async_timer_start(&data->dma_tx.timeout_work, data->dma_tx.timeout);

    #ifdef CONFIG_PM
    /* Do not allow system to suspend until transmission has completed */
    uart_stm32_pm_policy_state_lock_get(dev);
    #endif

    /* Enable TX DMA requests */
    uart_stm32_dma_tx_enable(dev);

    return (0);
}

static int uart_stm32_async_rx_enable(const struct device* dev,
                                      uint8_t* rx_buf, size_t buf_size, int32_t timeout) {
    USART_TypeDef* usart = DEVICE_STM32_GET_USART(dev);
    struct uart_stm32_data* data = dev->data;
    int ret;

    if (data->dma_rx.dma_dev == NULL) {
        return (-ENODEV);
    }

    if (data->dma_rx.enabled) {
        LOG_WRN("RX was already enabled");
        return (-EBUSY);
    }

    #ifdef CONFIG_DCACHE
    if (!buf_in_nocache((uintptr_t)rx_buf, buf_size)) {
        LOG_ERR("Rx buffer should be placed in a nocache memory region");
        return (-EFAULT);
    }
    #endif /* CONFIG_DCACHE */

    data->dma_rx.offset = 0;
    data->dma_rx.buffer = rx_buf;
    data->dma_rx.buffer_length = buf_size;
    data->dma_rx.counter = 0;
    data->dma_rx.timeout = timeout;

    /* Disable RX interrupts to let DMA to handle it */
    LL_USART_DisableIT_RXNE(usart);

    data->dma_rx.blk_cfg.block_size   = buf_size;
    data->dma_rx.blk_cfg.dest_address = (uint32_t)data->dma_rx.buffer;

    ret = dma_config(data->dma_rx.dma_dev, data->dma_rx.dma_channel,
                     &data->dma_rx.dma_cfg);

    if (ret != 0) {
        LOG_ERR("UART ERR: RX DMA config failed!");
        return (-EINVAL);
    }

    if (dma_start(data->dma_rx.dma_dev, data->dma_rx.dma_channel)) {
        LOG_ERR("UART ERR: RX DMA start failed!");
        return (-EFAULT);
    }

    /* Flush RX data buffer */
    #ifdef USART_SR_RXNE
    LL_USART_ClearFlag_RXNE(usart);
    #else
    LL_USART_RequestRxDataFlush(usart);
    #endif /* USART_SR_RXNE */

    /* Enable RX DMA requests */
    uart_stm32_dma_rx_enable(dev);

    /* Enable IRQ IDLE to define the end of a
     * RX DMA transaction.
     */
    LL_USART_ClearFlag_IDLE(usart);
    LL_USART_EnableIT_IDLE(usart);

    LL_USART_EnableIT_ERROR(usart);

    /* Request next buffer */
    async_evt_rx_buf_request(data);

    LOG_DBG("async rx enabled");

    return (ret);
}

static int uart_stm32_async_tx_abort(const struct device* dev) {
    struct uart_stm32_data* data = dev->data;
    size_t tx_buffer_length = data->dma_tx.buffer_length;
    struct dma_status stat;

    if (tx_buffer_length == 0) {
        return (-EFAULT);
    }

    (void) k_work_cancel_delayable(&data->dma_tx.timeout_work);
    if (!dma_get_status(data->dma_tx.dma_dev,
                        data->dma_tx.dma_channel, &stat)) {
        data->dma_tx.counter = tx_buffer_length - stat.pending_length;
    }

    #if DT_HAS_COMPAT_STATUS_OKAY(st_stm32u5_dma)
    dma_suspend(data->dma_tx.dma_dev, data->dma_tx.dma_channel);
    #endif
    dma_stop(data->dma_tx.dma_dev, data->dma_tx.dma_channel);
    async_evt_tx_abort(data);

    return (0);
}

static void uart_stm32_async_rx_timeout(struct k_work* work) {
    struct k_work_delayable* dwork = k_work_delayable_from_work(work);
    struct uart_dma_stream* rx_stream = CONTAINER_OF(dwork,
                                                     struct uart_dma_stream, timeout_work);
    struct uart_stm32_data const* data = CONTAINER_OF(rx_stream,
                                                      struct uart_stm32_data, dma_rx);
    const struct device* dev = data->uart_dev;

    LOG_DBG("rx timeout");

    if (data->dma_rx.counter == data->dma_rx.buffer_length) {
        uart_stm32_async_rx_disable(dev);
    }
    else {
        uart_stm32_dma_rx_flush(dev, STM32_ASYNC_STATUS_TIMEOUT);
    }
}

static void uart_stm32_async_tx_timeout(struct k_work* work) {
    struct k_work_delayable* dwork = k_work_delayable_from_work(work);
    struct uart_dma_stream* tx_stream = CONTAINER_OF(dwork,
                                                     struct uart_dma_stream, timeout_work);
    struct uart_stm32_data const* data = CONTAINER_OF(tx_stream,
                                                      struct uart_stm32_data, dma_tx);
    const struct device* dev = data->uart_dev;

    uart_stm32_async_tx_abort(dev);

    LOG_DBG("tx: async timeout");
}

static int uart_stm32_async_rx_buf_rsp(const struct device* dev, uint8_t* buf,
                                       size_t len) {
    struct uart_stm32_data* data = dev->data;
    unsigned int key;
    int err = 0;

    LOG_DBG("replace buffer (%d)", len);

    key = irq_lock();

    if (data->rx_next_buffer != NULL) {
        err = -EBUSY;
    }
    else if (!data->dma_rx.enabled) {
        err = -EACCES;
    }
    else {
        #ifdef CONFIG_DCACHE
        if (!buf_in_nocache((uintptr_t)buf, len)) {
            LOG_ERR("Rx buffer should be placed in a nocache memory region");
            return (-EFAULT);
        }
        #endif /* CONFIG_DCACHE */

        data->rx_next_buffer = buf;
        data->rx_next_buffer_len = len;
    }

    irq_unlock(key);

    return (err);
}

static int uart_stm32_async_init(const struct device* dev) {
    USART_TypeDef const* usart = DEVICE_STM32_GET_USART(dev);
    struct uart_stm32_data* data = dev->data;

    data->uart_dev = dev;

    if (data->dma_rx.dma_dev != NULL) {
        if (!device_is_ready(data->dma_rx.dma_dev)) {
            return (-ENODEV);
        }
    }

    if (data->dma_tx.dma_dev != NULL) {
        if (!device_is_ready(data->dma_tx.dma_dev)) {
            return (-ENODEV);
        }
    }

    /* Disable both TX and RX DMA requests */
    uart_stm32_dma_rx_disable(dev);
    uart_stm32_dma_tx_disable(dev);

    k_work_init_delayable(&data->dma_rx.timeout_work,
                          uart_stm32_async_rx_timeout);
    k_work_init_delayable(&data->dma_tx.timeout_work,
                          uart_stm32_async_tx_timeout);

    /* Configure dma rx config */
    memset(&data->dma_rx.blk_cfg, 0, sizeof(data->dma_rx.blk_cfg));

    #if defined(CONFIG_SOC_SERIES_STM32F1X) || \
        defined(CONFIG_SOC_SERIES_STM32F2X) || \
        defined(CONFIG_SOC_SERIES_STM32F4X) || \
        defined(CONFIG_SOC_SERIES_STM32L1X)
    data->dma_rx.blk_cfg.source_address =
                            LL_USART_DMA_GetRegAddr(usart);
    #else
    data->dma_rx.blk_cfg.source_address =
                            LL_USART_DMA_GetRegAddr(usart,
                                                    LL_USART_DMA_REG_DATA_RECEIVE);
    #endif

    data->dma_rx.blk_cfg.dest_address = 0; /* dest not ready */

    if (data->dma_rx.src_addr_increment) {
        data->dma_rx.blk_cfg.source_addr_adj = DMA_ADDR_ADJ_INCREMENT;
    }
    else {
        data->dma_rx.blk_cfg.source_addr_adj = DMA_ADDR_ADJ_NO_CHANGE;
    }

    if (data->dma_rx.dst_addr_increment) {
        data->dma_rx.blk_cfg.dest_addr_adj = DMA_ADDR_ADJ_INCREMENT;
    }
    else {
        data->dma_rx.blk_cfg.dest_addr_adj = DMA_ADDR_ADJ_NO_CHANGE;
    }

    /* Enable/disable RX circular buffer */
    data->dma_rx.blk_cfg.source_reload_en  = data->dma_rx.dma_cfg.cyclic;
    data->dma_rx.blk_cfg.dest_reload_en    = data->dma_rx.dma_cfg.cyclic;
    data->dma_rx.blk_cfg.fifo_mode_control = (uint16_t)data->dma_rx.fifo_threshold;

    data->dma_rx.dma_cfg.head_block = &data->dma_rx.blk_cfg;
    data->dma_rx.dma_cfg.user_data  = (void*)dev;
    data->rx_next_buffer            = NULL;
    data->rx_next_buffer_len        = 0;

    /* Configure dma tx config */
    memset(&data->dma_tx.blk_cfg, 0, sizeof(data->dma_tx.blk_cfg));

    #if defined(CONFIG_SOC_SERIES_STM32F1X) || \
        defined(CONFIG_SOC_SERIES_STM32F2X) || \
        defined(CONFIG_SOC_SERIES_STM32F4X) || \
        defined(CONFIG_SOC_SERIES_STM32L1X)
    data->dma_tx.blk_cfg.dest_address =
                    LL_USART_DMA_GetRegAddr(usart);
    #else
    data->dma_tx.blk_cfg.dest_address =
                    LL_USART_DMA_GetRegAddr(usart,
                                            LL_USART_DMA_REG_DATA_TRANSMIT);
    #endif

    data->dma_tx.blk_cfg.source_address = 0; /* not ready */

    if (data->dma_tx.src_addr_increment) {
        data->dma_tx.blk_cfg.source_addr_adj = DMA_ADDR_ADJ_INCREMENT;
    }
    else {
        data->dma_tx.blk_cfg.source_addr_adj = DMA_ADDR_ADJ_NO_CHANGE;
    }

    if (data->dma_tx.dst_addr_increment) {
        data->dma_tx.blk_cfg.dest_addr_adj = DMA_ADDR_ADJ_INCREMENT;
    }
    else {
        data->dma_tx.blk_cfg.dest_addr_adj = DMA_ADDR_ADJ_NO_CHANGE;
    }

    /* Enable/disable TX circular buffer */
    data->dma_tx.blk_cfg.source_reload_en = data->dma_tx.dma_cfg.cyclic;
    data->dma_tx.blk_cfg.dest_reload_en   = data->dma_tx.dma_cfg.cyclic;

    data->dma_tx.blk_cfg.fifo_mode_control = data->dma_tx.fifo_threshold;

    data->dma_tx.dma_cfg.head_block = &data->dma_tx.blk_cfg;
    data->dma_tx.dma_cfg.user_data  = (void*)dev;

    return (0);
}

#ifdef CONFIG_UART_WIDE_DATA

static int uart_stm32_async_tx_u16(const struct device* dev, uint16_t const* tx_data,
                                   size_t buf_size, int32_t timeout) {
    return uart_stm32_async_tx(dev, (uint8_t const*)tx_data, (buf_size * 2), timeout);
}

static int uart_stm32_async_rx_enable_u16(const struct device* dev, uint16_t* buf, size_t len,
                                          int32_t timeout) {
    return uart_stm32_async_rx_enable(dev, (uint8_t*)buf, (len * 2), timeout);
}

static int uart_stm32_async_rx_buf_rsp_u16(const struct device* dev, uint16_t* buf, size_t len) {
    return uart_stm32_async_rx_buf_rsp(dev, (uint8_t*)buf, len * 2);
}

#endif

#endif /* CONFIG_UART_ASYNC_API */

static DEVICE_API(uart, uart_stm32_driver_api) = {
    .poll_in  = uart_stm32_poll_in,
    .poll_out = uart_stm32_poll_out,
    #ifdef CONFIG_UART_WIDE_DATA
    .poll_in_u16  = uart_stm32_poll_in_u16,
    .poll_out_u16 = uart_stm32_poll_out_u16,
    #endif
    .err_check = uart_stm32_err_check,
    #ifdef CONFIG_UART_USE_RUNTIME_CONFIGURE
    .configure  = uart_stm32_configure,
    .config_get = uart_stm32_config_get,
    #endif /* CONFIG_UART_USE_RUNTIME_CONFIGURE */

    #ifdef CONFIG_UART_INTERRUPT_DRIVEN
    .fifo_fill = uart_stm32_fifo_fill,
    .fifo_read = uart_stm32_fifo_read,
    #ifdef CONFIG_UART_WIDE_DATA
    .fifo_fill_u16 = uart_stm32_fifo_fill_u16,
    .fifo_read_u16 = uart_stm32_fifo_read_u16,
    #endif
    .irq_tx_enable    = uart_stm32_irq_tx_enable,
    .irq_tx_disable   = uart_stm32_irq_tx_disable,
    .irq_tx_ready     = uart_stm32_irq_tx_ready,
    .irq_tx_complete  = uart_stm32_irq_tx_complete,
    .irq_rx_enable    = uart_stm32_irq_rx_enable,
    .irq_rx_disable   = uart_stm32_irq_rx_disable,
    .irq_rx_ready     = uart_stm32_irq_rx_ready,
    .irq_err_enable   = uart_stm32_irq_err_enable,
    .irq_err_disable  = uart_stm32_irq_err_disable,
    .irq_is_pending   = uart_stm32_irq_is_pending,
    .irq_update       = uart_stm32_irq_update,
    .irq_callback_set = uart_stm32_irq_callback_set,
    #endif /* CONFIG_UART_INTERRUPT_DRIVEN */

    #ifdef CONFIG_UART_ASYNC_API
    .callback_set = uart_stm32_async_callback_set,
    .tx           = uart_stm32_async_tx,
    .tx_abort     = uart_stm32_async_tx_abort,
    .rx_enable    = uart_stm32_async_rx_enable,
    .rx_disable   = uart_stm32_async_rx_disable,
    .rx_buf_rsp   = uart_stm32_async_rx_buf_rsp,
    #ifdef CONFIG_UART_WIDE_DATA
    .tx_u16         = uart_stm32_async_tx_u16,
    .rx_enable_u16  = uart_stm32_async_rx_enable_u16,
    .rx_buf_rsp_u16 = uart_stm32_async_rx_buf_rsp_u16,
    #endif
    #endif /* CONFIG_UART_ASYNC_API */
};

static int uart_stm32_clocks_enable(const struct device* dev) {
    const struct uart_stm32_config* config = dev->config;
    struct uart_stm32_data const* data = dev->data;
    int err;

    __uart_stm32_get_clock(dev);

    if (!device_is_ready(data->clock)) {
        LOG_ERR("clock control device not ready");
        return (-ENODEV);
    }

    /* enable clock */
    err = clock_control_on(data->clock, (clock_control_subsys_t)&config->pclken[0]);
    if (err != 0) {
        LOG_ERR("Could not enable (LP)UART clock");
        return (err);
    }

    if (IS_ENABLED(STM32_UART_DOMAIN_CLOCK_SUPPORT) && (config->pclk_len > 1)) {
        err = clock_control_configure(DEVICE_DT_GET(STM32_CLOCK_CONTROL_NODE),
                                      (clock_control_subsys_t)&config->pclken[1],
                                      NULL);
        if (err != 0) {
            LOG_ERR("Could not select UART domain clock");
            return (err);
        }
    }

    return (0);
}

static int uart_stm32_registers_configure(const struct device* dev) {
    const struct uart_stm32_config* config = dev->config;
    USART_TypeDef* usart = config->usart;
    struct uart_stm32_data const* data = dev->data;
    struct uart_config const* uart_cfg = data->uart_cfg;

    LL_USART_Disable(usart);

    if (!device_is_ready(config->reset.dev)) {
        LOG_ERR("reset controller not ready");
        return (-ENODEV);
    }

    /* Reset UART to default state using RCC */
    (void) reset_line_toggle_dt(&config->reset);

    /* TX/RX direction */
    LL_USART_SetTransferDirection(usart,
                                  LL_USART_DIRECTION_TX_RX);

    /* Set basic parameters, such as data-/stop-bit, parity, and baudrate */
    uart_stm32_parameters_set(dev, uart_cfg);

    /* Enable the single wire / half-duplex mode */
    if (config->single_wire) {
        LL_USART_EnableHalfDuplex(usart);
    }

    #ifdef LL_USART_TXRX_SWAPPED
    if (config->tx_rx_swap) {
        LL_USART_SetTXRXSwap(usart, LL_USART_TXRX_SWAPPED);
    }
    #endif

    #ifdef LL_USART_RXPIN_LEVEL_INVERTED
    if (config->rx_invert) {
        LL_USART_SetRXPinLevel(usart, LL_USART_RXPIN_LEVEL_INVERTED);
    }
    #endif

    #ifdef LL_USART_TXPIN_LEVEL_INVERTED
    if (config->tx_invert) {
        LL_USART_SetTXPinLevel(usart, LL_USART_TXPIN_LEVEL_INVERTED);
    }
    #endif

    #if HAS_DRIVER_ENABLE
    if (config->de_enable) {
        if (!IS_UART_DRIVER_ENABLE_INSTANCE(usart)) {
            LOG_ERR("%s does not support driver enable", dev->name);
            return -EINVAL;
        }

        uart_stm32_set_driver_enable(dev, true);
        LL_USART_SetDEAssertionTime(usart, config->de_assert_time);
        LL_USART_SetDEDeassertionTime(usart, config->de_deassert_time);

        if (config->de_invert) {
            LL_USART_SetDESignalPolarity(usart, LL_USART_DE_POLARITY_LOW);
        }
    }
    #endif

    #ifdef USART_CR1_FIFOEN
    if (config->fifo_enable) {
        LL_USART_EnableFIFO(usart);
    }
    #endif

    #if defined(CONFIG_PM) && defined(IS_UART_WAKEUP_FROMSTOP_INSTANCE)
    if (config->wakeup_source) {
        /* Enable ability to wakeup device in Stop mode
         * Effect depends on CONFIG_PM_DEVICE status:
         * CONFIG_PM_DEVICE=n : Always active
         * CONFIG_PM_DEVICE=y : Controlled by pm_device_wakeup_enable()
         */
        #ifdef USART_CR3_WUFIE
        LL_USART_SetWKUPType(usart, LL_USART_WAKEUP_ON_RXNE);
        LL_USART_EnableIT_WKUP(usart);
        LL_USART_ClearFlag_WKUP(usart);
        #endif
        LL_USART_EnableInStopMode(usart);

        if (config->wakeup_line != STM32_WAKEUP_LINE_NONE) {
            /* Prepare the WAKEUP with the expected EXTI line */
            LL_EXTI_EnableIT_0_31(BIT(config->wakeup_line));
        }
    }
    #endif /* CONFIG_PM */

    LL_USART_Enable(usart);

    #ifdef USART_ISR_TEACK
    /* Wait until TEACK flag is set */
    while (!(LL_USART_IsActiveFlag_TEACK(usart))) {
        /* pass */
    }
    #endif /* !USART_ISR_TEACK */

    #ifdef USART_ISR_REACK
    /* Wait until REACK flag is set */
    while (!(LL_USART_IsActiveFlag_REACK(usart))) {
        /* pass */
    }
    #endif /* !USART_ISR_REACK */

    return (0);
}

/**
 * @brief Initialize UART channel
 *
 * This routine is called to reset the chip in a quiescent state.
 * It is assumed that this function is called only once per UART.
 *
 * @param dev UART device struct
 *
 * @return 0
 */
static int uart_stm32_init(const struct device* dev) {
    const struct uart_stm32_config* config = dev->config;
    int err;

    err = uart_stm32_clocks_enable(dev);
    if (err < 0) {
        return (err);
    }

    /* Configure dt provided device signals when available */
    err = pinctrl_apply_state(config->pcfg, PINCTRL_STATE_DEFAULT);
    if (err < 0) {
        return (err);
    }

    err = uart_stm32_registers_configure(dev);
    if (err < 0) {
        return (err);
    }

    #if defined(CONFIG_PM) || \
        defined(CONFIG_UART_INTERRUPT_DRIVEN) || \
        defined(CONFIG_UART_ASYNC_API)
    config->irq_config_func(dev);
    #endif /* CONFIG_PM || CONFIG_UART_INTERRUPT_DRIVEN || CONFIG_UART_ASYNC_API */

    #ifdef CONFIG_UART_ASYNC_API
    return uart_stm32_async_init(dev);
    #else
    return (0);
    #endif
}

#ifdef CONFIG_PM_DEVICE
static void uart_stm32_suspend_setup(const struct device* dev) {
    USART_TypeDef* usart = DEVICE_STM32_GET_USART(dev);

    #ifdef USART_ISR_BUSY
    /* Make sure that no USART transfer is on-going */
    while (LL_USART_IsActiveFlag_BUSY(usart) == 1) {
        /* pass */
    }
    #endif

    while (LL_USART_IsActiveFlag_TC(usart) == 0) {
        /* pass */
    }

    #ifdef USART_ISR_REACK
    /* Make sure that USART is ready for reception */
    while (LL_USART_IsActiveFlag_REACK(usart) == 0) {
        /* pass */
    }
    #endif

    /* Clear OVERRUN flag */
    LL_USART_ClearFlag_ORE(usart);
}

static int uart_stm32_pm_action(const struct device* dev,
                                enum pm_device_action action) {
    const struct uart_stm32_config* config = dev->config;
    struct uart_stm32_data const* data = dev->data;
    int err;

    switch (action) {
        case PM_DEVICE_ACTION_RESUME:
            /* Set pins to active state */
            err = pinctrl_apply_state(config->pcfg, PINCTRL_STATE_DEFAULT);
            if (err < 0) {
                return (err);
            }

            /* Enable clock */
            err = clock_control_on(data->clock,
                                   (clock_control_subsys_t)&config->pclken[0]);
            if (err < 0) {
                LOG_ERR("Could not enable (LP)UART clock");
                return (err);
            }

            if ((IS_ENABLED(CONFIG_PM_S2RAM)) &&
                (!LL_USART_IsEnabled(config->usart))) {
                /* When exiting low power mode, check whether UART is enabled.
                 * If not, it means we are exiting Suspend to RAM mode (STM32
                 * Standby), and the driver needs to be reinitialized.
                 */
                uart_stm32_init(dev);
            }
            break;

        case PM_DEVICE_ACTION_SUSPEND :
            uart_stm32_suspend_setup(dev);
            /* Stop device clock. Note: fixed clocks are not handled yet. */
            err = clock_control_off(data->clock, (clock_control_subsys_t)&config->pclken[0]);
            if (err < 0) {
                LOG_ERR("Could not enable (LP)UART clock");
                return (err);
            }

            /* Move pins to sleep state */
            err = pinctrl_apply_state(config->pcfg, PINCTRL_STATE_SLEEP);
            if ((err < 0) && (err != -ENOENT)) {
                /*
                 * If returning -ENOENT, no pins where defined for sleep mode :
                 * Do not output on console (might sleep already) when going to sleep,
                 * "(LP)UART pinctrl sleep state not available"
                 * and don't block PM suspend.
                 * Else return the error.
                 */
                return (err);
            }
            break;

        default :
            return (-ENOTSUP);
    }

    return (0);
}
#endif /* CONFIG_PM_DEVICE */

#ifdef CONFIG_UART_ASYNC_API

/* src_dev and dest_dev should be 'MEMORY' or 'PERIPHERAL'. */
#define UART_DMA_CHANNEL_INIT(index, dir, dir_cap, src_dev, dest_dev)   \
    .dma_dev     = DEVICE_DT_GET(STM32_DMA_CTLR(index, dir)),           \
    .dma_channel = DT_INST_DMAS_CELL_BY_NAME(index, dir, channel),      \
    .dma_cfg     = {                                                    \
        .dma_slot            = STM32_DMA_SLOT(index, dir, slot),        \
        .channel_direction   = STM32_DMA_CONFIG_DIRECTION(              \
                                  STM32_DMA_CHANNEL_CONFIG(index, dir)),\
        .cyclic              = STM32_DMA_CONFIG_CYCLIC(                 \
                                  STM32_DMA_CHANNEL_CONFIG(index, dir)),\
        .channel_priority    = STM32_DMA_CONFIG_PRIORITY(               \
                                  STM32_DMA_CHANNEL_CONFIG(index, dir)),\
        .source_data_size    = STM32_DMA_CONFIG_##src_dev##_DATA_SIZE(  \
                                  STM32_DMA_CHANNEL_CONFIG(index, dir)),\
        .dest_data_size      = STM32_DMA_CONFIG_##dest_dev##_DATA_SIZE( \
                                  STM32_DMA_CHANNEL_CONFIG(index, dir)),\
        .source_burst_length = 1, /* SINGLE transfer */                 \
        .dest_burst_length   = 1,                                       \
        .block_count         = 1,                                       \
        .dma_callback        = uart_stm32_dma_##dir##_cb,               \
    },                                                                  \
    .src_addr_increment = STM32_DMA_CONFIG_##src_dev##_ADDR_INC(        \
                             STM32_DMA_CHANNEL_CONFIG(index, dir)),     \
    .dst_addr_increment = STM32_DMA_CONFIG_##dest_dev##_ADDR_INC(       \
                             STM32_DMA_CHANNEL_CONFIG(index, dir)),     \
    .fifo_threshold     = STM32_DMA_FEATURES_FIFO_THRESHOLD(            \
                             STM32_DMA_FEATURES(index, dir)),           \

#endif

#if (defined(CONFIG_UART_INTERRUPT_DRIVEN) || defined(CONFIG_UART_ASYNC_API) || \
     defined(CONFIG_PM))
#define STM32_UART_IRQ_HANDLER_DECL(index)  \
        static void uart_stm32_irq_config_func_##index(const struct device* dev);
#define STM32_UART_IRQ_HANDLER(index)       \
static void uart_stm32_irq_config_func_##index(const struct device* dev) {  \
    IRQ_CONNECT(DT_INST_IRQN(index),                                        \
                DT_INST_IRQ(index, priority),                               \
                uart_stm32_isr, DEVICE_DT_INST_GET(index),                  \
                0);                         \
    irq_enable(DT_INST_IRQN(index));        \
}
#else
#define STM32_UART_IRQ_HANDLER_DECL(index) /* Not used */
#define STM32_UART_IRQ_HANDLER(index)      /* Not used */
#endif

#if (defined(CONFIG_UART_INTERRUPT_DRIVEN) || defined(CONFIG_UART_ASYNC_API) || \
     defined(CONFIG_PM))
#define STM32_UART_IRQ_HANDLER_FUNC(index)  \
    .irq_config_func = uart_stm32_irq_config_func_##index,
#else
#define STM32_UART_IRQ_HANDLER_FUNC(index) /* Not used */
#endif

#ifdef CONFIG_UART_ASYNC_API
#define UART_DMA_CHANNEL(index, dir, DIR, src, dest)            \
    .dma_##dir = {                                              \
        COND_CODE_1(DT_INST_DMAS_HAS_NAME(index, dir),          \
                    (UART_DMA_CHANNEL_INIT(index, dir, DIR, src, dest)), \
                    (NULL))                                     \
    },

#else
#define UART_DMA_CHANNEL(index, dir, DIR, src, dest)
#endif

#ifdef CONFIG_PM
#define STM32_UART_PM_WAKEUP(index)                             \
    .wakeup_source = DT_INST_PROP(index, wakeup_source),        \
    .wakeup_line   = COND_CODE_1(DT_INST_NODE_HAS_PROP(index, wakeup_line), \
                                 (DT_INST_PROP(index, wakeup_line)),        \
                                 (STM32_WAKEUP_LINE_NONE)),
#else
#define STM32_UART_PM_WAKEUP(index) /* Not used */
#endif

/* Ensure DTS doesn't present an incompatible parity configuration.
 * Mark/space parity isn't supported on the STM32 family.
 * If 9 data bits are configured, ensure that a parity bit isn't set.
 */
#define STM32_UART_CHECK_DT_PARITY(index)                       \
BUILD_ASSERT(                                                   \
        !(DT_INST_ENUM_IDX(index, parity) == UART_CFG_PARITY_MARK || \
        DT_INST_ENUM_IDX(index, parity) == UART_CFG_PARITY_SPACE),   \
        "Node " DT_NODE_PATH(DT_DRV_INST(index))                \
        " has unsupported parity configuration");               \
BUILD_ASSERT(                                                   \
        !(DT_INST_ENUM_IDX(index, parity) != UART_CFG_PARITY_NONE && \
        DT_INST_ENUM_IDX(index, data_bits) == UART_CFG_DATA_BITS_9), \
        "Node " DT_NODE_PATH(DT_DRV_INST(index))                \
                " has unsupported parity + data bits combination");

/* Ensure DTS doesn't present an incompatible data bits configuration
 * The STM32 family doesn't support 5 data bits, or 6 data bits without parity.
 * Only some series support 7 data bits.
 */
#ifdef LL_USART_DATAWIDTH_7B
#define STM32_UART_CHECK_DT_DATA_BITS(index)                    \
BUILD_ASSERT(                                                   \
    !(DT_INST_ENUM_IDX(index, data_bits) == UART_CFG_DATA_BITS_5 || \
    (DT_INST_ENUM_IDX(index, data_bits) == UART_CFG_DATA_BITS_6 &&  \
    DT_INST_ENUM_IDX(index, parity) == UART_CFG_PARITY_NONE)),  \
    "Node " DT_NODE_PATH(DT_DRV_INST(index))                    \
            " has unsupported data bits configuration");
#else
#define STM32_UART_CHECK_DT_DATA_BITS(index)                    \
BUILD_ASSERT(                                                   \
    !(DT_INST_ENUM_IDX(index, data_bits) == UART_CFG_DATA_BITS_5 ||	 \
    DT_INST_ENUM_IDX(index, data_bits) == UART_CFG_DATA_BITS_6 ||    \
    (DT_INST_ENUM_IDX(index, data_bits) == UART_CFG_DATA_BITS_7 &&   \
    DT_INST_ENUM_IDX(index, parity) == UART_CFG_PARITY_NONE)),  \
    "Node " DT_NODE_PATH(DT_DRV_INST(index))                    \
            " has unsupported data bits configuration");
#endif

/* Ensure DTS doesn't present an incompatible stop bits configuration.
 * Some STM32 series USARTs don't support 0.5 stop bits, and it generally isn't
 * supported for LPUART.
 */
#ifndef LL_USART_STOPBITS_0_5
#define STM32_UART_CHECK_DT_STOP_BITS_0_5(index)                \
BUILD_ASSERT(                                                   \
    DT_INST_ENUM_IDX(index, stop_bits) != UART_CFG_STOP_BITS_0_5, \
    "Node " DT_NODE_PATH(DT_DRV_INST(index))                    \
    " has unsupported stop bits configuration");
/* LPUARTs don't support 0.5 stop bits configurations */
#else
#define STM32_UART_CHECK_DT_STOP_BITS_0_5(index)                \
BUILD_ASSERT(                                                   \
    !(DT_HAS_COMPAT_STATUS_OKAY(st_stm32_lpuart) &&             \
    DT_INST_ENUM_IDX(index, stop_bits) == UART_CFG_STOP_BITS_0_5), \
    "Node " DT_NODE_PATH(DT_DRV_INST(index))                    \
    " has unsupported stop bits configuration");
#endif

/* Ensure DTS doesn't present an incompatible stop bits configuration.
 * Some STM32 series USARTs don't support 1.5 stop bits, and it generally isn't
 * supported for LPUART.
 */
#ifndef LL_USART_STOPBITS_1_5
#define STM32_UART_CHECK_DT_STOP_BITS_1_5(index)                \
BUILD_ASSERT(                                                   \
    DT_INST_ENUM_IDX(index, stop_bits) != UART_CFG_STOP_BITS_1_5, \
    "Node " DT_NODE_PATH(DT_DRV_INST(index))                    \
            " has unsupported stop bits configuration");
/* LPUARTs don't support 1.5 stop bits configurations */
#else
#define STM32_UART_CHECK_DT_STOP_BITS_1_5(index)                \
BUILD_ASSERT(                                                   \
    !(DT_HAS_COMPAT_STATUS_OKAY(st_stm32_lpuart) &&             \
      DT_INST_ENUM_IDX(index, stop_bits) == UART_CFG_STOP_BITS_1_5), \
    "Node " DT_NODE_PATH(DT_DRV_INST(index))                    \
            " has unsupported stop bits configuration");
#endif

#define STM32_UART_INIT(index)              \
STM32_UART_IRQ_HANDLER_DECL(index)          \
                                            \
PINCTRL_DT_INST_DEFINE(index);              \
                                            \
static const struct stm32_pclken pclken_##index[] = \
                                            STM32_DT_INST_CLOCKS(index); \
                                            \
static struct uart_config uart_cfg_##index = {  \
    .baudrate  = DT_INST_PROP(index, current_speed),                \
    .parity    = DT_INST_ENUM_IDX(index, parity),                   \
    .stop_bits = DT_INST_ENUM_IDX(index, stop_bits),                \
    .data_bits = DT_INST_ENUM_IDX(index, data_bits),                \
    .flow_ctrl = DT_INST_PROP(index, hw_flow_control)               \
                                    ? UART_CFG_FLOW_CTRL_RTS_CTS    \
                                    : UART_CFG_FLOW_CTRL_NONE,      \
};                                          \
                                            \
static struct uart_stm32_config DT_CONST uart_stm32_cfg_##index = { \
    .usart            = (USART_TypeDef*)DT_INST_REG_ADDR(index),    \
    .reset            = RESET_DT_SPEC_GET(DT_DRV_INST(index)),      \
    .pclken           = pclken_##index,                             \
    .pclk_len         = DT_INST_NUM_CLOCKS(index),                  \
    .pcfg             = PINCTRL_DT_INST_DEV_CONFIG_GET(index),      \
    .single_wire      = DT_INST_PROP(index, single_wire),           \
    .tx_rx_swap       = DT_INST_PROP(index, tx_rx_swap),            \
    .rx_invert        = DT_INST_PROP(index, rx_invert),             \
    .tx_invert        = DT_INST_PROP(index, tx_invert),             \
    .de_enable        = DT_INST_PROP(index, de_enable),             \
    .de_assert_time   = DT_INST_PROP(index, de_assert_time),        \
    .de_deassert_time = DT_INST_PROP(index, de_deassert_time),      \
    .de_invert        = DT_INST_PROP(index, de_invert),             \
    .fifo_enable = DT_INST_PROP(index, fifo_enable),                \
    STM32_UART_IRQ_HANDLER_FUNC(index)      \
    STM32_UART_PM_WAKEUP(index)             \
};                                          \
                                            \
static struct uart_stm32_data uart_stm32_data_##index = {   \
    .uart_cfg = &uart_cfg_##index,          \
    UART_DMA_CHANNEL(index, rx, RX, PERIPHERAL, MEMORY)     \
    UART_DMA_CHANNEL(index, tx, TX, MEMORY, PERIPHERAL)     \
};                                          \
                                            \
PM_DEVICE_DT_INST_DEFINE(index, uart_stm32_pm_action);      \
                                            \
DEVICE_DT_INST_DEFINE(index,                \
                      uart_stm32_init,      \
                      PM_DEVICE_DT_INST_GET(index), \
                      &uart_stm32_data_##index, &uart_stm32_cfg_##index, \
                      PRE_KERNEL_1, CONFIG_SERIAL_INIT_PRIORITY,    \
                      &uart_stm32_driver_api);      \
                                            \
STM32_UART_IRQ_HANDLER(index)               \
                                            \
STM32_UART_CHECK_DT_PARITY(index)           \
STM32_UART_CHECK_DT_DATA_BITS(index)        \
STM32_UART_CHECK_DT_STOP_BITS_0_5(index)    \
STM32_UART_CHECK_DT_STOP_BITS_1_5(index)

DT_INST_FOREACH_STATUS_OKAY(STM32_UART_INIT)

#if (__GTEST == 1U)                         /* #CUSTOM@NDRS */
#include "mcu_reg_stub.h"

#define STM32_UART_CFG_REG_INIT(id)       \
    zephyr_gtest_spi_stm32_reg_init(&uart_stm32_cfg_##id);

static void zephyr_gtest_spi_stm32_reg_init(struct uart_stm32_config* cfg) {
    uintptr_t base_addr = (uintptr_t)cfg->usart;

    switch (base_addr) {
        case USART1_BASE : {
            cfg->usart = (USART_TypeDef*)ut_mcu_usart1_ptr;
            break;
        }

        case USART2_BASE : {
            cfg->usart = (USART_TypeDef*)ut_mcu_usart2_ptr;
            break;
        }

        case USART3_BASE : {
            cfg->usart = (USART_TypeDef*)ut_mcu_usart3_ptr;
            break;
        }

        #if defined(UART4_BASE)
        case UART4_BASE : {
            cfg->usart = (USART_TypeDef*)ut_mcu_usart4_ptr;
            break;
        }
        #endif

        #if defined(UART5_BASE)
        case UART5_BASE : {
            cfg->usart = (USART_TypeDef*)ut_mcu_usart5_ptr;
            break;
        }
        #endif

        case USART6_BASE : {
            cfg->usart = (USART_TypeDef*)ut_mcu_usart6_ptr;
            break;
        }

        #if defined(UART7_BASE)
        case UART7_BASE : {
            cfg->usart = (USART_TypeDef*)ut_mcu_usart7_ptr;
            break;
        }
        #endif

        #if defined(UART8_BASE)
        case UART8_BASE : {
            cfg->usart = (USART_TypeDef*)ut_mcu_usart8_ptr;
            break;
        }
        #endif

        case LPUART1_BASE : {
            cfg->usart = (USART_TypeDef*)ut_mcu_lpuart1_ptr;
            break;
        }

        default: {
            break;
        }
    }
}

void zephyr_gtest_uart_stm32(void) {
    DT_INST_FOREACH_STATUS_OKAY(STM32_UART_CFG_REG_INIT)
}

#endif
<|MERGE_RESOLUTION|>--- conflicted
+++ resolved
@@ -105,53 +105,27 @@
 #endif
 
 #ifdef CONFIG_PM
-<<<<<<< HEAD
+static void uart_stm32_pm_policy_state_lock_get_unconditional(void) {
+    pm_policy_state_lock_get(PM_STATE_SUSPEND_TO_IDLE, PM_ALL_SUBSTATES);
+    if (IS_ENABLED(CONFIG_PM_S2RAM)) {
+        pm_policy_state_lock_get(PM_STATE_SUSPEND_TO_RAM, PM_ALL_SUBSTATES);
+    }
+}
+
 static void uart_stm32_pm_policy_state_lock_get(const struct device* dev) {
     struct uart_stm32_data* data = dev->data;
 
     if (!data->pm_policy_state_on) {
         data->pm_policy_state_on = true;
-        pm_policy_state_lock_get(PM_STATE_SUSPEND_TO_IDLE, PM_ALL_SUBSTATES);
-        if (IS_ENABLED(CONFIG_PM_S2RAM)) {
-            pm_policy_state_lock_get(PM_STATE_SUSPEND_TO_RAM, PM_ALL_SUBSTATES);
-        }
-    }
-=======
-static void uart_stm32_pm_policy_state_lock_get_unconditional(void)
-{
-	pm_policy_state_lock_get(PM_STATE_SUSPEND_TO_IDLE, PM_ALL_SUBSTATES);
-	if (IS_ENABLED(CONFIG_PM_S2RAM)) {
-		pm_policy_state_lock_get(PM_STATE_SUSPEND_TO_RAM, PM_ALL_SUBSTATES);
-	}
-}
-
-static void uart_stm32_pm_policy_state_lock_get(const struct device *dev)
-{
-	struct uart_stm32_data *data = dev->data;
-
-	if (!data->pm_policy_state_on) {
-		data->pm_policy_state_on = true;
-		uart_stm32_pm_policy_state_lock_get_unconditional();
-	}
-}
-
-static void uart_stm32_pm_policy_state_lock_put_unconditional(void)
-{
-	pm_policy_state_lock_put(PM_STATE_SUSPEND_TO_IDLE, PM_ALL_SUBSTATES);
-	if (IS_ENABLED(CONFIG_PM_S2RAM)) {
-		pm_policy_state_lock_put(PM_STATE_SUSPEND_TO_RAM, PM_ALL_SUBSTATES);
-	}
-}
-
-static void uart_stm32_pm_policy_state_lock_put(const struct device *dev)
-{
-	struct uart_stm32_data *data = dev->data;
-
-	if (data->pm_policy_state_on) {
-		data->pm_policy_state_on = false;
-		uart_stm32_pm_policy_state_lock_put_unconditional();
-	}
->>>>>>> 5ae9f448
+        uart_stm32_pm_policy_state_lock_get_unconditional();
+    }
+}
+
+static void uart_stm32_pm_policy_state_lock_put_unconditional(void) {
+    pm_policy_state_lock_put(PM_STATE_SUSPEND_TO_IDLE, PM_ALL_SUBSTATES);
+    if (IS_ENABLED(CONFIG_PM_S2RAM)) {
+        pm_policy_state_lock_put(PM_STATE_SUSPEND_TO_RAM, PM_ALL_SUBSTATES);
+    }
 }
 
 static void uart_stm32_pm_policy_state_lock_put(const struct device* dev) {
@@ -159,10 +133,7 @@
 
     if (data->pm_policy_state_on) {
         data->pm_policy_state_on = false;
-        pm_policy_state_lock_put(PM_STATE_SUSPEND_TO_IDLE, PM_ALL_SUBSTATES);
-        if (IS_ENABLED(CONFIG_PM_S2RAM)) {
-            pm_policy_state_lock_put(PM_STATE_SUSPEND_TO_RAM, PM_ALL_SUBSTATES);
-        }
+        uart_stm32_pm_policy_state_lock_put_unconditional();
     }
 }
 #endif /* CONFIG_PM */
@@ -1084,112 +1055,10 @@
     return (1);
 }
 
-<<<<<<< HEAD
 static void uart_stm32_irq_callback_set(const struct device* dev,
                                         uart_irq_callback_user_data_t cb,
                                         void* cb_data) {
     struct uart_stm32_data* data = dev->data;
-=======
-static inline void async_evt_rx_err(struct uart_stm32_data *data, int err_code)
-{
-	LOG_DBG("rx error: %d", err_code);
-
-	struct uart_event event = {
-		.type = UART_RX_STOPPED,
-		.data.rx_stop.reason = err_code,
-		.data.rx_stop.data.len = data->dma_rx.counter,
-		.data.rx_stop.data.offset = 0,
-		.data.rx_stop.data.buf = data->dma_rx.buffer
-	};
-
-	async_user_callback(data, &event);
-}
-
-static inline void async_evt_tx_done(struct uart_stm32_data *data)
-{
-	LOG_DBG("tx done: %d", data->dma_tx.counter);
-
-	struct uart_event event = {
-		.type = UART_TX_DONE,
-		.data.tx.buf = data->dma_tx.buffer,
-		.data.tx.len = data->dma_tx.counter
-	};
-
-	/* Reset tx buffer */
-	data->dma_tx.buffer_length = 0;
-	data->dma_tx.counter = 0;
-#ifdef CONFIG_PM
-	data->tx_int_stream_on = false;
-#endif
-
-	async_user_callback(data, &event);
-}
-
-static inline void async_evt_tx_abort(struct uart_stm32_data *data)
-{
-	LOG_DBG("tx abort: %d", data->dma_tx.counter);
-
-	struct uart_event event = {
-		.type = UART_TX_ABORTED,
-		.data.tx.buf = data->dma_tx.buffer,
-		.data.tx.len = data->dma_tx.counter
-	};
-
-	/* Reset tx buffer */
-	data->dma_tx.buffer_length = 0;
-	data->dma_tx.counter = 0;
-#ifdef CONFIG_PM
-	data->tx_int_stream_on = false;
-#endif
-
-	async_user_callback(data, &event);
-}
-
-static inline void async_evt_rx_buf_request(struct uart_stm32_data *data)
-{
-	struct uart_event evt = {
-		.type = UART_RX_BUF_REQUEST,
-	};
-
-	async_user_callback(data, &evt);
-}
-
-static inline void async_evt_rx_buf_release(struct uart_stm32_data *data)
-{
-	struct uart_event evt = {
-		.type = UART_RX_BUF_RELEASED,
-		.data.rx_buf.buf = data->dma_rx.buffer,
-	};
-
-	async_user_callback(data, &evt);
-}
-
-static inline void async_timer_start(struct k_work_delayable *work,
-				     int32_t timeout)
-{
-	if ((timeout != SYS_FOREVER_US) && (timeout != 0)) {
-		/* start timer */
-		LOG_DBG("async timer started for %d us", timeout);
-		k_work_reschedule(work, K_USEC(timeout));
-	}
-}
-
-static void uart_stm32_dma_rx_flush(const struct device *dev, int status)
-{
-	struct dma_status stat;
-	struct uart_stm32_data *data = dev->data;
-
-	size_t rx_rcv_len = 0;
-
-	switch (status) {
-	case DMA_STATUS_COMPLETE:
-		/* fully complete */
-		data->dma_rx.counter = data->dma_rx.buffer_length;
-		break;
-	case DMA_STATUS_BLOCK:
-		/* half complete */
-		data->dma_rx.counter = data->dma_rx.buffer_length / 2;
->>>>>>> 5ae9f448
 
     data->user_cb   = cb;
     data->user_data = cb_data;
@@ -1202,60 +1071,14 @@
 
 #endif /* CONFIG_UART_INTERRUPT_DRIVEN */
 
-#if defined(CONFIG_PM) && defined(IS_UART_WAKEUP_FROMSTOP_INSTANCE) \
-	&& defined(USART_CR3_WUFIE)
-	if (LL_USART_IsEnabledIT_WKUP(usart) &&
-		LL_USART_IsActiveFlag_WKUP(usart)) {
-
-		LL_USART_ClearFlag_WKUP(usart);
-
-		if (!data->rx_woken) {
-			/* Prevent SoC from entering STOP mode until RX goes IDLE */
-			uart_stm32_pm_policy_state_lock_get_unconditional();
-			data->rx_woken = true;
-		}
-
-#ifdef USART_ISR_REACK
-		while (LL_USART_IsActiveFlag_REACK(usart) == 0) {
-		}
-#endif
-	}
-#endif
-
 #ifdef CONFIG_UART_ASYNC_API
 
-<<<<<<< HEAD
 static inline void async_user_callback(struct uart_stm32_data* data,
                                        struct uart_event* event) {
     if (data->async_cb) {
         data->async_cb(data->uart_dev, event, data->async_user_data);
     }
 }
-=======
-		LOG_DBG("idle interrupt occurred");
-
-#ifdef CONFIG_PM
-		if (data->rx_woken) {
-			/* Allow SoC to enter STOP mode now that RX is IDLE */
-			uart_stm32_pm_policy_state_lock_put_unconditional();
-			data->rx_woken = false;
-		}
-#endif
-
-		if (data->dma_rx.timeout == 0) {
-			uart_stm32_dma_rx_flush(dev, STM32_ASYNC_STATUS_TIMEOUT);
-		} else {
-			/* Start the RX timer not null */
-			async_timer_start(&data->dma_rx.timeout_work,
-								data->dma_rx.timeout);
-		}
-	} else if (LL_USART_IsEnabledIT_TC(usart) &&
-			LL_USART_IsActiveFlag_TC(usart)) {
-
-		LL_USART_DisableIT_TC(usart);
-		/* Generate TX_DONE event when transmission is done */
-		async_evt_tx_done(data);
->>>>>>> 5ae9f448
 
 static inline void async_evt_rx_rdy(struct uart_stm32_data* data) {
     LOG_DBG("rx_rdy: (%d %d)", data->dma_rx.offset, data->dma_rx.counter);
@@ -1267,7 +1090,6 @@
         .data.rx.offset = data->dma_rx.offset
     };
 
-<<<<<<< HEAD
     /* When cyclic DMA is used, buffer positions are not updated - call callback every time*/
     if (data->dma_rx.dma_cfg.cyclic == 0) {
         /* update the current pos for new data */
@@ -1281,8 +1103,6 @@
     else {
         async_user_callback(data, &event);
     }
-=======
->>>>>>> 5ae9f448
 }
 
 static inline void async_evt_rx_err(struct uart_stm32_data* data, int err_code) {
@@ -1312,6 +1132,10 @@
     data->dma_tx.buffer_length = 0;
     data->dma_tx.counter       = 0;
 
+    #ifdef CONFIG_PM
+    data->tx_int_stream_on = false;
+    #endif
+
     async_user_callback(data, &event);
 }
 
@@ -1327,6 +1151,10 @@
     /* Reset tx buffer */
     data->dma_tx.buffer_length = 0;
     data->dma_tx.counter       = 0;
+
+    #ifdef CONFIG_PM
+    data->tx_int_stream_on = false;
+    #endif
 
     async_user_callback(data, &event);
 }
@@ -1438,11 +1266,41 @@
     }
     #endif /* CONFIG_UART_INTERRUPT_DRIVEN */
 
+    #if defined(CONFIG_PM) && \
+        defined(IS_UART_WAKEUP_FROMSTOP_INSTANCE) && \
+        defined(USART_CR3_WUFIE)
+    if (LL_USART_IsEnabledIT_WKUP(usart) &&
+        LL_USART_IsActiveFlag_WKUP(usart)) {
+
+        LL_USART_ClearFlag_WKUP(usart);
+
+        if (!data->rx_woken) {
+            /* Prevent SoC from entering STOP mode until RX goes IDLE */
+            uart_stm32_pm_policy_state_lock_get_unconditional();
+            data->rx_woken = true;
+        }
+
+        #ifdef USART_ISR_REACK
+        while (LL_USART_IsActiveFlag_REACK(usart) == 0) {
+            /* pass */
+        }
+        #endif
+    }
+    #endif
+
     #ifdef CONFIG_UART_ASYNC_API
     if (LL_USART_IsEnabledIT_IDLE(usart) &&
         LL_USART_IsActiveFlag_IDLE(usart)) {
         LL_USART_ClearFlag_IDLE(usart);
         LOG_DBG("idle interrupt occurred");
+
+        #ifdef CONFIG_PM
+        if (data->rx_woken) {
+            /* Allow SoC to enter STOP mode now that RX is IDLE */
+            uart_stm32_pm_policy_state_lock_put_unconditional();
+            data->rx_woken = false;
+        }
+        #endif
 
         if (data->dma_rx.timeout == 0) {
             uart_stm32_dma_rx_flush(dev, STM32_ASYNC_STATUS_TIMEOUT);
@@ -1478,18 +1336,6 @@
     uart_stm32_err_check(dev);
     #endif /* CONFIG_UART_ASYNC_API */
 
-    #if defined(CONFIG_PM) && defined(IS_UART_WAKEUP_FROMSTOP_INSTANCE) \
-        && defined(USART_CR3_WUFIE)
-    if (LL_USART_IsEnabledIT_WKUP(usart) &&
-        LL_USART_IsActiveFlag_WKUP(usart)) {
-        LL_USART_ClearFlag_WKUP(usart);
-        #ifdef USART_ISR_REACK
-        while (LL_USART_IsActiveFlag_REACK(usart) == 0) {
-            /* pass */
-        }
-        #endif
-    }
-    #endif
 }
 #endif /* CONFIG_UART_INTERRUPT_DRIVEN || CONFIG_UART_ASYNC_API || CONFIG_PM */
 
@@ -1520,22 +1366,10 @@
 }
 #endif /* CONFIG_DCACHE */
 
-<<<<<<< HEAD
 static int uart_stm32_async_callback_set(const struct device* dev,
                                          uart_callback_t callback,
                                          void* user_data) {
     struct uart_stm32_data* data = dev->data;
-=======
-#ifdef CONFIG_PM
-	data->tx_poll_stream_on = false;
-	data->tx_int_stream_on = true;
-#endif
-	data->dma_tx.buffer = (uint8_t *)tx_data;
-	data->dma_tx.buffer_length = buf_size;
-	data->dma_tx.timeout = timeout;
-
-	LOG_DBG("tx: l=%d", data->dma_tx.buffer_length);
->>>>>>> 5ae9f448
 
     data->async_cb        = callback;
     data->async_user_data = user_data;
@@ -1745,6 +1579,11 @@
         return (-EFAULT);
     }
     #endif /* CONFIG_DCACHE */
+
+    #ifdef CONFIG_PM
+    data->tx_poll_stream_on = false;
+    data->tx_int_stream_on = true;
+    #endif
 
     data->dma_tx.buffer = (uint8_t*)tx_data;
     data->dma_tx.buffer_length = buf_size;
