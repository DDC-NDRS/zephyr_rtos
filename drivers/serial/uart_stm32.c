/*
 * Copyright (c) 2016 Open-RnD Sp. z o.o.
 * Copyright (c) 2016 Linaro Limited.
 * Copyright (c) 2024 STMicroelectronics
 *
 * SPDX-License-Identifier: Apache-2.0
 */

#define DT_DRV_COMPAT st_stm32_uart

/**
 * @brief Driver for UART port on STM32 family processor.
 * @note  LPUART and U(S)ART have the same base and
 *        majority of operations are performed the same way.
 *        Please validate for newly added series.
 */

#include <zephyr/kernel.h>
#include <zephyr/arch/cpu.h>
#include <zephyr/sys/__assert.h>
#include <soc.h>
#include <stm32_bitops.h>
#include <stm32_cache.h>
#include <zephyr/init.h>
#include <zephyr/drivers/clock_control.h>
#include <zephyr/pm/policy.h>
#include <zephyr/pm/device.h>

#ifdef CONFIG_UART_ASYNC_API
#include <zephyr/drivers/dma/dma_stm32.h>
#include <zephyr/drivers/dma.h>
#endif

#include <zephyr/linker/sections.h>
#include <zephyr/drivers/clock_control/stm32_clock_control.h>
#include "uart_stm32.h"

#include <stm32_ll_bus.h>
#include <stm32_ll_usart.h>
#include <stm32_ll_lpuart.h>
#if defined(CONFIG_PM) && defined(IS_UART_WAKEUP_FROMSTOP_INSTANCE)
#include <stm32_ll_pwr.h>
#include <zephyr/drivers/interrupt_controller/intc_exti_stm32.h>
#endif /* CONFIG_PM */

#include <zephyr/linker/linker-defs.h>
#include <zephyr/mem_mgmt/mem_attr.h>
#include <zephyr/dt-bindings/memory-attr/memory-attr-arm.h>

#include <zephyr/logging/log.h>
#include <zephyr/irq.h>
LOG_MODULE_REGISTER(uart_stm32, CONFIG_UART_LOG_LEVEL);

/* #CUSTOM@NDRS */
#define DEVICE_STM32_GET_USART(dev)         (((const struct uart_stm32_config*)(dev)->config)->usart)

/* This symbol takes the value 1 if one of the device instances */
/* is configured in dts with a domain clock */
#if STM32_DT_INST_DEV_DOMAIN_CLOCK_SUPPORT
#define STM32_UART_DOMAIN_CLOCK_SUPPORT 1
#else
#define STM32_UART_DOMAIN_CLOCK_SUPPORT 0
#endif

#define HAS_LPUART  DT_HAS_COMPAT_STATUS_OKAY(st_stm32_lpuart)

/* Available everywhere except l1, f1, f2, f4. */
#ifdef USART_CR3_DEM
#define HAS_DRIVER_ENABLE   1
#else
#define HAS_DRIVER_ENABLE   0
#endif

/* Helper for checking if we can use hardware receive timeouts
 * instead of the work queue on a given UART
 */
#ifdef USART_RTOR_RTO
#define HAS_RTO 1
#else
#define HAS_RTO 0
#endif

#ifdef CONFIG_PM
/* Placeholder value when wakeup-line DT property is not defined */
#define STM32_WAKEUP_LINE_NONE  0xFFFFFFFF
#endif

#if HAS_LPUART
#ifdef USART_PRESC_PRESCALER
uint32_t lpuartdiv_calc(const uint64_t clock_rate, const uint16_t presc_idx,
                        const uint32_t baud_rate) {
    uint64_t lpuartdiv;

    lpuartdiv  = clock_rate / LPUART_PRESCALER_TAB[presc_idx];
    lpuartdiv *= LPUART_LPUARTDIV_FREQ_MUL;
    lpuartdiv += baud_rate / 2;
    lpuartdiv /= baud_rate;

    return ((uint32_t)lpuartdiv);
}
#else
uint32_t lpuartdiv_calc(const uint64_t clock_rate, const uint32_t baud_rate) {
    uint64_t lpuartdiv;

    lpuartdiv = clock_rate * LPUART_LPUARTDIV_FREQ_MUL;
    lpuartdiv += baud_rate / 2;
    lpuartdiv /= baud_rate;

    return ((uint32_t)lpuartdiv);
}
#endif /* USART_PRESC_PRESCALER */
#endif /* HAS_LPUART */

#ifdef CONFIG_UART_ASYNC_API
#define STM32_ASYNC_STATUS_TIMEOUT (DMA_STATUS_BLOCK + 1)
#endif

#ifdef CONFIG_PM
static void uart_stm32_pm_policy_state_lock_get_unconditional(void) {
    pm_policy_state_lock_get(PM_STATE_SUSPEND_TO_IDLE, PM_ALL_SUBSTATES);
    if (IS_ENABLED(CONFIG_PM_S2RAM)) {
        pm_policy_state_lock_get(PM_STATE_SUSPEND_TO_RAM, PM_ALL_SUBSTATES);
    }
}

#if defined(CONFIG_PM) && defined(IS_UART_WAKEUP_FROMSTOP_INSTANCE)
static void uart_stm32_pm_enable_wakeup_line(uint32_t wakeup_line) {
    #if defined(CONFIG_SOC_SERIES_STM32WB0X)
    ARG_UNUSED(wakeup_line);

    #if defined(PWR_CR3_EIWL2)
    /**
     * If SoC is equipped with LPUART instance,
     * enable the associated wake-up line in PWRC.
     */
    LL_PWR_EnableInternWU2();
    #endif /* PWR_CR3_EIWL2 */
    #else
    if (wakeup_line != STM32_WAKEUP_LINE_NONE) {
        /* Enable EXTI line associated to UART wake-up event */
        stm32_exti_enable(wakeup_line, STM32_EXTI_TRIG_NONE, STM32_EXTI_MODE_IT);
    }
    #endif /* CONFIG_SOC_SERIES_STM32WB0X */
}
#endif /* CONFIG_PM && IS_UART_WAKEUP_FROMSTOP_INSTANCE */

static void uart_stm32_pm_policy_state_lock_get(const struct device *dev)
{
    struct uart_stm32_data* data = dev->data;

    if (!data->pm_policy_state_on) {
        data->pm_policy_state_on = true;
        uart_stm32_pm_policy_state_lock_get_unconditional();
    }
}

static void uart_stm32_pm_policy_state_lock_put_unconditional(void) {
    pm_policy_state_lock_put(PM_STATE_SUSPEND_TO_IDLE, PM_ALL_SUBSTATES);
    if (IS_ENABLED(CONFIG_PM_S2RAM)) {
        pm_policy_state_lock_put(PM_STATE_SUSPEND_TO_RAM, PM_ALL_SUBSTATES);
    }
}

static void uart_stm32_pm_policy_state_lock_put(const struct device* dev) {
    struct uart_stm32_data* data = dev->data;

    if (data->pm_policy_state_on) {
        data->pm_policy_state_on = false;
        uart_stm32_pm_policy_state_lock_put_unconditional();
    }
}
#endif /* CONFIG_PM */

static inline int uart_stm32_set_baudrate(const struct device* dev, uint32_t baud_rate) {
    const struct uart_stm32_config* config = dev->config;
    USART_TypeDef* usart = config->usart;
    struct uart_stm32_data const* data = dev->data;

    if (baud_rate == 0) {
        return (-EINVAL);
    }

    uint32_t clock_rate;

    /* Get clock rate */
    if (IS_ENABLED(STM32_UART_DOMAIN_CLOCK_SUPPORT) && (config->pclk_len > 1)) {
        int ret = clock_control_get_rate(data->clock,
                                         (clock_control_subsys_t)&config->pclken[1],
                                         &clock_rate);
        if (ret < 0) {
            LOG_ERR("Failed call clock_control_get_rate(pclken[1])");
            return (ret);
        }
    }
    else {
        int ret = clock_control_get_rate(data->clock,
                                         (clock_control_subsys_t)&config->pclken[0],
                                         &clock_rate);
        if (ret < 0) {
            LOG_ERR("Failed call clock_control_get_rate(pclken[0])");
            return (ret);
        }
    }

    #if HAS_LPUART
    if (IS_LPUART_INSTANCE(usart)) {
        uint32_t lpuartdiv;
        #ifdef USART_PRESC_PRESCALER
        uint8_t  presc_idx;
        uint32_t presc_val;

        for (presc_idx = 0; presc_idx < ARRAY_SIZE(LPUART_PRESCALER_TAB); presc_idx++) {
            lpuartdiv = lpuartdiv_calc(clock_rate, presc_idx, baud_rate);
            if (lpuartdiv >= LPUART_BRR_MIN_VALUE && lpuartdiv <= LPUART_BRR_MASK) {
                break;
            }
        }

        if (presc_idx == ARRAY_SIZE(LPUART_PRESCALER_TAB)) {
            LOG_ERR("Unable to set %s to %d", dev->name, baud_rate);
            return (-EINVAL);
        }

        presc_val = presc_idx << USART_PRESC_PRESCALER_Pos;

        LL_LPUART_SetPrescaler(usart, presc_val);
        #else
        lpuartdiv = lpuartdiv_calc(clock_rate, baud_rate);
        if (lpuartdiv < LPUART_BRR_MIN_VALUE || lpuartdiv > LPUART_BRR_MASK) {
            LOG_ERR("Unable to set %s to %d", dev->name, baud_rate);
            return (-EINVAL);
        }
        #endif /* USART_PRESC_PRESCALER */
        LL_LPUART_SetBaudRate(usart,
                              clock_rate,
                              #ifdef USART_PRESC_PRESCALER
                              presc_val,
                              #endif
                              baud_rate);
        /* Check BRR is greater than or equal to 0x300 */
        __ASSERT(stm32_reg_read(&usart->BRR) >= 0x300U, "BaudRateReg >= 0x300");

        /* Check BRR is lower than or equal to 0xFFFFF */
        __ASSERT(stm32_reg_read(&usart->BRR) < 0x000FFFFFU, "BaudRateReg < 0xFFFF");
    }
    else {
    #endif /* HAS_LPUART */
        #ifdef USART_CR1_OVER8
        LL_USART_SetOverSampling(usart,
                                 LL_USART_OVERSAMPLING_16);
        #endif

        #ifdef USART_PRESC_PRESCALER
        uint32_t usartdiv = __LL_USART_DIV_SAMPLING16(clock_rate,
                                                      LL_USART_PRESCALER_DIV1,
                                                      baud_rate);
        #else
        uint32_t usartdiv = __LL_USART_DIV_SAMPLING16(clock_rate, 
                                                      baud_rate);
        #endif /* USART_PRESC_PRESCALER */

        if (usartdiv < 16) {
            LOG_ERR("Unable to set %s to %d", dev->name, baud_rate);
            return (-EINVAL);
        }

        LL_USART_SetBaudRate(usart,
                             clock_rate,
                             #ifdef USART_PRESC_PRESCALER
                             LL_USART_PRESCALER_DIV1,
                             #endif
                             #ifdef USART_CR1_OVER8
                             LL_USART_OVERSAMPLING_16,
                             #endif
                             baud_rate);
        /* Check BRR is greater than or equal to 16d */
        __ASSERT(stm32_reg_read(&usart->BRR) >= 16, "BaudRateReg >= 16");

    #if HAS_LPUART
    }
    #endif /* HAS_LPUART */

    return (0);
}

static inline void uart_stm32_set_parity(const struct device* dev,
                                         uint32_t parity) {
    USART_TypeDef* usart = DEVICE_STM32_GET_USART(dev);

    LL_USART_SetParity(usart, parity);
}

static inline uint32_t uart_stm32_get_parity(const struct device* dev) {
    USART_TypeDef const* usart = DEVICE_STM32_GET_USART(dev);

    return LL_USART_GetParity(usart);
}

static inline void uart_stm32_set_stopbits(const struct device* dev,
                                           uint32_t stopbits) {
    USART_TypeDef* usart = DEVICE_STM32_GET_USART(dev);

    LL_USART_SetStopBitsLength(usart, stopbits);
}

static inline uint32_t uart_stm32_get_stopbits(const struct device* dev) {
    USART_TypeDef const* usart = DEVICE_STM32_GET_USART(dev);

    return LL_USART_GetStopBitsLength(usart);
}

static inline void uart_stm32_set_databits(const struct device* dev,
                                           uint32_t databits) {
    USART_TypeDef* usart = DEVICE_STM32_GET_USART(dev);

    LL_USART_SetDataWidth(usart, databits);
}

static inline uint32_t uart_stm32_get_databits(const struct device* dev) {
    USART_TypeDef const* usart = DEVICE_STM32_GET_USART(dev);

    return LL_USART_GetDataWidth(usart);
}

static inline void uart_stm32_set_hwctrl(const struct device* dev,
                                         uint32_t hwctrl) {
    USART_TypeDef* usart = DEVICE_STM32_GET_USART(dev);

    LL_USART_SetHWFlowCtrl(usart, hwctrl);
}

static inline uint32_t uart_stm32_get_hwctrl(const struct device* dev) {
    USART_TypeDef const* usart = DEVICE_STM32_GET_USART(dev);

    return LL_USART_GetHWFlowCtrl(usart);
}

#if HAS_DRIVER_ENABLE
static inline void uart_stm32_set_driver_enable(const struct device* dev,
                                                bool driver_enable) {
    USART_TypeDef* usart = DEVICE_STM32_GET_USART(dev);

    if (driver_enable) {
        LL_USART_EnableDEMode(usart);
    }
    else {
        LL_USART_DisableDEMode(usart);
    }
}

static inline bool uart_stm32_get_driver_enable(const struct device* dev) {
    USART_TypeDef const* usart = DEVICE_STM32_GET_USART(dev);

    return LL_USART_IsEnabledDEMode(usart);
}
#endif

static inline uint32_t uart_stm32_cfg2ll_parity(enum uart_config_parity parity) {
    switch (parity) {
        case UART_CFG_PARITY_ODD :
            return (LL_USART_PARITY_ODD);

        case UART_CFG_PARITY_EVEN :
            return (LL_USART_PARITY_EVEN);

        default : /* UART_CFG_PARITY_NONE */
            return (LL_USART_PARITY_NONE);
    }
}

static inline enum uart_config_parity uart_stm32_ll2cfg_parity(uint32_t parity) {
    switch (parity) {
        case LL_USART_PARITY_ODD :
            return (UART_CFG_PARITY_ODD);

        case LL_USART_PARITY_EVEN :
            return (UART_CFG_PARITY_EVEN);

        default : /* LL_USART_PARITY_NONE */
            return (UART_CFG_PARITY_NONE);
    }
}

static inline uint32_t uart_stm32_cfg2ll_stopbits(USART_TypeDef const* usart,
                                                  enum uart_config_stop_bits sb) {
    switch (sb) {
        /* Some MCU's don't support 0.5 stop bits */
        #ifdef LL_USART_STOPBITS_0_5
        case UART_CFG_STOP_BITS_0_5 :
            #if HAS_LPUART
            if (IS_LPUART_INSTANCE(usart)) {
                /* return the default */
                return (LL_USART_STOPBITS_1);
            }
            #endif /* HAS_LPUART */
            return (LL_USART_STOPBITS_0_5);
        #endif /* LL_USART_STOPBITS_0_5 */

        case UART_CFG_STOP_BITS_1 :
            return (LL_USART_STOPBITS_1);

        /* Some MCU's don't support 1.5 stop bits */
        #ifdef LL_USART_STOPBITS_1_5
        case UART_CFG_STOP_BITS_1_5 :
            #if HAS_LPUART
            if (IS_LPUART_INSTANCE(usart)) {
                /* return the default */
                return (LL_USART_STOPBITS_2);
            }
            #endif
            return (LL_USART_STOPBITS_1_5);
        #endif /* LL_USART_STOPBITS_1_5 */

        case UART_CFG_STOP_BITS_2 :
        default :
            return (LL_USART_STOPBITS_2);
    }
}

static inline enum uart_config_stop_bits uart_stm32_ll2cfg_stopbits(uint32_t sb) {
    switch (sb) {
        /* Some MCU's don't support 0.5 stop bits */
        #ifdef LL_USART_STOPBITS_0_5
        case LL_USART_STOPBITS_0_5 :
            return (UART_CFG_STOP_BITS_0_5);
        #endif /* LL_USART_STOPBITS_0_5 */

        case LL_USART_STOPBITS_1 :
            return (UART_CFG_STOP_BITS_1);

        /* Some MCU's don't support 1.5 stop bits */
        #ifdef LL_USART_STOPBITS_1_5
        case LL_USART_STOPBITS_1_5 :
            return (UART_CFG_STOP_BITS_1_5);
        #endif /* LL_USART_STOPBITS_1_5 */

        case LL_USART_STOPBITS_2 :
        default :
            return (UART_CFG_STOP_BITS_2);
    }
}

static inline uint32_t uart_stm32_cfg2ll_databits(enum uart_config_data_bits db,
                                                  enum uart_config_parity p) {
    switch (db) {
        /* Some MCU's don't support 7B or 9B datawidth */
        #ifdef LL_USART_DATAWIDTH_7B
        case UART_CFG_DATA_BITS_7 :
            if (p == UART_CFG_PARITY_NONE) {
                return (LL_USART_DATAWIDTH_7B);
            }
            else {
                return (LL_USART_DATAWIDTH_8B);
            }
        #endif /* LL_USART_DATAWIDTH_7B */

        #ifdef LL_USART_DATAWIDTH_9B
        case UART_CFG_DATA_BITS_9 :
            return (LL_USART_DATAWIDTH_9B);
        #endif /* LL_USART_DATAWIDTH_9B */

        case UART_CFG_DATA_BITS_8 :
        default :
            #ifdef LL_USART_DATAWIDTH_9B
            if (p != UART_CFG_PARITY_NONE) {
                return (LL_USART_DATAWIDTH_9B);
            }
            #endif
            return (LL_USART_DATAWIDTH_8B);
    }
}

static inline enum uart_config_data_bits uart_stm32_ll2cfg_databits(uint32_t db,
                                                                    uint32_t p) {
    switch (db) {
        /* Some MCU's don't support 7B or 9B datawidth */
        #ifdef LL_USART_DATAWIDTH_7B
        case LL_USART_DATAWIDTH_7B :
            if (p == LL_USART_PARITY_NONE) {
                return (UART_CFG_DATA_BITS_7);
            }
            else {
                return (UART_CFG_DATA_BITS_6);
            }
        #endif /* LL_USART_DATAWIDTH_7B */

        #ifdef LL_USART_DATAWIDTH_9B
        case LL_USART_DATAWIDTH_9B :
            if (p == LL_USART_PARITY_NONE) {
                return (UART_CFG_DATA_BITS_9);
            }
            else {
                return (UART_CFG_DATA_BITS_8);
            }
        #endif /* LL_USART_DATAWIDTH_9B */

        case LL_USART_DATAWIDTH_8B :
        default :
            if (p == LL_USART_PARITY_NONE) {
                return (UART_CFG_DATA_BITS_8);
            }
            else {
                return (UART_CFG_DATA_BITS_7);
            }
    }
}

/**
 * @brief  Get LL hardware flow control define from
 *         Zephyr hardware flow control option.
 * @note   Supports only UART_CFG_FLOW_CTRL_RTS_CTS and UART_CFG_FLOW_CTRL_RS485.
 * @param  fc: Zephyr hardware flow control option.
 * @retval LL_USART_HWCONTROL_RTS_CTS, or LL_USART_HWCONTROL_NONE.
 */
static inline uint32_t uart_stm32_cfg2ll_hwctrl(enum uart_config_flow_control fc) {
    if (fc == UART_CFG_FLOW_CTRL_RTS_CTS) {
        return (LL_USART_HWCONTROL_RTS_CTS);
    }
    else if (fc == UART_CFG_FLOW_CTRL_RS485) {
        /* Driver Enable is handled separately */
        return (LL_USART_HWCONTROL_NONE);
    }

    return (LL_USART_HWCONTROL_NONE);
}

/**
 * @brief  Get Zephyr hardware flow control option from
 *         LL hardware flow control define.
 * @note   Supports only LL_USART_HWCONTROL_RTS_CTS.
 * @param  fc: LL hardware flow control definition.
 * @retval UART_CFG_FLOW_CTRL_RTS_CTS, or UART_CFG_FLOW_CTRL_NONE.
 */
static inline enum uart_config_flow_control uart_stm32_ll2cfg_hwctrl(uint32_t fc) {
    if (fc == LL_USART_HWCONTROL_RTS_CTS) {
        return (UART_CFG_FLOW_CTRL_RTS_CTS);
    }

    return (UART_CFG_FLOW_CTRL_NONE);
}

static int uart_stm32_parameters_set(const struct device* dev,
                                      const struct uart_config* cfg) {
    USART_TypeDef* usart = DEVICE_STM32_GET_USART(dev);
    struct uart_stm32_data* data = dev->data;
    struct uart_config* uart_cfg = data->uart_cfg;
    const uint32_t parity   = uart_stm32_cfg2ll_parity(cfg->parity);
    const uint32_t stopbits = uart_stm32_cfg2ll_stopbits(usart, cfg->stop_bits);
    const uint32_t databits = uart_stm32_cfg2ll_databits(cfg->data_bits,
                                                         cfg->parity);
    const uint32_t flowctrl = uart_stm32_cfg2ll_hwctrl(cfg->flow_ctrl);
    #if HAS_DRIVER_ENABLE
    bool driver_enable = cfg->flow_ctrl == UART_CFG_FLOW_CTRL_RS485;
    #endif
    int ret;

    if (cfg == uart_cfg) {
        /* Called via (re-)init function, so the SoC either just booted,
         * or is returning from a low-power state where it lost register
         * contents
         */
        LL_USART_ConfigCharacter(usart,
                                 databits,
                                 parity,
                                 stopbits);
        uart_stm32_set_hwctrl(dev, flowctrl);
        ret = uart_stm32_set_baudrate(dev, cfg->baudrate);
        if (ret < 0) {
            return (ret);
        }
    }
    else {
        /* Called from application/subsys via uart_configure syscall */
        if (parity != uart_stm32_get_parity(dev)) {
            uart_stm32_set_parity(dev, parity);
        }

        if (stopbits != uart_stm32_get_stopbits(dev)) {
            uart_stm32_set_stopbits(dev, stopbits);
        }

        if (databits != uart_stm32_get_databits(dev)) {
            uart_stm32_set_databits(dev, databits);
        }

        if (flowctrl != uart_stm32_get_hwctrl(dev)) {
            uart_stm32_set_hwctrl(dev, flowctrl);
        }

        #if HAS_DRIVER_ENABLE
        if (driver_enable != uart_stm32_get_driver_enable(dev)) {
            uart_stm32_set_driver_enable(dev, driver_enable);
        }
        #endif

        if (cfg->baudrate != uart_cfg->baudrate) {
            ret = uart_stm32_set_baudrate(dev, cfg->baudrate);
            if (ret < 0) {
                return (ret);
            }
            uart_cfg->baudrate = cfg->baudrate;
        }
    }

    return (0);
}

#ifdef CONFIG_UART_USE_RUNTIME_CONFIGURE
static int uart_stm32_configure(const struct device* dev,
                                const struct uart_config* cfg) {
    USART_TypeDef* usart = DEVICE_STM32_GET_USART(dev);
    struct uart_stm32_data* data = dev->data;
    struct uart_config* uart_cfg = data->uart_cfg;
    const uint32_t parity   = uart_stm32_cfg2ll_parity(cfg->parity);
    const uint32_t stopbits = uart_stm32_cfg2ll_stopbits(usart, cfg->stop_bits);
    const uint32_t databits = uart_stm32_cfg2ll_databits(cfg->data_bits,
                                                         cfg->parity);

    /* Hardware doesn't support mark or space parity */
    if ((cfg->parity == UART_CFG_PARITY_MARK) ||
        (cfg->parity == UART_CFG_PARITY_SPACE)) {
        return (-ENOTSUP);
    }

    /* Driver does not supports parity + 9 databits */
    if ((cfg->parity != UART_CFG_PARITY_NONE) &&
        (cfg->data_bits == UART_CFG_DATA_BITS_9)) {
        return (-ENOTSUP);
    }

    /* When the transformed ll stop bits don't match with what was requested, then it's not
     * supported
     */
    if (uart_stm32_ll2cfg_stopbits(stopbits) != cfg->stop_bits) {
        return (-ENOTSUP);
    }

    /* When the transformed ll databits don't match with what was requested, then it's not
     * supported
     */
    if (uart_stm32_ll2cfg_databits(databits, parity) != cfg->data_bits) {
        return (-ENOTSUP);
    }

    /* Driver supports only RTS/CTS and RS485 flow control */
    if (!(cfg->flow_ctrl == UART_CFG_FLOW_CTRL_NONE
        || ((cfg->flow_ctrl == UART_CFG_FLOW_CTRL_RTS_CTS) &&
            IS_UART_HWFLOW_INSTANCE(usart))
        #if HAS_DRIVER_ENABLE
        || ((cfg->flow_ctrl == UART_CFG_FLOW_CTRL_RS485) &&
            IS_UART_DRIVER_ENABLE_INSTANCE(usart))
        #endif
        )) {
        return (-ENOTSUP);
    }

    LL_USART_Disable(usart);

    /* Set basic parameters, such as data-/stop-bit, parity, and baudrate */
    if (uart_stm32_parameters_set(dev, cfg) < 0) {
        return (-ENOTSUP);
    }

    LL_USART_Enable(usart);

    /* Upon successful configuration, persist the syscall-passed
     * uart_config.
     * This allows restoring it, should the device return from a low-power
     * mode in which register contents are lost.
     */
    *uart_cfg = *cfg;

    return (0);
};

static int uart_stm32_config_get(const struct device* dev,
                                 struct uart_config* cfg) {
    struct uart_stm32_data const* data = dev->data;
    struct uart_config const* uart_cfg = data->uart_cfg;

    cfg->baudrate  = uart_cfg->baudrate;
    cfg->parity    = (uint8_t)uart_stm32_ll2cfg_parity(uart_stm32_get_parity(dev));
    cfg->stop_bits = (uint8_t)uart_stm32_ll2cfg_stopbits(uart_stm32_get_stopbits(dev));
    cfg->data_bits = (uint8_t)uart_stm32_ll2cfg_databits(uart_stm32_get_databits(dev),
                                                         uart_stm32_get_parity(dev));
    cfg->flow_ctrl = (uint8_t)uart_stm32_ll2cfg_hwctrl(uart_stm32_get_hwctrl(dev));
    #if HAS_DRIVER_ENABLE
    if (uart_stm32_get_driver_enable(dev)) {
        cfg->flow_ctrl = UART_CFG_FLOW_CTRL_RS485;
    }
    #endif

    return (0);
}
#endif /* CONFIG_UART_USE_RUNTIME_CONFIGURE */

typedef void (*poll_in_fn)(USART_TypeDef const* usart, void* in);

static int uart_stm32_poll_in_visitor(const struct device* dev, void* in, poll_in_fn get_fn) {
    USART_TypeDef* usart = DEVICE_STM32_GET_USART(dev);

    /* Clear overrun error flag */
    if (LL_USART_IsActiveFlag_ORE(usart)) {
        LL_USART_ClearFlag_ORE(usart);
    }

    /*
     * On stm32 F4X, F1X, and F2X, the RXNE flag is affected (cleared) by
     * the uart_err_check function call (on errors flags clearing)
     */
    if (!LL_USART_IsActiveFlag_RXNE(usart)) {
        return (-1);
    }

    get_fn(usart, in);

    return (0);
}

typedef void (*poll_out_fn)(USART_TypeDef* usart, uint16_t out);

static void uart_stm32_poll_out_visitor(const struct device* dev, uint16_t out, poll_out_fn set_fn) {
    USART_TypeDef* usart = DEVICE_STM32_GET_USART(dev);
    #ifdef CONFIG_PM
    struct uart_stm32_data* data = dev->data;
    #endif
    unsigned int key;

    /* Wait for TXE flag to be raised
     * When TXE flag is raised, we lock interrupts to prevent interrupts (notably that of usart)
     * or thread switch. Then, we can safely send our character. The character sent will be
     * interlaced with the characters potentially send with interrupt transmission API
     */
    while (true) {
        if (LL_USART_IsActiveFlag_TXE(usart)) {
            key = irq_lock();
            if (LL_USART_IsActiveFlag_TXE(usart)) {
                break;
            }
            irq_unlock(key);
        }
    }

    #ifdef CONFIG_PM
    /* If an interrupt transmission is in progress, the pm constraint is already managed by the
     * call of uart_stm32_irq_tx_[en|dis]able
     */
    if (!data->tx_poll_stream_on && !data->tx_int_stream_on) {
        data->tx_poll_stream_on = true;

        /* Don't allow system to suspend until stream
         * transmission has completed
         */
        uart_stm32_pm_policy_state_lock_get(dev);

        /* Enable TC interrupt so we can release suspend
         * constraint when done
         */
        LL_USART_EnableIT_TC(usart);
    }
    #endif /* CONFIG_PM */

    set_fn(usart, out);
    irq_unlock(key);
}

static void poll_in_u8(USART_TypeDef const* usart, void* in) {
    *((unsigned char*)in) = (unsigned char)LL_USART_ReceiveData8(usart);
}

static void poll_out_u8(USART_TypeDef* usart, uint16_t out) {
    LL_USART_TransmitData8(usart, (uint8_t)out);
}

static int uart_stm32_poll_in(const struct device* dev, unsigned char* c) {
    return uart_stm32_poll_in_visitor(dev, (void*)c, poll_in_u8);
}

static void uart_stm32_poll_out(const struct device* dev, unsigned char c) {
    uart_stm32_poll_out_visitor(dev, c, poll_out_u8);
}

#ifdef CONFIG_UART_WIDE_DATA

static void poll_out_u9(USART_TypeDef* usart, uint16_t out) {
    LL_USART_TransmitData9(usart, out);
}

static void poll_in_u9(USART_TypeDef const* usart, void* in) {
    *((uint16_t*)in) = LL_USART_ReceiveData9(usart);
}

static int uart_stm32_poll_in_u16(const struct device* dev, uint16_t* in_u16) {
    return uart_stm32_poll_in_visitor(dev, (void*)in_u16, poll_in_u9);
}

static void uart_stm32_poll_out_u16(const struct device* dev, uint16_t out_u16) {
    uart_stm32_poll_out_visitor(dev, out_u16, poll_out_u9);
}

#endif

static int uart_stm32_err_check(const struct device* dev) {
    USART_TypeDef* usart = DEVICE_STM32_GET_USART(dev);
    uint32_t err = 0U;

    /* Check for errors, then clear them.
     * Some SoC clear all error flags when at least
     * one is cleared. (e.g. F4X, F1X, and F2X).
     * The stm32 F4X, F1X, and F2X also reads the usart DR when clearing Errors
     */
    if (LL_USART_IsActiveFlag_ORE(usart)) {
        err |= UART_ERROR_OVERRUN;
    }

    if (LL_USART_IsActiveFlag_PE(usart)) {
        err |= UART_ERROR_PARITY;
    }

    if (LL_USART_IsActiveFlag_FE(usart)) {
        err |= UART_ERROR_FRAMING;
    }

    if (LL_USART_IsActiveFlag_NE(usart)) {
        err |= UART_ERROR_NOISE;
    }

    #if !defined(CONFIG_SOC_SERIES_STM32F0X) || defined(USART_LIN_SUPPORT)
    if (LL_USART_IsActiveFlag_LBD(usart)) {
        err |= UART_BREAK;
    }

    if (err & UART_BREAK) {
        LL_USART_ClearFlag_LBD(usart);
    }
    #endif

    /* Clearing error :
     * the stm32 F4X, F1X, and F2X sw sequence is reading the usart SR
     * then the usart DR to clear the Error flags ORE, PE, FE, NE
     * --> so is the RXNE flag also cleared !
     */
    if (err & UART_ERROR_OVERRUN) {
        LL_USART_ClearFlag_ORE(usart);
    }

    if (err & UART_ERROR_PARITY) {
        LL_USART_ClearFlag_PE(usart);
    }

    if (err & UART_ERROR_FRAMING) {
        LL_USART_ClearFlag_FE(usart);
    }

    if (err & UART_ERROR_NOISE) {
        LL_USART_ClearFlag_NE(usart);
    }

    return (err);
}

static inline void __uart_stm32_get_clock(const struct device* dev) {
    struct uart_stm32_data* data = dev->data;
    const struct device* const clk  = DEVICE_DT_GET(STM32_CLOCK_CONTROL_NODE);

    data->clock = clk;
}

#ifdef CONFIG_UART_INTERRUPT_DRIVEN

typedef void (*fifo_fill_fn)(USART_TypeDef* usart, void const* tx_data,
                             const int offset);

static int uart_stm32_fifo_fill_visitor(const struct device* dev, void const* tx_data, int size,
                                        fifo_fill_fn fill_fn) {
    USART_TypeDef* usart = DEVICE_STM32_GET_USART(dev);
    int num_tx = 0;
    unsigned int key;

    if (!LL_USART_IsActiveFlag_TXE(usart)) {
        return (num_tx);
    }

    /* Lock interrupts to prevent nested interrupts or thread switch */
    key = irq_lock();

    while ((size - num_tx > 0) && LL_USART_IsActiveFlag_TXE(usart)) {
        /* TXE flag will be cleared with byte write to DR|RDR register */

        /* Send a character */
        fill_fn(usart, tx_data, num_tx);
        num_tx++;
    }

    irq_unlock(key);

    return (num_tx);
}

static void fifo_fill_with_u8(USART_TypeDef* usart,
                              void const* tx_data, const int offset) {
    uint8_t const* data = (uint8_t const*)tx_data;
    /* Send a character (8bit) */
    LL_USART_TransmitData8(usart, data[offset]);
}

static int uart_stm32_fifo_fill(const struct device* dev, uint8_t const* tx_data, int size) {
    if (uart_stm32_ll2cfg_databits(uart_stm32_get_databits(dev), uart_stm32_get_parity(dev)) ==
        UART_CFG_DATA_BITS_9) {
        return (-ENOTSUP);
    }

    return uart_stm32_fifo_fill_visitor(dev, (void const*)tx_data, size,
                                        fifo_fill_with_u8);
}

typedef void (*fifo_read_fn)(USART_TypeDef const* usart, void* rx_data,
                             const int offset);

static int uart_stm32_fifo_read_visitor(const struct device* dev, void* rx_data, int const size,
                                        fifo_read_fn read_fn) {
    USART_TypeDef* usart = DEVICE_STM32_GET_USART(dev);
    int num_rx = 0;

    while ((size - num_rx > 0) && LL_USART_IsActiveFlag_RXNE(usart)) {
        /* RXNE flag will be cleared upon read from DR|RDR register */

        read_fn(usart, rx_data, num_rx);
        num_rx++;

        /* Clear overrun error flag */
        if (LL_USART_IsActiveFlag_ORE(usart)) {
            LL_USART_ClearFlag_ORE(usart);
            /*
             * On stm32 F4X, F1X, and F2X, the RXNE flag is affected (cleared) by
             * the uart_err_check function call (on errors flags clearing)
             */
        }
    }

    return (num_rx);
}

static void fifo_read_with_u8(USART_TypeDef const* usart, void* rx_data,
                              const int offset) {
    uint8_t* data = (uint8_t*)rx_data;

    data[offset] = LL_USART_ReceiveData8(usart);
}

static int uart_stm32_fifo_read(const struct device* dev, uint8_t* rx_data, int const size) {
    if (uart_stm32_ll2cfg_databits(uart_stm32_get_databits(dev), uart_stm32_get_parity(dev)) ==
        UART_CFG_DATA_BITS_9) {
        return (-ENOTSUP);
    }

    return uart_stm32_fifo_read_visitor(dev, (void*)rx_data, size,
                                        fifo_read_with_u8);
}

#ifdef CONFIG_UART_WIDE_DATA

static void fifo_fill_with_u16(USART_TypeDef* usart,
                               void const* tx_data, const int offset) {
    uint16_t const* data = (uint16_t const*)tx_data;

    /* Send a character (9bit) */
    LL_USART_TransmitData9(usart, data[offset]);
}

static int uart_stm32_fifo_fill_u16(const struct device* dev, uint16_t const* tx_data, int size) {
    if (uart_stm32_ll2cfg_databits(uart_stm32_get_databits(dev), uart_stm32_get_parity(dev)) !=
        UART_CFG_DATA_BITS_9) {
        return (-ENOTSUP);
    }

    return uart_stm32_fifo_fill_visitor(dev, (void const*)tx_data, size,
                                        fifo_fill_with_u16);
}

static void fifo_read_with_u16(USART_TypeDef const* usart, void* rx_data,
                               const int offset) {
    uint16_t* data = (uint16_t*)rx_data;

    data[offset] = LL_USART_ReceiveData9(usart);
}

static int uart_stm32_fifo_read_u16(const struct device* dev, uint16_t* rx_data, int const size) {
    if (uart_stm32_ll2cfg_databits(uart_stm32_get_databits(dev), uart_stm32_get_parity(dev)) !=
        UART_CFG_DATA_BITS_9) {
        return (-ENOTSUP);
    }

    return uart_stm32_fifo_read_visitor(dev, (void*)rx_data, size,
                                        fifo_read_with_u16);
}

#endif

static void uart_stm32_irq_tx_enable(const struct device* dev) {
    USART_TypeDef* usart = DEVICE_STM32_GET_USART(dev);
    #ifdef CONFIG_PM
    struct uart_stm32_data* data = dev->data;
    unsigned int key;
    #endif

    #ifdef CONFIG_PM
    key = irq_lock();
    data->tx_poll_stream_on = false;
    data->tx_int_stream_on  = true;
    uart_stm32_pm_policy_state_lock_get(dev);
    #endif
    LL_USART_EnableIT_TC(usart);

    #ifdef CONFIG_PM
    irq_unlock(key);
    #endif
}

static void uart_stm32_irq_tx_disable(const struct device* dev) {
    USART_TypeDef* usart = DEVICE_STM32_GET_USART(dev);
    #ifdef CONFIG_PM
    struct uart_stm32_data* data = dev->data;
    unsigned int key;

    key = irq_lock();
    #endif

    LL_USART_DisableIT_TC(usart);

    #ifdef CONFIG_PM
    data->tx_int_stream_on = false;
    uart_stm32_pm_policy_state_lock_put(dev);
    #endif

    #ifdef CONFIG_PM
    irq_unlock(key);
    #endif
}

static int uart_stm32_irq_tx_ready(const struct device* dev) {
    USART_TypeDef const* usart = DEVICE_STM32_GET_USART(dev);

    return (LL_USART_IsActiveFlag_TXE(usart) &&
            LL_USART_IsEnabledIT_TC(usart));
}

static int uart_stm32_irq_tx_complete(const struct device* dev) {
    USART_TypeDef const* usart = DEVICE_STM32_GET_USART(dev);

    return LL_USART_IsActiveFlag_TC(usart);
}

static void uart_stm32_irq_rx_enable(const struct device* dev) {
    USART_TypeDef* usart = DEVICE_STM32_GET_USART(dev);

    LL_USART_EnableIT_RXNE(usart);
}

static void uart_stm32_irq_rx_disable(const struct device* dev) {
    USART_TypeDef* usart = DEVICE_STM32_GET_USART(dev);

    LL_USART_DisableIT_RXNE(usart);
}

static int uart_stm32_irq_rx_ready(const struct device* dev) {
    USART_TypeDef const* usart = DEVICE_STM32_GET_USART(dev);
    /*
     * On stm32 F4X, F1X, and F2X, the RXNE flag is affected (cleared) by
     * the uart_err_check function call (on errors flags clearing)
     */
    return LL_USART_IsActiveFlag_RXNE(usart);
}

static void uart_stm32_irq_err_enable(const struct device* dev) {
    USART_TypeDef* usart = DEVICE_STM32_GET_USART(dev);

    /* Enable FE, ORE interruptions */
    LL_USART_EnableIT_ERROR(usart);
    #if !defined(CONFIG_SOC_SERIES_STM32F0X) || defined(USART_LIN_SUPPORT)
    /* Enable Line break detection */
    if (IS_UART_LIN_INSTANCE(usart)) {
        LL_USART_EnableIT_LBD(usart);
    }
    #endif
    /* Enable parity error interruption */
    LL_USART_EnableIT_PE(usart);
}

static void uart_stm32_irq_err_disable(const struct device* dev) {
    USART_TypeDef* usart = DEVICE_STM32_GET_USART(dev);

    /* Disable FE, ORE interruptions */
    LL_USART_DisableIT_ERROR(usart);
    #if !defined(CONFIG_SOC_SERIES_STM32F0X) || defined(USART_LIN_SUPPORT)
    /* Disable Line break detection */
    if (IS_UART_LIN_INSTANCE(usart)) {
        LL_USART_DisableIT_LBD(usart);
    }
    #endif
    /* Disable parity error interruption */
    LL_USART_DisableIT_PE(usart);
}

static int uart_stm32_irq_is_pending(const struct device* dev) {
    USART_TypeDef const* usart = DEVICE_STM32_GET_USART(dev);

    return ((LL_USART_IsActiveFlag_RXNE(usart) &&
             LL_USART_IsEnabledIT_RXNE(usart)) ||
            (LL_USART_IsActiveFlag_TC(usart) &&
             LL_USART_IsEnabledIT_TC(usart)));
}

static int uart_stm32_irq_update(const struct device* dev) {
    return (1);
}

static void uart_stm32_irq_callback_set(const struct device* dev,
                                        uart_irq_callback_user_data_t cb,
                                        void* cb_data) {
    struct uart_stm32_data* data = dev->data;

    data->user_cb   = cb;
    data->user_data = cb_data;

    #if defined(CONFIG_UART_EXCLUSIVE_API_CALLBACKS)
    data->async_cb        = NULL;
    data->async_user_data = NULL;
    #endif
}

#endif /* CONFIG_UART_INTERRUPT_DRIVEN */

#ifdef CONFIG_UART_ASYNC_API

static inline void async_user_callback(struct uart_stm32_data* data,
                                       struct uart_event* event) {
    if (data->async_cb) {
        data->async_cb(data->uart_dev, event, data->async_user_data);
    }
}

static inline void async_evt_rx_rdy(struct uart_stm32_data* data) {
    struct uart_dma_stream* dma_rx = &data->dma_rx;

    LOG_DBG("rx_rdy: (%d %d)", dma_rx->offset, dma_rx->counter);

    struct uart_event event = {
        .type           = UART_RX_RDY,
        .data.rx.buf    = dma_rx->buffer,
        .data.rx.len    = dma_rx->counter - dma_rx->offset,
        .data.rx.offset = dma_rx->offset
    };

    /* When cyclic DMA is used, buffer positions are not updated - call callback every time*/
    if (dma_rx->dma_cfg.cyclic == 0) {
        /* update the current pos for new data */
        dma_rx->offset = dma_rx->counter;

        /* send event only for new data */
        if (event.data.rx.len > 0) {
            async_user_callback(data, &event);
        }
    }
    else {
        async_user_callback(data, &event);
    }
}

static inline void async_evt_rx_err(struct uart_stm32_data* data, int err_code) {
    LOG_DBG("rx error: %d", err_code);

    struct uart_event event = {
        .type                     = UART_RX_STOPPED,
        .data.rx_stop.reason      = err_code,
        .data.rx_stop.data.len    = data->dma_rx.counter,
        .data.rx_stop.data.offset = 0,
        .data.rx_stop.data.buf    = data->dma_rx.buffer
    };

    async_user_callback(data, &event);
}

static inline void async_evt_tx_done(struct uart_stm32_data* data) {
    struct uart_dma_stream* dma_tx = &data->dma_tx;

    LOG_DBG("tx done: %d", dma_tx->counter);

    struct uart_event event = {
        .type        = UART_TX_DONE,
        .data.tx.buf = dma_tx->buffer,
        .data.tx.len = dma_tx->counter
    };

    /* Reset tx buffer */
    dma_tx->buffer_length = 0;
    dma_tx->counter       = 0;

    #ifdef CONFIG_PM
    data->tx_int_stream_on = false;
    #endif

    async_user_callback(data, &event);
}

static inline void async_evt_tx_abort(struct uart_stm32_data* data) {
    struct uart_dma_stream* dma_tx = &data->dma_tx;

    LOG_DBG("tx abort: %d", dma_tx->counter);

    struct uart_event event = {
        .type        = UART_TX_ABORTED,
        .data.tx.buf = dma_tx->buffer,
        .data.tx.len = dma_tx->counter
    };

    /* Reset tx buffer */
    dma_tx->buffer_length = 0;
    dma_tx->counter       = 0;

    #ifdef CONFIG_PM
    dma_tx->int_stream_on = false;
    #endif

    async_user_callback(data, &event);
}

static inline void async_evt_rx_buf_request(struct uart_stm32_data* data) {
    struct uart_event evt = {
        .type = UART_RX_BUF_REQUEST,
    };

    async_user_callback(data, &evt);
}

static inline void async_evt_rx_buf_release(struct uart_stm32_data* data) {
    struct uart_event evt = {
        .type = UART_RX_BUF_RELEASED,
        .data.rx_buf.buf = data->dma_rx.buffer,
    };

    async_user_callback(data, &evt);
}

static inline void async_timer_start(struct k_work_delayable* work,
                                     int32_t timeout) {
    if ((timeout != SYS_FOREVER_US) && (timeout != 0)) {
        /* start timer */
        LOG_DBG("async timer started for %d us", timeout);
        k_work_reschedule(work, K_USEC(timeout));
    }
}

static void uart_stm32_dma_rx_flush(const struct device *dev, int status) {
    struct dma_status stat;
    struct uart_stm32_data* data = dev->data;
    struct uart_dma_stream* dma_rx = &data->dma_rx;

    size_t rx_rcv_len = 0;

    switch (status) {
        case DMA_STATUS_COMPLETE :
            /* fully complete */
            dma_rx->counter = dma_rx->buffer_length;
            break;

        case DMA_STATUS_BLOCK :
            /* half complete */
            dma_rx->counter = dma_rx->buffer_length / 2;
            break;

        default : /* likely STM32_ASYNC_STATUS_TIMEOUT */
            if (dma_get_status(dma_rx->dma_dev, dma_rx->dma_channel, &stat) == 0) {
                rx_rcv_len = dma_rx->buffer_length - stat.pending_length;
                dma_rx->counter = rx_rcv_len;
            }
            break;
    }

    async_evt_rx_rdy(data);

    switch (status) { /* update offset*/
        case DMA_STATUS_COMPLETE :
            /* fully complete */
            dma_rx->offset = 0;
            break;

        case DMA_STATUS_BLOCK :
            /* half complete */
            dma_rx->offset = dma_rx->buffer_length / 2;
            break;

        default : /* likely STM32_ASYNC_STATUS_TIMEOUT */
            dma_rx->offset += rx_rcv_len - dma_rx->offset;
            break;
    }
}

#endif /* CONFIG_UART_ASYNC_API */

#if (defined(CONFIG_UART_INTERRUPT_DRIVEN) || \
     defined(CONFIG_UART_ASYNC_API)        || \
     defined(CONFIG_PM))

static void uart_stm32_isr(const struct device* dev) {
    struct uart_stm32_data* data = dev->data;
    #if defined(CONFIG_PM) || defined(CONFIG_UART_ASYNC_API)
    USART_TypeDef* usart = DEVICE_STM32_GET_USART(dev);
    #endif

    #ifdef CONFIG_PM
    if (LL_USART_IsEnabledIT_TC(usart) &&
        LL_USART_IsActiveFlag_TC(usart)) {

        if (data->tx_poll_stream_on) {
            /* A poll stream transmission just completed,
             * allow system to suspend
             */
            LL_USART_DisableIT_TC(usart);
            data->tx_poll_stream_on = false;
            uart_stm32_pm_policy_state_lock_put(dev);
        }
        /* Stream transmission was either async or IRQ based,
         * constraint will be released at the same time TC IT
         * is disabled
         */
    }
    #endif

    #ifdef CONFIG_UART_INTERRUPT_DRIVEN
    if (data->user_cb) {
        data->user_cb(dev, data->user_data);
    }
    #endif /* CONFIG_UART_INTERRUPT_DRIVEN */

    #if defined(CONFIG_PM) && \
        defined(IS_UART_WAKEUP_FROMSTOP_INSTANCE) && \
        defined(USART_CR3_WUFIE)
    if (LL_USART_IsEnabledIT_WKUP(usart) &&
        LL_USART_IsActiveFlag_WKUP(usart)) {

        LL_USART_ClearFlag_WKUP(usart);

        if (!data->rx_woken) {
            /* Prevent SoC from entering STOP mode until RX goes IDLE */
            uart_stm32_pm_policy_state_lock_get_unconditional();
            data->rx_woken = true;
        }

        #ifdef USART_ISR_REACK
        while (LL_USART_IsActiveFlag_REACK(usart) == 0) {
            /* pass */
        }
        #endif
    }
    #endif

    #ifdef CONFIG_UART_ASYNC_API
    #ifdef CONFIG_UART_INTERRUPT_DRIVEN
    /* If both ASYNC and INTERRUPT modes are supported in this build,
     * check whether this instance is currently being used via the
     * interrupt-driven API. If it is, do not process interrupt flags
     * as the user callback invoked earlier is responsible for that.
     */
    if (data->user_cb) {
        return;
    }
    #endif /* CONFIG_UART_INTERRUPT_DRIVEN */
    if (LL_USART_IsEnabledIT_IDLE(usart) && LL_USART_IsActiveFlag_IDLE(usart)) {

        LL_USART_ClearFlag_IDLE(usart);
        LOG_DBG("idle interrupt occurred");

        #ifdef CONFIG_PM
        if (data->rx_woken) {
            /* Allow SoC to enter STOP mode now that RX is IDLE */
            uart_stm32_pm_policy_state_lock_put_unconditional();
            data->rx_woken = false;
        }
        #endif

        if (data->dma_rx.timeout == 0) {
            uart_stm32_dma_rx_flush(dev, STM32_ASYNC_STATUS_TIMEOUT);
        }
        else {
            /* Start the RX timer not null */
            async_timer_start(&data->dma_rx.timeout_work,
                              data->dma_rx.timeout);
        }
    }
    else if (LL_USART_IsEnabledIT_TC(usart) && LL_USART_IsActiveFlag_TC(usart)) {
        LL_USART_DisableIT_TC(usart);
        /* Generate TX_DONE event when transmission is done */
        async_evt_tx_done(data);

        #ifdef CONFIG_PM
        uart_stm32_pm_policy_state_lock_put_unconditional();
        #endif
    }
    else if (LL_USART_IsEnabledIT_RXNE(usart) && LL_USART_IsActiveFlag_RXNE(usart)) {
        #ifdef USART_SR_RXNE
        /* clear the RXNE flag, because Rx data was not read */
        LL_USART_ClearFlag_RXNE(usart);
        #else
        /* clear the RXNE by flushing the fifo, because Rx data was not read */
        LL_USART_RequestRxDataFlush(usart);
        #endif /* USART_SR_RXNE */
    #if HAS_RTO
    }
    else if (LL_USART_IsEnabledIT_RTO(usart) && LL_USART_IsActiveFlag_RTO(usart)) {

        LOG_DBG("rx timeout interrupt occurred");

        LL_USART_ClearFlag_RTO(usart);
        uart_stm32_dma_rx_flush(dev, STM32_ASYNC_STATUS_TIMEOUT);
    #endif /* HAS_RTO */
    }

    /* Clear errors */
    uart_stm32_err_check(dev);
    #endif /* CONFIG_UART_ASYNC_API */

}
#endif /* CONFIG_UART_INTERRUPT_DRIVEN || CONFIG_UART_ASYNC_API || CONFIG_PM */

#ifdef CONFIG_UART_ASYNC_API

static int uart_stm32_async_callback_set(const struct device* dev,
                                         uart_callback_t callback,
                                         void* user_data) {
    struct uart_stm32_data* data = dev->data;

    data->async_cb        = callback;
    data->async_user_data = user_data;

    #if defined(CONFIG_UART_EXCLUSIVE_API_CALLBACKS)
    data->user_cb   = NULL;
    data->user_data = NULL;
    #endif

    return (0);
}

static inline void uart_stm32_dma_tx_enable(const struct device* dev) {
    USART_TypeDef* usart = DEVICE_STM32_GET_USART(dev);

    LL_USART_EnableDMAReq_TX(usart);
}

static inline void uart_stm32_dma_tx_disable(const struct device* dev) {
    #ifdef CONFIG_UART_STM32U5_ERRATA_DMAT_NOCLEAR
    ARG_UNUSED(dev);

    /*
     * Errata Sheet ES0499 : STM32U575xx and STM32U585xx device errata
     * USART does not generate DMA requests after setting/clearing DMAT bit
     * (also seen on stm32H5 serie)
     */
    #else
    USART_TypeDef* usart = DEVICE_STM32_GET_USART(dev);

    LL_USART_DisableDMAReq_TX(usart);
    #endif
}

static inline void uart_stm32_dma_rx_enable(const struct device* dev) {
    USART_TypeDef* usart = DEVICE_STM32_GET_USART(dev);
    struct uart_stm32_data* data = dev->data;

    LL_USART_EnableDMAReq_RX(usart);

    data->dma_rx.enabled = true;
}

static inline void uart_stm32_dma_rx_disable(const struct device* dev) {
    const struct uart_stm32_config *config = dev->config;
    struct uart_stm32_data* data = dev->data;

    LL_USART_DisableDMAReq_RX(config->usart);

    data->dma_rx.enabled = false;
}

static int uart_stm32_async_rx_disable(const struct device* dev) {
    USART_TypeDef* usart = DEVICE_STM32_GET_USART(dev);
    struct uart_stm32_data* data = dev->data;
    struct uart_dma_stream* dma_rx = &data->dma_rx;
    struct uart_event disabled_event = {
        .type = UART_RX_DISABLED
    };

    if (!dma_rx->enabled) {
        async_user_callback(data, &disabled_event);
        return (-EFAULT);
    }

    #if HAS_RTO
    if (LL_USART_IsEnabledIT_RTO(usart)) {
        LL_USART_DisableIT_RTO(usart);
    }
    else {
        LL_USART_DisableIT_IDLE(usart);
    }
    #else  /* HAS_RTO */
    LL_USART_DisableIT_IDLE(usart);
    #endif /* HAS_RTO */

    uart_stm32_dma_rx_flush(dev, STM32_ASYNC_STATUS_TIMEOUT);

    async_evt_rx_buf_release(data);

    uart_stm32_dma_rx_disable(dev);

    (void) k_work_cancel_delayable(&dma_rx->timeout_work);

    dma_stop(dma_rx->dma_dev, dma_rx->dma_channel);

    if (data->rx_next_buffer) {
        struct uart_event rx_next_buf_release_evt = {
            .type            = UART_RX_BUF_RELEASED,
            .data.rx_buf.buf = data->rx_next_buffer,
        };
        async_user_callback(data, &rx_next_buf_release_evt);
    }

    data->rx_next_buffer     = NULL;
    data->rx_next_buffer_len = 0;

    /* When async rx is disabled, enable interruptible instance of uart to function normally */
    LL_USART_EnableIT_RXNE(usart);

    LOG_DBG("rx: disabled");

    async_user_callback(data, &disabled_event);

    return (0);
}

void uart_stm32_dma_tx_cb(const struct device* dma_dev, void* user_data,
                          uint32_t channel, int status) {
    const struct device* uart_dev  = user_data;
    struct uart_stm32_data* data   = uart_dev->data;
    struct uart_dma_stream* dma_tx = &data->dma_tx;
    struct dma_status stat;
    unsigned int key = irq_lock();

    /* Disable TX */
    uart_stm32_dma_tx_disable(uart_dev);

    (void) k_work_cancel_delayable(&dma_tx->timeout_work);

    if (!dma_get_status(dma_tx->dma_dev, dma_tx->dma_channel, &stat)) {
        dma_tx->counter = dma_tx->buffer_length - stat.pending_length;
    }

    irq_unlock(key);
}

static void uart_stm32_dma_replace_buffer(const struct device* dev) {
    USART_TypeDef* usart = DEVICE_STM32_GET_USART(dev);
    struct uart_stm32_data* data = dev->data;
    struct uart_dma_stream* dma_rx = &data->dma_rx;

    /* Replace the buffer and reload the DMA */
    LOG_DBG("Replacing RX buffer: %d", data->rx_next_buffer_len);

    /* reload DMA */
    dma_rx->offset               = 0;
    dma_rx->counter              = 0;
    dma_rx->buffer               = data->rx_next_buffer;
    dma_rx->buffer_length        = data->rx_next_buffer_len;
    dma_rx->blk_cfg.block_size   = dma_rx->buffer_length;
    dma_rx->blk_cfg.dest_address = (uint32_t)dma_rx->buffer;
    data->rx_next_buffer         = NULL;
    data->rx_next_buffer_len     = 0;

    dma_reload(dma_rx->dma_dev, dma_rx->dma_channel,
               dma_rx->blk_cfg.source_address,
               dma_rx->blk_cfg.dest_address,
               dma_rx->blk_cfg.block_size);

    dma_start(dma_rx->dma_dev, dma_rx->dma_channel);

    LL_USART_ClearFlag_IDLE(usart);

    /* Request next buffer */
    async_evt_rx_buf_request(data);
}

void uart_stm32_dma_rx_cb(const struct device* dma_dev, void* user_data,
                          uint32_t channel, int status) {
    const struct device* uart_dev = user_data;
    struct uart_stm32_data* data  = uart_dev->data;
    struct uart_dma_stream* dma_rx = &data->dma_rx;

    if (status < 0) {
        async_evt_rx_err(data, status);
        return;
    }

    (void) k_work_cancel_delayable(&dma_rx->timeout_work);

    /* If we are in NORMAL MODE */
    if (dma_rx->dma_cfg.cyclic == 0) {

        /* true since this functions occurs when buffer is full */
        dma_rx->counter = dma_rx->buffer_length;
        async_evt_rx_rdy(data);
        if (data->rx_next_buffer != NULL) {
            async_evt_rx_buf_release(data);

            /* replace the buffer when the current
             * is full and not the same as the next
             * one.
             */
            uart_stm32_dma_replace_buffer(uart_dev);
        }
        else {
            /* Buffer full without valid next buffer,
             * an UART_RX_DISABLED event must be generated,
             * but uart_stm32_async_rx_disable() cannot be
             * called in ISR context. So force the RX timeout
             * to minimum value and let the RX timeout to do the job.
             */
            k_work_reschedule(&dma_rx->timeout_work, K_TICKS(1));
        }
    }
    else {
        /* CIRCULAR MODE */
        uart_stm32_dma_rx_flush(data->uart_dev, status);
    }
}

static int uart_stm32_async_tx(const struct device* dev,
                               uint8_t const* tx_data, size_t buf_size, int32_t timeout) {
    USART_TypeDef* usart = DEVICE_STM32_GET_USART(dev);
    struct uart_stm32_data* data = dev->data;
    struct uart_dma_stream* dma_tx = &data->dma_tx;
    __maybe_unused unsigned int key;
    int ret;

    #if defined(CONFIG_PM_DEVICE)
    enum pm_device_state state;

    (void) pm_device_state_get(dev, &state);
    if (state != PM_DEVICE_STATE_ACTIVE) {
        return (-ECANCELED);
    }
    #endif

    /* Check size of single character (1 or 2 bytes) */
    const size_t char_size = (IS_ENABLED(CONFIG_UART_WIDE_DATA) &&
                              (LL_USART_GetDataWidth(usart) == LL_USART_DATAWIDTH_9B) &&
                              (LL_USART_GetParity(usart) == LL_USART_PARITY_NONE))
                                ? 2
                                : 1;

    if (dma_tx->dma_dev == NULL) {
        return (-ENODEV);
    }

    if (dma_tx->buffer_length != 0) {
        return (-EBUSY);
    }

    if (!stm32_buf_in_nocache((uintptr_t)tx_data, buf_size)) {
        LOG_ERR("Tx buffer should be placed in a nocache memory region");
        return (-EFAULT);
    }

    #ifdef CONFIG_PM
    data->tx_poll_stream_on = false;
    data->tx_int_stream_on = true;
    #endif

    dma_tx->buffer = (uint8_t*)tx_data;
    dma_tx->buffer_length = buf_size;
    dma_tx->timeout = timeout;

    LOG_DBG("tx: l=%d", dma_tx->buffer_length);

    /* Clear TC flag */
    LL_USART_ClearFlag_TC(usart);

    /* Enable TC interrupt so we can signal correct TX done */
    LL_USART_EnableIT_TC(usart);

    /**
     * Setup DMA descriptor for TX.
     * If DMAT low-power errata workaround is enabled,
     * we send the first character using polling and the rest
     * using DMA; as such, single-character transfers use only
     * polling and don't need to prepare a DMA descriptor.
     * In other configurations, the DMA is always used.
     */
    if (!IS_ENABLED(CONFIG_UART_STM32U5_ERRATA_DMAT_LOWPOWER) ||
        dma_tx->buffer_length > char_size) {
        if (IS_ENABLED(CONFIG_UART_STM32U5_ERRATA_DMAT_LOWPOWER)) {
            /* set source address */
            dma_tx->blk_cfg.source_address =
                ((uint32_t)dma_tx->buffer) + char_size;
            dma_tx->blk_cfg.block_size = dma_tx->buffer_length - char_size;
        }
        else {
            /* set source address */
            dma_tx->blk_cfg.source_address = ((uint32_t)dma_tx->buffer);
            dma_tx->blk_cfg.block_size = dma_tx->buffer_length;
        }

        ret = dma_config(dma_tx->dma_dev, dma_tx->dma_channel,
                         &dma_tx->dma_cfg);
        if (ret != 0) {
            LOG_ERR("dma tx config error!");
            return (-EINVAL);
        }

        if (dma_start(dma_tx->dma_dev, dma_tx->dma_channel)) {
            LOG_ERR("UART err: TX DMA start failed!");
            return (-EFAULT);
        }

        /* Start TX timer */
        async_timer_start(&dma_tx->timeout_work, dma_tx->timeout);
    }

    #ifdef CONFIG_PM
    /* Do not allow system to suspend until transmission has completed */
    uart_stm32_pm_policy_state_lock_get_unconditional();
    #endif

    if (IS_ENABLED(CONFIG_UART_STM32U5_ERRATA_DMAT_LOWPOWER)) {
        /**
         * Send first character using polling.
         * The DMA TX needs to be enabled before the UART transmits
         * the character and triggers transfer complete event.
         */
        key = irq_lock();

        if (char_size > 1) {
            LL_USART_TransmitData9(usart, *(const uint16_t*)tx_data);
        }
        else {
            LL_USART_TransmitData8(usart, *tx_data);
        }

        if (dma_tx->buffer_length > char_size) {
            /* Enable TX DMA requests */
            uart_stm32_dma_tx_enable(dev);
        }

        irq_unlock(key);
    }
    else {
        /* Enable TX DMA requests */
        uart_stm32_dma_tx_enable(dev);
    }

    return (0);
}

static void set_timeout_itr(USART_TypeDef* usart, uint32_t baudrate, int32_t timeout) {
    #if HAS_RTO
    #if HAS_LPUART
    if (IS_LPUART_INSTANCE(usart)) {
        goto enable_idle_itr;
    }
    #endif

    if (LL_USART_IsEnabledIT_RTO(usart)) {
        LL_USART_DisableRxTimeout(usart);
        LL_USART_DisableIT_RTO(usart);
        LL_USART_ClearFlag_RTO(usart);
    }
    else {
        LL_USART_DisableIT_IDLE(usart);
        LL_USART_ClearFlag_IDLE(usart);
    }

    if (timeout == SYS_FOREVER_US) {
        goto enable_idle_itr;
    }

    /* Cast to uint64_t to avoid overflowing before the division */
    uint64_t timeout_in_bits = ((uint64_t)timeout * baudrate) / 1000000;

    if (timeout_in_bits > UINT32_MAX) {
        goto enable_idle_itr;
    }

    /* Not all UARTs support hardware RX timeouts.
     * Try to set the timeout anyway, and see if it gets set.
     * Ref RM, "USART receiver timeout register (USART_RTOR):
     * "This register is reserved and forced by hardware to "0x00000000"
     * when the Receiver timeout feature is not supported."
     * This also falls back to using the IDLE interrupt
     * if the timeout requested is too short or 0.
     */
    LL_USART_SetRxTimeout(usart, (uint32_t)timeout_in_bits);
    if (LL_USART_GetRxTimeout(usart) == 0) {
        goto enable_idle_itr;
    }

    /* Use hardware RTO interrupt */
    LOG_DBG("Set RTO timeout: %d us / %d bits", timeout, (uint32_t)timeout_in_bits);

    LL_USART_ClearFlag_RTO(usart);
    LL_USART_EnableIT_RTO(usart);
    LL_USART_EnableRxTimeout(usart);
    return;

enable_idle_itr :
    #endif /* HAS_RTO */

    LL_USART_ClearFlag_IDLE(usart);
    LL_USART_EnableIT_IDLE(usart);
}

static int uart_stm32_async_rx_enable(const struct device* dev,
                                      uint8_t* rx_buf, size_t buf_size, int32_t timeout) {
    USART_TypeDef* usart = DEVICE_STM32_GET_USART(dev);
    struct uart_stm32_data* data = dev->data;
    struct uart_dma_stream* dma_rx = &data->dma_rx;
    int ret;

    if (dma_rx->dma_dev == NULL) {
        return (-ENODEV);
    }

    if (dma_rx->enabled) {
        LOG_WRN("RX was already enabled");
        return (-EBUSY);
    }

    if (!stm32_buf_in_nocache((uintptr_t)rx_buf, buf_size)) {
        LOG_ERR("Rx buffer should be placed in a nocache memory region");
        return (-EFAULT);
    }

    dma_rx->offset = 0;
    dma_rx->buffer = rx_buf;
    dma_rx->buffer_length = buf_size;
    dma_rx->counter = 0;
    dma_rx->timeout = timeout;

    /* Disable RX interrupts to let DMA to handle it */
    LL_USART_DisableIT_RXNE(usart);

    dma_rx->blk_cfg.block_size   = buf_size;
    dma_rx->blk_cfg.dest_address = (uint32_t)dma_rx->buffer;

    ret = dma_config(dma_rx->dma_dev, dma_rx->dma_channel, &dma_rx->dma_cfg);
    if (ret != 0) {
        LOG_ERR("UART ERR: RX DMA config failed!");
        return (-EINVAL);
    }

    if (dma_start(dma_rx->dma_dev, dma_rx->dma_channel)) {
        LOG_ERR("UART ERR: RX DMA start failed!");
        return (-EFAULT);
    }

    /* Flush RX data buffer */
    #ifdef USART_SR_RXNE
    LL_USART_ClearFlag_RXNE(usart);
    #else
    LL_USART_RequestRxDataFlush(usart);
    #endif /* USART_SR_RXNE */

    /* Enable RX DMA requests */
    uart_stm32_dma_rx_enable(dev);

    set_timeout_itr(usart, data->uart_cfg->baudrate, timeout);

    LL_USART_EnableIT_ERROR(usart);

    /* Request next buffer */
    async_evt_rx_buf_request(data);

    LOG_DBG("async rx enabled");

    return (ret);
}

static int uart_stm32_async_tx_abort(const struct device* dev) {
    struct uart_stm32_data* data = dev->data;
    struct uart_dma_stream* dma_tx = &data->dma_tx;
    size_t tx_buffer_length = dma_tx->buffer_length;
    struct dma_status stat;

    if (tx_buffer_length == 0) {
        return (-EFAULT);
    }

    (void) k_work_cancel_delayable(&dma_tx->timeout_work);
    if (!dma_get_status(dma_tx->dma_dev,
                        dma_tx->dma_channel, &stat)) {
        dma_tx->counter = tx_buffer_length - stat.pending_length;
    }

    #if DT_HAS_COMPAT_STATUS_OKAY(st_stm32u5_dma)
    dma_suspend(dma_tx->dma_dev, dma_tx->dma_channel);
    #endif
    dma_stop(dma_tx->dma_dev, dma_tx->dma_channel);
    async_evt_tx_abort(data);

    return (0);
}

static void uart_stm32_async_rx_timeout(struct k_work* work) {
    struct k_work_delayable* dwork = k_work_delayable_from_work(work);
    struct uart_dma_stream* rx_stream = CONTAINER_OF(dwork,
                                                     struct uart_dma_stream, timeout_work);
    struct uart_stm32_data const* data = CONTAINER_OF(rx_stream,
                                                      struct uart_stm32_data, dma_rx);
    const struct device* dev = data->uart_dev;

    LOG_DBG("rx timeout");

    /* The DMA is still active and could trigger an interrupt
     * while we are processing this timeout, which could cause
     * data corruption when the DMA ISR modifies shared data
     * as we are operating on it. Prevent data race with ISR by
     * masking all interrupts until we're done.
     */
    unsigned int key = irq_lock();

    /* When cyclic DMA is used, do not disable the RX on timeout */
    if ((data->dma_rx.dma_cfg.cyclic == 0) &&
        (data->dma_rx.counter == data->dma_rx.buffer_length)) {
        uart_stm32_async_rx_disable(dev);
    }
    else {
        uart_stm32_dma_rx_flush(dev, STM32_ASYNC_STATUS_TIMEOUT);
    }

    irq_unlock(key);
}

static void uart_stm32_async_tx_timeout(struct k_work* work) {
    struct k_work_delayable* dwork = k_work_delayable_from_work(work);
    struct uart_dma_stream* tx_stream = CONTAINER_OF(dwork,
                                                     struct uart_dma_stream, timeout_work);
    struct uart_stm32_data const* data = CONTAINER_OF(tx_stream,
                                                      struct uart_stm32_data, dma_tx);
    const struct device* dev = data->uart_dev;

    uart_stm32_async_tx_abort(dev);

    LOG_DBG("tx: async timeout");
}

static int uart_stm32_async_rx_buf_rsp(const struct device* dev, uint8_t* buf,
                                       size_t len) {
    struct uart_stm32_data* data = dev->data;
    unsigned int key;
    int err = 0;

    LOG_DBG("replace buffer (%d)", len);

    key = irq_lock();

    if (data->rx_next_buffer != NULL) {
        err = -EBUSY;
    }
    else if (!data->dma_rx.enabled) {
        err = -EACCES;
    }
    else {
        if (!stm32_buf_in_nocache((uintptr_t)buf, len)) {
            LOG_ERR("Rx buffer should be placed in a nocache memory region");
            return (-EFAULT);
        }

        data->rx_next_buffer = buf;
        data->rx_next_buffer_len = len;
    }

    irq_unlock(key);

    return (err);
}

static int uart_stm32_async_init(const struct device* dev) {
    USART_TypeDef const* usart = DEVICE_STM32_GET_USART(dev);
    struct uart_stm32_data* data = dev->data;
    struct uart_dma_stream* dma_tx = &data->dma_tx;
    struct uart_dma_stream* dma_rx = &data->dma_rx;

    data->uart_dev = dev;

    if (dma_rx->dma_dev != NULL) {
        if (!device_is_ready(dma_rx->dma_dev)) {
            return (-ENODEV);
        }
    }

    if (dma_tx->dma_dev != NULL) {
        if (!device_is_ready(dma_tx->dma_dev)) {
            return (-ENODEV);
        }
    }

    /* Disable both TX and RX DMA requests */
    uart_stm32_dma_rx_disable(dev);
    uart_stm32_dma_tx_disable(dev);

    k_work_init_delayable(&dma_rx->timeout_work,
                          uart_stm32_async_rx_timeout);
    k_work_init_delayable(&dma_tx->timeout_work,
                          uart_stm32_async_tx_timeout);

    /* Configure dma rx config */
    memset(&dma_rx->blk_cfg, 0, sizeof(dma_rx->blk_cfg));

    #if defined(CONFIG_SOC_SERIES_STM32F1X) || \
        defined(CONFIG_SOC_SERIES_STM32F2X) || \
        defined(CONFIG_SOC_SERIES_STM32F4X) || \
        defined(CONFIG_SOC_SERIES_STM32L1X)
    dma_rx->blk_cfg.source_address =
        LL_USART_DMA_GetRegAddr(usart);
    #else
    dma_rx->blk_cfg.source_address =
        LL_USART_DMA_GetRegAddr(usart,
                                LL_USART_DMA_REG_DATA_RECEIVE);
    #endif

    dma_rx->blk_cfg.dest_address = 0; /* dest not ready */

    if (dma_rx->src_addr_increment) {
        dma_rx->blk_cfg.source_addr_adj = DMA_ADDR_ADJ_INCREMENT;
    }
    else {
        dma_rx->blk_cfg.source_addr_adj = DMA_ADDR_ADJ_NO_CHANGE;
    }

    if (dma_rx->dst_addr_increment) {
        dma_rx->blk_cfg.dest_addr_adj = DMA_ADDR_ADJ_INCREMENT;
    }
    else {
        dma_rx->blk_cfg.dest_addr_adj = DMA_ADDR_ADJ_NO_CHANGE;
    }

    /* Enable/disable RX circular buffer */
    dma_rx->blk_cfg.source_reload_en  = dma_rx->dma_cfg.cyclic;
    dma_rx->blk_cfg.dest_reload_en    = dma_rx->dma_cfg.cyclic;
    dma_rx->blk_cfg.fifo_mode_control = (uint16_t)dma_rx->fifo_threshold;

    dma_rx->dma_cfg.head_block = &dma_rx->blk_cfg;
    dma_rx->dma_cfg.user_data  = (void*)dev;
    data->rx_next_buffer       = NULL;
    data->rx_next_buffer_len   = 0;

    /* Configure dma tx config */
    memset(&dma_tx->blk_cfg, 0, sizeof(dma_tx->blk_cfg));

    #if defined(CONFIG_SOC_SERIES_STM32F1X) || \
        defined(CONFIG_SOC_SERIES_STM32F2X) || \
        defined(CONFIG_SOC_SERIES_STM32F4X) || \
        defined(CONFIG_SOC_SERIES_STM32L1X)
    dma_tx->blk_cfg.dest_address =
        LL_USART_DMA_GetRegAddr(usart);
    #else
    dma_tx->blk_cfg.dest_address =
        LL_USART_DMA_GetRegAddr(usart,
                                LL_USART_DMA_REG_DATA_TRANSMIT);
    #endif

    dma_tx->blk_cfg.source_address = 0; /* not ready */

    if (dma_tx->src_addr_increment) {
        dma_tx->blk_cfg.source_addr_adj = DMA_ADDR_ADJ_INCREMENT;
    }
    else {
        dma_tx->blk_cfg.source_addr_adj = DMA_ADDR_ADJ_NO_CHANGE;
    }

    if (dma_tx->dst_addr_increment) {
        dma_tx->blk_cfg.dest_addr_adj = DMA_ADDR_ADJ_INCREMENT;
    }
    else {
        dma_tx->blk_cfg.dest_addr_adj = DMA_ADDR_ADJ_NO_CHANGE;
    }

    /* Enable/disable TX circular buffer */
    dma_tx->blk_cfg.source_reload_en = dma_tx->dma_cfg.cyclic;
    dma_tx->blk_cfg.dest_reload_en   = dma_tx->dma_cfg.cyclic;

    dma_tx->blk_cfg.fifo_mode_control = dma_tx->fifo_threshold;

    dma_tx->dma_cfg.head_block = &dma_tx->blk_cfg;
    dma_tx->dma_cfg.user_data  = (void*)dev;

    return (0);
}

#ifdef CONFIG_UART_WIDE_DATA

static int uart_stm32_async_tx_u16(const struct device* dev, uint16_t const* tx_data,
                                   size_t buf_size, int32_t timeout) {
    return uart_stm32_async_tx(dev, (uint8_t const*)tx_data, (buf_size * 2), timeout);
}

static int uart_stm32_async_rx_enable_u16(const struct device* dev, uint16_t* buf, size_t len,
                                          int32_t timeout) {
    return uart_stm32_async_rx_enable(dev, (uint8_t*)buf, (len * 2), timeout);
}

static int uart_stm32_async_rx_buf_rsp_u16(const struct device* dev, uint16_t* buf, size_t len) {
    return uart_stm32_async_rx_buf_rsp(dev, (uint8_t*)buf, len * 2);
}

#endif

#endif /* CONFIG_UART_ASYNC_API */

static DEVICE_API(uart, uart_stm32_driver_api) = {
    .poll_in  = uart_stm32_poll_in,
    .poll_out = uart_stm32_poll_out,
    #ifdef CONFIG_UART_WIDE_DATA
    .poll_in_u16  = uart_stm32_poll_in_u16,
    .poll_out_u16 = uart_stm32_poll_out_u16,
    #endif
    .err_check = uart_stm32_err_check,
    #ifdef CONFIG_UART_USE_RUNTIME_CONFIGURE
    .configure  = uart_stm32_configure,
    .config_get = uart_stm32_config_get,
    #endif /* CONFIG_UART_USE_RUNTIME_CONFIGURE */

    #ifdef CONFIG_UART_INTERRUPT_DRIVEN
    .fifo_fill = uart_stm32_fifo_fill,
    .fifo_read = uart_stm32_fifo_read,
    #ifdef CONFIG_UART_WIDE_DATA
    .fifo_fill_u16 = uart_stm32_fifo_fill_u16,
    .fifo_read_u16 = uart_stm32_fifo_read_u16,
    #endif
    .irq_tx_enable    = uart_stm32_irq_tx_enable,
    .irq_tx_disable   = uart_stm32_irq_tx_disable,
    .irq_tx_ready     = uart_stm32_irq_tx_ready,
    .irq_tx_complete  = uart_stm32_irq_tx_complete,
    .irq_rx_enable    = uart_stm32_irq_rx_enable,
    .irq_rx_disable   = uart_stm32_irq_rx_disable,
    .irq_rx_ready     = uart_stm32_irq_rx_ready,
    .irq_err_enable   = uart_stm32_irq_err_enable,
    .irq_err_disable  = uart_stm32_irq_err_disable,
    .irq_is_pending   = uart_stm32_irq_is_pending,
    .irq_update       = uart_stm32_irq_update,
    .irq_callback_set = uart_stm32_irq_callback_set,
    #endif /* CONFIG_UART_INTERRUPT_DRIVEN */

    #ifdef CONFIG_UART_ASYNC_API
    .callback_set = uart_stm32_async_callback_set,
    .tx           = uart_stm32_async_tx,
    .tx_abort     = uart_stm32_async_tx_abort,
    .rx_enable    = uart_stm32_async_rx_enable,
    .rx_disable   = uart_stm32_async_rx_disable,
    .rx_buf_rsp   = uart_stm32_async_rx_buf_rsp,
    #ifdef CONFIG_UART_WIDE_DATA
    .tx_u16         = uart_stm32_async_tx_u16,
    .rx_enable_u16  = uart_stm32_async_rx_enable_u16,
    .rx_buf_rsp_u16 = uart_stm32_async_rx_buf_rsp_u16,
    #endif
    #endif /* CONFIG_UART_ASYNC_API */
};

static int uart_stm32_clocks_enable(const struct device* dev) {
    const struct uart_stm32_config* config = dev->config;
    struct uart_stm32_data const* data = dev->data;
    int err;

    __uart_stm32_get_clock(dev);

    if (!device_is_ready(data->clock)) {
        LOG_ERR("clock control device not ready");
        return (-ENODEV);
    }

    /* enable clock */
    err = clock_control_on(data->clock, (clock_control_subsys_t)&config->pclken[0]);
    if (err != 0) {
        LOG_ERR("Could not enable (LP)UART clock");
        return (err);
    }

    if (IS_ENABLED(STM32_UART_DOMAIN_CLOCK_SUPPORT) && (config->pclk_len > 1)) {
        err = clock_control_configure(DEVICE_DT_GET(STM32_CLOCK_CONTROL_NODE),
                                      (clock_control_subsys_t)&config->pclken[1],
                                      NULL);
        if (err != 0) {
            LOG_ERR("Could not select UART domain clock");
            return (err);
        }
    }

    return (0);
}

static int uart_stm32_registers_configure(const struct device* dev) {
    const struct uart_stm32_config* config = dev->config;
    USART_TypeDef* usart = config->usart;
    struct uart_stm32_data const* data = dev->data;
    struct uart_config const* uart_cfg = data->uart_cfg;

    LL_USART_Disable(usart);

    if (!device_is_ready(config->reset.dev)) {
        LOG_ERR("reset controller not ready");
        return (-ENODEV);
    }

    /* Reset UART to default state using RCC */
    (void) reset_line_toggle_dt(&config->reset);

    /* TX/RX direction */
    LL_USART_SetTransferDirection(usart, LL_USART_DIRECTION_TX_RX);

    /* Set basic parameters, such as data-/stop-bit, parity, and baudrate */
    if (uart_stm32_parameters_set(dev, uart_cfg) < 0) {
        return (-EINVAL);
    }

    /* Enable the single wire / half-duplex mode */
    if (config->single_wire) {
        LL_USART_EnableHalfDuplex(usart);
    }

    #ifdef LL_USART_TXRX_SWAPPED
    if (config->tx_rx_swap) {
        LL_USART_SetTXRXSwap(usart, LL_USART_TXRX_SWAPPED);
    }
    #endif

    #ifdef LL_USART_RXPIN_LEVEL_INVERTED
    if (config->rx_invert) {
        LL_USART_SetRXPinLevel(usart, LL_USART_RXPIN_LEVEL_INVERTED);
    }
    #endif

    #ifdef LL_USART_TXPIN_LEVEL_INVERTED
    if (config->tx_invert) {
        LL_USART_SetTXPinLevel(usart, LL_USART_TXPIN_LEVEL_INVERTED);
    }
    #endif

    #if HAS_DRIVER_ENABLE
    if (config->de_enable) {
        if (!IS_UART_DRIVER_ENABLE_INSTANCE(usart)) {
            LOG_ERR("%s does not support driver enable", dev->name);
            return -EINVAL;
        }

        uart_stm32_set_driver_enable(dev, true);
        LL_USART_SetDEAssertionTime(usart, config->de_assert_time);
        LL_USART_SetDEDeassertionTime(usart, config->de_deassert_time);

        if (config->de_invert) {
            LL_USART_SetDESignalPolarity(usart, LL_USART_DE_POLARITY_LOW);
        }
    }
    #endif

    #ifdef USART_CR1_FIFOEN
    if (config->fifo_enable) {
        LL_USART_EnableFIFO(usart);
    }
    #endif

    #if defined(CONFIG_PM) && defined(IS_UART_WAKEUP_FROMSTOP_INSTANCE)
    if (config->wakeup_source) {
        /* Enable ability to wakeup device in Stop mode
         * Effect depends on CONFIG_PM_DEVICE status:
         * CONFIG_PM_DEVICE=n : Always active
         * CONFIG_PM_DEVICE=y : Controlled by pm_device_wakeup_enable()
         */
        #ifdef USART_CR3_WUFIE
        LL_USART_SetWKUPType(usart, LL_USART_WAKEUP_ON_RXNE);
        LL_USART_EnableIT_WKUP(usart);
        LL_USART_ClearFlag_WKUP(usart);
        #endif /* USART_CR3_WUFIE */

        #if !defined(CONFIG_SOC_SERIES_STM32WB0X) || defined(USART_CR1_UESM)
        LL_USART_EnableInStopMode(usart);
        #endif /* !CONFIG_SOC_SERIES_STM32WB0X || USART_CR1_UESM */

        /* Enable the wake-up line signal (if applicable to hardware) */
        uart_stm32_pm_enable_wakeup_line(config->wakeup_line);
    }

    #if defined(CONFIG_SOC_SERIES_STM32U5X) && DT_HAS_COMPAT_STATUS_OKAY(st_stm32_lpuart)
    if (config->wakeup_source) {
        /* Allow LPUART to operate in STOP modes. */
        LL_SRDAMR_GRP1_EnableAutonomousClock(LL_SRDAMR_GRP1_PERIPH_LPUART1AMEN);
    }
    #endif /* CONFIG_SOC_SERIES_STM32U5X && DT_HAS_COMPAT_STATUS_OKAY(st_stm32_lpuart) */

    #endif /* CONFIG_PM && IS_UART_WAKEUP_FROMSTOP_INSTANCE */

    LL_USART_Enable(usart);

    #ifdef USART_ISR_TEACK
    /* Wait until TEACK flag is set */
    while (!(LL_USART_IsActiveFlag_TEACK(usart))) {
        if (IS_ENABLED(__GTEST)) {
            break;
        }
    }
    #endif /* USART_ISR_TEACK */

    #ifdef USART_ISR_REACK
    /* Wait until REACK flag is set */
    while (!(LL_USART_IsActiveFlag_REACK(usart))) {
        if (IS_ENABLED(__GTEST)) {
            break;
        }
    }
    #endif /* USART_ISR_REACK */

    return (0);
}

/**
 * @brief Initialize UART channel
 *
 * This routine is called to reset the chip in a quiescent state.
 * It is assumed that this function is called only once per UART.
 *
 * @param dev UART device struct
 *
 * @return 0
 */
static int uart_stm32_init(const struct device* dev) {
    const struct uart_stm32_config* config = dev->config;
    int err;

    err = uart_stm32_clocks_enable(dev);
    if (err < 0) {
        return (err);
    }

    /* Configure dt provided device signals when available */
    err = pinctrl_apply_state(config->pcfg, PINCTRL_STATE_DEFAULT);
    if (err < 0) {
        return (err);
    }

    err = uart_stm32_registers_configure(dev);
    if (err < 0) {
        return (err);
    }

    #if defined(CONFIG_PM) || \
        defined(CONFIG_UART_INTERRUPT_DRIVEN) || \
        defined(CONFIG_UART_ASYNC_API)
    config->irq_config_func(dev);
    #endif /* CONFIG_PM || CONFIG_UART_INTERRUPT_DRIVEN || CONFIG_UART_ASYNC_API */

    #ifdef CONFIG_UART_ASYNC_API
    return uart_stm32_async_init(dev);
    #else
    return (0);
    #endif
}

#ifdef CONFIG_PM_DEVICE
static void uart_stm32_suspend_setup(const struct device* dev) {
    USART_TypeDef* usart = DEVICE_STM32_GET_USART(dev);

    #ifdef USART_ISR_BUSY
    /* Make sure that no USART transfer is on-going */
    while (LL_USART_IsActiveFlag_BUSY(usart) == 1) {
        /* pass */
    }
    #endif

    while (LL_USART_IsActiveFlag_TC(usart) == 0) {
        /* pass */
    }

    #ifdef USART_ISR_REACK
    /* Make sure that USART is ready for reception */
    while (LL_USART_IsActiveFlag_REACK(usart) == 0) {
        /* pass */
    }
    #endif

    /* Clear OVERRUN flag */
    LL_USART_ClearFlag_ORE(usart);
}

static int uart_stm32_pm_action(const struct device* dev,
                                enum pm_device_action action) {
    const struct uart_stm32_config* config = dev->config;
    struct uart_stm32_data const* data = dev->data;
    int err;

    switch (action) {
        case PM_DEVICE_ACTION_RESUME:
            /* Set pins to active state */
            err = pinctrl_apply_state(config->pcfg, PINCTRL_STATE_DEFAULT);
            if (err < 0) {
                return (err);
            }

            /* Enable bus clock */
            err = clock_control_on(data->clock, (clock_control_subsys_t)&config->pclken[0]);
            if (err < 0) {
                LOG_ERR("Could not enable (LP)UART clock");
                return (err);
            }

            if (!LL_USART_IsEnabled(config->usart)) {
                /* When exiting low power mode, check whether UART is enabled.
                 * If not, it means the peripheral has been powered down
                 * by the low-power mode. If suspend-to-RAM is enabled,
                 * assume the entire SoC has been powered down and do a
                 * full re-initialization. Otherwise, assume that the
                 * low-power mode shut down power to the UART but not
                 * critical peripherals (CPU, GPIO, RCC), which means
                 * we only have to reconfigure this UART instance.
                 *
                 * STOP2 on STM32WLE5 is an example of such low-power mode.
                 */
                if (IS_ENABLED(CONFIG_PM_S2RAM)) {
                    err = uart_stm32_init(dev);
                }
                else {
                    err = uart_stm32_registers_configure(dev);
                }

                if (err < 0) {
                    return err;
                }
            }
            break;

        case PM_DEVICE_ACTION_SUSPEND :
            uart_stm32_suspend_setup(dev);
            /* Stop device clock. Note: fixed clocks are not handled yet. */
            err = clock_control_off(data->clock, (clock_control_subsys_t)&config->pclken[0]);
            if (err < 0) {
                LOG_ERR("Could not enable (LP)UART clock");
                return (err);
            }

            /* Move pins to sleep state */
            err = pinctrl_apply_state(config->pcfg, PINCTRL_STATE_SLEEP);
            if ((err < 0) && (err != -ENOENT)) {
                /*
                 * If returning -ENOENT, no pins where defined for sleep mode :
                 * Do not output on console (might sleep already) when going to sleep,
                 * "(LP)UART pinctrl sleep state not available"
                 * and don't block PM suspend.
                 * Else return the error.
                 */
                return (err);
            }
            break;

        default :
            return (-ENOTSUP);
    }

    return (0);
}
#endif /* CONFIG_PM_DEVICE */

#ifdef CONFIG_UART_ASYNC_API
/* src_dev and dest_dev should be 'MEMORY' or 'PERIPHERAL'. */
<<<<<<< HEAD
#define UART_DMA_CHANNEL_INIT(index, dir, dir_cap, src_dev, dest_dev)   \
    .dma_dev     = DEVICE_DT_GET(STM32_DMA_CTLR(index, dir)),           \
    .dma_channel = DT_INST_DMAS_CELL_BY_NAME(index, dir, channel),      \
    .dma_cfg     = {                                                    \
        .dma_slot            = STM32_DMA_SLOT(index, dir, slot),        \
        .channel_direction   = STM32_DMA_CONFIG_DIRECTION(              \
                                  STM32_DMA_CHANNEL_CONFIG(index, dir)),\
        .cyclic              = STM32_DMA_CONFIG_CYCLIC(                 \
                                  STM32_DMA_CHANNEL_CONFIG(index, dir)),\
        .channel_priority    = STM32_DMA_CONFIG_PRIORITY(               \
                                  STM32_DMA_CHANNEL_CONFIG(index, dir)),\
        .source_data_size    = STM32_DMA_CONFIG_##src_dev##_DATA_SIZE(  \
                                  STM32_DMA_CHANNEL_CONFIG(index, dir)),\
        .dest_data_size      = STM32_DMA_CONFIG_##dest_dev##_DATA_SIZE( \
                                  STM32_DMA_CHANNEL_CONFIG(index, dir)),\
        .source_burst_length = 1, /* SINGLE transfer */                 \
        .dest_burst_length   = 1,                                       \
        .block_count         = 1,                                       \
        .dma_callback        = uart_stm32_dma_##dir##_cb,               \
    },                                                                  \
    .src_addr_increment = STM32_DMA_CONFIG_##src_dev##_ADDR_INC(        \
                             STM32_DMA_CHANNEL_CONFIG(index, dir)),     \
    .dst_addr_increment = STM32_DMA_CONFIG_##dest_dev##_ADDR_INC(       \
                             STM32_DMA_CHANNEL_CONFIG(index, dir)),     \
    .fifo_threshold     = STM32_DMA_FEATURES_FIFO_THRESHOLD(            \
                             STM32_DMA_FEATURES(index, dir)),           \

#endif

#if (defined(CONFIG_UART_INTERRUPT_DRIVEN) || defined(CONFIG_UART_ASYNC_API) || \
     defined(CONFIG_PM))
#define STM32_UART_IRQ_HANDLER_DECL(index)  \
        static void uart_stm32_irq_config_func_##index(const struct device* dev);
#define STM32_UART_IRQ_HANDLER(index)       \
static void uart_stm32_irq_config_func_##index(const struct device* dev) {  \
    IRQ_CONNECT(DT_INST_IRQN(index),                                        \
                DT_INST_IRQ(index, priority),                               \
                uart_stm32_isr, DEVICE_DT_INST_GET(index),                  \
                0);                         \
    irq_enable(DT_INST_IRQN(index));        \
}
#else
#define STM32_UART_IRQ_HANDLER_DECL(index) /* Not used */
#define STM32_UART_IRQ_HANDLER(index)      /* Not used */
#endif

#if (defined(CONFIG_UART_INTERRUPT_DRIVEN) || defined(CONFIG_UART_ASYNC_API) || \
     defined(CONFIG_PM))
#define STM32_UART_IRQ_HANDLER_FUNC(index)  \
    .irq_config_func = uart_stm32_irq_config_func_##index,
=======
#define UART_DMA_CHANNEL_INIT(index, dir, dir_cap, src_dev, dest_dev)	\
	.dma_dev = DEVICE_DT_GET(STM32_DMA_CTLR(index, dir)),		\
	.dma_channel = DT_INST_DMAS_CELL_BY_NAME(index, dir, channel),	\
	.dma_cfg = {							\
		.dma_slot = STM32_DMA_SLOT(index, dir, slot),		\
		.channel_direction = STM32_DMA_CONFIG_DIRECTION(	\
					STM32_DMA_CHANNEL_CONFIG(index, dir)),\
		.cyclic =  STM32_DMA_CONFIG_CYCLIC(			\
				STM32_DMA_CHANNEL_CONFIG(index, dir)),  \
		.channel_priority = STM32_DMA_CONFIG_PRIORITY(		\
				STM32_DMA_CHANNEL_CONFIG(index, dir)),	\
		.source_data_size = STM32_DMA_CONFIG_##src_dev##_DATA_SIZE(\
					STM32_DMA_CHANNEL_CONFIG(index, dir)),\
		.dest_data_size = STM32_DMA_CONFIG_##dest_dev##_DATA_SIZE(\
				STM32_DMA_CHANNEL_CONFIG(index, dir)),	\
		.source_burst_length = 1, /* SINGLE transfer */		\
		.dest_burst_length = 1,					\
		.block_count = 1,					\
		.dma_callback = uart_stm32_dma_##dir##_cb,		\
	},								\
	.src_addr_increment = STM32_DMA_CONFIG_##src_dev##_ADDR_INC(	\
				STM32_DMA_CHANNEL_CONFIG(index, dir)),	\
	.dst_addr_increment = STM32_DMA_CONFIG_##dest_dev##_ADDR_INC(	\
				STM32_DMA_CHANNEL_CONFIG(index, dir)),	\
	.fifo_threshold = STM32_DMA_FEATURES_FIFO_THRESHOLD(		\
				STM32_DMA_FEATURES(index, dir)),
#endif /* CONFIG_UART_ASYNC_API */

#if defined(CONFIG_UART_INTERRUPT_DRIVEN) || defined(CONFIG_UART_ASYNC_API) || defined(CONFIG_PM)
#define STM32_UART_IRQ_HANDLER_DEFINE(index)					\
	static void uart_stm32_irq_config_func_##index(const struct device *dev)\
	{									\
		IRQ_CONNECT(DT_INST_IRQN(index), DT_INST_IRQ(index, priority),	\
			    uart_stm32_isr, DEVICE_DT_INST_GET(index), 0);	\
		irq_enable(DT_INST_IRQN(index));				\
	}

#define STM32_UART_IRQ_HANDLER_FUNC(index)					\
	.irq_config_func = uart_stm32_irq_config_func_##index,
>>>>>>> ad867a12
#else
#define STM32_UART_IRQ_HANDLER_DEFINE(index) /* Not used */
#define STM32_UART_IRQ_HANDLER_FUNC(index) /* Not used */
#endif /* CONFIG_UART_INTERRUPT_DRIVEN || CONFIG_UART_ASYNC_API || CONFIG_PM */

#ifdef CONFIG_UART_ASYNC_API
<<<<<<< HEAD
#define UART_DMA_CHANNEL(index, dir, DIR, src, dest)            \
    .dma_##dir = {                                              \
        COND_CODE_1(DT_INST_DMAS_HAS_NAME(index, dir),          \
                    (UART_DMA_CHANNEL_INIT(index, dir, DIR, src, dest)), \
                    (NULL))                                     \
    },

=======
#define UART_DMA_CHANNEL(index, dir, DIR, src, dest)				\
	.dma_##dir = {								\
		COND_CODE_1(DT_INST_DMAS_HAS_NAME(index, dir),			\
			 (UART_DMA_CHANNEL_INIT(index, dir, DIR, src, dest)),	\
			 (NULL))						\
	},
>>>>>>> ad867a12
#else
#define UART_DMA_CHANNEL(index, dir, DIR, src, dest)
#endif

#ifdef CONFIG_PM
#define STM32_UART_PM_WAKEUP(index)                             \
    .wakeup_source = DT_INST_PROP(index, wakeup_source),        \
    .wakeup_line   = COND_CODE_1(DT_INST_NODE_HAS_PROP(index, wakeup_line), \
                                 (DT_INST_PROP(index, wakeup_line)),        \
                                 (STM32_WAKEUP_LINE_NONE)),
#else
#define STM32_UART_PM_WAKEUP(index) /* Not used */
#endif

/* Ensure DTS doesn't present an incompatible parity configuration.
 * Mark/space parity isn't supported on the STM32 family.
 * If 9 data bits are configured, ensure that a parity bit isn't set.
 */
<<<<<<< HEAD
#define STM32_UART_CHECK_DT_PARITY(index)                       \
BUILD_ASSERT(                                                   \
        !(DT_INST_ENUM_IDX(index, parity) == UART_CFG_PARITY_MARK || \
        DT_INST_ENUM_IDX(index, parity) == UART_CFG_PARITY_SPACE),   \
        "Node " DT_NODE_PATH(DT_DRV_INST(index))                \
        " has unsupported parity configuration");               \
BUILD_ASSERT(                                                   \
        !(DT_INST_ENUM_IDX(index, parity) != UART_CFG_PARITY_NONE && \
        DT_INST_ENUM_IDX(index, data_bits) == UART_CFG_DATA_BITS_9), \
        "Node " DT_NODE_PATH(DT_DRV_INST(index))                \
                " has unsupported parity + data bits combination");
=======
#define STM32_UART_CHECK_DT_PARITY(index)					\
	BUILD_ASSERT(								\
		!(DT_INST_ENUM_IDX(index, parity) == UART_CFG_PARITY_MARK ||	\
		DT_INST_ENUM_IDX(index, parity) == UART_CFG_PARITY_SPACE),	\
		"Node " DT_NODE_PATH(DT_DRV_INST(index))			\
		" has unsupported parity configuration");			\
	BUILD_ASSERT(								\
		!(DT_INST_ENUM_IDX(index, parity) != UART_CFG_PARITY_NONE &&	\
		DT_INST_ENUM_IDX(index, data_bits) == UART_CFG_DATA_BITS_9),	\
		"Node " DT_NODE_PATH(DT_DRV_INST(index))			\
		" has unsupported parity + data bits combination");
>>>>>>> ad867a12

/* Ensure DTS doesn't present an incompatible data bits configuration
 * The STM32 family doesn't support 5 data bits, or 6 data bits without parity.
 * Only some series support 7 data bits.
 */
#ifdef LL_USART_DATAWIDTH_7B
<<<<<<< HEAD
#define STM32_UART_CHECK_DT_DATA_BITS(index)                    \
BUILD_ASSERT(                                                   \
    !(DT_INST_ENUM_IDX(index, data_bits) == UART_CFG_DATA_BITS_5 || \
    (DT_INST_ENUM_IDX(index, data_bits) == UART_CFG_DATA_BITS_6 &&  \
    DT_INST_ENUM_IDX(index, parity) == UART_CFG_PARITY_NONE)),  \
    "Node " DT_NODE_PATH(DT_DRV_INST(index))                    \
            " has unsupported data bits configuration");
#else
#define STM32_UART_CHECK_DT_DATA_BITS(index)                    \
BUILD_ASSERT(                                                   \
    !(DT_INST_ENUM_IDX(index, data_bits) == UART_CFG_DATA_BITS_5 ||     \
    DT_INST_ENUM_IDX(index, data_bits) == UART_CFG_DATA_BITS_6 ||    \
    (DT_INST_ENUM_IDX(index, data_bits) == UART_CFG_DATA_BITS_7 &&   \
    DT_INST_ENUM_IDX(index, parity) == UART_CFG_PARITY_NONE)),  \
    "Node " DT_NODE_PATH(DT_DRV_INST(index))                    \
            " has unsupported data bits configuration");
=======
#define STM32_UART_CHECK_DT_DATA_BITS(index)					\
	BUILD_ASSERT(								\
		!(DT_INST_ENUM_IDX(index, data_bits) == UART_CFG_DATA_BITS_5 ||	\
		(DT_INST_ENUM_IDX(index, data_bits) == UART_CFG_DATA_BITS_6 &&	\
		DT_INST_ENUM_IDX(index, parity) == UART_CFG_PARITY_NONE)),	\
		"Node " DT_NODE_PATH(DT_DRV_INST(index))			\
			" has unsupported data bits configuration");
#else
#define STM32_UART_CHECK_DT_DATA_BITS(index)					\
	BUILD_ASSERT(								\
		!(DT_INST_ENUM_IDX(index, data_bits) == UART_CFG_DATA_BITS_5 ||	\
		DT_INST_ENUM_IDX(index, data_bits) == UART_CFG_DATA_BITS_6 ||	\
		(DT_INST_ENUM_IDX(index, data_bits) == UART_CFG_DATA_BITS_7 &&	\
		DT_INST_ENUM_IDX(index, parity) == UART_CFG_PARITY_NONE)),	\
		"Node " DT_NODE_PATH(DT_DRV_INST(index))			\
		" has unsupported data bits configuration");
>>>>>>> ad867a12
#endif

/* Ensure DTS doesn't present an incompatible stop bits configuration.
 * Some STM32 series USARTs don't support 0.5 stop bits, and it generally isn't
 * supported for LPUART.
 */
#ifndef LL_USART_STOPBITS_0_5
<<<<<<< HEAD
#define STM32_UART_CHECK_DT_STOP_BITS_0_5(index)                \
BUILD_ASSERT(                                                   \
    DT_INST_ENUM_IDX(index, stop_bits) != UART_CFG_STOP_BITS_0_5, \
    "Node " DT_NODE_PATH(DT_DRV_INST(index))                    \
    " has unsupported stop bits configuration");
/* LPUARTs don't support 0.5 stop bits configurations */
#else
#define STM32_UART_CHECK_DT_STOP_BITS_0_5(index)                \
BUILD_ASSERT(                                                   \
    !(DT_HAS_COMPAT_STATUS_OKAY(st_stm32_lpuart) &&             \
    DT_INST_ENUM_IDX(index, stop_bits) == UART_CFG_STOP_BITS_0_5), \
    "Node " DT_NODE_PATH(DT_DRV_INST(index))                    \
    " has unsupported stop bits configuration");
=======
#define STM32_UART_CHECK_DT_STOP_BITS_0_5(index)				\
	BUILD_ASSERT(								\
		DT_INST_ENUM_IDX(index, stop_bits) != UART_CFG_STOP_BITS_0_5,	\
		"Node " DT_NODE_PATH(DT_DRV_INST(index))			\
		" has unsupported stop bits configuration");
/* LPUARTs don't support 0.5 stop bits configurations */
#else
#define STM32_UART_CHECK_DT_STOP_BITS_0_5(index)				\
	BUILD_ASSERT(								\
		!(DT_HAS_COMPAT_STATUS_OKAY(st_stm32_lpuart) &&			\
		DT_INST_ENUM_IDX(index, stop_bits) == UART_CFG_STOP_BITS_0_5),	\
		"Node " DT_NODE_PATH(DT_DRV_INST(index))			\
		" has unsupported stop bits configuration");
>>>>>>> ad867a12
#endif

/* Ensure DTS doesn't present an incompatible stop bits configuration.
 * Some STM32 series USARTs don't support 1.5 stop bits, and it generally isn't
 * supported for LPUART.
 */
#ifndef LL_USART_STOPBITS_1_5
<<<<<<< HEAD
#define STM32_UART_CHECK_DT_STOP_BITS_1_5(index)                \
BUILD_ASSERT(                                                   \
    DT_INST_ENUM_IDX(index, stop_bits) != UART_CFG_STOP_BITS_1_5, \
    "Node " DT_NODE_PATH(DT_DRV_INST(index))                    \
            " has unsupported stop bits configuration");
/* LPUARTs don't support 1.5 stop bits configurations */
#else
#define STM32_UART_CHECK_DT_STOP_BITS_1_5(index)                \
BUILD_ASSERT(                                                   \
    !(DT_HAS_COMPAT_STATUS_OKAY(st_stm32_lpuart) &&             \
      DT_INST_ENUM_IDX(index, stop_bits) == UART_CFG_STOP_BITS_1_5), \
    "Node " DT_NODE_PATH(DT_DRV_INST(index))                    \
            " has unsupported stop bits configuration");
#endif

#define STM32_UART_INIT(index)              \
STM32_UART_IRQ_HANDLER_DECL(index)          \
                                            \
PINCTRL_DT_INST_DEFINE(index);              \
                                            \
static const struct stm32_pclken pclken_##index[] = \
                                            STM32_DT_INST_CLOCKS(index); \
                                            \
static struct uart_config uart_cfg_##index = {  \
    .baudrate  = DT_INST_PROP(index, current_speed),                \
    .parity    = DT_INST_ENUM_IDX(index, parity),                   \
    .stop_bits = DT_INST_ENUM_IDX(index, stop_bits),                \
    .data_bits = DT_INST_ENUM_IDX(index, data_bits),                \
    .flow_ctrl = DT_INST_PROP(index, hw_flow_control)               \
                                    ? UART_CFG_FLOW_CTRL_RTS_CTS    \
                                    : UART_CFG_FLOW_CTRL_NONE,      \
};                                          \
                                            \
static struct uart_stm32_config DT_CONST uart_stm32_cfg_##index = { \
    .usart            = (USART_TypeDef*)DT_INST_REG_ADDR(index),    \
    .reset            = RESET_DT_SPEC_GET(DT_DRV_INST(index)),      \
    .pclken           = pclken_##index,                             \
    .pclk_len         = DT_INST_NUM_CLOCKS(index),                  \
    .pcfg             = PINCTRL_DT_INST_DEV_CONFIG_GET(index),      \
    .single_wire      = DT_INST_PROP(index, single_wire),           \
    .tx_rx_swap       = DT_INST_PROP(index, tx_rx_swap),            \
    .rx_invert        = DT_INST_PROP(index, rx_invert),             \
    .tx_invert        = DT_INST_PROP(index, tx_invert),             \
    .de_enable        = DT_INST_PROP(index, de_enable),             \
    .de_assert_time   = DT_INST_PROP(index, de_assert_time),        \
    .de_deassert_time = DT_INST_PROP(index, de_deassert_time),      \
    .de_invert        = DT_INST_PROP(index, de_invert),             \
    .fifo_enable = DT_INST_PROP(index, fifo_enable),                \
    STM32_UART_IRQ_HANDLER_FUNC(index)      \
    STM32_UART_PM_WAKEUP(index)             \
};                                          \
                                            \
static struct uart_stm32_data uart_stm32_data_##index = {   \
    .uart_cfg = &uart_cfg_##index,          \
    UART_DMA_CHANNEL(index, rx, RX, PERIPHERAL, MEMORY)     \
    UART_DMA_CHANNEL(index, tx, TX, MEMORY, PERIPHERAL)     \
};                                          \
                                            \
PM_DEVICE_DT_INST_DEFINE(index, uart_stm32_pm_action);      \
                                            \
DEVICE_DT_INST_DEFINE(index,                \
                      uart_stm32_init,      \
                      PM_DEVICE_DT_INST_GET(index), \
                      &uart_stm32_data_##index, &uart_stm32_cfg_##index, \
                      PRE_KERNEL_1, CONFIG_SERIAL_INIT_PRIORITY,    \
                      &uart_stm32_driver_api);      \
                                            \
STM32_UART_IRQ_HANDLER(index)               \
                                            \
STM32_UART_CHECK_DT_PARITY(index)           \
STM32_UART_CHECK_DT_DATA_BITS(index)        \
STM32_UART_CHECK_DT_STOP_BITS_0_5(index)    \
STM32_UART_CHECK_DT_STOP_BITS_1_5(index)
=======
#define STM32_UART_CHECK_DT_STOP_BITS_1_5(index)				\
	BUILD_ASSERT(								\
		DT_INST_ENUM_IDX(index, stop_bits) != UART_CFG_STOP_BITS_1_5,	\
		"Node " DT_NODE_PATH(DT_DRV_INST(index))			\
		" has unsupported stop bits configuration");
/* LPUARTs don't support 1.5 stop bits configurations */
#else
#define STM32_UART_CHECK_DT_STOP_BITS_1_5(index)				\
	BUILD_ASSERT(								\
		!(DT_HAS_COMPAT_STATUS_OKAY(st_stm32_lpuart) &&			\
		DT_INST_ENUM_IDX(index, stop_bits) == UART_CFG_STOP_BITS_1_5),	\
		"Node " DT_NODE_PATH(DT_DRV_INST(index))			\
		" has unsupported stop bits configuration");
#endif

#define STM32_UART_INIT(index)							\
	STM32_UART_IRQ_HANDLER_DEFINE(index)					\
										\
	PINCTRL_DT_INST_DEFINE(index);						\
										\
	static const struct stm32_pclken pclken_##index[] =			\
		STM32_DT_INST_CLOCKS(index);					\
										\
	static struct uart_config uart_cfg_##index = {				\
		.baudrate = DT_INST_PROP(index, current_speed),			\
		.parity = DT_INST_ENUM_IDX(index, parity),			\
		.stop_bits = DT_INST_ENUM_IDX(index, stop_bits),		\
		.data_bits = DT_INST_ENUM_IDX(index, data_bits),		\
		.flow_ctrl = DT_INST_PROP(index, hw_flow_control)		\
					? UART_CFG_FLOW_CTRL_RTS_CTS		\
					: UART_CFG_FLOW_CTRL_NONE,		\
	};									\
										\
	static const struct uart_stm32_config uart_stm32_cfg_##index = {	\
		.usart = (USART_TypeDef *)DT_INST_REG_ADDR(index),		\
		.reset = RESET_DT_SPEC_GET(DT_DRV_INST(index)),			\
		.pclken = pclken_##index,					\
		.pclk_len = DT_INST_NUM_CLOCKS(index),				\
		.pcfg = PINCTRL_DT_INST_DEV_CONFIG_GET(index),			\
		.single_wire = DT_INST_PROP(index, single_wire),		\
		.tx_rx_swap = DT_INST_PROP(index, tx_rx_swap),			\
		.rx_invert = DT_INST_PROP(index, rx_invert),			\
		.tx_invert = DT_INST_PROP(index, tx_invert),			\
		.de_enable = DT_INST_PROP(index, de_enable),			\
		.de_assert_time = DT_INST_PROP(index, de_assert_time),		\
		.de_deassert_time = DT_INST_PROP(index, de_deassert_time),	\
		.de_invert = DT_INST_PROP(index, de_invert),			\
		.fifo_enable = DT_INST_PROP(index, fifo_enable),		\
		STM32_UART_IRQ_HANDLER_FUNC(index)				\
		STM32_UART_PM_WAKEUP(index)					\
	};									\
										\
	static struct uart_stm32_data uart_stm32_data_##index = {		\
		.uart_cfg = &uart_cfg_##index,					\
		UART_DMA_CHANNEL(index, rx, RX, PERIPHERAL, MEMORY)		\
		UART_DMA_CHANNEL(index, tx, TX, MEMORY, PERIPHERAL)		\
	};									\
										\
	PM_DEVICE_DT_INST_DEFINE(index, uart_stm32_pm_action);			\
										\
	DEVICE_DT_INST_DEFINE(index,						\
			      uart_stm32_init,					\
			      PM_DEVICE_DT_INST_GET(index),			\
			      &uart_stm32_data_##index, &uart_stm32_cfg_##index,\
			      PRE_KERNEL_1, CONFIG_SERIAL_INIT_PRIORITY,	\
			      &uart_stm32_driver_api);				\
										\
	STM32_UART_CHECK_DT_PARITY(index)					\
	STM32_UART_CHECK_DT_DATA_BITS(index)					\
	STM32_UART_CHECK_DT_STOP_BITS_0_5(index)				\
	STM32_UART_CHECK_DT_STOP_BITS_1_5(index)
>>>>>>> ad867a12

DT_INST_FOREACH_STATUS_OKAY(STM32_UART_INIT)

#if (__GTEST == 1U)                         /* #CUSTOM@NDRS */
#include "mcu_reg_stub.h"

#define STM32_UART_CFG_REG_INIT(id) \
    zephyr_gtest_uart_stm32_reg_init(DEVICE_DT_GET(DT_DRV_INST(id)), \
                                     &uart_stm32_data_##id, &uart_stm32_cfg_##id);

static void zephyr_gtest_uart_stm32_reg_init(const struct device* dev,
                                             struct uart_stm32_data* data,
                                             struct uart_stm32_config* cfg) {
    uintptr_t base_addr = (uintptr_t)cfg->usart;

    switch (base_addr) {
        case USART1_BASE : {
            cfg->usart = (USART_TypeDef*)ut_mcu_usart1_ptr;
            break;
        }

        case USART2_BASE : {
            cfg->usart = (USART_TypeDef*)ut_mcu_usart2_ptr;
            break;
        }

        case USART3_BASE : {
            cfg->usart = (USART_TypeDef*)ut_mcu_usart3_ptr;
            break;
        }

        #if defined(UART4_BASE)
        case UART4_BASE : {
            cfg->usart = (USART_TypeDef*)ut_mcu_usart4_ptr;
            break;
        }
        #endif

        #if defined(UART5_BASE)
        case UART5_BASE : {
            cfg->usart = (USART_TypeDef*)ut_mcu_usart5_ptr;
            break;
        }
        #endif

        #if defined(USART6_BASE)
        case USART6_BASE : {
            cfg->usart = (USART_TypeDef*)ut_mcu_usart6_ptr;
            break;
        }
        #endif

        #if defined(UART7_BASE)
        case UART7_BASE : {
            cfg->usart = (USART_TypeDef*)ut_mcu_usart7_ptr;
            break;
        }
        #endif

        #if defined(UART8_BASE)
        case UART8_BASE : {
            cfg->usart = (USART_TypeDef*)ut_mcu_usart8_ptr;
            break;
        }
        #endif

        case LPUART1_BASE : {
            cfg->usart = (USART_TypeDef*)ut_mcu_lpuart1_ptr;
            break;
        }

        default: {
            break;
        }
    }

    uart_stm32_init(dev);
}

void zephyr_gtest_uart_stm32(void) {
    DT_INST_FOREACH_STATUS_OKAY(STM32_UART_CFG_REG_INIT)
}
#endif<|MERGE_RESOLUTION|>--- conflicted
+++ resolved
@@ -2465,7 +2465,6 @@
 
 #ifdef CONFIG_UART_ASYNC_API
 /* src_dev and dest_dev should be 'MEMORY' or 'PERIPHERAL'. */
-<<<<<<< HEAD
 #define UART_DMA_CHANNEL_INIT(index, dir, dir_cap, src_dev, dest_dev)   \
     .dma_dev     = DEVICE_DT_GET(STM32_DMA_CTLR(index, dir)),           \
     .dma_channel = DT_INST_DMAS_CELL_BY_NAME(index, dir, channel),      \
@@ -2491,94 +2490,31 @@
     .dst_addr_increment = STM32_DMA_CONFIG_##dest_dev##_ADDR_INC(       \
                              STM32_DMA_CHANNEL_CONFIG(index, dir)),     \
     .fifo_threshold     = STM32_DMA_FEATURES_FIFO_THRESHOLD(            \
-                             STM32_DMA_FEATURES(index, dir)),           \
-
-#endif
-
-#if (defined(CONFIG_UART_INTERRUPT_DRIVEN) || defined(CONFIG_UART_ASYNC_API) || \
-     defined(CONFIG_PM))
-#define STM32_UART_IRQ_HANDLER_DECL(index)  \
-        static void uart_stm32_irq_config_func_##index(const struct device* dev);
-#define STM32_UART_IRQ_HANDLER(index)       \
-static void uart_stm32_irq_config_func_##index(const struct device* dev) {  \
-    IRQ_CONNECT(DT_INST_IRQN(index),                                        \
-                DT_INST_IRQ(index, priority),                               \
-                uart_stm32_isr, DEVICE_DT_INST_GET(index),                  \
-                0);                         \
-    irq_enable(DT_INST_IRQN(index));        \
-}
-#else
-#define STM32_UART_IRQ_HANDLER_DECL(index) /* Not used */
-#define STM32_UART_IRQ_HANDLER(index)      /* Not used */
-#endif
-
-#if (defined(CONFIG_UART_INTERRUPT_DRIVEN) || defined(CONFIG_UART_ASYNC_API) || \
-     defined(CONFIG_PM))
-#define STM32_UART_IRQ_HANDLER_FUNC(index)  \
+                STM32_DMA_FEATURES(index, dir)),
+#endif /* CONFIG_UART_ASYNC_API */
+
+#if defined(CONFIG_UART_INTERRUPT_DRIVEN) || defined(CONFIG_UART_ASYNC_API) || defined(CONFIG_PM)
+#define STM32_UART_IRQ_HANDLER_DEFINE(index)                    \
+    static void uart_stm32_irq_config_func_##index(const struct device* dev) { \
+        IRQ_CONNECT(DT_INST_IRQN(index), DT_INST_IRQ(index, priority),  \
+                    uart_stm32_isr, DEVICE_DT_INST_GET(index), 0);      \
+        irq_enable(DT_INST_IRQN(index));                                \
+    }
+
+#define STM32_UART_IRQ_HANDLER_FUNC(index)                              \
     .irq_config_func = uart_stm32_irq_config_func_##index,
-=======
-#define UART_DMA_CHANNEL_INIT(index, dir, dir_cap, src_dev, dest_dev)	\
-	.dma_dev = DEVICE_DT_GET(STM32_DMA_CTLR(index, dir)),		\
-	.dma_channel = DT_INST_DMAS_CELL_BY_NAME(index, dir, channel),	\
-	.dma_cfg = {							\
-		.dma_slot = STM32_DMA_SLOT(index, dir, slot),		\
-		.channel_direction = STM32_DMA_CONFIG_DIRECTION(	\
-					STM32_DMA_CHANNEL_CONFIG(index, dir)),\
-		.cyclic =  STM32_DMA_CONFIG_CYCLIC(			\
-				STM32_DMA_CHANNEL_CONFIG(index, dir)),  \
-		.channel_priority = STM32_DMA_CONFIG_PRIORITY(		\
-				STM32_DMA_CHANNEL_CONFIG(index, dir)),	\
-		.source_data_size = STM32_DMA_CONFIG_##src_dev##_DATA_SIZE(\
-					STM32_DMA_CHANNEL_CONFIG(index, dir)),\
-		.dest_data_size = STM32_DMA_CONFIG_##dest_dev##_DATA_SIZE(\
-				STM32_DMA_CHANNEL_CONFIG(index, dir)),	\
-		.source_burst_length = 1, /* SINGLE transfer */		\
-		.dest_burst_length = 1,					\
-		.block_count = 1,					\
-		.dma_callback = uart_stm32_dma_##dir##_cb,		\
-	},								\
-	.src_addr_increment = STM32_DMA_CONFIG_##src_dev##_ADDR_INC(	\
-				STM32_DMA_CHANNEL_CONFIG(index, dir)),	\
-	.dst_addr_increment = STM32_DMA_CONFIG_##dest_dev##_ADDR_INC(	\
-				STM32_DMA_CHANNEL_CONFIG(index, dir)),	\
-	.fifo_threshold = STM32_DMA_FEATURES_FIFO_THRESHOLD(		\
-				STM32_DMA_FEATURES(index, dir)),
-#endif /* CONFIG_UART_ASYNC_API */
-
-#if defined(CONFIG_UART_INTERRUPT_DRIVEN) || defined(CONFIG_UART_ASYNC_API) || defined(CONFIG_PM)
-#define STM32_UART_IRQ_HANDLER_DEFINE(index)					\
-	static void uart_stm32_irq_config_func_##index(const struct device *dev)\
-	{									\
-		IRQ_CONNECT(DT_INST_IRQN(index), DT_INST_IRQ(index, priority),	\
-			    uart_stm32_isr, DEVICE_DT_INST_GET(index), 0);	\
-		irq_enable(DT_INST_IRQN(index));				\
-	}
-
-#define STM32_UART_IRQ_HANDLER_FUNC(index)					\
-	.irq_config_func = uart_stm32_irq_config_func_##index,
->>>>>>> ad867a12
 #else
 #define STM32_UART_IRQ_HANDLER_DEFINE(index) /* Not used */
 #define STM32_UART_IRQ_HANDLER_FUNC(index) /* Not used */
 #endif /* CONFIG_UART_INTERRUPT_DRIVEN || CONFIG_UART_ASYNC_API || CONFIG_PM */
 
 #ifdef CONFIG_UART_ASYNC_API
-<<<<<<< HEAD
-#define UART_DMA_CHANNEL(index, dir, DIR, src, dest)            \
-    .dma_##dir = {                                              \
-        COND_CODE_1(DT_INST_DMAS_HAS_NAME(index, dir),          \
-                    (UART_DMA_CHANNEL_INIT(index, dir, DIR, src, dest)), \
-                    (NULL))                                     \
+#define UART_DMA_CHANNEL(index, dir, DIR, src, dest)                    \
+    .dma_##dir = {                                                      \
+        COND_CODE_1(DT_INST_DMAS_HAS_NAME(index, dir),                  \
+             (UART_DMA_CHANNEL_INIT(index, dir, DIR, src, dest)),       \
+             (NULL))                                                    \
     },
-
-=======
-#define UART_DMA_CHANNEL(index, dir, DIR, src, dest)				\
-	.dma_##dir = {								\
-		COND_CODE_1(DT_INST_DMAS_HAS_NAME(index, dir),			\
-			 (UART_DMA_CHANNEL_INIT(index, dir, DIR, src, dest)),	\
-			 (NULL))						\
-	},
->>>>>>> ad867a12
 #else
 #define UART_DMA_CHANNEL(index, dir, DIR, src, dest)
 #endif
@@ -2587,7 +2523,7 @@
 #define STM32_UART_PM_WAKEUP(index)                             \
     .wakeup_source = DT_INST_PROP(index, wakeup_source),        \
     .wakeup_line   = COND_CODE_1(DT_INST_NODE_HAS_PROP(index, wakeup_line), \
-                                 (DT_INST_PROP(index, wakeup_line)),        \
+                                 (DT_INST_PROP(index, wakeup_line)), \
                                  (STM32_WAKEUP_LINE_NONE)),
 #else
 #define STM32_UART_PM_WAKEUP(index) /* Not used */
@@ -2597,72 +2533,39 @@
  * Mark/space parity isn't supported on the STM32 family.
  * If 9 data bits are configured, ensure that a parity bit isn't set.
  */
-<<<<<<< HEAD
 #define STM32_UART_CHECK_DT_PARITY(index)                       \
-BUILD_ASSERT(                                                   \
+    BUILD_ASSERT(                                               \
         !(DT_INST_ENUM_IDX(index, parity) == UART_CFG_PARITY_MARK || \
         DT_INST_ENUM_IDX(index, parity) == UART_CFG_PARITY_SPACE),   \
         "Node " DT_NODE_PATH(DT_DRV_INST(index))                \
         " has unsupported parity configuration");               \
-BUILD_ASSERT(                                                   \
+    BUILD_ASSERT(                                               \
         !(DT_INST_ENUM_IDX(index, parity) != UART_CFG_PARITY_NONE && \
         DT_INST_ENUM_IDX(index, data_bits) == UART_CFG_DATA_BITS_9), \
         "Node " DT_NODE_PATH(DT_DRV_INST(index))                \
-                " has unsupported parity + data bits combination");
-=======
-#define STM32_UART_CHECK_DT_PARITY(index)					\
-	BUILD_ASSERT(								\
-		!(DT_INST_ENUM_IDX(index, parity) == UART_CFG_PARITY_MARK ||	\
-		DT_INST_ENUM_IDX(index, parity) == UART_CFG_PARITY_SPACE),	\
-		"Node " DT_NODE_PATH(DT_DRV_INST(index))			\
-		" has unsupported parity configuration");			\
-	BUILD_ASSERT(								\
-		!(DT_INST_ENUM_IDX(index, parity) != UART_CFG_PARITY_NONE &&	\
-		DT_INST_ENUM_IDX(index, data_bits) == UART_CFG_DATA_BITS_9),	\
-		"Node " DT_NODE_PATH(DT_DRV_INST(index))			\
-		" has unsupported parity + data bits combination");
->>>>>>> ad867a12
+        " has unsupported parity + data bits combination");
 
 /* Ensure DTS doesn't present an incompatible data bits configuration
  * The STM32 family doesn't support 5 data bits, or 6 data bits without parity.
  * Only some series support 7 data bits.
  */
 #ifdef LL_USART_DATAWIDTH_7B
-<<<<<<< HEAD
 #define STM32_UART_CHECK_DT_DATA_BITS(index)                    \
-BUILD_ASSERT(                                                   \
-    !(DT_INST_ENUM_IDX(index, data_bits) == UART_CFG_DATA_BITS_5 || \
-    (DT_INST_ENUM_IDX(index, data_bits) == UART_CFG_DATA_BITS_6 &&  \
-    DT_INST_ENUM_IDX(index, parity) == UART_CFG_PARITY_NONE)),  \
-    "Node " DT_NODE_PATH(DT_DRV_INST(index))                    \
-            " has unsupported data bits configuration");
+    BUILD_ASSERT(                                               \
+        !(DT_INST_ENUM_IDX(index, data_bits) == UART_CFG_DATA_BITS_5 || \
+        (DT_INST_ENUM_IDX(index, data_bits) == UART_CFG_DATA_BITS_6 &&  \
+        DT_INST_ENUM_IDX(index, parity) == UART_CFG_PARITY_NONE)),      \
+        "Node " DT_NODE_PATH(DT_DRV_INST(index))                \
+        " has unsupported data bits configuration");
 #else
 #define STM32_UART_CHECK_DT_DATA_BITS(index)                    \
-BUILD_ASSERT(                                                   \
-    !(DT_INST_ENUM_IDX(index, data_bits) == UART_CFG_DATA_BITS_5 ||     \
-    DT_INST_ENUM_IDX(index, data_bits) == UART_CFG_DATA_BITS_6 ||    \
-    (DT_INST_ENUM_IDX(index, data_bits) == UART_CFG_DATA_BITS_7 &&   \
-    DT_INST_ENUM_IDX(index, parity) == UART_CFG_PARITY_NONE)),  \
-    "Node " DT_NODE_PATH(DT_DRV_INST(index))                    \
-            " has unsupported data bits configuration");
-=======
-#define STM32_UART_CHECK_DT_DATA_BITS(index)					\
-	BUILD_ASSERT(								\
-		!(DT_INST_ENUM_IDX(index, data_bits) == UART_CFG_DATA_BITS_5 ||	\
-		(DT_INST_ENUM_IDX(index, data_bits) == UART_CFG_DATA_BITS_6 &&	\
-		DT_INST_ENUM_IDX(index, parity) == UART_CFG_PARITY_NONE)),	\
-		"Node " DT_NODE_PATH(DT_DRV_INST(index))			\
-			" has unsupported data bits configuration");
-#else
-#define STM32_UART_CHECK_DT_DATA_BITS(index)					\
-	BUILD_ASSERT(								\
-		!(DT_INST_ENUM_IDX(index, data_bits) == UART_CFG_DATA_BITS_5 ||	\
-		DT_INST_ENUM_IDX(index, data_bits) == UART_CFG_DATA_BITS_6 ||	\
-		(DT_INST_ENUM_IDX(index, data_bits) == UART_CFG_DATA_BITS_7 &&	\
-		DT_INST_ENUM_IDX(index, parity) == UART_CFG_PARITY_NONE)),	\
-		"Node " DT_NODE_PATH(DT_DRV_INST(index))			\
-		" has unsupported data bits configuration");
->>>>>>> ad867a12
+    BUILD_ASSERT(                                               \
+        !(DT_INST_ENUM_IDX(index, data_bits) == UART_CFG_DATA_BITS_5 || \
+        DT_INST_ENUM_IDX(index, data_bits) == UART_CFG_DATA_BITS_6 ||   \
+        (DT_INST_ENUM_IDX(index, data_bits) == UART_CFG_DATA_BITS_7 &&  \
+        DT_INST_ENUM_IDX(index, parity) == UART_CFG_PARITY_NONE)),      \
+        "Node " DT_NODE_PATH(DT_DRV_INST(index))                \
+        " has unsupported data bits configuration");
 #endif
 
 /* Ensure DTS doesn't present an incompatible stop bits configuration.
@@ -2670,35 +2573,19 @@
  * supported for LPUART.
  */
 #ifndef LL_USART_STOPBITS_0_5
-<<<<<<< HEAD
 #define STM32_UART_CHECK_DT_STOP_BITS_0_5(index)                \
-BUILD_ASSERT(                                                   \
-    DT_INST_ENUM_IDX(index, stop_bits) != UART_CFG_STOP_BITS_0_5, \
-    "Node " DT_NODE_PATH(DT_DRV_INST(index))                    \
-    " has unsupported stop bits configuration");
+    BUILD_ASSERT(                                               \
+        DT_INST_ENUM_IDX(index, stop_bits) != UART_CFG_STOP_BITS_0_5, \
+        "Node " DT_NODE_PATH(DT_DRV_INST(index))                \
+        " has unsupported stop bits configuration");
 /* LPUARTs don't support 0.5 stop bits configurations */
 #else
 #define STM32_UART_CHECK_DT_STOP_BITS_0_5(index)                \
-BUILD_ASSERT(                                                   \
-    !(DT_HAS_COMPAT_STATUS_OKAY(st_stm32_lpuart) &&             \
-    DT_INST_ENUM_IDX(index, stop_bits) == UART_CFG_STOP_BITS_0_5), \
-    "Node " DT_NODE_PATH(DT_DRV_INST(index))                    \
-    " has unsupported stop bits configuration");
-=======
-#define STM32_UART_CHECK_DT_STOP_BITS_0_5(index)				\
-	BUILD_ASSERT(								\
-		DT_INST_ENUM_IDX(index, stop_bits) != UART_CFG_STOP_BITS_0_5,	\
-		"Node " DT_NODE_PATH(DT_DRV_INST(index))			\
-		" has unsupported stop bits configuration");
-/* LPUARTs don't support 0.5 stop bits configurations */
-#else
-#define STM32_UART_CHECK_DT_STOP_BITS_0_5(index)				\
-	BUILD_ASSERT(								\
-		!(DT_HAS_COMPAT_STATUS_OKAY(st_stm32_lpuart) &&			\
-		DT_INST_ENUM_IDX(index, stop_bits) == UART_CFG_STOP_BITS_0_5),	\
-		"Node " DT_NODE_PATH(DT_DRV_INST(index))			\
-		" has unsupported stop bits configuration");
->>>>>>> ad867a12
+    BUILD_ASSERT(                                               \
+        !(DT_HAS_COMPAT_STATUS_OKAY(st_stm32_lpuart) &&         \
+        DT_INST_ENUM_IDX(index, stop_bits) == UART_CFG_STOP_BITS_0_5), \
+        "Node " DT_NODE_PATH(DT_DRV_INST(index))                \
+        " has unsupported stop bits configuration");
 #endif
 
 /* Ensure DTS doesn't present an incompatible stop bits configuration.
@@ -2706,153 +2593,77 @@
  * supported for LPUART.
  */
 #ifndef LL_USART_STOPBITS_1_5
-<<<<<<< HEAD
 #define STM32_UART_CHECK_DT_STOP_BITS_1_5(index)                \
-BUILD_ASSERT(                                                   \
-    DT_INST_ENUM_IDX(index, stop_bits) != UART_CFG_STOP_BITS_1_5, \
-    "Node " DT_NODE_PATH(DT_DRV_INST(index))                    \
-            " has unsupported stop bits configuration");
+    BUILD_ASSERT(                                               \
+        DT_INST_ENUM_IDX(index, stop_bits) != UART_CFG_STOP_BITS_1_5, \
+        "Node " DT_NODE_PATH(DT_DRV_INST(index))                \
+        " has unsupported stop bits configuration");
 /* LPUARTs don't support 1.5 stop bits configurations */
 #else
 #define STM32_UART_CHECK_DT_STOP_BITS_1_5(index)                \
-BUILD_ASSERT(                                                   \
-    !(DT_HAS_COMPAT_STATUS_OKAY(st_stm32_lpuart) &&             \
-      DT_INST_ENUM_IDX(index, stop_bits) == UART_CFG_STOP_BITS_1_5), \
-    "Node " DT_NODE_PATH(DT_DRV_INST(index))                    \
-            " has unsupported stop bits configuration");
+    BUILD_ASSERT(                                               \
+        !(DT_HAS_COMPAT_STATUS_OKAY(st_stm32_lpuart) &&         \
+        DT_INST_ENUM_IDX(index, stop_bits) == UART_CFG_STOP_BITS_1_5), \
+        "Node " DT_NODE_PATH(DT_DRV_INST(index))                \
+        " has unsupported stop bits configuration");
 #endif
 
-#define STM32_UART_INIT(index)              \
-STM32_UART_IRQ_HANDLER_DECL(index)          \
-                                            \
-PINCTRL_DT_INST_DEFINE(index);              \
-                                            \
-static const struct stm32_pclken pclken_##index[] = \
-                                            STM32_DT_INST_CLOCKS(index); \
-                                            \
-static struct uart_config uart_cfg_##index = {  \
-    .baudrate  = DT_INST_PROP(index, current_speed),                \
-    .parity    = DT_INST_ENUM_IDX(index, parity),                   \
-    .stop_bits = DT_INST_ENUM_IDX(index, stop_bits),                \
-    .data_bits = DT_INST_ENUM_IDX(index, data_bits),                \
-    .flow_ctrl = DT_INST_PROP(index, hw_flow_control)               \
-                                    ? UART_CFG_FLOW_CTRL_RTS_CTS    \
-                                    : UART_CFG_FLOW_CTRL_NONE,      \
-};                                          \
-                                            \
+#define STM32_UART_INIT(index)                                  \
+    STM32_UART_IRQ_HANDLER_DEFINE(index)                        \
+                                                                \
+    PINCTRL_DT_INST_DEFINE(index);                              \
+                                                                \
+    static const struct stm32_pclken pclken_##index[] =         \
+        STM32_DT_INST_CLOCKS(index);                            \
+                                                                \
+    static struct uart_config uart_cfg_##index = {              \
+        .baudrate  = DT_INST_PROP(index, current_speed),        \
+        .parity    = DT_INST_ENUM_IDX(index, parity),           \
+        .stop_bits = DT_INST_ENUM_IDX(index, stop_bits),        \
+        .data_bits = DT_INST_ENUM_IDX(index, data_bits),        \
+        .flow_ctrl = DT_INST_PROP(index, hw_flow_control)       \
+                                  ? UART_CFG_FLOW_CTRL_RTS_CTS  \
+                                  : UART_CFG_FLOW_CTRL_NONE,    \
+    };                                                          \
+                                                                \
 static struct uart_stm32_config DT_CONST uart_stm32_cfg_##index = { \
-    .usart            = (USART_TypeDef*)DT_INST_REG_ADDR(index),    \
-    .reset            = RESET_DT_SPEC_GET(DT_DRV_INST(index)),      \
-    .pclken           = pclken_##index,                             \
-    .pclk_len         = DT_INST_NUM_CLOCKS(index),                  \
-    .pcfg             = PINCTRL_DT_INST_DEV_CONFIG_GET(index),      \
-    .single_wire      = DT_INST_PROP(index, single_wire),           \
-    .tx_rx_swap       = DT_INST_PROP(index, tx_rx_swap),            \
-    .rx_invert        = DT_INST_PROP(index, rx_invert),             \
-    .tx_invert        = DT_INST_PROP(index, tx_invert),             \
-    .de_enable        = DT_INST_PROP(index, de_enable),             \
-    .de_assert_time   = DT_INST_PROP(index, de_assert_time),        \
-    .de_deassert_time = DT_INST_PROP(index, de_deassert_time),      \
-    .de_invert        = DT_INST_PROP(index, de_invert),             \
-    .fifo_enable = DT_INST_PROP(index, fifo_enable),                \
-    STM32_UART_IRQ_HANDLER_FUNC(index)      \
-    STM32_UART_PM_WAKEUP(index)             \
-};                                          \
-                                            \
-static struct uart_stm32_data uart_stm32_data_##index = {   \
-    .uart_cfg = &uart_cfg_##index,          \
-    UART_DMA_CHANNEL(index, rx, RX, PERIPHERAL, MEMORY)     \
-    UART_DMA_CHANNEL(index, tx, TX, MEMORY, PERIPHERAL)     \
-};                                          \
-                                            \
-PM_DEVICE_DT_INST_DEFINE(index, uart_stm32_pm_action);      \
-                                            \
-DEVICE_DT_INST_DEFINE(index,                \
-                      uart_stm32_init,      \
-                      PM_DEVICE_DT_INST_GET(index), \
-                      &uart_stm32_data_##index, &uart_stm32_cfg_##index, \
-                      PRE_KERNEL_1, CONFIG_SERIAL_INIT_PRIORITY,    \
-                      &uart_stm32_driver_api);      \
-                                            \
-STM32_UART_IRQ_HANDLER(index)               \
-                                            \
-STM32_UART_CHECK_DT_PARITY(index)           \
-STM32_UART_CHECK_DT_DATA_BITS(index)        \
-STM32_UART_CHECK_DT_STOP_BITS_0_5(index)    \
-STM32_UART_CHECK_DT_STOP_BITS_1_5(index)
-=======
-#define STM32_UART_CHECK_DT_STOP_BITS_1_5(index)				\
-	BUILD_ASSERT(								\
-		DT_INST_ENUM_IDX(index, stop_bits) != UART_CFG_STOP_BITS_1_5,	\
-		"Node " DT_NODE_PATH(DT_DRV_INST(index))			\
-		" has unsupported stop bits configuration");
-/* LPUARTs don't support 1.5 stop bits configurations */
-#else
-#define STM32_UART_CHECK_DT_STOP_BITS_1_5(index)				\
-	BUILD_ASSERT(								\
-		!(DT_HAS_COMPAT_STATUS_OKAY(st_stm32_lpuart) &&			\
-		DT_INST_ENUM_IDX(index, stop_bits) == UART_CFG_STOP_BITS_1_5),	\
-		"Node " DT_NODE_PATH(DT_DRV_INST(index))			\
-		" has unsupported stop bits configuration");
-#endif
-
-#define STM32_UART_INIT(index)							\
-	STM32_UART_IRQ_HANDLER_DEFINE(index)					\
-										\
-	PINCTRL_DT_INST_DEFINE(index);						\
-										\
-	static const struct stm32_pclken pclken_##index[] =			\
-		STM32_DT_INST_CLOCKS(index);					\
-										\
-	static struct uart_config uart_cfg_##index = {				\
-		.baudrate = DT_INST_PROP(index, current_speed),			\
-		.parity = DT_INST_ENUM_IDX(index, parity),			\
-		.stop_bits = DT_INST_ENUM_IDX(index, stop_bits),		\
-		.data_bits = DT_INST_ENUM_IDX(index, data_bits),		\
-		.flow_ctrl = DT_INST_PROP(index, hw_flow_control)		\
-					? UART_CFG_FLOW_CTRL_RTS_CTS		\
-					: UART_CFG_FLOW_CTRL_NONE,		\
-	};									\
-										\
-	static const struct uart_stm32_config uart_stm32_cfg_##index = {	\
-		.usart = (USART_TypeDef *)DT_INST_REG_ADDR(index),		\
-		.reset = RESET_DT_SPEC_GET(DT_DRV_INST(index)),			\
-		.pclken = pclken_##index,					\
-		.pclk_len = DT_INST_NUM_CLOCKS(index),				\
-		.pcfg = PINCTRL_DT_INST_DEV_CONFIG_GET(index),			\
-		.single_wire = DT_INST_PROP(index, single_wire),		\
-		.tx_rx_swap = DT_INST_PROP(index, tx_rx_swap),			\
-		.rx_invert = DT_INST_PROP(index, rx_invert),			\
-		.tx_invert = DT_INST_PROP(index, tx_invert),			\
-		.de_enable = DT_INST_PROP(index, de_enable),			\
-		.de_assert_time = DT_INST_PROP(index, de_assert_time),		\
-		.de_deassert_time = DT_INST_PROP(index, de_deassert_time),	\
-		.de_invert = DT_INST_PROP(index, de_invert),			\
-		.fifo_enable = DT_INST_PROP(index, fifo_enable),		\
-		STM32_UART_IRQ_HANDLER_FUNC(index)				\
-		STM32_UART_PM_WAKEUP(index)					\
-	};									\
-										\
-	static struct uart_stm32_data uart_stm32_data_##index = {		\
-		.uart_cfg = &uart_cfg_##index,					\
-		UART_DMA_CHANNEL(index, rx, RX, PERIPHERAL, MEMORY)		\
-		UART_DMA_CHANNEL(index, tx, TX, MEMORY, PERIPHERAL)		\
-	};									\
-										\
-	PM_DEVICE_DT_INST_DEFINE(index, uart_stm32_pm_action);			\
-										\
-	DEVICE_DT_INST_DEFINE(index,						\
-			      uart_stm32_init,					\
-			      PM_DEVICE_DT_INST_GET(index),			\
-			      &uart_stm32_data_##index, &uart_stm32_cfg_##index,\
-			      PRE_KERNEL_1, CONFIG_SERIAL_INIT_PRIORITY,	\
-			      &uart_stm32_driver_api);				\
-										\
-	STM32_UART_CHECK_DT_PARITY(index)					\
-	STM32_UART_CHECK_DT_DATA_BITS(index)					\
-	STM32_UART_CHECK_DT_STOP_BITS_0_5(index)				\
-	STM32_UART_CHECK_DT_STOP_BITS_1_5(index)
->>>>>>> ad867a12
+        .usart = (USART_TypeDef *)DT_INST_REG_ADDR(index),      \
+        .reset = RESET_DT_SPEC_GET(DT_DRV_INST(index)),         \
+        .pclken = pclken_##index,                               \
+        .pclk_len = DT_INST_NUM_CLOCKS(index),                  \
+        .pcfg = PINCTRL_DT_INST_DEV_CONFIG_GET(index),          \
+        .single_wire = DT_INST_PROP(index, single_wire),        \
+        .tx_rx_swap = DT_INST_PROP(index, tx_rx_swap),          \
+        .rx_invert = DT_INST_PROP(index, rx_invert),            \
+        .tx_invert = DT_INST_PROP(index, tx_invert),            \
+        .de_enable = DT_INST_PROP(index, de_enable),            \
+        .de_assert_time = DT_INST_PROP(index, de_assert_time),  \
+        .de_deassert_time = DT_INST_PROP(index, de_deassert_time), \
+        .de_invert = DT_INST_PROP(index, de_invert),            \
+        .fifo_enable = DT_INST_PROP(index, fifo_enable),        \
+        STM32_UART_IRQ_HANDLER_FUNC(index)                      \
+        STM32_UART_PM_WAKEUP(index)                             \
+    };                                                          \
+                                                                \
+    static struct uart_stm32_data uart_stm32_data_##index = {   \
+        .uart_cfg = &uart_cfg_##index,                          \
+        UART_DMA_CHANNEL(index, rx, RX, PERIPHERAL, MEMORY)     \
+        UART_DMA_CHANNEL(index, tx, TX, MEMORY, PERIPHERAL)     \
+    };                                                          \
+                                                                \
+    PM_DEVICE_DT_INST_DEFINE(index, uart_stm32_pm_action);      \
+                                                                \
+    DEVICE_DT_INST_DEFINE(index,                                \
+                          uart_stm32_init,                      \
+                          PM_DEVICE_DT_INST_GET(index),         \
+                          &uart_stm32_data_##index, &uart_stm32_cfg_##index, \
+                          PRE_KERNEL_1, CONFIG_SERIAL_INIT_PRIORITY, \
+                          &uart_stm32_driver_api);              \
+                                                                \
+    STM32_UART_CHECK_DT_PARITY(index)                           \
+    STM32_UART_CHECK_DT_DATA_BITS(index)                        \
+    STM32_UART_CHECK_DT_STOP_BITS_0_5(index)                    \
+    STM32_UART_CHECK_DT_STOP_BITS_1_5(index)
 
 DT_INST_FOREACH_STATUS_OKAY(STM32_UART_INIT)
 
