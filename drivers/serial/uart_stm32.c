/*
 * Copyright (c) 2016 Open-RnD Sp. z o.o.
 * Copyright (c) 2016 Linaro Limited.
 * Copyright (c) 2024 STMicroelectronics
 *
 * SPDX-License-Identifier: Apache-2.0
 */

#define DT_DRV_COMPAT st_stm32_uart

/**
 * @brief Driver for UART port on STM32 family processor.
 * @note  LPUART and U(S)ART have the same base and
 *        majority of operations are performed the same way.
 *        Please validate for newly added series.
 */

#include <zephyr/kernel.h>
#include <zephyr/arch/cpu.h>
#include <zephyr/sys/__assert.h>
#include <soc.h>
#include <zephyr/init.h>
#include <zephyr/drivers/clock_control.h>
#include <zephyr/pm/policy.h>
#include <zephyr/pm/device.h>

#ifdef CONFIG_UART_ASYNC_API
#include <zephyr/drivers/dma/dma_stm32.h>
#include <zephyr/drivers/dma.h>
#endif

#include <zephyr/linker/sections.h>
#include <zephyr/drivers/clock_control/stm32_clock_control.h>
#include "uart_stm32.h"

#include <stm32_ll_usart.h>
#include <stm32_ll_lpuart.h>
#if defined(CONFIG_PM) && defined(IS_UART_WAKEUP_FROMSTOP_INSTANCE)
#include <stm32_ll_exti.h>
#endif /* CONFIG_PM */

#ifdef CONFIG_DCACHE
#include <zephyr/linker/linker-defs.h>
#include <zephyr/mem_mgmt/mem_attr.h>
#include <zephyr/dt-bindings/memory-attr/memory-attr-arm.h>
#endif /* CONFIG_DCACHE */

#include <zephyr/logging/log.h>
#include <zephyr/irq.h>
LOG_MODULE_REGISTER(uart_stm32, CONFIG_UART_LOG_LEVEL);

/* #CUSTOM@NDRS */
#define DEVICE_STM32_GET_USART(dev)         (((const struct uart_stm32_config*)(dev)->config)->usart)

/* This symbol takes the value 1 if one of the device instances */
/* is configured in dts with a domain clock */
#if STM32_DT_INST_DEV_DOMAIN_CLOCK_SUPPORT
#define STM32_UART_DOMAIN_CLOCK_SUPPORT 1
#else
#define STM32_UART_DOMAIN_CLOCK_SUPPORT 0
#endif

#define HAS_LPUART  DT_HAS_COMPAT_STATUS_OKAY(st_stm32_lpuart)

/* Available everywhere except l1, f1, f2, f4. */
#ifdef USART_CR3_DEM
#define HAS_DRIVER_ENABLE   1
#else
#define HAS_DRIVER_ENABLE   0
#endif

#ifdef CONFIG_PM
/* Placeholder value when wakeup-line DT property is not defined */
#define STM32_WAKEUP_LINE_NONE  0xFFFFFFFF
#endif

#if HAS_LPUART
#ifdef USART_PRESC_PRESCALER
uint32_t lpuartdiv_calc(const uint64_t clock_rate, const uint16_t presc_idx,
                        const uint32_t baud_rate) {
    uint64_t lpuartdiv;

    lpuartdiv  = clock_rate / LPUART_PRESCALER_TAB[presc_idx];
    lpuartdiv *= LPUART_LPUARTDIV_FREQ_MUL;
    lpuartdiv += baud_rate / 2;
    lpuartdiv /= baud_rate;

    return ((uint32_t)lpuartdiv);
}
#else
uint32_t lpuartdiv_calc(const uint64_t clock_rate, const uint32_t baud_rate) {
    uint64_t lpuartdiv;

    lpuartdiv = clock_rate * LPUART_LPUARTDIV_FREQ_MUL;
    lpuartdiv += baud_rate / 2;
    lpuartdiv /= baud_rate;

    return ((uint32_t)lpuartdiv);
}
#endif /* USART_PRESC_PRESCALER */
#endif /* HAS_LPUART */

#ifdef CONFIG_PM
static void uart_stm32_pm_policy_state_lock_get(const struct device* dev) {
    struct uart_stm32_data* data = dev->data;

    if (!data->pm_policy_state_on) {
        data->pm_policy_state_on = true;
        pm_policy_state_lock_get(PM_STATE_SUSPEND_TO_IDLE, PM_ALL_SUBSTATES);
        if (IS_ENABLED(CONFIG_PM_S2RAM)) {
            pm_policy_state_lock_get(PM_STATE_SUSPEND_TO_RAM, PM_ALL_SUBSTATES);
        }
    }
}

static void uart_stm32_pm_policy_state_lock_put(const struct device* dev) {
    struct uart_stm32_data* data = dev->data;

    if (data->pm_policy_state_on) {
        data->pm_policy_state_on = false;
        pm_policy_state_lock_put(PM_STATE_SUSPEND_TO_IDLE, PM_ALL_SUBSTATES);
        if (IS_ENABLED(CONFIG_PM_S2RAM)) {
            pm_policy_state_lock_put(PM_STATE_SUSPEND_TO_RAM, PM_ALL_SUBSTATES);
        }
    }
}
#endif /* CONFIG_PM */

static inline void uart_stm32_set_baudrate(const struct device* dev, uint32_t baud_rate) {
    const struct uart_stm32_config* config = dev->config;
    USART_TypeDef* usart = config->usart;
    struct uart_stm32_data const* data = dev->data;

    uint32_t clock_rate;

    /* Get clock rate */
    if (IS_ENABLED(STM32_UART_DOMAIN_CLOCK_SUPPORT) && (config->pclk_len > 1)) {
        if (clock_control_get_rate(data->clock,
                                   (clock_control_subsys_t)&config->pclken[1],
                                   &clock_rate) < 0) {
            LOG_ERR("Failed call clock_control_get_rate(pclken[1])");
            return;
        }
    }
    else {
        if (clock_control_get_rate(data->clock,
                                   (clock_control_subsys_t)&config->pclken[0],
                                   &clock_rate) < 0) {
            LOG_ERR("Failed call clock_control_get_rate(pclken[0])");
            return;
        }
    }

    #if HAS_LPUART
    if (IS_LPUART_INSTANCE(usart)) {
        uint32_t lpuartdiv;
        #ifdef USART_PRESC_PRESCALER
        uint8_t  presc_idx;
        uint32_t presc_val;

        for (presc_idx = 0; presc_idx < ARRAY_SIZE(LPUART_PRESCALER_TAB); presc_idx++) {
            lpuartdiv = lpuartdiv_calc(clock_rate, presc_idx, baud_rate);
            if (lpuartdiv >= LPUART_BRR_MIN_VALUE && lpuartdiv <= LPUART_BRR_MASK) {
                break;
            }
        }

        if (presc_idx == ARRAY_SIZE(LPUART_PRESCALER_TAB)) {
            LOG_ERR("Unable to set %s to %d", dev->name, baud_rate);
            return;
        }

        presc_val = presc_idx << USART_PRESC_PRESCALER_Pos;

        LL_LPUART_SetPrescaler(usart, presc_val);
        #else
        lpuartdiv = lpuartdiv_calc(clock_rate, baud_rate);
        if (lpuartdiv < LPUART_BRR_MIN_VALUE || lpuartdiv > LPUART_BRR_MASK) {
            LOG_ERR("Unable to set %s to %d", dev->name, baud_rate);
            return;
        }
        #endif /* USART_PRESC_PRESCALER */
        LL_LPUART_SetBaudRate(usart,
                              clock_rate,
                              #ifdef USART_PRESC_PRESCALER
                              presc_val,
                              #endif
                              baud_rate);
        /* Check BRR is greater than or equal to 0x300 */
        __ASSERT(LL_LPUART_ReadReg(usart, BRR) >= 0x300U,
                 "BaudRateReg >= 0x300");

        /* Check BRR is lower than or equal to 0xFFFFF */
        __ASSERT(LL_LPUART_ReadReg(usart, BRR) < 0x000FFFFFU,
                 "BaudRateReg < 0xFFFF");
    }
    else {
    #endif /* HAS_LPUART */
        #ifdef USART_CR1_OVER8
        LL_USART_SetOverSampling(usart,
                                 LL_USART_OVERSAMPLING_16);
        #endif
        LL_USART_SetBaudRate(usart,
                             clock_rate,
                             #ifdef USART_PRESC_PRESCALER
                             LL_USART_PRESCALER_DIV1,
                             #endif
                             #ifdef USART_CR1_OVER8
                             LL_USART_OVERSAMPLING_16,
                             #endif
                             baud_rate);
        /* Check BRR is greater than or equal to 16d */
        __ASSERT(LL_USART_ReadReg(usart, BRR) >= 16,
                                  "BaudRateReg >= 16");

    #if HAS_LPUART
    }
    #endif /* HAS_LPUART */
}

static inline void uart_stm32_set_parity(const struct device* dev,
                                         uint32_t parity) {
    USART_TypeDef* usart = DEVICE_STM32_GET_USART(dev);

    LL_USART_SetParity(usart, parity);
}

static inline uint32_t uart_stm32_get_parity(const struct device* dev) {
    USART_TypeDef const* usart = DEVICE_STM32_GET_USART(dev);

    return LL_USART_GetParity(usart);
}

static inline void uart_stm32_set_stopbits(const struct device* dev,
                                           uint32_t stopbits) {
    USART_TypeDef* usart = DEVICE_STM32_GET_USART(dev);

    LL_USART_SetStopBitsLength(usart, stopbits);
}

static inline uint32_t uart_stm32_get_stopbits(const struct device* dev) {
    USART_TypeDef const* usart = DEVICE_STM32_GET_USART(dev);

    return LL_USART_GetStopBitsLength(usart);
}

static inline void uart_stm32_set_databits(const struct device* dev,
                                           uint32_t databits) {
    USART_TypeDef* usart = DEVICE_STM32_GET_USART(dev);

    LL_USART_SetDataWidth(usart, databits);
}

static inline uint32_t uart_stm32_get_databits(const struct device* dev) {
    USART_TypeDef const* usart = DEVICE_STM32_GET_USART(dev);

    return LL_USART_GetDataWidth(usart);
}

static inline void uart_stm32_set_hwctrl(const struct device* dev,
                                         uint32_t hwctrl) {
    USART_TypeDef* usart = DEVICE_STM32_GET_USART(dev);

    LL_USART_SetHWFlowCtrl(usart, hwctrl);
}

static inline uint32_t uart_stm32_get_hwctrl(const struct device* dev) {
    USART_TypeDef const* usart = DEVICE_STM32_GET_USART(dev);

    return LL_USART_GetHWFlowCtrl(usart);
}

#if HAS_DRIVER_ENABLE
static inline void uart_stm32_set_driver_enable(const struct device* dev,
                                                bool driver_enable) {
    USART_TypeDef* usart = DEVICE_STM32_GET_USART(dev);

    if (driver_enable) {
        LL_USART_EnableDEMode(usart);
    }
    else {
        LL_USART_DisableDEMode(usart);
    }
}

static inline bool uart_stm32_get_driver_enable(const struct device* dev) {
    USART_TypeDef const* usart = DEVICE_STM32_GET_USART(dev);

    return LL_USART_IsEnabledDEMode(usart);
}
#endif

static inline uint32_t uart_stm32_cfg2ll_parity(enum uart_config_parity parity) {
    switch (parity) {
        case UART_CFG_PARITY_ODD :
            return (LL_USART_PARITY_ODD);

        case UART_CFG_PARITY_EVEN :
            return (LL_USART_PARITY_EVEN);

        case UART_CFG_PARITY_NONE :
        default :
            return (LL_USART_PARITY_NONE);
    }
}

static inline enum uart_config_parity uart_stm32_ll2cfg_parity(uint32_t parity) {
    switch (parity) {
        case LL_USART_PARITY_ODD :
            return (UART_CFG_PARITY_ODD);

        case LL_USART_PARITY_EVEN :
            return (UART_CFG_PARITY_EVEN);

        default : /* LL_USART_PARITY_NONE */
            return (UART_CFG_PARITY_NONE);
    }
}

static inline uint32_t uart_stm32_cfg2ll_stopbits(USART_TypeDef const* usart,
                                                  enum uart_config_stop_bits sb) {
    switch (sb) {
        /* Some MCU's don't support 0.5 stop bits */
        #ifdef LL_USART_STOPBITS_0_5
        case UART_CFG_STOP_BITS_0_5 :
            #if HAS_LPUART
            if (IS_LPUART_INSTANCE(usart)) {
                /* return the default */
                return (LL_USART_STOPBITS_1);
            }
            #endif /* HAS_LPUART */
            return (LL_USART_STOPBITS_0_5);
        #endif /* LL_USART_STOPBITS_0_5 */

        case UART_CFG_STOP_BITS_1 :
            return (LL_USART_STOPBITS_1);

        /* Some MCU's don't support 1.5 stop bits */
        #ifdef LL_USART_STOPBITS_1_5
        case UART_CFG_STOP_BITS_1_5 :
            #if HAS_LPUART
            if (IS_LPUART_INSTANCE(usart)) {
                /* return the default */
                return (LL_USART_STOPBITS_2);
            }
            #endif
            return (LL_USART_STOPBITS_1_5);
        #endif /* LL_USART_STOPBITS_1_5 */

        case UART_CFG_STOP_BITS_2 :
        default :
            return (LL_USART_STOPBITS_2);
    }
}

static inline enum uart_config_stop_bits uart_stm32_ll2cfg_stopbits(uint32_t sb) {
    switch (sb) {
        /* Some MCU's don't support 0.5 stop bits */
        #ifdef LL_USART_STOPBITS_0_5
        case LL_USART_STOPBITS_0_5 :
            return (UART_CFG_STOP_BITS_0_5);
        #endif /* LL_USART_STOPBITS_0_5 */

        case LL_USART_STOPBITS_1 :
            return (UART_CFG_STOP_BITS_1);

        /* Some MCU's don't support 1.5 stop bits */
        #ifdef LL_USART_STOPBITS_1_5
        case LL_USART_STOPBITS_1_5 :
            return (UART_CFG_STOP_BITS_1_5);
        #endif /* LL_USART_STOPBITS_1_5 */

        case LL_USART_STOPBITS_2 :
        default :
            return (UART_CFG_STOP_BITS_2);
    }
}

static inline uint32_t uart_stm32_cfg2ll_databits(enum uart_config_data_bits db,
                                                  enum uart_config_parity p) {
    switch (db) {
        /* Some MCU's don't support 7B or 9B datawidth */
        #ifdef LL_USART_DATAWIDTH_7B
        case UART_CFG_DATA_BITS_7 :
            if (p == UART_CFG_PARITY_NONE) {
                return (LL_USART_DATAWIDTH_7B);
            }
            else {
                return (LL_USART_DATAWIDTH_8B);
            }
        #endif /* LL_USART_DATAWIDTH_7B */

        #ifdef LL_USART_DATAWIDTH_9B
        case UART_CFG_DATA_BITS_9 :
            return (LL_USART_DATAWIDTH_9B);
        #endif /* LL_USART_DATAWIDTH_9B */

        case UART_CFG_DATA_BITS_8 :
        default :
            if (p == UART_CFG_PARITY_NONE) {
                return (LL_USART_DATAWIDTH_8B);
            #ifdef LL_USART_DATAWIDTH_9B
            }
            else {
                return (LL_USART_DATAWIDTH_9B);
            #endif
            }
            return (LL_USART_DATAWIDTH_8B);
    }
}

static inline enum uart_config_data_bits uart_stm32_ll2cfg_databits(uint32_t db,
                                                                    uint32_t p) {
    switch (db) {
        /* Some MCU's don't support 7B or 9B datawidth */
        #ifdef LL_USART_DATAWIDTH_7B
        case LL_USART_DATAWIDTH_7B :
            if (p == LL_USART_PARITY_NONE) {
                return (UART_CFG_DATA_BITS_7);
            }
            else {
                return (UART_CFG_DATA_BITS_6);
            }
        #endif /* LL_USART_DATAWIDTH_7B */

        #ifdef LL_USART_DATAWIDTH_9B
        case LL_USART_DATAWIDTH_9B :
            if (p == LL_USART_PARITY_NONE) {
                return (UART_CFG_DATA_BITS_9);
            }
            else {
                return (UART_CFG_DATA_BITS_8);
            }
        #endif /* LL_USART_DATAWIDTH_9B */

        case LL_USART_DATAWIDTH_8B :
        default :
            if (p == LL_USART_PARITY_NONE) {
                return (UART_CFG_DATA_BITS_8);
            }
            else {
                return (UART_CFG_DATA_BITS_7);
            }
    }
}

/**
 * @brief  Get LL hardware flow control define from
 *         Zephyr hardware flow control option.
 * @note   Supports only UART_CFG_FLOW_CTRL_RTS_CTS and UART_CFG_FLOW_CTRL_RS485.
 * @param  fc: Zephyr hardware flow control option.
 * @retval LL_USART_HWCONTROL_RTS_CTS, or LL_USART_HWCONTROL_NONE.
 */
static inline uint32_t uart_stm32_cfg2ll_hwctrl(enum uart_config_flow_control fc) {
    if (fc == UART_CFG_FLOW_CTRL_RTS_CTS) {
        return (LL_USART_HWCONTROL_RTS_CTS);
    }
    else if (fc == UART_CFG_FLOW_CTRL_RS485) {
        /* Driver Enable is handled separately */
        return (LL_USART_HWCONTROL_NONE);
    }

    return (LL_USART_HWCONTROL_NONE);
}

/**
 * @brief  Get Zephyr hardware flow control option from
 *         LL hardware flow control define.
 * @note   Supports only LL_USART_HWCONTROL_RTS_CTS.
 * @param  fc: LL hardware flow control definition.
 * @retval UART_CFG_FLOW_CTRL_RTS_CTS, or UART_CFG_FLOW_CTRL_NONE.
 */
static inline enum uart_config_flow_control uart_stm32_ll2cfg_hwctrl(uint32_t fc) {
    if (fc == LL_USART_HWCONTROL_RTS_CTS) {
        return (UART_CFG_FLOW_CTRL_RTS_CTS);
    }

    return (UART_CFG_FLOW_CTRL_NONE);
}

static void uart_stm32_parameters_set(const struct device* dev,
                                      const struct uart_config* cfg) {
    USART_TypeDef* usart = DEVICE_STM32_GET_USART(dev);
    struct uart_stm32_data* data = dev->data;
    struct uart_config* uart_cfg = data->uart_cfg;
    const uint32_t parity   = uart_stm32_cfg2ll_parity(cfg->parity);
    const uint32_t stopbits = uart_stm32_cfg2ll_stopbits(usart, cfg->stop_bits);
    const uint32_t databits = uart_stm32_cfg2ll_databits(cfg->data_bits,
                                                         cfg->parity);
    const uint32_t flowctrl = uart_stm32_cfg2ll_hwctrl(cfg->flow_ctrl);
    #if HAS_DRIVER_ENABLE
    bool driver_enable = cfg->flow_ctrl == UART_CFG_FLOW_CTRL_RS485;
    #endif

    if (cfg == uart_cfg) {
        /* Called via (re-)init function, so the SoC either just booted,
         * or is returning from a low-power state where it lost register
         * contents
         */
        LL_USART_ConfigCharacter(usart,
                                 databits,
                                 parity,
                                 stopbits);
        uart_stm32_set_hwctrl(dev, flowctrl);
        uart_stm32_set_baudrate(dev, cfg->baudrate);
    }
    else {
        /* Called from application/subsys via uart_configure syscall */
        if (parity != uart_stm32_get_parity(dev)) {
            uart_stm32_set_parity(dev, parity);
        }

        if (stopbits != uart_stm32_get_stopbits(dev)) {
            uart_stm32_set_stopbits(dev, stopbits);
        }

        if (databits != uart_stm32_get_databits(dev)) {
            uart_stm32_set_databits(dev, databits);
        }

        if (flowctrl != uart_stm32_get_hwctrl(dev)) {
            uart_stm32_set_hwctrl(dev, flowctrl);
        }

        #if HAS_DRIVER_ENABLE
        if (driver_enable != uart_stm32_get_driver_enable(dev)) {
            uart_stm32_set_driver_enable(dev, driver_enable);
        }
        #endif

        if (cfg->baudrate != uart_cfg->baudrate) {
            uart_stm32_set_baudrate(dev, cfg->baudrate);
            uart_cfg->baudrate = cfg->baudrate;
        }
    }
}

#ifdef CONFIG_UART_USE_RUNTIME_CONFIGURE
static int uart_stm32_configure(const struct device* dev,
                                const struct uart_config* cfg) {
    USART_TypeDef* usart = DEVICE_STM32_GET_USART(dev);
    struct uart_stm32_data* data = dev->data;
    struct uart_config* uart_cfg = data->uart_cfg;
    const uint32_t parity   = uart_stm32_cfg2ll_parity(cfg->parity);
    const uint32_t stopbits = uart_stm32_cfg2ll_stopbits(usart, cfg->stop_bits);
    const uint32_t databits = uart_stm32_cfg2ll_databits(cfg->data_bits,
                                                         cfg->parity);

    /* Hardware doesn't support mark or space parity */
    if ((cfg->parity == UART_CFG_PARITY_MARK) ||
        (cfg->parity == UART_CFG_PARITY_SPACE)) {
        return (-ENOTSUP);
    }

    /* Driver does not supports parity + 9 databits */
    if ((cfg->parity != UART_CFG_PARITY_NONE) &&
        (cfg->data_bits == UART_CFG_DATA_BITS_9)) {
        return (-ENOTSUP);
    }

    /* When the transformed ll stop bits don't match with what was requested, then it's not
     * supported
     */
    if (uart_stm32_ll2cfg_stopbits(stopbits) != cfg->stop_bits) {
        return (-ENOTSUP);
    }

    /* When the transformed ll databits don't match with what was requested, then it's not
     * supported
     */
    if (uart_stm32_ll2cfg_databits(databits, parity) != cfg->data_bits) {
        return (-ENOTSUP);
    }

    /* Driver supports only RTS/CTS and RS485 flow control */
    if (!(cfg->flow_ctrl == UART_CFG_FLOW_CTRL_NONE
        || ((cfg->flow_ctrl == UART_CFG_FLOW_CTRL_RTS_CTS) &&
            IS_UART_HWFLOW_INSTANCE(usart))
        #if HAS_DRIVER_ENABLE
        || ((cfg->flow_ctrl == UART_CFG_FLOW_CTRL_RS485) &&
            IS_UART_DRIVER_ENABLE_INSTANCE(usart))
        #endif
        )) {
        return (-ENOTSUP);
    }

    LL_USART_Disable(usart);

    /* Set basic parameters, such as data-/stop-bit, parity, and baudrate */
    uart_stm32_parameters_set(dev, cfg);

    LL_USART_Enable(usart);

    /* Upon successful configuration, persist the syscall-passed
     * uart_config.
     * This allows restoring it, should the device return from a low-power
     * mode in which register contents are lost.
     */
    *uart_cfg = *cfg;

    return (0);
};

static int uart_stm32_config_get(const struct device* dev,
                                 struct uart_config* cfg) {
    struct uart_stm32_data const* data = dev->data;
    struct uart_config const* uart_cfg = data->uart_cfg;

    cfg->baudrate  = uart_cfg->baudrate;
    cfg->parity    = (uint8_t)uart_stm32_ll2cfg_parity(uart_stm32_get_parity(dev));
    cfg->stop_bits = (uint8_t)uart_stm32_ll2cfg_stopbits(uart_stm32_get_stopbits(dev));
    cfg->data_bits = (uint8_t)uart_stm32_ll2cfg_databits(uart_stm32_get_databits(dev),
                                                         uart_stm32_get_parity(dev));
    cfg->flow_ctrl = (uint8_t)uart_stm32_ll2cfg_hwctrl(uart_stm32_get_hwctrl(dev));
    #if HAS_DRIVER_ENABLE
    if (uart_stm32_get_driver_enable(dev)) {
        cfg->flow_ctrl = UART_CFG_FLOW_CTRL_RS485;
    }
    #endif

    return (0);
}
#endif /* CONFIG_UART_USE_RUNTIME_CONFIGURE */

typedef void (*poll_in_fn)(USART_TypeDef const* usart, void* in);

static int uart_stm32_poll_in_visitor(const struct device* dev, void* in, poll_in_fn get_fn) {
    USART_TypeDef* usart = DEVICE_STM32_GET_USART(dev);

    /* Clear overrun error flag */
    if (LL_USART_IsActiveFlag_ORE(usart)) {
        LL_USART_ClearFlag_ORE(usart);
    }

    /*
     * On stm32 F4X, F1X, and F2X, the RXNE flag is affected (cleared) by
     * the uart_err_check function call (on errors flags clearing)
     */
    if (!LL_USART_IsActiveFlag_RXNE(usart)) {
        return (-1);
    }

    get_fn(usart, in);

    return (0);
}

typedef void (*poll_out_fn)(USART_TypeDef* usart, uint16_t out);

static void uart_stm32_poll_out_visitor(const struct device* dev, uint16_t out, poll_out_fn set_fn) {
    USART_TypeDef* usart = DEVICE_STM32_GET_USART(dev);
    #ifdef CONFIG_PM
    struct uart_stm32_data* data = dev->data;
    #endif
    unsigned int key;

    /* Wait for TXE flag to be raised
     * When TXE flag is raised, we lock interrupts to prevent interrupts (notably that of usart)
     * or thread switch. Then, we can safely send our character. The character sent will be
     * interlaced with the characters potentially send with interrupt transmission API
     */
    while (true) {
        if (LL_USART_IsActiveFlag_TXE(usart)) {
            key = irq_lock();
            if (LL_USART_IsActiveFlag_TXE(usart)) {
                break;
            }
            irq_unlock(key);
        }
    }

    #ifdef CONFIG_PM
    /* If an interrupt transmission is in progress, the pm constraint is already managed by the
     * call of uart_stm32_irq_tx_[en|dis]able
     */
    if (!data->tx_poll_stream_on && !data->tx_int_stream_on) {
        data->tx_poll_stream_on = true;

        /* Don't allow system to suspend until stream
         * transmission has completed
         */
        uart_stm32_pm_policy_state_lock_get(dev);

        /* Enable TC interrupt so we can release suspend
         * constraint when done
         */
        LL_USART_EnableIT_TC(usart);
    }
    #endif /* CONFIG_PM */

    set_fn(usart, out);
    irq_unlock(key);
}

static void poll_in_u8(USART_TypeDef const* usart, void* in) {
    *((unsigned char*)in) = (unsigned char)LL_USART_ReceiveData8(usart);
}

static void poll_out_u8(USART_TypeDef* usart, uint16_t out) {
    LL_USART_TransmitData8(usart, (uint8_t)out);
}

static int uart_stm32_poll_in(const struct device* dev, unsigned char* c) {
    return uart_stm32_poll_in_visitor(dev, (void*)c, poll_in_u8);
}

static void uart_stm32_poll_out(const struct device* dev, unsigned char c) {
    uart_stm32_poll_out_visitor(dev, c, poll_out_u8);
}

#ifdef CONFIG_UART_WIDE_DATA

static void poll_out_u9(USART_TypeDef* usart, uint16_t out) {
    LL_USART_TransmitData9(usart, out);
}

static void poll_in_u9(USART_TypeDef const* usart, void* in) {
    *((uint16_t*)in) = LL_USART_ReceiveData9(usart);
}

static int uart_stm32_poll_in_u16(const struct device* dev, uint16_t* in_u16) {
    return uart_stm32_poll_in_visitor(dev, (void*)in_u16, poll_in_u9);
}

static void uart_stm32_poll_out_u16(const struct device* dev, uint16_t out_u16) {
    uart_stm32_poll_out_visitor(dev, out_u16, poll_out_u9);
}

#endif

static int uart_stm32_err_check(const struct device* dev) {
    USART_TypeDef* usart = DEVICE_STM32_GET_USART(dev);
    uint32_t err = 0U;

    /* Check for errors, then clear them.
     * Some SoC clear all error flags when at least
     * one is cleared. (e.g. F4X, F1X, and F2X).
     * The stm32 F4X, F1X, and F2X also reads the usart DR when clearing Errors
     */
    if (LL_USART_IsActiveFlag_ORE(usart)) {
        err |= UART_ERROR_OVERRUN;
    }

    if (LL_USART_IsActiveFlag_PE(usart)) {
        err |= UART_ERROR_PARITY;
    }

    if (LL_USART_IsActiveFlag_FE(usart)) {
        err |= UART_ERROR_FRAMING;
    }

    if (LL_USART_IsActiveFlag_NE(usart)) {
        err |= UART_ERROR_NOISE;
    }

    #if !defined(CONFIG_SOC_SERIES_STM32F0X) || defined(USART_LIN_SUPPORT)
    if (LL_USART_IsActiveFlag_LBD(usart)) {
        err |= UART_BREAK;
    }

    if (err & UART_BREAK) {
        LL_USART_ClearFlag_LBD(usart);
    }
    #endif

    /* Clearing error :
     * the stm32 F4X, F1X, and F2X sw sequence is reading the usart SR
     * then the usart DR to clear the Error flags ORE, PE, FE, NE
     * --> so is the RXNE flag also cleared !
     */
    if (err & UART_ERROR_OVERRUN) {
        LL_USART_ClearFlag_ORE(usart);
    }

    if (err & UART_ERROR_PARITY) {
        LL_USART_ClearFlag_PE(usart);
    }

    if (err & UART_ERROR_FRAMING) {
        LL_USART_ClearFlag_FE(usart);
    }

    if (err & UART_ERROR_NOISE) {
        LL_USART_ClearFlag_NE(usart);
    }

    return (err);
}

static inline void __uart_stm32_get_clock(const struct device* dev) {
    struct uart_stm32_data* data = dev->data;
    const struct device* const clk  = DEVICE_DT_GET(STM32_CLOCK_CONTROL_NODE);

    data->clock = clk;
}

#ifdef CONFIG_UART_INTERRUPT_DRIVEN

typedef void (*fifo_fill_fn)(USART_TypeDef* usart, void const* tx_data,
                             const int offset);

static int uart_stm32_fifo_fill_visitor(const struct device* dev, void const* tx_data, int size,
                                        fifo_fill_fn fill_fn) {
    USART_TypeDef* usart = DEVICE_STM32_GET_USART(dev);
    int num_tx = 0;
    unsigned int key;

    if (!LL_USART_IsActiveFlag_TXE(usart)) {
        return (num_tx);
    }

    /* Lock interrupts to prevent nested interrupts or thread switch */
    key = irq_lock();

    while ((size - num_tx > 0) && LL_USART_IsActiveFlag_TXE(usart)) {
        /* TXE flag will be cleared with byte write to DR|RDR register */

        /* Send a character */
        fill_fn(usart, tx_data, num_tx);
        num_tx++;
    }

    irq_unlock(key);

    return (num_tx);
}

static void fifo_fill_with_u8(USART_TypeDef* usart,
                              void const* tx_data, const int offset) {
    uint8_t const* data = (uint8_t const*)tx_data;
    /* Send a character (8bit) */
    LL_USART_TransmitData8(usart, data[offset]);
}

static int uart_stm32_fifo_fill(const struct device* dev, uint8_t const* tx_data, int size) {
    if (uart_stm32_ll2cfg_databits(uart_stm32_get_databits(dev), uart_stm32_get_parity(dev)) ==
        UART_CFG_DATA_BITS_9) {
        return (-ENOTSUP);
    }

    return uart_stm32_fifo_fill_visitor(dev, (void const*)tx_data, size,
                                        fifo_fill_with_u8);
}

typedef void (*fifo_read_fn)(USART_TypeDef const* usart, void* rx_data,
                             const int offset);

static int uart_stm32_fifo_read_visitor(const struct device* dev, void* rx_data, int const size,
                                        fifo_read_fn read_fn) {
    USART_TypeDef* usart = DEVICE_STM32_GET_USART(dev);
    int num_rx = 0;

    while ((size - num_rx > 0) && LL_USART_IsActiveFlag_RXNE(usart)) {
        /* RXNE flag will be cleared upon read from DR|RDR register */

        read_fn(usart, rx_data, num_rx);
        num_rx++;

        /* Clear overrun error flag */
        if (LL_USART_IsActiveFlag_ORE(usart)) {
            LL_USART_ClearFlag_ORE(usart);
            /*
             * On stm32 F4X, F1X, and F2X, the RXNE flag is affected (cleared) by
             * the uart_err_check function call (on errors flags clearing)
             */
        }
    }

    return (num_rx);
}

static void fifo_read_with_u8(USART_TypeDef const* usart, void* rx_data,
                              const int offset) {
    uint8_t* data = (uint8_t*)rx_data;

    data[offset] = LL_USART_ReceiveData8(usart);
}

static int uart_stm32_fifo_read(const struct device* dev, uint8_t* rx_data, int const size) {
    if (uart_stm32_ll2cfg_databits(uart_stm32_get_databits(dev), uart_stm32_get_parity(dev)) ==
        UART_CFG_DATA_BITS_9) {
        return (-ENOTSUP);
    }

    return uart_stm32_fifo_read_visitor(dev, (void*)rx_data, size,
                                        fifo_read_with_u8);
}

#ifdef CONFIG_UART_WIDE_DATA

static void fifo_fill_with_u16(USART_TypeDef* usart,
                               void const* tx_data, const int offset) {
    uint16_t const* data = (uint16_t const*)tx_data;

    /* Send a character (9bit) */
    LL_USART_TransmitData9(usart, data[offset]);
}

static int uart_stm32_fifo_fill_u16(const struct device* dev, uint16_t const* tx_data, int size) {
    if (uart_stm32_ll2cfg_databits(uart_stm32_get_databits(dev), uart_stm32_get_parity(dev)) !=
        UART_CFG_DATA_BITS_9) {
        return (-ENOTSUP);
    }

    return uart_stm32_fifo_fill_visitor(dev, (void const*)tx_data, size,
                                        fifo_fill_with_u16);
}

static void fifo_read_with_u16(USART_TypeDef const* usart, void* rx_data,
                               const int offset) {
    uint16_t* data = (uint16_t*)rx_data;

    data[offset] = LL_USART_ReceiveData9(usart);
}

static int uart_stm32_fifo_read_u16(const struct device* dev, uint16_t* rx_data, int const size) {
    if (uart_stm32_ll2cfg_databits(uart_stm32_get_databits(dev), uart_stm32_get_parity(dev)) !=
        UART_CFG_DATA_BITS_9) {
        return (-ENOTSUP);
    }

    return uart_stm32_fifo_read_visitor(dev, (void*)rx_data, size,
                                        fifo_read_with_u16);
}

#endif

static void uart_stm32_irq_tx_enable(const struct device* dev) {
    USART_TypeDef* usart = DEVICE_STM32_GET_USART(dev);
    #ifdef CONFIG_PM
    struct uart_stm32_data* data = dev->data;
    unsigned int key;
    #endif

    #ifdef CONFIG_PM
    key = irq_lock();
    data->tx_poll_stream_on = false;
    data->tx_int_stream_on  = true;
    uart_stm32_pm_policy_state_lock_get(dev);
    #endif
    LL_USART_EnableIT_TC(usart);

    #ifdef CONFIG_PM
    irq_unlock(key);
    #endif
}

static void uart_stm32_irq_tx_disable(const struct device* dev) {
    USART_TypeDef* usart = DEVICE_STM32_GET_USART(dev);
    #ifdef CONFIG_PM
    struct uart_stm32_data* data = dev->data;
    unsigned int key;

    key = irq_lock();
    #endif

    LL_USART_DisableIT_TC(usart);

    #ifdef CONFIG_PM
    data->tx_int_stream_on = false;
    uart_stm32_pm_policy_state_lock_put(dev);
    #endif

    #ifdef CONFIG_PM
    irq_unlock(key);
    #endif
}

static int uart_stm32_irq_tx_ready(const struct device* dev) {
    USART_TypeDef const* usart = DEVICE_STM32_GET_USART(dev);

    return (LL_USART_IsActiveFlag_TXE(usart) &&
            LL_USART_IsEnabledIT_TC(usart));
}

static int uart_stm32_irq_tx_complete(const struct device* dev) {
    USART_TypeDef const* usart = DEVICE_STM32_GET_USART(dev);

    return LL_USART_IsActiveFlag_TC(usart);
}

static void uart_stm32_irq_rx_enable(const struct device* dev) {
    USART_TypeDef* usart = DEVICE_STM32_GET_USART(dev);

    LL_USART_EnableIT_RXNE(usart);
}

static void uart_stm32_irq_rx_disable(const struct device* dev) {
    USART_TypeDef* usart = DEVICE_STM32_GET_USART(dev);

    LL_USART_DisableIT_RXNE(usart);
}

static int uart_stm32_irq_rx_ready(const struct device* dev) {
    USART_TypeDef const* usart = DEVICE_STM32_GET_USART(dev);
    /*
     * On stm32 F4X, F1X, and F2X, the RXNE flag is affected (cleared) by
     * the uart_err_check function call (on errors flags clearing)
     */
    return LL_USART_IsActiveFlag_RXNE(usart);
}

static void uart_stm32_irq_err_enable(const struct device* dev) {
    USART_TypeDef* usart = DEVICE_STM32_GET_USART(dev);

    /* Enable FE, ORE interruptions */
    LL_USART_EnableIT_ERROR(usart);
    #if !defined(CONFIG_SOC_SERIES_STM32F0X) || defined(USART_LIN_SUPPORT)
    /* Enable Line break detection */
    if (IS_UART_LIN_INSTANCE(usart)) {
        LL_USART_EnableIT_LBD(usart);
    }
    #endif
    /* Enable parity error interruption */
    LL_USART_EnableIT_PE(usart);
}

static void uart_stm32_irq_err_disable(const struct device* dev) {
    USART_TypeDef* usart = DEVICE_STM32_GET_USART(dev);

    /* Disable FE, ORE interruptions */
    LL_USART_DisableIT_ERROR(usart);
    #if !defined(CONFIG_SOC_SERIES_STM32F0X) || defined(USART_LIN_SUPPORT)
    /* Disable Line break detection */
    if (IS_UART_LIN_INSTANCE(usart)) {
        LL_USART_DisableIT_LBD(usart);
    }
    #endif
    /* Disable parity error interruption */
    LL_USART_DisableIT_PE(usart);
}

static int uart_stm32_irq_is_pending(const struct device* dev) {
    USART_TypeDef const* usart = DEVICE_STM32_GET_USART(dev);

    return ((LL_USART_IsActiveFlag_RXNE(usart) &&
             LL_USART_IsEnabledIT_RXNE(usart)) ||
            (LL_USART_IsActiveFlag_TC(usart) &&
             LL_USART_IsEnabledIT_TC(usart)));
}

static int uart_stm32_irq_update(const struct device* dev) {
    return (1);
}

static void uart_stm32_irq_callback_set(const struct device* dev,
                                        uart_irq_callback_user_data_t cb,
                                        void* cb_data) {
    struct uart_stm32_data* data = dev->data;

    data->user_cb   = cb;
    data->user_data = cb_data;

    #if defined(CONFIG_UART_EXCLUSIVE_API_CALLBACKS)
    data->async_cb        = NULL;
    data->async_user_data = NULL;
    #endif
}

#endif /* CONFIG_UART_INTERRUPT_DRIVEN */

#ifdef CONFIG_UART_ASYNC_API

static inline void async_user_callback(struct uart_stm32_data* data,
                                       struct uart_event* event) {
    if (data->async_cb) {
        data->async_cb(data->uart_dev, event, data->async_user_data);
    }
}

static inline void async_evt_rx_rdy(struct uart_stm32_data* data) {
    LOG_DBG("rx_rdy: (%d %d)", data->dma_rx.offset, data->dma_rx.counter);

    struct uart_event event = {
        .type           = UART_RX_RDY,
        .data.rx.buf    = data->dma_rx.buffer,
        .data.rx.len    = data->dma_rx.counter - data->dma_rx.offset,
        .data.rx.offset = data->dma_rx.offset
    };

    /* update the current pos for new data */
    data->dma_rx.offset = data->dma_rx.counter;

    /* send event only for new data */
    if (event.data.rx.len > 0) {
        async_user_callback(data, &event);
    }
}

static inline void async_evt_rx_err(struct uart_stm32_data* data, int err_code) {
    LOG_DBG("rx error: %d", err_code);

    struct uart_event event = {
        .type                     = UART_RX_STOPPED,
        .data.rx_stop.reason      = err_code,
        .data.rx_stop.data.len    = data->dma_rx.counter,
        .data.rx_stop.data.offset = 0,
        .data.rx_stop.data.buf    = data->dma_rx.buffer
    };

    async_user_callback(data, &event);
}

static inline void async_evt_tx_done(struct uart_stm32_data* data) {
    LOG_DBG("tx done: %d", data->dma_tx.counter);

    struct uart_event event = {
        .type        = UART_TX_DONE,
        .data.tx.buf = data->dma_tx.buffer,
        .data.tx.len = data->dma_tx.counter
    };

    /* Reset tx buffer */
    data->dma_tx.buffer_length = 0;
    data->dma_tx.counter       = 0;

    async_user_callback(data, &event);
}

static inline void async_evt_tx_abort(struct uart_stm32_data* data) {
    LOG_DBG("tx abort: %d", data->dma_tx.counter);

    struct uart_event event = {
        .type        = UART_TX_ABORTED,
        .data.tx.buf = data->dma_tx.buffer,
        .data.tx.len = data->dma_tx.counter
    };

    /* Reset tx buffer */
    data->dma_tx.buffer_length = 0;
    data->dma_tx.counter       = 0;

    async_user_callback(data, &event);
}

static inline void async_evt_rx_buf_request(struct uart_stm32_data* data) {
    struct uart_event evt = {
        .type = UART_RX_BUF_REQUEST,
    };

    async_user_callback(data, &evt);
}

static inline void async_evt_rx_buf_release(struct uart_stm32_data* data) {
    struct uart_event evt = {
        .type            = UART_RX_BUF_RELEASED,
        .data.rx_buf.buf = data->dma_rx.buffer,
    };

    async_user_callback(data, &evt);
}

static inline void async_timer_start(struct k_work_delayable* work,
                                     int32_t timeout) {
    if ((timeout != SYS_FOREVER_US) && (timeout != 0)) {
        /* start timer */
        LOG_DBG("async timer started for %d us", timeout);
        k_work_reschedule(work, K_USEC(timeout));
    }
}

static void uart_stm32_dma_rx_flush(const struct device* dev) {
    struct dma_status stat;
    struct uart_stm32_data* data = dev->data;

    if (dma_get_status(data->dma_rx.dma_dev,
                       data->dma_rx.dma_channel, &stat) == 0) {
        size_t rx_rcv_len = (data->dma_rx.buffer_length - stat.pending_length);
        if (rx_rcv_len > data->dma_rx.offset) {
            data->dma_rx.counter = rx_rcv_len;

            async_evt_rx_rdy(data);
        }
    }
}

#endif /* CONFIG_UART_ASYNC_API */

#if (defined(CONFIG_UART_INTERRUPT_DRIVEN) || \
     defined(CONFIG_UART_ASYNC_API)        || \
     defined(CONFIG_PM))

static void uart_stm32_isr(const struct device* dev) {
    struct uart_stm32_data* data = dev->data;
    #if defined(CONFIG_PM) || defined(CONFIG_UART_ASYNC_API)
    USART_TypeDef* usart = DEVICE_STM32_GET_USART(dev);
    #endif

    #ifdef CONFIG_PM
    if (LL_USART_IsEnabledIT_TC(usart) &&
        LL_USART_IsActiveFlag_TC(usart)) {

        if (data->tx_poll_stream_on) {
            /* A poll stream transmission just completed,
             * allow system to suspend
             */
            LL_USART_DisableIT_TC(usart);
            data->tx_poll_stream_on = false;
            uart_stm32_pm_policy_state_lock_put(dev);
        }
        /* Stream transmission was either async or IRQ based,
         * constraint will be released at the same time TC IT
         * is disabled
         */
    }
    #endif

    #ifdef CONFIG_UART_INTERRUPT_DRIVEN
    if (data->user_cb) {
        data->user_cb(dev, data->user_data);
    }
    #endif /* CONFIG_UART_INTERRUPT_DRIVEN */

    #ifdef CONFIG_UART_ASYNC_API
    if (LL_USART_IsEnabledIT_IDLE(usart) &&
        LL_USART_IsActiveFlag_IDLE(usart)) {
        LL_USART_ClearFlag_IDLE(usart);
        LOG_DBG("idle interrupt occurred");

        if (data->dma_rx.timeout == 0) {
            uart_stm32_dma_rx_flush(dev);
        }
        else {
            /* Start the RX timer not null */
            async_timer_start(&data->dma_rx.timeout_work,
                              data->dma_rx.timeout);
        }
    }
    else if (LL_USART_IsEnabledIT_TC(usart) &&
             LL_USART_IsActiveFlag_TC(usart)) {
        LL_USART_DisableIT_TC(usart);
        /* Generate TX_DONE event when transmission is done */
        async_evt_tx_done(data);

        #ifdef CONFIG_PM
        uart_stm32_pm_policy_state_lock_put(dev);
        #endif
    }
    else if (LL_USART_IsEnabledIT_RXNE(usart) &&
             LL_USART_IsActiveFlag_RXNE(usart)) {
        #ifdef USART_SR_RXNE
        /* clear the RXNE flag, because Rx data was not read */
        LL_USART_ClearFlag_RXNE(usart);
        #else
        /* clear the RXNE by flushing the fifo, because Rx data was not read */
        LL_USART_RequestRxDataFlush(usart);
        #endif /* USART_SR_RXNE */
    }

    /* Clear errors */
    uart_stm32_err_check(dev);
    #endif /* CONFIG_UART_ASYNC_API */

    #if defined(CONFIG_PM) && defined(IS_UART_WAKEUP_FROMSTOP_INSTANCE) \
        && defined(USART_CR3_WUFIE)
    if (LL_USART_IsEnabledIT_WKUP(usart) &&
        LL_USART_IsActiveFlag_WKUP(usart)) {
        LL_USART_ClearFlag_WKUP(usart);
        #ifdef USART_ISR_REACK
        while (LL_USART_IsActiveFlag_REACK(usart) == 0) {
            /* pass */
        }
        #endif
    }
    #endif
}
#endif /* CONFIG_UART_INTERRUPT_DRIVEN || CONFIG_UART_ASYNC_API || CONFIG_PM */

#ifdef CONFIG_UART_ASYNC_API

#ifdef CONFIG_DCACHE
static bool buf_in_nocache(uintptr_t buf, size_t len_bytes) {
    bool buf_within_nocache = false;

    #ifdef CONFIG_NOCACHE_MEMORY
    buf_within_nocache = (buf >= ((uintptr_t)_nocache_ram_start)) &&
            ((buf + len_bytes - 1) <= ((uintptr_t)_nocache_ram_end));
    if (buf_within_nocache) {
        return (true);
    }
    #endif /* CONFIG_NOCACHE_MEMORY */

    buf_within_nocache = mem_attr_check_buf(
        (void*)buf, len_bytes, DT_MEM_ARM_MPU_RAM_NOCACHE) == 0;
    if (buf_within_nocache) {
        return (true);
    }

    buf_within_nocache = (buf >= ((uintptr_t)__rodata_region_start)) &&
        ((buf + len_bytes - 1) <= ((uintptr_t)__rodata_region_end));

    return (buf_within_nocache);
}
#endif /* CONFIG_DCACHE */

static int uart_stm32_async_callback_set(const struct device* dev,
                                         uart_callback_t callback,
                                         void* user_data) {
    struct uart_stm32_data* data = dev->data;

    data->async_cb        = callback;
    data->async_user_data = user_data;

    #if defined(CONFIG_UART_EXCLUSIVE_API_CALLBACKS)
    data->user_cb   = NULL;
    data->user_data = NULL;
    #endif

    return (0);
}

static inline void uart_stm32_dma_tx_enable(const struct device* dev) {
    USART_TypeDef* usart = DEVICE_STM32_GET_USART(dev);

    LL_USART_EnableDMAReq_TX(usart);
}

static inline void uart_stm32_dma_tx_disable(const struct device* dev) {
    #ifdef CONFIG_UART_STM32U5_ERRATA_DMAT
    ARG_UNUSED(dev);

    /*
     * Errata Sheet ES0499 : STM32U575xx and STM32U585xx device errata
     * USART does not generate DMA requests after setting/clearing DMAT bit
     * (also seen on stm32H5 serie)
     */
    #else
    USART_TypeDef* usart = DEVICE_STM32_GET_USART(dev);

    LL_USART_DisableDMAReq_TX(usart);
    #endif
}

static inline void uart_stm32_dma_rx_enable(const struct device* dev) {
    USART_TypeDef* usart = DEVICE_STM32_GET_USART(dev);
    struct uart_stm32_data* data = dev->data;

    LL_USART_EnableDMAReq_RX(usart);

    data->dma_rx.enabled = true;
}

static inline void uart_stm32_dma_rx_disable(const struct device* dev) {
    struct uart_stm32_data* data = dev->data;

    data->dma_rx.enabled = false;
}

static int uart_stm32_async_rx_disable(const struct device* dev) {
    USART_TypeDef* usart = DEVICE_STM32_GET_USART(dev);
    struct uart_stm32_data* data = dev->data;
    struct uart_event disabled_event = {
        .type = UART_RX_DISABLED
    };

    if (!data->dma_rx.enabled) {
        async_user_callback(data, &disabled_event);
        return (-EFAULT);
    }

    LL_USART_DisableIT_IDLE(usart);

    uart_stm32_dma_rx_flush(dev);

    async_evt_rx_buf_release(data);

    uart_stm32_dma_rx_disable(dev);

    (void) k_work_cancel_delayable(&data->dma_rx.timeout_work);

    dma_stop(data->dma_rx.dma_dev, data->dma_rx.dma_channel);

    if (data->rx_next_buffer) {
        struct uart_event rx_next_buf_release_evt = {
            .type            = UART_RX_BUF_RELEASED,
            .data.rx_buf.buf = data->rx_next_buffer,
        };
        async_user_callback(data, &rx_next_buf_release_evt);
    }

    data->rx_next_buffer     = NULL;
    data->rx_next_buffer_len = 0;

    /* When async rx is disabled, enable interruptible instance of uart to function normally */
    LL_USART_EnableIT_RXNE(usart);

    LOG_DBG("rx: disabled");

    async_user_callback(data, &disabled_event);

    return (0);
}

void uart_stm32_dma_tx_cb(const struct device* dma_dev, void* user_data,
                          uint32_t channel, int status) {
    const struct device* uart_dev  = user_data;
    struct uart_stm32_data* data   = uart_dev->data;
    struct uart_dma_stream* dma_tx = &data->dma_tx;
    struct dma_status stat;
    unsigned int key = irq_lock();

    /* Disable TX */
    uart_stm32_dma_tx_disable(uart_dev);

    (void) k_work_cancel_delayable(&dma_tx->timeout_work);

    if (!dma_get_status(dma_tx->dma_dev, dma_tx->dma_channel, &stat)) {
        dma_tx->counter = dma_tx->buffer_length - stat.pending_length;
    }

    dma_tx->buffer_length = 0;

    irq_unlock(key);
}

static void uart_stm32_dma_replace_buffer(const struct device* dev) {
    USART_TypeDef* usart = DEVICE_STM32_GET_USART(dev);
    struct uart_stm32_data* data = dev->data;

    /* Replace the buffer and reload the DMA */
    LOG_DBG("Replacing RX buffer: %d", data->rx_next_buffer_len);

    /* reload DMA */
    data->dma_rx.offset               = 0;
    data->dma_rx.counter              = 0;
    data->dma_rx.buffer               = data->rx_next_buffer;
    data->dma_rx.buffer_length        = data->rx_next_buffer_len;
    data->dma_rx.blk_cfg.block_size   = data->dma_rx.buffer_length;
    data->dma_rx.blk_cfg.dest_address = (uint32_t)data->dma_rx.buffer;
    data->rx_next_buffer              = NULL;
    data->rx_next_buffer_len          = 0;

    dma_reload(data->dma_rx.dma_dev, data->dma_rx.dma_channel,
               data->dma_rx.blk_cfg.source_address,
               data->dma_rx.blk_cfg.dest_address,
               data->dma_rx.blk_cfg.block_size);

    dma_start(data->dma_rx.dma_dev, data->dma_rx.dma_channel);

    LL_USART_ClearFlag_IDLE(usart);

    /* Request next buffer */
    async_evt_rx_buf_request(data);
}

void uart_stm32_dma_rx_cb(const struct device* dma_dev, void* user_data,
                          uint32_t channel, int status) {
    const struct device* uart_dev = user_data;
    struct uart_stm32_data* data  = uart_dev->data;

    if (status < 0) {
        async_evt_rx_err(data, status);
        return;
    }

    (void) k_work_cancel_delayable(&data->dma_rx.timeout_work);

    /* true since this functions occurs when buffer if full */
    data->dma_rx.counter = data->dma_rx.buffer_length;

    async_evt_rx_rdy(data);

    if (data->rx_next_buffer != NULL) {
        async_evt_rx_buf_release(data);

        /* replace the buffer when the current
         * is full and not the same as the next
         * one.
         */
        uart_stm32_dma_replace_buffer(uart_dev);
    }
    else {
        /* Buffer full without valid next buffer,
         * an UART_RX_DISABLED event must be generated,
         * but uart_stm32_async_rx_disable() cannot be
         * called in ISR context. So force the RX timeout
         * to minimum value and let the RX timeout to do the job.
         */
        k_work_reschedule(&data->dma_rx.timeout_work, K_TICKS(1));
    }
}

static int uart_stm32_async_tx(const struct device* dev,
                               uint8_t const* tx_data, size_t buf_size, int32_t timeout) {
    USART_TypeDef* usart = DEVICE_STM32_GET_USART(dev);
    struct uart_stm32_data* data = dev->data;
    int ret;

    if (data->dma_tx.dma_dev == NULL) {
        return (-ENODEV);
    }

    if (data->dma_tx.buffer_length != 0) {
        return (-EBUSY);
    }

    #ifdef CONFIG_DCACHE
    if (!buf_in_nocache((uintptr_t)tx_data, buf_size)) {
        LOG_ERR("Tx buffer should be placed in a nocache memory region");
        return (-EFAULT);
    }
    #endif /* CONFIG_DCACHE */

    data->dma_tx.buffer = (uint8_t*)tx_data;
    data->dma_tx.buffer_length = buf_size;
    data->dma_tx.timeout = timeout;

    LOG_DBG("tx: l=%d", data->dma_tx.buffer_length);

    /* Clear TC flag */
    LL_USART_ClearFlag_TC(usart);

    /* Enable TC interrupt so we can signal correct TX done */
    LL_USART_EnableIT_TC(usart);

    /* set source address */
    data->dma_tx.blk_cfg.source_address = (uint32_t)data->dma_tx.buffer;
    data->dma_tx.blk_cfg.block_size     = data->dma_tx.buffer_length;

    ret = dma_config(data->dma_tx.dma_dev, data->dma_tx.dma_channel,
                     &data->dma_tx.dma_cfg);

    if (ret != 0) {
        LOG_ERR("dma tx config error!");
        return (-EINVAL);
    }

    if (dma_start(data->dma_tx.dma_dev, data->dma_tx.dma_channel)) {
        LOG_ERR("UART err: TX DMA start failed!");
        return (-EFAULT);
    }

    /* Start TX timer */
    async_timer_start(&data->dma_tx.timeout_work, data->dma_tx.timeout);

    #ifdef CONFIG_PM
    /* Do not allow system to suspend until transmission has completed */
    uart_stm32_pm_policy_state_lock_get(dev);
    #endif

    /* Enable TX DMA requests */
    uart_stm32_dma_tx_enable(dev);

    return (0);
}

static int uart_stm32_async_rx_enable(const struct device* dev,
                                      uint8_t* rx_buf, size_t buf_size, int32_t timeout) {
    USART_TypeDef* usart = DEVICE_STM32_GET_USART(dev);
    struct uart_stm32_data* data = dev->data;
    int ret;

    if (data->dma_rx.dma_dev == NULL) {
        return (-ENODEV);
    }

    if (data->dma_rx.enabled) {
        LOG_WRN("RX was already enabled");
        return (-EBUSY);
    }

    #ifdef CONFIG_DCACHE
    if (!buf_in_nocache((uintptr_t)rx_buf, buf_size)) {
        LOG_ERR("Rx buffer should be placed in a nocache memory region");
        return (-EFAULT);
    }
    #endif /* CONFIG_DCACHE */

    data->dma_rx.offset = 0;
    data->dma_rx.buffer = rx_buf;
    data->dma_rx.buffer_length = buf_size;
    data->dma_rx.counter = 0;
    data->dma_rx.timeout = timeout;

    /* Disable RX interrupts to let DMA to handle it */
    LL_USART_DisableIT_RXNE(usart);

    data->dma_rx.blk_cfg.block_size   = buf_size;
    data->dma_rx.blk_cfg.dest_address = (uint32_t)data->dma_rx.buffer;

    ret = dma_config(data->dma_rx.dma_dev, data->dma_rx.dma_channel,
                     &data->dma_rx.dma_cfg);

    if (ret != 0) {
        LOG_ERR("UART ERR: RX DMA config failed!");
        return (-EINVAL);
    }

    if (dma_start(data->dma_rx.dma_dev, data->dma_rx.dma_channel)) {
        LOG_ERR("UART ERR: RX DMA start failed!");
        return (-EFAULT);
    }

    /* Flush RX data buffer */
    #ifdef USART_SR_RXNE
    LL_USART_ClearFlag_RXNE(usart);
    #else
    LL_USART_RequestRxDataFlush(usart);
    #endif /* USART_SR_RXNE */

    /* Enable RX DMA requests */
    uart_stm32_dma_rx_enable(dev);

    /* Enable IRQ IDLE to define the end of a
     * RX DMA transaction.
     */
    LL_USART_ClearFlag_IDLE(usart);
    LL_USART_EnableIT_IDLE(usart);

    LL_USART_EnableIT_ERROR(usart);

    /* Request next buffer */
    async_evt_rx_buf_request(data);

    LOG_DBG("async rx enabled");

    return (ret);
}

static int uart_stm32_async_tx_abort(const struct device* dev) {
    struct uart_stm32_data* data = dev->data;
    size_t tx_buffer_length = data->dma_tx.buffer_length;
    struct dma_status stat;

    if (tx_buffer_length == 0) {
        return (-EFAULT);
    }

    (void) k_work_cancel_delayable(&data->dma_tx.timeout_work);
    if (!dma_get_status(data->dma_tx.dma_dev,
                        data->dma_tx.dma_channel, &stat)) {
        data->dma_tx.counter = tx_buffer_length - stat.pending_length;
    }

    #if DT_HAS_COMPAT_STATUS_OKAY(st_stm32u5_dma)
    dma_suspend(data->dma_tx.dma_dev, data->dma_tx.dma_channel);
    #endif
    dma_stop(data->dma_tx.dma_dev, data->dma_tx.dma_channel);
    async_evt_tx_abort(data);

    return (0);
}

static void uart_stm32_async_rx_timeout(struct k_work* work) {
    struct k_work_delayable* dwork = k_work_delayable_from_work(work);
    struct uart_dma_stream* rx_stream = CONTAINER_OF(dwork,
                                                     struct uart_dma_stream, timeout_work);
    struct uart_stm32_data const* data = CONTAINER_OF(rx_stream,
                                                      struct uart_stm32_data, dma_rx);
    const struct device* dev = data->uart_dev;

    LOG_DBG("rx timeout");

    if (data->dma_rx.counter == data->dma_rx.buffer_length) {
        uart_stm32_async_rx_disable(dev);
    }
    else {
        uart_stm32_dma_rx_flush(dev);
    }
}

static void uart_stm32_async_tx_timeout(struct k_work* work) {
    struct k_work_delayable* dwork = k_work_delayable_from_work(work);
    struct uart_dma_stream* tx_stream = CONTAINER_OF(dwork,
                                                     struct uart_dma_stream, timeout_work);
    struct uart_stm32_data const* data = CONTAINER_OF(tx_stream,
                                                      struct uart_stm32_data, dma_tx);
    const struct device* dev = data->uart_dev;

    uart_stm32_async_tx_abort(dev);

    LOG_DBG("tx: async timeout");
}

static int uart_stm32_async_rx_buf_rsp(const struct device* dev, uint8_t* buf,
                                       size_t len) {
    struct uart_stm32_data* data = dev->data;
    unsigned int key;
    int err = 0;

    LOG_DBG("replace buffer (%d)", len);

    key = irq_lock();

    if (data->rx_next_buffer != NULL) {
        err = -EBUSY;
    }
    else if (!data->dma_rx.enabled) {
        err = -EACCES;
    }
    else {
        #ifdef CONFIG_DCACHE
        if (!buf_in_nocache((uintptr_t)buf, len)) {
            LOG_ERR("Rx buffer should be placed in a nocache memory region");
            return (-EFAULT);
        }
        #endif /* CONFIG_DCACHE */

        data->rx_next_buffer = buf;
        data->rx_next_buffer_len = len;
    }

    irq_unlock(key);

    return (err);
}

static int uart_stm32_async_init(const struct device* dev) {
    USART_TypeDef const* usart = DEVICE_STM32_GET_USART(dev);
    struct uart_stm32_data* data = dev->data;

    data->uart_dev = dev;

    if (data->dma_rx.dma_dev != NULL) {
        if (!device_is_ready(data->dma_rx.dma_dev)) {
            return (-ENODEV);
        }
    }

    if (data->dma_tx.dma_dev != NULL) {
        if (!device_is_ready(data->dma_tx.dma_dev)) {
            return (-ENODEV);
        }
    }

    /* Disable both TX and RX DMA requests */
    uart_stm32_dma_rx_disable(dev);
    uart_stm32_dma_tx_disable(dev);

    k_work_init_delayable(&data->dma_rx.timeout_work,
                          uart_stm32_async_rx_timeout);
    k_work_init_delayable(&data->dma_tx.timeout_work,
                          uart_stm32_async_tx_timeout);

    /* Configure dma rx config */
    memset(&data->dma_rx.blk_cfg, 0, sizeof(data->dma_rx.blk_cfg));

    #if defined(CONFIG_SOC_SERIES_STM32F1X) || \
        defined(CONFIG_SOC_SERIES_STM32F2X) || \
        defined(CONFIG_SOC_SERIES_STM32F4X) || \
        defined(CONFIG_SOC_SERIES_STM32L1X)
    data->dma_rx.blk_cfg.source_address =
                            LL_USART_DMA_GetRegAddr(usart);
    #else
    data->dma_rx.blk_cfg.source_address =
                            LL_USART_DMA_GetRegAddr(usart,
                                                    LL_USART_DMA_REG_DATA_RECEIVE);
    #endif

    data->dma_rx.blk_cfg.dest_address = 0; /* dest not ready */

    if (data->dma_rx.src_addr_increment) {
        data->dma_rx.blk_cfg.source_addr_adj = DMA_ADDR_ADJ_INCREMENT;
    }
    else {
        data->dma_rx.blk_cfg.source_addr_adj = DMA_ADDR_ADJ_NO_CHANGE;
    }

    if (data->dma_rx.dst_addr_increment) {
        data->dma_rx.blk_cfg.dest_addr_adj = DMA_ADDR_ADJ_INCREMENT;
    }
    else {
        data->dma_rx.blk_cfg.dest_addr_adj = DMA_ADDR_ADJ_NO_CHANGE;
    }

    /* RX disable circular buffer */
    data->dma_rx.blk_cfg.source_reload_en  = 0;
    data->dma_rx.blk_cfg.dest_reload_en    = 0;
    data->dma_rx.blk_cfg.fifo_mode_control = (uint16_t)data->dma_rx.fifo_threshold;

    data->dma_rx.dma_cfg.head_block = &data->dma_rx.blk_cfg;
    data->dma_rx.dma_cfg.user_data  = (void*)dev;
    data->rx_next_buffer            = NULL;
    data->rx_next_buffer_len        = 0;

    /* Configure dma tx config */
    memset(&data->dma_tx.blk_cfg, 0, sizeof(data->dma_tx.blk_cfg));

    #if defined(CONFIG_SOC_SERIES_STM32F1X) || \
        defined(CONFIG_SOC_SERIES_STM32F2X) || \
        defined(CONFIG_SOC_SERIES_STM32F4X) || \
        defined(CONFIG_SOC_SERIES_STM32L1X)
    data->dma_tx.blk_cfg.dest_address =
                    LL_USART_DMA_GetRegAddr(usart);
    #else
    data->dma_tx.blk_cfg.dest_address =
                    LL_USART_DMA_GetRegAddr(usart,
                                            LL_USART_DMA_REG_DATA_TRANSMIT);
    #endif

    data->dma_tx.blk_cfg.source_address = 0; /* not ready */

    if (data->dma_tx.src_addr_increment) {
        data->dma_tx.blk_cfg.source_addr_adj = DMA_ADDR_ADJ_INCREMENT;
    }
    else {
        data->dma_tx.blk_cfg.source_addr_adj = DMA_ADDR_ADJ_NO_CHANGE;
    }

    if (data->dma_tx.dst_addr_increment) {
        data->dma_tx.blk_cfg.dest_addr_adj = DMA_ADDR_ADJ_INCREMENT;
    }
    else {
        data->dma_tx.blk_cfg.dest_addr_adj = DMA_ADDR_ADJ_NO_CHANGE;
    }

    data->dma_tx.blk_cfg.fifo_mode_control = data->dma_tx.fifo_threshold;

    data->dma_tx.dma_cfg.head_block = &data->dma_tx.blk_cfg;
    data->dma_tx.dma_cfg.user_data  = (void*)dev;

    return (0);
}

#ifdef CONFIG_UART_WIDE_DATA

static int uart_stm32_async_tx_u16(const struct device* dev, uint16_t const* tx_data,
                                   size_t buf_size, int32_t timeout) {
    return uart_stm32_async_tx(dev, (uint8_t const*)tx_data, (buf_size * 2), timeout);
}

static int uart_stm32_async_rx_enable_u16(const struct device* dev, uint16_t* buf, size_t len,
                                          int32_t timeout) {
    return uart_stm32_async_rx_enable(dev, (uint8_t*)buf, (len * 2), timeout);
}

static int uart_stm32_async_rx_buf_rsp_u16(const struct device* dev, uint16_t* buf, size_t len) {
    return uart_stm32_async_rx_buf_rsp(dev, (uint8_t*)buf, len * 2);
}

#endif

#endif /* CONFIG_UART_ASYNC_API */

<<<<<<< HEAD
static const struct uart_driver_api uart_stm32_driver_api = {
    .poll_in  = uart_stm32_poll_in,
    .poll_out = uart_stm32_poll_out,
    #ifdef CONFIG_UART_WIDE_DATA
    .poll_in_u16  = uart_stm32_poll_in_u16,
    .poll_out_u16 = uart_stm32_poll_out_u16,
    #endif
    .err_check = uart_stm32_err_check,
    #ifdef CONFIG_UART_USE_RUNTIME_CONFIGURE
    .configure  = uart_stm32_configure,
    .config_get = uart_stm32_config_get,
    #endif /* CONFIG_UART_USE_RUNTIME_CONFIGURE */

    #ifdef CONFIG_UART_INTERRUPT_DRIVEN
    .fifo_fill = uart_stm32_fifo_fill,
    .fifo_read = uart_stm32_fifo_read,
    #ifdef CONFIG_UART_WIDE_DATA
    .fifo_fill_u16 = uart_stm32_fifo_fill_u16,
    .fifo_read_u16 = uart_stm32_fifo_read_u16,
    #endif
    .irq_tx_enable    = uart_stm32_irq_tx_enable,
    .irq_tx_disable   = uart_stm32_irq_tx_disable,
    .irq_tx_ready     = uart_stm32_irq_tx_ready,
    .irq_tx_complete  = uart_stm32_irq_tx_complete,
    .irq_rx_enable    = uart_stm32_irq_rx_enable,
    .irq_rx_disable   = uart_stm32_irq_rx_disable,
    .irq_rx_ready     = uart_stm32_irq_rx_ready,
    .irq_err_enable   = uart_stm32_irq_err_enable,
    .irq_err_disable  = uart_stm32_irq_err_disable,
    .irq_is_pending   = uart_stm32_irq_is_pending,
    .irq_update       = uart_stm32_irq_update,
    .irq_callback_set = uart_stm32_irq_callback_set,
    #endif /* CONFIG_UART_INTERRUPT_DRIVEN */

    #ifdef CONFIG_UART_ASYNC_API
    .callback_set = uart_stm32_async_callback_set,
    .tx           = uart_stm32_async_tx,
    .tx_abort     = uart_stm32_async_tx_abort,
    .rx_enable    = uart_stm32_async_rx_enable,
    .rx_disable   = uart_stm32_async_rx_disable,
    .rx_buf_rsp   = uart_stm32_async_rx_buf_rsp,
    #ifdef CONFIG_UART_WIDE_DATA
    .tx_u16         = uart_stm32_async_tx_u16,
    .rx_enable_u16  = uart_stm32_async_rx_enable_u16,
    .rx_buf_rsp_u16 = uart_stm32_async_rx_buf_rsp_u16,
    #endif
    #endif /* CONFIG_UART_ASYNC_API */
=======
static DEVICE_API(uart, uart_stm32_driver_api) = {
	.poll_in = uart_stm32_poll_in,
	.poll_out = uart_stm32_poll_out,
#ifdef CONFIG_UART_WIDE_DATA
	.poll_in_u16 = uart_stm32_poll_in_u16,
	.poll_out_u16 = uart_stm32_poll_out_u16,
#endif
	.err_check = uart_stm32_err_check,
#ifdef CONFIG_UART_USE_RUNTIME_CONFIGURE
	.configure = uart_stm32_configure,
	.config_get = uart_stm32_config_get,
#endif /* CONFIG_UART_USE_RUNTIME_CONFIGURE */
#ifdef CONFIG_UART_INTERRUPT_DRIVEN
	.fifo_fill = uart_stm32_fifo_fill,
	.fifo_read = uart_stm32_fifo_read,
#ifdef CONFIG_UART_WIDE_DATA
	.fifo_fill_u16 = uart_stm32_fifo_fill_u16,
	.fifo_read_u16 = uart_stm32_fifo_read_u16,
#endif
	.irq_tx_enable = uart_stm32_irq_tx_enable,
	.irq_tx_disable = uart_stm32_irq_tx_disable,
	.irq_tx_ready = uart_stm32_irq_tx_ready,
	.irq_tx_complete = uart_stm32_irq_tx_complete,
	.irq_rx_enable = uart_stm32_irq_rx_enable,
	.irq_rx_disable = uart_stm32_irq_rx_disable,
	.irq_rx_ready = uart_stm32_irq_rx_ready,
	.irq_err_enable = uart_stm32_irq_err_enable,
	.irq_err_disable = uart_stm32_irq_err_disable,
	.irq_is_pending = uart_stm32_irq_is_pending,
	.irq_update = uart_stm32_irq_update,
	.irq_callback_set = uart_stm32_irq_callback_set,
#endif /* CONFIG_UART_INTERRUPT_DRIVEN */
#ifdef CONFIG_UART_ASYNC_API
	.callback_set = uart_stm32_async_callback_set,
	.tx = uart_stm32_async_tx,
	.tx_abort = uart_stm32_async_tx_abort,
	.rx_enable = uart_stm32_async_rx_enable,
	.rx_disable = uart_stm32_async_rx_disable,
	.rx_buf_rsp = uart_stm32_async_rx_buf_rsp,
#ifdef CONFIG_UART_WIDE_DATA
	.tx_u16 = uart_stm32_async_tx_u16,
	.rx_enable_u16 = uart_stm32_async_rx_enable_u16,
	.rx_buf_rsp_u16 = uart_stm32_async_rx_buf_rsp_u16,
#endif
#endif /* CONFIG_UART_ASYNC_API */
>>>>>>> 28bd478a
};

static int uart_stm32_clocks_enable(const struct device* dev) {
    const struct uart_stm32_config* config = dev->config;
    struct uart_stm32_data const* data = dev->data;
    int err;

    __uart_stm32_get_clock(dev);

    if (!device_is_ready(data->clock)) {
        LOG_ERR("clock control device not ready");
        return (-ENODEV);
    }

    /* enable clock */
    err = clock_control_on(data->clock, (clock_control_subsys_t)&config->pclken[0]);
    if (err != 0) {
        LOG_ERR("Could not enable (LP)UART clock");
        return (err);
    }

    if (IS_ENABLED(STM32_UART_DOMAIN_CLOCK_SUPPORT) && (config->pclk_len > 1)) {
        err = clock_control_configure(DEVICE_DT_GET(STM32_CLOCK_CONTROL_NODE),
                                      (clock_control_subsys_t)&config->pclken[1],
                                      NULL);
        if (err != 0) {
            LOG_ERR("Could not select UART domain clock");
            return (err);
        }
    }

    return (0);
}

static int uart_stm32_registers_configure(const struct device* dev) {
    const struct uart_stm32_config* config = dev->config;
    USART_TypeDef* usart = config->usart;
    struct uart_stm32_data const* data = dev->data;
    struct uart_config const* uart_cfg = data->uart_cfg;

    LL_USART_Disable(usart);

    if (!device_is_ready(config->reset.dev)) {
        LOG_ERR("reset controller not ready");
        return (-ENODEV);
    }

    /* Reset UART to default state using RCC */
    (void) reset_line_toggle_dt(&config->reset);

    /* TX/RX direction */
    LL_USART_SetTransferDirection(usart,
                                  LL_USART_DIRECTION_TX_RX);

    /* Set basic parameters, such as data-/stop-bit, parity, and baudrate */
    uart_stm32_parameters_set(dev, uart_cfg);

    /* Enable the single wire / half-duplex mode */
    if (config->single_wire) {
        LL_USART_EnableHalfDuplex(usart);
    }

    #ifdef LL_USART_TXRX_SWAPPED
    if (config->tx_rx_swap) {
        LL_USART_SetTXRXSwap(usart, LL_USART_TXRX_SWAPPED);
    }
    #endif

    #ifdef LL_USART_RXPIN_LEVEL_INVERTED
    if (config->rx_invert) {
        LL_USART_SetRXPinLevel(usart, LL_USART_RXPIN_LEVEL_INVERTED);
    }
    #endif

    #ifdef LL_USART_TXPIN_LEVEL_INVERTED
    if (config->tx_invert) {
        LL_USART_SetTXPinLevel(usart, LL_USART_TXPIN_LEVEL_INVERTED);
    }
    #endif

    #if HAS_DRIVER_ENABLE
    if (config->de_enable) {
        if (!IS_UART_DRIVER_ENABLE_INSTANCE(usart)) {
            LOG_ERR("%s does not support driver enable", dev->name);
            return -EINVAL;
        }

        uart_stm32_set_driver_enable(dev, true);
        LL_USART_SetDEAssertionTime(usart, config->de_assert_time);
        LL_USART_SetDEDeassertionTime(usart, config->de_deassert_time);

        if (config->de_invert) {
            LL_USART_SetDESignalPolarity(usart, LL_USART_DE_POLARITY_LOW);
        }
    }
    #endif

    #ifdef USART_CR1_FIFOEN
    if (config->fifo_enable) {
        LL_USART_EnableFIFO(usart);
    }
    #endif

    #if defined(CONFIG_PM) && defined(IS_UART_WAKEUP_FROMSTOP_INSTANCE)
    if (config->wakeup_source) {
        /* Enable ability to wakeup device in Stop mode
         * Effect depends on CONFIG_PM_DEVICE status:
         * CONFIG_PM_DEVICE=n : Always active
         * CONFIG_PM_DEVICE=y : Controlled by pm_device_wakeup_enable()
         */
        #ifdef USART_CR3_WUFIE
        LL_USART_SetWKUPType(usart, LL_USART_WAKEUP_ON_RXNE);
        LL_USART_EnableIT_WKUP(usart);
        LL_USART_ClearFlag_WKUP(usart);
        #endif
        LL_USART_EnableInStopMode(usart);

        if (config->wakeup_line != STM32_WAKEUP_LINE_NONE) {
            /* Prepare the WAKEUP with the expected EXTI line */
            LL_EXTI_EnableIT_0_31(BIT(config->wakeup_line));
        }
    }
    #endif /* CONFIG_PM */

    LL_USART_Enable(usart);

    #ifdef USART_ISR_TEACK
    /* Wait until TEACK flag is set */
    while (!(LL_USART_IsActiveFlag_TEACK(usart))) {
        /* pass */
    }
    #endif /* !USART_ISR_TEACK */

    #ifdef USART_ISR_REACK
    /* Wait until REACK flag is set */
    while (!(LL_USART_IsActiveFlag_REACK(usart))) {
        /* pass */
    }
    #endif /* !USART_ISR_REACK */

    return (0);
}

/**
 * @brief Initialize UART channel
 *
 * This routine is called to reset the chip in a quiescent state.
 * It is assumed that this function is called only once per UART.
 *
 * @param dev UART device struct
 *
 * @return 0
 */
static int uart_stm32_init(const struct device* dev) {
    const struct uart_stm32_config* config = dev->config;
    int err;

    err = uart_stm32_clocks_enable(dev);
    if (err < 0) {
        return (err);
    }

    /* Configure dt provided device signals when available */
    err = pinctrl_apply_state(config->pcfg, PINCTRL_STATE_DEFAULT);
    if (err < 0) {
        return (err);
    }

    err = uart_stm32_registers_configure(dev);
    if (err < 0) {
        return (err);
    }

    #if defined(CONFIG_PM) || \
        defined(CONFIG_UART_INTERRUPT_DRIVEN) || \
        defined(CONFIG_UART_ASYNC_API)
    config->irq_config_func(dev);
    #endif /* CONFIG_PM || CONFIG_UART_INTERRUPT_DRIVEN || CONFIG_UART_ASYNC_API */

    #ifdef CONFIG_UART_ASYNC_API
    return uart_stm32_async_init(dev);
    #else
    return (0);
    #endif
}

#ifdef CONFIG_PM_DEVICE
static void uart_stm32_suspend_setup(const struct device* dev) {
    USART_TypeDef* usart = DEVICE_STM32_GET_USART(dev);

    #ifdef USART_ISR_BUSY
    /* Make sure that no USART transfer is on-going */
    while (LL_USART_IsActiveFlag_BUSY(usart) == 1) {
        /* pass */
    }
    #endif

    while (LL_USART_IsActiveFlag_TC(usart) == 0) {
        /* pass */
    }

    #ifdef USART_ISR_REACK
    /* Make sure that USART is ready for reception */
    while (LL_USART_IsActiveFlag_REACK(usart) == 0) {
        /* pass */
    }
    #endif

    /* Clear OVERRUN flag */
    LL_USART_ClearFlag_ORE(usart);
}

static int uart_stm32_pm_action(const struct device* dev,
                                enum pm_device_action action) {
    const struct uart_stm32_config* config = dev->config;
    struct uart_stm32_data const* data = dev->data;
    int err;

    switch (action) {
        case PM_DEVICE_ACTION_RESUME:
            /* Set pins to active state */
            err = pinctrl_apply_state(config->pcfg, PINCTRL_STATE_DEFAULT);
            if (err < 0) {
                return (err);
            }

            /* Enable clock */
            err = clock_control_on(data->clock,
                                   (clock_control_subsys_t)&config->pclken[0]);
            if (err < 0) {
                LOG_ERR("Could not enable (LP)UART clock");
                return (err);
            }

            if ((IS_ENABLED(CONFIG_PM_S2RAM)) &&
                (!LL_USART_IsEnabled(config->usart))) {
                /* When exiting low power mode, check whether UART is enabled.
                 * If not, it means we are exiting Suspend to RAM mode (STM32
                 * Standby), and the driver needs to be reinitialized.
                 */
                uart_stm32_init(dev);
            }
            break;

        case PM_DEVICE_ACTION_SUSPEND :
            uart_stm32_suspend_setup(dev);
            /* Stop device clock. Note: fixed clocks are not handled yet. */
            err = clock_control_off(data->clock, (clock_control_subsys_t)&config->pclken[0]);
            if (err < 0) {
                LOG_ERR("Could not enable (LP)UART clock");
                return (err);
            }

            /* Move pins to sleep state */
            err = pinctrl_apply_state(config->pcfg, PINCTRL_STATE_SLEEP);
            if ((err < 0) && (err != -ENOENT)) {
                /*
                 * If returning -ENOENT, no pins where defined for sleep mode :
                 * Do not output on console (might sleep already) when going to sleep,
                 * "(LP)UART pinctrl sleep state not available"
                 * and don't block PM suspend.
                 * Else return the error.
                 */
                return (err);
            }
            break;

        default :
            return (-ENOTSUP);
    }

    return (0);
}
#endif /* CONFIG_PM_DEVICE */

#ifdef CONFIG_UART_ASYNC_API

/* src_dev and dest_dev should be 'MEMORY' or 'PERIPHERAL'. */
#define UART_DMA_CHANNEL_INIT(index, dir, dir_cap, src_dev, dest_dev)   \
    .dma_dev     = DEVICE_DT_GET(STM32_DMA_CTLR(index, dir)),           \
    .dma_channel = DT_INST_DMAS_CELL_BY_NAME(index, dir, channel),      \
    .dma_cfg     = {                                                    \
        .dma_slot            = STM32_DMA_SLOT(index, dir, slot),        \
        .channel_direction   = STM32_DMA_CONFIG_DIRECTION(              \
                                  STM32_DMA_CHANNEL_CONFIG(index, dir)),\
        .channel_priority    = STM32_DMA_CONFIG_PRIORITY(               \
                                  STM32_DMA_CHANNEL_CONFIG(index, dir)),\
        .source_data_size    = STM32_DMA_CONFIG_##src_dev##_DATA_SIZE(  \
                                  STM32_DMA_CHANNEL_CONFIG(index, dir)),\
        .dest_data_size      = STM32_DMA_CONFIG_##dest_dev##_DATA_SIZE( \
                                  STM32_DMA_CHANNEL_CONFIG(index, dir)),\
        .source_burst_length = 1, /* SINGLE transfer */                 \
        .dest_burst_length   = 1,                                       \
        .block_count         = 1,                                       \
        .dma_callback        = uart_stm32_dma_##dir##_cb,               \
    },                                                                  \
    .src_addr_increment = STM32_DMA_CONFIG_##src_dev##_ADDR_INC(        \
                             STM32_DMA_CHANNEL_CONFIG(index, dir)),     \
    .dst_addr_increment = STM32_DMA_CONFIG_##dest_dev##_ADDR_INC(       \
                             STM32_DMA_CHANNEL_CONFIG(index, dir)),     \
    .fifo_threshold     = STM32_DMA_FEATURES_FIFO_THRESHOLD(            \
                             STM32_DMA_FEATURES(index, dir)),           \

#endif

#if (defined(CONFIG_UART_INTERRUPT_DRIVEN) || defined(CONFIG_UART_ASYNC_API) || \
     defined(CONFIG_PM))
#define STM32_UART_IRQ_HANDLER_DECL(index)  \
        static void uart_stm32_irq_config_func_##index(const struct device* dev);
#define STM32_UART_IRQ_HANDLER(index)       \
static void uart_stm32_irq_config_func_##index(const struct device* dev) {  \
    IRQ_CONNECT(DT_INST_IRQN(index),                                        \
                DT_INST_IRQ(index, priority),                               \
                uart_stm32_isr, DEVICE_DT_INST_GET(index),                  \
                0);                         \
    irq_enable(DT_INST_IRQN(index));        \
}
#else
#define STM32_UART_IRQ_HANDLER_DECL(index) /* Not used */
#define STM32_UART_IRQ_HANDLER(index)      /* Not used */
#endif

#if (defined(CONFIG_UART_INTERRUPT_DRIVEN) || defined(CONFIG_UART_ASYNC_API) || \
     defined(CONFIG_PM))
#define STM32_UART_IRQ_HANDLER_FUNC(index)  \
    .irq_config_func = uart_stm32_irq_config_func_##index,
#else
#define STM32_UART_IRQ_HANDLER_FUNC(index) /* Not used */
#endif

#ifdef CONFIG_UART_ASYNC_API
#define UART_DMA_CHANNEL(index, dir, DIR, src, dest)            \
    .dma_##dir = {                                              \
        COND_CODE_1(DT_INST_DMAS_HAS_NAME(index, dir),          \
                    (UART_DMA_CHANNEL_INIT(index, dir, DIR, src, dest)), \
                    (NULL))                                     \
    },

#else
#define UART_DMA_CHANNEL(index, dir, DIR, src, dest)
#endif

#ifdef CONFIG_PM
#define STM32_UART_PM_WAKEUP(index)                             \
    .wakeup_source = DT_INST_PROP(index, wakeup_source),        \
    .wakeup_line   = COND_CODE_1(DT_INST_NODE_HAS_PROP(index, wakeup_line), \
                                 (DT_INST_PROP(index, wakeup_line)),        \
                                 (STM32_WAKEUP_LINE_NONE)),
#else
#define STM32_UART_PM_WAKEUP(index) /* Not used */
#endif

/* Ensure DTS doesn't present an incompatible parity configuration.
 * Mark/space parity isn't supported on the STM32 family.
 * If 9 data bits are configured, ensure that a parity bit isn't set.
 */
#define STM32_UART_CHECK_DT_PARITY(index)                       \
BUILD_ASSERT(                                                   \
        !(DT_INST_ENUM_IDX_OR(index, parity, STM32_UART_DEFAULT_PARITY) \
                                        == UART_CFG_PARITY_MARK ||      \
        DT_INST_ENUM_IDX_OR(index, parity, STM32_UART_DEFAULT_PARITY)   \
                                        == UART_CFG_PARITY_SPACE),      \
        "Node " DT_NODE_PATH(DT_DRV_INST(index))                \
        " has unsupported parity configuration");               \
BUILD_ASSERT(                                                   \
        !(DT_INST_ENUM_IDX_OR(index, parity, STM32_UART_DEFAULT_PARITY) \
                                        != UART_CFG_PARITY_NONE &&      \
        DT_INST_ENUM_IDX_OR(index, data_bits,                   \
                            STM32_UART_DEFAULT_DATA_BITS)       \
                                        == UART_CFG_DATA_BITS_9),       \
        "Node " DT_NODE_PATH(DT_DRV_INST(index))                \
                " has unsupported parity + data bits combination");

/* Ensure DTS doesn't present an incompatible data bits configuration
 * The STM32 family doesn't support 5 data bits, or 6 data bits without parity.
 * Only some series support 7 data bits.
 */
#ifdef LL_USART_DATAWIDTH_7B
#define STM32_UART_CHECK_DT_DATA_BITS(index)                    \
BUILD_ASSERT(                                                   \
    !(DT_INST_ENUM_IDX_OR(index, data_bits,                     \
                          STM32_UART_DEFAULT_DATA_BITS)         \
                                    == UART_CFG_DATA_BITS_5 ||  \
             (DT_INST_ENUM_IDX_OR(index, data_bits,             \
                                  STM32_UART_DEFAULT_DATA_BITS) \
                                    == UART_CFG_DATA_BITS_6 &&  \
             DT_INST_ENUM_IDX_OR(index, parity,                 \
                                 STM32_UART_DEFAULT_PARITY)     \
                                    == UART_CFG_PARITY_NONE)),  \
    "Node " DT_NODE_PATH(DT_DRV_INST(index))                    \
            " has unsupported data bits configuration");
#else
#define STM32_UART_CHECK_DT_DATA_BITS(index)                    \
BUILD_ASSERT(                                                   \
    !(DT_INST_ENUM_IDX_OR(index, data_bits,                     \
                          STM32_UART_DEFAULT_DATA_BITS)         \
                                    == UART_CFG_DATA_BITS_5 ||  \
    DT_INST_ENUM_IDX_OR(index, data_bits,                       \
                        STM32_UART_DEFAULT_DATA_BITS)           \
                                    == UART_CFG_DATA_BITS_6 ||  \
            (DT_INST_ENUM_IDX_OR(index, data_bits,              \
                        STM32_UART_DEFAULT_DATA_BITS)           \
                                    == UART_CFG_DATA_BITS_7 &&  \
            DT_INST_ENUM_IDX_OR(index, parity,                  \
                                STM32_UART_DEFAULT_PARITY)      \
                                    == UART_CFG_PARITY_NONE)),  \
    "Node " DT_NODE_PATH(DT_DRV_INST(index))                    \
            " has unsupported data bits configuration");
#endif

/* Ensure DTS doesn't present an incompatible stop bits configuration.
 * Some STM32 series USARTs don't support 0.5 stop bits, and it generally isn't
 * supported for LPUART.
 */
#ifndef LL_USART_STOPBITS_0_5
#define STM32_UART_CHECK_DT_STOP_BITS_0_5(index)                \
BUILD_ASSERT(                                                   \
    !(DT_INST_ENUM_IDX_OR(index, stop_bits,                     \
                          STM32_UART_DEFAULT_STOP_BITS)         \
                                    == UART_CFG_STOP_BITS_0_5), \
    "Node " DT_NODE_PATH(DT_DRV_INST(index))                    \
    " has unsupported stop bits configuration");
/* LPUARTs don't support 0.5 stop bits configurations */
#else
#define STM32_UART_CHECK_DT_STOP_BITS_0_5(index)                \
BUILD_ASSERT(                                                   \
    !(DT_HAS_COMPAT_STATUS_OKAY(st_stm32_lpuart) &&             \
      DT_INST_ENUM_IDX_OR(index, stop_bits,                     \
                          STM32_UART_DEFAULT_STOP_BITS)         \
                                    == UART_CFG_STOP_BITS_0_5), \
    "Node " DT_NODE_PATH(DT_DRV_INST(index))                    \
    " has unsupported stop bits configuration");
#endif

/* Ensure DTS doesn't present an incompatible stop bits configuration.
 * Some STM32 series USARTs don't support 1.5 stop bits, and it generally isn't
 * supported for LPUART.
 */
#ifndef LL_USART_STOPBITS_1_5
#define STM32_UART_CHECK_DT_STOP_BITS_1_5(index)                \
BUILD_ASSERT(                                                   \
    DT_INST_ENUM_IDX_OR(index, stop_bits,                       \
                        STM32_UART_DEFAULT_STOP_BITS)           \
                                    != UART_CFG_STOP_BITS_1_5,  \
    "Node " DT_NODE_PATH(DT_DRV_INST(index))                    \
            " has unsupported stop bits configuration");
/* LPUARTs don't support 1.5 stop bits configurations */
#else
#define STM32_UART_CHECK_DT_STOP_BITS_1_5(index)                \
BUILD_ASSERT(                                                   \
    !(DT_HAS_COMPAT_STATUS_OKAY(st_stm32_lpuart) &&             \
      DT_INST_ENUM_IDX_OR(index, stop_bits,                     \
                          STM32_UART_DEFAULT_STOP_BITS)         \
                          == UART_CFG_STOP_BITS_1_5),           \
    "Node " DT_NODE_PATH(DT_DRV_INST(index))                    \
            " has unsupported stop bits configuration");
#endif

#define STM32_UART_INIT(index)              \
STM32_UART_IRQ_HANDLER_DECL(index)          \
                                            \
PINCTRL_DT_INST_DEFINE(index);              \
                                            \
static const struct stm32_pclken pclken_##index[] = \
                                            STM32_DT_INST_CLOCKS(index); \
                                            \
static struct uart_config uart_cfg_##index = {  \
    .baudrate  = DT_INST_PROP_OR(index, current_speed,              \
                                 STM32_UART_DEFAULT_BAUDRATE),      \
    .parity    = DT_INST_ENUM_IDX_OR(index, parity,                 \
                                     STM32_UART_DEFAULT_PARITY),    \
    .stop_bits = DT_INST_ENUM_IDX_OR(index, stop_bits,              \
                                     STM32_UART_DEFAULT_STOP_BITS), \
    .data_bits = DT_INST_ENUM_IDX_OR(index, data_bits,              \
                                     STM32_UART_DEFAULT_DATA_BITS), \
    .flow_ctrl = DT_INST_PROP(index, hw_flow_control)               \
                                    ? UART_CFG_FLOW_CTRL_RTS_CTS    \
                                    : UART_CFG_FLOW_CTRL_NONE,      \
};                                          \
                                            \
static const struct uart_stm32_config uart_stm32_cfg_##index = {    \
    .usart            = (USART_TypeDef*)DT_INST_REG_ADDR(index),    \
    .reset            = RESET_DT_SPEC_GET(DT_DRV_INST(index)),      \
    .pclken           = pclken_##index,                             \
    .pclk_len         = DT_INST_NUM_CLOCKS(index),                  \
    .pcfg             = PINCTRL_DT_INST_DEV_CONFIG_GET(index),      \
    .single_wire      = DT_INST_PROP(index, single_wire),           \
    .tx_rx_swap       = DT_INST_PROP(index, tx_rx_swap),            \
    .rx_invert        = DT_INST_PROP(index, rx_invert),             \
    .tx_invert        = DT_INST_PROP(index, tx_invert),             \
    .de_enable        = DT_INST_PROP(index, de_enable),             \
    .de_assert_time   = DT_INST_PROP(index, de_assert_time),        \
    .de_deassert_time = DT_INST_PROP(index, de_deassert_time),      \
    .de_invert        = DT_INST_PROP(index, de_invert),             \
    .fifo_enable = DT_INST_PROP(index, fifo_enable),                \
    STM32_UART_IRQ_HANDLER_FUNC(index)      \
    STM32_UART_PM_WAKEUP(index)             \
};                                          \
                                            \
static struct uart_stm32_data uart_stm32_data_##index = {   \
    .uart_cfg = &uart_cfg_##index,          \
    UART_DMA_CHANNEL(index, rx, RX, PERIPHERAL, MEMORY)     \
    UART_DMA_CHANNEL(index, tx, TX, MEMORY, PERIPHERAL)     \
};                                          \
                                            \
PM_DEVICE_DT_INST_DEFINE(index, uart_stm32_pm_action);      \
                                            \
DEVICE_DT_INST_DEFINE(index,                \
                      uart_stm32_init,      \
                      PM_DEVICE_DT_INST_GET(index), \
                      &uart_stm32_data_##index, &uart_stm32_cfg_##index, \
                      PRE_KERNEL_1, CONFIG_SERIAL_INIT_PRIORITY,    \
                      &uart_stm32_driver_api);      \
                                            \
STM32_UART_IRQ_HANDLER(index)               \
                                            \
STM32_UART_CHECK_DT_PARITY(index)           \
STM32_UART_CHECK_DT_DATA_BITS(index)        \
STM32_UART_CHECK_DT_STOP_BITS_0_5(index)    \
STM32_UART_CHECK_DT_STOP_BITS_1_5(index)

DT_INST_FOREACH_STATUS_OKAY(STM32_UART_INIT)<|MERGE_RESOLUTION|>--- conflicted
+++ resolved
@@ -1832,8 +1832,7 @@
 
 #endif /* CONFIG_UART_ASYNC_API */
 
-<<<<<<< HEAD
-static const struct uart_driver_api uart_stm32_driver_api = {
+static DEVICE_API(uart, uart_stm32_driver_api) = {
     .poll_in  = uart_stm32_poll_in,
     .poll_out = uart_stm32_poll_out,
     #ifdef CONFIG_UART_WIDE_DATA
@@ -1880,53 +1879,6 @@
     .rx_buf_rsp_u16 = uart_stm32_async_rx_buf_rsp_u16,
     #endif
     #endif /* CONFIG_UART_ASYNC_API */
-=======
-static DEVICE_API(uart, uart_stm32_driver_api) = {
-	.poll_in = uart_stm32_poll_in,
-	.poll_out = uart_stm32_poll_out,
-#ifdef CONFIG_UART_WIDE_DATA
-	.poll_in_u16 = uart_stm32_poll_in_u16,
-	.poll_out_u16 = uart_stm32_poll_out_u16,
-#endif
-	.err_check = uart_stm32_err_check,
-#ifdef CONFIG_UART_USE_RUNTIME_CONFIGURE
-	.configure = uart_stm32_configure,
-	.config_get = uart_stm32_config_get,
-#endif /* CONFIG_UART_USE_RUNTIME_CONFIGURE */
-#ifdef CONFIG_UART_INTERRUPT_DRIVEN
-	.fifo_fill = uart_stm32_fifo_fill,
-	.fifo_read = uart_stm32_fifo_read,
-#ifdef CONFIG_UART_WIDE_DATA
-	.fifo_fill_u16 = uart_stm32_fifo_fill_u16,
-	.fifo_read_u16 = uart_stm32_fifo_read_u16,
-#endif
-	.irq_tx_enable = uart_stm32_irq_tx_enable,
-	.irq_tx_disable = uart_stm32_irq_tx_disable,
-	.irq_tx_ready = uart_stm32_irq_tx_ready,
-	.irq_tx_complete = uart_stm32_irq_tx_complete,
-	.irq_rx_enable = uart_stm32_irq_rx_enable,
-	.irq_rx_disable = uart_stm32_irq_rx_disable,
-	.irq_rx_ready = uart_stm32_irq_rx_ready,
-	.irq_err_enable = uart_stm32_irq_err_enable,
-	.irq_err_disable = uart_stm32_irq_err_disable,
-	.irq_is_pending = uart_stm32_irq_is_pending,
-	.irq_update = uart_stm32_irq_update,
-	.irq_callback_set = uart_stm32_irq_callback_set,
-#endif /* CONFIG_UART_INTERRUPT_DRIVEN */
-#ifdef CONFIG_UART_ASYNC_API
-	.callback_set = uart_stm32_async_callback_set,
-	.tx = uart_stm32_async_tx,
-	.tx_abort = uart_stm32_async_tx_abort,
-	.rx_enable = uart_stm32_async_rx_enable,
-	.rx_disable = uart_stm32_async_rx_disable,
-	.rx_buf_rsp = uart_stm32_async_rx_buf_rsp,
-#ifdef CONFIG_UART_WIDE_DATA
-	.tx_u16 = uart_stm32_async_tx_u16,
-	.rx_enable_u16 = uart_stm32_async_rx_enable_u16,
-	.rx_buf_rsp_u16 = uart_stm32_async_rx_buf_rsp_u16,
-#endif
-#endif /* CONFIG_UART_ASYNC_API */
->>>>>>> 28bd478a
 };
 
 static int uart_stm32_clocks_enable(const struct device* dev) {
