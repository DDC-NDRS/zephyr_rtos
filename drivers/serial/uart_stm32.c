/*
 * Copyright (c) 2016 Open-RnD Sp. z o.o.
 * Copyright (c) 2016 Linaro Limited.
 * Copyright (c) 2024 STMicroelectronics
 *
 * SPDX-License-Identifier: Apache-2.0
 */

#define DT_DRV_COMPAT st_stm32_uart

/**
 * @brief Driver for UART port on STM32 family processor.
 * @note  LPUART and U(S)ART have the same base and
 *        majority of operations are performed the same way.
 *        Please validate for newly added series.
 */

#include <zephyr/kernel.h>
#include <zephyr/arch/cpu.h>
#include <zephyr/sys/__assert.h>
#include <soc.h>
#include <zephyr/init.h>
#include <zephyr/drivers/clock_control.h>
#include <zephyr/pm/policy.h>
#include <zephyr/pm/device.h>

#ifdef CONFIG_UART_ASYNC_API
#include <zephyr/drivers/dma/dma_stm32.h>
#include <zephyr/drivers/dma.h>
#endif

#include <zephyr/linker/sections.h>
#include <zephyr/drivers/clock_control/stm32_clock_control.h>
#include "uart_stm32.h"

#include <stm32_ll_usart.h>
#include <stm32_ll_lpuart.h>
#if defined(CONFIG_PM) && defined(IS_UART_WAKEUP_FROMSTOP_INSTANCE)
#include <stm32_ll_exti.h>
#endif /* CONFIG_PM */

#ifdef CONFIG_DCACHE
#include <zephyr/linker/linker-defs.h>
#include <zephyr/mem_mgmt/mem_attr.h>
#include <zephyr/dt-bindings/memory-attr/memory-attr-arm.h>
#endif /* CONFIG_DCACHE */

#include <zephyr/logging/log.h>
#include <zephyr/irq.h>
LOG_MODULE_REGISTER(uart_stm32, CONFIG_UART_LOG_LEVEL);

/* #CUSTOM@NDRS */
#define DEVICE_STM32_GET_USART(dev)         (((const struct uart_stm32_config*)(dev)->config)->usart)

/* This symbol takes the value 1 if one of the device instances */
/* is configured in dts with a domain clock */
#if STM32_DT_INST_DEV_DOMAIN_CLOCK_SUPPORT
#define STM32_UART_DOMAIN_CLOCK_SUPPORT 1
#else
#define STM32_UART_DOMAIN_CLOCK_SUPPORT 0
#endif

#define HAS_LPUART  DT_HAS_COMPAT_STATUS_OKAY(st_stm32_lpuart)

/* Available everywhere except l1, f1, f2, f4. */
#ifdef USART_CR3_DEM
#define HAS_DRIVER_ENABLE   1
#else
#define HAS_DRIVER_ENABLE   0
#endif

#ifdef CONFIG_PM
/* Placeholder value when wakeup-line DT property is not defined */
#define STM32_WAKEUP_LINE_NONE  0xFFFFFFFF
#endif

#if HAS_LPUART
#ifdef USART_PRESC_PRESCALER
uint32_t lpuartdiv_calc(const uint64_t clock_rate, const uint16_t presc_idx,
                        const uint32_t baud_rate) {
    uint64_t lpuartdiv;

    lpuartdiv  = clock_rate / LPUART_PRESCALER_TAB[presc_idx];
    lpuartdiv *= LPUART_LPUARTDIV_FREQ_MUL;
    lpuartdiv += baud_rate / 2;
    lpuartdiv /= baud_rate;

    return ((uint32_t)lpuartdiv);
}
#else
uint32_t lpuartdiv_calc(const uint64_t clock_rate, const uint32_t baud_rate) {
    uint64_t lpuartdiv;

    lpuartdiv = clock_rate * LPUART_LPUARTDIV_FREQ_MUL;
    lpuartdiv += baud_rate / 2;
    lpuartdiv /= baud_rate;

    return ((uint32_t)lpuartdiv);
}
#endif /* USART_PRESC_PRESCALER */
#endif /* HAS_LPUART */

#ifdef CONFIG_UART_ASYNC_API
#define STM32_ASYNC_STATUS_TIMEOUT (DMA_STATUS_BLOCK + 1)
#endif

#ifdef CONFIG_PM
static void uart_stm32_pm_policy_state_lock_get(const struct device* dev) {
    struct uart_stm32_data* data = dev->data;

    if (!data->pm_policy_state_on) {
        data->pm_policy_state_on = true;
        pm_policy_state_lock_get(PM_STATE_SUSPEND_TO_IDLE, PM_ALL_SUBSTATES);
        if (IS_ENABLED(CONFIG_PM_S2RAM)) {
            pm_policy_state_lock_get(PM_STATE_SUSPEND_TO_RAM, PM_ALL_SUBSTATES);
        }
    }
}

static void uart_stm32_pm_policy_state_lock_put(const struct device* dev) {
    struct uart_stm32_data* data = dev->data;

    if (data->pm_policy_state_on) {
        data->pm_policy_state_on = false;
        pm_policy_state_lock_put(PM_STATE_SUSPEND_TO_IDLE, PM_ALL_SUBSTATES);
        if (IS_ENABLED(CONFIG_PM_S2RAM)) {
            pm_policy_state_lock_put(PM_STATE_SUSPEND_TO_RAM, PM_ALL_SUBSTATES);
        }
    }
}
#endif /* CONFIG_PM */

static inline void uart_stm32_set_baudrate(const struct device* dev, uint32_t baud_rate) {
    const struct uart_stm32_config* config = dev->config;
    USART_TypeDef* usart = config->usart;
    struct uart_stm32_data const* data = dev->data;

    uint32_t clock_rate;

    /* Get clock rate */
    if (IS_ENABLED(STM32_UART_DOMAIN_CLOCK_SUPPORT) && (config->pclk_len > 1)) {
        if (clock_control_get_rate(data->clock,
                                   (clock_control_subsys_t)&config->pclken[1],
                                   &clock_rate) < 0) {
            LOG_ERR("Failed call clock_control_get_rate(pclken[1])");
            return;
        }
    }
    else {
        if (clock_control_get_rate(data->clock,
                                   (clock_control_subsys_t)&config->pclken[0],
                                   &clock_rate) < 0) {
            LOG_ERR("Failed call clock_control_get_rate(pclken[0])");
            return;
        }
    }

    #if HAS_LPUART
    if (IS_LPUART_INSTANCE(usart)) {
        uint32_t lpuartdiv;
        #ifdef USART_PRESC_PRESCALER
        uint8_t  presc_idx;
        uint32_t presc_val;

        for (presc_idx = 0; presc_idx < ARRAY_SIZE(LPUART_PRESCALER_TAB); presc_idx++) {
            lpuartdiv = lpuartdiv_calc(clock_rate, presc_idx, baud_rate);
            if (lpuartdiv >= LPUART_BRR_MIN_VALUE && lpuartdiv <= LPUART_BRR_MASK) {
                break;
            }
        }

        if (presc_idx == ARRAY_SIZE(LPUART_PRESCALER_TAB)) {
            LOG_ERR("Unable to set %s to %d", dev->name, baud_rate);
            return;
        }

        presc_val = presc_idx << USART_PRESC_PRESCALER_Pos;

        LL_LPUART_SetPrescaler(usart, presc_val);
        #else
        lpuartdiv = lpuartdiv_calc(clock_rate, baud_rate);
        if (lpuartdiv < LPUART_BRR_MIN_VALUE || lpuartdiv > LPUART_BRR_MASK) {
            LOG_ERR("Unable to set %s to %d", dev->name, baud_rate);
            return;
        }
        #endif /* USART_PRESC_PRESCALER */
        LL_LPUART_SetBaudRate(usart,
                              clock_rate,
                              #ifdef USART_PRESC_PRESCALER
                              presc_val,
                              #endif
                              baud_rate);
        /* Check BRR is greater than or equal to 0x300 */
        __ASSERT(LL_LPUART_ReadReg(usart, BRR) >= 0x300U,
                 "BaudRateReg >= 0x300");

        /* Check BRR is lower than or equal to 0xFFFFF */
        __ASSERT(LL_LPUART_ReadReg(usart, BRR) < 0x000FFFFFU,
                 "BaudRateReg < 0xFFFF");
    }
    else {
    #endif /* HAS_LPUART */
        #ifdef USART_CR1_OVER8
        LL_USART_SetOverSampling(usart,
                                 LL_USART_OVERSAMPLING_16);
        #endif
        LL_USART_SetBaudRate(usart,
                             clock_rate,
                             #ifdef USART_PRESC_PRESCALER
                             LL_USART_PRESCALER_DIV1,
                             #endif
                             #ifdef USART_CR1_OVER8
                             LL_USART_OVERSAMPLING_16,
                             #endif
                             baud_rate);
        /* Check BRR is greater than or equal to 16d */
        __ASSERT(LL_USART_ReadReg(usart, BRR) >= 16,
                                  "BaudRateReg >= 16");

    #if HAS_LPUART
    }
    #endif /* HAS_LPUART */
}

static inline void uart_stm32_set_parity(const struct device* dev,
                                         uint32_t parity) {
    USART_TypeDef* usart = DEVICE_STM32_GET_USART(dev);

    LL_USART_SetParity(usart, parity);
}

static inline uint32_t uart_stm32_get_parity(const struct device* dev) {
    USART_TypeDef const* usart = DEVICE_STM32_GET_USART(dev);

    return LL_USART_GetParity(usart);
}

static inline void uart_stm32_set_stopbits(const struct device* dev,
                                           uint32_t stopbits) {
    USART_TypeDef* usart = DEVICE_STM32_GET_USART(dev);

    LL_USART_SetStopBitsLength(usart, stopbits);
}

static inline uint32_t uart_stm32_get_stopbits(const struct device* dev) {
    USART_TypeDef const* usart = DEVICE_STM32_GET_USART(dev);

    return LL_USART_GetStopBitsLength(usart);
}

static inline void uart_stm32_set_databits(const struct device* dev,
                                           uint32_t databits) {
    USART_TypeDef* usart = DEVICE_STM32_GET_USART(dev);

    LL_USART_SetDataWidth(usart, databits);
}

static inline uint32_t uart_stm32_get_databits(const struct device* dev) {
    USART_TypeDef const* usart = DEVICE_STM32_GET_USART(dev);

    return LL_USART_GetDataWidth(usart);
}

static inline void uart_stm32_set_hwctrl(const struct device* dev,
                                         uint32_t hwctrl) {
    USART_TypeDef* usart = DEVICE_STM32_GET_USART(dev);

    LL_USART_SetHWFlowCtrl(usart, hwctrl);
}

static inline uint32_t uart_stm32_get_hwctrl(const struct device* dev) {
    USART_TypeDef const* usart = DEVICE_STM32_GET_USART(dev);

    return LL_USART_GetHWFlowCtrl(usart);
}

#if HAS_DRIVER_ENABLE
static inline void uart_stm32_set_driver_enable(const struct device* dev,
                                                bool driver_enable) {
    USART_TypeDef* usart = DEVICE_STM32_GET_USART(dev);

    if (driver_enable) {
        LL_USART_EnableDEMode(usart);
    }
    else {
        LL_USART_DisableDEMode(usart);
    }
}

static inline bool uart_stm32_get_driver_enable(const struct device* dev) {
    USART_TypeDef const* usart = DEVICE_STM32_GET_USART(dev);

    return LL_USART_IsEnabledDEMode(usart);
}
#endif

static inline uint32_t uart_stm32_cfg2ll_parity(enum uart_config_parity parity) {
    switch (parity) {
        case UART_CFG_PARITY_ODD :
            return (LL_USART_PARITY_ODD);

        case UART_CFG_PARITY_EVEN :
            return (LL_USART_PARITY_EVEN);

        case UART_CFG_PARITY_NONE :
        default :
            return (LL_USART_PARITY_NONE);
    }
}

static inline enum uart_config_parity uart_stm32_ll2cfg_parity(uint32_t parity) {
    switch (parity) {
        case LL_USART_PARITY_ODD :
            return (UART_CFG_PARITY_ODD);

        case LL_USART_PARITY_EVEN :
            return (UART_CFG_PARITY_EVEN);

        default : /* LL_USART_PARITY_NONE */
            return (UART_CFG_PARITY_NONE);
    }
}

static inline uint32_t uart_stm32_cfg2ll_stopbits(USART_TypeDef const* usart,
                                                  enum uart_config_stop_bits sb) {
    switch (sb) {
        /* Some MCU's don't support 0.5 stop bits */
        #ifdef LL_USART_STOPBITS_0_5
        case UART_CFG_STOP_BITS_0_5 :
            #if HAS_LPUART
            if (IS_LPUART_INSTANCE(usart)) {
                /* return the default */
                return (LL_USART_STOPBITS_1);
            }
            #endif /* HAS_LPUART */
            return (LL_USART_STOPBITS_0_5);
        #endif /* LL_USART_STOPBITS_0_5 */

        case UART_CFG_STOP_BITS_1 :
            return (LL_USART_STOPBITS_1);

        /* Some MCU's don't support 1.5 stop bits */
        #ifdef LL_USART_STOPBITS_1_5
        case UART_CFG_STOP_BITS_1_5 :
            #if HAS_LPUART
            if (IS_LPUART_INSTANCE(usart)) {
                /* return the default */
                return (LL_USART_STOPBITS_2);
            }
            #endif
            return (LL_USART_STOPBITS_1_5);
        #endif /* LL_USART_STOPBITS_1_5 */

        case UART_CFG_STOP_BITS_2 :
        default :
            return (LL_USART_STOPBITS_2);
    }
}

static inline enum uart_config_stop_bits uart_stm32_ll2cfg_stopbits(uint32_t sb) {
    switch (sb) {
        /* Some MCU's don't support 0.5 stop bits */
        #ifdef LL_USART_STOPBITS_0_5
        case LL_USART_STOPBITS_0_5 :
            return (UART_CFG_STOP_BITS_0_5);
        #endif /* LL_USART_STOPBITS_0_5 */

        case LL_USART_STOPBITS_1 :
            return (UART_CFG_STOP_BITS_1);

        /* Some MCU's don't support 1.5 stop bits */
        #ifdef LL_USART_STOPBITS_1_5
        case LL_USART_STOPBITS_1_5 :
            return (UART_CFG_STOP_BITS_1_5);
        #endif /* LL_USART_STOPBITS_1_5 */

        case LL_USART_STOPBITS_2 :
        default :
            return (UART_CFG_STOP_BITS_2);
    }
}

static inline uint32_t uart_stm32_cfg2ll_databits(enum uart_config_data_bits db,
                                                  enum uart_config_parity p) {
    switch (db) {
        /* Some MCU's don't support 7B or 9B datawidth */
        #ifdef LL_USART_DATAWIDTH_7B
        case UART_CFG_DATA_BITS_7 :
            if (p == UART_CFG_PARITY_NONE) {
                return (LL_USART_DATAWIDTH_7B);
            }
            else {
                return (LL_USART_DATAWIDTH_8B);
            }
        #endif /* LL_USART_DATAWIDTH_7B */

        #ifdef LL_USART_DATAWIDTH_9B
        case UART_CFG_DATA_BITS_9 :
            return (LL_USART_DATAWIDTH_9B);
        #endif /* LL_USART_DATAWIDTH_9B */

        case UART_CFG_DATA_BITS_8 :
        default :
            if (p == UART_CFG_PARITY_NONE) {
                return (LL_USART_DATAWIDTH_8B);
            #ifdef LL_USART_DATAWIDTH_9B
            }
            else {
                return (LL_USART_DATAWIDTH_9B);
            #endif
            }
            return (LL_USART_DATAWIDTH_8B);
    }
}

static inline enum uart_config_data_bits uart_stm32_ll2cfg_databits(uint32_t db,
                                                                    uint32_t p) {
    switch (db) {
        /* Some MCU's don't support 7B or 9B datawidth */
        #ifdef LL_USART_DATAWIDTH_7B
        case LL_USART_DATAWIDTH_7B :
            if (p == LL_USART_PARITY_NONE) {
                return (UART_CFG_DATA_BITS_7);
            }
            else {
                return (UART_CFG_DATA_BITS_6);
            }
        #endif /* LL_USART_DATAWIDTH_7B */

        #ifdef LL_USART_DATAWIDTH_9B
        case LL_USART_DATAWIDTH_9B :
            if (p == LL_USART_PARITY_NONE) {
                return (UART_CFG_DATA_BITS_9);
            }
            else {
                return (UART_CFG_DATA_BITS_8);
            }
        #endif /* LL_USART_DATAWIDTH_9B */

        case LL_USART_DATAWIDTH_8B :
        default :
            if (p == LL_USART_PARITY_NONE) {
                return (UART_CFG_DATA_BITS_8);
            }
            else {
                return (UART_CFG_DATA_BITS_7);
            }
    }
}

/**
 * @brief  Get LL hardware flow control define from
 *         Zephyr hardware flow control option.
 * @note   Supports only UART_CFG_FLOW_CTRL_RTS_CTS and UART_CFG_FLOW_CTRL_RS485.
 * @param  fc: Zephyr hardware flow control option.
 * @retval LL_USART_HWCONTROL_RTS_CTS, or LL_USART_HWCONTROL_NONE.
 */
static inline uint32_t uart_stm32_cfg2ll_hwctrl(enum uart_config_flow_control fc) {
    if (fc == UART_CFG_FLOW_CTRL_RTS_CTS) {
        return (LL_USART_HWCONTROL_RTS_CTS);
    }
    else if (fc == UART_CFG_FLOW_CTRL_RS485) {
        /* Driver Enable is handled separately */
        return (LL_USART_HWCONTROL_NONE);
    }

    return (LL_USART_HWCONTROL_NONE);
}

/**
 * @brief  Get Zephyr hardware flow control option from
 *         LL hardware flow control define.
 * @note   Supports only LL_USART_HWCONTROL_RTS_CTS.
 * @param  fc: LL hardware flow control definition.
 * @retval UART_CFG_FLOW_CTRL_RTS_CTS, or UART_CFG_FLOW_CTRL_NONE.
 */
static inline enum uart_config_flow_control uart_stm32_ll2cfg_hwctrl(uint32_t fc) {
    if (fc == LL_USART_HWCONTROL_RTS_CTS) {
        return (UART_CFG_FLOW_CTRL_RTS_CTS);
    }

    return (UART_CFG_FLOW_CTRL_NONE);
}

static void uart_stm32_parameters_set(const struct device* dev,
                                      const struct uart_config* cfg) {
    USART_TypeDef* usart = DEVICE_STM32_GET_USART(dev);
    struct uart_stm32_data* data = dev->data;
    struct uart_config* uart_cfg = data->uart_cfg;
    const uint32_t parity   = uart_stm32_cfg2ll_parity(cfg->parity);
    const uint32_t stopbits = uart_stm32_cfg2ll_stopbits(usart, cfg->stop_bits);
    const uint32_t databits = uart_stm32_cfg2ll_databits(cfg->data_bits,
                                                         cfg->parity);
    const uint32_t flowctrl = uart_stm32_cfg2ll_hwctrl(cfg->flow_ctrl);
    #if HAS_DRIVER_ENABLE
    bool driver_enable = cfg->flow_ctrl == UART_CFG_FLOW_CTRL_RS485;
    #endif

    if (cfg == uart_cfg) {
        /* Called via (re-)init function, so the SoC either just booted,
         * or is returning from a low-power state where it lost register
         * contents
         */
        LL_USART_ConfigCharacter(usart,
                                 databits,
                                 parity,
                                 stopbits);
        uart_stm32_set_hwctrl(dev, flowctrl);
        uart_stm32_set_baudrate(dev, cfg->baudrate);
    }
    else {
        /* Called from application/subsys via uart_configure syscall */
        if (parity != uart_stm32_get_parity(dev)) {
            uart_stm32_set_parity(dev, parity);
        }

        if (stopbits != uart_stm32_get_stopbits(dev)) {
            uart_stm32_set_stopbits(dev, stopbits);
        }

        if (databits != uart_stm32_get_databits(dev)) {
            uart_stm32_set_databits(dev, databits);
        }

        if (flowctrl != uart_stm32_get_hwctrl(dev)) {
            uart_stm32_set_hwctrl(dev, flowctrl);
        }

        #if HAS_DRIVER_ENABLE
        if (driver_enable != uart_stm32_get_driver_enable(dev)) {
            uart_stm32_set_driver_enable(dev, driver_enable);
        }
        #endif

        if (cfg->baudrate != uart_cfg->baudrate) {
            uart_stm32_set_baudrate(dev, cfg->baudrate);
            uart_cfg->baudrate = cfg->baudrate;
        }
    }
}

#ifdef CONFIG_UART_USE_RUNTIME_CONFIGURE
static int uart_stm32_configure(const struct device* dev,
                                const struct uart_config* cfg) {
    USART_TypeDef* usart = DEVICE_STM32_GET_USART(dev);
    struct uart_stm32_data* data = dev->data;
    struct uart_config* uart_cfg = data->uart_cfg;
    const uint32_t parity   = uart_stm32_cfg2ll_parity(cfg->parity);
    const uint32_t stopbits = uart_stm32_cfg2ll_stopbits(usart, cfg->stop_bits);
    const uint32_t databits = uart_stm32_cfg2ll_databits(cfg->data_bits,
                                                         cfg->parity);

    /* Hardware doesn't support mark or space parity */
    if ((cfg->parity == UART_CFG_PARITY_MARK) ||
        (cfg->parity == UART_CFG_PARITY_SPACE)) {
        return (-ENOTSUP);
    }

    /* Driver does not supports parity + 9 databits */
    if ((cfg->parity != UART_CFG_PARITY_NONE) &&
        (cfg->data_bits == UART_CFG_DATA_BITS_9)) {
        return (-ENOTSUP);
    }

    /* When the transformed ll stop bits don't match with what was requested, then it's not
     * supported
     */
    if (uart_stm32_ll2cfg_stopbits(stopbits) != cfg->stop_bits) {
        return (-ENOTSUP);
    }

    /* When the transformed ll databits don't match with what was requested, then it's not
     * supported
     */
    if (uart_stm32_ll2cfg_databits(databits, parity) != cfg->data_bits) {
        return (-ENOTSUP);
    }

    /* Driver supports only RTS/CTS and RS485 flow control */
    if (!(cfg->flow_ctrl == UART_CFG_FLOW_CTRL_NONE
        || ((cfg->flow_ctrl == UART_CFG_FLOW_CTRL_RTS_CTS) &&
            IS_UART_HWFLOW_INSTANCE(usart))
        #if HAS_DRIVER_ENABLE
        || ((cfg->flow_ctrl == UART_CFG_FLOW_CTRL_RS485) &&
            IS_UART_DRIVER_ENABLE_INSTANCE(usart))
        #endif
        )) {
        return (-ENOTSUP);
    }

    LL_USART_Disable(usart);

    /* Set basic parameters, such as data-/stop-bit, parity, and baudrate */
    uart_stm32_parameters_set(dev, cfg);

    LL_USART_Enable(usart);

    /* Upon successful configuration, persist the syscall-passed
     * uart_config.
     * This allows restoring it, should the device return from a low-power
     * mode in which register contents are lost.
     */
    *uart_cfg = *cfg;

    return (0);
};

static int uart_stm32_config_get(const struct device* dev,
                                 struct uart_config* cfg) {
    struct uart_stm32_data const* data = dev->data;
    struct uart_config const* uart_cfg = data->uart_cfg;

    cfg->baudrate  = uart_cfg->baudrate;
    cfg->parity    = (uint8_t)uart_stm32_ll2cfg_parity(uart_stm32_get_parity(dev));
    cfg->stop_bits = (uint8_t)uart_stm32_ll2cfg_stopbits(uart_stm32_get_stopbits(dev));
    cfg->data_bits = (uint8_t)uart_stm32_ll2cfg_databits(uart_stm32_get_databits(dev),
                                                         uart_stm32_get_parity(dev));
    cfg->flow_ctrl = (uint8_t)uart_stm32_ll2cfg_hwctrl(uart_stm32_get_hwctrl(dev));
    #if HAS_DRIVER_ENABLE
    if (uart_stm32_get_driver_enable(dev)) {
        cfg->flow_ctrl = UART_CFG_FLOW_CTRL_RS485;
    }
    #endif

    return (0);
}
#endif /* CONFIG_UART_USE_RUNTIME_CONFIGURE */

typedef void (*poll_in_fn)(USART_TypeDef const* usart, void* in);

static int uart_stm32_poll_in_visitor(const struct device* dev, void* in, poll_in_fn get_fn) {
    USART_TypeDef* usart = DEVICE_STM32_GET_USART(dev);

    /* Clear overrun error flag */
    if (LL_USART_IsActiveFlag_ORE(usart)) {
        LL_USART_ClearFlag_ORE(usart);
    }

    /*
     * On stm32 F4X, F1X, and F2X, the RXNE flag is affected (cleared) by
     * the uart_err_check function call (on errors flags clearing)
     */
    if (!LL_USART_IsActiveFlag_RXNE(usart)) {
        return (-1);
    }

    get_fn(usart, in);

    return (0);
}

typedef void (*poll_out_fn)(USART_TypeDef* usart, uint16_t out);

static void uart_stm32_poll_out_visitor(const struct device* dev, uint16_t out, poll_out_fn set_fn) {
    USART_TypeDef* usart = DEVICE_STM32_GET_USART(dev);
    #ifdef CONFIG_PM
    struct uart_stm32_data* data = dev->data;
    #endif
    unsigned int key;

    /* Wait for TXE flag to be raised
     * When TXE flag is raised, we lock interrupts to prevent interrupts (notably that of usart)
     * or thread switch. Then, we can safely send our character. The character sent will be
     * interlaced with the characters potentially send with interrupt transmission API
     */
    while (true) {
        if (LL_USART_IsActiveFlag_TXE(usart)) {
            key = irq_lock();
            if (LL_USART_IsActiveFlag_TXE(usart)) {
                break;
            }
            irq_unlock(key);
        }
    }

    #ifdef CONFIG_PM
    /* If an interrupt transmission is in progress, the pm constraint is already managed by the
     * call of uart_stm32_irq_tx_[en|dis]able
     */
    if (!data->tx_poll_stream_on && !data->tx_int_stream_on) {
        data->tx_poll_stream_on = true;

        /* Don't allow system to suspend until stream
         * transmission has completed
         */
        uart_stm32_pm_policy_state_lock_get(dev);

        /* Enable TC interrupt so we can release suspend
         * constraint when done
         */
        LL_USART_EnableIT_TC(usart);
    }
    #endif /* CONFIG_PM */

    set_fn(usart, out);
    irq_unlock(key);
}

static void poll_in_u8(USART_TypeDef const* usart, void* in) {
    *((unsigned char*)in) = (unsigned char)LL_USART_ReceiveData8(usart);
}

static void poll_out_u8(USART_TypeDef* usart, uint16_t out) {
    LL_USART_TransmitData8(usart, (uint8_t)out);
}

static int uart_stm32_poll_in(const struct device* dev, unsigned char* c) {
    return uart_stm32_poll_in_visitor(dev, (void*)c, poll_in_u8);
}

static void uart_stm32_poll_out(const struct device* dev, unsigned char c) {
    uart_stm32_poll_out_visitor(dev, c, poll_out_u8);
}

#ifdef CONFIG_UART_WIDE_DATA

static void poll_out_u9(USART_TypeDef* usart, uint16_t out) {
    LL_USART_TransmitData9(usart, out);
}

static void poll_in_u9(USART_TypeDef const* usart, void* in) {
    *((uint16_t*)in) = LL_USART_ReceiveData9(usart);
}

static int uart_stm32_poll_in_u16(const struct device* dev, uint16_t* in_u16) {
    return uart_stm32_poll_in_visitor(dev, (void*)in_u16, poll_in_u9);
}

static void uart_stm32_poll_out_u16(const struct device* dev, uint16_t out_u16) {
    uart_stm32_poll_out_visitor(dev, out_u16, poll_out_u9);
}

#endif

static int uart_stm32_err_check(const struct device* dev) {
    USART_TypeDef* usart = DEVICE_STM32_GET_USART(dev);
    uint32_t err = 0U;

    /* Check for errors, then clear them.
     * Some SoC clear all error flags when at least
     * one is cleared. (e.g. F4X, F1X, and F2X).
     * The stm32 F4X, F1X, and F2X also reads the usart DR when clearing Errors
     */
    if (LL_USART_IsActiveFlag_ORE(usart)) {
        err |= UART_ERROR_OVERRUN;
    }

    if (LL_USART_IsActiveFlag_PE(usart)) {
        err |= UART_ERROR_PARITY;
    }

    if (LL_USART_IsActiveFlag_FE(usart)) {
        err |= UART_ERROR_FRAMING;
    }

    if (LL_USART_IsActiveFlag_NE(usart)) {
        err |= UART_ERROR_NOISE;
    }

    #if !defined(CONFIG_SOC_SERIES_STM32F0X) || defined(USART_LIN_SUPPORT)
    if (LL_USART_IsActiveFlag_LBD(usart)) {
        err |= UART_BREAK;
    }

    if (err & UART_BREAK) {
        LL_USART_ClearFlag_LBD(usart);
    }
    #endif

    /* Clearing error :
     * the stm32 F4X, F1X, and F2X sw sequence is reading the usart SR
     * then the usart DR to clear the Error flags ORE, PE, FE, NE
     * --> so is the RXNE flag also cleared !
     */
    if (err & UART_ERROR_OVERRUN) {
        LL_USART_ClearFlag_ORE(usart);
    }

    if (err & UART_ERROR_PARITY) {
        LL_USART_ClearFlag_PE(usart);
    }

    if (err & UART_ERROR_FRAMING) {
        LL_USART_ClearFlag_FE(usart);
    }

    if (err & UART_ERROR_NOISE) {
        LL_USART_ClearFlag_NE(usart);
    }

    return (err);
}

static inline void __uart_stm32_get_clock(const struct device* dev) {
    struct uart_stm32_data* data = dev->data;
    const struct device* const clk  = DEVICE_DT_GET(STM32_CLOCK_CONTROL_NODE);

    data->clock = clk;
}

#ifdef CONFIG_UART_INTERRUPT_DRIVEN

typedef void (*fifo_fill_fn)(USART_TypeDef* usart, void const* tx_data,
                             const int offset);

static int uart_stm32_fifo_fill_visitor(const struct device* dev, void const* tx_data, int size,
                                        fifo_fill_fn fill_fn) {
    USART_TypeDef* usart = DEVICE_STM32_GET_USART(dev);
    int num_tx = 0;
    unsigned int key;

    if (!LL_USART_IsActiveFlag_TXE(usart)) {
        return (num_tx);
    }

    /* Lock interrupts to prevent nested interrupts or thread switch */
    key = irq_lock();

    while ((size - num_tx > 0) && LL_USART_IsActiveFlag_TXE(usart)) {
        /* TXE flag will be cleared with byte write to DR|RDR register */

        /* Send a character */
        fill_fn(usart, tx_data, num_tx);
        num_tx++;
    }

    irq_unlock(key);

    return (num_tx);
}

static void fifo_fill_with_u8(USART_TypeDef* usart,
                              void const* tx_data, const int offset) {
    uint8_t const* data = (uint8_t const*)tx_data;
    /* Send a character (8bit) */
    LL_USART_TransmitData8(usart, data[offset]);
}

static int uart_stm32_fifo_fill(const struct device* dev, uint8_t const* tx_data, int size) {
    if (uart_stm32_ll2cfg_databits(uart_stm32_get_databits(dev), uart_stm32_get_parity(dev)) ==
        UART_CFG_DATA_BITS_9) {
        return (-ENOTSUP);
    }

    return uart_stm32_fifo_fill_visitor(dev, (void const*)tx_data, size,
                                        fifo_fill_with_u8);
}

typedef void (*fifo_read_fn)(USART_TypeDef const* usart, void* rx_data,
                             const int offset);

static int uart_stm32_fifo_read_visitor(const struct device* dev, void* rx_data, int const size,
                                        fifo_read_fn read_fn) {
    USART_TypeDef* usart = DEVICE_STM32_GET_USART(dev);
    int num_rx = 0;

    while ((size - num_rx > 0) && LL_USART_IsActiveFlag_RXNE(usart)) {
        /* RXNE flag will be cleared upon read from DR|RDR register */

        read_fn(usart, rx_data, num_rx);
        num_rx++;

        /* Clear overrun error flag */
        if (LL_USART_IsActiveFlag_ORE(usart)) {
            LL_USART_ClearFlag_ORE(usart);
            /*
             * On stm32 F4X, F1X, and F2X, the RXNE flag is affected (cleared) by
             * the uart_err_check function call (on errors flags clearing)
             */
        }
    }

    return (num_rx);
}

static void fifo_read_with_u8(USART_TypeDef const* usart, void* rx_data,
                              const int offset) {
    uint8_t* data = (uint8_t*)rx_data;

    data[offset] = LL_USART_ReceiveData8(usart);
}

static int uart_stm32_fifo_read(const struct device* dev, uint8_t* rx_data, int const size) {
    if (uart_stm32_ll2cfg_databits(uart_stm32_get_databits(dev), uart_stm32_get_parity(dev)) ==
        UART_CFG_DATA_BITS_9) {
        return (-ENOTSUP);
    }

    return uart_stm32_fifo_read_visitor(dev, (void*)rx_data, size,
                                        fifo_read_with_u8);
}

#ifdef CONFIG_UART_WIDE_DATA

static void fifo_fill_with_u16(USART_TypeDef* usart,
                               void const* tx_data, const int offset) {
    uint16_t const* data = (uint16_t const*)tx_data;

    /* Send a character (9bit) */
    LL_USART_TransmitData9(usart, data[offset]);
}

static int uart_stm32_fifo_fill_u16(const struct device* dev, uint16_t const* tx_data, int size) {
    if (uart_stm32_ll2cfg_databits(uart_stm32_get_databits(dev), uart_stm32_get_parity(dev)) !=
        UART_CFG_DATA_BITS_9) {
        return (-ENOTSUP);
    }

    return uart_stm32_fifo_fill_visitor(dev, (void const*)tx_data, size,
                                        fifo_fill_with_u16);
}

static void fifo_read_with_u16(USART_TypeDef const* usart, void* rx_data,
                               const int offset) {
    uint16_t* data = (uint16_t*)rx_data;

    data[offset] = LL_USART_ReceiveData9(usart);
}

static int uart_stm32_fifo_read_u16(const struct device* dev, uint16_t* rx_data, int const size) {
    if (uart_stm32_ll2cfg_databits(uart_stm32_get_databits(dev), uart_stm32_get_parity(dev)) !=
        UART_CFG_DATA_BITS_9) {
        return (-ENOTSUP);
    }

    return uart_stm32_fifo_read_visitor(dev, (void*)rx_data, size,
                                        fifo_read_with_u16);
}

#endif

static void uart_stm32_irq_tx_enable(const struct device* dev) {
    USART_TypeDef* usart = DEVICE_STM32_GET_USART(dev);
    #ifdef CONFIG_PM
    struct uart_stm32_data* data = dev->data;
    unsigned int key;
    #endif

    #ifdef CONFIG_PM
    key = irq_lock();
    data->tx_poll_stream_on = false;
    data->tx_int_stream_on  = true;
    uart_stm32_pm_policy_state_lock_get(dev);
    #endif
    LL_USART_EnableIT_TC(usart);

    #ifdef CONFIG_PM
    irq_unlock(key);
    #endif
}

static void uart_stm32_irq_tx_disable(const struct device* dev) {
    USART_TypeDef* usart = DEVICE_STM32_GET_USART(dev);
    #ifdef CONFIG_PM
    struct uart_stm32_data* data = dev->data;
    unsigned int key;

    key = irq_lock();
    #endif

    LL_USART_DisableIT_TC(usart);

    #ifdef CONFIG_PM
    data->tx_int_stream_on = false;
    uart_stm32_pm_policy_state_lock_put(dev);
    #endif

    #ifdef CONFIG_PM
    irq_unlock(key);
    #endif
}

static int uart_stm32_irq_tx_ready(const struct device* dev) {
    USART_TypeDef const* usart = DEVICE_STM32_GET_USART(dev);

    return (LL_USART_IsActiveFlag_TXE(usart) &&
            LL_USART_IsEnabledIT_TC(usart));
}

static int uart_stm32_irq_tx_complete(const struct device* dev) {
    USART_TypeDef const* usart = DEVICE_STM32_GET_USART(dev);

    return LL_USART_IsActiveFlag_TC(usart);
}

static void uart_stm32_irq_rx_enable(const struct device* dev) {
    USART_TypeDef* usart = DEVICE_STM32_GET_USART(dev);

    LL_USART_EnableIT_RXNE(usart);
}

static void uart_stm32_irq_rx_disable(const struct device* dev) {
    USART_TypeDef* usart = DEVICE_STM32_GET_USART(dev);

    LL_USART_DisableIT_RXNE(usart);
}

static int uart_stm32_irq_rx_ready(const struct device* dev) {
    USART_TypeDef const* usart = DEVICE_STM32_GET_USART(dev);
    /*
     * On stm32 F4X, F1X, and F2X, the RXNE flag is affected (cleared) by
     * the uart_err_check function call (on errors flags clearing)
     */
    return LL_USART_IsActiveFlag_RXNE(usart);
}

static void uart_stm32_irq_err_enable(const struct device* dev) {
    USART_TypeDef* usart = DEVICE_STM32_GET_USART(dev);

    /* Enable FE, ORE interruptions */
    LL_USART_EnableIT_ERROR(usart);
    #if !defined(CONFIG_SOC_SERIES_STM32F0X) || defined(USART_LIN_SUPPORT)
    /* Enable Line break detection */
    if (IS_UART_LIN_INSTANCE(usart)) {
        LL_USART_EnableIT_LBD(usart);
    }
    #endif
    /* Enable parity error interruption */
    LL_USART_EnableIT_PE(usart);
}

static void uart_stm32_irq_err_disable(const struct device* dev) {
    USART_TypeDef* usart = DEVICE_STM32_GET_USART(dev);

    /* Disable FE, ORE interruptions */
    LL_USART_DisableIT_ERROR(usart);
    #if !defined(CONFIG_SOC_SERIES_STM32F0X) || defined(USART_LIN_SUPPORT)
    /* Disable Line break detection */
    if (IS_UART_LIN_INSTANCE(usart)) {
        LL_USART_DisableIT_LBD(usart);
    }
    #endif
    /* Disable parity error interruption */
    LL_USART_DisableIT_PE(usart);
}

static int uart_stm32_irq_is_pending(const struct device* dev) {
    USART_TypeDef const* usart = DEVICE_STM32_GET_USART(dev);

    return ((LL_USART_IsActiveFlag_RXNE(usart) &&
             LL_USART_IsEnabledIT_RXNE(usart)) ||
            (LL_USART_IsActiveFlag_TC(usart) &&
             LL_USART_IsEnabledIT_TC(usart)));
}

static int uart_stm32_irq_update(const struct device* dev) {
    return (1);
}

static void uart_stm32_irq_callback_set(const struct device* dev,
                                        uart_irq_callback_user_data_t cb,
                                        void* cb_data) {
    struct uart_stm32_data* data = dev->data;

    data->user_cb   = cb;
    data->user_data = cb_data;

    #if defined(CONFIG_UART_EXCLUSIVE_API_CALLBACKS)
    data->async_cb        = NULL;
    data->async_user_data = NULL;
    #endif
}

#endif /* CONFIG_UART_INTERRUPT_DRIVEN */

#ifdef CONFIG_UART_ASYNC_API

static inline void async_user_callback(struct uart_stm32_data* data,
                                       struct uart_event* event) {
    if (data->async_cb) {
        data->async_cb(data->uart_dev, event, data->async_user_data);
    }
}

static inline void async_evt_rx_rdy(struct uart_stm32_data* data) {
    LOG_DBG("rx_rdy: (%d %d)", data->dma_rx.offset, data->dma_rx.counter);

    struct uart_event event = {
        .type           = UART_RX_RDY,
        .data.rx.buf    = data->dma_rx.buffer,
        .data.rx.len    = data->dma_rx.counter - data->dma_rx.offset,
        .data.rx.offset = data->dma_rx.offset
    };

    /* When cyclic DMA is used, buffer positions are not updated - call callback every time*/
    if (data->dma_rx.dma_cfg.cyclic == 0) {
        /* update the current pos for new data */
        data->dma_rx.offset = data->dma_rx.counter;

        /* send event only for new data */
        if (event.data.rx.len > 0) {
            async_user_callback(data, &event);
        }
    }
    else {
        async_user_callback(data, &event);
    }
}

static inline void async_evt_rx_err(struct uart_stm32_data* data, int err_code) {
    LOG_DBG("rx error: %d", err_code);

    struct uart_event event = {
        .type                     = UART_RX_STOPPED,
        .data.rx_stop.reason      = err_code,
        .data.rx_stop.data.len    = data->dma_rx.counter,
        .data.rx_stop.data.offset = 0,
        .data.rx_stop.data.buf    = data->dma_rx.buffer
    };

    async_user_callback(data, &event);
}

static inline void async_evt_tx_done(struct uart_stm32_data* data) {
    LOG_DBG("tx done: %d", data->dma_tx.counter);

    struct uart_event event = {
        .type        = UART_TX_DONE,
        .data.tx.buf = data->dma_tx.buffer,
        .data.tx.len = data->dma_tx.counter
    };

    /* Reset tx buffer */
    data->dma_tx.buffer_length = 0;
    data->dma_tx.counter       = 0;

    async_user_callback(data, &event);
}

static inline void async_evt_tx_abort(struct uart_stm32_data* data) {
    LOG_DBG("tx abort: %d", data->dma_tx.counter);

    struct uart_event event = {
        .type        = UART_TX_ABORTED,
        .data.tx.buf = data->dma_tx.buffer,
        .data.tx.len = data->dma_tx.counter
    };

    /* Reset tx buffer */
    data->dma_tx.buffer_length = 0;
    data->dma_tx.counter       = 0;

    async_user_callback(data, &event);
}

static inline void async_evt_rx_buf_request(struct uart_stm32_data* data) {
    struct uart_event evt = {
        .type = UART_RX_BUF_REQUEST,
    };

    async_user_callback(data, &evt);
}

static inline void async_evt_rx_buf_release(struct uart_stm32_data* data) {
    struct uart_event evt = {
        .type            = UART_RX_BUF_RELEASED,
        .data.rx_buf.buf = data->dma_rx.buffer,
    };

    async_user_callback(data, &evt);
}

static inline void async_timer_start(struct k_work_delayable* work,
                                     int32_t timeout) {
    if ((timeout != SYS_FOREVER_US) && (timeout != 0)) {
        /* start timer */
        LOG_DBG("async timer started for %d us", timeout);
        k_work_reschedule(work, K_USEC(timeout));
    }
}

static void uart_stm32_dma_rx_flush(const struct device *dev, int status) {
    struct dma_status stat;
    struct uart_stm32_data* data = dev->data;

    size_t rx_rcv_len = 0;

    switch (status) {
        case DMA_STATUS_COMPLETE :
            /* fully complete */
            data->dma_rx.counter = data->dma_rx.buffer_length;
            break;

        case DMA_STATUS_BLOCK :
            /* half complete */
            data->dma_rx.counter = data->dma_rx.buffer_length / 2;
            break;

        default : /* likely STM32_ASYNC_STATUS_TIMEOUT */
            if (dma_get_status(data->dma_rx.dma_dev, data->dma_rx.dma_channel, &stat) == 0) {
                rx_rcv_len = data->dma_rx.buffer_length - stat.pending_length;
                data->dma_rx.counter = rx_rcv_len;
            }
            break;
    }

    async_evt_rx_rdy(data);

    switch (status) { /* update offset*/
        case DMA_STATUS_COMPLETE :
            /* fully complete */
            data->dma_rx.offset = 0;
            break;

        case DMA_STATUS_BLOCK :
            /* half complete */
            data->dma_rx.offset = data->dma_rx.buffer_length / 2;
            break;

        default : /* likely STM32_ASYNC_STATUS_TIMEOUT */
            data->dma_rx.offset += rx_rcv_len - data->dma_rx.offset;
            break;
    }
}

#endif /* CONFIG_UART_ASYNC_API */

#if (defined(CONFIG_UART_INTERRUPT_DRIVEN) || \
     defined(CONFIG_UART_ASYNC_API)        || \
     defined(CONFIG_PM))

static void uart_stm32_isr(const struct device* dev) {
    struct uart_stm32_data* data = dev->data;
    #if defined(CONFIG_PM) || defined(CONFIG_UART_ASYNC_API)
    USART_TypeDef* usart = DEVICE_STM32_GET_USART(dev);
    #endif

    #ifdef CONFIG_PM
    if (LL_USART_IsEnabledIT_TC(usart) &&
        LL_USART_IsActiveFlag_TC(usart)) {

        if (data->tx_poll_stream_on) {
            /* A poll stream transmission just completed,
             * allow system to suspend
             */
            LL_USART_DisableIT_TC(usart);
            data->tx_poll_stream_on = false;
            uart_stm32_pm_policy_state_lock_put(dev);
        }
        /* Stream transmission was either async or IRQ based,
         * constraint will be released at the same time TC IT
         * is disabled
         */
    }
    #endif

    #ifdef CONFIG_UART_INTERRUPT_DRIVEN
    if (data->user_cb) {
        data->user_cb(dev, data->user_data);
    }
    #endif /* CONFIG_UART_INTERRUPT_DRIVEN */

    #ifdef CONFIG_UART_ASYNC_API
    if (LL_USART_IsEnabledIT_IDLE(usart) &&
        LL_USART_IsActiveFlag_IDLE(usart)) {
        LL_USART_ClearFlag_IDLE(usart);
        LOG_DBG("idle interrupt occurred");

        if (data->dma_rx.timeout == 0) {
            uart_stm32_dma_rx_flush(dev, STM32_ASYNC_STATUS_TIMEOUT);
        }
        else {
            /* Start the RX timer not null */
            async_timer_start(&data->dma_rx.timeout_work,
                              data->dma_rx.timeout);
        }
    }
    else if (LL_USART_IsEnabledIT_TC(usart) &&
             LL_USART_IsActiveFlag_TC(usart)) {
        LL_USART_DisableIT_TC(usart);
        /* Generate TX_DONE event when transmission is done */
        async_evt_tx_done(data);

        #ifdef CONFIG_PM
        uart_stm32_pm_policy_state_lock_put(dev);
        #endif
    }
    else if (LL_USART_IsEnabledIT_RXNE(usart) &&
             LL_USART_IsActiveFlag_RXNE(usart)) {
        #ifdef USART_SR_RXNE
        /* clear the RXNE flag, because Rx data was not read */
        LL_USART_ClearFlag_RXNE(usart);
        #else
        /* clear the RXNE by flushing the fifo, because Rx data was not read */
        LL_USART_RequestRxDataFlush(usart);
        #endif /* USART_SR_RXNE */
    }

    /* Clear errors */
    uart_stm32_err_check(dev);
    #endif /* CONFIG_UART_ASYNC_API */

    #if defined(CONFIG_PM) && defined(IS_UART_WAKEUP_FROMSTOP_INSTANCE) \
        && defined(USART_CR3_WUFIE)
    if (LL_USART_IsEnabledIT_WKUP(usart) &&
        LL_USART_IsActiveFlag_WKUP(usart)) {
        LL_USART_ClearFlag_WKUP(usart);
        #ifdef USART_ISR_REACK
        while (LL_USART_IsActiveFlag_REACK(usart) == 0) {
            /* pass */
        }
        #endif
    }
    #endif
}
#endif /* CONFIG_UART_INTERRUPT_DRIVEN || CONFIG_UART_ASYNC_API || CONFIG_PM */

#ifdef CONFIG_UART_ASYNC_API

#ifdef CONFIG_DCACHE
static bool buf_in_nocache(uintptr_t buf, size_t len_bytes) {
    bool buf_within_nocache = false;

    #ifdef CONFIG_NOCACHE_MEMORY
    buf_within_nocache = (buf >= ((uintptr_t)_nocache_ram_start)) &&
            ((buf + len_bytes - 1) <= ((uintptr_t)_nocache_ram_end));
    if (buf_within_nocache) {
        return (true);
    }
    #endif /* CONFIG_NOCACHE_MEMORY */

    buf_within_nocache = mem_attr_check_buf(
        (void*)buf, len_bytes, DT_MEM_ARM_MPU_RAM_NOCACHE) == 0;
    if (buf_within_nocache) {
        return (true);
    }

    buf_within_nocache = (buf >= ((uintptr_t)__rodata_region_start)) &&
        ((buf + len_bytes - 1) <= ((uintptr_t)__rodata_region_end));

    return (buf_within_nocache);
}
#endif /* CONFIG_DCACHE */

static int uart_stm32_async_callback_set(const struct device* dev,
                                         uart_callback_t callback,
                                         void* user_data) {
    struct uart_stm32_data* data = dev->data;

    data->async_cb        = callback;
    data->async_user_data = user_data;

    #if defined(CONFIG_UART_EXCLUSIVE_API_CALLBACKS)
    data->user_cb   = NULL;
    data->user_data = NULL;
    #endif

    return (0);
}

static inline void uart_stm32_dma_tx_enable(const struct device* dev) {
    USART_TypeDef* usart = DEVICE_STM32_GET_USART(dev);

    LL_USART_EnableDMAReq_TX(usart);
}

static inline void uart_stm32_dma_tx_disable(const struct device* dev) {
    #ifdef CONFIG_UART_STM32U5_ERRATA_DMAT
    ARG_UNUSED(dev);

    /*
     * Errata Sheet ES0499 : STM32U575xx and STM32U585xx device errata
     * USART does not generate DMA requests after setting/clearing DMAT bit
     * (also seen on stm32H5 serie)
     */
    #else
    USART_TypeDef* usart = DEVICE_STM32_GET_USART(dev);

    LL_USART_DisableDMAReq_TX(usart);
    #endif
}

static inline void uart_stm32_dma_rx_enable(const struct device* dev) {
    USART_TypeDef* usart = DEVICE_STM32_GET_USART(dev);
    struct uart_stm32_data* data = dev->data;

    LL_USART_EnableDMAReq_RX(usart);

    data->dma_rx.enabled = true;
}

static inline void uart_stm32_dma_rx_disable(const struct device* dev) {
    struct uart_stm32_data* data = dev->data;

    data->dma_rx.enabled = false;
}

static int uart_stm32_async_rx_disable(const struct device* dev) {
    USART_TypeDef* usart = DEVICE_STM32_GET_USART(dev);
    struct uart_stm32_data* data = dev->data;
    struct uart_event disabled_event = {
        .type = UART_RX_DISABLED
    };

    if (!data->dma_rx.enabled) {
        async_user_callback(data, &disabled_event);
        return (-EFAULT);
    }

    LL_USART_DisableIT_IDLE(usart);

    uart_stm32_dma_rx_flush(dev, STM32_ASYNC_STATUS_TIMEOUT);

    async_evt_rx_buf_release(data);

    uart_stm32_dma_rx_disable(dev);

    (void) k_work_cancel_delayable(&data->dma_rx.timeout_work);

    dma_stop(data->dma_rx.dma_dev, data->dma_rx.dma_channel);

    if (data->rx_next_buffer) {
        struct uart_event rx_next_buf_release_evt = {
            .type            = UART_RX_BUF_RELEASED,
            .data.rx_buf.buf = data->rx_next_buffer,
        };
        async_user_callback(data, &rx_next_buf_release_evt);
    }

    data->rx_next_buffer     = NULL;
    data->rx_next_buffer_len = 0;

    /* When async rx is disabled, enable interruptible instance of uart to function normally */
    LL_USART_EnableIT_RXNE(usart);

    LOG_DBG("rx: disabled");

    async_user_callback(data, &disabled_event);

    return (0);
}

void uart_stm32_dma_tx_cb(const struct device* dma_dev, void* user_data,
                          uint32_t channel, int status) {
    const struct device* uart_dev  = user_data;
    struct uart_stm32_data* data   = uart_dev->data;
    struct uart_dma_stream* dma_tx = &data->dma_tx;
    struct dma_status stat;
    unsigned int key = irq_lock();

    /* Disable TX */
    uart_stm32_dma_tx_disable(uart_dev);

    (void) k_work_cancel_delayable(&dma_tx->timeout_work);

    if (!dma_get_status(dma_tx->dma_dev, dma_tx->dma_channel, &stat)) {
        dma_tx->counter = dma_tx->buffer_length - stat.pending_length;
    }

    dma_tx->buffer_length = 0;

    irq_unlock(key);
}

static void uart_stm32_dma_replace_buffer(const struct device* dev) {
    USART_TypeDef* usart = DEVICE_STM32_GET_USART(dev);
    struct uart_stm32_data* data = dev->data;

    /* Replace the buffer and reload the DMA */
    LOG_DBG("Replacing RX buffer: %d", data->rx_next_buffer_len);

    /* reload DMA */
    data->dma_rx.offset               = 0;
    data->dma_rx.counter              = 0;
    data->dma_rx.buffer               = data->rx_next_buffer;
    data->dma_rx.buffer_length        = data->rx_next_buffer_len;
    data->dma_rx.blk_cfg.block_size   = data->dma_rx.buffer_length;
    data->dma_rx.blk_cfg.dest_address = (uint32_t)data->dma_rx.buffer;
    data->rx_next_buffer              = NULL;
    data->rx_next_buffer_len          = 0;

    dma_reload(data->dma_rx.dma_dev, data->dma_rx.dma_channel,
               data->dma_rx.blk_cfg.source_address,
               data->dma_rx.blk_cfg.dest_address,
               data->dma_rx.blk_cfg.block_size);

    dma_start(data->dma_rx.dma_dev, data->dma_rx.dma_channel);

    LL_USART_ClearFlag_IDLE(usart);

    /* Request next buffer */
    async_evt_rx_buf_request(data);
}

void uart_stm32_dma_rx_cb(const struct device* dma_dev, void* user_data,
                          uint32_t channel, int status) {
    const struct device* uart_dev = user_data;
    struct uart_stm32_data* data  = uart_dev->data;

    if (status < 0) {
        async_evt_rx_err(data, status);
        return;
    }

    (void) k_work_cancel_delayable(&data->dma_rx.timeout_work);

    /* If we are in NORMAL MODE */
    if (data->dma_rx.dma_cfg.cyclic == 0) {

        /* true since this functions occurs when buffer is full */
        data->dma_rx.counter = data->dma_rx.buffer_length;
        async_evt_rx_rdy(data);
        if (data->rx_next_buffer != NULL) {
            async_evt_rx_buf_release(data);

            /* replace the buffer when the current
             * is full and not the same as the next
             * one.
             */
            uart_stm32_dma_replace_buffer(uart_dev);
        }
        else {
            /* Buffer full without valid next buffer,
             * an UART_RX_DISABLED event must be generated,
             * but uart_stm32_async_rx_disable() cannot be
             * called in ISR context. So force the RX timeout
             * to minimum value and let the RX timeout to do the job.
             */
            k_work_reschedule(&data->dma_rx.timeout_work, K_TICKS(1));
        }
    }
    else {
        /* CIRCULAR MODE */
        uart_stm32_dma_rx_flush(data->uart_dev, status);
    }
}

static int uart_stm32_async_tx(const struct device* dev,
                               uint8_t const* tx_data, size_t buf_size, int32_t timeout) {
    USART_TypeDef* usart = DEVICE_STM32_GET_USART(dev);
    struct uart_stm32_data* data = dev->data;
    int ret;

    if (data->dma_tx.dma_dev == NULL) {
        return (-ENODEV);
    }

    if (data->dma_tx.buffer_length != 0) {
        return (-EBUSY);
    }

    #ifdef CONFIG_DCACHE
    if (!buf_in_nocache((uintptr_t)tx_data, buf_size)) {
        LOG_ERR("Tx buffer should be placed in a nocache memory region");
        return (-EFAULT);
    }
    #endif /* CONFIG_DCACHE */

    data->dma_tx.buffer = (uint8_t*)tx_data;
    data->dma_tx.buffer_length = buf_size;
    data->dma_tx.timeout = timeout;

    LOG_DBG("tx: l=%d", data->dma_tx.buffer_length);

    /* Clear TC flag */
    LL_USART_ClearFlag_TC(usart);

    /* Enable TC interrupt so we can signal correct TX done */
    LL_USART_EnableIT_TC(usart);

    /* set source address */
    data->dma_tx.blk_cfg.source_address = (uint32_t)data->dma_tx.buffer;
    data->dma_tx.blk_cfg.block_size     = data->dma_tx.buffer_length;

    ret = dma_config(data->dma_tx.dma_dev, data->dma_tx.dma_channel,
                     &data->dma_tx.dma_cfg);

    if (ret != 0) {
        LOG_ERR("dma tx config error!");
        return (-EINVAL);
    }

    if (dma_start(data->dma_tx.dma_dev, data->dma_tx.dma_channel)) {
        LOG_ERR("UART err: TX DMA start failed!");
        return (-EFAULT);
    }

    /* Start TX timer */
    async_timer_start(&data->dma_tx.timeout_work, data->dma_tx.timeout);

    #ifdef CONFIG_PM
    /* Do not allow system to suspend until transmission has completed */
    uart_stm32_pm_policy_state_lock_get(dev);
    #endif

    /* Enable TX DMA requests */
    uart_stm32_dma_tx_enable(dev);

    return (0);
}

static int uart_stm32_async_rx_enable(const struct device* dev,
                                      uint8_t* rx_buf, size_t buf_size, int32_t timeout) {
    USART_TypeDef* usart = DEVICE_STM32_GET_USART(dev);
    struct uart_stm32_data* data = dev->data;
    int ret;

    if (data->dma_rx.dma_dev == NULL) {
        return (-ENODEV);
    }

    if (data->dma_rx.enabled) {
        LOG_WRN("RX was already enabled");
        return (-EBUSY);
    }

    #ifdef CONFIG_DCACHE
    if (!buf_in_nocache((uintptr_t)rx_buf, buf_size)) {
        LOG_ERR("Rx buffer should be placed in a nocache memory region");
        return (-EFAULT);
    }
    #endif /* CONFIG_DCACHE */

    data->dma_rx.offset = 0;
    data->dma_rx.buffer = rx_buf;
    data->dma_rx.buffer_length = buf_size;
    data->dma_rx.counter = 0;
    data->dma_rx.timeout = timeout;

    /* Disable RX interrupts to let DMA to handle it */
    LL_USART_DisableIT_RXNE(usart);

    data->dma_rx.blk_cfg.block_size   = buf_size;
    data->dma_rx.blk_cfg.dest_address = (uint32_t)data->dma_rx.buffer;

    ret = dma_config(data->dma_rx.dma_dev, data->dma_rx.dma_channel,
                     &data->dma_rx.dma_cfg);

    if (ret != 0) {
        LOG_ERR("UART ERR: RX DMA config failed!");
        return (-EINVAL);
    }

    if (dma_start(data->dma_rx.dma_dev, data->dma_rx.dma_channel)) {
        LOG_ERR("UART ERR: RX DMA start failed!");
        return (-EFAULT);
    }

    /* Flush RX data buffer */
    #ifdef USART_SR_RXNE
    LL_USART_ClearFlag_RXNE(usart);
    #else
    LL_USART_RequestRxDataFlush(usart);
    #endif /* USART_SR_RXNE */

    /* Enable RX DMA requests */
    uart_stm32_dma_rx_enable(dev);

    /* Enable IRQ IDLE to define the end of a
     * RX DMA transaction.
     */
    LL_USART_ClearFlag_IDLE(usart);
    LL_USART_EnableIT_IDLE(usart);

    LL_USART_EnableIT_ERROR(usart);

    /* Request next buffer */
    async_evt_rx_buf_request(data);

    LOG_DBG("async rx enabled");

    return (ret);
}

static int uart_stm32_async_tx_abort(const struct device* dev) {
    struct uart_stm32_data* data = dev->data;
    size_t tx_buffer_length = data->dma_tx.buffer_length;
    struct dma_status stat;

    if (tx_buffer_length == 0) {
        return (-EFAULT);
    }

    (void) k_work_cancel_delayable(&data->dma_tx.timeout_work);
    if (!dma_get_status(data->dma_tx.dma_dev,
                        data->dma_tx.dma_channel, &stat)) {
        data->dma_tx.counter = tx_buffer_length - stat.pending_length;
    }

    #if DT_HAS_COMPAT_STATUS_OKAY(st_stm32u5_dma)
    dma_suspend(data->dma_tx.dma_dev, data->dma_tx.dma_channel);
    #endif
    dma_stop(data->dma_tx.dma_dev, data->dma_tx.dma_channel);
    async_evt_tx_abort(data);

    return (0);
}

static void uart_stm32_async_rx_timeout(struct k_work* work) {
    struct k_work_delayable* dwork = k_work_delayable_from_work(work);
    struct uart_dma_stream* rx_stream = CONTAINER_OF(dwork,
                                                     struct uart_dma_stream, timeout_work);
    struct uart_stm32_data const* data = CONTAINER_OF(rx_stream,
                                                      struct uart_stm32_data, dma_rx);
    const struct device* dev = data->uart_dev;

    LOG_DBG("rx timeout");

    if (data->dma_rx.counter == data->dma_rx.buffer_length) {
        uart_stm32_async_rx_disable(dev);
    }
    else {
        uart_stm32_dma_rx_flush(dev, STM32_ASYNC_STATUS_TIMEOUT);
    }
}

static void uart_stm32_async_tx_timeout(struct k_work* work) {
    struct k_work_delayable* dwork = k_work_delayable_from_work(work);
    struct uart_dma_stream* tx_stream = CONTAINER_OF(dwork,
                                                     struct uart_dma_stream, timeout_work);
    struct uart_stm32_data const* data = CONTAINER_OF(tx_stream,
                                                      struct uart_stm32_data, dma_tx);
    const struct device* dev = data->uart_dev;

    uart_stm32_async_tx_abort(dev);

    LOG_DBG("tx: async timeout");
}

static int uart_stm32_async_rx_buf_rsp(const struct device* dev, uint8_t* buf,
                                       size_t len) {
    struct uart_stm32_data* data = dev->data;
    unsigned int key;
    int err = 0;

    LOG_DBG("replace buffer (%d)", len);

    key = irq_lock();

    if (data->rx_next_buffer != NULL) {
        err = -EBUSY;
    }
    else if (!data->dma_rx.enabled) {
        err = -EACCES;
    }
    else {
        #ifdef CONFIG_DCACHE
        if (!buf_in_nocache((uintptr_t)buf, len)) {
            LOG_ERR("Rx buffer should be placed in a nocache memory region");
            return (-EFAULT);
        }
        #endif /* CONFIG_DCACHE */

        data->rx_next_buffer = buf;
        data->rx_next_buffer_len = len;
    }

    irq_unlock(key);

    return (err);
}

static int uart_stm32_async_init(const struct device* dev) {
    USART_TypeDef const* usart = DEVICE_STM32_GET_USART(dev);
    struct uart_stm32_data* data = dev->data;

    data->uart_dev = dev;

    if (data->dma_rx.dma_dev != NULL) {
        if (!device_is_ready(data->dma_rx.dma_dev)) {
            return (-ENODEV);
        }
    }

    if (data->dma_tx.dma_dev != NULL) {
        if (!device_is_ready(data->dma_tx.dma_dev)) {
            return (-ENODEV);
        }
    }

    /* Disable both TX and RX DMA requests */
    uart_stm32_dma_rx_disable(dev);
    uart_stm32_dma_tx_disable(dev);

    k_work_init_delayable(&data->dma_rx.timeout_work,
                          uart_stm32_async_rx_timeout);
    k_work_init_delayable(&data->dma_tx.timeout_work,
                          uart_stm32_async_tx_timeout);

    /* Configure dma rx config */
    memset(&data->dma_rx.blk_cfg, 0, sizeof(data->dma_rx.blk_cfg));

    #if defined(CONFIG_SOC_SERIES_STM32F1X) || \
        defined(CONFIG_SOC_SERIES_STM32F2X) || \
        defined(CONFIG_SOC_SERIES_STM32F4X) || \
        defined(CONFIG_SOC_SERIES_STM32L1X)
    data->dma_rx.blk_cfg.source_address =
                            LL_USART_DMA_GetRegAddr(usart);
    #else
    data->dma_rx.blk_cfg.source_address =
                            LL_USART_DMA_GetRegAddr(usart,
                                                    LL_USART_DMA_REG_DATA_RECEIVE);
    #endif

    data->dma_rx.blk_cfg.dest_address = 0; /* dest not ready */

    if (data->dma_rx.src_addr_increment) {
        data->dma_rx.blk_cfg.source_addr_adj = DMA_ADDR_ADJ_INCREMENT;
    }
    else {
        data->dma_rx.blk_cfg.source_addr_adj = DMA_ADDR_ADJ_NO_CHANGE;
    }

    if (data->dma_rx.dst_addr_increment) {
        data->dma_rx.blk_cfg.dest_addr_adj = DMA_ADDR_ADJ_INCREMENT;
    }
    else {
        data->dma_rx.blk_cfg.dest_addr_adj = DMA_ADDR_ADJ_NO_CHANGE;
    }

    /* Enable/disable RX circular buffer */
    data->dma_rx.blk_cfg.source_reload_en  = data->dma_rx.dma_cfg.cyclic;
    data->dma_rx.blk_cfg.dest_reload_en    = data->dma_rx.dma_cfg.cyclic;
    data->dma_rx.blk_cfg.fifo_mode_control = (uint16_t)data->dma_rx.fifo_threshold;

    data->dma_rx.dma_cfg.head_block = &data->dma_rx.blk_cfg;
    data->dma_rx.dma_cfg.user_data  = (void*)dev;
    data->rx_next_buffer            = NULL;
    data->rx_next_buffer_len        = 0;

    /* Configure dma tx config */
    memset(&data->dma_tx.blk_cfg, 0, sizeof(data->dma_tx.blk_cfg));

    #if defined(CONFIG_SOC_SERIES_STM32F1X) || \
        defined(CONFIG_SOC_SERIES_STM32F2X) || \
        defined(CONFIG_SOC_SERIES_STM32F4X) || \
        defined(CONFIG_SOC_SERIES_STM32L1X)
    data->dma_tx.blk_cfg.dest_address =
                    LL_USART_DMA_GetRegAddr(usart);
    #else
    data->dma_tx.blk_cfg.dest_address =
                    LL_USART_DMA_GetRegAddr(usart,
                                            LL_USART_DMA_REG_DATA_TRANSMIT);
    #endif

    data->dma_tx.blk_cfg.source_address = 0; /* not ready */

    if (data->dma_tx.src_addr_increment) {
        data->dma_tx.blk_cfg.source_addr_adj = DMA_ADDR_ADJ_INCREMENT;
    }
    else {
        data->dma_tx.blk_cfg.source_addr_adj = DMA_ADDR_ADJ_NO_CHANGE;
    }

    if (data->dma_tx.dst_addr_increment) {
        data->dma_tx.blk_cfg.dest_addr_adj = DMA_ADDR_ADJ_INCREMENT;
    }
    else {
        data->dma_tx.blk_cfg.dest_addr_adj = DMA_ADDR_ADJ_NO_CHANGE;
    }

    /* Enable/disable TX circular buffer */
    data->dma_tx.blk_cfg.source_reload_en = data->dma_tx.dma_cfg.cyclic;
    data->dma_tx.blk_cfg.dest_reload_en   = data->dma_tx.dma_cfg.cyclic;

    data->dma_tx.blk_cfg.fifo_mode_control = data->dma_tx.fifo_threshold;

    data->dma_tx.dma_cfg.head_block = &data->dma_tx.blk_cfg;
    data->dma_tx.dma_cfg.user_data  = (void*)dev;

    return (0);
}

#ifdef CONFIG_UART_WIDE_DATA

static int uart_stm32_async_tx_u16(const struct device* dev, uint16_t const* tx_data,
                                   size_t buf_size, int32_t timeout) {
    return uart_stm32_async_tx(dev, (uint8_t const*)tx_data, (buf_size * 2), timeout);
}

static int uart_stm32_async_rx_enable_u16(const struct device* dev, uint16_t* buf, size_t len,
                                          int32_t timeout) {
    return uart_stm32_async_rx_enable(dev, (uint8_t*)buf, (len * 2), timeout);
}

static int uart_stm32_async_rx_buf_rsp_u16(const struct device* dev, uint16_t* buf, size_t len) {
    return uart_stm32_async_rx_buf_rsp(dev, (uint8_t*)buf, len * 2);
}

#endif

#endif /* CONFIG_UART_ASYNC_API */

static DEVICE_API(uart, uart_stm32_driver_api) = {
    .poll_in  = uart_stm32_poll_in,
    .poll_out = uart_stm32_poll_out,
    #ifdef CONFIG_UART_WIDE_DATA
    .poll_in_u16  = uart_stm32_poll_in_u16,
    .poll_out_u16 = uart_stm32_poll_out_u16,
    #endif
    .err_check = uart_stm32_err_check,
    #ifdef CONFIG_UART_USE_RUNTIME_CONFIGURE
    .configure  = uart_stm32_configure,
    .config_get = uart_stm32_config_get,
    #endif /* CONFIG_UART_USE_RUNTIME_CONFIGURE */

    #ifdef CONFIG_UART_INTERRUPT_DRIVEN
    .fifo_fill = uart_stm32_fifo_fill,
    .fifo_read = uart_stm32_fifo_read,
    #ifdef CONFIG_UART_WIDE_DATA
    .fifo_fill_u16 = uart_stm32_fifo_fill_u16,
    .fifo_read_u16 = uart_stm32_fifo_read_u16,
    #endif
    .irq_tx_enable    = uart_stm32_irq_tx_enable,
    .irq_tx_disable   = uart_stm32_irq_tx_disable,
    .irq_tx_ready     = uart_stm32_irq_tx_ready,
    .irq_tx_complete  = uart_stm32_irq_tx_complete,
    .irq_rx_enable    = uart_stm32_irq_rx_enable,
    .irq_rx_disable   = uart_stm32_irq_rx_disable,
    .irq_rx_ready     = uart_stm32_irq_rx_ready,
    .irq_err_enable   = uart_stm32_irq_err_enable,
    .irq_err_disable  = uart_stm32_irq_err_disable,
    .irq_is_pending   = uart_stm32_irq_is_pending,
    .irq_update       = uart_stm32_irq_update,
    .irq_callback_set = uart_stm32_irq_callback_set,
    #endif /* CONFIG_UART_INTERRUPT_DRIVEN */

    #ifdef CONFIG_UART_ASYNC_API
    .callback_set = uart_stm32_async_callback_set,
    .tx           = uart_stm32_async_tx,
    .tx_abort     = uart_stm32_async_tx_abort,
    .rx_enable    = uart_stm32_async_rx_enable,
    .rx_disable   = uart_stm32_async_rx_disable,
    .rx_buf_rsp   = uart_stm32_async_rx_buf_rsp,
    #ifdef CONFIG_UART_WIDE_DATA
    .tx_u16         = uart_stm32_async_tx_u16,
    .rx_enable_u16  = uart_stm32_async_rx_enable_u16,
    .rx_buf_rsp_u16 = uart_stm32_async_rx_buf_rsp_u16,
    #endif
    #endif /* CONFIG_UART_ASYNC_API */
};

static int uart_stm32_clocks_enable(const struct device* dev) {
    const struct uart_stm32_config* config = dev->config;
    struct uart_stm32_data const* data = dev->data;
    int err;

    __uart_stm32_get_clock(dev);

    if (!device_is_ready(data->clock)) {
        LOG_ERR("clock control device not ready");
        return (-ENODEV);
    }

    /* enable clock */
    err = clock_control_on(data->clock, (clock_control_subsys_t)&config->pclken[0]);
    if (err != 0) {
        LOG_ERR("Could not enable (LP)UART clock");
        return (err);
    }

    if (IS_ENABLED(STM32_UART_DOMAIN_CLOCK_SUPPORT) && (config->pclk_len > 1)) {
        err = clock_control_configure(DEVICE_DT_GET(STM32_CLOCK_CONTROL_NODE),
                                      (clock_control_subsys_t)&config->pclken[1],
                                      NULL);
        if (err != 0) {
            LOG_ERR("Could not select UART domain clock");
            return (err);
        }
    }

    return (0);
}

static int uart_stm32_registers_configure(const struct device* dev) {
    const struct uart_stm32_config* config = dev->config;
    USART_TypeDef* usart = config->usart;
    struct uart_stm32_data const* data = dev->data;
    struct uart_config const* uart_cfg = data->uart_cfg;

    LL_USART_Disable(usart);

    if (!device_is_ready(config->reset.dev)) {
        LOG_ERR("reset controller not ready");
        return (-ENODEV);
    }

    /* Reset UART to default state using RCC */
    (void) reset_line_toggle_dt(&config->reset);

    /* TX/RX direction */
    LL_USART_SetTransferDirection(usart,
                                  LL_USART_DIRECTION_TX_RX);

    /* Set basic parameters, such as data-/stop-bit, parity, and baudrate */
    uart_stm32_parameters_set(dev, uart_cfg);

    /* Enable the single wire / half-duplex mode */
    if (config->single_wire) {
        LL_USART_EnableHalfDuplex(usart);
    }

    #ifdef LL_USART_TXRX_SWAPPED
    if (config->tx_rx_swap) {
        LL_USART_SetTXRXSwap(usart, LL_USART_TXRX_SWAPPED);
    }
    #endif

    #ifdef LL_USART_RXPIN_LEVEL_INVERTED
    if (config->rx_invert) {
        LL_USART_SetRXPinLevel(usart, LL_USART_RXPIN_LEVEL_INVERTED);
    }
    #endif

    #ifdef LL_USART_TXPIN_LEVEL_INVERTED
    if (config->tx_invert) {
        LL_USART_SetTXPinLevel(usart, LL_USART_TXPIN_LEVEL_INVERTED);
    }
    #endif

    #if HAS_DRIVER_ENABLE
    if (config->de_enable) {
        if (!IS_UART_DRIVER_ENABLE_INSTANCE(usart)) {
            LOG_ERR("%s does not support driver enable", dev->name);
            return -EINVAL;
        }

        uart_stm32_set_driver_enable(dev, true);
        LL_USART_SetDEAssertionTime(usart, config->de_assert_time);
        LL_USART_SetDEDeassertionTime(usart, config->de_deassert_time);

        if (config->de_invert) {
            LL_USART_SetDESignalPolarity(usart, LL_USART_DE_POLARITY_LOW);
        }
    }
    #endif

    #ifdef USART_CR1_FIFOEN
    if (config->fifo_enable) {
        LL_USART_EnableFIFO(usart);
    }
    #endif

    #if defined(CONFIG_PM) && defined(IS_UART_WAKEUP_FROMSTOP_INSTANCE)
    if (config->wakeup_source) {
        /* Enable ability to wakeup device in Stop mode
         * Effect depends on CONFIG_PM_DEVICE status:
         * CONFIG_PM_DEVICE=n : Always active
         * CONFIG_PM_DEVICE=y : Controlled by pm_device_wakeup_enable()
         */
        #ifdef USART_CR3_WUFIE
        LL_USART_SetWKUPType(usart, LL_USART_WAKEUP_ON_RXNE);
        LL_USART_EnableIT_WKUP(usart);
        LL_USART_ClearFlag_WKUP(usart);
        #endif
        LL_USART_EnableInStopMode(usart);

        if (config->wakeup_line != STM32_WAKEUP_LINE_NONE) {
            /* Prepare the WAKEUP with the expected EXTI line */
            LL_EXTI_EnableIT_0_31(BIT(config->wakeup_line));
        }
    }
    #endif /* CONFIG_PM */

    LL_USART_Enable(usart);

    #ifdef USART_ISR_TEACK
    /* Wait until TEACK flag is set */
    while (!(LL_USART_IsActiveFlag_TEACK(usart))) {
        /* pass */
    }
    #endif /* !USART_ISR_TEACK */

    #ifdef USART_ISR_REACK
    /* Wait until REACK flag is set */
    while (!(LL_USART_IsActiveFlag_REACK(usart))) {
        /* pass */
    }
    #endif /* !USART_ISR_REACK */

    return (0);
}

/**
 * @brief Initialize UART channel
 *
 * This routine is called to reset the chip in a quiescent state.
 * It is assumed that this function is called only once per UART.
 *
 * @param dev UART device struct
 *
 * @return 0
 */
static int uart_stm32_init(const struct device* dev) {
    const struct uart_stm32_config* config = dev->config;
    int err;

    err = uart_stm32_clocks_enable(dev);
    if (err < 0) {
        return (err);
    }

    /* Configure dt provided device signals when available */
    err = pinctrl_apply_state(config->pcfg, PINCTRL_STATE_DEFAULT);
    if (err < 0) {
        return (err);
    }

    err = uart_stm32_registers_configure(dev);
    if (err < 0) {
        return (err);
    }

    #if defined(CONFIG_PM) || \
        defined(CONFIG_UART_INTERRUPT_DRIVEN) || \
        defined(CONFIG_UART_ASYNC_API)
    config->irq_config_func(dev);
    #endif /* CONFIG_PM || CONFIG_UART_INTERRUPT_DRIVEN || CONFIG_UART_ASYNC_API */

    #ifdef CONFIG_UART_ASYNC_API
    return uart_stm32_async_init(dev);
    #else
    return (0);
    #endif
}

#ifdef CONFIG_PM_DEVICE
static void uart_stm32_suspend_setup(const struct device* dev) {
    USART_TypeDef* usart = DEVICE_STM32_GET_USART(dev);

    #ifdef USART_ISR_BUSY
    /* Make sure that no USART transfer is on-going */
    while (LL_USART_IsActiveFlag_BUSY(usart) == 1) {
        /* pass */
    }
    #endif

    while (LL_USART_IsActiveFlag_TC(usart) == 0) {
        /* pass */
    }

    #ifdef USART_ISR_REACK
    /* Make sure that USART is ready for reception */
    while (LL_USART_IsActiveFlag_REACK(usart) == 0) {
        /* pass */
    }
    #endif

    /* Clear OVERRUN flag */
    LL_USART_ClearFlag_ORE(usart);
}

static int uart_stm32_pm_action(const struct device* dev,
                                enum pm_device_action action) {
    const struct uart_stm32_config* config = dev->config;
    struct uart_stm32_data const* data = dev->data;
    int err;

    switch (action) {
        case PM_DEVICE_ACTION_RESUME:
            /* Set pins to active state */
            err = pinctrl_apply_state(config->pcfg, PINCTRL_STATE_DEFAULT);
            if (err < 0) {
                return (err);
            }

            /* Enable clock */
            err = clock_control_on(data->clock,
                                   (clock_control_subsys_t)&config->pclken[0]);
            if (err < 0) {
                LOG_ERR("Could not enable (LP)UART clock");
                return (err);
            }

            if ((IS_ENABLED(CONFIG_PM_S2RAM)) &&
                (!LL_USART_IsEnabled(config->usart))) {
                /* When exiting low power mode, check whether UART is enabled.
                 * If not, it means we are exiting Suspend to RAM mode (STM32
                 * Standby), and the driver needs to be reinitialized.
                 */
                uart_stm32_init(dev);
            }
            break;

        case PM_DEVICE_ACTION_SUSPEND :
            uart_stm32_suspend_setup(dev);
            /* Stop device clock. Note: fixed clocks are not handled yet. */
            err = clock_control_off(data->clock, (clock_control_subsys_t)&config->pclken[0]);
            if (err < 0) {
                LOG_ERR("Could not enable (LP)UART clock");
                return (err);
            }

            /* Move pins to sleep state */
            err = pinctrl_apply_state(config->pcfg, PINCTRL_STATE_SLEEP);
            if ((err < 0) && (err != -ENOENT)) {
                /*
                 * If returning -ENOENT, no pins where defined for sleep mode :
                 * Do not output on console (might sleep already) when going to sleep,
                 * "(LP)UART pinctrl sleep state not available"
                 * and don't block PM suspend.
                 * Else return the error.
                 */
                return (err);
            }
            break;

        default :
            return (-ENOTSUP);
    }

    return (0);
}
#endif /* CONFIG_PM_DEVICE */

#ifdef CONFIG_UART_ASYNC_API

/* src_dev and dest_dev should be 'MEMORY' or 'PERIPHERAL'. */
#define UART_DMA_CHANNEL_INIT(index, dir, dir_cap, src_dev, dest_dev)   \
    .dma_dev     = DEVICE_DT_GET(STM32_DMA_CTLR(index, dir)),           \
    .dma_channel = DT_INST_DMAS_CELL_BY_NAME(index, dir, channel),      \
    .dma_cfg     = {                                                    \
        .dma_slot            = STM32_DMA_SLOT(index, dir, slot),        \
        .channel_direction   = STM32_DMA_CONFIG_DIRECTION(              \
                                  STM32_DMA_CHANNEL_CONFIG(index, dir)),\
        .cyclic              = STM32_DMA_CONFIG_CYCLIC(                 \
                                  STM32_DMA_CHANNEL_CONFIG(index, dir)),\
        .channel_priority    = STM32_DMA_CONFIG_PRIORITY(               \
                                  STM32_DMA_CHANNEL_CONFIG(index, dir)),\
        .source_data_size    = STM32_DMA_CONFIG_##src_dev##_DATA_SIZE(  \
                                  STM32_DMA_CHANNEL_CONFIG(index, dir)),\
        .dest_data_size      = STM32_DMA_CONFIG_##dest_dev##_DATA_SIZE( \
                                  STM32_DMA_CHANNEL_CONFIG(index, dir)),\
        .source_burst_length = 1, /* SINGLE transfer */                 \
        .dest_burst_length   = 1,                                       \
        .block_count         = 1,                                       \
        .dma_callback        = uart_stm32_dma_##dir##_cb,               \
    },                                                                  \
    .src_addr_increment = STM32_DMA_CONFIG_##src_dev##_ADDR_INC(        \
                             STM32_DMA_CHANNEL_CONFIG(index, dir)),     \
    .dst_addr_increment = STM32_DMA_CONFIG_##dest_dev##_ADDR_INC(       \
                             STM32_DMA_CHANNEL_CONFIG(index, dir)),     \
    .fifo_threshold     = STM32_DMA_FEATURES_FIFO_THRESHOLD(            \
                             STM32_DMA_FEATURES(index, dir)),           \

#endif

#if (defined(CONFIG_UART_INTERRUPT_DRIVEN) || defined(CONFIG_UART_ASYNC_API) || \
     defined(CONFIG_PM))
#define STM32_UART_IRQ_HANDLER_DECL(index)  \
        static void uart_stm32_irq_config_func_##index(const struct device* dev);
#define STM32_UART_IRQ_HANDLER(index)       \
static void uart_stm32_irq_config_func_##index(const struct device* dev) {  \
    IRQ_CONNECT(DT_INST_IRQN(index),                                        \
                DT_INST_IRQ(index, priority),                               \
                uart_stm32_isr, DEVICE_DT_INST_GET(index),                  \
                0);                         \
    irq_enable(DT_INST_IRQN(index));        \
}
#else
#define STM32_UART_IRQ_HANDLER_DECL(index) /* Not used */
#define STM32_UART_IRQ_HANDLER(index)      /* Not used */
#endif

#if (defined(CONFIG_UART_INTERRUPT_DRIVEN) || defined(CONFIG_UART_ASYNC_API) || \
     defined(CONFIG_PM))
#define STM32_UART_IRQ_HANDLER_FUNC(index)  \
    .irq_config_func = uart_stm32_irq_config_func_##index,
#else
#define STM32_UART_IRQ_HANDLER_FUNC(index) /* Not used */
#endif

#ifdef CONFIG_UART_ASYNC_API
#define UART_DMA_CHANNEL(index, dir, DIR, src, dest)            \
    .dma_##dir = {                                              \
        COND_CODE_1(DT_INST_DMAS_HAS_NAME(index, dir),          \
                    (UART_DMA_CHANNEL_INIT(index, dir, DIR, src, dest)), \
                    (NULL))                                     \
    },

#else
#define UART_DMA_CHANNEL(index, dir, DIR, src, dest)
#endif

#ifdef CONFIG_PM
#define STM32_UART_PM_WAKEUP(index)                             \
    .wakeup_source = DT_INST_PROP(index, wakeup_source),        \
    .wakeup_line   = COND_CODE_1(DT_INST_NODE_HAS_PROP(index, wakeup_line), \
                                 (DT_INST_PROP(index, wakeup_line)),        \
                                 (STM32_WAKEUP_LINE_NONE)),
#else
#define STM32_UART_PM_WAKEUP(index) /* Not used */
#endif

/* Ensure DTS doesn't present an incompatible parity configuration.
 * Mark/space parity isn't supported on the STM32 family.
 * If 9 data bits are configured, ensure that a parity bit isn't set.
 */
<<<<<<< HEAD
#define STM32_UART_CHECK_DT_PARITY(index)                       \
BUILD_ASSERT(                                                   \
        !(DT_INST_ENUM_IDX_OR(index, parity, STM32_UART_DEFAULT_PARITY) \
                                        == UART_CFG_PARITY_MARK ||      \
        DT_INST_ENUM_IDX_OR(index, parity, STM32_UART_DEFAULT_PARITY)   \
                                        == UART_CFG_PARITY_SPACE),      \
        "Node " DT_NODE_PATH(DT_DRV_INST(index))                \
        " has unsupported parity configuration");               \
BUILD_ASSERT(                                                   \
        !(DT_INST_ENUM_IDX_OR(index, parity, STM32_UART_DEFAULT_PARITY) \
                                        != UART_CFG_PARITY_NONE &&      \
        DT_INST_ENUM_IDX_OR(index, data_bits,                   \
                            STM32_UART_DEFAULT_DATA_BITS)       \
                                        == UART_CFG_DATA_BITS_9),       \
        "Node " DT_NODE_PATH(DT_DRV_INST(index))                \
                " has unsupported parity + data bits combination");
=======
#define STM32_UART_CHECK_DT_PARITY(index)				\
BUILD_ASSERT(								\
	!(DT_INST_ENUM_IDX(index, parity) == UART_CFG_PARITY_MARK ||	\
	DT_INST_ENUM_IDX(index, parity) == UART_CFG_PARITY_SPACE),	\
	"Node " DT_NODE_PATH(DT_DRV_INST(index))			\
	" has unsupported parity configuration");			\
BUILD_ASSERT(								\
	!(DT_INST_ENUM_IDX(index, parity) != UART_CFG_PARITY_NONE &&	\
	DT_INST_ENUM_IDX(index, data_bits) == UART_CFG_DATA_BITS_9),	\
	"Node " DT_NODE_PATH(DT_DRV_INST(index))			\
		" has unsupported parity + data bits combination");
>>>>>>> f3bf6357

/* Ensure DTS doesn't present an incompatible data bits configuration
 * The STM32 family doesn't support 5 data bits, or 6 data bits without parity.
 * Only some series support 7 data bits.
 */
#ifdef LL_USART_DATAWIDTH_7B
<<<<<<< HEAD
#define STM32_UART_CHECK_DT_DATA_BITS(index)                    \
BUILD_ASSERT(                                                   \
    !(DT_INST_ENUM_IDX_OR(index, data_bits,                     \
                          STM32_UART_DEFAULT_DATA_BITS)         \
                                    == UART_CFG_DATA_BITS_5 ||  \
             (DT_INST_ENUM_IDX_OR(index, data_bits,             \
                                  STM32_UART_DEFAULT_DATA_BITS) \
                                    == UART_CFG_DATA_BITS_6 &&  \
             DT_INST_ENUM_IDX_OR(index, parity,                 \
                                 STM32_UART_DEFAULT_PARITY)     \
                                    == UART_CFG_PARITY_NONE)),  \
    "Node " DT_NODE_PATH(DT_DRV_INST(index))                    \
            " has unsupported data bits configuration");
#else
#define STM32_UART_CHECK_DT_DATA_BITS(index)                    \
BUILD_ASSERT(                                                   \
    !(DT_INST_ENUM_IDX_OR(index, data_bits,                     \
                          STM32_UART_DEFAULT_DATA_BITS)         \
                                    == UART_CFG_DATA_BITS_5 ||  \
    DT_INST_ENUM_IDX_OR(index, data_bits,                       \
                        STM32_UART_DEFAULT_DATA_BITS)           \
                                    == UART_CFG_DATA_BITS_6 ||  \
            (DT_INST_ENUM_IDX_OR(index, data_bits,              \
                        STM32_UART_DEFAULT_DATA_BITS)           \
                                    == UART_CFG_DATA_BITS_7 &&  \
            DT_INST_ENUM_IDX_OR(index, parity,                  \
                                STM32_UART_DEFAULT_PARITY)      \
                                    == UART_CFG_PARITY_NONE)),  \
    "Node " DT_NODE_PATH(DT_DRV_INST(index))                    \
            " has unsupported data bits configuration");
=======
#define STM32_UART_CHECK_DT_DATA_BITS(index)				\
BUILD_ASSERT(								\
	!(DT_INST_ENUM_IDX(index, data_bits) == UART_CFG_DATA_BITS_5 ||	\
	(DT_INST_ENUM_IDX(index, data_bits) == UART_CFG_DATA_BITS_6 &&	\
	DT_INST_ENUM_IDX(index, parity) == UART_CFG_PARITY_NONE)),	\
	"Node " DT_NODE_PATH(DT_DRV_INST(index))			\
		" has unsupported data bits configuration");
#else
#define STM32_UART_CHECK_DT_DATA_BITS(index)				\
BUILD_ASSERT(								\
	!(DT_INST_ENUM_IDX(index, data_bits) == UART_CFG_DATA_BITS_5 ||	\
	DT_INST_ENUM_IDX(index, data_bits) == UART_CFG_DATA_BITS_6 ||	\
	(DT_INST_ENUM_IDX(index, data_bits) == UART_CFG_DATA_BITS_7 &&	\
	DT_INST_ENUM_IDX(index, parity) == UART_CFG_PARITY_NONE)),	\
	"Node " DT_NODE_PATH(DT_DRV_INST(index))			\
		" has unsupported data bits configuration");
>>>>>>> f3bf6357
#endif

/* Ensure DTS doesn't present an incompatible stop bits configuration.
 * Some STM32 series USARTs don't support 0.5 stop bits, and it generally isn't
 * supported for LPUART.
 */
#ifndef LL_USART_STOPBITS_0_5
<<<<<<< HEAD
#define STM32_UART_CHECK_DT_STOP_BITS_0_5(index)                \
BUILD_ASSERT(                                                   \
    !(DT_INST_ENUM_IDX_OR(index, stop_bits,                     \
                          STM32_UART_DEFAULT_STOP_BITS)         \
                                    == UART_CFG_STOP_BITS_0_5), \
    "Node " DT_NODE_PATH(DT_DRV_INST(index))                    \
    " has unsupported stop bits configuration");
/* LPUARTs don't support 0.5 stop bits configurations */
#else
#define STM32_UART_CHECK_DT_STOP_BITS_0_5(index)                \
BUILD_ASSERT(                                                   \
    !(DT_HAS_COMPAT_STATUS_OKAY(st_stm32_lpuart) &&             \
      DT_INST_ENUM_IDX_OR(index, stop_bits,                     \
                          STM32_UART_DEFAULT_STOP_BITS)         \
                                    == UART_CFG_STOP_BITS_0_5), \
    "Node " DT_NODE_PATH(DT_DRV_INST(index))                    \
    " has unsupported stop bits configuration");
=======
#define STM32_UART_CHECK_DT_STOP_BITS_0_5(index)			\
BUILD_ASSERT(								\
	DT_INST_ENUM_IDX(index, stop_bits) != UART_CFG_STOP_BITS_0_5,	\
	"Node " DT_NODE_PATH(DT_DRV_INST(index))			\
		" has unsupported stop bits configuration");
/* LPUARTs don't support 0.5 stop bits configurations */
#else
#define STM32_UART_CHECK_DT_STOP_BITS_0_5(index)			\
BUILD_ASSERT(								\
	!(DT_HAS_COMPAT_STATUS_OKAY(st_stm32_lpuart) &&			\
	DT_INST_ENUM_IDX(index, stop_bits) == UART_CFG_STOP_BITS_0_5),	\
	"Node " DT_NODE_PATH(DT_DRV_INST(index))			\
		" has unsupported stop bits configuration");
>>>>>>> f3bf6357
#endif

/* Ensure DTS doesn't present an incompatible stop bits configuration.
 * Some STM32 series USARTs don't support 1.5 stop bits, and it generally isn't
 * supported for LPUART.
 */
#ifndef LL_USART_STOPBITS_1_5
<<<<<<< HEAD
#define STM32_UART_CHECK_DT_STOP_BITS_1_5(index)                \
BUILD_ASSERT(                                                   \
    DT_INST_ENUM_IDX_OR(index, stop_bits,                       \
                        STM32_UART_DEFAULT_STOP_BITS)           \
                                    != UART_CFG_STOP_BITS_1_5,  \
    "Node " DT_NODE_PATH(DT_DRV_INST(index))                    \
            " has unsupported stop bits configuration");
/* LPUARTs don't support 1.5 stop bits configurations */
#else
#define STM32_UART_CHECK_DT_STOP_BITS_1_5(index)                \
BUILD_ASSERT(                                                   \
    !(DT_HAS_COMPAT_STATUS_OKAY(st_stm32_lpuart) &&             \
      DT_INST_ENUM_IDX_OR(index, stop_bits,                     \
                          STM32_UART_DEFAULT_STOP_BITS)         \
                          == UART_CFG_STOP_BITS_1_5),           \
    "Node " DT_NODE_PATH(DT_DRV_INST(index))                    \
            " has unsupported stop bits configuration");
#endif

#define STM32_UART_INIT(index)              \
STM32_UART_IRQ_HANDLER_DECL(index)          \
                                            \
PINCTRL_DT_INST_DEFINE(index);              \
                                            \
static const struct stm32_pclken pclken_##index[] = \
                                            STM32_DT_INST_CLOCKS(index); \
                                            \
static struct uart_config uart_cfg_##index = {  \
    .baudrate  = DT_INST_PROP_OR(index, current_speed,              \
                                 STM32_UART_DEFAULT_BAUDRATE),      \
    .parity    = DT_INST_ENUM_IDX_OR(index, parity,                 \
                                     STM32_UART_DEFAULT_PARITY),    \
    .stop_bits = DT_INST_ENUM_IDX_OR(index, stop_bits,              \
                                     STM32_UART_DEFAULT_STOP_BITS), \
    .data_bits = DT_INST_ENUM_IDX_OR(index, data_bits,              \
                                     STM32_UART_DEFAULT_DATA_BITS), \
    .flow_ctrl = DT_INST_PROP(index, hw_flow_control)               \
                                    ? UART_CFG_FLOW_CTRL_RTS_CTS    \
                                    : UART_CFG_FLOW_CTRL_NONE,      \
};                                          \
                                            \
static struct uart_stm32_config DT_CONST uart_stm32_cfg_##index = { \
    .usart            = (USART_TypeDef*)DT_INST_REG_ADDR(index),    \
    .reset            = RESET_DT_SPEC_GET(DT_DRV_INST(index)),      \
    .pclken           = pclken_##index,                             \
    .pclk_len         = DT_INST_NUM_CLOCKS(index),                  \
    .pcfg             = PINCTRL_DT_INST_DEV_CONFIG_GET(index),      \
    .single_wire      = DT_INST_PROP(index, single_wire),           \
    .tx_rx_swap       = DT_INST_PROP(index, tx_rx_swap),            \
    .rx_invert        = DT_INST_PROP(index, rx_invert),             \
    .tx_invert        = DT_INST_PROP(index, tx_invert),             \
    .de_enable        = DT_INST_PROP(index, de_enable),             \
    .de_assert_time   = DT_INST_PROP(index, de_assert_time),        \
    .de_deassert_time = DT_INST_PROP(index, de_deassert_time),      \
    .de_invert        = DT_INST_PROP(index, de_invert),             \
    .fifo_enable = DT_INST_PROP(index, fifo_enable),                \
    STM32_UART_IRQ_HANDLER_FUNC(index)      \
    STM32_UART_PM_WAKEUP(index)             \
};                                          \
                                            \
static struct uart_stm32_data uart_stm32_data_##index = {   \
    .uart_cfg = &uart_cfg_##index,          \
    UART_DMA_CHANNEL(index, rx, RX, PERIPHERAL, MEMORY)     \
    UART_DMA_CHANNEL(index, tx, TX, MEMORY, PERIPHERAL)     \
};                                          \
                                            \
PM_DEVICE_DT_INST_DEFINE(index, uart_stm32_pm_action);      \
                                            \
DEVICE_DT_INST_DEFINE(index,                \
                      uart_stm32_init,      \
                      PM_DEVICE_DT_INST_GET(index), \
                      &uart_stm32_data_##index, &uart_stm32_cfg_##index, \
                      PRE_KERNEL_1, CONFIG_SERIAL_INIT_PRIORITY,    \
                      &uart_stm32_driver_api);      \
                                            \
STM32_UART_IRQ_HANDLER(index)               \
                                            \
STM32_UART_CHECK_DT_PARITY(index)           \
STM32_UART_CHECK_DT_DATA_BITS(index)        \
STM32_UART_CHECK_DT_STOP_BITS_0_5(index)    \
=======
#define STM32_UART_CHECK_DT_STOP_BITS_1_5(index)			\
BUILD_ASSERT(								\
	DT_INST_ENUM_IDX(index, stop_bits) != UART_CFG_STOP_BITS_1_5,	\
	"Node " DT_NODE_PATH(DT_DRV_INST(index))			\
		" has unsupported stop bits configuration");
/* LPUARTs don't support 1.5 stop bits configurations */
#else
#define STM32_UART_CHECK_DT_STOP_BITS_1_5(index)			\
BUILD_ASSERT(								\
	!(DT_HAS_COMPAT_STATUS_OKAY(st_stm32_lpuart) &&			\
	DT_INST_ENUM_IDX(index, stop_bits) == UART_CFG_STOP_BITS_1_5),	\
	"Node " DT_NODE_PATH(DT_DRV_INST(index))			\
		" has unsupported stop bits configuration");
#endif

#define STM32_UART_INIT(index)						\
STM32_UART_IRQ_HANDLER_DECL(index)					\
									\
PINCTRL_DT_INST_DEFINE(index);						\
									\
static const struct stm32_pclken pclken_##index[] =			\
					    STM32_DT_INST_CLOCKS(index);\
									\
static struct uart_config uart_cfg_##index = {				\
	.baudrate = DT_INST_PROP(index, current_speed),			\
	.parity = DT_INST_ENUM_IDX(index, parity),			\
	.stop_bits = DT_INST_ENUM_IDX(index, stop_bits),		\
	.data_bits = DT_INST_ENUM_IDX(index, data_bits),		\
	.flow_ctrl = DT_INST_PROP(index, hw_flow_control)		\
					? UART_CFG_FLOW_CTRL_RTS_CTS	\
					: UART_CFG_FLOW_CTRL_NONE,	\
};									\
									\
static const struct uart_stm32_config uart_stm32_cfg_##index = {	\
	.usart = (USART_TypeDef *)DT_INST_REG_ADDR(index),		\
	.reset = RESET_DT_SPEC_GET(DT_DRV_INST(index)),			\
	.pclken = pclken_##index,					\
	.pclk_len = DT_INST_NUM_CLOCKS(index),				\
	.pcfg = PINCTRL_DT_INST_DEV_CONFIG_GET(index),			\
	.single_wire = DT_INST_PROP(index, single_wire),		\
	.tx_rx_swap = DT_INST_PROP(index, tx_rx_swap),			\
	.rx_invert = DT_INST_PROP(index, rx_invert),			\
	.tx_invert = DT_INST_PROP(index, tx_invert),			\
	.de_enable = DT_INST_PROP(index, de_enable),			\
	.de_assert_time = DT_INST_PROP(index, de_assert_time),		\
	.de_deassert_time = DT_INST_PROP(index, de_deassert_time),	\
	.de_invert = DT_INST_PROP(index, de_invert),			\
	.fifo_enable = DT_INST_PROP(index, fifo_enable),		\
	STM32_UART_IRQ_HANDLER_FUNC(index)				\
	STM32_UART_PM_WAKEUP(index)					\
};									\
									\
static struct uart_stm32_data uart_stm32_data_##index = {		\
	.uart_cfg = &uart_cfg_##index,					\
	UART_DMA_CHANNEL(index, rx, RX, PERIPHERAL, MEMORY)		\
	UART_DMA_CHANNEL(index, tx, TX, MEMORY, PERIPHERAL)		\
};									\
									\
PM_DEVICE_DT_INST_DEFINE(index, uart_stm32_pm_action);			\
									\
DEVICE_DT_INST_DEFINE(index,						\
		    uart_stm32_init,					\
		    PM_DEVICE_DT_INST_GET(index),			\
		    &uart_stm32_data_##index, &uart_stm32_cfg_##index,	\
		    PRE_KERNEL_1, CONFIG_SERIAL_INIT_PRIORITY,		\
		    &uart_stm32_driver_api);				\
									\
STM32_UART_IRQ_HANDLER(index)						\
									\
STM32_UART_CHECK_DT_PARITY(index)					\
STM32_UART_CHECK_DT_DATA_BITS(index)					\
STM32_UART_CHECK_DT_STOP_BITS_0_5(index)				\
>>>>>>> f3bf6357
STM32_UART_CHECK_DT_STOP_BITS_1_5(index)

DT_INST_FOREACH_STATUS_OKAY(STM32_UART_INIT)

#if (__GTEST == 1U)                         /* #CUSTOM@NDRS */
#include "mcu_reg_stub.h"

#define STM32_UART_CFG_REG_INIT(id)       \
    zephyr_gtest_spi_stm32_reg_init(&uart_stm32_cfg_##id);

static void zephyr_gtest_spi_stm32_reg_init(struct uart_stm32_config* cfg) {
    uintptr_t base_addr = (uintptr_t)cfg->usart;

    switch (base_addr) {
        case USART1_BASE : {
            cfg->usart = (USART_TypeDef*)ut_mcu_usart1_ptr;
            break;
        }

        case USART2_BASE : {
            cfg->usart = (USART_TypeDef*)ut_mcu_usart2_ptr;
            break;
        }

        case USART3_BASE : {
            cfg->usart = (USART_TypeDef*)ut_mcu_usart3_ptr;
            break;
        }

        #if defined(UART4_BASE)
        case UART4_BASE : {
            cfg->usart = (USART_TypeDef*)ut_mcu_usart4_ptr;
            break;
        }
        #endif

        #if defined(UART5_BASE)
        case UART5_BASE : {
            cfg->usart = (USART_TypeDef*)ut_mcu_usart5_ptr;
            break;
        }
        #endif

        case USART6_BASE : {
            cfg->usart = (USART_TypeDef*)ut_mcu_usart6_ptr;
            break;
        }

        #if defined(UART7_BASE)
        case UART7_BASE : {
            cfg->usart = (USART_TypeDef*)ut_mcu_usart7_ptr;
            break;
        }
        #endif

        #if defined(UART8_BASE)
        case UART8_BASE : {
            cfg->usart = (USART_TypeDef*)ut_mcu_usart8_ptr;
            break;
        }
        #endif

        case LPUART1_BASE : {
            cfg->usart = (USART_TypeDef*)ut_mcu_lpuart1_ptr;
            break;
        }

        default: {
            break;
        }
    }
}

void zephyr_gtest_uart_stm32(void) {
    DT_INST_FOREACH_STATUS_OKAY(STM32_UART_CFG_REG_INIT)
}

#endif
<|MERGE_RESOLUTION|>--- conflicted
+++ resolved
@@ -2286,91 +2286,39 @@
  * Mark/space parity isn't supported on the STM32 family.
  * If 9 data bits are configured, ensure that a parity bit isn't set.
  */
-<<<<<<< HEAD
 #define STM32_UART_CHECK_DT_PARITY(index)                       \
 BUILD_ASSERT(                                                   \
-        !(DT_INST_ENUM_IDX_OR(index, parity, STM32_UART_DEFAULT_PARITY) \
-                                        == UART_CFG_PARITY_MARK ||      \
-        DT_INST_ENUM_IDX_OR(index, parity, STM32_UART_DEFAULT_PARITY)   \
-                                        == UART_CFG_PARITY_SPACE),      \
+        !(DT_INST_ENUM_IDX(index, parity) == UART_CFG_PARITY_MARK || \
+        DT_INST_ENUM_IDX(index, parity) == UART_CFG_PARITY_SPACE),   \
         "Node " DT_NODE_PATH(DT_DRV_INST(index))                \
         " has unsupported parity configuration");               \
 BUILD_ASSERT(                                                   \
-        !(DT_INST_ENUM_IDX_OR(index, parity, STM32_UART_DEFAULT_PARITY) \
-                                        != UART_CFG_PARITY_NONE &&      \
-        DT_INST_ENUM_IDX_OR(index, data_bits,                   \
-                            STM32_UART_DEFAULT_DATA_BITS)       \
-                                        == UART_CFG_DATA_BITS_9),       \
+        !(DT_INST_ENUM_IDX(index, parity) != UART_CFG_PARITY_NONE && \
+        DT_INST_ENUM_IDX(index, data_bits) == UART_CFG_DATA_BITS_9), \
         "Node " DT_NODE_PATH(DT_DRV_INST(index))                \
                 " has unsupported parity + data bits combination");
-=======
-#define STM32_UART_CHECK_DT_PARITY(index)				\
-BUILD_ASSERT(								\
-	!(DT_INST_ENUM_IDX(index, parity) == UART_CFG_PARITY_MARK ||	\
-	DT_INST_ENUM_IDX(index, parity) == UART_CFG_PARITY_SPACE),	\
-	"Node " DT_NODE_PATH(DT_DRV_INST(index))			\
-	" has unsupported parity configuration");			\
-BUILD_ASSERT(								\
-	!(DT_INST_ENUM_IDX(index, parity) != UART_CFG_PARITY_NONE &&	\
-	DT_INST_ENUM_IDX(index, data_bits) == UART_CFG_DATA_BITS_9),	\
-	"Node " DT_NODE_PATH(DT_DRV_INST(index))			\
-		" has unsupported parity + data bits combination");
->>>>>>> f3bf6357
 
 /* Ensure DTS doesn't present an incompatible data bits configuration
  * The STM32 family doesn't support 5 data bits, or 6 data bits without parity.
  * Only some series support 7 data bits.
  */
 #ifdef LL_USART_DATAWIDTH_7B
-<<<<<<< HEAD
 #define STM32_UART_CHECK_DT_DATA_BITS(index)                    \
 BUILD_ASSERT(                                                   \
-    !(DT_INST_ENUM_IDX_OR(index, data_bits,                     \
-                          STM32_UART_DEFAULT_DATA_BITS)         \
-                                    == UART_CFG_DATA_BITS_5 ||  \
-             (DT_INST_ENUM_IDX_OR(index, data_bits,             \
-                                  STM32_UART_DEFAULT_DATA_BITS) \
-                                    == UART_CFG_DATA_BITS_6 &&  \
-             DT_INST_ENUM_IDX_OR(index, parity,                 \
-                                 STM32_UART_DEFAULT_PARITY)     \
-                                    == UART_CFG_PARITY_NONE)),  \
+    !(DT_INST_ENUM_IDX(index, data_bits) == UART_CFG_DATA_BITS_5 || \
+    (DT_INST_ENUM_IDX(index, data_bits) == UART_CFG_DATA_BITS_6 &&  \
+    DT_INST_ENUM_IDX(index, parity) == UART_CFG_PARITY_NONE)),  \
     "Node " DT_NODE_PATH(DT_DRV_INST(index))                    \
             " has unsupported data bits configuration");
 #else
 #define STM32_UART_CHECK_DT_DATA_BITS(index)                    \
 BUILD_ASSERT(                                                   \
-    !(DT_INST_ENUM_IDX_OR(index, data_bits,                     \
-                          STM32_UART_DEFAULT_DATA_BITS)         \
-                                    == UART_CFG_DATA_BITS_5 ||  \
-    DT_INST_ENUM_IDX_OR(index, data_bits,                       \
-                        STM32_UART_DEFAULT_DATA_BITS)           \
-                                    == UART_CFG_DATA_BITS_6 ||  \
-            (DT_INST_ENUM_IDX_OR(index, data_bits,              \
-                        STM32_UART_DEFAULT_DATA_BITS)           \
-                                    == UART_CFG_DATA_BITS_7 &&  \
-            DT_INST_ENUM_IDX_OR(index, parity,                  \
-                                STM32_UART_DEFAULT_PARITY)      \
-                                    == UART_CFG_PARITY_NONE)),  \
+    !(DT_INST_ENUM_IDX(index, data_bits) == UART_CFG_DATA_BITS_5 ||	 \
+    DT_INST_ENUM_IDX(index, data_bits) == UART_CFG_DATA_BITS_6 ||    \
+    (DT_INST_ENUM_IDX(index, data_bits) == UART_CFG_DATA_BITS_7 &&   \
+    DT_INST_ENUM_IDX(index, parity) == UART_CFG_PARITY_NONE)),  \
     "Node " DT_NODE_PATH(DT_DRV_INST(index))                    \
             " has unsupported data bits configuration");
-=======
-#define STM32_UART_CHECK_DT_DATA_BITS(index)				\
-BUILD_ASSERT(								\
-	!(DT_INST_ENUM_IDX(index, data_bits) == UART_CFG_DATA_BITS_5 ||	\
-	(DT_INST_ENUM_IDX(index, data_bits) == UART_CFG_DATA_BITS_6 &&	\
-	DT_INST_ENUM_IDX(index, parity) == UART_CFG_PARITY_NONE)),	\
-	"Node " DT_NODE_PATH(DT_DRV_INST(index))			\
-		" has unsupported data bits configuration");
-#else
-#define STM32_UART_CHECK_DT_DATA_BITS(index)				\
-BUILD_ASSERT(								\
-	!(DT_INST_ENUM_IDX(index, data_bits) == UART_CFG_DATA_BITS_5 ||	\
-	DT_INST_ENUM_IDX(index, data_bits) == UART_CFG_DATA_BITS_6 ||	\
-	(DT_INST_ENUM_IDX(index, data_bits) == UART_CFG_DATA_BITS_7 &&	\
-	DT_INST_ENUM_IDX(index, parity) == UART_CFG_PARITY_NONE)),	\
-	"Node " DT_NODE_PATH(DT_DRV_INST(index))			\
-		" has unsupported data bits configuration");
->>>>>>> f3bf6357
 #endif
 
 /* Ensure DTS doesn't present an incompatible stop bits configuration.
@@ -2378,12 +2326,9 @@
  * supported for LPUART.
  */
 #ifndef LL_USART_STOPBITS_0_5
-<<<<<<< HEAD
 #define STM32_UART_CHECK_DT_STOP_BITS_0_5(index)                \
 BUILD_ASSERT(                                                   \
-    !(DT_INST_ENUM_IDX_OR(index, stop_bits,                     \
-                          STM32_UART_DEFAULT_STOP_BITS)         \
-                                    == UART_CFG_STOP_BITS_0_5), \
+    DT_INST_ENUM_IDX(index, stop_bits) != UART_CFG_STOP_BITS_0_5, \
     "Node " DT_NODE_PATH(DT_DRV_INST(index))                    \
     " has unsupported stop bits configuration");
 /* LPUARTs don't support 0.5 stop bits configurations */
@@ -2391,26 +2336,9 @@
 #define STM32_UART_CHECK_DT_STOP_BITS_0_5(index)                \
 BUILD_ASSERT(                                                   \
     !(DT_HAS_COMPAT_STATUS_OKAY(st_stm32_lpuart) &&             \
-      DT_INST_ENUM_IDX_OR(index, stop_bits,                     \
-                          STM32_UART_DEFAULT_STOP_BITS)         \
-                                    == UART_CFG_STOP_BITS_0_5), \
+    DT_INST_ENUM_IDX(index, stop_bits) == UART_CFG_STOP_BITS_0_5), \
     "Node " DT_NODE_PATH(DT_DRV_INST(index))                    \
     " has unsupported stop bits configuration");
-=======
-#define STM32_UART_CHECK_DT_STOP_BITS_0_5(index)			\
-BUILD_ASSERT(								\
-	DT_INST_ENUM_IDX(index, stop_bits) != UART_CFG_STOP_BITS_0_5,	\
-	"Node " DT_NODE_PATH(DT_DRV_INST(index))			\
-		" has unsupported stop bits configuration");
-/* LPUARTs don't support 0.5 stop bits configurations */
-#else
-#define STM32_UART_CHECK_DT_STOP_BITS_0_5(index)			\
-BUILD_ASSERT(								\
-	!(DT_HAS_COMPAT_STATUS_OKAY(st_stm32_lpuart) &&			\
-	DT_INST_ENUM_IDX(index, stop_bits) == UART_CFG_STOP_BITS_0_5),	\
-	"Node " DT_NODE_PATH(DT_DRV_INST(index))			\
-		" has unsupported stop bits configuration");
->>>>>>> f3bf6357
 #endif
 
 /* Ensure DTS doesn't present an incompatible stop bits configuration.
@@ -2418,12 +2346,9 @@
  * supported for LPUART.
  */
 #ifndef LL_USART_STOPBITS_1_5
-<<<<<<< HEAD
 #define STM32_UART_CHECK_DT_STOP_BITS_1_5(index)                \
 BUILD_ASSERT(                                                   \
-    DT_INST_ENUM_IDX_OR(index, stop_bits,                       \
-                        STM32_UART_DEFAULT_STOP_BITS)           \
-                                    != UART_CFG_STOP_BITS_1_5,  \
+    DT_INST_ENUM_IDX(index, stop_bits) != UART_CFG_STOP_BITS_1_5, \
     "Node " DT_NODE_PATH(DT_DRV_INST(index))                    \
             " has unsupported stop bits configuration");
 /* LPUARTs don't support 1.5 stop bits configurations */
@@ -2431,9 +2356,7 @@
 #define STM32_UART_CHECK_DT_STOP_BITS_1_5(index)                \
 BUILD_ASSERT(                                                   \
     !(DT_HAS_COMPAT_STATUS_OKAY(st_stm32_lpuart) &&             \
-      DT_INST_ENUM_IDX_OR(index, stop_bits,                     \
-                          STM32_UART_DEFAULT_STOP_BITS)         \
-                          == UART_CFG_STOP_BITS_1_5),           \
+      DT_INST_ENUM_IDX(index, stop_bits) == UART_CFG_STOP_BITS_1_5), \
     "Node " DT_NODE_PATH(DT_DRV_INST(index))                    \
             " has unsupported stop bits configuration");
 #endif
@@ -2447,14 +2370,10 @@
                                             STM32_DT_INST_CLOCKS(index); \
                                             \
 static struct uart_config uart_cfg_##index = {  \
-    .baudrate  = DT_INST_PROP_OR(index, current_speed,              \
-                                 STM32_UART_DEFAULT_BAUDRATE),      \
-    .parity    = DT_INST_ENUM_IDX_OR(index, parity,                 \
-                                     STM32_UART_DEFAULT_PARITY),    \
-    .stop_bits = DT_INST_ENUM_IDX_OR(index, stop_bits,              \
-                                     STM32_UART_DEFAULT_STOP_BITS), \
-    .data_bits = DT_INST_ENUM_IDX_OR(index, data_bits,              \
-                                     STM32_UART_DEFAULT_DATA_BITS), \
+    .baudrate  = DT_INST_PROP(index, current_speed),                \
+    .parity    = DT_INST_ENUM_IDX(index, parity),                   \
+    .stop_bits = DT_INST_ENUM_IDX(index, stop_bits),                \
+    .data_bits = DT_INST_ENUM_IDX(index, data_bits),                \
     .flow_ctrl = DT_INST_PROP(index, hw_flow_control)               \
                                     ? UART_CFG_FLOW_CTRL_RTS_CTS    \
                                     : UART_CFG_FLOW_CTRL_NONE,      \
@@ -2499,80 +2418,6 @@
 STM32_UART_CHECK_DT_PARITY(index)           \
 STM32_UART_CHECK_DT_DATA_BITS(index)        \
 STM32_UART_CHECK_DT_STOP_BITS_0_5(index)    \
-=======
-#define STM32_UART_CHECK_DT_STOP_BITS_1_5(index)			\
-BUILD_ASSERT(								\
-	DT_INST_ENUM_IDX(index, stop_bits) != UART_CFG_STOP_BITS_1_5,	\
-	"Node " DT_NODE_PATH(DT_DRV_INST(index))			\
-		" has unsupported stop bits configuration");
-/* LPUARTs don't support 1.5 stop bits configurations */
-#else
-#define STM32_UART_CHECK_DT_STOP_BITS_1_5(index)			\
-BUILD_ASSERT(								\
-	!(DT_HAS_COMPAT_STATUS_OKAY(st_stm32_lpuart) &&			\
-	DT_INST_ENUM_IDX(index, stop_bits) == UART_CFG_STOP_BITS_1_5),	\
-	"Node " DT_NODE_PATH(DT_DRV_INST(index))			\
-		" has unsupported stop bits configuration");
-#endif
-
-#define STM32_UART_INIT(index)						\
-STM32_UART_IRQ_HANDLER_DECL(index)					\
-									\
-PINCTRL_DT_INST_DEFINE(index);						\
-									\
-static const struct stm32_pclken pclken_##index[] =			\
-					    STM32_DT_INST_CLOCKS(index);\
-									\
-static struct uart_config uart_cfg_##index = {				\
-	.baudrate = DT_INST_PROP(index, current_speed),			\
-	.parity = DT_INST_ENUM_IDX(index, parity),			\
-	.stop_bits = DT_INST_ENUM_IDX(index, stop_bits),		\
-	.data_bits = DT_INST_ENUM_IDX(index, data_bits),		\
-	.flow_ctrl = DT_INST_PROP(index, hw_flow_control)		\
-					? UART_CFG_FLOW_CTRL_RTS_CTS	\
-					: UART_CFG_FLOW_CTRL_NONE,	\
-};									\
-									\
-static const struct uart_stm32_config uart_stm32_cfg_##index = {	\
-	.usart = (USART_TypeDef *)DT_INST_REG_ADDR(index),		\
-	.reset = RESET_DT_SPEC_GET(DT_DRV_INST(index)),			\
-	.pclken = pclken_##index,					\
-	.pclk_len = DT_INST_NUM_CLOCKS(index),				\
-	.pcfg = PINCTRL_DT_INST_DEV_CONFIG_GET(index),			\
-	.single_wire = DT_INST_PROP(index, single_wire),		\
-	.tx_rx_swap = DT_INST_PROP(index, tx_rx_swap),			\
-	.rx_invert = DT_INST_PROP(index, rx_invert),			\
-	.tx_invert = DT_INST_PROP(index, tx_invert),			\
-	.de_enable = DT_INST_PROP(index, de_enable),			\
-	.de_assert_time = DT_INST_PROP(index, de_assert_time),		\
-	.de_deassert_time = DT_INST_PROP(index, de_deassert_time),	\
-	.de_invert = DT_INST_PROP(index, de_invert),			\
-	.fifo_enable = DT_INST_PROP(index, fifo_enable),		\
-	STM32_UART_IRQ_HANDLER_FUNC(index)				\
-	STM32_UART_PM_WAKEUP(index)					\
-};									\
-									\
-static struct uart_stm32_data uart_stm32_data_##index = {		\
-	.uart_cfg = &uart_cfg_##index,					\
-	UART_DMA_CHANNEL(index, rx, RX, PERIPHERAL, MEMORY)		\
-	UART_DMA_CHANNEL(index, tx, TX, MEMORY, PERIPHERAL)		\
-};									\
-									\
-PM_DEVICE_DT_INST_DEFINE(index, uart_stm32_pm_action);			\
-									\
-DEVICE_DT_INST_DEFINE(index,						\
-		    uart_stm32_init,					\
-		    PM_DEVICE_DT_INST_GET(index),			\
-		    &uart_stm32_data_##index, &uart_stm32_cfg_##index,	\
-		    PRE_KERNEL_1, CONFIG_SERIAL_INIT_PRIORITY,		\
-		    &uart_stm32_driver_api);				\
-									\
-STM32_UART_IRQ_HANDLER(index)						\
-									\
-STM32_UART_CHECK_DT_PARITY(index)					\
-STM32_UART_CHECK_DT_DATA_BITS(index)					\
-STM32_UART_CHECK_DT_STOP_BITS_0_5(index)				\
->>>>>>> f3bf6357
 STM32_UART_CHECK_DT_STOP_BITS_1_5(index)
 
 DT_INST_FOREACH_STATUS_OKAY(STM32_UART_INIT)
