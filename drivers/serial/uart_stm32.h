/*
 * Copyright (c) 2016 Open-RnD Sp. z o.o.
 *
 * SPDX-License-Identifier: Apache-2.0
 */

/**
 * @brief Driver for UART port on STM32 family processor.
 *
 */

#ifndef ZEPHYR_DRIVERS_SERIAL_UART_STM32_H_
#define ZEPHYR_DRIVERS_SERIAL_UART_STM32_H_

#include <zephyr/drivers/pinctrl.h>

#include <stm32_ll_usart.h>

/* device config */
struct uart_stm32_config {
<<<<<<< HEAD
	/* USART instance */
	USART_TypeDef *usart;
	/* clock subsystem driving this peripheral */
	const struct stm32_pclken *pclken;
	/* number of clock subsystems */
	size_t pclk_len;
	/* initial hardware flow control, 1 for RTS/CTS */
	bool hw_flow_control;
	/* initial parity, 0 for none, 1 for odd, 2 for even */
	int  parity;
	/* switch to enable single wire / half duplex feature */
	bool single_wire;
	/* enable tx/rx pin swap */
	bool tx_rx_swap;
	/* enable rx pin inversion */
	bool rx_invert;
	/* enable tx pin inversion */
	bool tx_invert;
	/* enable de signal */
	bool de_enable;
	/* de signal assertion time in 1/16 of a bit */
	uint8_t de_assert_time;
	/* de signal deassertion time in 1/16 of a bit */
	uint8_t de_deassert_time;
	/* enable de pin inversion */
	bool de_invert;
	const struct pinctrl_dev_config *pcfg;
#if defined(CONFIG_UART_INTERRUPT_DRIVEN) || defined(CONFIG_UART_ASYNC_API) || \
	defined(CONFIG_PM)
	uart_irq_config_func_t irq_config_func;
#endif
#if defined(CONFIG_PM)
	/* Device defined as wake-up source */
	bool wakeup_source;
	uint32_t wakeup_line;
#endif /* CONFIG_PM */
=======
    /* USART instance */
    USART_TypeDef* usart;
    /* clock subsystem driving this peripheral */
    const struct stm32_pclken* pclken;
    /* number of clock subsystems */
    size_t pclk_len;
    /* initial hardware flow control, 1 for RTS/CTS */
    bool hw_flow_control;
    /* initial parity, 0 for none, 1 for odd, 2 for even */
    int parity;
    /* switch to enable single wire / half duplex feature */
    bool single_wire;
    /* enable tx/rx pin swap */
    bool tx_rx_swap;
    /* enable rx pin inversion */
    bool rx_invert;
    /* enable tx pin inversion */
    bool tx_invert;
    const struct pinctrl_dev_config* pcfg;
    #if defined(CONFIG_UART_INTERRUPT_DRIVEN) || defined(CONFIG_UART_ASYNC_API) || defined(CONFIG_PM)
    uart_irq_config_func_t irq_config_func;
    #endif

    #if defined(CONFIG_PM)
    /* Device defined as wake-up source */
    bool     wakeup_source;
    uint32_t wakeup_line;
    #endif /* CONFIG_PM */
>>>>>>> 8a1d3ad0
};

#ifdef CONFIG_UART_ASYNC_API
struct uart_dma_stream {
    const struct device*    dma_dev;
    uint32_t                dma_channel;
    struct dma_config       dma_cfg;
    uint8_t                 priority;
    bool                    src_addr_increment;
    bool                    dst_addr_increment;
    int                     fifo_threshold;
    struct dma_block_config blk_cfg;
    uint8_t*                buffer;
    size_t                  buffer_length;
    size_t                  offset;
    volatile size_t         counter;
    int32_t                 timeout;
    struct k_work_delayable timeout_work;
    bool                    enabled;
};
#endif

/* driver data */
struct uart_stm32_data {
    /* Baud rate */
    uint32_t baud_rate;
    /* clock device */
    const struct device* clock;
    /* Reset controller device configuration */
    const struct reset_dt_spec reset;

    #ifdef CONFIG_UART_INTERRUPT_DRIVEN
    uart_irq_callback_user_data_t user_cb;
    void* user_data;
    #endif

    #ifdef CONFIG_UART_ASYNC_API
    const struct device*   uart_dev;
    uart_callback_t        async_cb;
    void*                  async_user_data;
    struct uart_dma_stream dma_rx;
    struct uart_dma_stream dma_tx;
    uint8_t*               rx_next_buffer;
    size_t                 rx_next_buffer_len;
    #endif

    #ifdef CONFIG_PM
    bool tx_poll_stream_on;
    bool tx_int_stream_on;
    bool pm_policy_state_on;
    #endif
};

#endif /* ZEPHYR_DRIVERS_SERIAL_UART_STM32_H_ */<|MERGE_RESOLUTION|>--- conflicted
+++ resolved
@@ -18,44 +18,6 @@
 
 /* device config */
 struct uart_stm32_config {
-<<<<<<< HEAD
-	/* USART instance */
-	USART_TypeDef *usart;
-	/* clock subsystem driving this peripheral */
-	const struct stm32_pclken *pclken;
-	/* number of clock subsystems */
-	size_t pclk_len;
-	/* initial hardware flow control, 1 for RTS/CTS */
-	bool hw_flow_control;
-	/* initial parity, 0 for none, 1 for odd, 2 for even */
-	int  parity;
-	/* switch to enable single wire / half duplex feature */
-	bool single_wire;
-	/* enable tx/rx pin swap */
-	bool tx_rx_swap;
-	/* enable rx pin inversion */
-	bool rx_invert;
-	/* enable tx pin inversion */
-	bool tx_invert;
-	/* enable de signal */
-	bool de_enable;
-	/* de signal assertion time in 1/16 of a bit */
-	uint8_t de_assert_time;
-	/* de signal deassertion time in 1/16 of a bit */
-	uint8_t de_deassert_time;
-	/* enable de pin inversion */
-	bool de_invert;
-	const struct pinctrl_dev_config *pcfg;
-#if defined(CONFIG_UART_INTERRUPT_DRIVEN) || defined(CONFIG_UART_ASYNC_API) || \
-	defined(CONFIG_PM)
-	uart_irq_config_func_t irq_config_func;
-#endif
-#if defined(CONFIG_PM)
-	/* Device defined as wake-up source */
-	bool wakeup_source;
-	uint32_t wakeup_line;
-#endif /* CONFIG_PM */
-=======
     /* USART instance */
     USART_TypeDef* usart;
     /* clock subsystem driving this peripheral */
@@ -74,6 +36,14 @@
     bool rx_invert;
     /* enable tx pin inversion */
     bool tx_invert;
+    /* enable de signal */
+    bool de_enable;
+    /* de signal assertion time in 1/16 of a bit */
+    uint8_t de_assert_time;
+    /* de signal deassertion time in 1/16 of a bit */
+    uint8_t de_deassert_time;
+    /* enable de pin inversion */
+    bool                             de_invert;
     const struct pinctrl_dev_config* pcfg;
     #if defined(CONFIG_UART_INTERRUPT_DRIVEN) || defined(CONFIG_UART_ASYNC_API) || defined(CONFIG_PM)
     uart_irq_config_func_t irq_config_func;
@@ -84,7 +54,6 @@
     bool     wakeup_source;
     uint32_t wakeup_line;
     #endif /* CONFIG_PM */
->>>>>>> 8a1d3ad0
 };
 
 #ifdef CONFIG_UART_ASYNC_API
@@ -118,7 +87,7 @@
 
     #ifdef CONFIG_UART_INTERRUPT_DRIVEN
     uart_irq_callback_user_data_t user_cb;
-    void* user_data;
+    void*                         user_data;
     #endif
 
     #ifdef CONFIG_UART_ASYNC_API
