--- conflicted
+++ resolved
@@ -25,45 +25,6 @@
 
 /* device config */
 struct uart_stm32_config {
-<<<<<<< HEAD
-	/* USART instance */
-	USART_TypeDef *usart;
-	/* Reset controller device configuration */
-	const struct reset_dt_spec reset;
-	/* clock subsystem driving this peripheral */
-	const struct stm32_pclken *pclken;
-	/* number of clock subsystems */
-	size_t pclk_len;
-	/* switch to enable single wire / half duplex feature */
-	bool single_wire;
-	/* enable tx/rx pin swap */
-	bool tx_rx_swap;
-	/* enable rx pin inversion */
-	bool rx_invert;
-	/* enable tx pin inversion */
-	bool tx_invert;
-	/* enable de signal */
-	bool de_enable;
-	/* de signal assertion time in 1/16 of a bit */
-	uint8_t de_assert_time;
-	/* de signal deassertion time in 1/16 of a bit */
-	uint8_t de_deassert_time;
-	/* enable de pin inversion */
-	bool de_invert;
-	/* enable fifo */
-	bool fifo_enable;
-	/* pin muxing */
-	const struct pinctrl_dev_config *pcfg;
-#if defined(CONFIG_UART_INTERRUPT_DRIVEN) || defined(CONFIG_UART_ASYNC_API) || \
-	defined(CONFIG_PM)
-	uart_irq_config_func_t irq_config_func;
-#endif
-#if defined(CONFIG_PM)
-	/* Device defined as wake-up source */
-	bool wakeup_source;
-	uint32_t wakeup_line;
-#endif /* CONFIG_PM */
-=======
     /* USART instance */
     USART_TypeDef* usart;
     /* Reset controller device configuration */
@@ -88,6 +49,8 @@
     uint8_t de_deassert_time;
     /* enable de pin inversion */
     bool de_invert;
+    /* enable fifo */
+    bool fifo_enable;
     /* pin muxing */
     const struct pinctrl_dev_config* pcfg;
     #if (defined(CONFIG_UART_INTERRUPT_DRIVEN) || defined(CONFIG_UART_ASYNC_API) || defined(CONFIG_PM))
@@ -99,7 +62,6 @@
     bool     wakeup_source;
     uint32_t wakeup_line;
     #endif /* CONFIG_PM */
->>>>>>> 7e46ba27
 };
 
 #ifdef CONFIG_UART_ASYNC_API
