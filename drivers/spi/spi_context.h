--- conflicted
+++ resolved
@@ -75,32 +75,20 @@
     },                                                          \
     ._ctx_name.num_cs_gpios = DT_PROP_LEN_OR(_node_id, cs_gpios, 0),
 
-<<<<<<< HEAD
-static inline bool spi_context_configured(struct spi_context* ctx, const struct spi_config* config) {
-    return !!(ctx->config == config);
-}
-
-static inline bool spi_context_is_slave(struct spi_context* ctx) {
-    return (ctx->config->operation & SPI_OP_MODE_SLAVE);
-=======
 /*
  * Checks if a spi config is the same as the one stored in the spi_context
  * The intention of this function is to be used to check if a driver can skip
  * some reconfiguration for a transfer in a fast code path.
  */
-static inline bool spi_context_configured(struct spi_context *ctx,
-					  const struct spi_config *config)
-{
-	return !!(ctx->config == config);
+static inline bool spi_context_configured(struct spi_context* ctx, const struct spi_config* config) {
+    return !!(ctx->config == config);
 }
 
 /* Returns true if the spi configuration stored for this context
  * specifies a slave mode configuration, returns false otherwise
  */
-static inline bool spi_context_is_slave(struct spi_context *ctx)
-{
-	return (ctx->config->operation & SPI_OP_MODE_SLAVE);
->>>>>>> 0b843be9
+static inline bool spi_context_is_slave(struct spi_context* ctx) {
+    return (ctx->config->operation & SPI_OP_MODE_SLAVE);
 }
 
 /*
@@ -131,26 +119,6 @@
     #endif /* CONFIG_SPI_ASYNC */
 }
 
-<<<<<<< HEAD
-static inline void spi_context_release(struct spi_context* ctx, int status) {
-    #ifdef CONFIG_SPI_SLAVE
-    if (status >= 0 && (ctx->config->operation & SPI_LOCK_ON)) {
-        return;
-    }
-    #endif /* CONFIG_SPI_SLAVE */
-
-    #ifdef CONFIG_SPI_ASYNC
-    if ((ctx->asynchronous == false) || (status < 0)) {
-        ctx->owner = NULL;
-        k_sem_give(&ctx->lock);
-    }
-    #else
-    if (!(ctx->config->operation & SPI_LOCK_ON)) {
-        ctx->owner = NULL;
-        k_sem_give(&ctx->lock);
-    }
-    #endif /* CONFIG_SPI_ASYNC */
-=======
 /*
  * This function must be called by a driver which has called spi_context_lock in order
  * to release the ownership of the spi resource.
@@ -158,32 +126,36 @@
  * initiated by a transceive API call, except in the case that the SPI_LOCK_ON bit was set
  * in the configuration.
  */
-static inline void spi_context_release(struct spi_context *ctx, int status)
-{
-#ifdef CONFIG_SPI_SLAVE
-	if (status >= 0 && (ctx->config->operation & SPI_LOCK_ON)) {
-		return;
-	}
-#endif /* CONFIG_SPI_SLAVE */
-
-#ifdef CONFIG_SPI_ASYNC
-	if (!ctx->asynchronous || (status < 0)) {
-		ctx->owner = NULL;
-		k_sem_give(&ctx->lock);
-	}
-#else
-	if (!(ctx->config->operation & SPI_LOCK_ON)) {
-		ctx->owner = NULL;
-		k_sem_give(&ctx->lock);
-	}
-#endif /* CONFIG_SPI_ASYNC */
->>>>>>> 0b843be9
+static inline void spi_context_release(struct spi_context* ctx, int status) {
+    #ifdef CONFIG_SPI_SLAVE
+    if (status >= 0 && (ctx->config->operation & SPI_LOCK_ON)) {
+        return;
+    }
+    #endif /* CONFIG_SPI_SLAVE */
+
+    #ifdef CONFIG_SPI_ASYNC
+    if ((ctx->asynchronous == false) || (status < 0)) {
+        ctx->owner = NULL;
+        k_sem_give(&ctx->lock);
+    }
+    #else
+    if (!(ctx->config->operation & SPI_LOCK_ON)) {
+        ctx->owner = NULL;
+        k_sem_give(&ctx->lock);
+    }
+    #endif /* CONFIG_SPI_ASYNC */
 }
 
 static inline size_t spi_context_total_tx_len(struct spi_context *ctx);
 static inline size_t spi_context_total_rx_len(struct spi_context *ctx);
 
-<<<<<<< HEAD
+/* This function essentially is a way for a driver to seamlessly implement both the
+ * synchronous transceive API and the asynchronous transceive_async API in the same way.
+ *
+ * The exact way this function is used may depend on driver implementation, but
+ * essentially this will block waiting for a signal from spi_context_complete,
+ * unless the transfer is asynchronous, in which case it does nothing in master mode.
+ */
 static inline int spi_context_wait_for_completion(struct spi_context* ctx) {
     int status = 0;
     bool wait;
@@ -221,53 +193,6 @@
         }
         status = ctx->sync_status;
     }
-=======
-/* This function essentially is a way for a driver to seamlessly implement both the
- * synchronous transceive API and the asynchronous transceive_async API in the same way.
- *
- * The exact way this function is used may depend on driver implementation, but
- * essentially this will block waiting for a signal from spi_context_complete,
- * unless the transfer is asynchronous, in which case it does nothing in master mode.
- */
-static inline int spi_context_wait_for_completion(struct spi_context *ctx)
-{
-	int status = 0;
-	bool wait;
-
-#ifdef CONFIG_SPI_ASYNC
-	wait = !ctx->asynchronous;
-#else
-	wait = true;
-#endif
-
-	if (wait) {
-		k_timeout_t timeout;
-
-		/* Do not use any timeout in the slave mode, as in this case
-		 * it is not known when the transfer will actually start and
-		 * what the frequency will be.
-		 */
-		if (IS_ENABLED(CONFIG_SPI_SLAVE) && spi_context_is_slave(ctx)) {
-			timeout = K_FOREVER;
-		} else {
-			uint32_t tx_len = spi_context_total_tx_len(ctx);
-			uint32_t rx_len = spi_context_total_rx_len(ctx);
-			uint32_t timeout_ms;
-
-			timeout_ms = MAX(tx_len, rx_len) * 8 * 1000 /
-				     ctx->config->frequency;
-			timeout_ms += CONFIG_SPI_COMPLETION_TIMEOUT_TOLERANCE;
-
-			timeout = K_MSEC(timeout_ms);
-		}
-
-		if (k_sem_take(&ctx->sync, timeout)) {
-			LOG_ERR("Timeout waiting for transfer complete");
-			return -ETIMEDOUT;
-		}
-		status = ctx->sync_status;
-	}
->>>>>>> 0b843be9
 
 #ifdef CONFIG_SPI_SLAVE
     if (spi_context_is_slave(ctx) && !status) {
@@ -278,7 +203,12 @@
     return (status);
 }
 
-<<<<<<< HEAD
+/* For synchronous transfers, this will signal to a thread waiting
+ * on spi_context_wait for completion.
+ *
+ * For asynchronous tranfers, this will call the async callback function
+ * with the user data.
+ */
 static inline void spi_context_complete(struct spi_context* ctx,
                                         const struct device* dev,
                                         int status) {
@@ -311,6 +241,14 @@
     #endif /* CONFIG_SPI_ASYNC */
 }
 
+/*
+ * This function initializes all the chip select GPIOs associated with a spi controller.
+ * The context first must be initialized using the SPI_CONTEXT_CS_GPIOS_INITIALIZE macro.
+ * This function should be called during the device init sequence so that
+ * all the CS lines are configured properly before the first transfer begins.
+ * Note: If a controller has native CS control in SPI hardware, they should also be initialized
+ * during device init by the driver with hardware-specific code.
+ */
 static inline int spi_context_cs_configure_all(struct spi_context* ctx) {
     int ret;
     const struct gpio_dt_spec* cs_gpio;
@@ -330,6 +268,7 @@
     return (0);
 }
 
+/* Helper function to control the GPIO CS, not meant to be used directly by drivers */
 static inline void _spi_context_cs_control(struct spi_context* ctx, bool on, bool force_off) {
     const struct spi_config* config;
 
@@ -350,101 +289,6 @@
     }
 }
 
-static inline void spi_context_cs_control(struct spi_context* ctx, bool on) {
-    _spi_context_cs_control(ctx, on, false);
-}
-
-static inline void spi_context_unlock_unconditionally(struct spi_context* ctx) {
-    /* Forcing CS to go to inactive status */
-    _spi_context_cs_control(ctx, false, true);
-=======
-/* For synchronous transfers, this will signal to a thread waiting
- * on spi_context_wait for completion.
- *
- * For asynchronous tranfers, this will call the async callback function
- * with the user data.
- */
-static inline void spi_context_complete(struct spi_context *ctx,
-					const struct device *dev,
-					int status)
-{
-#ifdef CONFIG_SPI_ASYNC
-	if (!ctx->asynchronous) {
-		ctx->sync_status = status;
-		k_sem_give(&ctx->sync);
-	} else {
-		if (ctx->callback) {
-#ifdef CONFIG_SPI_SLAVE
-			if (spi_context_is_slave(ctx) && !status) {
-				/* Let's update the status so it tells
-				 * about number of received frames.
-				 */
-				status = ctx->recv_frames;
-			}
-#endif /* CONFIG_SPI_SLAVE */
-			ctx->callback(dev, status, ctx->callback_data);
-		}
-
-		if (!(ctx->config->operation & SPI_LOCK_ON)) {
-			ctx->owner = NULL;
-			k_sem_give(&ctx->lock);
-		}
-	}
-#else
-	ctx->sync_status = status;
-	k_sem_give(&ctx->sync);
-#endif /* CONFIG_SPI_ASYNC */
-}
-
-/*
- * This function initializes all the chip select GPIOs associated with a spi controller.
- * The context first must be initialized using the SPI_CONTEXT_CS_GPIOS_INITIALIZE macro.
- * This function should be called during the device init sequence so that
- * all the CS lines are configured properly before the first transfer begins.
- * Note: If a controller has native CS control in SPI hardware, they should also be initialized
- * during device init by the driver with hardware-specific code.
- */
-static inline int spi_context_cs_configure_all(struct spi_context *ctx)
-{
-	int ret;
-	const struct gpio_dt_spec *cs_gpio;
-
-	for (cs_gpio = ctx->cs_gpios; cs_gpio < &ctx->cs_gpios[ctx->num_cs_gpios]; cs_gpio++) {
-		if (!device_is_ready(cs_gpio->port)) {
-			LOG_ERR("CS GPIO port %s pin %d is not ready",
-				cs_gpio->port->name, cs_gpio->pin);
-			return -ENODEV;
-		}
-
-		ret = gpio_pin_configure_dt(cs_gpio, GPIO_OUTPUT_INACTIVE);
-		if (ret < 0) {
-			return ret;
-		}
-	}
-
-	return 0;
-}
-
-/* Helper function to control the GPIO CS, not meant to be used directly by drivers */
-static inline void _spi_context_cs_control(struct spi_context *ctx,
-					   bool on, bool force_off)
-{
-	if (ctx->config && spi_cs_is_gpio(ctx->config)) {
-		if (on) {
-			gpio_pin_set_dt(&ctx->config->cs.gpio, 1);
-			k_busy_wait(ctx->config->cs.delay);
-		} else {
-			if (!force_off &&
-			    ctx->config->operation & SPI_HOLD_ON_CS) {
-				return;
-			}
-
-			k_busy_wait(ctx->config->cs.delay);
-			gpio_pin_set_dt(&ctx->config->cs.gpio, 0);
-		}
-	}
-}
-
 /* This function should be called by drivers to control the chip select line in master mode
  * in the case of the CS being a GPIO. The de facto usage of the zephyr SPI API expects that the
  * chip select be asserted throughout the entire transfer specified by a transceive call,
@@ -452,20 +296,17 @@
  * the deassertion is at the end of the transfer, except in the case that the
  * SPI_HOLD_ON_CS bit was set in the configuration.
  */
-static inline void spi_context_cs_control(struct spi_context *ctx, bool on)
-{
-	_spi_context_cs_control(ctx, on, false);
+static inline void spi_context_cs_control(struct spi_context* ctx, bool on) {
+    _spi_context_cs_control(ctx, on, false);
 }
 
 /* Forcefully releases the spi context and removes the owner, allowing taking the lock
  * with spi_context_lock without the previous owner releasing the lock.
  * This is usually used to aid in implementation of the spi_release driver API.
  */
-static inline void spi_context_unlock_unconditionally(struct spi_context *ctx)
-{
-	/* Forcing CS to go to inactive status */
-	_spi_context_cs_control(ctx, false, true);
->>>>>>> 0b843be9
+static inline void spi_context_unlock_unconditionally(struct spi_context* ctx) {
+    /* Forcing CS to go to inactive status */
+    _spi_context_cs_control(ctx, false, true);
 
     if (k_sem_count_get(&ctx->lock) == 0) {
         ctx->owner = NULL;
@@ -473,7 +314,11 @@
     }
 }
 
-<<<<<<< HEAD
+/*
+ * Helper function for incrementing buffer pointer.
+ * Generally not needed to be used directly by drivers.
+ * Use spi_context_update_(tx/rx) instead.
+ */
 static inline void* spi_context_get_next_buf(const struct spi_buf** current,
                                              size_t* count,
                                              size_t* buf_len,
@@ -491,30 +336,6 @@
     *buf_len = 0;
 
     return (NULL);
-=======
-/*
- * Helper function for incrementing buffer pointer.
- * Generally not needed to be used directly by drivers.
- * Use spi_context_update_(tx/rx) instead.
- */
-static inline void *spi_context_get_next_buf(const struct spi_buf **current,
-					     size_t *count,
-					     size_t *buf_len,
-					     uint8_t dfs)
-{
-	/* This loop skips zero-length buffers in the set, if any. */
-	while (*count) {
-		if (((*current)->len / dfs) != 0) {
-			*buf_len = (*current)->len / dfs;
-			return (*current)->buf;
-		}
-		++(*current);
-		--(*count);
-	}
-
-	*buf_len = 0;
-	return NULL;
->>>>>>> 0b843be9
 }
 
 /*
@@ -682,27 +503,15 @@
     return MIN(ctx->tx_len, ctx->rx_len);
 }
 
-<<<<<<< HEAD
+/* Returns the length of the longer of the current RX or current TX buffer. */
 static inline size_t spi_context_longest_current_buf(struct spi_context* ctx) {
     return ctx->tx_len > ctx->rx_len ? ctx->tx_len : ctx->rx_len;
 }
 
+/* Helper function, not intended to be used by drivers directly */
 static size_t spi_context_count_tx_buf_lens(struct spi_context* ctx, size_t start_index) {
     size_t n;
     size_t total_len = 0;
-=======
-/* Returns the length of the longer of the current RX or current TX buffer. */
-static inline size_t spi_context_longest_current_buf(struct spi_context *ctx)
-{
-	return ctx->tx_len > ctx->rx_len ? ctx->tx_len : ctx->rx_len;
-}
-
-/* Helper function, not intended to be used by drivers directly */
-static size_t spi_context_count_tx_buf_lens(struct spi_context *ctx, size_t start_index)
-{
-	size_t n;
-	size_t total_len = 0;
->>>>>>> 0b843be9
 
     for (n = start_index; n < ctx->tx_count; ++n) {
         total_len += ctx->current_tx[n].len;
@@ -711,17 +520,10 @@
     return (total_len);
 }
 
-<<<<<<< HEAD
+/* Helper function, not intended to be used by drivers directly */
 static size_t spi_context_count_rx_buf_lens(struct spi_context* ctx, size_t start_index) {
     size_t n;
     size_t total_len = 0;
-=======
-/* Helper function, not intended to be used by drivers directly */
-static size_t spi_context_count_rx_buf_lens(struct spi_context *ctx, size_t start_index)
-{
-	size_t n;
-	size_t total_len = 0;
->>>>>>> 0b843be9
 
     for (n = start_index; n < ctx->rx_count; ++n) {
         total_len += ctx->current_rx[n].len;
@@ -731,53 +533,32 @@
 }
 
 
-<<<<<<< HEAD
+/* Returns the length of the sum of the remaining TX buffers in the buf set, including
+ * the current buffer in the total.
+ */
 static inline size_t spi_context_total_tx_len(struct spi_context* ctx) {
     return spi_context_count_tx_buf_lens(ctx, 0);
 }
 
+/* Returns the length of the sum of the remaining RX buffers in the buf set, including
+ * the current buffer in the total.
+ */
 static inline size_t spi_context_total_rx_len(struct spi_context* ctx) {
     return spi_context_count_rx_buf_lens(ctx, 0);
 }
 
+/* Similar to spi_context_total_tx_len, except does not count words that have been finished
+ * in the current buffer, ie only including what is remaining in the current buffer in the sum.
+ */
 static inline size_t spi_context_tx_len_left(struct spi_context* ctx) {
     return ctx->tx_len + spi_context_count_tx_buf_lens(ctx, 1);
 }
 
+/* Similar to spi_context_total_rx_len, except does not count words that have been finished
+ * in the current buffer, ie only including what is remaining in the current buffer in the sum.
+ */
 static inline size_t spi_context_rx_len_left(struct spi_context* ctx) {
     return ctx->rx_len + spi_context_count_rx_buf_lens(ctx, 1);
-=======
-/* Returns the length of the sum of the remaining TX buffers in the buf set, including
- * the current buffer in the total.
- */
-static inline size_t spi_context_total_tx_len(struct spi_context *ctx)
-{
-	return spi_context_count_tx_buf_lens(ctx, 0);
-}
-
-/* Returns the length of the sum of the remaining RX buffers in the buf set, including
- * the current buffer in the total.
- */
-static inline size_t spi_context_total_rx_len(struct spi_context *ctx)
-{
-	return spi_context_count_rx_buf_lens(ctx, 0);
-}
-
-/* Similar to spi_context_total_tx_len, except does not count words that have been finished
- * in the current buffer, ie only including what is remaining in the current buffer in the sum.
- */
-static inline size_t spi_context_tx_len_left(struct spi_context *ctx)
-{
-	return ctx->tx_len + spi_context_count_tx_buf_lens(ctx, 1);
-}
-
-/* Similar to spi_context_total_rx_len, except does not count words that have been finished
- * in the current buffer, ie only including what is remaining in the current buffer in the sum.
- */
-static inline size_t spi_context_rx_len_left(struct spi_context *ctx)
-{
-	return ctx->rx_len + spi_context_count_rx_buf_lens(ctx, 1);
->>>>>>> 0b843be9
 }
 
 #ifdef __cplusplus
