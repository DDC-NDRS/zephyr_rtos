--- conflicted
+++ resolved
@@ -31,15 +31,16 @@
 };
 
 struct spi_context {
-<<<<<<< HEAD
     const struct spi_config* config;
 
     #ifdef CONFIG_MULTITHREADING
     const struct spi_config* owner;
     #endif
 
+    #ifndef DT_SPI_CTX_HAS_NO_CS_GPIOS
     const struct gpio_dt_spec* cs_gpios;
     size_t num_cs_gpios;
+    #endif /* !DT_SPI_CTX_HAS_NO_CS_GPIOS */
 
     #ifdef CONFIG_MULTITHREADING
     struct k_sem lock;
@@ -71,46 +72,6 @@
     #ifdef CONFIG_SPI_SLAVE
     int recv_frames;
     #endif /* CONFIG_SPI_SLAVE */
-=======
-	const struct spi_config *config;
-#ifdef CONFIG_MULTITHREADING
-	const struct spi_config *owner;
-#endif
-#ifndef DT_SPI_CTX_HAS_NO_CS_GPIOS
-	const struct gpio_dt_spec *cs_gpios;
-	size_t num_cs_gpios;
-#endif /* !DT_SPI_CTX_HAS_NO_CS_GPIOS */
-
-#ifdef CONFIG_MULTITHREADING
-	struct k_sem lock;
-	struct k_sem sync;
-#else
-	/* An atomic flag that signals completed transfer
-	 * when threads are not enabled.
-	 */
-	atomic_t ready;
-#endif /* CONFIG_MULTITHREADING */
-	int sync_status;
-
-#ifdef CONFIG_SPI_ASYNC
-	spi_callback_t callback;
-	void *callback_data;
-	bool asynchronous;
-#endif /* CONFIG_SPI_ASYNC */
-	const struct spi_buf *current_tx;
-	size_t tx_count;
-	const struct spi_buf *current_rx;
-	size_t rx_count;
-
-	const uint8_t *tx_buf;
-	size_t tx_len;
-	uint8_t *rx_buf;
-	size_t rx_len;
-
-#ifdef CONFIG_SPI_SLAVE
-	int recv_frames;
-#endif /* CONFIG_SPI_SLAVE */
->>>>>>> c8ebe3ce
 };
 
 #define SPI_CONTEXT_INIT_LOCK(_data, _ctx_name)                 \
@@ -119,44 +80,31 @@
 #define SPI_CONTEXT_INIT_SYNC(_data, _ctx_name)                 \
     ._ctx_name.sync = Z_SEM_INITIALIZER(_data._ctx_name.sync, 0, 1)
 
-<<<<<<< HEAD
+#ifndef DT_SPI_CTX_HAS_NO_CS_GPIOS
 #define SPI_CONTEXT_CS_GPIO_SPEC_ELEM(_node_id, _prop, _idx)    \
     GPIO_DT_SPEC_GET_BY_IDX(_node_id, _prop, _idx),
-=======
-#ifndef DT_SPI_CTX_HAS_NO_CS_GPIOS
-#define SPI_CONTEXT_CS_GPIO_SPEC_ELEM(_node_id, _prop, _idx)		\
-	GPIO_DT_SPEC_GET_BY_IDX(_node_id, _prop, _idx),
->>>>>>> c8ebe3ce
 
 #define SPI_CONTEXT_CS_GPIOS_FOREACH_ELEM(_node_id)             \
     DT_FOREACH_PROP_ELEM(_node_id, cs_gpios,                    \
                          SPI_CONTEXT_CS_GPIO_SPEC_ELEM)
 
-<<<<<<< HEAD
 #define SPI_CONTEXT_CS_GPIOS_INITIALIZE(_node_id, _ctx_name)    \
     ._ctx_name.cs_gpios = (const struct gpio_dt_spec []) {      \
         COND_CODE_1(DT_SPI_HAS_CS_GPIOS(_node_id),              \
                 (SPI_CONTEXT_CS_GPIOS_FOREACH_ELEM(_node_id)), ({0}))   \
     },                                                          \
     ._ctx_name.num_cs_gpios = DT_PROP_LEN_OR(_node_id, cs_gpios, 0),
-=======
-#define SPI_CONTEXT_CS_GPIOS_INITIALIZE(_node_id, _ctx_name)				\
-	._ctx_name.cs_gpios = (const struct gpio_dt_spec []) {				\
-		COND_CODE_1(DT_SPI_HAS_CS_GPIOS(_node_id),				\
-			    (SPI_CONTEXT_CS_GPIOS_FOREACH_ELEM(_node_id)), ({0}))	\
-	},										\
-	._ctx_name.num_cs_gpios = DT_PROP_LEN_OR(_node_id, cs_gpios, 0),
 #else /* DT_SPI_CTX_HAS_NO_CS_GPIOS */
 #define SPI_CONTEXT_CS_GPIOS_INITIALIZE(...)
 #endif /* DT_SPI_CTX_HAS_NO_CS_GPIOS */
->>>>>>> c8ebe3ce
 
 /*
  * Checks if a spi config is the same as the one stored in the spi_context
  * The intention of this function is to be used to check if a driver can skip
  * some reconfiguration for a transfer in a fast code path.
  */
-static inline bool spi_context_configured(struct spi_context* ctx, const struct spi_config* config) {
+static inline bool spi_context_configured(struct spi_context* ctx,
+                                          const struct spi_config* config) {
     return !!(ctx->config == config);
 }
 
@@ -260,7 +208,8 @@
             uint32_t tx_len = spi_context_total_tx_len(ctx);
             uint32_t rx_len = spi_context_total_rx_len(ctx);
 
-            timeout_ms  = (MAX(tx_len, rx_len) * 8UL * 1000UL) / ctx->config->frequency;
+            timeout_ms  = (MAX(tx_len, rx_len) * 8UL * 1000UL) /
+                           ctx->config->frequency;
             timeout_ms += CONFIG_SPI_COMPLETION_TIMEOUT_TOLERANCE;
 
             timeout = K_MSEC(timeout_ms);
@@ -375,7 +324,8 @@
 
     for (cs_gpio = ctx->cs_gpios; cs_gpio < &ctx->cs_gpios[ctx->num_cs_gpios]; cs_gpio++) {
         if (device_is_ready(cs_gpio->port) == false) {
-            LOG_ERR("CS GPIO port %s pin %d is not ready", cs_gpio->port->name, cs_gpio->pin);
+            LOG_ERR("CS GPIO port %s pin %d is not ready",
+                    cs_gpio->port->name, cs_gpio->pin);
             return (-ENODEV);
         }
 
@@ -462,8 +412,7 @@
  * with spi_context_lock without the previous owner releasing the lock.
  * This is usually used to aid in implementation of the spi_release driver API.
  */
-<<<<<<< HEAD
-static inline void spi_context_unlock_unconditionally(struct spi_context* ctx) {
+static inline void spi_context_unlock_unconditionally(struct spi_context* ctx __maybe_unused) {
     /* Forcing CS to go to inactive status */
     _spi_context_cs_control(ctx, false, true);
 
@@ -473,19 +422,6 @@
         k_sem_give(&ctx->lock);
     }
     #endif /* CONFIG_MULTITHREADING */
-=======
-static inline void spi_context_unlock_unconditionally(struct spi_context *ctx __maybe_unused)
-{
-	/* Forcing CS to go to inactive status */
-	_spi_context_cs_control(ctx, false, true);
-
-#ifdef CONFIG_MULTITHREADING
-	if (!k_sem_count_get(&ctx->lock)) {
-		ctx->owner = NULL;
-		k_sem_give(&ctx->lock);
-	}
-#endif /* CONFIG_MULTITHREADING */
->>>>>>> c8ebe3ce
 }
 
 /*
@@ -531,12 +467,16 @@
     LOG_DBG("tx_bufs %p - rx_bufs %p - %u", tx_bufs, rx_bufs, dfs);
 
     ctx->current_tx = tx_bufs ? tx_bufs->buffers : NULL;
-    ctx->tx_count   = ctx->current_tx ? tx_bufs->count : 0;
-    ctx->tx_buf     = (const uint8_t*)spi_context_get_next_buf(&ctx->current_tx, &ctx->tx_count, &ctx->tx_len, dfs);
+    ctx->tx_count = ctx->current_tx ? tx_bufs->count : 0;
+    ctx->tx_buf = (const uint8_t*)
+        spi_context_get_next_buf(&ctx->current_tx, &ctx->tx_count,
+                                 &ctx->tx_len, dfs);
 
     ctx->current_rx = rx_bufs ? rx_bufs->buffers : NULL;
-    ctx->rx_count   = ctx->current_rx ? rx_bufs->count : 0;
-    ctx->rx_buf     = (uint8_t*)spi_context_get_next_buf(&ctx->current_rx, &ctx->rx_count, &ctx->rx_len, dfs);
+    ctx->rx_count = ctx->current_rx ? rx_bufs->count : 0;
+    ctx->rx_buf = (uint8_t*)
+        spi_context_get_next_buf(&ctx->current_rx, &ctx->rx_count,
+                                 &ctx->rx_len, dfs);
 
     ctx->sync_status = 0;
 
@@ -567,7 +507,10 @@
                 /* Current buffer is done. Get the next one to be processed. */
                 ++ctx->current_tx;
                 --ctx->tx_count;
-                ctx->tx_buf = (const uint8_t*)spi_context_get_next_buf(&ctx->current_tx, &ctx->tx_count, &ctx->tx_len, dfs);
+                ctx->tx_buf = (const uint8_t*)
+                    spi_context_get_next_buf(&ctx->current_tx,
+                                             &ctx->tx_count,
+                                             &ctx->tx_len, dfs);
             }
             else if (ctx->tx_buf != NULL) {
                 ctx->tx_buf += (dfs * len);
@@ -608,12 +551,11 @@
  */
 static ALWAYS_INLINE
 void spi_context_update_rx(struct spi_context* ctx, uint8_t dfs, uint32_t len) {
-#ifdef CONFIG_SPI_SLAVE
+    #ifdef CONFIG_SPI_SLAVE
     if (spi_context_is_slave(ctx)) {
         ctx->recv_frames += len;
     }
-
-#endif /* CONFIG_SPI_SLAVE */
+    #endif /* CONFIG_SPI_SLAVE */
 
     if (ctx->rx_len > 0U) {
         if (len <= ctx->rx_len) {
@@ -622,9 +564,10 @@
                 /* Current buffer is done. Get the next one to be processed. */
                 ++ctx->current_rx;
                 --ctx->rx_count;
-                ctx->rx_buf = (uint8_t*)spi_context_get_next_buf(&ctx->current_rx,
-                                                                 &ctx->rx_count,
-                                                                 &ctx->rx_len, dfs);
+                ctx->rx_buf = (uint8_t*)
+                    spi_context_get_next_buf(&ctx->current_rx,
+                                             &ctx->rx_count,
+                                             &ctx->rx_len, dfs);
             }
             else if (ctx->rx_buf != NULL) {
                 ctx->rx_buf += (dfs * len);
