--- conflicted
+++ resolved
@@ -26,64 +26,64 @@
 };
 
 struct spi_context {
-	const struct spi_config *config;
-	const struct spi_config *owner;
-	const struct gpio_dt_spec *cs_gpios;
-	size_t num_cs_gpios;
-
-	struct k_sem lock;
-	struct k_sem sync;
-	int sync_status;
-
-#ifdef CONFIG_SPI_ASYNC
-	spi_callback_t callback;
-	void *callback_data;
-	bool asynchronous;
-#endif /* CONFIG_SPI_ASYNC */
-	const struct spi_buf *current_tx;
-	size_t tx_count;
-	const struct spi_buf *current_rx;
-	size_t rx_count;
-
-	const uint8_t *tx_buf;
-	size_t tx_len;
-	uint8_t *rx_buf;
-	size_t rx_len;
-
-#ifdef CONFIG_SPI_SLAVE
-	int recv_frames;
-#endif /* CONFIG_SPI_SLAVE */
+    const struct spi_config* config;
+    const struct spi_config* owner;
+    const struct gpio_dt_spec* cs_gpios;
+    size_t num_cs_gpios;
+
+    struct k_sem lock;
+    struct k_sem sync;
+    int sync_status;
+
+    #ifdef CONFIG_SPI_ASYNC
+    spi_callback_t callback;
+    void *callback_data;
+    bool asynchronous;
+    #endif /* CONFIG_SPI_ASYNC */
+    const struct spi_buf* current_tx;
+    size_t tx_count;
+    const struct spi_buf* current_rx;
+    size_t rx_count;
+
+    const uint8_t* tx_buf;
+    size_t   tx_len;
+    uint8_t* rx_buf;
+    size_t   rx_len;
+
+    #ifdef CONFIG_SPI_SLAVE
+    int recv_frames;
+    #endif /* CONFIG_SPI_SLAVE */
 };
 
-#define SPI_CONTEXT_INIT_LOCK(_data, _ctx_name)				\
-	._ctx_name.lock = Z_SEM_INITIALIZER(_data._ctx_name.lock, 0, 1)
-
-#define SPI_CONTEXT_INIT_SYNC(_data, _ctx_name)				\
-	._ctx_name.sync = Z_SEM_INITIALIZER(_data._ctx_name.sync, 0, 1)
-
-#define SPI_CONTEXT_CS_GPIO_SPEC_ELEM(_node_id, _prop, _idx)		\
-	GPIO_DT_SPEC_GET_BY_IDX(_node_id, _prop, _idx),
-
-#define SPI_CONTEXT_CS_GPIOS_FOREACH_ELEM(_node_id)				\
-	DT_FOREACH_PROP_ELEM(_node_id, cs_gpios,				\
-				SPI_CONTEXT_CS_GPIO_SPEC_ELEM)
-
-#define SPI_CONTEXT_CS_GPIOS_INITIALIZE(_node_id, _ctx_name)				\
-	._ctx_name.cs_gpios = (const struct gpio_dt_spec []) {				\
-		COND_CODE_1(DT_SPI_HAS_CS_GPIOS(_node_id),				\
-			    (SPI_CONTEXT_CS_GPIOS_FOREACH_ELEM(_node_id)), ({0}))	\
-	},										\
-	._ctx_name.num_cs_gpios = DT_PROP_LEN_OR(_node_id, cs_gpios, 0),
+#define SPI_CONTEXT_INIT_LOCK(_data, _ctx_name)                 \
+    ._ctx_name.lock = Z_SEM_INITIALIZER(_data._ctx_name.lock, 0, 1)
+
+#define SPI_CONTEXT_INIT_SYNC(_data, _ctx_name)                 \
+    ._ctx_name.sync = Z_SEM_INITIALIZER(_data._ctx_name.sync, 0, 1)
+
+#define SPI_CONTEXT_CS_GPIO_SPEC_ELEM(_node_id, _prop, _idx)    \
+    GPIO_DT_SPEC_GET_BY_IDX(_node_id, _prop, _idx),
+
+#define SPI_CONTEXT_CS_GPIOS_FOREACH_ELEM(_node_id)             \
+    DT_FOREACH_PROP_ELEM(_node_id, cs_gpios,                    \
+                         SPI_CONTEXT_CS_GPIO_SPEC_ELEM)
+
+#define SPI_CONTEXT_CS_GPIOS_INITIALIZE(_node_id, _ctx_name)    \
+    ._ctx_name.cs_gpios = (const struct gpio_dt_spec []) {      \
+        COND_CODE_1(DT_SPI_HAS_CS_GPIOS(_node_id),              \
+                (SPI_CONTEXT_CS_GPIOS_FOREACH_ELEM(_node_id)), ({0}))   \
+    },                                                          \
+    ._ctx_name.num_cs_gpios = DT_PROP_LEN_OR(_node_id, cs_gpios, 0),
 
 static inline bool spi_context_configured(struct spi_context* ctx, const struct spi_config* config) {
-	return !!(ctx->config == config);
+    return !!(ctx->config == config);
 }
 
 static inline bool spi_context_is_slave(struct spi_context* ctx) {
-	return (ctx->config->operation & SPI_OP_MODE_SLAVE);
-}
-
-static inline void spi_context_lock(struct spi_context* ctx,
+    return (ctx->config->operation & SPI_OP_MODE_SLAVE);
+}
+
+static inline void spi_context_lock(struct spi_context *ctx,
                                     bool asynchronous,
                                     spi_callback_t callback,
                                     void* callback_data,
@@ -97,45 +97,45 @@
     k_sem_take(&ctx->lock, K_FOREVER);
     ctx->owner = spi_cfg;
 
-#ifdef CONFIG_SPI_ASYNC
+    #ifdef CONFIG_SPI_ASYNC
     ctx->asynchronous  = asynchronous;
     ctx->callback      = callback;
     ctx->callback_data = callback_data;
-#endif /* CONFIG_SPI_ASYNC */
+    #endif /* CONFIG_SPI_ASYNC */
 }
 
 static inline void spi_context_release(struct spi_context* ctx, int status) {
-#ifdef CONFIG_SPI_SLAVE
+    #ifdef CONFIG_SPI_SLAVE
     if (status >= 0 && (ctx->config->operation & SPI_LOCK_ON)) {
         return;
     }
-#endif /* CONFIG_SPI_SLAVE */
-
-#ifdef CONFIG_SPI_ASYNC
+    #endif /* CONFIG_SPI_SLAVE */
+
+    #ifdef CONFIG_SPI_ASYNC
     if ((ctx->asynchronous == false) || (status < 0)) {
         ctx->owner = NULL;
         k_sem_give(&ctx->lock);
     }
-#else
+    #else
     if (!(ctx->config->operation & SPI_LOCK_ON)) {
         ctx->owner = NULL;
         k_sem_give(&ctx->lock);
     }
-#endif /* CONFIG_SPI_ASYNC */
-}
-
-static inline size_t spi_context_total_tx_len(struct spi_context* ctx);
-static inline size_t spi_context_total_rx_len(struct spi_context* ctx);
+    #endif /* CONFIG_SPI_ASYNC */
+}
+
+static inline size_t spi_context_total_tx_len(struct spi_context *ctx);
+static inline size_t spi_context_total_rx_len(struct spi_context *ctx);
 
 static inline int spi_context_wait_for_completion(struct spi_context* ctx) {
     int status = 0;
     bool wait;
 
-#ifdef CONFIG_SPI_ASYNC
+    #ifdef CONFIG_SPI_ASYNC
     wait = !ctx->asynchronous;
-#else
+    #else
     wait = true;
-#endif
+    #endif
 
     if (wait == true) {
         k_timeout_t timeout;
@@ -160,15 +160,15 @@
 
         if (k_sem_take(&ctx->sync, timeout)) {
             LOG_ERR("Timeout waiting for transfer complete");
-            return -ETIMEDOUT;
+            return (-ETIMEDOUT);
         }
         status = ctx->sync_status;
     }
 
 #ifdef CONFIG_SPI_SLAVE
-	if (spi_context_is_slave(ctx) && !status) {
-		return ctx->recv_frames;
-	}
+    if (spi_context_is_slave(ctx) && !status) {
+        return ctx->recv_frames;
+    }
 #endif /* CONFIG_SPI_SLAVE */
 
     return (status);
@@ -177,21 +177,21 @@
 static inline void spi_context_complete(struct spi_context* ctx,
                                         const struct device* dev,
                                         int status) {
-#ifdef CONFIG_SPI_ASYNC
+    #ifdef CONFIG_SPI_ASYNC
     if (ctx->asynchronous == false) {
         ctx->sync_status = status;
         k_sem_give(&ctx->sync);
     }
     else {
         if (ctx->callback) {
-#ifdef CONFIG_SPI_SLAVE
+            #ifdef CONFIG_SPI_SLAVE
             if (spi_context_is_slave(ctx) && !status) {
                 /* Let's update the status so it tells
                  * about number of received frames.
                  */
                 status = ctx->recv_frames;
             }
-#endif /* CONFIG_SPI_SLAVE */
+            #endif /* CONFIG_SPI_SLAVE */
             ctx->callback(dev, status, ctx->callback_data);
         }
 
@@ -200,70 +200,49 @@
             k_sem_give(&ctx->lock);
         }
     }
-#else
+    #else
     ctx->sync_status = status;
     k_sem_give(&ctx->sync);
-#endif /* CONFIG_SPI_ASYNC */
+    #endif /* CONFIG_SPI_ASYNC */
 }
 
 static inline int spi_context_cs_configure_all(struct spi_context* ctx) {
-	int ret;
-	const struct gpio_dt_spec *cs_gpio;
-
-	for (cs_gpio = ctx->cs_gpios; cs_gpio < &ctx->cs_gpios[ctx->num_cs_gpios]; cs_gpio++) {
+    int ret;
+    const struct gpio_dt_spec* cs_gpio;
+
+    for (cs_gpio = ctx->cs_gpios; cs_gpio < &ctx->cs_gpios[ctx->num_cs_gpios]; cs_gpio++) {
         if (device_is_ready(cs_gpio->port) == false) {
             LOG_ERR("CS GPIO port %s pin %d is not ready", cs_gpio->port->name, cs_gpio->pin);
-			return -ENODEV;
-		}
-
-		ret = gpio_pin_configure_dt(cs_gpio, GPIO_OUTPUT_INACTIVE);
-		if (ret < 0) {
-			return ret;
-		}
-	}
-
-	return 0;
-}
-
-<<<<<<< HEAD
-static inline void _spi_context_cs_control(struct spi_context *ctx,
-					   bool on, bool force_off)
-{
-	if (ctx->config && spi_cs_is_gpio(ctx->config)) {
-		if (on) {
-			gpio_pin_set_dt(&ctx->config->cs.gpio, 1);
-			k_busy_wait(ctx->config->cs.delay);
-		} else {
-			if (!force_off &&
-			    ctx->config->operation & SPI_HOLD_ON_CS) {
-				return;
-			}
-
-			k_busy_wait(ctx->config->cs.delay);
-			gpio_pin_set_dt(&ctx->config->cs.gpio, 0);
-		}
-	}
-=======
+            return (-ENODEV);
+        }
+
+        ret = gpio_pin_configure_dt(cs_gpio, GPIO_OUTPUT_INACTIVE);
+        if (ret < 0) {
+            return (ret);
+        }
+    }
+
+    return (0);
+}
+
 static inline void _spi_context_cs_control(struct spi_context* ctx, bool on, bool force_off) {
     const struct spi_config* config;
 
     config = ctx->config;
-    if ((config != NULL)     &&
-        (config->cs != NULL) &&
-        (config->cs->gpio.port != NULL)) {
+    if ((config != NULL) &&
+        (config->cs.gpio.port != NULL)) {
         if (on == true) {
-            gpio_pin_set_dt(&config->cs->gpio, 1);
-            k_busy_wait(config->cs->delay);
+            gpio_pin_set_dt(&config->cs.gpio, 1);
+            k_busy_wait(config->cs.delay);
         }
         else {
             if ((force_off == true) ||
                 ((config->operation & SPI_HOLD_ON_CS) == 0U)) {
-                k_busy_wait(config->cs->delay);
-                gpio_pin_set_dt(&config->cs->gpio, 0);
-            }
-        }
-    }
->>>>>>> 4c649d33
+                k_busy_wait(config->cs.delay);
+                gpio_pin_set_dt(&config->cs.gpio, 0);
+            }
+        }
+    }
 }
 
 static inline void spi_context_cs_control(struct spi_context* ctx, bool on) {
@@ -284,7 +263,7 @@
                                              size_t* count,
                                              size_t* buf_len,
                                              uint8_t dfs) {
-	/* This loop skips zero-length buffers in the set, if any. */
+    /* This loop skips zero-length buffers in the set, if any. */
     while (*count) {
         if (((*current)->len / dfs) != 0) {
             *buf_len = (*current)->len / dfs;
@@ -317,7 +296,7 @@
     ctx->sync_status = 0;
 
 #ifdef CONFIG_SPI_SLAVE
-	ctx->recv_frames = 0;
+    ctx->recv_frames = 0;
 #endif /* CONFIG_SPI_SLAVE */
 
     LOG_DBG("current_tx %p (%zu), current_rx %p (%zu),"
@@ -337,9 +316,7 @@
                 /* Current buffer is done. Get the next one to be processed. */
                 ++ctx->current_tx;
                 --ctx->tx_count;
-                ctx->tx_buf = (const uint8_t*)spi_context_get_next_buf(&ctx->current_tx,
-                                                                       &ctx->tx_count,
-                                                                       &ctx->tx_len, dfs);
+                ctx->tx_buf = (const uint8_t*)spi_context_get_next_buf(&ctx->current_tx, &ctx->tx_count, &ctx->tx_len, dfs);
             }
             else if (ctx->tx_buf != NULL) {
                 ctx->tx_buf += (dfs * len);
@@ -369,9 +346,9 @@
 static ALWAYS_INLINE
 void spi_context_update_rx(struct spi_context* ctx, uint8_t dfs, uint32_t len) {
 #ifdef CONFIG_SPI_SLAVE
-	if (spi_context_is_slave(ctx)) {
-		ctx->recv_frames += len;
-	}
+    if (spi_context_is_slave(ctx)) {
+        ctx->recv_frames += len;
+    }
 
 #endif /* CONFIG_SPI_SLAVE */
 
@@ -393,7 +370,7 @@
                 /* pass */
             }
 
-            LOG_DBG("rx buf/len %p/%zu", (void*)ctx->rx_buf, ctx->rx_len);
+            LOG_DBG("rx buf/len %p/%zu", (void *)ctx->rx_buf, ctx->rx_len);
         }
         else {
             LOG_ERR("Update exceeds current buffer");
