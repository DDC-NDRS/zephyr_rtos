--- conflicted
+++ resolved
@@ -17,14 +17,6 @@
 #include <soc.h>
 #include <esp_memory_utils.h>
 #include <zephyr/drivers/spi.h>
-<<<<<<< HEAD
-#include <zephyr/drivers/spi/rtio.h>
-#if defined(CONFIG_SOC_SERIES_ESP32C2) || defined(CONFIG_SOC_SERIES_ESP32C3) ||                    \
-    defined(CONFIG_SOC_SERIES_ESP32C6)
-#include <zephyr/drivers/interrupt_controller/intc_esp32c3.h>
-#else
-=======
->>>>>>> 8f2879a1
 #include <zephyr/drivers/interrupt_controller/intc_esp32.h>
 #ifdef SOC_GDMA_SUPPORTED
 #include <hal/gdma_hal.h>
@@ -34,16 +26,6 @@
 #include "spi_context.h"
 #include "spi_esp32_spim.h"
 
-<<<<<<< HEAD
-#if defined(CONFIG_SOC_SERIES_ESP32C2) || defined(CONFIG_SOC_SERIES_ESP32C3) ||                    \
-    defined(CONFIG_SOC_SERIES_ESP32C6)
-#define ISR_HANDLER isr_handler_t
-#else
-#define ISR_HANDLER intr_handler_t
-#endif
-
-=======
->>>>>>> 8f2879a1
 #define SPI_DMA_MAX_BUFFER_SIZE 4092
 
 static bool spi_esp32_transfer_ongoing(struct spi_esp32_data* data) {
@@ -250,7 +232,7 @@
     err = esp_intr_alloc(cfg->irq_source,
             ESP_PRIO_TO_FLAGS(cfg->irq_priority) |
             ESP_INT_FLAGS_CHECK(cfg->irq_flags) | ESP_INTR_FLAG_IRAM,
-            (ISR_HANDLER)spi_esp32_isr,
+            (intr_handler_t)spi_esp32_isr,
             (void*)dev,
             NULL);
 
@@ -283,27 +265,8 @@
             case SPI_LINES_SINGLE :
                 return (1);
 
-<<<<<<< HEAD
             case SPI_LINES_DUAL :
                 return (2);
-=======
-#ifdef CONFIG_SPI_ESP32_INTERRUPT
-	spi_ll_disable_int(cfg->spi);
-	spi_ll_clear_int_stat(cfg->spi);
-
-	err = esp_intr_alloc(cfg->irq_source,
-			ESP_PRIO_TO_FLAGS(cfg->irq_priority) |
-			ESP_INT_FLAGS_CHECK(cfg->irq_flags) | ESP_INTR_FLAG_IRAM,
-			(intr_handler_t)spi_esp32_isr,
-			(void *)dev,
-			NULL);
-
-	if (err != 0) {
-		LOG_ERR("could not allocate interrupt (err %d)", err);
-		return err;
-	}
-#endif
->>>>>>> 8f2879a1
 
             case SPI_LINES_OCTAL :
                 return (8);
