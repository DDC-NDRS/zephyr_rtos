/*
 * Copyright (c) 2020 Espressif Systems (Shanghai) Co., Ltd.
 *
 * SPDX-License-Identifier: Apache-2.0
 */

#define DT_DRV_COMPAT espressif_esp32_spi

/* Include esp-idf headers first to avoid redefining BIT() macro */
#include <hal/spi_hal.h>
#include <esp_attr.h>
#include <esp_clk_tree.h>

#include <zephyr/logging/log.h>
LOG_MODULE_REGISTER(esp32_spi, CONFIG_SPI_LOG_LEVEL);

#include <soc.h>
#include <esp_memory_utils.h>
#include <zephyr/drivers/spi.h>
#ifndef CONFIG_SOC_SERIES_ESP32C3
#include <zephyr/drivers/interrupt_controller/intc_esp32.h>
#else
#include <zephyr/drivers/interrupt_controller/intc_esp32c3.h>
#endif
#ifdef SOC_GDMA_SUPPORTED
#include <hal/gdma_hal.h>
#include <hal/gdma_ll.h>
#endif
#include <zephyr/drivers/clock_control.h>
#include "spi_context.h"
#include "spi_esp32_spim.h"

#ifdef CONFIG_SOC_SERIES_ESP32C3
#define ISR_HANDLER isr_handler_t
#else
#define ISR_HANDLER intr_handler_t
#endif

#define SPI_DMA_MAX_BUFFER_SIZE 4092

static bool spi_esp32_transfer_ongoing(struct spi_esp32_data* data) {
    return spi_context_tx_on(&data->ctx) || spi_context_rx_on(&data->ctx);
}

static inline void spi_esp32_complete(const struct device* dev,
                                      struct spi_esp32_data* data,
                                      spi_dev_t* spi, int status) {
    #ifdef CONFIG_SPI_ESP32_INTERRUPT
    spi_ll_disable_int(spi);
    spi_ll_clear_int_stat(spi);
    #endif

    spi_context_cs_control(&data->ctx, false);

    #ifdef CONFIG_SPI_ESP32_INTERRUPT
    spi_context_complete(&data->ctx, dev, status);
    #endif
}

static int IRAM_ATTR spi_esp32_transfer(const struct device* dev) {
    struct spi_esp32_data* data = dev->data;
    const struct spi_esp32_config *cfg = dev->config;
    struct spi_context *ctx = &data->ctx;
    spi_hal_context_t *hal = &data->hal;
    spi_hal_dev_config_t *hal_dev = &data->dev_config;
    spi_hal_trans_config_t *hal_trans = &data->trans_config;
    size_t chunk_len_bytes = spi_context_max_continuous_chunk(&data->ctx) * data->dfs;
    size_t max_buf_sz =
        cfg->dma_enabled ? SPI_DMA_MAX_BUFFER_SIZE : SOC_SPI_MAXIMUM_BUFFER_SIZE;
    size_t transfer_len_bytes = MIN(chunk_len_bytes, max_buf_sz);
    size_t transfer_len_frames = (transfer_len_bytes / data->dfs);
    size_t bit_len = transfer_len_bytes << 3;
    uint8_t* rx_temp = NULL;
    uint8_t* tx_temp = NULL;
    uint8_t dma_len_tx = MIN(ctx->tx_len * data->dfs, SPI_DMA_MAX_BUFFER_SIZE);
    uint8_t dma_len_rx = MIN(ctx->rx_len * data->dfs, SPI_DMA_MAX_BUFFER_SIZE);

    if (cfg->dma_enabled) {
        /* bit_len needs to be at least one byte long when using DMA */
        bit_len = !bit_len ? 8 : bit_len;
        if (ctx->tx_buf && !esp_ptr_dma_capable((uint32_t *)&ctx->tx_buf[0])) {
            LOG_DBG("Tx buffer not DMA capable");
            tx_temp = k_malloc(dma_len_tx);
            if (!tx_temp) {
                LOG_ERR("Error allocating temp buffer Tx");
                return (-ENOMEM);
            }

            (void) memcpy(tx_temp, &ctx->tx_buf[0], dma_len_tx);
        }

        if (ctx->rx_buf && (!esp_ptr_dma_capable((uint32_t *)&ctx->rx_buf[0]) ||
                            ((int)&ctx->rx_buf[0] % 4 != 0) || (dma_len_rx % 4 != 0))) {
            /* The rx buffer need to be length of
             * multiples of 32 bits to avoid heap
             * corruption.
             */
            LOG_DBG("Rx buffer not DMA capable");
            rx_temp = k_calloc(((dma_len_rx << 3) + 31) / 8, sizeof(uint8_t));
            if (!rx_temp) {
                LOG_ERR("Error allocating temp buffer Rx");
                k_free(tx_temp);
                return (-ENOMEM);
            }
        }
    }

    /* clean up and prepare SPI hal */
    (void) memset((uint32_t*)hal->hw->data_buf, 0, sizeof(hal->hw->data_buf));
    hal_trans->send_buffer = tx_temp ? tx_temp : (uint8_t*)ctx->tx_buf;
    hal_trans->rcv_buffer  = rx_temp ? rx_temp : ctx->rx_buf;
    hal_trans->tx_bitlen   = bit_len;
    hal_trans->rx_bitlen   = bit_len;

    /* keep cs line active until last transmission */
    hal_trans->cs_keep_active =
        (!ctx->num_cs_gpios &&
         (ctx->rx_count > 1 || ctx->tx_count > 1 || ctx->rx_len > transfer_len_frames ||
          ctx->tx_len > transfer_len_frames));

    /* configure SPI */
    spi_hal_setup_trans(hal, hal_dev, hal_trans);
    spi_hal_prepare_data(hal, hal_dev, hal_trans);

    /* send data */
    spi_hal_user_start(hal);
    spi_context_update_tx(&data->ctx, data->dfs, transfer_len_frames);

    while (!spi_hal_usr_is_done(hal)) {
        /* nop */
    }

    /* read data */
    spi_hal_fetch_result(hal);

    if (rx_temp) {
        (void) memcpy(&ctx->rx_buf[0], rx_temp, transfer_len_bytes);
    }

    spi_context_update_rx(&data->ctx, data->dfs, transfer_len_frames);

    k_free(tx_temp);
    k_free(rx_temp);

    return (0);
}

#ifdef CONFIG_SPI_ESP32_INTERRUPT
static void IRAM_ATTR spi_esp32_isr(void* arg) {
    const struct device* dev = (const struct device*)arg;
    const struct spi_esp32_config* cfg = dev->config;
    struct spi_esp32_data* data = dev->data;

    do {
        spi_esp32_transfer(dev);
    } while (spi_esp32_transfer_ongoing(data));

    spi_esp32_complete(dev, data, cfg->spi, 0);
}
#endif

static int spi_esp32_init_dma(const struct device* dev) {
    const struct spi_esp32_config* cfg = dev->config;
    struct spi_esp32_data* data = dev->data;
    uint8_t channel_offset;

    if (clock_control_on(cfg->clock_dev, (clock_control_subsys_t)cfg->dma_clk_src)) {
        LOG_ERR("Could not enable DMA clock");
        return (-EIO);
    }

    #ifdef SOC_GDMA_SUPPORTED
    gdma_hal_init(&data->hal_gdma, 0);
    gdma_ll_enable_clock(data->hal_gdma.dev, true);
    gdma_ll_tx_reset_channel(data->hal_gdma.dev, cfg->dma_host);
    gdma_ll_rx_reset_channel(data->hal_gdma.dev, cfg->dma_host);
    gdma_ll_tx_connect_to_periph(data->hal_gdma.dev, cfg->dma_host, cfg->dma_host);
    gdma_ll_rx_connect_to_periph(data->hal_gdma.dev, cfg->dma_host, cfg->dma_host);
    channel_offset = 0;
    #else
    channel_offset = 1;
    #endif /* SOC_GDMA_SUPPORTED */

    #ifdef CONFIG_SOC_SERIES_ESP32
    /*Connect SPI and DMA*/
    DPORT_SET_PERI_REG_BITS(DPORT_SPI_DMA_CHAN_SEL_REG, 3, cfg->dma_host + 1,
                            ((cfg->dma_host + 1) * 2));
    #endif /* CONFIG_SOC_SERIES_ESP32 */

    data->hal_config.dma_in      = (spi_dma_dev_t*)cfg->spi;
    data->hal_config.dma_out     = (spi_dma_dev_t*)cfg->spi;
    data->hal_config.dma_enabled = true;
    data->hal_config.tx_dma_chan = cfg->dma_host + channel_offset;
    data->hal_config.rx_dma_chan = cfg->dma_host + channel_offset;
    data->hal_config.dmadesc_n   = 1;
    data->hal_config.dmadesc_rx  = &data->dma_desc_rx;
    data->hal_config.dmadesc_tx  = &data->dma_desc_tx;

    if (data->hal_config.dmadesc_tx == NULL || data->hal_config.dmadesc_rx == NULL) {
        k_free(data->hal_config.dmadesc_tx);
        k_free(data->hal_config.dmadesc_rx);
        return (-ENOMEM);
    }

    spi_hal_init(&data->hal, cfg->dma_host + 1, &data->hal_config);
    return (0);
}

static int spi_esp32_init(const struct device* dev) {
    const struct spi_esp32_config* cfg = dev->config;
    struct spi_esp32_data* data = dev->data;
    int err;

<<<<<<< HEAD
#ifdef SOC_GDMA_SUPPORTED
	gdma_hal_init(&data->hal_gdma, 0);
	gdma_ll_enable_clock(data->hal_gdma.dev, true);
	gdma_ll_tx_reset_channel(data->hal_gdma.dev, cfg->dma_host);
	gdma_ll_rx_reset_channel(data->hal_gdma.dev, cfg->dma_host);
	gdma_ll_tx_connect_to_periph(data->hal_gdma.dev, cfg->dma_host, GDMA_TRIG_PERIPH_SPI,
				     cfg->dma_host);
	gdma_ll_rx_connect_to_periph(data->hal_gdma.dev, cfg->dma_host, GDMA_TRIG_PERIPH_SPI,
				     cfg->dma_host);
	channel_offset = 0;
#else
	channel_offset = 1;
#endif /* SOC_GDMA_SUPPORTED */
#ifdef CONFIG_SOC_SERIES_ESP32
	/*Connect SPI and DMA*/
	DPORT_SET_PERI_REG_BITS(DPORT_SPI_DMA_CHAN_SEL_REG, 3, cfg->dma_host + 1,
				((cfg->dma_host + 1) * 2));
#endif /* CONFIG_SOC_SERIES_ESP32 */

	data->hal_config.dma_in = (spi_dma_dev_t *)cfg->spi;
	data->hal_config.dma_out = (spi_dma_dev_t *)cfg->spi;
	data->hal_config.dma_enabled = true;
	data->hal_config.tx_dma_chan = cfg->dma_host + channel_offset;
	data->hal_config.rx_dma_chan = cfg->dma_host + channel_offset;
	data->hal_config.dmadesc_n = 1;
	data->hal_config.dmadesc_rx = &data->dma_desc_rx;
	data->hal_config.dmadesc_tx = &data->dma_desc_tx;

	if (data->hal_config.dmadesc_tx == NULL || data->hal_config.dmadesc_rx == NULL) {
		k_free(data->hal_config.dmadesc_tx);
		k_free(data->hal_config.dmadesc_rx);
		return -ENOMEM;
	}

	spi_hal_init(&data->hal, cfg->dma_host + 1, &data->hal_config);
	return 0;
}
=======
    if (!cfg->clock_dev) {
        return (-EINVAL);
    }
>>>>>>> c3974ddb

    if (cfg->dma_enabled) {
        spi_esp32_init_dma(dev);
    }

    #ifdef CONFIG_SPI_ESP32_INTERRUPT
    data->irq_line = esp_intr_alloc(cfg->irq_source,
                                    0,
                                    (ISR_HANDLER)spi_esp32_isr,
                                    (void*)dev,
                                    NULL);
    #endif

    err = spi_context_cs_configure_all(&data->ctx);
    if (err < 0) {
        return (err);
    }

    spi_context_unlock_unconditionally(&data->ctx);

    return (0);
}

<<<<<<< HEAD
	err = esp_clk_tree_src_get_freq_hz(
		cfg->clock_source, ESP_CLK_TREE_SRC_FREQ_PRECISION_APPROX, &data->clock_source_hz);
	if (err) {
		LOG_ERR("Could not get clock source frequency (%d)", err);
		return err;
	}

	spi_context_unlock_unconditionally(&data->ctx);
=======
static inline uint8_t spi_esp32_get_line_mode(uint16_t operation) {
    if (IS_ENABLED(CONFIG_SPI_EXTENDED_MODES)) {
        switch (operation & SPI_LINES_MASK) {
            case SPI_LINES_SINGLE :
                return (1);
>>>>>>> c3974ddb

            case SPI_LINES_DUAL :
                return (2);

            case SPI_LINES_OCTAL :
                return (8);

            case SPI_LINES_QUAD :
                return (4);

            default :
                break;
        }
    }

    return (1);
}

static int IRAM_ATTR spi_esp32_configure(struct device const* dev,
                                         struct spi_config const* spi_cfg) {
    const struct spi_esp32_config* cfg = dev->config;
    struct spi_esp32_data* data = dev->data;
    struct spi_context* ctx = &data->ctx;
    spi_hal_context_t* hal = &data->hal;
    spi_hal_dev_config_t* hal_dev = &data->dev_config;
    spi_dev_t* hw = hal->hw;
    int freq;

    if (spi_context_configured(ctx, spi_cfg)) {
        return (0);
    }

    if (!device_is_ready(cfg->clock_dev)) {
        LOG_ERR("clock control device not ready");
        return (-ENODEV);
    }

    /* enables SPI peripheral */
    if (clock_control_on(cfg->clock_dev, cfg->clock_subsys)) {
        LOG_ERR("Could not enable SPI clock");
        return (-EIO);
    }

    spi_ll_master_init(hal->hw);

    ctx->config = spi_cfg;

    if (spi_cfg->operation & SPI_HALF_DUPLEX) {
        LOG_ERR("Half-duplex not supported");
        return (-ENOTSUP);
    }

    if (spi_cfg->operation & SPI_OP_MODE_SLAVE) {
        LOG_ERR("Slave mode not supported");
        return (-ENOTSUP);
    }

    if (spi_cfg->operation & SPI_MODE_LOOP) {
        LOG_ERR("Loopback mode is not supported");
        return (-ENOTSUP);
    }

    hal_dev->cs_pin_id = ctx->config->slave;
    int ret = pinctrl_apply_state(cfg->pcfg, PINCTRL_STATE_DEFAULT);

    /* input parameters to calculate timing configuration */
    spi_hal_timing_param_t timing_param = {
        .half_duplex    = hal_dev->half_duplex,
        .no_compensate  = hal_dev->no_compensate,
        .clock_speed_hz = spi_cfg->frequency,
        .duty_cycle     = cfg->duty_cycle == 0 ? 128 : cfg->duty_cycle,
        .input_delay_ns = cfg->input_delay_ns,
        .use_gpio       = !cfg->use_iomux
    };

    spi_hal_cal_clock_conf(&timing_param, &freq, &hal_dev->timing_conf);

    data->trans_config.dummy_bits = hal_dev->timing_conf.timing_dummy;

    hal_dev->tx_lsbfirst = spi_cfg->operation & SPI_TRANSFER_LSB ? 1 : 0;
    hal_dev->rx_lsbfirst = spi_cfg->operation & SPI_TRANSFER_LSB ? 1 : 0;

    data->trans_config.line_mode.data_lines = spi_esp32_get_line_mode(spi_cfg->operation);

    /* multiline for command and address not supported */
    data->trans_config.line_mode.addr_lines = 1;
    data->trans_config.line_mode.cmd_lines  = 1;

    /* SPI mode */
    hal_dev->mode = 0;
    if (SPI_MODE_GET(spi_cfg->operation) & SPI_MODE_CPHA) {
        hal_dev->mode = BIT(0);
    }

    if (SPI_MODE_GET(spi_cfg->operation) & SPI_MODE_CPOL) {
        hal_dev->mode |= BIT(1);
    }

    /* Chip select setup and hold times */
    /* GPIO CS have their own delay parameter*/
    if (!spi_cs_is_gpio(spi_cfg)) {
        hal_dev->cs_hold  = cfg->cs_hold;
        hal_dev->cs_setup = cfg->cs_setup;
    }

    spi_hal_setup_device(hal, hal_dev);

    /* Workaround to handle default state of MISO and MOSI lines */
    #ifndef CONFIG_SOC_SERIES_ESP32
    if (cfg->line_idle_low) {
        hw->ctrl.d_pol = 0;
        hw->ctrl.q_pol = 0;
    }
    else {
        hw->ctrl.d_pol = 1;
        hw->ctrl.q_pol = 1;
    }
    #endif

    /*
     * Workaround for ESP32S3 and ESP32C3 SoC. This dummy transaction is needed to sync CLK and
     * software controlled CS when SPI is in mode 3
     */
    #if defined(CONFIG_SOC_SERIES_ESP32S3) || defined(CONFIG_SOC_SERIES_ESP32C3)
    if (ctx->num_cs_gpios && (hal_dev->mode & (SPI_MODE_CPOL | SPI_MODE_CPHA))) {
        spi_esp32_transfer(dev);
    }
    #endif

    return (0);
}

<<<<<<< HEAD
static int IRAM_ATTR spi_esp32_configure(const struct device *dev,
					 const struct spi_config *spi_cfg)
{
	const struct spi_esp32_config *cfg = dev->config;
	struct spi_esp32_data *data = dev->data;
	struct spi_context *ctx = &data->ctx;
	spi_hal_context_t *hal = &data->hal;
	spi_hal_dev_config_t *hal_dev = &data->dev_config;
	spi_dev_t *hw = hal->hw;
	int freq;

	if (spi_context_configured(ctx, spi_cfg)) {
		return 0;
	}

	if (!device_is_ready(cfg->clock_dev)) {
		LOG_ERR("clock control device not ready");
		return -ENODEV;
	}

	/* enables SPI peripheral */
	if (clock_control_on(cfg->clock_dev, cfg->clock_subsys)) {
		LOG_ERR("Could not enable SPI clock");
		return -EIO;
	}

	spi_ll_master_init(hal->hw);

	ctx->config = spi_cfg;

	if (spi_cfg->operation & SPI_HALF_DUPLEX) {
		LOG_ERR("Half-duplex not supported");
		return -ENOTSUP;
	}

	if (spi_cfg->operation & SPI_OP_MODE_SLAVE) {
		LOG_ERR("Slave mode not supported");
		return -ENOTSUP;
	}

	if (spi_cfg->operation & SPI_MODE_LOOP) {
		LOG_ERR("Loopback mode is not supported");
		return -ENOTSUP;
	}

	hal_dev->cs_pin_id = ctx->config->slave;
	int ret = pinctrl_apply_state(cfg->pcfg, PINCTRL_STATE_DEFAULT);

	/* input parameters to calculate timing configuration */
	spi_hal_timing_param_t timing_param = {
		.half_duplex = hal_dev->half_duplex,
		.no_compensate = hal_dev->no_compensate,
		.expected_freq = spi_cfg->frequency,
		.duty_cycle = cfg->duty_cycle == 0 ? 128 : cfg->duty_cycle,
		.input_delay_ns = cfg->input_delay_ns,
		.use_gpio = !cfg->use_iomux,
		.clk_src_hz = data->clock_source_hz,
	};

	spi_hal_cal_clock_conf(&timing_param, &freq, &hal_dev->timing_conf);

	data->trans_config.dummy_bits = hal_dev->timing_conf.timing_dummy;

	hal_dev->tx_lsbfirst = spi_cfg->operation & SPI_TRANSFER_LSB ? 1 : 0;
	hal_dev->rx_lsbfirst = spi_cfg->operation & SPI_TRANSFER_LSB ? 1 : 0;

	data->trans_config.line_mode.data_lines = spi_esp32_get_line_mode(spi_cfg->operation);

	/* multiline for command and address not supported */
	data->trans_config.line_mode.addr_lines = 1;
	data->trans_config.line_mode.cmd_lines = 1;

	/* SPI mode */
	hal_dev->mode = 0;
	if (SPI_MODE_GET(spi_cfg->operation) & SPI_MODE_CPHA) {
		hal_dev->mode = BIT(0);
	}
	if (SPI_MODE_GET(spi_cfg->operation) & SPI_MODE_CPOL) {
		hal_dev->mode |= BIT(1);
	}

	/* Chip select setup and hold times */
	/* GPIO CS have their own delay parameter*/
	if (!spi_cs_is_gpio(spi_cfg)) {
		hal_dev->cs_hold = cfg->cs_hold;
		hal_dev->cs_setup = cfg->cs_setup;
	}

	spi_hal_setup_device(hal, hal_dev);

	/* Workaround to handle default state of MISO and MOSI lines */
#ifndef CONFIG_SOC_SERIES_ESP32
	if (cfg->line_idle_low) {
		hw->ctrl.d_pol = 0;
		hw->ctrl.q_pol = 0;
	} else {
		hw->ctrl.d_pol = 1;
		hw->ctrl.q_pol = 1;
	}
#endif
=======
static inline uint8_t spi_esp32_get_frame_size(const struct spi_config* spi_cfg) {
    uint8_t dfs = SPI_WORD_SIZE_GET(spi_cfg->operation);
>>>>>>> c3974ddb

    dfs /= 8;
    if ((dfs == 0) || (dfs > 4)) {
        LOG_WRN("Unsupported dfs, 1-byte size will be used");
        dfs = 1;
    }

    return (dfs);
}

static int transceive(struct device const* dev,
                      struct spi_config const* spi_cfg,
                      struct spi_buf_set const* tx_bufs,
                      struct spi_buf_set const* rx_bufs, bool asynchronous,
                      spi_callback_t cb,
                      void* userdata) {
    const struct spi_esp32_config* cfg = dev->config;
    struct spi_esp32_data* data = dev->data;
    int ret;

    if (!tx_bufs && !rx_bufs) {
        return (0);
    }

    #ifndef CONFIG_SPI_ESP32_INTERRUPT
    if (asynchronous) {
        return (-ENOTSUP);
    }
    #endif

    spi_context_lock(&data->ctx, asynchronous, cb, userdata, spi_cfg);

    ret = spi_esp32_configure(dev, spi_cfg);
    if (ret) {
        goto done;
    }

    data->dfs = spi_esp32_get_frame_size(spi_cfg);

    spi_context_buffers_setup(&data->ctx, tx_bufs, rx_bufs, data->dfs);

    spi_context_cs_control(&data->ctx, true);

    #ifdef CONFIG_SPI_ESP32_INTERRUPT
    spi_ll_enable_int(cfg->spi);
    spi_ll_set_int_stat(cfg->spi);
    #else

    do {
        spi_esp32_transfer(dev);
    } while (spi_esp32_transfer_ongoing(data));

    spi_esp32_complete(dev, data, cfg->spi, 0);

    #endif /* CONFIG_SPI_ESP32_INTERRUPT */

done :
    spi_context_release(&data->ctx, ret);

    return (ret);
}

static int spi_esp32_transceive(struct device const* dev,
                                struct spi_config const* spi_cfg,
                                struct spi_buf_set const* tx_bufs,
                                struct spi_buf_set const* rx_bufs) {
    return transceive(dev, spi_cfg, tx_bufs, rx_bufs, false, NULL, NULL);
}

#ifdef CONFIG_SPI_ASYNC
static int spi_esp32_transceive_async(struct device const* dev,
                                      struct spi_config const* spi_cfg,
                                      struct spi_buf_set const* tx_bufs,
                                      struct spi_buf_set const* rx_bufs,
                                      spi_callback_t cb,
                                      void* userdata) {
    return transceive(dev, spi_cfg, tx_bufs, rx_bufs, true, cb, userdata);
}
#endif /* CONFIG_SPI_ASYNC */

static int spi_esp32_release(struct device const* dev,
                             struct spi_config const* config) {
    struct spi_esp32_data* data = dev->data;

    spi_context_unlock_unconditionally(&data->ctx);

    return (0);
}

static const struct spi_driver_api spi_api = {
    .transceive = spi_esp32_transceive,
    #ifdef CONFIG_SPI_ASYNC
    .transceive_async = spi_esp32_transceive_async,
    #endif
    .release = spi_esp32_release
};

#ifdef CONFIG_SOC_SERIES_ESP32
#define GET_AS_CS(idx) .as_cs = DT_INST_PROP(idx, clk_as_cs),
#else
#define GET_AS_CS(idx)
#endif

<<<<<<< HEAD
#define ESP32_SPI_INIT(idx)	\
				\
	PINCTRL_DT_INST_DEFINE(idx);	\
										\
	static struct spi_esp32_data spi_data_##idx = {	\
		SPI_CONTEXT_INIT_LOCK(spi_data_##idx, ctx),	\
		SPI_CONTEXT_INIT_SYNC(spi_data_##idx, ctx),	\
		SPI_CONTEXT_CS_GPIOS_INITIALIZE(DT_DRV_INST(idx), ctx)	\
		.hal = {	\
			.hw = (spi_dev_t *)DT_INST_REG_ADDR(idx),	\
		},	\
		.dev_config = {	\
			.half_duplex = DT_INST_PROP(idx, half_duplex),	\
			GET_AS_CS(idx)							\
			.positive_cs = DT_INST_PROP(idx, positive_cs),	\
			.no_compensate = DT_INST_PROP(idx, dummy_comp),	\
			.sio = DT_INST_PROP(idx, sio)	\
		}	\
	};	\
		\
	static const struct spi_esp32_config spi_config_##idx = {	\
		.spi = (spi_dev_t *)DT_INST_REG_ADDR(idx),	\
			\
		.clock_dev = DEVICE_DT_GET(DT_INST_CLOCKS_CTLR(idx)),	\
		.duty_cycle = 0, \
		.input_delay_ns = 0, \
		.irq_source = DT_INST_IRQN(idx), \
		.pcfg = PINCTRL_DT_INST_DEV_CONFIG_GET(idx),	\
		.clock_subsys =	\
			(clock_control_subsys_t)DT_INST_CLOCKS_CELL(idx, offset),	\
		.use_iomux = DT_INST_PROP(idx, use_iomux),	\
		.dma_enabled = DT_INST_PROP(idx, dma_enabled),	\
		.dma_clk_src = DT_INST_PROP(idx, dma_clk),	\
		.dma_host = DT_INST_PROP(idx, dma_host),	\
		.cs_setup = DT_INST_PROP_OR(idx, cs_setup_time, 0), \
		.cs_hold = DT_INST_PROP_OR(idx, cs_hold_time, 0), \
		.line_idle_low = DT_INST_PROP(idx, line_idle_low), \
		.clock_source = SPI_CLK_SRC_DEFAULT,	\
	};	\
		\
	DEVICE_DT_INST_DEFINE(idx, &spi_esp32_init,	\
			      NULL, &spi_data_##idx,	\
			      &spi_config_##idx, POST_KERNEL,	\
			      CONFIG_SPI_INIT_PRIORITY, &spi_api);
=======
#define ESP32_SPI_INIT(idx)                 \
                                            \
    PINCTRL_DT_INST_DEFINE(idx);            \
                                            \
    static struct spi_esp32_data spi_data_##idx = {             \
        SPI_CONTEXT_INIT_LOCK(spi_data_##idx, ctx),             \
        SPI_CONTEXT_INIT_SYNC(spi_data_##idx, ctx),             \
        SPI_CONTEXT_CS_GPIOS_INITIALIZE(DT_DRV_INST(idx), ctx)  \
        .hal = {                            \
            .hw = (spi_dev_t*)DT_INST_REG_ADDR(idx),            \
        },                                  \
        .dev_config = {                     \
            .half_duplex = DT_INST_PROP(idx, half_duplex),      \
            GET_AS_CS(idx)                  \
            .positive_cs   = DT_INST_PROP(idx, positive_cs),    \
            .no_compensate = DT_INST_PROP(idx, dummy_comp),     \
            .sio = DT_INST_PROP(idx, sio)   \
        }                                   \
    };                                      \
                                            \
    static const struct spi_esp32_config spi_config_##idx = {       \
        .spi = (spi_dev_t*)DT_INST_REG_ADDR(idx),                   \
                                            \
        .clock_dev      = DEVICE_DT_GET(DT_INST_CLOCKS_CTLR(idx)),  \
        .duty_cycle     = 0,                \
        .input_delay_ns = 0,                \
        .irq_source     = DT_INST_IRQN(idx),\
        .pcfg           = PINCTRL_DT_INST_DEV_CONFIG_GET(idx),      \
        .clock_subsys   = \
            (clock_control_subsys_t)DT_INST_CLOCKS_CELL(idx, offset),   \
        .use_iomux      = DT_INST_PROP(idx, use_iomux),             \
        .dma_enabled    = DT_INST_PROP(idx, dma_enabled),           \
        .dma_clk_src    = DT_INST_PROP(idx, dma_clk),               \
        .dma_host       = DT_INST_PROP(idx, dma_host),              \
        .cs_setup       = DT_INST_PROP_OR(idx, cs_setup_time, 0),   \
        .cs_hold        = DT_INST_PROP_OR(idx, cs_hold_time, 0),    \
        .line_idle_low  = DT_INST_PROP(idx, line_idle_low),         \
    };                                      \
                                            \
    DEVICE_DT_INST_DEFINE(idx, &spi_esp32_init,                 \
                          NULL, &spi_data_##idx,                \
                          &spi_config_##idx, POST_KERNEL,       \
                          CONFIG_SPI_INIT_PRIORITY, &spi_api);
>>>>>>> c3974ddb

DT_INST_FOREACH_STATUS_OKAY(ESP32_SPI_INIT)<|MERGE_RESOLUTION|>--- conflicted
+++ resolved
@@ -174,13 +174,14 @@
     gdma_ll_enable_clock(data->hal_gdma.dev, true);
     gdma_ll_tx_reset_channel(data->hal_gdma.dev, cfg->dma_host);
     gdma_ll_rx_reset_channel(data->hal_gdma.dev, cfg->dma_host);
-    gdma_ll_tx_connect_to_periph(data->hal_gdma.dev, cfg->dma_host, cfg->dma_host);
-    gdma_ll_rx_connect_to_periph(data->hal_gdma.dev, cfg->dma_host, cfg->dma_host);
+    gdma_ll_tx_connect_to_periph(data->hal_gdma.dev, cfg->dma_host, GDMA_TRIG_PERIPH_SPI,
+                                 cfg->dma_host);
+    gdma_ll_rx_connect_to_periph(data->hal_gdma.dev, cfg->dma_host, GDMA_TRIG_PERIPH_SPI,
+                                 cfg->dma_host);
     channel_offset = 0;
     #else
     channel_offset = 1;
     #endif /* SOC_GDMA_SUPPORTED */
-
     #ifdef CONFIG_SOC_SERIES_ESP32
     /*Connect SPI and DMA*/
     DPORT_SET_PERI_REG_BITS(DPORT_SPI_DMA_CHAN_SEL_REG, 3, cfg->dma_host + 1,
@@ -211,49 +212,9 @@
     struct spi_esp32_data* data = dev->data;
     int err;
 
-<<<<<<< HEAD
-#ifdef SOC_GDMA_SUPPORTED
-	gdma_hal_init(&data->hal_gdma, 0);
-	gdma_ll_enable_clock(data->hal_gdma.dev, true);
-	gdma_ll_tx_reset_channel(data->hal_gdma.dev, cfg->dma_host);
-	gdma_ll_rx_reset_channel(data->hal_gdma.dev, cfg->dma_host);
-	gdma_ll_tx_connect_to_periph(data->hal_gdma.dev, cfg->dma_host, GDMA_TRIG_PERIPH_SPI,
-				     cfg->dma_host);
-	gdma_ll_rx_connect_to_periph(data->hal_gdma.dev, cfg->dma_host, GDMA_TRIG_PERIPH_SPI,
-				     cfg->dma_host);
-	channel_offset = 0;
-#else
-	channel_offset = 1;
-#endif /* SOC_GDMA_SUPPORTED */
-#ifdef CONFIG_SOC_SERIES_ESP32
-	/*Connect SPI and DMA*/
-	DPORT_SET_PERI_REG_BITS(DPORT_SPI_DMA_CHAN_SEL_REG, 3, cfg->dma_host + 1,
-				((cfg->dma_host + 1) * 2));
-#endif /* CONFIG_SOC_SERIES_ESP32 */
-
-	data->hal_config.dma_in = (spi_dma_dev_t *)cfg->spi;
-	data->hal_config.dma_out = (spi_dma_dev_t *)cfg->spi;
-	data->hal_config.dma_enabled = true;
-	data->hal_config.tx_dma_chan = cfg->dma_host + channel_offset;
-	data->hal_config.rx_dma_chan = cfg->dma_host + channel_offset;
-	data->hal_config.dmadesc_n = 1;
-	data->hal_config.dmadesc_rx = &data->dma_desc_rx;
-	data->hal_config.dmadesc_tx = &data->dma_desc_tx;
-
-	if (data->hal_config.dmadesc_tx == NULL || data->hal_config.dmadesc_rx == NULL) {
-		k_free(data->hal_config.dmadesc_tx);
-		k_free(data->hal_config.dmadesc_rx);
-		return -ENOMEM;
-	}
-
-	spi_hal_init(&data->hal, cfg->dma_host + 1, &data->hal_config);
-	return 0;
-}
-=======
     if (!cfg->clock_dev) {
         return (-EINVAL);
     }
->>>>>>> c3974ddb
 
     if (cfg->dma_enabled) {
         spi_esp32_init_dma(dev);
@@ -272,27 +233,23 @@
         return (err);
     }
 
+    err = esp_clk_tree_src_get_freq_hz(
+            cfg->clock_source, ESP_CLK_TREE_SRC_FREQ_PRECISION_APPROX, &data->clock_source_hz);
+    if (err) {
+        LOG_ERR("Could not get clock source frequency (%d)", err);
+        return (err);
+    }
+
     spi_context_unlock_unconditionally(&data->ctx);
 
     return (0);
 }
 
-<<<<<<< HEAD
-	err = esp_clk_tree_src_get_freq_hz(
-		cfg->clock_source, ESP_CLK_TREE_SRC_FREQ_PRECISION_APPROX, &data->clock_source_hz);
-	if (err) {
-		LOG_ERR("Could not get clock source frequency (%d)", err);
-		return err;
-	}
-
-	spi_context_unlock_unconditionally(&data->ctx);
-=======
 static inline uint8_t spi_esp32_get_line_mode(uint16_t operation) {
     if (IS_ENABLED(CONFIG_SPI_EXTENDED_MODES)) {
         switch (operation & SPI_LINES_MASK) {
             case SPI_LINES_SINGLE :
                 return (1);
->>>>>>> c3974ddb
 
             case SPI_LINES_DUAL :
                 return (2);
@@ -362,10 +319,11 @@
     spi_hal_timing_param_t timing_param = {
         .half_duplex    = hal_dev->half_duplex,
         .no_compensate  = hal_dev->no_compensate,
-        .clock_speed_hz = spi_cfg->frequency,
+        .expected_freq  = spi_cfg->frequency,
         .duty_cycle     = cfg->duty_cycle == 0 ? 128 : cfg->duty_cycle,
         .input_delay_ns = cfg->input_delay_ns,
-        .use_gpio       = !cfg->use_iomux
+        .use_gpio       = !cfg->use_iomux,
+        .clk_src_hz     = data->clock_source_hz,
     };
 
     spi_hal_cal_clock_conf(&timing_param, &freq, &hal_dev->timing_conf);
@@ -425,111 +383,8 @@
     return (0);
 }
 
-<<<<<<< HEAD
-static int IRAM_ATTR spi_esp32_configure(const struct device *dev,
-					 const struct spi_config *spi_cfg)
-{
-	const struct spi_esp32_config *cfg = dev->config;
-	struct spi_esp32_data *data = dev->data;
-	struct spi_context *ctx = &data->ctx;
-	spi_hal_context_t *hal = &data->hal;
-	spi_hal_dev_config_t *hal_dev = &data->dev_config;
-	spi_dev_t *hw = hal->hw;
-	int freq;
-
-	if (spi_context_configured(ctx, spi_cfg)) {
-		return 0;
-	}
-
-	if (!device_is_ready(cfg->clock_dev)) {
-		LOG_ERR("clock control device not ready");
-		return -ENODEV;
-	}
-
-	/* enables SPI peripheral */
-	if (clock_control_on(cfg->clock_dev, cfg->clock_subsys)) {
-		LOG_ERR("Could not enable SPI clock");
-		return -EIO;
-	}
-
-	spi_ll_master_init(hal->hw);
-
-	ctx->config = spi_cfg;
-
-	if (spi_cfg->operation & SPI_HALF_DUPLEX) {
-		LOG_ERR("Half-duplex not supported");
-		return -ENOTSUP;
-	}
-
-	if (spi_cfg->operation & SPI_OP_MODE_SLAVE) {
-		LOG_ERR("Slave mode not supported");
-		return -ENOTSUP;
-	}
-
-	if (spi_cfg->operation & SPI_MODE_LOOP) {
-		LOG_ERR("Loopback mode is not supported");
-		return -ENOTSUP;
-	}
-
-	hal_dev->cs_pin_id = ctx->config->slave;
-	int ret = pinctrl_apply_state(cfg->pcfg, PINCTRL_STATE_DEFAULT);
-
-	/* input parameters to calculate timing configuration */
-	spi_hal_timing_param_t timing_param = {
-		.half_duplex = hal_dev->half_duplex,
-		.no_compensate = hal_dev->no_compensate,
-		.expected_freq = spi_cfg->frequency,
-		.duty_cycle = cfg->duty_cycle == 0 ? 128 : cfg->duty_cycle,
-		.input_delay_ns = cfg->input_delay_ns,
-		.use_gpio = !cfg->use_iomux,
-		.clk_src_hz = data->clock_source_hz,
-	};
-
-	spi_hal_cal_clock_conf(&timing_param, &freq, &hal_dev->timing_conf);
-
-	data->trans_config.dummy_bits = hal_dev->timing_conf.timing_dummy;
-
-	hal_dev->tx_lsbfirst = spi_cfg->operation & SPI_TRANSFER_LSB ? 1 : 0;
-	hal_dev->rx_lsbfirst = spi_cfg->operation & SPI_TRANSFER_LSB ? 1 : 0;
-
-	data->trans_config.line_mode.data_lines = spi_esp32_get_line_mode(spi_cfg->operation);
-
-	/* multiline for command and address not supported */
-	data->trans_config.line_mode.addr_lines = 1;
-	data->trans_config.line_mode.cmd_lines = 1;
-
-	/* SPI mode */
-	hal_dev->mode = 0;
-	if (SPI_MODE_GET(spi_cfg->operation) & SPI_MODE_CPHA) {
-		hal_dev->mode = BIT(0);
-	}
-	if (SPI_MODE_GET(spi_cfg->operation) & SPI_MODE_CPOL) {
-		hal_dev->mode |= BIT(1);
-	}
-
-	/* Chip select setup and hold times */
-	/* GPIO CS have their own delay parameter*/
-	if (!spi_cs_is_gpio(spi_cfg)) {
-		hal_dev->cs_hold = cfg->cs_hold;
-		hal_dev->cs_setup = cfg->cs_setup;
-	}
-
-	spi_hal_setup_device(hal, hal_dev);
-
-	/* Workaround to handle default state of MISO and MOSI lines */
-#ifndef CONFIG_SOC_SERIES_ESP32
-	if (cfg->line_idle_low) {
-		hw->ctrl.d_pol = 0;
-		hw->ctrl.q_pol = 0;
-	} else {
-		hw->ctrl.d_pol = 1;
-		hw->ctrl.q_pol = 1;
-	}
-#endif
-=======
 static inline uint8_t spi_esp32_get_frame_size(const struct spi_config* spi_cfg) {
     uint8_t dfs = SPI_WORD_SIZE_GET(spi_cfg->operation);
->>>>>>> c3974ddb
 
     dfs /= 8;
     if ((dfs == 0) || (dfs > 4)) {
@@ -633,52 +488,6 @@
 #define GET_AS_CS(idx)
 #endif
 
-<<<<<<< HEAD
-#define ESP32_SPI_INIT(idx)	\
-				\
-	PINCTRL_DT_INST_DEFINE(idx);	\
-										\
-	static struct spi_esp32_data spi_data_##idx = {	\
-		SPI_CONTEXT_INIT_LOCK(spi_data_##idx, ctx),	\
-		SPI_CONTEXT_INIT_SYNC(spi_data_##idx, ctx),	\
-		SPI_CONTEXT_CS_GPIOS_INITIALIZE(DT_DRV_INST(idx), ctx)	\
-		.hal = {	\
-			.hw = (spi_dev_t *)DT_INST_REG_ADDR(idx),	\
-		},	\
-		.dev_config = {	\
-			.half_duplex = DT_INST_PROP(idx, half_duplex),	\
-			GET_AS_CS(idx)							\
-			.positive_cs = DT_INST_PROP(idx, positive_cs),	\
-			.no_compensate = DT_INST_PROP(idx, dummy_comp),	\
-			.sio = DT_INST_PROP(idx, sio)	\
-		}	\
-	};	\
-		\
-	static const struct spi_esp32_config spi_config_##idx = {	\
-		.spi = (spi_dev_t *)DT_INST_REG_ADDR(idx),	\
-			\
-		.clock_dev = DEVICE_DT_GET(DT_INST_CLOCKS_CTLR(idx)),	\
-		.duty_cycle = 0, \
-		.input_delay_ns = 0, \
-		.irq_source = DT_INST_IRQN(idx), \
-		.pcfg = PINCTRL_DT_INST_DEV_CONFIG_GET(idx),	\
-		.clock_subsys =	\
-			(clock_control_subsys_t)DT_INST_CLOCKS_CELL(idx, offset),	\
-		.use_iomux = DT_INST_PROP(idx, use_iomux),	\
-		.dma_enabled = DT_INST_PROP(idx, dma_enabled),	\
-		.dma_clk_src = DT_INST_PROP(idx, dma_clk),	\
-		.dma_host = DT_INST_PROP(idx, dma_host),	\
-		.cs_setup = DT_INST_PROP_OR(idx, cs_setup_time, 0), \
-		.cs_hold = DT_INST_PROP_OR(idx, cs_hold_time, 0), \
-		.line_idle_low = DT_INST_PROP(idx, line_idle_low), \
-		.clock_source = SPI_CLK_SRC_DEFAULT,	\
-	};	\
-		\
-	DEVICE_DT_INST_DEFINE(idx, &spi_esp32_init,	\
-			      NULL, &spi_data_##idx,	\
-			      &spi_config_##idx, POST_KERNEL,	\
-			      CONFIG_SPI_INIT_PRIORITY, &spi_api);
-=======
 #define ESP32_SPI_INIT(idx)                 \
                                             \
     PINCTRL_DT_INST_DEFINE(idx);            \
@@ -716,12 +525,12 @@
         .cs_setup       = DT_INST_PROP_OR(idx, cs_setup_time, 0),   \
         .cs_hold        = DT_INST_PROP_OR(idx, cs_hold_time, 0),    \
         .line_idle_low  = DT_INST_PROP(idx, line_idle_low),         \
+        .clock_source = SPI_CLK_SRC_DEFAULT,\
     };                                      \
                                             \
     DEVICE_DT_INST_DEFINE(idx, &spi_esp32_init,                 \
                           NULL, &spi_data_##idx,                \
                           &spi_config_##idx, POST_KERNEL,       \
                           CONFIG_SPI_INIT_PRIORITY, &spi_api);
->>>>>>> c3974ddb
 
 DT_INST_FOREACH_STATUS_OKAY(ESP32_SPI_INIT)