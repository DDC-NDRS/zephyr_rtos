/*
 * Copyright (c) 2020 Espressif Systems (Shanghai) Co., Ltd.
 *
 * SPDX-License-Identifier: Apache-2.0
 */

#define DT_DRV_COMPAT espressif_esp32_spi

/* Include esp-idf headers first to avoid redefining BIT() macro */
#include <hal/spi_hal.h>
#include <esp_attr.h>
#include <esp_clk_tree.h>

#include <zephyr/logging/log.h>
LOG_MODULE_REGISTER(esp32_spi, CONFIG_SPI_LOG_LEVEL);

#include <soc.h>
#include <esp_memory_utils.h>
#include <zephyr/drivers/spi.h>
#if defined(CONFIG_SOC_SERIES_ESP32C3) || defined(CONFIG_SOC_SERIES_ESP32C6)
#include <zephyr/drivers/interrupt_controller/intc_esp32c3.h>
#else
#include <zephyr/drivers/interrupt_controller/intc_esp32.h>
#endif
#ifdef SOC_GDMA_SUPPORTED
#include <hal/gdma_hal.h>
#include <hal/gdma_ll.h>
#endif
#include <zephyr/drivers/clock_control.h>
#include "spi_context.h"
#include "spi_esp32_spim.h"

#if defined(CONFIG_SOC_SERIES_ESP32C3) || defined(CONFIG_SOC_SERIES_ESP32C6)
#define ISR_HANDLER isr_handler_t
#else
#define ISR_HANDLER intr_handler_t
#endif

#define SPI_DMA_MAX_BUFFER_SIZE 4092

static bool spi_esp32_transfer_ongoing(struct spi_esp32_data* data) {
    return spi_context_tx_on(&data->ctx) || spi_context_rx_on(&data->ctx);
}

static inline void spi_esp32_complete(const struct device* dev,
                                      struct spi_esp32_data* data,
                                      spi_dev_t* spi, int status) {
    #ifdef CONFIG_SPI_ESP32_INTERRUPT
    spi_ll_disable_int(spi);
    spi_ll_clear_int_stat(spi);
    #endif

    spi_context_cs_control(&data->ctx, false);

    #ifdef CONFIG_SPI_ESP32_INTERRUPT
    spi_context_complete(&data->ctx, dev, status);
    #endif
}

static int IRAM_ATTR spi_esp32_transfer(const struct device* dev) {
    struct spi_esp32_data* data = dev->data;
    const struct spi_esp32_config *cfg = dev->config;
    struct spi_context *ctx = &data->ctx;
    spi_hal_context_t *hal = &data->hal;
    spi_hal_dev_config_t *hal_dev = &data->dev_config;
    spi_hal_trans_config_t *hal_trans = &data->trans_config;
    size_t chunk_len_bytes = spi_context_max_continuous_chunk(&data->ctx) * data->dfs;
    size_t max_buf_sz =
        cfg->dma_enabled ? SPI_DMA_MAX_BUFFER_SIZE : SOC_SPI_MAXIMUM_BUFFER_SIZE;
    size_t transfer_len_bytes = MIN(chunk_len_bytes, max_buf_sz);
    size_t transfer_len_frames = (transfer_len_bytes / data->dfs);
    size_t bit_len = transfer_len_bytes << 3;
    uint8_t* rx_temp = NULL;
    uint8_t* tx_temp = NULL;
    uint8_t dma_len_tx = MIN(ctx->tx_len * data->dfs, SPI_DMA_MAX_BUFFER_SIZE);
    uint8_t dma_len_rx = MIN(ctx->rx_len * data->dfs, SPI_DMA_MAX_BUFFER_SIZE);

    if (cfg->dma_enabled) {
        /* bit_len needs to be at least one byte long when using DMA */
        bit_len = !bit_len ? 8 : bit_len;
        if (ctx->tx_buf && !esp_ptr_dma_capable((uint32_t *)&ctx->tx_buf[0])) {
            LOG_DBG("Tx buffer not DMA capable");
            tx_temp = k_malloc(dma_len_tx);
            if (!tx_temp) {
                LOG_ERR("Error allocating temp buffer Tx");
                return (-ENOMEM);
            }

            (void) memcpy(tx_temp, &ctx->tx_buf[0], dma_len_tx);
        }

        if (ctx->rx_buf && (!esp_ptr_dma_capable((uint32_t *)&ctx->rx_buf[0]) ||
                            ((int)&ctx->rx_buf[0] % 4 != 0) || (dma_len_rx % 4 != 0))) {
            /* The rx buffer need to be length of
             * multiples of 32 bits to avoid heap
             * corruption.
             */
            LOG_DBG("Rx buffer not DMA capable");
            rx_temp = k_calloc(((dma_len_rx << 3) + 31) / 8, sizeof(uint8_t));
            if (!rx_temp) {
                LOG_ERR("Error allocating temp buffer Rx");
                k_free(tx_temp);
                return (-ENOMEM);
            }
        }
    }

    /* clean up and prepare SPI hal */
    (void) memset((uint32_t*)hal->hw->data_buf, 0, sizeof(hal->hw->data_buf));
    hal_trans->send_buffer = tx_temp ? tx_temp : (uint8_t*)ctx->tx_buf;
    hal_trans->rcv_buffer  = rx_temp ? rx_temp : ctx->rx_buf;
    hal_trans->tx_bitlen   = bit_len;
    hal_trans->rx_bitlen   = bit_len;

    /* keep cs line active until last transmission */
    hal_trans->cs_keep_active =
        (!ctx->num_cs_gpios &&
         (ctx->rx_count > 1 || ctx->tx_count > 1 || ctx->rx_len > transfer_len_frames ||
          ctx->tx_len > transfer_len_frames));

    /* configure SPI */
    spi_hal_setup_trans(hal, hal_dev, hal_trans);
    spi_hal_prepare_data(hal, hal_dev, hal_trans);

    /* send data */
    spi_hal_user_start(hal);
    spi_context_update_tx(&data->ctx, data->dfs, transfer_len_frames);

    while (!spi_hal_usr_is_done(hal)) {
        /* nop */
    }

    /* read data */
    spi_hal_fetch_result(hal);

    if (rx_temp) {
        (void) memcpy(&ctx->rx_buf[0], rx_temp, transfer_len_bytes);
    }

    spi_context_update_rx(&data->ctx, data->dfs, transfer_len_frames);

    k_free(tx_temp);
    k_free(rx_temp);

    return (0);
}

#ifdef CONFIG_SPI_ESP32_INTERRUPT
static void IRAM_ATTR spi_esp32_isr(void* arg) {
    const struct device* dev = (const struct device*)arg;
    const struct spi_esp32_config* cfg = dev->config;
    struct spi_esp32_data* data = dev->data;

    do {
        spi_esp32_transfer(dev);
    } while (spi_esp32_transfer_ongoing(data));

    spi_esp32_complete(dev, data, cfg->spi, 0);
}
#endif

static int spi_esp32_init_dma(const struct device* dev) {
    const struct spi_esp32_config* cfg = dev->config;
    struct spi_esp32_data* data = dev->data;
    uint8_t channel_offset;

    if (clock_control_on(cfg->clock_dev, (clock_control_subsys_t)cfg->dma_clk_src)) {
        LOG_ERR("Could not enable DMA clock");
        return (-EIO);
    }

    #ifdef SOC_GDMA_SUPPORTED
    gdma_hal_init(&data->hal_gdma, 0);
    gdma_ll_enable_clock(data->hal_gdma.dev, true);
    gdma_ll_tx_reset_channel(data->hal_gdma.dev, cfg->dma_host);
    gdma_ll_rx_reset_channel(data->hal_gdma.dev, cfg->dma_host);
    gdma_ll_tx_connect_to_periph(data->hal_gdma.dev, cfg->dma_host, GDMA_TRIG_PERIPH_SPI,
                                 cfg->dma_host);
    gdma_ll_rx_connect_to_periph(data->hal_gdma.dev, cfg->dma_host, GDMA_TRIG_PERIPH_SPI,
                                 cfg->dma_host);
    channel_offset = 0;
    #else
    channel_offset = 1;
    #endif /* SOC_GDMA_SUPPORTED */
    #ifdef CONFIG_SOC_SERIES_ESP32
    /*Connect SPI and DMA*/
    DPORT_SET_PERI_REG_BITS(DPORT_SPI_DMA_CHAN_SEL_REG, 3, cfg->dma_host + 1,
                            ((cfg->dma_host + 1) * 2));
    #endif /* CONFIG_SOC_SERIES_ESP32 */

    data->hal_config.dma_in      = (spi_dma_dev_t*)cfg->spi;
    data->hal_config.dma_out     = (spi_dma_dev_t*)cfg->spi;
    data->hal_config.dma_enabled = true;
    data->hal_config.tx_dma_chan = cfg->dma_host + channel_offset;
    data->hal_config.rx_dma_chan = cfg->dma_host + channel_offset;
    data->hal_config.dmadesc_n   = 1;
    data->hal_config.dmadesc_rx  = &data->dma_desc_rx;
    data->hal_config.dmadesc_tx  = &data->dma_desc_tx;

    if (data->hal_config.dmadesc_tx == NULL || data->hal_config.dmadesc_rx == NULL) {
        k_free(data->hal_config.dmadesc_tx);
        k_free(data->hal_config.dmadesc_rx);
        return (-ENOMEM);
    }

    spi_hal_init(&data->hal, cfg->dma_host + 1, &data->hal_config);
    return (0);
}

static int spi_esp32_init(const struct device* dev) {
    const struct spi_esp32_config* cfg = dev->config;
    struct spi_esp32_data* data = dev->data;
    int err;
    spi_hal_context_t *hal = &data->hal;

    if (!cfg->clock_dev) {
        return (-EINVAL);
    }

    if (!device_is_ready(cfg->clock_dev)) {
        LOG_ERR("clock control device not ready");
        return (-ENODEV);
    }

    /* Enables SPI peripheral */
    err = clock_control_on(cfg->clock_dev, cfg->clock_subsys);
    if (err < 0) {
        LOG_ERR("Error enabling SPI clock");
        return (err);
    }

    spi_ll_master_init(hal->hw);

    if (cfg->dma_enabled) {
        spi_esp32_init_dma(dev);
    }

    #ifdef CONFIG_SPI_ESP32_INTERRUPT
    spi_ll_disable_int(cfg->spi);
    spi_ll_clear_int_stat(cfg->spi);

    data->irq_line = esp_intr_alloc(cfg->irq_source,
                                    0,
                                    (ISR_HANDLER)spi_esp32_isr,
                                    (void*)dev,
                                    NULL);
    #endif

    err = spi_context_cs_configure_all(&data->ctx);
    if (err < 0) {
        return (err);
    }

    err = esp_clk_tree_src_get_freq_hz(
            cfg->clock_source, ESP_CLK_TREE_SRC_FREQ_PRECISION_APPROX, &data->clock_source_hz);
    if (err) {
        LOG_ERR("Could not get clock source frequency (%d)", err);
        return (err);
    }

    spi_context_unlock_unconditionally(&data->ctx);

    return (0);
}

static inline uint8_t spi_esp32_get_line_mode(uint16_t operation) {
    if (IS_ENABLED(CONFIG_SPI_EXTENDED_MODES)) {
        switch (operation & SPI_LINES_MASK) {
            case SPI_LINES_SINGLE :
                return (1);

<<<<<<< HEAD
#ifdef CONFIG_SPI_ESP32_INTERRUPT
	spi_ll_disable_int(cfg->spi);
	spi_ll_clear_int_stat(cfg->spi);

	esp_intr_alloc(cfg->irq_source,
			0,
			(ISR_HANDLER)spi_esp32_isr,
			(void *)dev,
			NULL);
#endif
=======
            case SPI_LINES_DUAL :
                return (2);
>>>>>>> 2a6bbc5a

            case SPI_LINES_OCTAL :
                return (8);

            case SPI_LINES_QUAD :
                return (4);

            default :
                break;
        }
    }

    return (1);
}

static int IRAM_ATTR spi_esp32_configure(struct device const* dev,
                                         struct spi_config const* spi_cfg) {
    const struct spi_esp32_config* cfg = dev->config;
    struct spi_esp32_data* data = dev->data;
    struct spi_context* ctx = &data->ctx;
    spi_hal_context_t* hal = &data->hal;
    spi_hal_dev_config_t* hal_dev = &data->dev_config;
    spi_dev_t* hw = hal->hw;
    int freq;

    if (spi_context_configured(ctx, spi_cfg)) {
        return (0);
    }

    ctx->config = spi_cfg;

    if (spi_cfg->operation & SPI_HALF_DUPLEX) {
        LOG_ERR("Half-duplex not supported");
        return (-ENOTSUP);
    }

    if (spi_cfg->operation & SPI_OP_MODE_SLAVE) {
        LOG_ERR("Slave mode not supported");
        return (-ENOTSUP);
    }

    if (spi_cfg->operation & SPI_MODE_LOOP) {
        LOG_ERR("Loopback mode is not supported");
        return (-ENOTSUP);
    }

    hal_dev->cs_pin_id = ctx->config->slave;
    int ret = pinctrl_apply_state(cfg->pcfg, PINCTRL_STATE_DEFAULT);

    /* input parameters to calculate timing configuration */
    spi_hal_timing_param_t timing_param = {
        .half_duplex    = hal_dev->half_duplex,
        .no_compensate  = hal_dev->no_compensate,
        .expected_freq  = spi_cfg->frequency,
        .duty_cycle     = cfg->duty_cycle == 0 ? 128 : cfg->duty_cycle,
        .input_delay_ns = cfg->input_delay_ns,
        .use_gpio       = !cfg->use_iomux,
        .clk_src_hz     = data->clock_source_hz,
    };

    spi_hal_cal_clock_conf(&timing_param, &freq, &hal_dev->timing_conf);

    data->trans_config.dummy_bits = hal_dev->timing_conf.timing_dummy;

    hal_dev->tx_lsbfirst = spi_cfg->operation & SPI_TRANSFER_LSB ? 1 : 0;
    hal_dev->rx_lsbfirst = spi_cfg->operation & SPI_TRANSFER_LSB ? 1 : 0;

    data->trans_config.line_mode.data_lines = spi_esp32_get_line_mode(spi_cfg->operation);

    /* multiline for command and address not supported */
    data->trans_config.line_mode.addr_lines = 1;
    data->trans_config.line_mode.cmd_lines  = 1;

    /* SPI mode */
    hal_dev->mode = 0;
    if (SPI_MODE_GET(spi_cfg->operation) & SPI_MODE_CPHA) {
        hal_dev->mode = BIT(0);
    }

    if (SPI_MODE_GET(spi_cfg->operation) & SPI_MODE_CPOL) {
        hal_dev->mode |= BIT(1);
    }

    /* Chip select setup and hold times */
    /* GPIO CS have their own delay parameter*/
    if (!spi_cs_is_gpio(spi_cfg)) {
        hal_dev->cs_hold  = cfg->cs_hold;
        hal_dev->cs_setup = cfg->cs_setup;
    }

    spi_hal_setup_device(hal, hal_dev);

    /* Workaround to handle default state of MISO and MOSI lines */
    #ifndef CONFIG_SOC_SERIES_ESP32
    if (cfg->line_idle_low) {
        hw->ctrl.d_pol = 0;
        hw->ctrl.q_pol = 0;
    }
    else {
        hw->ctrl.d_pol = 1;
        hw->ctrl.q_pol = 1;
    }
    #endif

    /*
     * Workaround for ESP32S3 and ESP32C3 SoC. This dummy transaction is needed to sync CLK and
     * software controlled CS when SPI is in mode 3
     */
    #if defined(CONFIG_SOC_SERIES_ESP32S3) || defined(CONFIG_SOC_SERIES_ESP32C3)
    if (ctx->num_cs_gpios && (hal_dev->mode & (SPI_MODE_CPOL | SPI_MODE_CPHA))) {
        spi_esp32_transfer(dev);
    }
    #endif

    return (0);
}

static inline uint8_t spi_esp32_get_frame_size(const struct spi_config* spi_cfg) {
    uint8_t dfs = SPI_WORD_SIZE_GET(spi_cfg->operation);

<<<<<<< HEAD
	/*
	 * Workaround for ESP32S3 and ESP32Cx SoC. This dummy transaction is needed to sync CLK and
	 * software controlled CS when SPI is in mode 3
	 */
#if defined(CONFIG_SOC_SERIES_ESP32S3) || defined(CONFIG_SOC_SERIES_ESP32C3) ||	\
	defined(CONFIG_SOC_SERIES_ESP32C6)
	if (ctx->num_cs_gpios && (hal_dev->mode & (SPI_MODE_CPOL | SPI_MODE_CPHA))) {
		spi_esp32_transfer(dev);
	}
#endif
=======
    dfs /= 8;
    if ((dfs == 0) || (dfs > 4)) {
        LOG_WRN("Unsupported dfs, 1-byte size will be used");
        dfs = 1;
    }
>>>>>>> 2a6bbc5a

    return (dfs);
}

static int transceive(struct device const* dev,
                      struct spi_config const* spi_cfg,
                      struct spi_buf_set const* tx_bufs,
                      struct spi_buf_set const* rx_bufs, bool asynchronous,
                      spi_callback_t cb,
                      void* userdata) {
    const struct spi_esp32_config* cfg = dev->config;
    struct spi_esp32_data* data = dev->data;
    int ret;

    if (!tx_bufs && !rx_bufs) {
        return (0);
    }

    #ifndef CONFIG_SPI_ESP32_INTERRUPT
    if (asynchronous) {
        return (-ENOTSUP);
    }
    #endif

    spi_context_lock(&data->ctx, asynchronous, cb, userdata, spi_cfg);

    ret = spi_esp32_configure(dev, spi_cfg);
    if (ret) {
        goto done;
    }

    data->dfs = spi_esp32_get_frame_size(spi_cfg);

    spi_context_buffers_setup(&data->ctx, tx_bufs, rx_bufs, data->dfs);

    spi_context_cs_control(&data->ctx, true);

    #ifdef CONFIG_SPI_ESP32_INTERRUPT
    spi_ll_enable_int(cfg->spi);
    spi_ll_set_int_stat(cfg->spi);
    #else

    do {
        spi_esp32_transfer(dev);
    } while (spi_esp32_transfer_ongoing(data));

    spi_esp32_complete(dev, data, cfg->spi, 0);

    #endif /* CONFIG_SPI_ESP32_INTERRUPT */

done :
    spi_context_release(&data->ctx, ret);

    return (ret);
}

static int spi_esp32_transceive(struct device const* dev,
                                struct spi_config const* spi_cfg,
                                struct spi_buf_set const* tx_bufs,
                                struct spi_buf_set const* rx_bufs) {
    return transceive(dev, spi_cfg, tx_bufs, rx_bufs, false, NULL, NULL);
}

#ifdef CONFIG_SPI_ASYNC
static int spi_esp32_transceive_async(struct device const* dev,
                                      struct spi_config const* spi_cfg,
                                      struct spi_buf_set const* tx_bufs,
                                      struct spi_buf_set const* rx_bufs,
                                      spi_callback_t cb,
                                      void* userdata) {
    return transceive(dev, spi_cfg, tx_bufs, rx_bufs, true, cb, userdata);
}
#endif /* CONFIG_SPI_ASYNC */

static int spi_esp32_release(struct device const* dev,
                             struct spi_config const* config) {
    struct spi_esp32_data* data = dev->data;

    spi_context_unlock_unconditionally(&data->ctx);

    return (0);
}

static const struct spi_driver_api spi_api = {
    .transceive = spi_esp32_transceive,
    #ifdef CONFIG_SPI_ASYNC
    .transceive_async = spi_esp32_transceive_async,
    #endif
    .release = spi_esp32_release
};

#ifdef CONFIG_SOC_SERIES_ESP32
#define GET_AS_CS(idx) .as_cs = DT_INST_PROP(idx, clk_as_cs),
#else
#define GET_AS_CS(idx)
#endif

#define ESP32_SPI_INIT(idx)                 \
                                            \
    PINCTRL_DT_INST_DEFINE(idx);            \
                                            \
    static struct spi_esp32_data spi_data_##idx = {             \
        SPI_CONTEXT_INIT_LOCK(spi_data_##idx, ctx),             \
        SPI_CONTEXT_INIT_SYNC(spi_data_##idx, ctx),             \
        SPI_CONTEXT_CS_GPIOS_INITIALIZE(DT_DRV_INST(idx), ctx)  \
        .hal = {                            \
            .hw = (spi_dev_t*)DT_INST_REG_ADDR(idx),            \
        },                                  \
        .dev_config = {                     \
            .half_duplex = DT_INST_PROP(idx, half_duplex),      \
            GET_AS_CS(idx)                  \
            .positive_cs   = DT_INST_PROP(idx, positive_cs),    \
            .no_compensate = DT_INST_PROP(idx, dummy_comp),     \
            .sio = DT_INST_PROP(idx, sio)   \
        }                                   \
    };                                      \
                                            \
    static const struct spi_esp32_config spi_config_##idx = {       \
        .spi = (spi_dev_t*)DT_INST_REG_ADDR(idx),                   \
                                            \
        .clock_dev      = DEVICE_DT_GET(DT_INST_CLOCKS_CTLR(idx)),  \
        .duty_cycle     = 0,                \
        .input_delay_ns = 0,                \
        .irq_source     = DT_INST_IRQN(idx),\
        .pcfg           = PINCTRL_DT_INST_DEV_CONFIG_GET(idx),      \
        .clock_subsys   = \
            (clock_control_subsys_t)DT_INST_CLOCKS_CELL(idx, offset),   \
        .use_iomux      = DT_INST_PROP(idx, use_iomux),             \
        .dma_enabled    = DT_INST_PROP(idx, dma_enabled),           \
        .dma_clk_src    = DT_INST_PROP(idx, dma_clk),               \
        .dma_host       = DT_INST_PROP(idx, dma_host),              \
        .cs_setup       = DT_INST_PROP_OR(idx, cs_setup_time, 0),   \
        .cs_hold        = DT_INST_PROP_OR(idx, cs_hold_time, 0),    \
        .line_idle_low  = DT_INST_PROP(idx, line_idle_low),         \
        .clock_source = SPI_CLK_SRC_DEFAULT,\
    };                                      \
                                            \
    DEVICE_DT_INST_DEFINE(idx, &spi_esp32_init,                 \
                          NULL, &spi_data_##idx,                \
                          &spi_config_##idx, POST_KERNEL,       \
                          CONFIG_SPI_INIT_PRIORITY, &spi_api);

DT_INST_FOREACH_STATUS_OKAY(ESP32_SPI_INIT)<|MERGE_RESOLUTION|>--- conflicted
+++ resolved
@@ -239,11 +239,11 @@
     spi_ll_disable_int(cfg->spi);
     spi_ll_clear_int_stat(cfg->spi);
 
-    data->irq_line = esp_intr_alloc(cfg->irq_source,
-                                    0,
-                                    (ISR_HANDLER)spi_esp32_isr,
-                                    (void*)dev,
-                                    NULL);
+    esp_intr_alloc(cfg->irq_source,
+                   0,
+                   (ISR_HANDLER)spi_esp32_isr,
+                   (void*)dev,
+                   NULL);
     #endif
 
     err = spi_context_cs_configure_all(&data->ctx);
@@ -269,21 +269,8 @@
             case SPI_LINES_SINGLE :
                 return (1);
 
-<<<<<<< HEAD
-#ifdef CONFIG_SPI_ESP32_INTERRUPT
-	spi_ll_disable_int(cfg->spi);
-	spi_ll_clear_int_stat(cfg->spi);
-
-	esp_intr_alloc(cfg->irq_source,
-			0,
-			(ISR_HANDLER)spi_esp32_isr,
-			(void *)dev,
-			NULL);
-#endif
-=======
             case SPI_LINES_DUAL :
                 return (2);
->>>>>>> 2a6bbc5a
 
             case SPI_LINES_OCTAL :
                 return (8);
@@ -389,10 +376,11 @@
     #endif
 
     /*
-     * Workaround for ESP32S3 and ESP32C3 SoC. This dummy transaction is needed to sync CLK and
+     * Workaround for ESP32S3 and ESP32Cx SoC. This dummy transaction is needed to sync CLK and
      * software controlled CS when SPI is in mode 3
      */
-    #if defined(CONFIG_SOC_SERIES_ESP32S3) || defined(CONFIG_SOC_SERIES_ESP32C3)
+    #if defined(CONFIG_SOC_SERIES_ESP32S3) || defined(CONFIG_SOC_SERIES_ESP32C3) ||	\
+        defined(CONFIG_SOC_SERIES_ESP32C6)
     if (ctx->num_cs_gpios && (hal_dev->mode & (SPI_MODE_CPOL | SPI_MODE_CPHA))) {
         spi_esp32_transfer(dev);
     }
@@ -404,24 +392,11 @@
 static inline uint8_t spi_esp32_get_frame_size(const struct spi_config* spi_cfg) {
     uint8_t dfs = SPI_WORD_SIZE_GET(spi_cfg->operation);
 
-<<<<<<< HEAD
-	/*
-	 * Workaround for ESP32S3 and ESP32Cx SoC. This dummy transaction is needed to sync CLK and
-	 * software controlled CS when SPI is in mode 3
-	 */
-#if defined(CONFIG_SOC_SERIES_ESP32S3) || defined(CONFIG_SOC_SERIES_ESP32C3) ||	\
-	defined(CONFIG_SOC_SERIES_ESP32C6)
-	if (ctx->num_cs_gpios && (hal_dev->mode & (SPI_MODE_CPOL | SPI_MODE_CPHA))) {
-		spi_esp32_transfer(dev);
-	}
-#endif
-=======
     dfs /= 8;
     if ((dfs == 0) || (dfs > 4)) {
         LOG_WRN("Unsupported dfs, 1-byte size will be used");
         dfs = 1;
     }
->>>>>>> 2a6bbc5a
 
     return (dfs);
 }
