/*
 * Copyright (c) 2020 Espressif Systems (Shanghai) Co., Ltd.
 *
 * SPDX-License-Identifier: Apache-2.0
 */

#define DT_DRV_COMPAT espressif_esp32_spi

/* Include esp-idf headers first to avoid redefining BIT() macro */
#include <hal/spi_hal.h>
#include <esp_attr.h>
#include <esp_clk_tree.h>

#include <zephyr/logging/log.h>
LOG_MODULE_REGISTER(esp32_spi, CONFIG_SPI_LOG_LEVEL);

#include <soc.h>
#include <esp_memory_utils.h>
#include <zephyr/drivers/spi.h>
#if defined(CONFIG_SOC_SERIES_ESP32C2) || defined(CONFIG_SOC_SERIES_ESP32C3) ||                    \
	defined(CONFIG_SOC_SERIES_ESP32C6)
#include <zephyr/drivers/interrupt_controller/intc_esp32c3.h>
#else
#include <zephyr/drivers/interrupt_controller/intc_esp32.h>
#endif
#ifdef SOC_GDMA_SUPPORTED
#include <hal/gdma_hal.h>
#include <hal/gdma_ll.h>
#endif
#include <zephyr/drivers/clock_control.h>
#include "spi_context.h"
#include "spi_esp32_spim.h"

#if defined(CONFIG_SOC_SERIES_ESP32C2) || defined(CONFIG_SOC_SERIES_ESP32C3) ||                    \
	defined(CONFIG_SOC_SERIES_ESP32C6)
#define ISR_HANDLER isr_handler_t
#else
#define ISR_HANDLER intr_handler_t
#endif

#define SPI_DMA_MAX_BUFFER_SIZE 4092

static bool spi_esp32_transfer_ongoing(struct spi_esp32_data* data) {
    return spi_context_tx_on(&data->ctx) || spi_context_rx_on(&data->ctx);
}

static inline void spi_esp32_complete(const struct device* dev,
                                      struct spi_esp32_data* data,
                                      spi_dev_t* spi, int status) {
    #ifdef CONFIG_SPI_ESP32_INTERRUPT
    spi_ll_disable_int(spi);
    spi_ll_clear_int_stat(spi);
    #endif

    spi_context_cs_control(&data->ctx, false);

    #ifdef CONFIG_SPI_ESP32_INTERRUPT
    spi_context_complete(&data->ctx, dev, status);
    #endif
}

static int IRAM_ATTR spi_esp32_transfer(const struct device* dev) {
    struct spi_esp32_data* data = dev->data;
    const struct spi_esp32_config *cfg = dev->config;
    struct spi_context *ctx = &data->ctx;
    spi_hal_context_t *hal = &data->hal;
    spi_hal_dev_config_t *hal_dev = &data->dev_config;
    spi_hal_trans_config_t *hal_trans = &data->trans_config;
    size_t chunk_len_bytes = spi_context_max_continuous_chunk(&data->ctx) * data->dfs;
    size_t max_buf_sz =
        cfg->dma_enabled ? SPI_DMA_MAX_BUFFER_SIZE : SOC_SPI_MAXIMUM_BUFFER_SIZE;
    size_t transfer_len_bytes = MIN(chunk_len_bytes, max_buf_sz);
    size_t transfer_len_frames = (transfer_len_bytes / data->dfs);
    size_t bit_len = transfer_len_bytes << 3;
    uint8_t* rx_temp = NULL;
    uint8_t* tx_temp = NULL;
    uint8_t dma_len_tx = MIN(ctx->tx_len * data->dfs, SPI_DMA_MAX_BUFFER_SIZE);
    uint8_t dma_len_rx = MIN(ctx->rx_len * data->dfs, SPI_DMA_MAX_BUFFER_SIZE);

    if (cfg->dma_enabled) {
        /* bit_len needs to be at least one byte long when using DMA */
        bit_len = !bit_len ? 8 : bit_len;
        if (ctx->tx_buf && !esp_ptr_dma_capable((uint32_t *)&ctx->tx_buf[0])) {
            LOG_DBG("Tx buffer not DMA capable");
            tx_temp = k_malloc(dma_len_tx);
            if (!tx_temp) {
                LOG_ERR("Error allocating temp buffer Tx");
                return (-ENOMEM);
            }

            (void) memcpy(tx_temp, &ctx->tx_buf[0], dma_len_tx);
        }

        if (ctx->rx_buf && (!esp_ptr_dma_capable((uint32_t *)&ctx->rx_buf[0]) ||
                            ((int)&ctx->rx_buf[0] % 4 != 0) || (dma_len_rx % 4 != 0))) {
            /* The rx buffer need to be length of
             * multiples of 32 bits to avoid heap
             * corruption.
             */
            LOG_DBG("Rx buffer not DMA capable");
            rx_temp = k_calloc(((dma_len_rx << 3) + 31) / 8, sizeof(uint8_t));
            if (!rx_temp) {
                LOG_ERR("Error allocating temp buffer Rx");
                k_free(tx_temp);
                return (-ENOMEM);
            }
        }
    }

    /* clean up and prepare SPI hal */
    (void) memset((uint32_t*)hal->hw->data_buf, 0, sizeof(hal->hw->data_buf));
    hal_trans->send_buffer = tx_temp ? tx_temp : (uint8_t*)ctx->tx_buf;
    hal_trans->rcv_buffer  = rx_temp ? rx_temp : ctx->rx_buf;
    hal_trans->tx_bitlen   = bit_len;
    hal_trans->rx_bitlen   = bit_len;

    /* keep cs line active until last transmission */
    hal_trans->cs_keep_active =
        (!ctx->num_cs_gpios &&
         (ctx->rx_count > 1 || ctx->tx_count > 1 || ctx->rx_len > transfer_len_frames ||
          ctx->tx_len > transfer_len_frames));

    /* configure SPI */
    spi_hal_setup_trans(hal, hal_dev, hal_trans);
    spi_hal_prepare_data(hal, hal_dev, hal_trans);

    /* send data */
    spi_hal_user_start(hal);
    spi_context_update_tx(&data->ctx, data->dfs, transfer_len_frames);

    while (!spi_hal_usr_is_done(hal)) {
        /* nop */
    }

    /* read data */
    spi_hal_fetch_result(hal);

    if (rx_temp) {
        (void) memcpy(&ctx->rx_buf[0], rx_temp, transfer_len_bytes);
    }

    spi_context_update_rx(&data->ctx, data->dfs, transfer_len_frames);

    k_free(tx_temp);
    k_free(rx_temp);

    return (0);
}

#ifdef CONFIG_SPI_ESP32_INTERRUPT
static void IRAM_ATTR spi_esp32_isr(void* arg) {
    const struct device* dev = (const struct device*)arg;
    const struct spi_esp32_config* cfg = dev->config;
    struct spi_esp32_data* data = dev->data;

    do {
        spi_esp32_transfer(dev);
    } while (spi_esp32_transfer_ongoing(data));

    spi_esp32_complete(dev, data, cfg->spi, 0);
}
#endif

static int spi_esp32_init_dma(const struct device* dev) {
    const struct spi_esp32_config* cfg = dev->config;
    struct spi_esp32_data* data = dev->data;
    uint8_t channel_offset;

    if (clock_control_on(cfg->clock_dev, (clock_control_subsys_t)cfg->dma_clk_src)) {
        LOG_ERR("Could not enable DMA clock");
        return (-EIO);
    }

    #ifdef SOC_GDMA_SUPPORTED
    gdma_hal_init(&data->hal_gdma, 0);
    gdma_ll_enable_clock(data->hal_gdma.dev, true);
    gdma_ll_tx_reset_channel(data->hal_gdma.dev, cfg->dma_host);
    gdma_ll_rx_reset_channel(data->hal_gdma.dev, cfg->dma_host);
    gdma_ll_tx_connect_to_periph(data->hal_gdma.dev, cfg->dma_host, GDMA_TRIG_PERIPH_SPI,
                                 cfg->dma_host);
    gdma_ll_rx_connect_to_periph(data->hal_gdma.dev, cfg->dma_host, GDMA_TRIG_PERIPH_SPI,
                                 cfg->dma_host);
    channel_offset = 0;
    #else
    channel_offset = 1;
    #endif /* SOC_GDMA_SUPPORTED */
    #ifdef CONFIG_SOC_SERIES_ESP32
    /*Connect SPI and DMA*/
    DPORT_SET_PERI_REG_BITS(DPORT_SPI_DMA_CHAN_SEL_REG, 3, cfg->dma_host + 1,
                            ((cfg->dma_host + 1) * 2));
    #endif /* CONFIG_SOC_SERIES_ESP32 */

    data->hal_config.dma_in      = (spi_dma_dev_t*)cfg->spi;
    data->hal_config.dma_out     = (spi_dma_dev_t*)cfg->spi;
    data->hal_config.dma_enabled = true;
    data->hal_config.tx_dma_chan = cfg->dma_host + channel_offset;
    data->hal_config.rx_dma_chan = cfg->dma_host + channel_offset;
    data->hal_config.dmadesc_n   = 1;
    data->hal_config.dmadesc_rx  = &data->dma_desc_rx;
    data->hal_config.dmadesc_tx  = &data->dma_desc_tx;

    if (data->hal_config.dmadesc_tx == NULL || data->hal_config.dmadesc_rx == NULL) {
        k_free(data->hal_config.dmadesc_tx);
        k_free(data->hal_config.dmadesc_rx);
        return (-ENOMEM);
    }

    spi_hal_init(&data->hal, cfg->dma_host + 1, &data->hal_config);
    return (0);
}

static int spi_esp32_init(const struct device* dev) {
    const struct spi_esp32_config* cfg = dev->config;
    struct spi_esp32_data* data = dev->data;
    int err;
    spi_hal_context_t *hal = &data->hal;

    if (!cfg->clock_dev) {
        return (-EINVAL);
    }

    if (!device_is_ready(cfg->clock_dev)) {
        LOG_ERR("clock control device not ready");
        return (-ENODEV);
    }

    /* Enables SPI peripheral */
    err = clock_control_on(cfg->clock_dev, cfg->clock_subsys);
    if (err < 0) {
        LOG_ERR("Error enabling SPI clock");
        return (err);
    }

    spi_ll_master_init(hal->hw);

    if (cfg->dma_enabled) {
        spi_esp32_init_dma(dev);
    }

    #ifdef CONFIG_SPI_ESP32_INTERRUPT
    spi_ll_disable_int(cfg->spi);
    spi_ll_clear_int_stat(cfg->spi);

    err = esp_intr_alloc(cfg->irq_source,
            ESP_PRIO_TO_FLAGS(cfg->irq_priority) |
            ESP_INT_FLAGS_CHECK(cfg->irq_flags) | ESP_INTR_FLAG_IRAM,
            (ISR_HANDLER)spi_esp32_isr,
            (void*)dev,
            NULL);

    if (err != 0) {
        LOG_ERR("could not allocate interrupt (err %d)", err);
        return (err);
    }
#endif

    err = spi_context_cs_configure_all(&data->ctx);
    if (err < 0) {
        return (err);
    }

    err = esp_clk_tree_src_get_freq_hz(
            cfg->clock_source, ESP_CLK_TREE_SRC_FREQ_PRECISION_APPROX, &data->clock_source_hz);
    if (err) {
        LOG_ERR("Could not get clock source frequency (%d)", err);
        return (err);
    }

    spi_context_unlock_unconditionally(&data->ctx);

    return (0);
}

static inline uint8_t spi_esp32_get_line_mode(uint16_t operation) {
    if (IS_ENABLED(CONFIG_SPI_EXTENDED_MODES)) {
        switch (operation & SPI_LINES_MASK) {
            case SPI_LINES_SINGLE :
                return (1);

            case SPI_LINES_DUAL :
                return (2);

            case SPI_LINES_OCTAL :
                return (8);

            case SPI_LINES_QUAD :
                return (4);

            default :
                break;
        }
    }

    return (1);
}

static int IRAM_ATTR spi_esp32_configure(struct device const* dev,
                                         struct spi_config const* spi_cfg) {
    const struct spi_esp32_config* cfg = dev->config;
    struct spi_esp32_data* data = dev->data;
    struct spi_context* ctx = &data->ctx;
    spi_hal_context_t* hal = &data->hal;
    spi_hal_dev_config_t* hal_dev = &data->dev_config;
    spi_dev_t* hw = hal->hw;
    int freq;

    if (spi_context_configured(ctx, spi_cfg)) {
        return (0);
    }

    ctx->config = spi_cfg;

    if (spi_cfg->operation & SPI_HALF_DUPLEX) {
        LOG_ERR("Half-duplex not supported");
        return (-ENOTSUP);
    }

    if (spi_cfg->operation & SPI_OP_MODE_SLAVE) {
        LOG_ERR("Slave mode not supported");
        return (-ENOTSUP);
    }

    if (spi_cfg->operation & SPI_MODE_LOOP) {
        LOG_ERR("Loopback mode is not supported");
        return (-ENOTSUP);
    }

    hal_dev->cs_pin_id = ctx->config->slave;
    int ret = pinctrl_apply_state(cfg->pcfg, PINCTRL_STATE_DEFAULT);

    /* input parameters to calculate timing configuration */
    spi_hal_timing_param_t timing_param = {
        .half_duplex    = hal_dev->half_duplex,
        .no_compensate  = hal_dev->no_compensate,
        .expected_freq  = spi_cfg->frequency,
        .duty_cycle     = cfg->duty_cycle == 0 ? 128 : cfg->duty_cycle,
        .input_delay_ns = cfg->input_delay_ns,
        .use_gpio       = !cfg->use_iomux,
        .clk_src_hz     = data->clock_source_hz,
    };

    spi_hal_cal_clock_conf(&timing_param, &freq, &hal_dev->timing_conf);

    data->trans_config.dummy_bits = hal_dev->timing_conf.timing_dummy;

    hal_dev->tx_lsbfirst = spi_cfg->operation & SPI_TRANSFER_LSB ? 1 : 0;
    hal_dev->rx_lsbfirst = spi_cfg->operation & SPI_TRANSFER_LSB ? 1 : 0;

    data->trans_config.line_mode.data_lines = spi_esp32_get_line_mode(spi_cfg->operation);

    /* multiline for command and address not supported */
    data->trans_config.line_mode.addr_lines = 1;
    data->trans_config.line_mode.cmd_lines  = 1;

    /* SPI mode */
    hal_dev->mode = 0;
    if (SPI_MODE_GET(spi_cfg->operation) & SPI_MODE_CPHA) {
        hal_dev->mode = BIT(0);
    }

    if (SPI_MODE_GET(spi_cfg->operation) & SPI_MODE_CPOL) {
        hal_dev->mode |= BIT(1);
    }

    /* Chip select setup and hold times */
    /* GPIO CS have their own delay parameter*/
    if (!spi_cs_is_gpio(spi_cfg)) {
        hal_dev->cs_hold  = cfg->cs_hold;
        hal_dev->cs_setup = cfg->cs_setup;
    }

    spi_hal_setup_device(hal, hal_dev);

    /* Workaround to handle default state of MISO and MOSI lines */
    #ifndef CONFIG_SOC_SERIES_ESP32
    if (cfg->line_idle_low) {
        hw->ctrl.d_pol = 0;
        hw->ctrl.q_pol = 0;
    }
    else {
        hw->ctrl.d_pol = 1;
        hw->ctrl.q_pol = 1;
    }
    #endif

    /*
     * Workaround for ESP32S3 and ESP32Cx SoC. This dummy transaction is needed to sync CLK and
     * software controlled CS when SPI is in mode 3
     */
    #if defined(CONFIG_SOC_SERIES_ESP32S3) || defined(CONFIG_SOC_SERIES_ESP32C3) || \
        defined(CONFIG_SOC_SERIES_ESP32C6)
    if (ctx->num_cs_gpios && (hal_dev->mode & (SPI_MODE_CPOL | SPI_MODE_CPHA))) {
        spi_esp32_transfer(dev);
    }
    #endif

    return (0);
}

static inline uint8_t spi_esp32_get_frame_size(const struct spi_config* spi_cfg) {
    uint8_t dfs = SPI_WORD_SIZE_GET(spi_cfg->operation);

<<<<<<< HEAD
	/*
	 * Workaround for ESP32S3 and ESP32Cx SoC's. This dummy transaction is needed
	 * to sync CLK and software controlled CS when SPI is in mode 3
	 */
#if defined(CONFIG_SOC_SERIES_ESP32S3) || defined(CONFIG_SOC_SERIES_ESP32C2) ||                    \
	defined(CONFIG_SOC_SERIES_ESP32C3) || defined(CONFIG_SOC_SERIES_ESP32C6)
	if (ctx->num_cs_gpios && (hal_dev->mode & (SPI_MODE_CPOL | SPI_MODE_CPHA))) {
		spi_esp32_transfer(dev);
	}
#endif
=======
    dfs /= 8;
    if ((dfs == 0) || (dfs > 4)) {
        LOG_WRN("Unsupported dfs, 1-byte size will be used");
        dfs = 1;
    }
>>>>>>> 9acbd8c8

    return (dfs);
}

static int transceive(struct device const* dev,
                      struct spi_config const* spi_cfg,
                      struct spi_buf_set const* tx_bufs,
                      struct spi_buf_set const* rx_bufs, bool asynchronous,
                      spi_callback_t cb,
                      void* userdata) {
    const struct spi_esp32_config* cfg = dev->config;
    struct spi_esp32_data* data = dev->data;
    int ret;

    if (!tx_bufs && !rx_bufs) {
        return (0);
    }

    #ifndef CONFIG_SPI_ESP32_INTERRUPT
    if (asynchronous) {
        return (-ENOTSUP);
    }
    #endif

    spi_context_lock(&data->ctx, asynchronous, cb, userdata, spi_cfg);

    data->dfs = spi_esp32_get_frame_size(spi_cfg);

    ret = spi_esp32_configure(dev, spi_cfg);
    if (ret) {
        goto done;
    }

    spi_context_buffers_setup(&data->ctx, tx_bufs, rx_bufs, data->dfs);

    spi_context_cs_control(&data->ctx, true);

    #ifdef CONFIG_SPI_ESP32_INTERRUPT
    spi_ll_enable_int(cfg->spi);
    spi_ll_set_int_stat(cfg->spi);
    #else

    do {
        spi_esp32_transfer(dev);
    } while (spi_esp32_transfer_ongoing(data));

    spi_esp32_complete(dev, data, cfg->spi, 0);

    #endif /* CONFIG_SPI_ESP32_INTERRUPT */

done :
    spi_context_release(&data->ctx, ret);

    return (ret);
}

static int spi_esp32_transceive(struct device const* dev,
                                struct spi_config const* spi_cfg,
                                struct spi_buf_set const* tx_bufs,
                                struct spi_buf_set const* rx_bufs) {
    return transceive(dev, spi_cfg, tx_bufs, rx_bufs, false, NULL, NULL);
}

#ifdef CONFIG_SPI_ASYNC
static int spi_esp32_transceive_async(struct device const* dev,
                                      struct spi_config const* spi_cfg,
                                      struct spi_buf_set const* tx_bufs,
                                      struct spi_buf_set const* rx_bufs,
                                      spi_callback_t cb,
                                      void* userdata) {
    return transceive(dev, spi_cfg, tx_bufs, rx_bufs, true, cb, userdata);
}
#endif /* CONFIG_SPI_ASYNC */

static int spi_esp32_release(struct device const* dev,
                             struct spi_config const* config) {
    struct spi_esp32_data* data = dev->data;

    spi_context_unlock_unconditionally(&data->ctx);

    return (0);
}

static const struct spi_driver_api spi_api = {
    .transceive = spi_esp32_transceive,
    #ifdef CONFIG_SPI_ASYNC
    .transceive_async = spi_esp32_transceive_async,
    #endif
    .release = spi_esp32_release
};

#ifdef CONFIG_SOC_SERIES_ESP32
#define GET_AS_CS(idx) .as_cs = DT_INST_PROP(idx, clk_as_cs),
#else
#define GET_AS_CS(idx)
#endif

#define ESP32_SPI_INIT(idx)                 \
                                            \
    PINCTRL_DT_INST_DEFINE(idx);            \
                                            \
    static struct spi_esp32_data spi_data_##idx = {             \
        SPI_CONTEXT_INIT_LOCK(spi_data_##idx, ctx),             \
        SPI_CONTEXT_INIT_SYNC(spi_data_##idx, ctx),             \
        SPI_CONTEXT_CS_GPIOS_INITIALIZE(DT_DRV_INST(idx), ctx)  \
        .hal = {                            \
            .hw = (spi_dev_t*)DT_INST_REG_ADDR(idx),            \
        },                                  \
        .dev_config = {                     \
            .half_duplex = DT_INST_PROP(idx, half_duplex),      \
            GET_AS_CS(idx)                  \
            .positive_cs   = DT_INST_PROP(idx, positive_cs),    \
            .no_compensate = DT_INST_PROP(idx, dummy_comp),     \
            .sio = DT_INST_PROP(idx, sio)   \
        }                                   \
    };                                      \
                                            \
    static const struct spi_esp32_config spi_config_##idx = {       \
        .spi = (spi_dev_t*)DT_INST_REG_ADDR(idx),                   \
                                            \
        .clock_dev      = DEVICE_DT_GET(DT_INST_CLOCKS_CTLR(idx)),  \
        .duty_cycle     = 0,                \
        .input_delay_ns = 0,                \
        .irq_source     = DT_INST_IRQ_BY_IDX(idx, 0, irq),          \
        .irq_priority   = DT_INST_IRQ_BY_IDX(idx, 0, priority),     \
        .irq_flags      = DT_INST_IRQ_BY_IDX(idx, 0, flags),        \
        .pcfg           = PINCTRL_DT_INST_DEV_CONFIG_GET(idx),      \
        .clock_subsys   = \
            (clock_control_subsys_t)DT_INST_CLOCKS_CELL(idx, offset),   \
        .use_iomux      = DT_INST_PROP(idx, use_iomux),             \
        .dma_enabled    = DT_INST_PROP(idx, dma_enabled),           \
        .dma_clk_src    = DT_INST_PROP(idx, dma_clk),               \
        .dma_host       = DT_INST_PROP(idx, dma_host),              \
        .cs_setup       = DT_INST_PROP_OR(idx, cs_setup_time, 0),   \
        .cs_hold        = DT_INST_PROP_OR(idx, cs_hold_time, 0),    \
        .line_idle_low  = DT_INST_PROP(idx, line_idle_low),         \
        .clock_source = SPI_CLK_SRC_DEFAULT,\
    };                                      \
                                            \
    DEVICE_DT_INST_DEFINE(idx, spi_esp32_init,                  \
                          NULL, &spi_data_##idx,                \
                          &spi_config_##idx, POST_KERNEL,       \
                          CONFIG_SPI_INIT_PRIORITY, &spi_api);

DT_INST_FOREACH_STATUS_OKAY(ESP32_SPI_INIT)<|MERGE_RESOLUTION|>--- conflicted
+++ resolved
@@ -18,7 +18,7 @@
 #include <esp_memory_utils.h>
 #include <zephyr/drivers/spi.h>
 #if defined(CONFIG_SOC_SERIES_ESP32C2) || defined(CONFIG_SOC_SERIES_ESP32C3) ||                    \
-	defined(CONFIG_SOC_SERIES_ESP32C6)
+    defined(CONFIG_SOC_SERIES_ESP32C6)
 #include <zephyr/drivers/interrupt_controller/intc_esp32c3.h>
 #else
 #include <zephyr/drivers/interrupt_controller/intc_esp32.h>
@@ -32,7 +32,7 @@
 #include "spi_esp32_spim.h"
 
 #if defined(CONFIG_SOC_SERIES_ESP32C2) || defined(CONFIG_SOC_SERIES_ESP32C3) ||                    \
-	defined(CONFIG_SOC_SERIES_ESP32C6)
+    defined(CONFIG_SOC_SERIES_ESP32C6)
 #define ISR_HANDLER isr_handler_t
 #else
 #define ISR_HANDLER intr_handler_t
@@ -384,11 +384,11 @@
     #endif
 
     /*
-     * Workaround for ESP32S3 and ESP32Cx SoC. This dummy transaction is needed to sync CLK and
-     * software controlled CS when SPI is in mode 3
+     * Workaround for ESP32S3 and ESP32Cx SoC's. This dummy transaction is needed
+     * to sync CLK and software controlled CS when SPI is in mode 3
      */
-    #if defined(CONFIG_SOC_SERIES_ESP32S3) || defined(CONFIG_SOC_SERIES_ESP32C3) || \
-        defined(CONFIG_SOC_SERIES_ESP32C6)
+    #if defined(CONFIG_SOC_SERIES_ESP32S3) || defined(CONFIG_SOC_SERIES_ESP32C2) || \
+        defined(CONFIG_SOC_SERIES_ESP32C3) || defined(CONFIG_SOC_SERIES_ESP32C6)
     if (ctx->num_cs_gpios && (hal_dev->mode & (SPI_MODE_CPOL | SPI_MODE_CPHA))) {
         spi_esp32_transfer(dev);
     }
@@ -400,24 +400,11 @@
 static inline uint8_t spi_esp32_get_frame_size(const struct spi_config* spi_cfg) {
     uint8_t dfs = SPI_WORD_SIZE_GET(spi_cfg->operation);
 
-<<<<<<< HEAD
-	/*
-	 * Workaround for ESP32S3 and ESP32Cx SoC's. This dummy transaction is needed
-	 * to sync CLK and software controlled CS when SPI is in mode 3
-	 */
-#if defined(CONFIG_SOC_SERIES_ESP32S3) || defined(CONFIG_SOC_SERIES_ESP32C2) ||                    \
-	defined(CONFIG_SOC_SERIES_ESP32C3) || defined(CONFIG_SOC_SERIES_ESP32C6)
-	if (ctx->num_cs_gpios && (hal_dev->mode & (SPI_MODE_CPOL | SPI_MODE_CPHA))) {
-		spi_esp32_transfer(dev);
-	}
-#endif
-=======
     dfs /= 8;
     if ((dfs == 0) || (dfs > 4)) {
         LOG_WRN("Unsupported dfs, 1-byte size will be used");
         dfs = 1;
     }
->>>>>>> 9acbd8c8
 
     return (dfs);
 }
