/*
 * Copyright (c) 2020-2025 Espressif Systems (Shanghai) Co., Ltd.
 *
 * SPDX-License-Identifier: Apache-2.0
 */

#define DT_DRV_COMPAT espressif_esp32_spi

/* Include esp-idf headers first to avoid redefining BIT() macro */
#include <hal/spi_hal.h>
#include <esp_attr.h>
#include <esp_clk_tree.h>

#include <zephyr/logging/log.h>
LOG_MODULE_REGISTER(esp32_spi, CONFIG_SPI_LOG_LEVEL);

#include <soc.h>
#include <esp_memory_utils.h>
#include <zephyr/drivers/spi.h>
#include <zephyr/drivers/spi/rtio.h>
#include <zephyr/drivers/interrupt_controller/intc_esp32.h>
#ifdef SOC_GDMA_SUPPORTED
#include <zephyr/drivers/dma.h>
#include <zephyr/drivers/dma/dma_esp32.h>
#endif
#include <zephyr/drivers/clock_control.h>
#include "spi_context.h"
#include "spi_esp32_spim.h"

#if defined(CONFIG_SOC_SERIES_ESP32S2) && defined(CONFIG_ADC_ESP32_DMA) && \
    DT_NODE_HAS_STATUS_OKAY(DT_NODELABEL(spi3)) && DT_PROP(DT_NODELABEL(spi3), dma_enabled)
#error "spi3 must not have dma-enabled if ADC_ESP32_DMA is enabled for ESP32-S2"
#endif

#define SPI_DMA_MAX_BUFFER_SIZE 4092

#define SPI_DMA_RX 0
#define SPI_DMA_TX 1

static bool spi_esp32_transfer_ongoing(struct spi_esp32_data* data) {
    return spi_context_tx_on(&data->ctx) || spi_context_rx_on(&data->ctx);
}

static inline void spi_esp32_complete(const struct device* dev,
                                      struct spi_esp32_data* data __maybe_unused,
                                      spi_dev_t* spi, int status) {
    #ifdef CONFIG_SPI_ESP32_INTERRUPT
    spi_ll_disable_int(spi);
    spi_ll_clear_int_stat(spi);
    #endif

    spi_context_cs_control(&data->ctx, false);

    #ifdef CONFIG_SPI_ESP32_INTERRUPT
    spi_context_complete(&data->ctx, dev, status);
    #endif
}

#ifdef SOC_GDMA_SUPPORTED
static int spi_esp32_gdma_start(const struct device* dev, uint8_t dir, uint8_t* buf, size_t len) {
    const struct spi_esp32_config* cfg = dev->config;

    struct dma_config dma_cfg = {};
    struct dma_status dma_status = {};
    struct dma_block_config dma_blk = {};
    int err = 0;

    uint8_t dma_channel = (dir == SPI_DMA_RX) ? cfg->dma_rx_ch : cfg->dma_tx_ch;

    if (dma_channel == 0xFF) {
        LOG_ERR("DMA channel is not configured in device tree");
        return (-EINVAL);
    }

    err = dma_get_status(cfg->dma_dev, dma_channel, &dma_status);
    if (err) {
        return (-EINVAL);
    }

    if (dma_status.busy) {
        LOG_ERR("DMA channel %d is busy", dma_channel);
        return (-EBUSY);
    }

    unsigned int key = irq_lock();

    if (dir == SPI_DMA_RX) {
        dma_cfg.channel_direction = PERIPHERAL_TO_MEMORY;
        dma_blk.dest_address = (uint32_t)buf;
    }
    else {
        dma_cfg.channel_direction = MEMORY_TO_PERIPHERAL;
        dma_blk.source_address = (uint32_t)buf;
    }

    dma_cfg.dma_slot = cfg->dma_host;
    dma_cfg.block_count = 1;
    dma_cfg.head_block = &dma_blk;
    dma_blk.block_size = len;

    err = dma_config(cfg->dma_dev, dma_channel, &dma_cfg);
    if (err) {
        LOG_ERR("Error configuring DMA (%d)", err);
        goto unlock;
    }

    err = dma_start(cfg->dma_dev, dma_channel);
    if (err) {
        LOG_ERR("Error starting DMA (%d)", err);
        goto unlock;
    }

unlock :
    irq_unlock(key);

    return (err);
}
#endif

static int IRAM_ATTR spi_esp32_transfer(const struct device* dev) {
    struct spi_esp32_data* data = dev->data;
    const struct spi_esp32_config *cfg = dev->config;
    struct spi_context *ctx = &data->ctx;
    spi_hal_context_t *hal = &data->hal;
    spi_hal_dev_config_t *hal_dev = &data->dev_config;
    spi_hal_trans_config_t *hal_trans = &data->trans_config;
    size_t chunk_len_bytes = spi_context_max_continuous_chunk(&data->ctx) * data->dfs;
    size_t max_buf_sz =
        cfg->dma_enabled ? SPI_DMA_MAX_BUFFER_SIZE : SOC_SPI_MAXIMUM_BUFFER_SIZE;
    size_t transfer_len_bytes = MIN(chunk_len_bytes, max_buf_sz);
    size_t transfer_len_frames = (transfer_len_bytes / data->dfs);
    size_t bit_len = transfer_len_bytes << 3;
    uint8_t* rx_temp = NULL;
    uint8_t* tx_temp = NULL;
    size_t dma_len_tx = MIN(ctx->tx_len * data->dfs, SPI_DMA_MAX_BUFFER_SIZE);
    size_t dma_len_rx = MIN(ctx->rx_len * data->dfs, SPI_DMA_MAX_BUFFER_SIZE);
    bool prepare_data = true;
    int err = 0;

    if (cfg->dma_enabled) {
        /* bit_len needs to be at least one byte long when using DMA */
        bit_len = !bit_len ? 8 : bit_len;
        if (ctx->tx_buf && !esp_ptr_dma_capable((uint32_t *)&ctx->tx_buf[0])) {
            LOG_DBG("Tx buffer not DMA capable");
            tx_temp = k_malloc(dma_len_tx);
            if (!tx_temp) {
                LOG_ERR("Error allocating temp buffer Tx");
                return (-ENOMEM);
            }

            (void) memcpy(tx_temp, &ctx->tx_buf[0], dma_len_tx);
        }

        if (ctx->rx_buf && (!esp_ptr_dma_capable((uint32_t *)&ctx->rx_buf[0]) ||
                            ((int)&ctx->rx_buf[0] % 4 != 0) || (dma_len_rx % 4 != 0))) {
            /* The rx buffer need to be length of
             * multiples of 32 bits to avoid heap
             * corruption.
             */
            LOG_DBG("Rx buffer not DMA capable");
            rx_temp = k_calloc(((dma_len_rx << 3) + 31) / 8, sizeof(uint8_t));
            if (!rx_temp) {
                LOG_ERR("Error allocating temp buffer Rx");
                err = -ENOMEM;
                goto free;
            }
        }
    }

    /* clean up and prepare SPI hal */
    for (size_t i = 0; i < ARRAY_SIZE(hal->hw->data_buf); ++i) {
        #if defined(CONFIG_SOC_SERIES_ESP32C6) || defined(CONFIG_SOC_SERIES_ESP32H2)
        hal->hw->data_buf[i].val = 0;
        #else
        hal->hw->data_buf[i] = 0;
        #endif
    }

    hal_trans->send_buffer = tx_temp ? tx_temp : (uint8_t*)ctx->tx_buf;
    hal_trans->rcv_buffer  = rx_temp ? rx_temp : ctx->rx_buf;
    hal_trans->tx_bitlen   = bit_len;
    hal_trans->rx_bitlen   = bit_len;

    /* keep cs line active until last transmission */
    hal_trans->cs_keep_active =
        (UTIL_OR(IS_ENABLED(DT_SPI_CTX_HAS_NO_CS_GPIOS), (ctx->num_cs_gpios == 0)) &&
         (ctx->rx_count > 1 || ctx->tx_count > 1 || ctx->rx_len > transfer_len_frames ||
          ctx->tx_len > transfer_len_frames));

    /* configure SPI */
    spi_hal_setup_trans(hal, hal_dev, hal_trans);

    #if defined(SOC_GDMA_SUPPORTED)
    if (cfg->dma_enabled && hal_trans->rcv_buffer) {
        /* setup DMA channels via DMA driver */
        spi_ll_dma_rx_fifo_reset(hal->hw);
        spi_ll_infifo_full_clr(hal->hw);
        spi_ll_dma_rx_enable(hal->hw, 1);

        err = spi_esp32_gdma_start(dev, SPI_DMA_RX, hal_trans->rcv_buffer,
                                   transfer_len_bytes);
        if (err) {
            goto free;
        }
    }

    if (cfg->dma_enabled && hal_trans->send_buffer) {
        spi_ll_dma_tx_fifo_reset(hal->hw);
        spi_ll_outfifo_empty_clr(hal->hw);
        spi_ll_dma_tx_enable(hal->hw, 1);

        err = spi_esp32_gdma_start(dev, SPI_DMA_TX, hal_trans->send_buffer,
                                   transfer_len_bytes);
        if (err) {
            goto free;
        }
    }

    prepare_data = !cfg->dma_enabled;
    #endif

    if (prepare_data) {
        /* only for plain transfers or DMA transfers w/o GDMA */
        spi_hal_prepare_data(hal, hal_dev, hal_trans);
    }

    /* send data */
    spi_hal_user_start(hal);
    spi_context_update_tx(&data->ctx, data->dfs, transfer_len_frames);

    while (!spi_hal_usr_is_done(hal)) {
        /* nop */
    }

    if (!cfg->dma_enabled) {
        /* read data */
        spi_hal_fetch_result(hal);
    }

    if (rx_temp) {
        (void) memcpy(&ctx->rx_buf[0], rx_temp, transfer_len_bytes);
    }

    spi_context_update_rx(&data->ctx, data->dfs, transfer_len_frames);

free :
    k_free(tx_temp);
    k_free(rx_temp);

    return (err);
}

#ifdef CONFIG_SPI_ESP32_INTERRUPT
static void IRAM_ATTR spi_esp32_isr(void* arg) {
    const struct device* dev = (const struct device*)arg;
    const struct spi_esp32_config* cfg = dev->config;
    struct spi_esp32_data* data = dev->data;

    do {
        spi_esp32_transfer(dev);
    } while (spi_esp32_transfer_ongoing(data));

    spi_esp32_complete(dev, data, cfg->spi, 0);
}
#endif

static int spi_esp32_init_dma(const struct device* dev) {
    const struct spi_esp32_config* cfg = dev->config;
    struct spi_esp32_data* data = dev->data;

    #ifdef SOC_GDMA_SUPPORTED
    if (cfg->dma_dev) {
        if (!device_is_ready(cfg->dma_dev)) {
            LOG_ERR("DMA device is not ready");
            return (-ENODEV);
        }
    }

    /* DMA operation won't be handled by HAL */
    data->hal_config.dma_enabled = false;
    #else
    if (clock_control_on(cfg->clock_dev, (clock_control_subsys_t)cfg->dma_clk_src)) {
        LOG_ERR("Could not enable DMA clock");
        return (-EIO);
    }

    int channel_offset = 1;

    data->hal_config.dma_in      = (spi_dma_dev_t*)cfg->spi;
    data->hal_config.dma_out     = (spi_dma_dev_t*)cfg->spi;
    data->hal_config.dma_enabled = true;
    data->hal_config.tx_dma_chan = cfg->dma_host + channel_offset;
    data->hal_config.rx_dma_chan = cfg->dma_host + channel_offset;
    data->hal_config.dmadesc_n   = 1;
    data->hal_config.dmadesc_rx  = &data->dma_desc_rx;
    data->hal_config.dmadesc_tx  = &data->dma_desc_tx;

    if (data->hal_config.dmadesc_tx == NULL || data->hal_config.dmadesc_rx == NULL) {
        k_free(data->hal_config.dmadesc_tx);
        k_free(data->hal_config.dmadesc_rx);
        return (-ENOMEM);
    }
    #endif /* SOC_GDMA_SUPPORTED */

    #ifdef CONFIG_SOC_SERIES_ESP32
    /* Connect SPI and DMA */
    DPORT_SET_PERI_REG_BITS(DPORT_SPI_DMA_CHAN_SEL_REG, 3, cfg->dma_host + 1,
                            ((cfg->dma_host + 1) * 2));
    #endif /* CONFIG_SOC_SERIES_ESP32 */

    spi_hal_init(&data->hal, cfg->dma_host + 1, &data->hal_config);

    return (0);
}

static int spi_esp32_init(const struct device* dev) {
    const struct spi_esp32_config* cfg = dev->config;
    struct spi_esp32_data* data = dev->data;
    int err;
    spi_hal_context_t *hal = &data->hal;

    if (!cfg->clock_dev) {
        return (-EINVAL);
    }

    if (!device_is_ready(cfg->clock_dev)) {
        LOG_ERR("clock control device not ready");
        return (-ENODEV);
    }

    /* Enables SPI peripheral */
    err = clock_control_on(cfg->clock_dev, cfg->clock_subsys);
    if (err < 0) {
        LOG_ERR("Error enabling SPI clock");
        return (err);
    }

    spi_ll_master_init(hal->hw);

    if (cfg->dma_enabled) {
        spi_esp32_init_dma(dev);
    }

    #ifdef CONFIG_SPI_ESP32_INTERRUPT
    spi_ll_disable_int(cfg->spi);
    spi_ll_clear_int_stat(cfg->spi);

    err = esp_intr_alloc(cfg->irq_source,
            ESP_PRIO_TO_FLAGS(cfg->irq_priority) |
            ESP_INT_FLAGS_CHECK(cfg->irq_flags) | ESP_INTR_FLAG_IRAM,
            (intr_handler_t)spi_esp32_isr,
            (void*)dev,
            NULL);

    if (err != 0) {
        LOG_ERR("could not allocate interrupt (err %d)", err);
        return (err);
    }
#endif

    err = spi_context_cs_configure_all(&data->ctx);
    if (err < 0) {
        return (err);
    }

    err = esp_clk_tree_src_get_freq_hz(
            cfg->clock_source, ESP_CLK_TREE_SRC_FREQ_PRECISION_APPROX, &data->clock_source_hz);
    if (err) {
        LOG_ERR("Could not get clock source frequency (%d)", err);
        return (err);
    }

    spi_context_unlock_unconditionally(&data->ctx);

    return (0);
}

static inline uint8_t spi_esp32_get_line_mode(uint16_t operation) {
    if (IS_ENABLED(CONFIG_SPI_EXTENDED_MODES)) {
        switch (operation & SPI_LINES_MASK) {
            case SPI_LINES_SINGLE :
                return (1);

            case SPI_LINES_DUAL :
                return (2);

<<<<<<< HEAD
            case SPI_LINES_OCTAL :
                return (8);
=======
	err = pinctrl_apply_state(cfg->pcfg, PINCTRL_STATE_DEFAULT);
	if (err < 0) {
		LOG_ERR("Failed to configure SPI pins");
		return err;
	}

	err = spi_context_cs_configure_all(&data->ctx);
	if (err < 0) {
		return err;
	}
>>>>>>> e855856a

            case SPI_LINES_QUAD :
                return (4);

            default :
                break;
        }
    }

    return (1);
}

static int IRAM_ATTR spi_esp32_configure(struct device const* dev,
                                         struct spi_config const* spi_cfg) {
    const struct spi_esp32_config* cfg = dev->config;
    struct spi_esp32_data* data = dev->data;
    struct spi_context* ctx = &data->ctx;
    spi_hal_context_t* hal = &data->hal;
    spi_hal_dev_config_t* hal_dev = &data->dev_config;
    int freq;

    if (spi_context_configured(ctx, spi_cfg)) {
        return (0);
    }

    ctx->config = spi_cfg;

    if (spi_cfg->operation & SPI_HALF_DUPLEX) {
        LOG_ERR("Half-duplex not supported");
        return (-ENOTSUP);
    }

    if (spi_cfg->operation & SPI_OP_MODE_SLAVE) {
        LOG_ERR("Slave mode not supported");
        return (-ENOTSUP);
    }

    if (spi_cfg->operation & SPI_MODE_LOOP) {
        LOG_ERR("Loopback mode is not supported");
        return (-ENOTSUP);
    }

    /*
     * CS handling:
     * - When using GPIO CS (cs-gpios property), the spi_context manages
     *   chip select via GPIO. Hardware CS must be disabled by setting
     *   cs_pin_id outside valid range (0-2). Any value > 2 disables all
     *   hardware CS lines per documentation.
     * - When using hardware CS (directly via pinctrl), the slave
     *   number maps to the hardware CS pin (CS0, CS1, CS2).
     */
    if (spi_cs_is_gpio(spi_cfg)) {
        hal_dev->cs_pin_id = -1;
    }
    else {
        hal_dev->cs_pin_id = ctx->config->slave;
    }

    int ret = pinctrl_apply_state(cfg->pcfg, PINCTRL_STATE_DEFAULT);

    if (ret) {
        LOG_ERR("Failed to configure SPI pins");
        return (ret);
    }

    /* input parameters to calculate timing configuration */
    spi_hal_timing_param_t timing_param = {
        .half_duplex    = hal_dev->half_duplex,
        .no_compensate  = hal_dev->no_compensate,
        .expected_freq  = spi_cfg->frequency,
        .duty_cycle     = cfg->duty_cycle == 0 ? 128 : cfg->duty_cycle,
        .input_delay_ns = cfg->input_delay_ns,
        .use_gpio       = !cfg->use_iomux,
        .clk_src_hz     = data->clock_source_hz,
    };

    spi_hal_cal_clock_conf(&timing_param, &freq, &hal_dev->timing_conf);

    data->trans_config.dummy_bits = hal_dev->timing_conf.timing_dummy;

    hal_dev->tx_lsbfirst = spi_cfg->operation & SPI_TRANSFER_LSB ? 1 : 0;
    hal_dev->rx_lsbfirst = spi_cfg->operation & SPI_TRANSFER_LSB ? 1 : 0;

    data->trans_config.line_mode.data_lines = spi_esp32_get_line_mode(spi_cfg->operation);

    /* multiline for command and address not supported */
    data->trans_config.line_mode.addr_lines = 1;
    data->trans_config.line_mode.cmd_lines  = 1;

    /* SPI mode */
    hal_dev->mode = 0;
    if (SPI_MODE_GET(spi_cfg->operation) & SPI_MODE_CPHA) {
        hal_dev->mode = BIT(0);
    }

    if (SPI_MODE_GET(spi_cfg->operation) & SPI_MODE_CPOL) {
        hal_dev->mode |= BIT(1);
    }

    /* Chip select setup and hold times */
    /* GPIO CS have their own delay parameter*/
    if (!spi_cs_is_gpio(spi_cfg)) {
        hal_dev->cs_hold  = cfg->cs_hold;
        hal_dev->cs_setup = cfg->cs_setup;
    }

    spi_hal_setup_device(hal, hal_dev);

    /* Workaround to handle default state of MISO and MOSI lines */
    #ifndef CONFIG_SOC_SERIES_ESP32
    spi_dev_t* hw = hal->hw;

    if (cfg->line_idle_low) {
        hw->ctrl.d_pol = 0;
        hw->ctrl.q_pol = 0;
    }
    else {
        hw->ctrl.d_pol = 1;
        hw->ctrl.q_pol = 1;
    }
    #endif

    /*
     * Workaround for ESP32S3 and ESP32Cx SoC's. This dummy transaction is needed
     * to sync CLK and software controlled CS when SPI is in mode 3
     */
    #if (defined(CONFIG_SOC_SERIES_ESP32S3) || defined(CONFIG_SOC_SERIES_ESP32C2) ||  \
         defined(CONFIG_SOC_SERIES_ESP32C3) || defined(CONFIG_SOC_SERIES_ESP32C6)) && \
         !defined(DT_SPI_CTX_HAS_NO_CS_GPIOS)
    if ((ctx->num_cs_gpios != 0) && (hal_dev->mode & (SPI_MODE_CPOL | SPI_MODE_CPHA))) {
        spi_esp32_transfer(dev);
    }
    #endif

    return (0);
}

<<<<<<< HEAD
static inline uint8_t spi_esp32_get_frame_size(const struct spi_config* spi_cfg) {
    uint8_t dfs = SPI_WORD_SIZE_GET(spi_cfg->operation);
=======
static int IRAM_ATTR spi_esp32_configure(const struct device *dev,
					 const struct spi_config *spi_cfg)
{
	const struct spi_esp32_config *cfg = dev->config;
	struct spi_esp32_data *data = dev->data;
	struct spi_context *ctx = &data->ctx;
	spi_hal_context_t *hal = &data->hal;
	spi_hal_dev_config_t *hal_dev = &data->dev_config;
	int freq;

	if (spi_context_configured(ctx, spi_cfg)) {
		return 0;
	}

	ctx->config = spi_cfg;

	if (spi_cfg->operation & SPI_HALF_DUPLEX) {
		LOG_ERR("Half-duplex not supported");
		return -ENOTSUP;
	}

	if (spi_cfg->operation & SPI_OP_MODE_SLAVE) {
		LOG_ERR("Slave mode not supported");
		return -ENOTSUP;
	}

	if (spi_cfg->operation & SPI_MODE_LOOP) {
		LOG_ERR("Loopback mode is not supported");
		return -ENOTSUP;
	}

	/*
	 * CS handling:
	 * - When using GPIO CS (cs-gpios property), the spi_context manages
	 *   chip select via GPIO. Hardware CS must be disabled by setting
	 *   cs_pin_id outside valid range (0-2). Any value > 2 disables all
	 *   hardware CS lines per documentation.
	 * - When using hardware CS (directly via pinctrl), the slave
	 *   number maps to the hardware CS pin (CS0, CS1, CS2).
	 */
	if (spi_cs_is_gpio(spi_cfg)) {
		hal_dev->cs_pin_id = -1;
	} else {
		hal_dev->cs_pin_id = ctx->config->slave;
	}

	/* input parameters to calculate timing configuration */
	spi_hal_timing_param_t timing_param = {
		.half_duplex = hal_dev->half_duplex,
		.no_compensate = hal_dev->no_compensate,
		.expected_freq = spi_cfg->frequency,
		.duty_cycle = cfg->duty_cycle == 0 ? 128 : cfg->duty_cycle,
		.input_delay_ns = cfg->input_delay_ns,
		.use_gpio = !cfg->use_iomux,
		.clk_src_hz = data->clock_source_hz,
	};

	spi_hal_cal_clock_conf(&timing_param, &freq, &hal_dev->timing_conf);

	data->trans_config.dummy_bits = hal_dev->timing_conf.timing_dummy;

	hal_dev->tx_lsbfirst = spi_cfg->operation & SPI_TRANSFER_LSB ? 1 : 0;
	hal_dev->rx_lsbfirst = spi_cfg->operation & SPI_TRANSFER_LSB ? 1 : 0;

	data->trans_config.line_mode.data_lines = spi_esp32_get_line_mode(spi_cfg->operation);

	/* multiline for command and address not supported */
	data->trans_config.line_mode.addr_lines = 1;
	data->trans_config.line_mode.cmd_lines = 1;

	/* SPI mode */
	hal_dev->mode = 0;
	if (SPI_MODE_GET(spi_cfg->operation) & SPI_MODE_CPHA) {
		hal_dev->mode = BIT(0);
	}
	if (SPI_MODE_GET(spi_cfg->operation) & SPI_MODE_CPOL) {
		hal_dev->mode |= BIT(1);
	}

	/* Chip select setup and hold times */
	/* GPIO CS have their own delay parameter*/
	if (!spi_cs_is_gpio(spi_cfg)) {
		hal_dev->cs_hold = cfg->cs_hold;
		hal_dev->cs_setup = cfg->cs_setup;
	}

	spi_hal_setup_device(hal, hal_dev);

	/* Workaround to handle default state of MISO and MOSI lines */
#ifndef CONFIG_SOC_SERIES_ESP32
	spi_dev_t *hw = hal->hw;

	if (cfg->line_idle_low) {
		hw->ctrl.d_pol = 0;
		hw->ctrl.q_pol = 0;
	} else {
		hw->ctrl.d_pol = 1;
		hw->ctrl.q_pol = 1;
	}
#endif
>>>>>>> e855856a

    dfs /= 8;
    if ((dfs == 0) || (dfs > 4)) {
        LOG_WRN("Unsupported dfs, 1-byte size will be used");
        dfs = 1;
    }

    return (dfs);
}

static int transceive(struct device const* dev,
                      struct spi_config const* spi_cfg,
                      struct spi_buf_set const* tx_bufs,
                      struct spi_buf_set const* rx_bufs, bool asynchronous,
                      spi_callback_t cb,
                      void* userdata) {
    const struct spi_esp32_config* cfg = dev->config;
    struct spi_esp32_data* data = dev->data;
    int ret = 0;

    #ifndef CONFIG_SPI_ESP32_INTERRUPT
    if (asynchronous) {
        return (-ENOTSUP);
    }
    #endif

    spi_context_lock(&data->ctx, asynchronous, cb, userdata, spi_cfg);

    data->dfs = spi_esp32_get_frame_size(spi_cfg);

    spi_context_buffers_setup(&data->ctx, tx_bufs, rx_bufs, data->dfs);

    if (data->ctx.tx_buf == NULL && data->ctx.rx_buf == NULL) {
        goto done;
    }

    ret = spi_esp32_configure(dev, spi_cfg);
    if (ret) {
        goto done;
    }

    spi_context_cs_control(&data->ctx, true);

    #ifdef CONFIG_SPI_ESP32_INTERRUPT
    spi_ll_enable_int(cfg->spi);
    spi_ll_set_int_stat(cfg->spi);
    #else

    do {
        spi_esp32_transfer(dev);
    } while (spi_esp32_transfer_ongoing(data));

    spi_esp32_complete(dev, data, cfg->spi, 0);

    #endif /* CONFIG_SPI_ESP32_INTERRUPT */

done :
    spi_context_release(&data->ctx, ret);

    return (ret);
}

static int spi_esp32_transceive(struct device const* dev,
                                struct spi_config const* spi_cfg,
                                struct spi_buf_set const* tx_bufs,
                                struct spi_buf_set const* rx_bufs) {
    return transceive(dev, spi_cfg, tx_bufs, rx_bufs, false, NULL, NULL);
}

#ifdef CONFIG_SPI_ASYNC
static int spi_esp32_transceive_async(struct device const* dev,
                                      struct spi_config const* spi_cfg,
                                      struct spi_buf_set const* tx_bufs,
                                      struct spi_buf_set const* rx_bufs,
                                      spi_callback_t cb,
                                      void* userdata) {
    return transceive(dev, spi_cfg, tx_bufs, rx_bufs, true, cb, userdata);
}
#endif /* CONFIG_SPI_ASYNC */

static int spi_esp32_release(struct device const* dev,
                             struct spi_config const* config) {
    struct spi_esp32_data* data = dev->data;

    spi_context_unlock_unconditionally(&data->ctx);

    return (0);
}

static DEVICE_API(spi, spi_api) = {
    .transceive = spi_esp32_transceive,
    #ifdef CONFIG_SPI_ASYNC
    .transceive_async = spi_esp32_transceive_async,
    #endif
    #ifdef CONFIG_SPI_RTIO
    .iodev_submit = spi_rtio_iodev_default_submit,
    #endif
    .release = spi_esp32_release
};

#ifdef CONFIG_SOC_SERIES_ESP32
#define GET_AS_CS(idx) .as_cs = DT_INST_PROP(idx, clk_as_cs),
#else
#define GET_AS_CS(idx)
#endif

#if defined(SOC_GDMA_SUPPORTED)
#define SPI_DMA_CFG(idx)                    \
    .dma_dev = ESP32_DT_INST_DMA_CTLR(idx, tx),        \
    .dma_tx_ch = ESP32_DT_INST_DMA_CELL(idx, tx, channel),    \
    .dma_rx_ch = ESP32_DT_INST_DMA_CELL(idx, rx, channel)
#else
#define SPI_DMA_CFG(idx)                    \
    .dma_clk_src = DT_INST_PROP(idx, dma_clk)
#endif /* defined(SOC_GDMA_SUPPORTED) */

#define ESP32_SPI_INIT(idx)                 \
                                            \
    PINCTRL_DT_INST_DEFINE(idx);            \
                                            \
    static struct spi_esp32_data spi_data_##idx = {             \
        SPI_CONTEXT_INIT_LOCK(spi_data_##idx, ctx),             \
        SPI_CONTEXT_INIT_SYNC(spi_data_##idx, ctx),             \
        SPI_CONTEXT_CS_GPIOS_INITIALIZE(DT_DRV_INST(idx), ctx)  \
        .hal = {                            \
            .hw = (spi_dev_t*)DT_INST_REG_ADDR(idx),            \
        },                                  \
        .dev_config = {                     \
            .half_duplex = DT_INST_PROP(idx, half_duplex),      \
            GET_AS_CS(idx)                  \
            .positive_cs   = DT_INST_PROP(idx, positive_cs),    \
            .no_compensate = DT_INST_PROP(idx, dummy_comp),     \
            .sio = DT_INST_PROP(idx, sio)   \
        }                                   \
    };                                      \
                                            \
    static const struct spi_esp32_config spi_config_##idx = {       \
        .spi = (spi_dev_t*)DT_INST_REG_ADDR(idx),                   \
                                            \
        .clock_dev      = DEVICE_DT_GET(DT_INST_CLOCKS_CTLR(idx)),  \
        .duty_cycle     = 0,                \
        .input_delay_ns = 0,                \
        .irq_source     = DT_INST_IRQ_BY_IDX(idx, 0, irq),          \
        .irq_priority   = DT_INST_IRQ_BY_IDX(idx, 0, priority),     \
        .irq_flags      = DT_INST_IRQ_BY_IDX(idx, 0, flags),        \
        .pcfg           = PINCTRL_DT_INST_DEV_CONFIG_GET(idx),      \
        .clock_subsys   = \
            (clock_control_subsys_t)DT_INST_CLOCKS_CELL(idx, offset),   \
        .use_iomux      = DT_INST_PROP(idx, use_iomux),             \
        .dma_enabled    = DT_INST_PROP(idx, dma_enabled),           \
        .dma_host       = DT_INST_PROP(idx, dma_host),              \
        SPI_DMA_CFG(idx),                                           \
        .cs_setup       = DT_INST_PROP_OR(idx, cs_setup_time, 0),   \
        .cs_hold        = DT_INST_PROP_OR(idx, cs_hold_time, 0),    \
        .line_idle_low  = DT_INST_PROP(idx, line_idle_low),         \
        .clock_source = SPI_CLK_SRC_DEFAULT,\
    };                                      \
                                            \
    SPI_DEVICE_DT_INST_DEFINE(idx, spi_esp32_init,              \
                              NULL, &spi_data_##idx,            \
                              &spi_config_##idx, POST_KERNEL,   \
                              CONFIG_SPI_INIT_PRIORITY, &spi_api);

DT_INST_FOREACH_STATUS_OKAY(ESP32_SPI_INIT)<|MERGE_RESOLUTION|>--- conflicted
+++ resolved
@@ -358,6 +358,12 @@
     }
 #endif
 
+    err = pinctrl_apply_state(cfg->pcfg, PINCTRL_STATE_DEFAULT);
+    if (err < 0) {
+        LOG_ERR("Failed to configure SPI pins");
+        return err;
+    }
+
     err = spi_context_cs_configure_all(&data->ctx);
     if (err < 0) {
         return (err);
@@ -384,21 +390,8 @@
             case SPI_LINES_DUAL :
                 return (2);
 
-<<<<<<< HEAD
             case SPI_LINES_OCTAL :
                 return (8);
-=======
-	err = pinctrl_apply_state(cfg->pcfg, PINCTRL_STATE_DEFAULT);
-	if (err < 0) {
-		LOG_ERR("Failed to configure SPI pins");
-		return err;
-	}
-
-	err = spi_context_cs_configure_all(&data->ctx);
-	if (err < 0) {
-		return err;
-	}
->>>>>>> e855856a
 
             case SPI_LINES_QUAD :
                 return (4);
@@ -457,13 +450,6 @@
         hal_dev->cs_pin_id = ctx->config->slave;
     }
 
-    int ret = pinctrl_apply_state(cfg->pcfg, PINCTRL_STATE_DEFAULT);
-
-    if (ret) {
-        LOG_ERR("Failed to configure SPI pins");
-        return (ret);
-    }
-
     /* input parameters to calculate timing configuration */
     spi_hal_timing_param_t timing_param = {
         .half_duplex    = hal_dev->half_duplex,
@@ -536,111 +522,8 @@
     return (0);
 }
 
-<<<<<<< HEAD
 static inline uint8_t spi_esp32_get_frame_size(const struct spi_config* spi_cfg) {
     uint8_t dfs = SPI_WORD_SIZE_GET(spi_cfg->operation);
-=======
-static int IRAM_ATTR spi_esp32_configure(const struct device *dev,
-					 const struct spi_config *spi_cfg)
-{
-	const struct spi_esp32_config *cfg = dev->config;
-	struct spi_esp32_data *data = dev->data;
-	struct spi_context *ctx = &data->ctx;
-	spi_hal_context_t *hal = &data->hal;
-	spi_hal_dev_config_t *hal_dev = &data->dev_config;
-	int freq;
-
-	if (spi_context_configured(ctx, spi_cfg)) {
-		return 0;
-	}
-
-	ctx->config = spi_cfg;
-
-	if (spi_cfg->operation & SPI_HALF_DUPLEX) {
-		LOG_ERR("Half-duplex not supported");
-		return -ENOTSUP;
-	}
-
-	if (spi_cfg->operation & SPI_OP_MODE_SLAVE) {
-		LOG_ERR("Slave mode not supported");
-		return -ENOTSUP;
-	}
-
-	if (spi_cfg->operation & SPI_MODE_LOOP) {
-		LOG_ERR("Loopback mode is not supported");
-		return -ENOTSUP;
-	}
-
-	/*
-	 * CS handling:
-	 * - When using GPIO CS (cs-gpios property), the spi_context manages
-	 *   chip select via GPIO. Hardware CS must be disabled by setting
-	 *   cs_pin_id outside valid range (0-2). Any value > 2 disables all
-	 *   hardware CS lines per documentation.
-	 * - When using hardware CS (directly via pinctrl), the slave
-	 *   number maps to the hardware CS pin (CS0, CS1, CS2).
-	 */
-	if (spi_cs_is_gpio(spi_cfg)) {
-		hal_dev->cs_pin_id = -1;
-	} else {
-		hal_dev->cs_pin_id = ctx->config->slave;
-	}
-
-	/* input parameters to calculate timing configuration */
-	spi_hal_timing_param_t timing_param = {
-		.half_duplex = hal_dev->half_duplex,
-		.no_compensate = hal_dev->no_compensate,
-		.expected_freq = spi_cfg->frequency,
-		.duty_cycle = cfg->duty_cycle == 0 ? 128 : cfg->duty_cycle,
-		.input_delay_ns = cfg->input_delay_ns,
-		.use_gpio = !cfg->use_iomux,
-		.clk_src_hz = data->clock_source_hz,
-	};
-
-	spi_hal_cal_clock_conf(&timing_param, &freq, &hal_dev->timing_conf);
-
-	data->trans_config.dummy_bits = hal_dev->timing_conf.timing_dummy;
-
-	hal_dev->tx_lsbfirst = spi_cfg->operation & SPI_TRANSFER_LSB ? 1 : 0;
-	hal_dev->rx_lsbfirst = spi_cfg->operation & SPI_TRANSFER_LSB ? 1 : 0;
-
-	data->trans_config.line_mode.data_lines = spi_esp32_get_line_mode(spi_cfg->operation);
-
-	/* multiline for command and address not supported */
-	data->trans_config.line_mode.addr_lines = 1;
-	data->trans_config.line_mode.cmd_lines = 1;
-
-	/* SPI mode */
-	hal_dev->mode = 0;
-	if (SPI_MODE_GET(spi_cfg->operation) & SPI_MODE_CPHA) {
-		hal_dev->mode = BIT(0);
-	}
-	if (SPI_MODE_GET(spi_cfg->operation) & SPI_MODE_CPOL) {
-		hal_dev->mode |= BIT(1);
-	}
-
-	/* Chip select setup and hold times */
-	/* GPIO CS have their own delay parameter*/
-	if (!spi_cs_is_gpio(spi_cfg)) {
-		hal_dev->cs_hold = cfg->cs_hold;
-		hal_dev->cs_setup = cfg->cs_setup;
-	}
-
-	spi_hal_setup_device(hal, hal_dev);
-
-	/* Workaround to handle default state of MISO and MOSI lines */
-#ifndef CONFIG_SOC_SERIES_ESP32
-	spi_dev_t *hw = hal->hw;
-
-	if (cfg->line_idle_low) {
-		hw->ctrl.d_pol = 0;
-		hw->ctrl.q_pol = 0;
-	} else {
-		hw->ctrl.d_pol = 1;
-		hw->ctrl.q_pol = 1;
-	}
-#endif
->>>>>>> e855856a
 
     dfs /= 8;
     if ((dfs == 0) || (dfs > 4)) {
