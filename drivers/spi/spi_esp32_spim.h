--- conflicted
+++ resolved
@@ -25,40 +25,6 @@
 #define SPI_MASTER_FREQ_80M     (APB_CLK_FREQ/1)    /* 80MHz */
 
 struct spi_esp32_config {
-<<<<<<< HEAD
-	spi_dev_t *spi;
-	const struct device *clock_dev;
-	int duty_cycle;
-	int input_delay_ns;
-	int irq_source;
-	const struct pinctrl_dev_config *pcfg;
-	clock_control_subsys_t clock_subsys;
-	bool use_iomux;
-	bool dma_enabled;
-	int dma_clk_src;
-	int dma_host;
-	int cs_setup;
-	int cs_hold;
-	bool line_idle_low;
-	spi_clock_source_t clock_source;
-};
-
-struct spi_esp32_data {
-	struct spi_context ctx;
-	spi_hal_context_t hal;
-	spi_hal_config_t hal_config;
-#ifdef SOC_GDMA_SUPPORTED
-	gdma_hal_context_t hal_gdma;
-#endif
-	spi_hal_timing_conf_t timing_config;
-	spi_hal_dev_config_t dev_config;
-	spi_hal_trans_config_t trans_config;
-	uint8_t dfs;
-	int irq_line;
-	lldesc_t dma_desc_tx;
-	lldesc_t dma_desc_rx;
-	uint32_t clock_source_hz;
-=======
     spi_dev_t* spi;
     const struct device* clock_dev;
     int duty_cycle;
@@ -73,6 +39,7 @@
     int  cs_setup;
     int  cs_hold;
     bool line_idle_low;
+    spi_clock_source_t clock_source;
 };
 
 struct spi_esp32_data {
@@ -89,7 +56,7 @@
     int irq_line;
     lldesc_t dma_desc_tx;
     lldesc_t dma_desc_rx;
->>>>>>> c3974ddb
+    uint32_t clock_source_hz;
 };
 
 #endif /* ZEPHYR_DRIVERS_SPI_ESP32_SPIM_H_ */