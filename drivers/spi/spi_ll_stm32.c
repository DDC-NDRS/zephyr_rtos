/*
 * Copyright (c) 2016 BayLibre, SAS
 *
 * SPDX-License-Identifier: Apache-2.0
 */

#define DT_DRV_COMPAT st_stm32_spi

#define LOG_LEVEL CONFIG_SPI_LOG_LEVEL
#include <zephyr/logging/log.h>
LOG_MODULE_REGISTER(spi_ll_stm32);

#include <zephyr/sys/util.h>
#include <zephyr/kernel.h>
#include <soc.h>
#include <stm32_ll_spi.h>
#include <errno.h>
#include <zephyr/drivers/spi.h>
#include <zephyr/drivers/pinctrl.h>
#include <zephyr/toolchain.h>
#ifdef CONFIG_SPI_STM32_DMA
#include <zephyr/drivers/dma/dma_stm32.h>
#include <zephyr/drivers/dma.h>
#endif
#include <zephyr/drivers/clock_control/stm32_clock_control.h>
#include <zephyr/drivers/clock_control.h>
#include <zephyr/irq.h>
#include <zephyr/mem_mgmt/mem_attr.h>

#ifdef CONFIG_SOC_SERIES_STM32H7X
#include <zephyr/dt-bindings/memory-attr/memory-attr-arm.h>
#endif

#ifdef CONFIG_NOCACHE_MEMORY
#include <zephyr/linker/linker-defs.h>
#elif defined(CONFIG_CACHE_MANAGEMENT)
#include <zephyr/arch/cache.h>
#endif /* CONFIG_NOCACHE_MEMORY */

#include "spi_ll_stm32.h"

/*
 * Check defined(CONFIG_DCACHE) because some platforms disable it in the tests
 * e.g. nucleo_f746zg
 */
#if (defined(CONFIG_CPU_HAS_DCACHE) &&      \
     defined(CONFIG_DCACHE) &&              \
     !defined(CONFIG_NOCACHE_MEMORY))
#define SPI_STM32_MANUAL_CACHE_COHERENCY_REQUIRED   1
#else
#define SPI_STM32_MANUAL_CACHE_COHERENCY_REQUIRED   0
#endif /* defined(CONFIG_CPU_HAS_DCACHE) && !defined(CONFIG_NOCACHE_MEMORY) */

#define WAIT_1US        1U

/*
 * Check for SPI_SR_FRE to determine support for TI mode frame format
 * error flag, because STM32F1 SoCs do not support it and  STM32CUBE
 * for F1 family defines an unused LL_SPI_SR_FRE.
 */
#if DT_HAS_COMPAT_STATUS_OKAY(st_stm32h7_spi)
#define SPI_STM32_ERR_MSK (LL_SPI_SR_UDR | LL_SPI_SR_CRCE | LL_SPI_SR_MODF | \
                           LL_SPI_SR_OVR | LL_SPI_SR_TIFRE)
#else
#if defined(LL_SPI_SR_UDR)
#define SPI_STM32_ERR_MSK (LL_SPI_SR_UDR | LL_SPI_SR_CRCERR | LL_SPI_SR_MODF | \
                           LL_SPI_SR_OVR | LL_SPI_SR_FRE)
#elif defined(SPI_SR_FRE)
#define SPI_STM32_ERR_MSK (LL_SPI_SR_CRCERR | LL_SPI_SR_MODF | \
                           LL_SPI_SR_OVR | LL_SPI_SR_FRE)
#else
#define SPI_STM32_ERR_MSK (LL_SPI_SR_CRCERR | LL_SPI_SR_MODF | LL_SPI_SR_OVR)
#endif
#endif /* CONFIG_SOC_SERIES_STM32MP1X */

#ifdef CONFIG_SPI_STM32_DMA
static uint32_t bits2bytes(uint32_t bits) {
    return (bits / 8);
}

/* dummy value used for transferring NOP when tx buf is null
 * and use as dummy sink for when rx buf is null.
 */
#ifdef CONFIG_NOCACHE_MEMORY
/*
 * If a nocache area is available, place it there to avoid potential DMA
 * cache-coherency problems.
 */
static __aligned(32) uint32_t dummy_rx_tx_buffer
       __attribute__((__section__(".nocache")));

#else /* CONFIG_NOCACHE_MEMORY */

/*
 * If nocache areas are not available, cache coherency might need to be kept
 * manually. See SPI_STM32_MANUAL_CACHE_COHERENCY_REQUIRED.
 */
static __aligned(32) uint32_t dummy_rx_tx_buffer;
#endif /* CONFIG_NOCACHE_MEMORY */

/* This function is executed in the interrupt context */
static void dma_callback(const struct device* dev, void* arg,
                         uint32_t channel, int status) {
    /* arg directly holds the spi device */
    struct spi_stm32_data* data = arg;

    if (status < 0) {
        LOG_ERR("DMA callback error with channel %d.", channel);
        data->status_flags |= SPI_STM32_DMA_ERROR_FLAG;
    }
    else {
        /* identify the origin of this callback */
        if (channel == data->dma_tx.channel) {
            /* this part of the transfer ends */
            data->status_flags |= SPI_STM32_DMA_TX_DONE_FLAG;
        }
        else if (channel == data->dma_rx.channel) {
            /* this part of the transfer ends */
            data->status_flags |= SPI_STM32_DMA_RX_DONE_FLAG;
        }
        else {
            LOG_ERR("DMA callback channel %d is not valid.",
                    channel);
            data->status_flags |= SPI_STM32_DMA_ERROR_FLAG;
        }
    }

    k_sem_give(&data->status_sem);
}

static int spi_stm32_dma_tx_load(const struct device* dev, uint8_t const* buf,
                                 size_t len) {
    const struct spi_stm32_config* cfg = dev->config;
    struct spi_stm32_data* data = dev->data;
    struct dma_block_config* blk_cfg;
    int ret;

    /* remember active TX DMA channel (used in callback) */
    struct stream* stream = &data->dma_tx;

    blk_cfg = &stream->dma_blk_cfg;

    /* prepare the block for this TX DMA channel */
    memset(blk_cfg, 0, sizeof(struct dma_block_config));
    blk_cfg->block_size = len;

    /* tx direction has memory as source and periph as dest. */
    if (buf == NULL) {
        /* if tx buff is null, then sends NOP on the line. */
        dummy_rx_tx_buffer = 0;
        #if SPI_STM32_MANUAL_CACHE_COHERENCY_REQUIRED
        arch_dcache_flush_range((void*)&dummy_rx_tx_buffer, sizeof(uint32_t));
        #endif /* CONFIG_CPU_HAS_DCACHE && !defined(CONFIG_NOCACHE_MEMORY) */
        blk_cfg->source_address  = (uint32_t)&dummy_rx_tx_buffer;
        blk_cfg->source_addr_adj = DMA_ADDR_ADJ_NO_CHANGE;
    }
    else {
        blk_cfg->source_address = (uint32_t)buf;
        if (data->dma_tx.src_addr_increment) {
            blk_cfg->source_addr_adj = DMA_ADDR_ADJ_INCREMENT;
        }
        else {
            blk_cfg->source_addr_adj = DMA_ADDR_ADJ_NO_CHANGE;
        }
    }

    blk_cfg->dest_address = ll_func_dma_get_reg_addr(cfg->spi, SPI_STM32_DMA_TX);
    /* fifo mode NOT USED there */
    if (data->dma_tx.dst_addr_increment) {
        blk_cfg->dest_addr_adj = DMA_ADDR_ADJ_INCREMENT;
    }
    else {
        blk_cfg->dest_addr_adj = DMA_ADDR_ADJ_NO_CHANGE;
    }

    /* give the fifo mode from the DT */
    blk_cfg->fifo_mode_control = (uint16_t)data->dma_tx.fifo_threshold;

    /* direction is given by the DT */
    stream->dma_cfg.head_block = blk_cfg;
    /* give the client dev as arg, as the callback comes from the dma */
    stream->dma_cfg.user_data = data;
    /* pass our client origin to the dma: data->dma_tx.dma_channel */
    ret = dma_config(data->dma_tx.dma_dev, data->dma_tx.channel,
                     &stream->dma_cfg);
    /* the channel is the actual stream from 0 */
    if (ret != 0) {
        return (ret);
    }

    /* gives the request ID to the dma mux */
    ret = dma_start(data->dma_tx.dma_dev, data->dma_tx.channel);

    return (ret);
}

static int spi_stm32_dma_rx_load(const struct device* dev, uint8_t* buf,
                                 size_t len) {
    const struct spi_stm32_config* cfg = dev->config;
    struct spi_stm32_data* data = dev->data;
    struct dma_block_config* blk_cfg;
    int ret;

    /* retrieve active RX DMA channel (used in callback) */
    struct stream* stream = &data->dma_rx;

    blk_cfg = &stream->dma_blk_cfg;

    /* prepare the block for this RX DMA channel */
    (void) memset(blk_cfg, 0, sizeof(struct dma_block_config));
    blk_cfg->block_size = len;

    /* rx direction has periph as source and mem as dest. */
    if (buf == NULL) {
        /* if rx buff is null, then write data to dummy address. */
        blk_cfg->dest_address  = (uint32_t)&dummy_rx_tx_buffer;
        blk_cfg->dest_addr_adj = DMA_ADDR_ADJ_NO_CHANGE;
    }
    else {
        blk_cfg->dest_address = (uint32_t)buf;
        if (data->dma_rx.dst_addr_increment) {
            blk_cfg->dest_addr_adj = DMA_ADDR_ADJ_INCREMENT;
        }
        else {
            blk_cfg->dest_addr_adj = DMA_ADDR_ADJ_NO_CHANGE;
        }
    }

    blk_cfg->source_address = ll_func_dma_get_reg_addr(cfg->spi, SPI_STM32_DMA_RX);
    if (data->dma_rx.src_addr_increment) {
        blk_cfg->source_addr_adj = DMA_ADDR_ADJ_INCREMENT;
    }
    else {
        blk_cfg->source_addr_adj = DMA_ADDR_ADJ_NO_CHANGE;
    }

    /* give the fifo mode from the DT */
    blk_cfg->fifo_mode_control = (uint16_t)data->dma_rx.fifo_threshold;

    /* direction is given by the DT */
    stream->dma_cfg.head_block = blk_cfg;
    stream->dma_cfg.user_data  = data;

    /* pass our client origin to the dma: data->dma_rx.channel */
    ret = dma_config(data->dma_rx.dma_dev, data->dma_rx.channel,
                     &stream->dma_cfg);
    /* the channel is the actual stream from 0 */
    if (ret != 0) {
        return (ret);
    }

    /* gives the request ID to the dma mux */
    ret = dma_start(data->dma_rx.dma_dev, data->dma_rx.channel);

    return (ret);
}

static int spi_dma_move_buffers(const struct device* dev, size_t len) {
    struct spi_stm32_data* data = dev->data;
    int ret;
    size_t dma_segment_len;

    dma_segment_len = len * data->dma_rx.dma_cfg.dest_data_size;
    ret = spi_stm32_dma_rx_load(dev, data->ctx.rx_buf, dma_segment_len);
    if (ret != 0) {
        return (ret);
    }

    dma_segment_len = len * data->dma_tx.dma_cfg.source_data_size;
    ret = spi_stm32_dma_tx_load(dev, data->ctx.tx_buf, dma_segment_len);

    return (ret);
}

#endif /* CONFIG_SPI_STM32_DMA */

/* Value to shift out when no application data needs transmitting. */
#define SPI_STM32_TX_NOP 0x00

static void spi_stm32_send_next_frame(SPI_TypeDef* spi,
                                      struct spi_stm32_data *data) {
    const uint8_t frame_size = SPI_WORD_SIZE_GET(data->ctx.config->operation);
    uint32_t tx_frame = SPI_STM32_TX_NOP;

    if (frame_size == 8) {
        if (spi_context_tx_buf_on(&data->ctx)) {
            tx_frame = UNALIGNED_GET((uint8_t*)(data->ctx.tx_buf));
        }
        LL_SPI_TransmitData8(spi, (uint8_t)tx_frame);
        spi_context_update_tx(&data->ctx, 1, 1);
    }
    else {
        if (spi_context_tx_buf_on(&data->ctx)) {
            tx_frame = UNALIGNED_GET((uint16_t*)(data->ctx.tx_buf));
        }
        LL_SPI_TransmitData16(spi, (uint16_t)tx_frame);
        spi_context_update_tx(&data->ctx, 2, 1);
    }
}

static void spi_stm32_read_next_frame(SPI_TypeDef* spi,
                                      struct spi_stm32_data* data) {
    const uint8_t frame_size = SPI_WORD_SIZE_GET(data->ctx.config->operation);
    uint32_t rx_frame = 0;

    if (frame_size == 8) {
        rx_frame = LL_SPI_ReceiveData8(spi);
        if (spi_context_rx_buf_on(&data->ctx)) {
            UNALIGNED_PUT(rx_frame, (uint8_t*)data->ctx.rx_buf);
        }
        spi_context_update_rx(&data->ctx, 1, 1);
    }
    else {
        rx_frame = LL_SPI_ReceiveData16(spi);
        if (spi_context_rx_buf_on(&data->ctx)) {
            UNALIGNED_PUT(rx_frame, (uint16_t*)data->ctx.rx_buf);
        }
        spi_context_update_rx(&data->ctx, 2, 1);
    }
}

static bool spi_stm32_transfer_ongoing(struct spi_stm32_data* data) {
    return spi_context_tx_on(&data->ctx) || spi_context_rx_on(&data->ctx);
}

static int spi_stm32_get_err(SPI_TypeDef* spi) {
    uint32_t sr = LL_SPI_ReadReg(spi, SR);

    if (sr & SPI_STM32_ERR_MSK) {
        LOG_ERR("%s: err=%d", __func__,
                sr & (uint32_t)SPI_STM32_ERR_MSK);

        /* OVR error must be explicitly cleared */
        if (LL_SPI_IsActiveFlag_OVR(spi)) {
            LL_SPI_ClearFlag_OVR(spi);
        }

        return (-EIO);
    }

    return (0);
}

<<<<<<< HEAD
static void spi_stm32_shift_fifo(SPI_TypeDef *spi, struct spi_stm32_data *data)
{
	if (ll_func_rx_is_not_empty(spi)) {
		spi_stm32_read_next_frame(spi, data);
	}

	if (ll_func_tx_is_not_full(spi)) {
		spi_stm32_send_next_frame(spi, data);
	}
}

/* Shift a SPI frame as master. */
static void spi_stm32_shift_m(const struct spi_stm32_config *cfg,
			      struct spi_stm32_data *data)
{
	if (cfg->fifo_enabled) {
		spi_stm32_shift_fifo(cfg->spi, data);
	} else {
		while (!ll_func_tx_is_not_full(cfg->spi)) {
			/* NOP */
		}

		spi_stm32_send_next_frame(cfg->spi, data);

		while (!ll_func_rx_is_not_empty(cfg->spi)) {
			/* NOP */
		}

		spi_stm32_read_next_frame(cfg->spi, data);
	}
=======
/* Shift a SPI frame as master. */
static void spi_stm32_shift_m(SPI_TypeDef* spi, struct spi_stm32_data* data) {
    while (!ll_func_tx_is_not_full(spi)) {
        /* NOP */
    }

    spi_stm32_send_next_frame(spi, data);

    while (!ll_func_rx_is_not_empty(spi)) {
        /* NOP */
    }

    spi_stm32_read_next_frame(spi, data);
>>>>>>> 2c53e02f
}

/* Shift a SPI frame as slave. */
static void spi_stm32_shift_s(SPI_TypeDef* spi, struct spi_stm32_data* data) {
    if (ll_func_tx_is_not_full(spi) && spi_context_tx_on(&data->ctx)) {
        uint16_t tx_frame;

        if (SPI_WORD_SIZE_GET(data->ctx.config->operation) == 8) {
            tx_frame = UNALIGNED_GET((uint8_t*)(data->ctx.tx_buf));
            LL_SPI_TransmitData8(spi, (uint8_t)tx_frame);
            spi_context_update_tx(&data->ctx, 1, 1);
        }
        else {
            tx_frame = UNALIGNED_GET((uint16_t*)(data->ctx.tx_buf));
            LL_SPI_TransmitData16(spi, tx_frame);
            spi_context_update_tx(&data->ctx, 2, 1);
        }
    }
    else {
        ll_func_disable_int_tx_empty(spi);
    }

    if (ll_func_rx_is_not_empty(spi) &&
        spi_context_rx_buf_on(&data->ctx)) {
        uint16_t rx_frame;

        if (SPI_WORD_SIZE_GET(data->ctx.config->operation) == 8) {
            rx_frame = LL_SPI_ReceiveData8(spi);
            UNALIGNED_PUT((uint8_t)rx_frame, (uint8_t*)data->ctx.rx_buf);
            spi_context_update_rx(&data->ctx, 1, 1);
        }
        else {
            rx_frame = LL_SPI_ReceiveData16(spi);
            UNALIGNED_PUT(rx_frame, (uint16_t*)data->ctx.rx_buf);
            spi_context_update_rx(&data->ctx, 2, 1);
        }
    }
}

/*
 * Without a FIFO, we can only shift out one frame's worth of SPI
 * data, and read the response back.
 *
 * TODO: support 16-bit data frames.
 */
<<<<<<< HEAD
static int spi_stm32_shift_frames(const struct spi_stm32_config *cfg,
	struct spi_stm32_data *data)
{
	uint16_t operation = data->ctx.config->operation;

	if (SPI_OP_MODE_GET(operation) == SPI_OP_MODE_MASTER) {
		spi_stm32_shift_m(cfg, data);
	} else {
		spi_stm32_shift_s(cfg->spi, data);
	}

	return spi_stm32_get_err(cfg->spi);
}
=======
static int spi_stm32_shift_frames(SPI_TypeDef* spi, struct spi_stm32_data* data) {
    uint16_t operation = data->ctx.config->operation;
    int ret;
>>>>>>> 2c53e02f

    if (SPI_OP_MODE_GET(operation) == SPI_OP_MODE_MASTER) {
        spi_stm32_shift_m(spi, data);
    }
    else {
        spi_stm32_shift_s(spi, data);
    }

    ret = spi_stm32_get_err(spi);

    return (ret);
}

<<<<<<< HEAD
static void spi_stm32_complete(const struct device *dev, int status)
{
	const struct spi_stm32_config *cfg = dev->config;
	SPI_TypeDef *spi = cfg->spi;
#ifdef CONFIG_SPI_STM32_INTERRUPT
	struct spi_stm32_data *data = dev->data;

	ll_func_disable_int_tx_empty(spi);
	ll_func_disable_int_rx_not_empty(spi);
	ll_func_disable_int_errors(spi);

#if DT_HAS_COMPAT_STATUS_OKAY(st_stm32h7_spi)
	if (cfg->fifo_enabled) {
		LL_SPI_DisableIT_EOT(spi);
	}
#endif /* DT_HAS_COMPAT_STATUS_OKAY(st_stm32h7_spi) */

#endif

=======
static void spi_stm32_cs_control(const struct device* dev, bool on) {
    struct spi_stm32_data* data = dev->data;
>>>>>>> 2c53e02f

    spi_context_cs_control(&data->ctx, on);

    #if DT_HAS_COMPAT_STATUS_OKAY(st_stm32_spi_subghz)
    const struct spi_stm32_config* cfg = dev->config;

<<<<<<< HEAD
		spi_stm32_cs_control(dev, false);
	}

	/* BSY flag is cleared when MODF flag is raised */
	if (LL_SPI_IsActiveFlag_MODF(spi)) {
		LL_SPI_ClearFlag_MODF(spi);
	}

#if DT_HAS_COMPAT_STATUS_OKAY(st_stm32h7_spi)
	if (cfg->fifo_enabled) {
		LL_SPI_ClearFlag_TXTF(spi);
		LL_SPI_ClearFlag_OVR(spi);
		LL_SPI_ClearFlag_EOT(spi);
		LL_SPI_SetTransferSize(spi, 0);
	}
#endif /* DT_HAS_COMPAT_STATUS_OKAY(st_stm32h7_spi) */

	ll_func_disable_spi(spi);
=======
    if (cfg->use_subghzspi_nss) {
        if (on) {
            LL_PWR_SelectSUBGHZSPI_NSS();
        }
        else {
            LL_PWR_UnselectSUBGHZSPI_NSS();
        }
    }
    #endif
}
>>>>>>> 2c53e02f

static void spi_stm32_complete(const struct device* dev, int status) {
    const struct spi_stm32_config* cfg = dev->config;
    SPI_TypeDef* spi = cfg->spi;

    #ifdef CONFIG_SPI_STM32_INTERRUPT
    struct spi_stm32_data* data = dev->data;

    ll_func_disable_int_tx_empty(spi);
    ll_func_disable_int_rx_not_empty(spi);
    ll_func_disable_int_errors(spi);
    #endif

    #if DT_HAS_COMPAT_STATUS_OKAY(st_stm32_spi_fifo)
    /* Flush RX buffer */
    while (ll_func_rx_is_not_empty(spi)) {
        (void) LL_SPI_ReceiveData8(spi);

        if (IS_ENABLED(__GTEST)) {
            break;
        }
    }
    #endif

    if (LL_SPI_GetMode(spi) == LL_SPI_MODE_MASTER) {
        while (ll_func_spi_is_busy(spi)) {
            if (IS_ENABLED(__GTEST)) {
                break;
            }
        }

        spi_stm32_cs_control(dev, false);
    }

    /* BSY flag is cleared when MODF flag is raised */
    if (LL_SPI_IsActiveFlag_MODF(spi)) {
        LL_SPI_ClearFlag_MODF(spi);
    }

    ll_func_disable_spi(spi);

    #ifdef CONFIG_SPI_STM32_INTERRUPT
    spi_context_complete(&data->ctx, dev, status);
    #endif
}

#ifdef CONFIG_SPI_STM32_INTERRUPT
<<<<<<< HEAD
static void spi_stm32_isr(const struct device *dev)
{
	const struct spi_stm32_config *cfg = dev->config;
	struct spi_stm32_data *data = dev->data;
	SPI_TypeDef *spi = cfg->spi;
	int err;

	/* Some spurious interrupts are triggered when SPI is not enabled; ignore them.
	 * Do it only when fifo is enabled to leave non-fifo functionality untouched for now
	 */
	if (cfg->fifo_enabled) {
		if (!LL_SPI_IsEnabled(spi)) {
			return;
		}
	}

	err = spi_stm32_get_err(spi);
	if (err) {
		spi_stm32_complete(dev, err);
		return;
	}

	if (spi_stm32_transfer_ongoing(data)) {
		err = spi_stm32_shift_frames(cfg, data);
	}

	if (err || !spi_stm32_transfer_ongoing(data)) {
		spi_stm32_complete(dev, err);
	}
=======
static void spi_stm32_isr(const struct device* dev) {
    const struct spi_stm32_config* cfg = dev->config;
    struct spi_stm32_data* data = dev->data;
    SPI_TypeDef* spi = cfg->spi;
    int err;

    err = spi_stm32_get_err(spi);
    if (err) {
        spi_stm32_complete(dev, err);
        return;
    }

    if (spi_stm32_transfer_ongoing(data)) {
        err = spi_stm32_shift_frames(spi, data);
    }

    if (err || !spi_stm32_transfer_ongoing(data)) {
        spi_stm32_complete(dev, err);
    }
>>>>>>> 2c53e02f
}
#endif

static int spi_stm32_configure(const struct device* dev,
                               const struct spi_config* config) {
    const struct spi_stm32_config* cfg = dev->config;
    struct spi_stm32_data* data = dev->data;
    const uint32_t scaler[] = {
        LL_SPI_BAUDRATEPRESCALER_DIV2,
        LL_SPI_BAUDRATEPRESCALER_DIV4,
        LL_SPI_BAUDRATEPRESCALER_DIV8,
        LL_SPI_BAUDRATEPRESCALER_DIV16,
        LL_SPI_BAUDRATEPRESCALER_DIV32,
        LL_SPI_BAUDRATEPRESCALER_DIV64,
        LL_SPI_BAUDRATEPRESCALER_DIV128,
        LL_SPI_BAUDRATEPRESCALER_DIV256
    };
    SPI_TypeDef* spi = cfg->spi;
    uint32_t clock;
    int br;

    if (spi_context_configured(&data->ctx, config)) {
        /* Nothing to do */
        return (0);
    }

    if ((SPI_WORD_SIZE_GET(config->operation) != 8) &&
        (SPI_WORD_SIZE_GET(config->operation) != 16)) {
        return (-ENOTSUP);
    }

    if ((config->operation & SPI_HALF_DUPLEX) == SPI_HALF_DUPLEX) {
        /* TODO : customized to support 3-wire SPI */
    }

    /* configure the frame format Motorola (default) or TI */
    if ((config->operation & SPI_FRAME_FORMAT_TI) == SPI_FRAME_FORMAT_TI) {
        #ifdef LL_SPI_PROTOCOL_TI
        LL_SPI_SetStandard(spi, LL_SPI_PROTOCOL_TI);
        #else
        LOG_ERR("Frame Format TI not supported");
        /* on stm32F1 or some stm32L1 (cat1,2) without SPI_CR2_FRF */
        return (-ENOTSUP);
        #endif
    #if defined(LL_SPI_PROTOCOL_MOTOROLA) && defined(SPI_CR2_FRF)
    }
    else {
        LL_SPI_SetStandard(spi, LL_SPI_PROTOCOL_MOTOROLA);
    #endif
    }

    if (IS_ENABLED(STM32_SPI_DOMAIN_CLOCK_SUPPORT) && (cfg->pclk_len > 1)) {
        if (clock_control_get_rate(DEVICE_DT_GET(STM32_CLOCK_CONTROL_NODE),
                                   (clock_control_subsys_t)&cfg->pclken[1], &clock) < 0) {
            LOG_ERR("Failed call clock_control_get_rate(pclk[1])");
            return (-EIO);
        }
    }
    else {
        if (clock_control_get_rate(DEVICE_DT_GET(STM32_CLOCK_CONTROL_NODE),
                                   (clock_control_subsys_t)&cfg->pclken[0], &clock) < 0) {
            LOG_ERR("Failed call clock_control_get_rate(pclk[0])");
            return (-EIO);
        }
    }

    for (br = 1; br <= ARRAY_SIZE(scaler); ++br) {
        uint32_t clk = clock >> br;

        if (clk <= config->frequency) {
            break;
        }
    }

    if (br > ARRAY_SIZE(scaler)) {
        LOG_ERR("Unsupported frequency %uHz, max %uHz, min %uHz",
                config->frequency,
                clock >> 1,
                clock >> ARRAY_SIZE(scaler));
        return (-EINVAL);
    }

    LL_SPI_Disable(spi);
    LL_SPI_SetBaudRatePrescaler(spi, scaler[br - 1]);

    if (SPI_MODE_GET(config->operation) & SPI_MODE_CPOL) {
        LL_SPI_SetClockPolarity(spi, LL_SPI_POLARITY_HIGH);
    }
    else {
        LL_SPI_SetClockPolarity(spi, LL_SPI_POLARITY_LOW);
    }

    if (SPI_MODE_GET(config->operation) & SPI_MODE_CPHA) {
        LL_SPI_SetClockPhase(spi, LL_SPI_PHASE_2EDGE);
    }
    else {
        LL_SPI_SetClockPhase(spi, LL_SPI_PHASE_1EDGE);
    }

    LL_SPI_SetTransferDirection(spi, LL_SPI_FULL_DUPLEX);

    if (config->operation & SPI_TRANSFER_LSB) {
        LL_SPI_SetTransferBitOrder(spi, LL_SPI_LSB_FIRST);
    }
    else {
        LL_SPI_SetTransferBitOrder(spi, LL_SPI_MSB_FIRST);
    }

    LL_SPI_DisableCRC(spi);

    if (spi_cs_is_gpio(config) || !IS_ENABLED(CONFIG_SPI_STM32_USE_HW_SS)) {
        #if DT_HAS_COMPAT_STATUS_OKAY(st_stm32h7_spi)
        if (SPI_OP_MODE_GET(config->operation) == SPI_OP_MODE_MASTER) {
            if (LL_SPI_GetNSSPolarity(spi) == LL_SPI_NSS_POLARITY_LOW) {
                LL_SPI_SetInternalSSLevel(spi, LL_SPI_SS_LEVEL_HIGH);
            }
        }
        #endif
        LL_SPI_SetNSSMode(spi, LL_SPI_NSS_SOFT);
    }
    else {
        if (config->operation & SPI_OP_MODE_SLAVE) {
            LL_SPI_SetNSSMode(spi, LL_SPI_NSS_HARD_INPUT);
        }
        else {
            LL_SPI_SetNSSMode(spi, LL_SPI_NSS_HARD_OUTPUT);
        }
    }

    if (config->operation & SPI_OP_MODE_SLAVE) {
        LL_SPI_SetMode(spi, LL_SPI_MODE_SLAVE);
    }
    else {
        LL_SPI_SetMode(spi, LL_SPI_MODE_MASTER);
    }

    if (SPI_WORD_SIZE_GET(config->operation) ==  8) {
        LL_SPI_SetDataWidth(spi, LL_SPI_DATAWIDTH_8BIT);
    }
    else {
        LL_SPI_SetDataWidth(spi, LL_SPI_DATAWIDTH_16BIT);
    }

    #if DT_HAS_COMPAT_STATUS_OKAY(st_stm32h7_spi)
    LL_SPI_SetMasterSSIdleness(spi, cfg->mssi_clocks);
    LL_SPI_SetInterDataIdleness(spi, (cfg->midi_clocks << SPI_CFG2_MIDI_Pos));
    #endif

    #if DT_HAS_COMPAT_STATUS_OKAY(st_stm32_spi_fifo)
    ll_func_set_fifo_threshold_8bit(spi);
    #endif

    /* At this point, it's mandatory to set this on the context! */
    data->ctx.config = config;

    LOG_DBG("Installed config %p: freq %uHz (div = %u),"
            " mode %u/%u/%u, slave %u",
            config, clock >> br, 1 << br,
            (SPI_MODE_GET(config->operation) & SPI_MODE_CPOL) ? 1 : 0,
            (SPI_MODE_GET(config->operation) & SPI_MODE_CPHA) ? 1 : 0,
            (SPI_MODE_GET(config->operation) & SPI_MODE_LOOP) ? 1 : 0,
            config->slave);

    return (0);
}

static int spi_stm32_release(const struct device* dev,
                             const struct spi_config* config) {
    struct spi_stm32_data* data = dev->data;

    spi_context_unlock_unconditionally(&data->ctx);

    return 0;
}

<<<<<<< HEAD
static int spi_stm32_release(const struct device *dev,
			     const struct spi_config *config)
{
	struct spi_stm32_data *data = dev->data;

	spi_context_unlock_unconditionally(&data->ctx);

	return 0;
}

#if DT_HAS_COMPAT_STATUS_OKAY(st_stm32h7_spi)
static int32_t spi_stm32_count_bufset_frames(const struct spi_config *config,
					     const struct spi_buf_set *bufs)
{
	if (bufs == NULL) {
		return 0;
	}

	uint32_t num_bytes = 0;

	for (size_t i = 0; i < bufs->count; i++) {
		num_bytes += bufs->buffers[i].len;
	}

	uint8_t bytes_per_frame = SPI_WORD_SIZE_GET(config->operation) / 8;

	if ((num_bytes % bytes_per_frame) != 0) {
		return -EINVAL;
	}
	return num_bytes / bytes_per_frame;
}

static int32_t spi_stm32_count_total_frames(const struct spi_config *config,
					    const struct spi_buf_set *tx_bufs,
					    const struct spi_buf_set *rx_bufs)
{
	int tx_frames = spi_stm32_count_bufset_frames(config, tx_bufs);

	if (tx_frames < 0) {
		return tx_frames;
	}

	int rx_frames = spi_stm32_count_bufset_frames(config, rx_bufs);

	if (rx_frames < 0) {
		return rx_frames;
	}

	if (tx_frames > UINT16_MAX || rx_frames > UINT16_MAX) {
		return -EMSGSIZE;
	}

	return MAX(rx_frames, tx_frames);
}
#endif /* DT_HAS_COMPAT_STATUS_OKAY(st_stm32h7_spi) */

static int transceive(const struct device *dev,
		      const struct spi_config *config,
		      const struct spi_buf_set *tx_bufs,
		      const struct spi_buf_set *rx_bufs,
		      bool asynchronous,
		      spi_callback_t cb,
		      void *userdata)
{
	const struct spi_stm32_config *cfg = dev->config;
	struct spi_stm32_data *data = dev->data;
	SPI_TypeDef *spi = cfg->spi;
	int ret;

	if (!tx_bufs && !rx_bufs) {
		return 0;
	}

#ifndef CONFIG_SPI_STM32_INTERRUPT
	if (asynchronous) {
		return -ENOTSUP;
	}
#endif

	spi_context_lock(&data->ctx, asynchronous, cb, userdata, config);

	ret = spi_stm32_configure(dev, config);
	if (ret) {
		goto end;
	}

	/* Set buffers info */
	if (SPI_WORD_SIZE_GET(config->operation) == 8) {
		spi_context_buffers_setup(&data->ctx, tx_bufs, rx_bufs, 1);
	} else {
		spi_context_buffers_setup(&data->ctx, tx_bufs, rx_bufs, 2);
	}

#if DT_HAS_COMPAT_STATUS_OKAY(st_stm32h7_spi)
	if (cfg->fifo_enabled && SPI_OP_MODE_GET(config->operation) == SPI_OP_MODE_MASTER) {
		int total_frames = spi_stm32_count_total_frames(
			config, tx_bufs, rx_bufs);
		if (total_frames < 0) {
			ret = total_frames;
			goto end;
		}
		LL_SPI_SetTransferSize(spi, (uint32_t)total_frames);
	}

#endif /* DT_HAS_COMPAT_STATUS_OKAY(st_stm32h7_spi) */

#if DT_HAS_COMPAT_STATUS_OKAY(st_stm32_spi_fifo)
	/* Flush RX buffer */
	while (ll_func_rx_is_not_empty(spi)) {
		(void) LL_SPI_ReceiveData8(spi);
	}
#endif

	LL_SPI_Enable(spi);

#if DT_HAS_COMPAT_STATUS_OKAY(st_stm32h7_spi)
	/* With the STM32MP1, STM32U5 and the STM32H7,
	 * if the device is the SPI master,
	 * we need to enable the start of the transfer with
	 * LL_SPI_StartMasterTransfer(spi)
	 */
	if (LL_SPI_GetMode(spi) == LL_SPI_MODE_MASTER) {
		LL_SPI_StartMasterTransfer(spi);
		while (!LL_SPI_IsActiveMasterTransfer(spi)) {
			/* NOP */
		}
	}
#endif /* DT_HAS_COMPAT_STATUS_OKAY(st_stm32h7_spi) */

#if CONFIG_SOC_SERIES_STM32H7X
	/*
	 * Add a small delay after enabling to prevent transfer stalling at high
	 * system clock frequency (see errata sheet ES0392).
	 */
	k_busy_wait(WAIT_1US);
#endif

	/* This is turned off in spi_stm32_complete(). */
	spi_stm32_cs_control(dev, true);

#ifdef CONFIG_SPI_STM32_INTERRUPT

#if DT_HAS_COMPAT_STATUS_OKAY(st_stm32h7_spi)
	if (cfg->fifo_enabled) {
		LL_SPI_EnableIT_EOT(spi);
	}
#endif /* DT_HAS_COMPAT_STATUS_OKAY(st_stm32h7_spi) */

	ll_func_enable_int_errors(spi);

	if (rx_bufs) {
		ll_func_enable_int_rx_not_empty(spi);
	}

	ll_func_enable_int_tx_empty(spi);

	ret = spi_context_wait_for_completion(&data->ctx);
#else
	do {
		ret = spi_stm32_shift_frames(cfg, data);
	} while (!ret && spi_stm32_transfer_ongoing(data));

	spi_stm32_complete(dev, ret);

#ifdef CONFIG_SPI_SLAVE
	if (spi_context_is_slave(&data->ctx) && !ret) {
		ret = data->ctx.recv_frames;
	}
#endif /* CONFIG_SPI_SLAVE */

#endif

end:
	spi_context_release(&data->ctx, ret);

	return ret;
=======
static int transceive(const struct device* dev,
                      const struct spi_config* config,
                      const struct spi_buf_set* tx_bufs,
                      const struct spi_buf_set* rx_bufs,
                      bool asynchronous,
                      spi_callback_t cb,
                      void* userdata) {
    const struct spi_stm32_config* cfg = dev->config;
    struct spi_stm32_data* data = dev->data;
    SPI_TypeDef* spi = cfg->spi;
    int ret;

    if (!tx_bufs && !rx_bufs) {
        return (0);
    }

    #ifndef CONFIG_SPI_STM32_INTERRUPT
    if (asynchronous) {
        return (-ENOTSUP);
    }
    #endif

    spi_context_lock(&data->ctx, asynchronous, cb, userdata, config);

    ret = spi_stm32_configure(dev, config);
    if (ret) {
        goto end;
    }

    /* Set buffers info */
    if (SPI_WORD_SIZE_GET(config->operation) == 8) {
        spi_context_buffers_setup(&data->ctx, tx_bufs, rx_bufs, 1);
    }
    else {
        spi_context_buffers_setup(&data->ctx, tx_bufs, rx_bufs, 2);
    }

    #if DT_HAS_COMPAT_STATUS_OKAY(st_stm32_spi_fifo)
    /* Flush RX buffer */
    while (ll_func_rx_is_not_empty(spi)) {
        (void) LL_SPI_ReceiveData8(spi);

        if (IS_ENABLED(__GTEST)) {
            break;
        }
    }
    #endif

    LL_SPI_Enable(spi);

    #if DT_HAS_COMPAT_STATUS_OKAY(st_stm32h7_spi)
    /* With the STM32MP1, STM32U5 and the STM32H7,
     * if the device is the SPI master,
     * we need to enable the start of the transfer with
     * LL_SPI_StartMasterTransfer(spi)
     */
    if (LL_SPI_GetMode(spi) == LL_SPI_MODE_MASTER) {
        LL_SPI_StartMasterTransfer(spi);
        while (!LL_SPI_IsActiveMasterTransfer(spi)) {
            /* NOP */
        }
    }
    #endif /* DT_HAS_COMPAT_STATUS_OKAY(st_stm32h7_spi) */

    #if CONFIG_SOC_SERIES_STM32H7X
    /*
     * Add a small delay after enabling to prevent transfer stalling at high
     * system clock frequency (see errata sheet ES0392).
     */
    k_busy_wait(WAIT_1US);
    #endif

    /* This is turned off in spi_stm32_complete(). */
    spi_stm32_cs_control(dev, true);

    #ifdef CONFIG_SPI_STM32_INTERRUPT
    ll_func_enable_int_errors(spi);

    if (rx_bufs) {
        ll_func_enable_int_rx_not_empty(spi);
    }

    ll_func_enable_int_tx_empty(spi);

    ret = spi_context_wait_for_completion(&data->ctx);
    #else
    do {
        ret = spi_stm32_shift_frames(spi, data);
    } while (!ret && spi_stm32_transfer_ongoing(data));

    spi_stm32_complete(dev, ret);

    #ifdef CONFIG_SPI_SLAVE
    if (spi_context_is_slave(&data->ctx) && !ret) {
        ret = data->ctx.recv_frames;
    }
    #endif /* CONFIG_SPI_SLAVE */

    #endif

end :
    spi_context_release(&data->ctx, ret);

    return (ret);
>>>>>>> 2c53e02f
}

#ifdef CONFIG_SPI_STM32_DMA
static int wait_dma_rx_tx_done(const struct device* dev) {
    struct spi_stm32_data *data = dev->data;
    int res;
    k_timeout_t timeout;

    /*
     * In slave mode we do not know when the transaction will start. Hence,
     * it doesn't make sense to have timeout in this case.
     */
    if (IS_ENABLED(CONFIG_SPI_SLAVE) && spi_context_is_slave(&data->ctx)) {
        timeout = K_FOREVER;
    }
    else {
        timeout = K_MSEC(1000);
    }

    while (1) {
        res = k_sem_take(&data->status_sem, timeout);
        if (res != 0) {
            return (res);
        }

        if (data->status_flags & SPI_STM32_DMA_ERROR_FLAG) {
            return (-EIO);
        }

        if (data->status_flags & SPI_STM32_DMA_DONE_FLAG) {
            return (0);
        }
    }

    return (res);
}

#ifdef CONFIG_SOC_SERIES_STM32H7X
static bool buf_in_nocache(uintptr_t buf, size_t len_bytes) {
    bool buf_within_nocache = false;

    #ifdef CONFIG_NOCACHE_MEMORY
    buf_within_nocache = ((buf >= ((uintptr_t)_nocache_ram_start)) &&
                          ((buf + len_bytes - 1) <= ((uintptr_t)_nocache_ram_end)));
    if (buf_within_nocache) {
        return (true);
    }
    #endif /* CONFIG_NOCACHE_MEMORY */

    buf_within_nocache = (mem_attr_check_buf((void*)buf, len_bytes, DT_MEM_ARM(ATTR_MPU_RAM_NOCACHE)) == 0);

    return (buf_within_nocache);
}

static bool is_dummy_buffer(const struct spi_buf* buf) {
    return (buf->buf == NULL);
}

static bool spi_buf_set_in_nocache(const struct spi_buf_set* bufs) {
    for (size_t i = 0; i < bufs->count; i++) {
        const struct spi_buf* buf = &bufs->buffers[i];

        if (!is_dummy_buffer(buf) &&
            !buf_in_nocache((uintptr_t)buf->buf, buf->len)) {
            return (false);
        }
    }
    return (true);
}
#endif /* CONFIG_SOC_SERIES_STM32H7X */

static int transceive_dma(const struct device* dev,
                          const struct spi_config* config,
                          const struct spi_buf_set* tx_bufs,
                          const struct spi_buf_set* rx_bufs,
                          bool asynchronous,
                          spi_callback_t cb,
                          void* userdata) {
    const struct spi_stm32_config* cfg = dev->config;
    struct spi_stm32_data* data = dev->data;
    SPI_TypeDef* spi = cfg->spi;
    int ret;

    if (!tx_bufs && !rx_bufs) {
        return (0);
    }

    if (asynchronous) {
        return (-ENOTSUP);
    }

    #ifdef CONFIG_SOC_SERIES_STM32H7X
    if ((tx_bufs != NULL && !spi_buf_set_in_nocache(tx_bufs)) ||
        (rx_bufs != NULL && !spi_buf_set_in_nocache(rx_bufs))) {
        return (-EFAULT);
    }
    #endif /* CONFIG_SOC_SERIES_STM32H7X */

    spi_context_lock(&data->ctx, asynchronous, cb, userdata, config);

    k_sem_reset(&data->status_sem);

    ret = spi_stm32_configure(dev, config);
    if (ret) {
        goto end;
    }

    /* Set buffers info */
    if (SPI_WORD_SIZE_GET(config->operation) == 8) {
        spi_context_buffers_setup(&data->ctx, tx_bufs, rx_bufs, 1);
    }
    else {
        spi_context_buffers_setup(&data->ctx, tx_bufs, rx_bufs, 2);
    }

    #if DT_HAS_COMPAT_STATUS_OKAY(st_stm32h7_spi)
    /* set request before enabling (else SPI CFG1 reg is write protected) */
    LL_SPI_EnableDMAReq_RX(spi);
    LL_SPI_EnableDMAReq_TX(spi);

    LL_SPI_Enable(spi);
    if (LL_SPI_GetMode(spi) == LL_SPI_MODE_MASTER) {
        LL_SPI_StartMasterTransfer(spi);
    }
    #else
    LL_SPI_Enable(spi);
    #endif /* st_stm32h7_spi */

    /* This is turned off in spi_stm32_complete(). */
    spi_stm32_cs_control(dev, true);

    while ((data->ctx.rx_len > 0) || (data->ctx.tx_len > 0)) {
        size_t dma_len;

        if (data->ctx.rx_len == 0) {
            dma_len = data->ctx.tx_len;
        }
        else if (data->ctx.tx_len == 0) {
            dma_len = data->ctx.rx_len;
        }
        else {
            dma_len = MIN(data->ctx.tx_len, data->ctx.rx_len);
        }

        data->status_flags = 0;

        ret = spi_dma_move_buffers(dev, dma_len);
        if (ret != 0) {
            break;
        }

        #if !DT_HAS_COMPAT_STATUS_OKAY(st_stm32h7_spi)
        /* toggle the DMA request to restart the transfer */
        LL_SPI_EnableDMAReq_RX(spi);
        LL_SPI_EnableDMAReq_TX(spi);
        #endif /* ! st_stm32h7_spi */

        ret = wait_dma_rx_tx_done(dev);
        if (ret != 0) {
            break;
        }

        #ifdef SPI_SR_FTLVL
        while (LL_SPI_GetTxFIFOLevel(spi) > 0) {
            /* pass */
        }
        #endif

        #ifdef CONFIG_SPI_STM32_ERRATA_BUSY
        WAIT_FOR(ll_func_spi_dma_busy(spi) != 0,
                 CONFIG_SPI_STM32_BUSY_FLAG_TIMEOUT,
                 k_yield());
        #else
        /* wait until spi is no more busy (spi TX fifo is really empty) */
        while (ll_func_spi_dma_busy(spi) == 0) {
            if (IS_ENABLED(__GTEST)) {
                break;
            }
        }
        #endif

        #if !DT_HAS_COMPAT_STATUS_OKAY(st_stm32h7_spi)
        /* toggle the DMA transfer request */
        LL_SPI_DisableDMAReq_TX(spi);
        LL_SPI_DisableDMAReq_RX(spi);
        #endif /* ! st_stm32h7_spi */

        uint8_t frame_size_bytes = (uint8_t)bits2bytes(
                SPI_WORD_SIZE_GET(config->operation));

        spi_context_update_tx(&data->ctx, frame_size_bytes, dma_len);
        spi_context_update_rx(&data->ctx, frame_size_bytes, dma_len);
    }

    /* spi complete relies on SPI Status Reg which cannot be disabled */
    spi_stm32_complete(dev, ret);
    /* disable spi instance after completion */
    LL_SPI_Disable(spi);
    /* The Config. Reg. on some mcus is write un-protected when SPI is disabled */
    LL_SPI_DisableDMAReq_TX(spi);
    LL_SPI_DisableDMAReq_RX(spi);

    dma_stop(data->dma_rx.dma_dev, data->dma_rx.channel);
    dma_stop(data->dma_tx.dma_dev, data->dma_tx.channel);

    #ifdef CONFIG_SPI_SLAVE
    if (spi_context_is_slave(&data->ctx) && !ret) {
        ret = data->ctx.recv_frames;
    }
    #endif /* CONFIG_SPI_SLAVE */

end:
    spi_context_release(&data->ctx, ret);

    return (ret);
}
#endif /* CONFIG_SPI_STM32_DMA */

static int spi_stm32_transceive(const struct device* dev,
                                const struct spi_config* config,
                                const struct spi_buf_set* tx_bufs,
                                const struct spi_buf_set* rx_bufs) {
    #ifdef CONFIG_SPI_STM32_DMA
    struct spi_stm32_data const* data = dev->data;

    if ((data->dma_tx.dma_dev != NULL) &&
        (data->dma_rx.dma_dev != NULL)) {
        return transceive_dma(dev, config, tx_bufs, rx_bufs,
                              false, NULL, NULL);
    }
    #endif /* CONFIG_SPI_STM32_DMA */
    return transceive(dev, config, tx_bufs, rx_bufs, false, NULL, NULL);
}

#ifdef CONFIG_SPI_ASYNC
static int spi_stm32_transceive_async(const struct device* dev,
                                      const struct spi_config* config,
                                      const struct spi_buf_set* tx_bufs,
                                      const struct spi_buf_set* rx_bufs,
                                      spi_callback_t cb,
                                      void* userdata) {
    return transceive(dev, config, tx_bufs, rx_bufs, true, cb, userdata);
}
#endif /* CONFIG_SPI_ASYNC */

static struct spi_driver_api DT_CONST api_funcs = {
    .transceive = spi_stm32_transceive,
    #ifdef CONFIG_SPI_ASYNC
    .transceive_async = spi_stm32_transceive_async,
    #endif
    .release = spi_stm32_release,
};

static inline bool spi_stm32_is_subghzspi(const struct device* dev) {
    #if DT_HAS_COMPAT_STATUS_OKAY(st_stm32_spi_subghz)
    const struct spi_stm32_config* cfg = dev->config;

    return (cfg->use_subghzspi_nss);
    #else
    ARG_UNUSED(dev);
    return (false);
    #endif
}

static int spi_stm32_init(const struct device* dev) {
    struct spi_stm32_data* data __attribute__((unused)) = dev->data;
    const struct spi_stm32_config* cfg = dev->config;
    int err;

    if (!device_is_ready(DEVICE_DT_GET(STM32_CLOCK_CONTROL_NODE))) {
        LOG_ERR("clock control device not ready");
        return (-ENODEV);
    }

    err = clock_control_on(DEVICE_DT_GET(STM32_CLOCK_CONTROL_NODE),
                           (clock_control_subsys_t)&cfg->pclken[0]);
    if (err < 0) {
        LOG_ERR("Could not enable SPI clock");
        return (err);
    }

    if (IS_ENABLED(STM32_SPI_DOMAIN_CLOCK_SUPPORT) && (cfg->pclk_len > 1)) {
        err = clock_control_configure(DEVICE_DT_GET(STM32_CLOCK_CONTROL_NODE),
                                      (clock_control_subsys_t)&cfg->pclken[1],
                                      NULL);
        if (err < 0) {
            LOG_ERR("Could not select SPI domain clock");
            return (err);
        }
    }

    if (!spi_stm32_is_subghzspi(dev)) {
        /* Configure dt provided device signals when available */
        err = pinctrl_apply_state(cfg->pcfg, PINCTRL_STATE_DEFAULT);
        if (err < 0) {
            LOG_ERR("SPI pinctrl setup failed (%d)", err);
            return (err);
        }
    }

    #ifdef CONFIG_SPI_STM32_INTERRUPT
    cfg->irq_config(dev);
    #endif

    #ifdef CONFIG_SPI_STM32_DMA
    if ((data->dma_rx.dma_dev != NULL) &&
        !device_is_ready(data->dma_rx.dma_dev)) {
        LOG_ERR("%s device not ready", data->dma_rx.dma_dev->name);
        return (-ENODEV);
    }

    if ((data->dma_tx.dma_dev != NULL) &&
        !device_is_ready(data->dma_tx.dma_dev)) {
        LOG_ERR("%s device not ready", data->dma_tx.dma_dev->name);
        return (-ENODEV);
    }

    LOG_DBG("SPI with DMA transfer");

    #endif /* CONFIG_SPI_STM32_DMA */

    err = spi_context_cs_configure_all(&data->ctx);
    if (err < 0) {
        return (err);
    }

    spi_context_unlock_unconditionally(&data->ctx);

    return (0);
}

#ifdef CONFIG_SPI_STM32_INTERRUPT
#define STM32_SPI_IRQ_HANDLER_DECL(id)      \
        static void spi_stm32_irq_config_func_##id(const struct device* dev)
#define STM32_SPI_IRQ_HANDLER_FUNC(id)      \
        .irq_config = spi_stm32_irq_config_func_##id,
#define STM32_SPI_IRQ_HANDLER(id)           \
static void spi_stm32_irq_config_func_##id(const struct device* dev) {  \
    IRQ_CONNECT(DT_INST_IRQN(id),           \
                DT_INST_IRQ(id, priority),  \
                spi_stm32_isr, DEVICE_DT_INST_GET(id), 0);  \
    irq_enable(DT_INST_IRQN(id));           \
}
#else
#define STM32_SPI_IRQ_HANDLER_DECL(id)
#define STM32_SPI_IRQ_HANDLER_FUNC(id)
#define STM32_SPI_IRQ_HANDLER(id)
#endif

#define SPI_DMA_CHANNEL_INIT(index, dir, dir_cap, src_dev, dest_dev)    \
    .dma_dev = DEVICE_DT_GET(STM32_DMA_CTLR(index, dir)),       \
    .channel = DT_INST_DMAS_CELL_BY_NAME(index, dir, channel),  \
    .dma_cfg = {                            \
        .dma_slot            = STM32_DMA_SLOT(index, dir, slot),\
        .channel_direction   = STM32_DMA_CONFIG_DIRECTION(      \
                                  STM32_DMA_CHANNEL_CONFIG(index, dir)),\
        .source_data_size    = STM32_DMA_CONFIG_##src_dev##_DATA_SIZE(  \
                                  STM32_DMA_CHANNEL_CONFIG(index, dir)),\
        .dest_data_size      = STM32_DMA_CONFIG_##dest_dev##_DATA_SIZE( \
                                  STM32_DMA_CHANNEL_CONFIG(index, dir)),\
        .source_burst_length = 1, /* SINGLE transfer */         \
        .dest_burst_length   = 1, /* SINGLE transfer */         \
        .channel_priority    = STM32_DMA_CONFIG_PRIORITY(       \
                                  STM32_DMA_CHANNEL_CONFIG(index, dir)),\
        .dma_callback        = dma_callback,\
        .block_count         = 2,           \
    },                                      \
    .src_addr_increment = STM32_DMA_CONFIG_##src_dev##_ADDR_INC(\
                             STM32_DMA_CHANNEL_CONFIG(index, dir)),     \
    .dst_addr_increment = STM32_DMA_CONFIG_##dest_dev##_ADDR_INC(       \
                             STM32_DMA_CHANNEL_CONFIG(index, dir)),     \
    .fifo_threshold     = STM32_DMA_FEATURES_FIFO_THRESHOLD(    \
                             STM32_DMA_FEATURES(index, dir)),   \

#if CONFIG_SPI_STM32_DMA
#define SPI_DMA_CHANNEL(id, dir, DIR, src, dest)            \
    .dma_##dir = {                          \
        COND_CODE_1(DT_INST_DMAS_HAS_NAME(id, dir),         \
                    (SPI_DMA_CHANNEL_INIT(id, dir, DIR, src, dest)), \
                    (NULL))                 \
    },

#define SPI_DMA_STATUS_SEM(id)              \
    .status_sem = Z_SEM_INITIALIZER(        \
            spi_stm32_dev_data_##id.status_sem, 0, 1),
#else
#define SPI_DMA_CHANNEL(id, dir, DIR, src, dest)
#define SPI_DMA_STATUS_SEM(id)
#endif

#define SPI_SUPPORTS_FIFO(id)	DT_INST_NODE_HAS_PROP(id, fifo_enable)
#define SPI_GET_FIFO_PROP(id)	DT_INST_PROP(id, fifo_enable)
#define SPI_FIFO_ENABLED(id)	COND_CODE_1(SPI_SUPPORTS_FIFO(id), (SPI_GET_FIFO_PROP(id)), (0))

<<<<<<< HEAD
#define STM32_SPI_INIT(id)						\
STM32_SPI_IRQ_HANDLER_DECL(id);						\
									\
PINCTRL_DT_INST_DEFINE(id);						\
									\
static const struct stm32_pclken pclken_##id[] =			\
					       STM32_DT_INST_CLOCKS(id);\
									\
static const struct spi_stm32_config spi_stm32_cfg_##id = {		\
	.spi = (SPI_TypeDef *) DT_INST_REG_ADDR(id),			\
	.pclken = pclken_##id,						\
	.pclk_len = DT_INST_NUM_CLOCKS(id),				\
	.pcfg = PINCTRL_DT_INST_DEV_CONFIG_GET(id),			\
	.fifo_enabled = SPI_FIFO_ENABLED(id),				\
	STM32_SPI_IRQ_HANDLER_FUNC(id)					\
	IF_ENABLED(DT_HAS_COMPAT_STATUS_OKAY(st_stm32_spi_subghz),	\
		(.use_subghzspi_nss =					\
			DT_INST_PROP_OR(id, use_subghzspi_nss, false),))\
	IF_ENABLED(DT_HAS_COMPAT_STATUS_OKAY(st_stm32h7_spi),		\
		(.midi_clocks =						\
			DT_INST_PROP(id, midi_clock),))			\
	IF_ENABLED(DT_HAS_COMPAT_STATUS_OKAY(st_stm32h7_spi),		\
		(.mssi_clocks =						\
			DT_INST_PROP(id, mssi_clock),))			\
};									\
									\
static struct spi_stm32_data spi_stm32_dev_data_##id = {		\
	SPI_CONTEXT_INIT_LOCK(spi_stm32_dev_data_##id, ctx),		\
	SPI_CONTEXT_INIT_SYNC(spi_stm32_dev_data_##id, ctx),		\
	SPI_DMA_CHANNEL(id, rx, RX, PERIPHERAL, MEMORY)			\
	SPI_DMA_CHANNEL(id, tx, TX, MEMORY, PERIPHERAL)			\
	SPI_DMA_STATUS_SEM(id)						\
	SPI_CONTEXT_CS_GPIOS_INITIALIZE(DT_DRV_INST(id), ctx)		\
};									\
									\
DEVICE_DT_INST_DEFINE(id, &spi_stm32_init, NULL,			\
		    &spi_stm32_dev_data_##id, &spi_stm32_cfg_##id,	\
		    POST_KERNEL, CONFIG_SPI_INIT_PRIORITY,		\
		    &api_funcs);					\
									\
=======
#define STM32_SPI_INIT(id)                                      \
STM32_SPI_IRQ_HANDLER_DECL(id);                                 \
                                                                \
PINCTRL_DT_INST_DEFINE(id);                                     \
                                                                \
static const struct stm32_pclken pclken_##id[] =                \
                          STM32_DT_INST_CLOCKS(id);             \
                                                                \
static struct spi_stm32_config DT_CONST spi_stm32_cfg_##id = {  \
    .spi      = (SPI_TypeDef*)DT_INST_REG_ADDR(id),             \
    .pclken   = pclken_##id,                                    \
    .pclk_len = DT_INST_NUM_CLOCKS(id),                         \
    .pcfg     = PINCTRL_DT_INST_DEV_CONFIG_GET(id),             \
    STM32_SPI_IRQ_HANDLER_FUNC(id)                              \
    IF_ENABLED(DT_HAS_COMPAT_STATUS_OKAY(st_stm32_spi_subghz),  \
        (.use_subghzspi_nss =                                   \
            DT_INST_PROP_OR(id, use_subghzspi_nss, false),))    \
    IF_ENABLED(DT_HAS_COMPAT_STATUS_OKAY(st_stm32h7_spi),       \
        (.midi_clocks =                                         \
            DT_INST_PROP(id, midi_clock),))                     \
    IF_ENABLED(DT_HAS_COMPAT_STATUS_OKAY(st_stm32h7_spi),       \
        (.mssi_clocks =                                         \
            DT_INST_PROP(id, mssi_clock),))                     \
};                                                              \
                                                                \
static struct spi_stm32_data spi_stm32_dev_data_##id = {        \
    SPI_CONTEXT_INIT_LOCK(spi_stm32_dev_data_##id, ctx),        \
    SPI_CONTEXT_INIT_SYNC(spi_stm32_dev_data_##id, ctx),        \
    SPI_DMA_CHANNEL(id, rx, RX, PERIPHERAL, MEMORY)             \
    SPI_DMA_CHANNEL(id, tx, TX, MEMORY, PERIPHERAL)             \
    SPI_DMA_STATUS_SEM(id)                                      \
    SPI_CONTEXT_CS_GPIOS_INITIALIZE(DT_DRV_INST(id), ctx)       \
};                                                              \
                                                                \
DEVICE_DT_INST_DEFINE(id, &spi_stm32_init, NULL,                \
                      &spi_stm32_dev_data_##id, &spi_stm32_cfg_##id, \
                      POST_KERNEL, CONFIG_SPI_INIT_PRIORITY,    \
                      &api_funcs);                              \
                                                                \
>>>>>>> 2c53e02f
STM32_SPI_IRQ_HANDLER(id)

DT_INST_FOREACH_STATUS_OKAY(STM32_SPI_INIT)<|MERGE_RESOLUTION|>--- conflicted
+++ resolved
@@ -341,52 +341,35 @@
     return (0);
 }
 
-<<<<<<< HEAD
-static void spi_stm32_shift_fifo(SPI_TypeDef *spi, struct spi_stm32_data *data)
-{
-	if (ll_func_rx_is_not_empty(spi)) {
-		spi_stm32_read_next_frame(spi, data);
-	}
-
-	if (ll_func_tx_is_not_full(spi)) {
-		spi_stm32_send_next_frame(spi, data);
-	}
+static void spi_stm32_shift_fifo(SPI_TypeDef* spi, struct spi_stm32_data* data) {
+    if (ll_func_rx_is_not_empty(spi)) {
+        spi_stm32_read_next_frame(spi, data);
+    }
+
+    if (ll_func_tx_is_not_full(spi)) {
+        spi_stm32_send_next_frame(spi, data);
+    }
 }
 
 /* Shift a SPI frame as master. */
-static void spi_stm32_shift_m(const struct spi_stm32_config *cfg,
-			      struct spi_stm32_data *data)
-{
-	if (cfg->fifo_enabled) {
-		spi_stm32_shift_fifo(cfg->spi, data);
-	} else {
-		while (!ll_func_tx_is_not_full(cfg->spi)) {
-			/* NOP */
-		}
-
-		spi_stm32_send_next_frame(cfg->spi, data);
-
-		while (!ll_func_rx_is_not_empty(cfg->spi)) {
-			/* NOP */
-		}
-
-		spi_stm32_read_next_frame(cfg->spi, data);
-	}
-=======
-/* Shift a SPI frame as master. */
-static void spi_stm32_shift_m(SPI_TypeDef* spi, struct spi_stm32_data* data) {
-    while (!ll_func_tx_is_not_full(spi)) {
-        /* NOP */
-    }
-
-    spi_stm32_send_next_frame(spi, data);
-
-    while (!ll_func_rx_is_not_empty(spi)) {
-        /* NOP */
-    }
-
-    spi_stm32_read_next_frame(spi, data);
->>>>>>> 2c53e02f
+static void spi_stm32_shift_m(const struct spi_stm32_config* cfg,
+                              struct spi_stm32_data* data) {
+    if (cfg->fifo_enabled) {
+        spi_stm32_shift_fifo(cfg->spi, data);
+    }
+    else {
+        while (!ll_func_tx_is_not_full(cfg->spi)) {
+            /* NOP */
+        }
+
+        spi_stm32_send_next_frame(cfg->spi, data);
+
+        while (!ll_func_rx_is_not_empty(cfg->spi)) {
+            /* NOP */
+        }
+
+        spi_stm32_read_next_frame(cfg->spi, data);
+    }
 }
 
 /* Shift a SPI frame as slave. */
@@ -432,88 +415,28 @@
  *
  * TODO: support 16-bit data frames.
  */
-<<<<<<< HEAD
-static int spi_stm32_shift_frames(const struct spi_stm32_config *cfg,
-	struct spi_stm32_data *data)
-{
-	uint16_t operation = data->ctx.config->operation;
-
-	if (SPI_OP_MODE_GET(operation) == SPI_OP_MODE_MASTER) {
-		spi_stm32_shift_m(cfg, data);
-	} else {
-		spi_stm32_shift_s(cfg->spi, data);
-	}
-
-	return spi_stm32_get_err(cfg->spi);
-}
-=======
-static int spi_stm32_shift_frames(SPI_TypeDef* spi, struct spi_stm32_data* data) {
+static int spi_stm32_shift_frames(const struct spi_stm32_config* cfg,
+                                  struct spi_stm32_data* data) {
     uint16_t operation = data->ctx.config->operation;
-    int ret;
->>>>>>> 2c53e02f
 
     if (SPI_OP_MODE_GET(operation) == SPI_OP_MODE_MASTER) {
-        spi_stm32_shift_m(spi, data);
-    }
-    else {
-        spi_stm32_shift_s(spi, data);
-    }
-
-    ret = spi_stm32_get_err(spi);
-
-    return (ret);
-}
-
-<<<<<<< HEAD
-static void spi_stm32_complete(const struct device *dev, int status)
-{
-	const struct spi_stm32_config *cfg = dev->config;
-	SPI_TypeDef *spi = cfg->spi;
-#ifdef CONFIG_SPI_STM32_INTERRUPT
-	struct spi_stm32_data *data = dev->data;
-
-	ll_func_disable_int_tx_empty(spi);
-	ll_func_disable_int_rx_not_empty(spi);
-	ll_func_disable_int_errors(spi);
-
-#if DT_HAS_COMPAT_STATUS_OKAY(st_stm32h7_spi)
-	if (cfg->fifo_enabled) {
-		LL_SPI_DisableIT_EOT(spi);
-	}
-#endif /* DT_HAS_COMPAT_STATUS_OKAY(st_stm32h7_spi) */
-
-#endif
-
-=======
+        spi_stm32_shift_m(cfg, data);
+    }
+    else {
+        spi_stm32_shift_s(cfg->spi, data);
+    }
+
+    return spi_stm32_get_err(cfg->spi);
+}
+
 static void spi_stm32_cs_control(const struct device* dev, bool on) {
     struct spi_stm32_data* data = dev->data;
->>>>>>> 2c53e02f
 
     spi_context_cs_control(&data->ctx, on);
 
     #if DT_HAS_COMPAT_STATUS_OKAY(st_stm32_spi_subghz)
     const struct spi_stm32_config* cfg = dev->config;
 
-<<<<<<< HEAD
-		spi_stm32_cs_control(dev, false);
-	}
-
-	/* BSY flag is cleared when MODF flag is raised */
-	if (LL_SPI_IsActiveFlag_MODF(spi)) {
-		LL_SPI_ClearFlag_MODF(spi);
-	}
-
-#if DT_HAS_COMPAT_STATUS_OKAY(st_stm32h7_spi)
-	if (cfg->fifo_enabled) {
-		LL_SPI_ClearFlag_TXTF(spi);
-		LL_SPI_ClearFlag_OVR(spi);
-		LL_SPI_ClearFlag_EOT(spi);
-		LL_SPI_SetTransferSize(spi, 0);
-	}
-#endif /* DT_HAS_COMPAT_STATUS_OKAY(st_stm32h7_spi) */
-
-	ll_func_disable_spi(spi);
-=======
     if (cfg->use_subghzspi_nss) {
         if (on) {
             LL_PWR_SelectSUBGHZSPI_NSS();
@@ -524,18 +447,23 @@
     }
     #endif
 }
->>>>>>> 2c53e02f
 
 static void spi_stm32_complete(const struct device* dev, int status) {
     const struct spi_stm32_config* cfg = dev->config;
     SPI_TypeDef* spi = cfg->spi;
-
     #ifdef CONFIG_SPI_STM32_INTERRUPT
-    struct spi_stm32_data* data = dev->data;
+    struct spi_stm32_data *data = dev->data;
 
     ll_func_disable_int_tx_empty(spi);
     ll_func_disable_int_rx_not_empty(spi);
     ll_func_disable_int_errors(spi);
+
+    #if DT_HAS_COMPAT_STATUS_OKAY(st_stm32h7_spi)
+    if (cfg->fifo_enabled) {
+        LL_SPI_DisableIT_EOT(spi);
+    }
+    #endif /* DT_HAS_COMPAT_STATUS_OKAY(st_stm32h7_spi) */
+
     #endif
 
     #if DT_HAS_COMPAT_STATUS_OKAY(st_stm32_spi_fifo)
@@ -564,6 +492,15 @@
         LL_SPI_ClearFlag_MODF(spi);
     }
 
+    #if DT_HAS_COMPAT_STATUS_OKAY(st_stm32h7_spi)
+    if (cfg->fifo_enabled) {
+        LL_SPI_ClearFlag_TXTF(spi);
+        LL_SPI_ClearFlag_OVR(spi);
+        LL_SPI_ClearFlag_EOT(spi);
+        LL_SPI_SetTransferSize(spi, 0);
+    }
+    #endif /* DT_HAS_COMPAT_STATUS_OKAY(st_stm32h7_spi) */
+
     ll_func_disable_spi(spi);
 
     #ifdef CONFIG_SPI_STM32_INTERRUPT
@@ -572,43 +509,21 @@
 }
 
 #ifdef CONFIG_SPI_STM32_INTERRUPT
-<<<<<<< HEAD
-static void spi_stm32_isr(const struct device *dev)
-{
-	const struct spi_stm32_config *cfg = dev->config;
-	struct spi_stm32_data *data = dev->data;
-	SPI_TypeDef *spi = cfg->spi;
-	int err;
-
-	/* Some spurious interrupts are triggered when SPI is not enabled; ignore them.
-	 * Do it only when fifo is enabled to leave non-fifo functionality untouched for now
-	 */
-	if (cfg->fifo_enabled) {
-		if (!LL_SPI_IsEnabled(spi)) {
-			return;
-		}
-	}
-
-	err = spi_stm32_get_err(spi);
-	if (err) {
-		spi_stm32_complete(dev, err);
-		return;
-	}
-
-	if (spi_stm32_transfer_ongoing(data)) {
-		err = spi_stm32_shift_frames(cfg, data);
-	}
-
-	if (err || !spi_stm32_transfer_ongoing(data)) {
-		spi_stm32_complete(dev, err);
-	}
-=======
 static void spi_stm32_isr(const struct device* dev) {
     const struct spi_stm32_config* cfg = dev->config;
     struct spi_stm32_data* data = dev->data;
     SPI_TypeDef* spi = cfg->spi;
     int err;
 
+    /* Some spurious interrupts are triggered when SPI is not enabled; ignore them.
+     * Do it only when fifo is enabled to leave non-fifo functionality untouched for now
+     */
+    if (cfg->fifo_enabled) {
+        if (!LL_SPI_IsEnabled(spi)) {
+            return;
+        }
+    }
+
     err = spi_stm32_get_err(spi);
     if (err) {
         spi_stm32_complete(dev, err);
@@ -616,13 +531,12 @@
     }
 
     if (spi_stm32_transfer_ongoing(data)) {
-        err = spi_stm32_shift_frames(spi, data);
+        err = spi_stm32_shift_frames(cfg, data);
     }
 
     if (err || !spi_stm32_transfer_ongoing(data)) {
         spi_stm32_complete(dev, err);
     }
->>>>>>> 2c53e02f
 }
 #endif
 
@@ -798,184 +712,51 @@
     return 0;
 }
 
-<<<<<<< HEAD
-static int spi_stm32_release(const struct device *dev,
-			     const struct spi_config *config)
-{
-	struct spi_stm32_data *data = dev->data;
-
-	spi_context_unlock_unconditionally(&data->ctx);
-
-	return 0;
-}
-
 #if DT_HAS_COMPAT_STATUS_OKAY(st_stm32h7_spi)
-static int32_t spi_stm32_count_bufset_frames(const struct spi_config *config,
-					     const struct spi_buf_set *bufs)
-{
-	if (bufs == NULL) {
-		return 0;
-	}
-
-	uint32_t num_bytes = 0;
-
-	for (size_t i = 0; i < bufs->count; i++) {
-		num_bytes += bufs->buffers[i].len;
-	}
-
-	uint8_t bytes_per_frame = SPI_WORD_SIZE_GET(config->operation) / 8;
-
-	if ((num_bytes % bytes_per_frame) != 0) {
-		return -EINVAL;
-	}
-	return num_bytes / bytes_per_frame;
-}
-
-static int32_t spi_stm32_count_total_frames(const struct spi_config *config,
-					    const struct spi_buf_set *tx_bufs,
-					    const struct spi_buf_set *rx_bufs)
-{
-	int tx_frames = spi_stm32_count_bufset_frames(config, tx_bufs);
-
-	if (tx_frames < 0) {
-		return tx_frames;
-	}
-
-	int rx_frames = spi_stm32_count_bufset_frames(config, rx_bufs);
-
-	if (rx_frames < 0) {
-		return rx_frames;
-	}
-
-	if (tx_frames > UINT16_MAX || rx_frames > UINT16_MAX) {
-		return -EMSGSIZE;
-	}
-
-	return MAX(rx_frames, tx_frames);
+static int32_t spi_stm32_count_bufset_frames(const struct spi_config* config,
+                                             const struct spi_buf_set* bufs) {
+    if (bufs == NULL) {
+        return (0);
+    }
+
+    uint32_t num_bytes = 0;
+
+    for (size_t i = 0; i < bufs->count; i++) {
+        num_bytes += bufs->buffers[i].len;
+    }
+
+    uint8_t bytes_per_frame = SPI_WORD_SIZE_GET(config->operation) / 8;
+
+    if ((num_bytes % bytes_per_frame) != 0) {
+        return -EINVAL;
+    }
+
+    return (num_bytes / bytes_per_frame);
+}
+
+static int32_t spi_stm32_count_total_frames(const struct spi_config* config,
+                                            const struct spi_buf_set* tx_bufs,
+                                            const struct spi_buf_set* rx_bufs) {
+    int tx_frames = spi_stm32_count_bufset_frames(config, tx_bufs);
+
+    if (tx_frames < 0) {
+        return (tx_frames);
+    }
+
+    int rx_frames = spi_stm32_count_bufset_frames(config, rx_bufs);
+
+    if (rx_frames < 0) {
+        return (rx_frames);
+    }
+
+    if (tx_frames > UINT16_MAX || rx_frames > UINT16_MAX) {
+        return (-EMSGSIZE);
+    }
+
+    return MAX(rx_frames, tx_frames);
 }
 #endif /* DT_HAS_COMPAT_STATUS_OKAY(st_stm32h7_spi) */
 
-static int transceive(const struct device *dev,
-		      const struct spi_config *config,
-		      const struct spi_buf_set *tx_bufs,
-		      const struct spi_buf_set *rx_bufs,
-		      bool asynchronous,
-		      spi_callback_t cb,
-		      void *userdata)
-{
-	const struct spi_stm32_config *cfg = dev->config;
-	struct spi_stm32_data *data = dev->data;
-	SPI_TypeDef *spi = cfg->spi;
-	int ret;
-
-	if (!tx_bufs && !rx_bufs) {
-		return 0;
-	}
-
-#ifndef CONFIG_SPI_STM32_INTERRUPT
-	if (asynchronous) {
-		return -ENOTSUP;
-	}
-#endif
-
-	spi_context_lock(&data->ctx, asynchronous, cb, userdata, config);
-
-	ret = spi_stm32_configure(dev, config);
-	if (ret) {
-		goto end;
-	}
-
-	/* Set buffers info */
-	if (SPI_WORD_SIZE_GET(config->operation) == 8) {
-		spi_context_buffers_setup(&data->ctx, tx_bufs, rx_bufs, 1);
-	} else {
-		spi_context_buffers_setup(&data->ctx, tx_bufs, rx_bufs, 2);
-	}
-
-#if DT_HAS_COMPAT_STATUS_OKAY(st_stm32h7_spi)
-	if (cfg->fifo_enabled && SPI_OP_MODE_GET(config->operation) == SPI_OP_MODE_MASTER) {
-		int total_frames = spi_stm32_count_total_frames(
-			config, tx_bufs, rx_bufs);
-		if (total_frames < 0) {
-			ret = total_frames;
-			goto end;
-		}
-		LL_SPI_SetTransferSize(spi, (uint32_t)total_frames);
-	}
-
-#endif /* DT_HAS_COMPAT_STATUS_OKAY(st_stm32h7_spi) */
-
-#if DT_HAS_COMPAT_STATUS_OKAY(st_stm32_spi_fifo)
-	/* Flush RX buffer */
-	while (ll_func_rx_is_not_empty(spi)) {
-		(void) LL_SPI_ReceiveData8(spi);
-	}
-#endif
-
-	LL_SPI_Enable(spi);
-
-#if DT_HAS_COMPAT_STATUS_OKAY(st_stm32h7_spi)
-	/* With the STM32MP1, STM32U5 and the STM32H7,
-	 * if the device is the SPI master,
-	 * we need to enable the start of the transfer with
-	 * LL_SPI_StartMasterTransfer(spi)
-	 */
-	if (LL_SPI_GetMode(spi) == LL_SPI_MODE_MASTER) {
-		LL_SPI_StartMasterTransfer(spi);
-		while (!LL_SPI_IsActiveMasterTransfer(spi)) {
-			/* NOP */
-		}
-	}
-#endif /* DT_HAS_COMPAT_STATUS_OKAY(st_stm32h7_spi) */
-
-#if CONFIG_SOC_SERIES_STM32H7X
-	/*
-	 * Add a small delay after enabling to prevent transfer stalling at high
-	 * system clock frequency (see errata sheet ES0392).
-	 */
-	k_busy_wait(WAIT_1US);
-#endif
-
-	/* This is turned off in spi_stm32_complete(). */
-	spi_stm32_cs_control(dev, true);
-
-#ifdef CONFIG_SPI_STM32_INTERRUPT
-
-#if DT_HAS_COMPAT_STATUS_OKAY(st_stm32h7_spi)
-	if (cfg->fifo_enabled) {
-		LL_SPI_EnableIT_EOT(spi);
-	}
-#endif /* DT_HAS_COMPAT_STATUS_OKAY(st_stm32h7_spi) */
-
-	ll_func_enable_int_errors(spi);
-
-	if (rx_bufs) {
-		ll_func_enable_int_rx_not_empty(spi);
-	}
-
-	ll_func_enable_int_tx_empty(spi);
-
-	ret = spi_context_wait_for_completion(&data->ctx);
-#else
-	do {
-		ret = spi_stm32_shift_frames(cfg, data);
-	} while (!ret && spi_stm32_transfer_ongoing(data));
-
-	spi_stm32_complete(dev, ret);
-
-#ifdef CONFIG_SPI_SLAVE
-	if (spi_context_is_slave(&data->ctx) && !ret) {
-		ret = data->ctx.recv_frames;
-	}
-#endif /* CONFIG_SPI_SLAVE */
-
-#endif
-
-end:
-	spi_context_release(&data->ctx, ret);
-
-	return ret;
-=======
 static int transceive(const struct device* dev,
                       const struct spi_config* config,
                       const struct spi_buf_set* tx_bufs,
@@ -1013,6 +794,19 @@
         spi_context_buffers_setup(&data->ctx, tx_bufs, rx_bufs, 2);
     }
 
+    #if DT_HAS_COMPAT_STATUS_OKAY(st_stm32h7_spi)
+    if (cfg->fifo_enabled && SPI_OP_MODE_GET(config->operation) == SPI_OP_MODE_MASTER) {
+        int total_frames = spi_stm32_count_total_frames(
+            config, tx_bufs, rx_bufs);
+        if (total_frames < 0) {
+            ret = total_frames;
+            goto end;
+        }
+        LL_SPI_SetTransferSize(spi, (uint32_t)total_frames);
+    }
+
+    #endif /* DT_HAS_COMPAT_STATUS_OKAY(st_stm32h7_spi) */
+
     #if DT_HAS_COMPAT_STATUS_OKAY(st_stm32_spi_fifo)
     /* Flush RX buffer */
     while (ll_func_rx_is_not_empty(spi)) {
@@ -1052,6 +846,13 @@
     spi_stm32_cs_control(dev, true);
 
     #ifdef CONFIG_SPI_STM32_INTERRUPT
+
+    #if DT_HAS_COMPAT_STATUS_OKAY(st_stm32h7_spi)
+    if (cfg->fifo_enabled) {
+        LL_SPI_EnableIT_EOT(spi);
+    }
+    #endif /* DT_HAS_COMPAT_STATUS_OKAY(st_stm32h7_spi) */
+
     ll_func_enable_int_errors(spi);
 
     if (rx_bufs) {
@@ -1063,7 +864,7 @@
     ret = spi_context_wait_for_completion(&data->ctx);
     #else
     do {
-        ret = spi_stm32_shift_frames(spi, data);
+        ret = spi_stm32_shift_frames(cfg, data);
     } while (!ret && spi_stm32_transfer_ongoing(data));
 
     spi_stm32_complete(dev, ret);
@@ -1080,7 +881,6 @@
     spi_context_release(&data->ctx, ret);
 
     return (ret);
->>>>>>> 2c53e02f
 }
 
 #ifdef CONFIG_SPI_STM32_DMA
@@ -1471,52 +1271,10 @@
 #define SPI_DMA_STATUS_SEM(id)
 #endif
 
-#define SPI_SUPPORTS_FIFO(id)	DT_INST_NODE_HAS_PROP(id, fifo_enable)
-#define SPI_GET_FIFO_PROP(id)	DT_INST_PROP(id, fifo_enable)
-#define SPI_FIFO_ENABLED(id)	COND_CODE_1(SPI_SUPPORTS_FIFO(id), (SPI_GET_FIFO_PROP(id)), (0))
-
-<<<<<<< HEAD
-#define STM32_SPI_INIT(id)						\
-STM32_SPI_IRQ_HANDLER_DECL(id);						\
-									\
-PINCTRL_DT_INST_DEFINE(id);						\
-									\
-static const struct stm32_pclken pclken_##id[] =			\
-					       STM32_DT_INST_CLOCKS(id);\
-									\
-static const struct spi_stm32_config spi_stm32_cfg_##id = {		\
-	.spi = (SPI_TypeDef *) DT_INST_REG_ADDR(id),			\
-	.pclken = pclken_##id,						\
-	.pclk_len = DT_INST_NUM_CLOCKS(id),				\
-	.pcfg = PINCTRL_DT_INST_DEV_CONFIG_GET(id),			\
-	.fifo_enabled = SPI_FIFO_ENABLED(id),				\
-	STM32_SPI_IRQ_HANDLER_FUNC(id)					\
-	IF_ENABLED(DT_HAS_COMPAT_STATUS_OKAY(st_stm32_spi_subghz),	\
-		(.use_subghzspi_nss =					\
-			DT_INST_PROP_OR(id, use_subghzspi_nss, false),))\
-	IF_ENABLED(DT_HAS_COMPAT_STATUS_OKAY(st_stm32h7_spi),		\
-		(.midi_clocks =						\
-			DT_INST_PROP(id, midi_clock),))			\
-	IF_ENABLED(DT_HAS_COMPAT_STATUS_OKAY(st_stm32h7_spi),		\
-		(.mssi_clocks =						\
-			DT_INST_PROP(id, mssi_clock),))			\
-};									\
-									\
-static struct spi_stm32_data spi_stm32_dev_data_##id = {		\
-	SPI_CONTEXT_INIT_LOCK(spi_stm32_dev_data_##id, ctx),		\
-	SPI_CONTEXT_INIT_SYNC(spi_stm32_dev_data_##id, ctx),		\
-	SPI_DMA_CHANNEL(id, rx, RX, PERIPHERAL, MEMORY)			\
-	SPI_DMA_CHANNEL(id, tx, TX, MEMORY, PERIPHERAL)			\
-	SPI_DMA_STATUS_SEM(id)						\
-	SPI_CONTEXT_CS_GPIOS_INITIALIZE(DT_DRV_INST(id), ctx)		\
-};									\
-									\
-DEVICE_DT_INST_DEFINE(id, &spi_stm32_init, NULL,			\
-		    &spi_stm32_dev_data_##id, &spi_stm32_cfg_##id,	\
-		    POST_KERNEL, CONFIG_SPI_INIT_PRIORITY,		\
-		    &api_funcs);					\
-									\
-=======
+#define SPI_SUPPORTS_FIFO(id)   DT_INST_NODE_HAS_PROP(id, fifo_enable)
+#define SPI_GET_FIFO_PROP(id)   DT_INST_PROP(id, fifo_enable)
+#define SPI_FIFO_ENABLED(id)    COND_CODE_1(SPI_SUPPORTS_FIFO(id), (SPI_GET_FIFO_PROP(id)), (0))
+
 #define STM32_SPI_INIT(id)                                      \
 STM32_SPI_IRQ_HANDLER_DECL(id);                                 \
                                                                 \
@@ -1530,6 +1288,7 @@
     .pclken   = pclken_##id,                                    \
     .pclk_len = DT_INST_NUM_CLOCKS(id),                         \
     .pcfg     = PINCTRL_DT_INST_DEV_CONFIG_GET(id),             \
+    .fifo_enabled = SPI_FIFO_ENABLED(id),                       \
     STM32_SPI_IRQ_HANDLER_FUNC(id)                              \
     IF_ENABLED(DT_HAS_COMPAT_STATUS_OKAY(st_stm32_spi_subghz),  \
         (.use_subghzspi_nss =                                   \
@@ -1556,7 +1315,6 @@
                       POST_KERNEL, CONFIG_SPI_INIT_PRIORITY,    \
                       &api_funcs);                              \
                                                                 \
->>>>>>> 2c53e02f
 STM32_SPI_IRQ_HANDLER(id)
 
 DT_INST_FOREACH_STATUS_OKAY(STM32_SPI_INIT)