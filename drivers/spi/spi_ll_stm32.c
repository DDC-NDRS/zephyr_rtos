/*
 * Copyright (c) 2016 BayLibre, SAS
 *
 * SPDX-License-Identifier: Apache-2.0
 */

#define DT_DRV_COMPAT st_stm32_spi

#define LOG_LEVEL CONFIG_SPI_LOG_LEVEL
#include <zephyr/logging/log.h>
LOG_MODULE_REGISTER(spi_ll_stm32);

#include <zephyr/sys/util.h>
#include <zephyr/kernel.h>
#include <soc.h>
#include <stm32_ll_spi.h>
#include <errno.h>
#include <zephyr/drivers/spi.h>
#include <zephyr/drivers/pinctrl.h>
#include <zephyr/toolchain.h>
#include <zephyr/pm/policy.h>
#include <zephyr/pm/device.h>
#include <zephyr/pm/device_runtime.h>
#ifdef CONFIG_SPI_STM32_DMA
#include <zephyr/drivers/dma/dma_stm32.h>
#include <zephyr/drivers/dma.h>
#endif
#include <zephyr/drivers/clock_control/stm32_clock_control.h>
#include <zephyr/drivers/clock_control.h>
#include <zephyr/irq.h>
#include <zephyr/mem_mgmt/mem_attr.h>

#ifdef CONFIG_DCACHE
#include <zephyr/dt-bindings/memory-attr/memory-attr-arm.h>
#endif /* CONFIG_DCACHE */

#ifdef CONFIG_NOCACHE_MEMORY
#include <zephyr/linker/linker-defs.h>
#elif defined(CONFIG_CACHE_MANAGEMENT)
#include <zephyr/arch/cache.h>
#endif /* CONFIG_NOCACHE_MEMORY */

#include "spi_ll_stm32.h"

#if defined(CONFIG_DCACHE) &&                               \
    !defined(CONFIG_NOCACHE_MEMORY)
/* currently, manual cache coherency management is only done on dummy_rx_tx_buffer */
#define SPI_STM32_MANUAL_CACHE_COHERENCY_REQUIRED   1
#else
#define SPI_STM32_MANUAL_CACHE_COHERENCY_REQUIRED   0
#endif /* defined(CONFIG_DCACHE) && !defined(CONFIG_NOCACHE_MEMORY) */

#define WAIT_1US        1U

/*
 * Check for SPI_SR_FRE to determine support for TI mode frame format
 * error flag, because STM32F1 SoCs do not support it and  STM32CUBE
 * for F1 family defines an unused LL_SPI_SR_FRE.
 */
#if DT_HAS_COMPAT_STATUS_OKAY(st_stm32h7_spi)
#define SPI_STM32_ERR_MSK (LL_SPI_SR_UDR | LL_SPI_SR_CRCE | LL_SPI_SR_MODF | \
                           LL_SPI_SR_OVR | LL_SPI_SR_TIFRE)
#else
#if defined(LL_SPI_SR_UDR)
#define SPI_STM32_ERR_MSK (LL_SPI_SR_UDR | LL_SPI_SR_CRCERR | LL_SPI_SR_MODF | \
                           LL_SPI_SR_OVR | LL_SPI_SR_FRE)
#elif defined(SPI_SR_FRE)
#define SPI_STM32_ERR_MSK (LL_SPI_SR_CRCERR | LL_SPI_SR_MODF | \
                           LL_SPI_SR_OVR | LL_SPI_SR_FRE)
#else
#define SPI_STM32_ERR_MSK (LL_SPI_SR_CRCERR | LL_SPI_SR_MODF | LL_SPI_SR_OVR)
#endif
#endif /* CONFIG_SOC_SERIES_STM32MP1X */

#if (__GTEST == 1U)
extern void bsp_hal_spi_tx_rx_cplt_callback(SPI_TypeDef* spi);
extern void bsp_hal_spi_err_callback(SPI_TypeDef* spi, uint32_t sr);
#else
__weak void bsp_hal_spi_tx_rx_cplt_callback(SPI_TypeDef* spi) {
    /* pass */
}

__weak void bsp_hal_spi_err_callback(SPI_TypeDef* spi, uint32_t ercd) {
    /* pass */
}
#endif

static void spi_stm32_pm_policy_state_lock_get(const struct device* dev) {
    if (IS_ENABLED(CONFIG_PM)) {
        struct spi_stm32_data* data = dev->data;

        if (!data->pm_policy_state_on) {
            data->pm_policy_state_on = true;
            pm_policy_state_lock_get(PM_STATE_SUSPEND_TO_IDLE, PM_ALL_SUBSTATES);
            if (IS_ENABLED(CONFIG_PM_S2RAM)) {
                pm_policy_state_lock_get(PM_STATE_SUSPEND_TO_RAM, PM_ALL_SUBSTATES);
            }
            pm_device_runtime_get(dev);
        }
    }
}

static void spi_stm32_pm_policy_state_lock_put(const struct device* dev) {
    if (IS_ENABLED(CONFIG_PM)) {
        struct spi_stm32_data* data = dev->data;

        if (data->pm_policy_state_on) {
            data->pm_policy_state_on = false;
            pm_device_runtime_put(dev);
            pm_policy_state_lock_put(PM_STATE_SUSPEND_TO_IDLE, PM_ALL_SUBSTATES);
            if (IS_ENABLED(CONFIG_PM_S2RAM)) {
                pm_policy_state_lock_put(PM_STATE_SUSPEND_TO_RAM, PM_ALL_SUBSTATES);
            }
        }
    }
}

#ifdef CONFIG_SPI_STM32_DMA
static uint32_t bits2bytes(uint32_t bits) {
    return (bits / 8);
}

/* dummy buffer is used for transferring NOP when tx buf is null
 * and used as a dummy sink for when rx buf is null.
 */
/*
 * If Nocache Memory is supported, buffer will be placed in nocache region by
 * the linker to avoid potential DMA cache-coherency problems.
 * If Nocache Memory is not supported, cache coherency might need to be kept
 * manually. See SPI_STM32_MANUAL_CACHE_COHERENCY_REQUIRED.
 */
static __aligned(32) uint32_t dummy_rx_tx_buffer __nocache;

/* #CUSTOM@NDRS */
#define DEVICE_STM32_GET_SPI(dev)           (((const struct spi_stm32_config*)(dev)->config)->spi)

/* This function is executed in the interrupt context */
<<<<<<< HEAD
static void dma_callback(const struct device *dma_dev, void *arg,
			 uint32_t channel, int status)
{
	ARG_UNUSED(dma_dev);

	/* arg holds SPI DMA data
	 * Passed in spi_stm32_dma_tx/rx_load()
	 */
	struct spi_stm32_data *spi_dma_data = arg;

	if (status < 0) {
		LOG_ERR("DMA callback error with channel %d.", channel);
		spi_dma_data->status_flags |= SPI_STM32_DMA_ERROR_FLAG;
	} else {
		/* identify the origin of this callback */
		if (channel == spi_dma_data->dma_tx.channel) {
			/* this part of the transfer ends */
			spi_dma_data->status_flags |= SPI_STM32_DMA_TX_DONE_FLAG;
		} else if (channel == spi_dma_data->dma_rx.channel) {
			/* this part of the transfer ends */
			spi_dma_data->status_flags |= SPI_STM32_DMA_RX_DONE_FLAG;
		} else {
			LOG_ERR("DMA callback channel %d is not valid.", channel);
			spi_dma_data->status_flags |= SPI_STM32_DMA_ERROR_FLAG;
		}
	}

	k_sem_give(&spi_dma_data->status_sem);
}

static int spi_stm32_dma_tx_load(const struct device *dev, const uint8_t *buf,
				 size_t len)
{
	const struct spi_stm32_config *cfg = dev->config;
	struct spi_stm32_data *data = dev->data;
	struct dma_block_config *blk_cfg;
	int ret;

	/* remember active TX DMA channel (used in callback) */
	struct stream *stream = &data->dma_tx;

	blk_cfg = &stream->dma_blk_cfg;

	/* prepare the block for this TX DMA channel */
	memset(blk_cfg, 0, sizeof(struct dma_block_config));
	blk_cfg->block_size = len;

	/* tx direction has memory as source and periph as dest. */
	if (buf == NULL) {
		/* if tx buff is null, then sends NOP on the line. */
		dummy_rx_tx_buffer = 0;
#if SPI_STM32_MANUAL_CACHE_COHERENCY_REQUIRED
		arch_dcache_flush_range((void *)&dummy_rx_tx_buffer, sizeof(uint32_t));
#endif /* SPI_STM32_MANUAL_CACHE_COHERENCY_REQUIRED */
		blk_cfg->source_address = (uint32_t)&dummy_rx_tx_buffer;
		blk_cfg->source_addr_adj = DMA_ADDR_ADJ_NO_CHANGE;
	} else {
		blk_cfg->source_address = (uint32_t)buf;
		if (data->dma_tx.src_addr_increment) {
			blk_cfg->source_addr_adj = DMA_ADDR_ADJ_INCREMENT;
		} else {
			blk_cfg->source_addr_adj = DMA_ADDR_ADJ_NO_CHANGE;
		}
	}

	blk_cfg->dest_address = ll_func_dma_get_reg_addr(cfg->spi, SPI_STM32_DMA_TX);
	/* fifo mode NOT USED there */
	if (data->dma_tx.dst_addr_increment) {
		blk_cfg->dest_addr_adj = DMA_ADDR_ADJ_INCREMENT;
	} else {
		blk_cfg->dest_addr_adj = DMA_ADDR_ADJ_NO_CHANGE;
	}

	/* give the fifo mode from the DT */
	blk_cfg->fifo_mode_control = data->dma_tx.fifo_threshold;

	/* direction is given by the DT */
	stream->dma_cfg.head_block = blk_cfg;
	/* give the dma channel data as arg, as the callback comes from the dma */
	stream->dma_cfg.user_data = data;
	/* pass our client origin to the dma: data->dma_tx.dma_channel */
	ret = dma_config(data->dma_tx.dma_dev, data->dma_tx.channel,
			&stream->dma_cfg);
	/* the channel is the actual stream from 0 */
	if (ret != 0) {
		return ret;
	}

	/* gives the request ID to the dma mux */
	return dma_start(data->dma_tx.dma_dev, data->dma_tx.channel);
=======
__maybe_unused static void spi_stm32_dma_callback(const struct device* dev, void* arg,
                                                  uint32_t channel, int status) {
    /* arg directly holds the spi device */
    struct spi_stm32_data* data = arg;

    if (status < 0) {
        LOG_ERR("DMA callback error with channel %d.", channel);
        data->status_flags |= SPI_STM32_DMA_ERROR_FLAG;
    }
    else {
        /* identify the origin of this callback */
        if (channel == data->dma_tx.channel) {
            /* this part of the transfer ends */
            data->status_flags |= SPI_STM32_DMA_TX_DONE_FLAG;
        }
        else if (channel == data->dma_rx.channel) {
            /* this part of the transfer ends */
            data->status_flags |= SPI_STM32_DMA_RX_DONE_FLAG;
        }
        else {
            LOG_ERR("DMA callback channel %d is not valid.",
                    channel);
            data->status_flags |= SPI_STM32_DMA_ERROR_FLAG;
        }
    }

    k_sem_give(&data->status_sem);
}

static int spi_stm32_dma_tx_load(const struct device* dev, uint8_t const* buf,
                                 size_t len) {
    SPI_TypeDef* spi = DEVICE_STM32_GET_SPI(dev);
    struct spi_stm32_data* data = dev->data;
    struct dma_block_config* blk_cfg;
    int ret;

    /* remember active TX DMA channel (used in callback) */
    struct stream* stream = &data->dma_tx;

    blk_cfg = &stream->dma_blk_cfg;

    /* prepare the block for this TX DMA channel */
    memset(blk_cfg, 0, sizeof(struct dma_block_config));
    blk_cfg->block_size = len;

    /* tx direction has memory as source and periph as dest. */
    if (buf == NULL) {
        /* if tx buff is null, then sends NOP on the line. */
        dummy_rx_tx_buffer = 0;
        #if SPI_STM32_MANUAL_CACHE_COHERENCY_REQUIRED
        arch_dcache_flush_range((void*)&dummy_rx_tx_buffer, sizeof(uint32_t));
        #endif /* SPI_STM32_MANUAL_CACHE_COHERENCY_REQUIRED */
        blk_cfg->source_address  = (uint32_t)&dummy_rx_tx_buffer;
        blk_cfg->source_addr_adj = DMA_ADDR_ADJ_NO_CHANGE;
    }
    else {
        blk_cfg->source_address = (uint32_t)buf;
        if (data->dma_tx.src_addr_increment) {
            blk_cfg->source_addr_adj = DMA_ADDR_ADJ_INCREMENT;
        }
        else {
            blk_cfg->source_addr_adj = DMA_ADDR_ADJ_NO_CHANGE;
        }
    }

    blk_cfg->dest_address = ll_func_dma_get_reg_addr(spi, SPI_STM32_DMA_TX);
    /* fifo mode NOT USED there */
    if (data->dma_tx.dst_addr_increment) {
        blk_cfg->dest_addr_adj = DMA_ADDR_ADJ_INCREMENT;
    }
    else {
        blk_cfg->dest_addr_adj = DMA_ADDR_ADJ_NO_CHANGE;
    }

    /* give the fifo mode from the DT */
    blk_cfg->fifo_mode_control = (uint16_t)data->dma_tx.fifo_threshold;

    /* direction is given by the DT */
    stream->dma_cfg.head_block = blk_cfg;
    /* give the client dev as arg, as the callback comes from the dma */
    stream->dma_cfg.user_data = data;
    /* pass our client origin to the dma: data->dma_tx.dma_channel */
    ret = dma_config(data->dma_tx.dma_dev, data->dma_tx.channel,
                     &stream->dma_cfg);
    /* the channel is the actual stream from 0 */
    if (ret != 0) {
        return (ret);
    }

    /* gives the request ID to the dma mux */
    ret = dma_start(data->dma_tx.dma_dev, data->dma_tx.channel);

    return (ret);
>>>>>>> 3509019f
}

static int spi_stm32_dma_rx_load(const struct device* dev, uint8_t* buf,
                                 size_t len) {
    SPI_TypeDef* spi = DEVICE_STM32_GET_SPI(dev);
    struct spi_stm32_data* data = dev->data;
    struct dma_block_config* blk_cfg;
    int ret;

    /* retrieve active RX DMA channel (used in callback) */
    struct stream* stream = &data->dma_rx;

    blk_cfg = &stream->dma_blk_cfg;

    /* prepare the block for this RX DMA channel */
    (void) memset(blk_cfg, 0, sizeof(struct dma_block_config));
    blk_cfg->block_size = len;

    /* rx direction has periph as source and mem as dest. */
    if (buf == NULL) {
        /* if rx buff is null, then write data to dummy address. */
        blk_cfg->dest_address  = (uint32_t)&dummy_rx_tx_buffer;
        blk_cfg->dest_addr_adj = DMA_ADDR_ADJ_NO_CHANGE;
    }
    else {
        blk_cfg->dest_address = (uint32_t)buf;
        if (data->dma_rx.dst_addr_increment) {
            blk_cfg->dest_addr_adj = DMA_ADDR_ADJ_INCREMENT;
        }
        else {
            blk_cfg->dest_addr_adj = DMA_ADDR_ADJ_NO_CHANGE;
        }
    }

    blk_cfg->source_address = ll_func_dma_get_reg_addr(spi, SPI_STM32_DMA_RX);
    if (data->dma_rx.src_addr_increment) {
        blk_cfg->source_addr_adj = DMA_ADDR_ADJ_INCREMENT;
    }
    else {
        blk_cfg->source_addr_adj = DMA_ADDR_ADJ_NO_CHANGE;
    }

    /* give the fifo mode from the DT */
    blk_cfg->fifo_mode_control = (uint16_t)data->dma_rx.fifo_threshold;

    /* direction is given by the DT */
    stream->dma_cfg.head_block = blk_cfg;
    stream->dma_cfg.user_data  = data;

    /* pass our client origin to the dma: data->dma_rx.channel */
    ret = dma_config(data->dma_rx.dma_dev, data->dma_rx.channel,
                     &stream->dma_cfg);
    /* the channel is the actual stream from 0 */
    if (ret != 0) {
        return (ret);
    }

    /* gives the request ID to the dma mux */
    ret = dma_start(data->dma_rx.dma_dev, data->dma_rx.channel);

    return (ret);
}

static int spi_dma_move_buffers(const struct device* dev, size_t len) {
    struct spi_stm32_data* data = dev->data;
    int ret;
    size_t dma_segment_len;

    dma_segment_len = len * data->dma_rx.dma_cfg.dest_data_size;
    ret = spi_stm32_dma_rx_load(dev, data->ctx.rx_buf, dma_segment_len);
    if (ret != 0) {
        return (ret);
    }

    dma_segment_len = len * data->dma_tx.dma_cfg.source_data_size;
    ret = spi_stm32_dma_tx_load(dev, data->ctx.tx_buf, dma_segment_len);

    return (ret);
}

#endif /* CONFIG_SPI_STM32_DMA */

/* Value to shift out when no application data needs transmitting. */
#define SPI_STM32_TX_NOP 0x00

static void spi_stm32_send_next_frame(SPI_TypeDef* spi,
                                      struct spi_stm32_data* data) {
    const uint8_t frame_size = SPI_WORD_SIZE_GET(data->ctx.config->operation);
    uint32_t tx_frame = SPI_STM32_TX_NOP;

    if (frame_size == 8) {
        if (spi_context_tx_buf_on(&data->ctx)) {
            tx_frame = UNALIGNED_GET((uint8_t*)(data->ctx.tx_buf));
        }
        LL_SPI_TransmitData8(spi, (uint8_t)tx_frame);
        spi_context_update_tx(&data->ctx, 1, 1);
    }
    else {
        if (spi_context_tx_buf_on(&data->ctx)) {
            tx_frame = UNALIGNED_GET((uint16_t*)(data->ctx.tx_buf));
        }
        LL_SPI_TransmitData16(spi, (uint16_t)tx_frame);
        spi_context_update_tx(&data->ctx, 2, 1);
    }
}

static void spi_stm32_read_next_frame(SPI_TypeDef* spi,
                                      struct spi_stm32_data* data) {
    const uint8_t frame_size = SPI_WORD_SIZE_GET(data->ctx.config->operation);
    uint32_t rx_frame;

    if (frame_size == 8) {
        rx_frame = LL_SPI_ReceiveData8(spi);
        if (spi_context_rx_buf_on(&data->ctx)) {
            UNALIGNED_PUT(rx_frame, (uint8_t*)data->ctx.rx_buf);
        }
        spi_context_update_rx(&data->ctx, 1, 1);
    }
    else {
        rx_frame = LL_SPI_ReceiveData16(spi);
        if (spi_context_rx_buf_on(&data->ctx)) {
            UNALIGNED_PUT(rx_frame, (uint16_t*)data->ctx.rx_buf);
        }
        spi_context_update_rx(&data->ctx, 2, 1);
    }
}

static bool spi_stm32_transfer_ongoing(struct spi_stm32_data* data) {
    return (spi_context_tx_on(&data->ctx) || spi_context_rx_on(&data->ctx));
}

static int spi_stm32_get_err(SPI_TypeDef* spi) {
    uint32_t sr = LL_SPI_ReadReg(spi, SR);

    if (sr & SPI_STM32_ERR_MSK) {
        LOG_ERR("%s: err=%d", __func__,
                sr & (uint32_t)SPI_STM32_ERR_MSK);

        /* OVR error must be explicitly cleared */
        if (LL_SPI_IsActiveFlag_OVR(spi)) {
            LL_SPI_ClearFlag_OVR(spi);
        }

        return (-EIO);
    }

    return (0);
}

static void spi_stm32_shift_fifo(SPI_TypeDef* spi, struct spi_stm32_data* data) {
    if (ll_func_rx_is_not_empty(spi)) {
        spi_stm32_read_next_frame(spi, data);
    }

    if (ll_func_tx_is_not_full(spi)) {
        spi_stm32_send_next_frame(spi, data);
    }
}

/* Shift a SPI frame as master. */
static void spi_stm32_shift_m(const struct spi_stm32_config* cfg,
                              struct spi_stm32_data* data) {
    SPI_TypeDef* spi = cfg->spi;

    if (cfg->fifo_enabled) {
        spi_stm32_shift_fifo(spi, data);
    }
    else {
        while (!ll_func_tx_is_not_full(spi)) {
            /* NOP */
        }

        spi_stm32_send_next_frame(spi, data);

        while (!ll_func_rx_is_not_empty(spi)) {
            /* NOP */
        }

        spi_stm32_read_next_frame(spi, data);
    }
}

/* Shift a SPI frame as slave. */
static void spi_stm32_shift_s(SPI_TypeDef* spi, struct spi_stm32_data* data) {
    if (ll_func_tx_is_not_full(spi) && spi_context_tx_on(&data->ctx)) {
        uint16_t tx_frame;

        if (SPI_WORD_SIZE_GET(data->ctx.config->operation) == 8) {
            tx_frame = UNALIGNED_GET((uint8_t*)(data->ctx.tx_buf));
            LL_SPI_TransmitData8(spi, (uint8_t)tx_frame);
            spi_context_update_tx(&data->ctx, 1, 1);
        }
        else {
            tx_frame = UNALIGNED_GET((uint16_t*)(data->ctx.tx_buf));
            LL_SPI_TransmitData16(spi, tx_frame);
            spi_context_update_tx(&data->ctx, 2, 1);
        }
    }
    else {
        ll_func_disable_int_tx_empty(spi);
    }

    if (ll_func_rx_is_not_empty(spi) &&
        spi_context_rx_buf_on(&data->ctx)) {
        uint16_t rx_frame;

        if (SPI_WORD_SIZE_GET(data->ctx.config->operation) == 8) {
            rx_frame = LL_SPI_ReceiveData8(spi);
            UNALIGNED_PUT((uint8_t)rx_frame, (uint8_t*)data->ctx.rx_buf);
            spi_context_update_rx(&data->ctx, 1, 1);
        }
        else {
            rx_frame = LL_SPI_ReceiveData16(spi);
            UNALIGNED_PUT(rx_frame, (uint16_t*)data->ctx.rx_buf);
            spi_context_update_rx(&data->ctx, 2, 1);
        }
    }
}

/*
 * Without a FIFO, we can only shift out one frame's worth of SPI
 * data, and read the response back.
 *
 * TODO: support 16-bit data frames.
 */
static int spi_stm32_shift_frames(const struct spi_stm32_config* cfg,
                                  struct spi_stm32_data* data) {
    SPI_TypeDef* spi = cfg->spi;
    uint16_t operation = (uint16_t)data->ctx.config->operation;

    if (SPI_OP_MODE_GET(operation) == SPI_OP_MODE_MASTER) {
        spi_stm32_shift_m(cfg, data);
    }
    else {
        spi_stm32_shift_s(spi, data);
    }

    return spi_stm32_get_err(spi);
}

static void spi_stm32_cs_control(const struct device* dev, bool on) {
    struct spi_stm32_data* data = dev->data;

    spi_context_cs_control(&data->ctx, on);

    #if DT_HAS_COMPAT_STATUS_OKAY(st_stm32_spi_subghz)
    const struct spi_stm32_config* cfg = dev->config;

<<<<<<< HEAD
	if (cfg->use_subghzspi_nss) {
		if (on) {
			LL_PWR_SelectSUBGHZSPI_NSS();
		} else {
			LL_PWR_UnselectSUBGHZSPI_NSS();
		}
	}
#endif /* DT_HAS_COMPAT_STATUS_OKAY(st_stm32_spi_subghz) */
=======
    if (cfg->use_subghzspi_nss) {
        if (on) {
            LL_PWR_SelectSUBGHZSPI_NSS();
        }
        else {
            LL_PWR_UnselectSUBGHZSPI_NSS();
        }
    }
    #endif
>>>>>>> 3509019f
}

static void spi_stm32_complete(const struct device* dev, int status) {
    const struct spi_stm32_config* cfg = dev->config;
    SPI_TypeDef* spi = cfg->spi;
    struct spi_stm32_data* data = dev->data;

    #ifdef CONFIG_SPI_STM32_INTERRUPT
    ll_func_disable_int_tx_empty(spi);
    ll_func_disable_int_rx_not_empty(spi);
    ll_func_disable_int_errors(spi);

    #if DT_HAS_COMPAT_STATUS_OKAY(st_stm32h7_spi)
    if (cfg->fifo_enabled) {
        LL_SPI_DisableIT_EOT(spi);
    }
    #endif /* DT_HAS_COMPAT_STATUS_OKAY(st_stm32h7_spi) */

    #endif

    #if DT_HAS_COMPAT_STATUS_OKAY(st_stm32_spi_fifo)
    /* Flush RX buffer */
    while (ll_func_rx_is_not_empty(spi)) {
        (void) LL_SPI_ReceiveData8(spi);

        if (IS_ENABLED(__GTEST)) {
            break;
        }
    }
    #endif

    if (LL_SPI_GetMode(spi) == LL_SPI_MODE_MASTER) {
        while (ll_func_spi_is_busy(spi)) {
            if (IS_ENABLED(__GTEST)) {
                break;
            }
        }

        spi_stm32_cs_control(dev, false);
    }

    /* BSY flag is cleared when MODF flag is raised */
    if (LL_SPI_IsActiveFlag_MODF(spi)) {
        LL_SPI_ClearFlag_MODF(spi);
    }

    #if DT_HAS_COMPAT_STATUS_OKAY(st_stm32h7_spi)
    if (cfg->fifo_enabled) {
        LL_SPI_ClearFlag(spi, (SPI_IFCR_TXTFC | SPI_IFCR_OVRC | SPI_IFCR_EOTC));
        LL_SPI_SetTransferSize(spi, 0);
    }
    #endif /* DT_HAS_COMPAT_STATUS_OKAY(st_stm32h7_spi) */

    if (!(data->ctx.config->operation & SPI_HOLD_ON_CS)) {
        ll_func_disable_spi(spi);
    }

    #ifdef CONFIG_SPI_STM32_INTERRUPT
    spi_context_complete(&data->ctx, dev, status);
    #endif

    spi_stm32_pm_policy_state_lock_put(dev);
}

#ifdef CONFIG_SPI_STM32_INTERRUPT
<<<<<<< HEAD
	ll_func_disable_int_tx_empty(spi);
	ll_func_disable_int_rx_not_empty(spi);
	ll_func_disable_int_errors(spi);

#if DT_HAS_COMPAT_STATUS_OKAY(st_stm32h7_spi)
	if (cfg->fifo_enabled) {
		LL_SPI_DisableIT_EOT(spi);
	}
#endif /* DT_HAS_COMPAT_STATUS_OKAY(st_stm32h7_spi) */

#endif /* CONFIG_SPI_STM32_INTERRUPT */


#if DT_HAS_COMPAT_STATUS_OKAY(st_stm32_spi_fifo)
	/* Flush RX buffer */
	while (ll_func_rx_is_not_empty(spi)) {
		(void) LL_SPI_ReceiveData8(spi);
	}
#endif /* compat st_stm32_spi_fifo*/
=======
__maybe_unused static void /**/spi_stm32_isr(const struct device* dev) {
    const struct spi_stm32_config* cfg = dev->config;
    struct spi_stm32_data* data = dev->data;
    SPI_TypeDef* spi = cfg->spi;
    int err;

    /* Some spurious interrupts are triggered when SPI is not enabled; ignore them.
     * Do it only when fifo is enabled to leave non-fifo functionality untouched for now
     */
    if (cfg->fifo_enabled) {
        if (!LL_SPI_IsEnabled(spi)) {
            return;
        }
    }

    err = spi_stm32_get_err(spi);
    if (err != 0) {
        spi_stm32_complete(dev, err);
        return;
    }

    if (spi_stm32_transfer_ongoing(data) == true) {
        err = spi_stm32_shift_frames(cfg, data);
    }

    if ((err != 0) ||
        (spi_stm32_transfer_ongoing(data) == false)) {
        spi_stm32_complete(dev, err);
    }
}

>>>>>>> 3509019f

#define SPI_EVENT_ERROR       (1UL << 1U)
#define SPI_EVENT_COMPLETE    (1UL << 2U)
#define SPI_EVENT_RX_OVERFLOW (1UL << 3U)
#define SPI_EVENT_ALL         (SPI_EVENT_ERROR | SPI_EVENT_COMPLETE | SPI_EVENT_RX_OVERFLOW)
#define SPI_EVENT_INTERNAL_TRANSFER_COMPLETE (1UL << 30U)   /* Internal flag to report that an event occurred */


/**
 * @brief Receive data in 32 Bit mode
 * @param[in] spi  SPI peripheral
 * @param[in] data SPI device data structure
 * @return None
 */
static inline void stpm3x_hal_spi_rx_isr(SPI_TypeDef* spi, struct spi_stm32_data* data) {
    /**
     * Receive data in 32 Bit mode when
     * SPI_CFG1_FTHLV is LL_SPI_FIFO_TH_04DATA
     */
    uint32_t rx_frame;

    rx_frame = LL_SPI_ReceiveData32(spi);
    UNALIGNED_PUT(rx_frame, (uint32_t*)data->ctx.rx_buf);
    LL_SPI_DisableIT_RXP(spi);
}


/**
 * @brief SPI close transfer for STPM3x devices
 * @param[in] spi  SPI peripheral
 * @param[in] data SPI device data structure
 * @return None
 */
static void stpm3x_hal_spi_cls_xfer(SPI_TypeDef* spi,
                                    struct spi_stm32_data* data) {
    uint32_t itflag = spi->SR;

    /* Clear EOT and TXTF flag */
    LL_SPI_ClearFlag(spi, (SPI_IFCR_EOTC | SPI_IFCR_TXTFC));

    /* Disable SPI peripheral */
    LL_SPI_Disable(spi);

    /* Disable ITs */
    LL_SPI_DisableIT(spi, (SPI_IT_EOT | SPI_IT_TXP | SPI_IT_RXP | SPI_IT_DXP |
                           SPI_IT_UDR | SPI_IT_OVR | SPI_IT_FRE | SPI_IT_MODF));

    /* Report UnderRun error for non RX Only communication */
    if ((itflag & SPI_FLAG_UDR) != 0UL) {                       /* data->State != HAL_SPI_STATE_BUSY_RX */
        SET_BIT(data->ErrorCode, HAL_SPI_ERROR_UDR);
        LL_SPI_ClearFlag_UDR(spi);
    }

    /* Report OverRun error for non TX Only communication */
    if ((itflag & SPI_FLAG_OVR) != 0UL) {                       /* data->State != HAL_SPI_STATE_BUSY_TX */
        SET_BIT(data->ErrorCode, HAL_SPI_ERROR_OVR);
        LL_SPI_ClearFlag_OVR(spi);
    }

    /* Check if CRC error occurred */
    if ((itflag & SPI_FLAG_CRCERR) != 0UL) {
        SET_BIT(data->ErrorCode, HAL_SPI_ERROR_CRC);
        LL_SPI_ClearFlag_CRCERR(spi);
    }

    /* SPI Mode Fault error interrupt occurred */
    if ((itflag & SPI_FLAG_MODF) != 0UL) {
        SET_BIT(data->ErrorCode, HAL_SPI_ERROR_MODF);
        LL_SPI_ClearFlag_MODF(spi);
    }

    /* SPI Frame error interrupt occurred */
    if ((itflag & SPI_FLAG_FRE) != 0UL) {
        SET_BIT(data->ErrorCode, HAL_SPI_ERROR_FRE);
        LL_SPI_ClearFlag_FRE(spi);
    }
}


/**
 * @brief SPI IRQ handler for STPM3x devices (low level)
 * @param[in] spi  SPI peripheral
 * @param[in] data SPI device data structure
 * @return None
 */
void stpm3x_hal_spi_irq_hndl_ll(SPI_TypeDef* spi,
                                struct spi_stm32_data* data) {
    /* @see STPM3X_SPI::irq_hndl, HAL_SPI_IRQHandler */
    uint32_t itsource = spi->IER;
    uint32_t itflag   = spi->SR;
    uint32_t trigger  = (itsource & itflag);
    uint32_t handled  = 0UL;
    HAL_SPI_StateTypeDef State = data->State;

    /* SPI in mode Transmitter and Receiver */
    if (HAL_IS_BIT_CLR(trigger, SPI_FLAG_OVR) &&
        HAL_IS_BIT_CLR(trigger, SPI_FLAG_UDR) &&
        HAL_IS_BIT_SET(trigger, SPI_FLAG_DXP)) {
        stpm3x_hal_spi_rx_isr(spi, data);

        handled = 1UL;
    }

    if (handled != 0UL) {
        return;
    }

    /* SPI End Of Transfer: DMA or IT based transfer */
    if (HAL_IS_BIT_SET(trigger, SPI_FLAG_EOT)) {
        /* Clear EOT/TXTF/SUSP flag */
        spi->IFCR = (SPI_IFCR_EOTC | SPI_IFCR_TXTFC | SPI_IFCR_SUSPC);

        /* Disable EOT interrupt */
        LL_SPI_DisableIT_EOT(spi);

        /* Call SPI Standard close procedure */
        stpm3x_hal_spi_cls_xfer(spi, data);

        data->State = HAL_SPI_STATE_READY;
        if (data->ErrorCode != HAL_SPI_ERROR_NONE) {
            bsp_hal_spi_err_callback(spi, data->ErrorCode);
            return;
        }

        if (State == HAL_SPI_STATE_BUSY_TX_RX) {
            bsp_hal_spi_tx_rx_cplt_callback(spi);
        }

        return;
    }

    if (HAL_IS_BIT_SET(itflag, SPI_FLAG_SUSP) &&
        HAL_IS_BIT_SET(itsource, SPI_FLAG_EOT)) {
        /* Abort on going, clear SUSP flag to avoid infinite looping */
        LL_SPI_ClearFlag_SUSP(spi);

        return;
    }

    /* SPI in Error Treatment */
    if ((trigger & (SPI_FLAG_MODF | SPI_FLAG_OVR | SPI_FLAG_FRE | SPI_FLAG_UDR)) != 0UL) {
        /* SPI Overrun error interrupt occurred */
        if ((trigger & SPI_FLAG_OVR) != 0UL) {
            SET_BIT(data->ErrorCode, HAL_SPI_ERROR_OVR);
            LL_SPI_ClearFlag_OVR(spi);
        }

        /* SPI Mode Fault error interrupt occurred */
        if ((trigger & SPI_FLAG_MODF) != 0UL) {
            SET_BIT(data->ErrorCode, HAL_SPI_ERROR_MODF);
            LL_SPI_ClearFlag_MODF(spi);
        }

        /* SPI Frame error interrupt occurred */
        if ((trigger & SPI_FLAG_FRE) != 0UL) {
            SET_BIT(data->ErrorCode, HAL_SPI_ERROR_FRE);
            LL_SPI_ClearFlag_FRE(spi);
        }

        /* SPI Underrun error interrupt occurred */
        if ((trigger & SPI_FLAG_UDR) != 0UL) {
            SET_BIT(data->ErrorCode, HAL_SPI_ERROR_UDR);
            LL_SPI_ClearFlag_UDR(spi);
        }

        if (data->ErrorCode != HAL_SPI_ERROR_NONE) {
            /* Disable SPI peripheral */
            LL_SPI_Disable(spi);

            /* Disable all interrupts */
            LL_SPI_DisableIT(spi, (SPI_IT_EOT | SPI_IT_RXP | SPI_IT_TXP | SPI_IT_MODF |
                                   SPI_IT_OVR | SPI_IT_FRE | SPI_IT_UDR));

            /* Restore data->State to Ready */
            data->State = HAL_SPI_STATE_READY;

            bsp_hal_spi_err_callback(spi, data->ErrorCode);
        }

        return;
    }
}

<<<<<<< HEAD
#ifdef CONFIG_SPI_STM32_INTERRUPT
static void spi_stm32_isr(const struct device *dev)
{
	const struct spi_stm32_config *cfg = dev->config;
	struct spi_stm32_data *data = dev->data;
	SPI_TypeDef *spi = cfg->spi;
	int err;

	/* Some spurious interrupts are triggered when SPI is not enabled; ignore them.
	 * Do it only when fifo is enabled to leave non-fifo functionality untouched for now
	 */
	if (cfg->fifo_enabled) {
		if (!LL_SPI_IsEnabled(spi)) {
			return;
		}
	}

	err = spi_stm32_get_err(spi);
	if (err) {
		spi_stm32_complete(dev, err);
		return;
	}

	if (spi_stm32_transfer_ongoing(data)) {
		err = spi_stm32_shift_frames(cfg, data);
	}

	if (err || !spi_stm32_transfer_ongoing(data)) {
		spi_stm32_complete(dev, err);
	}
}
#endif /* CONFIG_SPI_STM32_INTERRUPT */
=======
>>>>>>> 3509019f

/**
 * @brief SPI IRQ handler for STPM3x devices (top level)
 * @param[in] spi  SPI peripheral
 * @param[in] data SPI device data structure
 * @param[in] irq_n IRQ number
 * @return SPI event
 */
uint32_t stpm3x_hal_spi_irq_hndl_asynch(SPI_TypeDef* spi,
                                        struct spi_stm32_data* data,
                                        IRQn_Type irq_n) {
    uint32_t event;

    stpm3x_hal_spi_irq_hndl_ll(spi, data);

    event = 0U;
    if (data->State == HAL_SPI_STATE_READY) {
        /* When HAL SPI is back to READY state, check if there was an error */
        int error = data->ErrorCode;
        if (error != HAL_SPI_ERROR_NONE) {
            /* something went wrong and the transfer has definitely completed */
            event = (SPI_EVENT_ERROR | SPI_EVENT_INTERNAL_TRANSFER_COMPLETE);

            if (error & HAL_SPI_ERROR_OVR) {
                event |= SPI_EVENT_RX_OVERFLOW;                 /* buffer overrun */
            }
        }
        else { /* else we're done */
            event = (SPI_EVENT_COMPLETE | SPI_EVENT_INTERNAL_TRANSFER_COMPLETE);
        }

        /* Disable the interrupt */
        NVIC_DisableIRQ(irq_n);
        NVIC_ClearPendingIRQ(irq_n);
    }

    return (event & (SPI_EVENT_ALL | SPI_EVENT_INTERNAL_TRANSFER_COMPLETE));
}


/**
 * @brief SPI interrupt handler for STPM3x devices
 * @param[in] dev SPI device structure
 */
__maybe_unused static void /**/spi_stpm3x_isr(const struct device* dev) {
    const struct spi_stm32_config* cfg = dev->config;
    struct spi_stm32_data* data = dev->data;
    struct spi_context* ctx = &data->ctx;
    uint32_t event;

    event = stpm3x_hal_spi_irq_hndl_asynch(cfg->spi, data, cfg->irq);
    if (ctx->callback && (event & SPI_EVENT_ALL)) {
        ctx->callback(dev, (event & SPI_EVENT_ALL), ctx->callback_data);
    }
}
#endif


/**
 * @brief Configure SPI by config parameters
 * @param[in] dev SPI device
 * @param[in] config SPI configuration
 * @return 0 on success, negative error code on failure
 */
static int spi_stm32_configure(const struct device* dev,
                               const struct spi_config* config) {
    struct spi_stm32_config const* cfg = dev->config;
    struct spi_stm32_data* data = dev->data;
    uint32_t const scaler[] = {
        LL_SPI_BAUDRATEPRESCALER_DIV2,
        LL_SPI_BAUDRATEPRESCALER_DIV4,
        LL_SPI_BAUDRATEPRESCALER_DIV8,
        LL_SPI_BAUDRATEPRESCALER_DIV16,
        LL_SPI_BAUDRATEPRESCALER_DIV32,
        LL_SPI_BAUDRATEPRESCALER_DIV64,
        LL_SPI_BAUDRATEPRESCALER_DIV128,
        LL_SPI_BAUDRATEPRESCALER_DIV256
    };
    SPI_TypeDef* spi = cfg->spi;
    uint32_t clock;
    int br;

    if (spi_context_configured(&data->ctx, config)) {
        /* Nothing to do */
        return (0);
    }

    if ((SPI_WORD_SIZE_GET(config->operation) != 8) &&
        (SPI_WORD_SIZE_GET(config->operation) != 16)) {
        return (-ENOTSUP);
    }

    if ((config->operation & SPI_HALF_DUPLEX) == SPI_HALF_DUPLEX) {
        /* TODO : customized to support 3-wire SPI */
    }

    /* configure the frame format Motorola (default) or TI */
    if ((config->operation & SPI_FRAME_FORMAT_TI) == SPI_FRAME_FORMAT_TI) {
        #ifdef LL_SPI_PROTOCOL_TI
        LL_SPI_SetStandard(spi, LL_SPI_PROTOCOL_TI);
        #else
        LOG_ERR("Frame Format TI not supported");
        /* on stm32F1 or some stm32L1 (cat1,2) without SPI_CR2_FRF */
        return (-ENOTSUP);
        #endif
    }
    else {
        #if defined(LL_SPI_PROTOCOL_MOTOROLA) && defined(SPI_CR2_FRF)
        LL_SPI_SetStandard(spi, LL_SPI_PROTOCOL_MOTOROLA);
        #endif
    }

    if (IS_ENABLED(STM32_SPI_DOMAIN_CLOCK_SUPPORT) && (cfg->pclk_len > 1)) {
        if (clock_control_get_rate(DEVICE_DT_GET(STM32_CLOCK_CONTROL_NODE),
                                   (clock_control_subsys_t)&cfg->pclken[1], &clock) < 0) {
            LOG_ERR("Failed call clock_control_get_rate(pclk[1])");
            return (-EIO);
        }
    }
    else {
        if (clock_control_get_rate(DEVICE_DT_GET(STM32_CLOCK_CONTROL_NODE),
                                   (clock_control_subsys_t)&cfg->pclken[0], &clock) < 0) {
            LOG_ERR("Failed call clock_control_get_rate(pclk[0])");
            return (-EIO);
        }
    }

    for (br = 1; br <= ARRAY_SIZE(scaler); ++br) {
        uint32_t clk = clock >> br;

        if (clk <= config->frequency) {
            break;
        }
    }

    if (br > ARRAY_SIZE(scaler)) {
        LOG_ERR("Unsupported frequency %uHz, max %uHz, min %uHz",
                config->frequency,
                clock >> 1,
                clock >> ARRAY_SIZE(scaler));
        return (-EINVAL);
    }

    LL_SPI_Disable(spi);
    LL_SPI_SetBaudRatePrescaler(spi, scaler[br - 1]);

    if (SPI_MODE_GET(config->operation) & SPI_MODE_CPOL) {
        LL_SPI_SetClockPolarity(spi, LL_SPI_POLARITY_HIGH);
    }
    else {
        LL_SPI_SetClockPolarity(spi, LL_SPI_POLARITY_LOW);
    }

    if (SPI_MODE_GET(config->operation) & SPI_MODE_CPHA) {
        LL_SPI_SetClockPhase(spi, LL_SPI_PHASE_2EDGE);
    }
    else {
        LL_SPI_SetClockPhase(spi, LL_SPI_PHASE_1EDGE);
    }

    LL_SPI_SetTransferDirection(spi, LL_SPI_FULL_DUPLEX);

    if (config->operation & SPI_TRANSFER_LSB) {
        LL_SPI_SetTransferBitOrder(spi, LL_SPI_LSB_FIRST);
    }
    else {
        LL_SPI_SetTransferBitOrder(spi, LL_SPI_MSB_FIRST);
    }

    if (config->operation & SPI_CRC_ENABLE) {                   /* #CUSTOM@NDRS */
        LL_SPI_EnableCRC(spi);
    }
    else {
        LL_SPI_DisableCRC(spi);
    }

    if ((spi_cs_is_gpio(config) == true) ||
        !IS_ENABLED(CONFIG_SPI_STM32_USE_HW_SS)) {
        #if DT_HAS_COMPAT_STATUS_OKAY(st_stm32h7_spi)
        if (SPI_OP_MODE_GET(config->operation) == SPI_OP_MODE_MASTER) {
            if (LL_SPI_GetNSSPolarity(spi) == LL_SPI_NSS_POLARITY_LOW) {
                LL_SPI_SetInternalSSLevel(spi, LL_SPI_SS_LEVEL_HIGH);
            }
        }
        #endif
        LL_SPI_SetNSSMode(spi, LL_SPI_NSS_SOFT);
    }
    else {
        if (config->operation & SPI_OP_MODE_SLAVE) {
            LL_SPI_SetNSSMode(spi, LL_SPI_NSS_HARD_INPUT);
        }
        else {
            LL_SPI_SetNSSMode(spi, LL_SPI_NSS_HARD_OUTPUT);
        }
    }

    if (config->operation & SPI_OP_MODE_SLAVE) {
        LL_SPI_SetMode(spi, LL_SPI_MODE_SLAVE);
    }
    else {
        LL_SPI_SetMode(spi, LL_SPI_MODE_MASTER);
    }

    if (SPI_WORD_SIZE_GET(config->operation) == 8) {
        LL_SPI_SetDataWidth(spi, LL_SPI_DATAWIDTH_8BIT);
    }
    else {
        LL_SPI_SetDataWidth(spi, LL_SPI_DATAWIDTH_16BIT);
    }

    #if DT_HAS_COMPAT_STATUS_OKAY(st_stm32h7_spi)
    LL_SPI_SetMasterSSIdleness(spi, cfg->mssi_clocks);
    LL_SPI_SetInterDataIdleness(spi, (cfg->midi_clocks << SPI_CFG2_MIDI_Pos));
    #endif

    #if DT_HAS_COMPAT_STATUS_OKAY(st_stm32_spi_fifo)
    if (config->operation & SPI_STPM3X_DRV) {                   /* #CUSTOM@NDRS */
        LL_SPI_SetFIFOThreshold(spi, LL_SPI_FIFO_TH_04DATA);
    }
    else {
        ll_func_set_fifo_threshold_8bit(spi);
    }
    #endif

    /* At this point, it's mandatory to set this on the context! */
    data->ctx.config = config;

    LOG_DBG("Installed config %p: freq %uHz (div = %u),"
            " mode %u/%u/%u, slave %u",
            config, clock >> br, 1 << br,
            (SPI_MODE_GET(config->operation) & SPI_MODE_CPOL) ? 1 : 0,
            (SPI_MODE_GET(config->operation) & SPI_MODE_CPHA) ? 1 : 0,
            (SPI_MODE_GET(config->operation) & SPI_MODE_LOOP) ? 1 : 0,
            config->slave);

    return (0);
}

static int spi_stm32_release(const struct device* dev,
                             const struct spi_config* config) {
    struct spi_stm32_data* data = dev->data;
    const struct spi_stm32_config* cfg = dev->config;

    spi_context_unlock_unconditionally(&data->ctx);
    ll_func_disable_spi(cfg->spi);

    return 0;
}

#if DT_HAS_COMPAT_STATUS_OKAY(st_stm32h7_spi)
static int32_t spi_stm32_count_bufset_frames(const struct spi_config* config,
                                             const struct spi_buf_set* bufs) {
    if (bufs == NULL) {
        return (0);
    }

    uint32_t num_bytes = 0;

    for (size_t i = 0; i < bufs->count; i++) {
        num_bytes += bufs->buffers[i].len;
    }

    uint8_t bytes_per_frame = SPI_WORD_SIZE_GET(config->operation) / 8;

    if ((num_bytes % bytes_per_frame) != 0) {
        return -EINVAL;
    }

    return (num_bytes / bytes_per_frame);
}

static int32_t spi_stm32_count_total_frames(const struct spi_config* config,
                                            const struct spi_buf_set* tx_bufs,
                                            const struct spi_buf_set* rx_bufs) {
    int tx_frames = spi_stm32_count_bufset_frames(config, tx_bufs);

    if (tx_frames < 0) {
        return (tx_frames);
    }

    int rx_frames = spi_stm32_count_bufset_frames(config, rx_bufs);

    if (rx_frames < 0) {
        return (rx_frames);
    }

    if (tx_frames > UINT16_MAX || rx_frames > UINT16_MAX) {
        return (-EMSGSIZE);
    }

    return MAX(rx_frames, tx_frames);
}
#endif /* DT_HAS_COMPAT_STATUS_OKAY(st_stm32h7_spi) */

<<<<<<< HEAD
static int transceive(const struct device *dev,
		      const struct spi_config *config,
		      const struct spi_buf_set *tx_bufs,
		      const struct spi_buf_set *rx_bufs,
		      bool asynchronous,
		      spi_callback_t cb,
		      void *userdata)
{
	const struct spi_stm32_config *cfg = dev->config;
	struct spi_stm32_data *data = dev->data;
	SPI_TypeDef *spi = cfg->spi;
	int ret;

	if (!tx_bufs && !rx_bufs) {
		return 0;
	}

#ifndef CONFIG_SPI_STM32_INTERRUPT
	if (asynchronous) {
		return -ENOTSUP;
	}
#endif /* CONFIG_SPI_STM32_INTERRUPT */

	spi_context_lock(&data->ctx, asynchronous, cb, userdata, config);

	spi_stm32_pm_policy_state_lock_get(dev);

	ret = spi_stm32_configure(dev, config);
	if (ret) {
		goto end;
	}

	/* Set buffers info */
	if (SPI_WORD_SIZE_GET(config->operation) == 8) {
		spi_context_buffers_setup(&data->ctx, tx_bufs, rx_bufs, 1);
	} else {
		spi_context_buffers_setup(&data->ctx, tx_bufs, rx_bufs, 2);
	}
=======
static int transceive(const struct device* dev,
                      const struct spi_config* config,
                      const struct spi_buf_set* tx_bufs,
                      const struct spi_buf_set* rx_bufs,
                      bool asynchronous,
                      spi_callback_t cb,
                      void* userdata) {
    const struct spi_stm32_config* cfg = dev->config;
    struct spi_stm32_data* data = dev->data;
    SPI_TypeDef* spi = cfg->spi;
    int ret;

    if (!tx_bufs && !rx_bufs) {
        return (0);
    }

    #ifndef CONFIG_SPI_STM32_INTERRUPT
    if (asynchronous) {
        return (-ENOTSUP);
    }
    #endif

    spi_context_lock(&data->ctx, asynchronous, cb, userdata, config);

    spi_stm32_pm_policy_state_lock_get(dev);

    ret = spi_stm32_configure(dev, config);
    if (ret) {
        goto end;
    }

    /* Set buffers info */
    if (SPI_WORD_SIZE_GET(config->operation) == 8) {
        spi_context_buffers_setup(&data->ctx, tx_bufs, rx_bufs, 1);
    }
    else {
        spi_context_buffers_setup(&data->ctx, tx_bufs, rx_bufs, 2);
    }

    #if DT_HAS_COMPAT_STATUS_OKAY(st_stm32h7_spi)
    if (cfg->fifo_enabled && SPI_OP_MODE_GET(config->operation) == SPI_OP_MODE_MASTER) {
        int total_frames = spi_stm32_count_total_frames(
            config, tx_bufs, rx_bufs);
        if (total_frames < 0) {
            ret = total_frames;
            goto end;
        }
        LL_SPI_SetTransferSize(spi, (uint32_t)total_frames);
    }

    #endif /* DT_HAS_COMPAT_STATUS_OKAY(st_stm32h7_spi) */

    #if DT_HAS_COMPAT_STATUS_OKAY(st_stm32_spi_fifo)
    /* Flush RX buffer */
    while (ll_func_rx_is_not_empty(spi)) {
        (void) LL_SPI_ReceiveData8(spi);

        if (IS_ENABLED(__GTEST)) {
            break;
        }
    }
    #endif

    LL_SPI_Enable(spi);

    #if DT_HAS_COMPAT_STATUS_OKAY(st_stm32h7_spi)
    /* With the STM32MP1, STM32U5 and the STM32H7,
     * if the device is the SPI master,
     * we need to enable the start of the transfer with
     * LL_SPI_StartMasterTransfer(spi)
     */
    if (LL_SPI_GetMode(spi) == LL_SPI_MODE_MASTER) {
        LL_SPI_StartMasterTransfer(spi);
        while (!LL_SPI_IsActiveMasterTransfer(spi)) {
            /* NOP */
        }
    }
    #endif /* DT_HAS_COMPAT_STATUS_OKAY(st_stm32h7_spi) */

    #if CONFIG_SOC_SERIES_STM32H7X
    /*
     * Add a small delay after enabling to prevent transfer stalling at high
     * system clock frequency (see errata sheet ES0392).
     */
    k_busy_wait(WAIT_1US);
    #endif

    /* This is turned off in spi_stm32_complete(). */
    spi_stm32_cs_control(dev, true);

    #ifdef CONFIG_SPI_STM32_INTERRUPT

    #if DT_HAS_COMPAT_STATUS_OKAY(st_stm32h7_spi)
    if (cfg->fifo_enabled) {
        LL_SPI_EnableIT_EOT(spi);
    }
    #endif /* DT_HAS_COMPAT_STATUS_OKAY(st_stm32h7_spi) */

    ll_func_enable_int_errors(spi);

    if (rx_bufs) {
        ll_func_enable_int_rx_not_empty(spi);
    }

    ll_func_enable_int_tx_empty(spi);

    ret = spi_context_wait_for_completion(&data->ctx);
    #else
    do {
        ret = spi_stm32_shift_frames(cfg, data);
    } while (!ret && spi_stm32_transfer_ongoing(data));

    spi_stm32_complete(dev, ret);

    #ifdef CONFIG_SPI_SLAVE
    if (spi_context_is_slave(&data->ctx) && !ret) {
        ret = data->ctx.recv_frames;
    }
    #endif /* CONFIG_SPI_SLAVE */

    #endif

end :
    spi_context_release(&data->ctx, ret);

    return (ret);
}
>>>>>>> 3509019f

/* STPM3X's specific function */
bool spi_stpm3x_is_active(struct spi_dt_spec const* spec) {
    struct spi_stm32_data const* data = spec->bus->data;
    HAL_SPI_StateTypeDef State = data->State;

    switch (State) {
        case HAL_SPI_STATE_RESET :
        case HAL_SPI_STATE_READY :
        case HAL_SPI_STATE_ERROR :
            return (false);

<<<<<<< HEAD
#if DT_HAS_COMPAT_STATUS_OKAY(st_stm32_spi_fifo)
	/* Flush RX buffer */
	while (ll_func_rx_is_not_empty(spi)) {
		(void) LL_SPI_ReceiveData8(spi);
	}
#endif /* DT_HAS_COMPAT_STATUS_OKAY(st_stm32_spi_fifo) */
=======
        default :
            return (true);
    }
}
>>>>>>> 3509019f

#if DT_HAS_COMPAT_STATUS_OKAY(st_stpm3x_spi)
int spi_stpm3x_transceive_dt(struct spi_dt_spec const* spec,
                             uint8_t const tx[],
                             uint8_t rx[]) {
    struct spi_stm32_config const* cfg = spec->bus->config;
    struct spi_stm32_data* data = spec->bus->data;
    SPI_TypeDef* spi = cfg->spi;

    // Register the thunking handler
    IRQn_Type irq_n = cfg->irq;

<<<<<<< HEAD
#ifdef CONFIG_SOC_SERIES_STM32H7X
	/*
	 * Add a small delay after enabling to prevent transfer stalling at high
	 * system clock frequency (see errata sheet ES0392).
	 */
	k_busy_wait(WAIT_1US);
#endif /* CONFIG_SOC_SERIES_STM32H7X */
=======
    // Enable the interrupt
    NVIC_DisableIRQ(irq_n);
    NVIC_ClearPendingIRQ(irq_n);
    NVIC_EnableIRQ(irq_n);
>>>>>>> 3509019f

    // Flush FIFO
    #if defined(SPI_FLAG_FRLVL)             // STM32F0 STM32F3 STM32F7 STM32L4
    LL_SPIEx_FlushRxFifo(spi);
    #endif

    // Set the function for IT treatment
    // @note already set in _spi_init_direct with HAL_SPI_Set_TxISR_Rx_ISR_8BIT
    data->ErrorCode = HAL_SPI_ERROR_NONE;
    data->State     = HAL_SPI_STATE_BUSY_TX_RX;

    data->ctx.rx_buf = rx;
    data->ctx.rx_len = 0U;
    data->ctx.tx_len = 0U;

    // Set the number of data at current transfer
    MODIFY_REG(spi->CR2, SPI_CR2_TSIZE, 4U);

    /* Enable SPI peripheral */
    LL_SPI_Enable(spi);

    __IO uint8_t* ptxdr_8bits = (__IO uint8_t*)(&(spi->TXDR));

<<<<<<< HEAD
	ret = spi_context_wait_for_completion(&data->ctx);
#else /* CONFIG_SPI_STM32_INTERRUPT */
	do {
		ret = spi_stm32_shift_frames(cfg, data);
	} while (!ret && spi_stm32_transfer_ongoing(data));
=======
    // Transmit data in 8 Bit mode and put in TxFIFO
    *ptxdr_8bits = tx[0];
    *ptxdr_8bits = tx[1];
    *ptxdr_8bits = tx[2];
    *ptxdr_8bits = tx[3];
>>>>>>> 3509019f

    // Enable EOT, RXP, DXP, UDR, OVR, FRE, MODF and TSERF interrupts
    // No TXP since we already put all of data into TxFIFO
    LL_SPI_EnableIT(spi, (SPI_IT_EOT | SPI_IT_RXP  |
                          SPI_IT_DXP | SPI_IT_UDR  | SPI_IT_OVR |
                          SPI_IT_FRE | SPI_IT_MODF | SPI_IT_TSERF));

    // Master transfer start
    SET_BIT(spi->CR1, SPI_CR1_CSTART);

<<<<<<< HEAD
#endif /* CONFIG_SPI_STM32_INTERRUPT */
=======
    return (0);
}
>>>>>>> 3509019f


/**
 * @brief SPI STPM3X specific initialization
 * @param[in] spec SPI device tree specification
 * @param[in] cb   Callback function
 * @param[in] userdata Callback user data
 * @return 0 on success, negative error code on failure
 */
int spi_stpm3x_init(struct spi_dt_spec const* spec,
                    spi_callback_t cb,
                    void* userdata) {
    struct spi_stm32_data* data = spec->bus->data;
    int ret;

    ret = spi_stm32_configure(spec->bus, &spec->config);
    if (ret == 0) {
        data->State = HAL_SPI_STATE_READY;
        data->ctx.callback = cb;
        data->ctx.callback_data = userdata;
    }

    return (ret);
}
#endif /* DT_HAS_COMPAT_STATUS_OKAY(st_stpm3x_spi) */

#ifdef CONFIG_SPI_STM32_DMA
static int wait_dma_rx_tx_done(const struct device* dev) {
    struct spi_stm32_data* data = dev->data;
    int res;
    k_timeout_t timeout;

    /*
     * In slave mode we do not know when the transaction will start. Hence,
     * it doesn't make sense to have timeout in this case.
     */
    if (IS_ENABLED(CONFIG_SPI_SLAVE) &&
        spi_context_is_slave(&data->ctx)) {
        timeout = K_FOREVER;
    }
    else {
        timeout = K_MSEC(1000);
    }

    while (1) {
        res = k_sem_take(&data->status_sem, timeout);
        if (res != 0) {
            return (res);
        }

        if (data->status_flags & SPI_STM32_DMA_ERROR_FLAG) {
            return (-EIO);
        }

        if (data->status_flags & SPI_STM32_DMA_DONE_FLAG) {
            return (0);
        }
    }

    return (res);
}

#ifdef CONFIG_DCACHE
static bool buf_in_nocache(uintptr_t buf, size_t len_bytes) {
    bool buf_within_nocache = false;

    #ifdef CONFIG_NOCACHE_MEMORY
    /* Check if buffer is in nocache region defined by the linker */
    buf_within_nocache = ((buf >= ((uintptr_t)_nocache_ram_start)) &&
                          ((buf + len_bytes - 1) <= ((uintptr_t)_nocache_ram_end)));
    if (buf_within_nocache) {
        return (true);
    }
    #endif /* CONFIG_NOCACHE_MEMORY */

    /* Check if buffer is in nocache memory region defined in DT */
    buf_within_nocache = (mem_attr_check_buf(
            (void*)buf, len_bytes, DT_MEM_ARM(ATTR_MPU_RAM_NOCACHE)) == 0);

    return (buf_within_nocache);
}

static bool is_dummy_buffer(const struct spi_buf* buf) {
    return (buf->buf == NULL);
}

<<<<<<< HEAD
static int transceive_dma(const struct device *dev,
		      const struct spi_config *config,
		      const struct spi_buf_set *tx_bufs,
		      const struct spi_buf_set *rx_bufs,
		      bool asynchronous,
		      spi_callback_t cb,
		      void *userdata)
{
	const struct spi_stm32_config *cfg = dev->config;
	struct spi_stm32_data *data = dev->data;
	SPI_TypeDef *spi = cfg->spi;
	int ret;
	int err;

	if (!tx_bufs && !rx_bufs) {
		return 0;
	}

	if (asynchronous) {
		return -ENOTSUP;
	}
=======
static bool spi_buf_set_in_nocache(const struct spi_buf_set* bufs) {
    for (size_t i = 0; i < bufs->count; i++) {
        const struct spi_buf* buf = &bufs->buffers[i];
>>>>>>> 3509019f

        if (!is_dummy_buffer(buf) &&
            !buf_in_nocache((uintptr_t)buf->buf, buf->len)) {
            return (false);
        }
    }
    return (true);
}
#endif /* CONFIG_DCACHE */

<<<<<<< HEAD
	spi_context_lock(&data->ctx, asynchronous, cb, userdata, config);

	spi_stm32_pm_policy_state_lock_get(dev);

	k_sem_reset(&data->status_sem);

	ret = spi_stm32_configure(dev, config);
	if (ret) {
		goto end;
	}

	/* Set buffers info */
	if (SPI_WORD_SIZE_GET(config->operation) == 8) {
		spi_context_buffers_setup(&data->ctx, tx_bufs, rx_bufs, 1);
	} else {
		spi_context_buffers_setup(&data->ctx, tx_bufs, rx_bufs, 2);
	}

#if DT_HAS_COMPAT_STATUS_OKAY(st_stm32h7_spi)
	/* set request before enabling (else SPI CFG1 reg is write protected) */
	LL_SPI_EnableDMAReq_RX(spi);
	LL_SPI_EnableDMAReq_TX(spi);

	LL_SPI_Enable(spi);
	if (LL_SPI_GetMode(spi) == LL_SPI_MODE_MASTER) {
		LL_SPI_StartMasterTransfer(spi);
	}
#else
	LL_SPI_Enable(spi);
#endif /* st_stm32h7_spi */

	/* This is turned off in spi_stm32_complete(). */
	spi_stm32_cs_control(dev, true);

	while (data->ctx.rx_len > 0 || data->ctx.tx_len > 0) {
		size_t dma_len;

		if (data->ctx.rx_len == 0) {
			dma_len = data->ctx.tx_len;
		} else if (data->ctx.tx_len == 0) {
			dma_len = data->ctx.rx_len;
		} else {
			dma_len = MIN(data->ctx.tx_len, data->ctx.rx_len);
		}

		data->status_flags = 0;

		ret = spi_dma_move_buffers(dev, dma_len);
		if (ret != 0) {
			break;
		}

#if !DT_HAS_COMPAT_STATUS_OKAY(st_stm32h7_spi)

		/* toggle the DMA request to restart the transfer */
		LL_SPI_EnableDMAReq_RX(spi);
		LL_SPI_EnableDMAReq_TX(spi);
#endif /* ! st_stm32h7_spi */

		ret = wait_dma_rx_tx_done(dev);
		if (ret != 0) {
			break;
		}

#ifdef SPI_SR_FTLVL
		while (LL_SPI_GetTxFIFOLevel(spi) > 0) {
		}
#endif /* SPI_SR_FTLVL */

#ifdef CONFIG_SPI_STM32_ERRATA_BUSY
		WAIT_FOR(ll_func_spi_dma_busy(spi) != 0,
			 CONFIG_SPI_STM32_BUSY_FLAG_TIMEOUT,
			 k_yield());
#else
		/* wait until spi is no more busy (spi TX fifo is really empty) */
		while (ll_func_spi_dma_busy(spi) == 0) {
		}
#endif /* CONFIG_SPI_STM32_ERRATA_BUSY */

#if !DT_HAS_COMPAT_STATUS_OKAY(st_stm32h7_spi)
		/* toggle the DMA transfer request */
		LL_SPI_DisableDMAReq_TX(spi);
		LL_SPI_DisableDMAReq_RX(spi);
#endif /* ! st_stm32h7_spi */

		uint8_t frame_size_bytes = bits2bytes(
			SPI_WORD_SIZE_GET(config->operation));

		spi_context_update_tx(&data->ctx, frame_size_bytes, dma_len);
		spi_context_update_rx(&data->ctx, frame_size_bytes, dma_len);
	}

	/* spi complete relies on SPI Status Reg which cannot be disabled */
	spi_stm32_complete(dev, ret);
	/* disable spi instance after completion */
	LL_SPI_Disable(spi);
	/* The Config. Reg. on some mcus is write un-protected when SPI is disabled */
	LL_SPI_DisableDMAReq_TX(spi);
	LL_SPI_DisableDMAReq_RX(spi);

	err = dma_stop(data->dma_rx.dma_dev, data->dma_rx.channel);
	if (err) {
		LOG_DBG("Rx dma_stop failed with error %d", err);
	}
	err = dma_stop(data->dma_tx.dma_dev, data->dma_tx.channel);
	if (err) {
		LOG_DBG("Tx dma_stop failed with error %d", err);
	}

#ifdef CONFIG_SPI_SLAVE
	if (spi_context_is_slave(&data->ctx) && !ret) {
		ret = data->ctx.recv_frames;
	}
#endif /* CONFIG_SPI_SLAVE */
=======
static int transceive_dma(const struct device* dev,
                          const struct spi_config* config,
                          const struct spi_buf_set* tx_bufs,
                          const struct spi_buf_set* rx_bufs,
                          bool asynchronous,
                          spi_callback_t cb,
                          void* userdata) {
    const struct spi_stm32_config* cfg = dev->config;
    struct spi_stm32_data* data = dev->data;
    SPI_TypeDef* spi = cfg->spi;
    int ret;

    if (!tx_bufs && !rx_bufs) {
        return (0);
    }

    if (asynchronous) {
        return (-ENOTSUP);
    }

    #ifdef CONFIG_DCACHE
    if (((tx_bufs != NULL) && !spi_buf_set_in_nocache(tx_bufs)) ||
        ((rx_bufs != NULL) && !spi_buf_set_in_nocache(rx_bufs))) {
        return (-EFAULT);
    }
    #endif /* CONFIG_DCACHE */

    spi_context_lock(&data->ctx, asynchronous, cb, userdata, config);

    spi_stm32_pm_policy_state_lock_get(dev);

    k_sem_reset(&data->status_sem);

    ret = spi_stm32_configure(dev, config);
    if (ret) {
        goto end;
    }

    /* Set buffers info */
    if (SPI_WORD_SIZE_GET(config->operation) == 8) {
        spi_context_buffers_setup(&data->ctx, tx_bufs, rx_bufs, 1);
    }
    else {
        spi_context_buffers_setup(&data->ctx, tx_bufs, rx_bufs, 2);
    }

    #if DT_HAS_COMPAT_STATUS_OKAY(st_stm32h7_spi)
    /* set request before enabling (else SPI CFG1 reg is write protected) */
    LL_SPI_EnableDMAReq_RX(spi);
    LL_SPI_EnableDMAReq_TX(spi);

    LL_SPI_Enable(spi);
    if (LL_SPI_GetMode(spi) == LL_SPI_MODE_MASTER) {
        LL_SPI_StartMasterTransfer(spi);
    }
    #else
    LL_SPI_Enable(spi);
    #endif /* st_stm32h7_spi */

    /* This is turned off in spi_stm32_complete(). */
    spi_stm32_cs_control(dev, true);

    while ((data->ctx.rx_len > 0) || (data->ctx.tx_len > 0)) {
        size_t dma_len;

        if (data->ctx.rx_len == 0) {
            dma_len = data->ctx.tx_len;
        }
        else if (data->ctx.tx_len == 0) {
            dma_len = data->ctx.rx_len;
        }
        else {
            dma_len = MIN(data->ctx.tx_len, data->ctx.rx_len);
        }

        data->status_flags = 0;

        ret = spi_dma_move_buffers(dev, dma_len);
        if (ret != 0) {
            break;
        }

        #if !DT_HAS_COMPAT_STATUS_OKAY(st_stm32h7_spi)
        /* toggle the DMA request to restart the transfer */
        LL_SPI_EnableDMAReq_RX(spi);
        LL_SPI_EnableDMAReq_TX(spi);
        #endif /* ! st_stm32h7_spi */

        ret = wait_dma_rx_tx_done(dev);
        if (ret != 0) {
            break;
        }

        #ifdef SPI_SR_FTLVL
        while (LL_SPI_GetTxFIFOLevel(spi) > 0) {
            /* pass */
        }
        #endif

        #ifdef CONFIG_SPI_STM32_ERRATA_BUSY
        WAIT_FOR(ll_func_spi_dma_busy(spi) != 0,
                 CONFIG_SPI_STM32_BUSY_FLAG_TIMEOUT,
                 k_yield());
        #else
        /* wait until spi is no more busy (spi TX fifo is really empty) */
        while (ll_func_spi_dma_busy(spi) == 0) {
            if (IS_ENABLED(__GTEST)) {
                break;
            }
        }
        #endif

        #if !DT_HAS_COMPAT_STATUS_OKAY(st_stm32h7_spi)
        /* toggle the DMA transfer request */
        LL_SPI_DisableDMAReq_TX(spi);
        LL_SPI_DisableDMAReq_RX(spi);
        #endif /* ! st_stm32h7_spi */

        uint8_t frame_size_bytes = (uint8_t)bits2bytes(
                SPI_WORD_SIZE_GET(config->operation));

        spi_context_update_tx(&data->ctx, frame_size_bytes, dma_len);
        spi_context_update_rx(&data->ctx, frame_size_bytes, dma_len);
    }

    /* spi complete relies on SPI Status Reg which cannot be disabled */
    spi_stm32_complete(dev, ret);
    /* disable spi instance after completion */
    LL_SPI_Disable(spi);
    /* The Config. Reg. on some mcus is write un-protected when SPI is disabled */
    LL_SPI_DisableDMAReq_TX(spi);
    LL_SPI_DisableDMAReq_RX(spi);

    dma_stop(data->dma_rx.dma_dev, data->dma_rx.channel);
    dma_stop(data->dma_tx.dma_dev, data->dma_tx.channel);

    #ifdef CONFIG_SPI_SLAVE
    if (spi_context_is_slave(&data->ctx) && !ret) {
        ret = data->ctx.recv_frames;
    }
    #endif /* CONFIG_SPI_SLAVE */
>>>>>>> 3509019f

end:
    spi_context_release(&data->ctx, ret);

    spi_stm32_pm_policy_state_lock_put(dev);

    return (ret);
}
#endif /* CONFIG_SPI_STM32_DMA */

static int spi_stm32_transceive(const struct device* dev,
                                const struct spi_config* config,
                                const struct spi_buf_set* tx_bufs,
                                const struct spi_buf_set* rx_bufs) {
    #ifdef CONFIG_SPI_STM32_DMA
    struct spi_stm32_data const* data = dev->data;

    if ((data->dma_tx.dma_dev != NULL) &&
        (data->dma_rx.dma_dev != NULL)) {
        return transceive_dma(dev, config, tx_bufs, rx_bufs,
                              false, NULL, NULL);
    }
    #endif /* CONFIG_SPI_STM32_DMA */
    return transceive(dev, config, tx_bufs, rx_bufs, false, NULL, NULL);
}

#ifdef CONFIG_SPI_ASYNC
static int spi_stm32_transceive_async(const struct device* dev,
                                      const struct spi_config* config,
                                      const struct spi_buf_set* tx_bufs,
                                      const struct spi_buf_set* rx_bufs,
                                      spi_callback_t cb,
                                      void* userdata) {
    return transceive(dev, config, tx_bufs, rx_bufs, true, cb, userdata);
}
#endif /* CONFIG_SPI_ASYNC */

static struct spi_driver_api DT_CONST api_funcs = {
    .transceive = spi_stm32_transceive,
    #ifdef CONFIG_SPI_ASYNC
    .transceive_async = spi_stm32_transceive_async,
    #endif
    .release = spi_stm32_release,
};

static inline bool spi_stm32_is_subghzspi(const struct device* dev) {
    #if DT_HAS_COMPAT_STATUS_OKAY(st_stm32_spi_subghz)
    const struct spi_stm32_config* cfg = dev->config;

<<<<<<< HEAD
	return cfg->use_subghzspi_nss;
#else
	ARG_UNUSED(dev);
	return false;
#endif /* st_stm32_spi_subghz */
}

static int spi_stm32_init(const struct device *dev)
{
	struct spi_stm32_data *data __attribute__((unused)) = dev->data;
	const struct spi_stm32_config *cfg = dev->config;
	int err;

	if (!device_is_ready(DEVICE_DT_GET(STM32_CLOCK_CONTROL_NODE))) {
		LOG_ERR("clock control device not ready");
		return -ENODEV;
	}

	err = clock_control_on(DEVICE_DT_GET(STM32_CLOCK_CONTROL_NODE),
			       (clock_control_subsys_t) &cfg->pclken[0]);
	if (err < 0) {
		LOG_ERR("Could not enable SPI clock");
		return err;
	}

	if (IS_ENABLED(STM32_SPI_DOMAIN_CLOCK_SUPPORT) && (cfg->pclk_len > 1)) {
		err = clock_control_configure(DEVICE_DT_GET(STM32_CLOCK_CONTROL_NODE),
					      (clock_control_subsys_t) &cfg->pclken[1],
					      NULL);
		if (err < 0) {
			LOG_ERR("Could not select SPI domain clock");
			return err;
		}
	}

	if (!spi_stm32_is_subghzspi(dev)) {
		/* Configure dt provided device signals when available */
		err = pinctrl_apply_state(cfg->pcfg, PINCTRL_STATE_DEFAULT);
		if (err < 0) {
			LOG_ERR("SPI pinctrl setup failed (%d)", err);
			return err;
		}
	}

#ifdef CONFIG_SPI_STM32_INTERRUPT
	cfg->irq_config(dev);
#endif /* CONFIG_SPI_STM32_INTERRUPT */

#ifdef CONFIG_SPI_STM32_DMA
	if ((data->dma_rx.dma_dev != NULL) &&
				!device_is_ready(data->dma_rx.dma_dev)) {
		LOG_ERR("%s device not ready", data->dma_rx.dma_dev->name);
		return -ENODEV;
	}

	if ((data->dma_tx.dma_dev != NULL) &&
				!device_is_ready(data->dma_tx.dma_dev)) {
		LOG_ERR("%s device not ready", data->dma_tx.dma_dev->name);
		return -ENODEV;
	}

	LOG_DBG("SPI with DMA transfer");

#endif /* CONFIG_SPI_STM32_DMA */

	err = spi_context_cs_configure_all(&data->ctx);
	if (err < 0) {
		return err;
	}

	spi_context_unlock_unconditionally(&data->ctx);

	return pm_device_runtime_enable(dev);
=======
    return (cfg->use_subghzspi_nss);
    #else
    ARG_UNUSED(dev);
    return (false);
    #endif
}

static int spi_stm32_init(const struct device* dev) {
    struct spi_stm32_data* data __attribute__((unused)) = dev->data;
    const struct spi_stm32_config* cfg = dev->config;
    int err;

    if (!device_is_ready(DEVICE_DT_GET(STM32_CLOCK_CONTROL_NODE))) {
        LOG_ERR("clock control device not ready");
        return (-ENODEV);
    }

    err = clock_control_on(DEVICE_DT_GET(STM32_CLOCK_CONTROL_NODE),
                           (clock_control_subsys_t)&cfg->pclken[0]);
    if (err < 0) {
        LOG_ERR("Could not enable SPI clock");
        return (err);
    }

    if (IS_ENABLED(STM32_SPI_DOMAIN_CLOCK_SUPPORT) && (cfg->pclk_len > 1)) {
        err = clock_control_configure(DEVICE_DT_GET(STM32_CLOCK_CONTROL_NODE),
                                      (clock_control_subsys_t)&cfg->pclken[1],
                                      NULL);
        if (err < 0) {
            LOG_ERR("Could not select SPI domain clock");
            return (err);
        }
    }

    if (!spi_stm32_is_subghzspi(dev)) {
        /* Configure dt provided device signals when available */
        err = pinctrl_apply_state(cfg->pcfg, PINCTRL_STATE_DEFAULT);
        if (err < 0) {
            LOG_ERR("SPI pinctrl setup failed (%d)", err);
            return (err);
        }
    }

    #ifdef CONFIG_SPI_STM32_INTERRUPT
    cfg->irq_config(dev);
    #endif

    /* @warning critical part the peripheral keeps always control of all associated GPIOs
     * When SPI master has to be disabled temporary for a specific configuration reason (e.g. CRC
     * reset, CPHA or HDDIR change) setting this bit prevents any glitches on the associated 
     * outputs configured at alternate function mode by keeping them forced at state corresponding
     * the current SPI configuration.
     */
    LL_SPI_EnableGPIOControl(cfg->spi);                         /* #CUSTOM@NDRS */

    #ifdef CONFIG_SPI_STM32_DMA
    if ((data->dma_rx.dma_dev != NULL) &&
        !device_is_ready(data->dma_rx.dma_dev)) {
        LOG_ERR("%s device not ready", data->dma_rx.dma_dev->name);
        return (-ENODEV);
    }

    if ((data->dma_tx.dma_dev != NULL) &&
        !device_is_ready(data->dma_tx.dma_dev)) {
        LOG_ERR("%s device not ready", data->dma_tx.dma_dev->name);
        return (-ENODEV);
    }

    LOG_DBG("SPI with DMA transfer");

    #endif /* CONFIG_SPI_STM32_DMA */

    err = spi_context_cs_configure_all(&data->ctx);
    if (err < 0) {
        return (err);
    }

    spi_context_unlock_unconditionally(&data->ctx);

    return pm_device_runtime_enable(dev);
>>>>>>> 3509019f
}

#ifdef CONFIG_PM_DEVICE
static int spi_stm32_pm_action(const struct device* dev,
                               enum pm_device_action action) {
    const struct spi_stm32_config* config = dev->config;
    const struct device* const clk = DEVICE_DT_GET(STM32_CLOCK_CONTROL_NODE);
    int err;

    switch (action) {
        case PM_DEVICE_ACTION_RESUME :
            if (!spi_stm32_is_subghzspi(dev)) {
                /* Set pins to active state */
                err = pinctrl_apply_state(config->pcfg, PINCTRL_STATE_DEFAULT);
                if (err < 0) {
                    return (err);
                }
            }

            /* enable clock */
            err = clock_control_on(clk, (clock_control_subsys_t)&config->pclken[0]);
            if (err != 0) {
                LOG_ERR("Could not enable SPI clock");
                return (err);
            }
            break;

        case PM_DEVICE_ACTION_SUSPEND :
            /* Stop device clock. */
            err = clock_control_off(clk, (clock_control_subsys_t)&config->pclken[0]);
            if (err != 0) {
                LOG_ERR("Could not disable SPI clock");
                return (err);
            }

            if (!spi_stm32_is_subghzspi(dev)) {
                /* Move pins to sleep state */
                err = pinctrl_apply_state(config->pcfg, PINCTRL_STATE_SLEEP);
                if ((err < 0) && (err != -ENOENT)) {
                    /*
                     * If returning -ENOENT, no pins where defined for sleep mode :
                     * Do not output on console (might sleep already) when going to
                     * sleep,
                     * "SPI pinctrl sleep state not available"
                     * and don't block PM suspend.
                     * Else return the error.
                     */
                    return (err);
                }
            }

        default :
            return (-ENOTSUP);
    }

    return (0);
}
#endif /* CONFIG_PM_DEVICE */

#ifdef CONFIG_SPI_STM32_INTERRUPT
#define STM32_SPI_IRQ_CONNECT(id)                   \
    COND_CODE_1(DT_INST_PROP(id, stpm3x_isr),       \
        (IRQ_CONNECT(DT_INST_IRQN(id),              \
                     DT_INST_IRQ(id, priority),     \
                     spi_stpm3x_isr,                \
                     DEVICE_DT_INST_GET(id), 0)),   \
        (IRQ_CONNECT(DT_INST_IRQN(id),              \
                     DT_INST_IRQ(id, priority),     \
                     spi_stm32_isr,                 \
                     DEVICE_DT_INST_GET(id), 0))    \
    )

#define STM32_SPI_IRQ_HANDLER_DECL(id)      \
    static void spi_stm32_irq_config_func_##id(const struct device* dev)

#define STM32_SPI_IRQ_HANDLER_FUNC(id)      \
    .irq_config = spi_stm32_irq_config_func_##id,

#define STM32_SPI_IRQ_HANDLER(id)           \
    static void spi_stm32_irq_config_func_##id(const struct device* dev) {  \
        STM32_SPI_IRQ_CONNECT(id);          \
        irq_enable(DT_INST_IRQN(id));       \
    }

#define STM32_SPI_IRQ_NUM(id)   .irq = DT_INST_IRQN(id),
#else
#define STM32_SPI_IRQ_CONNECT(id)
#define STM32_SPI_IRQ_HANDLER_DECL(id)
#define STM32_SPI_IRQ_HANDLER_FUNC(id)
#define STM32_SPI_IRQ_HANDLER(id)
<<<<<<< HEAD
#endif /* CONFIG_SPI_STM32_INTERRUPT */
=======
#define STM32_SPI_IRQ_NUM(id)
#endif
>>>>>>> 3509019f

#define SPI_DMA_CHANNEL_INIT(index, dir, dir_cap, src_dev, dest_dev)    \
    .dma_dev = DEVICE_DT_GET(STM32_DMA_CTLR(index, dir)),       \
    .channel = DT_INST_DMAS_CELL_BY_NAME(index, dir, channel),  \
    .dma_cfg = {                            \
        .dma_slot            = STM32_DMA_SLOT(index, dir, slot),\
        .channel_direction   = STM32_DMA_CONFIG_DIRECTION(      \
                                  STM32_DMA_CHANNEL_CONFIG(index, dir)),\
        .source_data_size    = STM32_DMA_CONFIG_##src_dev##_DATA_SIZE(  \
                                  STM32_DMA_CHANNEL_CONFIG(index, dir)),\
        .dest_data_size      = STM32_DMA_CONFIG_##dest_dev##_DATA_SIZE( \
                                  STM32_DMA_CHANNEL_CONFIG(index, dir)),\
        .source_burst_length = 1, /* SINGLE transfer */         \
        .dest_burst_length   = 1, /* SINGLE transfer */         \
        .channel_priority    = STM32_DMA_CONFIG_PRIORITY(       \
                                  STM32_DMA_CHANNEL_CONFIG(index, dir)),\
        .dma_callback        = spi_stm32_dma_callback,          \
        .block_count         = 2,           \
    },                                      \
    .src_addr_increment = STM32_DMA_CONFIG_##src_dev##_ADDR_INC(\
                             STM32_DMA_CHANNEL_CONFIG(index, dir)),     \
    .dst_addr_increment = STM32_DMA_CONFIG_##dest_dev##_ADDR_INC(       \
                             STM32_DMA_CHANNEL_CONFIG(index, dir)),     \
    .fifo_threshold     = STM32_DMA_FEATURES_FIFO_THRESHOLD(    \
                             STM32_DMA_FEATURES(index, dir)),   \

<<<<<<< HEAD
#ifdef CONFIG_SPI_STM32_DMA
#define SPI_DMA_CHANNEL(id, dir, DIR, src, dest)			\
	.dma_##dir = {							\
		COND_CODE_1(DT_INST_DMAS_HAS_NAME(id, dir),		\
			(SPI_DMA_CHANNEL_INIT(id, dir, DIR, src, dest)),\
			(NULL))						\
		},
#define SPI_DMA_STATUS_SEM(id)						\
	.status_sem = Z_SEM_INITIALIZER(				\
		spi_stm32_dev_data_##id.status_sem, 0, 1),
=======
#if CONFIG_SPI_STM32_DMA
#define SPI_DMA_CHANNEL(id, dir, DIR, src, dest)            \
    .dma_##dir = {                          \
        COND_CODE_1(DT_INST_DMAS_HAS_NAME(id, dir),         \
                    (SPI_DMA_CHANNEL_INIT(id, dir, DIR, src, dest)), \
                    (NULL))                 \
    },

#define SPI_DMA_STATUS_SEM(id)              \
    .status_sem = Z_SEM_INITIALIZER(        \
            spi_stm32_dev_data_##id.status_sem, 0, 1),
>>>>>>> 3509019f
#else
#define SPI_DMA_CHANNEL(id, dir, DIR, src, dest)
#define SPI_DMA_STATUS_SEM(id)
#endif /* CONFIG_SPI_STM32_DMA */

#define SPI_SUPPORTS_FIFO(id)   DT_INST_NODE_HAS_PROP(id, fifo_enable)
#define SPI_GET_FIFO_PROP(id)   DT_INST_PROP(id, fifo_enable)
#define SPI_FIFO_ENABLED(id)    COND_CODE_1(SPI_SUPPORTS_FIFO(id), (SPI_GET_FIFO_PROP(id)), (0))

#define STM32_SPI_INIT(id)                                      \
    STM32_SPI_IRQ_HANDLER_DECL(id);                             \
                                                                \
    PINCTRL_DT_INST_DEFINE(id);                                 \
                                                                \
    static const struct stm32_pclken pclken_##id[] =            \
                              STM32_DT_INST_CLOCKS(id);         \
                                                                \
    static struct spi_stm32_config DT_CONST spi_stm32_cfg_##id = {  \
        .spi      = (SPI_TypeDef*)DT_INST_REG_ADDR(id),         \
        .pclken   = pclken_##id,                                \
        .pclk_len = DT_INST_NUM_CLOCKS(id),                     \
        .pcfg     = PINCTRL_DT_INST_DEV_CONFIG_GET(id),         \
        .fifo_enabled = SPI_FIFO_ENABLED(id),                   \
        STM32_SPI_IRQ_HANDLER_FUNC(id)                          \
        STM32_SPI_IRQ_NUM(id)                                   \
        IF_ENABLED(DT_HAS_COMPAT_STATUS_OKAY(st_stm32_spi_subghz),  \
            (.use_subghzspi_nss =                                   \
                DT_INST_PROP_OR(id, use_subghzspi_nss, false), ))   \
        IF_ENABLED(DT_HAS_COMPAT_STATUS_OKAY(st_stm32h7_spi),   \
            (.midi_clocks =                                     \
                DT_INST_PROP(id, midi_clock), ))                \
        IF_ENABLED(DT_HAS_COMPAT_STATUS_OKAY(st_stm32h7_spi),   \
            (.mssi_clocks =                                     \
                DT_INST_PROP(id, mssi_clock), ))                \
    };                                                          \
                                                                \
    static struct spi_stm32_data spi_stm32_dev_data_##id = {    \
        SPI_CONTEXT_INIT_LOCK(spi_stm32_dev_data_##id, ctx),    \
        SPI_CONTEXT_INIT_SYNC(spi_stm32_dev_data_##id, ctx),    \
        SPI_DMA_CHANNEL(id, rx, RX, PERIPHERAL, MEMORY)         \
        SPI_DMA_CHANNEL(id, tx, TX, MEMORY, PERIPHERAL)         \
        SPI_DMA_STATUS_SEM(id)                                  \
        SPI_CONTEXT_CS_GPIOS_INITIALIZE(DT_DRV_INST(id), ctx)   \
    };                                                          \
                                                                \
    PM_DEVICE_DT_INST_DEFINE(id, spi_stm32_pm_action);          \
                                                                \
    DEVICE_DT_INST_DEFINE(id, &spi_stm32_init, PM_DEVICE_DT_INST_GET(id),   \
                          &spi_stm32_dev_data_##id, &spi_stm32_cfg_##id,    \
                          POST_KERNEL, CONFIG_SPI_INIT_PRIORITY,\
                          &api_funcs);                          \
                                                                \
    STM32_SPI_IRQ_HANDLER(id)

DT_INST_FOREACH_STATUS_OKAY(STM32_SPI_INIT)

#if (__GTEST == 1U)                         /* #CUSTOM@NDRS */
#include "mcu_reg_stub.h"

#define STM32_SPI_CFG_REG_INIT(id)       \
    zephyr_gtest_spi_stm32_reg_init(&spi_stm32_cfg_##id);

static void zephyr_gtest_spi_stm32_reg_init(struct spi_stm32_config* cfg) {
    uintptr_t base_addr = (uintptr_t)cfg->spi;

    switch (base_addr) {
        case SPI1_BASE : {
            cfg->spi = (SPI_TypeDef*)ut_mcu_spi1_ptr;
            break;
        }

        case SPI2_BASE : {
            cfg->spi = (SPI_TypeDef*)ut_mcu_spi2_ptr;
            break;
        }

        case SPI3_BASE : {
            cfg->spi = (SPI_TypeDef*)ut_mcu_spi3_ptr;
            break;
        }

        case SPI4_BASE : {
            cfg->spi = (SPI_TypeDef*)ut_mcu_spi4_ptr;
            break;
        }

        case SPI5_BASE : {
            cfg->spi = (SPI_TypeDef*)ut_mcu_spi5_ptr;
            break;
        }

        default : { // SPI6_BASE
            cfg->spi = (SPI_TypeDef*)ut_mcu_spi6_ptr;
            break;
        }
    }
}

void zephyr_gtest_spi_stm32(void) {
    DT_INST_FOREACH_STATUS_OKAY(STM32_SPI_CFG_REG_INIT)
}

#endif<|MERGE_RESOLUTION|>--- conflicted
+++ resolved
@@ -135,125 +135,36 @@
 #define DEVICE_STM32_GET_SPI(dev)           (((const struct spi_stm32_config*)(dev)->config)->spi)
 
 /* This function is executed in the interrupt context */
-<<<<<<< HEAD
-static void dma_callback(const struct device *dma_dev, void *arg,
-			 uint32_t channel, int status)
-{
-	ARG_UNUSED(dma_dev);
-
-	/* arg holds SPI DMA data
-	 * Passed in spi_stm32_dma_tx/rx_load()
-	 */
-	struct spi_stm32_data *spi_dma_data = arg;
-
-	if (status < 0) {
-		LOG_ERR("DMA callback error with channel %d.", channel);
-		spi_dma_data->status_flags |= SPI_STM32_DMA_ERROR_FLAG;
-	} else {
-		/* identify the origin of this callback */
-		if (channel == spi_dma_data->dma_tx.channel) {
-			/* this part of the transfer ends */
-			spi_dma_data->status_flags |= SPI_STM32_DMA_TX_DONE_FLAG;
-		} else if (channel == spi_dma_data->dma_rx.channel) {
-			/* this part of the transfer ends */
-			spi_dma_data->status_flags |= SPI_STM32_DMA_RX_DONE_FLAG;
-		} else {
-			LOG_ERR("DMA callback channel %d is not valid.", channel);
-			spi_dma_data->status_flags |= SPI_STM32_DMA_ERROR_FLAG;
-		}
-	}
-
-	k_sem_give(&spi_dma_data->status_sem);
-}
-
-static int spi_stm32_dma_tx_load(const struct device *dev, const uint8_t *buf,
-				 size_t len)
-{
-	const struct spi_stm32_config *cfg = dev->config;
-	struct spi_stm32_data *data = dev->data;
-	struct dma_block_config *blk_cfg;
-	int ret;
-
-	/* remember active TX DMA channel (used in callback) */
-	struct stream *stream = &data->dma_tx;
-
-	blk_cfg = &stream->dma_blk_cfg;
-
-	/* prepare the block for this TX DMA channel */
-	memset(blk_cfg, 0, sizeof(struct dma_block_config));
-	blk_cfg->block_size = len;
-
-	/* tx direction has memory as source and periph as dest. */
-	if (buf == NULL) {
-		/* if tx buff is null, then sends NOP on the line. */
-		dummy_rx_tx_buffer = 0;
-#if SPI_STM32_MANUAL_CACHE_COHERENCY_REQUIRED
-		arch_dcache_flush_range((void *)&dummy_rx_tx_buffer, sizeof(uint32_t));
-#endif /* SPI_STM32_MANUAL_CACHE_COHERENCY_REQUIRED */
-		blk_cfg->source_address = (uint32_t)&dummy_rx_tx_buffer;
-		blk_cfg->source_addr_adj = DMA_ADDR_ADJ_NO_CHANGE;
-	} else {
-		blk_cfg->source_address = (uint32_t)buf;
-		if (data->dma_tx.src_addr_increment) {
-			blk_cfg->source_addr_adj = DMA_ADDR_ADJ_INCREMENT;
-		} else {
-			blk_cfg->source_addr_adj = DMA_ADDR_ADJ_NO_CHANGE;
-		}
-	}
-
-	blk_cfg->dest_address = ll_func_dma_get_reg_addr(cfg->spi, SPI_STM32_DMA_TX);
-	/* fifo mode NOT USED there */
-	if (data->dma_tx.dst_addr_increment) {
-		blk_cfg->dest_addr_adj = DMA_ADDR_ADJ_INCREMENT;
-	} else {
-		blk_cfg->dest_addr_adj = DMA_ADDR_ADJ_NO_CHANGE;
-	}
-
-	/* give the fifo mode from the DT */
-	blk_cfg->fifo_mode_control = data->dma_tx.fifo_threshold;
-
-	/* direction is given by the DT */
-	stream->dma_cfg.head_block = blk_cfg;
-	/* give the dma channel data as arg, as the callback comes from the dma */
-	stream->dma_cfg.user_data = data;
-	/* pass our client origin to the dma: data->dma_tx.dma_channel */
-	ret = dma_config(data->dma_tx.dma_dev, data->dma_tx.channel,
-			&stream->dma_cfg);
-	/* the channel is the actual stream from 0 */
-	if (ret != 0) {
-		return ret;
-	}
-
-	/* gives the request ID to the dma mux */
-	return dma_start(data->dma_tx.dma_dev, data->dma_tx.channel);
-=======
-__maybe_unused static void spi_stm32_dma_callback(const struct device* dev, void* arg,
+__maybe_unused static void spi_stm32_dma_callback(const struct device* dma_dev, void* arg,
                                                   uint32_t channel, int status) {
-    /* arg directly holds the spi device */
-    struct spi_stm32_data* data = arg;
+    ARG_UNUSED(dma_dev);
+
+    /* arg holds SPI DMA data
+     * Passed in spi_stm32_dma_tx/rx_load()
+     */
+    struct spi_stm32_data* spi_dma_data = arg;
 
     if (status < 0) {
         LOG_ERR("DMA callback error with channel %d.", channel);
-        data->status_flags |= SPI_STM32_DMA_ERROR_FLAG;
+        spi_dma_data->status_flags |= SPI_STM32_DMA_ERROR_FLAG;
     }
     else {
         /* identify the origin of this callback */
-        if (channel == data->dma_tx.channel) {
+        if (channel == spi_dma_data->dma_tx.channel) {
             /* this part of the transfer ends */
-            data->status_flags |= SPI_STM32_DMA_TX_DONE_FLAG;
-        }
-        else if (channel == data->dma_rx.channel) {
+            spi_dma_data->status_flags |= SPI_STM32_DMA_TX_DONE_FLAG;
+        }
+        else if (channel == spi_dma_data->dma_rx.channel) {
             /* this part of the transfer ends */
-            data->status_flags |= SPI_STM32_DMA_RX_DONE_FLAG;
+            spi_dma_data->status_flags |= SPI_STM32_DMA_RX_DONE_FLAG;
         }
         else {
-            LOG_ERR("DMA callback channel %d is not valid.",
-                    channel);
-            data->status_flags |= SPI_STM32_DMA_ERROR_FLAG;
-        }
-    }
-
-    k_sem_give(&data->status_sem);
+            LOG_ERR("DMA callback channel %d is not valid.", channel);
+            spi_dma_data->status_flags |= SPI_STM32_DMA_ERROR_FLAG;
+        }
+    }
+
+    k_sem_give(&spi_dma_data->status_sem);
 }
 
 static int spi_stm32_dma_tx_load(const struct device* dev, uint8_t const* buf,
@@ -306,7 +217,7 @@
 
     /* direction is given by the DT */
     stream->dma_cfg.head_block = blk_cfg;
-    /* give the client dev as arg, as the callback comes from the dma */
+    /* give the dma channel data as arg, as the callback comes from the dma */
     stream->dma_cfg.user_data = data;
     /* pass our client origin to the dma: data->dma_tx.dma_channel */
     ret = dma_config(data->dma_tx.dma_dev, data->dma_tx.channel,
@@ -320,7 +231,6 @@
     ret = dma_start(data->dma_tx.dma_dev, data->dma_tx.channel);
 
     return (ret);
->>>>>>> 3509019f
 }
 
 static int spi_stm32_dma_rx_load(const struct device* dev, uint8_t* buf,
@@ -569,16 +479,6 @@
     #if DT_HAS_COMPAT_STATUS_OKAY(st_stm32_spi_subghz)
     const struct spi_stm32_config* cfg = dev->config;
 
-<<<<<<< HEAD
-	if (cfg->use_subghzspi_nss) {
-		if (on) {
-			LL_PWR_SelectSUBGHZSPI_NSS();
-		} else {
-			LL_PWR_UnselectSUBGHZSPI_NSS();
-		}
-	}
-#endif /* DT_HAS_COMPAT_STATUS_OKAY(st_stm32_spi_subghz) */
-=======
     if (cfg->use_subghzspi_nss) {
         if (on) {
             LL_PWR_SelectSUBGHZSPI_NSS();
@@ -587,8 +487,7 @@
             LL_PWR_UnselectSUBGHZSPI_NSS();
         }
     }
-    #endif
->>>>>>> 3509019f
+    #endif /* DT_HAS_COMPAT_STATUS_OKAY(st_stm32_spi_subghz) */
 }
 
 static void spi_stm32_complete(const struct device* dev, int status) {
@@ -607,7 +506,7 @@
     }
     #endif /* DT_HAS_COMPAT_STATUS_OKAY(st_stm32h7_spi) */
 
-    #endif
+    #endif /* CONFIG_SPI_STM32_INTERRUPT */
 
     #if DT_HAS_COMPAT_STATUS_OKAY(st_stm32_spi_fifo)
     /* Flush RX buffer */
@@ -618,7 +517,7 @@
             break;
         }
     }
-    #endif
+    #endif /* compat st_stm32_spi_fifo*/
 
     if (LL_SPI_GetMode(spi) == LL_SPI_MODE_MASTER) {
         while (ll_func_spi_is_busy(spi)) {
@@ -654,27 +553,6 @@
 }
 
 #ifdef CONFIG_SPI_STM32_INTERRUPT
-<<<<<<< HEAD
-	ll_func_disable_int_tx_empty(spi);
-	ll_func_disable_int_rx_not_empty(spi);
-	ll_func_disable_int_errors(spi);
-
-#if DT_HAS_COMPAT_STATUS_OKAY(st_stm32h7_spi)
-	if (cfg->fifo_enabled) {
-		LL_SPI_DisableIT_EOT(spi);
-	}
-#endif /* DT_HAS_COMPAT_STATUS_OKAY(st_stm32h7_spi) */
-
-#endif /* CONFIG_SPI_STM32_INTERRUPT */
-
-
-#if DT_HAS_COMPAT_STATUS_OKAY(st_stm32_spi_fifo)
-	/* Flush RX buffer */
-	while (ll_func_rx_is_not_empty(spi)) {
-		(void) LL_SPI_ReceiveData8(spi);
-	}
-#endif /* compat st_stm32_spi_fifo*/
-=======
 __maybe_unused static void /**/spi_stm32_isr(const struct device* dev) {
     const struct spi_stm32_config* cfg = dev->config;
     struct spi_stm32_data* data = dev->data;
@@ -706,14 +584,12 @@
     }
 }
 
->>>>>>> 3509019f
 
 #define SPI_EVENT_ERROR       (1UL << 1U)
 #define SPI_EVENT_COMPLETE    (1UL << 2U)
 #define SPI_EVENT_RX_OVERFLOW (1UL << 3U)
 #define SPI_EVENT_ALL         (SPI_EVENT_ERROR | SPI_EVENT_COMPLETE | SPI_EVENT_RX_OVERFLOW)
 #define SPI_EVENT_INTERNAL_TRANSFER_COMPLETE (1UL << 30U)   /* Internal flag to report that an event occurred */
-
 
 /**
  * @brief Receive data in 32 Bit mode
@@ -890,41 +766,6 @@
     }
 }
 
-<<<<<<< HEAD
-#ifdef CONFIG_SPI_STM32_INTERRUPT
-static void spi_stm32_isr(const struct device *dev)
-{
-	const struct spi_stm32_config *cfg = dev->config;
-	struct spi_stm32_data *data = dev->data;
-	SPI_TypeDef *spi = cfg->spi;
-	int err;
-
-	/* Some spurious interrupts are triggered when SPI is not enabled; ignore them.
-	 * Do it only when fifo is enabled to leave non-fifo functionality untouched for now
-	 */
-	if (cfg->fifo_enabled) {
-		if (!LL_SPI_IsEnabled(spi)) {
-			return;
-		}
-	}
-
-	err = spi_stm32_get_err(spi);
-	if (err) {
-		spi_stm32_complete(dev, err);
-		return;
-	}
-
-	if (spi_stm32_transfer_ongoing(data)) {
-		err = spi_stm32_shift_frames(cfg, data);
-	}
-
-	if (err || !spi_stm32_transfer_ongoing(data)) {
-		spi_stm32_complete(dev, err);
-	}
-}
-#endif /* CONFIG_SPI_STM32_INTERRUPT */
-=======
->>>>>>> 3509019f
 
 /**
  * @brief SPI IRQ handler for STPM3x devices (top level)
@@ -980,7 +821,7 @@
         ctx->callback(dev, (event & SPI_EVENT_ALL), ctx->callback_data);
     }
 }
-#endif
+#endif /* CONFIG_SPI_STM32_INTERRUPT */
 
 
 /**
@@ -1219,46 +1060,6 @@
 }
 #endif /* DT_HAS_COMPAT_STATUS_OKAY(st_stm32h7_spi) */
 
-<<<<<<< HEAD
-static int transceive(const struct device *dev,
-		      const struct spi_config *config,
-		      const struct spi_buf_set *tx_bufs,
-		      const struct spi_buf_set *rx_bufs,
-		      bool asynchronous,
-		      spi_callback_t cb,
-		      void *userdata)
-{
-	const struct spi_stm32_config *cfg = dev->config;
-	struct spi_stm32_data *data = dev->data;
-	SPI_TypeDef *spi = cfg->spi;
-	int ret;
-
-	if (!tx_bufs && !rx_bufs) {
-		return 0;
-	}
-
-#ifndef CONFIG_SPI_STM32_INTERRUPT
-	if (asynchronous) {
-		return -ENOTSUP;
-	}
-#endif /* CONFIG_SPI_STM32_INTERRUPT */
-
-	spi_context_lock(&data->ctx, asynchronous, cb, userdata, config);
-
-	spi_stm32_pm_policy_state_lock_get(dev);
-
-	ret = spi_stm32_configure(dev, config);
-	if (ret) {
-		goto end;
-	}
-
-	/* Set buffers info */
-	if (SPI_WORD_SIZE_GET(config->operation) == 8) {
-		spi_context_buffers_setup(&data->ctx, tx_bufs, rx_bufs, 1);
-	} else {
-		spi_context_buffers_setup(&data->ctx, tx_bufs, rx_bufs, 2);
-	}
-=======
 static int transceive(const struct device* dev,
                       const struct spi_config* config,
                       const struct spi_buf_set* tx_bufs,
@@ -1320,7 +1121,7 @@
             break;
         }
     }
-    #endif
+    #endif /* DT_HAS_COMPAT_STATUS_OKAY(st_stm32_spi_fifo) */
 
     LL_SPI_Enable(spi);
 
@@ -1338,13 +1139,13 @@
     }
     #endif /* DT_HAS_COMPAT_STATUS_OKAY(st_stm32h7_spi) */
 
-    #if CONFIG_SOC_SERIES_STM32H7X
+    #ifdef CONFIG_SOC_SERIES_STM32H7X
     /*
      * Add a small delay after enabling to prevent transfer stalling at high
      * system clock frequency (see errata sheet ES0392).
      */
     k_busy_wait(WAIT_1US);
-    #endif
+    #endif /* CONFIG_SOC_SERIES_STM32H7X */
 
     /* This is turned off in spi_stm32_complete(). */
     spi_stm32_cs_control(dev, true);
@@ -1366,7 +1167,7 @@
     ll_func_enable_int_tx_empty(spi);
 
     ret = spi_context_wait_for_completion(&data->ctx);
-    #else
+    #else /* CONFIG_SPI_STM32_INTERRUPT */
     do {
         ret = spi_stm32_shift_frames(cfg, data);
     } while (!ret && spi_stm32_transfer_ongoing(data));
@@ -1379,14 +1180,13 @@
     }
     #endif /* CONFIG_SPI_SLAVE */
 
-    #endif
+    #endif /* CONFIG_SPI_STM32_INTERRUPT */
 
 end :
     spi_context_release(&data->ctx, ret);
 
     return (ret);
 }
->>>>>>> 3509019f
 
 /* STPM3X's specific function */
 bool spi_stpm3x_is_active(struct spi_dt_spec const* spec) {
@@ -1399,19 +1199,10 @@
         case HAL_SPI_STATE_ERROR :
             return (false);
 
-<<<<<<< HEAD
-#if DT_HAS_COMPAT_STATUS_OKAY(st_stm32_spi_fifo)
-	/* Flush RX buffer */
-	while (ll_func_rx_is_not_empty(spi)) {
-		(void) LL_SPI_ReceiveData8(spi);
-	}
-#endif /* DT_HAS_COMPAT_STATUS_OKAY(st_stm32_spi_fifo) */
-=======
         default :
             return (true);
     }
 }
->>>>>>> 3509019f
 
 #if DT_HAS_COMPAT_STATUS_OKAY(st_stpm3x_spi)
 int spi_stpm3x_transceive_dt(struct spi_dt_spec const* spec,
@@ -1424,20 +1215,10 @@
     // Register the thunking handler
     IRQn_Type irq_n = cfg->irq;
 
-<<<<<<< HEAD
-#ifdef CONFIG_SOC_SERIES_STM32H7X
-	/*
-	 * Add a small delay after enabling to prevent transfer stalling at high
-	 * system clock frequency (see errata sheet ES0392).
-	 */
-	k_busy_wait(WAIT_1US);
-#endif /* CONFIG_SOC_SERIES_STM32H7X */
-=======
     // Enable the interrupt
     NVIC_DisableIRQ(irq_n);
     NVIC_ClearPendingIRQ(irq_n);
     NVIC_EnableIRQ(irq_n);
->>>>>>> 3509019f
 
     // Flush FIFO
     #if defined(SPI_FLAG_FRLVL)             // STM32F0 STM32F3 STM32F7 STM32L4
@@ -1461,19 +1242,11 @@
 
     __IO uint8_t* ptxdr_8bits = (__IO uint8_t*)(&(spi->TXDR));
 
-<<<<<<< HEAD
-	ret = spi_context_wait_for_completion(&data->ctx);
-#else /* CONFIG_SPI_STM32_INTERRUPT */
-	do {
-		ret = spi_stm32_shift_frames(cfg, data);
-	} while (!ret && spi_stm32_transfer_ongoing(data));
-=======
     // Transmit data in 8 Bit mode and put in TxFIFO
     *ptxdr_8bits = tx[0];
     *ptxdr_8bits = tx[1];
     *ptxdr_8bits = tx[2];
     *ptxdr_8bits = tx[3];
->>>>>>> 3509019f
 
     // Enable EOT, RXP, DXP, UDR, OVR, FRE, MODF and TSERF interrupts
     // No TXP since we already put all of data into TxFIFO
@@ -1484,12 +1257,8 @@
     // Master transfer start
     SET_BIT(spi->CR1, SPI_CR1_CSTART);
 
-<<<<<<< HEAD
-#endif /* CONFIG_SPI_STM32_INTERRUPT */
-=======
     return (0);
 }
->>>>>>> 3509019f
 
 
 /**
@@ -1576,33 +1345,9 @@
     return (buf->buf == NULL);
 }
 
-<<<<<<< HEAD
-static int transceive_dma(const struct device *dev,
-		      const struct spi_config *config,
-		      const struct spi_buf_set *tx_bufs,
-		      const struct spi_buf_set *rx_bufs,
-		      bool asynchronous,
-		      spi_callback_t cb,
-		      void *userdata)
-{
-	const struct spi_stm32_config *cfg = dev->config;
-	struct spi_stm32_data *data = dev->data;
-	SPI_TypeDef *spi = cfg->spi;
-	int ret;
-	int err;
-
-	if (!tx_bufs && !rx_bufs) {
-		return 0;
-	}
-
-	if (asynchronous) {
-		return -ENOTSUP;
-	}
-=======
 static bool spi_buf_set_in_nocache(const struct spi_buf_set* bufs) {
     for (size_t i = 0; i < bufs->count; i++) {
         const struct spi_buf* buf = &bufs->buffers[i];
->>>>>>> 3509019f
 
         if (!is_dummy_buffer(buf) &&
             !buf_in_nocache((uintptr_t)buf->buf, buf->len)) {
@@ -1613,122 +1358,6 @@
 }
 #endif /* CONFIG_DCACHE */
 
-<<<<<<< HEAD
-	spi_context_lock(&data->ctx, asynchronous, cb, userdata, config);
-
-	spi_stm32_pm_policy_state_lock_get(dev);
-
-	k_sem_reset(&data->status_sem);
-
-	ret = spi_stm32_configure(dev, config);
-	if (ret) {
-		goto end;
-	}
-
-	/* Set buffers info */
-	if (SPI_WORD_SIZE_GET(config->operation) == 8) {
-		spi_context_buffers_setup(&data->ctx, tx_bufs, rx_bufs, 1);
-	} else {
-		spi_context_buffers_setup(&data->ctx, tx_bufs, rx_bufs, 2);
-	}
-
-#if DT_HAS_COMPAT_STATUS_OKAY(st_stm32h7_spi)
-	/* set request before enabling (else SPI CFG1 reg is write protected) */
-	LL_SPI_EnableDMAReq_RX(spi);
-	LL_SPI_EnableDMAReq_TX(spi);
-
-	LL_SPI_Enable(spi);
-	if (LL_SPI_GetMode(spi) == LL_SPI_MODE_MASTER) {
-		LL_SPI_StartMasterTransfer(spi);
-	}
-#else
-	LL_SPI_Enable(spi);
-#endif /* st_stm32h7_spi */
-
-	/* This is turned off in spi_stm32_complete(). */
-	spi_stm32_cs_control(dev, true);
-
-	while (data->ctx.rx_len > 0 || data->ctx.tx_len > 0) {
-		size_t dma_len;
-
-		if (data->ctx.rx_len == 0) {
-			dma_len = data->ctx.tx_len;
-		} else if (data->ctx.tx_len == 0) {
-			dma_len = data->ctx.rx_len;
-		} else {
-			dma_len = MIN(data->ctx.tx_len, data->ctx.rx_len);
-		}
-
-		data->status_flags = 0;
-
-		ret = spi_dma_move_buffers(dev, dma_len);
-		if (ret != 0) {
-			break;
-		}
-
-#if !DT_HAS_COMPAT_STATUS_OKAY(st_stm32h7_spi)
-
-		/* toggle the DMA request to restart the transfer */
-		LL_SPI_EnableDMAReq_RX(spi);
-		LL_SPI_EnableDMAReq_TX(spi);
-#endif /* ! st_stm32h7_spi */
-
-		ret = wait_dma_rx_tx_done(dev);
-		if (ret != 0) {
-			break;
-		}
-
-#ifdef SPI_SR_FTLVL
-		while (LL_SPI_GetTxFIFOLevel(spi) > 0) {
-		}
-#endif /* SPI_SR_FTLVL */
-
-#ifdef CONFIG_SPI_STM32_ERRATA_BUSY
-		WAIT_FOR(ll_func_spi_dma_busy(spi) != 0,
-			 CONFIG_SPI_STM32_BUSY_FLAG_TIMEOUT,
-			 k_yield());
-#else
-		/* wait until spi is no more busy (spi TX fifo is really empty) */
-		while (ll_func_spi_dma_busy(spi) == 0) {
-		}
-#endif /* CONFIG_SPI_STM32_ERRATA_BUSY */
-
-#if !DT_HAS_COMPAT_STATUS_OKAY(st_stm32h7_spi)
-		/* toggle the DMA transfer request */
-		LL_SPI_DisableDMAReq_TX(spi);
-		LL_SPI_DisableDMAReq_RX(spi);
-#endif /* ! st_stm32h7_spi */
-
-		uint8_t frame_size_bytes = bits2bytes(
-			SPI_WORD_SIZE_GET(config->operation));
-
-		spi_context_update_tx(&data->ctx, frame_size_bytes, dma_len);
-		spi_context_update_rx(&data->ctx, frame_size_bytes, dma_len);
-	}
-
-	/* spi complete relies on SPI Status Reg which cannot be disabled */
-	spi_stm32_complete(dev, ret);
-	/* disable spi instance after completion */
-	LL_SPI_Disable(spi);
-	/* The Config. Reg. on some mcus is write un-protected when SPI is disabled */
-	LL_SPI_DisableDMAReq_TX(spi);
-	LL_SPI_DisableDMAReq_RX(spi);
-
-	err = dma_stop(data->dma_rx.dma_dev, data->dma_rx.channel);
-	if (err) {
-		LOG_DBG("Rx dma_stop failed with error %d", err);
-	}
-	err = dma_stop(data->dma_tx.dma_dev, data->dma_tx.channel);
-	if (err) {
-		LOG_DBG("Tx dma_stop failed with error %d", err);
-	}
-
-#ifdef CONFIG_SPI_SLAVE
-	if (spi_context_is_slave(&data->ctx) && !ret) {
-		ret = data->ctx.recv_frames;
-	}
-#endif /* CONFIG_SPI_SLAVE */
-=======
 static int transceive_dma(const struct device* dev,
                           const struct spi_config* config,
                           const struct spi_buf_set* tx_bufs,
@@ -1740,6 +1369,7 @@
     struct spi_stm32_data* data = dev->data;
     SPI_TypeDef* spi = cfg->spi;
     int ret;
+    int err;
 
     if (!tx_bufs && !rx_bufs) {
         return (0);
@@ -1826,7 +1456,7 @@
         while (LL_SPI_GetTxFIFOLevel(spi) > 0) {
             /* pass */
         }
-        #endif
+        #endif /* SPI_SR_FTLVL */
 
         #ifdef CONFIG_SPI_STM32_ERRATA_BUSY
         WAIT_FOR(ll_func_spi_dma_busy(spi) != 0,
@@ -1839,7 +1469,7 @@
                 break;
             }
         }
-        #endif
+        #endif /* CONFIG_SPI_STM32_ERRATA_BUSY */
 
         #if !DT_HAS_COMPAT_STATUS_OKAY(st_stm32h7_spi)
         /* toggle the DMA transfer request */
@@ -1862,17 +1492,22 @@
     LL_SPI_DisableDMAReq_TX(spi);
     LL_SPI_DisableDMAReq_RX(spi);
 
-    dma_stop(data->dma_rx.dma_dev, data->dma_rx.channel);
-    dma_stop(data->dma_tx.dma_dev, data->dma_tx.channel);
+    err = dma_stop(data->dma_rx.dma_dev, data->dma_rx.channel);
+    if (err) {
+        LOG_DBG("Rx dma_stop failed with error %d", err);
+    }
+    err = dma_stop(data->dma_tx.dma_dev, data->dma_tx.channel);
+    if (err) {
+        LOG_DBG("Tx dma_stop failed with error %d", err);
+    }
 
     #ifdef CONFIG_SPI_SLAVE
     if (spi_context_is_slave(&data->ctx) && !ret) {
         ret = data->ctx.recv_frames;
     }
     #endif /* CONFIG_SPI_SLAVE */
->>>>>>> 3509019f
-
-end:
+
+end :
     spi_context_release(&data->ctx, ret);
 
     spi_stm32_pm_policy_state_lock_put(dev);
@@ -1920,86 +1555,11 @@
     #if DT_HAS_COMPAT_STATUS_OKAY(st_stm32_spi_subghz)
     const struct spi_stm32_config* cfg = dev->config;
 
-<<<<<<< HEAD
-	return cfg->use_subghzspi_nss;
-#else
-	ARG_UNUSED(dev);
-	return false;
-#endif /* st_stm32_spi_subghz */
-}
-
-static int spi_stm32_init(const struct device *dev)
-{
-	struct spi_stm32_data *data __attribute__((unused)) = dev->data;
-	const struct spi_stm32_config *cfg = dev->config;
-	int err;
-
-	if (!device_is_ready(DEVICE_DT_GET(STM32_CLOCK_CONTROL_NODE))) {
-		LOG_ERR("clock control device not ready");
-		return -ENODEV;
-	}
-
-	err = clock_control_on(DEVICE_DT_GET(STM32_CLOCK_CONTROL_NODE),
-			       (clock_control_subsys_t) &cfg->pclken[0]);
-	if (err < 0) {
-		LOG_ERR("Could not enable SPI clock");
-		return err;
-	}
-
-	if (IS_ENABLED(STM32_SPI_DOMAIN_CLOCK_SUPPORT) && (cfg->pclk_len > 1)) {
-		err = clock_control_configure(DEVICE_DT_GET(STM32_CLOCK_CONTROL_NODE),
-					      (clock_control_subsys_t) &cfg->pclken[1],
-					      NULL);
-		if (err < 0) {
-			LOG_ERR("Could not select SPI domain clock");
-			return err;
-		}
-	}
-
-	if (!spi_stm32_is_subghzspi(dev)) {
-		/* Configure dt provided device signals when available */
-		err = pinctrl_apply_state(cfg->pcfg, PINCTRL_STATE_DEFAULT);
-		if (err < 0) {
-			LOG_ERR("SPI pinctrl setup failed (%d)", err);
-			return err;
-		}
-	}
-
-#ifdef CONFIG_SPI_STM32_INTERRUPT
-	cfg->irq_config(dev);
-#endif /* CONFIG_SPI_STM32_INTERRUPT */
-
-#ifdef CONFIG_SPI_STM32_DMA
-	if ((data->dma_rx.dma_dev != NULL) &&
-				!device_is_ready(data->dma_rx.dma_dev)) {
-		LOG_ERR("%s device not ready", data->dma_rx.dma_dev->name);
-		return -ENODEV;
-	}
-
-	if ((data->dma_tx.dma_dev != NULL) &&
-				!device_is_ready(data->dma_tx.dma_dev)) {
-		LOG_ERR("%s device not ready", data->dma_tx.dma_dev->name);
-		return -ENODEV;
-	}
-
-	LOG_DBG("SPI with DMA transfer");
-
-#endif /* CONFIG_SPI_STM32_DMA */
-
-	err = spi_context_cs_configure_all(&data->ctx);
-	if (err < 0) {
-		return err;
-	}
-
-	spi_context_unlock_unconditionally(&data->ctx);
-
-	return pm_device_runtime_enable(dev);
-=======
     return (cfg->use_subghzspi_nss);
     #else
     ARG_UNUSED(dev);
     return (false);
-    #endif
+    #endif /* st_stm32_spi_subghz */
 }
 
 static int spi_stm32_init(const struct device* dev) {
@@ -2040,7 +1600,7 @@
 
     #ifdef CONFIG_SPI_STM32_INTERRUPT
     cfg->irq_config(dev);
-    #endif
+    #endif /* CONFIG_SPI_STM32_INTERRUPT */
 
     /* @warning critical part the peripheral keeps always control of all associated GPIOs
      * When SPI master has to be disabled temporary for a specific configuration reason (e.g. CRC
@@ -2075,7 +1635,6 @@
     spi_context_unlock_unconditionally(&data->ctx);
 
     return pm_device_runtime_enable(dev);
->>>>>>> 3509019f
 }
 
 #ifdef CONFIG_PM_DEVICE
@@ -2166,12 +1725,8 @@
 #define STM32_SPI_IRQ_HANDLER_DECL(id)
 #define STM32_SPI_IRQ_HANDLER_FUNC(id)
 #define STM32_SPI_IRQ_HANDLER(id)
-<<<<<<< HEAD
+#define STM32_SPI_IRQ_NUM(id)
 #endif /* CONFIG_SPI_STM32_INTERRUPT */
-=======
-#define STM32_SPI_IRQ_NUM(id)
-#endif
->>>>>>> 3509019f
 
 #define SPI_DMA_CHANNEL_INIT(index, dir, dir_cap, src_dev, dest_dev)    \
     .dma_dev = DEVICE_DT_GET(STM32_DMA_CTLR(index, dir)),       \
@@ -2198,19 +1753,8 @@
     .fifo_threshold     = STM32_DMA_FEATURES_FIFO_THRESHOLD(    \
                              STM32_DMA_FEATURES(index, dir)),   \
 
-<<<<<<< HEAD
+
 #ifdef CONFIG_SPI_STM32_DMA
-#define SPI_DMA_CHANNEL(id, dir, DIR, src, dest)			\
-	.dma_##dir = {							\
-		COND_CODE_1(DT_INST_DMAS_HAS_NAME(id, dir),		\
-			(SPI_DMA_CHANNEL_INIT(id, dir, DIR, src, dest)),\
-			(NULL))						\
-		},
-#define SPI_DMA_STATUS_SEM(id)						\
-	.status_sem = Z_SEM_INITIALIZER(				\
-		spi_stm32_dev_data_##id.status_sem, 0, 1),
-=======
-#if CONFIG_SPI_STM32_DMA
 #define SPI_DMA_CHANNEL(id, dir, DIR, src, dest)            \
     .dma_##dir = {                          \
         COND_CODE_1(DT_INST_DMAS_HAS_NAME(id, dir),         \
@@ -2221,7 +1765,6 @@
 #define SPI_DMA_STATUS_SEM(id)              \
     .status_sem = Z_SEM_INITIALIZER(        \
             spi_stm32_dev_data_##id.status_sem, 0, 1),
->>>>>>> 3509019f
 #else
 #define SPI_DMA_CHANNEL(id, dir, DIR, src, dest)
 #define SPI_DMA_STATUS_SEM(id)
