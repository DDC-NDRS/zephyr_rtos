--- conflicted
+++ resolved
@@ -1547,24 +1547,15 @@
 }
 #endif /* CONFIG_SPI_ASYNC */
 
-<<<<<<< HEAD
-static const struct spi_driver_api api_funcs = {
-	.transceive = spi_stm32_transceive,
-#ifdef CONFIG_SPI_ASYNC
-	.transceive_async = spi_stm32_transceive_async,
-#endif
-#ifdef CONFIG_SPI_RTIO
-	.iodev_submit = spi_rtio_iodev_default_submit,
-#endif
-	.release = spi_stm32_release,
-=======
 static struct spi_driver_api DT_CONST api_funcs = {
     .transceive = spi_stm32_transceive,
     #ifdef CONFIG_SPI_ASYNC
     .transceive_async = spi_stm32_transceive_async,
     #endif
+    #ifdef CONFIG_SPI_RTIO
+    .iodev_submit = spi_rtio_iodev_default_submit,
+    #endif
     .release = spi_stm32_release,
->>>>>>> 4d7158d5
 };
 
 static inline bool spi_stm32_is_subghzspi(const struct device* dev) {
