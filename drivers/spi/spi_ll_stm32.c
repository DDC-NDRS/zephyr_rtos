--- conflicted
+++ resolved
@@ -89,7 +89,7 @@
 static __aligned(32) uint32_t dummy_rx_tx_buffer
        __attribute__((__section__(".nocache")));
 
-#else  /* CONFIG_NOCACHE_MEMORY */
+#else /* CONFIG_NOCACHE_MEMORY */
 
 /*
  * If nocache areas are not available, cache coherency might need to be kept
@@ -277,29 +277,8 @@
 /* Value to shift out when no application data needs transmitting. */
 #define SPI_STM32_TX_NOP 0x00
 
-<<<<<<< HEAD
-static void spi_stm32_send_next_frame(SPI_TypeDef *spi,
-		struct spi_stm32_data *data)
-{
-	const uint8_t frame_size = SPI_WORD_SIZE_GET(data->ctx.config->operation);
-	uint32_t tx_frame = SPI_STM32_TX_NOP;
-
-	if (frame_size == 8) {
-		if (spi_context_tx_buf_on(&data->ctx)) {
-			tx_frame = UNALIGNED_GET((uint8_t *)(data->ctx.tx_buf));
-		}
-		LL_SPI_TransmitData8(spi, tx_frame);
-		spi_context_update_tx(&data->ctx, 1, 1);
-	} else {
-		if (spi_context_tx_buf_on(&data->ctx)) {
-			tx_frame = UNALIGNED_GET((uint16_t *)(data->ctx.tx_buf));
-		}
-		LL_SPI_TransmitData16(spi, tx_frame);
-		spi_context_update_tx(&data->ctx, 2, 1);
-	}
-=======
 static void spi_stm32_send_next_frame(SPI_TypeDef* spi,
-                                      struct spi_stm32_data* data) {
+                                      struct spi_stm32_data *data) {
     const uint8_t frame_size = SPI_WORD_SIZE_GET(data->ctx.config->operation);
     uint32_t tx_frame = SPI_STM32_TX_NOP;
 
@@ -317,7 +296,6 @@
         LL_SPI_TransmitData16(spi, (uint16_t)tx_frame);
         spi_context_update_tx(&data->ctx, 2, 1);
     }
->>>>>>> 4c003873
 }
 
 static void spi_stm32_read_next_frame(SPI_TypeDef* spi,
@@ -363,67 +341,19 @@
     return (0);
 }
 
-<<<<<<< HEAD
-/* Shift a SPI frame as master. */
-static void spi_stm32_shift_m(SPI_TypeDef *spi, struct spi_stm32_data *data)
-{
-	while (!ll_func_tx_is_not_full(spi)) {
-		/* NOP */
-	}
-
-	spi_stm32_send_next_frame(spi, data);
-
-	while (!ll_func_rx_is_not_empty(spi)) {
-		/* NOP */
-	}
-
-	spi_stm32_read_next_frame(spi, data);
-=======
-static bool spi_stm32_can_use_fifo(void) {
-    #if DT_HAS_COMPAT_STATUS_OKAY(st_stm32h7_spi)
-    return (true);
-    #else
-    /*
-     * TODO Test the FIFO usage in other FIFO-enabled STM32 SPI devices.
-     */
-    return (false);
-    #endif /* DT_HAS_COMPAT_STATUS_OKAY(st_stm32h7_spi) */
-}
-
-static void spi_stm32_shift_fifo(SPI_TypeDef* spi, struct spi_stm32_data* data) {
-    while (ll_func_rx_is_not_empty(spi)) {
-        spi_stm32_read_next_frame(spi, data);
-    }
-
-    while (ll_func_tx_is_not_full(spi) && spi_stm32_transfer_ongoing(data)) {
-        spi_stm32_send_next_frame(spi, data);
-
-        if (ll_func_rx_is_not_empty(spi)) {
-            /* Break as soon as a frame is ready to read to avoid overruns */
-            break;
-        }
-    }
-}
-
 /* Shift a SPI frame as master. */
 static void spi_stm32_shift_m(SPI_TypeDef* spi, struct spi_stm32_data* data) {
-    if (spi_stm32_can_use_fifo()) {
-        spi_stm32_shift_fifo(spi, data);
-    }
-    else {
-        while (!ll_func_tx_is_not_full(spi)) {
-            /* NOP */
-        }
-
-        spi_stm32_send_next_frame(spi, data);
-
-        while (!ll_func_rx_is_not_empty(spi)) {
-            /* NOP */
-        }
-
-        spi_stm32_read_next_frame(spi, data);
-    }
->>>>>>> 4c003873
+    while (!ll_func_tx_is_not_full(spi)) {
+        /* NOP */
+    }
+
+    spi_stm32_send_next_frame(spi, data);
+
+    while (!ll_func_rx_is_not_empty(spi)) {
+        /* NOP */
+    }
+
+    spi_stm32_read_next_frame(spi, data);
 }
 
 /* Shift a SPI frame as slave. */
