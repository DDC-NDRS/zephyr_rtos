/*
 * Copyright (c) 2016 BayLibre, SAS
 *
 * SPDX-License-Identifier: Apache-2.0
 */

#define DT_DRV_COMPAT st_stm32_spi

#define LOG_LEVEL CONFIG_SPI_LOG_LEVEL
#include <zephyr/logging/log.h>
LOG_MODULE_REGISTER(spi_ll_stm32);

#include <zephyr/sys/util.h>
#include <zephyr/kernel.h>
#include <soc.h>
#include <stm32_ll_spi.h>
#include <errno.h>
#include <zephyr/drivers/spi.h>
#include <zephyr/drivers/pinctrl.h>
#include <zephyr/toolchain.h>
#ifdef CONFIG_SPI_STM32_DMA
#include <zephyr/drivers/dma/dma_stm32.h>
#include <zephyr/drivers/dma.h>
#endif
#include <zephyr/drivers/clock_control/stm32_clock_control.h>
#include <zephyr/drivers/clock_control.h>
#include <zephyr/irq.h>

#include "spi_ll_stm32.h"

/*
 * Check for SPI_SR_FRE to determine support for TI mode frame format
 * error flag, because STM32F1 SoCs do not support it and  STM32CUBE
 * for F1 family defines an unused LL_SPI_SR_FRE.
 */
#if DT_HAS_COMPAT_STATUS_OKAY(st_stm32h7_spi)
#define SPI_STM32_ERR_MSK (LL_SPI_SR_UDR | LL_SPI_SR_CRCE | LL_SPI_SR_MODF | LL_SPI_SR_OVR | LL_SPI_SR_TIFRE)
#else
#if defined(LL_SPI_SR_UDR)
#define SPI_STM32_ERR_MSK (LL_SPI_SR_UDR | LL_SPI_SR_CRCERR | LL_SPI_SR_MODF | LL_SPI_SR_OVR | LL_SPI_SR_FRE)
#elif defined(SPI_SR_FRE)
#define SPI_STM32_ERR_MSK (LL_SPI_SR_CRCERR | LL_SPI_SR_MODF | LL_SPI_SR_OVR | LL_SPI_SR_FRE)
#else
#define SPI_STM32_ERR_MSK (LL_SPI_SR_CRCERR | LL_SPI_SR_MODF | LL_SPI_SR_OVR)
#endif
#endif /* CONFIG_SOC_SERIES_STM32MP1X */

#ifdef CONFIG_SPI_STM32_DMA
/* dummy value used for transferring NOP when tx buf is null
 * and use as dummy sink for when rx buf is null
 */
uint32_t dummy_rx_tx_buffer;

/* This function is executed in the interrupt context */
<<<<<<< HEAD
static void dma_callback(const struct device *dev, void *arg,
			 uint32_t channel, int status)
{
	/* arg directly holds the spi device */
	struct spi_stm32_data *data = arg;

	if (status < 0) {
		LOG_ERR("DMA callback error with channel %d.", channel);
		data->status_flags |= SPI_STM32_DMA_ERROR_FLAG;
	} else {
		/* identify the origin of this callback */
		if (channel == data->dma_tx.channel) {
			/* this part of the transfer ends */
			data->status_flags |= SPI_STM32_DMA_TX_DONE_FLAG;
		} else if (channel == data->dma_rx.channel) {
			/* this part of the transfer ends */
			data->status_flags |= SPI_STM32_DMA_RX_DONE_FLAG;
		} else {
			LOG_ERR("DMA callback channel %d is not valid.",
								channel);
			data->status_flags |= SPI_STM32_DMA_ERROR_FLAG;
		}
	}

	k_sem_give(&data->status_sem);
=======
static void dma_callback(const struct device* dev, void* arg, uint32_t channel, int status) {
    /* arg directly holds the spi device */
    struct spi_stm32_data* data = arg;

    if (status != 0) {
        LOG_ERR("DMA callback error with channel %d.", channel);
        data->status_flags |= SPI_STM32_DMA_ERROR_FLAG;
    }
    else {
        /* identify the origin of this callback */
        if (channel == data->dma_tx.channel) {
            /* this part of the transfer ends */
            data->status_flags |= SPI_STM32_DMA_TX_DONE_FLAG;
        }
        else if (channel == data->dma_rx.channel) {
            /* this part of the transfer ends */
            data->status_flags |= SPI_STM32_DMA_RX_DONE_FLAG;
        }
        else {
            LOG_ERR("DMA callback channel %d is not valid.", channel);
            data->status_flags |= SPI_STM32_DMA_ERROR_FLAG;
        }
    }

    k_sem_give(&data->status_sem);
>>>>>>> e62201c3
}

static int spi_stm32_dma_tx_load(const struct device* dev, uint8_t const* buf, size_t len) {
    const struct spi_stm32_config* cfg = dev->config;
    struct spi_stm32_data* data = dev->data;
    struct dma_block_config* blk_cfg;
    int ret;

    /* remember active TX DMA channel (used in callback) */
    struct stream* stream = &data->dma_tx;

    blk_cfg = &stream->dma_blk_cfg;

    /* prepare the block for this TX DMA channel */
    memset(blk_cfg, 0, sizeof(struct dma_block_config));
    blk_cfg->block_size = len;

    /* tx direction has memory as source and periph as dest. */
    if (buf == NULL) {
        dummy_rx_tx_buffer = 0;
        /* if tx buff is null, then sends NOP on the line. */
        blk_cfg->source_address  = (uint32_t)&dummy_rx_tx_buffer;
        blk_cfg->source_addr_adj = DMA_ADDR_ADJ_NO_CHANGE;
    }
    else {
        blk_cfg->source_address = (uint32_t)buf;
        if (data->dma_tx.src_addr_increment) {
            blk_cfg->source_addr_adj = DMA_ADDR_ADJ_INCREMENT;
        }
        else {
            blk_cfg->source_addr_adj = DMA_ADDR_ADJ_NO_CHANGE;
        }
    }

    blk_cfg->dest_address = ll_func_dma_get_reg_addr(cfg->spi, SPI_STM32_DMA_TX);
    /* fifo mode NOT USED there */
    if (data->dma_tx.dst_addr_increment) {
        blk_cfg->dest_addr_adj = DMA_ADDR_ADJ_INCREMENT;
    }
    else {
        blk_cfg->dest_addr_adj = DMA_ADDR_ADJ_NO_CHANGE;
    }

    /* give the fifo mode from the DT */
    blk_cfg->fifo_mode_control = data->dma_tx.fifo_threshold;

    /* direction is given by the DT */
    stream->dma_cfg.head_block = blk_cfg;
    /* give the client dev as arg, as the callback comes from the dma */
    stream->dma_cfg.user_data = data;
    /* pass our client origin to the dma: data->dma_tx.dma_channel */
    ret = dma_config(data->dma_tx.dma_dev, data->dma_tx.channel, &stream->dma_cfg);
    /* the channel is the actual stream from 0 */
    if (ret != 0) {
        return (ret);
    }

    /* gives the request ID to the dma mux */
    return dma_start(data->dma_tx.dma_dev, data->dma_tx.channel);
}

static int spi_stm32_dma_rx_load(const struct device* dev, uint8_t* buf, size_t len) {
    const struct spi_stm32_config* cfg = dev->config;
    struct spi_stm32_data* data = dev->data;
    struct dma_block_config* blk_cfg;
    int ret;

    /* retrieve active RX DMA channel (used in callback) */
    struct stream* stream = &data->dma_rx;

    blk_cfg = &stream->dma_blk_cfg;

    /* prepare the block for this RX DMA channel */
    memset(blk_cfg, 0, sizeof(struct dma_block_config));
    blk_cfg->block_size = len;

    /* rx direction has periph as source and mem as dest. */
    if (buf == NULL) {
        /* if rx buff is null, then write data to dummy address. */
        blk_cfg->dest_address  = (uint32_t)&dummy_rx_tx_buffer;
        blk_cfg->dest_addr_adj = DMA_ADDR_ADJ_NO_CHANGE;
    }
    else {
        blk_cfg->dest_address = (uint32_t)buf;
        if (data->dma_rx.dst_addr_increment) {
            blk_cfg->dest_addr_adj = DMA_ADDR_ADJ_INCREMENT;
        }
        else {
            blk_cfg->dest_addr_adj = DMA_ADDR_ADJ_NO_CHANGE;
        }
    }

    blk_cfg->source_address = ll_func_dma_get_reg_addr(cfg->spi, SPI_STM32_DMA_RX);
    if (data->dma_rx.src_addr_increment) {
        blk_cfg->source_addr_adj = DMA_ADDR_ADJ_INCREMENT;
    }
    else {
        blk_cfg->source_addr_adj = DMA_ADDR_ADJ_NO_CHANGE;
    }

    /* give the fifo mode from the DT */
    blk_cfg->fifo_mode_control = data->dma_rx.fifo_threshold;

    /* direction is given by the DT */
    stream->dma_cfg.head_block = blk_cfg;
    stream->dma_cfg.user_data  = data;

    /* pass our client origin to the dma: data->dma_rx.channel */
    ret = dma_config(data->dma_rx.dma_dev, data->dma_rx.channel, &stream->dma_cfg);
    /* the channel is the actual stream from 0 */
    if (ret != 0) {
        return (ret);
    }

    /* gives the request ID to the dma mux */
    return dma_start(data->dma_rx.dma_dev, data->dma_rx.channel);
}

static int spi_dma_move_buffers(const struct device* dev, size_t len) {
    struct spi_stm32_data* data = dev->data;
    int ret;
    size_t dma_segment_len;

    dma_segment_len = len * data->dma_rx.dma_cfg.dest_data_size;
    ret = spi_stm32_dma_rx_load(dev, data->ctx.rx_buf, dma_segment_len);
    if (ret != 0) {
        return (ret);
    }

    dma_segment_len = len * data->dma_tx.dma_cfg.source_data_size;
    ret = spi_stm32_dma_tx_load(dev, data->ctx.tx_buf, dma_segment_len);

    return (ret);
}

#endif /* CONFIG_SPI_STM32_DMA */

/* Value to shift out when no application data needs transmitting. */
#define SPI_STM32_TX_NOP 0x00

static bool spi_stm32_transfer_ongoing(struct spi_stm32_data* data) {
    return spi_context_tx_on(&data->ctx) || spi_context_rx_on(&data->ctx);
}

static int spi_stm32_get_err(SPI_TypeDef* spi) {
    uint32_t sr = LL_SPI_ReadReg(spi, SR);

    if (sr & SPI_STM32_ERR_MSK) {
        LOG_ERR("%s: err=%d", __func__, sr & (uint32_t)SPI_STM32_ERR_MSK);

        /* OVR error must be explicitly cleared */
        if (LL_SPI_IsActiveFlag_OVR(spi)) {
            LL_SPI_ClearFlag_OVR(spi);
        }

        return (-EIO);
    }

    return (0);
}

/* Shift a SPI frame as master. */
static void spi_stm32_shift_m(SPI_TypeDef* spi, struct spi_stm32_data* data) {
    uint16_t tx_frame = SPI_STM32_TX_NOP;
    uint16_t rx_frame;

    while (!ll_func_tx_is_empty(spi)) {
        /* NOP */
    }

    #if DT_HAS_COMPAT_STATUS_OKAY(st_stm32h7_spi)
    /* With the STM32MP1, STM32U5 and the STM32H7,
     * if the device is the SPI master,
     * we need to enable the start of the transfer with
     * LL_SPI_StartMasterTransfer(spi)
     */
    if (LL_SPI_GetMode(spi) == LL_SPI_MODE_MASTER) {
        LL_SPI_StartMasterTransfer(spi);
        while (!LL_SPI_IsActiveMasterTransfer(spi)) {
            /* NOP */
        }
    }
    #endif

    if (SPI_WORD_SIZE_GET(data->ctx.config->operation) == 8) {
        if (spi_context_tx_buf_on(&data->ctx)) {
            tx_frame = UNALIGNED_GET((uint8_t*)(data->ctx.tx_buf));
        }
        LL_SPI_TransmitData8(spi, (uint8_t)tx_frame);

        /* The update is ignored if TX is off. */
        spi_context_update_tx(&data->ctx, 1, 1);
    }
    else {
        if (spi_context_tx_buf_on(&data->ctx)) {
            tx_frame = UNALIGNED_GET((uint16_t*)(data->ctx.tx_buf));
        }

        LL_SPI_TransmitData16(spi, tx_frame);
        /* The update is ignored if TX is off. */
        spi_context_update_tx(&data->ctx, 2, 1);
    }

    while (!ll_func_rx_is_not_empty(spi)) {
        /* NOP */
    }

    if (SPI_WORD_SIZE_GET(data->ctx.config->operation) == 8) {
        rx_frame = LL_SPI_ReceiveData8(spi);
        if (spi_context_rx_buf_on(&data->ctx)) {
            UNALIGNED_PUT((uint8_t)rx_frame, (uint8_t*)data->ctx.rx_buf);
        }

        spi_context_update_rx(&data->ctx, 1, 1);
    }
    else {
        rx_frame = LL_SPI_ReceiveData16(spi);
        if (spi_context_rx_buf_on(&data->ctx)) {
            UNALIGNED_PUT(rx_frame, (uint16_t*)data->ctx.rx_buf);
        }

        spi_context_update_rx(&data->ctx, 2, 1);
    }
}

/* Shift a SPI frame as slave. */
static void spi_stm32_shift_s(SPI_TypeDef* spi, struct spi_stm32_data* data) {
    if (ll_func_tx_is_empty(spi) && spi_context_tx_on(&data->ctx)) {
        uint16_t tx_frame;

        if (SPI_WORD_SIZE_GET(data->ctx.config->operation) == 8) {
            tx_frame = UNALIGNED_GET((uint8_t*)(data->ctx.tx_buf));
            LL_SPI_TransmitData8(spi, (uint8_t)tx_frame);
            spi_context_update_tx(&data->ctx, 1, 1);
        }
        else {
            tx_frame = UNALIGNED_GET((uint16_t*)(data->ctx.tx_buf));
            LL_SPI_TransmitData16(spi, tx_frame);
            spi_context_update_tx(&data->ctx, 2, 1);
        }
    }
    else {
        ll_func_disable_int_tx_empty(spi);
    }

    if (ll_func_rx_is_not_empty(spi) && spi_context_rx_buf_on(&data->ctx)) {
        uint16_t rx_frame;

        if (SPI_WORD_SIZE_GET(data->ctx.config->operation) == 8) {
            rx_frame = LL_SPI_ReceiveData8(spi);
            UNALIGNED_PUT((uint8_t)rx_frame, (uint8_t*)data->ctx.rx_buf);
            spi_context_update_rx(&data->ctx, 1, 1);
        }
        else {
            rx_frame = LL_SPI_ReceiveData16(spi);
            UNALIGNED_PUT(rx_frame, (uint16_t*)data->ctx.rx_buf);
            spi_context_update_rx(&data->ctx, 2, 1);
        }
    }
}

/*
 * Without a FIFO, we can only shift out one frame's worth of SPI
 * data, and read the response back.
 *
 * TODO: support 16-bit data frames.
 */
static int spi_stm32_shift_frames(SPI_TypeDef* spi, struct spi_stm32_data* data) {
    uint16_t operation = data->ctx.config->operation;

    if (SPI_OP_MODE_GET(operation) == SPI_OP_MODE_MASTER) {
        spi_stm32_shift_m(spi, data);
    }
    else {
        spi_stm32_shift_s(spi, data);
    }

    return spi_stm32_get_err(spi);
}

static void spi_stm32_cs_control(const struct device* dev, bool on) {
    struct spi_stm32_data* data = dev->data;

    spi_context_cs_control(&data->ctx, on);

    #if DT_HAS_COMPAT_STATUS_OKAY(st_stm32_spi_subghz)
    const struct spi_stm32_config* cfg = dev->config;

    if (cfg->use_subghzspi_nss) {
        if (on) {
            LL_PWR_SelectSUBGHZSPI_NSS();
        }
        else {
            LL_PWR_UnselectSUBGHZSPI_NSS();
        }
    }
    #endif
}

static void spi_stm32_complete(const struct device* dev, int status) {
    const struct spi_stm32_config* cfg = dev->config;
    SPI_TypeDef*                   spi = cfg->spi;
    #ifdef CONFIG_SPI_STM32_INTERRUPT
    struct spi_stm32_data* data = dev->data;

    ll_func_disable_int_tx_empty(spi);
    ll_func_disable_int_rx_not_empty(spi);
    ll_func_disable_int_errors(spi);
    #endif

    spi_stm32_cs_control(dev, false);

    #if DT_HAS_COMPAT_STATUS_OKAY(st_stm32_spi_fifo)
    /* Flush RX buffer */
    while (ll_func_rx_is_not_empty(spi)) {
        (void) LL_SPI_ReceiveData8(spi);
    }
    #endif

    if (LL_SPI_GetMode(spi) == LL_SPI_MODE_MASTER) {
        while (ll_func_spi_is_busy(spi)) {
            /* NOP */
        }
    }
    /* BSY flag is cleared when MODF flag is raised */
    if (LL_SPI_IsActiveFlag_MODF(spi)) {
        LL_SPI_ClearFlag_MODF(spi);
    }

    ll_func_disable_spi(spi);

    #ifdef CONFIG_SPI_STM32_INTERRUPT
    spi_context_complete(&data->ctx, dev, status);
    #endif
}

#ifdef CONFIG_SPI_STM32_INTERRUPT
static void spi_stm32_isr(const struct device* dev) {
    const struct spi_stm32_config* cfg = dev->config;
    struct spi_stm32_data* data = dev->data;
    SPI_TypeDef* spi = cfg->spi;
    int err;

    err = spi_stm32_get_err(spi);
    if (err) {
        spi_stm32_complete(dev, err);
        return;
    }

    if (spi_stm32_transfer_ongoing(data)) {
        err = spi_stm32_shift_frames(spi, data);
    }

    if (err || !spi_stm32_transfer_ongoing(data)) {
        spi_stm32_complete(dev, err);
    }
}
#endif

static int spi_stm32_configure(const struct device* dev, const struct spi_config* config) {
    const struct spi_stm32_config* cfg = dev->config;
    struct spi_stm32_data* data = dev->data;
    const uint32_t scaler[] = {
        LL_SPI_BAUDRATEPRESCALER_DIV2,
        LL_SPI_BAUDRATEPRESCALER_DIV4,
        LL_SPI_BAUDRATEPRESCALER_DIV8,
        LL_SPI_BAUDRATEPRESCALER_DIV16,
        LL_SPI_BAUDRATEPRESCALER_DIV32,
        LL_SPI_BAUDRATEPRESCALER_DIV64,
        LL_SPI_BAUDRATEPRESCALER_DIV128,
        LL_SPI_BAUDRATEPRESCALER_DIV256
    };
    SPI_TypeDef* spi = cfg->spi;
    uint32_t clock;
    int br;

    if (spi_context_configured(&data->ctx, config)) {
        /* Nothing to do */
        return (0);
    }

    if ((SPI_WORD_SIZE_GET(config->operation) != 8) &&
        (SPI_WORD_SIZE_GET(config->operation) != 16)) {
        return (-ENOTSUP);
    }

    if ((config->operation & SPI_HALF_DUPLEX) == SPI_HALF_DUPLEX) {
        /* TODO : customized to support 3-wire SPI */
    }

    /* configure the frame format Motorola (default) or TI */
    if ((config->operation & SPI_FRAME_FORMAT_TI) == SPI_FRAME_FORMAT_TI) {
        #ifdef LL_SPI_PROTOCOL_TI
        LL_SPI_SetStandard(spi, LL_SPI_PROTOCOL_TI);
        #else
        LOG_ERR("Frame Format TI not supported");
        /* on stm32F1 or some stm32L1 (cat1,2) without SPI_CR2_FRF */
        return -ENOTSUP;
        #endif
    #if defined(LL_SPI_PROTOCOL_MOTOROLA) && defined(SPI_CR2_FRF)
    }
    else {
        LL_SPI_SetStandard(spi, LL_SPI_PROTOCOL_MOTOROLA);
    #endif
    }

    if (IS_ENABLED(STM32_SPI_DOMAIN_CLOCK_SUPPORT) && (cfg->pclk_len > 1)) {
        if (clock_control_get_rate(DEVICE_DT_GET(STM32_CLOCK_CONTROL_NODE),
                                   (clock_control_subsys_t)&cfg->pclken[1], &clock) < 0) {
            LOG_ERR("Failed call clock_control_get_rate(pclk[1])");
            return (-EIO);
        }
    }
    else {
        if (clock_control_get_rate(DEVICE_DT_GET(STM32_CLOCK_CONTROL_NODE),
                                   (clock_control_subsys_t)&cfg->pclken[0], &clock) < 0) {
            LOG_ERR("Failed call clock_control_get_rate(pclk[0])");
            return (-EIO);
        }
    }

    for (br = 1; br <= ARRAY_SIZE(scaler); ++br) {
        uint32_t clk = clock >> br;

        if (clk <= config->frequency) {
            break;
        }
    }

    if (br > ARRAY_SIZE(scaler)) {
        LOG_ERR("Unsupported frequency %uHz, max %uHz, min %uHz", config->frequency, clock >> 1,
                clock >> ARRAY_SIZE(scaler));
        return (-EINVAL);
    }

    LL_SPI_Disable(spi);
    LL_SPI_SetBaudRatePrescaler(spi, scaler[br - 1]);

    if (SPI_MODE_GET(config->operation) & SPI_MODE_CPOL) {
        LL_SPI_SetClockPolarity(spi, LL_SPI_POLARITY_HIGH);
    }
    else {
        LL_SPI_SetClockPolarity(spi, LL_SPI_POLARITY_LOW);
    }

    if (SPI_MODE_GET(config->operation) & SPI_MODE_CPHA) {
        LL_SPI_SetClockPhase(spi, LL_SPI_PHASE_2EDGE);
    }
    else {
        LL_SPI_SetClockPhase(spi, LL_SPI_PHASE_1EDGE);
    }

    LL_SPI_SetTransferDirection(spi, LL_SPI_FULL_DUPLEX);

    if (config->operation & SPI_TRANSFER_LSB) {
        LL_SPI_SetTransferBitOrder(spi, LL_SPI_LSB_FIRST);
    }
    else {
        LL_SPI_SetTransferBitOrder(spi, LL_SPI_MSB_FIRST);
    }

    LL_SPI_DisableCRC(spi);

    if (spi_cs_is_gpio(config) || !IS_ENABLED(CONFIG_SPI_STM32_USE_HW_SS)) {
        #if DT_HAS_COMPAT_STATUS_OKAY(st_stm32h7_spi)
        if (SPI_OP_MODE_GET(config->operation) == SPI_OP_MODE_MASTER) {
            if (LL_SPI_GetNSSPolarity(spi) == LL_SPI_NSS_POLARITY_LOW)
                LL_SPI_SetInternalSSLevel(spi, LL_SPI_SS_LEVEL_HIGH);
        }
        #endif
        LL_SPI_SetNSSMode(spi, LL_SPI_NSS_SOFT);
    }
    else {
        if (config->operation & SPI_OP_MODE_SLAVE) {
            LL_SPI_SetNSSMode(spi, LL_SPI_NSS_HARD_INPUT);
        }
        else {
            LL_SPI_SetNSSMode(spi, LL_SPI_NSS_HARD_OUTPUT);
        }
    }

    if (config->operation & SPI_OP_MODE_SLAVE) {
        LL_SPI_SetMode(spi, LL_SPI_MODE_SLAVE);
    }
    else {
        LL_SPI_SetMode(spi, LL_SPI_MODE_MASTER);
    }

    if (SPI_WORD_SIZE_GET(config->operation) == 8) {
        LL_SPI_SetDataWidth(spi, LL_SPI_DATAWIDTH_8BIT);
    }
    else {
        LL_SPI_SetDataWidth(spi, LL_SPI_DATAWIDTH_16BIT);
    }

    #if DT_HAS_COMPAT_STATUS_OKAY(st_stm32_spi_fifo)
    ll_func_set_fifo_threshold_8bit(spi);
    #endif

    /* At this point, it's mandatory to set this on the context! */
    data->ctx.config = config;

    LOG_DBG("Installed config %p: freq %uHz (div = %u),"
            " mode %u/%u/%u, slave %u",
            config, clock >> br, 1 << br,
            (SPI_MODE_GET(config->operation) & SPI_MODE_CPOL) ? 1 : 0,
            (SPI_MODE_GET(config->operation) & SPI_MODE_CPHA) ? 1 : 0,
            (SPI_MODE_GET(config->operation) & SPI_MODE_LOOP) ? 1 : 0,
            config->slave);

    return (0);
}

static int spi_stm32_release(const struct device* dev, const struct spi_config* config) {
    struct spi_stm32_data* data = dev->data;

    spi_context_unlock_unconditionally(&data->ctx);

    return 0;
}

static int transceive(const struct device* dev,
                      const struct spi_config* config,
                      const struct spi_buf_set* tx_bufs,
                      const struct spi_buf_set* rx_bufs,
                      bool asynchronous,
                      spi_callback_t cb,
                      void* userdata) {
    const struct spi_stm32_config* cfg  = dev->config;
    struct spi_stm32_data* data = dev->data;
    SPI_TypeDef* spi = cfg->spi;
    int ret;

    if (!tx_bufs && !rx_bufs) {
        return 0;
    }

    #ifndef CONFIG_SPI_STM32_INTERRUPT
    if (asynchronous) {
        return -ENOTSUP;
    }
    #endif

    spi_context_lock(&data->ctx, asynchronous, cb, userdata, config);

    ret = spi_stm32_configure(dev, config);
    if (ret) {
        goto end;
    }

    /* Set buffers info */
    if (SPI_WORD_SIZE_GET(config->operation) == 8) {
        spi_context_buffers_setup(&data->ctx, tx_bufs, rx_bufs, 1);
    }
    else {
        spi_context_buffers_setup(&data->ctx, tx_bufs, rx_bufs, 2);
    }

    #if DT_HAS_COMPAT_STATUS_OKAY(st_stm32_spi_fifo)
    /* Flush RX buffer */
    while (ll_func_rx_is_not_empty(spi)) {
        (void) LL_SPI_ReceiveData8(spi);
    }
    #endif

    LL_SPI_Enable(spi);

    /* This is turned off in spi_stm32_complete(). */
    spi_stm32_cs_control(dev, true);

    #ifdef CONFIG_SPI_STM32_INTERRUPT
    ll_func_enable_int_errors(spi);

    if (rx_bufs) {
        ll_func_enable_int_rx_not_empty(spi);
    }

    ll_func_enable_int_tx_empty(spi);

    ret = spi_context_wait_for_completion(&data->ctx);
    #else
    do {
        ret = spi_stm32_shift_frames(spi, data);
    } while (!ret && spi_stm32_transfer_ongoing(data));

    spi_stm32_complete(dev, ret);

    #ifdef CONFIG_SPI_SLAVE
    if (spi_context_is_slave(&data->ctx) && !ret) {
        ret = data->ctx.recv_frames;
    }
    #endif /* CONFIG_SPI_SLAVE */

    #endif

end:
    spi_context_release(&data->ctx, ret);

    return (ret);
}

#ifdef CONFIG_SPI_STM32_DMA

static int wait_dma_rx_tx_done(const struct device* dev) {
    struct spi_stm32_data* data = dev->data;
    int res = -1;

    while (1) {
        res = k_sem_take(&data->status_sem, K_MSEC(1000));
        if (res != 0) {
            return (res);
        }

        if (data->status_flags & SPI_STM32_DMA_ERROR_FLAG) {
            return (-EIO);
        }

        if (data->status_flags & SPI_STM32_DMA_DONE_FLAG) {
            return (0);
        }
    }

    return (res);
}

static int transceive_dma(const struct device* dev,
                          const struct spi_config* config,
                          const struct spi_buf_set* tx_bufs,
                          const struct spi_buf_set* rx_bufs,
                          bool asynchronous,
                          spi_callback_t cb,
                          void* userdata) {
    const struct spi_stm32_config* cfg  = dev->config;
    struct spi_stm32_data* data = dev->data;
    SPI_TypeDef* spi = cfg->spi;
    int ret;

    if (!tx_bufs && !rx_bufs) {
        return (0);
    }

    if (asynchronous) {
        return (-ENOTSUP);
    }

    spi_context_lock(&data->ctx, asynchronous, cb, userdata, config);

    k_sem_reset(&data->status_sem);

    ret = spi_stm32_configure(dev, config);
    if (ret) {
        goto end;
    }

    /* Set buffers info */
    if (SPI_WORD_SIZE_GET(config->operation) == 8) {
        spi_context_buffers_setup(&data->ctx, tx_bufs, rx_bufs, 1);
    }
    else {
        spi_context_buffers_setup(&data->ctx, tx_bufs, rx_bufs, 2);
    }

    #if DT_HAS_COMPAT_STATUS_OKAY(st_stm32h7_spi)
    /* set request before enabling (else SPI CFG1 reg is write protected) */
    LL_SPI_EnableDMAReq_RX(spi);
    LL_SPI_EnableDMAReq_TX(spi);

    LL_SPI_Enable(spi);
    if (LL_SPI_GetMode(spi) == LL_SPI_MODE_MASTER) {
        LL_SPI_StartMasterTransfer(spi);
    }
    #else
    LL_SPI_Enable(spi);
    #endif /* st_stm32h7_spi */

    /* This is turned off in spi_stm32_complete(). */
    spi_stm32_cs_control(dev, true);

    while (data->ctx.rx_len > 0 || data->ctx.tx_len > 0) {
        size_t dma_len;

        if (data->ctx.rx_len == 0) {
            dma_len = data->ctx.tx_len;
        }
        else if (data->ctx.tx_len == 0) {
            dma_len = data->ctx.rx_len;
        }
        else {
            dma_len = MIN(data->ctx.tx_len, data->ctx.rx_len);
        }

        data->status_flags = 0;

        ret = spi_dma_move_buffers(dev, dma_len);
        if (ret != 0) {
            break;
        }

        #if !DT_HAS_COMPAT_STATUS_OKAY(st_stm32h7_spi)
        /* toggle the DMA request to restart the transfer */
        LL_SPI_EnableDMAReq_RX(spi);
        LL_SPI_EnableDMAReq_TX(spi);
        #endif /* ! st_stm32h7_spi */

        ret = wait_dma_rx_tx_done(dev);
        if (ret != 0) {
            break;
        }

        #ifdef SPI_SR_FTLVL
        while (LL_SPI_GetTxFIFOLevel(spi) > 0) {
            /* pass */
        }
        #endif

        /* wait until spi is no more busy (spi TX fifo is really empty) */
        while (ll_func_spi_dma_busy(spi) == 0) {
            /* pass */
        }

        #if !DT_HAS_COMPAT_STATUS_OKAY(st_stm32h7_spi)
        /* toggle the DMA transfer request */
        LL_SPI_DisableDMAReq_TX(spi);
        LL_SPI_DisableDMAReq_RX(spi);
        #endif /* ! st_stm32h7_spi */

        spi_context_update_tx(&data->ctx, 1, dma_len);
        spi_context_update_rx(&data->ctx, 1, dma_len);
    }

    /* spi complete relies on SPI Status Reg which cannot be disabled */
    spi_stm32_complete(dev, ret);
    /* disable spi instance after completion */
    LL_SPI_Disable(spi);
    /* The Config. Reg. on some mcus is write un-protected when SPI is disabled */
    LL_SPI_DisableDMAReq_TX(spi);
    LL_SPI_DisableDMAReq_RX(spi);

    dma_stop(data->dma_rx.dma_dev, data->dma_rx.channel);
    dma_stop(data->dma_tx.dma_dev, data->dma_tx.channel);

    #ifdef CONFIG_SPI_SLAVE
    if (spi_context_is_slave(&data->ctx) && !ret) {
        ret = data->ctx.recv_frames;
    }
    #endif /* CONFIG_SPI_SLAVE */

end:
    spi_context_release(&data->ctx, ret);

    return (ret);
}
#endif /* CONFIG_SPI_STM32_DMA */

static int spi_stm32_transceive(const struct device* dev,
                                const struct spi_config* config,
                                const struct spi_buf_set* tx_bufs,
                                const struct spi_buf_set* rx_bufs) {
#ifdef CONFIG_SPI_STM32_DMA
    struct spi_stm32_data* data = dev->data;

    if ((data->dma_tx.dma_dev != NULL) &&
        (data->dma_rx.dma_dev != NULL)) {
        return transceive_dma(dev, config, tx_bufs, rx_bufs,
                              false, NULL, NULL);
    }
#endif /* CONFIG_SPI_STM32_DMA */
    return transceive(dev, config, tx_bufs, rx_bufs, false, NULL, NULL);
}

#ifdef CONFIG_SPI_ASYNC
static int spi_stm32_transceive_async(const struct device* dev,
                                      const struct spi_config* config,
                                      const struct spi_buf_set* tx_bufs,
                                      const struct spi_buf_set* rx_bufs,
                                      spi_callback_t cb,
                                      void* userdata) {
    return transceive(dev, config, tx_bufs, rx_bufs, true, cb, userdata);
}
#endif /* CONFIG_SPI_ASYNC */

static const struct spi_driver_api api_funcs = {
    .transceive = spi_stm32_transceive,
    #ifdef CONFIG_SPI_ASYNC
    .transceive_async = spi_stm32_transceive_async,
    #endif
    .release = spi_stm32_release,
};

static inline bool spi_stm32_is_subghzspi(const struct device* dev) {
#if DT_HAS_COMPAT_STATUS_OKAY(st_stm32_spi_subghz)
    const struct spi_stm32_config* cfg = dev->config;

    return cfg->use_subghzspi_nss;
#else
    ARG_UNUSED(dev);
    return false;
#endif
}

static int spi_stm32_init(const struct device* dev) {
    struct spi_stm32_data* data __attribute__((unused)) = dev->data;
    const struct spi_stm32_config* cfg = dev->config;
    int err;

    if (!device_is_ready(DEVICE_DT_GET(STM32_CLOCK_CONTROL_NODE))) {
        LOG_ERR("clock control device not ready");
        return (-ENODEV);
    }

    err = clock_control_on(DEVICE_DT_GET(STM32_CLOCK_CONTROL_NODE), (clock_control_subsys_t)&cfg->pclken[0]);
    if (err < 0) {
        LOG_ERR("Could not enable SPI clock");
        return (err);
    }

    if (IS_ENABLED(STM32_SPI_DOMAIN_CLOCK_SUPPORT) && (cfg->pclk_len > 1)) {
        err = clock_control_configure(DEVICE_DT_GET(STM32_CLOCK_CONTROL_NODE), (clock_control_subsys_t)&cfg->pclken[1],
                                      NULL);
        if (err < 0) {
            LOG_ERR("Could not select SPI domain clock");
            return (err);
        }
    }

    if (!spi_stm32_is_subghzspi(dev)) {
        /* Configure dt provided device signals when available */
        err = pinctrl_apply_state(cfg->pcfg, PINCTRL_STATE_DEFAULT);
        if (err < 0) {
            LOG_ERR("SPI pinctrl setup failed (%d)", err);
            return (err);
        }
    }

    #ifdef CONFIG_SPI_STM32_INTERRUPT
    cfg->irq_config(dev);
    #endif

    #ifdef CONFIG_SPI_STM32_DMA
    if ((data->dma_rx.dma_dev != NULL) && !device_is_ready(data->dma_rx.dma_dev)) {
        LOG_ERR("%s device not ready", data->dma_rx.dma_dev->name);
        return (-ENODEV);
    }

    if ((data->dma_tx.dma_dev != NULL) && !device_is_ready(data->dma_tx.dma_dev)) {
        LOG_ERR("%s device not ready", data->dma_tx.dma_dev->name);
        return (-ENODEV);
    }

    LOG_INF(" SPI with DMA transfer");

    #endif /* CONFIG_SPI_STM32_DMA */

    err = spi_context_cs_configure_all(&data->ctx);
    if (err < 0) {
        return (err);
    }

    spi_context_unlock_unconditionally(&data->ctx);

    return (0);
}

#ifdef CONFIG_SPI_STM32_INTERRUPT
#define STM32_SPI_IRQ_HANDLER_DECL(id)      \
        static void spi_stm32_irq_config_func_##id(const struct device* dev)
#define STM32_SPI_IRQ_HANDLER_FUNC(id)      \
        .irq_config = spi_stm32_irq_config_func_##id,
#define STM32_SPI_IRQ_HANDLER(id)           \
static void spi_stm32_irq_config_func_##id(const struct device* dev) {  \
    IRQ_CONNECT(DT_INST_IRQN(id),           \
                DT_INST_IRQ(id, priority),  \
                spi_stm32_isr, DEVICE_DT_INST_GET(id), 0); \
    irq_enable(DT_INST_IRQN(id));           \
}
#else
#define STM32_SPI_IRQ_HANDLER_DECL(id)
#define STM32_SPI_IRQ_HANDLER_FUNC(id)
#define STM32_SPI_IRQ_HANDLER(id)
#endif

#define SPI_DMA_CHANNEL_INIT(index, dir, dir_cap, src_dev, dest_dev)    \
    .dma_dev = DEVICE_DT_GET(STM32_DMA_CTLR(index, dir)),       \
    .channel = DT_INST_DMAS_CELL_BY_NAME(index, dir, channel),  \
    .dma_cfg = {                            \
        .dma_slot            = STM32_DMA_SLOT(index, dir, slot),                                            \
        .channel_direction   = STM32_DMA_CONFIG_DIRECTION(STM32_DMA_CHANNEL_CONFIG(index, dir)),            \
        .source_data_size    = STM32_DMA_CONFIG_##src_dev##_DATA_SIZE(STM32_DMA_CHANNEL_CONFIG(index, dir)),\
        .dest_data_size      = STM32_DMA_CONFIG_##dest_dev##_DATA_SIZE(STM32_DMA_CHANNEL_CONFIG(index, dir)),\
        .source_burst_length = 1, /* SINGLE transfer */                                                     \
        .dest_burst_length   = 1, /* SINGLE transfer */                                                     \
        .channel_priority    = STM32_DMA_CONFIG_PRIORITY(STM32_DMA_CHANNEL_CONFIG(index, dir)),             \
        .dma_callback        = dma_callback,                                                                \
        .block_count         = 2,                                                                           \
    },                                                                                                      \
    .src_addr_increment = STM32_DMA_CONFIG_##src_dev##_ADDR_INC(STM32_DMA_CHANNEL_CONFIG(index, dir)),      \
    .dst_addr_increment = STM32_DMA_CONFIG_##dest_dev##_ADDR_INC(STM32_DMA_CHANNEL_CONFIG(index, dir)),     \
    .fifo_threshold     = STM32_DMA_FEATURES_FIFO_THRESHOLD(STM32_DMA_FEATURES(index, dir)),

#if CONFIG_SPI_STM32_DMA
#define SPI_DMA_CHANNEL(id, dir, DIR, src, dest)    \
        .dma_##dir = {                              \
            COND_CODE_1(DT_INST_DMAS_HAS_NAME(id, dir), \
                        (SPI_DMA_CHANNEL_INIT(id, dir, DIR, src, dest)), \
                        (NULL))                     \
        },

#define SPI_DMA_STATUS_SEM(id)  \
        .status_sem = Z_SEM_INITIALIZER(spi_stm32_dev_data_##id.status_sem, 0, 1),
#else
#define SPI_DMA_CHANNEL(id, dir, DIR, src, dest)
#define SPI_DMA_STATUS_SEM(id)
#endif

#if DT_HAS_COMPAT_STATUS_OKAY(st_stm32_spi_subghz)
#define STM32_SPI_USE_SUBGHZSPI_NSS_CONFIG(id)      \
        .use_subghzspi_nss = DT_INST_PROP_OR(id, use_subghzspi_nss, false),
#else
#define STM32_SPI_USE_SUBGHZSPI_NSS_CONFIG(id)
#endif

#define STM32_SPI_INIT(id)                  \
STM32_SPI_IRQ_HANDLER_DECL(id);             \
                                            \
PINCTRL_DT_INST_DEFINE(id);                 \
                                            \
static const struct stm32_pclken pclken_##id[] = STM32_DT_INST_CLOCKS(id);  \
                                            \
static const struct spi_stm32_config spi_stm32_cfg_##id = {     \
    .spi      = (SPI_TypeDef*)DT_INST_REG_ADDR(id),             \
    .pclken   = pclken_##id,                                    \
    .pclk_len = DT_INST_NUM_CLOCKS(id),                         \
    .pcfg     = PINCTRL_DT_INST_DEV_CONFIG_GET(id),             \
    STM32_SPI_IRQ_HANDLER_FUNC(id)                              \
    STM32_SPI_USE_SUBGHZSPI_NSS_CONFIG(id)                      \
};                                                              \
                                            \
static struct spi_stm32_data spi_stm32_dev_data_##id = {        \
    SPI_CONTEXT_INIT_LOCK(spi_stm32_dev_data_##id, ctx),        \
    SPI_CONTEXT_INIT_SYNC(spi_stm32_dev_data_##id, ctx),        \
    SPI_DMA_CHANNEL(id, rx, RX, PERIPHERAL, MEMORY)             \
    SPI_DMA_CHANNEL(id, tx, TX, MEMORY, PERIPHERAL)             \
    SPI_DMA_STATUS_SEM(id)                  \
    SPI_CONTEXT_CS_GPIOS_INITIALIZE(DT_DRV_INST(id), ctx)       \
};                                          \
                                            \
DEVICE_DT_INST_DEFINE(id, &spi_stm32_init, NULL, \
                      &spi_stm32_dev_data_##id, &spi_stm32_cfg_##id, \
                      POST_KERNEL, CONFIG_SPI_INIT_PRIORITY, \
                      &api_funcs);          \
                                            \
STM32_SPI_IRQ_HANDLER(id)

DT_INST_FOREACH_STATUS_OKAY(STM32_SPI_INIT)<|MERGE_RESOLUTION|>--- conflicted
+++ resolved
@@ -27,7 +27,7 @@
 #include <zephyr/irq.h>
 
 #include "spi_ll_stm32.h"
-
+#define CONFIG_SPI_STM32_DMA  // @RESUME
 /*
  * Check for SPI_SR_FRE to determine support for TI mode frame format
  * error flag, because STM32F1 SoCs do not support it and  STM32CUBE
@@ -52,38 +52,11 @@
 uint32_t dummy_rx_tx_buffer;
 
 /* This function is executed in the interrupt context */
-<<<<<<< HEAD
-static void dma_callback(const struct device *dev, void *arg,
-			 uint32_t channel, int status)
-{
-	/* arg directly holds the spi device */
-	struct spi_stm32_data *data = arg;
-
-	if (status < 0) {
-		LOG_ERR("DMA callback error with channel %d.", channel);
-		data->status_flags |= SPI_STM32_DMA_ERROR_FLAG;
-	} else {
-		/* identify the origin of this callback */
-		if (channel == data->dma_tx.channel) {
-			/* this part of the transfer ends */
-			data->status_flags |= SPI_STM32_DMA_TX_DONE_FLAG;
-		} else if (channel == data->dma_rx.channel) {
-			/* this part of the transfer ends */
-			data->status_flags |= SPI_STM32_DMA_RX_DONE_FLAG;
-		} else {
-			LOG_ERR("DMA callback channel %d is not valid.",
-								channel);
-			data->status_flags |= SPI_STM32_DMA_ERROR_FLAG;
-		}
-	}
-
-	k_sem_give(&data->status_sem);
-=======
 static void dma_callback(const struct device* dev, void* arg, uint32_t channel, int status) {
     /* arg directly holds the spi device */
     struct spi_stm32_data* data = arg;
 
-    if (status != 0) {
+    if (status < 0) {
         LOG_ERR("DMA callback error with channel %d.", channel);
         data->status_flags |= SPI_STM32_DMA_ERROR_FLAG;
     }
@@ -104,7 +77,6 @@
     }
 
     k_sem_give(&data->status_sem);
->>>>>>> e62201c3
 }
 
 static int spi_stm32_dma_tx_load(const struct device* dev, uint8_t const* buf, size_t len) {
@@ -126,7 +98,7 @@
     if (buf == NULL) {
         dummy_rx_tx_buffer = 0;
         /* if tx buff is null, then sends NOP on the line. */
-        blk_cfg->source_address  = (uint32_t)&dummy_rx_tx_buffer;
+        blk_cfg->source_address = (uint32_t)&dummy_rx_tx_buffer;
         blk_cfg->source_addr_adj = DMA_ADDR_ADJ_NO_CHANGE;
     }
     else {
@@ -184,7 +156,7 @@
     /* rx direction has periph as source and mem as dest. */
     if (buf == NULL) {
         /* if rx buff is null, then write data to dummy address. */
-        blk_cfg->dest_address  = (uint32_t)&dummy_rx_tx_buffer;
+        blk_cfg->dest_address = (uint32_t)&dummy_rx_tx_buffer;
         blk_cfg->dest_addr_adj = DMA_ADDR_ADJ_NO_CHANGE;
     }
     else {
@@ -210,7 +182,7 @@
 
     /* direction is given by the DT */
     stream->dma_cfg.head_block = blk_cfg;
-    stream->dma_cfg.user_data  = data;
+    stream->dma_cfg.user_data = data;
 
     /* pass our client origin to the dma: data->dma_rx.channel */
     ret = dma_config(data->dma_rx.dma_dev, data->dma_rx.channel, &stream->dma_cfg);
@@ -291,7 +263,7 @@
 
     if (SPI_WORD_SIZE_GET(data->ctx.config->operation) == 8) {
         if (spi_context_tx_buf_on(&data->ctx)) {
-            tx_frame = UNALIGNED_GET((uint8_t*)(data->ctx.tx_buf));
+            tx_frame = UNALIGNED_GET((uint8_t *)(data->ctx.tx_buf));
         }
         LL_SPI_TransmitData8(spi, (uint8_t)tx_frame);
 
@@ -300,7 +272,7 @@
     }
     else {
         if (spi_context_tx_buf_on(&data->ctx)) {
-            tx_frame = UNALIGNED_GET((uint16_t*)(data->ctx.tx_buf));
+            tx_frame = UNALIGNED_GET((uint16_t *)(data->ctx.tx_buf));
         }
 
         LL_SPI_TransmitData16(spi, tx_frame);
@@ -323,7 +295,7 @@
     else {
         rx_frame = LL_SPI_ReceiveData16(spi);
         if (spi_context_rx_buf_on(&data->ctx)) {
-            UNALIGNED_PUT(rx_frame, (uint16_t*)data->ctx.rx_buf);
+            UNALIGNED_PUT(rx_frame, (uint16_t *)data->ctx.rx_buf);
         }
 
         spi_context_update_rx(&data->ctx, 2, 1);
@@ -336,12 +308,12 @@
         uint16_t tx_frame;
 
         if (SPI_WORD_SIZE_GET(data->ctx.config->operation) == 8) {
-            tx_frame = UNALIGNED_GET((uint8_t*)(data->ctx.tx_buf));
+            tx_frame = UNALIGNED_GET((uint8_t *)(data->ctx.tx_buf));
             LL_SPI_TransmitData8(spi, (uint8_t)tx_frame);
             spi_context_update_tx(&data->ctx, 1, 1);
         }
         else {
-            tx_frame = UNALIGNED_GET((uint16_t*)(data->ctx.tx_buf));
+            tx_frame = UNALIGNED_GET((uint16_t *)(data->ctx.tx_buf));
             LL_SPI_TransmitData16(spi, tx_frame);
             spi_context_update_tx(&data->ctx, 2, 1);
         }
@@ -360,7 +332,7 @@
         }
         else {
             rx_frame = LL_SPI_ReceiveData16(spi);
-            UNALIGNED_PUT(rx_frame, (uint16_t*)data->ctx.rx_buf);
+            UNALIGNED_PUT(rx_frame, (uint16_t *)data->ctx.rx_buf);
             spi_context_update_rx(&data->ctx, 2, 1);
         }
     }
@@ -391,7 +363,7 @@
     spi_context_cs_control(&data->ctx, on);
 
     #if DT_HAS_COMPAT_STATUS_OKAY(st_stm32_spi_subghz)
-    const struct spi_stm32_config* cfg = dev->config;
+    const struct spi_stm32_config *cfg = dev->config;
 
     if (cfg->use_subghzspi_nss) {
         if (on) {
@@ -405,10 +377,10 @@
 }
 
 static void spi_stm32_complete(const struct device* dev, int status) {
-    const struct spi_stm32_config* cfg = dev->config;
-    SPI_TypeDef*                   spi = cfg->spi;
+    const struct spi_stm32_config *cfg = dev->config;
+    SPI_TypeDef *spi = cfg->spi;
     #ifdef CONFIG_SPI_STM32_INTERRUPT
-    struct spi_stm32_data* data = dev->data;
+    struct spi_stm32_data *data = dev->data;
 
     ll_func_disable_int_tx_empty(spi);
     ll_func_disable_int_rx_not_empty(spi);
@@ -443,9 +415,9 @@
 
 #ifdef CONFIG_SPI_STM32_INTERRUPT
 static void spi_stm32_isr(const struct device* dev) {
-    const struct spi_stm32_config* cfg = dev->config;
-    struct spi_stm32_data* data = dev->data;
-    SPI_TypeDef* spi = cfg->spi;
+    const struct spi_stm32_config *cfg = dev->config;
+    struct spi_stm32_data *data = dev->data;
+    SPI_TypeDef *spi = cfg->spi;
     int err;
 
     err = spi_stm32_get_err(spi);
@@ -502,7 +474,7 @@
         #else
         LOG_ERR("Frame Format TI not supported");
         /* on stm32F1 or some stm32L1 (cat1,2) without SPI_CR2_FRF */
-        return -ENOTSUP;
+        return (-ENOTSUP);
         #endif
     #if defined(LL_SPI_PROTOCOL_MOTOROLA) && defined(SPI_CR2_FRF)
     }
@@ -513,20 +485,20 @@
 
     if (IS_ENABLED(STM32_SPI_DOMAIN_CLOCK_SUPPORT) && (cfg->pclk_len > 1)) {
         if (clock_control_get_rate(DEVICE_DT_GET(STM32_CLOCK_CONTROL_NODE),
-                                   (clock_control_subsys_t)&cfg->pclken[1], &clock) < 0) {
+                                   (clock_control_subsys_t) &cfg->pclken[1], &clock) < 0) {
             LOG_ERR("Failed call clock_control_get_rate(pclk[1])");
             return (-EIO);
         }
     }
     else {
         if (clock_control_get_rate(DEVICE_DT_GET(STM32_CLOCK_CONTROL_NODE),
-                                   (clock_control_subsys_t)&cfg->pclken[0], &clock) < 0) {
+                                   (clock_control_subsys_t) &cfg->pclken[0], &clock) < 0) {
             LOG_ERR("Failed call clock_control_get_rate(pclk[0])");
             return (-EIO);
         }
     }
 
-    for (br = 1; br <= ARRAY_SIZE(scaler); ++br) {
+    for (br = 1 ; br <= ARRAY_SIZE(scaler) ; ++br) {
         uint32_t clk = clock >> br;
 
         if (clk <= config->frequency) {
@@ -569,12 +541,12 @@
     LL_SPI_DisableCRC(spi);
 
     if (spi_cs_is_gpio(config) || !IS_ENABLED(CONFIG_SPI_STM32_USE_HW_SS)) {
-        #if DT_HAS_COMPAT_STATUS_OKAY(st_stm32h7_spi)
+#if DT_HAS_COMPAT_STATUS_OKAY(st_stm32h7_spi)
         if (SPI_OP_MODE_GET(config->operation) == SPI_OP_MODE_MASTER) {
             if (LL_SPI_GetNSSPolarity(spi) == LL_SPI_NSS_POLARITY_LOW)
                 LL_SPI_SetInternalSSLevel(spi, LL_SPI_SS_LEVEL_HIGH);
         }
-        #endif
+#endif
         LL_SPI_SetNSSMode(spi, LL_SPI_NSS_SOFT);
     }
     else {
@@ -593,16 +565,16 @@
         LL_SPI_SetMode(spi, LL_SPI_MODE_MASTER);
     }
 
-    if (SPI_WORD_SIZE_GET(config->operation) == 8) {
+    if (SPI_WORD_SIZE_GET(config->operation) ==  8) {
         LL_SPI_SetDataWidth(spi, LL_SPI_DATAWIDTH_8BIT);
     }
     else {
         LL_SPI_SetDataWidth(spi, LL_SPI_DATAWIDTH_16BIT);
     }
 
-    #if DT_HAS_COMPAT_STATUS_OKAY(st_stm32_spi_fifo)
+#if DT_HAS_COMPAT_STATUS_OKAY(st_stm32_spi_fifo)
     ll_func_set_fifo_threshold_8bit(spi);
-    #endif
+#endif
 
     /* At this point, it's mandatory to set this on the context! */
     data->ctx.config = config;
@@ -619,7 +591,7 @@
 }
 
 static int spi_stm32_release(const struct device* dev, const struct spi_config* config) {
-    struct spi_stm32_data* data = dev->data;
+    struct spi_stm32_data *data = dev->data;
 
     spi_context_unlock_unconditionally(&data->ctx);
 
@@ -633,18 +605,18 @@
                       bool asynchronous,
                       spi_callback_t cb,
                       void* userdata) {
-    const struct spi_stm32_config* cfg  = dev->config;
+    const struct spi_stm32_config* cfg = dev->config;
     struct spi_stm32_data* data = dev->data;
     SPI_TypeDef* spi = cfg->spi;
     int ret;
 
     if (!tx_bufs && !rx_bufs) {
-        return 0;
+        return (0);
     }
 
     #ifndef CONFIG_SPI_STM32_INTERRUPT
     if (asynchronous) {
-        return -ENOTSUP;
+        return (-ENOTSUP);
     }
     #endif
 
@@ -709,7 +681,7 @@
 #ifdef CONFIG_SPI_STM32_DMA
 
 static int wait_dma_rx_tx_done(const struct device* dev) {
-    struct spi_stm32_data* data = dev->data;
+    struct spi_stm32_data *data = dev->data;
     int res = -1;
 
     while (1) {
@@ -737,7 +709,7 @@
                           bool asynchronous,
                           spi_callback_t cb,
                           void* userdata) {
-    const struct spi_stm32_config* cfg  = dev->config;
+    const struct spi_stm32_config* cfg = dev->config;
     struct spi_stm32_data* data = dev->data;
     SPI_TypeDef* spi = cfg->spi;
     int ret;
@@ -783,7 +755,7 @@
     /* This is turned off in spi_stm32_complete(). */
     spi_stm32_cs_control(dev, true);
 
-    while (data->ctx.rx_len > 0 || data->ctx.tx_len > 0) {
+    while ((data->ctx.rx_len > 0) || (data->ctx.tx_len > 0)) {
         size_t dma_len;
 
         if (data->ctx.rx_len == 0) {
@@ -863,7 +835,7 @@
                                 const struct spi_config* config,
                                 const struct spi_buf_set* tx_bufs,
                                 const struct spi_buf_set* rx_bufs) {
-#ifdef CONFIG_SPI_STM32_DMA
+    #ifdef CONFIG_SPI_STM32_DMA
     struct spi_stm32_data* data = dev->data;
 
     if ((data->dma_tx.dma_dev != NULL) &&
@@ -871,7 +843,7 @@
         return transceive_dma(dev, config, tx_bufs, rx_bufs,
                               false, NULL, NULL);
     }
-#endif /* CONFIG_SPI_STM32_DMA */
+    #endif /* CONFIG_SPI_STM32_DMA */
     return transceive(dev, config, tx_bufs, rx_bufs, false, NULL, NULL);
 }
 
@@ -895,14 +867,14 @@
 };
 
 static inline bool spi_stm32_is_subghzspi(const struct device* dev) {
-#if DT_HAS_COMPAT_STATUS_OKAY(st_stm32_spi_subghz)
-    const struct spi_stm32_config* cfg = dev->config;
-
-    return cfg->use_subghzspi_nss;
-#else
+    #if DT_HAS_COMPAT_STATUS_OKAY(st_stm32_spi_subghz)
+    const struct spi_stm32_config *cfg = dev->config;
+
+    return (cfg->use_subghzspi_nss);
+    #else
     ARG_UNUSED(dev);
-    return false;
-#endif
+    return (false);
+    #endif
 }
 
 static int spi_stm32_init(const struct device* dev) {
@@ -922,7 +894,8 @@
     }
 
     if (IS_ENABLED(STM32_SPI_DOMAIN_CLOCK_SUPPORT) && (cfg->pclk_len > 1)) {
-        err = clock_control_configure(DEVICE_DT_GET(STM32_CLOCK_CONTROL_NODE), (clock_control_subsys_t)&cfg->pclken[1],
+        err = clock_control_configure(DEVICE_DT_GET(STM32_CLOCK_CONTROL_NODE),
+                                      (clock_control_subsys_t)&cfg->pclken[1],
                                       NULL);
         if (err < 0) {
             LOG_ERR("Could not select SPI domain clock");
@@ -970,14 +943,14 @@
 
 #ifdef CONFIG_SPI_STM32_INTERRUPT
 #define STM32_SPI_IRQ_HANDLER_DECL(id)      \
-        static void spi_stm32_irq_config_func_##id(const struct device* dev)
+        static void spi_stm32_irq_config_func_##id(const struct device *dev)
 #define STM32_SPI_IRQ_HANDLER_FUNC(id)      \
         .irq_config = spi_stm32_irq_config_func_##id,
 #define STM32_SPI_IRQ_HANDLER(id)           \
 static void spi_stm32_irq_config_func_##id(const struct device* dev) {  \
     IRQ_CONNECT(DT_INST_IRQN(id),           \
                 DT_INST_IRQ(id, priority),  \
-                spi_stm32_isr, DEVICE_DT_INST_GET(id), 0); \
+                spi_stm32_isr, DEVICE_DT_INST_GET(id), 0);  \
     irq_enable(DT_INST_IRQN(id));           \
 }
 #else
@@ -990,29 +963,29 @@
     .dma_dev = DEVICE_DT_GET(STM32_DMA_CTLR(index, dir)),       \
     .channel = DT_INST_DMAS_CELL_BY_NAME(index, dir, channel),  \
     .dma_cfg = {                            \
-        .dma_slot            = STM32_DMA_SLOT(index, dir, slot),                                            \
-        .channel_direction   = STM32_DMA_CONFIG_DIRECTION(STM32_DMA_CHANNEL_CONFIG(index, dir)),            \
-        .source_data_size    = STM32_DMA_CONFIG_##src_dev##_DATA_SIZE(STM32_DMA_CHANNEL_CONFIG(index, dir)),\
+        .dma_slot = STM32_DMA_SLOT(index, dir, slot),\
+        .channel_direction   = STM32_DMA_CONFIG_DIRECTION(STM32_DMA_CHANNEL_CONFIG(index, dir)),    \
+        .source_data_size    = STM32_DMA_CONFIG_##src_dev##_DATA_SIZE(STM32_DMA_CHANNEL_CONFIG(index, dir)), \
         .dest_data_size      = STM32_DMA_CONFIG_##dest_dev##_DATA_SIZE(STM32_DMA_CHANNEL_CONFIG(index, dir)),\
-        .source_burst_length = 1, /* SINGLE transfer */                                                     \
-        .dest_burst_length   = 1, /* SINGLE transfer */                                                     \
-        .channel_priority    = STM32_DMA_CONFIG_PRIORITY(STM32_DMA_CHANNEL_CONFIG(index, dir)),             \
-        .dma_callback        = dma_callback,                                                                \
-        .block_count         = 2,                                                                           \
-    },                                                                                                      \
+        .source_burst_length = 1, /* SINGLE transfer */     \
+        .dest_burst_length = 1, /* SINGLE transfer */       \
+        .channel_priority    = STM32_DMA_CONFIG_PRIORITY(STM32_DMA_CHANNEL_CONFIG(index, dir)),     \
+        .dma_callback = dma_callback,       \
+        .block_count = 2,                   \
+    },                                      \
     .src_addr_increment = STM32_DMA_CONFIG_##src_dev##_ADDR_INC(STM32_DMA_CHANNEL_CONFIG(index, dir)),      \
     .dst_addr_increment = STM32_DMA_CONFIG_##dest_dev##_ADDR_INC(STM32_DMA_CHANNEL_CONFIG(index, dir)),     \
     .fifo_threshold     = STM32_DMA_FEATURES_FIFO_THRESHOLD(STM32_DMA_FEATURES(index, dir)),
 
 #if CONFIG_SPI_STM32_DMA
-#define SPI_DMA_CHANNEL(id, dir, DIR, src, dest)    \
-        .dma_##dir = {                              \
-            COND_CODE_1(DT_INST_DMAS_HAS_NAME(id, dir), \
-                        (SPI_DMA_CHANNEL_INIT(id, dir, DIR, src, dest)), \
-                        (NULL))                     \
+#define SPI_DMA_CHANNEL(id, dir, DIR, src, dest)            \
+    .dma_##dir = {                          \
+        COND_CODE_1(DT_INST_DMAS_HAS_NAME(id, dir),         \
+            (SPI_DMA_CHANNEL_INIT(id, dir, DIR, src, dest)),\
+            (NULL))                         \
         },
 
-#define SPI_DMA_STATUS_SEM(id)  \
+#define SPI_DMA_STATUS_SEM(id)              \
         .status_sem = Z_SEM_INITIALIZER(spi_stm32_dev_data_##id.status_sem, 0, 1),
 #else
 #define SPI_DMA_CHANNEL(id, dir, DIR, src, dest)
@@ -1020,7 +993,7 @@
 #endif
 
 #if DT_HAS_COMPAT_STATUS_OKAY(st_stm32_spi_subghz)
-#define STM32_SPI_USE_SUBGHZSPI_NSS_CONFIG(id)      \
+#define STM32_SPI_USE_SUBGHZSPI_NSS_CONFIG(id)              \
         .use_subghzspi_nss = DT_INST_PROP_OR(id, use_subghzspi_nss, false),
 #else
 #define STM32_SPI_USE_SUBGHZSPI_NSS_CONFIG(id)
@@ -1033,27 +1006,27 @@
                                             \
 static const struct stm32_pclken pclken_##id[] = STM32_DT_INST_CLOCKS(id);  \
                                             \
-static const struct spi_stm32_config spi_stm32_cfg_##id = {     \
-    .spi      = (SPI_TypeDef*)DT_INST_REG_ADDR(id),             \
-    .pclken   = pclken_##id,                                    \
-    .pclk_len = DT_INST_NUM_CLOCKS(id),                         \
-    .pcfg     = PINCTRL_DT_INST_DEV_CONFIG_GET(id),             \
-    STM32_SPI_IRQ_HANDLER_FUNC(id)                              \
-    STM32_SPI_USE_SUBGHZSPI_NSS_CONFIG(id)                      \
-};                                                              \
-                                            \
-static struct spi_stm32_data spi_stm32_dev_data_##id = {        \
-    SPI_CONTEXT_INIT_LOCK(spi_stm32_dev_data_##id, ctx),        \
-    SPI_CONTEXT_INIT_SYNC(spi_stm32_dev_data_##id, ctx),        \
-    SPI_DMA_CHANNEL(id, rx, RX, PERIPHERAL, MEMORY)             \
-    SPI_DMA_CHANNEL(id, tx, TX, MEMORY, PERIPHERAL)             \
-    SPI_DMA_STATUS_SEM(id)                  \
-    SPI_CONTEXT_CS_GPIOS_INITIALIZE(DT_DRV_INST(id), ctx)       \
+static const struct spi_stm32_config spi_stm32_cfg_##id = { \
+    .spi = (SPI_TypeDef *) DT_INST_REG_ADDR(id),            \
+    .pclken = pclken_##id,                  \
+    .pclk_len = DT_INST_NUM_CLOCKS(id),     \
+    .pcfg = PINCTRL_DT_INST_DEV_CONFIG_GET(id),     \
+    STM32_SPI_IRQ_HANDLER_FUNC(id)                  \
+    STM32_SPI_USE_SUBGHZSPI_NSS_CONFIG(id)          \
 };                                          \
                                             \
-DEVICE_DT_INST_DEFINE(id, &spi_stm32_init, NULL, \
-                      &spi_stm32_dev_data_##id, &spi_stm32_cfg_##id, \
-                      POST_KERNEL, CONFIG_SPI_INIT_PRIORITY, \
+static struct spi_stm32_data spi_stm32_dev_data_##id = {    \
+    SPI_CONTEXT_INIT_LOCK(spi_stm32_dev_data_##id, ctx),    \
+    SPI_CONTEXT_INIT_SYNC(spi_stm32_dev_data_##id, ctx),    \
+    SPI_DMA_CHANNEL(id, rx, RX, PERIPHERAL, MEMORY)         \
+    SPI_DMA_CHANNEL(id, tx, TX, MEMORY, PERIPHERAL)         \
+    SPI_DMA_STATUS_SEM(id)                  \
+    SPI_CONTEXT_CS_GPIOS_INITIALIZE(DT_DRV_INST(id), ctx)   \
+};                                          \
+                                            \
+DEVICE_DT_INST_DEFINE(id, &spi_stm32_init, NULL,            \
+                      &spi_stm32_dev_data_##id, &spi_stm32_cfg_##id,  \
+                      POST_KERNEL, CONFIG_SPI_INIT_PRIORITY,          \
                       &api_funcs);          \
                                             \
 STM32_SPI_IRQ_HANDLER(id)
