/*
 * Copyright (c) 2016 BayLibre, SAS
 *
 * SPDX-License-Identifier: Apache-2.0
 */

#define DT_DRV_COMPAT st_stm32_spi

#define LOG_LEVEL CONFIG_SPI_LOG_LEVEL
#include <zephyr/logging/log.h>
LOG_MODULE_REGISTER(spi_ll_stm32);

#include <zephyr/sys/util.h>
#include <zephyr/kernel.h>
#include <soc.h>
#include <stm32_ll_spi.h>
#include <errno.h>
#include <zephyr/drivers/spi.h>
#include <zephyr/drivers/pinctrl.h>
#include <zephyr/toolchain.h>
#ifdef CONFIG_SPI_STM32_DMA
#include <zephyr/drivers/dma/dma_stm32.h>
#include <zephyr/drivers/dma.h>
#endif
#include <zephyr/drivers/clock_control/stm32_clock_control.h>
#include <zephyr/drivers/clock_control.h>
#include <zephyr/irq.h>
#include <zephyr/mem_mgmt/mem_attr.h>

#ifdef CONFIG_SOC_SERIES_STM32H7X
#include <zephyr/dt-bindings/memory-attr/memory-attr-arm.h>
#endif

#ifdef CONFIG_NOCACHE_MEMORY
#include <zephyr/linker/linker-defs.h>
#elif defined(CONFIG_CACHE_MANAGEMENT)
#include <zephyr/arch/cache.h>
#endif /* CONFIG_NOCACHE_MEMORY */

#include "spi_ll_stm32.h"

/*
 * Check defined(CONFIG_DCACHE) because some platforms disable it in the tests
 * e.g. nucleo_f746zg
 */
#if (defined(CONFIG_CPU_HAS_DCACHE) &&      \
     defined(CONFIG_DCACHE) &&              \
     !defined(CONFIG_NOCACHE_MEMORY))
#define SPI_STM32_MANUAL_CACHE_COHERENCY_REQUIRED   1
#else
#define SPI_STM32_MANUAL_CACHE_COHERENCY_REQUIRED   0
#endif /* defined(CONFIG_CPU_HAS_DCACHE) && !defined(CONFIG_NOCACHE_MEMORY) */

#define WAIT_1US        1U

/*
 * Check for SPI_SR_FRE to determine support for TI mode frame format
 * error flag, because STM32F1 SoCs do not support it and  STM32CUBE
 * for F1 family defines an unused LL_SPI_SR_FRE.
 */
#if DT_HAS_COMPAT_STATUS_OKAY(st_stm32h7_spi)
#define SPI_STM32_ERR_MSK (LL_SPI_SR_UDR | LL_SPI_SR_CRCE | LL_SPI_SR_MODF | \
                           LL_SPI_SR_OVR | LL_SPI_SR_TIFRE)
#else
#if defined(LL_SPI_SR_UDR)
#define SPI_STM32_ERR_MSK (LL_SPI_SR_UDR | LL_SPI_SR_CRCERR | LL_SPI_SR_MODF | \
                           LL_SPI_SR_OVR | LL_SPI_SR_FRE)
#elif defined(SPI_SR_FRE)
#define SPI_STM32_ERR_MSK (LL_SPI_SR_CRCERR | LL_SPI_SR_MODF | \
                           LL_SPI_SR_OVR | LL_SPI_SR_FRE)
#else
#define SPI_STM32_ERR_MSK (LL_SPI_SR_CRCERR | LL_SPI_SR_MODF | LL_SPI_SR_OVR)
#endif
#endif /* CONFIG_SOC_SERIES_STM32MP1X */

#ifdef CONFIG_SPI_STM32_DMA
static uint32_t bits2bytes(uint32_t bits) {
    return (bits / 8);
}

/* dummy value used for transferring NOP when tx buf is null
 * and use as dummy sink for when rx buf is null.
 */
#ifdef CONFIG_NOCACHE_MEMORY
/*
 * If a nocache area is available, place it there to avoid potential DMA
 * cache-coherency problems.
 */
static __aligned(32) uint32_t dummy_rx_tx_buffer
       __attribute__((__section__(".nocache")));

#else /* CONFIG_NOCACHE_MEMORY */

/*
 * If nocache areas are not available, cache coherency might need to be kept
 * manually. See SPI_STM32_MANUAL_CACHE_COHERENCY_REQUIRED.
 */
static __aligned(32) uint32_t dummy_rx_tx_buffer;
#endif /* CONFIG_NOCACHE_MEMORY */

/* This function is executed in the interrupt context */
static void dma_callback(const struct device* dev, void* arg,
                         uint32_t channel, int status) {
    /* arg directly holds the spi device */
    struct spi_stm32_data* data = arg;

    if (status < 0) {
        LOG_ERR("DMA callback error with channel %d.", channel);
        data->status_flags |= SPI_STM32_DMA_ERROR_FLAG;
    }
    else {
        /* identify the origin of this callback */
        if (channel == data->dma_tx.channel) {
            /* this part of the transfer ends */
            data->status_flags |= SPI_STM32_DMA_TX_DONE_FLAG;
        }
        else if (channel == data->dma_rx.channel) {
            /* this part of the transfer ends */
            data->status_flags |= SPI_STM32_DMA_RX_DONE_FLAG;
        }
        else {
            LOG_ERR("DMA callback channel %d is not valid.",
                    channel);
            data->status_flags |= SPI_STM32_DMA_ERROR_FLAG;
        }
    }

    k_sem_give(&data->status_sem);
}

static int spi_stm32_dma_tx_load(const struct device* dev, uint8_t const* buf,
                                 size_t len) {
    const struct spi_stm32_config* cfg = dev->config;
    struct spi_stm32_data* data = dev->data;
    struct dma_block_config* blk_cfg;
    int ret;

    /* remember active TX DMA channel (used in callback) */
    struct stream* stream = &data->dma_tx;

    blk_cfg = &stream->dma_blk_cfg;

    /* prepare the block for this TX DMA channel */
    memset(blk_cfg, 0, sizeof(struct dma_block_config));
    blk_cfg->block_size = len;

    /* tx direction has memory as source and periph as dest. */
    if (buf == NULL) {
        /* if tx buff is null, then sends NOP on the line. */
        dummy_rx_tx_buffer = 0;
        #if SPI_STM32_MANUAL_CACHE_COHERENCY_REQUIRED
        arch_dcache_flush_range((void*)&dummy_rx_tx_buffer, sizeof(uint32_t));
        #endif /* CONFIG_CPU_HAS_DCACHE && !defined(CONFIG_NOCACHE_MEMORY) */
        blk_cfg->source_address  = (uint32_t)&dummy_rx_tx_buffer;
        blk_cfg->source_addr_adj = DMA_ADDR_ADJ_NO_CHANGE;
    }
    else {
        blk_cfg->source_address = (uint32_t)buf;
        if (data->dma_tx.src_addr_increment) {
            blk_cfg->source_addr_adj = DMA_ADDR_ADJ_INCREMENT;
        }
        else {
            blk_cfg->source_addr_adj = DMA_ADDR_ADJ_NO_CHANGE;
        }
    }

    blk_cfg->dest_address = ll_func_dma_get_reg_addr(cfg->spi, SPI_STM32_DMA_TX);
    /* fifo mode NOT USED there */
    if (data->dma_tx.dst_addr_increment) {
        blk_cfg->dest_addr_adj = DMA_ADDR_ADJ_INCREMENT;
    }
    else {
        blk_cfg->dest_addr_adj = DMA_ADDR_ADJ_NO_CHANGE;
    }

    /* give the fifo mode from the DT */
    blk_cfg->fifo_mode_control = (uint16_t)data->dma_tx.fifo_threshold;

    /* direction is given by the DT */
    stream->dma_cfg.head_block = blk_cfg;
    /* give the client dev as arg, as the callback comes from the dma */
    stream->dma_cfg.user_data = data;
    /* pass our client origin to the dma: data->dma_tx.dma_channel */
    ret = dma_config(data->dma_tx.dma_dev, data->dma_tx.channel,
                     &stream->dma_cfg);
    /* the channel is the actual stream from 0 */
    if (ret != 0) {
        return (ret);
    }

    /* gives the request ID to the dma mux */
    ret = dma_start(data->dma_tx.dma_dev, data->dma_tx.channel);

    return (ret);
}

static int spi_stm32_dma_rx_load(const struct device* dev, uint8_t* buf,
                                 size_t len) {
    const struct spi_stm32_config* cfg = dev->config;
    struct spi_stm32_data* data = dev->data;
    struct dma_block_config* blk_cfg;
    int ret;

    /* retrieve active RX DMA channel (used in callback) */
    struct stream* stream = &data->dma_rx;

    blk_cfg = &stream->dma_blk_cfg;

    /* prepare the block for this RX DMA channel */
    (void) memset(blk_cfg, 0, sizeof(struct dma_block_config));
    blk_cfg->block_size = len;

    /* rx direction has periph as source and mem as dest. */
    if (buf == NULL) {
        /* if rx buff is null, then write data to dummy address. */
        blk_cfg->dest_address  = (uint32_t)&dummy_rx_tx_buffer;
        blk_cfg->dest_addr_adj = DMA_ADDR_ADJ_NO_CHANGE;
    }
    else {
        blk_cfg->dest_address = (uint32_t)buf;
        if (data->dma_rx.dst_addr_increment) {
            blk_cfg->dest_addr_adj = DMA_ADDR_ADJ_INCREMENT;
        }
        else {
            blk_cfg->dest_addr_adj = DMA_ADDR_ADJ_NO_CHANGE;
        }
    }

    blk_cfg->source_address = ll_func_dma_get_reg_addr(cfg->spi, SPI_STM32_DMA_RX);
    if (data->dma_rx.src_addr_increment) {
        blk_cfg->source_addr_adj = DMA_ADDR_ADJ_INCREMENT;
    }
    else {
        blk_cfg->source_addr_adj = DMA_ADDR_ADJ_NO_CHANGE;
    }

    /* give the fifo mode from the DT */
    blk_cfg->fifo_mode_control = (uint16_t)data->dma_rx.fifo_threshold;

    /* direction is given by the DT */
    stream->dma_cfg.head_block = blk_cfg;
    stream->dma_cfg.user_data  = data;

    /* pass our client origin to the dma: data->dma_rx.channel */
    ret = dma_config(data->dma_rx.dma_dev, data->dma_rx.channel,
                     &stream->dma_cfg);
    /* the channel is the actual stream from 0 */
    if (ret != 0) {
        return (ret);
    }

    /* gives the request ID to the dma mux */
    ret = dma_start(data->dma_rx.dma_dev, data->dma_rx.channel);

    return (ret);
}

static int spi_dma_move_buffers(const struct device* dev, size_t len) {
    struct spi_stm32_data* data = dev->data;
    int ret;
    size_t dma_segment_len;

    dma_segment_len = len * data->dma_rx.dma_cfg.dest_data_size;
    ret = spi_stm32_dma_rx_load(dev, data->ctx.rx_buf, dma_segment_len);
    if (ret != 0) {
        return (ret);
    }

    dma_segment_len = len * data->dma_tx.dma_cfg.source_data_size;
    ret = spi_stm32_dma_tx_load(dev, data->ctx.tx_buf, dma_segment_len);

    return (ret);
}

#endif /* CONFIG_SPI_STM32_DMA */

/* Value to shift out when no application data needs transmitting. */
#define SPI_STM32_TX_NOP 0x00

static void spi_stm32_send_next_frame(SPI_TypeDef* spi,
                                      struct spi_stm32_data *data) {
    const uint8_t frame_size = SPI_WORD_SIZE_GET(data->ctx.config->operation);
    uint32_t tx_frame = SPI_STM32_TX_NOP;

    if (frame_size == 8) {
        if (spi_context_tx_buf_on(&data->ctx)) {
            tx_frame = UNALIGNED_GET((uint8_t*)(data->ctx.tx_buf));
        }
        LL_SPI_TransmitData8(spi, (uint8_t)tx_frame);
        spi_context_update_tx(&data->ctx, 1, 1);
    }
    else {
        if (spi_context_tx_buf_on(&data->ctx)) {
            tx_frame = UNALIGNED_GET((uint16_t*)(data->ctx.tx_buf));
        }
        LL_SPI_TransmitData16(spi, (uint16_t)tx_frame);
        spi_context_update_tx(&data->ctx, 2, 1);
    }
}

static void spi_stm32_read_next_frame(SPI_TypeDef* spi,
                                      struct spi_stm32_data* data) {
    const uint8_t frame_size = SPI_WORD_SIZE_GET(data->ctx.config->operation);
    uint32_t rx_frame = 0;

    if (frame_size == 8) {
        rx_frame = LL_SPI_ReceiveData8(spi);
        if (spi_context_rx_buf_on(&data->ctx)) {
            UNALIGNED_PUT(rx_frame, (uint8_t*)data->ctx.rx_buf);
        }
        spi_context_update_rx(&data->ctx, 1, 1);
    }
    else {
        rx_frame = LL_SPI_ReceiveData16(spi);
        if (spi_context_rx_buf_on(&data->ctx)) {
            UNALIGNED_PUT(rx_frame, (uint16_t*)data->ctx.rx_buf);
        }
        spi_context_update_rx(&data->ctx, 2, 1);
    }
}

static bool spi_stm32_transfer_ongoing(struct spi_stm32_data* data) {
    return spi_context_tx_on(&data->ctx) || spi_context_rx_on(&data->ctx);
}

static int spi_stm32_get_err(SPI_TypeDef* spi) {
    uint32_t sr = LL_SPI_ReadReg(spi, SR);

    if (sr & SPI_STM32_ERR_MSK) {
        LOG_ERR("%s: err=%d", __func__,
                sr & (uint32_t)SPI_STM32_ERR_MSK);

        /* OVR error must be explicitly cleared */
        if (LL_SPI_IsActiveFlag_OVR(spi)) {
            LL_SPI_ClearFlag_OVR(spi);
        }

        return (-EIO);
    }

    return (0);
}

/* Shift a SPI frame as master. */
static void spi_stm32_shift_m(SPI_TypeDef* spi, struct spi_stm32_data* data) {
    while (!ll_func_tx_is_not_full(spi)) {
        /* NOP */
    }

    spi_stm32_send_next_frame(spi, data);

    while (!ll_func_rx_is_not_empty(spi)) {
        /* NOP */
    }

    spi_stm32_read_next_frame(spi, data);
}

/* Shift a SPI frame as slave. */
static void spi_stm32_shift_s(SPI_TypeDef* spi, struct spi_stm32_data* data) {
    if (ll_func_tx_is_not_full(spi) && spi_context_tx_on(&data->ctx)) {
        uint16_t tx_frame;

        if (SPI_WORD_SIZE_GET(data->ctx.config->operation) == 8) {
            tx_frame = UNALIGNED_GET((uint8_t*)(data->ctx.tx_buf));
            LL_SPI_TransmitData8(spi, (uint8_t)tx_frame);
            spi_context_update_tx(&data->ctx, 1, 1);
        }
        else {
            tx_frame = UNALIGNED_GET((uint16_t*)(data->ctx.tx_buf));
            LL_SPI_TransmitData16(spi, tx_frame);
            spi_context_update_tx(&data->ctx, 2, 1);
        }
    }
    else {
        ll_func_disable_int_tx_empty(spi);
    }

    if (ll_func_rx_is_not_empty(spi) &&
        spi_context_rx_buf_on(&data->ctx)) {
        uint16_t rx_frame;

        if (SPI_WORD_SIZE_GET(data->ctx.config->operation) == 8) {
            rx_frame = LL_SPI_ReceiveData8(spi);
            UNALIGNED_PUT((uint8_t)rx_frame, (uint8_t*)data->ctx.rx_buf);
            spi_context_update_rx(&data->ctx, 1, 1);
        }
        else {
            rx_frame = LL_SPI_ReceiveData16(spi);
            UNALIGNED_PUT(rx_frame, (uint16_t*)data->ctx.rx_buf);
            spi_context_update_rx(&data->ctx, 2, 1);
        }
    }
}

/*
 * Without a FIFO, we can only shift out one frame's worth of SPI
 * data, and read the response back.
 *
 * TODO: support 16-bit data frames.
 */
static int spi_stm32_shift_frames(SPI_TypeDef* spi, struct spi_stm32_data* data) {
    uint16_t operation = data->ctx.config->operation;
    int ret;

    if (SPI_OP_MODE_GET(operation) == SPI_OP_MODE_MASTER) {
        spi_stm32_shift_m(spi, data);
    }
    else {
        spi_stm32_shift_s(spi, data);
    }

    ret = spi_stm32_get_err(spi);

    return (ret);
}

static void spi_stm32_cs_control(const struct device* dev, bool on) {
    struct spi_stm32_data* data = dev->data;

    spi_context_cs_control(&data->ctx, on);

    #if DT_HAS_COMPAT_STATUS_OKAY(st_stm32_spi_subghz)
    const struct spi_stm32_config* cfg = dev->config;

    if (cfg->use_subghzspi_nss) {
        if (on) {
            LL_PWR_SelectSUBGHZSPI_NSS();
        }
        else {
            LL_PWR_UnselectSUBGHZSPI_NSS();
        }
    }
    #endif
}

static void spi_stm32_complete(const struct device* dev, int status) {
    const struct spi_stm32_config* cfg = dev->config;
    SPI_TypeDef* spi = cfg->spi;

    #ifdef CONFIG_SPI_STM32_INTERRUPT
    struct spi_stm32_data* data = dev->data;

    ll_func_disable_int_tx_empty(spi);
    ll_func_disable_int_rx_not_empty(spi);
    ll_func_disable_int_errors(spi);
    #endif

    #if DT_HAS_COMPAT_STATUS_OKAY(st_stm32_spi_fifo)
    /* Flush RX buffer */
    while (ll_func_rx_is_not_empty(spi)) {
        (void) LL_SPI_ReceiveData8(spi);

        if (IS_ENABLED(__GTEST)) {
            break;
        }
    }
    #endif

    if (LL_SPI_GetMode(spi) == LL_SPI_MODE_MASTER) {
        while (ll_func_spi_is_busy(spi)) {
            if (IS_ENABLED(__GTEST)) {
                break;
            }
        }

        spi_stm32_cs_control(dev, false);
    }

    /* BSY flag is cleared when MODF flag is raised */
    if (LL_SPI_IsActiveFlag_MODF(spi)) {
        LL_SPI_ClearFlag_MODF(spi);
    }

    ll_func_disable_spi(spi);

    #ifdef CONFIG_SPI_STM32_INTERRUPT
    spi_context_complete(&data->ctx, dev, status);
    #endif
}

#ifdef CONFIG_SPI_STM32_INTERRUPT
static void spi_stm32_isr(const struct device* dev) {
    const struct spi_stm32_config* cfg = dev->config;
    struct spi_stm32_data* data = dev->data;
    SPI_TypeDef* spi = cfg->spi;
    int err;

    err = spi_stm32_get_err(spi);
    if (err) {
        spi_stm32_complete(dev, err);
        return;
    }

    if (spi_stm32_transfer_ongoing(data)) {
        err = spi_stm32_shift_frames(spi, data);
    }

    if (err || !spi_stm32_transfer_ongoing(data)) {
        spi_stm32_complete(dev, err);
    }
}
#endif

static int spi_stm32_configure(const struct device* dev,
                               const struct spi_config* config) {
    const struct spi_stm32_config* cfg = dev->config;
    struct spi_stm32_data* data = dev->data;
    const uint32_t scaler[] = {
        LL_SPI_BAUDRATEPRESCALER_DIV2,
        LL_SPI_BAUDRATEPRESCALER_DIV4,
        LL_SPI_BAUDRATEPRESCALER_DIV8,
        LL_SPI_BAUDRATEPRESCALER_DIV16,
        LL_SPI_BAUDRATEPRESCALER_DIV32,
        LL_SPI_BAUDRATEPRESCALER_DIV64,
        LL_SPI_BAUDRATEPRESCALER_DIV128,
        LL_SPI_BAUDRATEPRESCALER_DIV256
    };
    SPI_TypeDef* spi = cfg->spi;
    uint32_t clock;
    int br;

    if (spi_context_configured(&data->ctx, config)) {
        /* Nothing to do */
        return (0);
    }

    if ((SPI_WORD_SIZE_GET(config->operation) != 8) &&
        (SPI_WORD_SIZE_GET(config->operation) != 16)) {
        return (-ENOTSUP);
    }

    if ((config->operation & SPI_HALF_DUPLEX) == SPI_HALF_DUPLEX) {
        /* TODO : customized to support 3-wire SPI */
    }

    /* configure the frame format Motorola (default) or TI */
    if ((config->operation & SPI_FRAME_FORMAT_TI) == SPI_FRAME_FORMAT_TI) {
        #ifdef LL_SPI_PROTOCOL_TI
        LL_SPI_SetStandard(spi, LL_SPI_PROTOCOL_TI);
        #else
        LOG_ERR("Frame Format TI not supported");
        /* on stm32F1 or some stm32L1 (cat1,2) without SPI_CR2_FRF */
        return (-ENOTSUP);
        #endif
    #if defined(LL_SPI_PROTOCOL_MOTOROLA) && defined(SPI_CR2_FRF)
    }
    else {
        LL_SPI_SetStandard(spi, LL_SPI_PROTOCOL_MOTOROLA);
    #endif
    }

    if (IS_ENABLED(STM32_SPI_DOMAIN_CLOCK_SUPPORT) && (cfg->pclk_len > 1)) {
        if (clock_control_get_rate(DEVICE_DT_GET(STM32_CLOCK_CONTROL_NODE),
                                   (clock_control_subsys_t)&cfg->pclken[1], &clock) < 0) {
            LOG_ERR("Failed call clock_control_get_rate(pclk[1])");
            return (-EIO);
        }
    }
    else {
        if (clock_control_get_rate(DEVICE_DT_GET(STM32_CLOCK_CONTROL_NODE),
                                   (clock_control_subsys_t)&cfg->pclken[0], &clock) < 0) {
            LOG_ERR("Failed call clock_control_get_rate(pclk[0])");
            return (-EIO);
        }
    }

    for (br = 1; br <= ARRAY_SIZE(scaler); ++br) {
        uint32_t clk = clock >> br;

        if (clk <= config->frequency) {
            break;
        }
    }

    if (br > ARRAY_SIZE(scaler)) {
        LOG_ERR("Unsupported frequency %uHz, max %uHz, min %uHz",
                config->frequency,
                clock >> 1,
                clock >> ARRAY_SIZE(scaler));
        return (-EINVAL);
    }

    LL_SPI_Disable(spi);
    LL_SPI_SetBaudRatePrescaler(spi, scaler[br - 1]);

    if (SPI_MODE_GET(config->operation) & SPI_MODE_CPOL) {
        LL_SPI_SetClockPolarity(spi, LL_SPI_POLARITY_HIGH);
    }
    else {
        LL_SPI_SetClockPolarity(spi, LL_SPI_POLARITY_LOW);
    }

    if (SPI_MODE_GET(config->operation) & SPI_MODE_CPHA) {
        LL_SPI_SetClockPhase(spi, LL_SPI_PHASE_2EDGE);
    }
    else {
        LL_SPI_SetClockPhase(spi, LL_SPI_PHASE_1EDGE);
    }

    LL_SPI_SetTransferDirection(spi, LL_SPI_FULL_DUPLEX);

    if (config->operation & SPI_TRANSFER_LSB) {
        LL_SPI_SetTransferBitOrder(spi, LL_SPI_LSB_FIRST);
    }
    else {
        LL_SPI_SetTransferBitOrder(spi, LL_SPI_MSB_FIRST);
    }

    LL_SPI_DisableCRC(spi);

    if (spi_cs_is_gpio(config) || !IS_ENABLED(CONFIG_SPI_STM32_USE_HW_SS)) {
        #if DT_HAS_COMPAT_STATUS_OKAY(st_stm32h7_spi)
        if (SPI_OP_MODE_GET(config->operation) == SPI_OP_MODE_MASTER) {
            if (LL_SPI_GetNSSPolarity(spi) == LL_SPI_NSS_POLARITY_LOW) {
                LL_SPI_SetInternalSSLevel(spi, LL_SPI_SS_LEVEL_HIGH);
            }
        }
        #endif
        LL_SPI_SetNSSMode(spi, LL_SPI_NSS_SOFT);
    }
    else {
        if (config->operation & SPI_OP_MODE_SLAVE) {
            LL_SPI_SetNSSMode(spi, LL_SPI_NSS_HARD_INPUT);
        }
        else {
            LL_SPI_SetNSSMode(spi, LL_SPI_NSS_HARD_OUTPUT);
        }
    }

    if (config->operation & SPI_OP_MODE_SLAVE) {
        LL_SPI_SetMode(spi, LL_SPI_MODE_SLAVE);
    }
    else {
        LL_SPI_SetMode(spi, LL_SPI_MODE_MASTER);
    }

    if (SPI_WORD_SIZE_GET(config->operation) ==  8) {
        LL_SPI_SetDataWidth(spi, LL_SPI_DATAWIDTH_8BIT);
    }
    else {
        LL_SPI_SetDataWidth(spi, LL_SPI_DATAWIDTH_16BIT);
    }

    #if DT_HAS_COMPAT_STATUS_OKAY(st_stm32h7_spi)
    LL_SPI_SetMasterSSIdleness(spi, cfg->mssi_clocks);
    LL_SPI_SetInterDataIdleness(spi, (cfg->midi_clocks << SPI_CFG2_MIDI_Pos));
    #endif

    #if DT_HAS_COMPAT_STATUS_OKAY(st_stm32_spi_fifo)
    ll_func_set_fifo_threshold_8bit(spi);
    #endif

    /* At this point, it's mandatory to set this on the context! */
    data->ctx.config = config;

    LOG_DBG("Installed config %p: freq %uHz (div = %u),"
            " mode %u/%u/%u, slave %u",
            config, clock >> br, 1 << br,
            (SPI_MODE_GET(config->operation) & SPI_MODE_CPOL) ? 1 : 0,
            (SPI_MODE_GET(config->operation) & SPI_MODE_CPHA) ? 1 : 0,
            (SPI_MODE_GET(config->operation) & SPI_MODE_LOOP) ? 1 : 0,
            config->slave);

    return (0);
}

static int spi_stm32_release(const struct device* dev,
                             const struct spi_config* config) {
    struct spi_stm32_data* data = dev->data;

    spi_context_unlock_unconditionally(&data->ctx);

    return 0;
}

static int transceive(const struct device* dev,
                      const struct spi_config* config,
                      const struct spi_buf_set* tx_bufs,
                      const struct spi_buf_set* rx_bufs,
                      bool asynchronous,
                      spi_callback_t cb,
                      void* userdata) {
    const struct spi_stm32_config* cfg = dev->config;
    struct spi_stm32_data* data = dev->data;
    SPI_TypeDef* spi = cfg->spi;
    int ret;

    if (!tx_bufs && !rx_bufs) {
        return (0);
    }

    #ifndef CONFIG_SPI_STM32_INTERRUPT
    if (asynchronous) {
        return (-ENOTSUP);
    }
    #endif

    spi_context_lock(&data->ctx, asynchronous, cb, userdata, config);

    ret = spi_stm32_configure(dev, config);
    if (ret) {
        goto end;
    }

    /* Set buffers info */
    if (SPI_WORD_SIZE_GET(config->operation) == 8) {
        spi_context_buffers_setup(&data->ctx, tx_bufs, rx_bufs, 1);
    }
    else {
        spi_context_buffers_setup(&data->ctx, tx_bufs, rx_bufs, 2);
    }

    #if DT_HAS_COMPAT_STATUS_OKAY(st_stm32_spi_fifo)
    /* Flush RX buffer */
    while (ll_func_rx_is_not_empty(spi)) {
        (void) LL_SPI_ReceiveData8(spi);

        if (IS_ENABLED(__GTEST)) {
            break;
        }
    }
    #endif

    LL_SPI_Enable(spi);

    #if DT_HAS_COMPAT_STATUS_OKAY(st_stm32h7_spi)
    /* With the STM32MP1, STM32U5 and the STM32H7,
     * if the device is the SPI master,
     * we need to enable the start of the transfer with
     * LL_SPI_StartMasterTransfer(spi)
     */
    if (LL_SPI_GetMode(spi) == LL_SPI_MODE_MASTER) {
        LL_SPI_StartMasterTransfer(spi);
        while (!LL_SPI_IsActiveMasterTransfer(spi)) {
            /* NOP */
        }
    }
    #endif /* DT_HAS_COMPAT_STATUS_OKAY(st_stm32h7_spi) */

    #if CONFIG_SOC_SERIES_STM32H7X
    /*
     * Add a small delay after enabling to prevent transfer stalling at high
     * system clock frequency (see errata sheet ES0392).
     */
    k_busy_wait(WAIT_1US);
    #endif

    /* This is turned off in spi_stm32_complete(). */
    spi_stm32_cs_control(dev, true);

    #ifdef CONFIG_SPI_STM32_INTERRUPT
    ll_func_enable_int_errors(spi);

    if (rx_bufs) {
        ll_func_enable_int_rx_not_empty(spi);
    }

    ll_func_enable_int_tx_empty(spi);

    ret = spi_context_wait_for_completion(&data->ctx);
    #else
    do {
        ret = spi_stm32_shift_frames(spi, data);
    } while (!ret && spi_stm32_transfer_ongoing(data));

    spi_stm32_complete(dev, ret);

    #ifdef CONFIG_SPI_SLAVE
    if (spi_context_is_slave(&data->ctx) && !ret) {
        ret = data->ctx.recv_frames;
    }
    #endif /* CONFIG_SPI_SLAVE */

    #endif

end :
    spi_context_release(&data->ctx, ret);

    return (ret);
}

#ifdef CONFIG_SPI_STM32_DMA
static int wait_dma_rx_tx_done(const struct device* dev) {
    struct spi_stm32_data *data = dev->data;
    int res;
    k_timeout_t timeout;

    /*
     * In slave mode we do not know when the transaction will start. Hence,
     * it doesn't make sense to have timeout in this case.
     */
    if (IS_ENABLED(CONFIG_SPI_SLAVE) && spi_context_is_slave(&data->ctx)) {
        timeout = K_FOREVER;
    }
    else {
        timeout = K_MSEC(1000);
    }

    while (1) {
        res = k_sem_take(&data->status_sem, timeout);
        if (res != 0) {
            return (res);
        }

        if (data->status_flags & SPI_STM32_DMA_ERROR_FLAG) {
            return (-EIO);
        }

        if (data->status_flags & SPI_STM32_DMA_DONE_FLAG) {
            return (0);
        }
    }

    return (res);
}

#ifdef CONFIG_SOC_SERIES_STM32H7X
static bool buf_in_nocache(uintptr_t buf, size_t len_bytes) {
    bool buf_within_nocache = false;

    #ifdef CONFIG_NOCACHE_MEMORY
    buf_within_nocache = ((buf >= ((uintptr_t)_nocache_ram_start)) &&
                          ((buf + len_bytes - 1) <= ((uintptr_t)_nocache_ram_end)));
    if (buf_within_nocache) {
        return (true);
    }
    #endif /* CONFIG_NOCACHE_MEMORY */

    buf_within_nocache = (mem_attr_check_buf((void*)buf, len_bytes, DT_MEM_ARM(ATTR_MPU_RAM_NOCACHE)) == 0);

    return (buf_within_nocache);
}

static bool is_dummy_buffer(const struct spi_buf* buf) {
    return (buf->buf == NULL);
}

static bool spi_buf_set_in_nocache(const struct spi_buf_set* bufs) {
    for (size_t i = 0; i < bufs->count; i++) {
        const struct spi_buf* buf = &bufs->buffers[i];

        if (!is_dummy_buffer(buf) &&
            !buf_in_nocache((uintptr_t)buf->buf, buf->len)) {
            return (false);
        }
    }
    return (true);
}
#endif /* CONFIG_SOC_SERIES_STM32H7X */

<<<<<<< HEAD
	spi_context_lock(&data->ctx, asynchronous, cb, userdata, config);

	k_sem_reset(&data->status_sem);

	ret = spi_stm32_configure(dev, config);
	if (ret) {
		goto end;
	}

	/* Set buffers info */
	if (SPI_WORD_SIZE_GET(config->operation) == 8) {
		spi_context_buffers_setup(&data->ctx, tx_bufs, rx_bufs, 1);
	} else {
		spi_context_buffers_setup(&data->ctx, tx_bufs, rx_bufs, 2);
	}

#if DT_HAS_COMPAT_STATUS_OKAY(st_stm32h7_spi)
	/* set request before enabling (else SPI CFG1 reg is write protected) */
	LL_SPI_EnableDMAReq_RX(spi);
	LL_SPI_EnableDMAReq_TX(spi);

	LL_SPI_Enable(spi);
	if (LL_SPI_GetMode(spi) == LL_SPI_MODE_MASTER) {
		LL_SPI_StartMasterTransfer(spi);
	}
#else
	LL_SPI_Enable(spi);
#endif /* st_stm32h7_spi */

	/* This is turned off in spi_stm32_complete(). */
	spi_stm32_cs_control(dev, true);

	while (data->ctx.rx_len > 0 || data->ctx.tx_len > 0) {
		size_t dma_len;

		if (data->ctx.rx_len == 0) {
			dma_len = data->ctx.tx_len;
		} else if (data->ctx.tx_len == 0) {
			dma_len = data->ctx.rx_len;
		} else {
			dma_len = MIN(data->ctx.tx_len, data->ctx.rx_len);
		}

		data->status_flags = 0;

		ret = spi_dma_move_buffers(dev, dma_len);
		if (ret != 0) {
			break;
		}

#if !DT_HAS_COMPAT_STATUS_OKAY(st_stm32h7_spi)

		/* toggle the DMA request to restart the transfer */
		LL_SPI_EnableDMAReq_RX(spi);
		LL_SPI_EnableDMAReq_TX(spi);
#endif /* ! st_stm32h7_spi */

		ret = wait_dma_rx_tx_done(dev);
		if (ret != 0) {
			break;
		}

#ifdef SPI_SR_FTLVL
		while (LL_SPI_GetTxFIFOLevel(spi) > 0) {
		}
#endif

#ifdef CONFIG_SPI_STM32_ERRATA_BUSY
		WAIT_FOR(ll_func_spi_dma_busy(spi) != 0,
			 CONFIG_SPI_STM32_BUSY_FLAG_TIMEOUT,
			 k_yield());
#else
		/* wait until spi is no more busy (spi TX fifo is really empty) */
		while (ll_func_spi_dma_busy(spi) == 0) {
		}
#endif

#if !DT_HAS_COMPAT_STATUS_OKAY(st_stm32h7_spi)
		/* toggle the DMA transfer request */
		LL_SPI_DisableDMAReq_TX(spi);
		LL_SPI_DisableDMAReq_RX(spi);
#endif /* ! st_stm32h7_spi */

		uint8_t frame_size_bytes = bits2bytes(
			SPI_WORD_SIZE_GET(config->operation));

		spi_context_update_tx(&data->ctx, frame_size_bytes, dma_len);
		spi_context_update_rx(&data->ctx, frame_size_bytes, dma_len);
	}

	/* spi complete relies on SPI Status Reg which cannot be disabled */
	spi_stm32_complete(dev, ret);
	/* disable spi instance after completion */
	LL_SPI_Disable(spi);
	/* The Config. Reg. on some mcus is write un-protected when SPI is disabled */
	LL_SPI_DisableDMAReq_TX(spi);
	LL_SPI_DisableDMAReq_RX(spi);

	dma_stop(data->dma_rx.dma_dev, data->dma_rx.channel);
	dma_stop(data->dma_tx.dma_dev, data->dma_tx.channel);

#ifdef CONFIG_SPI_SLAVE
	if (spi_context_is_slave(&data->ctx) && !ret) {
		ret = data->ctx.recv_frames;
	}
#endif /* CONFIG_SPI_SLAVE */
=======
static int transceive_dma(const struct device* dev,
                          const struct spi_config* config,
                          const struct spi_buf_set* tx_bufs,
                          const struct spi_buf_set* rx_bufs,
                          bool asynchronous,
                          spi_callback_t cb,
                          void* userdata) {
    const struct spi_stm32_config* cfg = dev->config;
    struct spi_stm32_data* data = dev->data;
    SPI_TypeDef* spi = cfg->spi;
    int ret;

    if (!tx_bufs && !rx_bufs) {
        return (0);
    }

    if (asynchronous) {
        return (-ENOTSUP);
    }

    #ifdef CONFIG_SOC_SERIES_STM32H7X
    if ((tx_bufs != NULL && !spi_buf_set_in_nocache(tx_bufs)) ||
        (rx_bufs != NULL && !spi_buf_set_in_nocache(rx_bufs))) {
        return (-EFAULT);
    }
    #endif /* CONFIG_SOC_SERIES_STM32H7X */

    spi_context_lock(&data->ctx, asynchronous, cb, userdata, config);

    k_sem_reset(&data->status_sem);

    ret = spi_stm32_configure(dev, config);
    if (ret) {
        goto end;
    }

    /* Set buffers info */
    if (SPI_WORD_SIZE_GET(config->operation) == 8) {
        spi_context_buffers_setup(&data->ctx, tx_bufs, rx_bufs, 1);
    }
    else {
        spi_context_buffers_setup(&data->ctx, tx_bufs, rx_bufs, 2);
    }

    #if DT_HAS_COMPAT_STATUS_OKAY(st_stm32h7_spi)
    /* set request before enabling (else SPI CFG1 reg is write protected) */
    LL_SPI_EnableDMAReq_RX(spi);
    LL_SPI_EnableDMAReq_TX(spi);

    LL_SPI_Enable(spi);
    if (LL_SPI_GetMode(spi) == LL_SPI_MODE_MASTER) {
        LL_SPI_StartMasterTransfer(spi);
    }
    #else
    LL_SPI_Enable(spi);
    #endif /* st_stm32h7_spi */

    /* This is turned off in spi_stm32_complete(). */
    spi_stm32_cs_control(dev, true);

    while ((data->ctx.rx_len > 0) || (data->ctx.tx_len > 0)) {
        size_t dma_len;

        if (data->ctx.rx_len == 0) {
            dma_len = data->ctx.tx_len;
        }
        else if (data->ctx.tx_len == 0) {
            dma_len = data->ctx.rx_len;
        }
        else {
            dma_len = MIN(data->ctx.tx_len, data->ctx.rx_len);
        }

        data->status_flags = 0;

        ret = spi_dma_move_buffers(dev, dma_len);
        if (ret != 0) {
            break;
        }

        #if !DT_HAS_COMPAT_STATUS_OKAY(st_stm32h7_spi)
        /* toggle the DMA request to restart the transfer */
        LL_SPI_EnableDMAReq_RX(spi);
        LL_SPI_EnableDMAReq_TX(spi);
        #endif /* ! st_stm32h7_spi */

        ret = wait_dma_rx_tx_done(dev);
        if (ret != 0) {
            break;
        }

        #ifdef SPI_SR_FTLVL
        while (LL_SPI_GetTxFIFOLevel(spi) > 0) {
            /* pass */
        }
        #endif

        #ifdef CONFIG_SPI_STM32F7_ERRATA_BUSY
        WAIT_FOR(ll_func_spi_dma_busy(spi) != 0,
                 CONFIG_SPI_STM32_BUSY_FLAG_TIMEOUT,
                 k_yield());
        #else
        /* wait until spi is no more busy (spi TX fifo is really empty) */
        while (ll_func_spi_dma_busy(spi) == 0) {
            if (IS_ENABLED(__GTEST)) {
                break;
            }
        }
        #endif

        #if !DT_HAS_COMPAT_STATUS_OKAY(st_stm32h7_spi)
        /* toggle the DMA transfer request */
        LL_SPI_DisableDMAReq_TX(spi);
        LL_SPI_DisableDMAReq_RX(spi);
        #endif /* ! st_stm32h7_spi */

        uint8_t frame_size_bytes = (uint8_t)bits2bytes(
                SPI_WORD_SIZE_GET(config->operation));

        spi_context_update_tx(&data->ctx, frame_size_bytes, dma_len);
        spi_context_update_rx(&data->ctx, frame_size_bytes, dma_len);
    }

    /* spi complete relies on SPI Status Reg which cannot be disabled */
    spi_stm32_complete(dev, ret);
    /* disable spi instance after completion */
    LL_SPI_Disable(spi);
    /* The Config. Reg. on some mcus is write un-protected when SPI is disabled */
    LL_SPI_DisableDMAReq_TX(spi);
    LL_SPI_DisableDMAReq_RX(spi);

    dma_stop(data->dma_rx.dma_dev, data->dma_rx.channel);
    dma_stop(data->dma_tx.dma_dev, data->dma_tx.channel);

    #ifdef CONFIG_SPI_SLAVE
    if (spi_context_is_slave(&data->ctx) && !ret) {
        ret = data->ctx.recv_frames;
    }
    #endif /* CONFIG_SPI_SLAVE */
>>>>>>> b9418656

end:
    spi_context_release(&data->ctx, ret);

    return (ret);
}
#endif /* CONFIG_SPI_STM32_DMA */

static int spi_stm32_transceive(const struct device* dev,
                                const struct spi_config* config,
                                const struct spi_buf_set* tx_bufs,
                                const struct spi_buf_set* rx_bufs) {
    #ifdef CONFIG_SPI_STM32_DMA
    struct spi_stm32_data const* data = dev->data;

    if ((data->dma_tx.dma_dev != NULL) &&
        (data->dma_rx.dma_dev != NULL)) {
        return transceive_dma(dev, config, tx_bufs, rx_bufs,
                              false, NULL, NULL);
    }
    #endif /* CONFIG_SPI_STM32_DMA */
    return transceive(dev, config, tx_bufs, rx_bufs, false, NULL, NULL);
}

#ifdef CONFIG_SPI_ASYNC
static int spi_stm32_transceive_async(const struct device* dev,
                                      const struct spi_config* config,
                                      const struct spi_buf_set* tx_bufs,
                                      const struct spi_buf_set* rx_bufs,
                                      spi_callback_t cb,
                                      void* userdata) {
    return transceive(dev, config, tx_bufs, rx_bufs, true, cb, userdata);
}
#endif /* CONFIG_SPI_ASYNC */

static struct spi_driver_api DT_CONST api_funcs = {
    .transceive = spi_stm32_transceive,
    #ifdef CONFIG_SPI_ASYNC
    .transceive_async = spi_stm32_transceive_async,
    #endif
    .release = spi_stm32_release,
};

static inline bool spi_stm32_is_subghzspi(const struct device* dev) {
    #if DT_HAS_COMPAT_STATUS_OKAY(st_stm32_spi_subghz)
    const struct spi_stm32_config* cfg = dev->config;

    return (cfg->use_subghzspi_nss);
    #else
    ARG_UNUSED(dev);
    return (false);
    #endif
}

static int spi_stm32_init(const struct device* dev) {
    struct spi_stm32_data* data __attribute__((unused)) = dev->data;
    const struct spi_stm32_config* cfg = dev->config;
    int err;

    if (!device_is_ready(DEVICE_DT_GET(STM32_CLOCK_CONTROL_NODE))) {
        LOG_ERR("clock control device not ready");
        return (-ENODEV);
    }

    err = clock_control_on(DEVICE_DT_GET(STM32_CLOCK_CONTROL_NODE),
                           (clock_control_subsys_t)&cfg->pclken[0]);
    if (err < 0) {
        LOG_ERR("Could not enable SPI clock");
        return (err);
    }

    if (IS_ENABLED(STM32_SPI_DOMAIN_CLOCK_SUPPORT) && (cfg->pclk_len > 1)) {
        err = clock_control_configure(DEVICE_DT_GET(STM32_CLOCK_CONTROL_NODE),
                                      (clock_control_subsys_t)&cfg->pclken[1],
                                      NULL);
        if (err < 0) {
            LOG_ERR("Could not select SPI domain clock");
            return (err);
        }
    }

    if (!spi_stm32_is_subghzspi(dev)) {
        /* Configure dt provided device signals when available */
        err = pinctrl_apply_state(cfg->pcfg, PINCTRL_STATE_DEFAULT);
        if (err < 0) {
            LOG_ERR("SPI pinctrl setup failed (%d)", err);
            return (err);
        }
    }

    #ifdef CONFIG_SPI_STM32_INTERRUPT
    cfg->irq_config(dev);
    #endif

    #ifdef CONFIG_SPI_STM32_DMA
    if ((data->dma_rx.dma_dev != NULL) &&
        !device_is_ready(data->dma_rx.dma_dev)) {
        LOG_ERR("%s device not ready", data->dma_rx.dma_dev->name);
        return (-ENODEV);
    }

    if ((data->dma_tx.dma_dev != NULL) &&
        !device_is_ready(data->dma_tx.dma_dev)) {
        LOG_ERR("%s device not ready", data->dma_tx.dma_dev->name);
        return (-ENODEV);
    }

    LOG_DBG("SPI with DMA transfer");

    #endif /* CONFIG_SPI_STM32_DMA */

    err = spi_context_cs_configure_all(&data->ctx);
    if (err < 0) {
        return (err);
    }

    spi_context_unlock_unconditionally(&data->ctx);

    return (0);
}

#ifdef CONFIG_SPI_STM32_INTERRUPT
#define STM32_SPI_IRQ_HANDLER_DECL(id)      \
        static void spi_stm32_irq_config_func_##id(const struct device* dev)
#define STM32_SPI_IRQ_HANDLER_FUNC(id)      \
        .irq_config = spi_stm32_irq_config_func_##id,
#define STM32_SPI_IRQ_HANDLER(id)           \
static void spi_stm32_irq_config_func_##id(const struct device* dev) {  \
    IRQ_CONNECT(DT_INST_IRQN(id),           \
                DT_INST_IRQ(id, priority),  \
                spi_stm32_isr, DEVICE_DT_INST_GET(id), 0);  \
    irq_enable(DT_INST_IRQN(id));           \
}
#else
#define STM32_SPI_IRQ_HANDLER_DECL(id)
#define STM32_SPI_IRQ_HANDLER_FUNC(id)
#define STM32_SPI_IRQ_HANDLER(id)
#endif

#define SPI_DMA_CHANNEL_INIT(index, dir, dir_cap, src_dev, dest_dev)    \
    .dma_dev = DEVICE_DT_GET(STM32_DMA_CTLR(index, dir)),       \
    .channel = DT_INST_DMAS_CELL_BY_NAME(index, dir, channel),  \
    .dma_cfg = {                            \
        .dma_slot            = STM32_DMA_SLOT(index, dir, slot),\
        .channel_direction   = STM32_DMA_CONFIG_DIRECTION(      \
                                  STM32_DMA_CHANNEL_CONFIG(index, dir)),\
        .source_data_size    = STM32_DMA_CONFIG_##src_dev##_DATA_SIZE(  \
                                  STM32_DMA_CHANNEL_CONFIG(index, dir)),\
        .dest_data_size      = STM32_DMA_CONFIG_##dest_dev##_DATA_SIZE( \
                                  STM32_DMA_CHANNEL_CONFIG(index, dir)),\
        .source_burst_length = 1, /* SINGLE transfer */         \
        .dest_burst_length   = 1, /* SINGLE transfer */         \
        .channel_priority    = STM32_DMA_CONFIG_PRIORITY(       \
                                  STM32_DMA_CHANNEL_CONFIG(index, dir)),\
        .dma_callback        = dma_callback,\
        .block_count         = 2,           \
    },                                      \
    .src_addr_increment = STM32_DMA_CONFIG_##src_dev##_ADDR_INC(\
                             STM32_DMA_CHANNEL_CONFIG(index, dir)),     \
    .dst_addr_increment = STM32_DMA_CONFIG_##dest_dev##_ADDR_INC(       \
                             STM32_DMA_CHANNEL_CONFIG(index, dir)),     \
    .fifo_threshold     = STM32_DMA_FEATURES_FIFO_THRESHOLD(    \
                             STM32_DMA_FEATURES(index, dir)),   \

#if CONFIG_SPI_STM32_DMA
#define SPI_DMA_CHANNEL(id, dir, DIR, src, dest)            \
    .dma_##dir = {                          \
        COND_CODE_1(DT_INST_DMAS_HAS_NAME(id, dir),         \
                    (SPI_DMA_CHANNEL_INIT(id, dir, DIR, src, dest)), \
                    (NULL))                 \
    },

#define SPI_DMA_STATUS_SEM(id)              \
    .status_sem = Z_SEM_INITIALIZER(        \
            spi_stm32_dev_data_##id.status_sem, 0, 1),
#else
#define SPI_DMA_CHANNEL(id, dir, DIR, src, dest)
#define SPI_DMA_STATUS_SEM(id)
#endif



#define STM32_SPI_INIT(id)                                      \
STM32_SPI_IRQ_HANDLER_DECL(id);                                 \
                                                                \
PINCTRL_DT_INST_DEFINE(id);                                     \
                                                                \
static const struct stm32_pclken pclken_##id[] =                \
                          STM32_DT_INST_CLOCKS(id);             \
                                                                \
static struct spi_stm32_config DT_CONST spi_stm32_cfg_##id = {  \
    .spi      = (SPI_TypeDef*)DT_INST_REG_ADDR(id),             \
    .pclken   = pclken_##id,                                    \
    .pclk_len = DT_INST_NUM_CLOCKS(id),                         \
    .pcfg     = PINCTRL_DT_INST_DEV_CONFIG_GET(id),             \
    STM32_SPI_IRQ_HANDLER_FUNC(id)                              \
    IF_ENABLED(DT_HAS_COMPAT_STATUS_OKAY(st_stm32_spi_subghz),  \
        (.use_subghzspi_nss =                                   \
            DT_INST_PROP_OR(id, use_subghzspi_nss, false),))    \
    IF_ENABLED(DT_HAS_COMPAT_STATUS_OKAY(st_stm32h7_spi),       \
        (.midi_clocks =                                         \
            DT_INST_PROP(id, midi_clock),))                     \
    IF_ENABLED(DT_HAS_COMPAT_STATUS_OKAY(st_stm32h7_spi),       \
        (.mssi_clocks =                                         \
            DT_INST_PROP(id, mssi_clock),))                     \
};                                                              \
                                                                \
static struct spi_stm32_data spi_stm32_dev_data_##id = {        \
    SPI_CONTEXT_INIT_LOCK(spi_stm32_dev_data_##id, ctx),        \
    SPI_CONTEXT_INIT_SYNC(spi_stm32_dev_data_##id, ctx),        \
    SPI_DMA_CHANNEL(id, rx, RX, PERIPHERAL, MEMORY)             \
    SPI_DMA_CHANNEL(id, tx, TX, MEMORY, PERIPHERAL)             \
    SPI_DMA_STATUS_SEM(id)                                      \
    SPI_CONTEXT_CS_GPIOS_INITIALIZE(DT_DRV_INST(id), ctx)       \
};                                                              \
                                                                \
DEVICE_DT_INST_DEFINE(id, &spi_stm32_init, NULL,                \
                      &spi_stm32_dev_data_##id, &spi_stm32_cfg_##id, \
                      POST_KERNEL, CONFIG_SPI_INIT_PRIORITY,    \
                      &api_funcs);                              \
                                                                \
STM32_SPI_IRQ_HANDLER(id)

DT_INST_FOREACH_STATUS_OKAY(STM32_SPI_INIT)<|MERGE_RESOLUTION|>--- conflicted
+++ resolved
@@ -849,114 +849,6 @@
 }
 #endif /* CONFIG_SOC_SERIES_STM32H7X */
 
-<<<<<<< HEAD
-	spi_context_lock(&data->ctx, asynchronous, cb, userdata, config);
-
-	k_sem_reset(&data->status_sem);
-
-	ret = spi_stm32_configure(dev, config);
-	if (ret) {
-		goto end;
-	}
-
-	/* Set buffers info */
-	if (SPI_WORD_SIZE_GET(config->operation) == 8) {
-		spi_context_buffers_setup(&data->ctx, tx_bufs, rx_bufs, 1);
-	} else {
-		spi_context_buffers_setup(&data->ctx, tx_bufs, rx_bufs, 2);
-	}
-
-#if DT_HAS_COMPAT_STATUS_OKAY(st_stm32h7_spi)
-	/* set request before enabling (else SPI CFG1 reg is write protected) */
-	LL_SPI_EnableDMAReq_RX(spi);
-	LL_SPI_EnableDMAReq_TX(spi);
-
-	LL_SPI_Enable(spi);
-	if (LL_SPI_GetMode(spi) == LL_SPI_MODE_MASTER) {
-		LL_SPI_StartMasterTransfer(spi);
-	}
-#else
-	LL_SPI_Enable(spi);
-#endif /* st_stm32h7_spi */
-
-	/* This is turned off in spi_stm32_complete(). */
-	spi_stm32_cs_control(dev, true);
-
-	while (data->ctx.rx_len > 0 || data->ctx.tx_len > 0) {
-		size_t dma_len;
-
-		if (data->ctx.rx_len == 0) {
-			dma_len = data->ctx.tx_len;
-		} else if (data->ctx.tx_len == 0) {
-			dma_len = data->ctx.rx_len;
-		} else {
-			dma_len = MIN(data->ctx.tx_len, data->ctx.rx_len);
-		}
-
-		data->status_flags = 0;
-
-		ret = spi_dma_move_buffers(dev, dma_len);
-		if (ret != 0) {
-			break;
-		}
-
-#if !DT_HAS_COMPAT_STATUS_OKAY(st_stm32h7_spi)
-
-		/* toggle the DMA request to restart the transfer */
-		LL_SPI_EnableDMAReq_RX(spi);
-		LL_SPI_EnableDMAReq_TX(spi);
-#endif /* ! st_stm32h7_spi */
-
-		ret = wait_dma_rx_tx_done(dev);
-		if (ret != 0) {
-			break;
-		}
-
-#ifdef SPI_SR_FTLVL
-		while (LL_SPI_GetTxFIFOLevel(spi) > 0) {
-		}
-#endif
-
-#ifdef CONFIG_SPI_STM32_ERRATA_BUSY
-		WAIT_FOR(ll_func_spi_dma_busy(spi) != 0,
-			 CONFIG_SPI_STM32_BUSY_FLAG_TIMEOUT,
-			 k_yield());
-#else
-		/* wait until spi is no more busy (spi TX fifo is really empty) */
-		while (ll_func_spi_dma_busy(spi) == 0) {
-		}
-#endif
-
-#if !DT_HAS_COMPAT_STATUS_OKAY(st_stm32h7_spi)
-		/* toggle the DMA transfer request */
-		LL_SPI_DisableDMAReq_TX(spi);
-		LL_SPI_DisableDMAReq_RX(spi);
-#endif /* ! st_stm32h7_spi */
-
-		uint8_t frame_size_bytes = bits2bytes(
-			SPI_WORD_SIZE_GET(config->operation));
-
-		spi_context_update_tx(&data->ctx, frame_size_bytes, dma_len);
-		spi_context_update_rx(&data->ctx, frame_size_bytes, dma_len);
-	}
-
-	/* spi complete relies on SPI Status Reg which cannot be disabled */
-	spi_stm32_complete(dev, ret);
-	/* disable spi instance after completion */
-	LL_SPI_Disable(spi);
-	/* The Config. Reg. on some mcus is write un-protected when SPI is disabled */
-	LL_SPI_DisableDMAReq_TX(spi);
-	LL_SPI_DisableDMAReq_RX(spi);
-
-	dma_stop(data->dma_rx.dma_dev, data->dma_rx.channel);
-	dma_stop(data->dma_tx.dma_dev, data->dma_tx.channel);
-
-#ifdef CONFIG_SPI_SLAVE
-	if (spi_context_is_slave(&data->ctx) && !ret) {
-		ret = data->ctx.recv_frames;
-	}
-#endif /* CONFIG_SPI_SLAVE */
-=======
 static int transceive_dma(const struct device* dev,
                           const struct spi_config* config,
                           const struct spi_buf_set* tx_bufs,
@@ -1054,7 +946,7 @@
         }
         #endif
 
-        #ifdef CONFIG_SPI_STM32F7_ERRATA_BUSY
+        #ifdef CONFIG_SPI_STM32_ERRATA_BUSY
         WAIT_FOR(ll_func_spi_dma_busy(spi) != 0,
                  CONFIG_SPI_STM32_BUSY_FLAG_TIMEOUT,
                  k_yield());
@@ -1096,7 +988,6 @@
         ret = data->ctx.recv_frames;
     }
     #endif /* CONFIG_SPI_SLAVE */
->>>>>>> b9418656
 
 end:
     spi_context_release(&data->ctx, ret);
