--- conflicted
+++ resolved
@@ -20,22 +20,6 @@
 #endif
 
 struct spi_stm32_config {
-<<<<<<< HEAD
-	SPI_TypeDef *spi;
-	const struct pinctrl_dev_config *pcfg;
-#ifdef CONFIG_SPI_STM32_INTERRUPT
-	irq_config_func_t irq_config;
-#endif
-#if DT_HAS_COMPAT_STATUS_OKAY(st_stm32_spi_subghz)
-	bool use_subghzspi_nss;
-#endif
-#if DT_HAS_COMPAT_STATUS_OKAY(st_stm32h7_spi)
-	int midi_clocks;
-	int mssi_clocks;
-#endif
-	size_t pclk_len;
-	const struct stm32_pclken *pclken;
-=======
     SPI_TypeDef* spi;
     const struct pinctrl_dev_config* pcfg;
     #ifdef CONFIG_SPI_STM32_INTERRUPT
@@ -44,9 +28,12 @@
     #if DT_HAS_COMPAT_STATUS_OKAY(st_stm32_spi_subghz)
     bool use_subghzspi_nss;
     #endif
+    #if DT_HAS_COMPAT_STATUS_OKAY(st_stm32h7_spi)
+    int midi_clocks;
+    int mssi_clocks;
+    #endif
     size_t pclk_len;
     const struct stm32_pclken* pclken;
->>>>>>> 95184082
 };
 
 #ifdef CONFIG_SPI_STM32_DMA
