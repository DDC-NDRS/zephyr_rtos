/*
 * Copyright (c) 2016 BayLibre, SAS
 *
 * SPDX-License-Identifier: Apache-2.0
 */

#ifndef ZEPHYR_DRIVERS_SPI_SPI_LL_STM32_H_
#define ZEPHYR_DRIVERS_SPI_SPI_LL_STM32_H_

#include "spi_context.h"

typedef void (*irq_config_func_t)(const struct device* port);

/* This symbol takes the value 1 if one of the device instances */
/* is configured in dts with a domain clock */
#if STM32_DT_INST_DEV_DOMAIN_CLOCK_SUPPORT
#define STM32_SPI_DOMAIN_CLOCK_SUPPORT 1
#else
#define STM32_SPI_DOMAIN_CLOCK_SUPPORT 0
#endif

struct spi_stm32_config {
    SPI_TypeDef* spi;
    const struct pinctrl_dev_config* pcfg;
    #ifdef CONFIG_SPI_STM32_INTERRUPT
    irq_config_func_t irq_config;
    unsigned int irq;
    #endif
    #if DT_HAS_COMPAT_STATUS_OKAY(st_stm32_spi_subghz)
    bool use_subghzspi_nss;
    #endif
    #if DT_HAS_COMPAT_STATUS_OKAY(st_stm32h7_spi)
    int midi_clocks;
    int mssi_clocks;
    #endif
    size_t pclk_len;
    const struct stm32_pclken* pclken;
    bool fifo_enabled;
};

#ifdef CONFIG_SPI_STM32_DMA

#define SPI_STM32_DMA_ERROR_FLAG    0x01
#define SPI_STM32_DMA_RX_DONE_FLAG  0x02
#define SPI_STM32_DMA_TX_DONE_FLAG  0x04
#define SPI_STM32_DMA_DONE_FLAG \
    (SPI_STM32_DMA_RX_DONE_FLAG | SPI_STM32_DMA_TX_DONE_FLAG)

#define SPI_STM32_DMA_TX 0x01
#define SPI_STM32_DMA_RX 0x02

struct stream {
    const struct device* dma_dev;
    uint32_t channel;                       /* stores the channel for dma or mux */
    struct dma_config dma_cfg;
    struct dma_block_config dma_blk_cfg;
    uint8_t priority;
    bool src_addr_increment;
    bool dst_addr_increment;
    int  fifo_threshold;
};
#endif

struct spi_stm32_data {
<<<<<<< HEAD
	struct spi_context ctx;
#ifdef CONFIG_SPI_STM32_DMA
	struct k_sem status_sem;
	volatile uint32_t status_flags;
	struct stream dma_rx;
	struct stream dma_tx;
#endif /* CONFIG_SPI_STM32_DMA */
	bool pm_policy_state_on;
=======
    struct spi_context ctx;

    #ifdef CONFIG_SPI_STM32_DMA
    struct k_sem      status_sem;
    volatile uint32_t status_flags;
    struct stream     dma_rx;
    struct stream     dma_tx;
    #endif /* CONFIG_SPI_STM32_DMA */
>>>>>>> e5f33646
};

#ifdef CONFIG_SPI_STM32_DMA
static inline uint32_t ll_func_dma_get_reg_addr(SPI_TypeDef* spi, uint32_t location) {
    #if DT_HAS_COMPAT_STATUS_OKAY(st_stm32h7_spi)
    if (location == SPI_STM32_DMA_TX) {
        /* use direct register location until the LL_SPI_DMA_GetTxRegAddr exists */
        return ((uint32_t)&spi->TXDR);
    }
    /* use direct register location until the LL_SPI_DMA_GetRxRegAddr exists */
    return ((uint32_t)&spi->RXDR);
    #else
    ARG_UNUSED(location);
    return (uint32_t)LL_SPI_DMA_GetRegAddr(spi);
    #endif /* st_stm32h7_spi */
}

/* checks that DMA Tx packet is fully transmitted over the SPI */
static inline uint32_t ll_func_spi_dma_busy(SPI_TypeDef* spi) {
    #ifdef LL_SPI_SR_TXC
    return LL_SPI_IsActiveFlag_TXC(spi);
    #else
    /* the SPI Tx empty and busy flags are needed */
    return (LL_SPI_IsActiveFlag_TXE(spi) &&
            !LL_SPI_IsActiveFlag_BSY(spi));
    #endif /* LL_SPI_SR_TXC */
}
#endif /* CONFIG_SPI_STM32_DMA */

static inline uint32_t ll_func_tx_is_not_full(SPI_TypeDef* spi) {
    #if DT_HAS_COMPAT_STATUS_OKAY(st_stm32h7_spi)
    return LL_SPI_IsActiveFlag_TXP(spi);
    #else
    return LL_SPI_IsActiveFlag_TXE(spi);
    #endif /* st_stm32h7_spi */
}

static inline uint32_t ll_func_rx_is_not_empty(SPI_TypeDef* spi) {
    #if DT_HAS_COMPAT_STATUS_OKAY(st_stm32h7_spi)
    return LL_SPI_IsActiveFlag_RXP(spi);
    #else
    return LL_SPI_IsActiveFlag_RXNE(spi);
    #endif /* st_stm32h7_spi */
}

static inline void ll_func_enable_int_tx_empty(SPI_TypeDef* spi) {
    #if DT_HAS_COMPAT_STATUS_OKAY(st_stm32h7_spi)
    LL_SPI_EnableIT_TXP(spi);
    #else
    LL_SPI_EnableIT_TXE(spi);
    #endif /* st_stm32h7_spi */
}

static inline void ll_func_enable_int_rx_not_empty(SPI_TypeDef* spi) {
    #if DT_HAS_COMPAT_STATUS_OKAY(st_stm32h7_spi)
    LL_SPI_EnableIT_RXP(spi);
    #else
    LL_SPI_EnableIT_RXNE(spi);
    #endif /* st_stm32h7_spi */
}

static inline void ll_func_enable_int_errors(SPI_TypeDef* spi) {
    #if DT_HAS_COMPAT_STATUS_OKAY(st_stm32h7_spi)
    /* #CUSTOM@NDRS */
    /* Enable UDR, OVR, CRCERR, FRE and MODF in SPI_IER register with one function call */
    LL_SPI_EnableIT(spi, (SPI_IER_UDRIE   | SPI_IER_OVRIE | SPI_IER_CRCEIE |
                          SPI_IER_TIFREIE | SPI_IER_MODFIE));
    #else
    LL_SPI_EnableIT_ERR(spi);
    #endif /* st_stm32h7_spi */
}

static inline void ll_func_disable_int_tx_empty(SPI_TypeDef* spi) {
    #if DT_HAS_COMPAT_STATUS_OKAY(st_stm32h7_spi)
    LL_SPI_DisableIT_TXP(spi);
    #else
    LL_SPI_DisableIT_TXE(spi);
    #endif /* st_stm32h7_spi */
}

static inline void ll_func_disable_int_rx_not_empty(SPI_TypeDef* spi) {
    #if DT_HAS_COMPAT_STATUS_OKAY(st_stm32h7_spi)
    LL_SPI_DisableIT_RXP(spi);
    #else
    LL_SPI_DisableIT_RXNE(spi);
    #endif /* st_stm32h7_spi */
}

static inline void ll_func_disable_int_errors(SPI_TypeDef* spi) {
    #if DT_HAS_COMPAT_STATUS_OKAY(st_stm32h7_spi)
    /* #CUSTOM@NDRS */
    /* Disable UDR, OVR, CRCERR, FRE and MODF in SPI_IER register with one function call */
    LL_SPI_DisableIT(spi, (SPI_IER_UDRIE   | SPI_IER_OVRIE | SPI_IER_CRCEIE |
                           SPI_IER_TIFREIE | SPI_IER_MODFIE));
    #else
    LL_SPI_DisableIT_ERR(spi);
    #endif /* st_stm32h7_spi */
}

static inline uint32_t ll_func_spi_is_busy(SPI_TypeDef* spi) {
    #if DT_HAS_COMPAT_STATUS_OKAY(st_stm32h7_spi)
    if (LL_SPI_GetTransferSize(spi) == 0) {
        return (LL_SPI_IsActiveFlag_TXC(spi) == 0);
    }
    else {
        return (LL_SPI_IsActiveFlag_EOT(spi) == 0);
    }
    #else
    return LL_SPI_IsActiveFlag_BSY(spi);
    #endif /* st_stm32h7_spi */
}

/* Header is compiled first, this switch avoid the compiler to lookup for
 * non-existing LL FIFO functions for SoC without SPI FIFO
 */
#if DT_HAS_COMPAT_STATUS_OKAY(st_stm32_spi_fifo)
static inline void ll_func_set_fifo_threshold_8bit(SPI_TypeDef* spi) {
    #if DT_HAS_COMPAT_STATUS_OKAY(st_stm32h7_spi)
    LL_SPI_SetFIFOThreshold(spi, LL_SPI_FIFO_TH_01DATA);
    #else
    LL_SPI_SetRxFIFOThreshold(spi, LL_SPI_RX_FIFO_TH_QUARTER);
    #endif /* st_stm32h7_spi */
}

static inline void ll_func_set_fifo_threshold_16bit(SPI_TypeDef* spi) {
    #if DT_HAS_COMPAT_STATUS_OKAY(st_stm32h7_spi)
    LL_SPI_SetFIFOThreshold(spi, LL_SPI_FIFO_TH_02DATA);
    #else
    LL_SPI_SetRxFIFOThreshold(spi, LL_SPI_RX_FIFO_TH_HALF);
    #endif /* st_stm32h7_spi */
}
#endif /* st_stm32_spi_fifo */

static inline void ll_func_disable_spi(SPI_TypeDef* spi) {
    #if DT_HAS_COMPAT_STATUS_OKAY(st_stm32h7_spi)
    if (LL_SPI_IsActiveMasterTransfer(spi)) {
        LL_SPI_SuspendMasterTransfer(spi);
        while (LL_SPI_IsActiveMasterTransfer(spi)) {
            if (IS_ENABLED(__GTEST)) {
                break;
            }
        }
    }

    LL_SPI_Disable(spi);
    while (LL_SPI_IsEnabled(spi)) {
        if (IS_ENABLED(__GTEST)) {
            break;
        }
    }

    /* Flush RX buffer */
    while (LL_SPI_IsActiveFlag_RXP(spi)) {
        (void) LL_SPI_ReceiveData8(spi);
        if (IS_ENABLED(__GTEST)) {
            break;
        }
    }
    LL_SPI_ClearFlag_SUSP(spi);
    #else
    LL_SPI_Disable(spi);
    #endif /* st_stm32h7_spi */
}

#endif /* ZEPHYR_DRIVERS_SPI_SPI_LL_STM32_H_ */<|MERGE_RESOLUTION|>--- conflicted
+++ resolved
@@ -62,16 +62,6 @@
 #endif
 
 struct spi_stm32_data {
-<<<<<<< HEAD
-	struct spi_context ctx;
-#ifdef CONFIG_SPI_STM32_DMA
-	struct k_sem status_sem;
-	volatile uint32_t status_flags;
-	struct stream dma_rx;
-	struct stream dma_tx;
-#endif /* CONFIG_SPI_STM32_DMA */
-	bool pm_policy_state_on;
-=======
     struct spi_context ctx;
 
     #ifdef CONFIG_SPI_STM32_DMA
@@ -80,7 +70,7 @@
     struct stream     dma_rx;
     struct stream     dma_tx;
     #endif /* CONFIG_SPI_STM32_DMA */
->>>>>>> e5f33646
+	bool pm_policy_state_on;
 };
 
 #ifdef CONFIG_SPI_STM32_DMA
