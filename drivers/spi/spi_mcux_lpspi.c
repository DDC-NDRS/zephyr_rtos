--- conflicted
+++ resolved
@@ -731,68 +731,6 @@
     k_spin_unlock(&data->lock, key);
 }
 
-<<<<<<< HEAD
-
-static void spi_mcux_iodev_next(const struct device *dev, bool completion);
-
-static void spi_mcux_iodev_start(const struct device *dev)
-{
-	/* const struct spi_mcux_config *config = dev->config; */
-	struct spi_mcux_data *data = dev->data;
-	struct rtio_sqe *sqe = &data->txn_curr->sqe;
-	struct spi_dt_spec *spi_dt_spec = sqe->iodev->data;
-	struct spi_config *spi_cfg = &spi_dt_spec->config;
-	struct rtio_iodev_sqe *txn_head = data->txn_head;
-
-	LPSPI_Type *base = (LPSPI_Type *)DEVICE_MMIO_NAMED_GET(dev, reg_base);
-	lpspi_transfer_t transfer;
-	status_t status;
-
-	transfer.configFlags = kLPSPI_MasterPcsContinuous |
-				   (spi_cfg->slave << LPSPI_MASTER_PCS_SHIFT);
-
-	switch (sqe->op) {
-	case RTIO_OP_RX:
-		transfer.txData = NULL;
-		transfer.rxData = sqe->rx.buf;
-		transfer.dataSize = sqe->rx.buf_len;
-		break;
-	case RTIO_OP_TX:
-		transfer.rxData = NULL;
-		transfer.txData = sqe->tx.buf;
-		transfer.dataSize = sqe->tx.buf_len;
-		break;
-	case RTIO_OP_TINY_TX:
-		transfer.rxData = NULL;
-		transfer.txData = sqe->tiny_tx.buf;
-		transfer.dataSize = sqe->tiny_tx.buf_len;
-		break;
-	case RTIO_OP_TXRX:
-		transfer.txData = sqe->txrx.tx_buf;
-		transfer.rxData = sqe->txrx.rx_buf;
-		transfer.dataSize = sqe->txrx.buf_len;
-		break;
-	default:
-		LOG_ERR("Invalid op code %d for submission %p\n", sqe->op, (void *)sqe);
-
-		spi_mcux_iodev_next(dev, true);
-		rtio_iodev_sqe_err(txn_head, -EINVAL);
-		spi_mcux_iodev_complete(dev, 0);
-		return;
-	}
-
-	data->transfer_len = transfer.dataSize;
-
-	k_spinlock_key_t key = spi_spin_lock(dev);
-
-	status = LPSPI_MasterTransferNonBlocking(base, &data->handle,
-						 &transfer);
-	spi_spin_unlock(dev, key);
-	if (status != kStatus_Success) {
-		LOG_ERR("Transfer could not start");
-		rtio_iodev_sqe_err(txn_head, -EIO);
-	}
-=======
 static void spi_mcux_iodev_next(const struct device* dev, bool completion);
 
 static void spi_mcux_iodev_start(const struct device* dev) {
@@ -813,26 +751,26 @@
     switch (sqe->op) {
         case RTIO_OP_RX :
             transfer.txData   = NULL;
-            transfer.rxData   = sqe->buf;
-            transfer.dataSize = sqe->buf_len;
+            transfer.rxData   = sqe->rx.buf;
+            transfer.dataSize = sqe->rx.buf_len;
             break;
 
         case RTIO_OP_TX :
             transfer.rxData   = NULL;
-            transfer.txData   = sqe->buf;
-            transfer.dataSize = sqe->buf_len;
+            transfer.txData   = sqe->tx.buf;
+            transfer.dataSize = sqe->tx.buf_len;
             break;
 
         case RTIO_OP_TINY_TX :
             transfer.rxData   = NULL;
-            transfer.txData   = sqe->tiny_buf;
-            transfer.dataSize = sqe->tiny_buf_len;
+            transfer.txData   = sqe->tiny_tx.buf;
+            transfer.dataSize = sqe->tiny_tx.buf_len;
             break;
 
         case RTIO_OP_TXRX :
-            transfer.txData   = sqe->tx_buf;
-            transfer.rxData   = sqe->rx_buf;
-            transfer.dataSize = sqe->txrx_buf_len;
+            transfer.txData   = sqe->txrx.tx_buf;
+            transfer.rxData   = sqe->txrx.rx_buf;
+            transfer.dataSize = sqe->txrx.buf_len;
             break;
 
         default :
@@ -855,7 +793,6 @@
         LOG_ERR("Transfer could not start");
         rtio_iodev_sqe_err(txn_head, -EIO);
     }
->>>>>>> 7f3899f4
 }
 
 static void spi_mcux_iodev_next(const struct device* dev, bool completion) {
