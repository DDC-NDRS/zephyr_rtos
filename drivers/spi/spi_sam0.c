/*
 * Copyright (c) 2017 Google LLC.
 * Copyright (c) 2024 Gerson Fernando Budke <nandojve@gmail.com>
 *
 * SPDX-License-Identifier: Apache-2.0
 */
#define DT_DRV_COMPAT atmel_sam0_spi

#define LOG_LEVEL CONFIG_SPI_LOG_LEVEL
#include <zephyr/logging/log.h>
LOG_MODULE_REGISTER(spi_sam0);

#include "spi_context.h"
#include <errno.h>
#include <zephyr/device.h>
#include <zephyr/drivers/spi.h>
#include <zephyr/drivers/spi/rtio.h>
#include <zephyr/drivers/dma.h>
#include <zephyr/drivers/pinctrl.h>
#include <soc.h>

#ifndef SERCOM_SPI_CTRLA_MODE_SPI_MASTER_Val
#define SERCOM_SPI_CTRLA_MODE_SPI_MASTER_Val (0x3)
#endif

/* #CUSTOM@NDRS : Use GCLK1 as clock source instead of GCLK0 */

/* Device constant configuration parameters */
struct spi_sam0_config {
    SercomSpi* regs;
    uint32_t pads;
    const struct pinctrl_dev_config* pcfg;

    volatile uint32_t* mclk;
    uint32_t mclk_mask;
    uint32_t gclk_gen;
    uint16_t gclk_id;

    #ifdef CONFIG_SPI_ASYNC
    const struct device* dma_dev;
    uint8_t tx_dma_request;
    uint8_t tx_dma_channel;
    uint8_t rx_dma_request;
    uint8_t rx_dma_channel;
    #endif
};

/* Device run time data */
struct spi_sam0_data {
    struct spi_context ctx;
    #ifdef CONFIG_SPI_ASYNC
    const struct device* dev;
    uint32_t dma_segment_len;
    #endif
};

static void wait_synchronization(SercomSpi* regs) {
    #if defined(SERCOM_SPI_SYNCBUSY_MASK)
    /* SYNCBUSY is a register */
    while ((regs->SYNCBUSY.reg & SERCOM_SPI_SYNCBUSY_MASK) != 0U) {
        /* pass */
    }
    #elif defined(SERCOM_SPI_STATUS_SYNCBUSY)
    /* SYNCBUSY is a bit */
    while ((regs->STATUS.reg & SERCOM_SPI_STATUS_SYNCBUSY) != 0U) {
        /* pass */
    }
    #else
    #error Unsupported device
    #endif
}

<<<<<<< HEAD
static int spi_sam0_configure(const struct device* dev,
                              const struct spi_config* config) {
    const struct spi_sam0_config* cfg;
    struct spi_sam0_data* data;
    SercomSpi* regs;
    SERCOM_SPI_CTRLA_Type ctrla;
    SERCOM_SPI_CTRLB_Type ctrlb;
    int div;
    int ret;
    bool rc;

    data = dev->data;
    rc   = spi_context_configured(&data->ctx, config);
    if (rc == false) {
        ret = -ENOTSUP;

        if ((config->operation & SPI_HALF_DUPLEX) == 0U) {
            if (SPI_OP_MODE_GET(config->operation) == SPI_OP_MODE_MASTER) {
                if (SPI_WORD_SIZE_GET(config->operation) == 8) {
                    ret = 0;
                }
                else {
                    /* Support only 8-bit word size */
                }
            }
            else {
                /* Slave mode is not implemented. */
            }
        }
        else {
            LOG_ERR("Half-duplex not supported");
        }

        if (ret == 0) {
            /* CTRLA: SPI host operation, pads, Enable beforehand */
            cfg  = dev->config;
            ctrla.reg = (SERCOM_SPI_CTRLA_MODE(SERCOM_SPI_CTRLA_MODE_SPI_MASTER_Val) | cfg->pads | SERCOM_SPI_CTRLA_ENABLE);
            regs = cfg->regs;

            if ((config->operation & SPI_TRANSFER_LSB) != 0U) {
                ctrla.bit.DORD = 1;
            }

            if ((config->operation & SPI_MODE_CPOL) != 0U) {
                ctrla.bit.CPOL = 1;
            }

            if ((config->operation & SPI_MODE_CPHA) != 0U) {
                ctrla.bit.CPHA = 1;
            }

            if ((config->operation & SPI_MODE_LOOP) != 0U) {
                /* Put MISO and MOSI on the same pad */
                ctrla.bit.DOPO = 0;
                ctrla.bit.DIPO = 0;
            }

            /* CTRLB: RXEN, 8 bits per transfer */
            ctrlb.reg = (SERCOM_SPI_CTRLB_RXEN | SERCOM_USART_CTRLB_CHSIZE(0));

            /* Use the requested or next highest possible frequency */
            div = ((SOC_ATMEL_SAM0_GCLK1_FREQ_HZ / config->frequency) / 2U) - 1U;
            div = CLAMP(div, 0, UINT8_MAX);

            /* Update the configuration only if it has changed */
            if (regs->CTRLA.reg != ctrla.reg ||
                regs->CTRLB.reg != ctrlb.reg ||
                regs->BAUD.reg  != div) {
                regs->CTRLA.bit.ENABLE = 0;
                wait_synchronization(regs);

                regs->CTRLB.reg = ctrlb.reg;
                wait_synchronization(regs);
                regs->BAUD.reg = div;
                wait_synchronization(regs);
                regs->CTRLA.reg = ctrla.reg;
                wait_synchronization(regs);
            }

            data->ctx.config = config;
        }
    }
    else {
        ret = 0;
    }

    return (ret);
=======
static int spi_sam0_configure(const struct device *dev,
			      const struct spi_config *config)
{
	const struct spi_sam0_config *cfg = dev->config;
	struct spi_sam0_data *data = dev->data;
	SercomSpi *regs = cfg->regs;
	SERCOM_SPI_CTRLA_Type ctrla = {.reg = 0};
	SERCOM_SPI_CTRLB_Type ctrlb = {.reg = 0};
#ifdef SERCOM_SPI_CTRLC_MASK
	SERCOM_SPI_CTRLC_Type ctrlc = {.reg = 0};
	SERCOM_SPI_LENGTH_Type length = {.reg = 0};
#endif
	int div;

	if (spi_context_configured(&data->ctx, config)) {
		return 0;
	}

	if (config->operation & SPI_HALF_DUPLEX) {
		LOG_ERR("Half-duplex not supported");
		return -ENOTSUP;
	}

	if (SPI_OP_MODE_GET(config->operation) != SPI_OP_MODE_MASTER) {
		/* Slave mode is not implemented. */
		return -ENOTSUP;
	}

	ctrla.bit.MODE = SERCOM_SPI_CTRLA_MODE_SPI_MASTER_Val;

	if ((config->operation & SPI_TRANSFER_LSB) != 0U) {
		ctrla.bit.DORD = 1;
	}

	if ((config->operation & SPI_MODE_CPOL) != 0U) {
		ctrla.bit.CPOL = 1;
	}

	if ((config->operation & SPI_MODE_CPHA) != 0U) {
		ctrla.bit.CPHA = 1;
	}

	ctrla.reg |= cfg->pads;

	if ((config->operation & SPI_MODE_LOOP) != 0U) {
		/* Put MISO and MOSI on the same pad */
		ctrla.bit.DOPO = 0;
		ctrla.bit.DIPO = 0;
	}

	ctrla.bit.ENABLE = 1;
	ctrlb.bit.RXEN = 1;

	if (SPI_WORD_SIZE_GET(config->operation) != 8) {
		return -ENOTSUP;
	}

	/* 8 bits per transfer */
	ctrlb.bit.CHSIZE = 0;

	/* Use the requested or next highest possible frequency */
	div = (SOC_ATMEL_SAM0_GCLK0_FREQ_HZ / config->frequency) / 2U - 1;
	div = CLAMP(div, 0, UINT8_MAX);

#ifdef SERCOM_SPI_CTRLC_MASK
	/* LENGTH.LEN must only be enabled when CTRLC.bit.DATA32B is enabled.
	 * Since we are about to explicitly disable it, we need to clear the LENGTH register.
	 */
	length.reg = SERCOM_SPI_LENGTH_RESETVALUE;

	/* Disable inter-character spacing and the 32-bit read/write extension */
	ctrlc.reg = SERCOM_SPI_CTRLC_RESETVALUE;
#endif

	/* Update the configuration only if it has changed */
	if (regs->CTRLA.reg != ctrla.reg || regs->CTRLB.reg != ctrlb.reg || regs->BAUD.reg != div
#ifdef SERCOM_SPI_CTRLC_MASK
		|| regs->LENGTH.reg != length.reg || regs->CTRLC.reg != ctrlc.reg
#endif
	) {
		regs->CTRLA.bit.ENABLE = 0;
		wait_synchronization(regs);
		regs->CTRLB = ctrlb;
		wait_synchronization(regs);
		regs->BAUD.reg = div;
		wait_synchronization(regs);
		regs->CTRLA = ctrla;
		wait_synchronization(regs);
#ifdef SERCOM_SPI_CTRLC_MASK
		regs->LENGTH = length;
		wait_synchronization(regs);
		/* Although CTRLC is not write-synchronized, it is enabled-protected */
		regs->CTRLC = ctrlc;
#endif
	}

	data->ctx.config = config;

	return 0;
>>>>>>> 9075d533
}

static bool spi_sam0_transfer_ongoing(struct spi_sam0_data* data) {
    return (spi_context_tx_on(&data->ctx) || spi_context_rx_on(&data->ctx));
}

static void spi_sam0_shift_master(SercomSpi* regs, struct spi_sam0_data* data) {
    uint8_t tx;
    uint8_t rx;
    bool rc;

    rc = spi_context_tx_buf_on(&data->ctx);
    if (rc == true) {
        tx = *(uint8_t*)(data->ctx.tx_buf);
    }
    else {
        tx = 0U;
    }

    while (regs->INTFLAG.bit.DRE == 0U) {
        /* pass */
    }

    regs->DATA.reg = tx;
    spi_context_update_tx(&data->ctx, 1, 1);

    while (regs->INTFLAG.bit.RXC == 0U) {
        /* pass */
    }

    rx = regs->DATA.reg;

    rc = spi_context_rx_buf_on(&data->ctx);
    if (rc == true) {
        *data->ctx.rx_buf = rx;
    }
    spi_context_update_rx(&data->ctx, 1, 1);
}

/* Finish any ongoing writes and drop any remaining read data */
static void spi_sam0_finish(SercomSpi* regs) {
    while (regs->INTFLAG.bit.TXC == 0U) {
        /* pass */
    }

    while (regs->INTFLAG.bit.RXC == 1U) {
        (void)regs->DATA.reg;
    }
}

/* Fast path that transmits a buf */
static void spi_sam0_fast_tx(SercomSpi* regs, const struct spi_buf* tx_buf) {
    const uint8_t* p;
    const uint8_t* pend;
    uint8_t ch;

    p    = tx_buf->buf;
    pend = (uint8_t*)tx_buf->buf + tx_buf->len;
    while (p != pend) {
        ch = *p++;

        while (regs->INTFLAG.bit.DRE == 0U) {
            /* pass */
        }

        regs->DATA.reg = ch;
    }

    spi_sam0_finish(regs);
}

/* Fast path that reads into a buf */
static void spi_sam0_fast_rx(SercomSpi* regs, const struct spi_buf* rx_buf) {
    uint8_t* rx;
    int len;

    rx  = rx_buf->buf;
    len = rx_buf->len;
    if (len > 0) {
        while (len > 0) {
            /* Send the next byte */
            regs->DATA.reg = 0U;
            len--;

            /* Wait for completion, and read */
            while (regs->INTFLAG.bit.RXC == 0U) {
                /* pass */
            }

            *rx++ = regs->DATA.reg;
        }

        spi_sam0_finish(regs);
    }
}

/* Fast path that writes and reads bufs of the same length */
static void spi_sam0_fast_txrx(SercomSpi* regs,
                               const struct spi_buf* tx_buf,
                               const struct spi_buf* rx_buf) {
    const uint8_t* tx;
    const uint8_t* txend;
    uint8_t* rx;
    size_t len;

    rx  = rx_buf->buf;
    len = rx_buf->len;
    if (len > 0) {
        tx    = tx_buf->buf;
        txend = (uint8_t*)tx_buf->buf + tx_buf->len;

        while (tx != txend) {
            /* Send the next byte */
            regs->DATA.reg = *tx++;

            /* Wait for completion, and read */
            while (regs->INTFLAG.bit.RXC == 0U) {
                /* pass */
            }
            *rx++ = (uint8_t)regs->DATA.reg;
        }

        spi_sam0_finish(regs);
    }
}

/* Fast path where every overlapping tx and rx buffer is the same length */
static void spi_sam0_fast_transceive(const struct device* dev,
                                     const struct spi_config* config,
                                     const struct spi_buf_set* tx_bufs,
                                     const struct spi_buf_set* rx_bufs) {
    const struct spi_sam0_config* cfg;
    size_t tx_count;
    size_t rx_count;
    SercomSpi* regs;
    const struct spi_buf* tx;
    const struct spi_buf* rx;

    if (tx_bufs != NULL) {
        tx = tx_bufs->buffers;
        tx_count = tx_bufs->count;
    }
    else {
        tx = NULL;
        tx_count = 0U;
    }

    if (rx_bufs != NULL) {
        rx = rx_bufs->buffers;
        rx_count = rx_bufs->count;
    }
    else {
        rx = NULL;
        rx_count = 0U;
    }

    cfg  = dev->config;
    regs = cfg->regs;
    while ((tx_count > 0U) && (rx_count > 0U)) {
        if (tx->buf == NULL) {
            spi_sam0_fast_rx(regs, rx);
        }
        else if (rx->buf == NULL) {
            spi_sam0_fast_tx(regs, tx);
        }
        else {
            spi_sam0_fast_txrx(regs, tx, rx);
        }

        ++tx;
        --tx_count;
        ++rx;
        --rx_count;
    }

    for (; tx_count > 0U; tx_count--) {
        spi_sam0_fast_tx(regs, tx++);
    }

    for (; rx_count > 0U; rx_count--) {
        spi_sam0_fast_rx(regs, rx++);
    }
}

/* Returns true if the request is suitable for the fast
 * path. Specifically, the bufs are a sequence of:
 *
 * - Zero or more RX and TX buf pairs where each is the same length.
 * - Zero or more trailing RX only bufs
 * - Zero or more trailing TX only bufs
 */
static bool spi_sam0_is_regular(const struct spi_buf_set* tx_bufs,
                                const struct spi_buf_set* rx_bufs) {
    const struct spi_buf* tx;
    const struct spi_buf* rx;
    size_t tx_count;
    size_t rx_count;
    bool rc;

    if (tx_bufs != NULL) {
        tx = tx_bufs->buffers;
        tx_count = tx_bufs->count;
    }
    else {
        tx = NULL;
        tx_count = 0U;
    }

    if (rx_bufs != NULL) {
        rx = rx_bufs->buffers;
        rx_count = rx_bufs->count;
    }
    else {
        rx = NULL;
        rx_count = 0U;
    }

    rc = true;
    while ((tx_count > 0U) && (rx_count > 0U)) {
        if (tx->len != rx->len) {
            rc = false;
            break;
        }

        tx++;
        tx_count--;
        rx++;
        rx_count--;
    }

    return (rc);
}

static int spi_sam0_transceive(const struct device* dev,
                               const struct spi_config* config,
                               const struct spi_buf_set* tx_bufs,
                               const struct spi_buf_set* rx_bufs) {
    const struct spi_sam0_config* cfg;
    struct spi_sam0_data* data;
    SercomSpi* regs;
    bool rc;
    int  ret;

    cfg  = dev->config;
    data = dev->data;
    regs = cfg->regs;

    spi_context_lock(&data->ctx, false, NULL, NULL, config);

    ret = spi_sam0_configure(dev, config);
    if (ret == 0) {
        spi_context_cs_control(&data->ctx, true);

        /* This driver special cases the common send only, receive
         * only, and transmit then receive operations.  This special
         * casing is 4x faster than the spi_context() routines
         * and allows the transmit and receive to be interleaved.
         */
        rc = spi_sam0_is_regular(tx_bufs, rx_bufs);
        if (rc == true) {
            spi_sam0_fast_transceive(dev, config, tx_bufs, rx_bufs);
        }
        else {
            spi_context_buffers_setup(&data->ctx, tx_bufs, rx_bufs, 1);

            do {
                spi_sam0_shift_master(regs, data);
            } while (spi_sam0_transfer_ongoing(data));
        }

        spi_context_cs_control(&data->ctx, false);
    }

    spi_context_release(&data->ctx, ret);

    return (ret);
}

static int spi_sam0_transceive_sync(const struct device* dev,
                                    const struct spi_config* config,
                                    const struct spi_buf_set* tx_bufs,
                                    const struct spi_buf_set* rx_bufs) {
    return spi_sam0_transceive(dev, config, tx_bufs, rx_bufs);
}

#ifdef CONFIG_SPI_ASYNC

static void spi_sam0_dma_rx_done(const struct device* dma_dev, void* arg,
                                 uint32_t id, int error_code);

static int spi_sam0_dma_rx_load(const struct device* dev, uint8_t* buf, size_t len) {
    const struct spi_sam0_config* cfg;
    struct spi_sam0_data* data;
    SercomSpi* regs;
    struct dma_config dma_cfg = {0};
    struct dma_block_config dma_blk = {0};
    int ret;

    cfg  = dev->config;
    data = dev->data;
    regs = cfg->regs;

    dma_cfg.channel_direction = PERIPHERAL_TO_MEMORY;
    dma_cfg.source_data_size  = 1;
    dma_cfg.dest_data_size    = 1;
    dma_cfg.user_data         = data;
    dma_cfg.dma_callback      = spi_sam0_dma_rx_done;
    dma_cfg.block_count       = 1;
    dma_cfg.head_block        = &dma_blk;
    dma_cfg.dma_slot          = cfg->rx_dma_request;

    dma_blk.block_size = len;

    if (buf != NULL) {
        dma_blk.dest_address = (uint32_t)buf;
    }
    else {
        static uint8_t dummy;

        dma_blk.dest_address  = (uint32_t)&dummy;
        dma_blk.dest_addr_adj = DMA_ADDR_ADJ_NO_CHANGE;
    }

    dma_blk.source_address  = (uint32_t)(&(regs->DATA.reg));
    dma_blk.source_addr_adj = DMA_ADDR_ADJ_NO_CHANGE;

    ret = dma_config(cfg->dma_dev, cfg->rx_dma_channel, &dma_cfg);
    if (ret == 0) {
        ret = dma_start(cfg->dma_dev, cfg->rx_dma_channel);
    }

    return (ret);
}

static int spi_sam0_dma_tx_load(const struct device* dev, const uint8_t* buf, size_t len) {
    const struct spi_sam0_config* cfg;
    SercomSpi* regs;
    struct dma_config dma_cfg = {0};
    struct dma_block_config dma_blk = {0};
    int ret;

    cfg  = dev->config;
    regs = cfg->regs;

    dma_cfg.channel_direction = PERIPHERAL_TO_MEMORY;
    dma_cfg.source_data_size  = 1;
    dma_cfg.dest_data_size    = 1;
    dma_cfg.block_count       = 1;
    dma_cfg.head_block        = &dma_blk;
    dma_cfg.dma_slot          = cfg->tx_dma_request;

    dma_blk.block_size = len;

    if (buf != NULL) {
        dma_blk.source_address = (uint32_t)buf;
    }
    else {
        static const uint8_t dummy;

        dma_blk.source_address  = (uint32_t)&dummy;
        dma_blk.source_addr_adj = DMA_ADDR_ADJ_NO_CHANGE;
    }

    dma_blk.dest_address  = (uint32_t)(&(regs->DATA.reg));
    dma_blk.dest_addr_adj = DMA_ADDR_ADJ_NO_CHANGE;

    ret = dma_config(cfg->dma_dev, cfg->tx_dma_channel, &dma_cfg);
    if (ret == 0) {
        ret = dma_start(cfg->dma_dev, cfg->tx_dma_channel);
    }

    return (ret);
}

static bool spi_sam0_dma_advance_segment(const struct device* dev) {
    struct spi_sam0_data* data;
    uint32_t segment_len;
    bool rc;

    data = dev->data;
    /* Pick the shorter buffer of ones that have an actual length */
    if (data->ctx.rx_len != 0) {
        segment_len = data->ctx.rx_len;
        if (data->ctx.tx_len != 0) {
            segment_len = MIN(segment_len, data->ctx.tx_len);
        }
    }
    else {
        segment_len = data->ctx.tx_len;
    }

    if (segment_len > 0) {
        segment_len = MIN(segment_len, 65535);

        data->dma_segment_len = segment_len;

        rc = true;
    }
    else {
        rc = false;
    }

    return (rc);
}

static int spi_sam0_dma_advance_buffers(const struct device* dev) {
    struct spi_sam0_data* data = dev->data;
    int ret;

    if (data->dma_segment_len > 0U) {
        /* Load receive first, so it can accept transmit data */
        if (data->ctx.rx_len > 0U) {
            ret = spi_sam0_dma_rx_load(dev, data->ctx.rx_buf, data->dma_segment_len);
        }
        else {
            ret = spi_sam0_dma_rx_load(dev, NULL, data->dma_segment_len);
        }

        if (ret == 0) {
            /* Now load the transmit, which starts the actual bus clocking */
            if (data->ctx.tx_len > 0U) {
                ret = spi_sam0_dma_tx_load(dev, data->ctx.tx_buf, data->dma_segment_len);
            }
            else {
                ret = spi_sam0_dma_tx_load(dev, NULL, data->dma_segment_len);
            }
        }
    }
    else {
        ret = -EINVAL;
    }

    return (ret);
}

static void spi_sam0_dma_rx_done(const struct device* dma_dev, void* arg,
                                 uint32_t id, int error_code) {
    struct spi_sam0_data* data;
    const struct device* dev;
    const struct spi_sam0_config* cfg;
    int ret;

    data = arg;
    dev  = data->dev;
    cfg  = dev->config;

    ARG_UNUSED(id);
    ARG_UNUSED(error_code);

    spi_context_update_tx(&data->ctx, 1, data->dma_segment_len);
    spi_context_update_rx(&data->ctx, 1, data->dma_segment_len);

    if (spi_sam0_dma_advance_segment(dev) == false) {
        /* Done */
        spi_context_cs_control(&data->ctx, false);
        spi_context_complete(&data->ctx, dev, 0);
    }
    else {
        ret = spi_sam0_dma_advance_buffers(dev);
        if (ret != 0) {
            dma_stop(cfg->dma_dev, cfg->tx_dma_channel);
            dma_stop(cfg->dma_dev, cfg->rx_dma_channel);
            spi_context_cs_control(&data->ctx, false);
            spi_context_complete(&data->ctx, dev, ret);
        }
    }
}


static int spi_sam0_transceive_async(const struct device* dev,
                                     const struct spi_config* config,
                                     const struct spi_buf_set* tx_bufs,
                                     const struct spi_buf_set* rx_bufs,
                                     spi_callback_t cb,
                                     void* userdata) {
    const struct spi_sam0_config* cfg;
    struct spi_sam0_data* data;
    int ret;

    cfg  = dev->config;
    data = dev->data;

    /*
     * Transmit clocks the output and we use receive to determine when
     * the transmit is done, so we always need both
     */
    if ((cfg->tx_dma_channel != 0xFFU) && (cfg->rx_dma_channel != 0xFF)) {
        spi_context_lock(&data->ctx, true, cb, userdata, config);

        ret = spi_sam0_configure(dev, config);
        if (ret == 0) {
            spi_context_cs_control(&data->ctx, true);

            spi_context_buffers_setup(&data->ctx, tx_bufs, rx_bufs, 1);

            spi_sam0_dma_advance_segment(dev);
            ret = spi_sam0_dma_advance_buffers(dev);
            if (ret != 0) {
                dma_stop(cfg->dma_dev, cfg->tx_dma_channel);
                dma_stop(cfg->dma_dev, cfg->rx_dma_channel);
                spi_context_cs_control(&data->ctx, false);
            }
        }

        spi_context_release(&data->ctx, ret);
    }
    else {
        ret = -ENOTSUP;
    }

    return (ret);
}
#endif /* CONFIG_SPI_ASYNC */

static int spi_sam0_release(const struct device* dev, const struct spi_config* config) {
    struct spi_sam0_data* data = dev->data;

    spi_context_unlock_unconditionally(&data->ctx);

    return (0);
}

<<<<<<< HEAD
static int spi_sam0_init(const struct device* dev) {
    const struct spi_sam0_config* cfg;
    struct spi_sam0_data* data;
    SercomSpi* regs;
    int ret;

    cfg  = dev->config;
    data = dev->data;
    regs = cfg->regs;

    *cfg->mclk |= cfg->mclk_mask;

    #if defined(MCLK)
    GCLK->PCHCTRL[cfg->gclk_id].reg = GCLK_PCHCTRL_CHEN |
                                      GCLK_PCHCTRL_GEN(cfg->gclk_gen);
    #else
    GCLK->CLKCTRL.reg = GCLK_CLKCTRL_CLKEN |
                        GCLK_CLKCTRL_GEN(cfg->gclk_gen) |
                        GCLK_CLKCTRL_ID(cfg->gclk_id);
    #endif

    /* Disable all SPI interrupts */
    regs->INTENCLR.reg = SERCOM_SPI_INTENCLR_MASK;
    wait_synchronization(regs);

    ret = pinctrl_apply_state(cfg->pcfg, PINCTRL_STATE_DEFAULT);
    if (ret == 0) {
        #ifdef CONFIG_SPI_ASYNC
        if (device_is_ready(cfg->dma_dev) == true) {
            data->dev = dev;
        }
        else {
            ret = -ENODEV;
        }
        #endif

        if (ret == 0) {
            ret = spi_context_cs_configure_all(&data->ctx);
            if (ret == 0) {
                spi_context_unlock_unconditionally(&data->ctx);

                /* The device will be configured and enabled when transceive
                 * is called.
                 */
            }
        }
    }

    return (ret);
=======
static int spi_sam0_init(const struct device *dev)
{
	int err;
	const struct spi_sam0_config *cfg = dev->config;
	struct spi_sam0_data *data = dev->data;
	SercomSpi *regs = cfg->regs;

	*cfg->mclk |= cfg->mclk_mask;

#ifdef MCLK
	GCLK->PCHCTRL[cfg->gclk_id].reg = GCLK_PCHCTRL_CHEN
					| GCLK_PCHCTRL_GEN(cfg->gclk_gen);
#else
	GCLK->CLKCTRL.reg = GCLK_CLKCTRL_CLKEN
			  | GCLK_CLKCTRL_GEN(cfg->gclk_gen)
			  | GCLK_CLKCTRL_ID(cfg->gclk_id);
#endif

	/* Ensure all registers are at their default values */
	regs->CTRLA.bit.SWRST = 1;
	wait_synchronization(regs);

	/* Disable all SPI interrupts */
	regs->INTENCLR.reg = SERCOM_SPI_INTENCLR_MASK;
	wait_synchronization(regs);

	err = pinctrl_apply_state(cfg->pcfg, PINCTRL_STATE_DEFAULT);
	if (err < 0) {
		return err;
	}

#ifdef CONFIG_SPI_ASYNC
	if (!device_is_ready(cfg->dma_dev)) {
		return -ENODEV;
	}
	data->dev = dev;
#endif

	err = spi_context_cs_configure_all(&data->ctx);
	if (err < 0) {
		return err;
	}

	spi_context_unlock_unconditionally(&data->ctx);

	/* The device will be configured and enabled when transceive
	 * is called.
	 */

	return 0;
>>>>>>> 9075d533
}

static DEVICE_API(spi, spi_sam0_driver_api) = {
    .transceive = spi_sam0_transceive_sync,
    #ifdef CONFIG_SPI_ASYNC
    .transceive_async = spi_sam0_transceive_async,
    #endif
    #ifdef CONFIG_SPI_RTIO
    .iodev_submit = spi_rtio_iodev_default_submit,
    #endif
    .release = spi_sam0_release,
};

#if CONFIG_SPI_ASYNC
#define SPI_SAM0_DMA_CHANNELS(n)                    \
    .dma_dev = DEVICE_DT_GET(ATMEL_SAM0_DT_INST_DMA_CTLR(n, tx)),   \
    .tx_dma_request = ATMEL_SAM0_DT_INST_DMA_TRIGSRC(n, tx),    \
    .tx_dma_channel = ATMEL_SAM0_DT_INST_DMA_CHANNEL(n, tx),    \
    .rx_dma_request = ATMEL_SAM0_DT_INST_DMA_TRIGSRC(n, rx),    \
    .rx_dma_channel = ATMEL_SAM0_DT_INST_DMA_CHANNEL(n, rx),
#else
#define SPI_SAM0_DMA_CHANNELS(n)
#endif

#define SPI_SAM0_SERCOM_PADS(n) \
    SERCOM_SPI_CTRLA_DIPO(DT_INST_PROP(n, dipo)) | \
    SERCOM_SPI_CTRLA_DOPO(DT_INST_PROP(n, dopo))

#define ASSIGNED_CLOCKS_CELL_BY_NAME    \
    ATMEL_SAM0_DT_INST_ASSIGNED_CLOCKS_CELL_BY_NAME

#ifdef MCLK
#define SPI_SAM0_DEFINE_CONFIG(n)                               \
static struct spi_sam0_config DT_CONST spi_sam0_config_##n = {  \
    .regs = (SercomSpi *)DT_INST_REG_ADDR(n),                   \
    .gclk_gen = ASSIGNED_CLOCKS_CELL_BY_NAME(n, gclk, gen),     \
    .gclk_id = DT_INST_CLOCKS_CELL_BY_NAME(n, gclk, id),        \
    .mclk = ATMEL_SAM0_DT_INST_MCLK_PM_REG_ADDR_OFFSET(n),      \
    .mclk_mask = ATMEL_SAM0_DT_INST_MCLK_PM_PERIPH_MASK(n, bit),\
    .pads = SPI_SAM0_SERCOM_PADS(n),                            \
    .pcfg = PINCTRL_DT_INST_DEV_CONFIG_GET(n),                  \
    SPI_SAM0_DMA_CHANNELS(n)                                    \
}
#else
#define SPI_SAM0_DEFINE_CONFIG(n)                               \
static struct spi_sam0_config DT_CONST spi_sam0_config_##n = {  \
    .regs = (SercomSpi*)DT_INST_REG_ADDR(n),                    \
    .gclk_gen = ASSIGNED_CLOCKS_CELL_BY_NAME(n, gclk, gen),     \
    .gclk_id = DT_INST_CLOCKS_CELL_BY_NAME(n, gclk, id),        \
    .mclk = ATMEL_SAM0_DT_INST_MCLK_PM_REG_ADDR_OFFSET(n),      \
    .mclk_mask = ATMEL_SAM0_DT_INST_MCLK_PM_PERIPH_MASK(n, bit),\
    .pads = SPI_SAM0_SERCOM_PADS(n),                            \
    .pcfg = PINCTRL_DT_INST_DEV_CONFIG_GET(n),                  \
    SPI_SAM0_DMA_CHANNELS(n)                                    \
}
#endif /* MCLK */

#define SPI_SAM0_DEVICE_INIT(n)                 \
    PINCTRL_DT_INST_DEFINE(n);                  \
    SPI_SAM0_DEFINE_CONFIG(n);                  \
    static struct spi_sam0_data spi_sam0_dev_data_##n = {   \
        SPI_CONTEXT_INIT_LOCK(spi_sam0_dev_data_##n, ctx),  \
        SPI_CONTEXT_INIT_SYNC(spi_sam0_dev_data_##n, ctx),  \
        SPI_CONTEXT_CS_GPIOS_INITIALIZE(DT_DRV_INST(n), ctx)\
    };                                          \
    SPI_DEVICE_DT_INST_DEFINE(n, spi_sam0_init, NULL,   \
                              &spi_sam0_dev_data_##n,   \
                              &spi_sam0_config_##n, POST_KERNEL, \
                              CONFIG_SPI_INIT_PRIORITY, \
                              &spi_sam0_driver_api);

DT_INST_FOREACH_STATUS_OKAY(SPI_SAM0_DEVICE_INIT)

#if (__GTEST == 1U)                         /* #CUSTOM@NDRS */
#include "mcu_reg_stub.h"

void zephyr_gtest_spi_sam0(void) {
    if (spi_sam0_config_0.regs == (SercomSpi*)0x42001800) {
        /* SERCOM5 */
        spi_sam0_config_0.regs = (SercomSpi*)ut_mcu_sercom_ptr[5];
    }
}
#endif<|MERGE_RESOLUTION|>--- conflicted
+++ resolved
@@ -70,7 +70,6 @@
     #endif
 }
 
-<<<<<<< HEAD
 static int spi_sam0_configure(const struct device* dev,
                               const struct spi_config* config) {
     const struct spi_sam0_config* cfg;
@@ -78,12 +77,16 @@
     SercomSpi* regs;
     SERCOM_SPI_CTRLA_Type ctrla;
     SERCOM_SPI_CTRLB_Type ctrlb;
+    #ifdef SERCOM_SPI_CTRLC_MASK
+    SERCOM_SPI_CTRLC_Type ctrlc = {.reg = 0};
+    SERCOM_SPI_LENGTH_Type length = {.reg = 0};
+    #endif
     int div;
     int ret;
     bool rc;
 
     data = dev->data;
-    rc   = spi_context_configured(&data->ctx, config);
+    rc = spi_context_configured(&data->ctx, config);
     if (rc == false) {
         ret = -ENOTSUP;
 
@@ -135,19 +138,40 @@
             div = ((SOC_ATMEL_SAM0_GCLK1_FREQ_HZ / config->frequency) / 2U) - 1U;
             div = CLAMP(div, 0, UINT8_MAX);
 
+            #ifdef SERCOM_SPI_CTRLC_MASK
+            /* LENGTH.LEN must only be enabled when CTRLC.bit.DATA32B is enabled.
+             * Since we are about to explicitly disable it, we need to clear the LENGTH register.
+             */
+            length.reg = SERCOM_SPI_LENGTH_RESETVALUE;
+
+            /* Disable inter-character spacing and the 32-bit read/write extension */
+            ctrlc.reg = SERCOM_SPI_CTRLC_RESETVALUE;
+            #endif
+
             /* Update the configuration only if it has changed */
-            if (regs->CTRLA.reg != ctrla.reg ||
-                regs->CTRLB.reg != ctrlb.reg ||
-                regs->BAUD.reg  != div) {
+            if ((regs->CTRLA.reg != ctrla.reg) ||
+                (regs->CTRLB.reg != ctrlb.reg) ||
+                (regs->BAUD.reg  != div)
+                #ifdef SERCOM_SPI_CTRLC_MASK
+                || (regs->LENGTH.reg != length.reg) || (regs->CTRLC.reg != ctrlc.reg)
+                #endif
+            ) {
                 regs->CTRLA.bit.ENABLE = 0;
                 wait_synchronization(regs);
-
                 regs->CTRLB.reg = ctrlb.reg;
                 wait_synchronization(regs);
                 regs->BAUD.reg = div;
                 wait_synchronization(regs);
                 regs->CTRLA.reg = ctrla.reg;
                 wait_synchronization(regs);
+
+                #ifdef SERCOM_SPI_CTRLC_MASK
+                regs->LENGTH = length;
+                wait_synchronization(regs);
+
+                /* Although CTRLC is not write-synchronized, it is enabled-protected */
+                regs->CTRLC = ctrlc;
+                #endif
             }
 
             data->ctx.config = config;
@@ -158,107 +182,6 @@
     }
 
     return (ret);
-=======
-static int spi_sam0_configure(const struct device *dev,
-			      const struct spi_config *config)
-{
-	const struct spi_sam0_config *cfg = dev->config;
-	struct spi_sam0_data *data = dev->data;
-	SercomSpi *regs = cfg->regs;
-	SERCOM_SPI_CTRLA_Type ctrla = {.reg = 0};
-	SERCOM_SPI_CTRLB_Type ctrlb = {.reg = 0};
-#ifdef SERCOM_SPI_CTRLC_MASK
-	SERCOM_SPI_CTRLC_Type ctrlc = {.reg = 0};
-	SERCOM_SPI_LENGTH_Type length = {.reg = 0};
-#endif
-	int div;
-
-	if (spi_context_configured(&data->ctx, config)) {
-		return 0;
-	}
-
-	if (config->operation & SPI_HALF_DUPLEX) {
-		LOG_ERR("Half-duplex not supported");
-		return -ENOTSUP;
-	}
-
-	if (SPI_OP_MODE_GET(config->operation) != SPI_OP_MODE_MASTER) {
-		/* Slave mode is not implemented. */
-		return -ENOTSUP;
-	}
-
-	ctrla.bit.MODE = SERCOM_SPI_CTRLA_MODE_SPI_MASTER_Val;
-
-	if ((config->operation & SPI_TRANSFER_LSB) != 0U) {
-		ctrla.bit.DORD = 1;
-	}
-
-	if ((config->operation & SPI_MODE_CPOL) != 0U) {
-		ctrla.bit.CPOL = 1;
-	}
-
-	if ((config->operation & SPI_MODE_CPHA) != 0U) {
-		ctrla.bit.CPHA = 1;
-	}
-
-	ctrla.reg |= cfg->pads;
-
-	if ((config->operation & SPI_MODE_LOOP) != 0U) {
-		/* Put MISO and MOSI on the same pad */
-		ctrla.bit.DOPO = 0;
-		ctrla.bit.DIPO = 0;
-	}
-
-	ctrla.bit.ENABLE = 1;
-	ctrlb.bit.RXEN = 1;
-
-	if (SPI_WORD_SIZE_GET(config->operation) != 8) {
-		return -ENOTSUP;
-	}
-
-	/* 8 bits per transfer */
-	ctrlb.bit.CHSIZE = 0;
-
-	/* Use the requested or next highest possible frequency */
-	div = (SOC_ATMEL_SAM0_GCLK0_FREQ_HZ / config->frequency) / 2U - 1;
-	div = CLAMP(div, 0, UINT8_MAX);
-
-#ifdef SERCOM_SPI_CTRLC_MASK
-	/* LENGTH.LEN must only be enabled when CTRLC.bit.DATA32B is enabled.
-	 * Since we are about to explicitly disable it, we need to clear the LENGTH register.
-	 */
-	length.reg = SERCOM_SPI_LENGTH_RESETVALUE;
-
-	/* Disable inter-character spacing and the 32-bit read/write extension */
-	ctrlc.reg = SERCOM_SPI_CTRLC_RESETVALUE;
-#endif
-
-	/* Update the configuration only if it has changed */
-	if (regs->CTRLA.reg != ctrla.reg || regs->CTRLB.reg != ctrlb.reg || regs->BAUD.reg != div
-#ifdef SERCOM_SPI_CTRLC_MASK
-		|| regs->LENGTH.reg != length.reg || regs->CTRLC.reg != ctrlc.reg
-#endif
-	) {
-		regs->CTRLA.bit.ENABLE = 0;
-		wait_synchronization(regs);
-		regs->CTRLB = ctrlb;
-		wait_synchronization(regs);
-		regs->BAUD.reg = div;
-		wait_synchronization(regs);
-		regs->CTRLA = ctrla;
-		wait_synchronization(regs);
-#ifdef SERCOM_SPI_CTRLC_MASK
-		regs->LENGTH = length;
-		wait_synchronization(regs);
-		/* Although CTRLC is not write-synchronized, it is enabled-protected */
-		regs->CTRLC = ctrlc;
-#endif
-	}
-
-	data->ctx.config = config;
-
-	return 0;
->>>>>>> 9075d533
 }
 
 static bool spi_sam0_transfer_ongoing(struct spi_sam0_data* data) {
@@ -781,7 +704,6 @@
     return (0);
 }
 
-<<<<<<< HEAD
 static int spi_sam0_init(const struct device* dev) {
     const struct spi_sam0_config* cfg;
     struct spi_sam0_data* data;
@@ -803,6 +725,10 @@
                         GCLK_CLKCTRL_ID(cfg->gclk_id);
     #endif
 
+    /* Ensure all registers are at their default values */
+    regs->CTRLA.bit.SWRST = 1;
+    wait_synchronization(regs);
+
     /* Disable all SPI interrupts */
     regs->INTENCLR.reg = SERCOM_SPI_INTENCLR_MASK;
     wait_synchronization(regs);
@@ -831,58 +757,6 @@
     }
 
     return (ret);
-=======
-static int spi_sam0_init(const struct device *dev)
-{
-	int err;
-	const struct spi_sam0_config *cfg = dev->config;
-	struct spi_sam0_data *data = dev->data;
-	SercomSpi *regs = cfg->regs;
-
-	*cfg->mclk |= cfg->mclk_mask;
-
-#ifdef MCLK
-	GCLK->PCHCTRL[cfg->gclk_id].reg = GCLK_PCHCTRL_CHEN
-					| GCLK_PCHCTRL_GEN(cfg->gclk_gen);
-#else
-	GCLK->CLKCTRL.reg = GCLK_CLKCTRL_CLKEN
-			  | GCLK_CLKCTRL_GEN(cfg->gclk_gen)
-			  | GCLK_CLKCTRL_ID(cfg->gclk_id);
-#endif
-
-	/* Ensure all registers are at their default values */
-	regs->CTRLA.bit.SWRST = 1;
-	wait_synchronization(regs);
-
-	/* Disable all SPI interrupts */
-	regs->INTENCLR.reg = SERCOM_SPI_INTENCLR_MASK;
-	wait_synchronization(regs);
-
-	err = pinctrl_apply_state(cfg->pcfg, PINCTRL_STATE_DEFAULT);
-	if (err < 0) {
-		return err;
-	}
-
-#ifdef CONFIG_SPI_ASYNC
-	if (!device_is_ready(cfg->dma_dev)) {
-		return -ENODEV;
-	}
-	data->dev = dev;
-#endif
-
-	err = spi_context_cs_configure_all(&data->ctx);
-	if (err < 0) {
-		return err;
-	}
-
-	spi_context_unlock_unconditionally(&data->ctx);
-
-	/* The device will be configured and enabled when transceive
-	 * is called.
-	 */
-
-	return 0;
->>>>>>> 9075d533
 }
 
 static DEVICE_API(spi, spi_sam0_driver_api) = {
