/*
 * Copyright (c) 2017 Google LLC.
 * Copyright (c) 2024 Gerson Fernando Budke <nandojve@gmail.com>
 *
 * SPDX-License-Identifier: Apache-2.0
 */
#define DT_DRV_COMPAT atmel_sam0_spi

#define LOG_LEVEL CONFIG_SPI_LOG_LEVEL
#include <zephyr/logging/log.h>
LOG_MODULE_REGISTER(spi_sam0);

/* clang-format off */

#include "spi_context.h"
#include <errno.h>
#include <zephyr/device.h>
#include <zephyr/drivers/spi.h>
#include <zephyr/drivers/spi/rtio.h>
#include <zephyr/drivers/dma.h>
#include <zephyr/drivers/pinctrl.h>
#include <soc.h>

#ifndef SERCOM_SPI_CTRLA_MODE_SPI_MASTER_Val
#define SERCOM_SPI_CTRLA_MODE_SPI_MASTER_Val (0x3)
#endif

/* Device constant configuration parameters */
struct spi_sam0_config {
<<<<<<< HEAD
    SercomSpi* regs;
    uint32_t pads;
    const struct pinctrl_dev_config* pcfg;
    #ifdef MCLK
    volatile uint32_t* mclk;
    uint32_t mclk_mask;
    uint16_t gclk_core_id;
    #else
    uint32_t pm_apbcmask;
    uint16_t gclk_clkctrl_id;
    #endif
    #ifdef CONFIG_SPI_ASYNC
    const struct device* dma_dev;
    uint8_t tx_dma_request;
    uint8_t tx_dma_channel;
    uint8_t rx_dma_request;
    uint8_t rx_dma_channel;
    #endif
=======
	SercomSpi *regs;
	uint32_t pads;
	const struct pinctrl_dev_config *pcfg;

	volatile uint32_t *mclk;
	uint32_t mclk_mask;
	uint32_t gclk_gen;
	uint16_t gclk_id;

#ifdef CONFIG_SPI_ASYNC
	const struct device *dma_dev;
	uint8_t tx_dma_request;
	uint8_t tx_dma_channel;
	uint8_t rx_dma_request;
	uint8_t rx_dma_channel;
#endif
>>>>>>> 7537a142
};

/* Device run time data */
struct spi_sam0_data {
    struct spi_context ctx;
    #ifdef CONFIG_SPI_ASYNC
    const struct device* dev;
    uint32_t dma_segment_len;
    #endif
};

static void wait_synchronization(SercomSpi* regs) {
    #if defined(SERCOM_SPI_SYNCBUSY_MASK)
    /* SYNCBUSY is a register */
    while ((regs->SYNCBUSY.reg & SERCOM_SPI_SYNCBUSY_MASK) != 0U) {
        /* pass */
    }
    #elif defined(SERCOM_SPI_STATUS_SYNCBUSY)
    /* SYNCBUSY is a bit */
    while ((regs->STATUS.reg & SERCOM_SPI_STATUS_SYNCBUSY) != 0U) {
        /* pass */
    }
    #else
    #error Unsupported device
    #endif
}

static int spi_sam0_configure(const struct device* dev,
                              const struct spi_config* config) {
    const struct spi_sam0_config* cfg;
    struct spi_sam0_data* data;
    SercomSpi* regs;
    SERCOM_SPI_CTRLA_Type ctrla;
    SERCOM_SPI_CTRLB_Type ctrlb;
    int div;
    int ret;
    bool rc;

    data = dev->data;
    rc   = spi_context_configured(&data->ctx, config);
    if (rc == false) {
        ret = -ENOTSUP;

        if ((config->operation & SPI_HALF_DUPLEX) == 0U) {
            if (SPI_OP_MODE_GET(config->operation) == SPI_OP_MODE_MASTER) {
                if (SPI_WORD_SIZE_GET(config->operation) == 8) {
                    ret = 0;
                }
                else {
                    /* Support only 8-bit word size */
                }
            }
            else {
                /* Slave mode is not implemented. */
            }
        }
        else {
            LOG_ERR("Half-duplex not supported");
        }

        if (ret == 0) {
            /* CTRLA: SPI host operation, pads, Enable beforehand */
            cfg  = dev->config;
            ctrla.reg = (SERCOM_SPI_CTRLA_MODE(SERCOM_SPI_CTRLA_MODE_SPI_MASTER_Val) | cfg->pads | SERCOM_SPI_CTRLA_ENABLE);
            regs = cfg->regs;

            if ((config->operation & SPI_TRANSFER_LSB) != 0U) {
                ctrla.bit.DORD = 1;
            }

            if ((config->operation & SPI_MODE_CPOL) != 0U) {
                ctrla.bit.CPOL = 1;
            }

            if ((config->operation & SPI_MODE_CPHA) != 0U) {
                ctrla.bit.CPHA = 1;
            }

            if ((config->operation & SPI_MODE_LOOP) != 0U) {
                /* Put MISO and MOSI on the same pad */
                ctrla.bit.DOPO = 0;
                ctrla.bit.DIPO = 0;
            }

            /* CTRLB: RXEN, 8 bits per transfer */
            ctrlb.reg = (SERCOM_SPI_CTRLB_RXEN | SERCOM_USART_CTRLB_CHSIZE(0));

            /* Use the requested or next highest possible frequency */
            div = ((SOC_ATMEL_SAM0_GCLK1_FREQ_HZ / config->frequency) / 2U) - 1U;
            div = CLAMP(div, 0, UINT8_MAX);

            /* Update the configuration only if it has changed */
            if (regs->CTRLA.reg != ctrla.reg ||
                regs->CTRLB.reg != ctrlb.reg ||
                regs->BAUD.reg  != div) {
                regs->CTRLA.bit.ENABLE = 0;
                wait_synchronization(regs);

                regs->CTRLB.reg = ctrlb.reg;
                wait_synchronization(regs);
                regs->BAUD.reg = div;
                wait_synchronization(regs);
                regs->CTRLA.reg = ctrla.reg;
                wait_synchronization(regs);
            }

            data->ctx.config = config;
        }
    }
    else {
        ret = 0;
    }

    return (ret);
}

static bool spi_sam0_transfer_ongoing(struct spi_sam0_data* data) {
    return (spi_context_tx_on(&data->ctx) || spi_context_rx_on(&data->ctx));
}

static void spi_sam0_shift_master(SercomSpi* regs, struct spi_sam0_data* data) {
    uint8_t tx;
    uint8_t rx;
    bool rc;

    rc = spi_context_tx_buf_on(&data->ctx);
    if (rc == true) {
        tx = *(uint8_t*)(data->ctx.tx_buf);
    }
    else {
        tx = 0U;
    }

    while (regs->INTFLAG.bit.DRE == 0U) {
        /* pass */
    }

    regs->DATA.reg = tx;
    spi_context_update_tx(&data->ctx, 1, 1);

    while (regs->INTFLAG.bit.RXC == 0U) {
        /* pass */
    }

    rx = regs->DATA.reg;

    rc = spi_context_rx_buf_on(&data->ctx);
    if (rc == true) {
        *data->ctx.rx_buf = rx;
    }
    spi_context_update_rx(&data->ctx, 1, 1);
}

/* Finish any ongoing writes and drop any remaining read data */
static void spi_sam0_finish(SercomSpi* regs) {
    while (regs->INTFLAG.bit.TXC == 0U) {
        /* pass */
    }

    while (regs->INTFLAG.bit.RXC == 1U) {
        (void)regs->DATA.reg;
    }
}

/* Fast path that transmits a buf */
static void spi_sam0_fast_tx(SercomSpi* regs, const struct spi_buf* tx_buf) {
    const uint8_t* p;
    const uint8_t* pend;
    uint8_t ch;

    p    = tx_buf->buf;
    pend = (uint8_t*)tx_buf->buf + tx_buf->len;
    while (p != pend) {
        ch = *p++;

        while (regs->INTFLAG.bit.DRE == 0U) {
            /* pass */
        }

        regs->DATA.reg = ch;
    }

    spi_sam0_finish(regs);
}

/* Fast path that reads into a buf */
static void spi_sam0_fast_rx(SercomSpi* regs, const struct spi_buf* rx_buf) {
    uint8_t* rx;
    int len;

    rx  = rx_buf->buf;
    len = rx_buf->len;
    if (len > 0) {
        while (len > 0) {
            /* Send the next byte */
            regs->DATA.reg = 0U;
            len--;

            /* Wait for completion, and read */
            while (regs->INTFLAG.bit.RXC == 0U) {
                /* pass */
            }

            *rx++ = regs->DATA.reg;
        }

        spi_sam0_finish(regs);
    }
}

/* Fast path that writes and reads bufs of the same length */
static void spi_sam0_fast_txrx(SercomSpi* regs,
                               const struct spi_buf* tx_buf,
                               const struct spi_buf* rx_buf) {
    const uint8_t* tx;
    const uint8_t* txend;
    uint8_t* rx;
    size_t len;

    rx  = rx_buf->buf;
    len = rx_buf->len;
    if (len > 0) {
        tx    = tx_buf->buf;
        txend = (uint8_t*)tx_buf->buf + tx_buf->len;

        while (tx != txend) {
            /* Send the next byte */
            regs->DATA.reg = *tx++;

            /* Wait for completion, and read */
            while (regs->INTFLAG.bit.RXC == 0U) {
                /* pass */
            }
            *rx++ = (uint8_t)regs->DATA.reg;
        }

        spi_sam0_finish(regs);
    }
}

/* Fast path where every overlapping tx and rx buffer is the same length */
static void spi_sam0_fast_transceive(const struct device* dev,
                                     const struct spi_config* config,
                                     const struct spi_buf_set* tx_bufs,
                                     const struct spi_buf_set* rx_bufs) {
    const struct spi_sam0_config* cfg;
    size_t tx_count;
    size_t rx_count;
    SercomSpi* regs;
    const struct spi_buf* tx;
    const struct spi_buf* rx;

    if (tx_bufs != NULL) {
        tx = tx_bufs->buffers;
        tx_count = tx_bufs->count;
    }
    else {
        tx = NULL;
        tx_count = 0U;
    }

    if (rx_bufs != NULL) {
        rx = rx_bufs->buffers;
        rx_count = rx_bufs->count;
    }
    else {
        rx = NULL;
        rx_count = 0U;
    }

    cfg  = dev->config;
    regs = cfg->regs;
    while ((tx_count > 0U) && (rx_count > 0U)) {
        if (tx->buf == NULL) {
            spi_sam0_fast_rx(regs, rx);
        }
        else if (rx->buf == NULL) {
            spi_sam0_fast_tx(regs, tx);
        }
        else {
            spi_sam0_fast_txrx(regs, tx, rx);
        }

        ++tx;
        --tx_count;
        ++rx;
        --rx_count;
    }

    for (; tx_count > 0U; tx_count--) {
        spi_sam0_fast_tx(regs, tx++);
    }

    for (; rx_count > 0U; rx_count--) {
        spi_sam0_fast_rx(regs, rx++);
    }
}

/* Returns true if the request is suitable for the fast
 * path. Specifically, the bufs are a sequence of:
 *
 * - Zero or more RX and TX buf pairs where each is the same length.
 * - Zero or more trailing RX only bufs
 * - Zero or more trailing TX only bufs
 */
static bool spi_sam0_is_regular(const struct spi_buf_set* tx_bufs,
                                const struct spi_buf_set* rx_bufs) {
    const struct spi_buf* tx;
    const struct spi_buf* rx;
    size_t tx_count;
    size_t rx_count;
    bool rc;

    if (tx_bufs != NULL) {
        tx = tx_bufs->buffers;
        tx_count = tx_bufs->count;
    }
    else {
        tx = NULL;
        tx_count = 0U;
    }

    if (rx_bufs != NULL) {
        rx = rx_bufs->buffers;
        rx_count = rx_bufs->count;
    }
    else {
        rx = NULL;
        rx_count = 0U;
    }

    rc = true;
    while ((tx_count > 0U) && (rx_count > 0U)) {
        if (tx->len != rx->len) {
            rc = false;
            break;
        }

        tx++;
        tx_count--;
        rx++;
        rx_count--;
    }

    return (rc);
}

static int spi_sam0_transceive(const struct device* dev,
                               const struct spi_config* config,
                               const struct spi_buf_set* tx_bufs,
                               const struct spi_buf_set* rx_bufs) {
    const struct spi_sam0_config* cfg;
    struct spi_sam0_data* data;
    SercomSpi* regs;
    bool rc;
    int  ret;

    cfg  = dev->config;
    data = dev->data;
    regs = cfg->regs;

    spi_context_lock(&data->ctx, false, NULL, NULL, config);

    ret = spi_sam0_configure(dev, config);
    if (ret == 0) {
        spi_context_cs_control(&data->ctx, true);

        /* This driver special cases the common send only, receive
         * only, and transmit then receive operations.  This special
         * casing is 4x faster than the spi_context() routines
         * and allows the transmit and receive to be interleaved.
         */
        rc = spi_sam0_is_regular(tx_bufs, rx_bufs);
        if (rc == true) {
            spi_sam0_fast_transceive(dev, config, tx_bufs, rx_bufs);
        }
        else {
            spi_context_buffers_setup(&data->ctx, tx_bufs, rx_bufs, 1);

            do {
                spi_sam0_shift_master(regs, data);
            } while (spi_sam0_transfer_ongoing(data));
        }

        spi_context_cs_control(&data->ctx, false);
    }

    spi_context_release(&data->ctx, ret);

    return (ret);
}

static int spi_sam0_transceive_sync(const struct device* dev,
                                    const struct spi_config* config,
                                    const struct spi_buf_set* tx_bufs,
                                    const struct spi_buf_set* rx_bufs) {
    return spi_sam0_transceive(dev, config, tx_bufs, rx_bufs);
}

#ifdef CONFIG_SPI_ASYNC

static void spi_sam0_dma_rx_done(const struct device* dma_dev, void* arg, uint32_t id, int error_code);

static int spi_sam0_dma_rx_load(const struct device* dev, uint8_t* buf, size_t len) {
    const struct spi_sam0_config* cfg;
    struct spi_sam0_data* data;
    SercomSpi* regs;
    struct dma_config dma_cfg = {0};
    struct dma_block_config dma_blk = {0};
    int ret;

    cfg  = dev->config;
    data = dev->data;
    regs = cfg->regs;

    dma_cfg.channel_direction = PERIPHERAL_TO_MEMORY;
    dma_cfg.source_data_size  = 1;
    dma_cfg.dest_data_size    = 1;
    dma_cfg.user_data         = data;
    dma_cfg.dma_callback      = spi_sam0_dma_rx_done;
    dma_cfg.block_count       = 1;
    dma_cfg.head_block        = &dma_blk;
    dma_cfg.dma_slot          = cfg->rx_dma_request;

    dma_blk.block_size = len;

    if (buf != NULL) {
        dma_blk.dest_address = (uint32_t)buf;
    }
    else {
        static uint8_t dummy;

        dma_blk.dest_address  = (uint32_t)&dummy;
        dma_blk.dest_addr_adj = DMA_ADDR_ADJ_NO_CHANGE;
    }

    dma_blk.source_address  = (uint32_t)(&(regs->DATA.reg));
    dma_blk.source_addr_adj = DMA_ADDR_ADJ_NO_CHANGE;

    ret = dma_config(cfg->dma_dev, cfg->rx_dma_channel, &dma_cfg);
    if (ret == 0) {
        ret = dma_start(cfg->dma_dev, cfg->rx_dma_channel);
    }

    return (ret);
}

static int spi_sam0_dma_tx_load(const struct device* dev, const uint8_t* buf, size_t len) {
    const struct spi_sam0_config* cfg;
    SercomSpi* regs;
    struct dma_config dma_cfg = {0};
    struct dma_block_config dma_blk = {0};
    int ret;

    cfg  = dev->config;
    regs = cfg->regs;

    dma_cfg.channel_direction = PERIPHERAL_TO_MEMORY;
    dma_cfg.source_data_size  = 1;
    dma_cfg.dest_data_size    = 1;
    dma_cfg.block_count       = 1;
    dma_cfg.head_block        = &dma_blk;
    dma_cfg.dma_slot          = cfg->tx_dma_request;

    dma_blk.block_size = len;

    if (buf != NULL) {
        dma_blk.source_address = (uint32_t)buf;
    }
    else {
        static const uint8_t dummy;

        dma_blk.source_address  = (uint32_t)&dummy;
        dma_blk.source_addr_adj = DMA_ADDR_ADJ_NO_CHANGE;
    }

    dma_blk.dest_address  = (uint32_t)(&(regs->DATA.reg));
    dma_blk.dest_addr_adj = DMA_ADDR_ADJ_NO_CHANGE;

    ret = dma_config(cfg->dma_dev, cfg->tx_dma_channel, &dma_cfg);
    if (ret == 0) {
        ret = dma_start(cfg->dma_dev, cfg->tx_dma_channel);
    }

    return (ret);
}

static bool spi_sam0_dma_advance_segment(const struct device* dev) {
    struct spi_sam0_data* data;
    uint32_t segment_len;
    bool rc;

    data = dev->data;
    /* Pick the shorter buffer of ones that have an actual length */
    if (data->ctx.rx_len != 0) {
        segment_len = data->ctx.rx_len;
        if (data->ctx.tx_len != 0) {
            segment_len = MIN(segment_len, data->ctx.tx_len);
        }
    }
    else {
        segment_len = data->ctx.tx_len;
    }

    if (segment_len > 0) {
        segment_len = MIN(segment_len, 65535);

        data->dma_segment_len = segment_len;

        rc = true;
    }
    else {
        rc = false;
    }

    return (rc);
}

static int spi_sam0_dma_advance_buffers(const struct device* dev) {
    struct spi_sam0_data* data = dev->data;
    int ret;

    if (data->dma_segment_len > 0U) {
        /* Load receive first, so it can accept transmit data */
        if (data->ctx.rx_len > 0U) {
            ret = spi_sam0_dma_rx_load(dev, data->ctx.rx_buf, data->dma_segment_len);
        }
        else {
            ret = spi_sam0_dma_rx_load(dev, NULL, data->dma_segment_len);
        }

        if (ret == 0) {
            /* Now load the transmit, which starts the actual bus clocking */
            if (data->ctx.tx_len > 0U) {
                ret = spi_sam0_dma_tx_load(dev, data->ctx.tx_buf, data->dma_segment_len);
            }
            else {
                ret = spi_sam0_dma_tx_load(dev, NULL, data->dma_segment_len);
            }
        }
    }
    else {
        ret = -EINVAL;
    }

    return (ret);
}

static void spi_sam0_dma_rx_done(const struct device* dma_dev, void* arg,
                                 uint32_t id, int error_code) {
    struct spi_sam0_data* data;
    const struct device* dev;
    const struct spi_sam0_config* cfg;
    int ret;

    data = arg;
    dev  = data->dev;
    cfg  = dev->config;

    ARG_UNUSED(id);
    ARG_UNUSED(error_code);

    spi_context_update_tx(&data->ctx, 1, data->dma_segment_len);
    spi_context_update_rx(&data->ctx, 1, data->dma_segment_len);

    if (spi_sam0_dma_advance_segment(dev) == false) {
        /* Done */
        spi_context_cs_control(&data->ctx, false);
        spi_context_complete(&data->ctx, dev, 0);
    }
    else {
        ret = spi_sam0_dma_advance_buffers(dev);
        if (ret != 0) {
            dma_stop(cfg->dma_dev, cfg->tx_dma_channel);
            dma_stop(cfg->dma_dev, cfg->rx_dma_channel);
            spi_context_cs_control(&data->ctx, false);
            spi_context_complete(&data->ctx, dev, ret);
        }
    }
}


static int spi_sam0_transceive_async(const struct device* dev,
                                     const struct spi_config* config,
                                     const struct spi_buf_set* tx_bufs,
                                     const struct spi_buf_set* rx_bufs,
                                     spi_callback_t cb,
                                     void* userdata) {
    const struct spi_sam0_config* cfg;
    struct spi_sam0_data* data;
    int ret;

    cfg  = dev->config;
    data = dev->data;

    /*
     * Transmit clocks the output and we use receive to determine when
     * the transmit is done, so we always need both
     */
    if ((cfg->tx_dma_channel != 0xFFU) && (cfg->rx_dma_channel != 0xFF)) {
        spi_context_lock(&data->ctx, true, cb, userdata, config);

        ret = spi_sam0_configure(dev, config);
        if (ret == 0) {
            spi_context_cs_control(&data->ctx, true);

            spi_context_buffers_setup(&data->ctx, tx_bufs, rx_bufs, 1);

            spi_sam0_dma_advance_segment(dev);
            ret = spi_sam0_dma_advance_buffers(dev);
            if (ret != 0) {
                dma_stop(cfg->dma_dev, cfg->tx_dma_channel);
                dma_stop(cfg->dma_dev, cfg->rx_dma_channel);
                spi_context_cs_control(&data->ctx, false);
            }
        }

        spi_context_release(&data->ctx, ret);
    }
    else {
        ret = -ENOTSUP;
    }

    return (ret);
}
#endif /* CONFIG_SPI_ASYNC */

static int spi_sam0_release(const struct device* dev, const struct spi_config* config) {
    struct spi_sam0_data* data = dev->data;

    spi_context_unlock_unconditionally(&data->ctx);

    return (0);
}

<<<<<<< HEAD
static int spi_sam0_init(const struct device* dev) {
    const struct spi_sam0_config* cfg;
    struct spi_sam0_data* data;
    SercomSpi* regs;
    int ret;

    cfg  = dev->config;
    data = dev->data;
    regs = cfg->regs;

    #ifdef MCLK
    /* Enable the GCLK */
    GCLK->PCHCTRL[cfg->gclk_core_id].reg = GCLK_PCHCTRL_GEN_GCLK1 | GCLK_PCHCTRL_CHEN;

    /* Enable the MCLK */
    *cfg->mclk |= cfg->mclk_mask;
    #else
    /* Enable the GCLK */
    GCLK->CLKCTRL.reg = (cfg->gclk_clkctrl_id | GCLK_CLKCTRL_GEN_GCLK1 | GCLK_CLKCTRL_CLKEN);

    /* Enable SERCOM clock in PM */
    PM->APBCMASK.reg |= cfg->pm_apbcmask;
    #endif

    /* Disable all SPI interrupts */
    regs->INTENCLR.reg = SERCOM_SPI_INTENCLR_MASK;
    wait_synchronization(regs);

    ret = pinctrl_apply_state(cfg->pcfg, PINCTRL_STATE_DEFAULT);
    if (ret == 0) {
        #ifdef CONFIG_SPI_ASYNC
        if (device_is_ready(cfg->dma_dev) == true) {
            data->dev = dev;
        }
        else {
            ret = -ENODEV;
        }
        #endif

        if (ret == 0) {
            ret = spi_context_cs_configure_all(&data->ctx);
            if (ret == 0) {
                spi_context_unlock_unconditionally(&data->ctx);

                /* The device will be configured and enabled when transceive
                 * is called.
                 */
            }
        }
    }

    return (ret);
=======
static int spi_sam0_init(const struct device *dev)
{
	int err;
	const struct spi_sam0_config *cfg = dev->config;
	struct spi_sam0_data *data = dev->data;
	SercomSpi *regs = cfg->regs;

	*cfg->mclk |= cfg->mclk_mask;

#ifdef MCLK
	GCLK->PCHCTRL[cfg->gclk_id].reg = GCLK_PCHCTRL_CHEN
					| GCLK_PCHCTRL_GEN(cfg->gclk_gen);
#else
	GCLK->CLKCTRL.reg = GCLK_CLKCTRL_CLKEN
			  | GCLK_CLKCTRL_GEN(cfg->gclk_gen)
			  | GCLK_CLKCTRL_ID(cfg->gclk_id);
#endif

	/* Disable all SPI interrupts */
	regs->INTENCLR.reg = SERCOM_SPI_INTENCLR_MASK;
	wait_synchronization(regs);

	err = pinctrl_apply_state(cfg->pcfg, PINCTRL_STATE_DEFAULT);
	if (err < 0) {
		return err;
	}

#ifdef CONFIG_SPI_ASYNC
	if (!device_is_ready(cfg->dma_dev)) {
		return -ENODEV;
	}
	data->dev = dev;
#endif

	err = spi_context_cs_configure_all(&data->ctx);
	if (err < 0) {
		return err;
	}

	spi_context_unlock_unconditionally(&data->ctx);

	/* The device will be configured and enabled when transceive
	 * is called.
	 */

	return 0;
>>>>>>> 7537a142
}

static DEVICE_API(spi, spi_sam0_driver_api) = {
    .transceive = spi_sam0_transceive_sync,
    #ifdef CONFIG_SPI_ASYNC
    .transceive_async = spi_sam0_transceive_async,
    #endif
    #ifdef CONFIG_SPI_RTIO
    .iodev_submit = spi_rtio_iodev_default_submit,
    #endif
    .release = spi_sam0_release,
};

#if CONFIG_SPI_ASYNC
#define SPI_SAM0_DMA_CHANNELS(n)                    \
    .dma_dev = DEVICE_DT_GET(ATMEL_SAM0_DT_INST_DMA_CTLR(n, tx)),   \
    .tx_dma_request = ATMEL_SAM0_DT_INST_DMA_TRIGSRC(n, tx),    \
    .tx_dma_channel = ATMEL_SAM0_DT_INST_DMA_CHANNEL(n, tx),    \
    .rx_dma_request = ATMEL_SAM0_DT_INST_DMA_TRIGSRC(n, rx),    \
    .rx_dma_channel = ATMEL_SAM0_DT_INST_DMA_CHANNEL(n, rx),
#else
#define SPI_SAM0_DMA_CHANNELS(n)
#endif

#define SPI_SAM0_SERCOM_PADS(n) \
    SERCOM_SPI_CTRLA_DIPO(DT_INST_PROP(n, dipo)) | \
    SERCOM_SPI_CTRLA_DOPO(DT_INST_PROP(n, dopo))

#define ASSIGNED_CLOCKS_CELL_BY_NAME					\
	ATMEL_SAM0_DT_INST_ASSIGNED_CLOCKS_CELL_BY_NAME

#ifdef MCLK
<<<<<<< HEAD
#define SPI_SAM0_DEFINE_CONFIG(n)                   \
static struct spi_sam0_config DT_CONST spi_sam0_config_##n = {      \
    .regs      = (SercomSpi*)DT_INST_REG_ADDR(n),   \
    .mclk      = (volatile uint32_t*)MCLK_MASK_DT_INT_REG_ADDR(n),  \
    .mclk_mask = BIT(DT_INST_CLOCKS_CELL_BY_NAME(n, mclk, bit)),    \
    .gclk_core_id = DT_INST_CLOCKS_CELL_BY_NAME(n, gclk, periph_ch),\
    .pads = SPI_SAM0_SERCOM_PADS(n),                \
    .pcfg = PINCTRL_DT_INST_DEV_CONFIG_GET(n),      \
    SPI_SAM0_DMA_CHANNELS(n)                        \
}
#else
#define SPI_SAM0_DEFINE_CONFIG(n)                   \
static struct spi_sam0_config DT_CONST spi_sam0_config_##n = {  \
    .regs        = (SercomSpi*)DT_INST_REG_ADDR(n), \
    .pm_apbcmask = BIT(DT_INST_CLOCKS_CELL_BY_NAME(n, pm, bit)),\
    .gclk_clkctrl_id = DT_INST_CLOCKS_CELL_BY_NAME(n, gclk, clkctrl_id),\
    .pads = SPI_SAM0_SERCOM_PADS(n),                \
    .pcfg = PINCTRL_DT_INST_DEV_CONFIG_GET(n),      \
    SPI_SAM0_DMA_CHANNELS(n)                        \
}
#endif /* MCLK */

#define SPI_SAM0_DEVICE_INIT(n)                 \
    PINCTRL_DT_INST_DEFINE(n);                  \
    SPI_SAM0_DEFINE_CONFIG(n);                  \
    static struct spi_sam0_data spi_sam0_dev_data_##n = {   \
        SPI_CONTEXT_INIT_LOCK(spi_sam0_dev_data_##n, ctx),  \
        SPI_CONTEXT_INIT_SYNC(spi_sam0_dev_data_##n, ctx),  \
        SPI_CONTEXT_CS_GPIOS_INITIALIZE(DT_DRV_INST(n), ctx)\
    };                                          \
    SPI_DEVICE_DT_INST_DEFINE(n, spi_sam0_init, NULL,   \
                              &spi_sam0_dev_data_##n,   \
                              &spi_sam0_config_##n, POST_KERNEL, \
                              CONFIG_SPI_INIT_PRIORITY, \
                              &spi_sam0_driver_api);

DT_INST_FOREACH_STATUS_OKAY(SPI_SAM0_DEVICE_INIT)

#if (__GTEST == 1U)                         /* #CUSTOM@NDRS */
#include "samc21_reg_stub.h"

void zephyr_gtest_spi_sam0(void) {
    if (spi_sam0_config_0.regs == (SercomSpi*)0x42001800) {
        /* SERCOM5 */
        spi_sam0_config_0.regs = (SercomSpi*)ut_mcu_sercom_ptr[5];
    }
}
#endif
=======
#define SPI_SAM0_DEFINE_CONFIG(n)					\
static const struct spi_sam0_config spi_sam0_config_##n = {		\
	.regs = (SercomSpi *)DT_INST_REG_ADDR(n),			\
	.gclk_gen = ASSIGNED_CLOCKS_CELL_BY_NAME(n, gclk, gen),		\
	.gclk_id = DT_INST_CLOCKS_CELL_BY_NAME(n, gclk, id),		\
	.mclk = ATMEL_SAM0_DT_INST_MCLK_PM_REG_ADDR_OFFSET(n),		\
	.mclk_mask = ATMEL_SAM0_DT_INST_MCLK_PM_PERIPH_MASK(n, bit),	\
	.pads = SPI_SAM0_SERCOM_PADS(n),				\
	.pcfg = PINCTRL_DT_INST_DEV_CONFIG_GET(n),			\
	SPI_SAM0_DMA_CHANNELS(n)					\
}
#else
#define SPI_SAM0_DEFINE_CONFIG(n)					\
static const struct spi_sam0_config spi_sam0_config_##n = {		\
	.regs = (SercomSpi *)DT_INST_REG_ADDR(n),			\
	.gclk_gen = ASSIGNED_CLOCKS_CELL_BY_NAME(n, gclk, gen),		\
	.gclk_id = DT_INST_CLOCKS_CELL_BY_NAME(n, gclk, id),		\
	.mclk = ATMEL_SAM0_DT_INST_MCLK_PM_REG_ADDR_OFFSET(n),		\
	.mclk_mask = ATMEL_SAM0_DT_INST_MCLK_PM_PERIPH_MASK(n, bit),	\
	.pads = SPI_SAM0_SERCOM_PADS(n),				\
	.pcfg = PINCTRL_DT_INST_DEV_CONFIG_GET(n),			\
	SPI_SAM0_DMA_CHANNELS(n)					\
}
#endif /* MCLK */

#define SPI_SAM0_DEVICE_INIT(n)						\
	PINCTRL_DT_INST_DEFINE(n);					\
	SPI_SAM0_DEFINE_CONFIG(n);					\
	static struct spi_sam0_data spi_sam0_dev_data_##n = {		\
		SPI_CONTEXT_INIT_LOCK(spi_sam0_dev_data_##n, ctx),	\
		SPI_CONTEXT_INIT_SYNC(spi_sam0_dev_data_##n, ctx),	\
		SPI_CONTEXT_CS_GPIOS_INITIALIZE(DT_DRV_INST(n), ctx)	\
	};								\
	SPI_DEVICE_DT_INST_DEFINE(n, spi_sam0_init, NULL,		\
			    &spi_sam0_dev_data_##n,			\
			    &spi_sam0_config_##n, POST_KERNEL,		\
			    CONFIG_SPI_INIT_PRIORITY,			\
			    &spi_sam0_driver_api);

DT_INST_FOREACH_STATUS_OKAY(SPI_SAM0_DEVICE_INIT)

/* clang-format on */
>>>>>>> 7537a142
<|MERGE_RESOLUTION|>--- conflicted
+++ resolved
@@ -9,8 +9,6 @@
 #define LOG_LEVEL CONFIG_SPI_LOG_LEVEL
 #include <zephyr/logging/log.h>
 LOG_MODULE_REGISTER(spi_sam0);
-
-/* clang-format off */
 
 #include "spi_context.h"
 #include <errno.h>
@@ -27,18 +25,15 @@
 
 /* Device constant configuration parameters */
 struct spi_sam0_config {
-<<<<<<< HEAD
     SercomSpi* regs;
     uint32_t pads;
     const struct pinctrl_dev_config* pcfg;
-    #ifdef MCLK
+
     volatile uint32_t* mclk;
     uint32_t mclk_mask;
-    uint16_t gclk_core_id;
-    #else
-    uint32_t pm_apbcmask;
-    uint16_t gclk_clkctrl_id;
-    #endif
+    uint32_t gclk_gen;
+    uint16_t gclk_id;
+
     #ifdef CONFIG_SPI_ASYNC
     const struct device* dma_dev;
     uint8_t tx_dma_request;
@@ -46,24 +41,6 @@
     uint8_t rx_dma_request;
     uint8_t rx_dma_channel;
     #endif
-=======
-	SercomSpi *regs;
-	uint32_t pads;
-	const struct pinctrl_dev_config *pcfg;
-
-	volatile uint32_t *mclk;
-	uint32_t mclk_mask;
-	uint32_t gclk_gen;
-	uint16_t gclk_id;
-
-#ifdef CONFIG_SPI_ASYNC
-	const struct device *dma_dev;
-	uint8_t tx_dma_request;
-	uint8_t tx_dma_channel;
-	uint8_t rx_dma_request;
-	uint8_t rx_dma_channel;
-#endif
->>>>>>> 7537a142
 };
 
 /* Device run time data */
@@ -465,7 +442,8 @@
 
 #ifdef CONFIG_SPI_ASYNC
 
-static void spi_sam0_dma_rx_done(const struct device* dma_dev, void* arg, uint32_t id, int error_code);
+static void spi_sam0_dma_rx_done(const struct device* dma_dev, void* arg,
+                                 uint32_t id, int error_code);
 
 static int spi_sam0_dma_rx_load(const struct device* dev, uint8_t* buf, size_t len) {
     const struct spi_sam0_config* cfg;
@@ -699,7 +677,6 @@
     return (0);
 }
 
-<<<<<<< HEAD
 static int spi_sam0_init(const struct device* dev) {
     const struct spi_sam0_config* cfg;
     struct spi_sam0_data* data;
@@ -710,18 +687,15 @@
     data = dev->data;
     regs = cfg->regs;
 
-    #ifdef MCLK
-    /* Enable the GCLK */
-    GCLK->PCHCTRL[cfg->gclk_core_id].reg = GCLK_PCHCTRL_GEN_GCLK1 | GCLK_PCHCTRL_CHEN;
-
-    /* Enable the MCLK */
     *cfg->mclk |= cfg->mclk_mask;
+
+    #if defined(MCLK)
+    GCLK->PCHCTRL[cfg->gclk_id].reg = GCLK_PCHCTRL_CHEN |
+                                      GCLK_PCHCTRL_GEN(cfg->gclk_gen);
     #else
-    /* Enable the GCLK */
-    GCLK->CLKCTRL.reg = (cfg->gclk_clkctrl_id | GCLK_CLKCTRL_GEN_GCLK1 | GCLK_CLKCTRL_CLKEN);
-
-    /* Enable SERCOM clock in PM */
-    PM->APBCMASK.reg |= cfg->pm_apbcmask;
+    GCLK->CLKCTRL.reg = GCLK_CLKCTRL_CLKEN |
+                        GCLK_CLKCTRL_GEN(cfg->gclk_gen) |
+                        GCLK_CLKCTRL_ID(cfg->gclk_id);
     #endif
 
     /* Disable all SPI interrupts */
@@ -752,54 +726,6 @@
     }
 
     return (ret);
-=======
-static int spi_sam0_init(const struct device *dev)
-{
-	int err;
-	const struct spi_sam0_config *cfg = dev->config;
-	struct spi_sam0_data *data = dev->data;
-	SercomSpi *regs = cfg->regs;
-
-	*cfg->mclk |= cfg->mclk_mask;
-
-#ifdef MCLK
-	GCLK->PCHCTRL[cfg->gclk_id].reg = GCLK_PCHCTRL_CHEN
-					| GCLK_PCHCTRL_GEN(cfg->gclk_gen);
-#else
-	GCLK->CLKCTRL.reg = GCLK_CLKCTRL_CLKEN
-			  | GCLK_CLKCTRL_GEN(cfg->gclk_gen)
-			  | GCLK_CLKCTRL_ID(cfg->gclk_id);
-#endif
-
-	/* Disable all SPI interrupts */
-	regs->INTENCLR.reg = SERCOM_SPI_INTENCLR_MASK;
-	wait_synchronization(regs);
-
-	err = pinctrl_apply_state(cfg->pcfg, PINCTRL_STATE_DEFAULT);
-	if (err < 0) {
-		return err;
-	}
-
-#ifdef CONFIG_SPI_ASYNC
-	if (!device_is_ready(cfg->dma_dev)) {
-		return -ENODEV;
-	}
-	data->dev = dev;
-#endif
-
-	err = spi_context_cs_configure_all(&data->ctx);
-	if (err < 0) {
-		return err;
-	}
-
-	spi_context_unlock_unconditionally(&data->ctx);
-
-	/* The device will be configured and enabled when transceive
-	 * is called.
-	 */
-
-	return 0;
->>>>>>> 7537a142
 }
 
 static DEVICE_API(spi, spi_sam0_driver_api) = {
@@ -828,30 +754,32 @@
     SERCOM_SPI_CTRLA_DIPO(DT_INST_PROP(n, dipo)) | \
     SERCOM_SPI_CTRLA_DOPO(DT_INST_PROP(n, dopo))
 
-#define ASSIGNED_CLOCKS_CELL_BY_NAME					\
-	ATMEL_SAM0_DT_INST_ASSIGNED_CLOCKS_CELL_BY_NAME
+#define ASSIGNED_CLOCKS_CELL_BY_NAME    \
+    ATMEL_SAM0_DT_INST_ASSIGNED_CLOCKS_CELL_BY_NAME
 
 #ifdef MCLK
-<<<<<<< HEAD
-#define SPI_SAM0_DEFINE_CONFIG(n)                   \
-static struct spi_sam0_config DT_CONST spi_sam0_config_##n = {      \
-    .regs      = (SercomSpi*)DT_INST_REG_ADDR(n),   \
-    .mclk      = (volatile uint32_t*)MCLK_MASK_DT_INT_REG_ADDR(n),  \
-    .mclk_mask = BIT(DT_INST_CLOCKS_CELL_BY_NAME(n, mclk, bit)),    \
-    .gclk_core_id = DT_INST_CLOCKS_CELL_BY_NAME(n, gclk, periph_ch),\
-    .pads = SPI_SAM0_SERCOM_PADS(n),                \
-    .pcfg = PINCTRL_DT_INST_DEV_CONFIG_GET(n),      \
-    SPI_SAM0_DMA_CHANNELS(n)                        \
+#define SPI_SAM0_DEFINE_CONFIG(n)                               \
+static struct spi_sam0_config DT_CONST spi_sam0_config_##n = {  \
+    .regs = (SercomSpi *)DT_INST_REG_ADDR(n),                   \
+    .gclk_gen = ASSIGNED_CLOCKS_CELL_BY_NAME(n, gclk, gen),     \
+    .gclk_id = DT_INST_CLOCKS_CELL_BY_NAME(n, gclk, id),        \
+    .mclk = ATMEL_SAM0_DT_INST_MCLK_PM_REG_ADDR_OFFSET(n),      \
+    .mclk_mask = ATMEL_SAM0_DT_INST_MCLK_PM_PERIPH_MASK(n, bit),\
+    .pads = SPI_SAM0_SERCOM_PADS(n),                            \
+    .pcfg = PINCTRL_DT_INST_DEV_CONFIG_GET(n),                  \
+    SPI_SAM0_DMA_CHANNELS(n)                                    \
 }
 #else
-#define SPI_SAM0_DEFINE_CONFIG(n)                   \
+#define SPI_SAM0_DEFINE_CONFIG(n)                               \
 static struct spi_sam0_config DT_CONST spi_sam0_config_##n = {  \
-    .regs        = (SercomSpi*)DT_INST_REG_ADDR(n), \
-    .pm_apbcmask = BIT(DT_INST_CLOCKS_CELL_BY_NAME(n, pm, bit)),\
-    .gclk_clkctrl_id = DT_INST_CLOCKS_CELL_BY_NAME(n, gclk, clkctrl_id),\
-    .pads = SPI_SAM0_SERCOM_PADS(n),                \
-    .pcfg = PINCTRL_DT_INST_DEV_CONFIG_GET(n),      \
-    SPI_SAM0_DMA_CHANNELS(n)                        \
+    .regs = (SercomSpi*)DT_INST_REG_ADDR(n),                    \
+    .gclk_gen = ASSIGNED_CLOCKS_CELL_BY_NAME(n, gclk, gen),     \
+    .gclk_id = DT_INST_CLOCKS_CELL_BY_NAME(n, gclk, id),        \
+    .mclk = ATMEL_SAM0_DT_INST_MCLK_PM_REG_ADDR_OFFSET(n),      \
+    .mclk_mask = ATMEL_SAM0_DT_INST_MCLK_PM_PERIPH_MASK(n, bit),\
+    .pads = SPI_SAM0_SERCOM_PADS(n),                            \
+    .pcfg = PINCTRL_DT_INST_DEV_CONFIG_GET(n),                  \
+    SPI_SAM0_DMA_CHANNELS(n)                                    \
 }
 #endif /* MCLK */
 
@@ -880,48 +808,4 @@
         spi_sam0_config_0.regs = (SercomSpi*)ut_mcu_sercom_ptr[5];
     }
 }
-#endif
-=======
-#define SPI_SAM0_DEFINE_CONFIG(n)					\
-static const struct spi_sam0_config spi_sam0_config_##n = {		\
-	.regs = (SercomSpi *)DT_INST_REG_ADDR(n),			\
-	.gclk_gen = ASSIGNED_CLOCKS_CELL_BY_NAME(n, gclk, gen),		\
-	.gclk_id = DT_INST_CLOCKS_CELL_BY_NAME(n, gclk, id),		\
-	.mclk = ATMEL_SAM0_DT_INST_MCLK_PM_REG_ADDR_OFFSET(n),		\
-	.mclk_mask = ATMEL_SAM0_DT_INST_MCLK_PM_PERIPH_MASK(n, bit),	\
-	.pads = SPI_SAM0_SERCOM_PADS(n),				\
-	.pcfg = PINCTRL_DT_INST_DEV_CONFIG_GET(n),			\
-	SPI_SAM0_DMA_CHANNELS(n)					\
-}
-#else
-#define SPI_SAM0_DEFINE_CONFIG(n)					\
-static const struct spi_sam0_config spi_sam0_config_##n = {		\
-	.regs = (SercomSpi *)DT_INST_REG_ADDR(n),			\
-	.gclk_gen = ASSIGNED_CLOCKS_CELL_BY_NAME(n, gclk, gen),		\
-	.gclk_id = DT_INST_CLOCKS_CELL_BY_NAME(n, gclk, id),		\
-	.mclk = ATMEL_SAM0_DT_INST_MCLK_PM_REG_ADDR_OFFSET(n),		\
-	.mclk_mask = ATMEL_SAM0_DT_INST_MCLK_PM_PERIPH_MASK(n, bit),	\
-	.pads = SPI_SAM0_SERCOM_PADS(n),				\
-	.pcfg = PINCTRL_DT_INST_DEV_CONFIG_GET(n),			\
-	SPI_SAM0_DMA_CHANNELS(n)					\
-}
-#endif /* MCLK */
-
-#define SPI_SAM0_DEVICE_INIT(n)						\
-	PINCTRL_DT_INST_DEFINE(n);					\
-	SPI_SAM0_DEFINE_CONFIG(n);					\
-	static struct spi_sam0_data spi_sam0_dev_data_##n = {		\
-		SPI_CONTEXT_INIT_LOCK(spi_sam0_dev_data_##n, ctx),	\
-		SPI_CONTEXT_INIT_SYNC(spi_sam0_dev_data_##n, ctx),	\
-		SPI_CONTEXT_CS_GPIOS_INITIALIZE(DT_DRV_INST(n), ctx)	\
-	};								\
-	SPI_DEVICE_DT_INST_DEFINE(n, spi_sam0_init, NULL,		\
-			    &spi_sam0_dev_data_##n,			\
-			    &spi_sam0_config_##n, POST_KERNEL,		\
-			    CONFIG_SPI_INIT_PRIORITY,			\
-			    &spi_sam0_driver_api);
-
-DT_INST_FOREACH_STATUS_OKAY(SPI_SAM0_DEVICE_INIT)
-
-/* clang-format on */
->>>>>>> 7537a142
+#endif