--- conflicted
+++ resolved
@@ -26,46 +26,46 @@
     SercomSpi* regs;
     uint32_t pads;
     const struct pinctrl_dev_config* pcfg;
-#ifdef MCLK
+    #ifdef MCLK
     volatile uint32_t* mclk;
     uint32_t mclk_mask;
     uint16_t gclk_core_id;
-#else
+    #else
     uint32_t pm_apbcmask;
     uint16_t gclk_clkctrl_id;
-#endif
-#ifdef CONFIG_SPI_ASYNC
+    #endif
+    #ifdef CONFIG_SPI_ASYNC
     const struct device* dma_dev;
     uint8_t tx_dma_request;
     uint8_t tx_dma_channel;
     uint8_t rx_dma_request;
     uint8_t rx_dma_channel;
-#endif
+    #endif
 };
 
 /* Device run time data */
 struct spi_sam0_data {
     struct spi_context ctx;
-#ifdef CONFIG_SPI_ASYNC
+    #ifdef CONFIG_SPI_ASYNC
     const struct device* dev;
     uint32_t dma_segment_len;
-#endif
+    #endif
 };
 
 static void wait_synchronization(SercomSpi* regs) {
-#if defined(SERCOM_SPI_SYNCBUSY_MASK)
+    #if defined(SERCOM_SPI_SYNCBUSY_MASK)
     /* SYNCBUSY is a register */
     while ((regs->SYNCBUSY.reg & SERCOM_SPI_SYNCBUSY_MASK) != 0U) {
         /* pass */
     }
-#elif defined(SERCOM_SPI_STATUS_SYNCBUSY)
+    #elif defined(SERCOM_SPI_STATUS_SYNCBUSY)
     /* SYNCBUSY is a bit */
     while ((regs->STATUS.reg & SERCOM_SPI_STATUS_SYNCBUSY) != 0U) {
         /* pass */
     }
-#else
-#error Unsupported device
-#endif
+    #else
+    #error Unsupported device
+    #endif
 }
 
 static int spi_sam0_configure(const struct device* dev,
@@ -686,19 +686,19 @@
     data = dev->data;
     regs = cfg->regs;
 
-#ifdef MCLK
+    #ifdef MCLK
     /* Enable the GCLK */
     GCLK->PCHCTRL[cfg->gclk_core_id].reg = GCLK_PCHCTRL_GEN_GCLK1 | GCLK_PCHCTRL_CHEN;
 
     /* Enable the MCLK */
     *cfg->mclk |= cfg->mclk_mask;
-#else
+    #else
     /* Enable the GCLK */
     GCLK->CLKCTRL.reg = (cfg->gclk_clkctrl_id | GCLK_CLKCTRL_GEN_GCLK1 | GCLK_CLKCTRL_CLKEN);
 
     /* Enable SERCOM clock in PM */
     PM->APBCMASK.reg |= cfg->pm_apbcmask;
-#endif
+    #endif
 
     /* Disable all SPI interrupts */
     regs->INTENCLR.reg = SERCOM_SPI_INTENCLR_MASK;
@@ -706,14 +706,14 @@
 
     ret = pinctrl_apply_state(cfg->pcfg, PINCTRL_STATE_DEFAULT);
     if (ret == 0) {
-#ifdef CONFIG_SPI_ASYNC
+        #ifdef CONFIG_SPI_ASYNC
         if (device_is_ready(cfg->dma_dev) == true) {
             data->dev = dev;
         }
         else {
             ret = -ENODEV;
         }
-#endif
+        #endif
 
         if (ret == 0) {
             ret = spi_context_cs_configure_all(&data->ctx);
@@ -732,9 +732,9 @@
 
 static struct spi_driver_api DT_CONST spi_sam0_driver_api = {
     .transceive = spi_sam0_transceive_sync,
-#ifdef CONFIG_SPI_ASYNC
+    #ifdef CONFIG_SPI_ASYNC
     .transceive_async = spi_sam0_transceive_async,
-#endif
+    #endif
     .release = spi_sam0_release,
 };
 
@@ -754,19 +754,8 @@
     SERCOM_SPI_CTRLA_DOPO(DT_INST_PROP(n, dopo))
 
 #ifdef MCLK
-<<<<<<< HEAD
-#define SPI_SAM0_DEFINE_CONFIG(n)					\
-static const struct spi_sam0_config spi_sam0_config_##n = {		\
-	.regs = (SercomSpi *)DT_INST_REG_ADDR(n),			\
-	.mclk = (volatile uint32_t *)MCLK_MASK_DT_INT_REG_ADDR(n),	\
-	.mclk_mask = BIT(DT_INST_CLOCKS_CELL_BY_NAME(n, mclk, bit)),	\
-	.gclk_core_id = DT_INST_CLOCKS_CELL_BY_NAME(n, gclk, periph_ch),\
-	.pads = SPI_SAM0_SERCOM_PADS(n),				\
-	.pcfg = PINCTRL_DT_INST_DEV_CONFIG_GET(n),			\
-	SPI_SAM0_DMA_CHANNELS(n)					\
-=======
 #define SPI_SAM0_DEFINE_CONFIG(n)                   \
-static struct spi_sam0_config DT_CONST spi_sam0_config_##n = {  \
+static struct spi_sam0_config DT_CONST spi_sam0_config_##n = {      \
     .regs      = (SercomSpi*)DT_INST_REG_ADDR(n),   \
     .mclk      = (volatile uint32_t*)MCLK_MASK_DT_INT_REG_ADDR(n),  \
     .mclk_mask = BIT(DT_INST_CLOCKS_CELL_BY_NAME(n, mclk, bit)),    \
@@ -774,7 +763,6 @@
     .pads = SPI_SAM0_SERCOM_PADS(n),                \
     .pcfg = PINCTRL_DT_INST_DEV_CONFIG_GET(n),      \
     SPI_SAM0_DMA_CHANNELS(n)                        \
->>>>>>> 4c649d33
 }
 #else
 #define SPI_SAM0_DEFINE_CONFIG(n)                   \
@@ -797,10 +785,10 @@
         SPI_CONTEXT_CS_GPIOS_INITIALIZE(DT_DRV_INST(n), ctx)\
     };                                          \
     DEVICE_DT_INST_DEFINE(n, &spi_sam0_init, NULL,  \
-                &spi_sam0_dev_data_##n,             \
-                &spi_sam0_config_##n, POST_KERNEL,  \
-                CONFIG_SPI_INIT_PRIORITY,           \
-                &spi_sam0_driver_api);
+                          &spi_sam0_dev_data_##n,   \
+                          &spi_sam0_config_##n, POST_KERNEL, \
+                          CONFIG_SPI_INIT_PRIORITY, \
+                          &spi_sam0_driver_api);
 
 DT_INST_FOREACH_STATUS_OKAY(SPI_SAM0_DEVICE_INIT)
 
