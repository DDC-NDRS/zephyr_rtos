--- conflicted
+++ resolved
@@ -731,24 +731,15 @@
     return (ret);
 }
 
-<<<<<<< HEAD
-static const struct spi_driver_api spi_sam0_driver_api = {
-	.transceive = spi_sam0_transceive_sync,
-#ifdef CONFIG_SPI_ASYNC
-	.transceive_async = spi_sam0_transceive_async,
-#endif
-#ifdef CONFIG_SPI_RTIO
-	.iodev_submit = spi_rtio_iodev_default_submit,
-#endif
-	.release = spi_sam0_release,
-=======
 static struct spi_driver_api DT_CONST spi_sam0_driver_api = {
     .transceive = spi_sam0_transceive_sync,
     #ifdef CONFIG_SPI_ASYNC
     .transceive_async = spi_sam0_transceive_async,
     #endif
+    #ifdef CONFIG_SPI_RTIO
+    .iodev_submit = spi_rtio_iodev_default_submit,
+    #endif
     .release = spi_sam0_release,
->>>>>>> 4d7158d5
 };
 
 #if CONFIG_SPI_ASYNC
