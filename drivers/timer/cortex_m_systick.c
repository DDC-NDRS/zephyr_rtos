/*
 * Copyright (c) 2018 Intel Corporation
 *
 * SPDX-License-Identifier: Apache-2.0
 */
#include <zephyr/device.h>
#include <zephyr/drivers/timer/system_timer.h>
#include <zephyr/sys_clock.h>
#include <zephyr/spinlock.h>
#include <zephyr/arch/arm/aarch32/cortex_m/cmsis.h>
#include <zephyr/irq.h>
#include <zephyr/sys/util.h>

#define COUNTER_MAX     0x00FFFFFFUL
#define TIMER_STOPPED   0xFF000000UL

#define CYC_PER_TICK    (sys_clock_hw_cycles_per_sec() / CONFIG_SYS_CLOCK_TICKS_PER_SEC)
#define MAX_TICKS       ((k_ticks_t)(COUNTER_MAX / CYC_PER_TICK) - 1)
#define MAX_CYCLES      (MAX_TICKS * CYC_PER_TICK)

/* Minimum cycles in the future to try to program.  Note that this is
 * NOT simply "enough cycles to get the counter read and reprogrammed
 * reliably" -- it becomes the minimum value of the LOAD register, and
 * thus reflects how much time we can reliably see expire between
 * calls to elapsed() to read the COUNTFLAG bit.  So it needs to be
 * set to be larger than the maximum time the interrupt might be
 * masked.  Choosing a fraction of a tick is probably a good enough
 * default, with an absolute minimum of 1k cyc.
 */
#define MIN_DELAY MAX(1024U, ((uint32_t)CYC_PER_TICK / 16U))

#define TICKLESS (IS_ENABLED(CONFIG_TICKLESS_KERNEL))

static struct k_spinlock lock;

static uint32_t last_load;

/*
 * This local variable holds the amount of SysTick HW cycles elapsed
 * and it is updated in sys_clock_isr() and sys_clock_set_timeout().
 *
 * Note:
 *  At an arbitrary point in time the "current" value of the SysTick
 *  HW timer is calculated as:
 *
 * t = cycle_counter + elapsed();
 */
static uint32_t cycle_count;

/*
 * This local variable holds the amount of elapsed SysTick HW cycles
 * that have been announced to the kernel.
 */
static uint32_t announced_cycles;

/*
 * This local variable holds the amount of elapsed HW cycles due to
 * SysTick timer wraps ('overflows') and is used in the calculation
 * in elapsed() function, as well as in the updates to cycle_count.
 *
 * Note:
 * Each time cycle_count is updated with the value from overflow_cyc,
 * the overflow_cyc must be reset to zero.
 */
static volatile uint32_t overflow_cyc;

/* This internal function calculates the amount of HW cycles that have
 * elapsed since the last time the absolute HW cycles counter has been
 * updated. 'cycle_count' may be updated either by the ISR, or when we
 * re-program the SysTick.LOAD register, in sys_clock_set_timeout().
 *
 * Additionally, the function updates the 'overflow_cyc' counter, that
 * holds the amount of elapsed HW cycles due to (possibly) multiple
 * timer wraps (overflows).
 *
 * Prerequisites:
 * - reprogramming of SysTick.LOAD must be clearing the SysTick.COUNTER
 *   register and the 'overflow_cyc' counter.
 * - ISR must be clearing the 'overflow_cyc' counter.
 * - no more than one counter-wrap has occurred between
 *     - the timer reset or the last time the function was called
 *     - and until the current call of the function is completed.
 * - the function is invoked with interrupts disabled.
 */
static uint32_t elapsed(void)
{
	uint32_t val1 = SysTick->VAL;	/* A */
	uint32_t ctrl = SysTick->CTRL;	/* B */
	uint32_t val2 = SysTick->VAL;	/* C */

	/* SysTick behavior: The counter wraps at zero automatically,
	 * setting the COUNTFLAG field of the CTRL register when it
	 * does.  Reading the control register automatically clears
	 * that field.
	 *
	 * If the count wrapped...
	 * 1) Before A then COUNTFLAG will be set and val1 >= val2
	 * 2) Between A and B then COUNTFLAG will be set and val1 < val2
	 * 3) Between B and C then COUNTFLAG will be clear and val1 < val2
	 * 4) After C we'll see it next time
	 *
	 * So the count in val2 is post-wrap and last_load needs to be
	 * added if and only if COUNTFLAG is set or val1 < val2.
	 */
	if ((ctrl & SysTick_CTRL_COUNTFLAG_Msk)
	    || (val1 < val2)) {
		overflow_cyc += last_load;

		/* We know there was a wrap, but we might not have
		 * seen it in CTRL, so clear it. */
		(void)SysTick->CTRL;
	}

	return (last_load - val2) + overflow_cyc;
}

/* Callout out of platform assembly, not hooked via IRQ_CONNECT... */
void sys_clock_isr(void *arg)
{
	ARG_UNUSED(arg);
	uint32_t dticks;

	/* Update overflow_cyc and clear COUNTFLAG by invoking elapsed() */
	elapsed();

	/* Increment the amount of HW cycles elapsed (complete counter
	 * cycles) and announce the progress to the kernel.
	 */
	cycle_count += overflow_cyc;
	overflow_cyc = 0;

	if (TICKLESS) {
		/* In TICKLESS mode, the SysTick.LOAD is re-programmed
		 * in sys_clock_set_timeout(), followed by resetting of
		 * the counter (VAL = 0).
		 *
		 * If a timer wrap occurs right when we re-program LOAD,
		 * the ISR is triggered immediately after sys_clock_set_timeout()
		 * returns; in that case we shall not increment the cycle_count
		 * because the value has been updated before LOAD re-program.
		 *
		 * We can assess if this is the case by inspecting COUNTFLAG.
		 */

		dticks = (cycle_count - announced_cycles) / CYC_PER_TICK;
		announced_cycles += dticks * CYC_PER_TICK;
		sys_clock_announce(dticks);
	} else {
		sys_clock_announce(1);
	}
	z_arm_int_exit();
}

void sys_clock_set_timeout(int32_t ticks, bool idle)
{
	/* Fast CPUs and a 24 bit counter mean that even idle systems
	 * need to wake up multiple times per second.  If the kernel
	 * allows us to miss tick announcements in idle, then shut off
	 * the counter. (Note: we can assume if idle==true that
	 * interrupts are already disabled)
	 */
	if (IS_ENABLED(CONFIG_TICKLESS_KERNEL) && idle && ticks == K_TICKS_FOREVER) {
		SysTick->CTRL &= ~SysTick_CTRL_ENABLE_Msk;
		last_load = TIMER_STOPPED;
		return;
	}

#if defined(CONFIG_TICKLESS_KERNEL)
	uint32_t delay;
	uint32_t val1;
	uint32_t val2;
	uint32_t last_load_ = last_load;

	ticks = (ticks == K_TICKS_FOREVER) ? MAX_TICKS : ticks;
	ticks = CLAMP(ticks - 1, 0, (int32_t)MAX_TICKS);

	k_spinlock_key_t key = k_spin_lock(&lock);

	uint32_t pending = elapsed();

	val1 = SysTick->VAL;

	cycle_count += pending;
	overflow_cyc = 0U;

	uint32_t unannounced = cycle_count - announced_cycles;

	if ((int32_t)unannounced < 0) {
		/* We haven't announced for more than half the 32-bit
		 * wrap duration, because new timeouts keep being set
		 * before the existing one fires.  Force an announce
		 * to avoid loss of a wrap event, making sure the
		 * delay is at least the minimum delay possible.
		 */
		last_load = MIN_DELAY;
	} else {
		/* Desired delay in the future */
		delay = ticks * CYC_PER_TICK;

		/* Round delay up to next tick boundary */
		delay += unannounced;
		delay = DIV_ROUND_UP(delay, CYC_PER_TICK) * CYC_PER_TICK;
		delay -= unannounced;
		delay = MAX(delay, MIN_DELAY);
		if (delay > MAX_CYCLES) {
			last_load = MAX_CYCLES;
		} else {
			last_load = delay;
		}
	}

	val2 = SysTick->VAL;

	SysTick->LOAD = last_load - 1;
	SysTick->VAL = 0; /* resets timer to last_load */

	/*
	 * Add elapsed cycles while computing the new load to cycle_count.
	 *
	 * Note that comparing val1 and val2 is normaly not good enough to
	 * guess if the counter wrapped during this interval. Indeed if val1 is
	 * close to LOAD, then there are little chances to catch val2 between
	 * val1 and LOAD after a wrap. COUNTFLAG should be checked in addition.
	 * But since the load computation is faster than MIN_DELAY, then we
	 * don't need to worry about this case.
	 */
	if (val1 < val2) {
		cycle_count += (val1 + (last_load_ - val2));
	} else {
		cycle_count += (val1 - val2);
	}
	k_spin_unlock(&lock, key);
#endif
}

uint32_t sys_clock_elapsed(void)
{
	if (!TICKLESS) {
		return 0;
	}

	k_spinlock_key_t key = k_spin_lock(&lock);
	uint32_t cyc = elapsed() + cycle_count - announced_cycles;

	k_spin_unlock(&lock, key);
	return cyc / CYC_PER_TICK;
}

uint32_t sys_clock_cycle_get_32(void) {
	k_spinlock_key_t key = k_spin_lock(&lock);
	uint32_t ret = elapsed() + cycle_count;

	k_spin_unlock(&lock, key);

    return (ret);
}

void sys_clock_idle_exit(void) {
	if (last_load == TIMER_STOPPED) {
		SysTick->CTRL |= SysTick_CTRL_ENABLE_Msk;
	}
}

void sys_clock_disable(void) {
	SysTick->CTRL &= ~SysTick_CTRL_ENABLE_Msk;
}

<<<<<<< HEAD
static int sys_clock_driver_init(void)
{
=======
static int sys_clock_driver_init(const struct device* dev) {
	ARG_UNUSED(dev);
>>>>>>> 4c649d33

	NVIC_SetPriority(SysTick_IRQn, _IRQ_PRIO_OFFSET);
	last_load = CYC_PER_TICK - 1;
	overflow_cyc = 0U;
	SysTick->LOAD = last_load;
	SysTick->VAL = 0; /* resets timer to last_load */
    SysTick->CTRL |= (SysTick_CTRL_ENABLE_Msk | SysTick_CTRL_TICKINT_Msk | SysTick_CTRL_CLKSOURCE_Msk);
	return 0;
}

SYS_INIT(sys_clock_driver_init, PRE_KERNEL_2,
	 CONFIG_SYSTEM_CLOCK_INIT_PRIORITY);<|MERGE_RESOLUTION|>--- conflicted
+++ resolved
@@ -82,8 +82,7 @@
  *     - and until the current call of the function is completed.
  * - the function is invoked with interrupts disabled.
  */
-static uint32_t elapsed(void)
-{
+static uint32_t elapsed(void) {
 	uint32_t val1 = SysTick->VAL;	/* A */
 	uint32_t ctrl = SysTick->CTRL;	/* B */
 	uint32_t val2 = SysTick->VAL;	/* C */
@@ -102,8 +101,7 @@
 	 * So the count in val2 is post-wrap and last_load needs to be
 	 * added if and only if COUNTFLAG is set or val1 < val2.
 	 */
-	if ((ctrl & SysTick_CTRL_COUNTFLAG_Msk)
-	    || (val1 < val2)) {
+	if ((ctrl & SysTick_CTRL_COUNTFLAG_Msk) || (val1 < val2)) {
 		overflow_cyc += last_load;
 
 		/* We know there was a wrap, but we might not have
@@ -115,8 +113,7 @@
 }
 
 /* Callout out of platform assembly, not hooked via IRQ_CONNECT... */
-void sys_clock_isr(void *arg)
-{
+void sys_clock_isr(void* arg) {
 	ARG_UNUSED(arg);
 	uint32_t dticks;
 
@@ -143,16 +140,17 @@
 		 */
 
 		dticks = (cycle_count - announced_cycles) / CYC_PER_TICK;
-		announced_cycles += dticks * CYC_PER_TICK;
-		sys_clock_announce(dticks);
-	} else {
-		sys_clock_announce(1);
-	}
+		announced_cycles += (dticks * CYC_PER_TICK);
+        sys_clock_announce(dticks);
+    }
+    else {
+        sys_clock_announce(1);
+    }
+
 	z_arm_int_exit();
 }
 
-void sys_clock_set_timeout(int32_t ticks, bool idle)
-{
+void sys_clock_set_timeout(int32_t ticks, bool idle) {
 	/* Fast CPUs and a 24 bit counter mean that even idle systems
 	 * need to wake up multiple times per second.  If the kernel
 	 * allows us to miss tick announcements in idle, then shut off
@@ -165,7 +163,7 @@
 		return;
 	}
 
-#if defined(CONFIG_TICKLESS_KERNEL)
+    #if defined(CONFIG_TICKLESS_KERNEL)
 	uint32_t delay;
 	uint32_t val1;
 	uint32_t val2;
@@ -193,7 +191,8 @@
 		 * delay is at least the minimum delay possible.
 		 */
 		last_load = MIN_DELAY;
-	} else {
+    }
+    else {
 		/* Desired delay in the future */
 		delay = ticks * CYC_PER_TICK;
 
@@ -202,11 +201,12 @@
 		delay = DIV_ROUND_UP(delay, CYC_PER_TICK) * CYC_PER_TICK;
 		delay -= unannounced;
 		delay = MAX(delay, MIN_DELAY);
-		if (delay > MAX_CYCLES) {
-			last_load = MAX_CYCLES;
-		} else {
-			last_load = delay;
-		}
+        if (delay > MAX_CYCLES) {
+            last_load = MAX_CYCLES;
+        }
+        else {
+            last_load = delay;
+        }
 	}
 
 	val2 = SysTick->VAL;
@@ -224,26 +224,26 @@
 	 * But since the load computation is faster than MIN_DELAY, then we
 	 * don't need to worry about this case.
 	 */
-	if (val1 < val2) {
-		cycle_count += (val1 + (last_load_ - val2));
-	} else {
-		cycle_count += (val1 - val2);
-	}
+    if (val1 < val2) {
+        cycle_count += (val1 + (last_load_ - val2));
+    }
+    else {
+        cycle_count += (val1 - val2);
+    }
 	k_spin_unlock(&lock, key);
-#endif
-}
-
-uint32_t sys_clock_elapsed(void)
-{
-	if (!TICKLESS) {
-		return 0;
-	}
-
-	k_spinlock_key_t key = k_spin_lock(&lock);
-	uint32_t cyc = elapsed() + cycle_count - announced_cycles;
-
-	k_spin_unlock(&lock, key);
-	return cyc / CYC_PER_TICK;
+    #endif
+}
+
+uint32_t sys_clock_elapsed(void) {
+    if (!TICKLESS) {
+        return 0;
+    }
+
+    k_spinlock_key_t key = k_spin_lock(&lock);
+    uint32_t cyc = elapsed() + cycle_count - announced_cycles;
+
+    k_spin_unlock(&lock, key);
+    return cyc / CYC_PER_TICK;
 }
 
 uint32_t sys_clock_cycle_get_32(void) {
@@ -265,22 +265,16 @@
 	SysTick->CTRL &= ~SysTick_CTRL_ENABLE_Msk;
 }
 
-<<<<<<< HEAD
-static int sys_clock_driver_init(void)
-{
-=======
-static int sys_clock_driver_init(const struct device* dev) {
-	ARG_UNUSED(dev);
->>>>>>> 4c649d33
-
+static int sys_clock_driver_init(void) {
 	NVIC_SetPriority(SysTick_IRQn, _IRQ_PRIO_OFFSET);
-	last_load = CYC_PER_TICK - 1;
-	overflow_cyc = 0U;
-	SysTick->LOAD = last_load;
-	SysTick->VAL = 0; /* resets timer to last_load */
+	last_load      = CYC_PER_TICK - 1;
+	overflow_cyc   = 0U;
+	SysTick->LOAD  = last_load;
+	SysTick->VAL   = 0;                     /* resets timer to last_load */
     SysTick->CTRL |= (SysTick_CTRL_ENABLE_Msk | SysTick_CTRL_TICKINT_Msk | SysTick_CTRL_CLKSOURCE_Msk);
-	return 0;
+
+	return (0);
 }
 
 SYS_INIT(sys_clock_driver_init, PRE_KERNEL_2,
-	 CONFIG_SYSTEM_CLOCK_INIT_PRIORITY);+         CONFIG_SYSTEM_CLOCK_INIT_PRIORITY);