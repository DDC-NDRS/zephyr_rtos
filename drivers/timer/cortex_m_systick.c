--- conflicted
+++ resolved
@@ -13,17 +13,9 @@
 #define COUNTER_MAX     0x00FFFFFFUL
 #define TIMER_STOPPED   0xFF000000UL
 
-<<<<<<< HEAD
-#define CYC_PER_TICK (sys_clock_hw_cycles_per_sec()	\
-		      / CONFIG_SYS_CLOCK_TICKS_PER_SEC)
-#define MAX_TICKS ((k_ticks_t)(COUNTER_MAX / CYC_PER_TICK) - 1)
-#define MAX_CYCLES (MAX_TICKS * CYC_PER_TICK)
-=======
-#define CYC_PER_TICK    (sys_clock_hw_cycles_per_sec()  \
-                         / CONFIG_SYS_CLOCK_TICKS_PER_SEC)
-#define MAX_TICKS       ((COUNTER_MAX / CYC_PER_TICK) - 1UL)
+#define CYC_PER_TICK    (sys_clock_hw_cycles_per_sec() / CONFIG_SYS_CLOCK_TICKS_PER_SEC)
+#define MAX_TICKS       ((k_ticks_t)(COUNTER_MAX / CYC_PER_TICK) - 1)
 #define MAX_CYCLES      (MAX_TICKS * CYC_PER_TICK)
->>>>>>> d2cde9a8
 
 /* Minimum cycles in the future to try to program.  Note that this is
  * NOT simply "enough cycles to get the counter read and reprogrammed
@@ -34,11 +26,7 @@
  * masked.  Choosing a fraction of a tick is probably a good enough
  * default, with an absolute minimum of 1k cyc.
  */
-<<<<<<< HEAD
-#define MIN_DELAY MAX(1024U, ((uint32_t)CYC_PER_TICK/16U))
-=======
-#define MIN_DELAY MAX(1024UL, (CYC_PER_TICK / 16UL))
->>>>>>> d2cde9a8
+#define MIN_DELAY MAX(1024U, ((uint32_t)CYC_PER_TICK / 16U))
 
 #define TICKLESS (IS_ENABLED(CONFIG_TICKLESS_KERNEL))
 
@@ -259,35 +247,35 @@
 }
 
 uint32_t sys_clock_cycle_get_32(void) {
-    k_spinlock_key_t key = k_spin_lock(&lock);
-    uint32_t ret = elapsed() + cycle_count;
-
-    k_spin_unlock(&lock, key);
+	k_spinlock_key_t key = k_spin_lock(&lock);
+	uint32_t ret = elapsed() + cycle_count;
+
+	k_spin_unlock(&lock, key);
 
     return (ret);
 }
 
 void sys_clock_idle_exit(void) {
-    if (last_load == TIMER_STOPPED) {
-        SysTick->CTRL |= SysTick_CTRL_ENABLE_Msk;
-    }
+	if (last_load == TIMER_STOPPED) {
+		SysTick->CTRL |= SysTick_CTRL_ENABLE_Msk;
+	}
 }
 
 void sys_clock_disable(void) {
-    SysTick->CTRL &= ~SysTick_CTRL_ENABLE_Msk;
+	SysTick->CTRL &= ~SysTick_CTRL_ENABLE_Msk;
 }
 
 static int sys_clock_driver_init(const struct device* dev) {
-    ARG_UNUSED(dev);
-
-    NVIC_SetPriority(SysTick_IRQn, _IRQ_PRIO_OFFSET);
-    last_load = CYC_PER_TICK - 1;
-    overflow_cyc = 0U;
-    SysTick->LOAD = last_load;
-    SysTick->VAL = 0; /* resets timer to last_load */
+	ARG_UNUSED(dev);
+
+	NVIC_SetPriority(SysTick_IRQn, _IRQ_PRIO_OFFSET);
+	last_load = CYC_PER_TICK - 1;
+	overflow_cyc = 0U;
+	SysTick->LOAD = last_load;
+	SysTick->VAL = 0; /* resets timer to last_load */
     SysTick->CTRL |= (SysTick_CTRL_ENABLE_Msk | SysTick_CTRL_TICKINT_Msk | SysTick_CTRL_CLKSOURCE_Msk);
-    return 0;
+	return 0;
 }
 
 SYS_INIT(sys_clock_driver_init, PRE_KERNEL_2,
-         CONFIG_SYSTEM_CLOCK_INIT_PRIORITY);+	 CONFIG_SYSTEM_CLOCK_INIT_PRIORITY);