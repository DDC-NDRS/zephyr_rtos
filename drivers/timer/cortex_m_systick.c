--- conflicted
+++ resolved
@@ -94,63 +94,24 @@
  *     - and until the current call of the function is completed.
  * - the function is invoked with interrupts disabled.
  */
-<<<<<<< HEAD
-static uint32_t elapsed(void)
-{
-	uint32_t val1 = SysTick->VAL;	/* A */
-	uint32_t ctrl = SysTick->CTRL;	/* B */
-	uint32_t val2 = SysTick->VAL;	/* C */
-
-	/* SysTick behavior: The counter wraps after zero automatically.
-	 * The COUNTFLAG field of the CTRL register is set when it
-	 * decrements from 1 to 0. Reading the control register
-	 * automatically clears that field. When a timer is started,
-	 * count begins at zero then wraps after the first cycle.
-	 * Reference:
-	 *  Armv6-m (B3.3.1) https://developer.arm.com/documentation/ddi0419
-	 *  Armv7-m (B3.3.1) https://developer.arm.com/documentation/ddi0403
-	 *  Armv8-m (B11.1)  https://developer.arm.com/documentation/ddi0553
-	 *
-	 * First, manually wrap/realign val1 and val2 from [0:last_load-1]
-	 * to [1:last_load]. This allows subsequent code to assume that
-	 * COUNTFLAG and wrapping occur on the same cycle.
-	 *
-	 * If the count wrapped...
-	 * 1) Before A then COUNTFLAG will be set and val1 >= val2
-	 * 2) Between A and B then COUNTFLAG will be set and val1 < val2
-	 * 3) Between B and C then COUNTFLAG will be clear and val1 < val2
-	 * 4) After C we'll see it next time
-	 *
-	 * So the count in val2 is post-wrap and last_load needs to be
-	 * added if and only if COUNTFLAG is set or val1 < val2.
-	 */
-	if (val1 == 0) {
-		val1 = last_load;
-	}
-	if (val2 == 0) {
-		val2 = last_load;
-	}
-
-	if ((ctrl & SysTick_CTRL_COUNTFLAG_Msk)
-	    || (val1 < val2)) {
-		overflow_cyc += last_load;
-
-		/* We know there was a wrap, but we might not have
-		 * seen it in CTRL, so clear it. */
-		(void)SysTick->CTRL;
-	}
-
-	return (last_load - val2) + overflow_cyc;
-=======
 static uint32_t elapsed(void) {
     uint32_t val1 = SysTick->VAL;   /* A */
     uint32_t ctrl = SysTick->CTRL;  /* B */
     uint32_t val2 = SysTick->VAL;   /* C */
 
-    /* SysTick behavior: The counter wraps at zero automatically,
-     * setting the COUNTFLAG field of the CTRL register when it
-     * does.  Reading the control register automatically clears
-     * that field.
+    /* SysTick behavior: The counter wraps after zero automatically.
+     * The COUNTFLAG field of the CTRL register is set when it
+     * decrements from 1 to 0. Reading the control register
+     * automatically clears that field. When a timer is started,
+     * count begins at zero then wraps after the first cycle.
+     * Reference:
+     *  Armv6-m (B3.3.1) https://developer.arm.com/documentation/ddi0419
+     *  Armv7-m (B3.3.1) https://developer.arm.com/documentation/ddi0403
+     *  Armv8-m (B11.1)  https://developer.arm.com/documentation/ddi0553
+     *
+     * First, manually wrap/realign val1 and val2 from [0:last_load-1]
+     * to [1:last_load]. This allows subsequent code to assume that
+     * COUNTFLAG and wrapping occur on the same cycle.
      *
      * If the count wrapped...
      * 1) Before A then COUNTFLAG will be set and val1 >= val2
@@ -161,6 +122,14 @@
      * So the count in val2 is post-wrap and last_load needs to be
      * added if and only if COUNTFLAG is set or val1 < val2.
      */
+    if (val1 == 0) {
+        val1 = last_load;
+    }
+
+    if (val2 == 0) {
+        val2 = last_load;
+    }
+
     if ((ctrl & SysTick_CTRL_COUNTFLAG_Msk) || (val1 < val2)) {
         overflow_cyc += last_load;
 
@@ -170,7 +139,6 @@
     }
 
     return (last_load - val2) + overflow_cyc;
->>>>>>> e29c7d4c
 }
 
 /* Callout out of platform assembly, not hooked via IRQ_CONNECT... */
@@ -202,7 +170,7 @@
          */
 
         dcycles = (uint32_t)(cycle_count - announced_cycles);
-        dticks = dcycles / CYC_PER_TICK;
+        dticks  = dcycles / CYC_PER_TICK;
         announced_cycles += (dticks * CYC_PER_TICK);
         sys_clock_announce(dticks);
     }
@@ -275,7 +243,7 @@
     val2 = SysTick->VAL;
 
     SysTick->LOAD = last_load - 1;
-    SysTick->VAL = 0; /* resets timer to last_load */
+    SysTick->VAL  = 0; /* resets timer to last_load */
 
     /*
      * Add elapsed cycles while computing the new load to cycle_count.
@@ -340,31 +308,18 @@
     SysTick->CTRL &= ~SysTick_CTRL_ENABLE_Msk;
 }
 
-<<<<<<< HEAD
-static int sys_clock_driver_init(void)
-{
-
-	NVIC_SetPriority(SysTick_IRQn, _IRQ_PRIO_OFFSET);
-	last_load = CYC_PER_TICK;
-	overflow_cyc = 0U;
-	SysTick->LOAD = last_load - 1;
-	SysTick->VAL = 0; /* resets timer to last_load */
-	SysTick->CTRL |= (SysTick_CTRL_ENABLE_Msk |
-			  SysTick_CTRL_TICKINT_Msk |
-			  SysTick_CTRL_CLKSOURCE_Msk);
-	return 0;
-=======
 static int sys_clock_driver_init(void) {
     NVIC_SetPriority(SysTick_IRQn, _IRQ_PRIO_OFFSET);
-    last_load      = CYC_PER_TICK - 1;
-    overflow_cyc   = 0U;
-    SysTick->LOAD  = last_load;
-    SysTick->VAL   = 0; /* resets timer to last_load */
-    SysTick->CTRL |= (SysTick_CTRL_ENABLE_Msk | SysTick_CTRL_TICKINT_Msk | SysTick_CTRL_CLKSOURCE_Msk);
+    last_load     = CYC_PER_TICK;
+    overflow_cyc  = 0U;
+    SysTick->LOAD = last_load - 1;
+    SysTick->VAL  = 0; /* resets timer to last_load */
+    SysTick->CTRL |= (SysTick_CTRL_ENABLE_Msk  |
+                      SysTick_CTRL_TICKINT_Msk |
+                      SysTick_CTRL_CLKSOURCE_Msk);
 
     return (0);
->>>>>>> e29c7d4c
 }
 
 SYS_INIT(sys_clock_driver_init, PRE_KERNEL_2,
-     CONFIG_SYSTEM_CLOCK_INIT_PRIORITY);+         CONFIG_SYSTEM_CLOCK_INIT_PRIORITY);