--- conflicted
+++ resolved
@@ -14,16 +14,6 @@
 	help
 	  STM32 USB device controller driver.
 
-<<<<<<< HEAD
-config UDC_STM32_CLOCK_CHECK
-	bool "Runtime USB 48MHz clock check"
-	depends on UDC_STM32
-	default y if !(SOC_SERIES_STM32F1X || SOC_SERIES_STM32F3X || SOC_SERIES_STM32U5X)
-	help
-	  Enable USB clock 48MHz configuration runtime check.
-	  In specific cases, this check might provide wrong verdict and should
-	  be disabled.
-=======
 if UDC_STM32
 
 config UDC_STM32_STACK_SIZE
@@ -45,5 +35,13 @@
 	help
 	  Maximum number of messages for handling of STM32 USBD ISR events.
 
-endif
->>>>>>> ed15ff14
+config UDC_STM32_CLOCK_CHECK
+	bool "Runtime USB 48MHz clock check"
+	depends on UDC_STM32
+	default y if !(SOC_SERIES_STM32F1X || SOC_SERIES_STM32F3X || SOC_SERIES_STM32U5X)
+	help
+	  Enable USB clock 48MHz configuration runtime check.
+	  In specific cases, this check might provide wrong verdict and should
+	  be disabled.
+
+endif