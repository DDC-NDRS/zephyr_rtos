/*
 * Copyright (c) 2023 Linaro Limited
 *
 * SPDX-License-Identifier: Apache-2.0
 */

/**
 * @file  udc_stm32.c
 * @brief STM32 USB device controller (UDC) driver
 */

#include <soc.h>
#include <stm32_ll_bus.h>
#include <stm32_ll_pwr.h>
#include <stm32_ll_rcc.h>
#include <stm32_ll_system.h>
#include <string.h>
#include <zephyr/irq.h>
#include <zephyr/drivers/gpio.h>
#include <zephyr/drivers/pinctrl.h>
#include <zephyr/drivers/clock_control/stm32_clock_control.h>
#include <zephyr/sys/util.h>

#include "udc_common.h"

#include <zephyr/logging/log.h>
LOG_MODULE_REGISTER(udc_stm32, CONFIG_UDC_DRIVER_LOG_LEVEL);

/*
 * The STM32 HAL does not provide PCD_SPEED_HIGH and PCD_SPEED_HIGH_IN_FULL
 * on series which lack HS-capable hardware. Provide dummy definitions for
 * these series to remove checks elsewhere in the driver. The exact value
 * of the dummy definitions in insignificant, as long as they are not equal
 * to PCD_SPEED_FULL (which is always provided).
 */
#if !defined(PCD_SPEED_HIGH)
#define PCD_SPEED_HIGH		(PCD_SPEED_FULL + 1)
#define PCD_SPEED_HIGH_IN_FULL	(PCD_SPEED_HIGH + 1)
#endif

#if DT_HAS_COMPAT_STATUS_OKAY(st_stm32_otghs)
#define DT_DRV_COMPAT st_stm32_otghs
#define UDC_STM32_IRQ_NAME     otghs
#elif DT_HAS_COMPAT_STATUS_OKAY(st_stm32_otgfs)
#define DT_DRV_COMPAT st_stm32_otgfs
#define UDC_STM32_IRQ_NAME     otgfs
#elif DT_HAS_COMPAT_STATUS_OKAY(st_stm32_usb)
#define DT_DRV_COMPAT st_stm32_usb
#define UDC_STM32_IRQ_NAME     usb
#endif

#define UDC_STM32_IRQ		DT_INST_IRQ_BY_NAME(0, UDC_STM32_IRQ_NAME, irq)
#define UDC_STM32_IRQ_PRI	DT_INST_IRQ_BY_NAME(0, UDC_STM32_IRQ_NAME, priority)

/* Shorthand to obtain PHY node for an instance */
#define UDC_STM32_PHY(usb_node)			DT_PROP_BY_IDX(usb_node, phys, 0)

/* Evaluates to 1 if PHY of 'usb_node' is an embedded HS PHY, 0 otherwise */
#define UDC_STM32_PHY_HAS_EMBEDDED_HS_COMPAT(usb_node)					\
	UTIL_OR(DT_NODE_HAS_COMPAT(UDC_STM32_PHY(usb_node), st_stm32_usbphyc),		\
		DT_NODE_HAS_COMPAT(UDC_STM32_PHY(usb_node), st_stm32u5_otghs_phy))

/* Evaluates to 1 if 'usb_node' is HS-capable, 0 otherwise. */
#define UDC_STM32_NODE_IS_HS_CAPABLE(usb_node)	DT_NODE_HAS_COMPAT(usb_node, st_stm32_otghs)

/*
 * Returns the 'PCD_PHY_Module' value for 'usb_node', which
 * corresponds to the PHY interface that should be used by
 * the USB controller.
 *
 * This value may be one of:
 *    - PCD_PHY_EMBEDDED: embedded Full-Speed PHY
 *    - PCD_PHY_UTMI: embedded High-Speed PHY over UTMI+
 *    - PCD_PHY_ULPI: external High-Speed PHY over ULPI
 *
 * The correct value is always PCD_PHY_EMBEDDED for nodes
 * that are not HS-capable: these instances are always
 * hardwired to an embedded FS PHY.
 *
 * The correct value for HS-capable nodes is determined from
 * the 'compatible' list on the PHY DT node, which is referenced
 * by the USB controller's 'phys' property:
 *  - External HS PHYs must have 'usb-ulpi-phy' compatible
 *  - Embedded HS PHYs must have one of the ST-specific compatibles
 *  - Others ('usb-nop-xceiv') are assumed to be embedded FS PHYs
 */
#define UDC_STM32_NODE_PHY_ITFACE(usb_node)					\
	COND_CODE_0(UDC_STM32_NODE_IS_HS_CAPABLE(usb_node),			\
		(PCD_PHY_EMBEDDED),						\
	(COND_CODE_1(DT_NODE_HAS_COMPAT(UDC_STM32_PHY(usb_node), usb_ulpi_phy),	\
		(PCD_PHY_ULPI),							\
	(COND_CODE_1(UDC_STM32_PHY_HAS_EMBEDDED_HS_COMPAT(usb_node),		\
		(PCD_PHY_UTMI),							\
		(PCD_PHY_EMBEDDED))						\
	))))

/*
 * Evaluates to 1 if 'usb_node' uses an embedded FS PHY or has
 * the 'maximum-speed' property set to 'full-speed', 0 otherwise.
 *
 * N.B.: enum index 1 corresponds to 'full-speed'
 */
#define UDC_STM32_NODE_LIMITED_TO_FS(usb_node)					\
	UTIL_OR(IS_EQ(UDC_STM32_NODE_PHY_ITFACE(usb_node), PHY_PCD_EMBEDDED),	\
		UTIL_AND(DT_NODE_HAS_PROP(usb_node, maximum_speed),		\
			IS_EQ(DT_ENUM_IDX(usb_node, maximum_speed), 1)))

/*
 * Returns the 'PCD_Speed' value for 'usb_node', which indicates
 * the operation mode in which controller should be configured.
 *
 * The 'maximum-speed' property is taken into account but only when
 * present on an HS-capable instance to force 'full-speed' mode; all
 * other uses are invalid and silently ignored.
 */
#define UDC_STM32_NODE_SPEED(usb_node)					\
	COND_CODE_0(UDC_STM32_NODE_IS_HS_CAPABLE(usb_node),		\
		(PCD_SPEED_FULL),					\
	(COND_CODE_1(UDC_STM32_NODE_LIMITED_TO_FS(usb_node),		\
		(PCD_SPEED_HIGH_IN_FULL),				\
		(PCD_SPEED_HIGH))))

/*
 * Returns max packet size allowed for endpoints of 'usb_node'
 *
 * Hardware always supports the maximal value allowed
 * by the USB Specification at a given operating speed:
 * 1024 bytes in High-Speed, 1023 bytes in Full-Speed
 */
#define UDC_STM32_NODE_EP_MPS(node_id)					\
	((UDC_STM32_NODE_SPEED(node_id) == PCD_SPEED_HIGH) ? 1024U : 1023U)

#if DT_HAS_COMPAT_STATUS_OKAY(st_stm32n6_otghs)
#define USB_USBPHYC_CR_FSEL_24MHZ        USB_USBPHYC_CR_FSEL_1
#endif

#if DT_HAS_COMPAT_STATUS_OKAY(st_stm32u5_otghs_phy)
static const int syscfg_otg_hs_phy_clk[] = {
	SYSCFG_OTG_HS_PHY_CLK_SELECT_1,	/* 16Mhz   */
	SYSCFG_OTG_HS_PHY_CLK_SELECT_2,	/* 19.2Mhz */
	SYSCFG_OTG_HS_PHY_CLK_SELECT_3,	/* 20Mhz   */
	SYSCFG_OTG_HS_PHY_CLK_SELECT_4,	/* 24Mhz   */
	SYSCFG_OTG_HS_PHY_CLK_SELECT_5,	/* 26Mhz   */
	SYSCFG_OTG_HS_PHY_CLK_SELECT_6,	/* 32Mhz   */
};
#endif

/*
 * Hardcode EP0 max packet size (bMaxPacketSize0) to 64,
 * which is the maximum allowed by the USB Specification
 * and supported by all STM32 USB controllers.
 */
#define UDC_STM32_EP0_MAX_PACKET_SIZE	64U

struct udc_stm32_data  {
	PCD_HandleTypeDef pcd;
	const struct device *dev;
	uint32_t occupied_mem;
	/* wLength of SETUP packet for s-out-status */
	uint32_t ep0_out_wlength;
	int (*clk_enable)(void);
	int (*clk_disable)(void);
	struct k_thread thread_data;
	struct k_msgq msgq_data;
};

struct udc_stm32_config {
	/* Controller MMIO base address */
	void *base;
	/* # of bidirectional endpoints supported */
	uint32_t num_endpoints;
	/* USB SRAM size (in bytes) */
	uint32_t dram_size;
	/* Global USB interrupt IRQn */
	uint32_t irqn;
	/* PHY selected for use by instance */
	uint32_t selected_phy;
	/* Speed selected for use by instance */
	uint32_t selected_speed;
	/* Maximal packet size allowed for endpoints */
	uint16_t ep_mps;
};

enum udc_stm32_msg_type {
	UDC_STM32_MSG_SETUP,
	UDC_STM32_MSG_DATA_OUT,
	UDC_STM32_MSG_DATA_IN,
};

struct udc_stm32_msg {
	uint8_t type;
	uint8_t ep;
	uint16_t rx_count;
};

static void udc_stm32_lock(const struct device *dev)
{
	udc_lock_internal(dev, K_FOREVER);
}

static void udc_stm32_unlock(const struct device *dev)
{
	udc_unlock_internal(dev);
}

#define hpcd2data(hpcd) CONTAINER_OF(hpcd, struct udc_stm32_data, pcd);

void HAL_PCD_ResetCallback(PCD_HandleTypeDef *hpcd)
{
	struct udc_stm32_data *priv = hpcd2data(hpcd);
	const struct device *dev = priv->dev;
	struct udc_ep_config *ep_cfg;
	HAL_StatusTypeDef __maybe_unused status;

	/* Re-Enable control endpoints */
	ep_cfg = udc_get_ep_cfg(dev, USB_CONTROL_EP_OUT);
	if (ep_cfg != NULL && ep_cfg->stat.enabled) {
		status = HAL_PCD_EP_Open(&priv->pcd, USB_CONTROL_EP_OUT,
				UDC_STM32_EP0_MAX_PACKET_SIZE,
				EP_TYPE_CTRL);
		__ASSERT_NO_MSG(status == HAL_OK);
	}

	ep_cfg = udc_get_ep_cfg(dev, USB_CONTROL_EP_IN);
	if (ep_cfg != NULL && ep_cfg->stat.enabled) {
		status = HAL_PCD_EP_Open(&priv->pcd, USB_CONTROL_EP_IN,
				UDC_STM32_EP0_MAX_PACKET_SIZE,
				EP_TYPE_CTRL);
		__ASSERT_NO_MSG(status == HAL_OK);
	}

	udc_set_suspended(dev, false);
	udc_submit_event(priv->dev, UDC_EVT_RESET, 0);
}

void HAL_PCD_ConnectCallback(PCD_HandleTypeDef *hpcd)
{
	struct udc_stm32_data *priv = hpcd2data(hpcd);

	udc_submit_event(priv->dev, UDC_EVT_VBUS_READY, 0);
}

void HAL_PCD_DisconnectCallback(PCD_HandleTypeDef *hpcd)
{
	struct udc_stm32_data *priv = hpcd2data(hpcd);

	udc_submit_event(priv->dev, UDC_EVT_VBUS_REMOVED, 0);
}

void HAL_PCD_SuspendCallback(PCD_HandleTypeDef *hpcd)
{
	struct udc_stm32_data *priv = hpcd2data(hpcd);

	udc_set_suspended(priv->dev, true);
	udc_submit_event(priv->dev, UDC_EVT_SUSPEND, 0);
}

void HAL_PCD_ResumeCallback(PCD_HandleTypeDef *hpcd)
{
	struct udc_stm32_data *priv = hpcd2data(hpcd);

	udc_set_suspended(priv->dev, false);
	udc_submit_event(priv->dev, UDC_EVT_RESUME, 0);
}

void HAL_PCD_SetupStageCallback(PCD_HandleTypeDef *hpcd)
{
	struct udc_stm32_data *priv = hpcd2data(hpcd);
	struct udc_stm32_msg msg = {.type = UDC_STM32_MSG_SETUP};
	int err;

	err = k_msgq_put(&priv->msgq_data, &msg, K_NO_WAIT);

	if (err < 0) {
		LOG_ERR("UDC Message queue overrun");
	}
}

void HAL_PCD_SOFCallback(PCD_HandleTypeDef *hpcd)
{
	struct udc_stm32_data *priv = hpcd2data(hpcd);

	udc_submit_sof_event(priv->dev);
}

/*
 * Prepare OUT EP0 for reception.
 *
 * @param dev		USB controller
 * @param length	wLength from SETUP packet for s-out-status
 *                      0 for s-in-status ZLP
 */
static int udc_stm32_prep_out_ep0_rx(const struct device *dev, const size_t length)
{
	struct udc_stm32_data *priv = udc_get_private(dev);
	struct udc_ep_config *ep_cfg = udc_get_ep_cfg(dev, USB_CONTROL_EP_OUT);
	struct net_buf *buf;
	uint32_t buf_size;

	udc_ep_set_busy(ep_cfg, true);

	/*
	 * Make sure OUT EP0 can receive bMaxPacketSize0 bytes
	 * from each Data packet by rounding up allocation size
	 * even if "device behaviour is undefined if the host
	 * should send more data than specified in wLength"
	 * according to the USB Specification.
	 *
	 * Note that ROUND_UP() will return 0 for ZLP.
	 */
	buf_size = ROUND_UP(length, UDC_STM32_EP0_MAX_PACKET_SIZE);

	buf = udc_ctrl_alloc(dev, USB_CONTROL_EP_OUT, buf_size);
	if (buf == NULL) {
		return -ENOMEM;
	}

	k_fifo_put(&ep_cfg->fifo, buf);

	/*
	 * Keep track of how much data we're expecting from
	 * host so we know when the transfer is complete.
	 * Unlike other endpoints, this bookkeeping isn't
	 * done by the HAL for OUT EP0.
	 */
	priv->ep0_out_wlength = length;

	/* Don't try to receive more than bMaxPacketSize0 */
	if (HAL_PCD_EP_Receive(&priv->pcd, ep_cfg->addr, net_buf_tail(buf),
			       UDC_STM32_EP0_MAX_PACKET_SIZE) != HAL_OK) {
		return -EIO;
	}

	return 0;
}

static void udc_stm32_flush_tx_fifo(const struct device *dev)
{
	struct udc_stm32_data *priv = udc_get_private(dev);
	struct udc_ep_config *ep_cfg = udc_get_ep_cfg(dev, USB_CONTROL_EP_OUT);
	HAL_StatusTypeDef __maybe_unused status;

	status = HAL_PCD_EP_Receive(&priv->pcd, ep_cfg->addr, NULL, 0);
	__ASSERT_NO_MSG(status == HAL_OK);
}

static int udc_stm32_tx(const struct device *dev, struct udc_ep_config *ep_cfg,
			struct net_buf *buf)
{
	struct udc_stm32_data *priv = udc_get_private(dev);
	HAL_StatusTypeDef status;
	uint8_t *data;
	uint32_t len;

	LOG_DBG("TX ep 0x%02x len %u", ep_cfg->addr, buf->len);

	if (udc_ep_is_busy(ep_cfg)) {
		return 0;
	}

	data = buf->data;
	len = buf->len;

	if (ep_cfg->addr == USB_CONTROL_EP_IN) {
		len = MIN(UDC_STM32_EP0_MAX_PACKET_SIZE, buf->len);
	}

	buf->data += len;
	buf->len -= len;

	status = HAL_PCD_EP_Transmit(&priv->pcd, ep_cfg->addr, data, len);
	if (status != HAL_OK) {
		LOG_ERR("HAL_PCD_EP_Transmit failed(0x%02x), %d", ep_cfg->addr, (int)status);
		return -EIO;
	}

	udc_ep_set_busy(ep_cfg, true);

	if (ep_cfg->addr == USB_CONTROL_EP_IN && len > 0U) {
		/* Wait for an empty package from the host.
		 * This also flushes the TX FIFO to the host.
		 */
		if (DT_HAS_COMPAT_STATUS_OKAY(st_stm32_usb)) {
			udc_stm32_flush_tx_fifo(dev);
		} else {
			udc_stm32_prep_out_ep0_rx(dev, 0);
		}
	}

	return 0;
}

static int udc_stm32_rx(const struct device *dev, struct udc_ep_config *ep_cfg,
			struct net_buf *buf)
{
	struct udc_stm32_data *priv = udc_get_private(dev);
	HAL_StatusTypeDef status;

	/* OUT EP0 requires special logic! */
	__ASSERT_NO_MSG(ep_cfg->addr != USB_CONTROL_EP_OUT);

	LOG_DBG("RX ep 0x%02x len %u", ep_cfg->addr, buf->size);

	if (udc_ep_is_busy(ep_cfg)) {
		return 0;
	}

	status = HAL_PCD_EP_Receive(&priv->pcd, ep_cfg->addr, buf->data, buf->size);
	if (status != HAL_OK) {
		LOG_ERR("HAL_PCD_EP_Receive failed(0x%02x), %d", ep_cfg->addr, (int)status);
		return -EIO;
	}

	udc_ep_set_busy(ep_cfg, true);

	return 0;
}

void HAL_PCD_DataOutStageCallback(PCD_HandleTypeDef *hpcd, uint8_t epnum)
{
	uint32_t rx_count = HAL_PCD_EP_GetRxCount(hpcd, epnum);
	struct udc_stm32_data *priv = hpcd2data(hpcd);
	struct udc_stm32_msg msg = {
		.type = UDC_STM32_MSG_DATA_OUT,
		.ep = epnum,
		.rx_count = rx_count,
	};
	int err;

	err = k_msgq_put(&priv->msgq_data, &msg, K_NO_WAIT);
	if (err != 0) {
		LOG_ERR("UDC Message queue overrun");
	}
}

void HAL_PCD_DataInStageCallback(PCD_HandleTypeDef *hpcd, uint8_t epnum)
{
	struct udc_stm32_data *priv = hpcd2data(hpcd);
	struct udc_stm32_msg msg = {
		.type = UDC_STM32_MSG_DATA_IN,
		.ep = epnum,
	};
	int err;

	err = k_msgq_put(&priv->msgq_data, &msg, K_NO_WAIT);
	if (err != 0) {
		LOG_ERR("UDC Message queue overrun");
	}
}

static void handle_msg_data_out(struct udc_stm32_data *priv, uint8_t epnum, uint16_t rx_count)
{
	const struct device *dev = priv->dev;
	struct udc_ep_config *ep_cfg;
	uint8_t ep = epnum | USB_EP_DIR_OUT;
	struct net_buf *buf;

	LOG_DBG("DataOut ep 0x%02x",  ep);

	ep_cfg = udc_get_ep_cfg(dev, ep);

	buf = udc_buf_peek(ep_cfg);
	if (unlikely(buf == NULL)) {
		LOG_ERR("ep 0x%02x queue is empty", ep);
		udc_ep_set_busy(ep_cfg, false);
		return;
	}

	/* HAL copies data - we just need to update bookkeeping */
	net_buf_add(buf, rx_count);

	if (ep == USB_CONTROL_EP_OUT) {
		/*
		 * OUT EP0 is used for two purposes:
		 *  - receive 'out' Data packets during s-(out)-status
		 *  - receive Status OUT ZLP during s-in-(status)
		 */
		if (udc_ctrl_stage_is_status_out(dev)) {
			/* s-in-status completed */
			__ASSERT_NO_MSG(rx_count == 0);
			udc_ctrl_update_stage(dev, buf);        /* USBD_PACKET_SEQ04 */
			udc_ctrl_submit_status(dev, buf);
		} else {
			/* Verify that host did not send more data than it promised */
			__ASSERT(buf->len <= priv->ep0_out_wlength,
				 "Received more data from Host than expected!");

			/* Check if the data stage is complete */
			if (buf->len < priv->ep0_out_wlength) {
				HAL_StatusTypeDef __maybe_unused status;

				/* Not yet - prepare to receive more data and wait */
				status = HAL_PCD_EP_Receive(&priv->pcd, ep_cfg->addr,
							    net_buf_tail(buf),
						   UDC_STM32_EP0_MAX_PACKET_SIZE);
				__ASSERT_NO_MSG(status == HAL_OK);
				return;
			} /* else: buf->len == priv->ep0_out_wlength */

			/*
			 * Data stage is complete: update to next step
			 * which should be Status IN, then submit the
			 * Setup+Data phase buffers to UDC stack and
			 * let it handle the next stage.
			 */
			udc_ctrl_update_stage(dev, buf);
			__ASSERT_NO_MSG(udc_ctrl_stage_is_status_in(dev));
			udc_ctrl_submit_s_out_status(dev, buf);
		}
	} else {
		udc_submit_ep_event(dev, buf, 0);
	}

	/* Buffer was filled and submitted - remove it from queue */
	(void)udc_buf_get(ep_cfg);

	/* Endpoint is no longer busy */
	udc_ep_set_busy(ep_cfg, false);

	/* Prepare next transfer for EP if its queue is not empty */
	buf = udc_buf_peek(ep_cfg);
	if (buf != NULL) {
		/*
		 * Only the driver is allowed to queue transfers on OUT EP0,
		 * and it should only be doing so once per Control transfer.
		 * If it has a queued transfer, something must be wrong.
		 */
		__ASSERT(ep_cfg->addr != USB_CONTROL_EP_OUT,
			 "OUT EP0 should never have pending transfers!");

		udc_stm32_rx(dev, ep_cfg, buf);
	}
}

static void handle_msg_data_in(struct udc_stm32_data *priv, uint8_t epnum)
{
	const struct device *dev = priv->dev;
	struct udc_ep_config *ep_cfg;
	uint8_t ep = epnum | USB_EP_DIR_IN;
	struct net_buf *buf;
	HAL_StatusTypeDef status;

	LOG_DBG("DataIn ep 0x%02x",  ep);

	ep_cfg = udc_get_ep_cfg(dev, ep);
	udc_ep_set_busy(ep_cfg, false);

	buf = udc_buf_peek(ep_cfg);
	if (unlikely(buf == NULL)) {
		return;
	}

	if (ep == USB_CONTROL_EP_IN && buf->len > 0U) {
		uint32_t len = MIN(UDC_STM32_EP0_MAX_PACKET_SIZE, buf->len);

		status = HAL_PCD_EP_Transmit(&priv->pcd, ep, buf->data, len);
		if (status != HAL_OK) {
			LOG_ERR("HAL_PCD_EP_Transmit failed: %d", status);
			__ASSERT_NO_MSG(0);
			return;
		}

		buf->len -= len;
		buf->data += len;

		return;
	}

	if (udc_ep_buf_has_zlp(buf)) {
		udc_ep_buf_clear_zlp(buf);
		status = HAL_PCD_EP_Transmit(&priv->pcd, ep, buf->data, 0);
		if (status != HAL_OK) {
			LOG_ERR("HAL_PCD_EP_Transmit failed: %d", status);
			__ASSERT_NO_MSG(0);
		}

		return;
	}

	udc_buf_get(ep_cfg);

	if (ep == USB_CONTROL_EP_IN) {
		if (udc_ctrl_stage_is_status_in(dev) ||
		    udc_ctrl_stage_is_no_data(dev)) {
			/* Status stage finished, notify upper layer */
			udc_ctrl_submit_status(dev, buf);
		}

		/* Update to next stage of control transfer */
		udc_ctrl_update_stage(dev, buf);

		if (udc_ctrl_stage_is_status_out(dev)) {
			/*
			 * IN transfer finished, release buffer,
			 * control OUT buffer should be already fed.
			 */
			net_buf_unref(buf);
		}

		return;
	}

	udc_submit_ep_event(dev, buf, 0);

	buf = udc_buf_peek(ep_cfg);
	if (buf != NULL) {
		udc_stm32_tx(dev, ep_cfg, buf);
	}
}

static void handle_msg_setup(struct udc_stm32_data *priv)
{
	struct usb_setup_packet *setup = (void *)priv->pcd.Setup;
	const struct device *dev = priv->dev;
	struct net_buf *buf;
	int err;

	/* Drop all transfers in control endpoints queue upon new SETUP */
	buf = udc_buf_get_all(udc_get_ep_cfg(dev, USB_CONTROL_EP_OUT));
	if (buf != NULL) {
		net_buf_unref(buf);
	}

	buf = udc_buf_get_all(udc_get_ep_cfg(dev, USB_CONTROL_EP_IN));
	if (buf != NULL) {
		net_buf_unref(buf);
	}

	buf = udc_ctrl_alloc(dev, USB_CONTROL_EP_OUT, sizeof(struct usb_setup_packet));
	if (buf == NULL) {
		LOG_ERR("Failed to allocate for setup");
		return;
	}

	udc_ep_buf_set_setup(buf);                              /* USBD_PACKET_SEQ00 */
	net_buf_add_mem(buf, setup, sizeof(struct usb_setup_packet));

	udc_ctrl_update_stage(dev, buf);                        /* USBD_PACKET_SEQ01 */

	if (udc_ctrl_stage_is_data_out(dev)) {
		/*  Allocate and feed buffer for data OUT stage */
		err = udc_stm32_prep_out_ep0_rx(dev, udc_data_stage_length(buf));
		if (err == -ENOMEM) {
			udc_submit_ep_event(dev, buf, err);
		}
	} else if (udc_ctrl_stage_is_data_in(dev)) {
		udc_ctrl_submit_s_in_status(dev);
	} else {
		udc_ctrl_submit_s_status(dev);
	}
}

static void udc_stm32_thread_handler(void *arg1, void *arg2, void *arg3)
{
	const struct device *dev = arg1;
	struct udc_stm32_data *priv = udc_get_private(dev);
	struct udc_stm32_msg msg;

	while (true) {
		k_msgq_get(&priv->msgq_data, &msg, K_FOREVER);
		switch (msg.type) {
		case UDC_STM32_MSG_SETUP:
			handle_msg_setup(priv);
			break;
		case UDC_STM32_MSG_DATA_IN:
			handle_msg_data_in(priv, msg.ep);
			break;
		case UDC_STM32_MSG_DATA_OUT:
			handle_msg_data_out(priv, msg.ep, msg.rx_count);
			break;
		}
	}
}

#if DT_INST_NODE_HAS_PROP(0, disconnect_gpios)
void HAL_PCDEx_SetConnectionState(PCD_HandleTypeDef *hpcd, uint8_t state)
{
	struct gpio_dt_spec usb_disconnect = GPIO_DT_SPEC_INST_GET(0, disconnect_gpios);

	gpio_pin_configure_dt(&usb_disconnect,
			      state ? GPIO_OUTPUT_ACTIVE : GPIO_OUTPUT_INACTIVE);
}
#endif

static void udc_stm32_irq(const struct device *dev)
{
	const struct udc_stm32_data *priv =  udc_get_private(dev);

	/* HAL irq handler will call the related above callback */
	HAL_PCD_IRQHandler((PCD_HandleTypeDef *)&priv->pcd);
}

int udc_stm32_init(const struct device *dev)
{
	struct udc_stm32_data *priv = udc_get_private(dev);
	const struct udc_stm32_config *cfg = dev->config;
	HAL_StatusTypeDef status;

	if (priv->clk_enable != NULL && priv->clk_enable() != 0) {
		LOG_ERR("Error enabling clock(s)");
		return -EIO;
	}

	/* Wipe and (re)initialize HAL context */
	memset(&priv->pcd, 0, sizeof(priv->pcd));

	priv->pcd.Instance = cfg->base;
	priv->pcd.Init.dev_endpoints = cfg->num_endpoints;
	priv->pcd.Init.ep0_mps = UDC_STM32_EP0_MAX_PACKET_SIZE;
	priv->pcd.Init.phy_itface = cfg->selected_phy;
	priv->pcd.Init.speed = cfg->selected_speed;

	status = HAL_PCD_Init(&priv->pcd);
	if (status != HAL_OK) {
		LOG_ERR("PCD_Init failed, %d", (int)status);
		return -EIO;
	}

	if (HAL_PCD_Stop(&priv->pcd) != HAL_OK) {
		return -EIO;
	}

	return 0;
}

#if defined(USB) || defined(USB_DRD_FS)
static inline void udc_stm32_mem_init(const struct device *dev)
{
	struct udc_stm32_data *priv = udc_get_private(dev);
	const struct udc_stm32_config *cfg = dev->config;

	/**
	 * Endpoint configuration table is placed at the
	 * beginning of Private Memory Area and consumes
	 * 8 bytes for each endpoint.
	 */
	priv->occupied_mem = 8 * cfg->num_endpoints;
}

static int udc_stm32_ep_mem_config(const struct device *dev,
				   struct udc_ep_config *ep_cfg,
				   bool enable)
{
	struct udc_stm32_data *priv = udc_get_private(dev);
	const struct udc_stm32_config *cfg = dev->config;
	uint32_t size;

	size = MIN(udc_mps_ep_size(ep_cfg), cfg->ep_mps);

	if (!enable) {
		priv->occupied_mem -= size;
		return 0;
	}

	if (priv->occupied_mem + size >= cfg->dram_size) {
		LOG_ERR("Unable to allocate FIFO for 0x%02x", ep_cfg->addr);
		return -ENOMEM;
	}

	/* Configure PMA offset for the endpoint */
	if (HAL_PCDEx_PMAConfig(&priv->pcd, ep_cfg->addr, PCD_SNG_BUF,
				priv->occupied_mem) != HAL_OK) {
		return -EIO;
	}

	priv->occupied_mem += size;

	return 0;
}
#else
static void udc_stm32_mem_init(const struct device *dev)
{
	struct udc_stm32_data *priv = udc_get_private(dev);
	const struct udc_stm32_config *cfg = dev->config;
	uint32_t rxfifo_size; /* in words */
	HAL_StatusTypeDef __maybe_unused status;

	LOG_DBG("DRAM size: %uB", cfg->dram_size);

	/*
	 * In addition to the user-provided baseline, RxFIFO should fit:
	 *	- Global OUT NAK (1 word)
	 *	- Received packet information (1 word)
	 *	- Transfer complete status information (2 words per OUT endpoint)
	 *
	 * Align user-provided baseline up to 32-bit word size then
	 * add this "fixed" overhead to obtain the final RxFIFO size.
	 */
	rxfifo_size = DIV_ROUND_UP(CONFIG_UDC_STM32_OTG_RXFIFO_BASELINE_SIZE, 4U);
	rxfifo_size += 2U; /* Global OUT NAK and Rx packet info */
	rxfifo_size += 2U * cfg->num_endpoints;

	LOG_DBG("RxFIFO size: %uB", rxfifo_size * 4U);

	status = HAL_PCDEx_SetRxFiFo(&priv->pcd, rxfifo_size);
	__ASSERT_NO_MSG(status == HAL_OK);

	priv->occupied_mem = rxfifo_size * 4U;

	/* For EP0 TX, reserve only one MPS */
	status = HAL_PCDEx_SetTxFiFo(&priv->pcd, 0,
				     DIV_ROUND_UP(UDC_STM32_EP0_MAX_PACKET_SIZE, 4U));
	__ASSERT_NO_MSG(status == HAL_OK);

	priv->occupied_mem += UDC_STM32_EP0_MAX_PACKET_SIZE;

	/* Reset TX allocs */
	for (unsigned int i = 1U; i < cfg->num_endpoints; i++) {
		status = HAL_PCDEx_SetTxFiFo(&priv->pcd, i, 0);
		__ASSERT_NO_MSG(status == HAL_OK);
	}
}

static int udc_stm32_ep_mem_config(const struct device *dev,
				   struct udc_ep_config *ep_cfg,
				   bool enable)
{
	struct udc_stm32_data *priv = udc_get_private(dev);
	const struct udc_stm32_config *cfg = dev->config;
	unsigned int words;

	if (!USB_EP_DIR_IS_IN(ep_cfg->addr) || USB_EP_GET_IDX(ep_cfg->addr) == 0U) {
		return 0;
	}

	words = DIV_ROUND_UP(MIN(udc_mps_ep_size(ep_cfg), cfg->ep_mps), 4U);
	words = (words <= 64) ? words * 2 : words;

	if (!enable) {
		if (priv->occupied_mem >= (words * 4)) {
			priv->occupied_mem -= (words * 4);
		}
		if (HAL_PCDEx_SetTxFiFo(&priv->pcd, USB_EP_GET_IDX(ep_cfg->addr), 0) != HAL_OK) {
			return -EIO;
		}
		return 0;
	}

	if (cfg->dram_size - priv->occupied_mem < words * 4) {
		LOG_ERR("Unable to allocate FIFO for 0x%02x", ep_cfg->addr);
		return -ENOMEM;
	}

	if (HAL_PCDEx_SetTxFiFo(&priv->pcd, USB_EP_GET_IDX(ep_cfg->addr), words) != HAL_OK) {
		return -EIO;
	}

	priv->occupied_mem += words * 4;

	return 0;
}
#endif

static int udc_stm32_enable(const struct device *dev)
{
	struct udc_stm32_data *priv = udc_get_private(dev);
	const struct udc_stm32_config *cfg = dev->config;
	HAL_StatusTypeDef status;
	int ret;

	LOG_DBG("Enable UDC");

	udc_stm32_mem_init(dev);

	status = HAL_PCD_Start(&priv->pcd);
	if (status != HAL_OK) {
		LOG_ERR("PCD_Start failed, %d", (int)status);
		return -EIO;
	}

	ret = udc_ep_enable_internal(dev, USB_CONTROL_EP_OUT,
				     USB_EP_TYPE_CONTROL,
				     UDC_STM32_EP0_MAX_PACKET_SIZE, 0);
	if (ret != 0) {
		LOG_ERR("Failed enabling ep 0x%02x", USB_CONTROL_EP_OUT);
		return ret;
	}

	ret = udc_ep_enable_internal(dev, USB_CONTROL_EP_IN,
				      USB_EP_TYPE_CONTROL,
				      UDC_STM32_EP0_MAX_PACKET_SIZE, 0);
	if (ret != 0) {
		LOG_ERR("Failed enabling ep 0x%02x", USB_CONTROL_EP_IN);
		return ret;
	}

	irq_enable(cfg->irqn);

	return 0;
}

static int udc_stm32_disable(const struct device *dev)
{
	struct udc_stm32_data *priv = udc_get_private(dev);
	const struct udc_stm32_config *cfg = dev->config;
	HAL_StatusTypeDef status;

	irq_disable(cfg->irqn);

	if (udc_ep_disable_internal(dev, USB_CONTROL_EP_OUT) != 0) {
		LOG_ERR("Failed to disable control endpoint");
		return -EIO;
	}

	if (udc_ep_disable_internal(dev, USB_CONTROL_EP_IN) != 0) {
		LOG_ERR("Failed to disable control endpoint");
		return -EIO;
	}

	status = HAL_PCD_Stop(&priv->pcd);
	if (status != HAL_OK) {
		LOG_ERR("PCD_Stop failed, %d", (int)status);
		return -EIO;
	}

	return 0;
}

static int udc_stm32_shutdown(const struct device *dev)
{
	struct udc_stm32_data *priv = udc_get_private(dev);
	const struct udc_stm32_config *cfg = dev->config;
	HAL_StatusTypeDef status;

	status = HAL_PCD_DeInit(&priv->pcd);
	if (status != HAL_OK) {
		LOG_ERR("PCD_DeInit failed, %d", (int)status);
		/* continue anyway */
	}

	if (priv->clk_disable != NULL && priv->clk_disable() != 0) {
		LOG_ERR("Error disabling clock(s)");
		/* continue anyway */
	}

	if (irq_is_enabled(cfg->irqn)) {
		irq_disable(cfg->irqn);
	}

	return 0;
}

static int udc_stm32_set_address(const struct device *dev, const uint8_t addr)
{
	struct udc_stm32_data *priv = udc_get_private(dev);
	HAL_StatusTypeDef status;

	LOG_DBG("Set Address %u", addr);

	status = HAL_PCD_SetAddress(&priv->pcd, addr);
	if (status != HAL_OK) {
		LOG_ERR("HAL_PCD_SetAddress failed(0x%02x), %d",
			addr, (int)status);
		return -EIO;
	}

	return 0;
}

static int udc_stm32_host_wakeup(const struct device *dev)
{
	struct udc_stm32_data *priv = udc_get_private(dev);
	HAL_StatusTypeDef status;

	status = HAL_PCD_ActivateRemoteWakeup(&priv->pcd);
	if (status != HAL_OK) {
		LOG_ERR("HAL_PCD_ActivateRemoteWakeup, %d", (int)status);
		return -EIO;
	}

	/* Must be active from 1ms to 15ms as per reference manual. */
	k_sleep(K_MSEC(2));

	status = HAL_PCD_DeActivateRemoteWakeup(&priv->pcd);
	if (status != HAL_OK) {
		return -EIO;
	}

	udc_set_suspended(dev, false);
	udc_submit_event(dev, UDC_EVT_RESUME, 0);

	return 0;
}

static int udc_stm32_ep_enable(const struct device *dev,
			       struct udc_ep_config *ep_cfg)
{
	struct udc_stm32_data *priv = udc_get_private(dev);
	HAL_StatusTypeDef status;
	uint8_t ep_type;
	int ret;

	LOG_DBG("Enable ep 0x%02x", ep_cfg->addr);

	switch (ep_cfg->attributes & USB_EP_TRANSFER_TYPE_MASK) {
	case USB_EP_TYPE_CONTROL:
		ep_type = EP_TYPE_CTRL;
		break;
	case USB_EP_TYPE_BULK:
		ep_type = EP_TYPE_BULK;
		break;
	case USB_EP_TYPE_INTERRUPT:
		ep_type = EP_TYPE_INTR;
		break;
	case USB_EP_TYPE_ISO:
		ep_type = EP_TYPE_ISOC;
		break;
	default:
		return -EINVAL;
	}

	ret = udc_stm32_ep_mem_config(dev, ep_cfg, true);
	if (ret != 0) {
		return ret;
	}

	status = HAL_PCD_EP_Open(&priv->pcd, ep_cfg->addr,
				 udc_mps_ep_size(ep_cfg), ep_type);
	if (status != HAL_OK) {
		LOG_ERR("HAL_PCD_EP_Open failed(0x%02x), %d",
			ep_cfg->addr, (int)status);
		return -EIO;
	}

	return 0;
}

static int udc_stm32_ep_disable(const struct device *dev,
			      struct udc_ep_config *ep_cfg)
{
	struct udc_stm32_data *priv = udc_get_private(dev);
	HAL_StatusTypeDef status;

	LOG_DBG("Disable ep 0x%02x", ep_cfg->addr);

	status = HAL_PCD_EP_Close(&priv->pcd, ep_cfg->addr);
	if (status != HAL_OK) {
		LOG_ERR("HAL_PCD_EP_Close failed(0x%02x), %d",
			ep_cfg->addr, (int)status);
		return -EIO;
	}

	return udc_stm32_ep_mem_config(dev, ep_cfg, false);
}

static int udc_stm32_ep_set_halt(const struct device *dev,
				 struct udc_ep_config *ep_cfg)
{
	struct udc_stm32_data *priv = udc_get_private(dev);
	HAL_StatusTypeDef status;

	LOG_DBG("Halt ep 0x%02x", ep_cfg->addr);

	status = HAL_PCD_EP_SetStall(&priv->pcd, ep_cfg->addr);
	if (status != HAL_OK) {
		LOG_ERR("HAL_PCD_EP_SetStall failed(0x%02x), %d",
			ep_cfg->addr, (int)status);
		return -EIO;
	}

	/* Mark endpoint as halted if not control EP */
	if (USB_EP_GET_IDX(ep_cfg->addr) != 0U) {
		ep_cfg->stat.halted = true;
	}

	return 0;
}

static int udc_stm32_ep_clear_halt(const struct device *dev,
				   struct udc_ep_config *ep_cfg)
{
	struct udc_stm32_data *priv = udc_get_private(dev);
	HAL_StatusTypeDef status;
	struct net_buf *buf;

	LOG_DBG("Clear halt for ep 0x%02x", ep_cfg->addr);

	status = HAL_PCD_EP_ClrStall(&priv->pcd, ep_cfg->addr);
	if (status != HAL_OK) {
		LOG_ERR("HAL_PCD_EP_ClrStall failed(0x%02x), %d",
			ep_cfg->addr, (int)status);
		return -EIO;
	}

	/* Clear halt bit from endpoint status */
	ep_cfg->stat.halted = false;

	/* Check if there are transfers queued for EP */
	buf = udc_buf_peek(ep_cfg);
	if (buf != NULL) {
		/*
		 * There is at least one transfer pending.
		 * IN EP transfer can be started only if not busy;
		 * OUT EP transfer should be prepared only if busy.
		 */
		const bool busy = udc_ep_is_busy(ep_cfg);

		if (USB_EP_DIR_IS_IN(ep_cfg->addr) && !busy) {
			udc_stm32_tx(dev, ep_cfg, buf);
		} else if (USB_EP_DIR_IS_OUT(ep_cfg->addr) && busy) {
			udc_stm32_rx(dev, ep_cfg, buf);
		}
	}
	return 0;
}

static int udc_stm32_ep_flush(const struct device *dev,
			      struct udc_ep_config *ep_cfg)
{
	struct udc_stm32_data *priv = udc_get_private(dev);
	HAL_StatusTypeDef status;

	LOG_DBG("Flush ep 0x%02x", ep_cfg->addr);

	status = HAL_PCD_EP_Flush(&priv->pcd, ep_cfg->addr);
	if (status != HAL_OK) {
		LOG_ERR("HAL_PCD_EP_Flush failed(0x%02x), %d",
			ep_cfg->addr, (int)status);
		return -EIO;
	}

	return 0;
}

static int udc_stm32_ep_enqueue(const struct device *dev,
				struct udc_ep_config *ep_cfg,
				struct net_buf *buf)
{
	unsigned int lock_key;
	int ret = 0;

	udc_buf_put(ep_cfg, buf);

	lock_key = irq_lock();

	if (USB_EP_DIR_IS_IN(ep_cfg->addr)) {
		if (ep_cfg->stat.halted) {
			LOG_DBG("skip enqueue for halted ep 0x%02x", ep_cfg->addr);
		} else {
			ret = udc_stm32_tx(dev, ep_cfg, buf);
		}
	} else {
		ret = udc_stm32_rx(dev, ep_cfg, buf);
	}

	irq_unlock(lock_key);

	return ret;
}

static int udc_stm32_ep_dequeue(const struct device *dev,
				struct udc_ep_config *ep_cfg)
{
	struct net_buf *buf;

	udc_stm32_ep_flush(dev, ep_cfg);

	buf = udc_buf_get_all(ep_cfg);
	if (buf != NULL) {
		udc_submit_ep_event(dev, buf, -ECONNABORTED);
	}

	udc_ep_set_busy(ep_cfg, false);

	return 0;
}

static enum udc_bus_speed udc_stm32_device_speed(const struct device *dev)
{
	struct udc_stm32_data *priv = udc_get_private(dev);

	/*
	 * N.B.: pcd.Init.speed is used here on purpose instead
	 * of udc_stm32_config::selected_speed because HAL updates
	 * this field after USB enumeration to reflect actual bus speed.
	 */

	if (priv->pcd.Init.speed == PCD_SPEED_HIGH) {
		return UDC_BUS_SPEED_HS;
	}

	if (priv->pcd.Init.speed == PCD_SPEED_HIGH_IN_FULL ||
	    priv->pcd.Init.speed == PCD_SPEED_FULL) {
		return UDC_BUS_SPEED_FS;
	}

	return UDC_BUS_UNKNOWN;
}

static struct udc_api const udc_stm32_api = {
	.lock = udc_stm32_lock,
	.unlock = udc_stm32_unlock,
	.init = udc_stm32_init,
	.enable = udc_stm32_enable,
	.disable = udc_stm32_disable,
	.shutdown = udc_stm32_shutdown,
	.set_address = udc_stm32_set_address,
	.host_wakeup = udc_stm32_host_wakeup,
	.ep_try_config = NULL,
	.ep_enable = udc_stm32_ep_enable,
	.ep_disable = udc_stm32_ep_disable,
	.ep_set_halt = udc_stm32_ep_set_halt,
	.ep_clear_halt = udc_stm32_ep_clear_halt,
	.ep_enqueue = udc_stm32_ep_enqueue,
	.ep_dequeue = udc_stm32_ep_dequeue,
	.device_speed = udc_stm32_device_speed,
};

/* ----------------- Instance/Device specific data ----------------- */

/*
 * USB, USB_OTG_FS and USB_DRD_FS are defined in STM32Cube HAL and allows to
 * distinguish between two kind of USB DC. STM32 F0, F3, L0 and G4 series
 * support USB device controller. STM32 F4 and F7 series support USB_OTG_FS
 * device controller. STM32 F1 and L4 series support either USB or USB_OTG_FS
 * device controller.STM32 G0 series supports USB_DRD_FS device controller.
 *
 * WARNING: Don't mix USB defined in STM32Cube HAL and CONFIG_USB_* from Zephyr
 * Kconfig system.
 */
#define USB_NUM_BIDIR_ENDPOINTS	DT_INST_PROP(0, num_bidir_endpoints)
#define USB_RAM_SIZE	DT_INST_PROP(0, ram_size)

static struct udc_stm32_data udc0_priv;

static struct udc_data udc0_data = {
	.mutex = Z_MUTEX_INITIALIZER(udc0_data.mutex),
	.priv = &udc0_priv,
};

static struct udc_stm32_config const udc0_cfg  = {
	.base = (void *)DT_INST_REG_ADDR(0),
	.num_endpoints = USB_NUM_BIDIR_ENDPOINTS,
	.dram_size = USB_RAM_SIZE,
	.irqn = UDC_STM32_IRQ,
	.ep_mps = UDC_STM32_NODE_EP_MPS(DT_DRV_INST(0)),
	.selected_phy = UDC_STM32_NODE_PHY_ITFACE(DT_DRV_INST(0)),
	.selected_speed = UDC_STM32_NODE_SPEED(DT_DRV_INST(0)),
};

static struct stm32_pclken pclken[] = STM32_DT_INST_CLOCKS(0);

static int priv_clock_enable(void)
{
	const struct device *const clk = DEVICE_DT_GET(STM32_CLOCK_CONTROL_NODE);

	if (!device_is_ready(clk)) {
		LOG_ERR("clock control device not ready");
		return -ENODEV;
	}

	/* Power configuration */
#if defined(CONFIG_SOC_SERIES_STM32H7X)
	LL_PWR_EnableUSBVoltageDetector();

	/* Per AN2606: USBREGEN not supported when running in FS mode. */
	LL_PWR_DisableUSBReg();
	while (!LL_PWR_IsActiveFlag_USB()) {
		LOG_INF("PWR not active yet");
		k_msleep(100);
	}
#elif defined(CONFIG_SOC_SERIES_STM32U5X)
	/* Sequence to enable the power of the OTG HS on a stm32U5 serie : Enable VDDUSB */
	__ASSERT_NO_MSG(LL_AHB3_GRP1_IsEnabledClock(LL_AHB3_GRP1_PERIPH_PWR));

	/* Check that power range is 1 or 2 */
	if (LL_PWR_GetRegulVoltageScaling() < LL_PWR_REGU_VOLTAGE_SCALE2) {
		LOG_ERR("Wrong Power range to use USB OTG HS");
		return -EIO;
	}

	LL_PWR_EnableVddUSB();

	#if DT_HAS_COMPAT_STATUS_OKAY(st_stm32_otghs)
	/* Configure VOSR register of USB HSTransceiverSupply(); */
	LL_PWR_EnableUSBPowerSupply();
	LL_PWR_EnableUSBEPODBooster();
	while (LL_PWR_IsActiveFlag_USBBOOST() != 1) {
		/* Wait for USB EPOD BOOST ready */
	}
	#endif /* DT_HAS_COMPAT_STATUS_OKAY(st_stm32_otghs) */
#elif defined(CONFIG_SOC_SERIES_STM32N6X)
	/* Enable Vdd33USB voltage monitoring */
	LL_PWR_EnableVddUSBMonitoring();
	while (!LL_PWR_IsActiveFlag_USB33RDY()) {
		/* Wait for Vdd33USB ready */
	}

	/* Enable VDDUSB */
	LL_PWR_EnableVddUSB();
#elif defined(CONFIG_SOC_SERIES_STM32WBAX)
	/* Remove VDDUSB power isolation */
	LL_PWR_EnableVddUSB();

	/* Make sure that voltage scaling is Range 1 */
	__ASSERT_NO_MSG(LL_PWR_GetRegulCurrentVOS() == LL_PWR_REGU_VOLTAGE_SCALE1);

	/* Enable VDD11USB */
	LL_PWR_EnableVdd11USB();

	/* Enable USB OTG internal power */
	LL_PWR_EnableUSBPWR();

	while (!LL_PWR_IsActiveFlag_VDD11USBRDY()) {
		/* Wait for VDD11USB supply to be ready */
	}

	/* Enable USB OTG booster */
	LL_PWR_EnableUSBBooster();

	while (!LL_PWR_IsActiveFlag_USBBOOSTRDY()) {
		/* Wait for USB OTG booster to be ready */
	}
#elif defined(PWR_USBSCR_USB33SV) || defined(PWR_SVMCR_USV)
	/*
	 * VDDUSB independent USB supply (PWR clock is on)
	 * with LL_PWR_EnableVDDUSB function (higher case)
	 */
	LL_PWR_EnableVDDUSB();
#endif

	if (DT_INST_NUM_CLOCKS(0) > 1) {
		if (clock_control_configure(clk, &pclken[1], NULL) != 0) {
			LOG_ERR("Could not select USB domain clock");
			return -EIO;
		}
	}

	if (clock_control_on(clk, &pclken[0]) != 0) {
		LOG_ERR("Unable to enable USB clock");
		return -EIO;
	}

	if (IS_ENABLED(CONFIG_UDC_STM32_CLOCK_CHECK)) {
		uint32_t usb_clock_rate;

		if (clock_control_get_rate(clk, &pclken[1], &usb_clock_rate) != 0) {
			LOG_ERR("Failed to get USB domain clock rate");
			return -EIO;
		}

		if (usb_clock_rate != MHZ(48)) {
			LOG_ERR("USB Clock is not 48MHz (%d)", usb_clock_rate);
			return -ENOTSUP;
		}
	}

	/* Previous check won't work in case of F1/F3. Add build time check */
#if defined(RCC_CFGR_OTGFSPRE) || defined(RCC_CFGR_USBPRE)

#if (MHZ(48) == CONFIG_SYS_CLOCK_HW_CYCLES_PER_SEC) && !defined(STM32_PLL_USBPRE)
	/* PLL output clock is set to 48MHz, it should not be divided */
#warning USBPRE/OTGFSPRE should be set in rcc node
#endif

#endif /* RCC_CFGR_OTGFSPRE / RCC_CFGR_USBPRE */

	/* PHY configuration */
#if DT_HAS_COMPAT_STATUS_OKAY(st_stm32_otghs)
#if defined(CONFIG_SOC_SERIES_STM32N6X)
	/*
	 * Note that the USBPHYC is clocked only when
	 * the OTG_HS instance is also clocked, so this
	 * must come after clock_control_on() or the
	 * SoC will deadlock.
	 */

	/* Reset specific configuration bits before setting new values */
	USB1_HS_PHYC->USBPHYC_CR &= ~USB_USBPHYC_CR_FSEL_Msk;

	/* Configure the USB PHY Control Register to operate in the High frequency "24 MHz"
	 * by setting the Frequency Selection (FSEL) bits 4 and 5 to 10,
	 * which ensures proper communication.
	 */
	USB1_HS_PHYC->USBPHYC_CR |= USB_USBPHYC_CR_FSEL_24MHZ;

	/* Peripheral OTGPHY clock enable */
	LL_AHB5_GRP1_EnableClock(LL_AHB5_GRP1_PERIPH_OTGPHY1);
#elif DT_HAS_COMPAT_STATUS_OKAY(st_stm32u5_otghs_phy)
	const struct stm32_pclken hsphy_clk[] = STM32_DT_CLOCKS(DT_NODELABEL(otghs_phy));
	const uint32_t hsphy_clknum = DT_NUM_CLOCKS(DT_NODELABEL(otghs_phy));

	/* Configure OTG PHY reference clock through SYSCFG */
	__HAL_RCC_SYSCFG_CLK_ENABLE();

	HAL_SYSCFG_SetOTGPHYReferenceClockSelection(
		syscfg_otg_hs_phy_clk[DT_ENUM_IDX(DT_NODELABEL(otghs_phy), clock_reference)]
	);

	/* De-assert reset and enable clock of OTG PHY */
	HAL_SYSCFG_EnableOTGPHY(SYSCFG_OTG_HS_PHY_ENABLE);

	if (hsphy_clknum > 1) {
		if (clock_control_configure(clk, (void *)&hsphy_clk[1], NULL) != 0) {
			LOG_ERR("Failed OTGHS PHY mux configuration");
			return -EIO;
		}
	}

	if (clock_control_on(clk, (void *)&hsphy_clk[0]) != 0) {
		LOG_ERR("Failed enabling OTGHS PHY clock");
		return -EIO;
	}
#elif defined(CONFIG_SOC_SERIES_STM32H7X)
	/*
	 * If HS PHY (over ULPI) is used, enable ULPI interface clock.
	 * Otherwise, disable ULPI clock in sleep/low-power mode.
	 * (No need to disable Run mode clock, it is off by default)
	 */
	if (UDC_STM32_NODE_PHY_ITFACE(DT_DRV_INST(0)) == PCD_PHY_ULPI) {
		LL_AHB1_GRP1_EnableClock(LL_AHB1_GRP1_PERIPH_USB1OTGHSULPI);
	} else {
		LL_AHB1_GRP1_DisableClockSleep(LL_AHB1_GRP1_PERIPH_USB1OTGHSULPI);
	}
#elif defined(CONFIG_SOC_SERIES_STM32F7X)
	/*
	 * Preprocessor check is required here because
	 * the OTGPHYC defines are not provided if it
	 * doesn't exist on SoC.
	 */
	#if UDC_STM32_NODE_PHY_ITFACE(DT_DRV_INST(0)) == PCD_PHY_ULPI
		LL_AHB1_GRP1_EnableClock(LL_AHB1_GRP1_PERIPH_OTGHSULPI);
	#elif UDC_STM32_NODE_PHY_ITFACE(DT_DRV_INST(0)) == PCD_PHY_UTMI
<<<<<<< HEAD
	LL_APB2_GRP1_EnableClock(LL_APB2_GRP1_PERIPH_OTGPHYC);
#endif
=======
		/*
		 * For some reason, the ULPI clock still needs to be
		 * enabled when the internal USBPHYC HS PHY is used.
		 */
		LL_AHB1_GRP1_EnableClock(LL_AHB1_GRP1_PERIPH_OTGHSULPI);
		LL_APB2_GRP1_EnableClock(LL_APB2_GRP1_PERIPH_OTGPHYC);
	#endif
>>>>>>> 55856d13
#else /* CONFIG_SOC_SERIES_STM32F2X || CONFIG_SOC_SERIES_STM32F4X */
	if (UDC_STM32_NODE_PHY_ITFACE(DT_DRV_INST(0)) == PCD_PHY_ULPI) {
		LL_AHB1_GRP1_EnableClock(LL_AHB1_GRP1_PERIPH_OTGHSULPI);
	} else if (UDC_STM32_NODE_SPEED(DT_DRV_INST(0)) == PCD_SPEED_HIGH_IN_FULL) {
		/*
		 * Some parts of the STM32F4 series require the OTGHSULPILPEN to be
		 * cleared if the OTG_HS is used in FS mode. Disable it on all parts
		 * since it has no nefarious effect if performed when not required.
		 */
		LL_AHB1_GRP1_DisableClockLowPower(LL_AHB1_GRP1_PERIPH_OTGHSULPI);
	}
#endif /* CONFIG_SOC_SERIES_* */
#elif defined(CONFIG_SOC_SERIES_STM32H7X) && DT_HAS_COMPAT_STATUS_OKAY(st_stm32_otgfs)
	/* The USB2 controller only works in FS mode, but the ULPI clock needs
	 * to be disabled in sleep mode for it to work.
	 */
	LL_AHB1_GRP1_DisableClockSleep(LL_AHB1_GRP1_PERIPH_USB2OTGHSULPI);
#endif /* DT_HAS_COMPAT_STATUS_OKAY(st_stm32_otghs) */

	return 0;
}

static int priv_clock_disable(void)
{
	const struct device *clk = DEVICE_DT_GET(STM32_CLOCK_CONTROL_NODE);

	if (clock_control_off(clk, &pclken[0]) != 0) {
		LOG_ERR("Unable to disable USB clock");
		return -EIO;
	}
#if DT_HAS_COMPAT_STATUS_OKAY(st_stm32_otghs) && defined(CONFIG_SOC_SERIES_STM32U5X)
	LL_AHB2_GRP1_DisableClock(LL_AHB2_GRP1_PERIPH_USBPHY);
#endif

	return 0;
}

static struct udc_ep_config ep_cfg_in[DT_INST_PROP(0, num_bidir_endpoints)];
static struct udc_ep_config ep_cfg_out[DT_INST_PROP(0, num_bidir_endpoints)];

#if !DT_HAS_COMPAT_STATUS_OKAY(st_stm32n6_otghs)
PINCTRL_DT_INST_DEFINE(0);
static const struct pinctrl_dev_config *usb_pcfg =
					PINCTRL_DT_INST_DEV_CONFIG_GET(0);
#endif

#if UDC_STM32_NODE_PHY_ITFACE(DT_DRV_INST(0)) == PCD_PHY_ULPI
static const struct gpio_dt_spec ulpi_reset =
	GPIO_DT_SPEC_GET_OR(DT_PHANDLE(DT_INST(0, st_stm32_otghs), phys), reset_gpios, {0});
#endif

static char udc_msgq_buf_0[CONFIG_UDC_STM32_MAX_QMESSAGES * sizeof(struct udc_stm32_msg)];

K_THREAD_STACK_DEFINE(udc_stm32_stack_0, CONFIG_UDC_STM32_STACK_SIZE);

static int udc_stm32_driver_init0(const struct device *dev)
{
	struct udc_stm32_data *priv = udc_get_private(dev);
	const struct udc_stm32_config *cfg = dev->config;
	struct udc_data *data = dev->data;
	int err;

	for (unsigned int i = 0; i < ARRAY_SIZE(ep_cfg_out); i++) {
		ep_cfg_out[i].caps.out = 1;
		if (i == 0) {
			ep_cfg_out[i].caps.control = 1;
			ep_cfg_out[i].caps.mps = UDC_STM32_EP0_MAX_PACKET_SIZE;
		} else {
			ep_cfg_out[i].caps.bulk = 1;
			ep_cfg_out[i].caps.interrupt = 1;
			ep_cfg_out[i].caps.iso = 1;
			ep_cfg_out[i].caps.mps = cfg->ep_mps;
		}

		ep_cfg_out[i].addr = USB_EP_DIR_OUT | i;
		err = udc_register_ep(dev, &ep_cfg_out[i]);
		if (err != 0) {
			LOG_ERR("Failed to register endpoint");
			return err;
		}
	}

	for (unsigned int i = 0; i < ARRAY_SIZE(ep_cfg_in); i++) {
		ep_cfg_in[i].caps.in = 1;
		if (i == 0) {
			ep_cfg_in[i].caps.control = 1;
			ep_cfg_in[i].caps.mps = UDC_STM32_EP0_MAX_PACKET_SIZE;
		} else {
			ep_cfg_in[i].caps.bulk = 1;
			ep_cfg_in[i].caps.interrupt = 1;
			ep_cfg_in[i].caps.iso = 1;
			ep_cfg_in[i].caps.mps = cfg->ep_mps;
		}

		ep_cfg_in[i].addr = USB_EP_DIR_IN | i;
		err = udc_register_ep(dev, &ep_cfg_in[i]);
		if (err != 0) {
			LOG_ERR("Failed to register endpoint");
			return err;
		}
	}

	data->caps.rwup = true;
	data->caps.out_ack = false;
	data->caps.addr_before_status = true;
	data->caps.mps0 = UDC_MPS0_64;
	if (cfg->selected_speed == PCD_SPEED_HIGH) {
		data->caps.hs = true;
	}

	priv->dev = dev;
	priv->clk_enable = priv_clock_enable;
	priv->clk_disable = priv_clock_disable;

	k_msgq_init(&priv->msgq_data, udc_msgq_buf_0, sizeof(struct udc_stm32_msg),
		    CONFIG_UDC_STM32_MAX_QMESSAGES);

	k_thread_create(&priv->thread_data, udc_stm32_stack_0,
			K_THREAD_STACK_SIZEOF(udc_stm32_stack_0), udc_stm32_thread_handler,
			(void *)dev, NULL, NULL, K_PRIO_COOP(CONFIG_UDC_STM32_THREAD_PRIORITY),
			K_ESSENTIAL, K_NO_WAIT);
	k_thread_name_set(&priv->thread_data, dev->name);

	IRQ_CONNECT(UDC_STM32_IRQ, UDC_STM32_IRQ_PRI, udc_stm32_irq,
		    DEVICE_DT_INST_GET(0), 0);

#if !DT_HAS_COMPAT_STATUS_OKAY(st_stm32n6_otghs)
	err = pinctrl_apply_state(usb_pcfg, PINCTRL_STATE_DEFAULT);
	if (err < 0) {
		LOG_ERR("USB pinctrl setup failed (%d)", err);
		return err;
	}
#endif

#ifdef SYSCFG_CFGR1_USB_IT_RMP
	/*
	 * STM32F302/F303: USB IRQ collides with CAN_1 IRQ (§14.1.3, RM0316)
	 * Remap IRQ by default to enable use of both IPs simultaneoulsy
	 * This should be done before calling any HAL function
	 */
	if (LL_APB2_GRP1_IsEnabledClock(LL_APB2_GRP1_PERIPH_SYSCFG)) {
		LL_SYSCFG_EnableRemapIT_USB();
	} else {
		LOG_ERR("System Configuration Controller clock is "
			"disabled. Unable to enable IRQ remapping.");
	}
#endif

#if UDC_STM32_NODE_PHY_ITFACE(DT_DRV_INST(0)) == PCD_PHY_ULPI
	if (ulpi_reset.port != NULL) {
		if (!gpio_is_ready_dt(&ulpi_reset)) {
			LOG_ERR("Reset GPIO device not ready");
			return -EINVAL;
		}
		if (gpio_pin_configure_dt(&ulpi_reset, GPIO_OUTPUT_INACTIVE) != 0) {
			LOG_ERR("Couldn't configure reset pin");
			return -EIO;
		}
	}
#endif

	/*
	 * Required for at least STM32L4 devices as they electrically
	 * isolate USB features from VDDUSB. It must be enabled before
	 * USB can function. Refer to section 5.1.3 in DM00083560 or
	 * DM00310109.
	 */
#ifdef PWR_CR2_USV
#if defined(LL_APB1_GRP1_PERIPH_PWR)
	if (LL_APB1_GRP1_IsEnabledClock(LL_APB1_GRP1_PERIPH_PWR)) {
		LL_PWR_EnableVddUSB();
	} else {
		LL_APB1_GRP1_EnableClock(LL_APB1_GRP1_PERIPH_PWR);
		LL_PWR_EnableVddUSB();
		LL_APB1_GRP1_DisableClock(LL_APB1_GRP1_PERIPH_PWR);
	}
#else
	LL_PWR_EnableVddUSB();
#endif /* defined(LL_APB1_GRP1_PERIPH_PWR) */
#endif /* PWR_CR2_USV */

	return 0;
}

DEVICE_DT_INST_DEFINE(0, udc_stm32_driver_init0, NULL, &udc0_data, &udc0_cfg,
		      POST_KERNEL, CONFIG_KERNEL_INIT_PRIORITY_DEVICE,
		      &udc_stm32_api);<|MERGE_RESOLUTION|>--- conflicted
+++ resolved
@@ -1421,18 +1421,13 @@
 	#if UDC_STM32_NODE_PHY_ITFACE(DT_DRV_INST(0)) == PCD_PHY_ULPI
 		LL_AHB1_GRP1_EnableClock(LL_AHB1_GRP1_PERIPH_OTGHSULPI);
 	#elif UDC_STM32_NODE_PHY_ITFACE(DT_DRV_INST(0)) == PCD_PHY_UTMI
-<<<<<<< HEAD
-	LL_APB2_GRP1_EnableClock(LL_APB2_GRP1_PERIPH_OTGPHYC);
-#endif
-=======
 		/*
 		 * For some reason, the ULPI clock still needs to be
 		 * enabled when the internal USBPHYC HS PHY is used.
 		 */
 		LL_AHB1_GRP1_EnableClock(LL_AHB1_GRP1_PERIPH_OTGHSULPI);
-		LL_APB2_GRP1_EnableClock(LL_APB2_GRP1_PERIPH_OTGPHYC);
-	#endif
->>>>>>> 55856d13
+	LL_APB2_GRP1_EnableClock(LL_APB2_GRP1_PERIPH_OTGPHYC);
+#endif
 #else /* CONFIG_SOC_SERIES_STM32F2X || CONFIG_SOC_SERIES_STM32F4X */
 	if (UDC_STM32_NODE_PHY_ITFACE(DT_DRV_INST(0)) == PCD_PHY_ULPI) {
 		LL_AHB1_GRP1_EnableClock(LL_AHB1_GRP1_PERIPH_OTGHSULPI);
