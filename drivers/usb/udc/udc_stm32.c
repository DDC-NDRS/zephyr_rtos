--- conflicted
+++ resolved
@@ -1092,7 +1092,7 @@
  * Kconfig system.
  */
 #define USB_NUM_BIDIR_ENDPOINTS	DT_INST_PROP(0, num_bidir_endpoints)
-#define USB_RAM_SIZE		DT_INST_PROP(0, ram_size)
+#define USB_RAM_SIZE	DT_INST_PROP(0, ram_size)
 
 static struct udc_stm32_data udc0_priv;
 
@@ -1117,13 +1117,8 @@
 	memset(&priv->pcd, 0, sizeof(priv->pcd));
 
 	/* Default values */
-<<<<<<< HEAD
-	priv->pcd.Init.dev_endpoints = (uint8_t)cfg->num_endpoints;
-	priv->pcd.Init.ep0_mps = (uint8_t)cfg->ep0_mps;
-=======
 	priv->pcd.Init.dev_endpoints = cfg->num_endpoints;
 	priv->pcd.Init.ep0_mps = UDC_STM32_EP0_MAX_PACKET_SIZE;
->>>>>>> b69b0642
 	priv->pcd.Init.speed = cfg->selected_speed;
 
 	/* Per controller/Phy values */
