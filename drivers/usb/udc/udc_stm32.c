--- conflicted
+++ resolved
@@ -1123,11 +1123,7 @@
 	priv->pcd.Init.phy_itface = cfg->selected_phy;
 }
 
-<<<<<<< HEAD
-static struct stm32_pclken const pclken[] = STM32_DT_INST_CLOCKS(0);
-=======
 static struct stm32_pclken pclken[] = STM32_DT_INST_CLOCKS(0);
->>>>>>> c77e5a60
 
 static int priv_clock_enable(void)
 {
