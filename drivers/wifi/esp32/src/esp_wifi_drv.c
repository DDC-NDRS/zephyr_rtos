/*
 * Copyright (c) 2020 Espressif Systems (Shanghai) Co., Ltd.
 *
 * SPDX-License-Identifier: Apache-2.0
 */

#define DT_DRV_COMPAT espressif_esp32_wifi

#include <zephyr/logging/log.h>
LOG_MODULE_REGISTER(esp32_wifi, CONFIG_WIFI_LOG_LEVEL);

#include <zephyr/net/ethernet.h>
#include <zephyr/net/net_pkt.h>
#include <zephyr/net/net_if.h>
#include <zephyr/net/wifi_mgmt.h>
#if defined(CONFIG_ESP32_WIFI_AP_STA_MODE)
#include <zephyr/net/wifi_nm.h>
#include <zephyr/net/conn_mgr/connectivity_wifi_mgmt.h>
#endif
#include <zephyr/device.h>
#include <soc.h>
#include "esp_private/wifi.h"
#include "esp_dpp.h"
#include "esp_event.h"
#include "esp_timer.h"
#include "esp_system.h"
#include "esp_wpa.h"
#include <esp_mac.h>
#include "wifi/wifi_event.h"

#define DHCPV4_MASK         (NET_EVENT_IPV4_DHCP_BOUND | NET_EVENT_IPV4_DHCP_STOP)

/* use global iface pointer to support any ethernet driver */
/* necessary for wifi callback functions */
static struct net_if* esp32_wifi_iface;
static struct esp32_wifi_runtime esp32_data;

#if defined(CONFIG_ESP32_WIFI_AP_STA_MODE)
static struct net_if* esp32_wifi_iface_ap;
static struct esp32_wifi_runtime esp32_ap_sta_data;
#endif

enum esp32_state_flag {
    ESP32_STA_STOPPED,
    ESP32_STA_STARTED,
    ESP32_STA_CONNECTING,
    ESP32_STA_CONNECTED,
    ESP32_AP_STARTED,
    ESP32_AP_CONNECTED,
    ESP32_AP_DISCONNECTED,
    ESP32_AP_STOPPED
};

struct esp32_wifi_status {
    char ssid[WIFI_SSID_MAX_LEN + 1];
    char pass[WIFI_PSK_MAX_LEN + 1];
    wifi_auth_mode_t security;
    bool connected;
    uint8_t channel;
    int rssi;
};

struct esp32_wifi_runtime {
    uint8_t mac_addr[6];
    #if defined(CONFIG_NET_STATISTICS_WIFI)
    struct net_stats_wifi stats;
    #endif
    struct esp32_wifi_status status;
    scan_result_cb_t scan_cb;
    uint8_t state;
    uint8_t ap_connection_cnt;

    uint8_t frame_buf[NET_ETH_MAX_FRAME_SIZE];
};

static struct net_mgmt_event_callback esp32_dhcp_cb;

static void wifi_event_handler(struct net_mgmt_event_callback* cb, uint32_t mgmt_event,
                               struct net_if* iface) {

    switch (mgmt_event) {
        case NET_EVENT_IPV4_DHCP_BOUND :
            wifi_mgmt_raise_connect_result_event(iface, 0);
            break;

        default :
            break;
    }
}

static int esp32_wifi_send(const struct device* dev, struct net_pkt* pkt) {
    struct esp32_wifi_runtime* data = dev->data;
    int const pkt_len = net_pkt_get_len(pkt);
    esp_interface_t ifx = (data->state == ESP32_AP_CONNECTED) ? ESP_IF_WIFI_AP : ESP_IF_WIFI_STA;

    /* Read the packet payload */
    if (net_pkt_read(pkt, data->frame_buf, pkt_len) < 0) {
        goto out;
    }

    /* Enqueue packet for transmission */
    if (esp_wifi_internal_tx(ifx, (void*)data->frame_buf, pkt_len) != ESP_OK) {
        goto out;
    }

    #if defined(CONFIG_NET_STATISTICS_WIFI)
    data->stats.bytes.sent += pkt_len;
    data->stats.pkts.tx++;
    #endif

    LOG_DBG("pkt sent %p len %d", pkt, pkt_len);

    return (0);

out :

    LOG_ERR("Failed to send packet");
    #if defined(CONFIG_NET_STATISTICS_WIFI)
    data->stats.errors.tx++;
    #endif

    return (-EIO);
}

static esp_err_t eth_esp32_rx(void* buffer, uint16_t len, void* eb) {
    struct net_pkt* pkt;

    if (esp32_wifi_iface == NULL) {
        esp_wifi_internal_free_rx_buffer(eb);
        LOG_ERR("network interface unavailable");
        return (-EIO);
    }

    pkt = net_pkt_rx_alloc_with_buffer(esp32_wifi_iface, len, NET_AF_UNSPEC, 0, K_MSEC(100));
    if (!pkt) {
        LOG_ERR("Failed to allocate net buffer");
        esp_wifi_internal_free_rx_buffer(eb);
        return (-EIO);
    }

    if (net_pkt_write(pkt, buffer, len) < 0) {
        LOG_ERR("Failed to write to net buffer");
        goto pkt_unref;
    }

    if (net_recv_data(esp32_wifi_iface, pkt) < 0) {
        LOG_ERR("Failed to push received data");
        goto pkt_unref;
    }

    #if defined(CONFIG_NET_STATISTICS_WIFI)
    esp32_data.stats.bytes.received += len;
    esp32_data.stats.pkts.rx++;
    #endif

    esp_wifi_internal_free_rx_buffer(eb);

    return (0);

pkt_unref :
    esp_wifi_internal_free_rx_buffer(eb);
    net_pkt_unref(pkt);

    #if defined(CONFIG_NET_STATISTICS_WIFI)
    esp32_data.stats.errors.rx++;
    #endif

    return (-EIO);
}

#if defined(CONFIG_ESP32_WIFI_AP_STA_MODE)
static esp_err_t wifi_esp32_ap_iface_rx(void* buffer, uint16_t len, void* eb) {
    struct net_pkt* pkt;

    if (esp32_wifi_iface_ap == NULL) {
        esp_wifi_internal_free_rx_buffer(eb);
        LOG_ERR("network interface unavailable");
        return (-EIO);
    }

    pkt = net_pkt_rx_alloc_with_buffer(esp32_wifi_iface_ap, len, AF_UNSPEC, 0, K_MSEC(100));
    if (!pkt) {
        esp_wifi_internal_free_rx_buffer(eb);
        LOG_ERR("Failed to get net buffer");
        return (-EIO);
    }

    if (net_pkt_write(pkt, buffer, len) < 0) {
        LOG_ERR("Failed to write pkt");
        goto pkt_unref;
    }

    if (net_recv_data(esp32_wifi_iface_ap, pkt) < 0) {
        LOG_ERR("Failed to push received data");
        goto pkt_unref;
    }

    #if defined(CONFIG_NET_STATISTICS_WIFI)
    esp32_ap_sta_data.stats.bytes.received += len;
    esp32_ap_sta_data.stats.pkts.rx++;
    #endif

    esp_wifi_internal_free_rx_buffer(eb);
    return (0);

pkt_unref :
    esp_wifi_internal_free_rx_buffer(eb);
    net_pkt_unref(pkt);

    #if defined(CONFIG_NET_STATISTICS_WIFI)
    esp32_ap_sta_data.stats.errors.rx++;
    #endif

    return (-EIO);
}
#endif

static void scan_done_handler(void) {
    uint16_t aps = 0;
    wifi_ap_record_t* ap_list_buffer;
    struct wifi_scan_result res;

    esp_wifi_scan_get_ap_num(&aps);
    if (!aps) {
        LOG_INF("No Wi-Fi AP found");
        goto out;
    }

    ap_list_buffer = k_malloc(aps * sizeof(wifi_ap_record_t));
    if (ap_list_buffer == NULL) {
        LOG_INF("Failed to malloc buffer to print scan results");
        goto out;
    }

    if (esp_wifi_scan_get_ap_records(&aps, ap_list_buffer) == ESP_OK) {
        for (int k = 0; k < aps; k++) {
            (void) memset(&res, 0, sizeof(struct wifi_scan_result));
            int ssid_len = strnlen(ap_list_buffer[k].ssid, WIFI_SSID_MAX_LEN);

            res.ssid_length = ssid_len;
            strncpy(res.ssid, ap_list_buffer[k].ssid, ssid_len);
            res.rssi    = ap_list_buffer[k].rssi;
            res.channel = ap_list_buffer[k].primary;

            memcpy(res.mac, ap_list_buffer[k].bssid, WIFI_MAC_ADDR_LEN);
            res.mac_length = WIFI_MAC_ADDR_LEN;

            switch (ap_list_buffer[k].authmode) {
                case WIFI_AUTH_OPEN :
                    res.security = WIFI_SECURITY_TYPE_NONE;
                    break;

                case WIFI_AUTH_WPA2_PSK :
                    res.security = WIFI_SECURITY_TYPE_PSK;
                    break;

                case WIFI_AUTH_WPA3_PSK :
                    res.security = WIFI_SECURITY_TYPE_SAE;
                    break;

                case WIFI_AUTH_WAPI_PSK :
                    res.security = WIFI_SECURITY_TYPE_WAPI;
                    break;

                case WIFI_AUTH_WPA2_ENTERPRISE :
                    res.security = WIFI_SECURITY_TYPE_EAP;
                    break;

                case WIFI_AUTH_WEP :
                    res.security = WIFI_SECURITY_TYPE_WEP;
                    break;

                case WIFI_AUTH_WPA_PSK :
                    res.security = WIFI_SECURITY_TYPE_WPA_PSK;
                    break;

                default :
                    res.security = WIFI_SECURITY_TYPE_UNKNOWN;
                    break;
            }

            if (esp32_data.scan_cb) {
                esp32_data.scan_cb(esp32_wifi_iface, 0, &res);

                /* ensure notifications get delivered */
                k_yield();
            }
        }
    }
    else {
        LOG_INF("Unable to retrieve AP records");
    }

    k_free(ap_list_buffer);

out :
    /* report end of scan event */
    esp32_data.scan_cb(esp32_wifi_iface, 0, NULL);
    esp32_data.scan_cb = NULL;
}

static void esp_wifi_handle_sta_connect_event(void* event_data) {
    ARG_UNUSED(event_data);
    esp32_data.state = ESP32_STA_CONNECTED;

    #if defined(CONFIG_ESP32_WIFI_STA_AUTO_DHCPV4)
    net_dhcpv4_start(esp32_wifi_iface);
    #else
    wifi_mgmt_raise_connect_result_event(esp32_wifi_iface, 0);
    #endif
}

static void esp_wifi_handle_sta_disconnect_event(void* event_data) {
    wifi_event_sta_disconnected_t* event = event_data;

    if (esp32_data.state == ESP32_STA_CONNECTED) {
        #if defined(CONFIG_ESP32_WIFI_STA_AUTO_DHCPV4)
        net_dhcpv4_stop(esp32_wifi_iface);
        #endif
        wifi_mgmt_raise_disconnect_result_event(esp32_wifi_iface, 0);
    }
    else {
        wifi_mgmt_raise_disconnect_result_event(esp32_wifi_iface, -1);
    }

    LOG_DBG("Disconnect reason: %d", event->reason);
    switch (event->reason) {
        case WIFI_REASON_AUTH_EXPIRE :
        case WIFI_REASON_4WAY_HANDSHAKE_TIMEOUT :
        case WIFI_REASON_AUTH_FAIL :
        case WIFI_REASON_HANDSHAKE_TIMEOUT :
        case WIFI_REASON_MIC_FAILURE :
            LOG_DBG("STA Auth Error");
            break;

        case WIFI_REASON_NO_AP_FOUND :
            LOG_DBG("AP Not found");
            break;

        default :
            break;
    }

    if (IS_ENABLED(CONFIG_ESP32_WIFI_STA_RECONNECT) &&
        (event->reason != WIFI_REASON_ASSOC_LEAVE)) {
        esp32_data.state = ESP32_STA_CONNECTING;
        esp_wifi_connect();
    }
    else {
        esp32_data.state = ESP32_STA_STARTED;
    }
}

static void esp_wifi_handle_ap_connect_event(void* event_data) {
    #if defined(CONFIG_ESP32_WIFI_AP_STA_MODE)
    struct net_if* iface = esp32_wifi_iface_ap;
    wifi_rxcb_t esp32_rx = wifi_esp32_ap_iface_rx;
    #else
    struct net_if* iface = esp32_wifi_iface;
    wifi_rxcb_t esp32_rx = eth_esp32_rx;
    #endif
    wifi_event_ap_staconnected_t* event = event_data;

    LOG_DBG("Station " MACSTR " join, AID=%d", MAC2STR(event->mac), event->aid);

    wifi_sta_list_t sta_list;
    struct wifi_ap_sta_info sta_info;

    sta_info.link_mode   = WIFI_LINK_MODE_UNKNOWN;
    sta_info.twt_capable = false;           /* Only support in 802.11ax */
    sta_info.mac_length  = WIFI_MAC_ADDR_LEN;
    memcpy(sta_info.mac, event->mac, WIFI_MAC_ADDR_LEN);

    /* Expect the return value to always be ESP_OK,
     * since it is called in esp_wifi_event_handler()
     */
    (void) esp_wifi_ap_get_sta_list(&sta_list);
    for (int i = 0; i < sta_list.num; i++) {
        wifi_sta_info_t* sta = &sta_list.sta[i];

        if (memcmp(event->mac, sta->mac, 6) == 0) {
            if (sta->phy_11n) {
                sta_info.link_mode = WIFI_4;
            }
            else if (sta->phy_11g) {
                sta_info.link_mode = WIFI_3;
            }
            else if (sta->phy_11b) {
                sta_info.link_mode = WIFI_1;
            }
            else {
                sta_info.link_mode = WIFI_LINK_MODE_UNKNOWN;
            }
            break;
        }
    }

    wifi_mgmt_raise_ap_sta_connected_event(iface, &sta_info);

    if (!(esp32_data.ap_connection_cnt++)) {
        esp_wifi_internal_reg_rxcb(WIFI_IF_AP, esp32_rx);
    }
}

static void esp_wifi_handle_ap_disconnect_event(void* event_data) {
    #if defined(CONFIG_ESP32_WIFI_AP_STA_MODE)
    struct net_if* iface = esp32_wifi_iface_ap;
    #else
    struct net_if* iface = esp32_wifi_iface;
    #endif
    wifi_event_ap_stadisconnected_t* event = (wifi_event_ap_stadisconnected_t *)event_data;

    LOG_DBG("station " MACSTR " leave, AID=%d", MAC2STR(event->mac), event->aid);
    struct wifi_ap_sta_info sta_info;

    sta_info.link_mode   = WIFI_LINK_MODE_UNKNOWN;
    sta_info.twt_capable = false;
    sta_info.mac_length  = WIFI_MAC_ADDR_LEN;
    memcpy(sta_info.mac, event->mac, WIFI_MAC_ADDR_LEN);
    wifi_mgmt_raise_ap_sta_disconnected_event(iface, &sta_info);

    if (!(--esp32_data.ap_connection_cnt)) {
        esp_wifi_internal_reg_rxcb(WIFI_IF_AP, NULL);
    }
}

void esp_wifi_event_handler(char const* event_base, int32_t event_id, void* event_data,
                            size_t event_data_size, uint32_t ticks_to_wait) {
    #if defined(CONFIG_ESP32_WIFI_AP_STA_MODE)
    struct net_if* iface_ap = esp32_wifi_iface_ap;
    struct esp32_wifi_runtime* ap_data = &esp32_ap_sta_data;
    #else
    struct net_if* iface_ap = esp32_wifi_iface;
    struct esp32_wifi_runtime* ap_data = &esp32_data;
    #endif

    LOG_DBG("Wi-Fi event: %d", event_id);
    switch (event_id) {
        case WIFI_EVENT_STA_START :
            esp32_data.state = ESP32_STA_STARTED;
            net_eth_carrier_on(esp32_wifi_iface);
            break;

        case WIFI_EVENT_STA_STOP :
            esp32_data.state = ESP32_STA_STOPPED;
            net_eth_carrier_off(esp32_wifi_iface);
            break;

        case WIFI_EVENT_STA_CONNECTED :
            esp_wifi_handle_sta_connect_event(event_data);
            break;

        case WIFI_EVENT_STA_DISCONNECTED :
            esp_wifi_handle_sta_disconnect_event(event_data);
            break;

        case WIFI_EVENT_SCAN_DONE :
            scan_done_handler();
            break;

        case WIFI_EVENT_AP_START :
            ap_data->state = ESP32_AP_STARTED;
            net_eth_carrier_on(iface_ap);
            wifi_mgmt_raise_ap_enable_result_event(iface_ap, 0);
            break;

        case WIFI_EVENT_AP_STOP :
            ap_data->state = ESP32_AP_STOPPED;
            net_eth_carrier_off(iface_ap);
            wifi_mgmt_raise_ap_disable_result_event(iface_ap, 0);
            break;

        case WIFI_EVENT_AP_STACONNECTED :
            ap_data->state = ESP32_AP_CONNECTED;
            esp_wifi_handle_ap_connect_event(event_data);
            break;

        case WIFI_EVENT_AP_STADISCONNECTED :
            ap_data->state = ESP32_AP_DISCONNECTED;
            esp_wifi_handle_ap_disconnect_event(event_data);
            break;

        default :
            break;
    }
}

static int esp32_wifi_disconnect(const struct device* dev) {
    int ret;

    ret = esp_wifi_disconnect();
    if (ret != ESP_OK) {
        LOG_INF("Failed to disconnect from hotspot");
        return (-EAGAIN);
    }

    return (0);
}

static int esp32_wifi_connect(const struct device* dev,
                              struct wifi_connect_req_params* params) {
    struct esp32_wifi_runtime* data = dev->data;
    struct net_if* iface = net_if_lookup_by_dev(dev);
    wifi_mode_t mode;
    int ret;

    if ((data->state == ESP32_STA_CONNECTING) ||
        (data->state == ESP32_STA_CONNECTED)) {
        wifi_mgmt_raise_connect_result_event(iface, -1);
        return (-EALREADY);
    }

    ret = esp_wifi_get_mode(&mode);
    if (ret) {
        LOG_ERR("Failed to get Wi-Fi mode (%d)", ret);
        return (-EAGAIN);
    }

    if (IS_ENABLED(CONFIG_ESP32_WIFI_AP_STA_MODE) &&
        ((mode == ESP32_WIFI_MODE_AP) || (mode == ESP32_WIFI_MODE_APSTA))) {
        ret = esp_wifi_set_mode(ESP32_WIFI_MODE_APSTA);
    }
    else {
        ret = esp_wifi_set_mode(ESP32_WIFI_MODE_STA);
    }

    if (ret) {
        LOG_ERR("Failed to set Wi-Fi mode (%d)", ret);
        return (-EAGAIN);
    }

    ret = esp_wifi_start();
    if (ret) {
        LOG_ERR("Failed to start Wi-Fi driver (%d)", ret);
        return (-EAGAIN);
    }

    if (data->state != ESP32_STA_STARTED) {
        LOG_ERR("Wi-Fi not in station mode");
        wifi_mgmt_raise_connect_result_event(iface, -1);
        return (-EIO);
    }

    data->state = ESP32_STA_CONNECTING;

    (void) memcpy(data->status.ssid, params->ssid, params->ssid_length);
    data->status.ssid[params->ssid_length] = '\0';

    wifi_config_t wifi_config;

    (void) memset(&wifi_config, 0, sizeof(wifi_config_t));

    (void) memcpy(wifi_config.sta.ssid, params->ssid, params->ssid_length);
    wifi_config.sta.ssid[params->ssid_length] = '\0';
    switch (params->security) {
        case WIFI_SECURITY_TYPE_NONE :
            wifi_config.sta.threshold.authmode = WIFI_AUTH_OPEN;
            data->status.security = WIFI_AUTH_OPEN;
            wifi_config.sta.pmf_cfg.required = false;
            break;

        case WIFI_SECURITY_TYPE_PSK :
            memcpy(wifi_config.sta.password, params->psk, params->psk_length);
            wifi_config.sta.password[params->psk_length] = '\0';
            wifi_config.sta.threshold.authmode = WIFI_AUTH_WPA2_PSK;
            wifi_config.sta.pmf_cfg.required = false;
            data->status.security = WIFI_AUTH_WPA2_PSK;
            break;

        case WIFI_SECURITY_TYPE_SAE :
            #if defined(CONFIG_ESP32_WIFI_ENABLE_WPA3_SAE)
            if (params->sae_password) {
                memcpy(wifi_config.sta.password, params->sae_password,
                       params->sae_password_length);
                wifi_config.sta.password[params->sae_password_length] = '\0';
            }
            else {
                memcpy(wifi_config.sta.password, params->psk, params->psk_length);
                wifi_config.sta.password[params->psk_length] = '\0';
            }
            data->status.security = WIFI_AUTH_WPA3_PSK;
            wifi_config.sta.threshold.authmode = WIFI_AUTH_WPA3_PSK;
            wifi_config.sta.sae_pwe_h2e = WPA3_SAE_PWE_BOTH;
            break;
            #else
            LOG_ERR("WPA3 not supported for STA mode. Enable "
                    "CONFIG_ESP32_WIFI_ENABLE_WPA3_SAE");
            return (-EINVAL);
            #endif /* CONFIG_ESP32_WIFI_ENABLE_WPA3_SAE */

        default :
            LOG_ERR("Authentication method not supported");
            return (-EIO);
    }

    if (params->channel == WIFI_CHANNEL_ANY) {
        wifi_config.sta.channel = 0U;
        data->status.channel    = 0U;
    }
    else {
        wifi_config.sta.channel = params->channel;
        data->status.channel    = params->channel;
    }

    ret = esp_wifi_set_config(ESP_IF_WIFI_STA, &wifi_config);
    if (ret) {
        LOG_ERR("Failed to set Wi-Fi configuration (%d)", ret);
        return (-EINVAL);
    }

    ret = esp_wifi_connect();
    if (ret) {
        LOG_ERR("Failed to connect to Wi-Fi access point (%d)", ret);
        return (-EAGAIN);
    }

    return (0);
}

static int esp32_wifi_scan(const struct device* dev,
                           struct wifi_scan_params* params,
                           scan_result_cb_t cb) {
    struct esp32_wifi_runtime* data = dev->data;
    int ret;

    if (data->scan_cb != NULL) {
        LOG_INF("Scan callback in progress");
        return (-EINPROGRESS);
    }

    data->scan_cb = cb;                     /* @see scan_result_cb in wifi_mgmt.c */

    wifi_scan_config_t scan_config = {0};

    if (params) {
        /* The enum values are same, so, no conversion needed */
        scan_config.scan_type = params->scan_type;
    }

    #if defined(CONFIG_ESP32_WIFI_AP_STA_MODE)
    wifi_mode_t mode;

    esp_wifi_get_mode(&mode);
    if ((mode == ESP32_WIFI_MODE_AP) || (mode == ESP32_WIFI_MODE_APSTA)) {
        ret = esp_wifi_set_mode(ESP32_WIFI_MODE_APSTA);
    }
    else {
        ret = esp_wifi_set_mode(ESP32_WIFI_MODE_STA);
    }
    #else
    ret = esp_wifi_set_mode(ESP32_WIFI_MODE_STA);
    #endif
    ret |= esp_wifi_scan_start(&scan_config, false);

    if (ret != ESP_OK) {
        LOG_ERR("Failed to start Wi-Fi scanning");
        return (-EAGAIN);
    }

    return (0);
};

static int esp32_wifi_ap_enable(const struct device* dev,
                                struct wifi_connect_req_params* params) {
    struct esp32_wifi_runtime* data = dev->data;
    struct net_if* iface = net_if_lookup_by_dev(dev);
    esp_err_t err;

    /* Build Wi-Fi configuration for AP mode */
    wifi_config_t wifi_config = {
        .ap = {
            .max_connection = 5,
            .channel = (params->channel == WIFI_CHANNEL_ANY) ?
                        0 : params->channel,
        },
    };

    (void) memcpy(data->status.ssid, params->ssid, params->ssid_length);
    data->status.ssid[params->ssid_length] = '\0';

    strncpy((char*)wifi_config.ap.ssid, params->ssid, params->ssid_length);
    wifi_config.ap.ssid_len = params->ssid_length;

    switch (params->security) {
        case WIFI_SECURITY_TYPE_NONE :
            memset(wifi_config.ap.password, 0, sizeof(wifi_config.ap.password));
            wifi_config.ap.authmode = WIFI_AUTH_OPEN;
            data->status.security = WIFI_AUTH_OPEN;
            wifi_config.ap.pmf_cfg.required = false;
            break;

        case WIFI_SECURITY_TYPE_PSK :
            strncpy((char*)wifi_config.ap.password, params->psk, params->psk_length);
            wifi_config.ap.authmode = WIFI_AUTH_WPA2_PSK;
            data->status.security = WIFI_AUTH_WPA2_PSK;
            wifi_config.ap.pmf_cfg.required = false;
            break;

        default :
            LOG_ERR("Authentication method not supported");
            return (-EINVAL);
    }

    /* Start Wi-Fi in AP mode with configuration built above */
    wifi_mode_t mode;

    err = esp_wifi_get_mode(&mode);
    if (IS_ENABLED(CONFIG_ESP32_WIFI_AP_STA_MODE) &&
        ((mode == ESP32_WIFI_MODE_STA) || (mode == ESP32_WIFI_MODE_APSTA))) {
        err |= esp_wifi_set_mode(ESP32_WIFI_MODE_APSTA);
    }
    else {
        err |= esp_wifi_set_mode(ESP32_WIFI_MODE_AP);
    }

    if (err) {
        LOG_ERR("Failed to set Wi-Fi mode (%d)", err);
        return (-EINVAL);
    }

    err = esp_wifi_set_config(WIFI_IF_AP, &wifi_config);
    if (err) {
        LOG_ERR("Failed to set Wi-Fi configuration (%d)", err);
        return (-EINVAL);
    }

    err = esp_wifi_start();
    if (err) {
        LOG_ERR("Failed to enable Wi-Fi AP mode");
        return (-EAGAIN);
    }

    return (0);
};

static int esp32_wifi_ap_disable(const struct device* dev) {
    int err;
    wifi_mode_t mode;

    esp_wifi_get_mode(&mode);
    if (mode == ESP32_WIFI_MODE_APSTA) {
        err = esp_wifi_set_mode(ESP32_WIFI_MODE_STA);
        err |= esp_wifi_start();
    }
    else {
        err = esp_wifi_stop();
    }

    if (err) {
        LOG_ERR("Failed to disable Wi-Fi AP mode: (%d)", err);
        return (-EAGAIN);
    }

    return (0);
};

static int esp32_wifi_ap_sta_disconnect(const struct device* dev, uint8_t const* mac) {
    uint16_t aid;
    esp_err_t err;

    ARG_UNUSED(dev);

    err = esp_wifi_ap_get_sta_aid(mac, &aid);
    if (err) {
        LOG_ERR("Failed to get station's AID: (%d)", err);
        return (-EIO);
    }

    err = esp_wifi_deauth_sta(aid);
    if (err != ESP_OK) {
        LOG_ERR("Failed to disconnect station: (%d)", err);
        return (-EIO);
    }

    return (0);
}

static int esp32_wifi_status(const struct device* dev, struct wifi_iface_status* status) {
    struct esp32_wifi_runtime* data = dev->data;
    wifi_mode_t mode;
    wifi_config_t conf;
    wifi_ap_record_t ap_info;

    switch (data->state) {
        case ESP32_STA_STOPPED :
        case ESP32_AP_STOPPED :
            status->state = WIFI_STATE_INACTIVE;
            break;

        case ESP32_STA_STARTED :
        case ESP32_AP_DISCONNECTED :
            status->state = WIFI_STATE_DISCONNECTED;
            break;

        case ESP32_STA_CONNECTING :
            status->state = WIFI_STATE_SCANNING;
            break;

        case ESP32_STA_CONNECTED :
        case ESP32_AP_CONNECTED :
            status->state = WIFI_STATE_COMPLETED;
            break;

        default :
            break;
    }

    strncpy(status->ssid, data->status.ssid, WIFI_SSID_MAX_LEN);
    status->ssid_len  = strnlen(data->status.ssid, WIFI_SSID_MAX_LEN);
    status->band      = WIFI_FREQ_BAND_2_4_GHZ;
    status->link_mode = WIFI_LINK_MODE_UNKNOWN;
    status->mfp       = WIFI_MFP_DISABLE;

    if (esp_wifi_get_mode(&mode) == ESP_OK) {
        if (mode == ESP32_WIFI_MODE_STA) {
            wifi_phy_mode_t phy_mode;
            esp_err_t err;

            esp_wifi_get_config(ESP_IF_WIFI_STA, &conf);
            esp_wifi_sta_get_ap_info(&ap_info);

            status->iface_mode = WIFI_MODE_INFRA;
            status->channel    = ap_info.primary;
            status->rssi       = ap_info.rssi;
            memcpy(status->bssid, ap_info.bssid, WIFI_MAC_ADDR_LEN);

            err = esp_wifi_sta_get_negotiated_phymode(&phy_mode);
            if (err == ESP_OK) {
                if (phy_mode == WIFI_PHY_MODE_11B) {
                    status->link_mode = WIFI_1;
                }
                else if (phy_mode == WIFI_PHY_MODE_11G) {
                    status->link_mode = WIFI_3;
                }
                else if ((phy_mode == WIFI_PHY_MODE_HT20) ||
                         (phy_mode == WIFI_PHY_MODE_HT40)) {
                    status->link_mode = WIFI_4;
                }
                else if (phy_mode == WIFI_PHY_MODE_HE20) {
                    status->link_mode = WIFI_6;
                }
                else {
                    /* pass */
                }
            }

            status->beacon_interval = conf.sta.listen_interval;
        }
        else if (mode == ESP32_WIFI_MODE_AP) {
            esp_wifi_get_config(ESP_IF_WIFI_AP, &conf);
            status->iface_mode = WIFI_MODE_AP;
            status->link_mode  = WIFI_LINK_MODE_UNKNOWN;
            status->channel    = conf.ap.channel;
            status->beacon_interval = conf.ap.beacon_interval;
        }
        else {
            status->iface_mode = WIFI_MODE_UNKNOWN;
            status->link_mode  = WIFI_LINK_MODE_UNKNOWN;
            status->channel    = 0;
        }
    }

    switch (data->status.security) {
        case WIFI_AUTH_OPEN :
            status->security = WIFI_SECURITY_TYPE_NONE;
            break;

        case WIFI_AUTH_WPA2_PSK :
            status->security = WIFI_SECURITY_TYPE_PSK;
            break;

        case WIFI_AUTH_WPA3_PSK :
            status->security = WIFI_SECURITY_TYPE_SAE;
            break;

        default :
            status->security = WIFI_SECURITY_TYPE_UNKNOWN;
    }

    return (0);
}

int esp32_wifi_reg_domain(const struct device* dev, struct wifi_reg_domain* reg_domain) {
    wifi_mode_t wifi_mode;
    esp_err_t err;

    ARG_UNUSED(dev);

    if (reg_domain->oper == WIFI_MGMT_GET) {
        err = esp_wifi_get_country_code(reg_domain->country_code);
        if (err != ESP_OK) {
            return (-EIO);
        }

        /* Only supports country codes, so set num_channels to 0 */
        reg_domain->num_channels = 0U;
    }
    else { /* WIFI_MGMT_SET */
        bool ieee80211d_enabled = !reg_domain->force;
        err = esp_wifi_set_country_code(reg_domain->country_code, ieee80211d_enabled);
        if (err != ESP_OK) {
            return (-EIO);
        }
    }

    return (0);
}

int esp32_wifi_mode(const struct device* dev, struct wifi_mode_info* mode) {
    struct net_if* iface = net_if_get_by_index(mode->if_index);
    wifi_mode_t wifi_mode;
    esp_err_t err;

    ARG_UNUSED(dev);

    /* Make sure we are on the right interface */
    if (iface != esp32_wifi_iface) {
        return (-ESRCH);
}

    if (mode->oper == WIFI_MGMT_GET) {
        err = esp_wifi_get_mode(&wifi_mode);
        if (err != ESP_OK) {
            return (-EIO);
        }

        switch (wifi_mode) {
            case ESP32_WIFI_MODE_STA :
                mode->mode = WIFI_STA_MODE;
                break;

            case ESP32_WIFI_MODE_AP :
                mode->mode = WIFI_SOFTAP_MODE;
                break;

            case ESP32_WIFI_MODE_APSTA :
                mode->mode = WIFI_SOFTAP_MODE | WIFI_STA_MODE;
                break;

            default :
                mode->mode = 0U;
                break;
        }
    }
    else { /* WIFI_MGMT_SET */
        return (-ENOTSUP);
    }

    return (0);
}


int esp32_wifi_channel(const struct device *dev,
                       struct wifi_channel_info *channel) {
    struct net_if* iface = net_if_get_by_index(channel->if_index);
    uint8_t primary_chan;
    wifi_second_chan_t second_chan;
    esp_err_t err;

    ARG_UNUSED(dev);

    /* Make sure we are on the right interface */
    if (iface != esp32_wifi_iface) {
        return (-ESRCH);
    }

    if (channel->oper == WIFI_MGMT_GET) {
        err = esp_wifi_get_channel(&primary_chan, &second_chan);
        if (err != ESP_OK) {
            return (-EIO);
        }

        channel->channel = primary_chan;
        (void) second_chan;
    }
    else { /* WIFI_MGMT_SET */
        err = esp_wifi_set_channel(channel->channel, WIFI_SECOND_CHAN_NONE);
        if (err != ESP_OK) {
            return (-EIO);
        }
    }

    return (0);
}

int esp32_wifi_ap_config_params(const struct device* dev, struct wifi_ap_config_params* params) {
    wifi_config_t wifi_config;
    esp_err_t err;

    err = esp_wifi_get_config(WIFI_IF_AP, &wifi_config);
    if (err != ESP_OK) {
        return (-EIO);
    }

    if (params->type & WIFI_AP_CONFIG_PARAM_MAX_INACTIVITY) {
        err = esp_wifi_set_inactive_time(WIFI_IF_AP, (uint16_t)params->max_inactivity);
        if (err != ESP_OK) {
            return (-EIO);
        }
    }

<<<<<<< HEAD
#if defined(CONFIG_ESP32_WIFI_AP_STA_MODE)
	wifi_mode_t mode;

	esp_wifi_get_mode(&mode);
	if (mode == ESP32_WIFI_MODE_AP || mode == ESP32_WIFI_MODE_APSTA) {
		ret = esp_wifi_set_mode(ESP32_WIFI_MODE_APSTA);
	} else {
		ret = esp_wifi_set_mode(ESP32_WIFI_MODE_STA);
	}
#else
	ret = esp_wifi_set_mode(ESP32_WIFI_MODE_STA);
#endif

	if (ret) {
		LOG_ERR("Failed to set Wi-Fi mode (%d)", ret);
		return -EINVAL;
	}

	ret = esp_wifi_start();
	if (ret) {
		LOG_ERR("Failed to start Wi-Fi driver (%d)", ret);
		return -EAGAIN;
	}

	ret = esp_wifi_scan_start(&scan_config, false);
	if (ret != ESP_OK) {
		LOG_ERR("Failed to start Wi-Fi scanning");
		return -EAGAIN;
	}
=======
    if (params->type & WIFI_AP_CONFIG_PARAM_MAX_NUM_STA) {
        wifi_config.ap.max_connection = (uint8_t)params->max_num_sta;
    }

    err = esp_wifi_set_config(WIFI_IF_AP, &wifi_config);
    if (err != ESP_OK) {
        return (-EIO);
    }
>>>>>>> 4ca04e87

    return (0);
}

<<<<<<< HEAD
static int esp32_wifi_ap_enable(const struct device *dev,
			 struct wifi_connect_req_params *params)
{
	struct esp32_wifi_runtime *data = dev->data;
	esp_err_t err = 0;

	/* Build Wi-Fi configuration for AP mode */
	wifi_config_t wifi_config = {
		.ap = {
			.max_connection = 5,
			.channel = params->channel == WIFI_CHANNEL_ANY ?
				0 : params->channel,
		},
	};

	memcpy(data->status.ssid, params->ssid, params->ssid_length);
	data->status.ssid[params->ssid_length] = '\0';

	strncpy((char *) wifi_config.ap.ssid, params->ssid, params->ssid_length);
	wifi_config.ap.ssid_len = params->ssid_length;

	switch (params->security) {
	case WIFI_SECURITY_TYPE_NONE:
		memset(wifi_config.ap.password, 0, sizeof(wifi_config.ap.password));
		wifi_config.ap.authmode = WIFI_AUTH_OPEN;
		data->status.security = WIFI_AUTH_OPEN;
		wifi_config.ap.pmf_cfg.required = false;
		break;
	case WIFI_SECURITY_TYPE_PSK:
		strncpy((char *) wifi_config.ap.password, params->psk, params->psk_length);
		wifi_config.ap.authmode = WIFI_AUTH_WPA2_PSK;
		data->status.security = WIFI_AUTH_WPA2_PSK;
		wifi_config.ap.pmf_cfg.required = false;
		break;
	default:
		LOG_ERR("Authentication method not supported");
		return -EINVAL;
	}

	/* Start Wi-Fi in AP mode with configuration built above */
	wifi_mode_t mode;

	err = esp_wifi_get_mode(&mode);
	if (IS_ENABLED(CONFIG_ESP32_WIFI_AP_STA_MODE) &&
	    (mode == ESP32_WIFI_MODE_STA || mode == ESP32_WIFI_MODE_APSTA)) {
		err |= esp_wifi_set_mode(ESP32_WIFI_MODE_APSTA);
	} else {
		err |= esp_wifi_set_mode(ESP32_WIFI_MODE_AP);
	}
	if (err) {
		LOG_ERR("Failed to set Wi-Fi mode (%d)", err);
		return -EINVAL;
	}

	err = esp_wifi_set_config(WIFI_IF_AP, &wifi_config);
	if (err) {
		LOG_ERR("Failed to set Wi-Fi configuration (%d)", err);
		return -EINVAL;
	}

	err = esp_wifi_start();
	if (err) {
		LOG_ERR("Failed to enable Wi-Fi AP mode");
		return -EAGAIN;
	}

	return 0;
};
=======
#define ESP32_WIFI_DPP_CMD_BUF_SIZE 384
#define STR_CUR_TO_END(cur) (cur) = (&(cur)[0] + strlen((cur)))
>>>>>>> 4ca04e87

int esp32_wifi_dpp_dispatch(const struct device* dev, struct wifi_dpp_params* params) {
    char* pos;
    static char dpp_cmd_buf[ESP32_WIFI_DPP_CMD_BUF_SIZE] = {0};
    char* end = &dpp_cmd_buf[ESP32_WIFI_DPP_CMD_BUF_SIZE - 2];

    memset(dpp_cmd_buf, 0x0, ESP32_WIFI_DPP_CMD_BUF_SIZE);

<<<<<<< HEAD
static void esp32_wifi_init(struct net_if *iface)
{
	const struct device *dev = net_if_get_device(iface);
	struct esp32_wifi_runtime *dev_data = dev->data;
	struct ethernet_context *eth_ctx = net_if_l2_data(iface);

	eth_ctx->eth_if_type = L2_ETH_IF_TYPE_WIFI;

#if defined(CONFIG_ESP32_WIFI_AP_STA_MODE)
	struct wifi_nm_instance *nm = wifi_nm_get_instance("esp32_wifi_nm");

	if (!esp32_wifi_iface_ap) {
		esp32_wifi_iface_ap = iface;
		dev_data->state = ESP32_AP_STOPPED;

		esp_read_mac(dev_data->mac_addr, ESP_MAC_WIFI_SOFTAP);
		wifi_nm_register_mgd_type_iface(nm, WIFI_TYPE_SAP, esp32_wifi_iface_ap);
	} else {
		esp32_wifi_iface = iface;
		dev_data->state = ESP32_STA_STOPPED;

		/* Start interface when we are actually connected with Wi-Fi network */
		esp_read_mac(dev_data->mac_addr, ESP_MAC_WIFI_STA);
		esp_wifi_internal_reg_rxcb(ESP_IF_WIFI_STA, eth_esp32_rx);
		wifi_nm_register_mgd_type_iface(nm, WIFI_TYPE_STA, esp32_wifi_iface);
	}
#else

	esp32_wifi_iface = iface;
	dev_data->state = ESP32_STA_STOPPED;

	/* Start interface when we are actually connected with Wi-Fi network */
	esp_read_mac(dev_data->mac_addr, ESP_MAC_WIFI_STA);
	esp_wifi_internal_reg_rxcb(ESP_IF_WIFI_STA, eth_esp32_rx);

#endif
=======
    pos = &dpp_cmd_buf[0];

    switch (params->action) {
        case WIFI_DPP_CONFIGURATOR_ADD :
            /* pass */
            break;

        case WIFI_DPP_AUTH_INIT :
            /* pass */
            // esp_supp_dpp_init
            break;

        case WIFI_DPP_QR_CODE :
            /* pass */
            break;

        case WIFI_DPP_CHIRP :
            /* pass */
            break;

        case WIFI_DPP_LISTEN :
            /* pass */
            // esp_supp_dpp_start_listen
            break;
>>>>>>> 4ca04e87

        case WIFI_DPP_BOOTSTRAP_GEN :
            /* pass */
            // esp_supp_dpp_bootstrap_gen
            break;

<<<<<<< HEAD
	ethernet_init(iface);
	net_if_carrier_off(iface);
=======
        case WIFI_DPP_BOOTSTRAP_GET_URI :
            /* pass */
            break;

        case WIFI_DPP_SET_CONF_PARAM :
            /* pass */
            break;

        case WIFI_DPP_SET_WAIT_RESP_TIME :
            /* pass */
            break;

        default :
            return (-1);
    }

    return (0);
}

static void esp32_wifi_init(struct net_if* iface) {
    const struct device* dev = net_if_get_device(iface);
    struct esp32_wifi_runtime* dev_data = dev->data;
    struct ethernet_context* eth_ctx = net_if_l2_data(iface);
    struct wifi_nm_instance* nm = wifi_nm_get_instance("esp32_wifi_nm");

    eth_ctx->eth_if_type = L2_ETH_IF_TYPE_WIFI;
    #if defined(CONFIG_ESP32_WIFI_AP_STA_MODE)
    if (!esp32_wifi_iface_ap) {
        esp32_wifi_iface_ap = iface;
        dev_data->state = ESP32_AP_STOPPED;

        esp_read_mac(dev_data->mac_addr, ESP_MAC_WIFI_SOFTAP);
        wifi_nm_register_mgd_type_iface(nm, WIFI_TYPE_SAP, esp32_wifi_iface_ap);
    }
    else {
        esp32_wifi_iface = iface;
        dev_data->state = ESP32_STA_STOPPED;

        /* Start interface when we are actually connected with Wi-Fi network */
        esp_read_mac(dev_data->mac_addr, ESP_MAC_WIFI_STA);
        esp_wifi_internal_reg_rxcb(ESP_IF_WIFI_STA, eth_esp32_rx);
        wifi_nm_register_mgd_type_iface(nm, WIFI_TYPE_STA, esp32_wifi_iface);
    }
    #else
        esp32_wifi_iface = iface;
        dev_data->state  = ESP32_STA_STOPPED;

        /* Start interface when we are actually connected with Wi-Fi network */
        esp_read_mac(dev_data->mac_addr, ESP_MAC_WIFI_STA);
        esp_wifi_internal_reg_rxcb(ESP_IF_WIFI_STA, eth_esp32_rx);
    #endif

    /* Assign link local address. */
    net_if_set_link_addr(iface, dev_data->mac_addr, 6, NET_LINK_ETHERNET);

    ethernet_init(iface);
    net_if_carrier_off(iface);

>>>>>>> 4ca04e87
}

#if defined(CONFIG_NET_STATISTICS_WIFI)
static int esp32_wifi_stats(const struct device* dev, struct net_stats_wifi* stats) {
    struct esp32_wifi_runtime* data = dev->data;

    stats->bytes.received        = data->stats.bytes.received;
    stats->bytes.sent            = data->stats.bytes.sent;
    stats->pkts.rx               = data->stats.pkts.rx;
    stats->pkts.tx               = data->stats.pkts.tx;
    stats->errors.rx             = data->stats.errors.rx;
    stats->errors.tx             = data->stats.errors.tx;
    stats->broadcast.rx          = data->stats.broadcast.rx;
    stats->broadcast.tx          = data->stats.broadcast.tx;
    stats->multicast.rx          = data->stats.multicast.rx;
    stats->multicast.tx          = data->stats.multicast.tx;
    stats->sta_mgmt.beacons_rx   = data->stats.sta_mgmt.beacons_rx;
    stats->sta_mgmt.beacons_miss = data->stats.sta_mgmt.beacons_miss;

    return (0);
}
#endif

static int esp32_wifi_dev_init(const struct device* dev) {
    esp_timer_init();
    wifi_init_config_t config = WIFI_INIT_CONFIG_DEFAULT();
    esp_err_t ret = esp_wifi_init(&config);

    if (ret != ESP_OK) {
        LOG_ERR("Unable to initialize the wifi");
    }

    if (IS_ENABLED(CONFIG_ESP32_WIFI_STA_AUTO_DHCPV4)) {
        net_mgmt_init_event_callback(&esp32_dhcp_cb, wifi_event_handler, DHCPV4_MASK);
        net_mgmt_add_event_callback(&esp32_dhcp_cb);
    }

    return (0);
}

static const struct wifi_mgmt_ops esp32_wifi_mgmt = {
    .scan         = esp32_wifi_scan,
    .connect      = esp32_wifi_connect,
    .disconnect   = esp32_wifi_disconnect,
    .ap_enable    = esp32_wifi_ap_enable,
    .ap_disable   = esp32_wifi_ap_disable,
    .ap_sta_disconnect = esp32_wifi_ap_sta_disconnect,
    .iface_status = esp32_wifi_status,
    #if defined(CONFIG_NET_STATISTICS_WIFI)
    .get_stats = esp32_wifi_stats,
    #endif

    .reg_domain = esp32_wifi_reg_domain,
    .mode       = esp32_wifi_mode,
    .channel    = esp32_wifi_channel,

    .ap_config_params = esp32_wifi_ap_config_params,

    .dpp_dispatch = esp32_wifi_dpp_dispatch
};

static const struct net_wifi_mgmt_offload esp32_api = {
    .wifi_iface.iface_api.init = esp32_wifi_init,
    .wifi_iface.send = esp32_wifi_send,
    .wifi_mgmt_api   = &esp32_wifi_mgmt,
};

NET_DEVICE_DT_INST_DEFINE(0,
    esp32_wifi_dev_init, NULL,
    &esp32_data, NULL, CONFIG_WIFI_INIT_PRIORITY,
    &esp32_api, ETHERNET_L2,
    NET_L2_GET_CTX_TYPE(ETHERNET_L2), NET_ETH_MTU);

#if defined(CONFIG_ESP32_WIFI_AP_STA_MODE)
NET_DEVICE_DT_INST_DEFINE(1,
                          NULL, NULL,
                          &esp32_ap_sta_data, NULL, CONFIG_WIFI_INIT_PRIORITY,
                          &esp32_api, ETHERNET_L2,
                          NET_L2_GET_CTX_TYPE(ETHERNET_L2), NET_ETH_MTU);

DEFINE_WIFI_NM_INSTANCE(esp32_wifi_nm, &esp32_wifi_mgmt);

CONNECTIVITY_WIFI_MGMT_BIND(Z_DEVICE_DT_DEV_ID(DT_DRV_INST(0)));
#endif<|MERGE_RESOLUTION|>--- conflicted
+++ resolved
@@ -650,7 +650,19 @@
     #else
     ret = esp_wifi_set_mode(ESP32_WIFI_MODE_STA);
     #endif
-    ret |= esp_wifi_scan_start(&scan_config, false);
+
+    if (ret) {
+        LOG_ERR("Failed to set Wi-Fi mode (%d)", ret);
+        return (-EINVAL);
+    }
+
+    ret = esp_wifi_start();
+    if (ret) {
+        LOG_ERR("Failed to start Wi-Fi driver (%d)", ret);
+        return (-EAGAIN);
+    }
+
+    ret = esp_wifi_scan_start(&scan_config, false);
 
     if (ret != ESP_OK) {
         LOG_ERR("Failed to start Wi-Fi scanning");
@@ -663,7 +675,6 @@
 static int esp32_wifi_ap_enable(const struct device* dev,
                                 struct wifi_connect_req_params* params) {
     struct esp32_wifi_runtime* data = dev->data;
-    struct net_if* iface = net_if_lookup_by_dev(dev);
     esp_err_t err;
 
     /* Build Wi-Fi configuration for AP mode */
@@ -912,7 +923,6 @@
     esp_err_t err;
 
     ARG_UNUSED(dev);
-
     /* Make sure we are on the right interface */
     if (iface != esp32_wifi_iface) {
         return (-ESRCH);
@@ -999,37 +1009,6 @@
         }
     }
 
-<<<<<<< HEAD
-#if defined(CONFIG_ESP32_WIFI_AP_STA_MODE)
-	wifi_mode_t mode;
-
-	esp_wifi_get_mode(&mode);
-	if (mode == ESP32_WIFI_MODE_AP || mode == ESP32_WIFI_MODE_APSTA) {
-		ret = esp_wifi_set_mode(ESP32_WIFI_MODE_APSTA);
-	} else {
-		ret = esp_wifi_set_mode(ESP32_WIFI_MODE_STA);
-	}
-#else
-	ret = esp_wifi_set_mode(ESP32_WIFI_MODE_STA);
-#endif
-
-	if (ret) {
-		LOG_ERR("Failed to set Wi-Fi mode (%d)", ret);
-		return -EINVAL;
-	}
-
-	ret = esp_wifi_start();
-	if (ret) {
-		LOG_ERR("Failed to start Wi-Fi driver (%d)", ret);
-		return -EAGAIN;
-	}
-
-	ret = esp_wifi_scan_start(&scan_config, false);
-	if (ret != ESP_OK) {
-		LOG_ERR("Failed to start Wi-Fi scanning");
-		return -EAGAIN;
-	}
-=======
     if (params->type & WIFI_AP_CONFIG_PARAM_MAX_NUM_STA) {
         wifi_config.ap.max_connection = (uint8_t)params->max_num_sta;
     }
@@ -1038,84 +1017,12 @@
     if (err != ESP_OK) {
         return (-EIO);
     }
->>>>>>> 4ca04e87
-
-    return (0);
-}
-
-<<<<<<< HEAD
-static int esp32_wifi_ap_enable(const struct device *dev,
-			 struct wifi_connect_req_params *params)
-{
-	struct esp32_wifi_runtime *data = dev->data;
-	esp_err_t err = 0;
-
-	/* Build Wi-Fi configuration for AP mode */
-	wifi_config_t wifi_config = {
-		.ap = {
-			.max_connection = 5,
-			.channel = params->channel == WIFI_CHANNEL_ANY ?
-				0 : params->channel,
-		},
-	};
-
-	memcpy(data->status.ssid, params->ssid, params->ssid_length);
-	data->status.ssid[params->ssid_length] = '\0';
-
-	strncpy((char *) wifi_config.ap.ssid, params->ssid, params->ssid_length);
-	wifi_config.ap.ssid_len = params->ssid_length;
-
-	switch (params->security) {
-	case WIFI_SECURITY_TYPE_NONE:
-		memset(wifi_config.ap.password, 0, sizeof(wifi_config.ap.password));
-		wifi_config.ap.authmode = WIFI_AUTH_OPEN;
-		data->status.security = WIFI_AUTH_OPEN;
-		wifi_config.ap.pmf_cfg.required = false;
-		break;
-	case WIFI_SECURITY_TYPE_PSK:
-		strncpy((char *) wifi_config.ap.password, params->psk, params->psk_length);
-		wifi_config.ap.authmode = WIFI_AUTH_WPA2_PSK;
-		data->status.security = WIFI_AUTH_WPA2_PSK;
-		wifi_config.ap.pmf_cfg.required = false;
-		break;
-	default:
-		LOG_ERR("Authentication method not supported");
-		return -EINVAL;
-	}
-
-	/* Start Wi-Fi in AP mode with configuration built above */
-	wifi_mode_t mode;
-
-	err = esp_wifi_get_mode(&mode);
-	if (IS_ENABLED(CONFIG_ESP32_WIFI_AP_STA_MODE) &&
-	    (mode == ESP32_WIFI_MODE_STA || mode == ESP32_WIFI_MODE_APSTA)) {
-		err |= esp_wifi_set_mode(ESP32_WIFI_MODE_APSTA);
-	} else {
-		err |= esp_wifi_set_mode(ESP32_WIFI_MODE_AP);
-	}
-	if (err) {
-		LOG_ERR("Failed to set Wi-Fi mode (%d)", err);
-		return -EINVAL;
-	}
-
-	err = esp_wifi_set_config(WIFI_IF_AP, &wifi_config);
-	if (err) {
-		LOG_ERR("Failed to set Wi-Fi configuration (%d)", err);
-		return -EINVAL;
-	}
-
-	err = esp_wifi_start();
-	if (err) {
-		LOG_ERR("Failed to enable Wi-Fi AP mode");
-		return -EAGAIN;
-	}
-
-	return 0;
-};
-=======
+
+    return (0);
+}
+
 #define ESP32_WIFI_DPP_CMD_BUF_SIZE 384
 #define STR_CUR_TO_END(cur) (cur) = (&(cur)[0] + strlen((cur)))
->>>>>>> 4ca04e87
 
 int esp32_wifi_dpp_dispatch(const struct device* dev, struct wifi_dpp_params* params) {
     char* pos;
@@ -1124,44 +1031,6 @@
 
     memset(dpp_cmd_buf, 0x0, ESP32_WIFI_DPP_CMD_BUF_SIZE);
 
-<<<<<<< HEAD
-static void esp32_wifi_init(struct net_if *iface)
-{
-	const struct device *dev = net_if_get_device(iface);
-	struct esp32_wifi_runtime *dev_data = dev->data;
-	struct ethernet_context *eth_ctx = net_if_l2_data(iface);
-
-	eth_ctx->eth_if_type = L2_ETH_IF_TYPE_WIFI;
-
-#if defined(CONFIG_ESP32_WIFI_AP_STA_MODE)
-	struct wifi_nm_instance *nm = wifi_nm_get_instance("esp32_wifi_nm");
-
-	if (!esp32_wifi_iface_ap) {
-		esp32_wifi_iface_ap = iface;
-		dev_data->state = ESP32_AP_STOPPED;
-
-		esp_read_mac(dev_data->mac_addr, ESP_MAC_WIFI_SOFTAP);
-		wifi_nm_register_mgd_type_iface(nm, WIFI_TYPE_SAP, esp32_wifi_iface_ap);
-	} else {
-		esp32_wifi_iface = iface;
-		dev_data->state = ESP32_STA_STOPPED;
-
-		/* Start interface when we are actually connected with Wi-Fi network */
-		esp_read_mac(dev_data->mac_addr, ESP_MAC_WIFI_STA);
-		esp_wifi_internal_reg_rxcb(ESP_IF_WIFI_STA, eth_esp32_rx);
-		wifi_nm_register_mgd_type_iface(nm, WIFI_TYPE_STA, esp32_wifi_iface);
-	}
-#else
-
-	esp32_wifi_iface = iface;
-	dev_data->state = ESP32_STA_STOPPED;
-
-	/* Start interface when we are actually connected with Wi-Fi network */
-	esp_read_mac(dev_data->mac_addr, ESP_MAC_WIFI_STA);
-	esp_wifi_internal_reg_rxcb(ESP_IF_WIFI_STA, eth_esp32_rx);
-
-#endif
-=======
     pos = &dpp_cmd_buf[0];
 
     switch (params->action) {
@@ -1186,17 +1055,12 @@
             /* pass */
             // esp_supp_dpp_start_listen
             break;
->>>>>>> 4ca04e87
 
         case WIFI_DPP_BOOTSTRAP_GEN :
             /* pass */
             // esp_supp_dpp_bootstrap_gen
             break;
 
-<<<<<<< HEAD
-	ethernet_init(iface);
-	net_if_carrier_off(iface);
-=======
         case WIFI_DPP_BOOTSTRAP_GET_URI :
             /* pass */
             break;
@@ -1220,10 +1084,12 @@
     const struct device* dev = net_if_get_device(iface);
     struct esp32_wifi_runtime* dev_data = dev->data;
     struct ethernet_context* eth_ctx = net_if_l2_data(iface);
+
+    eth_ctx->eth_if_type = L2_ETH_IF_TYPE_WIFI;
+
+    #if defined(CONFIG_ESP32_WIFI_AP_STA_MODE)
     struct wifi_nm_instance* nm = wifi_nm_get_instance("esp32_wifi_nm");
 
-    eth_ctx->eth_if_type = L2_ETH_IF_TYPE_WIFI;
-    #if defined(CONFIG_ESP32_WIFI_AP_STA_MODE)
     if (!esp32_wifi_iface_ap) {
         esp32_wifi_iface_ap = iface;
         dev_data->state = ESP32_AP_STOPPED;
@@ -1241,12 +1107,12 @@
         wifi_nm_register_mgd_type_iface(nm, WIFI_TYPE_STA, esp32_wifi_iface);
     }
     #else
-        esp32_wifi_iface = iface;
-        dev_data->state  = ESP32_STA_STOPPED;
-
-        /* Start interface when we are actually connected with Wi-Fi network */
-        esp_read_mac(dev_data->mac_addr, ESP_MAC_WIFI_STA);
-        esp_wifi_internal_reg_rxcb(ESP_IF_WIFI_STA, eth_esp32_rx);
+    esp32_wifi_iface = iface;
+    dev_data->state  = ESP32_STA_STOPPED;
+
+    /* Start interface when we are actually connected with Wi-Fi network */
+    esp_read_mac(dev_data->mac_addr, ESP_MAC_WIFI_STA);
+    esp_wifi_internal_reg_rxcb(ESP_IF_WIFI_STA, eth_esp32_rx);
     #endif
 
     /* Assign link local address. */
@@ -1254,8 +1120,6 @@
 
     ethernet_init(iface);
     net_if_carrier_off(iface);
-
->>>>>>> 4ca04e87
 }
 
 #if defined(CONFIG_NET_STATISTICS_WIFI)
