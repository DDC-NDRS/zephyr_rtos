/*
 * Copyright (c) 2020 Espressif Systems (Shanghai) Co., Ltd.
 *
 * SPDX-License-Identifier: Apache-2.0
 */

#define DT_DRV_COMPAT espressif_esp32_wifi

#include <zephyr/logging/log.h>
LOG_MODULE_REGISTER(esp32_wifi, CONFIG_WIFI_LOG_LEVEL);

#include <zephyr/net/ethernet.h>
#include <zephyr/net/net_pkt.h>
#include <zephyr/net/net_if.h>
#include <zephyr/net/wifi_mgmt.h>
#include <zephyr/net/conn_mgr/connectivity_wifi_mgmt.h>
#include <zephyr/device.h>
#include <soc.h>
#include "esp_private/wifi.h"
#include "esp_event.h"
#include "esp_timer.h"
#include "esp_system.h"
#include "esp_wpa.h"
#include <esp_mac.h>
#include "wifi/wifi_event.h"

#define DHCPV4_MASK (NET_EVENT_IPV4_DHCP_BOUND | NET_EVENT_IPV4_DHCP_STOP)

/* use global iface pointer to support any ethernet driver */
/* necessary for wifi callback functions */
static struct net_if* esp32_wifi_iface;
static struct esp32_wifi_runtime esp32_data;

enum esp32_state_flag {
    ESP32_STA_STOPPED,
    ESP32_STA_STARTED,
    ESP32_STA_CONNECTING,
    ESP32_STA_CONNECTED,
    ESP32_AP_CONNECTED,
    ESP32_AP_DISCONNECTED,
    ESP32_AP_STOPPED
};

struct esp32_wifi_status {
    char ssid[WIFI_SSID_MAX_LEN + 1];
    char pass[WIFI_PSK_MAX_LEN + 1];
    wifi_auth_mode_t security;
    bool connected;
    uint8_t channel;
    int rssi;
};

struct esp32_wifi_runtime {
    uint8_t mac_addr[6];
    uint8_t frame_buf[NET_ETH_MAX_FRAME_SIZE];
    #if defined(CONFIG_NET_STATISTICS_WIFI)
    struct net_stats_wifi stats;
    #endif
    struct esp32_wifi_status status;
    scan_result_cb_t scan_cb;
    uint8_t state;
    uint8_t ap_connection_cnt;
};

static struct net_mgmt_event_callback esp32_dhcp_cb;

static void wifi_event_handler(struct net_mgmt_event_callback* cb, uint32_t mgmt_event,
                               struct net_if* iface) {
    const struct wifi_status* status = (const struct wifi_status*)cb->info;

    switch (mgmt_event) {
        case NET_EVENT_IPV4_DHCP_BOUND :
            wifi_mgmt_raise_connect_result_event(esp32_wifi_iface, 0);
            break;

        default :
            break;
    }
}

static int esp32_wifi_send(const struct device* dev, struct net_pkt* pkt) {
    struct esp32_wifi_runtime* data = dev->data;
    int const pkt_len = net_pkt_get_len(pkt);
    esp_interface_t ifx =
        ((esp32_data.state == ESP32_AP_CONNECTED) ? ESP_IF_WIFI_AP : ESP_IF_WIFI_STA);

    /* Read the packet payload */
    if (net_pkt_read(pkt, data->frame_buf, pkt_len) < 0) {
        goto out;
    }

    /* Enqueue packet for transmission */
    if (esp_wifi_internal_tx(ifx, (void*)data->frame_buf, pkt_len) != ESP_OK) {
        goto out;
    }

    #if defined(CONFIG_NET_STATISTICS_WIFI)
    data->stats.bytes.sent += pkt_len;
    data->stats.pkts.tx++;
    #endif

    LOG_DBG("pkt sent %p len %d", pkt, pkt_len);

    return (0);

out :

    LOG_ERR("Failed to send packet");
    #if defined(CONFIG_NET_STATISTICS_WIFI)
    data->stats.errors.tx++;
    #endif

    return (-EIO);
}

static esp_err_t eth_esp32_rx(void* buffer, uint16_t len, void* eb) {
    struct net_pkt* pkt;

<<<<<<< HEAD
	if (esp32_wifi_iface == NULL) {
		esp_wifi_internal_free_rx_buffer(eb);
		LOG_ERR("network interface unavailable");
		return -EIO;
	}

	pkt = net_pkt_rx_alloc_with_buffer(esp32_wifi_iface, len, AF_UNSPEC, 0, K_MSEC(100));
	if (!pkt) {
		LOG_ERR("Failed to allocate net buffer");
		esp_wifi_internal_free_rx_buffer(eb);
		return -EIO;
	}

	if (net_pkt_write(pkt, buffer, len) < 0) {
		LOG_ERR("Failed to write to net buffer");
		goto pkt_unref;
	}
=======
    if (esp32_wifi_iface == NULL) {
        LOG_ERR("network interface unavailable");
        return (-EIO);
    }

    pkt = net_pkt_rx_alloc_with_buffer(esp32_wifi_iface, len, NET_AF_UNSPEC, 0, K_MSEC(100));
    if (!pkt) {
        LOG_ERR("Failed to get net buffer");
        return (-EIO);
    }

    if (net_pkt_write(pkt, buffer, len) < 0) {
        LOG_ERR("Failed to write pkt");
        goto pkt_unref;
    }
>>>>>>> 4611a0e5

    if (net_recv_data(esp32_wifi_iface, pkt) < 0) {
        LOG_ERR("Failed to push received data");
        goto pkt_unref;
    }

    #if defined(CONFIG_NET_STATISTICS_WIFI)
    esp32_data.stats.bytes.received += len;
    esp32_data.stats.pkts.rx++;
    #endif

    esp_wifi_internal_free_rx_buffer(eb);

<<<<<<< HEAD
pkt_unref:
	esp_wifi_internal_free_rx_buffer(eb);
	net_pkt_unref(pkt);
=======
    return (0);
>>>>>>> 4611a0e5

pkt_unref :
    net_pkt_unref(pkt);

    #if defined(CONFIG_NET_STATISTICS_WIFI)
    esp32_data.stats.errors.rx++;
    #endif

    return (-EIO);
}

static void scan_done_handler(void) {
    uint16_t aps = 0;
    wifi_ap_record_t* ap_list_buffer;
    struct wifi_scan_result res = {0};

    esp_wifi_scan_get_ap_num(&aps);
    if (!aps) {
        LOG_INF("No Wi-Fi AP found");
        goto out;
    }

    ap_list_buffer = k_malloc(aps * sizeof(wifi_ap_record_t));
    if (ap_list_buffer == NULL) {
        LOG_INF("Failed to malloc buffer to print scan results");
        goto out;
    }

    if (esp_wifi_scan_get_ap_records(&aps, (wifi_ap_record_t*)ap_list_buffer) == ESP_OK) {
        for (int k = 0; k < aps; k++) {
            (void) memset(&res, 0, sizeof(struct wifi_scan_result));
            int ssid_len = strnlen(ap_list_buffer[k].ssid, WIFI_SSID_MAX_LEN);

            res.ssid_length = ssid_len;
            strncpy(res.ssid, ap_list_buffer[k].ssid, ssid_len);
            res.rssi    = ap_list_buffer[k].rssi;
            res.channel = ap_list_buffer[k].primary;

            memcpy(res.mac, ap_list_buffer[k].bssid, WIFI_MAC_ADDR_LEN);
            res.mac_length = WIFI_MAC_ADDR_LEN;

            switch (ap_list_buffer[k].authmode) {
                case WIFI_AUTH_OPEN :
                    res.security = WIFI_SECURITY_TYPE_NONE;
                    break;

                case WIFI_AUTH_WPA2_PSK :
                    res.security = WIFI_SECURITY_TYPE_PSK;
                    break;

                case WIFI_AUTH_WPA3_PSK :
                    res.security = WIFI_SECURITY_TYPE_SAE;
                    break;

                case WIFI_AUTH_WAPI_PSK :
                    res.security = WIFI_SECURITY_TYPE_WAPI;
                    break;

                case WIFI_AUTH_WPA2_ENTERPRISE :
                    res.security = WIFI_SECURITY_TYPE_EAP;
                    break;

                case WIFI_AUTH_WEP :
                    res.security = WIFI_SECURITY_TYPE_WEP;
                    break;

                case WIFI_AUTH_WPA_PSK :
                    res.security = WIFI_SECURITY_TYPE_WPA_PSK;
                    break;

                default :
                    res.security = WIFI_SECURITY_TYPE_UNKNOWN;
                    break;
            }

            if (esp32_data.scan_cb) {
                esp32_data.scan_cb(esp32_wifi_iface, 0, &res);

                /* ensure notifications get delivered */
                k_yield();
            }
        }
    }
    else {
        LOG_INF("Unable to retrieve AP records");
    }

    k_free(ap_list_buffer);

out :
    /* report end of scan event */
    esp32_data.scan_cb(esp32_wifi_iface, 0, NULL);
    esp32_data.scan_cb = NULL;
}

static void esp_wifi_handle_sta_connect_event(void* event_data) {
    ARG_UNUSED(event_data);
    esp32_data.state = ESP32_STA_CONNECTED;
    #if defined(CONFIG_ESP32_WIFI_STA_AUTO_DHCPV4)
    net_dhcpv4_start(esp32_wifi_iface);
    #else
    wifi_mgmt_raise_connect_result_event(esp32_wifi_iface, 0);
    #endif
}

static void esp_wifi_handle_sta_disconnect_event(void* event_data) {
    wifi_event_sta_disconnected_t *event = (wifi_event_sta_disconnected_t *)event_data;

    if (esp32_data.state == ESP32_STA_CONNECTED) {
        #if defined(CONFIG_ESP32_WIFI_STA_AUTO_DHCPV4)
        net_dhcpv4_stop(esp32_wifi_iface);
        #endif
        wifi_mgmt_raise_disconnect_result_event(esp32_wifi_iface, 0);
    }
    else {
        wifi_mgmt_raise_disconnect_result_event(esp32_wifi_iface, -1);
    }

    LOG_DBG("Disconnect reason: %d", event->reason);
    switch (event->reason) {
        case WIFI_REASON_AUTH_EXPIRE :
        case WIFI_REASON_4WAY_HANDSHAKE_TIMEOUT :
        case WIFI_REASON_AUTH_FAIL :
        case WIFI_REASON_HANDSHAKE_TIMEOUT :
        case WIFI_REASON_MIC_FAILURE :
            LOG_DBG("STA Auth Error");
            break;

        case WIFI_REASON_NO_AP_FOUND :
            LOG_DBG("AP Not found");
            break;

        default :
            break;
    }

    if (IS_ENABLED(CONFIG_ESP32_WIFI_STA_RECONNECT) &&
        (event->reason != WIFI_REASON_ASSOC_LEAVE)) {
        esp32_data.state = ESP32_STA_CONNECTING;
        esp_wifi_connect();
    }
    else {
        esp32_data.state = ESP32_STA_STARTED;
    }
}

static void esp_wifi_handle_ap_connect_event(void* event_data) {
    wifi_event_ap_staconnected_t *event = (wifi_event_ap_staconnected_t *) event_data;

    LOG_DBG("Station " MACSTR " join, AID=%d", MAC2STR(event->mac), event->aid);
    wifi_mgmt_raise_connect_result_event(esp32_wifi_iface, 0);

    if (!(esp32_data.ap_connection_cnt++)) {
        esp_wifi_internal_reg_rxcb(WIFI_IF_AP, eth_esp32_rx);
    }
}

static void esp_wifi_handle_ap_disconnect_event(void* event_data) {
    wifi_event_ap_stadisconnected_t *event = (wifi_event_ap_stadisconnected_t *)event_data;

    LOG_DBG("station "MACSTR" leave, AID=%d", MAC2STR(event->mac), event->aid);
    wifi_mgmt_raise_disconnect_result_event(esp32_wifi_iface, 0);

    if (!(--esp32_data.ap_connection_cnt)) {
        esp_wifi_internal_reg_rxcb(WIFI_IF_AP, NULL);
    }
}

void esp_wifi_event_handler(const char *event_base, int32_t event_id, void *event_data,
                            size_t event_data_size, uint32_t ticks_to_wait) {
    LOG_DBG("Wi-Fi event: %d", event_id);
    switch (event_id) {
        case WIFI_EVENT_STA_START :
            esp32_data.state = ESP32_STA_STARTED;
            net_eth_carrier_on(esp32_wifi_iface);
            break;

        case WIFI_EVENT_STA_STOP :
            esp32_data.state = ESP32_STA_STOPPED;
            net_eth_carrier_off(esp32_wifi_iface);
            break;

        case WIFI_EVENT_STA_CONNECTED :
            esp_wifi_handle_sta_connect_event(event_data);
            break;

        case WIFI_EVENT_STA_DISCONNECTED :
            esp_wifi_handle_sta_disconnect_event(event_data);
            break;

        case WIFI_EVENT_SCAN_DONE :
            scan_done_handler();
            break;

        case WIFI_EVENT_AP_STOP :
            esp32_data.state = ESP32_AP_STOPPED;
            net_eth_carrier_off(esp32_wifi_iface);
            break;

        case WIFI_EVENT_AP_STACONNECTED :
            esp32_data.state = ESP32_AP_CONNECTED;
            esp_wifi_handle_ap_connect_event(event_data);
            break;

        case WIFI_EVENT_AP_STADISCONNECTED :
            esp32_data.state = ESP32_AP_DISCONNECTED;
            esp_wifi_handle_ap_disconnect_event(event_data);
            break;

        default :
            break;
    }
}

static int esp32_wifi_disconnect(const struct device *dev)
{
    struct esp32_wifi_runtime *data = dev->data;
    int ret = esp_wifi_disconnect();

    if (ret != ESP_OK) {
        LOG_INF("Failed to disconnect from hotspot");
        return (-EAGAIN);
    }

    return (0);
}

static int esp32_wifi_connect(const struct device* dev,
                              struct wifi_connect_req_params* params) {
    struct esp32_wifi_runtime* data = dev->data;
    wifi_mode_t mode;
    int ret;

    if ((data->state == ESP32_STA_CONNECTING) ||
        (data->state == ESP32_STA_CONNECTED)) {
        wifi_mgmt_raise_connect_result_event(esp32_wifi_iface, -1);
        return (-EALREADY);
    }

    ret = esp_wifi_get_mode(&mode);
    if (ret) {
        LOG_ERR("Failed to get Wi-Fi mode (%d)", ret);
        return (-EAGAIN);
    }

    if (mode != ESP32_WIFI_MODE_STA) {
        ret = esp_wifi_set_mode(ESP32_WIFI_MODE_STA);
        if (ret) {
            LOG_ERR("Failed to set Wi-Fi mode (%d)", ret);
            return (-EAGAIN);
        }

        ret = esp_wifi_start();
        if (ret) {
            LOG_ERR("Failed to start Wi-Fi driver (%d)", ret);
            return (-EAGAIN);
        }
    }

    if (data->state != ESP32_STA_STARTED) {
        LOG_ERR("Wi-Fi not in station mode");
        wifi_mgmt_raise_connect_result_event(esp32_wifi_iface, -1);
        return (-EIO);
    }

    data->state = ESP32_STA_CONNECTING;

    (void) memcpy(data->status.ssid, params->ssid, params->ssid_length);
    data->status.ssid[params->ssid_length] = '\0';

    wifi_config_t wifi_config;

    (void) memset(&wifi_config, 0, sizeof(wifi_config_t));

    (void) memcpy(wifi_config.sta.ssid, params->ssid, params->ssid_length);
    wifi_config.sta.ssid[params->ssid_length] = '\0';
    switch (params->security) {
        case WIFI_SECURITY_TYPE_NONE :
            wifi_config.sta.threshold.authmode = WIFI_AUTH_OPEN;
            data->status.security = WIFI_AUTH_OPEN;
            wifi_config.sta.pmf_cfg.required = false;
            break;

        case WIFI_SECURITY_TYPE_PSK :
            memcpy(wifi_config.sta.password, params->psk, params->psk_length);
            wifi_config.sta.password[params->psk_length] = '\0';
            wifi_config.sta.threshold.authmode = WIFI_AUTH_WPA2_PSK;
            wifi_config.sta.pmf_cfg.required = false;
            data->status.security = WIFI_AUTH_WPA2_PSK;
            break;

        case WIFI_SECURITY_TYPE_SAE :
            #if defined(CONFIG_ESP32_WIFI_ENABLE_WPA3_SAE)
            if (params->sae_password) {
                memcpy(wifi_config.sta.password, params->sae_password,
                       params->sae_password_length);
                wifi_config.sta.password[params->sae_password_length] = '\0';
            }
            else {
                memcpy(wifi_config.sta.password, params->psk, params->psk_length);
                wifi_config.sta.password[params->psk_length] = '\0';
            }
            data->status.security = WIFI_AUTH_WPA3_PSK;
            wifi_config.sta.threshold.authmode = WIFI_AUTH_WPA3_PSK;
            wifi_config.sta.sae_pwe_h2e = WPA3_SAE_PWE_BOTH;
            break;
            #else
            LOG_ERR("WPA3 not supported for STA mode. Enable "
                    "CONFIG_ESP32_WIFI_ENABLE_WPA3_SAE");
            return (-EINVAL);
            #endif /* CONFIG_ESP32_WIFI_ENABLE_WPA3_SAE */

        default :
            LOG_ERR("Authentication method not supported");
            return (-EIO);
    }

    if (params->channel == WIFI_CHANNEL_ANY) {
        wifi_config.sta.channel = 0U;
        data->status.channel    = 0U;
    }
    else {
        wifi_config.sta.channel = params->channel;
        data->status.channel    = params->channel;
    }

    ret = esp_wifi_set_config(ESP_IF_WIFI_STA, &wifi_config);
    if (ret) {
        LOG_ERR("Failed to set Wi-Fi configuration (%d)", ret);
        return (-EINVAL);
    }

    ret = esp_wifi_connect();
    if (ret) {
        LOG_ERR("Failed to connect to Wi-Fi access point (%d)", ret);
        return (-EAGAIN);
    }

    return (0);
}

static int esp32_wifi_scan(const struct device* dev,
                           struct wifi_scan_params* params,
                           scan_result_cb_t cb) {
    struct esp32_wifi_runtime* data = dev->data;
    int ret;

    if (data->scan_cb != NULL) {
        LOG_INF("Scan callback in progress");
        return (-EINPROGRESS);
    }

    data->scan_cb = cb;

    wifi_scan_config_t scan_config = {0};

    if (params) {
        /* The enum values are same, so, no conversion needed */
        scan_config.scan_type = params->scan_type;
    }

    ret  = esp_wifi_set_mode(ESP32_WIFI_MODE_STA);
    ret |= esp_wifi_scan_start(&scan_config, false);

    if (ret != ESP_OK) {
        LOG_ERR("Failed to start Wi-Fi scanning");
        return (-EAGAIN);
    }

    return (0);
};

static int esp32_wifi_ap_enable(const struct device* dev,
                                struct wifi_connect_req_params* params) {
    struct esp32_wifi_runtime* data = dev->data;
    esp_err_t err = 0;

    /* Build Wi-Fi configuration for AP mode */
    wifi_config_t wifi_config = {
        .ap = {
            .max_connection = 5,
            .channel = (params->channel == WIFI_CHANNEL_ANY) ?
                        0 : params->channel,
        },
    };

    (void) memcpy(data->status.ssid, params->ssid, params->ssid_length);
    data->status.ssid[params->ssid_length] = '\0';

    strncpy((char*)wifi_config.ap.ssid, params->ssid, params->ssid_length);
    wifi_config.ap.ssid_len = params->ssid_length;

    switch (params->security) {
        case WIFI_SECURITY_TYPE_NONE :
            memset(wifi_config.ap.password, 0, sizeof(wifi_config.ap.password));
            wifi_config.ap.authmode = WIFI_AUTH_OPEN;
            data->status.security = WIFI_AUTH_OPEN;
            wifi_config.ap.pmf_cfg.required = false;
            break;

        case WIFI_SECURITY_TYPE_PSK:
            strncpy((char *) wifi_config.ap.password, params->psk, params->psk_length);
            wifi_config.ap.authmode = WIFI_AUTH_WPA2_PSK;
            data->status.security = WIFI_AUTH_WPA2_PSK;
            wifi_config.ap.pmf_cfg.required = false;
            break;

        default :
            LOG_ERR("Authentication method not supported");
            return (-EINVAL);
    }

    /* Start Wi-Fi in AP mode with configuration built above */
    err = esp_wifi_set_mode(ESP32_WIFI_MODE_AP);
    if (err) {
        LOG_ERR("Failed to set Wi-Fi mode (%d)", err);
        return (-EINVAL);
    }

    err = esp_wifi_set_config(WIFI_IF_AP, &wifi_config);
    if (err) {
        LOG_ERR("Failed to set Wi-Fi configuration (%d)", err);
        return (-EINVAL);
    }

    err = esp_wifi_start();
    if (err) {
        LOG_ERR("Failed to enable Wi-Fi AP mode");
        return (-EAGAIN);
    }

    net_eth_carrier_on(esp32_wifi_iface);

    return (0);
};

static int esp32_wifi_ap_disable(const struct device* dev) {
    int err = 0;

    err = esp_wifi_stop();
    if (err) {
        LOG_ERR("Failed to disable Wi-Fi AP mode: (%d)", err);
        return (-EAGAIN);
    }

    return (0);
};

static int esp32_wifi_status(const struct device* dev, struct wifi_iface_status* status) {
    struct esp32_wifi_runtime* data = dev->data;
    wifi_mode_t mode;
    wifi_config_t conf;
    wifi_ap_record_t ap_info;

    switch (data->state) {
        case ESP32_STA_STOPPED :
        case ESP32_AP_STOPPED :
            status->state = WIFI_STATE_INACTIVE;
            break;

        case ESP32_STA_STARTED :
        case ESP32_AP_DISCONNECTED :
            status->state = WIFI_STATE_DISCONNECTED;
            break;

        case ESP32_STA_CONNECTING :
            status->state = WIFI_STATE_SCANNING;
            break;

        case ESP32_STA_CONNECTED :
        case ESP32_AP_CONNECTED :
            status->state = WIFI_STATE_COMPLETED;
            break;

        default:
            break;
    }

    strncpy(status->ssid, data->status.ssid, WIFI_SSID_MAX_LEN);
    status->ssid_len = strnlen(data->status.ssid, WIFI_SSID_MAX_LEN);
    status->band = WIFI_FREQ_BAND_2_4_GHZ;
    status->link_mode = WIFI_LINK_MODE_UNKNOWN;
    status->mfp = WIFI_MFP_DISABLE;

    if (esp_wifi_get_mode(&mode) == ESP_OK) {
        if (mode == ESP32_WIFI_MODE_STA) {
            esp_wifi_get_config(ESP_IF_WIFI_STA, &conf);
            esp_wifi_sta_get_ap_info(&ap_info);

            status->iface_mode = WIFI_MODE_INFRA;
            status->channel = ap_info.primary;
            status->rssi = ap_info.rssi;
            memcpy(status->bssid, ap_info.bssid, WIFI_MAC_ADDR_LEN);

            if (ap_info.phy_11b) {
                status->link_mode = WIFI_1;
            }
            else if (ap_info.phy_11g) {
                status->link_mode = WIFI_3;
            }
            else if (ap_info.phy_11n) {
                status->link_mode = WIFI_4;
            }
            else if (ap_info.phy_11ax) {
                status->link_mode = WIFI_6;
            }

            status->beacon_interval = conf.sta.listen_interval;
        }
        else if (mode == ESP32_WIFI_MODE_AP) {
            esp_wifi_get_config(ESP_IF_WIFI_AP, &conf);
            status->iface_mode = WIFI_MODE_AP;
            status->link_mode = WIFI_LINK_MODE_UNKNOWN;
            status->channel = conf.ap.channel;
            status->beacon_interval = conf.ap.beacon_interval;
        }
        else {
            status->iface_mode = WIFI_MODE_UNKNOWN;
            status->link_mode = WIFI_LINK_MODE_UNKNOWN;
            status->channel = 0;
        }
    }

    switch (data->status.security) {
        case WIFI_AUTH_OPEN :
            status->security = WIFI_SECURITY_TYPE_NONE;
            break;

        case WIFI_AUTH_WPA2_PSK :
            status->security = WIFI_SECURITY_TYPE_PSK;
            break;

        case WIFI_AUTH_WPA3_PSK:
            status->security = WIFI_SECURITY_TYPE_SAE;
            break;

        default :
            status->security = WIFI_SECURITY_TYPE_UNKNOWN;
    }

    return 0;
}

static void esp32_wifi_init(struct net_if* iface) {
    const struct device*       dev      = net_if_get_device(iface);
    struct esp32_wifi_runtime* dev_data = dev->data;
    struct ethernet_context*   eth_ctx  = net_if_l2_data(iface);

    eth_ctx->eth_if_type = L2_ETH_IF_TYPE_WIFI;
    esp32_wifi_iface     = iface;
    dev_data->state      = ESP32_STA_STOPPED;

    /* Start interface when we are actually connected with Wi-Fi network */
    esp_read_mac(dev_data->mac_addr, ESP_MAC_WIFI_STA);

    /* Assign link local address. */
    net_if_set_link_addr(iface, dev_data->mac_addr, 6, NET_LINK_ETHERNET);

    ethernet_init(iface);
    net_if_carrier_off(iface);

    wifi_init_config_t config = WIFI_INIT_CONFIG_DEFAULT();

    esp_err_t ret = esp_wifi_init(&config);

    esp_wifi_internal_reg_rxcb(ESP_IF_WIFI_STA, eth_esp32_rx);

    ret |= esp_wifi_set_mode(ESP32_WIFI_MODE_STA);
    ret |= esp_wifi_start();

    if (ret != ESP_OK) {
        LOG_ERR("Failed to start Wi-Fi driver");
    }
}

#if defined(CONFIG_NET_STATISTICS_WIFI)
static int esp32_wifi_stats(const struct device* dev, struct net_stats_wifi* stats) {
    struct esp32_wifi_runtime* data = dev->data;

    stats->bytes.received        = data->stats.bytes.received;
    stats->bytes.sent            = data->stats.bytes.sent;
    stats->pkts.rx               = data->stats.pkts.rx;
    stats->pkts.tx               = data->stats.pkts.tx;
    stats->errors.rx             = data->stats.errors.rx;
    stats->errors.tx             = data->stats.errors.tx;
    stats->broadcast.rx          = data->stats.broadcast.rx;
    stats->broadcast.tx          = data->stats.broadcast.tx;
    stats->multicast.rx          = data->stats.multicast.rx;
    stats->multicast.tx          = data->stats.multicast.tx;
    stats->sta_mgmt.beacons_rx   = data->stats.sta_mgmt.beacons_rx;
    stats->sta_mgmt.beacons_miss = data->stats.sta_mgmt.beacons_miss;

    return (0);
}
#endif

static int esp32_wifi_dev_init(const struct device* dev) {
    esp_timer_init();

    if (IS_ENABLED(CONFIG_ESP32_WIFI_STA_AUTO_DHCPV4)) {
        net_mgmt_init_event_callback(&esp32_dhcp_cb, wifi_event_handler, DHCPV4_MASK);
        net_mgmt_add_event_callback(&esp32_dhcp_cb);
    }

    return (0);
}

static const struct wifi_mgmt_ops esp32_wifi_mgmt = {
    .scan         = esp32_wifi_scan,
    .connect      = esp32_wifi_connect,
    .disconnect   = esp32_wifi_disconnect,
    .ap_enable    = esp32_wifi_ap_enable,
    .ap_disable   = esp32_wifi_ap_disable,
    .iface_status = esp32_wifi_status,

    #if defined(CONFIG_NET_STATISTICS_WIFI)
    .get_stats = esp32_wifi_stats,
    #endif
};

static const struct net_wifi_mgmt_offload esp32_api = {
    .wifi_iface.iface_api.init = esp32_wifi_init,
    .wifi_iface.send = esp32_wifi_send,
    .wifi_mgmt_api   = &esp32_wifi_mgmt,
};

NET_DEVICE_DT_INST_DEFINE(0,
    esp32_wifi_dev_init, NULL,
    &esp32_data, NULL, CONFIG_WIFI_INIT_PRIORITY,
    &esp32_api, ETHERNET_L2,
    NET_L2_GET_CTX_TYPE(ETHERNET_L2), NET_ETH_MTU);

CONNECTIVITY_WIFI_MGMT_BIND(Z_DEVICE_DT_DEV_ID(DT_DRV_INST(0)));<|MERGE_RESOLUTION|>--- conflicted
+++ resolved
@@ -116,41 +116,23 @@
 static esp_err_t eth_esp32_rx(void* buffer, uint16_t len, void* eb) {
     struct net_pkt* pkt;
 
-<<<<<<< HEAD
-	if (esp32_wifi_iface == NULL) {
-		esp_wifi_internal_free_rx_buffer(eb);
-		LOG_ERR("network interface unavailable");
-		return -EIO;
-	}
-
-	pkt = net_pkt_rx_alloc_with_buffer(esp32_wifi_iface, len, AF_UNSPEC, 0, K_MSEC(100));
-	if (!pkt) {
-		LOG_ERR("Failed to allocate net buffer");
-		esp_wifi_internal_free_rx_buffer(eb);
-		return -EIO;
-	}
-
-	if (net_pkt_write(pkt, buffer, len) < 0) {
-		LOG_ERR("Failed to write to net buffer");
-		goto pkt_unref;
-	}
-=======
     if (esp32_wifi_iface == NULL) {
+        esp_wifi_internal_free_rx_buffer(eb);
         LOG_ERR("network interface unavailable");
         return (-EIO);
     }
 
     pkt = net_pkt_rx_alloc_with_buffer(esp32_wifi_iface, len, NET_AF_UNSPEC, 0, K_MSEC(100));
     if (!pkt) {
-        LOG_ERR("Failed to get net buffer");
+        LOG_ERR("Failed to allocate net buffer");
+        esp_wifi_internal_free_rx_buffer(eb);
         return (-EIO);
     }
 
     if (net_pkt_write(pkt, buffer, len) < 0) {
-        LOG_ERR("Failed to write pkt");
+        LOG_ERR("Failed to write to net buffer");
         goto pkt_unref;
     }
->>>>>>> 4611a0e5
 
     if (net_recv_data(esp32_wifi_iface, pkt) < 0) {
         LOG_ERR("Failed to push received data");
@@ -164,15 +146,10 @@
 
     esp_wifi_internal_free_rx_buffer(eb);
 
-<<<<<<< HEAD
-pkt_unref:
-	esp_wifi_internal_free_rx_buffer(eb);
-	net_pkt_unref(pkt);
-=======
-    return (0);
->>>>>>> 4611a0e5
+    return (0);
 
 pkt_unref :
+    esp_wifi_internal_free_rx_buffer(eb);
     net_pkt_unref(pkt);
 
     #if defined(CONFIG_NET_STATISTICS_WIFI)
@@ -683,14 +660,14 @@
         else if (mode == ESP32_WIFI_MODE_AP) {
             esp_wifi_get_config(ESP_IF_WIFI_AP, &conf);
             status->iface_mode = WIFI_MODE_AP;
-            status->link_mode = WIFI_LINK_MODE_UNKNOWN;
-            status->channel = conf.ap.channel;
+            status->link_mode  = WIFI_LINK_MODE_UNKNOWN;
+            status->channel    = conf.ap.channel;
             status->beacon_interval = conf.ap.beacon_interval;
         }
         else {
             status->iface_mode = WIFI_MODE_UNKNOWN;
-            status->link_mode = WIFI_LINK_MODE_UNKNOWN;
-            status->channel = 0;
+            status->link_mode  = WIFI_LINK_MODE_UNKNOWN;
+            status->channel    = 0;
         }
     }
 
