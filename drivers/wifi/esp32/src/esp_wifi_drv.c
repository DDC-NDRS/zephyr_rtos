--- conflicted
+++ resolved
@@ -371,7 +371,7 @@
     struct wifi_ap_sta_info sta_info;
 
     sta_info.link_mode   = WIFI_LINK_MODE_UNKNOWN;
-    sta_info.twt_capable = false;           /* Only support in 802.11ax */
+    sta_info.twt_capable = false; /* Only support in 802.11ax */
     sta_info.mac_length  = WIFI_MAC_ADDR_LEN;
     memcpy(sta_info.mac, event->mac, WIFI_MAC_ADDR_LEN);
 
@@ -418,7 +418,7 @@
     struct wifi_ap_sta_info sta_info;
 
     sta_info.link_mode   = WIFI_LINK_MODE_UNKNOWN;
-    sta_info.twt_capable = false;
+    sta_info.twt_capable = false; /* Only support in 802.11ax */
     sta_info.mac_length  = WIFI_MAC_ADDR_LEN;
     memcpy(sta_info.mac, event->mac, WIFI_MAC_ADDR_LEN);
     wifi_mgmt_raise_ap_sta_disconnected_event(iface, &sta_info);
@@ -489,7 +489,6 @@
     }
 }
 
-<<<<<<< HEAD
 static int esp32_wifi_disconnect(const struct device* dev) {
     int ret;
 
@@ -498,38 +497,6 @@
         LOG_INF("Failed to disconnect from hotspot");
         return (-EAGAIN);
     }
-=======
-	wifi_sta_list_t sta_list;
-	struct wifi_ap_sta_info sta_info;
-
-	sta_info.link_mode = WIFI_LINK_MODE_UNKNOWN;
-	sta_info.twt_capable = false; /* Only support in 802.11ax */
-	sta_info.mac_length = WIFI_MAC_ADDR_LEN;
-	memcpy(sta_info.mac, event->mac, WIFI_MAC_ADDR_LEN);
-
-	/* Expect the return value to always be ESP_OK,
-	 * since it is called in esp_wifi_event_handler()
-	 */
-	(void)esp_wifi_ap_get_sta_list(&sta_list);
-	for (int i = 0; i < sta_list.num; i++) {
-		wifi_sta_info_t *sta = &sta_list.sta[i];
-
-		if (memcmp(event->mac, sta->mac, 6) == 0) {
-			if (sta->phy_11n) {
-				sta_info.link_mode = WIFI_4;
-			} else if (sta->phy_11g) {
-				sta_info.link_mode = WIFI_3;
-			} else if (sta->phy_11b) {
-				sta_info.link_mode = WIFI_1;
-			} else {
-				sta_info.link_mode = WIFI_LINK_MODE_UNKNOWN;
-			}
-			break;
-		}
-	}
-
-	wifi_mgmt_raise_ap_sta_connected_event(iface, &sta_info);
->>>>>>> 60a2888d
 
     return (0);
 }
@@ -709,7 +676,6 @@
     return (0);
 };
 
-<<<<<<< HEAD
 static int esp32_wifi_ap_enable(const struct device* dev,
                                 struct wifi_connect_req_params* params) {
     struct esp32_wifi_runtime* data = dev->data;
@@ -781,13 +747,6 @@
 
     return (0);
 };
-=======
-	sta_info.link_mode = WIFI_LINK_MODE_UNKNOWN;
-	sta_info.twt_capable = false; /* Only support in 802.11ax */
-	sta_info.mac_length = WIFI_MAC_ADDR_LEN;
-	memcpy(sta_info.mac, event->mac, WIFI_MAC_ADDR_LEN);
-	wifi_mgmt_raise_ap_sta_disconnected_event(iface, &sta_info);
->>>>>>> 60a2888d
 
 static int esp32_wifi_ap_disable(const struct device* dev) {
     int err;
