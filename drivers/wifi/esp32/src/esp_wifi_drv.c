/*
 * Copyright (c) 2020 Espressif Systems (Shanghai) Co., Ltd.
 *
 * SPDX-License-Identifier: Apache-2.0
 */

#define DT_DRV_COMPAT espressif_esp32_wifi

#include <zephyr/logging/log.h>
LOG_MODULE_REGISTER(esp32_wifi, CONFIG_WIFI_LOG_LEVEL);

#include <zephyr/net/ethernet.h>
#include <zephyr/net/net_pkt.h>
#include <zephyr/net/net_if.h>
#include <zephyr/net/wifi_mgmt.h>
#if defined(CONFIG_ESP32_WIFI_AP_STA_MODE)
#include <zephyr/net/wifi_nm.h>
#include <zephyr/net/conn_mgr/connectivity_wifi_mgmt.h>
#endif
#include <zephyr/device.h>
#include <soc.h>
#include "esp_private/wifi.h"
#include "esp_dpp.h"
#include "esp_event.h"
#include "esp_timer.h"
#include "esp_system.h"
#include "esp_wpa.h"
#include <esp_mac.h>
#include "wifi/wifi_event.h"

#if CONFIG_SOC_SERIES_ESP32S2 || CONFIG_SOC_SERIES_ESP32C3
#include <esp_private/adc_share_hw_ctrl.h>
#endif /* CONFIG_SOC_SERIES_ESP32S2 || CONFIG_SOC_SERIES_ESP32C3 */

#define DHCPV4_MASK (NET_EVENT_IPV4_DHCP_BOUND | NET_EVENT_IPV4_DHCP_STOP)

/* use global iface pointer to support any ethernet driver */
/* necessary for wifi callback functions */
static struct net_if* esp32_wifi_iface;
static struct esp32_wifi_runtime esp32_data;

#if defined(CONFIG_ESP32_WIFI_AP_STA_MODE)
static struct net_if* esp32_wifi_iface_ap;
static struct esp32_wifi_runtime esp32_ap_sta_data;
#endif

enum esp32_state_flag {
    ESP32_STA_STOPPED,
    ESP32_STA_STARTED,
    ESP32_STA_CONNECTING,
    ESP32_STA_CONNECTED,
    ESP32_AP_STARTED,
    ESP32_AP_CONNECTED,
    ESP32_AP_DISCONNECTED,
    ESP32_AP_STOPPED
};

struct esp32_wifi_status {
    char ssid[WIFI_SSID_MAX_LEN + 1];
    char pass[WIFI_PSK_MAX_LEN + 1];
    wifi_auth_mode_t security;
    bool connected;
    uint8_t channel;
    int rssi;
};

struct esp32_wifi_runtime {
    uint8_t mac_addr[6];
    #if defined(CONFIG_NET_STATISTICS_WIFI)
    struct net_stats_wifi stats;
    #endif
    struct esp32_wifi_status status;
    scan_result_cb_t scan_cb;
    uint8_t state;
    uint8_t ap_connection_cnt;

    uint8_t frame_buf[NET_ETH_MAX_FRAME_SIZE];
};

static struct net_mgmt_event_callback esp32_dhcp_cb;

static void wifi_event_handler(struct net_mgmt_event_callback* cb, uint32_t mgmt_event,
                               struct net_if* iface) {

    switch (mgmt_event) {
        case NET_EVENT_IPV4_DHCP_BOUND :
            wifi_mgmt_raise_connect_result_event(iface, 0);
            break;

        default :
            break;
    }
}

static int esp32_wifi_send(const struct device* dev, struct net_pkt* pkt) {
    struct esp32_wifi_runtime* data = dev->data;
    int const pkt_len = net_pkt_get_len(pkt);
    esp_interface_t ifx = (data->state == ESP32_AP_CONNECTED) ? ESP_IF_WIFI_AP : ESP_IF_WIFI_STA;

    /* Read the packet payload */
    if (net_pkt_read(pkt, data->frame_buf, pkt_len) < 0) {
        goto out;
    }

    /* Enqueue packet for transmission */
    if (esp_wifi_internal_tx(ifx, (void*)data->frame_buf, pkt_len) != ESP_OK) {
        goto out;
    }

    #if defined(CONFIG_NET_STATISTICS_WIFI)
    data->stats.bytes.sent += pkt_len;
    data->stats.pkts.tx++;
    #endif

    LOG_DBG("pkt sent %p len %d", pkt, pkt_len);

    return (0);

out :

    LOG_ERR("Failed to send packet");
    #if defined(CONFIG_NET_STATISTICS_WIFI)
    data->stats.errors.tx++;
    #endif

    return (-EIO);
}

static esp_err_t eth_esp32_rx(void* buffer, uint16_t len, void* eb) {
    struct net_pkt* pkt;

    if (esp32_wifi_iface == NULL) {
        esp_wifi_internal_free_rx_buffer(eb);
        LOG_ERR("network interface unavailable");
        return (-EIO);
    }

    pkt = net_pkt_rx_alloc_with_buffer(esp32_wifi_iface, len, NET_AF_UNSPEC, 0, K_MSEC(100));
    if (!pkt) {
        LOG_ERR("Failed to allocate net buffer");
        esp_wifi_internal_free_rx_buffer(eb);
        return (-EIO);
    }

    if (net_pkt_write(pkt, buffer, len) < 0) {
        LOG_ERR("Failed to write to net buffer");
        goto pkt_unref;
    }

    if (net_recv_data(esp32_wifi_iface, pkt) < 0) {
        LOG_ERR("Failed to push received data");
        goto pkt_unref;
    }

    #if defined(CONFIG_NET_STATISTICS_WIFI)
    esp32_data.stats.bytes.received += len;
    esp32_data.stats.pkts.rx++;
    #endif

    esp_wifi_internal_free_rx_buffer(eb);

    return (0);

pkt_unref :
    esp_wifi_internal_free_rx_buffer(eb);
    net_pkt_unref(pkt);

    #if defined(CONFIG_NET_STATISTICS_WIFI)
    esp32_data.stats.errors.rx++;
    #endif

    return (-EIO);
}

#if defined(CONFIG_ESP32_WIFI_AP_STA_MODE)
static esp_err_t wifi_esp32_ap_iface_rx(void* buffer, uint16_t len, void* eb) {
    struct net_pkt* pkt;

    if (esp32_wifi_iface_ap == NULL) {
        esp_wifi_internal_free_rx_buffer(eb);
        LOG_ERR("network interface unavailable");
        return (-EIO);
    }

    pkt = net_pkt_rx_alloc_with_buffer(esp32_wifi_iface_ap, len, AF_UNSPEC, 0, K_MSEC(100));
    if (!pkt) {
        esp_wifi_internal_free_rx_buffer(eb);
        LOG_ERR("Failed to get net buffer");
        return (-EIO);
    }

    if (net_pkt_write(pkt, buffer, len) < 0) {
        LOG_ERR("Failed to write pkt");
        goto pkt_unref;
    }

    if (net_recv_data(esp32_wifi_iface_ap, pkt) < 0) {
        LOG_ERR("Failed to push received data");
        goto pkt_unref;
    }

    #if defined(CONFIG_NET_STATISTICS_WIFI)
    esp32_ap_sta_data.stats.bytes.received += len;
    esp32_ap_sta_data.stats.pkts.rx++;
    #endif

    esp_wifi_internal_free_rx_buffer(eb);
    return (0);

pkt_unref :
    esp_wifi_internal_free_rx_buffer(eb);
    net_pkt_unref(pkt);

    #if defined(CONFIG_NET_STATISTICS_WIFI)
    esp32_ap_sta_data.stats.errors.rx++;
    #endif

    return (-EIO);
}
#endif

static void scan_done_handler(void) {
    uint16_t aps = 0;
    wifi_ap_record_t* ap_list_buffer;
    struct wifi_scan_result res;

    esp_wifi_scan_get_ap_num(&aps);
    if (!aps) {
        LOG_INF("No Wi-Fi AP found");
        goto out;
    }

    ap_list_buffer = k_malloc(aps * sizeof(wifi_ap_record_t));
    if (ap_list_buffer == NULL) {
        LOG_INF("Failed to malloc buffer to print scan results");
        goto out;
    }

    if (esp_wifi_scan_get_ap_records(&aps, ap_list_buffer) == ESP_OK) {
        for (int k = 0; k < aps; k++) {
            (void) memset(&res, 0, sizeof(struct wifi_scan_result));
            int ssid_len = strnlen(ap_list_buffer[k].ssid, WIFI_SSID_MAX_LEN);

            res.ssid_length = ssid_len;
            strncpy(res.ssid, ap_list_buffer[k].ssid, ssid_len);
            res.rssi    = ap_list_buffer[k].rssi;
            res.channel = ap_list_buffer[k].primary;

            memcpy(res.mac, ap_list_buffer[k].bssid, WIFI_MAC_ADDR_LEN);
            res.mac_length = WIFI_MAC_ADDR_LEN;

            switch (ap_list_buffer[k].authmode) {
                case WIFI_AUTH_OPEN :
                    res.security = WIFI_SECURITY_TYPE_NONE;
                    break;

                case WIFI_AUTH_WPA2_PSK :
                    res.security = WIFI_SECURITY_TYPE_PSK;
                    break;

                case WIFI_AUTH_WPA3_PSK :
                    res.security = WIFI_SECURITY_TYPE_SAE;
                    break;

                case WIFI_AUTH_WAPI_PSK :
                    res.security = WIFI_SECURITY_TYPE_WAPI;
                    break;

                case WIFI_AUTH_WPA2_ENTERPRISE :
                    res.security = WIFI_SECURITY_TYPE_EAP;
                    break;

                case WIFI_AUTH_WEP :
                    res.security = WIFI_SECURITY_TYPE_WEP;
                    break;

                case WIFI_AUTH_WPA_PSK :
                    res.security = WIFI_SECURITY_TYPE_WPA_PSK;
                    break;

                default :
                    res.security = WIFI_SECURITY_TYPE_UNKNOWN;
                    break;
            }

            if (esp32_data.scan_cb) {
                esp32_data.scan_cb(esp32_wifi_iface, 0, &res);

                /* ensure notifications get delivered */
                k_yield();
            }
        }
    }
    else {
        LOG_INF("Unable to retrieve AP records");
    }

    k_free(ap_list_buffer);

out :
    /* report end of scan event */
    esp32_data.scan_cb(esp32_wifi_iface, 0, NULL);
    esp32_data.scan_cb = NULL;
}

static void esp_wifi_handle_sta_connect_event(void* event_data) {
    ARG_UNUSED(event_data);
    esp32_data.state = ESP32_STA_CONNECTED;

    #if defined(CONFIG_ESP32_WIFI_STA_AUTO_DHCPV4)
    net_dhcpv4_start(esp32_wifi_iface);
    #else
    wifi_mgmt_raise_connect_result_event(esp32_wifi_iface, 0);
    #endif
}

static void esp_wifi_handle_sta_disconnect_event(void* event_data) {
    wifi_event_sta_disconnected_t* event = event_data;

    if (esp32_data.state == ESP32_STA_CONNECTED) {
        #if defined(CONFIG_ESP32_WIFI_STA_AUTO_DHCPV4)
        net_dhcpv4_stop(esp32_wifi_iface);
        #endif
        wifi_mgmt_raise_disconnect_result_event(esp32_wifi_iface, 0);
    }
    else {
        wifi_mgmt_raise_disconnect_result_event(esp32_wifi_iface, -1);
    }

    LOG_DBG("Disconnect reason: %d", event->reason);
    switch (event->reason) {
        case WIFI_REASON_AUTH_EXPIRE :
        case WIFI_REASON_4WAY_HANDSHAKE_TIMEOUT :
        case WIFI_REASON_AUTH_FAIL :
        case WIFI_REASON_HANDSHAKE_TIMEOUT :
        case WIFI_REASON_MIC_FAILURE :
            LOG_DBG("STA Auth Error");
            break;

        case WIFI_REASON_NO_AP_FOUND :
            LOG_DBG("AP Not found");
            break;

        default :
            break;
    }

    if (IS_ENABLED(CONFIG_ESP32_WIFI_STA_RECONNECT) &&
        (event->reason != WIFI_REASON_ASSOC_LEAVE)) {
        esp32_data.state = ESP32_STA_CONNECTING;
        esp_wifi_connect();
    }
    else {
        esp32_data.state = ESP32_STA_STARTED;
    }
}

static void esp_wifi_handle_ap_connect_event(void* event_data) {
    #if defined(CONFIG_ESP32_WIFI_AP_STA_MODE)
    struct net_if* iface = esp32_wifi_iface_ap;
    wifi_rxcb_t esp32_rx = wifi_esp32_ap_iface_rx;
    #else
    struct net_if* iface = esp32_wifi_iface;
    wifi_rxcb_t esp32_rx = eth_esp32_rx;
    #endif
    wifi_event_ap_staconnected_t* event = event_data;

    LOG_DBG("Station " MACSTR " join, AID=%d", MAC2STR(event->mac), event->aid);

    wifi_sta_list_t sta_list;
    struct wifi_ap_sta_info sta_info;

    sta_info.link_mode   = WIFI_LINK_MODE_UNKNOWN;
    sta_info.twt_capable = false;           /* Only support in 802.11ax */
    sta_info.mac_length  = WIFI_MAC_ADDR_LEN;
    memcpy(sta_info.mac, event->mac, WIFI_MAC_ADDR_LEN);

    /* Expect the return value to always be ESP_OK,
     * since it is called in esp_wifi_event_handler()
     */
    (void) esp_wifi_ap_get_sta_list(&sta_list);
    for (int i = 0; i < sta_list.num; i++) {
        wifi_sta_info_t* sta = &sta_list.sta[i];

        if (memcmp(event->mac, sta->mac, 6) == 0) {
            if (sta->phy_11n) {
                sta_info.link_mode = WIFI_4;
            }
            else if (sta->phy_11g) {
                sta_info.link_mode = WIFI_3;
            }
            else if (sta->phy_11b) {
                sta_info.link_mode = WIFI_1;
            }
            else {
                sta_info.link_mode = WIFI_LINK_MODE_UNKNOWN;
            }
            break;
        }
    }

    wifi_mgmt_raise_ap_sta_connected_event(iface, &sta_info);

    if (!(esp32_data.ap_connection_cnt++)) {
        esp_wifi_internal_reg_rxcb(WIFI_IF_AP, esp32_rx);
    }
}

static void esp_wifi_handle_ap_disconnect_event(void* event_data) {
    #if defined(CONFIG_ESP32_WIFI_AP_STA_MODE)
    struct net_if* iface = esp32_wifi_iface_ap;
    #else
    struct net_if* iface = esp32_wifi_iface;
    #endif
    wifi_event_ap_stadisconnected_t* event = (wifi_event_ap_stadisconnected_t *)event_data;

    LOG_DBG("station " MACSTR " leave, AID=%d", MAC2STR(event->mac), event->aid);
    struct wifi_ap_sta_info sta_info;

    sta_info.link_mode   = WIFI_LINK_MODE_UNKNOWN;
    sta_info.twt_capable = false;
    sta_info.mac_length  = WIFI_MAC_ADDR_LEN;
    memcpy(sta_info.mac, event->mac, WIFI_MAC_ADDR_LEN);
    wifi_mgmt_raise_ap_sta_disconnected_event(iface, &sta_info);

    if (!(--esp32_data.ap_connection_cnt)) {
        esp_wifi_internal_reg_rxcb(WIFI_IF_AP, NULL);
    }
}

void esp_wifi_event_handler(char const* event_base, int32_t event_id, void* event_data,
                            size_t event_data_size, uint32_t ticks_to_wait) {
    #if defined(CONFIG_ESP32_WIFI_AP_STA_MODE)
    struct net_if* iface_ap = esp32_wifi_iface_ap;
    struct esp32_wifi_runtime* ap_data = &esp32_ap_sta_data;
    #else
    struct net_if* iface_ap = esp32_wifi_iface;
    struct esp32_wifi_runtime* ap_data = &esp32_data;
    #endif

    LOG_DBG("Wi-Fi event: %d", event_id);
    switch (event_id) {
        case WIFI_EVENT_STA_START :
            esp32_data.state = ESP32_STA_STARTED;
            net_eth_carrier_on(esp32_wifi_iface);
            break;

        case WIFI_EVENT_STA_STOP :
            esp32_data.state = ESP32_STA_STOPPED;
            net_eth_carrier_off(esp32_wifi_iface);
            break;

        case WIFI_EVENT_STA_CONNECTED :
            esp_wifi_handle_sta_connect_event(event_data);
            break;

        case WIFI_EVENT_STA_DISCONNECTED :
            esp_wifi_handle_sta_disconnect_event(event_data);
            break;

        case WIFI_EVENT_SCAN_DONE :
            scan_done_handler();
            break;

        case WIFI_EVENT_AP_START :
            ap_data->state = ESP32_AP_STARTED;
            net_eth_carrier_on(iface_ap);
            wifi_mgmt_raise_ap_enable_result_event(iface_ap, 0);
            break;

        case WIFI_EVENT_AP_STOP :
            ap_data->state = ESP32_AP_STOPPED;
            net_eth_carrier_off(iface_ap);
            wifi_mgmt_raise_ap_disable_result_event(iface_ap, 0);
            break;

        case WIFI_EVENT_AP_STACONNECTED :
            ap_data->state = ESP32_AP_CONNECTED;
            esp_wifi_handle_ap_connect_event(event_data);
            break;

        case WIFI_EVENT_AP_STADISCONNECTED :
            ap_data->state = ESP32_AP_DISCONNECTED;
            esp_wifi_handle_ap_disconnect_event(event_data);
            break;

        default :
            break;
    }
}

static int esp32_wifi_disconnect(const struct device* dev) {
    int ret;

    ret = esp_wifi_disconnect();
    if (ret != ESP_OK) {
        LOG_INF("Failed to disconnect from hotspot");
        return (-EAGAIN);
    }

    return (0);
}

static int esp32_wifi_connect(const struct device* dev,
                              struct wifi_connect_req_params* params) {
    struct esp32_wifi_runtime* data = dev->data;
    struct net_if* iface = net_if_lookup_by_dev(dev);
    wifi_mode_t mode;
    int ret;

    if ((data->state == ESP32_STA_CONNECTING) ||
        (data->state == ESP32_STA_CONNECTED)) {
        wifi_mgmt_raise_connect_result_event(iface, -1);
        return (-EALREADY);
    }

    ret = esp_wifi_get_mode(&mode);
    if (ret) {
        LOG_ERR("Failed to get Wi-Fi mode (%d)", ret);
        return (-EAGAIN);
    }

    if (IS_ENABLED(CONFIG_ESP32_WIFI_AP_STA_MODE) &&
        ((mode == ESP32_WIFI_MODE_AP) || (mode == ESP32_WIFI_MODE_APSTA))) {
        ret = esp_wifi_set_mode(ESP32_WIFI_MODE_APSTA);
    }
    else {
        ret = esp_wifi_set_mode(ESP32_WIFI_MODE_STA);
    }

    if (ret) {
        LOG_ERR("Failed to set Wi-Fi mode (%d)", ret);
        return (-EAGAIN);
    }

    ret = esp_wifi_start();
    if (ret) {
        LOG_ERR("Failed to start Wi-Fi driver (%d)", ret);
        return (-EAGAIN);
    }

    if (data->state != ESP32_STA_STARTED) {
        LOG_ERR("Wi-Fi not in station mode");
        wifi_mgmt_raise_connect_result_event(iface, -1);
        return (-EIO);
    }

    data->state = ESP32_STA_CONNECTING;

    (void) memcpy(data->status.ssid, params->ssid, params->ssid_length);
    data->status.ssid[params->ssid_length] = '\0';

    wifi_config_t wifi_config;

    (void) memset(&wifi_config, 0, sizeof(wifi_config_t));

    (void) memcpy(wifi_config.sta.ssid, params->ssid, params->ssid_length);
    wifi_config.sta.ssid[params->ssid_length] = '\0';
    switch (params->security) {
        case WIFI_SECURITY_TYPE_NONE :
            wifi_config.sta.threshold.authmode = WIFI_AUTH_OPEN;
            data->status.security = WIFI_AUTH_OPEN;
            wifi_config.sta.pmf_cfg.required = false;
            break;

        case WIFI_SECURITY_TYPE_PSK :
            memcpy(wifi_config.sta.password, params->psk, params->psk_length);
            wifi_config.sta.password[params->psk_length] = '\0';
            wifi_config.sta.threshold.authmode = WIFI_AUTH_WPA2_PSK;
            wifi_config.sta.pmf_cfg.required = false;
            data->status.security = WIFI_AUTH_WPA2_PSK;
            break;

        case WIFI_SECURITY_TYPE_SAE :
            #if defined(CONFIG_ESP32_WIFI_ENABLE_WPA3_SAE)
            if (params->sae_password) {
                memcpy(wifi_config.sta.password, params->sae_password,
                       params->sae_password_length);
                wifi_config.sta.password[params->sae_password_length] = '\0';
            }
            else {
                memcpy(wifi_config.sta.password, params->psk, params->psk_length);
                wifi_config.sta.password[params->psk_length] = '\0';
            }
            data->status.security = WIFI_AUTH_WPA3_PSK;
            wifi_config.sta.threshold.authmode = WIFI_AUTH_WPA3_PSK;
            wifi_config.sta.sae_pwe_h2e = WPA3_SAE_PWE_BOTH;
            break;
            #else
            LOG_ERR("WPA3 not supported for STA mode. Enable "
                    "CONFIG_ESP32_WIFI_ENABLE_WPA3_SAE");
            return (-EINVAL);
            #endif /* CONFIG_ESP32_WIFI_ENABLE_WPA3_SAE */

        default :
            LOG_ERR("Authentication method not supported");
            return (-EIO);
    }

    if (params->channel == WIFI_CHANNEL_ANY) {
        wifi_config.sta.channel = 0U;
        data->status.channel    = 0U;
    }
    else {
        wifi_config.sta.channel = params->channel;
        data->status.channel    = params->channel;
    }

    ret = esp_wifi_set_config(ESP_IF_WIFI_STA, &wifi_config);
    if (ret) {
        LOG_ERR("Failed to set Wi-Fi configuration (%d)", ret);
        return (-EINVAL);
    }

    ret = esp_wifi_connect();
    if (ret) {
        LOG_ERR("Failed to connect to Wi-Fi access point (%d)", ret);
        return (-EAGAIN);
    }

    return (0);
}

static int esp32_wifi_scan(const struct device* dev,
                           struct wifi_scan_params* params,
                           scan_result_cb_t cb) {
    struct esp32_wifi_runtime* data = dev->data;
    int ret;

    if (data->scan_cb != NULL) {
        LOG_INF("Scan callback in progress");
        return (-EINPROGRESS);
    }

    data->scan_cb = cb;                     /* @see scan_result_cb in wifi_mgmt.c */

    wifi_scan_config_t scan_config = {0};

    if (params) {
        /* The enum values are same, so, no conversion needed */
        scan_config.scan_type = params->scan_type;
    }

    #if defined(CONFIG_ESP32_WIFI_AP_STA_MODE)
    wifi_mode_t mode;

    esp_wifi_get_mode(&mode);
    if ((mode == ESP32_WIFI_MODE_AP) || (mode == ESP32_WIFI_MODE_APSTA)) {
        ret = esp_wifi_set_mode(ESP32_WIFI_MODE_APSTA);
    }
    else {
        ret = esp_wifi_set_mode(ESP32_WIFI_MODE_STA);
    }
    #else
    ret = esp_wifi_set_mode(ESP32_WIFI_MODE_STA);
    #endif

    if (ret) {
        LOG_ERR("Failed to set Wi-Fi mode (%d)", ret);
        return (-EINVAL);
    }

    ret = esp_wifi_start();
    if (ret) {
        LOG_ERR("Failed to start Wi-Fi driver (%d)", ret);
        return (-EAGAIN);
    }

    ret = esp_wifi_scan_start(&scan_config, false);

    if (ret != ESP_OK) {
        LOG_ERR("Failed to start Wi-Fi scanning");
        return (-EAGAIN);
    }

    return (0);
};

static int esp32_wifi_ap_enable(const struct device* dev,
                                struct wifi_connect_req_params* params) {
    struct esp32_wifi_runtime* data = dev->data;
    esp_err_t err;

    /* Build Wi-Fi configuration for AP mode */
    wifi_config_t wifi_config = {
        .ap = {
            .max_connection = 5,
            .channel = (params->channel == WIFI_CHANNEL_ANY) ?
                        0 : params->channel,
        },
    };

    (void) memcpy(data->status.ssid, params->ssid, params->ssid_length);
    data->status.ssid[params->ssid_length] = '\0';

    strncpy((char*)wifi_config.ap.ssid, params->ssid, params->ssid_length);
    wifi_config.ap.ssid_len = params->ssid_length;

    switch (params->security) {
        case WIFI_SECURITY_TYPE_NONE :
            memset(wifi_config.ap.password, 0, sizeof(wifi_config.ap.password));
            wifi_config.ap.authmode = WIFI_AUTH_OPEN;
            data->status.security = WIFI_AUTH_OPEN;
            wifi_config.ap.pmf_cfg.required = false;
            break;

        case WIFI_SECURITY_TYPE_PSK :
            strncpy((char*)wifi_config.ap.password, params->psk, params->psk_length);
            wifi_config.ap.authmode = WIFI_AUTH_WPA2_PSK;
            data->status.security = WIFI_AUTH_WPA2_PSK;
            wifi_config.ap.pmf_cfg.required = false;
            break;

        default :
            LOG_ERR("Authentication method not supported");
            return (-EINVAL);
    }

    /* Start Wi-Fi in AP mode with configuration built above */
    wifi_mode_t mode;

    err = esp_wifi_get_mode(&mode);
    if (IS_ENABLED(CONFIG_ESP32_WIFI_AP_STA_MODE) &&
        ((mode == ESP32_WIFI_MODE_STA) || (mode == ESP32_WIFI_MODE_APSTA))) {
        err |= esp_wifi_set_mode(ESP32_WIFI_MODE_APSTA);
    }
    else {
        err |= esp_wifi_set_mode(ESP32_WIFI_MODE_AP);
    }

    if (err) {
        LOG_ERR("Failed to set Wi-Fi mode (%d)", err);
        return (-EINVAL);
    }

    err = esp_wifi_set_config(WIFI_IF_AP, &wifi_config);
    if (err) {
        LOG_ERR("Failed to set Wi-Fi configuration (%d)", err);
        return (-EINVAL);
    }

    err = esp_wifi_start();
    if (err) {
        LOG_ERR("Failed to enable Wi-Fi AP mode");
        return (-EAGAIN);
    }

    return (0);
};

static int esp32_wifi_ap_disable(const struct device* dev) {
    int err;
    wifi_mode_t mode;

    esp_wifi_get_mode(&mode);
    if (mode == ESP32_WIFI_MODE_APSTA) {
        err = esp_wifi_set_mode(ESP32_WIFI_MODE_STA);
        err |= esp_wifi_start();
    }
    else {
        err = esp_wifi_stop();
    }

    if (err) {
        LOG_ERR("Failed to disable Wi-Fi AP mode: (%d)", err);
        return (-EAGAIN);
    }

    return (0);
};

static int esp32_wifi_ap_sta_disconnect(const struct device* dev, uint8_t const* mac) {
    uint16_t aid;
    esp_err_t err;

    ARG_UNUSED(dev);

    err = esp_wifi_ap_get_sta_aid(mac, &aid);
    if (err) {
        LOG_ERR("Failed to get station's AID: (%d)", err);
        return (-EIO);
    }

    err = esp_wifi_deauth_sta(aid);
    if (err != ESP_OK) {
        LOG_ERR("Failed to disconnect station: (%d)", err);
        return (-EIO);
    }

    return (0);
}

static int esp32_wifi_status(const struct device* dev, struct wifi_iface_status* status) {
    struct esp32_wifi_runtime* data = dev->data;
    wifi_mode_t mode;
    wifi_config_t conf;
    wifi_ap_record_t ap_info;

    switch (data->state) {
        case ESP32_STA_STOPPED :
        case ESP32_AP_STOPPED :
            status->state = WIFI_STATE_INACTIVE;
            break;

        case ESP32_STA_STARTED :
        case ESP32_AP_DISCONNECTED :
            status->state = WIFI_STATE_DISCONNECTED;
            break;

        case ESP32_STA_CONNECTING :
            status->state = WIFI_STATE_SCANNING;
            break;

        case ESP32_STA_CONNECTED :
        case ESP32_AP_CONNECTED :
            status->state = WIFI_STATE_COMPLETED;
            break;

        default :
            break;
    }

    strncpy(status->ssid, data->status.ssid, WIFI_SSID_MAX_LEN);
    status->ssid_len  = strnlen(data->status.ssid, WIFI_SSID_MAX_LEN);
    status->ssid[status->ssid_len] = '\0';
    status->band      = WIFI_FREQ_BAND_2_4_GHZ;
    status->link_mode = WIFI_LINK_MODE_UNKNOWN;
    status->mfp       = WIFI_MFP_DISABLE;

    if (esp_wifi_get_mode(&mode) == ESP_OK) {
        if (mode == ESP32_WIFI_MODE_STA) {
            wifi_phy_mode_t phy_mode;
            esp_err_t err;

            esp_wifi_get_config(ESP_IF_WIFI_STA, &conf);
            esp_wifi_sta_get_ap_info(&ap_info);

            status->iface_mode = WIFI_MODE_INFRA;
            status->channel    = ap_info.primary;
            status->rssi       = ap_info.rssi;
            memcpy(status->bssid, ap_info.bssid, WIFI_MAC_ADDR_LEN);

            err = esp_wifi_sta_get_negotiated_phymode(&phy_mode);
            if (err == ESP_OK) {
                if (phy_mode == WIFI_PHY_MODE_11B) {
                    status->link_mode = WIFI_1;
                }
                else if (phy_mode == WIFI_PHY_MODE_11G) {
                    status->link_mode = WIFI_3;
                }
                else if ((phy_mode == WIFI_PHY_MODE_HT20) ||
                         (phy_mode == WIFI_PHY_MODE_HT40)) {
                    status->link_mode = WIFI_4;
                }
                else if (phy_mode == WIFI_PHY_MODE_HE20) {
                    status->link_mode = WIFI_6;
                }
                else {
                    /* pass */
                }
            }

            status->beacon_interval = conf.sta.listen_interval;
        }
        else if (mode == ESP32_WIFI_MODE_AP) {
            esp_wifi_get_config(ESP_IF_WIFI_AP, &conf);
            status->iface_mode = WIFI_MODE_AP;
            status->link_mode  = WIFI_LINK_MODE_UNKNOWN;
            status->channel    = conf.ap.channel;
            status->beacon_interval = conf.ap.beacon_interval;
        }
        else {
            status->iface_mode = WIFI_MODE_UNKNOWN;
            status->link_mode  = WIFI_LINK_MODE_UNKNOWN;
            status->channel    = 0;
        }
    }

    switch (data->status.security) {
        case WIFI_AUTH_OPEN :
            status->security = WIFI_SECURITY_TYPE_NONE;
            break;

        case WIFI_AUTH_WPA2_PSK :
            status->security = WIFI_SECURITY_TYPE_PSK;
            break;

        case WIFI_AUTH_WPA3_PSK :
            status->security = WIFI_SECURITY_TYPE_SAE;
            break;

        default :
            status->security = WIFI_SECURITY_TYPE_UNKNOWN;
    }

    return (0);
}

int esp32_wifi_reg_domain(const struct device* dev, struct wifi_reg_domain* reg_domain) {
    esp_err_t err;

    ARG_UNUSED(dev);

    if (reg_domain->oper == WIFI_MGMT_GET) {
        err = esp_wifi_get_country_code(reg_domain->country_code);
        if (err != ESP_OK) {
            return (-EIO);
        }

        /* Only supports country codes, so set num_channels to 0 */
        reg_domain->num_channels = 0U;
    }
    else { /* WIFI_MGMT_SET */
        bool ieee80211d_enabled = !reg_domain->force;
        err = esp_wifi_set_country_code(reg_domain->country_code, ieee80211d_enabled);
        if (err != ESP_OK) {
            return (-EIO);
        }
    }

    return (0);
}

int esp32_wifi_mode(const struct device* dev, struct wifi_mode_info* mode) {
    struct net_if* iface = net_if_get_by_index(mode->if_index);
    wifi_mode_t wifi_mode;
    esp_err_t err;

    ARG_UNUSED(dev);
    /* Make sure we are on the right interface */
    if (iface != esp32_wifi_iface) {
        return (-ESRCH);
}

    if (mode->oper == WIFI_MGMT_GET) {
        err = esp_wifi_get_mode(&wifi_mode);
        if (err != ESP_OK) {
            return (-EIO);
        }

        switch (wifi_mode) {
            case ESP32_WIFI_MODE_STA :
                mode->mode = WIFI_STA_MODE;
                break;

            case ESP32_WIFI_MODE_AP :
                mode->mode = WIFI_SOFTAP_MODE;
                break;

            case ESP32_WIFI_MODE_APSTA :
                mode->mode = WIFI_SOFTAP_MODE | WIFI_STA_MODE;
                break;

            default :
                mode->mode = 0U;
                break;
        }
    }
    else { /* WIFI_MGMT_SET */
        return (-ENOTSUP);
    }

    return (0);
}


int esp32_wifi_channel(const struct device *dev,
                       struct wifi_channel_info *channel) {
    struct net_if* iface = net_if_get_by_index(channel->if_index);
    uint8_t primary_chan;
    wifi_second_chan_t second_chan;
    esp_err_t err;

    ARG_UNUSED(dev);

    /* Make sure we are on the right interface */
    if (iface != esp32_wifi_iface) {
        return (-ESRCH);
    }

    if (channel->oper == WIFI_MGMT_GET) {
        err = esp_wifi_get_channel(&primary_chan, &second_chan);
        if (err != ESP_OK) {
            return (-EIO);
        }

        channel->channel = primary_chan;
        (void) second_chan;
    }
    else { /* WIFI_MGMT_SET */
        err = esp_wifi_set_channel(channel->channel, WIFI_SECOND_CHAN_NONE);
        if (err != ESP_OK) {
            return (-EIO);
        }
    }

    return (0);
}

int esp32_wifi_ap_config_params(const struct device* dev, struct wifi_ap_config_params* params) {
    wifi_config_t wifi_config;
    esp_err_t err;

    err = esp_wifi_get_config(WIFI_IF_AP, &wifi_config);
    if (err != ESP_OK) {
        return (-EIO);
    }

    if (params->type & WIFI_AP_CONFIG_PARAM_MAX_INACTIVITY) {
        err = esp_wifi_set_inactive_time(WIFI_IF_AP, (uint16_t)params->max_inactivity);
        if (err != ESP_OK) {
            return (-EIO);
        }
    }

    if (params->type & WIFI_AP_CONFIG_PARAM_MAX_NUM_STA) {
        wifi_config.ap.max_connection = (uint8_t)params->max_num_sta;
    }

    err = esp_wifi_set_config(WIFI_IF_AP, &wifi_config);
    if (err != ESP_OK) {
        return (-EIO);
    }

    return (0);
}

#define ESP32_WIFI_DPP_CMD_BUF_SIZE 384
#define STR_CUR_TO_END(cur) (cur) = (&(cur)[0] + strlen((cur)))

#ifdef CONFIG_WIFI_NM_WPA_SUPPLICANT_DPP
int esp32_wifi_dpp_dispatch(const struct device* dev, struct wifi_dpp_params* params) {
    char* pos;
    static char dpp_cmd_buf[ESP32_WIFI_DPP_CMD_BUF_SIZE] = {0};
    char* end = &dpp_cmd_buf[ESP32_WIFI_DPP_CMD_BUF_SIZE - 2];

    memset(dpp_cmd_buf, 0x0, ESP32_WIFI_DPP_CMD_BUF_SIZE);

    pos = &dpp_cmd_buf[0];

    switch (params->action) {
        case WIFI_DPP_CONFIGURATOR_ADD :
            /* pass */
            break;

        case WIFI_DPP_AUTH_INIT :
            /* pass */
            // esp_supp_dpp_init
            break;

        case WIFI_DPP_QR_CODE :
            /* pass */
            break;

        case WIFI_DPP_CHIRP :
            /* pass */
            break;

        case WIFI_DPP_LISTEN :
            /* pass */
            // esp_supp_dpp_start_listen
            break;

        case WIFI_DPP_BOOTSTRAP_GEN :
            /* pass */
            // esp_supp_dpp_bootstrap_gen
            break;

        case WIFI_DPP_BOOTSTRAP_GET_URI :
            /* pass */
            break;

        case WIFI_DPP_SET_CONF_PARAM :
            /* pass */
            break;

        case WIFI_DPP_SET_WAIT_RESP_TIME :
            /* pass */
            break;

        default :
            return (-1);
    }

    return (0);
}
#endif /* CONFIG_WIFI_NM_WPA_SUPPLICANT_DPP */

static void esp32_wifi_init(struct net_if* iface) {
    const struct device* dev = net_if_get_device(iface);
    struct esp32_wifi_runtime* dev_data = dev->data;
    struct ethernet_context* eth_ctx = net_if_l2_data(iface);

    eth_ctx->eth_if_type = L2_ETH_IF_TYPE_WIFI;

    #if defined(CONFIG_ESP32_WIFI_AP_STA_MODE)
    struct wifi_nm_instance* nm = wifi_nm_get_instance("esp32_wifi_nm");

    if (!esp32_wifi_iface_ap) {
        esp32_wifi_iface_ap = iface;
        dev_data->state = ESP32_AP_STOPPED;

        esp_read_mac(dev_data->mac_addr, ESP_MAC_WIFI_SOFTAP);
        wifi_nm_register_mgd_type_iface(nm, WIFI_TYPE_SAP, esp32_wifi_iface_ap);
    }
    else {
        esp32_wifi_iface = iface;
        dev_data->state = ESP32_STA_STOPPED;

        /* Start interface when we are actually connected with Wi-Fi network */
        esp_read_mac(dev_data->mac_addr, ESP_MAC_WIFI_STA);
        esp_wifi_internal_reg_rxcb(ESP_IF_WIFI_STA, eth_esp32_rx);
        wifi_nm_register_mgd_type_iface(nm, WIFI_TYPE_STA, esp32_wifi_iface);
    }
    #else
    esp32_wifi_iface = iface;
    dev_data->state  = ESP32_STA_STOPPED;

    /* Start interface when we are actually connected with Wi-Fi network */
    esp_read_mac(dev_data->mac_addr, ESP_MAC_WIFI_STA);
    esp_wifi_internal_reg_rxcb(ESP_IF_WIFI_STA, eth_esp32_rx);
    #endif

    /* Assign link local address. */
    net_if_set_link_addr(iface, dev_data->mac_addr, 6, NET_LINK_ETHERNET);

    ethernet_init(iface);
    net_if_carrier_off(iface);
}

#if defined(CONFIG_NET_STATISTICS_WIFI)
static int esp32_wifi_stats(const struct device* dev, struct net_stats_wifi* stats) {
    struct esp32_wifi_runtime* data = dev->data;

    stats->bytes.received        = data->stats.bytes.received;
    stats->bytes.sent            = data->stats.bytes.sent;
    stats->pkts.rx               = data->stats.pkts.rx;
    stats->pkts.tx               = data->stats.pkts.tx;
    stats->errors.rx             = data->stats.errors.rx;
    stats->errors.tx             = data->stats.errors.tx;
    stats->broadcast.rx          = data->stats.broadcast.rx;
    stats->broadcast.tx          = data->stats.broadcast.tx;
    stats->multicast.rx          = data->stats.multicast.rx;
    stats->multicast.tx          = data->stats.multicast.tx;
    stats->sta_mgmt.beacons_rx   = data->stats.sta_mgmt.beacons_rx;
    stats->sta_mgmt.beacons_miss = data->stats.sta_mgmt.beacons_miss;

    return (0);
}
#endif

<<<<<<< HEAD
static int esp32_wifi_dev_init(const struct device* dev) {
    #if CONFIG_SOC_SERIES_ESP32S2 || CONFIG_SOC_SERIES_ESP32C3
    adc2_init_code_calibration();
    #endif /* CONFIG_SOC_SERIES_ESP32S2 || CONFIG_SOC_SERIES_ESP32C3 */

    esp_timer_init();
    wifi_init_config_t config = WIFI_INIT_CONFIG_DEFAULT();
    esp_err_t ret = esp_wifi_init(&config);

    if (ret == ESP_ERR_NO_MEM) {
        LOG_ERR("Not enough memory to initialize Wi-Fi.");
        LOG_ERR("Consider increasing CONFIG_HEAP_MEM_POOL_SIZE value.");
        return (-ENOMEM);
    }
    else if (ret != ESP_OK) {
        LOG_ERR("Unable to initialize the Wi-Fi: %d", ret);
        return (-EIO);
    }

    if (IS_ENABLED(CONFIG_ESP32_WIFI_STA_AUTO_DHCPV4)) {
        net_mgmt_init_event_callback(&esp32_dhcp_cb, wifi_event_handler, DHCPV4_MASK);
        net_mgmt_add_event_callback(&esp32_dhcp_cb);
    }

    return (0);
=======
static int esp32_wifi_dev_init(const struct device *dev)
{
#if CONFIG_SOC_SERIES_ESP32S2 || CONFIG_SOC_SERIES_ESP32C3
	adc2_init_code_calibration();
#endif /* CONFIG_SOC_SERIES_ESP32S2 || CONFIG_SOC_SERIES_ESP32C3 */

	wifi_init_config_t config = WIFI_INIT_CONFIG_DEFAULT();
	esp_err_t ret = esp_wifi_init(&config);

	if (ret == ESP_ERR_NO_MEM) {
		LOG_ERR("Not enough memory to initialize Wi-Fi.");
		LOG_ERR("Consider increasing CONFIG_HEAP_MEM_POOL_SIZE value.");
		return -ENOMEM;
	} else if (ret != ESP_OK) {
		LOG_ERR("Unable to initialize the Wi-Fi: %d", ret);
		return -EIO;
	}
	if (IS_ENABLED(CONFIG_ESP32_WIFI_STA_AUTO_DHCPV4)) {
		net_mgmt_init_event_callback(&esp32_dhcp_cb, wifi_event_handler, DHCPV4_MASK);
		net_mgmt_add_event_callback(&esp32_dhcp_cb);
	}

	return 0;
>>>>>>> 9f93dede
}

static const struct wifi_mgmt_ops esp32_wifi_mgmt = {
    .scan         = esp32_wifi_scan,
    .connect      = esp32_wifi_connect,
    .disconnect   = esp32_wifi_disconnect,
    .ap_enable    = esp32_wifi_ap_enable,
    .ap_disable   = esp32_wifi_ap_disable,
    .ap_sta_disconnect = esp32_wifi_ap_sta_disconnect,
    .iface_status = esp32_wifi_status,
    #if defined(CONFIG_NET_STATISTICS_WIFI)
    .get_stats = esp32_wifi_stats,
    #endif

    .reg_domain = esp32_wifi_reg_domain,
    .mode       = esp32_wifi_mode,
    .channel    = esp32_wifi_channel,

    .ap_config_params = esp32_wifi_ap_config_params,

    #if defined(CONFIG_WIFI_NM_WPA_SUPPLICANT_DPP)
    .dpp_dispatch = esp32_wifi_dpp_dispatch
    #endif
};

static const struct net_wifi_mgmt_offload esp32_api = {
    .wifi_iface.iface_api.init = esp32_wifi_init,
    .wifi_iface.send = esp32_wifi_send,
    .wifi_mgmt_api   = &esp32_wifi_mgmt,
};

NET_DEVICE_DT_INST_DEFINE(0,
    esp32_wifi_dev_init, NULL,
    &esp32_data, NULL, CONFIG_WIFI_INIT_PRIORITY,
    &esp32_api, ETHERNET_L2,
    NET_L2_GET_CTX_TYPE(ETHERNET_L2), NET_ETH_MTU);

#if defined(CONFIG_ESP32_WIFI_AP_STA_MODE)
NET_DEVICE_DT_INST_DEFINE(1,
                          NULL, NULL,
                          &esp32_ap_sta_data, NULL, CONFIG_WIFI_INIT_PRIORITY,
                          &esp32_api, ETHERNET_L2,
                          NET_L2_GET_CTX_TYPE(ETHERNET_L2), NET_ETH_MTU);

DEFINE_WIFI_NM_INSTANCE(esp32_wifi_nm, &esp32_wifi_mgmt);

CONNECTIVITY_WIFI_MGMT_BIND(Z_DEVICE_DT_DEV_ID(DT_DRV_INST(0)));
#endif<|MERGE_RESOLUTION|>--- conflicted
+++ resolved
@@ -1149,13 +1149,11 @@
 }
 #endif
 
-<<<<<<< HEAD
 static int esp32_wifi_dev_init(const struct device* dev) {
     #if CONFIG_SOC_SERIES_ESP32S2 || CONFIG_SOC_SERIES_ESP32C3
     adc2_init_code_calibration();
     #endif /* CONFIG_SOC_SERIES_ESP32S2 || CONFIG_SOC_SERIES_ESP32C3 */
 
-    esp_timer_init();
     wifi_init_config_t config = WIFI_INIT_CONFIG_DEFAULT();
     esp_err_t ret = esp_wifi_init(&config);
 
@@ -1175,31 +1173,6 @@
     }
 
     return (0);
-=======
-static int esp32_wifi_dev_init(const struct device *dev)
-{
-#if CONFIG_SOC_SERIES_ESP32S2 || CONFIG_SOC_SERIES_ESP32C3
-	adc2_init_code_calibration();
-#endif /* CONFIG_SOC_SERIES_ESP32S2 || CONFIG_SOC_SERIES_ESP32C3 */
-
-	wifi_init_config_t config = WIFI_INIT_CONFIG_DEFAULT();
-	esp_err_t ret = esp_wifi_init(&config);
-
-	if (ret == ESP_ERR_NO_MEM) {
-		LOG_ERR("Not enough memory to initialize Wi-Fi.");
-		LOG_ERR("Consider increasing CONFIG_HEAP_MEM_POOL_SIZE value.");
-		return -ENOMEM;
-	} else if (ret != ESP_OK) {
-		LOG_ERR("Unable to initialize the Wi-Fi: %d", ret);
-		return -EIO;
-	}
-	if (IS_ENABLED(CONFIG_ESP32_WIFI_STA_AUTO_DHCPV4)) {
-		net_mgmt_init_event_callback(&esp32_dhcp_cb, wifi_event_handler, DHCPV4_MASK);
-		net_mgmt_add_event_callback(&esp32_dhcp_cb);
-	}
-
-	return 0;
->>>>>>> 9f93dede
 }
 
 static const struct wifi_mgmt_ops esp32_wifi_mgmt = {
