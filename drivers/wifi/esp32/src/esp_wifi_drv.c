/*
 * Copyright (c) 2020 Espressif Systems (Shanghai) Co., Ltd.
 *
 * SPDX-License-Identifier: Apache-2.0
 */

#define DT_DRV_COMPAT espressif_esp32_wifi

#include <zephyr/logging/log.h>
LOG_MODULE_REGISTER(esp32_wifi, CONFIG_WIFI_LOG_LEVEL);

#include <zephyr/net/ethernet.h>
#include <zephyr/net/net_pkt.h>
#include <zephyr/net/net_if.h>
#include <zephyr/net/wifi_mgmt.h>
#if defined(CONFIG_ESP32_WIFI_AP_STA_MODE)
#include <zephyr/net/wifi_nm.h>
#include <zephyr/net/conn_mgr/connectivity_wifi_mgmt.h>
#endif
#include <zephyr/device.h>
#include <soc.h>
#include "esp_private/wifi.h"
#include "esp_dpp.h"
#include "esp_event.h"
#include "esp_timer.h"
#include "esp_system.h"
#include "esp_wpa.h"
#include <esp_mac.h>
#include "wifi/wifi_event.h"

#if CONFIG_SOC_SERIES_ESP32S2 || CONFIG_SOC_SERIES_ESP32C3
#include <esp_private/adc_share_hw_ctrl.h>
#endif /* CONFIG_SOC_SERIES_ESP32S2 || CONFIG_SOC_SERIES_ESP32C3 */

#define DHCPV4_MASK (NET_EVENT_IPV4_DHCP_BOUND | NET_EVENT_IPV4_DHCP_STOP)

/* use global iface pointer to support any ethernet driver */
/* necessary for wifi callback functions */
static struct net_if* esp32_wifi_iface;
static struct esp32_wifi_runtime esp32_data;

#if defined(CONFIG_ESP32_WIFI_AP_STA_MODE)
static struct net_if* esp32_wifi_iface_ap;
static struct esp32_wifi_runtime esp32_ap_sta_data;
#endif

enum esp32_state_flag {
    ESP32_STA_STOPPED,
    ESP32_STA_STARTED,
    ESP32_STA_CONNECTING,
    ESP32_STA_CONNECTED,
    ESP32_AP_STARTED,
    ESP32_AP_CONNECTED,
    ESP32_AP_DISCONNECTED,
    ESP32_AP_STOPPED
};

struct esp32_wifi_status {
    char ssid[WIFI_SSID_MAX_LEN + 1];
    char pass[WIFI_PSK_MAX_LEN + 1];
    wifi_auth_mode_t security;
    bool connected;
    uint8_t channel;
    int rssi;
};

struct esp32_wifi_runtime {
    uint8_t mac_addr[6];
    #if defined(CONFIG_NET_STATISTICS_WIFI)
    struct net_stats_wifi stats;
    #endif
    struct esp32_wifi_status status;
    scan_result_cb_t scan_cb;
    uint8_t state;
    uint8_t ap_connection_cnt;

    uint8_t frame_buf[NET_ETH_MAX_FRAME_SIZE];
};

static struct net_mgmt_event_callback esp32_dhcp_cb;

<<<<<<< HEAD
static void wifi_event_handler(struct net_mgmt_event_callback* cb, uint32_t mgmt_event,
                               struct net_if* iface) {

    switch (mgmt_event) {
        case NET_EVENT_IPV4_DHCP_BOUND :
            wifi_mgmt_raise_connect_result_event(iface, 0);
            break;

        default :
            break;
    }
=======
static void wifi_event_handler(struct net_mgmt_event_callback *cb, uint64_t mgmt_event,
			       struct net_if *iface)
{
	switch (mgmt_event) {
	case NET_EVENT_IPV4_DHCP_BOUND:
		wifi_mgmt_raise_connect_result_event(iface, 0);
		break;
	default:
		break;
	}
>>>>>>> a626d865
}

static int esp32_wifi_send(const struct device* dev, struct net_pkt* pkt) {
    struct esp32_wifi_runtime* data = dev->data;
    int const pkt_len = net_pkt_get_len(pkt);
    esp_interface_t ifx = (data->state == ESP32_AP_CONNECTED) ? ESP_IF_WIFI_AP : ESP_IF_WIFI_STA;

    if ((data->state != ESP32_STA_CONNECTED) &&
        (data->state != ESP32_AP_CONNECTED)) {
        return (-EIO);
    }

    /* Read the packet payload */
    if (net_pkt_read(pkt, data->frame_buf, pkt_len) < 0) {
        goto out;
    }

    /* Enqueue packet for transmission */
    if (esp_wifi_internal_tx(ifx, (void*)data->frame_buf, pkt_len) != ESP_OK) {
        goto out;
    }

    #if defined(CONFIG_NET_STATISTICS_WIFI)
    data->stats.bytes.sent += pkt_len;
    data->stats.pkts.tx++;
    #endif

    LOG_DBG("pkt sent %p len %d", pkt, pkt_len);

    return (0);

out :

    LOG_ERR("Failed to send packet");
    #if defined(CONFIG_NET_STATISTICS_WIFI)
    data->stats.errors.tx++;
    #endif

    return (-EIO);
}

static esp_err_t eth_esp32_rx(void* buffer, uint16_t len, void* eb) {
    struct net_pkt* pkt;

    if (esp32_wifi_iface == NULL) {
        esp_wifi_internal_free_rx_buffer(eb);
        LOG_ERR("network interface unavailable");
        return (-EIO);
    }

    pkt = net_pkt_rx_alloc_with_buffer(esp32_wifi_iface, len, NET_AF_UNSPEC, 0, K_MSEC(100));
    if (!pkt) {
        LOG_ERR("Failed to allocate net buffer");
        esp_wifi_internal_free_rx_buffer(eb);
        return (-EIO);
    }

    if (net_pkt_write(pkt, buffer, len) < 0) {
        LOG_ERR("Failed to write to net buffer");
        goto pkt_unref;
    }

    if (net_recv_data(esp32_wifi_iface, pkt) < 0) {
        LOG_ERR("Failed to push received data");
        goto pkt_unref;
    }

    #if defined(CONFIG_NET_STATISTICS_WIFI)
    esp32_data.stats.bytes.received += len;
    esp32_data.stats.pkts.rx++;
    #endif

    esp_wifi_internal_free_rx_buffer(eb);

    return (0);

pkt_unref :
    esp_wifi_internal_free_rx_buffer(eb);
    net_pkt_unref(pkt);

    #if defined(CONFIG_NET_STATISTICS_WIFI)
    esp32_data.stats.errors.rx++;
    #endif

    return (-EIO);
}

#if defined(CONFIG_ESP32_WIFI_AP_STA_MODE)
static esp_err_t wifi_esp32_ap_iface_rx(void* buffer, uint16_t len, void* eb) {
    struct net_pkt* pkt;

    if (esp32_wifi_iface_ap == NULL) {
        esp_wifi_internal_free_rx_buffer(eb);
        LOG_ERR("network interface unavailable");
        return (-EIO);
    }

    pkt = net_pkt_rx_alloc_with_buffer(esp32_wifi_iface_ap, len, AF_UNSPEC, 0, K_MSEC(100));
    if (!pkt) {
        esp_wifi_internal_free_rx_buffer(eb);
        LOG_ERR("Failed to get net buffer");
        return (-EIO);
    }

    if (net_pkt_write(pkt, buffer, len) < 0) {
        LOG_ERR("Failed to write pkt");
        goto pkt_unref;
    }

    if (net_recv_data(esp32_wifi_iface_ap, pkt) < 0) {
        LOG_ERR("Failed to push received data");
        goto pkt_unref;
    }

    #if defined(CONFIG_NET_STATISTICS_WIFI)
    esp32_ap_sta_data.stats.bytes.received += len;
    esp32_ap_sta_data.stats.pkts.rx++;
    #endif

    esp_wifi_internal_free_rx_buffer(eb);
    return (0);

pkt_unref :
    esp_wifi_internal_free_rx_buffer(eb);
    net_pkt_unref(pkt);

    #if defined(CONFIG_NET_STATISTICS_WIFI)
    esp32_ap_sta_data.stats.errors.rx++;
    #endif

    return (-EIO);
}
#endif

static void scan_done_handler(void) {
    uint16_t aps = 0;
    wifi_ap_record_t* ap_list_buffer;
    struct wifi_scan_result res;

    esp_wifi_scan_get_ap_num(&aps);
    if (!aps) {
        LOG_INF("No Wi-Fi AP found");
        goto out;
    }

    ap_list_buffer = k_malloc(aps * sizeof(wifi_ap_record_t));
    if (ap_list_buffer == NULL) {
        LOG_INF("Failed to malloc buffer to print scan results");
        goto out;
    }

    if (esp_wifi_scan_get_ap_records(&aps, ap_list_buffer) == ESP_OK) {
        for (int k = 0; k < aps; k++) {
            (void) memset(&res, 0, sizeof(struct wifi_scan_result));
            int ssid_len = strnlen(ap_list_buffer[k].ssid, WIFI_SSID_MAX_LEN);

            res.ssid_length = ssid_len;
            strncpy(res.ssid, ap_list_buffer[k].ssid, ssid_len);
            res.rssi    = ap_list_buffer[k].rssi;
            res.channel = ap_list_buffer[k].primary;

            memcpy(res.mac, ap_list_buffer[k].bssid, WIFI_MAC_ADDR_LEN);
            res.mac_length = WIFI_MAC_ADDR_LEN;

            switch (ap_list_buffer[k].authmode) {
                case WIFI_AUTH_OPEN :
                    res.security = WIFI_SECURITY_TYPE_NONE;
                    break;

                case WIFI_AUTH_WPA2_PSK :
                    res.security = WIFI_SECURITY_TYPE_PSK;
                    break;

                case WIFI_AUTH_WPA3_PSK :
                    res.security = WIFI_SECURITY_TYPE_SAE;
                    break;

                case WIFI_AUTH_WAPI_PSK :
                    res.security = WIFI_SECURITY_TYPE_WAPI;
                    break;

                case WIFI_AUTH_WPA2_ENTERPRISE :
                    res.security = WIFI_SECURITY_TYPE_EAP;
                    break;

                case WIFI_AUTH_WEP :
                    res.security = WIFI_SECURITY_TYPE_WEP;
                    break;

                case WIFI_AUTH_WPA_PSK :
                    res.security = WIFI_SECURITY_TYPE_WPA_PSK;
                    break;

                default :
                    res.security = WIFI_SECURITY_TYPE_UNKNOWN;
                    break;
            }

            if (esp32_data.scan_cb) {
                esp32_data.scan_cb(esp32_wifi_iface, 0, &res);

                /* ensure notifications get delivered */
                k_yield();
            }
        }
    }
    else {
        LOG_INF("Unable to retrieve AP records");
    }

    k_free(ap_list_buffer);

out :
    /* report end of scan event */
    esp32_data.scan_cb(esp32_wifi_iface, 0, NULL);
    esp32_data.scan_cb = NULL;
}

static void esp_wifi_handle_sta_connect_event(void* event_data) {
    ARG_UNUSED(event_data);
    esp32_data.state = ESP32_STA_CONNECTED;

    #if defined(CONFIG_ESP32_WIFI_STA_AUTO_DHCPV4)
    net_dhcpv4_start(esp32_wifi_iface);
    #else
    wifi_mgmt_raise_connect_result_event(esp32_wifi_iface, 0);
    #endif
}

static void esp_wifi_handle_sta_disconnect_event(void* event_data) {
    wifi_event_sta_disconnected_t* event = event_data;

    if (esp32_data.state == ESP32_STA_CONNECTED) {
        #if defined(CONFIG_ESP32_WIFI_STA_AUTO_DHCPV4)
        net_dhcpv4_stop(esp32_wifi_iface);
        #endif
        wifi_mgmt_raise_disconnect_result_event(esp32_wifi_iface, 0);
    }
    else {
        wifi_mgmt_raise_disconnect_result_event(esp32_wifi_iface, -1);
    }

    LOG_DBG("Disconnect reason: %d", event->reason);
    switch (event->reason) {
        case WIFI_REASON_AUTH_EXPIRE :
        case WIFI_REASON_4WAY_HANDSHAKE_TIMEOUT :
        case WIFI_REASON_AUTH_FAIL :
        case WIFI_REASON_HANDSHAKE_TIMEOUT :
        case WIFI_REASON_MIC_FAILURE :
            LOG_DBG("STA Auth Error");
            break;

        case WIFI_REASON_NO_AP_FOUND :
            LOG_DBG("AP Not found");
            break;

        default :
            break;
    }

    if (IS_ENABLED(CONFIG_ESP32_WIFI_STA_RECONNECT) &&
        (event->reason != WIFI_REASON_ASSOC_LEAVE)) {
        esp32_data.state = ESP32_STA_CONNECTING;
        esp_wifi_connect();
    }
    else {
        esp32_data.state = ESP32_STA_STARTED;
    }
}

static void esp_wifi_handle_ap_connect_event(void* event_data) {
    #if defined(CONFIG_ESP32_WIFI_AP_STA_MODE)
    struct net_if* iface = esp32_wifi_iface_ap;
    wifi_rxcb_t esp32_rx = wifi_esp32_ap_iface_rx;
    #else
    struct net_if* iface = esp32_wifi_iface;
    wifi_rxcb_t esp32_rx = eth_esp32_rx;
    #endif
    wifi_event_ap_staconnected_t* event = event_data;

    LOG_DBG("Station " MACSTR " join, AID=%d", MAC2STR(event->mac), event->aid);

    wifi_sta_list_t sta_list;
    struct wifi_ap_sta_info sta_info;

    sta_info.link_mode   = WIFI_LINK_MODE_UNKNOWN;
    sta_info.twt_capable = false; /* Only support in 802.11ax */
    sta_info.mac_length  = WIFI_MAC_ADDR_LEN;
    memcpy(sta_info.mac, event->mac, WIFI_MAC_ADDR_LEN);

    /* Expect the return value to always be ESP_OK,
     * since it is called in esp_wifi_event_handler()
     */
    (void) esp_wifi_ap_get_sta_list(&sta_list);
    for (int i = 0; i < sta_list.num; i++) {
        wifi_sta_info_t* sta = &sta_list.sta[i];

        if (memcmp(event->mac, sta->mac, 6) == 0) {
            if (sta->phy_11n) {
                sta_info.link_mode = WIFI_4;
            }
            else if (sta->phy_11g) {
                sta_info.link_mode = WIFI_3;
            }
            else if (sta->phy_11b) {
                sta_info.link_mode = WIFI_1;
            }
            else {
                sta_info.link_mode = WIFI_LINK_MODE_UNKNOWN;
            }
            break;
        }
    }

    wifi_mgmt_raise_ap_sta_connected_event(iface, &sta_info);

    if (!(esp32_data.ap_connection_cnt++)) {
        esp_wifi_internal_reg_rxcb(WIFI_IF_AP, esp32_rx);
    }
}

static void esp_wifi_handle_ap_disconnect_event(void* event_data) {
    #if defined(CONFIG_ESP32_WIFI_AP_STA_MODE)
    struct net_if* iface = esp32_wifi_iface_ap;
    #else
    struct net_if* iface = esp32_wifi_iface;
    #endif
    wifi_event_ap_stadisconnected_t* event = (wifi_event_ap_stadisconnected_t *)event_data;

    LOG_DBG("station " MACSTR " leave, AID=%d", MAC2STR(event->mac), event->aid);
    struct wifi_ap_sta_info sta_info;

    sta_info.link_mode   = WIFI_LINK_MODE_UNKNOWN;
    sta_info.twt_capable = false; /* Only support in 802.11ax */
    sta_info.mac_length  = WIFI_MAC_ADDR_LEN;
    memcpy(sta_info.mac, event->mac, WIFI_MAC_ADDR_LEN);
    wifi_mgmt_raise_ap_sta_disconnected_event(iface, &sta_info);

    if (!(--esp32_data.ap_connection_cnt)) {
        esp_wifi_internal_reg_rxcb(WIFI_IF_AP, NULL);
    }
}

void esp_wifi_event_handler(char const* event_base, int32_t event_id, void* event_data,
                            size_t event_data_size, uint32_t ticks_to_wait) {
    #if defined(CONFIG_ESP32_WIFI_AP_STA_MODE)
    struct net_if* iface_ap = esp32_wifi_iface_ap;
    struct esp32_wifi_runtime* ap_data = &esp32_ap_sta_data;
    #else
    struct net_if* iface_ap = esp32_wifi_iface;
    struct esp32_wifi_runtime* ap_data = &esp32_data;
    #endif

    LOG_DBG("Wi-Fi event: %d", event_id);
    switch (event_id) {
        case WIFI_EVENT_STA_START :
            esp32_data.state = ESP32_STA_STARTED;
            net_eth_carrier_on(esp32_wifi_iface);
            break;

        case WIFI_EVENT_STA_STOP :
            esp32_data.state = ESP32_STA_STOPPED;
            net_eth_carrier_off(esp32_wifi_iface);
            break;

        case WIFI_EVENT_STA_CONNECTED :
            esp_wifi_handle_sta_connect_event(event_data);
            break;

        case WIFI_EVENT_STA_DISCONNECTED :
            esp_wifi_handle_sta_disconnect_event(event_data);
            break;

        case WIFI_EVENT_SCAN_DONE :
            scan_done_handler();
            break;

        case WIFI_EVENT_AP_START :
            ap_data->state = ESP32_AP_STARTED;
            net_eth_carrier_on(iface_ap);
            wifi_mgmt_raise_ap_enable_result_event(iface_ap, 0);
            break;

        case WIFI_EVENT_AP_STOP :
            ap_data->state = ESP32_AP_STOPPED;
            net_eth_carrier_off(iface_ap);
            wifi_mgmt_raise_ap_disable_result_event(iface_ap, 0);
            break;

        case WIFI_EVENT_AP_STACONNECTED :
            ap_data->state = ESP32_AP_CONNECTED;
            esp_wifi_handle_ap_connect_event(event_data);
            break;

        case WIFI_EVENT_AP_STADISCONNECTED :
            ap_data->state = ESP32_AP_DISCONNECTED;
            esp_wifi_handle_ap_disconnect_event(event_data);
            break;

        default :
            break;
    }
}

static int esp32_wifi_disconnect(const struct device* dev) {
    int ret;

    ret = esp_wifi_disconnect();
    if (ret != ESP_OK) {
        LOG_INF("Failed to disconnect from hotspot");
        return (-EAGAIN);
    }

    return (0);
}

static int esp32_wifi_connect(const struct device* dev,
                              struct wifi_connect_req_params* params) {
    struct esp32_wifi_runtime* data = dev->data;
    struct net_if* iface = net_if_lookup_by_dev(dev);
    wifi_mode_t mode;
    int ret;

    if ((data->state == ESP32_STA_CONNECTING) ||
        (data->state == ESP32_STA_CONNECTED)) {
        wifi_mgmt_raise_connect_result_event(iface, -1);
        return (-EALREADY);
    }

    ret = esp_wifi_get_mode(&mode);
    if (ret) {
        LOG_ERR("Failed to get Wi-Fi mode (%d)", ret);
        return (-EAGAIN);
    }

    if (IS_ENABLED(CONFIG_ESP32_WIFI_AP_STA_MODE) &&
        ((mode == ESP32_WIFI_MODE_AP) || (mode == ESP32_WIFI_MODE_APSTA))) {
        ret = esp_wifi_set_mode(ESP32_WIFI_MODE_APSTA);
    }
    else {
        ret = esp_wifi_set_mode(ESP32_WIFI_MODE_STA);
    }

    if (ret) {
        LOG_ERR("Failed to set Wi-Fi mode (%d)", ret);
        return (-EAGAIN);
    }

    ret = esp_wifi_start();
    if (ret) {
        LOG_ERR("Failed to start Wi-Fi driver (%d)", ret);
        return (-EAGAIN);
    }

    if (data->state != ESP32_STA_STARTED) {
        LOG_ERR("Wi-Fi not in station mode");
        wifi_mgmt_raise_connect_result_event(iface, -1);
        return (-EIO);
    }

    data->state = ESP32_STA_CONNECTING;

    (void) memcpy(data->status.ssid, params->ssid, params->ssid_length);
    data->status.ssid[params->ssid_length] = '\0';

    wifi_config_t wifi_config;

    (void) memset(&wifi_config, 0, sizeof(wifi_config_t));

    (void) memcpy(wifi_config.sta.ssid, params->ssid, params->ssid_length);
    wifi_config.sta.ssid[params->ssid_length] = '\0';
    switch (params->security) {
        case WIFI_SECURITY_TYPE_NONE :
            wifi_config.sta.threshold.authmode = WIFI_AUTH_OPEN;
            data->status.security = WIFI_AUTH_OPEN;
            wifi_config.sta.pmf_cfg.required = false;
            break;

        case WIFI_SECURITY_TYPE_PSK :
            memcpy(wifi_config.sta.password, params->psk, params->psk_length);
            wifi_config.sta.password[params->psk_length] = '\0';
            wifi_config.sta.threshold.authmode = WIFI_AUTH_WPA2_PSK;
            wifi_config.sta.pmf_cfg.required = false;
            data->status.security = WIFI_AUTH_WPA2_PSK;
            break;

        case WIFI_SECURITY_TYPE_SAE :
            #if defined(CONFIG_ESP32_WIFI_ENABLE_WPA3_SAE)
            if (params->sae_password) {
                memcpy(wifi_config.sta.password, params->sae_password,
                       params->sae_password_length);
                wifi_config.sta.password[params->sae_password_length] = '\0';
            }
            else {
                memcpy(wifi_config.sta.password, params->psk, params->psk_length);
                wifi_config.sta.password[params->psk_length] = '\0';
            }
            data->status.security = WIFI_AUTH_WPA3_PSK;
            wifi_config.sta.threshold.authmode = WIFI_AUTH_WPA3_PSK;
            wifi_config.sta.sae_pwe_h2e = WPA3_SAE_PWE_BOTH;
            break;
            #else
            LOG_ERR("WPA3 not supported for STA mode. Enable "
                    "CONFIG_ESP32_WIFI_ENABLE_WPA3_SAE");
            return (-EINVAL);
            #endif /* CONFIG_ESP32_WIFI_ENABLE_WPA3_SAE */

        default :
            LOG_ERR("Authentication method not supported");
            return (-EIO);
    }

    #if defined(CONFIG_ESP32_WIFI_STA_SCAN_ALL)
    wifi_config.sta.scan_method = WIFI_ALL_CHANNEL_SCAN;
    wifi_config.sta.sort_method = WIFI_CONNECT_AP_BY_SIGNAL;
    #endif

    if (params->channel == WIFI_CHANNEL_ANY) {
        wifi_config.sta.channel = 0U;
        data->status.channel    = 0U;
    }
    else {
        wifi_config.sta.channel = params->channel;
        data->status.channel    = params->channel;
    }

    ret = esp_wifi_set_config(ESP_IF_WIFI_STA, &wifi_config);
    if (ret) {
        LOG_ERR("Failed to set Wi-Fi configuration (%d)", ret);
        return (-EINVAL);
    }

    ret = esp_wifi_connect();
    if (ret) {
        LOG_ERR("Failed to connect to Wi-Fi access point (%d)", ret);
        return (-EAGAIN);
    }

    return (0);
}

static int esp32_wifi_scan(const struct device* dev,
                           struct wifi_scan_params* params,
                           scan_result_cb_t cb) {
    struct esp32_wifi_runtime* data = dev->data;
    int ret;

    if (data->scan_cb != NULL) {
        LOG_INF("Scan callback in progress");
        return (-EINPROGRESS);
    }

    data->scan_cb = cb;                     /* @see scan_result_cb in wifi_mgmt.c */

    wifi_scan_config_t scan_config = {0};

    if (params) {
        /* The enum values are same, so, no conversion needed */
        scan_config.scan_type = params->scan_type;
    }

    #if defined(CONFIG_ESP32_WIFI_AP_STA_MODE)
    wifi_mode_t mode;

    esp_wifi_get_mode(&mode);
    if ((mode == ESP32_WIFI_MODE_AP) || (mode == ESP32_WIFI_MODE_APSTA)) {
        ret = esp_wifi_set_mode(ESP32_WIFI_MODE_APSTA);
    }
    else {
        ret = esp_wifi_set_mode(ESP32_WIFI_MODE_STA);
    }
    #else
    ret = esp_wifi_set_mode(ESP32_WIFI_MODE_STA);
    #endif

    if (ret) {
        LOG_ERR("Failed to set Wi-Fi mode (%d)", ret);
        return (-EINVAL);
    }

    ret = esp_wifi_start();
    if (ret) {
        LOG_ERR("Failed to start Wi-Fi driver (%d)", ret);
        return (-EAGAIN);
    }

    ret = esp_wifi_scan_start(&scan_config, false);
    if (ret != ESP_OK) {
        LOG_ERR("Failed to start Wi-Fi scanning");
        return (-EAGAIN);
    }

    return (0);
};

static int esp32_wifi_ap_enable(const struct device* dev,
                                struct wifi_connect_req_params* params) {
    struct esp32_wifi_runtime* data = dev->data;
    esp_err_t err;

    /* Build Wi-Fi configuration for AP mode */
    wifi_config_t wifi_config = {
        .ap = {
            .max_connection = 5,
            .channel = (params->channel == WIFI_CHANNEL_ANY) ?
                        0 : params->channel,
        },
    };

    (void) memcpy(data->status.ssid, params->ssid, params->ssid_length);
    data->status.ssid[params->ssid_length] = '\0';

    strncpy((char*)wifi_config.ap.ssid, params->ssid, params->ssid_length);
    wifi_config.ap.ssid_len = params->ssid_length;

    switch (params->security) {
        case WIFI_SECURITY_TYPE_NONE :
            memset(wifi_config.ap.password, 0, sizeof(wifi_config.ap.password));
            wifi_config.ap.authmode = WIFI_AUTH_OPEN;
            data->status.security = WIFI_AUTH_OPEN;
            wifi_config.ap.pmf_cfg.required = false;
            break;

        case WIFI_SECURITY_TYPE_PSK :
            strncpy((char*)wifi_config.ap.password, params->psk, params->psk_length);
            wifi_config.ap.authmode = WIFI_AUTH_WPA2_PSK;
            data->status.security = WIFI_AUTH_WPA2_PSK;
            wifi_config.ap.pmf_cfg.required = false;
            break;

        default :
            LOG_ERR("Authentication method not supported");
            return (-EINVAL);
    }

    /* Start Wi-Fi in AP mode with configuration built above */
    wifi_mode_t mode;

    err = esp_wifi_get_mode(&mode);
    if (IS_ENABLED(CONFIG_ESP32_WIFI_AP_STA_MODE) &&
        ((mode == ESP32_WIFI_MODE_STA) || (mode == ESP32_WIFI_MODE_APSTA))) {
        err |= esp_wifi_set_mode(ESP32_WIFI_MODE_APSTA);
    }
    else {
        err |= esp_wifi_set_mode(ESP32_WIFI_MODE_AP);
    }

    if (err) {
        LOG_ERR("Failed to set Wi-Fi mode (%d)", err);
        return (-EINVAL);
    }

    err = esp_wifi_set_config(WIFI_IF_AP, &wifi_config);
    if (err) {
        LOG_ERR("Failed to set Wi-Fi configuration (%d)", err);
        return (-EINVAL);
    }

    err = esp_wifi_start();
    if (err) {
        LOG_ERR("Failed to enable Wi-Fi AP mode");
        return (-EAGAIN);
    }

    return (0);
};

static int esp32_wifi_ap_disable(const struct device* dev) {
    int err;
    wifi_mode_t mode;

    esp_wifi_get_mode(&mode);
    if (mode == ESP32_WIFI_MODE_APSTA) {
        err = esp_wifi_set_mode(ESP32_WIFI_MODE_STA);
        err |= esp_wifi_start();
    }
    else {
        err = esp_wifi_stop();
    }

    if (err) {
        LOG_ERR("Failed to disable Wi-Fi AP mode: (%d)", err);
        return (-EAGAIN);
    }

    return (0);
};

static int esp32_wifi_ap_sta_disconnect(const struct device* dev, uint8_t const* mac) {
    uint16_t aid;
    esp_err_t err;

    ARG_UNUSED(dev);

    err = esp_wifi_ap_get_sta_aid(mac, &aid);
    if (err) {
        LOG_ERR("Failed to get station's AID: (%d)", err);
        return (-EIO);
    }

    err = esp_wifi_deauth_sta(aid);
    if (err != ESP_OK) {
        LOG_ERR("Failed to disconnect station: (%d)", err);
        return (-EIO);
    }

    return (0);
}

static int esp32_wifi_status(const struct device* dev, struct wifi_iface_status* status) {
    struct esp32_wifi_runtime* data = dev->data;
    wifi_mode_t mode;
    wifi_config_t conf;
    wifi_ap_record_t ap_info;

    switch (data->state) {
        case ESP32_STA_STOPPED :
        case ESP32_AP_STOPPED :
            status->state = WIFI_STATE_INACTIVE;
            break;

        case ESP32_STA_STARTED :
        case ESP32_AP_DISCONNECTED :
            status->state = WIFI_STATE_DISCONNECTED;
            break;

        case ESP32_STA_CONNECTING :
            status->state = WIFI_STATE_SCANNING;
            break;

        case ESP32_STA_CONNECTED :
        case ESP32_AP_CONNECTED :
            status->state = WIFI_STATE_COMPLETED;
            break;

        default :
            break;
    }

    strncpy(status->ssid, data->status.ssid, WIFI_SSID_MAX_LEN);
    /* Ensure the result is NUL terminated */
    status->ssid[WIFI_SSID_MAX_LEN - 1] = '\0';
    /* We know it is NUL terminated, so we can use strlen */
    status->ssid_len  = strlen(data->status.ssid);
    status->band      = WIFI_FREQ_BAND_2_4_GHZ;
    status->link_mode = WIFI_LINK_MODE_UNKNOWN;
    status->mfp       = WIFI_MFP_DISABLE;

    if (esp_wifi_get_mode(&mode) == ESP_OK) {
        #if defined(CONFIG_ESP32_WIFI_AP_STA_MODE)
        if ((mode == ESP32_WIFI_MODE_APSTA) && (data == &esp32_data)) {
            mode = ESP32_WIFI_MODE_STA;
        }
        else if ((mode == ESP32_WIFI_MODE_APSTA) && (data == &esp32_ap_sta_data)) {
            mode = ESP32_WIFI_MODE_AP;
        }
        #endif

        if (mode == ESP32_WIFI_MODE_STA) {
            wifi_phy_mode_t phy_mode;
            esp_err_t err;

            esp_wifi_get_config(ESP_IF_WIFI_STA, &conf);
            esp_wifi_sta_get_ap_info(&ap_info);

            status->iface_mode = WIFI_MODE_INFRA;
            status->channel    = ap_info.primary;
            status->rssi       = ap_info.rssi;
            memcpy(status->bssid, ap_info.bssid, WIFI_MAC_ADDR_LEN);

            err = esp_wifi_sta_get_negotiated_phymode(&phy_mode);
            if (err == ESP_OK) {
                if (phy_mode == WIFI_PHY_MODE_11B) {
                    status->link_mode = WIFI_1;
                }
                else if (phy_mode == WIFI_PHY_MODE_11G) {
                    status->link_mode = WIFI_3;
                }
                else if ((phy_mode == WIFI_PHY_MODE_HT20) ||
                         (phy_mode == WIFI_PHY_MODE_HT40)) {
                    status->link_mode = WIFI_4;
                }
                else if (phy_mode == WIFI_PHY_MODE_HE20) {
                    status->link_mode = WIFI_6;
                }
                else {
                    /* pass */
                }
            }

            status->beacon_interval = conf.sta.listen_interval;
        }
        else if (mode == ESP32_WIFI_MODE_AP) {
            esp_wifi_get_config(ESP_IF_WIFI_AP, &conf);
            status->iface_mode = WIFI_MODE_AP;
            status->link_mode  = WIFI_LINK_MODE_UNKNOWN;
            status->channel    = conf.ap.channel;
            status->beacon_interval = conf.ap.beacon_interval;
        }
        else {
            status->iface_mode = WIFI_MODE_UNKNOWN;
            status->link_mode  = WIFI_LINK_MODE_UNKNOWN;
            status->channel    = 0;
        }
    }

    switch (data->status.security) {
        case WIFI_AUTH_OPEN :
            status->security = WIFI_SECURITY_TYPE_NONE;
            break;

        case WIFI_AUTH_WPA2_PSK :
            status->security = WIFI_SECURITY_TYPE_PSK;
            break;

        case WIFI_AUTH_WPA3_PSK :
            status->security = WIFI_SECURITY_TYPE_SAE;
            break;

        default :
            status->security = WIFI_SECURITY_TYPE_UNKNOWN;
    }

    return (0);
}

int esp32_wifi_reg_domain(const struct device* dev, struct wifi_reg_domain* reg_domain) {
    esp_err_t err;

    ARG_UNUSED(dev);

    if (reg_domain->oper == WIFI_MGMT_GET) {
        err = esp_wifi_get_country_code(reg_domain->country_code);
        if (err != ESP_OK) {
            return (-EIO);
        }

        /* Only supports country codes, so set num_channels to 0 */
        reg_domain->num_channels = 0U;
    }
    else { /* WIFI_MGMT_SET */
        bool ieee80211d_enabled = !reg_domain->force;
        err = esp_wifi_set_country_code(reg_domain->country_code, ieee80211d_enabled);
        if (err != ESP_OK) {
            return (-EIO);
        }
    }

    return (0);
}

int esp32_wifi_mode(const struct device* dev, struct wifi_mode_info* mode) {
    struct net_if* iface = net_if_get_by_index(mode->if_index);
    wifi_mode_t wifi_mode;
    esp_err_t err;

    ARG_UNUSED(dev);
    /* Make sure we are on the right interface */
    if (iface != esp32_wifi_iface) {
        return (-ESRCH);
}

    if (mode->oper == WIFI_MGMT_GET) {
        err = esp_wifi_get_mode(&wifi_mode);
        if (err != ESP_OK) {
            return (-EIO);
        }

        switch (wifi_mode) {
            case ESP32_WIFI_MODE_STA :
                mode->mode = WIFI_STA_MODE;
                break;

            case ESP32_WIFI_MODE_AP :
                mode->mode = WIFI_SOFTAP_MODE;
                break;

            case ESP32_WIFI_MODE_APSTA :
                mode->mode = WIFI_SOFTAP_MODE | WIFI_STA_MODE;
                break;

            default :
                mode->mode = 0U;
                break;
        }
    }
    else { /* WIFI_MGMT_SET */
        return (-ENOTSUP);
    }

    return (0);
}


int esp32_wifi_channel(const struct device *dev,
                       struct wifi_channel_info *channel) {
    struct net_if* iface = net_if_get_by_index(channel->if_index);
    uint8_t primary_chan;
    wifi_second_chan_t second_chan;
    esp_err_t err;

    ARG_UNUSED(dev);

    /* Make sure we are on the right interface */
    if (iface != esp32_wifi_iface) {
        return (-ESRCH);
    }

    if (channel->oper == WIFI_MGMT_GET) {
        err = esp_wifi_get_channel(&primary_chan, &second_chan);
        if (err != ESP_OK) {
            return (-EIO);
        }

        channel->channel = primary_chan;
        (void) second_chan;
    }
    else { /* WIFI_MGMT_SET */
        err = esp_wifi_set_channel(channel->channel, WIFI_SECOND_CHAN_NONE);
        if (err != ESP_OK) {
            return (-EIO);
        }
    }

    return (0);
}

int esp32_wifi_ap_config_params(const struct device* dev, struct wifi_ap_config_params* params) {
    wifi_config_t wifi_config;
    esp_err_t err;

    err = esp_wifi_get_config(WIFI_IF_AP, &wifi_config);
    if (err != ESP_OK) {
        return (-EIO);
    }

    if (params->type & WIFI_AP_CONFIG_PARAM_MAX_INACTIVITY) {
        err = esp_wifi_set_inactive_time(WIFI_IF_AP, (uint16_t)params->max_inactivity);
        if (err != ESP_OK) {
            return (-EIO);
        }
    }

    if (params->type & WIFI_AP_CONFIG_PARAM_MAX_NUM_STA) {
        wifi_config.ap.max_connection = (uint8_t)params->max_num_sta;
    }

    err = esp_wifi_set_config(WIFI_IF_AP, &wifi_config);
    if (err != ESP_OK) {
        return (-EIO);
    }

    return (0);
}

#define ESP32_WIFI_DPP_CMD_BUF_SIZE 384
#define STR_CUR_TO_END(cur) (cur) = (&(cur)[0] + strlen((cur)))

#ifdef CONFIG_WIFI_NM_WPA_SUPPLICANT_DPP
int esp32_wifi_dpp_dispatch(const struct device* dev, struct wifi_dpp_params* params) {
    char* pos;
    static char dpp_cmd_buf[ESP32_WIFI_DPP_CMD_BUF_SIZE] = {0};
    char* end = &dpp_cmd_buf[ESP32_WIFI_DPP_CMD_BUF_SIZE - 2];

    memset(dpp_cmd_buf, 0x0, ESP32_WIFI_DPP_CMD_BUF_SIZE);

    pos = &dpp_cmd_buf[0];

    switch (params->action) {
        case WIFI_DPP_CONFIGURATOR_ADD :
            /* pass */
            break;

        case WIFI_DPP_AUTH_INIT :
            /* pass */
            // esp_supp_dpp_init
            break;

        case WIFI_DPP_QR_CODE :
            /* pass */
            break;

        case WIFI_DPP_CHIRP :
            /* pass */
            break;

        case WIFI_DPP_LISTEN :
            /* pass */
            // esp_supp_dpp_start_listen
            break;

        case WIFI_DPP_BOOTSTRAP_GEN :
            /* pass */
            // esp_supp_dpp_bootstrap_gen
            break;

        case WIFI_DPP_BOOTSTRAP_GET_URI :
            /* pass */
            break;

        case WIFI_DPP_SET_CONF_PARAM :
            /* pass */
            break;

        case WIFI_DPP_SET_WAIT_RESP_TIME :
            /* pass */
            break;

        default :
            return (-1);
    }

    return (0);
}
#endif /* CONFIG_WIFI_NM_WPA_SUPPLICANT_DPP */

static void esp32_wifi_init(struct net_if* iface) {
    const struct device* dev = net_if_get_device(iface);
    struct esp32_wifi_runtime* dev_data = dev->data;
    struct ethernet_context* eth_ctx = net_if_l2_data(iface);

    eth_ctx->eth_if_type = L2_ETH_IF_TYPE_WIFI;

    #if defined(CONFIG_ESP32_WIFI_AP_STA_MODE)
    struct wifi_nm_instance* nm = wifi_nm_get_instance("esp32_wifi_nm");

    esp32_wifi_iface = iface;
    dev_data->state = ESP32_STA_STOPPED;

    /* Start interface when we are actually connected with Wi-Fi network */
    esp_read_mac(dev_data->mac_addr, ESP_MAC_WIFI_STA);
    esp_wifi_internal_reg_rxcb(ESP_IF_WIFI_STA, eth_esp32_rx);
    wifi_nm_register_mgd_type_iface(nm, WIFI_TYPE_STA, esp32_wifi_iface);

    #else
    esp32_wifi_iface = iface;
    dev_data->state  = ESP32_STA_STOPPED;

    /* Start interface when we are actually connected with Wi-Fi network */
    esp_read_mac(dev_data->mac_addr, ESP_MAC_WIFI_STA);
    esp_wifi_internal_reg_rxcb(ESP_IF_WIFI_STA, eth_esp32_rx);
    #endif

    /* Assign link local address. */
    net_if_set_link_addr(iface, dev_data->mac_addr, 6, NET_LINK_ETHERNET);

    ethernet_init(iface);
    net_if_carrier_off(iface);
}

#if defined(CONFIG_ESP32_WIFI_AP_STA_MODE)
static void esp32_wifi_init_ap(struct net_if* iface) {
    const struct device* dev = net_if_get_device(iface);
    struct esp32_wifi_runtime* dev_data = dev->data;
    struct ethernet_context* eth_ctx = net_if_l2_data(iface);

    eth_ctx->eth_if_type = L2_ETH_IF_TYPE_WIFI;

    struct wifi_nm_instance *nm = wifi_nm_get_instance("esp32_wifi_nm");

    esp32_wifi_iface_ap = iface;
    dev_data->state = ESP32_AP_STOPPED;

    esp_read_mac(dev_data->mac_addr, ESP_MAC_WIFI_SOFTAP);
    wifi_nm_register_mgd_type_iface(nm, WIFI_TYPE_SAP, esp32_wifi_iface_ap);

    /* Assign link local address. */
    net_if_set_link_addr(iface, dev_data->mac_addr, 6, NET_LINK_ETHERNET);

    ethernet_init(iface);
    net_if_carrier_off(iface);
}
#endif

#if defined(CONFIG_NET_STATISTICS_WIFI)
static int esp32_wifi_stats(const struct device* dev, struct net_stats_wifi* stats) {
    struct esp32_wifi_runtime* data = dev->data;

    stats->bytes.received        = data->stats.bytes.received;
    stats->bytes.sent            = data->stats.bytes.sent;
    stats->pkts.rx               = data->stats.pkts.rx;
    stats->pkts.tx               = data->stats.pkts.tx;
    stats->errors.rx             = data->stats.errors.rx;
    stats->errors.tx             = data->stats.errors.tx;
    stats->broadcast.rx          = data->stats.broadcast.rx;
    stats->broadcast.tx          = data->stats.broadcast.tx;
    stats->multicast.rx          = data->stats.multicast.rx;
    stats->multicast.tx          = data->stats.multicast.tx;
    stats->sta_mgmt.beacons_rx   = data->stats.sta_mgmt.beacons_rx;
    stats->sta_mgmt.beacons_miss = data->stats.sta_mgmt.beacons_miss;

    return (0);
}
#endif

static int esp32_wifi_dev_init(const struct device* dev) {
    #if CONFIG_SOC_SERIES_ESP32S2 || CONFIG_SOC_SERIES_ESP32C3
    adc2_init_code_calibration();
    #endif /* CONFIG_SOC_SERIES_ESP32S2 || CONFIG_SOC_SERIES_ESP32C3 */

    wifi_init_config_t config = WIFI_INIT_CONFIG_DEFAULT();
    esp_err_t ret = esp_wifi_init(&config);
    esp_wifi_set_mode(ESP32_WIFI_MODE_NULL);

    if (ret == ESP_ERR_NO_MEM) {
        LOG_ERR("Not enough memory to initialize Wi-Fi.");
        LOG_ERR("Consider increasing CONFIG_HEAP_MEM_POOL_SIZE value.");
        return (-ENOMEM);
    }
    else if (ret != ESP_OK) {
        LOG_ERR("Unable to initialize the Wi-Fi: %d", ret);
        return (-EIO);
    }

    if (IS_ENABLED(CONFIG_ESP32_WIFI_STA_AUTO_DHCPV4)) {
        net_mgmt_init_event_callback(&esp32_dhcp_cb, wifi_event_handler, DHCPV4_MASK);
        net_mgmt_add_event_callback(&esp32_dhcp_cb);
    }

    return (0);
}

static const struct wifi_mgmt_ops esp32_wifi_mgmt = {
    .scan         = esp32_wifi_scan,
    .connect      = esp32_wifi_connect,
    .disconnect   = esp32_wifi_disconnect,
    .ap_enable    = esp32_wifi_ap_enable,
    .ap_disable   = esp32_wifi_ap_disable,
    .ap_sta_disconnect = esp32_wifi_ap_sta_disconnect,
    .iface_status = esp32_wifi_status,
    #if defined(CONFIG_NET_STATISTICS_WIFI)
    .get_stats = esp32_wifi_stats,
    #endif

    .reg_domain = esp32_wifi_reg_domain,
    .mode       = esp32_wifi_mode,
    .channel    = esp32_wifi_channel,

    .ap_config_params = esp32_wifi_ap_config_params,

    #if defined(CONFIG_WIFI_NM_WPA_SUPPLICANT_DPP)
    .dpp_dispatch = esp32_wifi_dpp_dispatch
    #endif
};

static const struct net_wifi_mgmt_offload esp32_api = {
    .wifi_iface.iface_api.init = esp32_wifi_init,
    .wifi_iface.send = esp32_wifi_send,
    .wifi_mgmt_api   = &esp32_wifi_mgmt,
};

#if defined(CONFIG_ESP32_WIFI_AP_STA_MODE)
static const struct net_wifi_mgmt_offload esp32_api_ap = {
    .wifi_iface.iface_api.init = esp32_wifi_init_ap,
    .wifi_iface.send = esp32_wifi_send,
    .wifi_mgmt_api = &esp32_wifi_mgmt,
};
#endif

NET_DEVICE_DT_INST_DEFINE(0,
    esp32_wifi_dev_init, NULL,
    &esp32_data, NULL, CONFIG_WIFI_INIT_PRIORITY,
    &esp32_api, ETHERNET_L2,
    NET_L2_GET_CTX_TYPE(ETHERNET_L2), NET_ETH_MTU);

#if defined(CONFIG_ESP32_WIFI_AP_STA_MODE)
NET_DEVICE_DT_INST_DEFINE(1,
                          NULL, NULL,
                          &esp32_ap_sta_data, NULL, CONFIG_WIFI_INIT_PRIORITY,
                          &esp32_api_ap, ETHERNET_L2,
                          NET_L2_GET_CTX_TYPE(ETHERNET_L2), NET_ETH_MTU);

DEFINE_WIFI_NM_INSTANCE(esp32_wifi_nm, &esp32_wifi_mgmt);

CONNECTIVITY_WIFI_MGMT_BIND(Z_DEVICE_DT_DEV_ID(DT_DRV_INST(0)));
#endif<|MERGE_RESOLUTION|>--- conflicted
+++ resolved
@@ -79,8 +79,7 @@
 
 static struct net_mgmt_event_callback esp32_dhcp_cb;
 
-<<<<<<< HEAD
-static void wifi_event_handler(struct net_mgmt_event_callback* cb, uint32_t mgmt_event,
+static void wifi_event_handler(struct net_mgmt_event_callback* cb, uint64_t mgmt_event,
                                struct net_if* iface) {
 
     switch (mgmt_event) {
@@ -91,18 +90,6 @@
         default :
             break;
     }
-=======
-static void wifi_event_handler(struct net_mgmt_event_callback *cb, uint64_t mgmt_event,
-			       struct net_if *iface)
-{
-	switch (mgmt_event) {
-	case NET_EVENT_IPV4_DHCP_BOUND:
-		wifi_mgmt_raise_connect_result_event(iface, 0);
-		break;
-	default:
-		break;
-	}
->>>>>>> a626d865
 }
 
 static int esp32_wifi_send(const struct device* dev, struct net_pkt* pkt) {
