/*
 * Copyright (c) 2020 Espressif Systems (Shanghai) Co., Ltd.
 *
 * SPDX-License-Identifier: Apache-2.0
 */

#define DT_DRV_COMPAT espressif_esp32_wifi

#include <zephyr/logging/log.h>
LOG_MODULE_REGISTER(esp32_wifi, CONFIG_WIFI_LOG_LEVEL);

#include <zephyr/net/ethernet.h>
#include <zephyr/net/net_pkt.h>
#include <zephyr/net/net_if.h>
#include <zephyr/net/wifi_mgmt.h>
#if defined(CONFIG_NET_CONNECTION_MANAGER_CONNECTIVITY_WIFI_MGMT)
#include <zephyr/net/conn_mgr/connectivity_wifi_mgmt.h>
#endif
#if defined(CONFIG_ESP32_WIFI_AP_STA_MODE)
#include <zephyr/net/wifi_nm.h>
#endif
#include <zephyr/device.h>
#include <soc.h>
#include "esp_private/wifi.h"
#include "esp_dpp.h"
#include "esp_event.h"
#include "esp_timer.h"
#include "esp_system.h"
#include "esp_wpa.h"
#include <esp_mac.h>
#include "wifi/wifi_event.h"

#if CONFIG_SOC_SERIES_ESP32S2 || CONFIG_SOC_SERIES_ESP32C3
#include <esp_private/adc_share_hw_ctrl.h>
#endif /* CONFIG_SOC_SERIES_ESP32S2 || CONFIG_SOC_SERIES_ESP32C3 */

#define DHCPV4_MASK (NET_EVENT_IPV4_DHCP_BOUND | NET_EVENT_IPV4_DHCP_STOP)

/* use global iface pointer to support any ethernet driver */
/* necessary for wifi callback functions */
static struct net_if* esp32_wifi_iface;
static struct esp32_wifi_runtime esp32_data;

#if defined(CONFIG_ESP32_WIFI_AP_STA_MODE)
static struct net_if* esp32_wifi_iface_ap;
static struct esp32_wifi_runtime esp32_ap_sta_data;
#endif

enum esp32_state_flag {
    ESP32_STA_STOPPED,
    ESP32_STA_STARTED,
    ESP32_STA_CONNECTING,
    ESP32_STA_CONNECTED,
    ESP32_AP_STARTED,
    ESP32_AP_CONNECTED,
    ESP32_AP_DISCONNECTED,
    ESP32_AP_STOPPED
};

struct esp32_wifi_status {
    char ssid[WIFI_SSID_MAX_LEN + 1];
    char pass[WIFI_PSK_MAX_LEN + 1];
    wifi_auth_mode_t security;
    bool connected;
    uint8_t channel;
    int rssi;
};

struct esp32_wifi_runtime {
    uint8_t mac_addr[6];
    #if defined(CONFIG_NET_STATISTICS_WIFI)
    struct net_stats_wifi stats;
    #endif
    struct esp32_wifi_status status;
    scan_result_cb_t scan_cb;
    uint8_t state;
    uint8_t ap_connection_cnt;

    uint8_t frame_buf[NET_ETH_MAX_FRAME_SIZE];
};

static struct net_mgmt_event_callback esp32_dhcp_cb;

static void wifi_event_handler(struct net_mgmt_event_callback* cb, uint64_t mgmt_event,
                               struct net_if* iface) {

    switch (mgmt_event) {
        case NET_EVENT_IPV4_DHCP_BOUND :
            wifi_mgmt_raise_connect_result_event(iface, 0);
            break;

        default :
            break;
    }
}

static int esp32_wifi_send(const struct device* dev, struct net_pkt* pkt) {
    struct esp32_wifi_runtime* data = dev->data;
    int const pkt_len = net_pkt_get_len(pkt);
    esp_interface_t ifx = (data->state == ESP32_AP_CONNECTED) ? ESP_IF_WIFI_AP : ESP_IF_WIFI_STA;

    if ((data->state != ESP32_STA_CONNECTED) &&
        (data->state != ESP32_AP_CONNECTED)) {
        return (-EIO);
    }

    /* Read the packet payload */
    if (net_pkt_read(pkt, data->frame_buf, pkt_len) < 0) {
        goto out;
    }

    /* Enqueue packet for transmission */
    if (esp_wifi_internal_tx(ifx, (void*)data->frame_buf, pkt_len) != ESP_OK) {
        goto out;
    }

    #if defined(CONFIG_NET_STATISTICS_WIFI)
    data->stats.bytes.sent += pkt_len;
    data->stats.pkts.tx++;
    #endif

    LOG_DBG("pkt sent %p len %d", pkt, pkt_len);

    return (0);

out :

    LOG_ERR("Failed to send packet");
    #if defined(CONFIG_NET_STATISTICS_WIFI)
    data->stats.errors.tx++;
    #endif

    return (-EIO);
}

static esp_err_t eth_esp32_rx(void* buffer, uint16_t len, void* eb) {
    struct net_pkt* pkt;

    if (esp32_wifi_iface == NULL) {
        esp_wifi_internal_free_rx_buffer(eb);
        LOG_ERR("network interface unavailable");
        return (-EIO);
    }

    pkt = net_pkt_rx_alloc_with_buffer(esp32_wifi_iface, len, NET_AF_UNSPEC, 0, K_MSEC(100));
    if (!pkt) {
        LOG_ERR("Failed to allocate net buffer");
        esp_wifi_internal_free_rx_buffer(eb);
        return (-EIO);
    }

    if (net_pkt_write(pkt, buffer, len) < 0) {
        LOG_ERR("Failed to write to net buffer");
        goto pkt_unref;
    }

    if (net_recv_data(esp32_wifi_iface, pkt) < 0) {
        LOG_ERR("Failed to push received data");
        goto pkt_unref;
    }

    #if defined(CONFIG_NET_STATISTICS_WIFI)
    esp32_data.stats.bytes.received += len;
    esp32_data.stats.pkts.rx++;
    #endif

    esp_wifi_internal_free_rx_buffer(eb);

    return (0);

pkt_unref :
    esp_wifi_internal_free_rx_buffer(eb);
    net_pkt_unref(pkt);

    #if defined(CONFIG_NET_STATISTICS_WIFI)
    esp32_data.stats.errors.rx++;
    #endif

    return (-EIO);
}

#if defined(CONFIG_ESP32_WIFI_AP_STA_MODE)
static esp_err_t wifi_esp32_ap_iface_rx(void* buffer, uint16_t len, void* eb) {
    struct net_pkt* pkt;

    if (esp32_wifi_iface_ap == NULL) {
        esp_wifi_internal_free_rx_buffer(eb);
        LOG_ERR("network interface unavailable");
        return (-EIO);
    }

    pkt = net_pkt_rx_alloc_with_buffer(esp32_wifi_iface_ap, len,
                                       NET_AF_UNSPEC, 0, K_MSEC(100));
    if (!pkt) {
        esp_wifi_internal_free_rx_buffer(eb);
        LOG_ERR("Failed to get net buffer");
        return (-EIO);
    }

    if (net_pkt_write(pkt, buffer, len) < 0) {
        LOG_ERR("Failed to write pkt");
        goto pkt_unref;
    }

    if (net_recv_data(esp32_wifi_iface_ap, pkt) < 0) {
        LOG_ERR("Failed to push received data");
        goto pkt_unref;
    }

    #if defined(CONFIG_NET_STATISTICS_WIFI)
    esp32_ap_sta_data.stats.bytes.received += len;
    esp32_ap_sta_data.stats.pkts.rx++;
    #endif

    esp_wifi_internal_free_rx_buffer(eb);
    return (0);

pkt_unref :
    esp_wifi_internal_free_rx_buffer(eb);
    net_pkt_unref(pkt);

    #if defined(CONFIG_NET_STATISTICS_WIFI)
    esp32_ap_sta_data.stats.errors.rx++;
    #endif

    return (-EIO);
}
#endif

static void scan_done_handler(void) {
    uint16_t aps = 0;
    wifi_ap_record_t* ap_list_buffer;
    struct wifi_scan_result res;

    esp_wifi_scan_get_ap_num(&aps);
    if (!aps) {
        LOG_INF("No Wi-Fi AP found");
        goto out;
    }

    ap_list_buffer = k_malloc(aps * sizeof(wifi_ap_record_t));
    if (ap_list_buffer == NULL) {
        LOG_INF("Failed to malloc buffer to print scan results");
        goto out;
    }

    if (esp_wifi_scan_get_ap_records(&aps, ap_list_buffer) == ESP_OK) {
        for (int k = 0; k < aps; k++) {
            (void) memset(&res, 0, sizeof(struct wifi_scan_result));
            int ssid_len = strnlen(ap_list_buffer[k].ssid, WIFI_SSID_MAX_LEN);

            res.ssid_length = ssid_len;
            strncpy(res.ssid, ap_list_buffer[k].ssid, ssid_len);
            res.rssi    = ap_list_buffer[k].rssi;
            res.channel = ap_list_buffer[k].primary;

            memcpy(res.mac, ap_list_buffer[k].bssid, WIFI_MAC_ADDR_LEN);
            res.mac_length = WIFI_MAC_ADDR_LEN;

            switch (ap_list_buffer[k].authmode) {
                case WIFI_AUTH_OPEN :
                    res.security = WIFI_SECURITY_TYPE_NONE;
                    break;

                case WIFI_AUTH_WPA2_PSK :
                    res.security = WIFI_SECURITY_TYPE_PSK;
                    break;

                case WIFI_AUTH_WPA3_PSK :
                    res.security = WIFI_SECURITY_TYPE_SAE;
                    break;

                case WIFI_AUTH_WAPI_PSK :
                    res.security = WIFI_SECURITY_TYPE_WAPI;
                    break;

                case WIFI_AUTH_WPA2_ENTERPRISE :
                    res.security = WIFI_SECURITY_TYPE_EAP;
                    break;

                case WIFI_AUTH_WEP :
                    res.security = WIFI_SECURITY_TYPE_WEP;
                    break;

                case WIFI_AUTH_WPA_PSK :
                    res.security = WIFI_SECURITY_TYPE_WPA_PSK;
                    break;

                default :
                    res.security = WIFI_SECURITY_TYPE_UNKNOWN;
                    break;
            }

            if (esp32_data.scan_cb) {
                esp32_data.scan_cb(esp32_wifi_iface, 0, &res);

                /* ensure notifications get delivered */
                k_yield();
            }
        }
    }
    else {
        LOG_INF("Unable to retrieve AP records");
    }

    k_free(ap_list_buffer);

out :
    /* report end of scan event */
    esp32_data.scan_cb(esp32_wifi_iface, 0, NULL);
    esp32_data.scan_cb = NULL;
}

static void esp_wifi_handle_sta_connect_event(void* event_data) {
    ARG_UNUSED(event_data);
    esp32_data.state = ESP32_STA_CONNECTED;

    #if defined(CONFIG_ESP32_WIFI_STA_AUTO_DHCPV4)
    net_dhcpv4_start(esp32_wifi_iface);
    #else
    wifi_mgmt_raise_connect_result_event(esp32_wifi_iface, 0);
    #endif
}

static void esp_wifi_handle_sta_disconnect_event(void* event_data) {
    wifi_event_sta_disconnected_t* event = event_data;

    if (esp32_data.state == ESP32_STA_CONNECTED) {
        #if defined(CONFIG_ESP32_WIFI_STA_AUTO_DHCPV4)
        net_dhcpv4_stop(esp32_wifi_iface);
        #endif
        wifi_mgmt_raise_disconnect_result_event(esp32_wifi_iface, 0);
    }
    else {
        wifi_mgmt_raise_disconnect_result_event(esp32_wifi_iface, -1);
    }

    LOG_DBG("Disconnect reason: %d", event->reason);
    switch (event->reason) {
        case WIFI_REASON_AUTH_EXPIRE :
        case WIFI_REASON_4WAY_HANDSHAKE_TIMEOUT :
        case WIFI_REASON_AUTH_FAIL :
        case WIFI_REASON_HANDSHAKE_TIMEOUT :
        case WIFI_REASON_MIC_FAILURE :
            LOG_DBG("STA Auth Error");
            break;

        case WIFI_REASON_NO_AP_FOUND :
            LOG_DBG("AP Not found");
            break;

        default :
            break;
    }

    if (IS_ENABLED(CONFIG_ESP32_WIFI_STA_RECONNECT) &&
        (event->reason != WIFI_REASON_ASSOC_LEAVE)) {
        esp32_data.state = ESP32_STA_CONNECTING;
        esp_wifi_connect();
    }
    else {
        esp32_data.state = ESP32_STA_STARTED;
    }
}

static void esp_wifi_handle_ap_connect_event(void* event_data) {
    #if defined(CONFIG_ESP32_WIFI_AP_STA_MODE)
    struct net_if* iface = esp32_wifi_iface_ap;
    wifi_rxcb_t esp32_rx = wifi_esp32_ap_iface_rx;
    #else
    struct net_if* iface = esp32_wifi_iface;
    wifi_rxcb_t esp32_rx = eth_esp32_rx;
    #endif
    wifi_event_ap_staconnected_t* event = event_data;

    LOG_DBG("Station " MACSTR " join, AID=%d", MAC2STR(event->mac), event->aid);

    wifi_sta_list_t sta_list;
    struct wifi_ap_sta_info sta_info;

    sta_info.link_mode   = WIFI_LINK_MODE_UNKNOWN;
    sta_info.twt_capable = false; /* Only support in 802.11ax */
    sta_info.mac_length  = WIFI_MAC_ADDR_LEN;
    memcpy(sta_info.mac, event->mac, WIFI_MAC_ADDR_LEN);

    /* Expect the return value to always be ESP_OK,
     * since it is called in esp_wifi_event_handler()
     */
    (void) esp_wifi_ap_get_sta_list(&sta_list);
    for (int i = 0; i < sta_list.num; i++) {
        wifi_sta_info_t* sta = &sta_list.sta[i];

        if (memcmp(event->mac, sta->mac, 6) == 0) {
            if (sta->phy_11n) {
                sta_info.link_mode = WIFI_4;
            }
            else if (sta->phy_11g) {
                sta_info.link_mode = WIFI_3;
            }
            else if (sta->phy_11b) {
                sta_info.link_mode = WIFI_1;
            }
            else {
                sta_info.link_mode = WIFI_LINK_MODE_UNKNOWN;
            }
            break;
        }
    }

    wifi_mgmt_raise_ap_sta_connected_event(iface, &sta_info);

    if (!(esp32_data.ap_connection_cnt++)) {
        esp_wifi_internal_reg_rxcb(WIFI_IF_AP, esp32_rx);
    }
}

static void esp_wifi_handle_ap_disconnect_event(void* event_data) {
    #if defined(CONFIG_ESP32_WIFI_AP_STA_MODE)
    struct net_if* iface = esp32_wifi_iface_ap;
    #else
    struct net_if* iface = esp32_wifi_iface;
    #endif
    wifi_event_ap_stadisconnected_t* event = (wifi_event_ap_stadisconnected_t *)event_data;

    LOG_DBG("station " MACSTR " leave, AID=%d", MAC2STR(event->mac), event->aid);
    struct wifi_ap_sta_info sta_info;

    sta_info.link_mode   = WIFI_LINK_MODE_UNKNOWN;
    sta_info.twt_capable = false; /* Only support in 802.11ax */
    sta_info.mac_length  = WIFI_MAC_ADDR_LEN;
    memcpy(sta_info.mac, event->mac, WIFI_MAC_ADDR_LEN);
    wifi_mgmt_raise_ap_sta_disconnected_event(iface, &sta_info);

    if (!(--esp32_data.ap_connection_cnt)) {
        esp_wifi_internal_reg_rxcb(WIFI_IF_AP, NULL);
    }
}

void esp_wifi_event_handler(char const* event_base, int32_t event_id, void* event_data,
                            size_t event_data_size, uint32_t ticks_to_wait) {
    #if defined(CONFIG_ESP32_WIFI_AP_STA_MODE)
    struct net_if* iface_ap = esp32_wifi_iface_ap;
    struct esp32_wifi_runtime* ap_data = &esp32_ap_sta_data;
    #else
    struct net_if* iface_ap = esp32_wifi_iface;
    struct esp32_wifi_runtime* ap_data = &esp32_data;
    #endif

    LOG_DBG("Wi-Fi event: %d", event_id);
    switch (event_id) {
        case WIFI_EVENT_STA_START :
            esp32_data.state = ESP32_STA_STARTED;
            net_eth_carrier_on(esp32_wifi_iface);
            break;

        case WIFI_EVENT_STA_STOP :
            esp32_data.state = ESP32_STA_STOPPED;
            net_eth_carrier_off(esp32_wifi_iface);
            break;

        case WIFI_EVENT_STA_CONNECTED :
            esp_wifi_handle_sta_connect_event(event_data);
            break;

        case WIFI_EVENT_STA_DISCONNECTED :
            esp_wifi_handle_sta_disconnect_event(event_data);
            break;

        case WIFI_EVENT_SCAN_DONE :
            scan_done_handler();
            break;

        case WIFI_EVENT_AP_START :
            ap_data->state = ESP32_AP_STARTED;
            net_eth_carrier_on(iface_ap);
            wifi_mgmt_raise_ap_enable_result_event(iface_ap, 0);
            break;

        case WIFI_EVENT_AP_STOP :
            ap_data->state = ESP32_AP_STOPPED;
            net_eth_carrier_off(iface_ap);
            wifi_mgmt_raise_ap_disable_result_event(iface_ap, 0);
            break;

        case WIFI_EVENT_AP_STACONNECTED :
            ap_data->state = ESP32_AP_CONNECTED;
            esp_wifi_handle_ap_connect_event(event_data);
            break;

        case WIFI_EVENT_AP_STADISCONNECTED :
            ap_data->state = ESP32_AP_DISCONNECTED;
            esp_wifi_handle_ap_disconnect_event(event_data);
            break;

        default :
            break;
    }
}

static int esp32_wifi_disconnect(const struct device* dev) {
    int ret;

    ret = esp_wifi_disconnect();
    if (ret != ESP_OK) {
        LOG_INF("Failed to disconnect from hotspot");
        return (-EAGAIN);
    }

    return (0);
}

static int esp32_wifi_connect(const struct device* dev,
                              struct wifi_connect_req_params* params) {
    struct esp32_wifi_runtime* data = dev->data;
    struct net_if* iface = net_if_lookup_by_dev(dev);
    wifi_mode_t mode;
    int ret;

    if ((data->state == ESP32_STA_CONNECTING) ||
        (data->state == ESP32_STA_CONNECTED)) {
        wifi_mgmt_raise_connect_result_event(iface, -1);
        return (-EALREADY);
    }

    ret = esp_wifi_get_mode(&mode);
    if (ret) {
        LOG_ERR("Failed to get Wi-Fi mode (%d)", ret);
        return (-EAGAIN);
    }

    if (IS_ENABLED(CONFIG_ESP32_WIFI_AP_STA_MODE) &&
        ((mode == ESP32_WIFI_MODE_AP) || (mode == ESP32_WIFI_MODE_APSTA))) {
        ret = esp_wifi_set_mode(ESP32_WIFI_MODE_APSTA);
    }
    else {
        ret = esp_wifi_set_mode(ESP32_WIFI_MODE_STA);
    }

    if (ret) {
        LOG_ERR("Failed to set Wi-Fi mode (%d)", ret);
        return (-EAGAIN);
    }

    ret = esp_wifi_start();
    if (ret) {
        LOG_ERR("Failed to start Wi-Fi driver (%d)", ret);
        return (-EAGAIN);
    }

    if (data->state != ESP32_STA_STARTED) {
        LOG_ERR("Wi-Fi not in station mode");
        wifi_mgmt_raise_connect_result_event(iface, -1);
        return (-EIO);
    }

    data->state = ESP32_STA_CONNECTING;

    (void) memcpy(data->status.ssid, params->ssid, params->ssid_length);
    data->status.ssid[params->ssid_length] = '\0';

    wifi_config_t wifi_config;

    (void) memset(&wifi_config, 0, sizeof(wifi_config_t));

    (void) memcpy(wifi_config.sta.ssid, params->ssid, params->ssid_length);
    wifi_config.sta.ssid[params->ssid_length] = '\0';
    switch (params->security) {
        case WIFI_SECURITY_TYPE_NONE :
            wifi_config.sta.threshold.authmode = WIFI_AUTH_OPEN;
            data->status.security = WIFI_AUTH_OPEN;
            wifi_config.sta.pmf_cfg.required = false;
            break;

        case WIFI_SECURITY_TYPE_PSK :
            memcpy(wifi_config.sta.password, params->psk, params->psk_length);
            wifi_config.sta.password[params->psk_length] = '\0';
            wifi_config.sta.threshold.authmode = WIFI_AUTH_WPA2_PSK;
            wifi_config.sta.pmf_cfg.required = false;
            data->status.security = WIFI_AUTH_WPA2_PSK;
            break;

        case WIFI_SECURITY_TYPE_SAE :
            #if defined(CONFIG_ESP32_WIFI_ENABLE_WPA3_SAE)
            if (params->sae_password) {
                memcpy(wifi_config.sta.password, params->sae_password,
                       params->sae_password_length);
                wifi_config.sta.password[params->sae_password_length] = '\0';
            }
            else {
                memcpy(wifi_config.sta.password, params->psk, params->psk_length);
                wifi_config.sta.password[params->psk_length] = '\0';
            }
            data->status.security = WIFI_AUTH_WPA3_PSK;
            wifi_config.sta.threshold.authmode = WIFI_AUTH_WPA3_PSK;
            wifi_config.sta.sae_pwe_h2e = WPA3_SAE_PWE_BOTH;
            break;
            #else
            LOG_ERR("WPA3 not supported for STA mode. Enable "
                    "CONFIG_ESP32_WIFI_ENABLE_WPA3_SAE");
            return (-EINVAL);
            #endif /* CONFIG_ESP32_WIFI_ENABLE_WPA3_SAE */

        default :
            LOG_ERR("Authentication method not supported");
            return (-EIO);
    }

    #if defined(CONFIG_ESP32_WIFI_STA_SCAN_ALL)
    wifi_config.sta.scan_method = WIFI_ALL_CHANNEL_SCAN;
    wifi_config.sta.sort_method = WIFI_CONNECT_AP_BY_SIGNAL;
    #endif

    if (params->channel == WIFI_CHANNEL_ANY) {
        wifi_config.sta.channel = 0U;
        data->status.channel    = 0U;
    }
    else {
        wifi_config.sta.channel = params->channel;
        data->status.channel    = params->channel;
    }

    ret = esp_wifi_set_config(ESP_IF_WIFI_STA, &wifi_config);
    if (ret) {
        LOG_ERR("Failed to set Wi-Fi configuration (%d)", ret);
        return (-EINVAL);
    }

    ret = esp_wifi_connect();
    if (ret) {
        LOG_ERR("Failed to connect to Wi-Fi access point (%d)", ret);
        return (-EAGAIN);
    }

    return (0);
}

static int esp32_wifi_scan(const struct device* dev,
                           struct wifi_scan_params* params,
                           scan_result_cb_t cb) {
    struct esp32_wifi_runtime* data = dev->data;
    int ret;

    if (data->scan_cb != NULL) {
        LOG_INF("Scan callback in progress");
        return (-EINPROGRESS);
    }

    data->scan_cb = cb;                     /* @see scan_result_cb in wifi_mgmt.c */

    wifi_scan_config_t scan_config = {0};

    if (params) {
        /* The enum values are same, so, no conversion needed */
        scan_config.scan_type = params->scan_type;
    }

    #if defined(CONFIG_ESP32_WIFI_AP_STA_MODE)
    wifi_mode_t mode;

    esp_wifi_get_mode(&mode);
    if ((mode == ESP32_WIFI_MODE_AP) || (mode == ESP32_WIFI_MODE_APSTA)) {
        ret = esp_wifi_set_mode(ESP32_WIFI_MODE_APSTA);
    }
    else {
        ret = esp_wifi_set_mode(ESP32_WIFI_MODE_STA);
    }
    #else
    ret = esp_wifi_set_mode(ESP32_WIFI_MODE_STA);
    #endif

    if (ret) {
        LOG_ERR("Failed to set Wi-Fi mode (%d)", ret);
        return (-EINVAL);
    }

    ret = esp_wifi_start();
    if (ret) {
        LOG_ERR("Failed to start Wi-Fi driver (%d)", ret);
        return (-EAGAIN);
    }

    ret = esp_wifi_scan_start(&scan_config, false);
    if (ret != ESP_OK) {
        LOG_ERR("Failed to start Wi-Fi scanning");
        return (-EAGAIN);
    }

    return (0);
};

static int esp32_wifi_ap_enable(const struct device* dev,
                                struct wifi_connect_req_params* params) {
    struct esp32_wifi_runtime* data = dev->data;
    esp_err_t err;

    /* Build Wi-Fi configuration for AP mode */
    wifi_config_t wifi_config = {
        .ap = {
            .max_connection = 5,
            .channel = (params->channel == WIFI_CHANNEL_ANY) ?
                        0 : params->channel,
        },
    };

    (void) memcpy(data->status.ssid, params->ssid, params->ssid_length);
    data->status.ssid[params->ssid_length] = '\0';

    strncpy((char*)wifi_config.ap.ssid, params->ssid, params->ssid_length);
    wifi_config.ap.ssid_len = params->ssid_length;

    switch (params->security) {
        case WIFI_SECURITY_TYPE_NONE :
            memset(wifi_config.ap.password, 0, sizeof(wifi_config.ap.password));
            wifi_config.ap.authmode = WIFI_AUTH_OPEN;
            data->status.security = WIFI_AUTH_OPEN;
            wifi_config.ap.pmf_cfg.required = false;
            break;

        case WIFI_SECURITY_TYPE_PSK :
            strncpy((char*)wifi_config.ap.password, params->psk, params->psk_length);
            wifi_config.ap.authmode = WIFI_AUTH_WPA2_PSK;
            data->status.security = WIFI_AUTH_WPA2_PSK;
            wifi_config.ap.pmf_cfg.required = false;
            break;

        default :
            LOG_ERR("Authentication method not supported");
            return (-EINVAL);
    }

    /* Start Wi-Fi in AP mode with configuration built above */
    wifi_mode_t mode;

    err = esp_wifi_get_mode(&mode);
    if (IS_ENABLED(CONFIG_ESP32_WIFI_AP_STA_MODE) &&
        ((mode == ESP32_WIFI_MODE_STA) || (mode == ESP32_WIFI_MODE_APSTA))) {
        err |= esp_wifi_set_mode(ESP32_WIFI_MODE_APSTA);
    }
    else {
        err |= esp_wifi_set_mode(ESP32_WIFI_MODE_AP);
    }

    if (err) {
        LOG_ERR("Failed to set Wi-Fi mode (%d)", err);
        return (-EINVAL);
    }

    err = esp_wifi_set_config(WIFI_IF_AP, &wifi_config);
    if (err) {
        LOG_ERR("Failed to set Wi-Fi configuration (%d)", err);
        return (-EINVAL);
    }

    err = esp_wifi_start();
    if (err) {
        LOG_ERR("Failed to enable Wi-Fi AP mode");
        return (-EAGAIN);
    }

    return (0);
};

static int esp32_wifi_ap_disable(const struct device* dev) {
    int err;
    wifi_mode_t mode;

    esp_wifi_get_mode(&mode);
    if (mode == ESP32_WIFI_MODE_APSTA) {
        err = esp_wifi_set_mode(ESP32_WIFI_MODE_STA);
        err |= esp_wifi_start();
    }
    else {
        err = esp_wifi_stop();
    }

    if (err) {
        LOG_ERR("Failed to disable Wi-Fi AP mode: (%d)", err);
        return (-EAGAIN);
    }

    return (0);
};

static int esp32_wifi_ap_sta_disconnect(const struct device* dev, uint8_t const* mac) {
    uint16_t aid;
    esp_err_t err;

    ARG_UNUSED(dev);

    err = esp_wifi_ap_get_sta_aid(mac, &aid);
    if (err) {
        LOG_ERR("Failed to get station's AID: (%d)", err);
        return (-EIO);
    }

    err = esp_wifi_deauth_sta(aid);
    if (err != ESP_OK) {
        LOG_ERR("Failed to disconnect station: (%d)", err);
        return (-EIO);
    }

    return (0);
}

static int esp32_wifi_status(const struct device* dev, struct wifi_iface_status* status) {
    struct esp32_wifi_runtime* data = dev->data;
    wifi_mode_t mode;
    wifi_config_t conf;
    wifi_ap_record_t ap_info;

    switch (data->state) {
        case ESP32_STA_STOPPED :
        case ESP32_AP_STOPPED :
            status->state = WIFI_STATE_INACTIVE;
            break;

        case ESP32_STA_STARTED :
        case ESP32_AP_DISCONNECTED :
            status->state = WIFI_STATE_DISCONNECTED;
            break;

        case ESP32_STA_CONNECTING :
            status->state = WIFI_STATE_SCANNING;
            break;

        case ESP32_STA_CONNECTED :
        case ESP32_AP_CONNECTED :
            status->state = WIFI_STATE_COMPLETED;
            break;

        default :
            break;
    }

    strncpy(status->ssid, data->status.ssid, WIFI_SSID_MAX_LEN);
    /* Ensure the result is NUL terminated */
    status->ssid[WIFI_SSID_MAX_LEN - 1] = '\0';
    /* We know it is NUL terminated, so we can use strlen */
    status->ssid_len  = strlen(data->status.ssid);
    status->band      = WIFI_FREQ_BAND_2_4_GHZ;
    status->link_mode = WIFI_LINK_MODE_UNKNOWN;
    status->mfp       = WIFI_MFP_DISABLE;

    if (esp_wifi_get_mode(&mode) == ESP_OK) {
        #if defined(CONFIG_ESP32_WIFI_AP_STA_MODE)
        if ((mode == ESP32_WIFI_MODE_APSTA) && (data == &esp32_data)) {
            mode = ESP32_WIFI_MODE_STA;
        }
        else if ((mode == ESP32_WIFI_MODE_APSTA) && (data == &esp32_ap_sta_data)) {
            mode = ESP32_WIFI_MODE_AP;
        }
        #endif

        if (mode == ESP32_WIFI_MODE_STA) {
            wifi_phy_mode_t phy_mode;
            esp_err_t err;

            esp_wifi_get_config(ESP_IF_WIFI_STA, &conf);
            esp_wifi_sta_get_ap_info(&ap_info);

            status->iface_mode = WIFI_MODE_INFRA;
            status->channel    = ap_info.primary;
            status->rssi       = ap_info.rssi;
            memcpy(status->bssid, ap_info.bssid, WIFI_MAC_ADDR_LEN);

            err = esp_wifi_sta_get_negotiated_phymode(&phy_mode);
            if (err == ESP_OK) {
                if (phy_mode == WIFI_PHY_MODE_11B) {
                    status->link_mode = WIFI_1;
                }
                else if (phy_mode == WIFI_PHY_MODE_11G) {
                    status->link_mode = WIFI_3;
                }
                else if ((phy_mode == WIFI_PHY_MODE_HT20) ||
                         (phy_mode == WIFI_PHY_MODE_HT40)) {
                    status->link_mode = WIFI_4;
                }
                else if (phy_mode == WIFI_PHY_MODE_HE20) {
                    status->link_mode = WIFI_6;
                }
                else {
                    /* pass */
                }
            }

            status->beacon_interval = conf.sta.listen_interval;
        }
        else if (mode == ESP32_WIFI_MODE_AP) {
            esp_wifi_get_config(ESP_IF_WIFI_AP, &conf);
            status->iface_mode = WIFI_MODE_AP;
            status->link_mode  = WIFI_LINK_MODE_UNKNOWN;
            status->channel    = conf.ap.channel;
            status->beacon_interval = conf.ap.beacon_interval;
        }
        else {
            status->iface_mode = WIFI_MODE_UNKNOWN;
            status->link_mode  = WIFI_LINK_MODE_UNKNOWN;
            status->channel    = 0;
        }
    }

    switch (data->status.security) {
        case WIFI_AUTH_OPEN :
            status->security = WIFI_SECURITY_TYPE_NONE;
            break;

        case WIFI_AUTH_WPA2_PSK :
            status->security = WIFI_SECURITY_TYPE_PSK;
            break;

        case WIFI_AUTH_WPA3_PSK :
            status->security = WIFI_SECURITY_TYPE_SAE;
            break;

        default :
            status->security = WIFI_SECURITY_TYPE_UNKNOWN;
    }

    return (0);
}

int esp32_wifi_reg_domain(const struct device* dev, struct wifi_reg_domain* reg_domain) {
    esp_err_t err;

    ARG_UNUSED(dev);

    if (reg_domain->oper == WIFI_MGMT_GET) {
        err = esp_wifi_get_country_code(reg_domain->country_code);
        if (err != ESP_OK) {
            return (-EIO);
        }

        /* Only supports country codes, so set num_channels to 0 */
        reg_domain->num_channels = 0U;
    }
    else { /* WIFI_MGMT_SET */
        bool ieee80211d_enabled = !reg_domain->force;
        err = esp_wifi_set_country_code(reg_domain->country_code, ieee80211d_enabled);
        if (err != ESP_OK) {
            return (-EIO);
        }
    }

    return (0);
}

int esp32_wifi_mode(const struct device* dev, struct wifi_mode_info* mode) {
    struct net_if* iface = net_if_get_by_index(mode->if_index);
    wifi_mode_t wifi_mode;
    esp_err_t err;

    ARG_UNUSED(dev);
    /* Make sure we are on the right interface */
    if (iface != esp32_wifi_iface) {
        return (-ESRCH);
}

    if (mode->oper == WIFI_MGMT_GET) {
        err = esp_wifi_get_mode(&wifi_mode);
        if (err != ESP_OK) {
            return (-EIO);
        }

        switch (wifi_mode) {
            case ESP32_WIFI_MODE_STA :
                mode->mode = WIFI_STA_MODE;
                break;

            case ESP32_WIFI_MODE_AP :
                mode->mode = WIFI_SOFTAP_MODE;
                break;

            case ESP32_WIFI_MODE_APSTA :
                mode->mode = WIFI_SOFTAP_MODE | WIFI_STA_MODE;
                break;

            default :
                mode->mode = 0U;
                break;
        }
    }
    else { /* WIFI_MGMT_SET */
        return (-ENOTSUP);
    }

    return (0);
}


<<<<<<< HEAD
int esp32_wifi_channel(const struct device *dev,
                       struct wifi_channel_info *channel) {
    struct net_if* iface = net_if_get_by_index(channel->if_index);
    uint8_t primary_chan;
    wifi_second_chan_t second_chan;
    esp_err_t err;

    ARG_UNUSED(dev);

    /* Make sure we are on the right interface */
    if (iface != esp32_wifi_iface) {
        return (-ESRCH);
    }

    if (channel->oper == WIFI_MGMT_GET) {
        err = esp_wifi_get_channel(&primary_chan, &second_chan);
        if (err != ESP_OK) {
            return (-EIO);
        }

        channel->channel = primary_chan;
        (void) second_chan;
    }
    else { /* WIFI_MGMT_SET */
        err = esp_wifi_set_channel(channel->channel, WIFI_SECOND_CHAN_NONE);
        if (err != ESP_OK) {
            return (-EIO);
        }
    }

    return (0);
=======
	if (params->bssid[0] != 0 || params->bssid[1] != 0 || params->bssid[2] != 0 ||
	    params->bssid[3] != 0 || params->bssid[4] != 0 || params->bssid[5] != 0) {

		memcpy(wifi_config.sta.bssid, params->bssid, sizeof(params->bssid));
		wifi_config.sta.bssid_set = true;
	}

	if (params->channel == WIFI_CHANNEL_ANY) {
		wifi_config.sta.channel = 0U;
		data->status.channel = 0U;
	} else {
		wifi_config.sta.channel = params->channel;
		data->status.channel = params->channel;
	}

	ret = esp_wifi_set_config(ESP_IF_WIFI_STA, &wifi_config);
	if (ret) {
		LOG_ERR("Failed to set Wi-Fi configuration (%d)", ret);
		return -EINVAL;
	}

	ret = esp_wifi_connect();
	if (ret) {
		LOG_ERR("Failed to connect to Wi-Fi access point (%d)", ret);
		return -EAGAIN;
	}

	return 0;
>>>>>>> 90454744
}

int esp32_wifi_ap_config_params(const struct device* dev, struct wifi_ap_config_params* params) {
    wifi_config_t wifi_config;
    esp_err_t err;

    err = esp_wifi_get_config(WIFI_IF_AP, &wifi_config);
    if (err != ESP_OK) {
        return (-EIO);
    }

    if (params->type & WIFI_AP_CONFIG_PARAM_MAX_INACTIVITY) {
        err = esp_wifi_set_inactive_time(WIFI_IF_AP, (uint16_t)params->max_inactivity);
        if (err != ESP_OK) {
            return (-EIO);
        }
    }

    if (params->type & WIFI_AP_CONFIG_PARAM_MAX_NUM_STA) {
        wifi_config.ap.max_connection = (uint8_t)params->max_num_sta;
    }

    err = esp_wifi_set_config(WIFI_IF_AP, &wifi_config);
    if (err != ESP_OK) {
        return (-EIO);
    }

    return (0);
}

#define ESP32_WIFI_DPP_CMD_BUF_SIZE 384
#define STR_CUR_TO_END(cur) (cur) = (&(cur)[0] + strlen((cur)))

#ifdef CONFIG_WIFI_NM_WPA_SUPPLICANT_DPP
int esp32_wifi_dpp_dispatch(const struct device* dev, struct wifi_dpp_params* params) {
    char* pos;
    static char dpp_cmd_buf[ESP32_WIFI_DPP_CMD_BUF_SIZE] = {0};
    char* end = &dpp_cmd_buf[ESP32_WIFI_DPP_CMD_BUF_SIZE - 2];

    memset(dpp_cmd_buf, 0x0, ESP32_WIFI_DPP_CMD_BUF_SIZE);

    pos = &dpp_cmd_buf[0];

    switch (params->action) {
        case WIFI_DPP_CONFIGURATOR_ADD :
            /* pass */
            break;

        case WIFI_DPP_AUTH_INIT :
            /* pass */
            // esp_supp_dpp_init
            break;

        case WIFI_DPP_QR_CODE :
            /* pass */
            break;

        case WIFI_DPP_CHIRP :
            /* pass */
            break;

        case WIFI_DPP_LISTEN :
            /* pass */
            // esp_supp_dpp_start_listen
            break;

        case WIFI_DPP_BOOTSTRAP_GEN :
            /* pass */
            // esp_supp_dpp_bootstrap_gen
            break;

        case WIFI_DPP_BOOTSTRAP_GET_URI :
            /* pass */
            break;

        case WIFI_DPP_SET_CONF_PARAM :
            /* pass */
            break;

        case WIFI_DPP_SET_WAIT_RESP_TIME :
            /* pass */
            break;

        default :
            return (-1);
    }

    return (0);
}
#endif /* CONFIG_WIFI_NM_WPA_SUPPLICANT_DPP */

static void esp32_wifi_init(struct net_if* iface) {
    const struct device* dev = net_if_get_device(iface);
    struct esp32_wifi_runtime* dev_data = dev->data;
    struct ethernet_context* eth_ctx = net_if_l2_data(iface);

    eth_ctx->eth_if_type = L2_ETH_IF_TYPE_WIFI;

    #if defined(CONFIG_ESP32_WIFI_AP_STA_MODE)
    struct wifi_nm_instance* nm = wifi_nm_get_instance("esp32_wifi_nm");

    esp32_wifi_iface = iface;
    dev_data->state = ESP32_STA_STOPPED;

    /* Start interface when we are actually connected with Wi-Fi network */
    esp_read_mac(dev_data->mac_addr, ESP_MAC_WIFI_STA);
    esp_wifi_internal_reg_rxcb(ESP_IF_WIFI_STA, eth_esp32_rx);
    wifi_nm_register_mgd_type_iface(nm, WIFI_TYPE_STA, esp32_wifi_iface);

    #else
    esp32_wifi_iface = iface;
    dev_data->state  = ESP32_STA_STOPPED;

    /* Start interface when we are actually connected with Wi-Fi network */
    esp_read_mac(dev_data->mac_addr, ESP_MAC_WIFI_STA);
    esp_wifi_internal_reg_rxcb(ESP_IF_WIFI_STA, eth_esp32_rx);
    #endif

    /* Assign link local address. */
    net_if_set_link_addr(iface, dev_data->mac_addr, 6, NET_LINK_ETHERNET);

    ethernet_init(iface);
    net_if_carrier_off(iface);
}

#if defined(CONFIG_ESP32_WIFI_AP_STA_MODE)
static void esp32_wifi_init_ap(struct net_if* iface) {
    const struct device* dev = net_if_get_device(iface);
    struct esp32_wifi_runtime* dev_data = dev->data;
    struct ethernet_context* eth_ctx = net_if_l2_data(iface);

    eth_ctx->eth_if_type = L2_ETH_IF_TYPE_WIFI;

    struct wifi_nm_instance *nm = wifi_nm_get_instance("esp32_wifi_nm");

    esp32_wifi_iface_ap = iface;
    dev_data->state = ESP32_AP_STOPPED;

    esp_read_mac(dev_data->mac_addr, ESP_MAC_WIFI_SOFTAP);
    wifi_nm_register_mgd_type_iface(nm, WIFI_TYPE_SAP, esp32_wifi_iface_ap);

    /* Assign link local address. */
    net_if_set_link_addr(iface, dev_data->mac_addr, 6, NET_LINK_ETHERNET);

    ethernet_init(iface);
    net_if_carrier_off(iface);
}
#endif

#if defined(CONFIG_NET_STATISTICS_WIFI)
static int esp32_wifi_get_stats(const struct device* dev, struct net_stats_wifi* stats) {
    struct esp32_wifi_runtime* data = dev->data;

    stats->bytes.received        = data->stats.bytes.received;
    stats->bytes.sent            = data->stats.bytes.sent;
    stats->pkts.rx               = data->stats.pkts.rx;
    stats->pkts.tx               = data->stats.pkts.tx;
    stats->errors.rx             = data->stats.errors.rx;
    stats->errors.tx             = data->stats.errors.tx;
    stats->broadcast.rx          = data->stats.broadcast.rx;
    stats->broadcast.tx          = data->stats.broadcast.tx;
    stats->multicast.rx          = data->stats.multicast.rx;
    stats->multicast.tx          = data->stats.multicast.tx;
    stats->sta_mgmt.beacons_rx   = data->stats.sta_mgmt.beacons_rx;
    stats->sta_mgmt.beacons_miss = data->stats.sta_mgmt.beacons_miss;

    return (0);
}

static int esp32_wifi_reset_stats(const struct device* dev) {
    struct esp32_wifi_runtime* data = dev->data;

    memset(&data->stats, 0, sizeof(data->stats));

    return (0);
}
#endif

static int esp32_wifi_dev_init(const struct device* dev) {
    #if CONFIG_SOC_SERIES_ESP32S2 || CONFIG_SOC_SERIES_ESP32C3
    adc2_init_code_calibration();
    #endif /* CONFIG_SOC_SERIES_ESP32S2 || CONFIG_SOC_SERIES_ESP32C3 */

    wifi_init_config_t config = WIFI_INIT_CONFIG_DEFAULT();
    esp_err_t ret = esp_wifi_init(&config);
    esp_wifi_set_mode(ESP32_WIFI_MODE_NULL);

    if (ret == ESP_ERR_NO_MEM) {
        LOG_ERR("Not enough memory to initialize Wi-Fi.");
        LOG_ERR("Consider increasing CONFIG_HEAP_MEM_POOL_SIZE value.");
        return (-ENOMEM);
    }
    else if (ret != ESP_OK) {
        LOG_ERR("Unable to initialize the Wi-Fi: %d", ret);
        return (-EIO);
    }

    if (IS_ENABLED(CONFIG_ESP32_WIFI_STA_AUTO_DHCPV4)) {
        net_mgmt_init_event_callback(&esp32_dhcp_cb, wifi_event_handler, DHCPV4_MASK);
        net_mgmt_add_event_callback(&esp32_dhcp_cb);
    }

    return (0);
}

static int esp32_wifi_set_config(const struct device* dev, enum ethernet_config_type type,
                                 const struct ethernet_config* config) {
    struct esp32_wifi_runtime* dev_data = dev->data;

    if (type == ETHERNET_CONFIG_TYPE_MAC_ADDRESS) {
        esp_err_t ret = esp_wifi_set_mode(ESP32_WIFI_MODE_STA);

        if (ret != ESP_OK) {
            LOG_ERR("Failed to set WiFi mode: %d", ret);
            return (-EIO);
        }

        ret = esp_wifi_set_mac(WIFI_IF_STA, config->mac_address.addr);
        if (ret != ESP_OK) {
            LOG_ERR("Failed to set MAC address: %d", ret);
            return (-EIO);
        }

        memcpy(dev_data->mac_addr, config->mac_address.addr, sizeof(dev_data->mac_addr));
        net_if_set_link_addr(esp32_wifi_iface, dev_data->mac_addr,
                             sizeof(dev_data->mac_addr), NET_LINK_ETHERNET);

        return (0);
    }

    return (-ENOTSUP);
}

static const struct wifi_mgmt_ops esp32_wifi_mgmt = {
    .scan         = esp32_wifi_scan,
    .connect      = esp32_wifi_connect,
    .disconnect   = esp32_wifi_disconnect,
    .ap_enable    = esp32_wifi_ap_enable,
    .ap_disable   = esp32_wifi_ap_disable,
    .ap_sta_disconnect = esp32_wifi_ap_sta_disconnect,
    .iface_status = esp32_wifi_status,
    #if defined(CONFIG_NET_STATISTICS_WIFI)
    .get_stats   = esp32_wifi_get_stats,
    .reset_stats = esp32_wifi_reset_stats,
    #endif

    .reg_domain = esp32_wifi_reg_domain,
    .mode       = esp32_wifi_mode,
    .channel    = esp32_wifi_channel,

    .ap_config_params = esp32_wifi_ap_config_params,

    #if defined(CONFIG_WIFI_NM_WPA_SUPPLICANT_DPP)
    .dpp_dispatch = esp32_wifi_dpp_dispatch
    #endif
};

static const struct net_wifi_mgmt_offload esp32_api = {
    .wifi_iface.iface_api.init = esp32_wifi_init,
    .wifi_iface.set_config = esp32_wifi_set_config,
    .wifi_iface.send = esp32_wifi_send,
    .wifi_mgmt_api   = &esp32_wifi_mgmt,
};

#if defined(CONFIG_ESP32_WIFI_AP_STA_MODE)
static const struct net_wifi_mgmt_offload esp32_api_ap = {
    .wifi_iface.iface_api.init = esp32_wifi_init_ap,
    .wifi_iface.send = esp32_wifi_send,
    .wifi_mgmt_api = &esp32_wifi_mgmt,
};
#endif

NET_DEVICE_DT_INST_DEFINE(0,
    esp32_wifi_dev_init, NULL,
    &esp32_data, NULL, CONFIG_WIFI_INIT_PRIORITY,
    &esp32_api, ETHERNET_L2,
    NET_L2_GET_CTX_TYPE(ETHERNET_L2), NET_ETH_MTU);

#if defined(CONFIG_ESP32_WIFI_AP_STA_MODE)
NET_DEVICE_DT_INST_DEFINE(1,
                          NULL, NULL,
                          &esp32_ap_sta_data, NULL, CONFIG_WIFI_INIT_PRIORITY,
                          &esp32_api_ap, ETHERNET_L2,
                          NET_L2_GET_CTX_TYPE(ETHERNET_L2), NET_ETH_MTU);

DEFINE_WIFI_NM_INSTANCE(esp32_wifi_nm, &esp32_wifi_mgmt);
#endif

#if defined(CONFIG_NET_CONNECTION_MANAGER_CONNECTIVITY_WIFI_MGMT)
CONNECTIVITY_WIFI_MGMT_BIND(Z_DEVICE_DT_DEV_ID(DT_DRV_INST(0)));
#endif<|MERGE_RESOLUTION|>--- conflicted
+++ resolved
@@ -610,6 +610,13 @@
     wifi_config.sta.sort_method = WIFI_CONNECT_AP_BY_SIGNAL;
     #endif
 
+    if ((params->bssid[0] != 0) || (params->bssid[1] != 0) || (params->bssid[2] != 0) ||
+        (params->bssid[3] != 0) || (params->bssid[4] != 0) || (params->bssid[5] != 0)) {
+
+        memcpy(wifi_config.sta.bssid, params->bssid, sizeof(params->bssid));
+        wifi_config.sta.bssid_set = true;
+    }
+
     if (params->channel == WIFI_CHANNEL_ANY) {
         wifi_config.sta.channel = 0U;
         data->status.channel    = 0U;
@@ -987,7 +994,6 @@
 }
 
 
-<<<<<<< HEAD
 int esp32_wifi_channel(const struct device *dev,
                        struct wifi_channel_info *channel) {
     struct net_if* iface = net_if_get_by_index(channel->if_index);
@@ -1019,36 +1025,6 @@
     }
 
     return (0);
-=======
-	if (params->bssid[0] != 0 || params->bssid[1] != 0 || params->bssid[2] != 0 ||
-	    params->bssid[3] != 0 || params->bssid[4] != 0 || params->bssid[5] != 0) {
-
-		memcpy(wifi_config.sta.bssid, params->bssid, sizeof(params->bssid));
-		wifi_config.sta.bssid_set = true;
-	}
-
-	if (params->channel == WIFI_CHANNEL_ANY) {
-		wifi_config.sta.channel = 0U;
-		data->status.channel = 0U;
-	} else {
-		wifi_config.sta.channel = params->channel;
-		data->status.channel = params->channel;
-	}
-
-	ret = esp_wifi_set_config(ESP_IF_WIFI_STA, &wifi_config);
-	if (ret) {
-		LOG_ERR("Failed to set Wi-Fi configuration (%d)", ret);
-		return -EINVAL;
-	}
-
-	ret = esp_wifi_connect();
-	if (ret) {
-		LOG_ERR("Failed to connect to Wi-Fi access point (%d)", ret);
-		return -EAGAIN;
-	}
-
-	return 0;
->>>>>>> 90454744
 }
 
 int esp32_wifi_ap_config_params(const struct device* dev, struct wifi_ap_config_params* params) {
