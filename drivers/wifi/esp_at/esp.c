--- conflicted
+++ resolved
@@ -280,30 +280,16 @@
     return (-EAGAIN);
 }
 
-<<<<<<< HEAD
-static int esp_pull(char **str, char *str_end)
-{
-	while (*str < str_end) {
-		if (**str == ',' || **str == ':' || **str == '\r' || **str == '\n') {
-			char last_c = **str;
-=======
-static int esp_pull(char** str, char const* str_end) {
+static int esp_pull(char **str, char const* str_end) {
     while (*str < str_end) {
-        if (**str == ',' || **str == '\r' || **str == '\n') {
+        if (**str == ',' || **str == ':' || **str == '\r' || **str == '\n') {
             char last_c = **str;
->>>>>>> d41f9103
 
             **str = '\0';
 
-<<<<<<< HEAD
-			if (last_c == ',' || last_c == ':') {
-				(*str)++;
-			}
-=======
-            if (last_c == ',') {
+            if (last_c == ',' || last_c == ':') {
                 (*str)++;
             }
->>>>>>> d41f9103
 
             return (0);
         }
@@ -320,108 +306,27 @@
     return (esp_pull(str, str_end));
 }
 
-static int esp_pull_long(char **str, char *str_end, long *value)
-{
-	char *str_begin = *str;
-	int err;
-	char *endptr;
-
-	err = esp_pull(str, str_end);
-	if (err) {
-		return err;
-	}
-
-	*value = strtol(str_begin, &endptr, 10);
-	if (endptr == str_begin) {
-		LOG_ERR("endptr == str_begin");
-		return -EBADMSG;
-	}
-
-	return 0;
+static int esp_pull_long(char** str, char const* str_end, long* value) {
+    char const* str_begin = *str;
+    int err;
+    char* endptr;
+
+    err = esp_pull(str, str_end);
+    if (err) {
+        return (err);
+    }
+
+    *value = strtol(str_begin, &endptr, 10);
+    if (endptr == str_begin) {
+        LOG_ERR("endptr == str_begin");
+        return (-EBADMSG);
+    }
+
+    return (0);
 }
 
 /* +CWLAP:(sec,ssid,rssi,channel) */
 /* with: CONFIG_WIFI_ESP_AT_SCAN_MAC_ADDRESS: +CWLAP:<ecn>,<ssid>,<rssi>,<mac>,<ch>*/
-<<<<<<< HEAD
-MODEM_CMD_DIRECT_DEFINE(on_cmd_cwlap)
-{
-	struct esp_data *dev = CONTAINER_OF(data, struct esp_data,
-					    cmd_handler_data);
-	struct wifi_scan_result res = { 0 };
-	char cwlap_buf[sizeof("\"0\",\"\",-100,\"xx:xx:xx:xx:xx:xx\",12") +
-		       WIFI_SSID_MAX_LEN * 2 + 1];
-	char *ecn;
-	char *ssid;
-	char *mac;
-	char *channel;
-	long rssi;
-	long ecn_id;
-	int err;
-
-	len = net_buf_linearize(cwlap_buf, sizeof(cwlap_buf) - 1,
-				data->rx_buf, 0, sizeof(cwlap_buf) - 1);
-	cwlap_buf[len] = '\0';
-
-	char *str = &cwlap_buf[sizeof("+CWJAP:(") - 1];
-	char *str_end = cwlap_buf + len;
-
-	err = esp_pull_raw(&str, str_end, &ecn);
-	if (err) {
-		return err;
-	}
-
-	ecn_id = strtol(ecn, NULL, 10);
-	if (ecn_id == 0) {
-		res.security = WIFI_SECURITY_TYPE_NONE;
-	} else {
-		res.security = WIFI_SECURITY_TYPE_PSK;
-	}
-
-	err = esp_pull_quoted(&str, str_end, &ssid);
-	if (err) {
-		return err;
-	}
-
-	err = esp_pull_long(&str, str_end, &rssi);
-	if (err) {
-		return err;
-	}
-
-	if (strlen(ssid) > WIFI_SSID_MAX_LEN) {
-		return -EBADMSG;
-	}
-
-	res.ssid_length = MIN(sizeof(res.ssid), strlen(ssid));
-	memcpy(res.ssid, ssid, res.ssid_length);
-
-	res.rssi = rssi;
-
-	if (IS_ENABLED(CONFIG_WIFI_ESP_AT_SCAN_MAC_ADDRESS)) {
-		err = esp_pull_quoted(&str, str_end, &mac);
-		if (err) {
-			return err;
-		}
-
-		res.mac_length = WIFI_MAC_ADDR_LEN;
-		if (net_bytes_from_str(res.mac, sizeof(res.mac), mac) < 0) {
-			LOG_ERR("Invalid MAC address");
-			res.mac_length = 0;
-		}
-	}
-
-	err = esp_pull_raw(&str, str_end, &channel);
-	if (err) {
-		return err;
-	}
-
-	res.channel = strtol(channel, NULL, 10);
-
-	if (dev->scan_cb) {
-		dev->scan_cb(dev->net_iface, 0, &res);
-	}
-
-	return str - cwlap_buf;
-=======
 MODEM_CMD_DIRECT_DEFINE(on_cmd_cwlap) {                         /* ESP_AT_STA_SEQ08 */
     struct esp_data* dev = CONTAINER_OF(data, struct esp_data,
                                         cmd_handler_data);
@@ -432,7 +337,7 @@
     char* ssid;
     char* mac;
     char* channel;
-    char* rssi;
+    long rssi;
     long ecn_id;
     int err;
 
@@ -461,7 +366,7 @@
         return (err);
     }
 
-    err = esp_pull_raw(&str, str_end, &rssi);
+    err = esp_pull_long(&str, str_end, &rssi);
     if (err) {
         return (err);
     }
@@ -473,7 +378,7 @@
     res.ssid_length = MIN(sizeof(res.ssid), (uint8_t)strlen(ssid));
     memcpy(res.ssid, ssid, res.ssid_length);
 
-    res.rssi = (int8_t)strtol(rssi, NULL, 10);
+    res.rssi = (int8_t)rssi;
 
     if (IS_ENABLED(CONFIG_WIFI_ESP_AT_SCAN_MAC_ADDRESS)) {
         err = esp_pull_quoted(&str, str_end, &mac);
@@ -500,7 +405,6 @@
     }
 
     return (str - cwlap_buf);
->>>>>>> d41f9103
 }
 
 /* +CWJAP:(ssid,bssid,channel,rssi) */
@@ -841,29 +745,17 @@
 #define MIN_IPD_LEN (sizeof("+IPD,I,0E") - 1)
 #define MAX_IPD_LEN (sizeof("+IPD,I,4294967295,\"\",65535E") - 1) + NET_IPV4_ADDR_LEN
 
-<<<<<<< HEAD
-static int cmd_ipd_parse_hdr(struct esp_data *dev,
-			     struct esp_socket **sock,
-			     struct net_buf *buf, uint16_t len,
-			     int *data_offset, long *data_len)
-{
-	char ipd_buf[MAX_IPD_LEN + 1];
-	char *str;
-	char *str_end;
-	long link_id;
-	size_t frags_len;
-	size_t match_len;
-	int err;
-=======
-static int cmd_ipd_parse_hdr(struct net_buf* buf, uint16_t len,
-                             uint8_t* link_id,
-                             int* data_offset, int* data_len,
-                             char* end) {
-    char*  endptr;
-    char   ipd_buf[MAX_IPD_LEN + 1];
+static int cmd_ipd_parse_hdr(struct esp_data* dev,
+                             struct esp_socket** sock,
+                             struct net_buf *buf, uint16_t len,
+                             int* data_offset, long* data_len) {
+    char ipd_buf[MAX_IPD_LEN + 1];
+    char* str;
+    char* str_end;
+    long link_id;
     size_t frags_len;
     size_t match_len;
->>>>>>> d41f9103
+    int err;
 
     frags_len = net_buf_frags_len(buf);
 
@@ -881,158 +773,73 @@
         return (-EBADMSG);
     }
 
-<<<<<<< HEAD
-	str = &ipd_buf[len + 1];
-	str_end = &ipd_buf[match_len];
-
-	err = esp_pull_long(&str, str_end, &link_id);
-	if (err) {
-		if (err == -EAGAIN && match_len >= MAX_IPD_LEN) {
-			LOG_ERR("Failed to pull %s", "link_id");
-			return -EBADMSG;
-		}
-
-		return err;
-	}
-
-	err = esp_pull_long(&str, str_end, data_len);
-	if (err) {
-		if (err == -EAGAIN && match_len >= MAX_IPD_LEN) {
-			LOG_ERR("Failed to pull %s", "data_len");
-			return -EBADMSG;
-		}
-
-		return err;
-	}
-
-	*sock = esp_socket_ref_from_link_id(dev, link_id);
-	if (!sock) {
-		LOG_ERR("No socket for link %ld", link_id);
-		return str - ipd_buf;
-	}
-
-	if (!ESP_PROTO_PASSIVE(esp_socket_ip_proto(*sock)) &&
-	    IS_ENABLED(CONFIG_WIFI_ESP_AT_CIPDINFO_USE)) {
-		struct sockaddr_in *recv_addr =
-			(struct sockaddr_in *) &(*sock)->context->remote;
-		char *remote_ip;
-		long port;
-
-		err = esp_pull_quoted(&str, str_end, &remote_ip);
-		if (err) {
-			LOG_ERR("Failed to pull remote_ip");
-			goto socket_unref;
-		}
-
-		err = esp_pull_long(&str, str_end, &port);
-		if (err) {
-			LOG_ERR("Failed to pull port");
-			goto socket_unref;
-		}
-
-		err = net_addr_pton(AF_INET, remote_ip, &recv_addr->sin_addr);
-		if (err) {
-			LOG_ERR("Invalid IP address");
-			err = -EBADMSG;
-			goto socket_unref;
-		}
-
-		recv_addr->sin_family = AF_INET;
-		recv_addr->sin_port = htons(port);
-	}
-
-	*data_offset = (str - ipd_buf);
-
-	return 0;
-
-socket_unref:
-	esp_socket_unref(*sock);
-
-	return err;
-}
-
-MODEM_CMD_DIRECT_DEFINE(on_cmd_ipd)
-{
-	struct esp_data *dev = CONTAINER_OF(data, struct esp_data,
-					    cmd_handler_data);
-	struct esp_socket *sock;
-	int data_offset;
-	long data_len;
-	int err;
-	int ret;
-
-	err = cmd_ipd_parse_hdr(dev, &sock, data->rx_buf, len,
-				&data_offset, &data_len);
-	if (err) {
-		if (err == -EAGAIN) {
-			return -EAGAIN;
-		}
-
-		return len;
-	}
-
-	/*
-	 * When using passive TCP, the data itself is not included in the +IPD
-	 * command but must be polled with AT+CIPRECVDATA.
-	 */
-	if (ESP_PROTO_PASSIVE(esp_socket_ip_proto(sock))) {
-		esp_socket_work_submit(sock, &sock->recvdata_work);
-		ret = data_offset;
-		goto socket_unref;
-	}
-
-	/* Do we have the whole message? */
-	if (data_offset + data_len > net_buf_frags_len(data->rx_buf)) {
-		ret = -EAGAIN;
-		goto socket_unref;
-	}
-
-	esp_socket_rx(sock, data->rx_buf, data_offset, data_len);
-
-	ret = data_offset + data_len;
-
-socket_unref:
-	esp_socket_unref(sock);
-
-	return ret;
-=======
-    *link_id = ipd_buf[len + 1] - '0';
-
-    *data_len = strtol(&ipd_buf[len + 3], &endptr, 10);
-
-    if ((endptr == &ipd_buf[len + 3]) ||
-        ((*endptr == 0) && (match_len >= MAX_IPD_LEN))) {
-        LOG_ERR("Invalid IPD len: %s", ipd_buf);
-        return (-EBADMSG);
-    }
-    else if (*endptr == 0) {
-        return (-EAGAIN);
-    }
-
-    *end = *endptr;
-    *data_offset = (endptr - ipd_buf) + 1;
-
-    return (0);
-}
-
-static int cmd_ipd_check_hdr_end(struct esp_socket* sock, char actual) {
-    char expected;
-
-    /* When using passive mode, the +IPD command ends with \r\n */
-    if (ESP_PROTO_PASSIVE(esp_socket_ip_proto(sock))) {
-        expected = '\r';
-    }
-    else {
-        expected = ':';
-    }
-
-    if (expected != actual) {
-        LOG_ERR("Invalid cmd end 0x%02x, expected 0x%02x", actual,
-                expected);
-        return (-EBADMSG);
-    }
-
-    return (0);
+    str = &ipd_buf[len + 1];
+    str_end = &ipd_buf[match_len];
+
+    err = esp_pull_long(&str, str_end, &link_id);
+    if (err) {
+        if (err == -EAGAIN && match_len >= MAX_IPD_LEN) {
+            LOG_ERR("Failed to pull %s", "link_id");
+            return (-EBADMSG);
+        }
+
+        return (err);
+    }
+
+    err = esp_pull_long(&str, str_end, data_len);
+    if (err) {
+        if (err == -EAGAIN && match_len >= MAX_IPD_LEN) {
+            LOG_ERR("Failed to pull %s", "data_len");
+            return (-EBADMSG);
+        }
+
+        return (err);
+    }
+
+    *sock = esp_socket_ref_from_link_id(dev, (uint8_t)link_id);
+    if (!sock) {
+        LOG_ERR("No socket for link %ld", link_id);
+        return (str - ipd_buf);
+    }
+
+    if (!ESP_PROTO_PASSIVE(esp_socket_ip_proto(*sock)) &&
+        IS_ENABLED(CONFIG_WIFI_ESP_AT_CIPDINFO_USE)) {
+        struct net_sockaddr_in *recv_addr =
+            (struct net_sockaddr_in*)&(*sock)->context->remote;
+        char* remote_ip;
+        long port;
+
+        err = esp_pull_quoted(&str, str_end, &remote_ip);
+        if (err) {
+            LOG_ERR("Failed to pull remote_ip");
+            goto socket_unref;
+        }
+
+        err = esp_pull_long(&str, str_end, &port);
+        if (err) {
+            LOG_ERR("Failed to pull port");
+            goto socket_unref;
+        }
+
+        err = net_addr_pton(NET_AF_INET, remote_ip, &recv_addr->sin_addr);
+        if (err) {
+            LOG_ERR("Invalid IP address");
+            err = -EBADMSG;
+            goto socket_unref;
+        }
+
+        recv_addr->sin_family = NET_AF_INET;
+        recv_addr->sin_port = net_htons(port);
+    }
+
+    *data_offset = (str - ipd_buf);
+
+    return (0);
+
+socket_unref :
+    esp_socket_unref(*sock);
+
+    return (err);
 }
 
 MODEM_CMD_DIRECT_DEFINE(on_cmd_ipd) {                           /* ESP_AT_RCV_SEQ01 */
@@ -1040,32 +847,18 @@
                                         cmd_handler_data);
     struct esp_socket* sock;
     int data_offset;
-    int data_len;
-    uint8_t link_id;
-    char cmd_end;
+    long data_len;
     int err;
     int ret;
 
-    err = cmd_ipd_parse_hdr(data->rx_buf, len, &link_id, &data_offset,
-                            &data_len, &cmd_end);
+    err = cmd_ipd_parse_hdr(dev, &sock, data->rx_buf, len,
+                            &data_offset, &data_len);
     if (err) {
         if (err == -EAGAIN) {
             return (-EAGAIN);
         }
 
         return (len);
-    }
-
-    sock = esp_socket_ref_from_link_id(dev, link_id);
-    if (!sock) {
-        LOG_ERR("No socket for link %d", link_id);
-        return (len);
-    }
-
-    err = cmd_ipd_check_hdr_end(sock, cmd_end);
-    if (err) {
-        ret = len;
-        goto socket_unref;
     }
 
     /*
@@ -1092,7 +885,6 @@
     esp_socket_unref(sock);
 
     return (ret);
->>>>>>> d41f9103
 }
 
 MODEM_CMD_DEFINE(on_cmd_busy_sending) {
