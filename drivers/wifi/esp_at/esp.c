/*
 * Copyright (c) 2019 Tobias Svehagen
 * Copyright (c) 2020 Grinn
 *
 * SPDX-License-Identifier: Apache-2.0
 */

#define DT_DRV_COMPAT espressif_esp_at

#undef _POSIX_C_SOURCE
#define _POSIX_C_SOURCE 200809L

#include <zephyr/logging/log.h>
LOG_MODULE_REGISTER(wifi_esp_at, CONFIG_WIFI_LOG_LEVEL);

#include <zephyr/kernel.h>
#include <ctype.h>
#include <errno.h>
#include <zephyr/device.h>
#include <zephyr/init.h>
#include <stdlib.h>
#include <string.h>

#include <zephyr/drivers/gpio.h>
#include <zephyr/drivers/uart.h>

#include <zephyr/net/dns_resolve.h>
#include <zephyr/net/net_if.h>
#include <zephyr/net/net_ip.h>
#include <zephyr/net/net_offload.h>
#include <zephyr/net/wifi_mgmt.h>
#include <zephyr/net/conn_mgr/connectivity_wifi_mgmt.h>

#include "esp.h"

struct esp_config {
    #if DT_INST_NODE_HAS_PROP(0, power_gpios)
    const struct gpio_dt_spec power;
    #endif

    #if DT_INST_NODE_HAS_PROP(0, reset_gpios)
    const struct gpio_dt_spec reset;
    #endif
};

#if defined(_MSC_VER) /* #CUSTOM@NDRS */
/* Need to provide _ud_size > 0 */
NET_BUF_POOL_DEFINE(mdm_recv_pool, MDM_RECV_MAX_BUF, MDM_RECV_BUF_SIZE,
                    8, NULL);
#else
NET_BUF_POOL_DEFINE(mdm_recv_pool, MDM_RECV_MAX_BUF, MDM_RECV_BUF_SIZE,
                    0, NULL);
#endif

/* RX thread structures */
K_KERNEL_STACK_DEFINE(esp_rx_stack,
                      CONFIG_WIFI_ESP_AT_RX_STACK_SIZE);
struct k_thread esp_rx_thread;

/* RX thread work queue */
K_KERNEL_STACK_DEFINE(esp_workq_stack,
                      CONFIG_WIFI_ESP_AT_WORKQ_STACK_SIZE);

static const struct esp_config esp_driver_config = {
    #if DT_INST_NODE_HAS_PROP(0, power_gpios)
    .power = GPIO_DT_SPEC_INST_GET(0, power_gpios),
    #endif

    #if DT_INST_NODE_HAS_PROP(0, reset_gpios)
    .reset = GPIO_DT_SPEC_INST_GET(0, reset_gpios),
    #endif
};
struct esp_data esp_driver_data;

static void esp_configure_hostname(struct esp_data* data) {
    #if defined(CONFIG_NET_HOSTNAME_ENABLE)
    char cmd[sizeof("AT+CWHOSTNAME=\"\"") + NET_HOSTNAME_MAX_LEN];

    snprintk(cmd, sizeof(cmd), "AT+CWHOSTNAME=\"%s\"", net_hostname_get());
    cmd[sizeof(cmd) - 1] = '\0';

    esp_cmd_send(data, NULL, 0, cmd, ESP_CMD_TIMEOUT);
    #else
    ARG_UNUSED(data);
    #endif
}

static inline uint8_t esp_mode_from_flags(struct esp_data* data) {
    uint8_t flags = data->flags;
    uint8_t mode  = 0;

    if (flags & (EDF_STA_CONNECTED | EDF_STA_LOCK)) {
        mode |= ESP_MODE_STA;
    }

    if (flags & EDF_AP_ENABLED) {
        mode |= ESP_MODE_AP;
    }

    /*
     * ESP AT 1.7 does not allow to disable radio, so enter STA mode
     * instead.
     */
    if (IS_ENABLED(CONFIG_WIFI_ESP_AT_VERSION_1_7) &&
        (mode == ESP_MODE_NONE)) {
        mode = ESP_MODE_STA;
    }

    return (mode);
}

/* @note AT+CWMODE: Query/Set the Wi-Fi Mode (Station/SoftAP/Station+SoftAP) */
static int esp_mode_switch(struct esp_data* data, uint8_t mode) {
    char cmd[] = "AT+" _CWMODE "=X";
    int err;

    cmd[sizeof(cmd) - 2] = ('0' + mode);
    LOG_DBG("Switch to mode %hhu", mode);

    err = esp_cmd_send(data, NULL, 0, cmd, ESP_CMD_TIMEOUT);
    if (err) {
        LOG_WRN("Failed to switch to mode %d: %d", (int)mode, err);
    }

    return (err);
}

static int esp_mode_switch_if_needed(struct esp_data* data) {
    uint8_t new_mode = esp_mode_from_flags(data);
    uint8_t old_mode = data->mode;
    int err;

    if (old_mode == new_mode) {
        return (0);
    }

    data->mode = new_mode;

    err = esp_mode_switch(data, new_mode);
    if (err) {
        return (err);
    }

    if (!(old_mode & ESP_MODE_STA) && (new_mode & ESP_MODE_STA)) {
        /*
         * Hostname change is applied only when STA is enabled.
         */
        esp_configure_hostname(data);
    }

    return (0);
}

static void esp_mode_switch_submit_if_needed(struct esp_data* data) {
    if (data->mode != esp_mode_from_flags(data)) {
        k_work_submit_to_queue(&data->workq, &data->mode_switch_work);
    }
}

static void esp_mode_switch_work(struct k_work* work) {
    struct esp_data* data =
            CONTAINER_OF(work, struct esp_data, mode_switch_work);

    (void) esp_mode_switch_if_needed(data);
}

static inline int esp_mode_flags_set(struct esp_data* data, uint8_t flags) {
    esp_flags_set(data, flags);

    return esp_mode_switch_if_needed(data);
}

static inline int esp_mode_flags_clear(struct esp_data* data, uint8_t flags) {
    esp_flags_clear(data, flags);

    return esp_mode_switch_if_needed(data);
}

/*
 * Modem Response Command Handlers
 */

/* Handler: OK */
MODEM_CMD_DEFINE(on_cmd_ok) {
    struct esp_data* dev = CONTAINER_OF(data, struct esp_data,
                                        cmd_handler_data);

    modem_cmd_handler_set_error(data, 0);
    k_sem_give(&dev->sem_response);

    return (0);
}

/* Handler: ERROR */
MODEM_CMD_DEFINE(on_cmd_error) {
    struct esp_data* dev = CONTAINER_OF(data, struct esp_data,
                                        cmd_handler_data);

    modem_cmd_handler_set_error(data, -EIO);
    k_sem_give(&dev->sem_response);

    return (0);
}

/* RX thread */
static void esp_rx(void* p1, void* p2, void* p3) {
    ARG_UNUSED(p2);
    ARG_UNUSED(p3);

    struct esp_data* data = p1;

    while (true) {
        /* wait for incoming data */
        modem_iface_uart_rx_wait(&data->mctx.iface, K_FOREVER);

        modem_cmd_handler_process(&data->mctx.cmd_handler, &data->mctx.iface);

        /* give up time if we have a solid stream of data */
        k_yield();
    }
}

static char* str_unquote(char* str) {
    char* end;

    if (str[0] != '"') {
        return (str);
    }

    str++;

    end = strrchr(str, '"');
    if (end != NULL) {
        *end = 0;
    }

    return (str);
}

/* +CIPSTAMAC:"xx:xx:xx:xx:xx:xx" */
MODEM_CMD_DEFINE(on_cmd_cipstamac) {            /* ESP_AT_STA_SEQ04 */
    struct esp_data* dev = CONTAINER_OF(data, struct esp_data,
                                        cmd_handler_data);
    char const* mac;
    int err;

    mac = str_unquote(argv[0]);
    err = net_bytes_from_str(dev->mac_addr, sizeof(dev->mac_addr), mac);
    if (err) {
        LOG_ERR("Failed to parse MAC address");
    }

    return (0);
}

static int esp_pull_quoted(char** str, char const* str_end, char** unquoted) {
    if (**str != '"') {
        return (-EAGAIN);
    }

    (*str)++;

    *unquoted = *str;

    while (*str < str_end) {
        if (**str == '"') {
            **str = '\0';
            (*str)++;

            if (**str == ',') {
                (*str)++;
            }

            return (0);
        }

        (*str)++;
    }

    return (-EAGAIN);
}

static int esp_pull(char **str, char const* str_end) {
    while (*str < str_end) {
        if (**str == ',' || **str == ':' || **str == '\r' || **str == '\n') {
            char last_c = **str;

            **str = '\0';

            if (last_c == ',' || last_c == ':') {
                (*str)++;
            }

            return (0);
        }

        (*str)++;
    }

    return (-EAGAIN);
}

static int esp_pull_raw(char** str, char const* str_end, char** raw) {
    *raw = *str;

    return (esp_pull(str, str_end));
}

static int esp_pull_long(char** str, char const* str_end, long* value) {
    char const* str_begin = *str;
    int err;
    char* endptr;

    err = esp_pull(str, str_end);
    if (err) {
        return (err);
    }

    *value = strtol(str_begin, &endptr, 10);
    if (endptr == str_begin) {
        LOG_ERR("endptr == str_begin");
        return (-EBADMSG);
    }

    return (0);
}

/* +CWLAP:(sec,ssid,rssi,channel) */
/* with: CONFIG_WIFI_ESP_AT_SCAN_MAC_ADDRESS: +CWLAP:<ecn>,<ssid>,<rssi>,<mac>,<ch>*/
MODEM_CMD_DIRECT_DEFINE(on_cmd_cwlap) {                         /* ESP_AT_STA_SEQ08 */
    struct esp_data* dev = CONTAINER_OF(data, struct esp_data,
                                        cmd_handler_data);
    struct wifi_scan_result res = { 0 };
    char cwlap_buf[sizeof("\"0\",\"\",-100,\"xx:xx:xx:xx:xx:xx\",12") +
                          WIFI_SSID_MAX_LEN * 2 + 1];
    char* ecn;
    char* ssid;
    char* mac;
    char* channel;
    long rssi;
    long ecn_id;
    int err;

    len = (uint16_t)net_buf_linearize(cwlap_buf, sizeof(cwlap_buf) - 1,
                                      data->rx_buf, 0, sizeof(cwlap_buf) - 1);
    cwlap_buf[len] = '\0';

    char* str = &cwlap_buf[sizeof("+CWJAP:(") - 1];
    char const* str_end = cwlap_buf + len;

    err = esp_pull_raw(&str, str_end, &ecn);
    if (err) {
        return (err);
    }

    ecn_id = strtol(ecn, NULL, 10);
    if (ecn_id == 0) {
        res.security = WIFI_SECURITY_TYPE_NONE;
    }
    else {
        res.security = WIFI_SECURITY_TYPE_PSK;
    }

    err = esp_pull_quoted(&str, str_end, &ssid);
    if (err) {
        return (err);
    }

    err = esp_pull_long(&str, str_end, &rssi);
    if (err) {
        return (err);
    }

    if (strlen(ssid) > WIFI_SSID_MAX_LEN) {
        return (-EBADMSG);
    }

    res.ssid_length = MIN(sizeof(res.ssid), (uint8_t)strlen(ssid));
    memcpy(res.ssid, ssid, res.ssid_length);

    res.rssi = (int8_t)rssi;

    if (IS_ENABLED(CONFIG_WIFI_ESP_AT_SCAN_MAC_ADDRESS)) {
        err = esp_pull_quoted(&str, str_end, &mac);
        if (err) {
            return (err);
        }

        res.mac_length = WIFI_MAC_ADDR_LEN;
        if (net_bytes_from_str(res.mac, sizeof(res.mac), mac) < 0) {
            LOG_ERR("Invalid MAC address");
            res.mac_length = 0;
        }
    }

    err = esp_pull_raw(&str, str_end, &channel);
    if (err) {
        return (err);
    }

    res.channel = (uint8_t)strtol(channel, NULL, 10);

    if (dev->scan_cb) {
        dev->scan_cb(dev->net_iface, 0, &res);
    }

    return (str - cwlap_buf);
}

/* +CWJAP:(ssid,bssid,channel,rssi) */
MODEM_CMD_DIRECT_DEFINE(on_cmd_cwjap_status) {
    struct esp_data* dev = CONTAINER_OF(data, struct esp_data,
                                        cmd_handler_data);
    struct wifi_iface_status *status = dev->wifi_status;
    char cwjap_buf[sizeof("\"\",\"xx:xx:xx:xx:xx:xx\",12,-100") +
                   WIFI_SSID_MAX_LEN * 2 + 1];
    uint8_t flags = dev->flags;
    char* ssid;
    char* bssid;
    char* channel;
    char* rssi;
    int err;

    len = (uint16_t)net_buf_linearize(cwjap_buf, sizeof(cwjap_buf) - 1,
                                      data->rx_buf, 0, sizeof(cwjap_buf) - 1);
    cwjap_buf[len] = '\0';

    char* str = &cwjap_buf[sizeof("+CWJAP:") - 1];
    char* str_end = cwjap_buf + len;

    status->band = WIFI_FREQ_BAND_2_4_GHZ;
    status->iface_mode = WIFI_MODE_INFRA;

    if (flags & EDF_STA_CONNECTED) {
        status->state = WIFI_STATE_COMPLETED;
    }
    else if (flags & EDF_STA_CONNECTING) {
        status->state = WIFI_STATE_SCANNING;
    }
    else {
        status->state = WIFI_STATE_DISCONNECTED;
    }

    err = esp_pull_quoted(&str, str_end, &ssid);
    if (err) {
        return (err);
    }

    err = esp_pull_quoted(&str, str_end, &bssid);
    if (err) {
        return (err);
    }

    err = esp_pull_raw(&str, str_end, &channel);
    if (err) {
        return (err);
    }

    err = esp_pull_raw(&str, str_end, &rssi);
    if (err) {
        return (err);
    }

    strncpy(status->ssid, ssid, sizeof(status->ssid));
    status->ssid_len = strnlen(status->ssid, sizeof(status->ssid));

    err = net_bytes_from_str(status->bssid, sizeof(status->bssid), bssid);
    if (err) {
        LOG_WRN("Invalid MAC address");
        memset(status->bssid, 0x0, sizeof(status->bssid));
    }

    status->channel = strtol(channel, NULL, 10);
    status->rssi    = strtol(rssi, NULL, 10);

    return (str - cwjap_buf);
}

/* +CWJAP:(error) */
MODEM_CMD_DEFINE(on_cmd_cwjap_connect) {
    struct esp_data *dev = CONTAINER_OF(data, struct esp_data,
                                        cmd_handler_data);
    long errcode = strtol(argv[0], NULL, 10);

    switch (errcode) {
        case 1 :
            dev->conn_status = WIFI_STATUS_CONN_TIMEOUT;
            break;

        case 2 :
            dev->conn_status = WIFI_STATUS_CONN_WRONG_PASSWORD;
            break;

        case 3 :
            dev->conn_status = WIFI_STATUS_CONN_AP_NOT_FOUND;
            break;

        case 4 :
            dev->conn_status = WIFI_STATUS_CONN_FAIL;
            break;

        default :
            LOG_WRN("Unknown CWJAP error code: %ld", errcode);
            break;
    }

    return (0);
}

static void esp_dns_work(struct k_work* work) {
    #if defined(ESP_MAX_DNS)
    struct esp_data* data = CONTAINER_OF(work, struct esp_data, dns_work);
    struct dns_resolve_context* dnsctx;
    struct net_sockaddr_in* addrs = data->dns_addresses;
    const struct net_sockaddr* dns_servers[ESP_MAX_DNS + 1] = {};
    int interfaces[ESP_MAX_DNS];
    size_t i;
    int err;
    int ifindex;

    ifindex = net_if_get_by_iface(data->net_iface);

    for (i = 0; i < ESP_MAX_DNS; i++) {
        if (!addrs[i].sin_addr.s_addr_be) {
            break;
        }
        dns_servers[i] = (struct net_sockaddr*)&addrs[i];
        interfaces[i] = ifindex;
    }

    dnsctx = dns_resolve_get_default();
    err = dns_resolve_reconfigure_with_interfaces(dnsctx, NULL, dns_servers,
                                                  interfaces,
                                                  DNS_SOURCE_MANUAL);
    if (err) {
        LOG_ERR("Could not set DNS servers: %d", err);
    }

    LOG_DBG("DNS resolver reconfigured");
    #endif
}

/* +CIPDNS:enable[,"DNS IP1"[,"DNS IP2"[,"DNS IP3"]]] */
<<<<<<< HEAD
MODEM_CMD_DEFINE(on_cmd_cipdns) {
    #if defined(ESP_MAX_DNS)
    struct esp_data* dev = CONTAINER_OF(data, struct esp_data,
                                        cmd_handler_data);
    struct net_sockaddr_in* addrs = dev->dns_addresses;
    char** servers       = (char**)argv + 1;
    size_t num_servers   = argc - 1;
    size_t valid_servers = 0;
    size_t i;
    int err;

    for (i = 0; i < ESP_MAX_DNS; i++) {
        if (i >= num_servers) {
            addrs[i].sin_addr.s_addr_be = 0;
            break;
        }

        servers[i] = str_unquote(servers[i]);
        LOG_DBG("DNS[%zu]: %s", i, servers[i]);

        err = net_addr_pton(NET_AF_INET, servers[i], &addrs[i].sin_addr);
        if (err) {
            LOG_ERR("Invalid DNS address: %s",
                    servers[i]);
            addrs[i].sin_addr.s_addr_be = 0;
            break;
        }

        addrs[i].sin_family = NET_AF_INET;
        addrs[i].sin_port   = htons(53);

        valid_servers++;
    }

    if (valid_servers) {
        k_work_submit(&dev->dns_work);
    }
    #endif

    return (0);
=======
MODEM_CMD_DEFINE(on_cmd_cipdns)
{
#if defined(ESP_MAX_DNS)
	struct esp_data *dev = CONTAINER_OF(data, struct esp_data,
					    cmd_handler_data);
	struct net_sockaddr_in *addrs = dev->dns_addresses;
	char **servers = (char **)argv + 1;
	size_t num_servers = argc - 1;
	size_t valid_servers = 0;
	size_t i;
	int err;

	for (i = 0; i < ESP_MAX_DNS; i++) {
		if (i >= num_servers) {
			addrs[i].sin_addr.s_addr = 0;
			break;
		}

		servers[i] = str_unquote(servers[i]);
		LOG_DBG("DNS[%zu]: %s", i, servers[i]);

		err = net_addr_pton(NET_AF_INET, servers[i], &addrs[i].sin_addr);
		if (err) {
			LOG_ERR("Invalid DNS address: %s",
				servers[i]);
			addrs[i].sin_addr.s_addr = 0;
			break;
		}

		addrs[i].sin_family = NET_AF_INET;
		addrs[i].sin_port = net_htons(53);

		valid_servers++;
	}

	if (valid_servers) {
		k_work_submit(&dev->dns_work);
	}
#endif

	return 0;
>>>>>>> ecd8a4bc
}

static const struct modem_cmd response_cmds[] = {
    MODEM_CMD("OK", on_cmd_ok, 0U, ""),       /* 3GPP */
    MODEM_CMD("ERROR", on_cmd_error, 0U, ""), /* 3GPP */
};

MODEM_CMD_DEFINE(on_cmd_wifi_connected) {                       /* ESP_AT_STA_SEQ11 */
    struct esp_data* dev = CONTAINER_OF(data, struct esp_data,
                                        cmd_handler_data);

    if (esp_flags_are_set(dev, EDF_STA_CONNECTED)) {
        return (0);
    }

    esp_flags_set(dev, EDF_STA_CONNECTED);
    wifi_mgmt_raise_connect_result_event(dev->net_iface, 0);
    net_if_dormant_off(dev->net_iface);

    return (0);
}

static void esp_mgmt_disconnect_work(struct k_work* work) {
    struct esp_socket* sock;
    struct esp_data*   dev;

    dev = CONTAINER_OF(work, struct esp_data, disconnect_work);

    /* Cleanup any sockets that weren't closed */
    for (int i = 0; i < ARRAY_SIZE(dev->sockets); i++) {
        sock = &dev->sockets[i];
        if (esp_socket_connected(sock)) {
            LOG_WRN("Socket %d left open, manually closing", i);
            esp_socket_close(sock);
        }
    }

    esp_flags_clear(dev, EDF_STA_CONNECTED);
    esp_mode_switch_submit_if_needed(dev);

    #if defined(CONFIG_NET_NATIVE_IPV4)
    net_if_ipv4_addr_rm(dev->net_iface, &dev->ip);
    #endif
    if (!esp_flags_are_set(dev, EDF_AP_ENABLED)) {
        net_if_dormant_on(dev->net_iface);
    }
    wifi_mgmt_raise_disconnect_result_event(dev->net_iface, 0);
}

MODEM_CMD_DEFINE(on_cmd_wifi_disconnected) {
    struct esp_data* dev = CONTAINER_OF(data, struct esp_data,
                                        cmd_handler_data);

    if (esp_flags_are_set(dev, EDF_STA_CONNECTED)) {
        k_work_submit_to_queue(&dev->workq, &dev->disconnect_work);
    }

    return (0);
}

/*
 * +CIPSTA:ip:"<ip>"
 * +CIPSTA:gateway:"<ip>"
 * +CIPSTA:netmask:"<ip>"
 */
MODEM_CMD_DEFINE(on_cmd_cipsta) {
    struct esp_data* dev = CONTAINER_OF(data, struct esp_data,
                                        cmd_handler_data);
    char* ip;

    ip = str_unquote(argv[1]);

    if (!strcmp(argv[0], "ip")) {
        net_addr_pton(NET_AF_INET, ip, &dev->ip);
    }
    else if (!strcmp(argv[0], "gateway")) {
        net_addr_pton(NET_AF_INET, ip, &dev->gw);
    }
    else if (!strcmp(argv[0], "netmask")) {
        net_addr_pton(NET_AF_INET, ip, &dev->nm);
    }
    else {
        LOG_WRN("Unknown IP type %s", argv[0]);
    }

    return (0);
}

static void esp_ip_addr_work(struct k_work* work) {
    struct k_work_delayable* dwork = k_work_delayable_from_work(work);
    struct esp_data* dev = CONTAINER_OF(dwork, struct esp_data,
                                        ip_addr_work);
    int ret;

    static const struct modem_cmd cmds[] = {
        MODEM_CMD("+" _CIPSTA ":", on_cmd_cipsta, 2U, ":"),
    };
    static const struct modem_cmd dns_cmds[] = {
        MODEM_CMD_ARGS_MAX("+CIPDNS:", on_cmd_cipdns, 1U, 3U, ","),
    };

    ret = esp_cmd_send(dev, cmds, ARRAY_SIZE(cmds), "AT+" _CIPSTA "?",
                       ESP_CMD_TIMEOUT);
    if (ret < 0) {
        LOG_WRN("Failed to query IP settings: ret %d", ret);
        k_work_reschedule_for_queue(&dev->workq, &dev->ip_addr_work,
                                    K_SECONDS(5));
        return;
    }

    #if defined(CONFIG_NET_NATIVE_IPV4)
    /* update interface addresses */
    #if defined(CONFIG_WIFI_ESP_AT_IP_STATIC)
    net_if_ipv4_addr_add(dev->net_iface, &dev->ip, NET_ADDR_MANUAL, 0);
    #else
    net_if_ipv4_addr_add(dev->net_iface, &dev->ip, NET_ADDR_DHCP, 0);
    #endif
    net_if_ipv4_set_gw(dev->net_iface, &dev->gw);
    net_if_ipv4_set_netmask_by_addr(dev->net_iface, &dev->ip, &dev->nm);
    #endif

    if (IS_ENABLED(CONFIG_WIFI_ESP_AT_DNS_USE)) {
        ret = esp_cmd_send(dev, dns_cmds, ARRAY_SIZE(dns_cmds),
                           "AT+CIPDNS?", ESP_CMD_TIMEOUT);
        if (ret) {
            LOG_WRN("DNS fetch failed: %d", ret);
        }
    }
}

MODEM_CMD_DEFINE(on_cmd_got_ip) {
    struct esp_data* dev = CONTAINER_OF(data, struct esp_data,
                                        cmd_handler_data);

    k_work_reschedule_for_queue(&dev->workq, &dev->ip_addr_work,
                                K_SECONDS(1));

    return (0);
}

MODEM_CMD_DEFINE(on_cmd_connect) {
    struct esp_socket* sock;
    struct esp_data* dev;
    uint8_t link_id;

    link_id = (data->match_buf[0] - '0');

    dev  = CONTAINER_OF(data, struct esp_data, cmd_handler_data);
    sock = esp_socket_ref_from_link_id(dev, link_id);
    if (!sock) {
        LOG_ERR("No socket for link %d", link_id);
        return (0);
    }

    esp_socket_unref(sock);

    return (0);
}

MODEM_CMD_DEFINE(on_cmd_closed) {
    struct esp_socket* sock;
    struct esp_data* dev;
    uint8_t link_id;
    atomic_val_t old_flags;

    link_id = data->match_buf[0] - '0';

    LOG_DBG("Link %d closed", link_id);

    dev  = CONTAINER_OF(data, struct esp_data, cmd_handler_data);
    sock = esp_socket_ref_from_link_id(dev, link_id);
    if (!sock) {
        LOG_ERR("No socket for link %d", link_id);
        return (0);
    }

    old_flags = esp_socket_flags_clear_and_set(sock,
                                               ESP_SOCK_CONNECTED,
                                               ESP_SOCK_CLOSE_PENDING);

    if (!(old_flags & ESP_SOCK_CONNECTED)) {
        LOG_DBG("Link %d already closed", link_id);
        goto socket_unref;
    }

    if (!(old_flags & ESP_SOCK_CLOSE_PENDING)) {
        esp_socket_work_submit(sock, &sock->close_work);
    }

socket_unref :
    esp_socket_unref(sock);

    return (0);
}

/*
 * Passive mode: "+IPD,<id>,<len>\r\n"
 * Other:        "+IPD,<id>,<len>:<data>"
 */
#define MIN_IPD_LEN (sizeof("+IPD,I,0E") - 1)
#define MAX_IPD_LEN (sizeof("+IPD,I,4294967295,\"\",65535E") - 1) + NET_IPV4_ADDR_LEN

<<<<<<< HEAD
static int cmd_ipd_parse_hdr(struct esp_data* dev,
                             struct esp_socket** sock,
                             struct net_buf *buf, uint16_t len,
                             int* data_offset, long* data_len) {
    char ipd_buf[MAX_IPD_LEN + 1];
    char* str;
    char* str_end;
    long link_id;
    size_t frags_len;
    size_t match_len;
    int err;

    frags_len = net_buf_frags_len(buf);

    /* Wait until minimum cmd length is available */
    if (frags_len < MIN_IPD_LEN) {
        return (-EAGAIN);
    }

    match_len = net_buf_linearize(ipd_buf, MAX_IPD_LEN,
                                  buf, 0, MAX_IPD_LEN);

    ipd_buf[match_len] = 0;
    if (ipd_buf[len] != ',' || ipd_buf[len + 2] != ',') {
        LOG_ERR("Invalid IPD: %s", ipd_buf);
        return (-EBADMSG);
    }

    str = &ipd_buf[len + 1];
    str_end = &ipd_buf[match_len];

    err = esp_pull_long(&str, str_end, &link_id);
    if (err) {
        if (err == -EAGAIN && match_len >= MAX_IPD_LEN) {
            LOG_ERR("Failed to pull %s", "link_id");
            return (-EBADMSG);
        }

        return (err);
    }

    err = esp_pull_long(&str, str_end, data_len);
    if (err) {
        if (err == -EAGAIN && match_len >= MAX_IPD_LEN) {
            LOG_ERR("Failed to pull %s", "data_len");
            return (-EBADMSG);
        }

        return (err);
    }

    *sock = esp_socket_ref_from_link_id(dev, (uint8_t)link_id);
    if (!*sock) {
        LOG_ERR("No socket for link %ld", link_id);
        *data_offset = (str - ipd_buf);
        return (-ENOTCONN);
    }

    if (!ESP_PROTO_PASSIVE(esp_socket_ip_proto(*sock)) &&
        IS_ENABLED(CONFIG_WIFI_ESP_AT_CIPDINFO_USE)) {
        struct net_sockaddr_in *recv_addr =
            (struct net_sockaddr_in*)&(*sock)->context->remote;
        char* remote_ip;
        long port;

        if (IS_ENABLED(CONFIG_WIFI_ESP_AT_VERSION_1_7)) {
            /* NOT quoted per AT version 1.7.0 */
            err = esp_pull_raw(&str, str_end, &remote_ip);
        }
        else {
            /* Quoted per AT version 2.1.0/2.2.0 */
            err = esp_pull_quoted(&str, str_end, &remote_ip);
        }

        if (err) {
            if ((err == -EAGAIN) && (match_len >= MAX_IPD_LEN)) {
                LOG_ERR("Failed to pull remote_ip");
                err = -EBADMSG;
            }
            goto socket_unref;
        }

        err = esp_pull_long(&str, str_end, &port);
        if (err) {
            if ((err == -EAGAIN) && (match_len >= MAX_IPD_LEN)) {
                LOG_ERR("Failed to pull port");
                err = -EBADMSG;
            }
            goto socket_unref;
        }

        err = net_addr_pton(NET_AF_INET, remote_ip, &recv_addr->sin_addr);
        if (err) {
            LOG_ERR("Invalid IP address");
            err = -EBADMSG;
            goto socket_unref;
        }

        recv_addr->sin_family = NET_AF_INET;
        recv_addr->sin_port = net_htons(port);
    }

    *data_offset = (str - ipd_buf);

    return (0);

socket_unref :
    esp_socket_unref(*sock);

    return (err);
=======
static int cmd_ipd_parse_hdr(struct esp_data *dev,
			     struct esp_socket **sock,
			     struct net_buf *buf, uint16_t len,
			     int *data_offset, long *data_len)
{
	char ipd_buf[MAX_IPD_LEN + 1];
	char *str;
	char *str_end;
	long link_id;
	size_t frags_len;
	size_t match_len;
	int err;

	frags_len = net_buf_frags_len(buf);

	/* Wait until minimum cmd length is available */
	if (frags_len < MIN_IPD_LEN) {
		return -EAGAIN;
	}

	match_len = net_buf_linearize(ipd_buf, MAX_IPD_LEN,
				      buf, 0, MAX_IPD_LEN);

	ipd_buf[match_len] = 0;
	if (ipd_buf[len] != ',' || ipd_buf[len + 2] != ',') {
		LOG_ERR("Invalid IPD: %s", ipd_buf);
		return -EBADMSG;
	}

	str = &ipd_buf[len + 1];
	str_end = &ipd_buf[match_len];

	err = esp_pull_long(&str, str_end, &link_id);
	if (err) {
		if (err == -EAGAIN && match_len >= MAX_IPD_LEN) {
			LOG_ERR("Failed to pull %s", "link_id");
			return -EBADMSG;
		}

		return err;
	}

	err = esp_pull_long(&str, str_end, data_len);
	if (err) {
		if (err == -EAGAIN && match_len >= MAX_IPD_LEN) {
			LOG_ERR("Failed to pull %s", "data_len");
			return -EBADMSG;
		}

		return err;
	}

	*sock = esp_socket_ref_from_link_id(dev, link_id);

	if (!*sock) {
		LOG_ERR("No socket for link %ld", link_id);
		*data_offset = (str - ipd_buf);
		return -ENOTCONN;
	}

	if (!ESP_PROTO_PASSIVE(esp_socket_ip_proto(*sock)) &&
	    IS_ENABLED(CONFIG_WIFI_ESP_AT_CIPDINFO_USE)) {
		struct net_sockaddr_in *recv_addr =
			(struct net_sockaddr_in *) &(*sock)->context->remote;
		char *remote_ip;
		long port;

		if (IS_ENABLED(CONFIG_WIFI_ESP_AT_VERSION_1_7)) {
			/* NOT quoted per AT version 1.7.0 */
			err = esp_pull_raw(&str, str_end, &remote_ip);
		} else {
			/* Quoted per AT version 2.1.0/2.2.0 */
			err = esp_pull_quoted(&str, str_end, &remote_ip);
		}
		if (err) {
			if (err == -EAGAIN && match_len >= MAX_IPD_LEN) {
				LOG_ERR("Failed to pull remote_ip");
				err = -EBADMSG;
			}
			goto socket_unref;
		}

		err = esp_pull_long(&str, str_end, &port);
		if (err) {
			if (err == -EAGAIN && match_len >= MAX_IPD_LEN) {
				LOG_ERR("Failed to pull port");
				err = -EBADMSG;
			}
			goto socket_unref;
		}

		err = net_addr_pton(NET_AF_INET, remote_ip, &recv_addr->sin_addr);
		if (err) {
			LOG_ERR("Invalid IP address");
			err = -EBADMSG;
			goto socket_unref;
		}

		recv_addr->sin_family = NET_AF_INET;
		recv_addr->sin_port = net_htons(port);
	}

	*data_offset = (str - ipd_buf);

	return 0;

socket_unref:
	esp_socket_unref(*sock);

	return err;
>>>>>>> ecd8a4bc
}

MODEM_CMD_DIRECT_DEFINE(on_cmd_ipd) {                           /* ESP_AT_RCV_SEQ01 */
    struct esp_data* dev = CONTAINER_OF(data, struct esp_data,
                                        cmd_handler_data);
    struct esp_socket* sock;
    int data_offset;
    long data_len;
    int err;
    int ret;

    err = cmd_ipd_parse_hdr(dev, &sock, data->rx_buf, len,
                            &data_offset, &data_len);
    if (err) {
        if (err == -EAGAIN) {
            return (-EAGAIN);
        }

        return (len);
    }

    /*
     * When using passive TCP, the data itself is not included in the +IPD
     * command but must be polled with AT+CIPRECVDATA.
     */
    if (ESP_PROTO_PASSIVE(esp_socket_ip_proto(sock))) {
        esp_socket_work_submit(sock, &sock->recvdata_work);
        ret = data_offset;
        goto socket_unref;
    }

    /* Do we have the whole message? */
    if ((size_t)(data_offset + data_len) > net_buf_frags_len(data->rx_buf)) {
        ret = -EAGAIN;
        goto socket_unref;
    }

    esp_socket_rx(sock, data->rx_buf, data_offset, data_len);   /* ESP_AT_RCV_SEQ02 */

    ret = (data_offset + data_len);

socket_unref :
    esp_socket_unref(sock);

    return (ret);
}

MODEM_CMD_DEFINE(on_cmd_busy_sending) {
    LOG_WRN("Busy sending");
    return (0);
}

MODEM_CMD_DEFINE(on_cmd_busy_processing) {
    LOG_WRN("Busy processing");
    return (0);
}

/*
 * The 'ready' command is sent when device has booted and is ready to receive
 * commands. It is only expected after a reset of the device.
 * ESP-AT Message Reports:
 * ESP-AT will report important state changes or messages in the system.
 */
MODEM_CMD_DEFINE(on_cmd_ready) {            /* ESP_AT_STA_SEQ01, @see Table 5: ESP-AT Message Reports */
    struct esp_data* dev = CONTAINER_OF(data, struct esp_data,
                                        cmd_handler_data);
    k_sem_give(&dev->sem_if_ready);

    if (net_if_is_carrier_ok(dev->net_iface)) {
        net_if_dormant_on(dev->net_iface);
        net_if_carrier_off(dev->net_iface);
        LOG_ERR("Unexpected reset");
    }

    if (esp_flags_are_set(dev, EDF_STA_CONNECTING)) {
        wifi_mgmt_raise_connect_result_event(dev->net_iface, -1);
    }
    else if (esp_flags_are_set(dev, EDF_STA_CONNECTED)) {
        wifi_mgmt_raise_disconnect_result_event(dev->net_iface, 0);
    }

    dev->flags = 0;
    dev->mode  = 0;

    #if defined(CONFIG_NET_NATIVE_IPV4)
    net_if_ipv4_addr_rm(dev->net_iface, &dev->ip);
    #endif
    k_work_submit_to_queue(&dev->workq, &dev->init_work);       /* ESP_AT_STA_SEQ02 */

    return (0);
}

#if defined(CONFIG_WIFI_ESP_AT_FETCH_VERSION)

static int cmd_version_log(struct modem_cmd_handler_data* data,
                           char const* type, char const* version) {
    LOG_INF("%s: %s", type, version);

    return (0);
}

MODEM_CMD_DEFINE(on_cmd_at_version) {
    return cmd_version_log(data, "AT version", argv[0]);
}

MODEM_CMD_DEFINE(on_cmd_sdk_version) {
    return cmd_version_log(data, "SDK version", argv[0]);
}

MODEM_CMD_DEFINE(on_cmd_compile_time) {
    return cmd_version_log(data, "compile time", argv[0]);
}

MODEM_CMD_DEFINE(on_cmd_bin_version) {
    return cmd_version_log(data, "Bin version", argv[0]);
}

#endif /* CONFIG_WIFI_ESP_AT_FETCH_VERSION */

static struct modem_cmd const unsol_cmds[] = {
    MODEM_CMD("WIFI CONNECTED" , on_cmd_wifi_connected, 0U, ""),
    MODEM_CMD("WIFI DISCONNECT", on_cmd_wifi_disconnected, 0U, ""),
    MODEM_CMD("WIFI GOT IP"    , on_cmd_got_ip, 0U, ""),
    MODEM_CMD("0,CONNECT"      , on_cmd_connect, 0U, ""),
    MODEM_CMD("1,CONNECT"      , on_cmd_connect, 0U, ""),
    MODEM_CMD("2,CONNECT"      , on_cmd_connect, 0U, ""),
    MODEM_CMD("3,CONNECT"      , on_cmd_connect, 0U, ""),
    MODEM_CMD("4,CONNECT"      , on_cmd_connect, 0U, ""),
    MODEM_CMD("0,CLOSED"       , on_cmd_closed, 0U, ""),
    MODEM_CMD("1,CLOSED"       , on_cmd_closed, 0U, ""),
    MODEM_CMD("2,CLOSED"       , on_cmd_closed, 0U, ""),
    MODEM_CMD("3,CLOSED"       , on_cmd_closed, 0U, ""),
    MODEM_CMD("4,CLOSED"       , on_cmd_closed, 0U, ""),
    MODEM_CMD("busy s..."      , on_cmd_busy_sending, 0U, ""),
    MODEM_CMD("busy p..."      , on_cmd_busy_processing, 0U, ""),
    MODEM_CMD("ready"          , on_cmd_ready, 0U, ""),
    #if defined(CONFIG_WIFI_ESP_AT_FETCH_VERSION)
    MODEM_CMD("AT version:"    , on_cmd_at_version, 1U, ""),
    MODEM_CMD("SDK version:"   , on_cmd_sdk_version, 1U, ""),
    MODEM_CMD("Compile time"   , on_cmd_compile_time, 1U, ""),
    MODEM_CMD("Bin version:"   , on_cmd_bin_version, 1U, ""),
    #endif
    MODEM_CMD_DIRECT("+IPD", on_cmd_ipd),
};

static void esp_mgmt_iface_status_work(struct k_work* work) {
    struct esp_data* data = CONTAINER_OF(work, struct esp_data, iface_status_work);
    struct wifi_iface_status* status = data->wifi_status;
    int ret;
    static const struct modem_cmd cmds[] = {
        MODEM_CMD_DIRECT("+CWJAP:", on_cmd_cwjap_status),
    };

    ret = esp_cmd_send(data, cmds, ARRAY_SIZE(cmds), "AT+CWJAP?",
                       ESP_IFACE_STATUS_TIMEOUT);
    if (ret < 0) {
        LOG_WRN("Failed to request STA status: ret %d", ret);
        status->state = WIFI_STATE_UNKNOWN;
    }

    k_sem_give(&data->wifi_status_sem);
}

static int esp_mgmt_iface_status(const struct device* dev,
                                 struct wifi_iface_status* status) {
    struct esp_data* data = dev->data;

    (void) memset(status, 0x0, sizeof(*status));

    status->state      = WIFI_STATE_UNKNOWN;
    status->band       = WIFI_FREQ_BAND_UNKNOWN;
    status->iface_mode = WIFI_MODE_UNKNOWN;
    status->link_mode  = WIFI_LINK_MODE_UNKNOWN;
    status->security   = WIFI_SECURITY_TYPE_UNKNOWN;
    status->mfp        = WIFI_MFP_UNKNOWN;

    if (!net_if_is_carrier_ok(data->net_iface)) {
        status->state = WIFI_STATE_INTERFACE_DISABLED;
        return (0);
    }

    data->wifi_status = status;
    k_sem_init(&data->wifi_status_sem, 0, 1);

    k_work_submit_to_queue(&data->workq, &data->iface_status_work);

    k_sem_take(&data->wifi_status_sem, K_FOREVER);

    return (0);
}

static void esp_mgmt_scan_work(struct k_work* work) {           /* ESP_AT_STA_SEQ07 */
    struct esp_data* dev;
    int ret;
    static const struct modem_cmd cmds[] = {
        MODEM_CMD_DIRECT("+CWLAP:", on_cmd_cwlap),              /* AT+CWLAP: List Available APs */
    };

    dev = CONTAINER_OF(work, struct esp_data, scan_work);

    ret = esp_mode_flags_set(dev, EDF_STA_LOCK);
    if (ret < 0) {
        goto out;
    }

    ret = esp_cmd_send(dev,
                       cmds, ARRAY_SIZE(cmds),
                       ESP_CMD_CWLAP,
                       ESP_SCAN_TIMEOUT);
    esp_mode_flags_clear(dev, EDF_STA_LOCK);
    LOG_DBG("ESP Wi-Fi scan: cmd = %s", ESP_CMD_CWLAP);

    if (ret < 0) {
        LOG_ERR("Failed to scan: ret %d", ret);
    }

out :
    dev->scan_cb(dev->net_iface, 0, NULL);
    dev->scan_cb = NULL;
}

static int esp_mgmt_scan(const struct device* dev,
                         struct wifi_scan_params* params,
                         scan_result_cb_t cb) {
    struct esp_data* data = dev->data;

    ARG_UNUSED(params);

    if (data->scan_cb != NULL) {
        return (-EINPROGRESS);
    }

    if (!net_if_is_carrier_ok(data->net_iface)) {
        return (-EIO);
    }

    data->scan_cb = cb;

    k_work_submit_to_queue(&data->workq, &data->scan_work);     /* ESP_AT_STA_SEQ06 */

    return (0);
};

MODEM_CMD_DEFINE(on_cmd_fail) {
    struct esp_data* dev = CONTAINER_OF(data, struct esp_data,
                                        cmd_handler_data);

    modem_cmd_handler_set_error(data, -EIO);
    k_sem_give(&dev->sem_response);

    return (0);
}

static void esp_mgmt_connect_work(struct k_work* work) {        /* ESP_AT_STA_SEQ10 */
    struct esp_data* dev;
    int ret;
    static const struct modem_cmd cmds[] = {
        MODEM_CMD("FAIL", on_cmd_fail, 0U, ""),
        MODEM_CMD("+CWJAP:", on_cmd_cwjap_connect, 1U, ""),
    };

    dev = CONTAINER_OF(work, struct esp_data, connect_work);

    ret = esp_mode_flags_set(dev, EDF_STA_LOCK);
    if (ret < 0) {
        goto out;
    }

    dev->conn_status = WIFI_STATUS_CONN_FAIL;

    ret = esp_cmd_send(dev, cmds, ARRAY_SIZE(cmds), dev->conn_cmd,
                       ESP_CONNECT_TIMEOUT);

    memset(dev->conn_cmd, 0, sizeof(dev->conn_cmd));

    if (ret < 0) {
        net_if_dormant_on(dev->net_iface);
        if (esp_flags_are_set(dev, EDF_STA_CONNECTED)) {
            esp_flags_clear(dev, EDF_STA_CONNECTED);
            wifi_mgmt_raise_disconnect_result_event(dev->net_iface,
                                                    0);
        }
        else {
            wifi_mgmt_raise_connect_result_event(dev->net_iface,
                                                 dev->conn_status);
        }
    }
    else if (!esp_flags_are_set(dev, EDF_STA_CONNECTED)) {
        esp_flags_set(dev, EDF_STA_CONNECTED);
        wifi_mgmt_raise_connect_result_event(dev->net_iface,
                                             WIFI_STATUS_CONN_SUCCESS);
        net_if_dormant_off(dev->net_iface);
    }

    esp_mode_flags_clear(dev, EDF_STA_LOCK);

out :
    esp_flags_clear(dev, EDF_STA_CONNECTING);
}

static int esp_conn_cmd_append(struct esp_data* data, size_t* off,
                               char const* chunk, size_t chunk_len) {
    char* str_end = &data->conn_cmd[sizeof(data->conn_cmd)];
    char* str = &data->conn_cmd[*off];
    char const* chunk_end = chunk + chunk_len;

    for (; chunk < chunk_end; chunk++) {
        if (str_end - str < 1) {
            return (-ENOSPC);
        }

        *str = *chunk;
        str++;
    }

    *off = str - data->conn_cmd;

    return (0);
}

#define esp_conn_cmd_append_literal(data, off, chunk)           \
    esp_conn_cmd_append(data, off, chunk, sizeof(chunk) - 1)

static int esp_conn_cmd_escape_and_append(struct esp_data* data, size_t* off,
                                          char const* chunk, size_t chunk_len) {
    char* str_end = &data->conn_cmd[sizeof(data->conn_cmd)];
    char* str = &data->conn_cmd[*off];
    char const* chunk_end = chunk + chunk_len;

    for (; chunk < chunk_end; chunk++) {
        switch (*chunk) {
            case ',' :
            case '\\' :
            case '"' :
                if (str_end - str < 2) {
                    return (-ENOSPC);
                }

                *str = '\\';
                str++;
                break;
        }

        if (str_end - str < 1) {
            return (-ENOSPC);
        }

        *str = *chunk;
        str++;
    }

    *off = str - data->conn_cmd;

    return (0);
}

static int esp_mgmt_connect(const struct device* dev,
                            struct wifi_connect_req_params* params) {
    struct esp_data* data = dev->data;                          /* ESP_AT_STA_SEQ09 */
    size_t off = 0;
    int err;

    if (!net_if_is_carrier_ok(data->net_iface) ||
        !net_if_is_admin_up(data->net_iface)) {
        return (-EIO);
    }

    if (esp_flags_are_set(data, EDF_STA_CONNECTED | EDF_STA_CONNECTING)) {
        return (-EALREADY);
    }

    esp_flags_set(data, EDF_STA_CONNECTING);

    /* AT+CWJAP: Connect to an AP */
    err = esp_conn_cmd_append_literal(data, &off, "AT+" _CWJAP "=\"");
    if (err) {
        return (err);
    }

    err = esp_conn_cmd_escape_and_append(data, &off,
                                         params->ssid, params->ssid_length);
    if (err) {
        return (err);
    }

    err = esp_conn_cmd_append_literal(data, &off, "\",\"");
    if (err) {
        return (err);
    }

    if (params->security == WIFI_SECURITY_TYPE_PSK) {
        err = esp_conn_cmd_escape_and_append(data, &off,
                                             params->psk, params->psk_length);
        if (err) {
            return (err);
        }
    }

    err = esp_conn_cmd_append_literal(data, &off, "\"");
    if (err) {
        return (err);
    }

    /* AT+CWJAP=[<ssid>],[<pwd>] */
    k_work_submit_to_queue(&data->workq, &data->connect_work);

    return (0);
}

static int esp_mgmt_disconnect(const struct device* dev) {
    struct esp_data* data = dev->data;
    int ret;

    ret = esp_cmd_send(data, NULL, 0, "AT+CWQAP", ESP_CMD_TIMEOUT);

    return (ret);
}

static int esp_mgmt_ap_enable(const struct device* dev,
                              struct wifi_connect_req_params* params) {
    char cmd[sizeof("AT+" _CWSAP "=\"\",\"\",xx,x") + WIFI_SSID_MAX_LEN +
             WIFI_PSK_MAX_LEN];
    struct esp_data* data = dev->data;
    int ecn = 0;
    int len;
    int ret;

    ret = esp_mode_flags_set(data, EDF_AP_ENABLED);
    if (ret < 0) {
        LOG_ERR("Failed to enable AP mode, ret %d", ret);
        return (ret);
    }

    len = snprintk(cmd, sizeof(cmd), "AT+" _CWSAP "=\"");
    memcpy(&cmd[len], params->ssid, params->ssid_length);
    len += params->ssid_length;

    if (params->security == WIFI_SECURITY_TYPE_PSK) {
        len += snprintk(&cmd[len], sizeof(cmd) - len, "\",\"");
        memcpy(&cmd[len], params->psk, params->psk_length);
        len += params->psk_length;
        ecn = 3;
    }
    else {
        len += snprintk(&cmd[len], sizeof(cmd) - len, "\",\"");
    }

    snprintk(&cmd[len], sizeof(cmd) - len, "\",%d,%d", params->channel,
             ecn);

    ret = esp_cmd_send(data, NULL, 0, cmd, ESP_CMD_TIMEOUT);

    net_if_dormant_off(data->net_iface);

    return (ret);
}

static int esp_mgmt_ap_disable(const struct device* dev) {
    struct esp_data* data = dev->data;

    if (!esp_flags_are_set(data, EDF_STA_CONNECTED)) {
        net_if_dormant_on(data->net_iface);
    }

    return esp_mode_flags_clear(data, EDF_AP_ENABLED);
}

static void esp_init_work(struct k_work* work) {                /* ESP_AT_STA_SEQ03 */
    struct esp_data* dev;
    int ret;
    static const struct setup_cmd setup_cmds[] = {
        SETUP_CMD_NOHANDLE("AT"),
        SETUP_CMD_NOHANDLE("ATE0"),                             /* ATE0: Switch echo off */
        SETUP_CMD_NOHANDLE("AT+UART_CUR="_UART_CUR),

        /* AT+UART_CUR: Current UART Configuration, Not Saved in Flash */
        /* AT+UART_DEF: Default UART Configuration, Saved in Flash     */
    #if DT_INST_NODE_HAS_PROP(0, target_speed)
    };
    static const struct setup_cmd setup_cmds_target_baudrate[] = {
        SETUP_CMD_NOHANDLE("AT"),
    #endif

        #if defined(CONFIG_WIFI_ESP_AT_FETCH_VERSION)
        SETUP_CMD_NOHANDLE("AT+GMR"),                           /* AT+GMR: Check Version Information */
        #endif

        #if defined(CONFIG_WIFI_ESP_AT_VERSION_1_7)
        SETUP_CMD_NOHANDLE(ESP_CMD_CWMODE(STA)),
        #endif

        #if defined(CONFIG_WIFI_ESP_AT_IP_STATIC)
        /* enable Static IP Config */
        SETUP_CMD_NOHANDLE(ESP_CMD_DHCP_ENABLE(STATION, 0)),
        SETUP_CMD_NOHANDLE(ESP_CMD_SET_IP(CONFIG_WIFI_ESP_AT_IP_ADDRESS,
                                          CONFIG_WIFI_ESP_AT_IP_GATEWAY,
                                          CONFIG_WIFI_ESP_AT_IP_MASK)),
        #else
        /* enable DHCP */
        SETUP_CMD_NOHANDLE(ESP_CMD_DHCP_ENABLE(STATION, 1)),
        #endif

        /* enable multiple socket support */
        SETUP_CMD_NOHANDLE("AT+CIPMUX=1"),                      /* AT+CIPMUX: Enable/disable Multiple Connections */

        SETUP_CMD_NOHANDLE(
                ESP_CMD_CWLAPOPT(ESP_CMD_CWLAPOPT_ORDERED, ESP_CMD_CWLAPOPT_MASK)),

        #if !defined(CONFIG_WIFI_ESP_AT_VERSION_1_7)
        SETUP_CMD_NOHANDLE(ESP_CMD_CWMODE(STA)),
        SETUP_CMD_NOHANDLE("AT+CWAUTOCONN=0"),
        SETUP_CMD_NOHANDLE(ESP_CMD_CWMODE(NONE)),
        #endif

        #if defined(CONFIG_WIFI_ESP_AT_PASSIVE_MODE)
        SETUP_CMD_NOHANDLE("AT+CIPRECVMODE=1"),
        #endif

        #if defined(CONFIG_WIFI_ESP_AT_CIPDINFO_USE)
        SETUP_CMD_NOHANDLE("AT+CIPDINFO=1"),
        #endif

        SETUP_CMD("AT+" _CIPSTAMAC "?", "+" _CIPSTAMAC ":",     /* AT+CIPSTAMAC: Query/Set the MAC Address */
                  on_cmd_cipstamac, 1U, ""),
    };

    dev = CONTAINER_OF(work, struct esp_data, init_work);

    ret = modem_cmd_handler_setup_cmds(&dev->mctx.iface,
                                       &dev->mctx.cmd_handler, setup_cmds,
                                       ARRAY_SIZE(setup_cmds),
                                       &dev->sem_response,
                                       ESP_INIT_TIMEOUT);
    if (ret < 0) {
        LOG_ERR("Init failed %d", ret);
        return;
    }

    #if DT_INST_NODE_HAS_PROP(0, target_speed)
    static const struct uart_config uart_config = {
        .baudrate  = DT_INST_PROP(0, target_speed),
        .parity    = UART_CFG_PARITY_NONE,
        .stop_bits = UART_CFG_STOP_BITS_1,
        .data_bits = UART_CFG_DATA_BITS_8,
        .flow_ctrl = DT_PROP(ESP_BUS, hw_flow_control) ?
                     UART_CFG_FLOW_CTRL_RTS_CTS : UART_CFG_FLOW_CTRL_NONE,
    };

    ret = uart_configure(DEVICE_DT_GET(DT_INST_BUS(0)), &uart_config);
    if (ret < 0) {
        LOG_ERR("Baudrate change failed %d", ret);
        return;
    }

    /* arbitrary sleep period to give ESP enough time to reconfigure */
    k_sleep(K_MSEC(100));

    ret = modem_cmd_handler_setup_cmds(&dev->mctx.iface,
                                       &dev->mctx.cmd_handler,
                                       setup_cmds_target_baudrate,
                                       ARRAY_SIZE(setup_cmds_target_baudrate),
                                       &dev->sem_response,
                                       ESP_INIT_TIMEOUT);
    if (ret < 0) {
        LOG_ERR("Init failed %d", ret);
        return;
    }
    #endif

    net_if_set_link_addr(dev->net_iface, dev->mac_addr,
                         sizeof(dev->mac_addr), NET_LINK_ETHERNET);

    if (IS_ENABLED(CONFIG_WIFI_ESP_AT_VERSION_1_7)) {
        /* This is the mode entered in above setup commands */
        dev->mode = ESP_MODE_STA;

        /*
         * In case of ESP 1.7 this is the first time CWMODE is entered
         * STA mode, so request hostname change now.
         */
        esp_configure_hostname(dev);
    }

    LOG_INF("ESP Wi-Fi ready");

    /* L1 network layer (physical layer) is up */
    net_if_carrier_on(dev->net_iface);

    k_sem_give(&dev->sem_if_up);            /* ESP_AT_STA_SEQ05 */
}

static int esp_reset(const struct device* dev) {
    struct esp_data* data = dev->data;
    int ret = -EAGAIN;

    if (net_if_is_carrier_ok(data->net_iface)) {
        net_if_carrier_off(data->net_iface);
    }

    #if DT_INST_NODE_HAS_PROP(0, power_gpios)
    const struct esp_config* config = dev->config;

    gpio_pin_set_dt(&config->power, 0);
    k_sleep(K_MSEC(100));
    gpio_pin_set_dt(&config->power, 1);
    #elif DT_INST_NODE_HAS_PROP(0, reset_gpios)
    const struct esp_config* config = dev->config;

    gpio_pin_set_dt(&config->reset, 1);
    k_sleep(K_MSEC(100));
    gpio_pin_set_dt(&config->reset, 0);
    #else
    #if DT_INST_NODE_HAS_PROP(0, external_reset)
    /* Wait to see if the interface comes up by itself */
    ret = k_sem_take(&data->sem_if_ready, K_MSEC(CONFIG_WIFI_ESP_AT_RESET_TIMEOUT));
    #endif

    int retries = 3;

    /* Don't need to run this if the interface came up by itself */
    while ((ret != 0) && retries--) {       /* ESP_AT_STA_SEQ00, AT+RST: Restart a Module */
        ret = modem_cmd_send(&data->mctx.iface, &data->mctx.cmd_handler,
                             NULL, 0, "AT+RST", &data->sem_if_ready,
                             K_MSEC(CONFIG_WIFI_ESP_AT_RESET_TIMEOUT));
        if ((ret == 0) || (ret != -ETIMEDOUT)) {
            break;
        }
    }

    if (ret < 0) {
        LOG_ERR("Failed to reset device: %d", ret);
        return (-EAGAIN);
    }
    #endif

    LOG_INF("Waiting for interface to come up");

    ret = k_sem_take(&data->sem_if_up, ESP_INIT_TIMEOUT);
    if (ret == -EAGAIN) {
        LOG_ERR("Timeout waiting for interface");
    }

    return (ret);
}

static void esp_iface_init(struct net_if* iface) {
    esp_offload_init(iface);

    /* Not currently connected to a network */
    net_if_dormant_on(iface);
}

static enum offloaded_net_if_types esp_offload_get_type(void) {
    return L2_OFFLOADED_NET_IF_TYPE_WIFI;
}

static const struct wifi_mgmt_ops esp_mgmt_ops = {
    .scan         = esp_mgmt_scan,
    .connect      = esp_mgmt_connect,
    .disconnect   = esp_mgmt_disconnect,
    .ap_enable    = esp_mgmt_ap_enable,
    .ap_disable   = esp_mgmt_ap_disable,
    .iface_status = esp_mgmt_iface_status,
};

static const struct net_wifi_mgmt_offload esp_api = {
    .wifi_iface.iface_api.init = esp_iface_init,
    .wifi_iface.get_type       = esp_offload_get_type,
    .wifi_mgmt_api             = &esp_mgmt_ops,
};

static int esp_init(const struct device* dev);

/* The network device must be instantiated above the init function in order
 * for the struct net_if that the macro declares to be visible inside the
 * function. An `extern` declaration does not work as the struct is static.
 */
NET_DEVICE_DT_INST_OFFLOAD_DEFINE(0, esp_init, NULL,
                                  &esp_driver_data, &esp_driver_config,
                                  CONFIG_WIFI_INIT_PRIORITY, &esp_api,
                                  ESP_MTU);

CONNECTIVITY_WIFI_MGMT_BIND(Z_DEVICE_DT_DEV_ID(DT_DRV_INST(0)));

static int esp_init(const struct device* dev) {
    #if (DT_INST_NODE_HAS_PROP(0, power_gpios) || DT_INST_NODE_HAS_PROP(0, reset_gpios))
    const struct esp_config* config = dev->config;
    #endif
    struct esp_data* data = dev->data;
    int ret = 0;

    k_sem_init(&data->sem_tx_ready, 0, 1);
    k_sem_init(&data->sem_response, 0, 1);
    k_sem_init(&data->sem_if_ready, 0, 1);
    k_sem_init(&data->sem_if_up, 0, 1);

    k_work_init(&data->init_work, esp_init_work);
    k_work_init_delayable(&data->ip_addr_work, esp_ip_addr_work);
    k_work_init(&data->scan_work, esp_mgmt_scan_work);
    k_work_init(&data->connect_work, esp_mgmt_connect_work);
    k_work_init(&data->disconnect_work, esp_mgmt_disconnect_work);
    k_work_init(&data->iface_status_work, esp_mgmt_iface_status_work);
    k_work_init(&data->mode_switch_work, esp_mode_switch_work);
    if (IS_ENABLED(CONFIG_WIFI_ESP_AT_DNS_USE)) {
        k_work_init(&data->dns_work, esp_dns_work);
    }

    esp_socket_init(data);

    /* initialize the work queue */
    k_work_queue_start(&data->workq, esp_workq_stack,
                       K_KERNEL_STACK_SIZEOF(esp_workq_stack),
                       K_PRIO_COOP(CONFIG_WIFI_ESP_AT_WORKQ_THREAD_PRIORITY),
                       NULL);
    k_thread_name_set(&data->workq.thread, "esp_workq");

    /* cmd handler */
    const struct modem_cmd_handler_config cmd_handler_config = {
        .match_buf         = &data->cmd_match_buf[0],
        .match_buf_len     = sizeof(data->cmd_match_buf),
        .buf_pool          = &mdm_recv_pool,
        .alloc_timeout     = K_NO_WAIT,
        .eol               = "\r\n",
        .user_data         = NULL,
        .response_cmds     = response_cmds,
        .response_cmds_len = ARRAY_SIZE(response_cmds),
        .unsol_cmds        = unsol_cmds,
        .unsol_cmds_len    = ARRAY_SIZE(unsol_cmds),
    };

    ret = modem_cmd_handler_init(&data->mctx.cmd_handler, &data->cmd_handler_data,
                                 &cmd_handler_config);
    if (ret < 0) {
        goto error;
    }

    /* modem interface */
    const struct modem_iface_uart_config uart_config = {
        .rx_rb_buf       = &data->iface_rb_buf[0],
        .rx_rb_buf_len   = sizeof(data->iface_rb_buf),
        .dev             = DEVICE_DT_GET(DT_INST_BUS(0)),
        .hw_flow_control = DT_PROP(ESP_BUS, hw_flow_control),
    };

    /* The context must be registered before the serial port is initialised. */
    data->mctx.driver_data = data;
    ret = modem_context_register(&data->mctx);
    if (ret < 0) {
        LOG_ERR("Error registering modem context: %d", ret);
        goto error;
    }

    ret = modem_iface_uart_init(&data->mctx.iface, &data->iface_data, &uart_config);
    if (ret < 0) {
        goto error;
    }

    /* pin setup */
    #if DT_INST_NODE_HAS_PROP(0, power_gpios)
    ret = gpio_pin_configure_dt(&config->power, GPIO_OUTPUT_INACTIVE);
    if (ret < 0) {
        LOG_ERR("Failed to configure %s pin", "power");
        goto error;
    }
    #endif

    #if DT_INST_NODE_HAS_PROP(0, reset_gpios)
    ret = gpio_pin_configure_dt(&config->reset, GPIO_OUTPUT_INACTIVE);
    if (ret < 0) {
        LOG_ERR("Failed to configure %s pin", "reset");
        goto error;
    }
    #endif

    /* start RX thread */
    k_thread_create(&esp_rx_thread, esp_rx_stack,
                    K_KERNEL_STACK_SIZEOF(esp_rx_stack),
                    esp_rx,
                    data, NULL, NULL,
                    K_PRIO_COOP(CONFIG_WIFI_ESP_AT_RX_THREAD_PRIORITY), 0,
                    K_NO_WAIT);
    k_thread_name_set(&esp_rx_thread, "esp_rx");

    /* Retrieve associated network interface so asynchronous messages can be processed early */
    data->net_iface = NET_IF_GET(Z_DEVICE_DT_DEV_ID(DT_DRV_INST(0)), 0);

    /* Reset the modem */
    ret = esp_reset(dev);

error :

    return (ret);
}<|MERGE_RESOLUTION|>--- conflicted
+++ resolved
@@ -541,7 +541,6 @@
 }
 
 /* +CIPDNS:enable[,"DNS IP1"[,"DNS IP2"[,"DNS IP3"]]] */
-<<<<<<< HEAD
 MODEM_CMD_DEFINE(on_cmd_cipdns) {
     #if defined(ESP_MAX_DNS)
     struct esp_data* dev = CONTAINER_OF(data, struct esp_data,
@@ -571,7 +570,7 @@
         }
 
         addrs[i].sin_family = NET_AF_INET;
-        addrs[i].sin_port   = htons(53);
+        addrs[i].sin_port   = net_htons(53);
 
         valid_servers++;
     }
@@ -582,49 +581,6 @@
     #endif
 
     return (0);
-=======
-MODEM_CMD_DEFINE(on_cmd_cipdns)
-{
-#if defined(ESP_MAX_DNS)
-	struct esp_data *dev = CONTAINER_OF(data, struct esp_data,
-					    cmd_handler_data);
-	struct net_sockaddr_in *addrs = dev->dns_addresses;
-	char **servers = (char **)argv + 1;
-	size_t num_servers = argc - 1;
-	size_t valid_servers = 0;
-	size_t i;
-	int err;
-
-	for (i = 0; i < ESP_MAX_DNS; i++) {
-		if (i >= num_servers) {
-			addrs[i].sin_addr.s_addr = 0;
-			break;
-		}
-
-		servers[i] = str_unquote(servers[i]);
-		LOG_DBG("DNS[%zu]: %s", i, servers[i]);
-
-		err = net_addr_pton(NET_AF_INET, servers[i], &addrs[i].sin_addr);
-		if (err) {
-			LOG_ERR("Invalid DNS address: %s",
-				servers[i]);
-			addrs[i].sin_addr.s_addr = 0;
-			break;
-		}
-
-		addrs[i].sin_family = NET_AF_INET;
-		addrs[i].sin_port = net_htons(53);
-
-		valid_servers++;
-	}
-
-	if (valid_servers) {
-		k_work_submit(&dev->dns_work);
-	}
-#endif
-
-	return 0;
->>>>>>> ecd8a4bc
 }
 
 static const struct modem_cmd response_cmds[] = {
@@ -827,7 +783,6 @@
 #define MIN_IPD_LEN (sizeof("+IPD,I,0E") - 1)
 #define MAX_IPD_LEN (sizeof("+IPD,I,4294967295,\"\",65535E") - 1) + NET_IPV4_ADDR_LEN
 
-<<<<<<< HEAD
 static int cmd_ipd_parse_hdr(struct esp_data* dev,
                              struct esp_socket** sock,
                              struct net_buf *buf, uint16_t len,
@@ -938,118 +893,6 @@
     esp_socket_unref(*sock);
 
     return (err);
-=======
-static int cmd_ipd_parse_hdr(struct esp_data *dev,
-			     struct esp_socket **sock,
-			     struct net_buf *buf, uint16_t len,
-			     int *data_offset, long *data_len)
-{
-	char ipd_buf[MAX_IPD_LEN + 1];
-	char *str;
-	char *str_end;
-	long link_id;
-	size_t frags_len;
-	size_t match_len;
-	int err;
-
-	frags_len = net_buf_frags_len(buf);
-
-	/* Wait until minimum cmd length is available */
-	if (frags_len < MIN_IPD_LEN) {
-		return -EAGAIN;
-	}
-
-	match_len = net_buf_linearize(ipd_buf, MAX_IPD_LEN,
-				      buf, 0, MAX_IPD_LEN);
-
-	ipd_buf[match_len] = 0;
-	if (ipd_buf[len] != ',' || ipd_buf[len + 2] != ',') {
-		LOG_ERR("Invalid IPD: %s", ipd_buf);
-		return -EBADMSG;
-	}
-
-	str = &ipd_buf[len + 1];
-	str_end = &ipd_buf[match_len];
-
-	err = esp_pull_long(&str, str_end, &link_id);
-	if (err) {
-		if (err == -EAGAIN && match_len >= MAX_IPD_LEN) {
-			LOG_ERR("Failed to pull %s", "link_id");
-			return -EBADMSG;
-		}
-
-		return err;
-	}
-
-	err = esp_pull_long(&str, str_end, data_len);
-	if (err) {
-		if (err == -EAGAIN && match_len >= MAX_IPD_LEN) {
-			LOG_ERR("Failed to pull %s", "data_len");
-			return -EBADMSG;
-		}
-
-		return err;
-	}
-
-	*sock = esp_socket_ref_from_link_id(dev, link_id);
-
-	if (!*sock) {
-		LOG_ERR("No socket for link %ld", link_id);
-		*data_offset = (str - ipd_buf);
-		return -ENOTCONN;
-	}
-
-	if (!ESP_PROTO_PASSIVE(esp_socket_ip_proto(*sock)) &&
-	    IS_ENABLED(CONFIG_WIFI_ESP_AT_CIPDINFO_USE)) {
-		struct net_sockaddr_in *recv_addr =
-			(struct net_sockaddr_in *) &(*sock)->context->remote;
-		char *remote_ip;
-		long port;
-
-		if (IS_ENABLED(CONFIG_WIFI_ESP_AT_VERSION_1_7)) {
-			/* NOT quoted per AT version 1.7.0 */
-			err = esp_pull_raw(&str, str_end, &remote_ip);
-		} else {
-			/* Quoted per AT version 2.1.0/2.2.0 */
-			err = esp_pull_quoted(&str, str_end, &remote_ip);
-		}
-		if (err) {
-			if (err == -EAGAIN && match_len >= MAX_IPD_LEN) {
-				LOG_ERR("Failed to pull remote_ip");
-				err = -EBADMSG;
-			}
-			goto socket_unref;
-		}
-
-		err = esp_pull_long(&str, str_end, &port);
-		if (err) {
-			if (err == -EAGAIN && match_len >= MAX_IPD_LEN) {
-				LOG_ERR("Failed to pull port");
-				err = -EBADMSG;
-			}
-			goto socket_unref;
-		}
-
-		err = net_addr_pton(NET_AF_INET, remote_ip, &recv_addr->sin_addr);
-		if (err) {
-			LOG_ERR("Invalid IP address");
-			err = -EBADMSG;
-			goto socket_unref;
-		}
-
-		recv_addr->sin_family = NET_AF_INET;
-		recv_addr->sin_port = net_htons(port);
-	}
-
-	*data_offset = (str - ipd_buf);
-
-	return 0;
-
-socket_unref:
-	esp_socket_unref(*sock);
-
-	return err;
->>>>>>> ecd8a4bc
 }
 
 MODEM_CMD_DIRECT_DEFINE(on_cmd_ipd) {                           /* ESP_AT_RCV_SEQ01 */
