--- conflicted
+++ resolved
@@ -289,44 +289,6 @@
 }
 
 /* +CWJAP:(ssid,bssid,channel,rssi) */
-<<<<<<< HEAD
-MODEM_CMD_DEFINE(on_cmd_cwjap)
-{
-	struct esp_data *dev = CONTAINER_OF(data, struct esp_data,
-					    cmd_handler_data);
-	struct wifi_iface_status *status = dev->wifi_status;
-	const char *ssid = str_unquote(argv[0]);
-	const char *bssid = str_unquote(argv[1]);
-	const char *channel = argv[2];
-	const char *rssi = argv[3];
-	uint8_t flags = dev->flags;
-	int err;
-
-	status->band = WIFI_FREQ_BAND_2_4_GHZ;
-	status->iface_mode = WIFI_MODE_INFRA;
-
-	if (flags & EDF_STA_CONNECTED) {
-		status->state = WIFI_STATE_COMPLETED;
-	} else if (flags & EDF_STA_CONNECTING) {
-		status->state = WIFI_STATE_SCANNING;
-	} else {
-		status->state = WIFI_STATE_DISCONNECTED;
-	}
-
-	strncpy(status->ssid, ssid, sizeof(status->ssid));
-	status->ssid_len = strnlen(status->ssid, sizeof(status->ssid));
-
-	err = net_bytes_from_str(status->bssid, sizeof(status->bssid), bssid);
-	if (err) {
-		LOG_WRN("Invalid MAC address");
-		memset(status->bssid, 0x0, sizeof(status->bssid));
-	}
-
-	status->channel = strtol(channel, NULL, 10);
-	status->rssi = strtol(rssi, NULL, 10);
-
-	return 0;
-=======
 MODEM_CMD_DEFINE(on_cmd_cwjap) {
     struct esp_data* dev = CONTAINER_OF(data, struct esp_data,
                                         cmd_handler_data);
@@ -352,7 +314,7 @@
     }
 
     strncpy(status->ssid, ssid, sizeof(status->ssid));
-    status->ssid_len = strlen(status->ssid);
+    status->ssid_len = strnlen(status->ssid, sizeof(status->ssid));
 
     err = net_bytes_from_str(status->bssid, sizeof(status->bssid), bssid);
     if (err) {
@@ -364,7 +326,6 @@
     status->rssi    = strtol(rssi, NULL, 10);
 
     return (0);
->>>>>>> 8cd12caa
 }
 
 static void esp_dns_work(struct k_work* work) {
