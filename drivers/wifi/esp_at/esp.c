--- conflicted
+++ resolved
@@ -476,7 +476,6 @@
     return (str - cwjap_buf);
 }
 
-<<<<<<< HEAD
 static void esp_dns_work(struct k_work* work) {
     #if defined(ESP_MAX_DNS)
     struct esp_data* data = CONTAINER_OF(work, struct esp_data, dns_work);
@@ -488,7 +487,7 @@
     int err;
     int ifindex;
 
-    ifindex = net_if_get_by_ifindex(data->net_iface);
+    ifindex = net_if_get_by_iface(data->net_iface);
 
     for (i = 0; i < ESP_MAX_DNS; i++) {
         if (!addrs[i].sin_addr.s_addr_be) {
@@ -508,39 +507,6 @@
 
     LOG_DBG("DNS resolver reconfigured");
     #endif
-=======
-static void esp_dns_work(struct k_work *work)
-{
-#if defined(ESP_MAX_DNS)
-	struct esp_data *data = CONTAINER_OF(work, struct esp_data, dns_work);
-	struct dns_resolve_context *dnsctx;
-	struct sockaddr_in *addrs = data->dns_addresses;
-	const struct sockaddr *dns_servers[ESP_MAX_DNS + 1] = {};
-	int interfaces[ESP_MAX_DNS];
-	size_t i;
-	int err, ifindex;
-
-	ifindex = net_if_get_by_iface(data->net_iface);
-
-	for (i = 0; i < ESP_MAX_DNS; i++) {
-		if (!addrs[i].sin_addr.s_addr) {
-			break;
-		}
-		dns_servers[i] = (struct sockaddr *) &addrs[i];
-		interfaces[i] = ifindex;
-	}
-
-	dnsctx = dns_resolve_get_default();
-	err = dns_resolve_reconfigure_with_interfaces(dnsctx, NULL, dns_servers,
-						      interfaces,
-						      DNS_SOURCE_MANUAL);
-	if (err) {
-		LOG_ERR("Could not set DNS servers: %d", err);
-	}
-
-	LOG_DBG("DNS resolver reconfigured");
-#endif
->>>>>>> 322da1d1
 }
 
 /* +CIPDNS:enable[,"DNS IP1"[,"DNS IP2"[,"DNS IP3"]]] */
