/*
 * Copyright (c) 2019 Linumiz
 *
 * SPDX-License-Identifier: Apache-2.0
 */

#include "eswifi_log.h"
LOG_MODULE_DECLARE(LOG_MODULE_NAME);

#include <zephyr/kernel.h>
#include <zephyr/device.h>
#include <string.h>
#include <stdio.h>
#include <stdlib.h>
#include <errno.h>

#include "eswifi.h"
#include <zephyr/net/net_pkt.h>

int eswifi_socket_type_from_zephyr(int proto, enum eswifi_transport_type *type)
{
	if (IS_ENABLED(CONFIG_NET_SOCKETS_SOCKOPT_TLS) &&
	    proto >= NET_IPPROTO_TLS_1_0 && proto <= NET_IPPROTO_TLS_1_2) {
		*type = ESWIFI_TRANSPORT_TCP_SSL;
	} else if (proto == NET_IPPROTO_TCP) {
		*type = ESWIFI_TRANSPORT_TCP;
	} else if (proto == NET_IPPROTO_UDP) {
		*type = ESWIFI_TRANSPORT_UDP;
	} else {
		return -EPFNOSUPPORT;
	}

	return 0;
}

static int __stop_socket(struct eswifi_dev *eswifi,
			 struct eswifi_off_socket *socket)
{
	char cmd_srv[] = "P5=0\r";
	char cmd_cli[] = "P6=0\r";

	LOG_DBG("Stopping socket %d", socket->index);
	if (socket->state != ESWIFI_SOCKET_STATE_CONNECTED) {
		return 0;
	}

	socket->state = ESWIFI_SOCKET_STATE_NONE;
	return eswifi_at_cmd(eswifi, socket->is_server ? cmd_srv : cmd_cli);
}

static int __read_data(struct eswifi_dev *eswifi, size_t len, char **data)
{
	char cmd[] = "R0\r";
	char size[] = "R1=9999\r";
	char timeout[] = "R2=30000\r";
	int ret;

	/* Set max read size */
	snprintk(size, sizeof(size), "R1=%u\r", len);
	ret = eswifi_at_cmd(eswifi, size);
	if (ret < 0) {
		LOG_ERR("Unable to set read size");
		return -EIO;
	}

	/* Set timeout */
	snprintk(timeout, sizeof(timeout), "R2=%u\r", 30); /* 30 ms */
	ret = eswifi_at_cmd(eswifi, timeout);
	if (ret < 0) {
		LOG_ERR("Unable to set timeout");
		return -EIO;
	}

	return eswifi_at_cmd_rsp(eswifi, cmd, data);
}

int __eswifi_bind(struct eswifi_dev *eswifi, struct eswifi_off_socket *socket,
		      const struct net_sockaddr *addr, socklen_t addrlen)
{
	int err;

	if (addr->sa_family != NET_AF_INET) {
		LOG_ERR("Only AF_INET is supported!");
		return -EPFNOSUPPORT;
	}

	__select_socket(eswifi, socket->index);
	socket->port = sys_be16_to_cpu(net_sin(addr)->sin_port);

	/* Set Local Port */
	snprintk(eswifi->buf, sizeof(eswifi->buf), "P2=%d\r", socket->port);
	err = eswifi_at_cmd(eswifi, eswifi->buf);
	if (err < 0) {
		LOG_ERR("Unable to set local port");
		return -EIO;
	}

	if (socket->type == ESWIFI_TRANSPORT_UDP) {
		/* No listen or accept, so start UDP server now */
		snprintk(eswifi->buf, sizeof(eswifi->buf), "P5=1\r");
		err = eswifi_at_cmd(eswifi, eswifi->buf);
		if (err < 0) {
			LOG_ERR("Unable to start UDP server");
			return -EIO;
		}
	}

	return 0;
}

static void eswifi_off_read_work(struct k_work *work)
{
	struct eswifi_off_socket *socket;
	struct eswifi_dev *eswifi;
	struct net_pkt *pkt = NULL;
	int next_timeout_ms = 100;
	int err, len;
	char *data;
	struct k_work_delayable *dwork = k_work_delayable_from_work(work);

	LOG_DBG("");

	socket = CONTAINER_OF(dwork, struct eswifi_off_socket, read_work);
	eswifi = eswifi_socket_to_dev(socket);

	eswifi_lock(eswifi);

	if ((socket->type == ESWIFI_TRANSPORT_TCP ||
	     socket->type == ESWIFI_TRANSPORT_TCP_SSL) &&
	     socket->state != ESWIFI_SOCKET_STATE_CONNECTED) {
		goto done;
	}

	__select_socket(eswifi, socket->index);

	/* Verify if we can allocate a rx packet before reading data to prevent leaks */
	pkt = net_pkt_rx_alloc_with_buffer(eswifi->iface, 1460,
					   AF_UNSPEC, 0, K_NO_WAIT);
	if (!pkt) {
		LOG_ERR("Cannot allocate rx packet");
		goto done;
	}

	len = __read_data(eswifi, 1460, &data); /* 1460 is max size */
	if (len < 0) {
		__stop_socket(eswifi, socket);

		if (socket->recv_cb) {
			/* send EOF (null pkt) */
			net_pkt_unref(pkt);
			pkt = NULL;
			goto do_recv_cb;
		}
	}

	if (!len || !socket->recv_cb) {
		net_pkt_unref(pkt);
		goto done;
	}

	LOG_DBG("payload sz = %d", len);

<<<<<<< HEAD
=======
	pkt = net_pkt_rx_alloc_with_buffer(eswifi->iface, len,
					   NET_AF_UNSPEC, 0, K_NO_WAIT);
	if (!pkt) {
		LOG_ERR("Cannot allocate rx packet");
		goto done;
	}

>>>>>>> f0b7839b
	if (net_pkt_write(pkt, data, len) < 0) {
		LOG_WRN("Incomplete buffer copy");
	}

	/* Resize the packet */
	net_pkt_trim_buffer(pkt);

	net_pkt_cursor_init(pkt);

do_recv_cb:
	socket->recv_cb(socket->context, pkt,
			NULL, NULL, 0, socket->recv_data);

	if (!socket->context) {
		/* something destroyed the socket in the recv path */
		eswifi_unlock(eswifi);
		return;
	}

	k_sem_give(&socket->read_sem);
	next_timeout_ms = 0;

done:
	err = k_work_reschedule_for_queue(&eswifi->work_q, &socket->read_work,
					  K_MSEC(next_timeout_ms));
	if (err < 0) {
		LOG_ERR("Rescheduling socket read error");
	}

	eswifi_unlock(eswifi);
}

int __eswifi_off_start_client(struct eswifi_dev *eswifi,
			      struct eswifi_off_socket *socket)
{
	struct net_sockaddr *addr = &socket->peer_addr;
	struct net_in_addr *sin_addr = &net_sin(addr)->sin_addr;
	int err;

	LOG_DBG("");

	__select_socket(eswifi, socket->index);

	/* Stop any running client */
	snprintk(eswifi->buf, sizeof(eswifi->buf), "P6=0\r");
	err = eswifi_at_cmd(eswifi, eswifi->buf);
	if (err < 0) {
		LOG_ERR("Unable to stop running client");
		return -EIO;
	}

	/* Stop any running server */
	snprintk(eswifi->buf, sizeof(eswifi->buf), "P5=0\r");
	err = eswifi_at_cmd(eswifi, eswifi->buf);
	if (err < 0) {
		LOG_ERR("Unable to stop running client");
		return -EIO;
	}

	/* Clear local port */
	snprintk(eswifi->buf, sizeof(eswifi->buf), "P2=0\r");
	err = eswifi_at_cmd(eswifi, eswifi->buf);
	if (err < 0) {
		LOG_ERR("Unable to stop running client");
		return -EIO;
	}

	/* Set Remote IP */
	snprintk(eswifi->buf, sizeof(eswifi->buf), "P3=%u.%u.%u.%u\r",
		 sin_addr->s4_addr[0], sin_addr->s4_addr[1],
		 sin_addr->s4_addr[2], sin_addr->s4_addr[3]);

	err = eswifi_at_cmd(eswifi, eswifi->buf);
	if (err < 0) {
		LOG_ERR("Unable to set remote ip");
		return -EIO;
	}

	/* Set Remote Port */
	snprintk(eswifi->buf, sizeof(eswifi->buf), "P4=%d\r",
		(uint16_t)sys_be16_to_cpu(net_sin(addr)->sin_port));
	err = eswifi_at_cmd(eswifi, eswifi->buf);
	if (err < 0) {
		LOG_ERR("Unable to set remote port");
		return -EIO;
	}

	/* Start TCP/UDP client */
	snprintk(eswifi->buf, sizeof(eswifi->buf), "P6=1\r");
	err = eswifi_at_cmd(eswifi, eswifi->buf);
	if (err < 0) {
		LOG_ERR("Unable to start TCP/UDP client");
		return -EIO;
	}

#if !defined(CONFIG_NET_SOCKETS_OFFLOAD)
	net_context_set_state(socket->context, NET_CONTEXT_CONNECTED);
#endif

	return 0;
}

int __eswifi_listen(struct eswifi_dev *eswifi, struct eswifi_off_socket *socket, int backlog)
{
	int err;

	__select_socket(eswifi, socket->index);

	/* Set backlog */
	snprintk(eswifi->buf, sizeof(eswifi->buf), "P8=%d\r", backlog);
	err = eswifi_at_cmd(eswifi, eswifi->buf);
	if (err < 0) {
		LOG_ERR("Unable to start set listen backlog");
		err = -EIO;
	}

	socket->is_server = true;

	return 0;
}

int __eswifi_accept(struct eswifi_dev *eswifi, struct eswifi_off_socket *socket)
{
	char cmd[] = "P5=1\r";

	if (socket->state != ESWIFI_SOCKET_STATE_NONE) {
		/* we can only handle one connection at a time */
		return -EBUSY;
	}

	__select_socket(eswifi, socket->index);

	/* Start TCP Server */
	if (eswifi_at_cmd(eswifi, cmd) < 0) {
		LOG_ERR("Unable to start TCP server");
		return -EIO;
	}

	LOG_DBG("TCP Server started");
	socket->state = ESWIFI_SOCKET_STATE_ACCEPTING;

	return 0;
}

int __eswifi_socket_free(struct eswifi_dev *eswifi,
			 struct eswifi_off_socket *socket)
{
	__select_socket(eswifi, socket->index);
	k_work_cancel_delayable(&socket->read_work);

	__select_socket(eswifi, socket->index);
	__stop_socket(eswifi, socket);

	return 0;
}

int __eswifi_socket_new(struct eswifi_dev *eswifi, int family, int type,
			int proto, void *context)
{
	struct eswifi_off_socket *socket = NULL;
	int err, i;

	LOG_DBG("");

	if (family != NET_AF_INET) {
		LOG_ERR("Only AF_INET is supported!");
		return -EPFNOSUPPORT;
	}

	/* pickup available socket */
	for (i = 0; i < ESWIFI_OFFLOAD_MAX_SOCKETS; i++) {
		if (!eswifi->socket[i].context) {
			socket = &eswifi->socket[i];
			socket->index = i;
			socket->context = context;
			break;
		}
	}

	if (!socket) {
		LOG_ERR("No socket resource available");
		return -ENOMEM;
	}

	err = eswifi_socket_type_from_zephyr(proto, &socket->type);
	if (err) {
		LOG_ERR("Only TCP & UDP is supported");
		return err;
	}

	err = __select_socket(eswifi, socket->index);
	if (err < 0) {
		LOG_ERR("Unable to select socket %u", socket->index);
		return -EIO;
	}

	snprintk(eswifi->buf, sizeof(eswifi->buf), "P1=%d\r", socket->type);
	err = eswifi_at_cmd(eswifi, eswifi->buf);
	if (err < 0) {
		LOG_ERR("Unable to set transport protocol");
		return -EIO;
	}

	k_work_init_delayable(&socket->read_work, eswifi_off_read_work);
	socket->usage = 1;
	LOG_DBG("Socket index %d", socket->index);

	return socket->index;
}<|MERGE_RESOLUTION|>--- conflicted
+++ resolved
@@ -160,16 +160,6 @@
 
 	LOG_DBG("payload sz = %d", len);
 
-<<<<<<< HEAD
-=======
-	pkt = net_pkt_rx_alloc_with_buffer(eswifi->iface, len,
-					   NET_AF_UNSPEC, 0, K_NO_WAIT);
-	if (!pkt) {
-		LOG_ERR("Cannot allocate rx packet");
-		goto done;
-	}
-
->>>>>>> f0b7839b
 	if (net_pkt_write(pkt, data, len) < 0) {
 		LOG_WRN("Incomplete buffer copy");
 	}
