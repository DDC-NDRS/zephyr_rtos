--- conflicted
+++ resolved
@@ -86,12 +86,7 @@
     type: int
     default: 0
     description: |
-<<<<<<< HEAD
-      Defines the time between the end of the last stop bit, in a transmitted message, and
-      the de-activation of the DE signal.
-=======
       Defines the time between the end of the stop bit and the deactivation of the DE signal.
->>>>>>> ba358467
       It is expressed in 16th of a bit time.
       Valid range: 0 - 31
 
