--- conflicted
+++ resolved
@@ -15,10 +15,7 @@
  */
 
 #if defined(__GNUC__)
-<<<<<<< HEAD
 #include <zephyr/arch/arm/aarch32/asm_inline_gcc.h>
-=======
-#include <arch/arm/aarch32/asm_inline_gcc.h>
 #elif defined(_MSC_VER)                     /* #CUSTOM@NDRS */
 /* @note Dummy function for __GTEST */
 static ALWAYS_INLINE void arch_irq_unlock(unsigned int key) {
@@ -30,7 +27,6 @@
     return (0U);
 }
 
->>>>>>> d4c15222
 #else
 #include <arch/arm/asm_inline_other.h>
 #endif
