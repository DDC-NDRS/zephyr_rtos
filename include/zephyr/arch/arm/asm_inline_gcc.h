--- conflicted
+++ resolved
@@ -41,130 +41,59 @@
  * except NMI.
  */
 
-<<<<<<< HEAD
-static ALWAYS_INLINE unsigned int arch_irq_lock(void)
-{
-	unsigned int key;
+static ALWAYS_INLINE unsigned int arch_irq_lock(void) {
+    unsigned int key;
 
 #if defined(CONFIG_ARMV6_M_ARMV8_M_BASELINE)
-#if CONFIG_MP_MAX_NUM_CPUS == 1 || defined(CONFIG_ARMV8_M_BASELINE)
-	key = __get_PRIMASK();
-	__disable_irq();
+#if ((CONFIG_MP_MAX_NUM_CPUS == 1) || defined(CONFIG_ARMV8_M_BASELINE))
+    key = __get_PRIMASK();
+    __disable_irq();
 #else
 #error "Cortex-M0 and Cortex-M0+ require SoC specific support for cross core synchronisation."
 #endif
 #elif defined(CONFIG_ARMV7_M_ARMV8_M_MAINLINE)
-	key = __get_BASEPRI();
-	__set_BASEPRI_MAX(_EXC_IRQ_DEFAULT_PRIO);
-	__ISB();
-#elif defined(CONFIG_ARMV7_R) || defined(CONFIG_AARCH32_ARMV8_R) \
-	|| defined(CONFIG_ARMV7_A)
-	__asm__ volatile(
-		"mrs %0, cpsr;"
-		"and %0, #" STRINGIFY(I_BIT) ";"
-		"cpsid i;"
-		: "=r" (key)
-		:
-		: "memory", "cc");
+    key = __get_BASEPRI();
+    __set_BASEPRI_MAX(_EXC_IRQ_DEFAULT_PRIO);
+    __ISB();
+#elif (defined(CONFIG_ARMV7_R) || defined(CONFIG_AARCH32_ARMV8_R) || \
+       defined(CONFIG_ARMV7_A))
+    __asm__ volatile(
+        "mrs %0, cpsr;"
+        "and %0, #" STRINGIFY(I_BIT) ";"
+        "cpsid i;"
+        : "=r"(key)
+        :
+        : "memory", "cc");
 #else
 #error Unknown ARM architecture
 #endif /* CONFIG_ARMV6_M_ARMV8_M_BASELINE */
 
-	return key;
-=======
-static ALWAYS_INLINE unsigned int arch_irq_lock(void) {
-    unsigned int key;
-
-    #if defined(CONFIG_ARMV6_M_ARMV8_M_BASELINE)
-    #if ((CONFIG_MP_MAX_NUM_CPUS == 1) || defined(CONFIG_ARMV8_M_BASELINE))
-    __asm__ volatile("mrs %0, PRIMASK;"
-        "cpsid i"
-        : "=r" (key)
-        :
-        : "memory");
-    #else
-    #error "Cortex-M0 and Cortex-M0+ require SoC specific support for cross core synchronisation."
-    #endif
-    #elif defined(CONFIG_ARMV7_M_ARMV8_M_MAINLINE)
-    unsigned int tmp;
-
-    __asm__ volatile(
-        "mov %1, %2;"
-        "mrs %0, BASEPRI;"
-        "msr BASEPRI_MAX, %1;"
-        "isb;"
-        : "=r"(key), "=r"(tmp)
-        : "i"(_EXC_IRQ_DEFAULT_PRIO)
-        : "memory");
-    #elif (defined(CONFIG_ARMV7_R) || defined(CONFIG_AARCH32_ARMV8_R) || defined(CONFIG_ARMV7_A))
-    __asm__ volatile(
-        "mrs %0, cpsr;"
-        "and %0, #" STRINGIFY(I_BIT) ";"
-        "cpsid i;"
-        : "=r" (key)
-        :
-        : "memory", "cc");
-    #else
-    #error Unknown ARM architecture
-    #endif /* CONFIG_ARMV6_M_ARMV8_M_BASELINE */
-
     return (key);
->>>>>>> e5f33646
 }
-
 
 /* On Cortex-M0/M0+, this enables all interrupts if they were not
  * previously disabled.
  */
 
-<<<<<<< HEAD
-static ALWAYS_INLINE void arch_irq_unlock(unsigned int key)
-{
+static ALWAYS_INLINE void arch_irq_unlock(unsigned int key) {
 #if defined(CONFIG_ARMV6_M_ARMV8_M_BASELINE)
-	if (key != 0U) {
-		return;
-	}
-	__enable_irq();
-	__ISB();
+    if (key != 0U) {
+        return;
+    }
+    __enable_irq();
+    __ISB();
 #elif defined(CONFIG_ARMV7_M_ARMV8_M_MAINLINE)
-	__set_BASEPRI(key);
-	__ISB();
-#elif defined(CONFIG_ARMV7_R) || defined(CONFIG_AARCH32_ARMV8_R) \
-	|| defined(CONFIG_ARMV7_A)
-	if (key != 0U) {
-		return;
-	}
-	__enable_irq();
+    __set_BASEPRI(key);
+    __ISB();
+#elif (defined(CONFIG_ARMV7_R) || defined(CONFIG_AARCH32_ARMV8_R) || \
+       defined(CONFIG_ARMV7_A))
+    if (key != 0U) {
+        return;
+    }
+    __enable_irq();
 #else
 #error Unknown ARM architecture
 #endif /* CONFIG_ARMV6_M_ARMV8_M_BASELINE */
-=======
-static ALWAYS_INLINE void arch_irq_unlock(unsigned int key) {
-    #if defined(CONFIG_ARMV6_M_ARMV8_M_BASELINE)
-    if (key != 0U) {
-        return;
-    }
-
-    __asm__ volatile(
-        "cpsie i;"
-        "isb"
-        : : : "memory");
-    #elif defined(CONFIG_ARMV7_M_ARMV8_M_MAINLINE)
-    __asm__ volatile(
-        "msr BASEPRI, %0;"
-        "isb;"
-        :  : "r"(key) : "memory");
-    #elif (defined(CONFIG_ARMV7_R) || defined(CONFIG_AARCH32_ARMV8_R) || defined(CONFIG_ARMV7_A))
-    if (key != 0U) {
-        return;
-    }
-    __asm__ volatile(
-        "cpsie i;"
-        : : : "memory", "cc");
-    #else
-    #error Unknown ARM architecture
-    #endif /* CONFIG_ARMV6_M_ARMV8_M_BASELINE */
->>>>>>> e5f33646
 }
 
 static ALWAYS_INLINE bool arch_irq_unlocked(unsigned int key) {
