/* ARM AArch32 GCC specific public inline assembler functions and macros */

/*
 * Copyright (c) 2015, Wind River Systems, Inc.
 *
 * SPDX-License-Identifier: Apache-2.0
 */

/* Either public functions or macros or invoked by public functions */

#ifndef ZEPHYR_INCLUDE_ARCH_ARM_AARCH32_ASM_INLINE_GCC_H_
#define ZEPHYR_INCLUDE_ARCH_ARM_AARCH32_ASM_INLINE_GCC_H_

/*
 * The file must not be included directly
 * Include arch/cpu.h instead
 */

#ifndef _ASMLANGUAGE

#include <zephyr/toolchain.h>
#include <zephyr/types.h>
#include <zephyr/arch/arm/exc.h>

#if defined(CONFIG_CPU_AARCH32_CORTEX_R) || defined(CONFIG_CPU_AARCH32_CORTEX_A)
#include <zephyr/arch/arm/cortex_a_r/cpu.h>
#endif

#ifdef __cplusplus
extern "C" {
#endif

/* On ARMv7-M and ARMv8-M Mainline CPUs, this function prevents regular
 * exceptions (i.e. with interrupt priority lower than or equal to
 * _EXC_IRQ_DEFAULT_PRIO) from interrupting the CPU. NMI, Faults, SVC,
 * and Zero Latency IRQs (if supported) may still interrupt the CPU.
 *
 * On ARMv6-M and ARMv8-M Baseline CPUs, this function reads the value of
 * PRIMASK which shows if interrupts are enabled, then disables all interrupts
 * except NMI.
 */

<<<<<<< HEAD
static ALWAYS_INLINE unsigned int arch_irq_lock(void)
{
	unsigned int key;

#if defined(CONFIG_ARMV6_M_ARMV8_M_BASELINE)
#if CONFIG_MP_MAX_NUM_CPUS == 1 || defined(CONFIG_ARMV8_M_BASELINE)
	__asm__ volatile("mrs %0, PRIMASK;"
		"cpsid i"
		: "=r" (key)
		:
		: "memory");
#else
#error "Cortex-M0 and Cortex-M0+ require SoC specific support for cross core synchronisation."
#endif
#elif defined(CONFIG_ARMV7_M_ARMV8_M_MAINLINE)
	unsigned int tmp;

	__asm__ volatile(
		"mov %1, %2;"
		"mrs %0, BASEPRI;"
		"msr BASEPRI_MAX, %1;"
		"isb;"
		: "=r"(key), "=r"(tmp)
		: "i"(_EXC_IRQ_DEFAULT_PRIO)
		: "memory");
#elif defined(CONFIG_ARMV7_R) || defined(CONFIG_AARCH32_ARMV8_R) \
	|| defined(CONFIG_ARMV7_A)
	__asm__ volatile(
		"mrs %0, cpsr;"
		"and %0, #" STRINGIFY(I_BIT) ";"
		"cpsid i;"
		: "=r" (key)
		:
		: "memory", "cc");
#else
#error Unknown ARM architecture
#endif /* CONFIG_ARMV6_M_ARMV8_M_BASELINE */

	return key;
=======
static ALWAYS_INLINE unsigned int arch_irq_lock(void) {
    unsigned int key;

    #if defined(CONFIG_ARMV6_M_ARMV8_M_BASELINE)
    #if ((CONFIG_MP_MAX_NUM_CPUS == 1) || defined(CONFIG_ARMV8_M_BASELINE))
    __asm__ volatile("mrs %0, PRIMASK;"
        "cpsid i"
        : "=r" (key)
        :
        : "memory");
    #else
    #error "Cortex-M0 and Cortex-M0+ require SoC specific support for cross core synchronisation."
    #endif
    #elif defined(CONFIG_ARMV7_M_ARMV8_M_MAINLINE)
    unsigned int tmp;

    __asm__ volatile(
        "mov %1, %2;"
        "mrs %0, BASEPRI;"
        "msr BASEPRI_MAX, %1;"
        "isb;"
        : "=r"(key), "=r"(tmp)
        : "i"(_EXC_IRQ_DEFAULT_PRIO)
        : "memory");
    #elif (defined(CONFIG_ARMV7_R) || defined(CONFIG_AARCH32_ARMV8_R) || defined(CONFIG_ARMV7_A))
    __asm__ volatile(
        "mrs %0, cpsr;"
        "and %0, #" TOSTR(I_BIT) ";"
        "cpsid i;"
        : "=r" (key)
        :
        : "memory", "cc");
    #else
    #error Unknown ARM architecture
    #endif /* CONFIG_ARMV6_M_ARMV8_M_BASELINE */

    return (key);
>>>>>>> 8ec60166
}


/* On Cortex-M0/M0+, this enables all interrupts if they were not
 * previously disabled.
 */

static ALWAYS_INLINE void arch_irq_unlock(unsigned int key) {
    #if defined(CONFIG_ARMV6_M_ARMV8_M_BASELINE)
    if (key != 0U) {
        return;
    }

    __asm__ volatile(
        "cpsie i;"
        "isb"
        : : : "memory");
    #elif defined(CONFIG_ARMV7_M_ARMV8_M_MAINLINE)
    __asm__ volatile(
        "msr BASEPRI, %0;"
        "isb;"
        :  : "r"(key) : "memory");
    #elif (defined(CONFIG_ARMV7_R) || defined(CONFIG_AARCH32_ARMV8_R) || defined(CONFIG_ARMV7_A))
    if (key != 0U) {
        return;
    }
    __asm__ volatile(
        "cpsie i;"
        : : : "memory", "cc");
    #else
    #error Unknown ARM architecture
    #endif /* CONFIG_ARMV6_M_ARMV8_M_BASELINE */
}

static ALWAYS_INLINE bool arch_irq_unlocked(unsigned int key) {
    /* This convention works for both PRIMASK and BASEPRI */
    return (key == 0U);
}

#ifdef __cplusplus
}
#endif

#endif /* _ASMLANGUAGE */

#endif /* ZEPHYR_INCLUDE_ARCH_ARM_AARCH32_ASM_INLINE_GCC_H_ */<|MERGE_RESOLUTION|>--- conflicted
+++ resolved
@@ -40,47 +40,6 @@
  * except NMI.
  */
 
-<<<<<<< HEAD
-static ALWAYS_INLINE unsigned int arch_irq_lock(void)
-{
-	unsigned int key;
-
-#if defined(CONFIG_ARMV6_M_ARMV8_M_BASELINE)
-#if CONFIG_MP_MAX_NUM_CPUS == 1 || defined(CONFIG_ARMV8_M_BASELINE)
-	__asm__ volatile("mrs %0, PRIMASK;"
-		"cpsid i"
-		: "=r" (key)
-		:
-		: "memory");
-#else
-#error "Cortex-M0 and Cortex-M0+ require SoC specific support for cross core synchronisation."
-#endif
-#elif defined(CONFIG_ARMV7_M_ARMV8_M_MAINLINE)
-	unsigned int tmp;
-
-	__asm__ volatile(
-		"mov %1, %2;"
-		"mrs %0, BASEPRI;"
-		"msr BASEPRI_MAX, %1;"
-		"isb;"
-		: "=r"(key), "=r"(tmp)
-		: "i"(_EXC_IRQ_DEFAULT_PRIO)
-		: "memory");
-#elif defined(CONFIG_ARMV7_R) || defined(CONFIG_AARCH32_ARMV8_R) \
-	|| defined(CONFIG_ARMV7_A)
-	__asm__ volatile(
-		"mrs %0, cpsr;"
-		"and %0, #" STRINGIFY(I_BIT) ";"
-		"cpsid i;"
-		: "=r" (key)
-		:
-		: "memory", "cc");
-#else
-#error Unknown ARM architecture
-#endif /* CONFIG_ARMV6_M_ARMV8_M_BASELINE */
-
-	return key;
-=======
 static ALWAYS_INLINE unsigned int arch_irq_lock(void) {
     unsigned int key;
 
@@ -108,7 +67,7 @@
     #elif (defined(CONFIG_ARMV7_R) || defined(CONFIG_AARCH32_ARMV8_R) || defined(CONFIG_ARMV7_A))
     __asm__ volatile(
         "mrs %0, cpsr;"
-        "and %0, #" TOSTR(I_BIT) ";"
+        "and %0, #" STRINGIFY(I_BIT) ";"
         "cpsid i;"
         : "=r" (key)
         :
@@ -118,7 +77,6 @@
     #endif /* CONFIG_ARMV6_M_ARMV8_M_BASELINE */
 
     return (key);
->>>>>>> 8ec60166
 }
 
 
