--- conflicted
+++ resolved
@@ -4099,11 +4099,6 @@
 	uint16_t max_procedure_len;
 } __packed;
 
-<<<<<<< HEAD
-#if defined(_MSC_VER) /* #CUSTOM@NDRS */
-#pragma pack(pop)
-#endif
-=======
 #define BT_HCI_EVT_LE_FRAME_SPACE_UPDATE_COMPLETE 0x35
 struct bt_hci_evt_le_frame_space_update_complete {
 	uint8_t  status;
@@ -4113,7 +4108,10 @@
 	uint8_t  phys;
 	uint16_t spacing_types;
 } __packed;
->>>>>>> 169b47ce
+
+#if defined(_MSC_VER) /* #CUSTOM@NDRS */
+#pragma pack(pop)
+#endif
 
 /* Event mask bits */
 
