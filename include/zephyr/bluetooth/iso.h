--- conflicted
+++ resolved
@@ -1172,48 +1172,31 @@
 
 	/** Connection Type specific Info.*/
 	union {
-<<<<<<< HEAD
 		#if defined(CONFIG_BT_ISO_UNICAST) || defined(__DOXYGEN__)
-		/** Unicast specific Info.
-=======
-#if defined(CONFIG_BT_ISO_UNICAST) || defined(__DOXYGEN__)
 		/**
 		 * @brief Unicast specific Info.
 		 *
->>>>>>> d45396a6
 		 * Only available when @kconfig{CONFIG_BT_ISO_UNICAST} is enabled.
 		 * Use this when the @ref bt_iso_info.type is @ref BT_ISO_CHAN_TYPE_CENTRAL or
 		 * @ref BT_ISO_CHAN_TYPE_PERIPHERAL.
 		 */
 		struct bt_iso_unicast_info unicast;
-<<<<<<< HEAD
 		#endif /* CONFIG_BT_ISO_UNICAST */
 
 		#if defined(CONFIG_BT_ISO_BROADCASTER) || defined(__DOXYGEN__)
-		/** Broadcaster specific Info.
-=======
-#endif /* CONFIG_BT_ISO_UNICAST */
-#if defined(CONFIG_BT_ISO_BROADCASTER) || defined(__DOXYGEN__)
 		/**
 		 * @brief Broadcaster specific Info.
 		 *
->>>>>>> d45396a6
 		 * Only available when @kconfig{CONFIG_BT_ISO_BROADCASTER} is enabled.
 		 * Use this when the @ref bt_iso_info.type is @ref BT_ISO_CHAN_TYPE_BROADCASTER.
 		 */
 		struct bt_iso_broadcaster_info broadcaster;
-<<<<<<< HEAD
 		#endif /* CONFIG_BT_ISO_BROADCASTER */
 
 		#if defined(CONFIG_BT_ISO_SYNC_RECEIVER) || defined(__DOXYGEN__)
-		/** Sync receiver specific Info.
-=======
-#endif /* CONFIG_BT_ISO_BROADCASTER */
-#if defined(CONFIG_BT_ISO_SYNC_RECEIVER) || defined(__DOXYGEN__)
 		/**
 		 * @brief Sync receiver specific Info.
 		 *
->>>>>>> d45396a6
 		 * Only available when @kconfig{CONFIG_BT_ISO_SYNC_RECEIVER} is enabled.
 		 * Use this when the @ref bt_iso_info.type is @ref BT_ISO_CHAN_TYPE_SYNC_RECEIVER.
 		 */
