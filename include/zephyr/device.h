/*
 * Copyright (c) 2015 Intel Corporation.
 *
 * SPDX-License-Identifier: Apache-2.0
 */

#ifndef ZEPHYR_INCLUDE_DEVICE_H_
#define ZEPHYR_INCLUDE_DEVICE_H_

/**
 * @brief Device Driver APIs
 * @defgroup io_interfaces Device Driver APIs
 * @{
 * @}
 */
/**
 * @brief Miscellaneous Drivers APIs
 * @defgroup misc_interfaces Miscellaneous Drivers APIs
 * @ingroup io_interfaces
 * @{
 * @}
 */
/**
 * @brief Device Model APIs
 * @defgroup device_model Device Model APIs
 * @{
 */

#include <zephyr/init.h>
#include <zephyr/linker/sections.h>
#include <zephyr/sys/device_mmio.h>
#include <zephyr/sys/util.h>

#if defined(_MSC_VER)                       /* #CUSTOM@NDRS */
#define DT_CONST
#else
#define DT_CONST    const
#endif

#ifdef __cplusplus
extern "C" {
#endif

/**
 * @brief Type used to represent a "handle" for a device.
 *
 * Every struct device has an associated handle. You can get a pointer
 * to a device structure from its handle and vice versa, but the
 * handle uses less space than a pointer. The device.h API mainly uses
 * handles to store lists of multiple devices in a compact way.
 *
 * The extreme values and zero have special significance. Negative
 * values identify functionality that does not correspond to a Zephyr
 * device, such as the system clock or a SYS_INIT() function.
 *
 * @see device_handle_get()
 * @see device_from_handle()
 */
typedef int16_t device_handle_t;

/** @brief Flag value used in lists of device handles to separate
 * distinct groups.
 *
 * This is the minimum value for the device_handle_t type.
 */
#define DEVICE_HANDLE_SEP INT16_MIN

/** @brief Flag value used in lists of device handles to indicate the
 * end of the list.
 *
 * This is the maximum value for the device_handle_t type.
 */
#define DEVICE_HANDLE_ENDS INT16_MAX

/** @brief Flag value used to identify an unknown device. */
#define DEVICE_HANDLE_NULL 0

#define Z_DEVICE_MAX_NAME_LEN	48

/**
 * @def DEVICE_NAME_GET
 *
 * @brief Expands to the name of a global device object.
 *
 * @details Return the full name of a device object symbol created by
 * DEVICE_DEFINE(), using the dev_name provided to DEVICE_DEFINE().
 * This is the name of the global variable storing the device
 * structure, not a pointer to the string in the device's @p name
 * field.
 *
 * It is meant to be used for declaring extern symbols pointing to device
 * objects before using the DEVICE_GET macro to get the device object.
 *
 * This macro is normally only useful within device driver source
 * code. In other situations, you are probably looking for
 * device_get_binding().
 *
 * @param name The same @p dev_name token given to DEVICE_DEFINE()
 *
 * @return The full name of the device object defined by DEVICE_DEFINE()
 */
#define DEVICE_NAME_GET(name) Z_CONCAT(__device_, name)

/* Node paths can exceed the maximum size supported by device_get_binding() in user mode,
 * so synthesize a unique dev_name from the devicetree node.
 *
 * The ordinal used in this name can be mapped to the path by
 * examining zephyr/include/generated/device_extern.h header. If the
 * format of this conversion changes, gen_defines should be updated to
 * match it.
 */
#define Z_DEVICE_DT_DEV_NAME(node_id) Z_CONCAT(dts_ord_, DT_DEP_ORD(node_id))

/* Synthesize a unique name for the device state associated with
 * dev_name.
 */
#define Z_DEVICE_STATE_NAME(dev_name) Z_CONCAT(__devstate_, dev_name)

/**
 * @brief Utility macro to define and initialize the device state.
 *
 * @param node_id Devicetree node id of the device.
 * @param dev_name Device name.
 */
#define Z_DEVICE_STATE_DEFINE(node_id, dev_name)			\
	static struct device_state Z_DEVICE_STATE_NAME(dev_name)	\
	__attribute__((__section__(".z_devstate")));

/**
 * @def DEVICE_DEFINE
 *
 * @brief Create a device object and set it up for boot time initialization.
 *
 * @details This macro defines a <tt>struct device</tt> that is
 * automatically configured by the kernel during system
 * initialization. This macro should only be used when the device is
 * not being allocated from a devicetree node. If you are allocating a
 * device from a devicetree node, use DEVICE_DT_DEFINE() or
 * DEVICE_DT_INST_DEFINE() instead.
 *
 * @param dev_name A unique token which is used in the name of the
 * global device structure as a C identifier.
 *
 * @param drv_name A string name for the device, which will be stored
 * in the device structure's @p name field. This name can be used to
 * look up the device with device_get_binding(). This must be less
 * than Z_DEVICE_MAX_NAME_LEN characters (including terminating NUL)
 * in order to be looked up from user mode.
 *
 * @param init_fn Pointer to the device's initialization function,
 * which will be run by the kernel during system initialization.
 *
 * @param pm_device Pointer to the device's power management
 * resources, a <tt>struct pm_device</tt>, which will be stored in the
 * device structure's @p pm field. Use NULL if the device does not use
 * PM.
 *
 * @param data_ptr Pointer to the device's private mutable data, which
 * will be stored in the device structure's @p data field.
 *
 * @param cfg_ptr Pointer to the device's private constant data, which
 * will be stored in the device structure's @p config field.
 *
 * @param level The device's initialization level. See SYS_INIT() for
 * details.
 *
 * @param prio The device's priority within its initialization level.
 * See SYS_INIT() for details.
 *
 * @param api_ptr Pointer to the device's API structure. Can be NULL.
 */
#define DEVICE_DEFINE(dev_name, drv_name, init_fn, pm_device,		\
		      data_ptr, cfg_ptr, level, prio, api_ptr)		\
	Z_DEVICE_STATE_DEFINE(DT_INVALID_NODE, dev_name) \
	Z_DEVICE_DEFINE(DT_INVALID_NODE, dev_name, drv_name, init_fn,	\
			pm_device,					\
			data_ptr, cfg_ptr, level, prio, api_ptr,	\
			&Z_DEVICE_STATE_NAME(dev_name))

/**
 * @def DEVICE_DT_NAME
 *
 * @brief Return a string name for a devicetree node.
 *
 * @details This macro returns a string literal usable as a device's
 * @p name field from a devicetree node identifier.
 *
 * @param node_id The devicetree node identifier.
 *
 * @return The value of the node's "label" property, if it has one.
 * Otherwise, the node's full name in "node-name@@unit-address" form.
 */
#define DEVICE_DT_NAME(node_id) \
	DT_PROP_OR(node_id, label, DT_NODE_FULL_NAME(node_id))

/**
 * @def DEVICE_DT_DEFINE
 *
 * @brief Create a device object from a devicetree node identifier and
 * set it up for boot time initialization.
 *
 * @details This macro defines a <tt>struct device</tt> that is
 * automatically configured by the kernel during system
 * initialization. The global device object's name as a C identifier
 * is derived from the node's dependency ordinal. The device
 * structure's @p name field is set to
 * <tt>DEVICE_DT_NAME(node_id)</tt>.
 *
 * The device is declared with extern visibility, so a pointer to a
 * global device object can be obtained with
 * <tt>DEVICE_DT_GET(node_id)</tt> from any source file that includes
 * device.h. Before using the pointer, the referenced object should be
 * checked using device_is_ready().
 *
 * @param node_id The devicetree node identifier.
 *
 * @param init_fn Pointer to the device's initialization function,
 * which will be run by the kernel during system initialization.
 *
 * @param pm_device Pointer to the device's power management
 * resources, a <tt>struct pm_device</tt>, which will be stored in the
 * device structure's @p pm field. Use NULL if the device does not use
 * PM.
 *
 * @param data_ptr Pointer to the device's private mutable data, which
 * will be stored in the device structure's @p data field.
 *
 * @param cfg_ptr Pointer to the device's private constant data, which
 * will be stored in the device structure's @p config field.
 *
 * @param level The device's initialization level. See SYS_INIT() for
 * details.
 *
 * @param prio The device's priority within its initialization level.
 * See SYS_INIT() for details.
 *
 * @param api_ptr Pointer to the device's API structure. Can be NULL.
 */
#define DEVICE_DT_DEFINE(node_id, init_fn, pm_device,			\
			 data_ptr, cfg_ptr, level, prio,		\
			 api_ptr, ...)					\
	Z_DEVICE_STATE_DEFINE(node_id, Z_DEVICE_DT_DEV_NAME(node_id)) \
	Z_DEVICE_DEFINE(node_id, Z_DEVICE_DT_DEV_NAME(node_id),		\
			DEVICE_DT_NAME(node_id), init_fn,		\
			pm_device,					\
			data_ptr, cfg_ptr, level, prio,			\
			api_ptr,					\
			&Z_DEVICE_STATE_NAME(Z_DEVICE_DT_DEV_NAME(node_id)),	\
			__VA_ARGS__)

/**
 * @def DEVICE_DT_INST_DEFINE
 *
 * @brief Like DEVICE_DT_DEFINE(), but uses an instance of a
 * DT_DRV_COMPAT compatible instead of a node identifier.
 *
 * @param inst instance number. The @p node_id argument to
 * DEVICE_DT_DEFINE is set to <tt>DT_DRV_INST(inst)</tt>.
 *
 * @param ... other parameters as expected by DEVICE_DT_DEFINE.
 */
#define DEVICE_DT_INST_DEFINE(inst, ...) \
	DEVICE_DT_DEFINE(DT_DRV_INST(inst), __VA_ARGS__)

/**
 * @def DEVICE_DT_NAME_GET
 *
 * @brief The name of the global device object for @p node_id
 *
 * @details Returns the name of the global device structure as a C
 * identifier. The device must be allocated using DEVICE_DT_DEFINE()
 * or DEVICE_DT_INST_DEFINE() for this to work.
 *
 * This macro is normally only useful within device driver source
 * code. In other situations, you are probably looking for
 * DEVICE_DT_GET().
 *
 * @param node_id Devicetree node identifier
 *
 * @return The name of the device object as a C identifier
 */
#define DEVICE_DT_NAME_GET(node_id) DEVICE_NAME_GET(Z_DEVICE_DT_DEV_NAME(node_id))

/**
 * @def DEVICE_DT_GET
 *
 * @brief Get a <tt>const struct device*</tt> from a devicetree node
 * identifier
 *
 * @details Returns a pointer to a device object created from a
 * devicetree node, if any device was allocated by a driver.
 *
 * If no such device was allocated, this will fail at linker time. If
 * you get an error that looks like <tt>undefined reference to
 * __device_dts_ord_<N></tt>, that is what happened. Check to make
 * sure your device driver is being compiled, usually by enabling the
 * Kconfig options it requires.
 *
 * @param node_id A devicetree node identifier
 * @return A pointer to the device object created for that node
 */
#define DEVICE_DT_GET(node_id) (&DEVICE_DT_NAME_GET(node_id))

/** @def DEVICE_DT_INST_GET
 *
 * @brief Get a <tt>const struct device*</tt> for an instance of a
 *        DT_DRV_COMPAT compatible
 *
 * @details This is equivalent to <tt>DEVICE_DT_GET(DT_DRV_INST(inst))</tt>.
 *
 * @param inst DT_DRV_COMPAT instance number
 * @return A pointer to the device object created for that instance
 */
#define DEVICE_DT_INST_GET(inst) DEVICE_DT_GET(DT_DRV_INST(inst))

/**
 * @def DEVICE_DT_GET_ANY
 *
 * @brief Get a <tt>const struct device*</tt> from a devicetree compatible
 *
 * If an enabled devicetree node has the given compatible and a device
 * object was created from it, this returns a pointer to that device.
 *
 * If there no such devices, this returns NULL.
 *
 * If there are multiple, this returns an arbitrary one.
 *
 * If this returns non-NULL, the device must be checked for readiness
 * before use, e.g. with device_is_ready().
 *
 * @param compat lowercase-and-underscores devicetree compatible
 * @return a pointer to a device, or NULL
 */
#define DEVICE_DT_GET_ANY(compat)					    \
	COND_CODE_1(DT_HAS_COMPAT_STATUS_OKAY(compat),			    \
		    (DEVICE_DT_GET(DT_COMPAT_GET_ANY_STATUS_OKAY(compat))), \
		    (NULL))

/**
 * @def DEVICE_DT_GET_ONE
 *
 * @brief Get a <tt>const struct device*</tt> from a devicetree compatible
 *
 * @details If an enabled devicetree node has the given compatible and
 * a device object was created from it, this returns a pointer to that
 * device.
 *
 * If there no such devices, this will fail at compile time.
 *
 * If there are multiple, this returns an arbitrary one.
 *
 * If this returns non-NULL, the device must be checked for readiness
 * before use, e.g. with device_is_ready().
 *
 * @param compat lowercase-and-underscores devicetree compatible
 * @return a pointer to a device
 */
#define DEVICE_DT_GET_ONE(compat)					    \
	COND_CODE_1(DT_HAS_COMPAT_STATUS_OKAY(compat),			    \
		    (DEVICE_DT_GET(DT_COMPAT_GET_ANY_STATUS_OKAY(compat))), \
		    (ZERO_OR_COMPILE_ERROR(0)))

/**
 * @def DEVICE_DT_GET_OR_NULL
 *
 * @brief Utility macro to obtain an optional reference to a device.
 *
 * @details If the node identifier refers to a node with status
 * "okay", this returns <tt>DEVICE_DT_GET(node_id)</tt>. Otherwise, it
 * returns NULL.
 *
 * @param node_id devicetree node identifier
 *
 * @return a <tt>const struct device*</tt> for the node identifier,
 * which may be NULL.
 */
#define DEVICE_DT_GET_OR_NULL(node_id)					\
	COND_CODE_1(DT_NODE_HAS_STATUS(node_id, okay),			\
		    (DEVICE_DT_GET(node_id)), (NULL))

/**
 * @def DEVICE_GET
 *
 * @brief Obtain a pointer to a device object by name
 *
 * @details Return the address of a device object created by
 * DEVICE_DEFINE(), using the dev_name provided to DEVICE_DEFINE().
 *
 * @param name The same as dev_name provided to DEVICE_DEFINE()
 *
 * @return A pointer to the device object created by DEVICE_DEFINE()
 */
#define DEVICE_GET(name) (&DEVICE_NAME_GET(name))

/** @def DEVICE_DECLARE
 *
 * @brief Declare a static device object
 *
 * This macro can be used at the top-level to declare a device, such
 * that DEVICE_GET() may be used before the full declaration in
 * DEVICE_DEFINE().
 *
 * This is often useful when configuring interrupts statically in a
 * device's init or per-instance config function, as the init function
 * itself is required by DEVICE_DEFINE() and use of DEVICE_GET()
 * inside it creates a circular dependency.
 *
 * @param name Device name
 */
#define DEVICE_DECLARE(name) static const struct device DEVICE_NAME_GET(name)

/**
 * @brief Runtime device dynamic structure (in RAM) per driver instance
 *
 * Fields in this are expected to be default-initialized to zero. The
 * kernel driver infrastructure and driver access functions are
 * responsible for ensuring that any non-zero initialization is done
 * before they are accessed.
 */
struct device_state {
	/** Non-negative result of initializing the device.
	 *
	 * The absolute value returned when the device initialization
	 * function was invoked, or `UINT8_MAX` if the value exceeds
	 * an 8-bit integer. If initialized is also set, a zero value
	 * indicates initialization succeeded.
	 */
	unsigned int init_res : 8;

	/** Indicates the device initialization function has been
	 * invoked.
	 */
	bool initialized : 1;
};

struct pm_device;

#ifdef CONFIG_HAS_DYNAMIC_DEVICE_HANDLES
#define Z_DEVICE_HANDLES_CONST
#else
#define Z_DEVICE_HANDLES_CONST const
#endif

/**
 * @brief Runtime device structure (in ROM) per driver instance
 */
struct device {
	/** Name of the device instance */
	const char *name;
	/** Address of device instance config information */
	const void *config;
	/** Address of the API structure exposed by the device instance */
	const void *api;
	/** Address of the common device state */
	struct device_state *state;
	/** Address of the device instance private data */
	void *data;
	/** optional pointer to handles associated with the device.
	 *
	 * This encodes a sequence of sets of device handles that have
	 * some relationship to this node. The individual sets are
	 * extracted with dedicated API, such as
	 * device_required_handles_get().
	 */
	Z_DEVICE_HANDLES_CONST device_handle_t *handles;

#ifdef CONFIG_PM_DEVICE
	/** Reference to the device PM resources. */
	struct pm_device *pm;
#endif
};

/**
 * @brief Get the handle for a given device
 *
 * @param dev the device for which a handle is desired.
 *
 * @return the handle for the device, or DEVICE_HANDLE_NULL if the
 * device does not have an associated handle.
 */
static inline device_handle_t device_handle_get(const struct device* dev) {
	device_handle_t ret = DEVICE_HANDLE_NULL;
	extern const struct device __device_start[];

	/* TODO: If/when devices can be constructed that are not part of the
	 * fixed sequence we'll need another solution.
	 */
	if (dev != NULL) {
		ret = 1 + (device_handle_t)(dev - __device_start);
	}

    return (ret);
}

/**
 * @brief Run device initialization in user space
 *
 * @param[in] dev the device that want to re-initialize
 *
 * @return 0 on success, negative errno code otherwise
 * @note The init_entry entry of the device shall be in POST_KERNEL !!!
 */
int device_user_init(const struct device* dev);                 /* #CUSTOM@PST1981 */

/**
 * @brief Get the device corresponding to a handle.
 *
 * @param dev_handle the device handle
 *
 * @return the device that has that handle, or a null pointer if @p
 * dev_handle does not identify a device.
 */
static inline const struct device *
device_from_handle(device_handle_t dev_handle) {
	extern const struct device __device_start[];
	extern const struct device __device_end[];
	const struct device *dev = NULL;
    size_t numdev = (__device_end - __device_start);

	if ((dev_handle > 0) && ((size_t)dev_handle <= numdev)) {
		dev = &__device_start[dev_handle - 1];
	}

    return (dev);
}

/**
 * @brief Prototype for functions used when iterating over a set of devices.
 *
 * Such a function may be used in API that identifies a set of devices and
 * provides a visitor API supporting caller-specific interaction with each
 * device in the set.
 *
 * The visit is said to succeed if the visitor returns a non-negative value.
 *
 * @param dev a device in the set being iterated
 *
 * @param context state used to support the visitor function
 *
 * @return A non-negative number to allow walking to continue, and a negative
 * error code to case the iteration to stop.
 *
 * @see device_required_foreach()
 * @see device_supported_foreach()
 */
typedef int (*device_visitor_callback_t)(const struct device *dev, void *context);

/**
 * @brief Get the device handles for devicetree dependencies of this device.
 *
 * This function returns a pointer to an array of device handles. The
 * length of the array is stored in the @p count parameter.
 *
 * The array contains a handle for each device that @p dev requires
 * directly, as determined from the devicetree. This does not include
 * transitive dependencies; you must recursively determine those.
 *
 * @param dev the device for which dependencies are desired.
 *
 * @param count pointer to where this function should store the length
 * of the returned array. No value is stored if the call returns a
 * null pointer. The value may be set to zero if the device has no
 * devicetree dependencies.
 *
 * @return a pointer to a sequence of @p *count device handles, or a null
 * pointer if @p dev does not have any dependency data.
 */
static inline const device_handle_t *
device_required_handles_get(const struct device* dev, size_t* count) {
	const device_handle_t *rv = dev->handles;

	if (rv != NULL) {
		size_t i = 0;

        while ((rv[i] != DEVICE_HANDLE_ENDS) &&
               (rv[i] != DEVICE_HANDLE_SEP)) {
			++i;
		}
		*count = i;
	}

    return (rv);
}

/**
 * @brief Get the device handles for injected dependencies of this device.
 *
 * This function returns a pointer to an array of device handles. The
 * length of the array is stored in the @p count parameter.
 *
 * The array contains a handle for each device that @p dev manually injected
 * as a dependency, via providing extra arguments to Z_DEVICE_DEFINE. This does
 * not include transitive dependencies; you must recursively determine those.
 *
 * @param dev the device for which injected dependencies are desired.
 *
 * @param count pointer to where this function should store the length
 * of the returned array. No value is stored if the call returns a
 * null pointer. The value may be set to zero if the device has no
 * devicetree dependencies.
 *
 * @return a pointer to a sequence of @p *count device handles, or a null
 * pointer if @p dev does not have any dependency data.
 */
static inline const device_handle_t *
device_injected_handles_get(const struct device *dev,
			    size_t *count)
{
	const device_handle_t *rv = dev->handles;
	size_t region = 0;
	size_t i = 0;

	if (rv != NULL) {
		/* Fast forward to injected devices */
		while (region != 1) {
			if (*rv == DEVICE_HANDLE_SEP) {
				region++;
			}
			rv++;
		}
		while ((rv[i] != DEVICE_HANDLE_ENDS)
		       && (rv[i] != DEVICE_HANDLE_SEP)) {
			++i;
		}
		*count = i;
	}

	return rv;
}

/**
 * @brief Get the set of handles that this device supports.
 *
 * This function returns a pointer to an array of device handles. The
 * length of the array is stored in the @p count parameter.
 *
 * The array contains a handle for each device that @p dev "supports"
 * -- that is, devices that require @p dev directly -- as determined
 * from the devicetree. This does not include transitive dependencies;
 * you must recursively determine those.
 *
 * @param dev the device for which supports are desired.
 *
 * @param count pointer to where this function should store the length
 * of the returned array. No value is stored if the call returns a
 * null pointer. The value may be set to zero if nothing in the
 * devicetree depends on @p dev.
 *
 * @return a pointer to a sequence of @p *count device handles, or a null
 * pointer if @p dev does not have any dependency data.
 */
static inline const device_handle_t *
device_supported_handles_get(const struct device* dev, size_t* count) {
	const device_handle_t *rv = dev->handles;
	size_t region = 0;
	size_t i = 0;

	if (rv != NULL) {
		/* Fast forward to supporting devices */
		while (region != 2) {
			if (*rv == DEVICE_HANDLE_SEP) {
				region++;
			}
			rv++;
		}
		/* Count supporting devices */
		while (rv[i] != DEVICE_HANDLE_ENDS) {
			++i;
		}
		*count = i;
	}

    return (rv);
}

/**
 * @brief Visit every device that @p dev directly requires.
 *
 * Zephyr maintains information about which devices are directly required by
 * another device; for example an I2C-based sensor driver will require an I2C
 * controller for communication. Required devices can derive from
 * statically-defined devicetree relationships or dependencies registered
 * at runtime.
 *
 * This API supports operating on the set of required devices. Example uses
 * include making sure required devices are ready before the requiring device
 * is used, and releasing them when the requiring device is no longer needed.
 *
 * There is no guarantee on the order in which required devices are visited.
 *
 * If the @p visitor function returns a negative value iteration is halted,
 * and the returned value from the visitor is returned from this function.
 *
 * @note This API is not available to unprivileged threads.
 *
 * @param dev a device of interest. The devices that this device depends on
 * will be used as the set of devices to visit. This parameter must not be
 * null.
 *
 * @param visitor_cb the function that should be invoked on each device in the
 * dependency set. This parameter must not be null.
 *
 * @param context state that is passed through to the visitor function. This
 * parameter may be null if @p visitor tolerates a null @p context.
 *
 * @return The number of devices that were visited if all visits succeed, or
 * the negative value returned from the first visit that did not succeed.
 */
int device_required_foreach(const struct device *dev,
			  device_visitor_callback_t visitor_cb,
			  void *context);

/**
 * @brief Visit every device that @p dev directly supports.
 *
 * Zephyr maintains information about which devices are directly supported by
 * another device; for example an I2C controller will support an I2C-based
 * sensor driver. Supported devices can derive from statically-defined
 * devicetree relationships.
 *
 * This API supports operating on the set of supported devices. Example uses
 * include iterating over the devices connected to a regulator when it is
 * powered on.
 *
 * There is no guarantee on the order in which required devices are visited.
 *
 * If the @p visitor function returns a negative value iteration is halted,
 * and the returned value from the visitor is returned from this function.
 *
 * @note This API is not available to unprivileged threads.
 *
 * @param dev a device of interest. The devices that this device supports
 * will be used as the set of devices to visit. This parameter must not be
 * null.
 *
 * @param visitor_cb the function that should be invoked on each device in the
 * support set. This parameter must not be null.
 *
 * @param context state that is passed through to the visitor function. This
 * parameter may be null if @p visitor tolerates a null @p context.
 *
 * @return The number of devices that were visited if all visits succeed, or
 * the negative value returned from the first visit that did not succeed.
 */
int device_supported_foreach(const struct device *dev,
			     device_visitor_callback_t visitor_cb,
			     void *context);

/**
 * @brief Get a <tt>const struct device*</tt> from its @p name field
 *
 * @details This function iterates through the devices on the system.
 * If a device with the given @p name field is found, and that device
 * initialized successfully at boot time, this function returns a
 * pointer to the device.
 *
 * If no device has the given name, this function returns NULL.
 *
 * This function also returns NULL when a device is found, but it
 * failed to initialize successfully at boot time. (To troubleshoot
 * this case, set a breakpoint on your device driver's initialization
 * function.)
 *
 * @param name device name to search for. A null pointer, or a pointer
 * to an empty string, will cause NULL to be returned.
 *
 * @return pointer to device structure with the given name; NULL if
 * the device is not found or if the device with that name's
 * initialization function failed.
 */
__syscall const struct device *device_get_binding(const char *name);

/** @brief Get access to the static array of static devices.
 *
 * @param devices where to store the pointer to the array of
 * statically allocated devices. The array must not be mutated
 * through this pointer.
 *
 * @return the number of statically allocated devices.
 */
size_t z_device_get_all_static(const struct device * *devices);

/**
 * @brief Verify that a device is ready for use.
 *
 * This is the implementation underlying device_is_ready(), without the overhead
 * of a syscall wrapper.
 *
 * @param dev pointer to the device in question.
 *
 * @retval true If the device is ready for use.
 * @retval false If the device is not ready for use or if a NULL device pointer
 * is passed as argument.
 *
 * @see device_is_ready()
 */
bool z_device_is_ready(const struct device *dev);

/** @brief Verify that a device is ready for use.
 *
 * Indicates whether the provided device pointer is for a device known to be
 * in a state where it can be used with its standard API.
 *
 * This can be used with device pointers captured from DEVICE_DT_GET(), which
 * does not include the readiness checks of device_get_binding(). At minimum
 * this means that the device has been successfully initialized.
 *
 * @param dev pointer to the device in question.
 *
 * @retval true If the device is ready for use.
 * @retval false If the device is not ready for use or if a NULL device pointer
 * is passed as argument.
 */
__syscall bool device_is_ready(const struct device *dev);

static inline bool z_impl_device_is_ready(const struct device* dev) {
	return z_device_is_ready(dev);
}

/**
<<<<<<< HEAD
=======
 * @brief Determine whether a device is ready for use
 *
 * This is equivalent to device_usable_check(), without the overhead of a
 * syscall wrapper.
 *
 * @deprecated Use z_device_is_ready() instead.
 *
 * @param dev Device instance.
 *
 * @retval 0 If device is usable.
 * @retval -ENODEV If device is not usable.
 */
__deprecated static inline int z_device_usable_check(const struct device* dev) {
	return z_device_is_ready(dev) ? 0 : -ENODEV;
}

/**
 * @brief Determine whether a device is ready for use
 *
 * @deprecated Use device_is_ready() instead.
 *
 * @param dev Device instance.
 *
 * @retval 0 If device is usable.
 * @retval -ENODEV If device is not usable.
 */
__deprecated static inline int device_usable_check(const struct device* dev) {
	return device_is_ready(dev) ? 0 : -ENODEV;
}

/**
>>>>>>> 65069b1c
 * @}
 */

/* Synthesize the name of the object that holds device ordinal and
 * dependency data. If the object doesn't come from a devicetree
 * node, use dev_name.
 */
#define Z_DEVICE_HANDLE_NAME(node_id, dev_name)				\
    Z_CONCAT(__devicehdl_,                              \
		COND_CODE_1(DT_NODE_EXISTS(node_id),			\
			    (node_id),					\
			    (dev_name)))

#define Z_DEVICE_EXTRA_HANDLES(...)				\
	FOR_EACH_NONEMPTY_TERM(IDENTITY, (,), __VA_ARGS__)

/*
 * Utility macro to define and initialize the device state.
 *
 * @param node_id Devicetree node id of the device.
 * @param dev_name Device name.
 */
#define Z_DEVICE_STATE_DEFINE(node_id, dev_name)			\
	static struct device_state Z_DEVICE_STATE_NAME(dev_name)	\
	__attribute__((__section__(".z_devstate")));

/* Construct objects that are referenced from struct device. These
 * include power management and dependency handles.
 */
#define Z_DEVICE_DEFINE_PRE(node_id, dev_name, ...)			\
	Z_DEVICE_DEFINE_HANDLES(node_id, dev_name, __VA_ARGS__)

/* Initial build provides a record that associates the device object
 * with its devicetree ordinal, and provides the dependency ordinals.
 * These are provided as weak definitions (to prevent the reference
 * from being captured when the original object file is compiled), and
 * in a distinct pass1 section (which will be replaced by
 * postprocessing).
 *
 * Before processing in gen_handles.py, the array format is:
 * {
 *     DEVICE_ORDINAL (or DEVICE_HANDLE_NULL if not a devicetree node),
 *     List of devicetree dependency ordinals (if any),
 *     DEVICE_HANDLE_SEP,
 *     List of injected dependency ordinals (if any),
 *     DEVICE_HANDLE_SEP,
 *     List of devicetree supporting ordinals (if any),
 * }
 *
 * After processing in gen_handles.py, the format is updated to:
 * {
 *     List of existing devicetree dependency handles (if any),
 *     DEVICE_HANDLE_SEP,
 *     List of injected devicetree dependency handles (if any),
 *     DEVICE_HANDLE_SEP,
 *     List of existing devicetree support handles (if any),
 *     DEVICE_HANDLE_NULL
 * }
 *
 * It is also (experimentally) necessary to provide explicit alignment
 * on each object. Otherwise x86-64 builds will introduce padding
 * between objects in the same input section in individual object
 * files, which will be retained in subsequent links both wasting
 * space and resulting in aggregate size changes relative to pass2
 * when all objects will be in the same input section.
 *
 * The build assert will fail if device_handle_t changes size, which
 * means the alignment directives in the linker scripts and in
 * `gen_handles.py` must be updated.
 */
BUILD_ASSERT(sizeof(device_handle_t) == 2, "fix the linker scripts");
#define Z_DEVICE_DEFINE_HANDLES(node_id, dev_name, ...)			\
	extern Z_DEVICE_HANDLES_CONST device_handle_t			\
		Z_DEVICE_HANDLE_NAME(node_id, dev_name)[];		\
	Z_DEVICE_HANDLES_CONST device_handle_t				\
	__aligned(sizeof(device_handle_t))				\
	__attribute__((__weak__,					\
		       __section__(".__device_handles_pass1")))		\
	Z_DEVICE_HANDLE_NAME(node_id, dev_name)[] = {			\
	COND_CODE_1(DT_NODE_EXISTS(node_id), (				\
			DT_DEP_ORD(node_id),				\
			DT_REQUIRES_DEP_ORDS(node_id)			\
		), (							\
			DEVICE_HANDLE_NULL,				\
		))							\
			DEVICE_HANDLE_SEP,				\
			Z_DEVICE_EXTRA_HANDLES(__VA_ARGS__)		\
			DEVICE_HANDLE_SEP,				\
	COND_CODE_1(DT_NODE_EXISTS(node_id),				\
			(DT_SUPPORTS_DEP_ORDS(node_id)), ())		\
		};

#define Z_DEVICE_DEFINE_INIT(node_id, dev_name)				\
	.handles = Z_DEVICE_HANDLE_NAME(node_id, dev_name),

/* Like DEVICE_DEFINE but takes a node_id AND a dev_name, and trailing
 * dependency handles that come from outside devicetree.
 */
#define Z_DEVICE_DEFINE(node_id, dev_name, drv_name, init_fn, pm_device,\
			data_ptr, cfg_ptr, level, prio, api_ptr, state_ptr, ...)	\
	Z_DEVICE_DEFINE_PRE(node_id, dev_name, __VA_ARGS__)		\
	COND_CODE_1(DT_NODE_EXISTS(node_id), (), (static))		\
		const Z_DECL_ALIGN(struct device)			\
		DEVICE_NAME_GET(dev_name) __used			\
	__attribute__((__section__(".z_device_" #level STRINGIFY(prio)"_"))) = { \
		.name = drv_name,					\
		.config = (cfg_ptr),					\
		.api = (api_ptr),					\
		.state = (state_ptr),					\
		.data = (data_ptr),					\
		COND_CODE_1(CONFIG_PM_DEVICE, (.pm = pm_device,), ())	\
		Z_DEVICE_DEFINE_INIT(node_id, dev_name)			\
	};								\
	BUILD_ASSERT(sizeof(Z_STRINGIFY(drv_name)) <= Z_DEVICE_MAX_NAME_LEN, \
		     Z_STRINGIFY(DEVICE_NAME_GET(drv_name)) " too long"); \
	Z_INIT_ENTRY_DEFINE(DEVICE_NAME_GET(dev_name), init_fn,		\
		(&DEVICE_NAME_GET(dev_name)), level, prio)

#ifdef __cplusplus
}
#endif

/* device_extern is generated based on devicetree nodes */
#include <device_extern.h>

#include <syscalls/device.h>

#endif /* ZEPHYR_INCLUDE_DEVICE_H_ */<|MERGE_RESOLUTION|>--- conflicted
+++ resolved
@@ -818,40 +818,6 @@
 }
 
 /**
-<<<<<<< HEAD
-=======
- * @brief Determine whether a device is ready for use
- *
- * This is equivalent to device_usable_check(), without the overhead of a
- * syscall wrapper.
- *
- * @deprecated Use z_device_is_ready() instead.
- *
- * @param dev Device instance.
- *
- * @retval 0 If device is usable.
- * @retval -ENODEV If device is not usable.
- */
-__deprecated static inline int z_device_usable_check(const struct device* dev) {
-	return z_device_is_ready(dev) ? 0 : -ENODEV;
-}
-
-/**
- * @brief Determine whether a device is ready for use
- *
- * @deprecated Use device_is_ready() instead.
- *
- * @param dev Device instance.
- *
- * @retval 0 If device is usable.
- * @retval -ENODEV If device is not usable.
- */
-__deprecated static inline int device_usable_check(const struct device* dev) {
-	return device_is_ready(dev) ? 0 : -ENODEV;
-}
-
-/**
->>>>>>> 65069b1c
  * @}
  */
 
