/*
 * Copyright (c) 2015 Intel Corporation.
 *
 * SPDX-License-Identifier: Apache-2.0
 */

#ifndef ZEPHYR_INCLUDE_DEVICE_H_
#define ZEPHYR_INCLUDE_DEVICE_H_

#include <stdint.h>

#include <zephyr/devicetree.h>
#include <zephyr/init.h>
#include <zephyr/linker/sections.h>
#include <zephyr/pm/state.h>
#include <zephyr/sys/device_mmio.h>
#include <zephyr/sys/iterable_sections.h>
#include <zephyr/sys/util.h>
#include <zephyr/toolchain.h>

#if defined(_MSC_VER)                       /* #CUSTOM@NDRS */
#define DT_CONST
#else
#define DT_CONST    const
#endif

#ifdef CONFIG_LLEXT
#include <zephyr/llext/symbol.h>
#endif

#ifdef __cplusplus
extern "C" {
#endif

/**
 * @brief Device Model
 * @defgroup device_model Device Model
 * @since 1.0
 * @version 1.1.0
 * @{
 */

/** @cond INTERNAL_HIDDEN */

/**
 * @brief Flag value used in lists of device dependencies to separate distinct
 * groups.
 */
#define Z_DEVICE_DEPS_SEP INT16_MIN

/**
 * @brief Flag value used in lists of device dependencies to indicate the end of
 * the list.
 */
#define Z_DEVICE_DEPS_ENDS INT16_MAX

/** @brief Determine if a DT node is mutable */
#define Z_DEVICE_IS_MUTABLE(node_id)                            \
    COND_CODE_1(IS_ENABLED(CONFIG_DEVICE_MUTABLE), (DT_PROP(node_id, zephyr_mutable)), (0))

/** @endcond */

/**
 * @brief Type used to represent a "handle" for a device.
 *
 * Every @ref device has an associated handle. You can get a pointer to a
 * @ref device from its handle and vice versa, but the handle uses less space
 * than a pointer. The device.h API mainly uses handles to store lists of
 * multiple devices in a compact way.
 *
 * The extreme values and zero have special significance. Negative values
 * identify functionality that does not correspond to a Zephyr device, such as
 * the system clock or a SYS_INIT() function.
 *
 * @see device_handle_get()
 * @see device_from_handle()
 */
typedef int16_t device_handle_t;

/** @brief Flag value used to identify an unknown device. */
#define DEVICE_HANDLE_NULL 0

/**
 * @brief Expands to the name of a global device object.
 *
 * Return the full name of a device object symbol created by DEVICE_DEFINE(),
 * using the `dev_id` provided to DEVICE_DEFINE(). This is the name of the
 * global variable storing the device structure, not a pointer to the string in
 * the @ref device.name field.
 *
 * It is meant to be used for declaring extern symbols pointing to device
 * objects before using the DEVICE_GET macro to get the device object.
 *
 * This macro is normally only useful within device driver source code. In other
 * situations, you are probably looking for device_get_binding().
 *
 * @param dev_id Device identifier.
 *
 * @return The full name of the device object defined by device definition
 * macros.
 */
#define DEVICE_NAME_GET(dev_id) Z_CONCAT(__device_, dev_id)

/* This macro synthesizes a unique dev_id from a devicetree node by using
 * the node's dependency ordinal.
 *
 * The ordinal used in this name can be mapped to the path by
 * examining zephyr/include/generated/zephyr/devicetree_generated.h.
 */
#define Z_DEVICE_DT_DEV_ID(node_id) Z_CONCAT(dts_ord_, DT_DEP_ORD(node_id))

#if defined(CONFIG_LLEXT_EXPORT_DEVICES)
/* Export device identifiers using the builtin name */
#define Z_DEVICE_EXPORT(node_id) EXPORT_SYMBOL(DEVICE_DT_NAME_GET(node_id))
#endif

/**
 * @brief Create a device object and set it up for boot time initialization.
 *
 * This macro defines a @ref device that is automatically configured by the
 * kernel during system initialization. This macro should only be used when the
 * device is not being allocated from a devicetree node. If you are allocating a
 * device from a devicetree node, use DEVICE_DT_DEFINE() or
 * DEVICE_DT_INST_DEFINE() instead.
 *
 * @param dev_id A unique token which is used in the name of the global device
 * structure as a C identifier.
 * @param name A string name for the device, which will be stored in
 * @ref device.name. This name can be used to look up the device with
 * device_get_binding(). This must be less than Z_DEVICE_MAX_NAME_LEN characters
 * (including terminating `NULL`) in order to be looked up from user mode.
 * @param init_fn Pointer to the device's initialization function, which will be
 * run by the kernel during system initialization. Can be `NULL`.
 * @param pm Pointer to the device's power management resources, a
 * @ref pm_device, which will be stored in @ref device.pm field. Use `NULL` if
 * the device does not use PM.
 * @param data Pointer to the device's private mutable data, which will be
 * stored in @ref device.data.
 * @param config Pointer to the device's private constant data, which will be
 * stored in @ref device.config.
 * @param level The device's initialization level (PRE_KERNEL_1, PRE_KERNEL_2 or
 * POST_KERNEL).
 * @param prio The device's priority within its initialization level. See
 * SYS_INIT() for details.
 * @param api Pointer to the device's API structure. Can be `NULL`.
 */
#define DEVICE_DEFINE(dev_id, name, init_fn, pm, data, config, level, prio, \
                      api)                                                  \
    Z_DEVICE_STATE_DEFINE(dev_id);                                          \
    Z_DEVICE_DEFINE(DT_INVALID_NODE, dev_id, name, init_fn, pm, data,       \
                    config, level, prio, api,                               \
                    &Z_DEVICE_STATE_NAME(dev_id))

/**
 * @brief Return a string name for a devicetree node.
 *
 * This macro returns a string literal usable as a device's name from a
 * devicetree node identifier.
 *
 * @param node_id The devicetree node identifier.
 *
 * @return The value of the node's `label` property, if it has one.
 * Otherwise, the node's full name in `node-name@unit-address` form.
 */
#define DEVICE_DT_NAME(node_id)             \
    DT_PROP_OR(node_id, label, DT_NODE_FULL_NAME(node_id))

/**
 * @brief Determine if a devicetree node initialization should be deferred.
 *
 * @param node_id The devicetree node identifier.
 *
 * @return Boolean stating if node initialization should be deferred.
 */
#define DEVICE_DT_DEFER(node_id)                                \
    DT_PROP(node_id, zephyr_deferred_init)

/**
 * @brief Create a device object from a devicetree node identifier and set it up
 * for boot time initialization.
 *
 * This macro defines a @ref device that is automatically configured by the
 * kernel during system initialization. The global device object's name as a C
 * identifier is derived from the node's dependency ordinal. @ref device.name is
 * set to `DEVICE_DT_NAME(node_id)`.
 *
 * The device is declared with extern visibility, so a pointer to a global
 * device object can be obtained with `DEVICE_DT_GET(node_id)` from any source
 * file that includes `<zephyr/device.h>` (even from extensions, when
 * @kconfig{CONFIG_LLEXT_EXPORT_DEVICES} is enabled). Before using the
 * pointer, the referenced object should be checked using device_is_ready().
 *
 * @param node_id The devicetree node identifier.
 * @param init_fn Pointer to the device's initialization function, which will be
 * run by the kernel during system initialization. Can be `NULL`.
 * @param pm Pointer to the device's power management resources, a
 * @ref pm_device, which will be stored in @ref device.pm. Use `NULL` if the
 * device does not use PM.
 * @param data Pointer to the device's private mutable data, which will be
 * stored in @ref device.data.
 * @param config Pointer to the device's private constant data, which will be
 * stored in @ref device.config field.
 * @param level The device's initialization level (PRE_KERNEL_1, PRE_KERNEL_2 or
 * POST_KERNEL).
 * @param prio The device's priority within its initialization level. See
 * SYS_INIT() for details.
 * @param api Pointer to the device's API structure. Can be `NULL`.
 */
<<<<<<< HEAD
#define DEVICE_DT_DEFINE(node_id, init_fn, pm, data, config, level, prio, api,  \
                         ...)                                   \
    Z_DEVICE_STATE_DEFINE(Z_DEVICE_DT_DEV_ID(node_id));         \
    Z_DEVICE_DEFINE(node_id, Z_DEVICE_DT_DEV_ID(node_id),       \
                    DEVICE_DT_NAME(node_id), init_fn, pm, data, config, \
                    level, prio, api,                           \
                    &Z_DEVICE_STATE_NAME(Z_DEVICE_DT_DEV_ID(node_id)),  \
                    __VA_ARGS__)                                \
    IF_ENABLED(CONFIG_LLEXT_EXPORT_DEVICES, (; Z_DEVICE_EXPORT(node_id))) \
=======
#define DEVICE_DT_DEFINE(node_id, init_fn, pm, data, config, level, prio, api, \
			 ...)                                                  \
	Z_DEVICE_STATE_DEFINE(Z_DEVICE_DT_DEV_ID(node_id));                    \
	Z_DEVICE_DEFINE(node_id, Z_DEVICE_DT_DEV_ID(node_id),                  \
			DEVICE_DT_NAME(node_id), init_fn, pm, data, config,    \
			level, prio, api,                                      \
			&Z_DEVICE_STATE_NAME(Z_DEVICE_DT_DEV_ID(node_id)),     \
			__VA_ARGS__)                                           \
	IF_ENABLED(CONFIG_LLEXT_EXPORT_DEVICES, (Z_DEVICE_EXPORT(node_id);))
>>>>>>> 8068cb25

/**
 * @brief Like DEVICE_DT_DEFINE(), but uses an instance of a `DT_DRV_COMPAT`
 * compatible instead of a node identifier.
 *
 * @param inst Instance number. The `node_id` argument to DEVICE_DT_DEFINE() is
 * set to `DT_DRV_INST(inst)`.
 * @param ... Other parameters as expected by DEVICE_DT_DEFINE().
 */
#define DEVICE_DT_INST_DEFINE(inst, ...)    \
    DEVICE_DT_DEFINE(DT_DRV_INST(inst), __VA_ARGS__)

/**
 * @brief The name of the global device object for @p node_id
 *
 * Returns the name of the global device structure as a C identifier. The device
 * must be allocated using DEVICE_DT_DEFINE() or DEVICE_DT_INST_DEFINE() for
 * this to work.
 *
 * This macro is normally only useful within device driver source code. In other
 * situations, you are probably looking for DEVICE_DT_GET().
 *
 * @param node_id Devicetree node identifier
 *
 * @return The name of the device object as a C identifier
 */
#define DEVICE_DT_NAME_GET(node_id) DEVICE_NAME_GET(Z_DEVICE_DT_DEV_ID(node_id))

/**
 * @brief Get a @ref device reference from a devicetree node identifier.
 *
 * Returns a pointer to a device object created from a devicetree node, if any
 * device was allocated by a driver.
 *
 * If no such device was allocated, this will fail at linker time. If you get an
 * error that looks like `undefined reference to __device_dts_ord_<N>`, that is
 * what happened. Check to make sure your device driver is being compiled,
 * usually by enabling the Kconfig options it requires.
 *
 * @param node_id A devicetree node identifier
 *
 * @return A pointer to the device object created for that node
 */
#define DEVICE_DT_GET(node_id) (&DEVICE_DT_NAME_GET(node_id))

/**
 * @brief Get a @ref device reference for an instance of a `DT_DRV_COMPAT`
 * compatible.
 *
 * This is equivalent to `DEVICE_DT_GET(DT_DRV_INST(inst))`.
 *
 * @param inst `DT_DRV_COMPAT` instance number
 * @return A pointer to the device object created for that instance
 */
#define DEVICE_DT_INST_GET(inst) DEVICE_DT_GET(DT_DRV_INST(inst))

/**
 * @brief Get a @ref device reference from a devicetree compatible.
 *
 * If an enabled devicetree node has the given compatible and a device
 * object was created from it, this returns a pointer to that device.
 *
 * If there no such devices, this returns NULL.
 *
 * If there are multiple, this returns an arbitrary one.
 *
 * If this returns non-NULL, the device must be checked for readiness
 * before use, e.g. with device_is_ready().
 *
 * @param compat lowercase-and-underscores devicetree compatible
 * @return a pointer to a device, or NULL
 */
#define DEVICE_DT_GET_ANY(compat)                   \
    COND_CODE_1(DT_HAS_COMPAT_STATUS_OKAY(compat),  \
                (DEVICE_DT_GET(DT_COMPAT_GET_ANY_STATUS_OKAY(compat))), \
                (NULL))

/**
 * @brief Get a @ref device reference from a devicetree compatible.
 *
 * If an enabled devicetree node has the given compatible and a device object
 * was created from it, this returns a pointer to that device.
 *
 * If there are no such devices, this will fail at compile time.
 *
 * If there are multiple, this returns an arbitrary one.
 *
 * If this returns non-NULL, the device must be checked for readiness before
 * use, e.g. with device_is_ready().
 *
 * @param compat lowercase-and-underscores devicetree compatible
 * @return a pointer to a device
 */
#define DEVICE_DT_GET_ONE(compat)                   \
    COND_CODE_1(DT_HAS_COMPAT_STATUS_OKAY(compat),  \
                (DEVICE_DT_GET(DT_COMPAT_GET_ANY_STATUS_OKAY(compat))), \
                (ZERO_OR_COMPILE_ERROR(0)))

/**
 * @brief Utility macro to obtain an optional reference to a device.
 *
 * If the node identifier refers to a node with status `okay`, this returns
 * `DEVICE_DT_GET(node_id)`. Otherwise, it returns `NULL`.
 *
 * @param node_id devicetree node identifier
 *
 * @return a @ref device reference for the node identifier, which may be `NULL`.
 */
#define DEVICE_DT_GET_OR_NULL(node_id)              \
    COND_CODE_1(DT_NODE_HAS_STATUS_OKAY(node_id),   \
                (DEVICE_DT_GET(node_id)), (NULL))

/**
 * @brief Obtain a pointer to a device object by name
 *
 * @details Return the address of a device object created by
 * DEVICE_DEFINE(), using the dev_id provided to DEVICE_DEFINE().
 *
 * @param dev_id Device identifier.
 *
 * @return A pointer to the device object created by DEVICE_DEFINE()
 */
#define DEVICE_GET(dev_id) (&DEVICE_NAME_GET(dev_id))

/**
 * @brief Declare a static device object
 *
 * This macro can be used at the top-level to declare a device, such
 * that DEVICE_GET() may be used before the full declaration in
 * DEVICE_DEFINE().
 *
 * This is often useful when configuring interrupts statically in a
 * device's init or per-instance config function, as the init function
 * itself is required by DEVICE_DEFINE() and use of DEVICE_GET()
 * inside it creates a circular dependency.
 *
 * @param dev_id Device identifier.
 */
#define DEVICE_DECLARE(dev_id)                      \
    static const struct device DEVICE_NAME_GET(dev_id)

/**
 * @brief Get a @ref init_entry reference from a devicetree node.
 *
 * @param node_id A devicetree node identifier
 *
 * @return A pointer to the @ref init_entry object created for that node
 */
#define DEVICE_INIT_DT_GET(node_id)                 \
    (&Z_INIT_ENTRY_NAME(DEVICE_DT_NAME_GET(node_id)))

/**
 * @brief Get a @ref init_entry reference from a device identifier.
 *
 * @param dev_id Device identifier.
 *
 * @return A pointer to the init_entry object created for that device
 */
#define DEVICE_INIT_GET(dev_id) (&Z_INIT_ENTRY_NAME(DEVICE_NAME_GET(dev_id)))

/**
 * @brief Runtime device dynamic structure (in RAM) per driver instance
 *
 * Fields in this are expected to be default-initialized to zero. The
 * kernel driver infrastructure and driver access functions are
 * responsible for ensuring that any non-zero initialization is done
 * before they are accessed.
 */
struct device_state {
    /**
     * Device initialization return code (positive errno value).
     *
     * Device initialization functions return a negative errno code if they
     * fail. In Zephyr, errno values do not exceed 255, so we can store the
     * positive result value in a uint8_t type.
     */
    uint8_t init_res;

    /** Indicates the device initialization function has been
     * invoked.
     */
    bool initialized : 1;
};

struct pm_device_base;
struct pm_device;
struct pm_device_isr;
#if defined(CONFIG_DEVICE_DT_METADATA) || defined(__DOXYGEN__)
struct device_dt_metadata;
#endif

#ifdef CONFIG_DEVICE_DEPS_DYNAMIC
#define Z_DEVICE_DEPS_CONST
#else
#define Z_DEVICE_DEPS_CONST const
#endif

/**
 * @brief Runtime device structure (in ROM) per driver instance
 */
struct device {
    /** Name of the device instance */
    char const* name;
    /** Address of device instance config information */
    void const* config;
    /** Address of the API structure exposed by the device instance */
    void const* api;
    /** Address of the common device state */
    struct device_state* state;
    /** Address of the device instance private data */
    void* data;
    #if defined(CONFIG_DEVICE_DEPS) || defined(__DOXYGEN__)
    /**
     * Optional pointer to dependencies associated with the device.
     *
     * This encodes a sequence of sets of device handles that have some
     * relationship to this node. The individual sets are extracted with
     * dedicated API, such as device_required_handles_get(). Only available
     * if @kconfig{CONFIG_DEVICE_DEPS} is enabled.
     */
    Z_DEVICE_DEPS_CONST device_handle_t* deps;
    #endif /* CONFIG_DEVICE_DEPS */

    #if defined(CONFIG_PM_DEVICE) || defined(__DOXYGEN__)
    /**
     * Reference to the device PM resources (only available if
     * @kconfig{CONFIG_PM_DEVICE} is enabled).
     */
    union {
        struct pm_device_base* pm_base;
        struct pm_device* pm;
        struct pm_device_isr* pm_isr;
    };
    #endif

    #if defined(CONFIG_DEVICE_DT_METADATA) || defined(__DOXYGEN__)
    const struct device_dt_metadata* dt_meta;
    #endif /* CONFIG_DEVICE_DT_METADATA */
};

/**
 * @brief Get the handle for a given device
 *
 * @param dev the device for which a handle is desired.
 *
 * @return the handle for the device, or DEVICE_HANDLE_NULL if the device does
 * not have an associated handle.
 */
static inline device_handle_t device_handle_get(const struct device* dev) {
    device_handle_t ret = DEVICE_HANDLE_NULL;
    STRUCT_SECTION_START_EXTERN(device);

    /* TODO: If/when devices can be constructed that are not part of the
     * fixed sequence we'll need another solution.
     */
    if (dev != NULL) {
        ret = 1 + (device_handle_t)(dev - STRUCT_SECTION_START(device));
    }

    return (ret);
}

/**
 * @brief Run device initialization in user space
 *
 * @param[in] dev the device that want to re-initialize
 *
 * @return 0 on success, negative errno code otherwise
 * @note The init_entry entry of the device shall be in POST_KERNEL !!!
 */
int device_user_init(const struct device* dev);                 /* #CUSTOM@NDRS */

/**
 * @brief Get the device corresponding to a handle.
 *
 * @param dev_handle the device handle
 *
 * @return the device that has that handle, or a null pointer if @p dev_handle
 * does not identify a device.
 */
static inline const struct device*
device_from_handle(device_handle_t dev_handle) {
    STRUCT_SECTION_START_EXTERN(device);
    const struct device* dev = NULL;
    size_t numdev;

    STRUCT_SECTION_COUNT(device, &numdev);

    if ((dev_handle > 0) && ((size_t)dev_handle <= numdev)) {
        dev = &STRUCT_SECTION_START(device)[dev_handle - 1];
    }

    return (dev);
}

#if defined(CONFIG_DEVICE_DEPS) || defined(__DOXYGEN__)

/**
 * @brief Prototype for functions used when iterating over a set of devices.
 *
 * Such a function may be used in API that identifies a set of devices and
 * provides a visitor API supporting caller-specific interaction with each
 * device in the set.
 *
 * The visit is said to succeed if the visitor returns a non-negative value.
 *
 * @param dev a device in the set being iterated
 * @param context state used to support the visitor function
 *
 * @return A non-negative number to allow walking to continue, and a negative
 * error code to case the iteration to stop.
 *
 * @see device_required_foreach()
 * @see device_supported_foreach()
 */
typedef int (*device_visitor_callback_t)(const struct device* dev,
                                         void* context);

/**
 * @brief Get the device handles for devicetree dependencies of this device.
 *
 * This function returns a pointer to an array of device handles. The length of
 * the array is stored in the @p count parameter.
 *
 * The array contains a handle for each device that @p dev requires directly, as
 * determined from the devicetree. This does not include transitive
 * dependencies; you must recursively determine those.
 *
 * @param dev the device for which dependencies are desired.
 * @param count pointer to where this function should store the length of the
 * returned array. No value is stored if the call returns a null pointer. The
 * value may be set to zero if the device has no devicetree dependencies.
 *
 * @return a pointer to a sequence of @p count device handles, or a null pointer
 * if @p dev does not have any dependency data.
 */
static inline device_handle_t const*
device_required_handles_get(const struct device* dev, size_t* count) {
    device_handle_t const* rv = dev->deps;

    if (rv != NULL) {
        size_t i = 0;

        while ((rv[i] != Z_DEVICE_DEPS_ENDS) &&
               (rv[i] != Z_DEVICE_DEPS_SEP)) {
            ++i;
        }
        *count = i;
    }

    return (rv);
}

/**
 * @brief Get the device handles for injected dependencies of this device.
 *
 * This function returns a pointer to an array of device handles. The length of
 * the array is stored in the @p count parameter.
 *
 * The array contains a handle for each device that @p dev manually injected as
 * a dependency, via providing extra arguments to Z_DEVICE_DEFINE. This does not
 * include transitive dependencies; you must recursively determine those.
 *
 * @param dev the device for which injected dependencies are desired.
 * @param count pointer to where this function should store the length of the
 * returned array. No value is stored if the call returns a null pointer. The
 * value may be set to zero if the device has no devicetree dependencies.
 *
 * @return a pointer to a sequence of @p *count device handles, or a null
 * pointer if @p dev does not have any dependency data.
 */
static inline device_handle_t const*
device_injected_handles_get(const struct device* dev, size_t* count) {
    device_handle_t const* rv = dev->deps;
    size_t region = 0;
    size_t i = 0;

    if (rv != NULL) {
        /* Fast forward to injected devices */
        while (region != 1) {
            if (*rv == Z_DEVICE_DEPS_SEP) {
                region++;
            }
            rv++;
        }

        while ((rv[i] != Z_DEVICE_DEPS_ENDS) &&
               (rv[i] != Z_DEVICE_DEPS_SEP)) {
            ++i;
        }
        *count = i;
    }

    return (rv);
}

/**
 * @brief Get the set of handles that this device supports.
 *
 * This function returns a pointer to an array of device handles. The length of
 * the array is stored in the @p count parameter.
 *
 * The array contains a handle for each device that @p dev "supports" -- that
 * is, devices that require @p dev directly -- as determined from the
 * devicetree. This does not include transitive dependencies; you must
 * recursively determine those.
 *
 * @param dev the device for which supports are desired.
 * @param count pointer to where this function should store the length of the
 * returned array. No value is stored if the call returns a null pointer. The
 * value may be set to zero if nothing in the devicetree depends on @p dev.
 *
 * @return a pointer to a sequence of @p *count device handles, or a null
 * pointer if @p dev does not have any dependency data.
 */
static inline device_handle_t const*
device_supported_handles_get(const struct device* dev, size_t* count) {
    device_handle_t const* rv = dev->deps;
    size_t region = 0;
    size_t i = 0;

    if (rv != NULL) {
        /* Fast forward to supporting devices */
        while (region != 2) {
            if (*rv == Z_DEVICE_DEPS_SEP) {
                region++;
            }
            rv++;
        }
        /* Count supporting devices.
         * Trailing NULL's can be injected by gen_device_deps.py due to
         * CONFIG_PM_DEVICE_POWER_DOMAIN_DYNAMIC_NUM
         */
        while ((rv[i] != Z_DEVICE_DEPS_ENDS) &&
               (rv[i] != DEVICE_HANDLE_NULL)) {
            ++i;
        }
        *count = i;
    }

    return (rv);
}

/**
 * @brief Visit every device that @p dev directly requires.
 *
 * Zephyr maintains information about which devices are directly required by
 * another device; for example an I2C-based sensor driver will require an I2C
 * controller for communication. Required devices can derive from
 * statically-defined devicetree relationships or dependencies registered at
 * runtime.
 *
 * This API supports operating on the set of required devices. Example uses
 * include making sure required devices are ready before the requiring device is
 * used, and releasing them when the requiring device is no longer needed.
 *
 * There is no guarantee on the order in which required devices are visited.
 *
 * If the @p visitor_cb function returns a negative value iteration is halted,
 * and the returned value from the visitor is returned from this function.
 *
 * @note This API is not available to unprivileged threads.
 *
 * @param dev a device of interest. The devices that this device depends on will
 * be used as the set of devices to visit. This parameter must not be null.
 * @param visitor_cb the function that should be invoked on each device in the
 * dependency set. This parameter must not be null.
 * @param context state that is passed through to the visitor function. This
 * parameter may be null if @p visitor_cb tolerates a null @p context.
 *
 * @return The number of devices that were visited if all visits succeed, or
 * the negative value returned from the first visit that did not succeed.
 */
int device_required_foreach(const struct device* dev,
                            device_visitor_callback_t visitor_cb,
                            void* context);

/**
 * @brief Visit every device that @p dev directly supports.
 *
 * Zephyr maintains information about which devices are directly supported by
 * another device; for example an I2C controller will support an I2C-based
 * sensor driver. Supported devices can derive from statically-defined
 * devicetree relationships.
 *
 * This API supports operating on the set of supported devices. Example uses
 * include iterating over the devices connected to a regulator when it is
 * powered on.
 *
 * There is no guarantee on the order in which required devices are visited.
 *
 * If the @p visitor_cb function returns a negative value iteration is halted,
 * and the returned value from the visitor is returned from this function.
 *
 * @note This API is not available to unprivileged threads.
 *
 * @param dev a device of interest. The devices that this device supports
 * will be used as the set of devices to visit. This parameter must not be null.
 * @param visitor_cb the function that should be invoked on each device in the
 * support set. This parameter must not be null.
 * @param context state that is passed through to the visitor function. This
 * parameter may be null if @p visitor_cb tolerates a null @p context.
 *
 * @return The number of devices that were visited if all visits succeed, or the
 * negative value returned from the first visit that did not succeed.
 */
int device_supported_foreach(const struct device* dev,
                             device_visitor_callback_t visitor_cb,
                             void* context);

#endif /* CONFIG_DEVICE_DEPS */

/**
 * @brief Get a @ref device reference from its @ref device.name field.
 *
 * This function iterates through the devices on the system. If a device with
 * the given @p name field is found, and that device initialized successfully at
 * boot time, this function returns a pointer to the device.
 *
 * If no device has the given @p name, this function returns `NULL`.
 *
 * This function also returns NULL when a device is found, but it failed to
 * initialize successfully at boot time. (To troubleshoot this case, set a
 * breakpoint on your device driver's initialization function.)
 *
 * @param name device name to search for. A null pointer, or a pointer to an
 * empty string, will cause NULL to be returned.
 *
 * @return pointer to device structure with the given name; `NULL` if the device
 * is not found or if the device with that name's initialization function
 * failed.
 */
__syscall const struct device* device_get_binding(char const* name);

/**
 * @brief Get access to the static array of static devices.
 *
 * @param devices where to store the pointer to the array of statically
 * allocated devices. The array must not be mutated through this pointer.
 *
 * @return the number of statically allocated devices.
 */
size_t z_device_get_all_static(const struct device** devices);

/**
 * @brief Verify that a device is ready for use.
 *
 * Indicates whether the provided device pointer is for a device known to be
 * in a state where it can be used with its standard API.
 *
 * This can be used with device pointers captured from DEVICE_DT_GET(), which
 * does not include the readiness checks of device_get_binding(). At minimum
 * this means that the device has been successfully initialized.
 *
 * @param dev pointer to the device in question.
 *
 * @retval true If the device is ready for use.
 * @retval false If the device is not ready for use or if a NULL device pointer
 * is passed as argument.
 */
__syscall bool device_is_ready(const struct device* dev);

/**
 * @brief Initialize a device.
 *
 * A device whose initialization was deferred (by marking it as
 * ``zephyr,deferred-init`` on devicetree) needs to be initialized manually via
 * this call. Note that only devices whose initialization was deferred can be
 * initialized via this call - one can not try to initialize a non
 * initialization deferred device that failed initialization with this call.
 *
 * @param dev device to be initialized.
 *
 * @retval -ENOENT If device was not found - or isn't a deferred one.
 * @retval -errno For other errors.
 */
__syscall int device_init(const struct device* dev);

/**
 * @}
 */

/** @cond INTERNAL_HIDDEN */

/**
 * @brief Synthesize a unique name for the device state associated with
 * @p dev_id.
 */
#define Z_DEVICE_STATE_NAME(dev_id) Z_CONCAT(__devstate_, dev_id)

/**
 * @brief Utility macro to define and initialize the device state.
 *
 * @param dev_id Device identifier.
 */
#define Z_DEVICE_STATE_DEFINE(dev_id)                           \
    static Z_DECL_ALIGN(struct device_state) Z_DEVICE_STATE_NAME(dev_id)    \
    __attribute__((__section__(".z_devstate")))

#if defined(CONFIG_DEVICE_DEPS) || defined(__DOXYGEN__)

/**
 * @brief Synthesize the name of the object that holds device ordinal and
 * dependency data.
 *
 * @param dev_id Device identifier.
 */
#define Z_DEVICE_DEPS_NAME(dev_id) Z_CONCAT(__devicedeps_, dev_id)

/**
 * @brief Expand extra dependencies with a comma in between.
 *
 * @param ... Extra dependencies.
 */
#define Z_DEVICE_EXTRA_DEPS(...)                                \
    FOR_EACH_NONEMPTY_TERM(IDENTITY, (, ), __VA_ARGS__)

/** @brief Linker section were device dependencies are placed. */
#define Z_DEVICE_DEPS_SECTION                                   \
    __attribute__((__section__(".__device_deps_pass1")))

#ifdef __cplusplus
#define Z_DEVICE_DEPS_EXTERN extern
#else
#define Z_DEVICE_DEPS_EXTERN
#endif

/**
 * @brief Define device dependencies.
 *
 * Initial build provides a record that associates the device object with its
 * devicetree ordinal, and provides the dependency ordinals. These are provided
 * as weak definitions (to prevent the reference from being captured when the
 * original object file is compiled), and in a distinct pass1 section (which
 * will be replaced by postprocessing).
 *
 * Before processing in gen_device_deps.py, the array format is:
 * {
 *     DEVICE_ORDINAL (or DEVICE_HANDLE_NULL if not a devicetree node),
 *     List of devicetree dependency ordinals (if any),
 *     Z_DEVICE_DEPS_SEP,
 *     List of injected dependency ordinals (if any),
 *     Z_DEVICE_DEPS_SEP,
 *     List of devicetree supporting ordinals (if any),
 * }
 *
 * After processing in gen_device_deps.py, the format is updated to:
 * {
 *     List of existing devicetree dependency handles (if any),
 *     Z_DEVICE_DEPS_SEP,
 *     List of injected devicetree dependency handles (if any),
 *     Z_DEVICE_DEPS_SEP,
 *     List of existing devicetree support handles (if any),
 *     DEVICE_HANDLE_NULL
 * }
 *
 * It is also (experimentally) necessary to provide explicit alignment on each
 * object. Otherwise x86-64 builds will introduce padding between objects in the
 * same input section in individual object files, which will be retained in
 * subsequent links both wasting space and resulting in aggregate size changes
 * relative to pass2 when all objects will be in the same input section.
 */
#define Z_DEVICE_DEPS_DEFINE(node_id, dev_id, ...)                      \
    extern Z_DEVICE_DEPS_CONST device_handle_t Z_DEVICE_DEPS_NAME(      \
            dev_id)[];                                                  \
    Z_DEVICE_DEPS_CONST Z_DECL_ALIGN(device_handle_t)                   \
    Z_DEVICE_DEPS_SECTION Z_DEVICE_DEPS_EXTERN __weak                   \
        Z_DEVICE_DEPS_NAME(dev_id)[] = {                                \
            COND_CODE_1(                                                \
                DT_NODE_EXISTS(node_id),                                \
                (DT_DEP_ORD(node_id), DT_REQUIRES_DEP_ORDS(node_id)),   \
                (DEVICE_HANDLE_NULL, )) /**/                            \
        Z_DEVICE_DEPS_SEP,                                              \
        Z_DEVICE_EXTRA_DEPS(__VA_ARGS__) /**/                           \
        Z_DEVICE_DEPS_SEP,                                              \
        COND_CODE_1(DT_NODE_EXISTS(node_id),                            \
                (DT_SUPPORTS_DEP_ORDS(node_id)), ()) /**/               \
    }

#endif /* CONFIG_DEVICE_DEPS */

#if defined(CONFIG_DEVICE_DT_METADATA) || defined(__DOXYGEN__)
/**
 * @brief Devicetree node labels associated with a device
 */
struct device_dt_nodelabels {
    /* @brief number of elements in the nodelabels array */
    size_t num_nodelabels;

    /* @brief array of node labels as strings, exactly as they
     *        appear in the final devicetree
     */
    #if defined(_MSC_VER) /* #CUSTOM@NDRS */
    /* This is a workaround for MSVC which does not allow zero-sized
     * arrays. The size of the array is 1.
     * This change will effect production code in C when using sizeof()
     * so it will be used only in MSVC.
     */
    char const* nodelabels[1];
    #else
    char const* nodelabels[];
    #endif
};

/**
 * @brief Devicetree metadata associated with a device
 *
 * This is currently limited to node labels, but the structure is
 * generic enough to be extended later without requiring breaking
 * changes.
 */
struct device_dt_metadata {
    /**
     * @brief Node labels associated with the device
     * @see device_get_dt_nodelabels()
     */
    const struct device_dt_nodelabels* nl;
};

/**
 * @brief Get a @ref device reference from a devicetree node label.
 *
 * If:
 *
 * 1. a device was defined from a devicetree node, for example
 *    with DEVICE_DT_DEFINE() or another similar macro, and
 * 2. that devicetree node has @p nodelabel as one of its node labels, and
 * 3. the device initialized successfully at boot time,
 *
 * then this function returns a pointer to the device. Otherwise, it
 * returns NULL.
 *
 * @param nodelabel a devicetree node label
 * @return a device reference for a device created from a node with that
 *         node label, or NULL if either no such device exists or the device
 *         failed to initialize
 */
__syscall const struct device* device_get_by_dt_nodelabel(char const* nodelabel);

/**
 * @brief Get the devicetree node labels associated with a device
 * @param dev device whose metadata to look up
 * @return information about the devicetree node labels or NULL if not available
 */
static inline const struct device_dt_nodelabels*
device_get_dt_nodelabels(const struct device* dev) {
    if (dev->dt_meta == NULL) {
        (return NULL);
    }

    return (dev->dt_meta->nl);
}

/**
 * @brief Maximum devicetree node label length.
 *
 * The maximum length is set so that device_get_by_dt_nodelabel() can
 * be used from userspace.
 */
#define Z_DEVICE_MAX_NODELABEL_LEN Z_DEVICE_MAX_NAME_LEN

/**
 * @brief Name of the identifier for a device's DT metadata structure
 * @param dev_id device identifier
 */
#define Z_DEVICE_DT_METADATA_NAME_GET(dev_id) UTIL_CAT(__dev_dt_meta_, dev_id)

/**
 * @brief Name of the identifier for the array of node label strings
 *        saved for a device.
 */
#define Z_DEVICE_DT_NODELABELS_NAME_GET(dev_id) UTIL_CAT(__dev_dt_nodelabels_, dev_id)

/**
 * @brief Initialize an entry in the device DT node label lookup table
 *
 * Allocates and initializes a struct device_dt_metadata in the
 * appropriate iterable section for use finding devices.
 */
#define Z_DEVICE_DT_METADATA_DEFINE(node_id, dev_id)            \
    static const struct device_dt_nodelabels                    \
    Z_DEVICE_DT_NODELABELS_NAME_GET(dev_id) = {                 \
        .num_nodelabels = DT_NUM_NODELABELS(node_id),           \
        .nodelabels     = DT_NODELABEL_STRING_ARRAY(node_id),   \
    };                                                          \
                                                                \
    static const struct device_dt_metadata                      \
    Z_DEVICE_DT_METADATA_NAME_GET(dev_id) = {                   \
        .nl = &Z_DEVICE_DT_NODELABELS_NAME_GET(dev_id),         \
    };
#endif /* CONFIG_DEVICE_DT_METADATA */

/**
 * @brief Init sub-priority of the device
 *
 * The sub-priority is defined by the devicetree ordinal, which ensures that
 * multiple drivers running at the same priority level run in an order that
 * respects the devicetree dependencies.
 */
#define Z_DEVICE_INIT_SUB_PRIO(node_id)                         \
    COND_CODE_1(DT_NODE_EXISTS(node_id),                        \
                (DT_DEP_ORD_STR_SORTABLE(node_id)), (0))

/**
 * @brief Maximum device name length.
 *
 * The maximum length is set so that device_get_binding() can be used from
 * userspace.
 */
#define Z_DEVICE_MAX_NAME_LEN   48U

/**
 * @brief Compile time check for device name length
 *
 * @param name Device name.
 */
#define Z_DEVICE_NAME_CHECK(name)                               \
    BUILD_ASSERT(sizeof(Z_STRINGIFY(name)) <= Z_DEVICE_MAX_NAME_LEN, \
                 Z_STRINGIFY(name) " too long")

/**
 * @brief Initializer for @ref device.
 *
 * @param name_ Name of the device.
 * @param pm_ Reference to @ref pm_device_base (optional).
 * @param data_ Reference to device data.
 * @param config_ Reference to device config.
 * @param api_ Reference to device API ops.
 * @param state_ Reference to device state.
 * @param deps_ Reference to device dependencies.
 * @param node_id_ Devicetree node identifier
 * @param dev_id_ Device identifier token, as passed to Z_DEVICE_BASE_DEFINE
 */
#define Z_DEVICE_INIT(name_, pm_, data_, config_, api_, state_, deps_, node_id_,    \
                      dev_id_)                                                      \
    {                                                                               \
        .name = name_,                                                              \
        .config = (config_),                                                        \
        .api = (api_),                                                              \
        .state = (state_),                                                          \
        .data = (data_),                                                            \
        IF_ENABLED(CONFIG_DEVICE_DEPS, (.deps = (deps_),)) /**/                     \
        IF_ENABLED(CONFIG_PM_DEVICE, Z_DEVICE_INIT_PM_BASE(pm_)) /**/               \
        IF_ENABLED(CONFIG_DEVICE_DT_METADATA,                                       \
                   (IF_ENABLED(DT_NODE_EXISTS(node_id_),                            \
                               (.dt_meta = &Z_DEVICE_DT_METADATA_NAME_GET(          \
                                dev_id_),))))                                       \
    }

/*
 * Anonymous unions require C11. Some pre-C11 gcc versions have early support for anonymous
 * unions but they require these braces when combined with C99 designated initializers. For
 * more details see https://docs.zephyrproject.org/latest/develop/languages/cpp/
 */
#if defined(__STDC_VERSION__) && (__STDC_VERSION__) < 201100
#  define Z_DEVICE_INIT_PM_BASE(pm_) ({ .pm_base = (pm_),},)
#else
#  define Z_DEVICE_INIT_PM_BASE(pm_)   (.pm_base = (pm_),)
#endif

/**
 * @brief Device section name (used for sorting purposes).
 *
 * @param level Initialization level
 * @param prio Initialization priority
 */
#define Z_DEVICE_SECTION_NAME(level, prio)                      \
    Z_CONCAT(INIT_LEVEL_ORD(level), _##prio)

/**
 * @brief Define a @ref device
 *
 * @param node_id Devicetree node id for the device (DT_INVALID_NODE if a
 * software device).
 * @param dev_id Device identifier (used to name the defined @ref device).
 * @param name Name of the device.
 * @param pm Reference to @ref pm_device_base associated with the device.
 * (optional).
 * @param data Reference to device data.
 * @param config Reference to device config.
 * @param level Initialization level.
 * @param prio Initialization priority.
 * @param api Reference to device API.
 * @param ... Optional dependencies, manually specified.
 */
#define Z_DEVICE_BASE_DEFINE(node_id, dev_id, name, pm, data, config, level, prio, api, state, \
                 deps)                                          \
    COND_CODE_1(DT_NODE_EXISTS(node_id), (), (static))          \
    COND_CODE_1(Z_DEVICE_IS_MUTABLE(node_id), (), (const))      \
    STRUCT_SECTION_ITERABLE_NAMED_ALTERNATE(                    \
        device, COND_CODE_1(Z_DEVICE_IS_MUTABLE(node_id), (device_mutable), (device)),  \
        Z_DEVICE_SECTION_NAME(level, prio), DEVICE_NAME_GET(dev_id)) =                  \
        Z_DEVICE_INIT(name, pm, data, config, api, state, deps, node_id, dev_id)

/**
 * @brief Issue an error if the given init level is not supported.
 *
 * @param level Init level
 */
#define Z_DEVICE_CHECK_INIT_LEVEL(level)                        \
    COND_CODE_1(Z_INIT_PRE_KERNEL_1_##level, (),                \
    (COND_CODE_1(Z_INIT_PRE_KERNEL_2_##level, (),               \
    (COND_CODE_1(Z_INIT_POST_KERNEL_##level, (),                \
    (ZERO_OR_COMPILE_ERROR(0)))))))

/**
 * @brief Define the init entry for a device.
 *
 * @param node_id Devicetree node id for the device (DT_INVALID_NODE if a
 * software device).
 * @param dev_id Device identifier.
 * @param init_fn_ Device init function.
 * @param level Initialization level.
 * @param prio Initialization priority.
 */
#define Z_DEVICE_INIT_ENTRY_DEFINE(node_id, dev_id, init_fn_, level, prio)                      \
    Z_DEVICE_CHECK_INIT_LEVEL(level)                                                            \
                                                                                                \
    static const Z_DECL_ALIGN(struct init_entry) __used __noasan Z_INIT_ENTRY_SECTION(          \
        level, prio, Z_DEVICE_INIT_SUB_PRIO(node_id))                                           \
        Z_INIT_ENTRY_NAME(DEVICE_NAME_GET(dev_id)) = {                                          \
            .init_fn = {COND_CODE_1(Z_DEVICE_IS_MUTABLE(node_id), (.dev_rw), (.dev)) =          \
                        (init_fn_)},                                                            \
            Z_DEVICE_INIT_ENTRY_DEV(node_id, dev_id),                                           \
    }

#define Z_DEFER_DEVICE_INIT_ENTRY_DEFINE(node_id, dev_id, init_fn_)                             \
    static const Z_DECL_ALIGN(struct init_entry) __used __noasan                                \
        __attribute__((__section__(".z_deferred_init")))                                        \
        Z_INIT_ENTRY_NAME(DEVICE_NAME_GET(dev_id)) = {                                          \
            .init_fn = {COND_CODE_1(Z_DEVICE_IS_MUTABLE(node_id), (.dev_rw), (.dev)) =          \
                        (init_fn_)},                                                            \
            Z_DEVICE_INIT_ENTRY_DEV(node_id, dev_id),                                           \
    }

/*
 * Anonymous unions require C11. Some pre-C11 gcc versions have early support for anonymous
 * unions but they require these braces when combined with C99 designated initializers. For
 * more details see https://docs.zephyrproject.org/latest/develop/languages/cpp/
 */
#if defined(__STDC_VERSION__) && (__STDC_VERSION__) < 201100
#  define Z_DEVICE_INIT_ENTRY_DEV(node_id, dev_id) { Z_DEV_ENTRY_DEV(node_id, dev_id) }
#else
#  define Z_DEVICE_INIT_ENTRY_DEV(node_id, dev_id)   Z_DEV_ENTRY_DEV(node_id, dev_id)
#endif

#define Z_DEV_ENTRY_DEV(node_id, dev_id)                        \
    COND_CODE_1(Z_DEVICE_IS_MUTABLE(node_id), (.dev_rw), (.dev)) =  &DEVICE_NAME_GET(dev_id)

/**
 * @brief Define a @ref device and all other required objects.
 *
 * This is the common macro used to define @ref device objects. It can be used
 * to define both Devicetree and software devices.
 *
 * @param node_id Devicetree node id for the device (DT_INVALID_NODE if a
 * software device).
 * @param dev_id Device identifier (used to name the defined @ref device).
 * @param name Name of the device.
 * @param init_fn Device init function.
 * @param pm Reference to @ref pm_device_base associated with the device.
 * (optional).
 * @param data Reference to device data.
 * @param config Reference to device config.
 * @param level Initialization level.
 * @param prio Initialization priority.
 * @param api Reference to device API.
 * @param state Reference to device state.
 * @param ... Optional dependencies, manually specified.
 */
#define Z_DEVICE_DEFINE(node_id, dev_id, name, init_fn, pm, data, config,       \
                        level, prio, api, state, ...)                           \
    Z_DEVICE_NAME_CHECK(name);                                                  \
                                                                                \
    IF_ENABLED(CONFIG_DEVICE_DEPS,                                              \
           (Z_DEVICE_DEPS_DEFINE(node_id, dev_id, __VA_ARGS__);))               \
                                                                                \
    IF_ENABLED(CONFIG_DEVICE_DT_METADATA,                                       \
               (IF_ENABLED(DT_NODE_EXISTS(node_id),                             \
                           (Z_DEVICE_DT_METADATA_DEFINE(node_id, dev_id);))))   \
                                                                                \
    Z_DEVICE_BASE_DEFINE(node_id, dev_id, name, pm, data, config, level,        \
        prio, api, state, Z_DEVICE_DEPS_NAME(dev_id));                          \
    COND_CODE_1(DEVICE_DT_DEFER(node_id),                                       \
            (Z_DEFER_DEVICE_INIT_ENTRY_DEFINE(node_id, dev_id,                  \
                              init_fn)),                                        \
            (Z_DEVICE_INIT_ENTRY_DEFINE(node_id, dev_id, init_fn,               \
                        level, prio)));

/**
 * @brief Declare a device for each status "okay" devicetree node.
 *
 * @note Disabled nodes should not result in devices, so not predeclaring these
 * keeps drivers honest.
 *
 * This is only "maybe" a device because some nodes have status "okay", but
 * don't have a corresponding @ref device allocated. There's no way to figure
 * that out until after we've built the zephyr image, though.
 */
#define Z_MAYBE_DEVICE_DECLARE_INTERNAL(node_id)                        \
    extern COND_CODE_1(Z_DEVICE_IS_MUTABLE(node_id), (),                \
                       (const)) struct device DEVICE_DT_NAME_GET(node_id);

DT_FOREACH_STATUS_OKAY_NODE(Z_MAYBE_DEVICE_DECLARE_INTERNAL)

/** @endcond */

#ifdef __cplusplus
}
#endif

#include <zephyr/syscalls/device.h>

#endif /* ZEPHYR_INCLUDE_DEVICE_H_ */<|MERGE_RESOLUTION|>--- conflicted
+++ resolved
@@ -206,7 +206,6 @@
  * SYS_INIT() for details.
  * @param api Pointer to the device's API structure. Can be `NULL`.
  */
-<<<<<<< HEAD
 #define DEVICE_DT_DEFINE(node_id, init_fn, pm, data, config, level, prio, api,  \
                          ...)                                   \
     Z_DEVICE_STATE_DEFINE(Z_DEVICE_DT_DEV_ID(node_id));         \
@@ -215,18 +214,7 @@
                     level, prio, api,                           \
                     &Z_DEVICE_STATE_NAME(Z_DEVICE_DT_DEV_ID(node_id)),  \
                     __VA_ARGS__)                                \
-    IF_ENABLED(CONFIG_LLEXT_EXPORT_DEVICES, (; Z_DEVICE_EXPORT(node_id))) \
-=======
-#define DEVICE_DT_DEFINE(node_id, init_fn, pm, data, config, level, prio, api, \
-			 ...)                                                  \
-	Z_DEVICE_STATE_DEFINE(Z_DEVICE_DT_DEV_ID(node_id));                    \
-	Z_DEVICE_DEFINE(node_id, Z_DEVICE_DT_DEV_ID(node_id),                  \
-			DEVICE_DT_NAME(node_id), init_fn, pm, data, config,    \
-			level, prio, api,                                      \
-			&Z_DEVICE_STATE_NAME(Z_DEVICE_DT_DEV_ID(node_id)),     \
-			__VA_ARGS__)                                           \
-	IF_ENABLED(CONFIG_LLEXT_EXPORT_DEVICES, (Z_DEVICE_EXPORT(node_id);))
->>>>>>> 8068cb25
+    IF_ENABLED(CONFIG_LLEXT_EXPORT_DEVICES, (Z_DEVICE_EXPORT(node_id);))
 
 /**
  * @brief Like DEVICE_DT_DEFINE(), but uses an instance of a `DT_DRV_COMPAT`
