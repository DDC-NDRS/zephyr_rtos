/*
 * Copyright (c) 2015 Intel Corporation.
 *
 * SPDX-License-Identifier: Apache-2.0
 */

#ifndef ZEPHYR_INCLUDE_DEVICE_H_
#define ZEPHYR_INCLUDE_DEVICE_H_

#include <stdint.h>

#include <zephyr/devicetree.h>
#include <zephyr/init.h>
#include <zephyr/linker/sections.h>
#include <zephyr/pm/state.h>
#include <zephyr/sys/device_mmio.h>
#include <zephyr/sys/iterable_sections.h>
#include <zephyr/sys/util.h>
#include <zephyr/toolchain.h>

#if defined(_MSC_VER)                       /* #CUSTOM@NDRS */
#define DT_CONST
#else
#define DT_CONST    const
#endif

#ifdef __cplusplus
extern "C" {
#endif

/**
 * @brief Device Model
 * @defgroup device_model Device Model
 * @since 1.0
 * @version 1.0.0
 * @{
 */

/** @cond INTERNAL_HIDDEN */

/**
 * @brief Flag value used in lists of device dependencies to separate distinct
 * groups.
 */
#define Z_DEVICE_DEPS_SEP INT16_MIN

/**
 * @brief Flag value used in lists of device dependencies to indicate the end of
 * the list.
 */
#define Z_DEVICE_DEPS_ENDS INT16_MAX

/** @brief Determine if a DT node is mutable */
#define Z_DEVICE_IS_MUTABLE(node_id)                            \
    COND_CODE_1(IS_ENABLED(CONFIG_DEVICE_MUTABLE), (DT_PROP(node_id, zephyr_mutable)), (0))

/** @endcond */

/**
 * @brief Type used to represent a "handle" for a device.
 *
 * Every @ref device has an associated handle. You can get a pointer to a
 * @ref device from its handle and vice versa, but the handle uses less space
 * than a pointer. The device.h API mainly uses handles to store lists of
 * multiple devices in a compact way.
 *
 * The extreme values and zero have special significance. Negative values
 * identify functionality that does not correspond to a Zephyr device, such as
 * the system clock or a SYS_INIT() function.
 *
 * @see device_handle_get()
 * @see device_from_handle()
 */
typedef int16_t device_handle_t;

/** @brief Flag value used to identify an unknown device. */
#define DEVICE_HANDLE_NULL 0

/**
 * @brief Expands to the name of a global device object.
 *
 * Return the full name of a device object symbol created by DEVICE_DEFINE(),
 * using the `dev_id` provided to DEVICE_DEFINE(). This is the name of the
 * global variable storing the device structure, not a pointer to the string in
 * the @ref device.name field.
 *
 * It is meant to be used for declaring extern symbols pointing to device
 * objects before using the DEVICE_GET macro to get the device object.
 *
 * This macro is normally only useful within device driver source code. In other
 * situations, you are probably looking for device_get_binding().
 *
 * @param dev_id Device identifier.
 *
 * @return The full name of the device object defined by device definition
 * macros.
 */
#define DEVICE_NAME_GET(dev_id) Z_CONCAT(__device_, dev_id)

/* Node paths can exceed the maximum size supported by
 * device_get_binding() in user mode; this macro synthesizes a unique
 * dev_id from a devicetree node while staying within this maximum
 * size.
 *
 * The ordinal used in this name can be mapped to the path by
 * examining zephyr/include/generated/zephyr/devicetree_generated.h.
 */
#define Z_DEVICE_DT_DEV_ID(node_id) Z_CONCAT(dts_ord_, DT_DEP_ORD(node_id))

/**
 * @brief Create a device object and set it up for boot time initialization.
 *
 * This macro defines a @ref device that is automatically configured by the
 * kernel during system initialization. This macro should only be used when the
 * device is not being allocated from a devicetree node. If you are allocating a
 * device from a devicetree node, use DEVICE_DT_DEFINE() or
 * DEVICE_DT_INST_DEFINE() instead.
 *
 * @param dev_id A unique token which is used in the name of the global device
 * structure as a C identifier.
 * @param name A string name for the device, which will be stored in
 * @ref device.name. This name can be used to look up the device with
 * device_get_binding(). This must be less than Z_DEVICE_MAX_NAME_LEN characters
 * (including terminating `NULL`) in order to be looked up from user mode.
 * @param init_fn Pointer to the device's initialization function, which will be
 * run by the kernel during system initialization. Can be `NULL`.
 * @param pm Pointer to the device's power management resources, a
 * @ref pm_device, which will be stored in @ref device.pm field. Use `NULL` if
 * the device does not use PM.
 * @param data Pointer to the device's private mutable data, which will be
 * stored in @ref device.data.
 * @param config Pointer to the device's private constant data, which will be
 * stored in @ref device.config.
 * @param level The device's initialization level (PRE_KERNEL_1, PRE_KERNEL_2 or
 * POST_KERNEL).
 * @param prio The device's priority within its initialization level. See
 * SYS_INIT() for details.
 * @param api Pointer to the device's API structure. Can be `NULL`.
 */
#define DEVICE_DEFINE(dev_id, name, init_fn, pm, data, config, level, prio, \
                      api)                                                  \
    Z_DEVICE_STATE_DEFINE(dev_id);                                          \
    Z_DEVICE_DEFINE(DT_INVALID_NODE, dev_id, name, init_fn, pm, data,       \
                    config, level, prio, api,                               \
                    &Z_DEVICE_STATE_NAME(dev_id))

/**
 * @brief Return a string name for a devicetree node.
 *
 * This macro returns a string literal usable as a device's name from a
 * devicetree node identifier.
 *
 * @param node_id The devicetree node identifier.
 *
 * @return The value of the node's `label` property, if it has one.
 * Otherwise, the node's full name in `node-name@unit-address` form.
 */
#define DEVICE_DT_NAME(node_id)             \
    DT_PROP_OR(node_id, label, DT_NODE_FULL_NAME(node_id))

/**
 * @brief Determine if a devicetree node initialization should be deferred.
 *
 * @param node_id The devicetree node identifier.
 *
 * @return Boolean stating if node initialization should be deferred.
 */
#define DEVICE_DT_DEFER(node_id)                                \
    DT_PROP(node_id, zephyr_deferred_init)

/**
 * @brief Create a device object from a devicetree node identifier and set it up
 * for boot time initialization.
 *
 * This macro defines a @ref device that is automatically configured by the
 * kernel during system initialization. The global device object's name as a C
 * identifier is derived from the node's dependency ordinal. @ref device.name is
 * set to `DEVICE_DT_NAME(node_id)`.
 *
 * The device is declared with extern visibility, so a pointer to a global
 * device object can be obtained with `DEVICE_DT_GET(node_id)` from any source
 * file that includes `<zephyr/device.h>`. Before using the pointer, the
 * referenced object should be checked using device_is_ready().
 *
 * @param node_id The devicetree node identifier.
 * @param init_fn Pointer to the device's initialization function, which will be
 * run by the kernel during system initialization. Can be `NULL`.
 * @param pm Pointer to the device's power management resources, a
 * @ref pm_device, which will be stored in @ref device.pm. Use `NULL` if the
 * device does not use PM.
 * @param data Pointer to the device's private mutable data, which will be
 * stored in @ref device.data.
 * @param config Pointer to the device's private constant data, which will be
 * stored in @ref device.config field.
 * @param level The device's initialization level (PRE_KERNEL_1, PRE_KERNEL_2 or
 * POST_KERNEL).
 * @param prio The device's priority within its initialization level. See
 * SYS_INIT() for details.
 * @param api Pointer to the device's API structure. Can be `NULL`.
 */
#define DEVICE_DT_DEFINE(node_id, init_fn, pm, data, config, level, prio, api,  \
                         ...)                                   \
    Z_DEVICE_STATE_DEFINE(Z_DEVICE_DT_DEV_ID(node_id));         \
    Z_DEVICE_DEFINE(node_id, Z_DEVICE_DT_DEV_ID(node_id),       \
                    DEVICE_DT_NAME(node_id), init_fn, pm, data, config, \
                    level, prio, api,                           \
                    &Z_DEVICE_STATE_NAME(Z_DEVICE_DT_DEV_ID(node_id)),  \
                    __VA_ARGS__)

/**
 * @brief Like DEVICE_DT_DEFINE(), but uses an instance of a `DT_DRV_COMPAT`
 * compatible instead of a node identifier.
 *
 * @param inst Instance number. The `node_id` argument to DEVICE_DT_DEFINE() is
 * set to `DT_DRV_INST(inst)`.
 * @param ... Other parameters as expected by DEVICE_DT_DEFINE().
 */
#define DEVICE_DT_INST_DEFINE(inst, ...)    \
    DEVICE_DT_DEFINE(DT_DRV_INST(inst), __VA_ARGS__)

/**
 * @brief The name of the global device object for @p node_id
 *
 * Returns the name of the global device structure as a C identifier. The device
 * must be allocated using DEVICE_DT_DEFINE() or DEVICE_DT_INST_DEFINE() for
 * this to work.
 *
 * This macro is normally only useful within device driver source code. In other
 * situations, you are probably looking for DEVICE_DT_GET().
 *
 * @param node_id Devicetree node identifier
 *
 * @return The name of the device object as a C identifier
 */
#define DEVICE_DT_NAME_GET(node_id) DEVICE_NAME_GET(Z_DEVICE_DT_DEV_ID(node_id))

/**
 * @brief Get a @ref device reference from a devicetree node identifier.
 *
 * Returns a pointer to a device object created from a devicetree node, if any
 * device was allocated by a driver.
 *
 * If no such device was allocated, this will fail at linker time. If you get an
 * error that looks like `undefined reference to __device_dts_ord_<N>`, that is
 * what happened. Check to make sure your device driver is being compiled,
 * usually by enabling the Kconfig options it requires.
 *
 * @param node_id A devicetree node identifier
 *
 * @return A pointer to the device object created for that node
 */
#define DEVICE_DT_GET(node_id) (&DEVICE_DT_NAME_GET(node_id))

/**
 * @brief Get a @ref device reference for an instance of a `DT_DRV_COMPAT`
 * compatible.
 *
 * This is equivalent to `DEVICE_DT_GET(DT_DRV_INST(inst))`.
 *
 * @param inst `DT_DRV_COMPAT` instance number
 * @return A pointer to the device object created for that instance
 */
#define DEVICE_DT_INST_GET(inst) DEVICE_DT_GET(DT_DRV_INST(inst))

/**
 * @brief Get a @ref device reference from a devicetree compatible.
 *
 * If an enabled devicetree node has the given compatible and a device
 * object was created from it, this returns a pointer to that device.
 *
 * If there no such devices, this returns NULL.
 *
 * If there are multiple, this returns an arbitrary one.
 *
 * If this returns non-NULL, the device must be checked for readiness
 * before use, e.g. with device_is_ready().
 *
 * @param compat lowercase-and-underscores devicetree compatible
 * @return a pointer to a device, or NULL
 */
#define DEVICE_DT_GET_ANY(compat)                   \
    COND_CODE_1(DT_HAS_COMPAT_STATUS_OKAY(compat),  \
                (DEVICE_DT_GET(DT_COMPAT_GET_ANY_STATUS_OKAY(compat))), \
                (NULL))

/**
 * @brief Get a @ref device reference from a devicetree compatible.
 *
 * If an enabled devicetree node has the given compatible and a device object
 * was created from it, this returns a pointer to that device.
 *
 * If there are no such devices, this will fail at compile time.
 *
 * If there are multiple, this returns an arbitrary one.
 *
 * If this returns non-NULL, the device must be checked for readiness before
 * use, e.g. with device_is_ready().
 *
 * @param compat lowercase-and-underscores devicetree compatible
 * @return a pointer to a device
 */
#define DEVICE_DT_GET_ONE(compat)                   \
    COND_CODE_1(DT_HAS_COMPAT_STATUS_OKAY(compat),  \
                (DEVICE_DT_GET(DT_COMPAT_GET_ANY_STATUS_OKAY(compat))), \
                (ZERO_OR_COMPILE_ERROR(0)))

/**
 * @brief Utility macro to obtain an optional reference to a device.
 *
 * If the node identifier refers to a node with status `okay`, this returns
 * `DEVICE_DT_GET(node_id)`. Otherwise, it returns `NULL`.
 *
 * @param node_id devicetree node identifier
 *
 * @return a @ref device reference for the node identifier, which may be `NULL`.
 */
#define DEVICE_DT_GET_OR_NULL(node_id)              \
    COND_CODE_1(DT_NODE_HAS_STATUS(node_id, okay),  \
                (DEVICE_DT_GET(node_id)), (NULL))

/**
 * @brief Obtain a pointer to a device object by name
 *
 * @details Return the address of a device object created by
 * DEVICE_DEFINE(), using the dev_id provided to DEVICE_DEFINE().
 *
 * @param dev_id Device identifier.
 *
 * @return A pointer to the device object created by DEVICE_DEFINE()
 */
#define DEVICE_GET(dev_id) (&DEVICE_NAME_GET(dev_id))

/**
 * @brief Declare a static device object
 *
 * This macro can be used at the top-level to declare a device, such
 * that DEVICE_GET() may be used before the full declaration in
 * DEVICE_DEFINE().
 *
 * This is often useful when configuring interrupts statically in a
 * device's init or per-instance config function, as the init function
 * itself is required by DEVICE_DEFINE() and use of DEVICE_GET()
 * inside it creates a circular dependency.
 *
 * @param dev_id Device identifier.
 */
#define DEVICE_DECLARE(dev_id)                      \
    static const struct device DEVICE_NAME_GET(dev_id)

/**
 * @brief Get a @ref init_entry reference from a devicetree node.
 *
 * @param node_id A devicetree node identifier
 *
 * @return A pointer to the @ref init_entry object created for that node
 */
#define DEVICE_INIT_DT_GET(node_id)                 \
    (&Z_INIT_ENTRY_NAME(DEVICE_DT_NAME_GET(node_id)))

/**
 * @brief Get a @ref init_entry reference from a device identifier.
 *
 * @param dev_id Device identifier.
 *
 * @return A pointer to the init_entry object created for that device
 */
#define DEVICE_INIT_GET(dev_id) (&Z_INIT_ENTRY_NAME(DEVICE_NAME_GET(dev_id)))

/**
 * @brief Runtime device dynamic structure (in RAM) per driver instance
 *
 * Fields in this are expected to be default-initialized to zero. The
 * kernel driver infrastructure and driver access functions are
 * responsible for ensuring that any non-zero initialization is done
 * before they are accessed.
 */
struct device_state {
    /**
     * Device initialization return code (positive errno value).
     *
     * Device initialization functions return a negative errno code if they
     * fail. In Zephyr, errno values do not exceed 255, so we can store the
     * positive result value in a uint8_t type.
     */
    uint8_t init_res;

    /** Indicates the device initialization function has been
     * invoked.
     */
    bool initialized : 1;
};

struct pm_device_base;
struct pm_device;
struct pm_device_isr;

#ifdef CONFIG_DEVICE_DEPS_DYNAMIC
#define Z_DEVICE_DEPS_CONST
#else
#define Z_DEVICE_DEPS_CONST const
#endif

/**
 * @brief Runtime device structure (in ROM) per driver instance
 */
struct device {
<<<<<<< HEAD
	/** Name of the device instance */
	const char *name;
	/** Address of device instance config information */
	const void *config;
	/** Address of the API structure exposed by the device instance */
	const void *api;
	/** Address of the common device state */
	struct device_state *state;
	/** Address of the device instance private data */
	void *data;
#if defined(CONFIG_DEVICE_DEPS) || defined(__DOXYGEN__)
	/**
	 * Optional pointer to dependencies associated with the device.
	 *
	 * This encodes a sequence of sets of device handles that have some
	 * relationship to this node. The individual sets are extracted with
	 * dedicated API, such as device_required_handles_get(). Only available
	 * if @kconfig{CONFIG_DEVICE_DEPS} is enabled.
	 */
	Z_DEVICE_DEPS_CONST device_handle_t *deps;
#endif /* CONFIG_DEVICE_DEPS */
#if defined(CONFIG_PM_POLICY_DEVICE_CONSTRAINTS) || defined(__DOXYGEN__)
	struct pm_state_constraint const *pm_constraints;
	size_t pm_constraints_size;
#endif /* CONFIG_PM */
#if defined(CONFIG_PM_DEVICE) || defined(__DOXYGEN__)
	/**
	 * Reference to the device PM resources (only available if
	 * @kconfig{CONFIG_PM_DEVICE} is enabled).
	 */
	union {
		struct pm_device_base *pm_base;
		struct pm_device *pm;
		struct pm_device_isr *pm_isr;
	};
#endif
=======
    /** Name of the device instance */
    char const* name;
    /** Address of device instance config information */
    void const* config;
    /** Address of the API structure exposed by the device instance */
    void const* api;
    /** Address of the common device state */
    struct device_state* state;
    /** Address of the device instance private data */
    void* data;
    #if defined(CONFIG_DEVICE_DEPS) || defined(__DOXYGEN__)
    /**
     * Optional pointer to dependencies associated with the device.
     *
     * This encodes a sequence of sets of device handles that have some
     * relationship to this node. The individual sets are extracted with
     * dedicated API, such as device_required_handles_get(). Only available
     * if @kconfig{CONFIG_DEVICE_DEPS} is enabled.
     */
    Z_DEVICE_DEPS_CONST device_handle_t* deps;
    #endif /* CONFIG_DEVICE_DEPS */
    #if defined(CONFIG_PM_DEVICE) || defined(__DOXYGEN__)
    /**
     * Reference to the device PM resources (only available if
     * @kconfig{CONFIG_PM_DEVICE} is enabled).
     */
    union {
        struct pm_device_base* pm_base;
        struct pm_device* pm;
        struct pm_device_isr* pm_isr;
    };
    #endif
>>>>>>> 4992a0cf
};

/**
 * @brief Get the handle for a given device
 *
 * @param dev the device for which a handle is desired.
 *
 * @return the handle for the device, or DEVICE_HANDLE_NULL if the device does
 * not have an associated handle.
 */
static inline device_handle_t device_handle_get(const struct device* dev) {
    device_handle_t ret = DEVICE_HANDLE_NULL;
    STRUCT_SECTION_START_EXTERN(device);

    /* TODO: If/when devices can be constructed that are not part of the
     * fixed sequence we'll need another solution.
     */
    if (dev != NULL) {
        ret = 1 + (device_handle_t)(dev - STRUCT_SECTION_START(device));
    }

    return (ret);
}

/**
 * @brief Run device initialization in user space
 *
 * @param[in] dev the device that want to re-initialize
 *
 * @return 0 on success, negative errno code otherwise
 * @note The init_entry entry of the device shall be in POST_KERNEL !!!
 */
int device_user_init(const struct device* dev);                 /* #CUSTOM@NDRS */

/**
 * @brief Get the device corresponding to a handle.
 *
 * @param dev_handle the device handle
 *
 * @return the device that has that handle, or a null pointer if @p dev_handle
 * does not identify a device.
 */
static inline const struct device*
device_from_handle(device_handle_t dev_handle) {
    STRUCT_SECTION_START_EXTERN(device);
    const struct device* dev = NULL;
    size_t numdev;

    STRUCT_SECTION_COUNT(device, &numdev);

    if ((dev_handle > 0) && ((size_t)dev_handle <= numdev)) {
        dev = &STRUCT_SECTION_START(device)[dev_handle - 1];
    }

    return (dev);
}

#if defined(CONFIG_DEVICE_DEPS) || defined(__DOXYGEN__)

/**
 * @brief Prototype for functions used when iterating over a set of devices.
 *
 * Such a function may be used in API that identifies a set of devices and
 * provides a visitor API supporting caller-specific interaction with each
 * device in the set.
 *
 * The visit is said to succeed if the visitor returns a non-negative value.
 *
 * @param dev a device in the set being iterated
 * @param context state used to support the visitor function
 *
 * @return A non-negative number to allow walking to continue, and a negative
 * error code to case the iteration to stop.
 *
 * @see device_required_foreach()
 * @see device_supported_foreach()
 */
typedef int (*device_visitor_callback_t)(const struct device* dev,
                                         void* context);

/**
 * @brief Get the device handles for devicetree dependencies of this device.
 *
 * This function returns a pointer to an array of device handles. The length of
 * the array is stored in the @p count parameter.
 *
 * The array contains a handle for each device that @p dev requires directly, as
 * determined from the devicetree. This does not include transitive
 * dependencies; you must recursively determine those.
 *
 * @param dev the device for which dependencies are desired.
 * @param count pointer to where this function should store the length of the
 * returned array. No value is stored if the call returns a null pointer. The
 * value may be set to zero if the device has no devicetree dependencies.
 *
 * @return a pointer to a sequence of @p count device handles, or a null pointer
 * if @p dev does not have any dependency data.
 */
static inline device_handle_t const*
device_required_handles_get(const struct device* dev, size_t* count) {
    device_handle_t const* rv = dev->deps;

    if (rv != NULL) {
        size_t i = 0;

        while ((rv[i] != Z_DEVICE_DEPS_ENDS) &&
               (rv[i] != Z_DEVICE_DEPS_SEP)) {
            ++i;
        }
        *count = i;
    }

    return (rv);
}

/**
 * @brief Get the device handles for injected dependencies of this device.
 *
 * This function returns a pointer to an array of device handles. The length of
 * the array is stored in the @p count parameter.
 *
 * The array contains a handle for each device that @p dev manually injected as
 * a dependency, via providing extra arguments to Z_DEVICE_DEFINE. This does not
 * include transitive dependencies; you must recursively determine those.
 *
 * @param dev the device for which injected dependencies are desired.
 * @param count pointer to where this function should store the length of the
 * returned array. No value is stored if the call returns a null pointer. The
 * value may be set to zero if the device has no devicetree dependencies.
 *
 * @return a pointer to a sequence of @p *count device handles, or a null
 * pointer if @p dev does not have any dependency data.
 */
static inline device_handle_t const*
device_injected_handles_get(const struct device* dev, size_t* count) {
    device_handle_t const* rv = dev->deps;
    size_t region = 0;
    size_t i = 0;

    if (rv != NULL) {
        /* Fast forward to injected devices */
        while (region != 1) {
            if (*rv == Z_DEVICE_DEPS_SEP) {
                region++;
            }
            rv++;
        }

        while ((rv[i] != Z_DEVICE_DEPS_ENDS) &&
               (rv[i] != Z_DEVICE_DEPS_SEP)) {
            ++i;
        }
        *count = i;
    }

    return (rv);
}

/**
 * @brief Get the set of handles that this device supports.
 *
 * This function returns a pointer to an array of device handles. The length of
 * the array is stored in the @p count parameter.
 *
 * The array contains a handle for each device that @p dev "supports" -- that
 * is, devices that require @p dev directly -- as determined from the
 * devicetree. This does not include transitive dependencies; you must
 * recursively determine those.
 *
 * @param dev the device for which supports are desired.
 * @param count pointer to where this function should store the length of the
 * returned array. No value is stored if the call returns a null pointer. The
 * value may be set to zero if nothing in the devicetree depends on @p dev.
 *
 * @return a pointer to a sequence of @p *count device handles, or a null
 * pointer if @p dev does not have any dependency data.
 */
static inline device_handle_t const*
device_supported_handles_get(const struct device* dev, size_t* count) {
    device_handle_t const* rv = dev->deps;
    size_t region = 0;
    size_t i = 0;

    if (rv != NULL) {
        /* Fast forward to supporting devices */
        while (region != 2) {
            if (*rv == Z_DEVICE_DEPS_SEP) {
                region++;
            }
            rv++;
        }
        /* Count supporting devices.
         * Trailing NULL's can be injected by gen_device_deps.py due to
         * CONFIG_PM_DEVICE_POWER_DOMAIN_DYNAMIC_NUM
         */
        while ((rv[i] != Z_DEVICE_DEPS_ENDS) &&
               (rv[i] != DEVICE_HANDLE_NULL)) {
            ++i;
        }
        *count = i;
    }

    return (rv);
}

/**
 * @brief Visit every device that @p dev directly requires.
 *
 * Zephyr maintains information about which devices are directly required by
 * another device; for example an I2C-based sensor driver will require an I2C
 * controller for communication. Required devices can derive from
 * statically-defined devicetree relationships or dependencies registered at
 * runtime.
 *
 * This API supports operating on the set of required devices. Example uses
 * include making sure required devices are ready before the requiring device is
 * used, and releasing them when the requiring device is no longer needed.
 *
 * There is no guarantee on the order in which required devices are visited.
 *
 * If the @p visitor_cb function returns a negative value iteration is halted,
 * and the returned value from the visitor is returned from this function.
 *
 * @note This API is not available to unprivileged threads.
 *
 * @param dev a device of interest. The devices that this device depends on will
 * be used as the set of devices to visit. This parameter must not be null.
 * @param visitor_cb the function that should be invoked on each device in the
 * dependency set. This parameter must not be null.
 * @param context state that is passed through to the visitor function. This
 * parameter may be null if @p visitor_cb tolerates a null @p context.
 *
 * @return The number of devices that were visited if all visits succeed, or
 * the negative value returned from the first visit that did not succeed.
 */
int device_required_foreach(const struct device* dev,
                            device_visitor_callback_t visitor_cb,
                            void* context);

/**
 * @brief Visit every device that @p dev directly supports.
 *
 * Zephyr maintains information about which devices are directly supported by
 * another device; for example an I2C controller will support an I2C-based
 * sensor driver. Supported devices can derive from statically-defined
 * devicetree relationships.
 *
 * This API supports operating on the set of supported devices. Example uses
 * include iterating over the devices connected to a regulator when it is
 * powered on.
 *
 * There is no guarantee on the order in which required devices are visited.
 *
 * If the @p visitor_cb function returns a negative value iteration is halted,
 * and the returned value from the visitor is returned from this function.
 *
 * @note This API is not available to unprivileged threads.
 *
 * @param dev a device of interest. The devices that this device supports
 * will be used as the set of devices to visit. This parameter must not be null.
 * @param visitor_cb the function that should be invoked on each device in the
 * support set. This parameter must not be null.
 * @param context state that is passed through to the visitor function. This
 * parameter may be null if @p visitor_cb tolerates a null @p context.
 *
 * @return The number of devices that were visited if all visits succeed, or the
 * negative value returned from the first visit that did not succeed.
 */
int device_supported_foreach(const struct device* dev,
                             device_visitor_callback_t visitor_cb,
                             void* context);

#endif /* CONFIG_DEVICE_DEPS */

/**
 * @brief Get a @ref device reference from its @ref device.name field.
 *
 * This function iterates through the devices on the system. If a device with
 * the given @p name field is found, and that device initialized successfully at
 * boot time, this function returns a pointer to the device.
 *
 * If no device has the given @p name, this function returns `NULL`.
 *
 * This function also returns NULL when a device is found, but it failed to
 * initialize successfully at boot time. (To troubleshoot this case, set a
 * breakpoint on your device driver's initialization function.)
 *
 * @param name device name to search for. A null pointer, or a pointer to an
 * empty string, will cause NULL to be returned.
 *
 * @return pointer to device structure with the given name; `NULL` if the device
 * is not found or if the device with that name's initialization function
 * failed.
 */
__syscall const struct device* device_get_binding(char const* name);

/**
 * @brief Get access to the static array of static devices.
 *
 * @param devices where to store the pointer to the array of statically
 * allocated devices. The array must not be mutated through this pointer.
 *
 * @return the number of statically allocated devices.
 */
size_t z_device_get_all_static(const struct device** devices);

/**
 * @brief Verify that a device is ready for use.
 *
 * Indicates whether the provided device pointer is for a device known to be
 * in a state where it can be used with its standard API.
 *
 * This can be used with device pointers captured from DEVICE_DT_GET(), which
 * does not include the readiness checks of device_get_binding(). At minimum
 * this means that the device has been successfully initialized.
 *
 * @param dev pointer to the device in question.
 *
 * @retval true If the device is ready for use.
 * @retval false If the device is not ready for use or if a NULL device pointer
 * is passed as argument.
 */
__syscall bool device_is_ready(const struct device* dev);

/**
 * @brief Initialize a device.
 *
 * A device whose initialization was deferred (by marking it as
 * ``zephyr,deferred-init`` on devicetree) needs to be initialized manually via
 * this call. Note that only devices whose initialization was deferred can be
 * initialized via this call - one can not try to initialize a non
 * initialization deferred device that failed initialization with this call.
 *
 * @param dev device to be initialized.
 *
 * @retval -ENOENT If device was not found - or isn't a deferred one.
 * @retval -errno For other errors.
 */
__syscall int device_init(const struct device* dev);

/**
 * @}
 */

/** @cond INTERNAL_HIDDEN */

/**
 * @brief Synthesize a unique name for the device state associated with
 * @p dev_id.
 */
#define Z_DEVICE_STATE_NAME(dev_id) Z_CONCAT(__devstate_, dev_id)

/**
 * @brief Utility macro to define and initialize the device state.
 *
 * @param dev_id Device identifier.
 */
#define Z_DEVICE_STATE_DEFINE(dev_id)                           \
    static Z_DECL_ALIGN(struct device_state) Z_DEVICE_STATE_NAME(dev_id)    \
    __attribute__((__section__(".z_devstate")))

#if defined(CONFIG_DEVICE_DEPS) || defined(__DOXYGEN__)

/**
 * @brief Synthesize the name of the object that holds device ordinal and
 * dependency data.
 *
 * @param dev_id Device identifier.
 */
#define Z_DEVICE_DEPS_NAME(dev_id) Z_CONCAT(__devicedeps_, dev_id)

/**
 * @brief Expand extra dependencies with a comma in between.
 *
 * @param ... Extra dependencies.
 */
#define Z_DEVICE_EXTRA_DEPS(...)                                \
    FOR_EACH_NONEMPTY_TERM(IDENTITY, (, ), __VA_ARGS__)

/** @brief Linker section were device dependencies are placed. */
#define Z_DEVICE_DEPS_SECTION                                   \
    __attribute__((__section__(".__device_deps_pass1")))

#ifdef __cplusplus
#define Z_DEVICE_DEPS_EXTERN extern
#else
#define Z_DEVICE_DEPS_EXTERN
#endif

/**
 * @brief Define device dependencies.
 *
 * Initial build provides a record that associates the device object with its
 * devicetree ordinal, and provides the dependency ordinals. These are provided
 * as weak definitions (to prevent the reference from being captured when the
 * original object file is compiled), and in a distinct pass1 section (which
 * will be replaced by postprocessing).
 *
 * Before processing in gen_device_deps.py, the array format is:
 * {
 *     DEVICE_ORDINAL (or DEVICE_HANDLE_NULL if not a devicetree node),
 *     List of devicetree dependency ordinals (if any),
 *     Z_DEVICE_DEPS_SEP,
 *     List of injected dependency ordinals (if any),
 *     Z_DEVICE_DEPS_SEP,
 *     List of devicetree supporting ordinals (if any),
 * }
 *
 * After processing in gen_device_deps.py, the format is updated to:
 * {
 *     List of existing devicetree dependency handles (if any),
 *     Z_DEVICE_DEPS_SEP,
 *     List of injected devicetree dependency handles (if any),
 *     Z_DEVICE_DEPS_SEP,
 *     List of existing devicetree support handles (if any),
 *     DEVICE_HANDLE_NULL
 * }
 *
 * It is also (experimentally) necessary to provide explicit alignment on each
 * object. Otherwise x86-64 builds will introduce padding between objects in the
 * same input section in individual object files, which will be retained in
 * subsequent links both wasting space and resulting in aggregate size changes
 * relative to pass2 when all objects will be in the same input section.
 */
#define Z_DEVICE_DEPS_DEFINE(node_id, dev_id, ...)              \
    extern Z_DEVICE_DEPS_CONST device_handle_t Z_DEVICE_DEPS_NAME(dev_id)[];  \
    Z_DEVICE_DEPS_CONST Z_DECL_ALIGN(device_handle_t)           \
    Z_DEVICE_DEPS_SECTION Z_DEVICE_DEPS_EXTERN __weak           \
        Z_DEVICE_DEPS_NAME(dev_id)[] = {                        \
            COND_CODE_1(                                        \
                DT_NODE_EXISTS(node_id),                        \
                (DT_DEP_ORD(node_id), DT_REQUIRES_DEP_ORDS(node_id)),  \
                (DEVICE_HANDLE_NULL, )) /**/                    \
        Z_DEVICE_DEPS_SEP,                                      \
        Z_DEVICE_EXTRA_DEPS(__VA_ARGS__) /**/                   \
        Z_DEVICE_DEPS_SEP,                                      \
        COND_CODE_1(DT_NODE_EXISTS(node_id),                    \
                (DT_SUPPORTS_DEP_ORDS(node_id)), ()) /**/       \
    }

#endif /* CONFIG_DEVICE_DEPS */

#if defined(CONFIG_PM_POLICY_DEVICE_CONSTRAINTS) || defined(__DOXYGEN__)

/**
 * @brief Synthesize the name of the object that holds a device pm constraint.
 *
 * @param dev_id Device identifier.
 */
#define Z_DEVICE_PM_CONSTRAINTS_NAME(dev_id) _CONCAT(__devicepmconstraints_, dev_id)

/**
 * @brief initialize a device pm constraint with information from devicetree.
 *
 * @param node_id Node identifier.
 */
#define Z_PM_STATE_CONSTRAINT_DT_INIT(node_id)                                 \
	{                                                                      \
		.state = PM_STATE_DT_INIT(node_id),                            \
		.substate_id = DT_PROP_OR(node_id, substate_id, 0),            \
	}

#define Z_PM_STATE_FROM_DT_DEVICE(i, node_id)                                        \
	COND_CODE_1(DT_NODE_HAS_STATUS(DT_PHANDLE_BY_IDX(node_id,                    \
		zephyr_disabling_power_states, i), okay),                            \
		(Z_PM_STATE_CONSTRAINT_DT_INIT(DT_PHANDLE_BY_IDX(node_id,            \
		zephyr_disabling_power_states, i)),), ())

/**
 * @brief Helper macro to generate a list of device pm constraints.
 */
#define Z_PM_STATE_CONSTRAINTS_FROM_DT_DEVICE(node_id)                                 \
	{                                                                              \
		LISTIFY(DT_PROP_LEN_OR(node_id, zephyr_disabling_power_states, 0),     \
			Z_PM_STATE_FROM_DT_DEVICE, (), node_id)	               \
	}

/**
 * @brief Define device pm constraints.
 *
 * Defines a list of `pm_state_constraint` for a specific device from its
 * devicetree definition.
 *
 * This information tell us which power states would cause power loss
 * and intended to be used by a device to set power state constraints when
 * it is in the middle of an operation.
 */
#define Z_DEVICE_PM_CONSTRAINTS_DEFINE(node_id, dev_id, ...)         \
	Z_DECL_ALIGN(struct pm_state_constraint)                     \
		Z_DEVICE_PM_CONSTRAINTS_NAME(dev_id)[] =             \
		Z_PM_STATE_CONSTRAINTS_FROM_DT_DEVICE(node_id);

#endif /* CONFIG_PM_POLICY_DEVICE_CONSTRAINTS */

/**
 * @brief Init sub-priority of the device
 *
 * The sub-priority is defined by the devicetree ordinal, which ensures that
 * multiple drivers running at the same priority level run in an order that
 * respects the devicetree dependencies.
 */
#define Z_DEVICE_INIT_SUB_PRIO(node_id)                         \
    COND_CODE_1(DT_NODE_EXISTS(node_id),                        \
                (DT_DEP_ORD_STR_SORTABLE(node_id)), (0))

/**
 * @brief Maximum device name length.
 *
 * The maximum length is set so that device_get_binding() can be used from
 * userspace.
 */
#define Z_DEVICE_MAX_NAME_LEN   48U

/**
 * @brief Compile time check for device name length
 *
 * @param name Device name.
 */
#define Z_DEVICE_NAME_CHECK(name)                               \
    BUILD_ASSERT(sizeof(Z_STRINGIFY(name)) <= Z_DEVICE_MAX_NAME_LEN,    \
                 Z_STRINGIFY(DEVICE_NAME_GET(name)) " too long")

/**
 * @brief Initializer for @ref device.
 *
 * @param name_ Name of the device.
 * @param pm_ Reference to @ref pm_device_base (optional).
 * @param data_ Reference to device data.
 * @param config_ Reference to device config.
 * @param api_ Reference to device API ops.
 * @param state_ Reference to device state.
 * @param deps_ Reference to device dependencies.
 */
<<<<<<< HEAD
#define Z_DEVICE_INIT(name_, pm_, data_, config_, api_, state_, deps_,                   \
			constraints_size_, constraints_)                                 \
	{                                                                                \
		.name = name_,                                                           \
		.config = (config_),                                                     \
		.api = (api_),                                                           \
		.state = (state_),                                                       \
		.data = (data_),                                                         \
		IF_ENABLED(CONFIG_DEVICE_DEPS, (.deps = (deps_),)) /**/                  \
		IF_ENABLED(CONFIG_PM_POLICY_DEVICE_CONSTRAINTS,                          \
			(.pm_constraints = (constraints_),))                             \
		IF_ENABLED(CONFIG_PM_POLICY_DEVICE_CONSTRAINTS,                          \
			(.pm_constraints_size = (constraints_size_),))                   \
		IF_ENABLED(CONFIG_PM_DEVICE, ({ .pm_base = (pm_),})) /**/                \
	}
=======
#define Z_DEVICE_INIT(name_, pm_, data_, config_, api_, state_, deps_)  \
    {                                                           \
        .name = name_,                                          \
        .config = (config_),                                    \
        .api = (api_),                                          \
        .state = (state_),                                      \
        .data = (data_),                                        \
        IF_ENABLED(CONFIG_DEVICE_DEPS, (.deps = (deps_),)) /**/ \
        IF_ENABLED(CONFIG_PM_DEVICE, ({ .pm_base = (pm_),})) /**/   \
    }
>>>>>>> 4992a0cf

/**
 * @brief Device section name (used for sorting purposes).
 *
 * @param level Initialization level
 * @param prio Initialization priority
 */
#define Z_DEVICE_SECTION_NAME(level, prio)                      \
    Z_CONCAT(INIT_LEVEL_ORD(level), _##prio)

/**
 * @brief Define a @ref device
 *
 * @param node_id Devicetree node id for the device (DT_INVALID_NODE if a
 * software device).
 * @param dev_id Device identifier (used to name the defined @ref device).
 * @param name Name of the device.
 * @param pm Reference to @ref pm_device_base associated with the device.
 * (optional).
 * @param data Reference to device data.
 * @param config Reference to device config.
 * @param level Initialization level.
 * @param prio Initialization priority.
 * @param api Reference to device API.
 * @param ... Optional dependencies, manually specified.
 */
<<<<<<< HEAD
#define Z_DEVICE_BASE_DEFINE(node_id, dev_id, name, pm, data, config, level, prio, api, state,     \
			     deps, constraints)                                                    \
	COND_CODE_1(DT_NODE_EXISTS(node_id), (), (static))                                         \
	COND_CODE_1(Z_DEVICE_IS_MUTABLE(node_id), (), (const))                                     \
	STRUCT_SECTION_ITERABLE_NAMED_ALTERNATE(                                                   \
		device, COND_CODE_1(Z_DEVICE_IS_MUTABLE(node_id), (device_mutable), (device)),     \
		Z_DEVICE_SECTION_NAME(level, prio), DEVICE_NAME_GET(dev_id)) =                     \
		Z_DEVICE_INIT(name, pm, data, config, api, state, deps,                            \
			DT_PROP_LEN_OR(node_id, zephyr_disabling_power_states, 0), constraints)
=======
#define Z_DEVICE_BASE_DEFINE(node_id, dev_id, name, pm, data, config, level, prio, api, state,  \
                             deps)                                                              \
    COND_CODE_1(DT_NODE_EXISTS(node_id), (), (static))                                          \
    COND_CODE_1(Z_DEVICE_IS_MUTABLE(node_id), (), (const))                                      \
    STRUCT_SECTION_ITERABLE_NAMED_ALTERNATE(                                                    \
        device, COND_CODE_1(Z_DEVICE_IS_MUTABLE(node_id), (device_mutable), (device)),          \
        Z_DEVICE_SECTION_NAME(level, prio), DEVICE_NAME_GET(dev_id)) =                          \
        Z_DEVICE_INIT(name, pm, data, config, api, state, deps)
>>>>>>> 4992a0cf

/* deprecated device initialization levels */
#define Z_DEVICE_LEVEL_DEPRECATED_EARLY                         \
    __WARN("EARLY device driver level is deprecated")
#define Z_DEVICE_LEVEL_DEPRECATED_PRE_KERNEL_1
#define Z_DEVICE_LEVEL_DEPRECATED_PRE_KERNEL_2
#define Z_DEVICE_LEVEL_DEPRECATED_POST_KERNEL
#define Z_DEVICE_LEVEL_DEPRECATED_APPLICATION                   \
    __WARN("APPLICATION device driver level is deprecated")
#define Z_DEVICE_LEVEL_DEPRECATED_SMP                           \
    __WARN("SMP device driver level is deprecated")

/**
 * @brief Issue a warning if the given init level is deprecated.
 *
 * @param level Init level
 */
#define Z_DEVICE_LEVEL_CHECK_DEPRECATED_LEVEL(level)            \
    Z_DEVICE_LEVEL_DEPRECATED_##level

/**
 * @brief Define the init entry for a device.
 *
 * @param node_id Devicetree node id for the device (DT_INVALID_NODE if a
 * software device).
 * @param dev_id Device identifier.
 * @param init_fn_ Device init function.
 * @param level Initialization level.
 * @param prio Initialization priority.
 */
#define Z_DEVICE_INIT_ENTRY_DEFINE(node_id, dev_id, init_fn_, level, prio)                      \
    Z_DEVICE_LEVEL_CHECK_DEPRECATED_LEVEL(level)                                                \
                                                                                                \
    static const Z_DECL_ALIGN(struct init_entry) __used __noasan Z_INIT_ENTRY_SECTION(          \
        level, prio, Z_DEVICE_INIT_SUB_PRIO(node_id))                                           \
        Z_INIT_ENTRY_NAME(DEVICE_NAME_GET(dev_id)) = {                                          \
            .init_fn = {COND_CODE_1(Z_DEVICE_IS_MUTABLE(node_id), (.dev_rw), (.dev)) =          \
                        (init_fn_)},                                                            \
            {                                                                                   \
                COND_CODE_1(Z_DEVICE_IS_MUTABLE(node_id), (.dev_rw), (.dev)) =                  \
                    &DEVICE_NAME_GET(dev_id),                                                   \
            },                                                                                  \
    }

#define Z_DEFER_DEVICE_INIT_ENTRY_DEFINE(node_id, dev_id, init_fn_)                             \
    static const Z_DECL_ALIGN(struct init_entry) __used __noasan                                \
        __attribute__((__section__(".z_deferred_init")))                                        \
        Z_INIT_ENTRY_NAME(DEVICE_NAME_GET(dev_id)) = {                                          \
            .init_fn = {COND_CODE_1(Z_DEVICE_IS_MUTABLE(node_id), (.dev_rw), (.dev)) =          \
                        (init_fn_)},                                                            \
            {                                                                                   \
                COND_CODE_1(Z_DEVICE_IS_MUTABLE(node_id), (.dev_rw), (.dev)) =                  \
                    &DEVICE_NAME_GET(dev_id),                                                   \
            },                                                                                  \
    }

/**
 * @brief Define a @ref device and all other required objects.
 *
 * This is the common macro used to define @ref device objects. It can be used
 * to define both Devicetree and software devices.
 *
 * @param node_id Devicetree node id for the device (DT_INVALID_NODE if a
 * software device).
 * @param dev_id Device identifier (used to name the defined @ref device).
 * @param name Name of the device.
 * @param init_fn Device init function.
 * @param pm Reference to @ref pm_device_base associated with the device.
 * (optional).
 * @param data Reference to device data.
 * @param config Reference to device config.
 * @param level Initialization level.
 * @param prio Initialization priority.
 * @param api Reference to device API.
 * @param state Reference to device state.
 * @param ... Optional dependencies, manually specified.
 */
<<<<<<< HEAD
#define Z_DEVICE_DEFINE(node_id, dev_id, name, init_fn, pm, data, config,       \
			level, prio, api, state, ...)                           \
	Z_DEVICE_NAME_CHECK(name);                                              \
                                                                                \
	IF_ENABLED(CONFIG_DEVICE_DEPS,                                          \
		   (Z_DEVICE_DEPS_DEFINE(node_id, dev_id, __VA_ARGS__);))       \
                                                                                \
	IF_ENABLED(CONFIG_PM_POLICY_DEVICE_CONSTRAINTS,                         \
		(Z_DEVICE_PM_CONSTRAINTS_DEFINE(node_id, dev_id, __VA_ARGS__);))\
	Z_DEVICE_BASE_DEFINE(node_id, dev_id, name, pm, data, config, level,    \
		prio, api, state, Z_DEVICE_DEPS_NAME(dev_id),                   \
		Z_DEVICE_PM_CONSTRAINTS_NAME(dev_id));                          \
	COND_CODE_1(DEVICE_DT_DEFER(node_id),                                  \
		    (Z_DEFER_DEVICE_INIT_ENTRY_DEFINE(node_id, dev_id,         \
						      init_fn)),               \
		    (Z_DEVICE_INIT_ENTRY_DEFINE(node_id, dev_id, init_fn,      \
						level, prio)));
=======
#define Z_DEVICE_DEFINE(node_id, dev_id, name, init_fn, pm, data, config,   \
                        level, prio, api, state, ...)                       \
    Z_DEVICE_NAME_CHECK(name);                                              \
                                                                            \
    IF_ENABLED(CONFIG_DEVICE_DEPS,                                          \
               (Z_DEVICE_DEPS_DEFINE(node_id, dev_id, __VA_ARGS__);))       \
                                                                            \
    Z_DEVICE_BASE_DEFINE(node_id, dev_id, name, pm, data, config, level,    \
                         prio, api, state, Z_DEVICE_DEPS_NAME(dev_id));     \
                                                                            \
    COND_CODE_1(DEVICE_DT_DEFER(node_id),                                   \
                (Z_DEFER_DEVICE_INIT_ENTRY_DEFINE(node_id, dev_id,          \
                                                  init_fn)),                \
                (Z_DEVICE_INIT_ENTRY_DEFINE(node_id, dev_id, init_fn,       \
                                            level, prio)));
>>>>>>> 4992a0cf

/**
 * @brief Declare a device for each status "okay" devicetree node.
 *
 * @note Disabled nodes should not result in devices, so not predeclaring these
 * keeps drivers honest.
 *
 * This is only "maybe" a device because some nodes have status "okay", but
 * don't have a corresponding @ref device allocated. There's no way to figure
 * that out until after we've built the zephyr image, though.
 */
#define Z_MAYBE_DEVICE_DECLARE_INTERNAL(node_id)                        \
    extern COND_CODE_1(Z_DEVICE_IS_MUTABLE(node_id), (),                \
                       (const)) struct device DEVICE_DT_NAME_GET(node_id);

DT_FOREACH_STATUS_OKAY_NODE(Z_MAYBE_DEVICE_DECLARE_INTERNAL)

/** @endcond */

#ifdef __cplusplus
}
#endif

#include <zephyr/syscalls/device.h>

#endif /* ZEPHYR_INCLUDE_DEVICE_H_ */<|MERGE_RESOLUTION|>--- conflicted
+++ resolved
@@ -404,44 +404,6 @@
  * @brief Runtime device structure (in ROM) per driver instance
  */
 struct device {
-<<<<<<< HEAD
-	/** Name of the device instance */
-	const char *name;
-	/** Address of device instance config information */
-	const void *config;
-	/** Address of the API structure exposed by the device instance */
-	const void *api;
-	/** Address of the common device state */
-	struct device_state *state;
-	/** Address of the device instance private data */
-	void *data;
-#if defined(CONFIG_DEVICE_DEPS) || defined(__DOXYGEN__)
-	/**
-	 * Optional pointer to dependencies associated with the device.
-	 *
-	 * This encodes a sequence of sets of device handles that have some
-	 * relationship to this node. The individual sets are extracted with
-	 * dedicated API, such as device_required_handles_get(). Only available
-	 * if @kconfig{CONFIG_DEVICE_DEPS} is enabled.
-	 */
-	Z_DEVICE_DEPS_CONST device_handle_t *deps;
-#endif /* CONFIG_DEVICE_DEPS */
-#if defined(CONFIG_PM_POLICY_DEVICE_CONSTRAINTS) || defined(__DOXYGEN__)
-	struct pm_state_constraint const *pm_constraints;
-	size_t pm_constraints_size;
-#endif /* CONFIG_PM */
-#if defined(CONFIG_PM_DEVICE) || defined(__DOXYGEN__)
-	/**
-	 * Reference to the device PM resources (only available if
-	 * @kconfig{CONFIG_PM_DEVICE} is enabled).
-	 */
-	union {
-		struct pm_device_base *pm_base;
-		struct pm_device *pm;
-		struct pm_device_isr *pm_isr;
-	};
-#endif
-=======
     /** Name of the device instance */
     char const* name;
     /** Address of device instance config information */
@@ -463,6 +425,10 @@
      */
     Z_DEVICE_DEPS_CONST device_handle_t* deps;
     #endif /* CONFIG_DEVICE_DEPS */
+    #if defined(CONFIG_PM_POLICY_DEVICE_CONSTRAINTS) || defined(__DOXYGEN__)
+    struct pm_state_constraint const *pm_constraints;
+    size_t pm_constraints_size;
+    #endif /* CONFIG_PM */
     #if defined(CONFIG_PM_DEVICE) || defined(__DOXYGEN__)
     /**
      * Reference to the device PM resources (only available if
@@ -474,7 +440,6 @@
         struct pm_device_isr* pm_isr;
     };
     #endif
->>>>>>> 4992a0cf
 };
 
 /**
@@ -931,26 +896,26 @@
  *
  * @param node_id Node identifier.
  */
-#define Z_PM_STATE_CONSTRAINT_DT_INIT(node_id)                                 \
-	{                                                                      \
-		.state = PM_STATE_DT_INIT(node_id),                            \
-		.substate_id = DT_PROP_OR(node_id, substate_id, 0),            \
-	}
-
-#define Z_PM_STATE_FROM_DT_DEVICE(i, node_id)                                        \
-	COND_CODE_1(DT_NODE_HAS_STATUS(DT_PHANDLE_BY_IDX(node_id,                    \
-		zephyr_disabling_power_states, i), okay),                            \
-		(Z_PM_STATE_CONSTRAINT_DT_INIT(DT_PHANDLE_BY_IDX(node_id,            \
-		zephyr_disabling_power_states, i)),), ())
+#define Z_PM_STATE_CONSTRAINT_DT_INIT(node_id)                  \
+    {                                                           \
+        .state = PM_STATE_DT_INIT(node_id),                     \
+        .substate_id = DT_PROP_OR(node_id, substate_id, 0),     \
+    }
+
+#define Z_PM_STATE_FROM_DT_DEVICE(i, node_id)                   \
+    COND_CODE_1(DT_NODE_HAS_STATUS(DT_PHANDLE_BY_IDX(node_id,   \
+        zephyr_disabling_power_states, i), okay),               \
+        (Z_PM_STATE_CONSTRAINT_DT_INIT(DT_PHANDLE_BY_IDX(node_id, \
+        zephyr_disabling_power_states, i)),), ())
 
 /**
  * @brief Helper macro to generate a list of device pm constraints.
  */
-#define Z_PM_STATE_CONSTRAINTS_FROM_DT_DEVICE(node_id)                                 \
-	{                                                                              \
-		LISTIFY(DT_PROP_LEN_OR(node_id, zephyr_disabling_power_states, 0),     \
-			Z_PM_STATE_FROM_DT_DEVICE, (), node_id)	               \
-	}
+#define Z_PM_STATE_CONSTRAINTS_FROM_DT_DEVICE(node_id)          \
+    {                                                           \
+        LISTIFY(DT_PROP_LEN_OR(node_id, zephyr_disabling_power_states, 0), \
+            Z_PM_STATE_FROM_DT_DEVICE, (), node_id)             \
+    }
 
 /**
  * @brief Define device pm constraints.
@@ -962,10 +927,10 @@
  * and intended to be used by a device to set power state constraints when
  * it is in the middle of an operation.
  */
-#define Z_DEVICE_PM_CONSTRAINTS_DEFINE(node_id, dev_id, ...)         \
-	Z_DECL_ALIGN(struct pm_state_constraint)                     \
-		Z_DEVICE_PM_CONSTRAINTS_NAME(dev_id)[] =             \
-		Z_PM_STATE_CONSTRAINTS_FROM_DT_DEVICE(node_id);
+#define Z_DEVICE_PM_CONSTRAINTS_DEFINE(node_id, dev_id, ...)    \
+    Z_DECL_ALIGN(struct pm_state_constraint)                    \
+        Z_DEVICE_PM_CONSTRAINTS_NAME(dev_id)[] =                \
+        Z_PM_STATE_CONSTRAINTS_FROM_DT_DEVICE(node_id);
 
 #endif /* CONFIG_PM_POLICY_DEVICE_CONSTRAINTS */
 
@@ -994,7 +959,7 @@
  * @param name Device name.
  */
 #define Z_DEVICE_NAME_CHECK(name)                               \
-    BUILD_ASSERT(sizeof(Z_STRINGIFY(name)) <= Z_DEVICE_MAX_NAME_LEN,    \
+    BUILD_ASSERT(sizeof(Z_STRINGIFY(name)) <= Z_DEVICE_MAX_NAME_LEN, \
                  Z_STRINGIFY(DEVICE_NAME_GET(name)) " too long")
 
 /**
@@ -1008,24 +973,8 @@
  * @param state_ Reference to device state.
  * @param deps_ Reference to device dependencies.
  */
-<<<<<<< HEAD
-#define Z_DEVICE_INIT(name_, pm_, data_, config_, api_, state_, deps_,                   \
-			constraints_size_, constraints_)                                 \
-	{                                                                                \
-		.name = name_,                                                           \
-		.config = (config_),                                                     \
-		.api = (api_),                                                           \
-		.state = (state_),                                                       \
-		.data = (data_),                                                         \
-		IF_ENABLED(CONFIG_DEVICE_DEPS, (.deps = (deps_),)) /**/                  \
-		IF_ENABLED(CONFIG_PM_POLICY_DEVICE_CONSTRAINTS,                          \
-			(.pm_constraints = (constraints_),))                             \
-		IF_ENABLED(CONFIG_PM_POLICY_DEVICE_CONSTRAINTS,                          \
-			(.pm_constraints_size = (constraints_size_),))                   \
-		IF_ENABLED(CONFIG_PM_DEVICE, ({ .pm_base = (pm_),})) /**/                \
-	}
-=======
-#define Z_DEVICE_INIT(name_, pm_, data_, config_, api_, state_, deps_)  \
+#define Z_DEVICE_INIT(name_, pm_, data_, config_, api_, state_, deps_,  \
+            constraints_size_, constraints_)                    \
     {                                                           \
         .name = name_,                                          \
         .config = (config_),                                    \
@@ -1033,9 +982,12 @@
         .state = (state_),                                      \
         .data = (data_),                                        \
         IF_ENABLED(CONFIG_DEVICE_DEPS, (.deps = (deps_),)) /**/ \
-        IF_ENABLED(CONFIG_PM_DEVICE, ({ .pm_base = (pm_),})) /**/   \
+        IF_ENABLED(CONFIG_PM_POLICY_DEVICE_CONSTRAINTS,         \
+            (.pm_constraints = (constraints_),))                \
+        IF_ENABLED(CONFIG_PM_POLICY_DEVICE_CONSTRAINTS,         \
+            (.pm_constraints_size = (constraints_size_),))      \
+        IF_ENABLED(CONFIG_PM_DEVICE, ({ .pm_base = (pm_),})) /**/ \
     }
->>>>>>> 4992a0cf
 
 /**
  * @brief Device section name (used for sorting purposes).
@@ -1062,26 +1014,15 @@
  * @param api Reference to device API.
  * @param ... Optional dependencies, manually specified.
  */
-<<<<<<< HEAD
-#define Z_DEVICE_BASE_DEFINE(node_id, dev_id, name, pm, data, config, level, prio, api, state,     \
-			     deps, constraints)                                                    \
-	COND_CODE_1(DT_NODE_EXISTS(node_id), (), (static))                                         \
-	COND_CODE_1(Z_DEVICE_IS_MUTABLE(node_id), (), (const))                                     \
-	STRUCT_SECTION_ITERABLE_NAMED_ALTERNATE(                                                   \
-		device, COND_CODE_1(Z_DEVICE_IS_MUTABLE(node_id), (device_mutable), (device)),     \
-		Z_DEVICE_SECTION_NAME(level, prio), DEVICE_NAME_GET(dev_id)) =                     \
-		Z_DEVICE_INIT(name, pm, data, config, api, state, deps,                            \
-			DT_PROP_LEN_OR(node_id, zephyr_disabling_power_states, 0), constraints)
-=======
-#define Z_DEVICE_BASE_DEFINE(node_id, dev_id, name, pm, data, config, level, prio, api, state,  \
-                             deps)                                                              \
-    COND_CODE_1(DT_NODE_EXISTS(node_id), (), (static))                                          \
-    COND_CODE_1(Z_DEVICE_IS_MUTABLE(node_id), (), (const))                                      \
-    STRUCT_SECTION_ITERABLE_NAMED_ALTERNATE(                                                    \
-        device, COND_CODE_1(Z_DEVICE_IS_MUTABLE(node_id), (device_mutable), (device)),          \
-        Z_DEVICE_SECTION_NAME(level, prio), DEVICE_NAME_GET(dev_id)) =                          \
-        Z_DEVICE_INIT(name, pm, data, config, api, state, deps)
->>>>>>> 4992a0cf
+#define Z_DEVICE_BASE_DEFINE(node_id, dev_id, name, pm, data, config, level, prio, api, state, \
+                 deps, constraints)                             \
+    COND_CODE_1(DT_NODE_EXISTS(node_id), (), (static))          \
+    COND_CODE_1(Z_DEVICE_IS_MUTABLE(node_id), (), (const))      \
+    STRUCT_SECTION_ITERABLE_NAMED_ALTERNATE(                    \
+        device, COND_CODE_1(Z_DEVICE_IS_MUTABLE(node_id), (device_mutable), (device)),  \
+        Z_DEVICE_SECTION_NAME(level, prio), DEVICE_NAME_GET(dev_id)) =                  \
+        Z_DEVICE_INIT(name, pm, data, config, api, state, deps,                         \
+            DT_PROP_LEN_OR(node_id, zephyr_disabling_power_states, 0), constraints)
 
 /* deprecated device initialization levels */
 #define Z_DEVICE_LEVEL_DEPRECATED_EARLY                         \
@@ -1159,41 +1100,23 @@
  * @param state Reference to device state.
  * @param ... Optional dependencies, manually specified.
  */
-<<<<<<< HEAD
 #define Z_DEVICE_DEFINE(node_id, dev_id, name, init_fn, pm, data, config,       \
-			level, prio, api, state, ...)                           \
-	Z_DEVICE_NAME_CHECK(name);                                              \
+                        level, prio, api, state, ...)                           \
+    Z_DEVICE_NAME_CHECK(name);                                                  \
                                                                                 \
-	IF_ENABLED(CONFIG_DEVICE_DEPS,                                          \
-		   (Z_DEVICE_DEPS_DEFINE(node_id, dev_id, __VA_ARGS__);))       \
+    IF_ENABLED(CONFIG_DEVICE_DEPS,                                              \
+           (Z_DEVICE_DEPS_DEFINE(node_id, dev_id, __VA_ARGS__);))               \
                                                                                 \
-	IF_ENABLED(CONFIG_PM_POLICY_DEVICE_CONSTRAINTS,                         \
-		(Z_DEVICE_PM_CONSTRAINTS_DEFINE(node_id, dev_id, __VA_ARGS__);))\
-	Z_DEVICE_BASE_DEFINE(node_id, dev_id, name, pm, data, config, level,    \
-		prio, api, state, Z_DEVICE_DEPS_NAME(dev_id),                   \
-		Z_DEVICE_PM_CONSTRAINTS_NAME(dev_id));                          \
-	COND_CODE_1(DEVICE_DT_DEFER(node_id),                                  \
-		    (Z_DEFER_DEVICE_INIT_ENTRY_DEFINE(node_id, dev_id,         \
-						      init_fn)),               \
-		    (Z_DEVICE_INIT_ENTRY_DEFINE(node_id, dev_id, init_fn,      \
-						level, prio)));
-=======
-#define Z_DEVICE_DEFINE(node_id, dev_id, name, init_fn, pm, data, config,   \
-                        level, prio, api, state, ...)                       \
-    Z_DEVICE_NAME_CHECK(name);                                              \
-                                                                            \
-    IF_ENABLED(CONFIG_DEVICE_DEPS,                                          \
-               (Z_DEVICE_DEPS_DEFINE(node_id, dev_id, __VA_ARGS__);))       \
-                                                                            \
-    Z_DEVICE_BASE_DEFINE(node_id, dev_id, name, pm, data, config, level,    \
-                         prio, api, state, Z_DEVICE_DEPS_NAME(dev_id));     \
-                                                                            \
-    COND_CODE_1(DEVICE_DT_DEFER(node_id),                                   \
-                (Z_DEFER_DEVICE_INIT_ENTRY_DEFINE(node_id, dev_id,          \
-                                                  init_fn)),                \
-                (Z_DEVICE_INIT_ENTRY_DEFINE(node_id, dev_id, init_fn,       \
-                                            level, prio)));
->>>>>>> 4992a0cf
+    IF_ENABLED(CONFIG_PM_POLICY_DEVICE_CONSTRAINTS,                             \
+        (Z_DEVICE_PM_CONSTRAINTS_DEFINE(node_id, dev_id, __VA_ARGS__);))        \
+    Z_DEVICE_BASE_DEFINE(node_id, dev_id, name, pm, data, config, level,        \
+        prio, api, state, Z_DEVICE_DEPS_NAME(dev_id),                           \
+        Z_DEVICE_PM_CONSTRAINTS_NAME(dev_id));                                  \
+    COND_CODE_1(DEVICE_DT_DEFER(node_id),                                       \
+            (Z_DEFER_DEVICE_INIT_ENTRY_DEFINE(node_id, dev_id,                  \
+                              init_fn)),                                        \
+            (Z_DEVICE_INIT_ENTRY_DEFINE(node_id, dev_id, init_fn,               \
+                        level, prio)));
 
 /**
  * @brief Declare a device for each status "okay" devicetree node.
