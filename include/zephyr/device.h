--- conflicted
+++ resolved
@@ -206,7 +206,6 @@
  * SYS_INIT() for details.
  * @param api Pointer to the device's API structure. Can be `NULL`.
  */
-<<<<<<< HEAD
 #define DEVICE_DT_DEFINE(node_id, init_fn, pm, data, config, level, prio, api,  \
                          ...)                                   \
     Z_DEVICE_STATE_DEFINE(Z_DEVICE_DT_DEV_ID(node_id));         \
@@ -214,18 +213,7 @@
                     DEVICE_DT_NAME(node_id), init_fn, pm, data, config, \
                     level, prio, api,                           \
                     &Z_DEVICE_STATE_NAME(Z_DEVICE_DT_DEV_ID(node_id)),  \
-                    __VA_ARGS__)                                \
-    IF_ENABLED(CONFIG_LLEXT_EXPORT_DEVICES, (Z_DEVICE_EXPORT(node_id);))
-=======
-#define DEVICE_DT_DEFINE(node_id, init_fn, pm, data, config, level, prio, api, \
-			 ...)                                                  \
-	Z_DEVICE_STATE_DEFINE(Z_DEVICE_DT_DEV_ID(node_id));                    \
-	Z_DEVICE_DEFINE(node_id, Z_DEVICE_DT_DEV_ID(node_id),                  \
-			DEVICE_DT_NAME(node_id), init_fn, pm, data, config,    \
-			level, prio, api,                                      \
-			&Z_DEVICE_STATE_NAME(Z_DEVICE_DT_DEV_ID(node_id)),     \
-			__VA_ARGS__)
->>>>>>> e8c54056
+                    __VA_ARGS__)
 
 /**
  * @brief Like DEVICE_DT_DEFINE(), but uses an instance of a `DT_DRV_COMPAT`
@@ -1207,26 +1195,16 @@
                (IF_ENABLED(DT_NODE_EXISTS(node_id),                             \
                            (Z_DEVICE_DT_METADATA_DEFINE(node_id, dev_id);))))   \
                                                                                 \
-<<<<<<< HEAD
     Z_DEVICE_BASE_DEFINE(node_id, dev_id, name, pm, data, config, level,        \
         prio, api, state, Z_DEVICE_DEPS_NAME(dev_id));                          \
     COND_CODE_1(DEVICE_DT_DEFER(node_id),                                       \
             (Z_DEFER_DEVICE_INIT_ENTRY_DEFINE(node_id, dev_id,                  \
                               init_fn)),                                        \
             (Z_DEVICE_INIT_ENTRY_DEFINE(node_id, dev_id, init_fn,               \
-                        level, prio)));
-=======
-	Z_DEVICE_BASE_DEFINE(node_id, dev_id, name, pm, data, config, level,    \
-		prio, api, state, Z_DEVICE_DEPS_NAME(dev_id));                  \
-	COND_CODE_1(DEVICE_DT_DEFER(node_id),                                   \
-		    (Z_DEFER_DEVICE_INIT_ENTRY_DEFINE(node_id, dev_id,          \
-						      init_fn)),                \
-		    (Z_DEVICE_INIT_ENTRY_DEFINE(node_id, dev_id, init_fn,       \
-						level, prio)));                 \
-	IF_ENABLED(CONFIG_LLEXT_EXPORT_DEVICES,                                 \
-		(IF_ENABLED(DT_NODE_EXISTS(node_id),                            \
-				(Z_DEVICE_EXPORT(node_id);))))
->>>>>>> e8c54056
+                        level, prio)));                                         \
+    IF_ENABLED(CONFIG_LLEXT_EXPORT_DEVICES,                                     \
+        (IF_ENABLED(DT_NODE_EXISTS(node_id),                                    \
+                    (Z_DEVICE_EXPORT(node_id);))))
 
 /**
  * @brief Declare a device for each status "okay" devicetree node.
