/*
 * Copyright (c) 2015 Intel Corporation.
 *
 * SPDX-License-Identifier: Apache-2.0
 */

#ifndef ZEPHYR_INCLUDE_DEVICE_H_
#define ZEPHYR_INCLUDE_DEVICE_H_

#include <stdint.h>

#include <zephyr/devicetree.h>
#include <zephyr/init.h>
#include <zephyr/linker/sections.h>
#include <zephyr/pm/state.h>
#include <zephyr/sys/device_mmio.h>
#include <zephyr/sys/iterable_sections.h>
#include <zephyr/sys/util.h>
#include <zephyr/toolchain.h>

#if defined(_MSC_VER)                       /* #CUSTOM@NDRS */
#define DT_CONST
#else
#define DT_CONST    const
#endif

#ifdef __cplusplus
extern "C" {
#endif

/**
 * @brief Device Model
 * @defgroup device_model Device Model
 * @since 1.0
 * @version 1.1.0
 * @{
 */

/** @cond INTERNAL_HIDDEN */

/**
 * @brief Flag value used in lists of device dependencies to separate distinct
 * groups.
 */
#define Z_DEVICE_DEPS_SEP INT16_MIN

/**
 * @brief Flag value used in lists of device dependencies to indicate the end of
 * the list.
 */
#define Z_DEVICE_DEPS_ENDS INT16_MAX

/** @brief Determine if a DT node is mutable */
#define Z_DEVICE_IS_MUTABLE(node_id)                            \
    COND_CODE_1(IS_ENABLED(CONFIG_DEVICE_MUTABLE), (DT_PROP(node_id, zephyr_mutable)), (0))

/** @endcond */

/**
 * @brief Type used to represent a "handle" for a device.
 *
 * Every @ref device has an associated handle. You can get a pointer to a
 * @ref device from its handle and vice versa, but the handle uses less space
 * than a pointer. The device.h API mainly uses handles to store lists of
 * multiple devices in a compact way.
 *
 * The extreme values and zero have special significance. Negative values
 * identify functionality that does not correspond to a Zephyr device, such as
 * the system clock or a SYS_INIT() function.
 *
 * @see device_handle_get()
 * @see device_from_handle()
 */
typedef int16_t device_handle_t;

/** @brief Flag value used to identify an unknown device. */
#define DEVICE_HANDLE_NULL 0

/**
 * @brief Expands to the name of a global device object.
 *
 * Return the full name of a device object symbol created by DEVICE_DEFINE(),
 * using the `dev_id` provided to DEVICE_DEFINE(). This is the name of the
 * global variable storing the device structure, not a pointer to the string in
 * the @ref device.name field.
 *
 * It is meant to be used for declaring extern symbols pointing to device
 * objects before using the DEVICE_GET macro to get the device object.
 *
 * This macro is normally only useful within device driver source code. In other
 * situations, you are probably looking for device_get_binding().
 *
 * @param dev_id Device identifier.
 *
 * @return The full name of the device object defined by device definition
 * macros.
 */
#define DEVICE_NAME_GET(dev_id) Z_CONCAT(__device_, dev_id)

/* Node paths can exceed the maximum size supported by
 * device_get_binding() in user mode; this macro synthesizes a unique
 * dev_id from a devicetree node while staying within this maximum
 * size.
 *
 * The ordinal used in this name can be mapped to the path by
 * examining zephyr/include/generated/zephyr/devicetree_generated.h.
 */
#define Z_DEVICE_DT_DEV_ID(node_id) Z_CONCAT(dts_ord_, DT_DEP_ORD(node_id))

/**
 * @brief Create a device object and set it up for boot time initialization.
 *
 * This macro defines a @ref device that is automatically configured by the
 * kernel during system initialization. This macro should only be used when the
 * device is not being allocated from a devicetree node. If you are allocating a
 * device from a devicetree node, use DEVICE_DT_DEFINE() or
 * DEVICE_DT_INST_DEFINE() instead.
 *
 * @param dev_id A unique token which is used in the name of the global device
 * structure as a C identifier.
 * @param name A string name for the device, which will be stored in
 * @ref device.name. This name can be used to look up the device with
 * device_get_binding(). This must be less than Z_DEVICE_MAX_NAME_LEN characters
 * (including terminating `NULL`) in order to be looked up from user mode.
 * @param init_fn Pointer to the device's initialization function, which will be
 * run by the kernel during system initialization. Can be `NULL`.
 * @param pm Pointer to the device's power management resources, a
 * @ref pm_device, which will be stored in @ref device.pm field. Use `NULL` if
 * the device does not use PM.
 * @param data Pointer to the device's private mutable data, which will be
 * stored in @ref device.data.
 * @param config Pointer to the device's private constant data, which will be
 * stored in @ref device.config.
 * @param level The device's initialization level (PRE_KERNEL_1, PRE_KERNEL_2 or
 * POST_KERNEL).
 * @param prio The device's priority within its initialization level. See
 * SYS_INIT() for details.
 * @param api Pointer to the device's API structure. Can be `NULL`.
 */
#define DEVICE_DEFINE(dev_id, name, init_fn, pm, data, config, level, prio, \
                      api)                                                  \
    Z_DEVICE_STATE_DEFINE(dev_id);                                          \
    Z_DEVICE_DEFINE(DT_INVALID_NODE, dev_id, name, init_fn, pm, data,       \
                    config, level, prio, api,                               \
                    &Z_DEVICE_STATE_NAME(dev_id))

/**
 * @brief Return a string name for a devicetree node.
 *
 * This macro returns a string literal usable as a device's name from a
 * devicetree node identifier.
 *
 * @param node_id The devicetree node identifier.
 *
 * @return The value of the node's `label` property, if it has one.
 * Otherwise, the node's full name in `node-name@unit-address` form.
 */
#define DEVICE_DT_NAME(node_id)             \
    DT_PROP_OR(node_id, label, DT_NODE_FULL_NAME(node_id))

/**
 * @brief Determine if a devicetree node initialization should be deferred.
 *
 * @param node_id The devicetree node identifier.
 *
 * @return Boolean stating if node initialization should be deferred.
 */
#define DEVICE_DT_DEFER(node_id)                                \
    DT_PROP(node_id, zephyr_deferred_init)

/**
 * @brief Create a device object from a devicetree node identifier and set it up
 * for boot time initialization.
 *
 * This macro defines a @ref device that is automatically configured by the
 * kernel during system initialization. The global device object's name as a C
 * identifier is derived from the node's dependency ordinal. @ref device.name is
 * set to `DEVICE_DT_NAME(node_id)`.
 *
 * The device is declared with extern visibility, so a pointer to a global
 * device object can be obtained with `DEVICE_DT_GET(node_id)` from any source
 * file that includes `<zephyr/device.h>`. Before using the pointer, the
 * referenced object should be checked using device_is_ready().
 *
 * @param node_id The devicetree node identifier.
 * @param init_fn Pointer to the device's initialization function, which will be
 * run by the kernel during system initialization. Can be `NULL`.
 * @param pm Pointer to the device's power management resources, a
 * @ref pm_device, which will be stored in @ref device.pm. Use `NULL` if the
 * device does not use PM.
 * @param data Pointer to the device's private mutable data, which will be
 * stored in @ref device.data.
 * @param config Pointer to the device's private constant data, which will be
 * stored in @ref device.config field.
 * @param level The device's initialization level (PRE_KERNEL_1, PRE_KERNEL_2 or
 * POST_KERNEL).
 * @param prio The device's priority within its initialization level. See
 * SYS_INIT() for details.
 * @param api Pointer to the device's API structure. Can be `NULL`.
 */
#define DEVICE_DT_DEFINE(node_id, init_fn, pm, data, config, level, prio, api,  \
                         ...)                                   \
    Z_DEVICE_STATE_DEFINE(Z_DEVICE_DT_DEV_ID(node_id));         \
    Z_DEVICE_DEFINE(node_id, Z_DEVICE_DT_DEV_ID(node_id),       \
                    DEVICE_DT_NAME(node_id), init_fn, pm, data, config, \
                    level, prio, api,                           \
                    &Z_DEVICE_STATE_NAME(Z_DEVICE_DT_DEV_ID(node_id)),  \
                    __VA_ARGS__)

/**
 * @brief Like DEVICE_DT_DEFINE(), but uses an instance of a `DT_DRV_COMPAT`
 * compatible instead of a node identifier.
 *
 * @param inst Instance number. The `node_id` argument to DEVICE_DT_DEFINE() is
 * set to `DT_DRV_INST(inst)`.
 * @param ... Other parameters as expected by DEVICE_DT_DEFINE().
 */
#define DEVICE_DT_INST_DEFINE(inst, ...)    \
    DEVICE_DT_DEFINE(DT_DRV_INST(inst), __VA_ARGS__)

/**
 * @brief The name of the global device object for @p node_id
 *
 * Returns the name of the global device structure as a C identifier. The device
 * must be allocated using DEVICE_DT_DEFINE() or DEVICE_DT_INST_DEFINE() for
 * this to work.
 *
 * This macro is normally only useful within device driver source code. In other
 * situations, you are probably looking for DEVICE_DT_GET().
 *
 * @param node_id Devicetree node identifier
 *
 * @return The name of the device object as a C identifier
 */
#define DEVICE_DT_NAME_GET(node_id) DEVICE_NAME_GET(Z_DEVICE_DT_DEV_ID(node_id))

/**
 * @brief Get a @ref device reference from a devicetree node identifier.
 *
 * Returns a pointer to a device object created from a devicetree node, if any
 * device was allocated by a driver.
 *
 * If no such device was allocated, this will fail at linker time. If you get an
 * error that looks like `undefined reference to __device_dts_ord_<N>`, that is
 * what happened. Check to make sure your device driver is being compiled,
 * usually by enabling the Kconfig options it requires.
 *
 * @param node_id A devicetree node identifier
 *
 * @return A pointer to the device object created for that node
 */
#define DEVICE_DT_GET(node_id) (&DEVICE_DT_NAME_GET(node_id))

/**
 * @brief Get a @ref device reference for an instance of a `DT_DRV_COMPAT`
 * compatible.
 *
 * This is equivalent to `DEVICE_DT_GET(DT_DRV_INST(inst))`.
 *
 * @param inst `DT_DRV_COMPAT` instance number
 * @return A pointer to the device object created for that instance
 */
#define DEVICE_DT_INST_GET(inst) DEVICE_DT_GET(DT_DRV_INST(inst))

/**
 * @brief Get a @ref device reference from a devicetree compatible.
 *
 * If an enabled devicetree node has the given compatible and a device
 * object was created from it, this returns a pointer to that device.
 *
 * If there no such devices, this returns NULL.
 *
 * If there are multiple, this returns an arbitrary one.
 *
 * If this returns non-NULL, the device must be checked for readiness
 * before use, e.g. with device_is_ready().
 *
 * @param compat lowercase-and-underscores devicetree compatible
 * @return a pointer to a device, or NULL
 */
#define DEVICE_DT_GET_ANY(compat)                   \
    COND_CODE_1(DT_HAS_COMPAT_STATUS_OKAY(compat),  \
                (DEVICE_DT_GET(DT_COMPAT_GET_ANY_STATUS_OKAY(compat))), \
                (NULL))

/**
 * @brief Get a @ref device reference from a devicetree compatible.
 *
 * If an enabled devicetree node has the given compatible and a device object
 * was created from it, this returns a pointer to that device.
 *
 * If there are no such devices, this will fail at compile time.
 *
 * If there are multiple, this returns an arbitrary one.
 *
 * If this returns non-NULL, the device must be checked for readiness before
 * use, e.g. with device_is_ready().
 *
 * @param compat lowercase-and-underscores devicetree compatible
 * @return a pointer to a device
 */
#define DEVICE_DT_GET_ONE(compat)                   \
    COND_CODE_1(DT_HAS_COMPAT_STATUS_OKAY(compat),  \
                (DEVICE_DT_GET(DT_COMPAT_GET_ANY_STATUS_OKAY(compat))), \
                (ZERO_OR_COMPILE_ERROR(0)))

/**
 * @brief Utility macro to obtain an optional reference to a device.
 *
 * If the node identifier refers to a node with status `okay`, this returns
 * `DEVICE_DT_GET(node_id)`. Otherwise, it returns `NULL`.
 *
 * @param node_id devicetree node identifier
 *
 * @return a @ref device reference for the node identifier, which may be `NULL`.
 */
#define DEVICE_DT_GET_OR_NULL(node_id)              \
    COND_CODE_1(DT_NODE_HAS_STATUS(node_id, okay),  \
                (DEVICE_DT_GET(node_id)), (NULL))

/**
 * @brief Obtain a pointer to a device object by name
 *
 * @details Return the address of a device object created by
 * DEVICE_DEFINE(), using the dev_id provided to DEVICE_DEFINE().
 *
 * @param dev_id Device identifier.
 *
 * @return A pointer to the device object created by DEVICE_DEFINE()
 */
#define DEVICE_GET(dev_id) (&DEVICE_NAME_GET(dev_id))

/**
 * @brief Declare a static device object
 *
 * This macro can be used at the top-level to declare a device, such
 * that DEVICE_GET() may be used before the full declaration in
 * DEVICE_DEFINE().
 *
 * This is often useful when configuring interrupts statically in a
 * device's init or per-instance config function, as the init function
 * itself is required by DEVICE_DEFINE() and use of DEVICE_GET()
 * inside it creates a circular dependency.
 *
 * @param dev_id Device identifier.
 */
#define DEVICE_DECLARE(dev_id)                      \
    static const struct device DEVICE_NAME_GET(dev_id)

/**
 * @brief Get a @ref init_entry reference from a devicetree node.
 *
 * @param node_id A devicetree node identifier
 *
 * @return A pointer to the @ref init_entry object created for that node
 */
#define DEVICE_INIT_DT_GET(node_id)                 \
    (&Z_INIT_ENTRY_NAME(DEVICE_DT_NAME_GET(node_id)))

/**
 * @brief Get a @ref init_entry reference from a device identifier.
 *
 * @param dev_id Device identifier.
 *
 * @return A pointer to the init_entry object created for that device
 */
#define DEVICE_INIT_GET(dev_id) (&Z_INIT_ENTRY_NAME(DEVICE_NAME_GET(dev_id)))

/**
 * @brief Runtime device dynamic structure (in RAM) per driver instance
 *
 * Fields in this are expected to be default-initialized to zero. The
 * kernel driver infrastructure and driver access functions are
 * responsible for ensuring that any non-zero initialization is done
 * before they are accessed.
 */
struct device_state {
    /**
     * Device initialization return code (positive errno value).
     *
     * Device initialization functions return a negative errno code if they
     * fail. In Zephyr, errno values do not exceed 255, so we can store the
     * positive result value in a uint8_t type.
     */
    uint8_t init_res;

    /** Indicates the device initialization function has been
     * invoked.
     */
    bool initialized : 1;
};

struct pm_device_base;
struct pm_device;
struct pm_device_isr;
#if defined(CONFIG_DEVICE_DT_METADATA) || defined(__DOXYGEN__)
struct device_dt_metadata;
#endif

#ifdef CONFIG_DEVICE_DEPS_DYNAMIC
#define Z_DEVICE_DEPS_CONST
#else
#define Z_DEVICE_DEPS_CONST const
#endif

/**
 * @brief Runtime device structure (in ROM) per driver instance
 */
struct device {
<<<<<<< HEAD
	/** Name of the device instance */
	const char *name;
	/** Address of device instance config information */
	const void *config;
	/** Address of the API structure exposed by the device instance */
	const void *api;
	/** Address of the common device state */
	struct device_state *state;
	/** Address of the device instance private data */
	void *data;
#if defined(CONFIG_DEVICE_DEPS) || defined(__DOXYGEN__)
	/**
	 * Optional pointer to dependencies associated with the device.
	 *
	 * This encodes a sequence of sets of device handles that have some
	 * relationship to this node. The individual sets are extracted with
	 * dedicated API, such as device_required_handles_get(). Only available
	 * if @kconfig{CONFIG_DEVICE_DEPS} is enabled.
	 */
	Z_DEVICE_DEPS_CONST device_handle_t *deps;
#endif /* CONFIG_DEVICE_DEPS */
#if defined(CONFIG_PM_POLICY_DEVICE_CONSTRAINTS) || defined(__DOXYGEN__)
	struct pm_state_constraint const *pm_constraints;
	size_t pm_constraints_size;
#endif /* CONFIG_PM */
#if defined(CONFIG_PM_DEVICE) || defined(__DOXYGEN__)
	/**
	 * Reference to the device PM resources (only available if
	 * @kconfig{CONFIG_PM_DEVICE} is enabled).
	 */
	union {
		struct pm_device_base *pm_base;
		struct pm_device *pm;
		struct pm_device_isr *pm_isr;
	};
#endif
#if defined(CONFIG_DEVICE_DT_METADATA) || defined(__DOXYGEN__)
	const struct device_dt_metadata *dt_meta;
#endif /* CONFIG_DEVICE_DT_METADATA */
=======
    /** Name of the device instance */
    char const* name;
    /** Address of device instance config information */
    void const* config;
    /** Address of the API structure exposed by the device instance */
    void const* api;
    /** Address of the common device state */
    struct device_state* state;
    /** Address of the device instance private data */
    void* data;
    #if defined(CONFIG_DEVICE_DEPS) || defined(__DOXYGEN__)
    /**
     * Optional pointer to dependencies associated with the device.
     *
     * This encodes a sequence of sets of device handles that have some
     * relationship to this node. The individual sets are extracted with
     * dedicated API, such as device_required_handles_get(). Only available
     * if @kconfig{CONFIG_DEVICE_DEPS} is enabled.
     */
    Z_DEVICE_DEPS_CONST device_handle_t* deps;
    #endif /* CONFIG_DEVICE_DEPS */
    #if defined(CONFIG_PM_POLICY_DEVICE_CONSTRAINTS) || defined(__DOXYGEN__)
    struct pm_state_constraint const *pm_constraints;
    size_t pm_constraints_size;
    #endif /* CONFIG_PM */
    #if defined(CONFIG_PM_DEVICE) || defined(__DOXYGEN__)
    /**
     * Reference to the device PM resources (only available if
     * @kconfig{CONFIG_PM_DEVICE} is enabled).
     */
    union {
        struct pm_device_base* pm_base;
        struct pm_device* pm;
        struct pm_device_isr* pm_isr;
    };
    #endif
>>>>>>> 3509019f
};

/**
 * @brief Get the handle for a given device
 *
 * @param dev the device for which a handle is desired.
 *
 * @return the handle for the device, or DEVICE_HANDLE_NULL if the device does
 * not have an associated handle.
 */
static inline device_handle_t device_handle_get(const struct device* dev) {
    device_handle_t ret = DEVICE_HANDLE_NULL;
    STRUCT_SECTION_START_EXTERN(device);

    /* TODO: If/when devices can be constructed that are not part of the
     * fixed sequence we'll need another solution.
     */
    if (dev != NULL) {
        ret = 1 + (device_handle_t)(dev - STRUCT_SECTION_START(device));
    }

    return (ret);
}

/**
 * @brief Run device initialization in user space
 *
 * @param[in] dev the device that want to re-initialize
 *
 * @return 0 on success, negative errno code otherwise
 * @note The init_entry entry of the device shall be in POST_KERNEL !!!
 */
int device_user_init(const struct device* dev);                 /* #CUSTOM@NDRS */

/**
 * @brief Get the device corresponding to a handle.
 *
 * @param dev_handle the device handle
 *
 * @return the device that has that handle, or a null pointer if @p dev_handle
 * does not identify a device.
 */
static inline const struct device*
device_from_handle(device_handle_t dev_handle) {
    STRUCT_SECTION_START_EXTERN(device);
    const struct device* dev = NULL;
    size_t numdev;

    STRUCT_SECTION_COUNT(device, &numdev);

    if ((dev_handle > 0) && ((size_t)dev_handle <= numdev)) {
        dev = &STRUCT_SECTION_START(device)[dev_handle - 1];
    }

    return (dev);
}

#if defined(CONFIG_DEVICE_DEPS) || defined(__DOXYGEN__)

/**
 * @brief Prototype for functions used when iterating over a set of devices.
 *
 * Such a function may be used in API that identifies a set of devices and
 * provides a visitor API supporting caller-specific interaction with each
 * device in the set.
 *
 * The visit is said to succeed if the visitor returns a non-negative value.
 *
 * @param dev a device in the set being iterated
 * @param context state used to support the visitor function
 *
 * @return A non-negative number to allow walking to continue, and a negative
 * error code to case the iteration to stop.
 *
 * @see device_required_foreach()
 * @see device_supported_foreach()
 */
typedef int (*device_visitor_callback_t)(const struct device* dev,
                                         void* context);

/**
 * @brief Get the device handles for devicetree dependencies of this device.
 *
 * This function returns a pointer to an array of device handles. The length of
 * the array is stored in the @p count parameter.
 *
 * The array contains a handle for each device that @p dev requires directly, as
 * determined from the devicetree. This does not include transitive
 * dependencies; you must recursively determine those.
 *
 * @param dev the device for which dependencies are desired.
 * @param count pointer to where this function should store the length of the
 * returned array. No value is stored if the call returns a null pointer. The
 * value may be set to zero if the device has no devicetree dependencies.
 *
 * @return a pointer to a sequence of @p count device handles, or a null pointer
 * if @p dev does not have any dependency data.
 */
static inline device_handle_t const*
device_required_handles_get(const struct device* dev, size_t* count) {
    device_handle_t const* rv = dev->deps;

    if (rv != NULL) {
        size_t i = 0;

        while ((rv[i] != Z_DEVICE_DEPS_ENDS) &&
               (rv[i] != Z_DEVICE_DEPS_SEP)) {
            ++i;
        }
        *count = i;
    }

    return (rv);
}

/**
 * @brief Get the device handles for injected dependencies of this device.
 *
 * This function returns a pointer to an array of device handles. The length of
 * the array is stored in the @p count parameter.
 *
 * The array contains a handle for each device that @p dev manually injected as
 * a dependency, via providing extra arguments to Z_DEVICE_DEFINE. This does not
 * include transitive dependencies; you must recursively determine those.
 *
 * @param dev the device for which injected dependencies are desired.
 * @param count pointer to where this function should store the length of the
 * returned array. No value is stored if the call returns a null pointer. The
 * value may be set to zero if the device has no devicetree dependencies.
 *
 * @return a pointer to a sequence of @p *count device handles, or a null
 * pointer if @p dev does not have any dependency data.
 */
static inline device_handle_t const*
device_injected_handles_get(const struct device* dev, size_t* count) {
    device_handle_t const* rv = dev->deps;
    size_t region = 0;
    size_t i = 0;

    if (rv != NULL) {
        /* Fast forward to injected devices */
        while (region != 1) {
            if (*rv == Z_DEVICE_DEPS_SEP) {
                region++;
            }
            rv++;
        }

        while ((rv[i] != Z_DEVICE_DEPS_ENDS) &&
               (rv[i] != Z_DEVICE_DEPS_SEP)) {
            ++i;
        }
        *count = i;
    }

    return (rv);
}

/**
 * @brief Get the set of handles that this device supports.
 *
 * This function returns a pointer to an array of device handles. The length of
 * the array is stored in the @p count parameter.
 *
 * The array contains a handle for each device that @p dev "supports" -- that
 * is, devices that require @p dev directly -- as determined from the
 * devicetree. This does not include transitive dependencies; you must
 * recursively determine those.
 *
 * @param dev the device for which supports are desired.
 * @param count pointer to where this function should store the length of the
 * returned array. No value is stored if the call returns a null pointer. The
 * value may be set to zero if nothing in the devicetree depends on @p dev.
 *
 * @return a pointer to a sequence of @p *count device handles, or a null
 * pointer if @p dev does not have any dependency data.
 */
static inline device_handle_t const*
device_supported_handles_get(const struct device* dev, size_t* count) {
    device_handle_t const* rv = dev->deps;
    size_t region = 0;
    size_t i = 0;

    if (rv != NULL) {
        /* Fast forward to supporting devices */
        while (region != 2) {
            if (*rv == Z_DEVICE_DEPS_SEP) {
                region++;
            }
            rv++;
        }
        /* Count supporting devices.
         * Trailing NULL's can be injected by gen_device_deps.py due to
         * CONFIG_PM_DEVICE_POWER_DOMAIN_DYNAMIC_NUM
         */
        while ((rv[i] != Z_DEVICE_DEPS_ENDS) &&
               (rv[i] != DEVICE_HANDLE_NULL)) {
            ++i;
        }
        *count = i;
    }

    return (rv);
}

/**
 * @brief Visit every device that @p dev directly requires.
 *
 * Zephyr maintains information about which devices are directly required by
 * another device; for example an I2C-based sensor driver will require an I2C
 * controller for communication. Required devices can derive from
 * statically-defined devicetree relationships or dependencies registered at
 * runtime.
 *
 * This API supports operating on the set of required devices. Example uses
 * include making sure required devices are ready before the requiring device is
 * used, and releasing them when the requiring device is no longer needed.
 *
 * There is no guarantee on the order in which required devices are visited.
 *
 * If the @p visitor_cb function returns a negative value iteration is halted,
 * and the returned value from the visitor is returned from this function.
 *
 * @note This API is not available to unprivileged threads.
 *
 * @param dev a device of interest. The devices that this device depends on will
 * be used as the set of devices to visit. This parameter must not be null.
 * @param visitor_cb the function that should be invoked on each device in the
 * dependency set. This parameter must not be null.
 * @param context state that is passed through to the visitor function. This
 * parameter may be null if @p visitor_cb tolerates a null @p context.
 *
 * @return The number of devices that were visited if all visits succeed, or
 * the negative value returned from the first visit that did not succeed.
 */
int device_required_foreach(const struct device* dev,
                            device_visitor_callback_t visitor_cb,
                            void* context);

/**
 * @brief Visit every device that @p dev directly supports.
 *
 * Zephyr maintains information about which devices are directly supported by
 * another device; for example an I2C controller will support an I2C-based
 * sensor driver. Supported devices can derive from statically-defined
 * devicetree relationships.
 *
 * This API supports operating on the set of supported devices. Example uses
 * include iterating over the devices connected to a regulator when it is
 * powered on.
 *
 * There is no guarantee on the order in which required devices are visited.
 *
 * If the @p visitor_cb function returns a negative value iteration is halted,
 * and the returned value from the visitor is returned from this function.
 *
 * @note This API is not available to unprivileged threads.
 *
 * @param dev a device of interest. The devices that this device supports
 * will be used as the set of devices to visit. This parameter must not be null.
 * @param visitor_cb the function that should be invoked on each device in the
 * support set. This parameter must not be null.
 * @param context state that is passed through to the visitor function. This
 * parameter may be null if @p visitor_cb tolerates a null @p context.
 *
 * @return The number of devices that were visited if all visits succeed, or the
 * negative value returned from the first visit that did not succeed.
 */
int device_supported_foreach(const struct device* dev,
                             device_visitor_callback_t visitor_cb,
                             void* context);

#endif /* CONFIG_DEVICE_DEPS */

/**
 * @brief Get a @ref device reference from its @ref device.name field.
 *
 * This function iterates through the devices on the system. If a device with
 * the given @p name field is found, and that device initialized successfully at
 * boot time, this function returns a pointer to the device.
 *
 * If no device has the given @p name, this function returns `NULL`.
 *
 * This function also returns NULL when a device is found, but it failed to
 * initialize successfully at boot time. (To troubleshoot this case, set a
 * breakpoint on your device driver's initialization function.)
 *
 * @param name device name to search for. A null pointer, or a pointer to an
 * empty string, will cause NULL to be returned.
 *
 * @return pointer to device structure with the given name; `NULL` if the device
 * is not found or if the device with that name's initialization function
 * failed.
 */
__syscall const struct device* device_get_binding(char const* name);

/**
 * @brief Get access to the static array of static devices.
 *
 * @param devices where to store the pointer to the array of statically
 * allocated devices. The array must not be mutated through this pointer.
 *
 * @return the number of statically allocated devices.
 */
size_t z_device_get_all_static(const struct device** devices);

/**
 * @brief Verify that a device is ready for use.
 *
 * Indicates whether the provided device pointer is for a device known to be
 * in a state where it can be used with its standard API.
 *
 * This can be used with device pointers captured from DEVICE_DT_GET(), which
 * does not include the readiness checks of device_get_binding(). At minimum
 * this means that the device has been successfully initialized.
 *
 * @param dev pointer to the device in question.
 *
 * @retval true If the device is ready for use.
 * @retval false If the device is not ready for use or if a NULL device pointer
 * is passed as argument.
 */
__syscall bool device_is_ready(const struct device* dev);

/**
 * @brief Initialize a device.
 *
 * A device whose initialization was deferred (by marking it as
 * ``zephyr,deferred-init`` on devicetree) needs to be initialized manually via
 * this call. Note that only devices whose initialization was deferred can be
 * initialized via this call - one can not try to initialize a non
 * initialization deferred device that failed initialization with this call.
 *
 * @param dev device to be initialized.
 *
 * @retval -ENOENT If device was not found - or isn't a deferred one.
 * @retval -errno For other errors.
 */
__syscall int device_init(const struct device* dev);

/**
 * @}
 */

/** @cond INTERNAL_HIDDEN */

/**
 * @brief Synthesize a unique name for the device state associated with
 * @p dev_id.
 */
#define Z_DEVICE_STATE_NAME(dev_id) Z_CONCAT(__devstate_, dev_id)

/**
 * @brief Utility macro to define and initialize the device state.
 *
 * @param dev_id Device identifier.
 */
#define Z_DEVICE_STATE_DEFINE(dev_id)                           \
    static Z_DECL_ALIGN(struct device_state) Z_DEVICE_STATE_NAME(dev_id)    \
    __attribute__((__section__(".z_devstate")))

#if defined(CONFIG_DEVICE_DEPS) || defined(__DOXYGEN__)

/**
 * @brief Synthesize the name of the object that holds device ordinal and
 * dependency data.
 *
 * @param dev_id Device identifier.
 */
#define Z_DEVICE_DEPS_NAME(dev_id) Z_CONCAT(__devicedeps_, dev_id)

/**
 * @brief Expand extra dependencies with a comma in between.
 *
 * @param ... Extra dependencies.
 */
#define Z_DEVICE_EXTRA_DEPS(...)                                \
    FOR_EACH_NONEMPTY_TERM(IDENTITY, (, ), __VA_ARGS__)

/** @brief Linker section were device dependencies are placed. */
#define Z_DEVICE_DEPS_SECTION                                   \
    __attribute__((__section__(".__device_deps_pass1")))

#ifdef __cplusplus
#define Z_DEVICE_DEPS_EXTERN extern
#else
#define Z_DEVICE_DEPS_EXTERN
#endif

/**
 * @brief Define device dependencies.
 *
 * Initial build provides a record that associates the device object with its
 * devicetree ordinal, and provides the dependency ordinals. These are provided
 * as weak definitions (to prevent the reference from being captured when the
 * original object file is compiled), and in a distinct pass1 section (which
 * will be replaced by postprocessing).
 *
 * Before processing in gen_device_deps.py, the array format is:
 * {
 *     DEVICE_ORDINAL (or DEVICE_HANDLE_NULL if not a devicetree node),
 *     List of devicetree dependency ordinals (if any),
 *     Z_DEVICE_DEPS_SEP,
 *     List of injected dependency ordinals (if any),
 *     Z_DEVICE_DEPS_SEP,
 *     List of devicetree supporting ordinals (if any),
 * }
 *
 * After processing in gen_device_deps.py, the format is updated to:
 * {
 *     List of existing devicetree dependency handles (if any),
 *     Z_DEVICE_DEPS_SEP,
 *     List of injected devicetree dependency handles (if any),
 *     Z_DEVICE_DEPS_SEP,
 *     List of existing devicetree support handles (if any),
 *     DEVICE_HANDLE_NULL
 * }
 *
 * It is also (experimentally) necessary to provide explicit alignment on each
 * object. Otherwise x86-64 builds will introduce padding between objects in the
 * same input section in individual object files, which will be retained in
 * subsequent links both wasting space and resulting in aggregate size changes
 * relative to pass2 when all objects will be in the same input section.
 */
#define Z_DEVICE_DEPS_DEFINE(node_id, dev_id, ...)              \
    extern Z_DEVICE_DEPS_CONST device_handle_t Z_DEVICE_DEPS_NAME(dev_id)[];  \
    Z_DEVICE_DEPS_CONST Z_DECL_ALIGN(device_handle_t)           \
    Z_DEVICE_DEPS_SECTION Z_DEVICE_DEPS_EXTERN __weak           \
        Z_DEVICE_DEPS_NAME(dev_id)[] = {                        \
            COND_CODE_1(                                        \
                DT_NODE_EXISTS(node_id),                        \
                (DT_DEP_ORD(node_id), DT_REQUIRES_DEP_ORDS(node_id)),  \
                (DEVICE_HANDLE_NULL, )) /**/                    \
        Z_DEVICE_DEPS_SEP,                                      \
        Z_DEVICE_EXTRA_DEPS(__VA_ARGS__) /**/                   \
        Z_DEVICE_DEPS_SEP,                                      \
        COND_CODE_1(DT_NODE_EXISTS(node_id),                    \
                (DT_SUPPORTS_DEP_ORDS(node_id)), ()) /**/       \
    }

#endif /* CONFIG_DEVICE_DEPS */

#if defined(CONFIG_PM_POLICY_DEVICE_CONSTRAINTS) || defined(__DOXYGEN__)

/**
 * @brief Synthesize the name of the object that holds a device pm constraint.
 *
 * @param dev_id Device identifier.
 */
#define Z_DEVICE_PM_CONSTRAINTS_NAME(dev_id) _CONCAT(__devicepmconstraints_, dev_id)

/**
 * @brief initialize a device pm constraint with information from devicetree.
 *
 * @param node_id Node identifier.
 */
#define Z_PM_STATE_CONSTRAINT_DT_INIT(node_id)                  \
    {                                                           \
        .state = PM_STATE_DT_INIT(node_id),                     \
        .substate_id = DT_PROP_OR(node_id, substate_id, 0),     \
    }

#define Z_PM_STATE_FROM_DT_DEVICE(i, node_id)                   \
    COND_CODE_1(DT_NODE_HAS_STATUS(DT_PHANDLE_BY_IDX(node_id,   \
        zephyr_disabling_power_states, i), okay),               \
        (Z_PM_STATE_CONSTRAINT_DT_INIT(DT_PHANDLE_BY_IDX(node_id, \
        zephyr_disabling_power_states, i)),), ())

/**
 * @brief Helper macro to generate a list of device pm constraints.
 */
#define Z_PM_STATE_CONSTRAINTS_FROM_DT_DEVICE(node_id)          \
    {                                                           \
        LISTIFY(DT_PROP_LEN_OR(node_id, zephyr_disabling_power_states, 0), \
            Z_PM_STATE_FROM_DT_DEVICE, (), node_id)             \
    }

/**
 * @brief Define device pm constraints.
 *
 * Defines a list of `pm_state_constraint` for a specific device from its
 * devicetree definition.
 *
 * This information tell us which power states would cause power loss
 * and intended to be used by a device to set power state constraints when
 * it is in the middle of an operation.
 */
#define Z_DEVICE_PM_CONSTRAINTS_DEFINE(node_id, dev_id, ...)    \
    Z_DECL_ALIGN(struct pm_state_constraint)                    \
        Z_DEVICE_PM_CONSTRAINTS_NAME(dev_id)[] =                \
        Z_PM_STATE_CONSTRAINTS_FROM_DT_DEVICE(node_id);

#endif /* CONFIG_PM_POLICY_DEVICE_CONSTRAINTS */

#if defined(CONFIG_DEVICE_DT_METADATA) || defined(__DOXYGEN__)
/**
 * @brief Devicetree node labels associated with a device
 */
struct device_dt_nodelabels {
	/* @brief number of elements in the nodelabels array */
	size_t num_nodelabels;
	/* @brief array of node labels as strings, exactly as they
	 *        appear in the final devicetree
	 */
	const char *nodelabels[];
};

/**
 * @brief Devicetree metadata associated with a device
 *
 * This is currently limited to node labels, but the structure is
 * generic enough to be extended later without requiring breaking
 * changes.
 */
struct device_dt_metadata {
	/**
	 * @brief Node labels associated with the device
	 * @see device_get_dt_nodelabels()
	 */
	const struct device_dt_nodelabels *nl;
};

/**
 * @brief Get a @ref device reference from a devicetree node label.
 *
 * If:
 *
 * 1. a device was defined from a devicetree node, for example
 *    with DEVICE_DT_DEFINE() or another similar macro, and
 * 2. that devicetree node has @p nodelabel as one of its node labels, and
 * 3. the device initialized successfully at boot time,
 *
 * then this function returns a pointer to the device. Otherwise, it
 * returns NULL.
 *
 * @param nodelabel a devicetree node label
 * @return a device reference for a device created from a node with that
 *         node label, or NULL if either no such device exists or the device
 *         failed to initialize
 */
__syscall const struct device *device_get_by_dt_nodelabel(const char *nodelabel);

/**
 * @brief Get the devicetree node labels associated with a device
 * @param dev device whose metadata to look up
 * @return information about the devicetree node labels
 */
static inline const struct device_dt_nodelabels *
device_get_dt_nodelabels(const struct device *dev)
{
	return dev->dt_meta->nl;
}

/**
 * @brief Maximum devicetree node label length.
 *
 * The maximum length is set so that device_get_by_dt_nodelabel() can
 * be used from userspace.
 */
#define Z_DEVICE_MAX_NODELABEL_LEN Z_DEVICE_MAX_NAME_LEN

/**
 * @brief Name of the identifier for a device's DT metadata structure
 * @param dev_id device identifier
 */
#define Z_DEVICE_DT_METADATA_NAME_GET(dev_id) UTIL_CAT(__dev_dt_meta_, dev_id)

/**
 * @brief Name of the identifier for the array of node label strings
 *        saved for a device.
 */
#define Z_DEVICE_DT_NODELABELS_NAME_GET(dev_id) UTIL_CAT(__dev_dt_nodelabels_, dev_id)

/**
 * @brief Initialize an entry in the device DT node label lookup table
 *
 * Allocates and initializes a struct device_dt_metadata in the
 * appropriate iterable section for use finding devices.
 */
#define Z_DEVICE_DT_METADATA_DEFINE(node_id, dev_id)			\
	static const struct device_dt_nodelabels			\
	Z_DEVICE_DT_NODELABELS_NAME_GET(dev_id) = {			\
		.num_nodelabels = DT_NUM_NODELABELS(node_id),		\
		.nodelabels = DT_NODELABEL_STRING_ARRAY(node_id),	\
	};								\
									\
	static const struct device_dt_metadata				\
	Z_DEVICE_DT_METADATA_NAME_GET(dev_id) = {			\
		.nl = &Z_DEVICE_DT_NODELABELS_NAME_GET(dev_id),			\
	};
#endif  /* CONFIG_DEVICE_DT_METADATA */

/**
 * @brief Init sub-priority of the device
 *
 * The sub-priority is defined by the devicetree ordinal, which ensures that
 * multiple drivers running at the same priority level run in an order that
 * respects the devicetree dependencies.
 */
#define Z_DEVICE_INIT_SUB_PRIO(node_id)                         \
    COND_CODE_1(DT_NODE_EXISTS(node_id),                        \
                (DT_DEP_ORD_STR_SORTABLE(node_id)), (0))

/**
 * @brief Maximum device name length.
 *
 * The maximum length is set so that device_get_binding() can be used from
 * userspace.
 */
#define Z_DEVICE_MAX_NAME_LEN   48U

/**
 * @brief Compile time check for device name length
 *
 * @param name Device name.
 */
#define Z_DEVICE_NAME_CHECK(name)                               \
    BUILD_ASSERT(sizeof(Z_STRINGIFY(name)) <= Z_DEVICE_MAX_NAME_LEN, \
                 Z_STRINGIFY(DEVICE_NAME_GET(name)) " too long")

/**
 * @brief Initializer for @ref device.
 *
 * @param name_ Name of the device.
 * @param pm_ Reference to @ref pm_device_base (optional).
 * @param data_ Reference to device data.
 * @param config_ Reference to device config.
 * @param api_ Reference to device API ops.
 * @param state_ Reference to device state.
 * @param deps_ Reference to device dependencies.
 * @param dev_id_ Device identifier token, as passed to Z_DEVICE_BASE_DEFINE
 */
<<<<<<< HEAD
#define Z_DEVICE_INIT(name_, pm_, data_, config_, api_, state_, deps_,			\
			constraints_size_, constraints_, dev_id_)			\
	{										\
		.name = name_,								\
		.config = (config_),							\
		.api = (api_),								\
		.state = (state_),							\
		.data = (data_),							\
		IF_ENABLED(CONFIG_DEVICE_DEPS, (.deps = (deps_),)) /**/			\
		IF_ENABLED(CONFIG_PM_POLICY_DEVICE_CONSTRAINTS,				\
			(.pm_constraints = (constraints_),))				\
		IF_ENABLED(CONFIG_PM_POLICY_DEVICE_CONSTRAINTS,				\
			(.pm_constraints_size = (constraints_size_),))			\
		IF_ENABLED(CONFIG_PM_DEVICE, ({ .pm_base = (pm_),})) /**/		\
		IF_ENABLED(CONFIG_DEVICE_DT_METADATA,					\
			   (.dt_meta = &Z_DEVICE_DT_METADATA_NAME_GET(dev_id_),))	\
	}
=======
#define Z_DEVICE_INIT(name_, pm_, data_, config_, api_, state_, deps_,  \
            constraints_size_, constraints_)                    \
    {                                                           \
        .name = name_,                                          \
        .config = (config_),                                    \
        .api = (api_),                                          \
        .state = (state_),                                      \
        .data = (data_),                                        \
        IF_ENABLED(CONFIG_DEVICE_DEPS, (.deps = (deps_),)) /**/ \
        IF_ENABLED(CONFIG_PM_POLICY_DEVICE_CONSTRAINTS,         \
            (.pm_constraints = (constraints_),))                \
        IF_ENABLED(CONFIG_PM_POLICY_DEVICE_CONSTRAINTS,         \
            (.pm_constraints_size = (constraints_size_),))      \
        IF_ENABLED(CONFIG_PM_DEVICE, ({ .pm_base = (pm_),})) /**/ \
    }
>>>>>>> 3509019f

/**
 * @brief Device section name (used for sorting purposes).
 *
 * @param level Initialization level
 * @param prio Initialization priority
 */
#define Z_DEVICE_SECTION_NAME(level, prio)                      \
    Z_CONCAT(INIT_LEVEL_ORD(level), _##prio)

/**
 * @brief Define a @ref device
 *
 * @param node_id Devicetree node id for the device (DT_INVALID_NODE if a
 * software device).
 * @param dev_id Device identifier (used to name the defined @ref device).
 * @param name Name of the device.
 * @param pm Reference to @ref pm_device_base associated with the device.
 * (optional).
 * @param data Reference to device data.
 * @param config Reference to device config.
 * @param level Initialization level.
 * @param prio Initialization priority.
 * @param api Reference to device API.
 * @param ... Optional dependencies, manually specified.
 */
<<<<<<< HEAD
#define Z_DEVICE_BASE_DEFINE(node_id, dev_id, name, pm, data, config, level, prio, api, state,     \
			     deps, constraints)                                                    \
	COND_CODE_1(DT_NODE_EXISTS(node_id), (), (static))                                         \
	COND_CODE_1(Z_DEVICE_IS_MUTABLE(node_id), (), (const))                                     \
	STRUCT_SECTION_ITERABLE_NAMED_ALTERNATE(                                                   \
		device, COND_CODE_1(Z_DEVICE_IS_MUTABLE(node_id), (device_mutable), (device)),     \
		Z_DEVICE_SECTION_NAME(level, prio), DEVICE_NAME_GET(dev_id)) =                     \
		Z_DEVICE_INIT(name, pm, data, config, api, state, deps,                            \
		DT_PROP_LEN_OR(node_id, zephyr_disabling_power_states, 0), constraints, dev_id)
=======
#define Z_DEVICE_BASE_DEFINE(node_id, dev_id, name, pm, data, config, level, prio, api, state, \
                 deps, constraints)                             \
    COND_CODE_1(DT_NODE_EXISTS(node_id), (), (static))          \
    COND_CODE_1(Z_DEVICE_IS_MUTABLE(node_id), (), (const))      \
    STRUCT_SECTION_ITERABLE_NAMED_ALTERNATE(                    \
        device, COND_CODE_1(Z_DEVICE_IS_MUTABLE(node_id), (device_mutable), (device)),  \
        Z_DEVICE_SECTION_NAME(level, prio), DEVICE_NAME_GET(dev_id)) =                  \
        Z_DEVICE_INIT(name, pm, data, config, api, state, deps,                         \
            DT_PROP_LEN_OR(node_id, zephyr_disabling_power_states, 0), constraints)
>>>>>>> 3509019f

/* deprecated device initialization levels */
#define Z_DEVICE_LEVEL_DEPRECATED_EARLY                         \
    __WARN("EARLY device driver level is deprecated")
#define Z_DEVICE_LEVEL_DEPRECATED_PRE_KERNEL_1
#define Z_DEVICE_LEVEL_DEPRECATED_PRE_KERNEL_2
#define Z_DEVICE_LEVEL_DEPRECATED_POST_KERNEL
#define Z_DEVICE_LEVEL_DEPRECATED_APPLICATION                   \
    __WARN("APPLICATION device driver level is deprecated")
#define Z_DEVICE_LEVEL_DEPRECATED_SMP                           \
    __WARN("SMP device driver level is deprecated")

/**
 * @brief Issue a warning if the given init level is deprecated.
 *
 * @param level Init level
 */
#define Z_DEVICE_LEVEL_CHECK_DEPRECATED_LEVEL(level)            \
    Z_DEVICE_LEVEL_DEPRECATED_##level

/**
 * @brief Define the init entry for a device.
 *
 * @param node_id Devicetree node id for the device (DT_INVALID_NODE if a
 * software device).
 * @param dev_id Device identifier.
 * @param init_fn_ Device init function.
 * @param level Initialization level.
 * @param prio Initialization priority.
 */
#define Z_DEVICE_INIT_ENTRY_DEFINE(node_id, dev_id, init_fn_, level, prio)                      \
    Z_DEVICE_LEVEL_CHECK_DEPRECATED_LEVEL(level)                                                \
                                                                                                \
    static const Z_DECL_ALIGN(struct init_entry) __used __noasan Z_INIT_ENTRY_SECTION(          \
        level, prio, Z_DEVICE_INIT_SUB_PRIO(node_id))                                           \
        Z_INIT_ENTRY_NAME(DEVICE_NAME_GET(dev_id)) = {                                          \
            .init_fn = {COND_CODE_1(Z_DEVICE_IS_MUTABLE(node_id), (.dev_rw), (.dev)) =          \
                        (init_fn_)},                                                            \
            {                                                                                   \
                COND_CODE_1(Z_DEVICE_IS_MUTABLE(node_id), (.dev_rw), (.dev)) =                  \
                    &DEVICE_NAME_GET(dev_id),                                                   \
            },                                                                                  \
    }

#define Z_DEFER_DEVICE_INIT_ENTRY_DEFINE(node_id, dev_id, init_fn_)                             \
    static const Z_DECL_ALIGN(struct init_entry) __used __noasan                                \
        __attribute__((__section__(".z_deferred_init")))                                        \
        Z_INIT_ENTRY_NAME(DEVICE_NAME_GET(dev_id)) = {                                          \
            .init_fn = {COND_CODE_1(Z_DEVICE_IS_MUTABLE(node_id), (.dev_rw), (.dev)) =          \
                        (init_fn_)},                                                            \
            {                                                                                   \
                COND_CODE_1(Z_DEVICE_IS_MUTABLE(node_id), (.dev_rw), (.dev)) =                  \
                    &DEVICE_NAME_GET(dev_id),                                                   \
            },                                                                                  \
    }

/**
 * @brief Define a @ref device and all other required objects.
 *
 * This is the common macro used to define @ref device objects. It can be used
 * to define both Devicetree and software devices.
 *
 * @param node_id Devicetree node id for the device (DT_INVALID_NODE if a
 * software device).
 * @param dev_id Device identifier (used to name the defined @ref device).
 * @param name Name of the device.
 * @param init_fn Device init function.
 * @param pm Reference to @ref pm_device_base associated with the device.
 * (optional).
 * @param data Reference to device data.
 * @param config Reference to device config.
 * @param level Initialization level.
 * @param prio Initialization priority.
 * @param api Reference to device API.
 * @param state Reference to device state.
 * @param ... Optional dependencies, manually specified.
 */
#define Z_DEVICE_DEFINE(node_id, dev_id, name, init_fn, pm, data, config,       \
                        level, prio, api, state, ...)                           \
    Z_DEVICE_NAME_CHECK(name);                                                  \
                                                                                \
    IF_ENABLED(CONFIG_DEVICE_DEPS,                                              \
           (Z_DEVICE_DEPS_DEFINE(node_id, dev_id, __VA_ARGS__);))               \
                                                                                \
<<<<<<< HEAD
	IF_ENABLED(CONFIG_PM_POLICY_DEVICE_CONSTRAINTS,                         \
		(Z_DEVICE_PM_CONSTRAINTS_DEFINE(node_id, dev_id, __VA_ARGS__);))\
                                                                                \
	IF_ENABLED(CONFIG_DEVICE_DT_METADATA,                                   \
		   (Z_DEVICE_DT_METADATA_DEFINE(node_id, dev_id);))             \
                                                                                \
	Z_DEVICE_BASE_DEFINE(node_id, dev_id, name, pm, data, config, level,    \
		prio, api, state, Z_DEVICE_DEPS_NAME(dev_id),                   \
		Z_DEVICE_PM_CONSTRAINTS_NAME(dev_id));                          \
	COND_CODE_1(DEVICE_DT_DEFER(node_id),                                   \
		    (Z_DEFER_DEVICE_INIT_ENTRY_DEFINE(node_id, dev_id,          \
						      init_fn)),                \
		    (Z_DEVICE_INIT_ENTRY_DEFINE(node_id, dev_id, init_fn,       \
						level, prio)));
=======
    IF_ENABLED(CONFIG_PM_POLICY_DEVICE_CONSTRAINTS,                             \
        (Z_DEVICE_PM_CONSTRAINTS_DEFINE(node_id, dev_id, __VA_ARGS__);))        \
    Z_DEVICE_BASE_DEFINE(node_id, dev_id, name, pm, data, config, level,        \
        prio, api, state, Z_DEVICE_DEPS_NAME(dev_id),                           \
        Z_DEVICE_PM_CONSTRAINTS_NAME(dev_id));                                  \
    COND_CODE_1(DEVICE_DT_DEFER(node_id),                                       \
            (Z_DEFER_DEVICE_INIT_ENTRY_DEFINE(node_id, dev_id,                  \
                              init_fn)),                                        \
            (Z_DEVICE_INIT_ENTRY_DEFINE(node_id, dev_id, init_fn,               \
                        level, prio)));
>>>>>>> 3509019f

/**
 * @brief Declare a device for each status "okay" devicetree node.
 *
 * @note Disabled nodes should not result in devices, so not predeclaring these
 * keeps drivers honest.
 *
 * This is only "maybe" a device because some nodes have status "okay", but
 * don't have a corresponding @ref device allocated. There's no way to figure
 * that out until after we've built the zephyr image, though.
 */
#define Z_MAYBE_DEVICE_DECLARE_INTERNAL(node_id)                        \
    extern COND_CODE_1(Z_DEVICE_IS_MUTABLE(node_id), (),                \
                       (const)) struct device DEVICE_DT_NAME_GET(node_id);

DT_FOREACH_STATUS_OKAY_NODE(Z_MAYBE_DEVICE_DECLARE_INTERNAL)

/** @endcond */

#ifdef __cplusplus
}
#endif

#include <zephyr/syscalls/device.h>

#endif /* ZEPHYR_INCLUDE_DEVICE_H_ */<|MERGE_RESOLUTION|>--- conflicted
+++ resolved
@@ -407,47 +407,6 @@
  * @brief Runtime device structure (in ROM) per driver instance
  */
 struct device {
-<<<<<<< HEAD
-	/** Name of the device instance */
-	const char *name;
-	/** Address of device instance config information */
-	const void *config;
-	/** Address of the API structure exposed by the device instance */
-	const void *api;
-	/** Address of the common device state */
-	struct device_state *state;
-	/** Address of the device instance private data */
-	void *data;
-#if defined(CONFIG_DEVICE_DEPS) || defined(__DOXYGEN__)
-	/**
-	 * Optional pointer to dependencies associated with the device.
-	 *
-	 * This encodes a sequence of sets of device handles that have some
-	 * relationship to this node. The individual sets are extracted with
-	 * dedicated API, such as device_required_handles_get(). Only available
-	 * if @kconfig{CONFIG_DEVICE_DEPS} is enabled.
-	 */
-	Z_DEVICE_DEPS_CONST device_handle_t *deps;
-#endif /* CONFIG_DEVICE_DEPS */
-#if defined(CONFIG_PM_POLICY_DEVICE_CONSTRAINTS) || defined(__DOXYGEN__)
-	struct pm_state_constraint const *pm_constraints;
-	size_t pm_constraints_size;
-#endif /* CONFIG_PM */
-#if defined(CONFIG_PM_DEVICE) || defined(__DOXYGEN__)
-	/**
-	 * Reference to the device PM resources (only available if
-	 * @kconfig{CONFIG_PM_DEVICE} is enabled).
-	 */
-	union {
-		struct pm_device_base *pm_base;
-		struct pm_device *pm;
-		struct pm_device_isr *pm_isr;
-	};
-#endif
-#if defined(CONFIG_DEVICE_DT_METADATA) || defined(__DOXYGEN__)
-	const struct device_dt_metadata *dt_meta;
-#endif /* CONFIG_DEVICE_DT_METADATA */
-=======
     /** Name of the device instance */
     char const* name;
     /** Address of device instance config information */
@@ -484,7 +443,10 @@
         struct pm_device_isr* pm_isr;
     };
     #endif
->>>>>>> 3509019f
+
+    #if defined(CONFIG_DEVICE_DT_METADATA) || defined(__DOXYGEN__)
+    const struct device_dt_metadata* dt_meta;
+    #endif /* CONFIG_DEVICE_DT_METADATA */
 };
 
 /**
@@ -984,12 +946,12 @@
  * @brief Devicetree node labels associated with a device
  */
 struct device_dt_nodelabels {
-	/* @brief number of elements in the nodelabels array */
-	size_t num_nodelabels;
-	/* @brief array of node labels as strings, exactly as they
-	 *        appear in the final devicetree
-	 */
-	const char *nodelabels[];
+    /* @brief number of elements in the nodelabels array */
+    size_t num_nodelabels;
+    /* @brief array of node labels as strings, exactly as they
+     *        appear in the final devicetree
+     */
+    char const* nodelabels[];
 };
 
 /**
@@ -1000,11 +962,11 @@
  * changes.
  */
 struct device_dt_metadata {
-	/**
-	 * @brief Node labels associated with the device
-	 * @see device_get_dt_nodelabels()
-	 */
-	const struct device_dt_nodelabels *nl;
+    /**
+     * @brief Node labels associated with the device
+     * @see device_get_dt_nodelabels()
+     */
+    const struct device_dt_nodelabels* nl;
 };
 
 /**
@@ -1025,17 +987,16 @@
  *         node label, or NULL if either no such device exists or the device
  *         failed to initialize
  */
-__syscall const struct device *device_get_by_dt_nodelabel(const char *nodelabel);
+__syscall const struct device* device_get_by_dt_nodelabel(char const* nodelabel);
 
 /**
  * @brief Get the devicetree node labels associated with a device
  * @param dev device whose metadata to look up
  * @return information about the devicetree node labels
  */
-static inline const struct device_dt_nodelabels *
-device_get_dt_nodelabels(const struct device *dev)
-{
-	return dev->dt_meta->nl;
+static inline const struct device_dt_nodelabels*
+device_get_dt_nodelabels(const struct device* dev) {
+    return dev->dt_meta->nl;
 }
 
 /**
@@ -1064,18 +1025,18 @@
  * Allocates and initializes a struct device_dt_metadata in the
  * appropriate iterable section for use finding devices.
  */
-#define Z_DEVICE_DT_METADATA_DEFINE(node_id, dev_id)			\
-	static const struct device_dt_nodelabels			\
-	Z_DEVICE_DT_NODELABELS_NAME_GET(dev_id) = {			\
-		.num_nodelabels = DT_NUM_NODELABELS(node_id),		\
-		.nodelabels = DT_NODELABEL_STRING_ARRAY(node_id),	\
-	};								\
-									\
-	static const struct device_dt_metadata				\
-	Z_DEVICE_DT_METADATA_NAME_GET(dev_id) = {			\
-		.nl = &Z_DEVICE_DT_NODELABELS_NAME_GET(dev_id),			\
-	};
-#endif  /* CONFIG_DEVICE_DT_METADATA */
+#define Z_DEVICE_DT_METADATA_DEFINE(node_id, dev_id)            \
+    static const struct device_dt_nodelabels                    \
+    Z_DEVICE_DT_NODELABELS_NAME_GET(dev_id) = {                 \
+        .num_nodelabels = DT_NUM_NODELABELS(node_id),           \
+        .nodelabels     = DT_NODELABEL_STRING_ARRAY(node_id),   \
+    };                                                          \
+                                                                \
+    static const struct device_dt_metadata                      \
+    Z_DEVICE_DT_METADATA_NAME_GET(dev_id) = {                   \
+        .nl = &Z_DEVICE_DT_NODELABELS_NAME_GET(dev_id),         \
+    };
+#endif /* CONFIG_DEVICE_DT_METADATA */
 
 /**
  * @brief Init sub-priority of the device
@@ -1117,41 +1078,23 @@
  * @param deps_ Reference to device dependencies.
  * @param dev_id_ Device identifier token, as passed to Z_DEVICE_BASE_DEFINE
  */
-<<<<<<< HEAD
-#define Z_DEVICE_INIT(name_, pm_, data_, config_, api_, state_, deps_,			\
-			constraints_size_, constraints_, dev_id_)			\
-	{										\
-		.name = name_,								\
-		.config = (config_),							\
-		.api = (api_),								\
-		.state = (state_),							\
-		.data = (data_),							\
-		IF_ENABLED(CONFIG_DEVICE_DEPS, (.deps = (deps_),)) /**/			\
-		IF_ENABLED(CONFIG_PM_POLICY_DEVICE_CONSTRAINTS,				\
-			(.pm_constraints = (constraints_),))				\
-		IF_ENABLED(CONFIG_PM_POLICY_DEVICE_CONSTRAINTS,				\
-			(.pm_constraints_size = (constraints_size_),))			\
-		IF_ENABLED(CONFIG_PM_DEVICE, ({ .pm_base = (pm_),})) /**/		\
-		IF_ENABLED(CONFIG_DEVICE_DT_METADATA,					\
-			   (.dt_meta = &Z_DEVICE_DT_METADATA_NAME_GET(dev_id_),))	\
-	}
-=======
 #define Z_DEVICE_INIT(name_, pm_, data_, config_, api_, state_, deps_,  \
-            constraints_size_, constraints_)                    \
-    {                                                           \
-        .name = name_,                                          \
-        .config = (config_),                                    \
-        .api = (api_),                                          \
-        .state = (state_),                                      \
-        .data = (data_),                                        \
-        IF_ENABLED(CONFIG_DEVICE_DEPS, (.deps = (deps_),)) /**/ \
-        IF_ENABLED(CONFIG_PM_POLICY_DEVICE_CONSTRAINTS,         \
-            (.pm_constraints = (constraints_),))                \
-        IF_ENABLED(CONFIG_PM_POLICY_DEVICE_CONSTRAINTS,         \
-            (.pm_constraints_size = (constraints_size_),))      \
-        IF_ENABLED(CONFIG_PM_DEVICE, ({ .pm_base = (pm_),})) /**/ \
+                      constraints_size_, constraints_, dev_id_)         \
+    {                                                                   \
+        .name = name_,                                                  \
+        .config = (config_),                                            \
+        .api = (api_),                                                  \
+        .state = (state_),                                              \
+        .data = (data_),                                                \
+        IF_ENABLED(CONFIG_DEVICE_DEPS, (.deps = (deps_),)) /**/         \
+        IF_ENABLED(CONFIG_PM_POLICY_DEVICE_CONSTRAINTS,                 \
+            (.pm_constraints = (constraints_),))                        \
+        IF_ENABLED(CONFIG_PM_POLICY_DEVICE_CONSTRAINTS,                 \
+            (.pm_constraints_size = (constraints_size_),))              \
+        IF_ENABLED(CONFIG_PM_DEVICE, ({ .pm_base = (pm_),})) /**/       \
+        IF_ENABLED(CONFIG_DEVICE_DT_METADATA,                           \
+            (.dt_meta = &Z_DEVICE_DT_METADATA_NAME_GET(dev_id_),))      \
     }
->>>>>>> 3509019f
 
 /**
  * @brief Device section name (used for sorting purposes).
@@ -1178,17 +1121,6 @@
  * @param api Reference to device API.
  * @param ... Optional dependencies, manually specified.
  */
-<<<<<<< HEAD
-#define Z_DEVICE_BASE_DEFINE(node_id, dev_id, name, pm, data, config, level, prio, api, state,     \
-			     deps, constraints)                                                    \
-	COND_CODE_1(DT_NODE_EXISTS(node_id), (), (static))                                         \
-	COND_CODE_1(Z_DEVICE_IS_MUTABLE(node_id), (), (const))                                     \
-	STRUCT_SECTION_ITERABLE_NAMED_ALTERNATE(                                                   \
-		device, COND_CODE_1(Z_DEVICE_IS_MUTABLE(node_id), (device_mutable), (device)),     \
-		Z_DEVICE_SECTION_NAME(level, prio), DEVICE_NAME_GET(dev_id)) =                     \
-		Z_DEVICE_INIT(name, pm, data, config, api, state, deps,                            \
-		DT_PROP_LEN_OR(node_id, zephyr_disabling_power_states, 0), constraints, dev_id)
-=======
 #define Z_DEVICE_BASE_DEFINE(node_id, dev_id, name, pm, data, config, level, prio, api, state, \
                  deps, constraints)                             \
     COND_CODE_1(DT_NODE_EXISTS(node_id), (), (static))          \
@@ -1197,8 +1129,7 @@
         device, COND_CODE_1(Z_DEVICE_IS_MUTABLE(node_id), (device_mutable), (device)),  \
         Z_DEVICE_SECTION_NAME(level, prio), DEVICE_NAME_GET(dev_id)) =                  \
         Z_DEVICE_INIT(name, pm, data, config, api, state, deps,                         \
-            DT_PROP_LEN_OR(node_id, zephyr_disabling_power_states, 0), constraints)
->>>>>>> 3509019f
+            DT_PROP_LEN_OR(node_id, zephyr_disabling_power_states, 0), constraints, dev_id)
 
 /* deprecated device initialization levels */
 #define Z_DEVICE_LEVEL_DEPRECATED_EARLY                         \
@@ -1283,24 +1214,12 @@
     IF_ENABLED(CONFIG_DEVICE_DEPS,                                              \
            (Z_DEVICE_DEPS_DEFINE(node_id, dev_id, __VA_ARGS__);))               \
                                                                                 \
-<<<<<<< HEAD
-	IF_ENABLED(CONFIG_PM_POLICY_DEVICE_CONSTRAINTS,                         \
-		(Z_DEVICE_PM_CONSTRAINTS_DEFINE(node_id, dev_id, __VA_ARGS__);))\
-                                                                                \
-	IF_ENABLED(CONFIG_DEVICE_DT_METADATA,                                   \
-		   (Z_DEVICE_DT_METADATA_DEFINE(node_id, dev_id);))             \
-                                                                                \
-	Z_DEVICE_BASE_DEFINE(node_id, dev_id, name, pm, data, config, level,    \
-		prio, api, state, Z_DEVICE_DEPS_NAME(dev_id),                   \
-		Z_DEVICE_PM_CONSTRAINTS_NAME(dev_id));                          \
-	COND_CODE_1(DEVICE_DT_DEFER(node_id),                                   \
-		    (Z_DEFER_DEVICE_INIT_ENTRY_DEFINE(node_id, dev_id,          \
-						      init_fn)),                \
-		    (Z_DEVICE_INIT_ENTRY_DEFINE(node_id, dev_id, init_fn,       \
-						level, prio)));
-=======
     IF_ENABLED(CONFIG_PM_POLICY_DEVICE_CONSTRAINTS,                             \
         (Z_DEVICE_PM_CONSTRAINTS_DEFINE(node_id, dev_id, __VA_ARGS__);))        \
+                                                                                \
+    IF_ENABLED(CONFIG_DEVICE_DT_METADATA,                                       \
+        (Z_DEVICE_DT_METADATA_DEFINE(node_id, dev_id);))                        \
+                                                                                \
     Z_DEVICE_BASE_DEFINE(node_id, dev_id, name, pm, data, config, level,        \
         prio, api, state, Z_DEVICE_DEPS_NAME(dev_id),                           \
         Z_DEVICE_PM_CONSTRAINTS_NAME(dev_id));                                  \
@@ -1309,7 +1228,6 @@
                               init_fn)),                                        \
             (Z_DEVICE_INIT_ENTRY_DEFINE(node_id, dev_id, init_fn,               \
                         level, prio)));
->>>>>>> 3509019f
 
 /**
  * @brief Declare a device for each status "okay" devicetree node.
