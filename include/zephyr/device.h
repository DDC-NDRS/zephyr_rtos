--- conflicted
+++ resolved
@@ -132,9 +132,9 @@
 
 #if defined(CONFIG_LLEXT_EXPORT_DEV_IDS_BY_HASH)
 /* Export device identifiers by hash */
-#define Z_DEVICE_EXPORT(node_id)					       \
-	EXPORT_SYMBOL_NAMED(DEVICE_DT_NAME_GET(node_id),		       \
-			    DEVICE_NAME_GET(Z_DEVICE_DT_HASH(node_id)))
+#define Z_DEVICE_EXPORT(node_id)                           \
+    EXPORT_SYMBOL_NAMED(DEVICE_DT_NAME_GET(node_id),               \
+                DEVICE_NAME_GET(Z_DEVICE_DT_HASH(node_id)))
 #elif defined(CONFIG_LLEXT_EXPORT_DEVICES)
 /* Export device identifiers using the builtin name */
 #define Z_DEVICE_EXPORT(node_id) EXPORT_SYMBOL(DEVICE_DT_NAME_GET(node_id))
@@ -174,31 +174,22 @@
  * SYS_INIT() for details.
  * @param api Pointer to the device's API structure. Can be `NULL`.
  */
-<<<<<<< HEAD
+#define DEVICE_DEINIT_DEFINE(dev_id, name, init_fn, deinit_fn, pm, data,    \
+                             config, level, prio, api)                      \
+    Z_DEVICE_STATE_DEFINE(dev_id);                                          \
+    Z_DEVICE_DEFINE(DT_INVALID_NODE, dev_id, name, init_fn, deinit_fn, 0U,  \
+                    pm, data, config, level, prio, api,                     \
+                    &Z_DEVICE_STATE_NAME(dev_id))
+
+/**
+ * @brief Create a device object and set it up for boot time initialization.
+ *
+ * @see DEVICE_DEINIT_DEFINE()
+ */
 #define DEVICE_DEFINE(dev_id, name, init_fn, pm, data, config, level, prio, \
                       api)                                                  \
-    Z_DEVICE_STATE_DEFINE(dev_id);                                          \
-    Z_DEVICE_DEFINE(DT_INVALID_NODE, dev_id, name, init_fn, pm, data,       \
-                    config, level, prio, api,                               \
-                    &Z_DEVICE_STATE_NAME(dev_id))
-=======
-#define DEVICE_DEINIT_DEFINE(dev_id, name, init_fn, deinit_fn, pm, data,       \
-			     config, level, prio, api)                         \
-	Z_DEVICE_STATE_DEFINE(dev_id);                                         \
-	Z_DEVICE_DEFINE(DT_INVALID_NODE, dev_id, name, init_fn, deinit_fn, 0U, \
-			pm, data, config, level, prio, api,                    \
-			&Z_DEVICE_STATE_NAME(dev_id))
->>>>>>> f9601948
-
-/**
- * @brief Create a device object and set it up for boot time initialization.
- *
- * @see DEVICE_DEINIT_DEFINE()
- */
-#define DEVICE_DEFINE(dev_id, name, init_fn, pm, data, config, level, prio,    \
-		      api)                                                     \
-	DEVICE_DEINIT_DEFINE(dev_id, name, init_fn, NULL, pm, data, config,    \
-			     level, prio, api)
+    DEVICE_DEINIT_DEFINE(dev_id, name, init_fn, NULL, pm, data, config,     \
+                         level, prio, api)
 
 /**
  * @brief Return a string name for a devicetree node.
@@ -215,19 +206,6 @@
     DT_PROP_OR(node_id, label, DT_NODE_FULL_NAME(node_id))
 
 /**
-<<<<<<< HEAD
- * @brief Determine if a devicetree node initialization should be deferred.
- *
- * @param node_id The devicetree node identifier.
- *
- * @return Boolean stating if node initialization should be deferred.
- */
-#define DEVICE_DT_DEFER(node_id)                                \
-    DT_PROP(node_id, zephyr_deferred_init)
-
-/**
-=======
->>>>>>> f9601948
  * @brief Create a device object from a devicetree node identifier and set it up
  * for boot time initialization.
  *
@@ -261,26 +239,15 @@
  * SYS_INIT() for details.
  * @param api Pointer to the device's API structure. Can be `NULL`.
  */
-<<<<<<< HEAD
-#define DEVICE_DT_DEFINE(node_id, init_fn, pm, data, config, level, prio, api,  \
-                         ...)                                   \
-    Z_DEVICE_STATE_DEFINE(Z_DEVICE_DT_DEV_ID(node_id));         \
-    Z_DEVICE_DEFINE(node_id, Z_DEVICE_DT_DEV_ID(node_id),       \
-                    DEVICE_DT_NAME(node_id), init_fn, pm, data, config, \
-                    level, prio, api,                           \
-                    &Z_DEVICE_STATE_NAME(Z_DEVICE_DT_DEV_ID(node_id)),  \
+#define DEVICE_DT_DEINIT_DEFINE(node_id, init_fn, deinit_fn, pm, data, config, \
+                                level, prio, api, ...)                         \
+    Z_DEVICE_STATE_DEFINE(Z_DEVICE_DT_DEV_ID(node_id));                        \
+    Z_DEVICE_DEFINE(node_id, Z_DEVICE_DT_DEV_ID(node_id),                      \
+                    DEVICE_DT_NAME(node_id), init_fn, deinit_fn,               \
+                    Z_DEVICE_DT_FLAGS(node_id), pm, data, config, level,       \
+                    prio, api,                                                 \
+                    &Z_DEVICE_STATE_NAME(Z_DEVICE_DT_DEV_ID(node_id)),         \
                     __VA_ARGS__)
-=======
-#define DEVICE_DT_DEINIT_DEFINE(node_id, init_fn, deinit_fn, pm, data, config, \
-				level, prio, api, ...)                         \
-	Z_DEVICE_STATE_DEFINE(Z_DEVICE_DT_DEV_ID(node_id));                    \
-	Z_DEVICE_DEFINE(node_id, Z_DEVICE_DT_DEV_ID(node_id),                  \
-			DEVICE_DT_NAME(node_id), init_fn, deinit_fn,           \
-			Z_DEVICE_DT_FLAGS(node_id), pm, data, config, level,   \
-			prio, api,                                             \
-			&Z_DEVICE_STATE_NAME(Z_DEVICE_DT_DEV_ID(node_id)),     \
-			__VA_ARGS__)
->>>>>>> f9601948
 
 /**
  * @brief Create a device object from a devicetree node identifier and set it up
@@ -289,9 +256,9 @@
  * @see DEVICE_DT_DEINIT_DEFINE()
  */
 #define DEVICE_DT_DEFINE(node_id, init_fn, pm, data, config, level, prio, api, \
-			 ...)                                                  \
-	DEVICE_DT_DEINIT_DEFINE(node_id, init_fn, NULL, pm, data, config,      \
-				level, prio, api, __VA_ARGS__)
+                         ...)                                                  \
+    DEVICE_DT_DEINIT_DEFINE(node_id, init_fn, NULL, pm, data, config,          \
+                            level, prio, api, __VA_ARGS__)
 
 /**
  * @brief Like DEVICE_DT_DEINIT_DEFINE(), but uses an instance of a
@@ -302,7 +269,7 @@
  * @param ... Other parameters as expected by DEVICE_DT_DEFINE().
  */
 #define DEVICE_DT_INST_DEINIT_DEFINE(inst, ...)                                \
-	DEVICE_DT_DEINIT_DEFINE(DT_DRV_INST(inst), __VA_ARGS__)
+    DEVICE_DT_DEINIT_DEFINE(DT_DRV_INST(inst), __VA_ARGS__)
 
 /**
  * @brief Like DEVICE_DT_DEFINE(), but uses an instance of a `DT_DRV_COMPAT`
@@ -429,7 +396,7 @@
  * @return A pointer to the device object created for that node
  */
 #define DEVICE_DT_GET_BY_IDX(node_id, prop, idx) \
-	DEVICE_DT_GET(DT_PHANDLE_BY_IDX(node_id, prop, idx))
+    DEVICE_DT_GET(DT_PHANDLE_BY_IDX(node_id, prop, idx))
 
 /**
  * @brief Obtain a pointer to a device object by name
@@ -531,27 +498,38 @@
 
 /** Device operations */
 struct device_ops {
-	/** Initialization function */
-	int (*init)(const struct device *dev);
-	/** De-initialization function */
-	int (*deinit)(const struct device *dev);
+    /** Initialization function */
+    int (*init)(struct device const* dev);
+
+    /** De-initialization function */
+    int (*deinit)(struct device const* dev);
 };
 
 /**
  * @brief Runtime device structure (in ROM) per driver instance
  */
 struct device {
-<<<<<<< HEAD
     /** Name of the device instance */
     char const* name;
+
     /** Address of device instance config information */
     void const* config;
+
     /** Address of the API structure exposed by the device instance */
     void const* api;
+
     /** Address of the common device state */
     struct device_state* state;
+
     /** Address of the device instance private data */
     void* data;
+
+    /** Device operations */
+    struct device_ops ops;
+
+    /** Device flags */
+    device_flags_t flags;
+
     #if defined(CONFIG_DEVICE_DEPS) || defined(__DOXYGEN__)
     /**
      * Optional pointer to dependencies associated with the device.
@@ -579,47 +557,6 @@
     #if defined(CONFIG_DEVICE_DT_METADATA) || defined(__DOXYGEN__)
     const struct device_dt_metadata* dt_meta;
     #endif /* CONFIG_DEVICE_DT_METADATA */
-=======
-	/** Name of the device instance */
-	const char *name;
-	/** Address of device instance config information */
-	const void *config;
-	/** Address of the API structure exposed by the device instance */
-	const void *api;
-	/** Address of the common device state */
-	struct device_state *state;
-	/** Address of the device instance private data */
-	void *data;
-	/** Device operations */
-	struct device_ops ops;
-	/** Device flags */
-	device_flags_t flags;
-#if defined(CONFIG_DEVICE_DEPS) || defined(__DOXYGEN__)
-	/**
-	 * Optional pointer to dependencies associated with the device.
-	 *
-	 * This encodes a sequence of sets of device handles that have some
-	 * relationship to this node. The individual sets are extracted with
-	 * dedicated API, such as device_required_handles_get(). Only available
-	 * if @kconfig{CONFIG_DEVICE_DEPS} is enabled.
-	 */
-	Z_DEVICE_DEPS_CONST device_handle_t *deps;
-#endif /* CONFIG_DEVICE_DEPS */
-#if defined(CONFIG_PM_DEVICE) || defined(__DOXYGEN__)
-	/**
-	 * Reference to the device PM resources (only available if
-	 * @kconfig{CONFIG_PM_DEVICE} is enabled).
-	 */
-	union {
-		struct pm_device_base *pm_base;
-		struct pm_device *pm;
-		struct pm_device_isr *pm_isr;
-	};
-#endif
-#if defined(CONFIG_DEVICE_DT_METADATA) || defined(__DOXYGEN__)
-	const struct device_dt_metadata *dt_meta;
-#endif /* CONFIG_DEVICE_DT_METADATA */
->>>>>>> f9601948
 };
 
 /**
@@ -976,7 +913,7 @@
  * @retval -ENOTSUP If device does not support de-initialization.
  * @retval -errno For any other errors.
  */
-__syscall int device_deinit(const struct device *dev);
+__syscall int device_deinit(struct device const* dev);
 
 /**
  * @}
@@ -1004,8 +941,8 @@
  *
  * @param node_id Devicetree node identifier.
  */
-#define Z_DEVICE_DT_FLAGS(node_id)                                             \
-	(DT_PROP_OR(node_id, zephyr_deferred_init, 0U) * DEVICE_FLAG_INIT_DEFERRED)
+#define Z_DEVICE_DT_FLAGS(node_id) \
+    (DT_PROP_OR(node_id, zephyr_deferred_init, 0U) * DEVICE_FLAG_INIT_DEFERRED)
 
 #if defined(CONFIG_DEVICE_DEPS) || defined(__DOXYGEN__)
 
@@ -1244,41 +1181,23 @@
  * @param node_id_ Devicetree node identifier
  * @param dev_id_ Device identifier token, as passed to Z_DEVICE_BASE_DEFINE
  */
-<<<<<<< HEAD
-#define Z_DEVICE_INIT(name_, pm_, data_, config_, api_, state_, deps_, node_id_,    \
-                      dev_id_)                                                      \
-    {                                                                               \
-        .name = name_,                                                              \
-        .config = (config_),                                                        \
-        .api = (api_),                                                              \
-        .state = (state_),                                                          \
-        .data = (data_),                                                            \
-        IF_ENABLED(CONFIG_DEVICE_DEPS, (.deps = (deps_),)) /**/                     \
-        IF_ENABLED(CONFIG_PM_DEVICE, Z_DEVICE_INIT_PM_BASE(pm_)) /**/               \
-        IF_ENABLED(CONFIG_DEVICE_DT_METADATA,                                       \
-                   (IF_ENABLED(DT_NODE_EXISTS(node_id_),                            \
-                               (.dt_meta = &Z_DEVICE_DT_METADATA_NAME_GET(          \
-                                dev_id_),))))                                       \
+#define Z_DEVICE_INIT(name_, init_fn_, deinit_fn_, flags_, pm_, data_, config_, api_, \
+                      state_, deps_, node_id_, dev_id_)                         \
+    {                                                                           \
+        .name   = name_,                                                        \
+        .config = (config_),                                                    \
+        .api    = (api_),                                                       \
+        .state  = (state_),                                                     \
+        .data   = (data_),                                                      \
+        .ops    = { .init = (init_fn_), .deinit = (deinit_fn_) },               \
+        .flags  = (flags_),                                                     \
+        IF_ENABLED(CONFIG_DEVICE_DEPS, (.deps = (deps_),)) /**/                 \
+        IF_ENABLED(CONFIG_PM_DEVICE, Z_DEVICE_INIT_PM_BASE(pm_)) /**/           \
+        IF_ENABLED(CONFIG_DEVICE_DT_METADATA,                                   \
+                   (IF_ENABLED(DT_NODE_EXISTS(node_id_),                        \
+                               (.dt_meta = &Z_DEVICE_DT_METADATA_NAME_GET(      \
+                                dev_id_),))))                                   \
     }
-=======
-#define Z_DEVICE_INIT(name_, init_fn_, deinit_fn_, flags_, pm_, data_, config_, api_,   \
-		      state_, deps_, node_id_, dev_id_)					\
-	{										\
-		.name = name_,								\
-		.config = (config_),							\
-		.api = (api_),								\
-		.state = (state_),							\
-		.data = (data_),							\
-		.ops = { .init = (init_fn_), .deinit = (deinit_fn_) },			\
-		.flags = (flags_),							\
-		IF_ENABLED(CONFIG_DEVICE_DEPS, (.deps = (deps_),)) /**/			\
-		IF_ENABLED(CONFIG_PM_DEVICE, Z_DEVICE_INIT_PM_BASE(pm_)) /**/		\
-		IF_ENABLED(CONFIG_DEVICE_DT_METADATA,					\
-			   (IF_ENABLED(DT_NODE_EXISTS(node_id_),			\
-				       (.dt_meta = &Z_DEVICE_DT_METADATA_NAME_GET(	\
-						dev_id_),))))				\
-	}
->>>>>>> f9601948
 
 /*
  * Anonymous unions require C11. Some pre-C11 gcc versions have early support for anonymous
@@ -1319,26 +1238,15 @@
  * @param api Reference to device API.
  * @param ... Optional dependencies, manually specified.
  */
-<<<<<<< HEAD
-#define Z_DEVICE_BASE_DEFINE(node_id, dev_id, name, pm, data, config, level, prio, api, state, \
-                 deps)                                          \
+#define Z_DEVICE_BASE_DEFINE(node_id, dev_id, name, init_fn, deinit_fn, flags, pm, data, config, \
+                             level, prio, api, state, deps)     \
     COND_CODE_1(DT_NODE_EXISTS(node_id), (), (static))          \
     COND_CODE_1(Z_DEVICE_IS_MUTABLE(node_id), (), (const))      \
     STRUCT_SECTION_ITERABLE_NAMED_ALTERNATE(                    \
         device, COND_CODE_1(Z_DEVICE_IS_MUTABLE(node_id), (device_mutable), (device)),  \
         Z_DEVICE_SECTION_NAME(level, prio), DEVICE_NAME_GET(dev_id)) =                  \
-        Z_DEVICE_INIT(name, pm, data, config, api, state, deps, node_id, dev_id)
-=======
-#define Z_DEVICE_BASE_DEFINE(node_id, dev_id, name, init_fn, deinit_fn, flags, pm, data, config,   \
-			     level, prio, api, state, deps)                                        \
-	COND_CODE_1(DT_NODE_EXISTS(node_id), (), (static))                                         \
-	COND_CODE_1(Z_DEVICE_IS_MUTABLE(node_id), (), (const))                                     \
-	STRUCT_SECTION_ITERABLE_NAMED_ALTERNATE(                                                   \
-		device, COND_CODE_1(Z_DEVICE_IS_MUTABLE(node_id), (device_mutable), (device)),     \
-		Z_DEVICE_SECTION_NAME(level, prio), DEVICE_NAME_GET(dev_id)) =                     \
-		Z_DEVICE_INIT(name, init_fn, deinit_fn, flags, pm, data, config, api, state, deps, \
-			      node_id, dev_id)
->>>>>>> f9601948
+        Z_DEVICE_INIT(name, init_fn, deinit_fn, flags, pm, data, config, api, state, deps, \
+                      node_id, dev_id)
 
 /**
  * @brief Issue an error if the given init level is not supported.
@@ -1360,50 +1268,14 @@
  * @param level Initialization level.
  * @param prio Initialization priority.
  */
-<<<<<<< HEAD
-#define Z_DEVICE_INIT_ENTRY_DEFINE(node_id, dev_id, init_fn_, level, prio)                      \
-    Z_DEVICE_CHECK_INIT_LEVEL(level)                                                            \
-                                                                                                \
-    static const Z_DECL_ALIGN(struct init_entry) __used __noasan Z_INIT_ENTRY_SECTION(          \
-        level, prio, Z_DEVICE_INIT_SUB_PRIO(node_id))                                           \
-        Z_INIT_ENTRY_NAME(DEVICE_NAME_GET(dev_id)) = {                                          \
-            .init_fn = {COND_CODE_1(Z_DEVICE_IS_MUTABLE(node_id), (.dev_rw), (.dev)) =          \
-                        (init_fn_)},                                                            \
-            Z_DEVICE_INIT_ENTRY_DEV(node_id, dev_id),                                           \
-    }
-
-#define Z_DEFER_DEVICE_INIT_ENTRY_DEFINE(node_id, dev_id, init_fn_)                             \
-    static const Z_DECL_ALIGN(struct init_entry) __used __noasan                                \
-        __attribute__((__section__(".z_deferred_init")))                                        \
-        Z_INIT_ENTRY_NAME(DEVICE_NAME_GET(dev_id)) = {                                          \
-            .init_fn = {COND_CODE_1(Z_DEVICE_IS_MUTABLE(node_id), (.dev_rw), (.dev)) =          \
-                        (init_fn_)},                                                            \
-            Z_DEVICE_INIT_ENTRY_DEV(node_id, dev_id),                                           \
-    }
-
-/*
- * Anonymous unions require C11. Some pre-C11 gcc versions have early support for anonymous
- * unions but they require these braces when combined with C99 designated initializers. For
- * more details see https://docs.zephyrproject.org/latest/develop/languages/cpp/
- */
-#if defined(__STDC_VERSION__) && (__STDC_VERSION__) < 201100
-#  define Z_DEVICE_INIT_ENTRY_DEV(node_id, dev_id) { Z_DEV_ENTRY_DEV(node_id, dev_id) }
-#else
-#  define Z_DEVICE_INIT_ENTRY_DEV(node_id, dev_id)   Z_DEV_ENTRY_DEV(node_id, dev_id)
-#endif
-
-#define Z_DEV_ENTRY_DEV(node_id, dev_id)                        \
-    COND_CODE_1(Z_DEVICE_IS_MUTABLE(node_id), (.dev_rw), (.dev)) =  &DEVICE_NAME_GET(dev_id)
-=======
-#define Z_DEVICE_INIT_ENTRY_DEFINE(node_id, dev_id, level, prio)                                   \
-	Z_DEVICE_CHECK_INIT_LEVEL(level)                                                           \
-                                                                                                   \
-	static const Z_DECL_ALIGN(struct init_entry) __used __noasan Z_INIT_ENTRY_SECTION(         \
-		level, prio, Z_DEVICE_INIT_SUB_PRIO(node_id))                                      \
-		Z_INIT_ENTRY_NAME(DEVICE_NAME_GET(dev_id)) = {                                     \
-			.dev = (const struct device *)&DEVICE_NAME_GET(dev_id)                     \
-		}
->>>>>>> f9601948
+#define Z_DEVICE_INIT_ENTRY_DEFINE(node_id, dev_id, level, prio)        \
+    Z_DEVICE_CHECK_INIT_LEVEL(level)                                    \
+                                                                        \
+    static const Z_DECL_ALIGN(struct init_entry) __used __noasan Z_INIT_ENTRY_SECTION( \
+        level, prio, Z_DEVICE_INIT_SUB_PRIO(node_id))                   \
+        Z_INIT_ENTRY_NAME(DEVICE_NAME_GET(dev_id)) = {                  \
+            .dev = (struct device const*)&DEVICE_NAME_GET(dev_id)       \
+        }
 
 /**
  * @brief Define a @ref device and all other required objects.
@@ -1427,15 +1299,9 @@
  * @param state Reference to device state.
  * @param ... Optional dependencies, manually specified.
  */
-<<<<<<< HEAD
-#define Z_DEVICE_DEFINE(node_id, dev_id, name, init_fn, pm, data, config,       \
-                        level, prio, api, state, ...)                           \
+#define Z_DEVICE_DEFINE(node_id, dev_id, name, init_fn, deinit_fn, flags, pm,   \
+                        data, config, level, prio, api, state, ...)             \
     Z_DEVICE_NAME_CHECK(name);                                                  \
-=======
-#define Z_DEVICE_DEFINE(node_id, dev_id, name, init_fn, deinit_fn, flags, pm,   \
-			data, config, level, prio, api, state, ...)             \
-	Z_DEVICE_NAME_CHECK(name);                                              \
->>>>>>> f9601948
                                                                                 \
     IF_ENABLED(CONFIG_DEVICE_DEPS,                                              \
            (Z_DEVICE_DEPS_DEFINE(node_id, dev_id, __VA_ARGS__);))               \
@@ -1444,28 +1310,15 @@
                (IF_ENABLED(DT_NODE_EXISTS(node_id),                             \
                            (Z_DEVICE_DT_METADATA_DEFINE(node_id, dev_id);))))   \
                                                                                 \
-<<<<<<< HEAD
-    Z_DEVICE_BASE_DEFINE(node_id, dev_id, name, pm, data, config, level,        \
-        prio, api, state, Z_DEVICE_DEPS_NAME(dev_id));                          \
-    COND_CODE_1(DEVICE_DT_DEFER(node_id),                                       \
-            (Z_DEFER_DEVICE_INIT_ENTRY_DEFINE(node_id, dev_id,                  \
-                              init_fn)),                                        \
-            (Z_DEVICE_INIT_ENTRY_DEFINE(node_id, dev_id, init_fn,               \
-                        level, prio)));                                         \
+    Z_DEVICE_BASE_DEFINE(node_id, dev_id, name, init_fn, deinit_fn, flags,      \
+                         pm, data, config, level, prio, api, state,             \
+                         Z_DEVICE_DEPS_NAME(dev_id));                           \
+                                                                                \
+    Z_DEVICE_INIT_ENTRY_DEFINE(node_id, dev_id, level, prio);                   \
+                                                                                \
     IF_ENABLED(CONFIG_LLEXT_EXPORT_DEVICES,                                     \
         (IF_ENABLED(DT_NODE_EXISTS(node_id),                                    \
                     (Z_DEVICE_EXPORT(node_id);))))
-=======
-	Z_DEVICE_BASE_DEFINE(node_id, dev_id, name, init_fn, deinit_fn, flags,  \
-			     pm, data, config, level, prio, api, state,         \
-			     Z_DEVICE_DEPS_NAME(dev_id));                       \
-                                                                                \
-	Z_DEVICE_INIT_ENTRY_DEFINE(node_id, dev_id, level, prio);               \
-                                                                                \
-	IF_ENABLED(CONFIG_LLEXT_EXPORT_DEVICES,                                 \
-		(IF_ENABLED(DT_NODE_EXISTS(node_id),                            \
-				(Z_DEVICE_EXPORT(node_id);))))
->>>>>>> f9601948
 
 /**
  * @brief Declare a device for each status "okay" devicetree node.
