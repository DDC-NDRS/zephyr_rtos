--- conflicted
+++ resolved
@@ -115,16 +115,7 @@
  * The ordinal used in this name can be mapped to the path by
  * examining zephyr/include/generated/devicetree_generated.h.
  */
-<<<<<<< HEAD
-#define Z_DEVICE_DT_DEV_ID(node_id) _CONCAT(dts_ord_, DT_DEP_ORD(node_id))
-=======
-#define Z_DEVICE_DT_DEV_NAME(node_id) Z_CONCAT(dts_ord_, DT_DEP_ORD(node_id))
-
-/* Synthesize a unique name for the device state associated with
- * dev_name.
- */
-#define Z_DEVICE_STATE_NAME(dev_name) Z_CONCAT(__devstate_, dev_name)
->>>>>>> 9ae3e855
+#define Z_DEVICE_DT_DEV_ID(node_id) Z_CONCAT(dts_ord_, DT_DEP_ORD(node_id))
 
 /**
  * @brief Create a device object and set it up for boot time initialization.
@@ -819,15 +810,7 @@
  * @brief Synthesize a unique name for the device state associated with
  * dev_id.
  */
-<<<<<<< HEAD
-#define Z_DEVICE_STATE_NAME(dev_id) _CONCAT(__devstate_, dev_id)
-=======
-#define Z_DEVICE_HANDLE_NAME(node_id, dev_name)				\
-    Z_CONCAT(__devicehdl_,                              \
-		COND_CODE_1(DT_NODE_EXISTS(node_id),			\
-			    (node_id),					\
-			    (dev_name)))
->>>>>>> 9ae3e855
+#define Z_DEVICE_STATE_NAME(dev_id) Z_CONCAT(__devstate_, dev_id)
 
 /**
  * @brief Utility macro to define and initialize the device state.
