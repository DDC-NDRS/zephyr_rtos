--- conflicted
+++ resolved
@@ -907,18 +907,6 @@
  * @param state_ Reference to device state.
  * @param deps_ Reference to device dependencies.
  */
-<<<<<<< HEAD
-#define Z_DEVICE_INIT(name_, pm_, data_, config_, api_, state_, deps_)         \
-	{                                                                      \
-		.name = name_,                                                 \
-		.config = (config_),                                           \
-		.api = (api_),                                                 \
-		.state = (state_),                                             \
-		.data = (data_),                                               \
-		IF_ENABLED(CONFIG_DEVICE_DEPS, (.deps = (deps_),)) /**/        \
-		IF_ENABLED(CONFIG_PM_DEVICE, ({ .pm_base = (pm_),)}) /**/         \
-	}
-=======
 #define Z_DEVICE_INIT(name_, pm_, data_, config_, api_, state_, deps_)  \
     {                                                           \
         .name = name_,                                          \
@@ -926,10 +914,9 @@
         .api = (api_),                                          \
         .state = (state_),                                      \
         .data = (data_),                                        \
-        IF_ENABLED(CONFIG_DEVICE_DEPS, (.deps = (deps_), )) /**/\
-        IF_ENABLED(CONFIG_PM_DEVICE, (.pm_base = (pm_), ))   /**/    \
+        IF_ENABLED(CONFIG_DEVICE_DEPS, (.deps = (deps_),)) /**/ \
+        IF_ENABLED(CONFIG_PM_DEVICE, ({ .pm_base = (pm_),)}) /**/   \
     }
->>>>>>> 4ab32fa5
 
 /**
  * @brief Device section name (used for sorting purposes).
