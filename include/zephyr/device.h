/*
 * Copyright (c) 2015 Intel Corporation.
 *
 * SPDX-License-Identifier: Apache-2.0
 */

#ifndef ZEPHYR_INCLUDE_DEVICE_H_
#define ZEPHYR_INCLUDE_DEVICE_H_

#include <stdint.h>

#include <zephyr/devicetree.h>
#include <zephyr/init.h>
#include <zephyr/linker/sections.h>
#include <zephyr/pm/state.h>
#include <zephyr/sys/device_mmio.h>
#include <zephyr/sys/iterable_sections.h>
#include <zephyr/sys/util.h>
#include <zephyr/toolchain.h>

#if defined(_MSC_VER)                       /* #CUSTOM@NDRS */
#define DT_CONST
#else
#define DT_CONST    const
#endif

#ifdef __cplusplus
extern "C" {
#endif

/**
 * @brief Device Model
 * @defgroup device_model Device Model
 * @since 1.0
 * @version 1.1.0
 * @{
 */

/** @cond INTERNAL_HIDDEN */

/**
 * @brief Flag value used in lists of device dependencies to separate distinct
 * groups.
 */
#define Z_DEVICE_DEPS_SEP INT16_MIN

/**
 * @brief Flag value used in lists of device dependencies to indicate the end of
 * the list.
 */
#define Z_DEVICE_DEPS_ENDS INT16_MAX

/** @brief Determine if a DT node is mutable */
#define Z_DEVICE_IS_MUTABLE(node_id)                            \
    COND_CODE_1(IS_ENABLED(CONFIG_DEVICE_MUTABLE), (DT_PROP(node_id, zephyr_mutable)), (0))

/** @endcond */

/**
 * @brief Type used to represent a "handle" for a device.
 *
 * Every @ref device has an associated handle. You can get a pointer to a
 * @ref device from its handle and vice versa, but the handle uses less space
 * than a pointer. The device.h API mainly uses handles to store lists of
 * multiple devices in a compact way.
 *
 * The extreme values and zero have special significance. Negative values
 * identify functionality that does not correspond to a Zephyr device, such as
 * the system clock or a SYS_INIT() function.
 *
 * @see device_handle_get()
 * @see device_from_handle()
 */
typedef int16_t device_handle_t;

/** @brief Flag value used to identify an unknown device. */
#define DEVICE_HANDLE_NULL 0

/**
 * @brief Expands to the name of a global device object.
 *
 * Return the full name of a device object symbol created by DEVICE_DEFINE(),
 * using the `dev_id` provided to DEVICE_DEFINE(). This is the name of the
 * global variable storing the device structure, not a pointer to the string in
 * the @ref device.name field.
 *
 * It is meant to be used for declaring extern symbols pointing to device
 * objects before using the DEVICE_GET macro to get the device object.
 *
 * This macro is normally only useful within device driver source code. In other
 * situations, you are probably looking for device_get_binding().
 *
 * @param dev_id Device identifier.
 *
 * @return The full name of the device object defined by device definition
 * macros.
 */
#define DEVICE_NAME_GET(dev_id) Z_CONCAT(__device_, dev_id)

/* Node paths can exceed the maximum size supported by
 * device_get_binding() in user mode; this macro synthesizes a unique
 * dev_id from a devicetree node while staying within this maximum
 * size.
 *
 * The ordinal used in this name can be mapped to the path by
 * examining zephyr/include/generated/zephyr/devicetree_generated.h.
 */
#define Z_DEVICE_DT_DEV_ID(node_id) Z_CONCAT(dts_ord_, DT_DEP_ORD(node_id))

/**
 * @brief Create a device object and set it up for boot time initialization.
 *
 * This macro defines a @ref device that is automatically configured by the
 * kernel during system initialization. This macro should only be used when the
 * device is not being allocated from a devicetree node. If you are allocating a
 * device from a devicetree node, use DEVICE_DT_DEFINE() or
 * DEVICE_DT_INST_DEFINE() instead.
 *
 * @param dev_id A unique token which is used in the name of the global device
 * structure as a C identifier.
 * @param name A string name for the device, which will be stored in
 * @ref device.name. This name can be used to look up the device with
 * device_get_binding(). This must be less than Z_DEVICE_MAX_NAME_LEN characters
 * (including terminating `NULL`) in order to be looked up from user mode.
 * @param init_fn Pointer to the device's initialization function, which will be
 * run by the kernel during system initialization. Can be `NULL`.
 * @param pm Pointer to the device's power management resources, a
 * @ref pm_device, which will be stored in @ref device.pm field. Use `NULL` if
 * the device does not use PM.
 * @param data Pointer to the device's private mutable data, which will be
 * stored in @ref device.data.
 * @param config Pointer to the device's private constant data, which will be
 * stored in @ref device.config.
 * @param level The device's initialization level (PRE_KERNEL_1, PRE_KERNEL_2 or
 * POST_KERNEL).
 * @param prio The device's priority within its initialization level. See
 * SYS_INIT() for details.
 * @param api Pointer to the device's API structure. Can be `NULL`.
 */
#define DEVICE_DEFINE(dev_id, name, init_fn, pm, data, config, level, prio, \
                      api)                                                  \
    Z_DEVICE_STATE_DEFINE(dev_id);                                          \
    Z_DEVICE_DEFINE(DT_INVALID_NODE, dev_id, name, init_fn, pm, data,       \
                    config, level, prio, api,                               \
                    &Z_DEVICE_STATE_NAME(dev_id))

/**
 * @brief Return a string name for a devicetree node.
 *
 * This macro returns a string literal usable as a device's name from a
 * devicetree node identifier.
 *
 * @param node_id The devicetree node identifier.
 *
 * @return The value of the node's `label` property, if it has one.
 * Otherwise, the node's full name in `node-name@unit-address` form.
 */
#define DEVICE_DT_NAME(node_id)             \
    DT_PROP_OR(node_id, label, DT_NODE_FULL_NAME(node_id))

/**
 * @brief Determine if a devicetree node initialization should be deferred.
 *
 * @param node_id The devicetree node identifier.
 *
 * @return Boolean stating if node initialization should be deferred.
 */
#define DEVICE_DT_DEFER(node_id)                                \
    DT_PROP(node_id, zephyr_deferred_init)

/**
 * @brief Create a device object from a devicetree node identifier and set it up
 * for boot time initialization.
 *
 * This macro defines a @ref device that is automatically configured by the
 * kernel during system initialization. The global device object's name as a C
 * identifier is derived from the node's dependency ordinal. @ref device.name is
 * set to `DEVICE_DT_NAME(node_id)`.
 *
 * The device is declared with extern visibility, so a pointer to a global
 * device object can be obtained with `DEVICE_DT_GET(node_id)` from any source
 * file that includes `<zephyr/device.h>`. Before using the pointer, the
 * referenced object should be checked using device_is_ready().
 *
 * @param node_id The devicetree node identifier.
 * @param init_fn Pointer to the device's initialization function, which will be
 * run by the kernel during system initialization. Can be `NULL`.
 * @param pm Pointer to the device's power management resources, a
 * @ref pm_device, which will be stored in @ref device.pm. Use `NULL` if the
 * device does not use PM.
 * @param data Pointer to the device's private mutable data, which will be
 * stored in @ref device.data.
 * @param config Pointer to the device's private constant data, which will be
 * stored in @ref device.config field.
 * @param level The device's initialization level (PRE_KERNEL_1, PRE_KERNEL_2 or
 * POST_KERNEL).
 * @param prio The device's priority within its initialization level. See
 * SYS_INIT() for details.
 * @param api Pointer to the device's API structure. Can be `NULL`.
 */
#define DEVICE_DT_DEFINE(node_id, init_fn, pm, data, config, level, prio, api,  \
                         ...)                                   \
    Z_DEVICE_STATE_DEFINE(Z_DEVICE_DT_DEV_ID(node_id));         \
    Z_DEVICE_DEFINE(node_id, Z_DEVICE_DT_DEV_ID(node_id),       \
                    DEVICE_DT_NAME(node_id), init_fn, pm, data, config, \
                    level, prio, api,                           \
                    &Z_DEVICE_STATE_NAME(Z_DEVICE_DT_DEV_ID(node_id)),  \
                    __VA_ARGS__)

/**
 * @brief Like DEVICE_DT_DEFINE(), but uses an instance of a `DT_DRV_COMPAT`
 * compatible instead of a node identifier.
 *
 * @param inst Instance number. The `node_id` argument to DEVICE_DT_DEFINE() is
 * set to `DT_DRV_INST(inst)`.
 * @param ... Other parameters as expected by DEVICE_DT_DEFINE().
 */
#define DEVICE_DT_INST_DEFINE(inst, ...)    \
    DEVICE_DT_DEFINE(DT_DRV_INST(inst), __VA_ARGS__)

/**
 * @brief The name of the global device object for @p node_id
 *
 * Returns the name of the global device structure as a C identifier. The device
 * must be allocated using DEVICE_DT_DEFINE() or DEVICE_DT_INST_DEFINE() for
 * this to work.
 *
 * This macro is normally only useful within device driver source code. In other
 * situations, you are probably looking for DEVICE_DT_GET().
 *
 * @param node_id Devicetree node identifier
 *
 * @return The name of the device object as a C identifier
 */
#define DEVICE_DT_NAME_GET(node_id) DEVICE_NAME_GET(Z_DEVICE_DT_DEV_ID(node_id))

/**
 * @brief Get a @ref device reference from a devicetree node identifier.
 *
 * Returns a pointer to a device object created from a devicetree node, if any
 * device was allocated by a driver.
 *
 * If no such device was allocated, this will fail at linker time. If you get an
 * error that looks like `undefined reference to __device_dts_ord_<N>`, that is
 * what happened. Check to make sure your device driver is being compiled,
 * usually by enabling the Kconfig options it requires.
 *
 * @param node_id A devicetree node identifier
 *
 * @return A pointer to the device object created for that node
 */
#define DEVICE_DT_GET(node_id) (&DEVICE_DT_NAME_GET(node_id))

/**
 * @brief Get a @ref device reference for an instance of a `DT_DRV_COMPAT`
 * compatible.
 *
 * This is equivalent to `DEVICE_DT_GET(DT_DRV_INST(inst))`.
 *
 * @param inst `DT_DRV_COMPAT` instance number
 * @return A pointer to the device object created for that instance
 */
#define DEVICE_DT_INST_GET(inst) DEVICE_DT_GET(DT_DRV_INST(inst))

/**
 * @brief Get a @ref device reference from a devicetree compatible.
 *
 * If an enabled devicetree node has the given compatible and a device
 * object was created from it, this returns a pointer to that device.
 *
 * If there no such devices, this returns NULL.
 *
 * If there are multiple, this returns an arbitrary one.
 *
 * If this returns non-NULL, the device must be checked for readiness
 * before use, e.g. with device_is_ready().
 *
 * @param compat lowercase-and-underscores devicetree compatible
 * @return a pointer to a device, or NULL
 */
#define DEVICE_DT_GET_ANY(compat)                   \
    COND_CODE_1(DT_HAS_COMPAT_STATUS_OKAY(compat),  \
                (DEVICE_DT_GET(DT_COMPAT_GET_ANY_STATUS_OKAY(compat))), \
                (NULL))

/**
 * @brief Get a @ref device reference from a devicetree compatible.
 *
 * If an enabled devicetree node has the given compatible and a device object
 * was created from it, this returns a pointer to that device.
 *
 * If there are no such devices, this will fail at compile time.
 *
 * If there are multiple, this returns an arbitrary one.
 *
 * If this returns non-NULL, the device must be checked for readiness before
 * use, e.g. with device_is_ready().
 *
 * @param compat lowercase-and-underscores devicetree compatible
 * @return a pointer to a device
 */
#define DEVICE_DT_GET_ONE(compat)                   \
    COND_CODE_1(DT_HAS_COMPAT_STATUS_OKAY(compat),  \
                (DEVICE_DT_GET(DT_COMPAT_GET_ANY_STATUS_OKAY(compat))), \
                (ZERO_OR_COMPILE_ERROR(0)))

/**
 * @brief Utility macro to obtain an optional reference to a device.
 *
 * If the node identifier refers to a node with status `okay`, this returns
 * `DEVICE_DT_GET(node_id)`. Otherwise, it returns `NULL`.
 *
 * @param node_id devicetree node identifier
 *
 * @return a @ref device reference for the node identifier, which may be `NULL`.
 */
#define DEVICE_DT_GET_OR_NULL(node_id)              \
    COND_CODE_1(DT_NODE_HAS_STATUS(node_id, okay),  \
                (DEVICE_DT_GET(node_id)), (NULL))

/**
 * @brief Obtain a pointer to a device object by name
 *
 * @details Return the address of a device object created by
 * DEVICE_DEFINE(), using the dev_id provided to DEVICE_DEFINE().
 *
 * @param dev_id Device identifier.
 *
 * @return A pointer to the device object created by DEVICE_DEFINE()
 */
#define DEVICE_GET(dev_id) (&DEVICE_NAME_GET(dev_id))

/**
 * @brief Declare a static device object
 *
 * This macro can be used at the top-level to declare a device, such
 * that DEVICE_GET() may be used before the full declaration in
 * DEVICE_DEFINE().
 *
 * This is often useful when configuring interrupts statically in a
 * device's init or per-instance config function, as the init function
 * itself is required by DEVICE_DEFINE() and use of DEVICE_GET()
 * inside it creates a circular dependency.
 *
 * @param dev_id Device identifier.
 */
#define DEVICE_DECLARE(dev_id)                      \
    static const struct device DEVICE_NAME_GET(dev_id)

/**
 * @brief Get a @ref init_entry reference from a devicetree node.
 *
 * @param node_id A devicetree node identifier
 *
 * @return A pointer to the @ref init_entry object created for that node
 */
#define DEVICE_INIT_DT_GET(node_id)                 \
    (&Z_INIT_ENTRY_NAME(DEVICE_DT_NAME_GET(node_id)))

/**
 * @brief Get a @ref init_entry reference from a device identifier.
 *
 * @param dev_id Device identifier.
 *
 * @return A pointer to the init_entry object created for that device
 */
#define DEVICE_INIT_GET(dev_id) (&Z_INIT_ENTRY_NAME(DEVICE_NAME_GET(dev_id)))

/**
 * @brief Runtime device dynamic structure (in RAM) per driver instance
 *
 * Fields in this are expected to be default-initialized to zero. The
 * kernel driver infrastructure and driver access functions are
 * responsible for ensuring that any non-zero initialization is done
 * before they are accessed.
 */
struct device_state {
    /**
     * Device initialization return code (positive errno value).
     *
     * Device initialization functions return a negative errno code if they
     * fail. In Zephyr, errno values do not exceed 255, so we can store the
     * positive result value in a uint8_t type.
     */
    uint8_t init_res;

    /** Indicates the device initialization function has been
     * invoked.
     */
    bool initialized : 1;
};

struct pm_device_base;
struct pm_device;
struct pm_device_isr;
#if defined(CONFIG_DEVICE_DT_METADATA) || defined(__DOXYGEN__)
struct device_dt_metadata;
#endif

#ifdef CONFIG_DEVICE_DEPS_DYNAMIC
#define Z_DEVICE_DEPS_CONST
#else
#define Z_DEVICE_DEPS_CONST const
#endif

/**
 * @brief Runtime device structure (in ROM) per driver instance
 */
struct device {
    /** Name of the device instance */
    char const* name;
    /** Address of device instance config information */
    void const* config;
    /** Address of the API structure exposed by the device instance */
    void const* api;
    /** Address of the common device state */
    struct device_state* state;
    /** Address of the device instance private data */
    void* data;
    #if defined(CONFIG_DEVICE_DEPS) || defined(__DOXYGEN__)
    /**
     * Optional pointer to dependencies associated with the device.
     *
     * This encodes a sequence of sets of device handles that have some
     * relationship to this node. The individual sets are extracted with
     * dedicated API, such as device_required_handles_get(). Only available
     * if @kconfig{CONFIG_DEVICE_DEPS} is enabled.
     */
    Z_DEVICE_DEPS_CONST device_handle_t* deps;
    #endif /* CONFIG_DEVICE_DEPS */

    #if defined(CONFIG_PM_DEVICE) || defined(__DOXYGEN__)
    /**
     * Reference to the device PM resources (only available if
     * @kconfig{CONFIG_PM_DEVICE} is enabled).
     */
    union {
        struct pm_device_base* pm_base;
        struct pm_device* pm;
        struct pm_device_isr* pm_isr;
    };
    #endif

    #if defined(CONFIG_DEVICE_DT_METADATA) || defined(__DOXYGEN__)
    const struct device_dt_metadata* dt_meta;
    #endif /* CONFIG_DEVICE_DT_METADATA */
};

/**
 * @brief Get the handle for a given device
 *
 * @param dev the device for which a handle is desired.
 *
 * @return the handle for the device, or DEVICE_HANDLE_NULL if the device does
 * not have an associated handle.
 */
static inline device_handle_t device_handle_get(const struct device* dev) {
    device_handle_t ret = DEVICE_HANDLE_NULL;
    STRUCT_SECTION_START_EXTERN(device);

    /* TODO: If/when devices can be constructed that are not part of the
     * fixed sequence we'll need another solution.
     */
    if (dev != NULL) {
        ret = 1 + (device_handle_t)(dev - STRUCT_SECTION_START(device));
    }

    return (ret);
}

/**
 * @brief Run device initialization in user space
 *
 * @param[in] dev the device that want to re-initialize
 *
 * @return 0 on success, negative errno code otherwise
 * @note The init_entry entry of the device shall be in POST_KERNEL !!!
 */
int device_user_init(const struct device* dev);                 /* #CUSTOM@NDRS */

/**
 * @brief Get the device corresponding to a handle.
 *
 * @param dev_handle the device handle
 *
 * @return the device that has that handle, or a null pointer if @p dev_handle
 * does not identify a device.
 */
static inline const struct device*
device_from_handle(device_handle_t dev_handle) {
    STRUCT_SECTION_START_EXTERN(device);
    const struct device* dev = NULL;
    size_t numdev;

    STRUCT_SECTION_COUNT(device, &numdev);

    if ((dev_handle > 0) && ((size_t)dev_handle <= numdev)) {
        dev = &STRUCT_SECTION_START(device)[dev_handle - 1];
    }

    return (dev);
}

#if defined(CONFIG_DEVICE_DEPS) || defined(__DOXYGEN__)

/**
 * @brief Prototype for functions used when iterating over a set of devices.
 *
 * Such a function may be used in API that identifies a set of devices and
 * provides a visitor API supporting caller-specific interaction with each
 * device in the set.
 *
 * The visit is said to succeed if the visitor returns a non-negative value.
 *
 * @param dev a device in the set being iterated
 * @param context state used to support the visitor function
 *
 * @return A non-negative number to allow walking to continue, and a negative
 * error code to case the iteration to stop.
 *
 * @see device_required_foreach()
 * @see device_supported_foreach()
 */
typedef int (*device_visitor_callback_t)(const struct device* dev,
                                         void* context);

/**
 * @brief Get the device handles for devicetree dependencies of this device.
 *
 * This function returns a pointer to an array of device handles. The length of
 * the array is stored in the @p count parameter.
 *
 * The array contains a handle for each device that @p dev requires directly, as
 * determined from the devicetree. This does not include transitive
 * dependencies; you must recursively determine those.
 *
 * @param dev the device for which dependencies are desired.
 * @param count pointer to where this function should store the length of the
 * returned array. No value is stored if the call returns a null pointer. The
 * value may be set to zero if the device has no devicetree dependencies.
 *
 * @return a pointer to a sequence of @p count device handles, or a null pointer
 * if @p dev does not have any dependency data.
 */
static inline device_handle_t const*
device_required_handles_get(const struct device* dev, size_t* count) {
    device_handle_t const* rv = dev->deps;

    if (rv != NULL) {
        size_t i = 0;

        while ((rv[i] != Z_DEVICE_DEPS_ENDS) &&
               (rv[i] != Z_DEVICE_DEPS_SEP)) {
            ++i;
        }
        *count = i;
    }

    return (rv);
}

/**
 * @brief Get the device handles for injected dependencies of this device.
 *
 * This function returns a pointer to an array of device handles. The length of
 * the array is stored in the @p count parameter.
 *
 * The array contains a handle for each device that @p dev manually injected as
 * a dependency, via providing extra arguments to Z_DEVICE_DEFINE. This does not
 * include transitive dependencies; you must recursively determine those.
 *
 * @param dev the device for which injected dependencies are desired.
 * @param count pointer to where this function should store the length of the
 * returned array. No value is stored if the call returns a null pointer. The
 * value may be set to zero if the device has no devicetree dependencies.
 *
 * @return a pointer to a sequence of @p *count device handles, or a null
 * pointer if @p dev does not have any dependency data.
 */
static inline device_handle_t const*
device_injected_handles_get(const struct device* dev, size_t* count) {
    device_handle_t const* rv = dev->deps;
    size_t region = 0;
    size_t i = 0;

    if (rv != NULL) {
        /* Fast forward to injected devices */
        while (region != 1) {
            if (*rv == Z_DEVICE_DEPS_SEP) {
                region++;
            }
            rv++;
        }

        while ((rv[i] != Z_DEVICE_DEPS_ENDS) &&
               (rv[i] != Z_DEVICE_DEPS_SEP)) {
            ++i;
        }
        *count = i;
    }

    return (rv);
}

/**
 * @brief Get the set of handles that this device supports.
 *
 * This function returns a pointer to an array of device handles. The length of
 * the array is stored in the @p count parameter.
 *
 * The array contains a handle for each device that @p dev "supports" -- that
 * is, devices that require @p dev directly -- as determined from the
 * devicetree. This does not include transitive dependencies; you must
 * recursively determine those.
 *
 * @param dev the device for which supports are desired.
 * @param count pointer to where this function should store the length of the
 * returned array. No value is stored if the call returns a null pointer. The
 * value may be set to zero if nothing in the devicetree depends on @p dev.
 *
 * @return a pointer to a sequence of @p *count device handles, or a null
 * pointer if @p dev does not have any dependency data.
 */
static inline device_handle_t const*
device_supported_handles_get(const struct device* dev, size_t* count) {
    device_handle_t const* rv = dev->deps;
    size_t region = 0;
    size_t i = 0;

    if (rv != NULL) {
        /* Fast forward to supporting devices */
        while (region != 2) {
            if (*rv == Z_DEVICE_DEPS_SEP) {
                region++;
            }
            rv++;
        }
        /* Count supporting devices.
         * Trailing NULL's can be injected by gen_device_deps.py due to
         * CONFIG_PM_DEVICE_POWER_DOMAIN_DYNAMIC_NUM
         */
        while ((rv[i] != Z_DEVICE_DEPS_ENDS) &&
               (rv[i] != DEVICE_HANDLE_NULL)) {
            ++i;
        }
        *count = i;
    }

    return (rv);
}

/**
 * @brief Visit every device that @p dev directly requires.
 *
 * Zephyr maintains information about which devices are directly required by
 * another device; for example an I2C-based sensor driver will require an I2C
 * controller for communication. Required devices can derive from
 * statically-defined devicetree relationships or dependencies registered at
 * runtime.
 *
 * This API supports operating on the set of required devices. Example uses
 * include making sure required devices are ready before the requiring device is
 * used, and releasing them when the requiring device is no longer needed.
 *
 * There is no guarantee on the order in which required devices are visited.
 *
 * If the @p visitor_cb function returns a negative value iteration is halted,
 * and the returned value from the visitor is returned from this function.
 *
 * @note This API is not available to unprivileged threads.
 *
 * @param dev a device of interest. The devices that this device depends on will
 * be used as the set of devices to visit. This parameter must not be null.
 * @param visitor_cb the function that should be invoked on each device in the
 * dependency set. This parameter must not be null.
 * @param context state that is passed through to the visitor function. This
 * parameter may be null if @p visitor_cb tolerates a null @p context.
 *
 * @return The number of devices that were visited if all visits succeed, or
 * the negative value returned from the first visit that did not succeed.
 */
int device_required_foreach(const struct device* dev,
                            device_visitor_callback_t visitor_cb,
                            void* context);

/**
 * @brief Visit every device that @p dev directly supports.
 *
 * Zephyr maintains information about which devices are directly supported by
 * another device; for example an I2C controller will support an I2C-based
 * sensor driver. Supported devices can derive from statically-defined
 * devicetree relationships.
 *
 * This API supports operating on the set of supported devices. Example uses
 * include iterating over the devices connected to a regulator when it is
 * powered on.
 *
 * There is no guarantee on the order in which required devices are visited.
 *
 * If the @p visitor_cb function returns a negative value iteration is halted,
 * and the returned value from the visitor is returned from this function.
 *
 * @note This API is not available to unprivileged threads.
 *
 * @param dev a device of interest. The devices that this device supports
 * will be used as the set of devices to visit. This parameter must not be null.
 * @param visitor_cb the function that should be invoked on each device in the
 * support set. This parameter must not be null.
 * @param context state that is passed through to the visitor function. This
 * parameter may be null if @p visitor_cb tolerates a null @p context.
 *
 * @return The number of devices that were visited if all visits succeed, or the
 * negative value returned from the first visit that did not succeed.
 */
int device_supported_foreach(const struct device* dev,
                             device_visitor_callback_t visitor_cb,
                             void* context);

#endif /* CONFIG_DEVICE_DEPS */

/**
 * @brief Get a @ref device reference from its @ref device.name field.
 *
 * This function iterates through the devices on the system. If a device with
 * the given @p name field is found, and that device initialized successfully at
 * boot time, this function returns a pointer to the device.
 *
 * If no device has the given @p name, this function returns `NULL`.
 *
 * This function also returns NULL when a device is found, but it failed to
 * initialize successfully at boot time. (To troubleshoot this case, set a
 * breakpoint on your device driver's initialization function.)
 *
 * @param name device name to search for. A null pointer, or a pointer to an
 * empty string, will cause NULL to be returned.
 *
 * @return pointer to device structure with the given name; `NULL` if the device
 * is not found or if the device with that name's initialization function
 * failed.
 */
__syscall const struct device* device_get_binding(char const* name);

/**
 * @brief Get access to the static array of static devices.
 *
 * @param devices where to store the pointer to the array of statically
 * allocated devices. The array must not be mutated through this pointer.
 *
 * @return the number of statically allocated devices.
 */
size_t z_device_get_all_static(const struct device** devices);

/**
 * @brief Verify that a device is ready for use.
 *
 * Indicates whether the provided device pointer is for a device known to be
 * in a state where it can be used with its standard API.
 *
 * This can be used with device pointers captured from DEVICE_DT_GET(), which
 * does not include the readiness checks of device_get_binding(). At minimum
 * this means that the device has been successfully initialized.
 *
 * @param dev pointer to the device in question.
 *
 * @retval true If the device is ready for use.
 * @retval false If the device is not ready for use or if a NULL device pointer
 * is passed as argument.
 */
__syscall bool device_is_ready(const struct device* dev);

/**
 * @brief Initialize a device.
 *
 * A device whose initialization was deferred (by marking it as
 * ``zephyr,deferred-init`` on devicetree) needs to be initialized manually via
 * this call. Note that only devices whose initialization was deferred can be
 * initialized via this call - one can not try to initialize a non
 * initialization deferred device that failed initialization with this call.
 *
 * @param dev device to be initialized.
 *
 * @retval -ENOENT If device was not found - or isn't a deferred one.
 * @retval -errno For other errors.
 */
__syscall int device_init(const struct device* dev);

/**
 * @}
 */

/** @cond INTERNAL_HIDDEN */

/**
 * @brief Synthesize a unique name for the device state associated with
 * @p dev_id.
 */
#define Z_DEVICE_STATE_NAME(dev_id) Z_CONCAT(__devstate_, dev_id)

/**
 * @brief Utility macro to define and initialize the device state.
 *
 * @param dev_id Device identifier.
 */
#define Z_DEVICE_STATE_DEFINE(dev_id)                           \
    static Z_DECL_ALIGN(struct device_state) Z_DEVICE_STATE_NAME(dev_id)    \
    __attribute__((__section__(".z_devstate")))

#if defined(CONFIG_DEVICE_DEPS) || defined(__DOXYGEN__)

/**
 * @brief Synthesize the name of the object that holds device ordinal and
 * dependency data.
 *
 * @param dev_id Device identifier.
 */
#define Z_DEVICE_DEPS_NAME(dev_id) Z_CONCAT(__devicedeps_, dev_id)

/**
 * @brief Expand extra dependencies with a comma in between.
 *
 * @param ... Extra dependencies.
 */
#define Z_DEVICE_EXTRA_DEPS(...)                                \
    FOR_EACH_NONEMPTY_TERM(IDENTITY, (, ), __VA_ARGS__)

/** @brief Linker section were device dependencies are placed. */
#define Z_DEVICE_DEPS_SECTION                                   \
    __attribute__((__section__(".__device_deps_pass1")))

#ifdef __cplusplus
#define Z_DEVICE_DEPS_EXTERN extern
#else
#define Z_DEVICE_DEPS_EXTERN
#endif

/**
 * @brief Define device dependencies.
 *
 * Initial build provides a record that associates the device object with its
 * devicetree ordinal, and provides the dependency ordinals. These are provided
 * as weak definitions (to prevent the reference from being captured when the
 * original object file is compiled), and in a distinct pass1 section (which
 * will be replaced by postprocessing).
 *
 * Before processing in gen_device_deps.py, the array format is:
 * {
 *     DEVICE_ORDINAL (or DEVICE_HANDLE_NULL if not a devicetree node),
 *     List of devicetree dependency ordinals (if any),
 *     Z_DEVICE_DEPS_SEP,
 *     List of injected dependency ordinals (if any),
 *     Z_DEVICE_DEPS_SEP,
 *     List of devicetree supporting ordinals (if any),
 * }
 *
 * After processing in gen_device_deps.py, the format is updated to:
 * {
 *     List of existing devicetree dependency handles (if any),
 *     Z_DEVICE_DEPS_SEP,
 *     List of injected devicetree dependency handles (if any),
 *     Z_DEVICE_DEPS_SEP,
 *     List of existing devicetree support handles (if any),
 *     DEVICE_HANDLE_NULL
 * }
 *
 * It is also (experimentally) necessary to provide explicit alignment on each
 * object. Otherwise x86-64 builds will introduce padding between objects in the
 * same input section in individual object files, which will be retained in
 * subsequent links both wasting space and resulting in aggregate size changes
 * relative to pass2 when all objects will be in the same input section.
 */
#define Z_DEVICE_DEPS_DEFINE(node_id, dev_id, ...)                      \
    extern Z_DEVICE_DEPS_CONST device_handle_t Z_DEVICE_DEPS_NAME(      \
            dev_id)[];                                                  \
    Z_DEVICE_DEPS_CONST Z_DECL_ALIGN(device_handle_t)                   \
    Z_DEVICE_DEPS_SECTION Z_DEVICE_DEPS_EXTERN __weak                   \
        Z_DEVICE_DEPS_NAME(dev_id)[] = {                                \
            COND_CODE_1(                                                \
                DT_NODE_EXISTS(node_id),                                \
                (DT_DEP_ORD(node_id), DT_REQUIRES_DEP_ORDS(node_id)),   \
                (DEVICE_HANDLE_NULL, )) /**/                            \
        Z_DEVICE_DEPS_SEP,                                              \
        Z_DEVICE_EXTRA_DEPS(__VA_ARGS__) /**/                           \
        Z_DEVICE_DEPS_SEP,                                              \
        COND_CODE_1(DT_NODE_EXISTS(node_id),                            \
                (DT_SUPPORTS_DEP_ORDS(node_id)), ()) /**/               \
    }

#endif /* CONFIG_DEVICE_DEPS */

#if defined(CONFIG_DEVICE_DT_METADATA) || defined(__DOXYGEN__)
/**
 * @brief Devicetree node labels associated with a device
 */
struct device_dt_nodelabels {
    /* @brief number of elements in the nodelabels array */
    size_t num_nodelabels;

    /* @brief array of node labels as strings, exactly as they
     *        appear in the final devicetree
     */
    #if defined(_MSC_VER)  /* #CUSTOM@NDRs */
    char const* nodelabels[1];
    #else
    char const* nodelabels[];
    #endif
};

/**
 * @brief Devicetree metadata associated with a device
 *
 * This is currently limited to node labels, but the structure is
 * generic enough to be extended later without requiring breaking
 * changes.
 */
struct device_dt_metadata {
    /**
     * @brief Node labels associated with the device
     * @see device_get_dt_nodelabels()
     */
    const struct device_dt_nodelabels* nl;
};

/**
 * @brief Get a @ref device reference from a devicetree node label.
 *
 * If:
 *
 * 1. a device was defined from a devicetree node, for example
 *    with DEVICE_DT_DEFINE() or another similar macro, and
 * 2. that devicetree node has @p nodelabel as one of its node labels, and
 * 3. the device initialized successfully at boot time,
 *
 * then this function returns a pointer to the device. Otherwise, it
 * returns NULL.
 *
 * @param nodelabel a devicetree node label
 * @return a device reference for a device created from a node with that
 *         node label, or NULL if either no such device exists or the device
 *         failed to initialize
 */
__syscall const struct device* device_get_by_dt_nodelabel(char const* nodelabel);

/**
 * @brief Get the devicetree node labels associated with a device
 * @param dev device whose metadata to look up
 * @return information about the devicetree node labels
 */
static inline const struct device_dt_nodelabels*
device_get_dt_nodelabels(const struct device* dev) {
    return (dev->dt_meta->nl);
}

/**
 * @brief Maximum devicetree node label length.
 *
 * The maximum length is set so that device_get_by_dt_nodelabel() can
 * be used from userspace.
 */
#define Z_DEVICE_MAX_NODELABEL_LEN Z_DEVICE_MAX_NAME_LEN

/**
 * @brief Name of the identifier for a device's DT metadata structure
 * @param dev_id device identifier
 */
#define Z_DEVICE_DT_METADATA_NAME_GET(dev_id) UTIL_CAT(__dev_dt_meta_, dev_id)

/**
 * @brief Name of the identifier for the array of node label strings
 *        saved for a device.
 */
#define Z_DEVICE_DT_NODELABELS_NAME_GET(dev_id) UTIL_CAT(__dev_dt_nodelabels_, dev_id)

/**
 * @brief Initialize an entry in the device DT node label lookup table
 *
 * Allocates and initializes a struct device_dt_metadata in the
 * appropriate iterable section for use finding devices.
 */
#define Z_DEVICE_DT_METADATA_DEFINE(node_id, dev_id)            \
    static const struct device_dt_nodelabels                    \
    Z_DEVICE_DT_NODELABELS_NAME_GET(dev_id) = {                 \
        .num_nodelabels = DT_NUM_NODELABELS(node_id),           \
        .nodelabels     = DT_NODELABEL_STRING_ARRAY(node_id),   \
    };                                                          \
                                                                \
    static const struct device_dt_metadata                      \
    Z_DEVICE_DT_METADATA_NAME_GET(dev_id) = {                   \
        .nl = &Z_DEVICE_DT_NODELABELS_NAME_GET(dev_id),         \
    };
#endif /* CONFIG_DEVICE_DT_METADATA */

/**
 * @brief Init sub-priority of the device
 *
 * The sub-priority is defined by the devicetree ordinal, which ensures that
 * multiple drivers running at the same priority level run in an order that
 * respects the devicetree dependencies.
 */
#define Z_DEVICE_INIT_SUB_PRIO(node_id)                         \
    COND_CODE_1(DT_NODE_EXISTS(node_id),                        \
                (DT_DEP_ORD_STR_SORTABLE(node_id)), (0))

/**
 * @brief Maximum device name length.
 *
 * The maximum length is set so that device_get_binding() can be used from
 * userspace.
 */
#define Z_DEVICE_MAX_NAME_LEN   48U

/**
 * @brief Compile time check for device name length
 *
 * @param name Device name.
 */
#define Z_DEVICE_NAME_CHECK(name)                               \
    BUILD_ASSERT(sizeof(Z_STRINGIFY(name)) <= Z_DEVICE_MAX_NAME_LEN, \
                 Z_STRINGIFY(DEVICE_NAME_GET(name)) " too long")

/**
 * @brief Initializer for @ref device.
 *
 * @param name_ Name of the device.
 * @param pm_ Reference to @ref pm_device_base (optional).
 * @param data_ Reference to device data.
 * @param config_ Reference to device config.
 * @param api_ Reference to device API ops.
 * @param state_ Reference to device state.
 * @param deps_ Reference to device dependencies.
 * @param node_id_ Devicetree node identifier
 * @param dev_id_ Device identifier token, as passed to Z_DEVICE_BASE_DEFINE
 */
<<<<<<< HEAD
#define Z_DEVICE_INIT(name_, pm_, data_, config_, api_, state_, deps_, node_id_,	\
		      dev_id_)								\
	{										\
		.name = name_,								\
		.config = (config_),							\
		.api = (api_),								\
		.state = (state_),							\
		.data = (data_),							\
		IF_ENABLED(CONFIG_DEVICE_DEPS, (.deps = (deps_),)) /**/			\
		IF_ENABLED(CONFIG_PM_DEVICE, Z_DEVICE_INIT_PM_BASE(pm_)) /**/		\
		IF_ENABLED(CONFIG_DEVICE_DT_METADATA,					\
			   (IF_ENABLED(DT_NODE_EXISTS(node_id_),			\
				       (.dt_meta = &Z_DEVICE_DT_METADATA_NAME_GET(	\
						dev_id_),))))				\
	}
=======
#define Z_DEVICE_INIT(name_, pm_, data_, config_, api_, state_, deps_, node_id_,    \
                      dev_id_)                                                      \
    {                                                                               \
        .name = name_,                                                              \
        .config = (config_),                                                        \
        .api = (api_),                                                              \
        .state = (state_),                                                          \
        .data = (data_),                                                            \
        IF_ENABLED(CONFIG_DEVICE_DEPS, (.deps = (deps_),)) /**/                     \
        IF_ENABLED(CONFIG_PM_DEVICE, ({ .pm_base = (pm_),},)) /**/                  \
        IF_ENABLED(CONFIG_DEVICE_DT_METADATA,                                       \
                   (IF_ENABLED(DT_NODE_EXISTS(node_id_),                            \
                               (.dt_meta = &Z_DEVICE_DT_METADATA_NAME_GET(          \
                                dev_id_),))))                                       \
    }
>>>>>>> 4611a0e5

/*
 * Anonymous unions require C11. Some pre-C11 gcc versions have early support for anonymous
 * unions but they require these braces when combined with C99 designated initializers. For
 * more details see https://docs.zephyrproject.org/latest/develop/languages/cpp/
 */
#if defined(__STDC_VERSION__) && (__STDC_VERSION__) < 201100
#  define Z_DEVICE_INIT_PM_BASE(pm_) ({ .pm_base = (pm_),},)
#else
#  define Z_DEVICE_INIT_PM_BASE(pm_)   (.pm_base = (pm_),)
#endif

/**
 * @brief Device section name (used for sorting purposes).
 *
 * @param level Initialization level
 * @param prio Initialization priority
 */
#define Z_DEVICE_SECTION_NAME(level, prio)                      \
    Z_CONCAT(INIT_LEVEL_ORD(level), _##prio)

/**
 * @brief Define a @ref device
 *
 * @param node_id Devicetree node id for the device (DT_INVALID_NODE if a
 * software device).
 * @param dev_id Device identifier (used to name the defined @ref device).
 * @param name Name of the device.
 * @param pm Reference to @ref pm_device_base associated with the device.
 * (optional).
 * @param data Reference to device data.
 * @param config Reference to device config.
 * @param level Initialization level.
 * @param prio Initialization priority.
 * @param api Reference to device API.
 * @param ... Optional dependencies, manually specified.
 */
#define Z_DEVICE_BASE_DEFINE(node_id, dev_id, name, pm, data, config, level, prio, api, state, \
                 deps)                                          \
    COND_CODE_1(DT_NODE_EXISTS(node_id), (), (static))          \
    COND_CODE_1(Z_DEVICE_IS_MUTABLE(node_id), (), (const))      \
    STRUCT_SECTION_ITERABLE_NAMED_ALTERNATE(                    \
        device, COND_CODE_1(Z_DEVICE_IS_MUTABLE(node_id), (device_mutable), (device)),  \
        Z_DEVICE_SECTION_NAME(level, prio), DEVICE_NAME_GET(dev_id)) =                  \
        Z_DEVICE_INIT(name, pm, data, config, api, state, deps, node_id, dev_id)

/* deprecated device initialization levels */
#define Z_DEVICE_LEVEL_DEPRECATED_EARLY                         \
    __WARN("EARLY device driver level is deprecated")
#define Z_DEVICE_LEVEL_DEPRECATED_PRE_KERNEL_1
#define Z_DEVICE_LEVEL_DEPRECATED_PRE_KERNEL_2
#define Z_DEVICE_LEVEL_DEPRECATED_POST_KERNEL
#define Z_DEVICE_LEVEL_DEPRECATED_APPLICATION                   \
    __WARN("APPLICATION device driver level is deprecated")
#define Z_DEVICE_LEVEL_DEPRECATED_SMP                           \
    __WARN("SMP device driver level is deprecated")

/**
 * @brief Issue a warning if the given init level is deprecated.
 *
 * @param level Init level
 */
#define Z_DEVICE_LEVEL_CHECK_DEPRECATED_LEVEL(level)            \
    Z_DEVICE_LEVEL_DEPRECATED_##level

/**
 * @brief Define the init entry for a device.
 *
 * @param node_id Devicetree node id for the device (DT_INVALID_NODE if a
 * software device).
 * @param dev_id Device identifier.
 * @param init_fn_ Device init function.
 * @param level Initialization level.
 * @param prio Initialization priority.
 */
<<<<<<< HEAD
#define Z_DEVICE_INIT_ENTRY_DEFINE(node_id, dev_id, init_fn_, level, prio)                         \
	Z_DEVICE_LEVEL_CHECK_DEPRECATED_LEVEL(level)                                               \
                                                                                                   \
	static const Z_DECL_ALIGN(struct init_entry) __used __noasan Z_INIT_ENTRY_SECTION(         \
		level, prio, Z_DEVICE_INIT_SUB_PRIO(node_id))                                      \
		Z_INIT_ENTRY_NAME(DEVICE_NAME_GET(dev_id)) = {                                     \
			.init_fn = {COND_CODE_1(Z_DEVICE_IS_MUTABLE(node_id), (.dev_rw), (.dev)) = \
					    (init_fn_)},                                           \
			Z_DEVICE_INIT_ENTRY_DEV(node_id, dev_id),                                  \
	}

#define Z_DEFER_DEVICE_INIT_ENTRY_DEFINE(node_id, dev_id, init_fn_)                                \
	static const Z_DECL_ALIGN(struct init_entry) __used __noasan                               \
		__attribute__((__section__(".z_deferred_init")))                                   \
		Z_INIT_ENTRY_NAME(DEVICE_NAME_GET(dev_id)) = {                                     \
			.init_fn = {COND_CODE_1(Z_DEVICE_IS_MUTABLE(node_id), (.dev_rw), (.dev)) = \
					    (init_fn_)},                                           \
			Z_DEVICE_INIT_ENTRY_DEV(node_id, dev_id),                                  \
	}
=======
#define Z_DEVICE_INIT_ENTRY_DEFINE(node_id, dev_id, init_fn_, level, prio)                      \
    Z_DEVICE_LEVEL_CHECK_DEPRECATED_LEVEL(level)                                                \
                                                                                                \
    static const Z_DECL_ALIGN(struct init_entry) __used __noasan Z_INIT_ENTRY_SECTION(          \
        level, prio, Z_DEVICE_INIT_SUB_PRIO(node_id))                                           \
        Z_INIT_ENTRY_NAME(DEVICE_NAME_GET(dev_id)) = {                                          \
            .init_fn = {COND_CODE_1(Z_DEVICE_IS_MUTABLE(node_id), (.dev_rw), (.dev)) =          \
                        (init_fn_)},                                                            \
            {                                                                                   \
                COND_CODE_1(Z_DEVICE_IS_MUTABLE(node_id), (.dev_rw), (.dev)) =                  \
                    &DEVICE_NAME_GET(dev_id),                                                   \
            },                                                                                  \
    }

#define Z_DEFER_DEVICE_INIT_ENTRY_DEFINE(node_id, dev_id, init_fn_)                             \
    static const Z_DECL_ALIGN(struct init_entry) __used __noasan                                \
        __attribute__((__section__(".z_deferred_init")))                                        \
        Z_INIT_ENTRY_NAME(DEVICE_NAME_GET(dev_id)) = {                                          \
            .init_fn = {COND_CODE_1(Z_DEVICE_IS_MUTABLE(node_id), (.dev_rw), (.dev)) =          \
                        (init_fn_)},                                                            \
            {                                                                                   \
                COND_CODE_1(Z_DEVICE_IS_MUTABLE(node_id), (.dev_rw), (.dev)) =                  \
                    &DEVICE_NAME_GET(dev_id),                                                   \
            },                                                                                  \
    }
>>>>>>> 4611a0e5

/*
 * Anonymous unions require C11. Some pre-C11 gcc versions have early support for anonymous
 * unions but they require these braces when combined with C99 designated initializers. For
 * more details see https://docs.zephyrproject.org/latest/develop/languages/cpp/
 */
#if defined(__STDC_VERSION__) && (__STDC_VERSION__) < 201100
#  define Z_DEVICE_INIT_ENTRY_DEV(node_id, dev_id) { Z_DEV_ENTRY_DEV(node_id, dev_id) }
#else
#  define Z_DEVICE_INIT_ENTRY_DEV(node_id, dev_id)   Z_DEV_ENTRY_DEV(node_id, dev_id)
#endif

#define Z_DEV_ENTRY_DEV(node_id, dev_id)                                                           \
	COND_CODE_1(Z_DEVICE_IS_MUTABLE(node_id), (.dev_rw), (.dev)) =  &DEVICE_NAME_GET(dev_id)

/**
 * @brief Define a @ref device and all other required objects.
 *
 * This is the common macro used to define @ref device objects. It can be used
 * to define both Devicetree and software devices.
 *
 * @param node_id Devicetree node id for the device (DT_INVALID_NODE if a
 * software device).
 * @param dev_id Device identifier (used to name the defined @ref device).
 * @param name Name of the device.
 * @param init_fn Device init function.
 * @param pm Reference to @ref pm_device_base associated with the device.
 * (optional).
 * @param data Reference to device data.
 * @param config Reference to device config.
 * @param level Initialization level.
 * @param prio Initialization priority.
 * @param api Reference to device API.
 * @param state Reference to device state.
 * @param ... Optional dependencies, manually specified.
 */
#define Z_DEVICE_DEFINE(node_id, dev_id, name, init_fn, pm, data, config,       \
                        level, prio, api, state, ...)                           \
    Z_DEVICE_NAME_CHECK(name);                                                  \
                                                                                \
    IF_ENABLED(CONFIG_DEVICE_DEPS,                                              \
           (Z_DEVICE_DEPS_DEFINE(node_id, dev_id, __VA_ARGS__);))               \
                                                                                \
    IF_ENABLED(CONFIG_DEVICE_DT_METADATA,                                       \
               (IF_ENABLED(DT_NODE_EXISTS(node_id),                             \
                           (Z_DEVICE_DT_METADATA_DEFINE(node_id, dev_id);))))   \
                                                                                \
    Z_DEVICE_BASE_DEFINE(node_id, dev_id, name, pm, data, config, level,        \
        prio, api, state, Z_DEVICE_DEPS_NAME(dev_id));                          \
    COND_CODE_1(DEVICE_DT_DEFER(node_id),                                       \
            (Z_DEFER_DEVICE_INIT_ENTRY_DEFINE(node_id, dev_id,                  \
                              init_fn)),                                        \
            (Z_DEVICE_INIT_ENTRY_DEFINE(node_id, dev_id, init_fn,               \
                        level, prio)));

/**
 * @brief Declare a device for each status "okay" devicetree node.
 *
 * @note Disabled nodes should not result in devices, so not predeclaring these
 * keeps drivers honest.
 *
 * This is only "maybe" a device because some nodes have status "okay", but
 * don't have a corresponding @ref device allocated. There's no way to figure
 * that out until after we've built the zephyr image, though.
 */
#define Z_MAYBE_DEVICE_DECLARE_INTERNAL(node_id)                        \
    extern COND_CODE_1(Z_DEVICE_IS_MUTABLE(node_id), (),                \
                       (const)) struct device DEVICE_DT_NAME_GET(node_id);

DT_FOREACH_STATUS_OKAY_NODE(Z_MAYBE_DEVICE_DECLARE_INTERNAL)

/** @endcond */

#ifdef __cplusplus
}
#endif

#include <zephyr/syscalls/device.h>

#endif /* ZEPHYR_INCLUDE_DEVICE_H_ */<|MERGE_RESOLUTION|>--- conflicted
+++ resolved
@@ -898,7 +898,12 @@
     /* @brief array of node labels as strings, exactly as they
      *        appear in the final devicetree
      */
-    #if defined(_MSC_VER)  /* #CUSTOM@NDRs */
+    #if defined(_MSC_VER) /* #CUSTOM@NDRS */
+    /* This is a workaround for MSVC which does not allow zero-sized
+     * arrays. The size of the array is 1.
+     * This change will effect production code in C when using sizeof()
+     * so it will be used only in MSVC.
+     */
     char const* nodelabels[1];
     #else
     char const* nodelabels[];
@@ -1030,23 +1035,6 @@
  * @param node_id_ Devicetree node identifier
  * @param dev_id_ Device identifier token, as passed to Z_DEVICE_BASE_DEFINE
  */
-<<<<<<< HEAD
-#define Z_DEVICE_INIT(name_, pm_, data_, config_, api_, state_, deps_, node_id_,	\
-		      dev_id_)								\
-	{										\
-		.name = name_,								\
-		.config = (config_),							\
-		.api = (api_),								\
-		.state = (state_),							\
-		.data = (data_),							\
-		IF_ENABLED(CONFIG_DEVICE_DEPS, (.deps = (deps_),)) /**/			\
-		IF_ENABLED(CONFIG_PM_DEVICE, Z_DEVICE_INIT_PM_BASE(pm_)) /**/		\
-		IF_ENABLED(CONFIG_DEVICE_DT_METADATA,					\
-			   (IF_ENABLED(DT_NODE_EXISTS(node_id_),			\
-				       (.dt_meta = &Z_DEVICE_DT_METADATA_NAME_GET(	\
-						dev_id_),))))				\
-	}
-=======
 #define Z_DEVICE_INIT(name_, pm_, data_, config_, api_, state_, deps_, node_id_,    \
                       dev_id_)                                                      \
     {                                                                               \
@@ -1056,13 +1044,12 @@
         .state = (state_),                                                          \
         .data = (data_),                                                            \
         IF_ENABLED(CONFIG_DEVICE_DEPS, (.deps = (deps_),)) /**/                     \
-        IF_ENABLED(CONFIG_PM_DEVICE, ({ .pm_base = (pm_),},)) /**/                  \
+        IF_ENABLED(CONFIG_PM_DEVICE, Z_DEVICE_INIT_PM_BASE(pm_)) /**/               \
         IF_ENABLED(CONFIG_DEVICE_DT_METADATA,                                       \
                    (IF_ENABLED(DT_NODE_EXISTS(node_id_),                            \
                                (.dt_meta = &Z_DEVICE_DT_METADATA_NAME_GET(          \
                                 dev_id_),))))                                       \
     }
->>>>>>> 4611a0e5
 
 /*
  * Anonymous unions require C11. Some pre-C11 gcc versions have early support for anonymous
@@ -1138,27 +1125,6 @@
  * @param level Initialization level.
  * @param prio Initialization priority.
  */
-<<<<<<< HEAD
-#define Z_DEVICE_INIT_ENTRY_DEFINE(node_id, dev_id, init_fn_, level, prio)                         \
-	Z_DEVICE_LEVEL_CHECK_DEPRECATED_LEVEL(level)                                               \
-                                                                                                   \
-	static const Z_DECL_ALIGN(struct init_entry) __used __noasan Z_INIT_ENTRY_SECTION(         \
-		level, prio, Z_DEVICE_INIT_SUB_PRIO(node_id))                                      \
-		Z_INIT_ENTRY_NAME(DEVICE_NAME_GET(dev_id)) = {                                     \
-			.init_fn = {COND_CODE_1(Z_DEVICE_IS_MUTABLE(node_id), (.dev_rw), (.dev)) = \
-					    (init_fn_)},                                           \
-			Z_DEVICE_INIT_ENTRY_DEV(node_id, dev_id),                                  \
-	}
-
-#define Z_DEFER_DEVICE_INIT_ENTRY_DEFINE(node_id, dev_id, init_fn_)                                \
-	static const Z_DECL_ALIGN(struct init_entry) __used __noasan                               \
-		__attribute__((__section__(".z_deferred_init")))                                   \
-		Z_INIT_ENTRY_NAME(DEVICE_NAME_GET(dev_id)) = {                                     \
-			.init_fn = {COND_CODE_1(Z_DEVICE_IS_MUTABLE(node_id), (.dev_rw), (.dev)) = \
-					    (init_fn_)},                                           \
-			Z_DEVICE_INIT_ENTRY_DEV(node_id, dev_id),                                  \
-	}
-=======
 #define Z_DEVICE_INIT_ENTRY_DEFINE(node_id, dev_id, init_fn_, level, prio)                      \
     Z_DEVICE_LEVEL_CHECK_DEPRECATED_LEVEL(level)                                                \
                                                                                                 \
@@ -1167,10 +1133,7 @@
         Z_INIT_ENTRY_NAME(DEVICE_NAME_GET(dev_id)) = {                                          \
             .init_fn = {COND_CODE_1(Z_DEVICE_IS_MUTABLE(node_id), (.dev_rw), (.dev)) =          \
                         (init_fn_)},                                                            \
-            {                                                                                   \
-                COND_CODE_1(Z_DEVICE_IS_MUTABLE(node_id), (.dev_rw), (.dev)) =                  \
-                    &DEVICE_NAME_GET(dev_id),                                                   \
-            },                                                                                  \
+            Z_DEVICE_INIT_ENTRY_DEV(node_id, dev_id),                                           \
     }
 
 #define Z_DEFER_DEVICE_INIT_ENTRY_DEFINE(node_id, dev_id, init_fn_)                             \
@@ -1179,12 +1142,8 @@
         Z_INIT_ENTRY_NAME(DEVICE_NAME_GET(dev_id)) = {                                          \
             .init_fn = {COND_CODE_1(Z_DEVICE_IS_MUTABLE(node_id), (.dev_rw), (.dev)) =          \
                         (init_fn_)},                                                            \
-            {                                                                                   \
-                COND_CODE_1(Z_DEVICE_IS_MUTABLE(node_id), (.dev_rw), (.dev)) =                  \
-                    &DEVICE_NAME_GET(dev_id),                                                   \
-            },                                                                                  \
+            Z_DEVICE_INIT_ENTRY_DEV(node_id, dev_id),                                           \
     }
->>>>>>> 4611a0e5
 
 /*
  * Anonymous unions require C11. Some pre-C11 gcc versions have early support for anonymous
@@ -1197,8 +1156,8 @@
 #  define Z_DEVICE_INIT_ENTRY_DEV(node_id, dev_id)   Z_DEV_ENTRY_DEV(node_id, dev_id)
 #endif
 
-#define Z_DEV_ENTRY_DEV(node_id, dev_id)                                                           \
-	COND_CODE_1(Z_DEVICE_IS_MUTABLE(node_id), (.dev_rw), (.dev)) =  &DEVICE_NAME_GET(dev_id)
+#define Z_DEV_ENTRY_DEV(node_id, dev_id)                        \
+    COND_CODE_1(Z_DEVICE_IS_MUTABLE(node_id), (.dev_rw), (.dev)) =  &DEVICE_NAME_GET(dev_id)
 
 /**
  * @brief Define a @ref device and all other required objects.
