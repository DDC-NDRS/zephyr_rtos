/*
 * Copyright (c) 2015 Intel Corporation.
 *
 * SPDX-License-Identifier: Apache-2.0
 */

#ifndef ZEPHYR_INCLUDE_DEVICE_H_
#define ZEPHYR_INCLUDE_DEVICE_H_

#include <stdint.h>

#include <zephyr/devicetree.h>
#include <zephyr/init.h>
#include <zephyr/linker/sections.h>
#include <zephyr/sys/device_mmio.h>
#include <zephyr/sys/iterable_sections.h>
#include <zephyr/sys/util.h>
#include <zephyr/toolchain.h>

#if defined(_MSC_VER)                       /* #CUSTOM@NDRS */
#define DT_CONST
#else
#define DT_CONST    const
#endif

#ifdef __cplusplus
extern "C" {
#endif

/**
 * @brief Device Model
 * @defgroup device_model Device Model
 * @since 1.0
 * @version 1.0.0
 * @{
 */

/** @cond INTERNAL_HIDDEN */

/**
 * @brief Flag value used in lists of device dependencies to separate distinct
 * groups.
 */
#define Z_DEVICE_DEPS_SEP INT16_MIN

/**
 * @brief Flag value used in lists of device dependencies to indicate the end of
 * the list.
 */
#define Z_DEVICE_DEPS_ENDS INT16_MAX

/** @brief Determine if a DT node is mutable */
#define Z_DEVICE_IS_MUTABLE(node_id)                            \
    COND_CODE_1(IS_ENABLED(CONFIG_DEVICE_MUTABLE), (DT_PROP(node_id, zephyr_mutable)), (0))

/** @endcond */

/**
 * @brief Type used to represent a "handle" for a device.
 *
 * Every @ref device has an associated handle. You can get a pointer to a
 * @ref device from its handle and vice versa, but the handle uses less space
 * than a pointer. The device.h API mainly uses handles to store lists of
 * multiple devices in a compact way.
 *
 * The extreme values and zero have special significance. Negative values
 * identify functionality that does not correspond to a Zephyr device, such as
 * the system clock or a SYS_INIT() function.
 *
 * @see device_handle_get()
 * @see device_from_handle()
 */
typedef int16_t device_handle_t;

/** @brief Flag value used to identify an unknown device. */
#define DEVICE_HANDLE_NULL 0

/**
 * @brief Expands to the name of a global device object.
 *
 * Return the full name of a device object symbol created by DEVICE_DEFINE(),
 * using the `dev_id` provided to DEVICE_DEFINE(). This is the name of the
 * global variable storing the device structure, not a pointer to the string in
 * the @ref device.name field.
 *
 * It is meant to be used for declaring extern symbols pointing to device
 * objects before using the DEVICE_GET macro to get the device object.
 *
 * This macro is normally only useful within device driver source code. In other
 * situations, you are probably looking for device_get_binding().
 *
 * @param dev_id Device identifier.
 *
 * @return The full name of the device object defined by device definition
 * macros.
 */
#define DEVICE_NAME_GET(dev_id) Z_CONCAT(__device_, dev_id)

/* Node paths can exceed the maximum size supported by
 * device_get_binding() in user mode; this macro synthesizes a unique
 * dev_id from a devicetree node while staying within this maximum
 * size.
 *
 * The ordinal used in this name can be mapped to the path by
 * examining zephyr/include/generated/zephyr/devicetree_generated.h.
 */
#define Z_DEVICE_DT_DEV_ID(node_id) Z_CONCAT(dts_ord_, DT_DEP_ORD(node_id))

/**
 * @brief Create a device object and set it up for boot time initialization.
 *
 * This macro defines a @ref device that is automatically configured by the
 * kernel during system initialization. This macro should only be used when the
 * device is not being allocated from a devicetree node. If you are allocating a
 * device from a devicetree node, use DEVICE_DT_DEFINE() or
 * DEVICE_DT_INST_DEFINE() instead.
 *
 * @param dev_id A unique token which is used in the name of the global device
 * structure as a C identifier.
 * @param name A string name for the device, which will be stored in
 * @ref device.name. This name can be used to look up the device with
 * device_get_binding(). This must be less than Z_DEVICE_MAX_NAME_LEN characters
 * (including terminating `NULL`) in order to be looked up from user mode.
 * @param init_fn Pointer to the device's initialization function, which will be
 * run by the kernel during system initialization. Can be `NULL`.
 * @param pm Pointer to the device's power management resources, a
 * @ref pm_device, which will be stored in @ref device.pm field. Use `NULL` if
 * the device does not use PM.
 * @param data Pointer to the device's private mutable data, which will be
 * stored in @ref device.data.
 * @param config Pointer to the device's private constant data, which will be
 * stored in @ref device.config.
 * @param level The device's initialization level (PRE_KERNEL_1, PRE_KERNEL_2 or
 * POST_KERNEL).
 * @param prio The device's priority within its initialization level. See
 * SYS_INIT() for details.
 * @param api Pointer to the device's API structure. Can be `NULL`.
 */
#define DEVICE_DEFINE(dev_id, name, init_fn, pm, data, config, level, prio, \
                      api)                                                  \
    Z_DEVICE_STATE_DEFINE(dev_id);                                          \
    Z_DEVICE_DEFINE(DT_INVALID_NODE, dev_id, name, init_fn, pm, data,       \
                    config, level, prio, api,                               \
                    &Z_DEVICE_STATE_NAME(dev_id))

/**
 * @brief Return a string name for a devicetree node.
 *
 * This macro returns a string literal usable as a device's name from a
 * devicetree node identifier.
 *
 * @param node_id The devicetree node identifier.
 *
 * @return The value of the node's `label` property, if it has one.
 * Otherwise, the node's full name in `node-name@unit-address` form.
 */
#define DEVICE_DT_NAME(node_id)             \
    DT_PROP_OR(node_id, label, DT_NODE_FULL_NAME(node_id))

/**
 * @brief Determine if a devicetree node initialization should be deferred.
 *
 * @param node_id The devicetree node identifier.
 *
 * @return Boolean stating if node initialization should be deferred.
 */
#define DEVICE_DT_DEFER(node_id)                                \
    DT_PROP(node_id, zephyr_deferred_init)

/**
 * @brief Create a device object from a devicetree node identifier and set it up
 * for boot time initialization.
 *
 * This macro defines a @ref device that is automatically configured by the
 * kernel during system initialization. The global device object's name as a C
 * identifier is derived from the node's dependency ordinal. @ref device.name is
 * set to `DEVICE_DT_NAME(node_id)`.
 *
 * The device is declared with extern visibility, so a pointer to a global
 * device object can be obtained with `DEVICE_DT_GET(node_id)` from any source
 * file that includes `<zephyr/device.h>`. Before using the pointer, the
 * referenced object should be checked using device_is_ready().
 *
 * @param node_id The devicetree node identifier.
 * @param init_fn Pointer to the device's initialization function, which will be
 * run by the kernel during system initialization. Can be `NULL`.
 * @param pm Pointer to the device's power management resources, a
 * @ref pm_device, which will be stored in @ref device.pm. Use `NULL` if the
 * device does not use PM.
 * @param data Pointer to the device's private mutable data, which will be
 * stored in @ref device.data.
 * @param config Pointer to the device's private constant data, which will be
 * stored in @ref device.config field.
 * @param level The device's initialization level (PRE_KERNEL_1, PRE_KERNEL_2 or
 * POST_KERNEL).
 * @param prio The device's priority within its initialization level. See
 * SYS_INIT() for details.
 * @param api Pointer to the device's API structure. Can be `NULL`.
 */
#define DEVICE_DT_DEFINE(node_id, init_fn, pm, data, config, level, prio, api,  \
                         ...)                                   \
    Z_DEVICE_STATE_DEFINE(Z_DEVICE_DT_DEV_ID(node_id));         \
    Z_DEVICE_DEFINE(node_id, Z_DEVICE_DT_DEV_ID(node_id),       \
                    DEVICE_DT_NAME(node_id), init_fn, pm, data, config, \
                    level, prio, api,                           \
                    &Z_DEVICE_STATE_NAME(Z_DEVICE_DT_DEV_ID(node_id)),  \
                    __VA_ARGS__)

/**
 * @brief Like DEVICE_DT_DEFINE(), but uses an instance of a `DT_DRV_COMPAT`
 * compatible instead of a node identifier.
 *
 * @param inst Instance number. The `node_id` argument to DEVICE_DT_DEFINE() is
 * set to `DT_DRV_INST(inst)`.
 * @param ... Other parameters as expected by DEVICE_DT_DEFINE().
 */
#define DEVICE_DT_INST_DEFINE(inst, ...)    \
    DEVICE_DT_DEFINE(DT_DRV_INST(inst), __VA_ARGS__)

/**
 * @brief The name of the global device object for @p node_id
 *
 * Returns the name of the global device structure as a C identifier. The device
 * must be allocated using DEVICE_DT_DEFINE() or DEVICE_DT_INST_DEFINE() for
 * this to work.
 *
 * This macro is normally only useful within device driver source code. In other
 * situations, you are probably looking for DEVICE_DT_GET().
 *
 * @param node_id Devicetree node identifier
 *
 * @return The name of the device object as a C identifier
 */
#define DEVICE_DT_NAME_GET(node_id) DEVICE_NAME_GET(Z_DEVICE_DT_DEV_ID(node_id))

/**
 * @brief Get a @ref device reference from a devicetree node identifier.
 *
 * Returns a pointer to a device object created from a devicetree node, if any
 * device was allocated by a driver.
 *
 * If no such device was allocated, this will fail at linker time. If you get an
 * error that looks like `undefined reference to __device_dts_ord_<N>`, that is
 * what happened. Check to make sure your device driver is being compiled,
 * usually by enabling the Kconfig options it requires.
 *
 * @param node_id A devicetree node identifier
 *
 * @return A pointer to the device object created for that node
 */
#define DEVICE_DT_GET(node_id) (&DEVICE_DT_NAME_GET(node_id))

/**
 * @brief Get a @ref device reference for an instance of a `DT_DRV_COMPAT`
 * compatible.
 *
 * This is equivalent to `DEVICE_DT_GET(DT_DRV_INST(inst))`.
 *
 * @param inst `DT_DRV_COMPAT` instance number
 * @return A pointer to the device object created for that instance
 */
#define DEVICE_DT_INST_GET(inst) DEVICE_DT_GET(DT_DRV_INST(inst))

/**
 * @brief Get a @ref device reference from a devicetree compatible.
 *
 * If an enabled devicetree node has the given compatible and a device
 * object was created from it, this returns a pointer to that device.
 *
 * If there no such devices, this returns NULL.
 *
 * If there are multiple, this returns an arbitrary one.
 *
 * If this returns non-NULL, the device must be checked for readiness
 * before use, e.g. with device_is_ready().
 *
 * @param compat lowercase-and-underscores devicetree compatible
 * @return a pointer to a device, or NULL
 */
#define DEVICE_DT_GET_ANY(compat)                   \
    COND_CODE_1(DT_HAS_COMPAT_STATUS_OKAY(compat),  \
                (DEVICE_DT_GET(DT_COMPAT_GET_ANY_STATUS_OKAY(compat))), \
                (NULL))

/**
 * @brief Get a @ref device reference from a devicetree compatible.
 *
 * If an enabled devicetree node has the given compatible and a device object
 * was created from it, this returns a pointer to that device.
 *
 * If there are no such devices, this will fail at compile time.
 *
 * If there are multiple, this returns an arbitrary one.
 *
 * If this returns non-NULL, the device must be checked for readiness before
 * use, e.g. with device_is_ready().
 *
 * @param compat lowercase-and-underscores devicetree compatible
 * @return a pointer to a device
 */
#define DEVICE_DT_GET_ONE(compat)                   \
    COND_CODE_1(DT_HAS_COMPAT_STATUS_OKAY(compat),  \
                (DEVICE_DT_GET(DT_COMPAT_GET_ANY_STATUS_OKAY(compat))), \
                (ZERO_OR_COMPILE_ERROR(0)))

/**
 * @brief Utility macro to obtain an optional reference to a device.
 *
 * If the node identifier refers to a node with status `okay`, this returns
 * `DEVICE_DT_GET(node_id)`. Otherwise, it returns `NULL`.
 *
 * @param node_id devicetree node identifier
 *
 * @return a @ref device reference for the node identifier, which may be `NULL`.
 */
#define DEVICE_DT_GET_OR_NULL(node_id)              \
    COND_CODE_1(DT_NODE_HAS_STATUS(node_id, okay),  \
                (DEVICE_DT_GET(node_id)), (NULL))

/**
 * @brief Obtain a pointer to a device object by name
 *
 * @details Return the address of a device object created by
 * DEVICE_DEFINE(), using the dev_id provided to DEVICE_DEFINE().
 *
 * @param dev_id Device identifier.
 *
 * @return A pointer to the device object created by DEVICE_DEFINE()
 */
#define DEVICE_GET(dev_id) (&DEVICE_NAME_GET(dev_id))

/**
 * @brief Declare a static device object
 *
 * This macro can be used at the top-level to declare a device, such
 * that DEVICE_GET() may be used before the full declaration in
 * DEVICE_DEFINE().
 *
 * This is often useful when configuring interrupts statically in a
 * device's init or per-instance config function, as the init function
 * itself is required by DEVICE_DEFINE() and use of DEVICE_GET()
 * inside it creates a circular dependency.
 *
 * @param dev_id Device identifier.
 */
#define DEVICE_DECLARE(dev_id)                      \
    static const struct device DEVICE_NAME_GET(dev_id)

/**
 * @brief Get a @ref init_entry reference from a devicetree node.
 *
 * @param node_id A devicetree node identifier
 *
 * @return A pointer to the @ref init_entry object created for that node
 */
#define DEVICE_INIT_DT_GET(node_id)                 \
    (&Z_INIT_ENTRY_NAME(DEVICE_DT_NAME_GET(node_id)))

/**
 * @brief Get a @ref init_entry reference from a device identifier.
 *
 * @param dev_id Device identifier.
 *
 * @return A pointer to the init_entry object created for that device
 */
#define DEVICE_INIT_GET(dev_id) (&Z_INIT_ENTRY_NAME(DEVICE_NAME_GET(dev_id)))

/**
 * @brief Runtime device dynamic structure (in RAM) per driver instance
 *
 * Fields in this are expected to be default-initialized to zero. The
 * kernel driver infrastructure and driver access functions are
 * responsible for ensuring that any non-zero initialization is done
 * before they are accessed.
 */
struct device_state {
    /**
     * Device initialization return code (positive errno value).
     *
     * Device initialization functions return a negative errno code if they
     * fail. In Zephyr, errno values do not exceed 255, so we can store the
     * positive result value in a uint8_t type.
     */
    uint8_t init_res;

    /** Indicates the device initialization function has been
     * invoked.
     */
    bool initialized : 1;
};

struct pm_device_base;
struct pm_device;
struct pm_device_isr;

#ifdef CONFIG_DEVICE_DEPS_DYNAMIC
#define Z_DEVICE_DEPS_CONST
#else
#define Z_DEVICE_DEPS_CONST const
#endif

/**
 * @brief Runtime device structure (in ROM) per driver instance
 */
struct device {
    /** Name of the device instance */
    char const* name;
    /** Address of device instance config information */
    void const* config;
    /** Address of the API structure exposed by the device instance */
    void const* api;
    /** Address of the common device state */
    struct device_state* state;
    /** Address of the device instance private data */
    void* data;
    #if defined(CONFIG_DEVICE_DEPS) || defined(__DOXYGEN__)
    /**
     * Optional pointer to dependencies associated with the device.
     *
     * This encodes a sequence of sets of device handles that have some
     * relationship to this node. The individual sets are extracted with
     * dedicated API, such as device_required_handles_get(). Only available
     * if @kconfig{CONFIG_DEVICE_DEPS} is enabled.
     */
    Z_DEVICE_DEPS_CONST device_handle_t* deps;
    #endif /* CONFIG_DEVICE_DEPS */
    #if defined(CONFIG_PM_DEVICE) || defined(__DOXYGEN__)
    /**
     * Reference to the device PM resources (only available if
     * @kconfig{CONFIG_PM_DEVICE} is enabled).
     */
    union {
        struct pm_device_base* pm_base;
        struct pm_device* pm;
        struct pm_device_isr* pm_isr;
    };
    #endif
};

/**
 * @brief Get the handle for a given device
 *
 * @param dev the device for which a handle is desired.
 *
 * @return the handle for the device, or DEVICE_HANDLE_NULL if the device does
 * not have an associated handle.
 */
static inline device_handle_t device_handle_get(const struct device* dev) {
    device_handle_t ret = DEVICE_HANDLE_NULL;
    STRUCT_SECTION_START_EXTERN(device);

    /* TODO: If/when devices can be constructed that are not part of the
     * fixed sequence we'll need another solution.
     */
    if (dev != NULL) {
        ret = 1 + (device_handle_t)(dev - STRUCT_SECTION_START(device));
    }

    return (ret);
}

/**
 * @brief Run device initialization in user space
 *
 * @param[in] dev the device that want to re-initialize
 *
 * @return 0 on success, negative errno code otherwise
 * @note The init_entry entry of the device shall be in POST_KERNEL !!!
 */
int device_user_init(const struct device* dev);                 /* #CUSTOM@NDRS */

/**
 * @brief Get the device corresponding to a handle.
 *
 * @param dev_handle the device handle
 *
 * @return the device that has that handle, or a null pointer if @p dev_handle
 * does not identify a device.
 */
static inline const struct device*
device_from_handle(device_handle_t dev_handle) {
    STRUCT_SECTION_START_EXTERN(device);
    const struct device* dev = NULL;
    size_t numdev;

    STRUCT_SECTION_COUNT(device, &numdev);

    if ((dev_handle > 0) && ((size_t)dev_handle <= numdev)) {
        dev = &STRUCT_SECTION_START(device)[dev_handle - 1];
    }

    return (dev);
}

#if defined(CONFIG_DEVICE_DEPS) || defined(__DOXYGEN__)

/**
 * @brief Prototype for functions used when iterating over a set of devices.
 *
 * Such a function may be used in API that identifies a set of devices and
 * provides a visitor API supporting caller-specific interaction with each
 * device in the set.
 *
 * The visit is said to succeed if the visitor returns a non-negative value.
 *
 * @param dev a device in the set being iterated
 * @param context state used to support the visitor function
 *
 * @return A non-negative number to allow walking to continue, and a negative
 * error code to case the iteration to stop.
 *
 * @see device_required_foreach()
 * @see device_supported_foreach()
 */
typedef int (*device_visitor_callback_t)(const struct device* dev,
                                         void* context);

/**
 * @brief Get the device handles for devicetree dependencies of this device.
 *
 * This function returns a pointer to an array of device handles. The length of
 * the array is stored in the @p count parameter.
 *
 * The array contains a handle for each device that @p dev requires directly, as
 * determined from the devicetree. This does not include transitive
 * dependencies; you must recursively determine those.
 *
 * @param dev the device for which dependencies are desired.
 * @param count pointer to where this function should store the length of the
 * returned array. No value is stored if the call returns a null pointer. The
 * value may be set to zero if the device has no devicetree dependencies.
 *
 * @return a pointer to a sequence of @p count device handles, or a null pointer
 * if @p dev does not have any dependency data.
 */
static inline device_handle_t const*
device_required_handles_get(const struct device* dev, size_t* count) {
    device_handle_t const* rv = dev->deps;

    if (rv != NULL) {
        size_t i = 0;

        while ((rv[i] != Z_DEVICE_DEPS_ENDS) &&
               (rv[i] != Z_DEVICE_DEPS_SEP)) {
            ++i;
        }
        *count = i;
    }

    return (rv);
}

/**
 * @brief Get the device handles for injected dependencies of this device.
 *
 * This function returns a pointer to an array of device handles. The length of
 * the array is stored in the @p count parameter.
 *
 * The array contains a handle for each device that @p dev manually injected as
 * a dependency, via providing extra arguments to Z_DEVICE_DEFINE. This does not
 * include transitive dependencies; you must recursively determine those.
 *
 * @param dev the device for which injected dependencies are desired.
 * @param count pointer to where this function should store the length of the
 * returned array. No value is stored if the call returns a null pointer. The
 * value may be set to zero if the device has no devicetree dependencies.
 *
 * @return a pointer to a sequence of @p *count device handles, or a null
 * pointer if @p dev does not have any dependency data.
 */
static inline device_handle_t const*
device_injected_handles_get(const struct device* dev, size_t* count) {
    device_handle_t const* rv = dev->deps;
    size_t region = 0;
    size_t i = 0;

    if (rv != NULL) {
        /* Fast forward to injected devices */
        while (region != 1) {
            if (*rv == Z_DEVICE_DEPS_SEP) {
                region++;
            }
            rv++;
        }

        while ((rv[i] != Z_DEVICE_DEPS_ENDS) &&
               (rv[i] != Z_DEVICE_DEPS_SEP)) {
            ++i;
        }
        *count = i;
    }

    return (rv);
}

/**
 * @brief Get the set of handles that this device supports.
 *
 * This function returns a pointer to an array of device handles. The length of
 * the array is stored in the @p count parameter.
 *
 * The array contains a handle for each device that @p dev "supports" -- that
 * is, devices that require @p dev directly -- as determined from the
 * devicetree. This does not include transitive dependencies; you must
 * recursively determine those.
 *
 * @param dev the device for which supports are desired.
 * @param count pointer to where this function should store the length of the
 * returned array. No value is stored if the call returns a null pointer. The
 * value may be set to zero if nothing in the devicetree depends on @p dev.
 *
 * @return a pointer to a sequence of @p *count device handles, or a null
 * pointer if @p dev does not have any dependency data.
 */
static inline device_handle_t const*
device_supported_handles_get(const struct device* dev, size_t* count) {
    device_handle_t const* rv = dev->deps;
    size_t region = 0;
    size_t i = 0;

    if (rv != NULL) {
        /* Fast forward to supporting devices */
        while (region != 2) {
            if (*rv == Z_DEVICE_DEPS_SEP) {
                region++;
            }
            rv++;
        }
        /* Count supporting devices.
         * Trailing NULL's can be injected by gen_device_deps.py due to
         * CONFIG_PM_DEVICE_POWER_DOMAIN_DYNAMIC_NUM
         */
        while ((rv[i] != Z_DEVICE_DEPS_ENDS) &&
               (rv[i] != DEVICE_HANDLE_NULL)) {
            ++i;
        }
        *count = i;
    }

    return (rv);
}

/**
 * @brief Visit every device that @p dev directly requires.
 *
 * Zephyr maintains information about which devices are directly required by
 * another device; for example an I2C-based sensor driver will require an I2C
 * controller for communication. Required devices can derive from
 * statically-defined devicetree relationships or dependencies registered at
 * runtime.
 *
 * This API supports operating on the set of required devices. Example uses
 * include making sure required devices are ready before the requiring device is
 * used, and releasing them when the requiring device is no longer needed.
 *
 * There is no guarantee on the order in which required devices are visited.
 *
 * If the @p visitor_cb function returns a negative value iteration is halted,
 * and the returned value from the visitor is returned from this function.
 *
 * @note This API is not available to unprivileged threads.
 *
 * @param dev a device of interest. The devices that this device depends on will
 * be used as the set of devices to visit. This parameter must not be null.
 * @param visitor_cb the function that should be invoked on each device in the
 * dependency set. This parameter must not be null.
 * @param context state that is passed through to the visitor function. This
 * parameter may be null if @p visitor_cb tolerates a null @p context.
 *
 * @return The number of devices that were visited if all visits succeed, or
 * the negative value returned from the first visit that did not succeed.
 */
int device_required_foreach(const struct device* dev,
                            device_visitor_callback_t visitor_cb,
                            void* context);

/**
 * @brief Visit every device that @p dev directly supports.
 *
 * Zephyr maintains information about which devices are directly supported by
 * another device; for example an I2C controller will support an I2C-based
 * sensor driver. Supported devices can derive from statically-defined
 * devicetree relationships.
 *
 * This API supports operating on the set of supported devices. Example uses
 * include iterating over the devices connected to a regulator when it is
 * powered on.
 *
 * There is no guarantee on the order in which required devices are visited.
 *
 * If the @p visitor_cb function returns a negative value iteration is halted,
 * and the returned value from the visitor is returned from this function.
 *
 * @note This API is not available to unprivileged threads.
 *
 * @param dev a device of interest. The devices that this device supports
 * will be used as the set of devices to visit. This parameter must not be null.
 * @param visitor_cb the function that should be invoked on each device in the
 * support set. This parameter must not be null.
 * @param context state that is passed through to the visitor function. This
 * parameter may be null if @p visitor_cb tolerates a null @p context.
 *
 * @return The number of devices that were visited if all visits succeed, or the
 * negative value returned from the first visit that did not succeed.
 */
int device_supported_foreach(const struct device* dev,
                             device_visitor_callback_t visitor_cb,
                             void* context);

#endif /* CONFIG_DEVICE_DEPS */

/**
 * @brief Get a @ref device reference from its @ref device.name field.
 *
 * This function iterates through the devices on the system. If a device with
 * the given @p name field is found, and that device initialized successfully at
 * boot time, this function returns a pointer to the device.
 *
 * If no device has the given @p name, this function returns `NULL`.
 *
 * This function also returns NULL when a device is found, but it failed to
 * initialize successfully at boot time. (To troubleshoot this case, set a
 * breakpoint on your device driver's initialization function.)
 *
 * @param name device name to search for. A null pointer, or a pointer to an
 * empty string, will cause NULL to be returned.
 *
 * @return pointer to device structure with the given name; `NULL` if the device
 * is not found or if the device with that name's initialization function
 * failed.
 */
__syscall const struct device* device_get_binding(char const* name);

/**
 * @brief Get access to the static array of static devices.
 *
 * @param devices where to store the pointer to the array of statically
 * allocated devices. The array must not be mutated through this pointer.
 *
 * @return the number of statically allocated devices.
 */
size_t z_device_get_all_static(const struct device** devices);

/**
 * @brief Verify that a device is ready for use.
 *
<<<<<<< HEAD
=======
 * This is the implementation underlying device_is_ready(), without the overhead
 * of a syscall wrapper.
 *
 * @param dev pointer to the device in question.
 *
 * @retval true If the device is ready for use.
 * @retval false If the device is not ready for use or if a NULL device pointer
 * is passed as argument.
 *
 * @see device_is_ready()
 */
bool z_device_is_ready(const struct device* dev);

/**
 * @brief Verify that a device is ready for use.
 *
>>>>>>> 7a46e2ef
 * Indicates whether the provided device pointer is for a device known to be
 * in a state where it can be used with its standard API.
 *
 * This can be used with device pointers captured from DEVICE_DT_GET(), which
 * does not include the readiness checks of device_get_binding(). At minimum
 * this means that the device has been successfully initialized.
 *
 * @param dev pointer to the device in question.
 *
 * @retval true If the device is ready for use.
 * @retval false If the device is not ready for use or if a NULL device pointer
 * is passed as argument.
 */
__syscall bool device_is_ready(const struct device* dev);

<<<<<<< HEAD
=======
static inline bool z_impl_device_is_ready(const struct device* dev) {
    return z_device_is_ready(dev);
}

>>>>>>> 7a46e2ef
/**
 * @brief Initialize a device.
 *
 * A device whose initialization was deferred (by marking it as
 * ``zephyr,deferred-init`` on devicetree) needs to be initialized manually via
 * this call. Note that only devices whose initialization was deferred can be
 * initialized via this call - one can not try to initialize a non
 * initialization deferred device that failed initialization with this call.
 *
 * @param dev device to be initialized.
 *
 * @retval -ENOENT If device was not found - or isn't a deferred one.
 * @retval -errno For other errors.
 */
__syscall int device_init(const struct device* dev);

/**
 * @}
 */

/** @cond INTERNAL_HIDDEN */

/**
 * @brief Synthesize a unique name for the device state associated with
 * @p dev_id.
 */
#define Z_DEVICE_STATE_NAME(dev_id) Z_CONCAT(__devstate_, dev_id)

/**
 * @brief Utility macro to define and initialize the device state.
 *
 * @param dev_id Device identifier.
 */
#define Z_DEVICE_STATE_DEFINE(dev_id)                           \
    static Z_DECL_ALIGN(struct device_state) Z_DEVICE_STATE_NAME(dev_id)    \
    __attribute__((__section__(".z_devstate")))

#if defined(CONFIG_DEVICE_DEPS) || defined(__DOXYGEN__)

/**
 * @brief Synthesize the name of the object that holds device ordinal and
 * dependency data.
 *
 * @param dev_id Device identifier.
 */
#define Z_DEVICE_DEPS_NAME(dev_id) Z_CONCAT(__devicedeps_, dev_id)

/**
 * @brief Expand extra dependencies with a comma in between.
 *
 * @param ... Extra dependencies.
 */
#define Z_DEVICE_EXTRA_DEPS(...)                                \
    FOR_EACH_NONEMPTY_TERM(IDENTITY, (, ), __VA_ARGS__)

/** @brief Linker section were device dependencies are placed. */
#define Z_DEVICE_DEPS_SECTION                                   \
    __attribute__((__section__(".__device_deps_pass1")))

#ifdef __cplusplus
#define Z_DEVICE_DEPS_EXTERN extern
#else
#define Z_DEVICE_DEPS_EXTERN
#endif

/**
 * @brief Define device dependencies.
 *
 * Initial build provides a record that associates the device object with its
 * devicetree ordinal, and provides the dependency ordinals. These are provided
 * as weak definitions (to prevent the reference from being captured when the
 * original object file is compiled), and in a distinct pass1 section (which
 * will be replaced by postprocessing).
 *
 * Before processing in gen_device_deps.py, the array format is:
 * {
 *     DEVICE_ORDINAL (or DEVICE_HANDLE_NULL if not a devicetree node),
 *     List of devicetree dependency ordinals (if any),
 *     Z_DEVICE_DEPS_SEP,
 *     List of injected dependency ordinals (if any),
 *     Z_DEVICE_DEPS_SEP,
 *     List of devicetree supporting ordinals (if any),
 * }
 *
 * After processing in gen_device_deps.py, the format is updated to:
 * {
 *     List of existing devicetree dependency handles (if any),
 *     Z_DEVICE_DEPS_SEP,
 *     List of injected devicetree dependency handles (if any),
 *     Z_DEVICE_DEPS_SEP,
 *     List of existing devicetree support handles (if any),
 *     DEVICE_HANDLE_NULL
 * }
 *
 * It is also (experimentally) necessary to provide explicit alignment on each
 * object. Otherwise x86-64 builds will introduce padding between objects in the
 * same input section in individual object files, which will be retained in
 * subsequent links both wasting space and resulting in aggregate size changes
 * relative to pass2 when all objects will be in the same input section.
 */
#define Z_DEVICE_DEPS_DEFINE(node_id, dev_id, ...)              \
    extern Z_DEVICE_DEPS_CONST device_handle_t Z_DEVICE_DEPS_NAME(dev_id)[];  \
    Z_DEVICE_DEPS_CONST Z_DECL_ALIGN(device_handle_t)           \
    Z_DEVICE_DEPS_SECTION Z_DEVICE_DEPS_EXTERN __weak           \
        Z_DEVICE_DEPS_NAME(dev_id)[] = {                        \
            COND_CODE_1(                                        \
                DT_NODE_EXISTS(node_id),                        \
                (DT_DEP_ORD(node_id), DT_REQUIRES_DEP_ORDS(node_id)),  \
                (DEVICE_HANDLE_NULL, )) /**/                    \
        Z_DEVICE_DEPS_SEP,                                      \
        Z_DEVICE_EXTRA_DEPS(__VA_ARGS__) /**/                   \
        Z_DEVICE_DEPS_SEP,                                      \
        COND_CODE_1(DT_NODE_EXISTS(node_id),                    \
                (DT_SUPPORTS_DEP_ORDS(node_id)), ()) /**/       \
    }

#endif /* CONFIG_DEVICE_DEPS */

/**
 * @brief Init sub-priority of the device
 *
 * The sub-priority is defined by the devicetree ordinal, which ensures that
 * multiple drivers running at the same priority level run in an order that
 * respects the devicetree dependencies.
 */
#define Z_DEVICE_INIT_SUB_PRIO(node_id)                         \
    COND_CODE_1(DT_NODE_EXISTS(node_id),                        \
                (DT_DEP_ORD_STR_SORTABLE(node_id)), (0))

/**
 * @brief Maximum device name length.
 *
 * The maximum length is set so that device_get_binding() can be used from
 * userspace.
 */
#define Z_DEVICE_MAX_NAME_LEN   48U

/**
 * @brief Compile time check for device name length
 *
 * @param name Device name.
 */
#define Z_DEVICE_NAME_CHECK(name)                               \
    BUILD_ASSERT(sizeof(Z_STRINGIFY(name)) <= Z_DEVICE_MAX_NAME_LEN,    \
                 Z_STRINGIFY(DEVICE_NAME_GET(name)) " too long")

/**
 * @brief Initializer for @ref device.
 *
 * @param name_ Name of the device.
 * @param pm_ Reference to @ref pm_device_base (optional).
 * @param data_ Reference to device data.
 * @param config_ Reference to device config.
 * @param api_ Reference to device API ops.
 * @param state_ Reference to device state.
 * @param deps_ Reference to device dependencies.
 */
#define Z_DEVICE_INIT(name_, pm_, data_, config_, api_, state_, deps_)  \
    {                                                           \
        .name = name_,                                          \
        .config = (config_),                                    \
        .api = (api_),                                          \
        .state = (state_),                                      \
        .data = (data_),                                        \
        IF_ENABLED(CONFIG_DEVICE_DEPS, (.deps = (deps_),)) /**/ \
        IF_ENABLED(CONFIG_PM_DEVICE, ({ .pm_base = (pm_),})) /**/   \
    }

/**
 * @brief Device section name (used for sorting purposes).
 *
 * @param level Initialization level
 * @param prio Initialization priority
 */
#define Z_DEVICE_SECTION_NAME(level, prio)                      \
    Z_CONCAT(INIT_LEVEL_ORD(level), _##prio)

/**
 * @brief Define a @ref device
 *
 * @param node_id Devicetree node id for the device (DT_INVALID_NODE if a
 * software device).
 * @param dev_id Device identifier (used to name the defined @ref device).
 * @param name Name of the device.
 * @param pm Reference to @ref pm_device_base associated with the device.
 * (optional).
 * @param data Reference to device data.
 * @param config Reference to device config.
 * @param level Initialization level.
 * @param prio Initialization priority.
 * @param api Reference to device API.
 * @param ... Optional dependencies, manually specified.
 */
#define Z_DEVICE_BASE_DEFINE(node_id, dev_id, name, pm, data, config, level, prio, api, state,  \
                             deps)                                                              \
    COND_CODE_1(DT_NODE_EXISTS(node_id), (), (static))                                          \
    COND_CODE_1(Z_DEVICE_IS_MUTABLE(node_id), (), (const))                                      \
    STRUCT_SECTION_ITERABLE_NAMED_ALTERNATE(                                                    \
        device, COND_CODE_1(Z_DEVICE_IS_MUTABLE(node_id), (device_mutable), (device)),          \
        Z_DEVICE_SECTION_NAME(level, prio), DEVICE_NAME_GET(dev_id)) =                          \
        Z_DEVICE_INIT(name, pm, data, config, api, state, deps)

/* deprecated device initialization levels */
#define Z_DEVICE_LEVEL_DEPRECATED_EARLY                         \
    __WARN("EARLY device driver level is deprecated")
#define Z_DEVICE_LEVEL_DEPRECATED_PRE_KERNEL_1
#define Z_DEVICE_LEVEL_DEPRECATED_PRE_KERNEL_2
#define Z_DEVICE_LEVEL_DEPRECATED_POST_KERNEL
#define Z_DEVICE_LEVEL_DEPRECATED_APPLICATION                   \
    __WARN("APPLICATION device driver level is deprecated")
#define Z_DEVICE_LEVEL_DEPRECATED_SMP                           \
    __WARN("SMP device driver level is deprecated")

/**
 * @brief Issue a warning if the given init level is deprecated.
 *
 * @param level Init level
 */
#define Z_DEVICE_LEVEL_CHECK_DEPRECATED_LEVEL(level)            \
    Z_DEVICE_LEVEL_DEPRECATED_##level

/**
 * @brief Define the init entry for a device.
 *
 * @param node_id Devicetree node id for the device (DT_INVALID_NODE if a
 * software device).
 * @param dev_id Device identifier.
 * @param init_fn_ Device init function.
 * @param level Initialization level.
 * @param prio Initialization priority.
 */
#define Z_DEVICE_INIT_ENTRY_DEFINE(node_id, dev_id, init_fn_, level, prio)                      \
    Z_DEVICE_LEVEL_CHECK_DEPRECATED_LEVEL(level)                                                \
                                                                                                \
    static const Z_DECL_ALIGN(struct init_entry) __used __noasan Z_INIT_ENTRY_SECTION(          \
        level, prio, Z_DEVICE_INIT_SUB_PRIO(node_id))                                           \
        Z_INIT_ENTRY_NAME(DEVICE_NAME_GET(dev_id)) = {                                          \
            .init_fn = {COND_CODE_1(Z_DEVICE_IS_MUTABLE(node_id), (.dev_rw), (.dev)) =          \
                        (init_fn_)},                                                            \
            {                                                                                   \
                COND_CODE_1(Z_DEVICE_IS_MUTABLE(node_id), (.dev_rw), (.dev)) =                  \
                    &DEVICE_NAME_GET(dev_id),                                                   \
            },                                                                                  \
    }

#define Z_DEFER_DEVICE_INIT_ENTRY_DEFINE(node_id, dev_id, init_fn_)                             \
    static const Z_DECL_ALIGN(struct init_entry) __used __noasan                                \
        __attribute__((__section__(".z_deferred_init")))                                        \
        Z_INIT_ENTRY_NAME(DEVICE_NAME_GET(dev_id)) = {                                          \
            .init_fn = {COND_CODE_1(Z_DEVICE_IS_MUTABLE(node_id), (.dev_rw), (.dev)) =          \
                        (init_fn_)},                                                            \
            {                                                                                   \
                COND_CODE_1(Z_DEVICE_IS_MUTABLE(node_id), (.dev_rw), (.dev)) =                  \
                    &DEVICE_NAME_GET(dev_id),                                                   \
            },                                                                                  \
    }

/**
 * @brief Define a @ref device and all other required objects.
 *
 * This is the common macro used to define @ref device objects. It can be used
 * to define both Devicetree and software devices.
 *
 * @param node_id Devicetree node id for the device (DT_INVALID_NODE if a
 * software device).
 * @param dev_id Device identifier (used to name the defined @ref device).
 * @param name Name of the device.
 * @param init_fn Device init function.
 * @param pm Reference to @ref pm_device_base associated with the device.
 * (optional).
 * @param data Reference to device data.
 * @param config Reference to device config.
 * @param level Initialization level.
 * @param prio Initialization priority.
 * @param api Reference to device API.
 * @param state Reference to device state.
 * @param ... Optional dependencies, manually specified.
 */
#define Z_DEVICE_DEFINE(node_id, dev_id, name, init_fn, pm, data, config,   \
                        level, prio, api, state, ...)                       \
    Z_DEVICE_NAME_CHECK(name);                                              \
                                                                            \
    IF_ENABLED(CONFIG_DEVICE_DEPS,                                          \
               (Z_DEVICE_DEPS_DEFINE(node_id, dev_id, __VA_ARGS__);))       \
                                                                            \
    Z_DEVICE_BASE_DEFINE(node_id, dev_id, name, pm, data, config, level,    \
                         prio, api, state, Z_DEVICE_DEPS_NAME(dev_id));     \
                                                                            \
    COND_CODE_1(DEVICE_DT_DEFER(node_id),                                   \
                (Z_DEFER_DEVICE_INIT_ENTRY_DEFINE(node_id, dev_id,          \
                                                  init_fn)),                \
                (Z_DEVICE_INIT_ENTRY_DEFINE(node_id, dev_id, init_fn,       \
                                            level, prio)));

/**
 * @brief Declare a device for each status "okay" devicetree node.
 *
 * @note Disabled nodes should not result in devices, so not predeclaring these
 * keeps drivers honest.
 *
 * This is only "maybe" a device because some nodes have status "okay", but
 * don't have a corresponding @ref device allocated. There's no way to figure
 * that out until after we've built the zephyr image, though.
 */
#define Z_MAYBE_DEVICE_DECLARE_INTERNAL(node_id)                        \
    extern COND_CODE_1(Z_DEVICE_IS_MUTABLE(node_id), (),                \
                       (const)) struct device DEVICE_DT_NAME_GET(node_id);

DT_FOREACH_STATUS_OKAY_NODE(Z_MAYBE_DEVICE_DECLARE_INTERNAL)

/** @endcond */

#ifdef __cplusplus
}
#endif

#include <zephyr/syscalls/device.h>

#endif /* ZEPHYR_INCLUDE_DEVICE_H_ */<|MERGE_RESOLUTION|>--- conflicted
+++ resolved
@@ -744,47 +744,21 @@
 /**
  * @brief Verify that a device is ready for use.
  *
-<<<<<<< HEAD
-=======
- * This is the implementation underlying device_is_ready(), without the overhead
- * of a syscall wrapper.
+ * Indicates whether the provided device pointer is for a device known to be
+ * in a state where it can be used with its standard API.
+ *
+ * This can be used with device pointers captured from DEVICE_DT_GET(), which
+ * does not include the readiness checks of device_get_binding(). At minimum
+ * this means that the device has been successfully initialized.
  *
  * @param dev pointer to the device in question.
  *
  * @retval true If the device is ready for use.
  * @retval false If the device is not ready for use or if a NULL device pointer
  * is passed as argument.
- *
- * @see device_is_ready()
- */
-bool z_device_is_ready(const struct device* dev);
-
-/**
- * @brief Verify that a device is ready for use.
- *
->>>>>>> 7a46e2ef
- * Indicates whether the provided device pointer is for a device known to be
- * in a state where it can be used with its standard API.
- *
- * This can be used with device pointers captured from DEVICE_DT_GET(), which
- * does not include the readiness checks of device_get_binding(). At minimum
- * this means that the device has been successfully initialized.
- *
- * @param dev pointer to the device in question.
- *
- * @retval true If the device is ready for use.
- * @retval false If the device is not ready for use or if a NULL device pointer
- * is passed as argument.
  */
 __syscall bool device_is_ready(const struct device* dev);
 
-<<<<<<< HEAD
-=======
-static inline bool z_impl_device_is_ready(const struct device* dev) {
-    return z_device_is_ready(dev);
-}
-
->>>>>>> 7a46e2ef
 /**
  * @brief Initialize a device.
  *
