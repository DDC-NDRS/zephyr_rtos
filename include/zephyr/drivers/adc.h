--- conflicted
+++ resolved
@@ -255,15 +255,15 @@
  * @return Static initializer for an adc_channel_cfg structure.
  */
 #define ADC_CHANNEL_CFG_DT(node_id) { \
-<<<<<<< HEAD
     .gain             = DT_STRING_TOKEN(node_id, zephyr_gain),      \
     .reference        = DT_STRING_TOKEN(node_id, zephyr_reference), \
     .acquisition_time = DT_PROP(node_id, zephyr_acquisition_time),  \
     .channel_id       = DT_REG_ADDR(node_id),                       \
-    IF_ENABLED(UTIL_OR(DT_PROP(node_id, zephyr_differential),       \
-                       UTIL_AND(CONFIG_ADC_CONFIGURABLE_INPUTS,     \
-                                DT_NODE_HAS_PROP(node_id, zephyr_input_negative))), \
-    (.differential    = true,))                                     \
+    COND_CODE_1(UTIL_OR(DT_PROP(node_id, zephyr_differential),      \
+                        UTIL_AND(CONFIG_ADC_CONFIGURABLE_INPUTS,    \
+                                 DT_NODE_HAS_PROP(node_id, zephyr_input_negative))), \
+    (.differential    = true,),                                     \
+    (.differential    = false,))                                    \
     IF_ENABLED(CONFIG_ADC_CONFIGURABLE_INPUTS,                      \
     (.input_positive  = DT_PROP_OR(node_id, zephyr_input_positive, 0),   \
      .input_negative  = DT_PROP_OR(node_id, zephyr_input_negative, 0),)) \
@@ -272,25 +272,6 @@
      .current_source_pin = DT_PROP_OR(node_id, zephyr_current_source_pin, {0}),)) \
     IF_ENABLED(CONFIG_ADC_CONFIGURABLE_VBIAS_PIN,                   \
     (.vbias_pins = DT_PROP_OR(node_id, zephyr_vbias_pins, 0),))     \
-=======
-	.gain             = DT_STRING_TOKEN(node_id, zephyr_gain), \
-	.reference        = DT_STRING_TOKEN(node_id, zephyr_reference), \
-	.acquisition_time = DT_PROP(node_id, zephyr_acquisition_time), \
-	.channel_id       = DT_REG_ADDR(node_id), \
-COND_CODE_1(UTIL_OR(DT_PROP(node_id, zephyr_differential), \
-		   UTIL_AND(CONFIG_ADC_CONFIGURABLE_INPUTS, \
-			    DT_NODE_HAS_PROP(node_id, zephyr_input_negative))), \
-	(.differential    = true,), \
-	(.differential    = false,)) \
-IF_ENABLED(CONFIG_ADC_CONFIGURABLE_INPUTS, \
-	(.input_positive  = DT_PROP_OR(node_id, zephyr_input_positive, 0), \
-	 .input_negative  = DT_PROP_OR(node_id, zephyr_input_negative, 0),)) \
-IF_ENABLED(CONFIG_ADC_CONFIGURABLE_EXCITATION_CURRENT_SOURCE_PIN, \
-	(.current_source_pin_set = DT_NODE_HAS_PROP(node_id, zephyr_current_source_pin), \
-	 .current_source_pin = DT_PROP_OR(node_id, zephyr_current_source_pin, {0}),)) \
-IF_ENABLED(CONFIG_ADC_CONFIGURABLE_VBIAS_PIN, \
-	(.vbias_pins = DT_PROP_OR(node_id, zephyr_vbias_pins, 0),)) \
->>>>>>> a1f66f05
 }
 
 /**
