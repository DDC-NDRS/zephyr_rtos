/*
 * Copyright (c) 2018 Nordic Semiconductor ASA
 * Copyright (c) 2015 Intel Corporation
 *
 * SPDX-License-Identifier: Apache-2.0
 */

/**
 * @file
 * @ingroup adc_interface
 * @brief Main header file for ADC (Analog-to-Digital Converter) driver API.
 */

#ifndef ZEPHYR_INCLUDE_DRIVERS_ADC_H_
#define ZEPHYR_INCLUDE_DRIVERS_ADC_H_

#include <zephyr/device.h>
#include <zephyr/dt-bindings/adc/adc.h>
#include <zephyr/kernel.h>
#include <zephyr/rtio/rtio.h>
#include <zephyr/dsp/types.h>

#ifdef __cplusplus
extern "C" {
#endif

/**
 * @brief Interfaces for Analog-to-Digital Converters (ADC).
 * @defgroup adc_interface ADC
 * @since 1.0
 * @version 1.0.0
 * @ingroup io_interfaces
 * @{
 */

/** @brief ADC channel gain factors. */
enum adc_gain {
    ADC_GAIN_1_6,   /**< x 1/6. */
    ADC_GAIN_1_5,   /**< x 1/5. */
    ADC_GAIN_1_4,   /**< x 1/4. */
    ADC_GAIN_2_7,   /**< x 2/7. */
    ADC_GAIN_1_3,   /**< x 1/3. */
    ADC_GAIN_2_5,   /**< x 2/5. */
    ADC_GAIN_1_2,   /**< x 1/2. */
    ADC_GAIN_2_3,   /**< x 2/3. */
    ADC_GAIN_4_5,   /**< x 4/5. */
    ADC_GAIN_1,     /**< x 1.   */
    ADC_GAIN_2,     /**< x 2.   */
    ADC_GAIN_3,     /**< x 3.   */
    ADC_GAIN_4,     /**< x 4.   */
    ADC_GAIN_6,     /**< x 6.   */
    ADC_GAIN_8,     /**< x 8.   */
    ADC_GAIN_12,    /**< x 12.  */
    ADC_GAIN_16,    /**< x 16.  */
    ADC_GAIN_24,    /**< x 24.  */
    ADC_GAIN_32,    /**< x 32.  */
    ADC_GAIN_64,    /**< x 64.  */
    ADC_GAIN_128    /**< x 128. */
};

/**
 * @brief Invert the application of gain to a measurement value.
 *
 * For example, if the gain passed in is ADC_GAIN_1_6 and the
 * referenced value is 10, the value after the function returns is 60.
 *
 * @param gain the gain used to amplify the input signal.
 *
 * @param value a pointer to a value that initially has the effect of
 * the applied gain but has that effect removed when this function
 * successfully returns.  If the gain cannot be reversed the value
 * remains unchanged.
 *
 * @retval 0 if the gain was successfully reversed
 * @retval -EINVAL if the gain could not be interpreted
 */
int adc_gain_invert(enum adc_gain gain, int32_t* value);

/**
 * @brief Invert the application of gain to a measurement value.
 *
 * For example, if the gain passed in is ADC_GAIN_1_6 and the
 * referenced value is 10, the value after the function returns is 60.
 *
 * @param gain the gain used to amplify the input signal.
 *
 * @param value a pointer to a value that initially has the effect of
 * the applied gain but has that effect removed when this function
 * successfully returns.  If the gain cannot be reversed the value
 * remains unchanged.
 *
 * @retval 0 if the gain was successfully reversed
 * @retval -EINVAL if the gain could not be interpreted
 */
int adc_gain_invert_64(enum adc_gain gain, int64_t* value);

/** @brief ADC references. */
enum adc_reference {
    ADC_REF_VDD_1,      /**< VDD. */
    ADC_REF_VDD_1_2,    /**< VDD/2. */
    ADC_REF_VDD_1_3,    /**< VDD/3. */
    ADC_REF_VDD_1_4,    /**< VDD/4. */
    ADC_REF_INTERNAL,   /**< Internal. */
    ADC_REF_EXTERNAL0,  /**< External, input 0. */
    ADC_REF_EXTERNAL1   /**< External, input 1. */
};

/**
 * @brief Structure for specifying the configuration of an ADC channel.
 */
struct adc_channel_cfg {
    /** Gain selection. */
    enum adc_gain gain;

    /** Reference selection. */
    enum adc_reference reference;

    /**
     * Acquisition time.
     * Use the ADC_ACQ_TIME macro to compose the value for this field or
     * pass ADC_ACQ_TIME_DEFAULT to use the default setting for a given
     * hardware (e.g. when the hardware does not allow to configure the
     * acquisition time).
     * Particular drivers do not necessarily support all the possible units.
     * Value range is 0-16383 for a given unit.
     */
    uint16_t acquisition_time;

    /**
     * Channel identifier.
     * This value primarily identifies the channel within the ADC API - when
     * a read request is done, the corresponding bit in the "channels" field
     * of the "adc_sequence" structure must be set to include this channel
     * in the sampling.
     * For hardware that does not allow selection of analog inputs for given
     * channels, but rather have dedicated ones, this value also selects the
     * physical ADC input to be used in the sampling. Otherwise, when it is
     * needed to explicitly select an analog input for the channel, or two
     * inputs when the channel is a differential one, the selection is done
     * in "input_positive" and "input_negative" fields.
     * Particular drivers indicate which one of the above two cases they
     * support by selecting or not a special hidden Kconfig option named
     * ADC_CONFIGURABLE_INPUTS. If this option is not selected, the macro
     * CONFIG_ADC_CONFIGURABLE_INPUTS is not defined and consequently the
     * mentioned two fields are not present in this structure.
     * While this API allows identifiers from range 0-31, particular drivers
     * may support only a limited number of channel identifiers (dependent
     * on the underlying hardware capabilities or configured via a dedicated
     * Kconfig option).
     */
    uint8_t channel_id   : 5;

    /** Channel type: single-ended or differential. */
    uint8_t differential : 1;

    #if defined(CONFIG_ADC_CONFIGURABLE_INPUTS) || defined(_MSC_VER) /* #CUSTOM@NDRS */
    /**
     * Positive ADC input.
     * This is a driver dependent value that identifies an ADC input to be
     * associated with the channel.
     */
    uint8_t input_positive;

    /**
     * Negative ADC input (used only for differential channels).
     * This is a driver dependent value that identifies an ADC input to be
     * associated with the channel.
     */
    uint8_t input_negative;
    #endif /* CONFIG_ADC_CONFIGURABLE_INPUTS */

    #ifdef CONFIG_ADC_CONFIGURABLE_EXCITATION_CURRENT_SOURCE_PIN
    uint8_t current_source_pin_set : 1;
    /**
     * Output pin for the current sources.
     * This is only available if the driver enables this feature
     * via the hidden configuration option ADC_CONFIGURABLE_EXCITATION_CURRENT_SOURCE_PIN.
     * The meaning itself is then defined by the driver itself.
     */
    uint8_t current_source_pin[2];
    #endif /* CONFIG_ADC_CONFIGURABLE_EXCITATION_CURRENT_SOURCE_PIN */

    #ifdef CONFIG_ADC_CONFIGURABLE_VBIAS_PIN
    /**
     * Output pins for the bias voltage.
     * This is only available if the driver enables this feature
     * via the hidden configuration option ADC_CONFIGURABLE_VBIAS_PIN.
     * The field is interpreted as a bitmask, where each bit represents
     * one of the input pins. The actual mapping to the physical pins
     * depends on the driver itself.
     */
    uint32_t vbias_pins;
    #endif /* CONFIG_ADC_CONFIGURABLE_VBIAS_PIN */
};

/**
 * @brief Get ADC channel configuration from a given devicetree node.
 *
 * This returns a static initializer for a <tt>struct adc_channel_cfg</tt>
 * filled with data from a given devicetree node.
 *
 * Example devicetree fragment:
 *
 * @code{.dts}
 * &adc {
 *    #address-cells = <1>;
 *    #size-cells = <0>;
 *
 *    channel@0 {
 *        reg = <0>;
 *        zephyr,gain = "ADC_GAIN_1_6";
 *        zephyr,reference = "ADC_REF_INTERNAL";
 *        zephyr,acquisition-time = <ADC_ACQ_TIME(ADC_ACQ_TIME_MICROSECONDS, 20)>;
 *        zephyr,input-positive = <NRF_SAADC_AIN6>;
 *        zephyr,input-negative = <NRF_SAADC_AIN7>;
 *    };
 *
 *    channel@1 {
 *        reg = <1>;
 *        zephyr,gain = "ADC_GAIN_1_6";
 *        zephyr,reference = "ADC_REF_INTERNAL";
 *        zephyr,acquisition-time = <ADC_ACQ_TIME_DEFAULT>;
 *        zephyr,input-positive = <NRF_SAADC_AIN0>;
 *    };
 * };
 * @endcode
 *
 * Example usage:
 *
 * @code{.c}
 * static const struct adc_channel_cfg ch0_cfg_dt =
 *     ADC_CHANNEL_CFG_DT(DT_CHILD(DT_NODELABEL(adc), channel_0));
 * static const struct adc_channel_cfg ch1_cfg_dt =
 *     ADC_CHANNEL_CFG_DT(DT_CHILD(DT_NODELABEL(adc), channel_1));
 *
 * // Initializes 'ch0_cfg_dt' to:
 * // {
 * //     .channel_id = 0,
 * //     .gain = ADC_GAIN_1_6,
 * //     .reference = ADC_REF_INTERNAL,
 * //     .acquisition_time = ADC_ACQ_TIME(ADC_ACQ_TIME_MICROSECONDS, 20),
 * //     .differential = true,
 * //     .input_positive = NRF_SAADC_AIN6,
 * //     .input-negative = NRF_SAADC_AIN7,
 * // }
 * // and 'ch1_cfg_dt' to:
 * // {
 * //     .channel_id = 1,
 * //     .gain = ADC_GAIN_1_6,
 * //     .reference = ADC_REF_INTERNAL,
 * //     .acquisition_time = ADC_ACQ_TIME_DEFAULT,
 * //     .input_positive = NRF_SAADC_AIN0,
 * // }
 * @endcode
 *
 * @param node_id Devicetree node identifier.
 *
 * @return Static initializer for an adc_channel_cfg structure.
 */
#define ADC_CHANNEL_CFG_DT(node_id) { \
    .gain             = DT_STRING_TOKEN(node_id, zephyr_gain),      \
    .reference        = DT_STRING_TOKEN(node_id, zephyr_reference), \
    .acquisition_time = DT_PROP(node_id, zephyr_acquisition_time),  \
    .channel_id       = DT_REG_ADDR(node_id),                       \
    COND_CODE_1(UTIL_OR(DT_PROP(node_id, zephyr_differential),      \
                        UTIL_AND(CONFIG_ADC_CONFIGURABLE_INPUTS,    \
                                 DT_NODE_HAS_PROP(node_id, zephyr_input_negative))), \
    (.differential    = true,),                                     \
    (.differential    = false,))                                    \
    IF_ENABLED(CONFIG_ADC_CONFIGURABLE_INPUTS,                      \
    (.input_positive  = DT_PROP_OR(node_id, zephyr_input_positive, 0),   \
     .input_negative  = DT_PROP_OR(node_id, zephyr_input_negative, 0),)) \
    IF_ENABLED(CONFIG_ADC_CONFIGURABLE_EXCITATION_CURRENT_SOURCE_PIN, \
    (.current_source_pin_set = DT_NODE_HAS_PROP(node_id, zephyr_current_source_pin), \
     .current_source_pin = DT_PROP_OR(node_id, zephyr_current_source_pin, {0}),)) \
    IF_ENABLED(CONFIG_ADC_CONFIGURABLE_VBIAS_PIN,                   \
    (.vbias_pins = DT_PROP_OR(node_id, zephyr_vbias_pins, 0),))     \
}

/**
 * @brief Container for ADC channel information specified in devicetree.
 *
 * @see ADC_DT_SPEC_GET_BY_IDX
 * @see ADC_DT_SPEC_GET
 */
struct adc_dt_spec {
    /**
     * Pointer to the device structure for the ADC driver instance
     * used by this io-channel.
     */
    const struct device* dev;

    /** ADC channel identifier used by this io-channel. */
    uint8_t channel_id;

    /**
     * Flag indicating whether configuration of the associated ADC channel
     * is provided as a child node of the corresponding ADC controller in
     * devicetree.
     */
    bool channel_cfg_dt_node_exists;

    /**
     * Configuration of the associated ADC channel specified in devicetree.
     * This field is valid only when @a channel_cfg_dt_node_exists is set
     * to @a true.
     */
    struct adc_channel_cfg channel_cfg;

    /**
     * Voltage of the reference selected for the channel or 0 if this
     * value is not provided in devicetree.
     * This field is valid only when @a channel_cfg_dt_node_exists is set
     * to @a true.
     */
    uint16_t vref_mv;

    /**
     * ADC resolution to be used for that channel.
     * This field is valid only when @a channel_cfg_dt_node_exists is set
     * to @a true.
     */
    uint8_t resolution;

    /**
     * Oversampling setting to be used for that channel.
     * This field is valid only when @a channel_cfg_dt_node_exists is set
     * to @a true.
     */
    uint8_t oversampling;
};

/** @cond INTERNAL_HIDDEN */

#define ADC_DT_SPEC_STRUCT(ctlr, input) {   \
    .dev = DEVICE_DT_GET(ctlr),             \
    .channel_id = input,                    \
    ADC_CHANNEL_CFG_FROM_DT_NODE(           \
        ADC_CHANNEL_DT_NODE(ctlr, input))   \
}

<<<<<<< HEAD
#define ADC_CHANNEL_DT_NODE(ctlr, input)    \
    DT_FOREACH_CHILD_VARGS(ctlr, ADC_FOREACH_INPUT, input)

#define ADC_FOREACH_INPUT(node, input)      \
    IF_ENABLED(IS_EQ(DT_REG_ADDR_RAW(node), input), (node))
=======
#define ADC_CHANNEL_DT_NODE(ctlr, input) \
	DT_CHILD_BY_UNIT_ADDR_INT(ctlr, input)
>>>>>>> 7c39469e

#define ADC_CHANNEL_CFG_FROM_DT_NODE(node_id)   \
    IF_ENABLED(DT_NODE_EXISTS(node_id),         \
        (.channel_cfg_dt_node_exists = true,    \
         .channel_cfg  = ADC_CHANNEL_CFG_DT(node_id), \
         .vref_mv      = DT_PROP_OR(node_id, zephyr_vref_mv, 0),    \
         .resolution   = DT_PROP_OR(node_id, zephyr_resolution, 0), \
         .oversampling = DT_PROP_OR(node_id, zephyr_oversampling, 0),))

/** @endcond */

/**
 * @brief Get ADC io-channel information from devicetree by name.
 *
 * This returns a static initializer for an @p adc_dt_spec structure
 * given a devicetree node and a channel name. The node must have
 * the "io-channels" property defined.
 *
 * Example devicetree fragment:
 *
 * @code{.dts}
 * / {
 *     zephyr,user {
 *         io-channels = <&adc0 1>, <&adc0 3>;
 *         io-channel-names = "A0", "A1";
 *     };
 * };
 *
 * &adc0 {
 *    #address-cells = <1>;
 *    #size-cells = <0>;
 *
 *    channel@3 {
 *        reg = <3>;
 *        zephyr,gain = "ADC_GAIN_1_5";
 *        zephyr,reference = "ADC_REF_VDD_1_4";
 *        zephyr,vref-mv = <750>;
 *        zephyr,acquisition-time = <ADC_ACQ_TIME_DEFAULT>;
 *        zephyr,resolution = <12>;
 *        zephyr,oversampling = <4>;
 *    };
 * };
 * @endcode
 *
 * Example usage:
 *
 * @code{.c}
 * static const struct adc_dt_spec adc_chan0 =
 *     ADC_DT_SPEC_GET_BY_NAME(DT_PATH(zephyr_user), a0);
 * static const struct adc_dt_spec adc_chan1 =
 *     ADC_DT_SPEC_GET_BY_NAME(DT_PATH(zephyr_user), a1);
 *
 * // Initializes 'adc_chan0' to:
 * // {
 * //     .dev = DEVICE_DT_GET(DT_NODELABEL(adc0)),
 * //     .channel_id = 1,
 * // }
 * // and 'adc_chan1' to:
 * // {
 * //     .dev = DEVICE_DT_GET(DT_NODELABEL(adc0)),
 * //     .channel_id = 3,
 * //     .channel_cfg_dt_node_exists = true,
 * //     .channel_cfg = {
 * //         .channel_id = 3,
 * //         .gain = ADC_GAIN_1_5,
 * //         .reference = ADC_REF_VDD_1_4,
 * //         .acquisition_time = ADC_ACQ_TIME_DEFAULT,
 * //     },
 * //     .vref_mv = 750,
 * //     .resolution = 12,
 * //     .oversampling = 4,
 * // }
 * @endcode
 *
 * @param node_id Devicetree node identifier.
 * @param name Channel name.
 *
 * @return Static initializer for an adc_dt_spec structure.
 */
#define ADC_DT_SPEC_GET_BY_NAME(node_id, name) \
    ADC_DT_SPEC_STRUCT(DT_IO_CHANNELS_CTLR_BY_NAME(node_id, name), \
                       DT_IO_CHANNELS_INPUT_BY_NAME(node_id, name))

/** @brief Get ADC io-channel information from a DT_DRV_COMPAT devicetree
 *         instance by name.
 *
 * @see ADC_DT_SPEC_GET_BY_NAME()
 *
 * @param inst DT_DRV_COMPAT instance number
 * @param name Channel name.
 *
 * @return Static initializer for an adc_dt_spec structure.
 */
#define ADC_DT_SPEC_INST_GET_BY_NAME(inst, name) \
    ADC_DT_SPEC_GET_BY_NAME(DT_DRV_INST(inst), name)

/**
 * @brief Get ADC io-channel information from devicetree.
 *
 * This returns a static initializer for an @p adc_dt_spec structure
 * given a devicetree node and a channel index. The node must have
 * the "io-channels" property defined.
 *
 * Example devicetree fragment:
 *
 * @code{.dts}
 * / {
 *     zephyr,user {
 *         io-channels = <&adc0 1>, <&adc0 3>;
 *     };
 * };
 *
 * &adc0 {
 *    #address-cells = <1>;
 *    #size-cells = <0>;
 *
 *    channel@3 {
 *        reg = <3>;
 *        zephyr,gain = "ADC_GAIN_1_5";
 *        zephyr,reference = "ADC_REF_VDD_1_4";
 *        zephyr,vref-mv = <750>;
 *        zephyr,acquisition-time = <ADC_ACQ_TIME_DEFAULT>;
 *        zephyr,resolution = <12>;
 *        zephyr,oversampling = <4>;
 *    };
 * };
 * @endcode
 *
 * Example usage:
 *
 * @code{.c}
 * static const struct adc_dt_spec adc_chan0 =
 *     ADC_DT_SPEC_GET_BY_IDX(DT_PATH(zephyr_user), 0);
 * static const struct adc_dt_spec adc_chan1 =
 *     ADC_DT_SPEC_GET_BY_IDX(DT_PATH(zephyr_user), 1);
 *
 * // Initializes 'adc_chan0' to:
 * // {
 * //     .dev = DEVICE_DT_GET(DT_NODELABEL(adc0)),
 * //     .channel_id = 1,
 * // }
 * // and 'adc_chan1' to:
 * // {
 * //     .dev = DEVICE_DT_GET(DT_NODELABEL(adc0)),
 * //     .channel_id = 3,
 * //     .channel_cfg_dt_node_exists = true,
 * //     .channel_cfg = {
 * //         .channel_id = 3,
 * //         .gain = ADC_GAIN_1_5,
 * //         .reference = ADC_REF_VDD_1_4,
 * //         .acquisition_time = ADC_ACQ_TIME_DEFAULT,
 * //     },
 * //     .vref_mv = 750,
 * //     .resolution = 12,
 * //     .oversampling = 4,
 * // }
 * @endcode
 *
 * @see ADC_DT_SPEC_GET()
 *
 * @param node_id Devicetree node identifier.
 * @param idx Channel index.
 *
 * @return Static initializer for an adc_dt_spec structure.
 */
#define ADC_DT_SPEC_GET_BY_IDX(node_id, idx) \
    ADC_DT_SPEC_STRUCT(DT_IO_CHANNELS_CTLR_BY_IDX(node_id, idx), \
                       DT_IO_CHANNELS_INPUT_BY_IDX(node_id, idx))

/** @brief Get ADC io-channel information from a DT_DRV_COMPAT devicetree
 *         instance.
 *
 * @see ADC_DT_SPEC_GET_BY_IDX()
 *
 * @param inst DT_DRV_COMPAT instance number
 * @param idx Channel index.
 *
 * @return Static initializer for an adc_dt_spec structure.
 */
#define ADC_DT_SPEC_INST_GET_BY_IDX(inst, idx) \
    ADC_DT_SPEC_GET_BY_IDX(DT_DRV_INST(inst), idx)

/**
 * @brief Equivalent to ADC_DT_SPEC_GET_BY_IDX(node_id, 0).
 *
 * @see ADC_DT_SPEC_GET_BY_IDX()
 *
 * @param node_id Devicetree node identifier.
 *
 * @return Static initializer for an adc_dt_spec structure.
 */
#define ADC_DT_SPEC_GET(node_id)    ADC_DT_SPEC_GET_BY_IDX(node_id, 0)

/** @brief Equivalent to ADC_DT_SPEC_INST_GET_BY_IDX(inst, 0).
 *
 * @see ADC_DT_SPEC_GET()
 *
 * @param inst DT_DRV_COMPAT instance number
 *
 * @return Static initializer for an adc_dt_spec structure.
 */
#define ADC_DT_SPEC_INST_GET(inst)  ADC_DT_SPEC_GET(DT_DRV_INST(inst))

/* Forward declaration of the adc_sequence structure. */
struct adc_sequence;

/**
 * @brief Action to be performed after a sampling is done.
 */
enum adc_action {
    /** The sequence should be continued normally. */
    ADC_ACTION_CONTINUE = 0,

    /**
     * The sampling should be repeated. New samples or sample should be
     * read from the ADC and written in the same place as the recent ones.
     */
    ADC_ACTION_REPEAT,

    /** The sequence should be finished immediately. */
    ADC_ACTION_FINISH
};

/**
 * @brief Type definition of the optional callback function to be called after
 *        a requested sampling is done.
 *
 * @param dev             Pointer to the device structure for the driver
 *                        instance.
 * @param sequence        Pointer to the sequence structure that triggered
 *                        the sampling. This parameter points to a copy of
 *                        the structure that was supplied to the call that
 *                        started the sampling sequence, thus it cannot be
 *                        used with the CONTAINER_OF() macro to retrieve
 *                        some other data associated with the sequence.
 *                        Instead, the adc_sequence_options::user_data field
 *                        should be used for such purpose.
 *
 * @param sampling_index  Index (0-65535) of the sampling done.
 *
 * @returns Action to be performed by the driver. See @ref adc_action.
 */
typedef enum adc_action (*adc_sequence_callback)(const struct device* dev,
                                                 const struct adc_sequence* sequence,
                                                 uint16_t sampling_index);

/**
 * @brief Structure defining additional options for an ADC sampling sequence.
 */
struct adc_sequence_options {
    /**
     * Interval between consecutive samplings (in microseconds), 0 means
     * sample as fast as possible, without involving any timer.
     * The accuracy of this interval is dependent on the implementation of
     * a given driver. The default routine that handles the intervals uses
     * a kernel timer for this purpose, thus, it has the accuracy of the
     * kernel's system clock. Particular drivers may use some dedicated
     * hardware timers and achieve a better precision.
     */
    uint32_t interval_us;

    /**
     * Callback function to be called after each sampling is done.
     * Optional - set to NULL if it is not needed.
     */
    adc_sequence_callback callback;

    /**
     * Pointer to user data. It can be used to associate the sequence
     * with any other data that is needed in the callback function.
     */
    void* user_data;

    /**
     * Number of extra samplings to perform (the total number of samplings
     * is 1 + extra_samplings).
     */
    uint16_t extra_samplings;
};

/**
 * @brief Structure defining an ADC sampling sequence.
 */
struct adc_sequence {
    /**
     * Pointer to a structure defining additional options for the sequence.
     * If NULL, the sequence consists of a single sampling.
     */
    const struct adc_sequence_options* options;

    /**
     * Bit-mask indicating the channels to be included in each sampling
     * of this sequence.
     * All selected channels must be configured with adc_channel_setup()
     * before they are used in a sequence.
     * The least significant bit corresponds to channel 0.
     */
    uint32_t channels;

    /**
     * Pointer to a buffer where the samples are to be written. Samples
     * from subsequent samplings are written sequentially in the buffer.
     * The number of samples written for each sampling is determined by
     * the number of channels selected in the "channels" field.
     * The values written to the buffer represent a sample from each
     * selected channel starting from the one with the lowest ID.
     * The buffer must be of an appropriate size, taking into account
     * the number of selected channels and the ADC resolution used,
     * as well as the number of samplings contained in the sequence.
     */
    void* buffer;

    /**
     * Specifies the actual size of the buffer pointed by the "buffer"
     * field (in bytes). The driver must ensure that samples are not
     * written beyond the limit and it must return an error if the buffer
     * turns out to be not large enough to hold all the requested samples.
     */
    size_t buffer_size;

    /**
     * ADC resolution.
     * For single-ended channels the sample values are from range:
     *   0 .. 2^resolution - 1,
     * for differential ones:
     *   - 2^(resolution-1) .. 2^(resolution-1) - 1.
     */
    uint8_t resolution;

    /**
     * Oversampling setting.
     * Each sample is averaged from 2^oversampling conversion results.
     * This feature may be unsupported by a given ADC hardware, or in
     * a specific mode (e.g. when sampling multiple channels).
     */
    uint8_t oversampling;

    /**
     * Perform calibration before the reading is taken if requested.
     *
     * The impact of channel configuration on the calibration
     * process is specific to the underlying hardware.  ADC
     * implementations that do not support calibration should
     * ignore this flag.
     */
    bool calibrate;
};

struct adc_data_header {
    /**
     * The closest timestamp for when the first frame was generated as attained by
     * :c:func:`k_uptime_ticks`.
     */
    uint64_t base_timestamp_ns;

    /**
     * The number of elements in the 'readings' array.
     *
     * This must be at least 1
     */
    uint16_t reading_count;
};

/**
 * Data for the adc channel.
 */
struct adc_data {
    struct adc_data_header header;
    int8_t shift;

    struct adc_sample_data {
        uint32_t timestamp_delta;

        union {
            q31_t value;
        };
    } readings[1];
};

/**
 * @brief ADC trigger types.
 */
enum adc_trigger_type {
    /** Trigger fires whenever new data is ready. */
    ADC_TRIG_DATA_READY,

    /** Trigger fires when the FIFO watermark has been reached. */
    ADC_TRIG_FIFO_WATERMARK,

    /** Trigger fires when the FIFO becomes full. */
    ADC_TRIG_FIFO_FULL,

    /**
     * Number of all common adc triggers.
     */
    ADC_TRIG_COMMON_COUNT,

    /**
     * This and higher values are adc specific.
     * Refer to the adc header file.
     */
    ADC_TRIG_PRIV_START = ADC_TRIG_COMMON_COUNT,

    /**
     * Maximum value describing a adc trigger type.
     */
    ADC_TRIG_MAX = INT16_MAX,
};

/**
 * @brief Options for what to do with the associated data when a trigger is consumed
 */
enum adc_stream_data_opt {
    /** @brief Include whatever data is associated with the trigger */
    ADC_STREAM_DATA_INCLUDE = 0,

    /** @brief Do nothing with the associated trigger data, it may be consumed later */
    ADC_STREAM_DATA_NOP = 1,

    /** @brief Flush/clear whatever data is associated with the trigger */
    ADC_STREAM_DATA_DROP = 2,
};

struct adc_stream_trigger {
    enum adc_trigger_type trigger;
    enum adc_stream_data_opt opt;
};

/**
 * @brief ADC Channel Specification
 *
 * A ADC channel specification is a unique identifier per ADC device describing
 * a measurement channel.
 *
 */
struct adc_chan_spec {
    uint8_t chan_idx;        /**< A ADC channel index */
    uint8_t chan_resolution; /**< A ADC channel resolution */
};

/*
 * Internal data structure used to store information about the IODevice for async reading and
 * streaming adc data.
 */
struct adc_read_config {
    const struct device* adc;
    bool const is_streaming;
    const struct adc_dt_spec* adc_spec;
    const struct adc_stream_trigger* triggers;
    struct adc_sequence* sequence;
    uint16_t fifo_watermark_lvl;
    uint16_t fifo_mode;
    size_t adc_spec_cnt;
    size_t trigger_cnt;
};

/**
 * @brief Decodes a single raw data buffer
 *
 */
struct adc_decoder_api {
    /**
     * @brief Get the number of frames in the current buffer.
     *
     * @param[in]  buffer The buffer provided on the @ref rtio context.
     * @param[in]  channel The channel to get the count for
     * @param[out] frame_count The number of frames on the buffer (at least 1)
     * @return 0 on success
     * @return -ENOTSUP if the channel/channel_idx aren't found
     */
    int (*get_frame_count)(uint8_t const* buffer, uint32_t channel,
                           uint16_t* frame_count);

    /**
     * @brief Get the size required to decode a given channel
     *
     * When decoding a single frame, use @p base_size. For every additional frame, add another
     * @p frame_size. As an example, to decode 3 frames use: 'base_size + 2 * frame_size'.
     *
     * @param[in] adc_spec ADC Specs
     * @param[in]  channel The channel to query
     * @param[out] base_size The size of decoding the first frame
     * @param[out] frame_size The additional size of every additional frame
     * @return 0 on success
     * @return -ENOTSUP if the channel is not supported
     */
    int (*get_size_info)(struct adc_dt_spec adc_spec, uint32_t channel, size_t* base_size,
                         size_t* frame_size);

    /**
     * @brief Decode up to @p max_count samples from the buffer
     *
     * Decode samples of channel across multiple frames. If there exist
     * multiple instances of the same channel, @p channel_index is used to differentiate them.
     *
     * @param[in]     buffer The buffer provided on the @ref rtio context
     * @param[in]     channel The channel to decode
     * @param[in,out] fit The current frame iterator
     * @param[in]     max_count The maximum number of channels to decode.
     * @param[out]    data_out The decoded data
     * @return 0 no more samples to decode
     * @return >0 the number of decoded frames
     * @return <0 on error
     */
    int (*decode)(uint8_t const* buffer, uint32_t channel, uint32_t* fit,
                  uint16_t max_count, void* data_out);

    /**
     * @brief Check if the given trigger type is present
     *
     * @param[in] buffer The buffer provided on the @ref rtio context
     * @param[in] trigger The trigger type in question
     * @return Whether the trigger is present in the buffer
     */
    bool (*has_trigger)(uint8_t const* buffer, enum adc_trigger_type trigger);
};

/**
 * @brief Type definition of ADC API function for configuring a channel.
 * See adc_channel_setup() for argument descriptions.
 */
typedef int (*adc_api_channel_setup)(const struct device* dev,
                                     const struct adc_channel_cfg* channel_cfg);

/**
 * @brief Type definition of ADC API function for setting a read request.
 * See adc_read() for argument descriptions.
 */
typedef int (*adc_api_read)(const struct device* dev,
                            const struct adc_sequence* sequence);

/**
 * @brief Type definition of ADC API function for setting an submit
 *        stream request.
 */
typedef void (*adc_api_submit)(const struct device* dev,
                               struct rtio_iodev_sqe* sqe);

/**
 * @brief Get the decoder associate with the given device
 *
 * @see adc_get_decoder() for more details
 */
typedef int (*adc_api_get_decoder)(const struct device* dev,
                                   const struct adc_decoder_api** api);

/**
 * @brief Type definition of ADC API function for setting an asynchronous
 *        read request.
 * See adc_read_async() for argument descriptions.
 */
typedef int (*adc_api_read_async)(const struct device* dev,
                                  const struct adc_sequence* sequence,
                                  struct k_poll_signal* async);

/**
 * @brief ADC driver API
 *
 * This is the mandatory API any ADC driver needs to expose.
 */
__subsystem struct adc_driver_api {
    adc_api_channel_setup channel_setup;
    adc_api_read read;

    #ifdef CONFIG_ADC_ASYNC
    adc_api_read_async read_async;
    #endif

    #ifdef CONFIG_ADC_STREAM
    adc_api_submit submit;
    adc_api_get_decoder get_decoder;
    #endif

    uint16_t ref_internal; /* mV */
};

/**
 * @brief Configure an ADC channel.
 *
 * It is required to call this function and configure each channel before it is
 * selected for a read request.
 *
 * @param dev          Pointer to the device structure for the driver instance.
 * @param channel_cfg  Channel configuration.
 *
 * @retval 0       On success.
 * @retval -EINVAL If a parameter with an invalid value has been provided.
 */
__syscall int adc_channel_setup(const struct device* dev,
                                const struct adc_channel_cfg* channel_cfg);

static inline int z_impl_adc_channel_setup(const struct device* dev,
                                           const struct adc_channel_cfg* channel_cfg) {
    return DEVICE_API_GET(adc, dev)->channel_setup(dev, channel_cfg);
}

/**
 * @brief Configure an ADC channel from a struct adc_dt_spec.
 *
 * @param spec ADC specification from Devicetree.
 *
 * @return A value from adc_channel_setup() or -ENOTSUP if information from
 * Devicetree is not valid.
 * @see adc_channel_setup()
 */
static inline int adc_channel_setup_dt(const struct adc_dt_spec* spec) {
    if (!spec->channel_cfg_dt_node_exists) {
        return (-ENOTSUP);
    }

    return adc_channel_setup(spec->dev, &spec->channel_cfg);
}

/**
 * @brief Set a read request.
 *
 * @param dev       Pointer to the device structure for the driver instance.
 * @param sequence  Structure specifying requested sequence of samplings.
 *
 * If invoked from user mode, any sequence struct options for callback must
 * be NULL.
 *
 * @retval 0        On success.
 * @retval -EINVAL  If a parameter with an invalid value has been provided.
 * @retval -ENOMEM  If the provided buffer is to small to hold the results
 *                  of all requested samplings.
 * @retval -ENOTSUP If the requested mode of operation is not supported.
 * @retval -EBUSY   If another sampling was triggered while the previous one
 *                  was still in progress. This may occur only when samplings
 *                  are done with intervals, and it indicates that the selected
 *                  interval was too small. All requested samples are written
 *                  in the buffer, but at least some of them were taken with
 *                  an extra delay compared to what was scheduled.
 */
__syscall int adc_read(const struct device* dev,
                       const struct adc_sequence* sequence);

static inline int z_impl_adc_read(const struct device* dev,
                                  const struct adc_sequence* sequence) {
    return DEVICE_API_GET(adc, dev)->read(dev, sequence);
}

/**
 * @brief Set a read request from a struct adc_dt_spec.
 *
 * @param spec ADC specification from Devicetree.
 * @param sequence  Structure specifying requested sequence of samplings.
 *
 * @return A value from adc_read().
 * @see adc_read()
 */
static inline int adc_read_dt(const struct adc_dt_spec* spec,
                              const struct adc_sequence* sequence) {
    return adc_read(spec->dev, sequence);
}

/**
 * @brief Set an asynchronous read request.
 *
 * @note This function is available only if @kconfig{CONFIG_ADC_ASYNC}
 * is selected.
 *
 * If invoked from user mode, any sequence struct options for callback must
 * be NULL.
 *
 * @param dev       Pointer to the device structure for the driver instance.
 * @param sequence  Structure specifying requested sequence of samplings.
 * @param async     Pointer to a valid and ready to be signaled struct
 *                  k_poll_signal. (Note: if NULL this function will not notify
 *                  the end of the transaction, and whether it went successfully
 *                  or not).
 *
 * @returns 0 on success, negative error code otherwise.
 *          See adc_read() for a list of possible error codes.
 *
 */
__syscall int adc_read_async(const struct device* dev,
                             const struct adc_sequence* sequence,
                             struct k_poll_signal* async);

#ifdef CONFIG_ADC_ASYNC
static inline int z_impl_adc_read_async(const struct device* dev,
                                        const struct adc_sequence* sequence,
                                        struct k_poll_signal* async) {
    return DEVICE_API_GET(adc, dev)->read_async(dev, sequence, async);
}
#endif /* CONFIG_ADC_ASYNC */

/**
 * @brief Set an asynchronous read request from a struct adc_dt_spec.
 *
 * @note This function is available only if @kconfig{CONFIG_ADC_ASYNC}
 * is selected.
 *
 * If invoked from user mode, any sequence struct options for callback must
 * be NULL.
 *
 * @param spec      ADC specification from Devicetree.
 * @param sequence  Structure specifying requested sequence of samplings.
 * @param async     Pointer to a valid and ready to be signaled struct
 *                  k_poll_signal. (Note: if NULL this function will not notify
 *                  the end of the transaction, and whether it went successfully
 *                  or not).
 *
 * @return A value from adc_read().
 * @see adc_read()
 */
static inline int adc_read_async_dt(const struct adc_dt_spec *spec,
				    const struct adc_sequence *sequence,
				    struct k_poll_signal *async)
{
	return adc_read_async(spec->dev, sequence, async);
}

#ifdef CONFIG_ADC_STREAM
/**
 * @brief Get decoder APIs for that device.
 *
 * @note This function is available only if @kconfig{CONFIG_ADC_STREAM}
 * is selected.
 *
 * @param dev Pointer to the device structure for the driver instance.
 * @param api Pointer to the decoder which will be set upon success.
 *
 * @returns 0 on success, negative error code otherwise.
 *
 *
 */
__syscall int adc_get_decoder(const struct device* dev,
                              const struct adc_decoder_api** api);

/*
 * Generic data structure used for encoding the sample timestamp and number of channels sampled.
 */
struct __attribute__((__packed__)) adc_data_generic_header {
    /* The timestamp at which the data was collected from the adc */
    uint64_t timestamp_ns;

    /*
     * The number of channels present in the frame.
     */
    uint8_t num_channels;

    /* Shift value for all samples in the frame */
    int8_t shift;

    /* This padding is needed to make sure that the 'channels' field is aligned */
    int16_t _padding;

    /* Channels present in the frame */
    struct adc_chan_spec channels[0];
};

static inline int adc_stream(struct rtio_iodev* iodev, struct rtio* ctx, void* userdata,
                             struct rtio_sqe** handle) {
    if (IS_ENABLED(CONFIG_USERSPACE)) {
        struct rtio_sqe sqe;

        rtio_sqe_prep_read_multishot(&sqe, iodev, RTIO_PRIO_NORM, userdata);
        rtio_sqe_copy_in_get_handles(ctx, &sqe, handle, 1);
    }
    else {
        struct rtio_sqe* sqe = rtio_sqe_acquire(ctx);

        if (sqe == NULL) {
            return (-ENOMEM);
        }

        if (handle != NULL) {
            *handle = sqe;
        }
        rtio_sqe_prep_read_multishot(sqe, iodev, RTIO_PRIO_NORM, userdata);
    }
    rtio_submit(ctx, 0);

    return (0);
}

static inline int z_impl_adc_get_decoder(const struct device* dev,
                                         const struct adc_decoder_api** decoder) {
    const struct adc_driver_api* api = DEVICE_API_GET(adc, dev);

    __ASSERT_NO_MSG(api != NULL);

    if (api->get_decoder == NULL) {
        *decoder = NULL;
        return (-1);
    }

    return api->get_decoder(dev, decoder);
}
#endif /* CONFIG_ADC_STREAM */

/**
 * @brief Get the internal reference voltage.
 *
 * Returns the voltage corresponding to @ref ADC_REF_INTERNAL,
 * measured in millivolts.
 *
 * @return a positive value is the reference voltage value.  Returns
 * zero if reference voltage information is not available.
 */
static inline uint16_t adc_ref_internal(const struct device* dev) {
    return DEVICE_API_GET(adc, dev)->ref_internal;
}

/**
 * @brief Conversion from raw ADC units to a specific output unit
 *
 * This function performs the necessary conversion to transform a raw
 * ADC measurement to a physical voltage.
 *
 * @param ref_mv the reference voltage used for the measurement, in
 * millivolts.  This may be from adc_ref_internal() or a known
 * external reference.
 *
 * @param gain the ADC gain configuration used to sample the input
 *
 * @param resolution the number of bits in the absolute value of the
 * sample.  For differential sampling this needs to be one less than the
 * resolution in struct adc_sequence.
 *
 * @param valp pointer to the raw measurement value on input, and the
 * corresponding output value on successful conversion.  If
 * conversion fails the stored value is left unchanged.
 *
 * @retval 0 on successful conversion
 * @retval -EINVAL if the gain is not reversible
 */
typedef int (*adc_raw_to_x_fn)(int32_t ref_mv, enum adc_gain gain, uint8_t resolution,
                               int32_t* valp);

/**
 * @brief Convert a raw ADC value to millivolts.
 *
 * @see adc_raw_to_x_fn
 */
static inline int adc_raw_to_millivolts(int32_t ref_mv, enum adc_gain gain, uint8_t resolution,
                                        int32_t* valp) {
    int64_t adc_mv = (int64_t)*valp * (int64_t)ref_mv;
    int ret = adc_gain_invert_64(gain, &adc_mv);

    if (ret == 0) {
        adc_mv = (adc_mv >> resolution);
        if ((adc_mv > INT32_MAX) || (adc_mv < INT32_MIN)) {
            __ASSERT_MSG_INFO("conversion result is out of range");
        }

        *valp = (int32_t)adc_mv;
    }

    return (ret);
}

/**
 * @brief Convert a raw ADC value to microvolts.
 *
 * @see adc_raw_to_x_fn
 */
static inline int adc_raw_to_microvolts(int32_t ref_mv, enum adc_gain gain, uint8_t resolution,
                                        int32_t* valp) {
    int64_t adc_uv = (int64_t)*valp * ref_mv * 1000;
    int ret = adc_gain_invert_64(gain, &adc_uv);

    if (ret == 0) {
        *valp = (int32_t)(adc_uv >> resolution);
    }

    return (ret);
}

/**
 * @brief Convert a raw ADC value to an arbitrary output unit
 *
 * @param[in] conv_func Function that converts to the final output unit.
 * @param[in] spec ADC specification from Devicetree.
 * @param[in] channel_cfg Channel configuration used for sampling. This can be
 * either the configuration from @a spec, or an alternate sampling configuration
 * based on @a spec, for example a different gain value.
 * @param[in,out] valp Pointer to the raw measurement value on input, and the
 * corresponding output value on successful conversion. If conversion fails
 * the stored value is left unchanged.
 *
 * @return A value from adc_raw_to_x_fn or -ENOTSUP if information from
 * Devicetree is not valid.
 * @see adc_raw_to_x_fn
 */
static inline int adc_raw_to_x_dt_chan(adc_raw_to_x_fn conv_func,
                                       const struct adc_dt_spec* spec,
                                       const struct adc_channel_cfg* channel_cfg,
                                       int32_t* valp) {
    int32_t vref_mv;
    uint8_t resolution;

    if (!spec->channel_cfg_dt_node_exists) {
        return (-ENOTSUP);
    }

    if (channel_cfg->reference == ADC_REF_INTERNAL) {
        vref_mv = (int32_t)adc_ref_internal(spec->dev);
    }
    else {
        vref_mv = spec->vref_mv;
    }

    resolution = spec->resolution;

    /*
     * For differential channels, one bit less needs to be specified
     * for resolution to achieve correct conversion.
     */
    if (channel_cfg->differential) {
        resolution -= 1U;
    }

    return conv_func(vref_mv, channel_cfg->gain, resolution, valp);
}

/**
 * @brief Convert a raw ADC value to millivolts using information stored
 * in a struct adc_dt_spec.
 *
 * @param[in] spec ADC specification from Devicetree.
 * @param[in,out] valp Pointer to the raw measurement value on input, and the
 * corresponding millivolt value on successful conversion. If conversion fails
 * the stored value is left unchanged.
 *
 * @return A value from adc_raw_to_millivolts() or -ENOTSUP if information from
 * Devicetree is not valid.
 * @see adc_raw_to_millivolts()
 */
static inline int adc_raw_to_millivolts_dt(const struct adc_dt_spec* spec, int32_t* valp) {
    return adc_raw_to_x_dt_chan(adc_raw_to_millivolts, spec, &spec->channel_cfg, valp);
}

/**
 * @brief Convert a raw ADC value to microvolts using information stored
 * in a struct adc_dt_spec.
 *
 * @param[in] spec ADC specification from Devicetree.
 * @param[in,out] valp Pointer to the raw measurement value on input, and the
 * corresponding microvolt value on successful conversion. If conversion fails
 * the stored value is left unchanged.
 *
 * @return A value from adc_raw_to_microvolts() or -ENOTSUP if information from
 * Devicetree is not valid.
 * @see adc_raw_to_microvolts()
 */
static inline int adc_raw_to_microvolts_dt(const struct adc_dt_spec* spec, int32_t* valp) {
    return adc_raw_to_x_dt_chan(adc_raw_to_microvolts, spec, &spec->channel_cfg, valp);
}

/**
 * @brief Initialize a struct adc_sequence from information stored in
 * struct adc_dt_spec.
 *
 * Note that this function only initializes the following fields:
 *
 * - @ref adc_sequence.channels
 * - @ref adc_sequence.resolution
 * - @ref adc_sequence.oversampling
 *
 * Other fields should be initialized by the caller.
 *
 * @param[in] spec ADC specification from Devicetree.
 * @param[out] seq Sequence to initialize.
 *
 * @retval 0 On success
 * @retval -ENOTSUP If @p spec does not have valid channel configuration
 */
static inline int adc_sequence_init_dt(const struct adc_dt_spec* spec,
                                       struct adc_sequence* seq) {
    if (!spec->channel_cfg_dt_node_exists) {
        return (-ENOTSUP);
    }

    seq->channels     = BIT(spec->channel_id);
    seq->resolution   = spec->resolution;
    seq->oversampling = spec->oversampling;

    return (0);
}

/**
 * @brief Validate that the ADC device is ready.
 *
 * @param spec ADC specification from devicetree
 *
 * @return true if the ADC device is ready for use and false otherwise.
 */
static inline bool adc_is_ready_dt(const struct adc_dt_spec* spec) {
    return device_is_ready(spec->dev);
}

/**
 * @}
 */

/**
 * @brief Get the decoder name for the current driver
 *
 * This function depends on `DT_DRV_COMPAT` being defined.
 */
#define ADC_DECODER_NAME() UTIL_CAT(DT_DRV_COMPAT, __adc_decoder_api)

/**
 * @brief Statically get the decoder for a given node
 *
 * @code{.c}
 * static const adc_decoder_api *decoder = ADC_DECODER_DT_GET(DT_ALIAS(adc));
 * @endcode
 */
#define ADC_DECODER_DT_GET(node_id) \
    &UTIL_CAT(DT_STRING_TOKEN_BY_IDX(node_id, compatible, 0), __adc_decoder_api)

/**
 * @brief Define a decoder API
 *
 * This macro should be created once per compatible string of a adc and will create a statically
 * referenceable decoder API.
 *
 * @code{.c}
 * ADC_DECODER_API_DT_DEFINE() = {
 *   .get_frame_count = my_driver_get_frame_count,
 *   .get_timestamp = my_driver_get_timestamp,
 *   .get_shift = my_driver_get_shift,
 *   .decode = my_driver_decode,
 * };
 * @endcode
 */
#define ADC_DECODER_API_DT_DEFINE() \
    COND_CODE_1(DT_HAS_COMPAT_STATUS_OKAY(DT_DRV_COMPAT), (), (static)) \
    const STRUCT_SECTION_ITERABLE(adc_decoder_api, ADC_DECODER_NAME())

#define Z_MAYBE_ADC_DECODER_DECLARE_INTERNAL_IDX(node_id, prop, idx)    \
    extern const struct adc_decoder_api UTIL_CAT(                       \
        DT_STRING_TOKEN_BY_IDX(node_id, prop, idx), __adc_decoder_api);

#define Z_MAYBE_ADC_DECODER_DECLARE_INTERNAL(node_id)           \
    COND_CODE_1(DT_NODE_HAS_PROP(node_id, compatible),          \
                (DT_FOREACH_PROP_ELEM(node_id, compatible,      \
                                      Z_MAYBE_ADC_DECODER_DECLARE_INTERNAL_IDX)), \
                                      ())

DT_FOREACH_STATUS_OKAY_NODE(Z_MAYBE_ADC_DECODER_DECLARE_INTERNAL)

/* The default adc iodev API */
extern const struct rtio_iodev_api __adc_iodev_api;

#define ADC_DT_STREAM_IODEV(name, dt_node, adc_dt_spec, ...)    \
    static struct adc_stream_trigger Z_CONCAT(__trigger_array_, name)[] = {__VA_ARGS__}; \
    static struct adc_read_config Z_CONCAT(__adc_read_config_, name) = { \
        .adc          = DEVICE_DT_GET(dt_node),                 \
        .is_streaming = true,                                   \
        .adc_spec     = adc_dt_spec,                            \
        .triggers     = Z_CONCAT(__trigger_array_, name),       \
        .adc_spec_cnt = ARRAY_SIZE(adc_dt_spec),                \
        .trigger_cnt  = ARRAY_SIZE(Z_CONCAT(__trigger_array_, name)), \
    };                                                          \
    RTIO_IODEV_DEFINE(name, &__adc_iodev_api, &Z_CONCAT(__adc_read_config_, name))

#ifdef __cplusplus
}
#endif

#include <zephyr/syscalls/adc.h>

#endif /* ZEPHYR_INCLUDE_DRIVERS_ADC_H_ */<|MERGE_RESOLUTION|>--- conflicted
+++ resolved
@@ -339,16 +339,8 @@
         ADC_CHANNEL_DT_NODE(ctlr, input))   \
 }
 
-<<<<<<< HEAD
 #define ADC_CHANNEL_DT_NODE(ctlr, input)    \
-    DT_FOREACH_CHILD_VARGS(ctlr, ADC_FOREACH_INPUT, input)
-
-#define ADC_FOREACH_INPUT(node, input)      \
-    IF_ENABLED(IS_EQ(DT_REG_ADDR_RAW(node), input), (node))
-=======
-#define ADC_CHANNEL_DT_NODE(ctlr, input) \
-	DT_CHILD_BY_UNIT_ADDR_INT(ctlr, input)
->>>>>>> 7c39469e
+    DT_CHILD_BY_UNIT_ADDR_INT(ctlr, input)
 
 #define ADC_CHANNEL_CFG_FROM_DT_NODE(node_id)   \
     IF_ENABLED(DT_NODE_EXISTS(node_id),         \
@@ -1056,11 +1048,10 @@
  * @return A value from adc_read().
  * @see adc_read()
  */
-static inline int adc_read_async_dt(const struct adc_dt_spec *spec,
-				    const struct adc_sequence *sequence,
-				    struct k_poll_signal *async)
-{
-	return adc_read_async(spec->dev, sequence, async);
+static inline int adc_read_async_dt(const struct adc_dt_spec* spec,
+                                    const struct adc_sequence* sequence,
+                                    struct k_poll_signal* async) {
+    return adc_read_async(spec->dev, sequence, async);
 }
 
 #ifdef CONFIG_ADC_STREAM
