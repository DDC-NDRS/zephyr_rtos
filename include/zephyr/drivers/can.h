/*
 * Copyright (c) 2021 Vestas Wind Systems A/S
 * Copyright (c) 2018 Karsten Koenig
 * Copyright (c) 2018 Alexander Wachter
 *
 * SPDX-License-Identifier: Apache-2.0
 */

/**
 * @file
 * @brief Controller Area Network (CAN) driver API.
 */

#ifndef ZEPHYR_INCLUDE_DRIVERS_CAN_H_
#define ZEPHYR_INCLUDE_DRIVERS_CAN_H_

#include <errno.h>

#include <zephyr/types.h>
#include <zephyr/device.h>
#include <zephyr/kernel.h>
#include <string.h>
#include <zephyr/sys_clock.h>
#include <zephyr/sys/util.h>

#ifdef __cplusplus
extern "C" {
#endif

/**
 * @brief CAN Interface
 * @defgroup can_interface CAN Interface
 * @since 1.12
 * @version 1.1.0
 * @ingroup io_interfaces
 * @{
 */

/**
 * @name CAN frame definitions
 * @{
 */

/**
 * @brief Bit mask for a standard (11-bit) CAN identifier.
 */
#define /**/CAN_STD_ID_MASK     0x7FFU
/**
 * @brief Maximum value for a standard (11-bit) CAN identifier.
 *
 * @deprecated Use ``CAN_STD_ID_MASK`` instead.
 */
#define CAN_MAX_STD_ID  CAN_STD_ID_MASK __DEPRECATED_MACRO
/**
 * @brief Bit mask for an extended (29-bit) CAN identifier.
 */
#define /**/CAN_EXT_ID_MASK     0x1FFFFFFFU
/**
 * @brief Maximum value for an extended (29-bit) CAN identifier.
 *
 * @deprecated Use ``CAN_EXT_ID_MASK`` instead.
 */
#define CAN_MAX_EXT_ID  CAN_EXT_ID_MASK __DEPRECATED_MACRO
/**
 * @brief Maximum data length code for CAN 2.0A/2.0B.
 */
#define /**/CAN_MAX_DLC         8U
/**
 * @brief Maximum data length code for CAN FD.
 */
#define /**/CANFD_MAX_DLC       15U

/**
 * @cond INTERNAL_HIDDEN
 * Internally calculated maximum data length
 */
#ifndef CONFIG_CAN_FD_MODE
#define CAN_MAX_DLEN    8U
#else
#define CAN_MAX_DLEN    64U
#endif /* CONFIG_CAN_FD_MODE */

/** @endcond */

/** @} */

/**
 * @name CAN controller mode flags
 * @anchor CAN_MODE_FLAGS
 *
 * @{
 */

/** Normal mode. */
#define /**/CAN_MODE_NORMAL         0

/** Controller is in loopback mode (receives own frames). */
#define /**/CAN_MODE_LOOPBACK       BIT(0)

/** Controller is not allowed to send dominant bits. */
#define /**/CAN_MODE_LISTENONLY     BIT(1)

/** Controller allows transmitting/receiving CAN FD frames. */
#define /**/CAN_MODE_FD             BIT(2)

/** Controller does not retransmit in case of lost arbitration or missing ACK */
#define /**/CAN_MODE_ONE_SHOT       BIT(3)

/** Controller uses triple sampling mode */
#define /**/CAN_MODE_3_SAMPLES      BIT(4)

/** Controller requires manual recovery after entering bus-off state */
#define CAN_MODE_MANUAL_RECOVERY    BIT(5)

/** @} */

/**
 * @brief Provides a type to hold CAN controller configuration flags.
 *
 * The lower 24 bits are reserved for common CAN controller mode flags. The upper 8 bits are
 * reserved for CAN controller/driver specific flags.
 *
 * @see @ref CAN_MODE_FLAGS.
 */
typedef uint32_t can_mode_t;

/**
 * @brief Defines the state of the CAN controller
 */
enum can_state {
    /** Error-active state (RX/TX error count < 96). */
    CAN_STATE_ERROR_ACTIVE,
    /** Error-warning state (RX/TX error count < 128). */
    CAN_STATE_ERROR_WARNING,
    /** Error-passive state (RX/TX error count < 256). */
    CAN_STATE_ERROR_PASSIVE,
    /** Bus-off state (RX/TX error count >= 256). */
    CAN_STATE_BUS_OFF,
    /** CAN controller is stopped and does not participate in CAN communication. */
    CAN_STATE_STOPPED,
};

/**
 * @name CAN frame flags
 * @anchor CAN_FRAME_FLAGS
 *
 * @{
 */

/** Frame uses extended (29-bit) CAN ID */
#define CAN_FRAME_IDE BIT(0)

/** Frame is a Remote Transmission Request (RTR) */
#define CAN_FRAME_RTR BIT(1)

/** Frame uses CAN FD format (FDF) */
#define CAN_FRAME_FDF BIT(2)

/** Frame uses CAN FD Baud Rate Switch (BRS). Only valid in combination with ``CAN_FRAME_FDF``. */
#define CAN_FRAME_BRS BIT(3)

/** CAN FD Error State Indicator (ESI). Indicates that the transmitting node is in error-passive
 * state. Only valid in combination with ``CAN_FRAME_FDF``.
 */
#define CAN_FRAME_ESI BIT(4)

/** @} */

/**
 * @brief CAN frame structure
 */
struct can_frame {
    /** Standard (11-bit) or extended (29-bit) CAN identifier. */
    uint32_t id;
    /** Data Length Code (DLC) indicating data length in bytes. */
    uint8_t dlc;
    /** Flags. @see @ref CAN_FRAME_FLAGS. */
    uint8_t flags;
    #if defined(CONFIG_CAN_RX_TIMESTAMP) || defined(__DOXYGEN__)
    /** Captured value of the free-running timer in the CAN controller when
     * this frame was received. The timer is incremented every bit time and
     * captured at the start of frame bit (SOF).
     *
     * @note @kconfig{CONFIG_CAN_RX_TIMESTAMP} must be selected for this
     * field to be available.
     */
    uint16_t timestamp;
    #else
    /** @cond INTERNAL_HIDDEN */
    /** Padding. */
    uint16_t reserved;
    /** @endcond */
    #endif
    /** The frame payload data. */
    union {
        /** Payload data accessed as unsigned 8 bit values. */
        uint8_t data[CAN_MAX_DLEN];
        /** Payload data accessed as unsigned 32 bit values. */
        uint32_t data_32[DIV_ROUND_UP(CAN_MAX_DLEN, sizeof(uint32_t))];
    };
};

/**
 * @name CAN filter flags
 * @anchor CAN_FILTER_FLAGS
 *
 * @{
 */

/** Filter matches frames with extended (29-bit) CAN IDs */
#define CAN_FILTER_IDE  BIT(0)

/** @} */

/**
 * @brief CAN filter structure
 */
struct can_filter {
    /** CAN identifier to match. */
    uint32_t id;
    /** CAN identifier matching mask. If a bit in this mask is 0, the value
     * of the corresponding bit in the ``id`` field is ignored by the filter.
     */
    uint32_t mask;
    /** Flags. @see @ref CAN_FILTER_FLAGS. */
    uint8_t flags;
};

/**
 * @brief CAN controller error counters
 */
struct can_bus_err_cnt {
    /** Value of the CAN controller transmit error counter. */
    uint8_t tx_err_cnt;
    /** Value of the CAN controller receive error counter. */
    uint8_t rx_err_cnt;
};

/**
 * @brief CAN bus timing structure
 *
 * This struct is used to pass bus timing values to the configuration and
 * bitrate calculation functions.
 *
 * The propagation segment represents the time of the signal propagation. Phase
 * segment 1 and phase segment 2 define the sampling point. The ``prop_seg`` and
 * ``phase_seg1`` values affect the sampling point in the same way and some
 * controllers only have a register for the sum of those two. The sync segment
 * always has a length of 1 time quantum (see below).
 *
 * @code{.text}
 *
 * +---------+----------+------------+------------+
 * |sync_seg | prop_seg | phase_seg1 | phase_seg2 |
 * +---------+----------+------------+------------+
 *                                   ^
 *                             Sampling-Point
 *
 * @endcode
 *
 * 1 time quantum (tq) has the length of 1/(core_clock / prescaler). The bitrate
 * is defined by the core clock divided by the prescaler and the sum of the
 * segments:
 *
 *   br = (core_clock / prescaler) / (1 + prop_seg + phase_seg1 + phase_seg2)
 *
 * The Synchronization Jump Width (SJW) defines the amount of time quanta the
 * sample point can be moved. The sample point is moved when resynchronization
 * is needed.
 */
struct can_timing {
    /** Synchronization jump width. */
    uint16_t sjw;

    /** Propagation segment. */
    uint16_t prop_seg;

    /** Phase segment 1. */
    uint16_t phase_seg1;

    /** Phase segment 2. */
    uint16_t phase_seg2;

    /** Prescaler value. */
    uint16_t prescaler;
};

/**
 * @brief Defines the application callback handler function signature
 *
 * @param dev       Pointer to the device structure for the driver instance.
 * @param error     Status of the performed send operation. See the list of
 *                  return values for @a can_send() for value descriptions.
 * @param user_data User data provided when the frame was sent.
 */
typedef void (*can_tx_callback_t)(const struct device* dev, int error, void* user_data);

/**
 * @brief Defines the application callback handler function signature for receiving.
 *
 * @param dev       Pointer to the device structure for the driver instance.
 * @param frame     Received frame.
 * @param user_data User data provided when the filter was added.
 */
typedef void (*can_rx_callback_t)(const struct device* dev, struct can_frame* frame,
                                  void* user_data);

/**
 * @brief Defines the state change callback handler function signature
 *
 * @param dev       Pointer to the device structure for the driver instance.
 * @param state     State of the CAN controller.
 * @param err_cnt   CAN controller error counter values.
 * @param user_data User data provided the callback was set.
 */
typedef void (*can_state_change_callback_t)(const struct device* dev,
                                            enum can_state state,
                                            struct can_bus_err_cnt err_cnt,
                                            void* user_data);

/**
 * @cond INTERNAL_HIDDEN
 *
 * For internal driver use only, skip these in public documentation.
 */

/**
 * @brief Calculate Transmitter Delay Compensation Offset from data phase timing parameters.
 *
 * Calculates the TDC Offset in minimum time quanta (mtq) using the sample point and CAN core clock
 * prescaler specified by a set of data phase timing parameters.
 *
 * The result is clamped to the minimum/maximum supported TDC Offset values provided.
 *
 * @param _timing_data Pointer to data phase timing parameters.
 * @param _tdco_min    Minimum supported TDC Offset value in mtq.
 * @param _tdco_max    Maximum supported TDC Offset value in mtq.
 * @return             Calculated TDC Offset value in mtq.
 */
#define CAN_CALC_TDCO(_timing_data, _tdco_min, _tdco_max)                                       \
    CLAMP((1U + _timing_data->prop_seg + _timing_data->phase_seg1) * _timing_data->prescaler,   \
          _tdco_min, _tdco_max)

/**
 * @brief Common CAN controller driver configuration.
 *
 * This structure is common to all CAN controller drivers and is expected to be the first element in
 * the object pointed to by the config field in the device structure.
 */
struct can_driver_config {
    /** Pointer to the device structure for the associated CAN transceiver device or NULL. */
    const struct device* phy;

    /** The minimum bitrate supported by the CAN controller/transceiver combination. */
    uint32_t min_bitrate;

    /** The maximum bitrate supported by the CAN controller/transceiver combination. */
    uint32_t max_bitrate;

    /** Initial CAN classic/CAN FD arbitration phase bitrate. */
    uint32_t bitrate;

    /** Initial CAN classic/CAN FD arbitration phase sample point in permille. */
    uint16_t sample_point;

    #ifdef CONFIG_CAN_FD_MODE
    /** Initial CAN FD data phase sample point in permille. */
    uint16_t sample_point_data;
    /** Initial CAN FD data phase bitrate. */
    uint32_t bitrate_data;
    #endif /* CONFIG_CAN_FD_MODE */
};

/**
 * @brief Static initializer for @p can_driver_config struct
 *
 * @param node_id Devicetree node identifier
 * @param _min_bitrate minimum bitrate supported by the CAN controller
 * @param _max_bitrate maximum bitrate supported by the CAN controller
 */
#define CAN_DT_DRIVER_CONFIG_GET(node_id, _min_bitrate, _max_bitrate)           \
    {                                                                           \
        .phy = DEVICE_DT_GET_OR_NULL(DT_PHANDLE(node_id, phys)),                \
        .min_bitrate = DT_CAN_TRANSCEIVER_MIN_BITRATE(node_id, _min_bitrate),   \
        .max_bitrate = DT_CAN_TRANSCEIVER_MAX_BITRATE(node_id, _max_bitrate),   \
        .bitrate     = DT_PROP_OR(node_id, bitrate,                             \
                       DT_PROP_OR(node_id, bus_speed, CONFIG_CAN_DEFAULT_BITRATE)), \
        .sample_point = DT_PROP_OR(node_id, sample_point, 0),                   \
        IF_ENABLED(CONFIG_CAN_FD_MODE,                                          \
            (.bitrate_data = DT_PROP_OR(node_id, bitrate_data,                  \
             DT_PROP_OR(node_id, bus_speed_data, CONFIG_CAN_DEFAULT_BITRATE_DATA)), \
             .sample_point_data = DT_PROP_OR(node_id, sample_point_data, 0),))  \
    }

/**
 * @brief Static initializer for @p can_driver_config struct from DT_DRV_COMPAT instance
 *
 * @param inst DT_DRV_COMPAT instance number
 * @param _min_bitrate minimum bitrate supported by the CAN controller
 * @param _max_bitrate maximum bitrate supported by the CAN controller
 * @see CAN_DT_DRIVER_CONFIG_GET()
 */
#define CAN_DT_DRIVER_CONFIG_INST_GET(inst, _min_bitrate, _max_bitrate) \
    CAN_DT_DRIVER_CONFIG_GET(DT_DRV_INST(inst), _min_bitrate, _max_bitrate)

/**
 * @brief Common CAN controller driver data.
 *
 * This structure is common to all CAN controller drivers and is expected to be the first element in
 * the driver's struct driver_data declaration.
 */
struct can_driver_data {
    /** Current CAN controller mode. */
    can_mode_t mode;

    /** True if the CAN controller is started, false otherwise. */
    bool started;

    /** State change callback function pointer or NULL. */
    can_state_change_callback_t state_change_cb;

    /** State change callback user data pointer or NULL. */
    void* state_change_cb_user_data;
};

/**
 * @brief Callback API upon setting CAN bus timing
 * See @a can_set_timing() for argument description
 */
typedef int (*can_set_timing_t)(const struct device* dev,
                                const struct can_timing* timing);

/**
 * @brief Optional callback API upon setting CAN FD bus timing for the data phase.
 * See @a can_set_timing_data() for argument description
 */
typedef int (*can_set_timing_data_t)(const struct device* dev,
                                     const struct can_timing* timing_data);

/**
 * @brief Callback API upon getting CAN controller capabilities
 * See @a can_get_capabilities() for argument description
 */
typedef int (*can_get_capabilities_t)(const struct device* dev, can_mode_t* cap);

/**
 * @brief Callback API upon starting CAN controller
 * See @a can_start() for argument description
 */
typedef int (*can_start_t)(const struct device* dev);

/**
 * @brief Callback API upon stopping CAN controller
 * See @a can_stop() for argument description
 */
typedef int (*can_stop_t)(const struct device* dev);

/**
 * @brief Callback API upon setting CAN controller mode
 * See @a can_set_mode() for argument description
 */
typedef int (*can_set_mode_t)(const struct device* dev, can_mode_t mode);

/**
 * @brief Callback API upon sending a CAN frame
 * See @a can_send() for argument description
 *
 * @note From a driver perspective `callback` will never be `NULL` as a default callback will be
 * provided if none is provided by the caller. This allows for simplifying the driver handling.
 */
typedef int (*can_send_t)(const struct device* dev,
                          const struct can_frame* frame,
                          k_timeout_t timeout, can_tx_callback_t callback,
                          void* user_data);

/**
 * @brief Callback API upon adding an RX filter
 * See @a can_add_rx_callback() for argument description
 */
typedef int (*can_add_rx_filter_t)(const struct device* dev,
                                   can_rx_callback_t callback,
                                   void* user_data,
                                   const struct can_filter* filter);

/**
 * @brief Callback API upon removing an RX filter
 * See @a can_remove_rx_filter() for argument description
 */
typedef void (*can_remove_rx_filter_t)(const struct device* dev, int filter_id);

/**
 * @brief Optional callback API upon manually recovering the CAN controller from bus-off state
 * See @a can_recover() for argument description
 */
typedef int (*can_recover_t)(const struct device* dev, k_timeout_t timeout);

/**
 * @brief Callback API upon getting the CAN controller state
 * See @a can_get_state() for argument description
 */
typedef int (*can_get_state_t)(const struct device* dev, enum can_state* state,
                               struct can_bus_err_cnt* err_cnt);

/**
 * @brief Callback API upon setting a state change callback
 * See @a can_set_state_change_callback() for argument description
 */
typedef void (*can_set_state_change_callback_t)(const struct device* dev,
                                                can_state_change_callback_t callback,
                                                void* user_data);

/**
 * @brief Callback API upon getting the CAN core clock rate
 * See @a can_get_core_clock() for argument description
 */
typedef int (*can_get_core_clock_t)(const struct device* dev, uint32_t* rate);

/**
 * @brief Optional callback API upon getting the maximum number of concurrent CAN RX filters
 * See @a can_get_max_filters() for argument description
 */
typedef int (*can_get_max_filters_t)(const struct device* dev, bool ide);

__subsystem struct can_driver_api {
    can_get_capabilities_t get_capabilities;
    can_start_t start;
    can_stop_t stop;
    can_set_mode_t set_mode;
    can_set_timing_t set_timing;
    can_send_t send;
    can_add_rx_filter_t add_rx_filter;
    can_remove_rx_filter_t remove_rx_filter;
    #if defined(CONFIG_CAN_MANUAL_RECOVERY_MODE) || defined(__DOXYGEN__)
    can_recover_t recover;
    #endif /* CONFIG_CAN_MANUAL_RECOVERY_MODE */
    can_get_state_t get_state;
    can_set_state_change_callback_t set_state_change_callback;
    can_get_core_clock_t get_core_clock;
    can_get_max_filters_t get_max_filters;
    /* Min values for the timing registers */
    struct can_timing timing_min;
    /* Max values for the timing registers */
    struct can_timing timing_max;
    #if defined(CONFIG_CAN_FD_MODE) || defined(__DOXYGEN__)
    can_set_timing_data_t set_timing_data;
    /* Min values for the timing registers during the data phase */
    struct can_timing timing_data_min;
    /* Max values for the timing registers during the data phase */
    struct can_timing timing_data_max;
    #endif /* CONFIG_CAN_FD_MODE */
};

/** @endcond */

#if defined(CONFIG_CAN_STATS) || defined(__DOXYGEN__)

#include <zephyr/stats/stats.h>

/** @cond INTERNAL_HIDDEN */

STATS_SECT_START(can)
STATS_SECT_ENTRY32(bit_error)
STATS_SECT_ENTRY32(bit0_error)
STATS_SECT_ENTRY32(bit1_error)
STATS_SECT_ENTRY32(stuff_error)
STATS_SECT_ENTRY32(crc_error)
STATS_SECT_ENTRY32(form_error)
STATS_SECT_ENTRY32(ack_error)
STATS_SECT_ENTRY32(rx_overrun)
STATS_SECT_END;

STATS_NAME_START(can)
STATS_NAME(can, bit_error)
STATS_NAME(can, bit0_error)
STATS_NAME(can, bit1_error)
STATS_NAME(can, stuff_error)
STATS_NAME(can, crc_error)
STATS_NAME(can, form_error)
STATS_NAME(can, ack_error)
STATS_NAME(can, rx_overrun)
STATS_NAME_END(can);

/** @endcond */

/**
 * @brief CAN specific device state which allows for CAN device class specific
 * additions
 */
struct can_device_state {
    /** Common device state. */
    struct device_state devstate;
    /** CAN device statistics */
    struct stats_can stats;
};

/** @cond INTERNAL_HIDDEN */

/**
 * @brief Get pointer to CAN statistics structure
 */
#define Z_CAN_GET_STATS(dev_)               \
    CONTAINER_OF(dev_->state, struct can_device_state, devstate)->stats

/** @endcond */

/**
 * @brief Increment the bit error counter for a CAN device
 *
 * The bit error counter is incremented when the CAN controller is unable to
 * transmit either a dominant or a recessive bit.
 *
 * @note This error counter should only be incremented if the CAN controller is unable to
 * distinguish between failure to transmit a dominant versus failure to transmit a recessive bit. If
 * the CAN controller supports distinguishing between the two, the `bit0` or `bit1` error counter
 * shall be incremented instead.
 *
 * @see CAN_STATS_BIT0_ERROR_INC()
 * @see CAN_STATS_BIT1_ERROR_INC()
 *
 * @param dev_ Pointer to the device structure for the driver instance.
 */
#define CAN_STATS_BIT_ERROR_INC(dev_)       \
    STATS_INC(Z_CAN_GET_STATS(dev_), bit_error)

/**
 * @brief Increment the bit0 error counter for a CAN device
 *
 * The bit0 error counter is incremented when the CAN controller is unable to
 * transmit a dominant bit.
 *
 * Incrementing this counter will automatically increment the bit error counter.
 * @see CAN_STATS_BIT_ERROR_INC()
 *
 * @param dev_ Pointer to the device structure for the driver instance.
 */
#define CAN_STATS_BIT0_ERROR_INC(dev_)      \
    do {                                    \
        STATS_INC(Z_CAN_GET_STATS(dev_), bit0_error);   \
        CAN_STATS_BIT_ERROR_INC(dev_);      \
    } while (0)

/**
 * @brief Increment the bit1 (recessive) error counter for a CAN device
 *
 * The bit1 error counter is incremented when the CAN controller is unable to
 * transmit a recessive bit.
 *
 * Incrementing this counter will automatically increment the bit error counter.
 * @see CAN_STATS_BIT_ERROR_INC()
 *
 * @param dev_ Pointer to the device structure for the driver instance.
 */
#define CAN_STATS_BIT1_ERROR_INC(dev_)      \
    do {                                    \
        STATS_INC(Z_CAN_GET_STATS(dev_), bit1_error);   \
        CAN_STATS_BIT_ERROR_INC(dev_);      \
    } while (0)

/**
 * @brief Increment the stuffing error counter for a CAN device
 *
 * The stuffing error counter is incremented when the CAN controller detects a
 * bit stuffing error.
 *
 * @param dev_ Pointer to the device structure for the driver instance.
 */
#define CAN_STATS_STUFF_ERROR_INC(dev_)     \
    STATS_INC(Z_CAN_GET_STATS(dev_), stuff_error)

/**
 * @brief Increment the CRC error counter for a CAN device
 *
 * The CRC error counter is incremented when the CAN controller detects a frame
 * with an invalid CRC.
 *
 * @param dev_ Pointer to the device structure for the driver instance.
 */
#define CAN_STATS_CRC_ERROR_INC(dev_)       \
    STATS_INC(Z_CAN_GET_STATS(dev_), crc_error)

/**
 * @brief Increment the form error counter for a CAN device
 *
 * The form error counter is incremented when the CAN controller detects a
 * fixed-form bit field containing illegal bits.
 *
 * @param dev_ Pointer to the device structure for the driver instance.
 */
#define CAN_STATS_FORM_ERROR_INC(dev_)      \
    STATS_INC(Z_CAN_GET_STATS(dev_), form_error)

/**
 * @brief Increment the acknowledge error counter for a CAN device
 *
 * The acknowledge error counter is incremented when the CAN controller does not
 * monitor a dominant bit in the ACK slot.
 *
 * @param dev_ Pointer to the device structure for the driver instance.
 */
#define CAN_STATS_ACK_ERROR_INC(dev_)       \
    STATS_INC(Z_CAN_GET_STATS(dev_), ack_error)

/**
 * @brief Increment the RX overrun counter for a CAN device
 *
 * The RX overrun counter is incremented when the CAN controller receives a CAN
 * frame matching an installed filter but lacks the capacity to store it (either
 * due to an already full RX mailbox or a full RX FIFO).
 *
 * @param dev_ Pointer to the device structure for the driver instance.
 */
#define CAN_STATS_RX_OVERRUN_INC(dev_)      \
    STATS_INC(Z_CAN_GET_STATS(dev_), rx_overrun)

/**
 * @brief Zero all statistics for a CAN device
 *
 * The driver is responsible for resetting the statistics before starting the CAN
 * controller.
 *
 * @param dev_ Pointer to the device structure for the driver instance.
 */
#define CAN_STATS_RESET(dev_)               \
    stats_reset(&(Z_CAN_GET_STATS(dev_).s_hdr))

/** @cond INTERNAL_HIDDEN */

/**
 * @brief Define a statically allocated and section assigned CAN device state
 */
#define Z_CAN_DEVICE_STATE_DEFINE(dev_id)   \
    static struct can_device_state Z_DEVICE_STATE_NAME(dev_id)  \
    __attribute__((__section__(".z_devstate")))

/**
 * @brief Define a CAN device init wrapper function
 *
 * This does device instance specific initialization of common data (such as stats)
 * and calls the given init_fn
 */
#define Z_CAN_INIT_FN(dev_id, init_fn)      \
    static inline int UTIL_CAT(dev_id, _init)(const struct device* dev) {       \
        struct can_device_state* state =    \
                CONTAINER_OF(dev->state, struct can_device_state, devstate);    \
        stats_init(&state->stats.s_hdr, STATS_SIZE_32, 8,   \
                   STATS_NAME_INIT_PARMS(can));             \
        stats_register(dev->name, &(state->stats.s_hdr));   \
        if (!is_null_no_warn(init_fn)) {    \
            return init_fn(dev);            \
        }                                   \
                                            \
        return (0);                         \
    }

/** @endcond */

/**
 * @brief Like DEVICE_DT_DEFINE() with CAN device specifics.
 *
 * @details Defines a device which implements the CAN API. May generate a custom
 * device_state container struct and init_fn wrapper when needed depending on
 * @kconfig{CONFIG_CAN_STATS}.
 *
 * @param node_id   The devicetree node identifier.
 * @param init_fn   Name of the init function of the driver.
 * @param pm        PM device resources reference (NULL if device does not use PM).
 * @param data      Pointer to the device's private data.
 * @param config    The address to the structure containing the configuration
 *                  information for this instance of the driver.
 * @param level     The initialization level. See SYS_INIT() for
 *                  details.
 * @param prio      Priority within the selected initialization level. See
 *                  SYS_INIT() for details.
 * @param api       Provides an initial pointer to the API function struct
 *                  used by the driver. Can be NULL.
 */
#define CAN_DEVICE_DT_DEFINE(node_id, init_fn, pm, data, config, level, \
                             prio, api, ...)                    \
    Z_CAN_DEVICE_STATE_DEFINE(Z_DEVICE_DT_DEV_ID(node_id));     \
    Z_CAN_INIT_FN(Z_DEVICE_DT_DEV_ID(node_id), init_fn)         \
    Z_DEVICE_DEFINE(node_id, Z_DEVICE_DT_DEV_ID(node_id),       \
                    DEVICE_DT_NAME(node_id),                    \
                    &UTIL_CAT(Z_DEVICE_DT_DEV_ID(node_id), _init), \
                    pm, data, config, level, prio, api,         \
                    &(Z_DEVICE_STATE_NAME(Z_DEVICE_DT_DEV_ID(node_id)).devstate), \
                    __VA_ARGS__)

#else /* CONFIG_CAN_STATS */

#define CAN_STATS_BIT_ERROR_INC(dev_)
#define CAN_STATS_BIT0_ERROR_INC(dev_)
#define CAN_STATS_BIT1_ERROR_INC(dev_)
#define CAN_STATS_STUFF_ERROR_INC(dev_)
#define CAN_STATS_CRC_ERROR_INC(dev_)
#define CAN_STATS_FORM_ERROR_INC(dev_)
#define CAN_STATS_ACK_ERROR_INC(dev_)
#define CAN_STATS_RX_OVERRUN_INC(dev_)
#define CAN_STATS_RESET(dev_)

#define CAN_DEVICE_DT_DEFINE(node_id, init_fn, pm, data, config, level, \
                             prio, api, ...)                    \
    DEVICE_DT_DEFINE(node_id, init_fn, pm, data, config, level, \
                     prio, api, __VA_ARGS__)

#endif /* CONFIG_CAN_STATS */

/**
 * @brief Like CAN_DEVICE_DT_DEFINE() for an instance of a DT_DRV_COMPAT compatible
 *
 * @param inst Instance number. This is replaced by <tt>DT_DRV_COMPAT(inst)</tt>
 *             in the call to CAN_DEVICE_DT_DEFINE().
 * @param ...  Other parameters as expected by CAN_DEVICE_DT_DEFINE().
 */
#define CAN_DEVICE_DT_INST_DEFINE(inst, ...)        \
    CAN_DEVICE_DT_DEFINE(DT_DRV_INST(inst), __VA_ARGS__)

/**
 * @name CAN controller configuration
 *
 * @{
 */

/**
 * @brief Get the CAN core clock rate
 *
 * Returns the CAN core clock rate. One minimum time quantum (mtq) is 1/(core clock rate). The CAN
 * core clock can be further divided by the CAN clock prescaler (see the @a can_timing struct),
 * providing the time quantum (tq).
 *
 * @param dev  Pointer to the device structure for the driver instance.
 * @param[out] rate CAN core clock rate in Hz.
 *
 * @return 0 on success, or a negative error code on error
 */
__syscall int can_get_core_clock(const struct device* dev, uint32_t* rate);

static inline int z_impl_can_get_core_clock(const struct device* dev, uint32_t* rate) {
    const struct can_driver_api* api = (const struct can_driver_api*)dev->api;

    return (api->get_core_clock(dev, rate));
}

/**
 * @brief Get minimum supported bitrate
 *
 * Get the minimum supported bitrate for the CAN controller/transceiver combination.
 *
 * @param dev Pointer to the device structure for the driver instance.
 * @return Minimum supported bitrate in bits/s
 */
__syscall uint32_t can_get_bitrate_min(const struct device* dev);

static inline uint32_t z_impl_can_get_bitrate_min(const struct device* dev) {
    const struct can_driver_config* common = (const struct can_driver_config*)dev->config;

    return (common->min_bitrate);
}

/**
 * @brief Get minimum supported bitrate
 *
 * Get the minimum supported bitrate for the CAN controller/transceiver combination.
 *
 * @deprecated Use @a can_get_bitrate_min() instead.
 *
 * @param dev Pointer to the device structure for the driver instance.
 * @param[out] min_bitrate Minimum supported bitrate in bits/s
 *
 * @retval -EIO General input/output error.
 * @retval -ENOSYS If this function is not implemented by the driver.
 */
__deprecated static inline int can_get_min_bitrate(const struct device* dev, uint32_t* min_bitrate) {
    *min_bitrate = can_get_bitrate_min(dev);

    return (0);
}

/**
 * @brief Get maximum supported bitrate
 *
 * Get the maximum supported bitrate for the CAN controller/transceiver combination.
 *
 * @param dev Pointer to the device structure for the driver instance.
 * @return Maximum supported bitrate in bits/s
 */
__syscall uint32_t can_get_bitrate_max(const struct device* dev);

static inline uint32_t z_impl_can_get_bitrate_max(const struct device* dev) {
    const struct can_driver_config* common = (const struct can_driver_config*)dev->config;

    return (common->max_bitrate);
}

/**
 * @brief Get maximum supported bitrate
 *
 * Get the maximum supported bitrate for the CAN controller/transceiver combination.
 *
 * @deprecated Use @a can_get_bitrate_max() instead.
 *
 * @param dev Pointer to the device structure for the driver instance.
 * @param[out] max_bitrate Maximum supported bitrate in bits/s
 *
 * @retval 0 If successful.
 * @retval -EIO General input/output error.
 * @retval -ENOSYS If this function is not implemented by the driver.
 */
__deprecated static inline int can_get_max_bitrate(const struct device* dev, uint32_t* max_bitrate) {
    *max_bitrate = can_get_bitrate_max(dev);

    return (0);
}

/**
 * @brief Get the minimum supported timing parameter values.
 *
 * @param dev Pointer to the device structure for the driver instance.
 *
 * @return Pointer to the minimum supported timing parameter values.
 */
__syscall const struct can_timing* can_get_timing_min(const struct device* dev);

static inline const struct can_timing* z_impl_can_get_timing_min(const struct device* dev) {
    const struct can_driver_api* api = (const struct can_driver_api*)dev->api;

    return &api->timing_min;
}

/**
 * @brief Get the maximum supported timing parameter values.
 *
 * @param dev Pointer to the device structure for the driver instance.
 *
 * @return Pointer to the maximum supported timing parameter values.
 */
__syscall const struct can_timing* can_get_timing_max(const struct device* dev);

static inline const struct can_timing* z_impl_can_get_timing_max(const struct device* dev) {
    const struct can_driver_api* api = (const struct can_driver_api*)dev->api;

    return &api->timing_max;
}

/**
 * @brief Calculate timing parameters from bitrate and sample point
 *
 * Calculate the timing parameters from a given bitrate in bits/s and the
 * sampling point in permill (1/1000) of the entire bit time. The bitrate must
 * always match perfectly. If no result can be reached for the given parameters,
 * -EINVAL is returned.
 *
 * If the sample point is set to 0, this function defaults to a sample point of 75.0%
 * for bitrates over 800 kbit/s, 80.0% for bitrates over 500 kbit/s, and 87.5% for
 * all other bitrates.
 *
 * @note The requested ``sample_pnt`` will not always be matched perfectly. The
 * algorithm calculates the best possible match.
 *
 * @param dev        Pointer to the device structure for the driver instance.
 * @param[out] res   Result is written into the @a can_timing struct provided.
 * @param bitrate    Target bitrate in bits/s.
 * @param sample_pnt Sample point in permille of the entire bit time or 0 for
 *                   automatic sample point location.
 *
 * @retval 0 or positive sample point error on success.
 * @retval -EINVAL if the requested bitrate or sample point is out of range.
 * @retval -ENOTSUP if the requested bitrate is not supported.
 * @retval -EIO if @a can_get_core_clock() is not available.
 */
__syscall int can_calc_timing(const struct device* dev, struct can_timing* res,
                              uint32_t bitrate, uint16_t sample_pnt);

/**
 * @brief Get the minimum supported timing parameter values for the data phase.
 *
 * Same as @a can_get_timing_min() but for the minimum values for the data phase.
 *
 * @note @kconfig{CONFIG_CAN_FD_MODE} must be selected for this function to be
 * available.
 *
 * @param dev Pointer to the device structure for the driver instance.
 *
 * @return Pointer to the minimum supported timing parameter values, or NULL if
 *         CAN FD support is not implemented by the driver.
 */
__syscall const struct can_timing* can_get_timing_data_min(const struct device* dev);

#ifdef CONFIG_CAN_FD_MODE
static inline const struct can_timing* z_impl_can_get_timing_data_min(const struct device* dev) {
    const struct can_driver_api* api = (const struct can_driver_api*)dev->api;

    return &api->timing_data_min;
}
#endif /* CONFIG_CAN_FD_MODE */

/**
 * @brief Get the maximum supported timing parameter values for the data phase.
 *
 * Same as @a can_get_timing_max() but for the maximum values for the data phase.
 *
 * @note @kconfig{CONFIG_CAN_FD_MODE} must be selected for this function to be
 * available.
 *
 * @param dev Pointer to the device structure for the driver instance.
 *
 * @return Pointer to the maximum supported timing parameter values, or NULL if
 *         CAN FD support is not implemented by the driver.
 */
__syscall const struct can_timing* can_get_timing_data_max(const struct device* dev);

#ifdef CONFIG_CAN_FD_MODE
static inline const struct can_timing* z_impl_can_get_timing_data_max(const struct device* dev) {
    const struct can_driver_api* api = (const struct can_driver_api*)dev->api;

    return &api->timing_data_max;
}
#endif /* CONFIG_CAN_FD_MODE */

/**
 * @brief Calculate timing parameters for the data phase
 *
 * Same as @a can_calc_timing() but with the maximum and minimum values from the
 * data phase.
 *
 * @note @kconfig{CONFIG_CAN_FD_MODE} must be selected for this function to be
 * available.
 *
 * @param dev        Pointer to the device structure for the driver instance.
 * @param[out] res   Result is written into the @a can_timing struct provided.
 * @param bitrate    Target bitrate for the data phase in bits/s
 * @param sample_pnt Sample point for the data phase in permille of the entire bit
 *                   time or 0 for automatic sample point location.
 *
 * @retval 0 or positive sample point error on success.
 * @retval -EINVAL if the requested bitrate or sample point is out of range.
 * @retval -ENOTSUP if the requested bitrate is not supported.
 * @retval -EIO if @a can_get_core_clock() is not available.
 */
__syscall int can_calc_timing_data(const struct device* dev, struct can_timing* res,
                                   uint32_t bitrate, uint16_t sample_pnt);

/**
 * @brief Configure the bus timing for the data phase of a CAN FD controller.
 *
 * @note @kconfig{CONFIG_CAN_FD_MODE} must be selected for this function to be
 * available.
 *
 * @see can_set_timing()
 *
 * @param dev         Pointer to the device structure for the driver instance.
 * @param timing_data Bus timings for data phase
 *
 * @retval 0 If successful.
 * @retval -EBUSY if the CAN controller is not in stopped state.
 * @retval -EIO General input/output error, failed to configure device.
 * @retval -ENOTSUP if the timing parameters are not supported by the driver.
 * @retval -ENOSYS if CAN FD support is not implemented by the driver.
 */
__syscall int can_set_timing_data(const struct device* dev,
                                  const struct can_timing* timing_data);

/**
 * @brief Set the bitrate for the data phase of the CAN FD controller
 *
 * CAN in Automation (CiA) 301 v4.2.0 recommends a sample point location of
 * 87.5% percent for all bitrates. However, some CAN controllers have
 * difficulties meeting this for higher bitrates.
 *
 * This function defaults to using a sample point of 75.0% for bitrates over 800
 * kbit/s, 80.0% for bitrates over 500 kbit/s, and 87.5% for all other
 * bitrates. This is in line with the sample point locations used by the Linux
 * kernel.
 *
 * @note @kconfig{CONFIG_CAN_FD_MODE} must be selected for this function to be
 * available.
 *
 * @see can_set_bitrate()

 * @param dev          Pointer to the device structure for the driver instance.
 * @param bitrate_data Desired data phase bitrate.
 *
 * @retval 0 If successful.
 * @retval -EBUSY if the CAN controller is not in stopped state.
 * @retval -EINVAL if the requested bitrate is out of range.
 * @retval -ENOTSUP if the requested bitrate not supported by the CAN controller/transceiver
 *                  combination.
 * @retval -ERANGE if the resulting sample point is off by more than +/- 5%.
 * @retval -EIO General input/output error, failed to set bitrate.
 */
__syscall int can_set_bitrate_data(const struct device* dev, uint32_t bitrate_data);

/**
 * @brief Fill in the prescaler value for a given bitrate and timing
 *
 * Fill the prescaler value in the timing struct. The sjw, prop_seg, phase_seg1
 * and phase_seg2 must be given.
 *
 * The returned bitrate error is remainder of the division of the clock rate by
 * the bitrate times the timing segments.
 *
 * @deprecated This function allows for bitrate errors, but bitrate errors between nodes on the same
 *             network leads to them drifting apart after the start-of-frame (SOF) synchronization
 *             has taken place.
 *
 * @param dev     Pointer to the device structure for the driver instance.
 * @param timing  Result is written into the can_timing struct provided.
 * @param bitrate Target bitrate.
 *
 * @retval 0 or positive bitrate error.
 * @retval Negative error code on error.
 */
__deprecated int can_calc_prescaler(const struct device* dev, struct can_timing* timing,
                                    uint32_t bitrate);

/**
 * @brief Configure the bus timing of a CAN controller.
 *
 * @see can_set_timing_data()
 *
 * @param dev         Pointer to the device structure for the driver instance.
 * @param timing      Bus timings.
 *
 * @retval 0 If successful.
 * @retval -EBUSY if the CAN controller is not in stopped state.
 * @retval -ENOTSUP if the timing parameters are not supported by the driver.
 * @retval -EIO General input/output error, failed to configure device.
 */
__syscall int can_set_timing(const struct device* dev,
                             const struct can_timing* timing);

/**
 * @brief Get the supported modes of the CAN controller
 *
 * The returned capabilities may not necessarily be supported at the same time (e.g. some CAN
 * controllers support both ``CAN_MODE_LOOPBACK`` and ``CAN_MODE_LISTENONLY``, but not at the same
 * time).
 *
 * @param dev      Pointer to the device structure for the driver instance.
 * @param[out] cap Supported capabilities.
 *
 * @retval 0 If successful.
 * @retval -EIO General input/output error, failed to get capabilities.
 */
__syscall int can_get_capabilities(const struct device* dev, can_mode_t* cap);

static inline int z_impl_can_get_capabilities(const struct device* dev, can_mode_t* cap) {
    const struct can_driver_api* api = (const struct can_driver_api*)dev->api;

    return api->get_capabilities(dev, cap);
}

/**
 * @brief Get the CAN transceiver associated with the CAN controller
 *
 * Get a pointer to the device structure for the CAN transceiver associated with the CAN controller.
 *
 * @param dev Pointer to the device structure for the driver instance.
 * @return Pointer to the device structure for the associated CAN transceiver driver instance, or
 *         NULL if no transceiver is associated.
 */
__syscall const struct device* can_get_transceiver(const struct device* dev);

static const struct device* z_impl_can_get_transceiver(const struct device* dev) {
    const struct can_driver_config* common = (const struct can_driver_config*)dev->config;

    return (common->phy);
}

/**
 * @brief Start the CAN controller
 *
 * Bring the CAN controller out of `CAN_STATE_STOPPED`. This will reset the RX/TX error counters,
 * enable the CAN controller to participate in CAN communication, and enable the CAN transceiver, if
 * supported.
 *
 * Starting the CAN controller resets all the CAN controller statistics.
 *
 * @see can_stop()
 * @see can_transceiver_enable()
 *
 * @param dev Pointer to the device structure for the driver instance.
 * @retval 0 if successful.
 * @retval -EALREADY if the device is already started.
 * @retval -EIO General input/output error, failed to start device.
 */
__syscall int can_start(const struct device* dev);

static inline int z_impl_can_start(const struct device* dev) {
    const struct can_driver_api* api = (const struct can_driver_api*)dev->api;

    return (api->start(dev));
}

/**
 * @brief Stop the CAN controller
 *
 * Bring the CAN controller into `CAN_STATE_STOPPED`. This will disallow the CAN controller from
 * participating in CAN communication, abort any pending CAN frame transmissions, and disable the
 * CAN transceiver, if supported.
 *
 * @see can_start()
 * @see can_transceiver_disable()
 *
 * @param dev Pointer to the device structure for the driver instance.
 * @retval 0 if successful.
 * @retval -EALREADY if the device is already stopped.
 * @retval -EIO General input/output error, failed to stop device.
 */
__syscall int can_stop(const struct device* dev);

static inline int z_impl_can_stop(const struct device* dev) {
    const struct can_driver_api* api = (const struct can_driver_api*)dev->api;

    return (api->stop(dev));
}

/**
 * @brief Set the CAN controller to the given operation mode
 *
 * @param dev  Pointer to the device structure for the driver instance.
 * @param mode Operation mode.
 *
 * @retval 0 If successful.
 * @retval -EBUSY if the CAN controller is not in stopped state.
 * @retval -EIO General input/output error, failed to configure device.
 */
__syscall int can_set_mode(const struct device* dev, can_mode_t mode);

static inline int z_impl_can_set_mode(const struct device* dev, can_mode_t mode) {
    const struct can_driver_api* api = (const struct can_driver_api*)dev->api;

    return (api->set_mode(dev, mode));
}

/**
 * @brief Get the operation mode of the CAN controller
 *
 * @param dev Pointer to the device structure for the driver instance.
 *
 * @return Current operation mode.
 */
__syscall can_mode_t can_get_mode(const struct device* dev);

static inline can_mode_t z_impl_can_get_mode(const struct device* dev) {
    const struct can_driver_data* common = (const struct can_driver_data*)dev->data;

    return (common->mode);
}

/**
 * @brief Set the bitrate of the CAN controller
 *
 * CAN in Automation (CiA) 301 v4.2.0 recommends a sample point location of
 * 87.5% percent for all bitrates. However, some CAN controllers have
 * difficulties meeting this for higher bitrates.
 *
 * This function defaults to using a sample point of 75.0% for bitrates over 800
 * kbit/s, 80.0% for bitrates over 500 kbit/s, and 87.5% for all other
 * bitrates. This is in line with the sample point locations used by the Linux
 * kernel.
 *
 * @see can_set_bitrate_data()
 *
 * @param dev          Pointer to the device structure for the driver instance.
 * @param bitrate      Desired arbitration phase bitrate.
 *
 * @retval 0 If successful.
 * @retval -EBUSY if the CAN controller is not in stopped state.
 * @retval -EINVAL if the requested bitrate is out of range.
 * @retval -ENOTSUP if the requested bitrate not supported by the CAN controller/transceiver
 *                  combination.
 * @retval -ERANGE if the resulting sample point is off by more than +/- 5%.
 * @retval -EIO General input/output error, failed to set bitrate.
 */
__syscall int can_set_bitrate(const struct device* dev, uint32_t bitrate);

/** @} */

/**
 * @name Transmitting CAN frames
 *
 * @{
 */

/**
 * @brief Queue a CAN frame for transmission on the CAN bus
 *
 * Queue a CAN frame for transmission on the CAN bus with optional timeout and
 * completion callback function.
 *
 * Queued CAN frames are transmitted in order according to the their priority:
 * - The lower the CAN-ID, the higher the priority.
 * - Data frames have higher priority than Remote Transmission Request (RTR)
 *   frames with identical CAN-IDs.
 * - Frames with standard (11-bit) identifiers have higher priority than frames
 *   with extended (29-bit) identifiers with identical base IDs (the higher 11
 *   bits of the extended identifier).
 * - Transmission order for queued frames with the same priority is hardware
 *   dependent.
 *
 * @note If transmitting segmented messages spanning multiple CAN frames with
 * identical CAN-IDs, the sender must ensure to only queue one frame at a time
 * if FIFO order is required.
 *
 * By default, the CAN controller will automatically retry transmission in case
 * of lost bus arbitration or missing acknowledge. Some CAN controllers support
 * disabling automatic retransmissions via ``CAN_MODE_ONE_SHOT``.
 *
 * @param dev       Pointer to the device structure for the driver instance.
 * @param frame     CAN frame to transmit.
 * @param timeout   Timeout waiting for a empty TX mailbox or ``K_FOREVER``.
 * @param callback  Optional callback for when the frame was sent or a
 *                  transmission error occurred. If ``NULL``, this function is
 *                  blocking until frame is sent. The callback must be ``NULL``
 *                  if called from user mode.
 * @param user_data User data to pass to callback function.
 *
 * @retval 0 if successful.
 * @retval -EINVAL if an invalid parameter was passed to the function.
 * @retval -ENOTSUP if an unsupported parameter was passed to the function.
 * @retval -ENETDOWN if the CAN controller is in stopped state.
 * @retval -ENETUNREACH if the CAN controller is in bus-off state.
 * @retval -EBUSY if CAN bus arbitration was lost (only applicable if automatic
 *                retransmissions are disabled).
 * @retval -EIO if a general transmit error occurred (e.g. missing ACK if
 *              automatic retransmissions are disabled).
 * @retval -EAGAIN on timeout.
 */
__syscall int can_send(const struct device* dev, const struct can_frame* frame,
                       k_timeout_t timeout, can_tx_callback_t callback,
                       void* user_data);

/** @} */

/**
 * @name Receiving CAN frames
 *
 * @{
 */

/**
 * @brief Add a callback function for a given CAN filter
 *
 * Add a callback to CAN identifiers specified by a filter. When a received CAN
 * frame matching the filter is received by the CAN controller, the callback
 * function is called in interrupt context.
 *
 * If a received frame matches more than one filter (i.e., the filter IDs/masks or
 * flags overlap), the priority of the match is hardware dependent.
 *
 * The same callback function can be used for multiple filters.
 *
 * @param dev       Pointer to the device structure for the driver instance.
 * @param callback  This function is called by the CAN controller driver whenever
 *                  a frame matching the filter is received.
 * @param user_data User data to pass to callback function.
 * @param filter    Pointer to a @a can_filter structure defining the filter.
 *
 * @retval filter_id on success.
 * @retval -ENOSPC if there are no free filters.
 * @retval -EINVAL if the requested filter type is invalid.
 * @retval -ENOTSUP if the requested filter type is not supported.
 */
int can_add_rx_filter(const struct device* dev, can_rx_callback_t callback,
                      void* user_data, const struct can_filter* filter);

/**
 * @brief Statically define and initialize a CAN RX message queue.
 *
 * The message queue's ring buffer contains space for @a max_frames CAN frames.
 *
 * @see can_add_rx_filter_msgq()
 *
 * @param name       Name of the message queue.
 * @param max_frames Maximum number of CAN frames that can be queued.
 */
#define CAN_MSGQ_DEFINE(name, max_frames) \
    K_MSGQ_DEFINE(name, sizeof(struct can_frame), max_frames, 4)

/**
 * @brief Simple wrapper function for adding a message queue for a given filter
 *
 * Wrapper function for @a can_add_rx_filter() which puts received CAN frames
 * matching the filter in a message queue instead of calling a callback.
 *
 * If a received frame matches more than one filter (i.e., the filter IDs/masks or
 * flags overlap), the priority of the match is hardware dependent.
 *
 * The same message queue can be used for multiple filters.
 *
 * @note The message queue must be initialized before calling this function and
 * the caller must have appropriate permissions on it.
 *
 * @warning Message queue overruns are silently ignored and overrun frames
 * discarded. Custom error handling can be implemented by using
 * @a can_add_rx_filter() and @a k_msgq_put() directly.
 *
 * @param dev    Pointer to the device structure for the driver instance.
 * @param msgq   Pointer to the already initialized @a k_msgq struct.
 * @param filter Pointer to a @a can_filter structure defining the filter.
 *
 * @retval filter_id on success.
 * @retval -ENOSPC if there are no free filters.
 * @retval -ENOTSUP if the requested filter type is not supported.
 */
__syscall int can_add_rx_filter_msgq(const struct device* dev, struct k_msgq* msgq,
                                     const struct can_filter* filter);

/**
 * @brief Remove a CAN RX filter
 *
 * This routine removes a CAN RX filter based on the filter ID returned by @a
 * can_add_rx_filter() or @a can_add_rx_filter_msgq().
 *
 * @param dev       Pointer to the device structure for the driver instance.
 * @param filter_id Filter ID
 */
__syscall void can_remove_rx_filter(const struct device* dev, int filter_id);

static inline void z_impl_can_remove_rx_filter(const struct device* dev, int filter_id) {
    const struct can_driver_api* api = (const struct can_driver_api*)dev->api;

<<<<<<< HEAD
	api->remove_rx_filter(dev, filter_id);
=======
    api->remove_rx_filter(dev, filter_id);
>>>>>>> c94e18f0
}

/**
 * @brief Get maximum number of RX filters
 *
 * Get the maximum number of concurrent RX filters for the CAN controller.
 *
 * @param dev Pointer to the device structure for the driver instance.
 * @param ide Get the maximum standard (11-bit) CAN ID filters if false, or extended (29-bit) CAN ID
 *            filters if true.
 *
 * @retval Positive number of maximum concurrent filters.
 * @retval -EIO General input/output error.
 * @retval -ENOSYS If this function is not implemented by the driver.
 */
__syscall int can_get_max_filters(const struct device* dev, bool ide);

static inline int z_impl_can_get_max_filters(const struct device* dev, bool ide) {
    const struct can_driver_api* api = (const struct can_driver_api*)dev->api;

    if (api->get_max_filters == NULL) {
        return (-ENOSYS);
    }

    return (api->get_max_filters(dev, ide));
}

/** @} */

/**
 * @name CAN bus error reporting and handling
 *
 * @{
 */

/**
 * @brief Get current CAN controller state
 *
 * Returns the current state and optionally the error counter values of the CAN
 * controller.
 *
 * @param dev          Pointer to the device structure for the driver instance.
 * @param[out] state   Pointer to the state destination enum or NULL.
 * @param[out] err_cnt Pointer to the err_cnt destination structure or NULL.
 *
 * @retval 0 If successful.
 * @retval -EIO General input/output error, failed to get state.
 */
__syscall int can_get_state(const struct device* dev, enum can_state* state,
                            struct can_bus_err_cnt* err_cnt);

static inline int z_impl_can_get_state(const struct device* dev, enum can_state* state,
                                       struct can_bus_err_cnt* err_cnt) {
    const struct can_driver_api* api = (const struct can_driver_api*)dev->api;

    return (api->get_state(dev, state, err_cnt));
}

/**
 * @brief Recover from bus-off state
 *
 * Recover the CAN controller from bus-off state to error-active state.
 *
 * @note @kconfig{CONFIG_CAN_MANUAL_RECOVERY_MODE} must be enabled for this
 * function to be available.
 *
 * @param dev     Pointer to the device structure for the driver instance.
 * @param timeout Timeout for waiting for the recovery or ``K_FOREVER``.
 *
 * @retval 0 on success.
 * @retval -ENOTSUP if the CAN controller is not in manual recovery mode.
 * @retval -ENETDOWN if the CAN controller is in stopped state.
 * @retval -EAGAIN on timeout.
 * @retval -ENOSYS If this function is not implemented by the driver.
 */
__syscall int can_recover(const struct device* dev, k_timeout_t timeout);

#ifdef CONFIG_CAN_MANUAL_RECOVERY_MODE
static inline int z_impl_can_recover(const struct device* dev, k_timeout_t timeout) {
    const struct can_driver_api* api = (const struct can_driver_api*)dev->api;

    if (api->recover == NULL) {
        return (-ENOSYS);
    }

    return (api->recover(dev, timeout));
}
#endif /* CONFIG_CAN_MANUAL_RECOVERY_MODE */

/**
 * @brief Set a callback for CAN controller state change events
 *
 * Set the callback for CAN controller state change events. The callback
 * function will be called in interrupt context.
 *
 * Only one callback can be registered per controller. Calling this function
 * again overrides any previously registered callback.
 *
 * @param dev       Pointer to the device structure for the driver instance.
 * @param callback  Callback function.
 * @param user_data User data to pass to callback function.
 */
static inline void can_set_state_change_callback(const struct device* dev,
                                                 can_state_change_callback_t callback,
                                                 void* user_data) {
    const struct can_driver_api* api = (const struct can_driver_api*)dev->api;

    api->set_state_change_callback(dev, callback, user_data);
}

/** @} */

/**
 * @name CAN statistics
 *
 * @{
 */

/**
 * @brief Get the bit error counter for a CAN device
 *
 * The bit error counter is incremented when the CAN controller is unable to
 * transmit either a dominant or a recessive bit.
 *
 * @note @kconfig{CONFIG_CAN_STATS} must be selected for this function to be
 * available.
 *
 * @param dev Pointer to the device structure for the driver instance.
 * @return bit error counter
 */
__syscall uint32_t can_stats_get_bit_errors(const struct device* dev);

#ifdef CONFIG_CAN_STATS
static inline uint32_t z_impl_can_stats_get_bit_errors(const struct device* dev) {
    return Z_CAN_GET_STATS(dev).bit_error;
}
#endif /* CONFIG_CAN_STATS */

/**
 * @brief Get the bit0 error counter for a CAN device
 *
 * The bit0 error counter is incremented when the CAN controller is unable to
 * transmit a dominant bit.
 *
 * @note @kconfig{CONFIG_CAN_STATS} must be selected for this function to be
 * available.
 *
 * @see can_stats_get_bit_errors()
 *
 * @param dev Pointer to the device structure for the driver instance.
 * @return bit0 error counter
 */
__syscall uint32_t can_stats_get_bit0_errors(const struct device* dev);

#ifdef CONFIG_CAN_STATS
static inline uint32_t z_impl_can_stats_get_bit0_errors(const struct device* dev) {
    return Z_CAN_GET_STATS(dev).bit0_error;
}
#endif /* CONFIG_CAN_STATS */

/**
 * @brief Get the bit1 error counter for a CAN device
 *
 * The bit1 error counter is incremented when the CAN controller is unable to
 * transmit a recessive bit.
 *
 * @note @kconfig{CONFIG_CAN_STATS} must be selected for this function to be
 * available.
 *
 * @see can_stats_get_bit_errors()
 *
 * @param dev Pointer to the device structure for the driver instance.
 * @return bit1 error counter
 */
__syscall uint32_t can_stats_get_bit1_errors(const struct device* dev);

#ifdef CONFIG_CAN_STATS
static inline uint32_t z_impl_can_stats_get_bit1_errors(const struct device* dev) {
    return Z_CAN_GET_STATS(dev).bit1_error;
}
#endif /* CONFIG_CAN_STATS */

/**
 * @brief Get the stuffing error counter for a CAN device
 *
 * The stuffing error counter is incremented when the CAN controller detects a
 * bit stuffing error.
 *
 * @note @kconfig{CONFIG_CAN_STATS} must be selected for this function to be
 * available.
 *
 * @param dev Pointer to the device structure for the driver instance.
 * @return stuffing error counter
 */
__syscall uint32_t can_stats_get_stuff_errors(const struct device* dev);

#ifdef CONFIG_CAN_STATS
static inline uint32_t z_impl_can_stats_get_stuff_errors(const struct device* dev) {
    return Z_CAN_GET_STATS(dev).stuff_error;
}
#endif /* CONFIG_CAN_STATS */

/**
 * @brief Get the CRC error counter for a CAN device
 *
 * The CRC error counter is incremented when the CAN controller detects a frame
 * with an invalid CRC.
 *
 * @note @kconfig{CONFIG_CAN_STATS} must be selected for this function to be
 * available.
 *
 * @param dev Pointer to the device structure for the driver instance.
 * @return CRC error counter
 */
__syscall uint32_t can_stats_get_crc_errors(const struct device* dev);

#ifdef CONFIG_CAN_STATS
static inline uint32_t z_impl_can_stats_get_crc_errors(const struct device* dev) {
    return Z_CAN_GET_STATS(dev).crc_error;
}
#endif /* CONFIG_CAN_STATS */

/**
 * @brief Get the form error counter for a CAN device
 *
 * The form error counter is incremented when the CAN controller detects a
 * fixed-form bit field containing illegal bits.
 *
 * @note @kconfig{CONFIG_CAN_STATS} must be selected for this function to be
 * available.
 *
 * @param dev Pointer to the device structure for the driver instance.
 * @return form error counter
 */
__syscall uint32_t can_stats_get_form_errors(const struct device* dev);

#ifdef CONFIG_CAN_STATS
static inline uint32_t z_impl_can_stats_get_form_errors(const struct device* dev) {
    return Z_CAN_GET_STATS(dev).form_error;
}
#endif /* CONFIG_CAN_STATS */

/**
 * @brief Get the acknowledge error counter for a CAN device
 *
 * The acknowledge error counter is incremented when the CAN controller does not
 * monitor a dominant bit in the ACK slot.
 *
 * @note @kconfig{CONFIG_CAN_STATS} must be selected for this function to be
 * available.
 *
 * @param dev Pointer to the device structure for the driver instance.
 * @return acknowledge error counter
 */
__syscall uint32_t can_stats_get_ack_errors(const struct device* dev);

#ifdef CONFIG_CAN_STATS
static inline uint32_t z_impl_can_stats_get_ack_errors(const struct device* dev) {
    return Z_CAN_GET_STATS(dev).ack_error;
}
#endif /* CONFIG_CAN_STATS */

/**
 * @brief Get the RX overrun counter for a CAN device
 *
 * The RX overrun counter is incremented when the CAN controller receives a CAN
 * frame matching an installed filter but lacks the capacity to store it (either
 * due to an already full RX mailbox or a full RX FIFO).
 *
 * @note @kconfig{CONFIG_CAN_STATS} must be selected for this function to be
 * available.
 *
 * @param dev Pointer to the device structure for the driver instance.
 * @return RX overrun counter
 */
__syscall uint32_t can_stats_get_rx_overruns(const struct device* dev);

#ifdef CONFIG_CAN_STATS
static inline uint32_t z_impl_can_stats_get_rx_overruns(const struct device* dev) {
    return Z_CAN_GET_STATS(dev).rx_overrun;
}
#endif /* CONFIG_CAN_STATS */

/** @} */

/**
 * @name CAN utility functions
 *
 * @{
 */

/**
 * @brief Convert from Data Length Code (DLC) to the number of data bytes
 *
 * @param dlc Data Length Code (DLC).
 *
 * @retval Number of bytes.
 */
static inline uint8_t can_dlc_to_bytes(uint8_t dlc) {
    static const uint8_t dlc_table[] = { 0,  1,  2,  3,  4,  5,  6, 7, 8, 12,
                                        16, 20, 24, 32, 48, 64};

    return (dlc_table[MIN(dlc, ARRAY_SIZE(dlc_table) - 1)]);
}

/**
 * @brief Convert from number of bytes to Data Length Code (DLC)
 *
 * @param num_bytes Number of bytes.
 *
 * @retval Data Length Code (DLC).
 */
static inline uint8_t can_bytes_to_dlc(uint8_t num_bytes) {
    return (num_bytes <= 8 ) ? num_bytes :
           (num_bytes <= 12) ? 9  :
           (num_bytes <= 16) ? 10 :
           (num_bytes <= 20) ? 11 :
           (num_bytes <= 24) ? 12 :
           (num_bytes <= 32) ? 13 :
           (num_bytes <= 48) ? 14 :
           15;
}

/**
 * @brief Check if a CAN frame matches a CAN filter
 *
 * @param frame CAN frame.
 * @param filter CAN filter.
 * @return true if the CAN frame matches the CAN filter, false otherwise
 */
static inline bool can_frame_matches_filter(const struct can_frame* frame,
                                            const struct can_filter* filter) {
    if ((frame->flags & CAN_FRAME_IDE) != 0 && (filter->flags & CAN_FILTER_IDE) == 0) {
        /* Extended (29-bit) ID frame, standard (11-bit) filter */
        return (false);
    }

    if ((frame->flags & CAN_FRAME_IDE) == 0 && (filter->flags & CAN_FILTER_IDE) != 0) {
        /* Standard (11-bit) ID frame, extended (29-bit) filter */
        return (false);
    }

    if ((frame->id ^ filter->id) & filter->mask) {
        /* Masked ID mismatch */
        return (false);
    }

    return (true);
}

/** @} */

/**
 * @}
 */

#ifdef __cplusplus
}
#endif

#include <zephyr/syscalls/can.h>

#endif /* ZEPHYR_INCLUDE_DRIVERS_CAN_H_ */<|MERGE_RESOLUTION|>--- conflicted
+++ resolved
@@ -1420,11 +1420,7 @@
 static inline void z_impl_can_remove_rx_filter(const struct device* dev, int filter_id) {
     const struct can_driver_api* api = (const struct can_driver_api*)dev->api;
 
-<<<<<<< HEAD
-	api->remove_rx_filter(dev, filter_id);
-=======
     api->remove_rx_filter(dev, filter_id);
->>>>>>> c94e18f0
 }
 
 /**
