--- conflicted
+++ resolved
@@ -86,41 +86,25 @@
  */
 
 /** Normal mode. */
-#define /**/CAN_MODE_NORMAL     0
+#define /**/CAN_MODE_NORMAL         0
 
 /** Controller is in loopback mode (receives own frames). */
-<<<<<<< HEAD
-#define CAN_MODE_LOOPBACK        BIT(0)
+#define /**/CAN_MODE_LOOPBACK       BIT(0)
 
 /** Controller is not allowed to send dominant bits. */
-#define CAN_MODE_LISTENONLY      BIT(1)
+#define /**/CAN_MODE_LISTENONLY     BIT(1)
 
 /** Controller allows transmitting/receiving CAN FD frames. */
-#define CAN_MODE_FD              BIT(2)
+#define /**/CAN_MODE_FD             BIT(2)
 
 /** Controller does not retransmit in case of lost arbitration or missing ACK */
-#define CAN_MODE_ONE_SHOT        BIT(3)
+#define /**/CAN_MODE_ONE_SHOT       BIT(3)
 
 /** Controller uses triple sampling mode */
-#define CAN_MODE_3_SAMPLES       BIT(4)
+#define /**/CAN_MODE_3_SAMPLES      BIT(4)
 
 /** Controller requires manual recovery after entering bus-off state */
-#define CAN_MODE_MANUAL_RECOVERY BIT(5)
-=======
-#define /**/CAN_MODE_LOOPBACK   BIT(0)
-
-/** Controller is not allowed to send dominant bits. */
-#define /**/CAN_MODE_LISTENONLY BIT(1)
-
-/** Controller allows transmitting/receiving CAN FD frames. */
-#define /**/CAN_MODE_FD         BIT(2)
-
-/** Controller does not retransmit in case of lost arbitration or missing ACK */
-#define /**/CAN_MODE_ONE_SHOT   BIT(3)
-
-/** Controller uses triple sampling mode */
-#define /**/CAN_MODE_3_SAMPLES  BIT(4)
->>>>>>> 6c7f7484
+#define CAN_MODE_MANUAL_RECOVERY    BIT(5)
 
 /** @} */
 
@@ -514,48 +498,20 @@
 typedef int (*can_get_max_filters_t)(const struct device* dev, bool ide);
 
 __subsystem struct can_driver_api {
-<<<<<<< HEAD
-	can_get_capabilities_t get_capabilities;
-	can_start_t start;
-	can_stop_t stop;
-	can_set_mode_t set_mode;
-	can_set_timing_t set_timing;
-	can_send_t send;
-	can_add_rx_filter_t add_rx_filter;
-	can_remove_rx_filter_t remove_rx_filter;
-#if defined(CONFIG_CAN_MANUAL_RECOVERY_MODE) || defined(__DOXYGEN__)
-	can_recover_t recover;
-#endif /* CONFIG_CAN_MANUAL_RECOVERY_MODE */
-	can_get_state_t get_state;
-	can_set_state_change_callback_t set_state_change_callback;
-	can_get_core_clock_t get_core_clock;
-	can_get_max_filters_t get_max_filters;
-	/* Min values for the timing registers */
-	struct can_timing timing_min;
-	/* Max values for the timing registers */
-	struct can_timing timing_max;
-#if defined(CONFIG_CAN_FD_MODE) || defined(__DOXYGEN__)
-	can_set_timing_data_t set_timing_data;
-	/* Min values for the timing registers during the data phase */
-	struct can_timing timing_data_min;
-	/* Max values for the timing registers during the data phase */
-	struct can_timing timing_data_max;
-#endif /* CONFIG_CAN_FD_MODE */
-=======
     can_get_capabilities_t get_capabilities;
-    can_start_t      start;
-    can_stop_t       stop;
-    can_set_mode_t   set_mode;
+    can_start_t start;
+    can_stop_t stop;
+    can_set_mode_t set_mode;
     can_set_timing_t set_timing;
-    can_send_t       send;
-    can_add_rx_filter_t    add_rx_filter;
+    can_send_t send;
+    can_add_rx_filter_t add_rx_filter;
     can_remove_rx_filter_t remove_rx_filter;
-    #if !defined(CONFIG_CAN_AUTO_BUS_OFF_RECOVERY) || defined(__DOXYGEN__)
+    #if defined(CONFIG_CAN_MANUAL_RECOVERY_MODE) || defined(__DOXYGEN__)
     can_recover_t recover;
-    #endif /* CONFIG_CAN_AUTO_BUS_OFF_RECOVERY */
+    #endif /* CONFIG_CAN_MANUAL_RECOVERY_MODE */
     can_get_state_t get_state;
     can_set_state_change_callback_t set_state_change_callback;
-    can_get_core_clock_t  get_core_clock;
+    can_get_core_clock_t get_core_clock;
     can_get_max_filters_t get_max_filters;
     /* Min values for the timing registers */
     struct can_timing timing_min;
@@ -568,7 +524,6 @@
     /* Max values for the timing registers during the data phase */
     struct can_timing timing_data_max;
     #endif /* CONFIG_CAN_FD_MODE */
->>>>>>> 6c7f7484
 };
 
 /** @endcond */
@@ -761,9 +716,11 @@
  */
 #define Z_CAN_INIT_FN(dev_id, init_fn)      \
     static inline int UTIL_CAT(dev_id, _init)(const struct device* dev) {   \
-        struct can_device_state* state = CONTAINER_OF(dev->state, struct can_device_state, devstate);   \
-        stats_init(&state->stats.s_hdr, STATS_SIZE_32, 8, STATS_NAME_INIT_PARMS(can));                  \
-        stats_register(dev->name, &(state->stats.s_hdr));       \
+        struct can_device_state* state =    \
+                CONTAINER_OF(dev->state, struct can_device_state, devstate);   \
+        stats_init(&state->stats.s_hdr, STATS_SIZE_32, 8,   \
+                   STATS_NAME_INIT_PARMS(can));             \
+        stats_register(dev->name, &(state->stats.s_hdr));   \
         if (init_fn != NULL) {              \
             return init_fn(dev);            \
         }                                   \
@@ -1075,13 +1032,8 @@
  * @retval 0 or positive bitrate error.
  * @retval Negative error code on error.
  */
-<<<<<<< HEAD
 __deprecated int can_calc_prescaler(const struct device *dev, struct can_timing *timing,
-				    uint32_t bitrate);
-=======
-int can_calc_prescaler(const struct device* dev, struct can_timing* timing,
-                       uint32_t bitrate);
->>>>>>> 6c7f7484
+                                    uint32_t bitrate);
 
 /**
  * @brief Configure the bus timing of a CAN controller.
@@ -1477,39 +1429,19 @@
  * @retval -EAGAIN on timeout.
  * @retval -ENOSYS If this function is not implemented by the driver.
  */
-<<<<<<< HEAD
-__syscall int can_recover(const struct device *dev, k_timeout_t timeout);
+__syscall int can_recover(const struct device* dev, k_timeout_t timeout);
 
 #ifdef CONFIG_CAN_MANUAL_RECOVERY_MODE
-static inline int z_impl_can_recover(const struct device *dev, k_timeout_t timeout)
-{
-	const struct can_driver_api *api = (const struct can_driver_api *)dev->api;
-
-	if (api->recover == NULL) {
-		return -ENOSYS;
-	}
-
-	return api->recover(dev, timeout);
+static inline int z_impl_can_recover(const struct device* dev, k_timeout_t timeout) {
+    const struct can_driver_api* api = (const struct can_driver_api *)dev->api;
+
+    if (api->recover == NULL) {
+        return (-ENOSYS);
+    }
+
+    return (api->recover(dev, timeout));
 }
 #endif /* CONFIG_CAN_MANUAL_RECOVERY_MODE */
-=======
-#if !defined(CONFIG_CAN_AUTO_BUS_OFF_RECOVERY) || defined(__DOXYGEN__)
-__syscall int can_recover(const struct device* dev, k_timeout_t timeout);
-
-static inline int z_impl_can_recover(const struct device* dev, k_timeout_t timeout) {
-    const struct can_driver_api* api = (const struct can_driver_api*)dev->api;
-
-    return api->recover(dev, timeout);
-}
-#else /* CONFIG_CAN_AUTO_BUS_OFF_RECOVERY */
-/* This implementation prevents inking errors for auto recovery */
-static inline int z_impl_can_recover(const struct device* dev, k_timeout_t timeout) {
-    ARG_UNUSED(dev);
-    ARG_UNUSED(timeout);
-    return (0);
-}
-#endif /* !CONFIG_CAN_AUTO_BUS_OFF_RECOVERY */
->>>>>>> 6c7f7484
 
 /**
  * @brief Set a callback for CAN controller state change events
