/*
 * Copyright (c) 2021 Vestas Wind Systems A/S
 * Copyright (c) 2018 Karsten Koenig
 * Copyright (c) 2018 Alexander Wachter
 *
 * SPDX-License-Identifier: Apache-2.0
 */

/**
 * @file
 * @brief Controller Area Network (CAN) driver API.
 */

#ifndef ZEPHYR_INCLUDE_DRIVERS_CAN_H_
#define ZEPHYR_INCLUDE_DRIVERS_CAN_H_

#include <errno.h>

#include <zephyr/types.h>
#include <zephyr/device.h>
#include <zephyr/kernel.h>
#include <string.h>
#include <zephyr/sys_clock.h>
#include <zephyr/sys/util.h>

#ifdef __cplusplus
extern "C" {
#endif

/**
 * @brief CAN Interface
 * @defgroup can_interface CAN Interface
 * @since 1.12
 * @version 1.0.0
 * @ingroup io_interfaces
 * @{
 */

/**
 * @name CAN frame definitions
 * @{
 */

/**
 * @brief Bit mask for a standard (11-bit) CAN identifier.
 */
#define /**/CAN_STD_ID_MASK     0x7FFU
/**
 * @brief Maximum value for a standard (11-bit) CAN identifier.
 */
#define /**/CAN_MAX_STD_ID      CAN_STD_ID_MASK
/**
 * @brief Bit mask for an extended (29-bit) CAN identifier.
 */
#define /**/CAN_EXT_ID_MASK     0x1FFFFFFFU
/**
 * @brief Maximum value for an extended (29-bit) CAN identifier.
 */
#define /**/CAN_MAX_EXT_ID      CAN_EXT_ID_MASK
/**
 * @brief Maximum data length code for CAN 2.0A/2.0B.
 */
#define /**/CAN_MAX_DLC         8U
/**
 * @brief Maximum data length code for CAN FD.
 */
#define /**/CANFD_MAX_DLC       15U

/**
 * @cond INTERNAL_HIDDEN
 * Internally calculated maximum data length
 */
#ifndef CONFIG_CAN_FD_MODE
#define CAN_MAX_DLEN    8U
#else
#define CAN_MAX_DLEN    64U
#endif /* CONFIG_CAN_FD_MODE */

/** @endcond */

/** @} */

/**
 * @name CAN controller mode flags
 * @anchor CAN_MODE_FLAGS
 *
 * @{
 */

/** Normal mode. */
#define /**/CAN_MODE_NORMAL         0

/** Controller is in loopback mode (receives own frames). */
#define /**/CAN_MODE_LOOPBACK       BIT(0)

/** Controller is not allowed to send dominant bits. */
#define /**/CAN_MODE_LISTENONLY     BIT(1)

/** Controller allows transmitting/receiving CAN FD frames. */
#define /**/CAN_MODE_FD             BIT(2)

/** Controller does not retransmit in case of lost arbitration or missing ACK */
#define /**/CAN_MODE_ONE_SHOT       BIT(3)

/** Controller uses triple sampling mode */
#define /**/CAN_MODE_3_SAMPLES      BIT(4)

/** Controller requires manual recovery after entering bus-off state */
#define CAN_MODE_MANUAL_RECOVERY    BIT(5)

/** @} */

/**
 * @brief Provides a type to hold CAN controller configuration flags.
 *
 * The lower 24 bits are reserved for common CAN controller mode flags. The upper 8 bits are
 * reserved for CAN controller/driver specific flags.
 *
 * @see @ref CAN_MODE_FLAGS.
 */
typedef uint32_t can_mode_t;

/**
 * @brief Defines the state of the CAN controller
 */
enum can_state {
    /** Error-active state (RX/TX error count < 96). */
    CAN_STATE_ERROR_ACTIVE,
    /** Error-warning state (RX/TX error count < 128). */
    CAN_STATE_ERROR_WARNING,
    /** Error-passive state (RX/TX error count < 256). */
    CAN_STATE_ERROR_PASSIVE,
    /** Bus-off state (RX/TX error count >= 256). */
    CAN_STATE_BUS_OFF,
    /** CAN controller is stopped and does not participate in CAN communication. */
    CAN_STATE_STOPPED,
};

/**
 * @name CAN frame flags
 * @anchor CAN_FRAME_FLAGS
 *
 * @{
 */

/** Frame uses extended (29-bit) CAN ID */
#define CAN_FRAME_IDE BIT(0)

/** Frame is a Remote Transmission Request (RTR) */
#define CAN_FRAME_RTR BIT(1)

/** Frame uses CAN FD format (FDF) */
#define CAN_FRAME_FDF BIT(2)

/** Frame uses CAN FD Baud Rate Switch (BRS). Only valid in combination with ``CAN_FRAME_FDF``. */
#define CAN_FRAME_BRS BIT(3)

/** CAN FD Error State Indicator (ESI). Indicates that the transmitting node is in error-passive
 * state. Only valid in combination with ``CAN_FRAME_FDF``.
 */
#define CAN_FRAME_ESI BIT(4)

/** @} */

/**
 * @brief CAN frame structure
 */
struct can_frame {
    /** Standard (11-bit) or extended (29-bit) CAN identifier. */
    uint32_t id  : 29;
    /** @cond INTERNAL_HIDDEN */
    uint8_t res0 : 3; /* reserved/padding. */
    /** @endcond */
    /** Data Length Code (DLC) indicating data length in bytes. */
    uint8_t dlc;
    /** Flags. @see @ref CAN_FRAME_FLAGS. */
    uint8_t flags;
    #if defined(CONFIG_CAN_RX_TIMESTAMP) || defined(__DOXYGEN__)
    /** Captured value of the free-running timer in the CAN controller when
     * this frame was received. The timer is incremented every bit time and
     * captured at the start of frame bit (SOF).
     *
     * @note @kconfig{CONFIG_CAN_RX_TIMESTAMP} must be selected for this
     * field to be available.
     */
    uint16_t timestamp;
    #else
    /** @cond INTERNAL_HIDDEN */
    uint16_t res1;  /* reserved/padding. */
    /** @endcond */
    #endif
    /** The frame payload data. */
    union {
        /** Payload data accessed as unsigned 8 bit values. */
        uint8_t data[CAN_MAX_DLEN];
        /** Payload data accessed as unsigned 32 bit values. */
        uint32_t data_32[DIV_ROUND_UP(CAN_MAX_DLEN, sizeof(uint32_t))];
    };
};

/**
 * @name CAN filter flags
 * @anchor CAN_FILTER_FLAGS
 *
 * @{
 */

/** Filter matches frames with extended (29-bit) CAN IDs */
#define CAN_FILTER_IDE  BIT(0)


/** @} */

/**
 * @brief CAN filter structure
 */
struct can_filter {
    /** CAN identifier to match. */
    uint32_t id   : 29;
    /** @cond INTERNAL_HIDDEN */
    uint32_t res0 : 3;
    /** @endcond */
    /** CAN identifier matching mask. If a bit in this mask is 0, the value
     * of the corresponding bit in the ``id`` field is ignored by the filter.
     */
    uint32_t mask : 29;
    /** Flags. @see @ref CAN_FILTER_FLAGS. */
    uint8_t flags;
};

/**
 * @brief CAN controller error counters
 */
struct can_bus_err_cnt {
    /** Value of the CAN controller transmit error counter. */
    uint8_t tx_err_cnt;
    /** Value of the CAN controller receive error counter. */
    uint8_t rx_err_cnt;
};

/**
 * @brief CAN bus timing structure
 *
 * This struct is used to pass bus timing values to the configuration and
 * bitrate calculation functions.
 *
 * The propagation segment represents the time of the signal propagation. Phase
 * segment 1 and phase segment 2 define the sampling point. The ``prop_seg`` and
 * ``phase_seg1`` values affect the sampling point in the same way and some
 * controllers only have a register for the sum of those two. The sync segment
 * always has a length of 1 time quantum (see below).
 *
 * @code{.text}
 *
 * +---------+----------+------------+------------+
 * |sync_seg | prop_seg | phase_seg1 | phase_seg2 |
 * +---------+----------+------------+------------+
 *                                   ^
 *                             Sampling-Point
 *
 * @endcode
 *
 * 1 time quantum (tq) has the length of 1/(core_clock / prescaler). The bitrate
 * is defined by the core clock divided by the prescaler and the sum of the
 * segments:
 *
 *   br = (core_clock / prescaler) / (1 + prop_seg + phase_seg1 + phase_seg2)
 *
 * The Synchronization Jump Width (SJW) defines the amount of time quanta the
 * sample point can be moved. The sample point is moved when resynchronization
 * is needed.
 */
struct can_timing {
    /** Synchronization jump width. */
    uint16_t sjw;

    /** Propagation segment. */
    uint16_t prop_seg;

    /** Phase segment 1. */
    uint16_t phase_seg1;

    /** Phase segment 2. */
    uint16_t phase_seg2;

    /** Prescaler value. */
    uint16_t prescaler;
};

/**
 * @brief Defines the application callback handler function signature
 *
 * @param dev       Pointer to the device structure for the driver instance.
 * @param error     Status of the performed send operation. See the list of
 *                  return values for @a can_send() for value descriptions.
 * @param user_data User data provided when the frame was sent.
 */
typedef void (*can_tx_callback_t)(const struct device* dev, int error, void* user_data);

/**
 * @brief Defines the application callback handler function signature for receiving.
 *
 * @param dev       Pointer to the device structure for the driver instance.
 * @param frame     Received frame.
 * @param user_data User data provided when the filter was added.
 */
typedef void (*can_rx_callback_t)(const struct device* dev, struct can_frame* frame,
                                  void* user_data);

/**
 * @brief Defines the state change callback handler function signature
 *
 * @param dev       Pointer to the device structure for the driver instance.
 * @param state     State of the CAN controller.
 * @param err_cnt   CAN controller error counter values.
 * @param user_data User data provided the callback was set.
 */
typedef void (*can_state_change_callback_t)(const struct device* dev,
                                            enum can_state state,
                                            struct can_bus_err_cnt err_cnt,
                                            void* user_data);

/**
 * @cond INTERNAL_HIDDEN
 *
 * For internal driver use only, skip these in public documentation.
 */

/**
 * @brief Calculate Transmitter Delay Compensation Offset from data phase timing parameters.
 *
 * Calculates the TDC Offset in minimum time quanta (mtq) using the sample point and CAN core clock
 * prescaler specified by a set of data phase timing parameters.
 *
 * The result is clamped to the minimum/maximum supported TDC Offset values provided.
 *
 * @param _timing_data Pointer to data phase timing parameters.
 * @param _tdco_min    Minimum supported TDC Offset value in mtq.
 * @param _tdco_max    Maximum supported TDC Offset value in mtq.
 * @return             Calculated TDC Offset value in mtq.
 */
#define CAN_CALC_TDCO(_timing_data, _tdco_min, _tdco_max)                                          \
	CLAMP((1U + _timing_data->prop_seg + _timing_data->phase_seg1) * _timing_data->prescaler,  \
	      _tdco_min, _tdco_max)

/**
 * @brief Common CAN controller driver configuration.
 *
 * This structure is common to all CAN controller drivers and is expected to be the first element in
 * the object pointed to by the config field in the device structure.
 */
struct can_driver_config {
    /** Pointer to the device structure for the associated CAN transceiver device or NULL. */
    const struct device* phy;

    /** The minimum bitrate supported by the CAN controller/transceiver combination. */
    uint32_t min_bitrate;

    /** The maximum bitrate supported by the CAN controller/transceiver combination. */
    uint32_t max_bitrate;

    /** Initial CAN classic/CAN FD arbitration phase bitrate. */
    uint32_t bus_speed;

    /** Initial CAN classic/CAN FD arbitration phase sample point in permille. */
    uint16_t sample_point;

    #ifdef CONFIG_CAN_FD_MODE
    /** Initial CAN FD data phase sample point in permille. */
    uint16_t sample_point_data;
    /** Initial CAN FD data phase bitrate. */
    uint32_t bus_speed_data;
    #endif /* CONFIG_CAN_FD_MODE */
};

/**
 * @brief Static initializer for @p can_driver_config struct
 *
 * @param node_id Devicetree node identifier
 * @param _min_bitrate minimum bitrate supported by the CAN controller
 * @param _max_bitrate maximum bitrate supported by the CAN controller
 */
#define CAN_DT_DRIVER_CONFIG_GET(node_id, _min_bitrate, _max_bitrate)           \
    {                                                                           \
        .phy = DEVICE_DT_GET_OR_NULL(DT_PHANDLE(node_id, phys)),                \
        .min_bitrate = DT_CAN_TRANSCEIVER_MIN_BITRATE(node_id, _min_bitrate),   \
        .max_bitrate = DT_CAN_TRANSCEIVER_MAX_BITRATE(node_id, _max_bitrate),   \
        .bus_speed = DT_PROP(node_id, bus_speed),                               \
        .sample_point = DT_PROP_OR(node_id, sample_point, 0),                   \
        IF_ENABLED(CONFIG_CAN_FD_MODE,                                          \
            (.bus_speed_data = DT_PROP_OR(node_id, bus_speed_data, 0),          \
             .sample_point_data = DT_PROP_OR(node_id, sample_point_data, 0),))  \
    }

/**
 * @brief Static initializer for @p can_driver_config struct from DT_DRV_COMPAT instance
 *
 * @param inst DT_DRV_COMPAT instance number
 * @param _min_bitrate minimum bitrate supported by the CAN controller
 * @param _max_bitrate maximum bitrate supported by the CAN controller
 * @see CAN_DT_DRIVER_CONFIG_GET()
 */
#define CAN_DT_DRIVER_CONFIG_INST_GET(inst, _min_bitrate, _max_bitrate) \
    CAN_DT_DRIVER_CONFIG_GET(DT_DRV_INST(inst), _min_bitrate, _max_bitrate)

/**
 * @brief Common CAN controller driver data.
 *
 * This structure is common to all CAN controller drivers and is expected to be the first element in
 * the driver's struct driver_data declaration.
 */
struct can_driver_data {
    /** Current CAN controller mode. */
    can_mode_t mode;

    /** True if the CAN controller is started, false otherwise. */
    bool started;

    /** State change callback function pointer or NULL. */
    can_state_change_callback_t state_change_cb;

    /** State change callback user data pointer or NULL. */
    void* state_change_cb_user_data;
};

/**
 * @brief Callback API upon setting CAN bus timing
 * See @a can_set_timing() for argument description
 */
typedef int (*can_set_timing_t)(const struct device* dev,
                                const struct can_timing* timing);

/**
 * @brief Optional callback API upon setting CAN FD bus timing for the data phase.
 * See @a can_set_timing_data() for argument description
 */
typedef int (*can_set_timing_data_t)(const struct device* dev,
                                     const struct can_timing* timing_data);

/**
 * @brief Callback API upon getting CAN controller capabilities
 * See @a can_get_capabilities() for argument description
 */
typedef int (*can_get_capabilities_t)(const struct device* dev, can_mode_t* cap);

/**
 * @brief Callback API upon starting CAN controller
 * See @a can_start() for argument description
 */
typedef int (*can_start_t)(const struct device* dev);

/**
 * @brief Callback API upon stopping CAN controller
 * See @a can_stop() for argument description
 */
typedef int (*can_stop_t)(const struct device* dev);

/**
 * @brief Callback API upon setting CAN controller mode
 * See @a can_set_mode() for argument description
 */
typedef int (*can_set_mode_t)(const struct device* dev, can_mode_t mode);

/**
 * @brief Callback API upon sending a CAN frame
 * See @a can_send() for argument description
 *
 * @note From a driver perspective `callback` will never be `NULL` as a default callback will be
 * provided if none is provided by the caller. This allows for simplifying the driver handling.
 */
typedef int (*can_send_t)(const struct device* dev,
                          const struct can_frame* frame,
                          k_timeout_t timeout, can_tx_callback_t callback,
                          void* user_data);

/**
 * @brief Callback API upon adding an RX filter
 * See @a can_add_rx_callback() for argument description
 */
typedef int (*can_add_rx_filter_t)(const struct device* dev,
                                   can_rx_callback_t callback,
                                   void* user_data,
                                   const struct can_filter* filter);

/**
 * @brief Callback API upon removing an RX filter
 * See @a can_remove_rx_filter() for argument description
 */
typedef void (*can_remove_rx_filter_t)(const struct device* dev, int filter_id);

/**
 * @brief Optional callback API upon manually recovering the CAN controller from bus-off state
 * See @a can_recover() for argument description
 */
typedef int (*can_recover_t)(const struct device* dev, k_timeout_t timeout);

/**
 * @brief Callback API upon getting the CAN controller state
 * See @a can_get_state() for argument description
 */
typedef int (*can_get_state_t)(const struct device* dev, enum can_state* state,
                               struct can_bus_err_cnt* err_cnt);

/**
 * @brief Callback API upon setting a state change callback
 * See @a can_set_state_change_callback() for argument description
 */
typedef void (*can_set_state_change_callback_t)(const struct device* dev,
                                                can_state_change_callback_t callback,
                                                void* user_data);

/**
 * @brief Callback API upon getting the CAN core clock rate
 * See @a can_get_core_clock() for argument description
 */
typedef int (*can_get_core_clock_t)(const struct device* dev, uint32_t* rate);

/**
 * @brief Optional callback API upon getting the maximum number of concurrent CAN RX filters
 * See @a can_get_max_filters() for argument description
 */
typedef int (*can_get_max_filters_t)(const struct device* dev, bool ide);

__subsystem struct can_driver_api {
    can_get_capabilities_t get_capabilities;
    can_start_t start;
    can_stop_t stop;
    can_set_mode_t set_mode;
    can_set_timing_t set_timing;
    can_send_t send;
    can_add_rx_filter_t add_rx_filter;
    can_remove_rx_filter_t remove_rx_filter;
    #if defined(CONFIG_CAN_MANUAL_RECOVERY_MODE) || defined(__DOXYGEN__)
    can_recover_t recover;
    #endif /* CONFIG_CAN_MANUAL_RECOVERY_MODE */
    can_get_state_t get_state;
    can_set_state_change_callback_t set_state_change_callback;
    can_get_core_clock_t get_core_clock;
    can_get_max_filters_t get_max_filters;
    /* Min values for the timing registers */
    struct can_timing timing_min;
    /* Max values for the timing registers */
    struct can_timing timing_max;
    #if defined(CONFIG_CAN_FD_MODE) || defined(__DOXYGEN__)
    can_set_timing_data_t set_timing_data;
    /* Min values for the timing registers during the data phase */
    struct can_timing timing_data_min;
    /* Max values for the timing registers during the data phase */
    struct can_timing timing_data_max;
    #endif /* CONFIG_CAN_FD_MODE */
};

/** @endcond */

#if defined(CONFIG_CAN_STATS) || defined(__DOXYGEN__)

#include <zephyr/stats/stats.h>

/** @cond INTERNAL_HIDDEN */

STATS_SECT_START(can)
STATS_SECT_ENTRY32(bit_error)
STATS_SECT_ENTRY32(bit0_error)
STATS_SECT_ENTRY32(bit1_error)
STATS_SECT_ENTRY32(stuff_error)
STATS_SECT_ENTRY32(crc_error)
STATS_SECT_ENTRY32(form_error)
STATS_SECT_ENTRY32(ack_error)
STATS_SECT_ENTRY32(rx_overrun)
STATS_SECT_END;

STATS_NAME_START(can)
STATS_NAME(can, bit_error)
STATS_NAME(can, bit0_error)
STATS_NAME(can, bit1_error)
STATS_NAME(can, stuff_error)
STATS_NAME(can, crc_error)
STATS_NAME(can, form_error)
STATS_NAME(can, ack_error)
STATS_NAME(can, rx_overrun)
STATS_NAME_END(can);

/** @endcond */

/**
 * @brief CAN specific device state which allows for CAN device class specific
 * additions
 */
struct can_device_state {
    /** Common device state. */
    struct device_state devstate;
    /** CAN device statistics */
    struct stats_can stats;
};

/** @cond INTERNAL_HIDDEN */

/**
 * @brief Get pointer to CAN statistics structure
 */
#define Z_CAN_GET_STATS(dev_)               \
    CONTAINER_OF(dev_->state, struct can_device_state, devstate)->stats

/** @endcond */

/**
 * @brief Increment the bit error counter for a CAN device
 *
 * The bit error counter is incremented when the CAN controller is unable to
 * transmit either a dominant or a recessive bit.
 *
 * @note This error counter should only be incremented if the CAN controller is unable to
 * distinquish between failure to transmit a dominant versus failure to transmit a recessive bit. If
 * the CAN controller supports distinguishing between the two, the `bit0` or `bit1` error counter
 * shall be incremented instead.
 *
 * @see CAN_STATS_BIT0_ERROR_INC()
 * @see CAN_STATS_BIT1_ERROR_INC()
 *
 * @param dev_ Pointer to the device structure for the driver instance.
 */
#define CAN_STATS_BIT_ERROR_INC(dev_)       \
    STATS_INC(Z_CAN_GET_STATS(dev_), bit_error)

/**
 * @brief Increment the bit0 error counter for a CAN device
 *
 * The bit0 error counter is incremented when the CAN controller is unable to
 * transmit a dominant bit.
 *
 * Incrementing this counter will automatically increment the bit error counter.
 * @see CAN_STATS_BIT_ERROR_INC()
 *
 * @param dev_ Pointer to the device structure for the driver instance.
 */
#define CAN_STATS_BIT0_ERROR_INC(dev_)      \
    do {                                    \
        STATS_INC(Z_CAN_GET_STATS(dev_), bit0_error);   \
        CAN_STATS_BIT_ERROR_INC(dev_);      \
    } while (0)

/**
 * @brief Increment the bit1 (recessive) error counter for a CAN device
 *
 * The bit1 error counter is incremented when the CAN controller is unable to
 * transmit a recessive bit.
 *
 * Incrementing this counter will automatically increment the bit error counter.
 * @see CAN_STATS_BIT_ERROR_INC()
 *
 * @param dev_ Pointer to the device structure for the driver instance.
 */
#define CAN_STATS_BIT1_ERROR_INC(dev_)      \
    do {                                    \
        STATS_INC(Z_CAN_GET_STATS(dev_), bit1_error);   \
        CAN_STATS_BIT_ERROR_INC(dev_);      \
    } while (0)

/**
 * @brief Increment the stuffing error counter for a CAN device
 *
 * The stuffing error counter is incremented when the CAN controller detects a
 * bit stuffing error.
 *
 * @param dev_ Pointer to the device structure for the driver instance.
 */
#define CAN_STATS_STUFF_ERROR_INC(dev_)     \
    STATS_INC(Z_CAN_GET_STATS(dev_), stuff_error)

/**
 * @brief Increment the CRC error counter for a CAN device
 *
 * The CRC error counter is incremented when the CAN controller detects a frame
 * with an invalid CRC.
 *
 * @param dev_ Pointer to the device structure for the driver instance.
 */
#define CAN_STATS_CRC_ERROR_INC(dev_)       \
    STATS_INC(Z_CAN_GET_STATS(dev_), crc_error)

/**
 * @brief Increment the form error counter for a CAN device
 *
 * The form error counter is incremented when the CAN controller detects a
 * fixed-form bit field containing illegal bits.
 *
 * @param dev_ Pointer to the device structure for the driver instance.
 */
#define CAN_STATS_FORM_ERROR_INC(dev_)      \
    STATS_INC(Z_CAN_GET_STATS(dev_), form_error)

/**
 * @brief Increment the acknowledge error counter for a CAN device
 *
 * The acknowledge error counter is incremented when the CAN controller does not
 * monitor a dominant bit in the ACK slot.
 *
 * @param dev_ Pointer to the device structure for the driver instance.
 */
#define CAN_STATS_ACK_ERROR_INC(dev_)       \
    STATS_INC(Z_CAN_GET_STATS(dev_), ack_error)

/**
 * @brief Increment the RX overrun counter for a CAN device
 *
 * The RX overrun counter is incremented when the CAN controller receives a CAN
 * frame matching an installed filter but lacks the capacity to store it (either
 * due to an already full RX mailbox or a full RX FIFO).
 *
 * @param dev_ Pointer to the device structure for the driver instance.
 */
#define CAN_STATS_RX_OVERRUN_INC(dev_)      \
    STATS_INC(Z_CAN_GET_STATS(dev_), rx_overrun)

/**
 * @brief Zero all statistics for a CAN device
 *
 * The driver is reponsible for resetting the statistics before starting the CAN
 * controller.
 *
 * @param dev_ Pointer to the device structure for the driver instance.
 */
#define CAN_STATS_RESET(dev_)               \
    stats_reset(&(Z_CAN_GET_STATS(dev_).s_hdr))

/** @cond INTERNAL_HIDDEN */

/**
 * @brief Define a statically allocated and section assigned CAN device state
 */
#define Z_CAN_DEVICE_STATE_DEFINE(dev_id)   \
    static struct can_device_state Z_DEVICE_STATE_NAME(dev_id)  \
    __attribute__((__section__(".z_devstate")))

/**
 * @brief Define a CAN device init wrapper function
 *
 * This does device instance specific initialization of common data (such as stats)
 * and calls the given init_fn
 */
<<<<<<< HEAD
#define Z_CAN_INIT_FN(dev_id, init_fn)					\
	static inline int UTIL_CAT(dev_id, _init)(const struct device *dev) \
	{								\
		struct can_device_state *state =			\
			CONTAINER_OF(dev->state, struct can_device_state, devstate); \
		stats_init(&state->stats.s_hdr, STATS_SIZE_32, 8,	\
			   STATS_NAME_INIT_PARMS(can));			\
		stats_register(dev->name, &(state->stats.s_hdr));	\
		if (!is_null_no_warn(init_fn)) {			\
			return init_fn(dev);				\
		}							\
									\
		return 0;						\
	}
=======
#define Z_CAN_INIT_FN(dev_id, init_fn)      \
    static inline int UTIL_CAT(dev_id, _init)(const struct device* dev) {   \
        struct can_device_state* state =    \
                CONTAINER_OF(dev->state, struct can_device_state, devstate);   \
        stats_init(&state->stats.s_hdr, STATS_SIZE_32, 8,   \
                   STATS_NAME_INIT_PARMS(can));             \
        stats_register(dev->name, &(state->stats.s_hdr));   \
        if (init_fn != NULL) {              \
            return init_fn(dev);            \
        }                                   \
                                            \
        return (0);                         \
    }
>>>>>>> c3974ddb

/** @endcond */

/**
 * @brief Like DEVICE_DT_DEFINE() with CAN device specifics.
 *
 * @details Defines a device which implements the CAN API. May generate a custom
 * device_state container struct and init_fn wrapper when needed depending on
 * @kconfig{CONFIG_CAN_STATS}.
 *
 * @param node_id   The devicetree node identifier.
 * @param init_fn   Name of the init function of the driver.
 * @param pm        PM device resources reference (NULL if device does not use PM).
 * @param data      Pointer to the device's private data.
 * @param config    The address to the structure containing the configuration
 *                  information for this instance of the driver.
 * @param level     The initialization level. See SYS_INIT() for
 *                  details.
 * @param prio      Priority within the selected initialization level. See
 *                  SYS_INIT() for details.
 * @param api       Provides an initial pointer to the API function struct
 *                  used by the driver. Can be NULL.
 */
#define CAN_DEVICE_DT_DEFINE(node_id, init_fn, pm, data, config, level, \
                             prio, api, ...)                    \
    Z_CAN_DEVICE_STATE_DEFINE(Z_DEVICE_DT_DEV_ID(node_id));     \
    Z_CAN_INIT_FN(Z_DEVICE_DT_DEV_ID(node_id), init_fn)         \
    Z_DEVICE_DEFINE(node_id, Z_DEVICE_DT_DEV_ID(node_id),       \
                    DEVICE_DT_NAME(node_id),                    \
                    &UTIL_CAT(Z_DEVICE_DT_DEV_ID(node_id), _init), \
                    pm, data, config, level, prio, api,         \
                    &(Z_DEVICE_STATE_NAME(Z_DEVICE_DT_DEV_ID(node_id)).devstate), \
                    __VA_ARGS__)

#else /* CONFIG_CAN_STATS */

#define CAN_STATS_BIT_ERROR_INC(dev_)
#define CAN_STATS_BIT0_ERROR_INC(dev_)
#define CAN_STATS_BIT1_ERROR_INC(dev_)
#define CAN_STATS_STUFF_ERROR_INC(dev_)
#define CAN_STATS_CRC_ERROR_INC(dev_)
#define CAN_STATS_FORM_ERROR_INC(dev_)
#define CAN_STATS_ACK_ERROR_INC(dev_)
#define CAN_STATS_RX_OVERRUN_INC(dev_)
#define CAN_STATS_RESET(dev_)

#define CAN_DEVICE_DT_DEFINE(node_id, init_fn, pm, data, config, level, \
                             prio, api, ...)                    \
    DEVICE_DT_DEFINE(node_id, init_fn, pm, data, config, level, \
                     prio, api, __VA_ARGS__)

#endif /* CONFIG_CAN_STATS */

/**
 * @brief Like CAN_DEVICE_DT_DEFINE() for an instance of a DT_DRV_COMPAT compatible
 *
 * @param inst Instance number. This is replaced by <tt>DT_DRV_COMPAT(inst)</tt>
 *             in the call to CAN_DEVICE_DT_DEFINE().
 * @param ...  Other parameters as expected by CAN_DEVICE_DT_DEFINE().
 */
#define CAN_DEVICE_DT_INST_DEFINE(inst, ...)        \
    CAN_DEVICE_DT_DEFINE(DT_DRV_INST(inst), __VA_ARGS__)

/**
 * @name CAN controller configuration
 *
 * @{
 */

/**
 * @brief Get the CAN core clock rate
 *
 * Returns the CAN core clock rate. One minimum time quantum (mtq) is 1/(core clock rate). The CAN
 * core clock can be further divided by the CAN clock prescaler (see the @a can_timing struct),
 * providing the time quantum (tq).
 *
 * @param dev  Pointer to the device structure for the driver instance.
 * @param[out] rate CAN core clock rate in Hz.
 *
 * @return 0 on success, or a negative error code on error
 */
__syscall int can_get_core_clock(const struct device* dev, uint32_t* rate);

static inline int z_impl_can_get_core_clock(const struct device* dev, uint32_t* rate) {
    const struct can_driver_api* api = (const struct can_driver_api*)dev->api;

    return (api->get_core_clock(dev, rate));
}

/**
 * @brief Get minimum supported bitrate
 *
 * Get the minimum supported bitrate for the CAN controller/transceiver combination.
 *
 * @param dev Pointer to the device structure for the driver instance.
 * @param[out] min_bitrate Minimum supported bitrate in bits/s
 *
 * @retval -EIO General input/output error.
 * @retval -ENOSYS If this function is not implemented by the driver.
 */
__syscall int can_get_min_bitrate(const struct device *dev, uint32_t *min_bitrate);

static inline int z_impl_can_get_min_bitrate(const struct device *dev, uint32_t *min_bitrate)
{
	const struct can_driver_config *common = (const struct can_driver_config *)dev->config;

	*min_bitrate = common->min_bitrate;

	return 0;
}

/**
 * @brief Get maximum supported bitrate
 *
 * Get the maximum supported bitrate for the CAN controller/transceiver combination.
 *
 * @param dev Pointer to the device structure for the driver instance.
 * @param[out] max_bitrate Maximum supported bitrate in bits/s
 *
 * @retval 0 If successful.
 * @retval -EIO General input/output error.
 * @retval -ENOSYS If this function is not implemented by the driver.
 */
__syscall int can_get_max_bitrate(const struct device* dev, uint32_t* max_bitrate);

static inline int z_impl_can_get_max_bitrate(const struct device* dev, uint32_t* max_bitrate) {
    const struct can_driver_config* common = (const struct can_driver_config*)dev->config;

    if (common->max_bitrate == 0U) {
        return (-ENOSYS);
    }

    *max_bitrate = common->max_bitrate;

    return (0);
}

/**
 * @brief Get the minimum supported timing parameter values.
 *
 * @param dev Pointer to the device structure for the driver instance.
 *
 * @return Pointer to the minimum supported timing parameter values.
 */
__syscall const struct can_timing* can_get_timing_min(const struct device* dev);

static inline const struct can_timing* z_impl_can_get_timing_min(const struct device* dev) {
    const struct can_driver_api* api = (const struct can_driver_api*)dev->api;

    return &api->timing_min;
}

/**
 * @brief Get the maximum supported timing parameter values.
 *
 * @param dev Pointer to the device structure for the driver instance.
 *
 * @return Pointer to the maximum supported timing parameter values.
 */
__syscall const struct can_timing* can_get_timing_max(const struct device* dev);

static inline const struct can_timing* z_impl_can_get_timing_max(const struct device* dev) {
    const struct can_driver_api* api = (const struct can_driver_api*)dev->api;

    return &api->timing_max;
}

/**
 * @brief Calculate timing parameters from bitrate and sample point
 *
 * Calculate the timing parameters from a given bitrate in bits/s and the
 * sampling point in permill (1/1000) of the entire bit time. The bitrate must
 * always match perfectly. If no result can be reached for the given parameters,
 * -EINVAL is returned.
 *
 * If the sample point is set to 0, this function defaults to a sample point of 75.0%
 * for bitrates over 800 kbit/s, 80.0% for bitrates over 500 kbit/s, and 87.5% for
 * all other bitrates.
 *
 * @note The requested ``sample_pnt`` will not always be matched perfectly. The
 * algorithm calculates the best possible match.
 *
 * @param dev        Pointer to the device structure for the driver instance.
 * @param[out] res   Result is written into the @a can_timing struct provided.
 * @param bitrate    Target bitrate in bits/s.
 * @param sample_pnt Sample point in permille of the entire bit time or 0 for
 *                   automatic sample point location.
 *
 * @retval 0 or positive sample point error on success.
 * @retval -EINVAL if the requested bitrate or sample point is out of range.
 * @retval -ENOTSUP if the requested bitrate is not supported.
 * @retval -EIO if @a can_get_core_clock() is not available.
 */
__syscall int can_calc_timing(const struct device* dev, struct can_timing* res,
                              uint32_t bitrate, uint16_t sample_pnt);

/**
 * @brief Get the minimum supported timing parameter values for the data phase.
 *
 * Same as @a can_get_timing_min() but for the minimum values for the data phase.
 *
 * @note @kconfig{CONFIG_CAN_FD_MODE} must be selected for this function to be
 * available.
 *
 * @param dev Pointer to the device structure for the driver instance.
 *
 * @return Pointer to the minimum supported timing parameter values, or NULL if
 *         CAN FD support is not implemented by the driver.
 */
__syscall const struct can_timing* can_get_timing_data_min(const struct device* dev);

#ifdef CONFIG_CAN_FD_MODE
static inline const struct can_timing* z_impl_can_get_timing_data_min(const struct device* dev) {
    const struct can_driver_api* api = (const struct can_driver_api*)dev->api;

    return &api->timing_data_min;
}
#endif /* CONFIG_CAN_FD_MODE */

/**
 * @brief Get the maximum supported timing parameter values for the data phase.
 *
 * Same as @a can_get_timing_max() but for the maximum values for the data phase.
 *
 * @note @kconfig{CONFIG_CAN_FD_MODE} must be selected for this function to be
 * available.
 *
 * @param dev Pointer to the device structure for the driver instance.
 *
 * @return Pointer to the maximum supported timing parameter values, or NULL if
 *         CAN FD support is not implemented by the driver.
 */
__syscall const struct can_timing* can_get_timing_data_max(const struct device* dev);

#ifdef CONFIG_CAN_FD_MODE
static inline const struct can_timing* z_impl_can_get_timing_data_max(const struct device* dev) {
    const struct can_driver_api* api = (const struct can_driver_api*)dev->api;

    return &api->timing_data_max;
}
#endif /* CONFIG_CAN_FD_MODE */

/**
 * @brief Calculate timing parameters for the data phase
 *
 * Same as @a can_calc_timing() but with the maximum and minimum values from the
 * data phase.
 *
 * @note @kconfig{CONFIG_CAN_FD_MODE} must be selected for this function to be
 * available.
 *
 * @param dev        Pointer to the device structure for the driver instance.
 * @param[out] res   Result is written into the @a can_timing struct provided.
 * @param bitrate    Target bitrate for the data phase in bits/s
 * @param sample_pnt Sample point for the data phase in permille of the entire bit
 *                   time or 0 for automatic sample point location.
 *
 * @retval 0 or positive sample point error on success.
 * @retval -EINVAL if the requested bitrate or sample point is out of range.
 * @retval -ENOTSUP if the requested bitrate is not supported.
 * @retval -EIO if @a can_get_core_clock() is not available.
 */
__syscall int can_calc_timing_data(const struct device* dev, struct can_timing* res,
                                   uint32_t bitrate, uint16_t sample_pnt);

/**
 * @brief Configure the bus timing for the data phase of a CAN FD controller.
 *
 * @note @kconfig{CONFIG_CAN_FD_MODE} must be selected for this function to be
 * available.
 *
 * @see can_set_timing()
 *
 * @param dev         Pointer to the device structure for the driver instance.
 * @param timing_data Bus timings for data phase
 *
 * @retval 0 If successful.
 * @retval -EBUSY if the CAN controller is not in stopped state.
 * @retval -EIO General input/output error, failed to configure device.
 * @retval -ENOTSUP if the timing parameters are not supported by the driver.
 * @retval -ENOSYS if CAN FD support is not implemented by the driver.
 */
__syscall int can_set_timing_data(const struct device* dev,
                                  const struct can_timing* timing_data);

/**
 * @brief Set the bitrate for the data phase of the CAN FD controller
 *
 * CAN in Automation (CiA) 301 v4.2.0 recommends a sample point location of
 * 87.5% percent for all bitrates. However, some CAN controllers have
 * difficulties meeting this for higher bitrates.
 *
 * This function defaults to using a sample point of 75.0% for bitrates over 800
 * kbit/s, 80.0% for bitrates over 500 kbit/s, and 87.5% for all other
 * bitrates. This is in line with the sample point locations used by the Linux
 * kernel.
 *
 * @note @kconfig{CONFIG_CAN_FD_MODE} must be selected for this function to be
 * available.
 *
 * @see can_set_bitrate()

 * @param dev          Pointer to the device structure for the driver instance.
 * @param bitrate_data Desired data phase bitrate.
 *
 * @retval 0 If successful.
 * @retval -EBUSY if the CAN controller is not in stopped state.
 * @retval -EINVAL if the requested bitrate is out of range.
 * @retval -ENOTSUP if the requested bitrate not supported by the CAN controller/transceiver
 *                  combination.
 * @retval -ERANGE if the resulting sample point is off by more than +/- 5%.
 * @retval -EIO General input/output error, failed to set bitrate.
 */
__syscall int can_set_bitrate_data(const struct device* dev, uint32_t bitrate_data);

/**
 * @brief Fill in the prescaler value for a given bitrate and timing
 *
 * Fill the prescaler value in the timing struct. The sjw, prop_seg, phase_seg1
 * and phase_seg2 must be given.
 *
 * The returned bitrate error is remainder of the division of the clock rate by
 * the bitrate times the timing segments.
 *
 * @deprecated This function allows for bitrate errors, but bitrate errors between nodes on the same
 *             network leads to them drifting apart after the start-of-frame (SOF) synchronization
 *             has taken place.
 *
 * @param dev     Pointer to the device structure for the driver instance.
 * @param timing  Result is written into the can_timing struct provided.
 * @param bitrate Target bitrate.
 *
 * @retval 0 or positive bitrate error.
 * @retval Negative error code on error.
 */
__deprecated int can_calc_prescaler(const struct device *dev, struct can_timing *timing,
                                    uint32_t bitrate);

/**
 * @brief Configure the bus timing of a CAN controller.
 *
 * @see can_set_timing_data()
 *
 * @param dev         Pointer to the device structure for the driver instance.
 * @param timing      Bus timings.
 *
 * @retval 0 If successful.
 * @retval -EBUSY if the CAN controller is not in stopped state.
 * @retval -ENOTSUP if the timing parameters are not supported by the driver.
 * @retval -EIO General input/output error, failed to configure device.
 */
__syscall int can_set_timing(const struct device* dev,
                             const struct can_timing* timing);

/**
 * @brief Get the supported modes of the CAN controller
 *
 * The returned capabilities may not necessarily be supported at the same time (e.g. some CAN
 * controllers support both ``CAN_MODE_LOOPBACK`` and ``CAN_MODE_LISTENONLY``, but not at the same
 * time).
 *
 * @param dev      Pointer to the device structure for the driver instance.
 * @param[out] cap Supported capabilities.
 *
 * @retval 0 If successful.
 * @retval -EIO General input/output error, failed to get capabilities.
 */
__syscall int can_get_capabilities(const struct device* dev, can_mode_t* cap);

static inline int z_impl_can_get_capabilities(const struct device* dev, can_mode_t* cap) {
    const struct can_driver_api* api = (const struct can_driver_api*)dev->api;

    return api->get_capabilities(dev, cap);
}

/**
 * @brief Get the CAN transceiver associated with the CAN controller
 *
 * Get a pointer to the device structure for the CAN transceiver associated with the CAN controller.
 *
 * @param dev Pointer to the device structure for the driver instance.
 * @return Pointer to the device structure for the associated CAN transceiver driver instance, or
 *         NULL if no transceiver is associated.
 */
__syscall const struct device *can_get_transceiver(const struct device *dev);

static const struct device *z_impl_can_get_transceiver(const struct device *dev)
{
	const struct can_driver_config *common = (const struct can_driver_config *)dev->config;

	return common->phy;
}

/**
 * @brief Start the CAN controller
 *
 * Bring the CAN controller out of `CAN_STATE_STOPPED`. This will reset the RX/TX error counters,
 * enable the CAN controller to participate in CAN communication, and enable the CAN tranceiver, if
 * supported.
 *
 * Starting the CAN controller resets all the CAN controller statistics.
 *
 * @see can_stop()
 * @see can_transceiver_enable()
 *
 * @param dev Pointer to the device structure for the driver instance.
 * @retval 0 if successful.
 * @retval -EALREADY if the device is already started.
 * @retval -EIO General input/output error, failed to start device.
 */
__syscall int can_start(const struct device* dev);

static inline int z_impl_can_start(const struct device* dev) {
    const struct can_driver_api* api = (const struct can_driver_api*)dev->api;

    return api->start(dev);
}

/**
 * @brief Stop the CAN controller
 *
 * Bring the CAN controller into `CAN_STATE_STOPPED`. This will disallow the CAN controller from
 * participating in CAN communication, abort any pending CAN frame transmissions, and disable the
 * CAN transceiver, if supported.
 *
 * @see can_start()
 * @see can_transceiver_disable()
 *
 * @param dev Pointer to the device structure for the driver instance.
 * @retval 0 if successful.
 * @retval -EALREADY if the device is already stopped.
 * @retval -EIO General input/output error, failed to stop device.
 */
__syscall int can_stop(const struct device* dev);

static inline int z_impl_can_stop(const struct device* dev) {
    const struct can_driver_api* api = (const struct can_driver_api*)dev->api;

    return api->stop(dev);
}

/**
 * @brief Set the CAN controller to the given operation mode
 *
 * @param dev  Pointer to the device structure for the driver instance.
 * @param mode Operation mode.
 *
 * @retval 0 If successful.
 * @retval -EBUSY if the CAN controller is not in stopped state.
 * @retval -EIO General input/output error, failed to configure device.
 */
__syscall int can_set_mode(const struct device* dev, can_mode_t mode);

static inline int z_impl_can_set_mode(const struct device* dev, can_mode_t mode) {
    const struct can_driver_api* api = (const struct can_driver_api*)dev->api;

    return (api->set_mode(dev, mode));
}

/**
 * @brief Get the operation mode of the CAN controller
 *
 * @param dev Pointer to the device structure for the driver instance.
 *
 * @return Current operation mode.
 */
__syscall can_mode_t can_get_mode(const struct device *dev);

static inline can_mode_t z_impl_can_get_mode(const struct device *dev)
{
	const struct can_driver_data *common = (const struct can_driver_data *)dev->data;

	return common->mode;
}

/**
 * @brief Set the bitrate of the CAN controller
 *
 * CAN in Automation (CiA) 301 v4.2.0 recommends a sample point location of
 * 87.5% percent for all bitrates. However, some CAN controllers have
 * difficulties meeting this for higher bitrates.
 *
 * This function defaults to using a sample point of 75.0% for bitrates over 800
 * kbit/s, 80.0% for bitrates over 500 kbit/s, and 87.5% for all other
 * bitrates. This is in line with the sample point locations used by the Linux
 * kernel.
 *
 * @see can_set_bitrate_data()
 *
 * @param dev          Pointer to the device structure for the driver instance.
 * @param bitrate      Desired arbitration phase bitrate.
 *
 * @retval 0 If successful.
 * @retval -EBUSY if the CAN controller is not in stopped state.
 * @retval -EINVAL if the requested bitrate is out of range.
 * @retval -ENOTSUP if the requested bitrate not supported by the CAN controller/transceiver
 *                  combination.
 * @retval -ERANGE if the resulting sample point is off by more than +/- 5%.
 * @retval -EIO General input/output error, failed to set bitrate.
 */
__syscall int can_set_bitrate(const struct device* dev, uint32_t bitrate);

/** @} */

/**
 * @name Transmitting CAN frames
 *
 * @{
 */

/**
 * @brief Queue a CAN frame for transmission on the CAN bus
 *
 * Queue a CAN frame for transmission on the CAN bus with optional timeout and
 * completion callback function.
 *
 * Queued CAN frames are transmitted in order according to the their priority:
 * - The lower the CAN-ID, the higher the priority.
 * - Data frames have higher priority than Remote Transmission Request (RTR)
 *   frames with identical CAN-IDs.
 * - Frames with standard (11-bit) identifiers have higher priority than frames
 *   with extended (29-bit) identifiers with identical base IDs (the higher 11
 *   bits of the extended identifier).
 * - Transmission order for queued frames with the same priority is hardware
 *   dependent.
 *
 * @note If transmitting segmented messages spanning multiple CAN frames with
 * identical CAN-IDs, the sender must ensure to only queue one frame at a time
 * if FIFO order is required.
 *
 * By default, the CAN controller will automatically retry transmission in case
 * of lost bus arbitration or missing acknowledge. Some CAN controllers support
 * disabling automatic retransmissions via ``CAN_MODE_ONE_SHOT``.
 *
 * @param dev       Pointer to the device structure for the driver instance.
 * @param frame     CAN frame to transmit.
 * @param timeout   Timeout waiting for a empty TX mailbox or ``K_FOREVER``.
 * @param callback  Optional callback for when the frame was sent or a
 *                  transmission error occurred. If ``NULL``, this function is
 *                  blocking until frame is sent. The callback must be ``NULL``
 *                  if called from user mode.
 * @param user_data User data to pass to callback function.
 *
 * @retval 0 if successful.
 * @retval -EINVAL if an invalid parameter was passed to the function.
 * @retval -ENOTSUP if an unsupported parameter was passed to the function.
 * @retval -ENETDOWN if the CAN controller is in stopped state.
 * @retval -ENETUNREACH if the CAN controller is in bus-off state.
 * @retval -EBUSY if CAN bus arbitration was lost (only applicable if automatic
 *                retransmissions are disabled).
 * @retval -EIO if a general transmit error occurred (e.g. missing ACK if
 *              automatic retransmissions are disabled).
 * @retval -EAGAIN on timeout.
 */
__syscall int can_send(const struct device* dev, const struct can_frame* frame,
                       k_timeout_t timeout, can_tx_callback_t callback,
                       void* user_data);

/** @} */

/**
 * @name Receiving CAN frames
 *
 * @{
 */

/**
 * @brief Add a callback function for a given CAN filter
 *
 * Add a callback to CAN identifiers specified by a filter. When a received CAN
 * frame matching the filter is received by the CAN controller, the callback
 * function is called in interrupt context.
 *
 * If a received frame matches more than one filter (i.e., the filter IDs/masks or
 * flags overlap), the priority of the match is hardware dependent.
 *
 * The same callback function can be used for multiple filters.
 *
 * @param dev       Pointer to the device structure for the driver instance.
 * @param callback  This function is called by the CAN controller driver whenever
 *                  a frame matching the filter is received.
 * @param user_data User data to pass to callback function.
 * @param filter    Pointer to a @a can_filter structure defining the filter.
 *
 * @retval filter_id on success.
 * @retval -ENOSPC if there are no free filters.
 * @retval -EINVAL if the requested filter type is invalid.
 * @retval -ENOTSUP if the requested filter type is not supported.
 */
static inline int can_add_rx_filter(const struct device* dev, can_rx_callback_t callback,
                                    void* user_data, const struct can_filter* filter) {
    const struct can_driver_api* api = (const struct can_driver_api*)dev->api;

    if (filter == NULL) {
        return (-EINVAL);
    }

    return (api->add_rx_filter(dev, callback, user_data, filter));
}

/**
 * @brief Statically define and initialize a CAN RX message queue.
 *
 * The message queue's ring buffer contains space for @a max_frames CAN frames.
 *
 * @see can_add_rx_filter_msgq()
 *
 * @param name       Name of the message queue.
 * @param max_frames Maximum number of CAN frames that can be queued.
 */
#define CAN_MSGQ_DEFINE(name, max_frames) \
    K_MSGQ_DEFINE(name, sizeof(struct can_frame), max_frames, 4)

/**
 * @brief Simple wrapper function for adding a message queue for a given filter
 *
 * Wrapper function for @a can_add_rx_filter() which puts received CAN frames
 * matching the filter in a message queue instead of calling a callback.
 *
 * If a received frame matches more than one filter (i.e., the filter IDs/masks or
 * flags overlap), the priority of the match is hardware dependent.
 *
 * The same message queue can be used for multiple filters.
 *
 * @note The message queue must be initialized before calling this function and
 * the caller must have appropriate permissions on it.
 *
 * @warning Message queue overruns are silently ignored and overrun frames
 * discarded. Custom error handling can be implemented by using
 * @a can_add_rx_filter() and @a k_msgq_put() directly.
 *
 * @param dev    Pointer to the device structure for the driver instance.
 * @param msgq   Pointer to the already initialized @a k_msgq struct.
 * @param filter Pointer to a @a can_filter structure defining the filter.
 *
 * @retval filter_id on success.
 * @retval -ENOSPC if there are no free filters.
 * @retval -ENOTSUP if the requested filter type is not supported.
 */
__syscall int can_add_rx_filter_msgq(const struct device* dev, struct k_msgq* msgq,
                                     const struct can_filter* filter);

/**
 * @brief Remove a CAN RX filter
 *
 * This routine removes a CAN RX filter based on the filter ID returned by @a
 * can_add_rx_filter() or @a can_add_rx_filter_msgq().
 *
 * @param dev       Pointer to the device structure for the driver instance.
 * @param filter_id Filter ID
 */
__syscall void can_remove_rx_filter(const struct device* dev, int filter_id);

static inline void z_impl_can_remove_rx_filter(const struct device* dev, int filter_id) {
    const struct can_driver_api* api = (const struct can_driver_api*)dev->api;

    api->remove_rx_filter(dev, filter_id);
}

/**
 * @brief Get maximum number of RX filters
 *
 * Get the maximum number of concurrent RX filters for the CAN controller.
 *
 * @param dev Pointer to the device structure for the driver instance.
 * @param ide Get the maximum standard (11-bit) CAN ID filters if false, or extended (29-bit) CAN ID
 *            filters if true.
 *
 * @retval Positive number of maximum concurrent filters.
 * @retval -EIO General input/output error.
 * @retval -ENOSYS If this function is not implemented by the driver.
 */
__syscall int can_get_max_filters(const struct device* dev, bool ide);

static inline int z_impl_can_get_max_filters(const struct device* dev, bool ide) {
    const struct can_driver_api* api = (const struct can_driver_api*)dev->api;

    if (api->get_max_filters == NULL) {
        return (-ENOSYS);
    }

    return api->get_max_filters(dev, ide);
}

/** @} */

/**
 * @name CAN bus error reporting and handling
 *
 * @{
 */

/**
 * @brief Get current CAN controller state
 *
 * Returns the current state and optionally the error counter values of the CAN
 * controller.
 *
 * @param dev          Pointer to the device structure for the driver instance.
 * @param[out] state   Pointer to the state destination enum or NULL.
 * @param[out] err_cnt Pointer to the err_cnt destination structure or NULL.
 *
 * @retval 0 If successful.
 * @retval -EIO General input/output error, failed to get state.
 */
__syscall int can_get_state(const struct device* dev, enum can_state* state,
                            struct can_bus_err_cnt* err_cnt);

static inline int z_impl_can_get_state(const struct device* dev, enum can_state* state,
                                       struct can_bus_err_cnt* err_cnt) {
    const struct can_driver_api* api = (const struct can_driver_api*)dev->api;

    return api->get_state(dev, state, err_cnt);
}

/**
 * @brief Recover from bus-off state
 *
 * Recover the CAN controller from bus-off state to error-active state.
 *
 * @note @kconfig{CONFIG_CAN_MANUAL_RECOVERY_MODE} must be enabled for this
 * function to be available.
 *
 * @param dev     Pointer to the device structure for the driver instance.
 * @param timeout Timeout for waiting for the recovery or ``K_FOREVER``.
 *
 * @retval 0 on success.
 * @retval -ENOTSUP if the CAN controller is not in manual recovery mode.
 * @retval -ENETDOWN if the CAN controller is in stopped state.
 * @retval -EAGAIN on timeout.
 * @retval -ENOSYS If this function is not implemented by the driver.
 */
__syscall int can_recover(const struct device* dev, k_timeout_t timeout);

#ifdef CONFIG_CAN_MANUAL_RECOVERY_MODE
static inline int z_impl_can_recover(const struct device* dev, k_timeout_t timeout) {
    const struct can_driver_api* api = (const struct can_driver_api *)dev->api;

    if (api->recover == NULL) {
        return (-ENOSYS);
    }

    return (api->recover(dev, timeout));
}
#endif /* CONFIG_CAN_MANUAL_RECOVERY_MODE */

/**
 * @brief Set a callback for CAN controller state change events
 *
 * Set the callback for CAN controller state change events. The callback
 * function will be called in interrupt context.
 *
 * Only one callback can be registered per controller. Calling this function
 * again overrides any previously registered callback.
 *
 * @param dev       Pointer to the device structure for the driver instance.
 * @param callback  Callback function.
 * @param user_data User data to pass to callback function.
 */
static inline void can_set_state_change_callback(const struct device* dev,
                                                 can_state_change_callback_t callback,
                                                 void* user_data) {
    const struct can_driver_api* api = (const struct can_driver_api*)dev->api;

    api->set_state_change_callback(dev, callback, user_data);
}

/** @} */

/**
 * @name CAN statistics
 *
 * @{
 */

/**
 * @brief Get the bit error counter for a CAN device
 *
 * The bit error counter is incremented when the CAN controller is unable to
 * transmit either a dominant or a recessive bit.
 *
 * @note @kconfig{CONFIG_CAN_STATS} must be selected for this function to be
 * available.
 *
 * @param dev Pointer to the device structure for the driver instance.
 * @return bit error counter
 */
__syscall uint32_t can_stats_get_bit_errors(const struct device* dev);

#ifdef CONFIG_CAN_STATS
static inline uint32_t z_impl_can_stats_get_bit_errors(const struct device* dev) {
    return Z_CAN_GET_STATS(dev).bit_error;
}
#endif /* CONFIG_CAN_STATS */

/**
 * @brief Get the bit0 error counter for a CAN device
 *
 * The bit0 error counter is incremented when the CAN controller is unable to
 * transmit a dominant bit.
 *
 * @note @kconfig{CONFIG_CAN_STATS} must be selected for this function to be
 * available.
 *
 * @see can_stats_get_bit_errors()
 *
 * @param dev Pointer to the device structure for the driver instance.
 * @return bit0 error counter
 */
__syscall uint32_t can_stats_get_bit0_errors(const struct device *dev);

#ifdef CONFIG_CAN_STATS
static inline uint32_t z_impl_can_stats_get_bit0_errors(const struct device *dev)
{
	return Z_CAN_GET_STATS(dev).bit0_error;
}
#endif /* CONFIG_CAN_STATS */

/**
 * @brief Get the bit1 error counter for a CAN device
 *
 * The bit1 error counter is incremented when the CAN controller is unable to
 * transmit a recessive bit.
 *
 * @note @kconfig{CONFIG_CAN_STATS} must be selected for this function to be
 * available.
 *
 * @see can_stats_get_bit_errors()
 *
 * @param dev Pointer to the device structure for the driver instance.
 * @return bit1 error counter
 */
__syscall uint32_t can_stats_get_bit1_errors(const struct device *dev);

#ifdef CONFIG_CAN_STATS
static inline uint32_t z_impl_can_stats_get_bit1_errors(const struct device *dev)
{
	return Z_CAN_GET_STATS(dev).bit1_error;
}
#endif /* CONFIG_CAN_STATS */

/**
 * @brief Get the stuffing error counter for a CAN device
 *
 * The stuffing error counter is incremented when the CAN controller detects a
 * bit stuffing error.
 *
 * @note @kconfig{CONFIG_CAN_STATS} must be selected for this function to be
 * available.
 *
 * @param dev Pointer to the device structure for the driver instance.
 * @return stuffing error counter
 */
__syscall uint32_t can_stats_get_stuff_errors(const struct device *dev);

#ifdef CONFIG_CAN_STATS
static inline uint32_t z_impl_can_stats_get_stuff_errors(const struct device *dev)
{
	return Z_CAN_GET_STATS(dev).stuff_error;
}
#endif /* CONFIG_CAN_STATS */

/**
 * @brief Get the CRC error counter for a CAN device
 *
 * The CRC error counter is incremented when the CAN controller detects a frame
 * with an invalid CRC.
 *
 * @note @kconfig{CONFIG_CAN_STATS} must be selected for this function to be
 * available.
 *
 * @param dev Pointer to the device structure for the driver instance.
 * @return CRC error counter
 */
__syscall uint32_t can_stats_get_crc_errors(const struct device *dev);

#ifdef CONFIG_CAN_STATS
static inline uint32_t z_impl_can_stats_get_crc_errors(const struct device *dev)
{
	return Z_CAN_GET_STATS(dev).crc_error;
}
#endif /* CONFIG_CAN_STATS */

/**
 * @brief Get the form error counter for a CAN device
 *
 * The form error counter is incremented when the CAN controller detects a
 * fixed-form bit field containing illegal bits.
 *
 * @note @kconfig{CONFIG_CAN_STATS} must be selected for this function to be
 * available.
 *
 * @param dev Pointer to the device structure for the driver instance.
 * @return form error counter
 */
__syscall uint32_t can_stats_get_form_errors(const struct device *dev);

#ifdef CONFIG_CAN_STATS
static inline uint32_t z_impl_can_stats_get_form_errors(const struct device *dev)
{
	return Z_CAN_GET_STATS(dev).form_error;
}
#endif /* CONFIG_CAN_STATS */

/**
 * @brief Get the acknowledge error counter for a CAN device
 *
 * The acknowledge error counter is incremented when the CAN controller does not
 * monitor a dominant bit in the ACK slot.
 *
 * @note @kconfig{CONFIG_CAN_STATS} must be selected for this function to be
 * available.
 *
 * @param dev Pointer to the device structure for the driver instance.
 * @return acknowledge error counter
 */
__syscall uint32_t can_stats_get_ack_errors(const struct device *dev);

#ifdef CONFIG_CAN_STATS
static inline uint32_t z_impl_can_stats_get_ack_errors(const struct device *dev)
{
	return Z_CAN_GET_STATS(dev).ack_error;
}
#endif /* CONFIG_CAN_STATS */

/**
 * @brief Get the RX overrun counter for a CAN device
 *
 * The RX overrun counter is incremented when the CAN controller receives a CAN
 * frame matching an installed filter but lacks the capacity to store it (either
 * due to an already full RX mailbox or a full RX FIFO).
 *
 * @note @kconfig{CONFIG_CAN_STATS} must be selected for this function to be
 * available.
 *
 * @param dev Pointer to the device structure for the driver instance.
 * @return RX overrun counter
 */
__syscall uint32_t can_stats_get_rx_overruns(const struct device *dev);

#ifdef CONFIG_CAN_STATS
static inline uint32_t z_impl_can_stats_get_rx_overruns(const struct device *dev)
{
	return Z_CAN_GET_STATS(dev).rx_overrun;
}
#endif /* CONFIG_CAN_STATS */

/** @} */

/**
 * @name CAN utility functions
 *
 * @{
 */

/**
 * @brief Convert from Data Length Code (DLC) to the number of data bytes
 *
 * @param dlc Data Length Code (DLC).
 *
 * @retval Number of bytes.
 */
static inline uint8_t can_dlc_to_bytes(uint8_t dlc) {
    static const uint8_t dlc_table[] = { 0,  1,  2,  3,  4,  5,  6, 7, 8,
                                        12, 16, 20, 24, 32, 48, 64};

    return (dlc_table[MIN(dlc, ARRAY_SIZE(dlc_table) - 1)]);
}

/**
 * @brief Convert from number of bytes to Data Length Code (DLC)
 *
 * @param num_bytes Number of bytes.
 *
 * @retval Data Length Code (DLC).
 */
static inline uint8_t can_bytes_to_dlc(uint8_t num_bytes) {
    return num_bytes <= 8  ? num_bytes :
           num_bytes <= 12 ? 9  :
           num_bytes <= 16 ? 10 :
           num_bytes <= 20 ? 11 :
           num_bytes <= 24 ? 12 :
           num_bytes <= 32 ? 13 :
           num_bytes <= 48 ? 14 :
           15;
}

/**
 * @brief Check if a CAN frame matches a CAN filter
 *
 * @param frame CAN frame.
 * @param filter CAN filter.
 * @return true if the CAN frame matches the CAN filter, false otherwise
 */
static inline bool can_frame_matches_filter(const struct can_frame* frame,
                                            const struct can_filter* filter) {
    if ((frame->flags & CAN_FRAME_IDE) != 0 && (filter->flags & CAN_FILTER_IDE) == 0) {
        /* Extended (29-bit) ID frame, standard (11-bit) filter */
        return (false);
    }

    if ((frame->flags & CAN_FRAME_IDE) == 0 && (filter->flags & CAN_FILTER_IDE) != 0) {
        /* Standard (11-bit) ID frame, extended (29-bit) filter */
        return (false);
    }

    if ((frame->id ^ filter->id) & filter->mask) {
        /* Masked ID mismatch */
        return (false);
    }

    return (true);
}

/** @} */

/**
 * @}
 */

#ifdef __cplusplus
}
#endif

#include <syscalls/can.h>

#endif /* ZEPHYR_INCLUDE_DRIVERS_CAN_H_ */<|MERGE_RESOLUTION|>--- conflicted
+++ resolved
@@ -339,9 +339,9 @@
  * @param _tdco_max    Maximum supported TDC Offset value in mtq.
  * @return             Calculated TDC Offset value in mtq.
  */
-#define CAN_CALC_TDCO(_timing_data, _tdco_min, _tdco_max)                                          \
-	CLAMP((1U + _timing_data->prop_seg + _timing_data->phase_seg1) * _timing_data->prescaler,  \
-	      _tdco_min, _tdco_max)
+#define CAN_CALC_TDCO(_timing_data, _tdco_min, _tdco_max)                                           \
+        CLAMP((1U + _timing_data->prop_seg + _timing_data->phase_seg1) * _timing_data->prescaler,   \
+              _tdco_min, _tdco_max)
 
 /**
  * @brief Common CAN controller driver configuration.
@@ -738,36 +738,19 @@
  * This does device instance specific initialization of common data (such as stats)
  * and calls the given init_fn
  */
-<<<<<<< HEAD
-#define Z_CAN_INIT_FN(dev_id, init_fn)					\
-	static inline int UTIL_CAT(dev_id, _init)(const struct device *dev) \
-	{								\
-		struct can_device_state *state =			\
-			CONTAINER_OF(dev->state, struct can_device_state, devstate); \
-		stats_init(&state->stats.s_hdr, STATS_SIZE_32, 8,	\
-			   STATS_NAME_INIT_PARMS(can));			\
-		stats_register(dev->name, &(state->stats.s_hdr));	\
-		if (!is_null_no_warn(init_fn)) {			\
-			return init_fn(dev);				\
-		}							\
-									\
-		return 0;						\
-	}
-=======
 #define Z_CAN_INIT_FN(dev_id, init_fn)      \
-    static inline int UTIL_CAT(dev_id, _init)(const struct device* dev) {   \
+    static inline int UTIL_CAT(dev_id, _init)(const struct device* dev) {       \
         struct can_device_state* state =    \
-                CONTAINER_OF(dev->state, struct can_device_state, devstate);   \
+                CONTAINER_OF(dev->state, struct can_device_state, devstate);    \
         stats_init(&state->stats.s_hdr, STATS_SIZE_32, 8,   \
                    STATS_NAME_INIT_PARMS(can));             \
         stats_register(dev->name, &(state->stats.s_hdr));   \
-        if (init_fn != NULL) {              \
+        if (!is_null_no_warn(init_fn)) {    \
             return init_fn(dev);            \
         }                                   \
                                             \
         return (0);                         \
     }
->>>>>>> c3974ddb
 
 /** @endcond */
 
@@ -872,11 +855,11 @@
 
 static inline int z_impl_can_get_min_bitrate(const struct device *dev, uint32_t *min_bitrate)
 {
-	const struct can_driver_config *common = (const struct can_driver_config *)dev->config;
-
-	*min_bitrate = common->min_bitrate;
-
-	return 0;
+    const struct can_driver_config *common = (const struct can_driver_config *)dev->config;
+
+    *min_bitrate = common->min_bitrate;
+
+    return 0;
 }
 
 /**
@@ -1156,9 +1139,9 @@
 
 static const struct device *z_impl_can_get_transceiver(const struct device *dev)
 {
-	const struct can_driver_config *common = (const struct can_driver_config *)dev->config;
-
-	return common->phy;
+    const struct can_driver_config *common = (const struct can_driver_config *)dev->config;
+
+    return common->phy;
 }
 
 /**
@@ -1238,9 +1221,9 @@
 
 static inline can_mode_t z_impl_can_get_mode(const struct device *dev)
 {
-	const struct can_driver_data *common = (const struct can_driver_data *)dev->data;
-
-	return common->mode;
+    const struct can_driver_data *common = (const struct can_driver_data *)dev->data;
+
+    return common->mode;
 }
 
 /**
@@ -1582,7 +1565,7 @@
 #ifdef CONFIG_CAN_STATS
 static inline uint32_t z_impl_can_stats_get_bit0_errors(const struct device *dev)
 {
-	return Z_CAN_GET_STATS(dev).bit0_error;
+    return Z_CAN_GET_STATS(dev).bit0_error;
 }
 #endif /* CONFIG_CAN_STATS */
 
@@ -1605,7 +1588,7 @@
 #ifdef CONFIG_CAN_STATS
 static inline uint32_t z_impl_can_stats_get_bit1_errors(const struct device *dev)
 {
-	return Z_CAN_GET_STATS(dev).bit1_error;
+    return Z_CAN_GET_STATS(dev).bit1_error;
 }
 #endif /* CONFIG_CAN_STATS */
 
@@ -1626,7 +1609,7 @@
 #ifdef CONFIG_CAN_STATS
 static inline uint32_t z_impl_can_stats_get_stuff_errors(const struct device *dev)
 {
-	return Z_CAN_GET_STATS(dev).stuff_error;
+    return Z_CAN_GET_STATS(dev).stuff_error;
 }
 #endif /* CONFIG_CAN_STATS */
 
@@ -1647,7 +1630,7 @@
 #ifdef CONFIG_CAN_STATS
 static inline uint32_t z_impl_can_stats_get_crc_errors(const struct device *dev)
 {
-	return Z_CAN_GET_STATS(dev).crc_error;
+    return Z_CAN_GET_STATS(dev).crc_error;
 }
 #endif /* CONFIG_CAN_STATS */
 
@@ -1668,7 +1651,7 @@
 #ifdef CONFIG_CAN_STATS
 static inline uint32_t z_impl_can_stats_get_form_errors(const struct device *dev)
 {
-	return Z_CAN_GET_STATS(dev).form_error;
+    return Z_CAN_GET_STATS(dev).form_error;
 }
 #endif /* CONFIG_CAN_STATS */
 
@@ -1689,7 +1672,7 @@
 #ifdef CONFIG_CAN_STATS
 static inline uint32_t z_impl_can_stats_get_ack_errors(const struct device *dev)
 {
-	return Z_CAN_GET_STATS(dev).ack_error;
+    return Z_CAN_GET_STATS(dev).ack_error;
 }
 #endif /* CONFIG_CAN_STATS */
 
@@ -1711,7 +1694,7 @@
 #ifdef CONFIG_CAN_STATS
 static inline uint32_t z_impl_can_stats_get_rx_overruns(const struct device *dev)
 {
-	return Z_CAN_GET_STATS(dev).rx_overrun;
+    return Z_CAN_GET_STATS(dev).rx_overrun;
 }
 #endif /* CONFIG_CAN_STATS */
 
@@ -1731,8 +1714,8 @@
  * @retval Number of bytes.
  */
 static inline uint8_t can_dlc_to_bytes(uint8_t dlc) {
-    static const uint8_t dlc_table[] = { 0,  1,  2,  3,  4,  5,  6, 7, 8,
-                                        12, 16, 20, 24, 32, 48, 64};
+    static const uint8_t dlc_table[] = { 0,  1,  2,  3,  4,  5,  6, 7, 8, 12,
+                                        16, 20, 24, 32, 48, 64};
 
     return (dlc_table[MIN(dlc, ARRAY_SIZE(dlc_table) - 1)]);
 }
