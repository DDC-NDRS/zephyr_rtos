/*
 * Copyright (c) 2021 Vestas Wind Systems A/S
 * Copyright (c) 2018 Karsten Koenig
 * Copyright (c) 2018 Alexander Wachter
 *
 * SPDX-License-Identifier: Apache-2.0
 */

/**
 * @file
 * @brief Controller Area Network (CAN) driver API.
 */

#ifndef ZEPHYR_INCLUDE_DRIVERS_CAN_H_
#define ZEPHYR_INCLUDE_DRIVERS_CAN_H_

#include <errno.h>

#include <zephyr/types.h>
#include <zephyr/device.h>
#include <zephyr/kernel.h>
#include <string.h>
#include <zephyr/sys_clock.h>
#include <zephyr/sys/util.h>

#ifdef __cplusplus
extern "C" {
#endif

/**
 * @brief CAN Interface
 * @defgroup can_interface CAN Interface
 * @since 1.12
 * @version 1.1.0
 * @ingroup io_interfaces
 * @{
 */

/**
 * @name CAN frame definitions
 * @{
 */

/**
 * @brief Bit mask for a standard (11-bit) CAN identifier.
 */
#define /**/CAN_STD_ID_MASK     0x7FFU
/**
 * @brief Maximum value for a standard (11-bit) CAN identifier.
 *
 * @deprecated Use ``CAN_STD_ID_MASK`` instead.
 */
#define CAN_MAX_STD_ID  CAN_STD_ID_MASK __DEPRECATED_MACRO
/**
 * @brief Bit mask for an extended (29-bit) CAN identifier.
 */
#define /**/CAN_EXT_ID_MASK     0x1FFFFFFFU
/**
 * @brief Maximum value for an extended (29-bit) CAN identifier.
 *
 * @deprecated Use ``CAN_EXT_ID_MASK`` instead.
 */
#define CAN_MAX_EXT_ID  CAN_EXT_ID_MASK __DEPRECATED_MACRO
/**
 * @brief Maximum data length code for CAN 2.0A/2.0B.
 */
#define /**/CAN_MAX_DLC         8U
/**
 * @brief Maximum data length code for CAN FD.
 */
#define /**/CANFD_MAX_DLC       15U

/**
 * @cond INTERNAL_HIDDEN
 * Internally calculated maximum data length
 */
#ifndef CONFIG_CAN_FD_MODE
#define CAN_MAX_DLEN    8U
#else
#define CAN_MAX_DLEN    64U
#endif /* CONFIG_CAN_FD_MODE */

/** @endcond */

/** @} */

/**
 * @name CAN controller mode flags
 * @anchor CAN_MODE_FLAGS
 *
 * @{
 */

/** Normal mode. */
#define /**/CAN_MODE_NORMAL         0

/** Controller is in loopback mode (receives own frames). */
#define /**/CAN_MODE_LOOPBACK       BIT(0)

/** Controller is not allowed to send dominant bits. */
#define /**/CAN_MODE_LISTENONLY     BIT(1)

/** Controller allows transmitting/receiving CAN FD frames. */
#define /**/CAN_MODE_FD             BIT(2)

/** Controller does not retransmit in case of lost arbitration or missing ACK */
#define /**/CAN_MODE_ONE_SHOT       BIT(3)

/** Controller uses triple sampling mode */
#define /**/CAN_MODE_3_SAMPLES      BIT(4)

/** Controller requires manual recovery after entering bus-off state */
#define CAN_MODE_MANUAL_RECOVERY    BIT(5)

/** @} */

/**
 * @brief Provides a type to hold CAN controller configuration flags.
 *
 * The lower 24 bits are reserved for common CAN controller mode flags. The upper 8 bits are
 * reserved for CAN controller/driver specific flags.
 *
 * @see @ref CAN_MODE_FLAGS.
 */
typedef uint32_t can_mode_t;

/**
 * @brief Defines the state of the CAN controller
 */
enum can_state {
    /** Error-active state (RX/TX error count < 96). */
    CAN_STATE_ERROR_ACTIVE,
    /** Error-warning state (RX/TX error count < 128). */
    CAN_STATE_ERROR_WARNING,
    /** Error-passive state (RX/TX error count < 256). */
    CAN_STATE_ERROR_PASSIVE,
    /** Bus-off state (RX/TX error count >= 256). */
    CAN_STATE_BUS_OFF,
    /** CAN controller is stopped and does not participate in CAN communication. */
    CAN_STATE_STOPPED,
};

/**
 * @name CAN frame flags
 * @anchor CAN_FRAME_FLAGS
 *
 * @{
 */

/** Frame uses extended (29-bit) CAN ID */
#define CAN_FRAME_IDE BIT(0)

/** Frame is a Remote Transmission Request (RTR) */
#define CAN_FRAME_RTR BIT(1)

/** Frame uses CAN FD format (FDF) */
#define CAN_FRAME_FDF BIT(2)

/** Frame uses CAN FD Baud Rate Switch (BRS). Only valid in combination with ``CAN_FRAME_FDF``. */
#define CAN_FRAME_BRS BIT(3)

/** CAN FD Error State Indicator (ESI). Indicates that the transmitting node is in error-passive
 * state. Only valid in combination with ``CAN_FRAME_FDF``.
 */
#define CAN_FRAME_ESI BIT(4)

/** @} */

/**
 * @brief CAN frame structure
 */
struct can_frame {
    /** Standard (11-bit) or extended (29-bit) CAN identifier. */
    uint32_t id;
    /** Data Length Code (DLC) indicating data length in bytes. */
    uint8_t dlc;
    /** Flags. @see @ref CAN_FRAME_FLAGS. */
    uint8_t flags;
    #if defined(CONFIG_CAN_RX_TIMESTAMP) || defined(__DOXYGEN__)
    /** Captured value of the free-running timer in the CAN controller when
     * this frame was received. The timer is incremented every bit time and
     * captured at the start of frame bit (SOF).
     *
     * @note @kconfig{CONFIG_CAN_RX_TIMESTAMP} must be selected for this
     * field to be available.
     */
    uint16_t timestamp;
    #else
    /** @cond INTERNAL_HIDDEN */
    /** Padding. */
    uint16_t reserved;
    /** @endcond */
    #endif
    /** The frame payload data. */
    union {
        /** Payload data accessed as unsigned 8 bit values. */
        uint8_t data[CAN_MAX_DLEN];
        /** Payload data accessed as unsigned 32 bit values. */
        uint32_t data_32[DIV_ROUND_UP(CAN_MAX_DLEN, sizeof(uint32_t))];
    };
};

/**
 * @name CAN filter flags
 * @anchor CAN_FILTER_FLAGS
 *
 * @{
 */

/** Filter matches frames with extended (29-bit) CAN IDs */
#define CAN_FILTER_IDE  BIT(0)

/** @} */

/**
 * @brief CAN filter structure
 */
struct can_filter {
    /** CAN identifier to match. */
    uint32_t id;
    /** CAN identifier matching mask. If a bit in this mask is 0, the value
     * of the corresponding bit in the ``id`` field is ignored by the filter.
     */
    uint32_t mask;
    /** Flags. @see @ref CAN_FILTER_FLAGS. */
    uint8_t flags;
};

/**
 * @brief CAN controller error counters
 */
struct can_bus_err_cnt {
    /** Value of the CAN controller transmit error counter. */
    uint8_t tx_err_cnt;
    /** Value of the CAN controller receive error counter. */
    uint8_t rx_err_cnt;
};

/**
 * @brief CAN bus timing structure
 *
 * This struct is used to pass bus timing values to the configuration and
 * bitrate calculation functions.
 *
 * The propagation segment represents the time of the signal propagation. Phase
 * segment 1 and phase segment 2 define the sampling point. The ``prop_seg`` and
 * ``phase_seg1`` values affect the sampling point in the same way and some
 * controllers only have a register for the sum of those two. The sync segment
 * always has a length of 1 time quantum (see below).
 *
 * @code{.text}
 *
 * +---------+----------+------------+------------+
 * |sync_seg | prop_seg | phase_seg1 | phase_seg2 |
 * +---------+----------+------------+------------+
 *                                   ^
 *                             Sampling-Point
 *
 * @endcode
 *
 * 1 time quantum (tq) has the length of 1/(core_clock / prescaler). The bitrate
 * is defined by the core clock divided by the prescaler and the sum of the
 * segments:
 *
 *   br = (core_clock / prescaler) / (1 + prop_seg + phase_seg1 + phase_seg2)
 *
 * The Synchronization Jump Width (SJW) defines the amount of time quanta the
 * sample point can be moved. The sample point is moved when resynchronization
 * is needed.
 */
struct can_timing {
    /** Synchronization jump width. */
    uint16_t sjw;

    /** Propagation segment. */
    uint16_t prop_seg;

    /** Phase segment 1. */
    uint16_t phase_seg1;

    /** Phase segment 2. */
    uint16_t phase_seg2;

    /** Prescaler value. */
    uint16_t prescaler;
};

/**
 * @brief Defines the application callback handler function signature
 *
 * @param dev       Pointer to the device structure for the driver instance.
 * @param error     Status of the performed send operation. See the list of
 *                  return values for @a can_send() for value descriptions.
 * @param user_data User data provided when the frame was sent.
 */
typedef void (*can_tx_callback_t)(const struct device* dev, int error, void* user_data);

/**
 * @brief Defines the application callback handler function signature for receiving.
 *
 * @param dev       Pointer to the device structure for the driver instance.
 * @param frame     Received frame.
 * @param user_data User data provided when the filter was added.
 */
typedef void (*can_rx_callback_t)(const struct device* dev, struct can_frame* frame,
                                  void* user_data);

/**
 * @brief Defines the state change callback handler function signature
 *
 * @param dev       Pointer to the device structure for the driver instance.
 * @param state     State of the CAN controller.
 * @param err_cnt   CAN controller error counter values.
 * @param user_data User data provided the callback was set.
 */
typedef void (*can_state_change_callback_t)(const struct device* dev,
                                            enum can_state state,
                                            struct can_bus_err_cnt err_cnt,
                                            void* user_data);

/**
 * @cond INTERNAL_HIDDEN
 *
 * For internal driver use only, skip these in public documentation.
 */

/**
 * @brief Calculate Transmitter Delay Compensation Offset from data phase timing parameters.
 *
 * Calculates the TDC Offset in minimum time quanta (mtq) using the sample point and CAN core clock
 * prescaler specified by a set of data phase timing parameters.
 *
 * The result is clamped to the minimum/maximum supported TDC Offset values provided.
 *
 * @param _timing_data Pointer to data phase timing parameters.
 * @param _tdco_min    Minimum supported TDC Offset value in mtq.
 * @param _tdco_max    Maximum supported TDC Offset value in mtq.
 * @return             Calculated TDC Offset value in mtq.
 */
#define CAN_CALC_TDCO(_timing_data, _tdco_min, _tdco_max)                                       \
    CLAMP((1U + _timing_data->prop_seg + _timing_data->phase_seg1) * _timing_data->prescaler,   \
          _tdco_min, _tdco_max)

/**
 * @brief Common CAN controller driver configuration.
 *
 * This structure is common to all CAN controller drivers and is expected to be the first element in
 * the object pointed to by the config field in the device structure.
 */
struct can_driver_config {
<<<<<<< HEAD
	/** Pointer to the device structure for the associated CAN transceiver device or NULL. */
	const struct device *phy;
	/** The minimum bitrate supported by the CAN controller/transceiver combination. */
	uint32_t min_bitrate;
	/** The maximum bitrate supported by the CAN controller/transceiver combination. */
	uint32_t max_bitrate;
	/** Initial CAN classic/CAN FD arbitration phase bitrate. */
	uint32_t bitrate;
	/** Initial CAN classic/CAN FD arbitration phase sample point in permille. */
	uint16_t sample_point;
#ifdef CONFIG_CAN_FD_MODE
	/** Initial CAN FD data phase sample point in permille. */
	uint16_t sample_point_data;
	/** Initial CAN FD data phase bitrate. */
	uint32_t bitrate_data;
#endif /* CONFIG_CAN_FD_MODE */
=======
    /** Pointer to the device structure for the associated CAN transceiver device or NULL. */
    const struct device* phy;

    /** The minimum bitrate supported by the CAN controller/transceiver combination. */
    uint32_t min_bitrate;

    /** The maximum bitrate supported by the CAN controller/transceiver combination. */
    uint32_t max_bitrate;

    /** Initial CAN classic/CAN FD arbitration phase bitrate. */
    uint32_t bus_speed;

    /** Initial CAN classic/CAN FD arbitration phase sample point in permille. */
    uint16_t sample_point;

    #ifdef CONFIG_CAN_FD_MODE
    /** Initial CAN FD data phase sample point in permille. */
    uint16_t sample_point_data;
    /** Initial CAN FD data phase bitrate. */
    uint32_t bus_speed_data;
    #endif /* CONFIG_CAN_FD_MODE */
>>>>>>> 88ca49f2
};

/**
 * @brief Static initializer for @p can_driver_config struct
 *
 * @param node_id Devicetree node identifier
 * @param _min_bitrate minimum bitrate supported by the CAN controller
 * @param _max_bitrate maximum bitrate supported by the CAN controller
 */
<<<<<<< HEAD
#define CAN_DT_DRIVER_CONFIG_GET(node_id, _min_bitrate, _max_bitrate)				\
	{											\
		.phy = DEVICE_DT_GET_OR_NULL(DT_PHANDLE(node_id, phys)),			\
		.min_bitrate = DT_CAN_TRANSCEIVER_MIN_BITRATE(node_id, _min_bitrate),		\
		.max_bitrate = DT_CAN_TRANSCEIVER_MAX_BITRATE(node_id, _max_bitrate),		\
		.bitrate = DT_PROP_OR(node_id, bitrate,						\
			DT_PROP_OR(node_id, bus_speed, CONFIG_CAN_DEFAULT_BITRATE)),            \
		.sample_point = DT_PROP_OR(node_id, sample_point, 0),				\
		IF_ENABLED(CONFIG_CAN_FD_MODE,							\
			(.bitrate_data = DT_PROP_OR(node_id, bitrate_data,                      \
			 DT_PROP_OR(node_id, bus_speed_data, CONFIG_CAN_DEFAULT_BITRATE_DATA)), \
			 .sample_point_data = DT_PROP_OR(node_id, sample_point_data, 0),))	\
	}
=======
#define CAN_DT_DRIVER_CONFIG_GET(node_id, _min_bitrate, _max_bitrate)           \
    {                                                                           \
        .phy = DEVICE_DT_GET_OR_NULL(DT_PHANDLE(node_id, phys)),                \
        .min_bitrate = DT_CAN_TRANSCEIVER_MIN_BITRATE(node_id, _min_bitrate),   \
        .max_bitrate = DT_CAN_TRANSCEIVER_MAX_BITRATE(node_id, _max_bitrate),   \
        .bus_speed   = DT_PROP_OR(node_id, bus_speed, CONFIG_CAN_DEFAULT_BITRATE), \
        .sample_point = DT_PROP_OR(node_id, sample_point, 0),                   \
        IF_ENABLED(CONFIG_CAN_FD_MODE,                                          \
            (.bus_speed_data = DT_PROP_OR(node_id, bus_speed_data,              \
                                          CONFIG_CAN_DEFAULT_BITRATE_DATA),     \
             .sample_point_data = DT_PROP_OR(node_id, sample_point_data, 0), )) \
    }
>>>>>>> 88ca49f2

/**
 * @brief Static initializer for @p can_driver_config struct from DT_DRV_COMPAT instance
 *
 * @param inst DT_DRV_COMPAT instance number
 * @param _min_bitrate minimum bitrate supported by the CAN controller
 * @param _max_bitrate maximum bitrate supported by the CAN controller
 * @see CAN_DT_DRIVER_CONFIG_GET()
 */
#define CAN_DT_DRIVER_CONFIG_INST_GET(inst, _min_bitrate, _max_bitrate) \
    CAN_DT_DRIVER_CONFIG_GET(DT_DRV_INST(inst), _min_bitrate, _max_bitrate)

/**
 * @brief Common CAN controller driver data.
 *
 * This structure is common to all CAN controller drivers and is expected to be the first element in
 * the driver's struct driver_data declaration.
 */
struct can_driver_data {
    /** Current CAN controller mode. */
    can_mode_t mode;

    /** True if the CAN controller is started, false otherwise. */
    bool started;

    /** State change callback function pointer or NULL. */
    can_state_change_callback_t state_change_cb;

    /** State change callback user data pointer or NULL. */
    void* state_change_cb_user_data;
};

/**
 * @brief Callback API upon setting CAN bus timing
 * See @a can_set_timing() for argument description
 */
typedef int (*can_set_timing_t)(const struct device* dev,
                                const struct can_timing* timing);

/**
 * @brief Optional callback API upon setting CAN FD bus timing for the data phase.
 * See @a can_set_timing_data() for argument description
 */
typedef int (*can_set_timing_data_t)(const struct device* dev,
                                     const struct can_timing* timing_data);

/**
 * @brief Callback API upon getting CAN controller capabilities
 * See @a can_get_capabilities() for argument description
 */
typedef int (*can_get_capabilities_t)(const struct device* dev, can_mode_t* cap);

/**
 * @brief Callback API upon starting CAN controller
 * See @a can_start() for argument description
 */
typedef int (*can_start_t)(const struct device* dev);

/**
 * @brief Callback API upon stopping CAN controller
 * See @a can_stop() for argument description
 */
typedef int (*can_stop_t)(const struct device* dev);

/**
 * @brief Callback API upon setting CAN controller mode
 * See @a can_set_mode() for argument description
 */
typedef int (*can_set_mode_t)(const struct device* dev, can_mode_t mode);

/**
 * @brief Callback API upon sending a CAN frame
 * See @a can_send() for argument description
 *
 * @note From a driver perspective `callback` will never be `NULL` as a default callback will be
 * provided if none is provided by the caller. This allows for simplifying the driver handling.
 */
typedef int (*can_send_t)(const struct device* dev,
                          const struct can_frame* frame,
                          k_timeout_t timeout, can_tx_callback_t callback,
                          void* user_data);

/**
 * @brief Callback API upon adding an RX filter
 * See @a can_add_rx_callback() for argument description
 */
typedef int (*can_add_rx_filter_t)(const struct device* dev,
                                   can_rx_callback_t callback,
                                   void* user_data,
                                   const struct can_filter* filter);

/**
 * @brief Callback API upon removing an RX filter
 * See @a can_remove_rx_filter() for argument description
 */
typedef void (*can_remove_rx_filter_t)(const struct device* dev, int filter_id);

/**
 * @brief Optional callback API upon manually recovering the CAN controller from bus-off state
 * See @a can_recover() for argument description
 */
typedef int (*can_recover_t)(const struct device* dev, k_timeout_t timeout);

/**
 * @brief Callback API upon getting the CAN controller state
 * See @a can_get_state() for argument description
 */
typedef int (*can_get_state_t)(const struct device* dev, enum can_state* state,
                               struct can_bus_err_cnt* err_cnt);

/**
 * @brief Callback API upon setting a state change callback
 * See @a can_set_state_change_callback() for argument description
 */
typedef void (*can_set_state_change_callback_t)(const struct device* dev,
                                                can_state_change_callback_t callback,
                                                void* user_data);

/**
 * @brief Callback API upon getting the CAN core clock rate
 * See @a can_get_core_clock() for argument description
 */
typedef int (*can_get_core_clock_t)(const struct device* dev, uint32_t* rate);

/**
 * @brief Optional callback API upon getting the maximum number of concurrent CAN RX filters
 * See @a can_get_max_filters() for argument description
 */
typedef int (*can_get_max_filters_t)(const struct device* dev, bool ide);

__subsystem struct can_driver_api {
    can_get_capabilities_t get_capabilities;
    can_start_t start;
    can_stop_t stop;
    can_set_mode_t set_mode;
    can_set_timing_t set_timing;
    can_send_t send;
    can_add_rx_filter_t add_rx_filter;
    can_remove_rx_filter_t remove_rx_filter;
    #if defined(CONFIG_CAN_MANUAL_RECOVERY_MODE) || defined(__DOXYGEN__)
    can_recover_t recover;
    #endif /* CONFIG_CAN_MANUAL_RECOVERY_MODE */
    can_get_state_t get_state;
    can_set_state_change_callback_t set_state_change_callback;
    can_get_core_clock_t get_core_clock;
    can_get_max_filters_t get_max_filters;
    /* Min values for the timing registers */
    struct can_timing timing_min;
    /* Max values for the timing registers */
    struct can_timing timing_max;
    #if defined(CONFIG_CAN_FD_MODE) || defined(__DOXYGEN__)
    can_set_timing_data_t set_timing_data;
    /* Min values for the timing registers during the data phase */
    struct can_timing timing_data_min;
    /* Max values for the timing registers during the data phase */
    struct can_timing timing_data_max;
    #endif /* CONFIG_CAN_FD_MODE */
};

/** @endcond */

#if defined(CONFIG_CAN_STATS) || defined(__DOXYGEN__)

#include <zephyr/stats/stats.h>

/** @cond INTERNAL_HIDDEN */

STATS_SECT_START(can)
STATS_SECT_ENTRY32(bit_error)
STATS_SECT_ENTRY32(bit0_error)
STATS_SECT_ENTRY32(bit1_error)
STATS_SECT_ENTRY32(stuff_error)
STATS_SECT_ENTRY32(crc_error)
STATS_SECT_ENTRY32(form_error)
STATS_SECT_ENTRY32(ack_error)
STATS_SECT_ENTRY32(rx_overrun)
STATS_SECT_END;

STATS_NAME_START(can)
STATS_NAME(can, bit_error)
STATS_NAME(can, bit0_error)
STATS_NAME(can, bit1_error)
STATS_NAME(can, stuff_error)
STATS_NAME(can, crc_error)
STATS_NAME(can, form_error)
STATS_NAME(can, ack_error)
STATS_NAME(can, rx_overrun)
STATS_NAME_END(can);

/** @endcond */

/**
 * @brief CAN specific device state which allows for CAN device class specific
 * additions
 */
struct can_device_state {
    /** Common device state. */
    struct device_state devstate;
    /** CAN device statistics */
    struct stats_can stats;
};

/** @cond INTERNAL_HIDDEN */

/**
 * @brief Get pointer to CAN statistics structure
 */
#define Z_CAN_GET_STATS(dev_)               \
    CONTAINER_OF(dev_->state, struct can_device_state, devstate)->stats

/** @endcond */

/**
 * @brief Increment the bit error counter for a CAN device
 *
 * The bit error counter is incremented when the CAN controller is unable to
 * transmit either a dominant or a recessive bit.
 *
 * @note This error counter should only be incremented if the CAN controller is unable to
 * distinquish between failure to transmit a dominant versus failure to transmit a recessive bit. If
 * the CAN controller supports distinguishing between the two, the `bit0` or `bit1` error counter
 * shall be incremented instead.
 *
 * @see CAN_STATS_BIT0_ERROR_INC()
 * @see CAN_STATS_BIT1_ERROR_INC()
 *
 * @param dev_ Pointer to the device structure for the driver instance.
 */
#define CAN_STATS_BIT_ERROR_INC(dev_)       \
    STATS_INC(Z_CAN_GET_STATS(dev_), bit_error)

/**
 * @brief Increment the bit0 error counter for a CAN device
 *
 * The bit0 error counter is incremented when the CAN controller is unable to
 * transmit a dominant bit.
 *
 * Incrementing this counter will automatically increment the bit error counter.
 * @see CAN_STATS_BIT_ERROR_INC()
 *
 * @param dev_ Pointer to the device structure for the driver instance.
 */
#define CAN_STATS_BIT0_ERROR_INC(dev_)      \
    do {                                    \
        STATS_INC(Z_CAN_GET_STATS(dev_), bit0_error);   \
        CAN_STATS_BIT_ERROR_INC(dev_);      \
    } while (0)

/**
 * @brief Increment the bit1 (recessive) error counter for a CAN device
 *
 * The bit1 error counter is incremented when the CAN controller is unable to
 * transmit a recessive bit.
 *
 * Incrementing this counter will automatically increment the bit error counter.
 * @see CAN_STATS_BIT_ERROR_INC()
 *
 * @param dev_ Pointer to the device structure for the driver instance.
 */
#define CAN_STATS_BIT1_ERROR_INC(dev_)      \
    do {                                    \
        STATS_INC(Z_CAN_GET_STATS(dev_), bit1_error);   \
        CAN_STATS_BIT_ERROR_INC(dev_);      \
    } while (0)

/**
 * @brief Increment the stuffing error counter for a CAN device
 *
 * The stuffing error counter is incremented when the CAN controller detects a
 * bit stuffing error.
 *
 * @param dev_ Pointer to the device structure for the driver instance.
 */
#define CAN_STATS_STUFF_ERROR_INC(dev_)     \
    STATS_INC(Z_CAN_GET_STATS(dev_), stuff_error)

/**
 * @brief Increment the CRC error counter for a CAN device
 *
 * The CRC error counter is incremented when the CAN controller detects a frame
 * with an invalid CRC.
 *
 * @param dev_ Pointer to the device structure for the driver instance.
 */
#define CAN_STATS_CRC_ERROR_INC(dev_)       \
    STATS_INC(Z_CAN_GET_STATS(dev_), crc_error)

/**
 * @brief Increment the form error counter for a CAN device
 *
 * The form error counter is incremented when the CAN controller detects a
 * fixed-form bit field containing illegal bits.
 *
 * @param dev_ Pointer to the device structure for the driver instance.
 */
#define CAN_STATS_FORM_ERROR_INC(dev_)      \
    STATS_INC(Z_CAN_GET_STATS(dev_), form_error)

/**
 * @brief Increment the acknowledge error counter for a CAN device
 *
 * The acknowledge error counter is incremented when the CAN controller does not
 * monitor a dominant bit in the ACK slot.
 *
 * @param dev_ Pointer to the device structure for the driver instance.
 */
#define CAN_STATS_ACK_ERROR_INC(dev_)       \
    STATS_INC(Z_CAN_GET_STATS(dev_), ack_error)

/**
 * @brief Increment the RX overrun counter for a CAN device
 *
 * The RX overrun counter is incremented when the CAN controller receives a CAN
 * frame matching an installed filter but lacks the capacity to store it (either
 * due to an already full RX mailbox or a full RX FIFO).
 *
 * @param dev_ Pointer to the device structure for the driver instance.
 */
#define CAN_STATS_RX_OVERRUN_INC(dev_)      \
    STATS_INC(Z_CAN_GET_STATS(dev_), rx_overrun)

/**
 * @brief Zero all statistics for a CAN device
 *
 * The driver is reponsible for resetting the statistics before starting the CAN
 * controller.
 *
 * @param dev_ Pointer to the device structure for the driver instance.
 */
#define CAN_STATS_RESET(dev_)               \
    stats_reset(&(Z_CAN_GET_STATS(dev_).s_hdr))

/** @cond INTERNAL_HIDDEN */

/**
 * @brief Define a statically allocated and section assigned CAN device state
 */
#define Z_CAN_DEVICE_STATE_DEFINE(dev_id)   \
    static struct can_device_state Z_DEVICE_STATE_NAME(dev_id)  \
    __attribute__((__section__(".z_devstate")))

/**
 * @brief Define a CAN device init wrapper function
 *
 * This does device instance specific initialization of common data (such as stats)
 * and calls the given init_fn
 */
#define Z_CAN_INIT_FN(dev_id, init_fn)      \
    static inline int UTIL_CAT(dev_id, _init)(const struct device* dev) {       \
        struct can_device_state* state =    \
                CONTAINER_OF(dev->state, struct can_device_state, devstate);    \
        stats_init(&state->stats.s_hdr, STATS_SIZE_32, 8,   \
                   STATS_NAME_INIT_PARMS(can));             \
        stats_register(dev->name, &(state->stats.s_hdr));   \
        if (!is_null_no_warn(init_fn)) {    \
            return init_fn(dev);            \
        }                                   \
                                            \
        return (0);                         \
    }

/** @endcond */

/**
 * @brief Like DEVICE_DT_DEFINE() with CAN device specifics.
 *
 * @details Defines a device which implements the CAN API. May generate a custom
 * device_state container struct and init_fn wrapper when needed depending on
 * @kconfig{CONFIG_CAN_STATS}.
 *
 * @param node_id   The devicetree node identifier.
 * @param init_fn   Name of the init function of the driver.
 * @param pm        PM device resources reference (NULL if device does not use PM).
 * @param data      Pointer to the device's private data.
 * @param config    The address to the structure containing the configuration
 *                  information for this instance of the driver.
 * @param level     The initialization level. See SYS_INIT() for
 *                  details.
 * @param prio      Priority within the selected initialization level. See
 *                  SYS_INIT() for details.
 * @param api       Provides an initial pointer to the API function struct
 *                  used by the driver. Can be NULL.
 */
#define CAN_DEVICE_DT_DEFINE(node_id, init_fn, pm, data, config, level, \
                             prio, api, ...)                    \
    Z_CAN_DEVICE_STATE_DEFINE(Z_DEVICE_DT_DEV_ID(node_id));     \
    Z_CAN_INIT_FN(Z_DEVICE_DT_DEV_ID(node_id), init_fn)         \
    Z_DEVICE_DEFINE(node_id, Z_DEVICE_DT_DEV_ID(node_id),       \
                    DEVICE_DT_NAME(node_id),                    \
                    &UTIL_CAT(Z_DEVICE_DT_DEV_ID(node_id), _init), \
                    pm, data, config, level, prio, api,         \
                    &(Z_DEVICE_STATE_NAME(Z_DEVICE_DT_DEV_ID(node_id)).devstate), \
                    __VA_ARGS__)

#else /* CONFIG_CAN_STATS */

#define CAN_STATS_BIT_ERROR_INC(dev_)
#define CAN_STATS_BIT0_ERROR_INC(dev_)
#define CAN_STATS_BIT1_ERROR_INC(dev_)
#define CAN_STATS_STUFF_ERROR_INC(dev_)
#define CAN_STATS_CRC_ERROR_INC(dev_)
#define CAN_STATS_FORM_ERROR_INC(dev_)
#define CAN_STATS_ACK_ERROR_INC(dev_)
#define CAN_STATS_RX_OVERRUN_INC(dev_)
#define CAN_STATS_RESET(dev_)

#define CAN_DEVICE_DT_DEFINE(node_id, init_fn, pm, data, config, level, \
                             prio, api, ...)                    \
    DEVICE_DT_DEFINE(node_id, init_fn, pm, data, config, level, \
                     prio, api, __VA_ARGS__)

#endif /* CONFIG_CAN_STATS */

/**
 * @brief Like CAN_DEVICE_DT_DEFINE() for an instance of a DT_DRV_COMPAT compatible
 *
 * @param inst Instance number. This is replaced by <tt>DT_DRV_COMPAT(inst)</tt>
 *             in the call to CAN_DEVICE_DT_DEFINE().
 * @param ...  Other parameters as expected by CAN_DEVICE_DT_DEFINE().
 */
#define CAN_DEVICE_DT_INST_DEFINE(inst, ...)        \
    CAN_DEVICE_DT_DEFINE(DT_DRV_INST(inst), __VA_ARGS__)

/**
 * @name CAN controller configuration
 *
 * @{
 */

/**
 * @brief Get the CAN core clock rate
 *
 * Returns the CAN core clock rate. One minimum time quantum (mtq) is 1/(core clock rate). The CAN
 * core clock can be further divided by the CAN clock prescaler (see the @a can_timing struct),
 * providing the time quantum (tq).
 *
 * @param dev  Pointer to the device structure for the driver instance.
 * @param[out] rate CAN core clock rate in Hz.
 *
 * @return 0 on success, or a negative error code on error
 */
__syscall int can_get_core_clock(const struct device* dev, uint32_t* rate);

static inline int z_impl_can_get_core_clock(const struct device* dev, uint32_t* rate) {
    const struct can_driver_api* api = (const struct can_driver_api*)dev->api;

    return (api->get_core_clock(dev, rate));
}

/**
 * @brief Get minimum supported bitrate
 *
 * Get the minimum supported bitrate for the CAN controller/transceiver combination.
 *
 * @param dev Pointer to the device structure for the driver instance.
 * @return Minimum supported bitrate in bits/s
 */
__syscall uint32_t can_get_bitrate_min(const struct device* dev);

static inline uint32_t z_impl_can_get_bitrate_min(const struct device* dev) {
    const struct can_driver_config* common = (const struct can_driver_config*)dev->config;

    return (common->min_bitrate);
}

/**
 * @brief Get minimum supported bitrate
 *
 * Get the minimum supported bitrate for the CAN controller/transceiver combination.
 *
 * @deprecated Use @a can_get_bitrate_min() instead.
 *
 * @param dev Pointer to the device structure for the driver instance.
 * @param[out] min_bitrate Minimum supported bitrate in bits/s
 *
 * @retval -EIO General input/output error.
 * @retval -ENOSYS If this function is not implemented by the driver.
 */
__deprecated static inline int can_get_min_bitrate(const struct device* dev, uint32_t* min_bitrate) {
    *min_bitrate = can_get_bitrate_min(dev);

    return (0);
}

/**
 * @brief Get maximum supported bitrate
 *
 * Get the maximum supported bitrate for the CAN controller/transceiver combination.
 *
 * @param dev Pointer to the device structure for the driver instance.
 * @return Maximum supported bitrate in bits/s
 */
__syscall uint32_t can_get_bitrate_max(const struct device* dev);

static inline uint32_t z_impl_can_get_bitrate_max(const struct device* dev) {
    const struct can_driver_config* common = (const struct can_driver_config*)dev->config;

    return (common->max_bitrate);
}

/**
 * @brief Get maximum supported bitrate
 *
 * Get the maximum supported bitrate for the CAN controller/transceiver combination.
 *
 * @deprecated Use @a can_get_bitrate_max() instead.
 *
 * @param dev Pointer to the device structure for the driver instance.
 * @param[out] max_bitrate Maximum supported bitrate in bits/s
 *
 * @retval 0 If successful.
 * @retval -EIO General input/output error.
 * @retval -ENOSYS If this function is not implemented by the driver.
 */
__deprecated static inline int can_get_max_bitrate(const struct device* dev, uint32_t* max_bitrate) {
    *max_bitrate = can_get_bitrate_max(dev);

    return (0);
}

/**
 * @brief Get the minimum supported timing parameter values.
 *
 * @param dev Pointer to the device structure for the driver instance.
 *
 * @return Pointer to the minimum supported timing parameter values.
 */
__syscall const struct can_timing* can_get_timing_min(const struct device* dev);

static inline const struct can_timing* z_impl_can_get_timing_min(const struct device* dev) {
    const struct can_driver_api* api = (const struct can_driver_api*)dev->api;

    return &api->timing_min;
}

/**
 * @brief Get the maximum supported timing parameter values.
 *
 * @param dev Pointer to the device structure for the driver instance.
 *
 * @return Pointer to the maximum supported timing parameter values.
 */
__syscall const struct can_timing* can_get_timing_max(const struct device* dev);

static inline const struct can_timing* z_impl_can_get_timing_max(const struct device* dev) {
    const struct can_driver_api* api = (const struct can_driver_api*)dev->api;

    return &api->timing_max;
}

/**
 * @brief Calculate timing parameters from bitrate and sample point
 *
 * Calculate the timing parameters from a given bitrate in bits/s and the
 * sampling point in permill (1/1000) of the entire bit time. The bitrate must
 * always match perfectly. If no result can be reached for the given parameters,
 * -EINVAL is returned.
 *
 * If the sample point is set to 0, this function defaults to a sample point of 75.0%
 * for bitrates over 800 kbit/s, 80.0% for bitrates over 500 kbit/s, and 87.5% for
 * all other bitrates.
 *
 * @note The requested ``sample_pnt`` will not always be matched perfectly. The
 * algorithm calculates the best possible match.
 *
 * @param dev        Pointer to the device structure for the driver instance.
 * @param[out] res   Result is written into the @a can_timing struct provided.
 * @param bitrate    Target bitrate in bits/s.
 * @param sample_pnt Sample point in permille of the entire bit time or 0 for
 *                   automatic sample point location.
 *
 * @retval 0 or positive sample point error on success.
 * @retval -EINVAL if the requested bitrate or sample point is out of range.
 * @retval -ENOTSUP if the requested bitrate is not supported.
 * @retval -EIO if @a can_get_core_clock() is not available.
 */
__syscall int can_calc_timing(const struct device* dev, struct can_timing* res,
                              uint32_t bitrate, uint16_t sample_pnt);

/**
 * @brief Get the minimum supported timing parameter values for the data phase.
 *
 * Same as @a can_get_timing_min() but for the minimum values for the data phase.
 *
 * @note @kconfig{CONFIG_CAN_FD_MODE} must be selected for this function to be
 * available.
 *
 * @param dev Pointer to the device structure for the driver instance.
 *
 * @return Pointer to the minimum supported timing parameter values, or NULL if
 *         CAN FD support is not implemented by the driver.
 */
__syscall const struct can_timing* can_get_timing_data_min(const struct device* dev);

#ifdef CONFIG_CAN_FD_MODE
static inline const struct can_timing* z_impl_can_get_timing_data_min(const struct device* dev) {
    const struct can_driver_api* api = (const struct can_driver_api*)dev->api;

    return &api->timing_data_min;
}
#endif /* CONFIG_CAN_FD_MODE */

/**
 * @brief Get the maximum supported timing parameter values for the data phase.
 *
 * Same as @a can_get_timing_max() but for the maximum values for the data phase.
 *
 * @note @kconfig{CONFIG_CAN_FD_MODE} must be selected for this function to be
 * available.
 *
 * @param dev Pointer to the device structure for the driver instance.
 *
 * @return Pointer to the maximum supported timing parameter values, or NULL if
 *         CAN FD support is not implemented by the driver.
 */
__syscall const struct can_timing* can_get_timing_data_max(const struct device* dev);

#ifdef CONFIG_CAN_FD_MODE
static inline const struct can_timing* z_impl_can_get_timing_data_max(const struct device* dev) {
    const struct can_driver_api* api = (const struct can_driver_api*)dev->api;

    return &api->timing_data_max;
}
#endif /* CONFIG_CAN_FD_MODE */

/**
 * @brief Calculate timing parameters for the data phase
 *
 * Same as @a can_calc_timing() but with the maximum and minimum values from the
 * data phase.
 *
 * @note @kconfig{CONFIG_CAN_FD_MODE} must be selected for this function to be
 * available.
 *
 * @param dev        Pointer to the device structure for the driver instance.
 * @param[out] res   Result is written into the @a can_timing struct provided.
 * @param bitrate    Target bitrate for the data phase in bits/s
 * @param sample_pnt Sample point for the data phase in permille of the entire bit
 *                   time or 0 for automatic sample point location.
 *
 * @retval 0 or positive sample point error on success.
 * @retval -EINVAL if the requested bitrate or sample point is out of range.
 * @retval -ENOTSUP if the requested bitrate is not supported.
 * @retval -EIO if @a can_get_core_clock() is not available.
 */
__syscall int can_calc_timing_data(const struct device* dev, struct can_timing* res,
                                   uint32_t bitrate, uint16_t sample_pnt);

/**
 * @brief Configure the bus timing for the data phase of a CAN FD controller.
 *
 * @note @kconfig{CONFIG_CAN_FD_MODE} must be selected for this function to be
 * available.
 *
 * @see can_set_timing()
 *
 * @param dev         Pointer to the device structure for the driver instance.
 * @param timing_data Bus timings for data phase
 *
 * @retval 0 If successful.
 * @retval -EBUSY if the CAN controller is not in stopped state.
 * @retval -EIO General input/output error, failed to configure device.
 * @retval -ENOTSUP if the timing parameters are not supported by the driver.
 * @retval -ENOSYS if CAN FD support is not implemented by the driver.
 */
__syscall int can_set_timing_data(const struct device* dev,
                                  const struct can_timing* timing_data);

/**
 * @brief Set the bitrate for the data phase of the CAN FD controller
 *
 * CAN in Automation (CiA) 301 v4.2.0 recommends a sample point location of
 * 87.5% percent for all bitrates. However, some CAN controllers have
 * difficulties meeting this for higher bitrates.
 *
 * This function defaults to using a sample point of 75.0% for bitrates over 800
 * kbit/s, 80.0% for bitrates over 500 kbit/s, and 87.5% for all other
 * bitrates. This is in line with the sample point locations used by the Linux
 * kernel.
 *
 * @note @kconfig{CONFIG_CAN_FD_MODE} must be selected for this function to be
 * available.
 *
 * @see can_set_bitrate()

 * @param dev          Pointer to the device structure for the driver instance.
 * @param bitrate_data Desired data phase bitrate.
 *
 * @retval 0 If successful.
 * @retval -EBUSY if the CAN controller is not in stopped state.
 * @retval -EINVAL if the requested bitrate is out of range.
 * @retval -ENOTSUP if the requested bitrate not supported by the CAN controller/transceiver
 *                  combination.
 * @retval -ERANGE if the resulting sample point is off by more than +/- 5%.
 * @retval -EIO General input/output error, failed to set bitrate.
 */
__syscall int can_set_bitrate_data(const struct device* dev, uint32_t bitrate_data);

/**
 * @brief Fill in the prescaler value for a given bitrate and timing
 *
 * Fill the prescaler value in the timing struct. The sjw, prop_seg, phase_seg1
 * and phase_seg2 must be given.
 *
 * The returned bitrate error is remainder of the division of the clock rate by
 * the bitrate times the timing segments.
 *
 * @deprecated This function allows for bitrate errors, but bitrate errors between nodes on the same
 *             network leads to them drifting apart after the start-of-frame (SOF) synchronization
 *             has taken place.
 *
 * @param dev     Pointer to the device structure for the driver instance.
 * @param timing  Result is written into the can_timing struct provided.
 * @param bitrate Target bitrate.
 *
 * @retval 0 or positive bitrate error.
 * @retval Negative error code on error.
 */
__deprecated int can_calc_prescaler(const struct device* dev, struct can_timing* timing,
                                    uint32_t bitrate);

/**
 * @brief Configure the bus timing of a CAN controller.
 *
 * @see can_set_timing_data()
 *
 * @param dev         Pointer to the device structure for the driver instance.
 * @param timing      Bus timings.
 *
 * @retval 0 If successful.
 * @retval -EBUSY if the CAN controller is not in stopped state.
 * @retval -ENOTSUP if the timing parameters are not supported by the driver.
 * @retval -EIO General input/output error, failed to configure device.
 */
__syscall int can_set_timing(const struct device* dev,
                             const struct can_timing* timing);

/**
 * @brief Get the supported modes of the CAN controller
 *
 * The returned capabilities may not necessarily be supported at the same time (e.g. some CAN
 * controllers support both ``CAN_MODE_LOOPBACK`` and ``CAN_MODE_LISTENONLY``, but not at the same
 * time).
 *
 * @param dev      Pointer to the device structure for the driver instance.
 * @param[out] cap Supported capabilities.
 *
 * @retval 0 If successful.
 * @retval -EIO General input/output error, failed to get capabilities.
 */
__syscall int can_get_capabilities(const struct device* dev, can_mode_t* cap);

static inline int z_impl_can_get_capabilities(const struct device* dev, can_mode_t* cap) {
    const struct can_driver_api* api = (const struct can_driver_api*)dev->api;

    return api->get_capabilities(dev, cap);
}

/**
 * @brief Get the CAN transceiver associated with the CAN controller
 *
 * Get a pointer to the device structure for the CAN transceiver associated with the CAN controller.
 *
 * @param dev Pointer to the device structure for the driver instance.
 * @return Pointer to the device structure for the associated CAN transceiver driver instance, or
 *         NULL if no transceiver is associated.
 */
__syscall const struct device* can_get_transceiver(const struct device* dev);

static const struct device* z_impl_can_get_transceiver(const struct device* dev) {
    const struct can_driver_config* common = (const struct can_driver_config*)dev->config;

    return (common->phy);
}

/**
 * @brief Start the CAN controller
 *
 * Bring the CAN controller out of `CAN_STATE_STOPPED`. This will reset the RX/TX error counters,
 * enable the CAN controller to participate in CAN communication, and enable the CAN tranceiver, if
 * supported.
 *
 * Starting the CAN controller resets all the CAN controller statistics.
 *
 * @see can_stop()
 * @see can_transceiver_enable()
 *
 * @param dev Pointer to the device structure for the driver instance.
 * @retval 0 if successful.
 * @retval -EALREADY if the device is already started.
 * @retval -EIO General input/output error, failed to start device.
 */
__syscall int can_start(const struct device* dev);

static inline int z_impl_can_start(const struct device* dev) {
    const struct can_driver_api* api = (const struct can_driver_api*)dev->api;

    return (api->start(dev));
}

/**
 * @brief Stop the CAN controller
 *
 * Bring the CAN controller into `CAN_STATE_STOPPED`. This will disallow the CAN controller from
 * participating in CAN communication, abort any pending CAN frame transmissions, and disable the
 * CAN transceiver, if supported.
 *
 * @see can_start()
 * @see can_transceiver_disable()
 *
 * @param dev Pointer to the device structure for the driver instance.
 * @retval 0 if successful.
 * @retval -EALREADY if the device is already stopped.
 * @retval -EIO General input/output error, failed to stop device.
 */
__syscall int can_stop(const struct device* dev);

static inline int z_impl_can_stop(const struct device* dev) {
    const struct can_driver_api* api = (const struct can_driver_api*)dev->api;

    return (api->stop(dev));
}

/**
 * @brief Set the CAN controller to the given operation mode
 *
 * @param dev  Pointer to the device structure for the driver instance.
 * @param mode Operation mode.
 *
 * @retval 0 If successful.
 * @retval -EBUSY if the CAN controller is not in stopped state.
 * @retval -EIO General input/output error, failed to configure device.
 */
__syscall int can_set_mode(const struct device* dev, can_mode_t mode);

static inline int z_impl_can_set_mode(const struct device* dev, can_mode_t mode) {
    const struct can_driver_api* api = (const struct can_driver_api*)dev->api;

    return (api->set_mode(dev, mode));
}

/**
 * @brief Get the operation mode of the CAN controller
 *
 * @param dev Pointer to the device structure for the driver instance.
 *
 * @return Current operation mode.
 */
__syscall can_mode_t can_get_mode(const struct device* dev);

static inline can_mode_t z_impl_can_get_mode(const struct device* dev) {
    const struct can_driver_data* common = (const struct can_driver_data*)dev->data;

    return (common->mode);
}

/**
 * @brief Set the bitrate of the CAN controller
 *
 * CAN in Automation (CiA) 301 v4.2.0 recommends a sample point location of
 * 87.5% percent for all bitrates. However, some CAN controllers have
 * difficulties meeting this for higher bitrates.
 *
 * This function defaults to using a sample point of 75.0% for bitrates over 800
 * kbit/s, 80.0% for bitrates over 500 kbit/s, and 87.5% for all other
 * bitrates. This is in line with the sample point locations used by the Linux
 * kernel.
 *
 * @see can_set_bitrate_data()
 *
 * @param dev          Pointer to the device structure for the driver instance.
 * @param bitrate      Desired arbitration phase bitrate.
 *
 * @retval 0 If successful.
 * @retval -EBUSY if the CAN controller is not in stopped state.
 * @retval -EINVAL if the requested bitrate is out of range.
 * @retval -ENOTSUP if the requested bitrate not supported by the CAN controller/transceiver
 *                  combination.
 * @retval -ERANGE if the resulting sample point is off by more than +/- 5%.
 * @retval -EIO General input/output error, failed to set bitrate.
 */
__syscall int can_set_bitrate(const struct device* dev, uint32_t bitrate);

/** @} */

/**
 * @name Transmitting CAN frames
 *
 * @{
 */

/**
 * @brief Queue a CAN frame for transmission on the CAN bus
 *
 * Queue a CAN frame for transmission on the CAN bus with optional timeout and
 * completion callback function.
 *
 * Queued CAN frames are transmitted in order according to the their priority:
 * - The lower the CAN-ID, the higher the priority.
 * - Data frames have higher priority than Remote Transmission Request (RTR)
 *   frames with identical CAN-IDs.
 * - Frames with standard (11-bit) identifiers have higher priority than frames
 *   with extended (29-bit) identifiers with identical base IDs (the higher 11
 *   bits of the extended identifier).
 * - Transmission order for queued frames with the same priority is hardware
 *   dependent.
 *
 * @note If transmitting segmented messages spanning multiple CAN frames with
 * identical CAN-IDs, the sender must ensure to only queue one frame at a time
 * if FIFO order is required.
 *
 * By default, the CAN controller will automatically retry transmission in case
 * of lost bus arbitration or missing acknowledge. Some CAN controllers support
 * disabling automatic retransmissions via ``CAN_MODE_ONE_SHOT``.
 *
 * @param dev       Pointer to the device structure for the driver instance.
 * @param frame     CAN frame to transmit.
 * @param timeout   Timeout waiting for a empty TX mailbox or ``K_FOREVER``.
 * @param callback  Optional callback for when the frame was sent or a
 *                  transmission error occurred. If ``NULL``, this function is
 *                  blocking until frame is sent. The callback must be ``NULL``
 *                  if called from user mode.
 * @param user_data User data to pass to callback function.
 *
 * @retval 0 if successful.
 * @retval -EINVAL if an invalid parameter was passed to the function.
 * @retval -ENOTSUP if an unsupported parameter was passed to the function.
 * @retval -ENETDOWN if the CAN controller is in stopped state.
 * @retval -ENETUNREACH if the CAN controller is in bus-off state.
 * @retval -EBUSY if CAN bus arbitration was lost (only applicable if automatic
 *                retransmissions are disabled).
 * @retval -EIO if a general transmit error occurred (e.g. missing ACK if
 *              automatic retransmissions are disabled).
 * @retval -EAGAIN on timeout.
 */
__syscall int can_send(const struct device* dev, const struct can_frame* frame,
                       k_timeout_t timeout, can_tx_callback_t callback,
                       void* user_data);

/** @} */

/**
 * @name Receiving CAN frames
 *
 * @{
 */

/**
 * @brief Add a callback function for a given CAN filter
 *
 * Add a callback to CAN identifiers specified by a filter. When a received CAN
 * frame matching the filter is received by the CAN controller, the callback
 * function is called in interrupt context.
 *
 * If a received frame matches more than one filter (i.e., the filter IDs/masks or
 * flags overlap), the priority of the match is hardware dependent.
 *
 * The same callback function can be used for multiple filters.
 *
 * @param dev       Pointer to the device structure for the driver instance.
 * @param callback  This function is called by the CAN controller driver whenever
 *                  a frame matching the filter is received.
 * @param user_data User data to pass to callback function.
 * @param filter    Pointer to a @a can_filter structure defining the filter.
 *
 * @retval filter_id on success.
 * @retval -ENOSPC if there are no free filters.
 * @retval -EINVAL if the requested filter type is invalid.
 * @retval -ENOTSUP if the requested filter type is not supported.
 */
int can_add_rx_filter(const struct device* dev, can_rx_callback_t callback,
                      void* user_data, const struct can_filter* filter);

/**
 * @brief Statically define and initialize a CAN RX message queue.
 *
 * The message queue's ring buffer contains space for @a max_frames CAN frames.
 *
 * @see can_add_rx_filter_msgq()
 *
 * @param name       Name of the message queue.
 * @param max_frames Maximum number of CAN frames that can be queued.
 */
#define CAN_MSGQ_DEFINE(name, max_frames) \
    K_MSGQ_DEFINE(name, sizeof(struct can_frame), max_frames, 4)

/**
 * @brief Simple wrapper function for adding a message queue for a given filter
 *
 * Wrapper function for @a can_add_rx_filter() which puts received CAN frames
 * matching the filter in a message queue instead of calling a callback.
 *
 * If a received frame matches more than one filter (i.e., the filter IDs/masks or
 * flags overlap), the priority of the match is hardware dependent.
 *
 * The same message queue can be used for multiple filters.
 *
 * @note The message queue must be initialized before calling this function and
 * the caller must have appropriate permissions on it.
 *
 * @warning Message queue overruns are silently ignored and overrun frames
 * discarded. Custom error handling can be implemented by using
 * @a can_add_rx_filter() and @a k_msgq_put() directly.
 *
 * @param dev    Pointer to the device structure for the driver instance.
 * @param msgq   Pointer to the already initialized @a k_msgq struct.
 * @param filter Pointer to a @a can_filter structure defining the filter.
 *
 * @retval filter_id on success.
 * @retval -ENOSPC if there are no free filters.
 * @retval -ENOTSUP if the requested filter type is not supported.
 */
__syscall int can_add_rx_filter_msgq(const struct device* dev, struct k_msgq* msgq,
                                     const struct can_filter* filter);

/**
 * @brief Remove a CAN RX filter
 *
 * This routine removes a CAN RX filter based on the filter ID returned by @a
 * can_add_rx_filter() or @a can_add_rx_filter_msgq().
 *
 * @param dev       Pointer to the device structure for the driver instance.
 * @param filter_id Filter ID
 */
__syscall void can_remove_rx_filter(const struct device* dev, int filter_id);

static inline void z_impl_can_remove_rx_filter(const struct device* dev, int filter_id) {
    const struct can_driver_api* api = (const struct can_driver_api*)dev->api;

    api->remove_rx_filter(dev, filter_id);
}

/**
 * @brief Get maximum number of RX filters
 *
 * Get the maximum number of concurrent RX filters for the CAN controller.
 *
 * @param dev Pointer to the device structure for the driver instance.
 * @param ide Get the maximum standard (11-bit) CAN ID filters if false, or extended (29-bit) CAN ID
 *            filters if true.
 *
 * @retval Positive number of maximum concurrent filters.
 * @retval -EIO General input/output error.
 * @retval -ENOSYS If this function is not implemented by the driver.
 */
__syscall int can_get_max_filters(const struct device* dev, bool ide);

static inline int z_impl_can_get_max_filters(const struct device* dev, bool ide) {
    const struct can_driver_api* api = (const struct can_driver_api*)dev->api;

    if (api->get_max_filters == NULL) {
        return (-ENOSYS);
    }

    return (api->get_max_filters(dev, ide));
}

/** @} */

/**
 * @name CAN bus error reporting and handling
 *
 * @{
 */

/**
 * @brief Get current CAN controller state
 *
 * Returns the current state and optionally the error counter values of the CAN
 * controller.
 *
 * @param dev          Pointer to the device structure for the driver instance.
 * @param[out] state   Pointer to the state destination enum or NULL.
 * @param[out] err_cnt Pointer to the err_cnt destination structure or NULL.
 *
 * @retval 0 If successful.
 * @retval -EIO General input/output error, failed to get state.
 */
__syscall int can_get_state(const struct device* dev, enum can_state* state,
                            struct can_bus_err_cnt* err_cnt);

static inline int z_impl_can_get_state(const struct device* dev, enum can_state* state,
                                       struct can_bus_err_cnt* err_cnt) {
    const struct can_driver_api* api = (const struct can_driver_api*)dev->api;

    return (api->get_state(dev, state, err_cnt));
}

/**
 * @brief Recover from bus-off state
 *
 * Recover the CAN controller from bus-off state to error-active state.
 *
 * @note @kconfig{CONFIG_CAN_MANUAL_RECOVERY_MODE} must be enabled for this
 * function to be available.
 *
 * @param dev     Pointer to the device structure for the driver instance.
 * @param timeout Timeout for waiting for the recovery or ``K_FOREVER``.
 *
 * @retval 0 on success.
 * @retval -ENOTSUP if the CAN controller is not in manual recovery mode.
 * @retval -ENETDOWN if the CAN controller is in stopped state.
 * @retval -EAGAIN on timeout.
 * @retval -ENOSYS If this function is not implemented by the driver.
 */
__syscall int can_recover(const struct device* dev, k_timeout_t timeout);

#ifdef CONFIG_CAN_MANUAL_RECOVERY_MODE
static inline int z_impl_can_recover(const struct device* dev, k_timeout_t timeout) {
    const struct can_driver_api* api = (const struct can_driver_api*)dev->api;

    if (api->recover == NULL) {
        return (-ENOSYS);
    }

    return (api->recover(dev, timeout));
}
#endif /* CONFIG_CAN_MANUAL_RECOVERY_MODE */

/**
 * @brief Set a callback for CAN controller state change events
 *
 * Set the callback for CAN controller state change events. The callback
 * function will be called in interrupt context.
 *
 * Only one callback can be registered per controller. Calling this function
 * again overrides any previously registered callback.
 *
 * @param dev       Pointer to the device structure for the driver instance.
 * @param callback  Callback function.
 * @param user_data User data to pass to callback function.
 */
static inline void can_set_state_change_callback(const struct device* dev,
                                                 can_state_change_callback_t callback,
                                                 void* user_data) {
    const struct can_driver_api* api = (const struct can_driver_api*)dev->api;

    api->set_state_change_callback(dev, callback, user_data);
}

/** @} */

/**
 * @name CAN statistics
 *
 * @{
 */

/**
 * @brief Get the bit error counter for a CAN device
 *
 * The bit error counter is incremented when the CAN controller is unable to
 * transmit either a dominant or a recessive bit.
 *
 * @note @kconfig{CONFIG_CAN_STATS} must be selected for this function to be
 * available.
 *
 * @param dev Pointer to the device structure for the driver instance.
 * @return bit error counter
 */
__syscall uint32_t can_stats_get_bit_errors(const struct device* dev);

#ifdef CONFIG_CAN_STATS
static inline uint32_t z_impl_can_stats_get_bit_errors(const struct device* dev) {
    return Z_CAN_GET_STATS(dev).bit_error;
}
#endif /* CONFIG_CAN_STATS */

/**
 * @brief Get the bit0 error counter for a CAN device
 *
 * The bit0 error counter is incremented when the CAN controller is unable to
 * transmit a dominant bit.
 *
 * @note @kconfig{CONFIG_CAN_STATS} must be selected for this function to be
 * available.
 *
 * @see can_stats_get_bit_errors()
 *
 * @param dev Pointer to the device structure for the driver instance.
 * @return bit0 error counter
 */
__syscall uint32_t can_stats_get_bit0_errors(const struct device* dev);

#ifdef CONFIG_CAN_STATS
static inline uint32_t z_impl_can_stats_get_bit0_errors(const struct device* dev) {
    return Z_CAN_GET_STATS(dev).bit0_error;
}
#endif /* CONFIG_CAN_STATS */

/**
 * @brief Get the bit1 error counter for a CAN device
 *
 * The bit1 error counter is incremented when the CAN controller is unable to
 * transmit a recessive bit.
 *
 * @note @kconfig{CONFIG_CAN_STATS} must be selected for this function to be
 * available.
 *
 * @see can_stats_get_bit_errors()
 *
 * @param dev Pointer to the device structure for the driver instance.
 * @return bit1 error counter
 */
__syscall uint32_t can_stats_get_bit1_errors(const struct device* dev);

#ifdef CONFIG_CAN_STATS
static inline uint32_t z_impl_can_stats_get_bit1_errors(const struct device* dev) {
    return Z_CAN_GET_STATS(dev).bit1_error;
}
#endif /* CONFIG_CAN_STATS */

/**
 * @brief Get the stuffing error counter for a CAN device
 *
 * The stuffing error counter is incremented when the CAN controller detects a
 * bit stuffing error.
 *
 * @note @kconfig{CONFIG_CAN_STATS} must be selected for this function to be
 * available.
 *
 * @param dev Pointer to the device structure for the driver instance.
 * @return stuffing error counter
 */
__syscall uint32_t can_stats_get_stuff_errors(const struct device* dev);

#ifdef CONFIG_CAN_STATS
static inline uint32_t z_impl_can_stats_get_stuff_errors(const struct device* dev) {
    return Z_CAN_GET_STATS(dev).stuff_error;
}
#endif /* CONFIG_CAN_STATS */

/**
 * @brief Get the CRC error counter for a CAN device
 *
 * The CRC error counter is incremented when the CAN controller detects a frame
 * with an invalid CRC.
 *
 * @note @kconfig{CONFIG_CAN_STATS} must be selected for this function to be
 * available.
 *
 * @param dev Pointer to the device structure for the driver instance.
 * @return CRC error counter
 */
__syscall uint32_t can_stats_get_crc_errors(const struct device* dev);

#ifdef CONFIG_CAN_STATS
static inline uint32_t z_impl_can_stats_get_crc_errors(const struct device* dev) {
    return Z_CAN_GET_STATS(dev).crc_error;
}
#endif /* CONFIG_CAN_STATS */

/**
 * @brief Get the form error counter for a CAN device
 *
 * The form error counter is incremented when the CAN controller detects a
 * fixed-form bit field containing illegal bits.
 *
 * @note @kconfig{CONFIG_CAN_STATS} must be selected for this function to be
 * available.
 *
 * @param dev Pointer to the device structure for the driver instance.
 * @return form error counter
 */
__syscall uint32_t can_stats_get_form_errors(const struct device* dev);

#ifdef CONFIG_CAN_STATS
static inline uint32_t z_impl_can_stats_get_form_errors(const struct device* dev) {
    return Z_CAN_GET_STATS(dev).form_error;
}
#endif /* CONFIG_CAN_STATS */

/**
 * @brief Get the acknowledge error counter for a CAN device
 *
 * The acknowledge error counter is incremented when the CAN controller does not
 * monitor a dominant bit in the ACK slot.
 *
 * @note @kconfig{CONFIG_CAN_STATS} must be selected for this function to be
 * available.
 *
 * @param dev Pointer to the device structure for the driver instance.
 * @return acknowledge error counter
 */
__syscall uint32_t can_stats_get_ack_errors(const struct device* dev);

#ifdef CONFIG_CAN_STATS
static inline uint32_t z_impl_can_stats_get_ack_errors(const struct device* dev) {
    return Z_CAN_GET_STATS(dev).ack_error;
}
#endif /* CONFIG_CAN_STATS */

/**
 * @brief Get the RX overrun counter for a CAN device
 *
 * The RX overrun counter is incremented when the CAN controller receives a CAN
 * frame matching an installed filter but lacks the capacity to store it (either
 * due to an already full RX mailbox or a full RX FIFO).
 *
 * @note @kconfig{CONFIG_CAN_STATS} must be selected for this function to be
 * available.
 *
 * @param dev Pointer to the device structure for the driver instance.
 * @return RX overrun counter
 */
__syscall uint32_t can_stats_get_rx_overruns(const struct device* dev);

#ifdef CONFIG_CAN_STATS
static inline uint32_t z_impl_can_stats_get_rx_overruns(const struct device* dev) {
    return Z_CAN_GET_STATS(dev).rx_overrun;
}
#endif /* CONFIG_CAN_STATS */

/** @} */

/**
 * @name CAN utility functions
 *
 * @{
 */

/**
 * @brief Convert from Data Length Code (DLC) to the number of data bytes
 *
 * @param dlc Data Length Code (DLC).
 *
 * @retval Number of bytes.
 */
static inline uint8_t can_dlc_to_bytes(uint8_t dlc) {
    static const uint8_t dlc_table[] = { 0,  1,  2,  3,  4,  5,  6, 7, 8, 12,
                                        16, 20, 24, 32, 48, 64};

    return (dlc_table[MIN(dlc, ARRAY_SIZE(dlc_table) - 1)]);
}

/**
 * @brief Convert from number of bytes to Data Length Code (DLC)
 *
 * @param num_bytes Number of bytes.
 *
 * @retval Data Length Code (DLC).
 */
static inline uint8_t can_bytes_to_dlc(uint8_t num_bytes) {
    return (num_bytes <= 8 ) ? num_bytes :
           (num_bytes <= 12) ? 9  :
           (num_bytes <= 16) ? 10 :
           (num_bytes <= 20) ? 11 :
           (num_bytes <= 24) ? 12 :
           (num_bytes <= 32) ? 13 :
           (num_bytes <= 48) ? 14 :
           15;
}

/**
 * @brief Check if a CAN frame matches a CAN filter
 *
 * @param frame CAN frame.
 * @param filter CAN filter.
 * @return true if the CAN frame matches the CAN filter, false otherwise
 */
static inline bool can_frame_matches_filter(const struct can_frame* frame,
                                            const struct can_filter* filter) {
    if ((frame->flags & CAN_FRAME_IDE) != 0 && (filter->flags & CAN_FILTER_IDE) == 0) {
        /* Extended (29-bit) ID frame, standard (11-bit) filter */
        return (false);
    }

    if ((frame->flags & CAN_FRAME_IDE) == 0 && (filter->flags & CAN_FILTER_IDE) != 0) {
        /* Standard (11-bit) ID frame, extended (29-bit) filter */
        return (false);
    }

    if ((frame->id ^ filter->id) & filter->mask) {
        /* Masked ID mismatch */
        return (false);
    }

    return (true);
}

/** @} */

/**
 * @}
 */

#ifdef __cplusplus
}
#endif

#include <zephyr/syscalls/can.h>

#endif /* ZEPHYR_INCLUDE_DRIVERS_CAN_H_ */<|MERGE_RESOLUTION|>--- conflicted
+++ resolved
@@ -348,24 +348,6 @@
  * the object pointed to by the config field in the device structure.
  */
 struct can_driver_config {
-<<<<<<< HEAD
-	/** Pointer to the device structure for the associated CAN transceiver device or NULL. */
-	const struct device *phy;
-	/** The minimum bitrate supported by the CAN controller/transceiver combination. */
-	uint32_t min_bitrate;
-	/** The maximum bitrate supported by the CAN controller/transceiver combination. */
-	uint32_t max_bitrate;
-	/** Initial CAN classic/CAN FD arbitration phase bitrate. */
-	uint32_t bitrate;
-	/** Initial CAN classic/CAN FD arbitration phase sample point in permille. */
-	uint16_t sample_point;
-#ifdef CONFIG_CAN_FD_MODE
-	/** Initial CAN FD data phase sample point in permille. */
-	uint16_t sample_point_data;
-	/** Initial CAN FD data phase bitrate. */
-	uint32_t bitrate_data;
-#endif /* CONFIG_CAN_FD_MODE */
-=======
     /** Pointer to the device structure for the associated CAN transceiver device or NULL. */
     const struct device* phy;
 
@@ -376,7 +358,7 @@
     uint32_t max_bitrate;
 
     /** Initial CAN classic/CAN FD arbitration phase bitrate. */
-    uint32_t bus_speed;
+    uint32_t bitrate;
 
     /** Initial CAN classic/CAN FD arbitration phase sample point in permille. */
     uint16_t sample_point;
@@ -385,9 +367,8 @@
     /** Initial CAN FD data phase sample point in permille. */
     uint16_t sample_point_data;
     /** Initial CAN FD data phase bitrate. */
-    uint32_t bus_speed_data;
+    uint32_t bitrate_data;
     #endif /* CONFIG_CAN_FD_MODE */
->>>>>>> 88ca49f2
 };
 
 /**
@@ -397,34 +378,19 @@
  * @param _min_bitrate minimum bitrate supported by the CAN controller
  * @param _max_bitrate maximum bitrate supported by the CAN controller
  */
-<<<<<<< HEAD
-#define CAN_DT_DRIVER_CONFIG_GET(node_id, _min_bitrate, _max_bitrate)				\
-	{											\
-		.phy = DEVICE_DT_GET_OR_NULL(DT_PHANDLE(node_id, phys)),			\
-		.min_bitrate = DT_CAN_TRANSCEIVER_MIN_BITRATE(node_id, _min_bitrate),		\
-		.max_bitrate = DT_CAN_TRANSCEIVER_MAX_BITRATE(node_id, _max_bitrate),		\
-		.bitrate = DT_PROP_OR(node_id, bitrate,						\
-			DT_PROP_OR(node_id, bus_speed, CONFIG_CAN_DEFAULT_BITRATE)),            \
-		.sample_point = DT_PROP_OR(node_id, sample_point, 0),				\
-		IF_ENABLED(CONFIG_CAN_FD_MODE,							\
-			(.bitrate_data = DT_PROP_OR(node_id, bitrate_data,                      \
-			 DT_PROP_OR(node_id, bus_speed_data, CONFIG_CAN_DEFAULT_BITRATE_DATA)), \
-			 .sample_point_data = DT_PROP_OR(node_id, sample_point_data, 0),))	\
-	}
-=======
 #define CAN_DT_DRIVER_CONFIG_GET(node_id, _min_bitrate, _max_bitrate)           \
     {                                                                           \
         .phy = DEVICE_DT_GET_OR_NULL(DT_PHANDLE(node_id, phys)),                \
         .min_bitrate = DT_CAN_TRANSCEIVER_MIN_BITRATE(node_id, _min_bitrate),   \
         .max_bitrate = DT_CAN_TRANSCEIVER_MAX_BITRATE(node_id, _max_bitrate),   \
-        .bus_speed   = DT_PROP_OR(node_id, bus_speed, CONFIG_CAN_DEFAULT_BITRATE), \
+        .bitrate     = DT_PROP_OR(node_id, bitrate,                             \
+                       DT_PROP_OR(node_id, bus_speed, CONFIG_CAN_DEFAULT_BITRATE)), \
         .sample_point = DT_PROP_OR(node_id, sample_point, 0),                   \
         IF_ENABLED(CONFIG_CAN_FD_MODE,                                          \
-            (.bus_speed_data = DT_PROP_OR(node_id, bus_speed_data,              \
-                                          CONFIG_CAN_DEFAULT_BITRATE_DATA),     \
-             .sample_point_data = DT_PROP_OR(node_id, sample_point_data, 0), )) \
+            (.bitrate_data = DT_PROP_OR(node_id, bitrate_data,                  \
+             DT_PROP_OR(node_id, bus_speed_data, CONFIG_CAN_DEFAULT_BITRATE_DATA)), \
+             .sample_point_data = DT_PROP_OR(node_id, sample_point_data, 0),))  \
     }
->>>>>>> 88ca49f2
 
 /**
  * @brief Static initializer for @p can_driver_config struct from DT_DRV_COMPAT instance
