/*
 * Copyright (c) 2021 Vestas Wind Systems A/S
 * Copyright (c) 2018 Karsten Koenig
 * Copyright (c) 2018 Alexander Wachter
 *
 * SPDX-License-Identifier: Apache-2.0
 */

#ifndef ZEPHYR_INCLUDE_DRIVERS_CAN_H_
#define ZEPHYR_INCLUDE_DRIVERS_CAN_H_

#include <errno.h>

#include <zephyr/types.h>
#include <zephyr/device.h>
#include <zephyr/kernel.h>
#include <string.h>
#include <zephyr/sys_clock.h>
#include <zephyr/sys/util.h>

#ifdef __cplusplus
extern "C" {
#endif

/**
 * @brief CAN Interface
 * @defgroup can_interface CAN Interface
 * @ingroup io_interfaces
 * @{
 */

/**
 * @name CAN frame definitions
 * @{
 */

/**
 * @brief Bit mask for a standard (11-bit) CAN identifier.
 */
#define CAN_STD_ID_MASK 0x7FFU
/**
 * @brief Maximum value for a standard (11-bit) CAN identifier.
 */
#define CAN_MAX_STD_ID  CAN_STD_ID_MASK
/**
 * @brief Bit mask for an extended (29-bit) CAN identifier.
 */
#define CAN_EXT_ID_MASK 0x1FFFFFFFU
/**
 * @brief Maximum value for an extended (29-bit) CAN identifier.
 */
#define CAN_MAX_EXT_ID  CAN_EXT_ID_MASK
/**
 * @brief Maximum data length code for CAN 2.0A/2.0B.
 */
#define CAN_MAX_DLC     8U
/**
 * @brief Maximum data length code for CAN-FD.
 */
#define CANFD_MAX_DLC   15U

/**
 * @cond INTERNAL_HIDDEN
 * Internally calculated maximum data length
 */
#ifndef CONFIG_CAN_FD_MODE
#define CAN_MAX_DLEN    8U
#else
#define CAN_MAX_DLEN    64U
#endif /* CONFIG_CAN_FD_MODE */

/** @endcond */

/** @} */

/**
 * @name CAN controller mode flags
 * @anchor CAN_MODE_FLAGS
 *
 * @{
 */

/** Normal mode. */
#define CAN_MODE_NORMAL     0

/** Controller is in loopback mode (receives own frames). */
#define CAN_MODE_LOOPBACK   BIT(0)

/** Controller is not allowed to send dominant bits. */
#define CAN_MODE_LISTENONLY BIT(1)

/** Controller allows transmitting/receiving CAN-FD frames. */
#define CAN_MODE_FD         BIT(2)

/** Controller does not retransmit in case of lost arbitration or missing ACK */
#define CAN_MODE_ONE_SHOT   BIT(3)

/** Controller uses triple sampling mode */
#define CAN_MODE_3_SAMPLES  BIT(4)

/** @} */

/**
 * @brief Provides a type to hold CAN controller configuration flags.
 *
 * The lower 24 bits are reserved for common CAN controller mode flags. The upper 8 bits are
 * reserved for CAN controller/driver specific flags.
 *
 * @see @ref CAN_MODE_FLAGS.
 */
typedef uint32_t can_mode_t;

/**
 * @brief Defines the state of the CAN controller
 */
enum can_state {
    /** Error-active state (RX/TX error count < 96). */
    CAN_STATE_ERROR_ACTIVE,
    /** Error-warning state (RX/TX error count < 128). */
    CAN_STATE_ERROR_WARNING,
    /** Error-passive state (RX/TX error count < 256). */
    CAN_STATE_ERROR_PASSIVE,
    /** Bus-off state (RX/TX error count >= 256). */
    CAN_STATE_BUS_OFF,
    /** CAN controller is stopped and does not participate in CAN communication. */
    CAN_STATE_STOPPED,
};

/**
 * @name CAN frame flags
 * @anchor CAN_FRAME_FLAGS
 *
 * @{
 */

/** Frame uses extended (29-bit) CAN ID */
#define CAN_FRAME_IDE BIT(0)

/** Frame is a Remote Transmission Request (RTR) */
#define CAN_FRAME_RTR BIT(1)

/** Frame uses CAN-FD format (FDF) */
#define CAN_FRAME_FDF BIT(2)

/** Frame uses CAN-FD Baud Rate Switch (BRS). Only valid in combination with ``CAN_FRAME_FDF``. */
#define CAN_FRAME_BRS BIT(3)

/** CAN-FD Error State Indicator (ESI). Indicates that the transmitting node is in error-passive
 * state. Only valid in combination with ``CAN_FRAME_FDF``.
 */
#define CAN_FRAME_ESI BIT(4)

/** @} */

/**
 * @brief CAN frame structure
 */
struct can_frame {
    /** Standard (11-bit) or extended (29-bit) CAN identifier. */
    uint32_t id  : 29;
    /** @cond INTERNAL_HIDDEN */
    uint8_t res0 : 3; /* reserved/padding. */
    /** @endcond */
    /** Data Length Code (DLC) indicating data length in bytes. */
    uint8_t dlc;
    /** Flags. @see @ref CAN_FRAME_FLAGS. */
    uint8_t flags;
    #if defined(CONFIG_CAN_RX_TIMESTAMP) || defined(__DOXYGEN__)
    /** Captured value of the free-running timer in the CAN controller when
     * this frame was received. The timer is incremented every bit time and
     * captured at the start of frame bit (SOF).
     *
     * @note @kconfig{CONFIG_CAN_RX_TIMESTAMP} must be selected for this
     * field to be available.
     */
    uint16_t timestamp;
    #else
    /** @cond INTERNAL_HIDDEN */
    uint16_t res1; /* reserved/padding. */
                   /** @endcond */
    #endif
    /** The frame payload data. */
    union {
        uint8_t  data[CAN_MAX_DLEN];
        uint32_t data_32[DIV_ROUND_UP(CAN_MAX_DLEN, sizeof(uint32_t))];
    };
};

/**
 * @name CAN filter flags
 * @anchor CAN_FILTER_FLAGS
 *
 * @{
 */

/** Filter matches frames with extended (29-bit) CAN IDs */
#define CAN_FILTER_IDE  BIT(0)

/** Filter matches Remote Transmission Request (RTR) frames */
#define CAN_FILTER_RTR  BIT(1)

/** Filter matches data frames */
#define CAN_FILTER_DATA BIT(2)

/** Filter matches CAN-FD frames (FDF) */
#define CAN_FILTER_FDF  BIT(3)

/** @} */

/**
 * @brief CAN filter structure
 */
struct can_filter {
    /** CAN identifier to match. */
    uint32_t id   : 29;
    /** @cond INTERNAL_HIDDEN */
    uint32_t res0 : 3;
    /** @endcond */
    /** CAN identifier matching mask. If a bit in this mask is 0, the value
     * of the corresponding bit in the ``id`` field is ignored by the filter.
     */
    uint32_t mask : 29;
    /** Flags. @see @ref CAN_FILTER_FLAGS. */
    uint8_t flags;
};

/**
 * @brief CAN controller error counters
 */
struct can_bus_err_cnt {
    /** Value of the CAN controller transmit error counter. */
    uint8_t tx_err_cnt;
    /** Value of the CAN controller receive error counter. */
    uint8_t rx_err_cnt;
};

/**
 * @brief CAN bus timing structure
 *
 * This struct is used to pass bus timing values to the configuration and
 * bitrate calculation functions.
 *
 * The propagation segment represents the time of the signal propagation. Phase
 * segment 1 and phase segment 2 define the sampling point. The ``prop_seg`` and
 * ``phase_seg1`` values affect the sampling point in the same way and some
 * controllers only have a register for the sum of those two. The sync segment
 * always has a length of 1 time quantum (see below).
 *
 * @code{.text}
 *
 * +---------+----------+------------+------------+
 * |sync_seg | prop_seg | phase_seg1 | phase_seg2 |
 * +---------+----------+------------+------------+
 *                                   ^
 *                             Sampling-Point
 *
 * @endcode
 *
 * 1 time quantum (tq) has the length of 1/(core_clock / prescaler). The bitrate
 * is defined by the core clock divided by the prescaler and the sum of the
 * segments:
 *
 *   br = (core_clock / prescaler) / (1 + prop_seg + phase_seg1 + phase_seg2)
 *
 * The Synchronization Jump Width (SJW) defines the amount of time quanta the
 * sample point can be moved. The sample point is moved when resynchronization
 * is needed.
 */
struct can_timing {
    /** Synchronization jump width. */
    uint16_t sjw;
    /** Propagation segment. */
    uint16_t prop_seg;
    /** Phase segment 1. */
    uint16_t phase_seg1;
    /** Phase segment 2. */
    uint16_t phase_seg2;
    /** Prescaler value. */
    uint16_t prescaler;
};

/**
 * @brief Defines the application callback handler function signature
 *
 * @param dev       Pointer to the device structure for the driver instance.
 * @param error     Status of the performed send operation. See the list of
 *                  return values for @a can_send() for value descriptions.
 * @param user_data User data provided when the frame was sent.
 */
typedef void (*can_tx_callback_t)(const struct device* dev, int error, void* user_data);

/**
 * @brief Defines the application callback handler function signature for receiving.
 *
 * @param dev       Pointer to the device structure for the driver instance.
 * @param frame     Received frame.
 * @param user_data User data provided when the filter was added.
 */
typedef void (*can_rx_callback_t)(const struct device* dev, struct can_frame const* frame, void* user_data);

/**
 * @brief Defines the state change callback handler function signature
 *
 * @param dev       Pointer to the device structure for the driver instance.
 * @param state     State of the CAN controller.
 * @param err_cnt   CAN controller error counter values.
 * @param user_data User data provided the callback was set.
 */
typedef void (*can_state_change_callback_t)(const struct device* dev,
                                            enum can_state state,
                                            struct can_bus_err_cnt err_cnt,
                                            void* user_data);

/**
 * @cond INTERNAL_HIDDEN
 *
 * For internal driver use only, skip these in public documentation.
 */

/**
 * @brief Callback API upon setting CAN bus timing
 * See @a can_set_timing() for argument description
 */
typedef int (*can_set_timing_t)(const struct device* dev,
                                const struct can_timing* timing);

/**
 * @brief Optional callback API upon setting CAN-FD bus timing for the data phase.
 * See @a can_set_timing_data() for argument description
 */
typedef int (*can_set_timing_data_t)(const struct device* dev,
                                     const struct can_timing* timing_data);

/**
 * @brief Callback API upon getting CAN controller capabilities
 * See @a can_get_capabilities() for argument description
 */
typedef int (*can_get_capabilities_t)(const struct device* dev, can_mode_t* cap);

/**
 * @brief Callback API upon starting CAN controller
 * See @a can_start() for argument description
 */
typedef int (*can_start_t)(const struct device* dev);

/**
 * @brief Callback API upon stopping CAN controller
 * See @a can_stop() for argument description
 */
typedef int (*can_stop_t)(const struct device* dev);

/**
 * @brief Callback API upon setting CAN controller mode
 * See @a can_set_mode() for argument description
 */
typedef int (*can_set_mode_t)(const struct device* dev, can_mode_t mode);

/**
 * @brief Callback API upon sending a CAN frame
 * See @a can_send() for argument description
 *
 * @note From a driver perspective `callback` will never be `NULL` as a default callback will be
 * provided if none is provided by the caller. This allows for simplifying the driver handling.
 */
typedef int (*can_send_t)(const struct device* dev,
                          const struct can_frame* frame,
                          k_timeout_t timeout,
                          can_tx_callback_t callback,
                          void* user_data);

/**
 * @brief Callback API upon adding an RX filter
 * See @a can_add_rx_callback() for argument description
 */
typedef int (*can_add_rx_filter_t)(const struct device* dev,
                                   can_rx_callback_t callback,
                                   void* user_data,
                                   const struct can_filter* filter);

/**
 * @brief Callback API upon removing an RX filter
 * See @a can_remove_rx_filter() for argument description
 */
typedef void (*can_remove_rx_filter_t)(const struct device* dev, int filter_id);

/**
 * @brief Callback API upon recovering the CAN bus
 * See @a can_recover() for argument description
 */
typedef int (*can_recover_t)(const struct device* dev, k_timeout_t timeout);

/**
 * @brief Callback API upon getting the CAN controller state
 * See @a can_get_state() for argument description
 */
typedef int (*can_get_state_t)(const struct device* dev, enum can_state* state,
                               struct can_bus_err_cnt* err_cnt);

/**
 * @brief Callback API upon setting a state change callback
 * See @a can_set_state_change_callback() for argument description
 */
typedef void (*can_set_state_change_callback_t)(const struct device* dev,
                                                can_state_change_callback_t callback,
                                                void* user_data);

/**
 * @brief Callback API upon getting the CAN core clock rate
 * See @a can_get_core_clock() for argument description
 */
typedef int (*can_get_core_clock_t)(const struct device* dev, uint32_t* rate);

/**
 * @brief Optional callback API upon getting the maximum number of concurrent CAN RX filters
 * See @a can_get_max_filters() for argument description
 */
typedef int (*can_get_max_filters_t)(const struct device* dev, bool ide);

/**
 * @brief Optional callback API upon getting the maximum supported bitrate
 * See @a can_get_max_bitrate() for argument description
 */
typedef int (*can_get_max_bitrate_t)(const struct device* dev, uint32_t* max_bitrate);

__subsystem struct can_driver_api {
    can_get_capabilities_t get_capabilities;
    can_start_t      start;
    can_stop_t       stop;
    can_set_mode_t   set_mode;
    can_set_timing_t set_timing;
    can_send_t       send;
    can_add_rx_filter_t    add_rx_filter;
    can_remove_rx_filter_t remove_rx_filter;
    #if !defined(CONFIG_CAN_AUTO_BUS_OFF_RECOVERY) || defined(__DOXYGEN__)
    can_recover_t recover;
    #endif /* CONFIG_CAN_AUTO_BUS_OFF_RECOVERY */
    can_get_state_t get_state;
    can_set_state_change_callback_t set_state_change_callback;
    can_get_core_clock_t  get_core_clock;
    can_get_max_filters_t get_max_filters;
    can_get_max_bitrate_t get_max_bitrate;
    /* Min values for the timing registers */
    struct can_timing timing_min;
    /* Max values for the timing registers */
    struct can_timing timing_max;
    #if defined(CONFIG_CAN_FD_MODE) || defined(__DOXYGEN__)
    can_set_timing_data_t set_timing_data;
    /* Min values for the timing registers during the data phase */
    struct can_timing timing_data_min;
    /* Max values for the timing registers during the data phase */
    struct can_timing timing_data_max;
    #endif /* CONFIG_CAN_FD_MODE */
};

/** @endcond */

#if defined(CONFIG_CAN_STATS) || defined(__DOXYGEN__)

#include <zephyr/stats/stats.h>

/** @cond INTERNAL_HIDDEN */

STATS_SECT_START(can)
STATS_SECT_ENTRY32(bit0_error)
STATS_SECT_ENTRY32(bit1_error)
STATS_SECT_ENTRY32(stuff_error)
STATS_SECT_ENTRY32(crc_error)
STATS_SECT_ENTRY32(form_error)
STATS_SECT_ENTRY32(ack_error)
STATS_SECT_ENTRY32(rx_overrun)
STATS_SECT_END;

STATS_NAME_START(can)
STATS_NAME(can, bit0_error)
STATS_NAME(can, bit1_error)
STATS_NAME(can, stuff_error)
STATS_NAME(can, crc_error)
STATS_NAME(can, form_error)
STATS_NAME(can, ack_error)
STATS_NAME(can, rx_overrun)
STATS_NAME_END(can);

/** @endcond */

/**
 * @brief CAN specific device state which allows for CAN device class specific
 * additions
 */
struct can_device_state {
    struct device_state devstate;
    struct stats_can stats;
};

/** @cond INTERNAL_HIDDEN */

/**
 * @brief Get pointer to CAN statistics structure
 */
#define Z_CAN_GET_STATS(dev_)               \
    CONTAINER_OF(dev_->state, struct can_device_state, devstate)->stats

/** @endcond */

/**
 * @brief Increment the bit0 error counter for a CAN device
 *
 * The bit0 error counter is incremented when the CAN controller is unable to
 * transmit a dominant bit.
 *
 * @param dev_ Pointer to the device structure for the driver instance.
 */
#define CAN_STATS_BIT0_ERROR_INC(dev_)      \
    STATS_INC(Z_CAN_GET_STATS(dev_), bit0_error)

/**
 * @brief Increment the bit1 (recessive) error counter for a CAN device
 *
 * The bit1 error counter is incremented when the CAN controller is unable to
 * transmit a recessive bit.
 *
 * @param dev_ Pointer to the device structure for the driver instance.
 */
#define CAN_STATS_BIT1_ERROR_INC(dev_)      \
    STATS_INC(Z_CAN_GET_STATS(dev_), bit1_error)

/**
 * @brief Increment the stuffing error counter for a CAN device
 *
 * The stuffing error counter is incremented when the CAN controller detects a
 * bit stuffing error.
 *
 * @param dev_ Pointer to the device structure for the driver instance.
 */
#define CAN_STATS_STUFF_ERROR_INC(dev_)     \
    STATS_INC(Z_CAN_GET_STATS(dev_), stuff_error)

/**
 * @brief Increment the CRC error counter for a CAN device
 *
 * The CRC error counter is incremented when the CAN controller detects a frame
 * with an invalid CRC.
 *
 * @param dev_ Pointer to the device structure for the driver instance.
 */
#define CAN_STATS_CRC_ERROR_INC(dev_)       \
    STATS_INC(Z_CAN_GET_STATS(dev_), crc_error)

/**
 * @brief Increment the form error counter for a CAN device
 *
 * The form error counter is incremented when the CAN controller detects a
 * fixed-form bit field containing illegal bits.
 *
 * @param dev_ Pointer to the device structure for the driver instance.
 */
#define CAN_STATS_FORM_ERROR_INC(dev_)      \
    STATS_INC(Z_CAN_GET_STATS(dev_), form_error)

/**
 * @brief Increment the acknowledge error counter for a CAN device
 *
 * The acknowledge error counter is incremented when the CAN controller does not
 * monitor a dominant bit in the ACK slot.
 *
 * @param dev_ Pointer to the device structure for the driver instance.
 */
#define CAN_STATS_ACK_ERROR_INC(dev_)       \
    STATS_INC(Z_CAN_GET_STATS(dev_), ack_error)

/**
 * @brief Increment the RX overrun counter for a CAN device
 *
 * The RX overrun counter is incremented when the CAN controller receives a CAN
 * frame matching an installed filter but lacks the capacity to store it (either
 * due to an already full RX mailbox or a full RX FIFO).
 *
 * @param dev_ Pointer to the device structure for the driver instance.
 */
#define CAN_STATS_RX_OVERRUN_INC(dev_)      \
    STATS_INC(Z_CAN_GET_STATS(dev_), rx_overrun)

/**
 * @brief Zero all statistics for a CAN device
 *
 * The driver is reponsible for resetting the statistics before starting the CAN
 * controller.
 *
 * @param dev_ Pointer to the device structure for the driver instance.
 */
#define CAN_STATS_RESET(dev_)               \
    stats_reset(&(Z_CAN_GET_STATS(dev_).s_hdr))

/** @cond INTERNAL_HIDDEN */

/**
 * @brief Define a statically allocated and section assigned CAN device state
 */
#define Z_CAN_DEVICE_STATE_DEFINE(dev_id)   \
    static struct can_device_state Z_DEVICE_STATE_NAME(dev_id)  \
    __attribute__((__section__(".z_devstate")))

/**
 * @brief Define a CAN device init wrapper function
 *
 * This does device instance specific initialization of common data (such as stats)
 * and calls the given init_fn
 */
#define Z_CAN_INIT_FN(dev_id, init_fn)      \
    static inline int UTIL_CAT(dev_id, _init)(const struct device* dev) {   \
        struct can_device_state* state = CONTAINER_OF(dev->state, struct can_device_state, devstate);   \
        stats_init(&state->stats.s_hdr, STATS_SIZE_32, 7, STATS_NAME_INIT_PARMS(can));                  \
        stats_register(dev->name, &(state->stats.s_hdr));       \
        if (init_fn != NULL) {              \
            return init_fn(dev);            \
        }                                   \
                                            \
        return (0);                         \
    }

/** @endcond */

/**
 * @brief Like DEVICE_DT_DEFINE() with CAN device specifics.
 *
 * @details Defines a device which implements the CAN API. May generate a custom
 * device_state container struct and init_fn wrapper when needed depending on
 * @kconfig{CONFIG_CAN_STATS}.
 *
 * @param node_id   The devicetree node identifier.
 * @param init_fn   Name of the init function of the driver.
 * @param pm        PM device resources reference (NULL if device does not use PM).
 * @param data      Pointer to the device's private data.
 * @param config    The address to the structure containing the configuration
 *                  information for this instance of the driver.
 * @param level     The initialization level. See SYS_INIT() for
 *                  details.
 * @param prio      Priority within the selected initialization level. See
 *                  SYS_INIT() for details.
 * @param api       Provides an initial pointer to the API function struct
 *                  used by the driver. Can be NULL.
 */
#define CAN_DEVICE_DT_DEFINE(node_id, init_fn, pm, data, config, level, prio, api, ...) \
    Z_CAN_DEVICE_STATE_DEFINE(Z_DEVICE_DT_DEV_ID(node_id));     \
    Z_CAN_INIT_FN(Z_DEVICE_DT_DEV_ID(node_id), init_fn)         \
    Z_DEVICE_DEFINE(node_id, Z_DEVICE_DT_DEV_ID(node_id),       \
                    DEVICE_DT_NAME(node_id),                    \
                    &UTIL_CAT(Z_DEVICE_DT_DEV_ID(node_id), _init), \
                    pm, data, config, level, prio, api,         \
                    &(Z_DEVICE_STATE_NAME(Z_DEVICE_DT_DEV_ID(node_id)).devstate), \
                    __VA_ARGS__)

#else /* CONFIG_CAN_STATS */

#define CAN_STATS_BIT0_ERROR_INC(dev_)
#define CAN_STATS_BIT1_ERROR_INC(dev_)
#define CAN_STATS_STUFF_ERROR_INC(dev_)
#define CAN_STATS_CRC_ERROR_INC(dev_)
#define CAN_STATS_FORM_ERROR_INC(dev_)
#define CAN_STATS_ACK_ERROR_INC(dev_)
#define CAN_STATS_RX_OVERRUN_INC(dev_)
#define CAN_STATS_RESET(dev_)

#define CAN_DEVICE_DT_DEFINE(node_id, init_fn, pm, data, config, level, prio, api, ...) \
    DEVICE_DT_DEFINE(node_id, init_fn, pm, data, config, level, \
                     prio, api, __VA_ARGS__)

#endif /* CONFIG_CAN_STATS */

/**
 * @brief Like CAN_DEVICE_DT_DEFINE() for an instance of a DT_DRV_COMPAT compatible
 *
 * @param inst Instance number. This is replaced by <tt>DT_DRV_COMPAT(inst)</tt>
 *             in the call to CAN_DEVICE_DT_DEFINE().
 * @param ...  Other parameters as expected by CAN_DEVICE_DT_DEFINE().
 */
#define CAN_DEVICE_DT_INST_DEFINE(inst, ...)        \
    CAN_DEVICE_DT_DEFINE(DT_DRV_INST(inst), __VA_ARGS__)

/**
 * @name CAN controller configuration
 *
 * @{
 */

/**
 * @brief Get the CAN core clock rate
 *
 * Returns the CAN core clock rate. One time quantum is 1/(core clock rate).
 *
 * @param dev  Pointer to the device structure for the driver instance.
 * @param[out] rate CAN core clock rate in Hz.
 *
 * @return 0 on success, or a negative error code on error
 */
__syscall int can_get_core_clock(const struct device* dev, uint32_t* rate);

static inline int z_impl_can_get_core_clock(const struct device* dev, uint32_t* rate) {
    const struct can_driver_api* api = (const struct can_driver_api*)dev->api;

    return (api->get_core_clock(dev, rate));
}

/**
 * @brief Get maximum supported bitrate
 *
 * Get the maximum supported bitrate for the CAN controller/transceiver combination.
 *
 * @param dev Pointer to the device structure for the driver instance.
 * @param[out] max_bitrate Maximum supported bitrate in bits/s
 *
 * @retval 0 If successful.
 * @retval -EIO General input/output error.
 * @retval -ENOSYS If this function is not implemented by the driver.
 */
__syscall int can_get_max_bitrate(const struct device* dev, uint32_t* max_bitrate);

static inline int z_impl_can_get_max_bitrate(const struct device* dev, uint32_t* max_bitrate) {
    const struct can_driver_api* api = (const struct can_driver_api*)dev->api;

    if (api->get_max_bitrate == NULL) {
        return (-ENOSYS);
    }

    return (api->get_max_bitrate(dev, max_bitrate));
}

/**
 * @brief Get the minimum supported timing parameter values.
 *
 * @param dev Pointer to the device structure for the driver instance.
 *
 * @return Pointer to the minimum supported timing parameter values.
 */
__syscall const struct can_timing* can_get_timing_min(const struct device* dev);

static inline const struct can_timing* z_impl_can_get_timing_min(const struct device* dev) {
    const struct can_driver_api* api = (const struct can_driver_api*)dev->api;

    return &api->timing_min;
}

/**
 * @brief Get the maximum supported timing parameter values.
 *
 * @param dev Pointer to the device structure for the driver instance.
 *
 * @return Pointer to the maximum supported timing parameter values.
 */
__syscall const struct can_timing* can_get_timing_max(const struct device* dev);

static inline const struct can_timing* z_impl_can_get_timing_max(const struct device* dev) {
    const struct can_driver_api* api = (const struct can_driver_api*)dev->api;

    return &api->timing_max;
}

/**
 * @brief Calculate timing parameters from bitrate and sample point
 *
 * Calculate the timing parameters from a given bitrate in bits/s and the
 * sampling point in permill (1/1000) of the entire bit time. The bitrate must
 * always match perfectly. If no result can be reached for the given parameters,
 * -EINVAL is returned.
 *
 * @note The requested ``sample_pnt`` will not always be matched perfectly. The
 * algorithm calculates the best possible match.
 *
 * @param dev        Pointer to the device structure for the driver instance.
 * @param[out] res   Result is written into the @a can_timing struct provided.
 * @param bitrate    Target bitrate in bits/s.
 * @param sample_pnt Sampling point in permill of the entire bit time.
 *
 * @retval 0 or positive sample point error on success.
 * @retval -EINVAL if the requested bitrate or sample point is out of range.
 * @retval -ENOTSUP if the requested bitrate is not supported.
 * @retval -EIO if @a can_get_core_clock() is not available.
 */
__syscall int can_calc_timing(const struct device* dev, struct can_timing* res,
                              uint32_t bitrate, uint16_t sample_pnt);

/**
 * @brief Get the minimum supported timing parameter values for the data phase.
 *
 * Same as @a can_get_timing_min() but for the minimum values for the data phase.
 *
 * @note @kconfig{CONFIG_CAN_FD_MODE} must be selected for this function to be
 * available.
 *
 * @param dev Pointer to the device structure for the driver instance.
 *
 * @return Pointer to the minimum supported timing parameter values, or NULL if
 *         CAN-FD support is not implemented by the driver.
 */
__syscall const struct can_timing* can_get_timing_data_min(const struct device* dev);

#ifdef CONFIG_CAN_FD_MODE
static inline const struct can_timing* z_impl_can_get_timing_data_min(const struct device* dev) {
    const struct can_driver_api* api = (const struct can_driver_api*)dev->api;

    return &api->timing_data_min;
}
#endif /* CONFIG_CAN_FD_MODE */

/**
 * @brief Get the maximum supported timing parameter values for the data phase.
 *
 * Same as @a can_get_timing_max() but for the maximum values for the data phase.
 *
 * @note @kconfig{CONFIG_CAN_FD_MODE} must be selected for this function to be
 * available.
 *
 * @param dev Pointer to the device structure for the driver instance.
 *
 * @return Pointer to the maximum supported timing parameter values, or NULL if
 *         CAN-FD support is not implemented by the driver.
 */
__syscall const struct can_timing* can_get_timing_data_max(const struct device* dev);

#ifdef CONFIG_CAN_FD_MODE
static inline const struct can_timing* z_impl_can_get_timing_data_max(const struct device* dev) {
    const struct can_driver_api* api = (const struct can_driver_api*)dev->api;

    return &api->timing_data_max;
}
#endif /* CONFIG_CAN_FD_MODE */

/**
 * @brief Calculate timing parameters for the data phase
 *
 * Same as @a can_calc_timing() but with the maximum and minimum values from the
 * data phase.
 *
 * @note @kconfig{CONFIG_CAN_FD_MODE} must be selected for this function to be
 * available.
 *
 * @param dev        Pointer to the device structure for the driver instance.
 * @param[out] res   Result is written into the @a can_timing struct provided.
 * @param bitrate    Target bitrate for the data phase in bits/s
 * @param sample_pnt Sampling point for the data phase in permille of the entire bit time.
 *
 * @retval 0 or positive sample point error on success.
 * @retval -EINVAL if the requested bitrate or sample point is out of range.
 * @retval -ENOTSUP if the requested bitrate is not supported.
 * @retval -EIO if @a can_get_core_clock() is not available.
 */
__syscall int can_calc_timing_data(const struct device* dev, struct can_timing* res,
                                   uint32_t bitrate, uint16_t sample_pnt);

/**
 * @brief Configure the bus timing for the data phase of a CAN-FD controller.
 *
 * @note @kconfig{CONFIG_CAN_FD_MODE} must be selected for this function to be
 * available.
 *
 * @see can_set_timing()
 *
 * @param dev         Pointer to the device structure for the driver instance.
 * @param timing_data Bus timings for data phase
 *
 * @retval 0 If successful.
 * @retval -EBUSY if the CAN controller is not in stopped state.
 * @retval -EIO General input/output error, failed to configure device.
 * @retval -ENOTSUP if the timing parameters are not supported by the driver.
 * @retval -ENOSYS if CAN-FD support is not implemented by the driver.
 */
__syscall int can_set_timing_data(const struct device* dev,
                                  const struct can_timing* timing_data);

/**
 * @brief Set the bitrate for the data phase of the CAN-FD controller
 *
 * CAN in Automation (CiA) 301 v4.2.0 recommends a sample point location of
 * 87.5% percent for all bitrates. However, some CAN controllers have
 * difficulties meeting this for higher bitrates.
 *
 * This function defaults to using a sample point of 75.0% for bitrates over 800
 * kbit/s, 80.0% for bitrates over 500 kbit/s, and 87.5% for all other
 * bitrates. This is in line with the sample point locations used by the Linux
 * kernel.
 *
 * @note @kconfig{CONFIG_CAN_FD_MODE} must be selected for this function to be
 * available.
 *
 * @see can_set_bitrate()

 * @param dev          Pointer to the device structure for the driver instance.
 * @param bitrate_data Desired data phase bitrate.
 *
 * @retval 0 If successful.
 * @retval -EBUSY if the CAN controller is not in stopped state.
 * @retval -EINVAL if the requested bitrate is out of range.
 * @retval -ENOTSUP if the requested bitrate not supported by the CAN controller/transceiver
 *                  combination.
 * @retval -ERANGE if the resulting sample point is off by more than +/- 5%.
 * @retval -EIO General input/output error, failed to set bitrate.
 */
__syscall int can_set_bitrate_data(const struct device* dev, uint32_t bitrate_data);

/**
 * @brief Fill in the prescaler value for a given bitrate and timing
 *
 * Fill the prescaler value in the timing struct. The sjw, prop_seg, phase_seg1
 * and phase_seg2 must be given.
 *
 * The returned bitrate error is remainder of the division of the clock rate by
 * the bitrate times the timing segments.
 *
 * @param dev     Pointer to the device structure for the driver instance.
 * @param timing  Result is written into the can_timing struct provided.
 * @param bitrate Target bitrate.
 *
 * @retval 0 or positive bitrate error.
 * @retval Negative error code on error.
 */
int can_calc_prescaler(const struct device* dev, struct can_timing* timing,
                       uint32_t bitrate);

/**
 * @brief Configure the bus timing of a CAN controller.
 *
 * @see can_set_timing_data()
 *
 * @param dev         Pointer to the device structure for the driver instance.
 * @param timing      Bus timings.
 *
 * @retval 0 If successful.
 * @retval -EBUSY if the CAN controller is not in stopped state.
 * @retval -ENOTSUP if the timing parameters are not supported by the driver.
 * @retval -EIO General input/output error, failed to configure device.
 */
__syscall int can_set_timing(const struct device* dev,
                             const struct can_timing* timing);

/**
 * @brief Get the supported modes of the CAN controller
 *
 * The returned capabilities may not necessarily be supported at the same time (e.g. some CAN
 * controllers support both ``CAN_MODE_LOOPBACK`` and ``CAN_MODE_LISTENONLY``, but not at the same
 * time).
 *
 * @param dev      Pointer to the device structure for the driver instance.
 * @param[out] cap Supported capabilities.
 *
 * @retval 0 If successful.
 * @retval -EIO General input/output error, failed to get capabilities.
 */
__syscall int can_get_capabilities(const struct device* dev, can_mode_t* cap);

static inline int z_impl_can_get_capabilities(const struct device* dev, can_mode_t* cap) {
    const struct can_driver_api* api = (const struct can_driver_api*)dev->api;

    return api->get_capabilities(dev, cap);
}

/**
 * @brief Start the CAN controller
 *
 * Bring the CAN controller out of `CAN_STATE_STOPPED`. This will reset the RX/TX error counters,
 * enable the CAN controller to participate in CAN communication, and enable the CAN tranceiver, if
 * supported.
 *
 * @see can_stop()
 * @see can_transceiver_enable()
 *
 * @param dev Pointer to the device structure for the driver instance.
 * @retval 0 if successful.
 * @retval -EALREADY if the device is already started.
 * @retval -EIO General input/output error, failed to start device.
 */
__syscall int can_start(const struct device* dev);

static inline int z_impl_can_start(const struct device* dev) {
    const struct can_driver_api* api = (const struct can_driver_api*)dev->api;

    return api->start(dev);
}

/**
 * @brief Stop the CAN controller
 *
 * Bring the CAN controller into `CAN_STATE_STOPPED`. This will disallow the CAN controller from
 * participating in CAN communication, abort any pending CAN frame transmissions, and disable the
 * CAN transceiver, if supported.
 *
 * @see can_start()
 * @see can_transceiver_disable()
 *
 * @param dev Pointer to the device structure for the driver instance.
 * @retval 0 if successful.
 * @retval -EALREADY if the device is already stopped.
 * @retval -EIO General input/output error, failed to stop device.
 */
__syscall int can_stop(const struct device* dev);

static inline int z_impl_can_stop(const struct device* dev) {
    const struct can_driver_api* api = (const struct can_driver_api*)dev->api;

    return api->stop(dev);
}

/**
 * @brief Set the CAN controller to the given operation mode
 *
 * @param dev  Pointer to the device structure for the driver instance.
 * @param mode Operation mode.
 *
 * @retval 0 If successful.
 * @retval -EBUSY if the CAN controller is not in stopped state.
 * @retval -EIO General input/output error, failed to configure device.
 */
__syscall int can_set_mode(const struct device* dev, can_mode_t mode);

static inline int z_impl_can_set_mode(const struct device* dev, can_mode_t mode) {
    const struct can_driver_api* api = (const struct can_driver_api*)dev->api;

    return (api->set_mode(dev, mode));
}

/**
 * @brief Set the bitrate of the CAN controller
 *
 * CAN in Automation (CiA) 301 v4.2.0 recommends a sample point location of
 * 87.5% percent for all bitrates. However, some CAN controllers have
 * difficulties meeting this for higher bitrates.
 *
 * This function defaults to using a sample point of 75.0% for bitrates over 800
 * kbit/s, 80.0% for bitrates over 500 kbit/s, and 87.5% for all other
 * bitrates. This is in line with the sample point locations used by the Linux
 * kernel.
 *
 * @see can_set_bitrate_data()
 *
 * @param dev          Pointer to the device structure for the driver instance.
 * @param bitrate      Desired arbitration phase bitrate.
 *
 * @retval 0 If successful.
 * @retval -EBUSY if the CAN controller is not in stopped state.
 * @retval -EINVAL if the requested bitrate is out of range.
 * @retval -ENOTSUP if the requested bitrate not supported by the CAN controller/transceiver
 *                  combination.
 * @retval -ERANGE if the resulting sample point is off by more than +/- 5%.
 * @retval -EIO General input/output error, failed to set bitrate.
 */
__syscall int can_set_bitrate(const struct device* dev, uint32_t bitrate);

/** @} */

/**
 * @name Transmitting CAN frames
 *
 * @{
 */

/**
 * @brief Queue a CAN frame for transmission on the CAN bus
 *
 * Queue a CAN frame for transmission on the CAN bus with optional timeout and
 * completion callback function.
 *
 * Queued CAN frames are transmitted in order according to the their priority:
 * - The lower the CAN-ID, the higher the priority.
 * - Data frames have higher priority than Remote Transmission Request (RTR)
 *   frames with identical CAN-IDs.
 * - Frames with standard (11-bit) identifiers have higher priority than frames
 *   with extended (29-bit) identifiers with identical base IDs (the higher 11
 *   bits of the extended identifier).
 * - Transmission order for queued frames with the same priority is hardware
 *   dependent.
 *
 * @note If transmitting segmented messages spanning multiple CAN frames with
 * identical CAN-IDs, the sender must ensure to only queue one frame at a time
 * if FIFO order is required.
 *
 * By default, the CAN controller will automatically retry transmission in case
 * of lost bus arbitration or missing acknowledge. Some CAN controllers support
 * disabling automatic retransmissions via ``CAN_MODE_ONE_SHOT``.
 *
 * @param dev       Pointer to the device structure for the driver instance.
 * @param frame     CAN frame to transmit.
 * @param timeout   Timeout waiting for a empty TX mailbox or ``K_FOREVER``.
 * @param callback  Optional callback for when the frame was sent or a
 *                  transmission error occurred. If ``NULL``, this function is
 *                  blocking until frame is sent. The callback must be ``NULL``
 *                  if called from user mode.
 * @param user_data User data to pass to callback function.
 *
 * @retval 0 if successful.
 * @retval -EINVAL if an invalid parameter was passed to the function.
 * @retval -ENOTSUP if an unsupported parameter was passed to the function.
 * @retval -ENETDOWN if the CAN controller is in stopped state.
 * @retval -ENETUNREACH if the CAN controller is in bus-off state.
 * @retval -EBUSY if CAN bus arbitration was lost (only applicable if automatic
 *                retransmissions are disabled).
 * @retval -EIO if a general transmit error occurred (e.g. missing ACK if
 *              automatic retransmissions are disabled).
 * @retval -EAGAIN on timeout.
 */
__syscall int can_send(const struct device* dev, const struct can_frame* frame,
                       k_timeout_t timeout, can_tx_callback_t callback,
                       void* user_data);

/** @} */

/**
 * @name Receiving CAN frames
 *
 * @{
 */

/**
 * @brief Add a callback function for a given CAN filter
 *
 * Add a callback to CAN identifiers specified by a filter. When a received CAN
 * frame matching the filter is received by the CAN controller, the callback
 * function is called in interrupt context.
 *
 * If a received frame matches more than one filter (i.e., the filter IDs/masks or
 * flags overlap), the priority of the match is hardware dependent.
 *
 * The same callback function can be used for multiple filters.
 *
 * @param dev       Pointer to the device structure for the driver instance.
 * @param callback  This function is called by the CAN controller driver whenever
 *                  a frame matching the filter is received.
 * @param user_data User data to pass to callback function.
 * @param filter    Pointer to a @a can_filter structure defining the filter.
 *
 * @retval filter_id on success.
 * @retval -ENOSPC if there are no free filters.
 * @retval -EINVAL if the requested filter type is invalid.
 * @retval -ENOTSUP if the requested filter type is not supported.
 */
static inline int can_add_rx_filter(const struct device* dev, can_rx_callback_t callback,
                                    void* user_data, const struct can_filter* filter) {
    const struct can_driver_api* api = (const struct can_driver_api*)dev->api;

    if (filter == NULL || (filter->flags & (CAN_FILTER_DATA | CAN_FILTER_RTR)) == 0) {
        return (-EINVAL);
    }

    return (api->add_rx_filter(dev, callback, user_data, filter));
}

/**
 * @brief Statically define and initialize a CAN RX message queue.
 *
 * The message queue's ring buffer contains space for @a max_frames CAN frames.
 *
 * @see can_add_rx_filter_msgq()
 *
 * @param name       Name of the message queue.
 * @param max_frames Maximum number of CAN frames that can be queued.
 */
#define CAN_MSGQ_DEFINE(name, max_frames) \
    K_MSGQ_DEFINE(name, sizeof(struct can_frame), max_frames, 4)

/**
 * @brief Simple wrapper function for adding a message queue for a given filter
 *
 * Wrapper function for @a can_add_rx_filter() which puts received CAN frames
 * matching the filter in a message queue instead of calling a callback.
 *
 * If a received frame matches more than one filter (i.e., the filter IDs/masks or
 * flags overlap), the priority of the match is hardware dependent.
 *
 * The same message queue can be used for multiple filters.
 *
 * @note The message queue must be initialized before calling this function and
 * the caller must have appropriate permissions on it.
 *
 * @warning Message queue overruns are silently ignored and overrun frames
 * discarded. Custom error handling can be implemented by using
 * @a can_add_rx_filter() and @a k_msgq_put() directly.
 *
 * @param dev    Pointer to the device structure for the driver instance.
 * @param msgq   Pointer to the already initialized @a k_msgq struct.
 * @param filter Pointer to a @a can_filter structure defining the filter.
 *
 * @retval filter_id on success.
 * @retval -ENOSPC if there are no free filters.
 * @retval -ENOTSUP if the requested filter type is not supported.
 */
__syscall int can_add_rx_filter_msgq(const struct device* dev, struct k_msgq* msgq,
                                     const struct can_filter* filter);

/**
 * @brief Remove a CAN RX filter
 *
 * This routine removes a CAN RX filter based on the filter ID returned by @a
 * can_add_rx_filter() or @a can_add_rx_filter_msgq().
 *
 * @param dev       Pointer to the device structure for the driver instance.
 * @param filter_id Filter ID
 */
__syscall void can_remove_rx_filter(const struct device* dev, int filter_id);

static inline void z_impl_can_remove_rx_filter(const struct device* dev, int filter_id) {
    const struct can_driver_api* api = (const struct can_driver_api*)dev->api;

    api->remove_rx_filter(dev, filter_id);
}

/**
 * @brief Get maximum number of RX filters
 *
 * Get the maximum number of concurrent RX filters for the CAN controller.
 *
 * @param dev Pointer to the device structure for the driver instance.
 * @param ide Get the maximum standard (11-bit) CAN ID filters if false, or extended (29-bit) CAN ID
 *            filters if true.
 *
 * @retval Positive number of maximum concurrent filters.
 * @retval -EIO General input/output error.
 * @retval -ENOSYS If this function is not implemented by the driver.
 */
__syscall int can_get_max_filters(const struct device* dev, bool ide);

static inline int z_impl_can_get_max_filters(const struct device* dev, bool ide) {
    const struct can_driver_api* api = (const struct can_driver_api*)dev->api;

    if (api->get_max_filters == NULL) {
        return (-ENOSYS);
    }

    return api->get_max_filters(dev, ide);
}

/** @} */

/**
 * @name CAN bus error reporting and handling
 *
 * @{
 */

/**
 * @brief Get current CAN controller state
 *
 * Returns the current state and optionally the error counter values of the CAN
 * controller.
 *
 * @param dev          Pointer to the device structure for the driver instance.
 * @param[out] state   Pointer to the state destination enum or NULL.
 * @param[out] err_cnt Pointer to the err_cnt destination structure or NULL.
 *
 * @retval 0 If successful.
 * @retval -EIO General input/output error, failed to get state.
 */
__syscall int can_get_state(const struct device* dev, enum can_state* state,
                            struct can_bus_err_cnt* err_cnt);

static inline int z_impl_can_get_state(const struct device* dev, enum can_state* state,
                                       struct can_bus_err_cnt* err_cnt) {
    const struct can_driver_api* api = (const struct can_driver_api*)dev->api;

    return api->get_state(dev, state, err_cnt);
}

/**
 * @brief Recover from bus-off state
 *
 * Recover the CAN controller from bus-off state to error-active state.
 *
 * @note @kconfig{CONFIG_CAN_AUTO_BUS_OFF_RECOVERY} must be deselected for this
 * function to be available.
 *
 * @param dev     Pointer to the device structure for the driver instance.
 * @param timeout Timeout for waiting for the recovery or ``K_FOREVER``.
 *
 * @retval 0 on success.
 * @retval -ENETDOWN if the CAN controller is in stopped state.
 * @retval -EAGAIN on timeout.
 */
#if !defined(CONFIG_CAN_AUTO_BUS_OFF_RECOVERY) || defined(__DOXYGEN__)
__syscall int can_recover(const struct device* dev, k_timeout_t timeout);

static inline int z_impl_can_recover(const struct device* dev, k_timeout_t timeout) {
    const struct can_driver_api* api = (const struct can_driver_api*)dev->api;

    return api->recover(dev, timeout);
}
#else /* CONFIG_CAN_AUTO_BUS_OFF_RECOVERY */
/* This implementation prevents inking errors for auto recovery */
static inline int z_impl_can_recover(const struct device* dev, k_timeout_t timeout) {
    ARG_UNUSED(dev);
    ARG_UNUSED(timeout);
    return (0);
}
#endif /* !CONFIG_CAN_AUTO_BUS_OFF_RECOVERY */

/**
 * @brief Set a callback for CAN controller state change events
 *
 * Set the callback for CAN controller state change events. The callback
 * function will be called in interrupt context.
 *
 * Only one callback can be registered per controller. Calling this function
 * again overrides any previously registered callback.
 *
 * @param dev       Pointer to the device structure for the driver instance.
 * @param callback  Callback function.
 * @param user_data User data to pass to callback function.
 */
static inline void can_set_state_change_callback(const struct device* dev,
                                                 can_state_change_callback_t callback,
                                                 void* user_data) {
    const struct can_driver_api* api = (const struct can_driver_api*)dev->api;

    api->set_state_change_callback(dev, callback, user_data);
}

/** @} */

/**
 * @name CAN utility functions
 *
 * @{
 */

/**
 * @brief Convert from Data Length Code (DLC) to the number of data bytes
 *
 * @param dlc Data Length Code (DLC).
 *
 * @retval Number of bytes.
 */
static inline uint8_t can_dlc_to_bytes(uint8_t dlc) {
    static const uint8_t dlc_table[] = { 0,  1,  2,  3,  4,  5,  6, 7, 8,
                                        12, 16, 20, 24, 32, 48, 64};

<<<<<<< HEAD
	return dlc_table[MIN(dlc, ARRAY_SIZE(dlc_table) - 1)];
=======
    return ((dlc > 0x0F) ? 64 : dlc_table[dlc]);
>>>>>>> 0e3994c7
}

/**
 * @brief Convert from number of bytes to Data Length Code (DLC)
 *
 * @param num_bytes Number of bytes.
 *
 * @retval Data Length Code (DLC).
 */
static inline uint8_t can_bytes_to_dlc(uint8_t num_bytes) {
    return num_bytes <= 8  ? num_bytes :
           num_bytes <= 12 ? 9  :
           num_bytes <= 16 ? 10 :
           num_bytes <= 20 ? 11 :
           num_bytes <= 24 ? 12 :
           num_bytes <= 32 ? 13 :
           num_bytes <= 48 ? 14 :
           15;
}

/**
 * @brief Check if a CAN frame matches a CAN filter
 *
 * @param frame CAN frame.
 * @param filter CAN filter.
 * @return true if the CAN frame matches the CAN filter, false otherwise
 */
static inline bool can_frame_matches_filter(const struct can_frame* frame,
                                            const struct can_filter* filter) {
    if ((frame->flags & CAN_FRAME_IDE) != 0 && (filter->flags & CAN_FILTER_IDE) == 0) {
        /* Extended (29-bit) ID frame, standard (11-bit) filter */
        return (false);
    }

    if ((frame->flags & CAN_FRAME_IDE) == 0 && (filter->flags & CAN_FILTER_IDE) != 0) {
        /* Standard (11-bit) ID frame, extended (29-bit) filter */
        return (false);
    }

    if ((frame->flags & CAN_FRAME_RTR) == 0 && (filter->flags & CAN_FILTER_DATA) == 0) {
        /* non-RTR frame, remote transmission request (RTR) filter */
        return (false);
    }

    if ((frame->flags & CAN_FRAME_RTR) != 0 && (filter->flags & CAN_FILTER_RTR) == 0) {
        /* Remote transmission request (RTR) frame, non-RTR filter */
        return (false);
    }

    if ((frame->flags & CAN_FRAME_FDF) != 0 && (filter->flags & CAN_FILTER_FDF) == 0) {
        /* CAN-FD format frame, classic format filter */
        return (false);
    }

    if ((frame->flags & CAN_FRAME_FDF) == 0 && (filter->flags & CAN_FILTER_FDF) != 0) {
        /* Classic frame, CAN-FD format filter */
        return (false);
    }

    if ((frame->id ^ filter->id) & filter->mask) {
        /* Masked ID mismatch */
        return (false);
    }

    return (true);
}

/** @} */

/**
 * @}
 */

#ifdef __cplusplus
}
#endif

#include <syscalls/can.h>

#endif /* ZEPHYR_INCLUDE_DRIVERS_CAN_H_ */<|MERGE_RESOLUTION|>--- conflicted
+++ resolved
@@ -296,7 +296,8 @@
  * @param frame     Received frame.
  * @param user_data User data provided when the filter was added.
  */
-typedef void (*can_rx_callback_t)(const struct device* dev, struct can_frame const* frame, void* user_data);
+typedef void (*can_rx_callback_t)(const struct device* dev, struct can_frame const* frame,
+                                  void* user_data);
 
 /**
  * @brief Defines the state change callback handler function signature
@@ -488,7 +489,7 @@
  */
 struct can_device_state {
     struct device_state devstate;
-    struct stats_can stats;
+    struct stats_can    stats;
 };
 
 /** @cond INTERNAL_HIDDEN */
@@ -1328,11 +1329,7 @@
     static const uint8_t dlc_table[] = { 0,  1,  2,  3,  4,  5,  6, 7, 8,
                                         12, 16, 20, 24, 32, 48, 64};
 
-<<<<<<< HEAD
-	return dlc_table[MIN(dlc, ARRAY_SIZE(dlc_table) - 1)];
-=======
-    return ((dlc > 0x0F) ? 64 : dlc_table[dlc]);
->>>>>>> 0e3994c7
+    return (dlc_table[MIN(dlc, ARRAY_SIZE(dlc_table) - 1)]);
 }
 
 /**
