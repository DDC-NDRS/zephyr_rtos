/*
 * Copyright (c) 2023 Vestas Wind Systems A/S
 * Copyright (c) 2020 Alexander Wachter
 *
 * SPDX-License-Identifier: Apache-2.0
 *
 */

#ifndef ZEPHYR_INCLUDE_DRIVERS_CAN_CAN_MCAN_H_
#define ZEPHYR_INCLUDE_DRIVERS_CAN_CAN_MCAN_H_

#include <zephyr/cache.h>
#include <zephyr/devicetree.h>
#include <zephyr/drivers/can.h>
#include <zephyr/kernel.h>
#include <zephyr/sys/sys_io.h>
#include <zephyr/sys/util.h>

/*
 * The Bosch M_CAN register definitions correspond to those found in the Bosch M_CAN Controller Area
 * Network User's Manual, Revision 3.3.0.
 */

/* Core Release register */
#define CAN_MCAN_CREL         0x000
#define CAN_MCAN_CREL_REL     GENMASK(31, 28)
#define CAN_MCAN_CREL_STEP    GENMASK(27, 24)
#define CAN_MCAN_CREL_SUBSTEP GENMASK(23, 20)
#define CAN_MCAN_CREL_YEAR    GENMASK(19, 16)
#define CAN_MCAN_CREL_MON     GENMASK(15, 8)
#define CAN_MCAN_CREL_DAY     GENMASK(7, 0)

/* Endian register */
#define CAN_MCAN_ENDN     0x004
#define CAN_MCAN_ENDN_ETV GENMASK(31, 0)

/* Customer register */
#define CAN_MCAN_CUST      0x008
#define CAN_MCAN_CUST_CUST GENMASK(31, 0)

/* Data Bit Timing & Prescaler register */
#define CAN_MCAN_DBTP        0x00C
#define CAN_MCAN_DBTP_TDC    BIT(23)
#define CAN_MCAN_DBTP_DBRP   GENMASK(20, 16)
#define CAN_MCAN_DBTP_DTSEG1 GENMASK(12, 8)
#define CAN_MCAN_DBTP_DTSEG2 GENMASK(7, 4)
#define CAN_MCAN_DBTP_DSJW   GENMASK(3, 0)

/* Test register */
#define CAN_MCAN_TEST       0x010
#define CAN_MCAN_TEST_SVAL  BIT(21)
#define CAN_MCAN_TEST_TXBNS GENMASK(20, 16)
#define CAN_MCAN_TEST_PVAL  BIT(13)
#define CAN_MCAN_TEST_TXBNP GENMASK(12, 8)
#define CAN_MCAN_TEST_RX    BIT(7)
#define CAN_MCAN_TEST_TX    GENMASK(6, 5)
#define CAN_MCAN_TEST_LBCK  BIT(4)

/* RAM Watchdog register */
#define CAN_MCAN_RWD     0x014
#define CAN_MCAN_RWD_WDV GENMASK(15, 8)
#define CAN_MCAN_RWD_WDC GENMASK(7, 0)

/* CC Control register */
#define CAN_MCAN_CCCR      0x018
#define CAN_MCAN_CCCR_NISO BIT(15)
#define CAN_MCAN_CCCR_TXP  BIT(14)
#define CAN_MCAN_CCCR_EFBI BIT(13)
#define CAN_MCAN_CCCR_PXHD BIT(12)
#define CAN_MCAN_CCCR_WMM  BIT(11)
#define CAN_MCAN_CCCR_UTSU BIT(10)
#define CAN_MCAN_CCCR_BRSE BIT(9)
#define CAN_MCAN_CCCR_FDOE BIT(8)
#define CAN_MCAN_CCCR_TEST BIT(7)
#define CAN_MCAN_CCCR_DAR  BIT(6)
#define CAN_MCAN_CCCR_MON  BIT(5)
#define CAN_MCAN_CCCR_CSR  BIT(4)
#define CAN_MCAN_CCCR_CSA  BIT(3)
#define CAN_MCAN_CCCR_ASM  BIT(2)
#define CAN_MCAN_CCCR_CCE  BIT(1)
#define CAN_MCAN_CCCR_INIT BIT(0)

/* Nominal Bit Timing & Prescaler register */
#define CAN_MCAN_NBTP        0x01C
#define CAN_MCAN_NBTP_NSJW   GENMASK(31, 25)
#define CAN_MCAN_NBTP_NBRP   GENMASK(24, 16)
#define CAN_MCAN_NBTP_NTSEG1 GENMASK(15, 8)
#define CAN_MCAN_NBTP_NTSEG2 GENMASK(6, 0)

/* Timestamp Counter Configuration register */
#define CAN_MCAN_TSCC     0x020
#define CAN_MCAN_TSCC_TCP GENMASK(19, 16)
#define CAN_MCAN_TSCC_TSS GENMASK(1, 0)

/* Timestamp Counter Value register */
#define CAN_MCAN_TSCV     0x024
#define CAN_MCAN_TSCV_TSC GENMASK(15, 0)

/* Timeout Counter Configuration register */
#define CAN_MCAN_TOCC      0x028
#define CAN_MCAN_TOCC_TOP  GENMASK(31, 16)
#define CAN_MCAN_TOCC_TOS  GENMASK(2, 1)
#define CAN_MCAN_TOCC_ETOC BIT(1)

/* Timeout Counter Value register */
#define CAN_MCAN_TOCV     0x02C
#define CAN_MCAN_TOCV_TOC GENMASK(15, 0)

/* Error Counter register */
#define CAN_MCAN_ECR     0x040
#define CAN_MCAN_ECR_CEL GENMASK(23, 16)
#define CAN_MCAN_ECR_RP  BIT(15)
#define CAN_MCAN_ECR_REC GENMASK(14, 8)
#define CAN_MCAN_ECR_TEC GENMASK(7, 0)

/* Protocol Status register */
#define CAN_MCAN_PSR      0x044
#define CAN_MCAN_PSR_TDCV GENMASK(22, 16)
#define CAN_MCAN_PSR_PXE  BIT(14)
#define CAN_MCAN_PSR_RFDF BIT(13)
#define CAN_MCAN_PSR_RBRS BIT(12)
#define CAN_MCAN_PSR_RESI BIT(11)
#define CAN_MCAN_PSR_DLEC GENMASK(10, 8)
#define CAN_MCAN_PSR_BO   BIT(7)
#define CAN_MCAN_PSR_EW   BIT(6)
#define CAN_MCAN_PSR_EP   BIT(5)
#define CAN_MCAN_PSR_ACT  GENMASK(4, 3)
#define CAN_MCAN_PSR_LEC  GENMASK(2, 0)

enum can_mcan_psr_lec {
    CAN_MCAN_PSR_LEC_NO_ERROR    = 0,
    CAN_MCAN_PSR_LEC_STUFF_ERROR = 1,
    CAN_MCAN_PSR_LEC_FORM_ERROR  = 2,
    CAN_MCAN_PSR_LEC_ACK_ERROR   = 3,
    CAN_MCAN_PSR_LEC_BIT1_ERROR  = 4,
    CAN_MCAN_PSR_LEC_BIT0_ERROR  = 5,
    CAN_MCAN_PSR_LEC_CRC_ERROR   = 6,
    CAN_MCAN_PSR_LEC_NO_CHANGE   = 7
};

/* Transmitter Delay Compensation register */
#define CAN_MCAN_TDCR      0x048
#define CAN_MCAN_TDCR_TDCO GENMASK(14, 8)
#define CAN_MCAN_TDCR_TDCF GENMASK(6, 0)

/* Interrupt register */
#define CAN_MCAN_IR      0x050
#define CAN_MCAN_IR_ARA  BIT(29)
#define CAN_MCAN_IR_PED  BIT(28)
#define CAN_MCAN_IR_PEA  BIT(27)
#define CAN_MCAN_IR_WDI  BIT(26)
#define CAN_MCAN_IR_BO   BIT(25)
#define CAN_MCAN_IR_EW   BIT(24)
#define CAN_MCAN_IR_EP   BIT(23)
#define CAN_MCAN_IR_ELO  BIT(22)
#define CAN_MCAN_IR_BEU  BIT(21)
#define CAN_MCAN_IR_BEC  BIT(20)
#define CAN_MCAN_IR_DRX  BIT(19)
#define CAN_MCAN_IR_TOO  BIT(18)
#define CAN_MCAN_IR_MRAF BIT(17)
#define CAN_MCAN_IR_TSW  BIT(16)
#define CAN_MCAN_IR_TEFL BIT(15)
#define CAN_MCAN_IR_TEFF BIT(14)
#define CAN_MCAN_IR_TEFW BIT(13)
#define CAN_MCAN_IR_TEFN BIT(12)
#define CAN_MCAN_IR_TFE  BIT(11)
#define CAN_MCAN_IR_TCF  BIT(10)
#define CAN_MCAN_IR_TC   BIT(9)
#define CAN_MCAN_IR_HPM  BIT(8)
#define CAN_MCAN_IR_RF1L BIT(7)
#define CAN_MCAN_IR_RF1F BIT(6)
#define CAN_MCAN_IR_RF1W BIT(5)
#define CAN_MCAN_IR_RF1N BIT(4)
#define CAN_MCAN_IR_RF0L BIT(3)
#define CAN_MCAN_IR_RF0F BIT(2)
#define CAN_MCAN_IR_RF0W BIT(1)
#define CAN_MCAN_IR_RF0N BIT(0)

/* Interrupt Enable register */
#define CAN_MCAN_IE       0x054
#define CAN_MCAN_IE_ARAE  BIT(29)
#define CAN_MCAN_IE_PEDE  BIT(28)
#define CAN_MCAN_IE_PEAE  BIT(27)
#define CAN_MCAN_IE_WDIE  BIT(26)
#define CAN_MCAN_IE_BOE   BIT(25)
#define CAN_MCAN_IE_EWE   BIT(24)
#define CAN_MCAN_IE_EPE   BIT(23)
#define CAN_MCAN_IE_ELOE  BIT(22)
#define CAN_MCAN_IE_BEUE  BIT(21)
#define CAN_MCAN_IE_BECE  BIT(20)
#define CAN_MCAN_IE_DRXE  BIT(19)
#define CAN_MCAN_IE_TOOE  BIT(18)
#define CAN_MCAN_IE_MRAFE BIT(17)
#define CAN_MCAN_IE_TSWE  BIT(16)
#define CAN_MCAN_IE_TEFLE BIT(15)
#define CAN_MCAN_IE_TEFFE BIT(14)
#define CAN_MCAN_IE_TEFWE BIT(13)
#define CAN_MCAN_IE_TEFNE BIT(12)
#define CAN_MCAN_IE_TFEE  BIT(11)
#define CAN_MCAN_IE_TCFE  BIT(10)
#define CAN_MCAN_IE_TCE   BIT(9)
#define CAN_MCAN_IE_HPME  BIT(8)
#define CAN_MCAN_IE_RF1LE BIT(7)
#define CAN_MCAN_IE_RF1FE BIT(6)
#define CAN_MCAN_IE_RF1WE BIT(5)
#define CAN_MCAN_IE_RF1NE BIT(4)
#define CAN_MCAN_IE_RF0LE BIT(3)
#define CAN_MCAN_IE_RF0FE BIT(2)
#define CAN_MCAN_IE_RF0WE BIT(1)
#define CAN_MCAN_IE_RF0NE BIT(0)

/* Interrupt Line Select register */
#define CAN_MCAN_ILS       0x058
#define CAN_MCAN_ILS_ARAL  BIT(29)
#define CAN_MCAN_ILS_PEDL  BIT(28)
#define CAN_MCAN_ILS_PEAL  BIT(27)
#define CAN_MCAN_ILS_WDIL  BIT(26)
#define CAN_MCAN_ILS_BOL   BIT(25)
#define CAN_MCAN_ILS_EWL   BIT(24)
#define CAN_MCAN_ILS_EPL   BIT(23)
#define CAN_MCAN_ILS_ELOL  BIT(22)
#define CAN_MCAN_ILS_BEUL  BIT(21)
#define CAN_MCAN_ILS_BECL  BIT(20)
#define CAN_MCAN_ILS_DRXL  BIT(19)
#define CAN_MCAN_ILS_TOOL  BIT(18)
#define CAN_MCAN_ILS_MRAFL BIT(17)
#define CAN_MCAN_ILS_TSWL  BIT(16)
#define CAN_MCAN_ILS_TEFLL BIT(15)
#define CAN_MCAN_ILS_TEFFL BIT(14)
#define CAN_MCAN_ILS_TEFWL BIT(13)
#define CAN_MCAN_ILS_TEFNL BIT(12)
#define CAN_MCAN_ILS_TFEL  BIT(11)
#define CAN_MCAN_ILS_TCFL  BIT(10)
#define CAN_MCAN_ILS_TCL   BIT(9)
#define CAN_MCAN_ILS_HPML  BIT(8)
#define CAN_MCAN_ILS_RF1LL BIT(7)
#define CAN_MCAN_ILS_RF1FL BIT(6)
#define CAN_MCAN_ILS_RF1WL BIT(5)
#define CAN_MCAN_ILS_RF1NL BIT(4)
#define CAN_MCAN_ILS_RF0LL BIT(3)
#define CAN_MCAN_ILS_RF0FL BIT(2)
#define CAN_MCAN_ILS_RF0WL BIT(1)
#define CAN_MCAN_ILS_RF0NL BIT(0)

/* Interrupt Line Enable register */
#define CAN_MCAN_ILE       0x05C
#define CAN_MCAN_ILE_EINT1 BIT(1)
#define CAN_MCAN_ILE_EINT0 BIT(0)

/* Global filter configuration register */
#define CAN_MCAN_GFC      0x080
#define CAN_MCAN_GFC_ANFS GENMASK(5, 4)
#define CAN_MCAN_GFC_ANFE GENMASK(3, 2)
#define CAN_MCAN_GFC_RRFS BIT(1)
#define CAN_MCAN_GFC_RRFE BIT(0)

/* Standard ID Filter Configuration register */
#define CAN_MCAN_SIDFC       0x084
#define CAN_MCAN_SIDFC_LSS   GENMASK(23, 16)
#define CAN_MCAN_SIDFC_FLSSA GENMASK(15, 2)

/* Extended ID Filter Configuration register */
#define CAN_MCAN_XIDFC       0x088
#define CAN_MCAN_XIDFC_LSS   GENMASK(22, 16)
#define CAN_MCAN_XIDFC_FLESA GENMASK(15, 2)

/* Extended ID AND Mask register */
#define CAN_MCAN_XIDAM      0x090
#define CAN_MCAN_XIDAM_EIDM GENMASK(28, 0)

/* High Priority Message Status register */
#define CAN_MCAN_HPMS      0x094
#define CAN_MCAN_HPMS_FLST BIT(15)
#define CAN_MCAN_HPMS_FIDX GENMASK(14, 8)
#define CAN_MCAN_HPMS_MSI  GENMASK(7, 6)
#define CAN_MCAN_HPMS_BIDX GENMASK(5, 0)

/* New Data 1 register */
#define CAN_MCAN_NDAT1    0x098
#define CAN_MCAN_NDAT1_ND GENMASK(31, 0)

/* New Data 2 register */
#define CAN_MCAN_NDAT2    0x09C
#define CAN_MCAN_NDAT2_ND GENMASK(31, 0)

/* Rx FIFO 0 Configuration register */
#define CAN_MCAN_RXF0C      0x0A0
#define CAN_MCAN_RXF0C_F0OM BIT(31)
#define CAN_MCAN_RXF0C_F0WM GENMASK(30, 24)
#define CAN_MCAN_RXF0C_F0S  GENMASK(22, 16)
#define CAN_MCAN_RXF0C_F0SA GENMASK(15, 2)

/* Rx FIFO 0 Status register */
#define CAN_MCAN_RXF0S      0x0A4
#define CAN_MCAN_RXF0S_RF0L BIT(25)
#define CAN_MCAN_RXF0S_F0F  BIT(24)
#define CAN_MCAN_RXF0S_F0PI GENMASK(21, 16)
#define CAN_MCAN_RXF0S_F0GI GENMASK(13, 8)
#define CAN_MCAN_RXF0S_F0FL GENMASK(6, 0)

/* Rx FIFO 0 Acknowledge register */
#define CAN_MCAN_RXF0A      0x0A8
#define CAN_MCAN_RXF0A_F0AI GENMASK(5, 0)

/* Rx Buffer Configuration register */
#define CAN_MCAN_RXBC      0x0AC
#define CAN_MCAN_RXBC_RBSA GENMASK(15, 2)

/* Rx FIFO 1 Configuration register */
#define CAN_MCAN_RXF1C      0x0B0
#define CAN_MCAN_RXF1C_F1OM BIT(31)
#define CAN_MCAN_RXF1C_F1WM GENMASK(30, 24)
#define CAN_MCAN_RXF1C_F1S  GENMASK(22, 16)
#define CAN_MCAN_RXF1C_F1SA GENMASK(15, 2)

/* Rx FIFO 1 Status register */
#define CAN_MCAN_RXF1S      0x0B4
#define CAN_MCAN_RXF1S_RF1L BIT(25)
#define CAN_MCAN_RXF1S_F1F  BIT(24)
#define CAN_MCAN_RXF1S_F1PI GENMASK(21, 16)
#define CAN_MCAN_RXF1S_F1GI GENMASK(13, 8)
#define CAN_MCAN_RXF1S_F1FL GENMASK(6, 0)

/* Rx FIFO 1 Acknowledge register */
#define CAN_MCAN_RXF1A      0x0B8
#define CAN_MCAN_RXF1A_F1AI GENMASK(5, 0)

/* Rx Buffer/FIFO Element Size Configuration register */
#define CAN_MCAN_RXESC      0x0BC
#define CAN_MCAN_RXESC_RBDS GENMASK(10, 8)
#define CAN_MCAN_RXESC_F1DS GENMASK(6, 4)
#define CAN_MCAN_RXESC_F0DS GENMASK(2, 0)

/* Tx Buffer Configuration register */
#define CAN_MCAN_TXBC      0x0C0
#define CAN_MCAN_TXBC_TFQM BIT(30)
#define CAN_MCAN_TXBC_TFQS GENMASK(29, 24)
#define CAN_MCAN_TXBC_NDTB GENMASK(21, 16)
#define CAN_MCAN_TXBC_TBSA GENMASK(15, 2)

/* Tx FIFO/Queue Status register */
#define CAN_MCAN_TXFQS       0x0C4
#define CAN_MCAN_TXFQS_TFQF  BIT(21)
#define CAN_MCAN_TXFQS_TFQPI GENMASK(20, 16)
#define CAN_MCAN_TXFQS_TFGI  GENMASK(12, 8)
#define CAN_MCAN_TXFQS_TFFL  GENMASK(5, 0)

/* Tx Buffer Element Size Configuration register */
#define CAN_MCAN_TXESC      0x0C8
#define CAN_MCAN_TXESC_TBDS GENMASK(2, 0)

/* Tx Buffer Request Pending register */
#define CAN_MCAN_TXBRP     0x0CC
#define CAN_MCAN_TXBRP_TRP GENMASK(31, 0)

/* Tx Buffer Add Request register */
#define CAN_MCAN_TXBAR    0x0D0
#define CAN_MCAN_TXBAR_AR GENMASK(31, 0)

/* Tx Buffer Cancellation Request register */
#define CAN_MCAN_TXBCR    0x0D4
#define CAN_MCAN_TXBCR_CR GENMASK(31, 0)

/* Tx Buffer Transmission Occurred register */
#define CAN_MCAN_TXBTO    0x0D8
#define CAN_MCAN_TXBTO_TO GENMASK(31, 0)

/* Tx Buffer Cancellation Finished register */
#define CAN_MCAN_TXBCF    0x0DC
#define CAN_MCAN_TXBCF_CF GENMASK(31, 0)

/* Tx Buffer Transmission Interrupt Enable register */
#define CAN_MCAN_TXBTIE     0x0E0
#define CAN_MCAN_TXBTIE_TIE GENMASK(31, 0)

/* Tx Buffer Cancellation Finished Interrupt Enable register */
#define CAN_MCAN_TXBCIE      0x0E4
#define CAN_MCAN_TXBCIE_CFIE GENMASK(31, 0)

/* Tx Event FIFO Configuration register */
#define CAN_MCAN_TXEFC      0x0F0
#define CAN_MCAN_TXEFC_EFWM GENMASK(29, 24)
#define CAN_MCAN_TXEFC_EFS  GENMASK(21, 16)
#define CAN_MCAN_TXEFC_EFSA GENMASK(15, 2)

/* Tx Event FIFO Status register */
#define CAN_MCAN_TXEFS      0x0F4
#define CAN_MCAN_TXEFS_TEFL BIT(25)
#define CAN_MCAN_TXEFS_EFF  BIT(24)
#define CAN_MCAN_TXEFS_EFPI GENMASK(20, 16)
#define CAN_MCAN_TXEFS_EFGI GENMASK(12, 8)
#define CAN_MCAN_TXEFS_EFFL GENMASK(5, 0)

/* Tx Event FIFO Acknowledge register */
#define CAN_MCAN_TXEFA      0x0F8
#define CAN_MCAN_TXEFA_EFAI GENMASK(4, 0)

/**
 * @name Indexes for the cells in the devicetree bosch,mram-cfg property
 * @anchor CAN_MCAN_MRAM_CFG

 * These match the description of the cells in the bosch,m_can-base devicetree binding.
 *
 * @{
 */
/** offset cell index */
#define CAN_MCAN_MRAM_CFG_OFFSET        0
/** std-filter-elements cell index */
#define CAN_MCAN_MRAM_CFG_STD_FILTER    1
/** ext-filter-elements cell index */
#define CAN_MCAN_MRAM_CFG_EXT_FILTER    2
/** rx-fifo0-elements cell index */
#define CAN_MCAN_MRAM_CFG_RX_FIFO0      3
/** rx-fifo1-elements cell index */
#define CAN_MCAN_MRAM_CFG_RX_FIFO1      4
/** rx-buffer-elements cell index */
#define CAN_MCAN_MRAM_CFG_RX_BUFFER     5
/** tx-event-fifo-elements cell index */
#define CAN_MCAN_MRAM_CFG_TX_EVENT_FIFO 6
/** tx-buffer-elements cell index */
#define CAN_MCAN_MRAM_CFG_TX_BUFFER     7
/** Total number of cells in bosch,mram-cfg property */
#define CAN_MCAN_MRAM_CFG_NUM_CELLS     8

/** @} */

/**
 * @brief Get the Bosch M_CAN Message RAM offset
 *
 * @param node_id node identifier
 * @return the Message RAM offset in bytes
 */
#define CAN_MCAN_DT_MRAM_OFFSET(node_id)                        \
    DT_PROP_BY_IDX(node_id, bosch_mram_cfg, CAN_MCAN_MRAM_CFG_OFFSET)

/**
 * @brief Get the number of standard (11-bit) filter elements in Bosch M_CAN Message RAM
 *
 * @param node_id node identifier
 * @return the number of standard (11-bit) filter elements
 */
#define CAN_MCAN_DT_MRAM_STD_FILTER_ELEMENTS(node_id)           \
    DT_PROP_BY_IDX(node_id, bosch_mram_cfg, CAN_MCAN_MRAM_CFG_STD_FILTER)

/**
 * @brief Get the number of extended (29-bit) filter elements in Bosch M_CAN Message RAM
 *
 * @param node_id node identifier
 * @return the number of extended (29-bit) filter elements
 */
#define CAN_MCAN_DT_MRAM_EXT_FILTER_ELEMENTS(node_id)           \
    DT_PROP_BY_IDX(node_id, bosch_mram_cfg, CAN_MCAN_MRAM_CFG_EXT_FILTER)

/**
 * @brief Get the number of Rx FIFO 0 elements in Bosch M_CAN Message RAM
 *
 * @param node_id node identifier
 * @return the number of Rx FIFO 0 elements
 */
#define CAN_MCAN_DT_MRAM_RX_FIFO0_ELEMENTS(node_id)             \
    DT_PROP_BY_IDX(node_id, bosch_mram_cfg, CAN_MCAN_MRAM_CFG_RX_FIFO0)

/**
 * @brief Get the number of Rx FIFO 1 elements in Bosch M_CAN Message RAM
 *
 * @param node_id node identifier
 * @return the number of Rx FIFO 1 elements
 */
#define CAN_MCAN_DT_MRAM_RX_FIFO1_ELEMENTS(node_id)             \
    DT_PROP_BY_IDX(node_id, bosch_mram_cfg, CAN_MCAN_MRAM_CFG_RX_FIFO1)

/**
 * @brief Get the number of Rx Buffer elements in Bosch M_CAN Message RAM
 *
 * @param node_id node identifier
 * @return the number of Rx Buffer elements
 */
#define CAN_MCAN_DT_MRAM_RX_BUFFER_ELEMENTS(node_id)            \
    DT_PROP_BY_IDX(node_id, bosch_mram_cfg, CAN_MCAN_MRAM_CFG_RX_BUFFER)

/**
 * @brief Get the number of Tx Event FIFO elements in Bosch M_CAN Message RAM
 *
 * @param node_id node identifier
 * @return the number of Tx Event FIFO elements
 */
#define CAN_MCAN_DT_MRAM_TX_EVENT_FIFO_ELEMENTS(node_id)        \
    DT_PROP_BY_IDX(node_id, bosch_mram_cfg, CAN_MCAN_MRAM_CFG_TX_EVENT_FIFO)

/**
 * @brief Get the number of Tx Buffer elements in Bosch M_CAN Message RAM
 *
 * @param node_id node identifier
 * @return the number of Tx Buffer elements
 */
#define CAN_MCAN_DT_MRAM_TX_BUFFER_ELEMENTS(node_id)            \
    DT_PROP_BY_IDX(node_id, bosch_mram_cfg, CAN_MCAN_MRAM_CFG_TX_BUFFER)

/**
 * @brief Get the base offset of standard (11-bit) filter elements in Bosch M_CAN Message RAM
 *
 * @param node_id node identifier
 * @return the base offset of standard (11-bit) filter elements in bytes
 */
#define CAN_MCAN_DT_MRAM_STD_FILTER_OFFSET(node_id) (0U)

/**
 * @brief Get the base offset of extended (29-bit) filter elements in Bosch M_CAN Message RAM
 *
 * @param node_id node identifier
 * @return the base offset of extended (29-bit) filter elements in bytes
 */
#define CAN_MCAN_DT_MRAM_EXT_FILTER_OFFSET(node_id)             \
    (CAN_MCAN_DT_MRAM_STD_FILTER_OFFSET(node_id) +              \
     CAN_MCAN_DT_MRAM_STD_FILTER_ELEMENTS(node_id) * sizeof(struct can_mcan_std_filter))

/**
 * @brief Get the base offset of Rx FIFO 0 elements in Bosch M_CAN Message RAM
 *
 * @param node_id node identifier
 * @return the base offset of Rx FIFO 0 elements in bytes
 */
#define CAN_MCAN_DT_MRAM_RX_FIFO0_OFFSET(node_id)               \
    (CAN_MCAN_DT_MRAM_EXT_FILTER_OFFSET(node_id) +              \
     CAN_MCAN_DT_MRAM_EXT_FILTER_ELEMENTS(node_id) * sizeof(struct can_mcan_ext_filter))

/**
 * @brief Get the base offset of Rx FIFO 1 elements in Bosch M_CAN Message RAM
 *
 * @param node_id node identifier
 * @return the base offset of Rx FIFO 1 elements in bytes
 */
#define CAN_MCAN_DT_MRAM_RX_FIFO1_OFFSET(node_id)               \
    (CAN_MCAN_DT_MRAM_RX_FIFO0_OFFSET(node_id) +                \
     CAN_MCAN_DT_MRAM_RX_FIFO0_ELEMENTS(node_id) * sizeof(struct can_mcan_rx_fifo))

/**
 * @brief Get the base offset of Rx Buffer elements in Bosch M_CAN Message RAM
 *
 * @param node_id node identifier
 * @return the base offset of Rx Buffer elements in bytes
 */
#define CAN_MCAN_DT_MRAM_RX_BUFFER_OFFSET(node_id)              \
    (CAN_MCAN_DT_MRAM_RX_FIFO1_OFFSET(node_id) +                \
     CAN_MCAN_DT_MRAM_RX_FIFO1_ELEMENTS(node_id) * sizeof(struct can_mcan_rx_fifo))

/**
 * @brief Get the base offset of Tx Event FIFO elements in Bosch M_CAN Message RAM
 *
 * @param node_id node identifier
 * @return the base offset of Tx Event FIFO elements in bytes
 */
#define CAN_MCAN_DT_MRAM_TX_EVENT_FIFO_OFFSET(node_id)          \
    (CAN_MCAN_DT_MRAM_RX_BUFFER_OFFSET(node_id) +               \
     CAN_MCAN_DT_MRAM_RX_BUFFER_ELEMENTS(node_id) * sizeof(struct can_mcan_rx_fifo))

/**
 * @brief Get the base offset of Tx Buffer elements in Bosch M_CAN Message RAM
 *
 * @param node_id node identifier
 * @return the base offset of Tx Buffer elements in bytes
 */
#define CAN_MCAN_DT_MRAM_TX_BUFFER_OFFSET(node_id)              \
    (CAN_MCAN_DT_MRAM_TX_EVENT_FIFO_OFFSET(node_id) +           \
     CAN_MCAN_DT_MRAM_TX_EVENT_FIFO_ELEMENTS(node_id) * sizeof(struct can_mcan_tx_event_fifo))

/**
 * @brief Get the Bosch M_CAN register base address
 *
 * For devicetree nodes with just one register block, this macro returns the base address of that
 * register block.
 *
 * If a devicetree node has more than one register block, this macros returns the base address of
 * the register block named "m_can".
 *
 * @param node_id node identifier
 * @return the Bosch M_CAN register base address
 */
#define CAN_MCAN_DT_MCAN_ADDR(node_id)                          \
    COND_CODE_1(DT_NUM_REGS(node_id), ((mm_reg_t)DT_REG_ADDR(node_id)), \
                ((mm_reg_t)DT_REG_ADDR_BY_NAME(node_id, m_can)))

/**
 * @brief Get the Bosch M_CAN Message RAM base address
 *
 * For devicetree nodes with dedicated Message RAM area defined via devicetree, this macro returns
 * the base address of the Message RAM.
 *
 * @param node_id node identifier
 * @return the Bosch M_CAN Message RAM base address (MRBA)
 */
#define CAN_MCAN_DT_MRBA(node_id)                               \
    (mem_addr_t)DT_REG_ADDR_BY_NAME(node_id, message_ram)

/**
 * @brief Get the Bosch M_CAN Message RAM address
 *
 * For devicetree nodes with dedicated Message RAM area defined via devicetree, this macro returns
 * the address of the Message RAM, taking in the Message RAM offset into account.
 *
 * @param node_id node identifier
 * @return the Bosch M_CAN Message RAM address
 */
#define CAN_MCAN_DT_MRAM_ADDR(node_id)                          \
    (mem_addr_t)(CAN_MCAN_DT_MRBA(node_id) + CAN_MCAN_DT_MRAM_OFFSET(node_id))

/**
 * @brief Get the Bosch M_CAN Message RAM size
 *
 * For devicetree nodes with dedicated Message RAM area defined via devicetree, this macro returns
 * the size of the Message RAM, taking in the Message RAM offset into account.
 *
 * @param node_id node identifier
 * @return the Bosch M_CAN Message RAM base address
 * @see CAN_MCAN_DT_MRAM_ELEMENTS_SIZE()
 */
#define CAN_MCAN_DT_MRAM_SIZE(node_id)                          \
    (mem_addr_t)(DT_REG_SIZE_BY_NAME(node_id, message_ram) - CAN_MCAN_DT_MRAM_OFFSET(node_id))

/**
 * @brief Get the total size of all Bosch M_CAN Message RAM elements
 *
 * @param node_id node identifier
 * @return the total size of all Message RAM elements in bytes
 * @see CAN_MCAN_DT_MRAM_SIZE()
 */
#define CAN_MCAN_DT_MRAM_ELEMENTS_SIZE(node_id)                 \
    (CAN_MCAN_DT_MRAM_TX_BUFFER_OFFSET(node_id) +               \
     CAN_MCAN_DT_MRAM_TX_BUFFER_ELEMENTS(node_id) * sizeof(struct can_mcan_tx_buffer))

/**
 * @brief Define a RAM buffer for Bosch M_CAN Message RAM
 *
 * For devicetree nodes without dedicated Message RAM area, this macro defines a suitable RAM buffer
 * to hold the Message RAM elements. Since this buffer cannot be shared between multiple Bosch M_CAN
 * instances, the Message RAM offset must be set to 0x0.
 *
 * @param node_id node identifier
 * @param _name buffer variable name
 */
#define CAN_MCAN_DT_MRAM_DEFINE(node_id, _name)                 \
    BUILD_ASSERT(CAN_MCAN_DT_MRAM_OFFSET(node_id) == 0, "offset must be 0");    \
    static char __nocache_noinit __aligned(4) _name[CAN_MCAN_DT_MRAM_ELEMENTS_SIZE(node_id)];

/**
 * @brief Assert that the Message RAM configuration meets the Bosch M_CAN IP core restrictions
 *
 * @param node_id node identifier
 */
#define CAN_MCAN_DT_BUILD_ASSERT_MRAM_CFG(node_id)              \
    BUILD_ASSERT(CAN_MCAN_DT_MRAM_STD_FILTER_ELEMENTS(node_id) <= 128,          \
                 "Maximum Standard filter elements exceeded");                  \
    BUILD_ASSERT(CAN_MCAN_DT_MRAM_EXT_FILTER_ELEMENTS(node_id) <= 64,           \
                 "Maximum Extended filter elements exceeded");                  \
    BUILD_ASSERT(CAN_MCAN_DT_MRAM_RX_FIFO0_ELEMENTS(node_id) <= 64,             \
                 "Maximum Rx FIFO 0 elements exceeded");                        \
    BUILD_ASSERT(CAN_MCAN_DT_MRAM_RX_FIFO1_ELEMENTS(node_id) <= 64,             \
                 "Maximum Rx FIFO 1 elements exceeded");                        \
    BUILD_ASSERT(CAN_MCAN_DT_MRAM_RX_BUFFER_ELEMENTS(node_id) <= 64,            \
                 "Maximum Rx Buffer elements exceeded");                        \
    BUILD_ASSERT(CAN_MCAN_DT_MRAM_TX_EVENT_FIFO_ELEMENTS(node_id) <= 32,        \
                 "Maximum Tx Buffer elements exceeded");                        \
    BUILD_ASSERT(CAN_MCAN_DT_MRAM_TX_BUFFER_ELEMENTS(node_id) <= 32,            \
                 "Maximum Tx Buffer elements exceeded");

/**
 * @brief Equivalent to CAN_MCAN_DT_MRAM_OFFSET(DT_DRV_INST(inst))
 * @param inst DT_DRV_COMPAT instance number
 * @return the Message RAM offset in bytes
 * @see CAN_MCAN_DT_MRAM_OFFSET()
 */
#define CAN_MCAN_DT_INST_MRAM_OFFSET(inst) CAN_MCAN_DT_MRAM_OFFSET(DT_DRV_INST(inst))

/**
 * @brief Equivalent to CAN_MCAN_DT_MRAM_STD_FILTER_ELEMENTS(DT_DRV_INST(inst))
 * @param inst DT_DRV_COMPAT instance number
 * @return the number of standard (11-bit) elements
 * @see CAN_MCAN_DT_MRAM_STD_FILTER_ELEMENTS()
 */
#define CAN_MCAN_DT_INST_MRAM_STD_FILTER_ELEMENTS(inst)         \
    CAN_MCAN_DT_MRAM_STD_FILTER_ELEMENTS(DT_DRV_INST(inst))

/**
 * @brief Equivalent to CAN_MCAN_DT_MRAM_EXT_FILTER_ELEMENTS(DT_DRV_INST(inst))
 * @param inst DT_DRV_COMPAT instance number
 * @return the number of extended (29-bit) elements
 * @see CAN_MCAN_DT_MRAM_EXT_FILTER_ELEMENTS()
 */
#define CAN_MCAN_DT_INST_MRAM_EXT_FILTER_ELEMENTS(inst)         \
    CAN_MCAN_DT_MRAM_EXT_FILTER_ELEMENTS(DT_DRV_INST(inst))

/**
 * @brief Equivalent to CAN_MCAN_DT_MRAM_RX_FIFO0_ELEMENTS(DT_DRV_INST(inst))
 * @param inst DT_DRV_COMPAT instance number
 * @return the number of Rx FIFO 0 elements
 * @see CAN_MCAN_DT_MRAM_RX_FIFO0_ELEMENTS()
 */
#define CAN_MCAN_DT_INST_MRAM_RX_FIFO0_ELEMENTS(inst)           \
    CAN_MCAN_DT_MRAM_RX_FIFO0_ELEMENTS(DT_DRV_INST(inst))

/**
 * @brief Equivalent to CAN_MCAN_DT_MRAM_RX_FIFO1_ELEMENTS(DT_DRV_INST(inst))
 * @param inst DT_DRV_COMPAT instance number
 * @return the number of Rx FIFO 1 elements
 * @see CAN_MCAN_DT_MRAM_RX_FIFO1_ELEMENTS()
 */
#define CAN_MCAN_DT_INST_MRAM_RX_FIFO1_ELEMENTS(inst)           \
    CAN_MCAN_DT_MRAM_RX_FIFO1_ELEMENTS(DT_DRV_INST(inst))

/**
 * @brief Equivalent to CAN_MCAN_DT_MRAM_RX_BUFFER_ELEMENTS(DT_DRV_INST(inst))
 * @param inst DT_DRV_COMPAT instance number
 * @return the number of Rx Buffer elements
 * @see CAN_MCAN_DT_MRAM_RX_BUFFER_ELEMENTS()
 */
#define CAN_MCAN_DT_INST_MRAM_RX_BUFFER_ELEMENTS(inst)          \
    CAN_MCAN_DT_MRAM_RX_BUFFER_ELEMENTS(DT_DRV_INST(inst))

/**
 * @brief Equivalent to CAN_MCAN_DT_MRAM_TX_EVENT_FIFO_ELEMENTS(DT_DRV_INST(inst))
 * @param inst DT_DRV_COMPAT instance number
 * @return the number of Tx Event FIFO elements
 * @see CAN_MCAN_DT_MRAM_TX_EVENT_FIFO_ELEMENTS()
 */
#define CAN_MCAN_DT_INST_MRAM_TX_EVENT_FIFO_ELEMENTS(inst)      \
    CAN_MCAN_DT_MRAM_TX_EVENT_FIFO_ELEMENTS(DT_DRV_INST(inst))

/**
 * @brief Equivalent to CAN_MCAN_DT_MRAM_TX_BUFFER_ELEMENTS(DT_DRV_INST(inst))
 * @param inst DT_DRV_COMPAT instance number
 * @return the number of Tx Buffer elements
 * @see CAN_MCAN_DT_MRAM_TX_BUFFER_ELEMENTS()
 */
#define CAN_MCAN_DT_INST_MRAM_TX_BUFFER_ELEMENTS(inst)          \
    CAN_MCAN_DT_MRAM_TX_BUFFER_ELEMENTS(DT_DRV_INST(inst))

/**
 * @brief Equivalent to CAN_MCAN_DT_MRAM_STD_FILTER_OFFSET(DT_DRV_INST(inst))
 * @param inst DT_DRV_COMPAT instance number
 * @return the base offset of standard (11-bit) filter elements in bytes
 * @see CAN_MCAN_DT_MRAM_STD_FILTER_OFFSET()
 */
#define CAN_MCAN_DT_INST_MRAM_STD_FILTER_OFFSET(inst)           \
    CAN_MCAN_DT_MRAM_STD_FILTER_OFFSET(DT_DRV_INST(inst))

/**
 * @brief Equivalent to CAN_MCAN_DT_MRAM_EXT_FILTER_OFFSET(DT_DRV_INST(inst))
 * @param inst DT_DRV_COMPAT instance number
 * @return the base offset of extended (29-bit) filter elements in bytes
 * @see CAN_MCAN_DT_MRAM_EXT_FILTER_OFFSET()
 */
#define CAN_MCAN_DT_INST_MRAM_EXT_FILTER_OFFSET(inst)           \
    CAN_MCAN_DT_MRAM_EXT_FILTER_OFFSET(DT_DRV_INST(inst))

/**
 * @brief Equivalent to CAN_MCAN_DT_MRAM_RX_FIFO0_OFFSET(DT_DRV_INST(inst))
 * @param inst DT_DRV_COMPAT instance number
 * @return the base offset of Rx FIFO 0 elements in bytes
 * @see CAN_MCAN_DT_MRAM_RX_FIFO0_OFFSET()
 */
#define CAN_MCAN_DT_INST_MRAM_RX_FIFO0_OFFSET(inst)             \
    CAN_MCAN_DT_MRAM_RX_FIFO0_OFFSET(DT_DRV_INST(inst))

/**
 * @brief Equivalent to CAN_MCAN_DT_MRAM_RX_FIFO1_OFFSET(DT_DRV_INST(inst))
 * @param inst DT_DRV_COMPAT instance number
 * @return the base offset of Rx FIFO 1 elements in bytes
 * @see CAN_MCAN_DT_MRAM_RX_FIFO1_OFFSET()
 */
#define CAN_MCAN_DT_INST_MRAM_RX_FIFO1_OFFSET(inst)             \
    CAN_MCAN_DT_MRAM_RX_FIFO1_OFFSET(DT_DRV_INST(inst))

/**
 * @brief Equivalent to CAN_MCAN_DT_MRAM_RX_BUFFER_OFFSET(DT_DRV_INST(inst))
 * @param inst DT_DRV_COMPAT instance number
 * @return the base offset of Rx Buffer elements in bytes
 * @see CAN_MCAN_DT_MRAM_RX_BUFFER_OFFSET()
 */
#define CAN_MCAN_DT_INST_MRAM_RX_BUFFER_OFFSET(inst)            \
    CAN_MCAN_DT_MRAM_RX_BUFFER_OFFSET(DT_DRV_INST(inst))

/**
 * @brief Equivalent to CAN_MCAN_DT_MRAM_TX_EVENT_FIFO_OFFSET(DT_DRV_INST(inst))
 * @param inst DT_DRV_COMPAT instance number
 * @return the base offset of Tx Event FIFO elements in bytes
 * @see CAN_MCAN_DT_MRAM_TX_EVENT_FIFO_OFFSET()
 */
#define CAN_MCAN_DT_INST_MRAM_TX_EVENT_FIFO_OFFSET(inst)        \
    CAN_MCAN_DT_MRAM_TX_EVENT_FIFO_OFFSET(DT_DRV_INST(inst))

/**
 * @brief Equivalent to CAN_MCAN_DT_MRAM_TX_BUFFER_OFFSET(DT_DRV_INST(inst))
 * @param inst DT_DRV_COMPAT instance number
 * @return the base offset of Tx Buffer elements in bytes
 * @see CAN_MCAN_DT_MRAM_TX_BUFFER_OFFSET()
 */
#define CAN_MCAN_DT_INST_MRAM_TX_BUFFER_OFFSET(inst)            \
    CAN_MCAN_DT_MRAM_TX_BUFFER_OFFSET(DT_DRV_INST(inst))

/**
 * @brief Equivalent to CAN_MCAN_DT_MCAN_ADDR(DT_DRV_INST(inst))
 * @param inst DT_DRV_COMPAT instance number
 * @return the Bosch M_CAN register base address
 * @see CAN_MCAN_DT_MRAM_ADDR()
 */
#define CAN_MCAN_DT_INST_MCAN_ADDR(inst) CAN_MCAN_DT_MCAN_ADDR(DT_DRV_INST(inst))

/**
 * @brief Equivalent to CAN_MCAN_DT_MRBA(DT_DRV_INST(inst))
 * @param inst DT_DRV_COMPAT instance number
 * @return the Bosch M_CAN Message RAM Base Address (MRBA)
 * @see CAN_MCAN_DT_MRBA()
 */
#define CAN_MCAN_DT_INST_MRBA(inst) CAN_MCAN_DT_MRBA(DT_DRV_INST(inst))

/**
 * @brief Equivalent to CAN_MCAN_DT_MRAM_ADDR(DT_DRV_INST(inst))
 * @param inst DT_DRV_COMPAT instance number
 * @return the Bosch M_CAN Message RAM address
 * @see CAN_MCAN_DT_MRAM_ADDR()
 */
#define CAN_MCAN_DT_INST_MRAM_ADDR(inst) CAN_MCAN_DT_MRAM_ADDR(DT_DRV_INST(inst))

/**
 * @brief Equivalent to CAN_MCAN_DT_MRAM_SIZE(DT_DRV_INST(inst))
 * @param inst DT_DRV_COMPAT instance number
 * @return the Bosch M_CAN Message RAM size in bytes
 * @see CAN_MCAN_DT_MRAM_SIZE()
 */
#define CAN_MCAN_DT_INST_MRAM_SIZE(inst) CAN_MCAN_DT_MRAM_SIZE(DT_DRV_INST(inst))

/**
 * @brief Equivalent to CAN_MCAN_DT_MRAM_ELEMENTS_SIZE(DT_DRV_INST(inst))
 * @param inst DT_DRV_COMPAT instance number
 * @return the total size of all Message RAM elements in bytes
 * @see CAN_MCAN_DT_MRAM_ELEMENTS_SIZE()
 */
#define CAN_MCAN_DT_INST_MRAM_ELEMENTS_SIZE(inst) CAN_MCAN_DT_MRAM_ELEMENTS_SIZE(DT_DRV_INST(inst))

/**
 * @brief Equivalent to CAN_MCAN_DT_MRAM_DEFINE(DT_DRV_INST(inst))
 * @param inst DT_DRV_COMPAT instance number
 * @param _name buffer variable name
 * @see CAN_MCAN_DT_MRAM_DEFINE()
 */
#define CAN_MCAN_DT_INST_MRAM_DEFINE(inst, _name) CAN_MCAN_DT_MRAM_DEFINE(DT_DRV_INST(inst), _name)

/**
 * @brief Bosch M_CAN specific static initializer for a minimum nominal @p can_timing struct
 */
#define CAN_MCAN_TIMING_MIN_INITIALIZER                         \
    {                                                           \
        .sjw        = 1,                                        \
        .prop_seg   = 0,                                        \
        .phase_seg1 = 2,                                        \
        .phase_seg2 = 2,                                        \
        .prescaler  = 1                                         \
    }

/**
 * @brief Bosch M_CAN specific static initializer for a maximum nominal @p can_timing struct
 */
#define CAN_MCAN_TIMING_MAX_INITIALIZER                         \
    {                                                           \
        .sjw        = 128,                                      \
        .prop_seg   = 0,                                        \
        .phase_seg1 = 256,                                      \
        .phase_seg2 = 128,                                      \
        .prescaler  = 512                                       \
    }

/**
 * @brief Bosch M_CAN specific static initializer for a minimum data phase @p can_timing struct
 */
#define CAN_MCAN_TIMING_DATA_MIN_INITIALIZER                    \
    {                                                           \
        .sjw        = 1,                                        \
        .prop_seg   = 0,                                        \
        .phase_seg1 = 1,                                        \
        .phase_seg2 = 1,                                        \
        .prescaler  = 1                                         \
    }

/**
 * @brief Bosch M_CAN specific static initializer for a maximum data phase @p can_timing struct
 */
#define CAN_MCAN_TIMING_DATA_MAX_INITIALIZER                    \
    {                                                           \
        .sjw        = 16,                                       \
        .prop_seg   = 0,                                        \
        .phase_seg1 = 32,                                       \
        .phase_seg2 = 16,                                       \
        .prescaler  = 32                                        \
    }

/**
 * @brief Equivalent to CAN_MCAN_DT_BUILD_ASSERT_MRAM_CFG(DT_DRV_INST(inst))
 * @param inst DT_DRV_COMPAT instance number
 * @see CAN_MCAN_DT_BUILD_ASSERT_MRAM_CFG()
 */
#define CAN_MCAN_DT_INST_BUILD_ASSERT_MRAM_CFG(inst)            \
    CAN_MCAN_DT_BUILD_ASSERT_MRAM_CFG(DT_DRV_INST(inst))

/**
 * @brief Bosch M_CAN Rx Buffer and FIFO Element header
 *
 * See Bosch M_CAN Users Manual section 2.4.2 for details.
 */
struct can_mcan_rx_fifo_hdr {
    union {
        struct {
            uint32_t ext_id : 29;
            uint32_t rtr    : 1;
            uint32_t xtd    : 1;
            uint32_t esi    : 1;
        };

        struct {
            uint32_t pad1   : 18;
            uint32_t std_id : 11;
            uint32_t pad2   : 3;
        };
    };

    uint32_t rxts : 16;
    uint32_t dlc  : 4;
    uint32_t brs  : 1;
    uint32_t fdf  : 1;
    uint32_t res  : 2;
    uint32_t fidx : 7;
    uint32_t anmf : 1;
} __packed __aligned(4);

/**
 * @brief Bosch M_CAN Rx Buffer and FIFO Element
 *
 * See Bosch M_CAN Users Manual section 2.4.2 for details.
 */
struct can_mcan_rx_fifo {
    struct can_mcan_rx_fifo_hdr hdr;

    union {
        uint8_t  data[64];
        uint32_t data_32[16];
    };
} __packed __aligned(4);

/**
 * @brief Bosch M_CAN Tx Buffer Element header
 *
 * See Bosch M_CAN Users Manual section 2.4.3 for details.
 */
struct can_mcan_tx_buffer_hdr {
    union {
        struct {
            uint32_t ext_id : 29;
            uint32_t rtr    : 1;
            uint32_t xtd    : 1;
            uint32_t esi    : 1;
        };

        struct {
            uint32_t pad1   : 18;
            uint32_t std_id : 11;
            uint32_t pad2   : 3;
        };
    };

    uint16_t res1;
    uint8_t  dlc  : 4;
    uint8_t  brs  : 1;
    uint8_t  fdf  : 1;
    uint8_t  tsce : 1;
    uint8_t  efc  : 1;
    uint8_t  mm;
} __packed __aligned(4);

/**
 * @brief Bosch M_CAN Tx Buffer Element
 *
 * See Bosch M_CAN Users Manual section 2.4.3 for details.
 */
struct can_mcan_tx_buffer {
    struct can_mcan_tx_buffer_hdr hdr;

    union {
        uint8_t  data[64];
        uint32_t data_32[16];
    };
} __packed __aligned(4);

/**
 * @brief Bosch M_CAN Tx Event FIFO Element
 *
 * See Bosch M_CAN Users Manual section 2.4.4 for details.
 */
struct can_mcan_tx_event_fifo {
    union {
        struct {
            uint32_t ext_id : 29;
            uint32_t rtr    : 1;
            uint32_t xtd    : 1;
            uint32_t esi    : 1;
        };

        struct {
            uint32_t pad1   : 18;
            uint32_t std_id : 11;
            uint32_t pad2   : 3;
        };
    };

    uint16_t txts;
    uint8_t  dlc : 4;
    uint8_t  brs : 1;
    uint8_t  fdf : 1;
    uint8_t  et  : 2;
    uint8_t  mm;
} __packed __aligned(4);

/* Bosch M_CAN Standard/Extended Filter Element Configuration (SFEC/EFEC) */
#define CAN_MCAN_XFEC_DISABLE       0x00
#define CAN_MCAN_XFEC_FIFO0         0x01
#define CAN_MCAN_XFEC_FIFO1         0x02
#define CAN_MCAN_XFEC_REJECT        0x03
#define CAN_MCAN_XFEC_PRIO          0x04
#define CAN_MCAN_XFEC_PRIO_FIFO0    0x05
#define CAN_MCAN_XFEC_PRIO_FIFO1    0x07

/* Bosch M_CAN Standard Filter Type (SFT) */
#define CAN_MCAN_SFT_RANGE          0x00
#define CAN_MCAN_SFT_DUAL           0x01
#define CAN_MCAN_SFT_CLASSIC        0x02
#define CAN_MCAN_SFT_DISABLED       0x03

/**
 * @brief Bosch M_CAN Standard Message ID Filter Element
 *
 * See Bosch M_CAN Users Manual section 2.4.5 for details.
 */
struct can_mcan_std_filter {
    uint32_t sfid2 : 11;
    uint32_t res   : 5;
    uint32_t sfid1 : 11;
    uint32_t sfec  : 3;
    uint32_t sft   : 2;
} __packed __aligned(4);

/* Bosch M_CAN Extended Filter Type (EFT) */
#define CAN_MCAN_EFT_RANGE_XIDAM 0x0
#define CAN_MCAN_EFT_DUAL        0x1
#define CAN_MCAN_EFT_CLASSIC     0x2
#define CAN_MCAN_EFT_RANGE       0x3

/**
 * @brief Bosch M_CAN Extended Message ID Filter Element
 *
 * See Bosch M_CAN Users Manual section 2.4.6 for details.
 */
struct can_mcan_ext_filter {
    uint32_t efid1 : 29;
    uint32_t efec  : 3;
    uint32_t efid2 : 29;
    uint32_t esync : 1;
    uint32_t eft   : 2;
} __packed __aligned(4);

/**
 * @brief Bosch M_CAN driver internal data structure.
 */
struct can_mcan_data {
    struct can_driver_data common;
    struct k_mutex lock;
    struct k_sem   tx_sem;
    struct k_mutex tx_mtx;
    void* custom;
} __aligned(4);

/**
 * @brief Bosch M_CAN driver front-end callback for reading a register value
 *
 * @param dev Pointer to the device structure for the driver instance.
 * @param reg Register offset
 * @param[out] val Register value
 *
 * @retval 0 If successful.
 * @retval -ENOTSUP Register not supported.
 * @retval -EIO General input/output error.
 */
typedef int (*can_mcan_read_reg_t)(const struct device* dev, uint16_t reg, uint32_t* val);

/**
 * @brief Bosch M_CAN driver front-end callback for writing a register value
 *
 * @param dev Pointer to the device structure for the driver instance.
 * @param reg Register offset
 * @param val Register value
 *
 * @retval 0 If successful.
 * @retval -ENOTSUP Register not supported.
 * @retval -EIO General input/output error.
 */
typedef int (*can_mcan_write_reg_t)(const struct device* dev, uint16_t reg, uint32_t val);

/**
 * @brief Bosch M_CAN driver front-end callback for reading from Message RAM
 *
 * @param dev Pointer to the device structure for the driver instance.
 * @param offset Offset from the start of the Message RAM for the given Bosch M_CAN instance. The
 *        offset must be 32-bit aligned.
 * @param[out] dst Destination for the data read. The destination address must be 32-bit aligned.
 * @param len Number of bytes to read. Must be a multiple of 4.
 *
 * @retval 0 If successful.
 * @retval -EIO General input/output error.
 */
typedef int (*can_mcan_read_mram_t)(const struct device* dev, uint16_t offset, void* dst,
                                    size_t len);

/**
 * @brief Bosch M_CAN driver front-end callback for writing to Message RAM
 *
 * @param dev Pointer to the device structure for the driver instance.
 * @param offset Offset from the start of the Message RAM for the given Bosch M_CAN instance. The
 *        offset must be 32-bit aligned.
 * @param src Source for the data to be written. The source address must be 32-bit aligned.
 * @param len Number of bytes to write. Must be a multiple of 4.
 *
 * @retval 0 If successful.
 * @retval -EIO General input/output error.
 */
typedef int (*can_mcan_write_mram_t)(const struct device* dev, uint16_t offset, void const* src,
                                     size_t len);

/**
 * @brief Bosch M_CAN driver front-end callback for clearing Message RAM
 *
 * Clear Message RAM by writing 0 to all words.
 *
 * @param dev Pointer to the device structure for the driver instance.
 * @param offset Offset from the start of the Message RAM for the given Bosch M_CAN instance. The
 *        offset must be 32-bit aligned.
 * @param len Number of bytes to clear. Must be a multiple of 4.
 *
 * @retval 0 If successful.
 * @retval -EIO General input/output error.
 */
typedef int (*can_mcan_clear_mram_t)(const struct device* dev, uint16_t offset, size_t len);

/**
 * @brief Bosch M_CAN driver front-end operations.
 */
struct can_mcan_ops {
    can_mcan_read_reg_t   read_reg;
    can_mcan_write_reg_t  write_reg;
    can_mcan_read_mram_t  read_mram;
    can_mcan_write_mram_t write_mram;
    can_mcan_clear_mram_t clear_mram;
};

/**
 * @brief Bosch M_CAN driver internal Tx callback structure.
 */
struct can_mcan_tx_callback {
    can_tx_callback_t function;
    void* user_data;
};

/**
 * @brief Bosch M_CAN driver internal Rx callback structure.
 */
struct can_mcan_rx_callback {
    can_rx_callback_t function;
    void* user_data;
};

/**
 * @brief Bosch M_CAN driver internal Tx + Rx callbacks structure.
 */
struct can_mcan_callbacks {
    struct can_mcan_tx_callback* tx;
    struct can_mcan_rx_callback* std;
    struct can_mcan_rx_callback* ext;
    uint8_t num_tx;
    uint8_t num_std;
    uint8_t num_ext;
};

/**
 * @brief Define Bosch M_CAN TX and RX callbacks
 *
 * This macro allows a Bosch M_CAN driver frontend using a fixed Message RAM configuration to limit
 * the required software resources (e.g. limit the number of the standard (11-bit) or extended
 * (29-bit) filters in use).
 *
 * Frontend drivers supporting dynamic Message RAM configuration should use @ref
 * CAN_MCAN_DT_CALLBACKS_DEFINE() or @ref CAN_MCAN_DT_INST_CALLBACKS_DEFINE() instead.
 *
 * @param _name callbacks variable name
 * @param _tx Number of Tx callbacks
 * @param _std Number of standard (11-bit) filter callbacks
 * @param _ext Number of extended (29-bit) filter callbacks
 * @see CAN_MCAN_DT_CALLBACKS_DEFINE()
 */
#define CAN_MCAN_CALLBACKS_DEFINE(_name, _tx, _std, _ext)       \
    static struct can_mcan_tx_callback _name##_tx_cbs[_tx];     \
    static struct can_mcan_rx_callback _name##_std_cbs[_std];   \
    static struct can_mcan_rx_callback _name##_ext_cbs[_ext];   \
    static const struct can_mcan_callbacks _name = {            \
        .tx      = _name##_tx_cbs,                              \
        .std     = _name##_std_cbs,                             \
        .ext     = _name##_ext_cbs,                             \
        .num_tx  = _tx,                                         \
        .num_std = _std,                                        \
        .num_ext = _ext,                                        \
    }

/**
 * @brief Define Bosch M_CAN TX and RX callbacks
 * @param node_id node identifier
 * @param _name callbacks variable name
 * @see CAN_MCAN_CALLBACKS_DEFINE()
 */
#define CAN_MCAN_DT_CALLBACKS_DEFINE(node_id, _name)            \
    CAN_MCAN_CALLBACKS_DEFINE(_name, CAN_MCAN_DT_MRAM_TX_BUFFER_ELEMENTS(node_id),  \
                              CAN_MCAN_DT_MRAM_STD_FILTER_ELEMENTS(node_id),        \
                              CAN_MCAN_DT_MRAM_EXT_FILTER_ELEMENTS(node_id))

/**
 * @brief Equivalent to CAN_MCAN_DT_CALLBACKS_DEFINE(DT_DRV_INST(inst))
 * @param inst DT_DRV_COMPAT instance number
 * @param _name callbacks variable name
 * @see CAN_MCAN_DT_CALLBACKS_DEFINE()
 */
#define CAN_MCAN_DT_INST_CALLBACKS_DEFINE(inst, _name)          \
    CAN_MCAN_DT_CALLBACKS_DEFINE(DT_DRV_INST(inst), _name)

/**
 * @brief Bosch M_CAN driver internal configuration structure.
 */
struct can_mcan_config {
<<<<<<< HEAD
	const struct can_driver_config common;
	const struct can_mcan_ops *ops;
	const struct can_mcan_callbacks *callbacks;
	uint16_t mram_elements[CAN_MCAN_MRAM_CFG_NUM_CELLS];
	uint16_t mram_offsets[CAN_MCAN_MRAM_CFG_NUM_CELLS];
	size_t mram_size;
#ifdef CONFIG_CAN_FD_MODE
	uint8_t tx_delay_comp_offset;
#endif
	const void *custom;
=======
    const struct can_driver_config common;
    const struct can_mcan_ops* ops;
    const struct can_mcan_callbacks* callbacks;
    uint16_t mram_elements[CAN_MCAN_MRAM_CFG_NUM_CELLS];
    uint16_t mram_offsets[CAN_MCAN_MRAM_CFG_NUM_CELLS];
    size_t   mram_size;
    uint16_t sjw;
    uint16_t prop_ts1;
    uint16_t ts2;
    #ifdef CONFIG_CAN_FD_MODE
    uint8_t sjw_data;
    uint8_t prop_ts1_data;
    uint8_t ts2_data;
    uint8_t tx_delay_comp_offset;
    #endif
    const void* custom;
>>>>>>> 6c7f7484
};

/**
 * @brief Get an array containing the number of elements in Bosch M_CAN Message RAM
 *
 * The order of the array entries is given by the @ref CAN_MCAN_MRAM_CFG definitions.
 *
 * @param node_id node identifier
 * @return array of number of elements
 */
#define CAN_MCAN_DT_MRAM_ELEMENTS_GET(node_id)                  \
    {                                                           \
        0, /* offset cell */                                    \
            CAN_MCAN_DT_MRAM_STD_FILTER_ELEMENTS(node_id),      \
            CAN_MCAN_DT_MRAM_EXT_FILTER_ELEMENTS(node_id),      \
            CAN_MCAN_DT_MRAM_RX_FIFO0_ELEMENTS(node_id),        \
            CAN_MCAN_DT_MRAM_RX_FIFO1_ELEMENTS(node_id),        \
            CAN_MCAN_DT_MRAM_RX_BUFFER_ELEMENTS(node_id),       \
            CAN_MCAN_DT_MRAM_TX_EVENT_FIFO_ELEMENTS(node_id),   \
            CAN_MCAN_DT_MRAM_TX_BUFFER_ELEMENTS(node_id)        \
    }

/**
 * @brief Get an array containing the base offsets for element in Bosch M_CAN Message RAM
 *
 * The order of the array entries is given by the @ref CAN_MCAN_MRAM_CFG definitions.
 *
 * @param node_id node identifier
 * @return array of base offsets for elements
 */
#define CAN_MCAN_DT_MRAM_OFFSETS_GET(node_id)                   \
    {                                                           \
        0, /* offset cell */                                    \
            CAN_MCAN_DT_MRAM_STD_FILTER_OFFSET(node_id),        \
            CAN_MCAN_DT_MRAM_EXT_FILTER_OFFSET(node_id),        \
            CAN_MCAN_DT_MRAM_RX_FIFO0_OFFSET(node_id),          \
            CAN_MCAN_DT_MRAM_RX_FIFO1_OFFSET(node_id),          \
            CAN_MCAN_DT_MRAM_RX_BUFFER_OFFSET(node_id),         \
            CAN_MCAN_DT_MRAM_TX_EVENT_FIFO_OFFSET(node_id),     \
            CAN_MCAN_DT_MRAM_TX_BUFFER_OFFSET(node_id)          \
    }

/**
 * @brief Static initializer for @p can_mcan_config struct
 *
 * @param node_id Devicetree node identifier
 * @param _custom Pointer to custom driver frontend configuration structure
 * @param _ops Pointer to front-end @a can_mcan_ops
 * @param _cbs Pointer to front-end @a can_mcan_callbacks
 */
#ifdef CONFIG_CAN_FD_MODE
<<<<<<< HEAD
#define CAN_MCAN_DT_CONFIG_GET(node_id, _custom, _ops, _cbs)                                       \
	{                                                                                          \
		.common = CAN_DT_DRIVER_CONFIG_GET(node_id, 8000000),                              \
		.ops = _ops,                                                                       \
		.callbacks = _cbs,                                                                 \
		.mram_elements = CAN_MCAN_DT_MRAM_ELEMENTS_GET(node_id),                           \
		.mram_offsets = CAN_MCAN_DT_MRAM_OFFSETS_GET(node_id),                             \
		.mram_size = CAN_MCAN_DT_MRAM_ELEMENTS_SIZE(node_id),                              \
		.tx_delay_comp_offset = DT_PROP(node_id, tx_delay_comp_offset),                    \
		.custom = _custom,                                                                 \
	}
#else /* CONFIG_CAN_FD_MODE */
#define CAN_MCAN_DT_CONFIG_GET(node_id, _custom, _ops, _cbs)                                       \
	{                                                                                          \
		.common = CAN_DT_DRIVER_CONFIG_GET(node_id, 8000000),                              \
		.ops = _ops,                                                                       \
		.callbacks = _cbs,                                                                 \
		.mram_elements = CAN_MCAN_DT_MRAM_ELEMENTS_GET(node_id),                           \
		.mram_offsets = CAN_MCAN_DT_MRAM_OFFSETS_GET(node_id),                             \
		.mram_size = CAN_MCAN_DT_MRAM_ELEMENTS_SIZE(node_id),                              \
		.custom = _custom,                                                                 \
	}
=======
#define CAN_MCAN_DT_CONFIG_GET(node_id, _custom, _ops, _cbs)        \
    {                                                               \
        .common        = CAN_DT_DRIVER_CONFIG_GET(node_id, 8000000),\
        .ops           = _ops,                                      \
        .callbacks     = _cbs,                                      \
        .mram_elements = CAN_MCAN_DT_MRAM_ELEMENTS_GET(node_id),    \
        .mram_offsets  = CAN_MCAN_DT_MRAM_OFFSETS_GET(node_id),     \
        .mram_size     = CAN_MCAN_DT_MRAM_ELEMENTS_SIZE(node_id),   \
        .sjw           = DT_PROP(node_id, sjw),                     \
        .prop_ts1      = DT_PROP_OR(node_id, prop_seg, 0) + DT_PROP_OR(node_id, phase_seg1, 0), \
        .ts2           = DT_PROP_OR(node_id, phase_seg2, 0),        \
        .sjw_data      = DT_PROP(node_id, sjw_data),                \
        .prop_ts1_data = DT_PROP_OR(node_id, prop_seg_data, 0) +    \
                         DT_PROP_OR(node_id, phase_seg1_data, 0),   \
        .ts2_data = DT_PROP_OR(node_id, phase_seg2_data, 0),        \
        .tx_delay_comp_offset = DT_PROP(node_id, tx_delay_comp_offset),     \
        .custom = _custom,                                          \
    }
#else /* CONFIG_CAN_FD_MODE */
#define CAN_MCAN_DT_CONFIG_GET(node_id, _custom, _ops, _cbs)        \
    {                                                               \
        .common        = CAN_DT_DRIVER_CONFIG_GET(node_id, 8000000),\
        .ops           = _ops,                                      \
        .callbacks     = _cbs,                                      \
        .mram_elements = CAN_MCAN_DT_MRAM_ELEMENTS_GET(node_id),    \
        .mram_offsets  = CAN_MCAN_DT_MRAM_OFFSETS_GET(node_id),     \
        .mram_size     = CAN_MCAN_DT_MRAM_ELEMENTS_SIZE(node_id),   \
        .sjw           = DT_PROP(node_id, sjw),                     \
        .prop_ts1      = DT_PROP_OR(node_id, prop_seg, 0) + DT_PROP_OR(node_id, phase_seg1, 0), \
        .ts2           = DT_PROP_OR(node_id, phase_seg2, 0),        \
        .custom = _custom,                                          \
    }
>>>>>>> 6c7f7484
#endif /* !CONFIG_CAN_FD_MODE */

/**
 * @brief Static initializer for @p can_mcan_config struct from DT_DRV_COMPAT instance
 *
 * @param inst DT_DRV_COMPAT instance number
 * @param _custom Pointer to custom driver frontend configuration structure
 * @param _ops Pointer to front-end @a can_mcan_ops
 * @param _cbs Pointer to front-end @a can_mcan_callbacks
 * @see CAN_MCAN_DT_CONFIG_GET()
 */
#define CAN_MCAN_DT_CONFIG_INST_GET(inst, _custom, _ops, _cbs)  \
    CAN_MCAN_DT_CONFIG_GET(DT_DRV_INST(inst), _custom, _ops, _cbs)

/**
 * @brief Initializer for a @a can_mcan_data struct
 * @param _custom Pointer to custom driver frontend data structure
 */
#define CAN_MCAN_DATA_INITIALIZER(_custom)                      \
    {                                                           \
        .custom = _custom,                                      \
    }

/**
 * @brief Bosch M_CAN driver front-end callback helper for reading a memory mapped register
 *
 * @param base Register base address
 * @param reg Register offset
 * @param[out] val Register value
 *
 * @retval 0 Memory mapped register read always succeeds.
 */
static inline int can_mcan_sys_read_reg(mm_reg_t base, uint16_t reg, uint32_t* val) {
    *val = sys_read32(base + reg);

    return (0);
}

/**
 * @brief Bosch M_CAN driver front-end callback helper for writing a memory mapped register
 *
 * @param base Register base address
 * @param reg Register offset
 * @param val Register value
 *
 * @retval 0 Memory mapped register write always succeeds.
 */
static inline int can_mcan_sys_write_reg(mm_reg_t base, uint16_t reg, uint32_t val) {
    sys_write32(val, base + reg);

    return (0);
}

/**
 * @brief Bosch M_CAN driver front-end callback helper for reading from memory mapped Message RAM
 *
 * @param base Base address of the Message RAM for the given Bosch M_CAN instance. The base address
 *        must be 32-bit aligned.
 * @param offset Offset from the start of the Message RAM for the given Bosch M_CAN instance. The
 *        offset must be 32-bit aligned.
 * @param[out] dst Destination for the data read. The destination address must be 32-bit aligned.
 * @param len Number of bytes to read. Must be a multiple of 4.
 *
 * @retval 0 If successful.
 * @retval -EIO General input/output error.
 */
static inline int can_mcan_sys_read_mram(mem_addr_t base, uint16_t offset, void* dst, size_t len) {
    volatile uint32_t* src32 = (volatile uint32_t*)(base + offset);
    uint32_t* dst32 = (uint32_t*)dst;
    size_t len32 = (len / sizeof(uint32_t));

    __ASSERT(base % 4U == 0U, "base must be a multiple of 4");
    __ASSERT(offset % 4U == 0U, "offset must be a multiple of 4");
    __ASSERT(POINTER_TO_UINT(dst) % 4U == 0U, "dst must be 32-bit aligned");
    __ASSERT(len % 4U == 0U, "len must be a multiple of 4");

    #if (defined(CONFIG_CACHE_MANAGEMENT) && defined(CONFIG_DCACHE))
    int err;

    err = sys_cache_data_invd_range((void*)(base + offset), len);
    if (err != 0) {
        return err;
    }
    #endif /* !defined(CONFIG_CACHE_MANAGEMENT) && defined(CONFIG_DCACHE) */

    while (len32-- > 0) {
        *dst32++ = *src32++;
    }

    return (0);
}

/**
 * @brief Bosch M_CAN driver front-end callback helper for writing to memory mapped Message RAM
 *
 * @param base Base address of the Message RAM for the given Bosch M_CAN instance. The base address
 *        must be 32-bit aligned.
 * @param offset Offset from the start of the Message RAM for the given Bosch M_CAN instance. The
 *        offset must be 32-bit aligned.
 * @param src Source for the data to be written. The source address must be 32-bit aligned.
 * @param len Number of bytes to write. Must be a multiple of 4.
 *
 * @retval 0 If successful.
 * @retval -EIO General input/output error.
 */
static inline int can_mcan_sys_write_mram(mem_addr_t base, uint16_t offset, void const* src,
                                          size_t len) {
    volatile uint32_t* dst32 = (volatile uint32_t*)(base + offset);
    uint32_t const* src32 = (uint32_t const*)src;
    size_t len32 = (len / sizeof(uint32_t));

    __ASSERT(base % 4U == 0U, "base must be a multiple of 4");
    __ASSERT(offset % 4U == 0U, "offset must be a multiple of 4");
    __ASSERT(POINTER_TO_UINT(src) % 4U == 0U, "src must be 32-bit aligned");
    __ASSERT(len % 4U == 0U, "len must be a multiple of 4");

    while (len32-- > 0) {
        *dst32++ = *src32++;
    }

    #if (defined(CONFIG_CACHE_MANAGEMENT) && defined(CONFIG_DCACHE))
    return sys_cache_data_flush_range((void*)(base + offset), len);
    #else  /* defined(CONFIG_CACHE_MANAGEMENT) && defined(CONFIG_DCACHE) */
    return (0);
    #endif /* !defined(CONFIG_CACHE_MANAGEMENT) && defined(CONFIG_DCACHE) */
}

/**
 * @brief Bosch M_CAN driver front-end callback helper for clearing memory mapped Message RAM
 *
 * Clear Message RAM by writing 0 to all words.
 *
 * @param base Base address of the Message RAM for the given Bosch M_CAN instance. The base address
 *        must be 32-bit aligned.
 * @param offset Offset from the start of the Message RAM for the given Bosch M_CAN instance. The
 *        offset must be 32-bit aligned.
 * @param len Number of bytes to clear. Must be a multiple of 4.
 *
 * @retval 0 If successful.
 * @retval -EIO General input/output error.
 */
static inline int can_mcan_sys_clear_mram(mem_addr_t base, uint16_t offset, size_t len) {
    volatile uint32_t* dst32 = (volatile uint32_t*)(base + offset);
    size_t len32 = (len / sizeof(uint32_t));

    __ASSERT(base % 4U == 0U, "base must be a multiple of 4");
    __ASSERT(offset % 4U == 0U, "offset must be a multiple of 4");
    __ASSERT(len % 4U == 0U, "len must be a multiple of 4");

    while (len32-- > 0) {
        *dst32++ = 0U;
    }

    #if defined(CONFIG_CACHE_MANAGEMENT) && defined(CONFIG_DCACHE)
    return sys_cache_data_flush_range((void*)(base + offset), len);
    #else  /* defined(CONFIG_CACHE_MANAGEMENT) && defined(CONFIG_DCACHE) */
    return (0);
    #endif /* !defined(CONFIG_CACHE_MANAGEMENT) && defined(CONFIG_DCACHE) */
}

#ifdef __cplusplus
extern "C" {
#endif

/**
 * @brief Read a Bosch M_CAN register
 *
 * @param dev Pointer to the device structure for the driver instance.
 * @param reg Register offset
 * @param[out] val Register value
 *
 * @retval 0 If successful.
 * @retval -ENOTSUP Register not supported.
 * @retval -EIO General input/output error.
 */
int can_mcan_read_reg(const struct device* dev, uint16_t reg, uint32_t* val);

/**
 * @brief Write a Bosch M_CAN register
 *
 * @param dev Pointer to the device structure for the driver instance.
 * @param reg Register offset
 * @param val Register value
 *
 * @retval 0 If successful.
 * @retval -ENOTSUP Register not supported.
 * @retval -EIO General input/output error.
 */
int can_mcan_write_reg(const struct device* dev, uint16_t reg, uint32_t val);

/**
 * @brief Read from Bosch M_CAN Message RAM
 *
 * @param dev Pointer to the device structure for the driver instance.
 * @param offset Offset from the start of the Message RAM for the given Bosch M_CAN instance. The
 *        offset must be 32-bit aligned.
 * @param[out] dst Destination for the data read.
 * @param len Number of bytes to read. Must be a multiple of 4.
 *
 * @retval 0 If successful.
 * @retval -EIO General input/output error.
 */
static inline int can_mcan_read_mram(const struct device* dev, uint16_t offset, void* dst,
                                     size_t len) {
    const struct can_mcan_config* config = (const struct can_mcan_config*)dev->config;

    return config->ops->read_mram(dev, offset, dst, len);
}

/**
 * @brief Write to Bosch M_CAN Message RAM
 *
 * @param dev Pointer to the device structure for the driver instance.
 * @param offset Offset from the start of the Message RAM for the given Bosch M_CAN instance. The
 *        offset must be 32-bit aligned.
 * @param src Source for the data to be written
 * @param len Number of bytes to write. Must be a multiple of 4.
 *
 * @retval 0 If successful.
 * @retval -EIO General input/output error.
 */
static inline int can_mcan_write_mram(const struct device* dev, uint16_t offset, void const* src,
                                      size_t len) {
    const struct can_mcan_config* config = (const struct can_mcan_config*)dev->config;

    return config->ops->write_mram(dev, offset, src, len);
}

/**
 * @brief Clear Bosch M_CAN Message RAM
 *
 * Clear Message RAM by writing 0 to all words.
 *
 * @param dev Pointer to the device structure for the driver instance.
 * @param offset Offset from the start of the Message RAM for the given Bosch M_CAN instance. The
 *        offset must be 32-bit aligned.
 * @param len Number of bytes to clear. Must be a multiple of 4.
 *
 * @retval 0 If successful.
 * @retval -EIO General input/output error.
 */
static inline int can_mcan_clear_mram(const struct device* dev, uint16_t offset, size_t len) {
    const struct can_mcan_config* config = (const struct can_mcan_config*)dev->config;

    return config->ops->clear_mram(dev, offset, len);
}

/**
 * @brief Configure Bosch M_MCAN Message RAM start addresses.
 *
 * Bosch M_CAN driver front-end callback helper function for configuring the start addresses of the
 * Bosch M_CAN Rx FIFO0 (RXFOC), Rx FIFO1 (RXF1C), Rx Buffer (RXBCC), Tx Buffer (TXBC), and Tx Event
 * FIFO (TXEFC) in Message RAM.
 *
 * The start addresses (containing bits 15:2 since Bosch M_CAN message RAM is accessed as 32 bit
 * words) are calculated relative to the provided Message RAM Base Address (mrba).
 *
 * Some Bosch M_CAN implementations use a fixed Message RAM configuration, other use a fixed memory
 * area and relative addressing, others again have custom registers for configuring the Message
 * RAM. It is the responsibility of the front-end driver to call this function during driver
 * initialization as needed.
 *
 * @param dev Pointer to the device structure for the driver instance.
 * @param mrba Message RAM Base Address.
 * @param mram Message RAM Address.
 *
 * @retval 0 If successful.
 * @retval -EIO General input/output error.
 */
int can_mcan_configure_mram(const struct device* dev, uintptr_t mrba, uintptr_t mram);

/**
 * @brief Bosch M_CAN driver initialization callback.
 *
 * @param dev Pointer to the device structure for the driver instance.
 */
int can_mcan_init(const struct device* dev);

/**
 * @brief Bosch M_CAN driver m_can_int0 IRQ handler.
 *
 * @param dev Pointer to the device structure for the driver instance.
 */
void can_mcan_line_0_isr(const struct device* dev);

/**
 * @brief Bosch M_CAN driver m_can_int1 IRQ handler.
 *
 * @param dev Pointer to the device structure for the driver instance.
 */
void can_mcan_line_1_isr(const struct device* dev);

/**
 * @brief Enable Bosch M_CAN configuration change.
 *
 * @param dev Pointer to the device structure for the driver instance.
 */
void can_mcan_enable_configuration_change(const struct device* dev);

/**
 * @brief Bosch M_CAN driver callback API upon getting CAN controller capabilities
 * See @a can_get_capabilities() for argument description
 */
int can_mcan_get_capabilities(const struct device* dev, can_mode_t* cap);

/**
 * @brief Bosch M_CAN driver callback API upon starting CAN controller
 * See @a can_start() for argument description
 */
int can_mcan_start(const struct device* dev);

/**
 * @brief Bosch M_CAN driver callback API upon stopping CAN controller
 * See @a can_stop() for argument description
 */
int can_mcan_stop(const struct device* dev);

/**
 * @brief Bosch M_CAN driver callback API upon setting CAN controller mode
 * See @a can_set_mode() for argument description
 */
int can_mcan_set_mode(const struct device* dev, can_mode_t mode);

/**
 * @brief Bosch M_CAN driver callback API upon setting CAN bus timing
 * See @a can_set_timing() for argument description
 */
int can_mcan_set_timing(const struct device* dev, const struct can_timing* timing);

/**
 * @brief Bosch M_CAN driver callback API upon setting CAN bus data phase timing
 * See @a can_set_timing_data() for argument description
 */
int can_mcan_set_timing_data(const struct device* dev, const struct can_timing* timing_data);

#ifdef CONFIG_CAN_MANUAL_RECOVERY_MODE
/**
 * @brief Bosch M_CAN driver callback API upon recovering the CAN bus
 * See @a can_recover() for argument description
 */
<<<<<<< HEAD
int can_mcan_recover(const struct device *dev, k_timeout_t timeout);
#endif /* CONFIG_CAN_MANUAL_RECOVERY_MODE */
=======
int can_mcan_recover(const struct device* dev, k_timeout_t timeout);
#endif /* !CONFIG_CAN_AUTO_BUS_OFF_RECOVERY */
>>>>>>> 6c7f7484

int can_mcan_send(const struct device* dev, const struct can_frame* frame, k_timeout_t timeout,
                  can_tx_callback_t callback, void* user_data);

int can_mcan_get_max_filters(const struct device* dev, bool ide);

/**
 * @brief Bosch M_CAN driver callback API upon adding an RX filter
 * See @a can_add_rx_callback() for argument description
 */
int can_mcan_add_rx_filter(const struct device* dev, can_rx_callback_t callback, void* user_data,
                           const struct can_filter* filter);

/**
 * @brief Bosch M_CAN driver callback API upon removing an RX filter
 * See @a can_remove_rx_filter() for argument description
 */
void can_mcan_remove_rx_filter(const struct device* dev, int filter_id);

/**
 * @brief Bosch M_CAN driver callback API upon getting the CAN controller state
 * See @a can_get_state() for argument description
 */
int can_mcan_get_state(const struct device* dev, enum can_state* state,
                       struct can_bus_err_cnt* err_cnt);

/**
 * @brief Bosch M_CAN driver callback API upon setting a state change callback
 * See @a can_set_state_change_callback() for argument description
 */
void can_mcan_set_state_change_callback(const struct device* dev,
                                        can_state_change_callback_t callback, void* user_data);

#ifdef __cplusplus
}
#endif

#endif /* ZEPHYR_INCLUDE_DRIVERS_CAN_CAN_MCAN_H_ */<|MERGE_RESOLUTION|>--- conflicted
+++ resolved
@@ -1239,35 +1239,16 @@
  * @brief Bosch M_CAN driver internal configuration structure.
  */
 struct can_mcan_config {
-<<<<<<< HEAD
-	const struct can_driver_config common;
-	const struct can_mcan_ops *ops;
-	const struct can_mcan_callbacks *callbacks;
-	uint16_t mram_elements[CAN_MCAN_MRAM_CFG_NUM_CELLS];
-	uint16_t mram_offsets[CAN_MCAN_MRAM_CFG_NUM_CELLS];
-	size_t mram_size;
-#ifdef CONFIG_CAN_FD_MODE
-	uint8_t tx_delay_comp_offset;
-#endif
-	const void *custom;
-=======
     const struct can_driver_config common;
     const struct can_mcan_ops* ops;
     const struct can_mcan_callbacks* callbacks;
     uint16_t mram_elements[CAN_MCAN_MRAM_CFG_NUM_CELLS];
     uint16_t mram_offsets[CAN_MCAN_MRAM_CFG_NUM_CELLS];
-    size_t   mram_size;
-    uint16_t sjw;
-    uint16_t prop_ts1;
-    uint16_t ts2;
+    size_t mram_size;
     #ifdef CONFIG_CAN_FD_MODE
-    uint8_t sjw_data;
-    uint8_t prop_ts1_data;
-    uint8_t ts2_data;
     uint8_t tx_delay_comp_offset;
     #endif
     const void* custom;
->>>>>>> 6c7f7484
 };
 
 /**
@@ -1319,63 +1300,28 @@
  * @param _cbs Pointer to front-end @a can_mcan_callbacks
  */
 #ifdef CONFIG_CAN_FD_MODE
-<<<<<<< HEAD
-#define CAN_MCAN_DT_CONFIG_GET(node_id, _custom, _ops, _cbs)                                       \
-	{                                                                                          \
-		.common = CAN_DT_DRIVER_CONFIG_GET(node_id, 8000000),                              \
-		.ops = _ops,                                                                       \
-		.callbacks = _cbs,                                                                 \
-		.mram_elements = CAN_MCAN_DT_MRAM_ELEMENTS_GET(node_id),                           \
-		.mram_offsets = CAN_MCAN_DT_MRAM_OFFSETS_GET(node_id),                             \
-		.mram_size = CAN_MCAN_DT_MRAM_ELEMENTS_SIZE(node_id),                              \
-		.tx_delay_comp_offset = DT_PROP(node_id, tx_delay_comp_offset),                    \
-		.custom = _custom,                                                                 \
-	}
-#else /* CONFIG_CAN_FD_MODE */
-#define CAN_MCAN_DT_CONFIG_GET(node_id, _custom, _ops, _cbs)                                       \
-	{                                                                                          \
-		.common = CAN_DT_DRIVER_CONFIG_GET(node_id, 8000000),                              \
-		.ops = _ops,                                                                       \
-		.callbacks = _cbs,                                                                 \
-		.mram_elements = CAN_MCAN_DT_MRAM_ELEMENTS_GET(node_id),                           \
-		.mram_offsets = CAN_MCAN_DT_MRAM_OFFSETS_GET(node_id),                             \
-		.mram_size = CAN_MCAN_DT_MRAM_ELEMENTS_SIZE(node_id),                              \
-		.custom = _custom,                                                                 \
-	}
-=======
-#define CAN_MCAN_DT_CONFIG_GET(node_id, _custom, _ops, _cbs)        \
-    {                                                               \
-        .common        = CAN_DT_DRIVER_CONFIG_GET(node_id, 8000000),\
-        .ops           = _ops,                                      \
-        .callbacks     = _cbs,                                      \
-        .mram_elements = CAN_MCAN_DT_MRAM_ELEMENTS_GET(node_id),    \
-        .mram_offsets  = CAN_MCAN_DT_MRAM_OFFSETS_GET(node_id),     \
-        .mram_size     = CAN_MCAN_DT_MRAM_ELEMENTS_SIZE(node_id),   \
-        .sjw           = DT_PROP(node_id, sjw),                     \
-        .prop_ts1      = DT_PROP_OR(node_id, prop_seg, 0) + DT_PROP_OR(node_id, phase_seg1, 0), \
-        .ts2           = DT_PROP_OR(node_id, phase_seg2, 0),        \
-        .sjw_data      = DT_PROP(node_id, sjw_data),                \
-        .prop_ts1_data = DT_PROP_OR(node_id, prop_seg_data, 0) +    \
-                         DT_PROP_OR(node_id, phase_seg1_data, 0),   \
-        .ts2_data = DT_PROP_OR(node_id, phase_seg2_data, 0),        \
-        .tx_delay_comp_offset = DT_PROP(node_id, tx_delay_comp_offset),     \
-        .custom = _custom,                                          \
+#define CAN_MCAN_DT_CONFIG_GET(node_id, _custom, _ops, _cbs)                    \
+    {                                                                           \
+        .common = CAN_DT_DRIVER_CONFIG_GET(node_id, 8000000),                   \
+        .ops = _ops,                                                            \
+        .callbacks = _cbs,                                                      \
+        .mram_elements = CAN_MCAN_DT_MRAM_ELEMENTS_GET(node_id),                \
+        .mram_offsets = CAN_MCAN_DT_MRAM_OFFSETS_GET(node_id),                  \
+        .mram_size = CAN_MCAN_DT_MRAM_ELEMENTS_SIZE(node_id),                   \
+        .tx_delay_comp_offset = DT_PROP(node_id, tx_delay_comp_offset),         \
+        .custom = _custom,                                                      \
     }
 #else /* CONFIG_CAN_FD_MODE */
-#define CAN_MCAN_DT_CONFIG_GET(node_id, _custom, _ops, _cbs)        \
-    {                                                               \
-        .common        = CAN_DT_DRIVER_CONFIG_GET(node_id, 8000000),\
-        .ops           = _ops,                                      \
-        .callbacks     = _cbs,                                      \
-        .mram_elements = CAN_MCAN_DT_MRAM_ELEMENTS_GET(node_id),    \
-        .mram_offsets  = CAN_MCAN_DT_MRAM_OFFSETS_GET(node_id),     \
-        .mram_size     = CAN_MCAN_DT_MRAM_ELEMENTS_SIZE(node_id),   \
-        .sjw           = DT_PROP(node_id, sjw),                     \
-        .prop_ts1      = DT_PROP_OR(node_id, prop_seg, 0) + DT_PROP_OR(node_id, phase_seg1, 0), \
-        .ts2           = DT_PROP_OR(node_id, phase_seg2, 0),        \
-        .custom = _custom,                                          \
+#define CAN_MCAN_DT_CONFIG_GET(node_id, _custom, _ops, _cbs)                    \
+    {                                                                           \
+        .common = CAN_DT_DRIVER_CONFIG_GET(node_id, 8000000),                   \
+        .ops = _ops,                                                            \
+        .callbacks = _cbs,                                                      \
+        .mram_elements = CAN_MCAN_DT_MRAM_ELEMENTS_GET(node_id),                \
+        .mram_offsets = CAN_MCAN_DT_MRAM_OFFSETS_GET(node_id),                  \
+        .mram_size = CAN_MCAN_DT_MRAM_ELEMENTS_SIZE(node_id),                   \
+        .custom = _custom,                                                      \
     }
->>>>>>> 6c7f7484
 #endif /* !CONFIG_CAN_FD_MODE */
 
 /**
@@ -1716,13 +1662,8 @@
  * @brief Bosch M_CAN driver callback API upon recovering the CAN bus
  * See @a can_recover() for argument description
  */
-<<<<<<< HEAD
-int can_mcan_recover(const struct device *dev, k_timeout_t timeout);
+int can_mcan_recover(const struct device* dev, k_timeout_t timeout);
 #endif /* CONFIG_CAN_MANUAL_RECOVERY_MODE */
-=======
-int can_mcan_recover(const struct device* dev, k_timeout_t timeout);
-#endif /* !CONFIG_CAN_AUTO_BUS_OFF_RECOVERY */
->>>>>>> 6c7f7484
 
 int can_mcan_send(const struct device* dev, const struct can_frame* frame, k_timeout_t timeout,
                   can_tx_callback_t callback, void* user_data);
