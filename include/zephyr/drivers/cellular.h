--- conflicted
+++ resolved
@@ -80,12 +80,12 @@
 };
 
 enum cellular_registration_status {
-	CELLULAR_REGISTRATION_NOT_REGISTERED = 0,
-	CELLULAR_REGISTRATION_REGISTERED_HOME,
-	CELLULAR_REGISTRATION_SEARCHING,
-	CELLULAR_REGISTRATION_DENIED,
-	CELLULAR_REGISTRATION_UNKNOWN,
-	CELLULAR_REGISTRATION_REGISTERED_ROAMING,
+    CELLULAR_REGISTRATION_NOT_REGISTERED = 0,
+    CELLULAR_REGISTRATION_REGISTERED_HOME,
+    CELLULAR_REGISTRATION_SEARCHING,
+    CELLULAR_REGISTRATION_DENIED,
+    CELLULAR_REGISTRATION_UNKNOWN,
+    CELLULAR_REGISTRATION_REGISTERED_ROAMING,
 };
 
 /** API for configuring networks */
@@ -109,23 +109,16 @@
 
 /** API for getting registration status */
 typedef int (*cellular_api_get_registration_status)(const struct device *dev,
-						    enum cellular_access_technology tech,
-						    enum cellular_registration_status *status);
+                            enum cellular_access_technology tech,
+                            enum cellular_registration_status *status);
 
 /** Cellular driver API */
 __subsystem struct cellular_driver_api {
-<<<<<<< HEAD
-	cellular_api_configure_networks configure_networks;
-	cellular_api_get_supported_networks get_supported_networks;
-	cellular_api_get_signal get_signal;
-	cellular_api_get_modem_info get_modem_info;
-	cellular_api_get_registration_status get_registration_status;
-=======
     cellular_api_configure_networks     configure_networks;
     cellular_api_get_supported_networks get_supported_networks;
     cellular_api_get_signal             get_signal;
     cellular_api_get_modem_info         get_modem_info;
->>>>>>> 26675b90
+    cellular_api_get_registration_status get_registration_status;
 };
 
 /**
@@ -243,17 +236,16 @@
  * @retval -ENODATA if modem does not provide info requested
  * @retval Negative errno-code from chat module otherwise.
  */
-static inline int cellular_get_registration_status(const struct device *dev,
-						   enum cellular_access_technology tech,
-						   enum cellular_registration_status *status)
-{
-	const struct cellular_driver_api *api = (const struct cellular_driver_api *)dev->api;
-
-	if (api->get_registration_status == NULL) {
-		return -ENOSYS;
-	}
-
-	return api->get_registration_status(dev, tech, status);
+static inline int cellular_get_registration_status(const struct device* dev,
+                                                   enum cellular_access_technology tech,
+                                                   enum cellular_registration_status* status) {
+    const struct cellular_driver_api *api = (const struct cellular_driver_api *)dev->api;
+
+    if (api->get_registration_status == NULL) {
+        return (-ENOSYS);
+    }
+
+    return api->get_registration_status(dev, tech, status);
 }
 
 #ifdef __cplusplus
