/*
 * Copyright (c) 2023 Bjarki Arge Andreasen
 * Copyright (c) 2023 Lucas Denefle
 *
 * SPDX-License-Identifier: Apache-2.0
 */

/**
 * @file
 * @ingroup cellular_interface
 * @brief Main header file for cellular modem driver API.
 */

#ifndef ZEPHYR_INCLUDE_DRIVERS_CELLULAR_H_
#define ZEPHYR_INCLUDE_DRIVERS_CELLULAR_H_

/**
 * @brief Interfaces for cellular modems.
 * @defgroup cellular_interface Cellular
 * @ingroup io_interfaces
 * @{
 */

#include <zephyr/types.h>
#include <zephyr/device.h>
#include <errno.h>

#ifdef __cplusplus
extern "C" {
#endif

/** Cellular access technologies */
enum cellular_access_technology {
    CELLULAR_ACCESS_TECHNOLOGY_GSM = 0,
    CELLULAR_ACCESS_TECHNOLOGY_GPRS,
    CELLULAR_ACCESS_TECHNOLOGY_UMTS,
    CELLULAR_ACCESS_TECHNOLOGY_EDGE,
    CELLULAR_ACCESS_TECHNOLOGY_LTE,
    CELLULAR_ACCESS_TECHNOLOGY_LTE_CAT_M1,
    CELLULAR_ACCESS_TECHNOLOGY_LTE_CAT_M2,
    CELLULAR_ACCESS_TECHNOLOGY_NB_IOT
};

/** Cellular network structure */
struct cellular_network {
    /** Cellular access technology */
    enum cellular_access_technology technology;
    /**
     * List of bands, as defined by the specified cellular access technology,
     * to enables. All supported bands are enabled if none are provided.
     */
    uint16_t* bands;
    /** Size of bands */
    uint16_t size;
};

/** Cellular signal type */
enum cellular_signal_type {
    /** RSSI – Reference Signal Strength Indicator */
    CELLULAR_SIGNAL_RSSI,

    /** RSRP – Reference Signal Received Power */
    CELLULAR_SIGNAL_RSRP,

    /** RSRQ – Reference Signal Received Quality */
    CELLULAR_SIGNAL_RSRQ
};

/** Cellular modem info type */
enum cellular_modem_info_type {
    /** International Mobile Equipment Identity */
    CELLULAR_MODEM_INFO_IMEI,

    /** Modem model ID */
    CELLULAR_MODEM_INFO_MODEL_ID,

    /** Modem manufacturer */
    CELLULAR_MODEM_INFO_MANUFACTURER,

    /** Modem fw version */
    CELLULAR_MODEM_INFO_FW_VERSION,

    /** International Mobile Subscriber Identity */
    CELLULAR_MODEM_INFO_SIM_IMSI,

    /** Integrated Circuit Card Identification Number (SIM) */
    CELLULAR_MODEM_INFO_SIM_ICCID
};

enum cellular_registration_status {
    CELLULAR_REGISTRATION_NOT_REGISTERED = 0,
    CELLULAR_REGISTRATION_REGISTERED_HOME,
    CELLULAR_REGISTRATION_SEARCHING,
    CELLULAR_REGISTRATION_DENIED,
    CELLULAR_REGISTRATION_UNKNOWN,
    CELLULAR_REGISTRATION_REGISTERED_ROAMING,
};

/** Events emitted asynchronously by a cellular driver */
enum cellular_event {
<<<<<<< HEAD
    /** One or more modem-info field changed (e.g. IMSI became available). */
    CELLULAR_EVENT_MODEM_INFO_CHANGED = BIT(0),
=======
	/** One or more modem-info field changed (e.g. IMSI became available). */
	CELLULAR_EVENT_MODEM_INFO_CHANGED = BIT(0),
	/** Cellular network registration status changed */
	CELLULAR_EVENT_REGISTRATION_STATUS_CHANGED = BIT(1),
>>>>>>> 3db00489
};

/* Opaque bit-mask large enough for all current & future events */
typedef uint32_t cellular_event_mask_t;

/** Payload for @ref CELLULAR_EVENT_MODEM_INFO_CHANGED. */
struct cellular_evt_modem_info {
    enum cellular_modem_info_type field; /**< Which field changed */
};

/** Payload for @ref CELLULAR_EVENT_REGISTRATION_STATUS_CHANGED. */
struct cellular_evt_registration_status {
	enum cellular_registration_status status; /**< New registration status */
};

/**
 * @brief Prototype for cellular event callbacks.
 *
 * @param dev       Cellular device that generated the event
 * @param event     Which @ref cellular_event occurred
 * @param payload   Pointer to the kind-specific payload
 *                  (`NULL` if the kind defines no payload).
 * @param user_data Pointer supplied when the callback was registered
 *
 * @note  The driver calls the callback directly from its own context.
 *        Off-load heavy processing to a work-queue if required.
 */
typedef void (*cellular_event_cb_t)(const struct device* dev, enum cellular_event event,
                                    const void* payload, void* user_data);

/** API for configuring networks */
typedef int (*cellular_api_configure_networks)(const struct device* dev,
                                               const struct cellular_network* networks,
                                               uint8_t size);

/** API for getting supported networks */
typedef int (*cellular_api_get_supported_networks)(const struct device* dev,
                                                   const struct cellular_network** networks,
                                                   uint8_t* size);

/** API for getting network signal strength */
typedef int (*cellular_api_get_signal)(const struct device* dev,
                                       const enum cellular_signal_type type, int16_t* value);

/** API for getting modem information */
typedef int (*cellular_api_get_modem_info)(const struct device* dev,
                                           const enum cellular_modem_info_type type, char* info,
                                           size_t size);

/** API for getting registration status */
typedef int (*cellular_api_get_registration_status)(const struct device* dev,
                            enum cellular_access_technology tech,
                            enum cellular_registration_status* status);

/** API for programming APN */
typedef int (*cellular_api_set_apn)(const struct device* dev, const char* apn);

/** API for registering an asynchronous callback */
typedef int (*cellular_api_set_callback)(const struct device* dev, cellular_event_mask_t mask,
                                         cellular_event_cb_t cb, void* user_data);

/** Cellular driver API */
__subsystem struct cellular_driver_api {
    cellular_api_configure_networks configure_networks;
    cellular_api_get_supported_networks get_supported_networks;
    cellular_api_get_signal get_signal;
    cellular_api_get_modem_info get_modem_info;
    cellular_api_get_registration_status get_registration_status;
    cellular_api_set_apn set_apn;
    cellular_api_set_callback set_callback;
};

/**
 * @brief Configure cellular networks for the device
 *
 * @details Cellular network devices support at least one cellular access technology.
 * Each cellular access technology defines a set of bands, of which the cellular device
 * will support all or a subset of.
 *
 * The cellular device can only use one cellular network technology at a time. It must
 * exclusively use the cellular network configurations provided, and will prioritize
 * the cellular network configurations in the order they are provided in case there are
 * multiple (the first cellular network configuration has the highest priority).
 *
 * @param dev Cellular network device instance.
 * @param networks List of cellular network configurations to apply.
 * @param size Size of list of cellular network configurations.
 *
 * @retval 0 if successful.
 * @retval -EINVAL if any provided cellular network configuration is invalid or unsupported.
 * @retval -ENOTSUP if API is not supported by cellular network device.
 * @retval Negative errno-code otherwise.
 */
static inline int cellular_configure_networks(const struct device* dev,
                                              const struct cellular_network* networks, uint8_t size) {
    const struct cellular_driver_api* api = (const struct cellular_driver_api*)dev->api;

    if (api->configure_networks == NULL) {
        return (-ENOSYS);
    }

    return api->configure_networks(dev, networks, size);
}

/**
 * @brief Get supported cellular networks for the device
 *
 * @param dev Cellular network device instance
 * @param networks Pointer to list of supported cellular network configurations.
 * @param size Size of list of cellular network configurations.
 *
 * @retval 0 if successful.
 * @retval -ENOTSUP if API is not supported by cellular network device.
 * @retval Negative errno-code otherwise.
 */
static inline int cellular_get_supported_networks(const struct device* dev,
                                                  const struct cellular_network** networks,
                                                  uint8_t* size) {
    const struct cellular_driver_api* api = (const struct cellular_driver_api*)dev->api;

    if (api->get_supported_networks == NULL) {
        return (-ENOSYS);
    }

    return api->get_supported_networks(dev, networks, size);
}

/**
 * @brief Get signal for the device
 *
 * @param dev Cellular network device instance
 * @param type Type of the signal information requested
 * @param value Signal strength destination (one of RSSI, RSRP, RSRQ)
 *
 * @retval 0 if successful.
 * @retval -ENOTSUP if API is not supported by cellular network device.
 * @retval -ENODATA if device is not in a state where signal can be polled
 * @retval Negative errno-code otherwise.
 */
static inline int cellular_get_signal(const struct device* dev,
                                      const enum cellular_signal_type type, int16_t* value) {
    const struct cellular_driver_api* api = (const struct cellular_driver_api*)dev->api;

    if (api->get_signal == NULL) {
        return (-ENOSYS);
    }

    return api->get_signal(dev, type, value);
}

/**
 * @brief Get modem info for the device
 *
 * @param dev Cellular network device instance
 * @param type Type of the modem info requested
 * @param info Info string destination
 * @param size Info string size
 *
 * @retval 0 if successful.
 * @retval -ENOTSUP if API is not supported by cellular network device.
 * @retval -ENODATA if modem does not provide info requested
 * @retval Negative errno-code from chat module otherwise.
 */
static inline int cellular_get_modem_info(const struct device* dev,
                                          const enum cellular_modem_info_type type, char* info,
                                          size_t size) {
    const struct cellular_driver_api* api = (const struct cellular_driver_api*)dev->api;

    if (api->get_modem_info == NULL) {
        return (-ENOSYS);
    }

    return api->get_modem_info(dev, type, info, size);
}

/**
 * @brief Get network registration status for the device
 *
 * @param dev Cellular network device instance
 * @param tech Which access technology to get status for
 * @param status Registration status for given access technology
 *
 * @retval 0 if successful.
 * @retval -ENOSYS if API is not supported by cellular network device.
 * @retval -ENODATA if modem does not provide info requested
 * @retval Negative errno-code from chat module otherwise.
 */
static inline int cellular_get_registration_status(const struct device* dev,
                                                   enum cellular_access_technology tech,
                                                   enum cellular_registration_status* status) {
    const struct cellular_driver_api* api = (const struct cellular_driver_api*)dev->api;

    if (api->get_registration_status == NULL) {
        return (-ENOSYS);
    }

    return api->get_registration_status(dev, tech, status);
}

/**
 * @brief Set the APN used for PDP context
 *
 * @details Drivers are expected to copy the string immediately and return
 * once the request has been queued internally.
 *
 * @param dev Cellular device
 * @param apn Zero-terminated APN string (max length is driver-specific)
 *
 * @retval 0 if successful.
 * @retval -ENOSYS if API is not supported by cellular network device.
 * @retval -EINVAL if APN string invalid or too long.
 * @retval -EALREADY if APN identical to current one, nothing to do
 * @retval -EBUSY if modem is already dialled, APN cannot be changed
 * @retval Negative errno-code otherwise.
 */
static inline int cellular_set_apn(const struct device* dev, const char* apn) {
    const struct cellular_driver_api* api = (const struct cellular_driver_api*)dev->api;

    if (api->set_apn == NULL) {
        return (-ENOSYS);
    }

    return api->set_apn(dev, apn);
}

/**
 * @brief Subscribe to asynchronous cellular events.
 *
 * @param dev Cellular device
 * @param mask Event mask to subscribe to
 * @param cb Callback to call when the event occurs, or NULL to unsubscribe
 * @param user_data Pointer to user data that will be passed to the callback
 *
 * @retval 0         Success
 * @retval -ENOSYS   Driver does not support event callbacks
 * @retval -EINVAL   Bad parameters
 * @retval -ENOMEM   No space left for another subscriber
 * @retval <0        Driver-specific error
 */
static inline int cellular_set_callback(const struct device* dev, cellular_event_mask_t mask,
                                        cellular_event_cb_t cb, void* user_data) {
    const struct cellular_driver_api* api = (const struct cellular_driver_api*)dev->api;

    if (api->set_callback == NULL) {
        return (-ENOSYS);
    }

    return api->set_callback(dev, mask, cb, user_data);
}

#ifdef __cplusplus
}
#endif

/**
 * @}
 */

#endif /* ZEPHYR_INCLUDE_DRIVERS_CELLULAR_H_ */<|MERGE_RESOLUTION|>--- conflicted
+++ resolved
@@ -98,15 +98,11 @@
 
 /** Events emitted asynchronously by a cellular driver */
 enum cellular_event {
-<<<<<<< HEAD
     /** One or more modem-info field changed (e.g. IMSI became available). */
     CELLULAR_EVENT_MODEM_INFO_CHANGED = BIT(0),
-=======
-	/** One or more modem-info field changed (e.g. IMSI became available). */
-	CELLULAR_EVENT_MODEM_INFO_CHANGED = BIT(0),
-	/** Cellular network registration status changed */
-	CELLULAR_EVENT_REGISTRATION_STATUS_CHANGED = BIT(1),
->>>>>>> 3db00489
+
+    /** Cellular network registration status changed */
+    CELLULAR_EVENT_REGISTRATION_STATUS_CHANGED = BIT(1),
 };
 
 /* Opaque bit-mask large enough for all current & future events */
@@ -119,7 +115,7 @@
 
 /** Payload for @ref CELLULAR_EVENT_REGISTRATION_STATUS_CHANGED. */
 struct cellular_evt_registration_status {
-	enum cellular_registration_status status; /**< New registration status */
+    enum cellular_registration_status status; /**< New registration status */
 };
 
 /**
