--- conflicted
+++ resolved
@@ -57,8 +57,10 @@
 enum cellular_signal_type {
     /** RSSI – Reference Signal Strength Indicator */
     CELLULAR_SIGNAL_RSSI,
+
     /** RSRP – Reference Signal Received Power */
     CELLULAR_SIGNAL_RSRP,
+
     /** RSRQ – Reference Signal Received Quality */
     CELLULAR_SIGNAL_RSRQ
 };
@@ -67,14 +69,19 @@
 enum cellular_modem_info_type {
     /** International Mobile Equipment Identity */
     CELLULAR_MODEM_INFO_IMEI,
+
     /** Modem model ID */
     CELLULAR_MODEM_INFO_MODEL_ID,
+
     /** Modem manufacturer */
     CELLULAR_MODEM_INFO_MANUFACTURER,
+
     /** Modem fw version */
     CELLULAR_MODEM_INFO_FW_VERSION,
+
     /** International Mobile Subscriber Identity */
     CELLULAR_MODEM_INFO_SIM_IMSI,
+
     /** Integrated Circuit Card Identification Number (SIM) */
     CELLULAR_MODEM_INFO_SIM_ICCID
 };
@@ -90,8 +97,8 @@
 
 /** Events emitted asynchronously by a cellular driver */
 enum cellular_event {
-	/** One or more modem-info field changed (e.g. IMSI became available). */
-	CELLULAR_EVENT_MODEM_INFO_CHANGED = BIT(0),
+    /** One or more modem-info field changed (e.g. IMSI became available). */
+    CELLULAR_EVENT_MODEM_INFO_CHANGED = BIT(0),
 };
 
 /* Opaque bit-mask large enough for all current & future events */
@@ -99,7 +106,7 @@
 
 /** Payload for @ref CELLULAR_EVENT_MODEM_INFO_CHANGED. */
 struct cellular_evt_modem_info {
-	enum cellular_modem_info_type field; /**< Which field changed */
+    enum cellular_modem_info_type field; /**< Which field changed */
 };
 
 /**
@@ -114,8 +121,8 @@
  * @note  The driver calls the callback directly from its own context.
  *        Off-load heavy processing to a work-queue if required.
  */
-typedef void (*cellular_event_cb_t)(const struct device *dev, enum cellular_event event,
-				    const void *payload, void *user_data);
+typedef void (*cellular_event_cb_t)(const struct device* dev, enum cellular_event event,
+                                    const void* payload, void* user_data);
 
 /** API for configuring networks */
 typedef int (*cellular_api_configure_networks)(const struct device* dev,
@@ -132,45 +139,31 @@
                                        const enum cellular_signal_type type, int16_t* value);
 
 /** API for getting modem information */
-<<<<<<< HEAD
 typedef int (*cellular_api_get_modem_info)(const struct device* dev,
-                                           const enum cellular_modem_info_type type,
-                                           char* info, size_t size);
-=======
-typedef int (*cellular_api_get_modem_info)(const struct device *dev,
-					   const enum cellular_modem_info_type type, char *info,
-					   size_t size);
->>>>>>> 4c8a69df
+                                           const enum cellular_modem_info_type type, char* info,
+                                           size_t size);
 
 /** API for getting registration status */
-typedef int (*cellular_api_get_registration_status)(const struct device *dev,
+typedef int (*cellular_api_get_registration_status)(const struct device* dev,
                             enum cellular_access_technology tech,
-                            enum cellular_registration_status *status);
+                            enum cellular_registration_status* status);
 
 /** API for programming APN */
-typedef int (*cellular_api_set_apn)(const struct device *dev, const char *apn);
+typedef int (*cellular_api_set_apn)(const struct device* dev, const char* apn);
 
 /** API for registering an asynchronous callback */
-typedef int (*cellular_api_set_callback)(const struct device *dev, cellular_event_mask_t mask,
-					 cellular_event_cb_t cb, void *user_data);
+typedef int (*cellular_api_set_callback)(const struct device* dev, cellular_event_mask_t mask,
+                                         cellular_event_cb_t cb, void* user_data);
 
 /** Cellular driver API */
 __subsystem struct cellular_driver_api {
-<<<<<<< HEAD
-    cellular_api_configure_networks     configure_networks;
+    cellular_api_configure_networks configure_networks;
     cellular_api_get_supported_networks get_supported_networks;
-    cellular_api_get_signal             get_signal;
-    cellular_api_get_modem_info         get_modem_info;
+    cellular_api_get_signal get_signal;
+    cellular_api_get_modem_info get_modem_info;
     cellular_api_get_registration_status get_registration_status;
-=======
-	cellular_api_configure_networks configure_networks;
-	cellular_api_get_supported_networks get_supported_networks;
-	cellular_api_get_signal get_signal;
-	cellular_api_get_modem_info get_modem_info;
-	cellular_api_get_registration_status get_registration_status;
-	cellular_api_set_apn set_apn;
-	cellular_api_set_callback set_callback;
->>>>>>> 4c8a69df
+    cellular_api_set_apn set_apn;
+    cellular_api_set_callback set_callback;
 };
 
 /**
@@ -291,7 +284,7 @@
 static inline int cellular_get_registration_status(const struct device* dev,
                                                    enum cellular_access_technology tech,
                                                    enum cellular_registration_status* status) {
-    const struct cellular_driver_api *api = (const struct cellular_driver_api *)dev->api;
+    const struct cellular_driver_api* api = (const struct cellular_driver_api*)dev->api;
 
     if (api->get_registration_status == NULL) {
         return (-ENOSYS);
@@ -316,15 +309,14 @@
  * @retval -EBUSY if modem is already dialled, APN cannot be changed
  * @retval Negative errno-code otherwise.
  */
-static inline int cellular_set_apn(const struct device *dev, const char *apn)
-{
-	const struct cellular_driver_api *api = (const struct cellular_driver_api *)dev->api;
-
-	if (api->set_apn == NULL) {
-		return -ENOSYS;
-	}
-
-	return api->set_apn(dev, apn);
+static inline int cellular_set_apn(const struct device* dev, const char* apn) {
+    const struct cellular_driver_api* api = (const struct cellular_driver_api*)dev->api;
+
+    if (api->set_apn == NULL) {
+        return (-ENOSYS);
+    }
+
+    return api->set_apn(dev, apn);
 }
 
 /**
@@ -341,16 +333,15 @@
  * @retval -ENOMEM   No space left for another subscriber
  * @retval <0        Driver-specific error
  */
-static inline int cellular_set_callback(const struct device *dev, cellular_event_mask_t mask,
-					cellular_event_cb_t cb, void *user_data)
-{
-	const struct cellular_driver_api *api = (const struct cellular_driver_api *)dev->api;
-
-	if (api->set_callback == NULL) {
-		return -ENOSYS;
-	}
-
-	return api->set_callback(dev, mask, cb, user_data);
+static inline int cellular_set_callback(const struct device* dev, cellular_event_mask_t mask,
+                                        cellular_event_cb_t cb, void* user_data) {
+    const struct cellular_driver_api* api = (const struct cellular_driver_api*)dev->api;
+
+    if (api->set_callback == NULL) {
+        return (-ENOSYS);
+    }
+
+    return api->set_callback(dev, mask, cb, user_data);
 }
 
 #ifdef __cplusplus
