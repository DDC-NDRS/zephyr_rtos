/* clock_control.h - public clock controller driver API */

/*
 * Copyright (c) 2015 Intel Corporation
 *
 * SPDX-License-Identifier: Apache-2.0
 */

/**
 * @file
 * @brief Public Clock Control APIs
 */

#ifndef ZEPHYR_INCLUDE_DRIVERS_CLOCK_CONTROL_H_
#define ZEPHYR_INCLUDE_DRIVERS_CLOCK_CONTROL_H_

/**
 * @brief Clock Control Interface
 * @defgroup clock_control_interface Clock Control Interface
 * @since 1.0
 * @version 1.0.0
 * @ingroup io_interfaces
 * @{
 */

#include <errno.h>
#include <stddef.h>

#include <zephyr/types.h>
#include <zephyr/device.h>
#include <zephyr/sys/__assert.h>
#include <zephyr/sys/slist.h>

#ifdef __cplusplus
extern "C" {
#endif

/* Clock control API */

/* Used to select all subsystem of a clock controller */
#define CLOCK_CONTROL_SUBSYS_ALL            NULL

/**
 * @brief Current clock status.
 */
enum clock_control_status {
    CLOCK_CONTROL_STATUS_STARTING,
    CLOCK_CONTROL_STATUS_OFF,
    CLOCK_CONTROL_STATUS_ON,
    CLOCK_CONTROL_STATUS_UNKNOWN
};

/**
 * clock_control_subsys_t is a type to identify a clock controller sub-system.
 * Such data pointed is opaque and relevant only to the clock controller
 * driver instance being used.
 */
typedef void* clock_control_subsys_t;

/**
 * clock_control_subsys_rate_t is a type to identify a clock
 * controller sub-system rate.  Such data pointed is opaque and
 * relevant only to set the clock controller rate of the driver
 * instance being used.
 */
typedef void* clock_control_subsys_rate_t;

/** @brief Callback called on clock started.
 *
 * @param dev       Device structure whose driver controls the clock.
 * @param subsys    Opaque data representing the clock.
 * @param user_data User data.
 */
typedef void (*clock_control_cb_t)(const struct device* dev,
                                   clock_control_subsys_t subsys,
                                   void* user_data);

typedef int (*clock_control)(const struct device* dev,
                             clock_control_subsys_t sys);

typedef int (*clock_control_get)(const struct device* dev,
                                 clock_control_subsys_t sys,
                                 uint32_t* rate);

typedef int (*clock_control_async_on_fn)(const struct device* dev,
                                         clock_control_subsys_t sys,
                                         clock_control_cb_t cb,
                                         void* user_data);

typedef enum clock_control_status (*clock_control_get_status_fn)(const struct device* dev,
                                                                 clock_control_subsys_t sys);

typedef int (*clock_control_set)(const struct device* dev,
                                 clock_control_subsys_t sys,
                                 clock_control_subsys_rate_t rate);

typedef int (*clock_control_configure_fn)(const struct device* dev,
                                          clock_control_subsys_t sys,
                                          void* data);

<<<<<<< HEAD
__subsystem struct clock_control_driver_api {
	clock_control			on;
	clock_control			off;
	clock_control_async_on_fn	async_on;
	clock_control_get		get_rate;
	clock_control_get_status_fn	get_status;
	clock_control_set		set_rate;
	clock_control_configure_fn	configure;
=======
struct clock_control_driver_api {
    clock_control on;
    clock_control off;
    clock_control_async_on_fn async_on;
    clock_control_get get_rate;
    clock_control_get_status_fn get_status;
    clock_control_set set_rate;
    clock_control_configure_fn configure;
>>>>>>> e5f33646
};

/**
 * @brief Enable a clock controlled by the device
 *
 * On success, the clock is enabled and ready when this function
 * returns. This function may sleep, and thus can only be called from
 * thread context.
 *
 * Use @ref clock_control_async_on() for non-blocking operation.
 *
 * @param dev Device structure whose driver controls the clock.
 * @param sys Opaque data representing the clock.
 * @return 0 on success, negative errno on failure.
 */
static inline int clock_control_on(const struct device* dev,
                                   clock_control_subsys_t sys) {
    const struct clock_control_driver_api* api = (const struct clock_control_driver_api*)dev->api;

    return api->on(dev, sys);
}

/**
 * @brief Disable a clock controlled by the device
 *
 * This function is non-blocking and can be called from any context.
 * On success, the clock is disabled when this function returns.
 *
 * @param dev Device structure whose driver controls the clock
 * @param sys Opaque data representing the clock
 * @return 0 on success, negative errno on failure.
 */
static inline int clock_control_off(const struct device* dev,
                                    clock_control_subsys_t sys) {
    const struct clock_control_driver_api* api = (const struct clock_control_driver_api*)dev->api;

    return (api->off(dev, sys));
}

/**
 * @brief Request clock to start with notification when clock has been started.
 *
 * Function is non-blocking and can be called from any context. User callback is
 * called when clock is started.
 *
 * @param dev	    Device.
 * @param sys	    A pointer to an opaque data representing the sub-system.
 * @param cb	    Callback.
 * @param user_data User context passed to the callback.
 *
 * @retval 0 if start is successfully initiated.
 * @retval -EALREADY if clock was already started and is starting or running.
 * @retval -ENOTSUP If the requested mode of operation is not supported.
 * @retval -ENOSYS if the interface is not implemented.
 * @retval other negative errno on vendor specific error.
 */
static inline int clock_control_async_on(const struct device* dev,
                                         clock_control_subsys_t sys,
                                         clock_control_cb_t cb,
                                         void* user_data) {
    const struct clock_control_driver_api* api = (const struct clock_control_driver_api*)dev->api;

    if (api->async_on == NULL) {
        return (-ENOSYS);
    }

    return (api->async_on(dev, sys, cb, user_data));
}

/**
 * @brief Get clock status.
 *
 * @param dev Device.
 * @param sys A pointer to an opaque data representing the sub-system.
 *
 * @return Status.
 */
static inline enum clock_control_status clock_control_get_status(const struct device* dev,
                                                                 clock_control_subsys_t sys) {
    const struct clock_control_driver_api* api = (const struct clock_control_driver_api*)dev->api;

    if (!api->get_status) {
        return (CLOCK_CONTROL_STATUS_UNKNOWN);
    }

    return (api->get_status(dev, sys));
}

/**
 * @brief Obtain the clock rate of given sub-system
 * @param dev Pointer to the device structure for the clock controller driver
 *        instance
 * @param sys A pointer to an opaque data representing the sub-system
 * @param[out] rate Subsystem clock rate
 * @retval 0 on successful rate reading.
 * @retval -EAGAIN if rate cannot be read. Some drivers do not support returning the rate when the
 *         clock is off.
 * @retval -ENOTSUP if reading the clock rate is not supported for the given sub-system.
 * @retval -ENOSYS if the interface is not implemented.
 */
static inline int clock_control_get_rate(const struct device* dev,
                                         clock_control_subsys_t sys,
                                         uint32_t* rate) {
    const struct clock_control_driver_api* api = (const struct clock_control_driver_api*)dev->api;

    if (api->get_rate == NULL) {
        return (-ENOSYS);
    }

    return (api->get_rate(dev, sys, rate));
}

/**
 * @brief Set the rate of the clock controlled by the device.
 *
 * On success, the new clock rate is set and ready when this function
 * returns. This function may sleep, and thus can only be called from
 * thread context.
 *
 * @param dev Device structure whose driver controls the clock.
 * @param sys Opaque data representing the clock.
 * @param rate Opaque data representing the clock rate to be used.
 *
 * @retval -EALREADY if clock was already in the given rate.
 * @retval -ENOTSUP If the requested mode of operation is not supported.
 * @retval -ENOSYS if the interface is not implemented.
 * @retval other negative errno on vendor specific error.
 */
static inline int clock_control_set_rate(const struct device* dev,
                                         clock_control_subsys_t sys,
                                         clock_control_subsys_rate_t rate) {
    const struct clock_control_driver_api* api = (const struct clock_control_driver_api*)dev->api;

    if (api->set_rate == NULL) {
        return (-ENOSYS);
    }

    return (api->set_rate(dev, sys, rate));
}

/**
 * @brief Configure a source clock
 *
 * This function is non-blocking and can be called from any context.
 * On success, the selected clock is configured as per caller's request.
 *
 * It is caller's responsibility to ensure that subsequent calls to the API
 * provide the right information to allows clock_control driver to perform
 * the right action (such as using the right clock source on clock_control_get_rate
 * call).
 *
 * @p data is implementation specific and could be used to convey
 * supplementary information required for expected clock configuration.
 *
 * @param dev Device structure whose driver controls the clock
 * @param sys Opaque data representing the clock
 * @param data Opaque data providing additional input for clock configuration
 *
 * @retval 0 On success
 * @retval -ENOSYS If the device driver does not implement this call
 * @retval -errno Other negative errno on failure.
 */
static inline int clock_control_configure(const struct device* dev,
                                          clock_control_subsys_t sys,
                                          void* data) {
    const struct clock_control_driver_api* api = (const struct clock_control_driver_api*)dev->api;

    if (api->configure == NULL) {
        return (-ENOSYS);
    }

    return (api->configure(dev, sys, data));
}

#ifdef __cplusplus
}
#endif

/**
 * @}
 */

#endif /* ZEPHYR_INCLUDE_DRIVERS_CLOCK_CONTROL_H_ */<|MERGE_RESOLUTION|>--- conflicted
+++ resolved
@@ -98,17 +98,7 @@
                                           clock_control_subsys_t sys,
                                           void* data);
 
-<<<<<<< HEAD
 __subsystem struct clock_control_driver_api {
-	clock_control			on;
-	clock_control			off;
-	clock_control_async_on_fn	async_on;
-	clock_control_get		get_rate;
-	clock_control_get_status_fn	get_status;
-	clock_control_set		set_rate;
-	clock_control_configure_fn	configure;
-=======
-struct clock_control_driver_api {
     clock_control on;
     clock_control off;
     clock_control_async_on_fn async_on;
@@ -116,7 +106,6 @@
     clock_control_get_status_fn get_status;
     clock_control_set set_rate;
     clock_control_configure_fn configure;
->>>>>>> e5f33646
 };
 
 /**
