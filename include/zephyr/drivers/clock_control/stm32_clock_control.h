--- conflicted
+++ resolved
@@ -482,11 +482,11 @@
 #endif
 
 #if DT_NODE_HAS_COMPAT_STATUS(DT_NODELABEL(clk_hsi), fixed_clock, okay)
-<<<<<<< HEAD
 #define STM32_HSI_DIV_ENABLED   0
 #define STM32_HSI_ENABLED       1
 #define STM32_HSI_FREQ          DT_PROP(DT_NODELABEL(clk_hsi), clock_frequency)
 #elif DT_NODE_HAS_COMPAT_STATUS(DT_NODELABEL(clk_hsi), st_stm32h7_hsi_clock, okay) || \
+      DT_NODE_HAS_COMPAT_STATUS(DT_NODELABEL(clk_hsi), st_stm32l0_hsi_clock, okay) || \
       DT_NODE_HAS_COMPAT_STATUS(DT_NODELABEL(clk_hsi), st_stm32g0_hsi_clock, okay) || \
       DT_NODE_HAS_COMPAT_STATUS(DT_NODELABEL(clk_hsi), st_stm32c0_hsi_clock, okay) || \
       DT_NODE_HAS_COMPAT_STATUS(DT_NODELABEL(clk_hsi), st_stm32n6_hsi_clock, okay)
@@ -494,20 +494,6 @@
 #define STM32_HSI_ENABLED       1
 #define STM32_HSI_DIVISOR       DT_PROP(DT_NODELABEL(clk_hsi), hsi_div)
 #define STM32_HSI_FREQ          DT_PROP(DT_NODELABEL(clk_hsi), clock_frequency)
-=======
-#define STM32_HSI_DIV_ENABLED	0
-#define STM32_HSI_ENABLED	1
-#define STM32_HSI_FREQ		DT_PROP(DT_NODELABEL(clk_hsi), clock_frequency)
-#elif DT_NODE_HAS_COMPAT_STATUS(DT_NODELABEL(clk_hsi), st_stm32h7_hsi_clock, okay) \
-	|| DT_NODE_HAS_COMPAT_STATUS(DT_NODELABEL(clk_hsi), st_stm32l0_hsi_clock, okay) \
-	|| DT_NODE_HAS_COMPAT_STATUS(DT_NODELABEL(clk_hsi), st_stm32g0_hsi_clock, okay) \
-	|| DT_NODE_HAS_COMPAT_STATUS(DT_NODELABEL(clk_hsi), st_stm32c0_hsi_clock, okay) \
-	|| DT_NODE_HAS_COMPAT_STATUS(DT_NODELABEL(clk_hsi), st_stm32n6_hsi_clock, okay)
-#define STM32_HSI_DIV_ENABLED	1
-#define STM32_HSI_ENABLED	1
-#define STM32_HSI_DIVISOR	DT_PROP(DT_NODELABEL(clk_hsi), hsi_div)
-#define STM32_HSI_FREQ		DT_PROP(DT_NODELABEL(clk_hsi), clock_frequency)
->>>>>>> c8ebe3ce
 #else
 #define STM32_HSI_DIV_ENABLED   0
 #define STM32_HSI_DIVISOR       1
