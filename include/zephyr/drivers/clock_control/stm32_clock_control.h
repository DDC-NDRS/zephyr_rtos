/*
 * Copyright (c) 2016 Open-RnD Sp. z o.o.
 * Copyright (c) 2016 BayLibre, SAS
 * Copyright (c) 2017-2022 Linaro Limited.
 * Copyright (c) 2017 RnDity Sp. z o.o.
 * Copyright (c) 2023 STMicroelectronics
 *
 * SPDX-License-Identifier: Apache-2.0
 */
#ifndef ZEPHYR_INCLUDE_DRIVERS_CLOCK_CONTROL_STM32_CLOCK_CONTROL_H_
#define ZEPHYR_INCLUDE_DRIVERS_CLOCK_CONTROL_STM32_CLOCK_CONTROL_H_

#include <zephyr/drivers/clock_control.h>

/* Retrieve the main system clock from DTS. */
#define STM32_HCLK_FREQUENCY DT_PROP(DT_NODELABEL(rcc), clock_frequency)

#if defined(CONFIG_SOC_SERIES_STM32C0X)
#include <zephyr/dt-bindings/clock/stm32c0_clock.h>
#elif defined(CONFIG_SOC_SERIES_STM32F0X)
#include <zephyr/dt-bindings/clock/stm32f0_clock.h>
#elif defined(CONFIG_SOC_SERIES_STM32F1X)
#if defined(CONFIG_SOC_STM32F10X_CONNECTIVITY_LINE_DEVICE)
#include <zephyr/dt-bindings/clock/stm32f10x_clock.h>
#else
#include <zephyr/dt-bindings/clock/stm32f1_clock.h>
#endif
#elif defined(CONFIG_SOC_SERIES_STM32F3X)
#include <zephyr/dt-bindings/clock/stm32f3_clock.h>
#elif (defined(CONFIG_SOC_SERIES_STM32F2X) || \
       defined(CONFIG_SOC_SERIES_STM32F4X))
#include <zephyr/dt-bindings/clock/stm32f4_clock.h>
#include <zephyr/dt-bindings/clock/stm32f410_clock.h>
#elif defined(CONFIG_SOC_SERIES_STM32F7X)
#include <zephyr/dt-bindings/clock/stm32f7_clock.h>
#elif defined(CONFIG_SOC_SERIES_STM32G0X)
#include <zephyr/dt-bindings/clock/stm32g0_clock.h>
#elif defined(CONFIG_SOC_SERIES_STM32G4X)
#include <zephyr/dt-bindings/clock/stm32g4_clock.h>
#elif defined(CONFIG_SOC_SERIES_STM32L0X)
#include <zephyr/dt-bindings/clock/stm32l0_clock.h>
#elif defined(CONFIG_SOC_SERIES_STM32L1X)
#include <zephyr/dt-bindings/clock/stm32l1_clock.h>
#elif defined(CONFIG_SOC_SERIES_STM32L4X)
#include <zephyr/dt-bindings/clock/stm32l4_clock.h>
#elif defined(CONFIG_SOC_SERIES_STM32L5X)
#include <zephyr/dt-bindings/clock/stm32l5_clock.h>
#elif defined(CONFIG_SOC_SERIES_STM32MP2X)
#include <zephyr/dt-bindings/clock/stm32mp2_clock.h>
#elif defined(CONFIG_SOC_SERIES_STM32WBX)
#include <zephyr/dt-bindings/clock/stm32wb_clock.h>
#elif defined(CONFIG_SOC_SERIES_STM32WB0X)
#include <zephyr/dt-bindings/clock/stm32wb0_clock.h>
#elif defined(CONFIG_SOC_SERIES_STM32WLX)
#include <zephyr/dt-bindings/clock/stm32wl_clock.h>
#elif defined(CONFIG_SOC_SERIES_STM32H5X)
#include <zephyr/dt-bindings/clock/stm32h5_clock.h>
#elif defined(CONFIG_SOC_SERIES_STM32H7X)
#include <zephyr/dt-bindings/clock/stm32h7_clock.h>
#elif defined(CONFIG_SOC_SERIES_STM32H7RSX)
#include <zephyr/dt-bindings/clock/stm32h7rs_clock.h>
#elif defined(CONFIG_SOC_SERIES_STM32MP13X)
#include <zephyr/dt-bindings/clock/stm32mp13_clock.h>
#elif defined(CONFIG_SOC_SERIES_STM32N6X)
#include <zephyr/dt-bindings/clock/stm32n6_clock.h>
#elif defined(CONFIG_SOC_SERIES_STM32U0X)
#include <zephyr/dt-bindings/clock/stm32u0_clock.h>
#elif defined(CONFIG_SOC_SERIES_STM32U3X)
#include <zephyr/dt-bindings/clock/stm32u3_clock.h>
#elif defined(CONFIG_SOC_SERIES_STM32U5X)
#include <zephyr/dt-bindings/clock/stm32u5_clock.h>
#elif defined(CONFIG_SOC_SERIES_STM32WBAX)
#include <zephyr/dt-bindings/clock/stm32wba_clock.h>
#else
#include <zephyr/dt-bindings/clock/stm32_clock.h>
#endif

/** Common clock control device node for all STM32 chips */
#define STM32_CLOCK_CONTROL_NODE DT_NODELABEL(rcc)

/** RCC node related symbols */
#define STM32_AHB_PRESCALER     DT_PROP(DT_NODELABEL(rcc), ahb_prescaler)
#define STM32_APB1_PRESCALER    DT_PROP(DT_NODELABEL(rcc), apb1_prescaler)
#define STM32_APB2_PRESCALER    DT_PROP(DT_NODELABEL(rcc), apb2_prescaler)
#define STM32_APB3_PRESCALER    DT_PROP(DT_NODELABEL(rcc), apb3_prescaler)
#define STM32_APB4_PRESCALER    DT_PROP(DT_NODELABEL(rcc), apb4_prescaler)
#define STM32_APB5_PRESCALER    DT_PROP(DT_NODELABEL(rcc), apb5_prescaler)
#define STM32_APB7_PRESCALER    DT_PROP(DT_NODELABEL(rcc), apb7_prescaler)
#define STM32_AHB3_PRESCALER    DT_PROP(DT_NODELABEL(rcc), ahb3_prescaler)
#define STM32_AHB4_PRESCALER    DT_PROP(DT_NODELABEL(rcc), ahb4_prescaler)
#define STM32_AHB5_PRESCALER    DT_PROP_OR(DT_NODELABEL(rcc), ahb5_prescaler, 1)
#define STM32_CPU1_PRESCALER    DT_PROP(DT_NODELABEL(rcc), cpu1_prescaler)
#define STM32_CPU2_PRESCALER    DT_PROP(DT_NODELABEL(rcc), cpu2_prescaler)

#if DT_NODE_HAS_PROP(DT_NODELABEL(rcc), ahb_prescaler)
#define STM32_CORE_PRESCALER    STM32_AHB_PRESCALER
#elif DT_NODE_HAS_PROP(DT_NODELABEL(rcc), cpu1_prescaler)
#define STM32_CORE_PRESCALER    STM32_CPU1_PRESCALER
#endif

#if DT_NODE_HAS_PROP(DT_NODELABEL(rcc), ahb3_prescaler)
#define STM32_FLASH_PRESCALER   STM32_AHB3_PRESCALER
#elif DT_NODE_HAS_PROP(DT_NODELABEL(rcc), ahb4_prescaler)
#define STM32_FLASH_PRESCALER   STM32_AHB4_PRESCALER
#else
#define STM32_FLASH_PRESCALER   STM32_CORE_PRESCALER
#endif

<<<<<<< HEAD
#define STM32_ADC_PRESCALER     DT_PROP(DT_NODELABEL(rcc), adc_prescaler)
#define STM32_ADC12_PRESCALER   DT_PROP(DT_NODELABEL(rcc), adc12_prescaler)
#define STM32_ADC34_PRESCALER   DT_PROP(DT_NODELABEL(rcc), adc34_prescaler)

#define STM32_TIMER_PRESCALER   DT_PROP(DT_NODELABEL(rcc), timpre)
=======
#define STM32_TIMER_PRESCALER	DT_PROP(DT_NODELABEL(rcc), timpre)
>>>>>>> b4556ea9

/** STM2H7RS specific RCC dividers */
#if defined(CONFIG_SOC_SERIES_STM32H7RSX)
#define STM32_D1CPRE            DT_PROP(DT_NODELABEL(rcc), dcpre)
#define STM32_HPRE              DT_PROP(DT_NODELABEL(rcc), hpre)
#define STM32_PPRE1             DT_PROP(DT_NODELABEL(rcc), ppre1)
#define STM32_PPRE2             DT_PROP(DT_NODELABEL(rcc), ppre2)
#define STM32_PPRE4             DT_PROP(DT_NODELABEL(rcc), ppre4)
#define STM32_PPRE5             DT_PROP(DT_NODELABEL(rcc), ppre5)
#else
#define STM32_D1CPRE            DT_PROP(DT_NODELABEL(rcc), d1cpre)
#define STM32_HPRE              DT_PROP(DT_NODELABEL(rcc), hpre)
#define STM32_D2PPRE1           DT_PROP(DT_NODELABEL(rcc), d2ppre1)
#define STM32_D2PPRE2           DT_PROP(DT_NODELABEL(rcc), d2ppre2)
#define STM32_D1PPRE            DT_PROP(DT_NODELABEL(rcc), d1ppre)
#define STM32_D3PPRE            DT_PROP(DT_NODELABEL(rcc), d3ppre)
#endif /* CONFIG_SOC_SERIES_STM32H7RSX */

/** STM2WBA specifics RCC dividers */
#define STM32_AHB5_DIV          DT_PROP(DT_NODELABEL(rcc), ahb5_div)

#define DT_RCC_CLOCKS_CTRL      DT_CLOCKS_CTLR(DT_NODELABEL(rcc))

/* To enable use of IS_ENABLED utility macro, these symbols
 * should not be defined directly using DT_SAME_NODE.
 */
#if DT_SAME_NODE(DT_RCC_CLOCKS_CTRL, DT_NODELABEL(pll))
#define STM32_SYSCLK_SRC_PLL    1
#endif
#if DT_SAME_NODE(DT_RCC_CLOCKS_CTRL, DT_NODELABEL(clk_hsi))
#define STM32_SYSCLK_SRC_HSI    1
#endif
#if DT_SAME_NODE(DT_RCC_CLOCKS_CTRL, DT_NODELABEL(clk_hse))
#define STM32_SYSCLK_SRC_HSE    1
#endif
#if DT_SAME_NODE(DT_RCC_CLOCKS_CTRL, DT_NODELABEL(clk_msi))
#define STM32_SYSCLK_SRC_MSI    1
#endif
#if DT_SAME_NODE(DT_RCC_CLOCKS_CTRL, DT_NODELABEL(clk_msis))
#define STM32_SYSCLK_SRC_MSIS   1
#endif
#if DT_SAME_NODE(DT_RCC_CLOCKS_CTRL, DT_NODELABEL(clk_csi))
#define STM32_SYSCLK_SRC_CSI    1
#endif
#if DT_SAME_NODE(DT_RCC_CLOCKS_CTRL, DT_NODELABEL(ic2))
#define STM32_SYSCLK_SRC_IC2    1
#endif

#if DT_NODE_HAS_COMPAT_STATUS(DT_NODELABEL(rcc), st_stm32n6_rcc, okay)
#if (DT_SAME_NODE(DT_CLOCKS_CTLR_BY_IDX(DT_NODELABEL(cpusw), 0), DT_NODELABEL(rcc)))
#if (DT_CLOCKS_CELL_BY_IDX(DT_NODELABEL(cpusw), 0, bus) == STM32_SRC_HSI)
#define STM32_CPUCLK_SRC_HSI    1
#elif (DT_CLOCKS_CELL_BY_IDX(DT_NODELABEL(cpusw), 0, bus) == STM32_SRC_MSI)
#define STM32_CPUCLK_SRC_MSI    1
#elif (DT_CLOCKS_CELL_BY_IDX(DT_NODELABEL(cpusw), 0, bus) == STM32_SRC_HSE)
#define STM32_CPUCLK_SRC_HSE    1
#elif (DT_CLOCKS_CELL_BY_IDX(DT_NODELABEL(cpusw), 0, bus) == STM32_SRC_IC1)
#define STM32_CPUCLK_SRC_IC1    1
#endif
#endif /* cpusw clk source is rcc */

#define STM32_TIMG_PRESCALER    DT_PROP(DT_NODELABEL(rcc), timg_prescaler)
#endif /* rcc node compatible st_stm32n6_rcc and okay */

/** clock 48MHz node related symbols */
#if DT_NODE_HAS_COMPAT_STATUS(DT_NODELABEL(clk48), st_stm32_clock_mux, okay)
#define STM32_CK48_ENABLED	1
#endif

/** PLL node related symbols */
#if DT_NODE_HAS_COMPAT_STATUS(DT_NODELABEL(pll), st_stm32f2_pll_clock, okay)   || \
    DT_NODE_HAS_COMPAT_STATUS(DT_NODELABEL(pll), st_stm32f4_pll_clock, okay)   || \
    DT_NODE_HAS_COMPAT_STATUS(DT_NODELABEL(pll), st_stm32f7_pll_clock, okay)   || \
    DT_NODE_HAS_COMPAT_STATUS(DT_NODELABEL(pll), st_stm32g0_pll_clock, okay)   || \
    DT_NODE_HAS_COMPAT_STATUS(DT_NODELABEL(pll), st_stm32g4_pll_clock, okay)   || \
    DT_NODE_HAS_COMPAT_STATUS(DT_NODELABEL(pll), st_stm32l4_pll_clock, okay)   || \
    DT_NODE_HAS_COMPAT_STATUS(DT_NODELABEL(pll), st_stm32u0_pll_clock, okay)   || \
    DT_NODE_HAS_COMPAT_STATUS(DT_NODELABEL(pll), st_stm32u5_pll_clock, okay)   || \
    DT_NODE_HAS_COMPAT_STATUS(DT_NODELABEL(pll), st_stm32wb_pll_clock, okay)   || \
    DT_NODE_HAS_COMPAT_STATUS(DT_NODELABEL(pll), st_stm32wba_pll_clock, okay)  || \
    DT_NODE_HAS_COMPAT_STATUS(DT_NODELABEL(pll), st_stm32h7_pll_clock, okay)   || \
    DT_NODE_HAS_COMPAT_STATUS(DT_NODELABEL(pll), st_stm32h7rs_pll_clock, okay) || \
    DT_NODE_HAS_COMPAT_STATUS(DT_NODELABEL(pll), st_stm32mp13_pll_clock, okay)
#define STM32_PLL_ENABLED       1
#define STM32_PLL_M_DIVISOR     DT_PROP(DT_NODELABEL(pll), div_m)
#define STM32_PLL_N_MULTIPLIER  DT_PROP(DT_NODELABEL(pll), mul_n)
#define STM32_PLL_P_ENABLED     DT_NODE_HAS_PROP(DT_NODELABEL(pll), div_p)
#define STM32_PLL_P_DIVISOR     DT_PROP_OR(DT_NODELABEL(pll), div_p, 1)
#define STM32_PLL_Q_ENABLED     DT_NODE_HAS_PROP(DT_NODELABEL(pll), div_q)
#define STM32_PLL_Q_DIVISOR     DT_PROP_OR(DT_NODELABEL(pll), div_q, 1)
#define STM32_PLL_R_ENABLED     DT_NODE_HAS_PROP(DT_NODELABEL(pll), div_r)
#define STM32_PLL_R_DIVISOR     DT_PROP_OR(DT_NODELABEL(pll), div_r, 1)
#define STM32_PLL_S_ENABLED     DT_NODE_HAS_PROP(DT_NODELABEL(pll), div_s)
#define STM32_PLL_S_DIVISOR     DT_PROP_OR(DT_NODELABEL(pll), div_s, 1)
#define STM32_PLL_FRACN_ENABLED DT_NODE_HAS_PROP(DT_NODELABEL(pll), fracn)
#define STM32_PLL_FRACN_VALUE   DT_PROP_OR(DT_NODELABEL(pll), fracn, 1)
#define STM32_PLL_FRACN_DIVISOR DT_PROP_OR(DT_NODELABEL(pll), div_fracn, 8192)
#endif

#if DT_NODE_HAS_COMPAT_STATUS(DT_NODELABEL(plli2s), st_stm32f4_plli2s_clock, okay)
#define STM32_PLLI2S_ENABLED      1
#define STM32_PLLI2S_M_DIVISOR    STM32_PLL_M_DIVISOR
#define STM32_PLLI2S_N_MULTIPLIER DT_PROP(DT_NODELABEL(plli2s), mul_n)
#define STM32_PLLI2S_Q_ENABLED    DT_NODE_HAS_PROP(DT_NODELABEL(plli2s), div_q)
#define STM32_PLLI2S_Q_DIVISOR    DT_PROP_OR(DT_NODELABEL(plli2s), div_q, 1)
#define STM32_PLLI2S_R_ENABLED    DT_NODE_HAS_PROP(DT_NODELABEL(plli2s), div_r)
#define STM32_PLLI2S_R_DIVISOR    DT_PROP_OR(DT_NODELABEL(plli2s), div_r, 1)
#endif

#if DT_NODE_HAS_COMPAT_STATUS(DT_NODELABEL(plli2s), st_stm32f411_plli2s_clock, okay)
#define STM32_PLLI2S_ENABLED      1
#define STM32_PLLI2S_M_DIVISOR    DT_PROP(DT_NODELABEL(plli2s), div_m)
#define STM32_PLLI2S_N_MULTIPLIER DT_PROP(DT_NODELABEL(plli2s), mul_n)
#define STM32_PLLI2S_Q_ENABLED    DT_NODE_HAS_PROP(DT_NODELABEL(plli2s), div_q)
#define STM32_PLLI2S_Q_DIVISOR    DT_PROP_OR(DT_NODELABEL(plli2s), div_q, 1)
#define STM32_PLLI2S_R_ENABLED    DT_NODE_HAS_PROP(DT_NODELABEL(plli2s), div_r)
#define STM32_PLLI2S_R_DIVISOR    DT_PROP_OR(DT_NODELABEL(plli2s), div_r, 1)
#endif

#if DT_NODE_HAS_COMPAT_STATUS(DT_NODELABEL(pllsai), st_stm32fx_pllsai_clock, okay)
#define STM32_PLLSAI_ENABLED      1
#define STM32_PLLSAI_M_DIVISOR    DT_PROP(DT_NODELABEL(pllsai), div_m)
#define STM32_PLLSAI_N_MULTIPLIER DT_PROP(DT_NODELABEL(pllsai), mul_n)
#define STM32_PLLSAI_P_ENABLED    DT_NODE_HAS_PROP(DT_NODELABEL(pllsai), div_p)
#define STM32_PLLSAI_P_DIVISOR    DT_PROP_OR(DT_NODELABEL(pllsai), div_p, 1)
#define STM32_PLLSAI_Q_ENABLED    DT_NODE_HAS_PROP(DT_NODELABEL(pllsai), div_q)
#define STM32_PLLSAI_DIVQ_ENABLED DT_NODE_HAS_PROP(DT_NODELABEL(pllsai), div_divq)
#if (STM32_PLLSAI_Q_ENABLED && !STM32_PLLSAI_DIVQ_ENABLED) || \
    (!STM32_PLLSAI_Q_ENABLED && STM32_PLLSAI_DIVQ_ENABLED)
#error "On STM32F4/STM32F7, both div_q and div_divq must be present if one of them is present"
#endif
#define STM32_PLLSAI_Q_DIVISOR    DT_PROP_OR(DT_NODELABEL(pllsai), div_q, 1)
#define STM32_PLLSAI_DIVQ_DIVISOR DT_PROP_OR(DT_NODELABEL(pllsai), div_divq, 1)
#define STM32_PLLSAI_R_ENABLED    DT_NODE_HAS_PROP(DT_NODELABEL(pllsai), div_r)
#define STM32_PLLSAI_DIVR_ENABLED DT_NODE_HAS_PROP(DT_NODELABEL(pllsai), div_divr)
#if (STM32_PLLSAI_R_ENABLED && !STM32_PLLSAI_DIVR_ENABLED) || \
    (!STM32_PLLSAI_R_ENABLED && STM32_PLLSAI_DIVR_ENABLED)
#error "On STM32F4/STM32F7, both div_r and div_divr must be present if one of them is present"
#endif
#define STM32_PLLSAI_R_DIVISOR    DT_PROP_OR(DT_NODELABEL(pllsai), div_r, 1)
#define STM32_PLLSAI_DIVR_DIVISOR DT_PROP_OR(DT_NODELABEL(pllsai), div_divr, 1)
#endif

#if DT_NODE_HAS_COMPAT_STATUS(DT_NODELABEL(pllsai1), st_stm32l4_pllsai_clock, okay)
#define STM32_PLLSAI1_ENABLED      1
#define STM32_PLLSAI1_M_DIVISOR    DT_PROP(DT_NODELABEL(pllsai1), div_m)
#define STM32_PLLSAI1_N_MULTIPLIER DT_PROP(DT_NODELABEL(pllsai1), mul_n)
#define STM32_PLLSAI1_P_ENABLED    DT_NODE_HAS_PROP(DT_NODELABEL(pllsai1), div_p)
#define STM32_PLLSAI1_P_DIVISOR    DT_PROP_OR(DT_NODELABEL(pllsai1), div_p, 1)
#define STM32_PLLSAI1_Q_ENABLED    DT_NODE_HAS_PROP(DT_NODELABEL(pllsai1), div_q)
#define STM32_PLLSAI1_Q_DIVISOR    DT_PROP_OR(DT_NODELABEL(pllsai1), div_q, 1)
#define STM32_PLLSAI1_R_ENABLED    DT_NODE_HAS_PROP(DT_NODELABEL(pllsai1), div_r)
#define STM32_PLLSAI1_R_DIVISOR    DT_PROP_OR(DT_NODELABEL(pllsai1), div_r, 1)
#endif

#if DT_NODE_HAS_COMPAT_STATUS(DT_NODELABEL(pllsai2), st_stm32l4_pllsai_clock, okay)
#define STM32_PLLSAI2_ENABLED      1
#define STM32_PLLSAI2_M_DIVISOR    DT_PROP(DT_NODELABEL(pllsai2), div_m)
#define STM32_PLLSAI2_N_MULTIPLIER DT_PROP(DT_NODELABEL(pllsai2), mul_n)
#define STM32_PLLSAI2_P_ENABLED    DT_NODE_HAS_PROP(DT_NODELABEL(pllsai2), div_p)
#define STM32_PLLSAI2_P_DIVISOR    DT_PROP_OR(DT_NODELABEL(pllsai2), div_p, 1)
#define STM32_PLLSAI2_Q_ENABLED    DT_NODE_HAS_PROP(DT_NODELABEL(pllsai2), div_q)
#define STM32_PLLSAI2_Q_DIVISOR    DT_PROP_OR(DT_NODELABEL(pllsai2), div_q, 1)
#define STM32_PLLSAI2_R_ENABLED    DT_NODE_HAS_PROP(DT_NODELABEL(pllsai2), div_r)
#define STM32_PLLSAI2_R_DIVISOR    DT_PROP_OR(DT_NODELABEL(pllsai2), div_r, 1)
#define STM32_PLLSAI2_DIVR_ENABLED DT_NODE_HAS_PROP(DT_NODELABEL(pllsai2), div_divr)
#define STM32_PLLSAI2_DIVR_DIVISOR DT_PROP_OR(DT_NODELABEL(pllsai2), div_divr, 1)
#endif

#if DT_NODE_HAS_COMPAT_STATUS(DT_NODELABEL(pll2), st_stm32u5_pll_clock, okay)   || \
    DT_NODE_HAS_COMPAT_STATUS(DT_NODELABEL(pll2), st_stm32h7_pll_clock, okay)   || \
    DT_NODE_HAS_COMPAT_STATUS(DT_NODELABEL(pll2), st_stm32h7rs_pll_clock, okay) || \
    DT_NODE_HAS_COMPAT_STATUS(DT_NODELABEL(pll2), st_stm32mp13_pll_clock, okay)
#define STM32_PLL2_ENABLED      1
#define STM32_PLL2_M_DIVISOR    DT_PROP(DT_NODELABEL(pll2), div_m)
#define STM32_PLL2_N_MULTIPLIER DT_PROP(DT_NODELABEL(pll2), mul_n)
#define STM32_PLL2_P_ENABLED    DT_NODE_HAS_PROP(DT_NODELABEL(pll2), div_p)
#define STM32_PLL2_P_DIVISOR    DT_PROP_OR(DT_NODELABEL(pll2), div_p, 1)
#define STM32_PLL2_Q_ENABLED    DT_NODE_HAS_PROP(DT_NODELABEL(pll2), div_q)
#define STM32_PLL2_Q_DIVISOR    DT_PROP_OR(DT_NODELABEL(pll2), div_q, 1)
#define STM32_PLL2_R_ENABLED    DT_NODE_HAS_PROP(DT_NODELABEL(pll2), div_r)
#define STM32_PLL2_R_DIVISOR    DT_PROP_OR(DT_NODELABEL(pll2), div_r, 1)
#define STM32_PLL2_S_ENABLED    DT_NODE_HAS_PROP(DT_NODELABEL(pll2), div_s)
#define STM32_PLL2_S_DIVISOR    DT_PROP_OR(DT_NODELABEL(pll2), div_s, 1)
#define STM32_PLL2_T_ENABLED    DT_NODE_HAS_PROP(DT_NODELABEL(pll2), div_t)
#define STM32_PLL2_T_DIVISOR    DT_PROP_OR(DT_NODELABEL(pll2), div_t, 1)
#define STM32_PLL2_FRACN_ENABLED    DT_NODE_HAS_PROP(DT_NODELABEL(pll2), fracn)
#define STM32_PLL2_FRACN_VALUE  DT_PROP_OR(DT_NODELABEL(pll2), fracn, 1)
#endif

#if DT_NODE_HAS_COMPAT_STATUS(DT_NODELABEL(pll3), st_stm32h7_pll_clock, okay)   || \
    DT_NODE_HAS_COMPAT_STATUS(DT_NODELABEL(pll3), st_stm32u5_pll_clock, okay)   || \
    DT_NODE_HAS_COMPAT_STATUS(DT_NODELABEL(pll3), st_stm32h7rs_pll_clock, okay) || \
    DT_NODE_HAS_COMPAT_STATUS(DT_NODELABEL(pll3), st_stm32mp13_pll_clock, okay)
#define STM32_PLL3_ENABLED      1
#define STM32_PLL3_M_DIVISOR    DT_PROP(DT_NODELABEL(pll3), div_m)
#define STM32_PLL3_N_MULTIPLIER DT_PROP(DT_NODELABEL(pll3), mul_n)
#define STM32_PLL3_P_ENABLED    DT_NODE_HAS_PROP(DT_NODELABEL(pll3), div_p)
#define STM32_PLL3_P_DIVISOR    DT_PROP_OR(DT_NODELABEL(pll3), div_p, 1)
#define STM32_PLL3_Q_ENABLED    DT_NODE_HAS_PROP(DT_NODELABEL(pll3), div_q)
#define STM32_PLL3_Q_DIVISOR    DT_PROP_OR(DT_NODELABEL(pll3), div_q, 1)
#define STM32_PLL3_R_ENABLED    DT_NODE_HAS_PROP(DT_NODELABEL(pll3), div_r)
#define STM32_PLL3_R_DIVISOR    DT_PROP_OR(DT_NODELABEL(pll3), div_r, 1)
#define STM32_PLL3_S_ENABLED    DT_NODE_HAS_PROP(DT_NODELABEL(pll3), div_s)
#define STM32_PLL3_S_DIVISOR    DT_PROP_OR(DT_NODELABEL(pll3), div_s, 1)
#define STM32_PLL3_FRACN_ENABLED    DT_NODE_HAS_PROP(DT_NODELABEL(pll3), fracn)
#define STM32_PLL3_FRACN_VALUE  DT_PROP_OR(DT_NODELABEL(pll3), fracn, 1)
#endif

#if DT_NODE_HAS_COMPAT_STATUS(DT_NODELABEL(pll4), st_stm32mp13_pll_clock, okay)
#define STM32_PLL4_ENABLED      1
#define STM32_PLL4_M_DIVISOR    DT_PROP(DT_NODELABEL(pll4), div_m)
#define STM32_PLL4_N_MULTIPLIER DT_PROP(DT_NODELABEL(pll4), mul_n)
#define STM32_PLL4_P_ENABLED    DT_NODE_HAS_PROP(DT_NODELABEL(pll4), div_p)
#define STM32_PLL4_P_DIVISOR    DT_PROP_OR(DT_NODELABEL(pll4), div_p, 1)
#define STM32_PLL4_Q_ENABLED    DT_NODE_HAS_PROP(DT_NODELABEL(pll4), div_q)
#define STM32_PLL4_Q_DIVISOR    DT_PROP_OR(DT_NODELABEL(pll4), div_q, 1)
#define STM32_PLL4_R_ENABLED    DT_NODE_HAS_PROP(DT_NODELABEL(pll4), div_r)
#define STM32_PLL4_R_DIVISOR    DT_PROP_OR(DT_NODELABEL(pll4), div_r, 1)
#define STM32_PLL4_FRACN_ENABLED DT_NODE_HAS_PROP(DT_NODELABEL(pll4), fracn)
#define STM32_PLL4_FRACN_VALUE  DT_PROP_OR(DT_NODELABEL(pll4), fracn, 1)
#endif

#if DT_NODE_HAS_COMPAT_STATUS(DT_NODELABEL(pll), st_stm32f1_pll_clock, okay)
#define STM32_PLL_ENABLED       1
#define STM32_PLL_XTPRE         DT_PROP(DT_NODELABEL(pll), xtpre)
#define STM32_PLL_MULTIPLIER    DT_PROP(DT_NODELABEL(pll), mul)
#define STM32_PLL_USBPRE        DT_PROP(DT_NODELABEL(pll), usbpre)
#elif DT_NODE_HAS_COMPAT_STATUS(DT_NODELABEL(pll), st_stm32f0_pll_clock, okay) || \
    DT_NODE_HAS_COMPAT_STATUS(DT_NODELABEL(pll), st_stm32f100_pll_clock, okay) || \
    DT_NODE_HAS_COMPAT_STATUS(DT_NODELABEL(pll), st_stm32f105_pll_clock, okay)
#define STM32_PLL_ENABLED       1
#define STM32_PLL_MULTIPLIER    DT_PROP(DT_NODELABEL(pll), mul)
#define STM32_PLL_PREDIV        DT_PROP(DT_NODELABEL(pll), prediv)
#define STM32_PLL_USBPRE        DT_PROP(DT_NODELABEL(pll), otgfspre)
#elif DT_NODE_HAS_COMPAT_STATUS(DT_NODELABEL(pll), st_stm32l0_pll_clock, okay)
#define STM32_PLL_ENABLED       1
#define STM32_PLL_DIVISOR       DT_PROP(DT_NODELABEL(pll), div)
#define STM32_PLL_MULTIPLIER    DT_PROP(DT_NODELABEL(pll), mul)
#endif

#if DT_NODE_HAS_COMPAT_STATUS(DT_NODELABEL(pll2), st_stm32f105_pll2_clock, okay)
#define STM32_PLL2_ENABLED      1
#define STM32_PLL2_MULTIPLIER   DT_PROP(DT_NODELABEL(pll2), mul)
#define STM32_PLL2_PREDIV       DT_PROP(DT_NODELABEL(pll2), prediv)
#endif

#if DT_NODE_HAS_COMPAT_STATUS(DT_NODELABEL(pll1), st_stm32n6_pll_clock, okay)
#define STM32_PLL1_ENABLED      1
#define STM32_PLL1_M_DIVISOR    DT_PROP(DT_NODELABEL(pll1), div_m)
#define STM32_PLL1_N_MULTIPLIER DT_PROP(DT_NODELABEL(pll1), mul_n)
#define STM32_PLL1_P1_DIVISOR   DT_PROP(DT_NODELABEL(pll1), div_p1)
#define STM32_PLL1_P2_DIVISOR   DT_PROP(DT_NODELABEL(pll1), div_p2)
#endif

#if DT_NODE_HAS_COMPAT_STATUS(DT_NODELABEL(pll2), st_stm32n6_pll_clock, okay)
#define STM32_PLL2_ENABLED      1
#define STM32_PLL2_M_DIVISOR    DT_PROP(DT_NODELABEL(pll2), div_m)
#define STM32_PLL2_N_MULTIPLIER DT_PROP(DT_NODELABEL(pll2), mul_n)
#define STM32_PLL2_P1_DIVISOR   DT_PROP(DT_NODELABEL(pll2), div_p1)
#define STM32_PLL2_P2_DIVISOR   DT_PROP(DT_NODELABEL(pll2), div_p2)
#endif

#if DT_NODE_HAS_COMPAT_STATUS(DT_NODELABEL(pll3), st_stm32n6_pll_clock, okay)
#define STM32_PLL3_ENABLED      1
#define STM32_PLL3_M_DIVISOR    DT_PROP(DT_NODELABEL(pll3), div_m)
#define STM32_PLL3_N_MULTIPLIER DT_PROP(DT_NODELABEL(pll3), mul_n)
#define STM32_PLL3_P1_DIVISOR   DT_PROP(DT_NODELABEL(pll3), div_p1)
#define STM32_PLL3_P2_DIVISOR   DT_PROP(DT_NODELABEL(pll3), div_p2)
#endif

#if DT_NODE_HAS_COMPAT_STATUS(DT_NODELABEL(pll4), st_stm32n6_pll_clock, okay)
#define STM32_PLL4_ENABLED      1
#define STM32_PLL4_M_DIVISOR    DT_PROP(DT_NODELABEL(pll4), div_m)
#define STM32_PLL4_N_MULTIPLIER DT_PROP(DT_NODELABEL(pll4), mul_n)
#define STM32_PLL4_P1_DIVISOR   DT_PROP(DT_NODELABEL(pll4), div_p1)
#define STM32_PLL4_P2_DIVISOR   DT_PROP(DT_NODELABEL(pll4), div_p2)
#endif

/** PLL/PLL1 clock source */
#if DT_NODE_HAS_STATUS_OKAY(DT_NODELABEL(pll)) && \
    DT_NODE_HAS_PROP(DT_NODELABEL(pll), clocks)
#define DT_PLL_CLOCKS_CTRL      DT_CLOCKS_CTLR(DT_NODELABEL(pll))
#if DT_SAME_NODE(DT_PLL_CLOCKS_CTRL, DT_NODELABEL(clk_msi))
#define STM32_PLL_SRC_MSI       1
#endif
#if DT_SAME_NODE(DT_PLL_CLOCKS_CTRL, DT_NODELABEL(clk_msis))
#define STM32_PLL_SRC_MSIS      1
#endif
#if DT_SAME_NODE(DT_PLL_CLOCKS_CTRL, DT_NODELABEL(clk_hsi))
#define STM32_PLL_SRC_HSI       1
#endif
#if DT_SAME_NODE(DT_PLL_CLOCKS_CTRL, DT_NODELABEL(clk_csi))
#define STM32_PLL_SRC_CSI       1
#endif
#if DT_SAME_NODE(DT_PLL_CLOCKS_CTRL, DT_NODELABEL(clk_hse))
#define STM32_PLL_SRC_HSE       1
#endif
#if DT_SAME_NODE(DT_PLL_CLOCKS_CTRL, DT_NODELABEL(pll2))
#define STM32_PLL_SRC_PLL2      1
#endif

#endif

/** PLL2 clock source */
#if DT_NODE_HAS_STATUS_OKAY(DT_NODELABEL(pll2)) && \
    DT_NODE_HAS_PROP(DT_NODELABEL(pll2), clocks)
#define DT_PLL2_CLOCKS_CTRL     DT_CLOCKS_CTLR(DT_NODELABEL(pll2))
#if DT_SAME_NODE(DT_PLL2_CLOCKS_CTRL, DT_NODELABEL(clk_msi))
#define STM32_PLL2_SRC_MSI      1
#endif
#if DT_SAME_NODE(DT_PLL2_CLOCKS_CTRL, DT_NODELABEL(clk_msis))
#define STM32_PLL2_SRC_MSIS     1
#endif
#if DT_SAME_NODE(DT_PLL2_CLOCKS_CTRL, DT_NODELABEL(clk_hsi))
#define STM32_PLL2_SRC_HSI      1
#endif
#if DT_SAME_NODE(DT_PLL2_CLOCKS_CTRL, DT_NODELABEL(clk_hse))
#define STM32_PLL2_SRC_HSE      1
#endif

#endif

/** PLL3 clock source */
#if DT_NODE_HAS_STATUS_OKAY(DT_NODELABEL(pll3)) && \
    DT_NODE_HAS_PROP(DT_NODELABEL(pll3), clocks)
#define DT_PLL3_CLOCKS_CTRL     DT_CLOCKS_CTLR(DT_NODELABEL(pll3))
#if DT_SAME_NODE(DT_PLL3_CLOCKS_CTRL, DT_NODELABEL(clk_msi))
#define STM32_PLL3_SRC_MSI      1
#endif
#if DT_SAME_NODE(DT_PLL3_CLOCKS_CTRL, DT_NODELABEL(clk_msis))
#define STM32_PLL3_SRC_MSIS     1
#endif
#if DT_SAME_NODE(DT_PLL3_CLOCKS_CTRL, DT_NODELABEL(clk_hsi))
#define STM32_PLL3_SRC_HSI      1
#endif
#if DT_SAME_NODE(DT_PLL3_CLOCKS_CTRL, DT_NODELABEL(clk_hse))
#define STM32_PLL3_SRC_HSE      1
#endif

#endif

/** PLL4 clock source */
#if DT_NODE_HAS_STATUS(DT_NODELABEL(pll4), okay) && \
    DT_NODE_HAS_PROP(DT_NODELABEL(pll4), clocks)
#define DT_PLL4_CLOCKS_CTRL     DT_CLOCKS_CTLR(DT_NODELABEL(pll4))
#if DT_SAME_NODE(DT_PLL4_CLOCKS_CTRL, DT_NODELABEL(clk_msi))
#define STM32_PLL4_SRC_MSI      1
#endif
#if DT_SAME_NODE(DT_PLL4_CLOCKS_CTRL, DT_NODELABEL(clk_hsi))
#define STM32_PLL4_SRC_HSI      1
#endif
#if DT_SAME_NODE(DT_PLL4_CLOCKS_CTRL, DT_NODELABEL(clk_hse))
#define STM32_PLL4_SRC_HSE      1
#endif

#endif

/** PLLSAI clock source */
#if DT_NODE_HAS_STATUS(DT_NODELABEL(pllsai), okay) && \
    DT_NODE_HAS_PROP(DT_NODELABEL(pllsai), clocks)
#define DT_PLLSAI_CLOCKS_CTRL    DT_CLOCKS_CTLR(DT_NODELABEL(pllsai))
#if DT_SAME_NODE(DT_PLLSAI_CLOCKS_CTRL, DT_NODELABEL(clk_hsi))
#define STM32_PLLSAI_SRC_HSI    1
#endif
#if DT_SAME_NODE(DT_PLLSAI_CLOCKS_CTRL, DT_NODELABEL(clk_hse))
#define STM32_PLLSAI_SRC_HSE    1
#endif

#endif

/** PLLSAI1 clock source */
#if DT_NODE_HAS_STATUS(DT_NODELABEL(pllsai1), okay) && \
    DT_NODE_HAS_PROP(DT_NODELABEL(pllsai1), clocks)
#define DT_PLLSAI1_CLOCKS_CTRL    DT_CLOCKS_CTLR(DT_NODELABEL(pllsai1))
#if DT_SAME_NODE(DT_PLLSAI1_CLOCKS_CTRL, DT_NODELABEL(clk_msi))
#define STM32_PLLSAI1_SRC_MSI    1
#endif
#if DT_SAME_NODE(DT_PLLSAI1_CLOCKS_CTRL, DT_NODELABEL(clk_hsi))
#define STM32_PLLSAI1_SRC_HSI    1
#endif
#if DT_SAME_NODE(DT_PLLSAI1_CLOCKS_CTRL, DT_NODELABEL(clk_hse))
#define STM32_PLLSAI1_SRC_HSE    1
#endif

#endif

/** PLLSAI2 clock source */
#if DT_NODE_HAS_STATUS(DT_NODELABEL(pllsai2), okay) && \
    DT_NODE_HAS_PROP(DT_NODELABEL(pllsai2), clocks)
#define DT_PLLSAI2_CLOCKS_CTRL    DT_CLOCKS_CTLR(DT_NODELABEL(pllsai2))
#if DT_SAME_NODE(DT_PLLSAI2_CLOCKS_CTRL, DT_NODELABEL(clk_msi))
#define STM32_PLLSAI2_SRC_MSI    1
#endif
#if DT_SAME_NODE(DT_PLLSAI2_CLOCKS_CTRL, DT_NODELABEL(clk_hsi))
#define STM32_PLLSAI2_SRC_HSI    1
#endif
#if DT_SAME_NODE(DT_PLLSAI2_CLOCKS_CTRL, DT_NODELABEL(clk_hse))
#define STM32_PLLSAI2_SRC_HSE    1
#endif

#endif

/* On STM32F4 series - PLL and PLLSAI share the same source */
#if DT_NODE_HAS_COMPAT_STATUS(DT_NODELABEL(pll), st_stm32f4_pll_clock, okay) && \
    DT_NODE_HAS_COMPAT_STATUS(DT_NODELABEL(pllsai), st_stm32fx_pllsai_clock, okay) && \
    !DT_SAME_NODE(DT_PLL_CLOCKS_CTRL, DT_PLLSAI_CLOCKS_CTRL)
#error "On STM32F4 series, PLL and PLLSAI must have the same source"
#endif

/* On STM32F7 series - PLL and PLLSAI share the same source */
#if DT_NODE_HAS_COMPAT_STATUS(DT_NODELABEL(pll), st_stm32f7_pll_clock, okay) && \
    DT_NODE_HAS_COMPAT_STATUS(DT_NODELABEL(pllsai), st_stm32fx_pllsai_clock, okay) && \
    !DT_SAME_NODE(DT_PLL_CLOCKS_CTRL, DT_PLLSAI_CLOCKS_CTRL)
#error "On STM32F7 series, PLL and PLLSAI must have the same source"
#endif

/* On STM32L4 series - PLL / PLLSAI1 and PLLSAI2 shared same source */
#if DT_NODE_HAS_COMPAT_STATUS(DT_NODELABEL(pll), st_stm32l4_pll_clock, okay) && \
    DT_NODE_HAS_COMPAT_STATUS(DT_NODELABEL(pllsai1), st_stm32l4_pllsai_clock, okay) && \
    !DT_SAME_NODE(DT_PLL_CLOCKS_CTRL, DT_PLLSAI1_CLOCKS_CTRL)
#error "On STM32L4 series, PLL / PLLSAI1 must have the same source"
#endif
#if DT_NODE_HAS_COMPAT_STATUS(DT_NODELABEL(pll), st_stm32l4_pll_clock, okay) && \
    DT_NODE_HAS_COMPAT_STATUS(DT_NODELABEL(pllsai2), st_stm32l4_pllsai_clock, okay) && \
    !DT_SAME_NODE(DT_PLL_CLOCKS_CTRL, DT_PLLSAI2_CLOCKS_CTRL)
#error "On STM32L4 series, PLL / PLLSAI2 must have the same source"
#endif
#if DT_NODE_HAS_COMPAT_STATUS(DT_NODELABEL(pllsai1), st_stm32l4_pllsai_clock, okay) && \
    DT_NODE_HAS_COMPAT_STATUS(DT_NODELABEL(pllsai2), st_stm32l4_pllsai_clock, okay) && \
    !DT_SAME_NODE(DT_PLLSAI1_CLOCKS_CTRL, DT_PLLSAI2_CLOCKS_CTRL)
#error "On STM32L4 series, PLLSAI1 / PLLSAI2 must have the same source"
#endif

/** Fixed clocks related symbols */

#if DT_NODE_HAS_COMPAT_STATUS(DT_NODELABEL(clk_lse), fixed_clock, okay)
#define STM32_LSE_ENABLED       1
#define STM32_LSE_FREQ          DT_PROP(DT_NODELABEL(clk_lse), clock_frequency)
#define STM32_LSE_DRIVING       0
#define STM32_LSE_BYPASS        DT_PROP(DT_NODELABEL(clk_lse), lse_bypass)
#elif DT_NODE_HAS_COMPAT_STATUS(DT_NODELABEL(clk_lse), st_stm32_lse_clock, okay)
#define STM32_LSE_ENABLED       1
#define STM32_LSE_FREQ          DT_PROP(DT_NODELABEL(clk_lse), clock_frequency)
#define STM32_LSE_DRIVING       DT_PROP(DT_NODELABEL(clk_lse), driving_capability)
#define STM32_LSE_BYPASS        DT_PROP(DT_NODELABEL(clk_lse), lse_bypass)
#else
#define STM32_LSE_ENABLED       0
#define STM32_LSE_FREQ          0
#define STM32_LSE_DRIVING       0
#define STM32_LSE_BYPASS        0
#endif

#if DT_NODE_HAS_COMPAT_STATUS(DT_NODELABEL(clk_msi), st_stm32_msi_clock, okay) || \
    DT_NODE_HAS_COMPAT_STATUS(DT_NODELABEL(clk_msi), st_stm32l0_msi_clock, okay)
#define STM32_MSI_ENABLED       1
#define STM32_MSI_RANGE         DT_PROP(DT_NODELABEL(clk_msi), msi_range)
#endif

#if DT_NODE_HAS_COMPAT_STATUS(DT_NODELABEL(clk_msi), st_stm32_msi_clock, okay)
#define STM32_MSI_ENABLED       1
#define STM32_MSI_PLL_MODE      DT_PROP(DT_NODELABEL(clk_msi), msi_pll_mode)
#endif

#if defined(CONFIG_SOC_SERIES_STM32L4X) && STM32_MSI_PLL_MODE && !STM32_LSE_ENABLED
#error "On STM32L4 series, MSI PLL mode requires LSE to be enabled"
#endif

#if DT_NODE_HAS_COMPAT_STATUS(DT_NODELABEL(clk_msis), st_stm32u5_msi_clock, okay) || \
    DT_NODE_HAS_COMPAT_STATUS(DT_NODELABEL(clk_msis), st_stm32u3_msi_clock, okay)
#define STM32_MSIS_ENABLED      1
#define STM32_MSIS_RANGE        DT_PROP(DT_NODELABEL(clk_msis), msi_range)
#define STM32_MSIS_PLL_MODE     DT_PROP(DT_NODELABEL(clk_msis), msi_pll_mode)
#else
#define STM32_MSIS_ENABLED      0
#define STM32_MSIS_RANGE        0
#define STM32_MSIS_PLL_MODE     0
#endif

#if DT_NODE_HAS_COMPAT_STATUS(DT_NODELABEL(clk_msik), st_stm32u5_msi_clock, okay) || \
    DT_NODE_HAS_COMPAT_STATUS(DT_NODELABEL(clk_msik), st_stm32u3_msi_clock, okay)
#define STM32_MSIK_ENABLED      1
#define STM32_MSIK_RANGE        DT_PROP(DT_NODELABEL(clk_msik), msi_range)
#define STM32_MSIK_PLL_MODE     DT_PROP(DT_NODELABEL(clk_msik), msi_pll_mode)
#else
#define STM32_MSIK_ENABLED      0
#define STM32_MSIK_RANGE        0
#define STM32_MSIK_PLL_MODE     0
#endif

#if DT_NODE_HAS_COMPAT_STATUS(DT_NODELABEL(clk_csi), fixed_clock, okay)
#define STM32_CSI_ENABLED       1
#define STM32_CSI_FREQ          DT_PROP(DT_NODELABEL(clk_csi), clock_frequency)
#else
#define STM32_CSI_FREQ          0
#endif

#if DT_NODE_HAS_COMPAT_STATUS(DT_NODELABEL(clk_lsi), fixed_clock, okay)
#define STM32_LSI_ENABLED       1
#define STM32_LSI_FREQ          DT_PROP(DT_NODELABEL(clk_lsi), clock_frequency)
#elif DT_NODE_HAS_COMPAT_STATUS(DT_NODELABEL(clk_lsi1), fixed_clock, okay)
#define STM32_LSI_ENABLED       1
#define STM32_LSI_FREQ          DT_PROP(DT_NODELABEL(clk_lsi1), clock_frequency)
#elif DT_NODE_HAS_COMPAT_STATUS(DT_NODELABEL(clk_lsi2), fixed_clock, okay)
#define STM32_LSI_ENABLED       1
#define STM32_LSI_FREQ          DT_PROP(DT_NODELABEL(clk_lsi2), clock_frequency)
#else
#define STM32_LSI_FREQ          0
#endif

#if DT_NODE_HAS_COMPAT_STATUS(DT_NODELABEL(clk_hsi), fixed_clock, okay)
#define STM32_HSI_DIV_ENABLED   0
#define STM32_HSI_ENABLED       1
#define STM32_HSI_FREQ          DT_PROP(DT_NODELABEL(clk_hsi), clock_frequency)
#elif DT_NODE_HAS_COMPAT_STATUS(DT_NODELABEL(clk_hsi), st_stm32h7_hsi_clock, okay) || \
      DT_NODE_HAS_COMPAT_STATUS(DT_NODELABEL(clk_hsi), st_stm32l0_hsi_clock, okay) || \
      DT_NODE_HAS_COMPAT_STATUS(DT_NODELABEL(clk_hsi), st_stm32g0_hsi_clock, okay) || \
      DT_NODE_HAS_COMPAT_STATUS(DT_NODELABEL(clk_hsi), st_stm32c0_hsi_clock, okay) || \
      DT_NODE_HAS_COMPAT_STATUS(DT_NODELABEL(clk_hsi), st_stm32n6_hsi_clock, okay)
#define STM32_HSI_DIV_ENABLED   1
#define STM32_HSI_ENABLED       1
#define STM32_HSI_DIVISOR       DT_PROP(DT_NODELABEL(clk_hsi), hsi_div)
#define STM32_HSI_FREQ          DT_PROP(DT_NODELABEL(clk_hsi), clock_frequency)
#else
#define STM32_HSI_DIV_ENABLED   0
#define STM32_HSI_DIVISOR       1
#define STM32_HSI_FREQ          0
#endif

#if DT_NODE_HAS_COMPAT_STATUS(DT_NODELABEL(clk_hse), fixed_clock, okay)
#define STM32_HSE_ENABLED       1
#define STM32_HSE_FREQ          DT_PROP(DT_NODELABEL(clk_hse), clock_frequency)
#elif DT_NODE_HAS_COMPAT_STATUS(DT_NODELABEL(clk_hse), st_stm32_hse_clock, okay)
#define STM32_HSE_ENABLED       1
#define STM32_HSE_BYPASS        DT_PROP(DT_NODELABEL(clk_hse), hse_bypass)
#define STM32_HSE_FREQ          DT_PROP(DT_NODELABEL(clk_hse), clock_frequency)
#define STM32_HSE_CSS           DT_PROP(DT_NODELABEL(clk_hse), css_enabled)
#elif DT_NODE_HAS_COMPAT_STATUS(DT_NODELABEL(clk_hse), st_stm32wl_hse_clock, okay)
#define STM32_HSE_ENABLED       1
#define STM32_HSE_TCXO          DT_PROP(DT_NODELABEL(clk_hse), hse_tcxo)
#define STM32_HSE_DIV2          DT_PROP(DT_NODELABEL(clk_hse), hse_div2)
#define STM32_HSE_FREQ          DT_PROP(DT_NODELABEL(clk_hse), clock_frequency)
#elif DT_NODE_HAS_COMPAT_STATUS(DT_NODELABEL(clk_hse), st_stm32wba_hse_clock, okay)
#define STM32_HSE_ENABLED       1
#define STM32_HSE_DIV2          DT_PROP(DT_NODELABEL(clk_hse), hse_div2)
#define STM32_HSE_FREQ          DT_PROP(DT_NODELABEL(clk_hse), clock_frequency)
#elif DT_NODE_HAS_COMPAT_STATUS(DT_NODELABEL(clk_hse), st_stm32n6_hse_clock, okay)
#define STM32_HSE_ENABLED       1
#define STM32_HSE_BYPASS        DT_PROP(DT_NODELABEL(clk_hse), hse_bypass)
#define STM32_HSE_DIV2          DT_PROP(DT_NODELABEL(clk_hse), hse_div2)
#define STM32_HSE_FREQ          DT_PROP(DT_NODELABEL(clk_hse), clock_frequency)
#else
#define STM32_HSE_FREQ          0
#endif

#if DT_NODE_HAS_COMPAT_STATUS(DT_NODELABEL(clk_hsi48), fixed_clock, okay)
#define STM32_HSI48_ENABLED     1
#define STM32_HSI48_FREQ        DT_PROP(DT_NODELABEL(clk_hsi48), clock_frequency)
#elif DT_NODE_HAS_COMPAT_STATUS(DT_NODELABEL(clk_hsi48), st_stm32_hsi48_clock, okay)
#define STM32_HSI48_ENABLED     1
#define STM32_HSI48_FREQ        DT_PROP(DT_NODELABEL(clk_hsi48), clock_frequency)
#define STM32_HSI48_CRS_USB_SOF DT_PROP(DT_NODELABEL(clk_hsi48), crs_usb_sof)
#endif

#if DT_NODE_HAS_COMPAT_STATUS(DT_NODELABEL(perck), st_stm32_clock_mux, okay)
#define STM32_CKPER_ENABLED     1
#endif

#if DT_NODE_HAS_COMPAT_STATUS(DT_NODELABEL(cpusw), st_stm32_clock_mux, okay)
#define STM32_CPUSW_ENABLED     1
#endif

#if DT_NODE_HAS_COMPAT_STATUS(DT_NODELABEL(ic1), st_stm32n6_ic_clock_mux, okay)
#define STM32_IC1_ENABLED       1
#define STM32_IC1_PLL_SRC       DT_PROP(DT_NODELABEL(ic1), pll_src)
#define STM32_IC1_DIV           DT_PROP(DT_NODELABEL(ic1), ic_div)
#endif

#if DT_NODE_HAS_COMPAT_STATUS(DT_NODELABEL(ic2), st_stm32n6_ic_clock_mux, okay)
#define STM32_IC2_ENABLED       1
#define STM32_IC2_PLL_SRC       DT_PROP(DT_NODELABEL(ic2), pll_src)
#define STM32_IC2_DIV           DT_PROP(DT_NODELABEL(ic2), ic_div)
#endif

#if DT_NODE_HAS_COMPAT_STATUS(DT_NODELABEL(ic3), st_stm32n6_ic_clock_mux, okay)
#define STM32_IC3_ENABLED       1
#define STM32_IC3_PLL_SRC       DT_PROP(DT_NODELABEL(ic3), pll_src)
#define STM32_IC3_DIV           DT_PROP(DT_NODELABEL(ic3), ic_div)
#endif

#if DT_NODE_HAS_COMPAT_STATUS(DT_NODELABEL(ic4), st_stm32n6_ic_clock_mux, okay)
#define STM32_IC4_ENABLED       1
#define STM32_IC4_PLL_SRC       DT_PROP(DT_NODELABEL(ic4), pll_src)
#define STM32_IC4_DIV           DT_PROP(DT_NODELABEL(ic4), ic_div)
#endif

#if DT_NODE_HAS_COMPAT_STATUS(DT_NODELABEL(ic5), st_stm32n6_ic_clock_mux, okay)
#define STM32_IC5_ENABLED       1
#define STM32_IC5_PLL_SRC       DT_PROP(DT_NODELABEL(ic5), pll_src)
#define STM32_IC5_DIV           DT_PROP(DT_NODELABEL(ic5), ic_div)
#endif

#if DT_NODE_HAS_COMPAT_STATUS(DT_NODELABEL(ic6), st_stm32n6_ic_clock_mux, okay)
#define STM32_IC6_ENABLED       1
#define STM32_IC6_PLL_SRC       DT_PROP(DT_NODELABEL(ic6), pll_src)
#define STM32_IC6_DIV           DT_PROP(DT_NODELABEL(ic6), ic_div)
#endif

#if DT_NODE_HAS_COMPAT_STATUS(DT_NODELABEL(ic7), st_stm32n6_ic_clock_mux, okay)
#define STM32_IC7_ENABLED       1
#define STM32_IC7_PLL_SRC       DT_PROP(DT_NODELABEL(ic7), pll_src)
#define STM32_IC7_DIV           DT_PROP(DT_NODELABEL(ic7), ic_div)
#endif

#if DT_NODE_HAS_COMPAT_STATUS(DT_NODELABEL(ic8), st_stm32n6_ic_clock_mux, okay)
#define STM32_IC8_ENABLED       1
#define STM32_IC8_PLL_SRC       DT_PROP(DT_NODELABEL(ic8), pll_src)
#define STM32_IC8_DIV           DT_PROP(DT_NODELABEL(ic8), ic_div)
#endif

#if DT_NODE_HAS_COMPAT_STATUS(DT_NODELABEL(ic9), st_stm32n6_ic_clock_mux, okay)
#define STM32_IC9_ENABLED       1
#define STM32_IC9_PLL_SRC       DT_PROP(DT_NODELABEL(ic9), pll_src)
#define STM32_IC9_DIV           DT_PROP(DT_NODELABEL(ic9), ic_div)
#endif

#if DT_NODE_HAS_COMPAT_STATUS(DT_NODELABEL(ic10), st_stm32n6_ic_clock_mux, okay)
#define STM32_IC10_ENABLED      1
#define STM32_IC10_PLL_SRC      DT_PROP(DT_NODELABEL(ic10), pll_src)
#define STM32_IC10_DIV          DT_PROP(DT_NODELABEL(ic10), ic_div)
#endif

#if DT_NODE_HAS_COMPAT_STATUS(DT_NODELABEL(ic11), st_stm32n6_ic_clock_mux, okay)
#define STM32_IC11_ENABLED      1
#define STM32_IC11_PLL_SRC      DT_PROP(DT_NODELABEL(ic11), pll_src)
#define STM32_IC11_DIV          DT_PROP(DT_NODELABEL(ic11), ic_div)
#endif

#if DT_NODE_HAS_COMPAT_STATUS(DT_NODELABEL(ic12), st_stm32n6_ic_clock_mux, okay)
#define STM32_IC12_ENABLED      1
#define STM32_IC12_PLL_SRC      DT_PROP(DT_NODELABEL(ic12), pll_src)
#define STM32_IC12_DIV          DT_PROP(DT_NODELABEL(ic12), ic_div)
#endif

#if DT_NODE_HAS_COMPAT_STATUS(DT_NODELABEL(ic13), st_stm32n6_ic_clock_mux, okay)
#define STM32_IC13_ENABLED      1
#define STM32_IC13_PLL_SRC      DT_PROP(DT_NODELABEL(ic13), pll_src)
#define STM32_IC13_DIV          DT_PROP(DT_NODELABEL(ic13), ic_div)
#endif

#if DT_NODE_HAS_COMPAT_STATUS(DT_NODELABEL(ic14), st_stm32n6_ic_clock_mux, okay)
#define STM32_IC14_ENABLED      1
#define STM32_IC14_PLL_SRC      DT_PROP(DT_NODELABEL(ic14), pll_src)
#define STM32_IC14_DIV          DT_PROP(DT_NODELABEL(ic14), ic_div)
#endif

#if DT_NODE_HAS_COMPAT_STATUS(DT_NODELABEL(ic15), st_stm32n6_ic_clock_mux, okay)
#define STM32_IC15_ENABLED      1
#define STM32_IC15_PLL_SRC      DT_PROP(DT_NODELABEL(ic15), pll_src)
#define STM32_IC15_DIV          DT_PROP(DT_NODELABEL(ic15), ic_div)
#endif

#if DT_NODE_HAS_COMPAT_STATUS(DT_NODELABEL(ic16), st_stm32n6_ic_clock_mux, okay)
#define STM32_IC16_ENABLED      1
#define STM32_IC16_PLL_SRC      DT_PROP(DT_NODELABEL(ic16), pll_src)
#define STM32_IC16_DIV          DT_PROP(DT_NODELABEL(ic16), ic_div)
#endif

#if DT_NODE_HAS_COMPAT_STATUS(DT_NODELABEL(ic17), st_stm32n6_ic_clock_mux, okay)
#define STM32_IC17_ENABLED      1
#define STM32_IC17_PLL_SRC      DT_PROP(DT_NODELABEL(ic17), pll_src)
#define STM32_IC17_DIV          DT_PROP(DT_NODELABEL(ic17), ic_div)
#endif

#if DT_NODE_HAS_COMPAT_STATUS(DT_NODELABEL(ic18), st_stm32n6_ic_clock_mux, okay)
#define STM32_IC18_ENABLED      1
#define STM32_IC18_PLL_SRC      DT_PROP(DT_NODELABEL(ic18), pll_src)
#define STM32_IC18_DIV          DT_PROP(DT_NODELABEL(ic18), ic_div)
#endif

#if DT_NODE_HAS_COMPAT_STATUS(DT_NODELABEL(ic19), st_stm32n6_ic_clock_mux, okay)
#define STM32_IC19_ENABLED      1
#define STM32_IC19_PLL_SRC      DT_PROP(DT_NODELABEL(ic19), pll_src)
#define STM32_IC19_DIV          DT_PROP(DT_NODELABEL(ic19), ic_div)
#endif

#if DT_NODE_HAS_COMPAT_STATUS(DT_NODELABEL(ic20), st_stm32n6_ic_clock_mux, okay)
#define STM32_IC20_ENABLED      1
#define STM32_IC20_PLL_SRC      DT_PROP(DT_NODELABEL(ic20), pll_src)
#define STM32_IC20_DIV          DT_PROP(DT_NODELABEL(ic20), ic_div)
#endif

/** Driver structure definition */
struct stm32_pclken {
    uint32_t bus : STM32_CLOCK_DIV_SHIFT;
    uint32_t div : (32 - STM32_CLOCK_DIV_SHIFT);
    uint32_t enr;
};

/** Device tree clocks helpers  */
#define STM32_CLOCK_INFO(clk_index, node_id)                            \
    {                                                                   \
        .enr = DT_CLOCKS_CELL_BY_IDX(node_id, clk_index, bits),         \
        .bus = DT_CLOCKS_CELL_BY_IDX(node_id, clk_index, bus) &         \
               GENMASK(STM32_CLOCK_DIV_SHIFT - 1, 0),                   \
        .div = DT_CLOCKS_CELL_BY_IDX(node_id, clk_index, bus) >>        \
                                     STM32_CLOCK_DIV_SHIFT,             \
    }
#define STM32_DT_CLOCKS(node_id)                                        \
    {                                                                   \
        LISTIFY(DT_NUM_CLOCKS(node_id),                                 \
                STM32_CLOCK_INFO, (, ), node_id)                        \
    }

#define STM32_DT_INST_CLOCKS(inst)          \
        STM32_DT_CLOCKS(DT_DRV_INST(inst))

#define STM32_DOMAIN_CLOCK_INST_SUPPORT(inst)   DT_INST_CLOCKS_HAS_IDX(inst, 1) ||
#define STM32_DT_INST_DEV_DOMAIN_CLOCK_SUPPORT  \
        (DT_INST_FOREACH_STATUS_OKAY(STM32_DOMAIN_CLOCK_INST_SUPPORT) 0)

#define STM32_DOMAIN_CLOCK_SUPPORT(id)      DT_CLOCKS_HAS_IDX(DT_NODELABEL(id), 1) ||
#define STM32_DT_DEV_DOMAIN_CLOCK_SUPPORT   \
        (DT_FOREACH_STATUS_OKAY(STM32_DOMAIN_CLOCK_SUPPORT) 0)

/** Clock source binding accessors */

/**
 * @brief Obtain register field from clock source selection configuration.
 *
 * @param clock clock bit field value.
 */
#define STM32_DT_CLKSEL_REG_GET(clock) \
    (((clock) >> STM32_DT_CLKSEL_REG_SHIFT) & STM32_DT_CLKSEL_REG_MASK)

/**
 * @brief Obtain position field from clock source selection configuration.
 *
 * @param clock Clock bit field value.
 */
#define STM32_DT_CLKSEL_SHIFT_GET(clock) \
    (((clock) >> STM32_DT_CLKSEL_SHIFT_SHIFT) & STM32_DT_CLKSEL_SHIFT_MASK)

/**
 * @brief Obtain mask field from clock source selection configuration.
 *
 * @param clock Clock bit field value.
 */
#define STM32_DT_CLKSEL_MASK_GET(clock) \
<<<<<<< HEAD
    (((clock) >> STM32_DT_CLKSEL_MASK_SHIFT) & STM32_DT_CLKSEL_MASK_MASK)
=======
	BIT_MASK((((clock) >> STM32_DT_CLKSEL_WIDTH_SHIFT) & STM32_DT_CLKSEL_WIDTH_MASK) + 1)
>>>>>>> b4556ea9

/**
 * @brief Obtain value field from clock source selection configuration.
 *
 * @param clock Clock bit field value.
 */
#define STM32_DT_CLKSEL_VAL_GET(clock) \
    (((clock) >> STM32_DT_CLKSEL_VAL_SHIFT) & STM32_DT_CLKSEL_VAL_MASK)

#if defined(STM32_HSE_CSS)
/**
 * @brief Called if the HSE clock security system detects a clock fault.
 *
 * The function is called in interrupt context.
 *
 * The default (weakly-linked) implementation does nothing and should be
 * overridden.
 */
void stm32_hse_css_callback(void);
#endif

#ifdef CONFIG_SOC_SERIES_STM32WB0X
/**
 * @internal
 * @brief Type definition for LSI frequency update callbacks
 */
typedef void (*lsi_update_cb_t)(uint32_t new_lsi_frequency);

/**
 * @internal
 * @brief Registers a callback to invoke after each runtime measure and
 * update of the LSI frequency is completed.
 *
 * @param cb Callback to invoke
 * @return 0 Registration successful
 * @return ENOMEM Too many callbacks registered
 *
 * @note Callbacks are NEVER invoked if runtime LSI measurement is disabled
 */
int stm32wb0_register_lsi_update_callback(lsi_update_cb_t cb);
#endif /* CONFIG_SOC_SERIES_STM32WB0X */

#endif /* ZEPHYR_INCLUDE_DRIVERS_CLOCK_CONTROL_STM32_CLOCK_CONTROL_H_ */<|MERGE_RESOLUTION|>--- conflicted
+++ resolved
@@ -106,15 +106,7 @@
 #define STM32_FLASH_PRESCALER   STM32_CORE_PRESCALER
 #endif
 
-<<<<<<< HEAD
-#define STM32_ADC_PRESCALER     DT_PROP(DT_NODELABEL(rcc), adc_prescaler)
-#define STM32_ADC12_PRESCALER   DT_PROP(DT_NODELABEL(rcc), adc12_prescaler)
-#define STM32_ADC34_PRESCALER   DT_PROP(DT_NODELABEL(rcc), adc34_prescaler)
-
 #define STM32_TIMER_PRESCALER   DT_PROP(DT_NODELABEL(rcc), timpre)
-=======
-#define STM32_TIMER_PRESCALER	DT_PROP(DT_NODELABEL(rcc), timpre)
->>>>>>> b4556ea9
 
 /** STM2H7RS specific RCC dividers */
 #if defined(CONFIG_SOC_SERIES_STM32H7RSX)
@@ -864,11 +856,7 @@
  * @param clock Clock bit field value.
  */
 #define STM32_DT_CLKSEL_MASK_GET(clock) \
-<<<<<<< HEAD
-    (((clock) >> STM32_DT_CLKSEL_MASK_SHIFT) & STM32_DT_CLKSEL_MASK_MASK)
-=======
-	BIT_MASK((((clock) >> STM32_DT_CLKSEL_WIDTH_SHIFT) & STM32_DT_CLKSEL_WIDTH_MASK) + 1)
->>>>>>> b4556ea9
+    BIT_MASK((((clock) >> STM32_DT_CLKSEL_WIDTH_SHIFT) & STM32_DT_CLKSEL_WIDTH_MASK) + 1)
 
 /**
  * @brief Obtain value field from clock source selection configuration.
