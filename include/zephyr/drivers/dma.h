--- conflicted
+++ resolved
@@ -31,41 +31,17 @@
  * @brief DMA channel direction
  */
 enum dma_channel_direction {
-<<<<<<< HEAD
-	/** Memory to memory */
-	MEMORY_TO_MEMORY = 0x0,
-	/** Memory to peripheral */
-	MEMORY_TO_PERIPHERAL,
-	/** Peripheral to memory */
-	PERIPHERAL_TO_MEMORY,
-	/** Peripheral to peripheral */
-	PERIPHERAL_TO_PERIPHERAL,
-	/** Host to memory */
-	HOST_TO_MEMORY,
-	/** Memory to host */
-	MEMORY_TO_HOST,
-
-	/**
-	 * Number of all common channel directions.
-	 */
-	DMA_CHANNEL_DIRECTION_COMMON_COUNT,
-
-	/**
-	 * This and higher values are dma controller or soc specific.
-	 * Refer to the specified dma driver header file.
-	 */
-	DMA_CHANNEL_DIRECTION_PRIV_START = DMA_CHANNEL_DIRECTION_COMMON_COUNT,
-
-	/**
-	 * Maximum allowed value (3 bit field!)
-	 */
-	DMA_CHANNEL_DIRECTION_MAX = 0x7
-=======
+    /** Memory to memory */
     MEMORY_TO_MEMORY = 0x0,
+    /** Memory to peripheral */
     MEMORY_TO_PERIPHERAL,
+    /** Peripheral to memory */
     PERIPHERAL_TO_MEMORY,
+    /** Peripheral to peripheral */
     PERIPHERAL_TO_PERIPHERAL,
+    /** Host to memory */
     HOST_TO_MEMORY,
+    /** Memory to host */
     MEMORY_TO_HOST,
 
     /**
@@ -83,7 +59,6 @@
      * Maximum allowed value (3 bit field!)
      */
     DMA_CHANNEL_DIRECTION_MAX = 0x7
->>>>>>> 02f3f096
 };
 
 /**
@@ -92,18 +67,12 @@
  * Valid values for @a source_addr_adj and @a dest_addr_adj
  */
 enum dma_addr_adj {
-<<<<<<< HEAD
-	/** Increment the address */
-	DMA_ADDR_ADJ_INCREMENT,
-	/** Decrement the address */
-	DMA_ADDR_ADJ_DECREMENT,
-	/** No change the address */
-	DMA_ADDR_ADJ_NO_CHANGE,
-=======
+    /** Increment the address */
     DMA_ADDR_ADJ_INCREMENT,
+    /** Decrement the address */
     DMA_ADDR_ADJ_DECREMENT,
-    DMA_ADDR_ADJ_NO_CHANGE
->>>>>>> 02f3f096
+    /** No change the address */
+    DMA_ADDR_ADJ_NO_CHANGE,
 };
 
 /**
@@ -132,99 +101,70 @@
  * and driver dependent.
  */
 struct dma_block_config {
-<<<<<<< HEAD
-#ifdef CONFIG_DMA_64BIT
-	/** block starting address at source */
-	uint64_t source_address;
-	/** block starting address at destination */
-	uint64_t dest_address;
-#else
-	/** block starting address at source */
-	uint32_t source_address;
-	/** block starting address at destination */
-	uint32_t dest_address;
-#endif
-	/** Address adjustment at gather boundary */
-	uint32_t source_gather_interval;
-	/** Address adjustment at scatter boundary */
-	uint32_t dest_scatter_interval;
-	/** Continuous transfer count between scatter boundaries */
-	uint16_t dest_scatter_count;
-	/** Continuous transfer count between gather boundaries */
-	uint16_t source_gather_count;
-	/** Number of bytes to be transferred for this block */
-	uint32_t block_size;
-	/** Pointer to next block in a transfer list */
-	struct dma_block_config *next_block;
-	/** Enable source gathering when set to 1 */
-	uint16_t  source_gather_en :  1;
-	/** Enable destination scattering when set to 1 */
-	uint16_t  dest_scatter_en :   1;
-	/**
-	 * Source address adjustment option
-	 *
-	 * - 0b00 increment
-	 * - 0b01 decrement
-	 * - 0b10 no change
-	 */
-	uint16_t  source_addr_adj :   2;
-	/**
-	 * Destination address adjustment
-	 *
-	 * - 0b00 increment
-	 * - 0b01 decrement
-	 * - 0b10 no change
-	 */
-	uint16_t  dest_addr_adj :     2;
-	/** Reload source address at the end of block transfer */
-	uint16_t  source_reload_en :  1;
-	/** Reload destination address at the end of block transfer */
-	uint16_t  dest_reload_en :    1;
-	/** FIFO fill before starting transfer, HW specific meaning */
-	uint16_t  fifo_mode_control : 4;
-	/**
-	 * Transfer flow control mode
-	 *
-	 * - 0b0 source request service upon data availability
-	 * - 0b1 source request postponed until destination request happens
-	 */
-	uint16_t  flow_control_mode : 1;
-
-	uint16_t  _reserved :          3;
-};
-
-/** The DMA callback event has occurred at the completion of a transfer list */
-#define DMA_STATUS_COMPLETE	0
-/** The DMA callback has occurred at the completion of a single transfer block in a transfer list */
-#define DMA_STATUS_BLOCK	1
-=======
     #ifdef CONFIG_DMA_64BIT
+    /** block starting address at source */
     uint64_t source_address;
+    /** block starting address at destination */
     uint64_t dest_address;
     #else
+    /** block starting address at source */
     uint32_t source_address;
+    /** block starting address at destination */
     uint32_t dest_address;
     #endif
+    /** Address adjustment at gather boundary */
     uint32_t source_gather_interval;
+    /** Address adjustment at scatter boundary */
     uint32_t dest_scatter_interval;
+    /** Continuous transfer count between scatter boundaries */
     uint16_t dest_scatter_count;
+    /** Continuous transfer count between gather boundaries */
     uint16_t source_gather_count;
+    /** Number of bytes to be transferred for this block */
     uint32_t block_size;
+    /** Pointer to next block in a transfer list */
     struct dma_block_config* next_block;
+    /** Enable source gathering when set to 1 */
     uint16_t source_gather_en  : 1;
+    /** Enable destination scattering when set to 1 */
     uint16_t dest_scatter_en   : 1;
+    /**
+     * Source address adjustment option
+     *
+     * - 0b00 increment
+     * - 0b01 decrement
+     * - 0b10 no change
+     */
     uint16_t source_addr_adj   : 2;
+    /**
+     * Destination address adjustment
+     *
+     * - 0b00 increment
+     * - 0b01 decrement
+     * - 0b10 no change
+     */
     uint16_t dest_addr_adj     : 2;
+    /** Reload source address at the end of block transfer */
     uint16_t source_reload_en  : 1;
+    /** Reload destination address at the end of block transfer */
     uint16_t dest_reload_en    : 1;
+    /** FIFO fill before starting transfer, HW specific meaning */
     uint16_t fifo_mode_control : 4;
+    /**
+     * Transfer flow control mode
+     *
+     * - 0b0 source request service upon data availability
+     * - 0b1 source request postponed until destination request happens
+     */
     uint16_t flow_control_mode : 1;
-    uint16_t reserved          : 3;
-};
-
+
+    uint16_t _reserved         : 3;
+};
+
+/** The DMA callback event has occurred at the completion of a transfer list */
 #define DMA_STATUS_COMPLETE 0
-#define DMA_STATUS_BLOCK    1
->>>>>>> 02f3f096
+/** The DMA callback has occurred at the completion of a single transfer block in a transfer list */
+#define DMA_STATUS_BLOCK 1
 
 /**
  * @typedef dma_callback_t
@@ -252,131 +192,98 @@
  * @brief DMA configuration structure.
  */
 struct dma_config {
-<<<<<<< HEAD
-	/** Which peripheral and direction, HW specific */
-	uint32_t  dma_slot :             8;
-	/**
-	 * Direction the transfers are occurring
-	 *
-	 * - 0b000 memory to memory,
-	 * - 0b001 memory to peripheral,
-	 * - 0b010 peripheral to memory,
-	 * - 0b011 peripheral to peripheral,
-	 * - 0b100 host to memory
-	 * - 0b101 memory to host
-	 * - others hardware specific
-	 */
-	uint32_t  channel_direction :    3;
-	/**
-	 * Completion callback enable
-	 *
-	 * - 0b0 callback invoked at transfer list completion only
-	 * - 0b1 callback invoked at completion of each block
-	 */
-	uint32_t  complete_callback_en : 1;
-	/**
-	 * Error callback enable
-	 *
-	 * - 0b0 error callback enabled
-	 * - 0b1 error callback disabled
-	 */
-	uint32_t  error_callback_en :    1;
-	/**
-	 * Source handshake, HW specific
-	 *
-	 * - 0b0 HW
-	 * - 0b1 SW
-	 */
-	uint32_t  source_handshake :     1;
-	/**
-	 * Destination handshake, HW specific
-	 *
-	 * - 0b0 HW
-	 * - 0b1 SW
-	 */
-	uint32_t  dest_handshake :       1;
-	/**
-	 * Channel priority for arbitration, HW specific
-	 */
-	uint32_t  channel_priority :     4;
-	/** Source chaining enable, HW specific */
-	uint32_t  source_chaining_en :   1;
-	/** Destination chaining enable, HW specific */
-	uint32_t  dest_chaining_en :     1;
-	/** Linked channel, HW specific */
-	uint32_t  linked_channel   :     7;
-	/** Cyclic transfer list, HW specific */
-	uint32_t  cyclic :				 1;
-
-	uint32_t  _reserved :             3;
-	/** Width of source data (in bytes) */
-	uint32_t  source_data_size :    16;
-	/** Width of destination data (in bytes) */
-	uint32_t  dest_data_size :      16;
-	/** Source burst length in bytes */
-	uint32_t  source_burst_length : 16;
-	/** Destination burst length in bytes */
-	uint32_t  dest_burst_length :   16;
-	/** Number of blocks in transfer list */
-	uint32_t block_count;
-	/** Pointer to the first block in the transfer list */
-	struct dma_block_config *head_block;
-	/** Optional attached user data for callbacks */
-	void *user_data;
-	/** Optional callback for completion and error events */
-	dma_callback_t dma_callback;
-=======
+    /** Which peripheral and direction, HW specific */
     uint32_t dma_slot             : 8;
+    /**
+     * Direction the transfers are occurring
+     *
+     * - 0b000 memory to memory,
+     * - 0b001 memory to peripheral,
+     * - 0b010 peripheral to memory,
+     * - 0b011 peripheral to peripheral,
+     * - 0b100 host to memory
+     * - 0b101 memory to host
+     * - others hardware specific
+     */
     uint32_t channel_direction    : 3;
+    /**
+     * Completion callback enable
+     *
+     * - 0b0 callback invoked at transfer list completion only
+     * - 0b1 callback invoked at completion of each block
+     */
     uint32_t complete_callback_en : 1;
+    /**
+     * Error callback enable
+     *
+     * - 0b0 error callback enabled
+     * - 0b1 error callback disabled
+     */
     uint32_t error_callback_en    : 1;
+    /**
+     * Source handshake, HW specific
+     *
+     * - 0b0 HW
+     * - 0b1 SW
+     */
     uint32_t source_handshake     : 1;
+    /**
+     * Destination handshake, HW specific
+     *
+     * - 0b0 HW
+     * - 0b1 SW
+     */
     uint32_t dest_handshake       : 1;
+    /**
+     * Channel priority for arbitration, HW specific
+     */
     uint32_t channel_priority     : 4;
+    /** Source chaining enable, HW specific */
     uint32_t source_chaining_en   : 1;
+    /** Destination chaining enable, HW specific */
     uint32_t dest_chaining_en     : 1;
+    /** Linked channel, HW specific */
     uint32_t linked_channel       : 7;
+    /** Cyclic transfer list, HW specific */
     uint32_t cyclic               : 1;
-    uint32_t reserved             : 3;
+
+    uint32_t _reserved            : 3;
+    /** Width of source data (in bytes) */
     uint32_t source_data_size     : 16;
+    /** Width of destination data (in bytes) */
     uint32_t dest_data_size       : 16;
+    /** Source burst length in bytes */
     uint32_t source_burst_length  : 16;
+    /** Destination burst length in bytes */
     uint32_t dest_burst_length    : 16;
+    /** Number of blocks in transfer list */
     uint32_t block_count;
+    /** Pointer to the first block in the transfer list */
     struct dma_block_config* head_block;
+    /** Optional attached user data for callbacks */
     void* user_data;
+    /** Optional callback for completion and error events */
     dma_callback_t dma_callback;
->>>>>>> 02f3f096
 };
 
 /**
  * DMA runtime status structure
  */
 struct dma_status {
-<<<<<<< HEAD
-	/** Is the current DMA transfer busy or idle */
-	bool busy;
-	/** Direction fo the transfer */
-	enum dma_channel_direction dir;
-	/** Pending length to be transferred in bytes, HW specific */
-	uint32_t pending_length;
-	/** Available buffers space, HW specific */
-	uint32_t free;
-	/** Write position in circular DMA buffer, HW specific */
-	uint32_t write_position;
-	/** Read position in circular DMA buffer, HW specific */
-	uint32_t read_position;
-	/** Total copied, HW specific */
-	uint64_t total_copied;
-=======
+    /** Is the current DMA transfer busy or idle */
     bool busy;
+    /** Direction fo the transfer */
     enum dma_channel_direction dir;
+    /** Pending length to be transferred in bytes, HW specific */
     uint32_t pending_length;
+    /** Available buffers space, HW specific */
     uint32_t free;
+    /** Write position in circular DMA buffer, HW specific */
     uint32_t write_position;
+    /** Read position in circular DMA buffer, HW specific */
     uint32_t read_position;
+    /** Total copied, HW specific */
     uint64_t total_copied;
->>>>>>> 02f3f096
 };
 
 /**
@@ -385,18 +292,12 @@
  *       of DMA client driver Data, got by dev->data
  */
 struct dma_context {
-<<<<<<< HEAD
-	/** magic code to identify the context */
-	int32_t magic;
-	/** number of dma channels */
-	int dma_channels;
-	/** atomic holding bit flags for each channel to mark as used/unused */
-	atomic_t *atomic;
-=======
+    /** magic code to identify the context */
     int32_t magic;
+    /** number of dma channels */
     int dma_channels;
+    /** atomic holding bit flags for each channel to mark as used/unused */
     atomic_t* atomic;
->>>>>>> 02f3f096
 };
 
 /** Magic code to identify context content */
@@ -475,8 +376,8 @@
  * @retval 0 if successful.
  * @retval Negative errno code if failure.
  */
-static inline int dma_config(const struct device* dev,
-                             uint32_t channel, struct dma_config* config) {
+static inline int dma_config(const struct device* dev, uint32_t channel,
+                             struct dma_config* config) {
     const struct dma_driver_api* api = (const struct dma_driver_api*)dev->api;
 
     return (api->config(dev, channel, config));
@@ -635,7 +536,8 @@
  * @retval dma channel if successful.
  * @retval Negative errno code if failure.
  */
-__syscall int dma_request_channel(const struct device* dev, void* filter_param);
+__syscall int dma_request_channel(const struct device* dev,
+                                  void* filter_param);
 
 static inline int z_impl_dma_request_channel(const struct device* dev,
                                              void* filter_param) {
