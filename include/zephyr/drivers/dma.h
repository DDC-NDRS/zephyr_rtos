--- conflicted
+++ resolved
@@ -272,25 +272,9 @@
  * DMA runtime status structure
  */
 struct dma_status {
-<<<<<<< HEAD
-	/** Is the current DMA transfer busy or idle */
-	bool busy;
-	/** Direction for the transfer */
-	enum dma_channel_direction dir;
-	/** Pending length to be transferred in bytes, HW specific */
-	uint32_t pending_length;
-	/** Available buffers space, HW specific */
-	uint32_t free;
-	/** Write position in circular DMA buffer, HW specific */
-	uint32_t write_position;
-	/** Read position in circular DMA buffer, HW specific */
-	uint32_t read_position;
-	/** Total copied, HW specific */
-	uint64_t total_copied;
-=======
     /** Is the current DMA transfer busy or idle */
     bool busy;
-    /** Direction fo the transfer */
+    /** Direction for the transfer */
     enum dma_channel_direction dir;
     /** Pending length to be transferred in bytes, HW specific */
     uint32_t pending_length;
@@ -302,7 +286,6 @@
     uint32_t read_position;
     /** Total copied, HW specific */
     uint64_t total_copied;
->>>>>>> bb945a80
 };
 
 /**
