/*
 * Copyright (c) 2016 Intel Corporation
 *
 * SPDX-License-Identifier: Apache-2.0
 */

/**
 * @file
 * @ingroup dma_interface
 * @brief Main header file for DMA (Direct Memory Access) driver API.
 */

#ifndef ZEPHYR_INCLUDE_DRIVERS_DMA_H_
#define ZEPHYR_INCLUDE_DRIVERS_DMA_H_

#include <zephyr/kernel.h>
#include <zephyr/device.h>

#ifdef __cplusplus
extern "C" {
#endif

/**
 * @brief Interfaces for DMA (Direct Memory Access) controllers.
 * @defgroup dma_interface DMA
 * @since 1.5
 * @version 1.0.0
 * @ingroup io_interfaces
 * @{
 */

/**
 * @brief DMA channel direction
 */
enum dma_channel_direction {
    /** Memory to memory */
    MEMORY_TO_MEMORY = 0x0,
    /** Memory to peripheral */
    MEMORY_TO_PERIPHERAL,
    /** Peripheral to memory */
    PERIPHERAL_TO_MEMORY,
    /** Peripheral to peripheral */
    PERIPHERAL_TO_PERIPHERAL,
    /** Host to memory */
    HOST_TO_MEMORY,
    /** Memory to host */
    MEMORY_TO_HOST,

    /**
     * Number of all common channel directions.
     */
    DMA_CHANNEL_DIRECTION_COMMON_COUNT,

    /**
     * This and higher values are dma controller or soc specific.
     * Refer to the specified dma driver header file.
     */
    DMA_CHANNEL_DIRECTION_PRIV_START = DMA_CHANNEL_DIRECTION_COMMON_COUNT,

    /**
     * Maximum allowed value (3 bit field!)
     */
    DMA_CHANNEL_DIRECTION_MAX = 0x7
};

/**
 * @brief DMA address adjustment
 *
 * Valid values for @a source_addr_adj and @a dest_addr_adj
 */
enum dma_addr_adj {
    /** Increment the address */
    DMA_ADDR_ADJ_INCREMENT,
    /** Decrement the address */
    DMA_ADDR_ADJ_DECREMENT,
    /** No change the address */
    DMA_ADDR_ADJ_NO_CHANGE
};

/**
 * @brief DMA channel attributes
 */
enum dma_channel_filter {
    DMA_CHANNEL_NORMAL,     /* normal DMA channel */
    DMA_CHANNEL_PERIODIC    /* can be triggered by periodic sources */
};

/**
 * @brief DMA attributes
 */
enum dma_attribute_type {
    DMA_ATTR_BUFFER_ADDRESS_ALIGNMENT,
    DMA_ATTR_BUFFER_SIZE_ALIGNMENT,
    DMA_ATTR_COPY_ALIGNMENT,
    DMA_ATTR_MAX_BLOCK_COUNT
};

/**
 * @struct dma_block_config
 * @brief DMA block configuration structure.
 *
 * Aside from source address, destination address, and block size many of these options are hardware
 * and driver dependent.
 */
struct dma_block_config {
    #ifdef CONFIG_DMA_64BIT
    /** block starting address at source */
    uint64_t source_address;
    /** block starting address at destination */
    uint64_t dest_address;
    #else
    /** block starting address at source */
    uint32_t source_address;
    /** block starting address at destination */
    uint32_t dest_address;
    #endif
    /** Address adjustment at gather boundary */
    uint32_t source_gather_interval;
    /** Address adjustment at scatter boundary */
    uint32_t dest_scatter_interval;
    /** Continuous transfer count between scatter boundaries */
    uint16_t dest_scatter_count;
    /** Continuous transfer count between gather boundaries */
    uint16_t source_gather_count;
    /** Number of bytes to be transferred for this block */
    uint32_t block_size;
    /** Pointer to next block in a transfer list */
    struct dma_block_config* next_block;
    /** Enable source gathering when set to 1 */
    uint16_t source_gather_en  : 1;
    /** Enable destination scattering when set to 1 */
    uint16_t dest_scatter_en   : 1;
    /**
     * Source address adjustment option
     *
     * - 0b00 increment
     * - 0b01 decrement
     * - 0b10 no change
     */
    uint16_t source_addr_adj   : 2;
    /**
     * Destination address adjustment
     *
     * - 0b00 increment
     * - 0b01 decrement
     * - 0b10 no change
     */
    uint16_t dest_addr_adj     : 2;
    /** Reload source address at the end of block transfer */
    uint16_t source_reload_en  : 1;
    /** Reload destination address at the end of block transfer */
    uint16_t dest_reload_en    : 1;
    /** FIFO fill before starting transfer, HW specific meaning */
    uint16_t fifo_mode_control : 4;
    /**
     * Transfer flow control mode
     *
     * - 0b0 source request service upon data availability
     * - 0b1 source request postponed until destination request happens
     */
    uint16_t flow_control_mode : 1;

    uint16_t _reserved         : 3;
};

/** The DMA callback event has occurred at the completion of a transfer list */
#define DMA_STATUS_COMPLETE 0
/** The DMA callback has occurred at the completion of a single transfer block in a transfer list */
#define DMA_STATUS_BLOCK 1

/**
 * @typedef dma_callback_t
 * @brief Callback function for DMA transfer completion
 *
 *  If enabled, callback function will be invoked at transfer or block completion,
 *  or when an error happens.
 *  In circular mode, @p status indicates that the DMA device has reached either
 *  the end of the buffer (DMA_STATUS_COMPLETE) or a water mark (DMA_STATUS_BLOCK).
 *
 * @param dev           Pointer to the DMA device calling the callback.
 * @param user_data     A pointer to some user data or NULL
 * @param channel       The channel number
 * @param status        Status of the transfer
 *                      - DMA_STATUS_COMPLETE buffer fully consumed
 *                      - DMA_STATUS_BLOCK buffer consumption reached a configured block
 *                        or water mark
 *                      - A negative errno otherwise
 */
typedef void (*dma_callback_t)(const struct device* dev, void* user_data,
                               uint32_t channel, int status);

/**
 * @struct dma_config
 * @brief DMA configuration structure.
 */
struct dma_config {
    /** Which peripheral and direction, HW specific */
    uint32_t dma_slot             : 8;
    /**
     * Direction the transfers are occurring
     *
     * - 0b000 memory to memory,
     * - 0b001 memory to peripheral,
     * - 0b010 peripheral to memory,
     * - 0b011 peripheral to peripheral,
     * - 0b100 host to memory
     * - 0b101 memory to host
     * - others hardware specific
     */
    uint32_t channel_direction    : 3;
    /**
     * Completion callback enable
     *
     * - 0b0 callback invoked at transfer list completion only
     * - 0b1 callback invoked at completion of each block
     */
    uint32_t complete_callback_en : 1;
    /**
     * Error callback disable
     *
     * - 0b0 error callback enabled
     * - 0b1 error callback disabled
     */
    uint32_t error_callback_dis :    1;
    /**
     * Source handshake, HW specific
     *
     * - 0b0 HW
     * - 0b1 SW
     */
    uint32_t source_handshake     : 1;
    /**
     * Destination handshake, HW specific
     *
     * - 0b0 HW
     * - 0b1 SW
     */
    uint32_t dest_handshake       : 1;
    /**
     * Channel priority for arbitration, HW specific
     */
    uint32_t channel_priority     : 4;
    /** Source chaining enable, HW specific */
    uint32_t source_chaining_en   : 1;
    /** Destination chaining enable, HW specific */
    uint32_t dest_chaining_en     : 1;
    /** Linked channel, HW specific */
    uint32_t linked_channel       : 7;
    /** Cyclic transfer list, HW specific */
    uint32_t cyclic               : 1;

    uint32_t _reserved            : 3;
    /** Width of source data (in bytes) */
    uint32_t source_data_size     : 16;
    /** Width of destination data (in bytes) */
    uint32_t dest_data_size       : 16;
    /** Source burst length in bytes */
    uint32_t source_burst_length  : 16;
    /** Destination burst length in bytes */
    uint32_t dest_burst_length    : 16;
    /** Number of blocks in transfer list */
    uint32_t block_count;
    /** Pointer to the first block in the transfer list */
    struct dma_block_config* head_block;
    /** Optional attached user data for callbacks */
    void* user_data;
    /** Optional callback for completion and error events */
    dma_callback_t dma_callback;
};

/**
 * DMA runtime status structure
 */
struct dma_status {
    /** Is the current DMA transfer busy or idle */
    bool busy;
    /** Direction for the transfer */
    enum dma_channel_direction dir;
    /** Pending length to be transferred in bytes, HW specific */
    uint32_t pending_length;
    /** Available buffers space, HW specific */
    uint32_t free;
    /** Write position in circular DMA buffer, HW specific */
    uint32_t write_position;
    /** Read position in circular DMA buffer, HW specific */
    uint32_t read_position;
    /** Total copied, HW specific */
    uint64_t total_copied;
};

/**
 * DMA context structure
 * Note: the dma_context shall be the first member
 *       of DMA client driver Data, got by dev->data
 */
struct dma_context {
    /** magic code to identify the context */
    int32_t magic;
    /** number of dma channels */
    int dma_channels;
    /** atomic holding bit flags for each channel to mark as used/unused */
    atomic_t* atomic;
};

/** Magic code to identify context content */
#define DMA_MAGIC 0x47494749

/**
 * @cond INTERNAL_HIDDEN
 *
 * These are for internal use only, so skip these in
 * public documentation.
 */
typedef int (*dma_api_config)(const struct device* dev, uint32_t channel,
                              struct dma_config* config);

#ifdef CONFIG_DMA_64BIT
typedef int (*dma_api_reload)(const struct device* dev, uint32_t channel,
                              uint64_t src, uint64_t dst, size_t size);
#else
typedef int (*dma_api_reload)(const struct device* dev, uint32_t channel,
                              uint32_t src, uint32_t dst, size_t size);
#endif

typedef int (*dma_api_start)(const struct device* dev, uint32_t channel);

typedef int (*dma_api_stop)(const struct device* dev, uint32_t channel);

typedef int (*dma_api_suspend)(const struct device* dev, uint32_t channel);

typedef int (*dma_api_resume)(const struct device* dev, uint32_t channel);

typedef int (*dma_api_get_status)(const struct device* dev, uint32_t channel,
                                  struct dma_status* status);

typedef int (*dma_api_get_attribute)(const struct device* dev, uint32_t type, uint32_t* value);

/**
 * @typedef dma_chan_filter
 * @brief channel filter function call
 *
 * filter function that is used to find the matched internal dma channel
 * provide by caller
 *
 * @param dev Pointer to the DMA device instance
 * @param channel the channel id to use
 * @param filter_param filter function parameter, can be NULL
 *
 * @retval True on filter matched otherwise return False.
 */
typedef bool (*dma_api_chan_filter)(const struct device* dev,
                                    int channel, void* filter_param);

/**
 * @typedef dma_chan_release
 * @brief channel release function call
 *
 * used to release channel resources "allocated" during the
 * request phase. These resources can refer to enabled PDs, IRQs
 * etc...
 *
 * @param dev Pointer to the DMA device instance
 * @param channel channel id to use
 */
typedef void (*dma_api_chan_release)(const struct device* dev,
                                     uint32_t channel);

__subsystem struct dma_driver_api {
    dma_api_config        config;
    dma_api_reload        reload;
    dma_api_start         start;
    dma_api_stop          stop;
    dma_api_suspend       suspend;
    dma_api_resume        resume;
    dma_api_get_status    get_status;
    dma_api_get_attribute get_attribute;
    dma_api_chan_filter   chan_filter;
    dma_api_chan_release  chan_release;
};

/**
 * @endcond
 */

/**
 * @brief Configure individual channel for DMA transfer.
 *
 * @param dev     Pointer to the device structure for the driver instance.
 * @param channel Numeric identification of the channel to configure
 * @param config  Data structure containing the intended configuration for the
 *                selected channel
 *
 * @retval 0 if successful.
 * @retval Negative errno code if failure.
 */
static inline int dma_config(const struct device* dev, uint32_t channel,
                             struct dma_config* config) {
    const struct dma_driver_api* api =
            (const struct dma_driver_api*)dev->api;

    return (api->config(dev, channel, config));
}

/**
 * @brief Reload buffer(s) for a DMA channel
 *
 * @param dev     Pointer to the device structure for the driver instance.
 * @param channel Numeric identification of the channel to configure
 *                selected channel
 * @param src     source address for the DMA transfer
 * @param dst     destination address for the DMA transfer
 * @param size    size of DMA transfer
 *
 * @retval 0 if successful.
 * @retval Negative errno code if failure.
 */
#ifdef CONFIG_DMA_64BIT
static inline int dma_reload(const struct device* dev, uint32_t channel,
                             uint64_t src, uint64_t dst, size_t size)
#else
static inline int dma_reload(const struct device* dev, uint32_t channel,
                             uint32_t src, uint32_t dst, size_t size)
#endif
{
    const struct dma_driver_api* api =
            (const struct dma_driver_api*)dev->api;

    if (api->reload) {
        return (api->reload(dev, channel, src, dst, size));
    }

    return (-ENOSYS);
}

/**
 * @brief Enables DMA channel and starts the transfer, the channel must be
 *        configured beforehand.
 *
 * Implementations must check the validity of the channel ID passed in and
 * return -EINVAL if it is invalid.
 *
 * Start is allowed on channels that have already been started and must report
 * success.
 *
 * @funcprops \isr_ok
 *
 * @param dev     Pointer to the device structure for the driver instance.
 * @param channel Numeric identification of the channel where the transfer will
 *                be processed
 *
 * @retval 0 if successful.
 * @retval Negative errno code if failure.
 */
<<<<<<< HEAD
__syscall int dma_start(const struct device* dev, uint32_t channel);

static inline int z_impl_dma_start(const struct device* dev, uint32_t channel) {
    const struct dma_driver_api* api =
            (const struct dma_driver_api*)dev->api;
=======
static inline int dma_start(const struct device *dev, uint32_t channel)
{
	const struct dma_driver_api *api =
		(const struct dma_driver_api *)dev->api;
>>>>>>> 7f6937da

    return (api->start(dev, channel));
}

/**
 * @brief Stops the DMA transfer and disables the channel.
 *
 * Implementations must check the validity of the channel ID passed in and
 * return -EINVAL if it is invalid.
 *
 * Stop is allowed on channels that have already been stopped and must report
 * success.
 *
 * @funcprops \isr_ok
 *
 * @param dev     Pointer to the device structure for the driver instance.
 * @param channel Numeric identification of the channel where the transfer was
 *                being processed
 *
 * @retval 0 if successful.
 * @retval Negative errno code if failure.
 */
<<<<<<< HEAD
__syscall int dma_stop(const struct device* dev, uint32_t channel);

static inline int z_impl_dma_stop(const struct device* dev, uint32_t channel) {
    const struct dma_driver_api* api =
            (const struct dma_driver_api*)dev->api;
=======
static inline int dma_stop(const struct device *dev, uint32_t channel)
{
	const struct dma_driver_api *api =
		(const struct dma_driver_api *)dev->api;
>>>>>>> 7f6937da

    return (api->stop(dev, channel));
}

/**
 * @brief Suspend a DMA channel transfer
 *
 * Implementations must check the validity of the channel state and ID passed
 * in and return -EINVAL if either are invalid.
 *
 * @funcprops \isr_ok
 *
 * @param dev Pointer to the device structure for the driver instance.
 * @param channel Numeric identification of the channel to suspend
 *
 * @retval 0 If successful.
 * @retval -ENOSYS If not implemented.
 * @retval -EINVAL If invalid channel id or state.
 * @retval -errno Other negative errno code failure.
 */
<<<<<<< HEAD
__syscall int dma_suspend(const struct device* dev, uint32_t channel);

static inline int z_impl_dma_suspend(const struct device* dev, uint32_t channel) {
    const struct dma_driver_api* api = (const struct dma_driver_api*)dev->api;

    if (api->suspend == NULL) {
        return (-ENOSYS);
    }
=======
static inline int dma_suspend(const struct device *dev, uint32_t channel)
{
	const struct dma_driver_api *api = (const struct dma_driver_api *)dev->api;
>>>>>>> 7f6937da

    return (api->suspend(dev, channel));
}

/**
 * @brief Resume a DMA channel transfer
 *
 * Implementations must check the validity of the channel state and ID passed
 * in and return -EINVAL if either are invalid.
 *
 * @funcprops \isr_ok
 *
 * @param dev Pointer to the device structure for the driver instance.
 * @param channel Numeric identification of the channel to resume
 *
 * @retval 0 If successful.
 * @retval -ENOSYS If not implemented
 * @retval -EINVAL If invalid channel id or state.
 * @retval -errno Other negative errno code failure.
 */
<<<<<<< HEAD
__syscall int dma_resume(const struct device* dev, uint32_t channel);

static inline int z_impl_dma_resume(const struct device* dev, uint32_t channel) {
    const struct dma_driver_api* api = (const struct dma_driver_api*)dev->api;

    if (api->resume == NULL) {
        return (-ENOSYS);
    }
=======
static inline int dma_resume(const struct device *dev, uint32_t channel)
{
	const struct dma_driver_api *api = (const struct dma_driver_api *)dev->api;
>>>>>>> 7f6937da

    return (api->resume(dev, channel));
}

/**
 * @brief request DMA channel.
 *
 * request DMA channel resources
 * return -EINVAL if there is no valid channel available.
 *
 * @note It is safe to use this function in contexts where blocking
 * is not allowed, e.g. ISR, provided the implementation of the filter
 * function does not block.
 *
 * @param dev Pointer to the device structure for the driver instance.
 * @param filter_param filter function parameter
 *
 * @retval dma channel if successful.
 * @retval Negative errno code if failure.
 */
<<<<<<< HEAD
__syscall int dma_request_channel(const struct device* dev,
                                  void* filter_param);

static inline int z_impl_dma_request_channel(const struct device* dev,
                                             void* filter_param) {
    int i = 0;
    int channel = -EINVAL;
    const struct dma_driver_api* api = (const struct dma_driver_api*)dev->api;
    /* dma_context shall be the first one in dev data */
    struct dma_context* dma_ctx = (struct dma_context*)dev->data;

    if (dma_ctx->magic != DMA_MAGIC) {
        return (channel);
    }

    for (i = 0; i < dma_ctx->dma_channels; i++) {
        if (!atomic_test_and_set_bit(dma_ctx->atomic, i)) {
            if (api->chan_filter &&
                !api->chan_filter(dev, i, filter_param)) {
                atomic_clear_bit(dma_ctx->atomic, i);
                continue;
            }
            channel = i;
            break;
        }
    }

    return (channel);
=======
static inline int dma_request_channel(const struct device *dev, void *filter_param)
{
	int i = 0;
	int channel = -EINVAL;
	const struct dma_driver_api *api =
		(const struct dma_driver_api *)dev->api;
	/* dma_context shall be the first one in dev data */
	struct dma_context *dma_ctx = (struct dma_context *)dev->data;

	if (dma_ctx->magic != DMA_MAGIC) {
		return channel;
	}

	for (i = 0; i < dma_ctx->dma_channels; i++) {
		if (!atomic_test_and_set_bit(dma_ctx->atomic, i)) {
			if (api->chan_filter &&
			    !api->chan_filter(dev, i, filter_param)) {
				atomic_clear_bit(dma_ctx->atomic, i);
				continue;
			}
			channel = i;
			break;
		}
	}

	return channel;
>>>>>>> 7f6937da
}

/**
 * @brief release DMA channel.
 *
 * release DMA channel resources
 *
 * @note It is safe to use this function in contexts where blocking
 * is not allowed, e.g. ISR, provided the implementation of the release
 * function does not block.
 *
 * @param dev  Pointer to the device structure for the driver instance.
 * @param channel  channel number
 *
 */
<<<<<<< HEAD
__syscall void dma_release_channel(const struct device* dev,
                                   uint32_t channel);
=======
static inline void dma_release_channel(const struct device *dev, uint32_t channel)
{
	const struct dma_driver_api *api =
		(const struct dma_driver_api *)dev->api;
	struct dma_context *dma_ctx = (struct dma_context *)dev->data;
>>>>>>> 7f6937da

static inline void z_impl_dma_release_channel(const struct device* dev,
                                              uint32_t channel) {
    const struct dma_driver_api* api =
        (const struct dma_driver_api*)dev->api;
    struct dma_context* dma_ctx = (struct dma_context*)dev->data;

    if (dma_ctx->magic != DMA_MAGIC) {
        return;
    }

    if ((int)channel < dma_ctx->dma_channels) {
        if (api->chan_release) {
            api->chan_release(dev, channel);
        }

        atomic_clear_bit(dma_ctx->atomic, channel);
    }
}

/**
 * @brief DMA channel filter.
 *
 * filter channel by attribute
 *
 * @param dev  Pointer to the device structure for the driver instance.
 * @param channel  channel number
 * @param filter_param filter attribute
 *
 * @retval Negative errno code if not support
 *
 */
<<<<<<< HEAD
__syscall int dma_chan_filter(const struct device* dev,
                              int channel, void* filter_param);

static inline int z_impl_dma_chan_filter(const struct device* dev,
                                         int channel, void* filter_param) {
    const struct dma_driver_api* api = (const struct dma_driver_api*)dev->api;
=======
static inline int dma_chan_filter(const struct device *dev, int channel, void *filter_param)
{
	const struct dma_driver_api *api =
		(const struct dma_driver_api *)dev->api;
>>>>>>> 7f6937da

    if (api->chan_filter) {
        return (api->chan_filter(dev, channel, filter_param));
    }

    return (-ENOSYS);
}

/**
 * @brief get current runtime status of DMA transfer
 *
 * Implementations must check the validity of the channel ID passed in and
 * return -EINVAL if it is invalid or -ENOSYS if not supported.
 *
 * @funcprops \isr_ok
 *
 * @param dev     Pointer to the device structure for the driver instance.
 * @param channel Numeric identification of the channel where the transfer was
 *                being processed
 * @param stat   a non-NULL dma_status object for storing DMA status
 *
 * @retval non-negative if successful.
 * @retval Negative errno code if failure.
 */
static inline int dma_get_status(const struct device* dev, uint32_t channel,
                                 struct dma_status* stat) {
    const struct dma_driver_api* api = (const struct dma_driver_api*)dev->api;

    if (api->get_status) {
        return (api->get_status(dev, channel, stat));
    }

    return (-ENOSYS);
}

/**
 * @brief get attribute of a dma controller
 *
 * This function allows to get a device specific static or runtime attribute like required address
 * and size alignment of a buffer.
 * Implementations must check the validity of the type passed in and
 * return -EINVAL if it is invalid or -ENOSYS if not supported.
 *
 * @funcprops \isr_ok
 *
 * @param dev     Pointer to the device structure for the driver instance.
 * @param type    Numeric identification of the attribute
 * @param value   A non-NULL pointer to the variable where the read value is to be placed
 *
 * @retval non-negative if successful.
 * @retval Negative errno code if failure.
 */
static inline int dma_get_attribute(const struct device* dev, uint32_t type, uint32_t* value) {
    const struct dma_driver_api* api = (const struct dma_driver_api*)dev->api;

    if (api->get_attribute) {
        return (api->get_attribute(dev, type, value));
    }

    return (-ENOSYS);
}

/**
 * @brief Look-up generic width index to be used in registers
 *
 * @warning This look-up works for most controllers, but *may* not work for
 *          yours.  Ensure your controller expects the most common register
 *          bit values before using this convenience function.  If your
 *          controller does not support these values, you will have to write
 *          your own look-up inside the controller driver.
 *
 * @param size: width of bus (in bytes)
 *
 * @retval common DMA index to be placed into registers.
 */
static inline uint32_t dma_width_index(uint32_t size) {
    /* Check boundaries (max supported width is 32 Bytes) */
    if (size < 1 || size > 32) {
        return (0); /* Zero is the default (8 Bytes) */
    }

    /* Ensure size is a power of 2 */
    if (!is_power_of_two(size)) {
        return (0); /* Zero is the default (8 Bytes) */
    }

    /* Convert to bit pattern for writing to a register */
    return find_msb_set(size);
}

/**
 * @brief Look-up generic burst index to be used in registers
 *
 * @warning This look-up works for most controllers, but *may* not work for
 *          yours.  Ensure your controller expects the most common register
 *          bit values before using this convenience function.  If your
 *          controller does not support these values, you will have to write
 *          your own look-up inside the controller driver.
 *
 * @param burst: number of bytes to be sent in a single burst
 *
 * @retval common DMA index to be placed into registers.
 */
static inline uint32_t dma_burst_index(uint32_t burst) {
    /* Check boundaries (max supported burst length is 256) */
    if ((burst < 1) || (burst > 256)) {
        return (0); /* Zero is the default (1 burst length) */
    }

    /* Ensure burst is a power of 2 */
    if (!(burst & (burst - 1))) {
        return (0); /* Zero is the default (1 burst length) */
    }

    /* Convert to bit pattern for writing to a register */
    return find_msb_set(burst);
}

/**
 * @brief Get the device tree property describing the buffer address alignment
 *
 * Useful when statically defining or allocating buffers for DMA usage where
 * memory alignment often matters.
 *
 * @param node Node identifier, e.g. DT_NODELABEL(dma_0)
 * @return alignment Memory byte alignment required for DMA buffers
 */
#define DMA_BUF_ADDR_ALIGNMENT(node) DT_PROP(node, dma_buf_addr_alignment)

/**
 * @brief Get the device tree property describing the buffer size alignment
 *
 * Useful when statically defining or allocating buffers for DMA usage where
 * memory alignment often matters.
 *
 * @param node Node identifier, e.g. DT_NODELABEL(dma_0)
 * @return alignment Memory byte alignment required for DMA buffers
 */
#define DMA_BUF_SIZE_ALIGNMENT(node) DT_PROP(node, dma_buf_size_alignment)

/**
 * @brief Get the device tree property describing the minimal chunk of data possible to be copied
 *
 * @param node Node identifier, e.g. DT_NODELABEL(dma_0)
 * @return minimal Minimal chunk of data possible to be copied
 */
#define DMA_COPY_ALIGNMENT(node) DT_PROP(node, dma_copy_alignment)

/**
 * @}
 */

#ifdef __cplusplus
}
#endif

#endif /* ZEPHYR_INCLUDE_DRIVERS_DMA_H_ */<|MERGE_RESOLUTION|>--- conflicted
+++ resolved
@@ -451,18 +451,9 @@
  * @retval 0 if successful.
  * @retval Negative errno code if failure.
  */
-<<<<<<< HEAD
-__syscall int dma_start(const struct device* dev, uint32_t channel);
-
-static inline int z_impl_dma_start(const struct device* dev, uint32_t channel) {
+static inline int dma_start(const struct device* dev, uint32_t channel) {
     const struct dma_driver_api* api =
             (const struct dma_driver_api*)dev->api;
-=======
-static inline int dma_start(const struct device *dev, uint32_t channel)
-{
-	const struct dma_driver_api *api =
-		(const struct dma_driver_api *)dev->api;
->>>>>>> 7f6937da
 
     return (api->start(dev, channel));
 }
@@ -485,18 +476,9 @@
  * @retval 0 if successful.
  * @retval Negative errno code if failure.
  */
-<<<<<<< HEAD
-__syscall int dma_stop(const struct device* dev, uint32_t channel);
-
-static inline int z_impl_dma_stop(const struct device* dev, uint32_t channel) {
+static inline int dma_stop(const struct device* dev, uint32_t channel) {
     const struct dma_driver_api* api =
             (const struct dma_driver_api*)dev->api;
-=======
-static inline int dma_stop(const struct device *dev, uint32_t channel)
-{
-	const struct dma_driver_api *api =
-		(const struct dma_driver_api *)dev->api;
->>>>>>> 7f6937da
 
     return (api->stop(dev, channel));
 }
@@ -517,20 +499,12 @@
  * @retval -EINVAL If invalid channel id or state.
  * @retval -errno Other negative errno code failure.
  */
-<<<<<<< HEAD
-__syscall int dma_suspend(const struct device* dev, uint32_t channel);
-
-static inline int z_impl_dma_suspend(const struct device* dev, uint32_t channel) {
+static inline int dma_suspend(const struct device* dev, uint32_t channel) {
     const struct dma_driver_api* api = (const struct dma_driver_api*)dev->api;
 
     if (api->suspend == NULL) {
         return (-ENOSYS);
     }
-=======
-static inline int dma_suspend(const struct device *dev, uint32_t channel)
-{
-	const struct dma_driver_api *api = (const struct dma_driver_api *)dev->api;
->>>>>>> 7f6937da
 
     return (api->suspend(dev, channel));
 }
@@ -551,20 +525,12 @@
  * @retval -EINVAL If invalid channel id or state.
  * @retval -errno Other negative errno code failure.
  */
-<<<<<<< HEAD
-__syscall int dma_resume(const struct device* dev, uint32_t channel);
-
-static inline int z_impl_dma_resume(const struct device* dev, uint32_t channel) {
+static inline int dma_resume(const struct device* dev, uint32_t channel) {
     const struct dma_driver_api* api = (const struct dma_driver_api*)dev->api;
 
     if (api->resume == NULL) {
         return (-ENOSYS);
     }
-=======
-static inline int dma_resume(const struct device *dev, uint32_t channel)
-{
-	const struct dma_driver_api *api = (const struct dma_driver_api *)dev->api;
->>>>>>> 7f6937da
 
     return (api->resume(dev, channel));
 }
@@ -585,12 +551,7 @@
  * @retval dma channel if successful.
  * @retval Negative errno code if failure.
  */
-<<<<<<< HEAD
-__syscall int dma_request_channel(const struct device* dev,
-                                  void* filter_param);
-
-static inline int z_impl_dma_request_channel(const struct device* dev,
-                                             void* filter_param) {
+static inline int dma_request_channel(const struct device* dev, void* filter_param) {
     int i = 0;
     int channel = -EINVAL;
     const struct dma_driver_api* api = (const struct dma_driver_api*)dev->api;
@@ -614,34 +575,6 @@
     }
 
     return (channel);
-=======
-static inline int dma_request_channel(const struct device *dev, void *filter_param)
-{
-	int i = 0;
-	int channel = -EINVAL;
-	const struct dma_driver_api *api =
-		(const struct dma_driver_api *)dev->api;
-	/* dma_context shall be the first one in dev data */
-	struct dma_context *dma_ctx = (struct dma_context *)dev->data;
-
-	if (dma_ctx->magic != DMA_MAGIC) {
-		return channel;
-	}
-
-	for (i = 0; i < dma_ctx->dma_channels; i++) {
-		if (!atomic_test_and_set_bit(dma_ctx->atomic, i)) {
-			if (api->chan_filter &&
-			    !api->chan_filter(dev, i, filter_param)) {
-				atomic_clear_bit(dma_ctx->atomic, i);
-				continue;
-			}
-			channel = i;
-			break;
-		}
-	}
-
-	return channel;
->>>>>>> 7f6937da
 }
 
 /**
@@ -657,19 +590,7 @@
  * @param channel  channel number
  *
  */
-<<<<<<< HEAD
-__syscall void dma_release_channel(const struct device* dev,
-                                   uint32_t channel);
-=======
-static inline void dma_release_channel(const struct device *dev, uint32_t channel)
-{
-	const struct dma_driver_api *api =
-		(const struct dma_driver_api *)dev->api;
-	struct dma_context *dma_ctx = (struct dma_context *)dev->data;
->>>>>>> 7f6937da
-
-static inline void z_impl_dma_release_channel(const struct device* dev,
-                                              uint32_t channel) {
+static inline void dma_release_channel(const struct device* dev, uint32_t channel) {
     const struct dma_driver_api* api =
         (const struct dma_driver_api*)dev->api;
     struct dma_context* dma_ctx = (struct dma_context*)dev->data;
@@ -699,19 +620,8 @@
  * @retval Negative errno code if not support
  *
  */
-<<<<<<< HEAD
-__syscall int dma_chan_filter(const struct device* dev,
-                              int channel, void* filter_param);
-
-static inline int z_impl_dma_chan_filter(const struct device* dev,
-                                         int channel, void* filter_param) {
+static inline int dma_chan_filter(const struct device* dev, int channel, void* filter_param) {
     const struct dma_driver_api* api = (const struct dma_driver_api*)dev->api;
-=======
-static inline int dma_chan_filter(const struct device *dev, int channel, void *filter_param)
-{
-	const struct dma_driver_api *api =
-		(const struct dma_driver_api *)dev->api;
->>>>>>> 7f6937da
 
     if (api->chan_filter) {
         return (api->chan_filter(dev, channel, filter_param));
