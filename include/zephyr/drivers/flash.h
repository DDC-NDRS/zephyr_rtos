--- conflicted
+++ resolved
@@ -89,7 +89,7 @@
  */
 typedef int (*flash_api_erase)(const struct device* dev, off_t offset, size_t size);
 
-typedef const struct flash_parameters* (*flash_api_get_parameters)(const struct device* dev);
+typedef const struct flash_parameters* (*flash_api_get_parameters)(const struct device *dev);
 
 #if defined(CONFIG_FLASH_PAGE_LAYOUT)
 /**
@@ -113,24 +113,18 @@
  * @param layout      The flash layout will be returned in this argument.
  * @param layout_size The number of elements in the returned layout.
  */
-typedef void (*flash_api_pages_layout)(const struct device* dev,
-                                       const struct flash_pages_layout** layout,
-                                       size_t* layout_size);
+typedef void (*flash_api_pages_layout)(const struct device *dev,
+				       const struct flash_pages_layout **layout,
+				       size_t *layout_size);
 #endif /* CONFIG_FLASH_PAGE_LAYOUT */
 
-<<<<<<< HEAD
-typedef int (*flash_api_sfdp_read)(const struct device *dev, off_t offset,
-				   void *data, size_t len);
+typedef int (*flash_api_sfdp_read)(const struct device* dev, off_t offset, void* data, size_t len);
 typedef int (*flash_api_read_jedec_id)(const struct device *dev, uint8_t *id);
 typedef int (*flash_api_ex_op)(const struct device *dev, uint16_t code,
 			       const uintptr_t in, void *out);
-=======
-typedef int (*flash_api_sfdp_read)(const struct device* dev, off_t offset, void* data, size_t len);
-typedef int (*flash_api_read_jedec_id)(const struct device* dev, uint8_t* id);
->>>>>>> f087c139
 
 __subsystem struct flash_driver_api {
-	flash_api_read  read;
+	flash_api_read read;
 	flash_api_write write;
 	flash_api_erase erase;
 	flash_api_get_parameters get_parameters;
@@ -207,9 +201,9 @@
 static inline int z_impl_flash_write(const struct device* dev,
                                      off_t offset, const void* data, size_t len) {
     const struct flash_driver_api* api = (const struct flash_driver_api*)dev->api;
-    int rc;
-
-    rc = api->write(dev, offset, data, len);
+	int rc;
+
+	rc = api->write(dev, offset, data, len);
 
     return (rc);
 }
@@ -235,13 +229,13 @@
  *  @see flash_get_page_info_by_offs()
  *  @see flash_get_page_info_by_idx()
  */
-__syscall int flash_erase(const struct device* dev, off_t offset, size_t size);
+__syscall int flash_erase(const struct device *dev, off_t offset, size_t size);
 
 static inline int z_impl_flash_erase(const struct device* dev, off_t offset, size_t size) {
     const struct flash_driver_api* api = (const struct flash_driver_api*)dev->api;
-    int rc;
-
-    rc = api->erase(dev, offset, size);
+	int rc;
+
+	rc = api->erase(dev, offset, size);
 
     return (rc);
 }
@@ -262,7 +256,7 @@
  *
  *  @return  0 on success, -EINVAL if page of the offset doesn't exist.
  */
-__syscall int flash_get_page_info_by_offs(const struct device* dev,
+__syscall int flash_get_page_info_by_offs(const struct device *dev,
                                           off_t offset, struct flash_pages_info* info);
 
 /**
@@ -274,7 +268,7 @@
  *
  *  @return  0 on success, -EINVAL  if page of the index doesn't exist.
  */
-__syscall int flash_get_page_info_by_idx(const struct device* dev,
+__syscall int flash_get_page_info_by_idx(const struct device *dev,
                                          uint32_t page_index, struct flash_pages_info* info);
 
 /**
@@ -284,7 +278,7 @@
  *
  *  @return  Number of flash pages.
  */
-__syscall size_t flash_get_page_count(const struct device* dev);
+__syscall size_t flash_get_page_count(const struct device *dev);
 
 /**
  * @brief Callback type for iterating over flash pages present on a device.
@@ -296,7 +290,7 @@
  * @return True to continue iteration, false to halt iteration.
  * @see flash_page_foreach()
  */
-typedef bool (*flash_page_cb)(const struct flash_pages_info* info, void* data);
+typedef bool (*flash_page_cb)(const struct flash_pages_info *info, void *data);
 
 /**
  * @brief Iterate over all flash pages on a device
@@ -338,14 +332,14 @@
 __syscall int flash_sfdp_read(const struct device* dev,
                               off_t offset, void* data, size_t len);
 
-static inline int z_impl_flash_sfdp_read(const struct device* dev,
+static inline int z_impl_flash_sfdp_read(const struct device *dev,
                                          off_t offset, void* data, size_t len) {
-    int rv = -ENOTSUP;
-    const struct flash_driver_api* api = (const struct flash_driver_api*)dev->api;
-
-    if (api->sfdp_read != NULL) {
-        rv = api->sfdp_read(dev, offset, data, len);
-    }
+	int rv = -ENOTSUP;
+    const struct flash_driver_api* api = (const struct flash_driver_api*)dev->api;
+
+	if (api->sfdp_read != NULL) {
+		rv = api->sfdp_read(dev, offset, data, len);
+	}
 
     return (rv);
 }
@@ -361,15 +355,15 @@
  * @retval -ENOTSUP if flash driver doesn't support this function
  * @retval negative values for other errors
  */
-__syscall int flash_read_jedec_id(const struct device* dev, uint8_t* id);
+__syscall int flash_read_jedec_id(const struct device *dev, uint8_t *id);
 
 static inline int z_impl_flash_read_jedec_id(const struct device* dev, uint8_t* id) {
-    int rv = -ENOTSUP;
-    const struct flash_driver_api* api = (const struct flash_driver_api*)dev->api;
-
-    if (api->read_jedec_id != NULL) {
-        rv = api->read_jedec_id(dev, id);
-    }
+	int rv = -ENOTSUP;
+    const struct flash_driver_api* api = (const struct flash_driver_api*)dev->api;
+
+	if (api->read_jedec_id != NULL) {
+		rv = api->read_jedec_id(dev, id);
+	}
 
     return (rv);
 }
@@ -406,7 +400,7 @@
  *  @return pointer to flash_parameters structure characteristic for
  *          the device.
  */
-__syscall const struct flash_parameters* flash_get_parameters(const struct device* dev);
+__syscall const struct flash_parameters *flash_get_parameters(const struct device *dev);
 
 static inline const struct flash_parameters* z_impl_flash_get_parameters(const struct device* dev) {
     const struct flash_driver_api* api = (const struct flash_driver_api*)dev->api;
