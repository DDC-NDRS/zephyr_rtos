--- conflicted
+++ resolved
@@ -107,15 +107,11 @@
 #if defined(CONFIG_FLASH_HAS_NO_EXPLICIT_ERASE)
     return (p->caps.no_explicit_erase) ? 0 : FLASH_ERASE_C_EXPLICIT;
 #else
-<<<<<<< HEAD
-	ARG_UNUSED(p);
-	return FLASH_ERASE_C_EXPLICIT;
-=======
-    return FLASH_ERASE_C_EXPLICIT;
->>>>>>> 4bea2eee
+    ARG_UNUSED(p);
+    return (FLASH_ERASE_C_EXPLICIT);
 #endif
 #endif
-    return 0;
+    return (0);
 }
 
 /**
@@ -327,7 +323,6 @@
     return (rc);
 }
 
-<<<<<<< HEAD
 /**
  * @brief Fill selected range of device with specified value
  *
@@ -335,18 +330,15 @@
  * provided value. The @p offset and @p size of range need to be aligned to
  * a write block size of a device.
  *
- * @param  dev             : flash device
- * @param  val             : value to use for filling the range
- * @param  offset          : offset of the range to fill
- * @param  size            : size of the range
+ * @param  dev    : flash device
+ * @param  val    : value to use for filling the range
+ * @param  offset : offset of the range to fill
+ * @param  size   : size of the range
  *
  * @return  0 on success, negative errno code on fail.
  *
  */
-__syscall int flash_fill(const struct device *dev, uint8_t val, off_t offset, size_t size);
-=======
 __syscall int flash_fill(const struct device* dev, uint8_t val, off_t offset, size_t size);
->>>>>>> 4bea2eee
 
 /**
  *  @brief  Erase part or all of a flash memory or level it
