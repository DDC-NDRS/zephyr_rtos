--- conflicted
+++ resolved
@@ -353,17 +353,10 @@
  * @return static initializer for a struct gpio_dt_spec for the property,
  *         or default_value if the node or property do not exist
  */
-<<<<<<< HEAD
 #define GPIO_DT_SPEC_GET_BY_IDX_OR(node_id, prop, idx, default_value)   \
-    COND_CODE_1(DT_NODE_HAS_PROP(node_id, prop),            \
+    COND_CODE_1(DT_PROP_HAS_IDX(node_id, prop, idx),       \
             (GPIO_DT_SPEC_GET_BY_IDX(node_id, prop, idx)),  \
             (default_value))
-=======
-#define GPIO_DT_SPEC_GET_BY_IDX_OR(node_id, prop, idx, default_value)	\
-	COND_CODE_1(DT_PROP_HAS_IDX(node_id, prop, idx),		\
-		    (GPIO_DT_SPEC_GET_BY_IDX(node_id, prop, idx)),	\
-		    (default_value))
->>>>>>> 6b103837
 
 /**
  * @brief Equivalent to GPIO_DT_SPEC_GET_BY_IDX(node_id, prop, 0).
