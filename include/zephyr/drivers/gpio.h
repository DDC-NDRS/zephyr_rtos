/*
 * Copyright (c) 2019-2020 Nordic Semiconductor ASA
 * Copyright (c) 2019 Piotr Mienkowski
 * Copyright (c) 2017 ARM Ltd
 * Copyright (c) 2015-2016 Intel Corporation.
 *
 * SPDX-License-Identifier: Apache-2.0
 */

/**
 * @file
 * @brief Public APIs for GPIO drivers
 */

#ifndef ZEPHYR_INCLUDE_DRIVERS_GPIO_H_
#define ZEPHYR_INCLUDE_DRIVERS_GPIO_H_

#include <errno.h>

#include <zephyr/sys/__assert.h>
#include <zephyr/sys/slist.h>

#include <zephyr/types.h>
#include <stddef.h>
#include <zephyr/device.h>
#include <zephyr/dt-bindings/gpio/gpio.h>

#ifdef __cplusplus
extern "C" {
#endif

/**
 * @brief GPIO Driver APIs
 * @defgroup gpio_interface GPIO Driver APIs
 * @ingroup io_interfaces
 * @{
 */

/**
 * @name GPIO input/output configuration flags
 * @{
 */

/** Enables pin as input. */
#define GPIO_INPUT              (1U << 16)

/** Enables pin as output, no change to the output state. */
#define GPIO_OUTPUT             (1U << 17)

/** Disables pin for both input and output. */
#define GPIO_DISCONNECTED	0

/** @cond INTERNAL_HIDDEN */

/* Initializes output to a low state. */
#define GPIO_OUTPUT_INIT_LOW    (1U << 18)

/* Initializes output to a high state. */
#define GPIO_OUTPUT_INIT_HIGH   (1U << 19)

/* Initializes output based on logic level */
#define GPIO_OUTPUT_INIT_LOGICAL (1U << 20)

/** @endcond */

/** Configures GPIO pin as output and initializes it to a low state. */
#define GPIO_OUTPUT_LOW         (GPIO_OUTPUT | GPIO_OUTPUT_INIT_LOW)
/** Configures GPIO pin as output and initializes it to a high state. */
#define GPIO_OUTPUT_HIGH        (GPIO_OUTPUT | GPIO_OUTPUT_INIT_HIGH)
/** Configures GPIO pin as output and initializes it to a logic 0. */
#define GPIO_OUTPUT_INACTIVE    (GPIO_OUTPUT |			\
				 GPIO_OUTPUT_INIT_LOW |		\
				 GPIO_OUTPUT_INIT_LOGICAL)
/** Configures GPIO pin as output and initializes it to a logic 1. */
#define GPIO_OUTPUT_ACTIVE      (GPIO_OUTPUT |			\
				 GPIO_OUTPUT_INIT_HIGH |	\
				 GPIO_OUTPUT_INIT_LOGICAL)

/** @} */

/**
 * @name GPIO interrupt configuration flags
 * The `GPIO_INT_*` flags are used to specify how input GPIO pins will trigger
 * interrupts. The interrupts can be sensitive to pin physical or logical level.
 * Interrupts sensitive to pin logical level take into account GPIO_ACTIVE_LOW
 * flag. If a pin was configured as Active Low, physical level low will be
 * considered as logical level 1 (an active state), physical level high will
 * be considered as logical level 0 (an inactive state).
 * @{
 */

/** Disables GPIO pin interrupt. */
#define GPIO_INT_DISABLE               (1U << 21)

/** @cond INTERNAL_HIDDEN */

/* Enables GPIO pin interrupt. */
#define GPIO_INT_ENABLE                (1U << 22)

/* GPIO interrupt is sensitive to logical levels.
 *
 * This is a component flag that should be combined with other
 * `GPIO_INT_*` flags to produce a meaningful configuration.
 */
#define GPIO_INT_LEVELS_LOGICAL        (1U << 23)

/* GPIO interrupt is edge sensitive.
 *
 * Note: by default interrupts are level sensitive.
 *
 * This is a component flag that should be combined with other
 * `GPIO_INT_*` flags to produce a meaningful configuration.
 */
#define GPIO_INT_EDGE                  (1U << 24)

/* Trigger detection when input state is (or transitions to) physical low or
 * logical 0 level.
 *
 * This is a component flag that should be combined with other
 * `GPIO_INT_*` flags to produce a meaningful configuration.
 */
#define GPIO_INT_LOW_0                 (1U << 25)

/* Trigger detection on input state is (or transitions to) physical high or
 * logical 1 level.
 *
 * This is a component flag that should be combined with other
 * `GPIO_INT_*` flags to produce a meaningful configuration.
 */
#define GPIO_INT_HIGH_1                (1U << 26)

#define GPIO_INT_MASK                  (GPIO_INT_DISABLE | \
					GPIO_INT_ENABLE | \
					GPIO_INT_LEVELS_LOGICAL | \
					GPIO_INT_EDGE | \
					GPIO_INT_LOW_0 | \
					GPIO_INT_HIGH_1)

/** @endcond */

/** Configures GPIO interrupt to be triggered on pin rising edge and enables it.
 */
#define GPIO_INT_EDGE_RISING           (GPIO_INT_ENABLE | \
					GPIO_INT_EDGE | \
					GPIO_INT_HIGH_1)

/** Configures GPIO interrupt to be triggered on pin falling edge and enables
 * it.
 */
#define GPIO_INT_EDGE_FALLING          (GPIO_INT_ENABLE | \
					GPIO_INT_EDGE | \
					GPIO_INT_LOW_0)

/** Configures GPIO interrupt to be triggered on pin rising or falling edge and
 * enables it.
 */
#define GPIO_INT_EDGE_BOTH             (GPIO_INT_ENABLE | \
					GPIO_INT_EDGE | \
					GPIO_INT_LOW_0 | \
					GPIO_INT_HIGH_1)

/** Configures GPIO interrupt to be triggered on pin physical level low and
 * enables it.
 */
#define GPIO_INT_LEVEL_LOW             (GPIO_INT_ENABLE | \
					GPIO_INT_LOW_0)

/** Configures GPIO interrupt to be triggered on pin physical level high and
 * enables it.
 */
#define GPIO_INT_LEVEL_HIGH            (GPIO_INT_ENABLE | \
					GPIO_INT_HIGH_1)

/** Configures GPIO interrupt to be triggered on pin state change to logical
 * level 0 and enables it.
 */
#define GPIO_INT_EDGE_TO_INACTIVE      (GPIO_INT_ENABLE | \
					GPIO_INT_LEVELS_LOGICAL | \
					GPIO_INT_EDGE | \
					GPIO_INT_LOW_0)

/** Configures GPIO interrupt to be triggered on pin state change to logical
 * level 1 and enables it.
 */
#define GPIO_INT_EDGE_TO_ACTIVE        (GPIO_INT_ENABLE | \
					GPIO_INT_LEVELS_LOGICAL | \
					GPIO_INT_EDGE | \
					GPIO_INT_HIGH_1)

/** Configures GPIO interrupt to be triggered on pin logical level 0 and enables
 * it.
 */
#define GPIO_INT_LEVEL_INACTIVE        (GPIO_INT_ENABLE | \
					GPIO_INT_LEVELS_LOGICAL | \
					GPIO_INT_LOW_0)

/** Configures GPIO interrupt to be triggered on pin logical level 1 and enables
 * it.
 */
#define GPIO_INT_LEVEL_ACTIVE          (GPIO_INT_ENABLE | \
					GPIO_INT_LEVELS_LOGICAL | \
					GPIO_INT_HIGH_1)

/** @} */

/** @cond INTERNAL_HIDDEN */
#define GPIO_DIR_MASK		(GPIO_INPUT | GPIO_OUTPUT)
/** @endcond */

/**
 * @brief Identifies a set of pins associated with a port.
 *
 * The pin with index n is present in the set if and only if the bit
 * identified by (1U << n) is set.
 */
typedef uint32_t gpio_port_pins_t;

/**
 * @brief Provides values for a set of pins associated with a port.
 *
 * The value for a pin with index n is high (physical mode) or active
 * (logical mode) if and only if the bit identified by (1U << n) is set.
 * Otherwise the value for the pin is low (physical mode) or inactive
 * (logical mode).
 *
 * Values of this type are often paired with a `gpio_port_pins_t` value
 * that specifies which encoded pin values are valid for the operation.
 */
typedef uint32_t gpio_port_value_t;

/**
 * @brief Provides a type to hold a GPIO pin index.
 *
 * This reduced-size type is sufficient to record a pin number,
 * e.g. from a devicetree GPIOS property.
 */
typedef uint8_t gpio_pin_t;

/**
 * @brief Provides a type to hold GPIO devicetree flags.
 *
 * All GPIO flags that can be expressed in devicetree fit in the low 16
 * bits of the full flags field, so use a reduced-size type to record
 * that part of a GPIOS property.
 *
 * The lower 8 bits are used for standard flags. The upper 8 bits are reserved
 * for SoC specific flags.
 */
typedef uint16_t gpio_dt_flags_t;

/**
 * @brief Provides a type to hold GPIO configuration flags.
 *
 * This type is sufficient to hold all flags used to control GPIO
 * configuration, whether pin or interrupt.
 */
typedef uint32_t gpio_flags_t;

/**
 * @brief Container for GPIO pin information specified in devicetree
 *
 * This type contains a pointer to a GPIO device, pin number for a pin
 * controlled by that device, and the subset of pin configuration
 * flags which may be given in devicetree.
 *
 * @see GPIO_DT_SPEC_GET_BY_IDX
 * @see GPIO_DT_SPEC_GET_BY_IDX_OR
 * @see GPIO_DT_SPEC_GET
 * @see GPIO_DT_SPEC_GET_OR
 */
struct gpio_dt_spec {
	/** GPIO device controlling the pin */
	const struct device *port;
	/** The pin's number on the device */
	gpio_pin_t pin;
	/** The pin's configuration flags as specified in devicetree */
	gpio_dt_flags_t dt_flags;
};

/**
 * @brief Static initializer for a @p gpio_dt_spec
 *
 * This returns a static initializer for a @p gpio_dt_spec structure given a
 * devicetree node identifier, a property specifying a GPIO and an index.
 *
 * Example devicetree fragment:
 *
 *	n: node {
 *		foo-gpios = <&gpio0 1 GPIO_ACTIVE_LOW>,
 *			    <&gpio1 2 GPIO_ACTIVE_LOW>;
 *	}
 *
 * Example usage:
 *
 *	const struct gpio_dt_spec spec = GPIO_DT_SPEC_GET_BY_IDX(DT_NODELABEL(n),
 *								 foo_gpios, 1);
 *	// Initializes 'spec' to:
 *	// {
 *	//         .port = DEVICE_DT_GET(DT_NODELABEL(gpio1)),
 *	//         .pin = 2,
 *	//         .dt_flags = GPIO_ACTIVE_LOW
 *	// }
 *
 * The 'gpio' field must still be checked for readiness, e.g. using
 * device_is_ready(). It is an error to use this macro unless the node
 * exists, has the given property, and that property specifies a GPIO
 * controller, pin number, and flags as shown above.
 *
 * @param node_id devicetree node identifier
 * @param prop lowercase-and-underscores property name
 * @param idx logical index into "prop"
 * @return static initializer for a struct gpio_dt_spec for the property
 */
#define GPIO_DT_SPEC_GET_BY_IDX(node_id, prop, idx)			       \
	{								       \
		.port = DEVICE_DT_GET(DT_GPIO_CTLR_BY_IDX(node_id, prop, idx)),\
		.pin = DT_GPIO_PIN_BY_IDX(node_id, prop, idx),		       \
		.dt_flags = DT_GPIO_FLAGS_BY_IDX(node_id, prop, idx),	       \
	}

/**
 * @brief Like GPIO_DT_SPEC_GET_BY_IDX(), with a fallback to a default value
 *
 * If the devicetree node identifier 'node_id' refers to a node with a
 * property 'prop', this expands to
 * <tt>GPIO_DT_SPEC_GET_BY_IDX(node_id, prop, idx)</tt>. The @p
 * default_value parameter is not expanded in this case.
 *
 * Otherwise, this expands to @p default_value.
 *
 * @param node_id devicetree node identifier
 * @param prop lowercase-and-underscores property name
 * @param idx logical index into "prop"
 * @param default_value fallback value to expand to
 * @return static initializer for a struct gpio_dt_spec for the property,
 *         or default_value if the node or property do not exist
 */
#define GPIO_DT_SPEC_GET_BY_IDX_OR(node_id, prop, idx, default_value)	\
	COND_CODE_1(DT_NODE_HAS_PROP(node_id, prop),			\
		    (GPIO_DT_SPEC_GET_BY_IDX(node_id, prop, idx)),	\
		    (default_value))

/**
 * @brief Equivalent to GPIO_DT_SPEC_GET_BY_IDX(node_id, prop, 0).
 *
 * @param node_id devicetree node identifier
 * @param prop lowercase-and-underscores property name
 * @return static initializer for a struct gpio_dt_spec for the property
 * @see GPIO_DT_SPEC_GET_BY_IDX()
 */
#define GPIO_DT_SPEC_GET(node_id, prop) \
	GPIO_DT_SPEC_GET_BY_IDX(node_id, prop, 0)

/**
 * @brief Equivalent to
 *        GPIO_DT_SPEC_GET_BY_IDX_OR(node_id, prop, 0, default_value).
 *
 * @param node_id devicetree node identifier
 * @param prop lowercase-and-underscores property name
 * @param default_value fallback value to expand to
 * @return static initializer for a struct gpio_dt_spec for the property
 * @see GPIO_DT_SPEC_GET_BY_IDX_OR()
 */
#define GPIO_DT_SPEC_GET_OR(node_id, prop, default_value) \
	GPIO_DT_SPEC_GET_BY_IDX_OR(node_id, prop, 0, default_value)

/**
 * @brief Static initializer for a @p gpio_dt_spec from a DT_DRV_COMPAT
 * instance's GPIO property at an index.
 *
 * @param inst DT_DRV_COMPAT instance number
 * @param prop lowercase-and-underscores property name
 * @param idx logical index into "prop"
 * @return static initializer for a struct gpio_dt_spec for the property
 * @see GPIO_DT_SPEC_GET_BY_IDX()
 */
#define GPIO_DT_SPEC_INST_GET_BY_IDX(inst, prop, idx) \
	GPIO_DT_SPEC_GET_BY_IDX(DT_DRV_INST(inst), prop, idx)

/**
 * @brief Static initializer for a @p gpio_dt_spec from a DT_DRV_COMPAT
 *        instance's GPIO property at an index, with fallback
 *
 * @param inst DT_DRV_COMPAT instance number
 * @param prop lowercase-and-underscores property name
 * @param idx logical index into "prop"
 * @param default_value fallback value to expand to
 * @return static initializer for a struct gpio_dt_spec for the property
 * @see GPIO_DT_SPEC_GET_BY_IDX()
 */
#define GPIO_DT_SPEC_INST_GET_BY_IDX_OR(inst, prop, idx, default_value)		\
	COND_CODE_1(DT_PROP_HAS_IDX(DT_DRV_INST(inst), prop, idx),		\
		    (GPIO_DT_SPEC_GET_BY_IDX(DT_DRV_INST(inst), prop, idx)),	\
		    (default_value))

/**
 * @brief Equivalent to GPIO_DT_SPEC_INST_GET_BY_IDX(inst, prop, 0).
 *
 * @param inst DT_DRV_COMPAT instance number
 * @param prop lowercase-and-underscores property name
 * @return static initializer for a struct gpio_dt_spec for the property
 * @see GPIO_DT_SPEC_INST_GET_BY_IDX()
 */
#define GPIO_DT_SPEC_INST_GET(inst, prop) \
	GPIO_DT_SPEC_INST_GET_BY_IDX(inst, prop, 0)

/**
 * @brief Equivalent to
 *        GPIO_DT_SPEC_INST_GET_BY_IDX_OR(inst, prop, 0, default_value).
 *
 * @param inst DT_DRV_COMPAT instance number
 * @param prop lowercase-and-underscores property name
 * @param default_value fallback value to expand to
 * @return static initializer for a struct gpio_dt_spec for the property
 * @see GPIO_DT_SPEC_INST_GET_BY_IDX()
 */
#define GPIO_DT_SPEC_INST_GET_OR(inst, prop, default_value) \
	GPIO_DT_SPEC_INST_GET_BY_IDX_OR(inst, prop, 0, default_value)

/**
 * @brief Maximum number of pins that are supported by `gpio_port_pins_t`.
 */
#define GPIO_MAX_PINS_PER_PORT (sizeof(gpio_port_pins_t) * __CHAR_BIT__)

/**
 * This structure is common to all GPIO drivers and is expected to be
 * the first element in the object pointed to by the config field
 * in the device structure.
 */
struct gpio_driver_config {
	/* Mask identifying pins supported by the controller.
	 *
	 * Initialization of this mask is the responsibility of device
	 * instance generation in the driver.
	 */
	gpio_port_pins_t port_pin_mask;
};

/**
 * This structure is common to all GPIO drivers and is expected to be the first
 * element in the driver's struct driver_data declaration.
 */
struct gpio_driver_data {
	/* Mask identifying pins that are configured as active low.
	 *
	 * Management of this mask is the responsibility of the
	 * wrapper functions in this header.
	 */
	gpio_port_pins_t invert;
};

struct gpio_callback;

/**
 * @typedef gpio_callback_handler_t
 * @brief Define the application callback handler function signature
 *
 * @param port Device struct for the GPIO device.
 * @param cb Original struct gpio_callback owning this handler
 * @param pins Mask of pins that triggers the callback handler
 *
 * Note: cb pointer can be used to retrieve private data through
 * CONTAINER_OF() if original struct gpio_callback is stored in
 * another private structure.
 */
typedef void (*gpio_callback_handler_t)(const struct device* port,
                                        struct gpio_callback* cb,
                                        gpio_port_pins_t pins);

/**
 * @brief GPIO callback structure
 *
 * Used to register a callback in the driver instance callback list.
 * As many callbacks as needed can be added as long as each of them
 * are unique pointers of struct gpio_callback.
 * Beware such structure should not be allocated on stack.
 *
 * Note: To help setting it, see gpio_init_callback() below
 */
struct gpio_callback {
	/** This is meant to be used in the driver and the user should not
	 * mess with it (see drivers/gpio/gpio_utils.h)
	 */
	sys_snode_t node;

	/** Actual callback function being called when relevant. */
	gpio_callback_handler_t handler;

	/** A mask of pins the callback is interested in, if 0 the callback
	 * will never be called. Such pin_mask can be modified whenever
	 * necessary by the owner, and thus will affect the handler being
	 * called or not. The selected pins must be configured to trigger
	 * an interrupt.
	 */
	gpio_port_pins_t pin_mask;
};

/**
 * @cond INTERNAL_HIDDEN
 *
 * For internal use only, skip these in public documentation.
 */

/* Used by driver api function pin_interrupt_configure, these are defined
 * in terms of the public flags so we can just mask and pass them
 * through to the driver api
 */
enum gpio_int_mode {
	GPIO_INT_MODE_DISABLED = GPIO_INT_DISABLE,
	GPIO_INT_MODE_LEVEL = GPIO_INT_ENABLE,
	GPIO_INT_MODE_EDGE = GPIO_INT_ENABLE | GPIO_INT_EDGE,
};

enum gpio_int_trig {
	/* Trigger detection when input state is (or transitions to)
	 * physical low. (Edge Failing or Active Low) */
	GPIO_INT_TRIG_LOW = GPIO_INT_LOW_0,
	/* Trigger detection when input state is (or transitions to)
	 * physical high. (Edge Rising or Active High) */
	GPIO_INT_TRIG_HIGH = GPIO_INT_HIGH_1,
	/* Trigger detection on pin rising or falling edge. */
	GPIO_INT_TRIG_BOTH = GPIO_INT_LOW_0 | GPIO_INT_HIGH_1,
};

__subsystem struct gpio_driver_api {
	int (*pin_configure)(const struct device *port, gpio_pin_t pin,
			     gpio_flags_t flags);
#ifdef CONFIG_GPIO_GET_CONFIG
	int (*pin_get_config)(const struct device *port, gpio_pin_t pin,
			      gpio_flags_t *flags);
#endif
	int (*port_get_raw)(const struct device *port,
			    gpio_port_value_t *value);
	int (*port_set_masked_raw)(const struct device *port,
				   gpio_port_pins_t mask,
				   gpio_port_value_t value);
	int (*port_set_bits_raw)(const struct device *port,
				 gpio_port_pins_t pins);
	int (*port_clear_bits_raw)(const struct device *port,
				   gpio_port_pins_t pins);
	int (*port_toggle_bits)(const struct device *port,
				gpio_port_pins_t pins);
	int (*pin_interrupt_configure)(const struct device *port,
				       gpio_pin_t pin,
				       enum gpio_int_mode, enum gpio_int_trig);
	int (*manage_callback)(const struct device *port,
			       struct gpio_callback *cb,
			       bool set);
	uint32_t (*get_pending_int)(const struct device *dev);
#ifdef CONFIG_GPIO_GET_DIRECTION
	int (*port_get_direction)(const struct device *port, gpio_port_pins_t map,
				  gpio_port_pins_t *inputs, gpio_port_pins_t *outputs);
#endif /* CONFIG_GPIO_GET_DIRECTION */
};

/**
 * @endcond
 */

/**
 * @brief Validate that GPIO port is ready.
 *
 * @param spec GPIO specification from devicetree
 *
 * @retval true if the GPIO spec is ready for use.
 * @retval false if the GPIO spec is not ready for use.
 */
static inline bool gpio_is_ready_dt(const struct gpio_dt_spec *spec)
{
	/* Validate port is ready */
	return device_is_ready(spec->port);
}

/**
 * @brief Configure pin interrupt.
 *
 * @note This function can also be used to configure interrupts on pins
 *       not controlled directly by the GPIO module. That is, pins which are
 *       routed to other modules such as I2C, SPI, UART.
 *
 * @param port Pointer to device structure for the driver instance.
 * @param pin Pin number.
 * @param flags Interrupt configuration flags as defined by GPIO_INT_*.
 *
 * @retval 0 If successful.
 * @retval -ENOTSUP If any of the configuration options is not supported
 *                  (unless otherwise directed by flag documentation).
 * @retval -EINVAL  Invalid argument.
 * @retval -EBUSY   Interrupt line required to configure pin interrupt is
 *                  already in use.
 * @retval -EIO I/O error when accessing an external GPIO chip.
 * @retval -EWOULDBLOCK if operation would block.
 */
__syscall int gpio_pin_interrupt_configure(const struct device* port,
                                           gpio_pin_t pin,
                                           gpio_flags_t flags);

static inline int z_impl_gpio_pin_interrupt_configure(const struct device *port,
						      gpio_pin_t pin,
						      gpio_flags_t flags)
{
	const struct gpio_driver_api *api =
		(const struct gpio_driver_api *)port->api;
	__unused const struct gpio_driver_config *const cfg =
		(const struct gpio_driver_config *)port->config;
	const struct gpio_driver_data *const data =
		(const struct gpio_driver_data *)port->data;
	enum gpio_int_trig trig;
	enum gpio_int_mode mode;

    __ASSERT((flags & (GPIO_INT_DISABLE | GPIO_INT_ENABLE)) != (GPIO_INT_DISABLE | GPIO_INT_ENABLE),
             "Cannot both enable and disable interrupts");

    __ASSERT((flags & (GPIO_INT_DISABLE | GPIO_INT_ENABLE)) != 0U,
             "Must either enable or disable interrupts");

    __ASSERT(((flags & GPIO_INT_ENABLE) == 0) ||
             ((flags & GPIO_INT_EDGE)   != 0) ||
             ((flags & (GPIO_INT_LOW_0 | GPIO_INT_HIGH_1)) != (GPIO_INT_LOW_0 | GPIO_INT_HIGH_1)),
             "Only one of GPIO_INT_LOW_0, GPIO_INT_HIGH_1 can be "
             "enabled for a level interrupt.");

    __ASSERT(((flags & GPIO_INT_ENABLE) == 0) ||
             ((flags & (GPIO_INT_LOW_0 | GPIO_INT_HIGH_1)) != 0),
             "At least one of GPIO_INT_LOW_0, GPIO_INT_HIGH_1 has to be "
             "enabled.");

	__ASSERT((cfg->port_pin_mask & (gpio_port_pins_t)BIT(pin)) != 0U,
		 "Unsupported pin");

    if (((flags & GPIO_INT_LEVELS_LOGICAL) != 0) &&
        ((data->invert & (gpio_port_pins_t)BIT(pin)) != 0)) {
        /* Invert signal bits */
        flags ^= (GPIO_INT_LOW_0 | GPIO_INT_HIGH_1);
    }

    trig = (enum gpio_int_trig)(flags & (GPIO_INT_LOW_0 | GPIO_INT_HIGH_1));
    mode = (enum gpio_int_mode)(flags & (GPIO_INT_EDGE  | GPIO_INT_DISABLE | GPIO_INT_ENABLE));

    return (api->pin_interrupt_configure(port, pin, mode, trig));
}

/**
 * @brief Configure pin interrupts from a @p gpio_dt_spec.
 *
 * This is equivalent to:
 *
 *     gpio_pin_interrupt_configure(spec->port, spec->pin, flags);
 *
 * The <tt>spec->dt_flags</tt> value is not used.
 *
 * @param spec GPIO specification from devicetree
 * @param flags interrupt configuration flags
 * @return a value from gpio_pin_interrupt_configure()
 */
static inline int gpio_pin_interrupt_configure_dt(const struct gpio_dt_spec* spec,
                                                  gpio_flags_t flags) {
    return gpio_pin_interrupt_configure(spec->port, spec->pin, flags);
}

/**
 * @brief Configure a single pin.
 *
 * @param port Pointer to device structure for the driver instance.
 * @param pin Pin number to configure.
 * @param flags Flags for pin configuration: 'GPIO input/output configuration
 *        flags', 'GPIO pin drive flags', 'GPIO pin bias flags'.
 *
 * @retval 0 If successful.
 * @retval -ENOTSUP if any of the configuration options is not supported
 *                  (unless otherwise directed by flag documentation).
 * @retval -EINVAL Invalid argument.
 * @retval -EIO I/O error when accessing an external GPIO chip.
 * @retval -EWOULDBLOCK if operation would block.
 */
__syscall int gpio_pin_configure(const struct device* port, gpio_pin_t pin, gpio_flags_t flags);

static inline int z_impl_gpio_pin_configure(const struct device *port,
					    gpio_pin_t pin,
					    gpio_flags_t flags)
{
    const struct gpio_driver_api* api = (const struct gpio_driver_api*)port->api;
    __unused const struct gpio_driver_config* const cfg = (const struct gpio_driver_config*)port->config;
    struct gpio_driver_data* data = (struct gpio_driver_data*)port->data;

    __ASSERT((flags & GPIO_INT_MASK) == 0,
             "Interrupt flags are not supported");

    __ASSERT((flags & (GPIO_PULL_UP | GPIO_PULL_DOWN)) != (GPIO_PULL_UP | GPIO_PULL_DOWN),
             "Pull Up and Pull Down should not be enabled simultaneously");

<<<<<<< HEAD
	__ASSERT(!((flags & GPIO_INPUT) && !(flags & GPIO_OUTPUT) && (flags & GPIO_SINGLE_ENDED)),
		 "Input cannot be enabled for 'Open Drain', 'Open Source' modes without Output");
=======
    __ASSERT((flags & GPIO_OUTPUT) != 0 || (flags & GPIO_SINGLE_ENDED) == 0,
             "Output needs to be enabled for 'Open Drain', 'Open Source' "
             "mode to be supported");
>>>>>>> 2bc9ed69

    __ASSERT_NO_MSG((flags & GPIO_SINGLE_ENDED) != 0 || (flags & GPIO_LINE_OPEN_DRAIN) == 0);

    __ASSERT((flags & (GPIO_OUTPUT_INIT_LOW | GPIO_OUTPUT_INIT_HIGH)) == 0 || (flags & GPIO_OUTPUT) != 0,
             "Output needs to be enabled to be initialized low or high");

    __ASSERT((flags & (GPIO_OUTPUT_INIT_LOW | GPIO_OUTPUT_INIT_HIGH)) !=
             (GPIO_OUTPUT_INIT_LOW | GPIO_OUTPUT_INIT_HIGH),
             "Output cannot be initialized low and high");

    if (((flags & GPIO_OUTPUT_INIT_LOGICAL) != 0) &&
        ((flags & (GPIO_OUTPUT_INIT_LOW | GPIO_OUTPUT_INIT_HIGH)) != 0) &&
        ((flags & GPIO_ACTIVE_LOW) != 0)) {
        flags ^= GPIO_OUTPUT_INIT_LOW | GPIO_OUTPUT_INIT_HIGH;
    }

    flags &= ~GPIO_OUTPUT_INIT_LOGICAL;

    __ASSERT((cfg->port_pin_mask & (gpio_port_pins_t)BIT(pin)) != 0U, "Unsupported pin");

    if ((flags & GPIO_ACTIVE_LOW) != 0) {
        data->invert |= (gpio_port_pins_t)BIT(pin);
    }
    else {
        data->invert &= ~(gpio_port_pins_t)BIT(pin);
    }

    return (api->pin_configure(port, pin, flags));
}

/**
 * @brief Configure a single pin from a @p gpio_dt_spec and some extra flags.
 *
 * This is equivalent to:
 *
 *     gpio_pin_configure(spec->port, spec->pin, spec->dt_flags | extra_flags);
 *
 * @param spec GPIO specification from devicetree
 * @param extra_flags additional flags
 * @return a value from gpio_pin_configure()
 */
static inline int gpio_pin_configure_dt(const struct gpio_dt_spec* spec,
                                        gpio_flags_t extra_flags) {
    return gpio_pin_configure(spec->port, spec->pin, spec->dt_flags | extra_flags);
}

/*
 * @brief Get direction of select pins in a port.
 *
 * Retrieve direction of each pin specified in @p map.
 *
 * If @p inputs or @p outputs is NULL, then this function does not get the
 * respective input or output direction information.
 *
 * @param port Pointer to the device structure for the driver instance.
 * @param map Bitmap of pin directions to query.
 * @param inputs Pointer to a variable where input directions will be stored.
 * @param outputs Pointer to a variable where output directions will be stored.
 *
 * @retval 0 If successful.
 * @retval -ENOSYS if the underlying driver does not support this call.
 * @retval -EIO I/O error when accessing an external GPIO chip.
 * @retval -EWOULDBLOCK if operation would block.
 */
__syscall int gpio_port_get_direction(const struct device* port, gpio_port_pins_t map,
                                      gpio_port_pins_t* inputs, gpio_port_pins_t* outputs);

#ifdef CONFIG_GPIO_GET_DIRECTION
static inline int z_impl_gpio_port_get_direction(const struct device* port, gpio_port_pins_t map,
                                                 gpio_port_pins_t* inputs,
                                                 gpio_port_pins_t* outputs) {
    const struct gpio_driver_api* api = (const struct gpio_driver_api*)port->api;

    if (api->port_get_direction == NULL) {
        return (-ENOSYS);
    }

    return (api->port_get_direction(port, map, inputs, outputs));
}
#endif /* CONFIG_GPIO_GET_DIRECTION */

/**
 * @brief Check if @p pin is configured for input
 *
 * @param port Pointer to device structure for the driver instance.
 * @param pin Pin number to query the direction of
 *
 * @retval 1 if @p pin is configured as @ref GPIO_INPUT.
 * @retval 0 if @p pin is not configured as @ref GPIO_INPUT.
 * @retval -ENOSYS if the underlying driver does not support this call.
 * @retval -EIO I/O error when accessing an external GPIO chip.
 * @retval -EWOULDBLOCK if operation would block.
 */
static inline int gpio_pin_is_input(const struct device* port, gpio_pin_t pin) {
	int rv;
	gpio_port_pins_t pins;
	__unused const struct gpio_driver_config* cfg = (const struct gpio_driver_config*)port->config;

	__ASSERT((cfg->port_pin_mask & (gpio_port_pins_t)BIT(pin)) != 0U, "Unsupported pin");

	rv = gpio_port_get_direction(port, BIT(pin), &pins, NULL);
	if (rv < 0) {
		return rv;
	}

	return (int)!!((gpio_port_pins_t)BIT(pin) & pins);
}

/**
 * @brief Check if @p pin is configured for output
 *
 * @param port Pointer to device structure for the driver instance.
 * @param pin Pin number to query the direction of
 *
 * @retval 1 if @p pin is configured as @ref GPIO_OUTPUT.
 * @retval 0 if @p pin is not configured as @ref GPIO_OUTPUT.
 * @retval -ENOSYS if the underlying driver does not support this call.
 * @retval -EIO I/O error when accessing an external GPIO chip.
 * @retval -EWOULDBLOCK if operation would block.
 */
static inline int gpio_pin_is_output(const struct device* port, gpio_pin_t pin) {
	int rv;
	gpio_port_pins_t pins;
	__unused const struct gpio_driver_config* cfg = (const struct gpio_driver_config*)port->config;

	__ASSERT((cfg->port_pin_mask & (gpio_port_pins_t)BIT(pin)) != 0U, "Unsupported pin");

	rv = gpio_port_get_direction(port, BIT(pin), NULL, &pins);
	if (rv < 0) {
		return rv;
	}

	return (int)!!((gpio_port_pins_t)BIT(pin) & pins);
}

/**
 * @brief Get a configuration of a single pin.
 *
 * @param port Pointer to device structure for the driver instance.
 * @param pin Pin number which configuration is get.
 * @param flags Pointer to variable in which the current configuration will
 *              be stored if function is successful.
 *
 * @retval 0 If successful.
 * @retval -ENOSYS if getting current pin configuration is not implemented
 *                  by the driver.
 * @retval -EINVAL Invalid argument.
 * @retval -EIO I/O error when accessing an external GPIO chip.
 * @retval -EWOULDBLOCK if operation would block.
 */
__syscall int gpio_pin_get_config(const struct device *port, gpio_pin_t pin,
				  gpio_flags_t *flags);

#ifdef CONFIG_GPIO_GET_CONFIG
static inline int z_impl_gpio_pin_get_config(const struct device *port,
					     gpio_pin_t pin,
					     gpio_flags_t *flags)
{
	const struct gpio_driver_api *api =
		(const struct gpio_driver_api *)port->api;

	if (api->pin_get_config == NULL)
		return -ENOSYS;

	return api->pin_get_config(port, pin, flags);
}
#endif

/**
 * @brief Get a configuration of a single pin from a @p gpio_dt_spec.
 *
 * This is equivalent to:
 *
 *     gpio_pin_get_config(spec->port, spec->pin, flags);
 *
 * @param spec GPIO specification from devicetree
 * @param flags Pointer to variable in which the current configuration will
 *              be stored if function is successful.
 * @return a value from gpio_pin_configure()
 */
static inline int gpio_pin_get_config_dt(const struct gpio_dt_spec *spec,
                                         gpio_flags_t* flags) {
    return gpio_pin_get_config(spec->port, spec->pin, flags);
}

/**
 * @brief Get physical level of all input pins in a port.
 *
 * A low physical level on the pin will be interpreted as value 0. A high
 * physical level will be interpreted as value 1. This function ignores
 * GPIO_ACTIVE_LOW flag.
 *
 * Value of a pin with index n will be represented by bit n in the returned
 * port value.
 *
 * @param port Pointer to the device structure for the driver instance.
 * @param value Pointer to a variable where pin values will be stored.
 *
 * @retval 0 If successful.
 * @retval -EIO I/O error when accessing an external GPIO chip.
 * @retval -EWOULDBLOCK if operation would block.
 */
__syscall int gpio_port_get_raw(const struct device* port, gpio_port_value_t* value);

static inline int z_impl_gpio_port_get_raw(const struct device* port, gpio_port_value_t* value) {
    const struct gpio_driver_api* api = (const struct gpio_driver_api*)port->api;

    return (api->port_get_raw(port, value));
}

/**
 * @brief Get logical level of all input pins in a port.
 *
 * Get logical level of an input pin taking into account GPIO_ACTIVE_LOW flag.
 * If pin is configured as Active High, a low physical level will be interpreted
 * as logical value 0. If pin is configured as Active Low, a low physical level
 * will be interpreted as logical value 1.
 *
 * Value of a pin with index n will be represented by bit n in the returned
 * port value.
 *
 * @param port Pointer to the device structure for the driver instance.
 * @param value Pointer to a variable where pin values will be stored.
 *
 * @retval 0 If successful.
 * @retval -EIO I/O error when accessing an external GPIO chip.
 * @retval -EWOULDBLOCK if operation would block.
 */
static inline int gpio_port_get(const struct device* port, gpio_port_value_t* value) {
    const struct gpio_driver_data* const data = (const struct gpio_driver_data*)port->data;
    int ret;

    ret = gpio_port_get_raw(port, value);
    if (ret == 0) {
        *value ^= data->invert;
    }

    return (ret);
}

/**
 * @brief Set physical level of output pins in a port.
 *
 * Writing value 0 to the pin will set it to a low physical level. Writing
 * value 1 will set it to a high physical level. This function ignores
 * GPIO_ACTIVE_LOW flag.
 *
 * Pin with index n is represented by bit n in mask and value parameter.
 *
 * @param port Pointer to the device structure for the driver instance.
 * @param mask Mask indicating which pins will be modified.
 * @param value Value assigned to the output pins.
 *
 * @retval 0 If successful.
 * @retval -EIO I/O error when accessing an external GPIO chip.
 * @retval -EWOULDBLOCK if operation would block.
 */
__syscall int gpio_port_set_masked_raw(const struct device* port,
                                       gpio_port_pins_t mask,
                                       gpio_port_value_t value);

static inline int z_impl_gpio_port_set_masked_raw(const struct device* port,
                                                  gpio_port_pins_t mask,
                                                  gpio_port_value_t value) {
    const struct gpio_driver_api* api = (const struct gpio_driver_api*)port->api;

    return (api->port_set_masked_raw(port, mask, value));
}

/**
 * @brief Set logical level of output pins in a port.
 *
 * Set logical level of an output pin taking into account GPIO_ACTIVE_LOW flag.
 * Value 0 sets the pin in logical 0 / inactive state. Value 1 sets the pin in
 * logical 1 / active state. If pin is configured as Active High, the default,
 * setting it in inactive state will force the pin to a low physical level. If
 * pin is configured as Active Low, setting it in inactive state will force the
 * pin to a high physical level.
 *
 * Pin with index n is represented by bit n in mask and value parameter.
 *
 * @param port Pointer to the device structure for the driver instance.
 * @param mask Mask indicating which pins will be modified.
 * @param value Value assigned to the output pins.
 *
 * @retval 0 If successful.
 * @retval -EIO I/O error when accessing an external GPIO chip.
 * @retval -EWOULDBLOCK if operation would block.
 */
static inline int gpio_port_set_masked(const struct device* port,
                                       gpio_port_pins_t mask,
                                       gpio_port_value_t value) {
    const struct gpio_driver_data* const data = (const struct gpio_driver_data*)port->data;

    value ^= data->invert;

    return gpio_port_set_masked_raw(port, mask, value);
}

/**
 * @brief Set physical level of selected output pins to high.
 *
 * @param port Pointer to the device structure for the driver instance.
 * @param pins Value indicating which pins will be modified.
 *
 * @retval 0 If successful.
 * @retval -EIO I/O error when accessing an external GPIO chip.
 * @retval -EWOULDBLOCK if operation would block.
 */
__syscall int gpio_port_set_bits_raw(const struct device* port, gpio_port_pins_t pins);

static inline int z_impl_gpio_port_set_bits_raw(const struct device* port,
                                                gpio_port_pins_t pins) {
    const struct gpio_driver_api* api = (const struct gpio_driver_api*)port->api;

    return api->port_set_bits_raw(port, pins);
}

/**
 * @brief Set logical level of selected output pins to active.
 *
 * @param port Pointer to the device structure for the driver instance.
 * @param pins Value indicating which pins will be modified.
 *
 * @retval 0 If successful.
 * @retval -EIO I/O error when accessing an external GPIO chip.
 * @retval -EWOULDBLOCK if operation would block.
 */
static inline int gpio_port_set_bits(const struct device* port,
                                     gpio_port_pins_t pins) {
    return gpio_port_set_masked(port, pins, pins);
}

/**
 * @brief Set physical level of selected output pins to low.
 *
 * @param port Pointer to the device structure for the driver instance.
 * @param pins Value indicating which pins will be modified.
 *
 * @retval 0 If successful.
 * @retval -EIO I/O error when accessing an external GPIO chip.
 * @retval -EWOULDBLOCK if operation would block.
 */
__syscall int gpio_port_clear_bits_raw(const struct device* port, gpio_port_pins_t pins);

static inline int z_impl_gpio_port_clear_bits_raw(const struct device* port,
                                                  gpio_port_pins_t pins) {
    const struct gpio_driver_api* api = (const struct gpio_driver_api*)port->api;

    return api->port_clear_bits_raw(port, pins);
}

/**
 * @brief Set logical level of selected output pins to inactive.
 *
 * @param port Pointer to the device structure for the driver instance.
 * @param pins Value indicating which pins will be modified.
 *
 * @retval 0 If successful.
 * @retval -EIO I/O error when accessing an external GPIO chip.
 * @retval -EWOULDBLOCK if operation would block.
 */
static inline int gpio_port_clear_bits(const struct device* port,
                                       gpio_port_pins_t pins) {
    return gpio_port_set_masked(port, pins, 0);
}

/**
 * @brief Toggle level of selected output pins.
 *
 * @param port Pointer to the device structure for the driver instance.
 * @param pins Value indicating which pins will be modified.
 *
 * @retval 0 If successful.
 * @retval -EIO I/O error when accessing an external GPIO chip.
 * @retval -EWOULDBLOCK if operation would block.
 */
__syscall int gpio_port_toggle_bits(const struct device* port, gpio_port_pins_t pins);

static inline int z_impl_gpio_port_toggle_bits(const struct device* port,
                                               gpio_port_pins_t pins) {
    const struct gpio_driver_api* api = (const struct gpio_driver_api*)port->api;

    return api->port_toggle_bits(port, pins);
}

/**
 * @brief Set physical level of selected output pins.
 *
 * @param port Pointer to the device structure for the driver instance.
 * @param set_pins Value indicating which pins will be set to high.
 * @param clear_pins Value indicating which pins will be set to low.
 *
 * @retval 0 If successful.
 * @retval -EIO I/O error when accessing an external GPIO chip.
 * @retval -EWOULDBLOCK if operation would block.
 */
static inline int gpio_port_set_clr_bits_raw(const struct device* port,
                                             gpio_port_pins_t set_pins,
                                             gpio_port_pins_t clear_pins) {
    __ASSERT((set_pins & clear_pins) == 0, "Set and Clear pins overlap");

    return gpio_port_set_masked_raw(port, set_pins | clear_pins, set_pins);
}

/**
 * @brief Set logical level of selected output pins.
 *
 * @param port Pointer to the device structure for the driver instance.
 * @param set_pins Value indicating which pins will be set to active.
 * @param clear_pins Value indicating which pins will be set to inactive.
 *
 * @retval 0 If successful.
 * @retval -EIO I/O error when accessing an external GPIO chip.
 * @retval -EWOULDBLOCK if operation would block.
 */
static inline int gpio_port_set_clr_bits(const struct device* port,
                                         gpio_port_pins_t set_pins,
                                         gpio_port_pins_t clear_pins) {
    __ASSERT((set_pins & clear_pins) == 0, "Set and Clear pins overlap");

    return gpio_port_set_masked(port, set_pins | clear_pins, set_pins);
}

/**
 * @brief Get physical level of an input pin.
 *
 * A low physical level on the pin will be interpreted as value 0. A high
 * physical level will be interpreted as value 1. This function ignores
 * GPIO_ACTIVE_LOW flag.
 *
 * @param port Pointer to the device structure for the driver instance.
 * @param pin Pin number.
 *
 * @retval 1 If pin physical level is high.
 * @retval 0 If pin physical level is low.
 * @retval -EIO I/O error when accessing an external GPIO chip.
 * @retval -EWOULDBLOCK if operation would block.
 */
static inline int gpio_pin_get_raw(const struct device *port, gpio_pin_t pin)
{
	__unused const struct gpio_driver_config *const cfg =
		(const struct gpio_driver_config *)port->config;
	gpio_port_value_t value;
	int ret;

	__ASSERT((cfg->port_pin_mask & (gpio_port_pins_t)BIT(pin)) != 0U,
		 "Unsupported pin");

    ret = gpio_port_get_raw(port, &value);
    if (ret == 0) {
        ret = (value & (gpio_port_pins_t)BIT(pin)) != 0 ? 1 : 0;
    }

    return ret;
}

/**
 * @brief Get logical level of an input pin.
 *
 * Get logical level of an input pin taking into account GPIO_ACTIVE_LOW flag.
 * If pin is configured as Active High, a low physical level will be interpreted
 * as logical value 0. If pin is configured as Active Low, a low physical level
 * will be interpreted as logical value 1.
 *
 * Note: If pin is configured as Active High, the default, gpio_pin_get()
 *       function is equivalent to gpio_pin_get_raw().
 *
 * @param port Pointer to the device structure for the driver instance.
 * @param pin Pin number.
 *
 * @retval 1 If pin logical value is 1 / active.
 * @retval 0 If pin logical value is 0 / inactive.
 * @retval -EIO I/O error when accessing an external GPIO chip.
 * @retval -EWOULDBLOCK if operation would block.
 */
static inline int gpio_pin_get(const struct device* port, gpio_pin_t pin) {
    __unused const struct gpio_driver_config* const cfg = (const struct gpio_driver_config*)port->config;
    gpio_port_value_t value;
    int ret;

    __ASSERT((cfg->port_pin_mask & (gpio_port_pins_t)BIT(pin)) != 0U, "Unsupported pin");

    ret = gpio_port_get(port, &value);
    if (ret == 0) {
        ret = (value & (gpio_port_pins_t)BIT(pin)) != 0 ? 1 : 0;
    }

    return (ret);
}

/**
 * @brief Get logical level of an input pin from a @p gpio_dt_spec.
 *
 * This is equivalent to:
 *
 *     gpio_pin_get(spec->port, spec->pin);
 *
 * @param spec GPIO specification from devicetree
 * @return a value from gpio_pin_get()
 */
static inline int gpio_pin_get_dt(const struct gpio_dt_spec* spec) {
    return gpio_pin_get(spec->port, spec->pin);
}

/**
 * @brief Set physical level of an output pin.
 *
 * Writing value 0 to the pin will set it to a low physical level. Writing any
 * value other than 0 will set it to a high physical level. This function
 * ignores GPIO_ACTIVE_LOW flag.
 *
 * @param port Pointer to the device structure for the driver instance.
 * @param pin Pin number.
 * @param value Value assigned to the pin.
 *
 * @retval 0 If successful.
 * @retval -EIO I/O error when accessing an external GPIO chip.
 * @retval -EWOULDBLOCK if operation would block.
 */
static inline int gpio_pin_set_raw(const struct device* port, gpio_pin_t pin, int value) {
    __unused const struct gpio_driver_config* const cfg = (const struct gpio_driver_config*)port->config;
    int ret;

    __ASSERT((cfg->port_pin_mask & (gpio_port_pins_t)BIT(pin)) != 0U, "Unsupported pin");

    if (value != 0) {
        ret = gpio_port_set_bits_raw(port, (gpio_port_pins_t)BIT(pin));
    }
    else {
        ret = gpio_port_clear_bits_raw(port, (gpio_port_pins_t)BIT(pin));
    }

    return (ret);
}

/**
 * @brief Set logical level of an output pin.
 *
 * Set logical level of an output pin taking into account GPIO_ACTIVE_LOW flag.
 * Value 0 sets the pin in logical 0 / inactive state. Any value other than 0
 * sets the pin in logical 1 / active state. If pin is configured as Active
 * High, the default, setting it in inactive state will force the pin to a low
 * physical level. If pin is configured as Active Low, setting it in inactive
 * state will force the pin to a high physical level.
 *
 * Note: If pin is configured as Active High, gpio_pin_set() function is
 *       equivalent to gpio_pin_set_raw().
 *
 * @param port Pointer to the device structure for the driver instance.
 * @param pin Pin number.
 * @param value Value assigned to the pin.
 *
 * @retval 0 If successful.
 * @retval -EIO I/O error when accessing an external GPIO chip.
 * @retval -EWOULDBLOCK if operation would block.
 */
static inline int gpio_pin_set(const struct device* port, gpio_pin_t pin, int value) {
    __unused const struct gpio_driver_config* const cfg = (const struct gpio_driver_config*)port->config;
    const struct gpio_driver_data* const data = (const struct gpio_driver_data*)port->data;

    __ASSERT((cfg->port_pin_mask & (gpio_port_pins_t)BIT(pin)) != 0U, "Unsupported pin");

    if (data->invert & (gpio_port_pins_t)BIT(pin)) {
        value = (value != 0) ? 0 : 1;
    }

    return gpio_pin_set_raw(port, pin, value);
}

/**
 * @brief Set logical level of a output pin from a @p gpio_dt_spec.
 *
 * This is equivalent to:
 *
 *     gpio_pin_set(spec->port, spec->pin, value);
 *
 * @param spec GPIO specification from devicetree
 * @param value Value assigned to the pin.
 * @return a value from gpio_pin_set()
 */
static inline int gpio_pin_set_dt(const struct gpio_dt_spec* spec, int value) {
    return gpio_pin_set(spec->port, spec->pin, value);
}

/**
 * @brief Toggle pin level.
 *
 * @param port Pointer to the device structure for the driver instance.
 * @param pin Pin number.
 *
 * @retval 0 If successful.
 * @retval -EIO I/O error when accessing an external GPIO chip.
 * @retval -EWOULDBLOCK if operation would block.
 */
static inline int gpio_pin_toggle(const struct device* port, gpio_pin_t pin) {
	__unused const struct gpio_driver_config* const cfg =
		(const struct gpio_driver_config*)port->config;

	__ASSERT((cfg->port_pin_mask & (gpio_port_pins_t)BIT(pin)) != 0U,
		 "Unsupported pin");

    return gpio_port_toggle_bits(port, (gpio_port_pins_t)BIT(pin));
}

/**
 * @brief Toggle pin level from a @p gpio_dt_spec.
 *
 * This is equivalent to:
 *
 *     gpio_pin_toggle(spec->port, spec->pin);
 *
 * @param spec GPIO specification from devicetree
 * @return a value from gpio_pin_toggle()
 */
static inline int gpio_pin_toggle_dt(const struct gpio_dt_spec* spec) {
    return gpio_pin_toggle(spec->port, spec->pin);
}

/**
 * @brief Helper to initialize a struct gpio_callback properly
 * @param callback A valid Application's callback structure pointer.
 * @param handler A valid handler function pointer.
 * @param pin_mask A bit mask of relevant pins for the handler
 */
static inline void gpio_init_callback(struct gpio_callback* callback,
                                      gpio_callback_handler_t handler,
                                      gpio_port_pins_t pin_mask) {
    __ASSERT(callback, "Callback pointer should not be NULL");
    __ASSERT(handler, "Callback handler pointer should not be NULL");

    callback->handler  = handler;
    callback->pin_mask = pin_mask;
}

/**
 * @brief Add an application callback.
 * @param port Pointer to the device structure for the driver instance.
 * @param callback A valid Application's callback structure pointer.
 * @return 0 if successful, negative errno code on failure.
 *
 * @note Callbacks may be added to the device from within a callback
 * handler invocation, but whether they are invoked for the current
 * GPIO event is not specified.
 *
 * Note: enables to add as many callback as needed on the same port.
 */
static inline int gpio_add_callback(const struct device* port, struct gpio_callback* callback) {
    const struct gpio_driver_api* api = (const struct gpio_driver_api*)port->api;

    if (api->manage_callback == NULL) {
        return -ENOTSUP;
    }

    return api->manage_callback(port, callback, true);
}

/**
 * @brief Remove an application callback.
 * @param port Pointer to the device structure for the driver instance.
 * @param callback A valid application's callback structure pointer.
 * @return 0 if successful, negative errno code on failure.
 *
 * @warning It is explicitly permitted, within a callback handler, to
 * remove the registration for the callback that is running, i.e. @p
 * callback.  Attempts to remove other registrations on the same
 * device may result in undefined behavior, including failure to
 * invoke callbacks that remain registered and unintended invocation
 * of removed callbacks.
 *
 * Note: enables to remove as many callbacks as added through
 *       gpio_add_callback().
 */
static inline int gpio_remove_callback(const struct device* port, struct gpio_callback* callback) {
    const struct gpio_driver_api* api = (const struct gpio_driver_api*)port->api;

    if (api->manage_callback == NULL) {
        return -ENOTSUP;
    }

    return api->manage_callback(port, callback, false);
}

/**
 * @brief Function to get pending interrupts
 *
 * The purpose of this function is to return the interrupt
 * status register for the device.
 * This is especially useful when waking up from
 * low power states to check the wake up source.
 *
 * @param dev Pointer to the device structure for the driver instance.
 *
 * @retval status != 0 if at least one gpio interrupt is pending.
 * @retval 0 if no gpio interrupt is pending.
 */
__syscall int gpio_get_pending_int(const struct device* dev);

static inline int z_impl_gpio_get_pending_int(const struct device* dev) {
    const struct gpio_driver_api* api = (const struct gpio_driver_api*)dev->api;

    if (api->get_pending_int == NULL) {
        return -ENOTSUP;
    }

    return api->get_pending_int(dev);
}

/**
 * @}
 */

#ifdef __cplusplus
}
#endif

#include <syscalls/gpio.h>

#endif /* ZEPHYR_INCLUDE_DRIVERS_GPIO_H_ */<|MERGE_RESOLUTION|>--- conflicted
+++ resolved
@@ -463,9 +463,9 @@
  * CONTAINER_OF() if original struct gpio_callback is stored in
  * another private structure.
  */
-typedef void (*gpio_callback_handler_t)(const struct device* port,
-                                        struct gpio_callback* cb,
-                                        gpio_port_pins_t pins);
+typedef void (*gpio_callback_handler_t)(const struct device *port,
+					struct gpio_callback *cb,
+					gpio_port_pins_t pins);
 
 /**
  * @brief GPIO callback structure
@@ -591,9 +591,9 @@
  * @retval -EIO I/O error when accessing an external GPIO chip.
  * @retval -EWOULDBLOCK if operation would block.
  */
-__syscall int gpio_pin_interrupt_configure(const struct device* port,
-                                           gpio_pin_t pin,
-                                           gpio_flags_t flags);
+__syscall int gpio_pin_interrupt_configure(const struct device *port,
+					   gpio_pin_t pin,
+					   gpio_flags_t flags);
 
 static inline int z_impl_gpio_pin_interrupt_configure(const struct device *port,
 						      gpio_pin_t pin,
@@ -609,33 +609,33 @@
 	enum gpio_int_mode mode;
 
     __ASSERT((flags & (GPIO_INT_DISABLE | GPIO_INT_ENABLE)) != (GPIO_INT_DISABLE | GPIO_INT_ENABLE),
-             "Cannot both enable and disable interrupts");
-
-    __ASSERT((flags & (GPIO_INT_DISABLE | GPIO_INT_ENABLE)) != 0U,
-             "Must either enable or disable interrupts");
-
-    __ASSERT(((flags & GPIO_INT_ENABLE) == 0) ||
-             ((flags & GPIO_INT_EDGE)   != 0) ||
+		 "Cannot both enable and disable interrupts");
+
+	__ASSERT((flags & (GPIO_INT_DISABLE | GPIO_INT_ENABLE)) != 0U,
+		 "Must either enable or disable interrupts");
+
+	__ASSERT(((flags & GPIO_INT_ENABLE) == 0) ||
+		 ((flags & GPIO_INT_EDGE) != 0) ||
              ((flags & (GPIO_INT_LOW_0 | GPIO_INT_HIGH_1)) != (GPIO_INT_LOW_0 | GPIO_INT_HIGH_1)),
-             "Only one of GPIO_INT_LOW_0, GPIO_INT_HIGH_1 can be "
-             "enabled for a level interrupt.");
-
-    __ASSERT(((flags & GPIO_INT_ENABLE) == 0) ||
-             ((flags & (GPIO_INT_LOW_0 | GPIO_INT_HIGH_1)) != 0),
-             "At least one of GPIO_INT_LOW_0, GPIO_INT_HIGH_1 has to be "
-             "enabled.");
+		 "Only one of GPIO_INT_LOW_0, GPIO_INT_HIGH_1 can be "
+		 "enabled for a level interrupt.");
+
+	__ASSERT(((flags & GPIO_INT_ENABLE) == 0) ||
+		 ((flags & (GPIO_INT_LOW_0 | GPIO_INT_HIGH_1)) != 0),
+		 "At least one of GPIO_INT_LOW_0, GPIO_INT_HIGH_1 has to be "
+		 "enabled.");
 
 	__ASSERT((cfg->port_pin_mask & (gpio_port_pins_t)BIT(pin)) != 0U,
 		 "Unsupported pin");
 
-    if (((flags & GPIO_INT_LEVELS_LOGICAL) != 0) &&
-        ((data->invert & (gpio_port_pins_t)BIT(pin)) != 0)) {
-        /* Invert signal bits */
-        flags ^= (GPIO_INT_LOW_0 | GPIO_INT_HIGH_1);
-    }
-
-    trig = (enum gpio_int_trig)(flags & (GPIO_INT_LOW_0 | GPIO_INT_HIGH_1));
-    mode = (enum gpio_int_mode)(flags & (GPIO_INT_EDGE  | GPIO_INT_DISABLE | GPIO_INT_ENABLE));
+	if (((flags & GPIO_INT_LEVELS_LOGICAL) != 0) &&
+	    ((data->invert & (gpio_port_pins_t)BIT(pin)) != 0)) {
+		/* Invert signal bits */
+		flags ^= (GPIO_INT_LOW_0 | GPIO_INT_HIGH_1);
+	}
+
+	trig = (enum gpio_int_trig)(flags & (GPIO_INT_LOW_0 | GPIO_INT_HIGH_1));
+	mode = (enum gpio_int_mode)(flags & (GPIO_INT_EDGE | GPIO_INT_DISABLE | GPIO_INT_ENABLE));
 
     return (api->pin_interrupt_configure(port, pin, mode, trig));
 }
@@ -653,9 +653,9 @@
  * @param flags interrupt configuration flags
  * @return a value from gpio_pin_interrupt_configure()
  */
-static inline int gpio_pin_interrupt_configure_dt(const struct gpio_dt_spec* spec,
+static inline int gpio_pin_interrupt_configure_dt(const struct gpio_dt_spec *spec,
                                                   gpio_flags_t flags) {
-    return gpio_pin_interrupt_configure(spec->port, spec->pin, flags);
+	return gpio_pin_interrupt_configure(spec->port, spec->pin, flags);
 }
 
 /**
@@ -683,46 +683,40 @@
     __unused const struct gpio_driver_config* const cfg = (const struct gpio_driver_config*)port->config;
     struct gpio_driver_data* data = (struct gpio_driver_data*)port->data;
 
-    __ASSERT((flags & GPIO_INT_MASK) == 0,
-             "Interrupt flags are not supported");
+	__ASSERT((flags & GPIO_INT_MASK) == 0,
+		 "Interrupt flags are not supported");
 
     __ASSERT((flags & (GPIO_PULL_UP | GPIO_PULL_DOWN)) != (GPIO_PULL_UP | GPIO_PULL_DOWN),
-             "Pull Up and Pull Down should not be enabled simultaneously");
-
-<<<<<<< HEAD
+		 "Pull Up and Pull Down should not be enabled simultaneously");
+
 	__ASSERT(!((flags & GPIO_INPUT) && !(flags & GPIO_OUTPUT) && (flags & GPIO_SINGLE_ENDED)),
 		 "Input cannot be enabled for 'Open Drain', 'Open Source' modes without Output");
-=======
-    __ASSERT((flags & GPIO_OUTPUT) != 0 || (flags & GPIO_SINGLE_ENDED) == 0,
-             "Output needs to be enabled for 'Open Drain', 'Open Source' "
-             "mode to be supported");
->>>>>>> 2bc9ed69
 
     __ASSERT_NO_MSG((flags & GPIO_SINGLE_ENDED) != 0 || (flags & GPIO_LINE_OPEN_DRAIN) == 0);
 
     __ASSERT((flags & (GPIO_OUTPUT_INIT_LOW | GPIO_OUTPUT_INIT_HIGH)) == 0 || (flags & GPIO_OUTPUT) != 0,
-             "Output needs to be enabled to be initialized low or high");
+		 "Output needs to be enabled to be initialized low or high");
 
     __ASSERT((flags & (GPIO_OUTPUT_INIT_LOW | GPIO_OUTPUT_INIT_HIGH)) !=
              (GPIO_OUTPUT_INIT_LOW | GPIO_OUTPUT_INIT_HIGH),
-             "Output cannot be initialized low and high");
+		 "Output cannot be initialized low and high");
 
     if (((flags & GPIO_OUTPUT_INIT_LOGICAL) != 0) &&
         ((flags & (GPIO_OUTPUT_INIT_LOW | GPIO_OUTPUT_INIT_HIGH)) != 0) &&
         ((flags & GPIO_ACTIVE_LOW) != 0)) {
-        flags ^= GPIO_OUTPUT_INIT_LOW | GPIO_OUTPUT_INIT_HIGH;
-    }
-
-    flags &= ~GPIO_OUTPUT_INIT_LOGICAL;
+		flags ^= GPIO_OUTPUT_INIT_LOW | GPIO_OUTPUT_INIT_HIGH;
+	}
+
+	flags &= ~GPIO_OUTPUT_INIT_LOGICAL;
 
     __ASSERT((cfg->port_pin_mask & (gpio_port_pins_t)BIT(pin)) != 0U, "Unsupported pin");
 
-    if ((flags & GPIO_ACTIVE_LOW) != 0) {
-        data->invert |= (gpio_port_pins_t)BIT(pin);
+	if ((flags & GPIO_ACTIVE_LOW) != 0) {
+		data->invert |= (gpio_port_pins_t)BIT(pin);
     }
     else {
-        data->invert &= ~(gpio_port_pins_t)BIT(pin);
-    }
+		data->invert &= ~(gpio_port_pins_t)BIT(pin);
+	}
 
     return (api->pin_configure(port, pin, flags));
 }
@@ -738,7 +732,7 @@
  * @param extra_flags additional flags
  * @return a value from gpio_pin_configure()
  */
-static inline int gpio_pin_configure_dt(const struct gpio_dt_spec* spec,
+static inline int gpio_pin_configure_dt(const struct gpio_dt_spec *spec,
                                         gpio_flags_t extra_flags) {
     return gpio_pin_configure(spec->port, spec->pin, spec->dt_flags | extra_flags);
 }
@@ -761,18 +755,18 @@
  * @retval -EIO I/O error when accessing an external GPIO chip.
  * @retval -EWOULDBLOCK if operation would block.
  */
-__syscall int gpio_port_get_direction(const struct device* port, gpio_port_pins_t map,
-                                      gpio_port_pins_t* inputs, gpio_port_pins_t* outputs);
+__syscall int gpio_port_get_direction(const struct device *port, gpio_port_pins_t map,
+				      gpio_port_pins_t *inputs, gpio_port_pins_t *outputs);
 
 #ifdef CONFIG_GPIO_GET_DIRECTION
-static inline int z_impl_gpio_port_get_direction(const struct device* port, gpio_port_pins_t map,
-                                                 gpio_port_pins_t* inputs,
+static inline int z_impl_gpio_port_get_direction(const struct device *port, gpio_port_pins_t map,
+						 gpio_port_pins_t *inputs,
                                                  gpio_port_pins_t* outputs) {
-    const struct gpio_driver_api* api = (const struct gpio_driver_api*)port->api;
-
-    if (api->port_get_direction == NULL) {
+	const struct gpio_driver_api *api = (const struct gpio_driver_api *)port->api;
+
+	if (api->port_get_direction == NULL) {
         return (-ENOSYS);
-    }
+	}
 
     return (api->port_get_direction(port, map, inputs, outputs));
 }
@@ -879,7 +873,7 @@
  */
 static inline int gpio_pin_get_config_dt(const struct gpio_dt_spec *spec,
                                          gpio_flags_t* flags) {
-    return gpio_pin_get_config(spec->port, spec->pin, flags);
+	return gpio_pin_get_config(spec->port, spec->pin, flags);
 }
 
 /**
@@ -927,12 +921,12 @@
  */
 static inline int gpio_port_get(const struct device* port, gpio_port_value_t* value) {
     const struct gpio_driver_data* const data = (const struct gpio_driver_data*)port->data;
-    int ret;
-
-    ret = gpio_port_get_raw(port, value);
-    if (ret == 0) {
-        *value ^= data->invert;
-    }
+	int ret;
+
+	ret = gpio_port_get_raw(port, value);
+	if (ret == 0) {
+		*value ^= data->invert;
+	}
 
     return (ret);
 }
@@ -954,12 +948,12 @@
  * @retval -EIO I/O error when accessing an external GPIO chip.
  * @retval -EWOULDBLOCK if operation would block.
  */
-__syscall int gpio_port_set_masked_raw(const struct device* port,
-                                       gpio_port_pins_t mask,
-                                       gpio_port_value_t value);
-
-static inline int z_impl_gpio_port_set_masked_raw(const struct device* port,
-                                                  gpio_port_pins_t mask,
+__syscall int gpio_port_set_masked_raw(const struct device *port,
+				       gpio_port_pins_t mask,
+				       gpio_port_value_t value);
+
+static inline int z_impl_gpio_port_set_masked_raw(const struct device *port,
+						  gpio_port_pins_t mask,
                                                   gpio_port_value_t value) {
     const struct gpio_driver_api* api = (const struct gpio_driver_api*)port->api;
 
@@ -986,14 +980,14 @@
  * @retval -EIO I/O error when accessing an external GPIO chip.
  * @retval -EWOULDBLOCK if operation would block.
  */
-static inline int gpio_port_set_masked(const struct device* port,
-                                       gpio_port_pins_t mask,
+static inline int gpio_port_set_masked(const struct device *port,
+				       gpio_port_pins_t mask,
                                        gpio_port_value_t value) {
     const struct gpio_driver_data* const data = (const struct gpio_driver_data*)port->data;
 
-    value ^= data->invert;
-
-    return gpio_port_set_masked_raw(port, mask, value);
+	value ^= data->invert;
+
+	return gpio_port_set_masked_raw(port, mask, value);
 }
 
 /**
@@ -1008,11 +1002,11 @@
  */
 __syscall int gpio_port_set_bits_raw(const struct device* port, gpio_port_pins_t pins);
 
-static inline int z_impl_gpio_port_set_bits_raw(const struct device* port,
+static inline int z_impl_gpio_port_set_bits_raw(const struct device *port,
                                                 gpio_port_pins_t pins) {
     const struct gpio_driver_api* api = (const struct gpio_driver_api*)port->api;
 
-    return api->port_set_bits_raw(port, pins);
+	return api->port_set_bits_raw(port, pins);
 }
 
 /**
@@ -1025,9 +1019,9 @@
  * @retval -EIO I/O error when accessing an external GPIO chip.
  * @retval -EWOULDBLOCK if operation would block.
  */
-static inline int gpio_port_set_bits(const struct device* port,
+static inline int gpio_port_set_bits(const struct device *port,
                                      gpio_port_pins_t pins) {
-    return gpio_port_set_masked(port, pins, pins);
+	return gpio_port_set_masked(port, pins, pins);
 }
 
 /**
@@ -1042,11 +1036,11 @@
  */
 __syscall int gpio_port_clear_bits_raw(const struct device* port, gpio_port_pins_t pins);
 
-static inline int z_impl_gpio_port_clear_bits_raw(const struct device* port,
+static inline int z_impl_gpio_port_clear_bits_raw(const struct device *port,
                                                   gpio_port_pins_t pins) {
     const struct gpio_driver_api* api = (const struct gpio_driver_api*)port->api;
 
-    return api->port_clear_bits_raw(port, pins);
+	return api->port_clear_bits_raw(port, pins);
 }
 
 /**
@@ -1059,9 +1053,9 @@
  * @retval -EIO I/O error when accessing an external GPIO chip.
  * @retval -EWOULDBLOCK if operation would block.
  */
-static inline int gpio_port_clear_bits(const struct device* port,
+static inline int gpio_port_clear_bits(const struct device *port,
                                        gpio_port_pins_t pins) {
-    return gpio_port_set_masked(port, pins, 0);
+	return gpio_port_set_masked(port, pins, 0);
 }
 
 /**
@@ -1076,11 +1070,11 @@
  */
 __syscall int gpio_port_toggle_bits(const struct device* port, gpio_port_pins_t pins);
 
-static inline int z_impl_gpio_port_toggle_bits(const struct device* port,
+static inline int z_impl_gpio_port_toggle_bits(const struct device *port,
                                                gpio_port_pins_t pins) {
     const struct gpio_driver_api* api = (const struct gpio_driver_api*)port->api;
 
-    return api->port_toggle_bits(port, pins);
+	return api->port_toggle_bits(port, pins);
 }
 
 /**
@@ -1094,12 +1088,12 @@
  * @retval -EIO I/O error when accessing an external GPIO chip.
  * @retval -EWOULDBLOCK if operation would block.
  */
-static inline int gpio_port_set_clr_bits_raw(const struct device* port,
-                                             gpio_port_pins_t set_pins,
+static inline int gpio_port_set_clr_bits_raw(const struct device *port,
+					     gpio_port_pins_t set_pins,
                                              gpio_port_pins_t clear_pins) {
-    __ASSERT((set_pins & clear_pins) == 0, "Set and Clear pins overlap");
-
-    return gpio_port_set_masked_raw(port, set_pins | clear_pins, set_pins);
+	__ASSERT((set_pins & clear_pins) == 0, "Set and Clear pins overlap");
+
+	return gpio_port_set_masked_raw(port, set_pins | clear_pins, set_pins);
 }
 
 /**
@@ -1113,12 +1107,12 @@
  * @retval -EIO I/O error when accessing an external GPIO chip.
  * @retval -EWOULDBLOCK if operation would block.
  */
-static inline int gpio_port_set_clr_bits(const struct device* port,
-                                         gpio_port_pins_t set_pins,
+static inline int gpio_port_set_clr_bits(const struct device *port,
+					 gpio_port_pins_t set_pins,
                                          gpio_port_pins_t clear_pins) {
-    __ASSERT((set_pins & clear_pins) == 0, "Set and Clear pins overlap");
-
-    return gpio_port_set_masked(port, set_pins | clear_pins, set_pins);
+	__ASSERT((set_pins & clear_pins) == 0, "Set and Clear pins overlap");
+
+	return gpio_port_set_masked(port, set_pins | clear_pins, set_pins);
 }
 
 /**
@@ -1146,12 +1140,12 @@
 	__ASSERT((cfg->port_pin_mask & (gpio_port_pins_t)BIT(pin)) != 0U,
 		 "Unsupported pin");
 
-    ret = gpio_port_get_raw(port, &value);
-    if (ret == 0) {
-        ret = (value & (gpio_port_pins_t)BIT(pin)) != 0 ? 1 : 0;
-    }
-
-    return ret;
+	ret = gpio_port_get_raw(port, &value);
+	if (ret == 0) {
+		ret = (value & (gpio_port_pins_t)BIT(pin)) != 0 ? 1 : 0;
+	}
+
+	return ret;
 }
 
 /**
@@ -1175,15 +1169,15 @@
  */
 static inline int gpio_pin_get(const struct device* port, gpio_pin_t pin) {
     __unused const struct gpio_driver_config* const cfg = (const struct gpio_driver_config*)port->config;
-    gpio_port_value_t value;
-    int ret;
+	gpio_port_value_t value;
+	int ret;
 
     __ASSERT((cfg->port_pin_mask & (gpio_port_pins_t)BIT(pin)) != 0U, "Unsupported pin");
 
-    ret = gpio_port_get(port, &value);
-    if (ret == 0) {
-        ret = (value & (gpio_port_pins_t)BIT(pin)) != 0 ? 1 : 0;
-    }
+	ret = gpio_port_get(port, &value);
+	if (ret == 0) {
+		ret = (value & (gpio_port_pins_t)BIT(pin)) != 0 ? 1 : 0;
+	}
 
     return (ret);
 }
@@ -1199,7 +1193,7 @@
  * @return a value from gpio_pin_get()
  */
 static inline int gpio_pin_get_dt(const struct gpio_dt_spec* spec) {
-    return gpio_pin_get(spec->port, spec->pin);
+	return gpio_pin_get(spec->port, spec->pin);
 }
 
 /**
@@ -1219,16 +1213,16 @@
  */
 static inline int gpio_pin_set_raw(const struct device* port, gpio_pin_t pin, int value) {
     __unused const struct gpio_driver_config* const cfg = (const struct gpio_driver_config*)port->config;
-    int ret;
+	int ret;
 
     __ASSERT((cfg->port_pin_mask & (gpio_port_pins_t)BIT(pin)) != 0U, "Unsupported pin");
 
-    if (value != 0) {
-        ret = gpio_port_set_bits_raw(port, (gpio_port_pins_t)BIT(pin));
+	if (value != 0)	{
+		ret = gpio_port_set_bits_raw(port, (gpio_port_pins_t)BIT(pin));
     }
     else {
-        ret = gpio_port_clear_bits_raw(port, (gpio_port_pins_t)BIT(pin));
-    }
+		ret = gpio_port_clear_bits_raw(port, (gpio_port_pins_t)BIT(pin));
+	}
 
     return (ret);
 }
@@ -1260,11 +1254,11 @@
 
     __ASSERT((cfg->port_pin_mask & (gpio_port_pins_t)BIT(pin)) != 0U, "Unsupported pin");
 
-    if (data->invert & (gpio_port_pins_t)BIT(pin)) {
-        value = (value != 0) ? 0 : 1;
-    }
-
-    return gpio_pin_set_raw(port, pin, value);
+	if (data->invert & (gpio_port_pins_t)BIT(pin)) {
+		value = (value != 0) ? 0 : 1;
+	}
+
+	return gpio_pin_set_raw(port, pin, value);
 }
 
 /**
@@ -1279,7 +1273,7 @@
  * @return a value from gpio_pin_set()
  */
 static inline int gpio_pin_set_dt(const struct gpio_dt_spec* spec, int value) {
-    return gpio_pin_set(spec->port, spec->pin, value);
+	return gpio_pin_set(spec->port, spec->pin, value);
 }
 
 /**
@@ -1293,13 +1287,13 @@
  * @retval -EWOULDBLOCK if operation would block.
  */
 static inline int gpio_pin_toggle(const struct device* port, gpio_pin_t pin) {
-	__unused const struct gpio_driver_config* const cfg =
-		(const struct gpio_driver_config*)port->config;
+	__unused const struct gpio_driver_config *const cfg =
+		(const struct gpio_driver_config *)port->config;
 
 	__ASSERT((cfg->port_pin_mask & (gpio_port_pins_t)BIT(pin)) != 0U,
 		 "Unsupported pin");
 
-    return gpio_port_toggle_bits(port, (gpio_port_pins_t)BIT(pin));
+	return gpio_port_toggle_bits(port, (gpio_port_pins_t)BIT(pin));
 }
 
 /**
@@ -1313,7 +1307,7 @@
  * @return a value from gpio_pin_toggle()
  */
 static inline int gpio_pin_toggle_dt(const struct gpio_dt_spec* spec) {
-    return gpio_pin_toggle(spec->port, spec->pin);
+	return gpio_pin_toggle(spec->port, spec->pin);
 }
 
 /**
@@ -1322,14 +1316,14 @@
  * @param handler A valid handler function pointer.
  * @param pin_mask A bit mask of relevant pins for the handler
  */
-static inline void gpio_init_callback(struct gpio_callback* callback,
-                                      gpio_callback_handler_t handler,
+static inline void gpio_init_callback(struct gpio_callback *callback,
+				      gpio_callback_handler_t handler,
                                       gpio_port_pins_t pin_mask) {
-    __ASSERT(callback, "Callback pointer should not be NULL");
-    __ASSERT(handler, "Callback handler pointer should not be NULL");
-
-    callback->handler  = handler;
-    callback->pin_mask = pin_mask;
+	__ASSERT(callback, "Callback pointer should not be NULL");
+	__ASSERT(handler, "Callback handler pointer should not be NULL");
+
+	callback->handler = handler;
+	callback->pin_mask = pin_mask;
 }
 
 /**
@@ -1347,11 +1341,11 @@
 static inline int gpio_add_callback(const struct device* port, struct gpio_callback* callback) {
     const struct gpio_driver_api* api = (const struct gpio_driver_api*)port->api;
 
-    if (api->manage_callback == NULL) {
-        return -ENOTSUP;
-    }
-
-    return api->manage_callback(port, callback, true);
+	if (api->manage_callback == NULL) {
+		return -ENOTSUP;
+	}
+
+	return api->manage_callback(port, callback, true);
 }
 
 /**
@@ -1373,11 +1367,11 @@
 static inline int gpio_remove_callback(const struct device* port, struct gpio_callback* callback) {
     const struct gpio_driver_api* api = (const struct gpio_driver_api*)port->api;
 
-    if (api->manage_callback == NULL) {
-        return -ENOTSUP;
-    }
-
-    return api->manage_callback(port, callback, false);
+	if (api->manage_callback == NULL) {
+		return -ENOTSUP;
+	}
+
+	return api->manage_callback(port, callback, false);
 }
 
 /**
@@ -1393,16 +1387,16 @@
  * @retval status != 0 if at least one gpio interrupt is pending.
  * @retval 0 if no gpio interrupt is pending.
  */
-__syscall int gpio_get_pending_int(const struct device* dev);
+__syscall int gpio_get_pending_int(const struct device *dev);
 
 static inline int z_impl_gpio_get_pending_int(const struct device* dev) {
     const struct gpio_driver_api* api = (const struct gpio_driver_api*)dev->api;
 
-    if (api->get_pending_int == NULL) {
-        return -ENOTSUP;
-    }
-
-    return api->get_pending_int(dev);
+	if (api->get_pending_int == NULL) {
+		return -ENOTSUP;
+	}
+
+	return api->get_pending_int(dev);
 }
 
 /**
