/**
 * @file
 *
 * @brief Public APIs for the I2C drivers.
 */

/*
 * Copyright (c) 2015 Intel Corporation
 *
 * SPDX-License-Identifier: Apache-2.0
 */
#ifndef ZEPHYR_INCLUDE_DRIVERS_I2C_H_
#define ZEPHYR_INCLUDE_DRIVERS_I2C_H_

/**
 * @brief I2C Interface
 * @defgroup i2c_interface I2C Interface
 * @since 1.0
 * @version 1.0.0
 * @ingroup io_interfaces
 * @{
 */

#include <errno.h>

#include <zephyr/types.h>
#include <zephyr/device.h>
#include <zephyr/kernel.h>
#include <zephyr/sys/slist.h>
#include <zephyr/rtio/rtio.h>

#ifdef __cplusplus
extern "C" {
#endif

/*
 * The following #defines are used to configure the I2C controller.
 */

/** I2C Standard Speed: 100 kHz */
#define /**/I2C_SPEED_STANDARD  (0x01U)

/** I2C Fast Speed: 400 kHz */
#define /**/I2C_SPEED_FAST      (0x02U)

/** I2C Fast Plus Speed: 1 MHz */
#define /**/I2C_SPEED_FAST_PLUS (0x03U)

/** I2C High Speed: 3.4 MHz */
#define /**/I2C_SPEED_HIGH      (0x04U)

/** I2C Ultra Fast Speed: 5 MHz */
#define /**/I2C_SPEED_ULTRA     (0x05U)

/** Device Tree specified speed */
#define /**/I2C_SPEED_DT        (0x07U)

#define I2C_SPEED_SHIFT         (1U)
#define I2C_SPEED_SET(speed)    (((speed) << I2C_SPEED_SHIFT) & I2C_SPEED_MASK)
#define I2C_SPEED_MASK          (0x07U << I2C_SPEED_SHIFT) /* 3 bits */
#define I2C_SPEED_GET(cfg)      (((cfg)&I2C_SPEED_MASK) >> I2C_SPEED_SHIFT)

/** Use 10-bit addressing. DEPRECATED - Use I2C_MSG_ADDR_10_BITS instead. */
#define I2C_ADDR_10_BITS        BIT(0)

/** Peripheral to act as Controller. */
#define /**/I2C_MODE_CONTROLLER BIT(4)

/**
 * @brief Complete I2C DT information
 *
 * @param bus is the I2C bus
 * @param addr is the target address
 */
struct i2c_dt_spec {
    const struct device *bus;
    uint16_t addr;
};

/**
 * @brief Structure initializer for i2c_dt_spec from devicetree (on I3C bus)
 *
 * This helper macro expands to a static initializer for a <tt>struct
 * i2c_dt_spec</tt> by reading the relevant bus and address data from
 * the devicetree.
 *
 * @param node_id Devicetree node identifier for the I2C device whose
 *                struct i2c_dt_spec to create an initializer for
 */
#define I2C_DT_SPEC_GET_ON_I3C(node_id)             \
    .bus = DEVICE_DT_GET(DT_BUS(node_id)),          \
    .addr = DT_PROP_BY_IDX(node_id, reg, 0)

/**
 * @brief Structure initializer for i2c_dt_spec from devicetree (on I2C bus)
 *
 * This helper macro expands to a static initializer for a <tt>struct
 * i2c_dt_spec</tt> by reading the relevant bus and address data from
 * the devicetree.
 *
 * @param node_id Devicetree node identifier for the I2C device whose
 *                struct i2c_dt_spec to create an initializer for
 */
#define I2C_DT_SPEC_GET_ON_I2C(node_id)             \
    .bus = DEVICE_DT_GET(DT_BUS(node_id)),          \
    .addr = DT_REG_ADDR(node_id)

/**
 * @brief Structure initializer for i2c_dt_spec from devicetree
 *
 * This helper macro expands to a static initializer for a <tt>struct
 * i2c_dt_spec</tt> by reading the relevant bus and address data from
 * the devicetree.
 *
 * @param node_id Devicetree node identifier for the I2C device whose
 *                struct i2c_dt_spec to create an initializer for
 */
#define I2C_DT_SPEC_GET(node_id)                    \
    {                                               \
        COND_CODE_1(DT_ON_BUS(node_id, i3c),        \
                    (I2C_DT_SPEC_GET_ON_I3C(node_id)),  \
                    (I2C_DT_SPEC_GET_ON_I2C(node_id)))  \
    }

/**
 * @brief Structure initializer for i2c_dt_spec from devicetree instance
 *
 * This is equivalent to
 * <tt>I2C_DT_SPEC_GET(DT_DRV_INST(inst))</tt>.
 *
 * @param inst Devicetree instance number
 */
#define I2C_DT_SPEC_INST_GET(inst) \
    I2C_DT_SPEC_GET(DT_DRV_INST(inst))

/*
 * I2C_MSG_* are I2C Message flags.
 */

/** Write message to I2C bus. */
#define /**/I2C_MSG_WRITE           (0U << 0U)

/** Read message from I2C bus. */
#define /**/I2C_MSG_READ            BIT(0)

/** @cond INTERNAL_HIDDEN */
#define I2C_MSG_RW_MASK             BIT(0)
/** @endcond  */

/** Send STOP after this message. */
#define /**/I2C_MSG_STOP            BIT(1)

/** RESTART I2C transaction for this message.
 *
 * @note Not all I2C drivers have or require explicit support for this
 * feature. Some drivers require this be present on a read message
 * that follows a write, or vice-versa.  Some drivers will merge
 * adjacent fragments into a single transaction using this flag; some
 * will not. */
#define /**/I2C_MSG_RESTART         BIT(2)

/** Use 10-bit addressing for this message.
 *
 * @note Not all SoC I2C implementations support this feature. */
#define /**/I2C_MSG_ADDR_10_BITS    BIT(3)

/**
 * @brief One I2C Message.
 *
 * This defines one I2C message to transact on the I2C bus.
 *
 * @note Some of the configurations supported by this API may not be
 * supported by specific SoC I2C hardware implementations, in
 * particular features related to bus transactions intended to read or
 * write data from different buffers within a single transaction.
 * Invocations of i2c_transfer() may not indicate an error when an
 * unsupported configuration is encountered.  In some cases drivers
 * will generate separate transactions for each message fragment, with
 * or without presence of @ref I2C_MSG_RESTART in #flags.
 */
struct i2c_msg {
    /** Data buffer in bytes */
    uint8_t* buf;

    /** Length of buffer in bytes */
    uint32_t len;

    /** Flags for this message */
    uint8_t flags;
};

/**
 * @brief I2C callback for asynchronous transfer requests
 *
 * @param dev I2C device which is notifying of transfer completion or error
 * @param result Result code of the transfer request. 0 is success, -errno for failure.
 * @param data Transfer requester supplied data which is passed along to the callback.
 */
typedef void (*i2c_callback_t)(const struct device* dev, int result, void* data);

/**
 * @cond INTERNAL_HIDDEN
 *
 * These are for internal use only, so skip these in
 * public documentation.
 */
struct i2c_target_config;

typedef int (*i2c_api_configure_t)(const struct device* dev,
                                   uint32_t dev_config);
typedef int (*i2c_api_get_config_t)(const struct device* dev,
                                    uint32_t* dev_config);
typedef int (*i2c_api_full_io_t)(const struct device* dev,
                                 struct i2c_msg* msgs,
                                 uint8_t num_msgs,
                                 uint16_t addr);
typedef int (*i2c_api_target_register_t)(const struct device* dev,
                                         struct i2c_target_config* cfg);
typedef int (*i2c_api_target_unregister_t)(const struct device* dev,
                                           struct i2c_target_config* cfg);
#ifdef CONFIG_I2C_CALLBACK
typedef int (*i2c_api_transfer_cb_t)(const struct device* dev,
                                     struct i2c_msg* msgs,
                                     uint8_t num_msgs,
                                     uint16_t addr,
                                     i2c_callback_t cb,
                                     void* userdata);
#endif /* CONFIG_I2C_CALLBACK */
#if defined(CONFIG_I2C_RTIO) || defined(__DOXYGEN__)

/**
 * @typedef i2c_api_iodev_submit
 * @brief Callback API for submitting work to a I2C device with RTIO
 */
typedef void (*i2c_api_iodev_submit)(const struct device* dev,
                                     struct rtio_iodev_sqe* iodev_sqe);
#endif /* CONFIG_I2C_RTIO */

typedef int (*i2c_api_recover_bus_t)(const struct device* dev);

__subsystem struct i2c_driver_api {
    i2c_api_configure_t         configure;
    i2c_api_get_config_t        get_config;
    i2c_api_full_io_t           transfer;
    i2c_api_target_register_t   target_register;
    i2c_api_target_unregister_t target_unregister;

    #ifdef CONFIG_I2C_CALLBACK
    i2c_api_transfer_cb_t transfer_cb;
    #endif

    #ifdef CONFIG_I2C_RTIO
    i2c_api_iodev_submit iodev_submit;
    #endif
    i2c_api_recover_bus_t recover_bus;
};

typedef int (*i2c_target_api_register_t)(const struct device* dev);
typedef int (*i2c_target_api_unregister_t)(const struct device* dev);

__subsystem struct i2c_target_driver_api {
    i2c_target_api_register_t   driver_register;
    i2c_target_api_unregister_t driver_unregister;
};

/**
 * @endcond
 */

/** Target device responds to 10-bit addressing. */
#define I2C_TARGET_FLAGS_ADDR_10_BITS   BIT(0)

/** @brief Function called when a write to the device is initiated.
 *
 * This function is invoked by the controller when the bus completes a
 * start condition for a write operation to the address associated
 * with a particular device.
 *
 * A success return shall cause the controller to ACK the next byte
 * received.  An error return shall cause the controller to NACK the
 * next byte received.
 *
 * @param config the configuration structure associated with the
 * device to which the operation is addressed.
 *
 * @return 0 if the write is accepted, or a negative error code.
 */
typedef int (*i2c_target_write_requested_cb_t)(
                struct i2c_target_config* config);

/** @brief Function called when a write to the device is continued.
 *
 * This function is invoked by the controller when it completes
 * reception of a byte of data in an ongoing write operation to the
 * device.
 *
 * A success return shall cause the controller to ACK the next byte
 * received.  An error return shall cause the controller to NACK the
 * next byte received.
 *
 * @param config the configuration structure associated with the
 * device to which the operation is addressed.
 *
 * @param val the byte received by the controller.
 *
 * @return 0 if more data can be accepted, or a negative error
 * code.
 */
typedef int (*i2c_target_write_received_cb_t)(
                struct i2c_target_config* config, uint8_t val);

/** @brief Function called when a read from the device is initiated.
 *
 * This function is invoked by the controller when the bus completes a
 * start condition for a read operation from the address associated
 * with a particular device.
 *
 * The value returned in @p *val will be transmitted.  A success
 * return shall cause the controller to react to additional read
 * operations.  An error return shall cause the controller to ignore
 * bus operations until a new start condition is received.
 *
 * @param config the configuration structure associated with the
 * device to which the operation is addressed.
 *
 * @param val pointer to storage for the first byte of data to return
 * for the read request.
 *
 * @return 0 if more data can be requested, or a negative error code.
 */
typedef int (*i2c_target_read_requested_cb_t)(
                struct i2c_target_config* config, uint8_t* val);

/** @brief Function called when a read from the device is continued.
 *
 * This function is invoked by the controller when the bus is ready to
 * provide additional data for a read operation from the address
 * associated with the device device.
 *
 * The value returned in @p *val will be transmitted.  A success
 * return shall cause the controller to react to additional read
 * operations.  An error return shall cause the controller to ignore
 * bus operations until a new start condition is received.
 *
 * @param config the configuration structure associated with the
 * device to which the operation is addressed.
 *
 * @param val pointer to storage for the next byte of data to return
 * for the read request.
 *
 * @return 0 if data has been provided, or a negative error code.
 */
typedef int (*i2c_target_read_processed_cb_t)(
                struct i2c_target_config* config, uint8_t* val);

#ifdef CONFIG_I2C_TARGET_BUFFER_MODE
/** @brief Function called when a write to the device is completed.
 *
 * This function is invoked by the controller when it completes
 * reception of data from the source buffer to the destination
 * buffer in an ongoing write operation to the device.
 *
 * @param config the configuration structure associated with the
 * device to which the operation is addressed.
 *
 * @param ptr pointer to the buffer that contains the data to be transferred.
 *
 * @param len the length of the data to be transferred.
 */
typedef void (*i2c_target_buf_write_received_cb_t)(
        struct i2c_target_config* config, uint8_t* ptr, uint32_t len);

/** @brief Function called when a read from the device is initiated.
 *
 * This function is invoked by the controller when the bus is ready to
 * provide additional data by buffer for a read operation from the address
 * associated with the device.
 *
 * The value returned in @p **ptr and @p *len will be transmitted. A success
 * return shall cause the controller to react to additional read operations.
 * An error return shall cause the controller to ignore bus operations until
 * a new start condition is received.
 *
 * @param config the configuration structure associated with the
 * device to which the operation is addressed.
 *
 * @param ptr pointer to storage for the address of data buffer to return
 * for the read request.
 *
 * @param len pointer to storage for the length of the data to be transferred
 * for the read request.
 *
 * @return 0 if data has been provided, or a negative error code.
 */
typedef int (*i2c_target_buf_read_requested_cb_t)(
                struct i2c_target_config* config, uint8_t** ptr, uint32_t* len);
#endif

/** @brief Function called when a stop condition is observed after a
 * start condition addressed to a particular device.
 *
 * This function is invoked by the controller when the bus is ready to
 * provide additional data for a read operation from the address
 * associated with the device device.  After the function returns the
 * controller shall enter a state where it is ready to react to new
 * start conditions.
 *
 * @param config the configuration structure associated with the
 * device to which the operation is addressed.
 *
 * @return Ignored.
 */
typedef int (*i2c_target_stop_cb_t)(struct i2c_target_config* config);

/** @brief Structure providing callbacks to be implemented for devices
 * that supports the I2C target API.
 *
 * This structure may be shared by multiple devices that implement the
 * same API at different addresses on the bus.
 */
struct i2c_target_callbacks {
    i2c_target_write_requested_cb_t write_requested;
    i2c_target_read_requested_cb_t  read_requested;
    i2c_target_write_received_cb_t  write_received;
    i2c_target_read_processed_cb_t  read_processed;
    #ifdef CONFIG_I2C_TARGET_BUFFER_MODE
    i2c_target_buf_write_received_cb_t buf_write_received;
    i2c_target_buf_read_requested_cb_t buf_read_requested;
    #endif
    i2c_target_stop_cb_t stop;
};

/** @brief Structure describing a device that supports the I2C
 * target API.
 *
 * Instances of this are passed to the i2c_target_register() and
 * i2c_target_unregister() functions to indicate addition and removal
 * of a target device, respective.
 *
 * Fields other than @c node must be initialized by the module that
 * implements the device behavior prior to passing the object
 * reference to i2c_target_register().
 */
struct i2c_target_config {
    /** Private, do not modify */
    sys_snode_t node;

    /** Flags for the target device defined by I2C_TARGET_FLAGS_* constants */
    uint8_t flags;

    /** Address for this target device */
    uint16_t address;

    /** Callback functions */
    const struct i2c_target_callbacks* callbacks;
};

/**
 * @brief Validate that I2C bus is ready.
 *
 * @param spec I2C specification from devicetree
 *
 * @retval true if the I2C bus is ready for use.
 * @retval false if the I2C bus is not ready for use.
 */
static inline bool i2c_is_ready_dt(const struct i2c_dt_spec* spec) {
    /* Validate bus is ready */
    return device_is_ready(spec->bus);
}

/**
 * @brief Check if the current message is a read operation
 *
 * @param msg The message to check
 * @return true if the I2C message is a read operation
 * @return false if the I2C message is a write operation
 */
static inline bool i2c_is_read_op(const struct i2c_msg* msg) {
    return ((msg->flags & I2C_MSG_READ) == I2C_MSG_READ);
}

/**
 * @brief Check if the current message includes a stop.
 *
 * @param msg The message to check
 * @return true if the I2C message includes a stop
 * @return false if the I2C message includes a stop
 */
static inline bool i2c_is_stop_op(const struct i2c_msg* msg) {
    return ((msg->flags & I2C_MSG_STOP) == I2C_MSG_STOP);
}

/**
 * @brief Dump out an I2C message
 *
 * Dumps out a list of I2C messages. For any that are writes (W), the data is
 * displayed in hex. Setting dump_read will dump the data for read messages too,
 * which only makes sense when called after the messages have been processed.
 *
 * It looks something like this (with name "testing"):
 *
 * @code
 * D: I2C msg: testing, addr=56
 * D:    W len=01: 06
 * D:    W len=0e:
 * D: contents:
 * D: 00 01 02 03 04 05 06 07 |........
 * D: 08 09 0a 0b 0c 0d       |......
 * D:    W len=01: 0f
 * D:    R len=01: 6c
 * @endcode
 *
 * @param dev Target for the messages being sent. Its name will be printed in the log.
 * @param msgs Array of messages to dump.
 * @param num_msgs Number of messages to dump.
 * @param addr Address of the I2C target device.
 * @param dump_read Dump data from I2C reads, otherwise only writes have data dumped.
 */
void i2c_dump_msgs_rw(const struct device* dev, const struct i2c_msg* msgs, uint8_t num_msgs,
                      uint16_t addr, bool dump_read);

/**
 * @brief Dump out an I2C message, before it is executed.
 *
 * This is equivalent to:
 *
 *     i2c_dump_msgs_rw(dev, msgs, num_msgs, addr, false);
 *
 * The read messages' data isn't dumped.
 *
 * @param dev Target for the messages being sent. Its name will be printed in the log.
 * @param msgs Array of messages to dump.
 * @param num_msgs Number of messages to dump.
 * @param addr Address of the I2C target device.
 */
static inline void i2c_dump_msgs(const struct device* dev, const struct i2c_msg* msgs,
                                 uint8_t num_msgs, uint16_t addr) {
    i2c_dump_msgs_rw(dev, msgs, num_msgs, addr, false);
}

#if defined(CONFIG_I2C_STATS) || defined(__DOXYGEN__)

#include <zephyr/stats/stats.h>

/** @cond INTERNAL_HIDDEN */

STATS_SECT_START(i2c)
STATS_SECT_ENTRY32(bytes_read)
STATS_SECT_ENTRY32(bytes_written)
STATS_SECT_ENTRY32(message_count)
STATS_SECT_ENTRY32(transfer_call_count)
STATS_SECT_END;

STATS_NAME_START(i2c)
STATS_NAME(i2c, bytes_read)
STATS_NAME(i2c, bytes_written)
STATS_NAME(i2c, message_count)
STATS_NAME(i2c, transfer_call_count)
STATS_NAME_END(i2c);

/** @endcond */

/**
 * @brief I2C specific device state which allows for i2c device class specific additions
 */
struct i2c_device_state {
    struct device_state devstate;
    struct stats_i2c    stats;
};

/**
 * @brief Updates the i2c stats for i2c transfers
 *
 * @param dev I2C device to update stats for
 * @param msgs Array of struct i2c_msg
 * @param num_msgs Number of i2c_msgs
 */
static inline void i2c_xfer_stats(const struct device* dev, struct i2c_msg* msgs,
                                  uint8_t num_msgs) {
    struct i2c_device_state* state =
            CONTAINER_OF(dev->state, struct i2c_device_state, devstate);
    uint32_t bytes_read    = 0U;
    uint32_t bytes_written = 0U;

    STATS_INC(state->stats, transfer_call_count);
    STATS_INCN(state->stats, message_count, num_msgs);
    for (uint8_t i = 0U; i < num_msgs; i++) {
        if (msgs[i].flags & I2C_MSG_READ) {
            bytes_read += msgs[i].len;
        }
        else {
            bytes_written += msgs[i].len;
        }
    }
    STATS_INCN(state->stats, bytes_read, bytes_read);
    STATS_INCN(state->stats, bytes_written, bytes_written);
}

/** @cond INTERNAL_HIDDEN */

/**
 * @brief Define a statically allocated and section assigned i2c device state
 */
#define Z_I2C_DEVICE_STATE_DEFINE(dev_id)                       \
    static struct i2c_device_state Z_DEVICE_STATE_NAME(dev_id)  \
    __attribute__((__section__(".z_devstate")))

/**
 * @brief Define an i2c device init wrapper function
 *
 * This does device instance specific initialization of common data (such as stats)
 * and calls the given init_fn
 */
#define Z_I2C_INIT_FN(dev_id, init_fn)      \
    static inline int UTIL_CAT(dev_id, _init)(struct device const* dev) { \
        struct i2c_device_state* state =    \
                CONTAINER_OF(dev->state, struct i2c_device_state, devstate); \
        stats_init(&state->stats.s_hdr, STATS_SIZE_32, 4,   \
                   STATS_NAME_INIT_PARMS(i2c));             \
        stats_register(dev->name, &(state->stats.s_hdr));   \
        if (!is_null_no_warn(init_fn)) {    \
            return init_fn(dev);            \
        }                                   \
                                            \
        return (0);                         \
    }

/** @endcond */

/**
 * @brief Like DEVICE_DT_DEINIT_DEFINE() with I2C specifics.
 *
 * @details Defines a device which implements the I2C API. May
 * generate a custom device_state container struct and init_fn
 * wrapper when needed depending on I2C @kconfig{CONFIG_I2C_STATS}.
 *
 * @param node_id The devicetree node identifier.
 *
 * @param init_fn Name of the init function of the driver. Can be `NULL`.
 *
 * @param deinit_fn Name of the deinit function of the driver. Can be `NULL`.
 *
 * @param pm PM device resources reference (NULL if device does not use PM).
 *
 * @param data Pointer to the device's private data.
 *
 * @param config The address to the structure containing the
 * configuration information for this instance of the driver.
 *
 * @param level The initialization level. See SYS_INIT() for
 * details.
 *
 * @param prio Priority within the selected initialization level. See
 * SYS_INIT() for details.
 *
 * @param api Provides an initial pointer to the API function struct
 * used by the driver. Can be NULL.
 */
#define I2C_DEVICE_DT_DEINIT_DEFINE(node_id, init_fn, deinit_fn, pm, \
                                    data, config, level, prio, api, ...) \
    Z_I2C_DEVICE_STATE_DEFINE(Z_DEVICE_DT_DEV_ID(node_id));     \
    Z_I2C_INIT_FN(Z_DEVICE_DT_DEV_ID(node_id), init_fn)         \
    Z_DEVICE_DEFINE(node_id, Z_DEVICE_DT_DEV_ID(node_id),       \
                    DEVICE_DT_NAME(node_id),                    \
                    &UTIL_CAT(Z_DEVICE_DT_DEV_ID(node_id), _init), \
                    deinit_fn, Z_DEVICE_DT_FLAGS(node_id), pm, data, \
                    config, level, prio, api,                   \
                    &(Z_DEVICE_STATE_NAME(Z_DEVICE_DT_DEV_ID(node_id)).devstate), \
                    __VA_ARGS__)

#else /* CONFIG_I2C_STATS */

static inline void i2c_xfer_stats(const struct device* dev, struct i2c_msg* msgs,
                                  uint8_t num_msgs) {
    ARG_UNUSED(dev);
    ARG_UNUSED(msgs);
    ARG_UNUSED(num_msgs);
}

#define I2C_DEVICE_DT_DEINIT_DEFINE(node_id, init_fn, deinit_fn, pm, \
                                    data, config, level, prio, api, ...) \
    DEVICE_DT_DEINIT_DEFINE(node_id, init_fn, deinit_fn, pm, data, \
                            config, level, prio, api, __VA_ARGS__)

#endif /* CONFIG_I2C_STATS */

/**
 * @brief Like I2C_DEVICE_DT_DEINIT_DEFINE() but without deinit_fn
 */
#define I2C_DEVICE_DT_DEFINE(node_id, init_fn, pm, data, config, level, \
                             prio, api, ...)                    \
    I2C_DEVICE_DT_DEINIT_DEFINE(node_id, init_fn, NULL, pm, data, \
                                config, level, prio, api,       \
                                __VA_ARGS__)

/**
 * @brief Like I2C_DEVICE_DT_DEINIT_DEFINE() for an instance of a DT_DRV_COMPAT compatible
 *
 * @param inst instance number. This is replaced by
 * <tt>DT_DRV_COMPAT(inst)</tt> in the call to I2C_DEVICE_DT_DEINIT_DEFINE().
 *
 * @param ... other parameters as expected by I2C_DEVICE_DT_DEINIT_DEFINE().
 */
#define I2C_DEVICE_DT_INST_DEINIT_DEFINE(inst, ...)        \
    I2C_DEVICE_DT_DEINIT_DEFINE(DT_DRV_INST(inst), __VA_ARGS__)

/**
 * @brief Like I2C_DEVICE_DT_DEFINE() for an instance of a DT_DRV_COMPAT compatible
 *
 * @param inst instance number. This is replaced by
 * <tt>DT_DRV_COMPAT(inst)</tt> in the call to I2C_DEVICE_DT_DEFINE().
 *
 * @param ... other parameters as expected by I2C_DEVICE_DT_DEFINE().
 */
#define I2C_DEVICE_DT_INST_DEFINE(inst, ...)        \
    I2C_DEVICE_DT_DEFINE(DT_DRV_INST(inst), __VA_ARGS__)

/**
 * @brief Configure operation of a host controller.
 *
 * @param dev Pointer to the device structure for the driver instance.
 * @param dev_config Bit-packed 32-bit value to the device runtime configuration
 * for the I2C controller.
 *
 * @retval 0 If successful.
 * @retval -EIO General input / output error, failed to configure device.
 */
__syscall int i2c_configure(const struct device* dev, uint32_t dev_config);

static inline int z_impl_i2c_configure(const struct device* dev,
                                       uint32_t dev_config) {
    const struct i2c_driver_api* api =
            (const struct i2c_driver_api*)dev->api;

    return api->configure(dev, dev_config);
}

/**
 * @brief Configure operation of a host controller.
 *
 * This is equivalent to:
 *
 *     i2c_configure(spec->bus, dev_config);
 *
 * @param spec I2C specification from devicetree.
 * @param dev_config Bit-packed 32-bit value to the device runtime configuration
 * for the I2C controller.
 *
 * @return a value from i2c_configure()
 */
static inline int i2c_configure_dt(struct i2c_dt_spec const* spec,
                                   uint32_t dev_config) {
    return i2c_configure(spec->bus, dev_config);
}

/**
 * @brief Get configuration of a host controller.
 *
 * This routine provides a way to get current configuration. It is allowed to
 * call the function before i2c_configure, because some I2C ports can be
 * configured during init process. However, if the I2C port is not configured,
 * i2c_get_config returns an error.
 *
 * i2c_get_config can return cached config or probe hardware, but it has to be
 * up to date with current configuration.
 *
 * @param dev Pointer to the device structure for the driver instance.
 * @param dev_config Pointer to return bit-packed 32-bit value of
 * the I2C controller configuration.
 *
 * @retval 0 If successful.
 * @retval -EIO General input / output error.
 * @retval -ERANGE Configured I2C frequency is invalid.
 * @retval -ENOSYS If get config is not implemented
 */
__syscall int i2c_get_config(const struct device* dev, uint32_t* dev_config);

static inline int z_impl_i2c_get_config(const struct device* dev, uint32_t* dev_config) {
    const struct i2c_driver_api* api = (const struct i2c_driver_api*)dev->api;

    if (api->get_config == NULL) {
        return (-ENOSYS);
    }

    return api->get_config(dev, dev_config);
}

/**
 * @brief Perform data transfer to another I2C device in controller mode.
 *
 * This routine provides a generic interface to perform data transfer
 * to another I2C device synchronously. Use i2c_read()/i2c_write()
 * for simple read or write.
 *
 * The array of message @a msgs must not be NULL.  The number of
 * message @a num_msgs may be zero,in which case no transfer occurs.
 *
 * @note Not all scatter/gather transactions can be supported by all
 * drivers.  As an example, a gather write (multiple consecutive
 * `i2c_msg` buffers all configured for `I2C_MSG_WRITE`) may be packed
 * into a single transaction by some drivers, but others may emit each
 * fragment as a distinct write transaction, which will not produce
 * the same behavior.  See the documentation of `struct i2c_msg` for
 * limitations on support for multi-message bus transactions.
 *
 * @note The last message in the scatter/gather transaction implies a STOP
 * whether or not it is explicitly set. This ensures the bus is in a good
 * state for the next transaction which may be from a different call context.
 *
 * @param dev Pointer to the device structure for an I2C controller
 * driver configured in controller mode.
 * @param msgs Array of messages to transfer.
 * @param num_msgs Number of messages to transfer.
 * @param addr Address of the I2C target device.
 *
 * @retval 0 If successful.
 * @retval -EIO General input / output error.
 */
__syscall int i2c_transfer(const struct device* dev,
                           struct i2c_msg* msgs, uint8_t num_msgs,
                           uint16_t addr);

static inline int z_impl_i2c_transfer(const struct device* dev,
                                      struct i2c_msg* msgs, uint8_t num_msgs,
                                      uint16_t addr) {
    const struct i2c_driver_api* api =
            (const struct i2c_driver_api*)dev->api;

    if (!num_msgs) {
        return (0);
    }

    if (!IS_ENABLED(CONFIG_I2C_ALLOW_NO_STOP_TRANSACTIONS)) {
        msgs[num_msgs - 1].flags |= I2C_MSG_STOP;
    }

    int res =  api->transfer(dev, msgs, num_msgs, addr);

    i2c_xfer_stats(dev, msgs, num_msgs);

    if (IS_ENABLED(CONFIG_I2C_DUMP_MESSAGES)) {
        i2c_dump_msgs_rw(dev, msgs, num_msgs, addr, true);
    }

    return (res);
}

#if defined(CONFIG_I2C_CALLBACK) || defined(__DOXYGEN__)

/**
 * @brief Perform data transfer to another I2C device in controller mode.
 *
 * This routine provides a generic interface to perform data transfer
 * to another I2C device asynchronously with a callback completion.
 *
 * @see i2c_transfer()
 * @funcprops \isr_ok
 *
 * @param dev Pointer to the device structure for an I2C controller
 *            driver configured in controller mode.
 * @param msgs Array of messages to transfer, must live until callback completes.
 * @param num_msgs Number of messages to transfer.
 * @param addr Address of the I2C target device.
 * @param cb Function pointer for completion callback.
 * @param userdata Userdata passed to callback.
 *
 * @retval 0 If successful.
 * @retval -EIO General input / output error.
 * @retval -ENOSYS If transfer async is not implemented
 * @retval -EWOULDBLOCK If the device is temporarily busy doing another transfer
 */
static inline int i2c_transfer_cb(const struct device* dev,
                                  struct i2c_msg* msgs,
                                  uint8_t num_msgs,
                                  uint16_t addr,
                                  i2c_callback_t cb,
                                  void* userdata) {
    const struct i2c_driver_api* api =
        (const struct i2c_driver_api*)dev->api;

    if (api->transfer_cb == NULL) {
        return (-ENOSYS);
    }

    if (!num_msgs) {
        cb(dev, 0, userdata);
        return (0);
    }

    if (!IS_ENABLED(CONFIG_I2C_ALLOW_NO_STOP_TRANSACTIONS)) {
        msgs[num_msgs - 1].flags |= I2C_MSG_STOP;
    }

    return api->transfer_cb(dev, msgs, num_msgs, addr, cb, userdata);
}

/**
 * @brief Perform data transfer to another I2C device in master mode asynchronously.
 *
 * This is equivalent to:
 *
 *     i2c_transfer_cb(spec->bus, msgs, num_msgs, spec->addr, cb, userdata);
 *
 * @param spec I2C specification from devicetree.
 * @param msgs Array of messages to transfer.
 * @param num_msgs Number of messages to transfer.
 * @param cb Function pointer for completion callback.
 * @param userdata Userdata passed to callback.
 *
 * @return a value from i2c_transfer_cb()
 */
static inline int i2c_transfer_cb_dt(const struct i2c_dt_spec* spec,
                                     struct i2c_msg* msgs,
                                     uint8_t num_msgs,
                                     i2c_callback_t cb,
                                     void* userdata) {
    return i2c_transfer_cb(spec->bus, msgs, num_msgs, spec->addr, cb, userdata);
}

/**
 * @brief Write then read data from an I2C device asynchronously.
 *
 * This supports the common operation "this is what I want", "now give
 * it to me" transaction pair through a combined write-then-read bus
 * transaction but using i2c_transfer_cb. This helper function expects
 * caller to pass a message pointer with 2 and only 2 size.
 *
 * @param dev Pointer to the device structure for an I2C controller
 * driver configured in master mode.
 * @param msgs Array of messages to transfer.
 * @param num_msgs Number of messages to transfer.
 * @param addr Address of the I2C device
 * @param write_buf Pointer to the data to be written
 * @param num_write Number of bytes to write
 * @param read_buf Pointer to storage for read data
 * @param num_read Number of bytes to read
 * @param cb Function pointer for completion callback.
 * @param userdata Userdata passed to callback.
 *
 * @retval 0 if successful
 * @retval negative on error.
 */
static inline int i2c_write_read_cb(const struct device* dev, struct i2c_msg* msgs,
                                    uint8_t num_msgs, uint16_t addr, void const* write_buf,
                                    size_t num_write, void* read_buf, size_t num_read,
                                    i2c_callback_t cb, void* userdata) {
    if ((msgs == NULL) || (num_msgs != 2)) {
        return (-EINVAL);
    }

    msgs[0].buf   = (uint8_t*)write_buf;
    msgs[0].len   = num_write;
    msgs[0].flags = I2C_MSG_WRITE;

    msgs[1].buf   = (uint8_t*)read_buf;
    msgs[1].len   = num_read;
    msgs[1].flags = I2C_MSG_RESTART | I2C_MSG_READ | I2C_MSG_STOP;

    return i2c_transfer_cb(dev, msgs, num_msgs, addr, cb, userdata);
}

/**
 * @brief Write then read data from an I2C device asynchronously.
 *
 * This is equivalent to:
 *
 *     i2c_write_read_cb(spec->bus, msgs, num_msgs,
 *                    spec->addr, write_buf,
 *                    num_write, read_buf, num_read);
 *
 * @param spec I2C specification from devicetree.
 * @param msgs Array of messages to transfer.
 * @param num_msgs Number of messages to transfer.
 * @param write_buf Pointer to the data to be written
 * @param num_write Number of bytes to write
 * @param read_buf Pointer to storage for read data
 * @param num_read Number of bytes to read
 * @param cb Function pointer for completion callback.
 * @param userdata Userdata passed to callback.
 *
 * @return a value from i2c_write_read_cb()
 */
static inline int i2c_write_read_cb_dt(const struct i2c_dt_spec* spec, struct i2c_msg* msgs,
                                       uint8_t num_msgs, void const* write_buf, size_t num_write,
                                       void* read_buf, size_t num_read, i2c_callback_t cb,
                                       void* userdata) {
    return i2c_write_read_cb(spec->bus, msgs, num_msgs, spec->addr, write_buf, num_write,
                             read_buf, num_read, cb, userdata);
}

#if defined(CONFIG_POLL) || defined(__DOXYGEN__)

/** @cond INTERNAL_HIDDEN */
void z_i2c_transfer_signal_cb(const struct device* dev, int result, void* userdata);
/** @endcond */

/**
 * @brief Perform data transfer to another I2C device in controller mode.
 *
 * This routine provides a generic interface to perform data transfer
 * to another I2C device asynchronously with a k_poll_signal completion.
 *
 * @see i2c_transfer_cb()
 * @funcprops \isr_ok
 *
 * @param dev Pointer to the device structure for an I2C controller
 *            driver configured in controller mode.
 * @param msgs Array of messages to transfer, must live until callback completes.
 * @param num_msgs Number of messages to transfer.
 * @param addr Address of the I2C target device.
 * @param sig Signal to notify of transfer completion.
 *
 * @retval 0 If successful.
 * @retval -EIO General input / output error.
 * @retval -ENOSYS If transfer async is not implemented
 * @retval -EWOULDBLOCK If the device is temporarily busy doing another transfer
 */
static inline int i2c_transfer_signal(const struct device* dev,
                                      struct i2c_msg* msgs,
                                      uint8_t num_msgs,
                                      uint16_t addr,
                                      struct k_poll_signal* sig) {
    const struct i2c_driver_api* api = (const struct i2c_driver_api*)dev->api;

    if (api->transfer_cb == NULL) {
        return -ENOSYS;
    }

    return api->transfer_cb(dev, msgs, num_msgs, addr, z_i2c_transfer_signal_cb, sig);
}

#endif /* CONFIG_POLL */

#endif /* CONFIG_I2C_CALLBACK */

#if defined(CONFIG_I2C_RTIO) || defined(__DOXYGEN__)

/**
 * @brief Fallback submit implementation
 *
 * This implementation will schedule a blocking I2C transaction on the bus via the RTIO work
 * queue. It is only used if the I2C driver did not implement the iodev_submit function.
 *
 * @param dev Pointer to the device structure for an I2C controller driver.
 * @param iodev_sqe Prepared submissions queue entry connected to an iodev
 *                  defined by I2C_DT_IODEV_DEFINE.
 */
void i2c_iodev_submit_fallback(const struct device *dev, struct rtio_iodev_sqe *iodev_sqe);

/**
 * @brief Submit request(s) to an I2C device with RTIO
 *
 * @param iodev_sqe Prepared submissions queue entry connected to an iodev
 *                  defined by I2C_DT_IODEV_DEFINE.
 */
static inline void i2c_iodev_submit(struct rtio_iodev_sqe* iodev_sqe) {
    const struct i2c_dt_spec* dt_spec = (const struct i2c_dt_spec*)iodev_sqe->sqe.iodev->data;
    const struct device* dev = dt_spec->bus;
    const struct i2c_driver_api* api = (const struct i2c_driver_api*)dev->api;

    if (api->iodev_submit == NULL) {
        rtio_iodev_sqe_err(iodev_sqe, -ENOSYS);
        return;
    }

    api->iodev_submit(dt_spec->bus, iodev_sqe);
}

extern const struct rtio_iodev_api i2c_iodev_api;

#define I2C_CAT2(x, y) x ## y

/**
 * @brief Define an iodev for a given dt node on the bus
 *
 * These do not need to be shared globally but doing so
 * will save a small amount of memory.
 *
 * @param name Symbolic name of the iodev to define
 * @param node_id Devicetree node identifier
 */
#define I2C_DT_IODEV_DEFINE(name, node_id)                              \
    const struct i2c_dt_spec _i2c_dt_spec_##name =                      \
            I2C_DT_SPEC_GET(node_id);                                   \
    RTIO_IODEV_DEFINE(name, &i2c_iodev_api, (void*)&_i2c_dt_spec_##name)

/**
 * @brief Define an iodev for a given i2c device on a bus
 *
 * These do not need to be shared globally but doing so
 * will save a small amount of memory.
 *
 * @param name Symbolic name of the iodev to define
 * @param _bus Node ID for I2C bus
 * @param _addr I2C target address
 */
<<<<<<< HEAD
#define I2C_IODEV_DEFINE(name, _bus, _addr)                             \
    const struct i2c_dt_spec _i2c_dt_spec_##name = {                    \
        .bus = DEVICE_DT_GET(_bus),                                     \
        .addr = _addr,                                                  \
    };                                                                  \
    RTIO_IODEV_DEFINE(name, &i2c_iodev_api, (void *)&_i2c_dt_spec_##name)
=======
#define I2C_IODEV_DEFINE(name, _bus, _addr)                                     \
	const struct i2c_dt_spec I2C_CAT2(_i2c_dt_spec_, name) = {     \
		.bus = DEVICE_DT_GET(_bus),                                     \
		.addr = _addr,                                                  \
	};                                                                      \
	RTIO_IODEV_DEFINE(name, &i2c_iodev_api, (void *)&I2C_CAT2(_i2c_dt_spec_, name))
>>>>>>> 66925440

/**
 * @brief Validate that I2C bus is ready.
 *
 * @param i2c_iodev I2C iodev defined with I2C_DT_IODEV_DEFINE
 *
 * @retval true if the I2C bus is ready for use.
 * @retval false if the I2C bus is not ready for use.
 */
static inline bool i2c_is_ready_iodev(struct rtio_iodev const* i2c_iodev) {
    struct i2c_dt_spec* spec = (struct i2c_dt_spec*)i2c_iodev->data;

    return i2c_is_ready_dt(spec);
}

/**
 * @brief Copy the i2c_msgs into a set of RTIO requests
 *
 * @param r RTIO context
 * @param iodev RTIO IODev to target for the submissions
 * @param msgs Array of messages
 * @param num_msgs Number of i2c msgs in array
 *
 * @retval sqe Last submission in the queue added
 * @retval NULL Not enough memory in the context to copy the requests
 */
struct rtio_sqe* i2c_rtio_copy(struct rtio* r,
                               struct rtio_iodev* iodev,
                               const struct i2c_msg* msgs,
                               uint8_t num_msgs);

/**
 * @brief Copy the register address and data to a SQE
 *
 * @param r RTIO context
 * @param iodev RTIO IODev to target for the submissions
 * @param reg_addr target register address
 * @param data data to be written
 *
 * @retval sqe Last submission in the queue added
 * @retval NULL Not enough memory in the context to copy the requests
 */
struct rtio_sqe* i2c_rtio_copy_reg_write_byte(struct rtio* r, struct rtio_iodev* iodev,
                                              uint8_t reg_addr, uint8_t data);

/**
 * @brief acquire and configure a i2c burst read transmission
 *
 * @param r RTIO context
 * @param iodev RTIO IODev to target for the submissions
 * @param start_addr target register address
 * @param buf Memory pool that stores the retrieved data.
 * @param num_bytes Number of bytes to read.
 *
 * @retval sqe Last submission in the queue added
 * @retval NULL Not enough memory in the context to copy the requests
 */
struct rtio_sqe* i2c_rtio_copy_reg_burst_read(struct rtio* r, struct rtio_iodev* iodev,
                                              uint8_t start_addr, void* buf, size_t num_bytes);

#endif /* CONFIG_I2C_RTIO */

/**
 * @brief Perform data transfer to another I2C device in controller mode.
 *
 * This is equivalent to:
 *
 *     i2c_transfer(spec->bus, msgs, num_msgs, spec->addr);
 *
 * @param spec I2C specification from devicetree.
 * @param msgs Array of messages to transfer.
 * @param num_msgs Number of messages to transfer.
 *
 * @return a value from i2c_transfer()
 */
static inline int i2c_transfer_dt(const struct i2c_dt_spec* spec,
                                  struct i2c_msg* msgs, uint8_t num_msgs) {
    return i2c_transfer(spec->bus, msgs, num_msgs, spec->addr);
}

/**
 * @brief Recover the I2C bus
 *
 * Attempt to recover the I2C bus.
 *
 * @param dev Pointer to the device structure for an I2C controller
 * driver configured in controller mode.
 * @retval 0 If successful
 * @retval -EBUSY If bus is not clear after recovery attempt.
 * @retval -EIO General input / output error.
 * @retval -ENOSYS If bus recovery is not implemented
 */
__syscall int i2c_recover_bus(const struct device* dev);

static inline int z_impl_i2c_recover_bus(const struct device* dev) {
    const struct i2c_driver_api* api =
            (const struct i2c_driver_api*)dev->api;

    if (api->recover_bus == NULL) {
        return (-ENOSYS);
    }

    return api->recover_bus(dev);
}

/**
 * @brief Registers the provided config as Target device of a controller.
 *
 * Enable I2C target mode for the 'dev' I2C bus driver using the provided
 * 'config' struct containing the functions and parameters to send bus
 * events. The I2C target will be registered at the address provided as 'address'
 * struct member. Addressing mode - 7 or 10 bit - depends on the 'flags'
 * struct member. Any I2C bus events related to the target mode will be passed
 * onto I2C target device driver via a set of callback functions provided in
 * the 'callbacks' struct member.
 *
 * Most of the existing hardware allows simultaneous support for controller
 * and target mode. This is however not guaranteed.
 *
 * @param dev Pointer to the device structure for an I2C controller
 * driver configured in target mode.
 * @param cfg Config struct with functions and parameters used by the I2C driver
 * to send bus events
 *
 * @retval 0 Is successful
 * @retval -EINVAL If parameters are invalid
 * @retval -EIO General input / output error.
 * @retval -ENOSYS If target mode is not implemented
 */
static inline int i2c_target_register(const struct device* dev,
                                      struct i2c_target_config* cfg) {
    const struct i2c_driver_api* api =
            (const struct i2c_driver_api*)dev->api;

    if (api->target_register == NULL) {
        return (-ENOSYS);
    }

    return api->target_register(dev, cfg);
}

/**
 * @brief Unregisters the provided config as Target device
 *
 * This routine disables I2C target mode for the 'dev' I2C bus driver using
 * the provided 'config' struct containing the functions and parameters
 * to send bus events.
 *
 * @param dev Pointer to the device structure for an I2C controller
 * driver configured in target mode.
 * @param cfg Config struct with functions and parameters used by the I2C driver
 * to send bus events
 *
 * @retval 0 Is successful
 * @retval -EINVAL If parameters are invalid
 * @retval -ENOSYS If target mode is not implemented
 */
static inline int i2c_target_unregister(const struct device* dev,
                                        struct i2c_target_config* cfg) {
    const struct i2c_driver_api* api =
            (const struct i2c_driver_api*)dev->api;

    if (api->target_unregister == NULL) {
        return (-ENOSYS);
    }

    return api->target_unregister(dev, cfg);
}

/**
 * @brief Instructs the I2C Target device to register itself to the I2C Controller
 *
 * This routine instructs the I2C Target device to register itself to the I2C
 * Controller via its parent controller's i2c_target_register() API.
 *
 * @param dev Pointer to the device structure for the I2C target
 * device (not itself an I2C controller).
 *
 * @retval 0 Is successful
 * @retval -EINVAL If parameters are invalid
 * @retval -EIO General input / output error.
 */
__syscall int i2c_target_driver_register(const struct device* dev);

static inline int z_impl_i2c_target_driver_register(const struct device* dev) {
    const struct i2c_target_driver_api* api =
            (const struct i2c_target_driver_api*)dev->api;

    return api->driver_register(dev);
}

/**
 * @brief Instructs the I2C Target device to unregister itself from the I2C
 * Controller
 *
 * This routine instructs the I2C Target device to unregister itself from the I2C
 * Controller via its parent controller's i2c_target_register() API.
 *
 * @param dev Pointer to the device structure for the I2C target
 * device (not itself an I2C controller).
 *
 * @retval 0 Is successful
 * @retval -EINVAL If parameters are invalid
 */
__syscall int i2c_target_driver_unregister(const struct device* dev);

static inline int z_impl_i2c_target_driver_unregister(const struct device* dev) {
    const struct i2c_target_driver_api* api =
            (const struct i2c_target_driver_api*)dev->api;

    return api->driver_unregister(dev);
}

/*
 * Derived i2c APIs -- all implemented in terms of i2c_transfer()
 */

/**
 * @brief Write a set amount of data to an I2C device.
 *
 * This routine writes a set amount of data synchronously.
 *
 * @param dev Pointer to the device structure for an I2C controller
 * driver configured in controller mode.
 * @param buf Memory pool from which the data is transferred.
 * @param num_bytes Number of bytes to write.
 * @param addr Address to the target I2C device for writing.
 *
 * @retval 0 If successful.
 * @retval -EIO General input / output error.
 */
static inline int i2c_write(const struct device* dev, uint8_t const* buf,
                            uint32_t num_bytes, uint16_t addr) {
    struct i2c_msg msg;
    int rc;

    msg.buf   = (uint8_t*)buf;
    msg.len   = num_bytes;
    msg.flags = (I2C_MSG_WRITE | I2C_MSG_STOP);

    rc = i2c_transfer(dev, &msg, 1, addr);

    return (rc);
}

/**
 * @brief Write a set amount of data to an I2C device.
 *
 * This is equivalent to:
 *
 *     i2c_write(spec->bus, buf, num_bytes, spec->addr);
 *
 * @param spec I2C specification from devicetree.
 * @param buf Memory pool from which the data is transferred.
 * @param num_bytes Number of bytes to write.
 *
 * @return a value from i2c_write()
 */
static inline int i2c_write_dt(const struct i2c_dt_spec* spec,
                               uint8_t const* buf, uint32_t num_bytes) {
    int rc;

    rc = i2c_write(spec->bus, buf, num_bytes, spec->addr);

    return (rc);
}

/**
 * @brief Read a set amount of data from an I2C device.
 *
 * This routine reads a set amount of data synchronously.
 *
 * @param dev Pointer to the device structure for an I2C controller
 * driver configured in controller mode.
 * @param buf Memory pool that stores the retrieved data.
 * @param num_bytes Number of bytes to read.
 * @param addr Address of the I2C device being read.
 *
 * @retval 0 If successful.
 * @retval -EIO General input / output error.
 */
static inline int i2c_read(const struct device* dev, uint8_t* buf,
                           uint32_t num_bytes, uint16_t addr) {
    struct i2c_msg msg;
    int rc;

    msg.buf   = buf;
    msg.len   = num_bytes;
    msg.flags = (I2C_MSG_READ | I2C_MSG_STOP);

    rc = i2c_transfer(dev, &msg, 1, addr);

    return (rc);
}

/**
 * @brief Read a set amount of data from an I2C device.
 *
 * This is equivalent to:
 *
 *     i2c_read(spec->bus, buf, num_bytes, spec->addr);
 *
 * @param spec I2C specification from devicetree.
 * @param buf Memory pool that stores the retrieved data.
 * @param num_bytes Number of bytes to read.
 *
 * @return a value from i2c_read()
 */
static inline int i2c_read_dt(const struct i2c_dt_spec* spec,
                              uint8_t* buf, uint32_t num_bytes) {
    int rc;

    rc = i2c_read(spec->bus, buf, num_bytes, spec->addr);

    return (rc);
}

/**
 * @brief Write then read data from an I2C device.
 *
 * This supports the common operation "this is what I want", "now give
 * it to me" transaction pair through a combined write-then-read bus
 * transaction.
 *
 * @param dev Pointer to the device structure for an I2C controller
 * driver configured in controller mode.
 * @param addr Address of the I2C device
 * @param write_buf Pointer to the data to be written
 * @param num_write Number of bytes to write
 * @param read_buf Pointer to storage for read data
 * @param num_read Number of bytes to read
 *
 * @retval 0 if successful
 * @retval negative on error.
 */
static inline int i2c_write_read(const struct device* dev, uint16_t addr,
                                 void const* write_buf, size_t num_write,
                                 void* read_buf, size_t num_read) {
    struct i2c_msg msg[2];
    int rc;

    msg[0].buf   = (uint8_t*)write_buf;
    msg[0].len   = num_write;
    msg[0].flags = I2C_MSG_WRITE;

    msg[1].buf   = (uint8_t*)read_buf;
    msg[1].len   = num_read;
    msg[1].flags = I2C_MSG_RESTART | I2C_MSG_READ | I2C_MSG_STOP;

    rc = i2c_transfer(dev, msg, 2, addr);

    return (rc);
}

/**
 * @brief Write then read data from an I2C device.
 *
 * This is equivalent to:
 *
 *     i2c_write_read(spec->bus, spec->addr,
 *                    write_buf, num_write,
 *                    read_buf, num_read);
 *
 * @param spec I2C specification from devicetree.
 * @param write_buf Pointer to the data to be written
 * @param num_write Number of bytes to write
 * @param read_buf Pointer to storage for read data
 * @param num_read Number of bytes to read
 *
 * @return a value from i2c_write_read()
 */
static inline int i2c_write_read_dt(const struct i2c_dt_spec* spec,
                                    void const* write_buf, size_t num_write,
                                    void* read_buf, size_t num_read) {
    return i2c_write_read(spec->bus, spec->addr,
                          write_buf, num_write ,
                          read_buf , num_read);
}

/**
 * @brief Read multiple bytes from an internal address of an I2C device.
 *
 * This routine reads multiple bytes from an internal address of an
 * I2C device synchronously.
 *
 * Instances of this may be replaced by i2c_write_read().
 *
 * @param dev Pointer to the device structure for an I2C controller
 * driver configured in controller mode.
 * @param dev_addr Address of the I2C device for reading.
 * @param start_addr Internal address from which the data is being read.
 * @param buf Memory pool that stores the retrieved data.
 * @param num_bytes Number of bytes being read.
 *
 * @retval 0 If successful.
 * @retval -EIO General input / output error.
 */
static inline int i2c_burst_read(const struct device* dev,
                                 uint16_t dev_addr,
                                 uint8_t start_addr,
                                 uint8_t* buf,
                                 uint32_t num_bytes) {
    return i2c_write_read(dev, dev_addr,
                          &start_addr, sizeof(start_addr),
                          buf, num_bytes);
}

/**
 * @brief Read multiple bytes from an internal address of an I2C device.
 *
 * This is equivalent to:
 *
 *     i2c_burst_read(spec->bus, spec->addr, start_addr, buf, num_bytes);
 *
 * @param spec I2C specification from devicetree.
 * @param start_addr Internal address from which the data is being read.
 * @param buf Memory pool that stores the retrieved data.
 * @param num_bytes Number of bytes to read.
 *
 * @return a value from i2c_burst_read()
 */
static inline int i2c_burst_read_dt(const struct i2c_dt_spec* spec,
                                    uint8_t start_addr,
                                    uint8_t* buf,
                                    uint32_t num_bytes) {
    return i2c_burst_read(spec->bus, spec->addr,
                          start_addr, buf, num_bytes);
}

/**
 * @brief Write multiple bytes to an internal address of an I2C device.
 *
 * This routine writes multiple bytes to an internal address of an
 * I2C device synchronously.
 *
 * @warning The combined write synthesized by this API may not be
 * supported on all I2C devices.  Uses of this API may be made more
 * portable by replacing them with calls to i2c_write() passing a
 * buffer containing the combined address and data.
 *
 * @param dev Pointer to the device structure for an I2C controller
 * driver configured in controller mode.
 * @param dev_addr Address of the I2C device for writing.
 * @param start_addr Internal address to which the data is being written.
 * @param buf Memory pool from which the data is transferred.
 * @param num_bytes Number of bytes being written.
 *
 * @retval 0 If successful.
 * @retval -EIO General input / output error.
 */
static inline int i2c_burst_write(const struct device* dev,
                                  uint16_t dev_addr,
                                  uint8_t start_addr,
                                  uint8_t const* buf,
                                  uint32_t num_bytes) {
    struct i2c_msg msg[2];
    int rc;

    msg[0].buf   = &start_addr;
    msg[0].len   = 1U;
    msg[0].flags = I2C_MSG_WRITE;

    msg[1].buf   = (uint8_t*)buf;
    msg[1].len   = num_bytes;
    msg[1].flags = I2C_MSG_WRITE | I2C_MSG_STOP;

    rc = i2c_transfer(dev, msg, 2, dev_addr);

    return (rc);
}

/**
 * @brief Write multiple bytes to an internal address of an I2C device.
 *
 * This is equivalent to:
 *
 *     i2c_burst_write(spec->bus, spec->addr, start_addr, buf, num_bytes);
 *
 * @param spec I2C specification from devicetree.
 * @param start_addr Internal address to which the data is being written.
 * @param buf Memory pool from which the data is transferred.
 * @param num_bytes Number of bytes being written.
 *
 * @return a value from i2c_burst_write()
 */
static inline int i2c_burst_write_dt(const struct i2c_dt_spec* spec,
                                     uint8_t start_addr,
                                     uint8_t const* buf,
                                     uint32_t num_bytes) {
    return i2c_burst_write(spec->bus, spec->addr,
                           start_addr, buf, num_bytes);
}

/**
 * @brief Read internal register of an I2C device.
 *
 * This routine reads the value of an 8-bit internal register of an I2C
 * device synchronously.
 *
 * @param dev Pointer to the device structure for an I2C controller
 * driver configured in controller mode.
 * @param dev_addr Address of the I2C device for reading.
 * @param reg_addr Address of the internal register being read.
 * @param value Memory pool that stores the retrieved register value.
 *
 * @retval 0 If successful.
 * @retval -EIO General input / output error.
 */
static inline int i2c_reg_read_byte(const struct device* dev,
                                    uint16_t dev_addr,
                                    uint8_t reg_addr, uint8_t* value) {
    return i2c_write_read(dev, dev_addr,
                          &reg_addr, sizeof(reg_addr),
                          value, sizeof(*value));
}

/**
 * @brief Read internal register of an I2C device.
 *
 * This is equivalent to:
 *
 *     i2c_reg_read_byte(spec->bus, spec->addr, reg_addr, value);
 *
 * @param spec I2C specification from devicetree.
 * @param reg_addr Address of the internal register being read.
 * @param value Memory pool that stores the retrieved register value.
 *
 * @return a value from i2c_reg_read_byte()
 */
static inline int i2c_reg_read_byte_dt(const struct i2c_dt_spec* spec,
                                       uint8_t reg_addr, uint8_t* value) {
    return i2c_reg_read_byte(spec->bus, spec->addr, reg_addr, value);
}

/**
 * @brief Write internal register of an I2C device.
 *
 * This routine writes a value to an 8-bit internal register of an I2C
 * device synchronously.
 *
 * @note This function internally combines the register and value into
 * a single bus transaction.
 *
 * @param dev Pointer to the device structure for an I2C controller
 * driver configured in controller mode.
 * @param dev_addr Address of the I2C device for writing.
 * @param reg_addr Address of the internal register being written.
 * @param value Value to be written to internal register.
 *
 * @retval 0 If successful.
 * @retval -EIO General input / output error.
 */
static inline int i2c_reg_write_byte(const struct device* dev,
                                     uint16_t dev_addr,
                                     uint8_t reg_addr, uint8_t value) {
    uint8_t tx_buf[2] = {reg_addr, value};
    int rc;

    rc = i2c_write(dev, tx_buf, 2, dev_addr);

    return (rc);
}

/**
 * @brief Write internal register of an I2C device.
 *
 * This is equivalent to:
 *
 *     i2c_reg_write_byte(spec->bus, spec->addr, reg_addr, value);
 *
 * @param spec I2C specification from devicetree.
 * @param reg_addr Address of the internal register being written.
 * @param value Value to be written to internal register.
 *
 * @return a value from i2c_reg_write_byte()
 */
static inline int i2c_reg_write_byte_dt(const struct i2c_dt_spec* spec,
                                        uint8_t reg_addr, uint8_t value) {
    return i2c_reg_write_byte(spec->bus, spec->addr, reg_addr, value);
}

/**
 * @brief Update internal register of an I2C device.
 *
 * This routine updates the value of a set of bits from an 8-bit internal
 * register of an I2C device synchronously.
 *
 * @note If the calculated new register value matches the value that
 * was read this function will not generate a write operation.
 *
 * @param dev Pointer to the device structure for an I2C controller
 * driver configured in controller mode.
 * @param dev_addr Address of the I2C device for updating.
 * @param reg_addr Address of the internal register being updated.
 * @param mask Bitmask for updating internal register.
 * @param value Value for updating internal register.
 *
 * @retval 0 If successful.
 * @retval -EIO General input / output error.
 */
static inline int i2c_reg_update_byte(const struct device* dev,
                                      uint8_t dev_addr,
                                      uint8_t reg_addr, uint8_t mask,
                                      uint8_t value) {
    uint8_t old_value;
    uint8_t new_value;
    int rc;

    rc = i2c_reg_read_byte(dev, dev_addr, reg_addr, &old_value);
    if (rc != 0) {
        return (rc);
    }

    new_value = (old_value & ~mask) | (value & mask);
    if (new_value == old_value) {
        return (0);
    }

    rc = i2c_reg_write_byte(dev, dev_addr, reg_addr, new_value);

    return (rc);
}

/**
 * @brief Update internal register of an I2C device.
 *
 * This is equivalent to:
 *
 *     i2c_reg_update_byte(spec->bus, spec->addr, reg_addr, mask, value);
 *
 * @param spec I2C specification from devicetree.
 * @param reg_addr Address of the internal register being updated.
 * @param mask Bitmask for updating internal register.
 * @param value Value for updating internal register.
 *
 * @return a value from i2c_reg_update_byte()
 */
static inline int i2c_reg_update_byte_dt(const struct i2c_dt_spec* spec,
                                         uint8_t reg_addr, uint8_t mask,
                                         uint8_t value) {
    return i2c_reg_update_byte(spec->bus, (uint8_t)spec->addr,
                               reg_addr, mask, value);
}

#ifdef __cplusplus
}
#endif

/**
 * @}
 */

#include <zephyr/syscalls/i2c.h>

#endif /* ZEPHYR_INCLUDE_DRIVERS_I2C_H_ */<|MERGE_RESOLUTION|>--- conflicted
+++ resolved
@@ -1094,21 +1094,12 @@
  * @param _bus Node ID for I2C bus
  * @param _addr I2C target address
  */
-<<<<<<< HEAD
 #define I2C_IODEV_DEFINE(name, _bus, _addr)                             \
-    const struct i2c_dt_spec _i2c_dt_spec_##name = {                    \
+    const struct i2c_dt_spec I2C_CAT2(_i2c_dt_spec_, name) = {          \
         .bus = DEVICE_DT_GET(_bus),                                     \
         .addr = _addr,                                                  \
     };                                                                  \
-    RTIO_IODEV_DEFINE(name, &i2c_iodev_api, (void *)&_i2c_dt_spec_##name)
-=======
-#define I2C_IODEV_DEFINE(name, _bus, _addr)                                     \
-	const struct i2c_dt_spec I2C_CAT2(_i2c_dt_spec_, name) = {     \
-		.bus = DEVICE_DT_GET(_bus),                                     \
-		.addr = _addr,                                                  \
-	};                                                                      \
-	RTIO_IODEV_DEFINE(name, &i2c_iodev_api, (void *)&I2C_CAT2(_i2c_dt_spec_, name))
->>>>>>> 66925440
+    RTIO_IODEV_DEFINE(name, &i2c_iodev_api, (void*)&I2C_CAT2(_i2c_dt_spec_, name))
 
 /**
  * @brief Validate that I2C bus is ready.
