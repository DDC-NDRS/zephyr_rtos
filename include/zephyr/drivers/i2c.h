--- conflicted
+++ resolved
@@ -194,7 +194,7 @@
  * @param result Result code of the transfer request. 0 is success, -errno for failure.
  * @param data Transfer requester supplied data which is passed along to the callback.
  */
-typedef void (*i2c_callback_t)(const struct device *dev, int result, void *data);
+typedef void (*i2c_callback_t)(const struct device* dev, int result, void* data);
 
 /**
  * @cond INTERNAL_HIDDEN
@@ -222,46 +222,32 @@
                                      i2c_callback_t cb,
                                      void* userdata);
 #endif /* CONFIG_I2C_CALLBACK */
-<<<<<<< HEAD
 #if defined(CONFIG_I2C_RTIO) || defined(DOXYGEN)
 
 /**
  * @typedef i2c_api_iodev_submit
  * @brief Callback API for submitting work to a I2C device with RTIO
  */
-typedef void (*i2c_api_iodev_submit)(const struct device *dev,
-				     struct rtio_iodev_sqe *iodev_sqe);
+typedef void (*i2c_api_iodev_submit)(const struct device* dev, struct rtio_iodev_sqe* iodev_sqe);
 #endif /* CONFIG_I2C_RTIO */
 
-typedef int (*i2c_api_recover_bus_t)(const struct device *dev);
+typedef int (*i2c_api_recover_bus_t)(const struct device* dev);
 
 __subsystem struct i2c_driver_api {
-	i2c_api_configure_t configure;
-	i2c_api_get_config_t get_config;
-	i2c_api_full_io_t transfer;
-	i2c_api_target_register_t target_register;
-	i2c_api_target_unregister_t target_unregister;
-#ifdef CONFIG_I2C_CALLBACK
-	i2c_api_transfer_cb_t transfer_cb;
-#endif
-#ifdef CONFIG_I2C_RTIO
-	i2c_api_iodev_submit iodev_submit;
-#endif
-	i2c_api_recover_bus_t recover_bus;
-=======
-typedef int (*i2c_api_recover_bus_t)(const struct device* dev);
-
-__subsystem struct i2c_driver_api {
-    i2c_api_configure_t  configure;
-    i2c_api_get_config_t get_config;
-    i2c_api_full_io_t    transfer;
-    i2c_api_target_register_t target_register;
+    i2c_api_configure_t         configure;
+    i2c_api_get_config_t        get_config;
+    i2c_api_full_io_t           transfer;
+    i2c_api_target_register_t   target_register;
     i2c_api_target_unregister_t target_unregister;
+
     #ifdef CONFIG_I2C_CALLBACK
     i2c_api_transfer_cb_t transfer_cb;
     #endif
+
+    #ifdef CONFIG_I2C_RTIO
+    i2c_api_iodev_submit iodev_submit;
+    #endif
     i2c_api_recover_bus_t recover_bus;
->>>>>>> 8a1d3ad0
 };
 
 typedef int (*i2c_target_api_register_t)(const struct device* dev);
@@ -410,7 +396,7 @@
     uint16_t address;
 
     /** Callback functions */
-    const struct i2c_target_callbacks *callbacks;
+    const struct i2c_target_callbacks* callbacks;
 };
 
 /**
@@ -631,7 +617,7 @@
  * @retval 0 If successful.
  * @retval -EIO General input / output error, failed to configure device.
  */
-__syscall int i2c_configure(const struct device *dev, uint32_t dev_config);
+__syscall int i2c_configure(const struct device* dev, uint32_t dev_config);
 
 static inline int z_impl_i2c_configure(const struct device* dev, uint32_t dev_config) {
     const struct i2c_driver_api* api = (const struct i2c_driver_api*)dev->api;
@@ -811,11 +797,11 @@
         return (-EINVAL);
     }
 
-    msgs[0].buf   = (uint8_t *)write_buf;
+    msgs[0].buf   = (uint8_t*)write_buf;
     msgs[0].len   = num_write;
     msgs[0].flags = I2C_MSG_WRITE;
 
-    msgs[1].buf   = (uint8_t *)read_buf;
+    msgs[1].buf   = (uint8_t*)read_buf;
     msgs[1].len   = num_read;
     msgs[1].flags = I2C_MSG_RESTART | I2C_MSG_READ | I2C_MSG_STOP;
 
@@ -854,8 +840,7 @@
 #ifdef CONFIG_POLL
 
 /** @cond INTERNAL_HIDDEN */
-void z_i2c_transfer_signal_cb(const struct device *dev, int result, void *userdata);
-
+void z_i2c_transfer_signal_cb(const struct device* dev, int result, void* userdata);
 /** @endcond */
 
 /**
@@ -880,11 +865,11 @@
  * @retval -EWOULDBLOCK If the device is temporarily busy doing another transfer
  */
 static inline int i2c_transfer_signal(const struct device *dev,
-                 struct i2c_msg *msgs,
-                 uint8_t num_msgs,
-                 uint16_t addr,
+                                      struct i2c_msg *msgs,
+                                      uint8_t num_msgs,
+                                      uint16_t addr,
                                       struct k_poll_signal* sig) {
-    const struct i2c_driver_api *api = (const struct i2c_driver_api *)dev->api;
+    const struct i2c_driver_api* api = (const struct i2c_driver_api*)dev->api;
 
     if (api->transfer_cb == NULL) {
         return -ENOSYS;
@@ -897,7 +882,6 @@
 
 #endif /* CONFIG_I2C_CALLBACK */
 
-
 #if defined(CONFIG_I2C_RTIO) || defined(DOXYGEN)
 
 /**
@@ -906,13 +890,12 @@
  * @param iodev_sqe Prepared submissions queue entry connected to an iodev
  *                  defined by I2C_DT_IODEV_DEFINE.
  */
-static inline void i2c_iodev_submit(struct rtio_iodev_sqe *iodev_sqe)
-{
-	const struct i2c_dt_spec *dt_spec = iodev_sqe->sqe->iodev->data;
-	const struct device *dev = dt_spec->bus;
-	const struct i2c_driver_api *api = (const struct i2c_driver_api *)dev->api;
-
-	api->iodev_submit(dt_spec->bus, iodev_sqe);
+static inline void i2c_iodev_submit(struct rtio_iodev_sqe* iodev_sqe) {
+    const struct i2c_dt_spec* dt_spec = iodev_sqe->sqe->iodev->data;
+    const struct device* dev = dt_spec->bus;
+    const struct i2c_driver_api* api = (const struct i2c_driver_api*)dev->api;
+
+    api->iodev_submit(dt_spec->bus, iodev_sqe);
 }
 
 extern const struct rtio_iodev_api i2c_iodev_api;
@@ -925,10 +908,9 @@
  *
  * @param node DT_NODE
  */
-#define I2C_DT_IODEV_DEFINE(name, node_id)					\
-	const struct i2c_dt_spec _i2c_dt_spec_##name =				\
-		I2C_DT_SPEC_GET(node_id);					\
-	RTIO_IODEV_DEFINE(name, &i2c_iodev_api, (void *)&_i2c_dt_spec_##name)
+#define I2C_DT_IODEV_DEFINE(name, node_id)  \
+    const struct i2c_dt_spec _i2c_dt_spec_##name = I2C_DT_SPEC_GET(node_id);    \
+    RTIO_IODEV_DEFINE(name, &i2c_iodev_api, (void*)&_i2c_dt_spec_##name)
 
 /**
  * @brief Copy the i2c_msgs into a set of RTIO requests
@@ -941,10 +923,10 @@
  * @retval sqe Last submission in the queue added
  * @retval NULL Not enough memory in the context to copy the requests
  */
-struct rtio_sqe *i2c_rtio_copy(struct rtio *r,
-			       struct rtio_iodev *iodev,
-			       const struct i2c_msg *msgs,
-			       uint8_t num_msgs);
+struct rtio_sqe* i2c_rtio_copy(struct rtio* r, 
+                               struct rtio_iodev* iodev, 
+                               const struct i2c_msg* msgs,
+                               uint8_t num_msgs);
 
 #endif /* CONFIG_I2C_RTIO */
 
