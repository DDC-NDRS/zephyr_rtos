--- conflicted
+++ resolved
@@ -70,7 +70,7 @@
  * @param addr is the target address
  */
 struct i2c_dt_spec {
-    const struct device* bus;
+    const struct device *bus;
     uint16_t addr;
 };
 
@@ -84,9 +84,9 @@
  * @param node_id Devicetree node identifier for the I2C device whose
  *                struct i2c_dt_spec to create an initializer for
  */
-#define I2C_DT_SPEC_GET_ON_I3C(node_id)         \
-        .bus = DEVICE_DT_GET(DT_BUS(node_id)),  \
-        .addr = DT_PROP_BY_IDX(node_id, reg, 0)
+#define I2C_DT_SPEC_GET_ON_I3C(node_id)             \
+    .bus = DEVICE_DT_GET(DT_BUS(node_id)),          \
+    .addr = DT_PROP_BY_IDX(node_id, reg, 0)
 
 /**
  * @brief Structure initializer for i2c_dt_spec from devicetree (on I2C bus)
@@ -98,9 +98,9 @@
  * @param node_id Devicetree node identifier for the I2C device whose
  *                struct i2c_dt_spec to create an initializer for
  */
-#define I2C_DT_SPEC_GET_ON_I2C(node_id)         \
-        .bus = DEVICE_DT_GET(DT_BUS(node_id)),  \
-        .addr = DT_REG_ADDR(node_id)
+#define I2C_DT_SPEC_GET_ON_I2C(node_id)             \
+    .bus = DEVICE_DT_GET(DT_BUS(node_id)),          \
+    .addr = DT_REG_ADDR(node_id)
 
 /**
  * @brief Structure initializer for i2c_dt_spec from devicetree
@@ -112,12 +112,12 @@
  * @param node_id Devicetree node identifier for the I2C device whose
  *                struct i2c_dt_spec to create an initializer for
  */
-#define I2C_DT_SPEC_GET(node_id)            \
-        {                                   \
-            COND_CODE_1(DT_ON_BUS(node_id, i3c),            \
-                        (I2C_DT_SPEC_GET_ON_I3C(node_id)),  \
-                        (I2C_DT_SPEC_GET_ON_I2C(node_id)))  \
-        }
+#define I2C_DT_SPEC_GET(node_id)                    \
+    {                                               \
+        COND_CODE_1(DT_ON_BUS(node_id, i3c),        \
+                    (I2C_DT_SPEC_GET_ON_I3C(node_id)),  \
+                    (I2C_DT_SPEC_GET_ON_I2C(node_id)))  \
+    }
 
 /**
  * @brief Structure initializer for i2c_dt_spec from devicetree instance
@@ -127,8 +127,8 @@
  *
  * @param inst Devicetree instance number
  */
-#define I2C_DT_SPEC_INST_GET(inst)  \
-        I2C_DT_SPEC_GET(DT_DRV_INST(inst))
+#define I2C_DT_SPEC_INST_GET(inst) \
+    I2C_DT_SPEC_GET(DT_DRV_INST(inst))
 
 /*
  * I2C_MSG_* are I2C Message flags.
@@ -193,7 +193,7 @@
  * @param result Result code of the transfer request. 0 is success, -errno for failure.
  * @param data Transfer requester supplied data which is passed along to the callback.
  */
-typedef void (*i2c_callback_t)(const struct device* dev, int result, void* data);
+typedef void (*i2c_callback_t)(const struct device *dev, int result, void *data);
 
 /**
  * @cond INTERNAL_HIDDEN
@@ -203,10 +203,8 @@
  */
 struct i2c_target_config;
 
-typedef int (*i2c_api_configure_t)(const struct device* dev,
-                                   uint32_t dev_config);
-typedef int (*i2c_api_get_config_t)(const struct device* dev,
-                                    uint32_t* dev_config);
+typedef int (*i2c_api_configure_t)(const struct device* dev, uint32_t dev_config);
+typedef int (*i2c_api_get_config_t)(const struct device* dev, uint32_t* dev_config);
 typedef int (*i2c_api_full_io_t)(const struct device* dev,
                                  struct i2c_msg* msgs,
                                  uint8_t num_msgs,
@@ -226,14 +224,14 @@
 typedef int (*i2c_api_recover_bus_t)(const struct device* dev);
 
 __subsystem struct i2c_driver_api {
-    i2c_api_configure_t         configure;
-    i2c_api_get_config_t        get_config;
-    i2c_api_full_io_t           transfer;
-    i2c_api_target_register_t   target_register;
+    i2c_api_configure_t  configure;
+    i2c_api_get_config_t get_config;
+    i2c_api_full_io_t    transfer;
+    i2c_api_target_register_t target_register;
     i2c_api_target_unregister_t target_unregister;
-#ifdef CONFIG_I2C_CALLBACK
+    #ifdef CONFIG_I2C_CALLBACK
     i2c_api_transfer_cb_t transfer_cb;
-#endif
+    #endif
     i2c_api_recover_bus_t recover_bus;
 };
 
@@ -250,7 +248,7 @@
  */
 
 /** Target device responds to 10-bit addressing. */
-#define I2C_TARGET_FLAGS_ADDR_10_BITS BIT(0)
+#define I2C_TARGET_FLAGS_ADDR_10_BITS   BIT(0)
 
 /** @brief Function called when a write to the device is initiated.
  *
@@ -358,7 +356,7 @@
     i2c_target_read_requested_cb_t  read_requested;
     i2c_target_write_received_cb_t  write_received;
     i2c_target_read_processed_cb_t  read_processed;
-    i2c_target_stop_cb_t            stop;
+    i2c_target_stop_cb_t stop;
 };
 
 /** @brief Structure describing a device that supports the I2C
@@ -383,7 +381,7 @@
     uint16_t address;
 
     /** Callback functions */
-    const struct i2c_target_callbacks* callbacks;
+    const struct i2c_target_callbacks *callbacks;
 };
 
 /**
@@ -474,7 +472,7 @@
  */
 struct i2c_device_state {
     struct device_state devstate;
-    struct stats_i2c    stats;
+    struct stats_i2c stats;
 };
 
 /**
@@ -484,32 +482,11 @@
  * @param msgs Array of struct i2c_msg
  * @param num_msgs Number of i2c_msgs
  */
-<<<<<<< HEAD
-static inline void i2c_xfer_stats(const struct device *dev, struct i2c_msg *msgs,
-				  uint8_t num_msgs)
-{
-	struct i2c_device_state *state =
-		CONTAINER_OF(dev->state, struct i2c_device_state, devstate);
-	uint32_t bytes_read = 0U;
-	uint32_t bytes_written = 0U;
-
-	STATS_INC(state->stats, transfer_call_count);
-	STATS_INCN(state->stats, message_count, num_msgs);
-	for (uint8_t i = 0U; i < num_msgs; i++) {
-		if (msgs[i].flags & I2C_MSG_READ) {
-			bytes_read += msgs[i].len;
-		} else {
-			bytes_written += msgs[i].len;
-		}
-	}
-	STATS_INCN(state->stats, bytes_read, bytes_read);
-	STATS_INCN(state->stats, bytes_written, bytes_written);
-=======
 static inline void i2c_xfer_stats(const struct device* dev, struct i2c_msg* msgs,
                                   uint8_t num_msgs) {
     struct i2c_device_state* state = CONTAINER_OF(dev->state, struct i2c_device_state, devstate);
-    uint32_t                 bytes_read    = 0U;
-    uint32_t                 bytes_written = 0U;
+    uint32_t bytes_read    = 0U;
+    uint32_t bytes_written = 0U;
 
     STATS_INC(state->stats, transfer_call_count);
     STATS_INCN(state->stats, message_count, num_msgs);
@@ -517,13 +494,12 @@
         if (msgs[i].flags & I2C_MSG_READ) {
             bytes_read += msgs[i].len;
         }
-        if (msgs[i].flags & I2C_MSG_WRITE) {
+        else {
             bytes_written += msgs[i].len;
         }
     }
     STATS_INCN(state->stats, bytes_read, bytes_read);
     STATS_INCN(state->stats, bytes_written, bytes_written);
->>>>>>> e62201c3
 }
 
 /** @cond INTERNAL_HIDDEN */
@@ -531,9 +507,9 @@
 /**
  * @brief Define a statically allocated and section assigned i2c device state
  */
-#define Z_I2C_DEVICE_STATE_DEFINE(dev_id)                       \
-        static struct i2c_device_state Z_DEVICE_STATE_NAME(dev_id)  \
-        __attribute__((__section__(".z_devstate")))
+#define Z_I2C_DEVICE_STATE_DEFINE(dev_id)           \
+    static struct i2c_device_state Z_DEVICE_STATE_NAME(dev_id)  \
+    __attribute__((__section__(".z_devstate")))
 
 /**
  * @brief Define an i2c device init wrapper function
@@ -541,16 +517,16 @@
  * This does device instance specific initialization of common data (such as stats)
  * and calls the given init_fn
  */
-#define Z_I2C_INIT_FN(dev_id, init_fn)                          \
+#define Z_I2C_INIT_FN(dev_id, init_fn)              \
         static inline int UTIL_CAT(dev_id, _init)(const struct device* dev) {       \
         struct i2c_device_state* state = CONTAINER_OF(dev->state, struct i2c_device_state, devstate);   \
-        stats_init(&state->stats.s_hdr, STATS_SIZE_32, 4, STATS_NAME_INIT_PARMS(i2c));                  \
-        stats_register(dev->name, &(state->stats.s_hdr));       \
-        if (init_fn != NULL) {                                  \
-            return init_fn(dev);                                \
-        }                                                       \
-                                                                \
-        return (0);                                             \
+        stats_init(&state->stats.s_hdr, STATS_SIZE_32, 4, STATS_NAME_INIT_PARMS(i2c));  \
+        stats_register(dev->name, &(state->stats.s_hdr));   \
+        if (init_fn != NULL) {              \
+            return init_fn(dev);            \
+        }                                   \
+                                            \
+        return (0);                         \
     }
 
 /** @endcond */
@@ -583,14 +559,14 @@
  * used by the driver. Can be NULL.
  */
 #define I2C_DEVICE_DT_DEFINE(node_id, init_fn, pm, data, config, level, prio, api, ...) \
-        Z_I2C_DEVICE_STATE_DEFINE(Z_DEVICE_DT_DEV_ID(node_id)); \
-        Z_I2C_INIT_FN(Z_DEVICE_DT_DEV_ID(node_id), init_fn)     \
-        Z_DEVICE_DEFINE(node_id, Z_DEVICE_DT_DEV_ID(node_id),   \
-                        DEVICE_DT_NAME(node_id),                \
-                        &UTIL_CAT(Z_DEVICE_DT_DEV_ID(node_id), _init),  \
-                        pm_device, data, config, level, prio, api,      \
-                        &(Z_DEVICE_STATE_NAME(Z_DEVICE_DT_DEV_ID(node_id)).devstate), \
-                        __VA_ARGS__)
+    Z_I2C_DEVICE_STATE_DEFINE(Z_DEVICE_DT_DEV_ID(node_id));     \
+    Z_I2C_INIT_FN(Z_DEVICE_DT_DEV_ID(node_id), init_fn)         \
+    Z_DEVICE_DEFINE(node_id, Z_DEVICE_DT_DEV_ID(node_id),       \
+            DEVICE_DT_NAME(node_id),        \
+            &UTIL_CAT(Z_DEVICE_DT_DEV_ID(node_id), _init),      \
+            pm_device, data, config, level, prio, api,          \
+            &(Z_DEVICE_STATE_NAME(Z_DEVICE_DT_DEV_ID(node_id)).devstate), \
+            __VA_ARGS__)
 
 #else /* CONFIG_I2C_STATS */
 
@@ -613,8 +589,8 @@
  *
  * @param ... other parameters as expected by I2C_DEVICE_DT_DEFINE().
  */
-#define I2C_DEVICE_DT_INST_DEFINE(inst, ...)    \
-        I2C_DEVICE_DT_DEFINE(DT_DRV_INST(inst), __VA_ARGS__)
+#define I2C_DEVICE_DT_INST_DEFINE(inst, ...)        \
+    I2C_DEVICE_DT_DEFINE(DT_DRV_INST(inst), __VA_ARGS__)
 
 /**
  * @brief Configure operation of a host controller.
@@ -626,7 +602,7 @@
  * @retval 0 If successful.
  * @retval -EIO General input / output error, failed to configure device.
  */
-__syscall int i2c_configure(const struct device* dev, uint32_t dev_config);
+__syscall int i2c_configure(const struct device *dev, uint32_t dev_config);
 
 static inline int z_impl_i2c_configure(const struct device* dev, uint32_t dev_config) {
     const struct i2c_driver_api* api = (const struct i2c_driver_api*)dev->api;
@@ -660,7 +636,7 @@
     const struct i2c_driver_api* api = (const struct i2c_driver_api*)dev->api;
 
     if (api->get_config == NULL) {
-        return -ENOSYS;
+        return (-ENOSYS);
     }
 
     return api->get_config(dev, dev_config);
@@ -746,7 +722,7 @@
     const struct i2c_driver_api* api = (const struct i2c_driver_api*)dev->api;
 
     if (api->transfer_cb == NULL) {
-        return -ENOSYS;
+        return (-ENOSYS);
     }
 
     return api->transfer_cb(dev, msgs, num_msgs, addr, cb, userdata);
@@ -803,14 +779,14 @@
                                     size_t num_write, void* read_buf, size_t num_read,
                                     i2c_callback_t cb, void* userdata) {
     if ((msgs == NULL) || (num_msgs != 2)) {
-        return -EINVAL;
+        return (-EINVAL);
     }
 
-    msgs[0].buf   = (uint8_t*)write_buf;
+    msgs[0].buf   = (uint8_t *)write_buf;
     msgs[0].len   = num_write;
     msgs[0].flags = I2C_MSG_WRITE;
 
-    msgs[1].buf   = (uint8_t*)read_buf;
+    msgs[1].buf   = (uint8_t *)read_buf;
     msgs[1].len   = num_read;
     msgs[1].flags = I2C_MSG_RESTART | I2C_MSG_READ | I2C_MSG_STOP;
 
@@ -849,7 +825,7 @@
 #ifdef CONFIG_POLL
 
 /** @cond INTERNAL_HIDDEN */
-void z_i2c_transfer_signal_cb(const struct device* dev, int result, void* userdata);
+void z_i2c_transfer_signal_cb(const struct device *dev, int result, void *userdata);
 
 /** @endcond */
 
@@ -874,12 +850,12 @@
  * @retval -ENOSYS If transfer async is not implemented
  * @retval -EWOULDBLOCK If the device is temporarily busy doing another transfer
  */
-static inline int i2c_transfer_signal(const struct device* dev,
-                                      struct i2c_msg* msgs,
-                                      uint8_t num_msgs,
-                                      uint16_t addr,
+static inline int i2c_transfer_signal(const struct device *dev,
+                 struct i2c_msg *msgs,
+                 uint8_t num_msgs,
+                 uint16_t addr,
                                       struct k_poll_signal* sig) {
-    const struct i2c_driver_api* api = (const struct i2c_driver_api*)dev->api;
+    const struct i2c_driver_api *api = (const struct i2c_driver_api *)dev->api;
 
     if (api->transfer_cb == NULL) {
         return -ENOSYS;
@@ -990,7 +966,7 @@
     const struct i2c_driver_api* api = (const struct i2c_driver_api*)dev->api;
 
     if (api->target_unregister == NULL) {
-        return -ENOSYS;
+        return (-ENOSYS);
     }
 
     return api->target_unregister(dev, cfg);
@@ -1109,7 +1085,7 @@
 static inline int i2c_read(const struct device* dev, uint8_t* buf,
                            uint32_t num_bytes, uint16_t addr) {
     struct i2c_msg msg;
-    int            ret;
+    int ret;
 
     msg.buf   = buf;
     msg.len   = num_bytes;
@@ -1165,11 +1141,11 @@
                                  void* read_buf, size_t num_read) {
     struct i2c_msg msg[2];
 
-    msg[0].buf   = (uint8_t*)write_buf;
+    msg[0].buf   = (uint8_t *)write_buf;
     msg[0].len   = num_write;
     msg[0].flags = I2C_MSG_WRITE;
 
-    msg[1].buf   = (uint8_t*)read_buf;
+    msg[1].buf   = (uint8_t *)read_buf;
     msg[1].len   = num_read;
     msg[1].flags = I2C_MSG_RESTART | I2C_MSG_READ | I2C_MSG_STOP;
 
