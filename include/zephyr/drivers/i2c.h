/**
 * @file
 *
 * @brief Public APIs for the I2C drivers.
 */

/*
 * Copyright (c) 2015 Intel Corporation
 *
 * SPDX-License-Identifier: Apache-2.0
 */
#ifndef ZEPHYR_INCLUDE_DRIVERS_I2C_H_
#define ZEPHYR_INCLUDE_DRIVERS_I2C_H_

/**
 * @brief I2C Interface
 * @defgroup i2c_interface I2C Interface
 * @since 1.0
 * @version 1.0.0
 * @ingroup io_interfaces
 * @{
 */

#include <errno.h>

#include <zephyr/types.h>
#include <zephyr/device.h>
#include <zephyr/kernel.h>
#include <zephyr/sys/slist.h>
#include <zephyr/rtio/rtio.h>

#ifdef __cplusplus
extern "C" {
#endif

/*
 * The following #defines are used to configure the I2C controller.
 */

/** I2C Standard Speed: 100 kHz */
#define /**/I2C_SPEED_STANDARD  (0x01U)

/** I2C Fast Speed: 400 kHz */
#define /**/I2C_SPEED_FAST      (0x02U)

/** I2C Fast Plus Speed: 1 MHz */
#define /**/I2C_SPEED_FAST_PLUS (0x03U)

/** I2C High Speed: 3.4 MHz */
#define /**/I2C_SPEED_HIGH      (0x04U)

/** I2C Ultra Fast Speed: 5 MHz */
#define /**/I2C_SPEED_ULTRA     (0x05U)

/** Device Tree specified speed */
#define /**/I2C_SPEED_DT        (0x07U)

#define I2C_SPEED_SHIFT         (1U)
#define I2C_SPEED_SET(speed)    (((speed) << I2C_SPEED_SHIFT) & I2C_SPEED_MASK)
#define I2C_SPEED_MASK          (0x07U << I2C_SPEED_SHIFT) /* 3 bits */
#define I2C_SPEED_GET(cfg)      (((cfg)&I2C_SPEED_MASK) >> I2C_SPEED_SHIFT)

/** Use 10-bit addressing. DEPRECATED - Use I2C_MSG_ADDR_10_BITS instead. */
#define I2C_ADDR_10_BITS        BIT(0)

/** Peripheral to act as Controller. */
#define /**/I2C_MODE_CONTROLLER BIT(4)

/**
 * @brief Complete I2C DT information
 *
 * @param bus is the I2C bus
 * @param addr is the target address
 */
struct i2c_dt_spec {
    const struct device *bus;
    uint16_t addr;
};

/**
 * @brief Structure initializer for i2c_dt_spec from devicetree (on I3C bus)
 *
 * This helper macro expands to a static initializer for a <tt>struct
 * i2c_dt_spec</tt> by reading the relevant bus and address data from
 * the devicetree.
 *
 * @param node_id Devicetree node identifier for the I2C device whose
 *                struct i2c_dt_spec to create an initializer for
 */
#define I2C_DT_SPEC_GET_ON_I3C(node_id)             \
    .bus = DEVICE_DT_GET(DT_BUS(node_id)),          \
    .addr = DT_PROP_BY_IDX(node_id, reg, 0)

/**
 * @brief Structure initializer for i2c_dt_spec from devicetree (on I2C bus)
 *
 * This helper macro expands to a static initializer for a <tt>struct
 * i2c_dt_spec</tt> by reading the relevant bus and address data from
 * the devicetree.
 *
 * @param node_id Devicetree node identifier for the I2C device whose
 *                struct i2c_dt_spec to create an initializer for
 */
#define I2C_DT_SPEC_GET_ON_I2C(node_id)             \
    .bus = DEVICE_DT_GET(DT_BUS(node_id)),          \
    .addr = DT_REG_ADDR(node_id)

/**
 * @brief Structure initializer for i2c_dt_spec from devicetree
 *
 * This helper macro expands to a static initializer for a <tt>struct
 * i2c_dt_spec</tt> by reading the relevant bus and address data from
 * the devicetree.
 *
 * @param node_id Devicetree node identifier for the I2C device whose
 *                struct i2c_dt_spec to create an initializer for
 */
#define I2C_DT_SPEC_GET(node_id)                    \
    {                                               \
        COND_CODE_1(DT_ON_BUS(node_id, i3c),        \
                    (I2C_DT_SPEC_GET_ON_I3C(node_id)),  \
                    (I2C_DT_SPEC_GET_ON_I2C(node_id)))  \
    }

/**
 * @brief Structure initializer for i2c_dt_spec from devicetree instance
 *
 * This is equivalent to
 * <tt>I2C_DT_SPEC_GET(DT_DRV_INST(inst))</tt>.
 *
 * @param inst Devicetree instance number
 */
#define I2C_DT_SPEC_INST_GET(inst) \
    I2C_DT_SPEC_GET(DT_DRV_INST(inst))

/*
 * I2C_MSG_* are I2C Message flags.
 */

/** Write message to I2C bus. */
#define /**/I2C_MSG_WRITE           (0U << 0U)

/** Read message from I2C bus. */
#define /**/I2C_MSG_READ            BIT(0)

/** @cond INTERNAL_HIDDEN */
#define I2C_MSG_RW_MASK             BIT(0)
/** @endcond  */

/** Send STOP after this message. */
#define /**/I2C_MSG_STOP            BIT(1)

/** RESTART I2C transaction for this message.
 *
 * @note Not all I2C drivers have or require explicit support for this
 * feature. Some drivers require this be present on a read message
 * that follows a write, or vice-versa.  Some drivers will merge
 * adjacent fragments into a single transaction using this flag; some
 * will not. */
#define /**/I2C_MSG_RESTART         BIT(2)

/** Use 10-bit addressing for this message.
 *
 * @note Not all SoC I2C implementations support this feature. */
#define /**/I2C_MSG_ADDR_10_BITS    BIT(3)

/**
 * @brief One I2C Message.
 *
 * This defines one I2C message to transact on the I2C bus.
 *
 * @note Some of the configurations supported by this API may not be
 * supported by specific SoC I2C hardware implementations, in
 * particular features related to bus transactions intended to read or
 * write data from different buffers within a single transaction.
 * Invocations of i2c_transfer() may not indicate an error when an
 * unsupported configuration is encountered.  In some cases drivers
 * will generate separate transactions for each message fragment, with
 * or without presence of @ref I2C_MSG_RESTART in #flags.
 */
struct i2c_msg {
    /** Data buffer in bytes */
    uint8_t* buf;

    /** Length of buffer in bytes */
    uint32_t len;

    /** Flags for this message */
    uint8_t flags;
};

/**
 * @brief I2C callback for asynchronous transfer requests
 *
 * @param dev I2C device which is notifying of transfer completion or error
 * @param result Result code of the transfer request. 0 is success, -errno for failure.
 * @param data Transfer requester supplied data which is passed along to the callback.
 */
typedef void (*i2c_callback_t)(const struct device* dev, int result, void* data);

/**
 * @cond INTERNAL_HIDDEN
 *
 * These are for internal use only, so skip these in
 * public documentation.
 */
struct i2c_target_config;

typedef int (*i2c_api_configure_t)(const struct device* dev,
                                   uint32_t dev_config);
typedef int (*i2c_api_get_config_t)(const struct device* dev,
                                    uint32_t* dev_config);
typedef int (*i2c_api_full_io_t)(const struct device* dev,
                                 struct i2c_msg* msgs,
                                 uint8_t num_msgs,
                                 uint16_t addr);
typedef int (*i2c_api_target_register_t)(const struct device* dev,
                                         struct i2c_target_config* cfg);
typedef int (*i2c_api_target_unregister_t)(const struct device* dev,
                                           struct i2c_target_config* cfg);
#ifdef CONFIG_I2C_CALLBACK
typedef int (*i2c_api_transfer_cb_t)(const struct device* dev,
                                     struct i2c_msg* msgs,
                                     uint8_t num_msgs,
                                     uint16_t addr,
                                     i2c_callback_t cb,
                                     void* userdata);
#endif /* CONFIG_I2C_CALLBACK */
#if defined(CONFIG_I2C_RTIO) || defined(__DOXYGEN__)

/**
 * @typedef i2c_api_iodev_submit
 * @brief Callback API for submitting work to a I2C device with RTIO
 */
typedef void (*i2c_api_iodev_submit)(const struct device* dev,
                                     struct rtio_iodev_sqe* iodev_sqe);
#endif /* CONFIG_I2C_RTIO */

typedef int (*i2c_api_recover_bus_t)(const struct device* dev);

__subsystem struct i2c_driver_api {
    i2c_api_configure_t         configure;
    i2c_api_get_config_t        get_config;
    i2c_api_full_io_t           transfer;
    i2c_api_target_register_t   target_register;
    i2c_api_target_unregister_t target_unregister;

    #ifdef CONFIG_I2C_CALLBACK
    i2c_api_transfer_cb_t transfer_cb;
    #endif

    #ifdef CONFIG_I2C_RTIO
    i2c_api_iodev_submit iodev_submit;
    #endif
    i2c_api_recover_bus_t recover_bus;
};

typedef int (*i2c_target_api_register_t)(const struct device* dev);
typedef int (*i2c_target_api_unregister_t)(const struct device* dev);

__subsystem struct i2c_target_driver_api {
    i2c_target_api_register_t   driver_register;
    i2c_target_api_unregister_t driver_unregister;
};

/**
 * @endcond
 */

/** Target device responds to 10-bit addressing. */
#define I2C_TARGET_FLAGS_ADDR_10_BITS   BIT(0)

/** @brief Function called when a write to the device is initiated.
 *
 * This function is invoked by the controller when the bus completes a
 * start condition for a write operation to the address associated
 * with a particular device.
 *
 * A success return shall cause the controller to ACK the next byte
 * received.  An error return shall cause the controller to NACK the
 * next byte received.
 *
 * @param config the configuration structure associated with the
 * device to which the operation is addressed.
 *
 * @return 0 if the write is accepted, or a negative error code.
 */
typedef int (*i2c_target_write_requested_cb_t)(
                struct i2c_target_config* config);

/** @brief Function called when a write to the device is continued.
 *
 * This function is invoked by the controller when it completes
 * reception of a byte of data in an ongoing write operation to the
 * device.
 *
 * A success return shall cause the controller to ACK the next byte
 * received.  An error return shall cause the controller to NACK the
 * next byte received.
 *
 * @param config the configuration structure associated with the
 * device to which the operation is addressed.
 *
 * @param val the byte received by the controller.
 *
 * @return 0 if more data can be accepted, or a negative error
 * code.
 */
typedef int (*i2c_target_write_received_cb_t)(
                struct i2c_target_config* config, uint8_t val);

/** @brief Function called when a read from the device is initiated.
 *
 * This function is invoked by the controller when the bus completes a
 * start condition for a read operation from the address associated
 * with a particular device.
 *
 * The value returned in @p *val will be transmitted.  A success
 * return shall cause the controller to react to additional read
 * operations.  An error return shall cause the controller to ignore
 * bus operations until a new start condition is received.
 *
 * @param config the configuration structure associated with the
 * device to which the operation is addressed.
 *
 * @param val pointer to storage for the first byte of data to return
 * for the read request.
 *
 * @return 0 if more data can be requested, or a negative error code.
 */
typedef int (*i2c_target_read_requested_cb_t)(
                struct i2c_target_config* config, uint8_t* val);

/** @brief Function called when a read from the device is continued.
 *
 * This function is invoked by the controller when the bus is ready to
 * provide additional data for a read operation from the address
 * associated with the device device.
 *
 * The value returned in @p *val will be transmitted.  A success
 * return shall cause the controller to react to additional read
 * operations.  An error return shall cause the controller to ignore
 * bus operations until a new start condition is received.
 *
 * @param config the configuration structure associated with the
 * device to which the operation is addressed.
 *
 * @param val pointer to storage for the next byte of data to return
 * for the read request.
 *
 * @return 0 if data has been provided, or a negative error code.
 */
typedef int (*i2c_target_read_processed_cb_t)(
                struct i2c_target_config* config, uint8_t* val);

#ifdef CONFIG_I2C_TARGET_BUFFER_MODE
/** @brief Function called when a write to the device is completed.
 *
 * This function is invoked by the controller when it completes
 * reception of data from the source buffer to the destination
 * buffer in an ongoing write operation to the device.
 *
 * @param config the configuration structure associated with the
 * device to which the operation is addressed.
 *
 * @param ptr pointer to the buffer that contains the data to be transferred.
 *
 * @param len the length of the data to be transferred.
 */
typedef void (*i2c_target_buf_write_received_cb_t)(
        struct i2c_target_config* config, uint8_t* ptr, uint32_t len);

/** @brief Function called when a read from the device is initiated.
 *
 * This function is invoked by the controller when the bus is ready to
 * provide additional data by buffer for a read operation from the address
 * associated with the device.
 *
 * The value returned in @p **ptr and @p *len will be transmitted. A success
 * return shall cause the controller to react to additional read operations.
 * An error return shall cause the controller to ignore bus operations until
 * a new start condition is received.
 *
 * @param config the configuration structure associated with the
 * device to which the operation is addressed.
 *
 * @param ptr pointer to storage for the address of data buffer to return
 * for the read request.
 *
 * @param len pointer to storage for the length of the data to be transferred
 * for the read request.
 *
 * @return 0 if data has been provided, or a negative error code.
 */
typedef int (*i2c_target_buf_read_requested_cb_t)(
                struct i2c_target_config* config, uint8_t** ptr, uint32_t* len);
#endif

/** @brief Function called when a stop condition is observed after a
 * start condition addressed to a particular device.
 *
 * This function is invoked by the controller when the bus is ready to
 * provide additional data for a read operation from the address
 * associated with the device device.  After the function returns the
 * controller shall enter a state where it is ready to react to new
 * start conditions.
 *
 * @param config the configuration structure associated with the
 * device to which the operation is addressed.
 *
 * @return Ignored.
 */
typedef int (*i2c_target_stop_cb_t)(struct i2c_target_config* config);

/** @brief Structure providing callbacks to be implemented for devices
 * that supports the I2C target API.
 *
 * This structure may be shared by multiple devices that implement the
 * same API at different addresses on the bus.
 */
struct i2c_target_callbacks {
    i2c_target_write_requested_cb_t write_requested;
    i2c_target_read_requested_cb_t  read_requested;
    i2c_target_write_received_cb_t  write_received;
    i2c_target_read_processed_cb_t  read_processed;
    #ifdef CONFIG_I2C_TARGET_BUFFER_MODE
    i2c_target_buf_write_received_cb_t buf_write_received;
    i2c_target_buf_read_requested_cb_t buf_read_requested;
    #endif
    i2c_target_stop_cb_t stop;
};

/** @brief Structure describing a device that supports the I2C
 * target API.
 *
 * Instances of this are passed to the i2c_target_register() and
 * i2c_target_unregister() functions to indicate addition and removal
 * of a target device, respective.
 *
 * Fields other than @c node must be initialized by the module that
 * implements the device behavior prior to passing the object
 * reference to i2c_target_register().
 */
struct i2c_target_config {
    /** Private, do not modify */
    sys_snode_t node;

    /** Flags for the target device defined by I2C_TARGET_FLAGS_* constants */
    uint8_t flags;

    /** Address for this target device */
    uint16_t address;

    /** Callback functions */
    const struct i2c_target_callbacks* callbacks;
};

/**
 * @brief Validate that I2C bus is ready.
 *
 * @param spec I2C specification from devicetree
 *
 * @retval true if the I2C bus is ready for use.
 * @retval false if the I2C bus is not ready for use.
 */
static inline bool i2c_is_ready_dt(const struct i2c_dt_spec* spec) {
    /* Validate bus is ready */
    return device_is_ready(spec->bus);
}

/**
 * @brief Check if the current message is a read operation
 *
 * @param msg The message to check
 * @return true if the I2C message is sa read operation
 * @return false if the I2C message is a write operation
 */
static inline bool i2c_is_read_op(struct i2c_msg *msg)
{
	return (msg->flags & I2C_MSG_READ) == I2C_MSG_READ;
}

/**
 * @brief Dump out an I2C message
 *
 * Dumps out a list of I2C messages. For any that are writes (W), the data is
 * displayed in hex. Setting dump_read will dump the data for read messages too,
 * which only makes sense when called after the messages have been processed.
 *
 * It looks something like this (with name "testing"):
 *
 * @code
 * D: I2C msg: testing, addr=56
 * D:    W len=01: 06
 * D:    W len=0e:
 * D: contents:
 * D: 00 01 02 03 04 05 06 07 |........
 * D: 08 09 0a 0b 0c 0d       |......
 * D:    W len=01: 0f
 * D:    R len=01: 6c
 * @endcode
 *
 * @param dev Target for the messages being sent. Its name will be printed in the log.
 * @param msgs Array of messages to dump.
 * @param num_msgs Number of messages to dump.
 * @param addr Address of the I2C target device.
 * @param dump_read Dump data from I2C reads, otherwise only writes have data dumped.
 */
void i2c_dump_msgs_rw(const struct device* dev, const struct i2c_msg* msgs, uint8_t num_msgs,
                      uint16_t addr, bool dump_read);

/**
 * @brief Dump out an I2C message, before it is executed.
 *
 * This is equivalent to:
 *
 *     i2c_dump_msgs_rw(dev, msgs, num_msgs, addr, false);
 *
 * The read messages' data isn't dumped.
 *
 * @param dev Target for the messages being sent. Its name will be printed in the log.
 * @param msgs Array of messages to dump.
 * @param num_msgs Number of messages to dump.
 * @param addr Address of the I2C target device.
 */
static inline void i2c_dump_msgs(const struct device* dev, const struct i2c_msg* msgs,
                                 uint8_t num_msgs, uint16_t addr) {
    i2c_dump_msgs_rw(dev, msgs, num_msgs, addr, false);
}

#if defined(CONFIG_I2C_STATS) || defined(__DOXYGEN__)

#include <zephyr/stats/stats.h>

/** @cond INTERNAL_HIDDEN */

STATS_SECT_START(i2c)
STATS_SECT_ENTRY32(bytes_read)
STATS_SECT_ENTRY32(bytes_written)
STATS_SECT_ENTRY32(message_count)
STATS_SECT_ENTRY32(transfer_call_count)
STATS_SECT_END;

STATS_NAME_START(i2c)
STATS_NAME(i2c, bytes_read)
STATS_NAME(i2c, bytes_written)
STATS_NAME(i2c, message_count)
STATS_NAME(i2c, transfer_call_count)
STATS_NAME_END(i2c);

/** @endcond */

/**
 * @brief I2C specific device state which allows for i2c device class specific additions
 */
struct i2c_device_state {
    struct device_state devstate;
    struct stats_i2c    stats;
};

/**
 * @brief Updates the i2c stats for i2c transfers
 *
 * @param dev I2C device to update stats for
 * @param msgs Array of struct i2c_msg
 * @param num_msgs Number of i2c_msgs
 */
static inline void i2c_xfer_stats(const struct device* dev, struct i2c_msg* msgs,
                                  uint8_t num_msgs) {
    struct i2c_device_state* state =
            CONTAINER_OF(dev->state, struct i2c_device_state, devstate);
    uint32_t bytes_read    = 0U;
    uint32_t bytes_written = 0U;

    STATS_INC(state->stats, transfer_call_count);
    STATS_INCN(state->stats, message_count, num_msgs);
    for (uint8_t i = 0U; i < num_msgs; i++) {
        if (msgs[i].flags & I2C_MSG_READ) {
            bytes_read += msgs[i].len;
        }
        else {
            bytes_written += msgs[i].len;
        }
    }
    STATS_INCN(state->stats, bytes_read, bytes_read);
    STATS_INCN(state->stats, bytes_written, bytes_written);
}

/** @cond INTERNAL_HIDDEN */

/**
 * @brief Define a statically allocated and section assigned i2c device state
 */
#define Z_I2C_DEVICE_STATE_DEFINE(dev_id)                       \
    static struct i2c_device_state Z_DEVICE_STATE_NAME(dev_id)  \
    __attribute__((__section__(".z_devstate")))

/**
 * @brief Define an i2c device init wrapper function
 *
 * This does device instance specific initialization of common data (such as stats)
 * and calls the given init_fn
 */
#define Z_I2C_INIT_FN(dev_id, init_fn)      \
    static inline int UTIL_CAT(dev_id, _init)(const struct device* dev) {       \
        struct i2c_device_state* state =    \
                CONTAINER_OF(dev->state, struct i2c_device_state, devstate);    \
        stats_init(&state->stats.s_hdr, STATS_SIZE_32, 4,   \
                   STATS_NAME_INIT_PARMS(i2c));             \
        stats_register(dev->name, &(state->stats.s_hdr));   \
        if (!is_null_no_warn(init_fn)) {    \
            return init_fn(dev);            \
        }                                   \
                                            \
        return (0);                         \
    }

/** @endcond */

/**
 * @brief Like DEVICE_DT_DEFINE() with I2C specifics.
 *
 * @details Defines a device which implements the I2C API. May
 * generate a custom device_state container struct and init_fn
 * wrapper when needed depending on I2C @kconfig{CONFIG_I2C_STATS}.
 *
 * @param node_id The devicetree node identifier.
 *
 * @param init_fn Name of the init function of the driver. Can be `NULL`.
 *
 * @param pm PM device resources reference (NULL if device does not use PM).
 *
 * @param data Pointer to the device's private data.
 *
 * @param config The address to the structure containing the
 * configuration information for this instance of the driver.
 *
 * @param level The initialization level. See SYS_INIT() for
 * details.
 *
 * @param prio Priority within the selected initialization level. See
 * SYS_INIT() for details.
 *
 * @param api Provides an initial pointer to the API function struct
 * used by the driver. Can be NULL.
 */
#define I2C_DEVICE_DT_DEFINE(node_id, init_fn, pm, data, config, level, \
                             prio, api, ...)                    \
    Z_I2C_DEVICE_STATE_DEFINE(Z_DEVICE_DT_DEV_ID(node_id));     \
    Z_I2C_INIT_FN(Z_DEVICE_DT_DEV_ID(node_id), init_fn)         \
    Z_DEVICE_DEFINE(node_id, Z_DEVICE_DT_DEV_ID(node_id),       \
                    DEVICE_DT_NAME(node_id),                    \
                    &UTIL_CAT(Z_DEVICE_DT_DEV_ID(node_id), _init),  \
                    pm, data, config, level, prio, api,         \
                    &(Z_DEVICE_STATE_NAME(Z_DEVICE_DT_DEV_ID(node_id)).devstate), \
                    __VA_ARGS__)

#else /* CONFIG_I2C_STATS */

static inline void i2c_xfer_stats(const struct device* dev, struct i2c_msg* msgs,
                                  uint8_t num_msgs) {
    ARG_UNUSED(dev);
    ARG_UNUSED(msgs);
    ARG_UNUSED(num_msgs);
}

#define I2C_DEVICE_DT_DEFINE(node_id, init_fn, pm, data, config, level, \
                             prio, api, ...)                            \
    DEVICE_DT_DEFINE(node_id, init_fn, pm, data, config, level,         \
                     prio, api, __VA_ARGS__)

#endif /* CONFIG_I2C_STATS */

/**
 * @brief Like I2C_DEVICE_DT_DEFINE() for an instance of a DT_DRV_COMPAT compatible
 *
 * @param inst instance number. This is replaced by
 * <tt>DT_DRV_COMPAT(inst)</tt> in the call to I2C_DEVICE_DT_DEFINE().
 *
 * @param ... other parameters as expected by I2C_DEVICE_DT_DEFINE().
 */
#define I2C_DEVICE_DT_INST_DEFINE(inst, ...)        \
    I2C_DEVICE_DT_DEFINE(DT_DRV_INST(inst), __VA_ARGS__)

/**
 * @brief Configure operation of a host controller.
 *
 * @param dev Pointer to the device structure for the driver instance.
 * @param dev_config Bit-packed 32-bit value to the device runtime configuration
 * for the I2C controller.
 *
 * @retval 0 If successful.
 * @retval -EIO General input / output error, failed to configure device.
 */
__syscall int i2c_configure(const struct device* dev, uint32_t dev_config);

static inline int z_impl_i2c_configure(const struct device* dev,
                                       uint32_t dev_config) {
    const struct i2c_driver_api* api =
            (const struct i2c_driver_api*)dev->api;

    return api->configure(dev, dev_config);
}

/**
 * @brief Get configuration of a host controller.
 *
 * This routine provides a way to get current configuration. It is allowed to
 * call the function before i2c_configure, because some I2C ports can be
 * configured during init process. However, if the I2C port is not configured,
 * i2c_get_config returns an error.
 *
 * i2c_get_config can return cached config or probe hardware, but it has to be
 * up to date with current configuration.
 *
 * @param dev Pointer to the device structure for the driver instance.
 * @param dev_config Pointer to return bit-packed 32-bit value of
 * the I2C controller configuration.
 *
 * @retval 0 If successful.
 * @retval -EIO General input / output error.
 * @retval -ERANGE Configured I2C frequency is invalid.
 * @retval -ENOSYS If get config is not implemented
 */
__syscall int i2c_get_config(const struct device* dev, uint32_t* dev_config);

static inline int z_impl_i2c_get_config(const struct device* dev, uint32_t* dev_config) {
    const struct i2c_driver_api* api = (const struct i2c_driver_api*)dev->api;

    if (api->get_config == NULL) {
        return (-ENOSYS);
    }

    return api->get_config(dev, dev_config);
}

/**
 * @brief Perform data transfer to another I2C device in controller mode.
 *
 * This routine provides a generic interface to perform data transfer
 * to another I2C device synchronously. Use i2c_read()/i2c_write()
 * for simple read or write.
 *
 * The array of message @a msgs must not be NULL.  The number of
 * message @a num_msgs may be zero,in which case no transfer occurs.
 *
 * @note Not all scatter/gather transactions can be supported by all
 * drivers.  As an example, a gather write (multiple consecutive
 * `i2c_msg` buffers all configured for `I2C_MSG_WRITE`) may be packed
 * into a single transaction by some drivers, but others may emit each
 * fragment as a distinct write transaction, which will not produce
 * the same behavior.  See the documentation of `struct i2c_msg` for
 * limitations on support for multi-message bus transactions.
 *
 * @note The last message in the scatter/gather transaction implies a STOP
 * whether or not it is explicitly set. This ensures the bus is in a good
 * state for the next transaction which may be from a different call context.
 *
 * @param dev Pointer to the device structure for an I2C controller
 * driver configured in controller mode.
 * @param msgs Array of messages to transfer.
 * @param num_msgs Number of messages to transfer.
 * @param addr Address of the I2C target device.
 *
 * @retval 0 If successful.
 * @retval -EIO General input / output error.
 */
__syscall int i2c_transfer(const struct device* dev,
                           struct i2c_msg* msgs, uint8_t num_msgs,
                           uint16_t addr);

static inline int z_impl_i2c_transfer(const struct device* dev,
                                      struct i2c_msg* msgs, uint8_t num_msgs,
                                      uint16_t addr) {
    const struct i2c_driver_api* api =
            (const struct i2c_driver_api*)dev->api;

<<<<<<< HEAD
	if (!num_msgs) {
		return 0;
	}

	msgs[num_msgs - 1].flags |= I2C_MSG_STOP;

	int res =  api->transfer(dev, msgs, num_msgs, addr);
=======
    int res = api->transfer(dev, msgs, num_msgs, addr);
>>>>>>> d41f9103

    i2c_xfer_stats(dev, msgs, num_msgs);

    if (IS_ENABLED(CONFIG_I2C_DUMP_MESSAGES)) {
        i2c_dump_msgs_rw(dev, msgs, num_msgs, addr, true);
    }

    return (res);
}

#if defined(CONFIG_I2C_CALLBACK) || defined(__DOXYGEN__)

/**
 * @brief Perform data transfer to another I2C device in controller mode.
 *
 * This routine provides a generic interface to perform data transfer
 * to another I2C device asynchronously with a callback completion.
 *
 * @see i2c_transfer()
 * @funcprops \isr_ok
 *
 * @param dev Pointer to the device structure for an I2C controller
 *            driver configured in controller mode.
 * @param msgs Array of messages to transfer, must live until callback completes.
 * @param num_msgs Number of messages to transfer.
 * @param addr Address of the I2C target device.
 * @param cb Function pointer for completion callback.
 * @param userdata Userdata passed to callback.
 *
 * @retval 0 If successful.
 * @retval -EIO General input / output error.
 * @retval -ENOSYS If transfer async is not implemented
 * @retval -EWOULDBLOCK If the device is temporarily busy doing another transfer
 */
<<<<<<< HEAD
static inline int i2c_transfer_cb(const struct device *dev,
				  struct i2c_msg *msgs,
				  uint8_t num_msgs,
				  uint16_t addr,
				  i2c_callback_t cb,
				  void *userdata)
{
	const struct i2c_driver_api *api =
		(const struct i2c_driver_api *)dev->api;
=======
static inline int i2c_transfer_cb(const struct device* dev,
                                  struct i2c_msg* msgs,
                                  uint8_t num_msgs,
                                  uint16_t addr,
                                  i2c_callback_t cb,
                                  void* userdata) {
    const struct i2c_driver_api* api = (const struct i2c_driver_api*)dev->api;
>>>>>>> d41f9103

    if (api->transfer_cb == NULL) {
        return (-ENOSYS);
    }

<<<<<<< HEAD
	if (!num_msgs) {
		cb(dev, 0, userdata);
		return 0;
	}

	msgs[num_msgs - 1].flags |= I2C_MSG_STOP;

	return api->transfer_cb(dev, msgs, num_msgs, addr, cb, userdata);
=======
    return api->transfer_cb(dev, msgs, num_msgs, addr, cb, userdata);
>>>>>>> d41f9103
}

/**
 * @brief Perform data transfer to another I2C device in master mode asynchronously.
 *
 * This is equivalent to:
 *
 *     i2c_transfer_cb(spec->bus, msgs, num_msgs, spec->addr, cb, userdata);
 *
 * @param spec I2C specification from devicetree.
 * @param msgs Array of messages to transfer.
 * @param num_msgs Number of messages to transfer.
 * @param cb Function pointer for completion callback.
 * @param userdata Userdata passed to callback.
 *
 * @return a value from i2c_transfer_cb()
 */
static inline int i2c_transfer_cb_dt(const struct i2c_dt_spec* spec,
                                     struct i2c_msg* msgs,
                                     uint8_t num_msgs,
                                     i2c_callback_t cb,
                                     void* userdata) {
    return i2c_transfer_cb(spec->bus, msgs, num_msgs, spec->addr, cb, userdata);
}

/**
 * @brief Write then read data from an I2C device asynchronously.
 *
 * This supports the common operation "this is what I want", "now give
 * it to me" transaction pair through a combined write-then-read bus
 * transaction but using i2c_transfer_cb. This helper function expects
 * caller to pass a message pointer with 2 and only 2 size.
 *
 * @param dev Pointer to the device structure for an I2C controller
 * driver configured in master mode.
 * @param msgs Array of messages to transfer.
 * @param num_msgs Number of messages to transfer.
 * @param addr Address of the I2C device
 * @param write_buf Pointer to the data to be written
 * @param num_write Number of bytes to write
 * @param read_buf Pointer to storage for read data
 * @param num_read Number of bytes to read
 * @param cb Function pointer for completion callback.
 * @param userdata Userdata passed to callback.
 *
 * @retval 0 if successful
 * @retval negative on error.
 */
static inline int i2c_write_read_cb(const struct device* dev, struct i2c_msg* msgs,
                                    uint8_t num_msgs, uint16_t addr, void const* write_buf,
                                    size_t num_write, void* read_buf, size_t num_read,
                                    i2c_callback_t cb, void* userdata) {
    if ((msgs == NULL) || (num_msgs != 2)) {
        return (-EINVAL);
    }

    msgs[0].buf   = (uint8_t*)write_buf;
    msgs[0].len   = num_write;
    msgs[0].flags = I2C_MSG_WRITE;

    msgs[1].buf   = (uint8_t*)read_buf;
    msgs[1].len   = num_read;
    msgs[1].flags = I2C_MSG_RESTART | I2C_MSG_READ | I2C_MSG_STOP;

    return i2c_transfer_cb(dev, msgs, num_msgs, addr, cb, userdata);
}

/**
 * @brief Write then read data from an I2C device asynchronously.
 *
 * This is equivalent to:
 *
 *     i2c_write_read_cb(spec->bus, msgs, num_msgs,
 *                    spec->addr, write_buf,
 *                    num_write, read_buf, num_read);
 *
 * @param spec I2C specification from devicetree.
 * @param msgs Array of messages to transfer.
 * @param num_msgs Number of messages to transfer.
 * @param write_buf Pointer to the data to be written
 * @param num_write Number of bytes to write
 * @param read_buf Pointer to storage for read data
 * @param num_read Number of bytes to read
 * @param cb Function pointer for completion callback.
 * @param userdata Userdata passed to callback.
 *
 * @return a value from i2c_write_read_cb()
 */
static inline int i2c_write_read_cb_dt(const struct i2c_dt_spec* spec, struct i2c_msg* msgs,
                                       uint8_t num_msgs, void const* write_buf, size_t num_write,
                                       void* read_buf, size_t num_read, i2c_callback_t cb,
                                       void* userdata) {
    return i2c_write_read_cb(spec->bus, msgs, num_msgs, spec->addr, write_buf, num_write,
                             read_buf, num_read, cb, userdata);
}

#if defined(CONFIG_POLL) || defined(__DOXYGEN__)

/** @cond INTERNAL_HIDDEN */
void z_i2c_transfer_signal_cb(const struct device* dev, int result, void* userdata);

/** @endcond */

/**
 * @brief Perform data transfer to another I2C device in controller mode.
 *
 * This routine provides a generic interface to perform data transfer
 * to another I2C device asynchronously with a k_poll_signal completion.
 *
 * @see i2c_transfer_cb()
 * @funcprops \isr_ok
 *
 * @param dev Pointer to the device structure for an I2C controller
 *            driver configured in controller mode.
 * @param msgs Array of messages to transfer, must live until callback completes.
 * @param num_msgs Number of messages to transfer.
 * @param addr Address of the I2C target device.
 * @param sig Signal to notify of transfer completion.
 *
 * @retval 0 If successful.
 * @retval -EIO General input / output error.
 * @retval -ENOSYS If transfer async is not implemented
 * @retval -EWOULDBLOCK If the device is temporarily busy doing another transfer
 */
static inline int i2c_transfer_signal(const struct device* dev,
                                      struct i2c_msg* msgs,
                                      uint8_t num_msgs,
                                      uint16_t addr,
                                      struct k_poll_signal* sig) {
    const struct i2c_driver_api* api = (const struct i2c_driver_api*)dev->api;

    if (api->transfer_cb == NULL) {
        return -ENOSYS;
    }

    return api->transfer_cb(dev, msgs, num_msgs, addr, z_i2c_transfer_signal_cb, sig);
}

#endif /* CONFIG_POLL */

#endif /* CONFIG_I2C_CALLBACK */

#if defined(CONFIG_I2C_RTIO) || defined(__DOXYGEN__)

/**
 * @brief Submit request(s) to an I2C device with RTIO
 *
 * @param iodev_sqe Prepared submissions queue entry connected to an iodev
 *                  defined by I2C_DT_IODEV_DEFINE.
 */
static inline void i2c_iodev_submit(struct rtio_iodev_sqe* iodev_sqe) {
    const struct i2c_dt_spec* dt_spec = (const struct i2c_dt_spec*)iodev_sqe->sqe.iodev->data;
    const struct device* dev = dt_spec->bus;
    const struct i2c_driver_api* api = (const struct i2c_driver_api*)dev->api;

    api->iodev_submit(dt_spec->bus, iodev_sqe);
}

extern const struct rtio_iodev_api i2c_iodev_api;

/**
 * @brief Define an iodev for a given dt node on the bus
 *
 * These do not need to be shared globally but doing so
 * will save a small amount of memory.
 *
 * @param name Symbolic name of the iodev to define
 * @param node_id Devicetree node identifier
 */
#define I2C_DT_IODEV_DEFINE(name, node_id)                              \
    const struct i2c_dt_spec _i2c_dt_spec_##name =                      \
            I2C_DT_SPEC_GET(node_id);                                   \
    RTIO_IODEV_DEFINE(name, &i2c_iodev_api, (void*)&_i2c_dt_spec_##name)

/**
 * @brief Define an iodev for a given i2c device on a bus
 *
 * These do not need to be shared globally but doing so
 * will save a small amount of memory.
 *
 * @param name Symbolic name of the iodev to define
 * @param _bus Node ID for I2C bus
 * @param _addr I2C target address
 */
#define I2C_IODEV_DEFINE(name, _bus, _addr)                                     \
	const struct i2c_dt_spec _i2c_dt_spec_##name = {                        \
		.bus = DEVICE_DT_GET(_bus),                                     \
		.addr = _addr,                                                  \
	};                                                                      \
	RTIO_IODEV_DEFINE(name, &i2c_iodev_api, (void *)&_i2c_dt_spec_##name)

/**
 * @brief Copy the i2c_msgs into a set of RTIO requests
 *
 * @param r RTIO context
 * @param iodev RTIO IODev to target for the submissions
 * @param msgs Array of messages
 * @param num_msgs Number of i2c msgs in array
 *
 * @retval sqe Last submission in the queue added
 * @retval NULL Not enough memory in the context to copy the requests
 */
struct rtio_sqe* i2c_rtio_copy(struct rtio* r,
                               struct rtio_iodev* iodev,
                               const struct i2c_msg* msgs,
                               uint8_t num_msgs);

#endif /* CONFIG_I2C_RTIO */

/**
 * @brief Perform data transfer to another I2C device in controller mode.
 *
 * This is equivalent to:
 *
 *     i2c_transfer(spec->bus, msgs, num_msgs, spec->addr);
 *
 * @param spec I2C specification from devicetree.
 * @param msgs Array of messages to transfer.
 * @param num_msgs Number of messages to transfer.
 *
 * @return a value from i2c_transfer()
 */
static inline int i2c_transfer_dt(const struct i2c_dt_spec* spec,
                                  struct i2c_msg* msgs, uint8_t num_msgs) {
    return i2c_transfer(spec->bus, msgs, num_msgs, spec->addr);
}

/**
 * @brief Recover the I2C bus
 *
 * Attempt to recover the I2C bus.
 *
 * @param dev Pointer to the device structure for an I2C controller
 * driver configured in controller mode.
 * @retval 0 If successful
 * @retval -EBUSY If bus is not clear after recovery attempt.
 * @retval -EIO General input / output error.
 * @retval -ENOSYS If bus recovery is not implemented
 */
__syscall int i2c_recover_bus(const struct device* dev);

static inline int z_impl_i2c_recover_bus(const struct device* dev) {
    const struct i2c_driver_api* api =
            (const struct i2c_driver_api*)dev->api;

    if (api->recover_bus == NULL) {
        return (-ENOSYS);
    }

    return api->recover_bus(dev);
}

/**
 * @brief Registers the provided config as Target device of a controller.
 *
 * Enable I2C target mode for the 'dev' I2C bus driver using the provided
 * 'config' struct containing the functions and parameters to send bus
 * events. The I2C target will be registered at the address provided as 'address'
 * struct member. Addressing mode - 7 or 10 bit - depends on the 'flags'
 * struct member. Any I2C bus events related to the target mode will be passed
 * onto I2C target device driver via a set of callback functions provided in
 * the 'callbacks' struct member.
 *
 * Most of the existing hardware allows simultaneous support for controller
 * and target mode. This is however not guaranteed.
 *
 * @param dev Pointer to the device structure for an I2C controller
 * driver configured in target mode.
 * @param cfg Config struct with functions and parameters used by the I2C driver
 * to send bus events
 *
 * @retval 0 Is successful
 * @retval -EINVAL If parameters are invalid
 * @retval -EIO General input / output error.
 * @retval -ENOSYS If target mode is not implemented
 */
static inline int i2c_target_register(const struct device* dev,
                                      struct i2c_target_config* cfg) {
    const struct i2c_driver_api* api =
            (const struct i2c_driver_api*)dev->api;

    if (api->target_register == NULL) {
        return (-ENOSYS);
    }

    return api->target_register(dev, cfg);
}

/**
 * @brief Unregisters the provided config as Target device
 *
 * This routine disables I2C target mode for the 'dev' I2C bus driver using
 * the provided 'config' struct containing the functions and parameters
 * to send bus events.
 *
 * @param dev Pointer to the device structure for an I2C controller
 * driver configured in target mode.
 * @param cfg Config struct with functions and parameters used by the I2C driver
 * to send bus events
 *
 * @retval 0 Is successful
 * @retval -EINVAL If parameters are invalid
 * @retval -ENOSYS If target mode is not implemented
 */
static inline int i2c_target_unregister(const struct device* dev,
                                        struct i2c_target_config* cfg) {
    const struct i2c_driver_api* api =
            (const struct i2c_driver_api*)dev->api;

    if (api->target_unregister == NULL) {
        return (-ENOSYS);
    }

    return api->target_unregister(dev, cfg);
}

/**
 * @brief Instructs the I2C Target device to register itself to the I2C Controller
 *
 * This routine instructs the I2C Target device to register itself to the I2C
 * Controller via its parent controller's i2c_target_register() API.
 *
 * @param dev Pointer to the device structure for the I2C target
 * device (not itself an I2C controller).
 *
 * @retval 0 Is successful
 * @retval -EINVAL If parameters are invalid
 * @retval -EIO General input / output error.
 */
__syscall int i2c_target_driver_register(const struct device* dev);

static inline int z_impl_i2c_target_driver_register(const struct device* dev) {
    const struct i2c_target_driver_api* api =
            (const struct i2c_target_driver_api*)dev->api;

    return api->driver_register(dev);
}

/**
 * @brief Instructs the I2C Target device to unregister itself from the I2C
 * Controller
 *
 * This routine instructs the I2C Target device to unregister itself from the I2C
 * Controller via its parent controller's i2c_target_register() API.
 *
 * @param dev Pointer to the device structure for the I2C target
 * device (not itself an I2C controller).
 *
 * @retval 0 Is successful
 * @retval -EINVAL If parameters are invalid
 */
__syscall int i2c_target_driver_unregister(const struct device* dev);

static inline int z_impl_i2c_target_driver_unregister(const struct device* dev) {
    const struct i2c_target_driver_api* api =
            (const struct i2c_target_driver_api*)dev->api;

    return api->driver_unregister(dev);
}

/*
 * Derived i2c APIs -- all implemented in terms of i2c_transfer()
 */

/**
 * @brief Write a set amount of data to an I2C device.
 *
 * This routine writes a set amount of data synchronously.
 *
 * @param dev Pointer to the device structure for an I2C controller
 * driver configured in controller mode.
 * @param buf Memory pool from which the data is transferred.
 * @param num_bytes Number of bytes to write.
 * @param addr Address to the target I2C device for writing.
 *
 * @retval 0 If successful.
 * @retval -EIO General input / output error.
 */
static inline int i2c_write(const struct device* dev, uint8_t const* buf,
                            uint32_t num_bytes, uint16_t addr) {
    struct i2c_msg msg;
    int ret;

    msg.buf   = (uint8_t*)buf;
    msg.len   = num_bytes;
    msg.flags = (I2C_MSG_WRITE | I2C_MSG_STOP);

    ret = i2c_transfer(dev, &msg, 1, addr);

    return (ret);
}

/**
 * @brief Write a set amount of data to an I2C device.
 *
 * This is equivalent to:
 *
 *     i2c_write(spec->bus, buf, num_bytes, spec->addr);
 *
 * @param spec I2C specification from devicetree.
 * @param buf Memory pool from which the data is transferred.
 * @param num_bytes Number of bytes to write.
 *
 * @return a value from i2c_write()
 */
static inline int i2c_write_dt(const struct i2c_dt_spec* spec,
                               uint8_t const* buf, uint32_t num_bytes) {
    int ret;

    ret = i2c_write(spec->bus, buf, num_bytes, spec->addr);

    return (ret);
}

/**
 * @brief Read a set amount of data from an I2C device.
 *
 * This routine reads a set amount of data synchronously.
 *
 * @param dev Pointer to the device structure for an I2C controller
 * driver configured in controller mode.
 * @param buf Memory pool that stores the retrieved data.
 * @param num_bytes Number of bytes to read.
 * @param addr Address of the I2C device being read.
 *
 * @retval 0 If successful.
 * @retval -EIO General input / output error.
 */
static inline int i2c_read(const struct device* dev, uint8_t* buf,
                           uint32_t num_bytes, uint16_t addr) {
    struct i2c_msg msg;
    int ret;

    msg.buf   = buf;
    msg.len   = num_bytes;
    msg.flags = (I2C_MSG_READ | I2C_MSG_STOP);

    ret = i2c_transfer(dev, &msg, 1, addr);

    return (ret);
}

/**
 * @brief Read a set amount of data from an I2C device.
 *
 * This is equivalent to:
 *
 *     i2c_read(spec->bus, buf, num_bytes, spec->addr);
 *
 * @param spec I2C specification from devicetree.
 * @param buf Memory pool that stores the retrieved data.
 * @param num_bytes Number of bytes to read.
 *
 * @return a value from i2c_read()
 */
static inline int i2c_read_dt(const struct i2c_dt_spec* spec,
                              uint8_t* buf, uint32_t num_bytes) {
    int ret;

    ret = i2c_read(spec->bus, buf, num_bytes, spec->addr);

    return (ret);
}

/**
 * @brief Write then read data from an I2C device.
 *
 * This supports the common operation "this is what I want", "now give
 * it to me" transaction pair through a combined write-then-read bus
 * transaction.
 *
 * @param dev Pointer to the device structure for an I2C controller
 * driver configured in controller mode.
 * @param addr Address of the I2C device
 * @param write_buf Pointer to the data to be written
 * @param num_write Number of bytes to write
 * @param read_buf Pointer to storage for read data
 * @param num_read Number of bytes to read
 *
 * @retval 0 if successful
 * @retval negative on error.
 */
static inline int i2c_write_read(const struct device* dev, uint16_t addr,
                                 void const* write_buf, size_t num_write,
                                 void* read_buf, size_t num_read) {
    struct i2c_msg msg[2];

    msg[0].buf   = (uint8_t*)write_buf;
    msg[0].len   = num_write;
    msg[0].flags = I2C_MSG_WRITE;

    msg[1].buf   = (uint8_t*)read_buf;
    msg[1].len   = num_read;
    msg[1].flags = I2C_MSG_RESTART | I2C_MSG_READ | I2C_MSG_STOP;

    return i2c_transfer(dev, msg, 2, addr);
}

/**
 * @brief Write then read data from an I2C device.
 *
 * This is equivalent to:
 *
 *     i2c_write_read(spec->bus, spec->addr,
 *                    write_buf, num_write,
 *                    read_buf, num_read);
 *
 * @param spec I2C specification from devicetree.
 * @param write_buf Pointer to the data to be written
 * @param num_write Number of bytes to write
 * @param read_buf Pointer to storage for read data
 * @param num_read Number of bytes to read
 *
 * @return a value from i2c_write_read()
 */
static inline int i2c_write_read_dt(const struct i2c_dt_spec* spec,
                                    void const* write_buf, size_t num_write,
                                    void* read_buf, size_t num_read) {
    return i2c_write_read(spec->bus, spec->addr,
                          write_buf, num_write ,
                          read_buf , num_read);
}

/**
 * @brief Read multiple bytes from an internal address of an I2C device.
 *
 * This routine reads multiple bytes from an internal address of an
 * I2C device synchronously.
 *
 * Instances of this may be replaced by i2c_write_read().
 *
 * @param dev Pointer to the device structure for an I2C controller
 * driver configured in controller mode.
 * @param dev_addr Address of the I2C device for reading.
 * @param start_addr Internal address from which the data is being read.
 * @param buf Memory pool that stores the retrieved data.
 * @param num_bytes Number of bytes being read.
 *
 * @retval 0 If successful.
 * @retval -EIO General input / output error.
 */
static inline int i2c_burst_read(const struct device* dev,
                                 uint16_t dev_addr,
                                 uint8_t start_addr,
                                 uint8_t* buf,
                                 uint32_t num_bytes) {
    return i2c_write_read(dev, dev_addr,
                          &start_addr, sizeof(start_addr),
                          buf, num_bytes);
}

/**
 * @brief Read multiple bytes from an internal address of an I2C device.
 *
 * This is equivalent to:
 *
 *     i2c_burst_read(spec->bus, spec->addr, start_addr, buf, num_bytes);
 *
 * @param spec I2C specification from devicetree.
 * @param start_addr Internal address from which the data is being read.
 * @param buf Memory pool that stores the retrieved data.
 * @param num_bytes Number of bytes to read.
 *
 * @return a value from i2c_burst_read()
 */
static inline int i2c_burst_read_dt(const struct i2c_dt_spec* spec,
                                    uint8_t start_addr,
                                    uint8_t* buf,
                                    uint32_t num_bytes) {
    return i2c_burst_read(spec->bus, spec->addr,
                          start_addr, buf, num_bytes);
}

/**
 * @brief Write multiple bytes to an internal address of an I2C device.
 *
 * This routine writes multiple bytes to an internal address of an
 * I2C device synchronously.
 *
 * @warning The combined write synthesized by this API may not be
 * supported on all I2C devices.  Uses of this API may be made more
 * portable by replacing them with calls to i2c_write() passing a
 * buffer containing the combined address and data.
 *
 * @param dev Pointer to the device structure for an I2C controller
 * driver configured in controller mode.
 * @param dev_addr Address of the I2C device for writing.
 * @param start_addr Internal address to which the data is being written.
 * @param buf Memory pool from which the data is transferred.
 * @param num_bytes Number of bytes being written.
 *
 * @retval 0 If successful.
 * @retval -EIO General input / output error.
 */
static inline int i2c_burst_write(const struct device* dev,
                                  uint16_t dev_addr,
                                  uint8_t start_addr,
                                  uint8_t const* buf,
                                  uint32_t num_bytes) {
    struct i2c_msg msg[2];

    msg[0].buf   = &start_addr;
    msg[0].len   = 1U;
    msg[0].flags = I2C_MSG_WRITE;

    msg[1].buf   = (uint8_t*)buf;
    msg[1].len   = num_bytes;
    msg[1].flags = I2C_MSG_WRITE | I2C_MSG_STOP;

    return i2c_transfer(dev, msg, 2, dev_addr);
}

/**
 * @brief Write multiple bytes to an internal address of an I2C device.
 *
 * This is equivalent to:
 *
 *     i2c_burst_write(spec->bus, spec->addr, start_addr, buf, num_bytes);
 *
 * @param spec I2C specification from devicetree.
 * @param start_addr Internal address to which the data is being written.
 * @param buf Memory pool from which the data is transferred.
 * @param num_bytes Number of bytes being written.
 *
 * @return a value from i2c_burst_write()
 */
static inline int i2c_burst_write_dt(const struct i2c_dt_spec* spec,
                                     uint8_t start_addr,
                                     uint8_t const* buf,
                                     uint32_t num_bytes) {
    return i2c_burst_write(spec->bus, spec->addr,
                           start_addr, buf, num_bytes);
}

/**
 * @brief Read internal register of an I2C device.
 *
 * This routine reads the value of an 8-bit internal register of an I2C
 * device synchronously.
 *
 * @param dev Pointer to the device structure for an I2C controller
 * driver configured in controller mode.
 * @param dev_addr Address of the I2C device for reading.
 * @param reg_addr Address of the internal register being read.
 * @param value Memory pool that stores the retrieved register value.
 *
 * @retval 0 If successful.
 * @retval -EIO General input / output error.
 */
static inline int i2c_reg_read_byte(const struct device* dev,
                                    uint16_t dev_addr,
                                    uint8_t reg_addr, uint8_t* value) {
    return i2c_write_read(dev, dev_addr,
                          &reg_addr, sizeof(reg_addr),
                          value, sizeof(*value));
}

/**
 * @brief Read internal register of an I2C device.
 *
 * This is equivalent to:
 *
 *     i2c_reg_read_byte(spec->bus, spec->addr, reg_addr, value);
 *
 * @param spec I2C specification from devicetree.
 * @param reg_addr Address of the internal register being read.
 * @param value Memory pool that stores the retrieved register value.
 *
 * @return a value from i2c_reg_read_byte()
 */
static inline int i2c_reg_read_byte_dt(const struct i2c_dt_spec* spec,
                                       uint8_t reg_addr, uint8_t* value) {
    return i2c_reg_read_byte(spec->bus, spec->addr, reg_addr, value);
}

/**
 * @brief Write internal register of an I2C device.
 *
 * This routine writes a value to an 8-bit internal register of an I2C
 * device synchronously.
 *
 * @note This function internally combines the register and value into
 * a single bus transaction.
 *
 * @param dev Pointer to the device structure for an I2C controller
 * driver configured in controller mode.
 * @param dev_addr Address of the I2C device for writing.
 * @param reg_addr Address of the internal register being written.
 * @param value Value to be written to internal register.
 *
 * @retval 0 If successful.
 * @retval -EIO General input / output error.
 */
static inline int i2c_reg_write_byte(const struct device* dev,
                                     uint16_t dev_addr,
                                     uint8_t reg_addr, uint8_t value) {
    uint8_t tx_buf[2] = {reg_addr, value};

    return i2c_write(dev, tx_buf, 2, dev_addr);
}

/**
 * @brief Write internal register of an I2C device.
 *
 * This is equivalent to:
 *
 *     i2c_reg_write_byte(spec->bus, spec->addr, reg_addr, value);
 *
 * @param spec I2C specification from devicetree.
 * @param reg_addr Address of the internal register being written.
 * @param value Value to be written to internal register.
 *
 * @return a value from i2c_reg_write_byte()
 */
static inline int i2c_reg_write_byte_dt(const struct i2c_dt_spec* spec,
                                        uint8_t reg_addr, uint8_t value) {
    return i2c_reg_write_byte(spec->bus, spec->addr, reg_addr, value);
}

/**
 * @brief Update internal register of an I2C device.
 *
 * This routine updates the value of a set of bits from an 8-bit internal
 * register of an I2C device synchronously.
 *
 * @note If the calculated new register value matches the value that
 * was read this function will not generate a write operation.
 *
 * @param dev Pointer to the device structure for an I2C controller
 * driver configured in controller mode.
 * @param dev_addr Address of the I2C device for updating.
 * @param reg_addr Address of the internal register being updated.
 * @param mask Bitmask for updating internal register.
 * @param value Value for updating internal register.
 *
 * @retval 0 If successful.
 * @retval -EIO General input / output error.
 */
static inline int i2c_reg_update_byte(const struct device* dev,
                                      uint8_t dev_addr,
                                      uint8_t reg_addr, uint8_t mask,
                                      uint8_t value) {
    uint8_t old_value;
    uint8_t new_value;
    int rc;

    rc = i2c_reg_read_byte(dev, dev_addr, reg_addr, &old_value);
    if (rc != 0) {
        return (rc);
    }

    new_value = (old_value & ~mask) | (value & mask);
    if (new_value == old_value) {
        return (0);
    }

    return i2c_reg_write_byte(dev, dev_addr, reg_addr, new_value);
}

/**
 * @brief Update internal register of an I2C device.
 *
 * This is equivalent to:
 *
 *     i2c_reg_update_byte(spec->bus, spec->addr, reg_addr, mask, value);
 *
 * @param spec I2C specification from devicetree.
 * @param reg_addr Address of the internal register being updated.
 * @param mask Bitmask for updating internal register.
 * @param value Value for updating internal register.
 *
 * @return a value from i2c_reg_update_byte()
 */
static inline int i2c_reg_update_byte_dt(const struct i2c_dt_spec* spec,
                                         uint8_t reg_addr, uint8_t mask,
                                         uint8_t value) {
    return i2c_reg_update_byte(spec->bus, (uint8_t)spec->addr,
                               reg_addr, mask, value);
}

#ifdef __cplusplus
}
#endif

/**
 * @}
 */

#include <zephyr/syscalls/i2c.h>

#endif /* ZEPHYR_INCLUDE_DRIVERS_I2C_H_ */<|MERGE_RESOLUTION|>--- conflicted
+++ resolved
@@ -775,17 +775,13 @@
     const struct i2c_driver_api* api =
             (const struct i2c_driver_api*)dev->api;
 
-<<<<<<< HEAD
-	if (!num_msgs) {
-		return 0;
-	}
-
-	msgs[num_msgs - 1].flags |= I2C_MSG_STOP;
-
-	int res =  api->transfer(dev, msgs, num_msgs, addr);
-=======
-    int res = api->transfer(dev, msgs, num_msgs, addr);
->>>>>>> d41f9103
+    if (!num_msgs) {
+        return (0);
+    }
+
+    msgs[num_msgs - 1].flags |= I2C_MSG_STOP;
+
+    int res =  api->transfer(dev, msgs, num_msgs, addr);
 
     i2c_xfer_stats(dev, msgs, num_msgs);
 
@@ -820,42 +816,27 @@
  * @retval -ENOSYS If transfer async is not implemented
  * @retval -EWOULDBLOCK If the device is temporarily busy doing another transfer
  */
-<<<<<<< HEAD
-static inline int i2c_transfer_cb(const struct device *dev,
-				  struct i2c_msg *msgs,
-				  uint8_t num_msgs,
-				  uint16_t addr,
-				  i2c_callback_t cb,
-				  void *userdata)
-{
-	const struct i2c_driver_api *api =
-		(const struct i2c_driver_api *)dev->api;
-=======
 static inline int i2c_transfer_cb(const struct device* dev,
                                   struct i2c_msg* msgs,
                                   uint8_t num_msgs,
                                   uint16_t addr,
                                   i2c_callback_t cb,
                                   void* userdata) {
-    const struct i2c_driver_api* api = (const struct i2c_driver_api*)dev->api;
->>>>>>> d41f9103
+    const struct i2c_driver_api* api =
+        (const struct i2c_driver_api*)dev->api;
 
     if (api->transfer_cb == NULL) {
         return (-ENOSYS);
     }
 
-<<<<<<< HEAD
-	if (!num_msgs) {
-		cb(dev, 0, userdata);
-		return 0;
-	}
-
-	msgs[num_msgs - 1].flags |= I2C_MSG_STOP;
-
-	return api->transfer_cb(dev, msgs, num_msgs, addr, cb, userdata);
-=======
+    if (!num_msgs) {
+        cb(dev, 0, userdata);
+        return (0);
+    }
+
+    msgs[num_msgs - 1].flags |= I2C_MSG_STOP;
+
     return api->transfer_cb(dev, msgs, num_msgs, addr, cb, userdata);
->>>>>>> d41f9103
 }
 
 /**
