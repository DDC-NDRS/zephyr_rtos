/*
 * Copyright (c) 2023 Trackunit Corporation
 * Copyright (c) 2023 Bjarki Arge Andreasen
 *
 * SPDX-License-Identifier: Apache-2.0
 */

/**
 * @file drivers/rtc.h
 * @brief Public real time clock driver API
 */

#ifndef ZEPHYR_INCLUDE_DRIVERS_RTC_H_
#define ZEPHYR_INCLUDE_DRIVERS_RTC_H_

/**
 * @brief RTC Interface
 * @defgroup rtc_interface RTC Interface
 * @since 3.4
 * @version 0.1.0
 * @ingroup io_interfaces
 * @{
 */

#include <zephyr/kernel.h>
#include <zephyr/device.h>
#include <errno.h>

#ifdef __cplusplus
extern "C" {
#endif

/**
 * @brief Mask for alarm time fields to enable when setting alarm time
 * @name RTC Alarm Time Mask
 * @anchor RTC_ALARM_TIME_MASK
 * @{
 */
#define RTC_ALARM_TIME_MASK_SECOND   BIT(0)
#define RTC_ALARM_TIME_MASK_MINUTE   BIT(1)
#define RTC_ALARM_TIME_MASK_HOUR     BIT(2)
#define RTC_ALARM_TIME_MASK_MONTHDAY BIT(3)
#define RTC_ALARM_TIME_MASK_MONTH    BIT(4)
#define RTC_ALARM_TIME_MASK_YEAR     BIT(5)
#define RTC_ALARM_TIME_MASK_WEEKDAY  BIT(6)
#define RTC_ALARM_TIME_MASK_YEARDAY  BIT(7)
#define RTC_ALARM_TIME_MASK_NSEC     BIT(8)

/**
 * @}
 */

/**
 * @brief Structure for storing date and time values with sub-second precision.
 *
 * @details The structure is 1-1 mapped to the struct tm for the members
 * \p tm_sec to \p tm_isdst making it compatible with the standard time library.
 *
 * @note Use \ref rtc_time_to_tm() to safely cast from a \ref rtc_time
 * pointer to a \ref tm pointer.
 */
struct rtc_time {
    int tm_sec;   /**< Seconds [0, 59] */
    int tm_min;   /**< Minutes [0, 59] */
    int tm_hour;  /**< Hours [0, 23] */
    int tm_mday;  /**< Day of the month [1, 31] */
    int tm_mon;   /**< Month [0, 11] */
    int tm_year;  /**< Year - 1900 (years since 1900) */
    int tm_wday;  /**< Day of the week [0, 6] (Sunday = 0) (Unknown = -1) */
    int tm_yday;  /**< Day of the year [0, 365] (Unknown = -1) */
    int tm_isdst; /**< Daylight saving time flag [-1] (Unknown = -1) */
    int tm_nsec;  /**< Nanoseconds [0, 999999999] (Unknown = 0) */
};

/**
 * @typedef rtc_update_callback
 * @brief RTC update event callback
 *
 * @param dev Device instance invoking the handler
 * @param user_data Optional user data provided when update irq callback is set
 */
typedef void (*rtc_update_callback)(const struct device* dev, void* user_data);

/**
 * @typedef rtc_alarm_callback
 * @brief RTC alarm triggered callback
 *
 * @param dev Device instance invoking the handler
 * @param id Alarm id
 * @param user_data Optional user data passed with the alarm configuration
 */
typedef void (*rtc_alarm_callback)(const struct device* dev, uint16_t id, void* user_data);

/**
 * @cond INTERNAL_HIDDEN
 *
 * For internal driver use only, skip these in public documentation.
 */

/**
 * @typedef rtc_api_set_time
 * @brief API for setting RTC time
 */
typedef int (*rtc_api_set_time)(const struct device* dev, const struct rtc_time* timeptr);

/**
 * @typedef rtc_api_set_time_ext
 * @brief API for setting RTC time with extended time format @see rtc_dt_t
 */
typedef int (*rtc_api_set_time_ext)(const struct device* dev, uint8_t const* du);

/**
 * @typedef rtc_api_get_time
 * @brief API for getting RTC time
 */
typedef int (*rtc_api_get_time)(const struct device* dev, struct rtc_time* timeptr);

/**
 * @typedef rtc_api_get_time_ext
 * @brief API for getting RTC time with extended time format @see rtc_dt_t
 */
typedef int (*rtc_api_get_time_ext)(const struct device* dev, uint8_t* du);

/**
 * @typedef rtc_api_alarm_get_supported_fields
 * @brief API for getting the supported fields of the RTC alarm time
 */
typedef int (*rtc_api_alarm_get_supported_fields)(const struct device* dev, uint16_t id, uint16_t* mask);

/**
 * @typedef rtc_api_alarm_set_time
 * @brief API for setting RTC alarm time
 */
typedef int (*rtc_api_alarm_set_time)(const struct device* dev, uint16_t id, uint16_t mask,
                                      const struct rtc_time* timeptr);

/**
 * @typedef rtc_api_alarm_get_time
 * @brief API for getting RTC alarm time
 */
typedef int (*rtc_api_alarm_get_time)(const struct device* dev, uint16_t id, uint16_t* mask,
                                      struct rtc_time* timeptr);

/**
 * @typedef rtc_api_alarm_is_pending
 * @brief API for testing if RTC alarm is pending
 */
typedef int (*rtc_api_alarm_is_pending)(const struct device* dev, uint16_t id);

/**
 * @typedef rtc_api_alarm_set_callback
 * @brief API for setting RTC alarm callback
 */
typedef int (*rtc_api_alarm_set_callback)(const struct device* dev, uint16_t id,
                                          rtc_alarm_callback callback, void* user_data);

/**
 * @typedef rtc_api_update_set_callback
 * @brief API for setting RTC update callback
 */
typedef int (*rtc_api_update_set_callback)(const struct device* dev,
                                           rtc_update_callback callback, void* user_data);

/**
 * @typedef rtc_api_set_calibration
 * @brief API for setting RTC calibration
 */
typedef int (*rtc_api_set_calibration)(const struct device* dev, int32_t calibration);

/**
 * @typedef rtc_api_get_calibration
 * @brief API for getting RTC calibration
 */
typedef int (*rtc_api_get_calibration)(const struct device* dev, int32_t* calibration);

/**
 * @brief RTC driver API
 */
__subsystem struct rtc_driver_api {
    rtc_api_set_time set_time;
    rtc_api_get_time get_time;
    #if defined(CONFIG_RTC_ALARM) || defined(__DOXYGEN__)
    rtc_api_alarm_get_supported_fields alarm_get_supported_fields;
    rtc_api_alarm_set_time     alarm_set_time;
    rtc_api_alarm_get_time     alarm_get_time;
    rtc_api_alarm_is_pending   alarm_is_pending;
    rtc_api_alarm_set_callback alarm_set_callback;
    #endif /* CONFIG_RTC_ALARM */
    #if defined(CONFIG_RTC_UPDATE) || defined(__DOXYGEN__)
    rtc_api_update_set_callback update_set_callback;
    #endif /* CONFIG_RTC_UPDATE */
    #if defined(CONFIG_RTC_CALIBRATION) || defined(__DOXYGEN__)
    rtc_api_set_calibration set_calibration;
    rtc_api_get_calibration get_calibration;
    #endif /* CONFIG_RTC_CALIBRATION */
    rtc_api_set_time_ext set_time_ext;      /* #CUSTOM@NDRS */
    rtc_api_get_time_ext get_time_ext;      /* #CUSTOM@NDRS */
};

/** @endcond */

/**
 * @brief API for setting RTC time.
 *
 * @param dev Device instance
 * @param timeptr The time to set
 *
 * @return 0 if successful
 * @return -EINVAL if RTC time is invalid or exceeds hardware capabilities
 * @return -errno code if failure
 */
__syscall int rtc_set_time(const struct device* dev, const struct rtc_time* timeptr);

<<<<<<< HEAD
static inline int z_impl_rtc_set_time(const struct device* dev, const struct rtc_time* timeptr) {
    const struct rtc_driver_api* api = (const struct rtc_driver_api*)dev->api;

    return api->set_time(dev, timeptr);
}

/**
 * @brief API for setting RTC time with extended time format @see rtc_dt_t.
 *
 * @param dev Device instance
 * @param du  The time to set in extended format
 *
 * @return 0 if successful
 * @return -EINVAL if RTC time is invalid or exceeds hardware capabilities
 * @return -errno code if failure
 */
__syscall int rtc_set_time_ext(const struct device* dev, uint8_t const* du);

static inline int z_impl_rtc_set_time_ext(const struct device* dev, uint8_t const* du) {
    const struct rtc_driver_api* api = (const struct rtc_driver_api*)dev->api;

    return api->set_time_ext(dev, du);
=======
static inline int z_impl_rtc_set_time(const struct device *dev, const struct rtc_time *timeptr)
{
	return DEVICE_API_GET(rtc, dev)->set_time(dev, timeptr);
>>>>>>> 28bd478a
}

/**
 * @brief API for getting RTC time.
 *
 * @param dev Device instance
 * @param timeptr Destination for the time
 *
 * @return 0 if successful
 * @return -ENODATA if RTC time has not been set
 * @return -errno code if failure
 */
__syscall int rtc_get_time(const struct device* dev, struct rtc_time* timeptr);

<<<<<<< HEAD
static inline int z_impl_rtc_get_time(const struct device* dev, struct rtc_time* timeptr) {
    const struct rtc_driver_api* api = (const struct rtc_driver_api*)dev->api;

    return api->get_time(dev, timeptr);
}

/**
 * @brief API for getting RTC time with extended time format @see rtc_dt_t.
 *
 * @param dev Device instance
 * @param du  Destination for the time in extended format
 *
 * @return 0 if successful
 * @return -ENODATA if RTC time has not been set
 * @return -errno code if failure
 */
__syscall int rtc_get_time_ext(const struct device* dev, uint8_t* du);

static inline int z_impl_rtc_get_time_ext(const struct device* dev, uint8_t* du) {
    const struct rtc_driver_api* api = (const struct rtc_driver_api*)dev->api;

    return api->get_time_ext(dev, du);
=======
static inline int z_impl_rtc_get_time(const struct device *dev, struct rtc_time *timeptr)
{
	return DEVICE_API_GET(rtc, dev)->get_time(dev, timeptr);
>>>>>>> 28bd478a
}

/**
 * @name RTC Interface Alarm
 * @{
 */
#if defined(CONFIG_RTC_ALARM) || defined(__DOXYGEN__)

/**
 * @brief API for getting the supported fields of the RTC alarm time.
 *
 * @param dev Device instance
 * @param id Id of the alarm
 * @param mask Mask of fields in the alarm time which are supported
 *
 * @note Bits in the mask param are defined here @ref RTC_ALARM_TIME_MASK.
 *
 * @return 0 if successful
 * @return -EINVAL if id is out of range or time is invalid
 * @return -ENOTSUP if API is not supported by hardware
 * @return -errno code if failure
 */
__syscall int rtc_alarm_get_supported_fields(const struct device* dev, uint16_t id, uint16_t* mask);

<<<<<<< HEAD
static inline int z_impl_rtc_alarm_get_supported_fields(const struct device* dev, uint16_t id, uint16_t* mask) {
    const struct rtc_driver_api* api = (const struct rtc_driver_api*)dev->api;

    if (api->alarm_get_supported_fields == NULL) {
        return (-ENOSYS);
    }

    return api->alarm_get_supported_fields(dev, id, mask);
=======
static inline int z_impl_rtc_alarm_get_supported_fields(const struct device *dev, uint16_t id,
							uint16_t *mask)
{
	if (DEVICE_API_GET(rtc, dev)->alarm_get_supported_fields == NULL) {
		return -ENOSYS;
	}

	return DEVICE_API_GET(rtc, dev)->alarm_get_supported_fields(dev, id, mask);
>>>>>>> 28bd478a
}

/**
 * @brief API for setting RTC alarm time.
 *
 * @details To enable an RTC alarm, one or more fields of the RTC alarm time
 * must be enabled. The mask designates which fields of the RTC alarm time to
 * enable. If the mask parameter is 0, the alarm will be disabled. The RTC
 * alarm will trigger when all enabled fields of the alarm time match the RTC
 * time.
 *
 * @param dev Device instance
 * @param id Id of the alarm
 * @param mask Mask of fields in the alarm time to enable
 * @param timeptr The alarm time to set
 *
 * @note The timeptr param may be NULL if the mask param is 0
 * @note Only the enabled fields in the timeptr param need to be configured
 * @note Bits in the mask param are defined here @ref RTC_ALARM_TIME_MASK
 *
 * @return 0 if successful
 * @return -EINVAL if id is out of range or time is invalid
 * @return -ENOTSUP if API is not supported by hardware
 * @return -errno code if failure
 */
__syscall int rtc_alarm_set_time(const struct device* dev, uint16_t id, uint16_t mask, const struct rtc_time* timeptr);

<<<<<<< HEAD
static inline int z_impl_rtc_alarm_set_time(const struct device* dev, uint16_t id, uint16_t mask,
                                            const struct rtc_time* timeptr) {
    const struct rtc_driver_api* api = (const struct rtc_driver_api*)dev->api;

    if (api->alarm_set_time == NULL) {
        return (-ENOSYS);
    }

    return api->alarm_set_time(dev, id, mask, timeptr);
=======
static inline int z_impl_rtc_alarm_set_time(const struct device *dev, uint16_t id, uint16_t mask,
					    const struct rtc_time *timeptr)
{
	if (DEVICE_API_GET(rtc, dev)->alarm_set_time == NULL) {
		return -ENOSYS;
	}

	return DEVICE_API_GET(rtc, dev)->alarm_set_time(dev, id, mask, timeptr);
>>>>>>> 28bd478a
}

/**
 * @brief API for getting RTC alarm time.
 *
 * @param dev Device instance
 * @param id Id of the alarm
 * @param mask Destination for mask of fields which are enabled in the alarm time
 * @param timeptr Destination for the alarm time
 *
 * @note Bits in the mask param are defined here @ref RTC_ALARM_TIME_MASK
 *
 * @return 0 if successful
 * @return -EINVAL if id is out of range
 * @return -ENOTSUP if API is not supported by hardware
 * @return -errno code if failure
 */
__syscall int rtc_alarm_get_time(const struct device* dev, uint16_t id, uint16_t* mask, struct rtc_time* timeptr);

<<<<<<< HEAD
static inline int z_impl_rtc_alarm_get_time(const struct device* dev, uint16_t id, uint16_t* mask,
                                            struct rtc_time* timeptr) {
    const struct rtc_driver_api* api = (const struct rtc_driver_api*)dev->api;

    if (api->alarm_get_time == NULL) {
        return (-ENOSYS);
    }

    return api->alarm_get_time(dev, id, mask, timeptr);
=======
static inline int z_impl_rtc_alarm_get_time(const struct device *dev, uint16_t id, uint16_t *mask,
					    struct rtc_time *timeptr)
{
	if (DEVICE_API_GET(rtc, dev)->alarm_get_time == NULL) {
		return -ENOSYS;
	}

	return DEVICE_API_GET(rtc, dev)->alarm_get_time(dev, id, mask, timeptr);
>>>>>>> 28bd478a
}

/**
 * @brief API for testing if RTC alarm is pending.
 *
 * @details Test whether or not the alarm with id is pending. If the alarm
 * is pending, the pending status is cleared.
 *
 * @param dev Device instance
 * @param id Id of the alarm to test
 *
 * @return 1 if alarm was pending
 * @return 0 if alarm was not pending
 * @return -EINVAL if id is out of range
 * @return -ENOTSUP if API is not supported by hardware
 * @return -errno code if failure
 */
__syscall int rtc_alarm_is_pending(const struct device* dev, uint16_t id);

<<<<<<< HEAD
static inline int z_impl_rtc_alarm_is_pending(const struct device* dev, uint16_t id) {
    const struct rtc_driver_api* api = (const struct rtc_driver_api*)dev->api;

    if (api->alarm_is_pending == NULL) {
        return (-ENOSYS);
    }

    return api->alarm_is_pending(dev, id);
=======
static inline int z_impl_rtc_alarm_is_pending(const struct device *dev, uint16_t id)
{
	if (DEVICE_API_GET(rtc, dev)->alarm_is_pending == NULL) {
		return -ENOSYS;
	}

	return DEVICE_API_GET(rtc, dev)->alarm_is_pending(dev, id);
>>>>>>> 28bd478a
}

/**
 * @brief API for setting alarm callback.
 *
 * @details Setting the alarm callback for an alarm, will enable the
 * alarm callback. When the callback for an alarm is enabled, the
 * alarm triggered event will invoke the callback, after which the
 * alarm pending status will be cleared automatically. The alarm will
 * remain enabled until manually disabled using
 * \ref rtc_alarm_set_time().
 *
 * To disable the alarm callback for an alarm, the \p callback and
 * \p user_data parameters must be set to NULL. When the alarm
 * callback for an alarm is disabled, the alarm triggered event will
 * set the alarm status to "pending". To check if the alarm status is
 * "pending", use \ref rtc_alarm_is_pending().
 *
 * @param dev Device instance
 * @param id Id of the alarm for which the callback shall be set
 * @param callback Callback called when alarm occurs
 * @param user_data Optional user data passed to callback
 *
 * @return 0 if successful
 * @return -EINVAL if id is out of range
 * @return -ENOTSUP if API is not supported by hardware
 * @return -errno code if failure
 */
__syscall int rtc_alarm_set_callback(const struct device* dev, uint16_t id,
                                     rtc_alarm_callback callback, void* user_data);

<<<<<<< HEAD
static inline int z_impl_rtc_alarm_set_callback(const struct device* dev, uint16_t id, rtc_alarm_callback callback,
                                                void* user_data) {
    const struct rtc_driver_api* api = (const struct rtc_driver_api*)dev->api;

    if (api->alarm_set_callback == NULL) {
        return -ENOSYS;
    }

    return api->alarm_set_callback(dev, id, callback, user_data);
=======
static inline int z_impl_rtc_alarm_set_callback(const struct device *dev, uint16_t id,
						rtc_alarm_callback callback, void *user_data)
{
	if (DEVICE_API_GET(rtc, dev)->alarm_set_callback == NULL) {
		return -ENOSYS;
	}

	return DEVICE_API_GET(rtc, dev)->alarm_set_callback(dev, id, callback, user_data);
>>>>>>> 28bd478a
}

#endif /* CONFIG_RTC_ALARM */
/**
 * @}
 */

/**
 * @name RTC Interface Update
 * @{
 */
#if defined(CONFIG_RTC_UPDATE) || defined(__DOXYGEN__)

/**
 * @brief API for setting update callback.
 *
 * @details Setting the update callback will enable the update
 * callback. The update callback will be invoked every time the
 * RTC clock is updated by 1 second. It can be used to
 * synchronize the RTC clock with other clock sources.
 *
 * To disable the update callback for the RTC clock, the
 * \p callback and \p user_data parameters must be set to NULL.
 *
 * @param dev Device instance
 * @param callback Callback called when update occurs
 * @param user_data Optional user data passed to callback
 *
 * @return 0 if successful
 * @return -ENOTSUP if API is not supported by hardware
 * @return -errno code if failure
 */
__syscall int rtc_update_set_callback(const struct device* dev,
                                      rtc_update_callback callback, void* user_data);

<<<<<<< HEAD
static inline int z_impl_rtc_update_set_callback(const struct device* dev,
                                                 rtc_update_callback callback, void* user_data) {
    const struct rtc_driver_api* api = (const struct rtc_driver_api*)dev->api;

    if (api->update_set_callback == NULL) {
        return (-ENOSYS);
    }

    return api->update_set_callback(dev, callback, user_data);
=======
static inline int z_impl_rtc_update_set_callback(const struct device *dev,
						 rtc_update_callback callback, void *user_data)
{
	if (DEVICE_API_GET(rtc, dev)->update_set_callback == NULL) {
		return -ENOSYS;
	}

	return DEVICE_API_GET(rtc, dev)->update_set_callback(dev, callback, user_data);
>>>>>>> 28bd478a
}

#endif /* CONFIG_RTC_UPDATE */
/**
 * @}
 */

/**
 * @name RTC Interface Calibration
 * @{
 */
#if defined(CONFIG_RTC_CALIBRATION) || defined(__DOXYGEN__)

/**
 * @brief API for setting RTC calibration.
 *
 * @details Calibration is applied to the RTC clock input. A
 * positive calibration value will increase the frequency of
 * the RTC clock, a negative value will decrease the
 * frequency of the RTC clock.
 *
 * @see rtc_calibration_from_frequency()
 *
 * @param dev Device instance
 * @param calibration Calibration to set in parts per billion
 *
 * @return 0 if successful
 * @return -EINVAL if calibration is out of range
 * @return -ENOTSUP if API is not supported by hardware
 * @return -errno code if failure
 */
__syscall int rtc_set_calibration(const struct device* dev, int32_t calibration);

<<<<<<< HEAD
static inline int z_impl_rtc_set_calibration(const struct device* dev, int32_t calibration) {
    const struct rtc_driver_api* api = (const struct rtc_driver_api*)dev->api;

    if (api->set_calibration == NULL) {
        return (-ENOSYS);
    }

    return api->set_calibration(dev, calibration);
=======
static inline int z_impl_rtc_set_calibration(const struct device *dev, int32_t calibration)
{
	if (DEVICE_API_GET(rtc, dev)->set_calibration == NULL) {
		return -ENOSYS;
	}

	return DEVICE_API_GET(rtc, dev)->set_calibration(dev, calibration);
>>>>>>> 28bd478a
}

/**
 * @brief API for getting RTC calibration.
 *
 * @param dev Device instance
 * @param calibration Destination for calibration in parts per billion
 *
 * @return 0 if successful
 * @return -ENOTSUP if API is not supported by hardware
 * @return -errno code if failure
 */
__syscall int rtc_get_calibration(const struct device* dev, int32_t* calibration);

<<<<<<< HEAD
static inline int z_impl_rtc_get_calibration(const struct device* dev, int32_t* calibration) {
    const struct rtc_driver_api* api = (const struct rtc_driver_api*)dev->api;

    if (api->get_calibration == NULL) {
        return (-ENOSYS);
    }

    return api->get_calibration(dev, calibration);
=======
static inline int z_impl_rtc_get_calibration(const struct device *dev, int32_t *calibration)
{
	if (DEVICE_API_GET(rtc, dev)->get_calibration == NULL) {
		return -ENOSYS;
	}

	return DEVICE_API_GET(rtc, dev)->get_calibration(dev, calibration);
>>>>>>> 28bd478a
}

#endif /* CONFIG_RTC_CALIBRATION */
/**
 * @}
 */

/**
 * @name RTC Interface Helpers
 * @{
 */

/**
 * @brief Forward declaration of struct tm for \ref rtc_time_to_tm().
 */
struct tm;

/**
 * @brief Convenience function for safely casting a \ref rtc_time pointer
 * to a \ref tm pointer.
 */
static inline struct tm* rtc_time_to_tm(struct rtc_time* timeptr) {
    return (struct tm*)timeptr;
}

/**
 * @brief Determine required calibration to 1 Hertz from frequency.
 *
 * @param frequency Frequency of the RTC in nano Hertz
 *
 * @return The required calibration in parts per billion
 */
static inline int32_t rtc_calibration_from_frequency(uint32_t frequency)
{
	__ASSERT_NO_MSG(frequency > 0);

	return (int32_t)((1000000000000000000LL / frequency) - 1000000000);
}

/**
 * @}
 */

/**
 * @}
 */

#ifdef __cplusplus
}
#endif

#include <zephyr/syscalls/rtc.h>

#endif /* ZEPHYR_INCLUDE_DRIVERS_RTC_H_ */<|MERGE_RESOLUTION|>--- conflicted
+++ resolved
@@ -125,7 +125,8 @@
  * @typedef rtc_api_alarm_get_supported_fields
  * @brief API for getting the supported fields of the RTC alarm time
  */
-typedef int (*rtc_api_alarm_get_supported_fields)(const struct device* dev, uint16_t id, uint16_t* mask);
+typedef int (*rtc_api_alarm_get_supported_fields)(const struct device* dev, uint16_t id,
+                                                  uint16_t* mask);
 
 /**
  * @typedef rtc_api_alarm_set_time
@@ -211,11 +212,8 @@
  */
 __syscall int rtc_set_time(const struct device* dev, const struct rtc_time* timeptr);
 
-<<<<<<< HEAD
 static inline int z_impl_rtc_set_time(const struct device* dev, const struct rtc_time* timeptr) {
-    const struct rtc_driver_api* api = (const struct rtc_driver_api*)dev->api;
-
-    return api->set_time(dev, timeptr);
+    return DEVICE_API_GET(rtc, dev)->set_time(dev, timeptr);
 }
 
 /**
@@ -231,14 +229,7 @@
 __syscall int rtc_set_time_ext(const struct device* dev, uint8_t const* du);
 
 static inline int z_impl_rtc_set_time_ext(const struct device* dev, uint8_t const* du) {
-    const struct rtc_driver_api* api = (const struct rtc_driver_api*)dev->api;
-
-    return api->set_time_ext(dev, du);
-=======
-static inline int z_impl_rtc_set_time(const struct device *dev, const struct rtc_time *timeptr)
-{
-	return DEVICE_API_GET(rtc, dev)->set_time(dev, timeptr);
->>>>>>> 28bd478a
+    return DEVICE_API_GET(rtc, dev)->set_time_ext(dev, du);
 }
 
 /**
@@ -253,11 +244,8 @@
  */
 __syscall int rtc_get_time(const struct device* dev, struct rtc_time* timeptr);
 
-<<<<<<< HEAD
 static inline int z_impl_rtc_get_time(const struct device* dev, struct rtc_time* timeptr) {
-    const struct rtc_driver_api* api = (const struct rtc_driver_api*)dev->api;
-
-    return api->get_time(dev, timeptr);
+    return DEVICE_API_GET(rtc, dev)->get_time(dev, timeptr);
 }
 
 /**
@@ -273,14 +261,7 @@
 __syscall int rtc_get_time_ext(const struct device* dev, uint8_t* du);
 
 static inline int z_impl_rtc_get_time_ext(const struct device* dev, uint8_t* du) {
-    const struct rtc_driver_api* api = (const struct rtc_driver_api*)dev->api;
-
-    return api->get_time_ext(dev, du);
-=======
-static inline int z_impl_rtc_get_time(const struct device *dev, struct rtc_time *timeptr)
-{
-	return DEVICE_API_GET(rtc, dev)->get_time(dev, timeptr);
->>>>>>> 28bd478a
+    return DEVICE_API_GET(rtc, dev)->get_time_ext(dev, du);
 }
 
 /**
@@ -303,27 +284,16 @@
  * @return -ENOTSUP if API is not supported by hardware
  * @return -errno code if failure
  */
-__syscall int rtc_alarm_get_supported_fields(const struct device* dev, uint16_t id, uint16_t* mask);
-
-<<<<<<< HEAD
-static inline int z_impl_rtc_alarm_get_supported_fields(const struct device* dev, uint16_t id, uint16_t* mask) {
-    const struct rtc_driver_api* api = (const struct rtc_driver_api*)dev->api;
-
-    if (api->alarm_get_supported_fields == NULL) {
-        return (-ENOSYS);
-    }
-
-    return api->alarm_get_supported_fields(dev, id, mask);
-=======
-static inline int z_impl_rtc_alarm_get_supported_fields(const struct device *dev, uint16_t id,
-							uint16_t *mask)
-{
-	if (DEVICE_API_GET(rtc, dev)->alarm_get_supported_fields == NULL) {
-		return -ENOSYS;
-	}
-
-	return DEVICE_API_GET(rtc, dev)->alarm_get_supported_fields(dev, id, mask);
->>>>>>> 28bd478a
+__syscall int rtc_alarm_get_supported_fields(const struct device* dev, uint16_t id,
+                                             uint16_t* mask);
+
+static inline int z_impl_rtc_alarm_get_supported_fields(const struct device* dev, uint16_t id,
+                                                        uint16_t* mask) {
+    if (DEVICE_API_GET(rtc, dev)->alarm_get_supported_fields == NULL) {
+        return (-ENOSYS);
+    }
+
+    return DEVICE_API_GET(rtc, dev)->alarm_get_supported_fields(dev, id, mask);
 }
 
 /**
@@ -349,28 +319,16 @@
  * @return -ENOTSUP if API is not supported by hardware
  * @return -errno code if failure
  */
-__syscall int rtc_alarm_set_time(const struct device* dev, uint16_t id, uint16_t mask, const struct rtc_time* timeptr);
-
-<<<<<<< HEAD
+__syscall int rtc_alarm_set_time(const struct device* dev, uint16_t id, uint16_t mask,
+                                 const struct rtc_time* timeptr);
+
 static inline int z_impl_rtc_alarm_set_time(const struct device* dev, uint16_t id, uint16_t mask,
                                             const struct rtc_time* timeptr) {
-    const struct rtc_driver_api* api = (const struct rtc_driver_api*)dev->api;
-
-    if (api->alarm_set_time == NULL) {
-        return (-ENOSYS);
-    }
-
-    return api->alarm_set_time(dev, id, mask, timeptr);
-=======
-static inline int z_impl_rtc_alarm_set_time(const struct device *dev, uint16_t id, uint16_t mask,
-					    const struct rtc_time *timeptr)
-{
-	if (DEVICE_API_GET(rtc, dev)->alarm_set_time == NULL) {
-		return -ENOSYS;
-	}
-
-	return DEVICE_API_GET(rtc, dev)->alarm_set_time(dev, id, mask, timeptr);
->>>>>>> 28bd478a
+    if (DEVICE_API_GET(rtc, dev)->alarm_set_time == NULL) {
+        return (-ENOSYS);
+    }
+
+    return DEVICE_API_GET(rtc, dev)->alarm_set_time(dev, id, mask, timeptr);
 }
 
 /**
@@ -388,28 +346,16 @@
  * @return -ENOTSUP if API is not supported by hardware
  * @return -errno code if failure
  */
-__syscall int rtc_alarm_get_time(const struct device* dev, uint16_t id, uint16_t* mask, struct rtc_time* timeptr);
-
-<<<<<<< HEAD
+__syscall int rtc_alarm_get_time(const struct device* dev, uint16_t id, uint16_t* mask,
+                                 struct rtc_time* timeptr);
+
 static inline int z_impl_rtc_alarm_get_time(const struct device* dev, uint16_t id, uint16_t* mask,
                                             struct rtc_time* timeptr) {
-    const struct rtc_driver_api* api = (const struct rtc_driver_api*)dev->api;
-
-    if (api->alarm_get_time == NULL) {
-        return (-ENOSYS);
-    }
-
-    return api->alarm_get_time(dev, id, mask, timeptr);
-=======
-static inline int z_impl_rtc_alarm_get_time(const struct device *dev, uint16_t id, uint16_t *mask,
-					    struct rtc_time *timeptr)
-{
-	if (DEVICE_API_GET(rtc, dev)->alarm_get_time == NULL) {
-		return -ENOSYS;
-	}
-
-	return DEVICE_API_GET(rtc, dev)->alarm_get_time(dev, id, mask, timeptr);
->>>>>>> 28bd478a
+    if (DEVICE_API_GET(rtc, dev)->alarm_get_time == NULL) {
+        return (-ENOSYS);
+    }
+
+    return DEVICE_API_GET(rtc, dev)->alarm_get_time(dev, id, mask, timeptr);
 }
 
 /**
@@ -429,24 +375,12 @@
  */
 __syscall int rtc_alarm_is_pending(const struct device* dev, uint16_t id);
 
-<<<<<<< HEAD
 static inline int z_impl_rtc_alarm_is_pending(const struct device* dev, uint16_t id) {
-    const struct rtc_driver_api* api = (const struct rtc_driver_api*)dev->api;
-
-    if (api->alarm_is_pending == NULL) {
-        return (-ENOSYS);
-    }
-
-    return api->alarm_is_pending(dev, id);
-=======
-static inline int z_impl_rtc_alarm_is_pending(const struct device *dev, uint16_t id)
-{
-	if (DEVICE_API_GET(rtc, dev)->alarm_is_pending == NULL) {
-		return -ENOSYS;
-	}
-
-	return DEVICE_API_GET(rtc, dev)->alarm_is_pending(dev, id);
->>>>>>> 28bd478a
+    if (DEVICE_API_GET(rtc, dev)->alarm_is_pending == NULL) {
+        return (-ENOSYS);
+    }
+
+    return DEVICE_API_GET(rtc, dev)->alarm_is_pending(dev, id);
 }
 
 /**
@@ -478,26 +412,13 @@
 __syscall int rtc_alarm_set_callback(const struct device* dev, uint16_t id,
                                      rtc_alarm_callback callback, void* user_data);
 
-<<<<<<< HEAD
-static inline int z_impl_rtc_alarm_set_callback(const struct device* dev, uint16_t id, rtc_alarm_callback callback,
-                                                void* user_data) {
-    const struct rtc_driver_api* api = (const struct rtc_driver_api*)dev->api;
-
-    if (api->alarm_set_callback == NULL) {
-        return -ENOSYS;
-    }
-
-    return api->alarm_set_callback(dev, id, callback, user_data);
-=======
-static inline int z_impl_rtc_alarm_set_callback(const struct device *dev, uint16_t id,
-						rtc_alarm_callback callback, void *user_data)
-{
-	if (DEVICE_API_GET(rtc, dev)->alarm_set_callback == NULL) {
-		return -ENOSYS;
-	}
-
-	return DEVICE_API_GET(rtc, dev)->alarm_set_callback(dev, id, callback, user_data);
->>>>>>> 28bd478a
+static inline int z_impl_rtc_alarm_set_callback(const struct device* dev, uint16_t id,
+                                                rtc_alarm_callback callback, void* user_data) {
+    if (DEVICE_API_GET(rtc, dev)->alarm_set_callback == NULL) {
+        return (-ENOSYS);
+    }
+
+    return DEVICE_API_GET(rtc, dev)->alarm_set_callback(dev, id, callback, user_data);
 }
 
 #endif /* CONFIG_RTC_ALARM */
@@ -530,29 +451,16 @@
  * @return -ENOTSUP if API is not supported by hardware
  * @return -errno code if failure
  */
-__syscall int rtc_update_set_callback(const struct device* dev,
-                                      rtc_update_callback callback, void* user_data);
-
-<<<<<<< HEAD
+__syscall int rtc_update_set_callback(const struct device* dev, rtc_update_callback callback,
+                                      void* user_data);
+
 static inline int z_impl_rtc_update_set_callback(const struct device* dev,
                                                  rtc_update_callback callback, void* user_data) {
-    const struct rtc_driver_api* api = (const struct rtc_driver_api*)dev->api;
-
-    if (api->update_set_callback == NULL) {
-        return (-ENOSYS);
-    }
-
-    return api->update_set_callback(dev, callback, user_data);
-=======
-static inline int z_impl_rtc_update_set_callback(const struct device *dev,
-						 rtc_update_callback callback, void *user_data)
-{
-	if (DEVICE_API_GET(rtc, dev)->update_set_callback == NULL) {
-		return -ENOSYS;
-	}
-
-	return DEVICE_API_GET(rtc, dev)->update_set_callback(dev, callback, user_data);
->>>>>>> 28bd478a
+    if (DEVICE_API_GET(rtc, dev)->update_set_callback == NULL) {
+        return (-ENOSYS);
+    }
+
+    return DEVICE_API_GET(rtc, dev)->update_set_callback(dev, callback, user_data);
 }
 
 #endif /* CONFIG_RTC_UPDATE */
@@ -586,24 +494,12 @@
  */
 __syscall int rtc_set_calibration(const struct device* dev, int32_t calibration);
 
-<<<<<<< HEAD
 static inline int z_impl_rtc_set_calibration(const struct device* dev, int32_t calibration) {
-    const struct rtc_driver_api* api = (const struct rtc_driver_api*)dev->api;
-
-    if (api->set_calibration == NULL) {
-        return (-ENOSYS);
-    }
-
-    return api->set_calibration(dev, calibration);
-=======
-static inline int z_impl_rtc_set_calibration(const struct device *dev, int32_t calibration)
-{
-	if (DEVICE_API_GET(rtc, dev)->set_calibration == NULL) {
-		return -ENOSYS;
-	}
-
-	return DEVICE_API_GET(rtc, dev)->set_calibration(dev, calibration);
->>>>>>> 28bd478a
+    if (DEVICE_API_GET(rtc, dev)->set_calibration == NULL) {
+        return (-ENOSYS);
+    }
+
+    return DEVICE_API_GET(rtc, dev)->set_calibration(dev, calibration);
 }
 
 /**
@@ -618,24 +514,12 @@
  */
 __syscall int rtc_get_calibration(const struct device* dev, int32_t* calibration);
 
-<<<<<<< HEAD
 static inline int z_impl_rtc_get_calibration(const struct device* dev, int32_t* calibration) {
-    const struct rtc_driver_api* api = (const struct rtc_driver_api*)dev->api;
-
-    if (api->get_calibration == NULL) {
-        return (-ENOSYS);
-    }
-
-    return api->get_calibration(dev, calibration);
-=======
-static inline int z_impl_rtc_get_calibration(const struct device *dev, int32_t *calibration)
-{
-	if (DEVICE_API_GET(rtc, dev)->get_calibration == NULL) {
-		return -ENOSYS;
-	}
-
-	return DEVICE_API_GET(rtc, dev)->get_calibration(dev, calibration);
->>>>>>> 28bd478a
+    if (DEVICE_API_GET(rtc, dev)->get_calibration == NULL) {
+        return (-ENOSYS);
+    }
+
+    return DEVICE_API_GET(rtc, dev)->get_calibration(dev, calibration);
 }
 
 #endif /* CONFIG_RTC_CALIBRATION */
