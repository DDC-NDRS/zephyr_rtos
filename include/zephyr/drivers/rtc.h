--- conflicted
+++ resolved
@@ -409,23 +409,11 @@
  * @return -ENOTSUP if API is not supported by hardware
  * @return -errno code if failure
  */
-<<<<<<< HEAD
-__syscall int rtc_alarm_set_callback(const struct device* dev, uint16_t id,
-                                     rtc_alarm_callback callback, void* user_data);
-
-static inline int z_impl_rtc_alarm_set_callback(const struct device* dev, uint16_t id,
-                                                rtc_alarm_callback callback, void* user_data) {
+static inline int rtc_alarm_set_callback(const struct device* dev, uint16_t id,
+                                         rtc_alarm_callback callback, void* user_data) {
     if (DEVICE_API_GET(rtc, dev)->alarm_set_callback == NULL) {
         return (-ENOSYS);
     }
-=======
-static inline int rtc_alarm_set_callback(const struct device *dev, uint16_t id,
-					 rtc_alarm_callback callback, void *user_data)
-{
-	if (DEVICE_API_GET(rtc, dev)->alarm_set_callback == NULL) {
-		return -ENOSYS;
-	}
->>>>>>> cf0f00d9
 
     return DEVICE_API_GET(rtc, dev)->alarm_set_callback(dev, id, callback, user_data);
 }
@@ -460,23 +448,11 @@
  * @return -ENOTSUP if API is not supported by hardware
  * @return -errno code if failure
  */
-<<<<<<< HEAD
-__syscall int rtc_update_set_callback(const struct device* dev, rtc_update_callback callback,
-                                      void* user_data);
-
-static inline int z_impl_rtc_update_set_callback(const struct device* dev,
-                                                 rtc_update_callback callback, void* user_data) {
+static inline int rtc_update_set_callback(const struct device* dev,
+                                          rtc_update_callback callback, void* user_data) {
     if (DEVICE_API_GET(rtc, dev)->update_set_callback == NULL) {
         return (-ENOSYS);
     }
-=======
-static inline int rtc_update_set_callback(const struct device *dev,
-					  rtc_update_callback callback, void *user_data)
-{
-	if (DEVICE_API_GET(rtc, dev)->update_set_callback == NULL) {
-		return -ENOSYS;
-	}
->>>>>>> cf0f00d9
 
     return DEVICE_API_GET(rtc, dev)->update_set_callback(dev, callback, user_data);
 }
@@ -570,11 +546,10 @@
  *
  * @return The required calibration in parts per billion
  */
-static inline int32_t rtc_calibration_from_frequency(uint32_t frequency)
-{
-	__ASSERT_NO_MSG(frequency > 0);
-
-	return (int32_t)((1000000000000000000LL / frequency) - 1000000000);
+static inline int32_t rtc_calibration_from_frequency(uint32_t frequency) {
+    __ASSERT_NO_MSG(frequency > 0);
+
+    return (int32_t)((1000000000000000000LL / frequency) - 1000000000);
 }
 
 /**
