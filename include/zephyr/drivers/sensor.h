/**
 * @file drivers/sensor.h
 *
 * @brief Public APIs for the sensor driver.
 */

/*
 * Copyright (c) 2016 Intel Corporation
 *
 * SPDX-License-Identifier: Apache-2.0
 */
#ifndef ZEPHYR_INCLUDE_DRIVERS_SENSOR_H_
#define ZEPHYR_INCLUDE_DRIVERS_SENSOR_H_

/**
 * @brief Sensor Interface
 * @defgroup sensor_interface Sensor Interface
 * @since 1.2
 * @version 1.0.0
 * @ingroup io_interfaces
 * @{
 */

#include <errno.h>
#include <stdlib.h>

#include <zephyr/device.h>
#include <zephyr/drivers/sensor_data_types.h>
#include <zephyr/dsp/types.h>
#include <zephyr/rtio/rtio.h>
#include <zephyr/sys/iterable_sections.h>
#include <zephyr/types.h>

#ifdef __cplusplus
extern "C" {
#endif

/**
 * @brief Representation of a sensor readout value.
 *
 * The value is represented as having an integer and a fractional part,
 * and can be obtained using the formula val1 + val2 * 10^(-6). Negative
 * values also adhere to the above formula, but may need special attention.
 * Here are some examples of the value representation:
 *
 *      0.5: val1 =  0, val2 =  500000
 *     -0.5: val1 =  0, val2 = -500000
 *     -1.0: val1 = -1, val2 =  0
 *     -1.5: val1 = -1, val2 = -500000
 */
struct sensor_value {
	/** Integer part of the value. */
	int32_t val1;
	/** Fractional part of the value (in one-millionth parts). */
	int32_t val2;
};

/**
 * @brief Sensor channels.
 */
enum sensor_channel {
	/** Acceleration on the X axis, in m/s^2. */
	SENSOR_CHAN_ACCEL_X,
	/** Acceleration on the Y axis, in m/s^2. */
	SENSOR_CHAN_ACCEL_Y,
	/** Acceleration on the Z axis, in m/s^2. */
	SENSOR_CHAN_ACCEL_Z,
	/** Acceleration on the X, Y and Z axes. */
	SENSOR_CHAN_ACCEL_XYZ,
	/** Angular velocity around the X axis, in radians/s. */
	SENSOR_CHAN_GYRO_X,
	/** Angular velocity around the Y axis, in radians/s. */
	SENSOR_CHAN_GYRO_Y,
	/** Angular velocity around the Z axis, in radians/s. */
	SENSOR_CHAN_GYRO_Z,
	/** Angular velocity around the X, Y and Z axes. */
	SENSOR_CHAN_GYRO_XYZ,
	/** Magnetic field on the X axis, in Gauss. */
	SENSOR_CHAN_MAGN_X,
	/** Magnetic field on the Y axis, in Gauss. */
	SENSOR_CHAN_MAGN_Y,
	/** Magnetic field on the Z axis, in Gauss. */
	SENSOR_CHAN_MAGN_Z,
	/** Magnetic field on the X, Y and Z axes. */
	SENSOR_CHAN_MAGN_XYZ,
	/** Device die temperature in degrees Celsius. */
	SENSOR_CHAN_DIE_TEMP,
	/** Ambient temperature in degrees Celsius. */
	SENSOR_CHAN_AMBIENT_TEMP,
	/** Pressure in kilopascal. */
	SENSOR_CHAN_PRESS,
	/**
	 * Proximity.  Adimensional.  A value of 1 indicates that an
	 * object is close.
	 */
	SENSOR_CHAN_PROX,
	/** Humidity, in percent. */
	SENSOR_CHAN_HUMIDITY,
	/** Illuminance in visible spectrum, in lux. */
	SENSOR_CHAN_LIGHT,
	/** Illuminance in infra-red spectrum, in lux. */
	SENSOR_CHAN_IR,
	/** Illuminance in red spectrum, in lux. */
	SENSOR_CHAN_RED,
	/** Illuminance in green spectrum, in lux. */
	SENSOR_CHAN_GREEN,
	/** Illuminance in blue spectrum, in lux. */
	SENSOR_CHAN_BLUE,
	/** Altitude, in meters */
	SENSOR_CHAN_ALTITUDE,

	/** 1.0 micro-meters Particulate Matter, in ug/m^3 */
	SENSOR_CHAN_PM_1_0,
	/** 2.5 micro-meters Particulate Matter, in ug/m^3 */
	SENSOR_CHAN_PM_2_5,
	/** 10 micro-meters Particulate Matter, in ug/m^3 */
	SENSOR_CHAN_PM_10,
	/** Distance. From sensor to target, in meters */
	SENSOR_CHAN_DISTANCE,

	/** CO2 level, in parts per million (ppm) **/
	SENSOR_CHAN_CO2,
	/** O2 level, in parts per million (ppm) **/
	SENSOR_CHAN_O2,
	/** VOC level, in parts per billion (ppb) **/
	SENSOR_CHAN_VOC,
	/** Gas sensor resistance in ohms. */
	SENSOR_CHAN_GAS_RES,

	/** Voltage, in volts **/
	SENSOR_CHAN_VOLTAGE,

	/** Current Shunt Voltage in milli-volts **/
	SENSOR_CHAN_VSHUNT,

	/** Current, in amps **/
	SENSOR_CHAN_CURRENT,
	/** Power in watts **/
	SENSOR_CHAN_POWER,

	/** Resistance , in Ohm **/
	SENSOR_CHAN_RESISTANCE,

	/** Angular rotation, in degrees */
	SENSOR_CHAN_ROTATION,

	/** Position change on the X axis, in points. */
	SENSOR_CHAN_POS_DX,
	/** Position change on the Y axis, in points. */
	SENSOR_CHAN_POS_DY,
	/** Position change on the Z axis, in points. */
	SENSOR_CHAN_POS_DZ,

	/** Revolutions per minute, in RPM. */
	SENSOR_CHAN_RPM,

	/** Voltage, in volts **/
	SENSOR_CHAN_GAUGE_VOLTAGE,
	/** Average current, in amps **/
	SENSOR_CHAN_GAUGE_AVG_CURRENT,
	/** Standby current, in amps **/
	SENSOR_CHAN_GAUGE_STDBY_CURRENT,
	/** Max load current, in amps **/
	SENSOR_CHAN_GAUGE_MAX_LOAD_CURRENT,
	/** Gauge temperature  **/
	SENSOR_CHAN_GAUGE_TEMP,
	/** State of charge measurement in % **/
	SENSOR_CHAN_GAUGE_STATE_OF_CHARGE,
	/** Full Charge Capacity in mAh **/
	SENSOR_CHAN_GAUGE_FULL_CHARGE_CAPACITY,
	/** Remaining Charge Capacity in mAh **/
	SENSOR_CHAN_GAUGE_REMAINING_CHARGE_CAPACITY,
	/** Nominal Available Capacity in mAh **/
	SENSOR_CHAN_GAUGE_NOM_AVAIL_CAPACITY,
	/** Full Available Capacity in mAh **/
	SENSOR_CHAN_GAUGE_FULL_AVAIL_CAPACITY,
	/** Average power in mW **/
	SENSOR_CHAN_GAUGE_AVG_POWER,
	/** State of health measurement in % **/
	SENSOR_CHAN_GAUGE_STATE_OF_HEALTH,
	/** Time to empty in minutes **/
	SENSOR_CHAN_GAUGE_TIME_TO_EMPTY,
	/** Time to full in minutes **/
	SENSOR_CHAN_GAUGE_TIME_TO_FULL,
	/** Cycle count (total number of charge/discharge cycles) **/
	SENSOR_CHAN_GAUGE_CYCLE_COUNT,
	/** Design voltage of cell in V (max voltage)*/
	SENSOR_CHAN_GAUGE_DESIGN_VOLTAGE,
	/** Desired voltage of cell in V (nominal voltage) */
	SENSOR_CHAN_GAUGE_DESIRED_VOLTAGE,
	/** Desired charging current in mA */
	SENSOR_CHAN_GAUGE_DESIRED_CHARGING_CURRENT,

	/** All channels. */
	SENSOR_CHAN_ALL,

	/**
	 * Number of all common sensor channels.
	 */
	SENSOR_CHAN_COMMON_COUNT,

	/**
	 * This and higher values are sensor specific.
	 * Refer to the sensor header file.
	 */
	SENSOR_CHAN_PRIV_START = SENSOR_CHAN_COMMON_COUNT,

	/**
	 * Maximum value describing a sensor channel type.
	 */
	SENSOR_CHAN_MAX = INT16_MAX,
};

/**
 * @brief Sensor trigger types.
 */
enum sensor_trigger_type {
	/**
	 * Timer-based trigger, useful when the sensor does not have an
	 * interrupt line.
	 */
	SENSOR_TRIG_TIMER,
	/** Trigger fires whenever new data is ready. */
	SENSOR_TRIG_DATA_READY,
	/**
	 * Trigger fires when the selected channel varies significantly.
	 * This includes any-motion detection when the channel is
	 * acceleration or gyro. If detection is based on slope between
	 * successive channel readings, the slope threshold is configured
	 * via the @ref SENSOR_ATTR_SLOPE_TH and @ref SENSOR_ATTR_SLOPE_DUR
	 * attributes.
	 */
	SENSOR_TRIG_DELTA,
	/** Trigger fires when a near/far event is detected. */
	SENSOR_TRIG_NEAR_FAR,
	/**
	 * Trigger fires when channel reading transitions configured
	 * thresholds.  The thresholds are configured via the @ref
	 * SENSOR_ATTR_LOWER_THRESH, @ref SENSOR_ATTR_UPPER_THRESH, and
	 * @ref SENSOR_ATTR_HYSTERESIS attributes.
	 */
	SENSOR_TRIG_THRESHOLD,

	/** Trigger fires when a single tap is detected. */
	SENSOR_TRIG_TAP,

	/** Trigger fires when a double tap is detected. */
	SENSOR_TRIG_DOUBLE_TAP,

	/** Trigger fires when a free fall is detected. */
	SENSOR_TRIG_FREEFALL,

	/** Trigger fires when motion is detected. */
	SENSOR_TRIG_MOTION,

	/** Trigger fires when no motion has been detected for a while. */
	SENSOR_TRIG_STATIONARY,

	/** Trigger fires when the FIFO watermark has been reached. */
	SENSOR_TRIG_FIFO_WATERMARK,

	/** Trigger fires when the FIFO becomes full. */
	SENSOR_TRIG_FIFO_FULL,
	/**
	 * Number of all common sensor triggers.
	 */
	SENSOR_TRIG_COMMON_COUNT,

	/**
	 * This and higher values are sensor specific.
	 * Refer to the sensor header file.
	 */
	SENSOR_TRIG_PRIV_START = SENSOR_TRIG_COMMON_COUNT,

	/**
	 * Maximum value describing a sensor trigger type.
	 */
	SENSOR_TRIG_MAX = INT16_MAX,
};

/**
 * @brief Sensor trigger spec.
 */
struct sensor_trigger {
	/** Trigger type. */
	enum sensor_trigger_type type;
	/** Channel the trigger is set on. */
	enum sensor_channel chan;
};

/**
 * @brief Sensor attribute types.
 */
enum sensor_attribute {
	/**
	 * Sensor sampling frequency, i.e. how many times a second the
	 * sensor takes a measurement.
	 */
	SENSOR_ATTR_SAMPLING_FREQUENCY,
	/** Lower threshold for trigger. */
	SENSOR_ATTR_LOWER_THRESH,
	/** Upper threshold for trigger. */
	SENSOR_ATTR_UPPER_THRESH,
	/** Threshold for any-motion (slope) trigger. */
	SENSOR_ATTR_SLOPE_TH,
	/**
	 * Duration for which the slope values needs to be
	 * outside the threshold for the trigger to fire.
	 */
	SENSOR_ATTR_SLOPE_DUR,
	/* Hysteresis for trigger thresholds. */
	SENSOR_ATTR_HYSTERESIS,
	/** Oversampling factor */
	SENSOR_ATTR_OVERSAMPLING,
	/** Sensor range, in SI units. */
	SENSOR_ATTR_FULL_SCALE,
	/**
	 * The sensor value returned will be altered by the amount indicated by
	 * offset: final_value = sensor_value + offset.
	 */
	SENSOR_ATTR_OFFSET,
	/**
	 * Calibration target. This will be used by the internal chip's
	 * algorithms to calibrate itself on a certain axis, or all of them.
	 */
	SENSOR_ATTR_CALIB_TARGET,
	/** Configure the operating modes of a sensor. */
	SENSOR_ATTR_CONFIGURATION,
	/** Set a calibration value needed by a sensor. */
	SENSOR_ATTR_CALIBRATION,
	/** Enable/disable sensor features */
	SENSOR_ATTR_FEATURE_MASK,
	/** Alert threshold or alert enable/disable */
	SENSOR_ATTR_ALERT,
	/** Free-fall duration represented in milliseconds.
	 *  If the sampling frequency is changed during runtime,
	 *  this attribute should be set to adjust freefall duration
	 *  to the new sampling frequency.
	 */
	SENSOR_ATTR_FF_DUR,

	/** Hardware batch duration in ticks */
	SENSOR_ATTR_BATCH_DURATION,

	/**
	 * Number of all common sensor attributes.
	 */
	SENSOR_ATTR_COMMON_COUNT,

	/**
	 * This and higher values are sensor specific.
	 * Refer to the sensor header file.
	 */
	SENSOR_ATTR_PRIV_START = SENSOR_ATTR_COMMON_COUNT,

	/**
	 * Maximum value describing a sensor attribute type.
	 */
	SENSOR_ATTR_MAX = INT16_MAX,
};

/**
 * @typedef sensor_trigger_handler_t
 * @brief Callback API upon firing of a trigger
 *
 * @param dev Pointer to the sensor device
 * @param trigger The trigger
 */
typedef void (*sensor_trigger_handler_t)(const struct device *dev,
					 const struct sensor_trigger *trigger);

/**
 * @typedef sensor_attr_set_t
 * @brief Callback API upon setting a sensor's attributes
 *
 * See sensor_attr_set() for argument description
 */
typedef int (*sensor_attr_set_t)(const struct device *dev,
				 enum sensor_channel chan,
				 enum sensor_attribute attr,
				 const struct sensor_value *val);

/**
 * @typedef sensor_attr_get_t
 * @brief Callback API upon getting a sensor's attributes
 *
 * See sensor_attr_get() for argument description
 */
typedef int (*sensor_attr_get_t)(const struct device *dev,
				 enum sensor_channel chan,
				 enum sensor_attribute attr,
				 struct sensor_value *val);

/**
 * @typedef sensor_trigger_set_t
 * @brief Callback API for setting a sensor's trigger and handler
 *
 * See sensor_trigger_set() for argument description
 */
typedef int (*sensor_trigger_set_t)(const struct device *dev,
				    const struct sensor_trigger *trig,
				    sensor_trigger_handler_t handler);
/**
 * @typedef sensor_sample_fetch_t
 * @brief Callback API for fetching data from a sensor
 *
 * See sensor_sample_fetch() for argument description
 */
typedef int (*sensor_sample_fetch_t)(const struct device *dev,
				     enum sensor_channel chan);
/**
 * @typedef sensor_channel_get_t
 * @brief Callback API for getting a reading from a sensor
 *
 * See sensor_channel_get() for argument description
 */
typedef int (*sensor_channel_get_t)(const struct device *dev,
				    enum sensor_channel chan,
				    struct sensor_value *val);

/**
 * @brief Sensor Channel Specification
 *
 * A sensor channel specification is a unique identifier per sensor device describing
 * a measurement channel.
 *
 * @note Typically passed by value as the size of a sensor_chan_spec is a single word.
 */
struct sensor_chan_spec {
	uint16_t chan_type; /**< A sensor channel type */
	uint16_t chan_idx;  /**< A sensor channel index */
};

/** @cond INTERNAL_HIDDEN */
/* Ensure sensor_chan_spec is sensibly sized to pass by value */
BUILD_ASSERT(sizeof(struct sensor_chan_spec) <= sizeof(uintptr_t),
	     "sensor_chan_spec size should be equal or less than the size of a machine word");
/** @endcond */

/**
 * @brief Check if channel specs are equivalent
 *
 * @param chan_spec0 First chan spec
 * @param chan_spec1 Second chan spec
 * @retval true If equivalent
 * @retval false If not equivalent
 */
static inline bool sensor_chan_spec_eq(struct sensor_chan_spec chan_spec0,
				       struct sensor_chan_spec chan_spec1)
{
	return chan_spec0.chan_type == chan_spec1.chan_type &&
		chan_spec0.chan_idx == chan_spec1.chan_idx;
}

/**
 * @brief Decodes a single raw data buffer
 *
 * Data buffers are provided on the @ref rtio context that's supplied to
 * @ref sensor_read.
 */
struct sensor_decoder_api {
	/**
	 * @brief Get the number of frames in the current buffer.
	 *
	 * @param[in]  buffer The buffer provided on the @ref rtio context.
	 * @param[in]  channel The channel to get the count for
	 * @param[out] frame_count The number of frames on the buffer (at least 1)
	 * @return 0 on success
	 * @return -ENOTSUP if the channel/channel_idx aren't found
	 */
	int (*get_frame_count)(const uint8_t *buffer, struct sensor_chan_spec channel,
			       uint16_t *frame_count);

	/**
	 * @brief Get the size required to decode a given channel
	 *
	 * When decoding a single frame, use @p base_size. For every additional frame, add another
	 * @p frame_size. As an example, to decode 3 frames use: 'base_size + 2 * frame_size'.
	 *
	 * @param[in]  channel The channel to query
	 * @param[out] base_size The size of decoding the first frame
	 * @param[out] frame_size The additional size of every additional frame
	 * @return 0 on success
	 * @return -ENOTSUP if the channel is not supported
	 */
	int (*get_size_info)(struct sensor_chan_spec channel, size_t *base_size,
			     size_t *frame_size);

	/**
	 * @brief Decode up to @p max_count samples from the buffer
	 *
	 * Decode samples of channel @ref sensor_channel across multiple frames. If there exist
	 * multiple instances of the same channel, @p channel_index is used to differentiate them.
	 * As an example, assume a sensor provides 2 distance measurements:
	 *
	 * @code{.c}
	 * // Decode the first channel instance of 'distance'
	 * decoder->decode(buffer, SENSOR_CHAN_DISTANCE, 0, &fit, 5, out);
	 * ...
	 *
	 * // Decode the second channel instance of 'distance'
	 * decoder->decode(buffer, SENSOR_CHAN_DISTANCE, 1, &fit, 5, out);
	 * @endcode
	 *
	 * @param[in]     buffer The buffer provided on the @ref rtio context
	 * @param[in]     channel The channel to decode
	 * @param[in,out] fit The current frame iterator
	 * @param[in]     max_count The maximum number of channels to decode.
	 * @param[out]    data_out The decoded data
	 * @return 0 no more samples to decode
	 * @return >0 the number of decoded frames
	 * @return <0 on error
	 */
	int (*decode)(const uint8_t *buffer, struct sensor_chan_spec channel, uint32_t *fit,
		      uint16_t max_count, void *data_out);

	/**
	 * @brief Check if the given trigger type is present
	 *
	 * @param[in] buffer The buffer provided on the @ref rtio context
	 * @param[in] trigger The trigger type in question
	 * @return Whether the trigger is present in the buffer
	 */
	bool (*has_trigger)(const uint8_t *buffer, enum sensor_trigger_type trigger);
};

/**
 * @brief Used for iterating over the data frames via the sensor_decoder_api.
 *
 * Example usage:
 *
 * @code(.c)
 *     struct sensor_decode_context ctx = SENSOR_DECODE_CONTEXT_INIT(
 *         decoder, buffer, SENSOR_CHAN_ACCEL_XYZ, 0);
 *
 *     while (true) {
 *       struct sensor_three_axis_data accel_out_data;
 *
 *       num_decoded_channels = sensor_decode(ctx, &accel_out_data, 1);
 *
 *       if (num_decoded_channels <= 0) {
 *         printk("Done decoding buffer\n");
 *         break;
 *       }
 *
 *       printk("Decoded (%" PRId32 ", %" PRId32 ", %" PRId32 ")\n", accel_out_data.readings[0].x,
 *           accel_out_data.readings[0].y, accel_out_data.readings[0].z);
 *     }
 * @endcode
 */
struct sensor_decode_context {
	const struct sensor_decoder_api *decoder;
	const uint8_t *buffer;
	struct sensor_chan_spec channel;
	uint32_t fit;
};

/**
 * @brief Initialize a sensor_decode_context
 */
#define SENSOR_DECODE_CONTEXT_INIT(decoder_, buffer_, channel_type_, channel_index_)               \
	{                                                                                          \
		.decoder = (decoder_),                                                             \
		.buffer = (buffer_),                                                               \
		.channel = {.chan_type = (channel_type_), .chan_idx = (channel_index_)},           \
		.fit = 0,                                                                          \
	}

/**
 * @brief Decode N frames using a sensor_decode_context
 *
 * @param[in,out] ctx The context to use for decoding
 * @param[out]    out The output buffer
 * @param[in]     max_count Maximum number of frames to decode
 * @return The decode result from sensor_decoder_api's decode function
 */
static inline int sensor_decode(struct sensor_decode_context *ctx, void *out, uint16_t max_count)
{
	return ctx->decoder->decode(ctx->buffer, ctx->channel, &ctx->fit, max_count, out);
}

int sensor_natively_supported_channel_size_info(struct sensor_chan_spec channel, size_t *base_size,
						size_t *frame_size);

/**
 * @typedef sensor_get_decoder_t
 * @brief Get the decoder associate with the given device
 *
 * @see sensor_get_decoder for more details
 */
typedef int (*sensor_get_decoder_t)(const struct device *dev,
				    const struct sensor_decoder_api **api);

/**
 * @brief Options for what to do with the associated data when a trigger is consumed
 */
enum sensor_stream_data_opt {
	/** @brief Include whatever data is associated with the trigger */
	SENSOR_STREAM_DATA_INCLUDE = 0,
	/** @brief Do nothing with the associated trigger data, it may be consumed later */
	SENSOR_STREAM_DATA_NOP = 1,
	/** @brief Flush/clear whatever data is associated with the trigger */
	SENSOR_STREAM_DATA_DROP = 2,
};

struct sensor_stream_trigger {
	enum sensor_trigger_type trigger;
	enum sensor_stream_data_opt opt;
};

#define SENSOR_STREAM_TRIGGER_PREP(_trigger, _opt)                                                 \
	{                                                                                          \
		.trigger = (_trigger), .opt = (_opt),                                              \
	}

/*
 * Internal data structure used to store information about the IODevice for async reading and
 * streaming sensor data.
 */
struct sensor_read_config {
	const struct device *sensor;
	const bool is_streaming;
	union {
		struct sensor_chan_spec *const channels;
		struct sensor_stream_trigger *const triggers;
	};
	size_t count;
	const size_t max;
};

/**
 * @brief Define a reading instance of a sensor
 *
 * Use this macro to generate a @ref rtio_iodev for reading specific channels. Example:
 *
 * @code(.c)
 * SENSOR_DT_READ_IODEV(icm42688_accelgyro, DT_NODELABEL(icm42688),
 *     { SENSOR_CHAN_ACCEL_XYZ, 0 },
 *     { SENSOR_CHAN_GYRO_XYZ, 0 });
 *
 * int main(void) {
 *   sensor_read(&icm42688_accelgyro, &rtio);
 * }
 * @endcode
 */
#define SENSOR_DT_READ_IODEV(name, dt_node, ...)                                                   \
<<<<<<< HEAD
	static struct sensor_chan_spec _CONCAT(__channel_array_, name)[] = {__VA_ARGS__};          \
=======
	static enum sensor_channel Z_CONCAT(__channel_array_, name)[] = {__VA_ARGS__};             \
>>>>>>> 3c1b4db2
	static struct sensor_read_config _CONCAT(__sensor_read_config_, name) = {                  \
		.sensor = DEVICE_DT_GET(dt_node),                                                  \
		.is_streaming = false,                                                             \
		.channels = Z_CONCAT(__channel_array_, name),                                      \
		.count = ARRAY_SIZE(_CONCAT(__channel_array_, name)),                              \
		.max = ARRAY_SIZE(_CONCAT(__channel_array_, name)),                                \
	};                                                                                         \
	RTIO_IODEV_DEFINE(name, &__sensor_iodev_api, Z_CONCAT(&__sensor_read_config_, name))

/**
 * @brief Define a stream instance of a sensor
 *
 * Use this macro to generate a @ref rtio_iodev for starting a stream that's triggered by specific
 * interrupts. Example:
 *
 * @code(.c)
 * SENSOR_DT_STREAM_IODEV(imu_stream, DT_ALIAS(imu),
 *     {SENSOR_TRIG_FIFO_WATERMARK, SENSOR_STREAM_DATA_INCLUDE},
 *     {SENSOR_TRIG_FIFO_FULL, SENSOR_STREAM_DATA_NOP});
 *
 * int main(void) {
 *   struct rtio_sqe *handle;
 *   sensor_stream(&imu_stream, &rtio, NULL, &handle);
 *   k_msleep(1000);
 *   rtio_sqe_cancel(handle);
 * }
 * @endcode
 */
#define SENSOR_DT_STREAM_IODEV(name, dt_node, ...)                                                 \
	static struct sensor_stream_trigger Z_CONCAT(__trigger_array_, name)[] = {__VA_ARGS__};    \
	static struct sensor_read_config Z_CONCAT(__sensor_read_config_, name) = {                 \
		.sensor = DEVICE_DT_GET(dt_node),                                                  \
		.is_streaming = true,                                                              \
		.triggers = Z_CONCAT(__trigger_array_, name),                                      \
		.count = ARRAY_SIZE(_CONCAT(__trigger_array_, name)),                              \
		.max = ARRAY_SIZE(_CONCAT(__trigger_array_, name)),                                \
	};                                                                                         \
	RTIO_IODEV_DEFINE(name, &__sensor_iodev_api, &Z_CONCAT(__sensor_read_config_, name))

/* Used to submit an RTIO sqe to the sensor's iodev */
typedef int (*sensor_submit_t)(const struct device *sensor, struct rtio_iodev_sqe *sqe);

/* The default decoder API */
extern const struct sensor_decoder_api __sensor_default_decoder;

/* The default sensor iodev API */
extern const struct rtio_iodev_api __sensor_iodev_api;

__subsystem struct sensor_driver_api {
	sensor_attr_set_t attr_set;
	sensor_attr_get_t attr_get;
	sensor_trigger_set_t trigger_set;
	sensor_sample_fetch_t sample_fetch;
	sensor_channel_get_t channel_get;
	sensor_get_decoder_t get_decoder;
	sensor_submit_t submit;
};

/**
 * @brief Set an attribute for a sensor
 *
 * @param dev Pointer to the sensor device
 * @param chan The channel the attribute belongs to, if any.  Some
 * attributes may only be set for all channels of a device, depending on
 * device capabilities.
 * @param attr The attribute to set
 * @param val The value to set the attribute to
 *
 * @return 0 if successful, negative errno code if failure.
 */
__syscall int sensor_attr_set(const struct device *dev,
			      enum sensor_channel chan,
			      enum sensor_attribute attr,
			      const struct sensor_value *val);

static inline int z_impl_sensor_attr_set(const struct device *dev,
					 enum sensor_channel chan,
					 enum sensor_attribute attr,
					 const struct sensor_value *val)
{
	const struct sensor_driver_api *api =
		(const struct sensor_driver_api *)dev->api;

	if (api->attr_set == NULL) {
		return -ENOSYS;
	}

	return api->attr_set(dev, chan, attr, val);
}

/**
 * @brief Get an attribute for a sensor
 *
 * @param dev Pointer to the sensor device
 * @param chan The channel the attribute belongs to, if any.  Some
 * attributes may only be set for all channels of a device, depending on
 * device capabilities.
 * @param attr The attribute to get
 * @param val Pointer to where to store the attribute
 *
 * @return 0 if successful, negative errno code if failure.
 */
__syscall int sensor_attr_get(const struct device *dev,
			      enum sensor_channel chan,
			      enum sensor_attribute attr,
			      struct sensor_value *val);

static inline int z_impl_sensor_attr_get(const struct device *dev,
					 enum sensor_channel chan,
					 enum sensor_attribute attr,
					 struct sensor_value *val)
{
	const struct sensor_driver_api *api =
		(const struct sensor_driver_api *)dev->api;

	if (api->attr_get == NULL) {
		return -ENOSYS;
	}

	return api->attr_get(dev, chan, attr, val);
}

/**
 * @brief Activate a sensor's trigger and set the trigger handler
 *
 * The handler will be called from a thread, so I2C or SPI operations are
 * safe.  However, the thread's stack is limited and defined by the
 * driver.  It is currently up to the caller to ensure that the handler
 * does not overflow the stack.
 *
 * The user-allocated trigger will be stored by the driver as a pointer, rather
 * than a copy, and passed back to the handler. This enables the handler to use
 * CONTAINER_OF to retrieve a context pointer when the trigger is embedded in a
 * larger struct and requires that the trigger is not allocated on the stack.
 *
 * @funcprops \supervisor
 *
 * @param dev Pointer to the sensor device
 * @param trig The trigger to activate
 * @param handler The function that should be called when the trigger
 * fires
 *
 * @return 0 if successful, negative errno code if failure.
 */
static inline int sensor_trigger_set(const struct device *dev,
				     const struct sensor_trigger *trig,
				     sensor_trigger_handler_t handler)
{
	const struct sensor_driver_api *api =
		(const struct sensor_driver_api *)dev->api;

	if (api->trigger_set == NULL) {
		return -ENOSYS;
	}

	return api->trigger_set(dev, trig, handler);
}

/**
 * @brief Fetch a sample from the sensor and store it in an internal
 * driver buffer
 *
 * Read all of a sensor's active channels and, if necessary, perform any
 * additional operations necessary to make the values useful.  The user
 * may then get individual channel values by calling @ref
 * sensor_channel_get.
 *
 * The function blocks until the fetch operation is complete.
 *
 * Since the function communicates with the sensor device, it is unsafe
 * to call it in an ISR if the device is connected via I2C or SPI.
 *
 * @param dev Pointer to the sensor device
 *
 * @return 0 if successful, negative errno code if failure.
 */
__syscall int sensor_sample_fetch(const struct device *dev);

static inline int z_impl_sensor_sample_fetch(const struct device *dev)
{
	const struct sensor_driver_api *api =
		(const struct sensor_driver_api *)dev->api;

	return api->sample_fetch(dev, SENSOR_CHAN_ALL);
}

/**
 * @brief Fetch a sample from the sensor and store it in an internal
 * driver buffer
 *
 * Read and compute compensation for one type of sensor data (magnetometer,
 * accelerometer, etc). The user may then get individual channel values by
 * calling @ref sensor_channel_get.
 *
 * This is mostly implemented by multi function devices enabling reading at
 * different sampling rates.
 *
 * The function blocks until the fetch operation is complete.
 *
 * Since the function communicates with the sensor device, it is unsafe
 * to call it in an ISR if the device is connected via I2C or SPI.
 *
 * @param dev Pointer to the sensor device
 * @param type The channel that needs updated
 *
 * @return 0 if successful, negative errno code if failure.
 */
__syscall int sensor_sample_fetch_chan(const struct device *dev,
				       enum sensor_channel type);

static inline int z_impl_sensor_sample_fetch_chan(const struct device *dev,
						  enum sensor_channel type)
{
	const struct sensor_driver_api *api =
		(const struct sensor_driver_api *)dev->api;

	return api->sample_fetch(dev, type);
}

/**
 * @brief Get a reading from a sensor device
 *
 * Return a useful value for a particular channel, from the driver's
 * internal data.  Before calling this function, a sample must be
 * obtained by calling @ref sensor_sample_fetch or
 * @ref sensor_sample_fetch_chan. It is guaranteed that two subsequent
 * calls of this function for the same channels will yield the same
 * value, if @ref sensor_sample_fetch or @ref sensor_sample_fetch_chan
 * has not been called in the meantime.
 *
 * For vectorial data samples you can request all axes in just one call
 * by passing the specific channel with _XYZ suffix. The sample will be
 * returned at val[0], val[1] and val[2] (X, Y and Z in that order).
 *
 * @param dev Pointer to the sensor device
 * @param chan The channel to read
 * @param val Where to store the value
 *
 * @return 0 if successful, negative errno code if failure.
 */
__syscall int sensor_channel_get(const struct device *dev,
				 enum sensor_channel chan,
				 struct sensor_value *val);

static inline int z_impl_sensor_channel_get(const struct device *dev,
					    enum sensor_channel chan,
					    struct sensor_value *val)
{
	const struct sensor_driver_api *api =
		(const struct sensor_driver_api *)dev->api;

	return api->channel_get(dev, chan, val);
}

#if defined(CONFIG_SENSOR_ASYNC_API) || defined(__DOXYGEN__)

/*
 * Generic data structure used for encoding the sample timestamp and number of channels sampled.
 */
struct __attribute__((__packed__)) sensor_data_generic_header {
	/* The timestamp at which the data was collected from the sensor */
	uint64_t timestamp_ns;

	/*
	 * The number of channels present in the frame. This will be the true number of elements in
	 * channel_info and in the q31 values that follow the header.
	 */
	uint32_t num_channels;

	/* Shift value for all samples in the frame */
	int8_t shift;

	/* This padding is needed to make sure that the 'channels' field is aligned */
	int8_t _padding[sizeof(struct sensor_chan_spec) - 1];

	/* Channels present in the frame */
	struct sensor_chan_spec channels[0];
};

/**
 * @brief checks if a given channel is a 3-axis channel
 *
 * @param[in] chan The channel to check
 * @retval true if @p chan is any of @ref SENSOR_CHAN_ACCEL_XYZ, @ref SENSOR_CHAN_GYRO_XYZ, or
 *         @ref SENSOR_CHAN_MAGN_XYZ
 * @retval false otherwise
 */
#define SENSOR_CHANNEL_3_AXIS(chan)                                                                \
	((chan) == SENSOR_CHAN_ACCEL_XYZ || (chan) == SENSOR_CHAN_GYRO_XYZ ||                      \
	 (chan) == SENSOR_CHAN_MAGN_XYZ)

/**
 * @brief Get the sensor's decoder API
 *
 * @param[in] dev The sensor device
 * @param[in] decoder Pointer to the decoder which will be set upon success
 * @return 0 on success
 * @return < 0 on error
 */
__syscall int sensor_get_decoder(const struct device *dev,
				 const struct sensor_decoder_api **decoder);

static inline int z_impl_sensor_get_decoder(const struct device *dev,
					    const struct sensor_decoder_api **decoder)
{
	const struct sensor_driver_api *api = (const struct sensor_driver_api *)dev->api;

	__ASSERT_NO_MSG(api != NULL);

	if (api->get_decoder == NULL) {
		*decoder = &__sensor_default_decoder;
		return 0;
	}

	return api->get_decoder(dev, decoder);
}

/**
 * @brief Reconfigure a reading iodev
 *
 * Allows a reconfiguration of the iodev associated with reading a sample from a sensor.
 *
 * <b>Important</b>: If the iodev is currently servicing a read operation, the data will likely be
 * invalid. Please be sure the flush or wait for all pending operations to complete before using the
 * data after a configuration change.
 *
 * It is also important that the `data` field of the iodev is a @ref sensor_read_config.
 *
 * @param[in] iodev The iodev to reconfigure
 * @param[in] sensor The sensor to read from
 * @param[in] channels One or more channels to read
 * @param[in] num_channels The number of channels in @p channels
 * @return 0 on success
 * @return < 0 on error
 */
__syscall int sensor_reconfigure_read_iodev(struct rtio_iodev *iodev, const struct device *sensor,
					    const struct sensor_chan_spec *channels,
					    size_t num_channels);

static inline int z_impl_sensor_reconfigure_read_iodev(struct rtio_iodev *iodev,
						       const struct device *sensor,
						       const struct sensor_chan_spec *channels,
						       size_t num_channels)
{
	struct sensor_read_config *cfg = (struct sensor_read_config *)iodev->data;

	if (cfg->max < num_channels || cfg->is_streaming) {
		return -ENOMEM;
	}

	cfg->sensor = sensor;
	memcpy(cfg->channels, channels, num_channels * sizeof(struct sensor_chan_spec));
	cfg->count = num_channels;
	return 0;
}

static inline int sensor_stream(struct rtio_iodev *iodev, struct rtio *ctx, void *userdata,
				struct rtio_sqe **handle)
{
	if (IS_ENABLED(CONFIG_USERSPACE)) {
		struct rtio_sqe sqe;

		rtio_sqe_prep_read_multishot(&sqe, iodev, RTIO_PRIO_NORM, userdata);
		rtio_sqe_copy_in_get_handles(ctx, &sqe, handle, 1);
	} else {
		struct rtio_sqe *sqe = rtio_sqe_acquire(ctx);

		if (sqe == NULL) {
			return -ENOMEM;
		}
		if (handle != NULL) {
			*handle = sqe;
		}
		rtio_sqe_prep_read_multishot(sqe, iodev, RTIO_PRIO_NORM, userdata);
	}
	rtio_submit(ctx, 0);
	return 0;
}

/**
 * @brief Read data from a sensor.
 *
 * Using @p cfg, read one snapshot of data from the device by using the provided RTIO context
 * @p ctx. This call will generate a @ref rtio_sqe that will leverage the RTIO's internal
 * mempool when the time comes to service the read.
 *
 * @param[in] iodev The iodev created by @ref SENSOR_DT_READ_IODEV
 * @param[in] ctx The RTIO context to service the read
 * @param[in] userdata Optional userdata that will be available when the read is complete
 * @return 0 on success
 * @return < 0 on error
 */
static inline int sensor_read(struct rtio_iodev *iodev, struct rtio *ctx, void *userdata)
{
	if (IS_ENABLED(CONFIG_USERSPACE)) {
		struct rtio_sqe sqe;

		rtio_sqe_prep_read_with_pool(&sqe, iodev, RTIO_PRIO_NORM, userdata);
		rtio_sqe_copy_in(ctx, &sqe, 1);
	} else {
		struct rtio_sqe *sqe = rtio_sqe_acquire(ctx);

		if (sqe == NULL) {
			return -ENOMEM;
		}
		rtio_sqe_prep_read_with_pool(sqe, iodev, RTIO_PRIO_NORM, userdata);
	}
	rtio_submit(ctx, 0);
	return 0;
}

/**
 * @typedef sensor_processing_callback_t
 * @brief Callback function used with the helper processing function.
 *
 * @see sensor_processing_with_callback
 *
 * @param[in] result The result code of the read (0 being success)
 * @param[in] buf The data buffer holding the sensor data
 * @param[in] buf_len The length (in bytes) of the @p buf
 * @param[in] userdata The optional userdata passed to sensor_read()
 */
typedef void (*sensor_processing_callback_t)(int result, uint8_t *buf, uint32_t buf_len,
					     void *userdata);

/**
 * @brief Helper function for common processing of sensor data.
 *
 * This function can be called in a blocking manner after sensor_read() or in a standalone
 * thread dedicated to processing. It will wait for a cqe from the RTIO context, once received, it
 * will decode the userdata and call the @p cb. Once the @p cb returns, the buffer will be released
 * back into @p ctx's mempool if available.
 *
 * @param[in] ctx The RTIO context to wait on
 * @param[in] cb Callback to call when data is ready for processing
 */
void sensor_processing_with_callback(struct rtio *ctx, sensor_processing_callback_t cb);

#endif /* defined(CONFIG_SENSOR_ASYNC_API) || defined(__DOXYGEN__) */

/**
 * @brief The value of gravitational constant in micro m/s^2.
 */
#define SENSOR_G		9806650LL

/**
 * @brief The value of constant PI in micros.
 */
#define SENSOR_PI		3141592LL

/**
 * @brief Helper function to convert acceleration from m/s^2 to Gs
 *
 * @param ms2 A pointer to a sensor_value struct holding the acceleration,
 *            in m/s^2.
 *
 * @return The converted value, in Gs.
 */
static inline int32_t sensor_ms2_to_g(const struct sensor_value *ms2)
{
	int64_t micro_ms2 = ms2->val1 * 1000000LL + ms2->val2;

	if (micro_ms2 > 0) {
		return (int32_t)((micro_ms2 + SENSOR_G / 2) / SENSOR_G);
	} else {
		return (int32_t)((micro_ms2 - SENSOR_G / 2) / SENSOR_G);
	}
}

/**
 * @brief Helper function to convert acceleration from Gs to m/s^2
 *
 * @param g The G value to be converted.
 * @param ms2 A pointer to a sensor_value struct, where the result is stored.
 */
static inline void sensor_g_to_ms2(int32_t g, struct sensor_value *ms2)
{
	ms2->val1 = ((int64_t)g * SENSOR_G) / 1000000LL;
	ms2->val2 = ((int64_t)g * SENSOR_G) % 1000000LL;
}

/**
 * @brief Helper function to convert acceleration from m/s^2 to micro Gs
 *
 * @param ms2 A pointer to a sensor_value struct holding the acceleration,
 *            in m/s^2.
 *
 * @return The converted value, in micro Gs.
 */
static inline int32_t sensor_ms2_to_ug(const struct sensor_value *ms2)
{
	int64_t micro_ms2 = (ms2->val1 * INT64_C(1000000)) + ms2->val2;

	return (int32_t)((micro_ms2 * 1000000LL) / SENSOR_G);
}

/**
 * @brief Helper function to convert acceleration from micro Gs to m/s^2
 *
 * @param ug The micro G value to be converted.
 * @param ms2 A pointer to a sensor_value struct, where the result is stored.
 */
static inline void sensor_ug_to_ms2(int32_t ug, struct sensor_value *ms2)
{
	ms2->val1 = ((int64_t)ug * SENSOR_G / 1000000LL) / 1000000LL;
	ms2->val2 = ((int64_t)ug * SENSOR_G / 1000000LL) % 1000000LL;
}

/**
 * @brief Helper function for converting radians to degrees.
 *
 * @param rad A pointer to a sensor_value struct, holding the value in radians.
 *
 * @return The converted value, in degrees.
 */
static inline int32_t sensor_rad_to_degrees(const struct sensor_value *rad)
{
	int64_t micro_rad_s = rad->val1 * 1000000LL + rad->val2;

	if (micro_rad_s > 0) {
		return (int32_t)((micro_rad_s * 180LL + SENSOR_PI / 2) / SENSOR_PI);
	} else {
		return (int32_t)((micro_rad_s * 180LL - SENSOR_PI / 2) / SENSOR_PI);
	}
}

/**
 * @brief Helper function for converting degrees to radians.
 *
 * @param d The value (in degrees) to be converted.
 * @param rad A pointer to a sensor_value struct, where the result is stored.
 */
static inline void sensor_degrees_to_rad(int32_t d, struct sensor_value *rad)
{
	rad->val1 = ((int64_t)d * SENSOR_PI / 180LL) / 1000000LL;
	rad->val2 = ((int64_t)d * SENSOR_PI / 180LL) % 1000000LL;
}

/**
 * @brief Helper function for converting radians to 10 micro degrees.
 *
 * When the unit is 1 micro degree, the range that the int32_t can represent is
 * +/-2147.483 degrees. In order to increase this range, here we use 10 micro
 * degrees as the unit.
 *
 * @param rad A pointer to a sensor_value struct, holding the value in radians.
 *
 * @return The converted value, in 10 micro degrees.
 */
static inline int32_t sensor_rad_to_10udegrees(const struct sensor_value *rad)
{
	int64_t micro_rad_s = rad->val1 * 1000000LL + rad->val2;

	return (int32_t)((micro_rad_s * 180LL * 100000LL) / SENSOR_PI);
}

/**
 * @brief Helper function for converting 10 micro degrees to radians.
 *
 * @param d The value (in 10 micro degrees) to be converted.
 * @param rad A pointer to a sensor_value struct, where the result is stored.
 */
static inline void sensor_10udegrees_to_rad(int32_t d, struct sensor_value *rad)
{
	rad->val1 = ((int64_t)d * SENSOR_PI / 180LL / 100000LL) / 1000000LL;
	rad->val2 = ((int64_t)d * SENSOR_PI / 180LL / 100000LL) % 1000000LL;
}

/**
 * @brief Helper function for converting struct sensor_value to double.
 *
 * @param val A pointer to a sensor_value struct.
 * @return The converted value.
 */
static inline double sensor_value_to_double(const struct sensor_value *val)
{
	return (double)val->val1 + (double)val->val2 / 1000000;
}

/**
 * @brief Helper function for converting struct sensor_value to float.
 *
 * @param val A pointer to a sensor_value struct.
 * @return The converted value.
 */
static inline float sensor_value_to_float(const struct sensor_value *val)
{
	return (float)val->val1 + (float)val->val2 / 1000000;
}

/**
 * @brief Helper function for converting double to struct sensor_value.
 *
 * @param val A pointer to a sensor_value struct.
 * @param inp The converted value.
 * @return 0 if successful, negative errno code if failure.
 */
static inline int sensor_value_from_double(struct sensor_value *val, double inp)
{
	if (inp < INT32_MIN || inp > INT32_MAX) {
		return -ERANGE;
	}

	double val2 = (inp - (int32_t)inp) * 1000000.0;

	if (val2 < INT32_MIN || val2 > INT32_MAX) {
		return -ERANGE;
	}

	val->val1 = (int32_t)inp;
	val->val2 = (int32_t)val2;

	return 0;
}

/**
 * @brief Helper function for converting float to struct sensor_value.
 *
 * @param val A pointer to a sensor_value struct.
 * @param inp The converted value.
 * @return 0 if successful, negative errno code if failure.
 */
static inline int sensor_value_from_float(struct sensor_value *val, float inp)
{
	float val2 = (inp - (int32_t)inp) * 1000000.0f;

	if (val2 < INT32_MIN || val2 > (float)(INT32_MAX - 1)) {
		return -ERANGE;
	}

	val->val1 = (int32_t)inp;
	val->val2 = (int32_t)val2;

	return 0;
}

#ifdef CONFIG_SENSOR_INFO

struct sensor_info {
	const struct device *dev;
	const char *vendor;
	const char *model;
	const char *friendly_name;
};

#define SENSOR_INFO_INITIALIZER(_dev, _vendor, _model, _friendly_name)	\
	{								\
		.dev = _dev,						\
		.vendor = _vendor,					\
		.model = _model,					\
		.friendly_name = _friendly_name,			\
	}

#define SENSOR_INFO_DEFINE(name, ...)					\
	static const STRUCT_SECTION_ITERABLE(sensor_info, name) =	\
		SENSOR_INFO_INITIALIZER(__VA_ARGS__)

#define SENSOR_INFO_DT_NAME(node_id)					\
	_CONCAT(__sensor_info, DEVICE_DT_NAME_GET(node_id))

#define SENSOR_INFO_DT_DEFINE(node_id)					\
	SENSOR_INFO_DEFINE(SENSOR_INFO_DT_NAME(node_id),		\
			   DEVICE_DT_GET(node_id),			\
			   DT_NODE_VENDOR_OR(node_id, NULL),		\
			   DT_NODE_MODEL_OR(node_id, NULL),		\
			   DT_PROP_OR(node_id, friendly_name, NULL))	\

#else

#define SENSOR_INFO_DEFINE(name, ...)
#define SENSOR_INFO_DT_DEFINE(node_id)

#endif /* CONFIG_SENSOR_INFO */

/**
 * @brief Like DEVICE_DT_DEFINE() with sensor specifics.
 *
 * @details Defines a device which implements the sensor API. May define an
 * element in the sensor info iterable section used to enumerate all sensor
 * devices.
 *
 * @param node_id The devicetree node identifier.
 *
 * @param init_fn Name of the init function of the driver.
 *
 * @param pm_device PM device resources reference (NULL if device does not use
 * PM).
 *
 * @param data_ptr Pointer to the device's private data.
 *
 * @param cfg_ptr The address to the structure containing the configuration
 * information for this instance of the driver.
 *
 * @param level The initialization level. See SYS_INIT() for details.
 *
 * @param prio Priority within the selected initialization level. See
 * SYS_INIT() for details.
 *
 * @param api_ptr Provides an initial pointer to the API function struct used
 * by the driver. Can be NULL.
 */
#define SENSOR_DEVICE_DT_DEFINE(node_id, init_fn, pm_device,		\
				data_ptr, cfg_ptr, level, prio,		\
				api_ptr, ...)				\
	DEVICE_DT_DEFINE(node_id, init_fn, pm_device,			\
			 data_ptr, cfg_ptr, level, prio,		\
			 api_ptr, __VA_ARGS__);				\
									\
	SENSOR_INFO_DT_DEFINE(node_id);

/**
 * @brief Like SENSOR_DEVICE_DT_DEFINE() for an instance of a DT_DRV_COMPAT
 * compatible
 *
 * @param inst instance number. This is replaced by
 * <tt>DT_DRV_COMPAT(inst)</tt> in the call to SENSOR_DEVICE_DT_DEFINE().
 *
 * @param ... other parameters as expected by SENSOR_DEVICE_DT_DEFINE().
 */
#define SENSOR_DEVICE_DT_INST_DEFINE(inst, ...)				\
	SENSOR_DEVICE_DT_DEFINE(DT_DRV_INST(inst), __VA_ARGS__)

/**
 * @brief Helper function for converting struct sensor_value to integer milli units.
 *
 * @param val A pointer to a sensor_value struct.
 * @return The converted value.
 */
static inline int64_t sensor_value_to_milli(const struct sensor_value *val)
{
	return ((int64_t)val->val1 * 1000) + val->val2 / 1000;
}

/**
 * @brief Helper function for converting struct sensor_value to integer micro units.
 *
 * @param val A pointer to a sensor_value struct.
 * @return The converted value.
 */
static inline int64_t sensor_value_to_micro(const struct sensor_value *val)
{
	return ((int64_t)val->val1 * 1000000) + val->val2;
}

/**
 * @brief Helper function for converting integer milli units to struct sensor_value.
 *
 * @param val A pointer to a sensor_value struct.
 * @param milli The converted value.
 * @return 0 if successful, negative errno code if failure.
 */
static inline int sensor_value_from_milli(struct sensor_value *val, int64_t milli)
{
	if (milli < ((int64_t)INT32_MIN - 1) * 1000LL ||
			milli > ((int64_t)INT32_MAX + 1) * 1000LL) {
		return -ERANGE;
	}

	val->val1 = (int32_t)(milli / 1000);
	val->val2 = (int32_t)(milli % 1000) * 1000;

	return 0;
}

/**
 * @brief Helper function for converting integer micro units to struct sensor_value.
 *
 * @param val A pointer to a sensor_value struct.
 * @param micro The converted value.
 * @return 0 if successful, negative errno code if failure.
 */
static inline int sensor_value_from_micro(struct sensor_value *val, int64_t micro)
{
	if (micro < ((int64_t)INT32_MIN - 1) * 1000000LL ||
			micro > ((int64_t)INT32_MAX + 1) * 1000000LL) {
		return -ERANGE;
	}

	val->val1 = (int32_t)(micro / 1000000LL);
	val->val2 = (int32_t)(micro % 1000000LL);

	return 0;
}

/**
 * @}
 */

/**
 * @brief Get the decoder name for the current driver
 *
 * This function depends on `DT_DRV_COMPAT` being defined.
 */
#define SENSOR_DECODER_NAME() UTIL_CAT(DT_DRV_COMPAT, __decoder_api)

/**
 * @brief Statically get the decoder for a given node
 *
 * @code{.c}
 * static const sensor_decoder_api *decoder = SENSOR_DECODER_DT_GET(DT_ALIAS(accel));
 * @endcode
 */
#define SENSOR_DECODER_DT_GET(node_id)                                                             \
	&UTIL_CAT(DT_STRING_TOKEN_BY_IDX(node_id, compatible, 0), __decoder_api)

/**
 * @brief Define a decoder API
 *
 * This macro should be created once per compatible string of a sensor and will create a statically
 * referenceable decoder API.
 *
 * @code{.c}
 * SENSOR_DECODER_API_DT_DEFINE() = {
 *   .get_frame_count = my_driver_get_frame_count,
 *   .get_timestamp = my_driver_get_timestamp,
 *   .get_shift = my_driver_get_shift,
 *   .decode = my_driver_decode,
 * };
 * @endcode
 */
#define SENSOR_DECODER_API_DT_DEFINE()                                                             \
	COND_CODE_1(DT_HAS_COMPAT_STATUS_OKAY(DT_DRV_COMPAT), (), (static))                        \
	const STRUCT_SECTION_ITERABLE(sensor_decoder_api, SENSOR_DECODER_NAME())

#define Z_MAYBE_SENSOR_DECODER_DECLARE_INTERNAL_IDX(node_id, prop, idx)                            \
	extern const struct sensor_decoder_api UTIL_CAT(                                           \
		DT_STRING_TOKEN_BY_IDX(node_id, prop, idx), __decoder_api);

#define Z_MAYBE_SENSOR_DECODER_DECLARE_INTERNAL(node_id)                                           \
	COND_CODE_1(DT_NODE_HAS_PROP(node_id, compatible),                                         \
		    (DT_FOREACH_PROP_ELEM(node_id, compatible,                                     \
					  Z_MAYBE_SENSOR_DECODER_DECLARE_INTERNAL_IDX)),           \
		    ())

DT_FOREACH_STATUS_OKAY_NODE(Z_MAYBE_SENSOR_DECODER_DECLARE_INTERNAL)

#ifdef __cplusplus
}
#endif

#include <syscalls/sensor.h>

#endif /* ZEPHYR_INCLUDE_DRIVERS_SENSOR_H_ */<|MERGE_RESOLUTION|>--- conflicted
+++ resolved
@@ -644,11 +644,7 @@
  * @endcode
  */
 #define SENSOR_DT_READ_IODEV(name, dt_node, ...)                                                   \
-<<<<<<< HEAD
-	static struct sensor_chan_spec _CONCAT(__channel_array_, name)[] = {__VA_ARGS__};          \
-=======
-	static enum sensor_channel Z_CONCAT(__channel_array_, name)[] = {__VA_ARGS__};             \
->>>>>>> 3c1b4db2
+	static struct sensor_chan_spec Z_CONCAT(__channel_array_, name)[] = {__VA_ARGS__};         \
 	static struct sensor_read_config _CONCAT(__sensor_read_config_, name) = {                  \
 		.sensor = DEVICE_DT_GET(dt_node),                                                  \
 		.is_streaming = false,                                                             \
