--- conflicted
+++ resolved
@@ -984,22 +984,6 @@
 }
 
 /**
-<<<<<<< HEAD
-=======
- * @brief Alias for spi_transceive_signal for backwards compatibility
- *
- * @deprecated Use @ref spi_transceive_signal instead.
- */
-__deprecated static inline int spi_transceive_async(const struct device* dev,
-                                                    const struct spi_config* config,
-                                                    const struct spi_buf_set* tx_bufs,
-                                                    const struct spi_buf_set* rx_bufs,
-                                                    struct k_poll_signal* sig) {
-    return spi_transceive_signal(dev, config, tx_bufs, rx_bufs, sig);
-}
-
-/**
->>>>>>> f37515b4
  * @brief Read the specified amount of data from the SPI driver.
  *
  * @note This function is asynchronous.
@@ -1031,21 +1015,6 @@
 }
 
 /**
-<<<<<<< HEAD
-=======
- * @brief Alias for spi_read_signal for backwards compatibility
- *
- * @deprecated Use @ref spi_read_signal instead.
- */
-__deprecated static inline int spi_read_async(const struct device* dev,
-                                              const struct spi_config* config,
-                                              const struct spi_buf_set* rx_bufs,
-                                              struct k_poll_signal* sig) {
-    return spi_read_signal(dev, config, rx_bufs, sig);
-}
-
-/**
->>>>>>> f37515b4
  * @brief Write the specified amount of data from the SPI driver.
  *
  * @note This function is asynchronous.
@@ -1075,21 +1044,6 @@
     return spi_transceive_signal(dev, config, tx_bufs, NULL, sig);
 }
 
-<<<<<<< HEAD
-=======
-/**
- * @brief Alias for spi_write_signal for backwards compatibility
- *
- * @deprecated Use @ref spi_write_signal instead.
- */
-__deprecated static inline int spi_write_async(const struct device* dev,
-                                               const struct spi_config* config,
-                                               const struct spi_buf_set* tx_bufs,
-                                               struct k_poll_signal* sig) {
-    return spi_write_signal(dev, config, tx_bufs, sig);
-}
-
->>>>>>> f37515b4
 #endif /* CONFIG_POLL */
 
 #endif /* CONFIG_SPI_ASYNC */
