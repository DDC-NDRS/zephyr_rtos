--- conflicted
+++ resolved
@@ -470,7 +470,7 @@
  * @retval byte default MOSI value otherwise
  */
 #define SPI_MOSI_OVERRUN_DT(node_id) \
-	DT_PROP_OR(node_id, overrun_character, SPI_MOSI_OVERRUN_UNKNOWN)
+    DT_PROP_OR(node_id, overrun_character, SPI_MOSI_OVERRUN_UNKNOWN)
 
 /**
  * @brief The value sent on MOSI when all TX bytes are sent, but RX continues
@@ -484,7 +484,7 @@
  * @retval byte default MOSI value otherwise
  */
 #define SPI_MOSI_OVERRUN_DT_INST(inst) \
-	DT_INST_PROP_OR(inst, overrun_character, SPI_MOSI_OVERRUN_UNKNOWN)
+    DT_INST_PROP_OR(inst, overrun_character, SPI_MOSI_OVERRUN_UNKNOWN)
 
 /**
  * @brief SPI buffer structure
@@ -1131,182 +1131,6 @@
     return spi_is_ready_dt(spec);
 }
 
-<<<<<<< HEAD
-=======
-/**
- * @brief Copy the tx_bufs and rx_bufs into a set of RTIO requests
- *
- * @param[in] r rtio context
- * @param[in] iodev iodev to transceive with
- * @param[in] tx_bufs transmit buffer set
- * @param[in] rx_bufs receive buffer set
- * @param[out] last_sqe last sqe submitted, NULL if not enough memory
- *
- * @retval Number of submission queue entries
- * @retval -ENOMEM out of memory
- */
-static inline int spi_rtio_copy(struct rtio* r,
-                                struct rtio_iodev* iodev,
-                                const struct spi_buf_set* tx_bufs,
-                                const struct spi_buf_set* rx_bufs,
-                                struct rtio_sqe** last_sqe) {
-    int ret = 0;
-    size_t tx_count = tx_bufs ? tx_bufs->count : 0;
-    size_t rx_count = rx_bufs ? rx_bufs->count : 0;
-
-    uint32_t tx = 0, tx_len = 0;
-    uint32_t rx = 0, rx_len = 0;
-    uint8_t* tx_buf;
-    uint8_t* rx_buf;
-
-    struct rtio_sqe* sqe = NULL;
-
-    if (tx < tx_count) {
-        tx_buf = tx_bufs->buffers[tx].buf;
-        tx_len = tx_bufs->buffers[tx].len;
-    }
-    else {
-        tx_buf = NULL;
-        tx_len = rx_bufs->buffers[rx].len;
-    }
-
-    if (rx < rx_count) {
-        rx_buf = rx_bufs->buffers[rx].buf;
-        rx_len = rx_bufs->buffers[rx].len;
-    }
-    else {
-        rx_buf = NULL;
-        rx_len = tx_bufs->buffers[tx].len;
-    }
-
-    while ((tx < tx_count || rx < rx_count) && (tx_len > 0 || rx_len > 0)) {
-        sqe = rtio_sqe_acquire(r);
-
-        if (sqe == NULL) {
-            ret = -ENOMEM;
-            rtio_sqe_drop_all(r);
-            goto out;
-        }
-
-        ret++;
-
-        /* If tx/rx len are same, we can do a simple transceive */
-        if (tx_len == rx_len) {
-            if (tx_buf == NULL) {
-                rtio_sqe_prep_read(sqe, iodev, RTIO_PRIO_NORM,
-                                   rx_buf, rx_len, NULL);
-            }
-            else if (rx_buf == NULL) {
-                rtio_sqe_prep_write(sqe, iodev, RTIO_PRIO_NORM,
-                                    tx_buf, tx_len, NULL);
-            }
-            else {
-                rtio_sqe_prep_transceive(sqe, iodev, RTIO_PRIO_NORM,
-                                         tx_buf, rx_buf, rx_len, NULL);
-            }
-            tx++;
-            rx++;
-            if (rx < rx_count) {
-                rx_buf = rx_bufs->buffers[rx].buf;
-                rx_len = rx_bufs->buffers[rx].len;
-            }
-            else {
-                rx_buf = NULL;
-                rx_len = 0;
-            }
-
-            if (tx < tx_count) {
-                tx_buf = tx_bufs->buffers[tx].buf;
-                tx_len = tx_bufs->buffers[tx].len;
-            }
-            else {
-                tx_buf = NULL;
-                tx_len = 0;
-            }
-        }
-        else if (tx_len == 0) {
-            rtio_sqe_prep_read(sqe, iodev, RTIO_PRIO_NORM,
-                               (uint8_t*)rx_buf,
-                               (uint32_t)rx_len,
-                               NULL);
-            rx++;
-            if (rx < rx_count) {
-                rx_buf = rx_bufs->buffers[rx].buf;
-                rx_len = rx_bufs->buffers[rx].len;
-            }
-            else {
-                rx_buf = NULL;
-                rx_len = 0;
-            }
-        }
-        else if (rx_len == 0) {
-            rtio_sqe_prep_write(sqe, iodev, RTIO_PRIO_NORM,
-                                (uint8_t*)tx_buf,
-                                (uint32_t)tx_len,
-                                NULL);
-            tx++;
-            if (tx < tx_count) {
-                tx_buf = rx_bufs->buffers[rx].buf;
-                tx_len = rx_bufs->buffers[rx].len;
-            }
-            else {
-                tx_buf = NULL;
-                tx_len = 0;
-            }
-        }
-        else if (tx_len > rx_len) {
-            rtio_sqe_prep_transceive(sqe, iodev, RTIO_PRIO_NORM,
-                                     (uint8_t*)tx_buf,
-                                     (uint8_t*)rx_buf,
-                                     (uint32_t)rx_len,
-                                     NULL);
-            tx_len -= rx_len;
-            tx_buf += rx_len;
-            rx++;
-            if (rx < rx_count) {
-                rx_buf = rx_bufs->buffers[rx].buf;
-                rx_len = rx_bufs->buffers[rx].len;
-            }
-            else {
-                rx_buf = NULL;
-                rx_len = tx_len;
-            }
-        }
-        else if (rx_len > tx_len) {
-            rtio_sqe_prep_transceive(sqe, iodev, RTIO_PRIO_NORM,
-                                     (uint8_t*)tx_buf,
-                                     (uint8_t*)rx_buf,
-                                     (uint32_t)tx_len,
-                                     NULL);
-            rx_len -= tx_len;
-            rx_buf += tx_len;
-            tx++;
-            if (tx < tx_count) {
-                tx_buf = tx_bufs->buffers[tx].buf;
-                tx_len = tx_bufs->buffers[tx].len;
-            }
-            else {
-                tx_buf = NULL;
-                tx_len = rx_len;
-            }
-        }
-        else {
-            __ASSERT_NO_MSG("Invalid spi_rtio_copy state");
-        }
-
-        sqe->flags = RTIO_SQE_TRANSACTION;
-    }
-
-    if (sqe != NULL) {
-        sqe->flags = 0;
-        *last_sqe  = sqe;
-    }
-
-out:
-    return ret;
-}
-
->>>>>>> 34417569
 #endif /* CONFIG_SPI_RTIO */
 
 /**
