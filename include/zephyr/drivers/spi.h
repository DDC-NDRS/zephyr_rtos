--- conflicted
+++ resolved
@@ -924,13 +924,8 @@
  * @retval frames Positive number of frames received in slave mode.
  * @retval 0 If successful in master mode.
  * @retval -ENOTSUP means some part of the spi config is not supported either by the
-<<<<<<< HEAD
  *       device hardware or the driver software.
- * @retval -EINVAL means that some parameter of the spi_config is invalid for the device.
-=======
- *	   device hardware or the driver software.
  * @retval -EINVAL means that some parameter of the spi_config is invalid.
->>>>>>> 651ecab5
  * @retval -errno Negative errno code on failure.
  */
 __syscall int spi_transceive(const struct device* dev,
@@ -1017,7 +1012,7 @@
  * @retval frames Positive number of frames received in slave mode.
  * @retval 0 If successful.
  * @retval -ENOTSUP means some part of the spi config is not supported either by the
- *	   device hardware or the driver software.
+ *          device hardware or the driver software.
  * @retval -EINVAL means that some parameter of the spi_config is invalid.
  * @retval -errno Negative errno code on failure.
  */
@@ -1059,7 +1054,7 @@
  *
  * @retval 0 If successful.
  * @retval -ENOTSUP means some part of the spi config is not supported either by the
- *	   device hardware or the driver software.
+ *          device hardware or the driver software.
  * @retval -EINVAL means that some parameter of the spi_config is invalid.
  * @retval -errno Negative errno code on failure.
  */
@@ -1128,7 +1123,7 @@
  * @retval frames Positive number of frames received in slave mode.
  * @retval 0 If successful in master mode.
  * @retval -ENOTSUP means some part of the spi config is not supported either by the
- *	   device hardware or the driver software.
+ *          device hardware or the driver software.
  * @retval -EINVAL means that some parameter of the spi_config is invalid.
  * @retval -errno Negative errno code on failure.
  */
@@ -1177,7 +1172,7 @@
  * @retval frames Positive number of frames received in slave mode.
  * @retval 0 If successful in master mode.
  * @retval -ENOTSUP means some part of the spi config is not supported either by the
- *	   device hardware or the driver software.
+ *          device hardware or the driver software.
  * @retval -EINVAL means that some parameter of the spi_config is invalid.
  * @retval -errno Negative errno code on failure.
  */
@@ -1215,7 +1210,7 @@
  * @retval frames Positive number of frames received in slave mode.
  * @retval 0 If successful
  * @retval -ENOTSUP means some part of the spi config is not supported either by the
- *	   device hardware or the driver software.
+ *          device hardware or the driver software.
  * @retval -EINVAL means that some parameter of the spi_config is invalid.
  * @retval -errno Negative errno code on failure.
  */
@@ -1248,7 +1243,7 @@
  *
  * @retval 0 If successful.
  * @retval -ENOTSUP means some part of the spi config is not supported either by the
- *	   device hardware or the driver software.
+ *          device hardware or the driver software.
  * @retval -EINVAL means that some parameter of the spi_config is invalid.
  * @retval -errno Negative errno code on failure.
  */
