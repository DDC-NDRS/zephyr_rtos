--- conflicted
+++ resolved
@@ -1102,18 +1102,10 @@
  *                  defined by SPI_IODEV_DEFINE.
  *                  Must live as long as the request is in flight.
  */
-<<<<<<< HEAD
 static inline void spi_iodev_submit(struct rtio_iodev_sqe* iodev_sqe) {
-    const struct spi_dt_spec* dt_spec = iodev_sqe->sqe.iodev->data;
+    const struct spi_dt_spec* dt_spec = (const struct spi_dt_spec*)iodev_sqe->sqe.iodev->data;
     const struct device* dev = dt_spec->bus;
     const struct spi_driver_api* api = (const struct spi_driver_api*)dev->api;
-=======
-static inline void spi_iodev_submit(struct rtio_iodev_sqe *iodev_sqe)
-{
-	const struct spi_dt_spec *dt_spec = (const struct spi_dt_spec *)iodev_sqe->sqe.iodev->data;
-	const struct device *dev = dt_spec->bus;
-	const struct spi_driver_api *api = (const struct spi_driver_api *)dev->api;
->>>>>>> ad7d808a
 
     api->iodev_submit(dt_spec->bus, iodev_sqe);
 }
@@ -1144,14 +1136,8 @@
  * @retval true if the SPI bus is ready for use.
  * @retval false if the SPI bus (or the CS gpio defined) is not ready for use.
  */
-<<<<<<< HEAD
 static inline bool spi_is_ready_iodev(const struct rtio_iodev* spi_iodev) {
-    struct spi_dt_spec* spec = spi_iodev->data;
-=======
-static inline bool spi_is_ready_iodev(const struct rtio_iodev *spi_iodev)
-{
-	struct spi_dt_spec *spec = (struct spi_dt_spec *)spi_iodev->data;
->>>>>>> ad7d808a
+    struct spi_dt_spec* spec = (struct spi_dt_spec*)spi_iodev->data;
 
     return spi_is_ready_dt(spec);
 }
