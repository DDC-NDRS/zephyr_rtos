--- conflicted
+++ resolved
@@ -142,7 +142,6 @@
  *
  */
 struct spi_cs_control {
-<<<<<<< HEAD
 	/**
 	 * GPIO devicetree specification of CS GPIO.
 	 * The device pointer can be set to NULL to fully inhibit CS control if
@@ -156,28 +155,6 @@
 	 * transmission and before releasing the CS line.
 	 */
 	uint32_t delay;
-=======
-    /**
-     * GPIO devicetree specification of CS GPIO.
-     * The device pointer can be set to NULL to fully inhibit CS control if
-     * necessary. The GPIO flags GPIO_ACTIVE_LOW/GPIO_ACTIVE_HIGH should be
-     * equivalent to SPI_CS_ACTIVE_HIGH/SPI_CS_ACTIVE_LOW options in struct
-     * spi_config.
-     */
-    union {
-        struct gpio_dt_spec gpio;
-        struct {
-            const struct device* gpio_dev;
-            gpio_pin_t gpio_pin;
-            gpio_dt_flags_t gpio_dt_flags;
-        };
-    };
-    /**
-     * Delay in microseconds to wait before starting the
-     * transmission and before releasing the CS line.
-     */
-    uint32_t delay;
->>>>>>> 64f27d31
 };
 
 /**
@@ -277,21 +254,11 @@
  * @param delay_ The @p delay field to set in the @p spi_cs_control
  * @return a pointer to the @p spi_cs_control structure
  */
-<<<<<<< HEAD
 #define SPI_CS_CONTROL_PTR_DT(node_id, delay_)			  \
 	(&(struct spi_cs_control) {				  \
 		.gpio = SPI_CS_GPIOS_DT_SPEC_GET(node_id),	  \
 		.delay = (delay_),				  \
 	})
-=======
-#define SPI_CS_CONTROL_PTR_DT(node_id, delay_)            \
-    (&(struct spi_cs_control) {               \
-        {                         \
-            .gpio = SPI_CS_GPIOS_DT_SPEC_GET(node_id),\
-        },                        \
-        .delay = (delay_),                \
-    })
->>>>>>> 64f27d31
 
 /**
  * @brief Get a pointer to a @p spi_cs_control from a devicetree node
