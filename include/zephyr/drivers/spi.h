/*
 * Copyright (c) 2015 Intel Corporation
 *
 * SPDX-License-Identifier: Apache-2.0
 */

/**
 * @file
 * @brief Public API for SPI drivers and applications
 */

#ifndef ZEPHYR_INCLUDE_DRIVERS_SPI_H_
#define ZEPHYR_INCLUDE_DRIVERS_SPI_H_

/**
 * @brief SPI Interface
 * @defgroup spi_interface SPI Interface
 * @since 1.0
 * @version 1.0.0
 * @ingroup io_interfaces
 * @{
 */

#include <zephyr/types.h>
#include <stddef.h>
#include <zephyr/device.h>
#include <zephyr/dt-bindings/spi/spi.h>
#include <zephyr/drivers/gpio.h>
#include <zephyr/kernel.h>
#include <zephyr/sys/__assert.h>
#include <zephyr/rtio/rtio.h>
#include <zephyr/stats/stats.h>

#ifdef __cplusplus
extern "C" {
#endif

/**
 * @name SPI operational mode
 * @{
 */
#define SPI_OP_MODE_MASTER  0U      /**< Master mode. */
#define SPI_OP_MODE_SLAVE   BIT(0)  /**< Slave mode. */
/** @cond INTERNAL_HIDDEN */
#define SPI_OP_MODE_MASK    0x1U
/** @endcond */
/** Get SPI operational mode. */
#define SPI_OP_MODE_GET(_operation_) ((_operation_) & SPI_OP_MODE_MASK)
/** @} */

/**
 * @name SPI Polarity & Phase Modes
 * @{
 */

/**
 * Clock Polarity: if set, clock idle state will be 1
 * and active state will be 0. If untouched, the inverse will be true
 * which is the default.
 */
#define SPI_MODE_CPOL       BIT(1)

/**
 * Clock Phase: this dictates when is the data captured, and depends
 * clock's polarity. When SPI_MODE_CPOL is set and this bit as well,
 * capture will occur on low to high transition and high to low if
 * this bit is not set (default). This is fully reversed if CPOL is
 * not set.
 */
#define SPI_MODE_CPHA       BIT(2)

/**
 * Whatever data is transmitted is looped-back to the receiving buffer of
 * the controller. This is fully controller dependent as some may not
 * support this, and can be used for testing purposes only.
 */
#define SPI_MODE_LOOP       BIT(3)
/** @cond INTERNAL_HIDDEN */
#define SPI_MODE_MASK       (0xEU)
/** @endcond */
/** Get SPI polarity and phase mode bits. */
#define SPI_MODE_GET(_mode_)            \
    ((_mode_) & SPI_MODE_MASK)

/** @} */

/**
 * @name SPI Transfer modes (host controller dependent)
 * @{
 */
#define SPI_TRANSFER_MSB    (0U)    /**< Most significant bit first. */
#define SPI_TRANSFER_LSB    BIT(4)  /**< Least significant bit first. */
/** @} */

/**
 * @name SPI word size
 * @{
 */
/** @cond INTERNAL_HIDDEN */
#define SPI_WORD_SIZE_SHIFT (5U)
#define SPI_WORD_SIZE_MASK  (0x3FU << SPI_WORD_SIZE_SHIFT)
/** @endcond */
<<<<<<< HEAD
/** Get SPI word size. */
#define SPI_WORD_SIZE_GET(_operation_)                  \
    (((_operation_) & SPI_WORD_SIZE_MASK) >> SPI_WORD_SIZE_SHIFT)
/** Set SPI word size. */
#define SPI_WORD_SET(_word_size_)       \
    ((_word_size_) << SPI_WORD_SIZE_SHIFT)
=======
/** Get SPI word size (data frame size) in bits. */
#define SPI_WORD_SIZE_GET(_operation_)					\
	(((_operation_) & SPI_WORD_SIZE_MASK) >> SPI_WORD_SIZE_SHIFT)
/** Set SPI word size (data frame size) in bits. */
#define SPI_WORD_SET(_word_size_)		\
	((_word_size_) << SPI_WORD_SIZE_SHIFT)
>>>>>>> 52540d84
/** @} */

/**
 * @name Specific SPI devices control bits
 * @{
 */
/** Requests - if possible - to keep CS asserted after the transaction */
#define SPI_HOLD_ON_CS      BIT(12)
/** Keep the device locked after the transaction for the current config.
 * Use this with extreme caution (see spi_release() below) as it will
 * prevent other callers to access the SPI device until spi_release() is
 * properly called.
 */
#define SPI_LOCK_ON         BIT(13)

/** Active high logic on CS. Usually, and by default, CS logic is active
 * low. However, some devices may require the reverse logic: active high.
 * This bit will request the controller to use that logic. Note that not
 * all controllers are able to handle that natively. In this case deferring
 * the CS control to a gpio line through struct spi_cs_control would be
 * the solution.
 */
#define SPI_CS_ACTIVE_HIGH  BIT(14)
/** @} */

/**
 * @name SPI MISO lines
 * @{
 *
 * Some controllers support dual, quad or octal MISO lines connected to slaves.
 * Default is single, which is the case most of the time.
 * Without @kconfig{CONFIG_SPI_EXTENDED_MODES} being enabled, single is the
 * only supported one.
 */
#define SPI_LINES_SINGLE    (0U << 16)      /**< Single line */
#define SPI_LINES_DUAL      (1U << 16)      /**< Dual lines  */
#define SPI_LINES_QUAD      (2U << 16)      /**< Quad lines  */
#define SPI_LINES_OCTAL     (3U << 16)      /**< Octal lines */

#define SPI_LINES_MASK      (0x3U << 16)    /**< Mask for MISO lines in spi_operation_t */
/** @} */

/**
 * CRC Calculation: if set, enable hardware CRC computation.
 */
#define SPI_CRC_ENABLE      BIT(18)         /**< Enable CRC calculation */

/**
 * STPM3X Specific Driver: if set, enable usage of special driver.
 */
#define SPI_STPM3X_DRV      BIT(19)         /**< Enable STPM3X Specific Driver */

/**
 * @brief SPI Chip Select control structure
 *
 * This can be used to control a CS line via a GPIO line, instead of
 * using the controller inner CS logic.
 *
 */
struct spi_cs_control {
    /**
     * GPIO devicetree specification of CS GPIO.
     * The device pointer can be set to NULL to fully inhibit CS control if
     * necessary. The GPIO flags GPIO_ACTIVE_LOW/GPIO_ACTIVE_HIGH should be
     * equivalent to SPI_CS_ACTIVE_HIGH/SPI_CS_ACTIVE_LOW options in struct
     * spi_config.
     */
    struct gpio_dt_spec gpio;
    /**
     * Delay in microseconds to wait before starting the
     * transmission and before releasing the CS line.
     */
    uint32_t delay;
};

/**
 * @brief Get a <tt>struct gpio_dt_spec</tt> for a SPI device's chip select pin
 *
 * Example devicetree fragment:
 *
 * @code{.devicetree}
 *     gpio1: gpio@abcd0001 { ... };
 *
 *     gpio2: gpio@abcd0002 { ... };
 *
 *     spi@abcd0003 {
 *             compatible = "vnd,spi";
 *             cs-gpios = <&gpio1 10 GPIO_ACTIVE_LOW>,
 *                        <&gpio2 20 GPIO_ACTIVE_LOW>;
 *
 *             a: spi-dev-a@0 {
 *                     reg = <0>;
 *             };
 *
 *             b: spi-dev-b@1 {
 *                     reg = <1>;
 *             };
 *     };
 * @endcode
 *
 * Example usage:
 *
 * @code{.c}
 *     SPI_CS_GPIOS_DT_SPEC_GET(DT_NODELABEL(a)) \
 *           // { DEVICE_DT_GET(DT_NODELABEL(gpio1)), 10, GPIO_ACTIVE_LOW }
 *     SPI_CS_GPIOS_DT_SPEC_GET(DT_NODELABEL(b)) \
 *           // { DEVICE_DT_GET(DT_NODELABEL(gpio2)), 20, GPIO_ACTIVE_LOW }
 * @endcode
 *
 * @param spi_dev a SPI device node identifier
 * @return #gpio_dt_spec struct corresponding with spi_dev's chip select
 */
#define SPI_CS_GPIOS_DT_SPEC_GET(spi_dev)           \
    GPIO_DT_SPEC_GET_BY_IDX_OR(DT_BUS(spi_dev), cs_gpios,   \
                               DT_REG_ADDR_RAW(spi_dev), {})

/**
 * @brief Get a <tt>struct gpio_dt_spec</tt> for a SPI device's chip select pin
 *
 * This is equivalent to
 * <tt>SPI_CS_GPIOS_DT_SPEC_GET(DT_DRV_INST(inst))</tt>.
 *
 * @param inst Devicetree instance number
 * @return #gpio_dt_spec struct corresponding with spi_dev's chip select
 */
#define SPI_CS_GPIOS_DT_SPEC_INST_GET(inst) \
    SPI_CS_GPIOS_DT_SPEC_GET(DT_DRV_INST(inst))

/**
 * @brief Initialize and get a pointer to a @p spi_cs_control from a
 *        devicetree node identifier
 *
 * This helper is useful for initializing a device on a SPI bus. It
 * initializes a struct spi_cs_control and returns a pointer to it.
 * Here, @p node_id is a node identifier for a SPI device, not a SPI
 * controller.
 *
 * Example devicetree fragment:
 *
 * @code{.devicetree}
 *     spi@abcd0001 {
 *             cs-gpios = <&gpio0 1 GPIO_ACTIVE_LOW>;
 *             spidev: spi-device@0 { ... };
 *     };
 * @endcode
 *
 * Example usage:
 *
 * @code{.c}
 *     struct spi_cs_control ctrl =
 *             SPI_CS_CONTROL_INIT(DT_NODELABEL(spidev), 2);
 * @endcode
 *
 * This example is equivalent to:
 *
 * @code{.c}
 *     struct spi_cs_control ctrl = {
 *             .gpio = SPI_CS_GPIOS_DT_SPEC_GET(DT_NODELABEL(spidev)),
 *             .delay = 2,
 *     };
 * @endcode
 *
 * @param node_id Devicetree node identifier for a device on a SPI bus
 * @param delay_ The @p delay field to set in the @p spi_cs_control
 * @return a pointer to the @p spi_cs_control structure
 */
#define SPI_CS_CONTROL_INIT(node_id, delay_)        \
    {                           \
        .gpio = SPI_CS_GPIOS_DT_SPEC_GET(node_id),  \
        .delay = (delay_),      \
    }

/**
 * @brief Get a pointer to a @p spi_cs_control from a devicetree node
 *
 * This is equivalent to
 * <tt>SPI_CS_CONTROL_INIT(DT_DRV_INST(inst), delay)</tt>.
 *
 * Therefore, @p DT_DRV_COMPAT must already be defined before using
 * this macro.
 *
 * @param inst Devicetree node instance number
 * @param delay_ The @p delay field to set in the @p spi_cs_control
 * @return a pointer to the @p spi_cs_control structure
 */
#define SPI_CS_CONTROL_INIT_INST(inst, delay_) \
        SPI_CS_CONTROL_INIT(DT_DRV_INST(inst), delay_)

/**
 * @typedef spi_operation_t
 * Opaque type to hold the SPI operation flags.
 */
#if defined(CONFIG_SPI_EXTENDED_MODES)
typedef uint32_t spi_operation_t;
#else
typedef uint16_t spi_operation_t;
#endif

/**
 * @brief SPI controller configuration structure
 */
struct spi_config {
<<<<<<< HEAD
    /** @brief Bus frequency in Hertz. */
    uint32_t frequency;
    /**
     * @brief Operation flags.
     *
     * It is a bit field with the following parts:
     *
     * - 0:      Master or slave.
     * - 1..3:   Polarity, phase and loop mode.
     * - 4:      LSB or MSB first.
     * - 5..10:  Size of a data frame in bits.
     * - 11:     Full/half duplex.
     * - 12:     Hold on the CS line if possible.
     * - 13:     Keep resource locked for the caller.
     * - 14:     Active high CS logic.
     * - 15:     Motorola or TI frame format (optional).
     *
     * If @kconfig{CONFIG_SPI_EXTENDED_MODES} is enabled:
     *
     * - 16..17: MISO lines (Single/Dual/Quad/Octal).
     * - 18:     Enable CRC calculation.
     * - 19:     Enable STPM3X Specific Driver
     * - 20..31: Reserved for future use.
     */
    spi_operation_t operation;
    /** @brief Slave number from 0 to host controller slave limit. */
    uint16_t slave;
    /**
     * @brief GPIO chip-select line (optional, must be initialized to zero
     * if not used).
     */
    struct spi_cs_control cs;
=======
	/** @brief Bus frequency in Hertz. */
	uint32_t frequency;
	/**
	 * @brief Operation flags.
	 *
	 * It is a bit field with the following parts:
	 *
	 * - 0:      Master or slave.
	 * - 1..3:   Polarity, phase and loop mode.
	 * - 4:      LSB or MSB first.
	 * - 5..10:  Size of a data frame (word) in bits.
	 * - 11:     Full/half duplex.
	 * - 12:     Hold on the CS line if possible.
	 * - 13:     Keep resource locked for the caller.
	 * - 14:     Active high CS logic.
	 * - 15:     Motorola or TI frame format (optional).
	 *
	 * If @kconfig{CONFIG_SPI_EXTENDED_MODES} is enabled:
	 *
	 * - 16..17: MISO lines (Single/Dual/Quad/Octal).
	 * - 18..31: Reserved for future use.
	 */
	spi_operation_t operation;
	/** @brief Slave number from 0 to host controller slave limit. */
	uint16_t slave;
	/**
	 * @brief GPIO chip-select line (optional, must be initialized to zero
	 * if not used).
	 */
	struct spi_cs_control cs;
>>>>>>> 52540d84
};

/**
 * @brief Structure initializer for spi_config from devicetree
 *
 * This helper macro expands to a static initializer for a <tt>struct
 * spi_config</tt> by reading the relevant @p frequency, @p slave, and
 * @p cs data from the devicetree.
 *
 * @param node_id Devicetree node identifier for the SPI device whose
 *                struct spi_config to create an initializer for
 * @param operation_ the desired @p operation field in the struct spi_config
 * @param delay_ the desired @p delay field in the struct spi_config's
 *               spi_cs_control, if there is one
 */
#define SPI_CONFIG_DT(node_id, operation_, delay_)  \
    {                                       \
        .frequency = DT_PROP(node_id, spi_max_frequency),   \
        .operation = (operation_)    |      \
            DT_PROP(node_id, duplex) |      \
            DT_PROP(node_id, frame_format) |\
            COND_CODE_1(DT_PROP(node_id, spi_cpol), SPI_MODE_CPOL, (0)) |   \
            COND_CODE_1(DT_PROP(node_id, spi_cpha), SPI_MODE_CPHA, (0)) |   \
            COND_CODE_1(DT_PROP(node_id, spi_hold_cs), SPI_HOLD_ON_CS, (0)),\
        .slave = DT_REG_ADDR(node_id),      \
        .cs = SPI_CS_CONTROL_INIT(node_id, delay_), \
    }

/**
 * @brief Structure initializer for spi_config from devicetree (without CS)
 */
#define SPI_CONFIG_WITHOUT_CS_DT(node_id, operation_, delay_)   \
    {                                       \
        .frequency = DT_PROP(node_id, spi_max_frequency),       \
        .operation = (operation_)    |      \
            DT_PROP(node_id, duplex) |      \
            DT_PROP(node_id, frame_format) |\
            COND_CODE_1(DT_PROP(node_id, spi_cpol), SPI_MODE_CPOL, (0)) |   \
            COND_CODE_1(DT_PROP(node_id, spi_cpha), SPI_MODE_CPHA, (0)) |   \
            COND_CODE_1(DT_PROP(node_id, spi_hold_cs), SPI_HOLD_ON_CS, (0)),\
        .slave = DT_REG_ADDR(node_id),      \
        .cs = {                             \
            .gpio = {                       \
                .port     = NULL,           \
                .pin      = 0,              \
                .dt_flags = 0,              \
            },                              \
            .delay = (delay_)               \
        }                                   \
    }

/**
 * @brief Structure initializer for spi_config from devicetree instance
 *
 * This is equivalent to
 * <tt>SPI_CONFIG_DT(DT_DRV_INST(inst), operation_, delay_)</tt>.
 *
 * @param inst Devicetree instance number
 * @param operation_ the desired @p operation field in the struct spi_config
 * @param delay_ the desired @p delay field in the struct spi_config's
 *               spi_cs_control, if there is one
 */
#define SPI_CONFIG_DT_INST(inst, operation_, delay_)    \
    SPI_CONFIG_DT(DT_DRV_INST(inst), operation_, delay_)

/**
 * @brief Complete SPI DT information
 */
struct spi_dt_spec {
    /** SPI bus */
    struct device const* bus;
    /** Slave specific configuration */
    struct spi_config config;
};

/**
 * @brief Structure initializer for spi_dt_spec from devicetree
 *
 * This helper macro expands to a static initializer for a <tt>struct
 * spi_dt_spec</tt> by reading the relevant bus, frequency, slave, and cs
 * data from the devicetree.
 *
 * Important: multiple fields are automatically constructed by this macro
 * which must be checked before use. @ref spi_is_ready_dt performs the required
 * @ref device_is_ready checks.
 *
 * @param node_id Devicetree node identifier for the SPI device whose
 *                struct spi_dt_spec to create an initializer for
 * @param operation_ the desired @p operation field in the struct spi_config
 * @param delay_ the desired @p delay field in the struct spi_config's
 *               spi_cs_control, if there is one
 */
#define SPI_DT_SPEC_GET(node_id, operation_, delay_)            \
    {                                                           \
        .bus = DEVICE_DT_GET(DT_BUS(node_id)),                  \
        .config = SPI_CONFIG_DT(node_id, operation_, delay_)    \
    }

/**
 * @brief Structure initializer for spi_dt_spec from devicetree instance
 *
 * This is equivalent to
 * <tt>SPI_DT_SPEC_GET(DT_DRV_INST(inst), operation_, delay_)</tt>.
 *
 * @param inst Devicetree instance number
 * @param operation_ the desired @p operation field in the struct spi_config
 * @param delay_ the desired @p delay field in the struct spi_config's
 *               spi_cs_control, if there is one
 */
#define SPI_DT_SPEC_INST_GET(inst, operation_, delay_) \
    SPI_DT_SPEC_GET(DT_DRV_INST(inst), operation_, delay_)

/**
 * @brief Value that will never compare true with any valid overrun character
 */
#define SPI_MOSI_OVERRUN_UNKNOWN 0x100

/**
 * @brief The value sent on MOSI when all TX bytes are sent, but RX continues
 *
 * For drivers where the MOSI line state when receiving is important, this value
 * can be queried at compile-time to determine whether allocating a constant
 * array is necessary.
 *
 * @param node_id Devicetree node identifier for the SPI device to query
 *
 * @retval SPI_MOSI_OVERRUN_UNKNOWN if controller does not export the value
 * @retval byte default MOSI value otherwise
 */
#define SPI_MOSI_OVERRUN_DT(node_id) \
    DT_PROP_OR(node_id, overrun_character, SPI_MOSI_OVERRUN_UNKNOWN)

/**
 * @brief The value sent on MOSI when all TX bytes are sent, but RX continues
 *
 * This is equivalent to
 * <tt>SPI_MOSI_OVERRUN_DT(DT_DRV_INST(inst))</tt>.
 *
 * @param inst Devicetree instance number
 *
 * @retval SPI_MOSI_OVERRUN_UNKNOWN if controller does not export the value
 * @retval byte default MOSI value otherwise
 */
#define SPI_MOSI_OVERRUN_DT_INST(inst) \
    DT_INST_PROP_OR(inst, overrun_character, SPI_MOSI_OVERRUN_UNKNOWN)

/**
 * @brief SPI buffer structure
 */
struct spi_buf {
<<<<<<< HEAD
    /** Valid pointer to a data buffer, or NULL otherwise */
    void* buf;

    /** Length of the buffer @a buf.
     * If @a buf is NULL, length which as to be sent as dummy bytes (as TX
     * buffer) or the length of bytes that should be skipped (as RX buffer).
     */
    size_t len;
=======
	/** Valid pointer to a data buffer, or NULL otherwise */
	void *buf;
	/** Length of the buffer @a buf in bytes.
	 * If @a buf is NULL, length which as to be sent as dummy bytes (as TX
	 * buffer) or the length of bytes that should be skipped (as RX buffer).
	 */
	size_t len;
>>>>>>> 52540d84
};

/**
 * @brief SPI buffer array structure
 */
struct spi_buf_set {
<<<<<<< HEAD
    /** Pointer to an array of spi_buf, or NULL */
    struct spi_buf const* buffers;

    /** Length of the array pointed by @a buffers */
    size_t count;
=======
	/** Pointer to an array of spi_buf, or NULL */
	const struct spi_buf *buffers;
	/** Length of the array (number of buffers) pointed by @a buffers */
	size_t count;
>>>>>>> 52540d84
};

#if defined(CONFIG_SPI_STATS)
STATS_SECT_START(spi)
STATS_SECT_ENTRY32(rx_bytes)
STATS_SECT_ENTRY32(tx_bytes)
STATS_SECT_ENTRY32(transfer_error)
STATS_SECT_END;

STATS_NAME_START(spi)
STATS_NAME(spi, rx_bytes)
STATS_NAME(spi, tx_bytes)
STATS_NAME(spi, transfer_error)
STATS_NAME_END(spi);

/**
 * @brief SPI specific device state which allows for SPI device class specific additions
 */
struct spi_device_state {
    struct device_state devstate;
    struct stats_spi    stats;
};

/**
 * @brief Get pointer to SPI statistics structure
 */
#define Z_SPI_GET_STATS(dev_)               \
    CONTAINER_OF(dev_->state, struct spi_device_state, devstate)->stats

/**
 * @brief Increment the rx bytes for a SPI device
 *
 * @param dev_ Pointer to the device structure for the driver instance.
 */
#define SPI_STATS_RX_BYTES_INCN(dev_, n)    \
    STATS_INCN(Z_SPI_GET_STATS(dev_), rx_bytes, n)

/**
 * @brief Increment the tx bytes for a SPI device
 *
 * @param dev_ Pointer to the device structure for the driver instance.
 */
#define SPI_STATS_TX_BYTES_INCN(dev_, n)    \
    STATS_INCN(Z_SPI_GET_STATS(dev_), tx_bytes, n)

/**
 * @brief Increment the transfer error counter for a SPI device
 *
 * The transfer error count is incremented when there occurred a transfer error
 *
 * @param dev_ Pointer to the device structure for the driver instance.
 */
#define SPI_STATS_TRANSFER_ERROR_INC(dev_)  \
    STATS_INC(Z_SPI_GET_STATS(dev_), transfer_error)

/**
 * @brief Define a statically allocated and section assigned SPI device state
 */
#define Z_SPI_DEVICE_STATE_DEFINE(dev_id)   \
    static struct spi_device_state Z_DEVICE_STATE_NAME(dev_id)  \
    __attribute__((__section__(".z_devstate")));

/**
 * @brief Define an SPI device init wrapper function
 *
 * This does device instance specific initialization of common data (such as stats)
 * and calls the given init_fn
 */
#define Z_SPI_INIT_FN(dev_id, init_fn)                          \
    static inline int UTIL_CAT(dev_id, _init)(const struct device* dev) {   \
        struct spi_device_state* state =                        \
                CONTAINER_OF(dev->state, struct spi_device_state, devstate);   \
        stats_init(&state->stats.s_hdr, STATS_SIZE_32, 3,       \
                   STATS_NAME_INIT_PARMS(spi));                 \
        stats_register(dev->name, &(state->stats.s_hdr));       \
        return init_fn(dev);                                    \
    }

/**
 * @brief Like DEVICE_DT_DEFINE() with SPI specifics.
 *
 * @details Defines a device which implements the SPI API. May
 * generate a custom device_state container struct and init_fn
 * wrapper when needed depending on SPI @kconfig{CONFIG_SPI_STATS}.
 *
 * @param node_id The devicetree node identifier.
 * @param init_fn Name of the init function of the driver.
 * @param pm_device PM device resources reference (NULL if device does not use PM).
 * @param data_ptr Pointer to the device's private data.
 * @param cfg_ptr The address to the structure containing the configuration
 *                information for this instance of the driver.
 * @param level The initialization level. See SYS_INIT() for details.
 * @param prio Priority within the selected initialization level. See SYS_INIT()
 *             for details.
 * @param api_ptr Provides an initial pointer to the API function struct used by
 *                the driver. Can be NULL.
 */
#define SPI_DEVICE_DT_DEFINE(node_id, init_fn, pm_device,       \
                             data_ptr, cfg_ptr, level, prio,    \
                             api_ptr, ...)                      \
    Z_SPI_DEVICE_STATE_DEFINE(Z_DEVICE_DT_DEV_ID(node_id));     \
    Z_SPI_INIT_FN(Z_DEVICE_DT_DEV_ID(node_id), init_fn)         \
    Z_DEVICE_DEFINE(node_id, Z_DEVICE_DT_DEV_ID(node_id),       \
                    DEVICE_DT_NAME(node_id),                    \
                    &UTIL_CAT(Z_DEVICE_DT_DEV_ID(node_id), _init),  \
                    pm_device,                                  \
                    data_ptr, cfg_ptr, level, prio,             \
                    api_ptr,                                    \
                    &(Z_DEVICE_STATE_NAME(Z_DEVICE_DT_DEV_ID(node_id)).devstate), \
                    __VA_ARGS__)

static inline void spi_transceive_stats(const struct device* dev, int error,
                                        const struct spi_buf_set* tx_bufs,
                                        const struct spi_buf_set* rx_bufs) {
    uint32_t tx_bytes;
    uint32_t rx_bytes;

    if (error) {
        SPI_STATS_TRANSFER_ERROR_INC(dev);
    }

    if (tx_bufs) {
        tx_bytes = tx_bufs->count ? tx_bufs->buffers->len : 0;
        SPI_STATS_TX_BYTES_INCN(dev, tx_bytes);
    }

    if (rx_bufs) {
        rx_bytes = rx_bufs->count ? rx_bufs->buffers->len : 0;
        SPI_STATS_RX_BYTES_INCN(dev, rx_bytes);
    }
}

#else /*CONFIG_SPI_STATS*/

#define SPI_DEVICE_DT_DEFINE(node_id, init_fn, pm,              \
                             data, config, level, prio,         \
                             api, ...)                          \
    Z_DEVICE_STATE_DEFINE(Z_DEVICE_DT_DEV_ID(node_id));         \
    Z_DEVICE_DEFINE(node_id, Z_DEVICE_DT_DEV_ID(node_id),       \
                    DEVICE_DT_NAME(node_id), init_fn, pm, data, config, \
                    level, prio, api,                           \
                    &Z_DEVICE_STATE_NAME(Z_DEVICE_DT_DEV_ID(node_id)),  \
                    __VA_ARGS__)

#define SPI_STATS_RX_BYTES_INC(dev_)
#define SPI_STATS_TX_BYTES_INC(dev_)
#define SPI_STATS_TRANSFER_ERROR_INC(dev_)

#define spi_transceive_stats(dev, error, tx_bufs, rx_bufs)

#endif /*CONFIG_SPI_STATS*/

/**
 * @typedef spi_api_io
 * @brief Callback API for I/O
 * See spi_transceive() for argument descriptions
 */
typedef int (*spi_api_io)(const struct device* dev,
                          const struct spi_config* config,
                          const struct spi_buf_set* tx_bufs,
                          const struct spi_buf_set* rx_bufs);

/**
 * @brief SPI callback for asynchronous transfer requests
 *
 * @param dev SPI device which is notifying of transfer completion or error
 * @param result Result code of the transfer request. 0 is success, -errno for failure.
 * @param data Transfer requester supplied data which is passed along to the callback.
 */
typedef void (*spi_callback_t)(const struct device* dev, int result, void* data);

/**
 * @typedef spi_api_io
 * @brief Callback API for asynchronous I/O
 * See spi_transceive_signal() for argument descriptions
 */
typedef int (*spi_api_io_async)(const struct device* dev,
                                const struct spi_config* config,
                                const struct spi_buf_set* tx_bufs,
                                const struct spi_buf_set* rx_bufs,
                                spi_callback_t cb,
                                void* userdata);

#if defined(CONFIG_SPI_RTIO) || defined(DOXYGEN)

/**
 * @typedef spi_api_iodev_submit
 * @brief Callback API for submitting work to a SPI device with RTIO
 */
typedef void (*spi_api_iodev_submit)(const struct device* dev,
                                     struct rtio_iodev_sqe* iodev_sqe);
#endif /* CONFIG_SPI_RTIO */

/**
 * @typedef spi_api_release
 * @brief Callback API for unlocking SPI device.
 * See spi_release() for argument descriptions
 */
typedef int (*spi_api_release)(const struct device* dev,
                               const struct spi_config* config);

/**
 * @brief SPI driver API
 * This is the mandatory API any SPI driver needs to expose.
 */
__subsystem struct spi_driver_api {
    spi_api_io transceive;
    #ifdef CONFIG_SPI_ASYNC
    spi_api_io_async transceive_async;
    #endif /* CONFIG_SPI_ASYNC */
    #ifdef CONFIG_SPI_RTIO
    spi_api_iodev_submit iodev_submit;
    #endif /* CONFIG_SPI_RTIO */
    spi_api_release release;
};

/**
 * @brief Check if SPI CS is controlled using a GPIO.
 *
 * @param config SPI configuration.
 * @return true If CS is controlled using a GPIO.
 * @return false If CS is controlled by hardware or any other means.
 */
static inline bool spi_cs_is_gpio(const struct spi_config* config) {
    return (config->cs.gpio.port != NULL);
}

/**
 * @brief Check if SPI CS in @ref spi_dt_spec is controlled using a GPIO.
 *
 * @param spec SPI specification from devicetree.
 * @return true If CS is controlled using a GPIO.
 * @return false If CS is controlled by hardware or any other means.
 */
static inline bool spi_cs_is_gpio_dt(const struct spi_dt_spec* spec) {
    return spi_cs_is_gpio(&spec->config);
}

/**
 * @brief Validate that SPI bus (and CS gpio if defined) is ready.
 *
 * @param spec SPI specification from devicetree
 *
 * @retval true if the SPI bus is ready for use.
 * @retval false if the SPI bus (or the CS gpio defined) is not ready for use.
 */
static inline bool spi_is_ready_dt(const struct spi_dt_spec* spec) {
    /* Validate bus is ready */
    if (device_is_ready(spec->bus) == false) {
        return (false);
    }

    /* Validate CS gpio port is ready, if it is used */
    if (spi_cs_is_gpio_dt(spec) &&
        !gpio_is_ready_dt(&spec->config.cs.gpio)) {
        return (false);
    }

    return (true);
}

/**
 * @brief Read/write the specified amount of data from the SPI driver.
 *
 * @note This function is synchronous.
 *
 * @param dev Pointer to the device structure for the driver instance
 * @param config Pointer to a valid spi_config structure instance.
 *        Pointer-comparison may be used to detect changes from
 *        previous operations.
 * @param tx_bufs Buffer array where data to be sent originates from,
 *        or NULL if none.
 * @param rx_bufs Buffer array where data to be read will be written to,
 *        or NULL if none.
 *
 * @retval frames Positive number of frames received in slave mode.
 * @retval 0 If successful in master mode.
 * @retval -errno Negative errno code on failure.
 */
__syscall int spi_transceive(const struct device* dev,
                             const struct spi_config* config,
                             const struct spi_buf_set* tx_bufs,
                             const struct spi_buf_set* rx_bufs);

static inline int z_impl_spi_transceive(const struct device* dev,
                                        const struct spi_config* config,
                                        const struct spi_buf_set* tx_bufs,
                                        const struct spi_buf_set* rx_bufs) {
    const struct spi_driver_api* api = (const struct spi_driver_api*)dev->api;
    int ret;

    ret = api->transceive(dev, config, tx_bufs, rx_bufs);
    spi_transceive_stats(dev, ret, tx_bufs, rx_bufs);

    return (ret);
}

/**
 * @brief Read/write data from an SPI bus specified in @p spi_dt_spec.
 *
 * This is equivalent to:
 *
 *     spi_transceive(spec->bus, &spec->config, tx_bufs, rx_bufs);
 *
 * @param spec SPI specification from devicetree
 * @param tx_bufs Buffer array where data to be sent originates from,
 *        or NULL if none.
 * @param rx_bufs Buffer array where data to be read will be written to,
 *        or NULL if none.
 *
 * @return a value from spi_transceive().
 */
static inline int spi_transceive_dt(const struct spi_dt_spec* spec,
                                    const struct spi_buf_set* tx_bufs,
                                    const struct spi_buf_set* rx_bufs) {
    return spi_transceive(spec->bus, &spec->config, tx_bufs, rx_bufs);
}

/**
 * @brief SPI transceive function for STPM3x devices.
 * @param[in] spec SPI specification from devicetree
 * @param[in] tx   Data to be sent
 * @param[out] rx  Data to be read or NULL if none
 * @return 0 if successful, -errno on failure
 * @note This function is not handle the CS line, it is expected to be handled by the caller.
 */
int spi_stpm3x_transceive_dt(struct spi_dt_spec const* spec,
                             uint8_t const tx[],
                             uint8_t rx[]);

/**
 * @brief Check if the SPI bus is active. (intend to use with STPM3x devices)
 * @param[in] spec SPI specification from devicetree
 * @return true if the SPI bus is active, false otherwise
 */
bool spi_stpm3x_is_active(struct spi_dt_spec const* spec);

/**
 * @brief Initialize the SPI driver for using with STPM3x devices.
 * @param[in] spec SPI specification from devicetree
 * @param[in] cb Callback function to be called when the transaction is completed
 * @param[in] userdata Userdata passed to the callback
 */
int spi_stpm3x_init(struct spi_dt_spec const* spec,
                    spi_callback_t cb,
                    void* userdata);

/**
 * @brief Read the specified amount of data from the SPI driver.
 *
 * @note This function is synchronous.
 *
 * @note This function is a helper function calling spi_transceive.
 *
 * @param dev Pointer to the device structure for the driver instance
 * @param config Pointer to a valid spi_config structure instance.
 *        Pointer-comparison may be used to detect changes from
 *        previous operations.
 * @param rx_bufs Buffer array where data to be read will be written to.
 *
 * @retval frames Positive number of frames received in slave mode.
 * @retval 0 If successful.
 * @retval -errno Negative errno code on failure.
 */
static inline int spi_read(const struct device* dev,
                           const struct spi_config* config,
                           const struct spi_buf_set* rx_bufs) {
    return spi_transceive(dev, config, NULL, rx_bufs);
}

/**
 * @brief Read data from a SPI bus specified in @p spi_dt_spec.
 *
 * This is equivalent to:
 *
 *     spi_read(spec->bus, &spec->config, rx_bufs);
 *
 * @param spec SPI specification from devicetree
 * @param rx_bufs Buffer array where data to be read will be written to.
 *
 * @return a value from spi_read().
 */
static inline int spi_read_dt(const struct spi_dt_spec* spec,
                              const struct spi_buf_set* rx_bufs) {
    return spi_read(spec->bus, &spec->config, rx_bufs);
}

/**
 * @brief Write the specified amount of data from the SPI driver.
 *
 * @note This function is synchronous.
 *
 * @note This function is a helper function calling spi_transceive.
 *
 * @param dev Pointer to the device structure for the driver instance
 * @param config Pointer to a valid spi_config structure instance.
 *        Pointer-comparison may be used to detect changes from
 *        previous operations.
 * @param tx_bufs Buffer array where data to be sent originates from.
 *
 * @retval 0 If successful.
 * @retval -errno Negative errno code on failure.
 */
static inline int spi_write(const struct device* dev,
                            const struct spi_config* config,
                            const struct spi_buf_set* tx_bufs) {
    return spi_transceive(dev, config, tx_bufs, NULL);
}

/**
 * @brief Write data to a SPI bus specified in @p spi_dt_spec.
 *
 * This is equivalent to:
 *
 *     spi_write(spec->bus, &spec->config, tx_bufs);
 *
 * @param spec SPI specification from devicetree
 * @param tx_bufs Buffer array where data to be sent originates from.
 *
 * @return a value from spi_write().
 */
static inline int spi_write_dt(const struct spi_dt_spec* spec,
                               const struct spi_buf_set* tx_bufs) {
    return spi_write(spec->bus, &spec->config, tx_bufs);
}

#if defined(CONFIG_SPI_ASYNC) || defined(__DOXYGEN__)

/**
 * @brief Read/write the specified amount of data from the SPI driver.
 *
 * @note This function is asynchronous.
 *
 * @note This function is available only if @kconfig{CONFIG_SPI_ASYNC}
 * is selected.
 *
 * @param dev Pointer to the device structure for the driver instance
 * @param config Pointer to a valid spi_config structure instance.
 *        Pointer-comparison may be used to detect changes from
 *        previous operations.
 * @param tx_bufs Buffer array where data to be sent originates from,
 *        or NULL if none.
 * @param rx_bufs Buffer array where data to be read will be written to,
 *        or NULL if none.
 * @param callback Function pointer to completion callback.
 *    (Note: if NULL this function will not
 *        notify the end of the transaction, and whether it went
 *        successfully or not).
 * @param userdata Userdata passed to callback
 *
 * @retval frames Positive number of frames received in slave mode.
 * @retval 0 If successful in master mode.
 * @retval -errno Negative errno code on failure.
 */
static inline int spi_transceive_cb(const struct device* dev,
                                    const struct spi_config* config,
                                    const struct spi_buf_set* tx_bufs,
                                    const struct spi_buf_set* rx_bufs,
                                    spi_callback_t callback,
                                    void* userdata) {
    const struct spi_driver_api* api = (const struct spi_driver_api*)dev->api;

    return api->transceive_async(dev, config, tx_bufs, rx_bufs, callback, userdata);
}

#if defined(CONFIG_POLL) || defined(__DOXYGEN__)

/** @cond INTERNAL_HIDDEN */
void z_spi_transfer_signal_cb(const struct device* dev, int result, void* userdata);

/** @endcond */

/**
 * @brief Read/write the specified amount of data from the SPI driver.
 *
 * @note This function is asynchronous.
 *
 * @note This function is available only if @kconfig{CONFIG_SPI_ASYNC}
 * and @kconfig{CONFIG_POLL} are selected.
 *
 * @param dev Pointer to the device structure for the driver instance
 * @param config Pointer to a valid spi_config structure instance.
 *        Pointer-comparison may be used to detect changes from
 *        previous operations.
 * @param tx_bufs Buffer array where data to be sent originates from,
 *        or NULL if none.
 * @param rx_bufs Buffer array where data to be read will be written to,
 *        or NULL if none.
 * @param sig A pointer to a valid and ready to be signaled
 *        struct k_poll_signal. (Note: if NULL this function will not
 *        notify the end of the transaction, and whether it went
 *        successfully or not).
 *
 * @retval frames Positive number of frames received in slave mode.
 * @retval 0 If successful in master mode.
 * @retval -errno Negative errno code on failure.
 */
static inline int spi_transceive_signal(const struct device* dev,
                                        const struct spi_config* config,
                                        const struct spi_buf_set* tx_bufs,
                                        const struct spi_buf_set* rx_bufs,
                                        struct k_poll_signal* sig) {
    const struct spi_driver_api* api = (const struct spi_driver_api*)dev->api;
    spi_callback_t cb = (sig == NULL) ? NULL : z_spi_transfer_signal_cb;

    return api->transceive_async(dev, config, tx_bufs, rx_bufs, cb, sig);
}

/**
 * @brief Read the specified amount of data from the SPI driver.
 *
 * @note This function is asynchronous.
 *
 * @note This function is a helper function calling spi_transceive_signal.
 *
 * @note This function is available only if @kconfig{CONFIG_SPI_ASYNC}
 * and @kconfig{CONFIG_POLL} are selected.
 *
 * @param dev Pointer to the device structure for the driver instance
 * @param config Pointer to a valid spi_config structure instance.
 *        Pointer-comparison may be used to detect changes from
 *        previous operations.
 * @param rx_bufs Buffer array where data to be read will be written to.
 * @param sig A pointer to a valid and ready to be signaled
 *        struct k_poll_signal. (Note: if NULL this function will not
 *        notify the end of the transaction, and whether it went
 *        successfully or not).
 *
 * @retval frames Positive number of frames received in slave mode.
 * @retval 0 If successful
 * @retval -errno Negative errno code on failure.
 */
static inline int spi_read_signal(const struct device* dev,
                                  const struct spi_config* config,
                                  const struct spi_buf_set* rx_bufs,
                                  struct k_poll_signal* sig) {
    return spi_transceive_signal(dev, config, NULL, rx_bufs, sig);
}

/**
 * @brief Write the specified amount of data from the SPI driver.
 *
 * @note This function is asynchronous.
 *
 * @note This function is a helper function calling spi_transceive_signal.
 *
 * @note This function is available only if @kconfig{CONFIG_SPI_ASYNC}
 * and @kconfig{CONFIG_POLL} are selected.
 *
 * @param dev Pointer to the device structure for the driver instance
 * @param config Pointer to a valid spi_config structure instance.
 *        Pointer-comparison may be used to detect changes from
 *        previous operations.
 * @param tx_bufs Buffer array where data to be sent originates from.
 * @param sig A pointer to a valid and ready to be signaled
 *        struct k_poll_signal. (Note: if NULL this function will not
 *        notify the end of the transaction, and whether it went
 *        successfully or not).
 *
 * @retval 0 If successful.
 * @retval -errno Negative errno code on failure.
 */
static inline int spi_write_signal(const struct device* dev,
                                   const struct spi_config* config,
                                   const struct spi_buf_set* tx_bufs,
                                   struct k_poll_signal* sig) {
    return spi_transceive_signal(dev, config, tx_bufs, NULL, sig);
}

#endif /* CONFIG_POLL */

#endif /* CONFIG_SPI_ASYNC */

#if defined(CONFIG_SPI_RTIO) || defined(__DOXYGEN__)

/**
 * @brief Submit a SPI device with a request
 *
 * @param iodev_sqe Prepared submissions queue entry connected to an iodev
 *                  defined by SPI_IODEV_DEFINE.
 *                  Must live as long as the request is in flight.
 */
static inline void spi_iodev_submit(struct rtio_iodev_sqe* iodev_sqe) {
    const struct spi_dt_spec* dt_spec = iodev_sqe->sqe.iodev->data;
    const struct device* dev = dt_spec->bus;
    const struct spi_driver_api* api = (const struct spi_driver_api*)dev->api;

    api->iodev_submit(dt_spec->bus, iodev_sqe);
}

extern const struct rtio_iodev_api spi_iodev_api;

/**
 * @brief Define an iodev for a given dt node on the bus
 *
 * These do not need to be shared globally but doing so
 * will save a small amount of memory.
 *
 * @param name Symbolic name to use for defining the iodev
 * @param node_id Devicetree node identifier
 * @param operation_ SPI operational mode
 * @param delay_ Chip select delay in microseconds
 */
#define SPI_DT_IODEV_DEFINE(name, node_id, operation_, delay_)  \
    const struct spi_dt_spec _spi_dt_spec_##name =              \
        SPI_DT_SPEC_GET(node_id, operation_, delay_);           \
    RTIO_IODEV_DEFINE(name, &spi_iodev_api, (void*)&_spi_dt_spec_##name)

/**
 * @brief Validate that SPI bus (and CS gpio if defined) is ready.
 *
 * @param spi_iodev SPI iodev defined with SPI_DT_IODEV_DEFINE
 *
 * @retval true if the SPI bus is ready for use.
 * @retval false if the SPI bus (or the CS gpio defined) is not ready for use.
 */
static inline bool spi_is_ready_iodev(const struct rtio_iodev* spi_iodev) {
    struct spi_dt_spec* spec = spi_iodev->data;

    return spi_is_ready_dt(spec);
}

#endif /* CONFIG_SPI_RTIO */

/**
 * @brief Release the SPI device locked on and/or the CS by the current config
 *
 * Note: This synchronous function is used to release either the lock on the
 *       SPI device and/or the CS line that was kept if, and if only,
 *       given config parameter was the last one to be used (in any of the
 *       above functions) and if it has the SPI_LOCK_ON bit set and/or the
 *       SPI_HOLD_ON_CS bit set into its operation bits field.
 *       This can be used if the caller needs to keep its hand on the SPI
 *       device for consecutive transactions and/or if it needs the device to
 *       stay selected. Usually both bits will be used along each other, so the
 *       the device is locked and stays on until another operation is necessary
 *       or until it gets released with the present function.
 *
 * @param dev Pointer to the device structure for the driver instance
 * @param config Pointer to a valid spi_config structure instance.
 *
 * @retval 0 If successful.
 * @retval -errno Negative errno code on failure.
 */
__syscall int spi_release(const struct device* dev,
                          const struct spi_config* config);

static inline int z_impl_spi_release(const struct device* dev,
                                     const struct spi_config* config) {
    const struct spi_driver_api* api = (const struct spi_driver_api*)dev->api;

    return api->release(dev, config);
}

/**
 * @brief Release the SPI device specified in @p spi_dt_spec.
 *
 * This is equivalent to:
 *
 *     spi_release(spec->bus, &spec->config);
 *
 * @param spec SPI specification from devicetree
 *
 * @return a value from spi_release().
 */
static inline int spi_release_dt(const struct spi_dt_spec* spec) {
    return spi_release(spec->bus, &spec->config);
}

#ifdef __cplusplus
}
#endif

/**
 * @}
 */

#include <zephyr/syscalls/spi.h>

#endif /* ZEPHYR_INCLUDE_DRIVERS_SPI_H_ */<|MERGE_RESOLUTION|>--- conflicted
+++ resolved
@@ -100,21 +100,12 @@
 #define SPI_WORD_SIZE_SHIFT (5U)
 #define SPI_WORD_SIZE_MASK  (0x3FU << SPI_WORD_SIZE_SHIFT)
 /** @endcond */
-<<<<<<< HEAD
-/** Get SPI word size. */
+/** Get SPI word size (data frame size) in bits. */
 #define SPI_WORD_SIZE_GET(_operation_)                  \
     (((_operation_) & SPI_WORD_SIZE_MASK) >> SPI_WORD_SIZE_SHIFT)
-/** Set SPI word size. */
+/** Set SPI word size (data frame size) in bits. */
 #define SPI_WORD_SET(_word_size_)       \
     ((_word_size_) << SPI_WORD_SIZE_SHIFT)
-=======
-/** Get SPI word size (data frame size) in bits. */
-#define SPI_WORD_SIZE_GET(_operation_)					\
-	(((_operation_) & SPI_WORD_SIZE_MASK) >> SPI_WORD_SIZE_SHIFT)
-/** Set SPI word size (data frame size) in bits. */
-#define SPI_WORD_SET(_word_size_)		\
-	((_word_size_) << SPI_WORD_SIZE_SHIFT)
->>>>>>> 52540d84
 /** @} */
 
 /**
@@ -317,7 +308,6 @@
  * @brief SPI controller configuration structure
  */
 struct spi_config {
-<<<<<<< HEAD
     /** @brief Bus frequency in Hertz. */
     uint32_t frequency;
     /**
@@ -328,7 +318,7 @@
      * - 0:      Master or slave.
      * - 1..3:   Polarity, phase and loop mode.
      * - 4:      LSB or MSB first.
-     * - 5..10:  Size of a data frame in bits.
+     * - 5..10:  Size of a data frame (word) in bits.
      * - 11:     Full/half duplex.
      * - 12:     Hold on the CS line if possible.
      * - 13:     Keep resource locked for the caller.
@@ -350,38 +340,6 @@
      * if not used).
      */
     struct spi_cs_control cs;
-=======
-	/** @brief Bus frequency in Hertz. */
-	uint32_t frequency;
-	/**
-	 * @brief Operation flags.
-	 *
-	 * It is a bit field with the following parts:
-	 *
-	 * - 0:      Master or slave.
-	 * - 1..3:   Polarity, phase and loop mode.
-	 * - 4:      LSB or MSB first.
-	 * - 5..10:  Size of a data frame (word) in bits.
-	 * - 11:     Full/half duplex.
-	 * - 12:     Hold on the CS line if possible.
-	 * - 13:     Keep resource locked for the caller.
-	 * - 14:     Active high CS logic.
-	 * - 15:     Motorola or TI frame format (optional).
-	 *
-	 * If @kconfig{CONFIG_SPI_EXTENDED_MODES} is enabled:
-	 *
-	 * - 16..17: MISO lines (Single/Dual/Quad/Octal).
-	 * - 18..31: Reserved for future use.
-	 */
-	spi_operation_t operation;
-	/** @brief Slave number from 0 to host controller slave limit. */
-	uint16_t slave;
-	/**
-	 * @brief GPIO chip-select line (optional, must be initialized to zero
-	 * if not used).
-	 */
-	struct spi_cs_control cs;
->>>>>>> 52540d84
 };
 
 /**
@@ -532,42 +490,25 @@
  * @brief SPI buffer structure
  */
 struct spi_buf {
-<<<<<<< HEAD
     /** Valid pointer to a data buffer, or NULL otherwise */
     void* buf;
 
-    /** Length of the buffer @a buf.
+    /** Length of the buffer @a buf in bytes.
      * If @a buf is NULL, length which as to be sent as dummy bytes (as TX
      * buffer) or the length of bytes that should be skipped (as RX buffer).
      */
     size_t len;
-=======
-	/** Valid pointer to a data buffer, or NULL otherwise */
-	void *buf;
-	/** Length of the buffer @a buf in bytes.
-	 * If @a buf is NULL, length which as to be sent as dummy bytes (as TX
-	 * buffer) or the length of bytes that should be skipped (as RX buffer).
-	 */
-	size_t len;
->>>>>>> 52540d84
 };
 
 /**
  * @brief SPI buffer array structure
  */
 struct spi_buf_set {
-<<<<<<< HEAD
     /** Pointer to an array of spi_buf, or NULL */
     struct spi_buf const* buffers;
 
-    /** Length of the array pointed by @a buffers */
+    /** Length of the array (number of buffers) pointed by @a buffers */
     size_t count;
-=======
-	/** Pointer to an array of spi_buf, or NULL */
-	const struct spi_buf *buffers;
-	/** Length of the array (number of buffers) pointed by @a buffers */
-	size_t count;
->>>>>>> 52540d84
 };
 
 #if defined(CONFIG_SPI_STATS)
