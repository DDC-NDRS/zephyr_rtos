--- conflicted
+++ resolved
@@ -33,9 +33,9 @@
  * @name SPI operational mode
  * @{
  */
-#define SPI_OP_MODE_MASTER  0U
-#define SPI_OP_MODE_SLAVE   BIT(0)
-#define SPI_OP_MODE_MASK    0x1U
+#define SPI_OP_MODE_MASTER	0U
+#define SPI_OP_MODE_SLAVE	BIT(0)
+#define SPI_OP_MODE_MASK	0x1U
 #define SPI_OP_MODE_GET(_operation_) ((_operation_) & SPI_OP_MODE_MASK)
 /** @} */
 
@@ -49,7 +49,7 @@
  * and active state will be 0. If untouched, the inverse will be true
  * which is the default.
  */
-#define SPI_MODE_CPOL       BIT(1)
+#define SPI_MODE_CPOL		BIT(1)
 
 /**
  * Clock Phase: this dictates when is the data captured, and depends
@@ -58,18 +58,18 @@
  * this bit is not set (default). This is fully reversed if CPOL is
  * not set.
  */
-#define SPI_MODE_CPHA       BIT(2)
+#define SPI_MODE_CPHA		BIT(2)
 
 /**
  * Whatever data is transmitted is looped-back to the receiving buffer of
  * the controller. This is fully controller dependent as some may not
  * support this, and can be used for testing purposes only.
  */
-#define SPI_MODE_LOOP       BIT(3)
-
-#define SPI_MODE_MASK       (0xEU)
-#define SPI_MODE_GET(_mode_)            \
-    ((_mode_) & SPI_MODE_MASK)
+#define SPI_MODE_LOOP		BIT(3)
+
+#define SPI_MODE_MASK		(0xEU)
+#define SPI_MODE_GET(_mode_)			\
+	((_mode_) & SPI_MODE_MASK)
 
 /** @} */
 
@@ -77,21 +77,21 @@
  * @name SPI Transfer modes (host controller dependent)
  * @{
  */
-#define SPI_TRANSFER_MSB    (0U)
-#define SPI_TRANSFER_LSB    BIT(4)
+#define SPI_TRANSFER_MSB	(0U)
+#define SPI_TRANSFER_LSB	BIT(4)
 /** @} */
 
 /**
  * @name SPI word size
  * @{
  */
-#define SPI_WORD_SIZE_SHIFT (5U)
-#define SPI_WORD_SIZE_MASK  (0x3FU << SPI_WORD_SIZE_SHIFT)
-#define SPI_WORD_SIZE_GET(_operation_)                  \
-    (((_operation_) & SPI_WORD_SIZE_MASK) >> SPI_WORD_SIZE_SHIFT)
-
-#define SPI_WORD_SET(_word_size_)       \
-    ((_word_size_) << SPI_WORD_SIZE_SHIFT)
+#define SPI_WORD_SIZE_SHIFT	(5U)
+#define SPI_WORD_SIZE_MASK	(0x3FU << SPI_WORD_SIZE_SHIFT)
+#define SPI_WORD_SIZE_GET(_operation_)					\
+	(((_operation_) & SPI_WORD_SIZE_MASK) >> SPI_WORD_SIZE_SHIFT)
+
+#define SPI_WORD_SET(_word_size_)		\
+	((_word_size_) << SPI_WORD_SIZE_SHIFT)
 /** @} */
 
 /**
@@ -99,13 +99,13 @@
  * @{
  */
 /* Requests - if possible - to keep CS asserted after the transaction */
-#define SPI_HOLD_ON_CS      BIT(12)
+#define SPI_HOLD_ON_CS		BIT(12)
 /* Keep the device locked after the transaction for the current config.
  * Use this with extreme caution (see spi_release() below) as it will
  * prevent other callers to access the SPI device until spi_release() is
  * properly called.
  */
-#define SPI_LOCK_ON         BIT(13)
+#define SPI_LOCK_ON		BIT(13)
 
 /* Active high logic on CS - Usually, and by default, CS logic is active
  * low. However, some devices may require the reverse logic: active high.
@@ -114,7 +114,7 @@
  * the CS control to a gpio line through struct spi_cs_control would be
  * the solution.
  */
-#define SPI_CS_ACTIVE_HIGH  BIT(14)
+#define SPI_CS_ACTIVE_HIGH	BIT(14)
 /** @} */
 
 /**
@@ -126,12 +126,12 @@
  * Without @kconfig{CONFIG_SPI_EXTENDED_MODES} being enabled, single is the
  * only supported one.
  */
-#define SPI_LINES_SINGLE    (0U << 16)
-#define SPI_LINES_DUAL      (1U << 16)
-#define SPI_LINES_QUAD      (2U << 16)
-#define SPI_LINES_OCTAL     (3U << 16)
-
-#define SPI_LINES_MASK      (0x3U << 16)
+#define SPI_LINES_SINGLE	(0U << 16)
+#define SPI_LINES_DUAL		(1U << 16)
+#define SPI_LINES_QUAD		(2U << 16)
+#define SPI_LINES_OCTAL		(3U << 16)
+
+#define SPI_LINES_MASK		(0x3U << 16)
 /** @} */
 
 /**
@@ -195,7 +195,7 @@
  * @return #gpio_dt_spec struct corresponding with spi_dev's chip select
  */
 #define SPI_CS_GPIOS_DT_SPEC_GET(spi_dev) \
-    GPIO_DT_SPEC_GET_BY_IDX(DT_BUS(spi_dev), cs_gpios, DT_REG_ADDR(spi_dev))
+	GPIO_DT_SPEC_GET_BY_IDX(DT_BUS(spi_dev), cs_gpios, DT_REG_ADDR(spi_dev))
 
 /**
  * @brief Get a <tt>struct gpio_dt_spec</tt> for a SPI device's chip select pin
@@ -275,8 +275,8 @@
  * @param delay_ The @p delay field to set in the @p spi_cs_control
  * @return a pointer to the @p spi_cs_control structure
  */
-#define SPI_CS_CONTROL_PTR_DT_INST(inst, delay_)        \
-    SPI_CS_CONTROL_PTR_DT(DT_DRV_INST(inst), delay_)
+#define SPI_CS_CONTROL_PTR_DT_INST(inst, delay_)		\
+	SPI_CS_CONTROL_PTR_DT(DT_DRV_INST(inst), delay_)
 #endif
 
 /**
@@ -306,17 +306,17 @@
  * detected.
  */
 struct spi_config {
-    uint32_t        frequency;
+	uint32_t		frequency;
 #if defined(CONFIG_SPI_EXTENDED_MODES)
-    uint32_t        operation;
-    uint16_t        slave;
-    uint16_t        _unused;
+	uint32_t		operation;
+	uint16_t		slave;
+	uint16_t		_unused;
 #else
-    uint16_t        operation;
-    uint16_t        slave;
+	uint16_t		operation;
+	uint16_t		slave;
 #endif /* CONFIG_SPI_EXTENDED_MODES */
 
-    const struct spi_cs_control* cs;
+	const struct spi_cs_control *cs;
 };
 
 #ifndef __cplusplus
@@ -339,18 +339,18 @@
  * @param delay_ the desired @p delay field in the struct spi_config's
  *               spi_cs_control, if there is one
  */
-#define SPI_CONFIG_DT(node_id, operation_, delay_)          \
-    {                               \
-        .frequency = DT_PROP(node_id, spi_max_frequency),   \
-        .operation = (operation_) |             \
-            DT_PROP(node_id, duplex) |          \
-            DT_PROP(node_id, frame_format),     \
-        .slave = DT_REG_ADDR(node_id),          \
-        .cs = COND_CODE_1(                      \
-            DT_SPI_DEV_HAS_CS_GPIOS(node_id),   \
-            (SPI_CS_CONTROL_PTR_DT(node_id, delay_)),   \
-            (NULL)),                    \
-    }
+#define SPI_CONFIG_DT(node_id, operation_, delay_)			\
+	{								\
+		.frequency = DT_PROP(node_id, spi_max_frequency),	\
+		.operation = (operation_) |				\
+			DT_PROP(node_id, duplex) |			\
+			DT_PROP(node_id, frame_format),			\
+		.slave = DT_REG_ADDR(node_id),				\
+		.cs = COND_CODE_1(					\
+			DT_SPI_DEV_HAS_CS_GPIOS(node_id),		\
+			(SPI_CS_CONTROL_PTR_DT(node_id, delay_)),	\
+			(NULL)),					\
+	}
 
 /**
  * @brief Structure initializer for spi_config from devicetree instance
@@ -365,8 +365,8 @@
  * @param delay_ the desired @p delay field in the struct spi_config's
  *               spi_cs_control, if there is one
  */
-#define SPI_CONFIG_DT_INST(inst, operation_, delay_)    \
-    SPI_CONFIG_DT(DT_DRV_INST(inst), operation_, delay_)
+#define SPI_CONFIG_DT_INST(inst, operation_, delay_)	\
+	SPI_CONFIG_DT(DT_DRV_INST(inst), operation_, delay_)
 #endif
 
 /**
@@ -376,8 +376,8 @@
  * @param config is the slave specific configuration
  */
 struct spi_dt_spec {
-    const struct device* bus;
-    struct spi_config config;
+	const struct device *bus;
+	struct spi_config config;
 };
 
 #ifndef __cplusplus
@@ -400,11 +400,11 @@
  * @param delay_ the desired @p delay field in the struct spi_config's
  *               spi_cs_control, if there is one
  */
-#define SPI_DT_SPEC_GET(node_id, operation_, delay_)             \
-    {                                \
-        .bus = DEVICE_DT_GET(DT_BUS(node_id)),           \
-        .config = SPI_CONFIG_DT(node_id, operation_, delay_) \
-    }
+#define SPI_DT_SPEC_GET(node_id, operation_, delay_)		     \
+	{							     \
+		.bus = DEVICE_DT_GET(DT_BUS(node_id)),		     \
+		.config = SPI_CONFIG_DT(node_id, operation_, delay_) \
+	}
 
 /**
  * @brief Structure initializer for spi_dt_spec from devicetree instance
@@ -420,7 +420,7 @@
  *               spi_cs_control, if there is one
  */
 #define SPI_DT_SPEC_INST_GET(inst, operation_, delay_) \
-    SPI_DT_SPEC_GET(DT_DRV_INST(inst), operation_, delay_)
+	SPI_DT_SPEC_GET(DT_DRV_INST(inst), operation_, delay_)
 #endif
 
 /**
@@ -432,8 +432,8 @@
  *    the length of bytes that should be skipped (as RX buffer).
  */
 struct spi_buf {
-    void*  buf;
-    size_t len;
+	void *buf;
+	size_t len;
 };
 
 /**
@@ -443,8 +443,8 @@
  * @param count is the length of the array pointed by buffers.
  */
 struct spi_buf_set {
-    const struct spi_buf* buffers;
-    size_t count;
+	const struct spi_buf *buffers;
+	size_t count;
 };
 
 /**
@@ -452,10 +452,10 @@
  * @brief Callback API for I/O
  * See spi_transceive() for argument descriptions
  */
-typedef int (*spi_api_io)(const struct device* dev,
-                          const struct spi_config* config,
-                          const struct spi_buf_set* tx_bufs,
-                          const struct spi_buf_set* rx_bufs);
+typedef int (*spi_api_io)(const struct device *dev,
+			  const struct spi_config *config,
+			  const struct spi_buf_set *tx_bufs,
+			  const struct spi_buf_set *rx_bufs);
 
 /**
  * @brief SPI callback for asynchronous transfer requests
@@ -471,28 +471,20 @@
  * @brief Callback API for asynchronous I/O
  * See spi_transceive_async() for argument descriptions
  */
-<<<<<<< HEAD
 typedef int (*spi_api_io_async)(const struct device *dev,
 				const struct spi_config *config,
 				const struct spi_buf_set *tx_bufs,
 				const struct spi_buf_set *rx_bufs,
 				spi_callback_t cb,
 				void *userdata);
-=======
-typedef int (*spi_api_io_async)(const struct device* dev,
-                                const struct spi_config* config,
-                                const struct spi_buf_set* tx_bufs,
-                                const struct spi_buf_set* rx_bufs,
-                                struct k_poll_signal* async);
->>>>>>> 40e07455
 
 /**
  * @typedef spi_api_release
  * @brief Callback API for unlocking SPI device.
  * See spi_release() for argument descriptions
  */
-typedef int (*spi_api_release)(const struct device* dev,
-                               const struct spi_config* config);
+typedef int (*spi_api_release)(const struct device *dev,
+			       const struct spi_config *config);
 
 
 /**
@@ -500,11 +492,11 @@
  * This is the mandatory API any SPI driver needs to expose.
  */
 __subsystem struct spi_driver_api {
-    spi_api_io transceive;
+	spi_api_io transceive;
 #ifdef CONFIG_SPI_ASYNC
-    spi_api_io_async transceive_async;
+	spi_api_io_async transceive_async;
 #endif /* CONFIG_SPI_ASYNC */
-    spi_api_release release;
+	spi_api_release release;
 };
 
 /**
@@ -516,16 +508,16 @@
  * @retval false if the SPI bus is not ready for use.
  */
 static inline bool spi_is_ready(const struct spi_dt_spec* spec) {
-    /* Validate bus is ready */
+	/* Validate bus is ready */
     if (device_is_ready(spec->bus) == false) {
         return (false);
-    }
-
-    /* Validate CS gpio port is ready, if it is used */
+	}
+
+	/* Validate CS gpio port is ready, if it is used */
     if ((spec->config.cs != NULL) &&
         (device_is_ready(spec->config.cs->gpio.port) == false)) {
         return (false);
-    }
+	}
 
     return (true);
 }
@@ -548,18 +540,18 @@
  * @retval 0 If successful in master mode.
  * @retval -errno Negative errno code on failure.
  */
-__syscall int spi_transceive(const struct device* dev,
-                             const struct spi_config* config,
-                             const struct spi_buf_set* tx_bufs,
-                             const struct spi_buf_set* rx_bufs);
-
-static inline int z_impl_spi_transceive(const struct device* dev,
-                                        const struct spi_config* config,
-                                        const struct spi_buf_set* tx_bufs,
+__syscall int spi_transceive(const struct device *dev,
+			     const struct spi_config *config,
+			     const struct spi_buf_set *tx_bufs,
+			     const struct spi_buf_set *rx_bufs);
+
+static inline int z_impl_spi_transceive(const struct device *dev,
+					const struct spi_config *config,
+					const struct spi_buf_set *tx_bufs,
                                         const struct spi_buf_set* rx_bufs) {
     const struct spi_driver_api* api = (const struct spi_driver_api*)dev->api;
 
-    return api->transceive(dev, config, tx_bufs, rx_bufs);
+	return api->transceive(dev, config, tx_bufs, rx_bufs);
 }
 
 /**
@@ -577,10 +569,10 @@
  *
  * @return a value from spi_transceive().
  */
-static inline int spi_transceive_dt(const struct spi_dt_spec* spec,
-                                    const struct spi_buf_set* tx_bufs,
+static inline int spi_transceive_dt(const struct spi_dt_spec *spec,
+				    const struct spi_buf_set *tx_bufs,
                                     const struct spi_buf_set* rx_bufs) {
-    return spi_transceive(spec->bus, &spec->config, tx_bufs, rx_bufs);
+	return spi_transceive(spec->bus, &spec->config, tx_bufs, rx_bufs);
 }
 
 /**
@@ -599,10 +591,10 @@
  * @retval 0 If successful.
  * @retval -errno Negative errno code on failure.
  */
-static inline int spi_read(const struct device* dev,
-                           const struct spi_config* config,
+static inline int spi_read(const struct device *dev,
+			   const struct spi_config *config,
                            const struct spi_buf_set* rx_bufs) {
-    return spi_transceive(dev, config, NULL, rx_bufs);
+	return spi_transceive(dev, config, NULL, rx_bufs);
 }
 
 /**
@@ -617,9 +609,9 @@
  *
  * @return a value from spi_read().
  */
-static inline int spi_read_dt(const struct spi_dt_spec* spec,
+static inline int spi_read_dt(const struct spi_dt_spec *spec,
                               const struct spi_buf_set* rx_bufs) {
-    return spi_read(spec->bus, &spec->config, rx_bufs);
+	return spi_read(spec->bus, &spec->config, rx_bufs);
 }
 
 /**
@@ -638,10 +630,10 @@
  * @retval 0 If successful.
  * @retval -errno Negative errno code on failure.
  */
-static inline int spi_write(const struct device* dev,
-                            const struct spi_config* config,
+static inline int spi_write(const struct device *dev,
+			    const struct spi_config *config,
                             const struct spi_buf_set* tx_bufs) {
-    return spi_transceive(dev, config, tx_bufs, NULL);
+	return spi_transceive(dev, config, tx_bufs, NULL);
 }
 
 /**
@@ -656,9 +648,9 @@
  *
  * @return a value from spi_write().
  */
-static inline int spi_write_dt(const struct spi_dt_spec* spec,
+static inline int spi_write_dt(const struct spi_dt_spec *spec,
                                const struct spi_buf_set* tx_bufs) {
-    return spi_write(spec->bus, &spec->config, tx_bufs);
+	return spi_write(spec->bus, &spec->config, tx_bufs);
 }
 
 /* Doxygen defines this so documentation is generated. */
@@ -706,7 +698,7 @@
 #ifdef CONFIG_POLL
 
 /** @cond INTERNAL_HIDDEN */
-void z_spi_transfer_signal_cb(const struct device *dev, int result, void *userdata);
+void z_spi_transfer_signal_cb(const struct device* dev, int result, void* userdata);
 /** @endcond */
 
 /**
@@ -734,15 +726,12 @@
  * @retval 0 If successful in master mode.
  * @retval -errno Negative errno code on failure.
  */
-<<<<<<< HEAD
-static inline int spi_transceive_signal(const struct device *dev,
-				       const struct spi_config *config,
-				       const struct spi_buf_set *tx_bufs,
-				       const struct spi_buf_set *rx_bufs,
-				       struct k_poll_signal *sig)
-{
-	const struct spi_driver_api *api =
-		(const struct spi_driver_api *)dev->api;
+static inline int spi_transceive_signal(const struct device* dev,
+                                        const struct spi_config* config,
+                                        const struct spi_buf_set* tx_bufs,
+                                        const struct spi_buf_set* rx_bufs,
+                                        struct k_poll_signal* sig) {
+    const struct spi_driver_api* api = (const struct spi_driver_api*)dev->api;
 	spi_callback_t cb = (sig == NULL) ? NULL : z_spi_transfer_signal_cb;
 
 	return api->transceive_async(dev, config, tx_bufs, rx_bufs, cb, sig);
@@ -754,23 +743,12 @@
  * @deprecated
  * @see spi_transceive_signal
  */
-__deprecated static inline int spi_transceive_async(const struct device *dev,
-				       const struct spi_config *config,
-				       const struct spi_buf_set *tx_bufs,
-				       const struct spi_buf_set *rx_bufs,
-				       struct k_poll_signal *sig)
-{
+__deprecated static inline int spi_transceive_async(const struct device* dev,
+                                                    const struct spi_config* config,
+                                                    const struct spi_buf_set* tx_bufs,
+                                                    const struct spi_buf_set* rx_bufs,
+                                                    struct k_poll_signal* sig) {
 	return spi_transceive_signal(dev, config, tx_bufs, rx_bufs, sig);
-=======
-static inline int spi_transceive_async(const struct device* dev,
-                                       const struct spi_config* config,
-                                       const struct spi_buf_set* tx_bufs,
-                                       const struct spi_buf_set* rx_bufs,
-                                       struct k_poll_signal* async) {
-    const struct spi_driver_api* api = (const struct spi_driver_api*)dev->api;
-
-    return api->transceive_async(dev, config, tx_bufs, rx_bufs, async);
->>>>>>> 40e07455
 }
 
 /**
@@ -796,7 +774,6 @@
  * @retval 0 If successful
  * @retval -errno Negative errno code on failure.
  */
-<<<<<<< HEAD
 static inline int spi_read_signal(const struct device *dev,
 				 const struct spi_config *config,
 				 const struct spi_buf_set *rx_bufs,
@@ -817,13 +794,6 @@
 				 struct k_poll_signal *sig)
 {
 	return spi_read_signal(dev, config, rx_bufs, sig);
-=======
-static inline int spi_read_async(const struct device* dev,
-                                 const struct spi_config* config,
-                                 const struct spi_buf_set* rx_bufs,
-                                 struct k_poll_signal* async) {
-    return spi_transceive_async(dev, config, NULL, rx_bufs, async);
->>>>>>> 40e07455
 }
 
 /**
@@ -849,12 +819,10 @@
  * @retval 0 If successful.
  * @retval -errno Negative errno code on failure.
  */
-<<<<<<< HEAD
-static inline int spi_write_signal(const struct device *dev,
-				  const struct spi_config *config,
-				  const struct spi_buf_set *tx_bufs,
-				  struct k_poll_signal *sig)
-{
+static inline int spi_write_signal(const struct device* dev,
+                                   const struct spi_config* config,
+                                   const struct spi_buf_set* tx_bufs,
+                                   struct k_poll_signal* sig) {
 	return spi_transceive_signal(dev, config, tx_bufs, NULL, sig);
 }
 
@@ -870,13 +838,6 @@
 				 struct k_poll_signal *sig)
 {
 	return spi_write_signal(dev, config, tx_bufs, sig);
-=======
-static inline int spi_write_async(const struct device* dev,
-                                  const struct spi_config* config,
-                                  const struct spi_buf_set* tx_bufs,
-                                  struct k_poll_signal* async) {
-    return spi_transceive_async(dev, config, tx_bufs, NULL, async);
->>>>>>> 40e07455
 }
 
 #endif /* CONFIG_POLL */
@@ -903,14 +864,14 @@
  * @retval 0 If successful.
  * @retval -errno Negative errno code on failure.
  */
-__syscall int spi_release(const struct device* dev,
-                          const struct spi_config* config);
-
-static inline int z_impl_spi_release(const struct device* dev,
+__syscall int spi_release(const struct device *dev,
+			  const struct spi_config *config);
+
+static inline int z_impl_spi_release(const struct device *dev,
                                      const struct spi_config* config) {
     const struct spi_driver_api* api = (const struct spi_driver_api*)dev->api;
 
-    return api->release(dev, config);
+	return api->release(dev, config);
 }
 
 /**
@@ -925,7 +886,7 @@
  * @return a value from spi_release().
  */
 static inline int spi_release_dt(const struct spi_dt_spec* spec) {
-    return spi_release(spec->bus, &spec->config);
+	return spi_release(spec->bus, &spec->config);
 }
 
 #ifdef __cplusplus
