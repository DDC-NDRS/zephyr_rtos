/*
 * Copyright (c) 2018-2019 Nordic Semiconductor ASA
 * Copyright (c) 2015 Wind River Systems, Inc.
 *
 * SPDX-License-Identifier: Apache-2.0
 */

/**
 * @file
 * @brief Public APIs for UART drivers
 */

#ifndef ZEPHYR_INCLUDE_DRIVERS_UART_H_
#define ZEPHYR_INCLUDE_DRIVERS_UART_H_

/**
 * @brief UART Interface
 * @defgroup uart_interface UART Interface
 * @ingroup io_interfaces
 * @{
 */

#include <errno.h>
#include <stddef.h>

#include <zephyr/device.h>

#ifdef __cplusplus
extern "C" {
#endif

/** @brief Line control signals. */
enum uart_line_ctrl {
    UART_LINE_CTRL_BAUD_RATE = BIT(0),
    UART_LINE_CTRL_RTS = BIT(1),
    UART_LINE_CTRL_DTR = BIT(2),
    UART_LINE_CTRL_DCD = BIT(3),
    UART_LINE_CTRL_DSR = BIT(4)
};

/**
 * @brief Reception stop reasons.
 *
 * Values that correspond to events or errors responsible for stopping
 * receiving.
 */
enum uart_rx_stop_reason {
    /** @brief Overrun error */
    UART_ERROR_OVERRUN = (1 << 0),
    /** @brief Parity error */
    UART_ERROR_PARITY  = (1 << 1),
    /** @brief Framing error */
    UART_ERROR_FRAMING = (1 << 2),
    /**
     * @brief Break interrupt
     *
     * A break interrupt was received. This happens when the serial input
     * is held at a logic '0' state for longer than the sum of
     * start time + data bits + parity + stop bits.
     */
    UART_BREAK = (1 << 3),
    /**
     * @brief Collision error
     *
     * This error is raised when transmitted data does not match
     * received data. Typically this is useful in scenarios where
     * the TX and RX lines maybe connected together such as
     * RS-485 half-duplex. This error is only valid on UARTs that
     * support collision checking.
     */
    UART_ERROR_COLLISION = (1 << 4)
};

/** @brief Parity modes */
enum uart_config_parity {
    UART_CFG_PARITY_NONE,
    UART_CFG_PARITY_ODD,
    UART_CFG_PARITY_EVEN,
    UART_CFG_PARITY_MARK,
    UART_CFG_PARITY_SPACE
};

/** @brief Number of stop bits. */
enum uart_config_stop_bits {
    UART_CFG_STOP_BITS_0_5,
    UART_CFG_STOP_BITS_1,
    UART_CFG_STOP_BITS_1_5,
    UART_CFG_STOP_BITS_2
};

/** @brief Number of data bits. */
enum uart_config_data_bits {
    UART_CFG_DATA_BITS_5,
    UART_CFG_DATA_BITS_6,
    UART_CFG_DATA_BITS_7,
    UART_CFG_DATA_BITS_8,
    UART_CFG_DATA_BITS_9
};

/**
 * @brief Hardware flow control options.
 *
 * With flow control set to none, any operations related to flow control
 * signals can be managed by user with uart_line_ctrl functions.
 * In other cases, flow control is managed by hardware/driver.
 */
enum uart_config_flow_control {
    UART_CFG_FLOW_CTRL_NONE,
    UART_CFG_FLOW_CTRL_RTS_CTS,
    UART_CFG_FLOW_CTRL_DTR_DSR
};

/**
 * @brief UART controller configuration structure
 *
 * @param baudrate  Baudrate setting in bps
 * @param parity    Parity bit, use @ref uart_config_parity
 * @param stop_bits Stop bits, use @ref uart_config_stop_bits
 * @param data_bits Data bits, use @ref uart_config_data_bits
 * @param flow_ctrl Flow control setting, use @ref uart_config_flow_control
 */
struct uart_config {
    uint32_t baudrate;
    uint8_t parity;
    uint8_t stop_bits;
    uint8_t data_bits;
    uint8_t flow_ctrl;
};

/**
 * @defgroup uart_interrupt Interrupt-driven UART API
 * @{
 */

/**
 * @brief Define the application callback function signature for
 * uart_irq_callback_user_data_set() function.
 *
 * @param dev UART device instance.
 * @param user_data Arbitrary user data.
 */
typedef void (*uart_irq_callback_user_data_t)(const struct device* dev,
                                              void* user_data);

/**
 * @brief For configuring IRQ on each individual UART device.
 *
 * @param dev UART device instance.
 */
typedef void (*uart_irq_config_func_t)(const struct device* dev);

/**
 * @}
 *
 * @defgroup uart_async Async UART API
 * @{
 */

/**
 * @brief Types of events passed to callback in UART_ASYNC_API
 *
 * Receiving:
 * 1. To start receiving, uart_rx_enable has to be called with first buffer
 * 2. When receiving starts to current buffer,
 *    #UART_RX_BUF_REQUEST will be generated, in response to that user can
 *    either:
 *
 *    - Provide second buffer using uart_rx_buf_rsp, when first buffer is
 *      filled, receiving will automatically start to second buffer.
 *    - Ignore the event, this way when current buffer is filled
 *      #UART_RX_RDY event will be generated and receiving will be stopped.
 *
 * 3. If some data was received and timeout occurred #UART_RX_RDY event will be
 *    generated. It can happen multiples times for the same buffer. RX timeout
 *    is counted from last byte received i.e. if no data was received, there
 *    won't be any timeout event.
 * 4. After buffer is filled #UART_RX_RDY will be generated, immediately
 *    followed by #UART_RX_BUF_RELEASED indicating that current buffer
 *    is no longer used.
 * 5. If there was second buffer provided, it will become current buffer and
 *    we start again at point 2.
 *    If no second buffer was specified receiving is stopped and
 *    #UART_RX_DISABLED event is generated. After that whole process can be
 *    repeated.
 *
 * Any time during reception #UART_RX_STOPPED event can occur. if there is any
 * data received, #UART_RX_RDY event will be generated. It will be followed by
 * #UART_RX_BUF_RELEASED event for every buffer currently passed to driver and
 * finally by #UART_RX_DISABLED event.
 *
 * Receiving can be disabled using uart_rx_disable, after calling that
 * function, if there is any data received, #UART_RX_RDY event will be
 * generated. #UART_RX_BUF_RELEASED event will be generated for every buffer
 * currently passed to driver and finally #UART_RX_DISABLED event will occur.
 *
 * Transmitting:
 * 1. Transmitting starts by uart_tx function.
 * 2. If whole buffer was transmitted #UART_TX_DONE is generated. If timeout
 *    occurred #UART_TX_ABORTED will be generated.
 *
 * Transmitting can be aborted using @ref uart_tx_abort, after calling that
 * function #UART_TX_ABORTED event will be generated.
 *
 */
enum uart_event_type {
<<<<<<< HEAD
	/** @brief Whole TX buffer was transmitted. */
	UART_TX_DONE,
	/**
	 * @brief Transmitting aborted due to timeout or uart_tx_abort call
	 *
	 * When flow control is enabled, there is a possibility that TX transfer
	 * won't finish in the allotted time. Some data may have been
	 * transferred, information about it can be found in event data.
	 */
	UART_TX_ABORTED,
	/**
	 * @brief Received data is ready for processing.
	 *
	 * This event is generated in the following cases:
	 * - When RX timeout occurred, and data was stored in provided buffer.
	 *   This can happen multiple times in the same buffer.
	 * - When provided buffer is full.
	 * - After uart_rx_disable().
	 * - After stopping due to external event (#UART_RX_STOPPED).
	 */
	UART_RX_RDY,
	/**
	 * @brief Driver requests next buffer for continuous reception.
	 *
	 * This event is triggered when receiving has started for a new buffer,
	 * i.e. it's time to provide a next buffer for a seamless switchover to
	 * it. For continuous reliable receiving, user should provide another RX
	 * buffer in response to this event, using uart_rx_buf_rsp function
	 *
	 * If uart_rx_buf_rsp is not called before current buffer
	 * is filled up, receiving will stop.
	 */
	UART_RX_BUF_REQUEST,
	/**
	 * @brief Buffer is no longer used by UART driver.
	 */
	UART_RX_BUF_RELEASED,
	/**
	 * @brief RX has been disabled and can be reenabled.
	 *
	 * This event is generated whenever receiver has been stopped, disabled
	 * or finished its operation and can be enabled again using
	 * uart_rx_enable
	 */
	UART_RX_DISABLED,
	/**
	 * @brief RX has stopped due to external event.
	 *
	 * Reason is one of uart_rx_stop_reason.
	 */
	UART_RX_STOPPED,
=======
    /** @brief Whole TX buffer was transmitted. */
    UART_TX_DONE,
    /**
     * @brief Transmitting aborted due to timeout or uart_tx_abort call
     *
     * When flow control is enabled, there is a possibility that TX transfer
     * won't finish in the allotted time. Some data may have been
     * transferred, information about it can be found in event data.
     */
    UART_TX_ABORTED,
    /**
     * @brief Received data is ready for processing.
     *
     * This event is generated in the following cases:
     * - When RX timeout occurred, and data was stored in provided buffer.
     *   This can happen multiple times in the same buffer.
     * - When provided buffer is full.
     * - After uart_rx_disable().
     * - After stopping due to external event
     *   (@ref uart_event_type::UART_RX_STOPPED).
     */
    UART_RX_RDY,
    /**
     * @brief Driver requests next buffer for continuous reception.
     *
     * This event is triggered when receiving has started for a new buffer,
     * i.e. it's time to provide a next buffer for a seamless switchover to
     * it. For continuous reliable receiving, user should provide another RX
     * buffer in response to this event, using uart_rx_buf_rsp function
     *
     * If uart_rx_buf_rsp is not called before current buffer
     * is filled up, receiving will stop.
     */
    UART_RX_BUF_REQUEST,
    /**
     * @brief Buffer is no longer used by UART driver.
     */
    UART_RX_BUF_RELEASED,
    /**
     * @brief RX has been disabled and can be reenabled.
     *
     * This event is generated whenever receiver has been stopped, disabled
     * or finished its operation and can be enabled again using
     * uart_rx_enable
     */
    UART_RX_DISABLED,
    /**
     * @brief RX has stopped due to external event.
     *
     * Reason is one of uart_rx_stop_reason.
     */
    UART_RX_STOPPED
>>>>>>> 5e28a68a
};

/** @brief UART TX event data. */
struct uart_event_tx {
    /** @brief Pointer to current buffer. */
    const uint8_t* buf;
    /** @brief Number of bytes sent. */
    size_t len;
};

/**
 * @brief UART RX event data.
 *
 * The data represented by the event is stored in rx.buf[rx.offset] to
 * rx.buf[rx.offset+rx.len].  That is, the length is relative to the offset.
 */
struct uart_event_rx {
    /** @brief Pointer to current buffer. */
    uint8_t* buf;
    /** @brief Currently received data offset in bytes. */
    size_t offset;
    /** @brief Number of new bytes received. */
    size_t len;
};

/** @brief UART RX buffer released event data. */
struct uart_event_rx_buf {
    /* @brief Pointer to buffer that is no longer in use. */
    uint8_t* buf;
};

/** @brief UART RX stopped data. */
struct uart_event_rx_stop {
    /** @brief Reason why receiving stopped */
    enum uart_rx_stop_reason reason;
    /** @brief Last received data. */
    struct uart_event_rx data;
};

/** @brief Structure containing information about current event. */
struct uart_event {
<<<<<<< HEAD
	/** @brief Type of event */
	enum uart_event_type type;
	/** @brief Event data */
	union uart_event_data {
		/** @brief #UART_TX_DONE and #UART_TX_ABORTED events data. */
		struct uart_event_tx tx;
		/** @brief #UART_RX_RDY event data. */
		struct uart_event_rx rx;
		/** @brief #UART_RX_BUF_RELEASED event data. */
		struct uart_event_rx_buf rx_buf;
		/** @brief #UART_RX_STOPPED event data. */
		struct uart_event_rx_stop rx_stop;
	} data;
=======
    /** @brief Type of event */
    enum uart_event_type type;
    /** @brief Event data */
    union uart_event_data {
        /** @brief @ref uart_event_type::UART_TX_DONE and
         *     @ref uart_event_type::UART_TX_ABORTED events data.
         */
        struct uart_event_tx tx;
        /** @brief @ref uart_event_type::UART_RX_RDY event data. */
        struct uart_event_rx rx;
        /** @brief @ref uart_event_type::UART_RX_BUF_RELEASED event
         *     data.
         */
        struct uart_event_rx_buf rx_buf;
        /** @brief @ref uart_event_type::UART_RX_STOPPED event data. */
        struct uart_event_rx_stop rx_stop;
    } data;
>>>>>>> 5e28a68a
};

/**
 * @typedef uart_callback_t
 * @brief Define the application callback function signature for
 * uart_callback_set() function.
 *
 * @param dev UART device instance.
 * @param evt Pointer to uart_event instance.
 * @param user_data Pointer to data specified by user.
 */
typedef void (*uart_callback_t)(const struct device* dev,
                                struct uart_event* evt,
                                void* user_data);

/**
 * @}
 */

/**
 * @cond INTERNAL_HIDDEN
 *
 * For internal driver use only, skip these in public documentation.
 */

/** @brief Driver API structure. */
__subsystem struct uart_driver_api {

#ifdef CONFIG_UART_ASYNC_API

    int (*callback_set)(const struct device* dev, uart_callback_t callback, void* user_data);

    int (*tx)(const struct device* dev, const uint8_t* buf, size_t len, int32_t timeout);
    int (*tx_abort)(const struct device* dev);

    int (*rx_enable)(const struct device* dev, uint8_t* buf, size_t len, int32_t timeout);
    int (*rx_buf_rsp)(const struct device* dev, uint8_t* buf, size_t len);
    int (*rx_disable)(const struct device* dev);

#ifdef CONFIG_UART_WIDE_DATA
    int (*tx_u16)(const struct device* dev, const uint16_t* buf, size_t len, int32_t timeout);
    int (*rx_enable_u16)(const struct device* dev, uint16_t* buf, size_t len, int32_t timeout);
    int (*rx_buf_rsp_u16)(const struct device* dev, uint16_t* buf, size_t len);
#endif

#endif

    /** Console I/O function */
    int  (*poll_in)(const struct device* dev, unsigned char* p_char);
    void (*poll_out)(const struct device* dev, unsigned char out_char);

#ifdef CONFIG_UART_WIDE_DATA
    int  (*poll_in_u16)(const struct device* dev, uint16_t* p_u16);
    void (*poll_out_u16)(const struct device* dev, uint16_t out_u16);
#endif

    /** Console I/O function */
    int (*err_check)(const struct device *dev);

    /** UART configuration functions */
    int (*configure)(const struct device* dev, const struct uart_config* cfg);
    int (*config_get)(const struct device* dev, struct uart_config* cfg);

#ifdef CONFIG_UART_INTERRUPT_DRIVEN

    /** Interrupt driven FIFO fill function */
    int (*fifo_fill)(const struct device* dev, const uint8_t* tx_data, int len);

#ifdef CONFIG_UART_WIDE_DATA
    int (*fifo_fill_u16)(const struct device *dev, const uint16_t *tx_data,
                 int len);
#endif

    /** Interrupt driven FIFO read function */
    int (*fifo_read)(const struct device* dev, uint8_t* rx_data, const int size);

#ifdef CONFIG_UART_WIDE_DATA
    int (*fifo_read_u16)(const struct device* dev, uint16_t* rx_data, const int size);
#endif

    /** Interrupt driven transfer enabling function */
    void (*irq_tx_enable)(const struct device* dev);

    /** Interrupt driven transfer disabling function */
    void (*irq_tx_disable)(const struct device* dev);

    /** Interrupt driven transfer ready function */
    int (*irq_tx_ready)(const struct device* dev);

    /** Interrupt driven receiver enabling function */
    void (*irq_rx_enable)(const struct device* dev);

    /** Interrupt driven receiver disabling function */
    void (*irq_rx_disable)(const struct device* dev);

    /** Interrupt driven transfer complete function */
    int (*irq_tx_complete)(const struct device *dev);

    /** Interrupt driven receiver ready function */
    int (*irq_rx_ready)(const struct device *dev);

    /** Interrupt driven error enabling function */
    void (*irq_err_enable)(const struct device *dev);

    /** Interrupt driven error disabling function */
    void (*irq_err_disable)(const struct device *dev);

    /** Interrupt driven pending status function */
    int (*irq_is_pending)(const struct device *dev);

    /** Interrupt driven interrupt update function */
    int (*irq_update)(const struct device *dev);

    /** Set the irq callback function */
    void (*irq_callback_set)(const struct device* dev,
                             uart_irq_callback_user_data_t cb,
                             void* user_data);

#endif

#ifdef CONFIG_UART_LINE_CTRL
    int (*line_ctrl_set)(const struct device* dev, uint32_t ctrl, uint32_t  val);
    int (*line_ctrl_get)(const struct device* dev, uint32_t ctrl, uint32_t* val);
#endif

#ifdef CONFIG_UART_DRV_CMD
    int (*drv_cmd)(const struct device *dev, uint32_t cmd, uint32_t p);
#endif

};

/** @endcond */

/**
 * @brief Check whether an error was detected.
 *
 * @param dev UART device instance.
 *
 * @retval 0 If no error was detected.
 * @retval err Error flags as defined in @ref uart_rx_stop_reason
 * @retval -ENOSYS If not implemented.
 */
__syscall int uart_err_check(const struct device* dev);

static inline int z_impl_uart_err_check(const struct device* dev) {
    const struct uart_driver_api* api = (const struct uart_driver_api*)dev->api;

    if (api->err_check == NULL) {
        return (-ENOSYS);
    }

    return (api->err_check(dev));
}

/**
 * @defgroup uart_polling Polling UART API
 * @{
 */

/**
 * @brief Read a character from the device for input.
 *
 * This routine checks if the receiver has valid data.  When the
 * receiver has valid data, it reads a character from the device,
 * stores to the location pointed to by p_char, and returns 0 to the
 * calling thread. It returns -1, otherwise. This function is a
 * non-blocking call.
 *
 * @param dev UART device instance.
 * @param p_char Pointer to character.
 *
 * @retval 0 If a character arrived.
 * @retval -1 If no character was available to read (i.e. the UART
 *            input buffer was empty).
 * @retval -ENOSYS If the operation is not implemented.
 * @retval -EBUSY If async reception was enabled using @ref uart_rx_enable
 */
__syscall int uart_poll_in(const struct device* dev, unsigned char* p_char);

static inline int z_impl_uart_poll_in(const struct device* dev,
                                      unsigned char* p_char) {
    const struct uart_driver_api* api = (const struct uart_driver_api*)dev->api;

    if (api->poll_in == NULL) {
        return (-ENOSYS);
    }

    return (api->poll_in(dev, p_char));
}

/**
 * @brief Read a 16-bit datum from the device for input.
 *
 * This routine checks if the receiver has valid data.  When the
 * receiver has valid data, it reads a 16-bit datum from the device,
 * stores to the location pointed to by p_u16, and returns 0 to the
 * calling thread. It returns -1, otherwise. This function is a
 * non-blocking call.
 *
 * @param dev UART device instance.
 * @param p_u16 Pointer to 16-bit data.
 *
 * @retval 0  If data arrived.
 * @retval -1 If no data was available to read (i.e., the UART
 *            input buffer was empty).
 * @retval -ENOTSUP If API is not enabled.
 * @retval -ENOSYS If the function is not implemented.
 * @retval -EBUSY If async reception was enabled using @ref uart_rx_enable
 */
__syscall int uart_poll_in_u16(const struct device* dev, uint16_t* p_u16);

static inline int z_impl_uart_poll_in_u16(const struct device* dev, uint16_t* p_u16) {
#ifdef CONFIG_UART_WIDE_DATA
    const struct uart_driver_api* api = (const struct uart_driver_api*)dev->api;

    if (api->poll_in_u16 == NULL) {
        return (-ENOSYS);
    }

    return (api->poll_in_u16(dev, p_u16));
#else
    ARG_UNUSED(dev);
    ARG_UNUSED(p_u16);

    return (-ENOTSUP);
#endif
}

/**
 * @brief Write a character to the device for output.
 *
 * This routine checks if the transmitter is full.  When the
 * transmitter is not full, it writes a character to the data
 * register. It waits and blocks the calling thread, otherwise. This
 * function is a blocking call.
 *
 * To send a character when hardware flow control is enabled, the handshake
 * signal CTS must be asserted.
 *
 * @param dev UART device instance.
 * @param out_char Character to send.
 */
__syscall void uart_poll_out(const struct device* dev, unsigned char out_char);

static inline void z_impl_uart_poll_out(const struct device* dev, unsigned char out_char) {
    const struct uart_driver_api* api = (const struct uart_driver_api*)dev->api;

    api->poll_out(dev, out_char);
}

/**
 * @brief Write a 16-bit datum to the device for output.
 *
 * This routine checks if the transmitter is full. When the
 * transmitter is not full, it writes a 16-bit datum to the data
 * register. It waits and blocks the calling thread, otherwise. This
 * function is a blocking call.
 *
 * To send a datum when hardware flow control is enabled, the handshake
 * signal CTS must be asserted.
 *
 * @param dev UART device instance.
 * @param out_u16 Wide data to send.
 */
__syscall void uart_poll_out_u16(const struct device* dev, uint16_t out_u16);

static inline void z_impl_uart_poll_out_u16(const struct device* dev, uint16_t out_u16) {
#ifdef CONFIG_UART_WIDE_DATA
    const struct uart_driver_api* api = (const struct uart_driver_api*)dev->api;

    api->poll_out_u16(dev, out_u16);
#else
	ARG_UNUSED(dev);
	ARG_UNUSED(out_u16);
#endif
}

/**
 * @}
 */

/**
 * @brief Set UART configuration.
 *
 * Sets UART configuration using data from *cfg.
 *
 * @param dev UART device instance.
 * @param cfg UART configuration structure.
 *
 * @retval 0 If successful.
 * @retval -errno Negative errno code in case of failure.
 * @retval -ENOSYS If configuration is not supported by device
 *                  or driver does not support setting configuration in runtime.
 */
__syscall int uart_configure(const struct device* dev, const struct uart_config* cfg);

static inline int z_impl_uart_configure(const struct device* dev,
                                        const struct uart_config* cfg) {
    const struct uart_driver_api* api = (const struct uart_driver_api*)dev->api;

    if (api->configure == NULL) {
        return (-ENOSYS);
    }

    return (api->configure(dev, cfg));
}

/**
 * @brief Get UART configuration.
 *
 * Stores current UART configuration to *cfg, can be used to retrieve initial
 * configuration after device was initialized using data from DTS.
 *
 * @param dev UART device instance.
 * @param cfg UART configuration structure.
 *
 * @retval 0 If successful.
 * @retval -errno Negative errno code in case of failure.
 * @retval -ENOSYS If driver does not support getting current configuration.
 */
__syscall int uart_config_get(const struct device* dev, struct uart_config* cfg);

static inline int z_impl_uart_config_get(const struct device* dev,
                                         struct uart_config* cfg) {
    const struct uart_driver_api* api = (const struct uart_driver_api*)dev->api;

    if (api->config_get == NULL) {
        return (-ENOSYS);
    }

    return (api->config_get(dev, cfg));
}

/**
 * @addtogroup uart_interrupt
 * @{
 */

/**
 * @brief Fill FIFO with data.
 *
 * @details This function is expected to be called from UART
 * interrupt handler (ISR), if uart_irq_tx_ready() returns true.
 * Result of calling this function not from an ISR is undefined
 * (hardware-dependent). Likewise, *not* calling this function
 * from an ISR if uart_irq_tx_ready() returns true may lead to
 * undefined behavior, e.g. infinite interrupt loops. It's
 * mandatory to test return value of this function, as different
 * hardware has different FIFO depth (oftentimes just 1).
 *
 * @param dev UART device instance.
 * @param tx_data Data to transmit.
 * @param size Number of bytes to send.
 *
 * @return Number of bytes sent.
 * @retval -ENOSYS  if this function is not supported
 * @retval -ENOTSUP If API is not enabled.
 */
static inline int uart_fifo_fill(const struct device* dev,
                                 const uint8_t* tx_data, int size) {
#ifdef CONFIG_UART_INTERRUPT_DRIVEN
    const struct uart_driver_api* api = (const struct uart_driver_api*)dev->api;

    if (api->fifo_fill == NULL) {
        return (-ENOSYS);
    }

    return (api->fifo_fill(dev, tx_data, size));
#else
    ARG_UNUSED(dev);
    ARG_UNUSED(tx_data);
    ARG_UNUSED(size);

    return (-ENOTSUP);
#endif
}

/**
 * @brief Fill FIFO with wide data.
 *
 * @details This function is expected to be called from UART
 * interrupt handler (ISR), if uart_irq_tx_ready() returns true.
 * Result of calling this function not from an ISR is undefined
 * (hardware-dependent). Likewise, *not* calling this function
 * from an ISR if uart_irq_tx_ready() returns true may lead to
 * undefined behavior, e.g. infinite interrupt loops. It's
 * mandatory to test return value of this function, as different
 * hardware has different FIFO depth (oftentimes just 1).
 *
 * @param dev UART device instance.
 * @param tx_data Wide data to transmit.
 * @param size Number of datum to send.
 *
 * @return Number of datum sent.
 * @retval -ENOSYS If this function is not implemented
 * @retval -ENOTSUP If API is not enabled.
 */
static inline int uart_fifo_fill_u16(const struct device* dev,
                                     const uint16_t* tx_data, int size) {
#if defined(CONFIG_UART_INTERRUPT_DRIVEN) && defined(CONFIG_UART_WIDE_DATA)
    const struct uart_driver_api* api = (const struct uart_driver_api*)dev->api;

    if (api->fifo_fill_u16 == NULL) {
        return (-ENOSYS);
    }

    return (api->fifo_fill_u16(dev, tx_data, size));
#else
    ARG_UNUSED(dev);
    ARG_UNUSED(tx_data);
    ARG_UNUSED(size);

    return (-ENOTSUP);
#endif
}

/**
 * @brief Read data from FIFO.
 *
 * @details This function is expected to be called from UART
 * interrupt handler (ISR), if uart_irq_rx_ready() returns true.
 * Result of calling this function not from an ISR is undefined
 * (hardware-dependent). It's unspecified whether "RX ready"
 * condition as returned by uart_irq_rx_ready() is level- or
 * edge- triggered. That means that once uart_irq_rx_ready() is
 * detected, uart_fifo_read() must be called until it reads all
 * available data in the FIFO (i.e. until it returns less data
 * than was requested).
 *
 * Note that the calling context only applies to physical UARTs and
 * no to the virtual ones found in USB CDC ACM code.
 *
 * @param dev UART device instance.
 * @param rx_data Data container.
 * @param size Container size.
 *
 * @return Number of bytes read.
 * @retval -ENOSYS If this function is not implemented.
 * @retval -ENOTSUP If API is not enabled.
 */
static inline int uart_fifo_read(const struct device* dev, uint8_t* rx_data, const int size) {
#ifdef CONFIG_UART_INTERRUPT_DRIVEN
    const struct uart_driver_api* api = (const struct uart_driver_api*)dev->api;

    if (api->fifo_read == NULL) {
        return (-ENOSYS);
    }

    return (api->fifo_read(dev, rx_data, size));
#else
    ARG_UNUSED(dev);
    ARG_UNUSED(rx_data);
    ARG_UNUSED(size);

    return (-ENOTSUP);
#endif
}

/**
 * @brief Read wide data from FIFO.
 *
 * @details This function is expected to be called from UART
 * interrupt handler (ISR), if uart_irq_rx_ready() returns true.
 * Result of calling this function not from an ISR is undefined
 * (hardware-dependent). It's unspecified whether "RX ready"
 * condition as returned by uart_irq_rx_ready() is level- or
 * edge- triggered. That means that once uart_irq_rx_ready() is
 * detected, uart_fifo_read() must be called until it reads all
 * available data in the FIFO (i.e. until it returns less data
 * than was requested).
 *
 * Note that the calling context only applies to physical UARTs and
 * no to the virtual ones found in USB CDC ACM code.
 *
 * @param dev UART device instance.
 * @param rx_data Wide data container.
 * @param size Container size.
 *
 * @return Number of datum read.
 * @retval -ENOSYS If this function is not implemented.
 * @retval -ENOTSUP If API is not enabled.
 */
static inline int uart_fifo_read_u16(const struct device* dev,
                                     uint16_t* rx_data, const int size) {
#if defined(CONFIG_UART_INTERRUPT_DRIVEN) && defined(CONFIG_UART_WIDE_DATA)
    const struct uart_driver_api* api = (const struct uart_driver_api*)dev->api;

    if (api->fifo_read_u16 == NULL) {
        return (-ENOSYS);
    }

    return (api->fifo_read_u16(dev, rx_data, size));
#else
    ARG_UNUSED(dev);
    ARG_UNUSED(rx_data);
    ARG_UNUSED(size);

    return (-ENOTSUP);
#endif
}

/**
 * @brief Enable TX interrupt in IER.
 *
 * @param dev UART device instance.
 */
__syscall void uart_irq_tx_enable(const struct device* dev);

static inline void z_impl_uart_irq_tx_enable(const struct device* dev) {
#ifdef CONFIG_UART_INTERRUPT_DRIVEN
    const struct uart_driver_api* api = (const struct uart_driver_api*)dev->api;

    if (api->irq_tx_enable != NULL) {
        api->irq_tx_enable(dev);
    }
#else
	ARG_UNUSED(dev);
#endif
}

/**
 * @brief Disable TX interrupt in IER.
 *
 * @param dev UART device instance.
 */
__syscall void uart_irq_tx_disable(const struct device* dev);

static inline void z_impl_uart_irq_tx_disable(const struct device* dev) {
#ifdef CONFIG_UART_INTERRUPT_DRIVEN
    const struct uart_driver_api* api = (const struct uart_driver_api*)dev->api;

    if (api->irq_tx_disable != NULL) {
        api->irq_tx_disable(dev);
    }
#else
	ARG_UNUSED(dev);
#endif
}

/**
 * @brief Check if UART TX buffer can accept a new char
 *
 * @details Check if UART TX buffer can accept at least one character
 * for transmission (i.e. uart_fifo_fill() will succeed and return
 * non-zero). This function must be called in a UART interrupt
 * handler, or its result is undefined. Before calling this function
 * in the interrupt handler, uart_irq_update() must be called once per
 * the handler invocation.
 *
 * @param dev UART device instance.
 *
 * @retval 1 If TX interrupt is enabled and at least one char can be
 *           written to UART.
 * @retval 0 If device is not ready to write a new byte.
 * @retval -ENOSYS If this function is not implemented.
 * @retval -ENOTSUP If API is not enabled.
 */
static inline int uart_irq_tx_ready(const struct device* dev) {
#ifdef CONFIG_UART_INTERRUPT_DRIVEN
    const struct uart_driver_api* api = (const struct uart_driver_api*)dev->api;

    if (api->irq_tx_ready == NULL) {
        return (-ENOSYS);
    }

    return (api->irq_tx_ready(dev));
#else
    ARG_UNUSED(dev);

    return (-ENOTSUP);
#endif
}

/**
 * @brief Enable RX interrupt.
 *
 * @param dev UART device instance.
 */
__syscall void uart_irq_rx_enable(const struct device* dev);

static inline void z_impl_uart_irq_rx_enable(const struct device* dev) {
#ifdef CONFIG_UART_INTERRUPT_DRIVEN
    const struct uart_driver_api* api = (const struct uart_driver_api*)dev->api;

    if (api->irq_rx_enable != NULL) {
        api->irq_rx_enable(dev);
    }
#else
	ARG_UNUSED(dev);
#endif
}

/**
 * @brief Disable RX interrupt.
 *
 * @param dev UART device instance.
 */
__syscall void uart_irq_rx_disable(const struct device* dev);

static inline void z_impl_uart_irq_rx_disable(const struct device* dev) {
#ifdef CONFIG_UART_INTERRUPT_DRIVEN
    const struct uart_driver_api* api = (const struct uart_driver_api*)dev->api;

    if (api->irq_rx_disable != NULL) {
        api->irq_rx_disable(dev);
    }
#else
	ARG_UNUSED(dev);
#endif
}

/**
 * @brief Check if UART TX block finished transmission
 *
 * @details Check if any outgoing data buffered in UART TX block was
 * fully transmitted and TX block is idle. When this condition is
 * true, UART device (or whole system) can be power off. Note that
 * this function is *not* useful to check if UART TX can accept more
 * data, use uart_irq_tx_ready() for that. This function must be called
 * in a UART interrupt handler, or its result is undefined. Before
 * calling this function in the interrupt handler, uart_irq_update()
 * must be called once per the handler invocation.
 *
 * @param dev UART device instance.
 *
 * @retval 1 If nothing remains to be transmitted.
 * @retval 0 If transmission is not completed.
 * @retval -ENOSYS If this function is not implemented.
 * @retval -ENOTSUP If API is not enabled.
 */
static inline int uart_irq_tx_complete(const struct device* dev) {
#ifdef CONFIG_UART_INTERRUPT_DRIVEN
    const struct uart_driver_api* api = (const struct uart_driver_api*)dev->api;

    if (api->irq_tx_complete == NULL) {
        return (-ENOSYS);
    }

    return (api->irq_tx_complete(dev));
#else
    ARG_UNUSED(dev);

    return (-ENOTSUP);
#endif
}

/**
 * @brief Check if UART RX buffer has a received char
 *
 * @details Check if UART RX buffer has at least one pending character
 * (i.e. uart_fifo_read() will succeed and return non-zero). This function
 * must be called in a UART interrupt handler, or its result is undefined.
 * Before calling this function in the interrupt handler, uart_irq_update()
 * must be called once per the handler invocation. It's unspecified whether
 * condition as returned by this function is level- or edge- triggered (i.e.
 * if this function returns true when RX FIFO is non-empty, or when a new
 * char was received since last call to it). See description of
 * uart_fifo_read() for implication of this.
 *
 * @param dev UART device instance.
 *
 * @retval 1 If a received char is ready.
 * @retval 0 If a received char is not ready.
 * @retval -ENOSYS If this function is not implemented.
 * @retval -ENOTSUP If API is not enabled.
 */
static inline int uart_irq_rx_ready(const struct device* dev) {
#ifdef CONFIG_UART_INTERRUPT_DRIVEN
    const struct uart_driver_api* api = (const struct uart_driver_api*)dev->api;

    if (api->irq_rx_ready == NULL) {
        return (-ENOSYS);
    }

    return (api->irq_rx_ready(dev));
#else
    ARG_UNUSED(dev);

    return (-ENOTSUP);
#endif
}
/**
 * @brief Enable error interrupt.
 *
 * @param dev UART device instance.
 */
__syscall void uart_irq_err_enable(const struct device* dev);

static inline void z_impl_uart_irq_err_enable(const struct device* dev) {
#ifdef CONFIG_UART_INTERRUPT_DRIVEN
    const struct uart_driver_api* api = (const struct uart_driver_api*)dev->api;

    if (api->irq_err_enable) {
        api->irq_err_enable(dev);
    }
#else
	ARG_UNUSED(dev);
#endif
}

/**
 * @brief Disable error interrupt.
 *
 * @param dev UART device instance.
 */
__syscall void uart_irq_err_disable(const struct device* dev);

static inline void z_impl_uart_irq_err_disable(const struct device* dev) {
#ifdef CONFIG_UART_INTERRUPT_DRIVEN
    const struct uart_driver_api* api = (const struct uart_driver_api*)dev->api;

    if (api->irq_err_disable) {
        api->irq_err_disable(dev);
    }
#else
	ARG_UNUSED(dev);
#endif
}

/**
 * @brief Check if any IRQs is pending.
 *
 * @param dev UART device instance.
 *
 * @retval 1 If an IRQ is pending.
 * @retval 0 If an IRQ is not pending.
 * @retval -ENOSYS If this function is not implemented.
 * @retval -ENOTSUP If API is not enabled.
 */
__syscall int uart_irq_is_pending(const struct device* dev);

static inline int z_impl_uart_irq_is_pending(const struct device* dev) {
#ifdef CONFIG_UART_INTERRUPT_DRIVEN
    const struct uart_driver_api* api = (const struct uart_driver_api*)dev->api;

    if (api->irq_is_pending == NULL) {
        return (-ENOSYS);
    }

    return (api->irq_is_pending(dev));
#else
    ARG_UNUSED(dev);

    return (-ENOTSUP);
#endif
}

/**
 * @brief Start processing interrupts in ISR.
 *
 * This function should be called the first thing in the ISR. Calling
 * uart_irq_rx_ready(), uart_irq_tx_ready(), uart_irq_tx_complete()
 * allowed only after this.
 *
 * The purpose of this function is:
 *
 * * For devices with auto-acknowledge of interrupt status on register
 *   read to cache the value of this register (rx_ready, etc. then use
 *   this case).
 * * For devices with explicit acknowledgment of interrupts, to ack
 *   any pending interrupts and likewise to cache the original value.
 * * For devices with implicit acknowledgment, this function will be
 *   empty. But the ISR must perform the actions needs to ack the
 *   interrupts (usually, call uart_fifo_read() on rx_ready, and
 *   uart_fifo_fill() on tx_ready).
 *
 * @param dev UART device instance.
 *
 * @retval 1 On success.
 * @retval -ENOSYS If this function is not implemented.
 * @retval -ENOTSUP If API is not enabled.
 */
__syscall int uart_irq_update(const struct device* dev);

static inline int z_impl_uart_irq_update(const struct device* dev) {
#ifdef CONFIG_UART_INTERRUPT_DRIVEN
    const struct uart_driver_api* api = (const struct uart_driver_api*)dev->api;

    if (api->irq_update == NULL) {
        return (-ENOSYS);
    }

    return (api->irq_update(dev));
#else
    ARG_UNUSED(dev);

    return (-ENOTSUP);
#endif
}

/**
 * @brief Set the IRQ callback function pointer.
 *
 * This sets up the callback for IRQ. When an IRQ is triggered,
 * the specified function will be called with specified user data.
 * See description of uart_irq_update() for the requirements on ISR.
 *
 * @param dev UART device instance.
 * @param cb Pointer to the callback function.
 * @param user_data Data to pass to callback function.
 */
static inline void uart_irq_callback_user_data_set(const struct device* dev, uart_irq_callback_user_data_t cb,
                                                   void* user_data) {
#ifdef CONFIG_UART_INTERRUPT_DRIVEN
    const struct uart_driver_api* api = (const struct uart_driver_api*)dev->api;

    if ((api != NULL) && (api->irq_callback_set != NULL)) {
        api->irq_callback_set(dev, cb, user_data);
    }
#else
	ARG_UNUSED(dev);
	ARG_UNUSED(cb);
	ARG_UNUSED(user_data);
#endif
}

/**
 * @brief Set the IRQ callback function pointer (legacy).
 *
 * This sets up the callback for IRQ. When an IRQ is triggered,
 * the specified function will be called with the device pointer.
 *
 * @param dev UART device instance.
 * @param cb Pointer to the callback function.
 */
static inline void uart_irq_callback_set(const struct device* dev, uart_irq_callback_user_data_t cb) {
    uart_irq_callback_user_data_set(dev, cb, NULL);
}

/**
 * @}
 */

/**
 * @addtogroup uart_async
 * @{
 */

/**
 * @brief Set event handler function.
 *
 * Since it is mandatory to set callback to use other asynchronous functions,
 * it can be used to detect if the device supports asynchronous API. Remaining
 * API does not have that detection.
 *
 * @param dev       UART device instance.
 * @param callback  Event handler.
 * @param user_data Data to pass to event handler function.
 *
 * @retval 0 If successful.
 * @retval -ENOSYS If not supported by the device.
 * @retval -ENOTSUP If API not enabled.
 */
static inline int uart_callback_set(const struct device* dev, uart_callback_t callback, void* user_data) {
#ifdef CONFIG_UART_ASYNC_API
    const struct uart_driver_api* api = (const struct uart_driver_api*)dev->api;

    if (api->callback_set == NULL) {
        return (-ENOSYS);
    }

    return (api->callback_set(dev, callback, user_data));
#else
    ARG_UNUSED(dev);
    ARG_UNUSED(callback);
    ARG_UNUSED(user_data);

    return (-ENOTSUP);
#endif
}

/**
 * @brief Send given number of bytes from buffer through UART.
 *
 * Function returns immediately and event handler,
 * set using @ref uart_callback_set, is called after transfer is finished.
 *
 * @param dev     UART device instance.
 * @param buf     Pointer to transmit buffer.
 * @param len     Length of transmit buffer.
 * @param tmout_us Timeout in microseconds. Valid only if flow control is
 *        enabled. @ref SYS_FOREVER_US disables timeout.
 *
 * @retval 0 If successful.
 * @retval -ENOTSUP If API is not enabled.
 * @retval -EBUSY If There is already an ongoing transfer.
 * @retval -errno Other negative errno value in case of failure.
 */
__syscall int uart_tx(const struct device* dev, const uint8_t* buf, size_t len, int32_t tmout_us);

static inline int z_impl_uart_tx(const struct device* dev, const uint8_t* buf, size_t len, int32_t tmout_us) {
#ifdef CONFIG_UART_ASYNC_API
    const struct uart_driver_api* api = (const struct uart_driver_api*)dev->api;

    return (api->tx(dev, buf, len, tmout_us));
#else
    ARG_UNUSED(dev);
    ARG_UNUSED(buf);
    ARG_UNUSED(len);
    ARG_UNUSED(tmout_us);

    return (-ENOTSUP);
#endif
}

/**
 * @brief Send given number of datum from buffer through UART.
 *
 * Function returns immediately and event handler,
 * set using @ref uart_callback_set, is called after transfer is finished.
 *
 * @param dev     UART device instance.
 * @param buf     Pointer to wide data transmit buffer.
 * @param len     Length of wide data transmit buffer.
 * @param tmout_ms Timeout in milliseconds. Valid only if flow control is
 *        enabled. @ref SYS_FOREVER_MS disables timeout.
 *
 * @retval 0 If successful.
 * @retval -ENOTSUP If API is not enabled.
 * @retval -EBUSY If there is already an ongoing transfer.
 * @retval -errno Other negative errno value in case of failure.
 */
__syscall int uart_tx_u16(const struct device* dev, const uint16_t* buf, size_t len, int32_t tmout_ms);

static inline int z_impl_uart_tx_u16(const struct device* dev, const uint16_t* buf, size_t len, int32_t tmout_ms) {
#if defined(CONFIG_UART_ASYNC_API) && defined(CONFIG_UART_WIDE_DATA)
    const struct uart_driver_api* api = (const struct uart_driver_api*)dev->api;

    return (api->tx_u16(dev, buf, len, tmout_ms));
#else
    ARG_UNUSED(dev);
    ARG_UNUSED(buf);
    ARG_UNUSED(len);
    ARG_UNUSED(tmout_ms);

    return (-ENOTSUP);
#endif
}

/**
 * @brief Abort current TX transmission.
 *
 * #UART_TX_DONE event will be generated with amount of data sent.
 *
 * @param dev UART device instance.
 *
 * @retval 0 If successful.
 * @retval -ENOTSUP If API is not enabled.
 * @retval -EFAULT There is no active transmission.
 * @retval -errno Other negative errno value in case of failure.
 */
__syscall int uart_tx_abort(const struct device *dev);

static inline int z_impl_uart_tx_abort(const struct device* dev) {
#ifdef CONFIG_UART_ASYNC_API
    const struct uart_driver_api* api = (const struct uart_driver_api*)dev->api;

    return (api->tx_abort(dev));
#else
    ARG_UNUSED(dev);

    return (-ENOTSUP);
#endif
}

/**
 * @brief Start receiving data through UART.
 *
 * Function sets given buffer as first buffer for receiving and returns
 * immediately. After that event handler, set using @ref uart_callback_set,
 * is called with #UART_RX_RDY or #UART_RX_BUF_REQUEST events.
 *
 * @param dev     UART device instance.
 * @param buf     Pointer to receive buffer.
 * @param len     Buffer length.
<<<<<<< HEAD
 * @param timeout Inactivity period after receiving at least a byte which
 *		  triggers  #UART_RX_RDY event. Given in microseconds.
 *		  @ref SYS_FOREVER_US disables timeout. See @ref uart_event_type
 *		  for details.
=======
 * @param tmout_us Inactivity period after receiving at least a byte which
 *        triggers  @ref uart_event_type::UART_RX_RDY event. Given in
 *        microseconds. @ref SYS_FOREVER_US disables timeout. See
 *        @ref uart_event_type for details.
>>>>>>> 5e28a68a
 *
 * @retval 0 If successful.
 * @retval -ENOTSUP If API is not enabled.
 * @retval -EBUSY RX already in progress.
 * @retval -errno Other negative errno value in case of failure.
 *
 */
__syscall int uart_rx_enable(const struct device* dev, uint8_t* buf, size_t len, int32_t tmout_us);

static inline int z_impl_uart_rx_enable(const struct device* dev, uint8_t* buf, size_t len, int32_t tmout_us) {
#ifdef CONFIG_UART_ASYNC_API
    const struct uart_driver_api* api = (const struct uart_driver_api*)dev->api;

    return (api->rx_enable(dev, buf, len, tmout_us));
#else
    ARG_UNUSED(dev);
    ARG_UNUSED(buf);
    ARG_UNUSED(len);
    ARG_UNUSED(tmout_us);

    return (-ENOTSUP);
#endif
}

/**
 * @brief Start receiving wide data through UART.
 *
 * Function sets given buffer as first buffer for receiving and returns
 * immediately. After that event handler, set using @ref uart_callback_set,
 * is called with #UART_RX_RDY or #UART_RX_BUF_REQUEST events.
 *
 * @param dev     UART device instance.
 * @param buf     Pointer to wide data receive buffer.
 * @param len     Buffer length.
 * @param timeout Inactivity period after receiving at least a byte which
<<<<<<< HEAD
 *		  triggers  #UART_RX_RDY event. Given in milliseconds.
 *		  @ref SYS_FOREVER_MS disables timeout. See
 *		  @ref uart_event_type for details.
=======
 *        triggers  @ref uart_event_type::UART_RX_RDY event. Given in
 *        milliseconds. @ref SYS_FOREVER_MS disables timeout. See
 *        @ref uart_event_type for details.
>>>>>>> 5e28a68a
 *
 * @retval 0 If successful.
 * @retval -ENOTSUP If API is not enabled.
 * @retval -EBUSY RX already in progress.
 * @retval -errno Other negative errno value in case of failure.
 *
 */
__syscall int uart_rx_enable_u16(const struct device* dev, uint16_t* buf, size_t len, int32_t tmout_ms);

static inline int z_impl_uart_rx_enable_u16(const struct device* dev, uint16_t* buf, size_t len, int32_t tmout_ms) {
#if defined(CONFIG_UART_ASYNC_API) && defined(CONFIG_UART_WIDE_DATA)
    const struct uart_driver_api* api = (const struct uart_driver_api*)dev->api;

    return (api->rx_enable_u16(dev, buf, len, tmout_ms));
#else
    ARG_UNUSED(dev);
    ARG_UNUSED(buf);
    ARG_UNUSED(len);
    ARG_UNUSED(tmout_ms);

    return (-ENOTSUP);
#endif
}

/**
 * @brief Provide receive buffer in response to #UART_RX_BUF_REQUEST event.
 *
 * Provide pointer to RX buffer, which will be used when current buffer is
 * filled.
 *
 * @note Providing buffer that is already in usage by driver leads to
 *       undefined behavior. Buffer can be reused when it has been released
 *       by driver.
 *
 * @param dev UART device instance.
 * @param buf Pointer to receive buffer.
 * @param len Buffer length.
 *
 * @retval 0 If successful.
 * @retval -ENOTSUP If API is not enabled.
 * @retval -EBUSY Next buffer already set.
 * @retval -EACCES Receiver is already disabled (function called too late?).
 * @retval -errno Other negative errno value in case of failure.
 */
static inline int uart_rx_buf_rsp(const struct device* dev, uint8_t* buf, size_t len) {
#ifdef CONFIG_UART_ASYNC_API
    const struct uart_driver_api* api = (const struct uart_driver_api*)dev->api;

    return (api->rx_buf_rsp(dev, buf, len));
#else
    ARG_UNUSED(dev);
    ARG_UNUSED(buf);
    ARG_UNUSED(len);

    return (-ENOTSUP);
#endif
}

/**
 * @brief Provide wide data receive buffer in response to #UART_RX_BUF_REQUEST
 * event.
 *
 * Provide pointer to RX buffer, which will be used when current buffer is
 * filled.
 *
 * @note Providing buffer that is already in usage by driver leads to
 *       undefined behavior. Buffer can be reused when it has been released
 *       by driver.
 *
 * @param dev UART device instance.
 * @param buf Pointer to wide data receive buffer.
 * @param len Buffer length.
 *
 * @retval 0 If successful.
 * @retval -ENOTSUP If API is not enabled
 * @retval -EBUSY Next buffer already set.
 * @retval -EACCES Receiver is already disabled (function called too late?).
 * @retval -errno Other negative errno value in case of failure.
 */
static inline int uart_rx_buf_rsp_u16(const struct device* dev, uint16_t* buf, size_t len) {
#if defined(CONFIG_UART_ASYNC_API) && defined(CONFIG_UART_WIDE_DATA)
    const struct uart_driver_api* api = (const struct uart_driver_api*)dev->api;

    return (api->rx_buf_rsp_u16(dev, buf, len));
#else
    ARG_UNUSED(dev);
    ARG_UNUSED(buf);
    ARG_UNUSED(len);

    return (-ENOTSUP);
#endif
}

/**
 * @brief Disable RX
 *
 * #UART_RX_BUF_RELEASED event will be generated for every buffer scheduled,
 * after that #UART_RX_DISABLED event will be generated. Additionally, if there
 * is any pending received data, the #UART_RX_RDY event for that data will be
 * generated before the #UART_RX_BUF_RELEASED events.
 *
 * @param dev UART device instance.
 *
 * @retval 0 If successful.
 * @retval -ENOTSUP If API is not enabled.
 * @retval -EFAULT There is no active reception.
 * @retval -errno Other negative errno value in case of failure.
 */
__syscall int uart_rx_disable(const struct device* dev);

static inline int z_impl_uart_rx_disable(const struct device* dev) {
#ifdef CONFIG_UART_ASYNC_API
    const struct uart_driver_api* api = (const struct uart_driver_api*)dev->api;

    return (api->rx_disable(dev));
#else
    ARG_UNUSED(dev);

    return (-ENOTSUP);
#endif
}

/**
 * @}
 */

/**
 * @brief Manipulate line control for UART.
 *
 * @param dev UART device instance.
 * @param ctrl The line control to manipulate (see enum uart_line_ctrl).
 * @param val Value to set to the line control.
 *
 * @retval 0 If successful.
 * @retval -ENOSYS If this function is not implemented.
 * @retval -ENOTSUP If API is not enabled.
 * @retval -errno Other negative errno value in case of failure.
 */
__syscall int uart_line_ctrl_set(const struct device* dev, uint32_t ctrl, uint32_t val);

static inline int z_impl_uart_line_ctrl_set(const struct device* dev, uint32_t ctrl, uint32_t val) {
#ifdef CONFIG_UART_LINE_CTRL
    const struct uart_driver_api* api = (const struct uart_driver_api*)dev->api;

    if (api->line_ctrl_set == NULL) {
        return (-ENOSYS);
    }

    return (api->line_ctrl_set(dev, ctrl, val));
#else
    ARG_UNUSED(dev);
    ARG_UNUSED(ctrl);
    ARG_UNUSED(val);

    return (-ENOTSUP);
#endif
}

/**
 * @brief Retrieve line control for UART.
 *
 * @param dev UART device instance.
 * @param ctrl The line control to retrieve (see enum uart_line_ctrl).
 * @param val Pointer to variable where to store the line control value.
 *
 * @retval 0 If successful.
 * @retval -ENOSYS If this function is not implemented.
 * @retval -ENOTSUP If API is not enabled.
 * @retval -errno Other negative errno value in case of failure.
 */
__syscall int uart_line_ctrl_get(const struct device* dev, uint32_t ctrl, uint32_t* val);

static inline int z_impl_uart_line_ctrl_get(const struct device* dev, uint32_t ctrl, uint32_t* val) {
#ifdef CONFIG_UART_LINE_CTRL
    const struct uart_driver_api* api = (const struct uart_driver_api*)dev->api;

    if (api->line_ctrl_get == NULL) {
        return (-ENOSYS);
    }

    return (api->line_ctrl_get(dev, ctrl, val));
#else
    ARG_UNUSED(dev);
    ARG_UNUSED(ctrl);
    ARG_UNUSED(val);

    return (-ENOTSUP);
#endif
}

/**
 * @brief Send extra command to driver.
 *
 * Implementation and accepted commands are driver specific.
 * Refer to the drivers for more information.
 *
 * @param dev UART device instance.
 * @param cmd Command to driver.
 * @param p Parameter to the command.
 *
 * @retval 0 If successful.
 * @retval -ENOSYS If this function is not implemented.
 * @retval -ENOTSUP If API is not enabled.
 * @retval -errno Other negative errno value in case of failure.
 */
__syscall int uart_drv_cmd(const struct device* dev, uint32_t cmd, uint32_t p);

static inline int z_impl_uart_drv_cmd(const struct device* dev, uint32_t cmd, uint32_t p) {
#ifdef CONFIG_UART_DRV_CMD
    const struct uart_driver_api* api = (const struct uart_driver_api*)dev->api;

    if (api->drv_cmd == NULL) {
        return (-ENOSYS);
    }

    return (api->drv_cmd(dev, cmd, p));
#else
    ARG_UNUSED(dev);
    ARG_UNUSED(cmd);
    ARG_UNUSED(p);

    return (-ENOTSUP);
#endif
}

#ifdef __cplusplus
}
#endif

/**
 * @}
 */

#include <syscalls/uart.h>

#endif /* ZEPHYR_INCLUDE_DRIVERS_UART_H_ */<|MERGE_RESOLUTION|>--- conflicted
+++ resolved
@@ -203,7 +203,6 @@
  *
  */
 enum uart_event_type {
-<<<<<<< HEAD
 	/** @brief Whole TX buffer was transmitted. */
 	UART_TX_DONE,
 	/**
@@ -254,61 +253,7 @@
 	 *
 	 * Reason is one of uart_rx_stop_reason.
 	 */
-	UART_RX_STOPPED,
-=======
-    /** @brief Whole TX buffer was transmitted. */
-    UART_TX_DONE,
-    /**
-     * @brief Transmitting aborted due to timeout or uart_tx_abort call
-     *
-     * When flow control is enabled, there is a possibility that TX transfer
-     * won't finish in the allotted time. Some data may have been
-     * transferred, information about it can be found in event data.
-     */
-    UART_TX_ABORTED,
-    /**
-     * @brief Received data is ready for processing.
-     *
-     * This event is generated in the following cases:
-     * - When RX timeout occurred, and data was stored in provided buffer.
-     *   This can happen multiple times in the same buffer.
-     * - When provided buffer is full.
-     * - After uart_rx_disable().
-     * - After stopping due to external event
-     *   (@ref uart_event_type::UART_RX_STOPPED).
-     */
-    UART_RX_RDY,
-    /**
-     * @brief Driver requests next buffer for continuous reception.
-     *
-     * This event is triggered when receiving has started for a new buffer,
-     * i.e. it's time to provide a next buffer for a seamless switchover to
-     * it. For continuous reliable receiving, user should provide another RX
-     * buffer in response to this event, using uart_rx_buf_rsp function
-     *
-     * If uart_rx_buf_rsp is not called before current buffer
-     * is filled up, receiving will stop.
-     */
-    UART_RX_BUF_REQUEST,
-    /**
-     * @brief Buffer is no longer used by UART driver.
-     */
-    UART_RX_BUF_RELEASED,
-    /**
-     * @brief RX has been disabled and can be reenabled.
-     *
-     * This event is generated whenever receiver has been stopped, disabled
-     * or finished its operation and can be enabled again using
-     * uart_rx_enable
-     */
-    UART_RX_DISABLED,
-    /**
-     * @brief RX has stopped due to external event.
-     *
-     * Reason is one of uart_rx_stop_reason.
-     */
-    UART_RX_STOPPED
->>>>>>> 5e28a68a
+	UART_RX_STOPPED
 };
 
 /** @brief UART TX event data. */
@@ -350,7 +295,6 @@
 
 /** @brief Structure containing information about current event. */
 struct uart_event {
-<<<<<<< HEAD
 	/** @brief Type of event */
 	enum uart_event_type type;
 	/** @brief Event data */
@@ -364,25 +308,6 @@
 		/** @brief #UART_RX_STOPPED event data. */
 		struct uart_event_rx_stop rx_stop;
 	} data;
-=======
-    /** @brief Type of event */
-    enum uart_event_type type;
-    /** @brief Event data */
-    union uart_event_data {
-        /** @brief @ref uart_event_type::UART_TX_DONE and
-         *     @ref uart_event_type::UART_TX_ABORTED events data.
-         */
-        struct uart_event_tx tx;
-        /** @brief @ref uart_event_type::UART_RX_RDY event data. */
-        struct uart_event_rx rx;
-        /** @brief @ref uart_event_type::UART_RX_BUF_RELEASED event
-         *     data.
-         */
-        struct uart_event_rx_buf rx_buf;
-        /** @brief @ref uart_event_type::UART_RX_STOPPED event data. */
-        struct uart_event_rx_stop rx_stop;
-    } data;
->>>>>>> 5e28a68a
 };
 
 /**
@@ -1358,17 +1283,10 @@
  * @param dev     UART device instance.
  * @param buf     Pointer to receive buffer.
  * @param len     Buffer length.
-<<<<<<< HEAD
- * @param timeout Inactivity period after receiving at least a byte which
+ * @param tmout_us Inactivity period after receiving at least a byte which
  *		  triggers  #UART_RX_RDY event. Given in microseconds.
  *		  @ref SYS_FOREVER_US disables timeout. See @ref uart_event_type
  *		  for details.
-=======
- * @param tmout_us Inactivity period after receiving at least a byte which
- *        triggers  @ref uart_event_type::UART_RX_RDY event. Given in
- *        microseconds. @ref SYS_FOREVER_US disables timeout. See
- *        @ref uart_event_type for details.
->>>>>>> 5e28a68a
  *
  * @retval 0 If successful.
  * @retval -ENOTSUP If API is not enabled.
@@ -1403,16 +1321,10 @@
  * @param dev     UART device instance.
  * @param buf     Pointer to wide data receive buffer.
  * @param len     Buffer length.
- * @param timeout Inactivity period after receiving at least a byte which
-<<<<<<< HEAD
+ * @param timeout_ms Inactivity period after receiving at least a byte which
  *		  triggers  #UART_RX_RDY event. Given in milliseconds.
  *		  @ref SYS_FOREVER_MS disables timeout. See
  *		  @ref uart_event_type for details.
-=======
- *        triggers  @ref uart_event_type::UART_RX_RDY event. Given in
- *        milliseconds. @ref SYS_FOREVER_MS disables timeout. See
- *        @ref uart_event_type for details.
->>>>>>> 5e28a68a
  *
  * @retval 0 If successful.
  * @retval -ENOTSUP If API is not enabled.
