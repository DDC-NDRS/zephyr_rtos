/*
 * Copyright (c) 2023 Carlo Caione <ccaione@baylibre.com>
 * Copyright 2025 Arm Limited and/or its affiliates <open-source-office@arm.com>
 *
 * SPDX-License-Identifier: Apache-2.0
 */
#ifndef ZEPHYR_INCLUDE_DT_BINDINGS_MEM_ATTR_ARM_H_
#define ZEPHYR_INCLUDE_DT_BINDINGS_MEM_ATTR_ARM_H_

#include <zephyr/sys/util_macro.h>
#include <zephyr/dt-bindings/memory-attr/memory-attr.h>

/*
 * Architecture specific ARM MPU related attributes.
 *
 * This list is to seamlessly support the MPU regions configuration using DT and
 * the `zephyr,memory-attr` property.
 *
 * This is legacy and it should NOT be extended further. If new MPU region
 * types must be added, these must rely on the generic memory attributes.
 */
#define DT_MEM_ARM_MASK   DT_MEM_ARCH_ATTR_MASK
#define DT_MEM_ARM_GET(x) ((x) & DT_MEM_ARM_MASK)
#define DT_MEM_ARM(x)     ((x) << DT_MEM_ARCH_ATTR_SHIFT)

#define ATTR_MPU_RAM         BIT(0)
#define ATTR_MPU_RAM_NOCACHE BIT(1)
#define ATTR_MPU_FLASH       BIT(2)
#define ATTR_MPU_PPB         BIT(3)
#define ATTR_MPU_IO          BIT(4)
#define ATTR_MPU_EXTMEM      BIT(5)
#define ATTR_MPU_RAM_PXN     BIT(6)
<<<<<<< HEAD
#define ATTR_MPU_DEVICE      BIT(7) /* #CUSTOM@NDRS */
=======
#define ATTR_MPU_DEVICE      BIT(7)
#define ATTR_MPU_RAM_WT      BIT(8)
>>>>>>> 5d1e443b

#define DT_MEM_ARM_MPU_RAM         DT_MEM_ARM(ATTR_MPU_RAM)
#define DT_MEM_ARM_MPU_RAM_NOCACHE DT_MEM_ARM(ATTR_MPU_RAM_NOCACHE)
#define DT_MEM_ARM_MPU_FLASH       DT_MEM_ARM(ATTR_MPU_FLASH)
#define DT_MEM_ARM_MPU_PPB         DT_MEM_ARM(ATTR_MPU_PPB)
#define DT_MEM_ARM_MPU_IO          DT_MEM_ARM(ATTR_MPU_IO)
#define DT_MEM_ARM_MPU_EXTMEM      DT_MEM_ARM(ATTR_MPU_EXTMEM)
#define DT_MEM_ARM_MPU_RAM_PXN     DT_MEM_ARM(ATTR_MPU_RAM_PXN)
<<<<<<< HEAD
#define DT_MEM_ARM_MPU_DEVICE      DT_MEM_ARM(ATTR_MPU_DEVICE) /* #CUSTOM@NDRS */
=======
#define DT_MEM_ARM_MPU_DEVICE      DT_MEM_ARM(ATTR_MPU_DEVICE)
#define DT_MEM_ARM_MPU_RAM_WT      DT_MEM_ARM(ATTR_MPU_RAM_WT)
>>>>>>> 5d1e443b
#define DT_MEM_ARM_MPU_UNKNOWN     DT_MEM_ARCH_ATTR_UNKNOWN

#endif /* ZEPHYR_INCLUDE_DT_BINDINGS_MEM_ATTR_ARM_H_ */<|MERGE_RESOLUTION|>--- conflicted
+++ resolved
@@ -30,12 +30,8 @@
 #define ATTR_MPU_IO          BIT(4)
 #define ATTR_MPU_EXTMEM      BIT(5)
 #define ATTR_MPU_RAM_PXN     BIT(6)
-<<<<<<< HEAD
-#define ATTR_MPU_DEVICE      BIT(7) /* #CUSTOM@NDRS */
-=======
 #define ATTR_MPU_DEVICE      BIT(7)
 #define ATTR_MPU_RAM_WT      BIT(8)
->>>>>>> 5d1e443b
 
 #define DT_MEM_ARM_MPU_RAM         DT_MEM_ARM(ATTR_MPU_RAM)
 #define DT_MEM_ARM_MPU_RAM_NOCACHE DT_MEM_ARM(ATTR_MPU_RAM_NOCACHE)
@@ -44,12 +40,8 @@
 #define DT_MEM_ARM_MPU_IO          DT_MEM_ARM(ATTR_MPU_IO)
 #define DT_MEM_ARM_MPU_EXTMEM      DT_MEM_ARM(ATTR_MPU_EXTMEM)
 #define DT_MEM_ARM_MPU_RAM_PXN     DT_MEM_ARM(ATTR_MPU_RAM_PXN)
-<<<<<<< HEAD
 #define DT_MEM_ARM_MPU_DEVICE      DT_MEM_ARM(ATTR_MPU_DEVICE) /* #CUSTOM@NDRS */
-=======
-#define DT_MEM_ARM_MPU_DEVICE      DT_MEM_ARM(ATTR_MPU_DEVICE)
 #define DT_MEM_ARM_MPU_RAM_WT      DT_MEM_ARM(ATTR_MPU_RAM_WT)
->>>>>>> 5d1e443b
 #define DT_MEM_ARM_MPU_UNKNOWN     DT_MEM_ARCH_ATTR_UNKNOWN
 
 #endif /* ZEPHYR_INCLUDE_DT_BINDINGS_MEM_ATTR_ARM_H_ */