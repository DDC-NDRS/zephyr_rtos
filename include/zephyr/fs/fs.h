--- conflicted
+++ resolved
@@ -233,21 +233,15 @@
  * @param zfp Pointer to file object
  *
  */
-<<<<<<< HEAD
-static inline void fs_file_t_init(struct fs_file_t *zfp)
-{
-	zfp->filep = NULL;
-	zfp->mp = NULL;
-	zfp->flags = 0;
-=======
 #if defined(_MSC_VER) /* #CUSTOM@NDRS */
 static inline void fs_file_t_init(struct fs_file_t* zfp) {
 	memset(zfp, 0, sizeof(*zfp));
 }
 #else
 static inline void fs_file_t_init(struct fs_file_t* zfp) {
-	*zfp = (struct fs_file_t){ 0 };
->>>>>>> 6c7f7484
+	zfp->filep = NULL;
+	zfp->mp = NULL;
+	zfp->flags = 0;
 }
 #endif
 
@@ -260,20 +254,14 @@
  * @param zdp Pointer to file object
  *
  */
-<<<<<<< HEAD
-static inline void fs_dir_t_init(struct fs_dir_t *zdp)
-{
-	zdp->dirp = NULL;
-	zdp->mp = NULL;
-=======
 #if defined(_MSC_VER) /* #CUSTOM@NDRS */
 static inline void fs_dir_t_init(struct fs_dir_t* zdp) {
 	memset(zdp, 0, sizeof(*zdp));
 }
 #else
 static inline void fs_dir_t_init(struct fs_dir_t* zdp) {
-	*zdp = (struct fs_dir_t){ 0 };
->>>>>>> 6c7f7484
+	zdp->dirp = NULL;
+	zdp->mp = NULL;
 }
 #endif
 
