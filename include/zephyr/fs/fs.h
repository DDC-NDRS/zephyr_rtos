--- conflicted
+++ resolved
@@ -70,16 +70,11 @@
     /** Identifier for in-tree Ext2 file system. */
     FS_EXT2,
 
-<<<<<<< HEAD
+    /** Identifier for in-tree Virtiofs file system. */
+    FS_VIRTIOFS,
+
     /** Base identifier for external file systems. */
     FS_TYPE_EXTERNAL_BASE,
-=======
-	/** Identifier for in-tree Virtiofs file system. */
-	FS_VIRTIOFS,
-
-	/** Base identifier for external file systems. */
-	FS_TYPE_EXTERNAL_BASE,
->>>>>>> 3510fda6
 };
 
 /** Flag prevents formatting device if requested file system not found */
