--- conflicted
+++ resolved
@@ -50,48 +50,6 @@
 struct device;
 
 /**
-<<<<<<< HEAD
- * @brief Initialization function for init entries.
- *
- * Init entries support both the system initialization and the device
- * APIs. Each API has its own init function signature; hence, we have a
- * union to cover both.
- */
-union init_function {
-    /**
-     * System initialization function.
-     *
-     * @retval 0 On success
-     * @retval -errno If init fails.
-     */
-    int (*sys)(void);
-
-    /**
-     * Device initialization function.
-     *
-     * @param dev Device instance.
-     *
-     * @retval 0 On success
-     * @retval -errno If device initialization fails.
-     */
-    int (*dev)(const struct device* dev);
-
-    #ifdef CONFIG_DEVICE_MUTABLE
-    /**
-     * Device initialization function (rw).
-     *
-     * @param dev Device instance.
-     *
-     * @retval 0 On success
-     * @retval -errno If device initialization fails.
-     */
-    int (*dev_rw)(struct device *dev);
-    #endif
-};
-
-/**
-=======
->>>>>>> f9601948
  * @brief Structure to store initialization entry information.
  *
  * @internal
@@ -106,32 +64,17 @@
  * @endinternal
  */
 struct init_entry {
-<<<<<<< HEAD
-    /** Initialization function. */
-    union init_function init_fn;
+    /**
+     * If the init function belongs to a SYS_INIT, this field stored the
+     * initialization function, otherwise it is set to NULL.
+     */
+    int (*init_fn)(void);
 
     /**
      * If the init entry belongs to a device, this fields stores a
      * reference to it, otherwise it is set to NULL.
      */
-    union {
-        const struct device *dev;
-        #ifdef CONFIG_DEVICE_MUTABLE
-        struct device *dev_rw;
-        #endif
-    };
-=======
-	/**
-	 * If the init function belongs to a SYS_INIT, this field stored the
-	 * initialization function, otherwise it is set to NULL.
-	 */
-	int (*init_fn)(void);
-	/**
-	 * If the init entry belongs to a device, this fields stores a
-	 * reference to it, otherwise it is set to NULL.
-	 */
-	const struct device *dev;
->>>>>>> f9601948
+    struct device const* dev;
 };
 
 /** @cond INTERNAL_HIDDEN */
@@ -221,18 +164,10 @@
  *
  * @see SYS_INIT()
  */
-<<<<<<< HEAD
 #define SYS_INIT_NAMED(name, init_fn_, level, prio)                     \
     static const Z_DECL_ALIGN(struct init_entry)                        \
         Z_INIT_ENTRY_SECTION(level, prio, 0) __used __noasan            \
-        Z_INIT_ENTRY_NAME(name) = {.init_fn = {.sys = (init_fn_)},      \
-            Z_INIT_SYS_INIT_DEV_NULL}
-=======
-#define SYS_INIT_NAMED(name, init_fn_, level, prio)                                       \
-	static const Z_DECL_ALIGN(struct init_entry)                                      \
-		Z_INIT_ENTRY_SECTION(level, prio, 0) __used __noasan                      \
-		Z_INIT_ENTRY_NAME(name) = {.init_fn = (init_fn_)}                         \
->>>>>>> f9601948
+        Z_INIT_ENTRY_NAME(name) = {.init_fn = (init_fn_)}
 
 /** @} */
 
