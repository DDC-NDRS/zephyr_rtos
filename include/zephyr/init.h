--- conflicted
+++ resolved
@@ -238,18 +238,11 @@
  *
  * @see SYS_INIT()
  */
-<<<<<<< HEAD
-#define SYS_INIT_NAMED(name, init_fn_, level, prio)                                       \
-	static const Z_DECL_ALIGN(struct init_entry)                                      \
-		Z_INIT_ENTRY_SECTION(level, prio, 0) __used __noasan                      \
-		Z_INIT_ENTRY_NAME(name) = {.init_fn = {.sys = (init_fn_)},                \
-			Z_INIT_SYS_INIT_DEV_NULL}
-=======
-#define SYS_INIT_NAMED(name, init_fn_, level, prio)             \
-    static const Z_DECL_ALIGN(struct init_entry)                \
-        Z_INIT_ENTRY_SECTION(level, prio, 0) __used __noasan    \
-        Z_INIT_ENTRY_NAME(name) = {{(init_fn_)}, {NULL}}
->>>>>>> 26675b90
+#define SYS_INIT_NAMED(name, init_fn_, level, prio)                     \
+    static const Z_DECL_ALIGN(struct init_entry)                        \
+        Z_INIT_ENTRY_SECTION(level, prio, 0) __used __noasan            \
+        Z_INIT_ENTRY_NAME(name) = {.init_fn = {.sys = (init_fn_)},      \
+            Z_INIT_SYS_INIT_DEV_NULL}
 
 /** @} */
 
