--- conflicted
+++ resolved
@@ -60,8 +60,7 @@
  *
  * @param _name Base unique name
  */
-<<<<<<< HEAD
-#define Z_SYS_NAME(_name) _CONCAT(sys_init_, _name)
+#define Z_SYS_NAME(_name) Z_CONCAT(sys_init_, _name)
 
 /**
  * @def Z_INIT_ENTRY_NAME
@@ -70,10 +69,7 @@
  *
  * @param _entry_name Base unique name
  */
-#define Z_INIT_ENTRY_NAME(_entry_name) _CONCAT(__init_, _entry_name)
-=======
-#define Z_SYS_NAME(_init_fn) Z_CONCAT(Z_CONCAT(sys_init_, _init_fn), __COUNTER__)
->>>>>>> 8f425d4a
+#define Z_INIT_ENTRY_NAME(_entry_name) Z_CONCAT(__init_, _entry_name)
 
 /**
  * @def Z_INIT_ENTRY_DEFINE
@@ -101,11 +97,7 @@
  */
 #define Z_INIT_ENTRY_DEFINE(_entry_name, _init_fn, _device, _level, _prio)	\
 	static const Z_DECL_ALIGN(struct init_entry)			\
-<<<<<<< HEAD
 		Z_INIT_ENTRY_NAME(_entry_name) __used			\
-=======
-		Z_CONCAT(__init_, _entry_name) __used			\
->>>>>>> 8f425d4a
 	__attribute__((__section__(".z_init_" #_level STRINGIFY(_prio)"_"))) = { \
 		.init = (_init_fn),					\
 		.dev = (_device),					\
