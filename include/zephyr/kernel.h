--- conflicted
+++ resolved
@@ -1484,17 +1484,13 @@
  * This macro generates a timeout delay that represents an expiration
  * at the absolute uptime value specified, in system ticks.  That is, the
  * timeout will expire immediately after the system uptime reaches the
- * specified tick count. Value is clamped to the range 0 to INT64_MAX-1.
+ * specified tick count. Value is clamped to the range 0 to (INT64_MAX - 1).
  *
  * @param t Tick uptime value
  * @return Timeout delay value
  */
 #define K_TIMEOUT_ABS_TICKS(t) \
-<<<<<<< HEAD
-    Z_TIMEOUT_TICKS(Z_TICK_ABS((k_ticks_t)MAX(t, 0)))
-=======
-	Z_TIMEOUT_TICKS(Z_TICK_ABS((k_ticks_t)CLAMP(t, 0, (INT64_MAX - 1))))
->>>>>>> 9075d533
+    Z_TIMEOUT_TICKS(Z_TICK_ABS((k_ticks_t)CLAMP(t, 0, (INT64_MAX - 1))))
 
 /**
  * @brief Generates an absolute/uptime timeout value from seconds
