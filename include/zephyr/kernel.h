--- conflicted
+++ resolved
@@ -1577,7 +1577,6 @@
     #endif
 };
 
-<<<<<<< HEAD
 #if defined(_MSC_VER)           /* #CUSTOM@NDRS, MSVC seem not support .node = {}
                                  * which is {} (Uniform Initialization)
                                  */
@@ -1591,6 +1590,7 @@
         .wait_q = Z_WAIT_Q_INIT(&obj.wait_q),   \
         .expiry_fn = expiry,                    \
         .stop_fn   = stop,                      \
+        .period    = {0},                       \
         .status    = 0,                         \
         .user_data = 0,                         \
     }
@@ -1605,26 +1605,11 @@
         .wait_q = Z_WAIT_Q_INIT(&obj.wait_q),   \
         .expiry_fn = expiry,                    \
         .stop_fn   = stop,                      \
+        .period    = {},                        \
         .status    = 0,                         \
         .user_data = 0,                         \
     }
 #endif
-=======
-#define Z_TIMER_INITIALIZER(obj, expiry, stop) \
-	{ \
-	.timeout = { \
-		.node = {},\
-		.fn = z_timer_expiration_handler, \
-		.dticks = 0, \
-	}, \
-	.wait_q = Z_WAIT_Q_INIT(&obj.wait_q), \
-	.expiry_fn = expiry, \
-	.stop_fn = stop, \
-	.period = {}, \
-	.status = 0, \
-	.user_data = 0, \
-	}
->>>>>>> b4b5d8b2
 
 /**
  * INTERNAL_HIDDEN @endcond
@@ -2366,18 +2351,11 @@
 };
 
 #define Z_EVENT_INITIALIZER(obj) \
-<<<<<<< HEAD
     { \
     .wait_q = Z_WAIT_Q_INIT(&obj.wait_q), \
-    .events = 0 \
+    .events = 0, \
+    .lock = {}, \
     }
-=======
-	{ \
-	.wait_q = Z_WAIT_Q_INIT(&obj.wait_q), \
-	.events = 0, \
-	.lock = {}, \
-	}
->>>>>>> b4b5d8b2
 
 /**
  * @brief Initialize an event object
@@ -2648,6 +2626,7 @@
         SYS_PORT_TRACING_OBJ_FUNC_ENTER(k_fifo, alloc_put, fifo, _data); \
         int fap_ret = k_queue_alloc_append(&(fifo)->_queue, _data); \
         SYS_PORT_TRACING_OBJ_FUNC_EXIT(k_fifo, alloc_put, fifo, _data, fap_ret); \
+        fap_ret; \
     })
 
 /**
@@ -4687,9 +4666,9 @@
  */
 
 #define Z_MSGQ_INITIALIZER(obj, q_buffer, q_msg_size, q_max_msgs) \
-<<<<<<< HEAD
     { \
     .wait_q = Z_WAIT_Q_INIT(&obj.wait_q), \
+    .lock = {}, \
     .msg_size = q_msg_size, \
     .max_msgs = q_max_msgs, \
     .buffer_start = q_buffer, \
@@ -4697,23 +4676,9 @@
     .read_ptr = q_buffer, \
     .write_ptr = q_buffer, \
     .used_msgs = 0, \
+    .flags = 0, \
     Z_POLL_EVENT_OBJ_INIT(obj) \
     }
-=======
-	{ \
-	.wait_q = Z_WAIT_Q_INIT(&obj.wait_q), \
-	.lock = {}, \
-	.msg_size = q_msg_size, \
-	.max_msgs = q_max_msgs, \
-	.buffer_start = q_buffer, \
-	.buffer_end = q_buffer + (q_max_msgs * q_msg_size), \
-	.read_ptr = q_buffer, \
-	.write_ptr = q_buffer, \
-	.used_msgs = 0, \
-	Z_POLL_EVENT_OBJ_INIT(obj) \
-	.flags = 0, \
-	}
->>>>>>> b4b5d8b2
 
 /**
  * INTERNAL_HIDDEN @endcond
