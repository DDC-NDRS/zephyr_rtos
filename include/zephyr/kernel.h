--- conflicted
+++ resolved
@@ -3690,7 +3690,7 @@
  * @retval -EBUSY if the work queue is actively processing work items
  * @retval -ETIMEDOUT if the work queue did not stop within the stipulated timeout
  */
-int k_work_queue_stop(struct k_work_q *queue, k_timeout_t timeout);
+int k_work_queue_stop(struct k_work_q* queue, k_timeout_t timeout);
 
 /** @brief Initialize a delayable work structure.
  *
@@ -3968,7 +3968,6 @@
                                   struct k_work_sync* sync);
 
 enum {
-<<<<<<< HEAD
     /**
      * @cond INTERNAL_HIDDEN
      */
@@ -4002,6 +4001,8 @@
     K_WORK_QUEUE_DRAIN       = BIT(K_WORK_QUEUE_DRAIN_BIT),
     K_WORK_QUEUE_PLUGGED_BIT = 3,
     K_WORK_QUEUE_PLUGGED     = BIT(K_WORK_QUEUE_PLUGGED_BIT),
+	K_WORK_QUEUE_STOP_BIT = 4,
+	K_WORK_QUEUE_STOP = BIT(K_WORK_QUEUE_STOP_BIT),
 
     /* Static work queue flags */
     K_WORK_QUEUE_NO_YIELD_BIT = 8,
@@ -4044,85 +4045,6 @@
      * Accessed via k_work_busy_get().  May co-occur with other flags.
      */
     K_WORK_FLUSHING = BIT(K_WORK_FLUSHING_BIT)
-=======
-/**
- * @cond INTERNAL_HIDDEN
- */
-
-	/* The atomic API is used for all work and queue flags fields to
-	 * enforce sequential consistency in SMP environments.
-	 */
-
-	/* Bits that represent the work item states.  At least nine of the
-	 * combinations are distinct valid stable states.
-	 */
-	K_WORK_RUNNING_BIT = 0,
-	K_WORK_CANCELING_BIT = 1,
-	K_WORK_QUEUED_BIT = 2,
-	K_WORK_DELAYED_BIT = 3,
-	K_WORK_FLUSHING_BIT = 4,
-
-	K_WORK_MASK = BIT(K_WORK_DELAYED_BIT) | BIT(K_WORK_QUEUED_BIT)
-		| BIT(K_WORK_RUNNING_BIT) | BIT(K_WORK_CANCELING_BIT) | BIT(K_WORK_FLUSHING_BIT),
-
-	/* Static work flags */
-	K_WORK_DELAYABLE_BIT = 8,
-	K_WORK_DELAYABLE = BIT(K_WORK_DELAYABLE_BIT),
-
-	/* Dynamic work queue flags */
-	K_WORK_QUEUE_STARTED_BIT = 0,
-	K_WORK_QUEUE_STARTED = BIT(K_WORK_QUEUE_STARTED_BIT),
-	K_WORK_QUEUE_BUSY_BIT = 1,
-	K_WORK_QUEUE_BUSY = BIT(K_WORK_QUEUE_BUSY_BIT),
-	K_WORK_QUEUE_DRAIN_BIT = 2,
-	K_WORK_QUEUE_DRAIN = BIT(K_WORK_QUEUE_DRAIN_BIT),
-	K_WORK_QUEUE_PLUGGED_BIT = 3,
-	K_WORK_QUEUE_PLUGGED = BIT(K_WORK_QUEUE_PLUGGED_BIT),
-	K_WORK_QUEUE_STOP_BIT = 4,
-	K_WORK_QUEUE_STOP = BIT(K_WORK_QUEUE_STOP_BIT),
-
-	/* Static work queue flags */
-	K_WORK_QUEUE_NO_YIELD_BIT = 8,
-	K_WORK_QUEUE_NO_YIELD = BIT(K_WORK_QUEUE_NO_YIELD_BIT),
-
-/**
- * INTERNAL_HIDDEN @endcond
- */
-	/* Transient work flags */
-
-	/** @brief Flag indicating a work item that is running under a work
-	 * queue thread.
-	 *
-	 * Accessed via k_work_busy_get().  May co-occur with other flags.
-	 */
-	K_WORK_RUNNING = BIT(K_WORK_RUNNING_BIT),
-
-	/** @brief Flag indicating a work item that is being canceled.
-	 *
-	 * Accessed via k_work_busy_get().  May co-occur with other flags.
-	 */
-	K_WORK_CANCELING = BIT(K_WORK_CANCELING_BIT),
-
-	/** @brief Flag indicating a work item that has been submitted to a
-	 * queue but has not started running.
-	 *
-	 * Accessed via k_work_busy_get().  May co-occur with other flags.
-	 */
-	K_WORK_QUEUED = BIT(K_WORK_QUEUED_BIT),
-
-	/** @brief Flag indicating a delayed work item that is scheduled for
-	 * submission to a queue.
-	 *
-	 * Accessed via k_work_busy_get().  May co-occur with other flags.
-	 */
-	K_WORK_DELAYED = BIT(K_WORK_DELAYED_BIT),
-
-	/** @brief Flag indicating a synced work item that is being flushed.
-	 *
-	 * Accessed via k_work_busy_get().  May co-occur with other flags.
-	 */
-	K_WORK_FLUSHING = BIT(K_WORK_FLUSHING_BIT),
->>>>>>> e1b43207
 };
 
 /** @brief A structure used to submit work. */
