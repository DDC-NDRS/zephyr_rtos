/*
 * Copyright (c) 2016, Wind River Systems, Inc.
 *
 * SPDX-License-Identifier: Apache-2.0
 */

/**
 * @file
 *
 * @brief Public kernel APIs.
 */

#ifndef ZEPHYR_INCLUDE_KERNEL_H_
#define ZEPHYR_INCLUDE_KERNEL_H_

#if !defined(_ASMLANGUAGE)
#include <zephyr/kernel_includes.h>
#include <errno.h>
#include <limits.h>
#include <stdbool.h>
#include <zephyr/toolchain.h>
#include <zephyr/tracing/tracing_macros.h>
#include <zephyr/sys/mem_stats.h>
#include <zephyr/sys/iterable_sections.h>

#ifdef __cplusplus
extern "C" {
#endif

/*
 * Zephyr currently assumes the size of a couple standard types to simplify
 * print string formats. Let's make sure this doesn't change without notice.
 */
BUILD_ASSERT(sizeof(int32_t)  == sizeof(int)      , "sizeof error");
BUILD_ASSERT(sizeof(int64_t)  == sizeof(long long), "sizeof error");
BUILD_ASSERT(sizeof(intptr_t) == sizeof(long)     , "sizeof error");

/**
 * @brief Kernel APIs
 * @defgroup kernel_apis Kernel APIs
 * @since 1.0
 * @version 1.0.0
 * @{
 * @}
 */

#define K_ANY NULL

#if (CONFIG_NUM_COOP_PRIORITIES + CONFIG_NUM_PREEMPT_PRIORITIES) == 0
#error Zero available thread priorities defined!
#endif

#define K_PRIO_COOP(x)    (-(CONFIG_NUM_COOP_PRIORITIES - (x)))
#define K_PRIO_PREEMPT(x) (x)

#define K_HIGHEST_THREAD_PRIO             (-CONFIG_NUM_COOP_PRIORITIES)
#define K_LOWEST_THREAD_PRIO              CONFIG_NUM_PREEMPT_PRIORITIES
#define K_IDLE_PRIO                       K_LOWEST_THREAD_PRIO
#define K_HIGHEST_APPLICATION_THREAD_PRIO (K_HIGHEST_THREAD_PRIO)
#define K_LOWEST_APPLICATION_THREAD_PRIO  (K_LOWEST_THREAD_PRIO - 1)

#ifdef CONFIG_POLL
#define Z_POLL_EVENT_OBJ_INIT(obj) \
    .poll_events = SYS_DLIST_STATIC_INIT(&obj.poll_events),
#define Z_DECL_POLL_EVENT sys_dlist_t poll_events;
#else
#define Z_POLL_EVENT_OBJ_INIT(obj)
#define Z_DECL_POLL_EVENT
#endif

struct k_thread;
struct k_mutex;
struct k_sem;
struct k_msgq;
struct k_mbox;
struct k_pipe;
struct k_queue;
struct k_fifo;
struct k_lifo;
struct k_stack;
struct k_mem_slab;
struct k_timer;
struct k_poll_event;
struct k_poll_signal;
struct k_mem_domain;
struct k_mem_partition;
struct k_futex;
struct k_event;

enum execution_context_types {
    K_ISR = 0,
    K_COOP_THREAD,
    K_PREEMPT_THREAD
};

/* private, used by k_poll and k_work_poll */
struct k_work_poll;
typedef int (*_poller_cb_t)(struct k_poll_event* event, uint32_t state);

/**
 * @addtogroup thread_apis
 * @{
 */

typedef void (*k_thread_user_cb_t)(const struct k_thread* thread,
                                   void* user_data);

/**
 * @brief Iterate over all the threads in the system.
 *
 * This routine iterates over all the threads in the system and
 * calls the user_cb function for each thread.
 *
 * @param user_cb Pointer to the user callback function.
 * @param user_data Pointer to user data.
 *
 * @note @kconfig{CONFIG_THREAD_MONITOR} must be set for this function
 * to be effective.
 * @note This API uses @ref k_spin_lock to protect the _kernel.threads
 * list which means creation of new threads and terminations of existing
 * threads are blocked until this API returns.
 */
void k_thread_foreach(k_thread_user_cb_t user_cb, void* user_data);

/**
 * @brief Iterate over all the threads in the system without locking.
 *
 * This routine works exactly the same like @ref k_thread_foreach
 * but unlocks interrupts when user_cb is executed.
 *
 * @param user_cb Pointer to the user callback function.
 * @param user_data Pointer to user data.
 *
 * @note @kconfig{CONFIG_THREAD_MONITOR} must be set for this function
 * to be effective.
 * @note This API uses @ref k_spin_lock only when accessing the _kernel.threads
 * queue elements. It unlocks it during user callback function processing.
 * If a new task is created when this @c foreach function is in progress,
 * the added new task would not be included in the enumeration.
 * If a task is aborted during this enumeration, there would be a race here
 * and there is a possibility that this aborted task would be included in the
 * enumeration.
 * @note If the task is aborted and the memory occupied by its @c k_thread
 * structure is reused when this @c k_thread_foreach_unlocked is in progress
 * it might even lead to the system behave unstable.
 * This function may never return, as it would follow some @c next task
 * pointers treating given pointer as a pointer to the k_thread structure
 * while it is something different right now.
 * Do not reuse the memory that was occupied by k_thread structure of aborted
 * task if it was aborted after this function was called in any context.
 */
void k_thread_foreach_unlocked(
    k_thread_user_cb_t user_cb, void* user_data);

/** @} */

/**
 * @defgroup thread_apis Thread APIs
 * @ingroup kernel_apis
 * @{
 */

#endif /* !_ASMLANGUAGE */

/*
 * Thread user options. May be needed by assembly code. Common part uses low
 * bits, arch-specific use high bits.
 */

/**
 * @brief system thread that must not abort
 * */
#define K_ESSENTIAL (BIT(0))

/**
 * @brief FPU registers are managed by context switch
 *
 * @details
 * This option indicates that the thread uses the CPU's floating point
 * registers. This instructs the kernel to take additional steps to save
 * and restore the contents of these registers when scheduling the thread.
 * No effect if @kconfig{CONFIG_FPU_SHARING} is not enabled.
 */
#define K_FP_IDX  1
#define K_FP_REGS (BIT(K_FP_IDX))

/**
 * @brief user mode thread
 *
 * This thread has dropped from supervisor mode to user mode and consequently
 * has additional restrictions
 */
#define K_USER (BIT(2))

/**
 * @brief Inherit Permissions
 *
 * @details
 * Indicates that the thread being created should inherit all kernel object
 * permissions from the thread that created it. No effect if
 * @kconfig{CONFIG_USERSPACE} is not enabled.
 */
#define K_INHERIT_PERMS (BIT(3))

/**
 * @brief Callback item state
 *
 * @details
 * This is a single bit of state reserved for "callback manager"
 * utilities (p4wq initially) who need to track operations invoked
 * from within a user-provided callback they have been invoked.
 * Effectively it serves as a tiny bit of zero-overhead TLS data.
 */
#define K_CALLBACK_STATE (BIT(4))

/**
 * @brief DSP registers are managed by context switch
 *
 * @details
 * This option indicates that the thread uses the CPU's DSP registers.
 * This instructs the kernel to take additional steps to save and
 * restore the contents of these registers when scheduling the thread.
 * No effect if @kconfig{CONFIG_DSP_SHARING} is not enabled.
 */
#define K_DSP_IDX   6
#define K_DSP_REGS  (BIT(K_DSP_IDX))

/**
 * @brief AGU registers are managed by context switch
 *
 * @details
 * This option indicates that the thread uses the ARC processor's XY
 * memory and DSP feature. Often used with @kconfig{CONFIG_ARC_AGU_SHARING}.
 * No effect if @kconfig{CONFIG_ARC_AGU_SHARING} is not enabled.
 */
#define K_AGU_IDX  7
#define K_AGU_REGS (BIT(K_AGU_IDX))

/**
 * @brief FP and SSE registers are managed by context switch on x86
 *
 * @details
 * This option indicates that the thread uses the x86 CPU's floating point
 * and SSE registers. This instructs the kernel to take additional steps to
 * save and restore the contents of these registers when scheduling
 * the thread. No effect if @kconfig{CONFIG_X86_SSE} is not enabled.
 */
#define K_SSE_REGS (BIT(7))

/* end - thread options */

#if !defined(_ASMLANGUAGE)
/**
 * @brief Dynamically allocate a thread stack.
 *
 * Relevant stack creation flags include:
 * - @ref K_USER allocate a userspace thread (requires `CONFIG_USERSPACE=y`)
 *
 * @param size Stack size in bytes.
 * @param flags Stack creation flags, or 0.
 *
 * @retval the allocated thread stack on success.
 * @retval NULL on failure.
 *
 * @see CONFIG_DYNAMIC_THREAD
 */
__syscall k_thread_stack_t* k_thread_stack_alloc(size_t size, int flags);

/**
 * @brief Free a dynamically allocated thread stack.
 *
 * @param stack Pointer to the thread stack.
 *
 * @retval 0 on success.
 * @retval -EBUSY if the thread stack is in use.
 * @retval -EINVAL if @p stack is invalid.
 * @retval -ENOSYS if dynamic thread stack allocation is disabled
 *
 * @see CONFIG_DYNAMIC_THREAD
 */
__syscall int k_thread_stack_free(k_thread_stack_t* stack);

/**
 * @brief Create a thread.
 *
 * This routine initializes a thread, then schedules it for execution.
 *
 * The new thread may be scheduled for immediate execution or a delayed start.
 * If the newly spawned thread does not have a delayed start the kernel
 * scheduler may preempt the current thread to allow the new thread to
 * execute.
 *
 * Thread options are architecture-specific, and can include K_ESSENTIAL,
 * K_FP_REGS, and K_SSE_REGS. Multiple options may be specified by separating
 * them using "|" (the logical OR operator).
 *
 * Stack objects passed to this function must be originally defined with
 * either of these macros in order to be portable:
 *
 * - K_THREAD_STACK_DEFINE() - For stacks that may support either user or
 *   supervisor threads.
 * - K_KERNEL_STACK_DEFINE() - For stacks that may support supervisor
 *   threads only. These stacks use less memory if CONFIG_USERSPACE is
 *   enabled.
 *
 * The stack_size parameter has constraints. It must either be:
 *
 * - The original size value passed to K_THREAD_STACK_DEFINE() or
 *   K_KERNEL_STACK_DEFINE()
 * - The return value of K_THREAD_STACK_SIZEOF(stack) if the stack was
 *   defined with K_THREAD_STACK_DEFINE()
 * - The return value of K_KERNEL_STACK_SIZEOF(stack) if the stack was
 *   defined with K_KERNEL_STACK_DEFINE().
 *
 * Using other values, or sizeof(stack) may produce undefined behavior.
 *
 * @param new_thread Pointer to uninitialized struct k_thread
 * @param stack Pointer to the stack space.
 * @param stack_size Stack size in bytes.
 * @param entry Thread entry function.
 * @param p1 1st entry point parameter.
 * @param p2 2nd entry point parameter.
 * @param p3 3rd entry point parameter.
 * @param prio Thread priority.
 * @param options Thread options.
 * @param delay Scheduling delay, or K_NO_WAIT (for no delay).
 *
 * @return ID of new thread.
 *
 */
__syscall k_tid_t k_thread_create(struct k_thread* new_thread,
                                  k_thread_stack_t* stack,
                                  size_t stack_size,
                                  k_thread_entry_t entry,
                                  void* p1, void* p2, void* p3,
                                  int prio, uint32_t options, k_timeout_t delay);

/**
 * @brief Drop a thread's privileges permanently to user mode
 *
 * This allows a supervisor thread to be re-used as a user thread.
 * This function does not return, but control will transfer to the provided
 * entry point as if this was a new user thread.
 *
 * The implementation ensures that the stack buffer contents are erased.
 * Any thread-local storage will be reverted to a pristine state.
 *
 * Memory domain membership, resource pool assignment, kernel object
 * permissions, priority, and thread options are preserved.
 *
 * A common use of this function is to re-use the main thread as a user thread
 * once all supervisor mode-only tasks have been completed.
 *
 * @param entry Function to start executing from
 * @param p1 1st entry point parameter
 * @param p2 2nd entry point parameter
 * @param p3 3rd entry point parameter
 */
FUNC_NORETURN void k_thread_user_mode_enter(k_thread_entry_t entry,
                                            void* p1, void* p2,
                                            void* p3);

/**
 * @brief Grant a thread access to a set of kernel objects
 *
 * This is a convenience function. For the provided thread, grant access to
 * the remaining arguments, which must be pointers to kernel objects.
 *
 * The thread object must be initialized (i.e. running). The objects don't
 * need to be.
 * Note that NULL shouldn't be passed as an argument.
 *
 * @param thread Thread to grant access to objects
 * @param ... list of kernel object pointers
 */
#define k_thread_access_grant(thread, ...) \
    FOR_EACH_FIXED_ARG(k_object_access_grant, (;), (thread), __VA_ARGS__)

/**
 * @brief Assign a resource memory pool to a thread
 *
 * By default, threads have no resource pool assigned unless their parent
 * thread has a resource pool, in which case it is inherited. Multiple
 * threads may be assigned to the same memory pool.
 *
 * Changing a thread's resource pool will not migrate allocations from the
 * previous pool.
 *
 * @param thread Target thread to assign a memory pool for resource requests.
 * @param heap Heap object to use for resources,
 *             or NULL if the thread should no longer have a memory pool.
 */
static inline void k_thread_heap_assign(struct k_thread* thread,
                                        struct k_heap* heap) {
    thread->resource_pool = heap;
}

#if defined(CONFIG_INIT_STACKS) && defined(CONFIG_THREAD_STACK_INFO)
/**
 * @brief Obtain stack usage information for the specified thread
 *
 * User threads will need to have permission on the target thread object.
 *
 * Some hardware may prevent inspection of a stack buffer currently in use.
 * If this API is called from supervisor mode, on the currently running thread,
 * on a platform which selects @kconfig{CONFIG_NO_UNUSED_STACK_INSPECTION}, an
 * error will be generated.
 *
 * @param thread Thread to inspect stack information
 * @param unused_ptr Output parameter, filled in with the unused stack space
 *                   of the target thread in bytes.
 * @return 0 on success
 * @return -EBADF Bad thread object (user mode only)
 * @return -EPERM No permissions on thread object (user mode only)
 * #return -ENOTSUP Forbidden by hardware policy
 * @return -EINVAL Thread is uninitialized or exited (user mode only)
 * @return -EFAULT Bad memory address for unused_ptr (user mode only)
 */
__syscall int k_thread_stack_space_get(const struct k_thread* thread,
                                       size_t* unused_ptr);
#endif

#if (K_HEAP_MEM_POOL_SIZE > 0)
/**
 * @brief Assign the system heap as a thread's resource pool
 *
 * Similar to k_thread_heap_assign(), but the thread will use
 * the kernel heap to draw memory.
 *
 * Use with caution, as a malicious thread could perform DoS attacks on the
 * kernel heap.
 *
 * @param thread Target thread to assign the system heap for resource requests
 *
 */
void k_thread_system_pool_assign(struct k_thread* thread);
#endif /* (K_HEAP_MEM_POOL_SIZE > 0) */

/**
 * @brief Sleep until a thread exits
 *
 * The caller will be put to sleep until the target thread exits, either due
 * to being aborted, self-exiting, or taking a fatal error. This API returns
 * immediately if the thread isn't running.
 *
 * This API may only be called from ISRs with a K_NO_WAIT timeout,
 * where it can be useful as a predicate to detect when a thread has
 * aborted.
 *
 * @param thread Thread to wait to exit
 * @param timeout upper bound time to wait for the thread to exit.
 * @retval 0 success, target thread has exited or wasn't running
 * @retval -EBUSY returned without waiting
 * @retval -EAGAIN waiting period timed out
 * @retval -EDEADLK target thread is joining on the caller, or target thread
 *                  is the caller
 */
__syscall int k_thread_join(struct k_thread* thread, k_timeout_t timeout);

/**
 * @brief Put the current thread to sleep.
 *
 * This routine puts the current thread to sleep for @a duration,
 * specified as a k_timeout_t object.
 *
 * @note if @a timeout is set to K_FOREVER then the thread is suspended.
 *
 * @param timeout Desired duration of sleep.
 *
 * @return Zero if the requested time has elapsed or if the thread was woken up
 * by the \ref k_wakeup call, the time left to sleep rounded up to the nearest
 * millisecond.
 */
__syscall int32_t k_sleep(k_timeout_t timeout);

/**
 * @brief Put the current thread to sleep.
 *
 * This routine puts the current thread to sleep for @a duration milliseconds.
 *
 * @param ms Number of milliseconds to sleep.
 *
 * @return Zero if the requested time has elapsed or if the thread was woken up
 * by the \ref k_wakeup call, the time left to sleep rounded up to the nearest
 * millisecond.
 */
#if defined(_MSC_VER) /* #CUSTOM@NDRS */
static inline int32_t k_msleep(int32_t ms) {
    return (0);
}
#else
static inline int32_t k_msleep(int32_t ms) {
    return k_sleep(Z_TIMEOUT_MS(ms));
}
#endif

/**
 * @brief Put the current thread to sleep with microsecond resolution.
 *
 * This function is unlikely to work as expected without kernel tuning.
 * In particular, because the lower bound on the duration of a sleep is
 * the duration of a tick, @kconfig{CONFIG_SYS_CLOCK_TICKS_PER_SEC} must be
 * adjusted to achieve the resolution desired. The implications of doing
 * this must be understood before attempting to use k_usleep(). Use with
 * caution.
 *
 * @param us Number of microseconds to sleep.
 *
 * @return Zero if the requested time has elapsed or if the thread was woken up
 * by the \ref k_wakeup call, the time left to sleep rounded up to the nearest
 * microsecond.
 */
__syscall int32_t k_usleep(int32_t us);

/**
 * @brief Cause the current thread to busy wait.
 *
 * This routine causes the current thread to execute a "do nothing" loop for
 * @a usec_to_wait microseconds.
 *
 * @note The clock used for the microsecond-resolution delay here may
 * be skewed relative to the clock used for system timeouts like
 * k_sleep().  For example k_busy_wait(1000) may take slightly more or
 * less time than k_sleep(K_MSEC(1)), with the offset dependent on
 * clock tolerances.
 *
 * @note In case when @kconfig{CONFIG_SYSTEM_CLOCK_SLOPPY_IDLE} and
 * @kconfig{CONFIG_PM} options are enabled, this function may not work.
 * The timer/clock used for delay processing may be disabled/inactive.
 */
__syscall void k_busy_wait(uint32_t usec_to_wait);

/**
 * @brief Check whether it is possible to yield in the current context.
 *
 * This routine checks whether the kernel is in a state where it is possible to
 * yield or call blocking API's. It should be used by code that needs to yield
 * to perform correctly, but can feasibly be called from contexts where that
 * is not possible. For example in the PRE_KERNEL initialization step, or when
 * being run from the idle thread.
 *
 * @return True if it is possible to yield in the current context, false otherwise.
 */
bool k_can_yield(void);

/**
 * @brief Yield the current thread.
 *
 * This routine causes the current thread to yield execution to another
 * thread of the same or higher priority. If there are no other ready threads
 * of the same or higher priority, the routine returns immediately.
 */
__syscall void k_yield(void);

/**
 * @brief Wake up a sleeping thread.
 *
 * This routine prematurely wakes up @a thread from sleeping.
 *
 * If @a thread is not currently sleeping, the routine has no effect.
 *
 * @param thread ID of thread to wake.
 */
__syscall void k_wakeup(k_tid_t thread);

/**
 * @brief Query thread ID of the current thread.
 *
 * This unconditionally queries the kernel via a system call.
 *
 * @note Use k_current_get() unless absolutely sure this is necessary.
 *       This should only be used directly where the thread local
 *       variable cannot be used or may contain invalid values
 *       if thread local storage (TLS) is enabled. If TLS is not
 *       enabled, this is the same as k_current_get().
 *
 * @return ID of current thread.
 */
__attribute_const__
__syscall k_tid_t k_sched_current_thread_query(void);

/**
 * @brief Get thread ID of the current thread.
 *
 * @return ID of current thread.
 *
 */
__attribute_const__
static inline k_tid_t k_current_get(void) {
    #ifdef CONFIG_CURRENT_THREAD_USE_TLS
    /* Thread-local cache of current thread ID, set in z_thread_entry() */
    extern __thread k_tid_t z_tls_current;

    return (z_tls_current);
    #else
    return k_sched_current_thread_query();
    #endif
}

/**
 * @brief Abort a thread.
 *
 * This routine permanently stops execution of @a thread. The thread is taken
 * off all kernel queues it is part of (i.e. the ready queue, the timeout
 * queue, or a kernel object wait queue). However, any kernel resources the
 * thread might currently own (such as mutexes or memory blocks) are not
 * released. It is the responsibility of the caller of this routine to ensure
 * all necessary cleanup is performed.
 *
 * After k_thread_abort() returns, the thread is guaranteed not to be
 * running or to become runnable anywhere on the system.  Normally
 * this is done via blocking the caller (in the same manner as
 * k_thread_join()), but in interrupt context on SMP systems the
 * implementation is required to spin for threads that are running on
 * other CPUs.
 *
 * @param thread ID of thread to abort.
 */
__syscall void k_thread_abort(k_tid_t thread);

/**
 * @brief Start an inactive thread
 *
 * If a thread was created with K_FOREVER in the delay parameter, it will
 * not be added to the scheduling queue until this function is called
 * on it.
 *
 * @param thread thread to start
 */
__syscall void k_thread_start(k_tid_t thread);

k_ticks_t z_timeout_expires(const struct _timeout* timeout);
k_ticks_t z_timeout_remaining(const struct _timeout* timeout);

#ifdef CONFIG_SYS_CLOCK_EXISTS

/**
 * @brief Get time when a thread wakes up, in system ticks
 *
 * This routine computes the system uptime when a waiting thread next
 * executes, in units of system ticks.  If the thread is not waiting,
 * it returns current system time.
 */
__syscall k_ticks_t k_thread_timeout_expires_ticks(const struct k_thread* thread);

static inline k_ticks_t z_impl_k_thread_timeout_expires_ticks(const struct k_thread* thread) {
    return z_timeout_expires(&thread->base.timeout);
}

/**
 * @brief Get time remaining before a thread wakes up, in system ticks
 *
 * This routine computes the time remaining before a waiting thread
 * next executes, in units of system ticks.  If the thread is not
 * waiting, it returns zero.
 */
__syscall k_ticks_t k_thread_timeout_remaining_ticks(const struct k_thread* thread);

static inline k_ticks_t z_impl_k_thread_timeout_remaining_ticks(const struct k_thread* thread) {
    return z_timeout_remaining(&thread->base.timeout);
}

#endif /* CONFIG_SYS_CLOCK_EXISTS */

/**
 * @cond INTERNAL_HIDDEN
 */

struct _static_thread_data {
    struct k_thread*  init_thread;
    k_thread_stack_t* init_stack;
    unsigned int      init_stack_size;
    k_thread_entry_t  init_entry;
    void*             init_p1;
    void*             init_p2;
    void*             init_p3;
    int               init_prio;
    uint32_t          init_options;
    char const*       init_name;
    #ifdef CONFIG_TIMER_READS_ITS_FREQUENCY_AT_RUNTIME
    int32_t init_delay_ms;
    #else
    k_timeout_t init_delay;
    #endif
};

#ifdef CONFIG_TIMER_READS_ITS_FREQUENCY_AT_RUNTIME
#define Z_THREAD_INIT_DELAY_INITIALIZER(ms) .init_delay_ms = (ms)
#define Z_THREAD_INIT_DELAY(thread)         SYS_TIMEOUT_MS((thread)->init_delay_ms)
#else
#define Z_THREAD_INIT_DELAY_INITIALIZER(ms) .init_delay = SYS_TIMEOUT_MS(ms)
#define Z_THREAD_INIT_DELAY(thread)         (thread)->init_delay
#endif

#define Z_THREAD_INITIALIZER(thread, stack, stack_size,     \
                             entry, p1, p2, p3,             \
                             prio, options, delay, tname) { \
    .init_thread = (thread),                                \
    .init_stack  = (stack),                                 \
    .init_stack_size = (stack_size),                        \
    .init_entry  = (k_thread_entry_t)entry,                 \
    .init_p1     = (void*)p1,                               \
    .init_p2     = (void*)p2,                               \
    .init_p3     = (void*)p3,                               \
    .init_prio   = (prio),                                  \
    .init_options = (options),                              \
    .init_name   = STRINGIFY(tname),                        \
    Z_THREAD_INIT_DELAY_INITIALIZER(delay)                  \
}

/*
 * Refer to K_THREAD_DEFINE() and K_KERNEL_THREAD_DEFINE() for
 * information on arguments.
 */
#define Z_THREAD_COMMON_DEFINE(name, stack_size,            \
                               entry, p1, p2, p3,           \
                               prio, options, delay)        \
    struct k_thread _k_thread_obj_##name;                   \
    STRUCT_SECTION_ITERABLE(_static_thread_data,            \
                            _k_thread_data_##name) =        \
        Z_THREAD_INITIALIZER(&_k_thread_obj_##name,         \
                             _k_thread_stack_##name, stack_size,\
                             entry, p1, p2, p3, prio, options,  \
                             delay, name);                  \
    const k_tid_t name = (k_tid_t)&_k_thread_obj_##name

/**
 * INTERNAL_HIDDEN @endcond
 */

/**
 * @brief Statically define and initialize a thread.
 *
 * The thread may be scheduled for immediate execution or a delayed start.
 *
 * Thread options are architecture-specific, and can include K_ESSENTIAL,
 * K_FP_REGS, and K_SSE_REGS. Multiple options may be specified by separating
 * them using "|" (the logical OR operator).
 *
 * The ID of the thread can be accessed using:
 *
 * @code extern const k_tid_t <name>; @endcode
 *
 * @param name Name of the thread.
 * @param stack_size Stack size in bytes.
 * @param entry Thread entry function.
 * @param p1 1st entry point parameter.
 * @param p2 2nd entry point parameter.
 * @param p3 3rd entry point parameter.
 * @param prio Thread priority.
 * @param options Thread options.
 * @param delay Scheduling delay (in milliseconds), zero for no delay.
 *
 * @note Static threads with zero delay should not normally have
 * MetaIRQ priority levels.  This can preempt the system
 * initialization handling (depending on the priority of the main
 * thread) and cause surprising ordering side effects.  It will not
 * affect anything in the OS per se, but consider it bad practice.
 * Use a SYS_INIT() callback if you need to run code before entrance
 * to the application main().
 */
#define K_THREAD_DEFINE(name, stack_size,                       \
                        entry, p1, p2, p3,                      \
                        prio, options, delay)                   \
    K_THREAD_STACK_DEFINE(_k_thread_stack_##name, stack_size);  \
    Z_THREAD_COMMON_DEFINE(name, stack_size, entry, p1, p2, p3, \
                           prio, options, delay)

/**
 * @brief Statically define and initialize a thread intended to run only in kernel mode.
 *
 * The thread may be scheduled for immediate execution or a delayed start.
 *
 * Thread options are architecture-specific, and can include K_ESSENTIAL,
 * K_FP_REGS, and K_SSE_REGS. Multiple options may be specified by separating
 * them using "|" (the logical OR operator).
 *
 * The ID of the thread can be accessed using:
 *
 * @code extern const k_tid_t <name>; @endcode
 *
 * @note Threads defined by this can only run in kernel mode, and cannot be
 *       transformed into user thread via k_thread_user_mode_enter().
 *
 * @warning Depending on the architecture, the stack size (@p stack_size)
 *          may need to be multiples of CONFIG_MMU_PAGE_SIZE (if MMU)
 *          or in power-of-two size (if MPU).
 *
 * @param name Name of the thread.
 * @param stack_size Stack size in bytes.
 * @param entry Thread entry function.
 * @param p1 1st entry point parameter.
 * @param p2 2nd entry point parameter.
 * @param p3 3rd entry point parameter.
 * @param prio Thread priority.
 * @param options Thread options.
 * @param delay Scheduling delay (in milliseconds), zero for no delay.
 */
#define K_KERNEL_THREAD_DEFINE(name, stack_size,                \
                               entry, p1, p2, p3,               \
                               prio, options, delay)            \
    K_KERNEL_STACK_DEFINE(_k_thread_stack_##name, stack_size);  \
    Z_THREAD_COMMON_DEFINE(name, stack_size, entry, p1, p2, p3, \
                           prio, options, delay)

/**
 * @brief Get a thread's priority.
 *
 * This routine gets the priority of @a thread.
 *
 * @param thread ID of thread whose priority is needed.
 *
 * @return Priority of @a thread.
 */
__syscall int k_thread_priority_get(k_tid_t thread);

/**
 * @brief Set a thread's priority.
 *
 * This routine immediately changes the priority of @a thread.
 *
 * Rescheduling can occur immediately depending on the priority @a thread is
 * set to:
 *
 * - If its priority is raised above the priority of the caller of this
 * function, and the caller is preemptible, @a thread will be scheduled in.
 *
 * - If the caller operates on itself, it lowers its priority below that of
 * other threads in the system, and the caller is preemptible, the thread of
 * highest priority will be scheduled in.
 *
 * Priority can be assigned in the range of -CONFIG_NUM_COOP_PRIORITIES to
 * CONFIG_NUM_PREEMPT_PRIORITIES-1, where -CONFIG_NUM_COOP_PRIORITIES is the
 * highest priority.
 *
 * @param thread ID of thread whose priority is to be set.
 * @param prio New priority.
 *
 * @warning Changing the priority of a thread currently involved in mutex
 * priority inheritance may result in undefined behavior.
 */
__syscall void k_thread_priority_set(k_tid_t thread, int prio);

#ifdef CONFIG_SCHED_DEADLINE
/**
 * @brief Set deadline expiration time for scheduler
 *
 * This sets the "deadline" expiration as a time delta from the
 * current time, in the same units used by k_cycle_get_32().  The
 * scheduler (when deadline scheduling is enabled) will choose the
 * next expiring thread when selecting between threads at the same
 * static priority.  Threads at different priorities will be scheduled
 * according to their static priority.
 *
 * @note Deadlines are stored internally using 32 bit unsigned
 * integers.  The number of cycles between the "first" deadline in the
 * scheduler queue and the "last" deadline must be less than 2^31 (i.e
 * a signed non-negative quantity).  Failure to adhere to this rule
 * may result in scheduled threads running in an incorrect deadline
 * order.
 *
 * @note Despite the API naming, the scheduler makes no guarantees
 * the thread WILL be scheduled within that deadline, nor does it take
 * extra metadata (like e.g. the "runtime" and "period" parameters in
 * Linux sched_setattr()) that allows the kernel to validate the
 * scheduling for achievability.  Such features could be implemented
 * above this call, which is simply input to the priority selection
 * logic.
 *
 * @note You should enable @kconfig{CONFIG_SCHED_DEADLINE} in your project
 * configuration.
 *
 * @param thread A thread on which to set the deadline
 * @param deadline A time delta, in cycle units
 *
 */
__syscall void k_thread_deadline_set(k_tid_t thread, int deadline);
#endif

#ifdef CONFIG_SCHED_CPU_MASK
/**
 * @brief Sets all CPU enable masks to zero
 *
 * After this returns, the thread will no longer be schedulable on any
 * CPUs.  The thread must not be currently runnable.
 *
 * @note You should enable @kconfig{CONFIG_SCHED_CPU_MASK} in your project
 * configuration.
 *
 * @param thread Thread to operate upon
 * @return Zero on success, otherwise error code
 */
int k_thread_cpu_mask_clear(k_tid_t thread);

/**
 * @brief Sets all CPU enable masks to one
 *
 * After this returns, the thread will be schedulable on any CPU.  The
 * thread must not be currently runnable.
 *
 * @note You should enable @kconfig{CONFIG_SCHED_CPU_MASK} in your project
 * configuration.
 *
 * @param thread Thread to operate upon
 * @return Zero on success, otherwise error code
 */
int k_thread_cpu_mask_enable_all(k_tid_t thread);

/**
 * @brief Enable thread to run on specified CPU
 *
 * The thread must not be currently runnable.
 *
 * @note You should enable @kconfig{CONFIG_SCHED_CPU_MASK} in your project
 * configuration.
 *
 * @param thread Thread to operate upon
 * @param cpu CPU index
 * @return Zero on success, otherwise error code
 */
int k_thread_cpu_mask_enable(k_tid_t thread, int cpu);

/**
 * @brief Prevent thread to run on specified CPU
 *
 * The thread must not be currently runnable.
 *
 * @note You should enable @kconfig{CONFIG_SCHED_CPU_MASK} in your project
 * configuration.
 *
 * @param thread Thread to operate upon
 * @param cpu CPU index
 * @return Zero on success, otherwise error code
 */
int k_thread_cpu_mask_disable(k_tid_t thread, int cpu);

/**
 * @brief Pin a thread to a CPU
 *
 * Pin a thread to a CPU by first clearing the cpu mask and then enabling the
 * thread on the selected CPU.
 *
 * @param thread Thread to operate upon
 * @param cpu CPU index
 * @return Zero on success, otherwise error code
 */
int k_thread_cpu_pin(k_tid_t thread, int cpu);
#endif

/**
 * @brief Suspend a thread.
 *
 * This routine prevents the kernel scheduler from making @a thread
 * the current thread. All other internal operations on @a thread are
 * still performed; for example, kernel objects it is waiting on are
 * still handed to it.  Note that any existing timeouts
 * (e.g. k_sleep(), or a timeout argument to k_sem_take() et. al.)
 * will be canceled.  On resume, the thread will begin running
 * immediately and return from the blocked call.
 *
 * When the target thread is active on another CPU, the caller will block until
 * the target thread is halted (suspended or aborted).  But if the caller is in
 * an interrupt context, it will spin waiting for that target thread active on
 * another CPU to halt.
 *
 * If @a thread is already suspended, the routine has no effect.
 *
 * @param thread ID of thread to suspend.
 */
__syscall void k_thread_suspend(k_tid_t thread);

/**
 * @brief Resume a suspended thread.
 *
 * This routine allows the kernel scheduler to make @a thread the current
 * thread, when it is next eligible for that role.
 *
 * If @a thread is not currently suspended, the routine has no effect.
 *
 * @param thread ID of thread to resume.
 */
__syscall void k_thread_resume(k_tid_t thread);

/**
 * @brief Set time-slicing period and scope.
 *
 * This routine specifies how the scheduler will perform time slicing of
 * preemptible threads.
 *
 * To enable time slicing, @a slice must be non-zero. The scheduler
 * ensures that no thread runs for more than the specified time limit
 * before other threads of that priority are given a chance to execute.
 * Any thread whose priority is higher than @a prio is exempted, and may
 * execute as long as desired without being preempted due to time slicing.
 *
 * Time slicing only limits the maximum amount of time a thread may continuously
 * execute. Once the scheduler selects a thread for execution, there is no
 * minimum guaranteed time the thread will execute before threads of greater or
 * equal priority are scheduled.
 *
 * When the current thread is the only one of that priority eligible
 * for execution, this routine has no effect; the thread is immediately
 * rescheduled after the slice period expires.
 *
 * To disable timeslicing, set both @a slice and @a prio to zero.
 *
 * @param slice Maximum time slice length (in milliseconds).
 * @param prio Highest thread priority level eligible for time slicing.
 */
void k_sched_time_slice_set(int32_t slice, int prio);

/**
 * @brief Set thread time slice
 *
 * As for k_sched_time_slice_set, but (when
 * CONFIG_TIMESLICE_PER_THREAD=y) sets the timeslice for a specific
 * thread.  When non-zero, this timeslice will take precedence over
 * the global value.
 *
 * When such a thread's timeslice expires, the configured callback
 * will be called before the thread is removed/re-added to the run
 * queue.  This callback will occur in interrupt context, and the
 * specified thread is guaranteed to have been preempted by the
 * currently-executing ISR.  Such a callback is free to, for example,
 * modify the thread priority or slice time for future execution,
 * suspend the thread, etc...
 *
 * @note Unlike the older API, the time slice parameter here is
 * specified in ticks, not milliseconds.  Ticks have always been the
 * internal unit, and not all platforms have integer conversions
 * between the two.
 *
 * @note Threads with a non-zero slice time set will be timesliced
 * always, even if they are higher priority than the maximum timeslice
 * priority set via k_sched_time_slice_set().
 *
 * @note The callback notification for slice expiration happens, as it
 * must, while the thread is still "current", and thus it happens
 * before any registered timeouts at this tick.  This has the somewhat
 * confusing side effect that the tick time (c.f. k_uptime_get()) does
 * not yet reflect the expired ticks.  Applications wishing to make
 * fine-grained timing decisions within this callback should use the
 * cycle API, or derived facilities like k_thread_runtime_stats_get().
 *
 * @param th A valid, initialized thread
 * @param slice_ticks Maximum timeslice, in ticks
 * @param expired Callback function called on slice expiration
 * @param data Parameter for the expiration handler
 */
void k_thread_time_slice_set(struct k_thread* th, int32_t slice_ticks,
                             k_thread_timeslice_fn_t expired, void* data);

/** @} */

/**
 * @addtogroup isr_apis
 * @{
 */

/**
 * @brief Determine if code is running at interrupt level.
 *
 * This routine allows the caller to customize its actions, depending on
 * whether it is a thread or an ISR.
 *
 * @funcprops \isr_ok
 *
 * @return false if invoked by a thread.
 * @return true if invoked by an ISR.
 */
bool k_is_in_isr(void);

/**
 * @brief Determine if code is running in a preemptible thread.
 *
 * This routine allows the caller to customize its actions, depending on
 * whether it can be preempted by another thread. The routine returns a 'true'
 * value if all of the following conditions are met:
 *
 * - The code is running in a thread, not at ISR.
 * - The thread's priority is in the preemptible range.
 * - The thread has not locked the scheduler.
 *
 * @funcprops \isr_ok
 *
 * @return 0 if invoked by an ISR or by a cooperative thread.
 * @return Non-zero if invoked by a preemptible thread.
 */
__syscall int k_is_preempt_thread(void);

/**
 * @brief Test whether startup is in the before-main-task phase.
 *
 * This routine allows the caller to customize its actions, depending on
 * whether it being invoked before the kernel is fully active.
 *
 * @funcprops \isr_ok
 *
 * @return true if invoked before post-kernel initialization
 * @return false if invoked during/after post-kernel initialization
 */
static inline bool k_is_pre_kernel(void) {
    extern bool z_sys_post_kernel; /* in init.c */

    return (!z_sys_post_kernel);
}

/**
 * @}
 */

/**
 * @addtogroup thread_apis
 * @{
 */

/**
 * @brief Lock the scheduler.
 *
 * This routine prevents the current thread from being preempted by another
 * thread by instructing the scheduler to treat it as a cooperative thread.
 * If the thread subsequently performs an operation that makes it unready,
 * it will be context switched out in the normal manner. When the thread
 * again becomes the current thread, its non-preemptible status is maintained.
 *
 * This routine can be called recursively.
 *
 * Owing to clever implementation details, scheduler locks are
 * extremely fast for non-userspace threads (just one byte
 * inc/decrement in the thread struct).
 *
 * @note This works by elevating the thread priority temporarily to a
 * cooperative priority, allowing cheap synchronization vs. other
 * preemptible or cooperative threads running on the current CPU.  It
 * does not prevent preemption or asynchrony of other types.  It does
 * not prevent threads from running on other CPUs when CONFIG_SMP=y.
 * It does not prevent interrupts from happening, nor does it prevent
 * threads with MetaIRQ priorities from preempting the current thread.
 * In general this is a historical API not well-suited to modern
 * applications, use with care.
 */
void k_sched_lock(void);

/**
 * @brief Unlock the scheduler.
 *
 * This routine reverses the effect of a previous call to k_sched_lock().
 * A thread must call the routine once for each time it called k_sched_lock()
 * before the thread becomes preemptible.
 */
void k_sched_unlock(void);

/**
 * @brief Set current thread's custom data.
 *
 * This routine sets the custom data for the current thread to @ value.
 *
 * Custom data is not used by the kernel itself, and is freely available
 * for a thread to use as it sees fit. It can be used as a framework
 * upon which to build thread-local storage.
 *
 * @param value New custom data value.
 *
 */
__syscall void k_thread_custom_data_set(void* value);

/**
 * @brief Get current thread's custom data.
 *
 * This routine returns the custom data for the current thread.
 *
 * @return Current custom data value.
 */
__syscall void* k_thread_custom_data_get(void);

/**
 * @brief Set current thread name
 *
 * Set the name of the thread to be used when @kconfig{CONFIG_THREAD_MONITOR}
 * is enabled for tracing and debugging.
 *
 * @param thread Thread to set name, or NULL to set the current thread
 * @param str Name string
 * @retval 0 on success
 * @retval -EFAULT Memory access error with supplied string
 * @retval -ENOSYS Thread name configuration option not enabled
 * @retval -EINVAL Thread name too long
 */
__syscall int k_thread_name_set(k_tid_t thread, char const* str);

/**
 * @brief Get thread name
 *
 * Get the name of a thread
 *
 * @param thread Thread ID
 * @retval Thread name, or NULL if configuration not enabled
 */
char const* k_thread_name_get(k_tid_t thread);

/**
 * @brief Copy the thread name into a supplied buffer
 *
 * @param thread Thread to obtain name information
 * @param buf Destination buffer
 * @param size Destination buffer size
 * @retval -ENOSPC Destination buffer too small
 * @retval -EFAULT Memory access error
 * @retval -ENOSYS Thread name feature not enabled
 * @retval 0 Success
 */
__syscall int k_thread_name_copy(k_tid_t thread, char* buf,
                                 size_t size);

/**
 * @brief Get thread state string
 *
 * This routine generates a human friendly string containing the thread's
 * state, and copies as much of it as possible into @a buf.
 *
 * @param thread_id Thread ID
 * @param buf Buffer into which to copy state strings
 * @param buf_size Size of the buffer
 *
 * @retval Pointer to @a buf if data was copied, else a pointer to "".
 */
char const* k_thread_state_str(k_tid_t thread_id, char* buf, size_t buf_size);

/**
 * @}
 */

/**
 * @addtogroup clock_apis
 * @{
 */

/**
 * @brief Generate null timeout delay.
 *
 * This macro generates a timeout delay that instructs a kernel API
 * not to wait if the requested operation cannot be performed immediately.
 *
 * @return Timeout delay value.
 */
#define K_NO_WAIT Z_TIMEOUT_NO_WAIT

/**
 * @brief Generate timeout delay from nanoseconds.
 *
 * This macro generates a timeout delay that instructs a kernel API to
 * wait up to @a t nanoseconds to perform the requested operation.
 * Note that timer precision is limited to the tick rate, not the
 * requested value.
 *
 * @param t Duration in nanoseconds.
 *
 * @return Timeout delay value.
 */
#define K_NSEC(t)     Z_TIMEOUT_NS(t)

/**
 * @brief Generate timeout delay from microseconds.
 *
 * This macro generates a timeout delay that instructs a kernel API
 * to wait up to @a t microseconds to perform the requested operation.
 * Note that timer precision is limited to the tick rate, not the
 * requested value.
 *
 * @param t Duration in microseconds.
 *
 * @return Timeout delay value.
 */
#define K_USEC(t)     Z_TIMEOUT_US(t)

/**
 * @brief Generate timeout delay from cycles.
 *
 * This macro generates a timeout delay that instructs a kernel API
 * to wait up to @a t cycles to perform the requested operation.
 *
 * @param t Duration in cycles.
 *
 * @return Timeout delay value.
 */
#define K_CYC(t)     Z_TIMEOUT_CYC(t)

/**
 * @brief Generate timeout delay from system ticks.
 *
 * This macro generates a timeout delay that instructs a kernel API
 * to wait up to @a t ticks to perform the requested operation.
 *
 * @param t Duration in system ticks.
 *
 * @return Timeout delay value.
 */
#define K_TICKS(t)     Z_TIMEOUT_TICKS(t)

/**
 * @brief Generate timeout delay from milliseconds.
 *
 * This macro generates a timeout delay that instructs a kernel API
 * to wait up to @a ms milliseconds to perform the requested operation.
 *
 * @param ms Duration in milliseconds.
 *
 * @return Timeout delay value.
 */
#define K_MSEC(ms)     Z_TIMEOUT_MS(ms)

/**
 * @brief Generate timeout delay from seconds.
 *
 * This macro generates a timeout delay that instructs a kernel API
 * to wait up to @a s seconds to perform the requested operation.
 *
 * @param s Duration in seconds.
 *
 * @return Timeout delay value.
 */
#define K_SECONDS(s)   K_MSEC((s) * MSEC_PER_SEC)

/**
 * @brief Generate timeout delay from minutes.

 * This macro generates a timeout delay that instructs a kernel API
 * to wait up to @a m minutes to perform the requested operation.
 *
 * @param m Duration in minutes.
 *
 * @return Timeout delay value.
 */
#define K_MINUTES(m)   K_SECONDS((m) * 60)

/**
 * @brief Generate timeout delay from hours.
 *
 * This macro generates a timeout delay that instructs a kernel API
 * to wait up to @a h hours to perform the requested operation.
 *
 * @param h Duration in hours.
 *
 * @return Timeout delay value.
 */
#define K_HOURS(h)     K_MINUTES((h) * 60)

/**
 * @brief Generate infinite timeout delay.
 *
 * This macro generates a timeout delay that instructs a kernel API
 * to wait as long as necessary to perform the requested operation.
 *
 * @return Timeout delay value.
 */
#define K_FOREVER      Z_FOREVER

#ifdef CONFIG_TIMEOUT_64BIT

/**
 * @brief Generates an absolute/uptime timeout value from system ticks
 *
 * This macro generates a timeout delay that represents an expiration
 * at the absolute uptime value specified, in system ticks.  That is, the
 * timeout will expire immediately after the system uptime reaches the
 * specified tick count.
 *
 * @param t Tick uptime value
 * @return Timeout delay value
 */
#define K_TIMEOUT_ABS_TICKS(t) \
    Z_TIMEOUT_TICKS(Z_TICK_ABS((k_ticks_t)MAX(t, 0)))

/**
 * @brief Generates an absolute/uptime timeout value from milliseconds
 *
 * This macro generates a timeout delay that represents an expiration
 * at the absolute uptime value specified, in milliseconds.  That is,
 * the timeout will expire immediately after the system uptime reaches
 * the specified tick count.
 *
 * @param t Millisecond uptime value
 * @return Timeout delay value
 */
#define K_TIMEOUT_ABS_MS(t) K_TIMEOUT_ABS_TICKS(k_ms_to_ticks_ceil64(t))

/**
 * @brief Generates an absolute/uptime timeout value from microseconds
 *
 * This macro generates a timeout delay that represents an expiration
 * at the absolute uptime value specified, in microseconds.  That is,
 * the timeout will expire immediately after the system uptime reaches
 * the specified time.  Note that timer precision is limited by the
 * system tick rate and not the requested timeout value.
 *
 * @param t Microsecond uptime value
 * @return Timeout delay value
 */
#define K_TIMEOUT_ABS_US(t) K_TIMEOUT_ABS_TICKS(k_us_to_ticks_ceil64(t))

/**
 * @brief Generates an absolute/uptime timeout value from nanoseconds
 *
 * This macro generates a timeout delay that represents an expiration
 * at the absolute uptime value specified, in nanoseconds.  That is,
 * the timeout will expire immediately after the system uptime reaches
 * the specified time.  Note that timer precision is limited by the
 * system tick rate and not the requested timeout value.
 *
 * @param t Nanosecond uptime value
 * @return Timeout delay value
 */
#define K_TIMEOUT_ABS_NS(t) K_TIMEOUT_ABS_TICKS(k_ns_to_ticks_ceil64(t))

/**
 * @brief Generates an absolute/uptime timeout value from system cycles
 *
 * This macro generates a timeout delay that represents an expiration
 * at the absolute uptime value specified, in cycles.  That is, the
 * timeout will expire immediately after the system uptime reaches the
 * specified time.  Note that timer precision is limited by the system
 * tick rate and not the requested timeout value.
 *
 * @param t Cycle uptime value
 * @return Timeout delay value
 */
#define K_TIMEOUT_ABS_CYC(t) K_TIMEOUT_ABS_TICKS(k_cyc_to_ticks_ceil64(t))

#endif

/**
 * @}
 */

/**
 * @cond INTERNAL_HIDDEN
 */

struct k_timer {
    /*
     * _timeout structure must be first here if we want to use
     * dynamic timer allocation. timeout.node is used in the double-linked
     * list of free timers
     */
    struct _timeout timeout;

    /* wait queue for the (single) thread waiting on this timer */
    _wait_q_t wait_q;

    /* runs in ISR context */
    void (*expiry_fn)(struct k_timer* timer);

    /* runs in the context of the thread that calls k_timer_stop() */
    void (*stop_fn)(struct k_timer* timer);

    /* timer period */
    k_timeout_t period;

    /* timer status */
    uint32_t status;

    /* user-specific data, also used to support legacy features */
    void* user_data;

    SYS_PORT_TRACING_TRACKING_FIELD(k_timer)

    #ifdef CONFIG_OBJ_CORE_TIMER
    struct k_obj_core obj_core;
    #endif
};

#if defined(_MSC_VER)           /* #CUSTOM@NDRS, MSVC seem not support .node = {}
                                 * which is {} (Uniform Initialization)
                                 */
#define Z_TIMER_INITIALIZER(obj, expiry, stop)  \
    {                                           \
        .timeout = {                            \
            .node = {0},                        \
            .fn   = z_timer_expiration_handler, \
            .dticks = 0,                        \
        },                                      \
        .wait_q = Z_WAIT_Q_INIT(&obj.wait_q),   \
        .expiry_fn = expiry,                    \
        .stop_fn   = stop,                      \
        .status    = 0,                         \
        .user_data = 0,                         \
    }
#else
#define Z_TIMER_INITIALIZER(obj, expiry, stop)  \
    {                                           \
        .timeout = {                            \
            .node = {},                        \
            .fn   = z_timer_expiration_handler, \
            .dticks = 0,                        \
        },                                      \
        .wait_q = Z_WAIT_Q_INIT(&obj.wait_q),   \
        .expiry_fn = expiry,                    \
        .stop_fn   = stop,                      \
        .status    = 0,                         \
        .user_data = 0,                         \
    }
#endif

/**
 * INTERNAL_HIDDEN @endcond
 */

/**
 * @defgroup timer_apis Timer APIs
 * @ingroup kernel_apis
 * @{
 */

/**
 * @typedef k_timer_expiry_t
 * @brief Timer expiry function type.
 *
 * A timer's expiry function is executed by the system clock interrupt handler
 * each time the timer expires. The expiry function is optional, and is only
 * invoked if the timer has been initialized with one.
 *
 * @param timer     Address of timer.
 */
typedef void (*k_timer_expiry_t)(struct k_timer* timer);

/**
 * @typedef k_timer_stop_t
 * @brief Timer stop function type.
 *
 * A timer's stop function is executed if the timer is stopped prematurely.
 * The function runs in the context of call that stops the timer.  As
 * k_timer_stop() can be invoked from an ISR, the stop function must be
 * callable from interrupt context (isr-ok).
 *
 * The stop function is optional, and is only invoked if the timer has been
 * initialized with one.
 *
 * @param timer     Address of timer.
 */
typedef void (*k_timer_stop_t)(struct k_timer* timer);

/**
 * @brief Statically define and initialize a timer.
 *
 * The timer can be accessed outside the module where it is defined using:
 *
 * @code extern struct k_timer <name>; @endcode
 *
 * @param name Name of the timer variable.
 * @param expiry_fn Function to invoke each time the timer expires.
 * @param stop_fn   Function to invoke if the timer is stopped while running.
 */
#define K_TIMER_DEFINE(name, expiry_fn, stop_fn) \
    STRUCT_SECTION_ITERABLE(k_timer, name) = \
        Z_TIMER_INITIALIZER(name, expiry_fn, stop_fn)

/**
 * @brief Initialize a timer.
 *
 * This routine initializes a timer, prior to its first use.
 *
 * @param timer     Address of timer.
 * @param expiry_fn Function to invoke each time the timer expires.
 * @param stop_fn   Function to invoke if the timer is stopped while running.
 */
void k_timer_init(struct k_timer* timer,
                  k_timer_expiry_t expiry_fn,
                  k_timer_stop_t stop_fn);

/**
 * @brief Start a timer.
 *
 * This routine starts a timer, and resets its status to zero. The timer
 * begins counting down using the specified duration and period values.
 *
 * Attempting to start a timer that is already running is permitted.
 * The timer's status is reset to zero and the timer begins counting down
 * using the new duration and period values.
 *
 * @param timer     Address of timer.
 * @param duration  Initial timer duration.
 * @param period    Timer period.
 */
__syscall void k_timer_start(struct k_timer* timer,
                             k_timeout_t duration, k_timeout_t period);

/**
 * @brief Stop a timer.
 *
 * This routine stops a running timer prematurely. The timer's stop function,
 * if one exists, is invoked by the caller.
 *
 * Attempting to stop a timer that is not running is permitted, but has no
 * effect on the timer.
 *
 * @note The stop handler has to be callable from ISRs if @a k_timer_stop is to
 * be called from ISRs.
 *
 * @funcprops \isr_ok
 *
 * @param timer     Address of timer.
 */
__syscall void k_timer_stop(struct k_timer* timer);

/**
 * @brief Read timer status.
 *
 * This routine reads the timer's status, which indicates the number of times
 * it has expired since its status was last read.
 *
 * Calling this routine resets the timer's status to zero.
 *
 * @param timer     Address of timer.
 *
 * @return Timer status.
 */
__syscall uint32_t k_timer_status_get(struct k_timer* timer);

/**
 * @brief Synchronize thread to timer expiration.
 *
 * This routine blocks the calling thread until the timer's status is non-zero
 * (indicating that it has expired at least once since it was last examined)
 * or the timer is stopped. If the timer status is already non-zero,
 * or the timer is already stopped, the caller continues without waiting.
 *
 * Calling this routine resets the timer's status to zero.
 *
 * This routine must not be used by interrupt handlers, since they are not
 * allowed to block.
 *
 * @param timer     Address of timer.
 *
 * @return Timer status.
 */
__syscall uint32_t k_timer_status_sync(struct k_timer* timer);

#ifdef CONFIG_SYS_CLOCK_EXISTS

/**
 * @brief Get next expiration time of a timer, in system ticks
 *
 * This routine returns the future system uptime reached at the next
 * time of expiration of the timer, in units of system ticks.  If the
 * timer is not running, current system time is returned.
 *
 * @param timer The timer object
 * @return Uptime of expiration, in ticks
 */
__syscall k_ticks_t k_timer_expires_ticks(const struct k_timer* timer);

static inline k_ticks_t z_impl_k_timer_expires_ticks(const struct k_timer* timer) {
    return z_timeout_expires(&timer->timeout);
}

/**
 * @brief Get time remaining before a timer next expires, in system ticks
 *
 * This routine computes the time remaining before a running timer
 * next expires, in units of system ticks.  If the timer is not
 * running, it returns zero.
 */
__syscall k_ticks_t k_timer_remaining_ticks(const struct k_timer* timer);

static inline k_ticks_t z_impl_k_timer_remaining_ticks(const struct k_timer* timer) {
    return z_timeout_remaining(&timer->timeout);
}

/**
 * @brief Get time remaining before a timer next expires.
 *
 * This routine computes the (approximate) time remaining before a running
 * timer next expires. If the timer is not running, it returns zero.
 *
 * @param timer     Address of timer.
 *
 * @return Remaining time (in milliseconds).
 */
static inline uint32_t k_timer_remaining_get(struct k_timer* timer) {
    return k_ticks_to_ms_floor32((uint32_t)k_timer_remaining_ticks(timer));
}

#endif /* CONFIG_SYS_CLOCK_EXISTS */

/**
 * @brief Associate user-specific data with a timer.
 *
 * This routine records the @a user_data with the @a timer, to be retrieved
 * later.
 *
 * It can be used e.g. in a timer handler shared across multiple subsystems to
 * retrieve data specific to the subsystem this timer is associated with.
 *
 * @param timer     Address of timer.
 * @param user_data User data to associate with the timer.
 */
__syscall void k_timer_user_data_set(struct k_timer* timer, void* user_data);

/**
 * @internal
 */
static inline void z_impl_k_timer_user_data_set(struct k_timer* timer,
                                                void* user_data) {
    timer->user_data = user_data;
}

/**
 * @brief Retrieve the user-specific data from a timer.
 *
 * @param timer     Address of timer.
 *
 * @return The user data.
 */
__syscall void* k_timer_user_data_get(const struct k_timer* timer);

static inline void* z_impl_k_timer_user_data_get(const struct k_timer* timer) {
    return timer->user_data;
}

/** @} */

/**
 * @addtogroup clock_apis
 * @ingroup kernel_apis
 * @{
 */

/**
 * @brief Get system uptime, in system ticks.
 *
 * This routine returns the elapsed time since the system booted, in
 * ticks (c.f. @kconfig{CONFIG_SYS_CLOCK_TICKS_PER_SEC}), which is the
 * fundamental unit of resolution of kernel timekeeping.
 *
 * @return Current uptime in ticks.
 */
__syscall int64_t k_uptime_ticks(void);

/**
 * @brief Get system uptime.
 *
 * This routine returns the elapsed time since the system booted,
 * in milliseconds.
 *
 * @note
 *    While this function returns time in milliseconds, it does
 *    not mean it has millisecond resolution. The actual resolution depends on
 *    @kconfig{CONFIG_SYS_CLOCK_TICKS_PER_SEC} config option.
 *
 * @return Current uptime in milliseconds.
 */
static inline int64_t k_uptime_get(void) {
    return k_ticks_to_ms_floor64(k_uptime_ticks());
}

/**
 * @brief Get system uptime (32-bit version).
 *
 * This routine returns the lower 32 bits of the system uptime in
 * milliseconds.
 *
 * Because correct conversion requires full precision of the system
 * clock there is no benefit to using this over k_uptime_get() unless
 * you know the application will never run long enough for the system
 * clock to approach 2^32 ticks.  Calls to this function may involve
 * interrupt blocking and 64-bit math.
 *
 * @note
 *    While this function returns time in milliseconds, it does
 *    not mean it has millisecond resolution. The actual resolution depends on
 *    @kconfig{CONFIG_SYS_CLOCK_TICKS_PER_SEC} config option
 *
 * @return The low 32 bits of the current uptime, in milliseconds.
 */
static inline uint32_t k_uptime_get_32(void) {
    return (uint32_t)k_uptime_get();
}

/**
 * @brief Get system uptime in seconds.
 *
 * This routine returns the elapsed time since the system booted,
 * in seconds.
 *
 * @return Current uptime in seconds.
 */
static inline uint32_t k_uptime_seconds(void)
{
	return k_ticks_to_sec_floor32(k_uptime_ticks());
}

/**
 * @brief Get elapsed time.
 *
 * This routine computes the elapsed time between the current system uptime
 * and an earlier reference time, in milliseconds.
 *
 * @param reftime Pointer to a reference time, which is updated to the current
 *                uptime upon return.
 *
 * @return Elapsed time.
 */
static inline int64_t k_uptime_delta(int64_t* reftime) {
    int64_t uptime;
    int64_t delta;

    uptime   = k_uptime_get();
    delta    = uptime - *reftime;
    *reftime = uptime;

    return (delta);
}

/**
 * @brief Read the hardware clock.
 *
 * This routine returns the current time, as measured by the system's hardware
 * clock.
 *
 * @return Current hardware clock up-counter (in cycles).
 */
static inline uint32_t k_cycle_get_32(void) {
    return arch_k_cycle_get_32();
}

/**
 * @brief Read the 64-bit hardware clock.
 *
 * This routine returns the current time in 64-bits, as measured by the
 * system's hardware clock, if available.
 *
 * @see CONFIG_TIMER_HAS_64BIT_CYCLE_COUNTER
 *
 * @return Current hardware clock up-counter (in cycles).
 */
static inline uint64_t k_cycle_get_64(void) {
    if (!IS_ENABLED(CONFIG_TIMER_HAS_64BIT_CYCLE_COUNTER)) {
        __ASSERT(0, "64-bit cycle counter not enabled on this platform. "
                    "See CONFIG_TIMER_HAS_64BIT_CYCLE_COUNTER");
        return (0);
    }

    return arch_k_cycle_get_64();
}

/**
 * @}
 */

struct k_queue {
    sys_sflist_t data_q;
    struct k_spinlock lock;
    _wait_q_t wait_q;

    Z_DECL_POLL_EVENT

    SYS_PORT_TRACING_TRACKING_FIELD(k_queue)
};

/**
 * @cond INTERNAL_HIDDEN
 */
#if (__GTEST == 0U)
#define Z_QUEUE_INITIALIZER(obj)    \
    {                               \
        .data_q = SYS_SFLIST_STATIC_INIT(&obj.data_q), \
        .lock = {},                 \
        .wait_q = Z_WAIT_Q_INIT(&obj.wait_q),   \
        Z_POLL_EVENT_OBJ_INIT(obj)  \
    }
#else /* #CUSTOM@NDRS .lock = {} -> {0} */
#define Z_QUEUE_INITIALIZER(obj)    \
    {                               \
        .data_q = SYS_SFLIST_STATIC_INIT(&obj.data_q), \
        .lock = {0},                \
        .wait_q = Z_WAIT_Q_INIT(&obj.wait_q),   \
        Z_POLL_EVENT_OBJ_INIT(obj)  \
    }
#endif

/**
 * INTERNAL_HIDDEN @endcond
 */

/**
 * @defgroup queue_apis Queue APIs
 * @ingroup kernel_apis
 * @{
 */

/**
 * @brief Initialize a queue.
 *
 * This routine initializes a queue object, prior to its first use.
 *
 * @param queue Address of the queue.
 */
__syscall void k_queue_init(struct k_queue* queue);

/**
 * @brief Cancel waiting on a queue.
 *
 * This routine causes first thread pending on @a queue, if any, to
 * return from k_queue_get() call with NULL value (as if timeout expired).
 * If the queue is being waited on by k_poll(), it will return with
 * -EINTR and K_POLL_STATE_CANCELLED state (and per above, subsequent
 * k_queue_get() will return NULL).
 *
 * @funcprops \isr_ok
 *
 * @param queue Address of the queue.
 */
__syscall void k_queue_cancel_wait(struct k_queue* queue);

/**
 * @brief Append an element to the end of a queue.
 *
 * This routine appends a data item to @a queue. A queue data item must be
 * aligned on a word boundary, and the first word of the item is reserved
 * for the kernel's use.
 *
 * @funcprops \isr_ok
 *
 * @param queue Address of the queue.
 * @param data Address of the data item.
 */
void k_queue_append(struct k_queue* queue, void* data);

/**
 * @brief Append an element to a queue.
 *
 * This routine appends a data item to @a queue. There is an implicit memory
 * allocation to create an additional temporary bookkeeping data structure from
 * the calling thread's resource pool, which is automatically freed when the
 * item is removed. The data itself is not copied.
 *
 * @funcprops \isr_ok
 *
 * @param queue Address of the queue.
 * @param data Address of the data item.
 *
 * @retval 0 on success
 * @retval -ENOMEM if there isn't sufficient RAM in the caller's resource pool
 */
__syscall int32_t k_queue_alloc_append(struct k_queue* queue, void* data);

/**
 * @brief Prepend an element to a queue.
 *
 * This routine prepends a data item to @a queue. A queue data item must be
 * aligned on a word boundary, and the first word of the item is reserved
 * for the kernel's use.
 *
 * @funcprops \isr_ok
 *
 * @param queue Address of the queue.
 * @param data Address of the data item.
 */
void k_queue_prepend(struct k_queue* queue, void* data);

/**
 * @brief Prepend an element to a queue.
 *
 * This routine prepends a data item to @a queue. There is an implicit memory
 * allocation to create an additional temporary bookkeeping data structure from
 * the calling thread's resource pool, which is automatically freed when the
 * item is removed. The data itself is not copied.
 *
 * @funcprops \isr_ok
 *
 * @param queue Address of the queue.
 * @param data Address of the data item.
 *
 * @retval 0 on success
 * @retval -ENOMEM if there isn't sufficient RAM in the caller's resource pool
 */
__syscall int32_t k_queue_alloc_prepend(struct k_queue* queue, void* data);

/**
 * @brief Inserts an element to a queue.
 *
 * This routine inserts a data item to @a queue after previous item. A queue
 * data item must be aligned on a word boundary, and the first word of
 * the item is reserved for the kernel's use.
 *
 * @funcprops \isr_ok
 *
 * @param queue Address of the queue.
 * @param prev Address of the previous data item.
 * @param data Address of the data item.
 */
void k_queue_insert(struct k_queue* queue, void* prev, void* data);

/**
 * @brief Atomically append a list of elements to a queue.
 *
 * This routine adds a list of data items to @a queue in one operation.
 * The data items must be in a singly-linked list, with the first word
 * in each data item pointing to the next data item; the list must be
 * NULL-terminated.
 *
 * @funcprops \isr_ok
 *
 * @param queue Address of the queue.
 * @param head Pointer to first node in singly-linked list.
 * @param tail Pointer to last node in singly-linked list.
 *
 * @retval 0 on success
 * @retval -EINVAL on invalid supplied data
 *
 */
int k_queue_append_list(struct k_queue* queue, void* head, void* tail);

/**
 * @brief Atomically add a list of elements to a queue.
 *
 * This routine adds a list of data items to @a queue in one operation.
 * The data items must be in a singly-linked list implemented using a
 * sys_slist_t object. Upon completion, the original list is empty.
 *
 * @funcprops \isr_ok
 *
 * @param queue Address of the queue.
 * @param list Pointer to sys_slist_t object.
 *
 * @retval 0 on success
 * @retval -EINVAL on invalid data
 */
int k_queue_merge_slist(struct k_queue* queue, sys_slist_t* list);

/**
 * @brief Get an element from a queue.
 *
 * This routine removes first data item from @a queue. The first word of the
 * data item is reserved for the kernel's use.
 *
 * @note @a timeout must be set to K_NO_WAIT if called from ISR.
 *
 * @funcprops \isr_ok
 *
 * @param queue Address of the queue.
 * @param timeout Waiting period to obtain a data item, or one of the special
 *                values K_NO_WAIT and K_FOREVER.
 *
 * @return Address of the data item if successful; NULL if returned
 * without waiting, or waiting period timed out.
 */
__syscall void* k_queue_get(struct k_queue* queue, k_timeout_t timeout);

/**
 * @brief Remove an element from a queue.
 *
 * This routine removes data item from @a queue. The first word of the
 * data item is reserved for the kernel's use. Removing elements from k_queue
 * rely on sys_slist_find_and_remove which is not a constant time operation.
 *
 * @note @a timeout must be set to K_NO_WAIT if called from ISR.
 *
 * @funcprops \isr_ok
 *
 * @param queue Address of the queue.
 * @param data Address of the data item.
 *
 * @return true if data item was removed
 */
bool k_queue_remove(struct k_queue* queue, void* data);

/**
 * @brief Append an element to a queue only if it's not present already.
 *
 * This routine appends data item to @a queue. The first word of the data
 * item is reserved for the kernel's use. Appending elements to k_queue
 * relies on sys_slist_is_node_in_list which is not a constant time operation.
 *
 * @funcprops \isr_ok
 *
 * @param queue Address of the queue.
 * @param data Address of the data item.
 *
 * @return true if data item was added, false if not
 */
bool k_queue_unique_append(struct k_queue* queue, void* data);

/**
 * @brief Query a queue to see if it has data available.
 *
 * Note that the data might be already gone by the time this function returns
 * if other threads are also trying to read from the queue.
 *
 * @funcprops \isr_ok
 *
 * @param queue Address of the queue.
 *
 * @return Non-zero if the queue is empty.
 * @return 0 if data is available.
 */
__syscall int k_queue_is_empty(struct k_queue* queue);

static inline int z_impl_k_queue_is_empty(struct k_queue* queue) {
    return sys_sflist_is_empty(&queue->data_q) ? 1 : 0;
}

/**
 * @brief Peek element at the head of queue.
 *
 * Return element from the head of queue without removing it.
 *
 * @param queue Address of the queue.
 *
 * @return Head element, or NULL if queue is empty.
 */
__syscall void* k_queue_peek_head(struct k_queue* queue);

/**
 * @brief Peek element at the tail of queue.
 *
 * Return element from the tail of queue without removing it.
 *
 * @param queue Address of the queue.
 *
 * @return Tail element, or NULL if queue is empty.
 */
__syscall void* k_queue_peek_tail(struct k_queue* queue);

/**
 * @brief Statically define and initialize a queue.
 *
 * The queue can be accessed outside the module where it is defined using:
 *
 * @code extern struct k_queue <name>; @endcode
 *
 * @param name Name of the queue.
 */
#define K_QUEUE_DEFINE(name) \
    STRUCT_SECTION_ITERABLE(k_queue, name) = \
        Z_QUEUE_INITIALIZER(name)

/** @} */

#ifdef CONFIG_USERSPACE
/**
 * @brief futex structure
 *
 * A k_futex is a lightweight mutual exclusion primitive designed
 * to minimize kernel involvement. Uncontended operation relies
 * only on atomic access to shared memory. k_futex are tracked as
 * kernel objects and can live in user memory so that any access
 * bypasses the kernel object permission management mechanism.
 */
struct k_futex {
    atomic_t val;
};

/**
 * @brief futex kernel data structure
 *
 * z_futex_data are the helper data structure for k_futex to complete
 * futex contended operation on kernel side, structure z_futex_data
 * of every futex object is invisible in user mode.
 */
struct z_futex_data {
    _wait_q_t wait_q;
    struct k_spinlock lock;
};

#define Z_FUTEX_DATA_INITIALIZER(obj) \
    { \
    .wait_q = Z_WAIT_Q_INIT(&obj.wait_q) \
    }

/**
 * @defgroup futex_apis FUTEX APIs
 * @ingroup kernel_apis
 * @{
 */

/**
 * @brief Pend the current thread on a futex
 *
 * Tests that the supplied futex contains the expected value, and if so,
 * goes to sleep until some other thread calls k_futex_wake() on it.
 *
 * @param futex Address of the futex.
 * @param expected Expected value of the futex, if it is different the caller
 *                 will not wait on it.
 * @param timeout Waiting period on the futex, or one of the special values
 *                K_NO_WAIT or K_FOREVER.
 * @retval -EACCES Caller does not have read access to futex address.
 * @retval -EAGAIN If the futex value did not match the expected parameter.
 * @retval -EINVAL Futex parameter address not recognized by the kernel.
 * @retval -ETIMEDOUT Thread woke up due to timeout and not a futex wakeup.
 * @retval 0 if the caller went to sleep and was woken up. The caller
 *           should check the futex's value on wakeup to determine if it needs
 *           to block again.
 */
__syscall int k_futex_wait(struct k_futex* futex, int expected,
                           k_timeout_t timeout);

/**
 * @brief Wake one/all threads pending on a futex
 *
 * Wake up the highest priority thread pending on the supplied futex, or
 * wakeup all the threads pending on the supplied futex, and the behavior
 * depends on wake_all.
 *
 * @param futex Futex to wake up pending threads.
 * @param wake_all If true, wake up all pending threads; If false,
 *                 wakeup the highest priority thread.
 * @retval -EACCES Caller does not have access to the futex address.
 * @retval -EINVAL Futex parameter address not recognized by the kernel.
 * @retval Number of threads that were woken up.
 */
__syscall int k_futex_wake(struct k_futex* futex, bool wake_all);

/** @} */
#endif

/**
 * @defgroup event_apis Event APIs
 * @ingroup kernel_apis
 * @{
 */

/**
 * Event Structure
 * @ingroup event_apis
 */

struct k_event {
    _wait_q_t wait_q;
    uint32_t  events;
    struct k_spinlock lock;

    SYS_PORT_TRACING_TRACKING_FIELD(k_event)

    #ifdef CONFIG_OBJ_CORE_EVENT
    struct k_obj_core obj_core;
    #endif
};

#define Z_EVENT_INITIALIZER(obj) \
    { \
    .wait_q = Z_WAIT_Q_INIT(&obj.wait_q), \
    .events = 0 \
    }

/**
 * @brief Initialize an event object
 *
 * This routine initializes an event object, prior to its first use.
 *
 * @param event Address of the event object.
 */
__syscall void k_event_init(struct k_event* event);

/**
 * @brief Post one or more events to an event object
 *
 * This routine posts one or more events to an event object. All tasks waiting
 * on the event object @a event whose waiting conditions become met by this
 * posting immediately unpend.
 *
 * Posting differs from setting in that posted events are merged together with
 * the current set of events tracked by the event object.
 *
 * @param event Address of the event object
 * @param events Set of events to post to @a event
 *
 * @retval Previous value of the events in @a event
 */
__syscall uint32_t k_event_post(struct k_event* event, uint32_t events);

/**
 * @brief Set the events in an event object
 *
 * This routine sets the events stored in event object to the specified value.
 * All tasks waiting on the event object @a event whose waiting conditions
 * become met by this immediately unpend.
 *
 * Setting differs from posting in that set events replace the current set of
 * events tracked by the event object.
 *
 * @param event Address of the event object
 * @param events Set of events to set in @a event
 *
 * @retval Previous value of the events in @a event
 */
__syscall uint32_t k_event_set(struct k_event* event, uint32_t events);

/**
 * @brief Set or clear the events in an event object
 *
 * This routine sets the events stored in event object to the specified value.
 * All tasks waiting on the event object @a event whose waiting conditions
 * become met by this immediately unpend. Unlike @ref k_event_set, this routine
 * allows specific event bits to be set and cleared as determined by the mask.
 *
 * @param event Address of the event object
 * @param events Set of events to set/clear in @a event
 * @param events_mask Mask to be applied to @a events
 *
 * @retval Previous value of the events in @a events_mask
 */
__syscall uint32_t k_event_set_masked(struct k_event* event, uint32_t events,
                                      uint32_t events_mask);

/**
 * @brief Clear the events in an event object
 *
 * This routine clears (resets) the specified events stored in an event object.
 *
 * @param event Address of the event object
 * @param events Set of events to clear in @a event
 *
 * @retval Previous value of the events in @a event
 */
__syscall uint32_t k_event_clear(struct k_event* event, uint32_t events);

/**
 * @brief Wait for any of the specified events
 *
 * This routine waits on event object @a event until any of the specified
 * events have been delivered to the event object, or the maximum wait time
 * @a timeout has expired. A thread may wait on up to 32 distinctly numbered
 * events that are expressed as bits in a single 32-bit word.
 *
 * @note The caller must be careful when resetting if there are multiple threads
 * waiting for the event object @a event.
 *
 * @param event Address of the event object
 * @param events Set of desired events on which to wait
 * @param reset If true, clear the set of events tracked by the event object
 *              before waiting. If false, do not clear the events.
 * @param timeout Waiting period for the desired set of events or one of the
 *                special values K_NO_WAIT and K_FOREVER.
 *
 * @retval set of matching events upon success
 * @retval 0 if matching events were not received within the specified time
 */
__syscall uint32_t k_event_wait(struct k_event* event, uint32_t events,
                                bool reset, k_timeout_t timeout);

/**
 * @brief Wait for all of the specified events
 *
 * This routine waits on event object @a event until all of the specified
 * events have been delivered to the event object, or the maximum wait time
 * @a timeout has expired. A thread may wait on up to 32 distinctly numbered
 * events that are expressed as bits in a single 32-bit word.
 *
 * @note The caller must be careful when resetting if there are multiple threads
 * waiting for the event object @a event.
 *
 * @param event Address of the event object
 * @param events Set of desired events on which to wait
 * @param reset If true, clear the set of events tracked by the event object
 *              before waiting. If false, do not clear the events.
 * @param timeout Waiting period for the desired set of events or one of the
 *                special values K_NO_WAIT and K_FOREVER.
 *
 * @retval set of matching events upon success
 * @retval 0 if matching events were not received within the specified time
 */
__syscall uint32_t k_event_wait_all(struct k_event* event, uint32_t events,
                                    bool reset, k_timeout_t timeout);

/**
 * @brief Test the events currently tracked in the event object
 *
 * @param event Address of the event object
 * @param events_mask Set of desired events to test
 *
 * @retval Current value of events in @a events_mask
 */
static inline uint32_t k_event_test(struct k_event* event, uint32_t events_mask) {
    return k_event_wait(event, events_mask, false, K_NO_WAIT);
}

/**
 * @brief Statically define and initialize an event object
 *
 * The event can be accessed outside the module where it is defined using:
 *
 * @code extern struct k_event <name>; @endcode
 *
 * @param name Name of the event object.
 */
#define K_EVENT_DEFINE(name)                                    \
    STRUCT_SECTION_ITERABLE(k_event, name) =                    \
        Z_EVENT_INITIALIZER(name);

/** @} */

struct k_fifo {
    struct k_queue _queue;

    #ifdef CONFIG_OBJ_CORE_FIFO
    struct k_obj_core obj_core;
    #endif
};

/**
 * @cond INTERNAL_HIDDEN
 */
#define Z_FIFO_INITIALIZER(obj) \
    { \
    ._queue = Z_QUEUE_INITIALIZER(obj._queue) \
    }

/**
 * INTERNAL_HIDDEN @endcond
 */

/**
 * @defgroup fifo_apis FIFO APIs
 * @ingroup kernel_apis
 * @{
 */

/**
 * @brief Initialize a FIFO queue.
 *
 * This routine initializes a FIFO queue, prior to its first use.
 *
 * @param fifo Address of the FIFO queue.
 */
#if defined(_MSC_VER) /* #CUSTOM@NDRS */
static inline void k_fifo_init(struct k_fifo* fifo) {
    k_queue_init(&fifo->_queue);
    K_OBJ_CORE_INIT(K_OBJ_CORE(fifo), _obj_type_fifo);
    K_OBJ_CORE_LINK(K_OBJ_CORE(fifo));
}
#else
#define k_fifo_init(fifo)                                       \
    ({                                                          \
        SYS_PORT_TRACING_OBJ_FUNC_ENTER(k_fifo, init, fifo);    \
        k_queue_init(&(fifo)->_queue);                          \
        K_OBJ_CORE_INIT(K_OBJ_CORE(fifo), _obj_type_fifo);      \
        K_OBJ_CORE_LINK(K_OBJ_CORE(fifo));                      \
        SYS_PORT_TRACING_OBJ_FUNC_EXIT(k_fifo, init, fifo);     \
    })
#endif

/**
 * @brief Cancel waiting on a FIFO queue.
 *
 * This routine causes first thread pending on @a fifo, if any, to
 * return from k_fifo_get() call with NULL value (as if timeout
 * expired).
 *
 * @funcprops \isr_ok
 *
 * @param fifo Address of the FIFO queue.
 */
#if defined(_MSC_VER) /* #CUSTOM@NDRS */
static inline void k_fifo_cancel_wait(struct k_fifo* fifo) {
    k_queue_cancel_wait(&fifo->_queue);
}
#else
#define k_fifo_cancel_wait(fifo)                                \
    ({                                                          \
        SYS_PORT_TRACING_OBJ_FUNC_ENTER(k_fifo, cancel_wait, fifo); \
        k_queue_cancel_wait(&(fifo)->_queue);                   \
        SYS_PORT_TRACING_OBJ_FUNC_EXIT(k_fifo, cancel_wait, fifo);  \
    })
#endif

/**
 * @brief Add an element to a FIFO queue.
 *
 * This routine adds a data item to @a fifo. A FIFO data item must be
 * aligned on a word boundary, and the first word of the item is reserved
 * for the kernel's use.
 *
 * @funcprops \isr_ok
 *
 * @param fifo Address of the FIFO.
 * @param data Address of the data item.
 */
#if defined(_MSC_VER) /* #CUSTOM@NDRS */
static inline void k_fifo_put(struct k_fifo* fifo, void* data) {
    k_queue_append(&fifo->_queue, data);
}
#else
#define k_fifo_put(fifo, data)                                  \
    ({                                                          \
        SYS_PORT_TRACING_OBJ_FUNC_ENTER(k_fifo, put, fifo, data);   \
        k_queue_append(&(fifo)->_queue, data);                  \
        SYS_PORT_TRACING_OBJ_FUNC_EXIT(k_fifo, put, fifo, data);    \
    })
#endif

/**
 * @brief Add an element to a FIFO queue.
 *
 * This routine adds a data item to @a fifo. There is an implicit memory
 * allocation to create an additional temporary bookkeeping data structure from
 * the calling thread's resource pool, which is automatically freed when the
 * item is removed. The data itself is not copied.
 *
 * @funcprops \isr_ok
 *
 * @param fifo Address of the FIFO.
 * @param data Address of the data item.
 *
 * @retval 0 on success
 * @retval -ENOMEM if there isn't sufficient RAM in the caller's resource pool
 */
#define k_fifo_alloc_put(fifo, data)                            \
    ({                                                          \
        SYS_PORT_TRACING_OBJ_FUNC_ENTER(k_fifo, alloc_put, fifo, data); \
        int fap_ret = k_queue_alloc_append(&(fifo)->_queue, data);      \
        SYS_PORT_TRACING_OBJ_FUNC_EXIT(k_fifo, alloc_put, fifo, data, fap_ret); \
        fap_ret;                                                \
    })

/**
 * @brief Atomically add a list of elements to a FIFO.
 *
 * This routine adds a list of data items to @a fifo in one operation.
 * The data items must be in a singly-linked list, with the first word of
 * each data item pointing to the next data item; the list must be
 * NULL-terminated.
 *
 * @funcprops \isr_ok
 *
 * @param fifo Address of the FIFO queue.
 * @param head Pointer to first node in singly-linked list.
 * @param tail Pointer to last node in singly-linked list.
 */
#define k_fifo_put_list(fifo, head, tail)                       \
    ({                                                          \
        SYS_PORT_TRACING_OBJ_FUNC_ENTER(k_fifo, put_list, fifo, head, tail);    \
        k_queue_append_list(&(fifo)->_queue, head, tail);       \
        SYS_PORT_TRACING_OBJ_FUNC_EXIT(k_fifo, put_list, fifo, head, tail);     \
    })

/**
 * @brief Atomically add a list of elements to a FIFO queue.
 *
 * This routine adds a list of data items to @a fifo in one operation.
 * The data items must be in a singly-linked list implemented using a
 * sys_slist_t object. Upon completion, the sys_slist_t object is invalid
 * and must be re-initialized via sys_slist_init().
 *
 * @funcprops \isr_ok
 *
 * @param fifo Address of the FIFO queue.
 * @param list Pointer to sys_slist_t object.
 */
#define k_fifo_put_slist(fifo, list)                            \
    ({                                                          \
        SYS_PORT_TRACING_OBJ_FUNC_ENTER(k_fifo, put_slist, fifo, list); \
        k_queue_merge_slist(&(fifo)->_queue, list);             \
        SYS_PORT_TRACING_OBJ_FUNC_EXIT(k_fifo, put_slist, fifo, list);  \
    })

/**
 * @brief Get an element from a FIFO queue.
 *
 * This routine removes a data item from @a fifo in a "first in, first out"
 * manner. The first word of the data item is reserved for the kernel's use.
 *
 * @note @a timeout must be set to K_NO_WAIT if called from ISR.
 *
 * @funcprops \isr_ok
 *
 * @param fifo Address of the FIFO queue.
 * @param timeout Waiting period to obtain a data item,
 *                or one of the special values K_NO_WAIT and K_FOREVER.
 *
 * @return Address of the data item if successful; NULL if returned
 * without waiting, or waiting period timed out.
 */
#if defined(_MSC_VER) /* #CUSTOM@NDRS */
static inline void* k_fifo_get(struct k_fifo* fifo, k_timeout_t timeout) {
    void* fg_ret = k_queue_get(&fifo->_queue, timeout);

    return (fg_ret);
}
#else
#define k_fifo_get(fifo, timeout)                               \
    ({                                                          \
        SYS_PORT_TRACING_OBJ_FUNC_ENTER(k_fifo, get, fifo, timeout);    \
        void* fg_ret = k_queue_get(&(fifo)->_queue, timeout);   \
        SYS_PORT_TRACING_OBJ_FUNC_EXIT(k_fifo, get, fifo, timeout, fg_ret); \
        fg_ret;                                                 \
    })
#endif

/**
 * @brief Query a FIFO queue to see if it has data available.
 *
 * Note that the data might be already gone by the time this function returns
 * if other threads is also trying to read from the FIFO.
 *
 * @funcprops \isr_ok
 *
 * @param fifo Address of the FIFO queue.
 *
 * @return Non-zero if the FIFO queue is empty.
 * @return 0 if data is available.
 */
#define k_fifo_is_empty(fifo) \
    k_queue_is_empty(&(fifo)->_queue)

/**
 * @brief Peek element at the head of a FIFO queue.
 *
 * Return element from the head of FIFO queue without removing it. A usecase
 * for this is if elements of the FIFO object are themselves containers. Then
 * on each iteration of processing, a head container will be peeked,
 * and some data processed out of it, and only if the container is empty,
 * it will be completely remove from the FIFO queue.
 *
 * @param fifo Address of the FIFO queue.
 *
 * @return Head element, or NULL if the FIFO queue is empty.
 */
#if defined(_MSC_VER) /* #CUSTOM@NDRS */
static inline void* k_fifo_peek_head(struct k_fifo* fifo) {
    void* fph_ret = k_queue_peek_head(&fifo->_queue); 

    return (fph_ret);
}
#else
#define k_fifo_peek_head(fifo)                                  \
    ({                                                          \
        SYS_PORT_TRACING_OBJ_FUNC_ENTER(k_fifo, peek_head, fifo);   \
        void* fph_ret = k_queue_peek_head(&(fifo)->_queue);     \
        SYS_PORT_TRACING_OBJ_FUNC_EXIT(k_fifo, peek_head, fifo, fph_ret);   \
        fph_ret;                                                \
    })
#endif

/**
 * @brief Peek element at the tail of FIFO queue.
 *
 * Return element from the tail of FIFO queue (without removing it). A usecase
 * for this is if elements of the FIFO queue are themselves containers. Then
 * it may be useful to add more data to the last container in a FIFO queue.
 *
 * @param fifo Address of the FIFO queue.
 *
 * @return Tail element, or NULL if a FIFO queue is empty.
 */
#if defined(_MSC_VER) /* #CUSTOM@NDRS */
static inline void* k_fifo_peek_tail(struct k_fifo* fifo) {
    void* fpt_ret = k_queue_peek_tail(&fifo->_queue);

    return (fpt_ret);
}
#else
#define k_fifo_peek_tail(fifo)                                  \
    ({                                                          \
        SYS_PORT_TRACING_OBJ_FUNC_ENTER(k_fifo, peek_tail, fifo);   \
        void* fpt_ret = k_queue_peek_tail(&(fifo)->_queue);     \
        SYS_PORT_TRACING_OBJ_FUNC_EXIT(k_fifo, peek_tail, fifo, fpt_ret);   \
        fpt_ret;                                                \
    })
#endif

/**
 * @brief Statically define and initialize a FIFO queue.
 *
 * The FIFO queue can be accessed outside the module where it is defined using:
 *
 * @code extern struct k_fifo <name>; @endcode
 *
 * @param name Name of the FIFO queue.
 */
#define K_FIFO_DEFINE(name) \
    STRUCT_SECTION_ITERABLE(k_fifo, name) = \
        Z_FIFO_INITIALIZER(name)

/** @} */

struct k_lifo {
    struct k_queue _queue;

    #ifdef CONFIG_OBJ_CORE_LIFO
    struct k_obj_core obj_core;
    #endif
};

/**
 * @cond INTERNAL_HIDDEN
 */

#define Z_LIFO_INITIALIZER(obj) \
    { \
    ._queue = Z_QUEUE_INITIALIZER(obj._queue) \
    }

/**
 * INTERNAL_HIDDEN @endcond
 */

/**
 * @defgroup lifo_apis LIFO APIs
 * @ingroup kernel_apis
 * @{
 */

/**
 * @brief Initialize a LIFO queue.
 *
 * This routine initializes a LIFO queue object, prior to its first use.
 *
 * @param lifo Address of the LIFO queue.
 */
#define k_lifo_init(lifo)                                       \
    ({                                                          \
        SYS_PORT_TRACING_OBJ_FUNC_ENTER(k_lifo, init, lifo);    \
        k_queue_init(&(lifo)->_queue);                          \
        K_OBJ_CORE_INIT(K_OBJ_CORE(lifo), _obj_type_lifo);      \
        K_OBJ_CORE_LINK(K_OBJ_CORE(lifo));                      \
        SYS_PORT_TRACING_OBJ_FUNC_EXIT(k_lifo, init, lifo);     \
    })

/**
 * @brief Add an element to a LIFO queue.
 *
 * This routine adds a data item to @a lifo. A LIFO queue data item must be
 * aligned on a word boundary, and the first word of the item is
 * reserved for the kernel's use.
 *
 * @funcprops \isr_ok
 *
 * @param lifo Address of the LIFO queue.
 * @param data Address of the data item.
 */
#if defined(_MSC_VER) /* #CUSTOM@NDRS */
static inline void k_lifo_put(struct k_lifo* lifo, struct net_buf* data) {
    SYS_PORT_TRACING_OBJ_FUNC_ENTER(k_lifo, put, lifo, data);
    k_queue_prepend(&lifo->_queue, data);
    SYS_PORT_TRACING_OBJ_FUNC_EXIT(k_lifo, put, lifo, data);
}
#else
#define k_lifo_put(lifo, data)                                  \
    ({                                                          \
        SYS_PORT_TRACING_OBJ_FUNC_ENTER(k_lifo, put, lifo, data);   \
        k_queue_prepend(&(lifo)->_queue, data);                 \
        SYS_PORT_TRACING_OBJ_FUNC_EXIT(k_lifo, put, lifo, data);\
    })
#endif

/**
 * @brief Add an element to a LIFO queue.
 *
 * This routine adds a data item to @a lifo. There is an implicit memory
 * allocation to create an additional temporary bookkeeping data structure from
 * the calling thread's resource pool, which is automatically freed when the
 * item is removed. The data itself is not copied.
 *
 * @funcprops \isr_ok
 *
 * @param lifo Address of the LIFO.
 * @param data Address of the data item.
 *
 * @retval 0 on success
 * @retval -ENOMEM if there isn't sufficient RAM in the caller's resource pool
 */
#define k_lifo_alloc_put(lifo, data)                            \
    ({                                                          \
        SYS_PORT_TRACING_OBJ_FUNC_ENTER(k_lifo, alloc_put, lifo, data); \
        int lap_ret = k_queue_alloc_prepend(&(lifo)->_queue, data);     \
        SYS_PORT_TRACING_OBJ_FUNC_EXIT(k_lifo, alloc_put, lifo, data, lap_ret); \
        lap_ret;                                                \
    })

/**
 * @brief Get an element from a LIFO queue.
 *
 * This routine removes a data item from @a LIFO in a "last in, first out"
 * manner. The first word of the data item is reserved for the kernel's use.
 *
 * @note @a timeout must be set to K_NO_WAIT if called from ISR.
 *
 * @funcprops \isr_ok
 *
 * @param lifo Address of the LIFO queue.
 * @param timeout Waiting period to obtain a data item,
 *                or one of the special values K_NO_WAIT and K_FOREVER.
 *
 * @return Address of the data item if successful; NULL if returned
 * without waiting, or waiting period timed out.
 */
#if defined(_MSC_VER) /* #CUSTOM@NDRS */
static inline void* k_lifo_get(struct k_lifo* lifo, k_timeout_t timeout) {
    SYS_PORT_TRACING_OBJ_FUNC_ENTER(k_lifo, get, lifo, timeout);
    void* lg_ret = k_queue_get(&lifo->_queue, timeout);
    SYS_PORT_TRACING_OBJ_FUNC_EXIT(k_lifo, get, lifo, timeout, lg_ret);

    return (lg_ret);
}
#else
#define k_lifo_get(lifo, timeout)                               \
    ({                                                          \
        SYS_PORT_TRACING_OBJ_FUNC_ENTER(k_lifo, get, lifo, timeout);    \
        void* lg_ret = k_queue_get(&(lifo)->_queue, timeout);   \
        SYS_PORT_TRACING_OBJ_FUNC_EXIT(k_lifo, get, lifo, timeout, lg_ret); \
        lg_ret;                                                 \
    })
#endif

/**
 * @brief Statically define and initialize a LIFO queue.
 *
 * The LIFO queue can be accessed outside the module where it is defined using:
 *
 * @code extern struct k_lifo <name>; @endcode
 *
 * @param name Name of the fifo.
 */
#define K_LIFO_DEFINE(name) \
    STRUCT_SECTION_ITERABLE(k_lifo, name) = \
            Z_LIFO_INITIALIZER(name)

/** @} */

/**
 * @cond INTERNAL_HIDDEN
 */
#define K_STACK_FLAG_ALLOC      ((uint8_t)1)                    /* Buffer was allocated */

typedef uintptr_t stack_data_t;

struct k_stack {
    _wait_q_t wait_q;
    struct k_spinlock lock;
    stack_data_t* base;
    stack_data_t* next;
    stack_data_t* top;
    uint8_t flags;

    SYS_PORT_TRACING_TRACKING_FIELD(k_stack)

    #ifdef CONFIG_OBJ_CORE_STACK
    struct k_obj_core obj_core;
    #endif
};

#define Z_STACK_INITIALIZER(obj, stack_buffer, stack_num_entries) \
    { \
    .wait_q = Z_WAIT_Q_INIT(&(obj).wait_q),   \
    .base = (stack_buffer), \
    .next = (stack_buffer), \
    .top  = (stack_buffer) + (stack_num_entries), \
    }

/**
 * INTERNAL_HIDDEN @endcond
 */

/**
 * @defgroup stack_apis Stack APIs
 * @ingroup kernel_apis
 * @{
 */

/**
 * @brief Initialize a stack.
 *
 * This routine initializes a stack object, prior to its first use.
 *
 * @param stack Address of the stack.
 * @param buffer Address of array used to hold stacked values.
 * @param num_entries Maximum number of values that can be stacked.
 */
void k_stack_init(struct k_stack* stack,
                  stack_data_t* buffer, uint32_t num_entries);

/**
 * @brief Initialize a stack.
 *
 * This routine initializes a stack object, prior to its first use. Internal
 * buffers will be allocated from the calling thread's resource pool.
 * This memory will be released if k_stack_cleanup() is called, or
 * userspace is enabled and the stack object loses all references to it.
 *
 * @param stack Address of the stack.
 * @param num_entries Maximum number of values that can be stacked.
 *
 * @return -ENOMEM if memory couldn't be allocated
 */

__syscall int32_t k_stack_alloc_init(struct k_stack* stack,
                                     uint32_t num_entries);

/**
 * @brief Release a stack's allocated buffer
 *
 * If a stack object was given a dynamically allocated buffer via
 * k_stack_alloc_init(), this will free it. This function does nothing
 * if the buffer wasn't dynamically allocated.
 *
 * @param stack Address of the stack.
 * @retval 0 on success
 * @retval -EAGAIN when object is still in use
 */
int k_stack_cleanup(struct k_stack* stack);

/**
 * @brief Push an element onto a stack.
 *
 * This routine adds a stack_data_t value @a data to @a stack.
 *
 * @funcprops \isr_ok
 *
 * @param stack Address of the stack.
 * @param data Value to push onto the stack.
 *
 * @retval 0 on success
 * @retval -ENOMEM if stack is full
 */
__syscall int k_stack_push(struct k_stack* stack, stack_data_t data);

/**
 * @brief Pop an element from a stack.
 *
 * This routine removes a stack_data_t value from @a stack in a "last in,
 * first out" manner and stores the value in @a data.
 *
 * @note @a timeout must be set to K_NO_WAIT if called from ISR.
 *
 * @funcprops \isr_ok
 *
 * @param stack Address of the stack.
 * @param data Address of area to hold the value popped from the stack.
 * @param timeout Waiting period to obtain a value,
 *                or one of the special values K_NO_WAIT and
 *                K_FOREVER.
 *
 * @retval 0 Element popped from stack.
 * @retval -EBUSY Returned without waiting.
 * @retval -EAGAIN Waiting period timed out.
 */
__syscall int k_stack_pop(struct k_stack* stack, stack_data_t* data,
                          k_timeout_t timeout);

/**
 * @brief Statically define and initialize a stack
 *
 * The stack can be accessed outside the module where it is defined using:
 *
 * @code extern struct k_stack <name>; @endcode
 *
 * @param name Name of the stack.
 * @param stack_num_entries Maximum number of values that can be stacked.
 */
#define K_STACK_DEFINE(name, stack_num_entries)                 \
    stack_data_t __noinit                                       \
        _k_stack_buf_##name[stack_num_entries];                 \
    STRUCT_SECTION_ITERABLE(k_stack, name) =                    \
        Z_STACK_INITIALIZER(name, _k_stack_buf_##name,          \
                            stack_num_entries)

/** @} */

/**
 * @cond INTERNAL_HIDDEN
 */

struct k_work;
struct k_work_q;
struct k_work_queue_config;
extern struct k_work_q k_sys_work_q;

/**
 * INTERNAL_HIDDEN @endcond
 */

/**
 * @defgroup mutex_apis Mutex APIs
 * @ingroup kernel_apis
 * @{
 */

/**
 * Mutex Structure
 * @ingroup mutex_apis
 */
struct k_mutex {
    /** Mutex wait queue */
    _wait_q_t wait_q;

    /** Mutex owner */
    struct k_thread* owner;

    /** Current lock count */
    uint32_t lock_count;

    /** Original thread priority */
    int owner_orig_prio;

    SYS_PORT_TRACING_TRACKING_FIELD(k_mutex)

    #ifdef CONFIG_OBJ_CORE_MUTEX
    struct k_obj_core obj_core;
    #endif
};

/**
 * @cond INTERNAL_HIDDEN
 */
#define Z_MUTEX_INITIALIZER(obj) \
    { \
    .wait_q = Z_WAIT_Q_INIT(&(obj).wait_q), \
    .owner = NULL, \
    .lock_count = 0, \
    .owner_orig_prio = K_LOWEST_APPLICATION_THREAD_PRIO, \
    }

/**
 * INTERNAL_HIDDEN @endcond
 */

/**
 * @brief Statically define and initialize a mutex.
 *
 * The mutex can be accessed outside the module where it is defined using:
 *
 * @code extern struct k_mutex <name>; @endcode
 *
 * @param name Name of the mutex.
 */
#define K_MUTEX_DEFINE(name) \
    STRUCT_SECTION_ITERABLE(k_mutex, name) = \
        Z_MUTEX_INITIALIZER(name)

/**
 * @brief Initialize a mutex.
 *
 * This routine initializes a mutex object, prior to its first use.
 *
 * Upon completion, the mutex is available and does not have an owner.
 *
 * @param mutex Address of the mutex.
 *
 * @retval 0 Mutex object created
 *
 */
__syscall int k_mutex_init(struct k_mutex* mutex);

/**
 * @brief Lock a mutex.
 *
 * This routine locks @a mutex. If the mutex is locked by another thread,
 * the calling thread waits until the mutex becomes available or until
 * a timeout occurs.
 *
 * A thread is permitted to lock a mutex it has already locked. The operation
 * completes immediately and the lock count is increased by 1.
 *
 * Mutexes may not be locked in ISRs.
 *
 * @param mutex Address of the mutex.
 * @param timeout Waiting period to lock the mutex,
 *                or one of the special values K_NO_WAIT and
 *                K_FOREVER.
 *
 * @retval 0 Mutex locked.
 * @retval -EBUSY Returned without waiting.
 * @retval -EAGAIN Waiting period timed out.
 */
__syscall int k_mutex_lock(struct k_mutex* mutex, k_timeout_t timeout);

/**
 * @brief Unlock a mutex.
 *
 * This routine unlocks @a mutex. The mutex must already be locked by the
 * calling thread.
 *
 * The mutex cannot be claimed by another thread until it has been unlocked by
 * the calling thread as many times as it was previously locked by that
 * thread.
 *
 * Mutexes may not be unlocked in ISRs, as mutexes must only be manipulated
 * in thread context due to ownership and priority inheritance semantics.
 *
 * @param mutex Address of the mutex.
 *
 * @retval 0 Mutex unlocked.
 * @retval -EPERM The current thread does not own the mutex
 * @retval -EINVAL The mutex is not locked
 *
 */
__syscall int k_mutex_unlock(struct k_mutex* mutex);

/**
 * @}
 */

struct k_condvar {
    _wait_q_t wait_q;

    #ifdef CONFIG_OBJ_CORE_CONDVAR
    struct k_obj_core obj_core;
    #endif
};

#define Z_CONDVAR_INITIALIZER(obj)                              \
    {                                                           \
        .wait_q = Z_WAIT_Q_INIT(&obj.wait_q),                   \
    }

/**
 * @defgroup condvar_apis Condition Variables APIs
 * @ingroup kernel_apis
 * @{
 */

/**
 * @brief Initialize a condition variable
 *
 * @param condvar pointer to a @p k_condvar structure
 * @retval 0 Condition variable created successfully
 */
__syscall int k_condvar_init(struct k_condvar* condvar);

/**
 * @brief Signals one thread that is pending on the condition variable
 *
 * @param condvar pointer to a @p k_condvar structure
 * @retval 0 On success
 */
__syscall int k_condvar_signal(struct k_condvar* condvar);

/**
 * @brief Unblock all threads that are pending on the condition
 * variable
 *
 * @param condvar pointer to a @p k_condvar structure
 * @return An integer with number of woken threads on success
 */
__syscall int k_condvar_broadcast(struct k_condvar* condvar);

/**
 * @brief Waits on the condition variable releasing the mutex lock
 *
 * Atomically releases the currently owned mutex, blocks the current thread
 * waiting on the condition variable specified by @a condvar,
 * and finally acquires the mutex again.
 *
 * The waiting thread unblocks only after another thread calls
 * k_condvar_signal, or k_condvar_broadcast with the same condition variable.
 *
 * @param condvar pointer to a @p k_condvar structure
 * @param mutex Address of the mutex.
 * @param timeout Waiting period for the condition variable
 *                or one of the special values K_NO_WAIT and K_FOREVER.
 * @retval 0 On success
 * @retval -EAGAIN Waiting period timed out.
 */
__syscall int k_condvar_wait(struct k_condvar* condvar, struct k_mutex* mutex,
                             k_timeout_t timeout);

/**
 * @brief Statically define and initialize a condition variable.
 *
 * The condition variable can be accessed outside the module where it is
 * defined using:
 *
 * @code extern struct k_condvar <name>; @endcode
 *
 * @param name Name of the condition variable.
 */
#define K_CONDVAR_DEFINE(name)                                  \
    STRUCT_SECTION_ITERABLE(k_condvar, name) =                  \
        Z_CONDVAR_INITIALIZER(name)
/**
 * @}
 */

/**
 * @cond INTERNAL_HIDDEN
 */

struct k_sem {
    _wait_q_t    wait_q;
    unsigned int count;
    unsigned int limit;

    Z_DECL_POLL_EVENT

    SYS_PORT_TRACING_TRACKING_FIELD(k_sem)

    #ifdef CONFIG_OBJ_CORE_SEM
    struct k_obj_core obj_core;
    #endif
};

#define Z_SEM_INITIALIZER(obj, initial_count, count_limit) \
    { \
    .wait_q = Z_WAIT_Q_INIT(&(obj).wait_q), \
    .count = (initial_count), \
    .limit = (count_limit), \
    Z_POLL_EVENT_OBJ_INIT(obj)  \
    }

/**
 * INTERNAL_HIDDEN @endcond
 */

/**
 * @defgroup semaphore_apis Semaphore APIs
 * @ingroup kernel_apis
 * @{
 */

/**
 * @brief Maximum limit value allowed for a semaphore.
 *
 * This is intended for use when a semaphore does not have
 * an explicit maximum limit, and instead is just used for
 * counting purposes.
 *
 */
#define K_SEM_MAX_LIMIT UINT_MAX

/**
 * @brief Initialize a semaphore.
 *
 * This routine initializes a semaphore object, prior to its first use.
 *
 * @param sem Address of the semaphore.
 * @param initial_count Initial semaphore count.
 * @param limit Maximum permitted semaphore count.
 *
 * @see K_SEM_MAX_LIMIT
 *
 * @retval 0 Semaphore created successfully
 * @retval -EINVAL Invalid values
 *
 */
__syscall int k_sem_init(struct k_sem* sem, unsigned int initial_count,
                         unsigned int limit);

/**
 * @brief Take a semaphore.
 *
 * This routine takes @a sem.
 *
 * @note @a timeout must be set to K_NO_WAIT if called from ISR.
 *
 * @funcprops \isr_ok
 *
 * @param sem Address of the semaphore.
 * @param timeout Waiting period to take the semaphore,
 *                or one of the special values K_NO_WAIT and K_FOREVER.
 *
 * @retval 0 Semaphore taken.
 * @retval -EBUSY Returned without waiting.
 * @retval -EAGAIN Waiting period timed out,
 *                 or the semaphore was reset during the waiting period.
 */
__syscall int k_sem_take(struct k_sem* sem, k_timeout_t timeout);

/**
 * @brief Give a semaphore.
 *
 * This routine gives @a sem, unless the semaphore is already at its maximum
 * permitted count.
 *
 * @funcprops \isr_ok
 *
 * @param sem Address of the semaphore.
 */
__syscall void k_sem_give(struct k_sem* sem);

/**
 * @brief Resets a semaphore's count to zero.
 *
 * This routine sets the count of @a sem to zero.
 * Any outstanding semaphore takes will be aborted
 * with -EAGAIN.
 *
 * @param sem Address of the semaphore.
 */
__syscall void k_sem_reset(struct k_sem* sem);

/**
 * @brief Get a semaphore's count.
 *
 * This routine returns the current count of @a sem.
 *
 * @param sem Address of the semaphore.
 *
 * @return Current semaphore count.
 */
__syscall unsigned int k_sem_count_get(struct k_sem* sem);

/**
 * @internal
 */
static inline unsigned int z_impl_k_sem_count_get(struct k_sem* sem) {
    return sem->count;
}

/**
 * @brief Statically define and initialize a semaphore.
 *
 * The semaphore can be accessed outside the module where it is defined using:
 *
 * @code extern struct k_sem <name>; @endcode
 *
 * @param name Name of the semaphore.
 * @param initial_count Initial semaphore count.
 * @param count_limit Maximum permitted semaphore count.
 */
#define K_SEM_DEFINE(name, initial_count, count_limit) \
    STRUCT_SECTION_ITERABLE(k_sem, name) = \
        Z_SEM_INITIALIZER(name, initial_count, count_limit); \
    BUILD_ASSERT(((count_limit) != 0) && \
                 ((initial_count) <= (count_limit)) && \
                 ((count_limit) <= K_SEM_MAX_LIMIT));

/** @} */

/**
 * @cond INTERNAL_HIDDEN
 */

struct k_work_delayable;
struct k_work_sync;

/**
 * INTERNAL_HIDDEN @endcond
 */

/**
 * @defgroup workqueue_apis Work Queue APIs
 * @ingroup kernel_apis
 * @{
 */

/** @brief The signature for a work item handler function.
 *
 * The function will be invoked by the thread animating a work queue.
 *
 * @param work the work item that provided the handler.
 */
typedef void (*k_work_handler_t)(struct k_work* work);

/** @brief Initialize a (non-delayable) work structure.
 *
 * This must be invoked before submitting a work structure for the first time.
 * It need not be invoked again on the same work structure.  It can be
 * re-invoked to change the associated handler, but this must be done when the
 * work item is idle.
 *
 * @funcprops \isr_ok
 *
 * @param work the work structure to be initialized.
 *
 * @param handler the handler to be invoked by the work item.
 */
void k_work_init(struct k_work* work,
                 k_work_handler_t handler);

/** @brief Busy state flags from the work item.
 *
 * A zero return value indicates the work item appears to be idle.
 *
 * @note This is a live snapshot of state, which may change before the result
 * is checked.  Use locks where appropriate.
 *
 * @funcprops \isr_ok
 *
 * @param work pointer to the work item.
 *
 * @return a mask of flags K_WORK_DELAYED, K_WORK_QUEUED,
 * K_WORK_RUNNING, K_WORK_CANCELING, and K_WORK_FLUSHING.
 */
int k_work_busy_get(const struct k_work* work);

/** @brief Test whether a work item is currently pending.
 *
 * Wrapper to determine whether a work item is in a non-idle dstate.
 *
 * @note This is a live snapshot of state, which may change before the result
 * is checked.  Use locks where appropriate.
 *
 * @funcprops \isr_ok
 *
 * @param work pointer to the work item.
 *
 * @return true if and only if k_work_busy_get() returns a non-zero value.
 */
static inline bool k_work_is_pending(const struct k_work* work);

/** @brief Submit a work item to a queue.
 *
 * @param queue pointer to the work queue on which the item should run.  If
 * NULL the queue from the most recent submission will be used.
 *
 * @funcprops \isr_ok
 *
 * @param work pointer to the work item.
 *
 * @retval 0 if work was already submitted to a queue
 * @retval 1 if work was not submitted and has been queued to @p queue
 * @retval 2 if work was running and has been queued to the queue that was
 * running it
 * @retval -EBUSY
 * * if work submission was rejected because the work item is cancelling; or
 * * @p queue is draining; or
 * * @p queue is plugged.
 * @retval -EINVAL if @p queue is null and the work item has never been run.
 * @retval -ENODEV if @p queue has not been started.
 */
int k_work_submit_to_queue(struct k_work_q* queue,
                           struct k_work* work);

/** @brief Submit a work item to the system queue.
 *
 * @funcprops \isr_ok
 *
 * @param work pointer to the work item.
 *
 * @return as with k_work_submit_to_queue().
 */
int k_work_submit(struct k_work* work);

/** @brief Wait for last-submitted instance to complete.
 *
 * Resubmissions may occur while waiting, including chained submissions (from
 * within the handler).
 *
 * @note Be careful of caller and work queue thread relative priority.  If
 * this function sleeps it will not return until the work queue thread
 * completes the tasks that allow this thread to resume.
 *
 * @note Behavior is undefined if this function is invoked on @p work from a
 * work queue running @p work.
 *
 * @param work pointer to the work item.
 *
 * @param sync pointer to an opaque item containing state related to the
 * pending cancellation.  The object must persist until the call returns, and
 * be accessible from both the caller thread and the work queue thread.  The
 * object must not be used for any other flush or cancel operation until this
 * one completes.  On architectures with CONFIG_KERNEL_COHERENCE the object
 * must be allocated in coherent memory.
 *
 * @retval true if call had to wait for completion
 * @retval false if work was already idle
 */
bool k_work_flush(struct k_work* work,
                  struct k_work_sync* sync);

/** @brief Cancel a work item.
 *
 * This attempts to prevent a pending (non-delayable) work item from being
 * processed by removing it from the work queue.  If the item is being
 * processed, the work item will continue to be processed, but resubmissions
 * are rejected until cancellation completes.
 *
 * If this returns zero cancellation is complete, otherwise something
 * (probably a work queue thread) is still referencing the item.
 *
 * See also k_work_cancel_sync().
 *
 * @funcprops \isr_ok
 *
 * @param work pointer to the work item.
 *
 * @return the k_work_busy_get() status indicating the state of the item after all
 * cancellation steps performed by this call are completed.
 */
int k_work_cancel(struct k_work* work);

/** @brief Cancel a work item and wait for it to complete.
 *
 * Same as k_work_cancel() but does not return until cancellation is complete.
 * This can be invoked by a thread after k_work_cancel() to synchronize with a
 * previous cancellation.
 *
 * On return the work structure will be idle unless something submits it after
 * the cancellation was complete.
 *
 * @note Be careful of caller and work queue thread relative priority.  If
 * this function sleeps it will not return until the work queue thread
 * completes the tasks that allow this thread to resume.
 *
 * @note Behavior is undefined if this function is invoked on @p work from a
 * work queue running @p work.
 *
 * @param work pointer to the work item.
 *
 * @param sync pointer to an opaque item containing state related to the
 * pending cancellation.  The object must persist until the call returns, and
 * be accessible from both the caller thread and the work queue thread.  The
 * object must not be used for any other flush or cancel operation until this
 * one completes.  On architectures with CONFIG_KERNEL_COHERENCE the object
 * must be allocated in coherent memory.
 *
 * @retval true if work was pending (call had to wait for cancellation of a
 * running handler to complete, or scheduled or submitted operations were
 * cancelled);
 * @retval false otherwise
 */
bool k_work_cancel_sync(struct k_work* work, struct k_work_sync* sync);

/** @brief Initialize a work queue structure.
 *
 * This must be invoked before starting a work queue structure for the first time.
 * It need not be invoked again on the same work queue structure.
 *
 * @funcprops \isr_ok
 *
 * @param queue the queue structure to be initialized.
 */
void k_work_queue_init(struct k_work_q* queue);

/** @brief Initialize a work queue.
 *
 * This configures the work queue thread and starts it running.  The function
 * should not be re-invoked on a queue.
 *
 * @param queue pointer to the queue structure. It must be initialized
 *        in zeroed/bss memory or with @ref k_work_queue_init before
 *        use.
 *
 * @param stack pointer to the work thread stack area.
 *
 * @param stack_size size of the the work thread stack area, in bytes.
 *
 * @param prio initial thread priority
 *
 * @param cfg optional additional configuration parameters.  Pass @c
 * NULL if not required, to use the defaults documented in
 * k_work_queue_config.
 */
void k_work_queue_start(struct k_work_q* queue,
                        k_thread_stack_t* stack, size_t stack_size,
                        int prio, const struct k_work_queue_config* cfg);

/** @brief Access the thread that animates a work queue.
 *
 * This is necessary to grant a work queue thread access to things the work
 * items it will process are expected to use.
 *
 * @param queue pointer to the queue structure.
 *
 * @return the thread associated with the work queue.
 */
static inline k_tid_t k_work_queue_thread_get(struct k_work_q* queue);

/** @brief Wait until the work queue has drained, optionally plugging it.
 *
 * This blocks submission to the work queue except when coming from queue
 * thread, and blocks the caller until no more work items are available in the
 * queue.
 *
 * If @p plug is true then submission will continue to be blocked after the
 * drain operation completes until k_work_queue_unplug() is invoked.
 *
 * Note that work items that are delayed are not yet associated with their
 * work queue.  They must be cancelled externally if a goal is to ensure the
 * work queue remains empty.  The @p plug feature can be used to prevent
 * delayed items from being submitted after the drain completes.
 *
 * @param queue pointer to the queue structure.
 *
 * @param plug if true the work queue will continue to block new submissions
 * after all items have drained.
 *
 * @retval 1 if call had to wait for the drain to complete
 * @retval 0 if call did not have to wait
 * @retval negative if wait was interrupted or failed
 */
int k_work_queue_drain(struct k_work_q* queue, bool plug);

/** @brief Release a work queue to accept new submissions.
 *
 * This releases the block on new submissions placed when k_work_queue_drain()
 * is invoked with the @p plug option enabled.  If this is invoked before the
 * drain completes new items may be submitted as soon as the drain completes.
 *
 * @funcprops \isr_ok
 *
 * @param queue pointer to the queue structure.
 *
 * @retval 0 if successfully unplugged
 * @retval -EALREADY if the work queue was not plugged.
 */
int k_work_queue_unplug(struct k_work_q* queue);

/** @brief Initialize a delayable work structure.
 *
 * This must be invoked before scheduling a delayable work structure for the
 * first time.  It need not be invoked again on the same work structure.  It
 * can be re-invoked to change the associated handler, but this must be done
 * when the work item is idle.
 *
 * @funcprops \isr_ok
 *
 * @param dwork the delayable work structure to be initialized.
 *
 * @param handler the handler to be invoked by the work item.
 */
void k_work_init_delayable(struct k_work_delayable* dwork,
                           k_work_handler_t handler);

/**
 * @brief Get the parent delayable work structure from a work pointer.
 *
 * This function is necessary when a @c k_work_handler_t function is passed to
 * k_work_schedule_for_queue() and the handler needs to access data from the
 * container of the containing `k_work_delayable`.
 *
 * @param work Address passed to the work handler
 *
 * @return Address of the containing @c k_work_delayable structure.
 */
static inline struct k_work_delayable*
k_work_delayable_from_work(struct k_work* work);

/** @brief Busy state flags from the delayable work item.
 *
 * @funcprops \isr_ok
 *
 * @note This is a live snapshot of state, which may change before the result
 * can be inspected.  Use locks where appropriate.
 *
 * @param dwork pointer to the delayable work item.
 *
 * @return a mask of flags K_WORK_DELAYED, K_WORK_QUEUED, K_WORK_RUNNING,
 * K_WORK_CANCELING, and K_WORK_FLUSHING.  A zero return value indicates the
 * work item appears to be idle.
 */
int k_work_delayable_busy_get(const struct k_work_delayable* dwork);

/** @brief Test whether a delayed work item is currently pending.
 *
 * Wrapper to determine whether a delayed work item is in a non-idle state.
 *
 * @note This is a live snapshot of state, which may change before the result
 * can be inspected.  Use locks where appropriate.
 *
 * @funcprops \isr_ok
 *
 * @param dwork pointer to the delayable work item.
 *
 * @return true if and only if k_work_delayable_busy_get() returns a non-zero
 * value.
 */
static inline bool k_work_delayable_is_pending(
    const struct k_work_delayable* dwork);

/** @brief Get the absolute tick count at which a scheduled delayable work
 * will be submitted.
 *
 * @note This is a live snapshot of state, which may change before the result
 * can be inspected.  Use locks where appropriate.
 *
 * @funcprops \isr_ok
 *
 * @param dwork pointer to the delayable work item.
 *
 * @return the tick count when the timer that will schedule the work item will
 * expire, or the current tick count if the work is not scheduled.
 */
static inline k_ticks_t k_work_delayable_expires_get(
    const struct k_work_delayable* dwork);

/** @brief Get the number of ticks until a scheduled delayable work will be
 * submitted.
 *
 * @note This is a live snapshot of state, which may change before the result
 * can be inspected.  Use locks where appropriate.
 *
 * @funcprops \isr_ok
 *
 * @param dwork pointer to the delayable work item.
 *
 * @return the number of ticks until the timer that will schedule the work
 * item will expire, or zero if the item is not scheduled.
 */
static inline k_ticks_t k_work_delayable_remaining_get(
    const struct k_work_delayable* dwork);

/** @brief Submit an idle work item to a queue after a delay.
 *
 * Unlike k_work_reschedule_for_queue() this is a no-op if the work item is
 * already scheduled or submitted, even if @p delay is @c K_NO_WAIT.
 *
 * @funcprops \isr_ok
 *
 * @param queue the queue on which the work item should be submitted after the
 * delay.
 *
 * @param dwork pointer to the delayable work item.
 *
 * @param delay the time to wait before submitting the work item.  If @c
 * K_NO_WAIT and the work is not pending this is equivalent to
 * k_work_submit_to_queue().
 *
 * @retval 0 if work was already scheduled or submitted.
 * @retval 1 if work has been scheduled.
 * @retval -EBUSY if @p delay is @c K_NO_WAIT and
 *         k_work_submit_to_queue() fails with this code.
 * @retval -EINVAL if @p delay is @c K_NO_WAIT and
 *         k_work_submit_to_queue() fails with this code.
 * @retval -ENODEV if @p delay is @c K_NO_WAIT and
 *         k_work_submit_to_queue() fails with this code.
 */
int k_work_schedule_for_queue(struct k_work_q* queue,
                              struct k_work_delayable* dwork,
                              k_timeout_t delay);

/** @brief Submit an idle work item to the system work queue after a
 * delay.
 *
 * This is a thin wrapper around k_work_schedule_for_queue(), with all the API
 * characteristics of that function.
 *
 * @param dwork pointer to the delayable work item.
 *
 * @param delay the time to wait before submitting the work item.  If @c
 * K_NO_WAIT this is equivalent to k_work_submit_to_queue().
 *
 * @return as with k_work_schedule_for_queue().
 */
int k_work_schedule(struct k_work_delayable* dwork,
                    k_timeout_t delay);

/** @brief Reschedule a work item to a queue after a delay.
 *
 * Unlike k_work_schedule_for_queue() this function can change the deadline of
 * a scheduled work item, and will schedule a work item that is in any state
 * (e.g. is idle, submitted, or running).  This function does not affect
 * ("unsubmit") a work item that has been submitted to a queue.
 *
 * @funcprops \isr_ok
 *
 * @param queue the queue on which the work item should be submitted after the
 * delay.
 *
 * @param dwork pointer to the delayable work item.
 *
 * @param delay the time to wait before submitting the work item.  If @c
 * K_NO_WAIT this is equivalent to k_work_submit_to_queue() after canceling
 * any previous scheduled submission.
 *
 * @note If delay is @c K_NO_WAIT ("no delay") the return values are as with
 * k_work_submit_to_queue().
 *
 * @retval 0 if delay is @c K_NO_WAIT and work was already on a queue
 * @retval 1 if
 * * delay is @c K_NO_WAIT and work was not submitted but has now been queued
 *   to @p queue; or
 * * delay not @c K_NO_WAIT and work has been scheduled
 * @retval 2 if delay is @c K_NO_WAIT and work was running and has been queued
 * to the queue that was running it
 * @retval -EBUSY if @p delay is @c K_NO_WAIT and
 *         k_work_submit_to_queue() fails with this code.
 * @retval -EINVAL if @p delay is @c K_NO_WAIT and
 *         k_work_submit_to_queue() fails with this code.
 * @retval -ENODEV if @p delay is @c K_NO_WAIT and
 *         k_work_submit_to_queue() fails with this code.
 */
int k_work_reschedule_for_queue(struct k_work_q* queue,
                                struct k_work_delayable* dwork,
                                k_timeout_t delay);

/** @brief Reschedule a work item to the system work queue after a
 * delay.
 *
 * This is a thin wrapper around k_work_reschedule_for_queue(), with all the
 * API characteristics of that function.
 *
 * @param dwork pointer to the delayable work item.
 *
 * @param delay the time to wait before submitting the work item.
 *
 * @return as with k_work_reschedule_for_queue().
 */
int k_work_reschedule(struct k_work_delayable* dwork,
                      k_timeout_t delay);

/** @brief Flush delayable work.
 *
 * If the work is scheduled, it is immediately submitted.  Then the caller
 * blocks until the work completes, as with k_work_flush().
 *
 * @note Be careful of caller and work queue thread relative priority.  If
 * this function sleeps it will not return until the work queue thread
 * completes the tasks that allow this thread to resume.
 *
 * @note Behavior is undefined if this function is invoked on @p dwork from a
 * work queue running @p dwork.
 *
 * @param dwork pointer to the delayable work item.
 *
 * @param sync pointer to an opaque item containing state related to the
 * pending cancellation.  The object must persist until the call returns, and
 * be accessible from both the caller thread and the work queue thread.  The
 * object must not be used for any other flush or cancel operation until this
 * one completes.  On architectures with CONFIG_KERNEL_COHERENCE the object
 * must be allocated in coherent memory.
 *
 * @retval true if call had to wait for completion
 * @retval false if work was already idle
 */
bool k_work_flush_delayable(struct k_work_delayable* dwork,
                            struct k_work_sync* sync);

/** @brief Cancel delayable work.
 *
 * Similar to k_work_cancel() but for delayable work.  If the work is
 * scheduled or submitted it is canceled.  This function does not wait for the
 * cancellation to complete.
 *
 * @note The work may still be running when this returns.  Use
 * k_work_flush_delayable() or k_work_cancel_delayable_sync() to ensure it is
 * not running.
 *
 * @note Canceling delayable work does not prevent rescheduling it.  It does
 * prevent submitting it until the cancellation completes.
 *
 * @funcprops \isr_ok
 *
 * @param dwork pointer to the delayable work item.
 *
 * @return the k_work_delayable_busy_get() status indicating the state of the
 * item after all cancellation steps performed by this call are completed.
 */
int k_work_cancel_delayable(struct k_work_delayable* dwork);

/** @brief Cancel delayable work and wait.
 *
 * Like k_work_cancel_delayable() but waits until the work becomes idle.
 *
 * @note Canceling delayable work does not prevent rescheduling it.  It does
 * prevent submitting it until the cancellation completes.
 *
 * @note Be careful of caller and work queue thread relative priority.  If
 * this function sleeps it will not return until the work queue thread
 * completes the tasks that allow this thread to resume.
 *
 * @note Behavior is undefined if this function is invoked on @p dwork from a
 * work queue running @p dwork.
 *
 * @param dwork pointer to the delayable work item.
 *
 * @param sync pointer to an opaque item containing state related to the
 * pending cancellation.  The object must persist until the call returns, and
 * be accessible from both the caller thread and the work queue thread.  The
 * object must not be used for any other flush or cancel operation until this
 * one completes.  On architectures with CONFIG_KERNEL_COHERENCE the object
 * must be allocated in coherent memory.
 *
 * @retval true if work was not idle (call had to wait for cancellation of a
 * running handler to complete, or scheduled or submitted operations were
 * cancelled);
 * @retval false otherwise
 */
bool k_work_cancel_delayable_sync(struct k_work_delayable* dwork,
                                  struct k_work_sync* sync);

enum {
    /**
     * @cond INTERNAL_HIDDEN
     */

    /* The atomic API is used for all work and queue flags fields to
     * enforce sequential consistency in SMP environments.
     */

    /* Bits that represent the work item states.  At least nine of the
     * combinations are distinct valid stable states.
     */
    K_WORK_RUNNING_BIT   = 0,
    K_WORK_CANCELING_BIT = 1,
    K_WORK_QUEUED_BIT    = 2,
    K_WORK_DELAYED_BIT   = 3,
    K_WORK_FLUSHING_BIT  = 4,

    K_WORK_MASK = BIT(K_WORK_DELAYED_BIT) | BIT(K_WORK_QUEUED_BIT) |
                  BIT(K_WORK_RUNNING_BIT) | BIT(K_WORK_CANCELING_BIT) | BIT(K_WORK_FLUSHING_BIT),

    /* Static work flags */
    K_WORK_DELAYABLE_BIT = 8,
    K_WORK_DELAYABLE     = BIT(K_WORK_DELAYABLE_BIT),

    /* Dynamic work queue flags */
    K_WORK_QUEUE_STARTED_BIT = 0,
    K_WORK_QUEUE_STARTED     = BIT(K_WORK_QUEUE_STARTED_BIT),
    K_WORK_QUEUE_BUSY_BIT    = 1,
    K_WORK_QUEUE_BUSY        = BIT(K_WORK_QUEUE_BUSY_BIT),
    K_WORK_QUEUE_DRAIN_BIT   = 2,
    K_WORK_QUEUE_DRAIN       = BIT(K_WORK_QUEUE_DRAIN_BIT),
    K_WORK_QUEUE_PLUGGED_BIT = 3,
    K_WORK_QUEUE_PLUGGED     = BIT(K_WORK_QUEUE_PLUGGED_BIT),

    /* Static work queue flags */
    K_WORK_QUEUE_NO_YIELD_BIT = 8,
    K_WORK_QUEUE_NO_YIELD     = BIT(K_WORK_QUEUE_NO_YIELD_BIT),

    /**
     * INTERNAL_HIDDEN @endcond
     */
    /* Transient work flags */

    /** @brief Flag indicating a work item that is running under a work
     * queue thread.
     *
     * Accessed via k_work_busy_get().  May co-occur with other flags.
     */
    K_WORK_RUNNING = BIT(K_WORK_RUNNING_BIT),

    /** @brief Flag indicating a work item that is being canceled.
     *
     * Accessed via k_work_busy_get().  May co-occur with other flags.
     */
    K_WORK_CANCELING = BIT(K_WORK_CANCELING_BIT),

    /** @brief Flag indicating a work item that has been submitted to a
     * queue but has not started running.
     *
     * Accessed via k_work_busy_get().  May co-occur with other flags.
     */
    K_WORK_QUEUED = BIT(K_WORK_QUEUED_BIT),

    /** @brief Flag indicating a delayed work item that is scheduled for
     * submission to a queue.
     *
     * Accessed via k_work_busy_get().  May co-occur with other flags.
     */
    K_WORK_DELAYED = BIT(K_WORK_DELAYED_BIT),

    /** @brief Flag indicating a synced work item that is being flushed.
     *
     * Accessed via k_work_busy_get().  May co-occur with other flags.
     */
    K_WORK_FLUSHING = BIT(K_WORK_FLUSHING_BIT)
};

/** @brief A structure used to submit work. */
struct /**/k_work {
    /* All fields are protected by the work module spinlock.  No fields
     * are to be accessed except through kernel API.
     */

    /* Node to link into k_work_q pending list. */
    sys_snode_t node;

    /* The function to be invoked by the work queue thread. */
    k_work_handler_t handler;

    /* The queue on which the work item was last submitted. */
    struct k_work_q* queue;

    /* State of the work item.
     *
     * The item can be DELAYED, QUEUED, and RUNNING simultaneously.
     *
     * It can be RUNNING and CANCELING simultaneously.
     */
    uint32_t flags;
};

#define Z_WORK_INITIALIZER(work_handler) { \
    .handler = (work_handler), \
}

/** @brief A structure used to submit work after a delay. */
struct /**/k_work_delayable {
    /* The work item. */
    struct k_work work;

    /* Timeout used to submit work after a delay. */
    struct _timeout timeout;

    /* The queue to which the work should be submitted. */
    struct k_work_q* queue;
};

#define Z_WORK_DELAYABLE_INITIALIZER(work_handler) { \
    .work = { \
        .handler = (work_handler), \
        .flags = K_WORK_DELAYABLE, \
    }, \
}

/**
 * @brief Initialize a statically-defined delayable work item.
 *
 * This macro can be used to initialize a statically-defined delayable
 * work item, prior to its first use. For example,
 *
 * @code static K_WORK_DELAYABLE_DEFINE(<dwork>, <work_handler>); @endcode
 *
 * Note that if the runtime dependencies support initialization with
 * k_work_init_delayable() using that will eliminate the initialized
 * object in ROM that is produced by this macro and copied in at
 * system startup.
 *
 * @param work Symbol name for delayable work item object
 * @param work_handler Function to invoke each time work item is processed.
 */
#define K_WORK_DELAYABLE_DEFINE(work, work_handler) \
    struct k_work_delayable work \
      = Z_WORK_DELAYABLE_INITIALIZER(work_handler)

/**
 * @cond INTERNAL_HIDDEN
 */

/* Record used to wait for work to flush.
 *
 * The work item is inserted into the queue that will process (or is
 * processing) the item, and will be processed as soon as the item
 * completes.  When the flusher is processed the semaphore will be
 * signaled, releasing the thread waiting for the flush.
 */
struct z_work_flusher {
    struct k_work work;
    struct k_sem  sem;
};

/* Record used to wait for work to complete a cancellation.
 *
 * The work item is inserted into a global queue of pending cancels.
 * When a cancelling work item goes idle any matching waiters are
 * removed from pending_cancels and are woken.
 */
struct z_work_canceller {
    sys_snode_t    node;
    struct k_work* work;
    struct k_sem   sem;
};

/**
 * INTERNAL_HIDDEN @endcond
 */

/** @brief A structure holding internal state for a pending synchronous
 * operation on a work item or queue.
 *
 * Instances of this type are provided by the caller for invocation of
 * k_work_flush(), k_work_cancel_sync() and sibling flush and cancel APIs.  A
 * referenced object must persist until the call returns, and be accessible
 * from both the caller thread and the work queue thread.
 *
 * @note If CONFIG_KERNEL_COHERENCE is enabled the object must be allocated in
 * coherent memory; see arch_mem_coherent().  The stack on these architectures
 * is generally not coherent.  be stack-allocated.  Violations are detected by
 * runtime assertion.
 */
struct k_work_sync {
    union {
        struct z_work_flusher   flusher;
        struct z_work_canceller canceller;
    };
};

/** @brief A structure holding optional configuration items for a work
 * queue.
 *
 * This structure, and values it references, are not retained by
 * k_work_queue_start().
 */
struct k_work_queue_config {
    /** The name to be given to the work queue thread.
     *
     * If left null the thread will not have a name.
     */
    char const* name;

    /** Control whether the work queue thread should yield between
     * items.
     *
     * Yielding between items helps guarantee the work queue
     * thread does not starve other threads, including cooperative
     * ones released by a work item.  This is the default behavior.
     *
     * Set this to @c true to prevent the work queue thread from
     * yielding between items.  This may be appropriate when a
     * sequence of items should complete without yielding
     * control.
     */
    bool no_yield;

    /** Control whether the work queue thread should be marked as
     * essential thread.
     */
    bool essential;
};

/** @brief A structure used to hold work until it can be processed. */
struct k_work_q {
    /* The thread that animates the work. */
    struct k_thread thread;

    /* All the following fields must be accessed only while the
     * work module spinlock is held.
     */

    /* List of k_work items to be worked. */
    sys_slist_t pending;

    /* Wait queue for idle work thread. */
    _wait_q_t notifyq;

    /* Wait queue for threads waiting for the queue to drain. */
    _wait_q_t drainq;

    /* Flags describing queue state. */
    uint32_t flags;
};

/* Provide the implementation for inline functions declared above */

static inline bool k_work_is_pending(const struct k_work* work) {
    return (k_work_busy_get(work) != 0);
}

static inline struct k_work_delayable*
k_work_delayable_from_work(struct k_work* work) {
    return CONTAINER_OF(work, struct k_work_delayable, work);
}

static inline bool k_work_delayable_is_pending(
    const struct k_work_delayable* dwork) {
    return (k_work_delayable_busy_get(dwork) != 0);
}

static inline k_ticks_t k_work_delayable_expires_get(
    const struct k_work_delayable* dwork) {
    return z_timeout_expires(&dwork->timeout);
}

static inline k_ticks_t k_work_delayable_remaining_get(
    const struct k_work_delayable* dwork) {
    return z_timeout_remaining(&dwork->timeout);
}

static inline k_tid_t k_work_queue_thread_get(struct k_work_q* queue) {
    return &queue->thread;
}

/** @} */

struct k_work_user;

/**
 * @addtogroup workqueue_apis
 * @{
 */

/**
 * @typedef k_work_user_handler_t
 * @brief Work item handler function type for user work queues.
 *
 * A work item's handler function is executed by a user workqueue's thread
 * when the work item is processed by the workqueue.
 *
 * @param work Address of the work item.
 */
typedef void (*k_work_user_handler_t)(struct k_work_user* work);

/**
 * @cond INTERNAL_HIDDEN
 */

struct k_work_user_q {
    struct k_queue  queue;
    struct k_thread thread;
};

enum {
    K_WORK_USER_STATE_PENDING,              /* Work item pending state */
};

struct k_work_user {
    void* _reserved;                        /* Used by k_queue implementation. */
    k_work_user_handler_t handler;
    atomic_t flags;
};

/**
 * INTERNAL_HIDDEN @endcond
 */

#if defined(__cplusplus) && ((__cplusplus - 0) < 202002L)
#define Z_WORK_USER_INITIALIZER(work_handler) { NULL, work_handler, 0 }
#else
#define Z_WORK_USER_INITIALIZER(work_handler) \
    { \
    ._reserved = NULL, \
    .handler = (work_handler), \
    .flags = 0 \
    }
#endif

/**
 * @brief Initialize a statically-defined user work item.
 *
 * This macro can be used to initialize a statically-defined user work
 * item, prior to its first use. For example,
 *
 * @code static K_WORK_USER_DEFINE(<work>, <work_handler>); @endcode
 *
 * @param work Symbol name for work item object
 * @param work_handler Function to invoke each time work item is processed.
 */
#define K_WORK_USER_DEFINE(work, work_handler) \
    struct k_work_user work = Z_WORK_USER_INITIALIZER(work_handler)

/**
 * @brief Initialize a userspace work item.
 *
 * This routine initializes a user workqueue work item, prior to its
 * first use.
 *
 * @param work Address of work item.
 * @param handler Function to invoke each time work item is processed.
 */
#if defined(_MSC_VER)                       /* #CUSTOM@NDRS */
static inline void k_work_user_init(struct k_work_user* work,
                                    k_work_user_handler_t handler) {
    work->_reserved = NULL;
    work->handler   = handler;
    work->flags     = 0;
}
#else
static inline void k_work_user_init(struct k_work_user* work,
                                    k_work_user_handler_t handler) {
    *work = (struct k_work_user)Z_WORK_USER_INITIALIZER(handler);
}
#endif

/**
 * @brief Check if a userspace work item is pending.
 *
 * This routine indicates if user work item @a work is pending in a workqueue's
 * queue.
 *
 * @note Checking if the work is pending gives no guarantee that the
 *       work will still be pending when this information is used. It is up to
 *       the caller to make sure that this information is used in a safe manner.
 *
 * @funcprops \isr_ok
 *
 * @param work Address of work item.
 *
 * @return true if work item is pending, or false if it is not pending.
 */
/* #CUSTOM@NDRS : provide function prototype for atomic_test_bit() */
static inline bool atomic_test_bit(atomic_t const* target, int bit);

static inline bool k_work_user_is_pending(struct k_work_user* work) {
    return atomic_test_bit(&work->flags, K_WORK_USER_STATE_PENDING);
}

/**
 * @brief Submit a work item to a user mode workqueue
 *
 * Submits a work item to a workqueue that runs in user mode. A temporary
 * memory allocation is made from the caller's resource pool which is freed
 * once the worker thread consumes the k_work item. The workqueue
 * thread must have memory access to the k_work item being submitted. The caller
 * must have permission granted on the work_q parameter's queue object.
 *
 * @funcprops \isr_ok
 *
 * @param work_q Address of workqueue.
 * @param work Address of work item.
 *
 * @retval -EBUSY if the work item was already in some workqueue
 * @retval -ENOMEM if no memory for thread resource pool allocation
 * @retval 0 Success
 */
/* #CUSTOM@NDRS : provide function prototype for atomic_test_and_set_bit(), atomic_clear_bit() */
static inline bool atomic_test_and_set_bit(atomic_t* target, int bit);
static inline void atomic_clear_bit(atomic_t* target, int bit);

static inline int k_work_user_submit_to_queue(struct k_work_user_q* work_q,
                                              struct k_work_user* work) {
    int ret = -EBUSY;

    if (!atomic_test_and_set_bit(&work->flags,
                                 K_WORK_USER_STATE_PENDING)) {
        ret = k_queue_alloc_append(&work_q->queue, work);

        /* Couldn't insert into the queue. Clear the pending bit
         * so the work item can be submitted again
         */
        if (ret != 0) {
            atomic_clear_bit(&work->flags,
                             K_WORK_USER_STATE_PENDING);
        }
    }

    return (ret);
}

/**
 * @brief Start a workqueue in user mode
 *
 * This works identically to k_work_queue_start() except it is callable from
 * user mode, and the worker thread created will run in user mode.  The caller
 * must have permissions granted on both the work_q parameter's thread and
 * queue objects, and the same restrictions on priority apply as
 * k_thread_create().
 *
 * @param work_q Address of workqueue.
 * @param stack Pointer to work queue thread's stack space, as defined by
 *              K_THREAD_STACK_DEFINE()
 * @param stack_size Size of the work queue thread's stack (in bytes), which
 *                   should either be the same constant passed to
 *                   K_THREAD_STACK_DEFINE() or the value of K_THREAD_STACK_SIZEOF().
 * @param prio Priority of the work queue's thread.
 * @param name optional thread name.  If not null a copy is made into the
 *             thread's name buffer.
 */
void k_work_user_queue_start(struct k_work_user_q* work_q,
                             k_thread_stack_t* stack,
                             size_t stack_size, int prio,
                             const char *name);

/**
 * @brief Access the user mode thread that animates a work queue.
 *
 * This is necessary to grant a user mode work queue thread access to things
 * the work items it will process are expected to use.
 *
 * @param work_q pointer to the user mode queue structure.
 *
 * @return the user mode thread associated with the work queue.
 */
static inline k_tid_t k_work_user_queue_thread_get(struct k_work_user_q* work_q) {
    return &work_q->thread;
}

/** @} */

/**
 * @cond INTERNAL_HIDDEN
 */

struct k_work_poll {
    struct k_work    work;
    struct k_work_q* workq;
    struct z_poller  poller;
    struct k_poll_event* events;
    int num_events;
    k_work_handler_t real_handler;
    struct _timeout timeout;
    int poll_result;
};

/**
 * INTERNAL_HIDDEN @endcond
 */

/**
 * @addtogroup workqueue_apis
 * @{
 */

/**
 * @brief Initialize a statically-defined work item.
 *
 * This macro can be used to initialize a statically-defined workqueue work
 * item, prior to its first use. For example,
 *
 * @code static K_WORK_DEFINE(<work>, <work_handler>); @endcode
 *
 * @param work Symbol name for work item object
 * @param work_handler Function to invoke each time work item is processed.
 */
#define K_WORK_DEFINE(work, work_handler) \
    struct k_work work = Z_WORK_INITIALIZER(work_handler)

/**
 * @brief Initialize a triggered work item.
 *
 * This routine initializes a workqueue triggered work item, prior to
 * its first use.
 *
 * @param work Address of triggered work item.
 * @param handler Function to invoke each time work item is processed.
 */
void k_work_poll_init(struct k_work_poll* work,
                      k_work_handler_t handler);

/**
 * @brief Submit a triggered work item.
 *
 * This routine schedules work item @a work to be processed by workqueue
 * @a work_q when one of the given @a events is signaled. The routine
 * initiates internal poller for the work item and then returns to the caller.
 * Only when one of the watched events happen the work item is actually
 * submitted to the workqueue and becomes pending.
 *
 * Submitting a previously submitted triggered work item that is still
 * waiting for the event cancels the existing submission and reschedules it
 * the using the new event list. Note that this behavior is inherently subject
 * to race conditions with the pre-existing triggered work item and work queue,
 * so care must be taken to synchronize such resubmissions externally.
 *
 * @funcprops \isr_ok
 *
 * @warning
 * Provided array of events as well as a triggered work item must be placed
 * in persistent memory (valid until work handler execution or work
 * cancellation) and cannot be modified after submission.
 *
 * @param work_q Address of workqueue.
 * @param work Address of delayed work item.
 * @param events An array of events which trigger the work.
 * @param num_events The number of events in the array.
 * @param timeout Timeout after which the work will be scheduled
 *                for execution even if not triggered.
 *
 *
 * @retval 0 Work item started watching for events.
 * @retval -EINVAL Work item is being processed or has completed its work.
 * @retval -EADDRINUSE Work item is pending on a different workqueue.
 */
int k_work_poll_submit_to_queue(struct k_work_q* work_q,
                                struct k_work_poll* work,
                                struct k_poll_event* events,
                                int num_events,
                                k_timeout_t timeout);

/**
 * @brief Submit a triggered work item to the system workqueue.
 *
 * This routine schedules work item @a work to be processed by system
 * workqueue when one of the given @a events is signaled. The routine
 * initiates internal poller for the work item and then returns to the caller.
 * Only when one of the watched events happen the work item is actually
 * submitted to the workqueue and becomes pending.
 *
 * Submitting a previously submitted triggered work item that is still
 * waiting for the event cancels the existing submission and reschedules it
 * the using the new event list. Note that this behavior is inherently subject
 * to race conditions with the pre-existing triggered work item and work queue,
 * so care must be taken to synchronize such resubmissions externally.
 *
 * @funcprops \isr_ok
 *
 * @warning
 * Provided array of events as well as a triggered work item must not be
 * modified until the item has been processed by the workqueue.
 *
 * @param work Address of delayed work item.
 * @param events An array of events which trigger the work.
 * @param num_events The number of events in the array.
 * @param timeout Timeout after which the work will be scheduled
 *                for execution even if not triggered.
 *
 * @retval 0 Work item started watching for events.
 * @retval -EINVAL Work item is being processed or has completed its work.
 * @retval -EADDRINUSE Work item is pending on a different workqueue.
 */
int k_work_poll_submit(struct k_work_poll* work,
                       struct k_poll_event* events,
                       int num_events,
                       k_timeout_t timeout);

/**
 * @brief Cancel a triggered work item.
 *
 * This routine cancels the submission of triggered work item @a work.
 * A triggered work item can only be canceled if no event triggered work
 * submission.
 *
 * @funcprops \isr_ok
 *
 * @param work Address of delayed work item.
 *
 * @retval 0 Work item canceled.
 * @retval -EINVAL Work item is being processed or has completed its work.
 */
int k_work_poll_cancel(struct k_work_poll* work);

/** @} */

/**
 * @defgroup msgq_apis Message Queue APIs
 * @ingroup kernel_apis
 * @{
 */

/**
 * @brief Message Queue Structure
 */
struct /**/k_msgq {
    /** Message queue wait queue */
    _wait_q_t wait_q;
    /** Lock */
    struct k_spinlock lock;
    /** Message size */
    size_t msg_size;
    /** Maximal number of messages */
    uint32_t max_msgs;
    /** Start of message buffer */
    char* buffer_start;
    /** End of message buffer */
    char* buffer_end;
    /** Read pointer */
    char* read_ptr;
    /** Write pointer */
    char* write_ptr;
    /** Number of used messages */
    uint32_t used_msgs;

    Z_DECL_POLL_EVENT

    /** Message queue */
    uint8_t flags;

    SYS_PORT_TRACING_TRACKING_FIELD(k_msgq)

    #ifdef CONFIG_OBJ_CORE_MSGQ
    struct k_obj_core obj_core;
    #endif
};

/**
 * @cond INTERNAL_HIDDEN
 */

#define Z_MSGQ_INITIALIZER(obj, q_buffer, q_msg_size, q_max_msgs) \
    { \
    .wait_q = Z_WAIT_Q_INIT(&obj.wait_q), \
    .msg_size = q_msg_size, \
    .max_msgs = q_max_msgs, \
    .buffer_start = q_buffer, \
    .buffer_end = q_buffer + (q_max_msgs * q_msg_size), \
    .read_ptr = q_buffer, \
    .write_ptr = q_buffer, \
    .used_msgs = 0, \
    Z_POLL_EVENT_OBJ_INIT(obj) \
    }

/**
 * INTERNAL_HIDDEN @endcond
 */

#define K_MSGQ_FLAG_ALLOC   BIT(0)

/**
 * @brief Message Queue Attributes
 */
struct k_msgq_attrs {
    /** Message Size */
    size_t msg_size;
    /** Maximal number of messages */
    uint32_t max_msgs;
    /** Used messages */
    uint32_t used_msgs;
};

/**
 * @brief Statically define and initialize a message queue.
 *
 * The message queue's ring buffer contains space for @a q_max_msgs messages,
 * each of which is @a q_msg_size bytes long. Alignment of the message queue's
 * ring buffer is not necessary, setting @a q_align to 1 is sufficient.
 *
 * The message queue can be accessed outside the module where it is defined
 * using:
 *
 * @code extern struct k_msgq <name>; @endcode
 *
 * @param q_name Name of the message queue.
 * @param q_msg_size Message size (in bytes).
 * @param q_max_msgs Maximum number of messages that can be queued.
 * @param q_align Alignment of the message queue's ring buffer (power of 2).
 *
 */
#define K_MSGQ_DEFINE(q_name, q_msg_size, q_max_msgs, q_align)      \
    static char __noinit __aligned(q_align)             \
        _k_fifo_buf_##q_name[(q_max_msgs) * (q_msg_size)];  \
    STRUCT_SECTION_ITERABLE(k_msgq, q_name) =           \
        Z_MSGQ_INITIALIZER(q_name, _k_fifo_buf_##q_name,\
                           (q_msg_size), (q_max_msgs))

/**
 * @brief Initialize a message queue.
 *
 * This routine initializes a message queue object, prior to its first use.
 *
 * The message queue's ring buffer must contain space for @a max_msgs messages,
 * each of which is @a msg_size bytes long. Alignment of the message queue's
 * ring buffer is not necessary.
 *
 * @param msgq Address of the message queue.
 * @param buffer Pointer to ring buffer that holds queued messages.
 * @param msg_size Message size (in bytes).
 * @param max_msgs Maximum number of messages that can be queued.
 */
void k_msgq_init(struct k_msgq* msgq, char* buffer, size_t msg_size,
                 uint32_t max_msgs);

/**
 * @brief Initialize a message queue.
 *
 * This routine initializes a message queue object, prior to its first use,
 * allocating its internal ring buffer from the calling thread's resource
 * pool.
 *
 * Memory allocated for the ring buffer can be released by calling
 * k_msgq_cleanup(), or if userspace is enabled and the msgq object loses
 * all of its references.
 *
 * @param msgq Address of the message queue.
 * @param msg_size Message size (in bytes).
 * @param max_msgs Maximum number of messages that can be queued.
 *
 * @return 0 on success, -ENOMEM if there was insufficient memory in the
 *  thread's resource pool, or -EINVAL if the size parameters cause
 *  an integer overflow.
 */
__syscall int k_msgq_alloc_init(struct k_msgq* msgq, size_t msg_size,
                                uint32_t max_msgs);

/**
 * @brief Release allocated buffer for a queue
 *
 * Releases memory allocated for the ring buffer.
 *
 * @param msgq message queue to cleanup
 *
 * @retval 0 on success
 * @retval -EBUSY Queue not empty
 */
int k_msgq_cleanup(struct k_msgq* msgq);

/**
 * @brief Send a message to a message queue.
 *
 * This routine sends a message to message queue @a q.
 *
 * @note The message content is copied from @a data into @a msgq and the @a data
 * pointer is not retained, so the message content will not be modified
 * by this function.
 *
 * @funcprops \isr_ok
 *
 * @param msgq Address of the message queue.
 * @param data Pointer to the message.
 * @param timeout Waiting period to add the message, or one of the special
 *                values K_NO_WAIT and K_FOREVER.
 *
 * @retval 0 Message sent.
 * @retval -ENOMSG Returned without waiting or queue purged.
 * @retval -EAGAIN Waiting period timed out.
 */
__syscall int k_msgq_put(struct k_msgq* msgq, void const* data, k_timeout_t timeout);

/**
 * @brief Receive a message from a message queue.
 *
 * This routine receives a message from message queue @a q in a "first in,
 * first out" manner.
 *
 * @note @a timeout must be set to K_NO_WAIT if called from ISR.
 *
 * @funcprops \isr_ok
 *
 * @param msgq Address of the message queue.
 * @param data Address of area to hold the received message.
 * @param timeout Waiting period to receive the message,
 *                or one of the special values K_NO_WAIT and
 *                K_FOREVER.
 *
 * @retval 0 Message received.
 * @retval -ENOMSG Returned without waiting.
 * @retval -EAGAIN Waiting period timed out.
 */
__syscall int k_msgq_get(struct k_msgq* msgq, void* data, k_timeout_t timeout);

/**
 * @brief Peek/read a message from a message queue.
 *
 * This routine reads a message from message queue @a q in a "first in,
 * first out" manner and leaves the message in the queue.
 *
 * @funcprops \isr_ok
 *
 * @param msgq Address of the message queue.
 * @param data Address of area to hold the message read from the queue.
 *
 * @retval 0 Message read.
 * @retval -ENOMSG Returned when the queue has no message.
 */
__syscall int k_msgq_peek(struct k_msgq* msgq, void* data);

/**
 * @brief Peek/read a message from a message queue at the specified index
 *
 * This routine reads a message from message queue at the specified index
 * and leaves the message in the queue.
 * k_msgq_peek_at(msgq, data, 0) is equivalent to k_msgq_peek(msgq, data)
 *
 * @funcprops \isr_ok
 *
 * @param msgq Address of the message queue.
 * @param data Address of area to hold the message read from the queue.
 * @param idx Message queue index at which to peek
 *
 * @retval 0 Message read.
 * @retval -ENOMSG Returned when the queue has no message at index.
 */
__syscall int k_msgq_peek_at(struct k_msgq* msgq, void* data, uint32_t idx);

/**
 * @brief Purge a message queue.
 *
 * This routine discards all unreceived messages in a message queue's ring
 * buffer. Any threads that are blocked waiting to send a message to the
 * message queue are unblocked and see an -ENOMSG error code.
 *
 * @param msgq Address of the message queue.
 */
__syscall void k_msgq_purge(struct k_msgq* msgq);

/**
 * @brief Get the amount of free space in a message queue.
 *
 * This routine returns the number of unused entries in a message queue's
 * ring buffer.
 *
 * @param msgq Address of the message queue.
 *
 * @return Number of unused ring buffer entries.
 */
__syscall uint32_t k_msgq_num_free_get(struct k_msgq* msgq);

/**
 * @brief Get basic attributes of a message queue.
 *
 * This routine fetches basic attributes of message queue into attr argument.
 *
 * @param msgq Address of the message queue.
 * @param attrs pointer to message queue attribute structure.
 */
__syscall void k_msgq_get_attrs(struct k_msgq* msgq,
                                struct k_msgq_attrs* attrs);

static inline uint32_t z_impl_k_msgq_num_free_get(struct k_msgq* msgq) {
    return (msgq->max_msgs - msgq->used_msgs);
}

/**
 * @brief Get the number of messages in a message queue.
 *
 * This routine returns the number of messages in a message queue's ring buffer.
 *
 * @param msgq Address of the message queue.
 *
 * @return Number of messages.
 */
__syscall uint32_t k_msgq_num_used_get(struct k_msgq* msgq);

static inline uint32_t z_impl_k_msgq_num_used_get(struct k_msgq* msgq) {
    return (msgq->used_msgs);
}

/** @} */

/**
 * @defgroup mailbox_apis Mailbox APIs
 * @ingroup kernel_apis
 * @{
 */

/**
 * @brief Mailbox Message Structure
 *
 */
struct k_mbox_msg {
    /** size of message (in bytes) */
    size_t size;

    /** application-defined information value */
    uint32_t info;

    /** sender's message data buffer */
    void* tx_data;

    /** source thread id */
    k_tid_t rx_source_thread;

    /** target thread id */
    k_tid_t tx_target_thread;

    /** internal use only - thread waiting on send (may be a dummy) */
    k_tid_t _syncing_thread;

    #if (CONFIG_NUM_MBOX_ASYNC_MSGS > 0)
    /** internal use only - semaphore used during asynchronous send */
    struct k_sem* _async_sem;
    #endif
};

/**
 * @brief Mailbox Structure
 *
 */
struct /**/k_mbox {
    /** Transmit messages queue */
    _wait_q_t tx_msg_queue;
    /** Receive message queue */
    _wait_q_t rx_msg_queue;
    struct k_spinlock lock;

    SYS_PORT_TRACING_TRACKING_FIELD(k_mbox)

    #ifdef CONFIG_OBJ_CORE_MAILBOX
    struct k_obj_core obj_core;
    #endif
};

/**
 * @cond INTERNAL_HIDDEN
 */

#define Z_MBOX_INITIALIZER(obj) \
    { \
    .tx_msg_queue = Z_WAIT_Q_INIT(&obj.tx_msg_queue), \
    .rx_msg_queue = Z_WAIT_Q_INIT(&obj.rx_msg_queue), \
    }

/**
 * INTERNAL_HIDDEN @endcond
 */

/**
 * @brief Statically define and initialize a mailbox.
 *
 * The mailbox is to be accessed outside the module where it is defined using:
 *
 * @code extern struct k_mbox <name>; @endcode
 *
 * @param name Name of the mailbox.
 */
#define K_MBOX_DEFINE(name) \
    STRUCT_SECTION_ITERABLE(k_mbox, name) = \
        Z_MBOX_INITIALIZER(name) \

/**
 * @brief Initialize a mailbox.
 *
 * This routine initializes a mailbox object, prior to its first use.
 *
 * @param mbox Address of the mailbox.
 */
void k_mbox_init(struct k_mbox* mbox);

/**
 * @brief Send a mailbox message in a synchronous manner.
 *
 * This routine sends a message to @a mbox and waits for a receiver to both
 * receive and process it. The message data may be in a buffer or non-existent
 * (i.e. an empty message).
 *
 * @param mbox Address of the mailbox.
 * @param tx_msg Address of the transmit message descriptor.
 * @param timeout Waiting period for the message to be received,
 *                or one of the special values K_NO_WAIT
 *                and K_FOREVER. Once the message has been received,
 *                this routine waits as long as necessary for the message
 *                to be completely processed.
 *
 * @retval 0 Message sent.
 * @retval -ENOMSG Returned without waiting.
 * @retval -EAGAIN Waiting period timed out.
 */
int k_mbox_put(struct k_mbox* mbox, struct k_mbox_msg* tx_msg,
               k_timeout_t timeout);

/**
 * @brief Send a mailbox message in an asynchronous manner.
 *
 * This routine sends a message to @a mbox without waiting for a receiver
 * to process it. The message data may be in a buffer or non-existent
 * (i.e. an empty message). Optionally, the semaphore @a sem will be given
 * when the message has been both received and completely processed by
 * the receiver.
 *
 * @param mbox Address of the mailbox.
 * @param tx_msg Address of the transmit message descriptor.
 * @param sem Address of a semaphore, or NULL if none is needed.
 */
void k_mbox_async_put(struct k_mbox* mbox, struct k_mbox_msg* tx_msg,
                      struct k_sem* sem);

/**
 * @brief Receive a mailbox message.
 *
 * This routine receives a message from @a mbox, then optionally retrieves
 * its data and disposes of the message.
 *
 * @param mbox Address of the mailbox.
 * @param rx_msg Address of the receive message descriptor.
 * @param buffer Address of the buffer to receive data, or NULL to defer data
 *               retrieval and message disposal until later.
 * @param timeout Waiting period for a message to be received,
 *                or one of the special values K_NO_WAIT and K_FOREVER.
 *
 * @retval 0 Message received.
 * @retval -ENOMSG Returned without waiting.
 * @retval -EAGAIN Waiting period timed out.
 */
int k_mbox_get(struct k_mbox* mbox, struct k_mbox_msg* rx_msg,
               void* buffer, k_timeout_t timeout);

/**
 * @brief Retrieve mailbox message data into a buffer.
 *
 * This routine completes the processing of a received message by retrieving
 * its data into a buffer, then disposing of the message.
 *
 * Alternatively, this routine can be used to dispose of a received message
 * without retrieving its data.
 *
 * @param rx_msg Address of the receive message descriptor.
 * @param buffer Address of the buffer to receive data, or NULL to discard
 *               the data.
 */
void k_mbox_data_get(struct k_mbox_msg* rx_msg, void* buffer);

/** @} */

/**
 * @defgroup pipe_apis Pipe APIs
 * @ingroup kernel_apis
 * @{
 */

/** Pipe Structure */
struct k_pipe {
<<<<<<< HEAD
	unsigned char *buffer;          /**< Pipe buffer: may be NULL */
	size_t         size;            /**< Buffer size */
	size_t         bytes_used;      /**< Number of bytes used in buffer */
	size_t         read_index;      /**< Where in buffer to read from */
	size_t         write_index;     /**< Where in buffer to write */
	struct k_spinlock lock;		/**< Synchronization lock */
=======
    unsigned char* buffer;      /**< Pipe buffer: may be NULL */
    size_t size;                /**< Buffer size */
    size_t bytes_used;          /**< # bytes used in buffer */
    size_t read_index;          /**< Where in buffer to read from */
    size_t write_index;         /**< Where in buffer to write */
    struct k_spinlock lock;     /**< Synchronization lock */
>>>>>>> 3509019f

    struct {
        _wait_q_t readers;      /**< Reader wait queue */
        _wait_q_t writers;      /**< Writer wait queue */
    } wait_q;                   /** Wait queue */

    Z_DECL_POLL_EVENT

    uint8_t flags;              /**< Flags */

    SYS_PORT_TRACING_TRACKING_FIELD(k_pipe)

    #ifdef CONFIG_OBJ_CORE_PIPE
    struct k_obj_core obj_core;
    #endif
};

/**
 * @cond INTERNAL_HIDDEN
 */
#define K_PIPE_FLAG_ALLOC       BIT(0)  /** Buffer was allocated */

#define Z_PIPE_INITIALIZER(obj, pipe_buffer, pipe_buffer_size) {\
    .buffer = pipe_buffer,                                      \
    .size = pipe_buffer_size,                                   \
    .bytes_used = 0,                                            \
    .read_index = 0,                                            \
    .write_index = 0,                                           \
    .lock = {},                                                 \
    .wait_q = {                                                 \
        .readers = Z_WAIT_Q_INIT(&obj.wait_q.readers),          \
        .writers = Z_WAIT_Q_INIT(&obj.wait_q.writers)           \
    },                                                          \
    Z_POLL_EVENT_OBJ_INIT(obj)                                  \
    .flags = 0,                                                 \
}

/**
 * INTERNAL_HIDDEN @endcond
 */

/**
 * @brief Statically define and initialize a pipe.
 *
 * The pipe can be accessed outside the module where it is defined using:
 *
 * @code extern struct k_pipe <name>; @endcode
 *
 * @param name Name of the pipe.
 * @param pipe_buffer_size Size of the pipe's ring buffer (in bytes),
 *                         or zero if no ring buffer is used.
 * @param pipe_align Alignment of the pipe's ring buffer (power of 2).
 *
 */
#define K_PIPE_DEFINE(name, pipe_buffer_size, pipe_align)   \
    static unsigned char __noinit __aligned(pipe_align)     \
        _k_pipe_buf_##name[pipe_buffer_size];               \
    STRUCT_SECTION_ITERABLE(k_pipe, name) =                 \
        Z_PIPE_INITIALIZER(name, _k_pipe_buf_##name, pipe_buffer_size)

/**
 * @brief Initialize a pipe.
 *
 * This routine initializes a pipe object, prior to its first use.
 *
 * @param pipe Address of the pipe.
 * @param buffer Address of the pipe's ring buffer, or NULL if no ring buffer
 *               is used.
 * @param size Size of the pipe's ring buffer (in bytes), or zero if no ring
 *             buffer is used.
 */
void k_pipe_init(struct k_pipe* pipe, unsigned char* buffer, size_t size);

/**
 * @brief Release a pipe's allocated buffer
 *
 * If a pipe object was given a dynamically allocated buffer via
 * k_pipe_alloc_init(), this will free it. This function does nothing
 * if the buffer wasn't dynamically allocated.
 *
 * @param pipe Address of the pipe.
 * @retval 0 on success
 * @retval -EAGAIN nothing to cleanup
 */
int k_pipe_cleanup(struct k_pipe* pipe);

/**
 * @brief Initialize a pipe and allocate a buffer for it
 *
 * Storage for the buffer region will be allocated from the calling thread's
 * resource pool. This memory will be released if k_pipe_cleanup() is called,
 * or userspace is enabled and the pipe object loses all references to it.
 *
 * This function should only be called on uninitialized pipe objects.
 *
 * @param pipe Address of the pipe.
 * @param size Size of the pipe's ring buffer (in bytes), or zero if no ring
 *             buffer is used.
 * @retval 0 on success
 * @retval -ENOMEM if memory couldn't be allocated
 */
__syscall int k_pipe_alloc_init(struct k_pipe* pipe, size_t size);

/**
 * @brief Write data to a pipe.
 *
 * This routine writes up to @a bytes_to_write bytes of data to @a pipe.
 *
 * @param pipe Address of the pipe.
 * @param data Address of data to write.
 * @param bytes_to_write Size of data (in bytes).
 * @param bytes_written Address of area to hold the number of bytes written.
 * @param min_xfer Minimum number of bytes to write.
 * @param timeout Waiting period to wait for the data to be written,
 *                or one of the special values K_NO_WAIT and K_FOREVER.
 *
 * @retval 0 At least @a min_xfer bytes of data were written.
 * @retval -EIO Returned without waiting; zero data bytes were written.
 * @retval -EAGAIN Waiting period timed out; between zero and @a min_xfer
 *                 minus one data bytes were written.
 */
__syscall int k_pipe_put(struct k_pipe *pipe, const void *data,
                         size_t bytes_to_write, size_t *bytes_written,
                         size_t min_xfer, k_timeout_t timeout);

/**
 * @brief Read data from a pipe.
 *
 * This routine reads up to @a bytes_to_read bytes of data from @a pipe.
 *
 * @param pipe Address of the pipe.
 * @param data Address to place the data read from pipe.
 * @param bytes_to_read Maximum number of data bytes to read.
 * @param bytes_read Address of area to hold the number of bytes read.
 * @param min_xfer Minimum number of data bytes to read.
 * @param timeout Waiting period to wait for the data to be read,
 *                or one of the special values K_NO_WAIT and K_FOREVER.
 *
 * @retval 0 At least @a min_xfer bytes of data were read.
 * @retval -EINVAL invalid parameters supplied
 * @retval -EIO Returned without waiting; zero data bytes were read.
 * @retval -EAGAIN Waiting period timed out; between zero and @a min_xfer
 *                 minus one data bytes were read.
 */
__syscall int k_pipe_get(struct k_pipe* pipe, void* data,
                         size_t bytes_to_read, size_t* bytes_read,
                         size_t min_xfer, k_timeout_t timeout);

/**
 * @brief Query the number of bytes that may be read from @a pipe.
 *
 * @param pipe Address of the pipe.
 *
 * @retval a number n such that 0 <= n <= @ref k_pipe.size; the
 *         result is zero for unbuffered pipes.
 */
__syscall size_t k_pipe_read_avail(struct k_pipe* pipe);

/**
 * @brief Query the number of bytes that may be written to @a pipe
 *
 * @param pipe Address of the pipe.
 *
 * @retval a number n such that 0 <= n <= @ref k_pipe.size; the
 *         result is zero for unbuffered pipes.
 */
__syscall size_t k_pipe_write_avail(struct k_pipe* pipe);

/**
 * @brief Flush the pipe of write data
 *
 * This routine flushes the pipe. Flushing the pipe is equivalent to reading
 * both all the data in the pipe's buffer and all the data waiting to go into
 * that pipe into a large temporary buffer and discarding the buffer. Any
 * writers that were previously pended become unpended.
 *
 * @param pipe Address of the pipe.
 */
__syscall void k_pipe_flush(struct k_pipe* pipe);

/**
 * @brief Flush the pipe's internal buffer
 *
 * This routine flushes the pipe's internal buffer. This is equivalent to
 * reading up to N bytes from the pipe (where N is the size of the pipe's
 * buffer) into a temporary buffer and then discarding that buffer. If there
 * were writers previously pending, then some may unpend as they try to fill
 * up the pipe's emptied buffer.
 *
 * @param pipe Address of the pipe.
 */
__syscall void k_pipe_buffer_flush(struct k_pipe* pipe);

/** @} */

/**
 * @cond INTERNAL_HIDDEN
 */

struct k_mem_slab_info {
    uint32_t num_blocks;
    size_t   block_size;
    uint32_t num_used;
    #ifdef CONFIG_MEM_SLAB_TRACE_MAX_UTILIZATION
    uint32_t max_used;
    #endif
};

struct k_mem_slab {
    _wait_q_t wait_q;
    struct k_spinlock lock;
    char* buffer;
    char* free_list;
    struct k_mem_slab_info info;

    SYS_PORT_TRACING_TRACKING_FIELD(k_mem_slab)

    #ifdef CONFIG_OBJ_CORE_MEM_SLAB
    struct k_obj_core obj_core;
    #endif
};

#if (__GTEST == 0U)
#define Z_MEM_SLAB_INITIALIZER(_slab, _slab_buffer, _slab_block_size, \
                               _slab_num_blocks)                \
    {                                                           \
        .wait_q = Z_WAIT_Q_INIT(&(_slab).wait_q),               \
        .lock = {},                                             \
        .buffer = _slab_buffer,                                 \
        .free_list = NULL,                                      \
        .info = {_slab_num_blocks, _slab_block_size, 0}         \
    }
#else /* #CUSTOM@NDRS .lock = {} -> {0} */
#define Z_MEM_SLAB_INITIALIZER(_slab, _slab_buffer, _slab_block_size, \
                               _slab_num_blocks)                \
    {                                                           \
        .wait_q = Z_WAIT_Q_INIT(&(_slab).wait_q),               \
        .lock = {0},                                            \
        .buffer = _slab_buffer,                                 \
        .free_list = NULL,                                      \
        .info = {_slab_num_blocks, _slab_block_size, 0}         \
    }
#endif

/**
 * INTERNAL_HIDDEN @endcond
 */

/**
 * @defgroup mem_slab_apis Memory Slab APIs
 * @ingroup kernel_apis
 * @{
 */

/**
 * @brief Statically define and initialize a memory slab in a public (non-static) scope.
 *
 * The memory slab's buffer contains @a slab_num_blocks memory blocks
 * that are @a slab_block_size bytes long. The buffer is aligned to a
 * @a slab_align -byte boundary. To ensure that each memory block is similarly
 * aligned to this boundary, @a slab_block_size must also be a multiple of
 * @a slab_align.
 *
 * The memory slab can be accessed outside the module where it is defined
 * using:
 *
 * @code extern struct k_mem_slab <name>; @endcode
 *
 * @note This macro cannot be used together with a static keyword.
 *       If such a use-case is desired, use @ref K_MEM_SLAB_DEFINE_STATIC
 *       instead.
 *
 * @param name Name of the memory slab.
 * @param slab_block_size Size of each memory block (in bytes).
 * @param slab_num_blocks Number memory blocks.
 * @param slab_align Alignment of the memory slab's buffer (power of 2).
 */
#define K_MEM_SLAB_DEFINE(name, slab_block_size, slab_num_blocks, slab_align) \
    char __noinit_named(k_mem_slab_buf_##name)  \
        __aligned(WB_UP(slab_align))            \
        _k_mem_slab_buf_##name[(slab_num_blocks) * WB_UP(slab_block_size)]; \
    STRUCT_SECTION_ITERABLE(k_mem_slab, name) = \
        Z_MEM_SLAB_INITIALIZER(name, _k_mem_slab_buf_##name, \
                               WB_UP(slab_block_size), slab_num_blocks)

/**
 * @brief Statically define and initialize a memory slab in a private (static) scope.
 *
 * The memory slab's buffer contains @a slab_num_blocks memory blocks
 * that are @a slab_block_size bytes long. The buffer is aligned to a
 * @a slab_align -byte boundary. To ensure that each memory block is similarly
 * aligned to this boundary, @a slab_block_size must also be a multiple of
 * @a slab_align.
 *
 * @param name Name of the memory slab.
 * @param slab_block_size Size of each memory block (in bytes).
 * @param slab_num_blocks Number memory blocks.
 * @param slab_align Alignment of the memory slab's buffer (power of 2).
 */
#define K_MEM_SLAB_DEFINE_STATIC(name, slab_block_size, slab_num_blocks, slab_align) \
    static char __noinit_named(k_mem_slab_buf_##name) \
        __aligned(WB_UP(slab_align))                  \
        _k_mem_slab_buf_##name[(slab_num_blocks) * WB_UP(slab_block_size)]; \
    static STRUCT_SECTION_ITERABLE(k_mem_slab, name) = \
        Z_MEM_SLAB_INITIALIZER(name, _k_mem_slab_buf_##name, \
                               WB_UP(slab_block_size), slab_num_blocks)

/**
 * @brief Initialize a memory slab.
 *
 * Initializes a memory slab, prior to its first use.
 *
 * The memory slab's buffer contains @a slab_num_blocks memory blocks
 * that are @a slab_block_size bytes long. The buffer must be aligned to an
 * N-byte boundary matching a word boundary, where N is a power of 2
 * (i.e. 4 on 32-bit systems, 8, 16, ...).
 * To ensure that each memory block is similarly aligned to this boundary,
 * @a slab_block_size must also be a multiple of N.
 *
 * @param slab Address of the memory slab.
 * @param buffer Pointer to buffer used for the memory blocks.
 * @param block_size Size of each memory block (in bytes).
 * @param num_blocks Number of memory blocks.
 *
 * @retval 0 on success
 * @retval -EINVAL invalid data supplied
 *
 */
int k_mem_slab_init(struct k_mem_slab* slab, void* buffer,
                    size_t block_size, uint32_t num_blocks);

/**
 * @brief Allocate memory from a memory slab.
 *
 * This routine allocates a memory block from a memory slab.
 *
 * @note @a timeout must be set to K_NO_WAIT if called from ISR.
 * @note When CONFIG_MULTITHREADING=n any @a timeout is treated as K_NO_WAIT.
 *
 * @funcprops \isr_ok
 *
 * @param slab Address of the memory slab.
 * @param mem Pointer to block address area.
 * @param timeout Waiting period to wait for operation to complete.
 *        Use K_NO_WAIT to return without waiting,
 *        or K_FOREVER to wait as long as necessary.
 *
 * @retval 0 Memory allocated. The block address area pointed at by @a mem
 *         is set to the starting address of the memory block.
 * @retval -ENOMEM Returned without waiting.
 * @retval -EAGAIN Waiting period timed out.
 * @retval -EINVAL Invalid data supplied
 */
int k_mem_slab_alloc(struct k_mem_slab* slab, void** mem,
                     k_timeout_t timeout);

/**
 * @brief Free memory allocated from a memory slab.
 *
 * This routine releases a previously allocated memory block back to its
 * associated memory slab.
 *
 * @param slab Address of the memory slab.
 * @param mem Pointer to the memory block (as returned by k_mem_slab_alloc()).
 */
void k_mem_slab_free(struct k_mem_slab* slab, void* mem);

/**
 * @brief Get the number of used blocks in a memory slab.
 *
 * This routine gets the number of memory blocks that are currently
 * allocated in @a slab.
 *
 * @param slab Address of the memory slab.
 *
 * @return Number of allocated memory blocks.
 */
static inline uint32_t k_mem_slab_num_used_get(struct k_mem_slab* slab) {
    return (slab->info.num_used);
}

/**
 * @brief Get the number of maximum used blocks so far in a memory slab.
 *
 * This routine gets the maximum number of memory blocks that were
 * allocated in @a slab.
 *
 * @param slab Address of the memory slab.
 *
 * @return Maximum number of allocated memory blocks.
 */
static inline uint32_t k_mem_slab_max_used_get(struct k_mem_slab* slab) {
    #ifdef CONFIG_MEM_SLAB_TRACE_MAX_UTILIZATION
    return (slab->info.max_used);
    #else
    ARG_UNUSED(slab);
    return (0);
    #endif
}

/**
 * @brief Get the number of unused blocks in a memory slab.
 *
 * This routine gets the number of memory blocks that are currently
 * unallocated in @a slab.
 *
 * @param slab Address of the memory slab.
 *
 * @return Number of unallocated memory blocks.
 */
static inline uint32_t k_mem_slab_num_free_get(struct k_mem_slab* slab) {
    return (slab->info.num_blocks - slab->info.num_used);
}

/**
 * @brief Get the memory stats for a memory slab
 *
 * This routine gets the runtime memory usage stats for the slab @a slab.
 *
 * @param slab Address of the memory slab
 * @param stats Pointer to memory into which to copy memory usage statistics
 *
 * @retval 0 Success
 * @retval -EINVAL Any parameter points to NULL
 */

int k_mem_slab_runtime_stats_get(struct k_mem_slab* slab, struct sys_memory_stats* stats);

/**
 * @brief Reset the maximum memory usage for a slab
 *
 * This routine resets the maximum memory usage for the slab @a slab to its
 * current usage.
 *
 * @param slab Address of the memory slab
 *
 * @retval 0 Success
 * @retval -EINVAL Memory slab is NULL
 */
int k_mem_slab_runtime_stats_reset_max(struct k_mem_slab* slab);

/** @} */

/**
 * @addtogroup heap_apis
 * @{
 */

/* kernel synchronized heap struct */

struct /**/k_heap {
    struct sys_heap heap;
    _wait_q_t wait_q;
    struct k_spinlock lock;
};

/**
 * @brief Initialize a k_heap
 *
 * This constructs a synchronized k_heap object over a memory region
 * specified by the user.  Note that while any alignment and size can
 * be passed as valid parameters, internal alignment restrictions
 * inside the inner sys_heap mean that not all bytes may be usable as
 * allocated memory.
 *
 * @param h Heap struct to initialize
 * @param mem Pointer to memory.
 * @param bytes Size of memory region, in bytes
 */
void k_heap_init(struct k_heap* h, void* mem,
                 size_t bytes) __attribute_nonnull(1);

/**
 * @brief Allocate aligned memory from a k_heap
 *
 * Behaves in all ways like k_heap_alloc(), except that the returned
 * memory (if available) will have a starting address in memory which
 * is a multiple of the specified power-of-two alignment value in
 * bytes.  The resulting memory can be returned to the heap using
 * k_heap_free().
 *
 * @note @a timeout must be set to K_NO_WAIT if called from ISR.
 * @note When CONFIG_MULTITHREADING=n any @a timeout is treated as K_NO_WAIT.
 *
 * @funcprops \isr_ok
 *
 * @param h Heap from which to allocate
 * @param align Alignment in bytes, must be a power of two
 * @param bytes Number of bytes requested
 * @param timeout How long to wait, or K_NO_WAIT
 * @return Pointer to memory the caller can now use
 */
void* k_heap_aligned_alloc(struct k_heap* h, size_t align, size_t bytes,
                           k_timeout_t timeout) __attribute_nonnull(1);

/**
 * @brief Allocate memory from a k_heap
 *
 * Allocates and returns a memory buffer from the memory region owned
 * by the heap.  If no memory is available immediately, the call will
 * block for the specified timeout (constructed via the standard
 * timeout API, or K_NO_WAIT or K_FOREVER) waiting for memory to be
 * freed.  If the allocation cannot be performed by the expiration of
 * the timeout, NULL will be returned.
 * Allocated memory is aligned on a multiple of pointer sizes.
 *
 * @note @a timeout must be set to K_NO_WAIT if called from ISR.
 * @note When CONFIG_MULTITHREADING=n any @a timeout is treated as K_NO_WAIT.
 *
 * @funcprops \isr_ok
 *
 * @param h Heap from which to allocate
 * @param bytes Desired size of block to allocate
 * @param timeout How long to wait, or K_NO_WAIT
 * @return A pointer to valid heap memory, or NULL
 */
void* k_heap_alloc(struct k_heap* h, size_t bytes,
                   k_timeout_t timeout) __attribute_nonnull(1);

/**
 * @brief Reallocate memory from a k_heap
 *
 * Reallocates and returns a memory buffer from the memory region owned
 * by the heap.  If no memory is available immediately, the call will
 * block for the specified timeout (constructed via the standard
 * timeout API, or K_NO_WAIT or K_FOREVER) waiting for memory to be
 * freed.  If the allocation cannot be performed by the expiration of
 * the timeout, NULL will be returned.
 * Reallocated memory is aligned on a multiple of pointer sizes.
 *
 * @note @a timeout must be set to K_NO_WAIT if called from ISR.
 * @note When CONFIG_MULTITHREADING=n any @a timeout is treated as K_NO_WAIT.
 *
 * @funcprops \isr_ok
 *
 * @param h Heap from which to allocate
 * @param ptr Original pointer returned from a previous allocation
 * @param bytes Desired size of block to allocate
 * @param timeout How long to wait, or K_NO_WAIT
 *
 * @return Pointer to memory the caller can now use, or NULL
 */
void *k_heap_realloc(struct k_heap *h, void *ptr, size_t bytes, k_timeout_t timeout)
	__attribute_nonnull(1);

/**
 * @brief Free memory allocated by k_heap_alloc()
 *
 * Returns the specified memory block, which must have been returned
 * from k_heap_alloc(), to the heap for use by other callers.  Passing
 * a NULL block is legal, and has no effect.
 *
 * @param h Heap to which to return the memory
 * @param mem A valid memory block, or NULL
 */
void k_heap_free(struct k_heap* h, void* mem) __attribute_nonnull(1);

/* Hand-calculated minimum heap sizes needed to return a successful
 * 1-byte allocation.  See details in lib/os/heap.[ch]
 */
#define Z_HEAP_MIN_SIZE ((sizeof(void*) > 4) ? 56 : 44)

/**
 * @brief Define a static k_heap in the specified linker section
 *
 * This macro defines and initializes a static memory region and
 * k_heap of the requested size in the specified linker section.
 * After kernel start, &name can be used as if k_heap_init() had
 * been called.
 *
 * Note that this macro enforces a minimum size on the memory region
 * to accommodate metadata requirements.  Very small heaps will be
 * padded to fit.
 *
 * @param name Symbol name for the struct k_heap object
 * @param bytes Size of memory region, in bytes
 * @param in_section __attribute__((section(name))
 */
#define Z_HEAP_DEFINE_IN_SECT(name, bytes, in_section)          \
    char in_section __aligned(8) /* CHUNK_UNIT */               \
        kheap_##name[MAX(bytes, Z_HEAP_MIN_SIZE)];              \
    STRUCT_SECTION_ITERABLE(k_heap, name) = {                   \
        .heap = {                                               \
            .init_mem   = kheap_##name,                         \
            .init_bytes = MAX(bytes, Z_HEAP_MIN_SIZE),          \
        },                                                      \
    }

/**
 * @brief Define a static k_heap
 *
 * This macro defines and initializes a static memory region and
 * k_heap of the requested size.  After kernel start, &name can be
 * used as if k_heap_init() had been called.
 *
 * Note that this macro enforces a minimum size on the memory region
 * to accommodate metadata requirements.  Very small heaps will be
 * padded to fit.
 *
 * @param name Symbol name for the struct k_heap object
 * @param bytes Size of memory region, in bytes
 */
#define K_HEAP_DEFINE(name, bytes)                              \
    Z_HEAP_DEFINE_IN_SECT(name, bytes,                          \
                          __noinit_named(kheap_buf_##name))

/**
 * @brief Define a static k_heap in uncached memory
 *
 * This macro defines and initializes a static memory region and
 * k_heap of the requested size in uncached memory.  After kernel
 * start, &name can be used as if k_heap_init() had been called.
 *
 * Note that this macro enforces a minimum size on the memory region
 * to accommodate metadata requirements.  Very small heaps will be
 * padded to fit.
 *
 * @param name Symbol name for the struct k_heap object
 * @param bytes Size of memory region, in bytes
 */
#define K_HEAP_DEFINE_NOCACHE(name, bytes)                      \
    Z_HEAP_DEFINE_IN_SECT(name, bytes, __nocache)

/**
 * @}
 */

/**
 * @defgroup heap_apis Heap APIs
 * @ingroup kernel_apis
 * @{
 */

/**
 * @brief Allocate memory from the heap with a specified alignment.
 *
 * This routine provides semantics similar to aligned_alloc(); memory is
 * allocated from the heap with a specified alignment. However, one minor
 * difference is that k_aligned_alloc() accepts any non-zero @p size,
 * whereas aligned_alloc() only accepts a @p size that is an integral
 * multiple of @p align.
 *
 * Above, aligned_alloc() refers to:
 * C11 standard (ISO/IEC 9899:2011): 7.22.3.1
 * The aligned_alloc function (p: 347-348)
 *
 * @param align Alignment of memory requested (in bytes).
 * @param size Amount of memory requested (in bytes).
 *
 * @return Address of the allocated memory if successful; otherwise NULL.
 */
void* k_aligned_alloc(size_t align, size_t size);

/**
 * @brief Allocate memory from the heap.
 *
 * This routine provides traditional malloc() semantics. Memory is
 * allocated from the heap memory pool.
 * Allocated memory is aligned on a multiple of pointer sizes.
 *
 * @param size Amount of memory requested (in bytes).
 *
 * @return Address of the allocated memory if successful; otherwise NULL.
 */
void* k_malloc(size_t size);

/**
 * @brief Free memory allocated from heap.
 *
 * This routine provides traditional free() semantics. The memory being
 * returned must have been allocated from the heap memory pool.
 *
 * If @a ptr is NULL, no operation is performed.
 *
 * @param ptr Pointer to previously allocated memory.
 */
void k_free(void* ptr);

/**
 * @brief Allocate memory from heap, array style
 *
 * This routine provides traditional calloc() semantics. Memory is
 * allocated from the heap memory pool and zeroed.
 *
 * @param nmemb Number of elements in the requested array
 * @param size Size of each array element (in bytes).
 *
 * @return Address of the allocated memory if successful; otherwise NULL.
 */
void* k_calloc(size_t nmemb, size_t size);

/** @brief Expand the size of an existing allocation
 *
 * Returns a pointer to a new memory region with the same contents,
 * but a different allocated size.  If the new allocation can be
 * expanded in place, the pointer returned will be identical.
 * Otherwise the data will be copies to a new block and the old one
 * will be freed as per sys_heap_free().  If the specified size is
 * smaller than the original, the block will be truncated in place and
 * the remaining memory returned to the heap.  If the allocation of a
 * new block fails, then NULL will be returned and the old block will
 * not be freed or modified.
 *
 * @param ptr Original pointer returned from a previous allocation
 * @param size Amount of memory requested (in bytes).
 *
 * @return Pointer to memory the caller can now use, or NULL.
 */
void *k_realloc(void *ptr, size_t size);

/** @} */

/* polling API - PRIVATE */

#ifdef CONFIG_POLL
#define _INIT_OBJ_POLL_EVENT(obj)   \
    do {                            \
        (obj)->poll_event = NULL;   \
    } while (false)
#else
#define _INIT_OBJ_POLL_EVENT(obj)   \
    do {                            \
        /* pass */                  \
    } while (false)
#endif

/* private - types bit positions */
enum _poll_types_bits {
    /* can be used to ignore an event */
    _POLL_TYPE_IGNORE,

    /* to be signaled by k_poll_signal_raise() */
    _POLL_TYPE_SIGNAL,

    /* semaphore availability */
    _POLL_TYPE_SEM_AVAILABLE,

    /* queue/FIFO/LIFO data availability */
    _POLL_TYPE_DATA_AVAILABLE,

    /* msgq data availability */
    _POLL_TYPE_MSGQ_DATA_AVAILABLE,

    /* pipe data availability */
    _POLL_TYPE_PIPE_DATA_AVAILABLE,

    _POLL_NUM_TYPES
};

#define Z_POLL_TYPE_BIT(type) (1U << ((type) - 1U))

/* private - states bit positions */
enum _poll_states_bits {
    /* default state when creating event */
    _POLL_STATE_NOT_READY,

    /* signaled by k_poll_signal_raise() */
    _POLL_STATE_SIGNALED,

    /* semaphore is available */
    _POLL_STATE_SEM_AVAILABLE,

    /* data is available to read on queue/FIFO/LIFO */
    _POLL_STATE_DATA_AVAILABLE,

    /* queue/FIFO/LIFO wait was cancelled */
    _POLL_STATE_CANCELLED,

    /* data is available to read on a message queue */
    _POLL_STATE_MSGQ_DATA_AVAILABLE,

    /* data is available to read from a pipe */
    _POLL_STATE_PIPE_DATA_AVAILABLE,

    _POLL_NUM_STATES
};

#define Z_POLL_STATE_BIT(state) (1U << ((state) - 1U))

#define _POLL_EVENT_NUM_UNUSED_BITS \
    (32 - (0 \
           + 8 /* tag */ \
           + _POLL_NUM_TYPES \
           + _POLL_NUM_STATES \
           + 1 /* modes */ \
          ))

/* end of polling API - PRIVATE */

/**
 * @defgroup poll_apis Async polling APIs
 * @ingroup kernel_apis
 * @{
 */

/* Public polling API */

/* public - values for k_poll_event.type bitfield */
#define K_POLL_TYPE_IGNORE              0
#define K_POLL_TYPE_SIGNAL              Z_POLL_TYPE_BIT(_POLL_TYPE_SIGNAL)
#define K_POLL_TYPE_SEM_AVAILABLE       Z_POLL_TYPE_BIT(_POLL_TYPE_SEM_AVAILABLE)
#define K_POLL_TYPE_DATA_AVAILABLE      Z_POLL_TYPE_BIT(_POLL_TYPE_DATA_AVAILABLE)
#define K_POLL_TYPE_FIFO_DATA_AVAILABLE K_POLL_TYPE_DATA_AVAILABLE
#define K_POLL_TYPE_MSGQ_DATA_AVAILABLE Z_POLL_TYPE_BIT(_POLL_TYPE_MSGQ_DATA_AVAILABLE)
#define K_POLL_TYPE_PIPE_DATA_AVAILABLE Z_POLL_TYPE_BIT(_POLL_TYPE_PIPE_DATA_AVAILABLE)

/* public - polling modes */
enum k_poll_modes {
    /* polling thread does not take ownership of objects when available */
    K_POLL_MODE_NOTIFY_ONLY = 0,

    K_POLL_NUM_MODES
};

/* public - values for k_poll_event.state bitfield */
#define K_POLL_STATE_NOT_READY           0
#define K_POLL_STATE_SIGNALED            Z_POLL_STATE_BIT(_POLL_STATE_SIGNALED)
#define K_POLL_STATE_SEM_AVAILABLE       Z_POLL_STATE_BIT(_POLL_STATE_SEM_AVAILABLE)
#define K_POLL_STATE_DATA_AVAILABLE      Z_POLL_STATE_BIT(_POLL_STATE_DATA_AVAILABLE)
#define K_POLL_STATE_FIFO_DATA_AVAILABLE K_POLL_STATE_DATA_AVAILABLE
#define K_POLL_STATE_MSGQ_DATA_AVAILABLE Z_POLL_STATE_BIT(_POLL_STATE_MSGQ_DATA_AVAILABLE)
#define K_POLL_STATE_PIPE_DATA_AVAILABLE Z_POLL_STATE_BIT(_POLL_STATE_PIPE_DATA_AVAILABLE)
#define K_POLL_STATE_CANCELLED           Z_POLL_STATE_BIT(_POLL_STATE_CANCELLED)

/* public - poll signal object */
struct k_poll_signal {
    /** PRIVATE - DO NOT TOUCH */
    sys_dlist_t poll_events;

    /**
     * 1 if the event has been signaled, 0 otherwise. Stays set to 1 until
     * user resets it to 0.
     */
    unsigned int signaled;

    /** custom result value passed to k_poll_signal_raise() if needed */
    int result;
};

#define K_POLL_SIGNAL_INITIALIZER(obj) \
    { \
    .poll_events = SYS_DLIST_STATIC_INIT(&obj.poll_events), \
    .signaled = 0, \
    .result = 0, \
    }

/**
 * @brief Poll Event
 *
 */
struct k_poll_event {
    /** PRIVATE - DO NOT TOUCH */
    sys_dnode_t _node;

    /** PRIVATE - DO NOT TOUCH */
    struct z_poller* poller;

    /** optional user-specified tag, opaque, untouched by the API */
    uint32_t tag : 8;

    /** bitfield of event types (bitwise-ORed K_POLL_TYPE_xxx values) */
    uint32_t type : _POLL_NUM_TYPES;

    /** bitfield of event states (bitwise-ORed K_POLL_STATE_xxx values) */
    uint32_t state : _POLL_NUM_STATES;

    /** mode of operation, from enum k_poll_modes */
    uint32_t mode : 1;

    /** unused bits in 32-bit word */
    uint32_t unused : _POLL_EVENT_NUM_UNUSED_BITS;

    /** per-type data */
    union {
        /* The typed_* fields below are used by K_POLL_EVENT_*INITIALIZER() macros to ensure
         * type safety of polled objects.
         */
        void *obj, *typed_K_POLL_TYPE_IGNORE;
        struct k_poll_signal *signal, *typed_K_POLL_TYPE_SIGNAL;
        struct k_sem *sem, *typed_K_POLL_TYPE_SEM_AVAILABLE;
        struct k_fifo *fifo, *typed_K_POLL_TYPE_FIFO_DATA_AVAILABLE;
        struct k_queue *queue, *typed_K_POLL_TYPE_DATA_AVAILABLE;
        struct k_msgq *msgq, *typed_K_POLL_TYPE_MSGQ_DATA_AVAILABLE;
        #ifdef CONFIG_PIPES
        struct k_pipe *pipe, *typed_K_POLL_TYPE_PIPE_DATA_AVAILABLE;
        #endif
    };
};

#define K_POLL_EVENT_INITIALIZER(_event_type, _event_mode, _event_obj) \
    {                                                           \
    .poller = NULL,                                             \
    .type = _event_type,                                        \
    .state = K_POLL_STATE_NOT_READY,                            \
    .mode = _event_mode,                                        \
    .unused = 0,                                                \
    {                                                           \
        .typed_##_event_type = _event_obj,                      \
    },                                                          \
    }

#define K_POLL_EVENT_STATIC_INITIALIZER(_event_type, _event_mode, _event_obj, \
                                        event_tag)              \
    {                                                           \
    .tag    = event_tag,                                        \
    .type   = _event_type,                                      \
    .state  = K_POLL_STATE_NOT_READY,                           \
    .mode   = _event_mode,                                      \
    .unused = 0,                                                \
    {                                                           \
        .typed_##_event_type = _event_obj,                      \
    },                                                          \
    }

/**
 * @brief Initialize one struct k_poll_event instance
 *
 * After this routine is called on a poll event, the event it ready to be
 * placed in an event array to be passed to k_poll().
 *
 * @param event The event to initialize.
 * @param type A bitfield of the types of event, from the K_POLL_TYPE_xxx
 *             values. Only values that apply to the same object being polled
 *             can be used together. Choosing K_POLL_TYPE_IGNORE disables the
 *             event.
 * @param mode Future. Use K_POLL_MODE_NOTIFY_ONLY.
 * @param obj Kernel object or poll signal.
 */

void k_poll_event_init(struct k_poll_event* event, uint32_t type,
                       int mode, void* obj);

/**
 * @brief Wait for one or many of multiple poll events to occur
 *
 * This routine allows a thread to wait concurrently for one or many of
 * multiple poll events to have occurred. Such events can be a kernel object
 * being available, like a semaphore, or a poll signal event.
 *
 * When an event notifies that a kernel object is available, the kernel object
 * is not "given" to the thread calling k_poll(): it merely signals the fact
 * that the object was available when the k_poll() call was in effect. Also,
 * all threads trying to acquire an object the regular way, i.e. by pending on
 * the object, have precedence over the thread polling on the object. This
 * means that the polling thread will never get the poll event on an object
 * until the object becomes available and its pend queue is empty. For this
 * reason, the k_poll() call is more effective when the objects being polled
 * only have one thread, the polling thread, trying to acquire them.
 *
 * When k_poll() returns 0, the caller should loop on all the events that were
 * passed to k_poll() and check the state field for the values that were
 * expected and take the associated actions.
 *
 * Before being reused for another call to k_poll(), the user has to reset the
 * state field to K_POLL_STATE_NOT_READY.
 *
 * When called from user mode, a temporary memory allocation is required from
 * the caller's resource pool.
 *
 * @param events An array of events to be polled for.
 * @param num_events The number of events in the array.
 * @param timeout Waiting period for an event to be ready,
 *                or one of the special values K_NO_WAIT and K_FOREVER.
 *
 * @retval 0 One or more events are ready.
 * @retval -EAGAIN Waiting period timed out.
 * @retval -EINTR Polling has been interrupted, e.g. with
 *         k_queue_cancel_wait(). All output events are still set and valid,
 *         cancelled event(s) will be set to K_POLL_STATE_CANCELLED. In other
 *         words, -EINTR status means that at least one of output events is
 *         K_POLL_STATE_CANCELLED.
 * @retval -ENOMEM Thread resource pool insufficient memory (user mode only)
 * @retval -EINVAL Bad parameters (user mode only)
 */

__syscall int k_poll(struct k_poll_event* events, int num_events,
                     k_timeout_t timeout);

/**
 * @brief Initialize a poll signal object.
 *
 * Ready a poll signal object to be signaled via k_poll_signal_raise().
 *
 * @param sig A poll signal.
 */

__syscall void k_poll_signal_init(struct k_poll_signal* sig);

/**
 * @brief Reset a poll signal object's state to unsignaled.
 *
 * @param sig A poll signal object
 */
__syscall void k_poll_signal_reset(struct k_poll_signal* sig);

/**
 * @brief Fetch the signaled state and result value of a poll signal
 *
 * @param sig A poll signal object
 * @param signaled An integer buffer which will be written nonzero if the
 *                 object was signaled
 * @param result An integer destination buffer which will be written with the
 *               result value if the object was signaled, or an undefined
 *               value if it was not.
 */
__syscall void k_poll_signal_check(struct k_poll_signal* sig,
                                   unsigned int* signaled, int* result);

/**
 * @brief Signal a poll signal object.
 *
 * This routine makes ready a poll signal, which is basically a poll event of
 * type K_POLL_TYPE_SIGNAL. If a thread was polling on that event, it will be
 * made ready to run. A @a result value can be specified.
 *
 * The poll signal contains a 'signaled' field that, when set by
 * k_poll_signal_raise(), stays set until the user sets it back to 0 with
 * k_poll_signal_reset(). It thus has to be reset by the user before being
 * passed again to k_poll() or k_poll() will consider it being signaled, and
 * will return immediately.
 *
 * @note The result is stored and the 'signaled' field is set even if
 * this function returns an error indicating that an expiring poll was
 * not notified.  The next k_poll() will detect the missed raise.
 *
 * @param sig A poll signal.
 * @param result The value to store in the result field of the signal.
 *
 * @retval 0 The signal was delivered successfully.
 * @retval -EAGAIN The polling thread's timeout is in the process of expiring.
 */

__syscall int k_poll_signal_raise(struct k_poll_signal* sig, int result);

/** @} */

/**
 * @defgroup cpu_idle_apis CPU Idling APIs
 * @ingroup kernel_apis
 * @{
 */
/**
 * @brief Make the CPU idle.
 *
 * This function makes the CPU idle until an event wakes it up.
 *
 * In a regular system, the idle thread should be the only thread responsible
 * for making the CPU idle and triggering any type of power management.
 * However, in some more constrained systems, such as a single-threaded system,
 * the only thread would be responsible for this if needed.
 *
 * @note In some architectures, before returning, the function unmasks interrupts
 * unconditionally.
 */
static inline void k_cpu_idle(void) {
    arch_cpu_idle();
}

/**
 * @brief Make the CPU idle in an atomic fashion.
 *
 * Similar to k_cpu_idle(), but must be called with interrupts locked.
 *
 * Enabling interrupts and entering a low-power mode will be atomic,
 * i.e. there will be no period of time where interrupts are enabled before
 * the processor enters a low-power mode.
 *
 * After waking up from the low-power mode, the interrupt lockout state will
 * be restored as if by irq_unlock(key).
 *
 * @param key Interrupt locking key obtained from irq_lock().
 */
static inline void k_cpu_atomic_idle(unsigned int key) {
    arch_cpu_atomic_idle(key);
}

/**
 * @}
 */

/**
 * @cond INTERNAL_HIDDEN
 * @internal
 */
#ifdef ARCH_EXCEPT
/* This architecture has direct support for triggering a CPU exception */
#if defined(_MSC_VER)   /* #CUSTOM@NDRS */
#define z_except_reason(reason)
#else
#define z_except_reason(reason) ARCH_EXCEPT(reason)
#endif
#else

#if !defined(CONFIG_ASSERT_NO_FILE_INFO)
#define __EXCEPT_LOC() __ASSERT_PRINT("@ %s:%d\n", __FILE__, __LINE__)
#else
#define __EXCEPT_LOC()
#endif

/* NOTE: This is the implementation for arches that do not implement
 * ARCH_EXCEPT() to generate a real CPU exception.
 *
 * We won't have a real exception frame to determine the PC value when
 * the oops occurred, so print file and line number before we jump into
 * the fatal error handler.
 */
#define z_except_reason(reason) \
    do {                        \
        __EXCEPT_LOC();         \
        z_fatal_error(reason, NULL);    \
    } while (false)

#endif /* _ARCH__EXCEPT */
/**
 * INTERNAL_HIDDEN @endcond
 */

/**
 * @brief Fatally terminate a thread
 *
 * This should be called when a thread has encountered an unrecoverable
 * runtime condition and needs to terminate. What this ultimately
 * means is determined by the _fatal_error_handler() implementation, which
 * will be called will reason code K_ERR_KERNEL_OOPS.
 *
 * If this is called from ISR context, the default system fatal error handler
 * will treat it as an unrecoverable system error, just like k_panic().
 */
#define k_oops()    z_except_reason(K_ERR_KERNEL_OOPS)

/**
 * @brief Fatally terminate the system
 *
 * This should be called when the Zephyr kernel has encountered an
 * unrecoverable runtime condition and needs to terminate. What this ultimately
 * means is determined by the _fatal_error_handler() implementation, which
 * will be called will reason code K_ERR_KERNEL_PANIC.
 */
#define k_panic()   z_except_reason(K_ERR_KERNEL_PANIC)

/**
 * @cond INTERNAL_HIDDEN
 */

/*
 * private APIs that are utilized by one or more public APIs
 */

/**
 * @internal
 */
void z_timer_expiration_handler(struct _timeout const* timeout);
/**
 * INTERNAL_HIDDEN @endcond
 */

#ifdef CONFIG_PRINTK
/**
 * @brief Emit a character buffer to the console device
 *
 * @param c String of characters to print
 * @param n The length of the string
 *
 */
__syscall void k_str_out(char* c, size_t n);
#endif

/**
 * @defgroup float_apis Floating Point APIs
 * @ingroup kernel_apis
 * @{
 */

/**
 * @brief Disable preservation of floating point context information.
 *
 * This routine informs the kernel that the specified thread
 * will no longer be using the floating point registers.
 *
 * @warning
 * Some architectures apply restrictions on how the disabling of floating
 * point preservation may be requested, see arch_float_disable.
 *
 * @warning
 * This routine should only be used to disable floating point support for
 * a thread that currently has such support enabled.
 *
 * @param thread ID of thread.
 *
 * @retval 0        On success.
 * @retval -ENOTSUP If the floating point disabling is not implemented.
 *         -EINVAL  If the floating point disabling could not be performed.
 */
__syscall int k_float_disable(struct k_thread* thread);

/**
 * @brief Enable preservation of floating point context information.
 *
 * This routine informs the kernel that the specified thread
 * will use the floating point registers.

 * Invoking this routine initializes the thread's floating point context info
 * to that of an FPU that has been reset. The next time the thread is scheduled
 * by z_swap() it will either inherit an FPU that is guaranteed to be in a
 * "sane" state (if the most recent user of the FPU was cooperatively swapped
 * out) or the thread's own floating point context will be loaded (if the most
 * recent user of the FPU was preempted, or if this thread is the first user
 * of the FPU). Thereafter, the kernel will protect the thread's FP context
 * so that it is not altered during a preemptive context switch.
 *
 * The @a options parameter indicates which floating point register sets will
 * be used by the specified thread.
 *
 * For x86 options:
 *
 * - K_FP_REGS  indicates x87 FPU and MMX registers only
 * - K_SSE_REGS indicates SSE registers (and also x87 FPU and MMX registers)
 *
 * @warning
 * Some architectures apply restrictions on how the enabling of floating
 * point preservation may be requested, see arch_float_enable.
 *
 * @warning
 * This routine should only be used to enable floating point support for
 * a thread that currently has such support enabled.
 *
 * @param thread  ID of thread.
 * @param options architecture dependent options
 *
 * @retval 0        On success.
 * @retval -ENOTSUP If the floating point enabling is not implemented.
 *         -EINVAL  If the floating point enabling could not be performed.
 */
__syscall int k_float_enable(struct k_thread* thread, unsigned int options);

/**
 * @}
 */

/**
 * @brief Get the runtime statistics of a thread
 *
 * @param thread ID of thread.
 * @param stats Pointer to struct to copy statistics into.
 * @return -EINVAL if null pointers, otherwise 0
 */
int k_thread_runtime_stats_get(k_tid_t thread,
                               k_thread_runtime_stats_t* stats);

/**
 * @brief Get the runtime statistics of all threads
 *
 * @param stats Pointer to struct to copy statistics into.
 * @return -EINVAL if null pointers, otherwise 0
 */
int k_thread_runtime_stats_all_get(k_thread_runtime_stats_t* stats);

/**
 * @brief Enable gathering of runtime statistics for specified thread
 *
 * This routine enables the gathering of runtime statistics for the specified
 * thread.
 *
 * @param thread ID of thread
 * @return -EINVAL if invalid thread ID, otherwise 0
 */
int k_thread_runtime_stats_enable(k_tid_t thread);

/**
 * @brief Disable gathering of runtime statistics for specified thread
 *
 * This routine disables the gathering of runtime statistics for the specified
 * thread.
 *
 * @param thread ID of thread
 * @return -EINVAL if invalid thread ID, otherwise 0
 */
int k_thread_runtime_stats_disable(k_tid_t thread);

/**
 * @brief Enable gathering of system runtime statistics
 *
 * This routine enables the gathering of system runtime statistics. Note that
 * it does not affect the gathering of similar statistics for individual
 * threads.
 */
void k_sys_runtime_stats_enable(void);

/**
 * @brief Disable gathering of system runtime statistics
 *
 * This routine disables the gathering of system runtime statistics. Note that
 * it does not affect the gathering of similar statistics for individual
 * threads.
 */
void k_sys_runtime_stats_disable(void);

#ifdef __cplusplus
}
#endif

#include <zephyr/tracing/tracing.h>
#include <zephyr/syscalls/kernel.h>

#endif /* !_ASMLANGUAGE */

#endif /* ZEPHYR_INCLUDE_KERNEL_H_ */<|MERGE_RESOLUTION|>--- conflicted
+++ resolved
@@ -4940,21 +4940,12 @@
 
 /** Pipe Structure */
 struct k_pipe {
-<<<<<<< HEAD
-	unsigned char *buffer;          /**< Pipe buffer: may be NULL */
-	size_t         size;            /**< Buffer size */
-	size_t         bytes_used;      /**< Number of bytes used in buffer */
-	size_t         read_index;      /**< Where in buffer to read from */
-	size_t         write_index;     /**< Where in buffer to write */
-	struct k_spinlock lock;		/**< Synchronization lock */
-=======
     unsigned char* buffer;      /**< Pipe buffer: may be NULL */
     size_t size;                /**< Buffer size */
-    size_t bytes_used;          /**< # bytes used in buffer */
+    size_t bytes_used;          /**< Number of bytes used in buffer */
     size_t read_index;          /**< Where in buffer to read from */
     size_t write_index;         /**< Where in buffer to write */
     struct k_spinlock lock;     /**< Synchronization lock */
->>>>>>> 3509019f
 
     struct {
         _wait_q_t readers;      /**< Reader wait queue */
