--- conflicted
+++ resolved
@@ -698,24 +698,8 @@
  */
 __syscall void k_thread_abort(k_tid_t thread);
 
-<<<<<<< HEAD
-/**
- * @brief Start an inactive thread
- *
- * If a thread was created with K_FOREVER in the delay parameter, it will
- * not be added to the scheduling queue until this function is called
- * on it.
- *
- * @param thread thread to start
- */
-__syscall void k_thread_start(k_tid_t thread);
-
 k_ticks_t z_timeout_expires(const struct _timeout* timeout);
 k_ticks_t z_timeout_remaining(const struct _timeout* timeout);
-=======
-k_ticks_t z_timeout_expires(const struct _timeout *timeout);
-k_ticks_t z_timeout_remaining(const struct _timeout *timeout);
->>>>>>> 2f583a83
 
 #ifdef CONFIG_SYS_CLOCK_EXISTS
 
@@ -1079,9 +1063,8 @@
  *
  * @param thread thread to start
  */
-static inline void k_thread_start(k_tid_t thread)
-{
-	k_thread_resume(thread);
+static inline void k_thread_start(k_tid_t thread) {
+    k_thread_resume(thread);
 }
 
 /**
@@ -1327,7 +1310,7 @@
  *
  * @retval Pointer to @a buf if data was copied, else a pointer to "".
  */
-char const* k_thread_state_str(k_tid_t thread_id, char* buf, size_t buf_size);
+char const* k_thread_state_str(k_tid_t const thread_id, char* buf, size_t buf_size);
 
 /**
  * @}
