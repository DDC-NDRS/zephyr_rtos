/*
 * Copyright (c) 2020 Intel Corporation
 *
 * SPDX-License-Identifier: Apache-2.0
 */

#ifndef ZEPHYR_INCLUDE_KERNEL_MM_DEMAND_PAGING_H
#define ZEPHYR_INCLUDE_KERNEL_MM_DEMAND_PAGING_H

#include <zephyr/kernel/mm.h>

#include <zephyr/sys/util.h>
#include <zephyr/toolchain.h>

/**
 * @defgroup demand_paging Demand Paging
 * @ingroup kernel_memory_management
 */

/**
 * @defgroup mem-demand-paging Demand Paging APIs
 * @ingroup demand_paging
 * @{
 */

#ifndef _ASMLANGUAGE
#include <stdint.h>
#include <stddef.h>
#include <inttypes.h>
#include <zephyr/sys/__assert.h>

/**
 * Paging Statistics.
 */
#ifdef CONFIG_DEMAND_PAGING_STATS /* #CUSTOM@NDRS */
struct k_mem_paging_stats_t {
    #if defined(CONFIG_DEMAND_PAGING_STATS) || defined(__DOXYGEN__)
    struct {
        /** Number of page faults */
        unsigned long cnt;

        /** Number of page faults with IRQ locked */
        unsigned long irq_locked;

        /** Number of page faults with IRQ unlocked */
        unsigned long irq_unlocked;

        #if !defined(CONFIG_DEMAND_PAGING_ALLOW_IRQ) || defined(__DOXYGEN__)
        /** Number of page faults while in ISR */
        unsigned long in_isr;
        #endif /* !CONFIG_DEMAND_PAGING_ALLOW_IRQ */
    } pagefaults;

    struct {
        /** Number of clean pages selected for eviction */
        unsigned long clean;

        /** Number of dirty pages selected for eviction */
        unsigned long dirty;
    } eviction;
    #endif /* CONFIG_DEMAND_PAGING_STATS */
};
#else
struct k_mem_paging_stats_t {
    unsigned dummy;
};
#endif

/**
 * Paging Statistics Histograms.
 */
#ifdef CONFIG_DEMAND_PAGING_TIMING_HISTOGRAM /* #CUSTOM@NDRS */
struct k_mem_paging_histogram_t {
    #if defined(CONFIG_DEMAND_PAGING_TIMING_HISTOGRAM) || defined(__DOXYGEN__)
    /* Counts for each bin in timing histogram */
    unsigned long counts[CONFIG_DEMAND_PAGING_TIMING_HISTOGRAM_NUM_BINS];

    /* Bounds for the bins in timing histogram,
     * excluding the first and last (hence, NUM_SLOTS - 1).
     */
    unsigned long bounds[CONFIG_DEMAND_PAGING_TIMING_HISTOGRAM_NUM_BINS];
    #endif /* CONFIG_DEMAND_PAGING_TIMING_HISTOGRAM */
};
#else
struct k_mem_paging_histogram_t {
    unsigned dummy;
};
#endif

#ifdef __cplusplus
extern "C" {
#endif

/**
 * Evict a page-aligned virtual memory region to the backing store
 *
 * Useful if it is known that a memory region will not be used for some time.
 * All the data pages within the specified region will be evicted to the
 * backing store if they weren't already, with their associated page frames
 * marked as available for mappings or page-ins.
 *
 * None of the associated page frames mapped to the provided region should
 * be pinned.
 *
 * Note that there are no guarantees how long these pages will be evicted,
 * they could take page faults immediately.
 *
 * If CONFIG_DEMAND_PAGING_ALLOW_IRQ is enabled, this function may not be
 * called by ISRs as the backing store may be in-use.
 *
 * @param addr Base page-aligned virtual address
 * @param size Page-aligned data region size
 * @retval 0 Success
 * @retval -ENOMEM Insufficient space in backing store to satisfy request.
 *         The region may be partially paged out.
 */
int k_mem_page_out(void* addr, size_t size);

/**
 * Load a virtual data region into memory
 *
 * After the function completes, all the page frames associated with this
 * function will be paged in. However, they are not guaranteed to stay there.
 * This is useful if the region is known to be used soon.
 *
 * If CONFIG_DEMAND_PAGING_ALLOW_IRQ is enabled, this function may not be
 * called by ISRs as the backing store may be in-use.
 *
 * @param addr Base page-aligned virtual address
 * @param size Page-aligned data region size
 */
void k_mem_page_in(void* addr, size_t size);

/**
 * Pin an aligned virtual data region, paging in as necessary
 *
 * After the function completes, all the page frames associated with this
 * region will be resident in memory and pinned such that they stay that way.
 * This is a stronger version of z_mem_page_in().
 *
 * If CONFIG_DEMAND_PAGING_ALLOW_IRQ is enabled, this function may not be
 * called by ISRs as the backing store may be in-use.
 *
 * @param addr Base page-aligned virtual address
 * @param size Page-aligned data region size
 */
void k_mem_pin(void* addr, size_t size);

/**
 * Un-pin an aligned virtual data region
 *
 * After the function completes, all the page frames associated with this
 * region will be no longer marked as pinned. This does not evict the region,
 * follow this with z_mem_page_out() if you need that.
 *
 * @param addr Base page-aligned virtual address
 * @param size Page-aligned data region size
 */
void k_mem_unpin(void* addr, size_t size);

/**
 * Get the paging statistics since system startup
 *
 * This populates the paging statistics struct being passed in
 * as argument.
 *
 * @param[in,out] stats Paging statistics struct to be filled.
 */
__syscall void k_mem_paging_stats_get(struct k_mem_paging_stats_t* stats);

struct k_thread;
/**
 * Get the paging statistics since system startup for a thread
 *
 * This populates the paging statistics struct being passed in
 * as argument for a particular thread.
 *
 * @param[in] thread Thread
 * @param[in,out] stats Paging statistics struct to be filled.
 */
__syscall
void k_mem_paging_thread_stats_get(struct k_thread* thread,
                                   struct k_mem_paging_stats_t* stats);

/**
 * Get the eviction timing histogram
 *
 * This populates the timing histogram struct being passed in
 * as argument.
 *
 * @param[in,out] hist Timing histogram struct to be filled.
 */
__syscall void k_mem_paging_histogram_eviction_get(
        struct k_mem_paging_histogram_t* hist);

/**
 * Get the backing store page-in timing histogram
 *
 * This populates the timing histogram struct being passed in
 * as argument.
 *
 * @param[in,out] hist Timing histogram struct to be filled.
 */
__syscall void k_mem_paging_histogram_backing_store_page_in_get(
        struct k_mem_paging_histogram_t* hist);

/**
 * Get the backing store page-out timing histogram
 *
 * This populates the timing histogram struct being passed in
 * as argument.
 *
 * @param[in,out] hist Timing histogram struct to be filled.
 */
__syscall void k_mem_paging_histogram_backing_store_page_out_get(
        struct k_mem_paging_histogram_t* hist);

#include <zephyr/syscalls/demand_paging.h>

/** @} */

/**
 * Eviction algorithm APIs
 *
 * @defgroup mem-demand-paging-eviction Eviction Algorithm APIs
 * @ingroup demand_paging
 * @{
 */

/**
 * Select a page frame for eviction
 *
 * The kernel will invoke this to choose a page frame to evict if there
 * are no free page frames.
 *
 * This function will never be called before the initial
 * k_mem_paging_eviction_init().
 *
 * This function is invoked with interrupts locked.
 *
 * @param [out] dirty Whether the page to evict is dirty
 * @return The page frame to evict
 */
<<<<<<< HEAD
struct k_mem_page_frame *k_mem_paging_eviction_select(bool *dirty);
=======
struct z_page_frame* k_mem_paging_eviction_select(bool* dirty);
>>>>>>> 9c5cb0a7

/**
 * Initialization function
 *
 * Called at POST_KERNEL to perform any necessary initialization tasks for the
 * eviction algorithm. k_mem_paging_eviction_select() is guaranteed to never be
 * called until this has returned, and this will only be called once.
 */
void k_mem_paging_eviction_init(void);

/** @} */

/**
 * Backing store APIs
 *
 * @defgroup mem-demand-paging-backing-store Backing Store APIs
 * @ingroup demand_paging
 * @{
 */

/**
 * Reserve or fetch a storage location for a data page loaded into a page frame
 *
 * The returned location token must be unique to the mapped virtual address.
 * This location will be used in the backing store to page out data page
 * contents for later retrieval. The location value must be page-aligned.
 *
 * This function may be called multiple times on the same data page. If its
 * page frame has its K_MEM_PAGE_FRAME_BACKED bit set, it is expected to return
 * the previous backing store location for the data page containing a cached
 * clean copy. This clean copy may be updated on page-out, or used to
 * discard clean pages without needing to write out their contents.
 *
 * If the backing store is full, some other backing store location which caches
 * a loaded data page may be selected, in which case its associated page frame
 * will have the K_MEM_PAGE_FRAME_BACKED bit cleared (as it is no longer cached).
 *
 * k_mem_page_frame_to_virt(pf) will indicate the virtual address the page is
 * currently mapped to. Large, sparse backing stores which can contain the
 * entire address space may simply generate location tokens purely as a
 * function of that virtual address with no other management necessary.
 *
 * This function distinguishes whether it was called on behalf of a page
 * fault. A free backing store location must always be reserved in order for
 * page faults to succeed. If the page_fault parameter is not set, this
 * function should return -ENOMEM even if one location is available.
 *
 * This function is invoked with interrupts locked.
 *
 * @param pf Virtual address to obtain a storage location
 * @param [out] location storage location token
 * @param page_fault Whether this request was for a page fault
 * @return 0 Success
 * @return -ENOMEM Backing store is full
 */
<<<<<<< HEAD
int k_mem_paging_backing_store_location_get(struct k_mem_page_frame *pf,
					    uintptr_t *location,
					    bool page_fault);
=======
int k_mem_paging_backing_store_location_get(struct z_page_frame* pf,
                                            uintptr_t* location,
                                            bool page_fault);
>>>>>>> 9c5cb0a7

/**
 * Free a backing store location
 *
 * Any stored data may be discarded, and the location token associated with
 * this address may be re-used for some other data page.
 *
 * This function is invoked with interrupts locked.
 *
 * @param location Location token to free
 */
void k_mem_paging_backing_store_location_free(uintptr_t location);

/**
 * Copy a data page from K_MEM_SCRATCH_PAGE to the specified location
 *
 * Immediately before this is called, K_MEM_SCRATCH_PAGE will be mapped read-write
 * to the intended source page frame for the calling context.
 *
 * Calls to this and k_mem_paging_backing_store_page_in() will always be
 * serialized, but interrupts may be enabled.
 *
 * @param location Location token for the data page, for later retrieval
 */
void k_mem_paging_backing_store_page_out(uintptr_t location);

/**
 * Copy a data page from the provided location to K_MEM_SCRATCH_PAGE.
 *
 * Immediately before this is called, K_MEM_SCRATCH_PAGE will be mapped read-write
 * to the intended destination page frame for the calling context.
 *
 * Calls to this and k_mem_paging_backing_store_page_out() will always be
 * serialized, but interrupts may be enabled.
 *
 * @param location Location token for the data page
 */
void k_mem_paging_backing_store_page_in(uintptr_t location);

/**
 * Update internal accounting after a page-in
 *
 * This is invoked after k_mem_paging_backing_store_page_in() and interrupts
 * have been* re-locked, making it safe to access the k_mem_page_frame data.
 * The location value will be the same passed to
 * k_mem_paging_backing_store_page_in().
 *
 * The primary use-case for this is to update custom fields for the backing
 * store in the page frame, to reflect where the data should be evicted to
 * if it is paged out again. This may be a no-op in some implementations.
 *
 * If the backing store caches paged-in data pages, this is the appropriate
 * time to set the K_MEM_PAGE_FRAME_BACKED bit. The kernel only skips paging
 * out clean data pages if they are noted as clean in the page tables and the
 * K_MEM_PAGE_FRAME_BACKED bit is set in their associated page frame.
 *
 * @param pf Page frame that was loaded in
 * @param location Location of where the loaded data page was retrieved
 */
<<<<<<< HEAD
void k_mem_paging_backing_store_page_finalize(struct k_mem_page_frame *pf,
					      uintptr_t location);
=======
void k_mem_paging_backing_store_page_finalize(struct z_page_frame* pf,
                                              uintptr_t location);
>>>>>>> 9c5cb0a7

/**
 * Backing store initialization function.
 *
 * The implementation may expect to receive page in/out calls as soon as this
 * returns, but not before that. Called at POST_KERNEL.
 *
 * This function is expected to do two things:
 * - Initialize any internal data structures and accounting for the backing
 *   store.
 * - If the backing store already contains all or some loaded kernel data pages
 *   at boot time, K_MEM_PAGE_FRAME_BACKED should be appropriately set for their
 *   associated page frames, and any internal accounting set up appropriately.
 */
void k_mem_paging_backing_store_init(void);

/** @} */

#ifdef __cplusplus
}
#endif

#endif /* !_ASMLANGUAGE */
#endif /* ZEPHYR_INCLUDE_KERNEL_MM_DEMAND_PAGING_H */<|MERGE_RESOLUTION|>--- conflicted
+++ resolved
@@ -241,11 +241,7 @@
  * @param [out] dirty Whether the page to evict is dirty
  * @return The page frame to evict
  */
-<<<<<<< HEAD
-struct k_mem_page_frame *k_mem_paging_eviction_select(bool *dirty);
-=======
-struct z_page_frame* k_mem_paging_eviction_select(bool* dirty);
->>>>>>> 9c5cb0a7
+struct k_mem_page_frame* k_mem_paging_eviction_select(bool* dirty);
 
 /**
  * Initialization function
@@ -301,15 +297,9 @@
  * @return 0 Success
  * @return -ENOMEM Backing store is full
  */
-<<<<<<< HEAD
-int k_mem_paging_backing_store_location_get(struct k_mem_page_frame *pf,
-					    uintptr_t *location,
-					    bool page_fault);
-=======
-int k_mem_paging_backing_store_location_get(struct z_page_frame* pf,
+int k_mem_paging_backing_store_location_get(struct k_mem_page_frame* pf,
                                             uintptr_t* location,
                                             bool page_fault);
->>>>>>> 9c5cb0a7
 
 /**
  * Free a backing store location
@@ -369,13 +359,8 @@
  * @param pf Page frame that was loaded in
  * @param location Location of where the loaded data page was retrieved
  */
-<<<<<<< HEAD
-void k_mem_paging_backing_store_page_finalize(struct k_mem_page_frame *pf,
-					      uintptr_t location);
-=======
-void k_mem_paging_backing_store_page_finalize(struct z_page_frame* pf,
+void k_mem_paging_backing_store_page_finalize(struct k_mem_page_frame* pf,
                                               uintptr_t location);
->>>>>>> 9c5cb0a7
 
 /**
  * Backing store initialization function.
