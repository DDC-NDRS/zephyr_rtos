--- conflicted
+++ resolved
@@ -143,13 +143,12 @@
 
 #if defined(CONFIG_THREAD_RUNTIME_STACK_SAFETY)
 struct _thread_stack_usage {
-	size_t unused_threshold; /* Threshold below which to trigger hook */
+    size_t unused_threshold; /* Threshold below which to trigger hook */
 };
 #endif
 
 /* Contains the stack information of a thread */
 struct _thread_stack_info {
-<<<<<<< HEAD
     /* Stack start - Represents the start address of the thread-writable
      * stack area.
      */
@@ -179,41 +178,10 @@
         size_t sz;
     } mapped;
     #endif /* CONFIG_THREAD_STACK_MEM_MAPPED */
-=======
-	/* Stack start - Represents the start address of the thread-writable
-	 * stack area.
-	 */
-	uintptr_t start;
-
-	/* Thread writable stack buffer size. Represents the size of the actual
-	 * buffer, starting from the 'start' member, that should be writable by
-	 * the thread. This comprises of the thread stack area, any area reserved
-	 * for local thread data storage, as well as any area left-out due to
-	 * random adjustments applied to the initial thread stack pointer during
-	 * thread initialization.
-	 */
-	size_t size;
-
-	/* Adjustment value to the size member, removing any storage
-	 * used for TLS or random stack base offsets. (start + size - delta)
-	 * is the initial stack pointer for a thread. May be 0.
-	 */
-	size_t delta;
-
-#if defined(CONFIG_THREAD_STACK_MEM_MAPPED)
-	struct {
-		/** Base address of the memory mapped thread stack */
-		k_thread_stack_t *addr;
-
-		/** Size of whole mapped stack object */
-		size_t sz;
-	} mapped;
-#endif /* CONFIG_THREAD_STACK_MEM_MAPPED */
-
-#if defined(CONFIG_THREAD_RUNTIME_STACK_SAFETY)
-	struct _thread_stack_usage usage;
-#endif
->>>>>>> 90454744
+
+    #if defined(CONFIG_THREAD_RUNTIME_STACK_SAFETY)
+    struct _thread_stack_usage usage;
+    #endif
 };
 
 typedef struct _thread_stack_info _thread_stack_info_t;
