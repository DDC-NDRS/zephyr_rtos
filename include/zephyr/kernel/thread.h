/*
 * Copyright (c) 2016, Wind River Systems, Inc.
 *
 * SPDX-License-Identifier: Apache-2.0
 */

#ifndef ZEPHYR_INCLUDE_KERNEL_THREAD_H_
#define ZEPHYR_INCLUDE_KERNEL_THREAD_H_

#ifdef CONFIG_DEMAND_PAGING_THREAD_STATS
#include <zephyr/kernel/mm/demand_paging.h>
#endif /* CONFIG_DEMAND_PAGING_THREAD_STATS */

#include <zephyr/kernel/stats.h>
#include <zephyr/arch/arch_interface.h>

/**
 * @typedef k_thread_entry_t
 * @brief Thread entry point function type.
 *
 * A thread's entry point function is invoked when the thread starts executing.
 * Up to 3 argument values can be passed to the function.
 *
 * The thread terminates execution permanently if the entry point function
 * returns. The thread is responsible for releasing any shared resources
 * it may own (such as mutexes and dynamically allocated memory), prior to
 * returning.
 *
 * @param p1 First argument.
 * @param p2 Second argument.
 * @param p3 Third argument.
 */

#ifdef CONFIG_THREAD_MONITOR
struct __thread_entry {
    k_thread_entry_t pEntry;
    void* parameter1;
    void* parameter2;
    void* parameter3;
};
#endif /* CONFIG_THREAD_MONITOR */

struct k_thread;

/*
 * This _pipe_desc structure is used by the pipes kernel module when
 * CONFIG_PIPES has been selected.
 */

struct _pipe_desc {
    sys_dnode_t      node;
    unsigned char*   buffer;        /* Position in src/dest buffer */
    size_t           bytes_to_xfer; /* # bytes left to transfer */
    struct k_thread* thread;        /* Back pointer to pended thread */
};

/* can be used for creating 'dummy' threads, e.g. for pending on objects */
struct _thread_base {

<<<<<<< HEAD
	/* this thread's entry in a ready/wait queue */
	union {
		sys_dnode_t qnode_dlist;
		struct rbnode qnode_rb;
	};

	/* wait queue on which the thread is pended (needed only for
	 * trees, not dumb lists)
	 */
	_wait_q_t *pended_on;

	/* user facing 'thread options'; values defined in include/kernel.h */
	uint8_t user_options;

	/* thread state */
	uint8_t thread_state;

	/*
	 * scheduler lock count and thread priority
	 *
	 * These two fields control the preemptibility of a thread.
	 *
	 * When the scheduler is locked, sched_locked is decremented, which
	 * means that the scheduler is locked for values from 0xff to 0x01. A
	 * thread is coop if its prio is negative, thus 0x80 to 0xff when
	 * looked at the value as unsigned.
	 *
	 * By putting them end-to-end, this means that a thread is
	 * non-preemptible if the bundled value is greater than or equal to
	 * 0x0080.
	 */
	union {
		struct {
#ifdef CONFIG_BIG_ENDIAN
			uint8_t sched_locked;
			int8_t prio;
#else /* Little Endian */
			int8_t prio;
			uint8_t sched_locked;
#endif /* CONFIG_BIG_ENDIAN */
		};
		uint16_t preempt;
	};

#ifdef CONFIG_SCHED_DEADLINE
	int prio_deadline;
#endif /* CONFIG_SCHED_DEADLINE */

	uint32_t order_key;

#ifdef CONFIG_SMP
	/* True for the per-CPU idle threads */
	uint8_t is_idle;

	/* CPU index on which thread was last run */
	uint8_t cpu;

	/* Recursive count of irq_lock() calls */
	uint8_t global_lock_count;

#endif /* CONFIG_SMP */

#ifdef CONFIG_SCHED_CPU_MASK
	/* "May run on" bits for each CPU */
#if CONFIG_MP_MAX_NUM_CPUS <= 8
	uint8_t cpu_mask;
#else
	uint16_t cpu_mask;
#endif /* CONFIG_MP_MAX_NUM_CPUS */
#endif /* CONFIG_SCHED_CPU_MASK */

	/* data returned by APIs */
	void *swap_data;

#ifdef CONFIG_SYS_CLOCK_EXISTS
	/* this thread's entry in a timeout queue */
	struct _timeout timeout;
#endif /* CONFIG_SYS_CLOCK_EXISTS */

#ifdef CONFIG_TIMESLICE_PER_THREAD
	int32_t slice_ticks;
	k_thread_timeslice_fn_t slice_expired;
	void *slice_data;
#endif /* CONFIG_TIMESLICE_PER_THREAD */

#ifdef CONFIG_SCHED_THREAD_USAGE
	struct k_cycle_stats  usage;   /* Track thread usage statistics */
#endif /* CONFIG_SCHED_THREAD_USAGE */
=======
    /* this thread's entry in a ready/wait queue */
    union {
        sys_dnode_t   qnode_dlist;
        struct rbnode qnode_rb;
    };

    /* wait queue on which the thread is pended (needed only for
     * trees, not dumb lists)
     */
    _wait_q_t* pended_on;

    /* user facing 'thread options'; values defined in include/kernel.h */
    uint8_t user_options;

    /* thread state */
    uint8_t thread_state;

    /*
     * scheduler lock count and thread priority
     *
     * These two fields control the preemptibility of a thread.
     *
     * When the scheduler is locked, sched_locked is decremented, which
     * means that the scheduler is locked for values from 0xff to 0x01. A
     * thread is coop if its prio is negative, thus 0x80 to 0xff when
     * looked at the value as unsigned.
     *
     * By putting them end-to-end, this means that a thread is
     * non-preemptible if the bundled value is greater than or equal to
     * 0x0080.
     */
    union {
        struct {
            #ifdef CONFIG_BIG_ENDIAN
            uint8_t sched_locked;
            int8_t  prio;
            #else /* Little Endian */
            int8_t  prio;
            uint8_t sched_locked;
            #endif
        };

        uint16_t preempt;
    };

    #ifdef CONFIG_SCHED_DEADLINE
    int prio_deadline;
    #endif

    uint32_t order_key;

    #ifdef CONFIG_SMP
    /* True for the per-CPU idle threads */
    uint8_t is_idle;

    /* CPU index on which thread was last run */
    uint8_t cpu;

    /* Recursive count of irq_lock() calls */
    uint8_t global_lock_count;

    #endif

    #ifdef CONFIG_SCHED_CPU_MASK
    /* "May run on" bits for each CPU */
    #if CONFIG_MP_MAX_NUM_CPUS <= 8
    uint8_t cpu_mask;
    #else
    uint16_t cpu_mask;
    #endif
    #endif /* CONFIG_SCHED_CPU_MASK */

    /* data returned by APIs */
    void* swap_data;

    #ifdef CONFIG_SYS_CLOCK_EXISTS
    /* this thread's entry in a timeout queue */
    struct _timeout timeout;
    #endif

    #ifdef CONFIG_TIMESLICE_PER_THREAD
    int32_t slice_ticks;
    k_thread_timeslice_fn_t slice_expired;
    void* slice_data;
    #endif

    #ifdef CONFIG_SCHED_THREAD_USAGE
    struct k_cycle_stats usage; /* Track thread usage statistics */
    #endif
>>>>>>> cb5dffec
};

typedef struct _thread_base _thread_base_t;

#if defined(CONFIG_THREAD_STACK_INFO)
/* Contains the stack information of a thread */
struct _thread_stack_info {
    /* Stack start - Represents the start address of the thread-writable
     * stack area.
     */
    uintptr_t start;

    /* Thread writable stack buffer size. Represents the size of the actual
     * buffer, starting from the 'start' member, that should be writable by
     * the thread. This comprises of the thread stack area, any area reserved
     * for local thread data storage, as well as any area left-out due to
     * random adjustments applied to the initial thread stack pointer during
     * thread initialization.
     */
    size_t size;

    /* Adjustment value to the size member, removing any storage
     * used for TLS or random stack base offsets. (start + size - delta)
     * is the initial stack pointer for a thread. May be 0.
     */
    size_t delta;
};

typedef struct _thread_stack_info _thread_stack_info_t;
#endif /* CONFIG_THREAD_STACK_INFO */

#if defined(CONFIG_USERSPACE)
struct _mem_domain_info {
    /** memory domain queue node */
    sys_dnode_t mem_domain_q_node;
    /** memory domain of the thread */
    struct k_mem_domain* mem_domain;
};

#endif /* CONFIG_USERSPACE */

#ifdef CONFIG_THREAD_USERSPACE_LOCAL_DATA
struct _thread_userspace_local_data {
#if defined(CONFIG_ERRNO) && !defined(CONFIG_ERRNO_IN_TLS) && !defined(CONFIG_LIBC_ERRNO)
<<<<<<< HEAD
	int errno_var;
#endif /* CONFIG_ERRNO && !CONFIG_ERRNO_IN_TLS && !CONFIG_LIBC_ERRNO */
=======
    int errno_var;
#endif
>>>>>>> cb5dffec
};
#endif /* CONFIG_THREAD_USERSPACE_LOCAL_DATA */

typedef struct k_thread_runtime_stats {
<<<<<<< HEAD
#ifdef CONFIG_SCHED_THREAD_USAGE
	uint64_t execution_cycles;
	uint64_t total_cycles;        /* total # of non-idle cycles */
	/*
	 * In the context of thread statistics, [execution_cycles] is the same
	 * as the total # of non-idle cycles. In the context of CPU statistics,
	 * it refers to the sum of non-idle + idle cycles.
	 */
#endif /* CONFIG_SCHED_THREAD_USAGE */

#ifdef CONFIG_SCHED_THREAD_USAGE_ANALYSIS
	/*
	 * For threads, the following fields refer to the time spent executing
	 * as bounded by when the thread was scheduled in and scheduled out.
	 * For CPUs, the same fields refer to the time spent executing
	 * non-idle threads as bounded by the idle thread(s).
	 */

	uint64_t current_cycles;      /* current # of non-idle cycles */
	uint64_t peak_cycles;         /* peak # of non-idle cycles */
	uint64_t average_cycles;      /* average # of non-idle cycles */
#endif /* CONFIG_SCHED_THREAD_USAGE_ANALYSIS */

#ifdef CONFIG_SCHED_THREAD_USAGE_ALL
	/*
	 * This field is always zero for individual threads. It only comes
	 * into play when gathering statistics for the CPU. In that case it
	 * represents the total number of cycles spent idling.
	 */

	uint64_t idle_cycles;
#endif /* CONFIG_SCHED_THREAD_USAGE_ALL */

#if defined(__cplusplus) && !defined(CONFIG_SCHED_THREAD_USAGE) &&                                 \
	!defined(CONFIG_SCHED_THREAD_USAGE_ANALYSIS) && !defined(CONFIG_SCHED_THREAD_USAGE_ALL)
	/* If none of the above Kconfig values are defined, this struct will have a size 0 in C
	 * which is not allowed in C++ (it'll have a size 1). To prevent this, we add a 1 byte dummy
	 * variable when the struct would otherwise be empty.
	 */
	uint8_t dummy;
#endif
}  k_thread_runtime_stats_t;
=======
    #ifdef CONFIG_SCHED_THREAD_USAGE
    uint64_t execution_cycles;
    uint64_t total_cycles;        /* total # of non-idle cycles */
    /*
     * In the context of thread statistics, [execution_cycles] is the same
     * as the total # of non-idle cycles. In the context of CPU statistics,
     * it refers to the sum of non-idle + idle cycles.
     */
    #endif

    #ifdef CONFIG_SCHED_THREAD_USAGE_ANALYSIS
    /*
     * For threads, the following fields refer to the time spent executing
     * as bounded by when the thread was scheduled in and scheduled out.
     * For CPUs, the same fields refer to the time spent executing
     * non-idle threads as bounded by the idle thread(s).
     */

    uint64_t current_cycles;        /* current # of non-idle cycles */
    uint64_t peak_cycles;           /* peak # of non-idle cycles */
    uint64_t average_cycles;        /* average # of non-idle cycles */
    #endif

    #ifdef CONFIG_SCHED_THREAD_USAGE_ALL
    /*
     * This field is always zero for individual threads. It only comes
     * into play when gathering statistics for the CPU. In that case it
     * represents the total number of cycles spent idling.
     */

    uint64_t idle_cycles;
    #endif

    #if (defined(__cplusplus) && !defined(CONFIG_SCHED_THREAD_USAGE) &&                  \
         !defined(CONFIG_SCHED_THREAD_USAGE_ANALYSIS) && !defined(CONFIG_SCHED_THREAD_USAGE_ALL)) || defined(_MSC_VER) /* #CUSTOM@NDRS */
    /* If none of the above Kconfig values are defined, this struct will have a size 0 in C
     * which is not allowed in C++ (it'll have a size 1). To prevent this, we add a 1 byte dummy
     * variable when the struct would otherwise be empty.
     */
    uint8_t dummy;
    #endif
} k_thread_runtime_stats_t;
>>>>>>> cb5dffec

struct z_poller {
    bool    is_polling;
    uint8_t mode;
};

/**
 * @ingroup thread_apis
 * Thread Structure
 */
struct k_thread {

    struct _thread_base base;

    /** defined by the architecture, but all archs need these */
    struct _callee_saved callee_saved;

    /** static thread init data */
    void* init_data;

    /** threads waiting in k_thread_join() */
    _wait_q_t join_queue;

#if defined(CONFIG_POLL)
<<<<<<< HEAD
	struct z_poller poller;
#endif /* CONFIG_POLL */
=======
    struct z_poller poller;
#endif
>>>>>>> cb5dffec

#if defined(CONFIG_EVENTS)
    struct k_thread* next_event_link;

    uint32_t events;
    uint32_t event_options;

<<<<<<< HEAD
	/** true if timeout should not wake the thread */
	bool no_wake_on_timeout;
#endif /* CONFIG_EVENTS */
=======
    /** true if timeout should not wake the thread */
    bool no_wake_on_timeout;
#endif
>>>>>>> cb5dffec

#if defined(CONFIG_THREAD_MONITOR)
    /** thread entry and parameters description */
    struct __thread_entry entry;

<<<<<<< HEAD
	/** next item in list of all threads */
	struct k_thread *next_thread;
#endif /* CONFIG_THREAD_MONITOR */

#if defined(CONFIG_THREAD_NAME)
	/** Thread name */
	char name[CONFIG_THREAD_MAX_NAME_LEN];
#endif /* CONFIG_THREAD_NAME */

#ifdef CONFIG_THREAD_CUSTOM_DATA
	/** crude thread-local storage */
	void *custom_data;
#endif /* CONFIG_THREAD_CUSTOM_DATA */

#ifdef CONFIG_THREAD_USERSPACE_LOCAL_DATA
	struct _thread_userspace_local_data *userspace_local_data;
#endif /* CONFIG_THREAD_USERSPACE_LOCAL_DATA */

#if defined(CONFIG_ERRNO) && !defined(CONFIG_ERRNO_IN_TLS) && !defined(CONFIG_LIBC_ERRNO)
#ifndef CONFIG_USERSPACE
	/** per-thread errno variable */
	int errno_var;
#endif /* CONFIG_USERSPACE */
#endif /* CONFIG_ERRNO && !CONFIG_ERRNO_IN_TLS && !CONFIG_LIBC_ERRNO */
=======
    /** next item in list of all threads */
    struct k_thread* next_thread;
#endif

#if defined(CONFIG_THREAD_NAME)
    /** Thread name */
    char name[CONFIG_THREAD_MAX_NAME_LEN];
#endif

#ifdef CONFIG_THREAD_CUSTOM_DATA
    /** crude thread-local storage */
    void* custom_data;
#endif

#ifdef CONFIG_THREAD_USERSPACE_LOCAL_DATA
    struct _thread_userspace_local_data* userspace_local_data;
#endif

#if defined(CONFIG_ERRNO) && !defined(CONFIG_ERRNO_IN_TLS) && !defined(CONFIG_LIBC_ERRNO)
#ifndef CONFIG_USERSPACE
    /** per-thread errno variable */
    int errno_var;
#endif
#endif
>>>>>>> cb5dffec

#if defined(CONFIG_THREAD_STACK_INFO)
    /** Stack Info */
    struct _thread_stack_info stack_info;
#endif /* CONFIG_THREAD_STACK_INFO */

#if defined(CONFIG_USERSPACE)
    /** memory domain info of the thread */
    struct _mem_domain_info mem_domain_info;
    /** Base address of thread stack */
    k_thread_stack_t* stack_obj;
    /** current syscall frame pointer */
    void* syscall_frame;
#endif /* CONFIG_USERSPACE */

#if defined(CONFIG_USE_SWITCH)
    /* When using __switch() a few previously arch-specific items
     * become part of the core OS
     */

    /** z_swap() return value */
    int swap_retval;

<<<<<<< HEAD
	/** Context handle returned via arch_switch() */
	void *switch_handle;
#endif /* CONFIG_USE_SWITCH */
	/** resource pool */
	struct k_heap *resource_pool;
=======
    /** Context handle returned via arch_switch() */
    void* switch_handle;
#endif
    /** resource pool */
    struct k_heap* resource_pool;
>>>>>>> cb5dffec

#if defined(CONFIG_THREAD_LOCAL_STORAGE)
    /* Pointer to arch-specific TLS area */
    uintptr_t tls;
#endif /* CONFIG_THREAD_LOCAL_STORAGE */

#ifdef CONFIG_DEMAND_PAGING_THREAD_STATS
<<<<<<< HEAD
	/** Paging statistics */
	struct k_mem_paging_stats_t paging_stats;
#endif /* CONFIG_DEMAND_PAGING_THREAD_STATS */

#ifdef CONFIG_PIPES
	/** Pipe descriptor used with blocking k_pipe operations */
	struct _pipe_desc pipe_desc;
#endif /* CONFIG_PIPES */

#ifdef CONFIG_OBJ_CORE_THREAD
	struct k_obj_core  obj_core;
#endif /* CONFIG_OBJ_CORE_THREAD */

#ifdef CONFIG_SMP
	/** threads waiting in k_thread_suspend() */
	_wait_q_t  halt_queue;
#endif /* CONFIG_SMP */
=======
    /** Paging statistics */
    struct k_mem_paging_stats_t paging_stats;
#endif

#ifdef CONFIG_PIPES
    /** Pipe descriptor used with blocking k_pipe operations */
    struct _pipe_desc pipe_desc;
#endif

#ifdef CONFIG_OBJ_CORE_THREAD
    struct k_obj_core obj_core;
#endif

    #ifdef CONFIG_SMP
    /** threads waiting in k_thread_suspend() */
    _wait_q_t  halt_queue;
    #endif
>>>>>>> cb5dffec

    /** arch-specifics: must always be at the end */
    struct _thread_arch arch;
};

typedef struct k_thread  _thread_t;
typedef struct k_thread* k_tid_t;

#endif /* ZEPHYR_INCLUDE_KERNEL_THREAD_H_ */<|MERGE_RESOLUTION|>--- conflicted
+++ resolved
@@ -57,96 +57,6 @@
 /* can be used for creating 'dummy' threads, e.g. for pending on objects */
 struct _thread_base {
 
-<<<<<<< HEAD
-	/* this thread's entry in a ready/wait queue */
-	union {
-		sys_dnode_t qnode_dlist;
-		struct rbnode qnode_rb;
-	};
-
-	/* wait queue on which the thread is pended (needed only for
-	 * trees, not dumb lists)
-	 */
-	_wait_q_t *pended_on;
-
-	/* user facing 'thread options'; values defined in include/kernel.h */
-	uint8_t user_options;
-
-	/* thread state */
-	uint8_t thread_state;
-
-	/*
-	 * scheduler lock count and thread priority
-	 *
-	 * These two fields control the preemptibility of a thread.
-	 *
-	 * When the scheduler is locked, sched_locked is decremented, which
-	 * means that the scheduler is locked for values from 0xff to 0x01. A
-	 * thread is coop if its prio is negative, thus 0x80 to 0xff when
-	 * looked at the value as unsigned.
-	 *
-	 * By putting them end-to-end, this means that a thread is
-	 * non-preemptible if the bundled value is greater than or equal to
-	 * 0x0080.
-	 */
-	union {
-		struct {
-#ifdef CONFIG_BIG_ENDIAN
-			uint8_t sched_locked;
-			int8_t prio;
-#else /* Little Endian */
-			int8_t prio;
-			uint8_t sched_locked;
-#endif /* CONFIG_BIG_ENDIAN */
-		};
-		uint16_t preempt;
-	};
-
-#ifdef CONFIG_SCHED_DEADLINE
-	int prio_deadline;
-#endif /* CONFIG_SCHED_DEADLINE */
-
-	uint32_t order_key;
-
-#ifdef CONFIG_SMP
-	/* True for the per-CPU idle threads */
-	uint8_t is_idle;
-
-	/* CPU index on which thread was last run */
-	uint8_t cpu;
-
-	/* Recursive count of irq_lock() calls */
-	uint8_t global_lock_count;
-
-#endif /* CONFIG_SMP */
-
-#ifdef CONFIG_SCHED_CPU_MASK
-	/* "May run on" bits for each CPU */
-#if CONFIG_MP_MAX_NUM_CPUS <= 8
-	uint8_t cpu_mask;
-#else
-	uint16_t cpu_mask;
-#endif /* CONFIG_MP_MAX_NUM_CPUS */
-#endif /* CONFIG_SCHED_CPU_MASK */
-
-	/* data returned by APIs */
-	void *swap_data;
-
-#ifdef CONFIG_SYS_CLOCK_EXISTS
-	/* this thread's entry in a timeout queue */
-	struct _timeout timeout;
-#endif /* CONFIG_SYS_CLOCK_EXISTS */
-
-#ifdef CONFIG_TIMESLICE_PER_THREAD
-	int32_t slice_ticks;
-	k_thread_timeslice_fn_t slice_expired;
-	void *slice_data;
-#endif /* CONFIG_TIMESLICE_PER_THREAD */
-
-#ifdef CONFIG_SCHED_THREAD_USAGE
-	struct k_cycle_stats  usage;   /* Track thread usage statistics */
-#endif /* CONFIG_SCHED_THREAD_USAGE */
-=======
     /* this thread's entry in a ready/wait queue */
     union {
         sys_dnode_t   qnode_dlist;
@@ -182,19 +92,18 @@
         struct {
             #ifdef CONFIG_BIG_ENDIAN
             uint8_t sched_locked;
-            int8_t  prio;
+            int8_t prio;
             #else /* Little Endian */
-            int8_t  prio;
+            int8_t prio;
             uint8_t sched_locked;
-            #endif
+            #endif /* CONFIG_BIG_ENDIAN */
         };
-
         uint16_t preempt;
     };
 
     #ifdef CONFIG_SCHED_DEADLINE
     int prio_deadline;
-    #endif
+    #endif /* CONFIG_SCHED_DEADLINE */
 
     uint32_t order_key;
 
@@ -208,7 +117,7 @@
     /* Recursive count of irq_lock() calls */
     uint8_t global_lock_count;
 
-    #endif
+    #endif /* CONFIG_SMP */
 
     #ifdef CONFIG_SCHED_CPU_MASK
     /* "May run on" bits for each CPU */
@@ -216,7 +125,7 @@
     uint8_t cpu_mask;
     #else
     uint16_t cpu_mask;
-    #endif
+    #endif /* CONFIG_MP_MAX_NUM_CPUS */
     #endif /* CONFIG_SCHED_CPU_MASK */
 
     /* data returned by APIs */
@@ -225,18 +134,17 @@
     #ifdef CONFIG_SYS_CLOCK_EXISTS
     /* this thread's entry in a timeout queue */
     struct _timeout timeout;
-    #endif
+    #endif /* CONFIG_SYS_CLOCK_EXISTS */
 
     #ifdef CONFIG_TIMESLICE_PER_THREAD
     int32_t slice_ticks;
     k_thread_timeslice_fn_t slice_expired;
     void* slice_data;
-    #endif
+    #endif /* CONFIG_TIMESLICE_PER_THREAD */
 
     #ifdef CONFIG_SCHED_THREAD_USAGE
-    struct k_cycle_stats usage; /* Track thread usage statistics */
-    #endif
->>>>>>> cb5dffec
+    struct k_cycle_stats  usage;   /* Track thread usage statistics */
+    #endif /* CONFIG_SCHED_THREAD_USAGE */
 };
 
 typedef struct _thread_base _thread_base_t;
@@ -281,61 +189,12 @@
 #ifdef CONFIG_THREAD_USERSPACE_LOCAL_DATA
 struct _thread_userspace_local_data {
 #if defined(CONFIG_ERRNO) && !defined(CONFIG_ERRNO_IN_TLS) && !defined(CONFIG_LIBC_ERRNO)
-<<<<<<< HEAD
-	int errno_var;
+    int errno_var;
 #endif /* CONFIG_ERRNO && !CONFIG_ERRNO_IN_TLS && !CONFIG_LIBC_ERRNO */
-=======
-    int errno_var;
-#endif
->>>>>>> cb5dffec
 };
 #endif /* CONFIG_THREAD_USERSPACE_LOCAL_DATA */
 
 typedef struct k_thread_runtime_stats {
-<<<<<<< HEAD
-#ifdef CONFIG_SCHED_THREAD_USAGE
-	uint64_t execution_cycles;
-	uint64_t total_cycles;        /* total # of non-idle cycles */
-	/*
-	 * In the context of thread statistics, [execution_cycles] is the same
-	 * as the total # of non-idle cycles. In the context of CPU statistics,
-	 * it refers to the sum of non-idle + idle cycles.
-	 */
-#endif /* CONFIG_SCHED_THREAD_USAGE */
-
-#ifdef CONFIG_SCHED_THREAD_USAGE_ANALYSIS
-	/*
-	 * For threads, the following fields refer to the time spent executing
-	 * as bounded by when the thread was scheduled in and scheduled out.
-	 * For CPUs, the same fields refer to the time spent executing
-	 * non-idle threads as bounded by the idle thread(s).
-	 */
-
-	uint64_t current_cycles;      /* current # of non-idle cycles */
-	uint64_t peak_cycles;         /* peak # of non-idle cycles */
-	uint64_t average_cycles;      /* average # of non-idle cycles */
-#endif /* CONFIG_SCHED_THREAD_USAGE_ANALYSIS */
-
-#ifdef CONFIG_SCHED_THREAD_USAGE_ALL
-	/*
-	 * This field is always zero for individual threads. It only comes
-	 * into play when gathering statistics for the CPU. In that case it
-	 * represents the total number of cycles spent idling.
-	 */
-
-	uint64_t idle_cycles;
-#endif /* CONFIG_SCHED_THREAD_USAGE_ALL */
-
-#if defined(__cplusplus) && !defined(CONFIG_SCHED_THREAD_USAGE) &&                                 \
-	!defined(CONFIG_SCHED_THREAD_USAGE_ANALYSIS) && !defined(CONFIG_SCHED_THREAD_USAGE_ALL)
-	/* If none of the above Kconfig values are defined, this struct will have a size 0 in C
-	 * which is not allowed in C++ (it'll have a size 1). To prevent this, we add a 1 byte dummy
-	 * variable when the struct would otherwise be empty.
-	 */
-	uint8_t dummy;
-#endif
-}  k_thread_runtime_stats_t;
-=======
     #ifdef CONFIG_SCHED_THREAD_USAGE
     uint64_t execution_cycles;
     uint64_t total_cycles;        /* total # of non-idle cycles */
@@ -344,7 +203,7 @@
      * as the total # of non-idle cycles. In the context of CPU statistics,
      * it refers to the sum of non-idle + idle cycles.
      */
-    #endif
+    #endif /* CONFIG_SCHED_THREAD_USAGE */
 
     #ifdef CONFIG_SCHED_THREAD_USAGE_ANALYSIS
     /*
@@ -354,10 +213,10 @@
      * non-idle threads as bounded by the idle thread(s).
      */
 
-    uint64_t current_cycles;        /* current # of non-idle cycles */
-    uint64_t peak_cycles;           /* peak # of non-idle cycles */
-    uint64_t average_cycles;        /* average # of non-idle cycles */
-    #endif
+    uint64_t current_cycles;      /* current # of non-idle cycles */
+    uint64_t peak_cycles;         /* peak # of non-idle cycles */
+    uint64_t average_cycles;      /* average # of non-idle cycles */
+    #endif /* CONFIG_SCHED_THREAD_USAGE_ANALYSIS */
 
     #ifdef CONFIG_SCHED_THREAD_USAGE_ALL
     /*
@@ -367,7 +226,7 @@
      */
 
     uint64_t idle_cycles;
-    #endif
+    #endif /* CONFIG_SCHED_THREAD_USAGE_ALL */
 
     #if (defined(__cplusplus) && !defined(CONFIG_SCHED_THREAD_USAGE) &&                  \
          !defined(CONFIG_SCHED_THREAD_USAGE_ANALYSIS) && !defined(CONFIG_SCHED_THREAD_USAGE_ALL)) || defined(_MSC_VER) /* #CUSTOM@NDRS */
@@ -378,7 +237,6 @@
     uint8_t dummy;
     #endif
 } k_thread_runtime_stats_t;
->>>>>>> cb5dffec
 
 struct z_poller {
     bool    is_polling;
@@ -403,13 +261,8 @@
     _wait_q_t join_queue;
 
 #if defined(CONFIG_POLL)
-<<<<<<< HEAD
-	struct z_poller poller;
+    struct z_poller poller;
 #endif /* CONFIG_POLL */
-=======
-    struct z_poller poller;
-#endif
->>>>>>> cb5dffec
 
 #if defined(CONFIG_EVENTS)
     struct k_thread* next_event_link;
@@ -417,71 +270,38 @@
     uint32_t events;
     uint32_t event_options;
 
-<<<<<<< HEAD
-	/** true if timeout should not wake the thread */
-	bool no_wake_on_timeout;
-#endif /* CONFIG_EVENTS */
-=======
     /** true if timeout should not wake the thread */
     bool no_wake_on_timeout;
-#endif
->>>>>>> cb5dffec
+#endif /* CONFIG_EVENTS */
 
 #if defined(CONFIG_THREAD_MONITOR)
     /** thread entry and parameters description */
     struct __thread_entry entry;
 
-<<<<<<< HEAD
-	/** next item in list of all threads */
-	struct k_thread *next_thread;
-#endif /* CONFIG_THREAD_MONITOR */
-
-#if defined(CONFIG_THREAD_NAME)
-	/** Thread name */
-	char name[CONFIG_THREAD_MAX_NAME_LEN];
-#endif /* CONFIG_THREAD_NAME */
-
-#ifdef CONFIG_THREAD_CUSTOM_DATA
-	/** crude thread-local storage */
-	void *custom_data;
-#endif /* CONFIG_THREAD_CUSTOM_DATA */
-
-#ifdef CONFIG_THREAD_USERSPACE_LOCAL_DATA
-	struct _thread_userspace_local_data *userspace_local_data;
-#endif /* CONFIG_THREAD_USERSPACE_LOCAL_DATA */
-
-#if defined(CONFIG_ERRNO) && !defined(CONFIG_ERRNO_IN_TLS) && !defined(CONFIG_LIBC_ERRNO)
-#ifndef CONFIG_USERSPACE
-	/** per-thread errno variable */
-	int errno_var;
-#endif /* CONFIG_USERSPACE */
-#endif /* CONFIG_ERRNO && !CONFIG_ERRNO_IN_TLS && !CONFIG_LIBC_ERRNO */
-=======
     /** next item in list of all threads */
     struct k_thread* next_thread;
-#endif
+#endif /* CONFIG_THREAD_MONITOR */
 
 #if defined(CONFIG_THREAD_NAME)
     /** Thread name */
     char name[CONFIG_THREAD_MAX_NAME_LEN];
-#endif
+#endif /* CONFIG_THREAD_NAME */
 
 #ifdef CONFIG_THREAD_CUSTOM_DATA
     /** crude thread-local storage */
     void* custom_data;
-#endif
+#endif /* CONFIG_THREAD_CUSTOM_DATA */
 
 #ifdef CONFIG_THREAD_USERSPACE_LOCAL_DATA
     struct _thread_userspace_local_data* userspace_local_data;
-#endif
+#endif /* CONFIG_THREAD_USERSPACE_LOCAL_DATA */
 
 #if defined(CONFIG_ERRNO) && !defined(CONFIG_ERRNO_IN_TLS) && !defined(CONFIG_LIBC_ERRNO)
 #ifndef CONFIG_USERSPACE
     /** per-thread errno variable */
     int errno_var;
-#endif
-#endif
->>>>>>> cb5dffec
+#endif /* CONFIG_USERSPACE */
+#endif /* CONFIG_ERRNO && !CONFIG_ERRNO_IN_TLS && !CONFIG_LIBC_ERRNO */
 
 #if defined(CONFIG_THREAD_STACK_INFO)
     /** Stack Info */
@@ -505,19 +325,11 @@
     /** z_swap() return value */
     int swap_retval;
 
-<<<<<<< HEAD
-	/** Context handle returned via arch_switch() */
-	void *switch_handle;
-#endif /* CONFIG_USE_SWITCH */
-	/** resource pool */
-	struct k_heap *resource_pool;
-=======
     /** Context handle returned via arch_switch() */
     void* switch_handle;
-#endif
+#endif /* CONFIG_USE_SWITCH */
     /** resource pool */
     struct k_heap* resource_pool;
->>>>>>> cb5dffec
 
 #if defined(CONFIG_THREAD_LOCAL_STORAGE)
     /* Pointer to arch-specific TLS area */
@@ -525,43 +337,23 @@
 #endif /* CONFIG_THREAD_LOCAL_STORAGE */
 
 #ifdef CONFIG_DEMAND_PAGING_THREAD_STATS
-<<<<<<< HEAD
-	/** Paging statistics */
-	struct k_mem_paging_stats_t paging_stats;
-#endif /* CONFIG_DEMAND_PAGING_THREAD_STATS */
-
-#ifdef CONFIG_PIPES
-	/** Pipe descriptor used with blocking k_pipe operations */
-	struct _pipe_desc pipe_desc;
-#endif /* CONFIG_PIPES */
-
-#ifdef CONFIG_OBJ_CORE_THREAD
-	struct k_obj_core  obj_core;
-#endif /* CONFIG_OBJ_CORE_THREAD */
-
-#ifdef CONFIG_SMP
-	/** threads waiting in k_thread_suspend() */
-	_wait_q_t  halt_queue;
-#endif /* CONFIG_SMP */
-=======
     /** Paging statistics */
     struct k_mem_paging_stats_t paging_stats;
-#endif
+#endif /* CONFIG_DEMAND_PAGING_THREAD_STATS */
 
 #ifdef CONFIG_PIPES
     /** Pipe descriptor used with blocking k_pipe operations */
     struct _pipe_desc pipe_desc;
-#endif
+#endif /* CONFIG_PIPES */
 
 #ifdef CONFIG_OBJ_CORE_THREAD
     struct k_obj_core obj_core;
-#endif
+#endif /* CONFIG_OBJ_CORE_THREAD */
 
     #ifdef CONFIG_SMP
     /** threads waiting in k_thread_suspend() */
     _wait_q_t  halt_queue;
-    #endif
->>>>>>> cb5dffec
+    #endif /* CONFIG_SMP */
 
     /** arch-specifics: must always be at the end */
     struct _thread_arch arch;
