/*
 * Copyright (c) 2016, Wind River Systems, Inc.
 *
 * SPDX-License-Identifier: Apache-2.0
 */

#ifndef ZEPHYR_INCLUDE_KERNEL_THREAD_H_
#define ZEPHYR_INCLUDE_KERNEL_THREAD_H_

#ifdef CONFIG_DEMAND_PAGING_THREAD_STATS
#include <zephyr/kernel/mm/demand_paging.h>
#endif /* CONFIG_DEMAND_PAGING_THREAD_STATS */

#include <zephyr/kernel/stats.h>
#include <zephyr/arch/arch_interface.h>

/**
 * @typedef k_thread_entry_t
 * @brief Thread entry point function type.
 *
 * A thread's entry point function is invoked when the thread starts executing.
 * Up to 3 argument values can be passed to the function.
 *
 * The thread terminates execution permanently if the entry point function
 * returns. The thread is responsible for releasing any shared resources
 * it may own (such as mutexes and dynamically allocated memory), prior to
 * returning.
 *
 * @param p1 First argument.
 * @param p2 Second argument.
 * @param p3 Third argument.
 */

#ifdef CONFIG_THREAD_MONITOR
struct __thread_entry {
    k_thread_entry_t pEntry;
    void* parameter1;
    void* parameter2;
    void* parameter3;
};
#endif /* CONFIG_THREAD_MONITOR */

struct k_thread;

/*
 * This _pipe_desc structure is used by the pipes kernel module when
 * CONFIG_PIPES has been selected.
 */

struct _pipe_desc {
    sys_dnode_t      node;
    unsigned char*   buffer;        /* Position in src/dest buffer */
    size_t           bytes_to_xfer; /* # bytes left to transfer */
    struct k_thread* thread;        /* Back pointer to pended thread */
};

/* can be used for creating 'dummy' threads, e.g. for pending on objects */
struct _thread_base {

    /* this thread's entry in a ready/wait queue */
    union {
        sys_dnode_t   qnode_dlist;
        struct rbnode qnode_rb;
    };

    /* wait queue on which the thread is pended (needed only for
     * trees, not dumb lists)
     */
    _wait_q_t* pended_on;

    /* user facing 'thread options'; values defined in include/kernel.h */
    uint8_t user_options;

    /* thread state */
    uint8_t thread_state;

    /*
     * scheduler lock count and thread priority
     *
     * These two fields control the preemptibility of a thread.
     *
     * When the scheduler is locked, sched_locked is decremented, which
     * means that the scheduler is locked for values from 0xff to 0x01. A
     * thread is coop if its prio is negative, thus 0x80 to 0xff when
     * looked at the value as unsigned.
     *
     * By putting them end-to-end, this means that a thread is
     * non-preemptible if the bundled value is greater than or equal to
     * 0x0080.
     */
    union {
        struct {
            #ifdef CONFIG_BIG_ENDIAN
            uint8_t sched_locked;
            int8_t prio;
            #else /* Little Endian */
            int8_t prio;
            uint8_t sched_locked;
            #endif /* CONFIG_BIG_ENDIAN */
        };
        uint16_t preempt;
    };

    #ifdef CONFIG_SCHED_DEADLINE
    int prio_deadline;
    #endif /* CONFIG_SCHED_DEADLINE */

    uint32_t order_key;

    #ifdef CONFIG_SMP
    /* True for the per-CPU idle threads */
    uint8_t is_idle;

    /* CPU index on which thread was last run */
    uint8_t cpu;

    /* Recursive count of irq_lock() calls */
    uint8_t global_lock_count;

    #endif /* CONFIG_SMP */

    #ifdef CONFIG_SCHED_CPU_MASK
    /* "May run on" bits for each CPU */
    #if CONFIG_MP_MAX_NUM_CPUS <= 8
    uint8_t cpu_mask;
    #else
    uint16_t cpu_mask;
    #endif /* CONFIG_MP_MAX_NUM_CPUS */
    #endif /* CONFIG_SCHED_CPU_MASK */

    /* data returned by APIs */
    void* swap_data;

    #ifdef CONFIG_SYS_CLOCK_EXISTS
    /* this thread's entry in a timeout queue */
    struct _timeout timeout;
    #endif /* CONFIG_SYS_CLOCK_EXISTS */

    #ifdef CONFIG_TIMESLICE_PER_THREAD
    int32_t slice_ticks;
    k_thread_timeslice_fn_t slice_expired;
    void* slice_data;
    #endif /* CONFIG_TIMESLICE_PER_THREAD */

    #ifdef CONFIG_SCHED_THREAD_USAGE
    struct k_cycle_stats  usage;   /* Track thread usage statistics */
    #endif /* CONFIG_SCHED_THREAD_USAGE */
};

typedef struct _thread_base _thread_base_t;

#if defined(CONFIG_THREAD_STACK_INFO)
/* Contains the stack information of a thread */
struct _thread_stack_info {
<<<<<<< HEAD
	/* Stack start - Represents the start address of the thread-writable
	 * stack area.
	 */
	uintptr_t start;

	/* Thread writable stack buffer size. Represents the size of the actual
	 * buffer, starting from the 'start' member, that should be writable by
	 * the thread. This comprises of the thread stack area, any area reserved
	 * for local thread data storage, as well as any area left-out due to
	 * random adjustments applied to the initial thread stack pointer during
	 * thread initialization.
	 */
	size_t size;

	/* Adjustment value to the size member, removing any storage
	 * used for TLS or random stack base offsets. (start + size - delta)
	 * is the initial stack pointer for a thread. May be 0.
	 */
	size_t delta;

#if defined(CONFIG_THREAD_STACK_MEM_MAPPED)
	struct {
		/** Base address of the memory mapped thread stack */
		k_thread_stack_t *addr;

		/** Size of whole mapped stack object */
		size_t sz;
	} mapped;
#endif /* CONFIG_THREAD_STACK_MEM_MAPPED */
=======
    /* Stack start - Represents the start address of the thread-writable
     * stack area.
     */
    uintptr_t start;

    /* Thread writable stack buffer size. Represents the size of the actual
     * buffer, starting from the 'start' member, that should be writable by
     * the thread. This comprises of the thread stack area, any area reserved
     * for local thread data storage, as well as any area left-out due to
     * random adjustments applied to the initial thread stack pointer during
     * thread initialization.
     */
    size_t size;

    /* Adjustment value to the size member, removing any storage
     * used for TLS or random stack base offsets. (start + size - delta)
     * is the initial stack pointer for a thread. May be 0.
     */
    size_t delta;
>>>>>>> 153d5a46
};

typedef struct _thread_stack_info _thread_stack_info_t;
#endif /* CONFIG_THREAD_STACK_INFO */

#if defined(CONFIG_USERSPACE)
struct _mem_domain_info {
    /** memory domain queue node */
    sys_dnode_t mem_domain_q_node;
    /** memory domain of the thread */
    struct k_mem_domain* mem_domain;
};

#endif /* CONFIG_USERSPACE */

#ifdef CONFIG_THREAD_USERSPACE_LOCAL_DATA
struct _thread_userspace_local_data {
#if defined(CONFIG_ERRNO) && !defined(CONFIG_ERRNO_IN_TLS) && !defined(CONFIG_LIBC_ERRNO)
    int errno_var;
#endif /* CONFIG_ERRNO && !CONFIG_ERRNO_IN_TLS && !CONFIG_LIBC_ERRNO */
};
#endif /* CONFIG_THREAD_USERSPACE_LOCAL_DATA */

typedef struct k_thread_runtime_stats {
    #ifdef CONFIG_SCHED_THREAD_USAGE
    uint64_t execution_cycles;
    uint64_t total_cycles;        /* total # of non-idle cycles */
    /*
     * In the context of thread statistics, [execution_cycles] is the same
     * as the total # of non-idle cycles. In the context of CPU statistics,
     * it refers to the sum of non-idle + idle cycles.
     */
    #endif /* CONFIG_SCHED_THREAD_USAGE */

    #ifdef CONFIG_SCHED_THREAD_USAGE_ANALYSIS
    /*
     * For threads, the following fields refer to the time spent executing
     * as bounded by when the thread was scheduled in and scheduled out.
     * For CPUs, the same fields refer to the time spent executing
     * non-idle threads as bounded by the idle thread(s).
     */

    uint64_t current_cycles;      /* current # of non-idle cycles */
    uint64_t peak_cycles;         /* peak # of non-idle cycles */
    uint64_t average_cycles;      /* average # of non-idle cycles */
    #endif /* CONFIG_SCHED_THREAD_USAGE_ANALYSIS */

    #ifdef CONFIG_SCHED_THREAD_USAGE_ALL
    /*
     * This field is always zero for individual threads. It only comes
     * into play when gathering statistics for the CPU. In that case it
     * represents the total number of cycles spent idling.
     */

    uint64_t idle_cycles;
    #endif /* CONFIG_SCHED_THREAD_USAGE_ALL */

    #if (defined(__cplusplus) && !defined(CONFIG_SCHED_THREAD_USAGE) &&                  \
         !defined(CONFIG_SCHED_THREAD_USAGE_ANALYSIS) && !defined(CONFIG_SCHED_THREAD_USAGE_ALL)) || defined(_MSC_VER) /* #CUSTOM@NDRS */
    /* If none of the above Kconfig values are defined, this struct will have a size 0 in C
     * which is not allowed in C++ (it'll have a size 1). To prevent this, we add a 1 byte dummy
     * variable when the struct would otherwise be empty.
     */
    uint8_t dummy;
    #endif
} k_thread_runtime_stats_t;

struct z_poller {
    bool    is_polling;
    uint8_t mode;
};

/**
 * @ingroup thread_apis
 * Thread Structure
 */
struct k_thread {

    struct _thread_base base;

    /** defined by the architecture, but all archs need these */
    struct _callee_saved callee_saved;

    /** static thread init data */
    void* init_data;

    /** threads waiting in k_thread_join() */
    _wait_q_t join_queue;

#if defined(CONFIG_POLL)
    struct z_poller poller;
#endif /* CONFIG_POLL */

#if defined(CONFIG_EVENTS)
    struct k_thread* next_event_link;

    uint32_t events;
    uint32_t event_options;

    /** true if timeout should not wake the thread */
    bool no_wake_on_timeout;
#endif /* CONFIG_EVENTS */

#if defined(CONFIG_THREAD_MONITOR)
    /** thread entry and parameters description */
    struct __thread_entry entry;

    /** next item in list of all threads */
    struct k_thread* next_thread;
#endif /* CONFIG_THREAD_MONITOR */

#if defined(CONFIG_THREAD_NAME)
    /** Thread name */
    char name[CONFIG_THREAD_MAX_NAME_LEN];
#endif /* CONFIG_THREAD_NAME */

#ifdef CONFIG_THREAD_CUSTOM_DATA
    /** crude thread-local storage */
    void* custom_data;
#endif /* CONFIG_THREAD_CUSTOM_DATA */

#ifdef CONFIG_THREAD_USERSPACE_LOCAL_DATA
    struct _thread_userspace_local_data* userspace_local_data;
#endif /* CONFIG_THREAD_USERSPACE_LOCAL_DATA */

#if defined(CONFIG_ERRNO) && !defined(CONFIG_ERRNO_IN_TLS) && !defined(CONFIG_LIBC_ERRNO)
#ifndef CONFIG_USERSPACE
    /** per-thread errno variable */
    int errno_var;
#endif /* CONFIG_USERSPACE */
#endif /* CONFIG_ERRNO && !CONFIG_ERRNO_IN_TLS && !CONFIG_LIBC_ERRNO */

#if defined(CONFIG_THREAD_STACK_INFO)
    /** Stack Info */
    struct _thread_stack_info stack_info;
#endif /* CONFIG_THREAD_STACK_INFO */

#if defined(CONFIG_USERSPACE)
<<<<<<< HEAD
	/** memory domain info of the thread */
	struct _mem_domain_info mem_domain_info;

	/**
	 * Base address of thread stack.
	 *
	 * If memory mapped stack (CONFIG_THREAD_STACK_MEM_MAPPED)
	 * is enabled, this is the physical address of the stack.
	 */
	k_thread_stack_t *stack_obj;

	/** current syscall frame pointer */
	void *syscall_frame;
=======
    /** memory domain info of the thread */
    struct _mem_domain_info mem_domain_info;
    /** Base address of thread stack */
    k_thread_stack_t* stack_obj;
    /** current syscall frame pointer */
    void* syscall_frame;
>>>>>>> 153d5a46
#endif /* CONFIG_USERSPACE */

#if defined(CONFIG_USE_SWITCH)
    /* When using __switch() a few previously arch-specific items
     * become part of the core OS
     */

    /** z_swap() return value */
    int swap_retval;

    /** Context handle returned via arch_switch() */
    void* switch_handle;
#endif /* CONFIG_USE_SWITCH */
    /** resource pool */
    struct k_heap* resource_pool;

#if defined(CONFIG_THREAD_LOCAL_STORAGE)
    /* Pointer to arch-specific TLS area */
    uintptr_t tls;
#endif /* CONFIG_THREAD_LOCAL_STORAGE */

#ifdef CONFIG_DEMAND_PAGING_THREAD_STATS
    /** Paging statistics */
    struct k_mem_paging_stats_t paging_stats;
#endif /* CONFIG_DEMAND_PAGING_THREAD_STATS */

#ifdef CONFIG_PIPES
    /** Pipe descriptor used with blocking k_pipe operations */
    struct _pipe_desc pipe_desc;
#endif /* CONFIG_PIPES */

#ifdef CONFIG_OBJ_CORE_THREAD
    struct k_obj_core obj_core;
#endif /* CONFIG_OBJ_CORE_THREAD */

    #ifdef CONFIG_SMP
    /** threads waiting in k_thread_suspend() */
    _wait_q_t  halt_queue;
    #endif /* CONFIG_SMP */

    /** arch-specifics: must always be at the end */
    struct _thread_arch arch;
};

typedef struct k_thread  _thread_t;
typedef struct k_thread* k_tid_t;

#endif /* ZEPHYR_INCLUDE_KERNEL_THREAD_H_ */<|MERGE_RESOLUTION|>--- conflicted
+++ resolved
@@ -152,37 +152,6 @@
 #if defined(CONFIG_THREAD_STACK_INFO)
 /* Contains the stack information of a thread */
 struct _thread_stack_info {
-<<<<<<< HEAD
-	/* Stack start - Represents the start address of the thread-writable
-	 * stack area.
-	 */
-	uintptr_t start;
-
-	/* Thread writable stack buffer size. Represents the size of the actual
-	 * buffer, starting from the 'start' member, that should be writable by
-	 * the thread. This comprises of the thread stack area, any area reserved
-	 * for local thread data storage, as well as any area left-out due to
-	 * random adjustments applied to the initial thread stack pointer during
-	 * thread initialization.
-	 */
-	size_t size;
-
-	/* Adjustment value to the size member, removing any storage
-	 * used for TLS or random stack base offsets. (start + size - delta)
-	 * is the initial stack pointer for a thread. May be 0.
-	 */
-	size_t delta;
-
-#if defined(CONFIG_THREAD_STACK_MEM_MAPPED)
-	struct {
-		/** Base address of the memory mapped thread stack */
-		k_thread_stack_t *addr;
-
-		/** Size of whole mapped stack object */
-		size_t sz;
-	} mapped;
-#endif /* CONFIG_THREAD_STACK_MEM_MAPPED */
-=======
     /* Stack start - Represents the start address of the thread-writable
      * stack area.
      */
@@ -202,7 +171,16 @@
      * is the initial stack pointer for a thread. May be 0.
      */
     size_t delta;
->>>>>>> 153d5a46
+
+    #if defined(CONFIG_THREAD_STACK_MEM_MAPPED)
+    struct {
+        /** Base address of the memory mapped thread stack */
+        k_thread_stack_t *addr;
+
+        /** Size of whole mapped stack object */
+        size_t sz;
+    } mapped;
+    #endif /* CONFIG_THREAD_STACK_MEM_MAPPED */
 };
 
 typedef struct _thread_stack_info _thread_stack_info_t;
@@ -292,11 +270,11 @@
     /** threads waiting in k_thread_join() */
     _wait_q_t join_queue;
 
-#if defined(CONFIG_POLL)
+    #if defined(CONFIG_POLL)
     struct z_poller poller;
-#endif /* CONFIG_POLL */
-
-#if defined(CONFIG_EVENTS)
+    #endif /* CONFIG_POLL */
+
+    #if defined(CONFIG_EVENTS)
     struct k_thread* next_event_link;
 
     uint32_t events;
@@ -304,68 +282,59 @@
 
     /** true if timeout should not wake the thread */
     bool no_wake_on_timeout;
-#endif /* CONFIG_EVENTS */
-
-#if defined(CONFIG_THREAD_MONITOR)
+    #endif /* CONFIG_EVENTS */
+
+    #if defined(CONFIG_THREAD_MONITOR)
     /** thread entry and parameters description */
     struct __thread_entry entry;
 
     /** next item in list of all threads */
     struct k_thread* next_thread;
-#endif /* CONFIG_THREAD_MONITOR */
-
-#if defined(CONFIG_THREAD_NAME)
+    #endif /* CONFIG_THREAD_MONITOR */
+
+    #if defined(CONFIG_THREAD_NAME)
     /** Thread name */
     char name[CONFIG_THREAD_MAX_NAME_LEN];
-#endif /* CONFIG_THREAD_NAME */
-
-#ifdef CONFIG_THREAD_CUSTOM_DATA
+    #endif /* CONFIG_THREAD_NAME */
+
+    #ifdef CONFIG_THREAD_CUSTOM_DATA
     /** crude thread-local storage */
     void* custom_data;
-#endif /* CONFIG_THREAD_CUSTOM_DATA */
-
-#ifdef CONFIG_THREAD_USERSPACE_LOCAL_DATA
+    #endif /* CONFIG_THREAD_CUSTOM_DATA */
+
+    #ifdef CONFIG_THREAD_USERSPACE_LOCAL_DATA
     struct _thread_userspace_local_data* userspace_local_data;
-#endif /* CONFIG_THREAD_USERSPACE_LOCAL_DATA */
-
-#if defined(CONFIG_ERRNO) && !defined(CONFIG_ERRNO_IN_TLS) && !defined(CONFIG_LIBC_ERRNO)
-#ifndef CONFIG_USERSPACE
+    #endif /* CONFIG_THREAD_USERSPACE_LOCAL_DATA */
+
+    #if defined(CONFIG_ERRNO) && !defined(CONFIG_ERRNO_IN_TLS) && !defined(CONFIG_LIBC_ERRNO)
+    #ifndef CONFIG_USERSPACE
     /** per-thread errno variable */
     int errno_var;
-#endif /* CONFIG_USERSPACE */
-#endif /* CONFIG_ERRNO && !CONFIG_ERRNO_IN_TLS && !CONFIG_LIBC_ERRNO */
-
-#if defined(CONFIG_THREAD_STACK_INFO)
+    #endif /* CONFIG_USERSPACE */
+    #endif /* CONFIG_ERRNO && !CONFIG_ERRNO_IN_TLS && !CONFIG_LIBC_ERRNO */
+
+    #if defined(CONFIG_THREAD_STACK_INFO)
     /** Stack Info */
     struct _thread_stack_info stack_info;
-#endif /* CONFIG_THREAD_STACK_INFO */
-
-#if defined(CONFIG_USERSPACE)
-<<<<<<< HEAD
-	/** memory domain info of the thread */
-	struct _mem_domain_info mem_domain_info;
-
-	/**
-	 * Base address of thread stack.
-	 *
-	 * If memory mapped stack (CONFIG_THREAD_STACK_MEM_MAPPED)
-	 * is enabled, this is the physical address of the stack.
-	 */
-	k_thread_stack_t *stack_obj;
-
-	/** current syscall frame pointer */
-	void *syscall_frame;
-=======
+    #endif /* CONFIG_THREAD_STACK_INFO */
+
+    #if defined(CONFIG_USERSPACE)
     /** memory domain info of the thread */
     struct _mem_domain_info mem_domain_info;
-    /** Base address of thread stack */
+
+    /**
+     * Base address of thread stack.
+     *
+     * If memory mapped stack (CONFIG_THREAD_STACK_MEM_MAPPED)
+     * is enabled, this is the physical address of the stack.
+     */
     k_thread_stack_t* stack_obj;
+
     /** current syscall frame pointer */
     void* syscall_frame;
->>>>>>> 153d5a46
-#endif /* CONFIG_USERSPACE */
-
-#if defined(CONFIG_USE_SWITCH)
+    #endif /* CONFIG_USERSPACE */
+
+    #if defined(CONFIG_USE_SWITCH)
     /* When using __switch() a few previously arch-specific items
      * become part of the core OS
      */
@@ -375,28 +344,29 @@
 
     /** Context handle returned via arch_switch() */
     void* switch_handle;
-#endif /* CONFIG_USE_SWITCH */
+    #endif /* CONFIG_USE_SWITCH */
+
     /** resource pool */
     struct k_heap* resource_pool;
 
-#if defined(CONFIG_THREAD_LOCAL_STORAGE)
+    #if defined(CONFIG_THREAD_LOCAL_STORAGE)
     /* Pointer to arch-specific TLS area */
     uintptr_t tls;
-#endif /* CONFIG_THREAD_LOCAL_STORAGE */
-
-#ifdef CONFIG_DEMAND_PAGING_THREAD_STATS
+    #endif /* CONFIG_THREAD_LOCAL_STORAGE */
+
+    #ifdef CONFIG_DEMAND_PAGING_THREAD_STATS
     /** Paging statistics */
     struct k_mem_paging_stats_t paging_stats;
-#endif /* CONFIG_DEMAND_PAGING_THREAD_STATS */
-
-#ifdef CONFIG_PIPES
+    #endif /* CONFIG_DEMAND_PAGING_THREAD_STATS */
+
+    #ifdef CONFIG_PIPES
     /** Pipe descriptor used with blocking k_pipe operations */
     struct _pipe_desc pipe_desc;
-#endif /* CONFIG_PIPES */
-
-#ifdef CONFIG_OBJ_CORE_THREAD
+    #endif /* CONFIG_PIPES */
+
+    #ifdef CONFIG_OBJ_CORE_THREAD
     struct k_obj_core obj_core;
-#endif /* CONFIG_OBJ_CORE_THREAD */
+    #endif /* CONFIG_OBJ_CORE_THREAD */
 
     #ifdef CONFIG_SMP
     /** threads waiting in k_thread_suspend() */
