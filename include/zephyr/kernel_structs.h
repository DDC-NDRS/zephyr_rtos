--- conflicted
+++ resolved
@@ -119,16 +119,11 @@
  * to represent their requirements.
  */
 struct _priq_mq {
-<<<<<<< HEAD
     sys_dlist_t queues[K_NUM_THREAD_PRIO];
     unsigned long bitmask[PRIQ_BITMAP_SIZE];
-=======
-	sys_dlist_t queues[K_NUM_THREAD_PRIO];
-	unsigned long bitmask[PRIQ_BITMAP_SIZE];
-#ifndef CONFIG_SMP
-	unsigned int cached_queue_index;
-#endif
->>>>>>> 6487761e
+    #ifndef CONFIG_SMP
+    unsigned int cached_queue_index;
+    #endif
 };
 
 struct _ready_q {
