/*
 * Copyright (c) 2016 Wind River Systems, Inc.
 *
 * SPDX-License-Identifier: Apache-2.0
 */

/*
 * The purpose of this file is to provide essential/minimal kernel structure
 * definitions, so that they can be used without including kernel.h.
 *
 * The following rules must be observed:
 *  1. kernel_structs.h shall not depend on kernel.h both directly and
 *    indirectly (i.e. it shall not include any header files that include
 *    kernel.h in their dependency chain).
 *  2. kernel.h shall imply kernel_structs.h, such that it shall not be
 *    necessary to include kernel_structs.h explicitly when kernel.h is
 *    included.
 */

#ifndef ZEPHYR_KERNEL_INCLUDE_KERNEL_STRUCTS_H_
#define ZEPHYR_KERNEL_INCLUDE_KERNEL_STRUCTS_H_

#if !defined(_ASMLANGUAGE)
#include <zephyr/sys/atomic.h>
#include <zephyr/types.h>
#include <zephyr/sys/dlist.h>
#include <zephyr/sys/util.h>
#include <zephyr/sys/sys_heap.h>
#include <zephyr/arch/structs.h>
#include <zephyr/kernel/stats.h>
#include <zephyr/kernel/obj_core.h>
#include <zephyr/sys/rb.h>
#endif

#define K_NUM_THREAD_PRIO (CONFIG_NUM_PREEMPT_PRIORITIES + CONFIG_NUM_COOP_PRIORITIES + 1)
#define PRIQ_BITMAP_SIZE  (DIV_ROUND_UP(K_NUM_THREAD_PRIO, BITS_PER_LONG))

#ifdef __cplusplus
extern "C" {
#endif

/*
 * Bitmask definitions for the struct k_thread.thread_state field.
 *
 * Must be before kernel_arch_data.h because it might need them to be already
 * defined.
 */

/* states: common uses low bits, arch-specific use high bits */

/* Not a real thread */
#define _THREAD_DUMMY (BIT(0))

/* Thread is waiting on an object */
#define _THREAD_PENDING (BIT(1))

/* Thread is sleeping */
#define _THREAD_SLEEPING (BIT(2))

/* Thread has terminated */
#define _THREAD_DEAD (BIT(3))

/* Thread is suspended */
#define _THREAD_SUSPENDED (BIT(4))

/* Thread is in the process of aborting */
#define _THREAD_ABORTING (BIT(5))

/* Thread is in the process of suspending */
#define _THREAD_SUSPENDING (BIT(6))

/* Thread is present in the ready queue */
#define _THREAD_QUEUED (BIT(7))

/* end - states */

#ifdef CONFIG_STACK_SENTINEL
/* Magic value in lowest bytes of the stack */
#define STACK_SENTINEL 0xF0F0F0F0
#endif

/* lowest value of _thread_base.preempt at which a thread is non-preemptible */
#define _NON_PREEMPT_THRESHOLD 0x0080U

/* highest value of _thread_base.preempt at which a thread is preemptible */
#define _PREEMPT_THRESHOLD (_NON_PREEMPT_THRESHOLD - 1U)

#if !defined(_ASMLANGUAGE)

/* Two abstractions are defined here for "thread priority queues".
 *
 * One is a "dumb" list implementation appropriate for systems with
 * small numbers of threads and sensitive to code size.  It is stored
 * in sorted order, taking an O(N) cost every time a thread is added
 * to the list.  This corresponds to the way the original _wait_q_t
 * abstraction worked and is very fast as long as the number of
 * threads is small.
 *
 * The other is a balanced tree "fast" implementation with rather
 * larger code size (due to the data structure itself, the code here
 * is just stubs) and higher constant-factor performance overhead, but
 * much better O(logN) scaling in the presence of large number of
 * threads.
 *
 * Each can be used for either the wait_q or system ready queue,
 * configurable at build time.
 */

struct _priq_rb {
    struct rbtree tree;
    int next_order_key;
};

/* Traditional/textbook "multi-queue" structure.  Separate lists for a
 * small number (max 32 here) of fixed priorities.  This corresponds
 * to the original Zephyr scheduler.  RAM requirements are
 * comparatively high, but performance is very fast.  Won't work with
 * features like deadline scheduling which need large priority spaces
 * to represent their requirements.
 */
struct _priq_mq {
    sys_dlist_t queues[K_NUM_THREAD_PRIO];
    unsigned long bitmask[PRIQ_BITMAP_SIZE];
    #ifndef CONFIG_SMP
    unsigned int cached_queue_index;
    #endif
};

struct _ready_q {
    #ifndef CONFIG_SMP
    /* always contains next thread to run: cannot be NULL */
    struct k_thread* cache;
    #endif

    #if defined(CONFIG_SCHED_DUMB)
    sys_dlist_t runq;
    #elif defined(CONFIG_SCHED_SCALABLE)
    struct _priq_rb runq;
    #elif defined(CONFIG_SCHED_MULTIQ)
    struct _priq_mq runq;
    #endif
};

typedef struct _ready_q _ready_q_t;

struct _cpu {
<<<<<<< HEAD
    /* nested interrupt count */
    uint32_t nested;

    /* interrupt stack pointer base */
    char* irq_stack;

    /* currently scheduled thread */
    struct k_thread* current;

    /* one assigned idle thread per CPU */
    struct k_thread* idle_thread;

    #ifdef CONFIG_SCHED_CPU_MASK_PIN_ONLY
    struct _ready_q ready_q;
    #endif

    #if (CONFIG_NUM_METAIRQ_PRIORITIES > 0) &&                  \
        (CONFIG_NUM_COOP_PRIORITIES > CONFIG_NUM_METAIRQ_PRIORITIES)
    /* Coop thread preempted by current metairq, or NULL */
    struct k_thread* metairq_preempted;
    #endif

    uint8_t id;

    #if defined(CONFIG_FPU_SHARING)
    void* fp_ctx;
    #endif

    #ifdef CONFIG_SMP
    /* True when arch_current_thread() is allowed to context switch */
    uint8_t swap_ok;
    #endif

    #ifdef CONFIG_SCHED_THREAD_USAGE
    /*
     * [usage0] is used as a timestamp to mark the beginning of an
     * execution window. [0] is a special value indicating that it
     * has been stopped (but not disabled).
     */
    uint32_t usage0;

    #ifdef CONFIG_SCHED_THREAD_USAGE_ALL
    struct k_cycle_stats* usage;
    #endif
    #endif

    #ifdef CONFIG_OBJ_CORE_SYSTEM
    struct k_obj_core obj_core;
    #endif

    /* Per CPU architecture specifics */
    struct _cpu_arch arch;
=======
	/* nested interrupt count */
	uint32_t nested;

	/* interrupt stack pointer base */
	char *irq_stack;

	/* currently scheduled thread */
	struct k_thread *current;

	/* one assigned idle thread per CPU */
	struct k_thread *idle_thread;

#ifdef CONFIG_SCHED_CPU_MASK_PIN_ONLY
	struct _ready_q ready_q;
#endif

#if (CONFIG_NUM_METAIRQ_PRIORITIES > 0) &&                                                         \
	(CONFIG_NUM_COOP_PRIORITIES > CONFIG_NUM_METAIRQ_PRIORITIES)
	/* Coop thread preempted by current metairq, or NULL */
	struct k_thread *metairq_preempted;
#endif

	uint8_t id;

#if defined(CONFIG_FPU_SHARING)
	void *fp_ctx;
#endif

#ifdef CONFIG_SMP
	/* True when _current is allowed to context switch */
	uint8_t swap_ok;
#endif

#ifdef CONFIG_SCHED_THREAD_USAGE
	/*
	 * [usage0] is used as a timestamp to mark the beginning of an
	 * execution window. [0] is a special value indicating that it
	 * has been stopped (but not disabled).
	 */

	uint32_t usage0;

#ifdef CONFIG_SCHED_THREAD_USAGE_ALL
	struct k_cycle_stats *usage;
#endif
#endif

#ifdef CONFIG_OBJ_CORE_SYSTEM
	struct k_obj_core  obj_core;
#endif

	/* Per CPU architecture specifics */
	struct _cpu_arch arch;
>>>>>>> bc6eded5
};

typedef struct _cpu _cpu_t;

struct z_kernel {
    struct _cpu cpus[CONFIG_MP_MAX_NUM_CPUS];

    #ifdef CONFIG_PM
    int32_t idle; /* Number of ticks for kernel idling */
    #endif

    /*
     * ready queue: can be big, keep after small fields, since some
     * assembly (e.g. ARC) are limited in the encoding of the offset
     */
    #ifndef CONFIG_SCHED_CPU_MASK_PIN_ONLY
    struct _ready_q ready_q;
    #endif

    #ifdef CONFIG_FPU_SHARING
    /*
     * A 'current_sse' field does not exist in addition to the 'current_fp'
     * field since it's not possible to divide the IA-32 non-integer
     * registers into 2 distinct blocks owned by differing threads.  In
     * other words, given that the 'fxnsave/fxrstor' instructions
     * save/restore both the X87 FPU and XMM registers, it's not possible
     * for a thread to only "own" the XMM registers.
     */
    /* thread that owns the FP regs */
    struct k_thread* current_fp;
    #endif

    #if defined(CONFIG_THREAD_MONITOR)
    struct k_thread* threads; /* singly linked list of ALL threads */
    #endif

    #ifdef CONFIG_SCHED_THREAD_USAGE_ALL
    struct k_cycle_stats usage[CONFIG_MP_MAX_NUM_CPUS];
    #endif

    #ifdef CONFIG_OBJ_CORE_SYSTEM
    struct k_obj_core obj_core;
    #endif

#if defined(CONFIG_SMP) && defined(CONFIG_SCHED_IPI_SUPPORTED)
    /* Identify CPUs to send IPIs to at the next scheduling point */
    atomic_t pending_ipi;
#endif
};

typedef struct z_kernel _kernel_t;

extern struct z_kernel _kernel;

extern atomic_t _cpus_active;

#ifdef CONFIG_SMP

/* True if the current context can be preempted and migrated to
 * another SMP CPU.
 */
bool z_smp_cpu_mobile(void);
#define _current_cpu ({ __ASSERT_NO_MSG(!z_smp_cpu_mobile()); \
                        arch_curr_cpu(); })

__attribute_const__ struct k_thread *z_smp_current_get(void);
#define _current z_smp_current_get()

#else
#define _current_cpu (&_kernel.cpus[0])
#define _current _kernel.cpus[0].current
#endif

/* This is always invoked from a context where preemption is disabled */
#define z_current_thread_set(thread) ({ _current_cpu->current = (thread); })

#ifdef CONFIG_ARCH_HAS_CUSTOM_CURRENT_IMPL
#undef _current
#define _current arch_current_thread()
#undef z_current_thread_set
#define z_current_thread_set(thread) \
	arch_current_thread_set(({ _current_cpu->current = (thread); }))
#endif

/* kernel wait queue record */
#ifdef CONFIG_WAITQ_SCALABLE

typedef struct {
    struct _priq_rb waitq;
} _wait_q_t;

/* defined in kernel/priority_queues.c */
bool z_priq_rb_lessthan(struct rbnode* a, struct rbnode* b);

#define Z_WAIT_Q_INIT(wait_q) { { { .lessthan_fn = z_priq_rb_lessthan } } }

#else

typedef struct {
    sys_dlist_t waitq;
} _wait_q_t;

#define Z_WAIT_Q_INIT(wait_q) { SYS_DLIST_STATIC_INIT(&(wait_q)->waitq) }

#endif /* CONFIG_WAITQ_SCALABLE */

/* kernel timeout record */
struct _timeout;
typedef void (*_timeout_func_t)(struct _timeout const* timeout);

struct _timeout {
    sys_dnode_t node;
    _timeout_func_t fn;
    #ifdef CONFIG_TIMEOUT_64BIT
    /* Can't use k_ticks_t for header dependency reasons */
    int64_t dticks;
    #else
    int32_t dticks;
    #endif
};

typedef void (*k_thread_timeslice_fn_t)(struct k_thread* thread, void* data);

#ifdef __cplusplus
}
#endif

#endif /* _ASMLANGUAGE */

#endif /* ZEPHYR_KERNEL_INCLUDE_KERNEL_STRUCTS_H_ */<|MERGE_RESOLUTION|>--- conflicted
+++ resolved
@@ -144,7 +144,6 @@
 typedef struct _ready_q _ready_q_t;
 
 struct _cpu {
-<<<<<<< HEAD
     /* nested interrupt count */
     uint32_t nested;
 
@@ -174,7 +173,7 @@
     #endif
 
     #ifdef CONFIG_SMP
-    /* True when arch_current_thread() is allowed to context switch */
+    /* True when _current is allowed to context switch */
     uint8_t swap_ok;
     #endif
 
@@ -197,61 +196,6 @@
 
     /* Per CPU architecture specifics */
     struct _cpu_arch arch;
-=======
-	/* nested interrupt count */
-	uint32_t nested;
-
-	/* interrupt stack pointer base */
-	char *irq_stack;
-
-	/* currently scheduled thread */
-	struct k_thread *current;
-
-	/* one assigned idle thread per CPU */
-	struct k_thread *idle_thread;
-
-#ifdef CONFIG_SCHED_CPU_MASK_PIN_ONLY
-	struct _ready_q ready_q;
-#endif
-
-#if (CONFIG_NUM_METAIRQ_PRIORITIES > 0) &&                                                         \
-	(CONFIG_NUM_COOP_PRIORITIES > CONFIG_NUM_METAIRQ_PRIORITIES)
-	/* Coop thread preempted by current metairq, or NULL */
-	struct k_thread *metairq_preempted;
-#endif
-
-	uint8_t id;
-
-#if defined(CONFIG_FPU_SHARING)
-	void *fp_ctx;
-#endif
-
-#ifdef CONFIG_SMP
-	/* True when _current is allowed to context switch */
-	uint8_t swap_ok;
-#endif
-
-#ifdef CONFIG_SCHED_THREAD_USAGE
-	/*
-	 * [usage0] is used as a timestamp to mark the beginning of an
-	 * execution window. [0] is a special value indicating that it
-	 * has been stopped (but not disabled).
-	 */
-
-	uint32_t usage0;
-
-#ifdef CONFIG_SCHED_THREAD_USAGE_ALL
-	struct k_cycle_stats *usage;
-#endif
-#endif
-
-#ifdef CONFIG_OBJ_CORE_SYSTEM
-	struct k_obj_core  obj_core;
-#endif
-
-	/* Per CPU architecture specifics */
-	struct _cpu_arch arch;
->>>>>>> bc6eded5
 };
 
 typedef struct _cpu _cpu_t;
@@ -314,10 +258,11 @@
  * another SMP CPU.
  */
 bool z_smp_cpu_mobile(void);
+
 #define _current_cpu ({ __ASSERT_NO_MSG(!z_smp_cpu_mobile()); \
                         arch_curr_cpu(); })
 
-__attribute_const__ struct k_thread *z_smp_current_get(void);
+__attribute_const__ struct k_thread* z_smp_current_get(void);
 #define _current z_smp_current_get()
 
 #else
@@ -326,14 +271,17 @@
 #endif
 
 /* This is always invoked from a context where preemption is disabled */
-#define z_current_thread_set(thread) ({ _current_cpu->current = (thread); })
+#define z_current_thread_set(thread)        \
+    do {                                    \
+        _current_cpu->current = (thread);   \
+    } while (false)
 
 #ifdef CONFIG_ARCH_HAS_CUSTOM_CURRENT_IMPL
 #undef _current
 #define _current arch_current_thread()
 #undef z_current_thread_set
 #define z_current_thread_set(thread) \
-	arch_current_thread_set(({ _current_cpu->current = (thread); }))
+    arch_current_thread_set(({ _current_cpu->current = (thread); }))
 #endif
 
 /* kernel wait queue record */
