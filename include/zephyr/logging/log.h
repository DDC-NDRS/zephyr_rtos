--- conflicted
+++ resolved
@@ -59,15 +59,11 @@
  * @param ... A string optionally containing printk valid conversion specifier,
  * followed by as many values as specifiers.
  */
-<<<<<<< HEAD
 #if defined(_MSC_VER)                       /* #CUSTOM@NDRS */
 #define LOG_ERR(...)
 #else
-#define LOG_ERR(...)    Z_LOG(LOG_LEVEL_ERR, __VA_ARGS__)
-#endif
-=======
 #define LOG_ERR(...) Z_LOG(LOG_LEVEL_ERR, __VA_ARGS__)
->>>>>>> ba65ff34
+#endif
 
 /**
  * @brief Writes a WARNING level message to the log.
@@ -78,15 +74,11 @@
  * @param ... A string optionally containing printk valid conversion specifier,
  * followed by as many values as specifiers.
  */
-<<<<<<< HEAD
 #if defined(_MSC_VER)                       /* #CUSTOM@NDRS */
 #define LOG_WRN(...)
 #else
-#define LOG_WRN(...)   Z_LOG(LOG_LEVEL_WRN, __VA_ARGS__)
-#endif
-=======
 #define LOG_WRN(...) Z_LOG(LOG_LEVEL_WRN, __VA_ARGS__)
->>>>>>> ba65ff34
+#endif
 
 /**
  * @brief Writes an INFO level message to the log.
@@ -96,15 +88,11 @@
  * @param ... A string optionally containing printk valid conversion specifier,
  * followed by as many values as specifiers.
  */
-<<<<<<< HEAD
 #if defined(_MSC_VER)                       /* #CUSTOM@NDRS */
 #define LOG_INF(...)
 #else
-#define LOG_INF(...)   Z_LOG(LOG_LEVEL_INF, __VA_ARGS__)
-#endif
-=======
 #define LOG_INF(...) Z_LOG(LOG_LEVEL_INF, __VA_ARGS__)
->>>>>>> ba65ff34
+#endif
 
 /**
  * @brief Writes a DEBUG level message to the log.
@@ -114,15 +102,11 @@
  * @param ... A string optionally containing printk valid conversion specifier,
  * followed by as many values as specifiers.
  */
-<<<<<<< HEAD
 #if defined(_MSC_VER)                       /* #CUSTOM@NDRS */
 #define LOG_DBG(...)
 #else
-#define LOG_DBG(...)    Z_LOG(LOG_LEVEL_DBG, __VA_ARGS__)
-#endif
-=======
 #define LOG_DBG(...) Z_LOG(LOG_LEVEL_DBG, __VA_ARGS__)
->>>>>>> ba65ff34
+#endif
 
 /**
  * @brief Writes a WARNING level message to the log on the first execution only.
@@ -133,18 +117,9 @@
  * @param ... A string optionally containing printk valid conversion specifier,
  * followed by as many values as specifiers.
  */
-<<<<<<< HEAD
 #if defined(_MSC_VER) /* #CUSTOM@NDRS */
 #define LOG_WRN_ONCE(...)
 #else
-#define LOG_WRN_ONCE(...)					\
-	do {							\
-		static uint8_t __warned;			\
-		if (unlikely(__warned == 0)) {			\
-			Z_LOG(LOG_LEVEL_WRN, __VA_ARGS__);	\
-			__warned = 1;				\
-		}						\
-=======
 #define LOG_WRN_ONCE(...)                                                                          \
 	do {                                                                                       \
 		static atomic_t __warned;                                                          \
@@ -152,6 +127,7 @@
 			Z_LOG(LOG_LEVEL_WRN, __VA_ARGS__);                                         \
 		}                                                                                  \
 	} while (0)
+#endif
 
 /**
  * @brief Core rate-limited logging macro for regular messages
@@ -235,8 +211,12 @@
  * @param ... A string optionally containing printk valid conversion specifier,
  * followed by as many values as specifiers.
  */
+#if defined(_MSC_VER) /* #CUSTOM@NDRS */
+#define LOG_WRN_RATELIMIT(...)
+#else
 #define LOG_WRN_RATELIMIT(...)                                                                     \
 	_LOG_RATELIMIT_LVL(LOG_LEVEL_WRN, LOG_RATELIMIT_INTERVAL_MS, __VA_ARGS__)
+#endif
 
 /**
  * @brief Writes an ERROR level message to the log with rate limiting.
@@ -249,8 +229,12 @@
  * @param ... A string optionally containing printk valid conversion specifier,
  * followed by as many values as specifiers.
  */
+#if defined(_MSC_VER) /* #CUSTOM@NDRS */
+#define LOG_ERR_RATELIMIT(...)
+#else
 #define LOG_ERR_RATELIMIT(...)                                                                     \
 	_LOG_RATELIMIT_LVL(LOG_LEVEL_ERR, LOG_RATELIMIT_INTERVAL_MS, __VA_ARGS__)
+#endif
 
 /**
  * @brief Writes an INFO level message to the log with rate limiting.
@@ -262,8 +246,12 @@
  * @param ... A string optionally containing printk valid conversion specifier,
  * followed by as many values as specifiers.
  */
+#if defined(_MSC_VER) /* #CUSTOM@NDRS */
+#define LOG_INF_RATELIMIT(...)
+#else
 #define LOG_INF_RATELIMIT(...)                                                                     \
 	_LOG_RATELIMIT_LVL(LOG_LEVEL_INF, LOG_RATELIMIT_INTERVAL_MS, __VA_ARGS__)
+#endif
 
 /**
  * @brief Writes a DEBUG level message to the log with rate limiting.
@@ -275,8 +263,12 @@
  * @param ... A string optionally containing printk valid conversion specifier,
  * followed by as many values as specifiers.
  */
+#if defined(_MSC_VER) /* #CUSTOM@NDRS */
+#define LOG_DBG_RATELIMIT(...)
+#else
 #define LOG_DBG_RATELIMIT(...)                                                                     \
 	_LOG_RATELIMIT_LVL(LOG_LEVEL_DBG, LOG_RATELIMIT_INTERVAL_MS, __VA_ARGS__)
+#endif
 
 /**
  * @brief Core rate-limited logging macro for hexdump messages
@@ -336,9 +328,7 @@
 		} else {                                                                           \
 			Z_LOG_HEXDUMP(_level, _data, _length, _str);                               \
 		}                                                                                  \
->>>>>>> ba65ff34
 	} while (0)
-#endif
 
 /**
  * @brief Writes an ERROR level hexdump message to the log with rate limiting.
@@ -637,16 +627,11 @@
  * @param _length Length of data (in bytes).
  * @param _str    Persistent, raw string.
  */
-<<<<<<< HEAD
 #if defined(_MSC_VER)                       /* #CUSTOM@NDRS */
 #define LOG_HEXDUMP_INF(_data, _length, _str)
 #else
-#define LOG_HEXDUMP_INF(_data, _length, _str) \
-	Z_LOG_HEXDUMP(LOG_LEVEL_INF, _data, _length, (_str))
-#endif
-=======
 #define LOG_HEXDUMP_INF(_data, _length, _str) Z_LOG_HEXDUMP(LOG_LEVEL_INF, _data, _length, (_str))
->>>>>>> ba65ff34
+#endif
 
 /**
  * @brief Writes a DEBUG level message to the log.
@@ -657,16 +642,11 @@
  * @param _length Length of data (in bytes).
  * @param _str    Persistent, raw string.
  */
-<<<<<<< HEAD
 #if defined(_MSC_VER)                       /* #CUSTOM@NDRS */
 #define LOG_HEXDUMP_DBG(_data, _length, _str)
 #else
-#define LOG_HEXDUMP_DBG(_data, _length, _str) \
-	Z_LOG_HEXDUMP(LOG_LEVEL_DBG, _data, _length, (_str))
-#endif
-=======
 #define LOG_HEXDUMP_DBG(_data, _length, _str) Z_LOG_HEXDUMP(LOG_LEVEL_DBG, _data, _length, (_str))
->>>>>>> ba65ff34
+#endif
 
 /**
  * @brief Writes an ERROR hexdump message associated with the instance to the
@@ -836,14 +816,10 @@
  *       In other cases, this macro has no effect.
  * @see LOG_MODULE_DECLARE
  */
-<<<<<<< HEAD
 #if defined(_MSC_VER)                       /* #CUSTOM@NDRS */
 #define LOG_MODULE_REGISTER(...)
 #else
-#define LOG_MODULE_REGISTER(...)					\
-=======
 #define LOG_MODULE_REGISTER(...)                                                                   \
->>>>>>> ba65ff34
 	COND_CODE_1(							\
 		Z_DO_LOG_MODULE_REGISTER(__VA_ARGS__),			\
 		(_LOG_MODULE_DATA_CREATE(GET_ARG_N(1, __VA_ARGS__),	\
@@ -879,36 +855,9 @@
  *       this macro has no effect.
  * @see LOG_MODULE_REGISTER
  */
-<<<<<<< HEAD
 #if defined(_MSC_VER)                       /* #CUSTOM@NDRS */
 #define LOG_MODULE_DECLARE(...)
 #else
-#define LOG_MODULE_DECLARE(...)						      \
-	extern const struct log_source_const_data			      \
-			Z_LOG_ITEM_CONST_DATA(GET_ARG_N(1, __VA_ARGS__));     \
-	extern struct log_source_dynamic_data				      \
-			LOG_ITEM_DYNAMIC_DATA(GET_ARG_N(1, __VA_ARGS__));     \
-									      \
-	Z_LOG_MODULE_PARTITION(K_APP_DMEM)				      \
-	static const struct log_source_const_data *			      \
-		__log_current_const_data __unused =			      \
-			Z_DO_LOG_MODULE_REGISTER(__VA_ARGS__) ?		      \
-			&Z_LOG_ITEM_CONST_DATA(GET_ARG_N(1, __VA_ARGS__)) :   \
-			NULL;						      \
-									      \
-	Z_LOG_MODULE_PARTITION(K_APP_DMEM)				      \
-	static struct log_source_dynamic_data *				      \
-		__log_current_dynamic_data __unused =			      \
-			(Z_DO_LOG_MODULE_REGISTER(__VA_ARGS__) &&	      \
-			IS_ENABLED(CONFIG_LOG_RUNTIME_FILTERING)) ?	      \
-			&LOG_ITEM_DYNAMIC_DATA(GET_ARG_N(1, __VA_ARGS__)) :   \
-			NULL;						      \
-									      \
-	Z_LOG_MODULE_PARTITION(K_APP_BMEM)				      \
-	static const uint32_t __log_level __unused =			      \
-					_LOG_LEVEL_RESOLVE(__VA_ARGS__)
-#endif
-=======
 #define LOG_MODULE_DECLARE(...)                                                                    \
 	extern const struct log_source_const_data Z_LOG_ITEM_CONST_DATA(                           \
 		GET_ARG_N(1, __VA_ARGS__));                                                        \
@@ -929,7 +878,7 @@
                                                                                                    \
 	Z_LOG_MODULE_PARTITION(K_APP_BMEM)                                                         \
 	static const uint32_t __log_level __unused = _LOG_LEVEL_RESOLVE(__VA_ARGS__)
->>>>>>> ba65ff34
+#endif
 
 /**
  * @brief Macro for setting log level in the file or function where instance
