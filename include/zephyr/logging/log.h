/*
 * Copyright (c) 2018 Nordic Semiconductor ASA
 *
 * SPDX-License-Identifier: Apache-2.0
 */

#ifndef ZEPHYR_INCLUDE_LOGGING_LOG_H_
#define ZEPHYR_INCLUDE_LOGGING_LOG_H_

#include <zephyr/logging/log_instance.h>
#include <zephyr/logging/log_core.h>

#ifdef __cplusplus
extern "C" {
#endif

/**
 * @brief Logging
 * @defgroup logging Logging
 * @{
 * @}
 */

/**
 * @brief Logger API
 * @defgroup log_api Logging API
 * @ingroup logger
 * @{
 */

/**
 * @brief Writes an ERROR level message to the log.
 *
 * @details It's meant to report severe errors, such as those from which it's
 * not possible to recover.
 *
 * @param ... A string optionally containing printk valid conversion specifier,
 * followed by as many values as specifiers.
 */
#if defined(_MSC_VER)                       /* #CUSTOM@NDRS */
#define LOG_ERR(...)
#else
#define LOG_ERR(...)    Z_LOG(LOG_LEVEL_ERR, __VA_ARGS__)
#endif

/**
 * @brief Writes a WARNING level message to the log.
 *
 * @details It's meant to register messages related to unusual situations that
 * are not necessarily errors.
 *
 * @param ... A string optionally containing printk valid conversion specifier,
 * followed by as many values as specifiers.
 */
#if defined(_MSC_VER)                       /* #CUSTOM@NDRS */
#define LOG_WRN(...)
#else
#define LOG_WRN(...)   Z_LOG(LOG_LEVEL_WRN, __VA_ARGS__)
#endif

/**
 * @brief Writes an INFO level message to the log.
 *
 * @details It's meant to write generic user oriented messages.
 *
 * @param ... A string optionally containing printk valid conversion specifier,
 * followed by as many values as specifiers.
 */
#if defined(_MSC_VER)                       /* #CUSTOM@NDRS */
#define LOG_INF(...)
#else
#define LOG_INF(...)   Z_LOG(LOG_LEVEL_INF, __VA_ARGS__)
#endif

/**
 * @brief Writes a DEBUG level message to the log.
 *
 * @details It's meant to write developer oriented information.
 *
 * @param ... A string optionally containing printk valid conversion specifier,
 * followed by as many values as specifiers.
 */
#if defined(_MSC_VER)                       /* #CUSTOM@NDRS */
#define LOG_DBG(...)
#else
#define LOG_DBG(...)    Z_LOG(LOG_LEVEL_DBG, __VA_ARGS__)
#endif

/**
 * @brief Unconditionally print raw log message.
 *
 * The result is same as if printk was used but it goes through logging
 * infrastructure thus utilizes logging mode, e.g. deferred mode.
 *
 * @param ... A string optionally containing printk valid conversion specifier,
 * followed by as many values as specifiers.
 */
<<<<<<< HEAD
#define LOG_PRINTK(...) Z_LOG_PRINTK(0, __VA_ARGS__)

/**
 * @brief Unconditionally print raw log message.
 *
 * Provided string is printed as is without appending any characters (e.g., color or newline).
 *
 * @param ... A string optionally containing printk valid conversion specifier,
 * followed by as many values as specifiers.
 */
#define LOG_RAW(...) Z_LOG_PRINTK(1, __VA_ARGS__)
=======
#if defined(_MSC_VER)                       /* #CUSTOM@NDRS */
#define LOG_PRINTK(...)
#else
#define LOG_PRINTK(...) Z_LOG_PRINTK(__VA_ARGS__)
#endif
>>>>>>> 40e07455

/**
 * @brief Writes an ERROR level message associated with the instance to the log.
 *
 * Message is associated with specific instance of the module which has
 * independent filtering settings (if runtime filtering is enabled) and
 * message prefix (\<module_name\>.\<instance_name\>). It's meant to report
 * severe errors, such as those from which it's not possible to recover.
 *
 * @param _log_inst Pointer to the log structure associated with the instance.
 * @param ... A string optionally containing printk valid conversion specifier,
 * followed by as many values as specifiers.
 */
#define LOG_INST_ERR(_log_inst, ...) \
	Z_LOG_INSTANCE(LOG_LEVEL_ERR, _log_inst, __VA_ARGS__)

/**
 * @brief Writes a WARNING level message associated with the instance to the
 *        log.
 *
 * Message is associated with specific instance of the module which has
 * independent filtering settings (if runtime filtering is enabled) and
 * message prefix (\<module_name\>.\<instance_name\>). It's meant to register
 * messages related to unusual situations that are not necessarily errors.
 *
 * @param _log_inst Pointer to the log structure associated with the instance.
 * @param ...       A string optionally containing printk valid conversion
 *                  specifier, followed by as many values as specifiers.
 */
#define LOG_INST_WRN(_log_inst, ...) \
	Z_LOG_INSTANCE(LOG_LEVEL_WRN, _log_inst, __VA_ARGS__)

/**
 * @brief Writes an INFO level message associated with the instance to the log.
 *
 * Message is associated with specific instance of the module which has
 * independent filtering settings (if runtime filtering is enabled) and
 * message prefix (\<module_name\>.\<instance_name\>). It's meant to write
 * generic user oriented messages.
 *
 * @param _log_inst Pointer to the log structure associated with the instance.
 * @param ... A string optionally containing printk valid conversion specifier,
 * followed by as many values as specifiers.
 */
#define LOG_INST_INF(_log_inst, ...) \
	Z_LOG_INSTANCE(LOG_LEVEL_INF, _log_inst, __VA_ARGS__)

/**
 * @brief Writes a DEBUG level message associated with the instance to the log.
 *
 * Message is associated with specific instance of the module which has
 * independent filtering settings (if runtime filtering is enabled) and
 * message prefix (\<module_name\>.\<instance_name\>). It's meant to write
 * developer oriented information.
 *
 * @param _log_inst Pointer to the log structure associated with the instance.
 * @param ... A string optionally containing printk valid conversion specifier,
 * followed by as many values as specifiers.
 */
#define LOG_INST_DBG(_log_inst, ...) \
	Z_LOG_INSTANCE(LOG_LEVEL_DBG, _log_inst, __VA_ARGS__)

/**
 * @brief Writes an ERROR level hexdump message to the log.
 *
 * @details It's meant to report severe errors, such as those from which it's
 * not possible to recover.
 *
 * @param _data   Pointer to the data to be logged.
 * @param _length Length of data (in bytes).
 * @param _str    Persistent, raw string.
 */
#define LOG_HEXDUMP_ERR(_data, _length, _str) \
	Z_LOG_HEXDUMP(LOG_LEVEL_ERR, _data, _length, _str)

/**
 * @brief Writes a WARNING level message to the log.
 *
 * @details It's meant to register messages related to unusual situations that
 * are not necessarily errors.
 *
 * @param _data   Pointer to the data to be logged.
 * @param _length Length of data (in bytes).
 * @param _str    Persistent, raw string.
 */
#define LOG_HEXDUMP_WRN(_data, _length, _str) \
	Z_LOG_HEXDUMP(LOG_LEVEL_WRN, _data, _length, _str)

/**
 * @brief Writes an INFO level message to the log.
 *
 * @details It's meant to write generic user oriented messages.
 *
 * @param _data   Pointer to the data to be logged.
 * @param _length Length of data (in bytes).
 * @param _str    Persistent, raw string.
 */
#define LOG_HEXDUMP_INF(_data, _length, _str) \
	Z_LOG_HEXDUMP(LOG_LEVEL_INF, _data, _length, _str)

/**
 * @brief Writes a DEBUG level message to the log.
 *
 * @details It's meant to write developer oriented information.
 *
 * @param _data   Pointer to the data to be logged.
 * @param _length Length of data (in bytes).
 * @param _str    Persistent, raw string.
 */
#define LOG_HEXDUMP_DBG(_data, _length, _str) \
	Z_LOG_HEXDUMP(LOG_LEVEL_DBG, _data, _length, _str)

/**
 * @brief Writes an ERROR hexdump message associated with the instance to the
 *        log.
 *
 * Message is associated with specific instance of the module which has
 * independent filtering settings (if runtime filtering is enabled) and
 * message prefix (\<module_name\>.\<instance_name\>). It's meant to report
 * severe errors, such as those from which it's not possible to recover.
 *
 * @param _log_inst   Pointer to the log structure associated with the instance.
 * @param _data       Pointer to the data to be logged.
 * @param _length     Length of data (in bytes).
 * @param _str        Persistent, raw string.
 */
#define LOG_INST_HEXDUMP_ERR(_log_inst, _data, _length, _str) \
	Z_LOG_HEXDUMP_INSTANCE(LOG_LEVEL_ERR, _log_inst, _data, _length, _str)

/**
 * @brief Writes a WARNING level hexdump message associated with the instance to
 *        the log.
 *
 * @details It's meant to register messages related to unusual situations that
 * are not necessarily errors.
 *
 * @param _log_inst   Pointer to the log structure associated with the instance.
 * @param _data       Pointer to the data to be logged.
 * @param _length     Length of data (in bytes).
 * @param _str        Persistent, raw string.
 */
#define LOG_INST_HEXDUMP_WRN(_log_inst, _data, _length, _str) \
	Z_LOG_HEXDUMP_INSTANCE(LOG_LEVEL_WRN, _log_inst, _data, _length, _str)

/**
 * @brief Writes an INFO level hexdump message associated with the instance to
 *        the log.
 *
 * @details It's meant to write generic user oriented messages.
 *
 * @param _log_inst   Pointer to the log structure associated with the instance.
 * @param _data       Pointer to the data to be logged.
 * @param _length     Length of data (in bytes).
 * @param _str        Persistent, raw string.
 */
#define LOG_INST_HEXDUMP_INF(_log_inst, _data, _length, _str) \
	Z_LOG_HEXDUMP_INSTANCE(LOG_LEVEL_INF, _log_inst, _data, _length, _str)

/**
 * @brief Writes a DEBUG level hexdump message associated with the instance to
 *        the log.
 *
 * @details It's meant to write developer oriented information.
 *
 * @param _log_inst   Pointer to the log structure associated with the instance.
 * @param _data       Pointer to the data to be logged.
 * @param _length     Length of data (in bytes).
 * @param _str        Persistent, raw string.
 */
#define LOG_INST_HEXDUMP_DBG(_log_inst, _data, _length, _str)	\
	Z_LOG_HEXDUMP_INSTANCE(LOG_LEVEL_DBG, _log_inst, _data, _length, _str)

/**
 * @brief Writes an formatted string to the log.
 *
 * @details Conditionally compiled (see CONFIG_LOG_PRINTK). Function provides
 * printk functionality.
 *
 * It is less efficient compared to standard logging because static packaging
 * cannot be used.
 *
 * @param fmt Formatted string to output.
 * @param ap  Variable parameters.
 */
void z_log_vprintk(const char *fmt, va_list ap);

#ifdef __cplusplus
}
#define LOG_IN_CPLUSPLUS 1
#endif
/* Macro expects that optionally on second argument local log level is provided.
 * If provided it is returned, otherwise default log level is returned or
 * LOG_LEVEL, if it was locally defined.
 */
#if !defined(CONFIG_LOG)
#define _LOG_LEVEL_RESOLVE(...) LOG_LEVEL_NONE
#else
#define _LOG_LEVEL_RESOLVE(...) \
	Z_LOG_EVAL(LOG_LEVEL, \
		  (GET_ARG_N(2, __VA_ARGS__, LOG_LEVEL)), \
		  (GET_ARG_N(2, __VA_ARGS__, CONFIG_LOG_DEFAULT_LEVEL)))
#endif

/* Return first argument */
#define _LOG_ARG1(arg1, ...) arg1

#define _LOG_MODULE_CONST_DATA_CREATE(_name, _level)			       \
	IF_ENABLED(LOG_IN_CPLUSPLUS, (extern))				       \
	const struct log_source_const_data Z_LOG_ITEM_CONST_DATA(_name)	       \
	__attribute__ ((section("." STRINGIFY(Z_LOG_ITEM_CONST_DATA(_name))))) \
	__attribute__((used)) = {					       \
		.name = STRINGIFY(_name),				       \
		.level = _level						       \
	}

#define _LOG_MODULE_DYNAMIC_DATA_CREATE(_name)				\
	struct log_source_dynamic_data LOG_ITEM_DYNAMIC_DATA(_name)	\
	__attribute__ ((section("." STRINGIFY(				\
				     LOG_ITEM_DYNAMIC_DATA(_name))))	\
				     )					\
	__attribute__((used))

#define _LOG_MODULE_DYNAMIC_DATA_COND_CREATE(_name)		\
	IF_ENABLED(CONFIG_LOG_RUNTIME_FILTERING,		\
		  (_LOG_MODULE_DYNAMIC_DATA_CREATE(_name);))

#define _LOG_MODULE_DATA_CREATE(_name, _level)			\
	_LOG_MODULE_CONST_DATA_CREATE(_name, _level);		\
	_LOG_MODULE_DYNAMIC_DATA_COND_CREATE(_name)

/* Determine if data for the module shall be created. It is created if logging
 * is enabled, override level is set or module specific level is set (not off).
 */
#define Z_DO_LOG_MODULE_REGISTER(...) \
	Z_LOG_EVAL(CONFIG_LOG_OVERRIDE_LEVEL, \
		   (1), \
		   (Z_LOG_EVAL(_LOG_LEVEL_RESOLVE(__VA_ARGS__), (1), (0))) \
		  )

/**
 * @brief Create module-specific state and register the module with Logger.
 *
 * This macro normally must be used after including <zephyr/logging/log.h> to
 * complete the initialization of the module.
 *
 * Module registration can be skipped in two cases:
 *
 * - The module consists of more than one file, and another file
 *   invokes this macro. (LOG_MODULE_DECLARE() should be used instead
 *   in all of the module's other files.)
 * - Instance logging is used and there is no need to create module entry. In
 *   that case LOG_LEVEL_SET() should be used to set log level used within the
 *   file.
 *
 * Macro accepts one or two parameters:
 * - module name
 * - optional log level. If not provided then default log level is used in
 *  the file.
 *
 * Example usage:
 * - LOG_MODULE_REGISTER(foo, CONFIG_FOO_LOG_LEVEL)
 * - LOG_MODULE_REGISTER(foo)
 *
 *
 * @note The module's state is defined, and the module is registered,
 *       only if LOG_LEVEL for the current source file is non-zero or
 *       it is not defined and CONFIG_LOG_DEFAULT_LEVEL is non-zero.
 *       In other cases, this macro has no effect.
 * @see LOG_MODULE_DECLARE
 */
#if defined(_MSC_VER)                       /* #CUSTOM@NDRS */
#define LOG_MODULE_REGISTER(...)
#else
#define LOG_MODULE_REGISTER(...)					\
	COND_CODE_1(							\
		Z_DO_LOG_MODULE_REGISTER(__VA_ARGS__),			\
		(_LOG_MODULE_DATA_CREATE(GET_ARG_N(1, __VA_ARGS__),	\
				      _LOG_LEVEL_RESOLVE(__VA_ARGS__))),\
		() \
	)								\
	LOG_MODULE_DECLARE(__VA_ARGS__)
#endif

/**
 * @brief Macro for declaring a log module (not registering it).
 *
 * Modules which are split up over multiple files must have exactly
 * one file use LOG_MODULE_REGISTER() to create module-specific state
 * and register the module with the logger core.
 *
 * The other files in the module should use this macro instead to
 * declare that same state. (Otherwise, LOG_INF() etc. will not be
 * able to refer to module-specific state variables.)
 *
 * Macro accepts one or two parameters:
 * - module name
 * - optional log level. If not provided then default log level is used in
 *  the file.
 *
 * Example usage:
 * - LOG_MODULE_DECLARE(foo, CONFIG_FOO_LOG_LEVEL)
 * - LOG_MODULE_DECLARE(foo)
 *
 * @note The module's state is declared only if LOG_LEVEL for the
 *       current source file is non-zero or it is not defined and
 *       CONFIG_LOG_DEFAULT_LEVEL is non-zero.  In other cases,
 *       this macro has no effect.
 * @see LOG_MODULE_REGISTER
 */
#if defined(_MSC_VER)                       /* #CUSTOM@NDRS */
#define LOG_MODULE_DECLARE(...)
#else
#define LOG_MODULE_DECLARE(...)						      \
	extern const struct log_source_const_data			      \
			Z_LOG_ITEM_CONST_DATA(GET_ARG_N(1, __VA_ARGS__));     \
	extern struct log_source_dynamic_data				      \
			LOG_ITEM_DYNAMIC_DATA(GET_ARG_N(1, __VA_ARGS__));     \
									      \
	static const struct log_source_const_data *			      \
		__log_current_const_data __unused =			      \
			Z_DO_LOG_MODULE_REGISTER(__VA_ARGS__) ?		      \
			&Z_LOG_ITEM_CONST_DATA(GET_ARG_N(1, __VA_ARGS__)) :   \
			NULL;						      \
									      \
	static struct log_source_dynamic_data *				      \
		__log_current_dynamic_data __unused =			      \
			(Z_DO_LOG_MODULE_REGISTER(__VA_ARGS__) &&	      \
			IS_ENABLED(CONFIG_LOG_RUNTIME_FILTERING)) ?	      \
			&LOG_ITEM_DYNAMIC_DATA(GET_ARG_N(1, __VA_ARGS__)) :   \
			NULL;						      \
									      \
	static const uint32_t __log_level __unused =			      \
					_LOG_LEVEL_RESOLVE(__VA_ARGS__)
#endif

/**
 * @brief Macro for setting log level in the file or function where instance
 * logging API is used.
 *
 * @param level Level used in file or in function.
 *
 */
#define LOG_LEVEL_SET(level) static const uint32_t __log_level __unused = \
				Z_LOG_RESOLVED_LEVEL(level, 0)

/*
 * Eclipse CDT or JetBrains Clion parser is sometimes confused by logging API
 * code and freezes the whole IDE. Following lines hides LOG_x macros from them.
 */
#if defined(__CDT_PARSER__) || defined(__JETBRAINS_IDE__)
#undef LOG_ERR
#undef LOG_WRN
#undef LOG_INF
#undef LOG_DBG

#undef LOG_HEXDUMP_ERR
#undef LOG_HEXDUMP_WRN
#undef LOG_HEXDUMP_INF
#undef LOG_HEXDUMP_DBG

#define LOG_ERR(...) (void) 0
#define LOG_WRN(...) (void) 0
#define LOG_DBG(...) (void) 0
#define LOG_INF(...) (void) 0

#define LOG_HEXDUMP_ERR(...) (void) 0
#define LOG_HEXDUMP_WRN(...) (void) 0
#define LOG_HEXDUMP_DBG(...) (void) 0
#define LOG_HEXDUMP_INF(...) (void) 0
#endif

/**
 * @}
 */

#endif /* ZEPHYR_INCLUDE_LOGGING_LOG_H_ */<|MERGE_RESOLUTION|>--- conflicted
+++ resolved
@@ -95,8 +95,11 @@
  * @param ... A string optionally containing printk valid conversion specifier,
  * followed by as many values as specifiers.
  */
-<<<<<<< HEAD
+#if defined(_MSC_VER)                       /* #CUSTOM@NDRS */
+#define LOG_PRINTK(...)
+#else
 #define LOG_PRINTK(...) Z_LOG_PRINTK(0, __VA_ARGS__)
+#endif
 
 /**
  * @brief Unconditionally print raw log message.
@@ -107,13 +110,6 @@
  * followed by as many values as specifiers.
  */
 #define LOG_RAW(...) Z_LOG_PRINTK(1, __VA_ARGS__)
-=======
-#if defined(_MSC_VER)                       /* #CUSTOM@NDRS */
-#define LOG_PRINTK(...)
-#else
-#define LOG_PRINTK(...) Z_LOG_PRINTK(__VA_ARGS__)
-#endif
->>>>>>> 40e07455
 
 /**
  * @brief Writes an ERROR level message associated with the instance to the log.
