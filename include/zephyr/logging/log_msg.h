--- conflicted
+++ resolved
@@ -85,18 +85,12 @@
 /* Messages are aligned to alignment required by cbprintf package. */
 #define Z_LOG_MSG_ALIGNMENT CBPRINTF_PACKAGE_ALIGNMENT
 
-<<<<<<< HEAD
+#if defined(_MSC_VER)                       /* #CUSTOM@NDRS */
+#define Z_LOG_MSG_PADDING       8           /* workaround error C2131: expression did not evaluate to a constant */
+#else
 #define Z_LOG_MSG_PADDING \
 	((sizeof(struct log_msg_hdr) % Z_LOG_MSG_ALIGNMENT) > 0 ? \
 	(Z_LOG_MSG_ALIGNMENT - (sizeof(struct log_msg_hdr) % Z_LOG_MSG_ALIGNMENT)) : \
-=======
-#if defined(_MSC_VER)                       /* #CUSTOM@NDRS */
-#define Z_LOG_MSG2_PADDING      8           /* workaround error C2131: expression did not evaluate to a constant */
-#else
-#define Z_LOG_MSG2_PADDING \
-	((sizeof(struct log_msg_hdr) % Z_LOG_MSG2_ALIGNMENT) > 0 ? \
-	(Z_LOG_MSG2_ALIGNMENT - (sizeof(struct log_msg_hdr) % Z_LOG_MSG2_ALIGNMENT)) : \
->>>>>>> bac7a0ed
 		0)
 #endif
 
@@ -105,17 +99,12 @@
 	/* Adding padding to ensure that cbprintf package that follows is
 	 * properly aligned.
 	 */
-<<<<<<< HEAD
 	uint8_t padding[Z_LOG_MSG_PADDING];
-	uint8_t data[];
-=======
-	uint8_t padding[Z_LOG_MSG2_PADDING];
 #if defined(_MSC_VER)                       /* warning C4200: nonstandard extension used: zero-sized array in struct/union */
     uint8_t data[1];
 #else
     uint8_t data[];
 #endif
->>>>>>> bac7a0ed
 };
 
 /**
