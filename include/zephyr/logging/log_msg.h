/*
 * Copyright (c) 2021 Nordic Semiconductor ASA
 *
 * SPDX-License-Identifier: Apache-2.0
 */
#ifndef ZEPHYR_INCLUDE_LOGGING_LOG_MSG_H_
#define ZEPHYR_INCLUDE_LOGGING_LOG_MSG_H_

#include <zephyr/logging/log_instance.h>
#include <zephyr/sys/mpsc_packet.h>
#include <zephyr/sys/cbprintf.h>
#include <zephyr/sys/atomic.h>
#include <zephyr/sys/iterable_sections.h>
#include <zephyr/sys/util.h>
#include <string.h>
#include <zephyr/toolchain.h>

#ifdef __GNUC__
#ifndef alloca
#define alloca __builtin_alloca
#endif
#elif defined(_MSC_VER)                     /* #CUSTOM@NDRS */
/* pass */
#else
#include <alloca.h>
#endif

#ifdef __cplusplus
extern "C" {
#endif

#define LOG_MSG_DEBUG 0
#define LOG_MSG_DBG(...) IF_ENABLED(LOG_MSG_DEBUG, (printk(__VA_ARGS__)))

#ifdef CONFIG_LOG_TIMESTAMP_64BIT
typedef uint64_t log_timestamp_t;
#else
typedef uint32_t log_timestamp_t;
#endif

/**
 * @brief Log message API
 * @defgroup log_msg Log message API
 * @ingroup logger
 * @{
 */

#define Z_LOG_MSG_LOG 0

#define Z_LOG_MSG_PACKAGE_BITS 11

#define Z_LOG_MSG_MAX_PACKAGE BIT_MASK(Z_LOG_MSG_PACKAGE_BITS)

#define LOG_MSG_GENERIC_HDR \
	MPSC_PBUF_HDR;\
	uint32_t type:1

struct log_msg_desc {
	LOG_MSG_GENERIC_HDR;
	uint32_t domain:3;
	uint32_t level:3;
	uint32_t package_len:Z_LOG_MSG_PACKAGE_BITS;
	uint32_t data_len:12;
};

union log_msg_source {
	const struct log_source_const_data *fixed;
	struct log_source_dynamic_data *dynamic;
	void *raw;
};

struct log_msg_hdr {
	struct log_msg_desc desc;
/* Attempting to keep best alignment. When address is 64 bit and timestamp 32
 * swap the order to have 16 byte header instead of 24 byte.
 */
#if (INTPTR_MAX > INT32_MAX) && !defined(CONFIG_LOG_TIMESTAMP_64BIT)
	log_timestamp_t timestamp;
	const void *source;
#else
	const void *source;
	log_timestamp_t timestamp;
#endif
#if defined(CONFIG_LOG_THREAD_ID_PREFIX)
	void *tid;
#endif
};
/* Messages are aligned to alignment required by cbprintf package. */
#define Z_LOG_MSG_ALIGNMENT CBPRINTF_PACKAGE_ALIGNMENT

#if defined(_MSC_VER)                       /* #CUSTOM@NDRS */
#define Z_LOG_MSG_PADDING       8           /* workaround error C2131: expression did not evaluate to a constant */
#else
#define Z_LOG_MSG_PADDING \
	((sizeof(struct log_msg_hdr) % Z_LOG_MSG_ALIGNMENT) > 0 ? \
	(Z_LOG_MSG_ALIGNMENT - (sizeof(struct log_msg_hdr) % Z_LOG_MSG_ALIGNMENT)) : \
		0)
#endif

struct log_msg {
	struct log_msg_hdr hdr;
	/* Adding padding to ensure that cbprintf package that follows is
	 * properly aligned.
	 */
	uint8_t padding[Z_LOG_MSG_PADDING];
#if defined(_MSC_VER)                       /* warning C4200: nonstandard extension used: zero-sized array in struct/union */
    uint8_t data[1];
#else
    uint8_t data[];
#endif
};

/**
 * @cond INTERNAL_HIDDEN
 */
BUILD_ASSERT(sizeof(struct log_msg) % Z_LOG_MSG_ALIGNMENT == 0,
	     "Log msg size must aligned");
/**
 * @endcond
 */


struct log_msg_generic_hdr {
	LOG_MSG_GENERIC_HDR;
};

union log_msg_generic {
	union mpsc_pbuf_generic buf;
	struct log_msg_generic_hdr generic;
	struct log_msg log;
};

/** @brief Method used for creating a log message.
 *
 * It is used for testing purposes to validate that expected mode was used.
 */
enum z_log_msg_mode {
	/* Runtime mode is least efficient but supports all cases thus it is
	 * treated as a fallback method when others cannot be used.
	 */
	Z_LOG_MSG_MODE_RUNTIME,
	/* Mode creates statically a string package on stack and calls a
	 * function for creating a message. It takes code size than
	 * Z_LOG_MSG_MODE_ZERO_COPY but is a bit slower.
	 */
	Z_LOG_MSG_MODE_FROM_STACK,

	/* Mode calculates size of the message and allocates it and writes
	 * directly to the message space. It is the fastest method but requires
	 * more code size.
	 */
	Z_LOG_MSG_MODE_ZERO_COPY,

	/* Mode optimized for simple messages with 0 to 2 32 bit word arguments.*/
	Z_LOG_MSG_MODE_SIMPLE,
};

#define Z_LOG_MSG_DESC_INITIALIZER(_domain_id, _level, _plen, _dlen) \
{ \
	.valid = 0, \
	.busy = 0, \
	.type = Z_LOG_MSG_LOG, \
	.domain = (_domain_id), \
	.level = (_level), \
	.package_len = (_plen), \
	.data_len = (_dlen), \
}

#define Z_LOG_MSG_CBPRINTF_FLAGS(_cstr_cnt) \
	(CBPRINTF_PACKAGE_FIRST_RO_STR_CNT(_cstr_cnt) | \
	(IS_ENABLED(CONFIG_LOG_MSG_APPEND_RO_STRING_LOC) ? \
	 CBPRINTF_PACKAGE_ADD_STRING_IDXS : 0))

#ifdef CONFIG_LOG_USE_VLA
#define Z_LOG_MSG_ON_STACK_ALLOC(ptr, len) \
	long long _ll_buf[DIV_ROUND_UP(len, sizeof(long long))]; \
	long double _ld_buf[DIV_ROUND_UP(len, sizeof(long double))]; \
	(ptr) = (sizeof(long double) == Z_LOG_MSG_ALIGNMENT) ? \
			(struct log_msg *)_ld_buf : (struct log_msg *)_ll_buf; \
	if (IS_ENABLED(CONFIG_LOG_TEST_CLEAR_MESSAGE_SPACE)) { \
		/* During test fill with 0's to simplify message comparison */ \
		memset((ptr), 0, (len)); \
	}
#else /* Z_LOG_MSG_USE_VLA */
/* When VLA cannot be used we need to trick compiler a bit and create multiple
 * fixed size arrays and take the smallest one that will fit the message.
 * Compiler will remove unused arrays and stack usage will be kept similar
 * to vla case, rounded to the size of the used buffer.
 */
#define Z_LOG_MSG_ON_STACK_ALLOC(ptr, len) \
	long long _ll_buf32[32 / sizeof(long long)]; \
	long long _ll_buf48[48 / sizeof(long long)]; \
	long long _ll_buf64[64 / sizeof(long long)]; \
	long long _ll_buf128[128 / sizeof(long long)]; \
	long long _ll_buf256[256 / sizeof(long long)]; \
	long double _ld_buf32[32 / sizeof(long double)]; \
	long double _ld_buf48[48 / sizeof(long double)]; \
	long double _ld_buf64[64 / sizeof(long double)]; \
	long double _ld_buf128[128 / sizeof(long double)]; \
	long double _ld_buf256[256 / sizeof(long double)]; \
	if (sizeof(long double) == Z_LOG_MSG_ALIGNMENT) { \
		ptr = (len > 128) ? (struct log_msg *)_ld_buf256 : \
			((len > 64) ? (struct log_msg *)_ld_buf128 : \
			((len > 48) ? (struct log_msg *)_ld_buf64 : \
			((len > 32) ? (struct log_msg *)_ld_buf48 : \
				      (struct log_msg *)_ld_buf32)));\
	} else { \
		ptr = (len > 128) ? (struct log_msg *)_ll_buf256 : \
			((len > 64) ? (struct log_msg *)_ll_buf128 : \
			((len > 48) ? (struct log_msg *)_ll_buf64 : \
			((len > 32) ? (struct log_msg *)_ll_buf48 : \
				      (struct log_msg *)_ll_buf32)));\
	} \
	if (IS_ENABLED(CONFIG_LOG_TEST_CLEAR_MESSAGE_SPACE)) { \
		/* During test fill with 0's to simplify message comparison */ \
		memset((ptr), 0, (len)); \
	}
#endif /* Z_LOG_MSG_USE_VLA */

#define Z_LOG_MSG_ALIGN_OFFSET \
	offsetof(struct log_msg, data)

#define Z_LOG_MSG_LEN(pkg_len, data_len) \
	(offsetof(struct log_msg, data) + (pkg_len) + (data_len))

#define Z_LOG_MSG_ALIGNED_WLEN(pkg_len, data_len) \
	DIV_ROUND_UP(ROUND_UP(Z_LOG_MSG_LEN(pkg_len, data_len), \
				  Z_LOG_MSG_ALIGNMENT), \
			 sizeof(uint32_t))

/*
 * With Zephyr SDK 0.14.2, aarch64-zephyr-elf-gcc (10.3.0) fails to ensure $sp
 * is below the active memory during message construction. As a result,
 * interrupts happening in the middle of that process can end up smashing active
 * data and causing a logging fault. Work around this by inserting a compiler
 * barrier after the allocation and before any use to make sure GCC moves the
 * stack pointer soon enough
 */

#define Z_LOG_ARM64_VLA_PROTECT() compiler_barrier()

#define _LOG_MSG_SIMPLE_XXXX0 1
#define _LOG_MSG_SIMPLE_XXXX1 1
#define _LOG_MSG_SIMPLE_XXXX2 1

/* Determine if amount of arguments (less than 3) qualifies to  simple message. */
#define LOG_MSG_SIMPLE_ARG_CNT_CHECK(...) \
	COND_CODE_1(UTIL_CAT(_LOG_MSG_SIMPLE_XXXX, NUM_VA_ARGS_LESS_1(__VA_ARGS__)), (1), (0))

/* Set of marcos used to determine if arguments type allows simplified message creation mode. */
#define LOG_MSG_SIMPLE_ARG_TYPE_CHECK_0(fmt) 1
#define LOG_MSG_SIMPLE_ARG_TYPE_CHECK_1(fmt, arg) Z_CBPRINTF_IS_WORD_NUM(arg)
#define LOG_MSG_SIMPLE_ARG_TYPE_CHECK_2(fmt, arg0, arg1) \
	Z_CBPRINTF_IS_WORD_NUM(arg0) && Z_CBPRINTF_IS_WORD_NUM(arg1)

/** brief Determine if string arguments types allow to use simplified message creation mode.
 *
 * @param ... String with arguments.
 */
#define LOG_MSG_SIMPLE_ARG_TYPE_CHECK(...) \
	UTIL_CAT(LOG_MSG_SIMPLE_ARG_TYPE_CHECK_, NUM_VA_ARGS_LESS_1(__VA_ARGS__))(__VA_ARGS__)

/** @brief Check if message can be handled using simplified method.
 *
 * Following conditions must be met:
 * - 32 bit platform
 * - Number of arguments from 0 to 2
 * - Type of an argument must be a numeric value that fits in 32 bit word.
 *
 * @param ... String with arguments.
 *
 * @retval 1 if message qualifies.
 * @retval 0 if message does not qualify.
 */
#define LOG_MSG_SIMPLE_CHECK(...) \
	COND_CODE_1(CONFIG_64BIT, (0), (\
		COND_CODE_1(LOG_MSG_SIMPLE_ARG_CNT_CHECK(__VA_ARGS__), ( \
				LOG_MSG_SIMPLE_ARG_TYPE_CHECK(__VA_ARGS__)), (0))))

/* Helper macro for handing log with one argument. Macro casts the first argument to uint32_t. */
#define Z_LOG_MSG_SIMPLE_CREATE_1(_source, _level, ...) \
	z_log_msg_simple_create_1(_source, _level, GET_ARG_N(1, __VA_ARGS__), \
			(uint32_t)(uintptr_t)GET_ARG_N(2, __VA_ARGS__))

/* Helper macro for handing log with two arguments. Macro casts arguments to uint32_t.
 */
#define Z_LOG_MSG_SIMPLE_CREATE_2(_source, _level, ...) \
	z_log_msg_simple_create_2(_source, _level, GET_ARG_N(1, __VA_ARGS__), \
			(uint32_t)(uintptr_t)GET_ARG_N(2, __VA_ARGS__), \
			(uint32_t)(uintptr_t)GET_ARG_N(3, __VA_ARGS__))

/* Call specific function based on the number of arguments.
 * Since up 2 to arguments are supported COND_CODE_0 and COND_CODE_1 can be used to
 * handle all cases (0, 1 and 2 arguments). When tracing is enable then for each
 * function a macro is create. The difference between function and macro is that
 * macro is applied to any input arguments so we need to make sure that it is
 * always called with proper number of arguments. For that it is wrapped around
 * into another macro and dummy arguments to cover for cases when there is less
 * arguments in a log call.
 */
#define Z_LOG_MSG_SIMPLE_FUNC2(arg_cnt, _source, _level, ...) \
	COND_CODE_0(arg_cnt, \
			(z_log_msg_simple_create_0(_source, _level, GET_ARG_N(1, __VA_ARGS__))), \
			(COND_CODE_1(arg_cnt, ( \
			    Z_LOG_MSG_SIMPLE_CREATE_1(_source, _level, __VA_ARGS__, dummy) \
			    ), ( \
			    Z_LOG_MSG_SIMPLE_CREATE_2(_source, _level, __VA_ARGS__, dummy, dummy) \
			    ) \
			)))

/** @brief Call specific function to create a log message.
 *
 * Macro picks matching function (based on number of arguments) and calls it.
 * String arguments are casted to uint32_t.
 *
 * @param _source	Source.
 * @param _level	Severity level.
 * @param ...		String with arguments.
 */
#define LOG_MSG_SIMPLE_FUNC(_source, _level, ...) \
	Z_LOG_MSG_SIMPLE_FUNC2(NUM_VA_ARGS_LESS_1(__VA_ARGS__), _source, _level, __VA_ARGS__)

/** @brief Create log message using simplified method.
 *
 * Macro is gated by the argument count check to run @ref LOG_MSG_SIMPLE_FUNC only
 * on entries with 2 or less arguments.
 *
 * @param _domain_id	Domain ID.
 * @param _source	Pointer to the source structure.
 * @param _level	Severity level.
 * @param ...		String with arguments.
 */
#define Z_LOG_MSG_SIMPLE_ARGS_CREATE(_domain_id, _source, _level, ...) \
	IF_ENABLED(LOG_MSG_SIMPLE_ARG_CNT_CHECK(__VA_ARGS__), (\
		LOG_MSG_SIMPLE_FUNC(_source, _level, __VA_ARGS__); \
	))

#define Z_LOG_MSG_STACK_CREATE(_cstr_cnt, _domain_id, _source, _level, _data, _dlen, ...) \
do { \
	_Pragma("GCC diagnostic push") \
	_Pragma("GCC diagnostic ignored \"-Wconversion\"")  \
	int _plen; \
	uint32_t _options = Z_LOG_MSG_CBPRINTF_FLAGS(_cstr_cnt) | \
			  CBPRINTF_PACKAGE_ADD_RW_STR_POS; \
	if (GET_ARG_N(1, __VA_ARGS__) == NULL) { \
		_plen = 0; \
	} else { \
		CBPRINTF_STATIC_PACKAGE(NULL, 0, _plen, Z_LOG_MSG_ALIGN_OFFSET, _options, \
					__VA_ARGS__); \
	} \
	TOOLCHAIN_IGNORE_WSHADOW_BEGIN \
	struct log_msg* _msg; \
	TOOLCHAIN_IGNORE_WSHADOW_END \
	Z_LOG_MSG_ON_STACK_ALLOC(_msg, Z_LOG_MSG_LEN(_plen, 0)); \
	Z_LOG_ARM64_VLA_PROTECT(); \
	if (_plen != 0) { \
		CBPRINTF_STATIC_PACKAGE(_msg->data, _plen, \
					_plen, Z_LOG_MSG_ALIGN_OFFSET, _options, \
					__VA_ARGS__);\
	} \
	struct log_msg_desc _desc = \
		Z_LOG_MSG_DESC_INITIALIZER(_domain_id, _level, \
					   (uint32_t)_plen, _dlen); \
	LOG_MSG_DBG("creating message on stack: package len: %d, data len: %d\n", \
			_plen, (int)(_dlen)); \
<<<<<<< HEAD
	z_log_msg_static_create((void *)(_source), _desc, _msg->data, (_data)); \
=======
	z_log_msg_static_create((void *)_source, _desc, _msg->data, _data); \
	_Pragma("GCC diagnostic pop") \
>>>>>>> 2e68f6eb
} while (false)

#ifdef CONFIG_LOG_SPEED
#define Z_LOG_MSG_SIMPLE_CREATE(_cstr_cnt, _domain_id, _source, _level, ...) do { \
	int _plen; \
	CBPRINTF_STATIC_PACKAGE(NULL, 0, _plen, Z_LOG_MSG_ALIGN_OFFSET, \
				Z_LOG_MSG_CBPRINTF_FLAGS(_cstr_cnt), \
				__VA_ARGS__); \
	size_t _msg_wlen = Z_LOG_MSG_ALIGNED_WLEN(_plen, 0); \
	struct log_msg *_msg = z_log_msg_alloc(_msg_wlen); \
	struct log_msg_desc _desc = \
		Z_LOG_MSG_DESC_INITIALIZER(_domain_id, _level, (uint32_t)_plen, 0); \
	LOG_MSG_DBG("creating message zero copy: package len: %d, msg: %p\n", \
			_plen, _msg); \
	if (_msg) { \
		CBPRINTF_STATIC_PACKAGE(_msg->data, _plen, _plen, \
					Z_LOG_MSG_ALIGN_OFFSET, \
					Z_LOG_MSG_CBPRINTF_FLAGS(_cstr_cnt), \
					__VA_ARGS__); \
	} \
	z_log_msg_finalize(_msg, (void *)_source, _desc, NULL); \
} while (false)
#else
/* Alternative empty macro created to speed up compilation when LOG_SPEED is
 * disabled (default).
 */
#define Z_LOG_MSG_SIMPLE_CREATE(...)
#endif

/* Macro handles case when local variable with log message string is created. It
 * replaces original string literal with that variable.
 */
#define Z_LOG_FMT_ARGS_2(_name, ...) \
	COND_CODE_1(CONFIG_LOG_FMT_SECTION, \
		(COND_CODE_0(NUM_VA_ARGS_LESS_1(__VA_ARGS__), \
		   (_name), (_name, GET_ARGS_LESS_N(1, __VA_ARGS__)))), \
		(__VA_ARGS__))

/** @brief Wrapper for log message string with arguments.
 *
 * Wrapper is replacing first argument with a variable from a dedicated memory
 * section if option is enabled. Macro handles the case when there is no
 * log message provided.
 *
 * @param _name Name of the variable with log message string. It is optionally used.
 * @param ... Optional log message with arguments (may be empty).
 */
#define Z_LOG_FMT_ARGS(_name, ...) \
	COND_CODE_0(NUM_VA_ARGS_LESS_1(_, ##__VA_ARGS__), \
		(NULL), \
		(Z_LOG_FMT_ARGS_2(_name, ##__VA_ARGS__)))

#if defined(CONFIG_LOG_USE_TAGGED_ARGUMENTS)

#define Z_LOG_FMT_TAGGED_ARGS_2(_name, ...) \
	COND_CODE_1(CONFIG_LOG_FMT_SECTION, \
		    (_name, Z_CBPRINTF_TAGGED_ARGS(NUM_VA_ARGS_LESS_1(__VA_ARGS__), \
						   GET_ARGS_LESS_N(1, __VA_ARGS__))), \
		    (GET_ARG_N(1, __VA_ARGS__), \
		     Z_CBPRINTF_TAGGED_ARGS(NUM_VA_ARGS_LESS_1(__VA_ARGS__), \
					    GET_ARGS_LESS_N(1, __VA_ARGS__))))

/** @brief Wrapper for log message string with tagged arguments.
 *
 * Wrapper is replacing first argument with a variable from a dedicated memory
 * section if option is enabled. Macro handles the case when there is no
 * log message provided. Each subsequent arguments are tagged by preceding
 * each argument with its type value.
 *
 * @param _name Name of the variable with log message string. It is optionally used.
 * @param ... Optional log message with arguments (may be empty).
 */
#define Z_LOG_FMT_TAGGED_ARGS(_name, ...) \
	COND_CODE_0(NUM_VA_ARGS_LESS_1(_, ##__VA_ARGS__), \
		(Z_CBPRINTF_TAGGED_ARGS(0)), \
		(Z_LOG_FMT_TAGGED_ARGS_2(_name, ##__VA_ARGS__)))

#define Z_LOG_FMT_RUNTIME_ARGS(...) \
	Z_LOG_FMT_TAGGED_ARGS(__VA_ARGS__)

#else

#define Z_LOG_FMT_RUNTIME_ARGS(...) \
	Z_LOG_FMT_ARGS(__VA_ARGS__)

#endif /* CONFIG_LOG_USE_TAGGED_ARGUMENTS */

/* Macro handles case when there is no string provided, in that case variable
 * is not created.
 */
#define Z_LOG_MSG_STR_VAR_IN_SECTION(_name, ...) \
	COND_CODE_0(NUM_VA_ARGS_LESS_1(_, ##__VA_ARGS__), \
		    (/* No args provided, no variable */), \
		    (static const char _name[] \
		     __in_section(_log_strings, static, _CONCAT(_name, _)) __used __noasan = \
			GET_ARG_N(1, __VA_ARGS__);))

/** @brief Create variable in the dedicated memory section (if enabled).
 *
 * Variable is initialized with a format string from the log message.
 *
 * @param _name Variable name.
 * @param ... Optional log message with arguments (may be empty).
 */
#define Z_LOG_MSG_STR_VAR(_name, ...) \
	IF_ENABLED(CONFIG_LOG_FMT_SECTION, \
		   (Z_LOG_MSG_STR_VAR_IN_SECTION(_name, ##__VA_ARGS__)))

/** @brief Create log message and write it into the logger buffer.
 *
 * Macro handles creation of log message which includes storing log message
 * description, timestamp, arguments, copying string arguments into message and
 * copying user data into the message space. There are 3 modes of message
 * creation:
 * - at compile time message size is determined, message is allocated and
 *   content is written directly to the message. It is the fastest but cannot
 *   be used in user mode. Message size cannot be determined at compile time if
 *   it contains data or string arguments which are string pointers.
 * - at compile time message size is determined, string package is created on
 *   stack, message is created in function call. String package can only be
 *   created on stack if it does not contain unexpected pointers to strings.
 * - string package is created at runtime. This mode has no limitations but
 *   it is significantly slower.
 *
 * @param _try_0cpy If positive then, if possible, message content is written
 * directly to message. If 0 then, if possible, string package is created on
 * the stack and message is created in the function call.
 *
 * @param _mode Used for testing. It is set according to message creation mode
 *		used.
 *
 * @param _cstr_cnt Number of constant strings present in the string. It is
 * used to help detect messages which must be runtime processed, compared to
 * message which can be prebuilt at compile time.
 *
 * @param _domain_id Domain ID.
 *
 * @param _source Pointer to the constant descriptor of the log message source.
 *
 * @param _level Log message level.
 *
 * @param _data Pointer to the data. Can be null.
 *
 * @param _dlen Number of data bytes. 0 if data is not provided.
 *
 * @param ...  Optional string with arguments (fmt, ...). It may be empty.
 */
#if defined(CONFIG_LOG_ALWAYS_RUNTIME) || !defined(CONFIG_LOG)
#define Z_LOG_MSG_CREATE2(_try_0cpy, _mode,  _cstr_cnt, _domain_id, _source,\
			  _level, _data, _dlen, ...) \
do {\
	Z_LOG_MSG_STR_VAR(_fmt, ##__VA_ARGS__) \
	z_log_msg_runtime_create((_domain_id), (void *)(_source), \
				  (_level), (uint8_t *)(_data), (_dlen),\
				  Z_LOG_MSG_CBPRINTF_FLAGS(_cstr_cnt) | \
				  (IS_ENABLED(CONFIG_LOG_USE_TAGGED_ARGUMENTS) ? \
				   CBPRINTF_PACKAGE_ARGS_ARE_TAGGED : 0), \
				  Z_LOG_FMT_RUNTIME_ARGS(_fmt, ##__VA_ARGS__));\
	(_mode) = Z_LOG_MSG_MODE_RUNTIME; \
} while (false)
#else /* CONFIG_LOG_ALWAYS_RUNTIME || !CONFIG_LOG */
#define Z_LOG_MSG_CREATE3(_try_0cpy, _mode,  _cstr_cnt, _domain_id, _source,\
			  _level, _data, _dlen, ...) \
do { \
	Z_LOG_MSG_STR_VAR(_fmt, ##__VA_ARGS__); \
	bool has_rw_str = CBPRINTF_MUST_RUNTIME_PACKAGE( \
					Z_LOG_MSG_CBPRINTF_FLAGS(_cstr_cnt), \
					__VA_ARGS__); \
	if (IS_ENABLED(CONFIG_LOG_SPEED) && (_try_0cpy) && ((_dlen) == 0) && !has_rw_str) {\
		LOG_MSG_DBG("create zero-copy message\n");\
		Z_LOG_MSG_SIMPLE_CREATE(_cstr_cnt, _domain_id, _source, \
					_level, Z_LOG_FMT_ARGS(_fmt, ##__VA_ARGS__)); \
		(_mode) = Z_LOG_MSG_MODE_ZERO_COPY; \
	} else { \
		IF_ENABLED(UTIL_AND(IS_ENABLED(CONFIG_LOG_SIMPLE_MSG_OPTIMIZE), \
				    UTIL_AND(UTIL_NOT(_domain_id), UTIL_NOT(_cstr_cnt))), \
			( \
			bool can_simple = LOG_MSG_SIMPLE_CHECK(__VA_ARGS__); \
			if (can_simple && ((_dlen) == 0) && !k_is_user_context()) { \
				LOG_MSG_DBG("create fast message\n");\
				Z_LOG_MSG_SIMPLE_ARGS_CREATE(_domain_id, _source, _level, \
						     Z_LOG_FMT_ARGS(_fmt, ##__VA_ARGS__)); \
				_mode = Z_LOG_MSG_MODE_SIMPLE; \
				break; \
			} \
			) \
		) \
		LOG_MSG_DBG("create on stack message\n");\
		Z_LOG_MSG_STACK_CREATE(_cstr_cnt, _domain_id, _source, _level, _data, \
					_dlen, Z_LOG_FMT_ARGS(_fmt, ##__VA_ARGS__)); \
		(_mode) = Z_LOG_MSG_MODE_FROM_STACK; \
	} \
	(void)(_mode); \
} while (false)

#if defined(__cplusplus)
#define Z_AUTO_TYPE auto
#else
#define Z_AUTO_TYPE __auto_type
#endif

/* Macro for getting name of a local variable with the exception of the first argument
 * which is a formatted string in log message.
 */
#define Z_LOG_LOCAL_ARG_NAME(idx, arg) COND_CODE_0(idx, (arg), (_v##idx))

/* Create local variable from input variable (expect for the first (fmt) argument). */
#define Z_LOG_LOCAL_ARG_CREATE(idx, arg) \
	COND_CODE_0(idx, (), (Z_AUTO_TYPE Z_LOG_LOCAL_ARG_NAME(idx, arg) = (arg) + 0))

/* First level of processing creates stack variables to be passed for further processing.
 * This is done to prevent multiple evaluations of input arguments (in case argument
 * evaluation has side effects, e.g. it is a non-pure function call).
 */
#define Z_LOG_MSG_CREATE2(_try_0cpy, _mode, _cstr_cnt,  _domain_id, _source, \
			   _level, _data, _dlen, ...) \
do { \
	_Pragma("GCC diagnostic push") \
	_Pragma("GCC diagnostic ignored \"-Wpointer-arith\"") \
	FOR_EACH_IDX(Z_LOG_LOCAL_ARG_CREATE, (;), __VA_ARGS__); \
	_Pragma("GCC diagnostic pop") \
	Z_LOG_MSG_CREATE3(_try_0cpy, _mode,  _cstr_cnt, _domain_id, _source,\
			   _level, _data, _dlen, \
			   FOR_EACH_IDX(Z_LOG_LOCAL_ARG_NAME, (,), __VA_ARGS__)); \
} while (false)
#endif /* CONFIG_LOG_ALWAYS_RUNTIME || !CONFIG_LOG */


#define Z_LOG_MSG_CREATE(_try_0cpy, _mode,  _domain_id, _source,\
			  _level, _data, _dlen, ...) \
	Z_LOG_MSG_CREATE2(_try_0cpy, _mode, UTIL_CAT(Z_LOG_FUNC_PREFIX_, _level), \
			   _domain_id, _source, _level, _data, _dlen, \
			   Z_LOG_STR(_level, __VA_ARGS__))

/** @brief Allocate log message.
 *
 * @param wlen Length in 32 bit words.
 *
 * @return allocated space or null if cannot be allocated.
 */
struct log_msg *z_log_msg_alloc(uint32_t wlen);

/** @brief Finalize message.
 *
 * Finalization includes setting source, copying data and timestamp in the
 * message followed by committing the message.
 *
 * @param msg Message.
 *
 * @param source Address of the source descriptor.
 *
 * @param desc Message descriptor.
 *
 * @param data Data.
 */
void z_log_msg_finalize(struct log_msg* msg, const void* source,
                        const struct log_msg_desc desc, const void* data);

/** @brief Create log message using simplified method for string with no arguments.
 *
 * @param source Pointer to the source structure.
 * @param level  Severity level.
 * @param fmt    String pointer.
 */
__syscall void z_log_msg_simple_create_0(const void *source, uint32_t level,
					 const char *fmt);

/** @brief Create log message using simplified method for string with a one argument.
 *
 * @param source Pointer to the source structure.
 * @param level  Severity level.
 * @param fmt    String pointer.
 * @param arg    String argument.
 */
__syscall void z_log_msg_simple_create_1(const void *source, uint32_t level,
					 const char *fmt, uint32_t arg);

/** @brief Create log message using simplified method for string with two arguments.
 *
 * @param source Pointer to the source structure.
 * @param level  Severity level.
 * @param fmt    String pointer.
 * @param arg0   String argument.
 * @param arg1   String argument.
 */
__syscall void z_log_msg_simple_create_2(const void *source, uint32_t level,
					 const char *fmt, uint32_t arg0, uint32_t arg1);

/** @brief Create a logging message from message details and string package.
 *
 * @param source Source.
 *
 * @param desc Message descriptor.
 *
 * @param package Package.
 *
 * @param data Data.
 */
__syscall void z_log_msg_static_create(const void* source,
                                       const struct log_msg_desc desc,
                                       uint8_t* package, const void* data);

/** @brief Create message at runtime.
 *
 * Function allows to build any log message based on input data. Processing
 * time is significantly higher than statically message creating.
 *
 * @param domain_id Domain ID.
 *
 * @param source Source.
 *
 * @param level Log level.
 *
 * @param data Data.
 *
 * @param dlen Data length.
 *
 * @param package_flags Package flags.
 *
 * @param fmt String.
 *
 * @param ap Variable list of string arguments.
 */
void z_log_msg_runtime_vcreate(uint8_t domain_id, const void* source,
                               uint8_t level, const void *data,
                               size_t dlen, uint32_t package_flags,
                               const char *fmt,
                               va_list ap);

/** @brief Create message at runtime.
 *
 * Function allows to build any log message based on input data. Processing
 * time is significantly higher than statically message creating.
 *
 * @param domain_id Domain ID.
 *
 * @param source Source.
 *
 * @param level Log level.
 *
 * @param data Data.
 *
 * @param dlen Data length.
 *
 * @param package_flags Package flags.
 *
 * @param fmt String.
 *
 * @param ... String arguments.
 */
static inline void z_log_msg_runtime_create(uint8_t domain_id,
					     const void *source,
					     uint8_t level, const void *data,
					     size_t dlen, uint32_t package_flags,
					     const char *fmt, ...)
{
	va_list ap;

	va_start(ap, fmt);
	z_log_msg_runtime_vcreate(domain_id, source, level,
				   data, dlen, package_flags, fmt, ap);
	va_end(ap);
}

static inline bool z_log_item_is_msg(const union log_msg_generic *msg)
{
	return msg->generic.type == Z_LOG_MSG_LOG;
}

/** @brief Get total length (in 32 bit words) of a log message.
 *
 * @param desc Log message descriptor.
 *
 * @return Length.
 */
static inline uint32_t log_msg_get_total_wlen(const struct log_msg_desc desc)
{
	return Z_LOG_MSG_ALIGNED_WLEN(desc.package_len, desc.data_len);
}

/** @brief Get length of the log item.
 *
 * @param item Item.
 *
 * @return Length in 32 bit words.
 */
static inline uint32_t log_msg_generic_get_wlen(const union mpsc_pbuf_generic *item)
{
	const union log_msg_generic *generic_msg = (const union log_msg_generic *)item;

	if (z_log_item_is_msg(generic_msg)) {
		const struct log_msg *msg = (const struct log_msg *)generic_msg;

		return log_msg_get_total_wlen(msg->hdr.desc);
	}

	return 0;
}

/** @brief Get log message domain ID.
 *
 * @param msg Log message.
 *
 * @return Domain ID
 */
static inline uint8_t log_msg_get_domain(struct log_msg* msg) {
    return ((uint8_t)(msg->hdr.desc.domain));
}

/** @brief Get log message level.
 *
 * @param msg Log message.
 *
 * @return Log level.
 */
static inline uint8_t log_msg_get_level(struct log_msg* msg) {
    return ((uint8_t)(msg->hdr.desc.level));
}

/** @brief Get message source data.
 *
 * @param msg Log message.
 *
 * @return Pointer to the source data.
 */
static inline const void *log_msg_get_source(struct log_msg *msg)
{
	return msg->hdr.source;
}

/** @brief Get log message source ID.
 *
 * @param msg Log message.
 *
 * @return Source ID, or -1 if not available.
 */
int16_t log_msg_get_source_id(struct log_msg *msg);

/** @brief Get timestamp.
 *
 * @param msg Log message.
 *
 * @return Timestamp.
 */
static inline log_timestamp_t log_msg_get_timestamp(struct log_msg *msg)
{
	return msg->hdr.timestamp;
}

/** @brief Get Thread ID.
 *
 * @param msg Log message.
 *
 * @return Thread ID.
 */
static inline void *log_msg_get_tid(struct log_msg *msg)
{
#if defined(CONFIG_LOG_THREAD_ID_PREFIX)
	return msg->hdr.tid;
#else
	ARG_UNUSED(msg);
	return NULL;
#endif
}

/** @brief Get data buffer.
 *
 * @param msg log message.
 *
 * @param len location where data length is written.
 *
 * @return pointer to the data buffer.
 */
static inline uint8_t *log_msg_get_data(struct log_msg *msg, size_t *len)
{
	*len = msg->hdr.desc.data_len;

	return msg->data + msg->hdr.desc.package_len;
}

/** @brief Get string package.
 *
 * @param msg log message.
 *
 * @param len location where string package length is written.
 *
 * @return pointer to the package.
 */
static inline uint8_t *log_msg_get_package(struct log_msg *msg, size_t *len)
{
	*len = msg->hdr.desc.package_len;

	return msg->data;
}

/**
 * @}
 */

#include <zephyr/syscalls/log_msg.h>

#ifdef __cplusplus
}
#endif

#endif /* ZEPHYR_INCLUDE_LOGGING_LOG_MSG_H_ */<|MERGE_RESOLUTION|>--- conflicted
+++ resolved
@@ -363,12 +363,8 @@
 					   (uint32_t)_plen, _dlen); \
 	LOG_MSG_DBG("creating message on stack: package len: %d, data len: %d\n", \
 			_plen, (int)(_dlen)); \
-<<<<<<< HEAD
 	z_log_msg_static_create((void *)(_source), _desc, _msg->data, (_data)); \
-=======
-	z_log_msg_static_create((void *)_source, _desc, _msg->data, _data); \
 	_Pragma("GCC diagnostic pop") \
->>>>>>> 2e68f6eb
 } while (false)
 
 #ifdef CONFIG_LOG_SPEED
