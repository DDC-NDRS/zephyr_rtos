--- conflicted
+++ resolved
@@ -23,16 +23,10 @@
 
 /** Modem pipe event */
 enum modem_pipe_event {
-<<<<<<< HEAD
-	MODEM_PIPE_EVENT_OPENED = 0,
-	MODEM_PIPE_EVENT_RECEIVE_READY,
-	MODEM_PIPE_EVENT_TRANSMIT_IDLE,
-	MODEM_PIPE_EVENT_CLOSED,
-=======
     MODEM_PIPE_EVENT_OPENED = 0,
     MODEM_PIPE_EVENT_RECEIVE_READY,
+    MODEM_PIPE_EVENT_TRANSMIT_IDLE,
     MODEM_PIPE_EVENT_CLOSED
->>>>>>> a5ba44b3
 };
 
 /**
@@ -73,17 +67,6 @@
 };
 
 struct modem_pipe {
-<<<<<<< HEAD
-	void *data;
-	struct modem_pipe_api *api;
-	modem_pipe_api_callback callback;
-	void *user_data;
-	enum modem_pipe_state state;
-	struct k_mutex lock;
-	struct k_condvar condvar;
-	uint8_t receive_ready_pending : 1;
-	uint8_t transmit_idle_pending : 1;
-=======
     void* data;
     struct modem_pipe_api const* api;
     modem_pipe_api_callback callback;
@@ -91,8 +74,8 @@
     enum modem_pipe_state state;
     struct k_mutex lock;
     struct k_condvar condvar;
-    bool receive_ready_pending;
->>>>>>> a5ba44b3
+    uint8_t receive_ready_pending : 1;
+    uint8_t transmit_idle_pending : 1;
 };
 
 /**
