/** @file
 *  @brief Buffer management.
 */

/*
 * Copyright (c) 2015 Intel Corporation
 *
 * SPDX-License-Identifier: Apache-2.0
 */
#ifndef ZEPHYR_INCLUDE_NET_BUF_H_
#define ZEPHYR_INCLUDE_NET_BUF_H_

#include <stddef.h>
#include <zephyr/types.h>
#include <zephyr/sys/util.h>
#include <zephyr/kernel.h>
#include <zephyr/sys/iterable_sections.h>

#ifdef __cplusplus
extern "C" {
#endif

/**
 * @brief Network buffer library
 * @defgroup net_buf Network Buffer Library
 * @ingroup networking
 * @{
 */

/* Alignment needed for various parts of the buffer definition */
<<<<<<< HEAD
#if CONFIG_NET_BUF_ALIGNMENT == 0
#define __net_buf_align __aligned(sizeof(void *))
#else
#define __net_buf_align __aligned(CONFIG_NET_BUF_ALIGNMENT)
#endif
=======
#define __net_buf_align __aligned(sizeof(void*))
>>>>>>> c251a970

/**
 *  @brief Define a net_buf_simple stack variable.
 *
 *  This is a helper macro which is used to define a net_buf_simple object
 *  on the stack.
 *
 *  @param _name Name of the net_buf_simple object.
 *  @param _size Maximum data storage for the buffer.
 */
#define NET_BUF_SIMPLE_DEFINE(_name, _size)                     \
    uint8_t net_buf_data_##_name[_size];                        \
    struct net_buf_simple _name = {                             \
        .data  = net_buf_data_##_name,                          \
        .len   = 0,                                             \
        .size  = _size,                                         \
        .__buf = net_buf_data_##_name,                          \
    }

/**
 *
 * @brief Define a static net_buf_simple variable.
 *
 * This is a helper macro which is used to define a static net_buf_simple
 * object.
 *
 * @param _name Name of the net_buf_simple object.
 * @param _size Maximum data storage for the buffer.
 */
#define NET_BUF_SIMPLE_DEFINE_STATIC(_name, _size)              \
    static __noinit uint8_t net_buf_data_##_name[_size];        \
    static struct net_buf_simple _name = {                      \
        .data  = net_buf_data_##_name,                          \
        .len   = 0,                                             \
        .size  = _size,                                         \
        .__buf = net_buf_data_##_name,                          \
    }

/**
 * @brief Simple network buffer representation.
 *
 * This is a simpler variant of the net_buf object (in fact net_buf uses
 * net_buf_simple internally). It doesn't provide any kind of reference
 * counting, user data, dynamic allocation, or in general the ability to
 * pass through kernel objects such as FIFOs.
 *
 * The main use of this is for scenarios where the meta-data of the normal
 * net_buf isn't needed and causes too much overhead. This could be e.g.
 * when the buffer only needs to be allocated on the stack or when the
 * access to and lifetime of the buffer is well controlled and constrained.
 */
struct net_buf_simple {
    /** Pointer to the start of data in the buffer. */
    uint8_t* data;

    /**
     * Length of the data behind the data pointer.
     *
     * To determine the max length, use net_buf_simple_max_len(), not #size!
     */
    uint16_t len;

    /** Amount of data that net_buf_simple#__buf can store. */
    uint16_t size;

    /** Start of the data storage. Not to be accessed directly
     *  (the data pointer should be used instead).
     */
    uint8_t* __buf;
};

/**
 *
 * @brief Define a net_buf_simple stack variable and get a pointer to it.
 *
 * This is a helper macro which is used to define a net_buf_simple object on
 * the stack and the get a pointer to it as follows:
 *
 * struct net_buf_simple *my_buf = NET_BUF_SIMPLE(10);
 *
 * After creating the object it needs to be initialized by calling
 * net_buf_simple_init().
 *
 * @param _size Maximum data storage for the buffer.
 *
 * @return Pointer to stack-allocated net_buf_simple object.
 */
#define NET_BUF_SIMPLE(_size)                                   \
    ((struct net_buf_simple*)(&(struct {                        \
        struct net_buf_simple buf;                              \
        uint8_t data[_size];                                    \
    }) {                                                        \
        .buf.size = _size,                                      \
    }))

/**
 * @brief Initialize a net_buf_simple object.
 *
 * This needs to be called after creating a net_buf_simple object using
 * the NET_BUF_SIMPLE macro.
 *
 * @param buf Buffer to initialize.
 * @param reserve_head Headroom to reserve.
 */
static inline void net_buf_simple_init(struct net_buf_simple* buf,
                                       size_t reserve_head) {
    if (!buf->__buf) {
        buf->__buf = (uint8_t*)buf + sizeof(*buf);
    }

    buf->data = buf->__buf + reserve_head;
    buf->len  = 0U;
}

/**
 * @brief Initialize a net_buf_simple object with data.
 *
 * Initialized buffer object with external data.
 *
 * @param buf Buffer to initialize.
 * @param data External data pointer
 * @param size Amount of data the pointed data buffer if able to fit.
 */
void net_buf_simple_init_with_data(struct net_buf_simple* buf,
                                   void* data, size_t size);

/**
 * @brief Reset buffer
 *
 * Reset buffer data so it can be reused for other purposes.
 *
 * @param buf Buffer to reset.
 */
static inline void net_buf_simple_reset(struct net_buf_simple* buf) {
    buf->len  = 0U;
    buf->data = buf->__buf;
}

/**
 * Clone buffer state, using the same data buffer.
 *
 * Initializes a buffer to point to the same data as an existing buffer.
 * Allows operations on the same data without altering the length and
 * offset of the original.
 *
 * @param original Buffer to clone.
 * @param clone The new clone.
 */
void net_buf_simple_clone(const struct net_buf_simple* original,
                          struct net_buf_simple* clone);

/**
 * @brief Prepare data to be added at the end of the buffer
 *
 * Increments the data length of a buffer to account for more data
 * at the end.
 *
 * @param buf Buffer to update.
 * @param len Number of bytes to increment the length with.
 *
 * @return The original tail of the buffer.
 */
void* net_buf_simple_add(struct net_buf_simple* buf, size_t len);

/**
 * @brief Copy given number of bytes from memory to the end of the buffer
 *
 * Increments the data length of the  buffer to account for more data at the
 * end.
 *
 * @param buf Buffer to update.
 * @param mem Location of data to be added.
 * @param len Length of data to be added
 *
 * @return The original tail of the buffer.
 */
void* net_buf_simple_add_mem(struct net_buf_simple* buf, void const* mem,
                             size_t len);

/**
 * @brief Add (8-bit) byte at the end of the buffer
 *
 * Increments the data length of the  buffer to account for more data at the
 * end.
 *
 * @param buf Buffer to update.
 * @param val byte value to be added.
 *
 * @return Pointer to the value added
 */
uint8_t* net_buf_simple_add_u8(struct net_buf_simple* buf, uint8_t val);

/**
 * @brief Add 16-bit value at the end of the buffer
 *
 * Adds 16-bit value in little endian format at the end of buffer.
 * Increments the data length of a buffer to account for more data
 * at the end.
 *
 * @param buf Buffer to update.
 * @param val 16-bit value to be added.
 */
void net_buf_simple_add_le16(struct net_buf_simple* buf, uint16_t val);

/**
 * @brief Add 16-bit value at the end of the buffer
 *
 * Adds 16-bit value in big endian format at the end of buffer.
 * Increments the data length of a buffer to account for more data
 * at the end.
 *
 * @param buf Buffer to update.
 * @param val 16-bit value to be added.
 */
void net_buf_simple_add_be16(struct net_buf_simple* buf, uint16_t val);

/**
 * @brief Add 24-bit value at the end of the buffer
 *
 * Adds 24-bit value in little endian format at the end of buffer.
 * Increments the data length of a buffer to account for more data
 * at the end.
 *
 * @param buf Buffer to update.
 * @param val 24-bit value to be added.
 */
void net_buf_simple_add_le24(struct net_buf_simple* buf, uint32_t val);

/**
 * @brief Add 24-bit value at the end of the buffer
 *
 * Adds 24-bit value in big endian format at the end of buffer.
 * Increments the data length of a buffer to account for more data
 * at the end.
 *
 * @param buf Buffer to update.
 * @param val 24-bit value to be added.
 */
void net_buf_simple_add_be24(struct net_buf_simple* buf, uint32_t val);

/**
 * @brief Add 32-bit value at the end of the buffer
 *
 * Adds 32-bit value in little endian format at the end of buffer.
 * Increments the data length of a buffer to account for more data
 * at the end.
 *
 * @param buf Buffer to update.
 * @param val 32-bit value to be added.
 */
void net_buf_simple_add_le32(struct net_buf_simple* buf, uint32_t val);

/**
 * @brief Add 32-bit value at the end of the buffer
 *
 * Adds 32-bit value in big endian format at the end of buffer.
 * Increments the data length of a buffer to account for more data
 * at the end.
 *
 * @param buf Buffer to update.
 * @param val 32-bit value to be added.
 */
void net_buf_simple_add_be32(struct net_buf_simple* buf, uint32_t val);

/**
 * @brief Add 48-bit value at the end of the buffer
 *
 * Adds 48-bit value in little endian format at the end of buffer.
 * Increments the data length of a buffer to account for more data
 * at the end.
 *
 * @param buf Buffer to update.
 * @param val 48-bit value to be added.
 */
void net_buf_simple_add_le48(struct net_buf_simple* buf, uint64_t val);

/**
 * @brief Add 48-bit value at the end of the buffer
 *
 * Adds 48-bit value in big endian format at the end of buffer.
 * Increments the data length of a buffer to account for more data
 * at the end.
 *
 * @param buf Buffer to update.
 * @param val 48-bit value to be added.
 */
void net_buf_simple_add_be48(struct net_buf_simple* buf, uint64_t val);

/**
 * @brief Add 64-bit value at the end of the buffer
 *
 * Adds 64-bit value in little endian format at the end of buffer.
 * Increments the data length of a buffer to account for more data
 * at the end.
 *
 * @param buf Buffer to update.
 * @param val 64-bit value to be added.
 */
void net_buf_simple_add_le64(struct net_buf_simple* buf, uint64_t val);

/**
 * @brief Add 64-bit value at the end of the buffer
 *
 * Adds 64-bit value in big endian format at the end of buffer.
 * Increments the data length of a buffer to account for more data
 * at the end.
 *
 * @param buf Buffer to update.
 * @param val 64-bit value to be added.
 */
void net_buf_simple_add_be64(struct net_buf_simple* buf, uint64_t val);

/**
 * @brief Remove data from the end of the buffer.
 *
 * Removes data from the end of the buffer by modifying the buffer length.
 *
 * @param buf Buffer to update.
 * @param len Number of bytes to remove.
 *
 * @return New end of the buffer data.
 */
void* net_buf_simple_remove_mem(struct net_buf_simple* buf, size_t len);

/**
 * @brief Remove a 8-bit value from the end of the buffer
 *
 * Same idea as with net_buf_simple_remove_mem(), but a helper for operating
 * on 8-bit values.
 *
 * @param buf A valid pointer on a buffer.
 *
 * @return The 8-bit removed value
 */
uint8_t net_buf_simple_remove_u8(struct net_buf_simple* buf);

/**
 * @brief Remove and convert 16 bits from the end of the buffer.
 *
 * Same idea as with net_buf_simple_remove_mem(), but a helper for operating
 * on 16-bit little endian data.
 *
 * @param buf A valid pointer on a buffer.
 *
 * @return 16-bit value converted from little endian to host endian.
 */
uint16_t net_buf_simple_remove_le16(struct net_buf_simple* buf);

/**
 * @brief Remove and convert 16 bits from the end of the buffer.
 *
 * Same idea as with net_buf_simple_remove_mem(), but a helper for operating
 * on 16-bit big endian data.
 *
 * @param buf A valid pointer on a buffer.
 *
 * @return 16-bit value converted from big endian to host endian.
 */
uint16_t net_buf_simple_remove_be16(struct net_buf_simple* buf);

/**
 * @brief Remove and convert 24 bits from the end of the buffer.
 *
 * Same idea as with net_buf_simple_remove_mem(), but a helper for operating
 * on 24-bit little endian data.
 *
 * @param buf A valid pointer on a buffer.
 *
 * @return 24-bit value converted from little endian to host endian.
 */
uint32_t net_buf_simple_remove_le24(struct net_buf_simple* buf);

/**
 * @brief Remove and convert 24 bits from the end of the buffer.
 *
 * Same idea as with net_buf_simple_remove_mem(), but a helper for operating
 * on 24-bit big endian data.
 *
 * @param buf A valid pointer on a buffer.
 *
 * @return 24-bit value converted from big endian to host endian.
 */
uint32_t net_buf_simple_remove_be24(struct net_buf_simple* buf);

/**
 * @brief Remove and convert 32 bits from the end of the buffer.
 *
 * Same idea as with net_buf_simple_remove_mem(), but a helper for operating
 * on 32-bit little endian data.
 *
 * @param buf A valid pointer on a buffer.
 *
 * @return 32-bit value converted from little endian to host endian.
 */
uint32_t net_buf_simple_remove_le32(struct net_buf_simple* buf);

/**
 * @brief Remove and convert 32 bits from the end of the buffer.
 *
 * Same idea as with net_buf_simple_remove_mem(), but a helper for operating
 * on 32-bit big endian data.
 *
 * @param buf A valid pointer on a buffer.
 *
 * @return 32-bit value converted from big endian to host endian.
 */
uint32_t net_buf_simple_remove_be32(struct net_buf_simple* buf);

/**
 * @brief Remove and convert 48 bits from the end of the buffer.
 *
 * Same idea as with net_buf_simple_remove_mem(), but a helper for operating
 * on 48-bit little endian data.
 *
 * @param buf A valid pointer on a buffer.
 *
 * @return 48-bit value converted from little endian to host endian.
 */
uint64_t net_buf_simple_remove_le48(struct net_buf_simple* buf);

/**
 * @brief Remove and convert 48 bits from the end of the buffer.
 *
 * Same idea as with net_buf_simple_remove_mem(), but a helper for operating
 * on 48-bit big endian data.
 *
 * @param buf A valid pointer on a buffer.
 *
 * @return 48-bit value converted from big endian to host endian.
 */
uint64_t net_buf_simple_remove_be48(struct net_buf_simple* buf);

/**
 * @brief Remove and convert 64 bits from the end of the buffer.
 *
 * Same idea as with net_buf_simple_remove_mem(), but a helper for operating
 * on 64-bit little endian data.
 *
 * @param buf A valid pointer on a buffer.
 *
 * @return 64-bit value converted from little endian to host endian.
 */
uint64_t net_buf_simple_remove_le64(struct net_buf_simple* buf);

/**
 * @brief Remove and convert 64 bits from the end of the buffer.
 *
 * Same idea as with net_buf_simple_remove_mem(), but a helper for operating
 * on 64-bit big endian data.
 *
 * @param buf A valid pointer on a buffer.
 *
 * @return 64-bit value converted from big endian to host endian.
 */
uint64_t net_buf_simple_remove_be64(struct net_buf_simple* buf);

/**
 * @brief Prepare data to be added to the start of the buffer
 *
 * Modifies the data pointer and buffer length to account for more data
 * in the beginning of the buffer.
 *
 * @param buf Buffer to update.
 * @param len Number of bytes to add to the beginning.
 *
 * @return The new beginning of the buffer data.
 */
void* net_buf_simple_push(struct net_buf_simple* buf, size_t len);

/**
 * @brief Copy given number of bytes from memory to the start of the buffer.
 *
 * Modifies the data pointer and buffer length to account for more data
 * in the beginning of the buffer.
 *
 * @param buf Buffer to update.
 * @param mem Location of data to be added.
 * @param len Length of data to be added.
 *
 * @return The new beginning of the buffer data.
 */
void* net_buf_simple_push_mem(struct net_buf_simple* buf, void const* mem,
                              size_t len);

/**
 * @brief Push 16-bit value to the beginning of the buffer
 *
 * Adds 16-bit value in little endian format to the beginning of the
 * buffer.
 *
 * @param buf Buffer to update.
 * @param val 16-bit value to be pushed to the buffer.
 */
void net_buf_simple_push_le16(struct net_buf_simple* buf, uint16_t val);

/**
 * @brief Push 16-bit value to the beginning of the buffer
 *
 * Adds 16-bit value in big endian format to the beginning of the
 * buffer.
 *
 * @param buf Buffer to update.
 * @param val 16-bit value to be pushed to the buffer.
 */
void net_buf_simple_push_be16(struct net_buf_simple* buf, uint16_t val);

/**
 * @brief Push 8-bit value to the beginning of the buffer
 *
 * Adds 8-bit value the beginning of the buffer.
 *
 * @param buf Buffer to update.
 * @param val 8-bit value to be pushed to the buffer.
 */
void net_buf_simple_push_u8(struct net_buf_simple* buf, uint8_t val);

/**
 * @brief Push 24-bit value to the beginning of the buffer
 *
 * Adds 24-bit value in little endian format to the beginning of the
 * buffer.
 *
 * @param buf Buffer to update.
 * @param val 24-bit value to be pushed to the buffer.
 */
void net_buf_simple_push_le24(struct net_buf_simple* buf, uint32_t val);

/**
 * @brief Push 24-bit value to the beginning of the buffer
 *
 * Adds 24-bit value in big endian format to the beginning of the
 * buffer.
 *
 * @param buf Buffer to update.
 * @param val 24-bit value to be pushed to the buffer.
 */
void net_buf_simple_push_be24(struct net_buf_simple* buf, uint32_t val);

/**
 * @brief Push 32-bit value to the beginning of the buffer
 *
 * Adds 32-bit value in little endian format to the beginning of the
 * buffer.
 *
 * @param buf Buffer to update.
 * @param val 32-bit value to be pushed to the buffer.
 */
void net_buf_simple_push_le32(struct net_buf_simple* buf, uint32_t val);

/**
 * @brief Push 32-bit value to the beginning of the buffer
 *
 * Adds 32-bit value in big endian format to the beginning of the
 * buffer.
 *
 * @param buf Buffer to update.
 * @param val 32-bit value to be pushed to the buffer.
 */
void net_buf_simple_push_be32(struct net_buf_simple* buf, uint32_t val);

/**
 * @brief Push 48-bit value to the beginning of the buffer
 *
 * Adds 48-bit value in little endian format to the beginning of the
 * buffer.
 *
 * @param buf Buffer to update.
 * @param val 48-bit value to be pushed to the buffer.
 */
void net_buf_simple_push_le48(struct net_buf_simple* buf, uint64_t val);

/**
 * @brief Push 48-bit value to the beginning of the buffer
 *
 * Adds 48-bit value in big endian format to the beginning of the
 * buffer.
 *
 * @param buf Buffer to update.
 * @param val 48-bit value to be pushed to the buffer.
 */
void net_buf_simple_push_be48(struct net_buf_simple* buf, uint64_t val);

/**
 * @brief Push 64-bit value to the beginning of the buffer
 *
 * Adds 64-bit value in little endian format to the beginning of the
 * buffer.
 *
 * @param buf Buffer to update.
 * @param val 64-bit value to be pushed to the buffer.
 */
void net_buf_simple_push_le64(struct net_buf_simple* buf, uint64_t val);

/**
 * @brief Push 64-bit value to the beginning of the buffer
 *
 * Adds 64-bit value in big endian format to the beginning of the
 * buffer.
 *
 * @param buf Buffer to update.
 * @param val 64-bit value to be pushed to the buffer.
 */
void net_buf_simple_push_be64(struct net_buf_simple* buf, uint64_t val);

/**
 * @brief Remove data from the beginning of the buffer.
 *
 * Removes data from the beginning of the buffer by modifying the data
 * pointer and buffer length.
 *
 * @param buf Buffer to update.
 * @param len Number of bytes to remove.
 *
 * @return New beginning of the buffer data.
 */
void* net_buf_simple_pull(struct net_buf_simple* buf, size_t len);

/**
 * @brief Remove data from the beginning of the buffer.
 *
 * Removes data from the beginning of the buffer by modifying the data
 * pointer and buffer length.
 *
 * @param buf Buffer to update.
 * @param len Number of bytes to remove.
 *
 * @return Pointer to the old location of the buffer data.
 */
void* net_buf_simple_pull_mem(struct net_buf_simple* buf, size_t len);

/**
 * @brief Remove a 8-bit value from the beginning of the buffer
 *
 * Same idea as with net_buf_simple_pull(), but a helper for operating
 * on 8-bit values.
 *
 * @param buf A valid pointer on a buffer.
 *
 * @return The 8-bit removed value
 */
uint8_t net_buf_simple_pull_u8(struct net_buf_simple* buf);

/**
 * @brief Remove and convert 16 bits from the beginning of the buffer.
 *
 * Same idea as with net_buf_simple_pull(), but a helper for operating
 * on 16-bit little endian data.
 *
 * @param buf A valid pointer on a buffer.
 *
 * @return 16-bit value converted from little endian to host endian.
 */
uint16_t net_buf_simple_pull_le16(struct net_buf_simple* buf);

/**
 * @brief Remove and convert 16 bits from the beginning of the buffer.
 *
 * Same idea as with net_buf_simple_pull(), but a helper for operating
 * on 16-bit big endian data.
 *
 * @param buf A valid pointer on a buffer.
 *
 * @return 16-bit value converted from big endian to host endian.
 */
uint16_t net_buf_simple_pull_be16(struct net_buf_simple* buf);

/**
 * @brief Remove and convert 24 bits from the beginning of the buffer.
 *
 * Same idea as with net_buf_simple_pull(), but a helper for operating
 * on 24-bit little endian data.
 *
 * @param buf A valid pointer on a buffer.
 *
 * @return 24-bit value converted from little endian to host endian.
 */
uint32_t net_buf_simple_pull_le24(struct net_buf_simple* buf);

/**
 * @brief Remove and convert 24 bits from the beginning of the buffer.
 *
 * Same idea as with net_buf_simple_pull(), but a helper for operating
 * on 24-bit big endian data.
 *
 * @param buf A valid pointer on a buffer.
 *
 * @return 24-bit value converted from big endian to host endian.
 */
uint32_t net_buf_simple_pull_be24(struct net_buf_simple* buf);

/**
 * @brief Remove and convert 32 bits from the beginning of the buffer.
 *
 * Same idea as with net_buf_simple_pull(), but a helper for operating
 * on 32-bit little endian data.
 *
 * @param buf A valid pointer on a buffer.
 *
 * @return 32-bit value converted from little endian to host endian.
 */
uint32_t net_buf_simple_pull_le32(struct net_buf_simple* buf);

/**
 * @brief Remove and convert 32 bits from the beginning of the buffer.
 *
 * Same idea as with net_buf_simple_pull(), but a helper for operating
 * on 32-bit big endian data.
 *
 * @param buf A valid pointer on a buffer.
 *
 * @return 32-bit value converted from big endian to host endian.
 */
uint32_t net_buf_simple_pull_be32(struct net_buf_simple* buf);

/**
 * @brief Remove and convert 48 bits from the beginning of the buffer.
 *
 * Same idea as with net_buf_simple_pull(), but a helper for operating
 * on 48-bit little endian data.
 *
 * @param buf A valid pointer on a buffer.
 *
 * @return 48-bit value converted from little endian to host endian.
 */
uint64_t net_buf_simple_pull_le48(struct net_buf_simple* buf);

/**
 * @brief Remove and convert 48 bits from the beginning of the buffer.
 *
 * Same idea as with net_buf_simple_pull(), but a helper for operating
 * on 48-bit big endian data.
 *
 * @param buf A valid pointer on a buffer.
 *
 * @return 48-bit value converted from big endian to host endian.
 */
uint64_t net_buf_simple_pull_be48(struct net_buf_simple* buf);

/**
 * @brief Remove and convert 64 bits from the beginning of the buffer.
 *
 * Same idea as with net_buf_simple_pull(), but a helper for operating
 * on 64-bit little endian data.
 *
 * @param buf A valid pointer on a buffer.
 *
 * @return 64-bit value converted from little endian to host endian.
 */
uint64_t net_buf_simple_pull_le64(struct net_buf_simple* buf);

/**
 * @brief Remove and convert 64 bits from the beginning of the buffer.
 *
 * Same idea as with net_buf_simple_pull(), but a helper for operating
 * on 64-bit big endian data.
 *
 * @param buf A valid pointer on a buffer.
 *
 * @return 64-bit value converted from big endian to host endian.
 */
uint64_t net_buf_simple_pull_be64(struct net_buf_simple* buf);

/**
 * @brief Get the tail pointer for a buffer.
 *
 * Get a pointer to the end of the data in a buffer.
 *
 * @param buf Buffer.
 *
 * @return Tail pointer for the buffer.
 */
static inline uint8_t* net_buf_simple_tail(struct net_buf_simple* buf) {
    return (buf->data + buf->len);
}

/**
 * @brief Check buffer headroom.
 *
 * Check how much free space there is in the beginning of the buffer.
 *
 * buf A valid pointer on a buffer
 *
 * @return Number of bytes available in the beginning of the buffer.
 */
size_t net_buf_simple_headroom(struct net_buf_simple* buf);

/**
 * @brief Check buffer tailroom.
 *
 * Check how much free space there is at the end of the buffer.
 *
 * @param buf A valid pointer on a buffer
 *
 * @return Number of bytes available at the end of the buffer.
 */
size_t net_buf_simple_tailroom(struct net_buf_simple* buf);

/**
 * @brief Check maximum net_buf_simple::len value.
 *
 * This value is depending on the number of bytes being reserved as headroom.
 *
 * @param buf A valid pointer on a buffer
 *
 * @return Number of bytes usable behind the net_buf_simple::data pointer.
 */
uint16_t net_buf_simple_max_len(struct net_buf_simple* buf);

/**
 * @brief Parsing state of a buffer.
 *
 * This is used for temporarily storing the parsing state of a buffer
 * while giving control of the parsing to a routine which we don't
 * control.
 */
struct net_buf_simple_state {
    /** Offset of the data pointer from the beginning of the storage */
    uint16_t offset;
    /** Length of data */
    uint16_t len;
};

/**
 * @brief Save the parsing state of a buffer.
 *
 * Saves the parsing state of a buffer so it can be restored later.
 *
 * @param buf Buffer from which the state should be saved.
 * @param state Storage for the state.
 */
static inline void net_buf_simple_save(struct net_buf_simple* buf,
                                       struct net_buf_simple_state* state) {
    state->offset = (uint16_t)net_buf_simple_headroom(buf);
    state->len    = buf->len;
}

/**
 * @brief Restore the parsing state of a buffer.
 *
 * Restores the parsing state of a buffer from a state previously stored
 * by net_buf_simple_save().
 *
 * @param buf Buffer to which the state should be restored.
 * @param state Stored state.
 */
static inline void net_buf_simple_restore(struct net_buf_simple* buf,
                                          struct net_buf_simple_state* state) {
    buf->data = buf->__buf + state->offset;
    buf->len  = state->len;
}

/**
 * Flag indicating that the buffer's associated data pointer, points to
 * externally allocated memory. Therefore once ref goes down to zero, the
 * pointed data will not need to be deallocated. This never needs to be
 * explicitly set or unset by the net_buf API user. Such net_buf is
 * exclusively instantiated via net_buf_alloc_with_data() function.
 * Reference count mechanism however will behave the same way, and ref
 * count going to 0 will free the net_buf but no the data pointer in it.
 */
#define NET_BUF_EXTERNAL_DATA BIT(0)

/**
 * @brief Network buffer representation.
 *
 * This struct is used to represent network buffers. Such buffers are
 * normally defined through the NET_BUF_POOL_*_DEFINE() APIs and allocated
 * using the net_buf_alloc() API.
 */
struct net_buf {
    /** Allow placing the buffer into sys_slist_t */
    sys_snode_t node;

    /** Fragments associated with this buffer. */
    struct net_buf* frags;

    /** Reference count. */
    uint8_t ref;

    /** Bit-field of buffer flags. */
    uint8_t flags;

    /** Where the buffer should go when freed up. */
    uint8_t pool_id;

    /* Size of user data on this buffer */
    uint8_t user_data_size;

    /* Union for convenience access to the net_buf_simple members, also
     * preserving the old API.
     */
    union {
        /* The ABI of this struct must match net_buf_simple */
        struct {
            /** Pointer to the start of data in the buffer. */
            uint8_t* data;

            /** Length of the data behind the data pointer. */
            uint16_t len;

            /** Amount of data that this buffer can store. */
            uint16_t size;

            /** Start of the data storage. Not to be accessed
             *  directly (the data pointer should be used
             *  instead).
             */
            uint8_t* __buf;
        };

        struct net_buf_simple b;
    };

    /** System metadata for this buffer. */
    uint8_t user_data[] __net_buf_align;
};

struct net_buf_data_cb {
    uint8_t* __must_check (*alloc)(struct net_buf* buf, size_t* size,
                                   k_timeout_t timeout);
    uint8_t* __must_check (*ref)(struct net_buf* buf, uint8_t* data);
    void (*unref)(struct net_buf* buf, uint8_t* data);
};

struct net_buf_data_alloc {
    const struct net_buf_data_cb* cb;
    void*                         alloc_data;
};

/**
 * @brief Network buffer pool representation.
 *
 * This struct is used to represent a pool of network buffers.
 */
struct net_buf_pool {
    /** LIFO to place the buffer into when free */
    struct k_lifo free;

    /* to prevent concurrent access/modifications */
    struct k_spinlock lock;

    /** Number of buffers in pool */
    const uint16_t buf_count;

    /** Number of uninitialized buffers */
    uint16_t uninit_count;

    /* Size of user data allocated to this pool */
    uint8_t user_data_size;

    #if defined(CONFIG_NET_BUF_POOL_USAGE)
    /** Amount of available buffers in the pool. */
    atomic_t avail_count;

    /** Total size of the pool. */
    const uint16_t pool_size;

    /** Name of the pool. Used when printing pool information. */
    char const* name;
    #endif /* CONFIG_NET_BUF_POOL_USAGE */

    /** Optional destroy callback when buffer is freed. */
    void (*const destroy)(struct net_buf* buf);

    /** Data allocation handlers. */
    const struct net_buf_data_alloc* alloc;

    /** Start of buffer storage array */
    struct net_buf* const __bufs;
};

/** @cond INTERNAL_HIDDEN */
#define NET_BUF_POOL_USAGE_INIT(_pool, _count) \
	IF_ENABLED(CONFIG_NET_BUF_POOL_USAGE, (.avail_count = ATOMIC_INIT(_count),)) \
	IF_ENABLED(CONFIG_NET_BUF_POOL_USAGE, (.name = STRINGIFY(_pool),))

#define NET_BUF_POOL_INITIALIZER(_pool, _alloc, _bufs, _count, _ud_size, _destroy) \
    {                                                           \
        .free = Z_LIFO_INITIALIZER(_pool.free),                 \
        .lock = { },                                            \
        .buf_count = _count,                                    \
        .uninit_count = _count,                                 \
        .user_data_size = _ud_size,                             \
        NET_BUF_POOL_USAGE_INIT(_pool, _count)                  \
        .destroy = _destroy,                                    \
        .alloc = _alloc,                                        \
        .__bufs = (struct net_buf *)_bufs,                      \
    }

#define _NET_BUF_ARRAY_DEFINE(_name, _count, _ud_size)          \
    struct _net_buf_##_name {                                   \
        uint8_t b[sizeof(struct net_buf)];                      \
        uint8_t ud[_ud_size];                                   \
    } __net_buf_align;                                          \
    BUILD_ASSERT(_ud_size <= UINT8_MAX);                        \
    BUILD_ASSERT(offsetof(struct net_buf, user_data) ==         \
                 offsetof(struct _net_buf_##_name, ud), "Invalid offset");  \
    BUILD_ASSERT(__alignof__(struct net_buf) ==                 \
                 __alignof__(struct _net_buf_##_name), "Invalid alignment");\
    BUILD_ASSERT(sizeof(struct _net_buf_##_name) ==             \
                 ROUND_UP(sizeof(struct net_buf) + _ud_size, __alignof__(struct net_buf)), \
                 "Size cannot be determined");                  \
    static struct _net_buf_##_name _net_buf_##_name[_count] __noinit

extern const struct net_buf_data_alloc net_buf_heap_alloc;
/** @endcond */

/**
 *
 * @brief Define a new pool for buffers using the heap for the data.
 *
 * Defines a net_buf_pool struct and the necessary memory storage (array of
 * structs) for the needed amount of buffers. After this, the buffers can be
 * accessed from the pool through net_buf_alloc. The pool is defined as a
 * static variable, so if it needs to be exported outside the current module
 * this needs to happen with the help of a separate pointer rather than an
 * extern declaration.
 *
 * The data payload of the buffers will be allocated from the heap using
 * k_malloc, so CONFIG_HEAP_MEM_POOL_SIZE must be set to a positive value.
 * This kind of pool does not support blocking on the data allocation, so
 * the timeout passed to net_buf_alloc will be always treated as K_NO_WAIT
 * when trying to allocate the data. This means that allocation failures,
 * i.e. NULL returns, must always be handled cleanly.
 *
 * If provided with a custom destroy callback, this callback is
 * responsible for eventually calling net_buf_destroy() to complete the
 * process of returning the buffer to the pool.
 *
 * @param _name      Name of the pool variable.
 * @param _count     Number of buffers in the pool.
 * @param _ud_size   User data space to reserve per buffer.
 * @param _destroy   Optional destroy callback when buffer is freed.
 */
#define NET_BUF_POOL_HEAP_DEFINE(_name, _count, _ud_size, _destroy)     \
    _NET_BUF_ARRAY_DEFINE(_name, _count, _ud_size);                     \
    static STRUCT_SECTION_ITERABLE(net_buf_pool, _name) =               \
        NET_BUF_POOL_INITIALIZER(_name, &net_buf_heap_alloc,            \
                                 _net_buf_##_name, _count, _ud_size,    \
                                 _destroy)

struct net_buf_pool_fixed {
    size_t   data_size;
    uint8_t* data_pool;
};

/** @cond INTERNAL_HIDDEN */
extern const struct net_buf_data_cb net_buf_fixed_cb;
/** @endcond */

/**
 *
 * @brief Define a new pool for buffers based on fixed-size data
 *
 * Defines a net_buf_pool struct and the necessary memory storage (array of
 * structs) for the needed amount of buffers. After this, the buffers can be
 * accessed from the pool through net_buf_alloc. The pool is defined as a
 * static variable, so if it needs to be exported outside the current module
 * this needs to happen with the help of a separate pointer rather than an
 * extern declaration.
 *
 * The data payload of the buffers will be allocated from a byte array
 * of fixed sized chunks. This kind of pool does not support blocking on
 * the data allocation, so the timeout passed to net_buf_alloc will be
 * always treated as K_NO_WAIT when trying to allocate the data. This means
 * that allocation failures, i.e. NULL returns, must always be handled
 * cleanly.
 *
 * If provided with a custom destroy callback, this callback is
 * responsible for eventually calling net_buf_destroy() to complete the
 * process of returning the buffer to the pool.
 *
 * @param _name      Name of the pool variable.
 * @param _count     Number of buffers in the pool.
 * @param _data_size Maximum data payload per buffer.
 * @param _ud_size   User data space to reserve per buffer.
 * @param _destroy   Optional destroy callback when buffer is freed.
 */
#define NET_BUF_POOL_FIXED_DEFINE(_name, _count, _data_size, _ud_size, _destroy)    \
    _NET_BUF_ARRAY_DEFINE(_name, _count, _ud_size);                         \
    static uint8_t __noinit net_buf_data_##_name[_count][_data_size] __net_buf_align; \
    static const struct net_buf_pool_fixed net_buf_fixed_##_name = {        \
        .data_size = _data_size,                                            \
        .data_pool = (uint8_t*)net_buf_data_##_name,                        \
    };                                                                      \
    static const struct net_buf_data_alloc net_buf_fixed_alloc_##_name = {  \
        .cb = &net_buf_fixed_cb,                                            \
        .alloc_data = (void*)&net_buf_fixed_##_name,                        \
    };                                                                      \
    static STRUCT_SECTION_ITERABLE(net_buf_pool, _name) =                   \
        NET_BUF_POOL_INITIALIZER(_name, &net_buf_fixed_alloc_##_name,       \
                                 _net_buf_##_name, _count, _ud_size,        \
                                 _destroy)

/** @cond INTERNAL_HIDDEN */
extern const struct net_buf_data_cb net_buf_var_cb;
/** @endcond */

/**
 *
 * @brief Define a new pool for buffers with variable size payloads
 *
 * Defines a net_buf_pool struct and the necessary memory storage (array of
 * structs) for the needed amount of buffers. After this, the buffers can be
 * accessed from the pool through net_buf_alloc. The pool is defined as a
 * static variable, so if it needs to be exported outside the current module
 * this needs to happen with the help of a separate pointer rather than an
 * extern declaration.
 *
 * The data payload of the buffers will be based on a memory pool from which
 * variable size payloads may be allocated.
 *
 * If provided with a custom destroy callback, this callback is
 * responsible for eventually calling net_buf_destroy() to complete the
 * process of returning the buffer to the pool.
 *
 * @param _name      Name of the pool variable.
 * @param _count     Number of buffers in the pool.
 * @param _data_size Total amount of memory available for data payloads.
 * @param _ud_size   User data space to reserve per buffer.
 * @param _destroy   Optional destroy callback when buffer is freed.
 */
#define NET_BUF_POOL_VAR_DEFINE(_name, _count, _data_size, _ud_size, _destroy)  \
    _NET_BUF_ARRAY_DEFINE(_name, _count, _ud_size);                             \
    K_HEAP_DEFINE(net_buf_mem_pool_##_name, _data_size);                        \
    static const struct net_buf_data_alloc net_buf_data_alloc_##_name = {       \
        .cb = &net_buf_var_cb,                                                  \
        .alloc_data = &net_buf_mem_pool_##_name,                                \
    };                                                                          \
    static STRUCT_SECTION_ITERABLE(net_buf_pool, _name) =                       \
        NET_BUF_POOL_INITIALIZER(_name, &net_buf_data_alloc_##_name,            \
                                 _net_buf_##_name, _count, _ud_size,            \
                                 _destroy)

/**
 *
 * @brief Define a new pool for buffers
 *
 * Defines a net_buf_pool struct and the necessary memory storage (array of
 * structs) for the needed amount of buffers. After this,the buffers can be
 * accessed from the pool through net_buf_alloc. The pool is defined as a
 * static variable, so if it needs to be exported outside the current module
 * this needs to happen with the help of a separate pointer rather than an
 * extern declaration.
 *
 * If provided with a custom destroy callback this callback is
 * responsible for eventually calling net_buf_destroy() to complete the
 * process of returning the buffer to the pool.
 *
 * @param _name     Name of the pool variable.
 * @param _count    Number of buffers in the pool.
 * @param _size     Maximum data size for each buffer.
 * @param _ud_size  Amount of user data space to reserve.
 * @param _destroy  Optional destroy callback when buffer is freed.
 */
#define NET_BUF_POOL_DEFINE(_name, _count, _size, _ud_size, _destroy)                                                  \
    NET_BUF_POOL_FIXED_DEFINE(_name, _count, _size, _ud_size, _destroy)

/**
 * @brief Looks up a pool based on its ID.
 *
 * @param id Pool ID (e.g. from buf->pool_id).
 *
 * @return Pointer to pool.
 */
struct net_buf_pool* net_buf_pool_get(int id);

/**
 * @brief Get a zero-based index for a buffer.
 *
 * This function will translate a buffer into a zero-based index,
 * based on its placement in its buffer pool. This can be useful if you
 * want to associate an external array of meta-data contexts with the
 * buffers of a pool.
 *
 * @param buf  Network buffer.
 *
 * @return Zero-based index for the buffer.
 */
int net_buf_id(struct net_buf* buf);

/**
 * @brief Allocate a new fixed buffer from a pool.
 *
 * @param pool Which pool to allocate the buffer from.
 * @param timeout Affects the action taken should the pool be empty.
 *        If K_NO_WAIT, then return immediately. If K_FOREVER, then
 *        wait as long as necessary. Otherwise, wait until the specified
 *        timeout. Note that some types of data allocators do not support
 *        blocking (such as the HEAP type). In this case it's still possible
 *        for net_buf_alloc() to fail (return NULL) even if it was given
 *        K_FOREVER.
 *
 * @return New buffer or NULL if out of buffers.
 */
#if defined(CONFIG_NET_BUF_LOG)
struct net_buf* __must_check net_buf_alloc_fixed_debug(struct net_buf_pool* pool,
                                                       k_timeout_t timeout,
                                                       char const* func,
                                                       int line);
#define net_buf_alloc_fixed(_pool, _timeout) \
    net_buf_alloc_fixed_debug(_pool, _timeout, __func__, __LINE__)
#else
struct net_buf* __must_check net_buf_alloc_fixed(struct net_buf_pool* pool,
                                                 k_timeout_t timeout);
#endif

/**
 * @copydetails net_buf_alloc_fixed
 */
static inline struct net_buf* __must_check net_buf_alloc(struct net_buf_pool* pool,
                                                         k_timeout_t timeout) {
    return net_buf_alloc_fixed(pool, timeout);
}

/**
 * @brief Allocate a new variable length buffer from a pool.
 *
 * @param pool Which pool to allocate the buffer from.
 * @param size Amount of data the buffer must be able to fit.
 * @param timeout Affects the action taken should the pool be empty.
 *        If K_NO_WAIT, then return immediately. If K_FOREVER, then
 *        wait as long as necessary. Otherwise, wait until the specified
 *        timeout. Note that some types of data allocators do not support
 *        blocking (such as the HEAP type). In this case it's still possible
 *        for net_buf_alloc() to fail (return NULL) even if it was given
 *        K_FOREVER.
 *
 * @return New buffer or NULL if out of buffers.
 */
#if defined(CONFIG_NET_BUF_LOG)
struct net_buf* __must_check net_buf_alloc_len_debug(struct net_buf_pool* pool,
                                                     size_t size,
                                                     k_timeout_t timeout,
                                                     char const* func,
                                                     int line);
#define net_buf_alloc_len(_pool, _size, _timeout) \
    net_buf_alloc_len_debug(_pool, _size, _timeout, __func__, __LINE__)
#else
struct net_buf* __must_check net_buf_alloc_len(struct net_buf_pool* pool,
                                               size_t size,
                                               k_timeout_t timeout);
#endif

/**
 * @brief Allocate a new buffer from a pool but with external data pointer.
 *
 * Allocate a new buffer from a pool, where the data pointer comes from the
 * user and not from the pool.
 *
 * @param pool Which pool to allocate the buffer from.
 * @param data External data pointer
 * @param size Amount of data the pointed data buffer if able to fit.
 * @param timeout Affects the action taken should the pool be empty.
 *        If K_NO_WAIT, then return immediately. If K_FOREVER, then
 *        wait as long as necessary. Otherwise, wait until the specified
 *        timeout. Note that some types of data allocators do not support
 *        blocking (such as the HEAP type). In this case it's still possible
 *        for net_buf_alloc() to fail (return NULL) even if it was given
 *        K_FOREVER.
 *
 * @return New buffer or NULL if out of buffers.
 */
#if defined(CONFIG_NET_BUF_LOG)
struct net_buf* __must_check net_buf_alloc_with_data_debug(struct net_buf_pool* pool,
                                                           void* data, size_t size,
                                                           k_timeout_t timeout,
                                                           char const* func, int line);
#define net_buf_alloc_with_data(_pool, _data_, _size, _timeout)     \
    net_buf_alloc_with_data_debug(_pool, _data_, _size, _timeout,   \
                                  __func__, __LINE__)
#else
struct net_buf* __must_check net_buf_alloc_with_data(struct net_buf_pool* pool,
                                                     void* data, size_t size,
                                                     k_timeout_t timeout);
#endif

/**
 * @brief Get a buffer from a FIFO.
 *
 * This function is NOT thread-safe if the buffers in the FIFO contain
 * fragments.
 *
 * @param fifo Which FIFO to take the buffer from.
 * @param timeout Affects the action taken should the FIFO be empty.
 *        If K_NO_WAIT, then return immediately. If K_FOREVER, then wait as
 *        long as necessary. Otherwise, wait until the specified timeout.
 *
 * @return New buffer or NULL if the FIFO is empty.
 */
#if defined(CONFIG_NET_BUF_LOG)
struct net_buf* __must_check net_buf_get_debug(struct k_fifo* fifo,
                                               k_timeout_t timeout,
                                               char const* func, int line);
#define net_buf_get(_fifo, _timeout) \
    net_buf_get_debug(_fifo, _timeout, __func__, __LINE__)
#else
struct net_buf* __must_check net_buf_get(struct k_fifo* fifo,
                                         k_timeout_t timeout);
#endif

/**
 * @brief Destroy buffer from custom destroy callback
 *
 * This helper is only intended to be used from custom destroy callbacks.
 * If no custom destroy callback is given to NET_BUF_POOL_*_DEFINE() then
 * there is no need to use this API.
 *
 * @param buf Buffer to destroy.
 */
static inline void net_buf_destroy(struct net_buf* buf) {
    struct net_buf_pool* pool = net_buf_pool_get(buf->pool_id);

    if (buf->__buf) {
        if (!(buf->flags & NET_BUF_EXTERNAL_DATA)) {
            pool->alloc->cb->unref(buf, buf->__buf);
        }
        buf->__buf = NULL;
    }

    k_lifo_put(&pool->free, buf);
}

/**
 * @brief Reset buffer
 *
 * Reset buffer data and flags so it can be reused for other purposes.
 *
 * @param buf Buffer to reset.
 */
void net_buf_reset(struct net_buf* buf);

/**
 * @brief Initialize buffer with the given headroom.
 *
 * The buffer is not expected to contain any data when this API is called.
 *
 * @param buf Buffer to initialize.
 * @param reserve How much headroom to reserve.
 */
void net_buf_simple_reserve(struct net_buf_simple* buf, size_t reserve);

/**
 * @brief Put a buffer into a list
 *
 * If the buffer contains follow-up fragments this function will take care of
 * inserting them as well into the list.
 *
 * @param list Which list to append the buffer to.
 * @param buf Buffer.
 */
void net_buf_slist_put(sys_slist_t* list, struct net_buf* buf);

/**
 * @brief Get a buffer from a list.
 *
 * If the buffer had any fragments, these will automatically be recovered from
 * the list as well and be placed to the buffer's fragment list.
 *
 * @param list Which list to take the buffer from.
 *
 * @return New buffer or NULL if the FIFO is empty.
 */
struct net_buf* __must_check net_buf_slist_get(sys_slist_t* list);

/**
 * @brief Put a buffer to the end of a FIFO.
 *
 * If the buffer contains follow-up fragments this function will take care of
 * inserting them as well into the FIFO.
 *
 * @param fifo Which FIFO to put the buffer to.
 * @param buf Buffer.
 */
void net_buf_put(struct k_fifo* fifo, struct net_buf* buf);

/**
 * @brief Decrements the reference count of a buffer.
 *
 * The buffer is put back into the pool if the reference count reaches zero.
 *
 * @param buf A valid pointer on a buffer
 */
#if defined(CONFIG_NET_BUF_LOG)
void net_buf_unref_debug(struct net_buf* buf, char const* func, int line);
#define net_buf_unref(_buf) \
    net_buf_unref_debug(_buf, __func__, __LINE__)
#else
void                         net_buf_unref(struct net_buf* buf);
#endif

/**
 * @brief Increment the reference count of a buffer.
 *
 * @param buf A valid pointer on a buffer
 *
 * @return the buffer newly referenced
 */
struct net_buf* __must_check net_buf_ref(struct net_buf* buf);

/**
 * @brief Clone buffer
 *
 * Duplicate given buffer including any data and headers currently stored.
 *
 * @param buf A valid pointer on a buffer
 * @param timeout Affects the action taken should the pool be empty.
 *        If K_NO_WAIT, then return immediately. If K_FOREVER, then
 *        wait as long as necessary. Otherwise, wait until the specified
 *        timeout.
 *
 * @return Cloned buffer or NULL if out of buffers.
 */
struct net_buf* __must_check net_buf_clone(struct net_buf* buf,
                                           k_timeout_t timeout);

/**
 * @brief Get a pointer to the user data of a buffer.
 *
 * @param buf A valid pointer on a buffer
 *
 * @return Pointer to the user data of the buffer.
 */
static inline void* __must_check net_buf_user_data(const struct net_buf* buf) {
    return (void*)buf->user_data;
}

/**
 * @brief Initialize buffer with the given headroom.
 *
 * The buffer is not expected to contain any data when this API is called.
 *
 * @param buf Buffer to initialize.
 * @param reserve How much headroom to reserve.
 */
static inline void net_buf_reserve(struct net_buf* buf, size_t reserve) {
    net_buf_simple_reserve(&buf->b, reserve);
}

/**
 * @brief Prepare data to be added at the end of the buffer
 *
 * Increments the data length of a buffer to account for more data
 * at the end.
 *
 * @param buf Buffer to update.
 * @param len Number of bytes to increment the length with.
 *
 * @return The original tail of the buffer.
 */
static inline void* net_buf_add(struct net_buf* buf, size_t len) {
    return net_buf_simple_add(&buf->b, len);
}

/**
 * @brief Copies the given number of bytes to the end of the buffer
 *
 * Increments the data length of the  buffer to account for more data at
 * the end.
 *
 * @param buf Buffer to update.
 * @param mem Location of data to be added.
 * @param len Length of data to be added
 *
 * @return The original tail of the buffer.
 */
static inline void* net_buf_add_mem(struct net_buf* buf, void const* mem,
                                    size_t len) {
    return net_buf_simple_add_mem(&buf->b, mem, len);
}

/**
 * @brief Add (8-bit) byte at the end of the buffer
 *
 * Increments the data length of the  buffer to account for more data at
 * the end.
 *
 * @param buf Buffer to update.
 * @param val byte value to be added.
 *
 * @return Pointer to the value added
 */
static inline uint8_t* net_buf_add_u8(struct net_buf* buf, uint8_t val) {
    return net_buf_simple_add_u8(&buf->b, val);
}

/**
 * @brief Add 16-bit value at the end of the buffer
 *
 * Adds 16-bit value in little endian format at the end of buffer.
 * Increments the data length of a buffer to account for more data
 * at the end.
 *
 * @param buf Buffer to update.
 * @param val 16-bit value to be added.
 */
static inline void net_buf_add_le16(struct net_buf* buf, uint16_t val) {
    net_buf_simple_add_le16(&buf->b, val);
}

/**
 * @brief Add 16-bit value at the end of the buffer
 *
 * Adds 16-bit value in big endian format at the end of buffer.
 * Increments the data length of a buffer to account for more data
 * at the end.
 *
 * @param buf Buffer to update.
 * @param val 16-bit value to be added.
 */
static inline void net_buf_add_be16(struct net_buf* buf, uint16_t val) {
    net_buf_simple_add_be16(&buf->b, val);
}

/**
 * @brief Add 24-bit value at the end of the buffer
 *
 * Adds 24-bit value in little endian format at the end of buffer.
 * Increments the data length of a buffer to account for more data
 * at the end.
 *
 * @param buf Buffer to update.
 * @param val 24-bit value to be added.
 */
static inline void net_buf_add_le24(struct net_buf* buf, uint32_t val) {
    net_buf_simple_add_le24(&buf->b, val);
}

/**
 * @brief Add 24-bit value at the end of the buffer
 *
 * Adds 24-bit value in big endian format at the end of buffer.
 * Increments the data length of a buffer to account for more data
 * at the end.
 *
 * @param buf Buffer to update.
 * @param val 24-bit value to be added.
 */
static inline void net_buf_add_be24(struct net_buf* buf, uint32_t val) {
    net_buf_simple_add_be24(&buf->b, val);
}

/**
 * @brief Add 32-bit value at the end of the buffer
 *
 * Adds 32-bit value in little endian format at the end of buffer.
 * Increments the data length of a buffer to account for more data
 * at the end.
 *
 * @param buf Buffer to update.
 * @param val 32-bit value to be added.
 */
static inline void net_buf_add_le32(struct net_buf* buf, uint32_t val) {
    net_buf_simple_add_le32(&buf->b, val);
}

/**
 * @brief Add 32-bit value at the end of the buffer
 *
 * Adds 32-bit value in big endian format at the end of buffer.
 * Increments the data length of a buffer to account for more data
 * at the end.
 *
 * @param buf Buffer to update.
 * @param val 32-bit value to be added.
 */
static inline void net_buf_add_be32(struct net_buf* buf, uint32_t val) {
    net_buf_simple_add_be32(&buf->b, val);
}

/**
 * @brief Add 48-bit value at the end of the buffer
 *
 * Adds 48-bit value in little endian format at the end of buffer.
 * Increments the data length of a buffer to account for more data
 * at the end.
 *
 * @param buf Buffer to update.
 * @param val 48-bit value to be added.
 */
static inline void net_buf_add_le48(struct net_buf* buf, uint64_t val) {
    net_buf_simple_add_le48(&buf->b, val);
}

/**
 * @brief Add 48-bit value at the end of the buffer
 *
 * Adds 48-bit value in big endian format at the end of buffer.
 * Increments the data length of a buffer to account for more data
 * at the end.
 *
 * @param buf Buffer to update.
 * @param val 48-bit value to be added.
 */
static inline void net_buf_add_be48(struct net_buf* buf, uint64_t val) {
    net_buf_simple_add_be48(&buf->b, val);
}

/**
 * @brief Add 64-bit value at the end of the buffer
 *
 * Adds 64-bit value in little endian format at the end of buffer.
 * Increments the data length of a buffer to account for more data
 * at the end.
 *
 * @param buf Buffer to update.
 * @param val 64-bit value to be added.
 */
static inline void net_buf_add_le64(struct net_buf* buf, uint64_t val) {
    net_buf_simple_add_le64(&buf->b, val);
}

/**
 * @brief Add 64-bit value at the end of the buffer
 *
 * Adds 64-bit value in big endian format at the end of buffer.
 * Increments the data length of a buffer to account for more data
 * at the end.
 *
 * @param buf Buffer to update.
 * @param val 64-bit value to be added.
 */
static inline void net_buf_add_be64(struct net_buf* buf, uint64_t val) {
    net_buf_simple_add_be64(&buf->b, val);
}

/**
 * @brief Remove data from the end of the buffer.
 *
 * Removes data from the end of the buffer by modifying the buffer length.
 *
 * @param buf Buffer to update.
 * @param len Number of bytes to remove.
 *
 * @return New end of the buffer data.
 */
static inline void* net_buf_remove_mem(struct net_buf* buf, size_t len) {
    return net_buf_simple_remove_mem(&buf->b, len);
}

/**
 * @brief Remove a 8-bit value from the end of the buffer
 *
 * Same idea as with net_buf_remove_mem(), but a helper for operating on
 * 8-bit values.
 *
 * @param buf A valid pointer on a buffer.
 *
 * @return The 8-bit removed value
 */
static inline uint8_t net_buf_remove_u8(struct net_buf* buf) {
    return net_buf_simple_remove_u8(&buf->b);
}

/**
 * @brief Remove and convert 16 bits from the end of the buffer.
 *
 * Same idea as with net_buf_remove_mem(), but a helper for operating on
 * 16-bit little endian data.
 *
 * @param buf A valid pointer on a buffer.
 *
 * @return 16-bit value converted from little endian to host endian.
 */
static inline uint16_t net_buf_remove_le16(struct net_buf* buf) {
    return net_buf_simple_remove_le16(&buf->b);
}

/**
 * @brief Remove and convert 16 bits from the end of the buffer.
 *
 * Same idea as with net_buf_remove_mem(), but a helper for operating on
 * 16-bit big endian data.
 *
 * @param buf A valid pointer on a buffer.
 *
 * @return 16-bit value converted from big endian to host endian.
 */
static inline uint16_t net_buf_remove_be16(struct net_buf* buf) {
    return net_buf_simple_remove_be16(&buf->b);
}

/**
 * @brief Remove and convert 24 bits from the end of the buffer.
 *
 * Same idea as with net_buf_remove_mem(), but a helper for operating on
 * 24-bit big endian data.
 *
 * @param buf A valid pointer on a buffer.
 *
 * @return 24-bit value converted from big endian to host endian.
 */
static inline uint32_t net_buf_remove_be24(struct net_buf* buf) {
    return net_buf_simple_remove_be24(&buf->b);
}

/**
 * @brief Remove and convert 24 bits from the end of the buffer.
 *
 * Same idea as with net_buf_remove_mem(), but a helper for operating on
 * 24-bit little endian data.
 *
 * @param buf A valid pointer on a buffer.
 *
 * @return 24-bit value converted from little endian to host endian.
 */
static inline uint32_t net_buf_remove_le24(struct net_buf* buf) {
    return net_buf_simple_remove_le24(&buf->b);
}

/**
 * @brief Remove and convert 32 bits from the end of the buffer.
 *
 * Same idea as with net_buf_remove_mem(), but a helper for operating on
 * 32-bit little endian data.
 *
 * @param buf A valid pointer on a buffer.
 *
 * @return 32-bit value converted from little endian to host endian.
 */
static inline uint32_t net_buf_remove_le32(struct net_buf* buf) {
    return net_buf_simple_remove_le32(&buf->b);
}

/**
 * @brief Remove and convert 32 bits from the end of the buffer.
 *
 * Same idea as with net_buf_remove_mem(), but a helper for operating on
 * 32-bit big endian data.
 *
 * @param buf A valid pointer on a buffer
 *
 * @return 32-bit value converted from big endian to host endian.
 */
static inline uint32_t net_buf_remove_be32(struct net_buf* buf) {
    return net_buf_simple_remove_be32(&buf->b);
}

/**
 * @brief Remove and convert 48 bits from the end of the buffer.
 *
 * Same idea as with net_buf_remove_mem(), but a helper for operating on
 * 48-bit little endian data.
 *
 * @param buf A valid pointer on a buffer.
 *
 * @return 48-bit value converted from little endian to host endian.
 */
static inline uint64_t net_buf_remove_le48(struct net_buf* buf) {
    return net_buf_simple_remove_le48(&buf->b);
}

/**
 * @brief Remove and convert 48 bits from the end of the buffer.
 *
 * Same idea as with net_buf_remove_mem(), but a helper for operating on
 * 48-bit big endian data.
 *
 * @param buf A valid pointer on a buffer
 *
 * @return 48-bit value converted from big endian to host endian.
 */
static inline uint64_t net_buf_remove_be48(struct net_buf* buf) {
    return net_buf_simple_remove_be48(&buf->b);
}

/**
 * @brief Remove and convert 64 bits from the end of the buffer.
 *
 * Same idea as with net_buf_remove_mem(), but a helper for operating on
 * 64-bit little endian data.
 *
 * @param buf A valid pointer on a buffer.
 *
 * @return 64-bit value converted from little endian to host endian.
 */
static inline uint64_t net_buf_remove_le64(struct net_buf* buf) {
    return net_buf_simple_remove_le64(&buf->b);
}

/**
 * @brief Remove and convert 64 bits from the end of the buffer.
 *
 * Same idea as with net_buf_remove_mem(), but a helper for operating on
 * 64-bit big endian data.
 *
 * @param buf A valid pointer on a buffer
 *
 * @return 64-bit value converted from big endian to host endian.
 */
static inline uint64_t net_buf_remove_be64(struct net_buf* buf) {
    return net_buf_simple_remove_be64(&buf->b);
}

/**
 * @brief Prepare data to be added at the start of the buffer
 *
 * Modifies the data pointer and buffer length to account for more data
 * in the beginning of the buffer.
 *
 * @param buf Buffer to update.
 * @param len Number of bytes to add to the beginning.
 *
 * @return The new beginning of the buffer data.
 */
static inline void* net_buf_push(struct net_buf* buf, size_t len) {
    return net_buf_simple_push(&buf->b, len);
}

/**
 * @brief Copies the given number of bytes to the start of the buffer
 *
 * Modifies the data pointer and buffer length to account for more data
 * in the beginning of the buffer.
 *
 * @param buf Buffer to update.
 * @param mem Location of data to be added.
 * @param len Length of data to be added.
 *
 * @return The new beginning of the buffer data.
 */
static inline void* net_buf_push_mem(struct net_buf* buf, void const* mem,
                                     size_t len) {
    return net_buf_simple_push_mem(&buf->b, mem, len);
}

/**
 * @brief Push 8-bit value to the beginning of the buffer
 *
 * Adds 8-bit value the beginning of the buffer.
 *
 * @param buf Buffer to update.
 * @param val 8-bit value to be pushed to the buffer.
 */
static inline void net_buf_push_u8(struct net_buf* buf, uint8_t val) {
    net_buf_simple_push_u8(&buf->b, val);
}

/**
 * @brief Push 16-bit value to the beginning of the buffer
 *
 * Adds 16-bit value in little endian format to the beginning of the
 * buffer.
 *
 * @param buf Buffer to update.
 * @param val 16-bit value to be pushed to the buffer.
 */
static inline void net_buf_push_le16(struct net_buf* buf, uint16_t val) {
    net_buf_simple_push_le16(&buf->b, val);
}

/**
 * @brief Push 16-bit value to the beginning of the buffer
 *
 * Adds 16-bit value in big endian format to the beginning of the
 * buffer.
 *
 * @param buf Buffer to update.
 * @param val 16-bit value to be pushed to the buffer.
 */
static inline void net_buf_push_be16(struct net_buf* buf, uint16_t val) {
    net_buf_simple_push_be16(&buf->b, val);
}

/**
 * @brief Push 24-bit value to the beginning of the buffer
 *
 * Adds 24-bit value in little endian format to the beginning of the
 * buffer.
 *
 * @param buf Buffer to update.
 * @param val 24-bit value to be pushed to the buffer.
 */
static inline void net_buf_push_le24(struct net_buf* buf, uint32_t val) {
    net_buf_simple_push_le24(&buf->b, val);
}

/**
 * @brief Push 24-bit value to the beginning of the buffer
 *
 * Adds 24-bit value in big endian format to the beginning of the
 * buffer.
 *
 * @param buf Buffer to update.
 * @param val 24-bit value to be pushed to the buffer.
 */
static inline void net_buf_push_be24(struct net_buf* buf, uint32_t val) {
    net_buf_simple_push_be24(&buf->b, val);
}

/**
 * @brief Push 32-bit value to the beginning of the buffer
 *
 * Adds 32-bit value in little endian format to the beginning of the
 * buffer.
 *
 * @param buf Buffer to update.
 * @param val 32-bit value to be pushed to the buffer.
 */
static inline void net_buf_push_le32(struct net_buf* buf, uint32_t val) {
    net_buf_simple_push_le32(&buf->b, val);
}

/**
 * @brief Push 32-bit value to the beginning of the buffer
 *
 * Adds 32-bit value in big endian format to the beginning of the
 * buffer.
 *
 * @param buf Buffer to update.
 * @param val 32-bit value to be pushed to the buffer.
 */
static inline void net_buf_push_be32(struct net_buf* buf, uint32_t val) {
    net_buf_simple_push_be32(&buf->b, val);
}

/**
 * @brief Push 48-bit value to the beginning of the buffer
 *
 * Adds 48-bit value in little endian format to the beginning of the
 * buffer.
 *
 * @param buf Buffer to update.
 * @param val 48-bit value to be pushed to the buffer.
 */
static inline void net_buf_push_le48(struct net_buf* buf, uint64_t val) {
    net_buf_simple_push_le48(&buf->b, val);
}

/**
 * @brief Push 48-bit value to the beginning of the buffer
 *
 * Adds 48-bit value in big endian format to the beginning of the
 * buffer.
 *
 * @param buf Buffer to update.
 * @param val 48-bit value to be pushed to the buffer.
 */
static inline void net_buf_push_be48(struct net_buf* buf, uint64_t val) {
    net_buf_simple_push_be48(&buf->b, val);
}

/**
 * @brief Push 64-bit value to the beginning of the buffer
 *
 * Adds 64-bit value in little endian format to the beginning of the
 * buffer.
 *
 * @param buf Buffer to update.
 * @param val 64-bit value to be pushed to the buffer.
 */
static inline void net_buf_push_le64(struct net_buf* buf, uint64_t val) {
    net_buf_simple_push_le64(&buf->b, val);
}

/**
 * @brief Push 64-bit value to the beginning of the buffer
 *
 * Adds 64-bit value in big endian format to the beginning of the
 * buffer.
 *
 * @param buf Buffer to update.
 * @param val 64-bit value to be pushed to the buffer.
 */
static inline void net_buf_push_be64(struct net_buf* buf, uint64_t val) {
    net_buf_simple_push_be64(&buf->b, val);
}

/**
 * @brief Remove data from the beginning of the buffer.
 *
 * Removes data from the beginning of the buffer by modifying the data
 * pointer and buffer length.
 *
 * @param buf Buffer to update.
 * @param len Number of bytes to remove.
 *
 * @return New beginning of the buffer data.
 */
static inline void* net_buf_pull(struct net_buf* buf, size_t len) {
    return net_buf_simple_pull(&buf->b, len);
}

/**
 * @brief Remove data from the beginning of the buffer.
 *
 * Removes data from the beginning of the buffer by modifying the data
 * pointer and buffer length.
 *
 * @param buf Buffer to update.
 * @param len Number of bytes to remove.
 *
 * @return Pointer to the old beginning of the buffer data.
 */
static inline void* net_buf_pull_mem(struct net_buf* buf, size_t len) {
    return net_buf_simple_pull_mem(&buf->b, len);
}

/**
 * @brief Remove a 8-bit value from the beginning of the buffer
 *
 * Same idea as with net_buf_pull(), but a helper for operating on
 * 8-bit values.
 *
 * @param buf A valid pointer on a buffer.
 *
 * @return The 8-bit removed value
 */
static inline uint8_t net_buf_pull_u8(struct net_buf* buf) {
    return net_buf_simple_pull_u8(&buf->b);
}

/**
 * @brief Remove and convert 16 bits from the beginning of the buffer.
 *
 * Same idea as with net_buf_pull(), but a helper for operating on
 * 16-bit little endian data.
 *
 * @param buf A valid pointer on a buffer.
 *
 * @return 16-bit value converted from little endian to host endian.
 */
static inline uint16_t net_buf_pull_le16(struct net_buf* buf) {
    return net_buf_simple_pull_le16(&buf->b);
}

/**
 * @brief Remove and convert 16 bits from the beginning of the buffer.
 *
 * Same idea as with net_buf_pull(), but a helper for operating on
 * 16-bit big endian data.
 *
 * @param buf A valid pointer on a buffer.
 *
 * @return 16-bit value converted from big endian to host endian.
 */
static inline uint16_t net_buf_pull_be16(struct net_buf* buf) {
    return net_buf_simple_pull_be16(&buf->b);
}

/**
 * @brief Remove and convert 24 bits from the beginning of the buffer.
 *
 * Same idea as with net_buf_pull(), but a helper for operating on
 * 24-bit little endian data.
 *
 * @param buf A valid pointer on a buffer.
 *
 * @return 24-bit value converted from little endian to host endian.
 */
static inline uint32_t net_buf_pull_le24(struct net_buf* buf) {
    return net_buf_simple_pull_le24(&buf->b);
}

/**
 * @brief Remove and convert 24 bits from the beginning of the buffer.
 *
 * Same idea as with net_buf_pull(), but a helper for operating on
 * 24-bit big endian data.
 *
 * @param buf A valid pointer on a buffer.
 *
 * @return 24-bit value converted from big endian to host endian.
 */
static inline uint32_t net_buf_pull_be24(struct net_buf* buf) {
    return net_buf_simple_pull_be24(&buf->b);
}

/**
 * @brief Remove and convert 32 bits from the beginning of the buffer.
 *
 * Same idea as with net_buf_pull(), but a helper for operating on
 * 32-bit little endian data.
 *
 * @param buf A valid pointer on a buffer.
 *
 * @return 32-bit value converted from little endian to host endian.
 */
static inline uint32_t net_buf_pull_le32(struct net_buf* buf) {
    return net_buf_simple_pull_le32(&buf->b);
}

/**
 * @brief Remove and convert 32 bits from the beginning of the buffer.
 *
 * Same idea as with net_buf_pull(), but a helper for operating on
 * 32-bit big endian data.
 *
 * @param buf A valid pointer on a buffer
 *
 * @return 32-bit value converted from big endian to host endian.
 */
static inline uint32_t net_buf_pull_be32(struct net_buf* buf) {
    return net_buf_simple_pull_be32(&buf->b);
}

/**
 * @brief Remove and convert 48 bits from the beginning of the buffer.
 *
 * Same idea as with net_buf_pull(), but a helper for operating on
 * 48-bit little endian data.
 *
 * @param buf A valid pointer on a buffer.
 *
 * @return 48-bit value converted from little endian to host endian.
 */
static inline uint64_t net_buf_pull_le48(struct net_buf* buf) {
    return net_buf_simple_pull_le48(&buf->b);
}

/**
 * @brief Remove and convert 48 bits from the beginning of the buffer.
 *
 * Same idea as with net_buf_pull(), but a helper for operating on
 * 48-bit big endian data.
 *
 * @param buf A valid pointer on a buffer
 *
 * @return 48-bit value converted from big endian to host endian.
 */
static inline uint64_t net_buf_pull_be48(struct net_buf* buf) {
    return net_buf_simple_pull_be48(&buf->b);
}

/**
 * @brief Remove and convert 64 bits from the beginning of the buffer.
 *
 * Same idea as with net_buf_pull(), but a helper for operating on
 * 64-bit little endian data.
 *
 * @param buf A valid pointer on a buffer.
 *
 * @return 64-bit value converted from little endian to host endian.
 */
static inline uint64_t net_buf_pull_le64(struct net_buf* buf) {
    return net_buf_simple_pull_le64(&buf->b);
}

/**
 * @brief Remove and convert 64 bits from the beginning of the buffer.
 *
 * Same idea as with net_buf_pull(), but a helper for operating on
 * 64-bit big endian data.
 *
 * @param buf A valid pointer on a buffer
 *
 * @return 64-bit value converted from big endian to host endian.
 */
static inline uint64_t net_buf_pull_be64(struct net_buf* buf) {
    return net_buf_simple_pull_be64(&buf->b);
}

/**
 * @brief Check buffer tailroom.
 *
 * Check how much free space there is at the end of the buffer.
 *
 * @param buf A valid pointer on a buffer
 *
 * @return Number of bytes available at the end of the buffer.
 */
static inline size_t net_buf_tailroom(struct net_buf* buf) {
    return net_buf_simple_tailroom(&buf->b);
}

/**
 * @brief Check buffer headroom.
 *
 * Check how much free space there is in the beginning of the buffer.
 *
 * buf A valid pointer on a buffer
 *
 * @return Number of bytes available in the beginning of the buffer.
 */
static inline size_t net_buf_headroom(struct net_buf* buf) {
    return net_buf_simple_headroom(&buf->b);
}

/**
 * @brief Check maximum net_buf::len value.
 *
 * This value is depending on the number of bytes being reserved as headroom.
 *
 * @param buf A valid pointer on a buffer
 *
 * @return Number of bytes usable behind the net_buf::data pointer.
 */
static inline uint16_t net_buf_max_len(struct net_buf* buf) {
    return net_buf_simple_max_len(&buf->b);
}

/**
 * @brief Get the tail pointer for a buffer.
 *
 * Get a pointer to the end of the data in a buffer.
 *
 * @param buf Buffer.
 *
 * @return Tail pointer for the buffer.
 */
static inline uint8_t* net_buf_tail(struct net_buf* buf) {
    return net_buf_simple_tail(&buf->b);
}

/**
 * @brief Find the last fragment in the fragment list.
 *
 * @return Pointer to last fragment in the list.
 */
struct net_buf* net_buf_frag_last(struct net_buf* frags);

/**
 * @brief Insert a new fragment to a chain of bufs.
 *
 * Insert a new fragment into the buffer fragments list after the parent.
 *
 * Note: This function takes ownership of the fragment reference so the
 * caller is not required to unref.
 *
 * @param parent Parent buffer/fragment.
 * @param frag Fragment to insert.
 */
void net_buf_frag_insert(struct net_buf* parent, struct net_buf* frag);

/**
 * @brief Add a new fragment to the end of a chain of bufs.
 *
 * Append a new fragment into the buffer fragments list.
 *
 * Note: This function takes ownership of the fragment reference so the
 * caller is not required to unref.
 *
 * @param head Head of the fragment chain.
 * @param frag Fragment to add.
 *
 * @return New head of the fragment chain. Either head (if head
 *         was non-NULL) or frag (if head was NULL).
 */
struct net_buf* net_buf_frag_add(struct net_buf* head, struct net_buf* frag);

/**
 * @brief Delete existing fragment from a chain of bufs.
 *
 * @param parent Parent buffer/fragment, or NULL if there is no parent.
 * @param frag Fragment to delete.
 *
 * @return Pointer to the buffer following the fragment, or NULL if it
 *         had no further fragments.
 */
#if defined(CONFIG_NET_BUF_LOG)
struct net_buf* net_buf_frag_del_debug(struct net_buf* parent,
                                       struct net_buf* frag,
                                       char const* func, int line);
#define net_buf_frag_del(_parent, _frag) \
    net_buf_frag_del_debug(_parent, _frag, __func__, __LINE__)
#else
struct net_buf*              net_buf_frag_del(struct net_buf* parent, struct net_buf* frag);
#endif

/**
 * @brief Copy bytes from net_buf chain starting at offset to linear buffer
 *
 * Copy (extract) @a len bytes from @a src net_buf chain, starting from @a
 * offset in it, to a linear buffer @a dst. Return number of bytes actually
 * copied, which may be less than requested, if net_buf chain doesn't have
 * enough data, or destination buffer is too small.
 *
 * @param dst Destination buffer
 * @param dst_len Destination buffer length
 * @param src Source net_buf chain
 * @param offset Starting offset to copy from
 * @param len Number of bytes to copy
 * @return number of bytes actually copied
 */
size_t net_buf_linearize(void* dst, size_t dst_len,
                         struct net_buf* src, size_t offset, size_t len);

/**
 * @typedef net_buf_allocator_cb
 * @brief Network buffer allocator callback.
 *
 * @details The allocator callback is called when net_buf_append_bytes
 * needs to allocate a new net_buf.
 *
 * @param timeout Affects the action taken should the net buf pool be empty.
 *        If K_NO_WAIT, then return immediately. If K_FOREVER, then
 *        wait as long as necessary. Otherwise, wait until the specified
 *        timeout.
 * @param user_data The user data given in net_buf_append_bytes call.
 * @return pointer to allocated net_buf or NULL on error.
 */
typedef struct net_buf* __must_check (*net_buf_allocator_cb)(k_timeout_t timeout,
                                                             void* user_data);

/**
 * @brief Append data to a list of net_buf
 *
 * @details Append data to a net_buf. If there is not enough space in the
 * net_buf then more net_buf will be added, unless there are no free net_buf
 * and timeout occurs. If not allocator is provided it attempts to allocate from
 * the same pool as the original buffer.
 *
 * @param buf Network buffer.
 * @param len Total length of input data
 * @param value Data to be added
 * @param timeout Timeout is passed to the net_buf allocator callback.
 * @param allocate_cb When a new net_buf is required, use this callback.
 * @param user_data A user data pointer to be supplied to the allocate_cb.
 *        This pointer is can be anything from a mem_pool or a net_pkt, the
 *        logic is left up to the allocate_cb function.
 *
 * @return Length of data actually added. This may be less than input
 *         length if other timeout than K_FOREVER was used, and there
 *         were no free fragments in a pool to accommodate all data.
 */
size_t net_buf_append_bytes(struct net_buf* buf, size_t len,
                            void const* value, k_timeout_t timeout,
                            net_buf_allocator_cb allocate_cb, void* user_data);

/**
 * @brief Skip N number of bytes in a net_buf
 *
 * @details Skip N number of bytes starting from fragment's offset. If the total
 * length of data is placed in multiple fragments, this function will skip from
 * all fragments until it reaches N number of bytes.  Any fully skipped buffers
 * are removed from the net_buf list.
 *
 * @param buf Network buffer.
 * @param len Total length of data to be skipped.
 *
 * @return Pointer to the fragment or
 *         NULL and pos is 0 after successful skip,
 *         NULL and pos is 0xffff otherwise.
 */
static inline struct net_buf* net_buf_skip(struct net_buf* buf, size_t len) {
    while (buf && len--) {
        net_buf_pull_u8(buf);
        if (!buf->len) {
            buf = net_buf_frag_del(NULL, buf);
        }
    }

    return (buf);
}

/**
 * @brief Calculate amount of bytes stored in fragments.
 *
 * Calculates the total amount of data stored in the given buffer and the
 * fragments linked to it.
 *
 * @param buf Buffer to start off with.
 *
 * @return Number of bytes in the buffer and its fragments.
 */
static inline size_t net_buf_frags_len(struct net_buf* buf) {
    size_t bytes = 0;

    while (buf) {
        bytes += buf->len;
        buf = buf->frags;
    }

    return (bytes);
}

/**
 * @}
 */

#ifdef __cplusplus
}
#endif

#endif /* ZEPHYR_INCLUDE_NET_BUF_H_ */<|MERGE_RESOLUTION|>--- conflicted
+++ resolved
@@ -28,15 +28,11 @@
  */
 
 /* Alignment needed for various parts of the buffer definition */
-<<<<<<< HEAD
 #if CONFIG_NET_BUF_ALIGNMENT == 0
-#define __net_buf_align __aligned(sizeof(void *))
+#define __net_buf_align __aligned(sizeof(void*))
 #else
 #define __net_buf_align __aligned(CONFIG_NET_BUF_ALIGNMENT)
 #endif
-=======
-#define __net_buf_align __aligned(sizeof(void*))
->>>>>>> c251a970
 
 /**
  *  @brief Define a net_buf_simple stack variable.
