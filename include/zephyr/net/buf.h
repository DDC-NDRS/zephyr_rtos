/** @file
 *  @brief Buffer management.
 */

/*
 * Copyright (c) 2015 Intel Corporation
 *
 * SPDX-License-Identifier: Apache-2.0
 */
#ifndef ZEPHYR_INCLUDE_NET_BUF_H_
#define ZEPHYR_INCLUDE_NET_BUF_H_

#include <stddef.h>
#include <zephyr/types.h>
#include <zephyr/sys/util.h>
#include <zephyr/kernel.h>
#include <zephyr/sys/iterable_sections.h>

#ifdef __cplusplus
extern "C" {
#endif

/**
 * @brief Network buffer library
 * @defgroup net_buf Network Buffer Library
 * @since 1.0
 * @version 1.0.0
 * @ingroup networking
 * @{
 */

/* Alignment needed for various parts of the buffer definition */
#if CONFIG_NET_BUF_ALIGNMENT == 0
#define __net_buf_align __aligned(sizeof(void*))
#else
#define __net_buf_align __aligned(CONFIG_NET_BUF_ALIGNMENT)
#endif

/**
 *  @brief Define a net_buf_simple stack variable.
 *
 *  This is a helper macro which is used to define a net_buf_simple object
 *  on the stack.
 *
 *  @param _name Name of the net_buf_simple object.
 *  @param _size Maximum data storage for the buffer.
 */
#define NET_BUF_SIMPLE_DEFINE(_name, _size)                     \
    uint8_t net_buf_data_##_name[_size];                        \
    struct net_buf_simple _name = {                             \
        .data  = net_buf_data_##_name,                          \
        .len   = 0,                                             \
        .size  = _size,                                         \
        .__buf = net_buf_data_##_name,                          \
    }

/**
 *
 * @brief Define a static net_buf_simple variable.
 *
 * This is a helper macro which is used to define a static net_buf_simple
 * object.
 *
 * @param _name Name of the net_buf_simple object.
 * @param _size Maximum data storage for the buffer.
 */
#define NET_BUF_SIMPLE_DEFINE_STATIC(_name, _size)              \
    static __noinit uint8_t net_buf_data_##_name[_size];        \
    static struct net_buf_simple _name = {                      \
        .data  = net_buf_data_##_name,                          \
        .len   = 0,                                             \
        .size  = _size,                                         \
        .__buf = net_buf_data_##_name,                          \
    }

/**
 * @brief Simple network buffer representation.
 *
 * This is a simpler variant of the net_buf object (in fact net_buf uses
 * net_buf_simple internally). It doesn't provide any kind of reference
 * counting, user data, dynamic allocation, or in general the ability to
 * pass through kernel objects such as FIFOs.
 *
 * The main use of this is for scenarios where the meta-data of the normal
 * net_buf isn't needed and causes too much overhead. This could be e.g.
 * when the buffer only needs to be allocated on the stack or when the
 * access to and lifetime of the buffer is well controlled and constrained.
 */
struct net_buf_simple {
    /** Pointer to the start of data in the buffer. */
    uint8_t* data;

    /**
     * Length of the data behind the data pointer.
     *
     * To determine the max length, use net_buf_simple_max_len(), not #size!
     */
    uint16_t len;

    /** Amount of data that net_buf_simple#__buf can store. */
    uint16_t size;

    /** Start of the data storage. Not to be accessed directly
     *  (the data pointer should be used instead).
     */
    uint8_t* __buf;
};

/**
 *
 * @brief Define a net_buf_simple stack variable and get a pointer to it.
 *
 * This is a helper macro which is used to define a net_buf_simple object on
 * the stack and the get a pointer to it as follows:
 *
 * struct net_buf_simple *my_buf = NET_BUF_SIMPLE(10);
 *
 * After creating the object it needs to be initialized by calling
 * net_buf_simple_init().
 *
 * @param _size Maximum data storage for the buffer.
 *
 * @return Pointer to stack-allocated net_buf_simple object.
 */
#define NET_BUF_SIMPLE(_size)                                   \
    ((struct net_buf_simple*)(&(struct {                        \
        struct net_buf_simple buf;                              \
        uint8_t data[_size];                                    \
    }) {                                                        \
        .buf.size = _size,                                      \
    }))

/**
 * @brief Initialize a net_buf_simple object.
 *
 * This needs to be called after creating a net_buf_simple object using
 * the NET_BUF_SIMPLE macro.
 *
 * @param buf Buffer to initialize.
 * @param reserve_head Headroom to reserve.
 */
static inline void net_buf_simple_init(struct net_buf_simple* buf,
                                       size_t reserve_head) {
    if (!buf->__buf) {
        buf->__buf = (uint8_t*)buf + sizeof(*buf);
    }

    buf->data = buf->__buf + reserve_head;
    buf->len  = 0U;
}

/**
 * @brief Initialize a net_buf_simple object with data.
 *
 * Initialized buffer object with external data.
 *
 * @param buf Buffer to initialize.
 * @param data External data pointer
 * @param size Amount of data the pointed data buffer if able to fit.
 */
void net_buf_simple_init_with_data(struct net_buf_simple* buf,
                                   void* data, size_t size);

/**
 * @brief Reset buffer
 *
 * Reset buffer data so it can be reused for other purposes.
 *
 * @param buf Buffer to reset.
 */
static inline void net_buf_simple_reset(struct net_buf_simple* buf) {
    buf->len  = 0U;
    buf->data = buf->__buf;
}

/**
 * Clone buffer state, using the same data buffer.
 *
 * Initializes a buffer to point to the same data as an existing buffer.
 * Allows operations on the same data without altering the length and
 * offset of the original.
 *
 * @param original Buffer to clone.
 * @param clone The new clone.
 */
void net_buf_simple_clone(const struct net_buf_simple* original,
                          struct net_buf_simple* clone);

/**
 * @brief Prepare data to be added at the end of the buffer
 *
 * Increments the data length of a buffer to account for more data
 * at the end.
 *
 * @param buf Buffer to update.
 * @param len Number of bytes to increment the length with.
 *
 * @return The original tail of the buffer.
 */
void* net_buf_simple_add(struct net_buf_simple* buf, size_t len);

/**
 * @brief Copy given number of bytes from memory to the end of the buffer
 *
 * Increments the data length of the  buffer to account for more data at the
 * end.
 *
 * @param buf Buffer to update.
 * @param mem Location of data to be added.
 * @param len Length of data to be added
 *
 * @return The original tail of the buffer.
 */
void* net_buf_simple_add_mem(struct net_buf_simple* buf, void const* mem,
                             size_t len);

/**
 * @brief Add (8-bit) byte at the end of the buffer
 *
 * Increments the data length of the  buffer to account for more data at the
 * end.
 *
 * @param buf Buffer to update.
 * @param val byte value to be added.
 *
 * @return Pointer to the value added
 */
uint8_t* net_buf_simple_add_u8(struct net_buf_simple* buf, uint8_t val);

/**
 * @brief Add 16-bit value at the end of the buffer
 *
 * Adds 16-bit value in little endian format at the end of buffer.
 * Increments the data length of a buffer to account for more data
 * at the end.
 *
 * @param buf Buffer to update.
 * @param val 16-bit value to be added.
 */
void net_buf_simple_add_le16(struct net_buf_simple* buf, uint16_t val);

/**
 * @brief Add 16-bit value at the end of the buffer
 *
 * Adds 16-bit value in big endian format at the end of buffer.
 * Increments the data length of a buffer to account for more data
 * at the end.
 *
 * @param buf Buffer to update.
 * @param val 16-bit value to be added.
 */
void net_buf_simple_add_be16(struct net_buf_simple* buf, uint16_t val);

/**
 * @brief Add 24-bit value at the end of the buffer
 *
 * Adds 24-bit value in little endian format at the end of buffer.
 * Increments the data length of a buffer to account for more data
 * at the end.
 *
 * @param buf Buffer to update.
 * @param val 24-bit value to be added.
 */
void net_buf_simple_add_le24(struct net_buf_simple* buf, uint32_t val);

/**
 * @brief Add 24-bit value at the end of the buffer
 *
 * Adds 24-bit value in big endian format at the end of buffer.
 * Increments the data length of a buffer to account for more data
 * at the end.
 *
 * @param buf Buffer to update.
 * @param val 24-bit value to be added.
 */
void net_buf_simple_add_be24(struct net_buf_simple* buf, uint32_t val);

/**
 * @brief Add 32-bit value at the end of the buffer
 *
 * Adds 32-bit value in little endian format at the end of buffer.
 * Increments the data length of a buffer to account for more data
 * at the end.
 *
 * @param buf Buffer to update.
 * @param val 32-bit value to be added.
 */
void net_buf_simple_add_le32(struct net_buf_simple* buf, uint32_t val);

/**
 * @brief Add 32-bit value at the end of the buffer
 *
 * Adds 32-bit value in big endian format at the end of buffer.
 * Increments the data length of a buffer to account for more data
 * at the end.
 *
 * @param buf Buffer to update.
 * @param val 32-bit value to be added.
 */
void net_buf_simple_add_be32(struct net_buf_simple* buf, uint32_t val);

/**
 * @brief Add 40-bit value at the end of the buffer
 *
 * Adds 40-bit value in little endian format at the end of buffer.
 * Increments the data length of a buffer to account for more data
 * at the end.
 *
 * @param buf Buffer to update.
 * @param val 40-bit value to be added.
 */
void net_buf_simple_add_le40(struct net_buf_simple* buf, uint64_t val);

/**
 * @brief Add 40-bit value at the end of the buffer
 *
 * Adds 40-bit value in big endian format at the end of buffer.
 * Increments the data length of a buffer to account for more data
 * at the end.
 *
 * @param buf Buffer to update.
 * @param val 40-bit value to be added.
 */
void net_buf_simple_add_be40(struct net_buf_simple* buf, uint64_t val);

/**
 * @brief Add 48-bit value at the end of the buffer
 *
 * Adds 48-bit value in little endian format at the end of buffer.
 * Increments the data length of a buffer to account for more data
 * at the end.
 *
 * @param buf Buffer to update.
 * @param val 48-bit value to be added.
 */
void net_buf_simple_add_le48(struct net_buf_simple* buf, uint64_t val);

/**
 * @brief Add 48-bit value at the end of the buffer
 *
 * Adds 48-bit value in big endian format at the end of buffer.
 * Increments the data length of a buffer to account for more data
 * at the end.
 *
 * @param buf Buffer to update.
 * @param val 48-bit value to be added.
 */
void net_buf_simple_add_be48(struct net_buf_simple* buf, uint64_t val);

/**
 * @brief Add 64-bit value at the end of the buffer
 *
 * Adds 64-bit value in little endian format at the end of buffer.
 * Increments the data length of a buffer to account for more data
 * at the end.
 *
 * @param buf Buffer to update.
 * @param val 64-bit value to be added.
 */
void net_buf_simple_add_le64(struct net_buf_simple* buf, uint64_t val);

/**
 * @brief Add 64-bit value at the end of the buffer
 *
 * Adds 64-bit value in big endian format at the end of buffer.
 * Increments the data length of a buffer to account for more data
 * at the end.
 *
 * @param buf Buffer to update.
 * @param val 64-bit value to be added.
 */
void net_buf_simple_add_be64(struct net_buf_simple* buf, uint64_t val);

/**
 * @brief Remove data from the end of the buffer.
 *
 * Removes data from the end of the buffer by modifying the buffer length.
 *
 * @param buf Buffer to update.
 * @param len Number of bytes to remove.
 *
 * @return New end of the buffer data.
 */
void* net_buf_simple_remove_mem(struct net_buf_simple* buf, size_t len);

/**
 * @brief Remove a 8-bit value from the end of the buffer
 *
 * Same idea as with net_buf_simple_remove_mem(), but a helper for operating
 * on 8-bit values.
 *
 * @param buf A valid pointer on a buffer.
 *
 * @return The 8-bit removed value
 */
uint8_t net_buf_simple_remove_u8(struct net_buf_simple* buf);

/**
 * @brief Remove and convert 16 bits from the end of the buffer.
 *
 * Same idea as with net_buf_simple_remove_mem(), but a helper for operating
 * on 16-bit little endian data.
 *
 * @param buf A valid pointer on a buffer.
 *
 * @return 16-bit value converted from little endian to host endian.
 */
uint16_t net_buf_simple_remove_le16(struct net_buf_simple* buf);

/**
 * @brief Remove and convert 16 bits from the end of the buffer.
 *
 * Same idea as with net_buf_simple_remove_mem(), but a helper for operating
 * on 16-bit big endian data.
 *
 * @param buf A valid pointer on a buffer.
 *
 * @return 16-bit value converted from big endian to host endian.
 */
uint16_t net_buf_simple_remove_be16(struct net_buf_simple* buf);

/**
 * @brief Remove and convert 24 bits from the end of the buffer.
 *
 * Same idea as with net_buf_simple_remove_mem(), but a helper for operating
 * on 24-bit little endian data.
 *
 * @param buf A valid pointer on a buffer.
 *
 * @return 24-bit value converted from little endian to host endian.
 */
uint32_t net_buf_simple_remove_le24(struct net_buf_simple* buf);

/**
 * @brief Remove and convert 24 bits from the end of the buffer.
 *
 * Same idea as with net_buf_simple_remove_mem(), but a helper for operating
 * on 24-bit big endian data.
 *
 * @param buf A valid pointer on a buffer.
 *
 * @return 24-bit value converted from big endian to host endian.
 */
uint32_t net_buf_simple_remove_be24(struct net_buf_simple* buf);

/**
 * @brief Remove and convert 32 bits from the end of the buffer.
 *
 * Same idea as with net_buf_simple_remove_mem(), but a helper for operating
 * on 32-bit little endian data.
 *
 * @param buf A valid pointer on a buffer.
 *
 * @return 32-bit value converted from little endian to host endian.
 */
uint32_t net_buf_simple_remove_le32(struct net_buf_simple* buf);

/**
 * @brief Remove and convert 32 bits from the end of the buffer.
 *
 * Same idea as with net_buf_simple_remove_mem(), but a helper for operating
 * on 32-bit big endian data.
 *
 * @param buf A valid pointer on a buffer.
 *
 * @return 32-bit value converted from big endian to host endian.
 */
uint32_t net_buf_simple_remove_be32(struct net_buf_simple* buf);

/**
 * @brief Remove and convert 40 bits from the end of the buffer.
 *
 * Same idea as with net_buf_simple_remove_mem(), but a helper for operating
 * on 40-bit little endian data.
 *
 * @param buf A valid pointer on a buffer.
 *
 * @return 40-bit value converted from little endian to host endian.
 */
uint64_t net_buf_simple_remove_le40(struct net_buf_simple* buf);

/**
 * @brief Remove and convert 40 bits from the end of the buffer.
 *
 * Same idea as with net_buf_simple_remove_mem(), but a helper for operating
 * on 40-bit big endian data.
 *
 * @param buf A valid pointer on a buffer.
 *
 * @return 40-bit value converted from big endian to host endian.
 */
uint64_t net_buf_simple_remove_be40(struct net_buf_simple* buf);

/**
 * @brief Remove and convert 48 bits from the end of the buffer.
 *
 * Same idea as with net_buf_simple_remove_mem(), but a helper for operating
 * on 48-bit little endian data.
 *
 * @param buf A valid pointer on a buffer.
 *
 * @return 48-bit value converted from little endian to host endian.
 */
uint64_t net_buf_simple_remove_le48(struct net_buf_simple* buf);

/**
 * @brief Remove and convert 48 bits from the end of the buffer.
 *
 * Same idea as with net_buf_simple_remove_mem(), but a helper for operating
 * on 48-bit big endian data.
 *
 * @param buf A valid pointer on a buffer.
 *
 * @return 48-bit value converted from big endian to host endian.
 */
uint64_t net_buf_simple_remove_be48(struct net_buf_simple* buf);

/**
 * @brief Remove and convert 64 bits from the end of the buffer.
 *
 * Same idea as with net_buf_simple_remove_mem(), but a helper for operating
 * on 64-bit little endian data.
 *
 * @param buf A valid pointer on a buffer.
 *
 * @return 64-bit value converted from little endian to host endian.
 */
uint64_t net_buf_simple_remove_le64(struct net_buf_simple* buf);

/**
 * @brief Remove and convert 64 bits from the end of the buffer.
 *
 * Same idea as with net_buf_simple_remove_mem(), but a helper for operating
 * on 64-bit big endian data.
 *
 * @param buf A valid pointer on a buffer.
 *
 * @return 64-bit value converted from big endian to host endian.
 */
uint64_t net_buf_simple_remove_be64(struct net_buf_simple* buf);

/**
 * @brief Prepare data to be added to the start of the buffer
 *
 * Modifies the data pointer and buffer length to account for more data
 * in the beginning of the buffer.
 *
 * @param buf Buffer to update.
 * @param len Number of bytes to add to the beginning.
 *
 * @return The new beginning of the buffer data.
 */
void* net_buf_simple_push(struct net_buf_simple* buf, size_t len);

/**
 * @brief Copy given number of bytes from memory to the start of the buffer.
 *
 * Modifies the data pointer and buffer length to account for more data
 * in the beginning of the buffer.
 *
 * @param buf Buffer to update.
 * @param mem Location of data to be added.
 * @param len Length of data to be added.
 *
 * @return The new beginning of the buffer data.
 */
void* net_buf_simple_push_mem(struct net_buf_simple* buf, void const* mem,
                              size_t len);

/**
 * @brief Push 16-bit value to the beginning of the buffer
 *
 * Adds 16-bit value in little endian format to the beginning of the
 * buffer.
 *
 * @param buf Buffer to update.
 * @param val 16-bit value to be pushed to the buffer.
 */
void net_buf_simple_push_le16(struct net_buf_simple* buf, uint16_t val);

/**
 * @brief Push 16-bit value to the beginning of the buffer
 *
 * Adds 16-bit value in big endian format to the beginning of the
 * buffer.
 *
 * @param buf Buffer to update.
 * @param val 16-bit value to be pushed to the buffer.
 */
void net_buf_simple_push_be16(struct net_buf_simple* buf, uint16_t val);

/**
 * @brief Push 8-bit value to the beginning of the buffer
 *
 * Adds 8-bit value the beginning of the buffer.
 *
 * @param buf Buffer to update.
 * @param val 8-bit value to be pushed to the buffer.
 */
void net_buf_simple_push_u8(struct net_buf_simple* buf, uint8_t val);

/**
 * @brief Push 24-bit value to the beginning of the buffer
 *
 * Adds 24-bit value in little endian format to the beginning of the
 * buffer.
 *
 * @param buf Buffer to update.
 * @param val 24-bit value to be pushed to the buffer.
 */
void net_buf_simple_push_le24(struct net_buf_simple* buf, uint32_t val);

/**
 * @brief Push 24-bit value to the beginning of the buffer
 *
 * Adds 24-bit value in big endian format to the beginning of the
 * buffer.
 *
 * @param buf Buffer to update.
 * @param val 24-bit value to be pushed to the buffer.
 */
void net_buf_simple_push_be24(struct net_buf_simple* buf, uint32_t val);

/**
 * @brief Push 32-bit value to the beginning of the buffer
 *
 * Adds 32-bit value in little endian format to the beginning of the
 * buffer.
 *
 * @param buf Buffer to update.
 * @param val 32-bit value to be pushed to the buffer.
 */
void net_buf_simple_push_le32(struct net_buf_simple* buf, uint32_t val);

/**
 * @brief Push 32-bit value to the beginning of the buffer
 *
 * Adds 32-bit value in big endian format to the beginning of the
 * buffer.
 *
 * @param buf Buffer to update.
 * @param val 32-bit value to be pushed to the buffer.
 */
void net_buf_simple_push_be32(struct net_buf_simple* buf, uint32_t val);

/**
 * @brief Push 40-bit value to the beginning of the buffer
 *
 * Adds 40-bit value in little endian format to the beginning of the
 * buffer.
 *
 * @param buf Buffer to update.
 * @param val 40-bit value to be pushed to the buffer.
 */
void net_buf_simple_push_le40(struct net_buf_simple* buf, uint64_t val);

/**
 * @brief Push 40-bit value to the beginning of the buffer
 *
 * Adds 40-bit value in big endian format to the beginning of the
 * buffer.
 *
 * @param buf Buffer to update.
 * @param val 40-bit value to be pushed to the buffer.
 */
void net_buf_simple_push_be40(struct net_buf_simple* buf, uint64_t val);

/**
 * @brief Push 48-bit value to the beginning of the buffer
 *
 * Adds 48-bit value in little endian format to the beginning of the
 * buffer.
 *
 * @param buf Buffer to update.
 * @param val 48-bit value to be pushed to the buffer.
 */
void net_buf_simple_push_le48(struct net_buf_simple* buf, uint64_t val);

/**
 * @brief Push 48-bit value to the beginning of the buffer
 *
 * Adds 48-bit value in big endian format to the beginning of the
 * buffer.
 *
 * @param buf Buffer to update.
 * @param val 48-bit value to be pushed to the buffer.
 */
void net_buf_simple_push_be48(struct net_buf_simple* buf, uint64_t val);

/**
 * @brief Push 64-bit value to the beginning of the buffer
 *
 * Adds 64-bit value in little endian format to the beginning of the
 * buffer.
 *
 * @param buf Buffer to update.
 * @param val 64-bit value to be pushed to the buffer.
 */
void net_buf_simple_push_le64(struct net_buf_simple* buf, uint64_t val);

/**
 * @brief Push 64-bit value to the beginning of the buffer
 *
 * Adds 64-bit value in big endian format to the beginning of the
 * buffer.
 *
 * @param buf Buffer to update.
 * @param val 64-bit value to be pushed to the buffer.
 */
void net_buf_simple_push_be64(struct net_buf_simple* buf, uint64_t val);

/**
 * @brief Remove data from the beginning of the buffer.
 *
 * Removes data from the beginning of the buffer by modifying the data
 * pointer and buffer length.
 *
 * @param buf Buffer to update.
 * @param len Number of bytes to remove.
 *
 * @return New beginning of the buffer data.
 */
void* net_buf_simple_pull(struct net_buf_simple* buf, size_t len);

/**
 * @brief Remove data from the beginning of the buffer.
 *
 * Removes data from the beginning of the buffer by modifying the data
 * pointer and buffer length.
 *
 * @param buf Buffer to update.
 * @param len Number of bytes to remove.
 *
 * @return Pointer to the old location of the buffer data.
 */
void* net_buf_simple_pull_mem(struct net_buf_simple* buf, size_t len);

/**
 * @brief Remove a 8-bit value from the beginning of the buffer
 *
 * Same idea as with net_buf_simple_pull(), but a helper for operating
 * on 8-bit values.
 *
 * @param buf A valid pointer on a buffer.
 *
 * @return The 8-bit removed value
 */
uint8_t net_buf_simple_pull_u8(struct net_buf_simple* buf);

/**
 * @brief Remove and convert 16 bits from the beginning of the buffer.
 *
 * Same idea as with net_buf_simple_pull(), but a helper for operating
 * on 16-bit little endian data.
 *
 * @param buf A valid pointer on a buffer.
 *
 * @return 16-bit value converted from little endian to host endian.
 */
uint16_t net_buf_simple_pull_le16(struct net_buf_simple* buf);

/**
 * @brief Remove and convert 16 bits from the beginning of the buffer.
 *
 * Same idea as with net_buf_simple_pull(), but a helper for operating
 * on 16-bit big endian data.
 *
 * @param buf A valid pointer on a buffer.
 *
 * @return 16-bit value converted from big endian to host endian.
 */
uint16_t net_buf_simple_pull_be16(struct net_buf_simple* buf);

/**
 * @brief Remove and convert 24 bits from the beginning of the buffer.
 *
 * Same idea as with net_buf_simple_pull(), but a helper for operating
 * on 24-bit little endian data.
 *
 * @param buf A valid pointer on a buffer.
 *
 * @return 24-bit value converted from little endian to host endian.
 */
uint32_t net_buf_simple_pull_le24(struct net_buf_simple* buf);

/**
 * @brief Remove and convert 24 bits from the beginning of the buffer.
 *
 * Same idea as with net_buf_simple_pull(), but a helper for operating
 * on 24-bit big endian data.
 *
 * @param buf A valid pointer on a buffer.
 *
 * @return 24-bit value converted from big endian to host endian.
 */
uint32_t net_buf_simple_pull_be24(struct net_buf_simple* buf);

/**
 * @brief Remove and convert 32 bits from the beginning of the buffer.
 *
 * Same idea as with net_buf_simple_pull(), but a helper for operating
 * on 32-bit little endian data.
 *
 * @param buf A valid pointer on a buffer.
 *
 * @return 32-bit value converted from little endian to host endian.
 */
uint32_t net_buf_simple_pull_le32(struct net_buf_simple* buf);

/**
 * @brief Remove and convert 32 bits from the beginning of the buffer.
 *
 * Same idea as with net_buf_simple_pull(), but a helper for operating
 * on 32-bit big endian data.
 *
 * @param buf A valid pointer on a buffer.
 *
 * @return 32-bit value converted from big endian to host endian.
 */
uint32_t net_buf_simple_pull_be32(struct net_buf_simple* buf);

/**
 * @brief Remove and convert 40 bits from the beginning of the buffer.
 *
 * Same idea as with net_buf_simple_pull(), but a helper for operating
 * on 40-bit little endian data.
 *
 * @param buf A valid pointer on a buffer.
 *
 * @return 40-bit value converted from little endian to host endian.
 */
uint64_t net_buf_simple_pull_le40(struct net_buf_simple* buf);

/**
 * @brief Remove and convert 40 bits from the beginning of the buffer.
 *
 * Same idea as with net_buf_simple_pull(), but a helper for operating
 * on 40-bit big endian data.
 *
 * @param buf A valid pointer on a buffer.
 *
 * @return 40-bit value converted from big endian to host endian.
 */
uint64_t net_buf_simple_pull_be40(struct net_buf_simple* buf);

/**
 * @brief Remove and convert 48 bits from the beginning of the buffer.
 *
 * Same idea as with net_buf_simple_pull(), but a helper for operating
 * on 48-bit little endian data.
 *
 * @param buf A valid pointer on a buffer.
 *
 * @return 48-bit value converted from little endian to host endian.
 */
uint64_t net_buf_simple_pull_le48(struct net_buf_simple* buf);

/**
 * @brief Remove and convert 48 bits from the beginning of the buffer.
 *
 * Same idea as with net_buf_simple_pull(), but a helper for operating
 * on 48-bit big endian data.
 *
 * @param buf A valid pointer on a buffer.
 *
 * @return 48-bit value converted from big endian to host endian.
 */
uint64_t net_buf_simple_pull_be48(struct net_buf_simple* buf);

/**
 * @brief Remove and convert 64 bits from the beginning of the buffer.
 *
 * Same idea as with net_buf_simple_pull(), but a helper for operating
 * on 64-bit little endian data.
 *
 * @param buf A valid pointer on a buffer.
 *
 * @return 64-bit value converted from little endian to host endian.
 */
uint64_t net_buf_simple_pull_le64(struct net_buf_simple* buf);

/**
 * @brief Remove and convert 64 bits from the beginning of the buffer.
 *
 * Same idea as with net_buf_simple_pull(), but a helper for operating
 * on 64-bit big endian data.
 *
 * @param buf A valid pointer on a buffer.
 *
 * @return 64-bit value converted from big endian to host endian.
 */
uint64_t net_buf_simple_pull_be64(struct net_buf_simple* buf);

/**
 * @brief Get the tail pointer for a buffer.
 *
 * Get a pointer to the end of the data in a buffer.
 *
 * @param buf Buffer.
 *
 * @return Tail pointer for the buffer.
 */
static inline uint8_t* net_buf_simple_tail(const struct net_buf_simple* buf) {
    return (buf->data + buf->len);
}

/**
 * @brief Check buffer headroom.
 *
 * Check how much free space there is in the beginning of the buffer.
 *
 * buf A valid pointer on a buffer
 *
 * @return Number of bytes available in the beginning of the buffer.
 */
size_t net_buf_simple_headroom(const struct net_buf_simple* buf);

/**
 * @brief Check buffer tailroom.
 *
 * Check how much free space there is at the end of the buffer.
 *
 * @param buf A valid pointer on a buffer
 *
 * @return Number of bytes available at the end of the buffer.
 */
size_t net_buf_simple_tailroom(const struct net_buf_simple* buf);

/**
 * @brief Check maximum net_buf_simple::len value.
 *
 * This value is depending on the number of bytes being reserved as headroom.
 *
 * @param buf A valid pointer on a buffer
 *
 * @return Number of bytes usable behind the net_buf_simple::data pointer.
 */
uint16_t net_buf_simple_max_len(const struct net_buf_simple* buf);

/**
 * @brief Parsing state of a buffer.
 *
 * This is used for temporarily storing the parsing state of a buffer
 * while giving control of the parsing to a routine which we don't
 * control.
 */
struct net_buf_simple_state {
    /** Offset of the data pointer from the beginning of the storage */
    uint16_t offset;
    /** Length of data */
    uint16_t len;
};

/**
 * @brief Save the parsing state of a buffer.
 *
 * Saves the parsing state of a buffer so it can be restored later.
 *
 * @param buf Buffer from which the state should be saved.
 * @param state Storage for the state.
 */
static inline void net_buf_simple_save(const struct net_buf_simple* buf,
                                       struct net_buf_simple_state* state) {
    state->offset = (uint16_t)net_buf_simple_headroom(buf);
    state->len    = buf->len;
}

/**
 * @brief Restore the parsing state of a buffer.
 *
 * Restores the parsing state of a buffer from a state previously stored
 * by net_buf_simple_save().
 *
 * @param buf Buffer to which the state should be restored.
 * @param state Stored state.
 */
static inline void net_buf_simple_restore(struct net_buf_simple* buf,
                                          struct net_buf_simple_state* state) {
    buf->data = buf->__buf + state->offset;
    buf->len  = state->len;
}

/**
 * Flag indicating that the buffer's associated data pointer, points to
 * externally allocated memory. Therefore once ref goes down to zero, the
 * pointed data will not need to be deallocated. This never needs to be
 * explicitly set or unset by the net_buf API user. Such net_buf is
 * exclusively instantiated via net_buf_alloc_with_data() function.
 * Reference count mechanism however will behave the same way, and ref
 * count going to 0 will free the net_buf but no the data pointer in it.
 */
#define NET_BUF_EXTERNAL_DATA BIT(0)

/**
 * @brief Network buffer representation.
 *
 * This struct is used to represent network buffers. Such buffers are
 * normally defined through the NET_BUF_POOL_*_DEFINE() APIs and allocated
 * using the net_buf_alloc() API.
 */
struct net_buf {
<<<<<<< HEAD
	/** Allow placing the buffer into sys_slist_t */
	sys_snode_t node;

	/** Fragments associated with this buffer. */
	struct net_buf *frags;

	/** Reference count. */
	uint8_t ref;

	/** Bit-field of buffer flags. */
	uint8_t flags;

	/** Where the buffer should go when freed up. */
	uint8_t pool_id;

	/** Size of user data on this buffer */
	uint8_t user_data_size;

	/** Union for convenience access to the net_buf_simple members, also
	 * preserving the old API.
	 */
	union {
		/* The ABI of this struct must match net_buf_simple */
		struct {
			/** Pointer to the start of data in the buffer. */
			uint8_t *data;

			/** Length of the data behind the data pointer. */
			uint16_t len;

			/** Amount of data that this buffer can store. */
			uint16_t size;

			/** Start of the data storage. Not to be accessed
			 *  directly (the data pointer should be used
			 *  instead).
			 */
			uint8_t *__buf;
		};

		/** @cond INTERNAL_HIDDEN */
		struct net_buf_simple b;
		/** @endcond */
	};

	/** System metadata for this buffer. Cleared on allocation. */
	uint8_t user_data[] __net_buf_align;
=======
    /** Allow placing the buffer into sys_slist_t */
    sys_snode_t node;

    /** Fragments associated with this buffer. */
    struct net_buf* frags;

    /** Reference count. */
    uint8_t ref;

    /** Bit-field of buffer flags. */
    uint8_t flags;

    /** Where the buffer should go when freed up. */
    uint8_t pool_id;

    /** Size of user data on this buffer */
    uint8_t user_data_size;

    /** Union for convenience access to the net_buf_simple members, also
     * preserving the old API.
     */
    union {
        /* The ABI of this struct must match net_buf_simple */
        struct {
            /** Pointer to the start of data in the buffer. */
            uint8_t* data;

            /** Length of the data behind the data pointer. */
            uint16_t len;

            /** Amount of data that this buffer can store. */
            uint16_t size;

            /** Start of the data storage. Not to be accessed
             *  directly (the data pointer should be used
             *  instead).
             */
            uint8_t* __buf;
        };

        /** @cond INTERNAL_HIDDEN */
        struct net_buf_simple b;
        /** @endcond */
    };

    /** System metadata for this buffer. */
    #if defined(_MSC_VER) /* #CUSTOM@NDRS */
    /* This is a workaround for MSVC which does not allow zero-sized
     * arrays. The size of the array is 1.
     * This change will effect production code in C when using sizeof()
     * so it will be used only in MSVC.
     */
    uint8_t user_data[1] __net_buf_align;
    #else
    uint8_t user_data[] __net_buf_align;
    #endif
>>>>>>> 7f3899f4
};

/** @cond INTERNAL_HIDDEN */

struct net_buf_data_cb {
    uint8_t* __must_check (*alloc)(struct net_buf* buf, size_t* size,
                                   k_timeout_t timeout);
    uint8_t* __must_check (*ref)(struct net_buf* buf, uint8_t* data);
    void (*unref)(struct net_buf* buf, uint8_t* data);
};

struct net_buf_data_alloc {
    const struct net_buf_data_cb* cb;
    void*  alloc_data;
    size_t max_alloc_size;
};

/** @endcond */

/**
 * @brief Network buffer pool representation.
 *
 * This struct is used to represent a pool of network buffers.
 */
struct net_buf_pool {
    /** LIFO to place the buffer into when free */
    struct k_lifo free;

    /** To prevent concurrent access/modifications */
    struct k_spinlock lock;

    /** Number of buffers in pool */
    const uint16_t buf_count;

    /** Number of uninitialized buffers */
    uint16_t uninit_count;

    /** Size of user data allocated to this pool */
    uint8_t user_data_size;

    #if defined(CONFIG_NET_BUF_POOL_USAGE)
    /** Amount of available buffers in the pool. */
    atomic_t avail_count;

    /** Total size of the pool. */
    const uint16_t pool_size;

    /** Name of the pool. Used when printing pool information. */
    char const* name;
    #endif /* CONFIG_NET_BUF_POOL_USAGE */

    /** Optional destroy callback when buffer is freed. */
    void (*const destroy)(struct net_buf* buf);

    /** Data allocation handlers. */
    const struct net_buf_data_alloc* alloc;

    /** Start of buffer storage array */
    struct net_buf* const __bufs;
};

/** @cond INTERNAL_HIDDEN */
#define NET_BUF_POOL_USAGE_INIT(_pool, _count) \
    IF_ENABLED(CONFIG_NET_BUF_POOL_USAGE, (.avail_count = ATOMIC_INIT(_count),)) \
    IF_ENABLED(CONFIG_NET_BUF_POOL_USAGE, (.name = STRINGIFY(_pool),))

#if (__GTEST == 0U)
#define NET_BUF_POOL_INITIALIZER(_pool, _alloc, _bufs, _count, _ud_size, _destroy) \
    {                                                           \
        .free = Z_LIFO_INITIALIZER(_pool.free),                 \
        .lock = {},                                             \
        .buf_count = _count,                                    \
        .uninit_count = _count,                                 \
        .user_data_size = _ud_size,                             \
        NET_BUF_POOL_USAGE_INIT(_pool, _count)                  \
        .destroy = _destroy,                                    \
        .alloc = _alloc,                                        \
        .__bufs = (struct net_buf*)_bufs,                       \
    }
#else /* #CUSTOM@NDRS .lock = {} -> {0} */
#define NET_BUF_POOL_INITIALIZER(_pool, _alloc, _bufs, _count, _ud_size, _destroy) \
    {                                                           \
        .free = Z_LIFO_INITIALIZER(_pool.free),                 \
        .lock = {0},                                            \
        .buf_count = _count,                                    \
        .uninit_count = _count,                                 \
        .user_data_size = _ud_size,                             \
        NET_BUF_POOL_USAGE_INIT(_pool, _count)                  \
        .destroy = _destroy,                                    \
        .alloc = _alloc,                                        \
        .__bufs = (struct net_buf*)_bufs,                       \
    }
#endif

#if defined(_MSC_VER) /* #CUSTOM@NDRS omit BUILD_ASSERT */
#define _NET_BUF_ARRAY_DEFINE(_name, _count, _ud_size)          \
    struct _net_buf_##_name {                                   \
        uint8_t b[sizeof(struct net_buf)];                      \
        uint8_t ud[_ud_size];                                   \
    } __net_buf_align;                                          \
    static struct _net_buf_##_name _net_buf_##_name[_count] __noinit
#else
#define _NET_BUF_ARRAY_DEFINE(_name, _count, _ud_size)          \
    struct _net_buf_##_name {                                   \
        uint8_t b[sizeof(struct net_buf)];                      \
        uint8_t ud[_ud_size];                                   \
    } __net_buf_align;                                          \
    BUILD_ASSERT(_ud_size <= UINT8_MAX);                        \
    BUILD_ASSERT(offsetof(struct net_buf, user_data) ==         \
                 offsetof(struct _net_buf_##_name, ud), "Invalid offset");  \
    BUILD_ASSERT(__alignof__(struct net_buf) ==                 \
                 __alignof__(struct _net_buf_##_name), "Invalid alignment");\
    BUILD_ASSERT(sizeof(struct _net_buf_##_name) ==             \
                 ROUND_UP(sizeof(struct net_buf) + _ud_size, __alignof__(struct net_buf)), \
                 "Size cannot be determined");                  \
    static struct _net_buf_##_name _net_buf_##_name[_count] __noinit
#endif

extern const struct net_buf_data_alloc net_buf_heap_alloc;
/** @endcond */

/**
 *
 * @brief Define a new pool for buffers using the heap for the data.
 *
 * Defines a net_buf_pool struct and the necessary memory storage (array of
 * structs) for the needed amount of buffers. After this, the buffers can be
 * accessed from the pool through net_buf_alloc. The pool is defined as a
 * static variable, so if it needs to be exported outside the current module
 * this needs to happen with the help of a separate pointer rather than an
 * extern declaration.
 *
 * The data payload of the buffers will be allocated from the heap using
 * k_malloc, so CONFIG_HEAP_MEM_POOL_SIZE must be set to a positive value.
 * This kind of pool does not support blocking on the data allocation, so
 * the timeout passed to net_buf_alloc will be always treated as K_NO_WAIT
 * when trying to allocate the data. This means that allocation failures,
 * i.e. NULL returns, must always be handled cleanly.
 *
 * If provided with a custom destroy callback, this callback is
 * responsible for eventually calling net_buf_destroy() to complete the
 * process of returning the buffer to the pool.
 *
 * @param _name      Name of the pool variable.
 * @param _count     Number of buffers in the pool.
 * @param _ud_size   User data space to reserve per buffer.
 * @param _destroy   Optional destroy callback when buffer is freed.
 */
#define NET_BUF_POOL_HEAP_DEFINE(_name, _count, _ud_size, _destroy)     \
    _NET_BUF_ARRAY_DEFINE(_name, _count, _ud_size);                     \
    static STRUCT_SECTION_ITERABLE(net_buf_pool, _name) =               \
        NET_BUF_POOL_INITIALIZER(_name, &net_buf_heap_alloc,            \
                                 _net_buf_##_name, _count, _ud_size,    \
                                 _destroy)

/** @cond INTERNAL_HIDDEN */

struct net_buf_pool_fixed {
    uint8_t* data_pool;
};

extern const struct net_buf_data_cb net_buf_fixed_cb;

/** @endcond */

/**
 *
 * @brief Define a new pool for buffers based on fixed-size data
 *
 * Defines a net_buf_pool struct and the necessary memory storage (array of
 * structs) for the needed amount of buffers. After this, the buffers can be
 * accessed from the pool through net_buf_alloc. The pool is defined as a
 * static variable, so if it needs to be exported outside the current module
 * this needs to happen with the help of a separate pointer rather than an
 * extern declaration.
 *
 * The data payload of the buffers will be allocated from a byte array
 * of fixed sized chunks. This kind of pool does not support blocking on
 * the data allocation, so the timeout passed to net_buf_alloc will be
 * always treated as K_NO_WAIT when trying to allocate the data. This means
 * that allocation failures, i.e. NULL returns, must always be handled
 * cleanly.
 *
 * If provided with a custom destroy callback, this callback is
 * responsible for eventually calling net_buf_destroy() to complete the
 * process of returning the buffer to the pool.
 *
 * @param _name      Name of the pool variable.
 * @param _count     Number of buffers in the pool.
 * @param _data_size Maximum data payload per buffer.
 * @param _ud_size   User data space to reserve per buffer.
 * @param _destroy   Optional destroy callback when buffer is freed.
 */
#define NET_BUF_POOL_FIXED_DEFINE(_name, _count, _data_size, _ud_size, _destroy)    \
    _NET_BUF_ARRAY_DEFINE(_name, _count, _ud_size);                         \
    static uint8_t __noinit net_buf_data_##_name[_count][_data_size] __net_buf_align; \
    static const struct net_buf_pool_fixed net_buf_fixed_##_name = {        \
        .data_pool = (uint8_t*)net_buf_data_##_name,                        \
    };                                                                      \
    static const struct net_buf_data_alloc net_buf_fixed_alloc_##_name = {  \
        .cb = &net_buf_fixed_cb,                                            \
        .alloc_data = (void*)&net_buf_fixed_##_name,                        \
        .max_alloc_size = _data_size,                                       \
    };                                                                      \
    static STRUCT_SECTION_ITERABLE(net_buf_pool, _name) =                   \
        NET_BUF_POOL_INITIALIZER(_name, &net_buf_fixed_alloc_##_name,       \
                                 _net_buf_##_name, _count, _ud_size,        \
                                 _destroy)

/** @cond INTERNAL_HIDDEN */
extern const struct net_buf_data_cb net_buf_var_cb;
/** @endcond */

/**
 *
 * @brief Define a new pool for buffers with variable size payloads
 *
 * Defines a net_buf_pool struct and the necessary memory storage (array of
 * structs) for the needed amount of buffers. After this, the buffers can be
 * accessed from the pool through net_buf_alloc. The pool is defined as a
 * static variable, so if it needs to be exported outside the current module
 * this needs to happen with the help of a separate pointer rather than an
 * extern declaration.
 *
 * The data payload of the buffers will be based on a memory pool from which
 * variable size payloads may be allocated.
 *
 * If provided with a custom destroy callback, this callback is
 * responsible for eventually calling net_buf_destroy() to complete the
 * process of returning the buffer to the pool.
 *
 * @param _name      Name of the pool variable.
 * @param _count     Number of buffers in the pool.
 * @param _data_size Total amount of memory available for data payloads.
 * @param _ud_size   User data space to reserve per buffer.
 * @param _destroy   Optional destroy callback when buffer is freed.
 */
#define NET_BUF_POOL_VAR_DEFINE(_name, _count, _data_size, _ud_size, _destroy)  \
    _NET_BUF_ARRAY_DEFINE(_name, _count, _ud_size);                             \
    K_HEAP_DEFINE(net_buf_mem_pool_##_name, _data_size);                        \
    static const struct net_buf_data_alloc net_buf_data_alloc_##_name = {       \
        .cb = &net_buf_var_cb,                                                  \
        .alloc_data = &net_buf_mem_pool_##_name,                                \
        .max_alloc_size = 0,                                                    \
    };                                                                          \
    static STRUCT_SECTION_ITERABLE(net_buf_pool, _name) =                       \
        NET_BUF_POOL_INITIALIZER(_name, &net_buf_data_alloc_##_name,            \
                                 _net_buf_##_name, _count, _ud_size,            \
                                 _destroy)

/**
 *
 * @brief Define a new pool for buffers
 *
 * Defines a net_buf_pool struct and the necessary memory storage (array of
 * structs) for the needed amount of buffers. After this,the buffers can be
 * accessed from the pool through net_buf_alloc. The pool is defined as a
 * static variable, so if it needs to be exported outside the current module
 * this needs to happen with the help of a separate pointer rather than an
 * extern declaration.
 *
 * If provided with a custom destroy callback this callback is
 * responsible for eventually calling net_buf_destroy() to complete the
 * process of returning the buffer to the pool.
 *
 * @param _name     Name of the pool variable.
 * @param _count    Number of buffers in the pool.
 * @param _size     Maximum data size for each buffer.
 * @param _ud_size  Amount of user data space to reserve.
 * @param _destroy  Optional destroy callback when buffer is freed.
 */
#define NET_BUF_POOL_DEFINE(_name, _count, _size, _ud_size, _destroy)                                                  \
    NET_BUF_POOL_FIXED_DEFINE(_name, _count, _size, _ud_size, _destroy)

/**
 * @brief Looks up a pool based on its ID.
 *
 * @param id Pool ID (e.g. from buf->pool_id).
 *
 * @return Pointer to pool.
 */
struct net_buf_pool* net_buf_pool_get(int id);

/**
 * @brief Get a zero-based index for a buffer.
 *
 * This function will translate a buffer into a zero-based index,
 * based on its placement in its buffer pool. This can be useful if you
 * want to associate an external array of meta-data contexts with the
 * buffers of a pool.
 *
 * @param buf  Network buffer.
 *
 * @return Zero-based index for the buffer.
 */
int net_buf_id(const struct net_buf* buf);

/**
 * @brief Allocate a new fixed buffer from a pool.
 *
 * @note Some types of data allocators do not support
 *       blocking (such as the HEAP type). In this case it's still possible
 *       for net_buf_alloc() to fail (return NULL) even if it was given
 *       K_FOREVER.
 *
 * @note The timeout value will be overridden to K_NO_WAIT if called from the
 *       system workqueue.
 *
 * @param pool Which pool to allocate the buffer from.
 * @param timeout Affects the action taken should the pool be empty.
 *        If K_NO_WAIT, then return immediately. If K_FOREVER, then
 *        wait as long as necessary. Otherwise, wait until the specified
 *        timeout.
 *
 * @return New buffer or NULL if out of buffers.
 */
#if defined(CONFIG_NET_BUF_LOG)
struct net_buf* __must_check net_buf_alloc_fixed_debug(struct net_buf_pool* pool,
                                                       k_timeout_t timeout,
                                                       char const* func,
                                                       int line);
#define net_buf_alloc_fixed(_pool, _timeout) \
    net_buf_alloc_fixed_debug(_pool, _timeout, __func__, __LINE__)
#else
struct net_buf* __must_check net_buf_alloc_fixed(struct net_buf_pool* pool,
                                                 k_timeout_t timeout);
#endif

/**
 * @copydetails net_buf_alloc_fixed
 */
static inline struct net_buf* __must_check net_buf_alloc(struct net_buf_pool* pool,
                                                         k_timeout_t timeout) {
    return net_buf_alloc_fixed(pool, timeout);
}

/**
 * @brief Allocate a new variable length buffer from a pool.
 *
 * @note Some types of data allocators do not support
 *       blocking (such as the HEAP type). In this case it's still possible
 *       for net_buf_alloc() to fail (return NULL) even if it was given
 *       K_FOREVER.
 *
 * @note The timeout value will be overridden to K_NO_WAIT if called from the
 *       system workqueue.
 *
 * @param pool Which pool to allocate the buffer from.
 * @param size Amount of data the buffer must be able to fit.
 * @param timeout Affects the action taken should the pool be empty.
 *        If K_NO_WAIT, then return immediately. If K_FOREVER, then
 *        wait as long as necessary. Otherwise, wait until the specified
 *        timeout.
 *
 * @return New buffer or NULL if out of buffers.
 */
#if defined(CONFIG_NET_BUF_LOG)
struct net_buf* __must_check net_buf_alloc_len_debug(struct net_buf_pool* pool,
                                                     size_t size,
                                                     k_timeout_t timeout,
                                                     char const* func,
                                                     int line);
#define net_buf_alloc_len(_pool, _size, _timeout) \
    net_buf_alloc_len_debug(_pool, _size, _timeout, __func__, __LINE__)
#else
struct net_buf* __must_check net_buf_alloc_len(struct net_buf_pool* pool,
                                               size_t size,
                                               k_timeout_t timeout);
#endif

/**
 * @brief Allocate a new buffer from a pool but with external data pointer.
 *
 * Allocate a new buffer from a pool, where the data pointer comes from the
 * user and not from the pool.
 *
 * @note Some types of data allocators do not support
 *       blocking (such as the HEAP type). In this case it's still possible
 *       for net_buf_alloc() to fail (return NULL) even if it was given
 *       K_FOREVER.
 *
 * @note The timeout value will be overridden to K_NO_WAIT if called from the
 *       system workqueue.
 *
 * @param pool Which pool to allocate the buffer from.
 * @param data External data pointer
 * @param size Amount of data the pointed data buffer if able to fit.
 * @param timeout Affects the action taken should the pool be empty.
 *        If K_NO_WAIT, then return immediately. If K_FOREVER, then
 *        wait as long as necessary. Otherwise, wait until the specified
 *        timeout.
 *
 * @return New buffer or NULL if out of buffers.
 */
#if defined(CONFIG_NET_BUF_LOG)
struct net_buf* __must_check net_buf_alloc_with_data_debug(struct net_buf_pool* pool,
                                                           void* data, size_t size,
                                                           k_timeout_t timeout,
                                                           char const* func, int line);
#define net_buf_alloc_with_data(_pool, _data_, _size, _timeout)     \
    net_buf_alloc_with_data_debug(_pool, _data_, _size, _timeout,   \
                                  __func__, __LINE__)
#else
struct net_buf* __must_check net_buf_alloc_with_data(struct net_buf_pool* pool,
                                                     void* data, size_t size,
                                                     k_timeout_t timeout);
#endif

/**
 * @brief Get a buffer from a FIFO.
 *
 * @deprecated Use @a k_fifo_get() instead.
 *
 * @param fifo Which FIFO to take the buffer from.
 * @param timeout Affects the action taken should the FIFO be empty.
 *        If K_NO_WAIT, then return immediately. If K_FOREVER, then wait as
 *        long as necessary. Otherwise, wait until the specified timeout.
 *
 * @return New buffer or NULL if the FIFO is empty.
 */
#if defined(CONFIG_NET_BUF_LOG)
__deprecated struct net_buf* __must_check net_buf_get_debug(struct k_fifo* fifo,
                                                            k_timeout_t timeout,
                                                            char const* func, int line);
#define net_buf_get(_fifo, _timeout) \
    net_buf_get_debug(_fifo, _timeout, __func__, __LINE__)
#else
__deprecated struct net_buf* __must_check net_buf_get(struct k_fifo* fifo,
                                                      k_timeout_t timeout);
#endif

/**
 * @brief Destroy buffer from custom destroy callback
 *
 * This helper is only intended to be used from custom destroy callbacks.
 * If no custom destroy callback is given to NET_BUF_POOL_*_DEFINE() then
 * there is no need to use this API.
 *
 * @param buf Buffer to destroy.
 */
static inline void net_buf_destroy(struct net_buf* buf) {
    struct net_buf_pool* pool = net_buf_pool_get(buf->pool_id);

    if (buf->__buf) {
        if (!(buf->flags & NET_BUF_EXTERNAL_DATA)) {
            pool->alloc->cb->unref(buf, buf->__buf);
        }
        buf->__buf = NULL;
    }

    k_lifo_put(&pool->free, buf);
}

/**
 * @brief Reset buffer
 *
 * Reset buffer data and flags so it can be reused for other purposes.
 *
 * @param buf Buffer to reset.
 */
void net_buf_reset(struct net_buf* buf);

/**
 * @brief Initialize buffer with the given headroom.
 *
 * The buffer is not expected to contain any data when this API is called.
 *
 * @param buf Buffer to initialize.
 * @param reserve How much headroom to reserve.
 */
void net_buf_simple_reserve(struct net_buf_simple* buf, size_t reserve);

/**
 * @brief Put a buffer into a list
 *
 * @param list Which list to append the buffer to.
 * @param buf Buffer.
 */
void net_buf_slist_put(sys_slist_t* list, struct net_buf* buf);

/**
 * @brief Get a buffer from a list.
 *
 * @param list Which list to take the buffer from.
 *
 * @return New buffer or NULL if the FIFO is empty.
 */
struct net_buf* __must_check net_buf_slist_get(sys_slist_t* list);

/**
 * @brief Put a buffer to the end of a FIFO.
 *
 * @deprecated Use @a k_fifo_put() instead.
 *
 * @param fifo Which FIFO to put the buffer to.
 * @param buf Buffer.
 */
__deprecated void net_buf_put(struct k_fifo* fifo, struct net_buf* buf);

/**
 * @brief Decrements the reference count of a buffer.
 *
 * The buffer is put back into the pool if the reference count reaches zero.
 *
 * @param buf A valid pointer on a buffer
 */
#if defined(CONFIG_NET_BUF_LOG)
void net_buf_unref_debug(struct net_buf* buf, char const* func, int line);
#define net_buf_unref(_buf) \
    net_buf_unref_debug(_buf, __func__, __LINE__)
#else
void net_buf_unref(struct net_buf* buf);
#endif

/**
 * @brief Increment the reference count of a buffer.
 *
 * @param buf A valid pointer on a buffer
 *
 * @return the buffer newly referenced
 */
struct net_buf* __must_check net_buf_ref(struct net_buf* buf);

/**
 * @brief Clone buffer
 *
 * Duplicate given buffer including any (user) data and headers currently stored.
 *
 * @param buf A valid pointer on a buffer
 * @param timeout Affects the action taken should the pool be empty.
 *        If K_NO_WAIT, then return immediately. If K_FOREVER, then
 *        wait as long as necessary. Otherwise, wait until the specified
 *        timeout.
 *
 * @return Cloned buffer or NULL if out of buffers.
 */
struct net_buf* __must_check net_buf_clone(struct net_buf* buf,
                                           k_timeout_t timeout);

/**
 * @brief Get a pointer to the user data of a buffer.
 *
 * @param buf A valid pointer on a buffer
 *
 * @return Pointer to the user data of the buffer.
 */
static inline void* __must_check net_buf_user_data(const struct net_buf* buf) {
    return (void*)buf->user_data;
}

/**
 * @brief Copy user data from one to another buffer.
 *
 * @param dst A valid pointer to a buffer gettings its user data overwritten.
 * @param src A valid pointer to a buffer gettings its user data copied. User data size must be
 *            equal to or exceed @a dst.
 *
 * @return 0 on success or negative error number on failure.
 */
int net_buf_user_data_copy(struct net_buf* dst, const struct net_buf* src);

/**
 * @brief Initialize buffer with the given headroom.
 *
 * The buffer is not expected to contain any data when this API is called.
 *
 * @param buf Buffer to initialize.
 * @param reserve How much headroom to reserve.
 */
static inline void net_buf_reserve(struct net_buf* buf, size_t reserve) {
    net_buf_simple_reserve(&buf->b, reserve);
}

/**
 * @brief Prepare data to be added at the end of the buffer
 *
 * Increments the data length of a buffer to account for more data
 * at the end.
 *
 * @param buf Buffer to update.
 * @param len Number of bytes to increment the length with.
 *
 * @return The original tail of the buffer.
 */
static inline void* net_buf_add(struct net_buf* buf, size_t len) {
    return net_buf_simple_add(&buf->b, len);
}

/**
 * @brief Copies the given number of bytes to the end of the buffer
 *
 * Increments the data length of the  buffer to account for more data at
 * the end.
 *
 * @param buf Buffer to update.
 * @param mem Location of data to be added.
 * @param len Length of data to be added
 *
 * @return The original tail of the buffer.
 */
static inline void* net_buf_add_mem(struct net_buf* buf, void const* mem,
                                    size_t len) {
    return net_buf_simple_add_mem(&buf->b, mem, len);
}

/**
 * @brief Add (8-bit) byte at the end of the buffer
 *
 * Increments the data length of the  buffer to account for more data at
 * the end.
 *
 * @param buf Buffer to update.
 * @param val byte value to be added.
 *
 * @return Pointer to the value added
 */
static inline uint8_t* net_buf_add_u8(struct net_buf* buf, uint8_t val) {
    return net_buf_simple_add_u8(&buf->b, val);
}

/**
 * @brief Add 16-bit value at the end of the buffer
 *
 * Adds 16-bit value in little endian format at the end of buffer.
 * Increments the data length of a buffer to account for more data
 * at the end.
 *
 * @param buf Buffer to update.
 * @param val 16-bit value to be added.
 */
static inline void net_buf_add_le16(struct net_buf* buf, uint16_t val) {
    net_buf_simple_add_le16(&buf->b, val);
}

/**
 * @brief Add 16-bit value at the end of the buffer
 *
 * Adds 16-bit value in big endian format at the end of buffer.
 * Increments the data length of a buffer to account for more data
 * at the end.
 *
 * @param buf Buffer to update.
 * @param val 16-bit value to be added.
 */
static inline void net_buf_add_be16(struct net_buf* buf, uint16_t val) {
    net_buf_simple_add_be16(&buf->b, val);
}

/**
 * @brief Add 24-bit value at the end of the buffer
 *
 * Adds 24-bit value in little endian format at the end of buffer.
 * Increments the data length of a buffer to account for more data
 * at the end.
 *
 * @param buf Buffer to update.
 * @param val 24-bit value to be added.
 */
static inline void net_buf_add_le24(struct net_buf* buf, uint32_t val) {
    net_buf_simple_add_le24(&buf->b, val);
}

/**
 * @brief Add 24-bit value at the end of the buffer
 *
 * Adds 24-bit value in big endian format at the end of buffer.
 * Increments the data length of a buffer to account for more data
 * at the end.
 *
 * @param buf Buffer to update.
 * @param val 24-bit value to be added.
 */
static inline void net_buf_add_be24(struct net_buf* buf, uint32_t val) {
    net_buf_simple_add_be24(&buf->b, val);
}

/**
 * @brief Add 32-bit value at the end of the buffer
 *
 * Adds 32-bit value in little endian format at the end of buffer.
 * Increments the data length of a buffer to account for more data
 * at the end.
 *
 * @param buf Buffer to update.
 * @param val 32-bit value to be added.
 */
static inline void net_buf_add_le32(struct net_buf* buf, uint32_t val) {
    net_buf_simple_add_le32(&buf->b, val);
}

/**
 * @brief Add 32-bit value at the end of the buffer
 *
 * Adds 32-bit value in big endian format at the end of buffer.
 * Increments the data length of a buffer to account for more data
 * at the end.
 *
 * @param buf Buffer to update.
 * @param val 32-bit value to be added.
 */
static inline void net_buf_add_be32(struct net_buf* buf, uint32_t val) {
    net_buf_simple_add_be32(&buf->b, val);
}

/**
 * @brief Add 40-bit value at the end of the buffer
 *
 * Adds 40-bit value in little endian format at the end of buffer.
 * Increments the data length of a buffer to account for more data
 * at the end.
 *
 * @param buf Buffer to update.
 * @param val 40-bit value to be added.
 */
static inline void net_buf_add_le40(struct net_buf* buf, uint64_t val) {
    net_buf_simple_add_le40(&buf->b, val);
}

/**
 * @brief Add 40-bit value at the end of the buffer
 *
 * Adds 40-bit value in big endian format at the end of buffer.
 * Increments the data length of a buffer to account for more data
 * at the end.
 *
 * @param buf Buffer to update.
 * @param val 40-bit value to be added.
 */
static inline void net_buf_add_be40(struct net_buf* buf, uint64_t val) {
    net_buf_simple_add_be40(&buf->b, val);
}

/**
 * @brief Add 48-bit value at the end of the buffer
 *
 * Adds 48-bit value in little endian format at the end of buffer.
 * Increments the data length of a buffer to account for more data
 * at the end.
 *
 * @param buf Buffer to update.
 * @param val 48-bit value to be added.
 */
static inline void net_buf_add_le48(struct net_buf* buf, uint64_t val) {
    net_buf_simple_add_le48(&buf->b, val);
}

/**
 * @brief Add 48-bit value at the end of the buffer
 *
 * Adds 48-bit value in big endian format at the end of buffer.
 * Increments the data length of a buffer to account for more data
 * at the end.
 *
 * @param buf Buffer to update.
 * @param val 48-bit value to be added.
 */
static inline void net_buf_add_be48(struct net_buf* buf, uint64_t val) {
    net_buf_simple_add_be48(&buf->b, val);
}

/**
 * @brief Add 64-bit value at the end of the buffer
 *
 * Adds 64-bit value in little endian format at the end of buffer.
 * Increments the data length of a buffer to account for more data
 * at the end.
 *
 * @param buf Buffer to update.
 * @param val 64-bit value to be added.
 */
static inline void net_buf_add_le64(struct net_buf* buf, uint64_t val) {
    net_buf_simple_add_le64(&buf->b, val);
}

/**
 * @brief Add 64-bit value at the end of the buffer
 *
 * Adds 64-bit value in big endian format at the end of buffer.
 * Increments the data length of a buffer to account for more data
 * at the end.
 *
 * @param buf Buffer to update.
 * @param val 64-bit value to be added.
 */
static inline void net_buf_add_be64(struct net_buf* buf, uint64_t val) {
    net_buf_simple_add_be64(&buf->b, val);
}

/**
 * @brief Remove data from the end of the buffer.
 *
 * Removes data from the end of the buffer by modifying the buffer length.
 *
 * @param buf Buffer to update.
 * @param len Number of bytes to remove.
 *
 * @return New end of the buffer data.
 */
static inline void* net_buf_remove_mem(struct net_buf* buf, size_t len) {
    return net_buf_simple_remove_mem(&buf->b, len);
}

/**
 * @brief Remove a 8-bit value from the end of the buffer
 *
 * Same idea as with net_buf_remove_mem(), but a helper for operating on
 * 8-bit values.
 *
 * @param buf A valid pointer on a buffer.
 *
 * @return The 8-bit removed value
 */
static inline uint8_t net_buf_remove_u8(struct net_buf* buf) {
    return net_buf_simple_remove_u8(&buf->b);
}

/**
 * @brief Remove and convert 16 bits from the end of the buffer.
 *
 * Same idea as with net_buf_remove_mem(), but a helper for operating on
 * 16-bit little endian data.
 *
 * @param buf A valid pointer on a buffer.
 *
 * @return 16-bit value converted from little endian to host endian.
 */
static inline uint16_t net_buf_remove_le16(struct net_buf* buf) {
    return net_buf_simple_remove_le16(&buf->b);
}

/**
 * @brief Remove and convert 16 bits from the end of the buffer.
 *
 * Same idea as with net_buf_remove_mem(), but a helper for operating on
 * 16-bit big endian data.
 *
 * @param buf A valid pointer on a buffer.
 *
 * @return 16-bit value converted from big endian to host endian.
 */
static inline uint16_t net_buf_remove_be16(struct net_buf* buf) {
    return net_buf_simple_remove_be16(&buf->b);
}

/**
 * @brief Remove and convert 24 bits from the end of the buffer.
 *
 * Same idea as with net_buf_remove_mem(), but a helper for operating on
 * 24-bit big endian data.
 *
 * @param buf A valid pointer on a buffer.
 *
 * @return 24-bit value converted from big endian to host endian.
 */
static inline uint32_t net_buf_remove_be24(struct net_buf* buf) {
    return net_buf_simple_remove_be24(&buf->b);
}

/**
 * @brief Remove and convert 24 bits from the end of the buffer.
 *
 * Same idea as with net_buf_remove_mem(), but a helper for operating on
 * 24-bit little endian data.
 *
 * @param buf A valid pointer on a buffer.
 *
 * @return 24-bit value converted from little endian to host endian.
 */
static inline uint32_t net_buf_remove_le24(struct net_buf* buf) {
    return net_buf_simple_remove_le24(&buf->b);
}

/**
 * @brief Remove and convert 32 bits from the end of the buffer.
 *
 * Same idea as with net_buf_remove_mem(), but a helper for operating on
 * 32-bit little endian data.
 *
 * @param buf A valid pointer on a buffer.
 *
 * @return 32-bit value converted from little endian to host endian.
 */
static inline uint32_t net_buf_remove_le32(struct net_buf* buf) {
    return net_buf_simple_remove_le32(&buf->b);
}

/**
 * @brief Remove and convert 32 bits from the end of the buffer.
 *
 * Same idea as with net_buf_remove_mem(), but a helper for operating on
 * 32-bit big endian data.
 *
 * @param buf A valid pointer on a buffer
 *
 * @return 32-bit value converted from big endian to host endian.
 */
static inline uint32_t net_buf_remove_be32(struct net_buf* buf) {
    return net_buf_simple_remove_be32(&buf->b);
}

/**
 * @brief Remove and convert 40 bits from the end of the buffer.
 *
 * Same idea as with net_buf_remove_mem(), but a helper for operating on
 * 40-bit little endian data.
 *
 * @param buf A valid pointer on a buffer.
 *
 * @return 40-bit value converted from little endian to host endian.
 */
static inline uint64_t net_buf_remove_le40(struct net_buf* buf) {
    return net_buf_simple_remove_le40(&buf->b);
}

/**
 * @brief Remove and convert 40 bits from the end of the buffer.
 *
 * Same idea as with net_buf_remove_mem(), but a helper for operating on
 * 40-bit big endian data.
 *
 * @param buf A valid pointer on a buffer
 *
 * @return 40-bit value converted from big endian to host endian.
 */
static inline uint64_t net_buf_remove_be40(struct net_buf* buf) {
    return net_buf_simple_remove_be40(&buf->b);
}

/**
 * @brief Remove and convert 48 bits from the end of the buffer.
 *
 * Same idea as with net_buf_remove_mem(), but a helper for operating on
 * 48-bit little endian data.
 *
 * @param buf A valid pointer on a buffer.
 *
 * @return 48-bit value converted from little endian to host endian.
 */
static inline uint64_t net_buf_remove_le48(struct net_buf* buf) {
    return net_buf_simple_remove_le48(&buf->b);
}

/**
 * @brief Remove and convert 48 bits from the end of the buffer.
 *
 * Same idea as with net_buf_remove_mem(), but a helper for operating on
 * 48-bit big endian data.
 *
 * @param buf A valid pointer on a buffer
 *
 * @return 48-bit value converted from big endian to host endian.
 */
static inline uint64_t net_buf_remove_be48(struct net_buf* buf) {
    return net_buf_simple_remove_be48(&buf->b);
}

/**
 * @brief Remove and convert 64 bits from the end of the buffer.
 *
 * Same idea as with net_buf_remove_mem(), but a helper for operating on
 * 64-bit little endian data.
 *
 * @param buf A valid pointer on a buffer.
 *
 * @return 64-bit value converted from little endian to host endian.
 */
static inline uint64_t net_buf_remove_le64(struct net_buf* buf) {
    return net_buf_simple_remove_le64(&buf->b);
}

/**
 * @brief Remove and convert 64 bits from the end of the buffer.
 *
 * Same idea as with net_buf_remove_mem(), but a helper for operating on
 * 64-bit big endian data.
 *
 * @param buf A valid pointer on a buffer
 *
 * @return 64-bit value converted from big endian to host endian.
 */
static inline uint64_t net_buf_remove_be64(struct net_buf* buf) {
    return net_buf_simple_remove_be64(&buf->b);
}

/**
 * @brief Prepare data to be added at the start of the buffer
 *
 * Modifies the data pointer and buffer length to account for more data
 * in the beginning of the buffer.
 *
 * @param buf Buffer to update.
 * @param len Number of bytes to add to the beginning.
 *
 * @return The new beginning of the buffer data.
 */
static inline void* net_buf_push(struct net_buf* buf, size_t len) {
    return net_buf_simple_push(&buf->b, len);
}

/**
 * @brief Copies the given number of bytes to the start of the buffer
 *
 * Modifies the data pointer and buffer length to account for more data
 * in the beginning of the buffer.
 *
 * @param buf Buffer to update.
 * @param mem Location of data to be added.
 * @param len Length of data to be added.
 *
 * @return The new beginning of the buffer data.
 */
static inline void* net_buf_push_mem(struct net_buf* buf, void const* mem, size_t len) {
    return net_buf_simple_push_mem(&buf->b, mem, len);
}

/**
 * @brief Push 8-bit value to the beginning of the buffer
 *
 * Adds 8-bit value the beginning of the buffer.
 *
 * @param buf Buffer to update.
 * @param val 8-bit value to be pushed to the buffer.
 */
static inline void net_buf_push_u8(struct net_buf* buf, uint8_t val) {
    net_buf_simple_push_u8(&buf->b, val);
}

/**
 * @brief Push 16-bit value to the beginning of the buffer
 *
 * Adds 16-bit value in little endian format to the beginning of the
 * buffer.
 *
 * @param buf Buffer to update.
 * @param val 16-bit value to be pushed to the buffer.
 */
static inline void net_buf_push_le16(struct net_buf* buf, uint16_t val) {
    net_buf_simple_push_le16(&buf->b, val);
}

/**
 * @brief Push 16-bit value to the beginning of the buffer
 *
 * Adds 16-bit value in big endian format to the beginning of the
 * buffer.
 *
 * @param buf Buffer to update.
 * @param val 16-bit value to be pushed to the buffer.
 */
static inline void net_buf_push_be16(struct net_buf* buf, uint16_t val) {
    net_buf_simple_push_be16(&buf->b, val);
}

/**
 * @brief Push 24-bit value to the beginning of the buffer
 *
 * Adds 24-bit value in little endian format to the beginning of the
 * buffer.
 *
 * @param buf Buffer to update.
 * @param val 24-bit value to be pushed to the buffer.
 */
static inline void net_buf_push_le24(struct net_buf* buf, uint32_t val) {
    net_buf_simple_push_le24(&buf->b, val);
}

/**
 * @brief Push 24-bit value to the beginning of the buffer
 *
 * Adds 24-bit value in big endian format to the beginning of the
 * buffer.
 *
 * @param buf Buffer to update.
 * @param val 24-bit value to be pushed to the buffer.
 */
static inline void net_buf_push_be24(struct net_buf* buf, uint32_t val) {
    net_buf_simple_push_be24(&buf->b, val);
}

/**
 * @brief Push 32-bit value to the beginning of the buffer
 *
 * Adds 32-bit value in little endian format to the beginning of the
 * buffer.
 *
 * @param buf Buffer to update.
 * @param val 32-bit value to be pushed to the buffer.
 */
static inline void net_buf_push_le32(struct net_buf* buf, uint32_t val) {
    net_buf_simple_push_le32(&buf->b, val);
}

/**
 * @brief Push 32-bit value to the beginning of the buffer
 *
 * Adds 32-bit value in big endian format to the beginning of the
 * buffer.
 *
 * @param buf Buffer to update.
 * @param val 32-bit value to be pushed to the buffer.
 */
static inline void net_buf_push_be32(struct net_buf* buf, uint32_t val) {
    net_buf_simple_push_be32(&buf->b, val);
}

/**
 * @brief Push 40-bit value to the beginning of the buffer
 *
 * Adds 40-bit value in little endian format to the beginning of the
 * buffer.
 *
 * @param buf Buffer to update.
 * @param val 40-bit value to be pushed to the buffer.
 */
static inline void net_buf_push_le40(struct net_buf* buf, uint64_t val) {
    net_buf_simple_push_le40(&buf->b, val);
}

/**
 * @brief Push 40-bit value to the beginning of the buffer
 *
 * Adds 40-bit value in big endian format to the beginning of the
 * buffer.
 *
 * @param buf Buffer to update.
 * @param val 40-bit value to be pushed to the buffer.
 */
static inline void net_buf_push_be40(struct net_buf* buf, uint64_t val) {
    net_buf_simple_push_be40(&buf->b, val);
}

/**
 * @brief Push 48-bit value to the beginning of the buffer
 *
 * Adds 48-bit value in little endian format to the beginning of the
 * buffer.
 *
 * @param buf Buffer to update.
 * @param val 48-bit value to be pushed to the buffer.
 */
static inline void net_buf_push_le48(struct net_buf* buf, uint64_t val) {
    net_buf_simple_push_le48(&buf->b, val);
}

/**
 * @brief Push 48-bit value to the beginning of the buffer
 *
 * Adds 48-bit value in big endian format to the beginning of the
 * buffer.
 *
 * @param buf Buffer to update.
 * @param val 48-bit value to be pushed to the buffer.
 */
static inline void net_buf_push_be48(struct net_buf* buf, uint64_t val) {
    net_buf_simple_push_be48(&buf->b, val);
}

/**
 * @brief Push 64-bit value to the beginning of the buffer
 *
 * Adds 64-bit value in little endian format to the beginning of the
 * buffer.
 *
 * @param buf Buffer to update.
 * @param val 64-bit value to be pushed to the buffer.
 */
static inline void net_buf_push_le64(struct net_buf* buf, uint64_t val) {
    net_buf_simple_push_le64(&buf->b, val);
}

/**
 * @brief Push 64-bit value to the beginning of the buffer
 *
 * Adds 64-bit value in big endian format to the beginning of the
 * buffer.
 *
 * @param buf Buffer to update.
 * @param val 64-bit value to be pushed to the buffer.
 */
static inline void net_buf_push_be64(struct net_buf* buf, uint64_t val) {
    net_buf_simple_push_be64(&buf->b, val);
}

/**
 * @brief Remove data from the beginning of the buffer.
 *
 * Removes data from the beginning of the buffer by modifying the data
 * pointer and buffer length.
 *
 * @param buf Buffer to update.
 * @param len Number of bytes to remove.
 *
 * @return New beginning of the buffer data.
 */
static inline void* net_buf_pull(struct net_buf* buf, size_t len) {
    return net_buf_simple_pull(&buf->b, len);
}

/**
 * @brief Remove data from the beginning of the buffer.
 *
 * Removes data from the beginning of the buffer by modifying the data
 * pointer and buffer length.
 *
 * @param buf Buffer to update.
 * @param len Number of bytes to remove.
 *
 * @return Pointer to the old beginning of the buffer data.
 */
static inline void* net_buf_pull_mem(struct net_buf* buf, size_t len) {
    return net_buf_simple_pull_mem(&buf->b, len);
}

/**
 * @brief Remove a 8-bit value from the beginning of the buffer
 *
 * Same idea as with net_buf_pull(), but a helper for operating on
 * 8-bit values.
 *
 * @param buf A valid pointer on a buffer.
 *
 * @return The 8-bit removed value
 */
static inline uint8_t net_buf_pull_u8(struct net_buf* buf) {
    return net_buf_simple_pull_u8(&buf->b);
}

/**
 * @brief Remove and convert 16 bits from the beginning of the buffer.
 *
 * Same idea as with net_buf_pull(), but a helper for operating on
 * 16-bit little endian data.
 *
 * @param buf A valid pointer on a buffer.
 *
 * @return 16-bit value converted from little endian to host endian.
 */
static inline uint16_t net_buf_pull_le16(struct net_buf* buf) {
    return net_buf_simple_pull_le16(&buf->b);
}

/**
 * @brief Remove and convert 16 bits from the beginning of the buffer.
 *
 * Same idea as with net_buf_pull(), but a helper for operating on
 * 16-bit big endian data.
 *
 * @param buf A valid pointer on a buffer.
 *
 * @return 16-bit value converted from big endian to host endian.
 */
static inline uint16_t net_buf_pull_be16(struct net_buf* buf) {
    return net_buf_simple_pull_be16(&buf->b);
}

/**
 * @brief Remove and convert 24 bits from the beginning of the buffer.
 *
 * Same idea as with net_buf_pull(), but a helper for operating on
 * 24-bit little endian data.
 *
 * @param buf A valid pointer on a buffer.
 *
 * @return 24-bit value converted from little endian to host endian.
 */
static inline uint32_t net_buf_pull_le24(struct net_buf* buf) {
    return net_buf_simple_pull_le24(&buf->b);
}

/**
 * @brief Remove and convert 24 bits from the beginning of the buffer.
 *
 * Same idea as with net_buf_pull(), but a helper for operating on
 * 24-bit big endian data.
 *
 * @param buf A valid pointer on a buffer.
 *
 * @return 24-bit value converted from big endian to host endian.
 */
static inline uint32_t net_buf_pull_be24(struct net_buf* buf) {
    return net_buf_simple_pull_be24(&buf->b);
}

/**
 * @brief Remove and convert 32 bits from the beginning of the buffer.
 *
 * Same idea as with net_buf_pull(), but a helper for operating on
 * 32-bit little endian data.
 *
 * @param buf A valid pointer on a buffer.
 *
 * @return 32-bit value converted from little endian to host endian.
 */
static inline uint32_t net_buf_pull_le32(struct net_buf* buf) {
    return net_buf_simple_pull_le32(&buf->b);
}

/**
 * @brief Remove and convert 32 bits from the beginning of the buffer.
 *
 * Same idea as with net_buf_pull(), but a helper for operating on
 * 32-bit big endian data.
 *
 * @param buf A valid pointer on a buffer
 *
 * @return 32-bit value converted from big endian to host endian.
 */
static inline uint32_t net_buf_pull_be32(struct net_buf* buf) {
    return net_buf_simple_pull_be32(&buf->b);
}

/**
 * @brief Remove and convert 40 bits from the beginning of the buffer.
 *
 * Same idea as with net_buf_pull(), but a helper for operating on
 * 40-bit little endian data.
 *
 * @param buf A valid pointer on a buffer.
 *
 * @return 40-bit value converted from little endian to host endian.
 */
static inline uint64_t net_buf_pull_le40(struct net_buf* buf) {
    return net_buf_simple_pull_le40(&buf->b);
}

/**
 * @brief Remove and convert 40 bits from the beginning of the buffer.
 *
 * Same idea as with net_buf_pull(), but a helper for operating on
 * 40-bit big endian data.
 *
 * @param buf A valid pointer on a buffer
 *
 * @return 40-bit value converted from big endian to host endian.
 */
static inline uint64_t net_buf_pull_be40(struct net_buf* buf) {
    return net_buf_simple_pull_be40(&buf->b);
}

/**
 * @brief Remove and convert 48 bits from the beginning of the buffer.
 *
 * Same idea as with net_buf_pull(), but a helper for operating on
 * 48-bit little endian data.
 *
 * @param buf A valid pointer on a buffer.
 *
 * @return 48-bit value converted from little endian to host endian.
 */
static inline uint64_t net_buf_pull_le48(struct net_buf* buf) {
    return net_buf_simple_pull_le48(&buf->b);
}

/**
 * @brief Remove and convert 48 bits from the beginning of the buffer.
 *
 * Same idea as with net_buf_pull(), but a helper for operating on
 * 48-bit big endian data.
 *
 * @param buf A valid pointer on a buffer
 *
 * @return 48-bit value converted from big endian to host endian.
 */
static inline uint64_t net_buf_pull_be48(struct net_buf* buf) {
    return net_buf_simple_pull_be48(&buf->b);
}

/**
 * @brief Remove and convert 64 bits from the beginning of the buffer.
 *
 * Same idea as with net_buf_pull(), but a helper for operating on
 * 64-bit little endian data.
 *
 * @param buf A valid pointer on a buffer.
 *
 * @return 64-bit value converted from little endian to host endian.
 */
static inline uint64_t net_buf_pull_le64(struct net_buf* buf) {
    return net_buf_simple_pull_le64(&buf->b);
}

/**
 * @brief Remove and convert 64 bits from the beginning of the buffer.
 *
 * Same idea as with net_buf_pull(), but a helper for operating on
 * 64-bit big endian data.
 *
 * @param buf A valid pointer on a buffer
 *
 * @return 64-bit value converted from big endian to host endian.
 */
static inline uint64_t net_buf_pull_be64(struct net_buf* buf) {
    return net_buf_simple_pull_be64(&buf->b);
}

/**
 * @brief Check buffer tailroom.
 *
 * Check how much free space there is at the end of the buffer.
 *
 * @param buf A valid pointer on a buffer
 *
 * @return Number of bytes available at the end of the buffer.
 */
static inline size_t net_buf_tailroom(const struct net_buf* buf) {
    return net_buf_simple_tailroom(&buf->b);
}

/**
 * @brief Check buffer headroom.
 *
 * Check how much free space there is in the beginning of the buffer.
 *
 * buf A valid pointer on a buffer
 *
 * @return Number of bytes available in the beginning of the buffer.
 */
static inline size_t net_buf_headroom(const struct net_buf* buf) {
    return net_buf_simple_headroom(&buf->b);
}

/**
 * @brief Check maximum net_buf::len value.
 *
 * This value is depending on the number of bytes being reserved as headroom.
 *
 * @param buf A valid pointer on a buffer
 *
 * @return Number of bytes usable behind the net_buf::data pointer.
 */
static inline uint16_t net_buf_max_len(const struct net_buf* buf) {
    return net_buf_simple_max_len(&buf->b);
}

/**
 * @brief Get the tail pointer for a buffer.
 *
 * Get a pointer to the end of the data in a buffer.
 *
 * @param buf Buffer.
 *
 * @return Tail pointer for the buffer.
 */
static inline uint8_t* net_buf_tail(const struct net_buf* buf) {
    return net_buf_simple_tail(&buf->b);
}

/**
 * @brief Find the last fragment in the fragment list.
 *
 * @return Pointer to last fragment in the list.
 */
struct net_buf* net_buf_frag_last(struct net_buf* frags);

/**
 * @brief Insert a new fragment to a chain of bufs.
 *
 * Insert a new fragment into the buffer fragments list after the parent.
 *
 * Note: This function takes ownership of the fragment reference so the
 * caller is not required to unref.
 *
 * @param parent Parent buffer/fragment.
 * @param frag Fragment to insert.
 */
void net_buf_frag_insert(struct net_buf* parent, struct net_buf* frag);

/**
 * @brief Add a new fragment to the end of a chain of bufs.
 *
 * Append a new fragment into the buffer fragments list.
 *
 * Note: This function takes ownership of the fragment reference so the
 * caller is not required to unref.
 *
 * @param head Head of the fragment chain.
 * @param frag Fragment to add.
 *
 * @return New head of the fragment chain. Either head (if head
 *         was non-NULL) or frag (if head was NULL).
 */
struct net_buf* net_buf_frag_add(struct net_buf* head, struct net_buf* frag);

/**
 * @brief Delete existing fragment from a chain of bufs.
 *
 * @param parent Parent buffer/fragment, or NULL if there is no parent.
 * @param frag Fragment to delete.
 *
 * @return Pointer to the buffer following the fragment, or NULL if it
 *         had no further fragments.
 */
#if defined(CONFIG_NET_BUF_LOG)
struct net_buf* net_buf_frag_del_debug(struct net_buf* parent,
                                       struct net_buf* frag,
                                       char const* func, int line);
#define net_buf_frag_del(_parent, _frag) \
    net_buf_frag_del_debug(_parent, _frag, __func__, __LINE__)
#else
struct net_buf* net_buf_frag_del(struct net_buf* parent, struct net_buf* frag);
#endif

/**
 * @brief Copy bytes from net_buf chain starting at offset to linear buffer
 *
 * Copy (extract) @a len bytes from @a src net_buf chain, starting from @a
 * offset in it, to a linear buffer @a dst. Return number of bytes actually
 * copied, which may be less than requested, if net_buf chain doesn't have
 * enough data, or destination buffer is too small.
 *
 * @param dst Destination buffer
 * @param dst_len Destination buffer length
 * @param src Source net_buf chain
 * @param offset Starting offset to copy from
 * @param len Number of bytes to copy
 * @return number of bytes actually copied
 */
size_t net_buf_linearize(void* dst, size_t dst_len,
                         const struct net_buf* src, size_t offset, size_t len);

/**
 * @typedef net_buf_allocator_cb
 * @brief Network buffer allocator callback.
 *
 * @details The allocator callback is called when net_buf_append_bytes
 * needs to allocate a new net_buf.
 *
 * @param timeout Affects the action taken should the net buf pool be empty.
 *        If K_NO_WAIT, then return immediately. If K_FOREVER, then
 *        wait as long as necessary. Otherwise, wait until the specified
 *        timeout.
 * @param user_data The user data given in net_buf_append_bytes call.
 * @return pointer to allocated net_buf or NULL on error.
 */
typedef struct net_buf* __must_check (*net_buf_allocator_cb)(k_timeout_t timeout,
                                                             void* user_data);

/**
 * @brief Append data to a list of net_buf
 *
 * @details Append data to a net_buf. If there is not enough space in the
 * net_buf then more net_buf will be added, unless there are no free net_buf
 * and timeout occurs. If not allocator is provided it attempts to allocate from
 * the same pool as the original buffer.
 *
 * @param buf Network buffer.
 * @param len Total length of input data
 * @param value Data to be added
 * @param timeout Timeout is passed to the net_buf allocator callback.
 * @param allocate_cb When a new net_buf is required, use this callback.
 * @param user_data A user data pointer to be supplied to the allocate_cb.
 *        This pointer is can be anything from a mem_pool or a net_pkt, the
 *        logic is left up to the allocate_cb function.
 *
 * @return Length of data actually added. This may be less than input
 *         length if other timeout than K_FOREVER was used, and there
 *         were no free fragments in a pool to accommodate all data.
 */
size_t net_buf_append_bytes(struct net_buf* buf, size_t len,
                            void const* value, k_timeout_t timeout,
                            net_buf_allocator_cb allocate_cb, void* user_data);

/**
 * @brief Match data with a net_buf's content
 *
 * @details Compare data with a content of a net_buf. Provide information about
 * the number of bytes matching between both. If needed, traverse
 * through multiple buffer fragments.
 *
 * @param buf Network buffer
 * @param offset Starting offset to compare from
 * @param data Data buffer for comparison
 * @param len Number of bytes to compare
 *
 * @return The number of bytes compared before the first difference.
 */
size_t net_buf_data_match(const struct net_buf* buf, size_t offset, void const* data, size_t len);

/**
 * @brief Skip N number of bytes in a net_buf
 *
 * @details Skip N number of bytes starting from fragment's offset. If the total
 * length of data is placed in multiple fragments, this function will skip from
 * all fragments until it reaches N number of bytes.  Any fully skipped buffers
 * are removed from the net_buf list.
 *
 * @param buf Network buffer.
 * @param len Total length of data to be skipped.
 *
 * @return Pointer to the fragment or
 *         NULL and pos is 0 after successful skip,
 *         NULL and pos is 0xffff otherwise.
 */
static inline struct net_buf* net_buf_skip(struct net_buf* buf, size_t len) {
    while (buf && len--) {
        net_buf_pull_u8(buf);
        if (!buf->len) {
            buf = net_buf_frag_del(NULL, buf);
        }
    }

    return (buf);
}

/**
 * @brief Calculate amount of bytes stored in fragments.
 *
 * Calculates the total amount of data stored in the given buffer and the
 * fragments linked to it.
 *
 * @param buf Buffer to start off with.
 *
 * @return Number of bytes in the buffer and its fragments.
 */
static inline size_t net_buf_frags_len(const struct net_buf* buf) {
    size_t bytes = 0;

    while (buf) {
        bytes += buf->len;
        buf = buf->frags;
    }

    return (bytes);
}

/**
 * @}
 */

#ifdef __cplusplus
}
#endif

#endif /* ZEPHYR_INCLUDE_NET_BUF_H_ */<|MERGE_RESOLUTION|>--- conflicted
+++ resolved
@@ -999,55 +999,6 @@
  * using the net_buf_alloc() API.
  */
 struct net_buf {
-<<<<<<< HEAD
-	/** Allow placing the buffer into sys_slist_t */
-	sys_snode_t node;
-
-	/** Fragments associated with this buffer. */
-	struct net_buf *frags;
-
-	/** Reference count. */
-	uint8_t ref;
-
-	/** Bit-field of buffer flags. */
-	uint8_t flags;
-
-	/** Where the buffer should go when freed up. */
-	uint8_t pool_id;
-
-	/** Size of user data on this buffer */
-	uint8_t user_data_size;
-
-	/** Union for convenience access to the net_buf_simple members, also
-	 * preserving the old API.
-	 */
-	union {
-		/* The ABI of this struct must match net_buf_simple */
-		struct {
-			/** Pointer to the start of data in the buffer. */
-			uint8_t *data;
-
-			/** Length of the data behind the data pointer. */
-			uint16_t len;
-
-			/** Amount of data that this buffer can store. */
-			uint16_t size;
-
-			/** Start of the data storage. Not to be accessed
-			 *  directly (the data pointer should be used
-			 *  instead).
-			 */
-			uint8_t *__buf;
-		};
-
-		/** @cond INTERNAL_HIDDEN */
-		struct net_buf_simple b;
-		/** @endcond */
-	};
-
-	/** System metadata for this buffer. Cleared on allocation. */
-	uint8_t user_data[] __net_buf_align;
-=======
     /** Allow placing the buffer into sys_slist_t */
     sys_snode_t node;
 
@@ -1093,7 +1044,7 @@
         /** @endcond */
     };
 
-    /** System metadata for this buffer. */
+    /** System metadata for this buffer. Cleared on allocation. */
     #if defined(_MSC_VER) /* #CUSTOM@NDRS */
     /* This is a workaround for MSVC which does not allow zero-sized
      * arrays. The size of the array is 1.
@@ -1104,7 +1055,6 @@
     #else
     uint8_t user_data[] __net_buf_align;
     #endif
->>>>>>> 7f3899f4
 };
 
 /** @cond INTERNAL_HIDDEN */
