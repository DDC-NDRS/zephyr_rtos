/** @file
 * @brief DNS resolving library
 *
 * An API for applications to resolve a DNS name.
 */

/*
 * Copyright (c) 2017 Intel Corporation
 *
 * SPDX-License-Identifier: Apache-2.0
 */

#ifndef ZEPHYR_INCLUDE_NET_DNS_RESOLVE_H_
#define ZEPHYR_INCLUDE_NET_DNS_RESOLVE_H_

#include <zephyr/kernel.h>
#include <zephyr/net/net_ip.h>
#include <zephyr/net/net_if.h>
#include <zephyr/net/socket_poll.h>
#include <zephyr/net/net_core.h>

#ifdef __cplusplus
extern "C" {
#endif

/**
 * @brief DNS resolving library
 * @defgroup dns_resolve DNS Resolve Library
 * @since 1.8
 * @version 0.8.0
 * @ingroup networking
 * @{
 */

/**
 * DNS query type enum
 */
enum dns_query_type {
	/** IPv4 query */
	DNS_QUERY_TYPE_A = 1,
	/** PTR query */
	DNS_QUERY_TYPE_PTR = 12,
	/** IPv6 query */
	DNS_QUERY_TYPE_AAAA = 28
};

/**
 * Entity that added the DNS server.
 */
enum dns_server_source {
	/** Source is unknown */
	DNS_SOURCE_UNKNOWN = 0,
	/** Server information is added manually, for example by an application */
	DNS_SOURCE_MANUAL,
	/** Server information is from DHCPv4 server */
	DNS_SOURCE_DHCPV4,
	/** Server information is from DHCPv6 server */
	DNS_SOURCE_DHCPV6,
	/** Server information is from IPv6 SLAAC (router advertisement) */
	DNS_SOURCE_IPV6_RA,
	/** Server information is from PPP */
	DNS_SOURCE_PPP,
};

/** Max size of the resolved name. */
#if defined(CONFIG_DNS_RESOLVER_MAX_NAME_LEN)
#define DNS_MAX_NAME_SIZE CONFIG_DNS_RESOLVER_MAX_NAME_LEN
#else
#define DNS_MAX_NAME_SIZE 20
#endif /* CONFIG_DNS_RESOLVER_MAX_NAME_LEN */

/** @cond INTERNAL_HIDDEN */

#define DNS_BUF_TIMEOUT K_MSEC(500) /* ms */

/* This value is recommended by RFC 1035 */
#if defined(CONFIG_DNS_RESOLVER_MAX_ANSWER_SIZE)
#define DNS_RESOLVER_MAX_BUF_SIZE CONFIG_DNS_RESOLVER_MAX_ANSWER_SIZE
#else
#define DNS_RESOLVER_MAX_BUF_SIZE 512
#endif /* CONFIG_DNS_RESOLVER_MAX_ANSWER_SIZE */

/* Make sure that we can compile things even if CONFIG_DNS_RESOLVER
 * is not enabled.
 */
#if defined(CONFIG_DNS_RESOLVER_MAX_SERVERS)
#define DNS_RESOLVER_MAX_SERVERS CONFIG_DNS_RESOLVER_MAX_SERVERS
#else
#define DNS_RESOLVER_MAX_SERVERS 0
#endif

#if defined(CONFIG_DNS_NUM_CONCUR_QUERIES)
#define DNS_NUM_CONCUR_QUERIES CONFIG_DNS_NUM_CONCUR_QUERIES
#else
#define DNS_NUM_CONCUR_QUERIES 1
#endif

#if defined(CONFIG_NET_IF_MAX_IPV6_COUNT)
#define MAX_IPV6_IFACE_COUNT CONFIG_NET_IF_MAX_IPV6_COUNT
#else
#define MAX_IPV6_IFACE_COUNT 1
#endif

#if defined(CONFIG_NET_IF_MAX_IPV4_COUNT)
#define MAX_IPV4_IFACE_COUNT CONFIG_NET_IF_MAX_IPV4_COUNT
#else
#define MAX_IPV4_IFACE_COUNT 1
#endif

/* If mDNS is enabled, then add some extra well known multicast servers to the
 * server list.
 */
#if defined(CONFIG_MDNS_RESOLVER)
#if defined(CONFIG_NET_IPV6) && defined(CONFIG_NET_IPV4)
#define MDNS_SERVER_COUNT 2
#else
#define MDNS_SERVER_COUNT 1
#endif /* CONFIG_NET_IPV6 && CONFIG_NET_IPV4 */
#else
#if !defined(_MSC_VER) /* #CUSTOM@NDRS */
#define MDNS_SERVER_COUNT 0
#else
#define MDNS_SERVER_COUNT 1
#endif
#endif /* CONFIG_MDNS_RESOLVER */

/* If LLMNR is enabled, then add some extra well known multicast servers to the
 * server list.
 */
#if defined(CONFIG_LLMNR_RESOLVER)
#if defined(CONFIG_NET_IPV6) && defined(CONFIG_NET_IPV4)
#define LLMNR_SERVER_COUNT 2
#else
#define LLMNR_SERVER_COUNT 1
#endif /* CONFIG_NET_IPV6 && CONFIG_NET_IPV4 */
#else
#if !defined(_MSC_VER) /* #CUSTOM@NDRS */
#define LLMNR_SERVER_COUNT 0
#else
#define LLMNR_SERVER_COUNT 1
#endif
#endif /* CONFIG_MDNS_RESOLVER */

#define DNS_MAX_MCAST_SERVERS (MDNS_SERVER_COUNT + LLMNR_SERVER_COUNT)

#if defined(CONFIG_MDNS_RESPONDER)
#if defined(CONFIG_NET_IPV6)
#define MDNS_MAX_IPV6_IFACE_COUNT CONFIG_NET_IF_MAX_IPV6_COUNT
#else
#define MDNS_MAX_IPV6_IFACE_COUNT 0
#endif /* CONFIG_NET_IPV6 */

#if defined(CONFIG_NET_IPV4)
#define MDNS_MAX_IPV4_IFACE_COUNT CONFIG_NET_IF_MAX_IPV4_COUNT
#else
#define MDNS_MAX_IPV4_IFACE_COUNT 0
#endif /* CONFIG_NET_IPV4 */

#define MDNS_MAX_POLL (MDNS_MAX_IPV4_IFACE_COUNT + MDNS_MAX_IPV6_IFACE_COUNT)
#else
#define MDNS_MAX_POLL 0
#endif /* CONFIG_MDNS_RESPONDER */

#if defined(CONFIG_LLMNR_RESPONDER)
#if defined(CONFIG_NET_IPV6) && defined(CONFIG_NET_IPV4)
#define LLMNR_MAX_POLL 2
#else
#define LLMNR_MAX_POLL 1
#endif
#else
#define LLMNR_MAX_POLL 0
#endif /* CONFIG_LLMNR_RESPONDER */

#define DNS_RESOLVER_MAX_POLL (DNS_RESOLVER_MAX_SERVERS + DNS_MAX_MCAST_SERVERS)

/** How many sockets the dispatcher is able to poll. */
#define DNS_DISPATCHER_MAX_POLL (DNS_RESOLVER_MAX_POLL + MDNS_MAX_POLL + LLMNR_MAX_POLL)

#if defined(CONFIG_ZVFS_POLL_MAX)
BUILD_ASSERT(CONFIG_ZVFS_POLL_MAX >= DNS_DISPATCHER_MAX_POLL,
	     "CONFIG_ZVFS_POLL_MAX must be larger than " STRINGIFY(DNS_DISPATCHER_MAX_POLL));
#endif

#if defined(_MSC_VER) /* #CUSTOM@NDRS */
#define EPFNOSUPPORT         135
#endif

/** @brief What is the type of the socket given to DNS socket dispatcher,
 * resolver or responder.
 */
enum dns_socket_type {
	DNS_SOCKET_RESOLVER = 1,  /**< Socket is used for resolving (client type) */
	DNS_SOCKET_RESPONDER = 2  /**< Socket is used for responding (server type) */
};

struct dns_resolve_context;
struct mdns_responder_context;
struct dns_socket_dispatcher;

/**
 * @typedef dns_socket_dispatcher_cb
 * @brief Callback used when the DNS socket dispatcher has found a handler for
 * this type of socket.
 *
 * @param ctx struct dns_socket_dispatcher context.
 * @param sock Socket which is seeing traffic.
 * @param addr Socket address of the peer that sent the DNS packet.
 * @param addrlen Length of the socket address.
 * @param buf Pointer to data buffer containing the DNS message.
 * @param data_len Length of the data in buffer chain.
 *
 * @return 0 if ok, <0 if error
 */
typedef int (*dns_socket_dispatcher_cb)(struct dns_socket_dispatcher *ctx, int sock,
					struct net_sockaddr *addr, size_t addrlen,
					struct net_buf *buf, size_t data_len);

/** @brief DNS socket dispatcher context. */
struct dns_socket_dispatcher {
	/** slist node for the different dispatcher contexts */
	sys_snode_t node;
	/** Socket service for this dispatcher instance */
	const struct net_socket_service_desc *svc;
	/** DNS resolver context that contains information needed by the
	 * resolver/responder handler, or mDNS responder context.
	 */
	union {
		void *ctx;
		struct dns_resolve_context *resolve_ctx;
		struct mdns_responder_context *mdns_ctx;
	};

	/** Type of the socket (resolver / responder) */
	enum dns_socket_type type;
	/** Local endpoint address (used when binding the socket) */
	struct net_sockaddr local_addr;
	/** DNS socket dispatcher callback is called for incoming traffic */
	dns_socket_dispatcher_cb cb;
	/** Socket descriptors to poll */
	struct zsock_pollfd *fds;
	/** Length of the poll array */
	int fds_len;
	/** Local socket to dispatch */
	int sock;
	/** Interface we are bound to */
	int ifindex;
	/** There can be two contexts to dispatch. This points to the other
	 * context if sharing the socket between resolver / responder.
	 */
	struct dns_socket_dispatcher *pair;
	/** Mutex lock protecting access to this dispatcher context */
	struct k_mutex lock;
	/** Buffer allocation timeout */
	k_timeout_t buf_timeout;
};

/**
 * @brief Register a DNS dispatcher socket. Each code wanting to use
 * the dispatcher needs to create the dispatcher context and call
 * this function.
 *
 * @param ctx DNS socket dispatcher context.
 *
 * @return 0 if ok, <1 if error
 */
int dns_dispatcher_register(struct dns_socket_dispatcher *ctx);

/**
 * @brief Unregister a DNS dispatcher socket. Called when the
 * resolver/responder no longer needs to receive traffic for the
 * socket.
 *
 * @param ctx DNS socket dispatcher context.
 *
 * @return 0 if ok, <1 if error
 */
int dns_dispatcher_unregister(struct dns_socket_dispatcher *ctx);

/** @endcond */

/**
 * Address info struct is passed to callback that gets all the results.
 */
struct dns_addrinfo {
	/** IP address information */
	struct net_sockaddr ai_addr;
	/** Length of the ai_addr field */
	socklen_t       ai_addrlen;
	/** Address family of the address information */
	uint8_t         ai_family;
	/** Canonical name of the address */
	char            ai_canonname[DNS_MAX_NAME_SIZE + 1];
};

/**
 * Status values for the callback.
 */
enum dns_resolve_status {
	/** Invalid value for `ai_flags' field */
	DNS_EAI_BADFLAGS    = -1,
	/** NAME or SERVICE is unknown */
	DNS_EAI_NONAME      = -2,
	/** Temporary failure in name resolution */
	DNS_EAI_AGAIN       = -3,
	/** Non-recoverable failure in name res */
	DNS_EAI_FAIL        = -4,
	/** No address associated with NAME */
	DNS_EAI_NODATA      = -5,
	/** `ai_family' not supported */
	DNS_EAI_FAMILY      = -6,
	/** `ai_socktype' not supported */
	DNS_EAI_SOCKTYPE    = -7,
	/** SRV not supported for `ai_socktype' */
	DNS_EAI_SERVICE     = -8,
	/** Address family for NAME not supported */
	DNS_EAI_ADDRFAMILY  = -9,
	/** Memory allocation failure */
	DNS_EAI_MEMORY      = -10,
	/** System error returned in `errno' */
	DNS_EAI_SYSTEM      = -11,
	/** Argument buffer overflow */
	DNS_EAI_OVERFLOW    = -12,
	/** Processing request in progress */
	DNS_EAI_INPROGRESS  = -100,
	/** Request canceled */
	DNS_EAI_CANCELED    = -101,
	/** Request not canceled */
	DNS_EAI_NOTCANCELED = -102,
	/** All requests done */
	DNS_EAI_ALLDONE     = -103,
	/** IDN encoding failed */
	DNS_EAI_IDN_ENCODE  = -105,
};

/**
 * @typedef dns_resolve_cb_t
 * @brief DNS resolve callback
 *
 * @details The DNS resolve callback is called after a successful
 * DNS resolving. The resolver can call this callback multiple times, one
 * for each resolved address.
 *
 * @param status The status of the query:
 *  DNS_EAI_INPROGRESS returned for each resolved address
 *  DNS_EAI_ALLDONE    mark end of the resolving, info is set to NULL in
 *                     this case
 *  DNS_EAI_CANCELED   if the query was canceled manually or timeout happened
 *  DNS_EAI_FAIL       if the name cannot be resolved by the server
 *  DNS_EAI_NODATA     if there is no such name
 *  other values means that an error happened.
 * @param info Query results are stored here.
 * @param user_data The user data given in dns_resolve_name() call.
 */
typedef void (*dns_resolve_cb_t)(enum dns_resolve_status status,
				 struct dns_addrinfo *info,
				 void *user_data);

/** @cond INTERNAL_HIDDEN */

enum dns_resolve_context_state {
	DNS_RESOLVE_CONTEXT_UNINITIALIZED = 0,
	DNS_RESOLVE_CONTEXT_ACTIVE,
	DNS_RESOLVE_CONTEXT_DEACTIVATING,
	DNS_RESOLVE_CONTEXT_INACTIVE,
};

/** @endcond */

/**
 * DNS resolve context structure.
 */
struct dns_resolve_context {
	/** List of configured DNS servers */
	struct dns_server {
		/** DNS server information */
		struct net_sockaddr dns_server;

		/** Connection to the DNS server */
		int sock;

		/** Network interface index if the DNS resolving should be done
		 * via this interface. Value 0 indicates any interface can be used.
		 */
		int if_index;

		/** Source of the DNS server, e.g., manual, DHCPv4/6, etc. */
		enum dns_server_source source;

		/** Is this server mDNS one */
		uint8_t is_mdns : 1;

		/** Is this server LLMNR one */
		uint8_t is_llmnr : 1;

/** @cond INTERNAL_HIDDEN */
		/** Dispatch DNS data between resolver and responder */
		struct dns_socket_dispatcher dispatcher;
/** @endcond */
	} servers[DNS_RESOLVER_MAX_POLL];

/** @cond INTERNAL_HIDDEN */
	/** Socket polling for each server connection */
	struct zsock_pollfd fds[DNS_RESOLVER_MAX_POLL];
/** @endcond */

	/** Prevent concurrent access */
	struct k_mutex lock;

	/** This timeout is also used when a buffer is required from the
	 * buffer pools.
	 */
	k_timeout_t buf_timeout;

	/** Result callbacks. We have multiple callbacks here so that it is
	 * possible to do multiple queries at the same time.
	 *
	 * Contents of this structure can be inspected and changed only when
	 * the lock is held.
	 */
	struct dns_pending_query {
		/** Timeout timer */
		struct k_work_delayable timer;

		/** Back pointer to ctx, needed in timeout handler */
		struct dns_resolve_context *ctx;

		/** Result callback.
		 *
		 * A null value indicates the slot is not in use.
		 */
		dns_resolve_cb_t cb;

		/** User data */
		void *user_data;

		/** TX timeout */
		k_timeout_t timeout;

		/** String containing the thing to resolve like www.example.com
		 *
		 * This is set to a non-null value when the query is started,
		 * and is not used thereafter.
		 *
		 * If the query completed at a point where the work item was
		 * still pending the pointer is cleared to indicate that the
		 * query is complete, but release of the query slot will be
		 * deferred until a request for a slot determines that the
		 * work item has been released.
		 */
		const char *query;

		/** Query type */
		enum dns_query_type query_type;

		/** DNS id of this query */
		uint16_t id;

		/** Hash of the DNS name + query type we are querying.
		 * This hash is calculated so we can match the response that
		 * we are receiving. This is needed mainly for mDNS which is
		 * setting the DNS id to 0, which means that the id alone
		 * cannot be used to find correct pending query.
		 */
		uint16_t query_hash;
	} queries[DNS_NUM_CONCUR_QUERIES];

	/** Is this context in use */
	enum dns_resolve_context_state state;
};

/** @cond INTERNAL_HIDDEN */

struct mdns_probe_user_data {
	struct mdns_responder_context *ctx;
	char query[DNS_MAX_NAME_SIZE + 1];
	uint16_t dns_id;
};

struct mdns_responder_context {
	struct net_sockaddr server_addr;
	struct dns_socket_dispatcher dispatcher;
	struct zsock_pollfd fds[1];
	int sock;
	struct net_if *iface;
#if defined(CONFIG_MDNS_RESPONDER_PROBE)
	struct k_work_delayable probe_timer;
	struct dns_resolve_context probe_ctx;
	struct mdns_probe_user_data probe_data;
#endif
};

/** @endcond */

/**
 * @brief Init DNS resolving context.
 *
 * @details This function sets the DNS server address and initializes the
 * DNS context that is used by the actual resolver. DNS server addresses
 * can be specified either in textual form, or as struct net_sockaddr (or both).
 * Note that the recommended way to resolve DNS names is to use
 * the dns_get_addr_info() API. In that case user does not need to
 * call dns_resolve_init() as the DNS servers are already setup by the system.
 *
 * @param ctx DNS context. If the context variable is allocated from
 * the stack, then the variable needs to be valid for the whole duration of
 * the resolving. Caller does not need to fill the variable beforehand or
 * edit the context afterwards.
 * @param servers DNS server addresses using textual strings. The
 * array is NULL terminated. The port number can be given in the string.
 * Syntax for the server addresses with or without port numbers:
 *    IPv4        : 10.0.9.1
 *    IPv4 + port : 10.0.9.1:5353
 *    IPv6        : 2001:db8::22:42
 *    IPv6 + port : [2001:db8::22:42]:5353
 * @param servers_sa DNS server addresses as struct net_sockaddr. The array
 * is NULL terminated. Port numbers are optional in struct net_sockaddr, the
 * default will be used if set to 0.
 *
 * @return 0 if ok, <0 if error.
 */
int dns_resolve_init(struct dns_resolve_context *ctx,
		     const char *servers[],
		     const struct net_sockaddr *servers_sa[]);

/**
 * @brief Init DNS resolving context with default Kconfig options.
 *
 * @param ctx DNS context.
 *
 * @return 0 if ok, <0 if error.
 */
int dns_resolve_init_default(struct dns_resolve_context *ctx);

/**
 * @brief Close DNS resolving context.
 *
 * @details This releases DNS resolving context and marks the context unusable.
 * Caller must call the dns_resolve_init() again to make context usable.
 *
 * @param ctx DNS context
 *
 * @return 0 if ok, <0 if error.
 */
int dns_resolve_close(struct dns_resolve_context *ctx);

/**
 * @brief Reconfigure DNS resolving context.
 *
 * @details Reconfigures DNS context with new server list.
 *
 * @param ctx DNS context
 * @param servers_str DNS server addresses using textual strings. The
 * array is NULL terminated. The port number can be given in the string.
 * Syntax for the server addresses with or without port numbers:
 *    IPv4        : 10.0.9.1
 *    IPv4 + port : 10.0.9.1:5353
 *    IPv6        : 2001:db8::22:42
 *    IPv6 + port : [2001:db8::22:42]:5353
 * @param servers_sa DNS server addresses as struct net_sockaddr. The array
 * is NULL terminated. Port numbers are optional in struct net_sockaddr, the
 * default will be used if set to 0.
 * @param source Source of the DNS servers, e.g., manual, DHCPv4/6, etc.
 *
 * @return 0 if ok, <0 if error.
 */
int dns_resolve_reconfigure(struct dns_resolve_context *ctx,
			    const char *servers_str[],
<<<<<<< HEAD
			    const struct net_sockaddr *servers_sa[]);
=======
			    const struct sockaddr *servers_sa[],
			    enum dns_server_source source);
>>>>>>> bb20f35e

/**
 * @brief Reconfigure DNS resolving context with new server list and
 *        allowing servers to be specified to a specific network interface.
 *
 * @param ctx DNS context
 * @param servers_str DNS server addresses using textual strings. The
 *        array is NULL terminated. The port number can be given in the string.
 *        Syntax for the server addresses with or without port numbers:
 *           IPv4        : 10.0.9.1
 *           IPv4 + port : 10.0.9.1:5353
 *           IPv6        : 2001:db8::22:42
 *           IPv6 + port : [2001:db8::22:42]:5353
 * @param servers_sa DNS server addresses as struct sockaddr. The array
 *        is NULL terminated. Port numbers are optional in struct sockaddr, the
 *        default will be used if set to 0.
 * @param interfaces Network interfaces to which the DNS servers are bound.
 *        This is an array of network interface indices. The array must be
 *        the same length as the servers_str and servers_sa arrays.
 * @param source Source of the DNS servers, e.g., manual, DHCPv4/6, etc.
 *
 * @return 0 if ok, <0 if error.
 */
int dns_resolve_reconfigure_with_interfaces(struct dns_resolve_context *ctx,
					    const char *servers_str[],
<<<<<<< HEAD
					    const struct net_sockaddr *servers_sa[],
					    int interfaces[]);
=======
					    const struct sockaddr *servers_sa[],
					    int interfaces[],
					    enum dns_server_source source);
>>>>>>> bb20f35e

/**
 * @brief Remove servers from the DNS resolving context.
 *
 * @param ctx DNS context
 * @param if_index Network interface from which the DNS servers are removed.
 *
 * @return 0 if ok, <0 if error.
 */
int dns_resolve_remove(struct dns_resolve_context *ctx, int if_index);

/**
 * @brief Remove servers from the DNS resolving context that were added by
 *        a specific source.
 *
 * @param ctx DNS context
 * @param if_index Network interface from which the DNS servers are removed.
 * @param source Source of the DNS servers, e.g., manual, DHCPv4/6, etc.
 *
 * @return 0 if ok, <0 if error.
 */
int dns_resolve_remove_source(struct dns_resolve_context *ctx, int if_index,
			      enum dns_server_source source);

/**
 * @brief Cancel a pending DNS query.
 *
 * @details This releases DNS resources used by a pending query.
 *
 * @param ctx DNS context
 * @param dns_id DNS id of the pending query
 *
 * @return 0 if ok, <0 if error.
 */
int dns_resolve_cancel(struct dns_resolve_context *ctx,
		       uint16_t dns_id);

/**
 * @brief Cancel a pending DNS query using id, name and type.
 *
 * @details This releases DNS resources used by a pending query.
 *
 * @param ctx DNS context
 * @param dns_id DNS id of the pending query
 * @param query_name Name of the resource we are trying to query (hostname)
 * @param query_type Type of the query (A or AAAA)
 *
 * @return 0 if ok, <0 if error.
 */
int dns_resolve_cancel_with_name(struct dns_resolve_context *ctx,
				 uint16_t dns_id,
				 const char *query_name,
				 enum dns_query_type query_type);

/**
 * @brief Resolve DNS name.
 *
 * @details This function can be used to resolve e.g., IPv4 or IPv6 address.
 * Note that this is asynchronous call, the function will return immediately
 * and system will call the callback after resolving has finished or timeout
 * has occurred.
 * We might send the query to multiple servers (if there are more than one
 * server configured), but we only use the result of the first received
 * response.
 *
 * @param ctx DNS context
 * @param query What the caller wants to resolve.
 * @param type What kind of data the caller wants to get.
 * @param dns_id DNS id is returned to the caller. This is needed if one
 * wishes to cancel the query. This can be set to NULL if there is no need
 * to cancel the query.
 * @param cb Callback to call after the resolving has finished or timeout
 * has happened.
 * @param user_data The user data.
 * @param timeout The timeout value for the query. Possible values:
 * SYS_FOREVER_MS: the query is tried forever, user needs to cancel it
 *            manually if it takes too long time to finish
 * >0: start the query and let the system timeout it after specified ms
 *
 * @return 0 if resolving was started ok, < 0 otherwise
 */
int dns_resolve_name(struct dns_resolve_context *ctx,
		     const char *query,
		     enum dns_query_type type,
		     uint16_t *dns_id,
		     dns_resolve_cb_t cb,
		     void *user_data,
		     int32_t timeout);

/**
 * @brief Resolve DNS service.
 *
 * @details This function can be used to resolve service records needed in
 * DNS-SD service discovery.
 * Note that this is an asynchronous call, the function will return immediately
 * and the system will call the callback after resolving has finished or a timeout
 * has occurred.
 * We might send the query to multiple servers (if there are more than one
 * server configured), but we only use the result of the first received
 * response.
 *
 * @param ctx DNS context
 * @param query What the caller wants to resolve.
 * @param dns_id DNS id is returned to the caller. This is needed if one
 * wishes to cancel the query. This can be set to NULL if there is no need
 * to cancel the query.
 * @param cb Callback to call after the resolving has finished or timeout
 * has happened.
 * @param user_data The user data.
 * @param timeout The timeout value for the query. Possible values:
 * SYS_FOREVER_MS: the query is tried forever, user needs to cancel it
 *            manually if it takes too long time to finish
 * >0: start the query and let the system timeout it after specified ms
 *
 * @return 0 if resolving was started ok, < 0 otherwise
 */
static inline int dns_resolve_service(struct dns_resolve_context *ctx,
				      const char *query,
				      uint16_t *dns_id,
				      dns_resolve_cb_t cb,
				      void *user_data,
				      int32_t timeout)
{
	return dns_resolve_name(ctx, query, DNS_QUERY_TYPE_PTR,
				dns_id, cb, user_data, timeout);
}

/**
 * @brief Get default DNS context.
 *
 * @details The system level DNS context uses DNS servers that are
 * defined in project config file. If no DNS servers are defined by the
 * user, then resolving DNS names using default DNS context will do nothing.
 * The configuration options are described in subsys/net/lib/dns/Kconfig file.
 *
 * @return Default DNS context.
 */
struct dns_resolve_context *dns_resolve_get_default(void);

/**
 * @brief Get IP address info from DNS.
 *
 * @details This function can be used to resolve e.g., IPv4 or IPv6 address.
 * Note that this is asynchronous call, the function will return immediately
 * and system will call the callback after resolving has finished or timeout
 * has occurred.
 * We might send the query to multiple servers (if there are more than one
 * server configured), but we only use the result of the first received
 * response.
 * This variant uses system wide DNS servers.
 *
 * @param query What the caller wants to resolve.
 * @param type What kind of data the caller wants to get.
 * @param dns_id DNS id is returned to the caller. This is needed if one
 * wishes to cancel the query. This can be set to NULL if there is no need
 * to cancel the query.
 * @param cb Callback to call after the resolving has finished or timeout
 * has happened.
 * @param user_data The user data.
 * @param timeout The timeout value for the connection. Possible values:
 * SYS_FOREVER_MS: the query is tried forever, user needs to cancel it
 *            manually if it takes too long time to finish
 * >0: start the query and let the system timeout it after specified ms
 *
 * @return 0 if resolving was started ok, < 0 otherwise
 */
static inline int dns_get_addr_info(const char *query,
				    enum dns_query_type type,
				    uint16_t *dns_id,
				    dns_resolve_cb_t cb,
				    void *user_data,
				    int32_t timeout)
{
	return dns_resolve_name(dns_resolve_get_default(),
				query,
				type,
				dns_id,
				cb,
				user_data,
				timeout);
}

/**
 * @brief Cancel a pending DNS query.
 *
 * @details This releases DNS resources used by a pending query.
 *
 * @param dns_id DNS id of the pending query
 *
 * @return 0 if ok, <0 if error.
 */
static inline int dns_cancel_addr_info(uint16_t dns_id)
{
	return dns_resolve_cancel(dns_resolve_get_default(), dns_id);
}

/**
 * @}
 */

/** @cond INTERNAL_HIDDEN */

/**
 * @brief Get string representation of the DNS server source.
 *
 * @param source Source of the DNS server.
 *
 * @return String representation of the DNS server source.
 */
const char *dns_get_source_str(enum dns_server_source source);

/**
 * @brief Initialize DNS subsystem.
 */
#if defined(CONFIG_DNS_RESOLVER_AUTO_INIT)
void dns_init_resolver(void);

#else
#define dns_init_resolver(...)
#endif /* CONFIG_DNS_RESOLVER_AUTO_INIT */

/** @endcond */

#ifdef __cplusplus
}
#endif

#endif /* ZEPHYR_INCLUDE_NET_DNS_RESOLVE_H_ */<|MERGE_RESOLUTION|>--- conflicted
+++ resolved
@@ -565,12 +565,8 @@
  */
 int dns_resolve_reconfigure(struct dns_resolve_context *ctx,
 			    const char *servers_str[],
-<<<<<<< HEAD
-			    const struct net_sockaddr *servers_sa[]);
-=======
-			    const struct sockaddr *servers_sa[],
+			    const struct net_sockaddr *servers_sa[],
 			    enum dns_server_source source);
->>>>>>> bb20f35e
 
 /**
  * @brief Reconfigure DNS resolving context with new server list and
@@ -596,14 +592,9 @@
  */
 int dns_resolve_reconfigure_with_interfaces(struct dns_resolve_context *ctx,
 					    const char *servers_str[],
-<<<<<<< HEAD
 					    const struct net_sockaddr *servers_sa[],
-					    int interfaces[]);
-=======
-					    const struct sockaddr *servers_sa[],
 					    int interfaces[],
 					    enum dns_server_source source);
->>>>>>> bb20f35e
 
 /**
  * @brief Remove servers from the DNS resolving context.
