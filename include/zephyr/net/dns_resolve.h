--- conflicted
+++ resolved
@@ -228,16 +228,6 @@
 	k_timeout_t buf_timeout;
 };
 
-<<<<<<< HEAD
-struct mdns_responder_context {
-	struct net_sockaddr server_addr;
-	struct dns_socket_dispatcher dispatcher;
-	struct zsock_pollfd fds[1];
-	int sock;
-};
-
-=======
->>>>>>> 7cef0e36
 /**
  * @brief Register a DNS dispatcher socket. Each code wanting to use
  * the dispatcher needs to create the dispatcher context and call
@@ -457,7 +447,7 @@
 };
 
 struct mdns_responder_context {
-	struct sockaddr server_addr;
+	struct net_sockaddr server_addr;
 	struct dns_socket_dispatcher dispatcher;
 	struct zsock_pollfd fds[1];
 	int sock;
