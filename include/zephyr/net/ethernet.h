/** @file
 @brief Ethernet

 This is not to be included by the application.
 */

/*
 * Copyright (c) 2016 Intel Corporation
 *
 * SPDX-License-Identifier: Apache-2.0
 */

#ifndef ZEPHYR_INCLUDE_NET_ETHERNET_H_
#define ZEPHYR_INCLUDE_NET_ETHERNET_H_

#include <zephyr/kernel.h>
#include <zephyr/types.h>
#include <stdbool.h>
#include <zephyr/sys/atomic.h>

#include <zephyr/net/net_ip.h>
#include <zephyr/net/net_pkt.h>
#include <zephyr/net/lldp.h>
#include <zephyr/sys/util.h>
#include <zephyr/net/net_if.h>
#include <zephyr/net/ethernet_vlan.h>
#include <zephyr/net/ptp_time.h>

#if defined(CONFIG_NET_DSA)
#include <zephyr/net/dsa.h>
#endif

#if defined(CONFIG_NET_ETHERNET_BRIDGE)
#include <zephyr/net/ethernet_bridge.h>
#endif

#ifdef __cplusplus
extern "C" {
#endif

/**
 * @brief Ethernet support functions
 * @defgroup ethernet Ethernet Support Functions
 * @ingroup networking
 * @{
 */

<<<<<<< HEAD
#define NET_ETH_ADDR_LEN		6U /**< Ethernet MAC address length */
=======
#define NET_ETH_ADDR_LEN            6U

/** @cond INTERNAL_HIDDEN */
>>>>>>> 3c1b4db2

/** Ethernet address */
struct net_eth_addr {
<<<<<<< HEAD
	uint8_t addr[NET_ETH_ADDR_LEN]; /**< Buffer storing the address */
};

/** @cond INTERNAL_HIDDEN */

#define NET_ETH_HDR(pkt) ((struct net_eth_hdr *)net_pkt_data(pkt))

#define NET_ETH_PTYPE_CAN		0x000C /* CAN: Controller Area Network */
#define NET_ETH_PTYPE_CANFD		0x000D /* CANFD: CAN flexible data rate*/
#define NET_ETH_PTYPE_HDLC		0x0019 /* HDLC frames (like in PPP) */
#define NET_ETH_PTYPE_ARP		0x0806
#define NET_ETH_PTYPE_IP		0x0800
#define NET_ETH_PTYPE_TSN		0x22f0 /* TSN (IEEE 1722) packet */
#define NET_ETH_PTYPE_IPV6		0x86dd
#define NET_ETH_PTYPE_VLAN		0x8100
#define NET_ETH_PTYPE_PTP		0x88f7
#define NET_ETH_PTYPE_LLDP		0x88cc
#define NET_ETH_PTYPE_ALL               0x0003 /* from linux/if_ether.h */
#define NET_ETH_PTYPE_ECAT		0x88a4
#define NET_ETH_PTYPE_EAPOL		0x888e
#define NET_ETH_PTYPE_IEEE802154	0x00F6 /* from linux/if_ether.h: IEEE802.15.4 frame */
=======
    uint8_t addr[NET_ETH_ADDR_LEN];
};

#define NET_ETH_HDR(pkt) ((struct net_eth_hdr*)net_pkt_data(pkt))

#define NET_ETH_PTYPE_CAN           0x000C /* CAN: Controller Area Network */
#define NET_ETH_PTYPE_CANFD         0x000D /* CANFD: CAN flexible data rate*/
#define NET_ETH_PTYPE_HDLC          0x0019 /* HDLC frames (like in PPP) */
#define NET_ETH_PTYPE_ARP           0x0806
#define NET_ETH_PTYPE_IP            0x0800
#define NET_ETH_PTYPE_TSN           0x22F0  /* TSN (IEEE 1722) packet */
#define NET_ETH_PTYPE_IPV6          0x86DD
#define NET_ETH_PTYPE_VLAN          0x8100
#define NET_ETH_PTYPE_PTP           0x88F7
#define NET_ETH_PTYPE_LLDP          0x88CC
#define NET_ETH_PTYPE_ALL           0x0003  /* from linux/if_ether.h */
#define NET_ETH_PTYPE_ECAT          0x88A4
#define NET_ETH_PTYPE_EAPOL         0x888E
#define NET_ETH_PTYPE_IEEE802154    0x00F6  /* from linux/if_ether.h: IEEE802.15.4 frame */
>>>>>>> 3c1b4db2

#if !defined(ETH_P_ALL)
#define ETH_P_ALL                   NET_ETH_PTYPE_ALL
#endif
#if !defined(ETH_P_IP)
#define ETH_P_IP                    NET_ETH_PTYPE_IP
#endif
#if !defined(ETH_P_ARP)
#define ETH_P_ARP                   NET_ETH_PTYPE_ARP
#endif
#if !defined(ETH_P_IPV6)
#define ETH_P_IPV6                  NET_ETH_PTYPE_IPV6
#endif
#if !defined(ETH_P_8021Q)
#define ETH_P_8021Q                 NET_ETH_PTYPE_VLAN
#endif
#if !defined(ETH_P_TSN)
#define ETH_P_TSN                   NET_ETH_PTYPE_TSN
#endif
#if !defined(ETH_P_ECAT)
#define ETH_P_ECAT                  NET_ETH_PTYPE_ECAT
#endif
#if !defined(ETH_P_IEEE802154)
#define ETH_P_IEEE802154            NET_ETH_PTYPE_IEEE802154
#endif
#if !defined(ETH_P_CAN)
#define ETH_P_CAN	NET_ETH_PTYPE_CAN
#endif
#if !defined(ETH_P_CANFD)
#define ETH_P_CANFD	NET_ETH_PTYPE_CANFD
#endif
#if !defined(ETH_P_HDLC)
#define ETH_P_HDLC	NET_ETH_PTYPE_HDLC
#endif

<<<<<<< HEAD
/** @endcond */

#define NET_ETH_MINIMAL_FRAME_SIZE	60   /**< Minimum Ethernet frame size */
#define NET_ETH_MTU			1500 /**< Ethernet MTU size */

/** @cond INTERNAL_HIDDEN */
=======
#define NET_ETH_MINIMAL_FRAME_SIZE  60
#define NET_ETH_MTU                 1500
>>>>>>> 3c1b4db2

#if defined(CONFIG_NET_VLAN)
#define _NET_ETH_MAX_HDR_SIZE       (sizeof(struct net_eth_vlan_hdr))
#else
#define _NET_ETH_MAX_HDR_SIZE       (sizeof(struct net_eth_hdr))
#endif

#define _NET_ETH_MAX_FRAME_SIZE     (NET_ETH_MTU + _NET_ETH_MAX_HDR_SIZE)
/*
 * Extend the max frame size for DSA (KSZ8794) by one byte (to 1519) to
 * store tail tag.
 */
#if defined(CONFIG_NET_DSA)
#define NET_ETH_MAX_FRAME_SIZE      (_NET_ETH_MAX_FRAME_SIZE + DSA_TAG_SIZE)
#define NET_ETH_MAX_HDR_SIZE        (_NET_ETH_MAX_HDR_SIZE + DSA_TAG_SIZE)
#else
#define NET_ETH_MAX_FRAME_SIZE      (_NET_ETH_MAX_FRAME_SIZE)
#define NET_ETH_MAX_HDR_SIZE        (_NET_ETH_MAX_HDR_SIZE)
#endif

#define NET_ETH_VLAN_HDR_SIZE       4

/** @endcond */

/** @brief Ethernet hardware capabilities */
enum ethernet_hw_caps {
    /** TX Checksum offloading supported for all of IPv4, UDP, TCP */
    ETHERNET_HW_TX_CHKSUM_OFFLOAD   = BIT(0),

    /** RX Checksum offloading supported for all of IPv4, UDP, TCP */
    ETHERNET_HW_RX_CHKSUM_OFFLOAD   = BIT(1),

    /** VLAN supported */
    ETHERNET_HW_VLAN                = BIT(2),

    /** Enabling/disabling auto negotiation supported */
    ETHERNET_AUTO_NEGOTIATION_SET   = BIT(3),

    /** 10 Mbits link supported */
    ETHERNET_LINK_10BASE_T          = BIT(4),

    /** 100 Mbits link supported */
    ETHERNET_LINK_100BASE_T         = BIT(5),

    /** 1 Gbits link supported */
    ETHERNET_LINK_1000BASE_T        = BIT(6),

    /** Changing duplex (half/full) supported */
    ETHERNET_DUPLEX_SET             = BIT(7),

    /** IEEE 802.1AS (gPTP) clock supported */
    ETHERNET_PTP                    = BIT(8),

    /** IEEE 802.1Qav (credit-based shaping) supported */
    ETHERNET_QAV                    = BIT(9),

    /** Promiscuous mode supported */
    ETHERNET_PROMISC_MODE           = BIT(10),

    /** Priority queues available */
    ETHERNET_PRIORITY_QUEUES        = BIT(11),

    /** MAC address filtering supported */
    ETHERNET_HW_FILTERING           = BIT(12),

    /** Link Layer Discovery Protocol supported */
    ETHERNET_LLDP                   = BIT(13),

    /** VLAN Tag stripping */
    ETHERNET_HW_VLAN_TAG_STRIP      = BIT(14),

<<<<<<< HEAD
	/** DSA switch slave port */
	ETHERNET_DSA_SLAVE_PORT		= BIT(15),

	/** DSA switch master port */
	ETHERNET_DSA_MASTER_PORT	= BIT(16),
=======
    /** DSA switch */
    ETHERNET_DSA_SLAVE_PORT         = BIT(15),
    ETHERNET_DSA_MASTER_PORT        = BIT(16),
>>>>>>> 3c1b4db2

    /** IEEE 802.1Qbv (scheduled traffic) supported */
    ETHERNET_QBV                    = BIT(17),

    /** IEEE 802.1Qbu (frame preemption) supported */
    ETHERNET_QBU                    = BIT(18),

    /** TXTIME supported */
    ETHERNET_TXTIME                 = BIT(19),

    /** TX-Injection supported */
    ETHERNET_TXINJECTION_MODE    = BIT(20),
};

/** @cond INTERNAL_HIDDEN */

enum ethernet_config_type {
    ETHERNET_CONFIG_TYPE_AUTO_NEG,
    ETHERNET_CONFIG_TYPE_LINK,
    ETHERNET_CONFIG_TYPE_DUPLEX,
    ETHERNET_CONFIG_TYPE_MAC_ADDRESS,
    ETHERNET_CONFIG_TYPE_QAV_PARAM,
    ETHERNET_CONFIG_TYPE_QBV_PARAM,
    ETHERNET_CONFIG_TYPE_QBU_PARAM,
    ETHERNET_CONFIG_TYPE_TXTIME_PARAM,
    ETHERNET_CONFIG_TYPE_PROMISC_MODE,
    ETHERNET_CONFIG_TYPE_PRIORITY_QUEUES_NUM,
    ETHERNET_CONFIG_TYPE_FILTER,
    ETHERNET_CONFIG_TYPE_PORTS_NUM,
    ETHERNET_CONFIG_TYPE_T1S_PARAM,
    ETHERNET_CONFIG_TYPE_TXINJECTION_MODE,
};

enum ethernet_qav_param_type {
    ETHERNET_QAV_PARAM_TYPE_DELTA_BANDWIDTH,
    ETHERNET_QAV_PARAM_TYPE_IDLE_SLOPE,
    ETHERNET_QAV_PARAM_TYPE_OPER_IDLE_SLOPE,
    ETHERNET_QAV_PARAM_TYPE_TRAFFIC_CLASS,
    ETHERNET_QAV_PARAM_TYPE_STATUS,
};

enum ethernet_t1s_param_type {
    ETHERNET_T1S_PARAM_TYPE_PLCA_CONFIG,
};

/** @endcond */

/** Ethernet T1S specific parameters */
struct ethernet_t1s_param {
<<<<<<< HEAD
	/** Type of T1S parameter */
	enum ethernet_t1s_param_type type;
	union {
		/**
		 * PLCA is the Physical Layer (PHY) Collision
		 * Avoidance technique employed with multidrop
		 * 10Base-T1S standard.
		 *
		 * The PLCA parameters are described in standard [1]
		 * as registers in memory map 4 (MMS = 4) (point 9.6).
		 *
		 * IDVER	(PLCA ID Version)
		 * CTRL0	(PLCA Control 0)
		 * CTRL1	(PLCA Control 1)
		 * STATUS	(PLCA Status)
		 * TOTMR	(PLCA TO Control)
		 * BURST	(PLCA Burst Control)
		 *
		 * Those registers are implemented by each OA TC6
		 * compliant vendor (like for e.g. LAN865x - e.g. [2]).
		 *
		 * Documents:
		 * [1] - "OPEN Alliance 10BASE-T1x MAC-PHY Serial
		 *       Interface" (ver. 1.1)
		 * [2] - "DS60001734C" - LAN865x data sheet
		 */
		struct {
			/** T1S PLCA enabled */
			bool enable;
			/** T1S PLCA node id range: 0 to 254 */
			uint8_t node_id;
			/** T1S PLCA node count range: 1 to 255 */
			uint8_t node_count;
			/** T1S PLCA burst count range: 0x0 to 0xFF */
			uint8_t burst_count;
			/** T1S PLCA burst timer */
			uint8_t burst_timer;
			/** T1S PLCA TO value */
			uint8_t to_timer;
		} plca;
	};
=======
    /** Type of T1S parameter */
    enum ethernet_t1s_param_type type;
    union {
        /* PLCA is the Physical Layer (PHY) Collision
         * Avoidance technique employed with multidrop
         * 10Base-T1S standard.
         *
         * The PLCA parameters are described in standard [1]
         * as registers in memory map 4 (MMS = 4) (point 9.6).
         *
         * IDVER    (PLCA ID Version)
         * CTRL0    (PLCA Control 0)
         * CTRL1    (PLCA Control 1)
         * STATUS   (PLCA Status)
         * TOTMR    (PLCA TO Control)
         * BURST    (PLCA Burst Control)
         *
         * Those registers are implemented by each OA TC6
         * compliant vendor (like for e.g. LAN865x - e.g. [2]).
         *
         * Documents:
         * [1] - "OPEN Alliance 10BASE-T1x MAC-PHY Serial
         *       Interface" (ver. 1.1)
         * [2] - "DS60001734C" - LAN865x data sheet
         */
        struct {
            /** T1S PLCA enabled */
            bool enable;
            /** T1S PLCA node id range: 0 to 254 */
            uint8_t node_id;
            /** T1S PLCA node count range: 1 to 255 */
            uint8_t node_count;
            /** T1S PLCA burst count range: 0x0 to 0xFF */
            uint8_t burst_count;
            /** T1S PLCA burst timer */
            uint8_t burst_timer;
            /** T1S PLCA TO value */
            uint8_t to_timer;
        } plca;
    };
>>>>>>> 3c1b4db2
};

/** Ethernet Qav specific parameters */
struct ethernet_qav_param {
    /** ID of the priority queue to use */
    int queue_id;

    /** Type of Qav parameter */
    enum ethernet_qav_param_type type;

    union {
        /** True if Qav is enabled for queue */
        bool enabled;

        /** Delta Bandwidth (percentage of bandwidth) */
        unsigned int delta_bandwidth;

        /** Idle Slope (bits per second) */
        unsigned int idle_slope;

        /** Oper Idle Slope (bits per second) */
        unsigned int oper_idle_slope;

        /** Traffic class the queue is bound to */
        unsigned int traffic_class;
    };
};

/** @cond INTERNAL_HIDDEN */

enum ethernet_qbv_param_type {
    ETHERNET_QBV_PARAM_TYPE_STATUS,
    ETHERNET_QBV_PARAM_TYPE_GATE_CONTROL_LIST,
    ETHERNET_QBV_PARAM_TYPE_GATE_CONTROL_LIST_LEN,
    ETHERNET_QBV_PARAM_TYPE_TIME,
};

enum ethernet_qbv_state_type {
    ETHERNET_QBV_STATE_TYPE_ADMIN,
    ETHERNET_QBV_STATE_TYPE_OPER,
};

enum ethernet_gate_state_operation {
    ETHERNET_SET_GATE_STATE,
    ETHERNET_SET_AND_HOLD_MAC_STATE,
    ETHERNET_SET_AND_RELEASE_MAC_STATE,
};

/** @endcond */

/** Ethernet Qbv specific parameters */
struct ethernet_qbv_param {
<<<<<<< HEAD
	/** Port id */
	int port_id;
	/** Type of Qbv parameter */
	enum ethernet_qbv_param_type type;
	/** What state (Admin/Oper) parameters are these */
	enum ethernet_qbv_state_type state;
	union {
		/** True if Qbv is enabled or not */
		bool enabled;

		/** Gate control information */
		struct {
			/** True = open, False = closed */
			bool gate_status[NET_TC_TX_COUNT];

			/** GateState operation */
			enum ethernet_gate_state_operation operation;

			/** Time interval ticks (nanoseconds) */
			uint32_t time_interval;

			/** Gate control list row */
			uint16_t row;
		} gate_control;

		/** Number of entries in gate control list */
		uint32_t gate_control_list_len;

		/**
		 * The time values are set in one go when type is set to
		 * ETHERNET_QBV_PARAM_TYPE_TIME
		 */
		struct {
			/** Base time */
			struct net_ptp_extended_time base_time;

			/** Cycle time */
			struct net_ptp_time cycle_time;

			/** Extension time (nanoseconds) */
			uint32_t extension_time;
		};
	};
=======
    /** Port id */
    int port_id;

    /** Type of Qbv parameter */
    enum ethernet_qbv_param_type type;

    /** What state (Admin/Oper) parameters are these */
    enum ethernet_qbv_state_type state;

    union {
        /** True if Qbv is enabled or not */
        bool enabled;

        struct {
            /** True = open, False = closed */
            bool gate_status[NET_TC_TX_COUNT];

            /** GateState operation */
            enum ethernet_gate_state_operation operation;

            /** Time interval ticks (nanoseconds) */
            uint32_t time_interval;

            /** Gate control list row */
            uint16_t row;
        } gate_control;

        /** Number of entries in gate control list */
        uint32_t gate_control_list_len;

        /* The time values are set in one go when type is set to
         * ETHERNET_QBV_PARAM_TYPE_TIME
         */
        struct {
            /** Base time */
            struct net_ptp_extended_time base_time;

            /** Cycle time */
            struct net_ptp_time cycle_time;

            /** Extension time (nanoseconds) */
            uint32_t extension_time;
        };
    };
>>>>>>> 3c1b4db2
};

/** @cond INTERNAL_HIDDEN */

enum ethernet_qbu_param_type {
    ETHERNET_QBU_PARAM_TYPE_STATUS,
    ETHERNET_QBU_PARAM_TYPE_RELEASE_ADVANCE,
    ETHERNET_QBU_PARAM_TYPE_HOLD_ADVANCE,
    ETHERNET_QBU_PARAM_TYPE_PREEMPTION_STATUS_TABLE,

    /* Some preemption settings are from Qbr spec. */
    ETHERNET_QBR_PARAM_TYPE_LINK_PARTNER_STATUS,
    ETHERNET_QBR_PARAM_TYPE_ADDITIONAL_FRAGMENT_SIZE,
};

enum ethernet_qbu_preempt_status {
    ETHERNET_QBU_STATUS_EXPRESS,
    ETHERNET_QBU_STATUS_PREEMPTABLE
} __packed;

/** @endcond */

/** Ethernet Qbu specific parameters */
struct ethernet_qbu_param {
<<<<<<< HEAD
	/** Port id */
	int port_id;
	/** Type of Qbu parameter */
	enum ethernet_qbu_param_type type;
	union {
		/** Hold advance (nanoseconds) */
		uint32_t hold_advance;

		/** Release advance (nanoseconds) */
		uint32_t release_advance;

		/** sequence of framePreemptionAdminStatus values */
		enum ethernet_qbu_preempt_status
				frame_preempt_statuses[NET_TC_TX_COUNT];

		/** True if Qbu is enabled or not */
		bool enabled;

		/** Link partner status (from Qbr) */
		bool link_partner_status;

		/**
		 * Additional fragment size (from Qbr). The minimum non-final
		 * fragment size is (additional_fragment_size + 1) * 64 octets
		 */
		uint8_t additional_fragment_size : 2;
	};
};

=======
    /** Port id */
    int port_id;

    /** Type of Qbu parameter */
    enum ethernet_qbu_param_type type;

    union {
        /** Hold advance (nanoseconds) */
        uint32_t hold_advance;

        /** Release advance (nanoseconds) */
        uint32_t release_advance;

        /** sequence of framePreemptionAdminStatus values.
         */
        enum ethernet_qbu_preempt_status
                                frame_preempt_statuses[NET_TC_TX_COUNT];

        /** True if Qbu is enabled or not */
        bool enabled;

        /** Link partner status (from Qbr) */
        bool link_partner_status;

        /** Additional fragment size (from Qbr). The minimum non-final
         * fragment size is (additional_fragment_size + 1) * 64 octets
         */
        uint8_t additional_fragment_size : 2;
    };
};

>>>>>>> 3c1b4db2
/** @cond INTERNAL_HIDDEN */

enum ethernet_filter_type {
    ETHERNET_FILTER_TYPE_SRC_MAC_ADDRESS,
    ETHERNET_FILTER_TYPE_DST_MAC_ADDRESS,
};

/** @endcond */

/** Types of Ethernet L2 */
enum ethernet_if_types {
    /** IEEE 802.3 Ethernet (default) */
    L2_ETH_IF_TYPE_ETHERNET,

    /** IEEE 802.11 Wi-Fi*/
    L2_ETH_IF_TYPE_WIFI,
} __packed;

<<<<<<< HEAD
/** Ethernet filter description */
=======
>>>>>>> 3c1b4db2
struct ethernet_filter {
    /** Type of filter */
    enum ethernet_filter_type type;

    /** MAC address to filter */
    struct net_eth_addr mac_address;

    /** Set (true) or unset (false) the filter */
    bool set;
};

/** @cond INTERNAL_HIDDEN */

enum ethernet_txtime_param_type {
    ETHERNET_TXTIME_PARAM_TYPE_ENABLE_QUEUES,
};

/** @endcond */

/** Ethernet TXTIME specific parameters */
struct ethernet_txtime_param {
    /** Type of TXTIME parameter */
    enum ethernet_txtime_param_type type;

    /** Queue number for configuring TXTIME */
    int queue_id;

    /** Enable or disable TXTIME per queue */
    bool enable_txtime;
};

/** @cond INTERNAL_HIDDEN */

struct ethernet_config {
    union {
        bool auto_negotiation;
        bool full_duplex;
        bool promisc_mode;
        bool txinjection_mode;

        struct {
            bool link_10bt;
            bool link_100bt;
            bool link_1000bt;
        } l;

        struct net_eth_addr mac_address;

        struct ethernet_t1s_param t1s_param;
        struct ethernet_qav_param qav_param;
        struct ethernet_qbv_param qbv_param;
        struct ethernet_qbu_param qbu_param;
        struct ethernet_txtime_param txtime_param;

        int priority_queues_num;
        int ports_num;

        struct ethernet_filter filter;
    };
};

/** @endcond */

/** Ethernet L2 API operations. */
struct ethernet_api {
<<<<<<< HEAD
	/**
	 * The net_if_api must be placed in first position in this
	 * struct so that we are compatible with network interface API.
	 */
	struct net_if_api iface_api;

	/** Collect optional ethernet specific statistics. This pointer
	 * should be set by driver if statistics needs to be collected
	 * for that driver.
	 */
#if defined(CONFIG_NET_STATISTICS_ETHERNET)
	struct net_stats_eth *(*get_stats)(const struct device *dev);
#endif

	/** Start the device */
	int (*start)(const struct device *dev);

	/** Stop the device */
	int (*stop)(const struct device *dev);

	/** Get the device capabilities */
	enum ethernet_hw_caps (*get_capabilities)(const struct device *dev);

	/** Set specific hardware configuration */
	int (*set_config)(const struct device *dev,
			  enum ethernet_config_type type,
			  const struct ethernet_config *config);

	/** Get hardware specific configuration */
	int (*get_config)(const struct device *dev,
			  enum ethernet_config_type type,
			  struct ethernet_config *config);

	/** The IP stack will call this function when a VLAN tag is enabled
	 * or disabled. If enable is set to true, then the VLAN tag was added,
	 * if it is false then the tag was removed. The driver can utilize
	 * this information if needed.
	 */
#if defined(CONFIG_NET_VLAN)
	int (*vlan_setup)(const struct device *dev, struct net_if *iface,
			  uint16_t tag, bool enable);
#endif /* CONFIG_NET_VLAN */

	/** Return ptp_clock device that is tied to this ethernet device */
#if defined(CONFIG_PTP_CLOCK)
	const struct device *(*get_ptp_clock)(const struct device *dev);
#endif /* CONFIG_PTP_CLOCK */

	/** Send a network packet */
	int (*send)(const struct device *dev, struct net_pkt *pkt);
=======
    /**
     * The net_if_api must be placed in first position in this
     * struct so that we are compatible with network interface API.
     */
    struct net_if_api iface_api;

    #if defined(CONFIG_NET_STATISTICS_ETHERNET)
    /** Collect optional ethernet specific statistics. This pointer
     * should be set by driver if statistics needs to be collected
     * for that driver.
     */
    struct net_stats_eth* (*get_stats)(const struct device* dev);
    #endif

    /** Start the device */
    int (*start)(const struct device* dev);

    /** Stop the device */
    int (*stop)(const struct device* dev);

    /** Get the device capabilities */
    enum ethernet_hw_caps (*get_capabilities)(const struct device* dev);

    /** Set specific hardware configuration */
    int (*set_config)(const struct device* dev,
                      enum ethernet_config_type type,
                      const struct ethernet_config* config);

    /** Get hardware specific configuration */
    int (*get_config)(const struct device* dev,
                      enum ethernet_config_type type,
                      struct ethernet_config* config);

    #if defined(CONFIG_NET_VLAN)
    /** The IP stack will call this function when a VLAN tag is enabled
     * or disabled. If enable is set to true, then the VLAN tag was added,
     * if it is false then the tag was removed. The driver can utilize
     * this information if needed.
     */
    int (*vlan_setup)(const struct device* dev, struct net_if* iface,
                      uint16_t tag, bool enable);
    #endif /* CONFIG_NET_VLAN */

    #if defined(CONFIG_PTP_CLOCK)
    /** Return ptp_clock device that is tied to this ethernet device */
    const struct device* (*get_ptp_clock)(const struct device* dev);
    #endif /* CONFIG_PTP_CLOCK */

    /** Send a network packet */
    int (*send)(const struct device* dev, struct net_pkt* pkt);
>>>>>>> 3c1b4db2
};

/** @cond INTERNAL_HIDDEN */

/* Make sure that the network interface API is properly setup inside
 * Ethernet API struct (it is the first one).
 */
BUILD_ASSERT(offsetof(struct ethernet_api, iface_api) == 0, "offsetof shall == 0");

struct net_eth_hdr {
    struct net_eth_addr dst;
    struct net_eth_addr src;
    uint16_t type;
} __packed;

struct ethernet_vlan {
    /** Network interface that has VLAN enabled */
    struct net_if* iface;

    /** VLAN tag */
    uint16_t tag;
};

#if defined(CONFIG_NET_VLAN_COUNT)
#define NET_VLAN_MAX_COUNT CONFIG_NET_VLAN_COUNT
#else
/* Even thou there are no VLAN support, the minimum count must be set to 1.
 */
#define NET_VLAN_MAX_COUNT 1
#endif

/** @endcond */

/** Ethernet LLDP specific parameters */
struct ethernet_lldp {
    /** Used for track timers */
    sys_snode_t node;

    /** LLDP Data Unit mandatory TLVs for the interface. */
    const struct net_lldpdu* lldpdu;

    /** LLDP Data Unit optional TLVs for the interface */
    uint8_t const* optional_du;

    /** Length of the optional Data Unit TLVs */
    size_t optional_len;

    /** Network interface that has LLDP supported. */
    struct net_if* iface;

    /** LLDP TX timer start time */
    int64_t tx_timer_start;

    /** LLDP TX timeout */
    uint32_t tx_timer_timeout;

    /** LLDP RX callback function */
    net_lldp_recv_cb_t cb;
};

/** @cond INTERNAL_HIDDEN */

enum ethernet_flags {
    ETH_CARRIER_UP,
};

/** Ethernet L2 context that is needed for VLAN */
struct ethernet_context {
    /** Flags representing ethernet state, which are accessed from multiple
     * threads.
     */
    atomic_t flags;

    #if defined(CONFIG_NET_ETHERNET_BRIDGE)
    struct eth_bridge_iface_context bridge;
    #endif

    /** Carrier ON/OFF handler worker. This is used to create
     * network interface UP/DOWN event when ethernet L2 driver
     * notices carrier ON/OFF situation. We must not create another
     * network management event from inside management handler thus
     * we use worker thread to trigger the UP/DOWN event.
     */
    struct k_work carrier_work;

    /** Network interface. */
    struct net_if* iface;

    #if defined(CONFIG_NET_LLDP)
    struct ethernet_lldp lldp[NET_VLAN_MAX_COUNT];
    #endif

    /**
     * This tells what L2 features does ethernet support.
     */
    enum net_l2_flags ethernet_l2_flags;

    #if defined(CONFIG_NET_L2_PTP)
    /** The PTP port number for this network device. We need to store the
     * port number here so that we do not need to fetch it for every
     * incoming PTP packet.
     */
    int port;
    #endif

    #if defined(CONFIG_NET_DSA)
    /** DSA RX callback function - for custom processing - like e.g.
     * redirecting packets when MAC address is caught
     */
    dsa_net_recv_cb_t dsa_recv_cb;

    /** Switch physical port number */
    uint8_t dsa_port_idx;

    /** DSA context pointer */
    struct dsa_context* dsa_ctx;

    /** Send a network packet via DSA master port */
    dsa_send_t dsa_send;
    #endif

    /** Is network carrier up */
    bool is_net_carrier_up : 1;

    /** Is this context already initialized */
    bool is_init           : 1;

    /** Types of Ethernet network interfaces */
    enum ethernet_if_types eth_if_type;
};

/**
 * @brief Initialize Ethernet L2 stack for a given interface
 *
 * @param iface A valid pointer to a network interface
 */
void ethernet_init(struct net_if* iface);

<<<<<<< HEAD
#define ETHERNET_L2_CTX_TYPE	struct ethernet_context
=======
/** @cond INTERNAL_HIDDEN */

#define ETHERNET_L2_CTX_TYPE struct ethernet_context
>>>>>>> 3c1b4db2

/* Separate header for VLAN as some of device interfaces might not
 * support VLAN.
 */
struct net_eth_vlan_hdr {
    struct net_eth_addr dst;
    struct net_eth_addr src;

<<<<<<< HEAD
/** @endcond */

/**
 * @brief Check if the Ethernet MAC address is a broadcast address.
 *
 * @param addr A valid pointer to a Ethernet MAC address.
 *
 * @return true if address is a broadcast address, false if not
 */
static inline bool net_eth_is_addr_broadcast(struct net_eth_addr *addr)
{
	if (addr->addr[0] == 0xff &&
	    addr->addr[1] == 0xff &&
	    addr->addr[2] == 0xff &&
	    addr->addr[3] == 0xff &&
	    addr->addr[4] == 0xff &&
	    addr->addr[5] == 0xff) {
		return true;
	}
=======
    struct {
        uint16_t tpid; /* tag protocol id  */
        uint16_t tci;  /* tag control info */
    } vlan;

    uint16_t type;
} __packed;
>>>>>>> 3c1b4db2

static inline bool net_eth_is_addr_broadcast(struct net_eth_addr* addr) {
    if ((addr->addr[0] == 0xFF) &&
        (addr->addr[1] == 0xFF) &&
        (addr->addr[2] == 0xFF) &&
        (addr->addr[3] == 0xFF) &&
        (addr->addr[4] == 0xFF) &&
        (addr->addr[5] == 0xFF)) {
        return (true);
    }

    return (false);
}

<<<<<<< HEAD
/**
 * @brief Check if the Ethernet MAC address is unspecified.
 *
 * @param addr A valid pointer to a Ethernet MAC address.
 *
 * @return true if address is unspecified, false if not
 */
static inline bool net_eth_is_addr_unspecified(struct net_eth_addr *addr)
{
	if (addr->addr[0] == 0x00 &&
	    addr->addr[1] == 0x00 &&
	    addr->addr[2] == 0x00 &&
	    addr->addr[3] == 0x00 &&
	    addr->addr[4] == 0x00 &&
	    addr->addr[5] == 0x00) {
		return true;
	}

	return false;
}

/**
 * @brief Check if the Ethernet MAC address is a multicast address.
 *
 * @param addr A valid pointer to a Ethernet MAC address.
 *
 * @return true if address is a multicast address, false if not
 */
static inline bool net_eth_is_addr_multicast(struct net_eth_addr *addr)
{
#if defined(CONFIG_NET_IPV6)
	if (addr->addr[0] == 0x33 &&
	    addr->addr[1] == 0x33) {
		return true;
	}
#endif

#if defined(CONFIG_NET_IPV4)
	if (addr->addr[0] == 0x01 &&
	    addr->addr[1] == 0x00 &&
	    addr->addr[2] == 0x5e) {
		return true;
	}
#endif

	return false;
}

/**
 * @brief Check if the Ethernet MAC address is a group address.
 *
 * @param addr A valid pointer to a Ethernet MAC address.
 *
 * @return true if address is a group address, false if not
 */
static inline bool net_eth_is_addr_group(struct net_eth_addr *addr)
{
	return addr->addr[0] & 0x01;
}

/**
 * @brief Check if the Ethernet MAC address is valid.
 *
 * @param addr A valid pointer to a Ethernet MAC address.
 *
 * @return true if address is valid, false if not
 */
static inline bool net_eth_is_addr_valid(struct net_eth_addr *addr)
{
	return !net_eth_is_addr_unspecified(addr) && !net_eth_is_addr_group(addr);
}

/**
 * @brief Check if the Ethernet MAC address is a LLDP multicast address.
 *
 * @param addr A valid pointer to a Ethernet MAC address.
 *
 * @return true if address is a LLDP multicast address, false if not
 */
static inline bool net_eth_is_addr_lldp_multicast(struct net_eth_addr *addr)
{
#if defined(CONFIG_NET_GPTP) || defined(CONFIG_NET_LLDP)
	if (addr->addr[0] == 0x01 &&
	    addr->addr[1] == 0x80 &&
	    addr->addr[2] == 0xc2 &&
	    addr->addr[3] == 0x00 &&
	    addr->addr[4] == 0x00 &&
	    addr->addr[5] == 0x0e) {
		return true;
	}
#else
	ARG_UNUSED(addr);
#endif

	return false;
}

/**
 * @brief Check if the Ethernet MAC address is a PTP multicast address.
 *
 * @param addr A valid pointer to a Ethernet MAC address.
 *
 * @return true if address is a PTP multicast address, false if not
 */
static inline bool net_eth_is_addr_ptp_multicast(struct net_eth_addr *addr)
{
#if defined(CONFIG_NET_GPTP)
	if (addr->addr[0] == 0x01 &&
	    addr->addr[1] == 0x1b &&
	    addr->addr[2] == 0x19 &&
	    addr->addr[3] == 0x00 &&
	    addr->addr[4] == 0x00 &&
	    addr->addr[5] == 0x00) {
		return true;
	}
#else
	ARG_UNUSED(addr);
#endif

	return false;
}

/**
 * @brief Return Ethernet broadcast address.
 *
 * @return Ethernet broadcast address.
 */
const struct net_eth_addr *net_eth_broadcast_addr(void);
=======
static inline bool net_eth_is_addr_unspecified(struct net_eth_addr* addr) {
    if ((addr->addr[0] == 0x00) &&
        (addr->addr[1] == 0x00) &&
        (addr->addr[2] == 0x00) &&
        (addr->addr[3] == 0x00) &&
        (addr->addr[4] == 0x00) &&
        (addr->addr[5] == 0x00)) {
        return (true);
    }

    return (false);
}

static inline bool net_eth_is_addr_multicast(struct net_eth_addr* addr) {
    #if defined(CONFIG_NET_IPV6)
    if ((addr->addr[0] == 0x33) &&
        (addr->addr[1] == 0x33)) {
        return (true);
    }
    #endif

    #if defined(CONFIG_NET_IPV4)
    if ((addr->addr[0] == 0x01) &&
        (addr->addr[1] == 0x00) &&
        (addr->addr[2] == 0x5E)) {
        return (true);
    }
    #endif

    return (false);
}

static inline bool net_eth_is_addr_group(struct net_eth_addr* addr) {
    return (addr->addr[0] & 0x01);
}

static inline bool net_eth_is_addr_valid(struct net_eth_addr* addr) {
    return !net_eth_is_addr_unspecified(addr) && !net_eth_is_addr_group(addr);
}

static inline bool net_eth_is_addr_lldp_multicast(struct net_eth_addr* addr) {
    #if defined(CONFIG_NET_GPTP) || defined(CONFIG_NET_LLDP)
    if ((addr->addr[0] == 0x01) &&
        (addr->addr[1] == 0x80) &&
        (addr->addr[2] == 0xC2) &&
        (addr->addr[3] == 0x00) &&
        (addr->addr[4] == 0x00) &&
        (addr->addr[5] == 0x0E)) {
        return (true);
    }
    #endif

    return (false);
}

static inline bool net_eth_is_addr_ptp_multicast(struct net_eth_addr* addr) {
    #if defined(CONFIG_NET_GPTP)
    if ((addr->addr[0] == 0x01) &&
        (addr->addr[1] == 0x1B) &&
        (addr->addr[2] == 0x19) &&
        (addr->addr[3] == 0x00) &&
        (addr->addr[4] == 0x00) &&
        (addr->addr[5] == 0x00)) {
        return (true);
    }
    #endif

    return (false);
}

const struct net_eth_addr* net_eth_broadcast_addr(void);
>>>>>>> 3c1b4db2

/**
 * @brief Convert IPv4 multicast address to Ethernet address.
 *
 * @param ipv4_addr IPv4 multicast address
 * @param mac_addr Output buffer for Ethernet address
 */
void net_eth_ipv4_mcast_to_mac_addr(const struct net_in_addr* ipv4_addr,
                                    struct net_eth_addr* mac_addr);

/**
 * @brief Convert IPv6 multicast address to Ethernet address.
 *
 * @param ipv6_addr IPv6 multicast address
 * @param mac_addr Output buffer for Ethernet address
 */
void net_eth_ipv6_mcast_to_mac_addr(const struct net_in6_addr* ipv6_addr,
                                    struct net_eth_addr* mac_addr);

/**
 * @brief Return ethernet device hardware capability information.
 *
 * @param iface Network interface
 *
 * @return Hardware capabilities
 */
static inline
enum ethernet_hw_caps net_eth_get_hw_capabilities(struct net_if* iface) {
    const struct ethernet_api* eth =
        (struct ethernet_api*)net_if_get_device(iface)->api;

    if (!eth->get_capabilities) {
        return (enum ethernet_hw_caps)0;
    }

    return eth->get_capabilities(net_if_get_device(iface));
}

/**
 * @brief Add VLAN tag to the interface.
 *
 * @param iface Interface to use.
 * @param tag VLAN tag to add
 *
 * @return 0 if ok, <0 if error
 */
#if defined(CONFIG_NET_VLAN)
int net_eth_vlan_enable(struct net_if* iface, uint16_t tag);
#else
static inline int net_eth_vlan_enable(struct net_if* iface, uint16_t tag) {
    ARG_UNUSED(iface);
    ARG_UNUSED(tag);

    return (-EINVAL);
}
#endif

/**
 * @brief Remove VLAN tag from the interface.
 *
 * @param iface Interface to use.
 * @param tag VLAN tag to remove
 *
 * @return 0 if ok, <0 if error
 */
#if defined(CONFIG_NET_VLAN)
int net_eth_vlan_disable(struct net_if* iface, uint16_t tag);
#else
static inline int net_eth_vlan_disable(struct net_if* iface, uint16_t tag) {
    ARG_UNUSED(iface);
    ARG_UNUSED(tag);

    return (-EINVAL);
}
#endif

/**
 * @brief Return VLAN tag specified to network interface.
 *
 * Note that the interface parameter must be the VLAN interface,
 * and not the Ethernet one.
 *
 * @param iface VLAN network interface.
 *
 * @return VLAN tag for this interface or NET_VLAN_TAG_UNSPEC if VLAN
 * is not configured for that interface.
 */
#if defined(CONFIG_NET_VLAN)
uint16_t net_eth_get_vlan_tag(struct net_if* iface);
#else
static inline uint16_t net_eth_get_vlan_tag(struct net_if* iface) {
    ARG_UNUSED(iface);

    return (NET_VLAN_TAG_UNSPEC);
}
#endif

/**
 * @brief Return network interface related to this VLAN tag
 *
 * @param iface Main network interface (not the VLAN one).
 * @param tag VLAN tag
 *
 * @return Network interface related to this tag or NULL if no such interface
 * exists.
 */
#if defined(CONFIG_NET_VLAN)
struct net_if* net_eth_get_vlan_iface(struct net_if* iface, uint16_t tag);
#else
static inline
struct net_if* net_eth_get_vlan_iface(struct net_if* iface, uint16_t tag) {
    ARG_UNUSED(iface);
    ARG_UNUSED(tag);

    return (NULL);
}
#endif

/**
 * @brief Return main network interface that is attached to this VLAN tag.
 *
 * @param iface VLAN network interface. This is used to get the
 *        pointer to ethernet L2 context
 *
 * @return Network interface related to this tag or NULL if no such interface
 * exists.
 */
#if defined(CONFIG_NET_VLAN)
struct net_if *net_eth_get_vlan_main(struct net_if *iface);
#else
static inline
struct net_if *net_eth_get_vlan_main(struct net_if *iface)
{
	ARG_UNUSED(iface);

	return NULL;
}
#endif

/**
 * @brief Check if there are any VLAN interfaces enabled to this specific
 *        Ethernet network interface.
 *
 * Note that the iface must be the actual Ethernet interface and not the
 * virtual VLAN interface.
 *
 * @param ctx Ethernet context
 * @param iface Ethernet network interface
 *
 * @return True if there are enabled VLANs for this network interface,
 *         false if not.
 */
#if defined(CONFIG_NET_VLAN)
bool net_eth_is_vlan_enabled(struct ethernet_context* ctx,
                             struct net_if* iface);
#else
static inline bool net_eth_is_vlan_enabled(struct ethernet_context* ctx,
                                           struct net_if* iface) {
    ARG_UNUSED(ctx);
    ARG_UNUSED(iface);

    return (false);
}
#endif

/**
 * @brief Get VLAN status for a given network interface (enabled or not).
 *
 * @param iface Network interface
 *
 * @return True if VLAN is enabled for this network interface, false if not.
 */
#if defined(CONFIG_NET_VLAN)
bool net_eth_get_vlan_status(struct net_if* iface);
#else
static inline bool net_eth_get_vlan_status(struct net_if* iface) {
    ARG_UNUSED(iface);

    return (false);
}
#endif

/**
 * @brief Check if the given interface is a VLAN interface.
 *
 * @param iface Network interface
 *
 * @return True if this network interface is VLAN one, false if not.
 */
#if defined(CONFIG_NET_VLAN)
bool net_eth_is_vlan_interface(struct net_if *iface);
#else
static inline bool net_eth_is_vlan_interface(struct net_if *iface)
{
	ARG_UNUSED(iface);

	return false;
}
#endif

/** @cond INTERNAL_HIDDEN */

#if !defined(CONFIG_ETH_DRIVER_RAW_MODE)

#define Z_ETH_NET_DEVICE_INIT_INSTANCE(node_id, dev_id, name, instance, \
                                       init_fn, pm, data, config, prio, \
                                       api, mtu)                        \
    Z_NET_DEVICE_INIT_INSTANCE(node_id, dev_id, name, instance,         \
                               init_fn, pm, data, config, prio,         \
                               api, ETHERNET_L2,                        \
                               NET_L2_GET_CTX_TYPE(ETHERNET_L2), mtu)

#else /* CONFIG_ETH_DRIVER_RAW_MODE */

#define Z_ETH_NET_DEVICE_INIT_INSTANCE(node_id, dev_id, name, instance,    \
                       init_fn, pm, data, config, prio,    \
                       api, mtu)            \
    Z_DEVICE_STATE_DEFINE(dev_id);                    \
    Z_DEVICE_DEFINE(node_id, dev_id, name, init_fn, pm, data,    \
            config, POST_KERNEL, prio, api,            \
            &Z_DEVICE_STATE_NAME(dev_id));

#endif /* CONFIG_ETH_DRIVER_RAW_MODE */

#define Z_ETH_NET_DEVICE_INIT(node_id, dev_id, name, init_fn, pm, data,    \
                  config, prio, api, mtu)            \
    Z_ETH_NET_DEVICE_INIT_INSTANCE(node_id, dev_id, name, 0,    \
                       init_fn, pm, data, config, prio,    \
                       api, mtu)

/** @endcond */

/**
 * @brief Create an Ethernet network interface and bind it to network device.
 *
 * @param dev_id Network device id.
 * @param name The name this instance of the driver exposes to
 * the system.
 * @param init_fn Address to the init function of the driver.
 * @param pm Reference to struct pm_device associated with the device.
 * (optional).
 * @param data Pointer to the device's private data.
 * @param config The address to the structure containing the
 * configuration information for this instance of the driver.
 * @param prio The initialization level at which configuration occurs.
 * @param api Provides an initial pointer to the API function struct
 * used by the driver. Can be NULL.
 * @param mtu Maximum transfer unit in bytes for this network interface.
 */
#define ETH_NET_DEVICE_INIT(dev_id, name, init_fn, pm, data, config,    \
                            prio, api, mtu)                             \
    Z_ETH_NET_DEVICE_INIT(DT_INVALID_NODE, dev_id, name, init_fn,       \
                          pm, data, config, prio, api, mtu)

/**
 * @brief Create multiple Ethernet network interfaces and bind them to network
 * devices.
 * If your network device needs more than one instance of a network interface,
 * use this macro below and provide a different instance suffix each time
 * (0, 1, 2, ... or a, b, c ... whatever works for you)
 *
 * @param dev_id Network device id.
 * @param name The name this instance of the driver exposes to
 * the system.
 * @param instance Instance identifier.
 * @param init_fn Address to the init function of the driver.
 * @param pm Reference to struct pm_device associated with the device.
 * (optional).
 * @param data Pointer to the device's private data.
 * @param config The address to the structure containing the
 * configuration information for this instance of the driver.
 * @param prio The initialization level at which configuration occurs.
 * @param api Provides an initial pointer to the API function struct
 * used by the driver. Can be NULL.
 * @param mtu Maximum transfer unit in bytes for this network interface.
 */
#define ETH_NET_DEVICE_INIT_INSTANCE(dev_id, name, instance, init_fn,   \
                                     pm, data, config, prio, api, mtu)  \
    Z_ETH_NET_DEVICE_INIT_INSTANCE(DT_INVALID_NODE, dev_id, name,       \
                                   instance, init_fn, pm, data,         \
                                   config, prio, api, mtu)

/**
 * @brief Like ETH_NET_DEVICE_INIT but taking metadata from a devicetree.
 * Create an Ethernet network interface and bind it to network device.
 *
 * @param node_id The devicetree node identifier.
 * @param init_fn Address to the init function of the driver.
 * @param pm Reference to struct pm_device associated with the device.
 * (optional).
 * @param data Pointer to the device's private data.
 * @param config The address to the structure containing the
 * configuration information for this instance of the driver.
 * @param prio The initialization level at which configuration occurs.
 * @param api Provides an initial pointer to the API function struct
 * used by the driver. Can be NULL.
 * @param mtu Maximum transfer unit in bytes for this network interface.
 */
#define ETH_NET_DEVICE_DT_DEFINE(node_id, init_fn, pm, data, config,    \
                                 prio, api, mtu)                        \
    Z_ETH_NET_DEVICE_INIT(node_id, Z_DEVICE_DT_DEV_ID(node_id),         \
                          DEVICE_DT_NAME(node_id), init_fn, pm,         \
                          data, config, prio, api, mtu)

/**
 * @brief Like ETH_NET_DEVICE_DT_DEFINE for an instance of a DT_DRV_COMPAT
 * compatible
 *
 * @param inst instance number.  This is replaced by
 * <tt>DT_DRV_COMPAT(inst)</tt> in the call to ETH_NET_DEVICE_DT_DEFINE.
 *
 * @param ... other parameters as expected by ETH_NET_DEVICE_DT_DEFINE.
 */
#define ETH_NET_DEVICE_DT_INST_DEFINE(inst, ...) \
    ETH_NET_DEVICE_DT_DEFINE(DT_DRV_INST(inst), __VA_ARGS__)

/**
 * @brief Inform ethernet L2 driver that ethernet carrier is detected.
 * This happens when cable is connected.
 *
 * @param iface Network interface
 */
void net_eth_carrier_on(struct net_if* iface);

/**
 * @brief Inform ethernet L2 driver that ethernet carrier was lost.
 * This happens when cable is disconnected.
 *
 * @param iface Network interface
 */
void net_eth_carrier_off(struct net_if* iface);

/**
 * @brief Set promiscuous mode either ON or OFF.
 *
 * @param iface Network interface
 *
 * @param enable on (true) or off (false)
 *
 * @return 0 if mode set or unset was successful, <0 otherwise.
 */
int net_eth_promisc_mode(struct net_if* iface, bool enable);

/**
 * @brief Set TX-Injection mode either ON or OFF.
 *
 * @param iface Network interface
 *
 * @param enable on (true) or off (false)
 *
 * @return 0 if mode set or unset was successful, <0 otherwise.
 */
int net_eth_txinjection_mode(struct net_if *iface, bool enable);

/**
 * @brief Set or unset HW filtering for MAC address @p mac.
 *
 * @param iface Network interface
 * @param mac Pointer to an ethernet MAC address
 * @param type Filter type, either source or destination
 * @param enable Set (true) or unset (false)
 *
 * @return 0 if filter set or unset was successful, <0 otherwise.
 */
int net_eth_mac_filter(struct net_if *iface, struct net_eth_addr *mac,
               enum ethernet_filter_type type, bool enable);
/**
 * @brief Return PTP clock that is tied to this ethernet network interface.
 *
 * @param iface Network interface
 *
 * @return Pointer to PTP clock if found, NULL if not found or if this
 * ethernet interface does not support PTP.
 */
#if defined(CONFIG_PTP_CLOCK)
const struct device* net_eth_get_ptp_clock(struct net_if* iface);
#else
static inline const struct device* net_eth_get_ptp_clock(struct net_if* iface) {
    ARG_UNUSED(iface);

    return (NULL);
}
#endif

/**
 * @brief Return PTP clock that is tied to this ethernet network interface
 * index.
 *
 * @param index Network interface index
 *
 * @return Pointer to PTP clock if found, NULL if not found or if this
 * ethernet interface index does not support PTP.
 */
__syscall const struct device* net_eth_get_ptp_clock_by_index(int index);

/**
 * @brief Return PTP port number attached to this interface.
 *
 * @param iface Network interface
 *
 * @return Port number, no such port if < 0
 */
#if defined(CONFIG_NET_L2_PTP)
int net_eth_get_ptp_port(struct net_if* iface);
#else
static inline int net_eth_get_ptp_port(struct net_if* iface) {
    ARG_UNUSED(iface);

    return (-ENODEV);
}
#endif /* CONFIG_NET_L2_PTP */

/**
 * @brief Set PTP port number attached to this interface.
 *
 * @param iface Network interface
 * @param port Port number to set
 */
#if defined(CONFIG_NET_L2_PTP)
void net_eth_set_ptp_port(struct net_if* iface, int port);
#else
static inline void net_eth_set_ptp_port(struct net_if* iface, int port) {
    ARG_UNUSED(iface);
    ARG_UNUSED(port);
}
#endif /* CONFIG_NET_L2_PTP */

/**
 * @brief Check if the Ethernet L2 network interface can perform Wi-Fi.
 *
 * @param iface Pointer to network interface
 *
 * @return True if interface supports Wi-Fi, False otherwise.
 */
static inline bool net_eth_type_is_wifi(struct net_if* iface) {
    const struct ethernet_context* ctx = (struct ethernet_context*)
        net_if_l2_data(iface);

    return (ctx->eth_if_type == L2_ETH_IF_TYPE_WIFI);
}

/**
 * @}
 */

#ifdef __cplusplus
}
#endif

#include <syscalls/ethernet.h>

#endif /* ZEPHYR_INCLUDE_NET_ETHERNET_H_ */<|MERGE_RESOLUTION|>--- conflicted
+++ resolved
@@ -45,41 +45,14 @@
  * @{
  */
 
-<<<<<<< HEAD
-#define NET_ETH_ADDR_LEN		6U /**< Ethernet MAC address length */
-=======
-#define NET_ETH_ADDR_LEN            6U
-
-/** @cond INTERNAL_HIDDEN */
->>>>>>> 3c1b4db2
+#define NET_ETH_ADDR_LEN            6U      /**< Ethernet MAC address length */
 
 /** Ethernet address */
 struct net_eth_addr {
-<<<<<<< HEAD
-	uint8_t addr[NET_ETH_ADDR_LEN]; /**< Buffer storing the address */
+    uint8_t addr[NET_ETH_ADDR_LEN];         /**< Buffer storing the address */
 };
 
 /** @cond INTERNAL_HIDDEN */
-
-#define NET_ETH_HDR(pkt) ((struct net_eth_hdr *)net_pkt_data(pkt))
-
-#define NET_ETH_PTYPE_CAN		0x000C /* CAN: Controller Area Network */
-#define NET_ETH_PTYPE_CANFD		0x000D /* CANFD: CAN flexible data rate*/
-#define NET_ETH_PTYPE_HDLC		0x0019 /* HDLC frames (like in PPP) */
-#define NET_ETH_PTYPE_ARP		0x0806
-#define NET_ETH_PTYPE_IP		0x0800
-#define NET_ETH_PTYPE_TSN		0x22f0 /* TSN (IEEE 1722) packet */
-#define NET_ETH_PTYPE_IPV6		0x86dd
-#define NET_ETH_PTYPE_VLAN		0x8100
-#define NET_ETH_PTYPE_PTP		0x88f7
-#define NET_ETH_PTYPE_LLDP		0x88cc
-#define NET_ETH_PTYPE_ALL               0x0003 /* from linux/if_ether.h */
-#define NET_ETH_PTYPE_ECAT		0x88a4
-#define NET_ETH_PTYPE_EAPOL		0x888e
-#define NET_ETH_PTYPE_IEEE802154	0x00F6 /* from linux/if_ether.h: IEEE802.15.4 frame */
-=======
-    uint8_t addr[NET_ETH_ADDR_LEN];
-};
 
 #define NET_ETH_HDR(pkt) ((struct net_eth_hdr*)net_pkt_data(pkt))
 
@@ -97,7 +70,6 @@
 #define NET_ETH_PTYPE_ECAT          0x88A4
 #define NET_ETH_PTYPE_EAPOL         0x888E
 #define NET_ETH_PTYPE_IEEE802154    0x00F6  /* from linux/if_ether.h: IEEE802.15.4 frame */
->>>>>>> 3c1b4db2
 
 #if !defined(ETH_P_ALL)
 #define ETH_P_ALL                   NET_ETH_PTYPE_ALL
@@ -124,26 +96,21 @@
 #define ETH_P_IEEE802154            NET_ETH_PTYPE_IEEE802154
 #endif
 #if !defined(ETH_P_CAN)
-#define ETH_P_CAN	NET_ETH_PTYPE_CAN
+#define ETH_P_CAN                   NET_ETH_PTYPE_CAN
 #endif
 #if !defined(ETH_P_CANFD)
-#define ETH_P_CANFD	NET_ETH_PTYPE_CANFD
+#define ETH_P_CANFD                 NET_ETH_PTYPE_CANFD
 #endif
 #if !defined(ETH_P_HDLC)
-#define ETH_P_HDLC	NET_ETH_PTYPE_HDLC
-#endif
-
-<<<<<<< HEAD
+#define ETH_P_HDLC                  NET_ETH_PTYPE_HDLC
+#endif
+
 /** @endcond */
 
-#define NET_ETH_MINIMAL_FRAME_SIZE	60   /**< Minimum Ethernet frame size */
-#define NET_ETH_MTU			1500 /**< Ethernet MTU size */
+#define NET_ETH_MINIMAL_FRAME_SIZE 60   /**< Minimum Ethernet frame size */
+#define NET_ETH_MTU                1500 /**< Ethernet MTU size */
 
 /** @cond INTERNAL_HIDDEN */
-=======
-#define NET_ETH_MINIMAL_FRAME_SIZE  60
-#define NET_ETH_MTU                 1500
->>>>>>> 3c1b4db2
 
 #if defined(CONFIG_NET_VLAN)
 #define _NET_ETH_MAX_HDR_SIZE       (sizeof(struct net_eth_vlan_hdr))
@@ -215,17 +182,11 @@
     /** VLAN Tag stripping */
     ETHERNET_HW_VLAN_TAG_STRIP      = BIT(14),
 
-<<<<<<< HEAD
-	/** DSA switch slave port */
-	ETHERNET_DSA_SLAVE_PORT		= BIT(15),
-
-	/** DSA switch master port */
-	ETHERNET_DSA_MASTER_PORT	= BIT(16),
-=======
-    /** DSA switch */
+    /** DSA switch slave port */
     ETHERNET_DSA_SLAVE_PORT         = BIT(15),
+
+    /** DSA switch master port */
     ETHERNET_DSA_MASTER_PORT        = BIT(16),
->>>>>>> 3c1b4db2
 
     /** IEEE 802.1Qbv (scheduled traffic) supported */
     ETHERNET_QBV                    = BIT(17),
@@ -237,7 +198,7 @@
     ETHERNET_TXTIME                 = BIT(19),
 
     /** TX-Injection supported */
-    ETHERNET_TXINJECTION_MODE    = BIT(20),
+    ETHERNET_TXINJECTION_MODE       = BIT(20),
 };
 
 /** @cond INTERNAL_HIDDEN */
@@ -275,53 +236,12 @@
 
 /** Ethernet T1S specific parameters */
 struct ethernet_t1s_param {
-<<<<<<< HEAD
-	/** Type of T1S parameter */
-	enum ethernet_t1s_param_type type;
-	union {
-		/**
-		 * PLCA is the Physical Layer (PHY) Collision
-		 * Avoidance technique employed with multidrop
-		 * 10Base-T1S standard.
-		 *
-		 * The PLCA parameters are described in standard [1]
-		 * as registers in memory map 4 (MMS = 4) (point 9.6).
-		 *
-		 * IDVER	(PLCA ID Version)
-		 * CTRL0	(PLCA Control 0)
-		 * CTRL1	(PLCA Control 1)
-		 * STATUS	(PLCA Status)
-		 * TOTMR	(PLCA TO Control)
-		 * BURST	(PLCA Burst Control)
-		 *
-		 * Those registers are implemented by each OA TC6
-		 * compliant vendor (like for e.g. LAN865x - e.g. [2]).
-		 *
-		 * Documents:
-		 * [1] - "OPEN Alliance 10BASE-T1x MAC-PHY Serial
-		 *       Interface" (ver. 1.1)
-		 * [2] - "DS60001734C" - LAN865x data sheet
-		 */
-		struct {
-			/** T1S PLCA enabled */
-			bool enable;
-			/** T1S PLCA node id range: 0 to 254 */
-			uint8_t node_id;
-			/** T1S PLCA node count range: 1 to 255 */
-			uint8_t node_count;
-			/** T1S PLCA burst count range: 0x0 to 0xFF */
-			uint8_t burst_count;
-			/** T1S PLCA burst timer */
-			uint8_t burst_timer;
-			/** T1S PLCA TO value */
-			uint8_t to_timer;
-		} plca;
-	};
-=======
     /** Type of T1S parameter */
     enum ethernet_t1s_param_type type;
+
     union {
-        /* PLCA is the Physical Layer (PHY) Collision
+        /**
+         * PLCA is the Physical Layer (PHY) Collision
          * Avoidance technique employed with multidrop
          * 10Base-T1S standard.
          *
@@ -358,7 +278,6 @@
             uint8_t to_timer;
         } plca;
     };
->>>>>>> 3c1b4db2
 };
 
 /** Ethernet Qav specific parameters */
@@ -411,51 +330,6 @@
 
 /** Ethernet Qbv specific parameters */
 struct ethernet_qbv_param {
-<<<<<<< HEAD
-	/** Port id */
-	int port_id;
-	/** Type of Qbv parameter */
-	enum ethernet_qbv_param_type type;
-	/** What state (Admin/Oper) parameters are these */
-	enum ethernet_qbv_state_type state;
-	union {
-		/** True if Qbv is enabled or not */
-		bool enabled;
-
-		/** Gate control information */
-		struct {
-			/** True = open, False = closed */
-			bool gate_status[NET_TC_TX_COUNT];
-
-			/** GateState operation */
-			enum ethernet_gate_state_operation operation;
-
-			/** Time interval ticks (nanoseconds) */
-			uint32_t time_interval;
-
-			/** Gate control list row */
-			uint16_t row;
-		} gate_control;
-
-		/** Number of entries in gate control list */
-		uint32_t gate_control_list_len;
-
-		/**
-		 * The time values are set in one go when type is set to
-		 * ETHERNET_QBV_PARAM_TYPE_TIME
-		 */
-		struct {
-			/** Base time */
-			struct net_ptp_extended_time base_time;
-
-			/** Cycle time */
-			struct net_ptp_time cycle_time;
-
-			/** Extension time (nanoseconds) */
-			uint32_t extension_time;
-		};
-	};
-=======
     /** Port id */
     int port_id;
 
@@ -469,6 +343,7 @@
         /** True if Qbv is enabled or not */
         bool enabled;
 
+        /** Gate control information */
         struct {
             /** True = open, False = closed */
             bool gate_status[NET_TC_TX_COUNT];
@@ -486,7 +361,8 @@
         /** Number of entries in gate control list */
         uint32_t gate_control_list_len;
 
-        /* The time values are set in one go when type is set to
+        /**
+         * The time values are set in one go when type is set to
          * ETHERNET_QBV_PARAM_TYPE_TIME
          */
         struct {
@@ -500,7 +376,6 @@
             uint32_t extension_time;
         };
     };
->>>>>>> 3c1b4db2
 };
 
 /** @cond INTERNAL_HIDDEN */
@@ -525,37 +400,6 @@
 
 /** Ethernet Qbu specific parameters */
 struct ethernet_qbu_param {
-<<<<<<< HEAD
-	/** Port id */
-	int port_id;
-	/** Type of Qbu parameter */
-	enum ethernet_qbu_param_type type;
-	union {
-		/** Hold advance (nanoseconds) */
-		uint32_t hold_advance;
-
-		/** Release advance (nanoseconds) */
-		uint32_t release_advance;
-
-		/** sequence of framePreemptionAdminStatus values */
-		enum ethernet_qbu_preempt_status
-				frame_preempt_statuses[NET_TC_TX_COUNT];
-
-		/** True if Qbu is enabled or not */
-		bool enabled;
-
-		/** Link partner status (from Qbr) */
-		bool link_partner_status;
-
-		/**
-		 * Additional fragment size (from Qbr). The minimum non-final
-		 * fragment size is (additional_fragment_size + 1) * 64 octets
-		 */
-		uint8_t additional_fragment_size : 2;
-	};
-};
-
-=======
     /** Port id */
     int port_id;
 
@@ -569,8 +413,7 @@
         /** Release advance (nanoseconds) */
         uint32_t release_advance;
 
-        /** sequence of framePreemptionAdminStatus values.
-         */
+        /** sequence of framePreemptionAdminStatus values */
         enum ethernet_qbu_preempt_status
                                 frame_preempt_statuses[NET_TC_TX_COUNT];
 
@@ -580,14 +423,14 @@
         /** Link partner status (from Qbr) */
         bool link_partner_status;
 
-        /** Additional fragment size (from Qbr). The minimum non-final
+        /**
+         * Additional fragment size (from Qbr). The minimum non-final
          * fragment size is (additional_fragment_size + 1) * 64 octets
          */
         uint8_t additional_fragment_size : 2;
     };
 };
 
->>>>>>> 3c1b4db2
 /** @cond INTERNAL_HIDDEN */
 
 enum ethernet_filter_type {
@@ -606,10 +449,7 @@
     L2_ETH_IF_TYPE_WIFI,
 } __packed;
 
-<<<<<<< HEAD
 /** Ethernet filter description */
-=======
->>>>>>> 3c1b4db2
 struct ethernet_filter {
     /** Type of filter */
     enum ethernet_filter_type type;
@@ -675,69 +515,17 @@
 
 /** Ethernet L2 API operations. */
 struct ethernet_api {
-<<<<<<< HEAD
-	/**
-	 * The net_if_api must be placed in first position in this
-	 * struct so that we are compatible with network interface API.
-	 */
-	struct net_if_api iface_api;
-
-	/** Collect optional ethernet specific statistics. This pointer
-	 * should be set by driver if statistics needs to be collected
-	 * for that driver.
-	 */
-#if defined(CONFIG_NET_STATISTICS_ETHERNET)
-	struct net_stats_eth *(*get_stats)(const struct device *dev);
-#endif
-
-	/** Start the device */
-	int (*start)(const struct device *dev);
-
-	/** Stop the device */
-	int (*stop)(const struct device *dev);
-
-	/** Get the device capabilities */
-	enum ethernet_hw_caps (*get_capabilities)(const struct device *dev);
-
-	/** Set specific hardware configuration */
-	int (*set_config)(const struct device *dev,
-			  enum ethernet_config_type type,
-			  const struct ethernet_config *config);
-
-	/** Get hardware specific configuration */
-	int (*get_config)(const struct device *dev,
-			  enum ethernet_config_type type,
-			  struct ethernet_config *config);
-
-	/** The IP stack will call this function when a VLAN tag is enabled
-	 * or disabled. If enable is set to true, then the VLAN tag was added,
-	 * if it is false then the tag was removed. The driver can utilize
-	 * this information if needed.
-	 */
-#if defined(CONFIG_NET_VLAN)
-	int (*vlan_setup)(const struct device *dev, struct net_if *iface,
-			  uint16_t tag, bool enable);
-#endif /* CONFIG_NET_VLAN */
-
-	/** Return ptp_clock device that is tied to this ethernet device */
-#if defined(CONFIG_PTP_CLOCK)
-	const struct device *(*get_ptp_clock)(const struct device *dev);
-#endif /* CONFIG_PTP_CLOCK */
-
-	/** Send a network packet */
-	int (*send)(const struct device *dev, struct net_pkt *pkt);
-=======
     /**
      * The net_if_api must be placed in first position in this
      * struct so that we are compatible with network interface API.
      */
     struct net_if_api iface_api;
 
-    #if defined(CONFIG_NET_STATISTICS_ETHERNET)
     /** Collect optional ethernet specific statistics. This pointer
      * should be set by driver if statistics needs to be collected
      * for that driver.
      */
+    #if defined(CONFIG_NET_STATISTICS_ETHERNET)
     struct net_stats_eth* (*get_stats)(const struct device* dev);
     #endif
 
@@ -760,24 +548,23 @@
                       enum ethernet_config_type type,
                       struct ethernet_config* config);
 
-    #if defined(CONFIG_NET_VLAN)
     /** The IP stack will call this function when a VLAN tag is enabled
      * or disabled. If enable is set to true, then the VLAN tag was added,
      * if it is false then the tag was removed. The driver can utilize
      * this information if needed.
      */
+    #if defined(CONFIG_NET_VLAN)
     int (*vlan_setup)(const struct device* dev, struct net_if* iface,
                       uint16_t tag, bool enable);
     #endif /* CONFIG_NET_VLAN */
 
+    /** Return ptp_clock device that is tied to this ethernet device */
     #if defined(CONFIG_PTP_CLOCK)
-    /** Return ptp_clock device that is tied to this ethernet device */
     const struct device* (*get_ptp_clock)(const struct device* dev);
     #endif /* CONFIG_PTP_CLOCK */
 
     /** Send a network packet */
     int (*send)(const struct device* dev, struct net_pkt* pkt);
->>>>>>> 3c1b4db2
 };
 
 /** @cond INTERNAL_HIDDEN */
@@ -916,13 +703,7 @@
  */
 void ethernet_init(struct net_if* iface);
 
-<<<<<<< HEAD
-#define ETHERNET_L2_CTX_TYPE	struct ethernet_context
-=======
-/** @cond INTERNAL_HIDDEN */
-
 #define ETHERNET_L2_CTX_TYPE struct ethernet_context
->>>>>>> 3c1b4db2
 
 /* Separate header for VLAN as some of device interfaces might not
  * support VLAN.
@@ -931,27 +712,6 @@
     struct net_eth_addr dst;
     struct net_eth_addr src;
 
-<<<<<<< HEAD
-/** @endcond */
-
-/**
- * @brief Check if the Ethernet MAC address is a broadcast address.
- *
- * @param addr A valid pointer to a Ethernet MAC address.
- *
- * @return true if address is a broadcast address, false if not
- */
-static inline bool net_eth_is_addr_broadcast(struct net_eth_addr *addr)
-{
-	if (addr->addr[0] == 0xff &&
-	    addr->addr[1] == 0xff &&
-	    addr->addr[2] == 0xff &&
-	    addr->addr[3] == 0xff &&
-	    addr->addr[4] == 0xff &&
-	    addr->addr[5] == 0xff) {
-		return true;
-	}
-=======
     struct {
         uint16_t tpid; /* tag protocol id  */
         uint16_t tci;  /* tag control info */
@@ -959,8 +719,16 @@
 
     uint16_t type;
 } __packed;
->>>>>>> 3c1b4db2
-
+
+/** @endcond */
+
+/**
+ * @brief Check if the Ethernet MAC address is a broadcast address.
+ *
+ * @param addr A valid pointer to a Ethernet MAC address.
+ *
+ * @return true if address is a broadcast address, false if not
+ */
 static inline bool net_eth_is_addr_broadcast(struct net_eth_addr* addr) {
     if ((addr->addr[0] == 0xFF) &&
         (addr->addr[1] == 0xFF) &&
@@ -974,7 +742,6 @@
     return (false);
 }
 
-<<<<<<< HEAD
 /**
  * @brief Check if the Ethernet MAC address is unspecified.
  *
@@ -982,128 +749,6 @@
  *
  * @return true if address is unspecified, false if not
  */
-static inline bool net_eth_is_addr_unspecified(struct net_eth_addr *addr)
-{
-	if (addr->addr[0] == 0x00 &&
-	    addr->addr[1] == 0x00 &&
-	    addr->addr[2] == 0x00 &&
-	    addr->addr[3] == 0x00 &&
-	    addr->addr[4] == 0x00 &&
-	    addr->addr[5] == 0x00) {
-		return true;
-	}
-
-	return false;
-}
-
-/**
- * @brief Check if the Ethernet MAC address is a multicast address.
- *
- * @param addr A valid pointer to a Ethernet MAC address.
- *
- * @return true if address is a multicast address, false if not
- */
-static inline bool net_eth_is_addr_multicast(struct net_eth_addr *addr)
-{
-#if defined(CONFIG_NET_IPV6)
-	if (addr->addr[0] == 0x33 &&
-	    addr->addr[1] == 0x33) {
-		return true;
-	}
-#endif
-
-#if defined(CONFIG_NET_IPV4)
-	if (addr->addr[0] == 0x01 &&
-	    addr->addr[1] == 0x00 &&
-	    addr->addr[2] == 0x5e) {
-		return true;
-	}
-#endif
-
-	return false;
-}
-
-/**
- * @brief Check if the Ethernet MAC address is a group address.
- *
- * @param addr A valid pointer to a Ethernet MAC address.
- *
- * @return true if address is a group address, false if not
- */
-static inline bool net_eth_is_addr_group(struct net_eth_addr *addr)
-{
-	return addr->addr[0] & 0x01;
-}
-
-/**
- * @brief Check if the Ethernet MAC address is valid.
- *
- * @param addr A valid pointer to a Ethernet MAC address.
- *
- * @return true if address is valid, false if not
- */
-static inline bool net_eth_is_addr_valid(struct net_eth_addr *addr)
-{
-	return !net_eth_is_addr_unspecified(addr) && !net_eth_is_addr_group(addr);
-}
-
-/**
- * @brief Check if the Ethernet MAC address is a LLDP multicast address.
- *
- * @param addr A valid pointer to a Ethernet MAC address.
- *
- * @return true if address is a LLDP multicast address, false if not
- */
-static inline bool net_eth_is_addr_lldp_multicast(struct net_eth_addr *addr)
-{
-#if defined(CONFIG_NET_GPTP) || defined(CONFIG_NET_LLDP)
-	if (addr->addr[0] == 0x01 &&
-	    addr->addr[1] == 0x80 &&
-	    addr->addr[2] == 0xc2 &&
-	    addr->addr[3] == 0x00 &&
-	    addr->addr[4] == 0x00 &&
-	    addr->addr[5] == 0x0e) {
-		return true;
-	}
-#else
-	ARG_UNUSED(addr);
-#endif
-
-	return false;
-}
-
-/**
- * @brief Check if the Ethernet MAC address is a PTP multicast address.
- *
- * @param addr A valid pointer to a Ethernet MAC address.
- *
- * @return true if address is a PTP multicast address, false if not
- */
-static inline bool net_eth_is_addr_ptp_multicast(struct net_eth_addr *addr)
-{
-#if defined(CONFIG_NET_GPTP)
-	if (addr->addr[0] == 0x01 &&
-	    addr->addr[1] == 0x1b &&
-	    addr->addr[2] == 0x19 &&
-	    addr->addr[3] == 0x00 &&
-	    addr->addr[4] == 0x00 &&
-	    addr->addr[5] == 0x00) {
-		return true;
-	}
-#else
-	ARG_UNUSED(addr);
-#endif
-
-	return false;
-}
-
-/**
- * @brief Return Ethernet broadcast address.
- *
- * @return Ethernet broadcast address.
- */
-const struct net_eth_addr *net_eth_broadcast_addr(void);
-=======
 static inline bool net_eth_is_addr_unspecified(struct net_eth_addr* addr) {
     if ((addr->addr[0] == 0x00) &&
         (addr->addr[1] == 0x00) &&
@@ -1117,6 +762,13 @@
     return (false);
 }
 
+/**
+ * @brief Check if the Ethernet MAC address is a multicast address.
+ *
+ * @param addr A valid pointer to a Ethernet MAC address.
+ *
+ * @return true if address is a multicast address, false if not
+ */
 static inline bool net_eth_is_addr_multicast(struct net_eth_addr* addr) {
     #if defined(CONFIG_NET_IPV6)
     if ((addr->addr[0] == 0x33) &&
@@ -1136,14 +788,35 @@
     return (false);
 }
 
+/**
+ * @brief Check if the Ethernet MAC address is a group address.
+ *
+ * @param addr A valid pointer to a Ethernet MAC address.
+ *
+ * @return true if address is a group address, false if not
+ */
 static inline bool net_eth_is_addr_group(struct net_eth_addr* addr) {
     return (addr->addr[0] & 0x01);
 }
 
+/**
+ * @brief Check if the Ethernet MAC address is valid.
+ *
+ * @param addr A valid pointer to a Ethernet MAC address.
+ *
+ * @return true if address is valid, false if not
+ */
 static inline bool net_eth_is_addr_valid(struct net_eth_addr* addr) {
     return !net_eth_is_addr_unspecified(addr) && !net_eth_is_addr_group(addr);
 }
 
+/**
+ * @brief Check if the Ethernet MAC address is a LLDP multicast address.
+ *
+ * @param addr A valid pointer to a Ethernet MAC address.
+ *
+ * @return true if address is a LLDP multicast address, false if not
+ */
 static inline bool net_eth_is_addr_lldp_multicast(struct net_eth_addr* addr) {
     #if defined(CONFIG_NET_GPTP) || defined(CONFIG_NET_LLDP)
     if ((addr->addr[0] == 0x01) &&
@@ -1154,11 +827,20 @@
         (addr->addr[5] == 0x0E)) {
         return (true);
     }
+    #else
+    ARG_UNUSED(addr);
     #endif
 
     return (false);
 }
 
+/**
+ * @brief Check if the Ethernet MAC address is a PTP multicast address.
+ *
+ * @param addr A valid pointer to a Ethernet MAC address.
+ *
+ * @return true if address is a PTP multicast address, false if not
+ */
 static inline bool net_eth_is_addr_ptp_multicast(struct net_eth_addr* addr) {
     #if defined(CONFIG_NET_GPTP)
     if ((addr->addr[0] == 0x01) &&
@@ -1169,13 +851,19 @@
         (addr->addr[5] == 0x00)) {
         return (true);
     }
+    #else
+    ARG_UNUSED(addr);
     #endif
 
     return (false);
 }
 
+/**
+ * @brief Return Ethernet broadcast address.
+ *
+ * @return Ethernet broadcast address.
+ */
 const struct net_eth_addr* net_eth_broadcast_addr(void);
->>>>>>> 3c1b4db2
 
 /**
  * @brief Convert IPv4 multicast address to Ethernet address.
@@ -1304,14 +992,13 @@
  * exists.
  */
 #if defined(CONFIG_NET_VLAN)
-struct net_if *net_eth_get_vlan_main(struct net_if *iface);
+struct net_if* net_eth_get_vlan_main(struct net_if* iface);
 #else
 static inline
-struct net_if *net_eth_get_vlan_main(struct net_if *iface)
-{
-	ARG_UNUSED(iface);
-
-	return NULL;
+struct net_if* net_eth_get_vlan_main(struct net_if* iface) {
+    ARG_UNUSED(iface);
+
+    return NULL;
 }
 #endif
 
@@ -1366,13 +1053,12 @@
  * @return True if this network interface is VLAN one, false if not.
  */
 #if defined(CONFIG_NET_VLAN)
-bool net_eth_is_vlan_interface(struct net_if *iface);
+bool net_eth_is_vlan_interface(struct net_if* iface);
 #else
-static inline bool net_eth_is_vlan_interface(struct net_if *iface)
-{
-	ARG_UNUSED(iface);
-
-	return false;
+static inline bool net_eth_is_vlan_interface(struct net_if* iface) {
+    ARG_UNUSED(iface);
+
+    return (false);
 }
 #endif
 
@@ -1528,7 +1214,7 @@
  *
  * @return 0 if mode set or unset was successful, <0 otherwise.
  */
-int net_eth_txinjection_mode(struct net_if *iface, bool enable);
+int net_eth_txinjection_mode(struct net_if* iface, bool enable);
 
 /**
  * @brief Set or unset HW filtering for MAC address @p mac.
@@ -1540,8 +1226,8 @@
  *
  * @return 0 if filter set or unset was successful, <0 otherwise.
  */
-int net_eth_mac_filter(struct net_if *iface, struct net_eth_addr *mac,
-               enum ethernet_filter_type type, bool enable);
+int net_eth_mac_filter(struct net_if* iface, struct net_eth_addr* mac,
+                enum ethernet_filter_type type, bool enable);
 /**
  * @brief Return PTP clock that is tied to this ethernet network interface.
  *
