/** @file
 @brief Ethernet

 This is not to be included by the application.
 */

/*
 * Copyright (c) 2016 Intel Corporation
 *
 * SPDX-License-Identifier: Apache-2.0
 */

#ifndef ZEPHYR_INCLUDE_NET_ETHERNET_H_
#define ZEPHYR_INCLUDE_NET_ETHERNET_H_

#include <zephyr/kernel.h>
#include <zephyr/types.h>
#include <stdbool.h>
#include <zephyr/sys/atomic.h>

#include <zephyr/net/net_ip.h>
#include <zephyr/net/net_pkt.h>

#if defined(CONFIG_NET_LLDP)
#include <zephyr/net/lldp.h>
#endif

#include <zephyr/sys/util.h>
#include <zephyr/net/net_if.h>
#include <zephyr/net/ethernet_vlan.h>
#include <zephyr/net/ptp_time.h>

#if defined(CONFIG_NET_DSA)
#include <zephyr/net/dsa.h>
#endif

#if defined(CONFIG_NET_ETHERNET_BRIDGE)
#include <zephyr/net/ethernet_bridge.h>
#endif

#ifdef __cplusplus
extern "C" {
#endif

/**
 * @brief Ethernet support functions
 * @defgroup ethernet Ethernet Support Functions
 * @ingroup networking
 * @{
 */

/** @cond INTERNAL_HIDDEN */

struct net_eth_addr {
    uint8_t addr[6];
};

#define NET_ETH_HDR(pkt) ((struct net_eth_hdr*)net_pkt_data(pkt))

#define NET_ETH_PTYPE_ARP           0x0806
#define NET_ETH_PTYPE_IP            0x0800
#define NET_ETH_PTYPE_TSN           0x22F0  /* TSN (IEEE 1722) packet */
#define NET_ETH_PTYPE_IPV6          0x86DD
#define NET_ETH_PTYPE_VLAN          0x8100
#define NET_ETH_PTYPE_PTP           0x88F7
#define NET_ETH_PTYPE_LLDP          0x88CC
#define NET_ETH_PTYPE_ALL           0x0003  /* from linux/if_ether.h */
#define NET_ETH_PTYPE_ECAT          0x88A4
#define NET_ETH_PTYPE_EAPOL         0x888E
#define NET_ETH_PTYPE_IEEE802154    0x00F6  /* from linux/if_ether.h: IEEE802.15.4 frame */

#if !defined(ETH_P_ALL)
#define ETH_P_ALL                   NET_ETH_PTYPE_ALL
#endif
#if !defined(ETH_P_IP)
#define ETH_P_IP                    NET_ETH_PTYPE_IP
#endif
#if !defined(ETH_P_ARP)
#define ETH_P_ARP                   NET_ETH_PTYPE_ARP
#endif
#if !defined(ETH_P_IPV6)
#define ETH_P_IPV6                  NET_ETH_PTYPE_IPV6
#endif
#if !defined(ETH_P_8021Q)
#define ETH_P_8021Q                 NET_ETH_PTYPE_VLAN
#endif
#if !defined(ETH_P_TSN)
#define ETH_P_TSN                   NET_ETH_PTYPE_TSN
#endif
#if !defined(ETH_P_ECAT)
#define ETH_P_ECAT                  NET_ETH_PTYPE_ECAT
#endif
#if !defined(ETH_P_IEEE802154)
#define ETH_P_IEEE802154            NET_ETH_PTYPE_IEEE802154
#endif

#define NET_ETH_MINIMAL_FRAME_SIZE  60
#define NET_ETH_MTU                 1500

#if defined(CONFIG_NET_VLAN)
#define _NET_ETH_MAX_HDR_SIZE       (sizeof(struct net_eth_vlan_hdr))
#else
#define _NET_ETH_MAX_HDR_SIZE       (sizeof(struct net_eth_hdr))
#endif

#define _NET_ETH_MAX_FRAME_SIZE     (NET_ETH_MTU + _NET_ETH_MAX_HDR_SIZE)
/*
 * Extend the max frame size for DSA (KSZ8794) by one byte (to 1519) to
 * store tail tag.
 */
#if defined(CONFIG_NET_DSA)
#define NET_ETH_MAX_FRAME_SIZE      (_NET_ETH_MAX_FRAME_SIZE + DSA_TAG_SIZE)
#define NET_ETH_MAX_HDR_SIZE        (_NET_ETH_MAX_HDR_SIZE + DSA_TAG_SIZE)
#else
#define NET_ETH_MAX_FRAME_SIZE      (_NET_ETH_MAX_FRAME_SIZE)
#define NET_ETH_MAX_HDR_SIZE        (_NET_ETH_MAX_HDR_SIZE)
#endif

#define NET_ETH_VLAN_HDR_SIZE       4

/** @endcond */

/** Ethernet hardware capabilities */
enum ethernet_hw_caps {
    /** TX Checksum offloading supported for all of IPv4, UDP, TCP */
    ETHERNET_HW_TX_CHKSUM_OFFLOAD   = BIT(0),

    /** RX Checksum offloading supported for all of IPv4, UDP, TCP */
    ETHERNET_HW_RX_CHKSUM_OFFLOAD   = BIT(1),

    /** VLAN supported */
    ETHERNET_HW_VLAN                = BIT(2),

    /** Enabling/disabling auto negotiation supported */
    ETHERNET_AUTO_NEGOTIATION_SET   = BIT(3),

    /** 10 Mbits link supported */
    ETHERNET_LINK_10BASE_T          = BIT(4),

    /** 100 Mbits link supported */
    ETHERNET_LINK_100BASE_T         = BIT(5),

    /** 1 Gbits link supported */
    ETHERNET_LINK_1000BASE_T        = BIT(6),

    /** Changing duplex (half/full) supported */
    ETHERNET_DUPLEX_SET             = BIT(7),

    /** IEEE 802.1AS (gPTP) clock supported */
    ETHERNET_PTP                    = BIT(8),

    /** IEEE 802.1Qav (credit-based shaping) supported */
    ETHERNET_QAV                    = BIT(9),

    /** Promiscuous mode supported */
    ETHERNET_PROMISC_MODE           = BIT(10),

    /** Priority queues available */
    ETHERNET_PRIORITY_QUEUES        = BIT(11),

    /** MAC address filtering supported */
    ETHERNET_HW_FILTERING           = BIT(12),

    /** Link Layer Discovery Protocol supported */
    ETHERNET_LLDP                   = BIT(13),

    /** VLAN Tag stripping */
    ETHERNET_HW_VLAN_TAG_STRIP      = BIT(14),

    /** DSA switch */
    ETHERNET_DSA_SLAVE_PORT         = BIT(15),
    ETHERNET_DSA_MASTER_PORT        = BIT(16),

    /** IEEE 802.1Qbv (scheduled traffic) supported */
    ETHERNET_QBV                    = BIT(17),

    /** IEEE 802.1Qbu (frame preemption) supported */
    ETHERNET_QBU                    = BIT(18),

    /** TXTIME supported */
    ETHERNET_TXTIME                 = BIT(19),

	/** TX-Injection supported */
	ETHERNET_TXINJECTION_MODE	= BIT(20),
};

/** @cond INTERNAL_HIDDEN */

enum ethernet_config_type {
    ETHERNET_CONFIG_TYPE_AUTO_NEG,
    ETHERNET_CONFIG_TYPE_LINK,
    ETHERNET_CONFIG_TYPE_DUPLEX,
    ETHERNET_CONFIG_TYPE_MAC_ADDRESS,
    ETHERNET_CONFIG_TYPE_QAV_PARAM,
    ETHERNET_CONFIG_TYPE_QBV_PARAM,
    ETHERNET_CONFIG_TYPE_QBU_PARAM,
    ETHERNET_CONFIG_TYPE_TXTIME_PARAM,
    ETHERNET_CONFIG_TYPE_PROMISC_MODE,
    ETHERNET_CONFIG_TYPE_PRIORITY_QUEUES_NUM,
    ETHERNET_CONFIG_TYPE_FILTER,
    ETHERNET_CONFIG_TYPE_PORTS_NUM,
    ETHERNET_CONFIG_TYPE_T1S_PARAM,
	ETHERNET_CONFIG_TYPE_TXINJECTION_MODE,
};

enum ethernet_qav_param_type {
    ETHERNET_QAV_PARAM_TYPE_DELTA_BANDWIDTH,
    ETHERNET_QAV_PARAM_TYPE_IDLE_SLOPE,
    ETHERNET_QAV_PARAM_TYPE_OPER_IDLE_SLOPE,
    ETHERNET_QAV_PARAM_TYPE_TRAFFIC_CLASS,
    ETHERNET_QAV_PARAM_TYPE_STATUS,
};

enum ethernet_t1s_param_type {
    ETHERNET_T1S_PARAM_TYPE_PLCA_CONFIG,
};

/** @endcond */
struct ethernet_t1s_param {
    /** Type of T1S parameter */
    enum ethernet_t1s_param_type type;
    union {
        /* PLCA is the Physical Layer (PHY) Collision
         * Avoidance technique employed with multidrop
         * 10Base-T1S standard.
         *
         * The PLCA parameters are described in standard [1]
         * as registers in memory map 4 (MMS = 4) (point 9.6).
         *
         * IDVER    (PLCA ID Version)
         * CTRL0    (PLCA Control 0)
         * CTRL1    (PLCA Control 1)
         * STATUS   (PLCA Status)
         * TOTMR    (PLCA TO Control)
         * BURST    (PLCA Burst Control)
         *
         * Those registers are implemented by each OA TC6
         * compliant vendor (like for e.g. LAN865x - e.g. [2]).
         *
         * Documents:
         * [1] - "OPEN Alliance 10BASE-T1x MAC-PHY Serial
         *       Interface" (ver. 1.1)
         * [2] - "DS60001734C" - LAN865x data sheet
         */
        struct {
            /** T1S PLCA enabled */
            bool enable;
            /** T1S PLCA node id range: 0 to 254 */
            uint8_t node_id;
            /** T1S PLCA node count range: 1 to 255 */
            uint8_t node_count;
            /** T1S PLCA burst count range: 0x0 to 0xFF */
            uint8_t burst_count;
            /** T1S PLCA burst timer */
            uint8_t burst_timer;
            /** T1S PLCA TO value */
            uint8_t to_timer;
        } plca;
    };
};

struct ethernet_qav_param {
    /** ID of the priority queue to use */
    int queue_id;

    /** Type of Qav parameter */
    enum ethernet_qav_param_type type;

    union {
        /** True if Qav is enabled for queue */
        bool enabled;

        /** Delta Bandwidth (percentage of bandwidth) */
        unsigned int delta_bandwidth;

        /** Idle Slope (bits per second) */
        unsigned int idle_slope;

        /** Oper Idle Slope (bits per second) */
        unsigned int oper_idle_slope;

        /** Traffic class the queue is bound to */
        unsigned int traffic_class;
    };
};

/** @cond INTERNAL_HIDDEN */

enum ethernet_qbv_param_type {
    ETHERNET_QBV_PARAM_TYPE_STATUS,
    ETHERNET_QBV_PARAM_TYPE_GATE_CONTROL_LIST,
    ETHERNET_QBV_PARAM_TYPE_GATE_CONTROL_LIST_LEN,
    ETHERNET_QBV_PARAM_TYPE_TIME,
};

enum ethernet_qbv_state_type {
    ETHERNET_QBV_STATE_TYPE_ADMIN,
    ETHERNET_QBV_STATE_TYPE_OPER,
};

enum ethernet_gate_state_operation {
    ETHERNET_SET_GATE_STATE,
    ETHERNET_SET_AND_HOLD_MAC_STATE,
    ETHERNET_SET_AND_RELEASE_MAC_STATE,
};

/** @endcond */

struct ethernet_qbv_param {
    /** Port id */
    int port_id;

    /** Type of Qbv parameter */
    enum ethernet_qbv_param_type type;

    /** What state (Admin/Oper) parameters are these */
    enum ethernet_qbv_state_type state;

    union {
        /** True if Qbv is enabled or not */
        bool enabled;

        struct {
            /** True = open, False = closed */
            bool gate_status[NET_TC_TX_COUNT];

            /** GateState operation */
            enum ethernet_gate_state_operation operation;

            /** Time interval ticks (nanoseconds) */
            uint32_t time_interval;

            /** Gate control list row */
            uint16_t row;
        } gate_control;

        /** Number of entries in gate control list */
        uint32_t gate_control_list_len;

        /* The time values are set in one go when type is set to
         * ETHERNET_QBV_PARAM_TYPE_TIME
         */
        struct {
            /** Base time */
            struct net_ptp_extended_time base_time;

            /** Cycle time */
            struct net_ptp_time cycle_time;

            /** Extension time (nanoseconds) */
            uint32_t extension_time;
        };
    };
};

/** @cond INTERNAL_HIDDEN */

enum ethernet_qbu_param_type {
    ETHERNET_QBU_PARAM_TYPE_STATUS,
    ETHERNET_QBU_PARAM_TYPE_RELEASE_ADVANCE,
    ETHERNET_QBU_PARAM_TYPE_HOLD_ADVANCE,
    ETHERNET_QBU_PARAM_TYPE_PREEMPTION_STATUS_TABLE,

    /* Some preemption settings are from Qbr spec. */
    ETHERNET_QBR_PARAM_TYPE_LINK_PARTNER_STATUS,
    ETHERNET_QBR_PARAM_TYPE_ADDITIONAL_FRAGMENT_SIZE,
};

enum ethernet_qbu_preempt_status {
    ETHERNET_QBU_STATUS_EXPRESS,
    ETHERNET_QBU_STATUS_PREEMPTABLE
} __packed;

/** @endcond */

struct ethernet_qbu_param {
    /** Port id */
    int port_id;

    /** Type of Qbu parameter */
    enum ethernet_qbu_param_type type;

    union {
        /** Hold advance (nanoseconds) */
        uint32_t hold_advance;

        /** Release advance (nanoseconds) */
        uint32_t release_advance;

        /** sequence of framePreemptionAdminStatus values.
         */
        enum ethernet_qbu_preempt_status
                                frame_preempt_statuses[NET_TC_TX_COUNT];

        /** True if Qbu is enabled or not */
        bool enabled;

        /** Link partner status (from Qbr) */
        bool link_partner_status;

        /** Additional fragment size (from Qbr). The minimum non-final
         * fragment size is (additional_fragment_size + 1) * 64 octets
         */
        uint8_t additional_fragment_size : 2;
    };
};

/** @cond INTERNAL_HIDDEN */

enum ethernet_filter_type {
    ETHERNET_FILTER_TYPE_SRC_MAC_ADDRESS,
    ETHERNET_FILTER_TYPE_DST_MAC_ADDRESS,
};

/** @endcond */

/** Types of Ethernet L2 */
enum ethernet_if_types {
    /** IEEE 802.3 Ethernet (default) */
    L2_ETH_IF_TYPE_ETHERNET,

    /** IEEE 802.11 Wi-Fi*/
    L2_ETH_IF_TYPE_WIFI,
} __packed;

struct ethernet_filter {
    /** Type of filter */
    enum ethernet_filter_type type;

    /** MAC address to filter */
    struct net_eth_addr mac_address;

    /** Set (true) or unset (false) the filter */
    bool set;
};

/** @cond INTERNAL_HIDDEN */

enum ethernet_txtime_param_type {
    ETHERNET_TXTIME_PARAM_TYPE_ENABLE_QUEUES,
};

/** @endcond */

struct ethernet_txtime_param {
    /** Type of TXTIME parameter */
    enum ethernet_txtime_param_type type;

    /** Queue number for configuring TXTIME */
    int queue_id;

    /** Enable or disable TXTIME per queue */
    bool enable_txtime;
};

/** @cond INTERNAL_HIDDEN */
struct ethernet_config {
    union {
        bool auto_negotiation;
        bool full_duplex;
        bool promisc_mode;
		bool txinjection_mode;

        struct {
            bool link_10bt;
            bool link_100bt;
            bool link_1000bt;
        } l;

        struct net_eth_addr mac_address;

        struct ethernet_t1s_param t1s_param;
        struct ethernet_qav_param qav_param;
        struct ethernet_qbv_param qbv_param;
        struct ethernet_qbu_param qbu_param;
        struct ethernet_txtime_param txtime_param;

        int priority_queues_num;
        int ports_num;

        struct ethernet_filter filter;
    };
};

/** @endcond */

struct ethernet_api {
    /**
     * The net_if_api must be placed in first position in this
     * struct so that we are compatible with network interface API.
     */
    struct net_if_api iface_api;

    #if defined(CONFIG_NET_STATISTICS_ETHERNET)
    /** Collect optional ethernet specific statistics. This pointer
     * should be set by driver if statistics needs to be collected
     * for that driver.
     */
    struct net_stats_eth* (*get_stats)(const struct device* dev);
    #endif

    /** Start the device */
    int (*start)(const struct device* dev);

    /** Stop the device */
    int (*stop)(const struct device* dev);

    /** Get the device capabilities */
    enum ethernet_hw_caps (*get_capabilities)(const struct device* dev);

    /** Set specific hardware configuration */
    int (*set_config)(const struct device* dev,
                      enum ethernet_config_type type,
                      const struct ethernet_config* config);

    /** Get hardware specific configuration */
    int (*get_config)(const struct device* dev,
                      enum ethernet_config_type type,
                      struct ethernet_config* config);

    #if defined(CONFIG_NET_VLAN)
    /** The IP stack will call this function when a VLAN tag is enabled
     * or disabled. If enable is set to true, then the VLAN tag was added,
     * if it is false then the tag was removed. The driver can utilize
     * this information if needed.
     */
    int (*vlan_setup)(const struct device* dev, struct net_if* iface,
                      uint16_t tag, bool enable);
    #endif /* CONFIG_NET_VLAN */

    #if defined(CONFIG_PTP_CLOCK)
    /** Return ptp_clock device that is tied to this ethernet device */
    const struct device* (*get_ptp_clock)(const struct device* dev);
    #endif /* CONFIG_PTP_CLOCK */

    /** Send a network packet */
    int (*send)(const struct device* dev, struct net_pkt* pkt);
};

/* Make sure that the network interface API is properly setup inside
 * Ethernet API struct (it is the first one).
 */
BUILD_ASSERT(offsetof(struct ethernet_api, iface_api) == 0, "offsetof shall == 0");

/** @cond INTERNAL_HIDDEN */
struct net_eth_hdr {
    struct net_eth_addr dst;
    struct net_eth_addr src;
    uint16_t type;
} __packed;

struct ethernet_vlan {
    /** Network interface that has VLAN enabled */
    struct net_if* iface;

    /** VLAN tag */
    uint16_t tag;
};

#if defined(CONFIG_NET_VLAN_COUNT)
#define NET_VLAN_MAX_COUNT CONFIG_NET_VLAN_COUNT
#else
/* Even thou there are no VLAN support, the minimum count must be set to 1.
 */
#define NET_VLAN_MAX_COUNT 1
#endif

/** @endcond */

#if defined(CONFIG_NET_LLDP)
struct ethernet_lldp {
    /** Used for track timers */
    sys_snode_t node;

    /** LLDP Data Unit mandatory TLVs for the interface. */
    const struct net_lldpdu* lldpdu;

    /** LLDP Data Unit optional TLVs for the interface */
    uint8_t const* optional_du;

    /** Length of the optional Data Unit TLVs */
    size_t optional_len;

    /** Network interface that has LLDP supported. */
    struct net_if* iface;

    /** LLDP TX timer start time */
    int64_t tx_timer_start;

    /** LLDP TX timeout */
    uint32_t tx_timer_timeout;

    /** LLDP RX callback function */
    net_lldp_recv_cb_t cb;
};
#endif /* CONFIG_NET_LLDP */

enum ethernet_flags {
    ETH_CARRIER_UP,
};

/** Ethernet L2 context that is needed for VLAN */
struct ethernet_context {
    /** Flags representing ethernet state, which are accessed from multiple
     * threads.
     */
    atomic_t flags;

    #if defined(CONFIG_NET_VLAN)
    struct ethernet_vlan vlan[NET_VLAN_MAX_COUNT];

    /** Array that will help when checking if VLAN is enabled for
     * some specific network interface. Requires that VLAN count
     * NET_VLAN_MAX_COUNT is not smaller than the actual number
     * of network interfaces.
     */
    ATOMIC_DEFINE(interfaces, NET_VLAN_MAX_COUNT);
    #endif

    #if defined(CONFIG_NET_ETHERNET_BRIDGE)
    struct eth_bridge_iface_context bridge;
    #endif

    /** Carrier ON/OFF handler worker. This is used to create
     * network interface UP/DOWN event when ethernet L2 driver
     * notices carrier ON/OFF situation. We must not create another
     * network management event from inside management handler thus
     * we use worker thread to trigger the UP/DOWN event.
     */
    struct k_work carrier_work;

    /** Network interface. */
    struct net_if* iface;

    #if defined(CONFIG_NET_LLDP)
    struct ethernet_lldp lldp[NET_VLAN_MAX_COUNT];
    #endif

    /**
     * This tells what L2 features does ethernet support.
     */
    enum net_l2_flags ethernet_l2_flags;

    #if defined(CONFIG_NET_L2_PTP)
    /** The PTP port number for this network device. We need to store the
     * port number here so that we do not need to fetch it for every
     * incoming PTP packet.
     */
    int port;
    #endif

    #if defined(CONFIG_NET_DSA)
    /** DSA RX callback function - for custom processing - like e.g.
     * redirecting packets when MAC address is caught
     */
    dsa_net_recv_cb_t dsa_recv_cb;

    /** Switch physical port number */
    uint8_t dsa_port_idx;

    /** DSA context pointer */
    struct dsa_context* dsa_ctx;

    /** Send a network packet via DSA master port */
    dsa_send_t dsa_send;
    #endif

    #if defined(CONFIG_NET_VLAN)
    /** Flag that tells whether how many VLAN tags are enabled for this
     * context. The same information can be dug from the vlan array but
     * this saves some time in RX path.
     */
    int8_t vlan_enabled;
    #endif

    /** Is network carrier up */
    bool is_net_carrier_up : 1;

    /** Is this context already initialized */
    bool is_init           : 1;

    /** Types of Ethernet network interfaces */
    enum ethernet_if_types eth_if_type;
};

/**
 * @brief Initialize Ethernet L2 stack for a given interface
 *
 * @param iface A valid pointer to a network interface
 */
void ethernet_init(struct net_if* iface);

/** @cond INTERNAL_HIDDEN */

#define ETHERNET_L2_CTX_TYPE struct ethernet_context

/* Separate header for VLAN as some of device interfaces might not
 * support VLAN.
 */
struct net_eth_vlan_hdr {
    struct net_eth_addr dst;
    struct net_eth_addr src;

    struct {
        uint16_t tpid; /* tag protocol id  */
        uint16_t tci;  /* tag control info */
    } vlan;

    uint16_t type;
} __packed;

static inline bool net_eth_is_addr_broadcast(struct net_eth_addr* addr) {
    if ((addr->addr[0] == 0xFF) &&
        (addr->addr[1] == 0xFF) &&
        (addr->addr[2] == 0xFF) &&
        (addr->addr[3] == 0xFF) &&
        (addr->addr[4] == 0xFF) &&
        (addr->addr[5] == 0xFF)) {
        return (true);
    }

    return (false);
}

static inline bool net_eth_is_addr_unspecified(struct net_eth_addr* addr) {
    if ((addr->addr[0] == 0x00) &&
        (addr->addr[1] == 0x00) &&
        (addr->addr[2] == 0x00) &&
        (addr->addr[3] == 0x00) &&
        (addr->addr[4] == 0x00) &&
        (addr->addr[5] == 0x00)) {
        return (true);
    }

    return (false);
}

static inline bool net_eth_is_addr_multicast(struct net_eth_addr* addr) {
    #if defined(CONFIG_NET_IPV6)
    if ((addr->addr[0] == 0x33) &&
        (addr->addr[1] == 0x33)) {
        return (true);
    }
    #endif

    #if defined(CONFIG_NET_IPV4)
    if ((addr->addr[0] == 0x01) &&
        (addr->addr[1] == 0x00) &&
        (addr->addr[2] == 0x5E)) {
        return (true);
    }
    #endif

    return (false);
}

static inline bool net_eth_is_addr_group(struct net_eth_addr* addr) {
    return (addr->addr[0] & 0x01);
}

static inline bool net_eth_is_addr_valid(struct net_eth_addr* addr) {
    return !net_eth_is_addr_unspecified(addr) && !net_eth_is_addr_group(addr);
}

static inline bool net_eth_is_addr_lldp_multicast(struct net_eth_addr* addr) {
    #if defined(CONFIG_NET_GPTP) || defined(CONFIG_NET_LLDP)
    if ((addr->addr[0] == 0x01) &&
        (addr->addr[1] == 0x80) &&
        (addr->addr[2] == 0xC2) &&
        (addr->addr[3] == 0x00) &&
        (addr->addr[4] == 0x00) &&
        (addr->addr[5] == 0x0E)) {
        return (true);
    }
    #endif

    return (false);
}

static inline bool net_eth_is_addr_ptp_multicast(struct net_eth_addr* addr) {
    #if defined(CONFIG_NET_GPTP)
    if ((addr->addr[0] == 0x01) &&
        (addr->addr[1] == 0x1B) &&
        (addr->addr[2] == 0x19) &&
        (addr->addr[3] == 0x00) &&
        (addr->addr[4] == 0x00) &&
        (addr->addr[5] == 0x00)) {
        return (true);
    }
    #endif

    return (false);
}

const struct net_eth_addr* net_eth_broadcast_addr(void);

/** @endcond */

/**
 * @brief Convert IPv4 multicast address to Ethernet address.
 *
 * @param ipv4_addr IPv4 multicast address
 * @param mac_addr Output buffer for Ethernet address
 */
void net_eth_ipv4_mcast_to_mac_addr(const struct in_addr* ipv4_addr,
                                    struct net_eth_addr* mac_addr);

/**
 * @brief Convert IPv6 multicast address to Ethernet address.
 *
 * @param ipv6_addr IPv6 multicast address
 * @param mac_addr Output buffer for Ethernet address
 */
void net_eth_ipv6_mcast_to_mac_addr(const struct in6_addr* ipv6_addr,
                                    struct net_eth_addr* mac_addr);

/**
 * @brief Return ethernet device hardware capability information.
 *
 * @param iface Network interface
 *
 * @return Hardware capabilities
 */
static inline
enum ethernet_hw_caps net_eth_get_hw_capabilities(struct net_if* iface) {
    const struct ethernet_api* eth =
        (struct ethernet_api*)net_if_get_device(iface)->api;

    if (!eth->get_capabilities) {
        return (enum ethernet_hw_caps)0;
    }

    return eth->get_capabilities(net_if_get_device(iface));
}

/**
 * @brief Add VLAN tag to the interface.
 *
 * @param iface Interface to use.
 * @param tag VLAN tag to add
 *
 * @return 0 if ok, <0 if error
 */
#if defined(CONFIG_NET_VLAN)
int net_eth_vlan_enable(struct net_if* iface, uint16_t tag);
#else
static inline int net_eth_vlan_enable(struct net_if* iface, uint16_t tag) {
    return (-EINVAL);
}
#endif

/**
 * @brief Remove VLAN tag from the interface.
 *
 * @param iface Interface to use.
 * @param tag VLAN tag to remove
 *
 * @return 0 if ok, <0 if error
 */
#if defined(CONFIG_NET_VLAN)
int net_eth_vlan_disable(struct net_if* iface, uint16_t tag);
#else
static inline int net_eth_vlan_disable(struct net_if* iface, uint16_t tag) {
    return (-EINVAL);
}
#endif

/**
 * @brief Return VLAN tag specified to network interface
 *
 * @param iface Network interface.
 *
 * @return VLAN tag for this interface or NET_VLAN_TAG_UNSPEC if VLAN
 * is not configured for that interface.
 */
#if defined(CONFIG_NET_VLAN)
uint16_t net_eth_get_vlan_tag(struct net_if* iface);
#else
static inline uint16_t net_eth_get_vlan_tag(struct net_if* iface) {
    return (NET_VLAN_TAG_UNSPEC);
}
#endif

/**
 * @brief Return network interface related to this VLAN tag
 *
 * @param iface Master network interface. This is used to get the
 *        pointer to ethernet L2 context
 * @param tag VLAN tag
 *
 * @return Network interface related to this tag or NULL if no such interface
 * exists.
 */
#if defined(CONFIG_NET_VLAN)
struct net_if* net_eth_get_vlan_iface(struct net_if* iface, uint16_t tag);
#else
static inline
struct net_if* net_eth_get_vlan_iface(struct net_if* iface, uint16_t tag) {
    return (NULL);
}
#endif

/**
 * @brief Check if VLAN is enabled for a specific network interface.
 *
 * @param ctx Ethernet context
 * @param iface Network interface
 *
 * @return True if VLAN is enabled for this network interface, false if not.
 */
#if defined(CONFIG_NET_VLAN)
bool net_eth_is_vlan_enabled(struct ethernet_context* ctx,
                             struct net_if* iface);
#else
static inline bool net_eth_is_vlan_enabled(struct ethernet_context* ctx,
                                           struct net_if* iface) {
    return (false);
}
#endif

/**
 * @brief Get VLAN status for a given network interface (enabled or not).
 *
 * @param iface Network interface
 *
 * @return True if VLAN is enabled for this network interface, false if not.
 */
#if defined(CONFIG_NET_VLAN)
bool net_eth_get_vlan_status(struct net_if* iface);
#else
static inline bool net_eth_get_vlan_status(struct net_if* iface) {
    return (false);
}
#endif

#if !defined(CONFIG_ETH_DRIVER_RAW_MODE)
#if defined(CONFIG_NET_VLAN)
<<<<<<< HEAD

#define Z_ETH_NET_DEVICE_INIT_INSTANCE(node_id, dev_id, name, instance,	\
				       init_fn, pm, data, config, prio,	\
				       api, mtu)			\
	Z_DEVICE_STATE_DEFINE(dev_id);					\
	Z_DEVICE_DEFINE(node_id, dev_id, name, init_fn, pm, data,	\
			config, POST_KERNEL, prio, api,			\
			&Z_DEVICE_STATE_NAME(dev_id));			\
	NET_L2_DATA_INIT(dev_id, instance,				\
			 NET_L2_GET_CTX_TYPE(ETHERNET_L2));		\
	NET_IF_INIT(dev_id, instance, ETHERNET_L2, mtu,			\
		    NET_VLAN_MAX_COUNT)

#else /* CONFIG_NET_VLAN */

#define Z_ETH_NET_DEVICE_INIT_INSTANCE(node_id, dev_id, name, instance,	\
				       init_fn, pm, data, config, prio,	\
				       api, mtu)			\
	Z_NET_DEVICE_INIT_INSTANCE(node_id, dev_id, name, instance,	\
				   init_fn, pm, data, config, prio,	\
				   api, ETHERNET_L2,			\
				   NET_L2_GET_CTX_TYPE(ETHERNET_L2), mtu)
#endif /* CONFIG_NET_VLAN */

#else /* CONFIG_ETH_DRIVER_RAW_MODE */

#define Z_ETH_NET_DEVICE_INIT_INSTANCE(node_id, dev_id, name, instance,	\
				       init_fn, pm, data, config, prio,	\
				       api, mtu)			\
	Z_DEVICE_STATE_DEFINE(dev_id);					\
	Z_DEVICE_DEFINE(node_id, dev_id, name, init_fn, pm, data,	\
			config, POST_KERNEL, prio, api,			\
			&Z_DEVICE_STATE_NAME(dev_id));
#endif /* CONFIG_ETH_DRIVER_RAW_MODE */

#define Z_ETH_NET_DEVICE_INIT(node_id, dev_id, name, init_fn, pm, data,	\
			      config, prio, api, mtu)			\
	Z_ETH_NET_DEVICE_INIT_INSTANCE(node_id, dev_id, name, 0,	\
				       init_fn, pm, data, config, prio,	\
				       api, mtu)
=======
#define Z_ETH_NET_DEVICE_INIT(node_id, dev_id, name, init_fn, pm, data, \
                              config, prio, api, mtu)                   \
    Z_DEVICE_STATE_DEFINE(dev_id);                                      \
    Z_DEVICE_DEFINE(node_id, dev_id, name, init_fn, pm, data,           \
                    config, POST_KERNEL, prio, api,                     \
                    &Z_DEVICE_STATE_NAME(dev_id));                      \
    NET_L2_DATA_INIT(dev_id, 0, NET_L2_GET_CTX_TYPE(ETHERNET_L2));      \
    NET_IF_INIT(dev_id, 0, ETHERNET_L2, mtu, NET_VLAN_MAX_COUNT)

#else /* CONFIG_NET_VLAN */

#define Z_ETH_NET_DEVICE_INIT(node_id, dev_id, name, init_fn, pm, data, \
                              config, prio, api, mtu)                   \
    Z_NET_DEVICE_INIT(node_id, dev_id, name, init_fn, pm, data,         \
                      config, prio, api, ETHERNET_L2,                   \
                      NET_L2_GET_CTX_TYPE(ETHERNET_L2), mtu)
#endif /* CONFIG_NET_VLAN */
>>>>>>> 0b8b634c

/**
 * @brief Create an Ethernet network interface and bind it to network device.
 *
 * @param dev_id Network device id.
 * @param name The name this instance of the driver exposes to
 * the system.
 * @param init_fn Address to the init function of the driver.
 * @param pm Reference to struct pm_device associated with the device.
 * (optional).
 * @param data Pointer to the device's private data.
 * @param config The address to the structure containing the
 * configuration information for this instance of the driver.
 * @param prio The initialization level at which configuration occurs.
 * @param api Provides an initial pointer to the API function struct
 * used by the driver. Can be NULL.
 * @param mtu Maximum transfer unit in bytes for this network interface.
 */
#define ETH_NET_DEVICE_INIT(dev_id, name, init_fn, pm, data, config,    \
                            prio, api, mtu)                             \
    Z_ETH_NET_DEVICE_INIT(DT_INVALID_NODE, dev_id, name, init_fn,       \
                          pm, data, config, prio, api, mtu)

/**
 * @brief Create multiple Ethernet network interfaces and bind them to network
 * devices.
 * If your network device needs more than one instance of a network interface,
 * use this macro below and provide a different instance suffix each time
 * (0, 1, 2, ... or a, b, c ... whatever works for you)
 *
 * @param dev_id Network device id.
 * @param name The name this instance of the driver exposes to
 * the system.
 * @param instance Instance identifier.
 * @param init_fn Address to the init function of the driver.
 * @param pm Reference to struct pm_device associated with the device.
 * (optional).
 * @param data Pointer to the device's private data.
 * @param config The address to the structure containing the
 * configuration information for this instance of the driver.
 * @param prio The initialization level at which configuration occurs.
 * @param api Provides an initial pointer to the API function struct
 * used by the driver. Can be NULL.
 * @param mtu Maximum transfer unit in bytes for this network interface.
 */
#define ETH_NET_DEVICE_INIT_INSTANCE(dev_id, name, instance, init_fn,	\
				     pm, data, config, prio, api, mtu)	\
	Z_ETH_NET_DEVICE_INIT_INSTANCE(DT_INVALID_NODE, dev_id, name,	\
				       instance, init_fn, pm, data,	\
				       config, prio, api, mtu)

/**
 * @brief Like ETH_NET_DEVICE_INIT but taking metadata from a devicetree.
 * Create an Ethernet network interface and bind it to network device.
 *
 * @param node_id The devicetree node identifier.
 * @param init_fn Address to the init function of the driver.
 * @param pm Reference to struct pm_device associated with the device.
 * (optional).
 * @param data Pointer to the device's private data.
 * @param config The address to the structure containing the
 * configuration information for this instance of the driver.
 * @param prio The initialization level at which configuration occurs.
 * @param api Provides an initial pointer to the API function struct
 * used by the driver. Can be NULL.
 * @param mtu Maximum transfer unit in bytes for this network interface.
 */
#define ETH_NET_DEVICE_DT_DEFINE(node_id, init_fn, pm, data, config,    \
                                 prio, api, mtu)                        \
    Z_ETH_NET_DEVICE_INIT(node_id, Z_DEVICE_DT_DEV_ID(node_id),         \
                          DEVICE_DT_NAME(node_id), init_fn, pm,         \
                          data, config, prio, api, mtu)

/**
 * @brief Like ETH_NET_DEVICE_DT_DEFINE for an instance of a DT_DRV_COMPAT
 * compatible
 *
 * @param inst instance number.  This is replaced by
 * <tt>DT_DRV_COMPAT(inst)</tt> in the call to ETH_NET_DEVICE_DT_DEFINE.
 *
 * @param ... other parameters as expected by ETH_NET_DEVICE_DT_DEFINE.
 */
#define ETH_NET_DEVICE_DT_INST_DEFINE(inst, ...) \
    ETH_NET_DEVICE_DT_DEFINE(DT_DRV_INST(inst), __VA_ARGS__)

/**
 * @brief Inform ethernet L2 driver that ethernet carrier is detected.
 * This happens when cable is connected.
 *
 * @param iface Network interface
 */
void net_eth_carrier_on(struct net_if* iface);

/**
 * @brief Inform ethernet L2 driver that ethernet carrier was lost.
 * This happens when cable is disconnected.
 *
 * @param iface Network interface
 */
void net_eth_carrier_off(struct net_if* iface);

/**
 * @brief Set promiscuous mode either ON or OFF.
 *
 * @param iface Network interface
 *
 * @param enable on (true) or off (false)
 *
 * @return 0 if mode set or unset was successful, <0 otherwise.
 */
int net_eth_promisc_mode(struct net_if* iface, bool enable);

/**
 * @brief Set TX-Injection mode either ON or OFF.
 *
 * @param iface Network interface
 *
 * @param enable on (true) or off (false)
 *
 * @return 0 if mode set or unset was successful, <0 otherwise.
 */
int net_eth_txinjection_mode(struct net_if *iface, bool enable);

/**
 * @brief Set or unset HW filtering for MAC address @p mac.
 *
 * @param iface Network interface
 * @param mac Pointer to an ethernet MAC address
 * @param type Filter type, either source or destination
 * @param enable Set (true) or unset (false)
 *
 * @return 0 if filter set or unset was successful, <0 otherwise.
 */
int net_eth_mac_filter(struct net_if *iface, struct net_eth_addr *mac,
		       enum ethernet_filter_type type, bool enable);
/**
 * @brief Return PTP clock that is tied to this ethernet network interface.
 *
 * @param iface Network interface
 *
 * @return Pointer to PTP clock if found, NULL if not found or if this
 * ethernet interface does not support PTP.
 */
#if defined(CONFIG_PTP_CLOCK)
const struct device* net_eth_get_ptp_clock(struct net_if* iface);
#else
static inline const struct device* net_eth_get_ptp_clock(struct net_if* iface) {
    ARG_UNUSED(iface);

    return (NULL);
}
#endif

/**
 * @brief Return PTP clock that is tied to this ethernet network interface
 * index.
 *
 * @param index Network interface index
 *
 * @return Pointer to PTP clock if found, NULL if not found or if this
 * ethernet interface index does not support PTP.
 */
__syscall const struct device* net_eth_get_ptp_clock_by_index(int index);

/**
 * @brief Return PTP port number attached to this interface.
 *
 * @param iface Network interface
 *
 * @return Port number, no such port if < 0
 */
#if defined(CONFIG_NET_L2_PTP)
int net_eth_get_ptp_port(struct net_if* iface);
#else
static inline int net_eth_get_ptp_port(struct net_if* iface) {
    ARG_UNUSED(iface);

    return (-ENODEV);
}
#endif /* CONFIG_NET_L2_PTP */

/**
 * @brief Set PTP port number attached to this interface.
 *
 * @param iface Network interface
 * @param port Port number to set
 */
#if defined(CONFIG_NET_L2_PTP)
void net_eth_set_ptp_port(struct net_if* iface, int port);
#else
static inline void net_eth_set_ptp_port(struct net_if* iface, int port) {
    ARG_UNUSED(iface);
    ARG_UNUSED(port);
}
#endif /* CONFIG_NET_L2_PTP */

/**
 * @brief Check if the Ethernet L2 network interface can perform Wi-Fi.
 *
 * @param iface Pointer to network interface
 *
 * @return True if interface supports Wi-Fi, False otherwise.
 */
static inline bool net_eth_type_is_wifi(struct net_if* iface) {
    const struct ethernet_context* ctx = (struct ethernet_context*)
        net_if_l2_data(iface);

    return (ctx->eth_if_type == L2_ETH_IF_TYPE_WIFI);
}

/**
 * @}
 */

#ifdef __cplusplus
}
#endif

#include <syscalls/ethernet.h>

#endif /* ZEPHYR_INCLUDE_NET_ETHERNET_H_ */<|MERGE_RESOLUTION|>--- conflicted
+++ resolved
@@ -180,8 +180,8 @@
     /** TXTIME supported */
     ETHERNET_TXTIME                 = BIT(19),
 
-	/** TX-Injection supported */
-	ETHERNET_TXINJECTION_MODE	= BIT(20),
+    /** TX-Injection supported */
+    ETHERNET_TXINJECTION_MODE    = BIT(20),
 };
 
 /** @cond INTERNAL_HIDDEN */
@@ -200,7 +200,7 @@
     ETHERNET_CONFIG_TYPE_FILTER,
     ETHERNET_CONFIG_TYPE_PORTS_NUM,
     ETHERNET_CONFIG_TYPE_T1S_PARAM,
-	ETHERNET_CONFIG_TYPE_TXINJECTION_MODE,
+    ETHERNET_CONFIG_TYPE_TXINJECTION_MODE,
 };
 
 enum ethernet_qav_param_type {
@@ -459,7 +459,7 @@
         bool auto_negotiation;
         bool full_duplex;
         bool promisc_mode;
-		bool txinjection_mode;
+        bool txinjection_mode;
 
         struct {
             bool link_10bt;
@@ -935,66 +935,46 @@
 
 #if !defined(CONFIG_ETH_DRIVER_RAW_MODE)
 #if defined(CONFIG_NET_VLAN)
-<<<<<<< HEAD
-
-#define Z_ETH_NET_DEVICE_INIT_INSTANCE(node_id, dev_id, name, instance,	\
-				       init_fn, pm, data, config, prio,	\
-				       api, mtu)			\
-	Z_DEVICE_STATE_DEFINE(dev_id);					\
-	Z_DEVICE_DEFINE(node_id, dev_id, name, init_fn, pm, data,	\
-			config, POST_KERNEL, prio, api,			\
-			&Z_DEVICE_STATE_NAME(dev_id));			\
-	NET_L2_DATA_INIT(dev_id, instance,				\
-			 NET_L2_GET_CTX_TYPE(ETHERNET_L2));		\
-	NET_IF_INIT(dev_id, instance, ETHERNET_L2, mtu,			\
-		    NET_VLAN_MAX_COUNT)
-
-#else /* CONFIG_NET_VLAN */
-
-#define Z_ETH_NET_DEVICE_INIT_INSTANCE(node_id, dev_id, name, instance,	\
-				       init_fn, pm, data, config, prio,	\
-				       api, mtu)			\
-	Z_NET_DEVICE_INIT_INSTANCE(node_id, dev_id, name, instance,	\
-				   init_fn, pm, data, config, prio,	\
-				   api, ETHERNET_L2,			\
-				   NET_L2_GET_CTX_TYPE(ETHERNET_L2), mtu)
-#endif /* CONFIG_NET_VLAN */
-
-#else /* CONFIG_ETH_DRIVER_RAW_MODE */
-
-#define Z_ETH_NET_DEVICE_INIT_INSTANCE(node_id, dev_id, name, instance,	\
-				       init_fn, pm, data, config, prio,	\
-				       api, mtu)			\
-	Z_DEVICE_STATE_DEFINE(dev_id);					\
-	Z_DEVICE_DEFINE(node_id, dev_id, name, init_fn, pm, data,	\
-			config, POST_KERNEL, prio, api,			\
-			&Z_DEVICE_STATE_NAME(dev_id));
-#endif /* CONFIG_ETH_DRIVER_RAW_MODE */
-
-#define Z_ETH_NET_DEVICE_INIT(node_id, dev_id, name, init_fn, pm, data,	\
-			      config, prio, api, mtu)			\
-	Z_ETH_NET_DEVICE_INIT_INSTANCE(node_id, dev_id, name, 0,	\
-				       init_fn, pm, data, config, prio,	\
-				       api, mtu)
-=======
-#define Z_ETH_NET_DEVICE_INIT(node_id, dev_id, name, init_fn, pm, data, \
-                              config, prio, api, mtu)                   \
+
+#define Z_ETH_NET_DEVICE_INIT_INSTANCE(node_id, dev_id, name, instance, \
+                                       init_fn, pm, data, config, prio, \
+                                       api, mtu)                        \
     Z_DEVICE_STATE_DEFINE(dev_id);                                      \
     Z_DEVICE_DEFINE(node_id, dev_id, name, init_fn, pm, data,           \
                     config, POST_KERNEL, prio, api,                     \
                     &Z_DEVICE_STATE_NAME(dev_id));                      \
-    NET_L2_DATA_INIT(dev_id, 0, NET_L2_GET_CTX_TYPE(ETHERNET_L2));      \
-    NET_IF_INIT(dev_id, 0, ETHERNET_L2, mtu, NET_VLAN_MAX_COUNT)
+    NET_L2_DATA_INIT(dev_id, instance,                                  \
+                     NET_L2_GET_CTX_TYPE(ETHERNET_L2));                 \
+    NET_IF_INIT(dev_id, instance, ETHERNET_L2, mtu,                     \
+                NET_VLAN_MAX_COUNT)
 
 #else /* CONFIG_NET_VLAN */
 
-#define Z_ETH_NET_DEVICE_INIT(node_id, dev_id, name, init_fn, pm, data, \
-                              config, prio, api, mtu)                   \
-    Z_NET_DEVICE_INIT(node_id, dev_id, name, init_fn, pm, data,         \
-                      config, prio, api, ETHERNET_L2,                   \
+#define Z_ETH_NET_DEVICE_INIT_INSTANCE(node_id, dev_id, name, instance, \
+                                       init_fn, pm, data, config, prio, \
+                                       api, mtu)            \
+    Z_NET_DEVICE_INIT_INSTANCE(node_id, dev_id, name, instance,    \
+                   init_fn, pm, data, config, prio,    \
+                   api, ETHERNET_L2,            \
                       NET_L2_GET_CTX_TYPE(ETHERNET_L2), mtu)
 #endif /* CONFIG_NET_VLAN */
->>>>>>> 0b8b634c
+
+#else /* CONFIG_ETH_DRIVER_RAW_MODE */
+
+#define Z_ETH_NET_DEVICE_INIT_INSTANCE(node_id, dev_id, name, instance,    \
+                       init_fn, pm, data, config, prio,    \
+                       api, mtu)            \
+    Z_DEVICE_STATE_DEFINE(dev_id);                    \
+    Z_DEVICE_DEFINE(node_id, dev_id, name, init_fn, pm, data,    \
+            config, POST_KERNEL, prio, api,            \
+            &Z_DEVICE_STATE_NAME(dev_id));
+#endif /* CONFIG_ETH_DRIVER_RAW_MODE */
+
+#define Z_ETH_NET_DEVICE_INIT(node_id, dev_id, name, init_fn, pm, data,    \
+                  config, prio, api, mtu)            \
+    Z_ETH_NET_DEVICE_INIT_INSTANCE(node_id, dev_id, name, 0,    \
+                       init_fn, pm, data, config, prio,    \
+                       api, mtu)
 
 /**
  * @brief Create an Ethernet network interface and bind it to network device.
@@ -1040,11 +1020,11 @@
  * used by the driver. Can be NULL.
  * @param mtu Maximum transfer unit in bytes for this network interface.
  */
-#define ETH_NET_DEVICE_INIT_INSTANCE(dev_id, name, instance, init_fn,	\
-				     pm, data, config, prio, api, mtu)	\
-	Z_ETH_NET_DEVICE_INIT_INSTANCE(DT_INVALID_NODE, dev_id, name,	\
-				       instance, init_fn, pm, data,	\
-				       config, prio, api, mtu)
+#define ETH_NET_DEVICE_INIT_INSTANCE(dev_id, name, instance, init_fn,   \
+                                     pm, data, config, prio, api, mtu)  \
+    Z_ETH_NET_DEVICE_INIT_INSTANCE(DT_INVALID_NODE, dev_id, name,       \
+                                   instance, init_fn, pm, data,         \
+                                   config, prio, api, mtu)
 
 /**
  * @brief Like ETH_NET_DEVICE_INIT but taking metadata from a devicetree.
@@ -1129,7 +1109,7 @@
  * @return 0 if filter set or unset was successful, <0 otherwise.
  */
 int net_eth_mac_filter(struct net_if *iface, struct net_eth_addr *mac,
-		       enum ethernet_filter_type type, bool enable);
+               enum ethernet_filter_type type, bool enable);
 /**
  * @brief Return PTP clock that is tied to this ethernet network interface.
  *
