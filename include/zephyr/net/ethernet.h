/** @file
 @brief Ethernet

 This is not to be included by the application.
 */

/*
 * Copyright (c) 2016 Intel Corporation
 *
 * SPDX-License-Identifier: Apache-2.0
 */

#ifndef ZEPHYR_INCLUDE_NET_ETHERNET_H_
#define ZEPHYR_INCLUDE_NET_ETHERNET_H_

#include <zephyr/kernel.h>
#include <zephyr/types.h>
#include <stdbool.h>
#include <zephyr/sys/atomic.h>

#include <zephyr/net/net_ip.h>
#include <zephyr/net/net_pkt.h>
#include <zephyr/net/lldp.h>
#include <zephyr/sys/util.h>
#include <zephyr/net/net_if.h>
#include <zephyr/net/ethernet_vlan.h>
#include <zephyr/net/ptp_time.h>

#if defined(CONFIG_NET_DSA)
#include <zephyr/net/dsa.h>
#endif

#if defined(CONFIG_NET_ETHERNET_BRIDGE)
#include <zephyr/net/ethernet_bridge.h>
#endif

#ifdef __cplusplus
extern "C" {
#endif

/**
 * @brief Ethernet support functions
 * @defgroup ethernet Ethernet Support Functions
 * @since 1.0
 * @version 0.8.0
 * @ingroup networking
 * @{
 */

#define NET_ETH_ADDR_LEN            6U      /**< Ethernet MAC address length */

/** Ethernet address */
struct net_eth_addr {
    uint8_t addr[NET_ETH_ADDR_LEN];         /**< Buffer storing the address */
};

/** @cond INTERNAL_HIDDEN */

#define NET_ETH_HDR(pkt) ((struct net_eth_hdr*)net_pkt_data(pkt))

/* zephyr-keep-sorted-start */
#define NET_ETH_PTYPE_ALL           0x0003 /* from linux/if_ether.h */
#define NET_ETH_PTYPE_ARP           0x0806
#define NET_ETH_PTYPE_CAN           0x000C /* CAN: Controller Area Network */
#define NET_ETH_PTYPE_CANFD         0x000D /* CANFD: CAN flexible data rate*/
#define NET_ETH_PTYPE_EAPOL         0x888E
#define NET_ETH_PTYPE_ECAT          0x88A4
#define NET_ETH_PTYPE_HDLC          0x0019 /* HDLC frames (like in PPP) */
#define NET_ETH_PTYPE_IEEE802154    0x00F6 /* from linux/if_ether.h: IEEE802.15.4 frame */
#define NET_ETH_PTYPE_IP            0x0800
#define NET_ETH_PTYPE_IPV6          0x86DD
#define NET_ETH_PTYPE_LLDP          0x88CC
#define NET_ETH_PTYPE_PTP           0x88F7
#define NET_ETH_PTYPE_TSN           0x22F0 /* TSN (IEEE 1722) packet */
#define NET_ETH_PTYPE_VLAN          0x8100
/* zephyr-keep-sorted-stop */

/* zephyr-keep-sorted-start re(^#define) */
#if !defined(ETH_P_8021Q)
#define ETH_P_8021Q                 NET_ETH_PTYPE_VLAN
#endif
#if !defined(ETH_P_ALL)
#define ETH_P_ALL                   NET_ETH_PTYPE_ALL
#endif
#if !defined(ETH_P_ARP)
#define ETH_P_ARP                   NET_ETH_PTYPE_ARP
#endif
#if !defined(ETH_P_CAN)
#define ETH_P_CAN                   NET_ETH_PTYPE_CAN
#endif
#if !defined(ETH_P_CANFD)
#define ETH_P_CANFD                 NET_ETH_PTYPE_CANFD
#endif
#if !defined(ETH_P_EAPOL)
#define ETH_P_EAPOL                 NET_ETH_PTYPE_EAPOL
#endif
#if !defined(ETH_P_ECAT)
#define ETH_P_ECAT                  NET_ETH_PTYPE_ECAT
#endif
#if !defined(ETH_P_HDLC)
#define ETH_P_HDLC                  NET_ETH_PTYPE_HDLC
#endif
#if !defined(ETH_P_IEEE802154)
#define ETH_P_IEEE802154            NET_ETH_PTYPE_IEEE802154
#endif
#if !defined(ETH_P_IP)
#define ETH_P_IP                    NET_ETH_PTYPE_IP
#endif
#if !defined(ETH_P_IPV6)
#define ETH_P_IPV6                  NET_ETH_PTYPE_IPV6
#endif
#if !defined(ETH_P_TSN)
#define ETH_P_TSN                   NET_ETH_PTYPE_TSN
#endif
/* zephyr-keep-sorted-stop */

/** @endcond */

#define NET_ETH_MINIMAL_FRAME_SIZE 60   /**< Minimum Ethernet frame size */
#define NET_ETH_MTU                1500 /**< Ethernet MTU size */

/** @cond INTERNAL_HIDDEN */

#if defined(CONFIG_NET_VLAN)
#define _NET_ETH_MAX_HDR_SIZE       (sizeof(struct net_eth_vlan_hdr))
#else
#define _NET_ETH_MAX_HDR_SIZE       (sizeof(struct net_eth_hdr))
#endif

#define _NET_ETH_MAX_FRAME_SIZE     (NET_ETH_MTU + _NET_ETH_MAX_HDR_SIZE)
/*
 * Extend the max frame size for DSA (KSZ8794) by one byte (to 1519) to
 * store tail tag.
 */
#if defined(CONFIG_NET_DSA)
#define NET_ETH_MAX_FRAME_SIZE      (_NET_ETH_MAX_FRAME_SIZE + DSA_TAG_SIZE)
#define NET_ETH_MAX_HDR_SIZE        (_NET_ETH_MAX_HDR_SIZE + DSA_TAG_SIZE)
#else
#define NET_ETH_MAX_FRAME_SIZE      (_NET_ETH_MAX_FRAME_SIZE)
#define NET_ETH_MAX_HDR_SIZE        (_NET_ETH_MAX_HDR_SIZE)
#endif

#define NET_ETH_VLAN_HDR_SIZE       4

/** @endcond */

/** @brief Ethernet hardware capabilities */
enum ethernet_hw_caps {
    /** TX Checksum offloading supported for all of IPv4, UDP, TCP */
    ETHERNET_HW_TX_CHKSUM_OFFLOAD   = BIT(0),

    /** RX Checksum offloading supported for all of IPv4, UDP, TCP */
    ETHERNET_HW_RX_CHKSUM_OFFLOAD   = BIT(1),

    /** VLAN supported */
    ETHERNET_HW_VLAN                = BIT(2),

    /** Enabling/disabling auto negotiation supported */
    ETHERNET_AUTO_NEGOTIATION_SET   = BIT(3),

    /** 10 Mbits link supported */
    ETHERNET_LINK_10BASE_T          = BIT(4),

    /** 100 Mbits link supported */
    ETHERNET_LINK_100BASE_T         = BIT(5),

    /** 1 Gbits link supported */
    ETHERNET_LINK_1000BASE_T        = BIT(6),

    /** Changing duplex (half/full) supported */
    ETHERNET_DUPLEX_SET             = BIT(7),

    /** IEEE 802.1AS (gPTP) clock supported */
    ETHERNET_PTP                    = BIT(8),

    /** IEEE 802.1Qav (credit-based shaping) supported */
    ETHERNET_QAV                    = BIT(9),

    /** Promiscuous mode supported */
    ETHERNET_PROMISC_MODE           = BIT(10),

    /** Priority queues available */
    ETHERNET_PRIORITY_QUEUES        = BIT(11),

    /** MAC address filtering supported */
    ETHERNET_HW_FILTERING           = BIT(12),

    /** Link Layer Discovery Protocol supported */
    ETHERNET_LLDP                   = BIT(13),

    /** VLAN Tag stripping */
    ETHERNET_HW_VLAN_TAG_STRIP      = BIT(14),

    /** DSA switch slave port */
    ETHERNET_DSA_SLAVE_PORT         = BIT(15),

    /** DSA switch master port */
    ETHERNET_DSA_MASTER_PORT        = BIT(16),

    /** IEEE 802.1Qbv (scheduled traffic) supported */
    ETHERNET_QBV                    = BIT(17),

    /** IEEE 802.1Qbu (frame preemption) supported */
    ETHERNET_QBU                    = BIT(18),

    /** TXTIME supported */
    ETHERNET_TXTIME                 = BIT(19),

    /** TX-Injection supported */
    ETHERNET_TXINJECTION_MODE       = BIT(20),

    /** 2.5 Gbits link supported */
    ETHERNET_LINK_2500BASE_T        = BIT(21),

    /** 5 Gbits link supported */
    ETHERNET_LINK_5000BASE_T        = BIT(22),
};

/** @cond INTERNAL_HIDDEN */

enum ethernet_config_type {
    ETHERNET_CONFIG_TYPE_AUTO_NEG,
    ETHERNET_CONFIG_TYPE_LINK,
    ETHERNET_CONFIG_TYPE_DUPLEX,
    ETHERNET_CONFIG_TYPE_MAC_ADDRESS,
    ETHERNET_CONFIG_TYPE_QAV_PARAM,
    ETHERNET_CONFIG_TYPE_QBV_PARAM,
    ETHERNET_CONFIG_TYPE_QBU_PARAM,
    ETHERNET_CONFIG_TYPE_TXTIME_PARAM,
    ETHERNET_CONFIG_TYPE_PROMISC_MODE,
    ETHERNET_CONFIG_TYPE_PRIORITY_QUEUES_NUM,
    ETHERNET_CONFIG_TYPE_FILTER,
    ETHERNET_CONFIG_TYPE_PORTS_NUM,
    ETHERNET_CONFIG_TYPE_T1S_PARAM,
    ETHERNET_CONFIG_TYPE_TXINJECTION_MODE,
    ETHERNET_CONFIG_TYPE_RX_CHECKSUM_SUPPORT,
    ETHERNET_CONFIG_TYPE_TX_CHECKSUM_SUPPORT,
    ETHERNET_CONFIG_TYPE_EXTRA_TX_PKT_HEADROOM
};

enum ethernet_qav_param_type {
    ETHERNET_QAV_PARAM_TYPE_DELTA_BANDWIDTH,
    ETHERNET_QAV_PARAM_TYPE_IDLE_SLOPE,
    ETHERNET_QAV_PARAM_TYPE_OPER_IDLE_SLOPE,
    ETHERNET_QAV_PARAM_TYPE_TRAFFIC_CLASS,
    ETHERNET_QAV_PARAM_TYPE_STATUS,
};

enum ethernet_t1s_param_type {
    ETHERNET_T1S_PARAM_TYPE_PLCA_CONFIG,
};

/** @endcond */

/** Ethernet T1S specific parameters */
struct ethernet_t1s_param {
    /** Type of T1S parameter */
    enum ethernet_t1s_param_type type;

    union {
        /**
         * PLCA is the Physical Layer (PHY) Collision
         * Avoidance technique employed with multidrop
         * 10Base-T1S standard.
         *
         * The PLCA parameters are described in standard [1]
         * as registers in memory map 4 (MMS = 4) (point 9.6).
         *
         * IDVER    (PLCA ID Version)
         * CTRL0    (PLCA Control 0)
         * CTRL1    (PLCA Control 1)
         * STATUS   (PLCA Status)
         * TOTMR    (PLCA TO Control)
         * BURST    (PLCA Burst Control)
         *
         * Those registers are implemented by each OA TC6
         * compliant vendor (like for e.g. LAN865x - e.g. [2]).
         *
         * Documents:
         * [1] - "OPEN Alliance 10BASE-T1x MAC-PHY Serial
         *       Interface" (ver. 1.1)
         * [2] - "DS60001734C" - LAN865x data sheet
         */
        struct {
            /** T1S PLCA enabled */
            bool enable;
            /** T1S PLCA node id range: 0 to 254 */
            uint8_t node_id;
            /** T1S PLCA node count range: 1 to 255 */
            uint8_t node_count;
            /** T1S PLCA burst count range: 0x0 to 0xFF */
            uint8_t burst_count;
            /** T1S PLCA burst timer */
            uint8_t burst_timer;
            /** T1S PLCA TO value */
            uint8_t to_timer;
        } plca;
    };
};

/** Ethernet Qav specific parameters */
struct ethernet_qav_param {
    /** ID of the priority queue to use */
    int queue_id;

    /** Type of Qav parameter */
    enum ethernet_qav_param_type type;

    union {
        /** True if Qav is enabled for queue */
        bool enabled;

        /** Delta Bandwidth (percentage of bandwidth) */
        unsigned int delta_bandwidth;

        /** Idle Slope (bits per second) */
        unsigned int idle_slope;

        /** Oper Idle Slope (bits per second) */
        unsigned int oper_idle_slope;

        /** Traffic class the queue is bound to */
        unsigned int traffic_class;
    };
};

/** @cond INTERNAL_HIDDEN */

enum ethernet_qbv_param_type {
    ETHERNET_QBV_PARAM_TYPE_STATUS,
    ETHERNET_QBV_PARAM_TYPE_GATE_CONTROL_LIST,
    ETHERNET_QBV_PARAM_TYPE_GATE_CONTROL_LIST_LEN,
    ETHERNET_QBV_PARAM_TYPE_TIME,
};

enum ethernet_qbv_state_type {
    ETHERNET_QBV_STATE_TYPE_ADMIN,
    ETHERNET_QBV_STATE_TYPE_OPER,
};

enum ethernet_gate_state_operation {
    ETHERNET_SET_GATE_STATE,
    ETHERNET_SET_AND_HOLD_MAC_STATE,
    ETHERNET_SET_AND_RELEASE_MAC_STATE,
};

/** @endcond */

/** Ethernet Qbv specific parameters */
struct ethernet_qbv_param {
    /** Port id */
    int port_id;

    /** Type of Qbv parameter */
    enum ethernet_qbv_param_type type;

    /** What state (Admin/Oper) parameters are these */
    enum ethernet_qbv_state_type state;

    union {
        /** True if Qbv is enabled or not */
        bool enabled;

        /** Gate control information */
        struct {
            /** True = open, False = closed */
            bool gate_status[NET_TC_TX_COUNT];

            /** GateState operation */
            enum ethernet_gate_state_operation operation;

            /** Time interval ticks (nanoseconds) */
            uint32_t time_interval;

            /** Gate control list row */
            uint16_t row;
        } gate_control;

        /** Number of entries in gate control list */
        uint32_t gate_control_list_len;

        /**
         * The time values are set in one go when type is set to
         * ETHERNET_QBV_PARAM_TYPE_TIME
         */
        struct {
            /** Base time */
            struct net_ptp_extended_time base_time;

            /** Cycle time */
            struct net_ptp_time cycle_time;

            /** Extension time (nanoseconds) */
            uint32_t extension_time;
        };
    };
};

/** @cond INTERNAL_HIDDEN */

enum ethernet_qbu_param_type {
    ETHERNET_QBU_PARAM_TYPE_STATUS,
    ETHERNET_QBU_PARAM_TYPE_RELEASE_ADVANCE,
    ETHERNET_QBU_PARAM_TYPE_HOLD_ADVANCE,
    ETHERNET_QBU_PARAM_TYPE_PREEMPTION_STATUS_TABLE,

    /* Some preemption settings are from Qbr spec. */
    ETHERNET_QBR_PARAM_TYPE_LINK_PARTNER_STATUS,
    ETHERNET_QBR_PARAM_TYPE_ADDITIONAL_FRAGMENT_SIZE,
};

enum ethernet_qbu_preempt_status {
    ETHERNET_QBU_STATUS_EXPRESS,
    ETHERNET_QBU_STATUS_PREEMPTABLE
} __packed;

/** @endcond */

/** Ethernet Qbu specific parameters */
struct ethernet_qbu_param {
    /** Port id */
    int port_id;

    /** Type of Qbu parameter */
    enum ethernet_qbu_param_type type;

    union {
        /** Hold advance (nanoseconds) */
        uint32_t hold_advance;

        /** Release advance (nanoseconds) */
        uint32_t release_advance;

        /** sequence of framePreemptionAdminStatus values */
        enum ethernet_qbu_preempt_status
                                frame_preempt_statuses[NET_TC_TX_COUNT];

        /** True if Qbu is enabled or not */
        bool enabled;

        /** Link partner status (from Qbr) */
        bool link_partner_status;

        /**
         * Additional fragment size (from Qbr). The minimum non-final
         * fragment size is (additional_fragment_size + 1) * 64 octets
         */
        uint8_t additional_fragment_size : 2;
    };
};

/** @cond INTERNAL_HIDDEN */

enum ethernet_filter_type {
    ETHERNET_FILTER_TYPE_SRC_MAC_ADDRESS,
    ETHERNET_FILTER_TYPE_DST_MAC_ADDRESS,
};

/** @endcond */

/** Types of Ethernet L2 */
enum ethernet_if_types {
    /** IEEE 802.3 Ethernet (default) */
    L2_ETH_IF_TYPE_ETHERNET,

    /** IEEE 802.11 Wi-Fi*/
    L2_ETH_IF_TYPE_WIFI,
} __packed;

/** Ethernet filter description */
struct ethernet_filter {
    /** Type of filter */
    enum ethernet_filter_type type;

    /** MAC address to filter */
    struct net_eth_addr mac_address;

    /** Set (true) or unset (false) the filter */
    bool set;
};

/** @cond INTERNAL_HIDDEN */

enum ethernet_txtime_param_type {
    ETHERNET_TXTIME_PARAM_TYPE_ENABLE_QUEUES,
};

/** @endcond */

/** Ethernet TXTIME specific parameters */
struct ethernet_txtime_param {
    /** Type of TXTIME parameter */
    enum ethernet_txtime_param_type type;

    /** Queue number for configuring TXTIME */
    int queue_id;

    /** Enable or disable TXTIME per queue */
    bool enable_txtime;
};

/** Protocols that are supported by checksum offloading */
enum ethernet_checksum_support {
    /** Device does not support any L3/L4 checksum offloading */
    ETHERNET_CHECKSUM_SUPPORT_NONE          = NET_IF_CHECKSUM_NONE_BIT,

    /** Device supports checksum offloading for the IPv4 header */
    ETHERNET_CHECKSUM_SUPPORT_IPV4_HEADER   = NET_IF_CHECKSUM_IPV4_HEADER_BIT,

    /** Device supports checksum offloading for ICMPv4 payload (implies IPv4 header) */
    ETHERNET_CHECKSUM_SUPPORT_IPV4_ICMP     = NET_IF_CHECKSUM_IPV4_ICMP_BIT,

    /** Device supports checksum offloading for the IPv6 header */
    ETHERNET_CHECKSUM_SUPPORT_IPV6_HEADER   = NET_IF_CHECKSUM_IPV6_HEADER_BIT,

    /** Device supports checksum offloading for ICMPv6 payload (implies IPv6 header) */
    ETHERNET_CHECKSUM_SUPPORT_IPV6_ICMP     = NET_IF_CHECKSUM_IPV6_ICMP_BIT,

    /** Device supports TCP checksum offloading for all supported IP protocols */
    ETHERNET_CHECKSUM_SUPPORT_TCP           = NET_IF_CHECKSUM_TCP_BIT,

    /** Device supports UDP checksum offloading for all supported IP protocols */
    ETHERNET_CHECKSUM_SUPPORT_UDP           = NET_IF_CHECKSUM_UDP_BIT,
};

/** @cond INTERNAL_HIDDEN */

struct ethernet_config {
    union {
        bool auto_negotiation;
        bool full_duplex;
        bool promisc_mode;
        bool txinjection_mode;

        struct {
            bool link_10bt;
            bool link_100bt;
            bool link_1000bt;
        } l;

        struct net_eth_addr mac_address;

        struct ethernet_t1s_param t1s_param;
        struct ethernet_qav_param qav_param;
        struct ethernet_qbv_param qbv_param;
        struct ethernet_qbu_param qbu_param;
        struct ethernet_txtime_param txtime_param;

        int priority_queues_num;
        int ports_num;

        enum ethernet_checksum_support chksum_support;

        struct ethernet_filter filter;

        uint16_t extra_tx_pkt_headroom;
    };
};

/** @endcond */

/** Ethernet L2 API operations. */
struct ethernet_api {
    /**
     * The net_if_api must be placed in first position in this
     * struct so that we are compatible with network interface API.
     */
    struct net_if_api iface_api;

    /** Collect optional ethernet specific statistics. This pointer
     * should be set by driver if statistics needs to be collected
     * for that driver.
     */
    #if defined(CONFIG_NET_STATISTICS_ETHERNET)
    struct net_stats_eth* (*get_stats)(const struct device* dev);
    #endif

    /** Start the device */
    int (*start)(const struct device* dev);

    /** Stop the device */
    int (*stop)(const struct device* dev);

    /** Get the device capabilities */
    enum ethernet_hw_caps (*get_capabilities)(const struct device* dev);

    /** Set specific hardware configuration */
    int (*set_config)(const struct device* dev,
                      enum ethernet_config_type type,
                      const struct ethernet_config* config);

    /** Get hardware specific configuration */
    int (*get_config)(const struct device* dev,
                      enum ethernet_config_type type,
                      struct ethernet_config* config);

    /** The IP stack will call this function when a VLAN tag is enabled
     * or disabled. If enable is set to true, then the VLAN tag was added,
     * if it is false then the tag was removed. The driver can utilize
     * this information if needed.
     */
    #if defined(CONFIG_NET_VLAN)
    int (*vlan_setup)(const struct device* dev, struct net_if* iface,
                      uint16_t tag, bool enable);
    #endif /* CONFIG_NET_VLAN */

    /** Return ptp_clock device that is tied to this ethernet device */
    #if defined(CONFIG_PTP_CLOCK)
    const struct device* (*get_ptp_clock)(const struct device* dev);
    #endif /* CONFIG_PTP_CLOCK */

    /** Return PHY device that is tied to this ethernet device */
    const struct device* (*get_phy)(const struct device* dev);

    /** Send a network packet */
    int (*send)(const struct device* dev, struct net_pkt* pkt);
};

/** @cond INTERNAL_HIDDEN */

/* Make sure that the network interface API is properly setup inside
 * Ethernet API struct (it is the first one).
 */
BUILD_ASSERT(offsetof(struct ethernet_api, iface_api) == 0, "offsetof shall == 0");

struct net_eth_hdr {
    struct net_eth_addr dst;
    struct net_eth_addr src;
    uint16_t type;
} __packed;

struct ethernet_vlan {
    /** Network interface that has VLAN enabled */
    struct net_if* iface;

    /** VLAN tag */
    uint16_t tag;
};

#if defined(CONFIG_NET_VLAN_COUNT)
#define NET_VLAN_MAX_COUNT  CONFIG_NET_VLAN_COUNT
#else
#define NET_VLAN_MAX_COUNT  0
#endif

/** @endcond */

/** Ethernet LLDP specific parameters */
struct ethernet_lldp {
    /** Used for track timers */
    sys_snode_t node;

    /** LLDP Data Unit mandatory TLVs for the interface. */
    const struct net_lldpdu* lldpdu;

    /** LLDP Data Unit optional TLVs for the interface */
    uint8_t const* optional_du;

    /** Length of the optional Data Unit TLVs */
    size_t optional_len;

    /** Network interface that has LLDP supported. */
    struct net_if* iface;

    /** LLDP TX timer start time */
    int64_t tx_timer_start;

    /** LLDP TX timeout */
    uint32_t tx_timer_timeout;

    /** LLDP RX callback function */
    net_lldp_recv_cb_t cb;
};

/** @cond INTERNAL_HIDDEN */

enum ethernet_flags {
    ETH_CARRIER_UP,
};

/** Ethernet L2 context that is needed for VLAN */
struct ethernet_context {
    /** Flags representing ethernet state, which are accessed from multiple
     * threads.
     */
    atomic_t flags;

    #if defined(CONFIG_NET_ETHERNET_BRIDGE)
    struct net_if* bridge;
    #endif

    /** Carrier ON/OFF handler worker. This is used to create
     * network interface UP/DOWN event when ethernet L2 driver
     * notices carrier ON/OFF situation. We must not create another
     * network management event from inside management handler thus
     * we use worker thread to trigger the UP/DOWN event.
     */
    struct k_work carrier_work;

    /** Network interface. */
    struct net_if* iface;

    #if defined(CONFIG_NET_LLDP)
    #if (NET_VLAN_MAX_COUNT > 0)
    #define NET_LLDP_MAX_COUNT NET_VLAN_MAX_COUNT
    #else
    #define NET_LLDP_MAX_COUNT 1
    #endif /* (NET_VLAN_MAX_COUNT > 0) */

    /** LLDP specific parameters */
    struct ethernet_lldp lldp[NET_LLDP_MAX_COUNT];
    #endif

    /**
     * This tells what L2 features does ethernet support.
     */
    enum net_l2_flags ethernet_l2_flags;

    #if defined(CONFIG_NET_L2_PTP)
    /** The PTP port number for this network device. We need to store the
     * port number here so that we do not need to fetch it for every
     * incoming PTP packet.
     */
    int port;
    #endif

    #if defined(CONFIG_NET_DSA)
    /** DSA RX callback function - for custom processing - like e.g.
     * redirecting packets when MAC address is caught
     */
    dsa_net_recv_cb_t dsa_recv_cb;

    /** Switch physical port number */
    uint8_t dsa_port_idx;

    /** DSA context pointer */
    struct dsa_context* dsa_ctx;

    /** Send a network packet via DSA master port */
    dsa_send_t dsa_send;
    #endif

    /** Is network carrier up */
    bool is_net_carrier_up : 1;

    /** Is this context already initialized */
    bool is_init           : 1;

    /** Types of Ethernet network interfaces */
    enum ethernet_if_types eth_if_type;
};

/**
 * @brief Initialize Ethernet L2 stack for a given interface
 *
 * @param iface A valid pointer to a network interface
 */
void ethernet_init(struct net_if* iface);

#define ETHERNET_L2_CTX_TYPE struct ethernet_context

/* Separate header for VLAN as some of device interfaces might not
 * support VLAN.
 */
struct net_eth_vlan_hdr {
    struct net_eth_addr dst;
    struct net_eth_addr src;

    struct {
        uint16_t tpid; /* tag protocol id  */
        uint16_t tci;  /* tag control info */
    } vlan;

    uint16_t type;
} __packed;

/** @endcond */

/**
 * @brief Check if the Ethernet MAC address is a broadcast address.
 *
 * @param addr A valid pointer to a Ethernet MAC address.
 *
 * @return true if address is a broadcast address, false if not
 */
static inline bool net_eth_is_addr_broadcast(struct net_eth_addr* addr) {
    if ((addr->addr[0] == 0xFF) &&
        (addr->addr[1] == 0xFF) &&
        (addr->addr[2] == 0xFF) &&
        (addr->addr[3] == 0xFF) &&
        (addr->addr[4] == 0xFF) &&
        (addr->addr[5] == 0xFF)) {
        return (true);
    }

    return (false);
}

/**
 * @brief Check if the Ethernet MAC address is a all zeroes address.
 *
 * @param addr A valid pointer to an Ethernet MAC address.
 *
 * @return true if address is an all zeroes address, false if not
 */
static inline bool net_eth_is_addr_all_zeroes(struct net_eth_addr* addr) {
    if ((addr->addr[0] == 0x00) &&
        (addr->addr[1] == 0x00) &&
        (addr->addr[2] == 0x00) &&
        (addr->addr[3] == 0x00) &&
        (addr->addr[4] == 0x00) &&
        (addr->addr[5] == 0x00)) {
        return (true);
    }

    return (false);
}

/**
 * @brief Check if the Ethernet MAC address is unspecified.
 *
 * @param addr A valid pointer to a Ethernet MAC address.
 *
 * @return true if address is unspecified, false if not
 */
static inline bool net_eth_is_addr_unspecified(struct net_eth_addr* addr) {
    if ((addr->addr[0] == 0x00) &&
        (addr->addr[1] == 0x00) &&
        (addr->addr[2] == 0x00) &&
        (addr->addr[3] == 0x00) &&
        (addr->addr[4] == 0x00) &&
        (addr->addr[5] == 0x00)) {
        return (true);
    }

    return (false);
}

/**
 * @brief Check if the Ethernet MAC address is a multicast address.
 *
 * @param addr A valid pointer to a Ethernet MAC address.
 *
 * @return true if address is a multicast address, false if not
 */
static inline bool net_eth_is_addr_multicast(struct net_eth_addr* addr) {
    #if defined(CONFIG_NET_IPV6)
    if ((addr->addr[0] == 0x33) &&
        (addr->addr[1] == 0x33)) {
        return (true);
    }
    #endif

    #if defined(CONFIG_NET_IPV4)
    if ((addr->addr[0] == 0x01) &&
        (addr->addr[1] == 0x00) &&
        (addr->addr[2] == 0x5E)) {
        return (true);
    }
    #endif

    return (false);
}

/**
 * @brief Check if the Ethernet MAC address is a group address.
 *
 * @param addr A valid pointer to a Ethernet MAC address.
 *
 * @return true if address is a group address, false if not
 */
static inline bool net_eth_is_addr_group(struct net_eth_addr* addr) {
    return (addr->addr[0] & 0x01);
}

/**
 * @brief Check if the Ethernet MAC address is valid.
 *
 * @param addr A valid pointer to a Ethernet MAC address.
 *
 * @return true if address is valid, false if not
 */
static inline bool net_eth_is_addr_valid(struct net_eth_addr* addr) {
    return !net_eth_is_addr_unspecified(addr) && !net_eth_is_addr_group(addr);
}

/**
 * @brief Check if the Ethernet MAC address is a LLDP multicast address.
 *
 * @param addr A valid pointer to a Ethernet MAC address.
 *
 * @return true if address is a LLDP multicast address, false if not
 */
static inline bool net_eth_is_addr_lldp_multicast(struct net_eth_addr* addr) {
    #if defined(CONFIG_NET_GPTP) || defined(CONFIG_NET_LLDP)
    if ((addr->addr[0] == 0x01) &&
        (addr->addr[1] == 0x80) &&
        (addr->addr[2] == 0xC2) &&
        (addr->addr[3] == 0x00) &&
        (addr->addr[4] == 0x00) &&
        (addr->addr[5] == 0x0E)) {
        return (true);
    }
    #else
    ARG_UNUSED(addr);
    #endif

    return (false);
}

/**
 * @brief Check if the Ethernet MAC address is a PTP multicast address.
 *
 * @param addr A valid pointer to a Ethernet MAC address.
 *
 * @return true if address is a PTP multicast address, false if not
 */
static inline bool net_eth_is_addr_ptp_multicast(struct net_eth_addr* addr) {
    #if defined(CONFIG_NET_GPTP)
    if ((addr->addr[0] == 0x01) &&
        (addr->addr[1] == 0x1B) &&
        (addr->addr[2] == 0x19) &&
        (addr->addr[3] == 0x00) &&
        (addr->addr[4] == 0x00) &&
        (addr->addr[5] == 0x00)) {
        return (true);
    }
    #else
    ARG_UNUSED(addr);
    #endif

    return (false);
}

/**
 * @brief Return Ethernet broadcast address.
 *
 * @return Ethernet broadcast address.
 */
const struct net_eth_addr* net_eth_broadcast_addr(void);

/**
 * @brief Convert IPv4 multicast address to Ethernet address.
 *
 * @param ipv4_addr IPv4 multicast address
 * @param mac_addr Output buffer for Ethernet address
 */
void net_eth_ipv4_mcast_to_mac_addr(const struct net_in_addr* ipv4_addr,
                                    struct net_eth_addr* mac_addr);

/**
 * @brief Convert IPv6 multicast address to Ethernet address.
 *
 * @param ipv6_addr IPv6 multicast address
 * @param mac_addr Output buffer for Ethernet address
 */
void net_eth_ipv6_mcast_to_mac_addr(const struct net_in6_addr* ipv6_addr,
                                    struct net_eth_addr* mac_addr);

/**
 * @brief Return ethernet device hardware capability information.
 *
 * @param iface Network interface
 *
 * @return Hardware capabilities
 */
static inline
enum ethernet_hw_caps net_eth_get_hw_capabilities(struct net_if* iface) {
    struct device const* dev = net_if_get_device(iface);
    struct ethernet_api const* api = (struct ethernet_api*)dev->api;

    if (!api || !api->get_capabilities) {
        return (enum ethernet_hw_caps)0;
    }

    return api->get_capabilities(dev);
}

/**
 * @brief Return ethernet device hardware configuration information.
 *
 * @param iface Network interface
 * @param type configuration type
 * @param config Ethernet configuration
 *
 * @return 0 if ok, <0 if error
 */
static inline
int net_eth_get_hw_config(struct net_if* iface, enum ethernet_config_type type,
                          struct ethernet_config* config) {
    const struct ethernet_api *eth =
        (struct ethernet_api *)net_if_get_device(iface)->api;

    if (!eth->get_config) {
        return (-ENOTSUP);
    }

    return eth->get_config(net_if_get_device(iface), type, config);
}


/**
 * @brief Add VLAN tag to the interface.
 *
 * @param iface Interface to use.
 * @param tag VLAN tag to add
 *
 * @return 0 if ok, <0 if error
 */
#if defined(CONFIG_NET_VLAN) && (NET_VLAN_MAX_COUNT > 0)
int net_eth_vlan_enable(struct net_if* iface, uint16_t tag);
#else
static inline int net_eth_vlan_enable(struct net_if* iface, uint16_t tag) {
    ARG_UNUSED(iface);
    ARG_UNUSED(tag);

    return (-EINVAL);
}
#endif

/**
 * @brief Remove VLAN tag from the interface.
 *
 * @param iface Interface to use.
 * @param tag VLAN tag to remove
 *
 * @return 0 if ok, <0 if error
 */
#if defined(CONFIG_NET_VLAN) && (NET_VLAN_MAX_COUNT > 0)
int net_eth_vlan_disable(struct net_if* iface, uint16_t tag);
#else
static inline int net_eth_vlan_disable(struct net_if* iface, uint16_t tag) {
    ARG_UNUSED(iface);
    ARG_UNUSED(tag);

    return (-EINVAL);
}
#endif

/**
 * @brief Return VLAN tag specified to network interface.
 *
 * Note that the interface parameter must be the VLAN interface,
 * and not the Ethernet one.
 *
 * @param iface VLAN network interface.
 *
 * @return VLAN tag for this interface or NET_VLAN_TAG_UNSPEC if VLAN
 * is not configured for that interface.
 */
#if defined(CONFIG_NET_VLAN) && (NET_VLAN_MAX_COUNT > 0)
uint16_t net_eth_get_vlan_tag(struct net_if* iface);
#else
static inline uint16_t net_eth_get_vlan_tag(struct net_if* iface) {
    ARG_UNUSED(iface);

    return (NET_VLAN_TAG_UNSPEC);
}
#endif

/**
 * @brief Return network interface related to this VLAN tag
 *
 * @param iface Main network interface (not the VLAN one).
 * @param tag VLAN tag
 *
 * @return Network interface related to this tag or NULL if no such interface
 * exists.
 */
#if defined(CONFIG_NET_VLAN)
struct net_if* net_eth_get_vlan_iface(struct net_if* iface, uint16_t tag);
#else
static inline
struct net_if* net_eth_get_vlan_iface(struct net_if* iface, uint16_t tag) {
    ARG_UNUSED(iface);
    ARG_UNUSED(tag);

    return (NULL);
}
#endif

/**
 * @brief Return main network interface that is attached to this VLAN tag.
 *
 * @param iface VLAN network interface. This is used to get the
 *        pointer to ethernet L2 context
 *
 * @return Network interface related to this tag or NULL if no such interface
 * exists.
 */
#if defined(CONFIG_NET_VLAN) && (NET_VLAN_MAX_COUNT > 0)
struct net_if* net_eth_get_vlan_main(struct net_if* iface);
#else
static inline
struct net_if* net_eth_get_vlan_main(struct net_if* iface) {
    ARG_UNUSED(iface);

    return NULL;
}
#endif

/**
 * @brief Check if there are any VLAN interfaces enabled to this specific
 *        Ethernet network interface.
 *
 * Note that the iface must be the actual Ethernet interface and not the
 * virtual VLAN interface.
 *
 * @param ctx Ethernet context
 * @param iface Ethernet network interface
 *
 * @return True if there are enabled VLANs for this network interface,
 *         false if not.
 */
#if defined(CONFIG_NET_VLAN)
bool net_eth_is_vlan_enabled(struct ethernet_context* ctx,
                             struct net_if* iface);
#else
static inline bool net_eth_is_vlan_enabled(struct ethernet_context* ctx,
                                           struct net_if* iface) {
    ARG_UNUSED(ctx);
    ARG_UNUSED(iface);

    return (false);
}
#endif

/**
 * @brief Get VLAN status for a given network interface (enabled or not).
 *
 * @param iface Network interface
 *
 * @return True if VLAN is enabled for this network interface, false if not.
 */
#if defined(CONFIG_NET_VLAN) && (NET_VLAN_MAX_COUNT > 0)
bool net_eth_get_vlan_status(struct net_if* iface);
#else
static inline bool net_eth_get_vlan_status(struct net_if* iface) {
    ARG_UNUSED(iface);

    return (false);
}
#endif

/**
 * @brief Check if the given interface is a VLAN interface.
 *
 * @param iface Network interface
 *
 * @return True if this network interface is VLAN one, false if not.
 */
#if defined(CONFIG_NET_VLAN) && (NET_VLAN_MAX_COUNT > 0)
bool net_eth_is_vlan_interface(struct net_if* iface);
#else
static inline bool net_eth_is_vlan_interface(struct net_if* iface) {
    ARG_UNUSED(iface);

    return (false);
}
#endif

/** @cond INTERNAL_HIDDEN */

#if !defined(CONFIG_ETH_DRIVER_RAW_MODE)

#define Z_ETH_NET_DEVICE_INIT_INSTANCE(node_id, dev_id, name, instance, \
                                       init_fn, pm, data, config, prio, \
                                       api, mtu)                        \
    Z_NET_DEVICE_INIT_INSTANCE(node_id, dev_id, name, instance,         \
                               init_fn, pm, data, config, prio,         \
                               api, ETHERNET_L2,                        \
                               NET_L2_GET_CTX_TYPE(ETHERNET_L2), mtu)

#else /* CONFIG_ETH_DRIVER_RAW_MODE */

<<<<<<< HEAD
#define Z_ETH_NET_DEVICE_INIT_INSTANCE(node_id, dev_id, name, instance,    \
                       init_fn, pm, data, config, prio,    \
                       api, mtu)            \
    Z_DEVICE_STATE_DEFINE(dev_id);                    \
    Z_DEVICE_DEFINE(node_id, dev_id, name, init_fn, pm, data,    \
            config, POST_KERNEL, prio, api,            \
            &Z_DEVICE_STATE_NAME(dev_id));
=======
#define Z_ETH_NET_DEVICE_INIT_INSTANCE(node_id, dev_id, name, instance,	\
				       init_fn, pm, data, config, prio,	\
				       api, mtu)			\
	Z_DEVICE_STATE_DEFINE(dev_id);					\
	Z_DEVICE_DEFINE(node_id, dev_id, name, init_fn, NULL,		\
			Z_DEVICE_DT_FLAGS(node_id), pm, data,		\
			config, POST_KERNEL, prio, api,			\
			&Z_DEVICE_STATE_NAME(dev_id));
>>>>>>> f9601948

#endif /* CONFIG_ETH_DRIVER_RAW_MODE */

#define Z_ETH_NET_DEVICE_INIT(node_id, dev_id, name, init_fn, pm, data,    \
                  config, prio, api, mtu)            \
    Z_ETH_NET_DEVICE_INIT_INSTANCE(node_id, dev_id, name, 0,    \
                       init_fn, pm, data, config, prio,    \
                       api, mtu)

/** @endcond */

/**
 * @brief Create an Ethernet network interface and bind it to network device.
 *
 * @param dev_id Network device id.
 * @param name The name this instance of the driver exposes to
 * the system.
 * @param init_fn Address to the init function of the driver.
 * @param pm Reference to struct pm_device associated with the device.
 * (optional).
 * @param data Pointer to the device's private data.
 * @param config The address to the structure containing the
 * configuration information for this instance of the driver.
 * @param prio The initialization level at which configuration occurs.
 * @param api Provides an initial pointer to the API function struct
 * used by the driver. Can be NULL.
 * @param mtu Maximum transfer unit in bytes for this network interface.
 */
#define ETH_NET_DEVICE_INIT(dev_id, name, init_fn, pm, data, config,    \
                            prio, api, mtu)                             \
    Z_ETH_NET_DEVICE_INIT(DT_INVALID_NODE, dev_id, name, init_fn,       \
                          pm, data, config, prio, api, mtu)

/**
 * @brief Create multiple Ethernet network interfaces and bind them to network
 * devices.
 * If your network device needs more than one instance of a network interface,
 * use this macro below and provide a different instance suffix each time
 * (0, 1, 2, ... or a, b, c ... whatever works for you)
 *
 * @param dev_id Network device id.
 * @param name The name this instance of the driver exposes to
 * the system.
 * @param instance Instance identifier.
 * @param init_fn Address to the init function of the driver.
 * @param pm Reference to struct pm_device associated with the device.
 * (optional).
 * @param data Pointer to the device's private data.
 * @param config The address to the structure containing the
 * configuration information for this instance of the driver.
 * @param prio The initialization level at which configuration occurs.
 * @param api Provides an initial pointer to the API function struct
 * used by the driver. Can be NULL.
 * @param mtu Maximum transfer unit in bytes for this network interface.
 */
#define ETH_NET_DEVICE_INIT_INSTANCE(dev_id, name, instance, init_fn,   \
                                     pm, data, config, prio, api, mtu)  \
    Z_ETH_NET_DEVICE_INIT_INSTANCE(DT_INVALID_NODE, dev_id, name,       \
                                   instance, init_fn, pm, data,         \
                                   config, prio, api, mtu)

/**
 * @brief Like ETH_NET_DEVICE_INIT but taking metadata from a devicetree.
 * Create an Ethernet network interface and bind it to network device.
 *
 * @param node_id The devicetree node identifier.
 * @param init_fn Address to the init function of the driver.
 * @param pm Reference to struct pm_device associated with the device.
 * (optional).
 * @param data Pointer to the device's private data.
 * @param config The address to the structure containing the
 * configuration information for this instance of the driver.
 * @param prio The initialization level at which configuration occurs.
 * @param api Provides an initial pointer to the API function struct
 * used by the driver. Can be NULL.
 * @param mtu Maximum transfer unit in bytes for this network interface.
 */
#define ETH_NET_DEVICE_DT_DEFINE(node_id, init_fn, pm, data, config,    \
                                 prio, api, mtu)                        \
    Z_ETH_NET_DEVICE_INIT(node_id, Z_DEVICE_DT_DEV_ID(node_id),         \
                          DEVICE_DT_NAME(node_id), init_fn, pm,         \
                          data, config, prio, api, mtu)

/**
 * @brief Like ETH_NET_DEVICE_DT_DEFINE for an instance of a DT_DRV_COMPAT
 * compatible
 *
 * @param inst instance number.  This is replaced by
 * <tt>DT_DRV_COMPAT(inst)</tt> in the call to ETH_NET_DEVICE_DT_DEFINE.
 *
 * @param ... other parameters as expected by ETH_NET_DEVICE_DT_DEFINE.
 */
#define ETH_NET_DEVICE_DT_INST_DEFINE(inst, ...) \
    ETH_NET_DEVICE_DT_DEFINE(DT_DRV_INST(inst), __VA_ARGS__)

/**
 * @brief Ethernet L3 protocol register macro.
 *
 * @param name Name of the L3 protocol.
 * @param ptype Ethernet protocol type.
 * @param handler Handler function for this protocol type.
 */
#define ETH_NET_L3_REGISTER(name, ptype, handler) \
	NET_L3_REGISTER(&NET_L2_GET_NAME(ETHERNET), name, ptype, handler)

/**
 * @brief Inform ethernet L2 driver that ethernet carrier is detected.
 * This happens when cable is connected.
 *
 * @param iface Network interface
 */
void net_eth_carrier_on(struct net_if* iface);

/**
 * @brief Inform ethernet L2 driver that ethernet carrier was lost.
 * This happens when cable is disconnected.
 *
 * @param iface Network interface
 */
void net_eth_carrier_off(struct net_if* iface);

/**
 * @brief Set promiscuous mode either ON or OFF.
 *
 * @param iface Network interface
 *
 * @param enable on (true) or off (false)
 *
 * @return 0 if mode set or unset was successful, <0 otherwise.
 */
int net_eth_promisc_mode(struct net_if* iface, bool enable);

/**
 * @brief Set TX-Injection mode either ON or OFF.
 *
 * @param iface Network interface
 *
 * @param enable on (true) or off (false)
 *
 * @return 0 if mode set or unset was successful, <0 otherwise.
 */
int net_eth_txinjection_mode(struct net_if* iface, bool enable);

/**
 * @brief Set or unset HW filtering for MAC address @p mac.
 *
 * @param iface Network interface
 * @param mac Pointer to an ethernet MAC address
 * @param type Filter type, either source or destination
 * @param enable Set (true) or unset (false)
 *
 * @return 0 if filter set or unset was successful, <0 otherwise.
 */
int net_eth_mac_filter(struct net_if* iface, struct net_eth_addr* mac,
                enum ethernet_filter_type type, bool enable);

/**
 * @brief Return the PHY device that is tied to this ethernet network interface.
 *
 * @param iface Network interface
 *
 * @return Pointer to PHY device if found, NULL if not found.
 */
const struct device *net_eth_get_phy(struct net_if *iface);

/**
 * @brief Return PTP clock that is tied to this ethernet network interface.
 *
 * @param iface Network interface
 *
 * @return Pointer to PTP clock if found, NULL if not found or if this
 * ethernet interface does not support PTP.
 */
#if defined(CONFIG_PTP_CLOCK)
const struct device* net_eth_get_ptp_clock(struct net_if* iface);
#else
static inline const struct device* net_eth_get_ptp_clock(struct net_if* iface) {
    ARG_UNUSED(iface);

    return (NULL);
}
#endif

/**
 * @brief Return PTP clock that is tied to this ethernet network interface
 * index.
 *
 * @param index Network interface index
 *
 * @return Pointer to PTP clock if found, NULL if not found or if this
 * ethernet interface index does not support PTP.
 */
__syscall const struct device* net_eth_get_ptp_clock_by_index(int index);

/**
 * @brief Return PTP port number attached to this interface.
 *
 * @param iface Network interface
 *
 * @return Port number, no such port if < 0
 */
#if defined(CONFIG_NET_L2_PTP)
int net_eth_get_ptp_port(struct net_if* iface);
#else
static inline int net_eth_get_ptp_port(struct net_if* iface) {
    ARG_UNUSED(iface);

    return (-ENODEV);
}
#endif /* CONFIG_NET_L2_PTP */

/**
 * @brief Set PTP port number attached to this interface.
 *
 * @param iface Network interface
 * @param port Port number to set
 */
#if defined(CONFIG_NET_L2_PTP)
void net_eth_set_ptp_port(struct net_if* iface, int port);
#else
static inline void net_eth_set_ptp_port(struct net_if* iface, int port) {
    ARG_UNUSED(iface);
    ARG_UNUSED(port);
}
#endif /* CONFIG_NET_L2_PTP */

/**
 * @brief Check if the Ethernet L2 network interface can perform Wi-Fi.
 *
 * @param iface Pointer to network interface
 *
 * @return True if interface supports Wi-Fi, False otherwise.
 */
static inline bool net_eth_type_is_wifi(struct net_if* iface) {
    const struct ethernet_context* ctx = (struct ethernet_context*)
        net_if_l2_data(iface);

    return (ctx->eth_if_type == L2_ETH_IF_TYPE_WIFI);
}

/**
 * @}
 */

#ifdef __cplusplus
}
#endif

#include <zephyr/syscalls/ethernet.h>

#endif /* ZEPHYR_INCLUDE_NET_ETHERNET_H_ */<|MERGE_RESOLUTION|>--- conflicted
+++ resolved
@@ -1173,24 +1173,14 @@
 
 #else /* CONFIG_ETH_DRIVER_RAW_MODE */
 
-<<<<<<< HEAD
-#define Z_ETH_NET_DEVICE_INIT_INSTANCE(node_id, dev_id, name, instance,    \
-                       init_fn, pm, data, config, prio,    \
-                       api, mtu)            \
-    Z_DEVICE_STATE_DEFINE(dev_id);                    \
-    Z_DEVICE_DEFINE(node_id, dev_id, name, init_fn, pm, data,    \
-            config, POST_KERNEL, prio, api,            \
-            &Z_DEVICE_STATE_NAME(dev_id));
-=======
-#define Z_ETH_NET_DEVICE_INIT_INSTANCE(node_id, dev_id, name, instance,	\
-				       init_fn, pm, data, config, prio,	\
-				       api, mtu)			\
-	Z_DEVICE_STATE_DEFINE(dev_id);					\
-	Z_DEVICE_DEFINE(node_id, dev_id, name, init_fn, NULL,		\
-			Z_DEVICE_DT_FLAGS(node_id), pm, data,		\
-			config, POST_KERNEL, prio, api,			\
-			&Z_DEVICE_STATE_NAME(dev_id));
->>>>>>> f9601948
+#define Z_ETH_NET_DEVICE_INIT_INSTANCE(node_id, dev_id, name, instance, \
+                       init_fn, pm, data, config, prio,                 \
+                       api, mtu)                    \
+    Z_DEVICE_STATE_DEFINE(dev_id);                  \
+    Z_DEVICE_DEFINE(node_id, dev_id, name, init_fn, NULL, \
+                    Z_DEVICE_DT_FLAGS(node_id), pm, data, \
+                    config, POST_KERNEL, prio, api, \
+                    &Z_DEVICE_STATE_NAME(dev_id));
 
 #endif /* CONFIG_ETH_DRIVER_RAW_MODE */
 
