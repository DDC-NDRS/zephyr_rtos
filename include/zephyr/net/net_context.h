/** @file
 * @brief Network context definitions
 *
 * An API for applications to define a network connection.
 */

/*
 * Copyright (c) 2016 Intel Corporation
 * Copyright (c) 2021 Nordic Semiconductor
 * Copyright (c) 2025 Aerlync Labs Inc.
 * Copyright (c) 2025 NXP
 *
 * SPDX-License-Identifier: Apache-2.0
 */

#ifndef ZEPHYR_INCLUDE_NET_NET_CONTEXT_H_
#define ZEPHYR_INCLUDE_NET_NET_CONTEXT_H_

/**
 * @brief Application network context
 * @defgroup net_context Application network context
 * @since 1.0
 * @version 0.8.0
 * @ingroup networking
 * @{
 */

#include <zephyr/kernel.h>
#include <zephyr/sys/atomic.h>

#include <zephyr/net/net_ip.h>
#include <zephyr/net/net_if.h>
#include <zephyr/net/net_stats.h>

#ifdef __cplusplus
extern "C" {
#endif

/** Is this context used or not */
#define NET_CONTEXT_IN_USE BIT(0)

/** @cond INTERNAL_HIDDEN */

/** State of the context (bits 1 & 2 in the flags) */
enum net_context_state {
    NET_CONTEXT_IDLE        = 0,
    NET_CONTEXT_UNCONNECTED = 0,
    NET_CONTEXT_CONFIGURING = 1,
    NET_CONTEXT_CONNECTING  = 1,
    NET_CONTEXT_READY       = 2,
    NET_CONTEXT_CONNECTED   = 2,
    NET_CONTEXT_LISTENING   = 3,
};

/** @endcond */

/**
 * The address family, connection type and IP protocol are
 * stored into a bit field to save space.
 */
/** Protocol family of this connection */
#define NET_CONTEXT_FAMILY  (BIT(3) | BIT(4) | BIT(5))

/** Type of the connection (datagram / stream / raw) */
#define NET_CONTEXT_TYPE    (BIT(6) | BIT(7))

/** Remote address set */
#define NET_CONTEXT_REMOTE_ADDR_SET BIT(8)

/** Is the socket accepting connections */
#define NET_CONTEXT_ACCEPTING_SOCK  BIT(9)

/** Is the socket closing / closed */
#define NET_CONTEXT_CLOSING_SOCK    BIT(10)

/** Context is bound to a specific interface */
#define NET_CONTEXT_BOUND_TO_IFACE BIT(11)

struct net_context;

/**
 * @typedef net_context_recv_cb_t
 * @brief Network data receive callback.
 *
 * @details The recv callback is called after a network data packet is
 * received. This callback is called by RX thread so its stack and execution
 * context is used here. Keep processing in the callback minimal to reduce the
 * time spent blocked while handling packets.
 *
 * @param context The context to use.
 * @param pkt Network buffer that is received. If the pkt is not NULL,
 * then the callback will own the buffer and it needs to unref the pkt
 * as soon as it has finished working with it.  On EOF, pkt will be NULL.
 * @param ip_hdr a pointer to relevant IP (v4 or v6) header.
 * @param proto_hdr a pointer to relevant protocol (udp or tcp) header.
 * @param status Value is set to 0 if some data or the connection is
 * at EOF, <0 if there was an error receiving data, in this case the
 * pkt parameter is set to NULL.
 * @param user_data The user data given in net_recv() call.
 */
typedef void (*net_context_recv_cb_t)(struct net_context* context,
                                      struct net_pkt* pkt,
                                      union net_ip_header* ip_hdr,
                                      union net_proto_header* proto_hdr,
                                      int status,
                                      void* user_data);

/**
 * @typedef net_context_send_cb_t
 * @brief Network data send callback.
 *
 * @details The send callback is called after a network data packet is sent.
 * This callback is called by TX thread so its stack and execution context is
 * used here. Keep processing in the callback minimal to reduce the time spent
 * blocked while handling packets.
 *
 * @param context The context to use.
 * @param status Value is set to >= 0: amount of data that was sent,
 * < 0 there was an error sending data.
 * @param user_data The user data given in net_send() call.
 */
typedef void (*net_context_send_cb_t)(struct net_context* context,
                                      int status,
                                      void* user_data);

/**
 * @typedef net_tcp_accept_cb_t
 * @brief Accept callback
 *
 * @details The accept callback is called after a successful connection was
 * established or if there was an error while we were waiting for a connection
 * attempt. This callback is called by RX thread so its stack and execution
 * context is used here. Keep processing in the callback minimal to reduce the
 * time spent blocked while handling packets.
 *
 * @param new_context The context to use.
 * @param addr The peer address.
 * @param addrlen Length of the peer address.
 * @param status The status code, 0 on success, < 0 otherwise
 * @param user_data The user data given in net_context_accept() call.
 */
typedef void (*net_tcp_accept_cb_t)(struct net_context* new_context,
                                    struct net_sockaddr* addr,
                                    socklen_t addrlen,
                                    int status,
                                    void* user_data);

/**
 * @typedef net_context_connect_cb_t
 * @brief Connection callback.
 *
 * @details The connect callback is called after a connection is being
 * established.
 * For TCP connections, this callback is called by RX thread so its stack and
 * execution context is used here. The callback is called after the TCP
 * connection was established or if the connection failed. Keep processing in
 * the callback minimal to reduce the time spent blocked while handling
 * packets.
 * For UDP connections, this callback is called immediately by
 * net_context_connect() function. UDP is a connectionless protocol so the
 * connection can be thought of being established immediately.
 *
 * @param context The context to use.
 * @param status Status of the connection establishment. This is 0
 * if the connection was established successfully, <0 if there was an
 * error.
 * @param user_data The user data given in net_context_connect() call.
 */
typedef void (*net_context_connect_cb_t)(struct net_context* context,
                                         int status,
                                         void* user_data);

/* The net_pkt_get_slab_func_t is here in order to avoid circular
 * dependency between net_pkt.h and net_context.h
 */
/**
 * @typedef net_pkt_get_slab_func_t
 *
 * @brief Function that is called to get the slab that is used
 * for net_pkt allocations.
 *
 * @return Pointer to valid struct k_mem_slab instance.
 */
typedef struct k_mem_slab* (*net_pkt_get_slab_func_t)(void);

/* The net_pkt_get_pool_func_t is here in order to avoid circular
 * dependency between net_pkt.h and net_context.h
 */
/**
 * @typedef net_pkt_get_pool_func_t
 *
 * @brief Function that is called to get the pool that is used
 * for net_buf allocations.
 *
 * @return Pointer to valid struct net_buf_pool instance.
 */
typedef struct net_buf_pool* (*net_pkt_get_pool_func_t)(void);

struct net_tcp;

struct net_conn_handle;

/**
 * Note that we do not store the actual source IP address in the context
 * because the address is already set in the network interface struct.
 * If there is no such source address there, the packet cannot be sent
 * anyway. This saves 12 bytes / context in IPv6.
 */
__net_socket struct net_context {
    /** First member of the structure to allow to put contexts into a FIFO.
     */
    void* fifo_reserved;

    /** User data associated with a context.
     */
    void* user_data;

    /** Reference count
     */
    atomic_t refcount;

    /** Internal lock for protecting this context from multiple access.
     */
    struct k_mutex lock;

    /** Local endpoint address. Note that the values are in network byte
     * order.
     */
    struct net_sockaddr_ptr local;

    /** Remote endpoint address. Note that the values are in network byte
     * order.
     */
    struct net_sockaddr remote;

    /** Connection handle */
    struct net_conn_handle* conn_handler;

    /** Receive callback to be called when desired packet
     * has been received.
     */
    net_context_recv_cb_t recv_cb;

    /** Send callback to be called when the packet has been sent
     * successfully.
     */
    net_context_send_cb_t send_cb;

    /** Connect callback to be called when a connection has been
     *  established.
     */
    net_context_connect_cb_t connect_cb;

    #if defined(CONFIG_NET_CONTEXT_NET_PKT_POOL)
    /** Get TX net_buf pool for this context.
     */
    net_pkt_get_slab_func_t tx_slab;

    /** Get DATA net_buf pool for this context.
     */
    net_pkt_get_pool_func_t data_pool;
    #endif /* CONFIG_NET_CONTEXT_NET_PKT_POOL */

    #if defined(CONFIG_NET_TCP)
    /** TCP connection information */
    void* tcp;
    #endif /* CONFIG_NET_TCP */

    #if defined(CONFIG_NET_CONTEXT_SYNC_RECV)
    /**
     * Semaphore to signal synchronous recv call completion.
     */
    struct k_sem recv_data_wait;
    #endif /* CONFIG_NET_CONTEXT_SYNC_RECV */

    #if defined(CONFIG_NET_SOCKETS)
    /** BSD socket private data */
    void* socket_data;

    /** Per-socket packet or connection queues */
    union {
        struct k_fifo recv_q;
        struct k_fifo accept_q;
    };

    struct {
        /** Condition variable used when receiving data */
        struct k_condvar recv;

        /** Mutex used by condition variable */
        struct k_mutex* lock;
    } cond;
    #endif /* CONFIG_NET_SOCKETS */

    #if defined(CONFIG_NET_OFFLOAD)
    /** context for use by offload drivers */
    void* offload_context;
    #endif /* CONFIG_NET_OFFLOAD */

    #if defined(CONFIG_NET_SOCKETS_CAN)
    int can_filter_id;
    #endif /* CONFIG_NET_SOCKETS_CAN */

    /** Option values */
    struct {
        #if defined(CONFIG_NET_CONTEXT_PRIORITY) || defined(_MSC_VER) /* #CUSTOM@NDRS */
        /** Priority of the network data sent via this net_context */
        uint8_t priority;
        #endif

        #if defined(CONFIG_NET_CONTEXT_TXTIME)
        /** When to send the packet out */
        bool txtime;
        #endif

        #if defined(CONFIG_SOCKS)
        /** Socks proxy address */
        struct {
            struct net_sockaddr addr;
            socklen_t addrlen;
        } proxy;
        #endif

        #if defined(CONFIG_NET_CONTEXT_CLAMP_PORT_RANGE)
        /** Restrict local port range between these values.
         * The option takes an uint32_t value with the high 16 bits
         * set to the upper range bound, and the low 16 bits set to
         * the lower range bound.  Range bounds are inclusive. The
         * 16-bit values should be in host byte order.
         * The lower bound has to be less than the upper bound when
         * both bounds are not zero. Otherwise, setting the option
         * fails with EINVAL.
         * If either bound is outside of the global local port range,
         * or is zero, then that bound has no effect.
         */
        uint32_t port_range;
        #endif

        #if defined(CONFIG_NET_CONTEXT_RCVTIMEO)
        /** Receive timeout */
        k_timeout_t rcvtimeo;
        #endif

        #if defined(CONFIG_NET_CONTEXT_SNDTIMEO)
        /** Send timeout */
        k_timeout_t sndtimeo;
        #endif

        #if defined(CONFIG_NET_CONTEXT_RCVBUF)
        /** Receive buffer maximum size */
        uint16_t rcvbuf;
        #endif

        #if defined(CONFIG_NET_CONTEXT_SNDBUF)
        /** Send buffer maximum size */
        uint16_t sndbuf;
        #endif

        #if defined(CONFIG_NET_CONTEXT_DSCP_ECN)
        /**
         * DSCP (Differentiated Services Code point) and
         * ECN (Explicit Congestion Notification) values.
         */
        uint8_t dscp_ecn;
        #endif

        #if defined(CONFIG_NET_CONTEXT_REUSEADDR)
        /** Re-use address (SO_REUSEADDR) flag on a socket. */
        bool reuseaddr;
        #endif

        #if defined(CONFIG_NET_CONTEXT_REUSEPORT)
        /** Re-use port (SO_REUSEPORT) flag on a socket. */
        bool reuseport;
        #endif

        #if defined(CONFIG_NET_IPV4_MAPPING_TO_IPV6)
        /** Support v4-mapped-on-v6 addresses */
        bool ipv6_v6only;
        #endif

        #if defined(CONFIG_NET_CONTEXT_RECV_PKTINFO)
        /** Receive network packet information in recvmsg() call */
        bool recv_pktinfo;
        #endif

        #if defined(CONFIG_NET_CONTEXT_RECV_HOPLIMIT)
        /** Receive IPv6 hop limit or IPv4 TTL as ancillary data in recvmsg() call */
        bool recv_hoplimit;
        #endif

        #if defined(CONFIG_NET_IPV6)
        /**
         * Source address selection preferences. Currently used only for IPv6,
         * see RFC 5014 for details.
         */
        uint16_t addr_preferences;
        #endif

        #if defined(CONFIG_NET_IPV6) || defined(CONFIG_NET_IPV4)
        union {
            /**
             * IPv6 multicast output network interface for this context/socket.
             * Only allowed for SOCK_DGRAM or SOCK_RAW type sockets.
             */
            uint8_t ipv6_mcast_ifindex;

            /**
             * IPv4 multicast output network interface for this context/socket.
             * Only allowed for SOCK_DGRAM type sockets.
             */
            uint8_t ipv4_mcast_ifindex;
        };

        /** Flag to enable/disable multicast loop */
        union {
            bool ipv6_mcast_loop;           /**< IPv6 multicast loop */
            bool ipv4_mcast_loop;           /**< IPv4 multicast loop */
        };
        #endif /* CONFIG_NET_IPV6 || CONFIG_NET_IPV4 */

        #if defined(CONFIG_NET_CONTEXT_TIMESTAMPING)
        /** Enable RX, TX or both timestamps of packets send through sockets. */
        uint8_t timestamping;
        #endif
    } options;

    /** Protocol (UDP, TCP or IEEE 802.3 protocol value) */
    uint16_t proto;

    /** Flags for the context */
    uint16_t flags;

    /** Network interface assigned to this context */
    int8_t iface;

    /** IPv6 hop limit or IPv4 ttl for packets sent via this context. */
    union {
        struct {
            uint8_t ipv6_hop_limit;       /**< IPv6 hop limit */
            uint8_t ipv6_mcast_hop_limit; /**< IPv6 multicast hop limit */
        };

        struct {
            uint8_t ipv4_ttl;       /**< IPv4 TTL */
            uint8_t ipv4_mcast_ttl; /**< IPv4 multicast TTL */
        };
    };

    #if defined(CONFIG_SOCKS)
    /** Is socks proxy enabled */
    bool proxy_enabled;
    #endif
};

/**
 * @brief Is this context used or not.
 *
 * @param context Network context.
 *
 * @return True if the context is currently in use, False otherwise.
 */
static inline bool net_context_is_used(struct net_context* context) {
    NET_ASSERT(context);

    return context->flags & NET_CONTEXT_IN_USE;
}

/**
 * @brief Is this context bound to a network interface.
 *
 * @param context Network context.
 *
 * @return True if the context is bound to network interface, False otherwise.
 */
static inline bool net_context_is_bound_to_iface(struct net_context* context) {
    NET_ASSERT(context);

    return context->flags & NET_CONTEXT_BOUND_TO_IFACE;
}

/**
 * @brief Is this context is accepting data now.
 *
 * @param context Network context.
 *
 * @return True if the context is accepting connections, False otherwise.
 */
static inline bool net_context_is_accepting(struct net_context* context) {
    NET_ASSERT(context);

    return context->flags & NET_CONTEXT_ACCEPTING_SOCK;
}

/**
 * @brief Set this context to accept data now.
 *
 * @param context Network context.
 * @param accepting True if accepting, False if not
 */
static inline void net_context_set_accepting(struct net_context* context,
                                             bool accepting) {
    NET_ASSERT(context);

    if (accepting) {
        context->flags |= NET_CONTEXT_ACCEPTING_SOCK;
    }
    else {
        context->flags &= (uint16_t)~NET_CONTEXT_ACCEPTING_SOCK;
    }
}

/**
 * @brief Is this context closing.
 *
 * @param context Network context.
 *
 * @return True if the context is closing, False otherwise.
 */
static inline bool net_context_is_closing(struct net_context* context) {
    NET_ASSERT(context);

    return context->flags & NET_CONTEXT_CLOSING_SOCK;
}

/**
 * @brief Set this context to closing.
 *
 * @param context Network context.
 * @param closing True if closing, False if not
 */
static inline void net_context_set_closing(struct net_context* context,
                                           bool closing) {
    NET_ASSERT(context);

    if (closing) {
        context->flags |= NET_CONTEXT_CLOSING_SOCK;
    }
    else {
        context->flags &= (uint16_t)~NET_CONTEXT_CLOSING_SOCK;
    }
}

/** @cond INTERNAL_HIDDEN */

#define NET_CONTEXT_STATE_SHIFT 1
#define NET_CONTEXT_STATE_MASK  0x03

/** @endcond */

/**
 * @brief Get state for this network context.
 *
 * @details This function returns the state of the context.
 *
 * @param context Network context.
 *
 * @return Network state.
 */
static inline
enum net_context_state net_context_get_state(struct net_context* context) {
    NET_ASSERT(context);

    return (enum net_context_state)
            ((context->flags >> NET_CONTEXT_STATE_SHIFT) &
            NET_CONTEXT_STATE_MASK);
}

/**
 * @brief Set state for this network context.
 *
 * @details This function sets the state of the context.
 *
 * @param context Network context.
 * @param state New network context state.
 */
static inline void net_context_set_state(struct net_context* context,
                                         enum net_context_state state) {
    NET_ASSERT(context);

    context->flags &= ~(NET_CONTEXT_STATE_MASK << NET_CONTEXT_STATE_SHIFT);
    context->flags |= ((state & NET_CONTEXT_STATE_MASK) <<
                        NET_CONTEXT_STATE_SHIFT);
}

/**
 * @brief Get address family for this network context.
 *
 * @details This function returns the address family (IPv4 or IPv6)
 * of the context.
 *
 * @param context Network context.
 *
 * @return Network state.
 */
static inline sa_family_t net_context_get_family(struct net_context* context) {
    NET_ASSERT(context);

    return ((context->flags & NET_CONTEXT_FAMILY) >> 3);
}

/**
 * @brief Set address family for this network context.
 *
 * @details This function sets the address family (IPv4, IPv6 or AF_PACKET)
 * of the context.
 *
 * @param context Network context.
 * @param family Address family (AF_INET, AF_INET6, AF_PACKET, AF_CAN)
 */
static inline void net_context_set_family(struct net_context* context,
                                          sa_family_t family) {
    uint8_t flag = 0U;

    NET_ASSERT(context);

    if ((family == NET_AF_UNSPEC) || (family == NET_AF_INET) || (family == NET_AF_INET6) ||
        (family == NET_AF_PACKET) || (family == NET_AF_CAN)) {
        /* Family is in BIT(4), BIT(5) and BIT(6) */
        flag = (uint8_t)(family << 3);
    }

    context->flags |= flag;
}

/**
 * @brief Get context type for this network context.
 *
 * @details This function returns the context type (stream, datagram or raw)
 * of the context.
 *
 * @param context Network context.
 *
 * @return Network context type.
 */
static inline
enum net_sock_type net_context_get_type(struct net_context* context) {
    NET_ASSERT(context);

    return (enum net_sock_type)((context->flags & NET_CONTEXT_TYPE) >> 6);
}

/**
 * @brief Set context type for this network context.
 *
 * @details This function sets the context type (stream or datagram)
 * of the context.
 *
 * @param context Network context.
 * @param type Context type (SOCK_STREAM or SOCK_DGRAM)
 */
static inline void net_context_set_type(struct net_context* context,
                                        enum net_sock_type type) {
    uint16_t flag = 0U;

    NET_ASSERT(context);

    if ((type == NET_SOCK_DGRAM) || (type == NET_SOCK_STREAM) || (type == NET_SOCK_RAW)) {
        /* Type is in BIT(6) and BIT(7)*/
        flag = (uint16_t)(type << 6);
    }

    context->flags |= flag;
}

/**
 * @brief Set CAN filter id for this network context.
 *
 * @details This function sets the CAN filter id of the context.
 *
 * @param context Network context.
 * @param filter_id CAN filter id
 */
#if defined(CONFIG_NET_SOCKETS_CAN)
static inline void net_context_set_can_filter_id(struct net_context* context,
                                                 int filter_id) {
    NET_ASSERT(context);

    context->can_filter_id = filter_id;
}
#else
static inline void net_context_set_can_filter_id(struct net_context* context,
                                                 int filter_id) {
    ARG_UNUSED(context);
    ARG_UNUSED(filter_id);
}
#endif

/**
 * @brief Get CAN filter id for this network context.
 *
 * @details This function gets the CAN filter id of the context.
 *
 * @param context Network context.
 *
 * @return Filter id of this network context
 */
#if defined(CONFIG_NET_SOCKETS_CAN)
static inline int net_context_get_can_filter_id(struct net_context* context) {
    NET_ASSERT(context);

    return (context->can_filter_id);
}
#else
static inline int net_context_get_can_filter_id(struct net_context* context) {
    ARG_UNUSED(context);

    return (-1);
}
#endif

/**
 * @brief Get context IP protocol for this network context.
 *
 * @details This function returns the IP protocol (UDP / TCP /
 * IEEE 802.3 protocol value) of the context.
 *
 * @param context Network context.
 *
 * @return Network context IP protocol.
 */
static inline uint16_t net_context_get_proto(struct net_context* context) {
    return (context->proto);
}

/**
 * @brief Set context IP protocol for this network context.
 *
 * @details This function sets the context IP protocol (UDP / TCP)
 * of the context.
 *
 * @param context Network context.
 * @param proto Context IP protocol (IPPROTO_UDP, IPPROTO_TCP or IEEE 802.3
 * protocol value)
 */
static inline void net_context_set_proto(struct net_context* context,
                                         uint16_t proto) {
    context->proto = proto;
}

/**
 * @brief Get network interface for this context.
 *
 * @details This function returns the used network interface.
 *
 * @param context Network context.
 *
 * @return Context network interface if context is bind to interface,
 * NULL otherwise.
 */
static inline
struct net_if* net_context_get_iface(struct net_context* context) {
    NET_ASSERT(context);

    return net_if_get_by_index(context->iface);
}

/**
 * @brief Set network interface for this context.
 *
 * @details This function binds network interface to this context.
 *
 * @param context Network context.
 * @param iface Network interface.
 */
static inline void net_context_set_iface(struct net_context* context,
                                         struct net_if* iface) {
    NET_ASSERT(iface);

    context->iface = (uint8_t)net_if_get_by_iface(iface);
}

/**
 * @brief Bind network interface to this context.
 *
 * @details This function binds network interface to this context.
 *
 * @param context Network context.
 * @param iface Network interface.
 */
static inline void net_context_bind_iface(struct net_context* context,
                                          struct net_if* iface) {
    NET_ASSERT(iface);

    context->flags |= NET_CONTEXT_BOUND_TO_IFACE;
    net_context_set_iface(context, iface);
}

/**
 * @brief Get IPv4 TTL (time-to-live) value for this context.
 *
 * @details This function returns the IPv4 TTL (time-to-live) value that is
 *          set to this context.
 *
 * @param context Network context.
 *
 * @return IPv4 TTL value
 */
static inline uint8_t net_context_get_ipv4_ttl(struct net_context* context) {
    return (context->ipv4_ttl);
}

/**
 * @brief Set IPv4 TTL (time-to-live) value for this context.
 *
 * @details This function sets the IPv4 TTL (time-to-live) value for
 *          this context.
 *
 * @param context Network context.
 * @param ttl IPv4 time-to-live value.
 */
static inline void net_context_set_ipv4_ttl(struct net_context* context,
                                            uint8_t ttl) {
    context->ipv4_ttl = ttl;
}

/**
 * @brief Get IPv4 multicast TTL (time-to-live) value for this context.
 *
 * @details This function returns the IPv4 multicast TTL (time-to-live) value
 *          that is set to this context.
 *
 * @param context Network context.
 *
 * @return IPv4 multicast TTL value
 */
static inline uint8_t net_context_get_ipv4_mcast_ttl(struct net_context* context) {
    return (context->ipv4_mcast_ttl);
}

/**
 * @brief Set IPv4 multicast TTL (time-to-live) value for this context.
 *
 * @details This function sets the IPv4 multicast TTL (time-to-live) value for
 *          this context.
 *
 * @param context Network context.
 * @param ttl IPv4 multicast time-to-live value.
 */
static inline void net_context_set_ipv4_mcast_ttl(struct net_context* context,
                                                  uint8_t ttl) {
    context->ipv4_mcast_ttl = ttl;
}

#if defined(CONFIG_NET_IPV4)
/**
 * @brief Get IPv4 multicast loop value for this context.
 *
 * @details This function returns the IPv4 multicast loop value
 *          that is set to this context.
 *
 * @param context Network context.
 *
 * @return IPv4 multicast loop value
 */
static inline bool net_context_get_ipv4_mcast_loop(struct net_context* context) {
    return (context->options.ipv4_mcast_loop);
}

/**
 * @brief Set IPv4 multicast loop value for this context.
 *
 * @details This function sets the IPv4 multicast loop value for this context.
 *
 * @param context Network context.
 * @param ipv4_mcast_loop IPv4 multicast loop value.
 */
static inline void net_context_set_ipv4_mcast_loop(struct net_context* context,
                                                   bool ipv4_mcast_loop) {
    context->options.ipv4_mcast_loop = ipv4_mcast_loop;
}
#endif

/**
 * @brief Get IPv6 hop limit value for this context.
 *
 * @details This function returns the IPv6 hop limit value that is set to this
 *          context.
 *
 * @param context Network context.
 *
 * @return IPv6 hop limit value
 */
static inline uint8_t net_context_get_ipv6_hop_limit(struct net_context* context) {
    return (context->ipv6_hop_limit);
}

/**
 * @brief Set IPv6 hop limit value for this context.
 *
 * @details This function sets the IPv6 hop limit value for this context.
 *
 * @param context Network context.
 * @param hop_limit IPv6 hop limit value.
 */
static inline void net_context_set_ipv6_hop_limit(struct net_context* context,
                                                  uint8_t hop_limit) {
    context->ipv6_hop_limit = hop_limit;
}

/**
 * @brief Get IPv6 multicast hop limit value for this context.
 *
 * @details This function returns the IPv6 multicast hop limit value
 *          that is set to this context.
 *
 * @param context Network context.
 *
 * @return IPv6 multicast hop limit value
 */
static inline uint8_t net_context_get_ipv6_mcast_hop_limit(struct net_context* context) {
    return (context->ipv6_mcast_hop_limit);
}

/**
 * @brief Set IPv6 multicast hop limit value for this context.
 *
 * @details This function sets the IPv6 multicast hop limit value for
 *          this context.
 *
 * @param context Network context.
 * @param hop_limit IPv6 multicast hop limit value.
 */
static inline void net_context_set_ipv6_mcast_hop_limit(struct net_context* context,
                                                        uint8_t hop_limit) {
    context->ipv6_mcast_hop_limit = hop_limit;
}

#if defined(CONFIG_NET_IPV6)
/**
 * @brief Get IPv6 multicast loop value for this context.
 *
 * @details This function returns the IPv6 multicast loop value
 *          that is set to this context.
 *
 * @param context Network context.
 *
 * @return IPv6 multicast loop value
 */
static inline bool net_context_get_ipv6_mcast_loop(struct net_context* context) {
    return context->options.ipv6_mcast_loop;
}

/**
 * @brief Set IPv6 multicast loop value for this context.
 *
 * @details This function sets the IPv6 multicast loop value for
 *          this context.
 *
 * @param context Network context.
 * @param ipv6_mcast_loop IPv6 multicast loop value.
 */
static inline void net_context_set_ipv6_mcast_loop(struct net_context* context,
                                                   bool ipv6_mcast_loop) {
    context->options.ipv6_mcast_loop = ipv6_mcast_loop;
}

#endif

/**
 * @brief Enable or disable socks proxy support for this context.
 *
 * @details This function either enables or disables socks proxy support for
 *          this context.
 *
 * @param context Network context.
 * @param enable Enable socks proxy or disable it.
 */
#if defined(CONFIG_SOCKS)
static inline void net_context_set_proxy_enabled(struct net_context* context,
                                                 bool enable) {
    context->proxy_enabled = enable;
}
#else
static inline void net_context_set_proxy_enabled(struct net_context* context,
                                                 bool enable) {
    ARG_UNUSED(context);
    ARG_UNUSED(enable);
}
#endif

/**
 * @brief Is socks proxy support enabled or disabled for this context.
 *
 * @details This function returns current socks proxy status for
 *          this context.
 *
 * @param context Network context.
 *
 * @return True if socks proxy is enabled for this context, False otherwise
 */
#if defined(CONFIG_SOCKS)
static inline bool net_context_is_proxy_enabled(struct net_context* context) {
    return (context->proxy_enabled);
}
#else
static inline bool net_context_is_proxy_enabled(struct net_context* context) {
    ARG_UNUSED(context);

    return (false);
}
#endif

/**
 * @brief Get network context.
 *
 * @details Network context is used to define the connection 5-tuple
 * (protocol, remote address, remote port, source address and source
 * port). Random free port number will be assigned to source port when
 * context is created. This is similar as BSD socket() function.
 * The context will be created with a reference count of 1.
 *
 * @param family IP address family (AF_INET or AF_INET6)
 * @param type Type of the socket, SOCK_STREAM or SOCK_DGRAM
 * @param ip_proto IP protocol, IPPROTO_UDP or IPPROTO_TCP. For raw socket
 * access, the value is the L2 protocol value from IEEE 802.3 (see ethernet.h)
 * @param context The allocated context is returned to the caller.
 *
 * @return 0 if ok, < 0 if error
 */
int net_context_get(sa_family_t family,
                    enum net_sock_type type,
                    uint16_t ip_proto,
                    struct net_context** context);

/**
 * @brief Close and unref a network context.
 *
 * @details This releases the context. It is not possible to send or
 * receive data via this context after this call.  This is similar as
 * BSD shutdown() function.  For legacy compatibility, this function
 * will implicitly decrement the reference count and possibly destroy
 * the context either now or when it reaches a final state.
 *
 * @param context The context to be closed.
 *
 * @return 0 if ok, < 0 if error
 */
int net_context_put(struct net_context* context);

/**
 * @brief Take a reference count to a net_context, preventing destruction
 *
 * @details Network contexts are not recycled until their reference
 * count reaches zero.  Note that this does not prevent any "close"
 * behavior that results from errors or net_context_put.  It simply
 * prevents the context from being recycled for further use.
 *
 * @param context The context on which to increment the reference count
 *
 * @return The new reference count
 */
int net_context_ref(struct net_context* context);

/**
 * @brief Decrement the reference count to a network context
 *
 * @details Decrements the refcount.  If it reaches zero, the context
 * will be recycled.  Note that this does not cause any
 * network-visible "close" behavior (i.e. future packets to this
 * connection may see TCP RST or ICMP port unreachable responses).  See
 * net_context_put() for that.
 *
 * @param context The context on which to decrement the reference count
 *
 * @return The new reference count, zero if the context was destroyed
 */
int net_context_unref(struct net_context* context);

/**
 * @brief Create IPv4 packet in provided net_pkt from context
 *
 * @param context Network context for a connection
 * @param pkt Network packet
 * @param src Source address, or NULL to choose a default
 * @param dst Destination IPv4 address
 *
 * @return Return 0 on success, negative errno otherwise.
 */
#if defined(CONFIG_NET_IPV4)
int net_context_create_ipv4_new(struct net_context* context,
                                struct net_pkt* pkt,
                                const struct net_in_addr* src,
                                const struct net_in_addr* dst);
#else
static inline int net_context_create_ipv4_new(struct net_context* context,
                                              struct net_pkt* pkt,
                                              const struct net_in_addr* src,
                                              const struct net_in_addr* dst) {
    return (-1);
}
#endif /* CONFIG_NET_IPV4 */

/**
 * @brief Create IPv6 packet in provided net_pkt from context
 *
 * @param context Network context for a connection
 * @param pkt Network packet
 * @param src Source address, or NULL to choose a default from context
 * @param dst Destination IPv6 address
 *
 * @return Return 0 on success, negative errno otherwise.
 */
#if defined(CONFIG_NET_IPV6)
int net_context_create_ipv6_new(struct net_context* context,
                                struct net_pkt* pkt,
                                const struct net_in6_addr* src,
                                const struct net_in6_addr* dst);
#else
static inline int net_context_create_ipv6_new(struct net_context* context,
                                              struct net_pkt* pkt,
                                              const struct net_in6_addr* src,
                                              const struct net_in6_addr* dst) {
    ARG_UNUSED(context);
    ARG_UNUSED(pkt);
    ARG_UNUSED(src);
    ARG_UNUSED(dst);

    return (-1);
}
#endif /* CONFIG_NET_IPV6 */

/**
 * @brief Assign a socket a local address.
 *
 * @details This is similar as BSD bind() function.
 *
 * @param context The context to be assigned.
 * @param addr Address to assigned.
 * @param addrlen Length of the address.
 *
 * @return 0 if ok, < 0 if error
 */
int net_context_bind(struct net_context* context,
                     const struct net_sockaddr* addr,
                     socklen_t addrlen);

/**
 * @brief Mark the context as a listening one.
 *
 * @details This is similar as BSD listen() function.
 *
 * @param context The context to use.
 * @param backlog The size of the pending connections backlog.
 *
 * @return 0 if ok, < 0 if error
 */
int net_context_listen(struct net_context* context,
                       int backlog);

/**
 * @brief            Create a network connection.
 *
 * @details          The net_context_connect function creates a network
 *                   connection to the host specified by addr. After the
 *                   connection is established, the user-supplied callback (cb)
 *                   is executed. cb is called even if the timeout was set to
 *                   K_FOREVER. cb is not called if the timeout expires.
 *                   For datagram sockets (SOCK_DGRAM), this function only sets
 *                   the peer address.
 *                   This function is similar to the BSD connect() function.
 *
 * @param context    The network context.
 * @param addr       The peer address to connect to.
 * @param addrlen    Peer address length.
 * @param cb         Callback function. Set to NULL if not required.
 * @param timeout    The timeout value for the connection. Possible values:
 *                   * K_NO_WAIT: this function will return immediately,
 *                   * K_FOREVER: this function will block until the
 *                                      connection is established,
 *                   * >0: this function will wait the specified ms.
 * @param user_data  Data passed to the callback function.
 *
 * @return           0 on success.
 * @return           -EINVAL if an invalid parameter is passed as an argument.
 * @return           -ENOTSUP if the operation is not supported or implemented.
 * @return           -ETIMEDOUT if the connect operation times out.
 */
int net_context_connect(struct net_context* context,
                        const struct net_sockaddr* addr,
                        socklen_t addrlen,
                        net_context_connect_cb_t cb,
                        k_timeout_t timeout,
                        void* user_data);

/**
 * @brief Accept a network connection attempt.
 *
 * @details Accept a connection being established. This function
 * will return immediately if the timeout is set to K_NO_WAIT.
 * In this case the context will call the supplied callback when ever
 * there is a connection established to this context. This is "a register
 * handler and forget" type of call (async).
 * If the timeout is set to K_FOREVER, the function will wait
 * until the connection is established. Timeout value > 0, will wait as
 * many ms.
 * After the connection is established a caller-supplied callback is called.
 * The callback is called even if timeout was set to K_FOREVER, the
 * callback is called before this function will return in this case.
 * The callback is not called if the timeout expires.
 * This is similar as BSD accept() function.
 *
 * @param context The context to use.
 * @param cb Caller-supplied callback function.
 * @param timeout Timeout for the connection. Possible values
 * are K_FOREVER, K_NO_WAIT, >0.
 * @param user_data Caller-supplied user data.
 *
 * @return 0 if ok, < 0 if error
 */
int net_context_accept(struct net_context* context,
                       net_tcp_accept_cb_t cb,
                       k_timeout_t timeout,
                       void* user_data);

/**
 * @brief Send data to a peer.
 *
 * @details This function can be used to send network data to a peer
 * connection. After the network buffer is sent, a caller-supplied
 * callback is called. Note that the callback might be called after this
 * function has returned. For context of type SOCK_DGRAM, the destination
 * address must have been set by the call to net_context_connect().
 * This is similar as BSD send() function.
 *
 * @param context The network context to use.
 * @param buf The data buffer to send
 * @param len Length of the buffer
 * @param cb Caller-supplied callback function.
 * @param timeout Currently this value is not used.
 * @param user_data Caller-supplied user data.
 *
 * @return 0 if ok, < 0 if error
 */
int net_context_send(struct net_context* context,
                     void const* buf,
                     size_t len,
                     net_context_send_cb_t cb,
                     k_timeout_t timeout,
                     void* user_data);

/**
 * @brief Send data to a peer specified by address.
 *
 * @details This function can be used to send network data to a peer
 * specified by address. This variant can only be used for datagram
 * connections of type SOCK_DGRAM. After the network buffer is sent,
 * a caller-supplied callback is called. Note that the callback might be
 * called after this function has returned.
 * This is similar as BSD sendto() function.
 *
 * @param context The network context to use.
 * @param buf The data buffer to send
 * @param len Length of the buffer
 * @param dst_addr Destination address.
 * @param addrlen Length of the address.
 * @param cb Caller-supplied callback function.
 * @param timeout Timeout for the send attempt.
 * @param user_data Caller-supplied user data.
 *
 * @return numbers of bytes sent on success, a negative errno otherwise
 */
int net_context_sendto(struct net_context* context,
                       void const* buf,
                       size_t len,
                       const struct net_sockaddr* dst_addr,
                       socklen_t addrlen,
                       net_context_send_cb_t cb,
                       k_timeout_t timeout,
                       void* user_data);

/**
 * @brief Send data in iovec to a peer specified in msghdr struct.
 *
 * @details This function has similar semantics as Posix sendmsg() call.
 * For unconnected socket, the msg_name field in msghdr must be set. For
 * connected socket the msg_name should be set to NULL, and msg_namelen to 0.
 * After the network buffer is sent, a caller-supplied callback is called.
 * Note that the callback might be called after this function has returned.
 *
 * @param context The network context to use.
 * @param msghdr The data to send
 * @param flags Flags for the sending.
 * @param cb Caller-supplied callback function.
 * @param timeout Currently this value is not used.
 * @param user_data Caller-supplied user data.
 *
 * @return numbers of bytes sent on success, a negative errno otherwise
 */
int net_context_sendmsg(struct net_context* context,
                        const struct msghdr* msghdr,
                        int flags,
                        net_context_send_cb_t cb,
                        k_timeout_t timeout,
                        void* user_data);

/**
 * @brief Receive network data from a peer specified by context.
 *
 * @details This function can be used to register a callback function
 * that is called by the network stack when network data has been received
 * for this context. As this function registers a callback, then there
 * is no need to call this function multiple times if timeout is set to
 * K_NO_WAIT.
 * If callback function or user data changes, then the function can be called
 * multiple times to register new values.
 * This function will return immediately if the timeout is set to K_NO_WAIT.
 * If the timeout is set to K_FOREVER, the function will wait until the
 * network buffer is received. Timeout value > 0 will wait as many ms.
 * After the network buffer is received, a caller-supplied callback is
 * called. The callback is called even if timeout was set to K_FOREVER,
 * the callback is called before this function will return in this case.
 * The callback is not called if the timeout expires. The timeout functionality
 * can be compiled out if synchronous behavior is not needed. The sync call
 * logic requires some memory that can be saved if only async way of call is
 * used. If CONFIG_NET_CONTEXT_SYNC_RECV is not set, then the timeout parameter
 * value is ignored.
 * This is similar as BSD recv() function.
 * Note that net_context_bind() should be called before net_context_recv().
 * Default random port number is assigned to local port. Only bind() will
 * update connection information from context. If recv() is called before
 * bind() call, it may refuse to bind to a context which already has
 * a connection associated.
 *
 * @param context The network context to use.
 * @param cb Caller-supplied callback function.
 * @param timeout Caller-supplied timeout. Possible values
 * are K_FOREVER, K_NO_WAIT, >0.
 * @param user_data Caller-supplied user data.
 *
 * @return 0 if ok, < 0 if error
 */
int net_context_recv(struct net_context* context,
                     net_context_recv_cb_t cb,
                     k_timeout_t timeout,
                     void* user_data);

/**
 * @brief Update TCP receive window for context.
 *
 * @details This function should be used by an application which
 * doesn't fully process incoming data in its receive callback,
 * but for example, queues it. In this case, receive callback
 * should decrease the window (call this function with a negative
 * value) by the size of queued data, and function(s) which dequeue
 * data - with positive value corresponding to the dequeued size.
 * For example, if receive callback gets a packet with the data
 * size of 256 and queues it, it should call this function with
 * delta of -256. If a function extracts 10 bytes of the queued
 * data, it should call it with delta of 10.
 *
 * @param context The TCP network context to use.
 * @param delta Size, in bytes, by which to increase TCP receive
 * window (negative value to decrease).
 *
 * @return 0 if ok, < 0 if error
 */
int net_context_update_recv_wnd(struct net_context* context,
                                int32_t delta);

/** @brief Network context options. These map to BSD socket option values. */
enum net_context_option {
    NET_OPT_PRIORITY          = 1,  /**< Context priority */
    NET_OPT_TXTIME            = 2,  /**< TX time */
    NET_OPT_SOCKS5            = 3,  /**< SOCKS5 */
    NET_OPT_RCVTIMEO          = 4,  /**< Receive timeout */
    NET_OPT_SNDTIMEO          = 5,  /**< Send timeout */
    NET_OPT_RCVBUF            = 6,  /**< Receive buffer */
    NET_OPT_SNDBUF            = 7,  /**< Send buffer */
    NET_OPT_DSCP_ECN          = 8,  /**< DSCP ECN */
    NET_OPT_REUSEADDR         = 9,  /**< Re-use address */
    NET_OPT_REUSEPORT         = 10, /**< Re-use port */
    NET_OPT_IPV6_V6ONLY       = 11, /**< Share IPv4 and IPv6 port space */
    NET_OPT_RECV_PKTINFO      = 12, /**< Receive packet information */
    NET_OPT_MCAST_TTL         = 13, /**< IPv4 multicast TTL */
    NET_OPT_MCAST_HOP_LIMIT   = 14, /**< IPv6 multicast hop limit */
    NET_OPT_UNICAST_HOP_LIMIT = 15, /**< IPv6 unicast hop limit */
    NET_OPT_TTL               = 16, /**< IPv4 unicast TTL */
    NET_OPT_ADDR_PREFERENCES  = 17, /**< IPv6 address preference */
    NET_OPT_TIMESTAMPING      = 18, /**< Packet timestamping */
    NET_OPT_MCAST_IFINDEX     = 19, /**< IPv6 multicast output network interface index */
    NET_OPT_MTU               = 20, /**< IPv4 socket path MTU */
    NET_OPT_LOCAL_PORT_RANGE  = 21, /**< Clamp local port range */
    NET_OPT_IPV6_MCAST_LOOP   = 22, /**< IPV6 multicast loop */
    NET_OPT_IPV4_MCAST_LOOP   = 23, /**< IPV4 multicast loop */
    NET_OPT_RECV_HOPLIMIT     = 24, /**< Receive hop limit information */
};

/**
 * @brief Set an connection option for this context.
 *
 * @param context The network context to use.
 * @param option Option to set
 * @param value Option value
 * @param len Option length
 *
 * @return 0 if ok, <0 if error
 */
<<<<<<< HEAD
int net_context_set_option(struct net_context* context,
                           enum net_context_option option,
                           void const* value, size_t len);
=======
int net_context_set_option(struct net_context *context,
			   enum net_context_option option,
			   const void *value, uint32_t len);
>>>>>>> 8f60b744

/**
 * @brief Get connection option value for this context.
 *
 * @param context The network context to use.
 * @param option Option to set
 * @param value Option value
 * @param len Option length (returned to caller)
 *
 * @return 0 if ok, <0 if error
 */
<<<<<<< HEAD
int net_context_get_option(struct net_context* context,
                           enum net_context_option option,
                           void* value, size_t* len);
=======
int net_context_get_option(struct net_context *context,
			   enum net_context_option option,
			   void *value, uint32_t *len);
>>>>>>> 8f60b744

/**
 * @typedef net_context_cb_t
 * @brief Callback used while iterating over network contexts
 *
 * @param context A valid pointer on current network context
 * @param user_data A valid pointer on some user data or NULL
 */
typedef void (*net_context_cb_t)(struct net_context* context, void* user_data);

/**
 * @brief Go through all the network connections and call callback
 * for each network context.
 *
 * @param cb User-supplied callback function to call.
 * @param user_data User specified data.
 */
void net_context_foreach(net_context_cb_t cb, void* user_data);

/**
 * @brief Set custom network buffer pools for context send operations
 *
 * Set custom network buffer pools used by the IP stack to allocate
 * network buffers used by the context when sending data to the
 * network. Using dedicated buffers may help make send operations on
 * a given context more reliable, e.g. not be subject to buffer
 * starvation due to operations on other network contexts. Buffer pools
 * are set per context, but several contexts may share the same buffers.
 * Note that there's no support for per-context custom receive packet
 * pools.
 *
 * @param context Context that will use the given net_buf pools.
 * @param tx_pool Pointer to the function that will return TX pool
 * to the caller. The TX pool is used when sending data to network.
 * There is one TX net_pkt for each network packet that is sent.
 * @param data_pool Pointer to the function that will return DATA pool
 * to the caller. The DATA pool is used to store data that is sent to
 * the network.
 */
#if defined(CONFIG_NET_CONTEXT_NET_PKT_POOL)
static inline void net_context_setup_pools(struct net_context* context,
                                           net_pkt_get_slab_func_t tx_slab,
                                           net_pkt_get_pool_func_t data_pool) {
    NET_ASSERT(context);

    context->tx_slab   = tx_slab;
    context->data_pool = data_pool;
}
#else
#define net_context_setup_pools(context, tx_pool, data_pool)
#endif

/**
 * @brief Check if a port is in use (bound)
 *
 * This function checks if a port is bound with respect to the specified
 * @p ip_proto and @p local_addr.
 *
 * @param ip_proto the IP protocol
 * @param local_port the port to check
 * @param local_addr the network address
 *
 * @return true if the port is bound
 * @return false if the port is not bound
 */
bool net_context_port_in_use(enum net_ip_protocol ip_proto,
    uint16_t local_port, const struct net_sockaddr* local_addr);

#ifdef __cplusplus
}
#endif

/**
 * @}
 */

#endif /* ZEPHYR_INCLUDE_NET_NET_CONTEXT_H_ */<|MERGE_RESOLUTION|>--- conflicted
+++ resolved
@@ -1396,15 +1396,9 @@
  *
  * @return 0 if ok, <0 if error
  */
-<<<<<<< HEAD
 int net_context_set_option(struct net_context* context,
                            enum net_context_option option,
-                           void const* value, size_t len);
-=======
-int net_context_set_option(struct net_context *context,
-			   enum net_context_option option,
-			   const void *value, uint32_t len);
->>>>>>> 8f60b744
+                           void const* value, uint32_t len);
 
 /**
  * @brief Get connection option value for this context.
@@ -1416,15 +1410,9 @@
  *
  * @return 0 if ok, <0 if error
  */
-<<<<<<< HEAD
 int net_context_get_option(struct net_context* context,
                            enum net_context_option option,
-                           void* value, size_t* len);
-=======
-int net_context_get_option(struct net_context *context,
-			   enum net_context_option option,
-			   void *value, uint32_t *len);
->>>>>>> 8f60b744
+                           void* value, uint32_t* len);
 
 /**
  * @typedef net_context_cb_t
