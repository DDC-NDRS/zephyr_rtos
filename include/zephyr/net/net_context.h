--- conflicted
+++ resolved
@@ -868,15 +868,10 @@
     return (context->proxy_enabled);
 }
 #else
-<<<<<<< HEAD
-static inline bool net_context_is_proxy_enabled(struct net_context *context)
-{
-	ARG_UNUSED(context);
-	return false;
-=======
 static inline bool net_context_is_proxy_enabled(struct net_context* context) {
+    ARG_UNUSED(context);
+
     return (false);
->>>>>>> 632b0148
 }
 #endif
 
@@ -986,24 +981,16 @@
                                 const struct in6_addr* src,
                                 const struct in6_addr* dst);
 #else
-<<<<<<< HEAD
-static inline int net_context_create_ipv6_new(struct net_context *context,
-					      struct net_pkt *pkt,
-					      const struct in6_addr *src,
-					      const struct in6_addr *dst)
-{
-	ARG_UNUSED(context);
-	ARG_UNUSED(pkt);
-	ARG_UNUSED(src);
-	ARG_UNUSED(dst);
-	return -1;
-=======
 static inline int net_context_create_ipv6_new(struct net_context* context,
                                               struct net_pkt* pkt,
                                               const struct in6_addr* src,
                                               const struct in6_addr* dst) {
+    ARG_UNUSED(context);
+    ARG_UNUSED(pkt);
+    ARG_UNUSED(src);
+    ARG_UNUSED(dst);
+
     return (-1);
->>>>>>> 632b0148
 }
 #endif /* CONFIG_NET_IPV6 */
 
