/** @file
 * @brief Network context definitions
 *
 * An API for applications to define a network connection.
 */

/*
 * Copyright (c) 2016 Intel Corporation
 * Copyright (c) 2021 Nordic Semiconductor
 *
 * SPDX-License-Identifier: Apache-2.0
 */

#ifndef ZEPHYR_INCLUDE_NET_NET_CONTEXT_H_
#define ZEPHYR_INCLUDE_NET_NET_CONTEXT_H_

/**
 * @brief Application network context
 * @defgroup net_context Application network context
 * @ingroup networking
 * @{
 */

#include <zephyr/kernel.h>
#include <zephyr/sys/atomic.h>

#include <zephyr/net/net_ip.h>
#include <zephyr/net/net_if.h>
#include <zephyr/net/net_stats.h>

#ifdef __cplusplus
extern "C" {
#endif

/** Is this context used or not */
#define NET_CONTEXT_IN_USE BIT(0)

/** State of the context (bits 1 & 2 in the flags) */
enum net_context_state {
    NET_CONTEXT_IDLE        = 0,
    NET_CONTEXT_UNCONNECTED = 0,
    NET_CONTEXT_CONFIGURING = 1,
    NET_CONTEXT_CONNECTING  = 1,
    NET_CONTEXT_READY       = 2,
    NET_CONTEXT_CONNECTED   = 2,
    NET_CONTEXT_LISTENING   = 3,
};

/**
 * The address family, connection type and IP protocol are
 * stored into a bit field to save space.
 */
/** Protocol family of this connection */
#define NET_CONTEXT_FAMILY  (BIT(3) | BIT(4) | BIT(5))

/** Type of the connection (datagram / stream / raw) */
#define NET_CONTEXT_TYPE    (BIT(6) | BIT(7))

/** Remote address set */
#define NET_CONTEXT_REMOTE_ADDR_SET BIT(8)

/** Is the socket accepting connections */
#define NET_CONTEXT_ACCEPTING_SOCK  BIT(9)

/** Is the socket closing / closed */
#define NET_CONTEXT_CLOSING_SOCK    BIT(10)

/* Context is bound to a specific interface */
#define NET_CONTEXT_BOUND_TO_IFACE BIT(11)

struct net_context;

/**
 * @typedef net_context_recv_cb_t
 * @brief Network data receive callback.
 *
 * @details The recv callback is called after a network data packet is
 * received. This callback is called by RX thread so its stack and execution
 * context is used here. Keep processing in the callback minimal to reduce the
 * time spent blocked while handling packets.
 *
 * @param context The context to use.
 * @param pkt Network buffer that is received. If the pkt is not NULL,
 * then the callback will own the buffer and it needs to to unref the pkt
 * as soon as it has finished working with it.  On EOF, pkt will be NULL.
 * @param ip_hdr a pointer to relevant IP (v4 or v6) header.
 * @param proto_hdr a pointer to relevant protocol (udp or tcp) header.
 * @param status Value is set to 0 if some data or the connection is
 * at EOF, <0 if there was an error receiving data, in this case the
 * pkt parameter is set to NULL.
 * @param user_data The user data given in net_recv() call.
 */
typedef void (*net_context_recv_cb_t)(struct net_context* context,
                                      struct net_pkt* pkt,
                                      union net_ip_header* ip_hdr,
                                      union net_proto_header* proto_hdr,
                                      int status,
                                      void* user_data);

/**
 * @typedef net_context_send_cb_t
 * @brief Network data send callback.
 *
 * @details The send callback is called after a network data packet is sent.
 * This callback is called by TX thread so its stack and execution context is
 * used here. Keep processing in the callback minimal to reduce the time spent
 * blocked while handling packets.
 *
 * @param context The context to use.
 * @param status Value is set to >= 0: amount of data that was sent,
 * < 0 there was an error sending data.
 * @param user_data The user data given in net_send() call.
 */
typedef void (*net_context_send_cb_t)(struct net_context* context,
                                      int status,
                                      void* user_data);

/**
 * @typedef net_tcp_accept_cb_t
 * @brief Accept callback
 *
 * @details The accept callback is called after a successful connection was
 * established or if there was an error while we were waiting for a connection
 * attempt. This callback is called by RX thread so its stack and execution
 * context is used here. Keep processing in the callback minimal to reduce the
 * time spent blocked while handling packets.
 *
 * @param new_context The context to use.
 * @param addr The peer address.
 * @param addrlen Length of the peer address.
 * @param status The status code, 0 on success, < 0 otherwise
 * @param user_data The user data given in net_context_accept() call.
 */
typedef void (*net_tcp_accept_cb_t)(struct net_context* new_context,
                                    struct sockaddr* addr,
                                    socklen_t addrlen,
                                    int status,
                                    void* user_data);

/**
 * @typedef net_context_connect_cb_t
 * @brief Connection callback.
 *
 * @details The connect callback is called after a connection is being
 * established.
 * For TCP connections, this callback is called by RX thread so its stack and
 * execution context is used here. The callback is called after the TCP
 * connection was established or if the connection failed. Keep processing in
 * the callback minimal to reduce the time spent blocked while handling
 * packets.
 * For UDP connections, this callback is called immediately by
 * net_context_connect() function. UDP is a connectionless protocol so the
 * connection can be thought of being established immediately.
 *
 * @param context The context to use.
 * @param status Status of the connection establishment. This is 0
 * if the connection was established successfully, <0 if there was an
 * error.
 * @param user_data The user data given in net_context_connect() call.
 */
typedef void (*net_context_connect_cb_t)(struct net_context* context,
                                         int status,
                                         void* user_data);

/* The net_pkt_get_slab_func_t is here in order to avoid circular
 * dependency between net_pkt.h and net_context.h
 */
/**
 * @typedef net_pkt_get_slab_func_t
 *
 * @brief Function that is called to get the slab that is used
 * for net_pkt allocations.
 *
 * @return Pointer to valid struct k_mem_slab instance.
 */
typedef struct k_mem_slab* (*net_pkt_get_slab_func_t)(void);

/* The net_pkt_get_pool_func_t is here in order to avoid circular
 * dependency between net_pkt.h and net_context.h
 */
/**
 * @typedef net_pkt_get_pool_func_t
 *
 * @brief Function that is called to get the pool that is used
 * for net_buf allocations.
 *
 * @return Pointer to valid struct net_buf_pool instance.
 */
typedef struct net_buf_pool* (*net_pkt_get_pool_func_t)(void);

struct net_tcp;

struct net_conn_handle;

/**
 * Note that we do not store the actual source IP address in the context
 * because the address is already be set in the network interface struct.
 * If there is no such source address there, the packet cannot be sent
 * anyway. This saves 12 bytes / context in IPv6.
 */
__net_socket struct net_context {
<<<<<<< HEAD
	/** First member of the structure to allow to put contexts into a FIFO.
	 */
	void *fifo_reserved;

	/** User data associated with a context.
	 */
	void *user_data;

	/** Reference count
	 */
	atomic_t refcount;

	/** Internal lock for protecting this context from multiple access.
	 */
	struct k_mutex lock;

	/** Local endpoint address. Note that the values are in network byte
	 * order.
	 */
	struct sockaddr_ptr local;

	/** Remote endpoint address. Note that the values are in network byte
	 * order.
	 */
	struct sockaddr remote;

	/** Connection handle */
	struct net_conn_handle *conn_handler;

	/** Receive callback to be called when desired packet
	 * has been received.
	 */
	net_context_recv_cb_t recv_cb;

	/** Send callback to be called when the packet has been sent
	 * successfully.
	 */
	net_context_send_cb_t send_cb;

	/** Connect callback to be called when a connection has been
	 *  established.
	 */
	net_context_connect_cb_t connect_cb;

#if defined(CONFIG_NET_CONTEXT_NET_PKT_POOL)
	/** Get TX net_buf pool for this context.
	 */
	net_pkt_get_slab_func_t tx_slab;

	/** Get DATA net_buf pool for this context.
	 */
	net_pkt_get_pool_func_t data_pool;
#endif /* CONFIG_NET_CONTEXT_NET_PKT_POOL */

#if defined(CONFIG_NET_TCP)
	/** TCP connection information */
	void *tcp;
#endif /* CONFIG_NET_TCP */

#if defined(CONFIG_NET_CONTEXT_SYNC_RECV)
	/**
	 * Semaphore to signal synchronous recv call completion.
	 */
	struct k_sem recv_data_wait;
#endif /* CONFIG_NET_CONTEXT_SYNC_RECV */

#if defined(CONFIG_NET_SOCKETS)
	/** BSD socket private data */
	void *socket_data;

	/** Per-socket packet or connection queues */
	union {
		struct k_fifo recv_q;
		struct k_fifo accept_q;
	};

	struct {
		/** Condition variable used when receiving data */
		struct k_condvar recv;

		/** Mutex used by condition variable */
		struct k_mutex *lock;
	} cond;
#endif /* CONFIG_NET_SOCKETS */

#if defined(CONFIG_NET_OFFLOAD)
	/** context for use by offload drivers */
	void *offload_context;
#endif /* CONFIG_NET_OFFLOAD */

#if defined(CONFIG_NET_SOCKETS_CAN)
	int can_filter_id;
#endif /* CONFIG_NET_SOCKETS_CAN */

	/** Option values */
	struct {
#if defined(CONFIG_NET_CONTEXT_PRIORITY)
		/** Priority of the network data sent via this net_context */
		uint8_t priority;
#endif
#if defined(CONFIG_NET_CONTEXT_TXTIME)
		bool txtime;
#endif
#if defined(CONFIG_SOCKS)
		struct {
			struct sockaddr addr;
			socklen_t addrlen;
		} proxy;
#endif
#if defined(CONFIG_NET_CONTEXT_RCVTIMEO)
		k_timeout_t rcvtimeo;
#endif
#if defined(CONFIG_NET_CONTEXT_SNDTIMEO)
		k_timeout_t sndtimeo;
#endif
#if defined(CONFIG_NET_CONTEXT_RCVBUF)
		uint16_t rcvbuf;
#endif
#if defined(CONFIG_NET_CONTEXT_SNDBUF)
		uint16_t sndbuf;
#endif
#if defined(CONFIG_NET_CONTEXT_DSCP_ECN)
		uint8_t dscp_ecn;
#endif
#if defined(CONFIG_NET_CONTEXT_REUSEADDR)
		bool reuseaddr;
#endif
#if defined(CONFIG_NET_CONTEXT_REUSEPORT)
		bool reuseport;
#endif
#if defined(CONFIG_NET_IPV4_MAPPING_TO_IPV6)
		bool ipv6_v6only;
#endif
#if defined(CONFIG_NET_CONTEXT_RECV_PKTINFO)
		bool recv_pktinfo;
#endif
	} options;

	/** Protocol (UDP, TCP or IEEE 802.3 protocol value) */
	uint16_t proto;

	/** Flags for the context */
	uint16_t flags;

	/** Network interface assigned to this context */
	int8_t iface;

	/** IPv6 hop limit or IPv4 ttl for packets sent via this context. */
	union {
		struct {
			uint8_t ipv6_hop_limit;
			uint8_t ipv6_mcast_hop_limit;
		};
		struct {
			uint8_t ipv4_ttl;
			uint8_t ipv4_mcast_ttl;
		};
	};

#if defined(CONFIG_SOCKS)
	bool proxy_enabled;
#endif

=======
    /** First member of the structure to allow to put contexts into a FIFO.
     */
    void* fifo_reserved;

    /** User data associated with a context.
     */
    void* user_data;

    /** Reference count
     */
    atomic_t refcount;

    /** Internal lock for protecting this context from multiple access.
     */
    struct k_mutex lock;

    /** Local endpoint address. Note that the values are in network byte
     * order.
     */
    struct sockaddr_ptr local;

    /** Remote endpoint address. Note that the values are in network byte
     * order.
     */
    struct sockaddr remote;

    /** Connection handle */
    struct net_conn_handle* conn_handler;

    /** Receive callback to be called when desired packet
     * has been received.
     */
    net_context_recv_cb_t recv_cb;

    /** Send callback to be called when the packet has been sent
     * successfully.
     */
    net_context_send_cb_t send_cb;

    /** Connect callback to be called when a connection has been
     *  established.
     */
    net_context_connect_cb_t connect_cb;

    #if defined(CONFIG_NET_CONTEXT_NET_PKT_POOL)
    /** Get TX net_buf pool for this context.
     */
    net_pkt_get_slab_func_t tx_slab;

    /** Get DATA net_buf pool for this context.
     */
    net_pkt_get_pool_func_t data_pool;
    #endif /* CONFIG_NET_CONTEXT_NET_PKT_POOL */

    #if defined(CONFIG_NET_TCP)
    /** TCP connection information */
    void* tcp;
    #endif /* CONFIG_NET_TCP */

    #if defined(CONFIG_NET_CONTEXT_SYNC_RECV)
    /**
     * Semaphore to signal synchronous recv call completion.
     */
    struct k_sem recv_data_wait;
    #endif /* CONFIG_NET_CONTEXT_SYNC_RECV */

    #if defined(CONFIG_NET_SOCKETS)
    /** BSD socket private data */
    void* socket_data;

    /** Per-socket packet or connection queues */
    union {
        struct k_fifo recv_q;
        struct k_fifo accept_q;
    };

    struct {
        /** Condition variable used when receiving data */
        struct k_condvar recv;

        /** Mutex used by condition variable */
        struct k_mutex* lock;
    } cond;
    #endif /* CONFIG_NET_SOCKETS */

    #if defined(CONFIG_NET_OFFLOAD)
    /** context for use by offload drivers */
    void* offload_context;
    #endif /* CONFIG_NET_OFFLOAD */

    #if defined(CONFIG_NET_SOCKETS_CAN)
    int can_filter_id;
    #endif /* CONFIG_NET_SOCKETS_CAN */

    /** Option values */
    struct {
        #if defined(CONFIG_NET_CONTEXT_PRIORITY) || defined(_MSC_VER) /* #CUSTOM@NDRS */
        /** Priority of the network data sent via this net_context */
        uint8_t priority;
        #endif

        #if defined(CONFIG_NET_CONTEXT_TXTIME)
        bool txtime;
        #endif

        #if defined(CONFIG_SOCKS)
        struct {
            struct sockaddr addr;
            socklen_t addrlen;
        } proxy;
        #endif

        #if defined(CONFIG_NET_CONTEXT_RCVTIMEO)
        k_timeout_t rcvtimeo;
        #endif

        #if defined(CONFIG_NET_CONTEXT_SNDTIMEO)
        k_timeout_t sndtimeo;
        #endif

        #if defined(CONFIG_NET_CONTEXT_RCVBUF)
        uint16_t rcvbuf;
        #endif

        #if defined(CONFIG_NET_CONTEXT_SNDBUF)
        uint16_t sndbuf;
        #endif

        #if defined(CONFIG_NET_CONTEXT_DSCP_ECN)
        uint8_t dscp_ecn;
        #endif

        #if defined(CONFIG_NET_CONTEXT_REUSEADDR)
        bool reuseaddr;
        #endif

        #if defined(CONFIG_NET_CONTEXT_REUSEPORT)
        bool reuseport;
        #endif

        #if defined(CONFIG_NET_IPV4_MAPPING_TO_IPV6)
        bool ipv6_v6only;
        #endif

        #if defined(CONFIG_NET_CONTEXT_RECV_PKTINFO)
        bool recv_pktinfo;
        #endif
    } options;

    /** Protocol (UDP, TCP or IEEE 802.3 protocol value) */
    uint16_t proto;

    /** Flags for the context */
    uint16_t flags;

    /** Network interface assigned to this context */
    int8_t iface;

    /** IPv6 hop limit or IPv4 ttl for packets sent via this context. */
    union {
        uint8_t ipv6_hop_limit;
        uint8_t ipv4_ttl;
    };

    #if defined(CONFIG_SOCKS)
    bool proxy_enabled;
    #endif
>>>>>>> e26dc04b
};

static inline bool net_context_is_used(struct net_context* context) {
    NET_ASSERT(context);

    return context->flags & NET_CONTEXT_IN_USE;
}

static inline bool net_context_is_bound_to_iface(struct net_context* context) {
    NET_ASSERT(context);

    return context->flags & NET_CONTEXT_BOUND_TO_IFACE;
}

/**
 * @brief Is this context is accepting data now.
 *
 * @param context Network context.
 *
 * @return True if the context is accepting connections, False otherwise.
 */
static inline bool net_context_is_accepting(struct net_context* context) {
    NET_ASSERT(context);

    return context->flags & NET_CONTEXT_ACCEPTING_SOCK;
}

/**
 * @brief Set this context to accept data now.
 *
 * @param context Network context.
 * @param accepting True if accepting, False if not
 */
static inline void net_context_set_accepting(struct net_context* context,
                                             bool accepting) {
    NET_ASSERT(context);

    if (accepting) {
        context->flags |= NET_CONTEXT_ACCEPTING_SOCK;
    }
    else {
        context->flags &= ~NET_CONTEXT_ACCEPTING_SOCK;
    }
}

/**
 * @brief Is this context closing.
 *
 * @param context Network context.
 *
 * @return True if the context is closing, False otherwise.
 */
static inline bool net_context_is_closing(struct net_context* context) {
    NET_ASSERT(context);

    return context->flags & NET_CONTEXT_CLOSING_SOCK;
}

/**
 * @brief Set this context to closing.
 *
 * @param context Network context.
 * @param closing True if closing, False if not
 */
static inline void net_context_set_closing(struct net_context* context,
                                           bool closing) {
    NET_ASSERT(context);

    if (closing) {
        context->flags |= NET_CONTEXT_CLOSING_SOCK;
    }
    else {
        context->flags &= ~NET_CONTEXT_CLOSING_SOCK;
    }
}

#define NET_CONTEXT_STATE_SHIFT 1
#define NET_CONTEXT_STATE_MASK  0x03

/**
 * @brief Get state for this network context.
 *
 * @details This function returns the state of the context.
 *
 * @param context Network context.
 *
 * @return Network state.
 */
static inline
enum net_context_state net_context_get_state(struct net_context* context) {
    NET_ASSERT(context);

    return (enum net_context_state)
            ((context->flags >> NET_CONTEXT_STATE_SHIFT) &
            NET_CONTEXT_STATE_MASK);
}

/**
 * @brief Set state for this network context.
 *
 * @details This function sets the state of the context.
 *
 * @param context Network context.
 * @param state New network context state.
 */
static inline void net_context_set_state(struct net_context* context,
                                         enum net_context_state state) {
    NET_ASSERT(context);

    context->flags &= ~(NET_CONTEXT_STATE_MASK << NET_CONTEXT_STATE_SHIFT);
    context->flags |= ((state & NET_CONTEXT_STATE_MASK) <<
                        NET_CONTEXT_STATE_SHIFT);
}

/**
 * @brief Get address family for this network context.
 *
 * @details This function returns the address family (IPv4 or IPv6)
 * of the context.
 *
 * @param context Network context.
 *
 * @return Network state.
 */
static inline sa_family_t net_context_get_family(struct net_context* context) {
    NET_ASSERT(context);

    return ((context->flags & NET_CONTEXT_FAMILY) >> 3);
}

/**
 * @brief Set address family for this network context.
 *
 * @details This function sets the address family (IPv4, IPv6 or AF_PACKET)
 * of the context.
 *
 * @param context Network context.
 * @param family Address family (AF_INET, AF_INET6, AF_PACKET, AF_CAN)
 */
static inline void net_context_set_family(struct net_context* context,
                                          sa_family_t family) {
    uint8_t flag = 0U;

    NET_ASSERT(context);

    if ((family == AF_UNSPEC) || (family == AF_INET) || (family == AF_INET6) ||
        (family == AF_PACKET) || (family == AF_CAN)) {
        /* Family is in BIT(4), BIT(5) and BIT(6) */
        flag = family << 3;
    }

    context->flags |= flag;
}

/**
 * @brief Get context type for this network context.
 *
 * @details This function returns the context type (stream, datagram or raw)
 * of the context.
 *
 * @param context Network context.
 *
 * @return Network context type.
 */
static inline
enum net_sock_type net_context_get_type(struct net_context* context) {
    NET_ASSERT(context);

    return (enum net_sock_type)((context->flags & NET_CONTEXT_TYPE) >> 6);
}

/**
 * @brief Set context type for this network context.
 *
 * @details This function sets the context type (stream or datagram)
 * of the context.
 *
 * @param context Network context.
 * @param type Context type (SOCK_STREAM or SOCK_DGRAM)
 */
static inline void net_context_set_type(struct net_context* context,
                                        enum net_sock_type type) {
    uint16_t flag = 0U;

    NET_ASSERT(context);

    if (type == SOCK_DGRAM || type == SOCK_STREAM || type == SOCK_RAW) {
        /* Type is in BIT(6) and BIT(7)*/
        flag = type << 6;
    }

    context->flags |= flag;
}

/**
 * @brief Set CAN filter id for this network context.
 *
 * @details This function sets the CAN filter id of the context.
 *
 * @param context Network context.
 * @param filter_id CAN filter id
 */
#if defined(CONFIG_NET_SOCKETS_CAN)
static inline void net_context_set_can_filter_id(struct net_context* context,
                                                 int filter_id) {
    NET_ASSERT(context);

    context->can_filter_id = filter_id;
}
#else
static inline void net_context_set_can_filter_id(struct net_context* context,
                                                 int filter_id) {
    ARG_UNUSED(context);
    ARG_UNUSED(filter_id);
}
#endif

/**
 * @brief Get CAN filter id for this network context.
 *
 * @details This function gets the CAN filter id of the context.
 *
 * @param context Network context.
 *
 * @return Filter id of this network context
 */
#if defined(CONFIG_NET_SOCKETS_CAN)
static inline int net_context_get_can_filter_id(struct net_context* context) {
    NET_ASSERT(context);

    return context->can_filter_id;
}
#else
static inline int net_context_get_can_filter_id(struct net_context* context) {
    ARG_UNUSED(context);

    return (-1);
}
#endif

/**
 * @brief Get context IP protocol for this network context.
 *
 * @details This function returns the IP protocol (UDP / TCP /
 * IEEE 802.3 protocol value) of the context.
 *
 * @param context Network context.
 *
 * @return Network context IP protocol.
 */
static inline uint16_t net_context_get_proto(struct net_context* context) {
    return context->proto;
}

/**
 * @brief Set context IP protocol for this network context.
 *
 * @details This function sets the context IP protocol (UDP / TCP)
 * of the context.
 *
 * @param context Network context.
 * @param proto Context IP protocol (IPPROTO_UDP, IPPROTO_TCP or IEEE 802.3
 * protocol value)
 */
static inline void net_context_set_proto(struct net_context* context,
                                         uint16_t proto) {
    context->proto = proto;
}

/**
 * @brief Get network interface for this context.
 *
 * @details This function returns the used network interface.
 *
 * @param context Network context.
 *
 * @return Context network interface if context is bind to interface,
 * NULL otherwise.
 */
static inline
struct net_if* net_context_get_iface(struct net_context* context) {
    NET_ASSERT(context);

    return net_if_get_by_index(context->iface);
}

/**
 * @brief Set network interface for this context.
 *
 * @details This function binds network interface to this context.
 *
 * @param context Network context.
 * @param iface Network interface.
 */
static inline void net_context_set_iface(struct net_context* context,
                                         struct net_if* iface) {
    NET_ASSERT(iface);

    context->iface = net_if_get_by_iface(iface);
}

/**
 * @brief Bind network interface to this context.
 *
 * @details This function binds network interface to this context.
 *
 * @param context Network context.
 * @param iface Network interface.
 */
static inline void net_context_bind_iface(struct net_context* context,
                                          struct net_if* iface) {
    NET_ASSERT(iface);

    context->flags |= NET_CONTEXT_BOUND_TO_IFACE;
    net_context_set_iface(context, iface);
}

static inline uint8_t net_context_get_ipv4_ttl(struct net_context* context) {
    return context->ipv4_ttl;
}

static inline void net_context_set_ipv4_ttl(struct net_context* context,
                                            uint8_t ttl) {
    context->ipv4_ttl = ttl;
}

<<<<<<< HEAD
static inline uint8_t net_context_get_ipv4_mcast_ttl(struct net_context *context)
{
	return context->ipv4_mcast_ttl;
}

static inline void net_context_set_ipv4_mcast_ttl(struct net_context *context,
						  uint8_t ttl)
{
	context->ipv4_mcast_ttl = ttl;
}

static inline uint8_t net_context_get_ipv6_hop_limit(struct net_context *context)
{
	return context->ipv6_hop_limit;
=======
static inline uint8_t net_context_get_ipv6_hop_limit(struct net_context* context) {
    return context->ipv6_hop_limit;
>>>>>>> e26dc04b
}

static inline void net_context_set_ipv6_hop_limit(struct net_context* context,
                                                  uint8_t hop_limit) {
    context->ipv6_hop_limit = hop_limit;
}

static inline uint8_t net_context_get_ipv6_mcast_hop_limit(struct net_context *context)
{
	return context->ipv6_mcast_hop_limit;
}

static inline void net_context_set_ipv6_mcast_hop_limit(struct net_context *context,
							uint8_t hop_limit)
{
	context->ipv6_mcast_hop_limit = hop_limit;
}

#if defined(CONFIG_SOCKS)
static inline void net_context_set_proxy_enabled(struct net_context* context,
                                                 bool enable) {
    context->proxy_enabled = enable;
}

static inline bool net_context_is_proxy_enabled(struct net_context* context) {
    return context->proxy_enabled;
}
#else
static inline void net_context_set_proxy_enabled(struct net_context* context,
                                                 bool enable) {
    ARG_UNUSED(context);
    ARG_UNUSED(enable);
}

static inline bool net_context_is_proxy_enabled(struct net_context* context) {
    return false;
}
#endif

/**
 * @brief Get network context.
 *
 * @details Network context is used to define the connection 5-tuple
 * (protocol, remote address, remote port, source address and source
 * port). Random free port number will be assigned to source port when
 * context is created. This is similar as BSD socket() function.
 * The context will be created with a reference count of 1.
 *
 * @param family IP address family (AF_INET or AF_INET6)
 * @param type Type of the socket, SOCK_STREAM or SOCK_DGRAM
 * @param ip_proto IP protocol, IPPROTO_UDP or IPPROTO_TCP. For raw socket
 * access, the value is the L2 protocol value from IEEE 802.3 (see ethernet.h)
 * @param context The allocated context is returned to the caller.
 *
 * @return 0 if ok, < 0 if error
 */
int net_context_get(sa_family_t family,
                    enum net_sock_type type,
                    uint16_t ip_proto,
                    struct net_context** context);

/**
 * @brief Close and unref a network context.
 *
 * @details This releases the context. It is not possible to send or
 * receive data via this context after this call.  This is similar as
 * BSD shutdown() function.  For legacy compatibility, this function
 * will implicitly decrement the reference count and possibly destroy
 * the context either now or when it reaches a final state.
 *
 * @param context The context to be closed.
 *
 * @return 0 if ok, < 0 if error
 */
int net_context_put(struct net_context* context);

/**
 * @brief Take a reference count to a net_context, preventing destruction
 *
 * @details Network contexts are not recycled until their reference
 * count reaches zero.  Note that this does not prevent any "close"
 * behavior that results from errors or net_context_put.  It simply
 * prevents the context from being recycled for further use.
 *
 * @param context The context on which to increment the reference count
 *
 * @return The new reference count
 */
int net_context_ref(struct net_context* context);

/**
 * @brief Decrement the reference count to a network context
 *
 * @details Decrements the refcount.  If it reaches zero, the context
 * will be recycled.  Note that this does not cause any
 * network-visible "close" behavior (i.e. future packets to this
 * connection may see TCP RST or ICMP port unreachable responses).  See
 * net_context_put() for that.
 *
 * @param context The context on which to decrement the reference count
 *
 * @return The new reference count, zero if the context was destroyed
 */
int net_context_unref(struct net_context* context);

/**
 * @brief Create IPv4 packet in provided net_pkt from context
 *
 * @param context Network context for a connection
 * @param pkt Network packet
 * @param src Source address, or NULL to choose a default
 * @param dst Destination IPv4 address
 *
 * @return Return 0 on success, negative errno otherwise.
 */
#if defined(CONFIG_NET_IPV4)
int net_context_create_ipv4_new(struct net_context* context,
                                struct net_pkt* pkt,
                                const struct in_addr* src,
                                const struct in_addr* dst);
#else
static inline int net_context_create_ipv4_new(struct net_context* context,
                                              struct net_pkt* pkt,
                                              const struct in_addr* src,
                                              const struct in_addr* dst) {
    return (-1);
}
#endif /* CONFIG_NET_IPV4 */

/**
 * @brief Create IPv6 packet in provided net_pkt from context
 *
 * @param context Network context for a connection
 * @param pkt Network packet
 * @param src Source address, or NULL to choose a default from context
 * @param dst Destination IPv6 address
 *
 * @return Return 0 on success, negative errno otherwise.
 */
#if defined(CONFIG_NET_IPV6)
int net_context_create_ipv6_new(struct net_context* context,
                                struct net_pkt* pkt,
                                const struct in6_addr* src,
                                const struct in6_addr* dst);
#else
static inline int net_context_create_ipv6_new(struct net_context* context,
                                              struct net_pkt* pkt,
                                              const struct in6_addr* src,
                                              const struct in6_addr* dst) {
    return (-1);
}
#endif /* CONFIG_NET_IPV6 */

/**
 * @brief Assign a socket a local address.
 *
 * @details This is similar as BSD bind() function.
 *
 * @param context The context to be assigned.
 * @param addr Address to assigned.
 * @param addrlen Length of the address.
 *
 * @return 0 if ok, < 0 if error
 */
int net_context_bind(struct net_context* context,
                     const struct sockaddr* addr,
                     socklen_t addrlen);

/**
 * @brief Mark the context as a listening one.
 *
 * @details This is similar as BSD listen() function.
 *
 * @param context The context to use.
 * @param backlog The size of the pending connections backlog.
 *
 * @return 0 if ok, < 0 if error
 */
int net_context_listen(struct net_context* context,
                       int backlog);

/**
 * @brief            Create a network connection.
 *
 * @details          The net_context_connect function creates a network
 *                   connection to the host specified by addr. After the
 *                   connection is established, the user-supplied callback (cb)
 *                   is executed. cb is called even if the timeout was set to
 *                   K_FOREVER. cb is not called if the timeout expires.
 *                   For datagram sockets (SOCK_DGRAM), this function only sets
 *                   the peer address.
 *                   This function is similar to the BSD connect() function.
 *
 * @param context    The network context.
 * @param addr       The peer address to connect to.
 * @param addrlen    Peer address length.
 * @param cb         Callback function. Set to NULL if not required.
 * @param timeout    The timeout value for the connection. Possible values:
 *                   * K_NO_WAIT: this function will return immediately,
 *                   * K_FOREVER: this function will block until the
 *                                      connection is established,
 *                   * >0: this function will wait the specified ms.
 * @param user_data  Data passed to the callback function.
 *
 * @return           0 on success.
 * @return           -EINVAL if an invalid parameter is passed as an argument.
 * @return           -ENOTSUP if the operation is not supported or implemented.
 * @return           -ETIMEDOUT if the connect operation times out.
 */
int net_context_connect(struct net_context* context,
                        const struct sockaddr* addr,
                        socklen_t addrlen,
                        net_context_connect_cb_t cb,
                        k_timeout_t timeout,
                        void* user_data);

/**
 * @brief Accept a network connection attempt.
 *
 * @details Accept a connection being established. This function
 * will return immediately if the timeout is set to K_NO_WAIT.
 * In this case the context will call the supplied callback when ever
 * there is a connection established to this context. This is "a register
 * handler and forget" type of call (async).
 * If the timeout is set to K_FOREVER, the function will wait
 * until the connection is established. Timeout value > 0, will wait as
 * many ms.
 * After the connection is established a caller-supplied callback is called.
 * The callback is called even if timeout was set to K_FOREVER, the
 * callback is called before this function will return in this case.
 * The callback is not called if the timeout expires.
 * This is similar as BSD accept() function.
 *
 * @param context The context to use.
 * @param cb Caller-supplied callback function.
 * @param timeout Timeout for the connection. Possible values
 * are K_FOREVER, K_NO_WAIT, >0.
 * @param user_data Caller-supplied user data.
 *
 * @return 0 if ok, < 0 if error
 */
int net_context_accept(struct net_context* context,
                       net_tcp_accept_cb_t cb,
                       k_timeout_t timeout,
                       void* user_data);

/**
 * @brief Send data to a peer.
 *
 * @details This function can be used to send network data to a peer
 * connection. After the network buffer is sent, a caller-supplied
 * callback is called. Note that the callback might be called after this
 * function has returned. For context of type SOCK_DGRAM, the destination
 * address must have been set by the call to net_context_connect().
 * This is similar as BSD send() function.
 *
 * @param context The network context to use.
 * @param buf The data buffer to send
 * @param len Length of the buffer
 * @param cb Caller-supplied callback function.
 * @param timeout Currently this value is not used.
 * @param user_data Caller-supplied user data.
 *
 * @return 0 if ok, < 0 if error
 */
int net_context_send(struct net_context* context,
                     void const* buf,
                     size_t len,
                     net_context_send_cb_t cb,
                     k_timeout_t timeout,
                     void* user_data);

/**
 * @brief Send data to a peer specified by address.
 *
 * @details This function can be used to send network data to a peer
 * specified by address. This variant can only be used for datagram
 * connections of type SOCK_DGRAM. After the network buffer is sent,
 * a caller-supplied callback is called. Note that the callback might be
 * called after this function has returned.
 * This is similar as BSD sendto() function.
 *
 * @param context The network context to use.
 * @param buf The data buffer to send
 * @param len Length of the buffer
 * @param dst_addr Destination address.
 * @param addrlen Length of the address.
 * @param cb Caller-supplied callback function.
 * @param timeout Currently this value is not used.
 * @param user_data Caller-supplied user data.
 *
 * @return numbers of bytes sent on success, a negative errno otherwise
 */
int net_context_sendto(struct net_context* context,
                       void const* buf,
                       size_t len,
                       const struct sockaddr* dst_addr,
                       socklen_t addrlen,
                       net_context_send_cb_t cb,
                       k_timeout_t timeout,
                       void* user_data);

/**
 * @brief Send data in iovec to a peer specified in msghdr struct.
 *
 * @details This function has similar semantics as Posix sendmsg() call.
 * For unconnected socket, the msg_name field in msghdr must be set. For
 * connected socket the msg_name should be set to NULL, and msg_namelen to 0.
 * After the network buffer is sent, a caller-supplied callback is called.
 * Note that the callback might be called after this function has returned.
 *
 * @param context The network context to use.
 * @param msghdr The data to send
 * @param flags Flags for the sending.
 * @param cb Caller-supplied callback function.
 * @param timeout Currently this value is not used.
 * @param user_data Caller-supplied user data.
 *
 * @return numbers of bytes sent on success, a negative errno otherwise
 */
int net_context_sendmsg(struct net_context* context,
                        const struct msghdr* msghdr,
                        int flags,
                        net_context_send_cb_t cb,
                        k_timeout_t timeout,
                        void* user_data);

/**
 * @brief Receive network data from a peer specified by context.
 *
 * @details This function can be used to register a callback function
 * that is called by the network stack when network data has been received
 * for this context. As this function registers a callback, then there
 * is no need to call this function multiple times if timeout is set to
 * K_NO_WAIT.
 * If callback function or user data changes, then the function can be called
 * multiple times to register new values.
 * This function will return immediately if the timeout is set to K_NO_WAIT.
 * If the timeout is set to K_FOREVER, the function will wait until the
 * network buffer is received. Timeout value > 0 will wait as many ms.
 * After the network buffer is received, a caller-supplied callback is
 * called. The callback is called even if timeout was set to K_FOREVER,
 * the callback is called before this function will return in this case.
 * The callback is not called if the timeout expires. The timeout functionality
 * can be compiled out if synchronous behavior is not needed. The sync call
 * logic requires some memory that can be saved if only async way of call is
 * used. If CONFIG_NET_CONTEXT_SYNC_RECV is not set, then the timeout parameter
 * value is ignored.
 * This is similar as BSD recv() function.
 * Note that net_context_bind() should be called before net_context_recv().
 * Default random port number is assigned to local port. Only bind() will
 * update connection information from context. If recv() is called before
 * bind() call, it may refuse to bind to a context which already has
 * a connection associated.
 *
 * @param context The network context to use.
 * @param cb Caller-supplied callback function.
 * @param timeout Caller-supplied timeout. Possible values
 * are K_FOREVER, K_NO_WAIT, >0.
 * @param user_data Caller-supplied user data.
 *
 * @return 0 if ok, < 0 if error
 */
int net_context_recv(struct net_context* context,
                     net_context_recv_cb_t cb,
                     k_timeout_t timeout,
                     void* user_data);

/**
 * @brief Update TCP receive window for context.
 *
 * @details This function should be used by an application which
 * doesn't fully process incoming data in its receive callback,
 * but for example, queues it. In this case, receive callback
 * should decrease the window (call this function with a negative
 * value) by the size of queued data, and function(s) which dequeue
 * data - with positive value corresponding to the dequeued size.
 * For example, if receive callback gets a packet with the data
 * size of 256 and queues it, it should call this function with
 * delta of -256. If a function extracts 10 bytes of the queued
 * data, it should call it with delta of 10.
 *
 * @param context The TCP network context to use.
 * @param delta Size, in bytes, by which to increase TCP receive
 * window (negative value to decrease).
 *
 * @return 0 if ok, < 0 if error
 */
int net_context_update_recv_wnd(struct net_context* context,
                                int32_t delta);

enum net_context_option {
<<<<<<< HEAD
	NET_OPT_PRIORITY          = 1,
	NET_OPT_TXTIME            = 2,
	NET_OPT_SOCKS5            = 3,
	NET_OPT_RCVTIMEO          = 4,
	NET_OPT_SNDTIMEO          = 5,
	NET_OPT_RCVBUF            = 6,
	NET_OPT_SNDBUF            = 7,
	NET_OPT_DSCP_ECN          = 8,
	NET_OPT_REUSEADDR         = 9,
	NET_OPT_REUSEPORT         = 10,
	NET_OPT_IPV6_V6ONLY       = 11,
	NET_OPT_RECV_PKTINFO      = 12,
	NET_OPT_MCAST_TTL         = 13,
	NET_OPT_MCAST_HOP_LIMIT   = 14,
	NET_OPT_UNICAST_HOP_LIMIT = 15,
	NET_OPT_TTL               = 16,
=======
    NET_OPT_PRIORITY    = 1,
    NET_OPT_TXTIME      = 2,
    NET_OPT_SOCKS5      = 3,
    NET_OPT_RCVTIMEO    = 4,
    NET_OPT_SNDTIMEO    = 5,
    NET_OPT_RCVBUF      = 6,
    NET_OPT_SNDBUF      = 7,
    NET_OPT_DSCP_ECN    = 8,
    NET_OPT_REUSEADDR   = 9,
    NET_OPT_REUSEPORT   = 10,
    NET_OPT_IPV6_V6ONLY = 11,
	NET_OPT_RECV_PKTINFO    = 12,
>>>>>>> e26dc04b
};

/**
 * @brief Set an connection option for this context.
 *
 * @param context The network context to use.
 * @param option Option to set
 * @param value Option value
 * @param len Option length
 *
 * @return 0 if ok, <0 if error
 */
int net_context_set_option(struct net_context* context,
                           enum net_context_option option,
                           void const* value, size_t len);

/**
 * @brief Get connection option value for this context.
 *
 * @param context The network context to use.
 * @param option Option to set
 * @param value Option value
 * @param len Option length (returned to caller)
 *
 * @return 0 if ok, <0 if error
 */
int net_context_get_option(struct net_context* context,
                           enum net_context_option option,
                           void* value, size_t* len);

/**
 * @typedef net_context_cb_t
 * @brief Callback used while iterating over network contexts
 *
 * @param context A valid pointer on current network context
 * @param user_data A valid pointer on some user data or NULL
 */
typedef void (*net_context_cb_t)(struct net_context* context, void* user_data);

/**
 * @brief Go through all the network connections and call callback
 * for each network context.
 *
 * @param cb User-supplied callback function to call.
 * @param user_data User specified data.
 */
void net_context_foreach(net_context_cb_t cb, void* user_data);

/**
 * @brief Set custom network buffer pools for context send operations
 *
 * Set custom network buffer pools used by the IP stack to allocate
 * network buffers used by the context when sending data to the
 * network. Using dedicated buffers may help make send operations on
 * a given context more reliable, e.g. not be subject to buffer
 * starvation due to operations on other network contexts. Buffer pools
 * are set per context, but several contexts may share the same buffers.
 * Note that there's no support for per-context custom receive packet
 * pools.
 *
 * @param context Context that will use the given net_buf pools.
 * @param tx_pool Pointer to the function that will return TX pool
 * to the caller. The TX pool is used when sending data to network.
 * There is one TX net_pkt for each network packet that is sent.
 * @param data_pool Pointer to the function that will return DATA pool
 * to the caller. The DATA pool is used to store data that is sent to
 * the network.
 */
#if defined(CONFIG_NET_CONTEXT_NET_PKT_POOL)
static inline void net_context_setup_pools(struct net_context* context,
                                           net_pkt_get_slab_func_t tx_slab,
                                           net_pkt_get_pool_func_t data_pool) {
    NET_ASSERT(context);

    context->tx_slab   = tx_slab;
    context->data_pool = data_pool;
}
#else
#define net_context_setup_pools(context, tx_pool, data_pool)
#endif

/**
 * @brief Check if a port is in use (bound)
 *
 * This function checks if a port is bound with respect to the specified
 * @p ip_proto and @p local_addr.
 *
 * @param ip_proto the IP protocol
 * @param local_port the port to check
 * @param local_addr the network address
 *
 * @return true if the port is bound
 * @return false if the port is not bound
 */
bool net_context_port_in_use(enum net_ip_protocol ip_proto,
    uint16_t local_port, const struct sockaddr* local_addr);

#ifdef __cplusplus
}
#endif

/**
 * @}
 */

#endif /* ZEPHYR_INCLUDE_NET_NET_CONTEXT_H_ */<|MERGE_RESOLUTION|>--- conflicted
+++ resolved
@@ -199,171 +199,6 @@
  * anyway. This saves 12 bytes / context in IPv6.
  */
 __net_socket struct net_context {
-<<<<<<< HEAD
-	/** First member of the structure to allow to put contexts into a FIFO.
-	 */
-	void *fifo_reserved;
-
-	/** User data associated with a context.
-	 */
-	void *user_data;
-
-	/** Reference count
-	 */
-	atomic_t refcount;
-
-	/** Internal lock for protecting this context from multiple access.
-	 */
-	struct k_mutex lock;
-
-	/** Local endpoint address. Note that the values are in network byte
-	 * order.
-	 */
-	struct sockaddr_ptr local;
-
-	/** Remote endpoint address. Note that the values are in network byte
-	 * order.
-	 */
-	struct sockaddr remote;
-
-	/** Connection handle */
-	struct net_conn_handle *conn_handler;
-
-	/** Receive callback to be called when desired packet
-	 * has been received.
-	 */
-	net_context_recv_cb_t recv_cb;
-
-	/** Send callback to be called when the packet has been sent
-	 * successfully.
-	 */
-	net_context_send_cb_t send_cb;
-
-	/** Connect callback to be called when a connection has been
-	 *  established.
-	 */
-	net_context_connect_cb_t connect_cb;
-
-#if defined(CONFIG_NET_CONTEXT_NET_PKT_POOL)
-	/** Get TX net_buf pool for this context.
-	 */
-	net_pkt_get_slab_func_t tx_slab;
-
-	/** Get DATA net_buf pool for this context.
-	 */
-	net_pkt_get_pool_func_t data_pool;
-#endif /* CONFIG_NET_CONTEXT_NET_PKT_POOL */
-
-#if defined(CONFIG_NET_TCP)
-	/** TCP connection information */
-	void *tcp;
-#endif /* CONFIG_NET_TCP */
-
-#if defined(CONFIG_NET_CONTEXT_SYNC_RECV)
-	/**
-	 * Semaphore to signal synchronous recv call completion.
-	 */
-	struct k_sem recv_data_wait;
-#endif /* CONFIG_NET_CONTEXT_SYNC_RECV */
-
-#if defined(CONFIG_NET_SOCKETS)
-	/** BSD socket private data */
-	void *socket_data;
-
-	/** Per-socket packet or connection queues */
-	union {
-		struct k_fifo recv_q;
-		struct k_fifo accept_q;
-	};
-
-	struct {
-		/** Condition variable used when receiving data */
-		struct k_condvar recv;
-
-		/** Mutex used by condition variable */
-		struct k_mutex *lock;
-	} cond;
-#endif /* CONFIG_NET_SOCKETS */
-
-#if defined(CONFIG_NET_OFFLOAD)
-	/** context for use by offload drivers */
-	void *offload_context;
-#endif /* CONFIG_NET_OFFLOAD */
-
-#if defined(CONFIG_NET_SOCKETS_CAN)
-	int can_filter_id;
-#endif /* CONFIG_NET_SOCKETS_CAN */
-
-	/** Option values */
-	struct {
-#if defined(CONFIG_NET_CONTEXT_PRIORITY)
-		/** Priority of the network data sent via this net_context */
-		uint8_t priority;
-#endif
-#if defined(CONFIG_NET_CONTEXT_TXTIME)
-		bool txtime;
-#endif
-#if defined(CONFIG_SOCKS)
-		struct {
-			struct sockaddr addr;
-			socklen_t addrlen;
-		} proxy;
-#endif
-#if defined(CONFIG_NET_CONTEXT_RCVTIMEO)
-		k_timeout_t rcvtimeo;
-#endif
-#if defined(CONFIG_NET_CONTEXT_SNDTIMEO)
-		k_timeout_t sndtimeo;
-#endif
-#if defined(CONFIG_NET_CONTEXT_RCVBUF)
-		uint16_t rcvbuf;
-#endif
-#if defined(CONFIG_NET_CONTEXT_SNDBUF)
-		uint16_t sndbuf;
-#endif
-#if defined(CONFIG_NET_CONTEXT_DSCP_ECN)
-		uint8_t dscp_ecn;
-#endif
-#if defined(CONFIG_NET_CONTEXT_REUSEADDR)
-		bool reuseaddr;
-#endif
-#if defined(CONFIG_NET_CONTEXT_REUSEPORT)
-		bool reuseport;
-#endif
-#if defined(CONFIG_NET_IPV4_MAPPING_TO_IPV6)
-		bool ipv6_v6only;
-#endif
-#if defined(CONFIG_NET_CONTEXT_RECV_PKTINFO)
-		bool recv_pktinfo;
-#endif
-	} options;
-
-	/** Protocol (UDP, TCP or IEEE 802.3 protocol value) */
-	uint16_t proto;
-
-	/** Flags for the context */
-	uint16_t flags;
-
-	/** Network interface assigned to this context */
-	int8_t iface;
-
-	/** IPv6 hop limit or IPv4 ttl for packets sent via this context. */
-	union {
-		struct {
-			uint8_t ipv6_hop_limit;
-			uint8_t ipv6_mcast_hop_limit;
-		};
-		struct {
-			uint8_t ipv4_ttl;
-			uint8_t ipv4_mcast_ttl;
-		};
-	};
-
-#if defined(CONFIG_SOCKS)
-	bool proxy_enabled;
-#endif
-
-=======
     /** First member of the structure to allow to put contexts into a FIFO.
      */
     void* fifo_reserved;
@@ -524,14 +359,20 @@
 
     /** IPv6 hop limit or IPv4 ttl for packets sent via this context. */
     union {
-        uint8_t ipv6_hop_limit;
-        uint8_t ipv4_ttl;
+        struct {
+            uint8_t ipv6_hop_limit;
+            uint8_t ipv6_mcast_hop_limit;
+        };
+
+        struct {
+            uint8_t ipv4_ttl;
+            uint8_t ipv4_mcast_ttl;
+        };
     };
 
     #if defined(CONFIG_SOCKS)
     bool proxy_enabled;
     #endif
->>>>>>> e26dc04b
 };
 
 static inline bool net_context_is_used(struct net_context* context) {
@@ -858,25 +699,17 @@
     context->ipv4_ttl = ttl;
 }
 
-<<<<<<< HEAD
-static inline uint8_t net_context_get_ipv4_mcast_ttl(struct net_context *context)
-{
-	return context->ipv4_mcast_ttl;
-}
-
-static inline void net_context_set_ipv4_mcast_ttl(struct net_context *context,
-						  uint8_t ttl)
-{
-	context->ipv4_mcast_ttl = ttl;
-}
-
-static inline uint8_t net_context_get_ipv6_hop_limit(struct net_context *context)
-{
-	return context->ipv6_hop_limit;
-=======
+static inline uint8_t net_context_get_ipv4_mcast_ttl(struct net_context* context) {
+    return (context->ipv4_mcast_ttl);
+}
+
+static inline void net_context_set_ipv4_mcast_ttl(struct net_context* context,
+                                                  uint8_t ttl) {
+    context->ipv4_mcast_ttl = ttl;
+}
+
 static inline uint8_t net_context_get_ipv6_hop_limit(struct net_context* context) {
-    return context->ipv6_hop_limit;
->>>>>>> e26dc04b
+    return (context->ipv6_hop_limit);
 }
 
 static inline void net_context_set_ipv6_hop_limit(struct net_context* context,
@@ -884,15 +717,13 @@
     context->ipv6_hop_limit = hop_limit;
 }
 
-static inline uint8_t net_context_get_ipv6_mcast_hop_limit(struct net_context *context)
-{
-	return context->ipv6_mcast_hop_limit;
-}
-
-static inline void net_context_set_ipv6_mcast_hop_limit(struct net_context *context,
-							uint8_t hop_limit)
-{
-	context->ipv6_mcast_hop_limit = hop_limit;
+static inline uint8_t net_context_get_ipv6_mcast_hop_limit(struct net_context* context) {
+    return (context->ipv6_mcast_hop_limit);
+}
+
+static inline void net_context_set_ipv6_mcast_hop_limit(struct net_context* context,
+                                                        uint8_t hop_limit) {
+    context->ipv6_mcast_hop_limit = hop_limit;
 }
 
 #if defined(CONFIG_SOCKS)
@@ -1269,37 +1100,22 @@
                                 int32_t delta);
 
 enum net_context_option {
-<<<<<<< HEAD
-	NET_OPT_PRIORITY          = 1,
-	NET_OPT_TXTIME            = 2,
-	NET_OPT_SOCKS5            = 3,
-	NET_OPT_RCVTIMEO          = 4,
-	NET_OPT_SNDTIMEO          = 5,
-	NET_OPT_RCVBUF            = 6,
-	NET_OPT_SNDBUF            = 7,
-	NET_OPT_DSCP_ECN          = 8,
-	NET_OPT_REUSEADDR         = 9,
-	NET_OPT_REUSEPORT         = 10,
-	NET_OPT_IPV6_V6ONLY       = 11,
-	NET_OPT_RECV_PKTINFO      = 12,
-	NET_OPT_MCAST_TTL         = 13,
-	NET_OPT_MCAST_HOP_LIMIT   = 14,
-	NET_OPT_UNICAST_HOP_LIMIT = 15,
-	NET_OPT_TTL               = 16,
-=======
-    NET_OPT_PRIORITY    = 1,
-    NET_OPT_TXTIME      = 2,
-    NET_OPT_SOCKS5      = 3,
-    NET_OPT_RCVTIMEO    = 4,
-    NET_OPT_SNDTIMEO    = 5,
-    NET_OPT_RCVBUF      = 6,
-    NET_OPT_SNDBUF      = 7,
-    NET_OPT_DSCP_ECN    = 8,
-    NET_OPT_REUSEADDR   = 9,
-    NET_OPT_REUSEPORT   = 10,
-    NET_OPT_IPV6_V6ONLY = 11,
-	NET_OPT_RECV_PKTINFO    = 12,
->>>>>>> e26dc04b
+    NET_OPT_PRIORITY          = 1,
+    NET_OPT_TXTIME            = 2,
+    NET_OPT_SOCKS5            = 3,
+    NET_OPT_RCVTIMEO          = 4,
+    NET_OPT_SNDTIMEO          = 5,
+    NET_OPT_RCVBUF            = 6,
+    NET_OPT_SNDBUF            = 7,
+    NET_OPT_DSCP_ECN          = 8,
+    NET_OPT_REUSEADDR         = 9,
+    NET_OPT_REUSEPORT         = 10,
+    NET_OPT_IPV6_V6ONLY       = 11,
+    NET_OPT_RECV_PKTINFO      = 12,
+    NET_OPT_MCAST_TTL         = 13,
+    NET_OPT_MCAST_HOP_LIMIT   = 14,
+    NET_OPT_UNICAST_HOP_LIMIT = 15,
+    NET_OPT_TTL               = 16
 };
 
 /**
