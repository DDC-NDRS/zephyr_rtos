--- conflicted
+++ resolved
@@ -626,18 +626,11 @@
     /** Fifo for handling this Tx or Rx packet */
     struct k_fifo fifo;
 
-<<<<<<< HEAD
-    #if (NET_TC_COUNT > 1) || defined(CONFIG_NET_TC_SKIP_FOR_HIGH_PRIO)
+    #if (NET_TC_COUNT > 1) || defined(CONFIG_NET_TC_SKIP_FOR_HIGH_PRIO) || \
+        defined(CONFIG_NET_TC_RX_SKIP_FOR_HIGH_PRIO)
     /** Semaphore for tracking the available slots in the fifo */
     struct k_sem fifo_slot;
     #endif
-=======
-#if NET_TC_COUNT > 1 || defined(CONFIG_NET_TC_SKIP_FOR_HIGH_PRIO) \
-	|| defined(CONFIG_NET_TC_RX_SKIP_FOR_HIGH_PRIO)
-	/** Semaphore for tracking the available slots in the fifo */
-	struct k_sem fifo_slot;
-#endif
->>>>>>> f19e5bc5
 
     /** Traffic class handler thread */
     struct k_thread handler;
