/*
 * Copyright (c) 2016 Intel Corporation.
 *
 * SPDX-License-Identifier: Apache-2.0
 */

/**
 * @file
 * @brief Public API for network interface
 */

#ifndef ZEPHYR_INCLUDE_NET_NET_IF_H_
#define ZEPHYR_INCLUDE_NET_NET_IF_H_

/**
 * @brief Network Interface abstraction layer
 * @defgroup net_if Network Interface abstraction layer
 * @ingroup networking
 * @{
 */

#include <zephyr/device.h>
#include <zephyr/sys/slist.h>
#include <zephyr/sys/iterable_sections.h>
#include <zephyr/net/net_core.h>
#include <zephyr/net/hostname.h>
#include <zephyr/net/net_linkaddr.h>
#include <zephyr/net/net_ip.h>
#include <zephyr/net/net_l2.h>
#include <zephyr/net/net_stats.h>
#include <zephyr/net/net_timeout.h>

#if defined(CONFIG_NET_DHCPV4) && defined(CONFIG_NET_NATIVE_IPV4)
#include <zephyr/net/dhcpv4.h>
#endif
#if defined(CONFIG_NET_DHCPV6) && defined(CONFIG_NET_NATIVE_IPV6)
#include <zephyr/net/dhcpv6.h>
#endif
#if defined(CONFIG_NET_IPV4_AUTO) && defined(CONFIG_NET_NATIVE_IPV4)
#include <zephyr/net/ipv4_autoconf.h>
#endif

#ifdef __cplusplus
extern "C" {
#endif

/**
 * @brief Network Interface unicast IP addresses
 *
 * Stores the unicast IP addresses assigned to this network interface.
 */
struct net_if_addr {
<<<<<<< HEAD
	/** IP address */
	struct net_addr address;

	/** Reference counter. This is used to prevent address removal if there
	 * are sockets that have bound the local endpoint to this address.
	 */
	atomic_t atomic_ref;

#if defined(CONFIG_NET_NATIVE_IPV6)
	struct net_timeout lifetime;
#endif

	/** How the IP address was set */
	enum net_addr_type addr_type;

	/** What is the current state of the address */
	enum net_addr_state addr_state;

#if defined(CONFIG_NET_NATIVE_IPV6)
#if defined(CONFIG_NET_IPV6_PE)
	/** Address creation time. This is used to determine if the maximum
	 * lifetime for this address is reached or not. The value is in seconds.
	 */
	uint32_t addr_create_time;

	/** Preferred lifetime for the address in seconds.
	 */
	uint32_t addr_preferred_lifetime;

	/** Address timeout value. This is only used if DAD needs to be redone
	 * for this address because of earlier DAD failure. This value is in
	 * seconds.
	 */
	int32_t addr_timeout;
#endif
#endif /* CONFIG_NET_NATIVE_IPV6 */

	union {
#if defined(CONFIG_NET_IPV6_DAD)
		struct {
			/** Duplicate address detection (DAD) timer */
			sys_snode_t dad_node;
			uint32_t dad_start;

			/** How many times we have done DAD */
			uint8_t dad_count;
		};
#endif /* CONFIG_NET_IPV6_DAD */
#if defined(CONFIG_NET_IPV4_ACD)
		struct {
			/** Address conflict detection (ACD) timer. */
			sys_snode_t acd_node;
			k_timepoint_t acd_timeout;

			/** ACD probe/announcement counter. */
			uint8_t acd_count;

			/** ACD status. */
			uint8_t acd_state;
		};
#endif /* CONFIG_NET_IPV4_ACD */
	};

#if defined(CONFIG_NET_IPV6_DAD) || defined(CONFIG_NET_IPV4_ACD)
	/** What interface the conflict detection is running */
	uint8_t ifindex;
#endif

	/** Is the IP address valid forever */
	uint8_t is_infinite : 1;

	/** Is this IP address used or not */
	uint8_t is_used : 1;

	/** Is this IP address usage limited to the subnet (mesh) or not */
	uint8_t is_mesh_local : 1;

	/** Is this IP address temporary and generated for example by
	 * IPv6 privacy extension (RFC 8981)
	 */
	uint8_t is_temporary : 1;

	uint8_t _unused : 4;
=======
    /** IP address */
    struct net_addr address;

    /** Reference counter. This is used to prevent address removal if there
     * are sockets that have bound the local endpoint to this address.
     */
    atomic_t atomic_ref;

    #if defined(CONFIG_NET_NATIVE_IPV6)
    struct net_timeout lifetime;
    #endif

    #if defined(CONFIG_NET_IPV6_DAD) && defined(CONFIG_NET_NATIVE_IPV6)
    /** Duplicate address detection (DAD) timer */
    sys_snode_t dad_node;
    uint32_t    dad_start;
    #endif
    /** How the IP address was set */
    enum net_addr_type addr_type;

    /** What is the current state of the address */
    enum net_addr_state addr_state;

    #if defined(CONFIG_NET_NATIVE_IPV6)
    #if defined(CONFIG_NET_IPV6_PE)
    /** Address creation time. This is used to determine if the maximum
     * lifetime for this address is reached or not. The value is in seconds.
     */
    uint32_t addr_create_time;

    /** Preferred lifetime for the address in seconds.
     */
    uint32_t addr_preferred_lifetime;

    /** Address timeout value. This is only used if DAD needs to be redone
     * for this address because of earlier DAD failure. This value is in
     * seconds.
     */
    int32_t addr_timeout;
    #endif

    #if defined(CONFIG_NET_IPV6_DAD)
    /** How many times we have done DAD */
    uint8_t dad_count;

    /* What interface the DAD is running */
    uint8_t ifindex;
    #endif
    #endif /* CONFIG_NET_NATIVE_IPV6 */

    /** Is the IP address valid forever */
    uint8_t is_infinite   : 1;

    /** Is this IP address used or not */
    uint8_t is_used       : 1;

    /** Is this IP address usage limited to the subnet (mesh) or not */
    uint8_t is_mesh_local : 1;

    /** Is this IP address temporary and generated for example by
     * IPv6 privacy extension (RFC 8981)
     */
    uint8_t is_temporary : 1;

    uint8_t _unused : 4;
>>>>>>> 4992a0cf
};

/**
 * @brief Network Interface multicast IP addresses
 *
 * Stores the multicast IP addresses assigned to this network interface.
 */
struct net_if_mcast_addr {
    /** IP address */
    struct net_addr address;

    #if defined(CONFIG_NET_IPV4_IGMPV3)
    /** Sources to filter on */
    struct net_addr sources[CONFIG_NET_IF_MCAST_IPV4_SOURCE_COUNT];

    /** Number of sources to be used by the filter */
    uint16_t sources_len;

    /** Filter mode (used in IGMPV3) */
    uint8_t record_type;
    #endif

    /** Is this multicast IP address used or not */
    uint8_t is_used   : 1;

    /** Did we join to this group */
    uint8_t is_joined : 1;

    uint8_t _unused   : 6;
};

/**
 * @brief Network Interface IPv6 prefixes
 *
 * Stores the IPV6 prefixes assigned to this network interface.
 */
struct net_if_ipv6_prefix {
    /** Prefix lifetime */
    struct net_timeout lifetime;

    /** IPv6 prefix */
    struct net_in6_addr prefix;

    /** Backpointer to network interface where this prefix is used */
    struct net_if* iface;

    /** Prefix length */
    uint8_t len;

    /** Is the IP prefix valid forever */
    uint8_t is_infinite : 1;

    /** Is this prefix used or not */
    uint8_t is_used     : 1;

    uint8_t _unused     : 6;
};

/**
 * @brief Information about routers in the system.
 *
 * Stores the router information.
 */
struct net_if_router {
    /** Slist lifetime timer node */
    sys_snode_t node;

    /** IP address */
    struct net_addr address;

    /** Network interface the router is connected to */
    struct net_if* iface;

    /** Router life timer start */
    uint32_t life_start;

    /** Router lifetime */
    uint16_t lifetime;

    /** Is this router used or not */
    uint8_t is_used     : 1;

    /** Is default router */
    uint8_t is_default  : 1;

    /** Is the router valid forever */
    uint8_t is_infinite : 1;

    uint8_t _unused     : 5;
};

/** Network interface flags. */
enum net_if_flag {
    /** Interface is admin up. */
    NET_IF_UP,

    /** Interface is pointopoint */
    NET_IF_POINTOPOINT,

    /** Interface is in promiscuous mode */
    NET_IF_PROMISC,

    /** Do not start the interface immediately after initialization.
     * This requires that either the device driver or some other entity
     * will need to manually take the interface up when needed.
     * For example for Ethernet this will happen when the driver calls
     * the net_eth_carrier_on() function.
     */
    NET_IF_NO_AUTO_START,

    /** Power management specific: interface is being suspended */
    NET_IF_SUSPENDED,

    /** Flag defines if received multicasts of other interface are
     * forwarded on this interface. This activates multicast
     * routing / forwarding for this interface.
     */
    NET_IF_FORWARD_MULTICASTS,

    /** Interface supports IPv4 */
    NET_IF_IPV4,

    /** Interface supports IPv6 */
    NET_IF_IPV6,

    /** Interface up and running (ready to receive and transmit). */
    NET_IF_RUNNING,

    /** Driver signals L1 is up. */
    NET_IF_LOWER_UP,

    /** Driver signals dormant. */
    NET_IF_DORMANT,

    /** IPv6 Neighbor Discovery disabled. */
    NET_IF_IPV6_NO_ND,

    /** IPv6 Multicast Listener Discovery disabled. */
    NET_IF_IPV6_NO_MLD,

    /** Mutex locking on TX data path disabled on the interface. */
    NET_IF_NO_TX_LOCK,

    /** @cond INTERNAL_HIDDEN */
    /* Total number of flags - must be at the end of the enum */
    NET_IF_NUM_FLAGS
    /** @endcond */
};

/** @brief Network interface operational status (RFC 2863). */
enum net_if_oper_state {
    NET_IF_OPER_UNKNOWN,        /**< Initial (unknown) value */
    NET_IF_OPER_NOTPRESENT,     /**< Hardware missing */
    NET_IF_OPER_DOWN,           /**< Interface is down */
    NET_IF_OPER_LOWERLAYERDOWN, /**< Lower layer interface is down */
    NET_IF_OPER_TESTING,        /**< Training mode */
    NET_IF_OPER_DORMANT,        /**< Waiting external action */
    NET_IF_OPER_UP,             /**< Interface is up */
} __packed;

#if defined(CONFIG_NET_OFFLOAD)
struct net_offload;
#endif /* CONFIG_NET_OFFLOAD */

/** @cond INTERNAL_HIDDEN */
#if defined(CONFIG_NET_NATIVE_IPV6)
#define NET_IF_MAX_IPV6_ADDR   CONFIG_NET_IF_UNICAST_IPV6_ADDR_COUNT
#define NET_IF_MAX_IPV6_MADDR  CONFIG_NET_IF_MCAST_IPV6_ADDR_COUNT
#define NET_IF_MAX_IPV6_PREFIX CONFIG_NET_IF_IPV6_PREFIX_COUNT
#else
#define NET_IF_MAX_IPV6_ADDR    1   /* #CUSTOM@NDRS */
#define NET_IF_MAX_IPV6_MADDR   1   /* #CUSTOM@NDRS */
#define NET_IF_MAX_IPV6_PREFIX  1   /* #CUSTOM@NDRS */
#endif
/* @endcond */

/** IPv6 configuration */
struct net_if_ipv6 {
    /** Unicast IP addresses */
    struct net_if_addr unicast[NET_IF_MAX_IPV6_ADDR];

    /** Multicast IP addresses */
    struct net_if_mcast_addr mcast[NET_IF_MAX_IPV6_MADDR];

    /** Prefixes */
    struct net_if_ipv6_prefix prefix[NET_IF_MAX_IPV6_PREFIX];

    /** Default reachable time (RFC 4861, page 52) */
    uint32_t base_reachable_time;

    /** Reachable time (RFC 4861, page 20) */
    uint32_t reachable_time;

    /** Retransmit timer (RFC 4861, page 52) */
    uint32_t retrans_timer;

    #if defined(CONFIG_NET_IPV6_PE)
    /** Privacy extension DESYNC_FACTOR value from RFC 8981 ch 3.4.
     * "DESYNC_FACTOR is a random value within the range 0 - MAX_DESYNC_FACTOR.
     * It is computed every time a temporary address is created.
     */
    uint32_t desync_factor;
    #endif /* CONFIG_NET_IPV6_PE */

    #if defined(CONFIG_NET_IPV6_ND) && defined(CONFIG_NET_NATIVE_IPV6)
    /** Router solicitation timer node */
    sys_snode_t rs_node;

    /* RS start time */
    uint32_t rs_start;

    /** RS count */
    uint8_t rs_count;
    #endif

    /** IPv6 hop limit */
    uint8_t hop_limit;

    /** IPv6 multicast hop limit */
    uint8_t mcast_hop_limit;
};

#if defined(CONFIG_NET_DHCPV6) && defined(CONFIG_NET_NATIVE_IPV6)
/** DHCPv6 configuration */
struct net_if_dhcpv6 {
    /** Used for timer list. */
    sys_snode_t node;

    /** Generated Client ID. */
    struct net_dhcpv6_duid_storage clientid;

    /** Server ID of the selected server. */
    struct net_dhcpv6_duid_storage serverid;

    /** DHCPv6 client state. */
    enum net_dhcpv6_state state;

    /** DHCPv6 client configuration parameters. */
    struct net_dhcpv6_params params;

    /** Timeout for the next event, absolute time, milliseconds. */
    uint64_t timeout;

    /** Time of the current exchange start, absolute time, milliseconds */
    uint64_t exchange_start;

    /** Renewal time, absolute time, milliseconds. */
    uint64_t t1;

    /** Rebinding time, absolute time, milliseconds. */
    uint64_t t2;

    /** The time when the last lease expires (terminates rebinding,
     *  DHCPv6 RFC8415, ch. 18.2.5). Absolute time, milliseconds.
     */
    uint64_t expire;

    /** Generated IAID for IA_NA. */
    uint32_t addr_iaid;

    /** Generated IAID for IA_PD. */
    uint32_t prefix_iaid;

    /** Retransmit timeout for the current message, milliseconds. */
    uint32_t retransmit_timeout;

    /** Current best server preference received. */
    int16_t server_preference;

    /** Retransmission counter. */
    uint8_t retransmissions;

    /** Transaction ID for current exchange. */
    uint8_t tid[DHCPV6_TID_SIZE];

    /** Prefix length. */
    uint8_t prefix_len;

    /** Assigned IPv6 prefix. */
    struct net_in6_addr prefix;

    /** Assigned IPv6 address. */
    struct net_in6_addr addr;
};
#endif /* defined(CONFIG_NET_DHCPV6) && defined(CONFIG_NET_NATIVE_IPV6) */

/** @cond INTERNAL_HIDDEN */
#if defined(CONFIG_NET_NATIVE_IPV4)
#define NET_IF_MAX_IPV4_ADDR  CONFIG_NET_IF_UNICAST_IPV4_ADDR_COUNT
#define NET_IF_MAX_IPV4_MADDR CONFIG_NET_IF_MCAST_IPV4_ADDR_COUNT
#else
#define NET_IF_MAX_IPV4_ADDR    1   /* #CUSTOM@NDRS */
#define NET_IF_MAX_IPV4_MADDR   1   /* #CUSTOM@NDRS */
#endif
/** @endcond */

/**
 * @brief Network Interface unicast IPv4 address and netmask
 *
 * Stores the unicast IPv4 address and related netmask.
 */
struct net_if_addr_ipv4 {
    /** IPv4 address */
    struct net_if_addr ipv4;
    /** Netmask */
    struct net_in_addr netmask;
};

/** IPv4 configuration */
struct net_if_ipv4 {
    /** Unicast IP addresses */
    struct net_if_addr_ipv4 unicast[NET_IF_MAX_IPV4_ADDR];

    /** Multicast IP addresses */
    struct net_if_mcast_addr mcast[NET_IF_MAX_IPV4_MADDR];

    /** Gateway */
    struct net_in_addr gw;

    /** IPv4 time-to-live */
    uint8_t ttl;

<<<<<<< HEAD
	/** IPv4 time-to-live for multicast packets */
	uint8_t mcast_ttl;

#if defined(CONFIG_NET_IPV4_ACD)
	/** IPv4 conflict count.  */
	uint8_t conflict_cnt;
#endif
=======
    /** IPv4 time-to-live for multicast packets */
    uint8_t mcast_ttl;
>>>>>>> 4992a0cf
};

#if defined(CONFIG_NET_DHCPV4) && defined(CONFIG_NET_NATIVE_IPV4)
struct net_if_dhcpv4 {
    /** Used for timer lists */
    sys_snode_t node;

    /** Timer start */
    int64_t timer_start;

    /** Time for INIT, DISCOVER, REQUESTING, RENEWAL */
    uint32_t request_time;

    uint32_t xid;

    /** IP address Lease time */
    uint32_t lease_time;

    /** IP address Renewal time */
    uint32_t renewal_time;

    /** IP address Rebinding time */
    uint32_t rebinding_time;

    /** Server ID */
    struct net_in_addr server_id;

    /** Requested IP addr */
    struct net_in_addr requested_ip;

    /** Received netmask from the server */
    struct net_in_addr netmask;

    /**
     *  DHCPv4 client state in the process of network
     *  address allocation.
     */
    enum net_dhcpv4_state state;

    /** Number of attempts made for REQUEST and RENEWAL messages */
    uint8_t attempts;

    /** The address of the server the request is sent to */
    struct net_in_addr request_server_addr;

    /** The source address of a received DHCP message */
    struct net_in_addr response_src_addr;

    #ifdef CONFIG_NET_DHCPV4_OPTION_NTP_SERVER
    /** NTP server address */
    struct net_in_addr ntp_addr;
    #endif
};
#endif /* CONFIG_NET_DHCPV4 */

#if defined(CONFIG_NET_IPV4_AUTO) && defined(CONFIG_NET_NATIVE_IPV4)
struct net_if_ipv4_autoconf {
<<<<<<< HEAD
	/** Backpointer to correct network interface */
	struct net_if *iface;

	/** Requested IP addr */
	struct in_addr requested_ip;

	/** IPV4 Autoconf state in the process of network address allocation.
	 */
	enum net_ipv4_autoconf_state state;
=======
    /** Used for timer lists */
    sys_snode_t node;

    /** Backpointer to correct network interface */
    struct net_if* iface;

    /** Timer start */
    int64_t timer_start;

    /** Time for INIT, DISCOVER, REQUESTING, RENEWAL */
    uint32_t timer_timeout;

    /** Current IP addr */
    struct net_in_addr current_ip;

    /** Requested IP addr */
    struct net_in_addr requested_ip;

    /** IPV4 Autoconf state in the process of network address allocation.
     */
    enum net_ipv4_autoconf_state state;

    /** Number of sent probe requests */
    uint8_t probe_cnt;

    /** Number of sent announcements */
    uint8_t announce_cnt;

    /** Incoming conflict count */
    uint8_t conflict_cnt;
>>>>>>> 4992a0cf
};
#endif /* CONFIG_NET_IPV4_AUTO */

/** @cond INTERNAL_HIDDEN */
/* We always need to have at least one IP config */
#define NET_IF_MAX_CONFIGS 1

/** @endcond */

/**
 * @brief Network interface IP address configuration.
 */
struct net_if_ip {
    #if defined(CONFIG_NET_NATIVE_IPV6) || defined(_MSC_VER) /* #CUSTOM@NDRS */
    struct net_if_ipv6* ipv6;
    #endif /* CONFIG_NET_IPV6 */

    #if defined(CONFIG_NET_NATIVE_IPV4)
    struct net_if_ipv4* ipv4;
    #endif /* CONFIG_NET_IPV4 */

    #if (!defined(CONFIG_NET_NATIVE_IPV6) && \
         !defined(CONFIG_NET_NATIVE_IPV4) && \
          defined(_MSC_VER))                /* #CUSTOM@NDRS */
    void* dummy;
    #endif
};

/**
 * @brief IP and other configuration related data for network interface.
 */
struct net_if_config {
    #if defined(CONFIG_NET_IP)
    /** IP address configuration setting */
    struct net_if_ip ip;
    #endif

    #if defined(CONFIG_NET_DHCPV4) && defined(CONFIG_NET_NATIVE_IPV4)
    struct net_if_dhcpv4 dhcpv4;
    #endif /* CONFIG_NET_DHCPV4 */

    #if defined(CONFIG_NET_DHCPV6) && defined(CONFIG_NET_NATIVE_IPV6)
    struct net_if_dhcpv6 dhcpv6;
    #endif /* CONFIG_NET_DHCPV6 */

    #if defined(CONFIG_NET_IPV4_AUTO) && defined(CONFIG_NET_NATIVE_IPV4)
    struct net_if_ipv4_autoconf ipv4auto;
    #endif /* CONFIG_NET_IPV4_AUTO */

    #if defined(CONFIG_NET_L2_VIRTUAL)
    /**
     * This list keeps track of the virtual network interfaces
     * that are attached to this network interface.
     */
    sys_slist_t virtual_interfaces;
    #endif /* CONFIG_NET_L2_VIRTUAL */

    #if defined(CONFIG_NET_INTERFACE_NAME)
    /**
     * Network interface can have a name and it is possible
     * to search a network interface using this name.
     */
    char name[CONFIG_NET_INTERFACE_NAME_LEN + 1];
    #endif

    #if (!defined(CONFIG_NET_IP) && defined(_MSC_VER))  /* #CUSTOM@NDRS */
    void* dummy;
    #endif
};

/**
 * @brief Network traffic class.
 *
 * Traffic classes are used when sending or receiving data that is classified
 * with different priorities. So some traffic can be marked as high priority
 * and it will be sent or received first. Each network packet that is
 * transmitted or received goes through a fifo to a thread that will transmit
 * it.
 */
struct net_traffic_class {
    /** Fifo for handling this Tx or Rx packet */
    struct k_fifo fifo;

    /** Traffic class handler thread */
    struct k_thread handler;

    /** Stack for this handler */
    k_thread_stack_t* stack;
};

/**
 * @typedef net_socket_create_t

 * @brief A function prototype to create an offloaded socket. The prototype is
 *        compatible with socket() function.
 */
typedef int (*net_socket_create_t)(int, int, int);

/**
 * @brief Network Interface Device structure
 *
 * Used to handle a network interface on top of a device driver instance.
 * There can be many net_if_dev instance against the same device.
 *
 * Such interface is mainly to be used by the link layer, but is also tight
 * to a network context: it then makes the relation with a network context
 * and the network device.
 *
 * Because of the strong relationship between a device driver and such
 * network interface, each net_if_dev should be instantiated by one of the
 * network device init macros found in net_if.h.
 */
struct net_if_dev {
    /** The actually device driver instance the net_if is related to */
    const struct device* dev;

    /** Interface's L2 layer */
    const struct net_l2* const l2;

    /** Interface's private L2 data pointer */
    void* l2_data;

    /** For internal use */
    ATOMIC_DEFINE(flags, NET_IF_NUM_FLAGS);

    /** The hardware link address */
    struct net_linkaddr link_addr;

    #if defined(CONFIG_NET_OFFLOAD)
    /** TCP/IP Offload functions.
     * If non-NULL, then the TCP/IP stack is located
     * in the communication chip that is accessed via this
     * network interface.
     */
    struct net_offload* offload;
    #endif /* CONFIG_NET_OFFLOAD */

    /** The hardware MTU */
    uint16_t mtu;

    #if defined(CONFIG_NET_SOCKETS_OFFLOAD)
    /** A function pointer to create an offloaded socket.
     *  If non-NULL, the interface is considered offloaded at socket level.
     */
    net_socket_create_t socket_offload;
    #endif /* CONFIG_NET_SOCKETS_OFFLOAD */

    /** RFC 2863 operational status */
    enum net_if_oper_state oper_state;
};

/**
 * @brief Network Interface structure
 *
 * Used to handle a network interface on top of a net_if_dev instance.
 * There can be many net_if instance against the same net_if_dev instance.
 *
 */
struct net_if {
    /** The net_if_dev instance the net_if is related to */
    struct net_if_dev* if_dev;

    #if defined(CONFIG_NET_STATISTICS_PER_INTERFACE)
    /** Network statistics related to this network interface */
    struct net_stats stats;
    #endif /* CONFIG_NET_STATISTICS_PER_INTERFACE */

    /** Network interface instance configuration */
    struct net_if_config config;

    #if defined(CONFIG_NET_POWER_MANAGEMENT)
    /** Keep track of packets pending in traffic queues. This is
     * needed to avoid putting network device driver to sleep if
     * there are packets waiting to be sent.
     */
    int tx_pending;
    #endif

    /** Mutex protecting this network interface instance */
    struct k_mutex lock;

    /** Mutex used when sending data */
    struct k_mutex tx_lock;

    /** Network interface specific flags */
    /** Enable IPv6 privacy extension (RFC 8981), this is enabled
     * by default if PE support is enabled in configuration.
     */
    uint8_t pe_enabled : 1;

    /** If PE is enabled, then this tells whether public addresses
     * are preferred over temporary ones for this interface.
     */
    uint8_t pe_prefer_public : 1;

    /** Unused bit flags (ignore) */
    uint8_t _unused : 6;
};

/** @cond INTERNAL_HIDDEN */

static inline void net_if_lock(struct net_if* iface) {
    NET_ASSERT(iface);

    (void) k_mutex_lock(&iface->lock, K_FOREVER);
}

static inline void net_if_unlock(struct net_if* iface) {
    NET_ASSERT(iface);

    k_mutex_unlock(&iface->lock);
}

static inline bool net_if_flag_is_set(struct net_if* iface,
                                      enum net_if_flag value);

static inline void net_if_tx_lock(struct net_if* iface) {
    NET_ASSERT(iface);

    if (net_if_flag_is_set(iface, NET_IF_NO_TX_LOCK)) {
        return;
    }

    (void) k_mutex_lock(&iface->tx_lock, K_FOREVER);
}

static inline void net_if_tx_unlock(struct net_if* iface) {
    NET_ASSERT(iface);

    if (net_if_flag_is_set(iface, NET_IF_NO_TX_LOCK)) {
        return;
    }

    k_mutex_unlock(&iface->tx_lock);
}

/** @endcond */

/**
 * @brief Set a value in network interface flags
 *
 * @param iface Pointer to network interface
 * @param value Flag value
 */
static inline void net_if_flag_set(struct net_if* iface,
                                   enum net_if_flag value) {
    NET_ASSERT(iface);
    NET_ASSERT(iface->if_dev);

    atomic_set_bit(iface->if_dev->flags, value);
}

/**
 * @brief Test and set a value in network interface flags
 *
 * @param iface Pointer to network interface
 * @param value Flag value
 *
 * @return true if the bit was set, false if it wasn't.
 */
static inline bool net_if_flag_test_and_set(struct net_if* iface,
                                            enum net_if_flag value) {
    NET_ASSERT(iface);
    NET_ASSERT(iface->if_dev);

    return atomic_test_and_set_bit(iface->if_dev->flags, value);
}

/**
 * @brief Clear a value in network interface flags
 *
 * @param iface Pointer to network interface
 * @param value Flag value
 */
static inline void net_if_flag_clear(struct net_if* iface,
                                     enum net_if_flag value) {
    NET_ASSERT(iface);
    NET_ASSERT(iface->if_dev);

    atomic_clear_bit(iface->if_dev->flags, value);
}

/**
 * @brief Test and clear a value in network interface flags
 *
 * @param iface Pointer to network interface
 * @param value Flag value
 *
 * @return true if the bit was set, false if it wasn't.
 */
static inline bool net_if_flag_test_and_clear(struct net_if* iface,
                                              enum net_if_flag value) {
    NET_ASSERT(iface);
    NET_ASSERT(iface->if_dev);

    return atomic_test_and_clear_bit(iface->if_dev->flags, value);
}

/**
 * @brief Check if a value in network interface flags is set
 *
 * @param iface Pointer to network interface
 * @param value Flag value
 *
 * @return True if the value is set, false otherwise
 */
static inline bool net_if_flag_is_set(struct net_if* iface,
                                      enum net_if_flag value) {
    NET_ASSERT(iface);
    NET_ASSERT(iface->if_dev);

    if (iface == NULL) {
        return (false);
    }

    return atomic_test_bit(iface->if_dev->flags, value);
}

/**
 * @brief Set an operational state on an interface
 *
 * @param iface Pointer to network interface
 * @param oper_state Operational state to set
 *
 * @return The new operational state of an interface
 */
static inline enum net_if_oper_state net_if_oper_state_set(
    struct net_if* iface, enum net_if_oper_state oper_state) {
    NET_ASSERT(iface);
    NET_ASSERT(iface->if_dev);

    if (oper_state >= NET_IF_OPER_UNKNOWN && oper_state <= NET_IF_OPER_UP) {
        iface->if_dev->oper_state = oper_state;
    }

    return iface->if_dev->oper_state;
}

/**
 * @brief Get an operational state of an interface
 *
 * @param iface Pointer to network interface
 *
 * @return Operational state of an interface
 */
static inline enum net_if_oper_state net_if_oper_state(struct net_if* iface) {
    NET_ASSERT(iface);
    NET_ASSERT(iface->if_dev);

    return iface->if_dev->oper_state;
}

/**
 * @brief Send a packet through a net iface
 *
 * @param iface Pointer to a network interface structure
 * @param pkt Pointer to a net packet to send
 *
 * return verdict about the packet
 */
enum net_verdict net_if_send_data(struct net_if* iface, struct net_pkt* pkt);

/**
 * @brief Get a pointer to the interface L2
 *
 * @param iface a valid pointer to a network interface structure
 *
 * @return a pointer to the iface L2
 */
static inline const struct net_l2* net_if_l2(struct net_if const* iface) {
    if (!iface || !iface->if_dev) {
        return (NULL);
    }

    return (iface->if_dev->l2);
}

/**
 * @brief Input a packet through a net iface
 *
 * @param iface Pointer to a network interface structure
 * @param pkt Pointer to a net packet to input
 *
 * @return verdict about the packet
 */
enum net_verdict net_if_recv_data(struct net_if* iface, struct net_pkt* pkt);

/**
 * @brief Get a pointer to the interface L2 private data
 *
 * @param iface a valid pointer to a network interface structure
 *
 * @return a pointer to the iface L2 data
 */
static inline void* net_if_l2_data(struct net_if* iface) {
    NET_ASSERT(iface);
    NET_ASSERT(iface->if_dev);

    return (iface->if_dev->l2_data);
}

/**
 * @brief Get an network interface's device
 *
 * @param iface Pointer to a network interface structure
 *
 * @return a pointer to the device driver instance
 */
static inline const struct device* net_if_get_device(struct net_if* iface) {
    NET_ASSERT(iface);
    NET_ASSERT(iface->if_dev);

    return (iface->if_dev->dev);
}

/**
 * @brief Queue a packet to the net interface TX queue
 *
 * @param iface Pointer to a network interface structure
 * @param pkt Pointer to a net packet to queue
 */
void net_if_queue_tx(struct net_if const* iface, struct net_pkt* pkt);

/**
 * @brief Return the IP offload status
 *
 * @param iface Network interface
 *
 * @return True if IP offloading is active, false otherwise.
 */
static inline bool net_if_is_ip_offloaded(struct net_if* iface) {
    #if defined(CONFIG_NET_OFFLOAD)
    return (iface != NULL && iface->if_dev != NULL &&
            iface->if_dev->offload != NULL);
    #else
    ARG_UNUSED(iface);

    return (false);
    #endif
}

/**
 * @brief Return offload status of a given network interface.
 *
 * @param iface Network interface
 *
 * @return True if IP or socket offloading is active, false otherwise.
 */
bool net_if_is_offloaded(struct net_if* iface);

/**
 * @brief Return the IP offload plugin
 *
 * @param iface Network interface
 *
 * @return NULL if there is no offload plugin defined, valid pointer otherwise
 */
static inline struct net_offload* net_if_offload(struct net_if* iface) {
    #if defined(CONFIG_NET_OFFLOAD)
    NET_ASSERT(iface);
    NET_ASSERT(iface->if_dev);

    return (iface->if_dev->offload);
    #else
    ARG_UNUSED(iface);

    return (NULL);
    #endif
}

/**
 * @brief Return the socket offload status
 *
 * @param iface Network interface
 *
 * @return True if socket offloading is active, false otherwise.
 */
static inline bool net_if_is_socket_offloaded(struct net_if* iface) {
    #if defined(CONFIG_NET_SOCKETS_OFFLOAD)
    NET_ASSERT(iface);
    NET_ASSERT(iface->if_dev);

    return (iface->if_dev->socket_offload != NULL);
    #else
    ARG_UNUSED(iface);

    return (false);
    #endif
}

/**
 * @brief Set the function to create an offloaded socket
 *
 * @param iface Network interface
 * @param socket_offload A function to create an offloaded socket
 */
static inline void net_if_socket_offload_set(
    struct net_if* iface, net_socket_create_t socket_offload) {
    #if defined(CONFIG_NET_SOCKETS_OFFLOAD)
    NET_ASSERT(iface);
    NET_ASSERT(iface->if_dev);

    iface->if_dev->socket_offload = socket_offload;
    #else
    ARG_UNUSED(iface);
    ARG_UNUSED(socket_offload);
    #endif
}

/**
 * @brief Return the function to create an offloaded socket
 *
 * @param iface Network interface
 *
 * @return NULL if the interface is not socket offloaded, valid pointer otherwise
 */
static inline net_socket_create_t net_if_socket_offload(struct net_if* iface) {
    #if defined(CONFIG_NET_SOCKETS_OFFLOAD)
    NET_ASSERT(iface);
    NET_ASSERT(iface->if_dev);

    return iface->if_dev->socket_offload;
    #else
    ARG_UNUSED(iface);

    return (NULL);
    #endif
}

/**
 * @brief Get an network interface's link address
 *
 * @param iface Pointer to a network interface structure
 *
 * @return a pointer to the network link address
 */
static inline struct net_linkaddr* net_if_get_link_addr(struct net_if* iface) {
    NET_ASSERT(iface);
    NET_ASSERT(iface->if_dev);

    return &iface->if_dev->link_addr;
}

/**
 * @brief Return network configuration for this network interface
 *
 * @param iface Pointer to a network interface structure
 *
 * @return Pointer to configuration
 */
static inline struct net_if_config* net_if_get_config(struct net_if* iface) {
    NET_ASSERT(iface);

    return &iface->config;
}

/**
 * @brief Start duplicate address detection procedure.
 *
 * @param iface Pointer to a network interface structure
 */
#if defined(CONFIG_NET_IPV6_DAD) && defined(CONFIG_NET_NATIVE_IPV6)
void net_if_start_dad(struct net_if* iface);
#else
static inline void net_if_start_dad(struct net_if* iface) {
    ARG_UNUSED(iface);
}
#endif

/**
 * @brief Start neighbor discovery and send router solicitation message.
 *
 * @param iface Pointer to a network interface structure
 */
void net_if_start_rs(struct net_if* iface);

/**
 * @brief Stop neighbor discovery.
 *
 * @param iface Pointer to a network interface structure
 */
#if defined(CONFIG_NET_IPV6_ND) && defined(CONFIG_NET_NATIVE_IPV6)
void net_if_stop_rs(struct net_if* iface);
#else
static inline void net_if_stop_rs(struct net_if* iface) {
    ARG_UNUSED(iface);
}
#endif /* CONFIG_NET_IPV6_ND */

/**
 * @brief Provide a reachability hint for IPv6 Neighbor Discovery.
 *
 * This function is intended for upper-layer protocols to inform the IPv6
 * Neighbor Discovery process about an active link to a specific neighbor.
 * By signaling a recent "forward progress" event, such as the reception of
 * an ACK, this function can help reduce unnecessary ND traffic as per the
 * guidelines in RFC 4861 (section 7.3).
 *
 * @param iface A pointer to the network interface.
 * @param ipv6_addr Pointer to the IPv6 address of the neighbor node.
 */
#if defined(CONFIG_NET_IPV6_ND) && defined(CONFIG_NET_NATIVE_IPV6)
void net_if_nbr_reachability_hint(struct net_if* iface, const struct net_in6_addr* ipv6_addr);
#else
static inline void net_if_nbr_reachability_hint(struct net_if* iface,
                                                const struct net_in6_addr* ipv6_addr) {
    ARG_UNUSED(iface);
    ARG_UNUSED(ipv6_addr);
}
#endif

/** @cond INTERNAL_HIDDEN */

static inline int net_if_set_link_addr_unlocked(struct net_if* iface,
                                                uint8_t* addr, uint8_t len,
                                                enum net_link_type type) {
    if (net_if_flag_is_set(iface, NET_IF_RUNNING)) {
        return (-EPERM);
    }

    net_if_get_link_addr(iface)->addr = addr;
    net_if_get_link_addr(iface)->len  = len;
    net_if_get_link_addr(iface)->type = type;

    net_hostname_set_postfix(addr, len);

    return (0);
}

int net_if_set_link_addr_locked(struct net_if* iface,
                                uint8_t* addr, uint8_t len,
                                enum net_link_type type);

#if CONFIG_NET_IF_LOG_LEVEL >= LOG_LEVEL_DBG
extern int net_if_addr_unref_debug(struct net_if* iface,
                                   sa_family_t family,
                                   const void* addr,
                                   const char* caller, int line);
#define net_if_addr_unref(iface, family, addr) \
    net_if_addr_unref_debug(iface, family, addr, __func__, __LINE__)

extern struct net_if_addr* net_if_addr_ref_debug(struct net_if* iface,
                                                 sa_family_t family,
                                                 const void* addr,
                                                 const char* caller,
                                                 int line);
#define net_if_addr_ref(iface, family, addr) \
    net_if_addr_ref_debug(iface, family, addr, __func__, __LINE__)
#else
extern int net_if_addr_unref(struct net_if* iface,
                             sa_family_t family,
                             const void* addr);
extern struct net_if_addr* net_if_addr_ref(struct net_if* iface,
                                           sa_family_t family,
                                           const void* addr);
#endif /* CONFIG_NET_IF_LOG_LEVEL */

/** @endcond */

/**
 * @brief Set a network interface's link address
 *
 * @param iface Pointer to a network interface structure
 * @param addr A pointer to a uint8_t buffer representing the address.
 *             The buffer must remain valid throughout interface lifetime.
 * @param len length of the address buffer
 * @param type network bearer type of this link address
 *
 * @return 0 on success
 */
static inline int net_if_set_link_addr(struct net_if* iface,
                                       uint8_t* addr, uint8_t len,
                                       enum net_link_type type) {
    #if defined(CONFIG_NET_RAW_MODE)
    return net_if_set_link_addr_unlocked(iface, addr, len, type);
    #else
    return net_if_set_link_addr_locked(iface, addr, len, type);
    #endif
}

/**
 * @brief Get an network interface's MTU
 *
 * @param iface Pointer to a network interface structure
 *
 * @return the MTU
 */
static inline uint16_t net_if_get_mtu(struct net_if* iface) {
    if (iface == NULL) {
        return (0U);
    }

    NET_ASSERT(iface->if_dev);

    return (iface->if_dev->mtu);
}

/**
 * @brief Set an network interface's MTU
 *
 * @param iface Pointer to a network interface structure
 * @param mtu New MTU, note that we store only 16 bit mtu value.
 */
static inline void net_if_set_mtu(struct net_if* iface,
                                  uint16_t mtu) {
    if (iface == NULL) {
        return;
    }

    NET_ASSERT(iface->if_dev);

    iface->if_dev->mtu = mtu;
}

/**
 * @brief Set the infinite status of the network interface address
 *
 * @param ifaddr IP address for network interface
 * @param is_infinite Infinite status
 */
static inline void net_if_addr_set_lf(struct net_if_addr* ifaddr,
                                      bool is_infinite) {
    NET_ASSERT(ifaddr);

    ifaddr->is_infinite = is_infinite;
}

/**
 * @brief Get an interface according to link layer address.
 *
 * @param ll_addr Link layer address.
 *
 * @return Network interface or NULL if not found.
 */
struct net_if* net_if_get_by_link_addr(struct net_linkaddr const* ll_addr);

/**
 * @brief Find an interface from it's related device
 *
 * @param dev A valid struct device pointer to relate with an interface
 *
 * @return a valid struct net_if pointer on success, NULL otherwise
 */
struct net_if* net_if_lookup_by_dev(const struct device* dev);

/**
 * @brief Get network interface IP config
 *
 * @param iface Interface to use.
 *
 * @return NULL if not found or pointer to correct config settings.
 */
static inline struct net_if_config* net_if_config_get(struct net_if* iface) {
    NET_ASSERT(iface);

    return &iface->config;
}

/**
 * @brief Remove a router from the system
 *
 * @param router Pointer to existing router
 */
void net_if_router_rm(struct net_if_router* router);

/**
 * @brief Set the default network interface.
 *
 * @param iface New default interface, or NULL to revert to the one set by Kconfig.
 */
void net_if_set_default(struct net_if* iface);

/**
 * @brief Get the default network interface.
 *
 * @return Default interface or NULL if no interfaces are configured.
 */
struct net_if* net_if_get_default(void);

/**
 * @brief Get the first network interface according to its type.
 *
 * @param l2 Layer 2 type of the network interface.
 *
 * @return First network interface of a given type or NULL if no such
 * interfaces was found.
 */
struct net_if* net_if_get_first_by_type(const struct net_l2* l2);

/**
 * @brief Get the first network interface which is up.
 *
 * @return First network interface which is up or NULL if all
 * interfaces are down.
 */
struct net_if* net_if_get_first_up(void);

#if defined(CONFIG_NET_L2_IEEE802154)
/**
 * @brief Get the first IEEE 802.15.4 network interface.
 *
 * @return First IEEE 802.15.4 network interface or NULL if no such
 * interfaces was found.
 */
static inline struct net_if* net_if_get_ieee802154(void) {
    return net_if_get_first_by_type(&NET_L2_GET_NAME(IEEE802154));
}
#endif /* CONFIG_NET_L2_IEEE802154 */

/**
 * @brief Allocate network interface IPv6 config.
 *
 * @details This function will allocate new IPv6 config.
 *
 * @param iface Interface to use.
 * @param ipv6 Pointer to allocated IPv6 struct is returned to caller.
 *
 * @return 0 if ok, <0 if error
 */
int net_if_config_ipv6_get(struct net_if* iface,
                           struct net_if_ipv6** ipv6);

/**
 * @brief Release network interface IPv6 config.
 *
 * @param iface Interface to use.
 *
 * @return 0 if ok, <0 if error
 */
int net_if_config_ipv6_put(struct net_if* iface);

/**
 * @brief Check if this IPv6 address belongs to one of the interfaces.
 *
 * @param addr IPv6 address
 * @param iface Pointer to interface is returned
 *
 * @return Pointer to interface address, NULL if not found.
 */
struct net_if_addr* net_if_ipv6_addr_lookup(const struct net_in6_addr* addr,
                                            struct net_if** iface);

/**
 * @brief Check if this IPv6 address belongs to this specific interfaces.
 *
 * @param iface Network interface
 * @param addr IPv6 address
 *
 * @return Pointer to interface address, NULL if not found.
 */
struct net_if_addr* net_if_ipv6_addr_lookup_by_iface(struct net_if* iface,
                                                     struct net_in6_addr const* addr);

/**
 * @brief Check if this IPv6 address belongs to one of the interface indices.
 *
 * @param addr IPv6 address
 *
 * @return >0 if address was found in given network interface index,
 * all other values mean address was not found
 */
__syscall int net_if_ipv6_addr_lookup_by_index(const struct net_in6_addr* addr);

/**
 * @brief Add a IPv6 address to an interface
 *
 * @param iface Network interface
 * @param addr IPv6 address
 * @param addr_type IPv6 address type
 * @param vlifetime Validity time for this address
 *
 * @return Pointer to interface address, NULL if cannot be added
 */
struct net_if_addr* net_if_ipv6_addr_add(struct net_if* iface,
                                         struct net_in6_addr* addr,
                                         enum net_addr_type addr_type,
                                         uint32_t vlifetime);

/**
 * @brief Add a IPv6 address to an interface by index
 *
 * @param index Network interface index
 * @param addr IPv6 address
 * @param addr_type IPv6 address type
 * @param vlifetime Validity time for this address
 *
 * @return True if ok, false if address could not be added
 */
__syscall bool net_if_ipv6_addr_add_by_index(int index,
                                             struct net_in6_addr* addr,
                                             enum net_addr_type addr_type,
                                             uint32_t vlifetime);

/**
 * @brief Update validity lifetime time of an IPv6 address.
 *
 * @param ifaddr Network IPv6 address
 * @param vlifetime Validity time for this address
 */
void net_if_ipv6_addr_update_lifetime(struct net_if_addr* ifaddr,
                                      uint32_t vlifetime);

/**
 * @brief Remove an IPv6 address from an interface
 *
 * @param iface Network interface
 * @param addr IPv6 address
 *
 * @return True if successfully removed, false otherwise
 */
bool net_if_ipv6_addr_rm(struct net_if* iface, const struct net_in6_addr* addr);

/**
 * @brief Remove an IPv6 address from an interface by index
 *
 * @param index Network interface index
 * @param addr IPv6 address
 *
 * @return True if successfully removed, false otherwise
 */
__syscall bool net_if_ipv6_addr_rm_by_index(int index,
                                            const struct net_in6_addr* addr);

/**
 * @typedef net_if_ip_addr_cb_t
 * @brief Callback used while iterating over network interface IP addresses
 *
 * @param iface Pointer to the network interface the address belongs to
 * @param addr Pointer to current IP address
 * @param user_data A valid pointer to user data or NULL
 */
typedef void (*net_if_ip_addr_cb_t)(struct net_if* iface,
                                    struct net_if_addr* addr,
                                    void* user_data);

/**
 * @brief Go through all IPv6 addresses on a network interface and call callback
 * for each used address.
 *
 * @param iface Pointer to the network interface
 * @param cb User-supplied callback function to call
 * @param user_data User specified data
 */
void net_if_ipv6_addr_foreach(struct net_if* iface, net_if_ip_addr_cb_t cb,
                              void* user_data);

/**
 * @brief Add a IPv6 multicast address to an interface
 *
 * @param iface Network interface
 * @param addr IPv6 multicast address
 *
 * @return Pointer to interface multicast address, NULL if cannot be added
 */
struct net_if_mcast_addr* net_if_ipv6_maddr_add(struct net_if* iface,
                                                const struct net_in6_addr* addr);

/**
 * @brief Remove an IPv6 multicast address from an interface
 *
 * @param iface Network interface
 * @param addr IPv6 multicast address
 *
 * @return True if successfully removed, false otherwise
 */
bool net_if_ipv6_maddr_rm(struct net_if* iface, const struct net_in6_addr* addr);

/**
 * @typedef net_if_ip_maddr_cb_t
 * @brief Callback used while iterating over network interface multicast IP addresses
 *
 * @param iface Pointer to the network interface the address belongs to
 * @param maddr Pointer to current multicast IP address
 * @param user_data A valid pointer to user data or NULL
 */
typedef void (*net_if_ip_maddr_cb_t)(struct net_if* iface,
                    struct net_if_mcast_addr* maddr,
                    void* user_data);

/**
 * @brief Go through all IPv6 multicast addresses on a network interface and call
 * callback for each used address.
 *
 * @param iface Pointer to the network interface
 * @param cb User-supplied callback function to call
 * @param user_data User specified data
 */
void net_if_ipv6_maddr_foreach(struct net_if* iface, net_if_ip_maddr_cb_t cb,
                    void* user_data);

/**
 * @brief Check if this IPv6 multicast address belongs to a specific interface
 * or one of the interfaces.
 *
 * @param addr IPv6 address
 * @param iface If *iface is null, then pointer to interface is returned,
 * otherwise the *iface value needs to be matched.
 *
 * @return Pointer to interface multicast address, NULL if not found.
 */
struct net_if_mcast_addr* net_if_ipv6_maddr_lookup(const struct net_in6_addr* addr,
                                                   struct net_if** iface);

/**
 * @typedef net_if_mcast_callback_t

 * @brief Define a callback that is called whenever a IPv6 or IPv4 multicast
 *        address group is joined or left.
 * @param iface A pointer to a struct net_if to which the multicast address is
 *        attached.
 * @param addr IP multicast address.
 * @param is_joined True if the multicast group is joined, false if group is left.
 */
typedef void (*net_if_mcast_callback_t)(struct net_if* iface,
                                        const struct net_addr* addr,
                                        bool is_joined);

/**
 * @brief Multicast monitor handler struct.
 *
 * Stores the multicast callback information. Caller must make sure that
 * the variable pointed by this is valid during the lifetime of
 * registration. Typically this means that the variable cannot be
 * allocated from stack.
 */
struct net_if_mcast_monitor {
    /** Node information for the slist. */
    sys_snode_t node;

    /** Network interface */
    struct net_if* iface;

    /** Multicast callback */
    net_if_mcast_callback_t cb;
};

/**
 * @brief Register a multicast monitor
 *
 * @param mon Monitor handle. This is a pointer to a monitor storage structure
 * which should be allocated by caller, but does not need to be initialized.
 * @param iface Network interface or NULL for all interfaces
 * @param cb Monitor callback
 */
void net_if_mcast_mon_register(struct net_if_mcast_monitor* mon,
                               struct net_if* iface,
                               net_if_mcast_callback_t cb);

/**
 * @brief Unregister a multicast monitor
 *
 * @param mon Monitor handle
 */
void net_if_mcast_mon_unregister(struct net_if_mcast_monitor* mon);

/**
 * @brief Call registered multicast monitors
 *
 * @param iface Network interface
 * @param addr Multicast address
 * @param is_joined Is this multicast address group joined (true) or not (false)
 */
void net_if_mcast_monitor(struct net_if* iface, const struct net_addr* addr,
                          bool is_joined);

/**
 * @brief Mark a given multicast address to be joined.
 *
 * @param iface Network interface the address belongs to
 * @param addr IPv6 multicast address
 */
void net_if_ipv6_maddr_join(struct net_if* iface,
                            struct net_if_mcast_addr* addr);

/**
 * @brief Check if given multicast address is joined or not.
 *
 * @param addr IPv6 multicast address
 *
 * @return True if address is joined, False otherwise.
 */
static inline bool net_if_ipv6_maddr_is_joined(struct net_if_mcast_addr* addr) {
    NET_ASSERT(addr);

    return addr->is_joined;
}

/**
 * @brief Mark a given multicast address to be left.
 *
 * @param iface Network interface the address belongs to
 * @param addr IPv6 multicast address
 */
void net_if_ipv6_maddr_leave(struct net_if* iface,
                             struct net_if_mcast_addr* addr);

/**
 * @brief Return prefix that corresponds to this IPv6 address.
 *
 * @param iface Network interface
 * @param addr IPv6 address
 *
 * @return Pointer to prefix, NULL if not found.
 */
struct net_if_ipv6_prefix* net_if_ipv6_prefix_get(struct net_if* iface,
                                                  const struct net_in6_addr* addr);

/**
 * @brief Check if this IPv6 prefix belongs to this interface
 *
 * @param iface Network interface
 * @param addr IPv6 address
 * @param len Prefix length
 *
 * @return Pointer to prefix, NULL if not found.
 */
struct net_if_ipv6_prefix* net_if_ipv6_prefix_lookup(struct net_if* iface,
                                                     struct net_in6_addr* addr,
                                                     uint8_t len);

/**
 * @brief Add a IPv6 prefix to an network interface.
 *
 * @param iface Network interface
 * @param prefix IPv6 address
 * @param len Prefix length
 * @param lifetime Prefix lifetime in seconds
 *
 * @return Pointer to prefix, NULL if the prefix was not added.
 */
struct net_if_ipv6_prefix* net_if_ipv6_prefix_add(struct net_if* iface,
                                                  struct net_in6_addr const* prefix,
                                                  uint8_t len,
                                                  uint32_t lifetime);

/**
 * @brief Remove an IPv6 prefix from an interface
 *
 * @param iface Network interface
 * @param addr IPv6 prefix address
 * @param len Prefix length
 *
 * @return True if successfully removed, false otherwise
 */
bool net_if_ipv6_prefix_rm(struct net_if* iface, struct net_in6_addr* addr,
                           uint8_t len);

/**
 * @brief Set the infinite status of the prefix
 *
 * @param prefix IPv6 address
 * @param is_infinite Infinite status
 */
static inline void net_if_ipv6_prefix_set_lf(struct net_if_ipv6_prefix* prefix,
                                             bool is_infinite) {
    prefix->is_infinite = is_infinite;
}

/**
 * @brief Set the prefix lifetime timer.
 *
 * @param prefix IPv6 address
 * @param lifetime Prefix lifetime in seconds
 */
void net_if_ipv6_prefix_set_timer(struct net_if_ipv6_prefix* prefix,
                                  uint32_t lifetime);

/**
 * @brief Unset the prefix lifetime timer.
 *
 * @param prefix IPv6 address
 */
void net_if_ipv6_prefix_unset_timer(struct net_if_ipv6_prefix* prefix);

/**
 * @brief Check if this IPv6 address is part of the subnet of our
 * network interface.
 *
 * @param iface Network interface. This is returned to the caller.
 * The iface can be NULL in which case we check all the interfaces.
 * @param addr IPv6 address
 *
 * @return True if address is part of our subnet, false otherwise
 */
bool net_if_ipv6_addr_onlink(struct net_if** iface, struct net_in6_addr const* addr);

/**
 * @brief Get the IPv6 address of the given router
 * @param router a network router
 *
 * @return pointer to the IPv6 address, or NULL if none
 */
#if defined(CONFIG_NET_NATIVE_IPV6)
static inline struct net_in6_addr* net_if_router_ipv6(struct net_if_router* router) {
    NET_ASSERT(router);

    return (&router->address.in6_addr);
}
#else
static inline struct net_in6_addr* net_if_router_ipv6(struct net_if_router* router) {
    static struct net_in6_addr addr;

    ARG_UNUSED(router);

    return (&addr);
}
#endif

/**
 * @brief Check if IPv6 address is one of the routers configured
 * in the system.
 *
 * @param iface Network interface
 * @param addr IPv6 address
 *
 * @return Pointer to router information, NULL if cannot be found
 */
struct net_if_router* net_if_ipv6_router_lookup(struct net_if const* iface,
                                                struct net_in6_addr* addr);

/**
 * @brief Find default router for this IPv6 address.
 *
 * @param iface Network interface. This can be NULL in which case we
 * go through all the network interfaces to find a suitable router.
 * @param addr IPv6 address
 *
 * @return Pointer to router information, NULL if cannot be found
 */
struct net_if_router* net_if_ipv6_router_find_default(struct net_if const* iface,
                                                      struct net_in6_addr const* addr);

/**
 * @brief Update validity lifetime time of a router.
 *
 * @param router Network IPv6 address
 * @param lifetime Lifetime of this router.
 */
void net_if_ipv6_router_update_lifetime(struct net_if_router* router,
                                        uint16_t lifetime);

/**
 * @brief Add IPv6 router to the system.
 *
 * @param iface Network interface
 * @param addr IPv6 address
 * @param router_lifetime Lifetime of the router
 *
 * @return Pointer to router information, NULL if could not be added
 */
struct net_if_router* net_if_ipv6_router_add(struct net_if* iface,
                                             struct net_in6_addr* addr,
                                             uint16_t router_lifetime);

/**
 * @brief Remove IPv6 router from the system.
 *
 * @param router Router information.
 *
 * @return True if successfully removed, false otherwise
 */
bool net_if_ipv6_router_rm(struct net_if_router* router);

/**
 * @brief Get IPv6 hop limit specified for a given interface. This is the
 * default value but can be overridden by the user.
 *
 * @param iface Network interface
 *
 * @return Hop limit
 */
uint8_t net_if_ipv6_get_hop_limit(struct net_if* iface);

/**
 * @brief Set the default IPv6 hop limit of a given interface.
 *
 * @param iface Network interface
 * @param hop_limit New hop limit
 */
void net_if_ipv6_set_hop_limit(struct net_if* iface, uint8_t hop_limit);

/** @cond INTERNAL_HIDDEN */

/* The old hop limit setter function is deprecated because the naming
 * of it was incorrect. The API name was missing "_if_" so this function
 * should not be used.
 */
__deprecated
static inline void net_ipv6_set_hop_limit(struct net_if *iface,
                      uint8_t hop_limit)
{
    net_if_ipv6_set_hop_limit(iface, hop_limit);
}

/** @endcond */

/**
 * @brief Get IPv6 multicast hop limit specified for a given interface. This is the
 * default value but can be overridden by the user.
 *
 * @param iface Network interface
 *
 * @return Hop limit
 */
uint8_t net_if_ipv6_get_mcast_hop_limit(struct net_if* iface);

/**
 * @brief Set the default IPv6 multicast hop limit of a given interface.
 *
 * @param iface Network interface
 * @param hop_limit New hop limit
 */
void net_if_ipv6_set_mcast_hop_limit(struct net_if* iface, uint8_t hop_limit);

/**
 * @brief Set IPv6 reachable time for a given interface
 *
 * @param iface Network interface
 * @param reachable_time New reachable time
 */
static inline void net_if_ipv6_set_base_reachable_time(struct net_if* iface,
                                                       uint32_t reachable_time) {
    #if defined(CONFIG_NET_NATIVE_IPV6)
    NET_ASSERT(iface);

    if (!iface->config.ip.ipv6) {
        return;
    }

    iface->config.ip.ipv6->base_reachable_time = reachable_time;
    #else
    ARG_UNUSED(iface);
    ARG_UNUSED(reachable_time);

    #endif
}

/**
 * @brief Get IPv6 reachable timeout specified for a given interface
 *
 * @param iface Network interface
 *
 * @return Reachable timeout
 */
static inline uint32_t net_if_ipv6_get_reachable_time(struct net_if* iface) {
    #if defined(CONFIG_NET_NATIVE_IPV6)
    NET_ASSERT(iface);

    if (!iface->config.ip.ipv6) {
        return (0);
    }

    return iface->config.ip.ipv6->reachable_time;
    #else
    ARG_UNUSED(iface);
    return (0);
    #endif
}

/**
 * @brief Calculate next reachable time value for IPv6 reachable time
 *
 * @param ipv6 IPv6 address configuration
 *
 * @return Reachable time
 */
uint32_t net_if_ipv6_calc_reachable_time(struct net_if_ipv6 const* ipv6);

/**
 * @brief Set IPv6 reachable time for a given interface. This requires
 * that base reachable time is set for the interface.
 *
 * @param ipv6 IPv6 address configuration
 */
static inline void net_if_ipv6_set_reachable_time(struct net_if_ipv6* ipv6) {
    #if defined(CONFIG_NET_NATIVE_IPV6)
    if (ipv6 == NULL) {
        return;
    }

    ipv6->reachable_time = net_if_ipv6_calc_reachable_time(ipv6);
    #else
    ARG_UNUSED(ipv6);
    #endif
}

/**
 * @brief Set IPv6 retransmit timer for a given interface
 *
 * @param iface Network interface
 * @param retrans_timer New retransmit timer
 */
static inline void net_if_ipv6_set_retrans_timer(struct net_if* iface,
                                                 uint32_t retrans_timer) {
    #if defined(CONFIG_NET_NATIVE_IPV6)
    NET_ASSERT(iface);

    if (!iface->config.ip.ipv6) {
        return;
    }

    iface->config.ip.ipv6->retrans_timer = retrans_timer;
    #else
    ARG_UNUSED(iface);
    ARG_UNUSED(retrans_timer);
    #endif
}

/**
 * @brief Get IPv6 retransmit timer specified for a given interface
 *
 * @param iface Network interface
 *
 * @return Retransmit timer
 */
static inline uint32_t net_if_ipv6_get_retrans_timer(struct net_if* iface) {
    #if defined(CONFIG_NET_NATIVE_IPV6)
    NET_ASSERT(iface);

    if (!iface->config.ip.ipv6) {
        return (0);
    }

    return iface->config.ip.ipv6->retrans_timer;
    #else
    ARG_UNUSED(iface);
    return (0);
    #endif
}

/**
 * @brief Get a IPv6 source address that should be used when sending
 * network data to destination.
 *
 * @param iface Interface that was used when packet was received.
 * If the interface is not known, then NULL can be given.
 * @param dst IPv6 destination address
 *
 * @return Pointer to IPv6 address to use, NULL if no IPv6 address
 * could be found.
 */
#if defined(CONFIG_NET_NATIVE_IPV6)
const struct net_in6_addr* net_if_ipv6_select_src_addr(struct net_if* iface,
                                                       const struct net_in6_addr* dst);
#else
static inline const struct net_in6_addr* net_if_ipv6_select_src_addr(
    struct net_if* iface, const struct net_in6_addr* dst) {
    ARG_UNUSED(iface);
    ARG_UNUSED(dst);

    return (NULL);
}
#endif

/**
 * @brief Get a IPv6 source address that should be used when sending
 * network data to destination. Use a hint set to the socket to select
 * the proper address.
 *
 * @param iface Interface that was used when packet was received.
 * If the interface is not known, then NULL can be given.
 * @param dst IPv6 destination address
 * @param flags Hint from the related socket. See RFC 5014 for value details.
 *
 * @return Pointer to IPv6 address to use, NULL if no IPv6 address
 * could be found.
 */
#if defined(CONFIG_NET_NATIVE_IPV6)
const struct net_in6_addr* net_if_ipv6_select_src_addr_hint(struct net_if* iface,
                                                            const struct net_in6_addr* dst,
                                                            int flags);
#else
static inline const struct net_in6_addr* net_if_ipv6_select_src_addr_hint(
    struct net_if* iface, const struct net_in6_addr* dst, int flags) {
    ARG_UNUSED(iface);
    ARG_UNUSED(dst);
    ARG_UNUSED(flags);

    return (NULL);
}
#endif

/**
 * @brief Get a network interface that should be used when sending
 * IPv6 network data to destination.
 *
 * @param dst IPv6 destination address
 *
 * @return Pointer to network interface to use, NULL if no suitable interface
 * could be found.
 */
#if defined(CONFIG_NET_NATIVE_IPV6)
struct net_if* net_if_ipv6_select_src_iface(const struct net_in6_addr* dst);
#else
static inline struct net_if* net_if_ipv6_select_src_iface(
    const struct net_in6_addr* dst) {
    ARG_UNUSED(dst);

    return (NULL);
}
#endif

/**
 * @brief Get a IPv6 link local address in a given state.
 *
 * @param iface Interface to use. Must be a valid pointer to an interface.
 * @param addr_state IPv6 address state (preferred, tentative, deprecated)
 *
 * @return Pointer to link local IPv6 address, NULL if no proper IPv6 address
 * could be found.
 */
struct net_in6_addr* net_if_ipv6_get_ll(struct net_if* iface,
                                        enum net_addr_state addr_state);

/**
 * @brief Return link local IPv6 address from the first interface that has
 * a link local address matching give state.
 *
 * @param state IPv6 address state (ANY, TENTATIVE, PREFERRED, DEPRECATED)
 * @param iface Pointer to interface is returned
 *
 * @return Pointer to IPv6 address, NULL if not found.
 */
struct net_in6_addr* net_if_ipv6_get_ll_addr(enum net_addr_state state,
                                             struct net_if** iface);

/**
 * @brief Stop IPv6 Duplicate Address Detection (DAD) procedure if
 * we find out that our IPv6 address is already in use.
 *
 * @param iface Interface where the DAD was running.
 * @param addr IPv6 address that failed DAD
 */
void net_if_ipv6_dad_failed(struct net_if* iface, const struct net_in6_addr* addr);

/**
 * @brief Return global IPv6 address from the first interface that has
 * a global IPv6 address matching the given state.
 *
 * @param state IPv6 address state (ANY, TENTATIVE, PREFERRED, DEPRECATED)
 * @param iface Caller can give an interface to check. If iface is set to NULL,
 * then all the interfaces are checked. Pointer to interface where the IPv6
 * address is defined is returned to the caller.
 *
 * @return Pointer to IPv6 address, NULL if not found.
 */
struct net_in6_addr* net_if_ipv6_get_global_addr(enum net_addr_state state,
                                                 struct net_if** iface);

/**
 * @brief Allocate network interface IPv4 config.
 *
 * @details This function will allocate new IPv4 config.
 *
 * @param iface Interface to use.
 * @param ipv4 Pointer to allocated IPv4 struct is returned to caller.
 *
 * @return 0 if ok, <0 if error
 */
int net_if_config_ipv4_get(struct net_if* iface,
                           struct net_if_ipv4** ipv4);

/**
 * @brief Release network interface IPv4 config.
 *
 * @param iface Interface to use.
 *
 * @return 0 if ok, <0 if error
 */
int net_if_config_ipv4_put(struct net_if* iface);

/**
 * @brief Get IPv4 time-to-live value specified for a given interface
 *
 * @param iface Network interface
 *
 * @return Time-to-live
 */
uint8_t net_if_ipv4_get_ttl(struct net_if* iface);

/**
 * @brief Set IPv4 time-to-live value specified to a given interface
 *
 * @param iface Network interface
 * @param ttl Time-to-live value
 */
void net_if_ipv4_set_ttl(struct net_if* iface, uint8_t ttl);

/**
 * @brief Get IPv4 multicast time-to-live value specified for a given interface
 *
 * @param iface Network interface
 *
 * @return Time-to-live
 */
uint8_t net_if_ipv4_get_mcast_ttl(struct net_if* iface);

/**
 * @brief Set IPv4 multicast time-to-live value specified to a given interface
 *
 * @param iface Network interface
 * @param ttl Time-to-live value
 */
void net_if_ipv4_set_mcast_ttl(struct net_if* iface, uint8_t ttl);

/**
 * @brief Check if this IPv4 address belongs to one of the interfaces.
 *
 * @param addr IPv4 address
 * @param iface Interface is returned
 *
 * @return Pointer to interface address, NULL if not found.
 */
struct net_if_addr* net_if_ipv4_addr_lookup(const struct net_in_addr* addr,
                                            struct net_if** iface);

/**
 * @brief Add a IPv4 address to an interface
 *
 * @param iface Network interface
 * @param addr IPv4 address
 * @param addr_type IPv4 address type
 * @param vlifetime Validity time for this address
 *
 * @return Pointer to interface address, NULL if cannot be added
 */
struct net_if_addr* net_if_ipv4_addr_add(struct net_if* iface,
                                         struct net_in_addr const* addr,
                                         enum net_addr_type addr_type,
                                         uint32_t vlifetime);

/**
 * @brief Remove a IPv4 address from an interface
 *
 * @param iface Network interface
 * @param addr IPv4 address
 *
 * @return True if successfully removed, false otherwise
 */
bool net_if_ipv4_addr_rm(struct net_if* iface, const struct net_in_addr* addr);

/**
 * @brief Check if this IPv4 address belongs to one of the interface indices.
 *
 * @param addr IPv4 address
 *
 * @return >0 if address was found in given network interface index,
 * all other values mean address was not found
 */
__syscall int net_if_ipv4_addr_lookup_by_index(const struct net_in_addr* addr);

/**
 * @brief Add a IPv4 address to an interface by network interface index
 *
 * @param index Network interface index
 * @param addr IPv4 address
 * @param addr_type IPv4 address type
 * @param vlifetime Validity time for this address
 *
 * @return True if ok, false if the address could not be added
 */
__syscall bool net_if_ipv4_addr_add_by_index(int index,
                                             struct net_in_addr* addr,
                                             enum net_addr_type addr_type,
                                             uint32_t vlifetime);

/**
 * @brief Remove a IPv4 address from an interface by interface index
 *
 * @param index Network interface index
 * @param addr IPv4 address
 *
 * @return True if successfully removed, false otherwise
 */
__syscall bool net_if_ipv4_addr_rm_by_index(int index,
                                            const struct net_in_addr* addr);

/**
 * @brief Go through all IPv4 addresses on a network interface and call callback
 * for each used address.
 *
 * @param iface Pointer to the network interface
 * @param cb User-supplied callback function to call
 * @param user_data User specified data
 */
void net_if_ipv4_addr_foreach(struct net_if* iface, net_if_ip_addr_cb_t cb,
                              void* user_data);

/**
 * @brief Add a IPv4 multicast address to an interface
 *
 * @param iface Network interface
 * @param addr IPv4 multicast address
 *
 * @return Pointer to interface multicast address, NULL if cannot be added
 */
struct net_if_mcast_addr* net_if_ipv4_maddr_add(struct net_if* iface,
                                                const struct net_in_addr* addr);

/**
 * @brief Remove an IPv4 multicast address from an interface
 *
 * @param iface Network interface
 * @param addr IPv4 multicast address
 *
 * @return True if successfully removed, false otherwise
 */
bool net_if_ipv4_maddr_rm(struct net_if* iface, const struct net_in_addr* addr);

/**
 * @brief Go through all IPv4 multicast addresses on a network interface and call
 * callback for each used address.
 *
 * @param iface Pointer to the network interface
 * @param cb User-supplied callback function to call
 * @param user_data User specified data
 */
void net_if_ipv4_maddr_foreach(struct net_if* iface, net_if_ip_maddr_cb_t cb,
                               void* user_data);

/**
 * @brief Check if this IPv4 multicast address belongs to a specific interface
 * or one of the interfaces.
 *
 * @param addr IPv4 address
 * @param iface If *iface is null, then pointer to interface is returned,
 * otherwise the *iface value needs to be matched.
 *
 * @return Pointer to interface multicast address, NULL if not found.
 */
struct net_if_mcast_addr* net_if_ipv4_maddr_lookup(const struct net_in_addr* addr,
                                                   struct net_if** iface);

/**
 * @brief Mark a given multicast address to be joined.
 *
 * @param iface Network interface the address belongs to
 * @param addr IPv4 multicast address
 */
void net_if_ipv4_maddr_join(struct net_if* iface,
                            struct net_if_mcast_addr* addr);

/**
 * @brief Check if given multicast address is joined or not.
 *
 * @param addr IPv4 multicast address
 *
 * @return True if address is joined, False otherwise.
 */
static inline bool net_if_ipv4_maddr_is_joined(struct net_if_mcast_addr* addr) {
    NET_ASSERT(addr);

    return (addr->is_joined);
}

/**
 * @brief Mark a given multicast address to be left.
 *
 * @param iface Network interface the address belongs to
 * @param addr IPv4 multicast address
 */
void net_if_ipv4_maddr_leave(struct net_if* iface,
                             struct net_if_mcast_addr* addr);

/**
 * @brief Get the IPv4 address of the given router
 * @param router a network router
 *
 * @return pointer to the IPv4 address, or NULL if none
 */
#if defined(CONFIG_NET_NATIVE_IPV4)
static inline struct net_in_addr* net_if_router_ipv4(struct net_if_router* router) {
    NET_ASSERT(router);

    return ((struct net_in_addr*)&router->address.in_addr);
}
#else
static inline struct net_in_addr* net_if_router_ipv4(struct net_if_router* router) {
    static struct net_in_addr addr;

    ARG_UNUSED(router);

    return (&addr);
}
#endif

/**
 * @brief Check if IPv4 address is one of the routers configured
 * in the system.
 *
 * @param iface Network interface
 * @param addr IPv4 address
 *
 * @return Pointer to router information, NULL if cannot be found
 */
struct net_if_router* net_if_ipv4_router_lookup(struct net_if const* iface,
                                                struct net_in_addr* addr);

/**
 * @brief Find default router for this IPv4 address.
 *
 * @param iface Network interface. This can be NULL in which case we
 * go through all the network interfaces to find a suitable router.
 * @param addr IPv4 address
 *
 * @return Pointer to router information, NULL if cannot be found
 */
struct net_if_router* net_if_ipv4_router_find_default(struct net_if const* iface,
                                                      struct net_in_addr const* addr);
/**
 * @brief Add IPv4 router to the system.
 *
 * @param iface Network interface
 * @param addr IPv4 address
 * @param is_default Is this router the default one
 * @param router_lifetime Lifetime of the router
 *
 * @return Pointer to router information, NULL if could not be added
 */
struct net_if_router* net_if_ipv4_router_add(struct net_if* iface,
                                             struct net_in_addr* addr,
                                             bool is_default,
                                             uint16_t router_lifetime);

/**
 * @brief Remove IPv4 router from the system.
 *
 * @param router Router information.
 *
 * @return True if successfully removed, false otherwise
 */
bool net_if_ipv4_router_rm(struct net_if_router* router);

/**
 * @brief Check if the given IPv4 address belongs to local subnet.
 *
 * @param iface Interface to use. Must be a valid pointer to an interface.
 * @param addr IPv4 address
 *
 * @return True if address is part of local subnet, false otherwise.
 */
bool net_if_ipv4_addr_mask_cmp(struct net_if* iface,
                               const struct net_in_addr* addr);

/**
 * @brief Check if the given IPv4 address is a broadcast address.
 *
 * @param iface Interface to use. Must be a valid pointer to an interface.
 * @param addr IPv4 address, this should be in network byte order
 *
 * @return True if address is a broadcast address, false otherwise.
 */
bool net_if_ipv4_is_addr_bcast(struct net_if* iface,
                               const struct net_in_addr* addr);

/**
 * @brief Get a network interface that should be used when sending
 * IPv4 network data to destination.
 *
 * @param dst IPv4 destination address
 *
 * @return Pointer to network interface to use, NULL if no suitable interface
 * could be found.
 */
#if defined(CONFIG_NET_NATIVE_IPV4)
struct net_if* net_if_ipv4_select_src_iface(const struct net_in_addr* dst);
#else
static inline struct net_if* net_if_ipv4_select_src_iface(
    const struct net_in_addr* dst) {
    ARG_UNUSED(dst);

    return (NULL);
}
#endif

/**
 * @brief Get a IPv4 source address that should be used when sending
 * network data to destination.
 *
 * @param iface Interface to use when sending the packet.
 * If the interface is not known, then NULL can be given.
 * @param dst IPv4 destination address
 *
 * @return Pointer to IPv4 address to use, NULL if no IPv4 address
 * could be found.
 */
#if defined(CONFIG_NET_NATIVE_IPV4)
const struct net_in_addr* net_if_ipv4_select_src_addr(struct net_if* iface,
                                                      const struct net_in_addr* dst);
#else
static inline const struct net_in_addr* net_if_ipv4_select_src_addr(
    struct net_if* iface, const struct net_in_addr* dst) {
    ARG_UNUSED(iface);
    ARG_UNUSED(dst);

    return (NULL);
}
#endif

/**
 * @brief Get a IPv4 link local address in a given state.
 *
 * @param iface Interface to use. Must be a valid pointer to an interface.
 * @param addr_state IPv4 address state (preferred, tentative, deprecated)
 *
 * @return Pointer to link local IPv4 address, NULL if no proper IPv4 address
 * could be found.
 */
struct net_in_addr* net_if_ipv4_get_ll(struct net_if* iface,
                                       enum net_addr_state addr_state);

/**
 * @brief Get a IPv4 global address in a given state.
 *
 * @param iface Interface to use. Must be a valid pointer to an interface.
 * @param addr_state IPv4 address state (preferred, tentative, deprecated)
 *
 * @return Pointer to link local IPv4 address, NULL if no proper IPv4 address
 * could be found.
 */
struct net_in_addr* net_if_ipv4_get_global_addr(struct net_if* iface,
                                                enum net_addr_state addr_state);

/**
 * @brief Get IPv4 netmask related to an address of an interface.
 *
 * @param iface Interface to use.
 * @param addr IPv4 address to check.
 *
 * @return The netmask set on the interface related to the give address,
 *         unspecified address if not found.
 */
struct net_in_addr net_if_ipv4_get_netmask_by_addr(struct net_if *iface,
                                                   const struct net_in_addr *addr);

/**
 * @brief Get IPv4 netmask of an interface.
 *
 * @deprecated Use net_if_ipv4_get_netmask_by_addr() instead.
 *
 * @param iface Interface to use.
 *
 * @return The netmask set on the interface, unspecified address if not found.
 */
__deprecated struct net_in_addr net_if_ipv4_get_netmask(struct net_if* iface);

/**
 * @brief Set IPv4 netmask for an interface.
 *
 * @deprecated Use net_if_ipv4_set_netmask_by_addr() instead.
 *
 * @param iface Interface to use.
 * @param netmask IPv4 netmask
 */
__deprecated void net_if_ipv4_set_netmask(struct net_if* iface,
                                          const struct net_in_addr* netmask);

/**
 * @brief Set IPv4 netmask for an interface index.
 *
 * @deprecated Use net_if_ipv4_set_netmask_by_addr() instead.
 *
 * @param index Network interface index
 * @param netmask IPv4 netmask
 *
 * @return True if netmask was added, false otherwise.
 */
__deprecated __syscall bool net_if_ipv4_set_netmask_by_index(int index,
                                                             const struct net_in_addr *netmask);

/**
 * @brief Set IPv4 netmask for an interface index for a given address.
 *
 * @param index Network interface index
 * @param addr IPv4 address related to this netmask
 * @param netmask IPv4 netmask
 *
 * @return True if netmask was added, false otherwise.
 */
__syscall bool net_if_ipv4_set_netmask_by_addr_by_index(int index,
                                                        const struct net_in_addr* addr,
                                                        const struct net_in_addr* netmask);

/**
 * @brief Set IPv4 netmask for an interface index for a given address.
 *
 * @param iface Network interface
 * @param addr IPv4 address related to this netmask
 * @param netmask IPv4 netmask
 *
 * @return True if netmask was added, false otherwise.
 */
bool net_if_ipv4_set_netmask_by_addr(struct net_if* iface,
                                     const struct net_in_addr* addr,
                                     const struct net_in_addr* netmask);

/**
 * @brief Set IPv4 gateway for an interface.
 *
 * @param iface Interface to use.
 * @param gw IPv4 address of an gateway
 */
void net_if_ipv4_set_gw(struct net_if* iface, const struct net_in_addr* gw);

/**
 * @brief Set IPv4 gateway for an interface index.
 *
 * @param index Network interface index
 * @param gw IPv4 address of an gateway
 *
 * @return True if gateway was added, false otherwise.
 */
__syscall bool net_if_ipv4_set_gw_by_index(int index, const struct net_in_addr* gw);

/**
 * @brief Get a network interface that should be used when sending
 * IPv6 or IPv4 network data to destination.
 *
 * @param dst IPv6 or IPv4 destination address
 *
 * @return Pointer to network interface to use. Note that the function
 * will return the default network interface if the best network interface
 * is not found.
 */
struct net_if* net_if_select_src_iface(const struct net_sockaddr* dst);

/**
 * @typedef net_if_link_callback_t
 * @brief Define callback that is called after a network packet
 *        has been sent.
 * @param iface A pointer to a struct net_if to which the the net_pkt was sent to.
 * @param dst Link layer address of the destination where the network packet was sent.
 * @param status Send status, 0 is ok, < 0 error.
 */
typedef void (*net_if_link_callback_t)(struct net_if* iface,
                                       struct net_linkaddr* dst,
                                       int status);

/**
 * @brief Link callback handler struct.
 *
 * Stores the link callback information. Caller must make sure that
 * the variable pointed by this is valid during the lifetime of
 * registration. Typically this means that the variable cannot be
 * allocated from stack.
 */
struct net_if_link_cb {
    /** Node information for the slist. */
    sys_snode_t node;

    /** Link callback */
    net_if_link_callback_t cb;
};

/**
 * @brief Register a link callback.
 *
 * @param link Caller specified handler for the callback.
 * @param cb Callback to register.
 */
void net_if_register_link_cb(struct net_if_link_cb* link,
                             net_if_link_callback_t cb);

/**
 * @brief Unregister a link callback.
 *
 * @param link Caller specified handler for the callback.
 */
void net_if_unregister_link_cb(struct net_if_link_cb* link);

/**
 * @brief Call a link callback function.
 *
 * @param iface Network interface.
 * @param lladdr Destination link layer address
 * @param status 0 is ok, < 0 error
 */
void net_if_call_link_cb(struct net_if* iface, struct net_linkaddr* lladdr,
                         int status);

/**
 * @brief Check if received network packet checksum calculation can be avoided
 * or not. For example many ethernet devices support network packet offloading
 * in which case the IP stack does not need to calculate the checksum.
 *
 * @param iface Network interface
 *
 * @return True if checksum needs to be calculated, false otherwise.
 */
bool net_if_need_calc_rx_checksum(struct net_if* iface);

/**
 * @brief Check if network packet checksum calculation can be avoided or not
 * when sending the packet. For example many ethernet devices support network
 * packet offloading in which case the IP stack does not need to calculate the
 * checksum.
 *
 * @param iface Network interface
 *
 * @return True if checksum needs to be calculated, false otherwise.
 */
bool net_if_need_calc_tx_checksum(struct net_if* iface);

/**
 * @brief Get interface according to index
 *
 * @details This is a syscall only to provide access to the object for purposes
 *          of assigning permissions.
 *
 * @param index Interface index
 *
 * @return Pointer to interface or NULL if not found.
 */
__syscall struct net_if* net_if_get_by_index(int index);

/**
 * @brief Get interface index according to pointer
 *
 * @param iface Pointer to network interface
 *
 * @return Interface index
 */
int net_if_get_by_iface(struct net_if const* iface);

/**
 * @typedef net_if_cb_t
 * @brief Callback used while iterating over network interfaces
 *
 * @param iface Pointer to current network interface
 * @param user_data A valid pointer to user data or NULL
 */
typedef void (*net_if_cb_t)(struct net_if* iface, void* user_data);

/**
 * @brief Go through all the network interfaces and call callback
 * for each interface.
 *
 * @param cb User-supplied callback function to call
 * @param user_data User specified data
 */
void net_if_foreach(net_if_cb_t cb, void* user_data);

/**
 * @brief Bring interface up
 *
 * @param iface Pointer to network interface
 *
 * @return 0 on success
 */
int net_if_up(struct net_if* iface);

/**
 * @brief Check if interface is is up and running.
 *
 * @param iface Pointer to network interface
 *
 * @return True if interface is up, False if it is down.
 */
static inline bool net_if_is_up(struct net_if* iface) {
    NET_ASSERT(iface);

    return (net_if_flag_is_set(iface, NET_IF_UP) &&
            net_if_flag_is_set(iface, NET_IF_RUNNING));
}

/**
 * @brief Bring interface down
 *
 * @param iface Pointer to network interface
 *
 * @return 0 on success
 */
int net_if_down(struct net_if* iface);

/**
 * @brief Check if interface was brought up by the administrator.
 *
 * @param iface Pointer to network interface
 *
 * @return True if interface is admin up, false otherwise.
 */
static inline bool net_if_is_admin_up(struct net_if* iface) {
    NET_ASSERT(iface);

    return net_if_flag_is_set(iface, NET_IF_UP);
}

/**
 * @brief Underlying network device has detected the carrier (cable connected).
 *
 * @details The function should be used by the respective network device driver
 *          or L2 implementation to update its state on a network interface.
 *
 * @param iface Pointer to network interface
 */
void net_if_carrier_on(struct net_if* iface);

/**
 * @brief Underlying network device has lost the carrier (cable disconnected).
 *
 * @details The function should be used by the respective network device driver
 *          or L2 implementation to update its state on a network interface.
 *
 * @param iface Pointer to network interface
 */
void net_if_carrier_off(struct net_if* iface);

/**
 * @brief Check if carrier is present on network device.
 *
 * @param iface Pointer to network interface
 *
 * @return True if carrier is present, false otherwise.
 */
static inline bool net_if_is_carrier_ok(struct net_if* iface) {
    NET_ASSERT(iface);

    return net_if_flag_is_set(iface, NET_IF_LOWER_UP);
}

/**
 * @brief Mark interface as dormant. Dormant state indicates that the interface
 *        is not ready to pass packets yet, but is waiting for some event
 *        (for example Wi-Fi network association).
 *
 * @details The function should be used by the respective network device driver
 *          or L2 implementation to update its state on a network interface.
 *
 * @param iface Pointer to network interface
 */
void net_if_dormant_on(struct net_if* iface);

/**
 * @brief Mark interface as not dormant.
 *
 * @details The function should be used by the respective network device driver
 *          or L2 implementation to update its state on a network interface.
 *
 * @param iface Pointer to network interface
 */
void net_if_dormant_off(struct net_if* iface);

/**
 * @brief Check if the interface is dormant.
 *
 * @param iface Pointer to network interface
 *
 * @return True if interface is dormant, false otherwise.
 */
static inline bool net_if_is_dormant(struct net_if* iface) {
    NET_ASSERT(iface);

    return net_if_flag_is_set(iface, NET_IF_DORMANT);
}

#if defined(CONFIG_NET_PKT_TIMESTAMP) && defined(CONFIG_NET_NATIVE)
/**
 * @typedef net_if_timestamp_callback_t
 * @brief Define callback that is called after a network packet
 *        has been timestamped.
 * @param "struct net_pkt *pkt" A pointer on a struct net_pkt which has
 *        been timestamped after being sent.
 */
typedef void (*net_if_timestamp_callback_t)(struct net_pkt* pkt);

/**
 * @brief Timestamp callback handler struct.
 *
 * Stores the timestamp callback information. Caller must make sure that
 * the variable pointed by this is valid during the lifetime of
 * registration. Typically this means that the variable cannot be
 * allocated from stack.
 */
struct net_if_timestamp_cb {
    /** Node information for the slist. */
    sys_snode_t node;

    /** Packet for which the callback is needed.
     *  A NULL value means all packets.
     */
    struct net_pkt* pkt;

    /** Net interface for which the callback is needed.
     *  A NULL value means all interfaces.
     */
    struct net_if* iface;

    /** Timestamp callback */
    net_if_timestamp_callback_t cb;
};

/**
 * @brief Register a timestamp callback.
 *
 * @param handle Caller specified handler for the callback.
 * @param pkt Net packet for which the callback is registered. NULL for all
 *        packets.
 * @param iface Net interface for which the callback is. NULL for all
 *        interfaces.
 * @param cb Callback to register.
 */
void net_if_register_timestamp_cb(struct net_if_timestamp_cb* handle,
                                  struct net_pkt* pkt,
                                  struct net_if* iface,
                                  net_if_timestamp_callback_t cb);

/**
 * @brief Unregister a timestamp callback.
 *
 * @param handle Caller specified handler for the callback.
 */
void net_if_unregister_timestamp_cb(struct net_if_timestamp_cb* handle);

/**
 * @brief Call a timestamp callback function.
 *
 * @param pkt Network buffer.
 */
void net_if_call_timestamp_cb(struct net_pkt* pkt);

/*
 * @brief Add timestamped TX buffer to be handled
 *
 * @param pkt Timestamped buffer
 */
void net_if_add_tx_timestamp(struct net_pkt* pkt);
#endif /* CONFIG_NET_PKT_TIMESTAMP */

/**
 * @brief Set network interface into promiscuous mode
 *
 * @details Note that not all network technologies will support this.
 *
 * @param iface Pointer to network interface
 *
 * @return 0 on success, <0 if error
 */
#if defined(CONFIG_NET_PROMISCUOUS_MODE)
int net_if_set_promisc(struct net_if* iface);
#else
static inline int net_if_set_promisc(struct net_if* iface) {
    ARG_UNUSED(iface);

    return (-ENOTSUP);
}
#endif

/**
 * @brief Set network interface into normal mode
 *
 * @param iface Pointer to network interface
 */
#if defined(CONFIG_NET_PROMISCUOUS_MODE)
void net_if_unset_promisc(struct net_if* iface);
#else
static inline void net_if_unset_promisc(struct net_if* iface) {
    ARG_UNUSED(iface);
}
#endif

/**
 * @brief Check if promiscuous mode is set or not.
 *
 * @param iface Pointer to network interface
 *
 * @return True if interface is in promisc mode,
 *         False if interface is not in in promiscuous mode.
 */
#if defined(CONFIG_NET_PROMISCUOUS_MODE)
bool net_if_is_promisc(struct net_if* iface);
#else
static inline bool net_if_is_promisc(struct net_if* iface) {
    ARG_UNUSED(iface);

    return (false);
}
#endif

/**
 * @brief Check if there are any pending TX network data for a given network
 *        interface.
 *
 * @param iface Pointer to network interface
 *
 * @return True if there are pending TX network packets for this network
 *         interface, False otherwise.
 */
static inline bool net_if_are_pending_tx_packets(struct net_if* iface) {
    #if defined(CONFIG_NET_POWER_MANAGEMENT)
    return !!iface->tx_pending;
    #else
    ARG_UNUSED(iface);

    return (false);
    #endif
}

#ifdef CONFIG_NET_POWER_MANAGEMENT
/**
 * @brief Suspend a network interface from a power management perspective
 *
 * @param iface Pointer to network interface
 *
 * @return 0 on success, or -EALREADY/-EBUSY as possible errors.
 */
int net_if_suspend(struct net_if* iface);

/**
 * @brief Resume a network interface from a power management perspective
 *
 * @param iface Pointer to network interface
 *
 * @return 0 on success, or -EALREADY as a possible error.
 */
int net_if_resume(struct net_if* iface);

/**
 * @brief Check if the network interface is suspended or not.
 *
 * @param iface Pointer to network interface
 *
 * @return True if interface is suspended, False otherwise.
 */
bool net_if_is_suspended(struct net_if* iface);
#endif /* CONFIG_NET_POWER_MANAGEMENT */

/**
 * @brief Check if the network interface supports Wi-Fi.
 *
 * @param iface Pointer to network interface
 *
 * @return True if interface supports Wi-Fi, False otherwise.
 */
bool net_if_is_wifi(struct net_if* iface);

/**
 * @brief Get first Wi-Fi network interface.
 *
 * @return Pointer to network interface, NULL if not found.
 */
struct net_if* net_if_get_first_wifi(void);

/**
 * @brief Get network interface name.
 *
 * @details If interface name support is not enabled, empty string is returned.
 *
 * @param iface Pointer to network interface
 * @param buf User supplied buffer
 * @param len Length of the user supplied buffer
 *
 * @return Length of the interface name copied to buf,
 *         -EINVAL if invalid parameters,
 *         -ERANGE if name cannot be copied to the user supplied buffer,
 *         -ENOTSUP if interface name support is disabled,
 */
int net_if_get_name(struct net_if* iface, char* buf, int len);

/**
 * @brief Set network interface name.
 *
 * @details Normally this function is not needed to call as the system
 *          will automatically assign a name to the network interface.
 *
 * @param iface Pointer to network interface
 * @param buf User supplied name
 *
 * @return 0 name is set correctly
 *         -ENOTSUP interface name support is disabled
 *         -EINVAL if invalid parameters are given,
 *         -ENAMETOOLONG if name is too long
 */
int net_if_set_name(struct net_if* iface, char const* buf);

/**
 * @brief Get interface index according to its name
 *
 * @param name Name of the network interface
 *
 * @return Interface index
 */
int net_if_get_by_name(char const* name);

/** @cond INTERNAL_HIDDEN */
struct net_if_api {
    void (*init)(struct net_if* iface);
};

#define NET_IF_DHCPV4_INIT                  \
    IF_ENABLED(UTIL_AND(IS_ENABLED(CONFIG_NET_DHCPV4), \
                        IS_ENABLED(CONFIG_NET_NATIVE_IPV4)), \
            (.dhcpv4.state = NET_DHCPV4_DISABLED,))

#define NET_IF_DHCPV6_INIT                  \
    IF_ENABLED(UTIL_AND(IS_ENABLED(CONFIG_NET_DHCPV6),  \
                        IS_ENABLED(CONFIG_NET_NATIVE_IPV6)), \
            (.dhcpv6.state = NET_DHCPV6_DISABLED,))

#define NET_IF_CONFIG_INIT                  \
    .config = {                             \
        IF_ENABLED(CONFIG_NET_IP, (.ip = {0},))  \
        NET_IF_DHCPV4_INIT                  \
        NET_IF_DHCPV6_INIT                  \
    }

#define NET_IF_GET_NAME(dev_id, sfx)     __net_if_##dev_id##_##sfx
#define NET_IF_DEV_GET_NAME(dev_id, sfx) __net_if_dev_##dev_id##_##sfx

#define NET_IF_GET(dev_id, sfx)             \
    ((struct net_if*)&NET_IF_GET_NAME(dev_id, sfx))

#if !defined(_MSC_VER)  /* #CUSTOM@NDRS not support [0 ...(_num_configs - 1)] 
                         * The NET_IF_INIT macro uses a GNU extension for array initialization which is not supported by MSVC. */
#define NET_IF_INIT(dev_id, sfx, _l2, _mtu, _num_configs)       \
    static STRUCT_SECTION_ITERABLE(net_if_dev,                  \
                NET_IF_DEV_GET_NAME(dev_id, sfx)) = {           \
        .dev     = &(DEVICE_NAME_GET(dev_id)),                  \
        .l2      = &(NET_L2_GET_NAME(_l2)),                     \
        .l2_data = &(NET_L2_GET_DATA(dev_id, sfx)),             \
        .mtu     = _mtu,                                        \
        .flags   = {BIT(NET_IF_LOWER_UP)},                      \
    };                                                          \
    static Z_DECL_ALIGN(struct net_if)                          \
                        NET_IF_GET_NAME(dev_id, sfx)[_num_configs] \
                        __used __in_section(_net_if, static,    \
                                            dev_id) = {         \
        [0 ...(_num_configs - 1)] = {                           \
            .if_dev = &(NET_IF_DEV_GET_NAME(dev_id, sfx)),      \
            NET_IF_CONFIG_INIT                                  \
        }                                                       \
    }
#else
#define NET_IF_INIT(dev_id, sfx, _l2, _mtu, _num_configs)       \
    static STRUCT_SECTION_ITERABLE(net_if_dev,                  \
                NET_IF_DEV_GET_NAME(dev_id, sfx)) = {           \
        .dev     = &(DEVICE_NAME_GET(dev_id)),                  \
        .l2      = &(NET_L2_GET_NAME(_l2)),                     \
        .l2_data = &(NET_L2_GET_DATA(dev_id, sfx)),             \
        .mtu     = _mtu,                                        \
        .flags   = {BIT(NET_IF_LOWER_UP)},                      \
    };                                                          \
    static Z_DECL_ALIGN(struct net_if)                          \
                        NET_IF_GET_NAME(dev_id, sfx)[_num_configs] \
                        __used __in_section(_net_if, static,    \
                                            dev_id) = {         \
        [0] = {                           \
            .if_dev = &(NET_IF_DEV_GET_NAME(dev_id, sfx)),      \
            NET_IF_CONFIG_INIT                                  \
        }                                                       \
    }
#endif

#define NET_IF_OFFLOAD_INIT(dev_id, sfx, _mtu)                  \
    static STRUCT_SECTION_ITERABLE(net_if_dev,                  \
                NET_IF_DEV_GET_NAME(dev_id, sfx)) = {           \
        .dev   = &(DEVICE_NAME_GET(dev_id)),                    \
        .mtu   = _mtu,                                          \
        .l2    = &(NET_L2_GET_NAME(OFFLOADED_NETDEV)),          \
        .flags = {BIT(NET_IF_LOWER_UP)},                        \
    };                                                          \
    static Z_DECL_ALIGN(struct net_if)                          \
                        NET_IF_GET_NAME(dev_id, sfx)[NET_IF_MAX_CONFIGS] \
                        __used __in_section(_net_if, static,    \
                                            dev_id) = {         \
        [0 ...(NET_IF_MAX_CONFIGS - 1)] = {                     \
            .if_dev = &(NET_IF_DEV_GET_NAME(dev_id, sfx)),      \
            NET_IF_CONFIG_INIT                                  \
        }                                                       \
    }

/** @endcond */

/* Network device initialization macros */

#define Z_NET_DEVICE_INIT_INSTANCE(node_id, dev_id, name, instance, \
                                   init_fn, pm, data, config, prio, \
                                   api, l2, l2_ctx_type, mtu)   \
    Z_DEVICE_STATE_DEFINE(dev_id);                              \
    Z_DEVICE_DEFINE(node_id, dev_id, name, init_fn, pm, data,   \
                    config, POST_KERNEL, prio, api,             \
                    &Z_DEVICE_STATE_NAME(dev_id));              \
    NET_L2_DATA_INIT(dev_id, instance, l2_ctx_type);            \
    NET_IF_INIT(dev_id, instance, l2, mtu, NET_IF_MAX_CONFIGS)

#define Z_NET_DEVICE_INIT(node_id, dev_id, name, init_fn, pm, data, \
                          config, prio, api, l2, l2_ctx_type, mtu)  \
    Z_NET_DEVICE_INIT_INSTANCE(node_id, dev_id, name, 0, init_fn,   \
                               pm, data, config, prio, api, l2, \
                               l2_ctx_type, mtu)

/**
 * @brief Create a network interface and bind it to network device.
 *
 * @param dev_id Network device id.
 * @param name The name this instance of the driver exposes to
 * the system.
 * @param init_fn Address to the init function of the driver.
 * @param pm Reference to struct pm_device associated with the device.
 * (optional).
 * @param data Pointer to the device's private data.
 * @param config The address to the structure containing the
 * configuration information for this instance of the driver.
 * @param prio The initialization level at which configuration occurs.
 * @param api Provides an initial pointer to the API function struct
 * used by the driver. Can be NULL.
 * @param l2 Network L2 layer for this network interface.
 * @param l2_ctx_type Type of L2 context data.
 * @param mtu Maximum transfer unit in bytes for this network interface.
 */
#define NET_DEVICE_INIT(dev_id, name, init_fn, pm, data, config, prio,  \
                        api, l2, l2_ctx_type, mtu)                      \
    Z_NET_DEVICE_INIT(DT_INVALID_NODE, dev_id, name, init_fn, pm,       \
                      data, config, prio, api, l2, l2_ctx_type, mtu)

/**
 * @brief Like NET_DEVICE_INIT but taking metadata from a devicetree node.
 * Create a network interface and bind it to network device.
 *
 * @param node_id The devicetree node identifier.
 * @param init_fn Address to the init function of the driver.
 * @param pm Reference to struct pm_device associated with the device.
 * (optional).
 * @param data Pointer to the device's private data.
 * @param config The address to the structure containing the
 * configuration information for this instance of the driver.
 * @param prio The initialization level at which configuration occurs.
 * @param api Provides an initial pointer to the API function struct
 * used by the driver. Can be NULL.
 * @param l2 Network L2 layer for this network interface.
 * @param l2_ctx_type Type of L2 context data.
 * @param mtu Maximum transfer unit in bytes for this network interface.
 */
#define NET_DEVICE_DT_DEFINE(node_id, init_fn, pm, data,                \
                             config, prio, api, l2, l2_ctx_type, mtu)   \
    Z_NET_DEVICE_INIT(node_id, Z_DEVICE_DT_DEV_ID(node_id),             \
                      DEVICE_DT_NAME(node_id), init_fn, pm, data,       \
                      config, prio, api, l2, l2_ctx_type, mtu)

/**
 * @brief Like NET_DEVICE_DT_DEFINE for an instance of a DT_DRV_COMPAT compatible
 *
 * @param inst instance number.  This is replaced by
 * <tt>DT_DRV_COMPAT(inst)</tt> in the call to NET_DEVICE_DT_DEFINE.
 *
 * @param ... other parameters as expected by NET_DEVICE_DT_DEFINE.
 */
#define NET_DEVICE_DT_INST_DEFINE(inst, ...) \
    NET_DEVICE_DT_DEFINE(DT_DRV_INST(inst), __VA_ARGS__)

/**
 * @brief Create multiple network interfaces and bind them to network device.
 * If your network device needs more than one instance of a network interface,
 * use this macro below and provide a different instance suffix each time
 * (0, 1, 2, ... or a, b, c ... whatever works for you)
 *
 * @param dev_id Network device id.
 * @param name The name this instance of the driver exposes to
 * the system.
 * @param instance Instance identifier.
 * @param init_fn Address to the init function of the driver.
 * @param pm Reference to struct pm_device associated with the device.
 * (optional).
 * @param data Pointer to the device's private data.
 * @param config The address to the structure containing the
 * configuration information for this instance of the driver.
 * @param prio The initialization level at which configuration occurs.
 * @param api Provides an initial pointer to the API function struct
 * used by the driver. Can be NULL.
 * @param l2 Network L2 layer for this network interface.
 * @param l2_ctx_type Type of L2 context data.
 * @param mtu Maximum transfer unit in bytes for this network interface.
 */
#define NET_DEVICE_INIT_INSTANCE(dev_id, name, instance, init_fn, pm,   \
                                 data, config, prio, api, l2,           \
                                 l2_ctx_type, mtu)                      \
    Z_NET_DEVICE_INIT_INSTANCE(DT_INVALID_NODE, dev_id, name,           \
                               instance, init_fn, pm, data, config,     \
                               prio, api, l2, l2_ctx_type, mtu)

/**
 * @brief Like NET_DEVICE_OFFLOAD_INIT but taking metadata from a devicetree.
 * Create multiple network interfaces and bind them to network device.
 * If your network device needs more than one instance of a network interface,
 * use this macro below and provide a different instance suffix each time
 * (0, 1, 2, ... or a, b, c ... whatever works for you)
 *
 * @param node_id The devicetree node identifier.
 * @param instance Instance identifier.
 * @param init_fn Address to the init function of the driver.
 * @param pm Reference to struct pm_device associated with the device.
 * (optional).
 * @param data Pointer to the device's private data.
 * @param config The address to the structure containing the
 * configuration information for this instance of the driver.
 * @param prio The initialization level at which configuration occurs.
 * @param api Provides an initial pointer to the API function struct
 * used by the driver. Can be NULL.
 * @param l2 Network L2 layer for this network interface.
 * @param l2_ctx_type Type of L2 context data.
 * @param mtu Maximum transfer unit in bytes for this network interface.
 */
#define NET_DEVICE_DT_DEFINE_INSTANCE(node_id, instance, init_fn, pm,   \
                                      data, config, prio, api, l2,      \
                                      l2_ctx_type, mtu)                 \
    Z_NET_DEVICE_INIT_INSTANCE(node_id,                                 \
                               Z_DEVICE_DT_DEV_ID(node_id),             \
                               DEVICE_DT_NAME(node_id), instance,       \
                               init_fn, pm, data, config, prio,         \
                               api, l2, l2_ctx_type, mtu)

/**
 * @brief Like NET_DEVICE_DT_DEFINE_INSTANCE for an instance of a DT_DRV_COMPAT
 * compatible
 *
 * @param inst instance number.  This is replaced by
 * <tt>DT_DRV_COMPAT(inst)</tt> in the call to NET_DEVICE_DT_DEFINE_INSTANCE.
 *
 * @param ... other parameters as expected by NET_DEVICE_DT_DEFINE_INSTANCE.
 */
#define NET_DEVICE_DT_INST_DEFINE_INSTANCE(inst, ...) \
    NET_DEVICE_DT_DEFINE_INSTANCE(DT_DRV_INST(inst), __VA_ARGS__)

#define Z_NET_DEVICE_OFFLOAD_INIT(node_id, dev_id, name, init_fn, pm,   \
    data, config, prio, api, mtu)                                       \
    Z_DEVICE_STATE_DEFINE(dev_id);                                      \
    Z_DEVICE_DEFINE(node_id, dev_id, name, init_fn, pm, data,           \
                    config, POST_KERNEL, prio, api,                     \
                    &Z_DEVICE_STATE_NAME(dev_id));                      \
    NET_IF_OFFLOAD_INIT(dev_id, 0, mtu)

/**
 * @brief Create a offloaded network interface and bind it to network device.
 * The offloaded network interface is implemented by a device vendor HAL or
 * similar.
 *
 * @param dev_id Network device id.
 * @param name The name this instance of the driver exposes to
 * the system.
 * @param init_fn Address to the init function of the driver.
 * @param pm Reference to struct pm_device associated with the device.
 * (optional).
 * @param data Pointer to the device's private data.
 * @param config The address to the structure containing the
 * configuration information for this instance of the driver.
 * @param prio The initialization level at which configuration occurs.
 * @param api Provides an initial pointer to the API function struct
 * used by the driver. Can be NULL.
 * @param mtu Maximum transfer unit in bytes for this network interface.
 */
#define NET_DEVICE_OFFLOAD_INIT(dev_id, name, init_fn, pm, data,        \
                                config, prio, api, mtu)                 \
    Z_NET_DEVICE_OFFLOAD_INIT(DT_INVALID_NODE, dev_id, name,            \
                              init_fn, pm, data, config, prio, api,     \
                              mtu)

/**
 * @brief Like NET_DEVICE_OFFLOAD_INIT but taking metadata from a devicetree
 * node. Create a offloaded network interface and bind it to network device.
 * The offloaded network interface is implemented by a device vendor HAL or
 * similar.
 *
 * @param node_id The devicetree node identifier.
 * @param init_fn Address to the init function of the driver.
 * @param pm Reference to struct pm_device associated with the device.
 * (optional).
 * @param data Pointer to the device's private data.
 * @param config The address to the structure containing the
 * configuration information for this instance of the driver.
 * @param prio The initialization level at which configuration occurs.
 * @param api Provides an initial pointer to the API function struct
 * used by the driver. Can be NULL.
 * @param mtu Maximum transfer unit in bytes for this network interface.
 */
#define NET_DEVICE_DT_OFFLOAD_DEFINE(node_id, init_fn, pm, data,        \
                                     config, prio, api, mtu)            \
    Z_NET_DEVICE_OFFLOAD_INIT(node_id, Z_DEVICE_DT_DEV_ID(node_id),     \
                              DEVICE_DT_NAME(node_id), init_fn, pm,     \
                              data, config, prio, api, mtu)

/**
 * @brief Like NET_DEVICE_DT_OFFLOAD_DEFINE for an instance of a DT_DRV_COMPAT
 * compatible
 *
 * @param inst instance number.  This is replaced by
 * <tt>DT_DRV_COMPAT(inst)</tt> in the call to NET_DEVICE_DT_OFFLOAD_DEFINE.
 *
 * @param ... other parameters as expected by NET_DEVICE_DT_OFFLOAD_DEFINE.
 */
#define NET_DEVICE_DT_INST_OFFLOAD_DEFINE(inst, ...) \
    NET_DEVICE_DT_OFFLOAD_DEFINE(DT_DRV_INST(inst), __VA_ARGS__)

/**
 * @brief Count the number of network interfaces.
 *
 * @param[out] _dst Pointer to location where result is written.
 */
#define NET_IFACE_COUNT(_dst)                                   \
    do {                                                        \
        extern struct net_if _net_if_list_start[];              \
        extern struct net_if _net_if_list_end[];                \
        *(_dst) = ((uintptr_t)_net_if_list_end -                \
                   (uintptr_t)_net_if_list_start) /             \
                    sizeof(struct net_if);                      \
    } while (0)

#ifdef __cplusplus
}
#endif

#include <zephyr/syscalls/net_if.h>

/**
 * @}
 */

#endif /* ZEPHYR_INCLUDE_NET_NET_IF_H_ */<|MERGE_RESOLUTION|>--- conflicted
+++ resolved
@@ -50,91 +50,6 @@
  * Stores the unicast IP addresses assigned to this network interface.
  */
 struct net_if_addr {
-<<<<<<< HEAD
-	/** IP address */
-	struct net_addr address;
-
-	/** Reference counter. This is used to prevent address removal if there
-	 * are sockets that have bound the local endpoint to this address.
-	 */
-	atomic_t atomic_ref;
-
-#if defined(CONFIG_NET_NATIVE_IPV6)
-	struct net_timeout lifetime;
-#endif
-
-	/** How the IP address was set */
-	enum net_addr_type addr_type;
-
-	/** What is the current state of the address */
-	enum net_addr_state addr_state;
-
-#if defined(CONFIG_NET_NATIVE_IPV6)
-#if defined(CONFIG_NET_IPV6_PE)
-	/** Address creation time. This is used to determine if the maximum
-	 * lifetime for this address is reached or not. The value is in seconds.
-	 */
-	uint32_t addr_create_time;
-
-	/** Preferred lifetime for the address in seconds.
-	 */
-	uint32_t addr_preferred_lifetime;
-
-	/** Address timeout value. This is only used if DAD needs to be redone
-	 * for this address because of earlier DAD failure. This value is in
-	 * seconds.
-	 */
-	int32_t addr_timeout;
-#endif
-#endif /* CONFIG_NET_NATIVE_IPV6 */
-
-	union {
-#if defined(CONFIG_NET_IPV6_DAD)
-		struct {
-			/** Duplicate address detection (DAD) timer */
-			sys_snode_t dad_node;
-			uint32_t dad_start;
-
-			/** How many times we have done DAD */
-			uint8_t dad_count;
-		};
-#endif /* CONFIG_NET_IPV6_DAD */
-#if defined(CONFIG_NET_IPV4_ACD)
-		struct {
-			/** Address conflict detection (ACD) timer. */
-			sys_snode_t acd_node;
-			k_timepoint_t acd_timeout;
-
-			/** ACD probe/announcement counter. */
-			uint8_t acd_count;
-
-			/** ACD status. */
-			uint8_t acd_state;
-		};
-#endif /* CONFIG_NET_IPV4_ACD */
-	};
-
-#if defined(CONFIG_NET_IPV6_DAD) || defined(CONFIG_NET_IPV4_ACD)
-	/** What interface the conflict detection is running */
-	uint8_t ifindex;
-#endif
-
-	/** Is the IP address valid forever */
-	uint8_t is_infinite : 1;
-
-	/** Is this IP address used or not */
-	uint8_t is_used : 1;
-
-	/** Is this IP address usage limited to the subnet (mesh) or not */
-	uint8_t is_mesh_local : 1;
-
-	/** Is this IP address temporary and generated for example by
-	 * IPv6 privacy extension (RFC 8981)
-	 */
-	uint8_t is_temporary : 1;
-
-	uint8_t _unused : 4;
-=======
     /** IP address */
     struct net_addr address;
 
@@ -147,11 +62,6 @@
     struct net_timeout lifetime;
     #endif
 
-    #if defined(CONFIG_NET_IPV6_DAD) && defined(CONFIG_NET_NATIVE_IPV6)
-    /** Duplicate address detection (DAD) timer */
-    sys_snode_t dad_node;
-    uint32_t    dad_start;
-    #endif
     /** How the IP address was set */
     enum net_addr_type addr_type;
 
@@ -175,15 +85,39 @@
      */
     int32_t addr_timeout;
     #endif
-
-    #if defined(CONFIG_NET_IPV6_DAD)
-    /** How many times we have done DAD */
-    uint8_t dad_count;
-
-    /* What interface the DAD is running */
+#endif /* CONFIG_NET_NATIVE_IPV6 */
+
+    union {
+        #if defined(CONFIG_NET_IPV6_DAD)
+        struct {
+            /** Duplicate address detection (DAD) timer */
+            sys_snode_t dad_node;
+            uint32_t dad_start;
+
+            /** How many times we have done DAD */
+            uint8_t dad_count;
+        };
+        #endif /* CONFIG_NET_IPV6_DAD */
+
+        #if defined(CONFIG_NET_IPV4_ACD)
+        struct {
+            /** Address conflict detection (ACD) timer. */
+            sys_snode_t acd_node;
+            k_timepoint_t acd_timeout;
+
+            /** ACD probe/announcement counter. */
+            uint8_t acd_count;
+
+            /** ACD status. */
+            uint8_t acd_state;
+        };
+        #endif /* CONFIG_NET_IPV4_ACD */
+    };
+
+    #if defined(CONFIG_NET_IPV6_DAD) || defined(CONFIG_NET_IPV4_ACD)
+    /** What interface the conflict detection is running */
     uint8_t ifindex;
     #endif
-    #endif /* CONFIG_NET_NATIVE_IPV6 */
 
     /** Is the IP address valid forever */
     uint8_t is_infinite   : 1;
@@ -200,7 +134,6 @@
     uint8_t is_temporary : 1;
 
     uint8_t _unused : 4;
->>>>>>> 4992a0cf
 };
 
 /**
@@ -523,18 +456,13 @@
     /** IPv4 time-to-live */
     uint8_t ttl;
 
-<<<<<<< HEAD
-	/** IPv4 time-to-live for multicast packets */
-	uint8_t mcast_ttl;
-
-#if defined(CONFIG_NET_IPV4_ACD)
-	/** IPv4 conflict count.  */
-	uint8_t conflict_cnt;
-#endif
-=======
     /** IPv4 time-to-live for multicast packets */
     uint8_t mcast_ttl;
->>>>>>> 4992a0cf
+
+    #if defined(CONFIG_NET_IPV4_ACD)
+    /** IPv4 conflict count.  */
+    uint8_t conflict_cnt;
+    #endif
 };
 
 #if defined(CONFIG_NET_DHCPV4) && defined(CONFIG_NET_NATIVE_IPV4)
@@ -592,31 +520,8 @@
 
 #if defined(CONFIG_NET_IPV4_AUTO) && defined(CONFIG_NET_NATIVE_IPV4)
 struct net_if_ipv4_autoconf {
-<<<<<<< HEAD
-	/** Backpointer to correct network interface */
-	struct net_if *iface;
-
-	/** Requested IP addr */
-	struct in_addr requested_ip;
-
-	/** IPV4 Autoconf state in the process of network address allocation.
-	 */
-	enum net_ipv4_autoconf_state state;
-=======
-    /** Used for timer lists */
-    sys_snode_t node;
-
     /** Backpointer to correct network interface */
     struct net_if* iface;
-
-    /** Timer start */
-    int64_t timer_start;
-
-    /** Time for INIT, DISCOVER, REQUESTING, RENEWAL */
-    uint32_t timer_timeout;
-
-    /** Current IP addr */
-    struct net_in_addr current_ip;
 
     /** Requested IP addr */
     struct net_in_addr requested_ip;
@@ -624,16 +529,6 @@
     /** IPV4 Autoconf state in the process of network address allocation.
      */
     enum net_ipv4_autoconf_state state;
-
-    /** Number of sent probe requests */
-    uint8_t probe_cnt;
-
-    /** Number of sent announcements */
-    uint8_t announce_cnt;
-
-    /** Incoming conflict count */
-    uint8_t conflict_cnt;
->>>>>>> 4992a0cf
 };
 #endif /* CONFIG_NET_IPV4_AUTO */
 
