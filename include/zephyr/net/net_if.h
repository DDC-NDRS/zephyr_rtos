--- conflicted
+++ resolved
@@ -862,16 +862,12 @@
     NET_ASSERT(iface);
     NET_ASSERT(iface->if_dev);
 
-<<<<<<< HEAD
-	BUILD_ASSERT((enum net_if_oper_state)(-1) > 0 && NET_IF_OPER_UNKNOWN == 0);
-	if (oper_state <= NET_IF_OPER_UP) {
-		iface->if_dev->oper_state = oper_state;
-	}
-=======
-    if (oper_state >= NET_IF_OPER_UNKNOWN && oper_state <= NET_IF_OPER_UP) {
+    #if !defined(_MSC_VER) /* #CUSTOM@NDRS */
+    BUILD_ASSERT(((enum net_if_oper_state)(-1) > 0) && (NET_IF_OPER_UNKNOWN == 0));
+    #endif
+    if (oper_state <= NET_IF_OPER_UP) {
         iface->if_dev->oper_state = oper_state;
     }
->>>>>>> 4d7158d5
 
     return iface->if_dev->oper_state;
 }
