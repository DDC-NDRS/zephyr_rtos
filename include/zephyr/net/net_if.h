--- conflicted
+++ resolved
@@ -301,15 +301,9 @@
 #endif /* CONFIG_NET_OFFLOAD */
 
 /** @cond INTERNAL_HIDDEN */
-<<<<<<< HEAD
 #if defined(CONFIG_NET_IPV6)
-#define NET_IF_MAX_IPV6_ADDR CONFIG_NET_IF_UNICAST_IPV6_ADDR_COUNT
-#define NET_IF_MAX_IPV6_MADDR CONFIG_NET_IF_MCAST_IPV6_ADDR_COUNT
-=======
-#if defined(CONFIG_NET_NATIVE_IPV6)
 #define NET_IF_MAX_IPV6_ADDR   CONFIG_NET_IF_UNICAST_IPV6_ADDR_COUNT
 #define NET_IF_MAX_IPV6_MADDR  CONFIG_NET_IF_MCAST_IPV6_ADDR_COUNT
->>>>>>> 5e49c5ed
 #define NET_IF_MAX_IPV6_PREFIX CONFIG_NET_IF_IPV6_PREFIX_COUNT
 #else
 #define NET_IF_MAX_IPV6_ADDR    1   /* #CUSTOM@NDRS */
@@ -429,13 +423,8 @@
 #endif /* defined(CONFIG_NET_DHCPV6) && defined(CONFIG_NET_NATIVE_IPV6) */
 
 /** @cond INTERNAL_HIDDEN */
-<<<<<<< HEAD
 #if defined(CONFIG_NET_IPV4)
-#define NET_IF_MAX_IPV4_ADDR CONFIG_NET_IF_UNICAST_IPV4_ADDR_COUNT
-=======
-#if defined(CONFIG_NET_NATIVE_IPV4)
 #define NET_IF_MAX_IPV4_ADDR  CONFIG_NET_IF_UNICAST_IPV4_ADDR_COUNT
->>>>>>> 5e49c5ed
 #define NET_IF_MAX_IPV4_MADDR CONFIG_NET_IF_MCAST_IPV4_ADDR_COUNT
 #else
 #define NET_IF_MAX_IPV4_ADDR    1   /* #CUSTOM@NDRS */
@@ -555,29 +544,19 @@
  * @brief Network interface IP address configuration.
  */
 struct net_if_ip {
-<<<<<<< HEAD
-#if defined(CONFIG_NET_IPV6)
-	struct net_if_ipv6 *ipv6;
-#endif /* CONFIG_NET_IPV6 */
-
-#if defined(CONFIG_NET_IPV4)
-	struct net_if_ipv4 *ipv4;
-#endif /* CONFIG_NET_IPV4 */
-=======
-    #if defined(CONFIG_NET_NATIVE_IPV6) || defined(_MSC_VER) /* #CUSTOM@NDRS */
+    #if defined(CONFIG_NET_IPV6) || defined(_MSC_VER) /* #CUSTOM@NDRS */
     struct net_if_ipv6* ipv6;
     #endif /* CONFIG_NET_IPV6 */
 
-    #if defined(CONFIG_NET_NATIVE_IPV4)
+    #if defined(CONFIG_NET_IPV4)
     struct net_if_ipv4* ipv4;
     #endif /* CONFIG_NET_IPV4 */
 
-    #if (!defined(CONFIG_NET_NATIVE_IPV6) && \
-         !defined(CONFIG_NET_NATIVE_IPV4) && \
+    #if (!defined(CONFIG_NET_IPV6) && \
+         !defined(CONFIG_NET_IPV4) && \
           defined(_MSC_VER))                /* #CUSTOM@NDRS */
     void* dummy;
     #endif
->>>>>>> 5e49c5ed
 };
 
 /**
@@ -2419,13 +2398,8 @@
  * @return Pointer to network interface to use, NULL if no suitable interface
  * could be found.
  */
-<<<<<<< HEAD
 #if defined(CONFIG_NET_IPV4)
-struct net_if *net_if_ipv4_select_src_iface(const struct in_addr *dst);
-=======
-#if defined(CONFIG_NET_NATIVE_IPV4)
 struct net_if* net_if_ipv4_select_src_iface(const struct net_in_addr* dst);
->>>>>>> 5e49c5ed
 #else
 static inline struct net_if* net_if_ipv4_select_src_iface(
     const struct net_in_addr* dst) {
@@ -2446,15 +2420,9 @@
  * @return Pointer to IPv4 address to use, NULL if no IPv4 address
  * could be found.
  */
-<<<<<<< HEAD
 #if defined(CONFIG_NET_IPV4)
-const struct in_addr *net_if_ipv4_select_src_addr(struct net_if *iface,
-						  const struct in_addr *dst);
-=======
-#if defined(CONFIG_NET_NATIVE_IPV4)
 const struct net_in_addr* net_if_ipv4_select_src_addr(struct net_if* iface,
                                                       const struct net_in_addr* dst);
->>>>>>> 5e49c5ed
 #else
 static inline const struct net_in_addr* net_if_ipv4_select_src_addr(
     struct net_if* iface, const struct net_in_addr* dst) {
@@ -2660,15 +2628,15 @@
 /* used to ensure encoding of checksum support in net_if.h and
  * ethernet.h is the same
  */
-#define NET_IF_CHECKSUM_NONE_BIT			0
-#define NET_IF_CHECKSUM_IPV4_HEADER_BIT			BIT(0)
-#define NET_IF_CHECKSUM_IPV4_ICMP_BIT			BIT(1)
+#define NET_IF_CHECKSUM_NONE_BIT            0
+#define NET_IF_CHECKSUM_IPV4_HEADER_BIT     BIT(0)
+#define NET_IF_CHECKSUM_IPV4_ICMP_BIT       BIT(1)
 /* Space for future protocols and restrictions for IPV4 */
-#define NET_IF_CHECKSUM_IPV6_HEADER_BIT			BIT(10)
-#define NET_IF_CHECKSUM_IPV6_ICMP_BIT			BIT(11)
+#define NET_IF_CHECKSUM_IPV6_HEADER_BIT     BIT(10)
+#define NET_IF_CHECKSUM_IPV6_ICMP_BIT       BIT(11)
 /* Space for future protocols and restrictions for IPV6 */
-#define NET_IF_CHECKSUM_TCP_BIT				BIT(21)
-#define NET_IF_CHECKSUM_UDP_BIT				BIT(22)
+#define NET_IF_CHECKSUM_TCP_BIT             BIT(21)
+#define NET_IF_CHECKSUM_UDP_BIT             BIT(22)
 
 /** @endcond */
 
@@ -2676,26 +2644,26 @@
  * @brief Type of checksum for which support in the interface will be queried.
  */
 enum net_if_checksum_type {
-	/** Interface supports IP version 4 header checksum calculation */
-	NET_IF_CHECKSUM_IPV4_HEADER = NET_IF_CHECKSUM_IPV4_HEADER_BIT,
-	/** Interface supports checksum calculation for TCP payload in IPv4 */
-	NET_IF_CHECKSUM_IPV4_TCP    = NET_IF_CHECKSUM_IPV4_HEADER_BIT |
-				      NET_IF_CHECKSUM_TCP_BIT,
-	/** Interface supports checksum calculation for UDP payload in IPv4 */
-	NET_IF_CHECKSUM_IPV4_UDP    = NET_IF_CHECKSUM_IPV4_HEADER_BIT |
-				      NET_IF_CHECKSUM_UDP_BIT,
-	/** Interface supports checksum calculation for ICMP4 payload in IPv4 */
-	NET_IF_CHECKSUM_IPV4_ICMP   = NET_IF_CHECKSUM_IPV4_ICMP_BIT,
-	/** Interface supports IP version 6 header checksum calculation */
-	NET_IF_CHECKSUM_IPV6_HEADER = NET_IF_CHECKSUM_IPV6_HEADER_BIT,
-	/** Interface supports checksum calculation for TCP payload in IPv6 */
-	NET_IF_CHECKSUM_IPV6_TCP    = NET_IF_CHECKSUM_IPV6_HEADER_BIT |
-				      NET_IF_CHECKSUM_TCP_BIT,
-	/** Interface supports checksum calculation for UDP payload in IPv6 */
-	NET_IF_CHECKSUM_IPV6_UDP    = NET_IF_CHECKSUM_IPV6_HEADER_BIT |
-				      NET_IF_CHECKSUM_UDP_BIT,
-	/** Interface supports checksum calculation for ICMP6 payload in IPv6 */
-	NET_IF_CHECKSUM_IPV6_ICMP   = NET_IF_CHECKSUM_IPV6_ICMP_BIT
+    /** Interface supports IP version 4 header checksum calculation */
+    NET_IF_CHECKSUM_IPV4_HEADER = NET_IF_CHECKSUM_IPV4_HEADER_BIT,
+    /** Interface supports checksum calculation for TCP payload in IPv4 */
+    NET_IF_CHECKSUM_IPV4_TCP    = NET_IF_CHECKSUM_IPV4_HEADER_BIT |
+                                  NET_IF_CHECKSUM_TCP_BIT,
+    /** Interface supports checksum calculation for UDP payload in IPv4 */
+    NET_IF_CHECKSUM_IPV4_UDP    = NET_IF_CHECKSUM_IPV4_HEADER_BIT |
+                                  NET_IF_CHECKSUM_UDP_BIT,
+    /** Interface supports checksum calculation for ICMP4 payload in IPv4 */
+    NET_IF_CHECKSUM_IPV4_ICMP   = NET_IF_CHECKSUM_IPV4_ICMP_BIT,
+    /** Interface supports IP version 6 header checksum calculation */
+    NET_IF_CHECKSUM_IPV6_HEADER = NET_IF_CHECKSUM_IPV6_HEADER_BIT,
+    /** Interface supports checksum calculation for TCP payload in IPv6 */
+    NET_IF_CHECKSUM_IPV6_TCP    = NET_IF_CHECKSUM_IPV6_HEADER_BIT |
+                                  NET_IF_CHECKSUM_TCP_BIT,
+    /** Interface supports checksum calculation for UDP payload in IPv6 */
+    NET_IF_CHECKSUM_IPV6_UDP    = NET_IF_CHECKSUM_IPV6_HEADER_BIT |
+                                  NET_IF_CHECKSUM_UDP_BIT,
+    /** Interface supports checksum calculation for ICMP6 payload in IPv6 */
+    NET_IF_CHECKSUM_IPV6_ICMP   = NET_IF_CHECKSUM_IPV6_ICMP_BIT
 };
 
 /**
