/*
 * Copyright (c) 2016 Intel Corporation.
 *
 * SPDX-License-Identifier: Apache-2.0
 */

/**
 * @file
 * @brief Public API for network interface
 */

#ifndef ZEPHYR_INCLUDE_NET_NET_IF_H_
#define ZEPHYR_INCLUDE_NET_NET_IF_H_

/**
 * @brief Network Interface abstraction layer
 * @defgroup net_if Network Interface abstraction layer
 * @since 1.5
 * @version 1.0.0
 * @ingroup networking
 * @{
 */

#include <zephyr/device.h>
#include <zephyr/sys/slist.h>
#include <zephyr/sys/iterable_sections.h>
#include <zephyr/net/net_core.h>
#include <zephyr/net/hostname.h>
#include <zephyr/net/net_linkaddr.h>
#include <zephyr/net/net_ip.h>
#include <zephyr/net/net_l2.h>
#include <zephyr/net/net_stats.h>
#include <zephyr/net/net_timeout.h>

#if defined(CONFIG_NET_DHCPV4) && defined(CONFIG_NET_NATIVE_IPV4)
#include <zephyr/net/dhcpv4.h>
#endif
#if defined(CONFIG_NET_DHCPV6) && defined(CONFIG_NET_NATIVE_IPV6)
#include <zephyr/net/dhcpv6.h>
#endif
#if defined(CONFIG_NET_IPV4_AUTO) && defined(CONFIG_NET_NATIVE_IPV4)
#include <zephyr/net/ipv4_autoconf.h>
#endif

#include <zephyr/net/prometheus/collector.h>

#ifdef __cplusplus
extern "C" {
#endif

/**
 * @brief Network Interface unicast IP addresses
 *
 * Stores the unicast IP addresses assigned to this network interface.
 */
struct net_if_addr {
    /** IP address */
    struct net_addr address;

    /** Reference counter. This is used to prevent address removal if there
     * are sockets that have bound the local endpoint to this address.
     */
    atomic_t atomic_ref;

    #if defined(CONFIG_NET_NATIVE_IPV6)
    struct net_timeout lifetime;
    #endif

    /** How the IP address was set */
    enum net_addr_type addr_type;

    /** What is the current state of the address */
    enum net_addr_state addr_state;

    #if defined(CONFIG_NET_NATIVE_IPV6)
    #if defined(CONFIG_NET_IPV6_PE)
    /** Address creation time. This is used to determine if the maximum
     * lifetime for this address is reached or not. The value is in seconds.
     */
    uint32_t addr_create_time;

    /** Preferred lifetime for the address in seconds.
     */
    uint32_t addr_preferred_lifetime;

    /** Address timeout value. This is only used if DAD needs to be redone
     * for this address because of earlier DAD failure. This value is in
     * seconds.
     */
    int32_t addr_timeout;
    #endif
#endif /* CONFIG_NET_NATIVE_IPV6 */

    union {
        #if defined(CONFIG_NET_IPV6_DAD)
        struct {
            /** Duplicate address detection (DAD) timer */
            sys_snode_t dad_node;

            /** DAD needed list node */
            sys_snode_t dad_need_node;

            /** DAD start time */
            uint32_t dad_start;

            /** How many times we have done DAD */
            uint8_t dad_count;
        };
        #endif /* CONFIG_NET_IPV6_DAD */

        #if defined(CONFIG_NET_IPV4_ACD) || defined(_MSC_VER) /* #CUSTOM@NDRS */
        struct {
            /** Address conflict detection (ACD) timer. */
            sys_snode_t acd_node;

            /** ACD needed list node */
            sys_snode_t acd_need_node;

            /** ACD timeout value. */
            k_timepoint_t acd_timeout;

            /** ACD probe/announcement counter. */
            uint8_t acd_count;

            /** ACD status. */
            uint8_t acd_state;
        };
        #endif /* CONFIG_NET_IPV4_ACD */
    };

    #if defined(CONFIG_NET_IPV6_DAD) || defined(CONFIG_NET_IPV4_ACD)
    /** What interface the conflict detection is running */
    uint8_t ifindex;
    #endif

    /** Is the IP address valid forever */
    uint8_t is_infinite   : 1;

    /** Is this IP address used or not */
    uint8_t is_used       : 1;

    /** Is this IP address usage limited to the subnet (mesh) or not */
    uint8_t is_mesh_local : 1;

    /** Is this IP address temporary and generated for example by
     * IPv6 privacy extension (RFC 8981)
     */
    uint8_t is_temporary : 1;

    /** Was this address added or not */
    uint8_t is_added : 1;

    uint8_t _unused : 3;
};

/**
 * @brief Network Interface multicast IP addresses
 *
 * Stores the multicast IP addresses assigned to this network interface.
 */
struct net_if_mcast_addr {
    /** IP address */
    struct net_addr address;

    /** Rejoining multicast groups list node */
    sys_snode_t rejoin_node;

    #if defined(CONFIG_NET_IPV4_IGMPV3)
    /** Sources to filter on */
    struct net_addr sources[CONFIG_NET_IF_MCAST_IPV4_SOURCE_COUNT];

    /** Number of sources to be used by the filter */
    uint16_t sources_len;

    /** Filter mode (used in IGMPV3) */
    uint8_t record_type;
    #endif

    /** Is this multicast IP address used or not */
    uint8_t is_used   : 1;

    /** Did we join to this group */
    uint8_t is_joined : 1;

    uint8_t _unused   : 6;
};

/**
 * @brief Network Interface IPv6 prefixes
 *
 * Stores the IPV6 prefixes assigned to this network interface.
 */
struct net_if_ipv6_prefix {
    /** Prefix lifetime */
    struct net_timeout lifetime;

    /** IPv6 prefix */
    struct net_in6_addr prefix;

    /** Backpointer to network interface where this prefix is used */
    struct net_if* iface;

    /** Prefix length */
    uint8_t len;

    /** Is the IP prefix valid forever */
    uint8_t is_infinite : 1;

    /** Is this prefix used or not */
    uint8_t is_used     : 1;

    uint8_t _unused     : 6;
};

/**
 * @brief Information about routers in the system.
 *
 * Stores the router information.
 */
struct net_if_router {
    /** Slist lifetime timer node */
    sys_snode_t node;

    /** IP address */
    struct net_addr address;

    /** Network interface the router is connected to */
    struct net_if* iface;

    /** Router life timer start */
    uint32_t life_start;

    /** Router lifetime */
    uint16_t lifetime;

    /** Is this router used or not */
    uint8_t is_used     : 1;

    /** Is default router */
    uint8_t is_default  : 1;

    /** Is the router valid forever */
    uint8_t is_infinite : 1;

    uint8_t _unused     : 5;
};

/** Network interface flags. */
enum net_if_flag {
    /** Interface is admin up. */
    NET_IF_UP,

    /** Interface is pointopoint */
    NET_IF_POINTOPOINT,

    /** Interface is in promiscuous mode */
    NET_IF_PROMISC,

    /** Do not start the interface immediately after initialization.
     * This requires that either the device driver or some other entity
     * will need to manually take the interface up when needed.
     * For example for Ethernet this will happen when the driver calls
     * the net_eth_carrier_on() function.
     */
    NET_IF_NO_AUTO_START,

    /** Power management specific: interface is being suspended */
    NET_IF_SUSPENDED,

    /** Flag defines if received multicasts of other interface are
     * forwarded on this interface. This activates multicast
     * routing / forwarding for this interface.
     */
    NET_IF_FORWARD_MULTICASTS,

    /** Interface supports IPv4 */
    NET_IF_IPV4,

    /** Interface supports IPv6 */
    NET_IF_IPV6,

    /** Interface up and running (ready to receive and transmit). */
    NET_IF_RUNNING,

    /** Driver signals L1 is up. */
    NET_IF_LOWER_UP,

    /** Driver signals dormant. */
    NET_IF_DORMANT,

    /** IPv6 Neighbor Discovery disabled. */
    NET_IF_IPV6_NO_ND,

    /** IPv6 Multicast Listener Discovery disabled. */
    NET_IF_IPV6_NO_MLD,

    /** Mutex locking on TX data path disabled on the interface. */
    NET_IF_NO_TX_LOCK,

    /** @cond INTERNAL_HIDDEN */
    /* Total number of flags - must be at the end of the enum */
    NET_IF_NUM_FLAGS
    /** @endcond */
};

/** @brief Network interface operational status (RFC 2863). */
enum net_if_oper_state {
    NET_IF_OPER_UNKNOWN,        /**< Initial (unknown) value */
    NET_IF_OPER_NOTPRESENT,     /**< Hardware missing */
    NET_IF_OPER_DOWN,           /**< Interface is down */
    NET_IF_OPER_LOWERLAYERDOWN, /**< Lower layer interface is down */
    NET_IF_OPER_TESTING,        /**< Training mode */
    NET_IF_OPER_DORMANT,        /**< Waiting external action */
    NET_IF_OPER_UP,             /**< Interface is up */
} __packed;

#if defined(CONFIG_NET_OFFLOAD)
struct net_offload;
#endif /* CONFIG_NET_OFFLOAD */

/** @cond INTERNAL_HIDDEN */
#if defined(CONFIG_NET_IPV6)
#define NET_IF_MAX_IPV6_ADDR   CONFIG_NET_IF_UNICAST_IPV6_ADDR_COUNT
#define NET_IF_MAX_IPV6_MADDR  CONFIG_NET_IF_MCAST_IPV6_ADDR_COUNT
#define NET_IF_MAX_IPV6_PREFIX CONFIG_NET_IF_IPV6_PREFIX_COUNT
#else
#define NET_IF_MAX_IPV6_ADDR    1   /* #CUSTOM@NDRS */
#define NET_IF_MAX_IPV6_MADDR   1   /* #CUSTOM@NDRS */
#define NET_IF_MAX_IPV6_PREFIX  1   /* #CUSTOM@NDRS */
#endif
/* @endcond */

/** IPv6 configuration */
struct net_if_ipv6 {
    /** Unicast IP addresses */
    struct net_if_addr unicast[NET_IF_MAX_IPV6_ADDR];

    /** Multicast IP addresses */
    struct net_if_mcast_addr mcast[NET_IF_MAX_IPV6_MADDR];

    /** Prefixes */
    struct net_if_ipv6_prefix prefix[NET_IF_MAX_IPV6_PREFIX];

    /** Default reachable time (RFC 4861, page 52) */
    uint32_t base_reachable_time;

    /** Reachable time (RFC 4861, page 20) */
    uint32_t reachable_time;

    /** Retransmit timer (RFC 4861, page 52) */
    uint32_t retrans_timer;

    #if defined(CONFIG_NET_IPV6_IID_STABLE)
    /** IID (Interface Identifier) pointer used for link local address */
    struct net_if_addr *iid;

    /** Incremented when network interface goes down so that we can
     * generate new stable addresses when interface comes back up.
     */
    uint32_t network_counter;
    #endif /* CONFIG_NET_IPV6_IID_STABLE */

    #if defined(CONFIG_NET_IPV6_PE)
    /** Privacy extension DESYNC_FACTOR value from RFC 8981 ch 3.4.
     * "DESYNC_FACTOR is a random value within the range 0 - MAX_DESYNC_FACTOR.
     * It is computed every time a temporary address is created.
     */
    uint32_t desync_factor;
    #endif /* CONFIG_NET_IPV6_PE */

    #if defined(CONFIG_NET_IPV6_ND) && defined(CONFIG_NET_NATIVE_IPV6)
    /** Router solicitation timer node */
    sys_snode_t rs_node;

    /* RS start time */
    uint32_t rs_start;

    /** RS count */
    uint8_t rs_count;
    #endif

    /** IPv6 hop limit */
    uint8_t hop_limit;

    /** IPv6 multicast hop limit */
    uint8_t mcast_hop_limit;
};

#if defined(CONFIG_NET_DHCPV6) && defined(CONFIG_NET_NATIVE_IPV6)
/** DHCPv6 configuration */
struct net_if_dhcpv6 {
    /** Used for timer list. */
    sys_snode_t node;

    /** Generated Client ID. */
    struct net_dhcpv6_duid_storage clientid;

    /** Server ID of the selected server. */
    struct net_dhcpv6_duid_storage serverid;

    /** DHCPv6 client state. */
    enum net_dhcpv6_state state;

    /** DHCPv6 client configuration parameters. */
    struct net_dhcpv6_params params;

    /** Timeout for the next event, absolute time, milliseconds. */
    uint64_t timeout;

    /** Time of the current exchange start, absolute time, milliseconds */
    uint64_t exchange_start;

    /** Renewal time, absolute time, milliseconds. */
    uint64_t t1;

    /** Rebinding time, absolute time, milliseconds. */
    uint64_t t2;

    /** The time when the last lease expires (terminates rebinding,
     *  DHCPv6 RFC8415, ch. 18.2.5). Absolute time, milliseconds.
     */
    uint64_t expire;

    /** Generated IAID for IA_NA. */
    uint32_t addr_iaid;

    /** Generated IAID for IA_PD. */
    uint32_t prefix_iaid;

    /** Retransmit timeout for the current message, milliseconds. */
    uint32_t retransmit_timeout;

    /** Current best server preference received. */
    int16_t server_preference;

    /** Retransmission counter. */
    uint8_t retransmissions;

    /** Transaction ID for current exchange. */
    uint8_t tid[DHCPV6_TID_SIZE];

    /** Prefix length. */
    uint8_t prefix_len;

    /** Assigned IPv6 prefix. */
    struct net_in6_addr prefix;

    /** Assigned IPv6 address. */
    struct net_in6_addr addr;
};
#endif /* defined(CONFIG_NET_DHCPV6) && defined(CONFIG_NET_NATIVE_IPV6) */

/** @cond INTERNAL_HIDDEN */
#if defined(CONFIG_NET_IPV4)
#define NET_IF_MAX_IPV4_ADDR  CONFIG_NET_IF_UNICAST_IPV4_ADDR_COUNT
#define NET_IF_MAX_IPV4_MADDR CONFIG_NET_IF_MCAST_IPV4_ADDR_COUNT
#else
#define NET_IF_MAX_IPV4_ADDR    1   /* #CUSTOM@NDRS */
#define NET_IF_MAX_IPV4_MADDR   1   /* #CUSTOM@NDRS */
#endif
/** @endcond */

/**
 * @brief Network Interface unicast IPv4 address and netmask
 *
 * Stores the unicast IPv4 address and related netmask.
 */
struct net_if_addr_ipv4 {
    /** IPv4 address */
    struct net_if_addr ipv4;
    /** Netmask */
    struct net_in_addr netmask;
};

/** IPv4 configuration */
struct net_if_ipv4 {
    /** Unicast IP addresses */
    struct net_if_addr_ipv4 unicast[NET_IF_MAX_IPV4_ADDR];

    /** Multicast IP addresses */
    struct net_if_mcast_addr mcast[NET_IF_MAX_IPV4_MADDR];

    /** Gateway */
    struct net_in_addr gw;

    /** IPv4 time-to-live */
    uint8_t ttl;

    /** IPv4 time-to-live for multicast packets */
    uint8_t mcast_ttl;

    #if defined(CONFIG_NET_IPV4_ACD) || defined(_MSC_VER) /* #CUSTOM@NDRS */
    /** IPv4 conflict count.  */
    uint8_t conflict_cnt;
    #endif
};

#if defined(CONFIG_NET_DHCPV4) && defined(CONFIG_NET_NATIVE_IPV4)
struct net_if_dhcpv4 {
    /** Used for timer lists */
    sys_snode_t node;

    /** Timer start */
    int64_t timer_start;

    /** Time for INIT, DISCOVER, REQUESTING, RENEWAL */
    uint32_t request_time;

    uint32_t xid;

    /** IP address Lease time */
    uint32_t lease_time;

    /** IP address Renewal time */
    uint32_t renewal_time;

    /** IP address Rebinding time */
    uint32_t rebinding_time;

    /** Server ID */
    struct net_in_addr server_id;

    /** Requested IP addr */
    struct net_in_addr requested_ip;

    /** Received netmask from the server */
    struct net_in_addr netmask;

    /**
     *  DHCPv4 client state in the process of network
     *  address allocation.
     */
    enum net_dhcpv4_state state;

    /** Number of attempts made for REQUEST and RENEWAL messages */
    uint8_t attempts;

    /** The address of the server the request is sent to */
    struct net_in_addr request_server_addr;

    /** The source address of a received DHCP message */
    struct net_in_addr response_src_addr;

    #ifdef CONFIG_NET_DHCPV4_OPTION_NTP_SERVER
    /** NTP server address */
    struct net_in_addr ntp_addr;
    #endif
};
#endif /* CONFIG_NET_DHCPV4 */

#if defined(CONFIG_NET_IPV4_AUTO) && defined(CONFIG_NET_NATIVE_IPV4)
struct net_if_ipv4_autoconf {
    /** Backpointer to correct network interface */
    struct net_if* iface;

    /** Requested IP addr */
    struct net_in_addr requested_ip;

    /** IPV4 Autoconf state in the process of network address allocation.
     */
    enum net_ipv4_autoconf_state state;
};
#endif /* CONFIG_NET_IPV4_AUTO */

/** @cond INTERNAL_HIDDEN */
/* We always need to have at least one IP config */
#define NET_IF_MAX_CONFIGS 1

/** @endcond */

/**
 * @brief Network interface IP address configuration.
 */
struct net_if_ip {
    #if defined(CONFIG_NET_IPV6) || defined(_MSC_VER) /* #CUSTOM@NDRS */
    struct net_if_ipv6* ipv6;
    #endif /* CONFIG_NET_IPV6 */

    #if defined(CONFIG_NET_IPV4)
    struct net_if_ipv4* ipv4;
    #endif /* CONFIG_NET_IPV4 */

    #if (!defined(CONFIG_NET_IPV6) && \
         !defined(CONFIG_NET_IPV4) && \
          defined(_MSC_VER))                /* #CUSTOM@NDRS */
    void* dummy;
    #endif
};

/**
 * @brief IP and other configuration related data for network interface.
 */
struct net_if_config {
    #if defined(CONFIG_NET_IP)
    /** IP address configuration setting */
    struct net_if_ip ip;
    #endif

    #if defined(CONFIG_NET_DHCPV4) && defined(CONFIG_NET_NATIVE_IPV4)
    struct net_if_dhcpv4 dhcpv4;
    #endif /* CONFIG_NET_DHCPV4 */

    #if defined(CONFIG_NET_DHCPV6) && defined(CONFIG_NET_NATIVE_IPV6)
    struct net_if_dhcpv6 dhcpv6;
    #endif /* CONFIG_NET_DHCPV6 */

    #if defined(CONFIG_NET_IPV4_AUTO) && defined(CONFIG_NET_NATIVE_IPV4)
    struct net_if_ipv4_autoconf ipv4auto;
    #endif /* CONFIG_NET_IPV4_AUTO */

    #if defined(CONFIG_NET_L2_VIRTUAL)
    /**
     * This list keeps track of the virtual network interfaces
     * that are attached to this network interface.
     */
    sys_slist_t virtual_interfaces;
    #endif /* CONFIG_NET_L2_VIRTUAL */

    #if defined(CONFIG_NET_INTERFACE_NAME)
    /**
     * Network interface can have a name and it is possible
     * to search a network interface using this name.
     */
    char name[CONFIG_NET_INTERFACE_NAME_LEN + 1];
    #endif

    #if (!defined(CONFIG_NET_IP) && defined(_MSC_VER))  /* #CUSTOM@NDRS */
    void* dummy;
    #endif
};

/**
 * @brief Network traffic class.
 *
 * Traffic classes are used when sending or receiving data that is classified
 * with different priorities. So some traffic can be marked as high priority
 * and it will be sent or received first. Each network packet that is
 * transmitted or received goes through a fifo to a thread that will transmit
 * it.
 */
struct net_traffic_class {
    /** Fifo for handling this Tx or Rx packet */
    struct k_fifo fifo;

    #if (NET_TC_COUNT > 1) || defined(CONFIG_NET_TC_TX_SKIP_FOR_HIGH_PRIO) || \
        defined(CONFIG_NET_TC_RX_SKIP_FOR_HIGH_PRIO)
    /** Semaphore for tracking the available slots in the fifo */
    struct k_sem fifo_slot;
    #endif

    /** Traffic class handler thread */
    struct k_thread handler;

    /** Stack for this handler */
    k_thread_stack_t* stack;
};

/**
 * @typedef net_socket_create_t

 * @brief A function prototype to create an offloaded socket. The prototype is
 *        compatible with socket() function.
 */
typedef int (*net_socket_create_t)(int, int, int);

/**
 * @brief Network Interface Device structure
 *
 * Used to handle a network interface on top of a device driver instance.
 * There can be many net_if_dev instance against the same device.
 *
 * Such interface is mainly to be used by the link layer, but is also tight
 * to a network context: it then makes the relation with a network context
 * and the network device.
 *
 * Because of the strong relationship between a device driver and such
 * network interface, each net_if_dev should be instantiated by one of the
 * network device init macros found in net_if.h.
 */
struct net_if_dev {
    /** The actually device driver instance the net_if is related to */
    const struct device* dev;

    /** Interface's L2 layer */
    const struct net_l2* const l2;

    /** Interface's private L2 data pointer */
    void* l2_data;

    /** For internal use */
    ATOMIC_DEFINE(flags, NET_IF_NUM_FLAGS);

    /** The hardware link address */
    struct net_linkaddr link_addr;

    #if defined(CONFIG_NET_OFFLOAD)
    /** TCP/IP Offload functions.
     * If non-NULL, then the TCP/IP stack is located
     * in the communication chip that is accessed via this
     * network interface.
     */
    struct net_offload* offload;
    #endif /* CONFIG_NET_OFFLOAD */

    /** The hardware MTU */
    uint16_t mtu;

    #if defined(CONFIG_NET_SOCKETS_OFFLOAD)
    /** A function pointer to create an offloaded socket.
     *  If non-NULL, the interface is considered offloaded at socket level.
     */
    net_socket_create_t socket_offload;
    #endif /* CONFIG_NET_SOCKETS_OFFLOAD */

    /** RFC 2863 operational status */
    enum net_if_oper_state oper_state;
};

/**
 * @brief Network Interface structure
 *
 * Used to handle a network interface on top of a net_if_dev instance.
 * There can be many net_if instance against the same net_if_dev instance.
 *
 */
struct net_if {
    /** The net_if_dev instance the net_if is related to */
    struct net_if_dev* if_dev;

    #if defined(CONFIG_NET_STATISTICS_PER_INTERFACE)
    /** Network statistics related to this network interface */
    struct net_stats stats;

    /** Promethus collector for this network interface */
    IF_ENABLED(CONFIG_NET_STATISTICS_VIA_PROMETHEUS,
               (struct prometheus_collector* collector);)
    #endif /* CONFIG_NET_STATISTICS_PER_INTERFACE */

    /** Network interface instance configuration */
    struct net_if_config config;

    #if defined(CONFIG_NET_POWER_MANAGEMENT)
    /** Keep track of packets pending in traffic queues. This is
     * needed to avoid putting network device driver to sleep if
     * there are packets waiting to be sent.
     */
    int tx_pending;
    #endif

    /** Mutex protecting this network interface instance */
    struct k_mutex lock;

    /** Mutex used when sending data */
    struct k_mutex tx_lock;

    /** Network interface specific flags */
    /** Enable IPv6 privacy extension (RFC 8981), this is enabled
     * by default if PE support is enabled in configuration.
     */
    uint8_t pe_enabled : 1;

    /** If PE is enabled, then this tells whether public addresses
     * are preferred over temporary ones for this interface.
     */
    uint8_t pe_prefer_public : 1;

    /** Unused bit flags (ignore) */
    uint8_t _unused : 6;
};

/** @cond INTERNAL_HIDDEN */

static inline void net_if_lock(struct net_if* iface) {
    NET_ASSERT(iface);

    (void) k_mutex_lock(&iface->lock, K_FOREVER);
}

static inline void net_if_unlock(struct net_if* iface) {
    NET_ASSERT(iface);

    k_mutex_unlock(&iface->lock);
}

static inline bool net_if_flag_is_set(struct net_if* iface,
                                      enum net_if_flag value);

static inline void net_if_tx_lock(struct net_if* iface) {
    NET_ASSERT(iface);

    if (net_if_flag_is_set(iface, NET_IF_NO_TX_LOCK)) {
        return;
    }

    (void) k_mutex_lock(&iface->tx_lock, K_FOREVER);
}

static inline void net_if_tx_unlock(struct net_if* iface) {
    NET_ASSERT(iface);

    if (net_if_flag_is_set(iface, NET_IF_NO_TX_LOCK)) {
        return;
    }

    k_mutex_unlock(&iface->tx_lock);
}

/** @endcond */

/**
 * @brief Set a value in network interface flags
 *
 * @param iface Pointer to network interface
 * @param value Flag value
 */
static inline void net_if_flag_set(struct net_if* iface,
                                   enum net_if_flag value) {
    if ((iface == NULL) || (iface->if_dev == NULL)) {
        return;
    }

    atomic_set_bit(iface->if_dev->flags, value);
}

/**
 * @brief Test and set a value in network interface flags
 *
 * @param iface Pointer to network interface
 * @param value Flag value
 *
 * @return true if the bit was set, false if it wasn't.
 */
static inline bool net_if_flag_test_and_set(struct net_if* iface,
                                            enum net_if_flag value) {
    if ((iface == NULL) || (iface->if_dev == NULL)) {
        return (false);
    }

    return atomic_test_and_set_bit(iface->if_dev->flags, value);
}

/**
 * @brief Clear a value in network interface flags
 *
 * @param iface Pointer to network interface
 * @param value Flag value
 */
static inline void net_if_flag_clear(struct net_if* iface,
                                     enum net_if_flag value) {
    if ((iface == NULL) || (iface->if_dev == NULL)) {
        return;
    }

    atomic_clear_bit(iface->if_dev->flags, value);
}

/**
 * @brief Test and clear a value in network interface flags
 *
 * @param iface Pointer to network interface
 * @param value Flag value
 *
 * @return true if the bit was set, false if it wasn't.
 */
static inline bool net_if_flag_test_and_clear(struct net_if* iface,
                                              enum net_if_flag value) {
    if ((iface == NULL) || (iface->if_dev == NULL)) {
        return (false);
    }

    return atomic_test_and_clear_bit(iface->if_dev->flags, value);
}

/**
 * @brief Check if a value in network interface flags is set
 *
 * @param iface Pointer to network interface
 * @param value Flag value
 *
 * @return True if the value is set, false otherwise
 */
static inline bool net_if_flag_is_set(struct net_if* iface,
                                      enum net_if_flag value) {
    if ((iface == NULL) || (iface->if_dev == NULL)) {
        return (false);
    }

    return atomic_test_bit(iface->if_dev->flags, value);
}

/**
 * @brief Set an operational state on an interface
 *
 * @param iface Pointer to network interface
 * @param oper_state Operational state to set
 *
 * @return The new operational state of an interface
 */
static inline enum net_if_oper_state net_if_oper_state_set(
    struct net_if* iface, enum net_if_oper_state oper_state) {
    if ((iface == NULL) || (iface->if_dev == NULL)) {
        return (NET_IF_OPER_UNKNOWN);
    }

    #if !defined(_MSC_VER) /* #CUSTOM@NDRS */
    BUILD_ASSERT(((enum net_if_oper_state)(-1) > 0) && (NET_IF_OPER_UNKNOWN == 0));
    #endif
    if (oper_state <= NET_IF_OPER_UP) {
        iface->if_dev->oper_state = oper_state;
    }

    return iface->if_dev->oper_state;
}

/**
 * @brief Get an operational state of an interface
 *
 * @param iface Pointer to network interface
 *
 * @return Operational state of an interface
 */
static inline enum net_if_oper_state net_if_oper_state(struct net_if* iface) {
    if ((iface == NULL) || (iface->if_dev == NULL)) {
        return (NET_IF_OPER_UNKNOWN);
    }

    return iface->if_dev->oper_state;
}

/**
 * @brief Try sending a packet through a net iface
 *
 * @param iface Pointer to a network interface structure
 * @param pkt Pointer to a net packet to send
 * @param timeout timeout for attempting to send
 *
 * @return verdict about the packet
 */
enum net_verdict net_if_try_send_data(struct net_if *iface,
				      struct net_pkt *pkt, k_timeout_t timeout);

/**
 * @brief Send a packet through a net iface
 *
 * This is equivalent to net_if_try_queue_tx with an infinite timeout
 * @param iface Pointer to a network interface structure
 * @param pkt Pointer to a net packet to send
 *
 * @return verdict about the packet
 */
<<<<<<< HEAD
enum net_verdict net_if_send_data(struct net_if* iface, struct net_pkt* pkt);
=======
static inline enum net_verdict net_if_send_data(struct net_if *iface,
						struct net_pkt *pkt)
{
	k_timeout_t timeout = k_is_in_isr() ? K_NO_WAIT : K_FOREVER;

	return net_if_try_send_data(iface, pkt, timeout);
}
>>>>>>> 8b7bfd45

/**
 * @brief Get a pointer to the interface L2
 *
 * @param iface a valid pointer to a network interface structure
 *
 * @return a pointer to the iface L2
 */
static inline const struct net_l2* net_if_l2(struct net_if const* iface) {
    if ((iface == NULL) || (iface->if_dev == NULL)) {
        return (NULL);
    }

    return (iface->if_dev->l2);
}

/**
 * @brief Input a packet through a net iface
 *
 * @param iface Pointer to a network interface structure
 * @param pkt Pointer to a net packet to input
 *
 * @return verdict about the packet
 */
enum net_verdict net_if_recv_data(struct net_if* iface, struct net_pkt* pkt);

/**
 * @brief Get a pointer to the interface L2 private data
 *
 * @param iface a valid pointer to a network interface structure
 *
 * @return a pointer to the iface L2 data
 */
static inline void* net_if_l2_data(struct net_if* iface) {
    if ((iface == NULL) || (iface->if_dev == NULL)) {
        return (NULL);
    }

    return (iface->if_dev->l2_data);
}

/**
 * @brief Get an network interface's device
 *
 * @param iface Pointer to a network interface structure
 *
 * @return a pointer to the device driver instance
 */
static inline const struct device* net_if_get_device(struct net_if* iface) {
    if ((iface == NULL) || (iface->if_dev == NULL)) {
        return (NULL);
    }

    return (iface->if_dev->dev);
}

/**
 * @brief Try enqueuing a packet to the net interface TX queue
 *
 * @param iface Pointer to a network interface structure
 * @param pkt Pointer to a net packet to queue
 * @param timeout Timeout for the enqueuing attempt
 */
void net_if_try_queue_tx(struct net_if *iface, struct net_pkt *pkt, k_timeout_t timeout);

/**
 * @brief Queue a packet to the net interface TX queue
 *
 * This is equivalent to net_if_try_queue_tx with an infinite timeout
 * @param iface Pointer to a network interface structure
 * @param pkt Pointer to a net packet to queue
 */
<<<<<<< HEAD
void net_if_queue_tx(struct net_if* iface, struct net_pkt* pkt);
=======
static inline void net_if_queue_tx(struct net_if *iface, struct net_pkt *pkt)
{
	k_timeout_t timeout = k_is_in_isr() ? K_NO_WAIT : K_FOREVER;

	net_if_try_queue_tx(iface, pkt, timeout);
}
>>>>>>> 8b7bfd45

/**
 * @brief Return the IP offload status
 *
 * @param iface Network interface
 *
 * @return True if IP offloading is active, false otherwise.
 */
static inline bool net_if_is_ip_offloaded(struct net_if* iface) {
    #if defined(CONFIG_NET_OFFLOAD)
    return (iface != NULL && iface->if_dev != NULL &&
            iface->if_dev->offload != NULL);
    #else
    ARG_UNUSED(iface);

    return (false);
    #endif
}

/**
 * @brief Return offload status of a given network interface.
 *
 * @param iface Network interface
 *
 * @return True if IP or socket offloading is active, false otherwise.
 */
bool net_if_is_offloaded(struct net_if* iface);

/**
 * @brief Return the IP offload plugin
 *
 * @param iface Network interface
 *
 * @return NULL if there is no offload plugin defined, valid pointer otherwise
 */
static inline struct net_offload* net_if_offload(struct net_if* iface) {
    #if defined(CONFIG_NET_OFFLOAD)
    if ((iface == NULL) || (iface->if_dev == NULL)) {
        return (NULL);
    }

    return (iface->if_dev->offload);
    #else
    ARG_UNUSED(iface);

    return (NULL);
    #endif
}

/**
 * @brief Return the socket offload status
 *
 * @param iface Network interface
 *
 * @return True if socket offloading is active, false otherwise.
 */
static inline bool net_if_is_socket_offloaded(struct net_if* iface) {
    #if defined(CONFIG_NET_SOCKETS_OFFLOAD)
    if ((iface == NULL) || (iface->if_dev == NULL)) {
        return (false);
    }

    return (iface->if_dev->socket_offload != NULL);
    #else
    ARG_UNUSED(iface);

    return (false);
    #endif
}

/**
 * @brief Set the function to create an offloaded socket
 *
 * @param iface Network interface
 * @param socket_offload A function to create an offloaded socket
 */
static inline void net_if_socket_offload_set(
    struct net_if* iface, net_socket_create_t socket_offload) {
    #if defined(CONFIG_NET_SOCKETS_OFFLOAD)
    if ((iface == NULL) || (iface->if_dev == NULL)) {
        return;
    }

    iface->if_dev->socket_offload = socket_offload;
    #else
    ARG_UNUSED(iface);
    ARG_UNUSED(socket_offload);
    #endif
}

/**
 * @brief Return the function to create an offloaded socket
 *
 * @param iface Network interface
 *
 * @return NULL if the interface is not socket offloaded, valid pointer otherwise
 */
static inline net_socket_create_t net_if_socket_offload(struct net_if* iface) {
    #if defined(CONFIG_NET_SOCKETS_OFFLOAD)
    if ((iface == NULL) || (iface->if_dev == NULL)) {
        return (NULL);
    }

    return iface->if_dev->socket_offload;
    #else
    ARG_UNUSED(iface);

    return (NULL);
    #endif
}

/**
 * @brief Get an network interface's link address
 *
 * @param iface Pointer to a network interface structure
 *
 * @return a pointer to the network link address
 */
static inline struct net_linkaddr* net_if_get_link_addr(struct net_if* iface) {
    if ((iface == NULL) || (iface->if_dev == NULL)) {
        return (NULL);
    }

    return &iface->if_dev->link_addr;
}

/**
 * @brief Return network configuration for this network interface
 *
 * @param iface Pointer to a network interface structure
 *
 * @return Pointer to configuration
 */
static inline struct net_if_config* net_if_get_config(struct net_if* iface) {
    if (iface == NULL) {
        return (NULL);
    }

    return &iface->config;
}

/**
 * @brief Start duplicate address detection procedure.
 *
 * @param iface Pointer to a network interface structure
 */
#if defined(CONFIG_NET_IPV6_DAD) && defined(CONFIG_NET_NATIVE_IPV6)
void net_if_start_dad(struct net_if* iface);
#else
static inline void net_if_start_dad(struct net_if* iface) {
    ARG_UNUSED(iface);
}
#endif

/**
 * @brief Start neighbor discovery and send router solicitation message.
 *
 * @param iface Pointer to a network interface structure
 */
void net_if_start_rs(struct net_if* iface);

/**
 * @brief Stop neighbor discovery.
 *
 * @param iface Pointer to a network interface structure
 */
#if defined(CONFIG_NET_IPV6_ND) && defined(CONFIG_NET_NATIVE_IPV6)
void net_if_stop_rs(struct net_if* iface);
#else
static inline void net_if_stop_rs(struct net_if* iface) {
    ARG_UNUSED(iface);
}
#endif /* CONFIG_NET_IPV6_ND */

/**
 * @brief Provide a reachability hint for IPv6 Neighbor Discovery.
 *
 * This function is intended for upper-layer protocols to inform the IPv6
 * Neighbor Discovery process about an active link to a specific neighbor.
 * By signaling a recent "forward progress" event, such as the reception of
 * an ACK, this function can help reduce unnecessary ND traffic as per the
 * guidelines in RFC 4861 (section 7.3).
 *
 * @param iface A pointer to the network interface.
 * @param ipv6_addr Pointer to the IPv6 address of the neighbor node.
 */
#if defined(CONFIG_NET_IPV6_ND) && defined(CONFIG_NET_NATIVE_IPV6)
void net_if_nbr_reachability_hint(struct net_if* iface, const struct net_in6_addr* ipv6_addr);
#else
static inline void net_if_nbr_reachability_hint(struct net_if* iface,
                                                const struct net_in6_addr* ipv6_addr) {
    ARG_UNUSED(iface);
    ARG_UNUSED(ipv6_addr);
}
#endif

/** @cond INTERNAL_HIDDEN */

static inline int net_if_set_link_addr_unlocked(struct net_if* iface,
                                                uint8_t* addr, uint8_t len,
                                                enum net_link_type type) {
    if (net_if_flag_is_set(iface, NET_IF_RUNNING)) {
        return (-EPERM);
    }

    net_if_get_link_addr(iface)->addr = addr;
    net_if_get_link_addr(iface)->len  = len;
    net_if_get_link_addr(iface)->type = type;

    net_hostname_set_postfix(addr, len);

    return (0);
}

int net_if_set_link_addr_locked(struct net_if* iface,
                                uint8_t* addr, uint8_t len,
                                enum net_link_type type);

#if CONFIG_NET_IF_LOG_LEVEL >= LOG_LEVEL_DBG
extern int net_if_addr_unref_debug(struct net_if* iface,
                                   sa_family_t family,
                                   const void* addr,
                                   struct net_if_addr** ifaddr,
                                   const char* caller, int line);
#define net_if_addr_unref(iface, family, addr, ifaddr) \
    net_if_addr_unref_debug(iface, family, addr, ifaddr, __func__, __LINE__)

extern struct net_if_addr* net_if_addr_ref_debug(struct net_if* iface,
                                                 sa_family_t family,
                                                 const void* addr,
                                                 const char* caller,
                                                 int line);
#define net_if_addr_ref(iface, family, addr) \
    net_if_addr_ref_debug(iface, family, addr, __func__, __LINE__)
#else
extern int net_if_addr_unref(struct net_if* iface,
                             sa_family_t family,
                             const void* addr,
                             struct net_if_addr** ifaddr);
extern struct net_if_addr* net_if_addr_ref(struct net_if* iface,
                                           sa_family_t family,
                                           const void* addr);
#endif /* CONFIG_NET_IF_LOG_LEVEL */

/** @endcond */

/**
 * @brief Set a network interface's link address
 *
 * @param iface Pointer to a network interface structure
 * @param addr A pointer to a uint8_t buffer representing the address.
 *             The buffer must remain valid throughout interface lifetime.
 * @param len length of the address buffer
 * @param type network bearer type of this link address
 *
 * @return 0 on success
 */
static inline int net_if_set_link_addr(struct net_if* iface,
                                       uint8_t* addr, uint8_t len,
                                       enum net_link_type type) {
    #if defined(CONFIG_NET_RAW_MODE)
    return net_if_set_link_addr_unlocked(iface, addr, len, type);
    #else
    return net_if_set_link_addr_locked(iface, addr, len, type);
    #endif
}

/**
 * @brief Get an network interface's MTU
 *
 * @param iface Pointer to a network interface structure
 *
 * @return the MTU
 */
static inline uint16_t net_if_get_mtu(struct net_if* iface) {
    if ((iface == NULL) || (iface->if_dev == NULL)) {
        return (0U);
    }


    return (iface->if_dev->mtu);
}

/**
 * @brief Set an network interface's MTU
 *
 * @param iface Pointer to a network interface structure
 * @param mtu New MTU, note that we store only 16 bit mtu value.
 */
static inline void net_if_set_mtu(struct net_if* iface,
                                  uint16_t mtu) {
    if ((iface == NULL) || (iface->if_dev == NULL)) {
        return;
    }

    iface->if_dev->mtu = mtu;
}

/**
 * @brief Set the infinite status of the network interface address
 *
 * @param ifaddr IP address for network interface
 * @param is_infinite Infinite status
 */
static inline void net_if_addr_set_lf(struct net_if_addr* ifaddr,
                                      bool is_infinite) {
    if (ifaddr == NULL) {
        return;
    }

    ifaddr->is_infinite = is_infinite;
}

/**
 * @brief Get an interface according to link layer address.
 *
 * @param ll_addr Link layer address.
 *
 * @return Network interface or NULL if not found.
 */
struct net_if* net_if_get_by_link_addr(struct net_linkaddr* ll_addr);

/**
 * @brief Find an interface from it's related device
 *
 * @param dev A valid struct device pointer to relate with an interface
 *
 * @return a valid struct net_if pointer on success, NULL otherwise
 */
struct net_if* net_if_lookup_by_dev(const struct device* dev);

/**
 * @brief Get network interface IP config
 *
 * @param iface Interface to use.
 *
 * @return NULL if not found or pointer to correct config settings.
 */
static inline struct net_if_config* net_if_config_get(struct net_if* iface) {
    if (iface == NULL) {
        return (NULL);
    }

    return &iface->config;
}

/**
 * @brief Remove a router from the system
 *
 * @param router Pointer to existing router
 */
void net_if_router_rm(struct net_if_router* router);

/**
 * @brief Set the default network interface.
 *
 * @param iface New default interface, or NULL to revert to the one set by Kconfig.
 */
void net_if_set_default(struct net_if* iface);

/**
 * @brief Get the default network interface.
 *
 * @return Default interface or NULL if no interfaces are configured.
 */
struct net_if* net_if_get_default(void);

/**
 * @brief Get the first network interface according to its type.
 *
 * @param l2 Layer 2 type of the network interface.
 *
 * @return First network interface of a given type or NULL if no such
 * interfaces was found.
 */
struct net_if* net_if_get_first_by_type(const struct net_l2* l2);

/**
 * @brief Get the first network interface which is up.
 *
 * @return First network interface which is up or NULL if all
 * interfaces are down.
 */
struct net_if* net_if_get_first_up(void);

#if defined(CONFIG_NET_L2_IEEE802154)
/**
 * @brief Get the first IEEE 802.15.4 network interface.
 *
 * @return First IEEE 802.15.4 network interface or NULL if no such
 * interfaces was found.
 */
static inline struct net_if* net_if_get_ieee802154(void) {
    return net_if_get_first_by_type(&NET_L2_GET_NAME(IEEE802154));
}
#endif /* CONFIG_NET_L2_IEEE802154 */

/**
 * @brief Allocate network interface IPv6 config.
 *
 * @details This function will allocate new IPv6 config.
 *
 * @param iface Interface to use.
 * @param ipv6 Pointer to allocated IPv6 struct is returned to caller.
 *
 * @return 0 if ok, <0 if error
 */
int net_if_config_ipv6_get(struct net_if* iface,
                           struct net_if_ipv6** ipv6);

/**
 * @brief Release network interface IPv6 config.
 *
 * @param iface Interface to use.
 *
 * @return 0 if ok, <0 if error
 */
int net_if_config_ipv6_put(struct net_if* iface);

/**
 * @brief Check if this IPv6 address belongs to one of the interfaces.
 *
 * @param addr IPv6 address
 * @param iface Pointer to interface is returned
 *
 * @return Pointer to interface address, NULL if not found.
 */
struct net_if_addr* net_if_ipv6_addr_lookup(const struct net_in6_addr* addr,
                                            struct net_if** iface);

/**
 * @brief Check if this IPv6 address belongs to this specific interfaces.
 *
 * @param iface Network interface
 * @param addr IPv6 address
 *
 * @return Pointer to interface address, NULL if not found.
 */
struct net_if_addr* net_if_ipv6_addr_lookup_by_iface(struct net_if* iface,
                                                     struct net_in6_addr const* addr);

/**
 * @brief Check if this IPv6 address belongs to one of the interface indices.
 *
 * @param addr IPv6 address
 *
 * @return >0 if address was found in given network interface index,
 * all other values mean address was not found
 */
__syscall int net_if_ipv6_addr_lookup_by_index(const struct net_in6_addr* addr);

/**
 * @brief Add a IPv6 address to an interface
 *
 * @param iface Network interface
 * @param addr IPv6 address
 * @param addr_type IPv6 address type
 * @param vlifetime Validity time for this address
 *
 * @return Pointer to interface address, NULL if cannot be added
 */
struct net_if_addr* net_if_ipv6_addr_add(struct net_if* iface,
                                         struct net_in6_addr* addr,
                                         enum net_addr_type addr_type,
                                         uint32_t vlifetime);

/**
 * @brief Add a IPv6 address to an interface by index
 *
 * @param index Network interface index
 * @param addr IPv6 address
 * @param addr_type IPv6 address type
 * @param vlifetime Validity time for this address
 *
 * @return True if ok, false if address could not be added
 */
__syscall bool net_if_ipv6_addr_add_by_index(int index,
                                             struct net_in6_addr* addr,
                                             enum net_addr_type addr_type,
                                             uint32_t vlifetime);

/**
 * @brief Update validity lifetime time of an IPv6 address.
 *
 * @param ifaddr Network IPv6 address
 * @param vlifetime Validity time for this address
 */
void net_if_ipv6_addr_update_lifetime(struct net_if_addr* ifaddr,
                                      uint32_t vlifetime);

/**
 * @brief Remove an IPv6 address from an interface
 *
 * @param iface Network interface
 * @param addr IPv6 address
 *
 * @return True if successfully removed, false otherwise
 */
bool net_if_ipv6_addr_rm(struct net_if* iface, const struct net_in6_addr* addr);

/**
 * @brief Remove an IPv6 address from an interface by index
 *
 * @param index Network interface index
 * @param addr IPv6 address
 *
 * @return True if successfully removed, false otherwise
 */
__syscall bool net_if_ipv6_addr_rm_by_index(int index,
                                            const struct net_in6_addr* addr);

/**
 * @typedef net_if_ip_addr_cb_t
 * @brief Callback used while iterating over network interface IP addresses
 *
 * @param iface Pointer to the network interface the address belongs to
 * @param addr Pointer to current IP address
 * @param user_data A valid pointer to user data or NULL
 */
typedef void (*net_if_ip_addr_cb_t)(struct net_if* iface,
                                    struct net_if_addr* addr,
                                    void* user_data);

/**
 * @brief Go through all IPv6 addresses on a network interface and call callback
 * for each used address.
 *
 * @param iface Pointer to the network interface
 * @param cb User-supplied callback function to call
 * @param user_data User specified data
 */
void net_if_ipv6_addr_foreach(struct net_if* iface, net_if_ip_addr_cb_t cb,
                              void* user_data);

/**
 * @brief Add a IPv6 multicast address to an interface
 *
 * @param iface Network interface
 * @param addr IPv6 multicast address
 *
 * @return Pointer to interface multicast address, NULL if cannot be added
 */
struct net_if_mcast_addr* net_if_ipv6_maddr_add(struct net_if* iface,
                                                const struct net_in6_addr* addr);

/**
 * @brief Remove an IPv6 multicast address from an interface
 *
 * @param iface Network interface
 * @param addr IPv6 multicast address
 *
 * @return True if successfully removed, false otherwise
 */
bool net_if_ipv6_maddr_rm(struct net_if* iface, const struct net_in6_addr* addr);

/**
 * @typedef net_if_ip_maddr_cb_t
 * @brief Callback used while iterating over network interface multicast IP addresses
 *
 * @param iface Pointer to the network interface the address belongs to
 * @param maddr Pointer to current multicast IP address
 * @param user_data A valid pointer to user data or NULL
 */
typedef void (*net_if_ip_maddr_cb_t)(struct net_if* iface,
                    struct net_if_mcast_addr* maddr,
                    void* user_data);

/**
 * @brief Go through all IPv6 multicast addresses on a network interface and call
 * callback for each used address.
 *
 * @param iface Pointer to the network interface
 * @param cb User-supplied callback function to call
 * @param user_data User specified data
 */
void net_if_ipv6_maddr_foreach(struct net_if* iface, net_if_ip_maddr_cb_t cb,
                    void* user_data);

/**
 * @brief Check if this IPv6 multicast address belongs to a specific interface
 * or one of the interfaces.
 *
 * @param addr IPv6 address
 * @param iface If *iface is null, then pointer to interface is returned,
 * otherwise the *iface value needs to be matched.
 *
 * @return Pointer to interface multicast address, NULL if not found.
 */
struct net_if_mcast_addr* net_if_ipv6_maddr_lookup(const struct net_in6_addr* addr,
                                                   struct net_if** iface);

/**
 * @typedef net_if_mcast_callback_t

 * @brief Define a callback that is called whenever a IPv6 or IPv4 multicast
 *        address group is joined or left.
 * @param iface A pointer to a struct net_if to which the multicast address is
 *        attached.
 * @param addr IP multicast address.
 * @param is_joined True if the multicast group is joined, false if group is left.
 */
typedef void (*net_if_mcast_callback_t)(struct net_if* iface,
                                        const struct net_addr* addr,
                                        bool is_joined);

/**
 * @brief Multicast monitor handler struct.
 *
 * Stores the multicast callback information. Caller must make sure that
 * the variable pointed by this is valid during the lifetime of
 * registration. Typically this means that the variable cannot be
 * allocated from stack.
 */
struct net_if_mcast_monitor {
    /** Node information for the slist. */
    sys_snode_t node;

    /** Network interface */
    struct net_if* iface;

    /** Multicast callback */
    net_if_mcast_callback_t cb;
};

/**
 * @brief Register a multicast monitor
 *
 * @param mon Monitor handle. This is a pointer to a monitor storage structure
 * which should be allocated by caller, but does not need to be initialized.
 * @param iface Network interface or NULL for all interfaces
 * @param cb Monitor callback
 */
void net_if_mcast_mon_register(struct net_if_mcast_monitor* mon,
                               struct net_if* iface,
                               net_if_mcast_callback_t cb);

/**
 * @brief Unregister a multicast monitor
 *
 * @param mon Monitor handle
 */
void net_if_mcast_mon_unregister(struct net_if_mcast_monitor* mon);

/**
 * @brief Call registered multicast monitors
 *
 * @param iface Network interface
 * @param addr Multicast address
 * @param is_joined Is this multicast address group joined (true) or not (false)
 */
void net_if_mcast_monitor(struct net_if* iface, const struct net_addr* addr,
                          bool is_joined);

/**
 * @brief Mark a given multicast address to be joined.
 *
 * @param iface Network interface the address belongs to
 * @param addr IPv6 multicast address
 */
void net_if_ipv6_maddr_join(struct net_if* iface,
                            struct net_if_mcast_addr* addr);

/**
 * @brief Check if given multicast address is joined or not.
 *
 * @param addr IPv6 multicast address
 *
 * @return True if address is joined, False otherwise.
 */
static inline bool net_if_ipv6_maddr_is_joined(struct net_if_mcast_addr* addr) {
    if (addr == NULL) {
        return (false);
    }

    return (addr->is_joined);
}

/**
 * @brief Mark a given multicast address to be left.
 *
 * @param iface Network interface the address belongs to
 * @param addr IPv6 multicast address
 */
void net_if_ipv6_maddr_leave(struct net_if* iface,
                             struct net_if_mcast_addr* addr);

/**
 * @brief Return prefix that corresponds to this IPv6 address.
 *
 * @param iface Network interface
 * @param addr IPv6 address
 *
 * @return Pointer to prefix, NULL if not found.
 */
struct net_if_ipv6_prefix* net_if_ipv6_prefix_get(struct net_if* iface,
                                                  const struct net_in6_addr* addr);

/**
 * @brief Check if this IPv6 prefix belongs to this interface
 *
 * @param iface Network interface
 * @param addr IPv6 address
 * @param len Prefix length
 *
 * @return Pointer to prefix, NULL if not found.
 */
struct net_if_ipv6_prefix* net_if_ipv6_prefix_lookup(struct net_if* iface,
                                                     struct net_in6_addr* addr,
                                                     uint8_t len);

/**
 * @brief Add a IPv6 prefix to an network interface.
 *
 * @param iface Network interface
 * @param prefix IPv6 address
 * @param len Prefix length
 * @param lifetime Prefix lifetime in seconds
 *
 * @return Pointer to prefix, NULL if the prefix was not added.
 */
struct net_if_ipv6_prefix* net_if_ipv6_prefix_add(struct net_if* iface,
                                                  struct net_in6_addr const* prefix,
                                                  uint8_t len,
                                                  uint32_t lifetime);

/**
 * @brief Remove an IPv6 prefix from an interface
 *
 * @param iface Network interface
 * @param addr IPv6 prefix address
 * @param len Prefix length
 *
 * @return True if successfully removed, false otherwise
 */
bool net_if_ipv6_prefix_rm(struct net_if* iface, struct net_in6_addr* addr,
                           uint8_t len);

/**
 * @brief Set the infinite status of the prefix
 *
 * @param prefix IPv6 address
 * @param is_infinite Infinite status
 */
static inline void net_if_ipv6_prefix_set_lf(struct net_if_ipv6_prefix* prefix,
                                             bool is_infinite) {
    prefix->is_infinite = is_infinite;
}

/**
 * @brief Set the prefix lifetime timer.
 *
 * @param prefix IPv6 address
 * @param lifetime Prefix lifetime in seconds
 */
void net_if_ipv6_prefix_set_timer(struct net_if_ipv6_prefix* prefix,
                                  uint32_t lifetime);

/**
 * @brief Unset the prefix lifetime timer.
 *
 * @param prefix IPv6 address
 */
void net_if_ipv6_prefix_unset_timer(struct net_if_ipv6_prefix* prefix);

/**
 * @brief Check if this IPv6 address is part of the subnet of our
 * network interface.
 *
 * @param iface Network interface. This is returned to the caller.
 * The iface can be NULL in which case we check all the interfaces.
 * @param addr IPv6 address
 *
 * @return True if address is part of our subnet, false otherwise
 */
bool net_if_ipv6_addr_onlink(struct net_if** iface, struct net_in6_addr const* addr);

/**
 * @brief Get the IPv6 address of the given router
 * @param router a network router
 *
 * @return pointer to the IPv6 address, or NULL if none
 */
#if defined(CONFIG_NET_NATIVE_IPV6)
static inline struct net_in6_addr* net_if_router_ipv6(struct net_if_router* router) {
    if (router == NULL) {
        return (NULL);
    }

    return (&router->address.in6_addr);
}
#else
static inline struct net_in6_addr* net_if_router_ipv6(struct net_if_router* router) {
    static struct net_in6_addr addr;

    ARG_UNUSED(router);

    return (&addr);
}
#endif

/**
 * @brief Check if IPv6 address is one of the routers configured
 * in the system.
 *
 * @param iface Network interface
 * @param addr IPv6 address
 *
 * @return Pointer to router information, NULL if cannot be found
 */
struct net_if_router* net_if_ipv6_router_lookup(struct net_if const* iface,
                                                struct net_in6_addr* addr);

/**
 * @brief Find default router for this IPv6 address.
 *
 * @param iface Network interface. This can be NULL in which case we
 * go through all the network interfaces to find a suitable router.
 * @param addr IPv6 address
 *
 * @return Pointer to router information, NULL if cannot be found
 */
struct net_if_router* net_if_ipv6_router_find_default(struct net_if const* iface,
                                                      struct net_in6_addr const* addr);

/**
 * @brief Update validity lifetime time of a router.
 *
 * @param router Network IPv6 address
 * @param lifetime Lifetime of this router.
 */
void net_if_ipv6_router_update_lifetime(struct net_if_router* router,
                                        uint16_t lifetime);

/**
 * @brief Add IPv6 router to the system.
 *
 * @param iface Network interface
 * @param addr IPv6 address
 * @param router_lifetime Lifetime of the router
 *
 * @return Pointer to router information, NULL if could not be added
 */
struct net_if_router* net_if_ipv6_router_add(struct net_if* iface,
                                             struct net_in6_addr* addr,
                                             uint16_t router_lifetime);

/**
 * @brief Remove IPv6 router from the system.
 *
 * @param router Router information.
 *
 * @return True if successfully removed, false otherwise
 */
bool net_if_ipv6_router_rm(struct net_if_router* router);

/**
 * @brief Get IPv6 hop limit specified for a given interface. This is the
 * default value but can be overridden by the user.
 *
 * @param iface Network interface
 *
 * @return Hop limit
 */
#if defined(CONFIG_NET_NATIVE_IPV6)
uint8_t net_if_ipv6_get_hop_limit(struct net_if* iface);
#else
static inline uint8_t net_if_ipv6_get_hop_limit(struct net_if* iface) {
    ARG_UNUSED(iface);

    return (0);
}
#endif /* CONFIG_NET_NATIVE_IPV6 */

/**
 * @brief Set the default IPv6 hop limit of a given interface.
 *
 * @param iface Network interface
 * @param hop_limit New hop limit
 */
#if defined(CONFIG_NET_NATIVE_IPV6)
void net_if_ipv6_set_hop_limit(struct net_if* iface, uint8_t hop_limit);
#else
static inline void net_if_ipv6_set_hop_limit(struct net_if* iface,
                                             uint8_t hop_limit) {
    ARG_UNUSED(iface);
    ARG_UNUSED(hop_limit);
}
#endif /* CONFIG_NET_NATIVE_IPV6 */

/** @cond INTERNAL_HIDDEN */

/* The old hop limit setter function is deprecated because the naming
 * of it was incorrect. The API name was missing "_if_" so this function
 * should not be used.
 */
__deprecated
static inline void net_ipv6_set_hop_limit(struct net_if *iface,
                      uint8_t hop_limit)
{
    net_if_ipv6_set_hop_limit(iface, hop_limit);
}

/** @endcond */

/**
 * @brief Get IPv6 multicast hop limit specified for a given interface. This is the
 * default value but can be overridden by the user.
 *
 * @param iface Network interface
 *
 * @return Hop limit
 */
#if defined(CONFIG_NET_NATIVE_IPV6)
uint8_t net_if_ipv6_get_mcast_hop_limit(struct net_if* iface);
#else
static inline uint8_t net_if_ipv6_get_mcast_hop_limit(struct net_if* iface) {
    ARG_UNUSED(iface);

    return (0);
}
#endif /* CONFIG_NET_NATIVE_IPV6 */

/**
 * @brief Set the default IPv6 multicast hop limit of a given interface.
 *
 * @param iface Network interface
 * @param hop_limit New hop limit
 */
#if defined(CONFIG_NET_NATIVE_IPV6)
void net_if_ipv6_set_mcast_hop_limit(struct net_if* iface, uint8_t hop_limit);
#else
static inline void net_if_ipv6_set_mcast_hop_limit(struct net_if* iface,
                                                   uint8_t hop_limit) {
    ARG_UNUSED(iface);
    ARG_UNUSED(hop_limit);
}
#endif /* CONFIG_NET_NATIVE_IPV6 */

/**
 * @brief Set IPv6 reachable time for a given interface
 *
 * @param iface Network interface
 * @param reachable_time New reachable time
 */
static inline void net_if_ipv6_set_base_reachable_time(struct net_if* iface,
                                                       uint32_t reachable_time) {
    #if defined(CONFIG_NET_NATIVE_IPV6)
    if (iface == NULL) {
        return;
    }

    if (!iface->config.ip.ipv6) {
        return;
    }

    iface->config.ip.ipv6->base_reachable_time = reachable_time;
    #else
    ARG_UNUSED(iface);
    ARG_UNUSED(reachable_time);

    #endif
}

/**
 * @brief Get IPv6 reachable timeout specified for a given interface
 *
 * @param iface Network interface
 *
 * @return Reachable timeout
 */
static inline uint32_t net_if_ipv6_get_reachable_time(struct net_if* iface) {
    #if defined(CONFIG_NET_NATIVE_IPV6)
    if (iface == NULL) {
        return (0);
    }

    if (!iface->config.ip.ipv6) {
        return (0);
    }

    return iface->config.ip.ipv6->reachable_time;
    #else
    ARG_UNUSED(iface);
    return (0);
    #endif
}

/**
 * @brief Calculate next reachable time value for IPv6 reachable time
 *
 * @param ipv6 IPv6 address configuration
 *
 * @return Reachable time
 */
uint32_t net_if_ipv6_calc_reachable_time(struct net_if_ipv6 const* ipv6);

/**
 * @brief Set IPv6 reachable time for a given interface. This requires
 * that base reachable time is set for the interface.
 *
 * @param ipv6 IPv6 address configuration
 */
static inline void net_if_ipv6_set_reachable_time(struct net_if_ipv6* ipv6) {
    #if defined(CONFIG_NET_NATIVE_IPV6)
    if (ipv6 == NULL) {
        return;
    }

    ipv6->reachable_time = net_if_ipv6_calc_reachable_time(ipv6);
    #else
    ARG_UNUSED(ipv6);
    #endif
}

/**
 * @brief Set IPv6 retransmit timer for a given interface
 *
 * @param iface Network interface
 * @param retrans_timer New retransmit timer
 */
static inline void net_if_ipv6_set_retrans_timer(struct net_if* iface,
                                                 uint32_t retrans_timer) {
    #if defined(CONFIG_NET_NATIVE_IPV6)
    if (iface == NULL) {
        return;
    }

    if (!iface->config.ip.ipv6) {
        return;
    }

    iface->config.ip.ipv6->retrans_timer = retrans_timer;
    #else
    ARG_UNUSED(iface);
    ARG_UNUSED(retrans_timer);
    #endif
}

/**
 * @brief Get IPv6 retransmit timer specified for a given interface
 *
 * @param iface Network interface
 *
 * @return Retransmit timer
 */
static inline uint32_t net_if_ipv6_get_retrans_timer(struct net_if* iface) {
    #if defined(CONFIG_NET_NATIVE_IPV6)
    if (iface == NULL) {
        return (0);
    }

    if (!iface->config.ip.ipv6) {
        return (0);
    }

    return iface->config.ip.ipv6->retrans_timer;
    #else
    ARG_UNUSED(iface);
    return (0);
    #endif
}

/**
 * @brief Get a IPv6 source address that should be used when sending
 * network data to destination.
 *
 * @param iface Interface that was used when packet was received.
 * If the interface is not known, then NULL can be given.
 * @param dst IPv6 destination address
 *
 * @return Pointer to IPv6 address to use, NULL if no IPv6 address
 * could be found.
 */
#if defined(CONFIG_NET_IPV6)
const struct net_in6_addr* net_if_ipv6_select_src_addr(struct net_if* iface,
                                                       const struct net_in6_addr* dst);
#else
static inline const struct net_in6_addr* net_if_ipv6_select_src_addr(
    struct net_if* iface, const struct net_in6_addr* dst) {
    ARG_UNUSED(iface);
    ARG_UNUSED(dst);

    return (NULL);
}
#endif

/**
 * @brief Get a IPv6 source address that should be used when sending
 * network data to destination. Use a hint set to the socket to select
 * the proper address.
 *
 * @param iface Interface that was used when packet was received.
 * If the interface is not known, then NULL can be given.
 * @param dst IPv6 destination address
 * @param flags Hint from the related socket. See RFC 5014 for value details.
 *
 * @return Pointer to IPv6 address to use, NULL if no IPv6 address
 * could be found.
 */
#if defined(CONFIG_NET_IPV6)
const struct net_in6_addr* net_if_ipv6_select_src_addr_hint(struct net_if* iface,
                                                            const struct net_in6_addr* dst,
                                                            int flags);
#else
static inline const struct net_in6_addr* net_if_ipv6_select_src_addr_hint(
    struct net_if* iface, const struct net_in6_addr* dst, int flags) {
    ARG_UNUSED(iface);
    ARG_UNUSED(dst);
    ARG_UNUSED(flags);

    return (NULL);
}
#endif

/**
 * @brief Get a network interface that should be used when sending
 * IPv6 network data to destination.
 *
 * @param dst IPv6 destination address
 *
 * @return Pointer to network interface to use, NULL if no suitable interface
 * could be found.
 */
#if defined(CONFIG_NET_IPV6)
struct net_if* net_if_ipv6_select_src_iface(const struct net_in6_addr* dst);
#else
static inline struct net_if* net_if_ipv6_select_src_iface(
    const struct net_in6_addr* dst) {
    ARG_UNUSED(dst);

    return (NULL);
}
#endif

/**
 * @brief Get a IPv6 link local address in a given state.
 *
 * @param iface Interface to use. Must be a valid pointer to an interface.
 * @param addr_state IPv6 address state (preferred, tentative, deprecated)
 *
 * @return Pointer to link local IPv6 address, NULL if no proper IPv6 address
 * could be found.
 */
struct net_in6_addr* net_if_ipv6_get_ll(struct net_if* iface,
                                        enum net_addr_state addr_state);

/**
 * @brief Return link local IPv6 address from the first interface that has
 * a link local address matching give state.
 *
 * @param state IPv6 address state (ANY, TENTATIVE, PREFERRED, DEPRECATED)
 * @param iface Pointer to interface is returned
 *
 * @return Pointer to IPv6 address, NULL if not found.
 */
struct net_in6_addr* net_if_ipv6_get_ll_addr(enum net_addr_state state,
                                             struct net_if** iface);

/**
 * @brief Stop IPv6 Duplicate Address Detection (DAD) procedure if
 * we find out that our IPv6 address is already in use.
 *
 * @param iface Interface where the DAD was running.
 * @param addr IPv6 address that failed DAD
 */
void net_if_ipv6_dad_failed(struct net_if* iface, const struct net_in6_addr* addr);

/**
 * @brief Return global IPv6 address from the first interface that has
 * a global IPv6 address matching the given state.
 *
 * @param state IPv6 address state (ANY, TENTATIVE, PREFERRED, DEPRECATED)
 * @param iface Caller can give an interface to check. If iface is set to NULL,
 * then all the interfaces are checked. Pointer to interface where the IPv6
 * address is defined is returned to the caller.
 *
 * @return Pointer to IPv6 address, NULL if not found.
 */
struct net_in6_addr* net_if_ipv6_get_global_addr(enum net_addr_state state,
                                                 struct net_if** iface);

/**
 * @brief Allocate network interface IPv4 config.
 *
 * @details This function will allocate new IPv4 config.
 *
 * @param iface Interface to use.
 * @param ipv4 Pointer to allocated IPv4 struct is returned to caller.
 *
 * @return 0 if ok, <0 if error
 */
int net_if_config_ipv4_get(struct net_if* iface,
                           struct net_if_ipv4** ipv4);

/**
 * @brief Release network interface IPv4 config.
 *
 * @param iface Interface to use.
 *
 * @return 0 if ok, <0 if error
 */
int net_if_config_ipv4_put(struct net_if* iface);

/**
 * @brief Get IPv4 time-to-live value specified for a given interface
 *
 * @param iface Network interface
 *
 * @return Time-to-live
 */
uint8_t net_if_ipv4_get_ttl(struct net_if* iface);

/**
 * @brief Set IPv4 time-to-live value specified to a given interface
 *
 * @param iface Network interface
 * @param ttl Time-to-live value
 */
void net_if_ipv4_set_ttl(struct net_if* iface, uint8_t ttl);

/**
 * @brief Get IPv4 multicast time-to-live value specified for a given interface
 *
 * @param iface Network interface
 *
 * @return Time-to-live
 */
uint8_t net_if_ipv4_get_mcast_ttl(struct net_if* iface);

/**
 * @brief Set IPv4 multicast time-to-live value specified to a given interface
 *
 * @param iface Network interface
 * @param ttl Time-to-live value
 */
void net_if_ipv4_set_mcast_ttl(struct net_if* iface, uint8_t ttl);

/**
 * @brief Check if this IPv4 address belongs to one of the interfaces.
 *
 * @param addr IPv4 address
 * @param iface Interface is returned
 *
 * @return Pointer to interface address, NULL if not found.
 */
struct net_if_addr* net_if_ipv4_addr_lookup(const struct net_in_addr* addr,
                                            struct net_if** iface);

/**
 * @brief Add a IPv4 address to an interface
 *
 * @param iface Network interface
 * @param addr IPv4 address
 * @param addr_type IPv4 address type
 * @param vlifetime Validity time for this address
 *
 * @return Pointer to interface address, NULL if cannot be added
 */
struct net_if_addr* net_if_ipv4_addr_add(struct net_if* iface,
                                         struct net_in_addr* addr,
                                         enum net_addr_type addr_type,
                                         uint32_t vlifetime);

/**
 * @brief Remove a IPv4 address from an interface
 *
 * @param iface Network interface
 * @param addr IPv4 address
 *
 * @return True if successfully removed, false otherwise
 */
bool net_if_ipv4_addr_rm(struct net_if* iface, const struct net_in_addr* addr);

/**
 * @brief Check if this IPv4 address belongs to one of the interface indices.
 *
 * @param addr IPv4 address
 *
 * @return >0 if address was found in given network interface index,
 * all other values mean address was not found
 */
__syscall int net_if_ipv4_addr_lookup_by_index(const struct net_in_addr* addr);

/**
 * @brief Add a IPv4 address to an interface by network interface index
 *
 * @param index Network interface index
 * @param addr IPv4 address
 * @param addr_type IPv4 address type
 * @param vlifetime Validity time for this address
 *
 * @return True if ok, false if the address could not be added
 */
__syscall bool net_if_ipv4_addr_add_by_index(int index,
                                             struct net_in_addr* addr,
                                             enum net_addr_type addr_type,
                                             uint32_t vlifetime);

/**
 * @brief Remove a IPv4 address from an interface by interface index
 *
 * @param index Network interface index
 * @param addr IPv4 address
 *
 * @return True if successfully removed, false otherwise
 */
__syscall bool net_if_ipv4_addr_rm_by_index(int index,
                                            const struct net_in_addr* addr);

/**
 * @brief Go through all IPv4 addresses on a network interface and call callback
 * for each used address.
 *
 * @param iface Pointer to the network interface
 * @param cb User-supplied callback function to call
 * @param user_data User specified data
 */
void net_if_ipv4_addr_foreach(struct net_if* iface, net_if_ip_addr_cb_t cb,
                              void* user_data);

/**
 * @brief Add a IPv4 multicast address to an interface
 *
 * @param iface Network interface
 * @param addr IPv4 multicast address
 *
 * @return Pointer to interface multicast address, NULL if cannot be added
 */
struct net_if_mcast_addr* net_if_ipv4_maddr_add(struct net_if* iface,
                                                const struct net_in_addr* addr);

/**
 * @brief Remove an IPv4 multicast address from an interface
 *
 * @param iface Network interface
 * @param addr IPv4 multicast address
 *
 * @return True if successfully removed, false otherwise
 */
bool net_if_ipv4_maddr_rm(struct net_if* iface, const struct net_in_addr* addr);

/**
 * @brief Go through all IPv4 multicast addresses on a network interface and call
 * callback for each used address.
 *
 * @param iface Pointer to the network interface
 * @param cb User-supplied callback function to call
 * @param user_data User specified data
 */
void net_if_ipv4_maddr_foreach(struct net_if* iface, net_if_ip_maddr_cb_t cb,
                               void* user_data);

/**
 * @brief Check if this IPv4 multicast address belongs to a specific interface
 * or one of the interfaces.
 *
 * @param addr IPv4 address
 * @param iface If *iface is null, then pointer to interface is returned,
 * otherwise the *iface value needs to be matched.
 *
 * @return Pointer to interface multicast address, NULL if not found.
 */
struct net_if_mcast_addr* net_if_ipv4_maddr_lookup(const struct net_in_addr* addr,
                                                   struct net_if** iface);

/**
 * @brief Mark a given multicast address to be joined.
 *
 * @param iface Network interface the address belongs to
 * @param addr IPv4 multicast address
 */
void net_if_ipv4_maddr_join(struct net_if* iface,
                            struct net_if_mcast_addr* addr);

/**
 * @brief Check if given multicast address is joined or not.
 *
 * @param addr IPv4 multicast address
 *
 * @return True if address is joined, False otherwise.
 */
static inline bool net_if_ipv4_maddr_is_joined(struct net_if_mcast_addr* addr) {
    if (addr == NULL) {
        return (false);
    }

    return (addr->is_joined);
}

/**
 * @brief Mark a given multicast address to be left.
 *
 * @param iface Network interface the address belongs to
 * @param addr IPv4 multicast address
 */
void net_if_ipv4_maddr_leave(struct net_if* iface,
                             struct net_if_mcast_addr* addr);

/**
 * @brief Get the IPv4 address of the given router
 * @param router a network router
 *
 * @return pointer to the IPv4 address, or NULL if none
 */
#if defined(CONFIG_NET_NATIVE_IPV4)
static inline struct net_in_addr* net_if_router_ipv4(struct net_if_router* router) {
    if (router == NULL) {
        return (NULL);
    }

    return (&router->address.in_addr);
}
#else
static inline struct net_in_addr* net_if_router_ipv4(struct net_if_router* router) {
    static struct net_in_addr addr;

    ARG_UNUSED(router);

    return (&addr);
}
#endif

/**
 * @brief Check if IPv4 address is one of the routers configured
 * in the system.
 *
 * @param iface Network interface
 * @param addr IPv4 address
 *
 * @return Pointer to router information, NULL if cannot be found
 */
struct net_if_router* net_if_ipv4_router_lookup(struct net_if* iface,
                                                struct net_in_addr* addr);

/**
 * @brief Find default router for this IPv4 address.
 *
 * @param iface Network interface. This can be NULL in which case we
 * go through all the network interfaces to find a suitable router.
 * @param addr IPv4 address
 *
 * @return Pointer to router information, NULL if cannot be found
 */
struct net_if_router* net_if_ipv4_router_find_default(struct net_if* iface,
                                                      struct net_in_addr* addr);
/**
 * @brief Add IPv4 router to the system.
 *
 * @param iface Network interface
 * @param addr IPv4 address
 * @param is_default Is this router the default one
 * @param router_lifetime Lifetime of the router
 *
 * @return Pointer to router information, NULL if could not be added
 */
struct net_if_router* net_if_ipv4_router_add(struct net_if* iface,
                                             struct net_in_addr* addr,
                                             bool is_default,
                                             uint16_t router_lifetime);

/**
 * @brief Remove IPv4 router from the system.
 *
 * @param router Router information.
 *
 * @return True if successfully removed, false otherwise
 */
bool net_if_ipv4_router_rm(struct net_if_router* router);

/**
 * @brief Check if the given IPv4 address belongs to local subnet.
 *
 * @param iface Interface to use. Must be a valid pointer to an interface.
 * @param addr IPv4 address
 *
 * @return True if address is part of local subnet, false otherwise.
 */
bool net_if_ipv4_addr_mask_cmp(struct net_if* iface,
                               const struct net_in_addr* addr);

/**
 * @brief Check if the given IPv4 address is a broadcast address.
 *
 * @param iface Interface to use. Must be a valid pointer to an interface.
 * @param addr IPv4 address, this should be in network byte order
 *
 * @return True if address is a broadcast address, false otherwise.
 */
bool net_if_ipv4_is_addr_bcast(struct net_if* iface,
                               const struct net_in_addr* addr);

/**
 * @brief Get a network interface that should be used when sending
 * IPv4 network data to destination.
 *
 * @param dst IPv4 destination address
 *
 * @return Pointer to network interface to use, NULL if no suitable interface
 * could be found.
 */
#if defined(CONFIG_NET_IPV4)
struct net_if* net_if_ipv4_select_src_iface(const struct net_in_addr* dst);
#else
static inline struct net_if* net_if_ipv4_select_src_iface(
    const struct net_in_addr* dst) {
    ARG_UNUSED(dst);

    return (NULL);
}
#endif

/**
 * @brief Get a IPv4 source address that should be used when sending
 * network data to destination.
 *
 * @param iface Interface to use when sending the packet.
 * If the interface is not known, then NULL can be given.
 * @param dst IPv4 destination address
 *
 * @return Pointer to IPv4 address to use, NULL if no IPv4 address
 * could be found.
 */
#if defined(CONFIG_NET_IPV4)
const struct net_in_addr* net_if_ipv4_select_src_addr(struct net_if* iface,
                                                      const struct net_in_addr* dst);
#else
static inline const struct net_in_addr* net_if_ipv4_select_src_addr(
    struct net_if* iface, const struct net_in_addr* dst) {
    ARG_UNUSED(iface);
    ARG_UNUSED(dst);

    return (NULL);
}
#endif

/**
 * @brief Get a IPv4 link local address in a given state.
 *
 * @param iface Interface to use. Must be a valid pointer to an interface.
 * @param addr_state IPv4 address state (preferred, tentative, deprecated)
 *
 * @return Pointer to link local IPv4 address, NULL if no proper IPv4 address
 * could be found.
 */
struct net_in_addr* net_if_ipv4_get_ll(struct net_if* iface,
                                       enum net_addr_state addr_state);

/**
 * @brief Get a IPv4 global address in a given state.
 *
 * @param iface Interface to use. Must be a valid pointer to an interface.
 * @param addr_state IPv4 address state (preferred, tentative, deprecated)
 *
 * @return Pointer to link local IPv4 address, NULL if no proper IPv4 address
 * could be found.
 */
struct net_in_addr* net_if_ipv4_get_global_addr(struct net_if* iface,
                                                enum net_addr_state addr_state);

/**
 * @brief Get IPv4 netmask related to an address of an interface.
 *
 * @param iface Interface to use.
 * @param addr IPv4 address to check.
 *
 * @return The netmask set on the interface related to the give address,
 *         unspecified address if not found.
 */
struct net_in_addr net_if_ipv4_get_netmask_by_addr(struct net_if *iface,
                                                   const struct net_in_addr *addr);

/**
 * @brief Get IPv4 netmask of an interface.
 *
 * @deprecated Use net_if_ipv4_get_netmask_by_addr() instead.
 *
 * @param iface Interface to use.
 *
 * @return The netmask set on the interface, unspecified address if not found.
 */
__deprecated struct net_in_addr net_if_ipv4_get_netmask(struct net_if* iface);

/**
 * @brief Set IPv4 netmask for an interface.
 *
 * @deprecated Use net_if_ipv4_set_netmask_by_addr() instead.
 *
 * @param iface Interface to use.
 * @param netmask IPv4 netmask
 */
__deprecated void net_if_ipv4_set_netmask(struct net_if* iface,
                                          const struct net_in_addr* netmask);

/**
 * @brief Set IPv4 netmask for an interface index.
 *
 * @deprecated Use net_if_ipv4_set_netmask_by_addr() instead.
 *
 * @param index Network interface index
 * @param netmask IPv4 netmask
 *
 * @return True if netmask was added, false otherwise.
 */
__deprecated __syscall bool net_if_ipv4_set_netmask_by_index(int index,
                                                             const struct net_in_addr *netmask);

/**
 * @brief Set IPv4 netmask for an interface index for a given address.
 *
 * @param index Network interface index
 * @param addr IPv4 address related to this netmask
 * @param netmask IPv4 netmask
 *
 * @return True if netmask was added, false otherwise.
 */
__syscall bool net_if_ipv4_set_netmask_by_addr_by_index(int index,
                                                        const struct net_in_addr* addr,
                                                        const struct net_in_addr* netmask);

/**
 * @brief Set IPv4 netmask for an interface index for a given address.
 *
 * @param iface Network interface
 * @param addr IPv4 address related to this netmask
 * @param netmask IPv4 netmask
 *
 * @return True if netmask was added, false otherwise.
 */
bool net_if_ipv4_set_netmask_by_addr(struct net_if* iface,
                                     const struct net_in_addr* addr,
                                     const struct net_in_addr* netmask);

/**
 * @brief Get IPv4 gateway of an interface.
 *
 * @param iface Interface to use.
 *
 * @return The gateway set on the interface, unspecified address if not found.
 */
struct net_in_addr net_if_ipv4_get_gw(struct net_if *iface);

/**
 * @brief Set IPv4 gateway for an interface.
 *
 * @param iface Interface to use.
 * @param gw IPv4 address of an gateway
 */
void net_if_ipv4_set_gw(struct net_if* iface, const struct net_in_addr* gw);

/**
 * @brief Set IPv4 gateway for an interface index.
 *
 * @param index Network interface index
 * @param gw IPv4 address of an gateway
 *
 * @return True if gateway was added, false otherwise.
 */
__syscall bool net_if_ipv4_set_gw_by_index(int index, const struct net_in_addr* gw);

/**
 * @brief Get a network interface that should be used when sending
 * IPv6 or IPv4 network data to destination.
 *
 * @param dst IPv6 or IPv4 destination address
 *
 * @return Pointer to network interface to use. Note that the function
 * will return the default network interface if the best network interface
 * is not found.
 */
struct net_if* net_if_select_src_iface(const struct net_sockaddr* dst);

/**
 * @typedef net_if_link_callback_t
 * @brief Define callback that is called after a network packet
 *        has been sent.
 * @param iface A pointer to a struct net_if to which the net_pkt was sent to.
 * @param dst Link layer address of the destination where the network packet was sent.
 * @param status Send status, 0 is ok, < 0 error.
 */
typedef void (*net_if_link_callback_t)(struct net_if* iface,
                                       struct net_linkaddr* dst,
                                       int status);

/**
 * @brief Link callback handler struct.
 *
 * Stores the link callback information. Caller must make sure that
 * the variable pointed by this is valid during the lifetime of
 * registration. Typically this means that the variable cannot be
 * allocated from stack.
 */
struct net_if_link_cb {
    /** Node information for the slist. */
    sys_snode_t node;

    /** Link callback */
    net_if_link_callback_t cb;
};

/**
 * @brief Register a link callback.
 *
 * @param link Caller specified handler for the callback.
 * @param cb Callback to register.
 */
void net_if_register_link_cb(struct net_if_link_cb* link,
                             net_if_link_callback_t cb);

/**
 * @brief Unregister a link callback.
 *
 * @param link Caller specified handler for the callback.
 */
void net_if_unregister_link_cb(struct net_if_link_cb* link);

/**
 * @brief Call a link callback function.
 *
 * @param iface Network interface.
 * @param lladdr Destination link layer address
 * @param status 0 is ok, < 0 error
 */
void net_if_call_link_cb(struct net_if* iface, struct net_linkaddr* lladdr,
                         int status);

/** @cond INTERNAL_HIDDEN */

/* used to ensure encoding of checksum support in net_if.h and
 * ethernet.h is the same
 */
#define NET_IF_CHECKSUM_NONE_BIT            0
#define NET_IF_CHECKSUM_IPV4_HEADER_BIT     BIT(0)
#define NET_IF_CHECKSUM_IPV4_ICMP_BIT       BIT(1)
/* Space for future protocols and restrictions for IPV4 */
#define NET_IF_CHECKSUM_IPV6_HEADER_BIT     BIT(10)
#define NET_IF_CHECKSUM_IPV6_ICMP_BIT       BIT(11)
/* Space for future protocols and restrictions for IPV6 */
#define NET_IF_CHECKSUM_TCP_BIT             BIT(21)
#define NET_IF_CHECKSUM_UDP_BIT             BIT(22)

/** @endcond */

/**
 * @brief Type of checksum for which support in the interface will be queried.
 */
enum net_if_checksum_type {
    /** Interface supports IP version 4 header checksum calculation */
    NET_IF_CHECKSUM_IPV4_HEADER = NET_IF_CHECKSUM_IPV4_HEADER_BIT,
    /** Interface supports checksum calculation for TCP payload in IPv4 */
    NET_IF_CHECKSUM_IPV4_TCP    = NET_IF_CHECKSUM_IPV4_HEADER_BIT |
                                  NET_IF_CHECKSUM_TCP_BIT,
    /** Interface supports checksum calculation for UDP payload in IPv4 */
    NET_IF_CHECKSUM_IPV4_UDP    = NET_IF_CHECKSUM_IPV4_HEADER_BIT |
                                  NET_IF_CHECKSUM_UDP_BIT,
    /** Interface supports checksum calculation for ICMP4 payload in IPv4 */
    NET_IF_CHECKSUM_IPV4_ICMP   = NET_IF_CHECKSUM_IPV4_ICMP_BIT,
    /** Interface supports IP version 6 header checksum calculation */
    NET_IF_CHECKSUM_IPV6_HEADER = NET_IF_CHECKSUM_IPV6_HEADER_BIT,
    /** Interface supports checksum calculation for TCP payload in IPv6 */
    NET_IF_CHECKSUM_IPV6_TCP    = NET_IF_CHECKSUM_IPV6_HEADER_BIT |
                                  NET_IF_CHECKSUM_TCP_BIT,
    /** Interface supports checksum calculation for UDP payload in IPv6 */
    NET_IF_CHECKSUM_IPV6_UDP    = NET_IF_CHECKSUM_IPV6_HEADER_BIT |
                                  NET_IF_CHECKSUM_UDP_BIT,
    /** Interface supports checksum calculation for ICMP6 payload in IPv6 */
    NET_IF_CHECKSUM_IPV6_ICMP   = NET_IF_CHECKSUM_IPV6_ICMP_BIT
};

/**
 * @brief Check if received network packet checksum calculation can be avoided
 * or not. For example many ethernet devices support network packet offloading
 * in which case the IP stack does not need to calculate the checksum.
 *
 * @param iface Network interface
 * @param chksum_type L3 and/or L4 protocol for which to compute checksum
 *
 * @return True if checksum needs to be calculated, false otherwise.
 */
bool net_if_need_calc_rx_checksum(struct net_if* iface,
                                  enum net_if_checksum_type chksum_type);

/**
 * @brief Check if network packet checksum calculation can be avoided or not
 * when sending the packet. For example many ethernet devices support network
 * packet offloading in which case the IP stack does not need to calculate the
 * checksum.
 *
 * @param iface Network interface
 * @param chksum_type L3 and/or L4 protocol for which to compute checksum
 *
 * @return True if checksum needs to be calculated, false otherwise.
 */
bool net_if_need_calc_tx_checksum(struct net_if* iface,
                                  enum net_if_checksum_type chksum_type);

/**
 * @brief Get interface according to index
 *
 * @details This is a syscall only to provide access to the object for purposes
 *          of assigning permissions.
 *
 * @param index Interface index
 *
 * @return Pointer to interface or NULL if not found.
 */
__syscall struct net_if* net_if_get_by_index(int index);

/**
 * @brief Get interface index according to pointer
 *
 * @param iface Pointer to network interface
 *
 * @return Interface index
 */
int net_if_get_by_iface(struct net_if* iface);

/**
 * @typedef net_if_cb_t
 * @brief Callback used while iterating over network interfaces
 *
 * @param iface Pointer to current network interface
 * @param user_data A valid pointer to user data or NULL
 */
typedef void (*net_if_cb_t)(struct net_if* iface, void* user_data);

/**
 * @brief Go through all the network interfaces and call callback
 * for each interface.
 *
 * @param cb User-supplied callback function to call
 * @param user_data User specified data
 */
void net_if_foreach(net_if_cb_t cb, void* user_data);

/**
 * @brief Bring interface up
 *
 * @param iface Pointer to network interface
 *
 * @return 0 on success
 */
int net_if_up(struct net_if* iface);

/**
 * @brief Check if interface is up and running.
 *
 * @param iface Pointer to network interface
 *
 * @return True if interface is up, False if it is down.
 */
static inline bool net_if_is_up(struct net_if* iface) {
    if (iface == NULL) {
        return (false);
    }

    return (net_if_flag_is_set(iface, NET_IF_UP) &&
            net_if_flag_is_set(iface, NET_IF_RUNNING));
}

/**
 * @brief Bring interface down
 *
 * @param iface Pointer to network interface
 *
 * @return 0 on success
 */
int net_if_down(struct net_if* iface);

/**
 * @brief Check if interface was brought up by the administrator.
 *
 * @param iface Pointer to network interface
 *
 * @return True if interface is admin up, false otherwise.
 */
static inline bool net_if_is_admin_up(struct net_if* iface) {
    if (iface == NULL) {
        return (false);
    }

    return net_if_flag_is_set(iface, NET_IF_UP);
}

/**
 * @brief Underlying network device has detected the carrier (cable connected).
 *
 * @details The function should be used by the respective network device driver
 *          or L2 implementation to update its state on a network interface.
 *
 * @param iface Pointer to network interface
 */
void net_if_carrier_on(struct net_if* iface);

/**
 * @brief Underlying network device has lost the carrier (cable disconnected).
 *
 * @details The function should be used by the respective network device driver
 *          or L2 implementation to update its state on a network interface.
 *
 * @param iface Pointer to network interface
 */
void net_if_carrier_off(struct net_if* iface);

/**
 * @brief Check if carrier is present on network device.
 *
 * @param iface Pointer to network interface
 *
 * @return True if carrier is present, false otherwise.
 */
static inline bool net_if_is_carrier_ok(struct net_if* iface) {
    if (iface == NULL) {
        return (false);
    }

    return net_if_flag_is_set(iface, NET_IF_LOWER_UP);
}

/**
 * @brief Mark interface as dormant. Dormant state indicates that the interface
 *        is not ready to pass packets yet, but is waiting for some event
 *        (for example Wi-Fi network association).
 *
 * @details The function should be used by the respective network device driver
 *          or L2 implementation to update its state on a network interface.
 *
 * @param iface Pointer to network interface
 */
void net_if_dormant_on(struct net_if* iface);

/**
 * @brief Mark interface as not dormant.
 *
 * @details The function should be used by the respective network device driver
 *          or L2 implementation to update its state on a network interface.
 *
 * @param iface Pointer to network interface
 */
void net_if_dormant_off(struct net_if* iface);

/**
 * @brief Check if the interface is dormant.
 *
 * @param iface Pointer to network interface
 *
 * @return True if interface is dormant, false otherwise.
 */
static inline bool net_if_is_dormant(struct net_if* iface) {
    if (iface == NULL) {
        return (false);
    }

    return net_if_flag_is_set(iface, NET_IF_DORMANT);
}

#if defined(CONFIG_NET_PKT_TIMESTAMP) && defined(CONFIG_NET_NATIVE)
/**
 * @typedef net_if_timestamp_callback_t
 * @brief Define callback that is called after a network packet
 *        has been timestamped.
 * @param "struct net_pkt *pkt" A pointer on a struct net_pkt which has
 *        been timestamped after being sent.
 */
typedef void (*net_if_timestamp_callback_t)(struct net_pkt* pkt);

/**
 * @brief Timestamp callback handler struct.
 *
 * Stores the timestamp callback information. Caller must make sure that
 * the variable pointed by this is valid during the lifetime of
 * registration. Typically this means that the variable cannot be
 * allocated from stack.
 */
struct net_if_timestamp_cb {
    /** Node information for the slist. */
    sys_snode_t node;

    /** Packet for which the callback is needed.
     *  A NULL value means all packets.
     */
    struct net_pkt* pkt;

    /** Net interface for which the callback is needed.
     *  A NULL value means all interfaces.
     */
    struct net_if* iface;

    /** Timestamp callback */
    net_if_timestamp_callback_t cb;
};

/**
 * @brief Register a timestamp callback.
 *
 * @param handle Caller specified handler for the callback.
 * @param pkt Net packet for which the callback is registered. NULL for all
 *        packets.
 * @param iface Net interface for which the callback is. NULL for all
 *        interfaces.
 * @param cb Callback to register.
 */
void net_if_register_timestamp_cb(struct net_if_timestamp_cb* handle,
                                  struct net_pkt* pkt,
                                  struct net_if* iface,
                                  net_if_timestamp_callback_t cb);

/**
 * @brief Unregister a timestamp callback.
 *
 * @param handle Caller specified handler for the callback.
 */
void net_if_unregister_timestamp_cb(struct net_if_timestamp_cb* handle);

/**
 * @brief Call a timestamp callback function.
 *
 * @param pkt Network buffer.
 */
void net_if_call_timestamp_cb(struct net_pkt* pkt);

/*
 * @brief Add timestamped TX buffer to be handled
 *
 * @param pkt Timestamped buffer
 */
void net_if_add_tx_timestamp(struct net_pkt* pkt);
#endif /* CONFIG_NET_PKT_TIMESTAMP */

/**
 * @brief Set network interface into promiscuous mode
 *
 * @details Note that not all network technologies will support this.
 *
 * @param iface Pointer to network interface
 *
 * @return 0 on success, <0 if error
 */
#if defined(CONFIG_NET_PROMISCUOUS_MODE)
int net_if_set_promisc(struct net_if* iface);
#else
static inline int net_if_set_promisc(struct net_if* iface) {
    ARG_UNUSED(iface);

    return (-ENOTSUP);
}
#endif

/**
 * @brief Set network interface into normal mode
 *
 * @param iface Pointer to network interface
 */
#if defined(CONFIG_NET_PROMISCUOUS_MODE)
void net_if_unset_promisc(struct net_if* iface);
#else
static inline void net_if_unset_promisc(struct net_if* iface) {
    ARG_UNUSED(iface);
}
#endif

/**
 * @brief Check if promiscuous mode is set or not.
 *
 * @param iface Pointer to network interface
 *
 * @return True if interface is in promisc mode,
 *         False if interface is not in promiscuous mode.
 */
#if defined(CONFIG_NET_PROMISCUOUS_MODE)
bool net_if_is_promisc(struct net_if* iface);
#else
static inline bool net_if_is_promisc(struct net_if* iface) {
    ARG_UNUSED(iface);

    return (false);
}
#endif

/**
 * @brief Check if there are any pending TX network data for a given network
 *        interface.
 *
 * @param iface Pointer to network interface
 *
 * @return True if there are pending TX network packets for this network
 *         interface, False otherwise.
 */
static inline bool net_if_are_pending_tx_packets(struct net_if* iface) {
    #if defined(CONFIG_NET_POWER_MANAGEMENT)
    return !!iface->tx_pending;
    #else
    ARG_UNUSED(iface);

    return (false);
    #endif
}

#ifdef CONFIG_NET_POWER_MANAGEMENT
/**
 * @brief Suspend a network interface from a power management perspective
 *
 * @param iface Pointer to network interface
 *
 * @return 0 on success, or -EALREADY/-EBUSY as possible errors.
 */
int net_if_suspend(struct net_if* iface);

/**
 * @brief Resume a network interface from a power management perspective
 *
 * @param iface Pointer to network interface
 *
 * @return 0 on success, or -EALREADY as a possible error.
 */
int net_if_resume(struct net_if* iface);

/**
 * @brief Check if the network interface is suspended or not.
 *
 * @param iface Pointer to network interface
 *
 * @return True if interface is suspended, False otherwise.
 */
bool net_if_is_suspended(struct net_if* iface);
#endif /* CONFIG_NET_POWER_MANAGEMENT */

/**
 * @brief Check if the network interface supports Wi-Fi.
 *
 * @param iface Pointer to network interface
 *
 * @return True if interface supports Wi-Fi, False otherwise.
 */
bool net_if_is_wifi(struct net_if* iface);

/**
 * @brief Get first Wi-Fi network interface.
 *
 * @return Pointer to network interface, NULL if not found.
 */
struct net_if* net_if_get_first_wifi(void);

/**
 * @brief Get Wi-Fi network station interface.
 *
 * @return Pointer to network interface, NULL if not found.
 */
struct net_if *net_if_get_wifi_sta(void);

/**
 * @brief Get first Wi-Fi network Soft-AP interface.
 *
 * @return Pointer to network interface, NULL if not found.
 */
struct net_if *net_if_get_wifi_sap(void);

/**
 * @brief Get network interface name.
 *
 * @details If interface name support is not enabled, empty string is returned.
 *
 * @param iface Pointer to network interface
 * @param buf User supplied buffer
 * @param len Length of the user supplied buffer
 *
 * @return Length of the interface name copied to buf,
 *         -EINVAL if invalid parameters,
 *         -ERANGE if name cannot be copied to the user supplied buffer,
 *         -ENOTSUP if interface name support is disabled,
 */
int net_if_get_name(struct net_if* iface, char* buf, int len);

/**
 * @brief Set network interface name.
 *
 * @details Normally this function is not needed to call as the system
 *          will automatically assign a name to the network interface.
 *
 * @param iface Pointer to network interface
 * @param buf User supplied name
 *
 * @return 0 name is set correctly
 *         -ENOTSUP interface name support is disabled
 *         -EINVAL if invalid parameters are given,
 *         -ENAMETOOLONG if name is too long
 */
int net_if_set_name(struct net_if* iface, char const* buf);

/**
 * @brief Get interface index according to its name
 *
 * @param name Name of the network interface
 *
 * @return Interface index
 */
int net_if_get_by_name(char const* name);

/** @cond INTERNAL_HIDDEN */
struct net_if_api {
    void (*init)(struct net_if* iface);
};

#define NET_IF_DHCPV4_INIT                  \
    IF_ENABLED(UTIL_AND(IS_ENABLED(CONFIG_NET_DHCPV4), \
                        IS_ENABLED(CONFIG_NET_NATIVE_IPV4)), \
            (.dhcpv4.state = NET_DHCPV4_DISABLED,))

#define NET_IF_DHCPV6_INIT                  \
    IF_ENABLED(UTIL_AND(IS_ENABLED(CONFIG_NET_DHCPV6),  \
                        IS_ENABLED(CONFIG_NET_NATIVE_IPV6)), \
            (.dhcpv6.state = NET_DHCPV6_DISABLED,))

#define NET_IF_CONFIG_INIT                  \
    .config = {                             \
        IF_ENABLED(CONFIG_NET_IP, (.ip = {0},))  \
        NET_IF_DHCPV4_INIT                  \
        NET_IF_DHCPV6_INIT                  \
    }

#define NET_PROMETHEUS_GET_COLLECTOR_NAME(dev_id, sfx)  \
    net_stats_##dev_id##_##sfx##_collector

#define NET_PROMETHEUS_INIT(dev_id, sfx)                \
    IF_ENABLED(CONFIG_NET_STATISTICS_VIA_PROMETHEUS,    \
               (.collector = &NET_PROMETHEUS_GET_COLLECTOR_NAME(dev_id, sfx),))

#define NET_IF_GET_NAME(dev_id, sfx)     __net_if_##dev_id##_##sfx
#define NET_IF_DEV_GET_NAME(dev_id, sfx) __net_if_dev_##dev_id##_##sfx

#define NET_IF_GET(dev_id, sfx)             \
    ((struct net_if*)&NET_IF_GET_NAME(dev_id, sfx))

#if defined(CONFIG_NET_STATISTICS_VIA_PROMETHEUS)
extern int net_stats_prometheus_scrape(struct prometheus_collector* collector,
                                       struct prometheus_metric* metric,
                                       void* user_data);
#endif /* CONFIG_NET_STATISTICS_VIA_PROMETHEUS */

#if !defined(_MSC_VER)  /* #CUSTOM@NDRS not support [0 ...(_num_configs - 1)] 
                         * The NET_IF_INIT macro uses a GNU extension for array initialization which is not supported by MSVC. */
#define NET_IF_INIT(dev_id, sfx, _l2, _mtu, _num_configs)       \
    static STRUCT_SECTION_ITERABLE(net_if_dev,                  \
                NET_IF_DEV_GET_NAME(dev_id, sfx)) = {           \
        .dev     = &(DEVICE_NAME_GET(dev_id)),                  \
        .l2      = &(NET_L2_GET_NAME(_l2)),                     \
        .l2_data = &(NET_L2_GET_DATA(dev_id, sfx)),             \
        .mtu     = _mtu,                                        \
        .flags   = {BIT(NET_IF_LOWER_UP)},                      \
    };                                                          \
    static Z_DECL_ALIGN(struct net_if)                          \
                        NET_IF_GET_NAME(dev_id, sfx)[_num_configs] \
                        __used __in_section(_net_if, static,    \
                                            dev_id) = {         \
        [0 ...(_num_configs - 1)] = {                           \
            .if_dev = &(NET_IF_DEV_GET_NAME(dev_id, sfx)),      \
            NET_IF_CONFIG_INIT                                  \
        }                                                       \
    };                                                          \
    IF_ENABLED(CONFIG_NET_STATISTICS_VIA_PROMETHEUS,            \
               (static PROMETHEUS_COLLECTOR_DEFINE(             \
                       NET_PROMETHEUS_GET_COLLECTOR_NAME(dev_id,\
                                                         sfx),  \
                       net_stats_prometheus_scrape,             \
                       NET_IF_GET(dev_id, sfx));                \
                NET_STATS_PROMETHEUS(NET_IF_GET(dev_id, sfx),   \
                                     dev_id, sfx);))
#else
#define NET_IF_INIT(dev_id, sfx, _l2, _mtu, _num_configs)       \
    static STRUCT_SECTION_ITERABLE(net_if_dev,                  \
                NET_IF_DEV_GET_NAME(dev_id, sfx)) = {           \
        .dev     = &(DEVICE_NAME_GET(dev_id)),                  \
        .l2      = &(NET_L2_GET_NAME(_l2)),                     \
        .l2_data = &(NET_L2_GET_DATA(dev_id, sfx)),             \
        .mtu     = _mtu,                                        \
        .flags   = {BIT(NET_IF_LOWER_UP)},                      \
    };                                                          \
    static Z_DECL_ALIGN(struct net_if)                          \
                        NET_IF_GET_NAME(dev_id, sfx)[_num_configs] \
                        __used __noasan __in_section(_net_if, static, \
                                            dev_id) = {         \
        [0] = {                           \
            .if_dev = &(NET_IF_DEV_GET_NAME(dev_id, sfx)),      \
            NET_IF_CONFIG_INIT                                  \
        }                                                       \
    };                                                          \
    IF_ENABLED(CONFIG_NET_STATISTICS_VIA_PROMETHEUS,            \
               (static PROMETHEUS_COLLECTOR_DEFINE(             \
                       NET_PROMETHEUS_GET_COLLECTOR_NAME(dev_id,\
                                                         sfx),  \
                       net_stats_prometheus_scrape,             \
                       NET_IF_GET(dev_id, sfx));                \
                NET_STATS_PROMETHEUS(NET_IF_GET(dev_id, sfx),   \
                                     dev_id, sfx);))
#endif

#if !defined(_MSC_VER)  /* #CUSTOM@NDRS not support [0 ...(_num_configs - 1)] 
                         * The NET_IF_INIT macro uses a GNU extension for array initialization which is not supported by MSVC. */
#define NET_IF_OFFLOAD_INIT(dev_id, sfx, _mtu)                  \
    static STRUCT_SECTION_ITERABLE(net_if_dev,                  \
                NET_IF_DEV_GET_NAME(dev_id, sfx)) = {           \
        .dev   = &(DEVICE_NAME_GET(dev_id)),                    \
        .mtu   = _mtu,                                          \
        .l2    = &(NET_L2_GET_NAME(OFFLOADED_NETDEV)),          \
        .flags = {BIT(NET_IF_LOWER_UP)},                        \
    };                                                          \
    static Z_DECL_ALIGN(struct net_if)                          \
                        NET_IF_GET_NAME(dev_id, sfx)[NET_IF_MAX_CONFIGS] \
                        __used __in_section(_net_if, static,    \
                                            dev_id) = {         \
        [0 ...(NET_IF_MAX_CONFIGS - 1)] = {                     \
            .if_dev = &(NET_IF_DEV_GET_NAME(dev_id, sfx)),      \
            NET_IF_CONFIG_INIT                                  \
        }                                                       \
    };                                                          \
    IF_ENABLED(CONFIG_NET_STATISTICS_VIA_PROMETHEUS,            \
               (static PROMETHEUS_COLLECTOR_DEFINE(             \
                       NET_PROMETHEUS_GET_COLLECTOR_NAME(dev_id,\
                                                         sfx),  \
                       net_stats_prometheus_scrape,             \
                       NET_IF_GET(dev_id, sfx));                \
                NET_STATS_PROMETHEUS(NET_IF_GET(dev_id, sfx),   \
                                     dev_id, sfx);))
#else
#define NET_IF_OFFLOAD_INIT(dev_id, sfx, _mtu)                  \
    static STRUCT_SECTION_ITERABLE(net_if_dev,                  \
                NET_IF_DEV_GET_NAME(dev_id, sfx)) = {           \
        .dev   = &(DEVICE_NAME_GET(dev_id)),                    \
        .mtu   = _mtu,                                          \
        .l2    = &(NET_L2_GET_NAME(OFFLOADED_NETDEV)),          \
        .flags = {BIT(NET_IF_LOWER_UP)},                        \
    };                                                          \
    static Z_DECL_ALIGN(struct net_if)                          \
                        NET_IF_GET_NAME(dev_id, sfx)[NET_IF_MAX_CONFIGS] \
                        __used __in_section(_net_if, static,    \
                                            dev_id) = {         \
        [0] = {                                                 \
            .if_dev = &(NET_IF_DEV_GET_NAME(dev_id, sfx)),      \
            NET_IF_CONFIG_INIT                                  \
        }                                                       \
    };                                                          \
    IF_ENABLED(CONFIG_NET_STATISTICS_VIA_PROMETHEUS,            \
               (static PROMETHEUS_COLLECTOR_DEFINE(             \
                       NET_PROMETHEUS_GET_COLLECTOR_NAME(dev_id,\
                                                         sfx),  \
                       net_stats_prometheus_scrape,             \
                       NET_IF_GET(dev_id, sfx));                \
                NET_STATS_PROMETHEUS(NET_IF_GET(dev_id, sfx),   \
                                     dev_id, sfx);))
#endif

/** @endcond */

/* Network device initialization macros */

#define Z_NET_DEVICE_INIT_INSTANCE(node_id, dev_id, name, instance, \
                                   init_fn, pm, data, config, prio, \
                                   api, l2, l2_ctx_type, mtu)   \
    Z_DEVICE_STATE_DEFINE(dev_id);                              \
    Z_DEVICE_DEFINE(node_id, dev_id, name, init_fn, pm, data,   \
                    config, POST_KERNEL, prio, api,             \
                    &Z_DEVICE_STATE_NAME(dev_id));              \
    NET_L2_DATA_INIT(dev_id, instance, l2_ctx_type);            \
    NET_IF_INIT(dev_id, instance, l2, mtu, NET_IF_MAX_CONFIGS)

#define Z_NET_DEVICE_INIT(node_id, dev_id, name, init_fn, pm, data, \
                          config, prio, api, l2, l2_ctx_type, mtu)  \
    Z_NET_DEVICE_INIT_INSTANCE(node_id, dev_id, name, 0, init_fn,   \
                               pm, data, config, prio, api, l2, \
                               l2_ctx_type, mtu)

/**
 * @brief Create a network interface and bind it to network device.
 *
 * @param dev_id Network device id.
 * @param name The name this instance of the driver exposes to
 * the system.
 * @param init_fn Address to the init function of the driver.
 * @param pm Reference to struct pm_device associated with the device.
 * (optional).
 * @param data Pointer to the device's private data.
 * @param config The address to the structure containing the
 * configuration information for this instance of the driver.
 * @param prio The initialization level at which configuration occurs.
 * @param api Provides an initial pointer to the API function struct
 * used by the driver. Can be NULL.
 * @param l2 Network L2 layer for this network interface.
 * @param l2_ctx_type Type of L2 context data.
 * @param mtu Maximum transfer unit in bytes for this network interface.
 */
#define NET_DEVICE_INIT(dev_id, name, init_fn, pm, data, config, prio,  \
                        api, l2, l2_ctx_type, mtu)                      \
    Z_NET_DEVICE_INIT(DT_INVALID_NODE, dev_id, name, init_fn, pm,       \
                      data, config, prio, api, l2, l2_ctx_type, mtu)

/**
 * @brief Like NET_DEVICE_INIT but taking metadata from a devicetree node.
 * Create a network interface and bind it to network device.
 *
 * @param node_id The devicetree node identifier.
 * @param init_fn Address to the init function of the driver.
 * @param pm Reference to struct pm_device associated with the device.
 * (optional).
 * @param data Pointer to the device's private data.
 * @param config The address to the structure containing the
 * configuration information for this instance of the driver.
 * @param prio The initialization level at which configuration occurs.
 * @param api Provides an initial pointer to the API function struct
 * used by the driver. Can be NULL.
 * @param l2 Network L2 layer for this network interface.
 * @param l2_ctx_type Type of L2 context data.
 * @param mtu Maximum transfer unit in bytes for this network interface.
 */
#define NET_DEVICE_DT_DEFINE(node_id, init_fn, pm, data,                \
                             config, prio, api, l2, l2_ctx_type, mtu)   \
    Z_NET_DEVICE_INIT(node_id, Z_DEVICE_DT_DEV_ID(node_id),             \
                      DEVICE_DT_NAME(node_id), init_fn, pm, data,       \
                      config, prio, api, l2, l2_ctx_type, mtu)

/**
 * @brief Like NET_DEVICE_DT_DEFINE for an instance of a DT_DRV_COMPAT compatible
 *
 * @param inst instance number.  This is replaced by
 * <tt>DT_DRV_COMPAT(inst)</tt> in the call to NET_DEVICE_DT_DEFINE.
 *
 * @param ... other parameters as expected by NET_DEVICE_DT_DEFINE.
 */
#define NET_DEVICE_DT_INST_DEFINE(inst, ...) \
    NET_DEVICE_DT_DEFINE(DT_DRV_INST(inst), __VA_ARGS__)

/**
 * @brief Create multiple network interfaces and bind them to network device.
 * If your network device needs more than one instance of a network interface,
 * use this macro below and provide a different instance suffix each time
 * (0, 1, 2, ... or a, b, c ... whatever works for you)
 *
 * @param dev_id Network device id.
 * @param name The name this instance of the driver exposes to
 * the system.
 * @param instance Instance identifier.
 * @param init_fn Address to the init function of the driver.
 * @param pm Reference to struct pm_device associated with the device.
 * (optional).
 * @param data Pointer to the device's private data.
 * @param config The address to the structure containing the
 * configuration information for this instance of the driver.
 * @param prio The initialization level at which configuration occurs.
 * @param api Provides an initial pointer to the API function struct
 * used by the driver. Can be NULL.
 * @param l2 Network L2 layer for this network interface.
 * @param l2_ctx_type Type of L2 context data.
 * @param mtu Maximum transfer unit in bytes for this network interface.
 */
#define NET_DEVICE_INIT_INSTANCE(dev_id, name, instance, init_fn, pm,   \
                                 data, config, prio, api, l2,           \
                                 l2_ctx_type, mtu)                      \
    Z_NET_DEVICE_INIT_INSTANCE(DT_INVALID_NODE, dev_id, name,           \
                               instance, init_fn, pm, data, config,     \
                               prio, api, l2, l2_ctx_type, mtu)

/**
 * @brief Like NET_DEVICE_OFFLOAD_INIT but taking metadata from a devicetree.
 * Create multiple network interfaces and bind them to network device.
 * If your network device needs more than one instance of a network interface,
 * use this macro below and provide a different instance suffix each time
 * (0, 1, 2, ... or a, b, c ... whatever works for you)
 *
 * @param node_id The devicetree node identifier.
 * @param instance Instance identifier.
 * @param init_fn Address to the init function of the driver.
 * @param pm Reference to struct pm_device associated with the device.
 * (optional).
 * @param data Pointer to the device's private data.
 * @param config The address to the structure containing the
 * configuration information for this instance of the driver.
 * @param prio The initialization level at which configuration occurs.
 * @param api Provides an initial pointer to the API function struct
 * used by the driver. Can be NULL.
 * @param l2 Network L2 layer for this network interface.
 * @param l2_ctx_type Type of L2 context data.
 * @param mtu Maximum transfer unit in bytes for this network interface.
 */
#define NET_DEVICE_DT_DEFINE_INSTANCE(node_id, instance, init_fn, pm,   \
                                      data, config, prio, api, l2,      \
                                      l2_ctx_type, mtu)                 \
    Z_NET_DEVICE_INIT_INSTANCE(node_id,                                 \
                               Z_DEVICE_DT_DEV_ID(node_id),             \
                               DEVICE_DT_NAME(node_id), instance,       \
                               init_fn, pm, data, config, prio,         \
                               api, l2, l2_ctx_type, mtu)

/**
 * @brief Like NET_DEVICE_DT_DEFINE_INSTANCE for an instance of a DT_DRV_COMPAT
 * compatible
 *
 * @param inst instance number.  This is replaced by
 * <tt>DT_DRV_COMPAT(inst)</tt> in the call to NET_DEVICE_DT_DEFINE_INSTANCE.
 *
 * @param ... other parameters as expected by NET_DEVICE_DT_DEFINE_INSTANCE.
 */
#define NET_DEVICE_DT_INST_DEFINE_INSTANCE(inst, ...) \
    NET_DEVICE_DT_DEFINE_INSTANCE(DT_DRV_INST(inst), __VA_ARGS__)

#define Z_NET_DEVICE_OFFLOAD_INIT(node_id, dev_id, name, init_fn, pm,   \
    data, config, prio, api, mtu)                                       \
    Z_DEVICE_STATE_DEFINE(dev_id);                                      \
    Z_DEVICE_DEFINE(node_id, dev_id, name, init_fn, pm, data,           \
                    config, POST_KERNEL, prio, api,                     \
                    &Z_DEVICE_STATE_NAME(dev_id));                      \
    NET_IF_OFFLOAD_INIT(dev_id, 0, mtu)

/**
 * @brief Create a offloaded network interface and bind it to network device.
 * The offloaded network interface is implemented by a device vendor HAL or
 * similar.
 *
 * @param dev_id Network device id.
 * @param name The name this instance of the driver exposes to
 * the system.
 * @param init_fn Address to the init function of the driver.
 * @param pm Reference to struct pm_device associated with the device.
 * (optional).
 * @param data Pointer to the device's private data.
 * @param config The address to the structure containing the
 * configuration information for this instance of the driver.
 * @param prio The initialization level at which configuration occurs.
 * @param api Provides an initial pointer to the API function struct
 * used by the driver. Can be NULL.
 * @param mtu Maximum transfer unit in bytes for this network interface.
 */
#define NET_DEVICE_OFFLOAD_INIT(dev_id, name, init_fn, pm, data,        \
                                config, prio, api, mtu)                 \
    Z_NET_DEVICE_OFFLOAD_INIT(DT_INVALID_NODE, dev_id, name,            \
                              init_fn, pm, data, config, prio, api,     \
                              mtu)

/**
 * @brief Like NET_DEVICE_OFFLOAD_INIT but taking metadata from a devicetree
 * node. Create a offloaded network interface and bind it to network device.
 * The offloaded network interface is implemented by a device vendor HAL or
 * similar.
 *
 * @param node_id The devicetree node identifier.
 * @param init_fn Address to the init function of the driver.
 * @param pm Reference to struct pm_device associated with the device.
 * (optional).
 * @param data Pointer to the device's private data.
 * @param config The address to the structure containing the
 * configuration information for this instance of the driver.
 * @param prio The initialization level at which configuration occurs.
 * @param api Provides an initial pointer to the API function struct
 * used by the driver. Can be NULL.
 * @param mtu Maximum transfer unit in bytes for this network interface.
 */
#define NET_DEVICE_DT_OFFLOAD_DEFINE(node_id, init_fn, pm, data,        \
                                     config, prio, api, mtu)            \
    Z_NET_DEVICE_OFFLOAD_INIT(node_id, Z_DEVICE_DT_DEV_ID(node_id),     \
                              DEVICE_DT_NAME(node_id), init_fn, pm,     \
                              data, config, prio, api, mtu)

/**
 * @brief Like NET_DEVICE_DT_OFFLOAD_DEFINE for an instance of a DT_DRV_COMPAT
 * compatible
 *
 * @param inst instance number.  This is replaced by
 * <tt>DT_DRV_COMPAT(inst)</tt> in the call to NET_DEVICE_DT_OFFLOAD_DEFINE.
 *
 * @param ... other parameters as expected by NET_DEVICE_DT_OFFLOAD_DEFINE.
 */
#define NET_DEVICE_DT_INST_OFFLOAD_DEFINE(inst, ...) \
    NET_DEVICE_DT_OFFLOAD_DEFINE(DT_DRV_INST(inst), __VA_ARGS__)

/**
 * @brief Count the number of network interfaces.
 *
 * @param[out] _dst Pointer to location where result is written.
 */
#define NET_IFACE_COUNT(_dst)                                   \
    do {                                                        \
        extern struct net_if _net_if_list_start[];              \
        extern struct net_if _net_if_list_end[];                \
        *(_dst) = ((uintptr_t)_net_if_list_end -                \
                   (uintptr_t)_net_if_list_start) /             \
                    sizeof(struct net_if);                      \
    } while (0)

#ifdef __cplusplus
}
#endif

#include <zephyr/syscalls/net_if.h>

/**
 * @}
 */

#endif /* ZEPHYR_INCLUDE_NET_NET_IF_H_ */<|MERGE_RESOLUTION|>--- conflicted
+++ resolved
@@ -936,8 +936,8 @@
  *
  * @return verdict about the packet
  */
-enum net_verdict net_if_try_send_data(struct net_if *iface,
-				      struct net_pkt *pkt, k_timeout_t timeout);
+enum net_verdict net_if_try_send_data(struct net_if* iface,
+                                      struct net_pkt* pkt, k_timeout_t timeout);
 
 /**
  * @brief Send a packet through a net iface
@@ -948,17 +948,12 @@
  *
  * @return verdict about the packet
  */
-<<<<<<< HEAD
-enum net_verdict net_if_send_data(struct net_if* iface, struct net_pkt* pkt);
-=======
-static inline enum net_verdict net_if_send_data(struct net_if *iface,
-						struct net_pkt *pkt)
-{
-	k_timeout_t timeout = k_is_in_isr() ? K_NO_WAIT : K_FOREVER;
-
-	return net_if_try_send_data(iface, pkt, timeout);
-}
->>>>>>> 8b7bfd45
+static inline enum net_verdict net_if_send_data(struct net_if* iface,
+                                                struct net_pkt* pkt) {
+    k_timeout_t timeout = k_is_in_isr() ? K_NO_WAIT : K_FOREVER;
+
+    return net_if_try_send_data(iface, pkt, timeout);
+}
 
 /**
  * @brief Get a pointer to the interface L2
@@ -1022,7 +1017,7 @@
  * @param pkt Pointer to a net packet to queue
  * @param timeout Timeout for the enqueuing attempt
  */
-void net_if_try_queue_tx(struct net_if *iface, struct net_pkt *pkt, k_timeout_t timeout);
+void net_if_try_queue_tx(struct net_if* iface, struct net_pkt* pkt, k_timeout_t timeout);
 
 /**
  * @brief Queue a packet to the net interface TX queue
@@ -1031,16 +1026,11 @@
  * @param iface Pointer to a network interface structure
  * @param pkt Pointer to a net packet to queue
  */
-<<<<<<< HEAD
-void net_if_queue_tx(struct net_if* iface, struct net_pkt* pkt);
-=======
-static inline void net_if_queue_tx(struct net_if *iface, struct net_pkt *pkt)
-{
-	k_timeout_t timeout = k_is_in_isr() ? K_NO_WAIT : K_FOREVER;
-
-	net_if_try_queue_tx(iface, pkt, timeout);
-}
->>>>>>> 8b7bfd45
+static inline void net_if_queue_tx(struct net_if* iface, struct net_pkt* pkt) {
+    k_timeout_t timeout = k_is_in_isr() ? K_NO_WAIT : K_FOREVER;
+
+    net_if_try_queue_tx(iface, pkt, timeout);
+}
 
 /**
  * @brief Return the IP offload status
@@ -1319,7 +1309,6 @@
     if ((iface == NULL) || (iface->if_dev == NULL)) {
         return (0U);
     }
-
 
     return (iface->if_dev->mtu);
 }
@@ -3292,7 +3281,7 @@
     };                                                          \
     static Z_DECL_ALIGN(struct net_if)                          \
                         NET_IF_GET_NAME(dev_id, sfx)[_num_configs] \
-                        __used __in_section(_net_if, static,    \
+                        __used __noasan __in_section(_net_if, static, \
                                             dev_id) = {         \
         [0 ...(_num_configs - 1)] = {                           \
             .if_dev = &(NET_IF_DEV_GET_NAME(dev_id, sfx)),      \
