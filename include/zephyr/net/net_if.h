--- conflicted
+++ resolved
@@ -1229,37 +1229,23 @@
 
 /** @cond INTERNAL_HIDDEN */
 
-<<<<<<< HEAD
 static inline int net_if_set_link_addr_unlocked(struct net_if* iface,
                                                 uint8_t* addr, uint8_t len,
                                                 enum net_link_type type) {
+    int ret;
+
     if (net_if_flag_is_set(iface, NET_IF_RUNNING)) {
         return (-EPERM);
     }
 
-    net_if_get_link_addr(iface)->addr = addr;
-    net_if_get_link_addr(iface)->len  = len;
-    net_if_get_link_addr(iface)->type = type;
-=======
-static inline int net_if_set_link_addr_unlocked(struct net_if *iface,
-						uint8_t *addr, uint8_t len,
-						enum net_link_type type)
-{
-	int ret;
-
-	if (net_if_flag_is_set(iface, NET_IF_RUNNING)) {
-		return -EPERM;
-	}
-
-	if (len > sizeof(net_if_get_link_addr(iface)->addr)) {
-		return -EINVAL;
-	}
-
-	ret = net_linkaddr_create(net_if_get_link_addr(iface), addr, len, type);
-	if (ret < 0) {
-		return ret;
-	}
->>>>>>> 05c3775f
+    if (len > sizeof(net_if_get_link_addr(iface)->addr)) {
+        return (-EINVAL);
+    }
+
+    ret = net_linkaddr_create(net_if_get_link_addr(iface), addr, len, type);
+    if (ret < 0) {
+        return (ret);
+    }
 
     net_hostname_set_postfix(addr, len);
 
