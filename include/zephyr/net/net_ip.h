--- conflicted
+++ resolved
@@ -62,28 +62,16 @@
 
 /** Protocol numbers from IANA/BSD */
 enum net_ip_protocol {
-<<<<<<< HEAD
     NET_IPPROTO_IP     = 0,                 /**< IP protocol (pseudo-val for setsockopt() */
     NET_IPPROTO_ICMP   = 1,                 /**< ICMP protocol   */
     NET_IPPROTO_IGMP   = 2,                 /**< IGMP protocol   */
+    NET_IPPROTO_ETH_P_ALL = 3,              /**< Every packet. from linux if_ether.h   */
     NET_IPPROTO_IPIP   = 4,                 /**< IPIP tunnels    */
     NET_IPPROTO_TCP    = 6,                 /**< TCP protocol    */
     NET_IPPROTO_UDP    = 17,                /**< UDP protocol    */
     NET_IPPROTO_IPV6   = 41,                /**< IPv6 protocol   */
     NET_IPPROTO_ICMPV6 = 58,                /**< ICMPv6 protocol */
     NET_IPPROTO_RAW    = 255,               /**< RAW IP packets  */
-=======
-	IPPROTO_IP = 0,            /**< IP protocol (pseudo-val for setsockopt() */
-	IPPROTO_ICMP = 1,          /**< ICMP protocol   */
-	IPPROTO_IGMP = 2,          /**< IGMP protocol   */
-	IPPROTO_ETH_P_ALL = 3,     /**< Every packet. from linux if_ether.h   */
-	IPPROTO_IPIP = 4,          /**< IPIP tunnels    */
-	IPPROTO_TCP = 6,           /**< TCP protocol    */
-	IPPROTO_UDP = 17,          /**< UDP protocol    */
-	IPPROTO_IPV6 = 41,         /**< IPv6 protocol   */
-	IPPROTO_ICMPV6 = 58,       /**< ICMPv6 protocol */
-	IPPROTO_RAW = 255,         /**< RAW IP packets  */
->>>>>>> 68432401
 };
 
 /** Protocol numbers for TLS protocols */
@@ -253,26 +241,20 @@
     uint8_t*    sll_addr;     /**< Physical-layer address, big endian */
 };
 
-<<<<<<< HEAD
 #if (__GTEST == 0) /* #CUSTOM@NDRS */
 #define sockaddr_in_ptr     net_sockaddr_in_ptr
 #define sockaddr_ll_ptr     net_sockaddr_ll_ptr
 #endif
 
+/** Socket address struct for unix socket where address is a pointer */
+struct net_sockaddr_un_ptr {
+    sa_family_t sun_family;    /**< Always AF_UNIX */
+    char        *sun_path;     /**< pathname */
+};
+
 struct net_sockaddr_can_ptr {
     sa_family_t can_family;
     int         can_ifindex;
-=======
-/** Socket address struct for unix socket where address is a pointer */
-struct sockaddr_un_ptr {
-	sa_family_t sun_family;    /**< Always AF_UNIX */
-	char        *sun_path;     /**< pathname */
-};
-
-struct sockaddr_can_ptr {
-	sa_family_t can_family;
-	int         can_ifindex;
->>>>>>> 68432401
 };
 
 /** @endcond */
@@ -436,14 +418,9 @@
 #if !defined(CONFIG_NET_IPV4)
 #if !defined(CONFIG_NET_IPV6)
 #if !defined(CONFIG_NET_SOCKETS_PACKET)
-<<<<<<< HEAD
+#if !defined(CONFIG_NET_NATIVE_OFFLOADED_SOCKETS)
 #define NET_SOCKADDR_MAX_SIZE     (sizeof(struct net_sockaddr_in6))
 #define NET_SOCKADDR_PTR_MAX_SIZE (sizeof(struct net_sockaddr_in6_ptr))
-=======
-#if !defined(CONFIG_NET_NATIVE_OFFLOADED_SOCKETS)
-#define NET_SOCKADDR_MAX_SIZE (sizeof(struct sockaddr_in6))
-#define NET_SOCKADDR_PTR_MAX_SIZE (sizeof(struct sockaddr_in6_ptr))
->>>>>>> 68432401
 #endif
 #endif
 #endif
