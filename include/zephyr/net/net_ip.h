--- conflicted
+++ resolved
@@ -1115,16 +1115,9 @@
  * @return True if the address is in given scope multicast address,
  * false otherwise.
  */
-<<<<<<< HEAD
-static inline bool net_ipv6_is_addr_mcast_scope(const struct in6_addr *addr,
-						int scope)
-{
-	return (addr->s6_addr[0] == 0xff) && ((addr->s6_addr[1] & 0xF) == scope);
-=======
 static inline bool net_ipv6_is_addr_mcast_scope(const struct net_in6_addr* addr,
                                                 int scope) {
-    return (addr->s6_addr[0] == 0xff) && (addr->s6_addr[1] == scope);
->>>>>>> 3b99931e
+    return (addr->s6_addr[0] == 0xff) && ((addr->s6_addr[1] & 0x0F) == scope);
 }
 
 /**
