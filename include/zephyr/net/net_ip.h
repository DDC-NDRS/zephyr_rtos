--- conflicted
+++ resolved
@@ -652,12 +652,16 @@
     switch (type) {
         case NET_ADDR_AUTOCONF :
             return "AUTO";
+
         case NET_ADDR_DHCP :
             return "DHCP";
+
         case NET_ADDR_MANUAL :
             return "MANUAL";
+
         case NET_ADDR_OVERRIDABLE :
             return "OVERRIDE";
+
         case NET_ADDR_ANY :
         default :
             break;
@@ -817,27 +821,27 @@
  * @param prefix_len Prefix length (max length is 128).
  */
 static inline void net_ipv6_addr_prefix_mask(const uint8_t *inaddr,
-					     uint8_t *outaddr,
-					     uint8_t prefix_len)
+                         uint8_t *outaddr,
+                         uint8_t prefix_len)
 {
-	uint8_t bits = 128 - prefix_len;
-	uint8_t bytes = prefix_len / 8U;
-	uint8_t remain = bits % 8;
-	uint8_t mask;
-
-	memset(outaddr, 0, 16U);
-	memcpy(outaddr, inaddr, bytes);
-
-	if (!remain) {
-		/* No remaining bits, the prefixes are the same as first
-		 * bytes are the same.
-		 */
-		return;
-	}
-
-	/* Create a mask that has remaining most significant bits set */
-	mask = (uint8_t)((0xff << (8 - remain)) ^ 0xff) << remain;
-	outaddr[bytes] = inaddr[bytes] & mask;
+    uint8_t bits = 128 - prefix_len;
+    uint8_t bytes = prefix_len / 8U;
+    uint8_t remain = bits % 8;
+    uint8_t mask;
+
+    memset(outaddr, 0, 16U);
+    memcpy(outaddr, inaddr, bytes);
+
+    if (!remain) {
+        /* No remaining bits, the prefixes are the same as first
+         * bytes are the same.
+         */
+        return;
+    }
+
+    /* Create a mask that has remaining most significant bits set */
+    mask = (uint8_t)((0xff << (8 - remain)) ^ 0xff) << remain;
+    outaddr[bytes] = inaddr[bytes] & mask;
 }
 
 /**
@@ -1496,7 +1500,6 @@
  *
  *  @return True if it is, False otherwise
  */
-<<<<<<< HEAD
 static inline bool net_ipv6_addr_based_on_ll(const struct net_in6_addr* addr,
                                              const struct net_linkaddr* lladdr) {
     if (!addr || !lladdr) {
@@ -1528,6 +1531,10 @@
             break;
 
         case 8 :
+            if (sizeof(lladdr->addr) < 8) {
+                return false;
+            }
+
             if (!memcmp(&addr->s6_addr[9], &lladdr->addr[1],
                         lladdr->len - 1) &&
                 (addr->s6_addr[8] ^ 0x02) == lladdr->addr[0]) {
@@ -1540,56 +1547,6 @@
     }
 
     return false;
-=======
-static inline bool net_ipv6_addr_based_on_ll(const struct in6_addr *addr,
-					     const struct net_linkaddr *lladdr)
-{
-	if (!addr || !lladdr) {
-		return false;
-	}
-
-	switch (lladdr->len) {
-	case 2:
-		if (!memcmp(&addr->s6_addr[14], lladdr->addr, lladdr->len) &&
-		    addr->s6_addr[8]  == 0U &&
-		    addr->s6_addr[9]  == 0U &&
-		    addr->s6_addr[10] == 0U &&
-		    addr->s6_addr[11] == 0xff &&
-		    addr->s6_addr[12] == 0xfe) {
-			return true;
-		}
-
-		break;
-	case 6:
-		if (lladdr->type == NET_LINK_ETHERNET) {
-			if (!memcmp(&addr->s6_addr[9], &lladdr->addr[1], 2) &&
-			    !memcmp(&addr->s6_addr[13], &lladdr->addr[3], 3) &&
-			    addr->s6_addr[11] == 0xff &&
-			    addr->s6_addr[12] == 0xfe &&
-			    (addr->s6_addr[8] ^ 0x02) == lladdr->addr[0]) {
-				return true;
-			}
-		}
-
-		break;
-	case 8:
-		if (sizeof(lladdr->addr) < 8) {
-			return false;
-		}
-
-		if (!memcmp(&addr->s6_addr[9], &lladdr->addr[1],
-			    lladdr->len - 1) &&
-		    (addr->s6_addr[8] ^ 0x02) == lladdr->addr[0]) {
-			return true;
-		}
-
-		break;
-	default:
-		return false;
-	}
-
-	return false;
->>>>>>> 2bb7fcc5
 }
 
 /**
@@ -1602,7 +1559,7 @@
  */
 static inline struct net_sockaddr *net_sad(const struct net_sockaddr_storage *addr)
 {
-	return (struct net_sockaddr *)addr;
+    return (struct net_sockaddr *)addr;
 }
 
 /**
@@ -1721,7 +1678,7 @@
  * @return 0 if ok, < 0 if error
  */
 int net_mask_len_to_netmask(sa_family_t family, uint8_t mask_len,
-			    struct net_sockaddr *mask);
+                            struct net_sockaddr* mask);
 
 /**
  * @brief Create mask length from netmask.
@@ -1733,8 +1690,8 @@
  *
  * @return 0 if ok, < 0 if error
  */
-int net_netmask_to_mask_len(sa_family_t family, struct net_sockaddr *mask,
-			    uint8_t *mask_len);
+int net_netmask_to_mask_len(sa_family_t family, struct net_sockaddr* mask,
+                            uint8_t* mask_len);
 
 /**
  * @brief Parse a string that contains either IPv4 or IPv6 address
@@ -1787,8 +1744,8 @@
  *         "" if we could parse the IP address and there is nothing more to parse.
  *         All other values point to next character after the "," or " " in the string.
  */
-const char *net_ipaddr_parse_mask(const char *str, size_t str_len,
-				  struct net_sockaddr *addr, uint8_t *mask_len);
+char const* net_ipaddr_parse_mask(const char *str, size_t str_len,
+                                  struct net_sockaddr *addr, uint8_t *mask_len);
 
 /**
  * @brief Set the default port in the sockaddr structure.
