--- conflicted
+++ resolved
@@ -249,12 +249,12 @@
 /** Socket address struct for unix socket where address is a pointer */
 struct net_sockaddr_un_ptr {
     sa_family_t sun_family;    /**< Always AF_UNIX */
-    char        *sun_path;     /**< pathname */
+    char* sun_path;            /**< pathname */
 };
 
 struct net_sockaddr_can_ptr {
     sa_family_t can_family;
-    int         can_ifindex;
+    int can_ifindex;
 };
 
 /** @endcond */
@@ -515,31 +515,23 @@
 
 /** @brief IP Maximum Transfer Unit */
 enum net_ip_mtu {
-
-/** IPv6 MTU length. We must be able to receive this size IPv6 packet
- * without fragmentation.
- */
-#if defined(CONFIG_NET_NATIVE_IPV6)
+    /** IPv6 MTU length. We must be able to receive this size IPv6 packet
+     * without fragmentation.
+     */
+    #if defined(CONFIG_NET_NATIVE_IPV6)
     NET_IPV6_MTU = CONFIG_NET_IPV6_MTU,
-#else
+    #else
     NET_IPV6_MTU = 1280,
-#endif
-
-<<<<<<< HEAD
+    #endif
+
     /** IPv4 MTU length. We must be able to receive this size IPv4 packet
      * without fragmentation.
      */
+    #if defined(CONFIG_NET_NATIVE_IPV4)
+    NET_IPV4_MTU = CONFIG_NET_IPV4_MTU,
+    #else
     NET_IPV4_MTU = 576,
-=======
-	/** IPv4 MTU length. We must be able to receive this size IPv4 packet
-	 * without fragmentation.
-	 */
-#if defined(CONFIG_NET_NATIVE_IPV4)
-	NET_IPV4_MTU = CONFIG_NET_IPV4_MTU,
-#else
-	NET_IPV4_MTU = 576,
-#endif
->>>>>>> d45396a6
+    #endif
 };
 
 /** @brief Network packet priority settings described in IEEE 802.1Q Annex I.1 */
@@ -867,7 +859,7 @@
  *  @return True if the address is unspecified, false otherwise.
  */
 static inline bool net_ipv4_is_addr_unspecified(const struct net_in_addr* addr) {
-    return UNALIGNED_GET(&addr->s_addr_be) == 0;
+    return (UNALIGNED_GET(&addr->s_addr_be) == 0);
 }
 
 /**
@@ -878,7 +870,7 @@
  * @return True if address is multicast address, False otherwise.
  */
 static inline bool net_ipv4_is_addr_mcast(const struct net_in_addr* addr) {
-    return (net_ntohl(UNALIGNED_GET(&addr->s_addr_be)) & 0xF0000000) == 0xE0000000;
+    return ((net_ntohl(UNALIGNED_GET(&addr->s_addr_be)) & 0xF0000000) == 0xE0000000);
 }
 
 /**
@@ -889,7 +881,7 @@
  * @return True if it is, false otherwise.
  */
 static inline bool net_ipv4_is_ll_addr(const struct net_in_addr* addr) {
-    return (net_ntohl(UNALIGNED_GET(&addr->s_addr_be)) & 0xFFFF0000) == 0xA9FE0000;
+    return ((net_ntohl(UNALIGNED_GET(&addr->s_addr_be)) & 0xFFFF0000) == 0xA9FE0000);
 }
 
 /**
@@ -910,7 +902,7 @@
     masked_10 = masked_24 & 0xFFC00000;
     masked_8  = masked_24 & 0xFF000000;
 
-    return masked_8 == 0x0A000000 ||  /* 10.0.0.0/8      */
+    return masked_8  == 0x0A000000 || /* 10.0.0.0/8      */
            masked_10 == 0x64400000 || /* 100.64.0.0/10   */
            masked_12 == 0xAC100000 || /* 172.16.0.0/12   */
            masked_16 == 0xC0A80000 || /* 192.168.0.0/16  */
@@ -962,7 +954,7 @@
  */
 static inline bool net_ipv4_addr_cmp(const struct net_in_addr* addr1,
                                      const struct net_in_addr* addr2) {
-    return UNALIGNED_GET(&addr1->s_addr_be) == UNALIGNED_GET(&addr2->s_addr_be);
+    return (UNALIGNED_GET(&addr1->s_addr_be) == UNALIGNED_GET(&addr2->s_addr_be));
 }
 
 /**
@@ -1014,7 +1006,7 @@
  * @return True if it is, false otherwise.
  */
 static inline bool net_ipv6_is_ll_addr(const struct net_in6_addr* addr) {
-    return UNALIGNED_GET(&addr->s6_addr16[0]) == net_htons(0xFE80);
+    return (UNALIGNED_GET(&addr->s6_addr16[0]) == net_htons(0xFE80));
 }
 
 /**
@@ -1025,7 +1017,7 @@
  * @return True if it is, false otherwise.
  */
 static inline bool net_ipv6_is_sl_addr(const struct net_in6_addr* addr) {
-    return UNALIGNED_GET(&addr->s6_addr16[0]) == net_htons(0xFEC0);
+    return (UNALIGNED_GET(&addr->s6_addr16[0]) == net_htons(0xFEC0));
 }
 
 /**
@@ -1063,10 +1055,10 @@
     uint32_t masked_32, masked_7;
 
     masked_32 = net_ntohl(UNALIGNED_GET(&addr->s6_addr32[0]));
-    masked_7  = masked_32 & 0xfc000000;
-
-    return masked_32 == 0x20010db8 || /* 2001:db8::/32 */
-           masked_7 == 0xfc000000;    /* fc00::/7      */
+    masked_7  = masked_32 & 0xFC000000;
+
+    return masked_32 == 0x20010DB8 || /* 2001:db8::/32 */
+           masked_7  == 0xFC000000;   /* fc00::/7      */
 }
 
 /**
@@ -1202,7 +1194,7 @@
  */
 static inline bool net_ipv6_is_addr_mcast_scope(const struct net_in6_addr* addr,
                                                 int scope) {
-    return (addr->s6_addr[0] == 0xff) && ((addr->s6_addr[1] & 0x0F) == scope);
+    return (addr->s6_addr[0] == 0xFF) && ((addr->s6_addr[1] & 0x0F) == scope);
 }
 
 /**
@@ -1504,7 +1496,6 @@
  *
  *  @return True if it is, False otherwise
  */
-<<<<<<< HEAD
 static inline bool net_ipv6_addr_based_on_ll(const struct net_in6_addr* addr,
                                              const struct net_linkaddr* lladdr) {
     if (!addr || !lladdr) {
@@ -1541,57 +1532,13 @@
                 (addr->s6_addr[8] ^ 0x02) == lladdr->addr[0]) {
                 return true;
             }
-
             break;
+
+        default :
+            return false;
     }
 
     return false;
-=======
-static inline bool net_ipv6_addr_based_on_ll(const struct in6_addr *addr,
-					     const struct net_linkaddr *lladdr)
-{
-	if (!addr || !lladdr) {
-		return false;
-	}
-
-	switch (lladdr->len) {
-	case 2:
-		if (!memcmp(&addr->s6_addr[14], lladdr->addr, lladdr->len) &&
-		    addr->s6_addr[8]  == 0U &&
-		    addr->s6_addr[9]  == 0U &&
-		    addr->s6_addr[10] == 0U &&
-		    addr->s6_addr[11] == 0xff &&
-		    addr->s6_addr[12] == 0xfe) {
-			return true;
-		}
-
-		break;
-	case 6:
-		if (lladdr->type == NET_LINK_ETHERNET) {
-			if (!memcmp(&addr->s6_addr[9], &lladdr->addr[1], 2) &&
-			    !memcmp(&addr->s6_addr[13], &lladdr->addr[3], 3) &&
-			    addr->s6_addr[11] == 0xff &&
-			    addr->s6_addr[12] == 0xfe &&
-			    (addr->s6_addr[8] ^ 0x02) == lladdr->addr[0]) {
-				return true;
-			}
-		}
-
-		break;
-	case 8:
-		if (!memcmp(&addr->s6_addr[9], &lladdr->addr[1],
-			    lladdr->len - 1) &&
-		    (addr->s6_addr[8] ^ 0x02) == lladdr->addr[0]) {
-			return true;
-		}
-
-		break;
-	default:
-		return false;
-	}
-
-	return false;
->>>>>>> d45396a6
 }
 
 /**
