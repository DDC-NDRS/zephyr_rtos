/** @file
 * @brief IPv6 and IPv4 definitions
 *
 * Generic IPv6 and IPv4 address definitions.
 */

/*
 * Copyright (c) 2016 Intel Corporation
 *
 * SPDX-License-Identifier: Apache-2.0
 */

#ifndef ZEPHYR_INCLUDE_NET_NET_IP_H_
#define ZEPHYR_INCLUDE_NET_NET_IP_H_

/**
 * @brief IPv4/IPv6 primitives and helpers
 * @defgroup ip_4_6 IPv4/IPv6 primitives and helpers
 * @since 1.0
 * @version 1.0.0
 * @ingroup networking
 * @{
 */

#include <string.h>
#include <zephyr/types.h>
#include <stdbool.h>
#include <zephyr/sys/util.h>
#include <zephyr/sys/byteorder.h>
#include <zephyr/toolchain.h>

#include <zephyr/net/net_linkaddr.h>

#ifdef __cplusplus
extern "C" {
#endif

/** @cond INTERNAL_HIDDEN */
/* Specifying VLAN tag here in order to avoid circular dependencies */
#define NET_VLAN_TAG_UNSPEC 0x0fff
/** @endcond */

/* Protocol families. (PF) */
#define NET_PF_UNSPEC   0                   /**< Unspecified protocol family.  */
#define NET_PF_INET     1                   /**< IP protocol family version 4. */
#define NET_PF_INET6    2                   /**< IP protocol family version 6. */
#define NET_PF_PACKET   3                   /**< Packet family.                */
#define NET_PF_CAN      4                   /**< Controller Area Network.      */
#define NET_PF_NET_MGMT 5                   /**< Network management info.      */
#define NET_PF_LOCAL    6                   /**< Inter-process communication   */
#define NET_PF_UNIX     NET_PF_LOCAL        /**< Inter-process communication   */

/* Address families. (AF) */
#define NET_AF_UNSPEC   NET_PF_UNSPEC       /**< Unspecified address family.   */
#define NET_AF_INET     NET_PF_INET         /**< IP protocol family version 4. */
#define NET_AF_INET6    NET_PF_INET6        /**< IP protocol family version 6. */
#define NET_AF_PACKET   NET_PF_PACKET       /**< Packet family.                */
#define NET_AF_CAN      NET_PF_CAN          /**< Controller Area Network.      */
#define NET_AF_NET_MGMT NET_PF_NET_MGMT     /**< Network management info.      */
#define NET_AF_LOCAL    NET_PF_LOCAL        /**< Inter-process communication   */
#define NET_AF_UNIX     NET_PF_UNIX         /**< Inter-process communication   */

/** Protocol numbers from IANA/BSD */
enum net_ip_protocol {
    NET_IPPROTO_IP     = 0,                 /**< IP protocol (pseudo-val for setsockopt() */
    NET_IPPROTO_ICMP   = 1,                 /**< ICMP protocol   */
    NET_IPPROTO_IGMP   = 2,                 /**< IGMP protocol   */
    NET_IPPROTO_IPIP   = 4,                 /**< IPIP tunnels    */
    NET_IPPROTO_TCP    = 6,                 /**< TCP protocol    */
    NET_IPPROTO_UDP    = 17,                /**< UDP protocol    */
    NET_IPPROTO_IPV6   = 41,                /**< IPv6 protocol   */
    NET_IPPROTO_ICMPV6 = 58,                /**< ICMPv6 protocol */
    NET_IPPROTO_RAW    = 255,               /**< RAW IP packets  */
};

/** Protocol numbers for TLS protocols */
enum net_ip_protocol_secure {
<<<<<<< HEAD
	IPPROTO_TLS_1_0 = 256,     /**< TLS 1.0 protocol */
	IPPROTO_TLS_1_1 = 257,     /**< TLS 1.1 protocol */
	IPPROTO_TLS_1_2 = 258,     /**< TLS 1.2 protocol */
	IPPROTO_TLS_1_3 = 259,     /**< TLS 1.3 protocol */
	IPPROTO_DTLS_1_0 = 272,    /**< DTLS 1.0 protocol */
	IPPROTO_DTLS_1_2 = 273,    /**< DTLS 1.2 protocol */
=======
    NET_IPPROTO_TLS_1_0  = 256,             /**< TLS 1.0 protocol */
    NET_IPPROTO_TLS_1_1  = 257,             /**< TLS 1.1 protocol */
    NET_IPPROTO_TLS_1_2  = 258,             /**< TLS 1.2 protocol */
    NET_IPPROTO_DTLS_1_0 = 272,             /**< DTLS 1.0 protocol */
    NET_IPPROTO_DTLS_1_2 = 273,             /**< DTLS 1.2 protocol */
>>>>>>> c5030661
};

/** Socket type */
enum net_sock_type {
    NET_SOCK_STREAM = 1,                    /**< Stream socket type   */
    NET_SOCK_DGRAM,                         /**< Datagram socket type */
    NET_SOCK_RAW                            /**< RAW socket type      */
};

/** @brief Convert 16-bit value from network to host byte order.
 *
 * @param x The network byte order value to convert.
 *
 * @return Host byte order value.
 */
#define net_ntohs(x) sys_be16_to_cpu(x)

/** @brief Convert 32-bit value from network to host byte order.
 *
 * @param x The network byte order value to convert.
 *
 * @return Host byte order value.
 */
#define net_ntohl(x) sys_be32_to_cpu(x)

/** @brief Convert 64-bit value from network to host byte order.
 *
 * @param x The network byte order value to convert.
 *
 * @return Host byte order value.
 */
#define net_ntohll(x) sys_be64_to_cpu(x)

/** @brief Convert 16-bit value from host to network byte order.
 *
 * @param x The host byte order value to convert.
 *
 * @return Network byte order value.
 */
#define net_htons(x) sys_cpu_to_be16(x)

/** @brief Convert 32-bit value from host to network byte order.
 *
 * @param x The host byte order value to convert.
 *
 * @return Network byte order value.
 */
#define net_htonl(x) sys_cpu_to_be32(x)

/** @brief Convert 64-bit value from host to network byte order.
 *
 * @param x The host byte order value to convert.
 *
 * @return Network byte order value.
 */
#define net_htonll(x) sys_cpu_to_be64(x)

/** IPv6 address struct */
struct /**/net_in6_addr {
    union {
        uint8_t  s6_addr[16];   /**< IPv6 address buffer */
        uint16_t s6_addr16[8];  /**< In big endian */
        uint32_t s6_addr32[4];  /**< In big endian */
    };
};

/** Binary size of the IPv6 address */
#define NET_IPV6_ADDR_SIZE 16

/** IPv4 address struct */
struct /**/net_in_addr {
    union {
        uint8_t  s4_addr[4];    /**< IPv4 address buffer */
        uint16_t s4_addr16[2];  /**< In big endian */
        uint32_t s4_addr32[1];  /**< In big endian */

        #if !defined(_MSC_VER)  /* #CUSTOM@NDRS */
        uint32_t s_addr;        /* In big endian, for POSIX compatibility. */
        #endif
        uint32_t s_addr_be;     /* In big endian, for POSIX compatibility. */
    };
};

#if (__GTEST == 0) /* #CUSTOM@NDRS */
#define in_addr             net_in_addr
#define in6_addr            net_in6_addr
#endif

/** Binary size of the IPv4 address */
#define NET_IPV4_ADDR_SIZE 4

/** Socket address family type */
typedef unsigned short int sa_family_t;

/** Length of a socket address */
#ifndef __socklen_t_defined
typedef size_t socklen_t;
#define __socklen_t_defined
#endif

/*
 * Note that the sin_port and sin6_port are in network byte order
 * in various sockaddr* structs.
 */

/** Socket address struct for IPv6. */
struct net_sockaddr_in6 {
    sa_family_t         sin6_family;   /**< AF_INET6               */
    uint16_t            sin6_port;     /**< Port number            */
    struct net_in6_addr sin6_addr;     /**< IPv6 address           */
    uint8_t             sin6_scope_id; /**< Interfaces for a scope */
};

/** Socket address struct for IPv4. */
struct net_sockaddr_in {
    sa_family_t        sin_family; /**< AF_INET      */
    uint16_t           sin_port;   /**< Port number  */
    struct net_in_addr sin_addr;   /**< IPv4 address */
};

/** Socket address struct for packet socket. */
struct net_sockaddr_ll {
    sa_family_t sll_family;   /**< Always AF_PACKET                   */
    uint16_t    sll_protocol; /**< Physical-layer protocol            */
    int         sll_ifindex;  /**< Interface number                   */
    uint16_t    sll_hatype;   /**< ARP hardware type                  */
    uint8_t     sll_pkttype;  /**< Packet type                        */
    uint8_t     sll_halen;    /**< Length of address                  */
    uint8_t     sll_addr[8];  /**< Physical-layer address, big endian */
};

/** @cond INTERNAL_HIDDEN */

/** Socket address struct for IPv6 where address is a pointer */
struct net_sockaddr_in6_ptr {
    sa_family_t          sin6_family;   /**< AF_INET6               */
    uint16_t             sin6_port;     /**< Port number            */
    struct net_in6_addr* sin6_addr;     /**< IPv6 address           */
    uint8_t              sin6_scope_id; /**< interfaces for a scope */
};

/** Socket address struct for IPv4 where address is a pointer */
struct net_sockaddr_in_ptr {
    sa_family_t         sin_family; /**< AF_INET      */
    uint16_t            sin_port;   /**< Port number  */
    struct net_in_addr* sin_addr;   /**< IPv4 address */
};

/** Socket address struct for packet socket where address is a pointer */
struct net_sockaddr_ll_ptr {
    sa_family_t sll_family;   /**< Always AF_PACKET                   */
    uint16_t    sll_protocol; /**< Physical-layer protocol            */
    int         sll_ifindex;  /**< Interface number                   */
    uint16_t    sll_hatype;   /**< ARP hardware type                  */
    uint8_t     sll_pkttype;  /**< Packet type                        */
    uint8_t     sll_halen;    /**< Length of address                  */
    uint8_t*    sll_addr;     /**< Physical-layer address, big endian */
};

#if (__GTEST == 0) /* #CUSTOM@NDRS */
#define sockaddr_in_ptr     net_sockaddr_in_ptr
#define sockaddr_ll_ptr     net_sockaddr_ll_ptr
#endif

struct net_sockaddr_can_ptr {
    sa_family_t can_family;
    int         can_ifindex;
};

/** @endcond */

#if !defined(HAVE_IOVEC)
/** IO vector array element */
struct iovec {
    void*  iov_base; /**< Pointer to data */
    size_t iov_len;  /**< Length of the data */
};
#endif

/** Message struct */
struct msghdr {
    void*         msg_name;       /**< Optional socket address, big endian */
    socklen_t     msg_namelen;    /**< Size of socket address */
    struct iovec* msg_iov;        /**< Scatter/gather array */
    size_t        msg_iovlen;     /**< Number of elements in msg_iov */
    void*         msg_control;    /**< Ancillary data */
    size_t        msg_controllen; /**< Ancillary data buffer len */
    int           msg_flags;      /**< Flags on received message */
};

/** Control message ancillary data */
struct cmsghdr {
    socklen_t cmsg_len;   /**< Number of bytes, including header */
    int       cmsg_level; /**< Originating protocol */
    int       cmsg_type;  /**< Protocol-specific type */

    #if defined(_MSC_VER) /* #CUSTOM@NDRS */
    /* This is a workaround for MSVC which does not allow zero-sized
     * arrays. The size of the array is 1.
     * This change will effect production code in C when using sizeof()
     * so it will be used only in MSVC.
     */
    z_max_align_t cmsg_data[1];
    #else
    z_max_align_t cmsg_data[]; /**< Flexible array member to force alignment of cmsghdr */
    #endif
};

/** @cond INTERNAL_HIDDEN */

/* Alignment for headers and data. These are arch specific but define
 * them here atm if not found already.
 */
#if !defined(ALIGN_H)
#define ALIGN_H(x) ROUND_UP(x, __alignof__(struct cmsghdr))
#endif
#if !defined(ALIGN_D)
#define ALIGN_D(x) ROUND_UP(x, __alignof__(z_max_align_t))
#endif

/** @endcond */

#if !defined(CMSG_FIRSTHDR)
/**
 * Returns a pointer to the first cmsghdr in the ancillary data buffer
 * associated with the passed msghdr.  It returns NULL if there isn't
 * enough space for a cmsghdr in the buffer.
 */
#define CMSG_FIRSTHDR(msghdr)                               \
    ((msghdr)->msg_controllen >= sizeof(struct cmsghdr) ?   \
     (struct cmsghdr*)((msghdr)->msg_control) : NULL)
#endif

#if !defined(CMSG_NXTHDR)
/**
 * Returns the next valid cmsghdr after the passed cmsghdr. It returns NULL
 * when there isn't enough space left in the buffer.
 */
#define CMSG_NXTHDR(msghdr, cmsg)                           \
    (((cmsg) == NULL) ? CMSG_FIRSTHDR(msghdr) :             \
     (((uint8_t*)(cmsg) + ALIGN_H((cmsg)->cmsg_len) +       \
        ALIGN_D(sizeof(struct cmsghdr)) >                   \
        (uint8_t*)((msghdr)->msg_control) + (msghdr)->msg_controllen) ? \
        NULL :                                              \
        (struct cmsghdr*)((uint8_t*)(cmsg) +                \
                          ALIGN_H((cmsg)->cmsg_len))))
#endif

#if !defined(NET_CMSG_DATA)
/**
 * Returns a pointer to the data portion of a cmsghdr.  The pointer returned
 * cannot be assumed to be suitably aligned for accessing arbitrary payload
 * data types. Applications should not cast it to a pointer type matching
 * the payload, but should instead use memcpy(3) to copy data to or from a
 * suitably declared object.
 */
#define NET_CMSG_DATA(cmsg) ((uint8_t*)(cmsg) + ALIGN_D(sizeof(struct cmsghdr)))
#endif

#if !defined(CMSG_SPACE)
/**
 * Returns the number of bytes an ancillary element with payload of the passed
 * data length occupies.
 */
#define CMSG_SPACE(length) (ALIGN_D(sizeof(struct cmsghdr)) + ALIGN_H(length))
#endif

#if !defined(CMSG_LEN)
/**
 * Returns the value to store in the cmsg_len member of the cmsghdr structure,
 * taking into account any necessary alignment.
 * It takes the data length as an argument.
 */
#define CMSG_LEN(length) (ALIGN_D(sizeof(struct cmsghdr)) + length)
#endif

/** @cond INTERNAL_HIDDEN */

/* Packet types.  */
#define PACKET_HOST      0 /* To us            */
#define PACKET_BROADCAST 1 /* To all           */
#define PACKET_MULTICAST 2 /* To group         */
#define PACKET_OTHERHOST 3 /* To someone else  */
#define PACKET_OUTGOING  4 /* Originated by us */
#define PACKET_LOOPBACK  5
#define PACKET_FASTROUTE 6

/* ARP protocol HARDWARE identifiers. */
#define ARPHRD_ETHER 1

/* Note: These macros are defined in a specific order.
 * The largest sockaddr size is the last one.
 */
#if defined(CONFIG_NET_IPV4)
#undef NET_SOCKADDR_MAX_SIZE
#undef NET_SOCKADDR_PTR_MAX_SIZE
#define NET_SOCKADDR_MAX_SIZE     (sizeof(struct net_sockaddr_in))
#define NET_SOCKADDR_PTR_MAX_SIZE (sizeof(struct net_sockaddr_in_ptr))
#endif

#if defined(CONFIG_NET_SOCKETS_PACKET)
#undef NET_SOCKADDR_MAX_SIZE
#undef NET_SOCKADDR_PTR_MAX_SIZE
#define NET_SOCKADDR_MAX_SIZE     (sizeof(struct net_sockaddr_ll))
#define NET_SOCKADDR_PTR_MAX_SIZE (sizeof(struct net_sockaddr_ll_ptr))
#endif

#if defined(CONFIG_NET_IPV6)
#undef NET_SOCKADDR_MAX_SIZE
#define NET_SOCKADDR_MAX_SIZE (sizeof(struct net_sockaddr_in6))
#if !defined(CONFIG_NET_SOCKETS_PACKET)
#undef NET_SOCKADDR_PTR_MAX_SIZE
#define NET_SOCKADDR_PTR_MAX_SIZE (sizeof(struct net_sockaddr_in6_ptr))
#endif
#endif

#if !defined(CONFIG_NET_IPV4)
#if !defined(CONFIG_NET_IPV6)
#if !defined(CONFIG_NET_SOCKETS_PACKET)
#define NET_SOCKADDR_MAX_SIZE     (sizeof(struct net_sockaddr_in6))
#define NET_SOCKADDR_PTR_MAX_SIZE (sizeof(struct net_sockaddr_in6_ptr))
#endif
#endif
#endif

/** @endcond */

/** Generic sockaddr struct. Must be cast to proper type. */
struct /**/net_sockaddr {
    sa_family_t sa_family;  /**< Address family */
                            /** @cond INTERNAL_HIDDEN */
    char data[NET_SOCKADDR_MAX_SIZE - sizeof(sa_family_t)];
    /** @endcond */
};

/** @cond INTERNAL_HIDDEN */

struct /**/net_sockaddr_ptr {
    sa_family_t family;
    char data[NET_SOCKADDR_PTR_MAX_SIZE - sizeof(sa_family_t)];
};

#if (__GTEST == 0) /* #CUSTOM@NDRS */
#define sockaddr            net_sockaddr
#define sockaddr_ptr        net_sockaddr_ptr
#define sockaddr_in_ptr     net_sockaddr_in_ptr
#endif

/* Same as sockaddr in our case */
struct /**/net_sockaddr_storage {
    sa_family_t ss_family;
    char data[NET_SOCKADDR_MAX_SIZE - sizeof(sa_family_t)];
};

/* Socket address struct for UNIX domain sockets */
struct /**/net_sockaddr_un {
    sa_family_t sun_family; /* AF_UNIX */
    char sun_path[NET_SOCKADDR_MAX_SIZE - sizeof(sa_family_t)];
};

struct /**/net_addr {
    sa_family_t family;

    union {
        struct net_in6_addr in6_addr;
        struct net_in_addr  in_addr;
    };
};

/** A pointer to IPv6 any address (all values zero) */
extern const struct net_in6_addr in6addr_any;

/** A pointer to IPv6 loopback address (::1) */
extern const struct net_in6_addr in6addr_loopback;

/** @endcond */

/** IPv6 address initializer */
#define IN6ADDR_ANY_INIT { { { 0, 0, 0, 0, 0, 0, 0, 0, 0, \
                               0, 0, 0, 0, 0, 0, 0 } } }

/** IPv6 loopback address initializer */
#define IN6ADDR_LOOPBACK_INIT { { { 0, 0, 0, 0, 0, 0, 0, \
                                    0, 0, 0, 0, 0, 0, 0, 0, 1 } } }

/** IPv4 any address */
#define NET_INADDR_ANY 0

/** IPv4 address initializer */
#define NET_INADDR_ANY_INIT { { { NET_INADDR_ANY } } }

/** IPv4 loopback address initializer */
#define NET_INADDR_LOOPBACK_INIT  { { { 127, 0, 0, 1 } } }

/** Max length of the IPv4 address as a string. Defined by POSIX. */
#define INET_ADDRSTRLEN 16
/** Max length of the IPv6 address as a string. Takes into account possible
 * mapped IPv4 addresses.
 */
#define INET6_ADDRSTRLEN 46

/** @cond INTERNAL_HIDDEN */

/* These are for internal usage of the stack */
#define NET_IPV6_ADDR_LEN sizeof("xxxx:xxxx:xxxx:xxxx:xxxx:xxxx:xxxx:xxxx")
#define NET_IPV4_ADDR_LEN sizeof("xxx.xxx.xxx.xxx")

/** @endcond */

/** @brief IP Maximum Transfer Unit */
enum net_ip_mtu {

/** IPv6 MTU length. We must be able to receive this size IPv6 packet
 * without fragmentation.
 */
#if defined(CONFIG_NET_NATIVE_IPV6)
    NET_IPV6_MTU = CONFIG_NET_IPV6_MTU,
#else
    NET_IPV6_MTU = 1280,
#endif

    /** IPv4 MTU length. We must be able to receive this size IPv4 packet
     * without fragmentation.
     */
    NET_IPV4_MTU = 576,
};

/** @brief Network packet priority settings described in IEEE 802.1Q Annex I.1 */
enum net_priority {
    NET_PRIORITY_BK = 1, /**< Background (lowest)                */
    NET_PRIORITY_BE = 0, /**< Best effort (default)              */
    NET_PRIORITY_EE = 2, /**< Excellent effort                   */
    NET_PRIORITY_CA = 3, /**< Critical applications              */
    NET_PRIORITY_VI = 4, /**< Video, < 100 ms latency and jitter */
    NET_PRIORITY_VO = 5, /**< Voice, < 10 ms latency and jitter  */
    NET_PRIORITY_IC = 6, /**< Internetwork control               */
    NET_PRIORITY_NC = 7  /**< Network control (highest)          */
} __packed;

#define NET_MAX_PRIORITIES 8 /**< How many priority values there are */

/** @brief IPv6/IPv4 network connection tuple */
struct net_tuple {
    struct net_addr*     remote_addr; /**< IPv6/IPv4 remote address */
    struct net_addr*     local_addr;  /**< IPv6/IPv4 local address  */
    uint16_t             remote_port; /**< UDP/TCP remote port      */
    uint16_t             local_port;  /**< UDP/TCP local port       */
    enum net_ip_protocol ip_proto;    /**< IP protocol              */
};

/** @brief What is the current state of the network address */
enum net_addr_state {
    NET_ADDR_ANY_STATE = -1, /**< Default (invalid) address type */
    NET_ADDR_TENTATIVE = 0,  /**< Tentative address              */
    NET_ADDR_PREFERRED,      /**< Preferred address              */
    NET_ADDR_DEPRECATED,     /**< Deprecated address             */
} __packed;

/** @brief How the network address is assigned to network interface */
enum net_addr_type {
    /** Default value. This is not a valid value. */
    NET_ADDR_ANY = 0,
    /** Auto configured address */
    NET_ADDR_AUTOCONF,
    /** Address is from DHCP */
    NET_ADDR_DHCP,
    /** Manually set address */
    NET_ADDR_MANUAL,
    /** Manually set address which is overridable by DHCP */
    NET_ADDR_OVERRIDABLE,
} __packed;

/** @cond INTERNAL_HIDDEN */

struct net_ipv6_hdr {
    uint8_t  vtc;
    uint8_t  tcflow;
    uint16_t flow;
    uint16_t len;
    uint8_t  nexthdr;
    uint8_t  hop_limit;
    uint8_t  src[NET_IPV6_ADDR_SIZE];
    uint8_t  dst[NET_IPV6_ADDR_SIZE];
} __packed;

struct net_ipv6_frag_hdr {
    uint8_t  nexthdr;
    uint8_t  reserved;
    uint16_t offset;
    uint32_t id;
} __packed;

struct net_ipv4_hdr {
    uint8_t  vhl;
    uint8_t  tos;
    uint16_t len;
    uint8_t  id[2];
    uint8_t  offset[2];
    uint8_t  ttl;
    uint8_t  proto;
    uint16_t chksum;
    uint8_t  src[NET_IPV4_ADDR_SIZE];
    uint8_t  dst[NET_IPV4_ADDR_SIZE];
} __packed;

struct net_icmp_hdr {
    uint8_t  type;
    uint8_t  code;
    uint16_t chksum;
} __packed;

struct net_udp_hdr {
    uint16_t src_port;
    uint16_t dst_port;
    uint16_t len;
    uint16_t chksum;
} __packed;

struct net_tcp_hdr {
    uint16_t src_port;
    uint16_t dst_port;
    uint8_t  seq[4];
    uint8_t  ack[4];
    uint8_t  offset;
    uint8_t  flags;
    uint8_t  wnd[2];
    uint16_t chksum;
    uint8_t  urg[2];

    #if defined(_MSC_VER) /* #CUSTOM@NDRS */
    /* This is a workaround for MSVC which does not allow zero-sized
     * arrays. The size of the array is 1.
     * This change will effect production code in C when using sizeof()
     * so it will be used only in MSVC.
     */
    uint8_t optdata[1];
    #else
    uint8_t optdata[0];
    #endif
} __packed;

static inline char const* net_addr_type2str(enum net_addr_type type) {
    switch (type) {
        case NET_ADDR_AUTOCONF :
            return "AUTO";
        case NET_ADDR_DHCP :
            return "DHCP";
        case NET_ADDR_MANUAL :
            return "MANUAL";
        case NET_ADDR_OVERRIDABLE :
            return "OVERRIDE";
        case NET_ADDR_ANY :
        default :
            break;
    }

    return "<unknown>";
}

/* IPv6 extension headers types */
#define NET_IPV6_NEXTHDR_HBHO    0
#define NET_IPV6_NEXTHDR_DESTO   60
#define NET_IPV6_NEXTHDR_ROUTING 43
#define NET_IPV6_NEXTHDR_FRAG    44
#define NET_IPV6_NEXTHDR_NONE    59

/**
 * This 2 unions are here temporarily, as long as net_context.h will
 * be still public and not part of the core only.
 */
union net_ip_header {
    struct net_ipv4_hdr* ipv4;
    struct net_ipv6_hdr* ipv6;
};

union net_proto_header {
    struct net_udp_hdr* udp;
    struct net_tcp_hdr* tcp;
};

#define NET_UDPH_LEN  8  /* Size of UDP header */
#define NET_TCPH_LEN  20 /* Size of TCP header */
#define NET_ICMPH_LEN 4  /* Size of ICMP header */

#define NET_IPV6H_LEN      40                              /* Size of IPv6 header */
#define NET_ICMPV6H_LEN    NET_ICMPH_LEN                   /* Size of ICMPv6 header */
#define NET_IPV6UDPH_LEN   (NET_UDPH_LEN + NET_IPV6H_LEN)  /* IPv6 + UDP */
#define NET_IPV6TCPH_LEN   (NET_TCPH_LEN + NET_IPV6H_LEN)  /* IPv6 + TCP */
#define NET_IPV6ICMPH_LEN  (NET_IPV6H_LEN + NET_ICMPH_LEN) /* ICMPv6 + IPv6 */
#define NET_IPV6_FRAGH_LEN 8

#define NET_IPV4H_LEN     20                              /* Size of IPv4 header */
#define NET_ICMPV4H_LEN   NET_ICMPH_LEN                   /* Size of ICMPv4 header */
#define NET_IPV4UDPH_LEN  (NET_UDPH_LEN + NET_IPV4H_LEN)  /* IPv4 + UDP */
#define NET_IPV4TCPH_LEN  (NET_TCPH_LEN + NET_IPV4H_LEN)  /* IPv4 + TCP */
#define NET_IPV4ICMPH_LEN (NET_IPV4H_LEN + NET_ICMPH_LEN) /* ICMPv4 + IPv4 */

#define NET_IPV6H_LENGTH_OFFSET 0x04 /* Offset of the Length field in the IPv6 header */

#define NET_IPV6_FRAGH_OFFSET_MASK 0xfff8 /* Mask for the 13-bit Fragment Offset field */
#define NET_IPV4_FRAGH_OFFSET_MASK 0x1fff /* Mask for the 13-bit Fragment Offset field */
#define NET_IPV4_MORE_FRAG_MASK    0x2000 /* Mask for the 1-bit More Fragments field */
#define NET_IPV4_DO_NOT_FRAG_MASK  0x4000 /* Mask for the 1-bit Do Not Fragment field */

/** @endcond */

/**
 * @brief Check if the IPv6 address is a loopback address (::1).
 *
 * @param addr IPv6 address
 *
 * @return True if address is a loopback address, False otherwise.
 */
static inline bool net_ipv6_is_addr_loopback(struct net_in6_addr* addr) {
    return UNALIGNED_GET(&addr->s6_addr32[0]) == 0 &&
           UNALIGNED_GET(&addr->s6_addr32[1]) == 0 &&
           UNALIGNED_GET(&addr->s6_addr32[2]) == 0 &&
           net_ntohl(UNALIGNED_GET(&addr->s6_addr32[3])) == 1;
}

/**
 * @brief Check if the IPv6 address is a multicast address.
 *
 * @param addr IPv6 address
 *
 * @return True if address is multicast address, False otherwise.
 */
static inline bool net_ipv6_is_addr_mcast(const struct net_in6_addr* addr) {
    return (addr->s6_addr[0] == 0xFF);
}

struct net_if;
struct net_if_config;

extern struct net_if_addr* net_if_ipv6_addr_lookup(const struct net_in6_addr* addr,
                                                   struct net_if** iface);

/**
 * @brief Check if IPv6 address is found in one of the network interfaces.
 *
 * @param addr IPv6 address
 *
 * @return True if address was found, False otherwise.
 */
static inline bool net_ipv6_is_my_addr(struct net_in6_addr* addr) {
    return net_if_ipv6_addr_lookup(addr, NULL) != NULL;
}

extern struct net_if_mcast_addr* net_if_ipv6_maddr_lookup(
        const struct net_in6_addr* addr, struct net_if** iface);

/**
 * @brief Check if IPv6 multicast address is found in one of the
 * network interfaces.
 *
 * @param maddr Multicast IPv6 address
 *
 * @return True if address was found, False otherwise.
 */
static inline bool net_ipv6_is_my_maddr(struct net_in6_addr* maddr) {
    return net_if_ipv6_maddr_lookup(maddr, NULL) != NULL;
}

/**
 * @brief Check if two IPv6 addresses are same when compared after prefix mask.
 *
 * @param addr1 First IPv6 address.
 * @param addr2 Second IPv6 address.
 * @param length Prefix length (max length is 128).
 *
 * @return True if IPv6 prefixes are the same, False otherwise.
 */
static inline bool net_ipv6_is_prefix(uint8_t const* addr1,
                                      uint8_t const* addr2,
                                      uint8_t length) {
    uint8_t bits   = 128 - length;
    uint8_t bytes  = length / 8U;
    uint8_t remain = bits % 8;
    uint8_t mask;

    if (length > 128) {
        return false;
    }

    if (memcmp(addr1, addr2, bytes)) {
        return false;
    }

    if (!remain) {
        /* No remaining bits, the prefixes are the same as first
         * bytes are the same.
         */
        return true;
    }

    /* Create a mask that has remaining most significant bits set */
    mask = (uint8_t)((0xFF << (8 - remain)) ^ 0xFF) << remain;

    return (addr1[bytes] & mask) == (addr2[bytes] & mask);
}


/**
 * @brief Get the IPv6 network address via the unicast address and the prefix mask.
 *
 * @param inaddr Unicast IPv6 address.
 * @param outaddr Prefix masked IPv6 address (network address).
 * @param prefix_len Prefix length (max length is 128).
 */
static inline void net_ipv6_addr_prefix_mask(const uint8_t *inaddr,
					     uint8_t *outaddr,
					     uint8_t prefix_len)
{
	uint8_t bits = 128 - prefix_len;
	uint8_t bytes = prefix_len / 8U;
	uint8_t remain = bits % 8;
	uint8_t mask;

	memset(outaddr, 0, 16U);
	memcpy(outaddr, inaddr, bytes);

	if (!remain) {
		/* No remaining bits, the prefixes are the same as first
		 * bytes are the same.
		 */
		return;
	}

	/* Create a mask that has remaining most significant bits set */
	mask = (uint8_t)((0xff << (8 - remain)) ^ 0xff) << remain;
	outaddr[bytes] = inaddr[bytes] & mask;
}

/**
 * @brief Check if the IPv4 address is a loopback address (127.0.0.0/8).
 *
 * @param addr IPv4 address
 *
 * @return True if address is a loopback address, False otherwise.
 */
static inline bool net_ipv4_is_addr_loopback(const struct net_in_addr* addr) {
    return (addr->s4_addr[0] == 127U);
}

/**
 *  @brief Check if the IPv4 address is unspecified (all bits zero)
 *
 *  @param addr IPv4 address.
 *
 *  @return True if the address is unspecified, false otherwise.
 */
static inline bool net_ipv4_is_addr_unspecified(const struct net_in_addr* addr) {
    return UNALIGNED_GET(&addr->s_addr_be) == 0;
}

/**
 * @brief Check if the IPv4 address is a multicast address.
 *
 * @param addr IPv4 address
 *
 * @return True if address is multicast address, False otherwise.
 */
static inline bool net_ipv4_is_addr_mcast(const struct net_in_addr* addr) {
    return (net_ntohl(UNALIGNED_GET(&addr->s_addr_be)) & 0xF0000000) == 0xE0000000;
}

/**
 * @brief Check if the given IPv4 address is a link local address.
 *
 * @param addr A valid pointer on an IPv4 address
 *
 * @return True if it is, false otherwise.
 */
static inline bool net_ipv4_is_ll_addr(const struct net_in_addr* addr) {
    return (net_ntohl(UNALIGNED_GET(&addr->s_addr_be)) & 0xFFFF0000) == 0xA9FE0000;
}

/**
 * @brief Check if the given IPv4 address is from a private address range.
 *
 * See https://en.wikipedia.org/wiki/Reserved_IP_addresses for details.
 *
 * @param addr A valid pointer on an IPv4 address
 *
 * @return True if it is, false otherwise.
 */
static inline bool net_ipv4_is_private_addr(const struct net_in_addr* addr) {
    uint32_t masked_24, masked_16, masked_12, masked_10, masked_8;

    masked_24 = net_ntohl(UNALIGNED_GET(&addr->s_addr_be)) & 0xFFFFFF00;
    masked_16 = masked_24 & 0xFFFF0000;
    masked_12 = masked_24 & 0xFFF00000;
    masked_10 = masked_24 & 0xFFC00000;
    masked_8  = masked_24 & 0xFF000000;

    return masked_8 == 0x0A000000 ||  /* 10.0.0.0/8      */
           masked_10 == 0x64400000 || /* 100.64.0.0/10   */
           masked_12 == 0xAC100000 || /* 172.16.0.0/12   */
           masked_16 == 0xC0A80000 || /* 192.168.0.0/16  */
           masked_24 == 0xC0000200 || /* 192.0.2.0/24    */
           masked_24 == 0xC0336400 || /* 192.51.100.0/24 */
           masked_24 == 0xCB007100;   /* 203.0.113.0/24  */
}

/**
 *  @brief Copy an IPv4 or IPv6 address
 *
 *  @param dest Destination IP address.
 *  @param src Source IP address.
 *
 *  @return Destination address.
 */
#define net_ipaddr_copy(dest, src) \
        UNALIGNED_PUT(UNALIGNED_GET(src), dest)

/**
 *  @brief Copy an IPv4 address raw buffer
 *
 *  @param dest Destination IP address.
 *  @param src Source IP address.
 */
static inline void net_ipv4_addr_copy_raw(uint8_t* dest,
                                          uint8_t const* src) {
    net_ipaddr_copy((struct net_in_addr*)dest, (const struct net_in_addr*)src);
}

/**
 *  @brief Copy an IPv6 address raw buffer
 *
 *  @param dest Destination IP address.
 *  @param src Source IP address.
 */
static inline void net_ipv6_addr_copy_raw(uint8_t* dest,
                                          uint8_t const* src) {
    memcpy(dest, src, sizeof(struct net_in6_addr));
}

/**
 *  @brief Compare two IPv4 addresses
 *
 *  @param addr1 Pointer to IPv4 address.
 *  @param addr2 Pointer to IPv4 address.
 *
 *  @return True if the addresses are the same, false otherwise.
 */
static inline bool net_ipv4_addr_cmp(const struct net_in_addr* addr1,
                                     const struct net_in_addr* addr2) {
    return UNALIGNED_GET(&addr1->s_addr_be) == UNALIGNED_GET(&addr2->s_addr_be);
}

/**
 *  @brief Compare two raw IPv4 address buffers
 *
 *  @param addr1 Pointer to IPv4 address buffer.
 *  @param addr2 Pointer to IPv4 address buffer.
 *
 *  @return True if the addresses are the same, false otherwise.
 */
static inline bool net_ipv4_addr_cmp_raw(uint8_t const* addr1,
                                         uint8_t const* addr2) {
    return net_ipv4_addr_cmp((const struct net_in_addr*)addr1,
                             (const struct net_in_addr*)addr2);
}

/**
 *  @brief Compare two IPv6 addresses
 *
 *  @param addr1 Pointer to IPv6 address.
 *  @param addr2 Pointer to IPv6 address.
 *
 *  @return True if the addresses are the same, false otherwise.
 */
static inline bool net_ipv6_addr_cmp(const struct net_in6_addr* addr1,
                                     const struct net_in6_addr* addr2) {
    return !memcmp(addr1, addr2, sizeof(struct net_in6_addr));
}

/**
 *  @brief Compare two raw IPv6 address buffers
 *
 *  @param addr1 Pointer to IPv6 address buffer.
 *  @param addr2 Pointer to IPv6 address buffer.
 *
 *  @return True if the addresses are the same, false otherwise.
 */
static inline bool net_ipv6_addr_cmp_raw(uint8_t const* addr1,
                                         uint8_t const* addr2) {
    return net_ipv6_addr_cmp((const struct net_in6_addr*)addr1,
                             (const struct net_in6_addr*)addr2);
}

/**
 * @brief Check if the given IPv6 address is a link local address.
 *
 * @param addr A valid pointer on an IPv6 address
 *
 * @return True if it is, false otherwise.
 */
static inline bool net_ipv6_is_ll_addr(const struct net_in6_addr* addr) {
    return UNALIGNED_GET(&addr->s6_addr16[0]) == net_htons(0xFE80);
}

/**
 * @brief Check if the given IPv6 address is a site local address.
 *
 * @param addr A valid pointer on an IPv6 address
 *
 * @return True if it is, false otherwise.
 */
static inline bool net_ipv6_is_sl_addr(const struct net_in6_addr* addr) {
    return UNALIGNED_GET(&addr->s6_addr16[0]) == net_htons(0xFEC0);
}

/**
 * @brief Check if the given IPv6 address is a unique local address.
 *
 * @param addr A valid pointer on an IPv6 address
 *
 * @return True if it is, false otherwise.
 */
static inline bool net_ipv6_is_ula_addr(const struct net_in6_addr* addr) {
    return (addr->s6_addr[0] == 0xFD);
}

/**
 * @brief Check if the given IPv6 address is a global address.
 *
 * @param addr A valid pointer on an IPv6 address
 *
 * @return True if it is, false otherwise.
 */
static inline bool net_ipv6_is_global_addr(const struct net_in6_addr* addr) {
    return ((addr->s6_addr[0] & 0xE0) == 0x20);
}

/**
 * @brief Check if the given IPv6 address is from a private/local address range.
 *
 * See https://en.wikipedia.org/wiki/Reserved_IP_addresses for details.
 *
 * @param addr A valid pointer on an IPv6 address
 *
 * @return True if it is, false otherwise.
 */
static inline bool net_ipv6_is_private_addr(const struct net_in6_addr* addr) {
    uint32_t masked_32, masked_7;

    masked_32 = net_ntohl(UNALIGNED_GET(&addr->s6_addr32[0]));
    masked_7  = masked_32 & 0xfc000000;

    return masked_32 == 0x20010db8 || /* 2001:db8::/32 */
           masked_7 == 0xfc000000;    /* fc00::/7      */
}

/**
 * @brief Return pointer to any (all bits zeros) IPv6 address.
 *
 * @return Any IPv6 address.
 */
const struct net_in6_addr* net_ipv6_unspecified_address(void);

/**
 * @brief Return pointer to any (all bits zeros) IPv4 address.
 *
 * @return Any IPv4 address.
 */
const struct net_in_addr* net_ipv4_unspecified_address(void);

/**
 * @brief Return pointer to broadcast (all bits ones) IPv4 address.
 *
 * @return Broadcast IPv4 address.
 */
const struct net_in_addr* net_ipv4_broadcast_address(void);

struct net_if;
extern bool net_if_ipv4_addr_mask_cmp(struct net_if* iface,
                                      const struct net_in_addr* addr);

/**
 * @brief Check if the given address belongs to same subnet that
 * has been configured for the interface.
 *
 * @param iface A valid pointer on an interface
 * @param addr IPv4 address
 *
 * @return True if address is in same subnet, false otherwise.
 */
static inline bool net_ipv4_addr_mask_cmp(struct net_if* iface,
                                          const struct net_in_addr* addr) {
    return net_if_ipv4_addr_mask_cmp(iface, addr);
}

extern bool net_if_ipv4_is_addr_bcast(struct net_if* iface,
                                      const struct net_in_addr* addr);

/**
 * @brief Check if the given IPv4 address is a broadcast address.
 *
 * @param iface Interface to use. Must be a valid pointer to an interface.
 * @param addr IPv4 address
 *
 * @return True if address is a broadcast address, false otherwise.
 */
#if defined(CONFIG_NET_NATIVE_IPV4)
static inline bool net_ipv4_is_addr_bcast(struct net_if* iface,
                                          const struct net_in_addr* addr) {
    if (net_ipv4_addr_cmp(addr, net_ipv4_broadcast_address())) {
        return true;
    }

    return net_if_ipv4_is_addr_bcast(iface, addr);
}
#else
static inline bool net_ipv4_is_addr_bcast(struct net_if* iface,
                                          const struct net_in_addr* addr) {
    ARG_UNUSED(iface);
    ARG_UNUSED(addr);

    return false;
}
#endif

extern struct net_if_addr* net_if_ipv4_addr_lookup(const struct net_in_addr* addr,
                                                   struct net_if** iface);

/**
 * @brief Check if the IPv4 address is assigned to any network interface
 * in the system.
 *
 * @param addr A valid pointer on an IPv4 address
 *
 * @return True if IPv4 address is found in one of the network interfaces,
 * False otherwise.
 */
static inline bool net_ipv4_is_my_addr(const struct net_in_addr* addr) {
    bool ret;

    ret = net_if_ipv4_addr_lookup(addr, NULL) != NULL;
    if (!ret) {
        ret = net_ipv4_is_addr_bcast(NULL, addr);
    }

    return ret;
}

/**
 *  @brief Check if the IPv6 address is unspecified (all bits zero)
 *
 *  @param addr IPv6 address.
 *
 *  @return True if the address is unspecified, false otherwise.
 */
static inline bool net_ipv6_is_addr_unspecified(const struct net_in6_addr* addr) {
    return UNALIGNED_GET(&addr->s6_addr32[0]) == 0 &&
           UNALIGNED_GET(&addr->s6_addr32[1]) == 0 &&
           UNALIGNED_GET(&addr->s6_addr32[2]) == 0 &&
           UNALIGNED_GET(&addr->s6_addr32[3]) == 0;
}

/**
 *  @brief Check if the IPv6 address is solicited node multicast address
 *  FF02:0:0:0:0:1:FFXX:XXXX defined in RFC 3513
 *
 *  @param addr IPv6 address.
 *
 *  @return True if the address is solicited node address, false otherwise.
 */
static inline bool net_ipv6_is_addr_solicited_node(const struct net_in6_addr* addr) {
    return UNALIGNED_GET(&addr->s6_addr32[0]) == net_htonl(0xff020000) &&
           UNALIGNED_GET(&addr->s6_addr32[1]) == 0x00000000 &&
           UNALIGNED_GET(&addr->s6_addr32[2]) == net_htonl(0x00000001) &&
           ((UNALIGNED_GET(&addr->s6_addr32[3]) & net_htonl(0xff000000)) == net_htonl(0xff000000));
}

/**
 * @brief Check if the IPv6 address is a given scope multicast
 * address (FFyx::).
 *
 * @param addr IPv6 address
 * @param scope Scope to check
 *
 * @return True if the address is in given scope multicast address,
 * false otherwise.
 */
static inline bool net_ipv6_is_addr_mcast_scope(const struct net_in6_addr* addr,
                                                int scope) {
    return (addr->s6_addr[0] == 0xff) && ((addr->s6_addr[1] & 0x0F) == scope);
}

/**
 * @brief Check if the IPv6 addresses have the same multicast scope (FFyx::).
 *
 * @param addr_1 IPv6 address 1
 * @param addr_2 IPv6 address 2
 *
 * @return True if both addresses have same multicast scope,
 * false otherwise.
 */
static inline bool net_ipv6_is_same_mcast_scope(const struct net_in6_addr* addr_1,
                                                const struct net_in6_addr* addr_2) {
    return (addr_1->s6_addr[0] == 0xff) && (addr_2->s6_addr[0] == 0xff) &&
           (addr_1->s6_addr[1] == addr_2->s6_addr[1]);
}

/**
 * @brief Check if the IPv6 address is a global multicast address (FFxE::/16).
 *
 * @param addr IPv6 address.
 *
 * @return True if the address is global multicast address, false otherwise.
 */
static inline bool net_ipv6_is_addr_mcast_global(const struct net_in6_addr* addr) {
    return net_ipv6_is_addr_mcast_scope(addr, 0x0e);
}

/**
 * @brief Check if the IPv6 address is a interface scope multicast
 * address (FFx1::).
 *
 * @param addr IPv6 address.
 *
 * @return True if the address is a interface scope multicast address,
 * false otherwise.
 */
static inline bool net_ipv6_is_addr_mcast_iface(const struct net_in6_addr* addr) {
    return net_ipv6_is_addr_mcast_scope(addr, 0x01);
}

/**
 * @brief Check if the IPv6 address is a link local scope multicast
 * address (FFx2::).
 *
 * @param addr IPv6 address.
 *
 * @return True if the address is a link local scope multicast address,
 * false otherwise.
 */
static inline bool net_ipv6_is_addr_mcast_link(const struct net_in6_addr* addr) {
    return net_ipv6_is_addr_mcast_scope(addr, 0x02);
}

/**
 * @brief Check if the IPv6 address is a mesh-local scope multicast
 * address (FFx3::).
 *
 * @param addr IPv6 address.
 *
 * @return True if the address is a mesh-local scope multicast address,
 * false otherwise.
 */
static inline bool net_ipv6_is_addr_mcast_mesh(const struct net_in6_addr* addr) {
    return net_ipv6_is_addr_mcast_scope(addr, 0x03);
}

/**
 * @brief Check if the IPv6 address is a site scope multicast
 * address (FFx5::).
 *
 * @param addr IPv6 address.
 *
 * @return True if the address is a site scope multicast address,
 * false otherwise.
 */
static inline bool net_ipv6_is_addr_mcast_site(const struct net_in6_addr* addr) {
    return net_ipv6_is_addr_mcast_scope(addr, 0x05);
}

/**
 * @brief Check if the IPv6 address is an organization scope multicast
 * address (FFx8::).
 *
 * @param addr IPv6 address.
 *
 * @return True if the address is an organization scope multicast address,
 * false otherwise.
 */
static inline bool net_ipv6_is_addr_mcast_org(const struct net_in6_addr* addr) {
    return net_ipv6_is_addr_mcast_scope(addr, 0x08);
}

/**
 * @brief Check if the IPv6 address belongs to certain multicast group
 *
 * @param addr IPv6 address.
 * @param group Group id IPv6 address, the values must be in network
 * byte order
 *
 * @return True if the IPv6 multicast address belongs to given multicast
 * group, false otherwise.
 */
static inline bool net_ipv6_is_addr_mcast_group(const struct net_in6_addr* addr,
                                                const struct net_in6_addr* group) {
    return UNALIGNED_GET(&addr->s6_addr16[1]) == group->s6_addr16[1] &&
           UNALIGNED_GET(&addr->s6_addr16[2]) == group->s6_addr16[2] &&
           UNALIGNED_GET(&addr->s6_addr16[3]) == group->s6_addr16[3] &&
           UNALIGNED_GET(&addr->s6_addr32[1]) == group->s6_addr32[1] &&
           UNALIGNED_GET(&addr->s6_addr32[2]) == group->s6_addr32[1] &&
           UNALIGNED_GET(&addr->s6_addr32[3]) == group->s6_addr32[3];
}

/**
 * @brief Check if the IPv6 address belongs to the all nodes multicast group
 *
 * @param addr IPv6 address
 *
 * @return True if the IPv6 multicast address belongs to the all nodes multicast
 * group, false otherwise
 */
static inline bool
net_ipv6_is_addr_mcast_all_nodes_group(const struct net_in6_addr *addr) {
    static const struct net_in6_addr all_nodes_mcast_group = {
        { { 0x00, 0x00, 0x00, 0x00, 0x00, 0x00, 0x00, 0x00, 0x00, 0x00,
            0x00, 0x00, 0x00, 0x00, 0x00, 0x01 } }
    };

    return net_ipv6_is_addr_mcast_group(addr, &all_nodes_mcast_group);
}

/**
 * @brief Check if the IPv6 address is a interface scope all nodes multicast
 * address (FF01::1).
 *
 * @param addr IPv6 address.
 *
 * @return True if the address is a interface scope all nodes multicast address,
 * false otherwise.
 */
static inline bool
net_ipv6_is_addr_mcast_iface_all_nodes(const struct net_in6_addr *addr) {
    return net_ipv6_is_addr_mcast_iface(addr) &&
           net_ipv6_is_addr_mcast_all_nodes_group(addr);
}

/**
 * @brief Check if the IPv6 address is a link local scope all nodes multicast
 * address (FF02::1).
 *
 * @param addr IPv6 address.
 *
 * @return True if the address is a link local scope all nodes multicast
 * address, false otherwise.
 */
static inline bool
net_ipv6_is_addr_mcast_link_all_nodes(const struct net_in6_addr *addr) {
    return net_ipv6_is_addr_mcast_link(addr) &&
           net_ipv6_is_addr_mcast_all_nodes_group(addr);
}

/**
 *  @brief Create solicited node IPv6 multicast address
 *  FF02:0:0:0:0:1:FFXX:XXXX defined in RFC 3513
 *
 *  @param src IPv6 address.
 *  @param dst IPv6 address.
 */
static inline
void net_ipv6_addr_create_solicited_node(const struct net_in6_addr* src,
                                         struct net_in6_addr* dst) {
    dst->s6_addr[0] = 0xFF;
    dst->s6_addr[1] = 0x02;
    UNALIGNED_PUT(0, &dst->s6_addr16[1]);
    UNALIGNED_PUT(0, &dst->s6_addr16[2]);
    UNALIGNED_PUT(0, &dst->s6_addr16[3]);
    UNALIGNED_PUT(0, &dst->s6_addr16[4]);
    dst->s6_addr[10] = 0U;
    dst->s6_addr[11] = 0x01;
    dst->s6_addr[12] = 0xFF;
    dst->s6_addr[13] = src->s6_addr[13];
    UNALIGNED_PUT(UNALIGNED_GET(&src->s6_addr16[7]), &dst->s6_addr16[7]);
}

/** @brief Construct an IPv6 address from eight 16-bit words.
 *
 *  @param addr IPv6 address
 *  @param addr0 16-bit word which is part of the address
 *  @param addr1 16-bit word which is part of the address
 *  @param addr2 16-bit word which is part of the address
 *  @param addr3 16-bit word which is part of the address
 *  @param addr4 16-bit word which is part of the address
 *  @param addr5 16-bit word which is part of the address
 *  @param addr6 16-bit word which is part of the address
 *  @param addr7 16-bit word which is part of the address
 */
static inline void net_ipv6_addr_create(struct net_in6_addr* addr,
                                        uint16_t addr0, uint16_t addr1,
                                        uint16_t addr2, uint16_t addr3,
                                        uint16_t addr4, uint16_t addr5,
                                        uint16_t addr6, uint16_t addr7) {
    UNALIGNED_PUT(net_htons(addr0), &addr->s6_addr16[0]);
    UNALIGNED_PUT(net_htons(addr1), &addr->s6_addr16[1]);
    UNALIGNED_PUT(net_htons(addr2), &addr->s6_addr16[2]);
    UNALIGNED_PUT(net_htons(addr3), &addr->s6_addr16[3]);
    UNALIGNED_PUT(net_htons(addr4), &addr->s6_addr16[4]);
    UNALIGNED_PUT(net_htons(addr5), &addr->s6_addr16[5]);
    UNALIGNED_PUT(net_htons(addr6), &addr->s6_addr16[6]);
    UNALIGNED_PUT(net_htons(addr7), &addr->s6_addr16[7]);
}

/**
 *  @brief Create link local allnodes multicast IPv6 address
 *
 *  @param addr IPv6 address
 */
static inline void net_ipv6_addr_create_ll_allnodes_mcast(struct net_in6_addr* addr) {
    net_ipv6_addr_create(addr, 0xff02, 0, 0, 0, 0, 0, 0, 0x0001);
}

/**
 *  @brief Create link local allrouters multicast IPv6 address
 *
 *  @param addr IPv6 address
 */
static inline void net_ipv6_addr_create_ll_allrouters_mcast(struct net_in6_addr* addr) {
    net_ipv6_addr_create(addr, 0xff02, 0, 0, 0, 0, 0, 0, 0x0002);
}

/**
 *  @brief Create IPv4 mapped IPv6 address
 *
 *  @param addr4 IPv4 address
 *  @param addr6 IPv6 address to be created
 */
static inline void net_ipv6_addr_create_v4_mapped(const struct net_in_addr* addr4,
                                                  struct net_in6_addr* addr6) {
    net_ipv6_addr_create(addr6, 0, 0, 0, 0, 0, 0xffff,
                         net_ntohs(addr4->s4_addr16[0]),
                         net_ntohs(addr4->s4_addr16[1]));
}

/**
 *  @brief Is the IPv6 address an IPv4 mapped one. The v4 mapped addresses
 *         look like \::ffff:a.b.c.d
 *
 *  @param addr IPv6 address
 *
 *  @return True if IPv6 address is a IPv4 mapped address, False otherwise.
 */
static inline bool net_ipv6_addr_is_v4_mapped(const struct net_in6_addr* addr) {
    if (UNALIGNED_GET(&addr->s6_addr32[0]) == 0 &&
        UNALIGNED_GET(&addr->s6_addr32[1]) == 0 &&
        UNALIGNED_GET(&addr->s6_addr16[5]) == 0xffff) {
        return true;
    }

    return false;
}

/**
 *  @brief Create IPv6 address interface identifier
 *
 *  @param addr IPv6 address
 *  @param lladdr Link local address
 */
static inline void net_ipv6_addr_create_iid(struct net_in6_addr* addr,
                                            struct net_linkaddr* lladdr) {
    UNALIGNED_PUT(net_htonl(0xfe800000), &addr->s6_addr32[0]);
    UNALIGNED_PUT(0, &addr->s6_addr32[1]);

    switch (lladdr->len) {
        case 2 :
            /* The generated IPv6 shall not toggle the
             * Universal/Local bit. RFC 6282 ch 3.2.2
             */
            if (lladdr->type == NET_LINK_IEEE802154) {
                UNALIGNED_PUT(0, &addr->s6_addr32[2]);
                addr->s6_addr[11] = 0xff;
                addr->s6_addr[12] = 0xfe;
                addr->s6_addr[13] = 0U;
                addr->s6_addr[14] = lladdr->addr[0];
                addr->s6_addr[15] = lladdr->addr[1];
            }

            break;
        case 6 :
            /* We do not toggle the Universal/Local bit
             * in Bluetooth. See RFC 7668 ch 3.2.2
             */
            memcpy(&addr->s6_addr[8], lladdr->addr, 3);
            addr->s6_addr[11] = 0xff;
            addr->s6_addr[12] = 0xfe;
            memcpy(&addr->s6_addr[13], lladdr->addr + 3, 3);

            if (lladdr->type == NET_LINK_ETHERNET) {
                addr->s6_addr[8] ^= 0x02;
            }

            break;
        case 8 :
            memcpy(&addr->s6_addr[8], lladdr->addr, lladdr->len);
            addr->s6_addr[8] ^= 0x02;
            break;
    }
}

/**
 *  @brief Check if given address is based on link layer address
 *
 *  @return True if it is, False otherwise
 */
static inline bool net_ipv6_addr_based_on_ll(const struct net_in6_addr* addr,
                                             const struct net_linkaddr* lladdr) {
    if (!addr || !lladdr) {
        return false;
    }

    switch (lladdr->len) {
        case 2 :
            if (!memcmp(&addr->s6_addr[14], lladdr->addr, lladdr->len) &&
                addr->s6_addr[8]  == 0U &&
                addr->s6_addr[9]  == 0U &&
                addr->s6_addr[10] == 0U &&
                addr->s6_addr[11] == 0xFF &&
                addr->s6_addr[12] == 0xFE) {
                return true;
            }
            break;

        case 6 :
            if (lladdr->type == NET_LINK_ETHERNET) {
                if (!memcmp(&addr->s6_addr[9], &lladdr->addr[1], 2) &&
                    !memcmp(&addr->s6_addr[13], &lladdr->addr[3], 3) &&
                    (addr->s6_addr[11] == 0xFF) &&
                    (addr->s6_addr[12] == 0xFE) &&
                    (addr->s6_addr[8] ^ 0x02) == lladdr->addr[0]) {
                    return (true);
                }
            }
            break;

        case 8 :
            if (!memcmp(&addr->s6_addr[9], &lladdr->addr[1],
                        lladdr->len - 1) &&
                (addr->s6_addr[8] ^ 0x02) == lladdr->addr[0]) {
                return true;
            }

            break;
    }

    return false;
}

/**
 * @brief Get sockaddr_in6 from sockaddr. This is a helper so that
 * the code calling this function can be made shorter.
 *
 * @param addr Socket address
 *
 * @return Pointer to IPv6 socket address
 */
static inline struct net_sockaddr_in6* net_sin6(const struct net_sockaddr* addr) {
    return (struct net_sockaddr_in6*)addr;
}

/**
 * @brief Get sockaddr_in from sockaddr. This is a helper so that
 * the code calling this function can be made shorter.
 *
 * @param addr Socket address
 *
 * @return Pointer to IPv4 socket address
 */
static inline struct net_sockaddr_in* net_sin(const struct net_sockaddr* addr) {
    return (struct net_sockaddr_in*)addr;
}

/**
 * @brief Get sockaddr_in6_ptr from sockaddr_ptr. This is a helper so that
 * the code calling this function can be made shorter.
 *
 * @param addr Socket address
 *
 * @return Pointer to IPv6 socket address
 */
static inline
struct net_sockaddr_in6_ptr* net_sin6_ptr(const struct net_sockaddr_ptr* addr) {
    return (struct net_sockaddr_in6_ptr*)addr;
}

/**
 * @brief Get sockaddr_in_ptr from sockaddr_ptr. This is a helper so that
 * the code calling this function can be made shorter.
 *
 * @param addr Socket address
 *
 * @return Pointer to IPv4 socket address
 */
static inline
struct net_sockaddr_in_ptr* net_sin_ptr(const struct net_sockaddr_ptr* addr) {
    return (struct net_sockaddr_in_ptr*)addr;
}

/**
 * @brief Get sockaddr_ll_ptr from sockaddr_ptr. This is a helper so that
 * the code calling this function can be made shorter.
 *
 * @param addr Socket address
 *
 * @return Pointer to linklayer socket address
 */
static inline
struct net_sockaddr_ll_ptr* net_sll_ptr(const struct net_sockaddr_ptr* addr) {
    return (struct net_sockaddr_ll_ptr*)addr;
}

/**
 * @brief Get sockaddr_can_ptr from sockaddr_ptr. This is a helper so that
 * the code needing this functionality can be made shorter.
 *
 * @param addr Socket address
 *
 * @return Pointer to CAN socket address
 */
static inline
struct net_sockaddr_can_ptr* net_can_ptr(const struct net_sockaddr_ptr* addr) {
    return (struct net_sockaddr_can_ptr*)addr;
}

/**
 * @brief Convert a string to IP address.
 *
 * @param family IP address family (AF_INET or AF_INET6)
 * @param src IP address in a null terminated string
 * @param dst Pointer to struct net_in_addr if family is AF_INET or
 * pointer to struct net_in6_addr if family is AF_INET6
 *
 * @note This function doesn't do precise error checking,
 * do not use for untrusted strings.
 *
 * @return 0 if ok, < 0 if error
 */
__syscall int net_addr_pton(sa_family_t family, char const* src, void* dst);

/**
 * @brief Convert IP address to string form.
 *
 * @param family IP address family (AF_INET or AF_INET6)
 * @param src Pointer to struct net_in_addr if family is AF_INET or
 *        pointer to struct net_in6_addr if family is AF_INET6
 * @param dst Buffer for IP address as a null terminated string
 * @param size Number of bytes available in the buffer
 *
 * @return dst pointer if ok, NULL if error
 */
__syscall char* net_addr_ntop(sa_family_t family, void const* src,
                              char* dst, size_t size);

/**
 * @brief Parse a string that contains either IPv4 or IPv6 address
 * and optional port, and store the information in user supplied
 * sockaddr struct.
 *
 * @details Syntax of the IP address string:
 *   192.0.2.1:80
 *   192.0.2.42
 *   [2001:db8::1]:8080
 *   [2001:db8::2]
 *   2001:db::42
 * Note that the str_len parameter is used to restrict the amount of
 * characters that are checked. If the string does not contain port
 * number, then the port number in sockaddr is not modified.
 *
 * @param str String that contains the IP address.
 * @param str_len Length of the string to be parsed.
 * @param addr Pointer to user supplied struct net_sockaddr.
 *
 * @return True if parsing could be done, false otherwise.
 */
bool net_ipaddr_parse(char const* str, size_t str_len,
                      struct net_sockaddr* addr);

/**
 * @brief Set the default port in the sockaddr structure.
 * If the port is already set, then do nothing.
 *
 * @param addr Pointer to user supplied struct net_sockaddr.
 * @param default_port Default port number to set.
 *
 * @return 0 if ok, <0 if error
 */
int net_port_set_default(struct net_sockaddr const* addr, uint16_t default_port);

/**
 * @brief Compare TCP sequence numbers.
 *
 * @details This function compares TCP sequence numbers,
 *          accounting for wraparound effects.
 *
 * @param seq1 First sequence number
 * @param seq2 Seconds sequence number
 *
 * @return < 0 if seq1 < seq2, 0 if seq1 == seq2, > 0 if seq > seq2
 */
static inline int32_t net_tcp_seq_cmp(uint32_t seq1, uint32_t seq2) {
    return (int32_t)(seq1 - seq2);
}

/**
 * @brief Check that one TCP sequence number is greater.
 *
 * @details This is convenience function on top of net_tcp_seq_cmp().
 *
 * @param seq1 First sequence number
 * @param seq2 Seconds sequence number
 *
 * @return True if seq > seq2
 */
static inline bool net_tcp_seq_greater(uint32_t seq1, uint32_t seq2) {
    return net_tcp_seq_cmp(seq1, seq2) > 0;
}

/**
 * @brief Convert a string of hex values to array of bytes.
 *
 * @details The syntax of the string is "ab:02:98:fa:42:01"
 *
 * @param buf Pointer to memory where the bytes are written.
 * @param buf_len Length of the memory area.
 * @param src String of bytes.
 *
 * @return 0 if ok, <0 if error
 */
int net_bytes_from_str(uint8_t* buf, int buf_len, char const* src);

/**
 * @brief Convert Tx network packet priority to traffic class so we can place
 * the packet into correct Tx queue.
 *
 * @param prio Network priority
 *
 * @return Tx traffic class that handles that priority network traffic.
 */
int net_tx_priority2tc(enum net_priority prio);

/**
 * @brief Convert Rx network packet priority to traffic class so we can place
 * the packet into correct Rx queue.
 *
 * @param prio Network priority
 *
 * @return Rx traffic class that handles that priority network traffic.
 */
int net_rx_priority2tc(enum net_priority prio);

/**
 * @brief Convert network packet VLAN priority to network packet priority so we
 * can place the packet into correct queue.
 *
 * @param priority VLAN priority
 *
 * @return Network priority
 */
static inline enum net_priority net_vlan2priority(uint8_t priority) {
    /* Map according to IEEE 802.1Q */
    static const uint8_t vlan2priority[] = {
        NET_PRIORITY_BE,
        NET_PRIORITY_BK,
        NET_PRIORITY_EE,
        NET_PRIORITY_CA,
        NET_PRIORITY_VI,
        NET_PRIORITY_VO,
        NET_PRIORITY_IC,
        NET_PRIORITY_NC
    };

    if (priority >= ARRAY_SIZE(vlan2priority)) {
        /* Use Best Effort as the default priority */
        return NET_PRIORITY_BE;
    }

    return (enum net_priority)vlan2priority[priority];
}

/**
 * @brief Convert network packet priority to network packet VLAN priority.
 *
 * @param priority Packet priority
 *
 * @return VLAN priority (PCP)
 */
static inline uint8_t net_priority2vlan(enum net_priority priority) {
    /* The conversion works both ways */
    return (uint8_t)net_vlan2priority(priority);
}

/**
 * @brief Return network address family value as a string. This is only usable
 * for debugging.
 *
 * @param family Network address family code
 *
 * @return Network address family as a string, or NULL if family is unknown.
 */
char const* net_family2str(sa_family_t family);

#if !defined(_MSC_VER) /* #CUSTOM@NDRS */
/** Due to Zephyr-RTOS's compatibility, redefine the original struct name from the new one. */
#define sockaddr            net_sockaddr
#define sockaddr_in         net_sockaddr_in
#define sockaddr_in6        net_sockaddr_in6
#define sockaddr_un         net_sockaddr_un
#define sockaddr_nl         net_sockaddr_nl
#define sockaddr_storage    net_sockaddr_storage
#define sockaddr_ll         net_sockaddr_ll

#define AF_INET             NET_AF_INET
#define AF_INET6            NET_AF_INET6
#define AF_UNSPEC           NET_AF_UNSPEC
#define AF_PACKET           NET_AF_PACKET
#define AF_CAN              NET_AF_CAN
#define AF_NET_MGMT         NET_AF_NET_MGMT
#define AF_LOCAL            NET_AF_LOCAL
#define AF_UNIX             NET_AF_UNIX

#define PF_INET             NET_PF_INET

#define SOCK_STREAM         NET_SOCK_STREAM
#define SOCK_DGRAM          NET_SOCK_DGRAM
#define SOCK_RAW            NET_SOCK_RAW

#define INADDR_ANY          NET_INADDR_ANY
#define INADDR_ANY_INIT     NET_INADDR_ANY_INIT
#define IPPROTO_IP          NET_IPPROTO_IP
#define IPPROTO_IPIP        NET_IPPROTO_IPIP
#define IPPROTO_TCP         NET_IPPROTO_TCP
#define IPPROTO_UDP         NET_IPPROTO_UDP
#define IPPROTO_IPV6        NET_IPPROTO_IPV6
#define IPPROTO_ICMP        NET_IPPROTO_ICMP
#define IPPROTO_IGMP        NET_IPPROTO_IGMP
#define IPPROTO_ICMPV6      NET_IPPROTO_ICMPV6
#define IPPROTO_RAW         NET_IPPROTO_RAW
#define IPPROTO_TLS_1_2     NET_IPPROTO_TLS_1_2
#define IPPROTO_DTLS_1_2    NET_IPPROTO_DTLS_1_2

#define ntohs               net_ntohs
#define ntohl               net_ntohl
#define ntohll              net_ntohll
#define htons               net_htons
#define htonl               net_htonl
#define htonll              net_htonll

#endif

/**
 * @brief Add IPv6 prefix as a privacy extension filter.
 *
 * @details Note that the filters can either allow or deny listing.
 *
 * @param addr IPv6 prefix
 * @param is_denylist Tells if this filter is for allowing or denying listing.
 *
 * @return 0 if ok, <0 if error
 */
#if defined(CONFIG_NET_IPV6_PE)
int net_ipv6_pe_add_filter(struct net_in6_addr* addr, bool is_denylist);
#else
static inline int net_ipv6_pe_add_filter(struct net_in6_addr* addr,
                                         bool is_denylist) {
    ARG_UNUSED(addr);
    ARG_UNUSED(is_denylist);

    return (-ENOTSUP);
}
#endif /* CONFIG_NET_IPV6_PE */

/**
 * @brief Delete IPv6 prefix from privacy extension filter list.
 *
 * @param addr IPv6 prefix
 *
 * @return 0 if ok, <0 if error
 */
#if defined(CONFIG_NET_IPV6_PE)
int net_ipv6_pe_del_filter(struct net_in6_addr* addr);
#else
static inline int net_ipv6_pe_del_filter(struct net_in6_addr* addr) {
    ARG_UNUSED(addr);

    return (-ENOTSUP);
}
#endif /* CONFIG_NET_IPV6_PE */

#ifdef __cplusplus
}
#endif

#include <zephyr/syscalls/net_ip.h>

/**
 * @}
 */

#endif /* ZEPHYR_INCLUDE_NET_NET_IP_H_ */<|MERGE_RESOLUTION|>--- conflicted
+++ resolved
@@ -75,20 +75,12 @@
 
 /** Protocol numbers for TLS protocols */
 enum net_ip_protocol_secure {
-<<<<<<< HEAD
-	IPPROTO_TLS_1_0 = 256,     /**< TLS 1.0 protocol */
-	IPPROTO_TLS_1_1 = 257,     /**< TLS 1.1 protocol */
-	IPPROTO_TLS_1_2 = 258,     /**< TLS 1.2 protocol */
-	IPPROTO_TLS_1_3 = 259,     /**< TLS 1.3 protocol */
-	IPPROTO_DTLS_1_0 = 272,    /**< DTLS 1.0 protocol */
-	IPPROTO_DTLS_1_2 = 273,    /**< DTLS 1.2 protocol */
-=======
     NET_IPPROTO_TLS_1_0  = 256,             /**< TLS 1.0 protocol */
     NET_IPPROTO_TLS_1_1  = 257,             /**< TLS 1.1 protocol */
     NET_IPPROTO_TLS_1_2  = 258,             /**< TLS 1.2 protocol */
+    NET_IPPROTO_TLS_1_3  = 259,             /**< TLS 1.3 protocol */
     NET_IPPROTO_DTLS_1_0 = 272,             /**< DTLS 1.0 protocol */
     NET_IPPROTO_DTLS_1_2 = 273,             /**< DTLS 1.2 protocol */
->>>>>>> c5030661
 };
 
 /** Socket type */
