--- conflicted
+++ resolved
@@ -431,35 +431,19 @@
 #define SOCKADDR_ALIGN (4)
 
 /** Generic sockaddr struct. Must be cast to proper type. */
-<<<<<<< HEAD
 struct /**/net_sockaddr {
     sa_family_t sa_family;  /**< Address family */
                             /** @cond INTERNAL_HIDDEN */
     char data[NET_SOCKADDR_MAX_SIZE - sizeof(sa_family_t)];
     /** @endcond */
-};
+} __aligned(SOCKADDR_ALIGN);
 
 /** @cond INTERNAL_HIDDEN */
 
 struct /**/net_sockaddr_ptr {
     sa_family_t family;
     char data[NET_SOCKADDR_PTR_MAX_SIZE - sizeof(sa_family_t)];
-};
-=======
-struct sockaddr {
-	sa_family_t sa_family; /**< Address family */
-/** @cond INTERNAL_HIDDEN */
-	char data[NET_SOCKADDR_MAX_SIZE - sizeof(sa_family_t)];
-/** @endcond */
 } __aligned(SOCKADDR_ALIGN);
-
-/** @cond INTERNAL_HIDDEN */
-
-struct sockaddr_ptr {
-	sa_family_t family;
-	char data[NET_SOCKADDR_PTR_MAX_SIZE - sizeof(sa_family_t)];
-} __aligned(SOCKADDR_ALIGN);
->>>>>>> 7da64e7b
 
 #if (__GTEST == 0) /* #CUSTOM@NDRS */
 #define sockaddr            net_sockaddr
@@ -468,17 +452,10 @@
 #endif
 
 /* Same as sockaddr in our case */
-<<<<<<< HEAD
 struct /**/net_sockaddr_storage {
     sa_family_t ss_family;
     char data[NET_SOCKADDR_MAX_SIZE - sizeof(sa_family_t)];
-};
-=======
-struct sockaddr_storage {
-	sa_family_t ss_family;
-	char data[NET_SOCKADDR_MAX_SIZE - sizeof(sa_family_t)];
 } __aligned(SOCKADDR_ALIGN);
->>>>>>> 7da64e7b
 
 /* Socket address struct for UNIX domain sockets */
 struct /**/net_sockaddr_un {
@@ -743,12 +720,11 @@
 /** @endcond */
 
 /** @cond INTERNAL_HIDDEN */
-static inline bool net_ipv6_is_addr_loopback_raw(const uint8_t *addr)
-{
-	return UNALIGNED_GET((uint32_t *)addr) == 0 &&
-	       UNALIGNED_GET((uint32_t *)addr + 1) == 0 &&
-	       UNALIGNED_GET((uint32_t *)addr + 2) == 0 &&
-	       ntohl(UNALIGNED_GET((uint32_t *)addr + 3)) == 1;
+static inline bool net_ipv6_is_addr_loopback_raw(uint8_t const* addr) {
+    return (UNALIGNED_GET((uint32_t*)addr)     == 0) &&
+           (UNALIGNED_GET((uint32_t*)addr + 1) == 0) &&
+           (UNALIGNED_GET((uint32_t*)addr + 2) == 0) &&
+           (net_ntohl(UNALIGNED_GET((uint32_t *)addr + 3)) == 1);
 }
 /** @endcond */
 
@@ -759,23 +735,13 @@
  *
  * @return True if address is a loopback address, False otherwise.
  */
-<<<<<<< HEAD
 static inline bool net_ipv6_is_addr_loopback(struct net_in6_addr* addr) {
-    return UNALIGNED_GET(&addr->s6_addr32[0]) == 0 &&
-           UNALIGNED_GET(&addr->s6_addr32[1]) == 0 &&
-           UNALIGNED_GET(&addr->s6_addr32[2]) == 0 &&
-           net_ntohl(UNALIGNED_GET(&addr->s6_addr32[3])) == 1;
-=======
-static inline bool net_ipv6_is_addr_loopback(struct in6_addr *addr)
-{
-	return net_ipv6_is_addr_loopback_raw(addr->s6_addr);
->>>>>>> 7da64e7b
-}
-
-/** @cond INTERNAL_HIDDEN */
-static inline bool net_ipv6_is_addr_mcast_raw(const uint8_t *addr)
-{
-	return addr[0] == 0xff;
+    return net_ipv6_is_addr_loopback_raw(addr->s6_addr);
+}
+
+/** @cond INTERNAL_HIDDEN */
+static inline bool net_ipv6_is_addr_mcast_raw(uint8_t const* addr) {
+    return (addr[0] == 0xFF);
 }
 /** @endcond */
 
@@ -786,36 +752,24 @@
  *
  * @return True if address is multicast address, False otherwise.
  */
-<<<<<<< HEAD
 static inline bool net_ipv6_is_addr_mcast(const struct net_in6_addr* addr) {
-    return (addr->s6_addr[0] == 0xFF);
-=======
-static inline bool net_ipv6_is_addr_mcast(const struct in6_addr *addr)
-{
-	return net_ipv6_is_addr_mcast_raw(addr->s6_addr);
->>>>>>> 7da64e7b
+    return net_ipv6_is_addr_mcast_raw(addr->s6_addr);
 }
 
 struct net_if;
 struct net_if_config;
 
-<<<<<<< HEAD
-extern struct net_if_addr* net_if_ipv6_addr_lookup(const struct net_in6_addr* addr,
+/** @cond INTERNAL_HIDDEN */
+extern struct net_if_addr* net_if_ipv6_addr_lookup_raw(uint8_t const* addr,
+                                                       struct net_if** ret);
+
+static inline bool net_ipv6_is_my_addr_raw(uint8_t const* addr) {
+    return (net_if_ipv6_addr_lookup_raw(addr, NULL) != NULL);
+}
+/** @endcond */
+
+extern struct net_if_addr *net_if_ipv6_addr_lookup(struct net_in6_addr const* addr,
                                                    struct net_if** iface);
-=======
-/** @cond INTERNAL_HIDDEN */
-extern struct net_if_addr *net_if_ipv6_addr_lookup_raw(const uint8_t *addr,
-						       struct net_if **ret);
-
-static inline bool net_ipv6_is_my_addr_raw(const uint8_t *addr)
-{
-	return net_if_ipv6_addr_lookup_raw(addr, NULL) != NULL;
-}
-/** @endcond */
-
-extern struct net_if_addr *net_if_ipv6_addr_lookup(const struct in6_addr *addr,
-						   struct net_if **iface);
->>>>>>> 7da64e7b
 
 /**
  * @brief Check if IPv6 address is found in one of the network interfaces.
@@ -914,9 +868,8 @@
 }
 
 /** @cond INTERNAL_HIDDEN */
-static inline bool net_ipv4_is_addr_loopback_raw(const uint8_t *addr)
-{
-	return addr[0] == 127U;
+static inline bool net_ipv4_is_addr_loopback_raw(uint8_t const* addr) {
+    return (addr[0] == 127U);
 }
 /** @endcond */
 
@@ -927,20 +880,13 @@
  *
  * @return True if address is a loopback address, False otherwise.
  */
-<<<<<<< HEAD
-static inline bool net_ipv4_is_addr_loopback(const struct net_in_addr* addr) {
-    return (addr->s4_addr[0] == 127U);
-=======
-static inline bool net_ipv4_is_addr_loopback(struct in_addr *addr)
-{
-	return net_ipv4_is_addr_loopback_raw(addr->s4_addr);
->>>>>>> 7da64e7b
-}
-
-/** @cond INTERNAL_HIDDEN */
-static inline bool net_ipv4_is_addr_unspecified_raw(const uint8_t *addr)
-{
-	return UNALIGNED_GET((uint32_t *)addr) == 0;
+static inline bool net_ipv4_is_addr_loopback(struct net_in_addr const* addr) {
+    return net_ipv4_is_addr_loopback_raw(addr->s4_addr);
+}
+
+/** @cond INTERNAL_HIDDEN */
+static inline bool net_ipv4_is_addr_unspecified_raw(uint8_t const* addr) {
+    return (UNALIGNED_GET((uint32_t *)addr) == 0);
 }
 /** @endcond */
 
@@ -951,20 +897,13 @@
  *
  *  @return True if the address is unspecified, false otherwise.
  */
-<<<<<<< HEAD
-static inline bool net_ipv4_is_addr_unspecified(const struct net_in_addr* addr) {
-    return (UNALIGNED_GET(&addr->s_addr_be) == 0);
-=======
-static inline bool net_ipv4_is_addr_unspecified(const struct in_addr *addr)
-{
-	return net_ipv4_is_addr_unspecified_raw(addr->s4_addr);
->>>>>>> 7da64e7b
-}
-
-/** @cond INTERNAL_HIDDEN */
-static inline bool net_ipv4_is_addr_mcast_raw(const uint8_t *addr)
-{
-	return (ntohl(UNALIGNED_GET((uint32_t *)addr)) & 0xF0000000) == 0xE0000000;
+static inline bool net_ipv4_is_addr_unspecified(struct net_in_addr const* addr) {
+    return net_ipv4_is_addr_unspecified_raw(addr->s4_addr);
+}
+
+/** @cond INTERNAL_HIDDEN */
+static inline bool net_ipv4_is_addr_mcast_raw(uint8_t const* addr) {
+    return ((net_ntohl(UNALIGNED_GET((uint32_t*)addr)) & 0xF0000000) == 0xE0000000);
 }
 /** @endcond */
 
@@ -975,20 +914,13 @@
  *
  * @return True if address is multicast address, False otherwise.
  */
-<<<<<<< HEAD
 static inline bool net_ipv4_is_addr_mcast(const struct net_in_addr* addr) {
-    return ((net_ntohl(UNALIGNED_GET(&addr->s_addr_be)) & 0xF0000000) == 0xE0000000);
-=======
-static inline bool net_ipv4_is_addr_mcast(const struct in_addr *addr)
-{
-	return net_ipv4_is_addr_mcast_raw(addr->s4_addr);
-}
-
-/** @cond INTERNAL_HIDDEN */
-static inline bool net_ipv4_is_ll_addr_raw(const uint8_t *addr)
-{
-	return (ntohl(UNALIGNED_GET((uint32_t *)addr)) & 0xFFFF0000) == 0xA9FE0000;
->>>>>>> 7da64e7b
+    return net_ipv4_is_addr_mcast_raw(addr->s4_addr);
+}
+
+/** @cond INTERNAL_HIDDEN */
+static inline bool net_ipv4_is_ll_addr_raw(uint8_t const* addr) {
+    return ((net_ntohl(UNALIGNED_GET((uint32_t *)addr)) & 0xFFFF0000) == 0xA9FE0000);
 }
 /** @endcond */
 
@@ -999,14 +931,8 @@
  *
  * @return True if it is, false otherwise.
  */
-<<<<<<< HEAD
 static inline bool net_ipv4_is_ll_addr(const struct net_in_addr* addr) {
-    return ((net_ntohl(UNALIGNED_GET(&addr->s_addr_be)) & 0xFFFF0000) == 0xA9FE0000);
-=======
-static inline bool net_ipv4_is_ll_addr(const struct in_addr *addr)
-{
-	return net_ipv4_is_ll_addr_raw(addr->s4_addr);
->>>>>>> 7da64e7b
+    return net_ipv4_is_ll_addr_raw(addr->s4_addr);
 }
 
 /**
@@ -1077,16 +1003,9 @@
  *
  *  @return True if the addresses are the same, false otherwise.
  */
-<<<<<<< HEAD
-static inline bool net_ipv4_addr_cmp(const struct net_in_addr* addr1,
-                                     const struct net_in_addr* addr2) {
-    return (UNALIGNED_GET(&addr1->s_addr_be) == UNALIGNED_GET(&addr2->s_addr_be));
-=======
-static inline bool net_ipv4_addr_cmp_raw(const uint8_t *addr1,
-					 const uint8_t *addr2)
-{
-	return UNALIGNED_GET((uint32_t *)addr1) == UNALIGNED_GET((uint32_t *)addr2);
->>>>>>> 7da64e7b
+static inline bool net_ipv4_addr_cmp_raw(uint8_t const* addr1,
+                                         uint8_t const* addr2) {
+    return (UNALIGNED_GET((uint32_t*)addr1) == UNALIGNED_GET((uint32_t*)addr2));
 }
 
 /**
@@ -1097,17 +1016,9 @@
  *
  *  @return True if the addresses are the same, false otherwise.
  */
-<<<<<<< HEAD
-static inline bool net_ipv4_addr_cmp_raw(uint8_t const* addr1,
-                                         uint8_t const* addr2) {
-    return net_ipv4_addr_cmp((const struct net_in_addr*)addr1,
-                             (const struct net_in_addr*)addr2);
-=======
-static inline bool net_ipv4_addr_cmp(const struct in_addr *addr1,
-				     const struct in_addr *addr2)
-{
-	return net_ipv4_addr_cmp_raw(addr1->s4_addr, addr2->s4_addr);
->>>>>>> 7da64e7b
+static inline bool net_ipv4_addr_cmp(struct net_in_addr const* addr1,
+                                     struct net_in_addr const* addr2) {
+    return net_ipv4_addr_cmp_raw(addr1->s4_addr, addr2->s4_addr);
 }
 
 /**
@@ -1138,9 +1049,8 @@
 }
 
 /** @cond INTERNAL_HIDDEN */
-static inline bool net_ipv6_is_ll_addr_raw(const uint8_t *addr)
-{
-	return UNALIGNED_GET((uint16_t *)addr) == htons(0xFE80);
+static inline bool net_ipv6_is_ll_addr_raw(uint8_t const* addr) {
+    return (UNALIGNED_GET((uint16_t*)addr) == net_htons(0xFE80));
 }
 /** @endcond */
 
@@ -1151,14 +1061,8 @@
  *
  * @return True if it is, false otherwise.
  */
-<<<<<<< HEAD
-static inline bool net_ipv6_is_ll_addr(const struct net_in6_addr* addr) {
-    return (UNALIGNED_GET(&addr->s6_addr16[0]) == net_htons(0xFE80));
-=======
-static inline bool net_ipv6_is_ll_addr(const struct in6_addr *addr)
-{
-	return net_ipv6_is_ll_addr_raw(addr->s6_addr);
->>>>>>> 7da64e7b
+static inline bool net_ipv6_is_ll_addr(struct net_in6_addr const* addr) {
+    return net_ipv6_is_ll_addr_raw(addr->s6_addr);
 }
 
 /**
@@ -1252,39 +1156,32 @@
     return net_if_ipv4_addr_mask_cmp(iface, addr);
 }
 
-<<<<<<< HEAD
+/** @cond INTERNAL_HIDDEN */
+extern bool net_if_ipv4_is_addr_bcast_raw(struct net_if* iface,
+                                          uint8_t const* addr);
+
+#if defined(CONFIG_NET_NATIVE_IPV4)
+static inline bool net_ipv4_is_addr_bcast_raw(struct net_if* iface,
+                                              uint8_t const* addr) {
+    if (net_ipv4_addr_cmp_raw(addr, net_ipv4_broadcast_address()->s4_addr)) {
+        return (true);
+    }
+
+    return net_if_ipv4_is_addr_bcast_raw(iface, addr);
+}
+#else
+static inline bool net_ipv4_is_addr_bcast_raw(struct net_if* iface,
+                                              uint8_t const* addr) {
+    ARG_UNUSED(iface);
+    ARG_UNUSED(addr);
+
+    return (false);
+}
+#endif
+/** @endcond */
+
 extern bool net_if_ipv4_is_addr_bcast(struct net_if* iface,
                                       const struct net_in_addr* addr);
-=======
-/** @cond INTERNAL_HIDDEN */
-extern bool net_if_ipv4_is_addr_bcast_raw(struct net_if *iface,
-					  const uint8_t *addr);
-
-#if defined(CONFIG_NET_NATIVE_IPV4)
-static inline bool net_ipv4_is_addr_bcast_raw(struct net_if *iface,
-					      const uint8_t *addr)
-{
-	if (net_ipv4_addr_cmp_raw(addr, net_ipv4_broadcast_address()->s4_addr)) {
-		return true;
-	}
-
-	return net_if_ipv4_is_addr_bcast_raw(iface, addr);
-}
-#else
-static inline bool net_ipv4_is_addr_bcast_raw(struct net_if *iface,
-					      const uint8_t *addr)
-{
-	ARG_UNUSED(iface);
-	ARG_UNUSED(addr);
-
-	return false;
-}
-#endif
-/** @endcond */
-
-extern bool net_if_ipv4_is_addr_bcast(struct net_if *iface,
-				      const struct in_addr *addr);
->>>>>>> 7da64e7b
 
 /**
  * @brief Check if the given IPv4 address is a broadcast address.
@@ -1313,30 +1210,24 @@
 }
 #endif
 
-<<<<<<< HEAD
-extern struct net_if_addr* net_if_ipv4_addr_lookup(const struct net_in_addr* addr,
+/** @cond INTERNAL_HIDDEN */
+extern struct net_if_addr* net_if_ipv4_addr_lookup_raw(uint8_t const* addr,
+                                                       struct net_if** ret);
+
+static inline bool net_ipv4_is_my_addr_raw(uint8_t const* addr) {
+    bool ret;
+
+    ret = (net_if_ipv4_addr_lookup_raw(addr, NULL) != NULL);
+    if (!ret) {
+        ret = net_ipv4_is_addr_bcast_raw(NULL, addr);
+    }
+
+    return (ret);
+}
+/** @endcond */
+
+extern struct net_if_addr *net_if_ipv4_addr_lookup(const struct net_in_addr *addr,
                                                    struct net_if** iface);
-=======
-/** @cond INTERNAL_HIDDEN */
-extern struct net_if_addr *net_if_ipv4_addr_lookup_raw(const uint8_t *addr,
-						       struct net_if **ret);
-
-static inline bool net_ipv4_is_my_addr_raw(const uint8_t *addr)
-{
-	bool ret;
-
-	ret = net_if_ipv4_addr_lookup_raw(addr, NULL) != NULL;
-	if (!ret) {
-		ret = net_ipv4_is_addr_bcast_raw(NULL, addr);
-	}
-
-	return ret;
-}
-/** @endcond */
-
-extern struct net_if_addr *net_if_ipv4_addr_lookup(const struct in_addr *addr,
-						   struct net_if **iface);
->>>>>>> 7da64e7b
 
 /**
  * @brief Check if the IPv4 address is assigned to any network interface
@@ -1359,12 +1250,11 @@
 }
 
 /** @cond INTERNAL_HIDDEN */
-static inline bool net_ipv6_is_addr_unspecified_raw(const uint8_t *addr)
-{
-	return UNALIGNED_GET((uint32_t *)addr) == 0 &&
-	       UNALIGNED_GET((uint32_t *)addr + 1) == 0 &&
-	       UNALIGNED_GET((uint32_t *)addr + 2) == 0 &&
-	       UNALIGNED_GET((uint32_t *)addr + 3) == 0;
+static inline bool net_ipv6_is_addr_unspecified_raw(uint8_t const* addr) {
+    return (UNALIGNED_GET((uint32_t*)addr)     == 0) &&
+           (UNALIGNED_GET((uint32_t*)addr + 1) == 0) &&
+           (UNALIGNED_GET((uint32_t*)addr + 2) == 0) &&
+           (UNALIGNED_GET((uint32_t*)addr + 3) == 0);
 }
 /** @endcond */
 
@@ -1375,27 +1265,16 @@
  *
  *  @return True if the address is unspecified, false otherwise.
  */
-<<<<<<< HEAD
 static inline bool net_ipv6_is_addr_unspecified(const struct net_in6_addr* addr) {
-    return UNALIGNED_GET(&addr->s6_addr32[0]) == 0 &&
-           UNALIGNED_GET(&addr->s6_addr32[1]) == 0 &&
-           UNALIGNED_GET(&addr->s6_addr32[2]) == 0 &&
-           UNALIGNED_GET(&addr->s6_addr32[3]) == 0;
-=======
-static inline bool net_ipv6_is_addr_unspecified(const struct in6_addr *addr)
-{
-	return net_ipv6_is_addr_unspecified_raw(addr->s6_addr);
->>>>>>> 7da64e7b
-}
-
-/** @cond INTERNAL_HIDDEN */
-static inline bool net_ipv6_is_addr_solicited_node_raw(const uint8_t *addr)
-{
-	return UNALIGNED_GET((uint32_t *)addr) == htonl(0xff020000) &&
-	       UNALIGNED_GET((uint32_t *)addr + 1) == 0x00000000 &&
-	       UNALIGNED_GET((uint32_t *)addr + 2) == htonl(0x00000001) &&
-	       ((UNALIGNED_GET((uint32_t *)addr + 3) & htonl(0xff000000)) ==
-		htonl(0xff000000));
+    return net_ipv6_is_addr_unspecified_raw(addr->s6_addr);
+}
+
+/** @cond INTERNAL_HIDDEN */
+static inline bool net_ipv6_is_addr_solicited_node_raw(uint8_t const* addr) {
+    return (UNALIGNED_GET((uint32_t*)addr)     == net_htonl(0xFF020000)) &&
+           (UNALIGNED_GET((uint32_t*)addr + 1) == 0x00000000)            &&
+           (UNALIGNED_GET((uint32_t*)addr + 2) == net_htonl(0x00000001)) &&
+           ((UNALIGNED_GET((uint32_t*)addr + 3) & net_htonl(0xff000000)) == net_htonl(0xFF000000));
 }
 /** @endcond */
 
@@ -1407,24 +1286,14 @@
  *
  *  @return True if the address is solicited node address, false otherwise.
  */
-<<<<<<< HEAD
-static inline bool net_ipv6_is_addr_solicited_node(const struct net_in6_addr* addr) {
-    return UNALIGNED_GET(&addr->s6_addr32[0]) == net_htonl(0xff020000) &&
-           UNALIGNED_GET(&addr->s6_addr32[1]) == 0x00000000 &&
-           UNALIGNED_GET(&addr->s6_addr32[2]) == net_htonl(0x00000001) &&
-           ((UNALIGNED_GET(&addr->s6_addr32[3]) & net_htonl(0xff000000)) == net_htonl(0xff000000));
-=======
-static inline bool net_ipv6_is_addr_solicited_node(const struct in6_addr *addr)
-{
-	return net_ipv6_is_addr_solicited_node_raw(addr->s6_addr);
->>>>>>> 7da64e7b
-}
-
-/** @cond INTERNAL_HIDDEN */
-static inline bool net_ipv6_is_addr_mcast_scope_raw(const uint8_t *addr,
-						    int scope)
-{
-	return (addr[0] == 0xff) && ((addr[1] & 0xF) == scope);
+static inline bool net_ipv6_is_addr_solicited_node(struct net_in6_addr const* addr) {
+    return net_ipv6_is_addr_solicited_node_raw(addr->s6_addr);
+}
+
+/** @cond INTERNAL_HIDDEN */
+static inline bool net_ipv6_is_addr_mcast_scope_raw(uint8_t const* addr,
+                                                    int scope) {
+    return ((addr[0] == 0xFF) && ((addr[1] & 0x0F) == scope));
 }
 /** @endcond */
 
@@ -1438,16 +1307,9 @@
  * @return True if the address is in given scope multicast address,
  * false otherwise.
  */
-<<<<<<< HEAD
-static inline bool net_ipv6_is_addr_mcast_scope(const struct net_in6_addr* addr,
+static inline bool net_ipv6_is_addr_mcast_scope(struct net_in6_addr const* addr,
                                                 int scope) {
-    return (addr->s6_addr[0] == 0xFF) && ((addr->s6_addr[1] & 0x0F) == scope);
-=======
-static inline bool net_ipv6_is_addr_mcast_scope(const struct in6_addr *addr,
-						int scope)
-{
-	return net_ipv6_is_addr_mcast_scope_raw(addr->s6_addr, scope);
->>>>>>> 7da64e7b
+    return net_ipv6_is_addr_mcast_scope_raw(addr->s6_addr, scope);
 }
 
 /**
@@ -1466,29 +1328,24 @@
 }
 
 /** @cond INTERNAL_HIDDEN */
-static inline bool net_ipv6_is_addr_mcast_iface_raw(const uint8_t *addr)
-{
-	return net_ipv6_is_addr_mcast_scope_raw(addr, 0x01);
-}
-
-static inline bool net_ipv6_is_addr_mcast_link_raw(const uint8_t *addr)
-{
-	return net_ipv6_is_addr_mcast_scope_raw(addr, 0x02);
-}
-
-static inline bool net_ipv6_is_addr_mcast_mesh_raw(const uint8_t *addr)
-{
-	return net_ipv6_is_addr_mcast_scope_raw(addr, 0x03);
-}
-
-static inline bool net_ipv6_is_addr_mcast_site_raw(const uint8_t *addr)
-{
-	return net_ipv6_is_addr_mcast_scope_raw(addr, 0x05);
-}
-
-static inline bool net_ipv6_is_addr_mcast_org_raw(const uint8_t *addr)
-{
-	return net_ipv6_is_addr_mcast_scope_raw(addr, 0x08);
+static inline bool net_ipv6_is_addr_mcast_iface_raw(uint8_t const* addr) {
+    return net_ipv6_is_addr_mcast_scope_raw(addr, 0x01);
+}
+
+static inline bool net_ipv6_is_addr_mcast_link_raw(uint8_t const* addr) {
+    return net_ipv6_is_addr_mcast_scope_raw(addr, 0x02);
+}
+
+static inline bool net_ipv6_is_addr_mcast_mesh_raw(uint8_t const* addr) {
+    return net_ipv6_is_addr_mcast_scope_raw(addr, 0x03);
+}
+
+static inline bool net_ipv6_is_addr_mcast_site_raw(uint8_t const* addr) {
+    return net_ipv6_is_addr_mcast_scope_raw(addr, 0x05);
+}
+
+static inline bool net_ipv6_is_addr_mcast_org_raw(uint8_t const* addr) {
+    return net_ipv6_is_addr_mcast_scope_raw(addr, 0x08);
 }
 /** @endcond */
 
@@ -1569,13 +1426,12 @@
 }
 
 /** @cond INTERNAL_HIDDEN */
-static inline bool net_ipv6_is_addr_mcast_group_raw(const uint8_t *addr,
-						    const uint8_t *group)
-{
-	return UNALIGNED_GET((uint16_t *)addr + 1) == UNALIGNED_GET((uint16_t *)group + 1) &&
-	       UNALIGNED_GET((uint32_t *)addr + 1) == UNALIGNED_GET((uint32_t *)group + 1) &&
-	       UNALIGNED_GET((uint32_t *)addr + 2) == UNALIGNED_GET((uint32_t *)group + 2) &&
-	       UNALIGNED_GET((uint32_t *)addr + 3) == UNALIGNED_GET((uint32_t *)group + 3);
+static inline bool net_ipv6_is_addr_mcast_group_raw(uint8_t const* addr,
+                                                    uint8_t const* group) {
+    return (UNALIGNED_GET((uint16_t*)addr + 1) == UNALIGNED_GET((uint16_t*)group + 1)) &&
+           (UNALIGNED_GET((uint32_t*)addr + 1) == UNALIGNED_GET((uint32_t*)group + 1)) &&
+           (UNALIGNED_GET((uint32_t*)addr + 2) == UNALIGNED_GET((uint32_t*)group + 2)) &&
+           (UNALIGNED_GET((uint32_t*)addr + 3) == UNALIGNED_GET((uint32_t*)group + 3));
 }
 /** @endcond */
 
@@ -1589,32 +1445,19 @@
  * @return True if the IPv6 multicast address belongs to given multicast
  * group, false otherwise.
  */
-<<<<<<< HEAD
 static inline bool net_ipv6_is_addr_mcast_group(const struct net_in6_addr* addr,
                                                 const struct net_in6_addr* group) {
-    return UNALIGNED_GET(&addr->s6_addr16[1]) == group->s6_addr16[1] &&
-           UNALIGNED_GET(&addr->s6_addr16[2]) == group->s6_addr16[2] &&
-           UNALIGNED_GET(&addr->s6_addr16[3]) == group->s6_addr16[3] &&
-           UNALIGNED_GET(&addr->s6_addr32[1]) == group->s6_addr32[1] &&
-           UNALIGNED_GET(&addr->s6_addr32[2]) == group->s6_addr32[1] &&
-           UNALIGNED_GET(&addr->s6_addr32[3]) == group->s6_addr32[3];
-=======
-static inline bool net_ipv6_is_addr_mcast_group(const struct in6_addr *addr,
-						const struct in6_addr *group)
-{
-	return net_ipv6_is_addr_mcast_group_raw(addr->s6_addr, group->s6_addr);
->>>>>>> 7da64e7b
-}
-
-/** @cond INTERNAL_HIDDEN */
-static inline bool net_ipv6_is_addr_mcast_all_nodes_group_raw(const uint8_t *addr)
-{
-	static const uint8_t all_nodes_mcast_group[NET_IPV6_ADDR_SIZE] = {
-		0x00, 0x00, 0x00, 0x00, 0x00, 0x00, 0x00, 0x00, 0x00, 0x00,
-		0x00, 0x00, 0x00, 0x00, 0x00, 0x01,
-	};
-
-	return net_ipv6_is_addr_mcast_group_raw(addr, all_nodes_mcast_group);
+    return net_ipv6_is_addr_mcast_group_raw(addr->s6_addr, group->s6_addr);
+}
+
+/** @cond INTERNAL_HIDDEN */
+static inline bool net_ipv6_is_addr_mcast_all_nodes_group_raw(uint8_t const* addr) {
+    static uint8_t const all_nodes_mcast_group[NET_IPV6_ADDR_SIZE] = {
+        0x00, 0x00, 0x00, 0x00, 0x00, 0x00, 0x00, 0x00, 0x00, 0x00,
+        0x00, 0x00, 0x00, 0x00, 0x00, 0x01,
+    };
+
+    return net_ipv6_is_addr_mcast_group_raw(addr, all_nodes_mcast_group);
 }
 /** @endcond */
 
@@ -1627,19 +1470,8 @@
  * group, false otherwise
  */
 static inline bool
-<<<<<<< HEAD
-net_ipv6_is_addr_mcast_all_nodes_group(const struct net_in6_addr *addr) {
-    static const struct net_in6_addr all_nodes_mcast_group = {
-        { { 0x00, 0x00, 0x00, 0x00, 0x00, 0x00, 0x00, 0x00, 0x00, 0x00,
-            0x00, 0x00, 0x00, 0x00, 0x00, 0x01 } }
-    };
-
-    return net_ipv6_is_addr_mcast_group(addr, &all_nodes_mcast_group);
-=======
-net_ipv6_is_addr_mcast_all_nodes_group(const struct in6_addr *addr)
-{
-	return net_ipv6_is_addr_mcast_all_nodes_group_raw(addr->s6_addr);
->>>>>>> 7da64e7b
+net_ipv6_is_addr_mcast_all_nodes_group(struct net_in6_addr const* addr) {
+    return net_ipv6_is_addr_mcast_all_nodes_group_raw(addr->s6_addr);
 }
 
 /**
@@ -1658,10 +1490,9 @@
 }
 
 /** @cond INTERNAL_HIDDEN */
-static inline bool net_ipv6_is_addr_mcast_link_all_nodes_raw(const uint8_t *addr)
-{
-	return net_ipv6_is_addr_mcast_link_raw(addr) &&
-	       net_ipv6_is_addr_mcast_all_nodes_group_raw(addr);
+static inline bool net_ipv6_is_addr_mcast_link_all_nodes_raw(uint8_t const* addr) {
+    return net_ipv6_is_addr_mcast_link_raw(addr) &&
+           net_ipv6_is_addr_mcast_all_nodes_group_raw(addr);
 }
 /** @endcond */
 
@@ -1815,37 +1646,32 @@
     (void) net_ipv6_addr_generate_iid(NULL, NULL, NULL, 0, 0, addr, lladdr);
 }
 
-<<<<<<< HEAD
-/**
- *  @brief Check if given address is based on link layer address
- *
- *  @return True if it is, False otherwise
- */
-static inline bool net_ipv6_addr_based_on_ll(const struct net_in6_addr* addr,
-                                             const struct net_linkaddr* lladdr) {
-    if (!addr || !lladdr) {
+/** @cond INTERNAL_HIDDEN */
+static inline bool net_ipv6_addr_based_on_ll_raw(uint8_t const* addr,
+                                                 struct net_linkaddr const* lladdr) {
+    if ((addr == NULL) || (lladdr == NULL)) {
         return false;
     }
 
     switch (lladdr->len) {
         case 2 :
-            if (!memcmp(&addr->s6_addr[14], lladdr->addr, lladdr->len) &&
-                addr->s6_addr[8]  == 0U &&
-                addr->s6_addr[9]  == 0U &&
-                addr->s6_addr[10] == 0U &&
-                addr->s6_addr[11] == 0xFF &&
-                addr->s6_addr[12] == 0xFE) {
+            if (!memcmp(&addr[14], lladdr->addr, lladdr->len) &&
+                addr[8]  == 0U &&
+                addr[9]  == 0U &&
+                addr[10] == 0U &&
+                addr[11] == 0xFF &&
+                addr[12] == 0xFE) {
                 return true;
             }
             break;
 
         case 6 :
             if (lladdr->type == NET_LINK_ETHERNET) {
-                if (!memcmp(&addr->s6_addr[9], &lladdr->addr[1], 2) &&
-                    !memcmp(&addr->s6_addr[13], &lladdr->addr[3], 3) &&
-                    (addr->s6_addr[11] == 0xFF) &&
-                    (addr->s6_addr[12] == 0xFE) &&
-                    (addr->s6_addr[8] ^ 0x02) == lladdr->addr[0]) {
+                if (!memcmp(&addr[9], &lladdr->addr[1], 2) &&
+                    !memcmp(&addr[13], &lladdr->addr[3], 3) &&
+                    (addr[11] == 0xFF) &&
+                    (addr[12] == 0xFE) &&
+                    (addr[8] ^ 0x02) == lladdr->addr[0]) {
                     return (true);
                 }
             }
@@ -1856,9 +1682,9 @@
                 return false;
             }
 
-            if (!memcmp(&addr->s6_addr[9], &lladdr->addr[1],
+            if (!memcmp(&addr[9], &lladdr->addr[1],
                         lladdr->len - 1) &&
-                (addr->s6_addr[8] ^ 0x02) == lladdr->addr[0]) {
+                (addr[8] ^ 0x02) == lladdr->addr[0]) {
                 return true;
             }
             break;
@@ -1868,57 +1694,6 @@
     }
 
     return false;
-=======
-/** @cond INTERNAL_HIDDEN */
-static inline bool net_ipv6_addr_based_on_ll_raw(const uint8_t *addr,
-						 const struct net_linkaddr *lladdr)
-{
-	if (addr == NULL || lladdr == NULL) {
-		return false;
-	}
-
-	switch (lladdr->len) {
-	case 2:
-		if (!memcmp(&addr[14], lladdr->addr, lladdr->len) &&
-		    addr[8]  == 0U &&
-		    addr[9]  == 0U &&
-		    addr[10] == 0U &&
-		    addr[11] == 0xff &&
-		    addr[12] == 0xfe) {
-			return true;
-		}
-
-		break;
-	case 6:
-		if (lladdr->type == NET_LINK_ETHERNET) {
-			if (!memcmp(&addr[9], &lladdr->addr[1], 2) &&
-			    !memcmp(&addr[13], &lladdr->addr[3], 3) &&
-			    addr[11] == 0xff &&
-			    addr[12] == 0xfe &&
-			    (addr[8] ^ 0x02) == lladdr->addr[0]) {
-				return true;
-			}
-		}
-
-		break;
-	case 8:
-		if (sizeof(lladdr->addr) < 8) {
-			return false;
-		}
-
-		if (!memcmp(&addr[9], &lladdr->addr[1],
-			    lladdr->len - 1) &&
-		    (addr[8] ^ 0x02) == lladdr->addr[0]) {
-			return true;
-		}
-
-		break;
-	default:
-		return false;
-	}
-
-	return false;
->>>>>>> 7da64e7b
 }
 /** @endcond */
 
@@ -1927,14 +1702,13 @@
  *
  *  @return True if it is, False otherwise
  */
-static inline bool net_ipv6_addr_based_on_ll(const struct in6_addr *addr,
-					     const struct net_linkaddr *lladdr)
-{
-	if (addr == NULL || lladdr == NULL) {
-		return false;
-	}
-
-	return net_ipv6_addr_based_on_ll_raw(addr->s6_addr, lladdr);
+static inline bool net_ipv6_addr_based_on_ll(struct net_in6_addr const* addr,
+                                             struct net_linkaddr const* lladdr) {
+    if ((addr == NULL) || (lladdr == NULL)) {
+        return (false);
+    }
+
+    return net_ipv6_addr_based_on_ll_raw(addr->s6_addr, lladdr);
 }
 
 /**
@@ -1945,9 +1719,8 @@
  *
  * @return Pointer to socket address (struct sockaddr)
  */
-static inline struct net_sockaddr *net_sad(const struct net_sockaddr_storage *addr)
-{
-    return (struct net_sockaddr *)addr;
+static inline struct net_sockaddr* net_sad(const struct net_sockaddr_storage *addr) {
+    return (struct net_sockaddr*)addr;
 }
 
 /**
