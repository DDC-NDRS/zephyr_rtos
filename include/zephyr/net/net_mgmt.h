/*
 * Copyright (c) 2016 Intel Corporation.
 *
 * SPDX-License-Identifier: Apache-2.0
 */

/**
 * @file
 * @brief Network Management API public header
 */

#ifndef ZEPHYR_INCLUDE_NET_NET_MGMT_H_
#define ZEPHYR_INCLUDE_NET_NET_MGMT_H_

#include <zephyr/sys/__assert.h>
#include <zephyr/net/net_core.h>
#include <zephyr/sys/iterable_sections.h>

#ifdef __cplusplus
extern "C" {
#endif

/**
 * @brief Network Management
 * @defgroup net_mgmt Network Management
 * @since 1.7
 * @version 2.0.0
 * @ingroup networking
 * @{
 */

struct net_if;

/** @cond INTERNAL_HIDDEN */
/**
 * @brief NET MGMT event mask basics, normalizing parts of bit fields
 */
<<<<<<< HEAD
#define NET_MGMT_EVENT_MASK         0x80000000
#define NET_MGMT_ON_IFACE_MASK      0x40000000
#define NET_MGMT_LAYER_MASK         0x30000000
#define NET_MGMT_SYNC_EVENT_MASK    0x08000000
#define NET_MGMT_LAYER_CODE_MASK    0x07FF0000
#define NET_MGMT_COMMAND_MASK       0x0000FFFF

#define NET_MGMT_EVENT_BIT          BIT(31)
#define NET_MGMT_IFACE_BIT          BIT(30)
#define NET_MGMT_SYNC_EVENT_BIT     BIT(27)

#define NET_MGMT_LAYER(_layer)      (_layer << 28)
#define NET_MGMT_LAYER_CODE(_code)  (_code << 16)

#define NET_MGMT_EVENT(mgmt_request)    \
    (mgmt_request & NET_MGMT_EVENT_MASK)

#define NET_MGMT_ON_IFACE(mgmt_request) \
    (mgmt_request & NET_MGMT_ON_IFACE_MASK)

#define NET_MGMT_EVENT_SYNCHRONOUS(mgmt_request)    \
    (mgmt_request & NET_MGMT_SYNC_EVENT_MASK)

#define NET_MGMT_GET_LAYER(mgmt_request)            \
    ((mgmt_request & NET_MGMT_LAYER_MASK) >> 28)

#define NET_MGMT_GET_LAYER_CODE(mgmt_request)       \
    ((mgmt_request & NET_MGMT_LAYER_CODE_MASK) >> 16)

#define NET_MGMT_GET_COMMAND(mgmt_request)          \
    (mgmt_request & NET_MGMT_COMMAND_MASK)
=======
#define NET_MGMT_EVENT_MASK        GENMASK64(63, 63) /* 0x8000000000000000 */
#define NET_MGMT_ON_IFACE_MASK     GENMASK64(62, 62) /* 0x4000000000000000 */
#define NET_MGMT_LAYER_MASK        GENMASK64(61, 60) /* 0x3000000000000000 */
#define NET_MGMT_SYNC_EVENT_MASK   GENMASK64(59, 59) /* 0x0800000000000000 */
#define NET_MGMT_LAYER_CODE_MASK   GENMASK64(58, 52) /* 0x07F0000000000000 */
#define NET_MGMT_COMMAND_MASK      GENMASK64(51, 0)  /* 0x000FFFFFFFFFFFFF */

#define NET_MGMT_MAX_COMMANDS 52 /* TODO: figure out the value from mask */

#define NET_MGMT_EVENT_BIT         BIT64(63)
#define NET_MGMT_IFACE_BIT         BIT64(62)
#define NET_MGMT_SYNC_EVENT_BIT    BIT64(59)

#define NET_MGMT_LAYER(_layer)     FIELD_PREP(NET_MGMT_LAYER_MASK, (_layer))
#define NET_MGMT_LAYER_CODE(_code) FIELD_PREP(NET_MGMT_LAYER_CODE_MASK, (_code))

#define NET_MGMT_EVENT(mgmt_request)             FIELD_GET(NET_MGMT_EVENT_MASK, mgmt_request)
#define NET_MGMT_ON_IFACE(mgmt_request)          FIELD_GET(NET_MGMT_ON_IFACE_MASK, mgmt_request)
#define NET_MGMT_EVENT_SYNCHRONOUS(mgmt_request) FIELD_GET(NET_MGMT_SYNC_EVENT_MASK, mgmt_request)
#define NET_MGMT_GET_LAYER(mgmt_request)         FIELD_GET(NET_MGMT_LAYER_MASK, mgmt_request)
#define NET_MGMT_GET_LAYER_CODE(mgmt_request)    FIELD_GET(NET_MGMT_LAYER_CODE_MASK, mgmt_request)
#define NET_MGMT_GET_COMMAND(mgmt_request)       FIELD_GET(NET_MGMT_COMMAND_MASK, mgmt_request)

#define NET_MGMT_CMD(cmd) cmd = BIT64(cmd ##_VAL)
>>>>>>> a626d865

/* Useful generic definitions */
#define NET_MGMT_LAYER_L2       1
#define NET_MGMT_LAYER_L3       2
#define NET_MGMT_LAYER_L4       3

/** @endcond */

/** @brief Central place the definition of the layer codes (7 bit value) */
enum net_mgmt_layer_code {
    NET_MGMT_LAYER_CODE_UNKNOWN    = 0x00, /**< Unknown layer code, do not use */
    NET_MGMT_LAYER_CODE_IFACE      = 0x01, /**< Network interface layer code */
    NET_MGMT_LAYER_CODE_CONN       = 0x02, /**< Connectivity layer code */
    NET_MGMT_LAYER_CODE_IPV4       = 0x03, /**< IPv4 layer code */
    NET_MGMT_LAYER_CODE_IPV6       = 0x04, /**< IPv6 layer code */
    NET_MGMT_LAYER_CODE_L4         = 0x05, /**< L4 layer code */
    NET_MGMT_LAYER_CODE_COAP       = 0x06, /**< CoAP layer code */
    NET_MGMT_LAYER_CODE_STATS      = 0x07, /**< Statistics layer code */
    NET_MGMT_LAYER_CODE_HOSTAP     = 0x08, /**< Hostap (wpa_supplicant) layer code */
    NET_MGMT_LAYER_CODE_ETHERNET   = 0x09, /**< Ethernet layer code */
    NET_MGMT_LAYER_CODE_IEEE802514 = 0x0A, /**< IEEE 802.15.4 layer code */
    NET_MGMT_LAYER_CODE_PPP        = 0x0B, /**< PPP layer code */
    NET_MGMT_LAYER_CODE_VIRTUAL    = 0x0C, /**< Virtual network interface layer code */
    NET_MGMT_LAYER_CODE_WIFI       = 0x0D, /**< Wi-Fi layer code */

    /* Out of tree code can use the following userX layer codes */
    NET_MGMT_LAYER_CODE_USER3      = 0x7C, /**< User layer code 3 */
    NET_MGMT_LAYER_CODE_USER2      = 0x7D, /**< User layer code 2 */
    NET_MGMT_LAYER_CODE_USER1      = 0x7E, /**< User layer code 1 */

    /* Reserved layer code for future use */
    NET_MGMT_LAYER_CODE_RESERVED   = 0x7F  /**< Reserved layer code for future use */
};

#include <zephyr/net/net_event.h>

/**
 * @typedef net_mgmt_request_handler_t
 * @brief Signature which all Net MGMT request handler need to follow
 * @param mgmt_request The exact request value the handler is being called
 *        through
 * @param iface A valid pointer on struct net_if if the request is meant
 *        to be tied to a network interface. NULL otherwise.
 * @param data A valid pointer on a data understood by the handler.
 *        NULL otherwise.
 * @param len Length in byte of the memory pointed by data.
 */
<<<<<<< HEAD
typedef int (*net_mgmt_request_handler_t)(uint32_t mgmt_request,
                                          struct net_if* iface,
                                          void* data, size_t len);
=======
typedef int (*net_mgmt_request_handler_t)(uint64_t mgmt_request,
					  struct net_if *iface,
					  void *data, size_t len);
>>>>>>> a626d865

/**
 * @brief Generate a network management event.
 *
 * @param _mgmt_request Management event identifier
 * @param _iface Network interface
 * @param _data Any additional data for the event
 * @param _len Length of the additional data.
 */
#define net_mgmt(_mgmt_request, _iface, _data, _len)            \
    net_mgmt_##_mgmt_request(_mgmt_request, _iface, _data, _len)

/**
 * @brief Declare a request handler function for the given network event.
 *
 * @param _mgmt_request Management event identifier
 */
<<<<<<< HEAD
#define NET_MGMT_DEFINE_REQUEST_HANDLER(_mgmt_request)          \
    extern int net_mgmt_##_mgmt_request(uint32_t mgmt_request,  \
                                        struct net_if* iface,   \
                                        void* data, size_t len)
=======
#define NET_MGMT_DEFINE_REQUEST_HANDLER(_mgmt_request)			\
	extern int net_mgmt_##_mgmt_request(uint64_t mgmt_request,	\
					    struct net_if *iface,	\
					    void *data, size_t len)
>>>>>>> a626d865

/**
 * @brief Create a request handler function for the given network event.
 *
 * @param _mgmt_request Management event identifier
 * @param _func Function for handling this event
 */
#define NET_MGMT_REGISTER_REQUEST_HANDLER(_mgmt_request, _func) \
    FUNC_ALIAS(_func, net_mgmt_##_mgmt_request, int)

struct net_mgmt_event_callback;

/**
 * @typedef net_mgmt_event_handler_t
 * @brief Define the user's callback handler function signature
 * @param cb Original struct net_mgmt_event_callback owning this handler.
 * @param mgmt_event The network event being notified.
 * @param iface A pointer on a struct net_if to which the event belongs to,
 *        if it's an event on an iface. NULL otherwise.
 */
<<<<<<< HEAD
typedef void (*net_mgmt_event_handler_t)(struct net_mgmt_event_callback* cb,
                                         uint32_t mgmt_event,
                                         struct net_if* iface);
=======
typedef void (*net_mgmt_event_handler_t)(struct net_mgmt_event_callback *cb,
					 uint64_t mgmt_event,
					 struct net_if *iface);
>>>>>>> a626d865

/**
 * @brief Network Management event callback structure
 * Used to register a callback into the network management event part, in order
 * to let the owner of this struct to get network event notification based on
 * given event mask.
 */
struct net_mgmt_event_callback {
<<<<<<< HEAD
    /** Meant to be used internally, to insert the callback into a list.
     * So nobody should mess with it.
     */
    sys_snode_t node;

    union {
        /** Actual callback function being used to notify the owner
         */
        net_mgmt_event_handler_t handler;
        /** Semaphore meant to be used internally for the synchronous
         * net_mgmt_event_wait() function.
         */
        struct k_sem* sync_call;
    };

    #if defined(CONFIG_NET_MGMT_EVENT_INFO) || defined(_MSC_VER) /* #CUSTOM@NDRS */
    void const* info;
    size_t info_length;
    #endif

    /** A mask of network events on which the above handler should be
     * called in case those events come. Such mask can be modified
     * whenever necessary by the owner, and thus will affect the handler
     * being called or not.
     */
    union {
        /** A mask of network events on which the above handler should
         * be called in case those events come.
         * Note that only the command part is treated as a mask,
         * matching one to several commands. Layer and layer code will
         * be made of an exact match. This means that in order to
         * receive events from multiple layers, one must have multiple
         * listeners registered, one for each layer being listened.
         */
        uint32_t event_mask;
        /** Internal place holder when a synchronous event wait is
         * successfully unlocked on a event.
         */
        uint32_t raised_event;
    };
=======
	/** Meant to be used internally, to insert the callback into a list.
	 * So nobody should mess with it.
	 */
	sys_snode_t node;

	union {
		/** Actual callback function being used to notify the owner
		 */
		net_mgmt_event_handler_t handler;
		/** Semaphore meant to be used internally for the synchronous
		 * net_mgmt_event_wait() function.
		 */
		struct k_sem *sync_call;
	};

#ifdef CONFIG_NET_MGMT_EVENT_INFO
	const void *info;
	size_t info_length;
#endif

	/** A mask of network events on which the above handler should be
	 * called in case those events come. Such mask can be modified
	 * whenever necessary by the owner, and thus will affect the handler
	 * being called or not.
	 */
	union {
		/** A mask of network events on which the above handler should
		 * be called in case those events come.
		 * Note that only the command part is treated as a mask,
		 * matching one to several commands. Layer and layer code will
		 * be made of an exact match. This means that in order to
		 * receive events from multiple layers, one must have multiple
		 * listeners registered, one for each layer being listened.
		 */
		uint64_t event_mask;
		/** Internal place holder when a synchronous event wait is
		 * successfully unlocked on a event.
		 */
		uint64_t raised_event;
	};
>>>>>>> a626d865
};

/**
 * @typedef net_mgmt_event_static_handler_t
 * @brief Define the user's callback handler function signature
 * @param mgmt_event The network event being notified.
 * @param iface A pointer on a struct net_if to which the event belongs to,
 *        if it's an event on an iface. NULL otherwise.
 * @param info A valid pointer on a data understood by the handler.
 *        NULL otherwise.
 * @param info_length Length in bytes of the memory pointed by @p info.
 * @param user_data Data provided by the user to the handler.
 */
<<<<<<< HEAD
typedef void (*net_mgmt_event_static_handler_t)(uint32_t mgmt_event,
                                                struct net_if* iface,
                                                void* info, size_t info_length,
                                                void* user_data);
=======
typedef void (*net_mgmt_event_static_handler_t)(uint64_t mgmt_event,
						struct net_if *iface,
						void *info, size_t info_length,
						void *user_data);
>>>>>>> a626d865

/** @cond INTERNAL_HIDDEN */

/* Structure for event handler registered at compile time */
struct net_mgmt_event_static_handler {
<<<<<<< HEAD
    uint32_t event_mask;
    net_mgmt_event_static_handler_t handler;
    void* user_data;
=======
	uint64_t event_mask;
	net_mgmt_event_static_handler_t handler;
	void *user_data;
>>>>>>> a626d865
};

/** @endcond */

/**
 * @brief Define a static network event handler.
 * @param _name Name of the event handler.
 * @param _event_mask A mask of network events on which the passed handler should
 *        be called in case those events come.
 *        Note that only the command part is treated as a mask,
 *        matching one to several commands. Layer and layer code will
 *        be made of an exact match. This means that in order to
 *        receive events from multiple layers, one must have multiple
 *        listeners registered, one for each layer being listened.
 * @param _func The function to be called upon network events being emitted.
 * @param _user_data User data passed to the handler being called on network events.
 */
#define NET_MGMT_REGISTER_EVENT_HANDLER(_name, _event_mask, _func, _user_data)  \
    const STRUCT_SECTION_ITERABLE(net_mgmt_event_static_handler, _name) = {     \
        .event_mask = _event_mask,          \
        .handler    = _func,                \
        .user_data  = (void*)_user_data,    \
    }

/**
 * @brief Helper to initialize a struct net_mgmt_event_callback properly
 * @param cb A valid application's callback structure pointer.
 * @param handler A valid handler function pointer.
 * @param mgmt_event_mask A mask of relevant events for the handler
 */
#ifdef CONFIG_NET_MGMT_EVENT
static inline
<<<<<<< HEAD
void net_mgmt_init_event_callback(struct net_mgmt_event_callback* cb,
                                  net_mgmt_event_handler_t handler,
                                  uint32_t mgmt_event_mask) {
    __ASSERT(cb, "Callback pointer should not be NULL");
    __ASSERT(handler, "Handler pointer should not be NULL");

    cb->handler    = handler;
    cb->event_mask = mgmt_event_mask;
=======
void net_mgmt_init_event_callback(struct net_mgmt_event_callback *cb,
				  net_mgmt_event_handler_t handler,
				  uint64_t mgmt_event_mask)
{
	__ASSERT(cb, "Callback pointer should not be NULL");
	__ASSERT(handler, "Handler pointer should not be NULL");

	cb->handler = handler;
	cb->event_mask = mgmt_event_mask;
>>>>>>> a626d865
};
#else
#define net_mgmt_init_event_callback(...)
#endif

/**
 * @brief Add a user callback
 * @param cb A valid pointer on user's callback to add.
 */
#ifdef CONFIG_NET_MGMT_EVENT
void net_mgmt_add_event_callback(struct net_mgmt_event_callback* cb);
#else
#define net_mgmt_add_event_callback(...)
#endif

/**
 * @brief Delete a user callback
 * @param cb A valid pointer on user's callback to delete.
 */
#ifdef CONFIG_NET_MGMT_EVENT
void net_mgmt_del_event_callback(struct net_mgmt_event_callback* cb);
#else
#define net_mgmt_del_event_callback(...)
#endif

/**
 * @brief Used by the system to notify an event.
 * @param mgmt_event The actual network event code to notify
 * @param iface a valid pointer on a struct net_if if only the event is
 *        based on an iface. NULL otherwise.
 * @param info A valid pointer on the information you want to pass along
 *        with the event. NULL otherwise. Note the data pointed there is
 *        normalized by the related event.
 * @param length size of the data pointed by info pointer.
 *
 * Note: info and length are disabled if CONFIG_NET_MGMT_EVENT_INFO
 *       is not defined.
 */
#if defined(CONFIG_NET_MGMT_EVENT)
<<<<<<< HEAD
void net_mgmt_event_notify_with_info(uint32_t mgmt_event, struct net_if* iface,
                                     void const* info, size_t length);
=======
void net_mgmt_event_notify_with_info(uint64_t mgmt_event, struct net_if *iface,
				     const void *info, size_t length);
>>>>>>> a626d865
#else
#define net_mgmt_event_notify_with_info(...)
#endif

/**
 * @brief Used by the system to notify an event without any additional information.
 * @param mgmt_event The actual network event code to notify
 * @param iface A valid pointer on a struct net_if if only the event is
 *        based on an iface. NULL otherwise.
 */
#if defined(CONFIG_NET_MGMT_EVENT)
<<<<<<< HEAD
static inline void net_mgmt_event_notify(uint32_t mgmt_event,
                                         struct net_if* iface) {
    net_mgmt_event_notify_with_info(mgmt_event, iface, NULL, 0);
=======
static inline void net_mgmt_event_notify(uint64_t mgmt_event,
					 struct net_if *iface)
{
	net_mgmt_event_notify_with_info(mgmt_event, iface, NULL, 0);
>>>>>>> a626d865
}
#else
#define net_mgmt_event_notify(...)
#endif

/**
 * @brief Used to wait synchronously on an event mask
 * @param mgmt_event_mask A mask of relevant events to wait on.
 * @param raised_event a pointer on a uint32_t to get which event from
 *        the mask generated the event. Can be NULL if the caller is not
 *        interested in that information.
 * @param iface a pointer on a place holder for the iface on which the
 *        event has originated from. This is valid if only the event mask
 *        has bit NET_MGMT_IFACE_BIT set relevantly, depending on events
 *        the caller wants to listen to.
 * @param info a valid pointer if user wants to get the information the
 *        event might bring along. NULL otherwise.
 * @param info_length tells how long the info memory area is. Only valid if
 *        the info is not NULL.
 * @param timeout A timeout delay. K_FOREVER can be used to wait indefinitely.
 *
 * @return 0 on success, a negative error code otherwise. -ETIMEDOUT will
 *         be specifically returned if the timeout kick-in instead of an
 *         actual event.
 */
#ifdef CONFIG_NET_MGMT_EVENT
<<<<<<< HEAD
int net_mgmt_event_wait(uint32_t mgmt_event_mask,
                        uint32_t* raised_event,
                        struct net_if** iface,
                        void const** info,
                        size_t* info_length,
                        k_timeout_t timeout);
#else
static inline int net_mgmt_event_wait(uint32_t mgmt_event_mask,
                                      uint32_t* raised_event,
                                      struct net_if** iface,
                                      void const** info,
                                      size_t* info_length,
                                      k_timeout_t timeout) {
    ARG_UNUSED(mgmt_event_mask);
    ARG_UNUSED(raised_event);
    ARG_UNUSED(iface);
    ARG_UNUSED(info);
    ARG_UNUSED(info_length);
    ARG_UNUSED(timeout);

    return (0);
=======
int net_mgmt_event_wait(uint64_t mgmt_event_mask,
			uint64_t *raised_event,
			struct net_if **iface,
			const void **info,
			size_t *info_length,
			k_timeout_t timeout);
#else
static inline int net_mgmt_event_wait(uint64_t mgmt_event_mask,
				      uint64_t *raised_event,
				      struct net_if **iface,
				      const void **info,
				      size_t *info_length,
				      k_timeout_t timeout)
{
	ARG_UNUSED(mgmt_event_mask);
	ARG_UNUSED(raised_event);
	ARG_UNUSED(iface);
	ARG_UNUSED(info);
	ARG_UNUSED(info_length);
	ARG_UNUSED(timeout);
	return 0;
>>>>>>> a626d865
}
#endif

/**
 * @brief Used to wait synchronously on an event mask for a specific iface
 * @param iface a pointer on a valid network interface to listen event to
 * @param mgmt_event_mask A mask of relevant events to wait on. Listened
 *        to events should be relevant to iface events and thus have the bit
 *        NET_MGMT_IFACE_BIT set.
 * @param raised_event a pointer on a uint32_t to get which event from
 *        the mask generated the event. Can be NULL if the caller is not
 *        interested in that information.
 * @param info a valid pointer if user wants to get the information the
 *        event might bring along. NULL otherwise.
 * @param info_length tells how long the info memory area is. Only valid if
 *        the info is not NULL.
 * @param timeout A timeout delay. K_FOREVER can be used to wait indefinitely.
 *
 * @return 0 on success, a negative error code otherwise. -ETIMEDOUT will
 *         be specifically returned if the timeout kick-in instead of an
 *         actual event.
 */
#ifdef CONFIG_NET_MGMT_EVENT
<<<<<<< HEAD
int net_mgmt_event_wait_on_iface(struct net_if* iface,
                                 uint32_t mgmt_event_mask,
                                 uint32_t* raised_event,
                                 void const** info,
                                 size_t* info_length,
                                 k_timeout_t timeout);
#else
static inline int net_mgmt_event_wait_on_iface(struct net_if* iface,
                                               uint32_t mgmt_event_mask,
                                               uint32_t* raised_event,
                                               void const** info,
                                               size_t* info_length,
                                               k_timeout_t timeout) {
    ARG_UNUSED(iface);
    ARG_UNUSED(mgmt_event_mask);
    ARG_UNUSED(raised_event);
    ARG_UNUSED(info);
    ARG_UNUSED(info_length);
    ARG_UNUSED(timeout);

    return (0);
=======
int net_mgmt_event_wait_on_iface(struct net_if *iface,
				 uint64_t mgmt_event_mask,
				 uint64_t *raised_event,
				 const void **info,
				 size_t *info_length,
				 k_timeout_t timeout);
#else
static inline int net_mgmt_event_wait_on_iface(struct net_if *iface,
					       uint64_t mgmt_event_mask,
					       uint64_t *raised_event,
					       const void **info,
					       size_t *info_length,
					       k_timeout_t timeout)
{
	ARG_UNUSED(iface);
	ARG_UNUSED(mgmt_event_mask);
	ARG_UNUSED(raised_event);
	ARG_UNUSED(info);
	ARG_UNUSED(info_length);
	ARG_UNUSED(timeout);
	return 0;
>>>>>>> a626d865
}
#endif

/**
 * @brief Used by the core of the network stack to initialize the network
 *        event processing.
 */
#ifdef CONFIG_NET_MGMT_EVENT
void net_mgmt_event_init(void);
#else
#define net_mgmt_event_init(...)
#endif /* CONFIG_NET_MGMT_EVENT */

/**
 * @}
 */

#ifdef __cplusplus
}
#endif

#endif /* ZEPHYR_INCLUDE_NET_NET_MGMT_H_ */<|MERGE_RESOLUTION|>--- conflicted
+++ resolved
@@ -35,39 +35,6 @@
 /**
  * @brief NET MGMT event mask basics, normalizing parts of bit fields
  */
-<<<<<<< HEAD
-#define NET_MGMT_EVENT_MASK         0x80000000
-#define NET_MGMT_ON_IFACE_MASK      0x40000000
-#define NET_MGMT_LAYER_MASK         0x30000000
-#define NET_MGMT_SYNC_EVENT_MASK    0x08000000
-#define NET_MGMT_LAYER_CODE_MASK    0x07FF0000
-#define NET_MGMT_COMMAND_MASK       0x0000FFFF
-
-#define NET_MGMT_EVENT_BIT          BIT(31)
-#define NET_MGMT_IFACE_BIT          BIT(30)
-#define NET_MGMT_SYNC_EVENT_BIT     BIT(27)
-
-#define NET_MGMT_LAYER(_layer)      (_layer << 28)
-#define NET_MGMT_LAYER_CODE(_code)  (_code << 16)
-
-#define NET_MGMT_EVENT(mgmt_request)    \
-    (mgmt_request & NET_MGMT_EVENT_MASK)
-
-#define NET_MGMT_ON_IFACE(mgmt_request) \
-    (mgmt_request & NET_MGMT_ON_IFACE_MASK)
-
-#define NET_MGMT_EVENT_SYNCHRONOUS(mgmt_request)    \
-    (mgmt_request & NET_MGMT_SYNC_EVENT_MASK)
-
-#define NET_MGMT_GET_LAYER(mgmt_request)            \
-    ((mgmt_request & NET_MGMT_LAYER_MASK) >> 28)
-
-#define NET_MGMT_GET_LAYER_CODE(mgmt_request)       \
-    ((mgmt_request & NET_MGMT_LAYER_CODE_MASK) >> 16)
-
-#define NET_MGMT_GET_COMMAND(mgmt_request)          \
-    (mgmt_request & NET_MGMT_COMMAND_MASK)
-=======
 #define NET_MGMT_EVENT_MASK        GENMASK64(63, 63) /* 0x8000000000000000 */
 #define NET_MGMT_ON_IFACE_MASK     GENMASK64(62, 62) /* 0x4000000000000000 */
 #define NET_MGMT_LAYER_MASK        GENMASK64(61, 60) /* 0x3000000000000000 */
@@ -92,7 +59,6 @@
 #define NET_MGMT_GET_COMMAND(mgmt_request)       FIELD_GET(NET_MGMT_COMMAND_MASK, mgmt_request)
 
 #define NET_MGMT_CMD(cmd) cmd = BIT64(cmd ##_VAL)
->>>>>>> a626d865
 
 /* Useful generic definitions */
 #define NET_MGMT_LAYER_L2       1
@@ -140,15 +106,9 @@
  *        NULL otherwise.
  * @param len Length in byte of the memory pointed by data.
  */
-<<<<<<< HEAD
-typedef int (*net_mgmt_request_handler_t)(uint32_t mgmt_request,
+typedef int (*net_mgmt_request_handler_t)(uint64_t mgmt_request,
                                           struct net_if* iface,
                                           void* data, size_t len);
-=======
-typedef int (*net_mgmt_request_handler_t)(uint64_t mgmt_request,
-					  struct net_if *iface,
-					  void *data, size_t len);
->>>>>>> a626d865
 
 /**
  * @brief Generate a network management event.
@@ -166,17 +126,10 @@
  *
  * @param _mgmt_request Management event identifier
  */
-<<<<<<< HEAD
 #define NET_MGMT_DEFINE_REQUEST_HANDLER(_mgmt_request)          \
-    extern int net_mgmt_##_mgmt_request(uint32_t mgmt_request,  \
+    extern int net_mgmt_##_mgmt_request(uint64_t mgmt_request,  \
                                         struct net_if* iface,   \
                                         void* data, size_t len)
-=======
-#define NET_MGMT_DEFINE_REQUEST_HANDLER(_mgmt_request)			\
-	extern int net_mgmt_##_mgmt_request(uint64_t mgmt_request,	\
-					    struct net_if *iface,	\
-					    void *data, size_t len)
->>>>>>> a626d865
 
 /**
  * @brief Create a request handler function for the given network event.
@@ -197,15 +150,9 @@
  * @param iface A pointer on a struct net_if to which the event belongs to,
  *        if it's an event on an iface. NULL otherwise.
  */
-<<<<<<< HEAD
 typedef void (*net_mgmt_event_handler_t)(struct net_mgmt_event_callback* cb,
-                                         uint32_t mgmt_event,
+                                         uint64_t mgmt_event,
                                          struct net_if* iface);
-=======
-typedef void (*net_mgmt_event_handler_t)(struct net_mgmt_event_callback *cb,
-					 uint64_t mgmt_event,
-					 struct net_if *iface);
->>>>>>> a626d865
 
 /**
  * @brief Network Management event callback structure
@@ -214,7 +161,6 @@
  * given event mask.
  */
 struct net_mgmt_event_callback {
-<<<<<<< HEAD
     /** Meant to be used internally, to insert the callback into a list.
      * So nobody should mess with it.
      */
@@ -249,54 +195,13 @@
          * receive events from multiple layers, one must have multiple
          * listeners registered, one for each layer being listened.
          */
-        uint32_t event_mask;
+        uint64_t event_mask;
+
         /** Internal place holder when a synchronous event wait is
          * successfully unlocked on a event.
          */
-        uint32_t raised_event;
+        uint64_t raised_event;
     };
-=======
-	/** Meant to be used internally, to insert the callback into a list.
-	 * So nobody should mess with it.
-	 */
-	sys_snode_t node;
-
-	union {
-		/** Actual callback function being used to notify the owner
-		 */
-		net_mgmt_event_handler_t handler;
-		/** Semaphore meant to be used internally for the synchronous
-		 * net_mgmt_event_wait() function.
-		 */
-		struct k_sem *sync_call;
-	};
-
-#ifdef CONFIG_NET_MGMT_EVENT_INFO
-	const void *info;
-	size_t info_length;
-#endif
-
-	/** A mask of network events on which the above handler should be
-	 * called in case those events come. Such mask can be modified
-	 * whenever necessary by the owner, and thus will affect the handler
-	 * being called or not.
-	 */
-	union {
-		/** A mask of network events on which the above handler should
-		 * be called in case those events come.
-		 * Note that only the command part is treated as a mask,
-		 * matching one to several commands. Layer and layer code will
-		 * be made of an exact match. This means that in order to
-		 * receive events from multiple layers, one must have multiple
-		 * listeners registered, one for each layer being listened.
-		 */
-		uint64_t event_mask;
-		/** Internal place holder when a synchronous event wait is
-		 * successfully unlocked on a event.
-		 */
-		uint64_t raised_event;
-	};
->>>>>>> a626d865
 };
 
 /**
@@ -310,31 +215,18 @@
  * @param info_length Length in bytes of the memory pointed by @p info.
  * @param user_data Data provided by the user to the handler.
  */
-<<<<<<< HEAD
-typedef void (*net_mgmt_event_static_handler_t)(uint32_t mgmt_event,
+typedef void (*net_mgmt_event_static_handler_t)(uint64_t mgmt_event,
                                                 struct net_if* iface,
                                                 void* info, size_t info_length,
                                                 void* user_data);
-=======
-typedef void (*net_mgmt_event_static_handler_t)(uint64_t mgmt_event,
-						struct net_if *iface,
-						void *info, size_t info_length,
-						void *user_data);
->>>>>>> a626d865
 
 /** @cond INTERNAL_HIDDEN */
 
 /* Structure for event handler registered at compile time */
 struct net_mgmt_event_static_handler {
-<<<<<<< HEAD
-    uint32_t event_mask;
+    uint64_t event_mask;
     net_mgmt_event_static_handler_t handler;
     void* user_data;
-=======
-	uint64_t event_mask;
-	net_mgmt_event_static_handler_t handler;
-	void *user_data;
->>>>>>> a626d865
 };
 
 /** @endcond */
@@ -367,26 +259,14 @@
  */
 #ifdef CONFIG_NET_MGMT_EVENT
 static inline
-<<<<<<< HEAD
 void net_mgmt_init_event_callback(struct net_mgmt_event_callback* cb,
                                   net_mgmt_event_handler_t handler,
-                                  uint32_t mgmt_event_mask) {
+                                  uint64_t mgmt_event_mask) {
     __ASSERT(cb, "Callback pointer should not be NULL");
     __ASSERT(handler, "Handler pointer should not be NULL");
 
     cb->handler    = handler;
     cb->event_mask = mgmt_event_mask;
-=======
-void net_mgmt_init_event_callback(struct net_mgmt_event_callback *cb,
-				  net_mgmt_event_handler_t handler,
-				  uint64_t mgmt_event_mask)
-{
-	__ASSERT(cb, "Callback pointer should not be NULL");
-	__ASSERT(handler, "Handler pointer should not be NULL");
-
-	cb->handler = handler;
-	cb->event_mask = mgmt_event_mask;
->>>>>>> a626d865
 };
 #else
 #define net_mgmt_init_event_callback(...)
@@ -426,13 +306,8 @@
  *       is not defined.
  */
 #if defined(CONFIG_NET_MGMT_EVENT)
-<<<<<<< HEAD
-void net_mgmt_event_notify_with_info(uint32_t mgmt_event, struct net_if* iface,
+void net_mgmt_event_notify_with_info(uint64_t mgmt_event, struct net_if* iface,
                                      void const* info, size_t length);
-=======
-void net_mgmt_event_notify_with_info(uint64_t mgmt_event, struct net_if *iface,
-				     const void *info, size_t length);
->>>>>>> a626d865
 #else
 #define net_mgmt_event_notify_with_info(...)
 #endif
@@ -444,16 +319,9 @@
  *        based on an iface. NULL otherwise.
  */
 #if defined(CONFIG_NET_MGMT_EVENT)
-<<<<<<< HEAD
-static inline void net_mgmt_event_notify(uint32_t mgmt_event,
+static inline void net_mgmt_event_notify(uint64_t mgmt_event,
                                          struct net_if* iface) {
     net_mgmt_event_notify_with_info(mgmt_event, iface, NULL, 0);
-=======
-static inline void net_mgmt_event_notify(uint64_t mgmt_event,
-					 struct net_if *iface)
-{
-	net_mgmt_event_notify_with_info(mgmt_event, iface, NULL, 0);
->>>>>>> a626d865
 }
 #else
 #define net_mgmt_event_notify(...)
@@ -480,16 +348,15 @@
  *         actual event.
  */
 #ifdef CONFIG_NET_MGMT_EVENT
-<<<<<<< HEAD
-int net_mgmt_event_wait(uint32_t mgmt_event_mask,
-                        uint32_t* raised_event,
+int net_mgmt_event_wait(uint64_t mgmt_event_mask,
+                        uint64_t* raised_event,
                         struct net_if** iface,
                         void const** info,
                         size_t* info_length,
                         k_timeout_t timeout);
 #else
-static inline int net_mgmt_event_wait(uint32_t mgmt_event_mask,
-                                      uint32_t* raised_event,
+static inline int net_mgmt_event_wait(uint64_t mgmt_event_mask,
+                                      uint64_t* raised_event,
                                       struct net_if** iface,
                                       void const** info,
                                       size_t* info_length,
@@ -502,29 +369,6 @@
     ARG_UNUSED(timeout);
 
     return (0);
-=======
-int net_mgmt_event_wait(uint64_t mgmt_event_mask,
-			uint64_t *raised_event,
-			struct net_if **iface,
-			const void **info,
-			size_t *info_length,
-			k_timeout_t timeout);
-#else
-static inline int net_mgmt_event_wait(uint64_t mgmt_event_mask,
-				      uint64_t *raised_event,
-				      struct net_if **iface,
-				      const void **info,
-				      size_t *info_length,
-				      k_timeout_t timeout)
-{
-	ARG_UNUSED(mgmt_event_mask);
-	ARG_UNUSED(raised_event);
-	ARG_UNUSED(iface);
-	ARG_UNUSED(info);
-	ARG_UNUSED(info_length);
-	ARG_UNUSED(timeout);
-	return 0;
->>>>>>> a626d865
 }
 #endif
 
@@ -548,17 +392,16 @@
  *         actual event.
  */
 #ifdef CONFIG_NET_MGMT_EVENT
-<<<<<<< HEAD
 int net_mgmt_event_wait_on_iface(struct net_if* iface,
-                                 uint32_t mgmt_event_mask,
-                                 uint32_t* raised_event,
+                                 uint64_t mgmt_event_mask,
+                                 uint64_t* raised_event,
                                  void const** info,
                                  size_t* info_length,
                                  k_timeout_t timeout);
 #else
 static inline int net_mgmt_event_wait_on_iface(struct net_if* iface,
-                                               uint32_t mgmt_event_mask,
-                                               uint32_t* raised_event,
+                                               uint64_t mgmt_event_mask,
+                                               uint64_t* raised_event,
                                                void const** info,
                                                size_t* info_length,
                                                k_timeout_t timeout) {
@@ -570,29 +413,6 @@
     ARG_UNUSED(timeout);
 
     return (0);
-=======
-int net_mgmt_event_wait_on_iface(struct net_if *iface,
-				 uint64_t mgmt_event_mask,
-				 uint64_t *raised_event,
-				 const void **info,
-				 size_t *info_length,
-				 k_timeout_t timeout);
-#else
-static inline int net_mgmt_event_wait_on_iface(struct net_if *iface,
-					       uint64_t mgmt_event_mask,
-					       uint64_t *raised_event,
-					       const void **info,
-					       size_t *info_length,
-					       k_timeout_t timeout)
-{
-	ARG_UNUSED(iface);
-	ARG_UNUSED(mgmt_event_mask);
-	ARG_UNUSED(raised_event);
-	ARG_UNUSED(info);
-	ARG_UNUSED(info_length);
-	ARG_UNUSED(timeout);
-	return 0;
->>>>>>> a626d865
 }
 #endif
 
