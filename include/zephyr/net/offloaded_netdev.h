--- conflicted
+++ resolved
@@ -46,7 +46,7 @@
 
 /**
  * @brief Extended net_if_api for offloaded ifaces/network devices, allowing handling of
- *    admin up/down state changes
+ * admin up/down state changes
  */
 struct offloaded_if_api {
     /**
@@ -58,13 +58,8 @@
     /** Enable or disable the device (in response to admin state change) */
     int (*enable)(const struct net_if* iface, bool state);
 
-<<<<<<< HEAD
-	/** Types of offloaded net device */
-	enum offloaded_net_if_types (*get_type)(void);
-=======
-    /* Types of offloaded net device */
+    /** Types of offloaded net device */
     enum offloaded_net_if_types (*get_type)(void);
->>>>>>> 3c1b4db2
 };
 
 /* Ensure offloaded_if_api is compatible with net_if_api */
