/**
 * @file
 *
 * @brief Public APIs for Ethernet PHY drivers.
 */

/*
 * Copyright (c) 2021 IP-Logix Inc.
 * Copyright 2022 NXP
 *
 * SPDX-License-Identifier: Apache-2.0
 */
#ifndef ZEPHYR_INCLUDE_DRIVERS_PHY_H_
#define ZEPHYR_INCLUDE_DRIVERS_PHY_H_

/**
 * @brief Ethernet PHY Interface
 * @defgroup ethernet_phy Ethernet PHY Interface
 * @since 2.7
 * @version 0.8.0
 * @ingroup networking
 * @{
 */
#include <zephyr/types.h>
#include <zephyr/device.h>

#ifdef __cplusplus
extern "C" {
#endif

/** @brief Ethernet link speeds. */
enum phy_link_speed {
<<<<<<< HEAD
    /** Link speed is undefined */
    LINK_UNDEFINED = 0,

    /** 10Base-T Half-Duplex */
    LINK_HALF_10BASE_T = BIT(0),

    /** 10Base-T Full-Duplex */
    LINK_FULL_10BASE_T = BIT(1),

    /** 100Base-T Half-Duplex */
    LINK_HALF_100BASE_T = BIT(2),

    /** 100Base-T Full-Duplex */
    LINK_FULL_100BASE_T = BIT(3),

    /** 1000Base-T Half-Duplex */
    LINK_HALF_1000BASE_T = BIT(4),

    /** 1000Base-T Full-Duplex */
    LINK_FULL_1000BASE_T = BIT(5),
=======
	/** 10Base-T Half-Duplex */
	LINK_HALF_10BASE_T		= BIT(0),
	/** 10Base-T Full-Duplex */
	LINK_FULL_10BASE_T		= BIT(1),
	/** 100Base-T Half-Duplex */
	LINK_HALF_100BASE_T		= BIT(2),
	/** 100Base-T Full-Duplex */
	LINK_FULL_100BASE_T		= BIT(3),
	/** 1000Base-T Half-Duplex */
	LINK_HALF_1000BASE_T		= BIT(4),
	/** 1000Base-T Full-Duplex */
	LINK_FULL_1000BASE_T		= BIT(5),
	/** 2.5GBase-T Full-Duplex */
	LINK_FULL_2500BASE_T		= BIT(6),
	/** 5GBase-T Full-Duplex */
	LINK_FULL_5000BASE_T		= BIT(7),
>>>>>>> 52540d84
};

/**
 * @brief Check if phy link is full duplex.
 *
 * @param x Link capabilities
 *
 * @return True if link is full duplex, false if not.
 */
<<<<<<< HEAD
#define PHY_LINK_IS_FULL_DUPLEX(x) (x & (BIT(1) | BIT(3) | BIT(5)))
=======
#define PHY_LINK_IS_FULL_DUPLEX(x)	(x & (BIT(1) | BIT(3) | BIT(5) | BIT(6) | BIT(7)))
>>>>>>> 52540d84

/**
 * @brief Check if phy link speed is 1 Gbit/sec.
 *
 * @param x Link capabilities
 *
 * @return True if link is 1 Gbit/sec, false if not.
 */
#define PHY_LINK_IS_SPEED_1000M(x) (x & (BIT(4) | BIT(5)))

/**
 * @brief Check if phy link speed is 100 Mbit/sec.
 *
 * @param x Link capabilities
 *
 * @return True if link is 1 Mbit/sec, false if not.
 */
#define PHY_LINK_IS_SPEED_100M(x) (x & (BIT(2) | BIT(3)))

/** @brief Link state */
struct phy_link_state {
    /** Link speed */
    enum phy_link_speed speed;
    /** When true the link is active and connected */
    bool is_up;
};

/**
 * @typedef phy_callback_t
 * @brief Define the callback function signature for
 * `phy_link_callback_set()` function.
 *
 * @param dev       PHY device structure
 * @param state     Pointer to link_state structure.
 * @param user_data Pointer to data specified by user
 */
typedef void (*phy_callback_t)(const struct device* dev,
                               struct phy_link_state* state,
                               void* user_data);

/**
 * @cond INTERNAL_HIDDEN
 *
 * These are for internal use only, so skip these in
 * public documentation.
 */
__subsystem struct ethphy_driver_api {
    /** Get link state */
    int (*get_link)(const struct device* dev,
                    struct phy_link_state* state);

    /** Configure link */
    int (*cfg_link)(const struct device* dev,
                    enum phy_link_speed adv_speeds);

    /** Set callback to be invoked when link state changes. */
    int (*link_cb_set)(const struct device* dev, phy_callback_t cb,
                       void* user_data);

    /** Read PHY register */
    int (*read)(const struct device* dev, uint16_t reg_addr,
                uint32_t* data);

    /** Write PHY register */
    int (*write)(const struct device* dev, uint16_t reg_addr,
                 uint32_t data);
};

/**
 * @endcond
 */

/**
 * @brief      Configure PHY link
 *
 * This route configures the advertised link speeds.
 *
 * @param[in]  dev     PHY device structure
 * @param      speeds  OR'd link speeds to be advertised by the PHY
 *
 * @retval 0 If successful.
 * @retval -EIO If communication with PHY failed.
 * @retval -ENOTSUP If not supported.
 */
static inline int phy_configure_link(const struct device* dev,
                                     enum phy_link_speed speeds) {
    const struct ethphy_driver_api* api = dev->api;

    return api->cfg_link(dev, speeds);
}

/**
 * @brief      Get PHY link state
 *
 * Returns the current state of the PHY link. This can be used by
 * to determine when a link is up and the negotiated link speed.
 *
 *
 * @param[in]  dev    PHY device structure
 * @param      state  Pointer to receive PHY state
 *
 * @retval 0 If successful.
 * @retval -EIO If communication with PHY failed.
 */
static inline int phy_get_link_state(const struct device* dev,
                                     struct phy_link_state* state) {
    const struct ethphy_driver_api* api = dev->api;

    return api->get_link(dev, state);
}

/**
 * @brief      Set link state change callback
 *
 * Sets a callback that is invoked when link state changes. This is the
 * preferred method for ethernet drivers to be notified of the PHY link
 * state change.
 *
 * @param[in]  dev        PHY device structure
 * @param      callback   Callback handler
 * @param      user_data  Pointer to data specified by user.
 *
 * @retval 0 If successful.
 * @retval -ENOTSUP If not supported.
 */
static inline int phy_link_callback_set(const struct device* dev,
                                        phy_callback_t callback,
                                        void* user_data) {
    const struct ethphy_driver_api* api = dev->api;

    return api->link_cb_set(dev, callback, user_data);
}

/**
 * @brief      Read PHY registers
 *
 * This routine provides a generic interface to read from a PHY register.
 *
 * @param[in]  dev       PHY device structure
 * @param[in]  reg_addr  Register address
 * @param      value     Pointer to receive read value
 *
 * @retval 0 If successful.
 * @retval -EIO If communication with PHY failed.
 */
static inline int phy_read(const struct device* dev, uint16_t reg_addr,
                           uint32_t* value) {
    const struct ethphy_driver_api* api = dev->api;

    return api->read(dev, reg_addr, value);
}

/**
 * @brief      Write PHY register
 *
 * This routine provides a generic interface to write to a PHY register.
 *
 * @param[in]  dev       PHY device structure
 * @param[in]  reg_addr  Register address
 * @param[in]  value     Value to write
 *
 * @retval 0 If successful.
 * @retval -EIO If communication with PHY failed.
 */
static inline int phy_write(const struct device* dev, uint16_t reg_addr,
                            uint32_t value) {
    const struct ethphy_driver_api* api = dev->api;

    return api->write(dev, reg_addr, value);
}

#ifdef __cplusplus
}
#endif

/**
 * @}
 */

#endif /* ZEPHYR_INCLUDE_DRIVERS_PHY_H_ */<|MERGE_RESOLUTION|>--- conflicted
+++ resolved
@@ -30,7 +30,6 @@
 
 /** @brief Ethernet link speeds. */
 enum phy_link_speed {
-<<<<<<< HEAD
     /** Link speed is undefined */
     LINK_UNDEFINED = 0,
 
@@ -51,24 +50,12 @@
 
     /** 1000Base-T Full-Duplex */
     LINK_FULL_1000BASE_T = BIT(5),
-=======
-	/** 10Base-T Half-Duplex */
-	LINK_HALF_10BASE_T		= BIT(0),
-	/** 10Base-T Full-Duplex */
-	LINK_FULL_10BASE_T		= BIT(1),
-	/** 100Base-T Half-Duplex */
-	LINK_HALF_100BASE_T		= BIT(2),
-	/** 100Base-T Full-Duplex */
-	LINK_FULL_100BASE_T		= BIT(3),
-	/** 1000Base-T Half-Duplex */
-	LINK_HALF_1000BASE_T		= BIT(4),
-	/** 1000Base-T Full-Duplex */
-	LINK_FULL_1000BASE_T		= BIT(5),
-	/** 2.5GBase-T Full-Duplex */
-	LINK_FULL_2500BASE_T		= BIT(6),
-	/** 5GBase-T Full-Duplex */
-	LINK_FULL_5000BASE_T		= BIT(7),
->>>>>>> 52540d84
+
+    /** 2.5GBase-T Full-Duplex */
+    LINK_FULL_2500BASE_T = BIT(6),
+
+    /** 5GBase-T Full-Duplex */
+    LINK_FULL_5000BASE_T = BIT(7),
 };
 
 /**
@@ -78,11 +65,7 @@
  *
  * @return True if link is full duplex, false if not.
  */
-<<<<<<< HEAD
-#define PHY_LINK_IS_FULL_DUPLEX(x) (x & (BIT(1) | BIT(3) | BIT(5)))
-=======
-#define PHY_LINK_IS_FULL_DUPLEX(x)	(x & (BIT(1) | BIT(3) | BIT(5) | BIT(6) | BIT(7)))
->>>>>>> 52540d84
+#define PHY_LINK_IS_FULL_DUPLEX(x)  (x & (BIT(1) | BIT(3) | BIT(5) | BIT(6) | BIT(7)))
 
 /**
  * @brief Check if phy link speed is 1 Gbit/sec.
