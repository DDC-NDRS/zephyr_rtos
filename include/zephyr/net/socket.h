/**
 * @file
 * @brief BSD Sockets compatible API definitions
 *
 * An API for applications to use BSD Sockets like API.
 */

/*
 * Copyright (c) 2017-2018 Linaro Limited
 * Copyright (c) 2021 Nordic Semiconductor
 * Copyright (c) 2025 Aerlync Labs Inc.
 *
 * SPDX-License-Identifier: Apache-2.0
 */

#ifndef ZEPHYR_INCLUDE_NET_SOCKET_H_
#define ZEPHYR_INCLUDE_NET_SOCKET_H_

/**
 * @brief BSD Sockets compatible API
 * @defgroup bsd_sockets BSD Sockets compatible API
 * @since 1.9
 * @version 1.0.0
 * @ingroup networking
 * @{
 */

#include <zephyr/kernel.h>
#include <sys/types.h>
#include <zephyr/types.h>
#include <zephyr/device.h>
#include <zephyr/net/net_ip.h>
#include <zephyr/net/socket_select.h>
#include <zephyr/net/socket_poll.h>
#include <zephyr/sys/iterable_sections.h>
#include <zephyr/sys/fdtable.h>
#include <zephyr/net/dns_resolve.h>
#include <stdlib.h>

#ifdef __cplusplus
extern "C" {
#endif

/**
 * @name Options for poll()
 * @{
 */
/* ZSOCK_POLL* values are compatible with Linux */
/** zsock_poll: Poll for readability */
#define ZSOCK_POLLIN 1
/** zsock_poll: Poll for exceptional condition */
#define ZSOCK_POLLPRI 2
/** zsock_poll: Poll for writability */
#define ZSOCK_POLLOUT 4
/** zsock_poll: Poll results in error condition (output value only) */
#define ZSOCK_POLLERR 8
/** zsock_poll: Poll detected closed connection (output value only) */
#define ZSOCK_POLLHUP 0x10
/** zsock_poll: Invalid socket (output value only) */
#define ZSOCK_POLLNVAL 0x20
/** @} */

/**
 * @name Options for sending and receiving data
 * @{
 */
/** zsock_recv: Read data without removing it from socket input queue */
#define ZSOCK_MSG_PEEK 0x02
/** zsock_recvmsg: Control data buffer too small.
 */
#define ZSOCK_MSG_CTRUNC 0x08
/** zsock_recv: return the real length of the datagram, even when it was longer
 *  than the passed buffer
 */
#define ZSOCK_MSG_TRUNC 0x20
/** zsock_recv/zsock_send: Override operation to non-blocking */
#define ZSOCK_MSG_DONTWAIT 0x40
/** zsock_recv: block until the full amount of data can be returned */
#define ZSOCK_MSG_WAITALL 0x100
/** @} */

/**
 * @name Options for shutdown() function
 * @{
 */
/* Well-known values, e.g. from Linux man 2 shutdown:
 * "The constants SHUT_RD, SHUT_WR, SHUT_RDWR have the value 0, 1, 2,
 * respectively". Some software uses numeric values.
 */
/** zsock_shutdown: Shut down for reading */
#define ZSOCK_SHUT_RD 0
/** zsock_shutdown: Shut down for writing */
#define ZSOCK_SHUT_WR 1
/** zsock_shutdown: Shut down for both reading and writing */
#define ZSOCK_SHUT_RDWR 2
/** @} */

/**
 * @defgroup secure_sockets_options Socket options for TLS
 * @since 1.13
 * @version 0.8.0
 * @{
 */
/**
 * @name Socket options for TLS
 * @{
 */

/** Protocol level for TLS.
 *  Here, the same socket protocol level for TLS as in Linux was used.
 */
#define SOL_TLS 282

/** Socket option to select TLS credentials to use. It accepts and returns an
 *  array of sec_tag_t that indicate which TLS credentials should be used with
 *  specific socket.
 */
#define TLS_SEC_TAG_LIST 1
/** Write-only socket option to set hostname. It accepts a string containing
 *  the hostname (may be NULL to disable hostname verification). By default,
 *  hostname check is enforced for TLS clients.
 */
#define TLS_HOSTNAME 2
/** Socket option to select ciphersuites to use. It accepts and returns an array
 *  of integers with IANA assigned ciphersuite identifiers.
 *  If not set, socket will allow all ciphersuites available in the system
 *  (mbedTLS default behavior).
 */
#define TLS_CIPHERSUITE_LIST 3
/** Read-only socket option to read a ciphersuite chosen during TLS handshake.
 *  It returns an integer containing an IANA assigned ciphersuite identifier
 *  of chosen ciphersuite.
 */
#define TLS_CIPHERSUITE_USED 4
/** Write-only socket option to set peer verification level for TLS connection.
 *  This option accepts an integer with a peer verification level, compatible
 *  with mbedTLS values:
 *    - 0 - none
 *    - 1 - optional
 *    - 2 - required
 *
 *  If not set, socket will use mbedTLS defaults (none for servers, required
 *  for clients).
 */
#define TLS_PEER_VERIFY 5
/** Write-only socket option to set role for DTLS connection. This option
 *  is irrelevant for TLS connections, as for them role is selected based on
 *  connect()/listen() usage. By default, DTLS will assume client role.
 *  This option accepts an integer with a TLS role, compatible with
 *  mbedTLS values:
 *    - 0 - client
 *    - 1 - server
 */
#define TLS_DTLS_ROLE 6
/** Socket option for setting the supported Application Layer Protocols.
 *  It accepts and returns a const char array of NULL terminated strings
 *  representing the supported application layer protocols listed during
 *  the TLS handshake.
 */
#define TLS_ALPN_LIST 7
/** Socket option to set DTLS min handshake timeout. The timeout starts at min,
 *  and upon retransmission the timeout is doubled util max is reached.
 *  Min and max arguments are separate options. The time unit is ms.
 */
#define TLS_DTLS_HANDSHAKE_TIMEOUT_MIN 8

/** Socket option to set DTLS max handshake timeout. The timeout starts at min,
 *  and upon retransmission the timeout is doubled util max is reached.
 *  Min and max arguments are separate options. The time unit is ms.
 */
#define TLS_DTLS_HANDSHAKE_TIMEOUT_MAX 9

/** Socket option for preventing certificates from being copied to the mbedTLS
 *  heap if possible. The option is only effective for DER certificates and is
 *  ignored for PEM certificates.
 */
#define TLS_CERT_NOCOPY	       10
/** TLS socket option to use with offloading. The option instructs the network
 *  stack only to offload underlying TCP/UDP communication. The TLS/DTLS
 *  operation is handled by a native TLS/DTLS socket implementation from Zephyr.
 *
 *  Note, that this option is only applicable if socket dispatcher is used
 *  (CONFIG_NET_SOCKETS_OFFLOAD_DISPATCHER is enabled).
 *  In such case, it should be the first socket option set on a newly created
 *  socket. After that, the application may use SO_BINDTODEVICE to choose the
 *  dedicated network interface for the underlying TCP/UDP socket.
 */
#define TLS_NATIVE 11
/** Socket option to control TLS session caching on a socket. Accepted values:
 *  - 0 - Disabled.
 *  - 1 - Enabled.
 */
#define TLS_SESSION_CACHE 12
/** Write-only socket option to purge session cache immediately.
 *  This option accepts any value.
 */
#define TLS_SESSION_CACHE_PURGE 13
/** Write-only socket option to control DTLS CID.
 *  The option accepts an integer, indicating the setting.
 *  Accepted values for the option are: 0, 1 and 2.
 *  Effective when set before connecting to the socket.
 *  - 0 - DTLS CID will be disabled.
 *  - 1 - DTLS CID will be enabled, and a 0 length CID value to be sent to the
 *        peer.
 *  - 2 - DTLS CID will be enabled, and the most recent value set with
 *        TLS_DTLS_CID_VALUE will be sent to the peer. Otherwise, a random value
 *        will be used.
 */
#define TLS_DTLS_CID 14
/** Read-only socket option to get DTLS CID status.
 *  The option accepts a pointer to an integer, indicating the setting upon
 *  return.
 *  Returned values for the option are:
 *  - 0 - DTLS CID is disabled.
 *  - 1 - DTLS CID is received on the downlink.
 *  - 2 - DTLS CID is sent to the uplink.
 *  - 3 - DTLS CID is used in both directions.
 */
#define TLS_DTLS_CID_STATUS 15
/** Socket option to set or get the value of the DTLS connection ID to be
 *  used for the DTLS session.
 *  The option accepts a byte array, holding the CID value.
 */
#define TLS_DTLS_CID_VALUE 16
/** Read-only socket option to get the value of the DTLS connection ID
 *  received from the peer.
 *  The option accepts a pointer to a byte array, holding the CID value upon
 *  return. The optlen returned will be 0 if the peer did not provide a
 *  connection ID, otherwise will contain the length of the CID value.
 */
#define TLS_DTLS_PEER_CID_VALUE 17
/** Socket option to configure DTLS socket behavior on connect().
 *  If set, DTLS connect() will execute the handshake with the configured peer.
 *  This is the default behavior.
 *  Otherwise, DTLS connect() will only configure peer address (as with regular
 *  UDP socket) and will not attempt to execute DTLS handshake. The handshake
 *  will take place in consecutive send()/recv() call.
 */
#define TLS_DTLS_HANDSHAKE_ON_CONNECT 18

/* Valid values for @ref TLS_PEER_VERIFY option */
#define TLS_PEER_VERIFY_NONE 0     /**< Peer verification disabled. */
#define TLS_PEER_VERIFY_OPTIONAL 1 /**< Peer verification optional. */
#define TLS_PEER_VERIFY_REQUIRED 2 /**< Peer verification required. */

/* Valid values for @ref TLS_DTLS_ROLE option */
#define TLS_DTLS_ROLE_CLIENT 0 /**< Client role in a DTLS session. */
#define TLS_DTLS_ROLE_SERVER 1 /**< Server role in a DTLS session. */

/* Valid values for @ref TLS_CERT_NOCOPY option */
#define TLS_CERT_NOCOPY_NONE 0     /**< Cert duplicated in heap */
#define TLS_CERT_NOCOPY_OPTIONAL 1 /**< Cert not copied in heap if DER */

/* Valid values for @ref TLS_SESSION_CACHE option */
#define TLS_SESSION_CACHE_DISABLED 0 /**< Disable TLS session caching. */
#define TLS_SESSION_CACHE_ENABLED 1 /**< Enable TLS session caching. */

/* Valid values for @ref TLS_DTLS_CID (Connection ID) option */
#define TLS_DTLS_CID_DISABLED		0 /**< CID is disabled  */
#define TLS_DTLS_CID_SUPPORTED		1 /**< CID is supported */
#define TLS_DTLS_CID_ENABLED		2 /**< CID is enabled   */

/* Valid values for @ref TLS_DTLS_CID_STATUS option */
#define TLS_DTLS_CID_STATUS_DISABLED		0 /**< CID is disabled */
#define TLS_DTLS_CID_STATUS_DOWNLINK		1 /**< CID is in use by us */
#define TLS_DTLS_CID_STATUS_UPLINK		2 /**< CID is in use by peer */
#define TLS_DTLS_CID_STATUS_BIDIRECTIONAL	3 /**< CID is in use by us and peer */
/** @} */ /* for @name */
/** @} */ /* for @defgroup */

/**
 * @brief Definition used when querying address information.
 *
 * A linked list of these descriptors is returned by getaddrinfo(). The struct
 * is also passed as hints when calling the getaddrinfo() function.
 */
struct zsock_addrinfo {
	struct zsock_addrinfo *ai_next; /**< Pointer to next address entry */
	int ai_flags;             /**< Additional options */
	int ai_family;            /**< Address family of the returned addresses */
	int ai_socktype;          /**< Socket type, for example NET_SOCK_STREAM or SOCK_DGRAM */
	int ai_protocol;          /**< Protocol for addresses, 0 means any protocol */
	int ai_eflags;            /**< Extended flags for special usage */
	socklen_t ai_addrlen;     /**< Length of the socket address */
	struct net_sockaddr *ai_addr; /**< Pointer to the address */
	char *ai_canonname;       /**< Optional official name of the host */

/** @cond INTERNAL_HIDDEN */
	struct net_sockaddr _ai_addr;
	char _ai_canonname[DNS_MAX_NAME_SIZE + 1];
/** @endcond */
};

/**
 * @brief Obtain a file descriptor's associated net context
 *
 * With CONFIG_USERSPACE enabled, the kernel's object permission system
 * must apply to socket file descriptors. When a socket is opened, by default
 * only the caller has permission, access by other threads will fail unless
 * they have been specifically granted permission.
 *
 * This is achieved by tagging data structure definitions that implement the
 * underlying object associated with a network socket file descriptor with
 * '__net_socket`. All pointers to instances of these will be known to the
 * kernel as kernel objects with type K_OBJ_NET_SOCKET.
 *
 * This API is intended for threads that need to grant access to the object
 * associated with a particular file descriptor to another thread. The
 * returned pointer represents the underlying K_OBJ_NET_SOCKET  and
 * may be passed to APIs like k_object_access_grant().
 *
 * In a system like Linux which has the notion of threads running in processes
 * in a shared virtual address space, this sort of management is unnecessary as
 * the scope of file descriptors is implemented at the process level.
 *
 * However in Zephyr the file descriptor scope is global, and MPU-based systems
 * are not able to implement a process-like model due to the lack of memory
 * virtualization hardware. They use discrete object permissions and memory
 * domains instead to define thread access scope.
 *
 * User threads will have no direct access to the returned object
 * and will fault if they try to access its memory; the pointer can only be
 * used to make permission assignment calls, which follow exactly the rules
 * for other kernel objects like device drivers and IPC.
 *
 * @param sock file descriptor
 * @return pointer to associated network socket object, or NULL if the
 *         file descriptor wasn't valid or the caller had no access permission
 */
__syscall void *zsock_get_context_object(int sock);

/**
 * @brief Create a network socket
 *
 * @details
 * See POSIX.1-2017 article
 * http://pubs.opengroup.org/onlinepubs/9699919799/functions/socket.html
 * for normative description.
 * This function is also exposed as `socket()`
 * if @kconfig{CONFIG_POSIX_API} is defined.
 *
 * If CONFIG_USERSPACE is enabled, the caller will be granted access to the
 * context object associated with the returned file descriptor.
 * @see zsock_get_context_object()
 *
 */
__syscall int zsock_socket(int family, int type, int proto);

/**
 * @brief Create an unnamed pair of connected sockets
 *
 * @details
 * See POSIX.1-2017 article
 * https://pubs.opengroup.org/onlinepubs/009695399/functions/socketpair.html
 * for normative description.
 * This function is also exposed as `socketpair()`
 * if @kconfig{CONFIG_POSIX_API} is defined.
 */
__syscall int zsock_socketpair(int family, int type, int proto, int *sv);

/**
 * @brief Close a network socket
 *
 * @details
 * Close a network socket.
 * This function is also exposed as `close()`
 * if @kconfig{CONFIG_POSIX_API} is defined (in which case it
 * may conflict with generic POSIX `close()` function).
 */
__syscall int zsock_close(int sock);

/**
 * @brief Shutdown socket send/receive operations
 *
 * @details
 * See POSIX.1-2017 article
 * http://pubs.opengroup.org/onlinepubs/9699919799/functions/shutdown.html
 * for normative description, but currently this function has no effect in
 * Zephyr and provided solely for compatibility with existing code.
 * This function is also exposed as `shutdown()`
 * if @kconfig{CONFIG_POSIX_API} is defined.
 */
__syscall int zsock_shutdown(int sock, int how);

/**
 * @brief Bind a socket to a local network address
 *
 * @details
 * See POSIX.1-2017 article
 * http://pubs.opengroup.org/onlinepubs/9699919799/functions/bind.html
 * for normative description.
 * This function is also exposed as `bind()`
 * if @kconfig{CONFIG_POSIX_API} is defined.
 */
__syscall int zsock_bind(int sock, const struct net_sockaddr *addr,
			 socklen_t addrlen);

/**
 * @brief Connect a socket to a peer network address
 *
 * @details
 * See POSIX.1-2017 article
 * http://pubs.opengroup.org/onlinepubs/9699919799/functions/connect.html
 * for normative description.
 * This function is also exposed as `connect()`
 * if @kconfig{CONFIG_POSIX_API} is defined.
 */
__syscall int zsock_connect(int sock, const struct net_sockaddr *addr,
			    socklen_t addrlen);

/**
 * @brief Set up a STREAM socket to accept peer connections
 *
 * @details
 * See POSIX.1-2017 article
 * http://pubs.opengroup.org/onlinepubs/9699919799/functions/listen.html
 * for normative description.
 * This function is also exposed as `listen()`
 * if @kconfig{CONFIG_POSIX_API} is defined.
 */
__syscall int zsock_listen(int sock, int backlog);

/**
 * @brief Accept a connection on listening socket
 *
 * @details
 * See POSIX.1-2017 article
 * http://pubs.opengroup.org/onlinepubs/9699919799/functions/accept.html
 * for normative description.
 * This function is also exposed as `accept()`
 * if @kconfig{CONFIG_POSIX_API} is defined.
 */
__syscall int zsock_accept(int sock, struct net_sockaddr *addr, socklen_t *addrlen);

/**
 * @brief Send data to an arbitrary network address
 *
 * @details
 * See POSIX.1-2017 article
 * http://pubs.opengroup.org/onlinepubs/9699919799/functions/sendto.html
 * for normative description.
 * This function is also exposed as `sendto()`
 * if @kconfig{CONFIG_POSIX_API} is defined.
 */
__syscall ssize_t zsock_sendto(int sock, const void *buf, size_t len,
			       int flags, const struct net_sockaddr *dest_addr,
			       socklen_t addrlen);

/**
 * @brief Send data to a connected peer
 *
 * @details
 * See POSIX.1-2017 article
 * http://pubs.opengroup.org/onlinepubs/9699919799/functions/send.html
 * for normative description.
 * This function is also exposed as `send()`
 * if @kconfig{CONFIG_POSIX_API} is defined.
 */
static inline ssize_t zsock_send(int sock, const void *buf, size_t len,
				 int flags)
{
	return zsock_sendto(sock, buf, len, flags, NULL, 0);
}

/**
 * @brief Send data to an arbitrary network address
 *
 * @details
 * See POSIX.1-2017 article
 * http://pubs.opengroup.org/onlinepubs/9699919799/functions/sendmsg.html
 * for normative description.
 * This function is also exposed as `sendmsg()`
 * if @kconfig{CONFIG_POSIX_API} is defined.
 */
__syscall ssize_t zsock_sendmsg(int sock, const struct msghdr *msg,
				int flags);

/**
 * @brief Receive data from an arbitrary network address
 *
 * @details
 * See POSIX.1-2017 article
 * http://pubs.opengroup.org/onlinepubs/9699919799/functions/recvfrom.html
 * for normative description.
 * This function is also exposed as `recvfrom()`
 * if @kconfig{CONFIG_POSIX_API} is defined.
 */
__syscall ssize_t zsock_recvfrom(int sock, void *buf, size_t max_len,
				 int flags, struct net_sockaddr *src_addr,
				 socklen_t *addrlen);

/**
 * @brief Receive a message from an arbitrary network address
 *
 * @details
 * See POSIX.1-2017 article
 * http://pubs.opengroup.org/onlinepubs/9699919799/functions/recvmsg.html
 * for normative description.
 * This function is also exposed as `recvmsg()`
 * if @kconfig{CONFIG_POSIX_API} is defined.
 */
__syscall ssize_t zsock_recvmsg(int sock, struct msghdr *msg, int flags);

/**
 * @brief Receive data from a connected peer
 *
 * @details
 * See POSIX.1-2017 article
 * http://pubs.opengroup.org/onlinepubs/9699919799/functions/recv.html
 * for normative description.
 * This function is also exposed as `recv()`
 * if @kconfig{CONFIG_POSIX_API} is defined.
 */
static inline ssize_t zsock_recv(int sock, void *buf, size_t max_len,
				 int flags)
{
	return zsock_recvfrom(sock, buf, max_len, flags, NULL, NULL);
}

/**
 * @brief Control blocking/non-blocking mode of a socket
 *
 * @details
 * This functions allow to (only) configure a socket for blocking or
 * non-blocking operation (O_NONBLOCK).
 * This function is also exposed as `fcntl()`
 * if @kconfig{CONFIG_POSIX_API} is defined (in which case
 * it may conflict with generic POSIX `fcntl()` function).
 */
__syscall int zsock_fcntl_impl(int sock, int cmd, int flags);

/** @cond INTERNAL_HIDDEN */

/*
 * Need this wrapper because newer GCC versions got too smart and "typecheck"
 * even macros.
 */
static inline int zsock_fcntl_wrapper(int sock, int cmd, ...)
{
	va_list args;
	int flags;

	va_start(args, cmd);
	flags = va_arg(args, int);
	va_end(args);
	return zsock_fcntl_impl(sock, cmd, flags);
}

#define zsock_fcntl zsock_fcntl_wrapper

/** @endcond */

/**
 * @brief Control underlying socket parameters
 *
 * @details
 * See POSIX.1-2017 article
 * https://pubs.opengroup.org/onlinepubs/9699919799/functions/ioctl.html
 * for normative description.
 * This function enables querying or manipulating underlying socket parameters.
 * Currently supported @p request values include `ZFD_IOCTL_FIONBIO`, and
 * `ZFD_IOCTL_FIONREAD`, to set non-blocking mode, and query the number of
 * bytes available to read, respectively.
 * This function is also exposed as `ioctl()`
 * if @kconfig{CONFIG_POSIX_API} is defined (in which case
 * it may conflict with generic POSIX `ioctl()` function).
 */
__syscall int zsock_ioctl_impl(int sock, unsigned long request, va_list args);

/** @cond INTERNAL_HIDDEN */

static inline int zsock_ioctl_wrapper(int sock, unsigned long request, ...)
{
	int ret;
	va_list args;

	va_start(args, request);
	ret = zsock_ioctl_impl(sock, request, args);
	va_end(args);

	return ret;
}

#define zsock_ioctl zsock_ioctl_wrapper

/** @endcond */

/**
 * @brief Efficiently poll multiple sockets for events
 *
 * @details
 * See POSIX.1-2017 article
 * http://pubs.opengroup.org/onlinepubs/9699919799/functions/poll.html
 * for normative description.
 * This function is also exposed as `poll()`
 * if @kconfig{CONFIG_POSIX_API} is defined (in which case
 * it may conflict with generic POSIX `poll()` function).
 * @see z_impl_zsock_poll() in `subsys/net/lib/sockets/sockets.c`
 */
static inline int zsock_poll(struct zsock_pollfd *fds, int nfds, int timeout)
{
	return zvfs_poll(fds, nfds, timeout);
}

/**
 * @brief Get various socket options
 *
 * @details
 * See POSIX.1-2017 article
 * http://pubs.opengroup.org/onlinepubs/9699919799/functions/getsockopt.html
 * for normative description. In Zephyr this function supports a subset of
 * socket options described by POSIX, but also some additional options
 * available in Linux (some options are dummy and provided to ease porting
 * of existing code).
 * This function is also exposed as `getsockopt()`
 * if @kconfig{CONFIG_POSIX_API} is defined.
 */
__syscall int zsock_getsockopt(int sock, int level, int optname,
			       void *optval, socklen_t *optlen);

/**
 * @brief Set various socket options
 *
 * @details
 * See POSIX.1-2017 article
 * http://pubs.opengroup.org/onlinepubs/9699919799/functions/setsockopt.html
 * for normative description. In Zephyr this function supports a subset of
 * socket options described by POSIX, but also some additional options
 * available in Linux (some options are dummy and provided to ease porting
 * of existing code).
 * This function is also exposed as `setsockopt()`
 * if @kconfig{CONFIG_POSIX_API} is defined.
 */
__syscall int zsock_setsockopt(int sock, int level, int optname,
			       const void *optval, socklen_t optlen);

/**
 * @brief Get peer name
 *
 * @details
 * See POSIX.1-2017 article
 * http://pubs.opengroup.org/onlinepubs/9699919799/functions/getpeername.html
 * for normative description.
 * This function is also exposed as `getpeername()`
 * if @kconfig{CONFIG_POSIX_API} is defined.
 */
__syscall int zsock_getpeername(int sock, struct net_sockaddr *addr,
				socklen_t *addrlen);

/**
 * @brief Get socket name
 *
 * @details
 * See POSIX.1-2017 article
 * http://pubs.opengroup.org/onlinepubs/9699919799/functions/getsockname.html
 * for normative description.
 * This function is also exposed as `getsockname()`
 * if @kconfig{CONFIG_POSIX_API} is defined.
 */
__syscall int zsock_getsockname(int sock, struct net_sockaddr *addr,
				socklen_t *addrlen);

/**
 * @brief Get local host name
 *
 * @details
 * See POSIX.1-2017 article
 * http://pubs.opengroup.org/onlinepubs/9699919799/functions/gethostname.html
 * for normative description.
 * This function is also exposed as `gethostname()`
 * if @kconfig{CONFIG_POSIX_API} is defined.
 */
__syscall int zsock_gethostname(char *buf, size_t len);

/**
 * @brief Convert network address from internal to numeric ASCII form
 *
 * @details
 * See POSIX.1-2017 article
 * http://pubs.opengroup.org/onlinepubs/9699919799/functions/inet_ntop.html
 * for normative description.
 * This function is also exposed as `inet_ntop()`
 * if @kconfig{CONFIG_POSIX_API} is defined.
 */
static inline char *zsock_inet_ntop(sa_family_t family, const void *src,
				    char *dst, size_t size)
{
	return net_addr_ntop(family, src, dst, size);
}

/**
 * @brief Convert network address from numeric ASCII form to internal representation
 *
 * @details
 * See POSIX.1-2017 article
 * http://pubs.opengroup.org/onlinepubs/9699919799/functions/inet_pton.html
 * for normative description.
 * This function is also exposed as `inet_pton()`
 * if @kconfig{CONFIG_POSIX_API} is defined.
 */
__syscall int zsock_inet_pton(sa_family_t family, const char *src, void *dst);

/** @cond INTERNAL_HIDDEN */
__syscall int z_zsock_getaddrinfo_internal(const char *host,
					   const char *service,
					   const struct zsock_addrinfo *hints,
					   struct zsock_addrinfo *res);
/** @endcond */

/* Flags for getaddrinfo() hints. */

/**
 * @name Flags for getaddrinfo() hints
 * @{
 */
/** Address for bind() (vs for connect()) */
#define AI_PASSIVE 0x1
/** Fill in ai_canonname */
#define AI_CANONNAME 0x2
/** Assume host address is in numeric notation, don't DNS lookup */
#define AI_NUMERICHOST 0x4
/** May return IPv4 mapped address for IPv6  */
#define AI_V4MAPPED 0x8
/** May return both native IPv6 and mapped IPv4 address for IPv6 */
#define AI_ALL 0x10
/** IPv4/IPv6 support depends on local system config */
#define AI_ADDRCONFIG 0x20
/** Assume service (port) is numeric */
#define AI_NUMERICSERV 0x400
/** Extra flags present (see RFC 5014) */
#define AI_EXTFLAGS 0x800
/** @} */

/**
 * @brief Resolve a domain name to one or more network addresses
 *
 * @details
 * See POSIX.1-2017 article
 * http://pubs.opengroup.org/onlinepubs/9699919799/functions/getaddrinfo.html
 * for normative description.
 * This function is also exposed as `getaddrinfo()`
 * if @kconfig{CONFIG_POSIX_API} is defined.
 */
int zsock_getaddrinfo(const char *host, const char *service,
		      const struct zsock_addrinfo *hints,
		      struct zsock_addrinfo **res);

/**
 * @brief Free results returned by zsock_getaddrinfo()
 *
 * @details
 * See POSIX.1-2017 article
 * http://pubs.opengroup.org/onlinepubs/9699919799/functions/freeaddrinfo.html
 * for normative description.
 * This function is also exposed as `freeaddrinfo()`
 * if @kconfig{CONFIG_POSIX_API} is defined.
 */
void zsock_freeaddrinfo(struct zsock_addrinfo *ai);

/**
 * @brief Convert zsock_getaddrinfo() error code to textual message
 *
 * @details
 * See POSIX.1-2017 article
 * http://pubs.opengroup.org/onlinepubs/9699919799/functions/gai_strerror.html
 * for normative description.
 * This function is also exposed as `gai_strerror()`
 * if @kconfig{CONFIG_POSIX_API} is defined.
 */
const char *zsock_gai_strerror(int errcode);

/**
 * @name Flags for getnameinfo()
 * @{
 */
/** zsock_getnameinfo(): Resolve to numeric address. */
#define NI_NUMERICHOST 1
/** zsock_getnameinfo(): Resolve to numeric port number. */
#define NI_NUMERICSERV 2
/** zsock_getnameinfo(): Return only hostname instead of FQDN */
#define NI_NOFQDN 4
/** zsock_getnameinfo(): Dummy option for compatibility */
#define NI_NAMEREQD 8
/** zsock_getnameinfo(): Dummy option for compatibility */
#define NI_DGRAM 16

/* POSIX extensions */

/** zsock_getnameinfo(): Max supported hostname length */
#ifndef NI_MAXHOST
#define NI_MAXHOST 64
#endif
/** @} */

/**
 * @brief Resolve a network address to a domain name or ASCII address
 *
 * @details
 * See POSIX.1-2017 article
 * http://pubs.opengroup.org/onlinepubs/9699919799/functions/getnameinfo.html
 * for normative description.
 * This function is also exposed as `getnameinfo()`
 * if @kconfig{CONFIG_POSIX_API} is defined.
 */
int zsock_getnameinfo(const struct net_sockaddr *addr, socklen_t addrlen,
		      char *host, socklen_t hostlen,
		      char *serv, socklen_t servlen, int flags);

/**
 * @name Network interface name description
 * @{
 */
/** Network interface name length */
#if defined(CONFIG_NET_INTERFACE_NAME)
#define IFNAMSIZ CONFIG_NET_INTERFACE_NAME_LEN
#else
#define IFNAMSIZ Z_DEVICE_MAX_NAME_LEN
#endif

/** Interface description structure */
struct ifreq {
	char ifr_name[IFNAMSIZ]; /**< Network interface name */
};
/** @} */

/**
 * @name Socket level options (SOL_SOCKET)
 * @{
 */
/** Socket-level option */
#define NET_SOL_SOCKET 1

/* Socket options for SOL_SOCKET level */

/** Recording debugging information (ignored, for compatibility) */
#define NET_SO_DEBUG 1
/** address reuse */
#define NET_SO_REUSEADDR 2
/** Type of the socket */
#define NET_SO_TYPE 3
/** Async error */
#define NET_SO_ERROR 4
/** Bypass normal routing and send directly to host (ignored, for compatibility) */
#define NET_SO_DONTROUTE 5
/** Transmission of broadcast messages is supported (ignored, for compatibility) */
#define NET_SO_BROADCAST 6

/** Size of socket send buffer */
#define NET_SO_SNDBUF 7
/** Size of socket recv buffer */
#define NET_SO_RCVBUF 8

/** Enable sending keep-alive messages on connections */
#define NET_SO_KEEPALIVE 9
/** Place out-of-band data into receive stream (ignored, for compatibility) */
#define NET_SO_OOBINLINE 10
/** Socket priority */
#define NET_SO_PRIORITY 12
/** Socket lingers on close (ignored, for compatibility) */
#define NET_SO_LINGER 13
/** Allow multiple sockets to reuse a single port */
#define NET_SO_REUSEPORT 15

/** Receive low watermark (ignored, for compatibility) */
#define NET_SO_RCVLOWAT 18
/** Send low watermark (ignored, for compatibility) */
#define NET_SO_SNDLOWAT 19

/**
 * Receive timeout
 * Applies to receive functions like recv(), but not to connect()
 */
#define NET_SO_RCVTIMEO 20
/** Send timeout */
#define NET_SO_SNDTIMEO 21

/** Bind a socket to an interface */
#define NET_SO_BINDTODEVICE 25

/** Socket accepts incoming connections (ignored, for compatibility) */
#define NET_SO_ACCEPTCONN 30

/** Timestamp TX RX or both packets. Supports multiple timestamp sources. */
#define NET_SO_TIMESTAMPING 37

/** Protocol used with the socket */
#define NET_SO_PROTOCOL 38

/** Domain used with SOCKET */
#define NET_SO_DOMAIN 39

/** Enable SOCKS5 for Socket */
#define NET_SO_SOCKS5 60

/** Socket TX time (when the data should be sent) */
#define NET_SO_TXTIME 61
/** Socket TX time (same as SO_TXTIME) */
#define NET_SCM_TXTIME NET_SO_TXTIME

/** Timestamp generation flags */

/** Request RX timestamps generated by network adapter. */
#define SOF_TIMESTAMPING_RX_HARDWARE BIT(0)
/**
 * Request TX timestamps generated by network adapter.
 * This can be enabled via socket option or control messages.
 */
#define SOF_TIMESTAMPING_TX_HARDWARE BIT(1)

/** */

/** @} */

/**
 * @name TCP level options (IPPROTO_TCP)
 * @{
 */
/* Socket options for NET_IPPROTO_TCP level */
/** Disable TCP buffering (ignored, for compatibility) */
#define NET_TCP_NODELAY 1
/** Start keepalives after this period (seconds) */
#define NET_TCP_KEEPIDLE 2
/** Interval between keepalives (seconds) */
#define NET_TCP_KEEPINTVL 3
/** Number of keepalives before dropping connection */
#define NET_TCP_KEEPCNT 4

/** @} */

/**
 * @name IPv4 level options (IPPROTO_IP)
 * @{
 */
/* Socket options for NET_IPPROTO_IP level */
/** Set or receive the Type-Of-Service value for an outgoing packet. */
#define NET_IP_TOS 1

/** Set or receive the Time-To-Live value for an outgoing packet. */
#define NET_IP_TTL 2

/** Pass an IP_PKTINFO ancillary message that contains a
 *  pktinfo structure that supplies some information about the
 *  incoming packet.
 */
#define NET_IP_PKTINFO 8

/**
 * @brief Incoming IPv4 packet information.
 *
 * Used as ancillary data when calling recvmsg() and IP_PKTINFO socket
 * option is set.
 */
struct in_pktinfo {
	unsigned int   ipi_ifindex;  /**< Network interface index */
	struct net_in_addr ipi_spec_dst; /**< Local address */
	struct net_in_addr ipi_addr;     /**< Header Destination address */
};

/** Retrieve the current known path MTU of the current socket. Returns an
 *  integer. IP_MTU is valid only for getsockopt and can be employed only when
 *  the socket has been connected.
 */
#define NET_IP_MTU 14

/** Set IPv4 multicast datagram network interface. */
#define NET_IP_MULTICAST_IF 32
/** Set IPv4 multicast TTL value. */
<<<<<<< HEAD
#define NET_IP_MULTICAST_TTL 33
=======
#define IP_MULTICAST_TTL 33
/** Set IPv4 multicast loop value. */
#define IP_MULTICAST_LOOP 34
>>>>>>> 8d13b6b6
/** Join IPv4 multicast group. */
#define NET_IP_ADD_MEMBERSHIP 35
/** Leave IPv4 multicast group. */
#define NET_IP_DROP_MEMBERSHIP 36

#if !defined(_MSC_VER) /* #CUSTOM@NDRS */
#define IP_MTU              NET_IP_MTU
#define IP_MULTICAST_IF     NET_IP_MULTICAST_IF
#define IP_MULTICAST_TTL    NET_IP_MULTICAST_TTL
#define IP_ADD_MEMBERSHIP   NET_IP_ADD_MEMBERSHIP
#define IP_DROP_MEMBERSHIP  NET_IP_DROP_MEMBERSHIP
#endif

/**
 * @brief Struct used when joining or leaving a IPv4 multicast group.
 */
struct net_ip_mreqn {
	struct net_in_addr imr_multiaddr; /**< IP multicast group address */
	struct net_in_addr imr_address;   /**< IP address of local interface */
	int imr_ifindex;                  /**< Network interface index */
};

/**
 * @brief Struct used when setting a IPv4 multicast network interface.
 */
struct net_ip_mreq  {
	struct net_in_addr imr_multiaddr; /**< IP multicast group address */
	struct net_in_addr imr_interface; /**< IP address of local interface */
};

/** Clamp down the global port range for a given socket */
#define IP_LOCAL_PORT_RANGE 51

/** @} */

/**
 * @name IPv6 level options (IPPROTO_IPV6)
 * @{
 */
/* Socket options for NET_IPPROTO_IPV6 level */
/** Set the unicast hop limit for the socket. */
#define IPV6_UNICAST_HOPS	16

/** Set multicast output network interface index for the socket. */
#define IPV6_MULTICAST_IF       17

/** Set the multicast hop limit for the socket. */
#define IPV6_MULTICAST_HOPS 18

/** Set the multicast loop bit for the socket. */
#define IPV6_MULTICAST_LOOP 19

/** Join IPv6 multicast group. */
#define IPV6_ADD_MEMBERSHIP 20

/** Leave IPv6 multicast group. */
#define IPV6_DROP_MEMBERSHIP 21

/** Join IPv6 multicast group. */
#define IPV6_JOIN_GROUP IPV6_ADD_MEMBERSHIP

/** Leave IPv6 multicast group. */
#define IPV6_LEAVE_GROUP IPV6_DROP_MEMBERSHIP

/**
 * @brief Struct used when joining or leaving a IPv6 multicast group.
 */
struct net_ipv6_mreq {
	/** IPv6 multicast address of group */
	struct net_in6_addr ipv6mr_multiaddr;

	/** Network interface index of the local IPv6 address */
	int ipv6mr_ifindex;
};

/** For getsockopt(), retrieve the current known IPv6 path MTU of the given socket.
 * Valid only when the socket has been connected.
 * For setsockopt(), set the MTU to be used for the socket. The MTU is limited by
 * the device MTU or the path MTU when path MTU discovery is enabled.
 */
#define IPV6_MTU 24

/** Don't support IPv4 access */
#define IPV6_V6ONLY 26

/** Pass an IPV6_RECVPKTINFO ancillary message that contains a
 *  in6_pktinfo structure that supplies some information about the
 *  incoming packet. See RFC 3542.
 */
#define IPV6_RECVPKTINFO 49

/** RFC5014: Source address selection. */
#define IPV6_ADDR_PREFERENCES   72

/** Prefer temporary address as source. */
#define IPV6_PREFER_SRC_TMP             0x0001
/** Prefer public address as source. */
#define IPV6_PREFER_SRC_PUBLIC          0x0002
/** Either public or temporary address is selected as a default source
 *  depending on the output interface configuration (this is the default value).
 *  This is Linux specific option not found in the RFC.
 */
#define IPV6_PREFER_SRC_PUBTMP_DEFAULT  0x0100
/** Prefer Care-of address as source. Ignored in Zephyr. */
#define IPV6_PREFER_SRC_COA             0x0004
/** Prefer Home address as source. Ignored in Zephyr. */
#define IPV6_PREFER_SRC_HOME            0x0400
/** Prefer CGA (Cryptographically Generated Address) address as source. Ignored in Zephyr. */
#define IPV6_PREFER_SRC_CGA             0x0008
/** Prefer non-CGA address as source. Ignored in Zephyr. */
#define IPV6_PREFER_SRC_NONCGA          0x0800

/**
 * @brief Incoming IPv6 packet information.
 *
 * Used as ancillary data when calling recvmsg() and IPV6_RECVPKTINFO socket
 * option is set.
 */
struct net_in6_pktinfo {
	struct net_in6_addr ipi6_addr;    /**< Destination IPv6 address */
	unsigned int    ipi6_ifindex; /**< Receive interface index */
};

/** Set or receive the traffic class value for an outgoing packet. */
#define IPV6_TCLASS 67
/** @} */

/**
 * @name Backlog size for listen()
 * @{
 */
/** listen: The maximum backlog queue length */
#define NET_SOMAXCONN 128
/** @} */

/**
 * @name Macros for checking special IPv6 addresses.
 * @{
 */
/** Check unspecified IPv6 address. */
#define IN6_IS_ADDR_UNSPECIFIED(addr) \
	net_ipv6_addr_cmp(net_ipv6_unspecified_address(), addr)

/** Check loopback IPv6 address. */
#define IN6_IS_ADDR_LOOPBACK(addr) net_ipv6_is_addr_loopback(addr)

/** Check IPv6 multicast address */
#define IN6_IS_ADDR_MULTICAST(addr) net_ipv6_is_addr_mcast(addr)

/** Check IPv6 link local address */
#define IN6_IS_ADDR_LINKLOCAL(addr) net_ipv6_is_ll_addr(addr)

/** Check IPv6 site local address */
#define IN6_IS_ADDR_SITELOCAL(addr) net_ipv6_is_sl_addr(addr)

/** Check IPv6 v4 mapped address */
#define IN6_IS_ADDR_V4MAPPED(addr) net_ipv6_addr_is_v4_mapped(addr)

/** Check IPv6 multicast global address */
#define IN6_IS_ADDR_MC_GLOBAL(addr) net_ipv6_is_addr_mcast_global(addr)

/** Check IPv6 multicast node local address */
#define IN6_IS_ADDR_MC_NODELOCAL(addr) net_ipv6_is_addr_mcast_iface(addr)

/** Check IPv6 multicast link local address */
#define IN6_IS_ADDR_MC_LINKLOCAL(addr) net_ipv6_is_addr_mcast_link(addr)

/** Check IPv6 multicast site local address */
#define IN6_IS_ADDR_MC_SITELOCAL(addr) net_ipv6_is_addr_mcast_site(addr)

/** Check IPv6 multicast organization local address */
#define IN6_IS_ADDR_MC_ORGLOCAL(addr) net_ipv6_is_addr_mcast_org(addr)

/** @} */

/** @cond INTERNAL_HIDDEN */
/**
 * @brief Registration information for a given BSD socket family.
 */
struct net_socket_register {
	int family;
	bool is_offloaded;
	bool (*is_supported)(int family, int type, int proto);
	int (*handler)(int family, int type, int proto);
#if defined(CONFIG_NET_SOCKETS_OBJ_CORE)
	/* Store also the name of the socket type in order to be able to
	 * print it later.
	 */
	const char * const name;
#endif
};

#define NET_SOCKET_DEFAULT_PRIO CONFIG_NET_SOCKETS_PRIORITY_DEFAULT

#define NET_SOCKET_GET_NAME(socket_name, prio)	\
	__net_socket_register_##prio##_##socket_name

#if defined(CONFIG_NET_SOCKETS_OBJ_CORE)
#define K_OBJ_TYPE_SOCK  K_OBJ_TYPE_ID_GEN("SOCK")

#define NET_SOCKET_REGISTER_NAME(_name)		\
	.name = STRINGIFY(_name),
#else
#define NET_SOCKET_REGISTER_NAME(_name)
#endif

#define _NET_SOCKET_REGISTER(socket_name, prio, _family, _is_supported, _handler, _is_offloaded) \
	static const STRUCT_SECTION_ITERABLE(net_socket_register,	\
			NET_SOCKET_GET_NAME(socket_name, prio)) = {	\
		.family = _family,					\
		.is_offloaded = _is_offloaded,				\
		.is_supported = _is_supported,				\
		.handler = _handler,					\
		NET_SOCKET_REGISTER_NAME(socket_name)			\
	}

#define NET_SOCKET_REGISTER(socket_name, prio, _family, _is_supported, _handler) \
	_NET_SOCKET_REGISTER(socket_name, prio, _family, _is_supported, _handler, false)

#define NET_SOCKET_OFFLOAD_REGISTER(socket_name, prio, _family, _is_supported, _handler) \
	_NET_SOCKET_REGISTER(socket_name, prio, _family, _is_supported, _handler, true)

/** @endcond */

#ifdef __cplusplus
}
#endif

#include <zephyr/syscalls/socket.h>

/**
 * @}
 */

/* Avoid circular loops with POSIX socket headers.
 * We have these includes here so that we do not need
 * to change the applications that were only including
 * zephyr/net/socket.h header file.
 *
 * Additionally, if non-zephyr-prefixed headers are used here,
 * native_sim pulls in those from the host rather than Zephyr's.
 */
#if defined(CONFIG_POSIX_API)
#if !defined(ZEPHYR_INCLUDE_POSIX_ARPA_INET_H_)
#include <zephyr/posix/arpa/inet.h>
#endif
#if !defined(ZEPHYR_INCLUDE_POSIX_NETDB_H_)
#include <zephyr/posix/netdb.h>
#endif
#if !defined(ZEPHYR_INCLUDE_POSIX_UNISTD_H_)
#include <zephyr/posix/unistd.h>
#endif
#if !defined(ZEPHYR_INCLUDE_POSIX_POLL_H_)
#include <zephyr/posix/poll.h>
#endif
#if !defined(ZEPHYR_INCLUDE_POSIX_SYS_SOCKET_H_)
#include <zephyr/posix/sys/socket.h>
#endif
#endif /* CONFIG_POSIX_API */

#endif /* ZEPHYR_INCLUDE_NET_SOCKET_H_ */<|MERGE_RESOLUTION|>--- conflicted
+++ resolved
@@ -965,13 +965,9 @@
 /** Set IPv4 multicast datagram network interface. */
 #define NET_IP_MULTICAST_IF 32
 /** Set IPv4 multicast TTL value. */
-<<<<<<< HEAD
 #define NET_IP_MULTICAST_TTL 33
-=======
-#define IP_MULTICAST_TTL 33
 /** Set IPv4 multicast loop value. */
-#define IP_MULTICAST_LOOP 34
->>>>>>> 8d13b6b6
+#define NET_IP_MULTICAST_LOOP 34
 /** Join IPv4 multicast group. */
 #define NET_IP_ADD_MEMBERSHIP 35
 /** Leave IPv4 multicast group. */
@@ -981,6 +977,7 @@
 #define IP_MTU              NET_IP_MTU
 #define IP_MULTICAST_IF     NET_IP_MULTICAST_IF
 #define IP_MULTICAST_TTL    NET_IP_MULTICAST_TTL
+#define IP_MULTICAST_LOOP   NET_IP_MULTICAST_LOOP
 #define IP_ADD_MEMBERSHIP   NET_IP_ADD_MEMBERSHIP
 #define IP_DROP_MEMBERSHIP  NET_IP_DROP_MEMBERSHIP
 #endif
@@ -1003,7 +1000,7 @@
 };
 
 /** Clamp down the global port range for a given socket */
-#define IP_LOCAL_PORT_RANGE 51
+#define NET_IP_LOCAL_PORT_RANGE 51
 
 /** @} */
 
