--- conflicted
+++ resolved
@@ -591,17 +591,10 @@
  * See POSIX.1-2017 article
  * http://pubs.opengroup.org/onlinepubs/9699919799/functions/poll.html
  * for normative description.
-<<<<<<< HEAD
- * This function is also exposed as ``poll()``
- * if :kconfig:option:`CONFIG_POSIX_API` is defined (in which case
- * it may conflict with generic POSIX ``poll()`` function).
- * @endrst
- * @see z_impl_zsock_poll() in `subsys/net/lib/sockets/sockets.c`
-=======
  * This function is also exposed as `poll()`
  * if @kconfig{CONFIG_POSIX_API} is defined (in which case
  * it may conflict with generic POSIX `poll()` function).
->>>>>>> 022c8ee1
+ * @see z_impl_zsock_poll() in `subsys/net/lib/sockets/sockets.c`
  */
 static inline int zsock_poll(struct zsock_pollfd *fds, int nfds, int timeout)
 {
