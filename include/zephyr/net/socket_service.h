/**
 * @file
 * @brief BSD Socket service API
 *
 * API can be used to install a k_work that is called
 * if there is data received to a socket.
 */

/*
 * Copyright (c) 2023 Nordic Semiconductor ASA
 *
 * SPDX-License-Identifier: Apache-2.0
 */

#ifndef ZEPHYR_INCLUDE_NET_SOCKET_SERVICE_H_
#define ZEPHYR_INCLUDE_NET_SOCKET_SERVICE_H_

/**
 * @brief BSD socket service API
 * @defgroup bsd_socket_service BSD socket service API
 * @ingroup networking
 * @{
 */

#include <sys/types.h>
#include <zephyr/types.h>
#include <zephyr/net/socket.h>

#ifdef __cplusplus
extern "C" {
#endif

/**
 * This struct contains information which socket triggered
 * calls to the callback function.
 */
struct net_socket_service_event {
    /** k_work that is done when there is desired activity in file descriptor. */
    struct k_work work;
    /** Callback to be called for desired socket activity */
    k_work_handler_t callback;
    /** Socket information that triggered this event. */
    struct zsock_pollfd event;
    /** User data */
    void* user_data;
    /** Service back pointer */
    struct net_socket_service_desc* svc;
};

/**
 * Main structure holding socket service configuration information.
 * The k_work item is created so that when there is data coming
 * to those fds, the k_work callback is then called.
 * The workqueue can be set NULL in which case system workqueue is used.
 * The service descriptor should be created at built time, and then used
 * as a parameter to register the sockets to be monitored.
 * User should create needed sockets and then setup the poll struct and
 * then register the sockets to be monitored at runtime.
 */
struct net_socket_service_desc {
    #if CONFIG_NET_SOCKETS_LOG_LEVEL >= LOG_LEVEL_DBG
    /**
     * Owner name. This can be used in debugging to see who has
     * registered this service.
     */
    char const* owner;
    #endif

    /** Workqueue where the work is submitted. */
    struct k_work_q* work_q;
    /** Pointer to the list of services that we are listening */
    struct net_socket_service_event* pev;
    /** Length of the pollable socket array for this service. */
    int pev_len;
    /** Where are my pollfd entries in the global list */
    int* idx;
};

/** @cond INTERNAL_HIDDEN */

#define __z_net_socket_svc_get_name(_svc_id) __z_net_socket_service_##_svc_id
#define __z_net_socket_svc_get_idx(_svc_id)  __z_net_socket_service_idx_##_svc_id
#define __z_net_socket_svc_get_owner         __FILE__ ":" STRINGIFY(__LINE__)

extern void net_socket_service_callback(struct k_work* work);

#if CONFIG_NET_SOCKETS_LOG_LEVEL >= LOG_LEVEL_DBG
#define NET_SOCKET_SERVICE_OWNER .owner = __z_net_socket_svc_get_owner,
#else
#define NET_SOCKET_SERVICE_OWNER
#endif

<<<<<<< HEAD
#define __z_net_socket_service_define(_name, _work_q, _cb, _count, ...) \
	static int __z_net_socket_svc_get_idx(_name);			\
	static struct net_socket_service_event				\
			__z_net_socket_svc_get_name(_name)[_count] = {	\
		[0 ... ((_count) - 1)] = {				\
			.event.fd = -1, /* Invalid socket */		\
			.callback = _cb,				\
		}							\
	};								\
	COND_CODE_0(NUM_VA_ARGS_LESS_1(__VA_ARGS__), (), __VA_ARGS__)	\
	const STRUCT_SECTION_ITERABLE(net_socket_service_desc, _name) = { \
		NET_SOCKET_SERVICE_OWNER				\
		.work_q = (_work_q),                                    \
		.pev = __z_net_socket_svc_get_name(_name),		\
		.pev_len = (_count),					\
		.idx = &__z_net_socket_svc_get_idx(_name),		\
	}
=======
#define NET_SOCKET_SERVICE_CALLBACK_MODE(_flag)     \
    IF_ENABLED(_flag,                               \
            (.work = Z_WORK_INITIALIZER(net_socket_service_callback), ))

#if defined(_MSC_VER) /* #CUSTOM@NDRS : @warning net_socket_service_event was not initialized */
#define __z_net_socket_service_define(_name, _work_q, _cb, _count, _async, ...)         \
    static int __z_net_socket_svc_get_idx(_name);   \
    static struct net_socket_service_event __z_net_socket_svc_get_name(_name)[_count];  \
    COND_CODE_0(NUM_VA_ARGS_LESS_1(__VA_ARGS__), (), __VA_ARGS__)                       \
    const STRUCT_SECTION_ITERABLE(net_socket_service_desc, _name) = {                   \
        NET_SOCKET_SERVICE_OWNER.work_q = (_work_q),                                    \
        .pev     = __z_net_socket_svc_get_name(_name),                                  \
        .pev_len = (_count),                                                            \
        .idx     = &__z_net_socket_svc_get_idx(_name),                                  \
    }

#else
#define __z_net_socket_service_define(_name, _work_q, _cb, _count, _async, ...) \
    static int __z_net_socket_svc_get_idx(_name);           \
    static struct net_socket_service_event                  \
            __z_net_socket_svc_get_name(_name)[_count] = {  \
        [0 ... ((_count) - 1)] = {                          \
            .event.fd = -1, /* Invalid socket */            \
            NET_SOCKET_SERVICE_CALLBACK_MODE(_async)        \
            .callback = _cb,                                \
        }                                                   \
    };                                                      \
    COND_CODE_0(NUM_VA_ARGS_LESS_1(__VA_ARGS__), (), __VA_ARGS__)       \
    const STRUCT_SECTION_ITERABLE(net_socket_service_desc, _name) = {   \
        NET_SOCKET_SERVICE_OWNER                            \
        .work_q  = (_work_q),                               \
        .pev     = __z_net_socket_svc_get_name(_name),      \
        .pev_len = (_count),                                \
        .idx     = &__z_net_socket_svc_get_idx(_name),      \
    }
#endif
>>>>>>> a53dbacb

/** @endcond */

/**
 * @brief Statically define a network socket service.
<<<<<<< HEAD
=======
 *        The user callback is called asynchronously for this service meaning that
 *        the service API will not wait until the user callback returns before continuing
 *        with next socket service.
 *
 * The socket service can be accessed outside the module where it is defined using:
 *
 * @code extern struct net_socket_service_desc <name>; @endcode
 *
 * @note This macro cannot be used together with a static keyword.
 *       If such a use-case is desired, use NET_SOCKET_SERVICE_ASYNC_DEFINE_STATIC
 *       instead.
 *
 * @param name Name of the service.
 * @param work_q Pointer to workqueue where the work is done. Can be null in which case
 *        system workqueue is used.
 * @param cb Callback function that is called for socket activity.
 * @param count How many pollable sockets is needed for this service.
 */
#define NET_SOCKET_SERVICE_ASYNC_DEFINE(name, work_q, cb, count)    \
    __z_net_socket_service_define(name, work_q, cb, count, 1)

/**
 * @brief Statically define a network socket service in a private (static) scope.
 *        The user callback is called asynchronously for this service meaning that
 *        the service API will not wait until the user callback returns before continuing
 *        with next socket service.
 *
 * @param name Name of the service.
 * @param work_q Pointer to workqueue where the work is done. Can be null in which case
 *        system workqueue is used.
 * @param cb Callback function that is called for socket activity.
 * @param count How many pollable sockets is needed for this service.
 */
#define NET_SOCKET_SERVICE_ASYNC_DEFINE_STATIC(name, work_q, cb, count) \
    __z_net_socket_service_define(name, work_q, cb, count, 1, static)

/**
 * @brief Statically define a network socket service.
>>>>>>> a53dbacb
 *        The user callback is called synchronously for this service meaning that
 *        the service API will wait until the user callback returns before continuing
 *        with next socket service.
 *
 * The socket service can be accessed outside the module where it is defined using:
 *
 * @code extern struct net_socket_service_desc <name>; @endcode
 *
 * @note This macro cannot be used together with a static keyword.
 *       If such a use-case is desired, use NET_SOCKET_SERVICE_SYNC_DEFINE_STATIC
 *       instead.
 *
 * @param name Name of the service.
 * @param work_q Pointer to workqueue where the work is done. Can be null in which case
 *        system workqueue is used.
 * @param cb Callback function that is called for socket activity.
 * @param count How many pollable sockets is needed for this service.
 */
<<<<<<< HEAD
#define NET_SOCKET_SERVICE_SYNC_DEFINE(name, work_q, cb, count)	\
	__z_net_socket_service_define(name, work_q, cb, count)
=======
#define NET_SOCKET_SERVICE_SYNC_DEFINE(name, work_q, cb, count) \
    __z_net_socket_service_define(name, work_q, cb, count, 0)
>>>>>>> a53dbacb

/**
 * @brief Statically define a network socket service in a private (static) scope.
 *        The user callback is called synchronously for this service meaning that
 *        the service API will wait until the user callback returns before continuing
 *        with next socket service.
 *
 * @param name Name of the service.
 * @param work_q Pointer to workqueue where the work is done. Can be null in which case
 *        system workqueue is used.
 * @param cb Callback function that is called for socket activity.
 * @param count How many pollable sockets is needed for this service.
 */
<<<<<<< HEAD
#define NET_SOCKET_SERVICE_SYNC_DEFINE_STATIC(name, work_q, cb, count)	\
	__z_net_socket_service_define(name, work_q, cb, count, static)
=======
#define NET_SOCKET_SERVICE_SYNC_DEFINE_STATIC(name, work_q, cb, count)  \
    __z_net_socket_service_define(name, work_q, cb, count, 0, static)
>>>>>>> a53dbacb

/**
 * @brief Register pollable sockets.
 *
 * @param service Pointer to a service description.
 * @param fds Socket array to poll.
 * @param len Length of the socket array.
 * @param user_data User specific data.
 *
 * @retval 0 No error
 * @retval -ENOENT Service is not found.
 * @retval -ENINVAL Invalid parameter.
 */
__syscall int net_socket_service_register(const struct net_socket_service_desc* service,
                                          struct zsock_pollfd* fds, int len, void* user_data);

/**
 * @brief Unregister pollable sockets.
 *
 * @param service Pointer to a service description.
 *
 * @retval 0 No error
 * @retval -ENOENT Service is not found.
 * @retval -ENINVAL Invalid parameter.
 */
static inline int net_socket_service_unregister(const struct net_socket_service_desc* service) {
    return net_socket_service_register(service, NULL, 0, NULL);
}

/**
 * @typedef net_socket_service_cb_t
 * @brief Callback used while iterating over socket services.
 *
 * @param svc Pointer to current socket service.
 * @param user_data A valid pointer to user data or NULL
 */
typedef void (*net_socket_service_cb_t)(const struct net_socket_service_desc* svc,
                                        void* user_data);

/**
 * @brief Go through all the socket services and call callback for each service.
 *
 * @param cb User-supplied callback function to call
 * @param user_data User specified data
 */
void net_socket_service_foreach(net_socket_service_cb_t cb, void* user_data);

#ifdef __cplusplus
}
#endif

#include <zephyr/syscalls/socket_service.h>

/**
 * @}
 */

#endif /* ZEPHYR_INCLUDE_NET_SOCKET_SERVICE_H_ */<|MERGE_RESOLUTION|>--- conflicted
+++ resolved
@@ -90,29 +90,6 @@
 #define NET_SOCKET_SERVICE_OWNER
 #endif
 
-<<<<<<< HEAD
-#define __z_net_socket_service_define(_name, _work_q, _cb, _count, ...) \
-	static int __z_net_socket_svc_get_idx(_name);			\
-	static struct net_socket_service_event				\
-			__z_net_socket_svc_get_name(_name)[_count] = {	\
-		[0 ... ((_count) - 1)] = {				\
-			.event.fd = -1, /* Invalid socket */		\
-			.callback = _cb,				\
-		}							\
-	};								\
-	COND_CODE_0(NUM_VA_ARGS_LESS_1(__VA_ARGS__), (), __VA_ARGS__)	\
-	const STRUCT_SECTION_ITERABLE(net_socket_service_desc, _name) = { \
-		NET_SOCKET_SERVICE_OWNER				\
-		.work_q = (_work_q),                                    \
-		.pev = __z_net_socket_svc_get_name(_name),		\
-		.pev_len = (_count),					\
-		.idx = &__z_net_socket_svc_get_idx(_name),		\
-	}
-=======
-#define NET_SOCKET_SERVICE_CALLBACK_MODE(_flag)     \
-    IF_ENABLED(_flag,                               \
-            (.work = Z_WORK_INITIALIZER(net_socket_service_callback), ))
-
 #if defined(_MSC_VER) /* #CUSTOM@NDRS : @warning net_socket_service_event was not initialized */
 #define __z_net_socket_service_define(_name, _work_q, _cb, _count, _async, ...)         \
     static int __z_net_socket_svc_get_idx(_name);   \
@@ -126,13 +103,12 @@
     }
 
 #else
-#define __z_net_socket_service_define(_name, _work_q, _cb, _count, _async, ...) \
+#define __z_net_socket_service_define(_name, _work_q, _cb, _count, ...) \
     static int __z_net_socket_svc_get_idx(_name);           \
     static struct net_socket_service_event                  \
             __z_net_socket_svc_get_name(_name)[_count] = {  \
         [0 ... ((_count) - 1)] = {                          \
             .event.fd = -1, /* Invalid socket */            \
-            NET_SOCKET_SERVICE_CALLBACK_MODE(_async)        \
             .callback = _cb,                                \
         }                                                   \
     };                                                      \
@@ -145,16 +121,13 @@
         .idx     = &__z_net_socket_svc_get_idx(_name),      \
     }
 #endif
->>>>>>> a53dbacb
 
 /** @endcond */
 
 /**
  * @brief Statically define a network socket service.
-<<<<<<< HEAD
-=======
- *        The user callback is called asynchronously for this service meaning that
- *        the service API will not wait until the user callback returns before continuing
+ *        The user callback is called synchronously for this service meaning that
+ *        the service API will wait until the user callback returns before continuing
  *        with next socket service.
  *
  * The socket service can be accessed outside the module where it is defined using:
@@ -162,7 +135,7 @@
  * @code extern struct net_socket_service_desc <name>; @endcode
  *
  * @note This macro cannot be used together with a static keyword.
- *       If such a use-case is desired, use NET_SOCKET_SERVICE_ASYNC_DEFINE_STATIC
+ *       If such a use-case is desired, use NET_SOCKET_SERVICE_SYNC_DEFINE_STATIC
  *       instead.
  *
  * @param name Name of the service.
@@ -171,13 +144,13 @@
  * @param cb Callback function that is called for socket activity.
  * @param count How many pollable sockets is needed for this service.
  */
-#define NET_SOCKET_SERVICE_ASYNC_DEFINE(name, work_q, cb, count)    \
-    __z_net_socket_service_define(name, work_q, cb, count, 1)
+#define NET_SOCKET_SERVICE_SYNC_DEFINE(name, work_q, cb, count) \
+    __z_net_socket_service_define(name, work_q, cb, count)
 
 /**
  * @brief Statically define a network socket service in a private (static) scope.
- *        The user callback is called asynchronously for this service meaning that
- *        the service API will not wait until the user callback returns before continuing
+ *        The user callback is called synchronously for this service meaning that
+ *        the service API will wait until the user callback returns before continuing
  *        with next socket service.
  *
  * @param name Name of the service.
@@ -186,57 +159,8 @@
  * @param cb Callback function that is called for socket activity.
  * @param count How many pollable sockets is needed for this service.
  */
-#define NET_SOCKET_SERVICE_ASYNC_DEFINE_STATIC(name, work_q, cb, count) \
-    __z_net_socket_service_define(name, work_q, cb, count, 1, static)
-
-/**
- * @brief Statically define a network socket service.
->>>>>>> a53dbacb
- *        The user callback is called synchronously for this service meaning that
- *        the service API will wait until the user callback returns before continuing
- *        with next socket service.
- *
- * The socket service can be accessed outside the module where it is defined using:
- *
- * @code extern struct net_socket_service_desc <name>; @endcode
- *
- * @note This macro cannot be used together with a static keyword.
- *       If such a use-case is desired, use NET_SOCKET_SERVICE_SYNC_DEFINE_STATIC
- *       instead.
- *
- * @param name Name of the service.
- * @param work_q Pointer to workqueue where the work is done. Can be null in which case
- *        system workqueue is used.
- * @param cb Callback function that is called for socket activity.
- * @param count How many pollable sockets is needed for this service.
- */
-<<<<<<< HEAD
-#define NET_SOCKET_SERVICE_SYNC_DEFINE(name, work_q, cb, count)	\
-	__z_net_socket_service_define(name, work_q, cb, count)
-=======
-#define NET_SOCKET_SERVICE_SYNC_DEFINE(name, work_q, cb, count) \
-    __z_net_socket_service_define(name, work_q, cb, count, 0)
->>>>>>> a53dbacb
-
-/**
- * @brief Statically define a network socket service in a private (static) scope.
- *        The user callback is called synchronously for this service meaning that
- *        the service API will wait until the user callback returns before continuing
- *        with next socket service.
- *
- * @param name Name of the service.
- * @param work_q Pointer to workqueue where the work is done. Can be null in which case
- *        system workqueue is used.
- * @param cb Callback function that is called for socket activity.
- * @param count How many pollable sockets is needed for this service.
- */
-<<<<<<< HEAD
-#define NET_SOCKET_SERVICE_SYNC_DEFINE_STATIC(name, work_q, cb, count)	\
-	__z_net_socket_service_define(name, work_q, cb, count, static)
-=======
 #define NET_SOCKET_SERVICE_SYNC_DEFINE_STATIC(name, work_q, cb, count)  \
-    __z_net_socket_service_define(name, work_q, cb, count, 0, static)
->>>>>>> a53dbacb
+    __z_net_socket_service_define(name, work_q, cb, count, static)
 
 /**
  * @brief Register pollable sockets.
