/*
 * Copyright (c) 2017 Intel Corporation.
 * Copyright 2024 NXP
 * Copyright (c) 2024 Nordic Semiconductor ASA
 *
 * SPDX-License-Identifier: Apache-2.0
 */

/**
 * @file
 * @brief WiFi L2 stack public header
 */

#ifndef ZEPHYR_INCLUDE_NET_WIFI_MGMT_H_
#define ZEPHYR_INCLUDE_NET_WIFI_MGMT_H_

#include <zephyr/net/net_mgmt.h>
#include <zephyr/net/wifi.h>
#include <zephyr/net/ethernet.h>
#include <zephyr/net/offloaded_netdev.h>

#ifdef __cplusplus
extern "C" {
#endif

/**
 * @addtogroup wifi_mgmt
 * @{
 */

/* Management part definitions */

/** @cond INTERNAL_HIDDEN */

#define _NET_WIFI_LAYER     NET_MGMT_LAYER_L2
#define _NET_WIFI_CODE      0x156
#define _NET_WIFI_BASE      (NET_MGMT_IFACE_BIT |               \
                             NET_MGMT_LAYER(_NET_WIFI_LAYER) |  \
                             NET_MGMT_LAYER_CODE(_NET_WIFI_CODE))
#define _NET_WIFI_EVENT (_NET_WIFI_BASE | NET_MGMT_EVENT_BIT)

#ifdef CONFIG_WIFI_MGMT_SCAN_SSID_FILT_MAX
#define WIFI_MGMT_SCAN_SSID_FILT_MAX    CONFIG_WIFI_MGMT_SCAN_SSID_FILT_MAX
#else
#define WIFI_MGMT_SCAN_SSID_FILT_MAX    8
#endif /* CONFIG_WIFI_MGMT_SCAN_SSID_FILT_MAX */

#ifdef CONFIG_WIFI_MGMT_SCAN_CHAN_MAX_MANUAL
#define WIFI_MGMT_SCAN_CHAN_MAX_MANUAL  CONFIG_WIFI_MGMT_SCAN_CHAN_MAX_MANUAL
#else
#define WIFI_MGMT_SCAN_CHAN_MAX_MANUAL  32
#endif /* CONFIG_WIFI_MGMT_SCAN_CHAN_MAX_MANUAL */

#ifdef CONFIG_WIFI_ENT_IDENTITY_MAX_USERS
#define WIFI_ENT_IDENTITY_MAX_USERS CONFIG_WIFI_ENT_IDENTITY_MAX_USERS
#else
#define WIFI_ENT_IDENTITY_MAX_USERS 1
#endif /* CONFIG_WIFI_ENT_IDENTITY_MAX_USERS */

#define WIFI_MGMT_BAND_STR_SIZE_MAX 8
#define WIFI_MGMT_SCAN_MAX_BSS_CNT  65535

#define WIFI_MGMT_SKIP_INACTIVITY_POLL IS_ENABLED(CONFIG_WIFI_MGMT_AP_STA_SKIP_INACTIVITY_POLL)
/** @endcond */

/** @brief Wi-Fi management commands */
enum net_request_wifi_cmd {
    /** Scan for Wi-Fi networks */
    NET_REQUEST_WIFI_CMD_SCAN = 1,
    /** Connect to a Wi-Fi network */
    NET_REQUEST_WIFI_CMD_CONNECT,
    /** Disconnect from a Wi-Fi network */
    NET_REQUEST_WIFI_CMD_DISCONNECT,
    /** Enable AP mode */
    NET_REQUEST_WIFI_CMD_AP_ENABLE,
    /** Disable AP mode */
    NET_REQUEST_WIFI_CMD_AP_DISABLE,
    /** Set AP RTS threshold */
    NET_REQUEST_WIFI_CMD_AP_RTS_THRESHOLD,
    /** Get interface status */
    NET_REQUEST_WIFI_CMD_IFACE_STATUS,
    /** Set or get 11k status */
    NET_REQUEST_WIFI_CMD_11K_CONFIG,
    /** Send 11k neighbor request */
    NET_REQUEST_WIFI_CMD_11K_NEIGHBOR_REQUEST,
    /** Set power save status */
    NET_REQUEST_WIFI_CMD_PS,
    /** Setup or teardown TWT flow */
    NET_REQUEST_WIFI_CMD_TWT,
    /** Setup BTWT flow */
    NET_REQUEST_WIFI_CMD_BTWT,
    /** Get power save config */
    NET_REQUEST_WIFI_CMD_PS_CONFIG,
    /** Set or get regulatory domain */
    NET_REQUEST_WIFI_CMD_REG_DOMAIN,
    /** Set or get Mode of operation */
    NET_REQUEST_WIFI_CMD_MODE,
    /** Set or get packet filter setting for current mode */
    NET_REQUEST_WIFI_CMD_PACKET_FILTER,
    /** Set or get Wi-Fi channel for Monitor or TX-Injection mode */
    NET_REQUEST_WIFI_CMD_CHANNEL,
    /** Disconnect a STA from AP */
    NET_REQUEST_WIFI_CMD_AP_STA_DISCONNECT,
    /** Get Wi-Fi driver and Firmware versions */
    NET_REQUEST_WIFI_CMD_VERSION,
    /** Get Wi-Fi latest connection parameters */
    NET_REQUEST_WIFI_CMD_CONN_PARAMS,
    /** Set RTS threshold */
    NET_REQUEST_WIFI_CMD_RTS_THRESHOLD,
    /** Configure AP parameter */
    NET_REQUEST_WIFI_CMD_AP_CONFIG_PARAM,
    /** DPP actions */
    NET_REQUEST_WIFI_CMD_DPP,
    #ifdef CONFIG_WIFI_NM_WPA_SUPPLICANT_WNM
    /** BSS transition management query */
    NET_REQUEST_WIFI_CMD_BTM_QUERY,
    #endif
    /** Flush PMKSA cache entries */
    NET_REQUEST_WIFI_CMD_PMKSA_FLUSH,
    /** Set enterprise mode credential */
    NET_REQUEST_WIFI_CMD_ENTERPRISE_CREDS,
    /** Get RTS threshold */
    NET_REQUEST_WIFI_CMD_RTS_THRESHOLD_CONFIG,
    /** WPS config */
    NET_REQUEST_WIFI_CMD_WPS_CONFIG,
    #ifdef CONFIG_WIFI_CREDENTIALS_CONNECT_STORED
    /** Connect to APs stored using wifi_credentials library. */
    NET_REQUEST_WIFI_CMD_CONNECT_STORED,
    #endif
    /** Start roaming */
    NET_REQUEST_WIFI_CMD_START_ROAMING,
    /** Neighbor report complete */
    NET_REQUEST_WIFI_CMD_NEIGHBOR_REP_COMPLETE,
    /** Specific scan */
    NET_REQUEST_WIFI_CMD_CANDIDATE_SCAN,
    /** AP WPS config */
    NET_REQUEST_WIFI_CMD_AP_WPS_CONFIG,
    /** @cond INTERNAL_HIDDEN */
    NET_REQUEST_WIFI_CMD_MAX
    /** @endcond */
};

/** Request a Wi-Fi scan */
#define NET_REQUEST_WIFI_SCAN               \
    (_NET_WIFI_BASE | NET_REQUEST_WIFI_CMD_SCAN)

NET_MGMT_DEFINE_REQUEST_HANDLER(NET_REQUEST_WIFI_SCAN);

/** Request a Wi-Fi connect */
#define NET_REQUEST_WIFI_CONNECT            \
    (_NET_WIFI_BASE | NET_REQUEST_WIFI_CMD_CONNECT)

NET_MGMT_DEFINE_REQUEST_HANDLER(NET_REQUEST_WIFI_CONNECT);

/** Request a Wi-Fi disconnect */
#define NET_REQUEST_WIFI_DISCONNECT         \
    (_NET_WIFI_BASE | NET_REQUEST_WIFI_CMD_DISCONNECT)

NET_MGMT_DEFINE_REQUEST_HANDLER(NET_REQUEST_WIFI_DISCONNECT);

/** Request a Wi-Fi access point enable */
#define NET_REQUEST_WIFI_AP_ENABLE          \
    (_NET_WIFI_BASE | NET_REQUEST_WIFI_CMD_AP_ENABLE)

NET_MGMT_DEFINE_REQUEST_HANDLER(NET_REQUEST_WIFI_AP_ENABLE);

/** Request a Wi-Fi access point disable */
#define NET_REQUEST_WIFI_AP_DISABLE         \
    (_NET_WIFI_BASE | NET_REQUEST_WIFI_CMD_AP_DISABLE)

NET_MGMT_DEFINE_REQUEST_HANDLER(NET_REQUEST_WIFI_AP_DISABLE);

/** Request a Wi-Fi RTS threshold */
#define NET_REQUEST_WIFI_AP_RTS_THRESHOLD   \
    (_NET_WIFI_BASE | NET_REQUEST_WIFI_CMD_AP_RTS_THRESHOLD)

NET_MGMT_DEFINE_REQUEST_HANDLER(NET_REQUEST_WIFI_AP_RTS_THRESHOLD);

/** Request a Wi-Fi network interface status */
#define NET_REQUEST_WIFI_IFACE_STATUS       \
    (_NET_WIFI_BASE | NET_REQUEST_WIFI_CMD_IFACE_STATUS)

NET_MGMT_DEFINE_REQUEST_HANDLER(NET_REQUEST_WIFI_IFACE_STATUS);

#define NET_REQUEST_WIFI_11K_CONFIG         \
    (_NET_WIFI_BASE | NET_REQUEST_WIFI_CMD_11K_CONFIG)

NET_MGMT_DEFINE_REQUEST_HANDLER(NET_REQUEST_WIFI_11K_CONFIG);

#define NET_REQUEST_WIFI_11K_NEIGHBOR_REQUEST       \
    (_NET_WIFI_BASE | NET_REQUEST_WIFI_CMD_11K_NEIGHBOR_REQUEST)

NET_MGMT_DEFINE_REQUEST_HANDLER(NET_REQUEST_WIFI_11K_NEIGHBOR_REQUEST);

/** Request a Wi-Fi power save */
#define NET_REQUEST_WIFI_PS                 \
    (_NET_WIFI_BASE | NET_REQUEST_WIFI_CMD_PS)

NET_MGMT_DEFINE_REQUEST_HANDLER(NET_REQUEST_WIFI_PS);

/** Request a Wi-Fi TWT */
#define NET_REQUEST_WIFI_TWT                \
    (_NET_WIFI_BASE | NET_REQUEST_WIFI_CMD_TWT)

NET_MGMT_DEFINE_REQUEST_HANDLER(NET_REQUEST_WIFI_TWT);

#define NET_REQUEST_WIFI_BTWT               \
    (_NET_WIFI_BASE | NET_REQUEST_WIFI_CMD_BTWT)

NET_MGMT_DEFINE_REQUEST_HANDLER(NET_REQUEST_WIFI_BTWT);

/** Request a Wi-Fi power save configuration */
#define NET_REQUEST_WIFI_PS_CONFIG          \
    (_NET_WIFI_BASE | NET_REQUEST_WIFI_CMD_PS_CONFIG)

NET_MGMT_DEFINE_REQUEST_HANDLER(NET_REQUEST_WIFI_PS_CONFIG);

/** Request a Wi-Fi regulatory domain */
#define NET_REQUEST_WIFI_REG_DOMAIN         \
    (_NET_WIFI_BASE | NET_REQUEST_WIFI_CMD_REG_DOMAIN)

NET_MGMT_DEFINE_REQUEST_HANDLER(NET_REQUEST_WIFI_REG_DOMAIN);

/** Request current Wi-Fi mode */
#define NET_REQUEST_WIFI_MODE               \
    (_NET_WIFI_BASE | NET_REQUEST_WIFI_CMD_MODE)

NET_MGMT_DEFINE_REQUEST_HANDLER(NET_REQUEST_WIFI_MODE);

/** Request Wi-Fi packet filter */
#define NET_REQUEST_WIFI_PACKET_FILTER      \
    (_NET_WIFI_BASE | NET_REQUEST_WIFI_CMD_PACKET_FILTER)

NET_MGMT_DEFINE_REQUEST_HANDLER(NET_REQUEST_WIFI_PACKET_FILTER);

/** Request a Wi-Fi channel */
#define NET_REQUEST_WIFI_CHANNEL            \
    (_NET_WIFI_BASE | NET_REQUEST_WIFI_CMD_CHANNEL)

NET_MGMT_DEFINE_REQUEST_HANDLER(NET_REQUEST_WIFI_CHANNEL);

/** Request a Wi-Fi access point to disconnect a station */
#define NET_REQUEST_WIFI_AP_STA_DISCONNECT  \
    (_NET_WIFI_BASE | NET_REQUEST_WIFI_CMD_AP_STA_DISCONNECT)

NET_MGMT_DEFINE_REQUEST_HANDLER(NET_REQUEST_WIFI_AP_STA_DISCONNECT);

/** Request a Wi-Fi version */
#define NET_REQUEST_WIFI_VERSION            \
    (_NET_WIFI_BASE | NET_REQUEST_WIFI_CMD_VERSION)

NET_MGMT_DEFINE_REQUEST_HANDLER(NET_REQUEST_WIFI_VERSION);

/** Request a Wi-Fi connection parameters */
#define NET_REQUEST_WIFI_CONN_PARAMS        \
    (_NET_WIFI_BASE | NET_REQUEST_WIFI_CMD_CONN_PARAMS)

NET_MGMT_DEFINE_REQUEST_HANDLER(NET_REQUEST_WIFI_CONN_PARAMS);

/** Request a Wi-Fi RTS threshold */
#define NET_REQUEST_WIFI_RTS_THRESHOLD      \
    (_NET_WIFI_BASE | NET_REQUEST_WIFI_CMD_RTS_THRESHOLD)

NET_MGMT_DEFINE_REQUEST_HANDLER(NET_REQUEST_WIFI_RTS_THRESHOLD);

/** Request a Wi-Fi AP parameters configuration */
#define NET_REQUEST_WIFI_AP_CONFIG_PARAM    \
    (_NET_WIFI_BASE | NET_REQUEST_WIFI_CMD_AP_CONFIG_PARAM)

NET_MGMT_DEFINE_REQUEST_HANDLER(NET_REQUEST_WIFI_AP_CONFIG_PARAM);

#ifdef CONFIG_WIFI_NM_WPA_SUPPLICANT_DPP
/** Request a Wi-Fi DPP operation */
#define NET_REQUEST_WIFI_DPP                \
    (_NET_WIFI_BASE | NET_REQUEST_WIFI_CMD_DPP)

NET_MGMT_DEFINE_REQUEST_HANDLER(NET_REQUEST_WIFI_DPP);
#endif /* CONFIG_WIFI_NM_WPA_SUPPLICANT_DPP */

#ifdef CONFIG_WIFI_NM_WPA_SUPPLICANT_WNM
/** Request a Wi-Fi BTM query */
#define NET_REQUEST_WIFI_BTM_QUERY (_NET_WIFI_BASE | NET_REQUEST_WIFI_CMD_BTM_QUERY)

NET_MGMT_DEFINE_REQUEST_HANDLER(NET_REQUEST_WIFI_BTM_QUERY);
#endif

/** Request a Wi-Fi PMKSA cache entries flush */
#define NET_REQUEST_WIFI_PMKSA_FLUSH        \
    (_NET_WIFI_BASE | NET_REQUEST_WIFI_CMD_PMKSA_FLUSH)

NET_MGMT_DEFINE_REQUEST_HANDLER(NET_REQUEST_WIFI_PMKSA_FLUSH);

/** Set Wi-Fi enterprise mode CA/client Cert and key */
#define NET_REQUEST_WIFI_ENTERPRISE_CREDS   \
    (_NET_WIFI_BASE | NET_REQUEST_WIFI_CMD_ENTERPRISE_CREDS)

NET_MGMT_DEFINE_REQUEST_HANDLER(NET_REQUEST_WIFI_ENTERPRISE_CREDS);

/** Request a Wi-Fi RTS threshold configuration */
#define NET_REQUEST_WIFI_RTS_THRESHOLD_CONFIG       \
    (_NET_WIFI_BASE | NET_REQUEST_WIFI_CMD_RTS_THRESHOLD_CONFIG)

NET_MGMT_DEFINE_REQUEST_HANDLER(NET_REQUEST_WIFI_RTS_THRESHOLD_CONFIG);

#define NET_REQUEST_WIFI_WPS_CONFIG (_NET_WIFI_BASE | NET_REQUEST_WIFI_CMD_WPS_CONFIG)

NET_MGMT_DEFINE_REQUEST_HANDLER(NET_REQUEST_WIFI_WPS_CONFIG);
#ifdef CONFIG_WIFI_CREDENTIALS_CONNECT_STORED
#define NET_REQUEST_WIFI_CONNECT_STORED (_NET_WIFI_BASE | NET_REQUEST_WIFI_CMD_CONNECT_STORED)

NET_MGMT_DEFINE_REQUEST_HANDLER(NET_REQUEST_WIFI_CONNECT_STORED);
#endif

#define NET_REQUEST_WIFI_START_ROAMING              \
    (_NET_WIFI_BASE | NET_REQUEST_WIFI_CMD_START_ROAMING)

NET_MGMT_DEFINE_REQUEST_HANDLER(NET_REQUEST_WIFI_START_ROAMING);

#define NET_REQUEST_WIFI_NEIGHBOR_REP_COMPLETE      \
    (_NET_WIFI_BASE | NET_REQUEST_WIFI_CMD_NEIGHBOR_REP_COMPLETE)

NET_MGMT_DEFINE_REQUEST_HANDLER(NET_REQUEST_WIFI_NEIGHBOR_REP_COMPLETE);

/** @brief Wi-Fi management events */
enum net_event_wifi_cmd {
    /** Scan results available */
    NET_EVENT_WIFI_CMD_SCAN_RESULT = 1,

    /** Scan done */
    NET_EVENT_WIFI_CMD_SCAN_DONE,

    /** Connect result */
    NET_EVENT_WIFI_CMD_CONNECT_RESULT,

    /** Disconnect result */
    NET_EVENT_WIFI_CMD_DISCONNECT_RESULT,

    /** Interface status */
    NET_EVENT_WIFI_CMD_IFACE_STATUS,

    /** TWT events */
    NET_EVENT_WIFI_CMD_TWT,

    /** TWT sleep status: awake or sleeping, can be used by application
     * to determine if it can send data or not.
     */
    NET_EVENT_WIFI_CMD_TWT_SLEEP_STATE,

    /** Raw scan results available */
    NET_EVENT_WIFI_CMD_RAW_SCAN_RESULT,

    /** Disconnect complete */
    NET_EVENT_WIFI_CMD_DISCONNECT_COMPLETE,

    /** Signal change event */
    NET_EVENT_WIFI_CMD_SIGNAL_CHANGE,

    /** Neighbor Report */
    NET_EVENT_WIFI_CMD_NEIGHBOR_REP_RECEIVED,

    /** Neighbor Report complete */
    NET_EVENT_WIFI_CMD_NEIGHBOR_REP_COMPLETE,

    /** AP mode enable result */
    NET_EVENT_WIFI_CMD_AP_ENABLE_RESULT,

    /** AP mode disable result */
    NET_EVENT_WIFI_CMD_AP_DISABLE_RESULT,

    /** STA connected to AP */
    NET_EVENT_WIFI_CMD_AP_STA_CONNECTED,

    /** STA disconnected from AP */
    NET_EVENT_WIFI_CMD_AP_STA_DISCONNECTED,

    /** Supplicant specific event */
    NET_EVENT_WIFI_CMD_SUPPLICANT,
};

/** Event emitted for Wi-Fi scan result */
#define NET_EVENT_WIFI_SCAN_RESULT          \
    (_NET_WIFI_EVENT | NET_EVENT_WIFI_CMD_SCAN_RESULT)

/** Event emitted when Wi-Fi scan is done */
#define NET_EVENT_WIFI_SCAN_DONE            \
    (_NET_WIFI_EVENT | NET_EVENT_WIFI_CMD_SCAN_DONE)

/** Event emitted for Wi-Fi connect result */
#define NET_EVENT_WIFI_CONNECT_RESULT       \
    (_NET_WIFI_EVENT | NET_EVENT_WIFI_CMD_CONNECT_RESULT)

/** Event emitted for Wi-Fi disconnect result */
#define NET_EVENT_WIFI_DISCONNECT_RESULT    \
    (_NET_WIFI_EVENT | NET_EVENT_WIFI_CMD_DISCONNECT_RESULT)

/** Event emitted for Wi-Fi network interface status */
#define NET_EVENT_WIFI_IFACE_STATUS         \
    (_NET_WIFI_EVENT | NET_EVENT_WIFI_CMD_IFACE_STATUS)

/** Event emitted for Wi-Fi TWT information */
#define NET_EVENT_WIFI_TWT                  \
    (_NET_WIFI_EVENT | NET_EVENT_WIFI_CMD_TWT)

/** Event emitted for Wi-Fi TWT sleep state */
#define NET_EVENT_WIFI_TWT_SLEEP_STATE      \
    (_NET_WIFI_EVENT | NET_EVENT_WIFI_CMD_TWT_SLEEP_STATE)

/** Event emitted for Wi-Fi raw scan result */
#define NET_EVENT_WIFI_RAW_SCAN_RESULT      \
    (_NET_WIFI_EVENT | NET_EVENT_WIFI_CMD_RAW_SCAN_RESULT)

/** Event emitted Wi-Fi disconnect is completed */
#define NET_EVENT_WIFI_DISCONNECT_COMPLETE  \
    (_NET_WIFI_EVENT | NET_EVENT_WIFI_CMD_DISCONNECT_COMPLETE)

/** Event signal change of connected AP */
#define NET_EVENT_WIFI_SIGNAL_CHANGE        \
    (_NET_WIFI_EVENT | NET_EVENT_WIFI_CMD_SIGNAL_CHANGE)

/** Event Neighbor Report Completed */
#define NET_EVENT_WIFI_NEIGHBOR_REP_COMP    \
    (_NET_WIFI_EVENT | NET_EVENT_WIFI_CMD_NEIGHBOR_REP_COMPLETE)

/** Event emitted for Wi-Fi access point enable result */
#define NET_EVENT_WIFI_AP_ENABLE_RESULT     \
    (_NET_WIFI_EVENT | NET_EVENT_WIFI_CMD_AP_ENABLE_RESULT)

/** Event emitted for Wi-Fi access point disable result */
#define NET_EVENT_WIFI_AP_DISABLE_RESULT    \
    (_NET_WIFI_EVENT | NET_EVENT_WIFI_CMD_AP_DISABLE_RESULT)

/** Event emitted when Wi-Fi station is connected in AP mode */
#define NET_EVENT_WIFI_AP_STA_CONNECTED     \
    (_NET_WIFI_EVENT | NET_EVENT_WIFI_CMD_AP_STA_CONNECTED)

/** Event emitted Wi-Fi station is disconnected from AP */
#define NET_EVENT_WIFI_AP_STA_DISCONNECTED  \
    (_NET_WIFI_EVENT | NET_EVENT_WIFI_CMD_AP_STA_DISCONNECTED)

/** @brief Wi-Fi version */
struct wifi_version {
    /** Driver version */
    char const* drv_version;

    /** Firmware version */
    char const* fw_version;
};

/**
 * @brief Wi-Fi structure to uniquely identify a band-channel pair
 */
struct wifi_band_channel {
    /** Frequency band */
    uint8_t band;

    /** Channel */
    uint8_t channel;
};

/**
 * @brief Wi-Fi scan parameters structure.
 * Used to specify parameters which can control how the Wi-Fi scan
 * is performed.
 */
struct wifi_scan_params {
    /** Scan type, see enum wifi_scan_type.
     *
     * The scan_type is only a hint to the underlying Wi-Fi chip for the
     * preferred mode of scan. The actual mode of scan can depend on factors
     * such as the Wi-Fi chip implementation support, regulatory domain
     * restrictions etc.
     */
    enum wifi_scan_type scan_type;

    /** Bitmap of bands to be scanned.
     *  Refer to ::wifi_frequency_bands for bit position of each band.
     */
    uint8_t bands;

    /** Active scan dwell time (in ms) on a channel.
     */
    uint16_t dwell_time_active;

    /** Passive scan dwell time (in ms) on a channel.
     */
    uint16_t dwell_time_passive;

    /** Array of SSID strings to scan.
     */
    char const* ssids[WIFI_MGMT_SCAN_SSID_FILT_MAX];

    /** Specifies the maximum number of scan results to return. These results would be the
     * BSSIDS with the best RSSI values, in all the scanned channels. This should only be
     * used to limit the number of returned scan results, and cannot be counted upon to limit
     * the scan time, since the underlying Wi-Fi chip might have to scan all the channels to
     * find the max_bss_cnt number of APs with the best signal strengths. A value of 0
     * signifies that there is no restriction on the number of scan results to be returned.
     */
    uint16_t max_bss_cnt;

    /** Channel information array indexed on Wi-Fi frequency bands and channels within that
     * band.
     * E.g. to scan channel 6 and 11 on the 2.4 GHz band, channel 36 on the 5 GHz band:
     * @code{.c}
     *     chan[0] = {WIFI_FREQ_BAND_2_4_GHZ, 6};
     *     chan[1] = {WIFI_FREQ_BAND_2_4_GHZ, 11};
     *     chan[2] = {WIFI_FREQ_BAND_5_GHZ, 36};
     * @endcode
     *
     *  This list specifies the channels to be __considered for scan__. The underlying
     *  Wi-Fi chip can silently omit some channels due to various reasons such as channels
     *  not conforming to regulatory restrictions etc. The invoker of the API should
     *  ensure that the channels specified follow regulatory rules.
     */
    struct wifi_band_channel band_chan[WIFI_MGMT_SCAN_CHAN_MAX_MANUAL];
};

/** @brief Wi-Fi scan result, each result is provided to the net_mgmt_event_callback
 * via its info attribute (see net_mgmt.h)
 */
struct wifi_scan_result {
<<<<<<< HEAD
    /** SSID */
    uint8_t ssid[WIFI_SSID_MAX_LEN + 1];

    /** SSID length */
    uint8_t ssid_length;

    /** Frequency band */
    uint8_t band;

    /** Channel */
    uint8_t channel;

    /** Security type */
    enum wifi_security_type security;

    /** MFP options */
    enum wifi_mfp_options mfp;

    /** RSSI */
    int8_t rssi;

    /** BSSID */
    uint8_t mac[WIFI_MAC_ADDR_LEN];

    /** BSSID length */
    uint8_t mac_length;
=======
	/** SSID */
	uint8_t ssid[WIFI_SSID_MAX_LEN + 1];
	/** SSID length */
	uint8_t ssid_length;
	/** Frequency band */
	uint8_t band;
	/** Channel */
	uint8_t channel;
	/** Security type */
	enum wifi_security_type security;
	/** WPA3 enterprise type */
	enum wifi_wpa3_enterprise_type wpa3_ent_type;
	/** MFP options */
	enum wifi_mfp_options mfp;
	/** RSSI */
	int8_t rssi;
	/** BSSID */
	uint8_t mac[WIFI_MAC_ADDR_LEN];
	/** BSSID length */
	uint8_t mac_length;
>>>>>>> bc6eded5
};

/** @brief Wi-Fi connect request parameters */
struct wifi_connect_req_params {
<<<<<<< HEAD
    /** SSID */
    uint8_t const* ssid;

    /** SSID length */
    uint8_t ssid_length; /* Max 32 */

    /** Pre-shared key */
    uint8_t const* psk;

    /** Pre-shared key length */
    uint8_t psk_length; /* Min 8 - Max 64 */

    /** SAE password (same as PSK but with no length restrictions), optional */
    uint8_t const* sae_password;

    /** SAE password length */
    uint8_t sae_password_length; /* No length restrictions */

    /** Frequency band */
    uint8_t band;

    /** Channel */
    uint8_t channel;

    /** Security type */
    enum wifi_security_type security;

    /** MFP options */
    enum wifi_mfp_options mfp;

    /** BSSID */
    uint8_t bssid[WIFI_MAC_ADDR_LEN];

    /** Connect timeout in seconds, SYS_FOREVER_MS for no timeout */
    int timeout;

    /** anonymous identity */
    const uint8_t *anon_id;

    /** anon_id length, max 64 */
    uint8_t aid_length;

    /** Private key passwd for enterprise mode */
    const uint8_t *key_passwd;

    /** Private key passwd length, max 128 */
    uint8_t key_passwd_length;

    /** private key2 passwd */
    const uint8_t *key2_passwd;

    /** key2 passwd length, max 128 */
    uint8_t key2_passwd_length;

    /** suiteb or suiteb-192 */
    uint8_t suiteb_type;

    /** TLS cipher */
    uint8_t TLS_cipher;

    /** eap version */
    int eap_ver;

    /** Identity for EAP */
    const uint8_t *eap_identity;

    /** eap identity length, max 64 */
    uint8_t eap_id_length;

    /** Password string for EAP. */
    const uint8_t *eap_password;

    /** eap passwd length, max 128 */
    uint8_t eap_passwd_length;

    /** Fast BSS Transition used */
    bool ft_used;

    /** Number of EAP users */
    int nusers;

    /** Number of EAP passwds */
    uint8_t passwds;

    /** User Identities */
    const uint8_t *identities[WIFI_ENT_IDENTITY_MAX_USERS];

    /** User Passwords */
    const uint8_t *passwords[WIFI_ENT_IDENTITY_MAX_USERS];

    /** Hidden SSID configure
     * 0: disabled (default)
     * 1: send empty (length=0) SSID in beacon and ignore probe request for broadcast SSID
     * 2: clear SSID, but keep the original length and ignore probe request for broadcast SSID
     */
    uint8_t ignore_broadcast_ssid;

    /** Parameter used for frequency band */
    enum wifi_frequency_bandwidths bandwidth;
=======
	/** SSID */
	const uint8_t *ssid;
	/** SSID length */
	uint8_t ssid_length; /* Max 32 */
	/** Pre-shared key */
	const uint8_t *psk;
	/** Pre-shared key length */
	uint8_t psk_length; /* Min 8 - Max 64 */
	/** SAE password (same as PSK but with no length restrictions), optional */
	const uint8_t *sae_password;
	/** SAE password length */
	uint8_t sae_password_length; /* No length restrictions */
	/** Frequency band */
	uint8_t band;
	/** Channel */
	uint8_t channel;
	/** Security type */
	enum wifi_security_type security;
	/** MFP options */
	enum wifi_mfp_options mfp;
	/** BSSID */
	uint8_t bssid[WIFI_MAC_ADDR_LEN];
	/** Connect timeout in seconds, SYS_FOREVER_MS for no timeout */
	int timeout;
	/** anonymous identity */
	const uint8_t *anon_id;
	/** anon_id length, max 64 */
	uint8_t aid_length;
	/** Private key passwd for enterprise mode */
	const uint8_t *key_passwd;
	/** Private key passwd length, max 128 */
	uint8_t key_passwd_length;
	/** private key2 passwd */
	const uint8_t *key2_passwd;
	/** key2 passwd length, max 128 */
	uint8_t key2_passwd_length;
	/** wpa3 enterprise mode */
	enum wifi_wpa3_enterprise_type wpa3_ent_mode;
	/** TLS cipher */
	uint8_t TLS_cipher;
	/** eap version */
	int eap_ver;
	/** Identity for EAP */
	const uint8_t *eap_identity;
	/** eap identity length, max 64 */
	uint8_t eap_id_length;
	/** Password string for EAP. */
	const uint8_t *eap_password;
	/** eap passwd length, max 128 */
	uint8_t eap_passwd_length;
	/** Fast BSS Transition used */
	bool ft_used;
	/** Number of EAP users */
	int nusers;
	/** Number of EAP passwds */
	uint8_t passwds;
	/** User Identities */
	const uint8_t *identities[WIFI_ENT_IDENTITY_MAX_USERS];
	/** User Passwords */
	const uint8_t *passwords[WIFI_ENT_IDENTITY_MAX_USERS];
	/** Hidden SSID configure
	 * 0: disabled (default)
	 * 1: send empty (length=0) SSID in beacon and ignore probe request for broadcast SSID
	 * 2: clear SSID, but keep the original length and ignore probe request for broadcast SSID
	 */
	uint8_t ignore_broadcast_ssid;
	/** Parameter used for frequency band */
	enum wifi_frequency_bandwidths bandwidth;
>>>>>>> bc6eded5
};

/** @brief Wi-Fi connect result codes. To be overlaid on top of \ref wifi_status
 * in the connect result event for detailed status.
 */
enum wifi_conn_status {
    /** Connection successful */
    WIFI_STATUS_CONN_SUCCESS = 0,

    /** Connection failed - generic failure */
    WIFI_STATUS_CONN_FAIL,

    /** Connection failed - wrong password
     * Few possible reasons for 4-way handshake failure that we can guess are as follows:
     * 1) Incorrect key
     * 2) EAPoL frames lost causing timeout
     *
     * #1 is the likely cause, so, we convey to the user that it is due to
     * Wrong passphrase/password.
     */
    WIFI_STATUS_CONN_WRONG_PASSWORD,

    /** Connection timed out */
    WIFI_STATUS_CONN_TIMEOUT,

    /** Connection failed - AP not found */
    WIFI_STATUS_CONN_AP_NOT_FOUND,

    /** Last connection status */
    WIFI_STATUS_CONN_LAST_STATUS,

    /** Connection disconnected status */
    WIFI_STATUS_DISCONN_FIRST_STATUS = WIFI_STATUS_CONN_LAST_STATUS,
};

/** @brief Wi-Fi disconnect reason codes. To be overlaid on top of \ref wifi_status
 * in the disconnect result event for detailed reason.
 */
enum wifi_disconn_reason {
    /** Success, overload status as reason */
    WIFI_REASON_DISCONN_SUCCESS = 0,

    /** Unspecified reason */
    WIFI_REASON_DISCONN_UNSPECIFIED,

    /** Disconnected due to user request */
    WIFI_REASON_DISCONN_USER_REQUEST,

    /** Disconnected due to AP leaving */
    WIFI_REASON_DISCONN_AP_LEAVING,

    /** Disconnected due to inactivity */
    WIFI_REASON_DISCONN_INACTIVITY,
};

/** @brief Wi-Fi AP mode result codes. To be overlaid on top of \ref wifi_status
 * in the AP mode enable or disable result event for detailed status.
 */
enum wifi_ap_status {
    /** AP mode enable or disable successful */
    WIFI_STATUS_AP_SUCCESS = 0,

    /** AP mode enable or disable failed - generic failure */
    WIFI_STATUS_AP_FAIL,

    /** AP mode enable failed - channel not supported */
    WIFI_STATUS_AP_CHANNEL_NOT_SUPPORTED,

    /** AP mode enable failed - channel not allowed */
    WIFI_STATUS_AP_CHANNEL_NOT_ALLOWED,

    /** AP mode enable failed - SSID not allowed */
    WIFI_STATUS_AP_SSID_NOT_ALLOWED,

    /** AP mode enable failed - authentication type not supported */
    WIFI_STATUS_AP_AUTH_TYPE_NOT_SUPPORTED,

    /** AP mode enable failed - operation not supported */
    WIFI_STATUS_AP_OP_NOT_SUPPORTED,

    /** AP mode enable failed - operation not permitted */
    WIFI_STATUS_AP_OP_NOT_PERMITTED,
};

/** @brief Generic Wi-Fi status for commands and events */
struct wifi_status {
    union {
        /** Status value */
        int status;
        /** Connection status */
        enum wifi_conn_status conn_status;
        /** Disconnection reason status */
        enum wifi_disconn_reason disconn_reason;
        /** Access point status */
        enum wifi_ap_status ap_status;
    };
};

/** @brief Wi-Fi interface status */
struct wifi_iface_status {
<<<<<<< HEAD
    /** Interface state, see enum wifi_iface_state */
    int state;

    /** SSID length */
    unsigned int ssid_len;

    /** SSID */
    char ssid[WIFI_SSID_MAX_LEN + 1];

    /** BSSID */
    char bssid[WIFI_MAC_ADDR_LEN];

    /** Frequency band */
    enum wifi_frequency_bands band;

    /** Channel */
    unsigned int channel;

    /** Interface mode, see enum wifi_iface_mode */
    enum wifi_iface_mode iface_mode;

    /** Link mode, see enum wifi_link_mode */
    enum wifi_link_mode link_mode;

    /** Security type, see enum wifi_security_type */
    enum wifi_security_type security;

    /** MFP options, see enum wifi_mfp_options */
    enum wifi_mfp_options mfp;

    /** RSSI */
    int rssi;

    /** DTIM period */
    unsigned char dtim_period;

    /** Beacon interval */
    unsigned short beacon_interval;

    /** is TWT capable? */
    bool twt_capable;

    /** The current 802.11 PHY TX data rate (in Mbps) */
    int current_phy_tx_rate;
=======
	/** Interface state, see enum wifi_iface_state */
	int state;
	/** SSID length */
	unsigned int ssid_len;
	/** SSID */
	char ssid[WIFI_SSID_MAX_LEN + 1];
	/** BSSID */
	char bssid[WIFI_MAC_ADDR_LEN];
	/** Frequency band */
	enum wifi_frequency_bands band;
	/** Channel */
	unsigned int channel;
	/** Interface mode, see enum wifi_iface_mode */
	enum wifi_iface_mode iface_mode;
	/** Link mode, see enum wifi_link_mode */
	enum wifi_link_mode link_mode;
	/** WPA3 enterprise type */
	enum wifi_wpa3_enterprise_type wpa3_ent_type;
	/** Security type, see enum wifi_security_type */
	enum wifi_security_type security;
	/** MFP options, see enum wifi_mfp_options */
	enum wifi_mfp_options mfp;
	/** RSSI */
	int rssi;
	/** DTIM period */
	unsigned char dtim_period;
	/** Beacon interval */
	unsigned short beacon_interval;
	/** is TWT capable? */
	bool twt_capable;
	/** The current 802.11 PHY TX data rate (in Mbps) */
	int current_phy_tx_rate;
>>>>>>> bc6eded5
};

/** @brief Wi-Fi power save parameters */
struct wifi_ps_params {
    /** Power save state */
    enum wifi_ps enabled;

    /** Listen interval */
    unsigned short listen_interval;

    /** Wi-Fi power save wakeup mode */
    enum wifi_ps_wakeup_mode wakeup_mode;

    /** Wi-Fi power save mode */
    enum wifi_ps_mode mode;

    /** Wi-Fi power save timeout
     *
     * This is the time out to wait after sending a TX packet
     * before going back to power save (in ms) to receive any replies
     * from the AP. Zero means this feature is disabled.
     *
     * It's a tradeoff between power consumption and latency.
     */
    unsigned int timeout_ms;

    /** Wi-Fi power save type */
    enum wifi_ps_param_type type;

    /** Wi-Fi power save fail reason */
    enum wifi_config_ps_param_fail_reason fail_reason;

    /** Wi-Fi power save exit strategy */
    enum wifi_ps_exit_strategy exit_strategy;
};

/** @brief Wi-Fi TWT parameters */
struct wifi_twt_params {
    /** TWT operation, see enum wifi_twt_operation */
    enum wifi_twt_operation operation;

    /** TWT negotiation type, see enum wifi_twt_negotiation_type */
    enum wifi_twt_negotiation_type negotiation_type;

    /** TWT setup command, see enum wifi_twt_setup_cmd */
    enum wifi_twt_setup_cmd setup_cmd;

    /** TWT setup response status, see enum wifi_twt_setup_resp_status */
    enum wifi_twt_setup_resp_status resp_status;

    /** TWT teardown cmd status, see enum wifi_twt_teardown_status */
    enum wifi_twt_teardown_status teardown_status;

    /** Dialog token, used to map requests to responses */
    uint8_t dialog_token;

    /** Flow ID, used to map setup with teardown */
    uint8_t flow_id;

    union {
        /** Setup specific parameters */
        struct {
            /**Interval = Wake up time + Sleeping time */
            uint64_t twt_interval;

            /** Requestor or responder */
            bool responder;

            /** Trigger enabled or disabled */
            bool trigger;

            /** Implicit or explicit */
            bool implicit;

            /** Announced or unannounced */
            bool announce;

            /** Wake up time */
            uint32_t twt_wake_interval;

            /** Wake ahead notification is sent earlier than
             * TWT Service period (SP) start based on this duration.
             * This should give applications ample time to
             * prepare the data before TWT SP starts.
             */
            uint32_t twt_wake_ahead_duration;

            /** TWT info enabled or disable */
            bool twt_info_disable;

            /** TWT exponent */
            uint8_t twt_exponent;

            /** TWT Mantissa Range: [0-sizeof(UINT16)] */
            uint16_t twt_mantissa;
        } setup;

        /** Setup specific parameters */
        struct {
            /** Broadcast TWT AP config */
            uint16_t sub_id;

            /** Range 64-255 */
            uint8_t nominal_wake;

            /** Max STA support */
            uint8_t max_sta_support;

            /** TWT mantissa */
            uint16_t twt_mantissa;

            /** TWT offset */
            uint16_t twt_offset;

            /** TWT exponent */
            uint8_t twt_exponent;

            /** SP gap */
            uint8_t sp_gap;
        } btwt;

        /** Teardown specific parameters */
        struct {
            /** Teardown all flows */
            bool teardown_all;
        } teardown;
    };

    /** TWT fail reason, see enum wifi_twt_fail_reason */
    enum wifi_twt_fail_reason fail_reason;
};

/** @cond INTERNAL_HIDDEN */

/* Flow ID is only 3 bits */
#define WIFI_MAX_TWT_FLOWS       8
#define WIFI_MAX_TWT_INTERVAL_US (LONG_MAX - 1)
/* 256 (u8) * 1TU */
#define WIFI_MAX_TWT_WAKE_INTERVAL_US       262144
#define WIFI_MAX_TWT_WAKE_AHEAD_DURATION_US (LONG_MAX - 1)
#define WIFI_MAX_TWT_EXPONENT    31

/** @endcond */

/** @brief Wi-Fi TWT flow information */
struct wifi_twt_flow_info {
    /** Interval = Wake up time + Sleeping time */
    uint64_t twt_interval;

    /** Dialog token, used to map requests to responses */
    uint8_t dialog_token;

    /** Flow ID, used to map setup with teardown */
    uint8_t flow_id;

    /** TWT negotiation type, see enum wifi_twt_negotiation_type */
    enum wifi_twt_negotiation_type negotiation_type;

    /** Requestor or responder */
    bool responder;

    /** Trigger enabled or disabled */
    bool trigger;

    /** Implicit or explicit */
    bool implicit;

    /** Announced or unannounced */
    bool announce;

    /** Wake up time */
    uint32_t twt_wake_interval;

    /** Wake ahead duration */
    uint32_t twt_wake_ahead_duration;
};

/** Wi-Fi enterprise mode credentials */
struct wifi_enterprise_creds_params {
    /** CA certification */
    uint8_t* ca_cert;

    /** CA certification length */
    uint32_t ca_cert_len;

    /** Client certification */
    uint8_t* client_cert;

    /** Client certification length */
    uint32_t client_cert_len;

    /** Client key */
    uint8_t* client_key;

    /** Client key length */
    uint32_t client_key_len;

    /** CA certification of phase2*/
    uint8_t* ca_cert2;

    /** Phase2 CA certification length */
    uint32_t ca_cert2_len;

    /** Client certification of phase2*/
    uint8_t* client_cert2;

    /** Phase2 Client certification length */
    uint32_t client_cert2_len;

    /** Client key of phase2*/
    uint8_t* client_key2;

    /** Phase2 Client key length */
    uint32_t client_key2_len;

    /** Server certification */
    uint8_t* server_cert;

    /** Server certification length */
    uint32_t server_cert_len;

    /** Server key */
    uint8_t* server_key;

    /** Server key length */
    uint32_t server_key_len;

    /** Diffie–Hellman parameter */
    uint8_t* dh_param;

    /** Diffie–Hellman parameter length */
    uint32_t dh_param_len;
};

/** @brief Wi-Fi power save configuration */
struct wifi_ps_config {
    /** Number of TWT flows */
    char num_twt_flows;

    /** TWT flow details */
    struct wifi_twt_flow_info twt_flows[WIFI_MAX_TWT_FLOWS];

    /** Power save configuration */
    struct wifi_ps_params ps_params;
};

/** @brief Generic get/set operation for any command*/
enum wifi_mgmt_op {
    /** Get operation */
    WIFI_MGMT_GET = 0,

    /** Set operation */
    WIFI_MGMT_SET = 1,
};

/** Wi-Fi 11k parameters */
struct wifi_11k_params {
    /** 11k command operation */
    enum wifi_mgmt_op oper;

    /** 11k enable/disable */
    bool enable_11k;

    /** SSID */
    uint8_t ssid[WIFI_SSID_MAX_LEN + 1];
};

/** Max regulatory channel number */
#define MAX_REG_CHAN_NUM    42

/** @brief Per-channel regulatory attributes */
struct wifi_reg_chan_info {
    /** Center frequency in MHz */
    unsigned short center_frequency;

    /** Maximum transmission power (in dBm) */
    unsigned short max_power : 8;

    /** Is channel supported or not */
    unsigned short supported : 1;

    /** Passive transmissions only */
    unsigned short passive_only : 1;

    /** Is a DFS channel */
    unsigned short dfs : 1;
} __packed;

/** @brief Regulatory domain information or configuration */
struct wifi_reg_domain {
    /** Regulatory domain operation */
    enum wifi_mgmt_op oper;

    /** Ignore all other regulatory hints over this one, the behavior is
     * implementation specific.
     */
    bool force;

    /** Country code: ISO/IEC 3166-1 alpha-2 */
    uint8_t country_code[WIFI_COUNTRY_CODE_LEN];

    /** Number of channels supported */
    unsigned int num_channels;

    /** Channels information */
    struct wifi_reg_chan_info* chan_info;
};

/** @brief Wi-Fi TWT sleep states */
enum wifi_twt_sleep_state {
    /** TWT sleep state: sleeping */
    WIFI_TWT_STATE_SLEEP = 0,

    /** TWT sleep state: awake */
    WIFI_TWT_STATE_AWAKE = 1,
};

#if defined(CONFIG_WIFI_MGMT_RAW_SCAN_RESULTS) || defined(__DOXYGEN__)
/** @brief Wi-Fi raw scan result */
struct wifi_raw_scan_result {
    /** RSSI */
    int8_t rssi;

    /** Frame length */
    int frame_length;

    /** Frequency */
    unsigned short frequency;

    /** Raw scan data */
    uint8_t data[CONFIG_WIFI_MGMT_RAW_SCAN_RESULT_LENGTH];
};
#endif /* CONFIG_WIFI_MGMT_RAW_SCAN_RESULTS */

/** @brief AP mode - connected STA details */
struct wifi_ap_sta_info {
    /** Link mode, see enum wifi_link_mode */
    enum wifi_link_mode link_mode;

    /** MAC address */
    uint8_t mac[WIFI_MAC_ADDR_LEN];

    /** MAC address length */
    uint8_t mac_length;

    /** is TWT capable ? */
    bool twt_capable;
};

/** @cond INTERNAL_HIDDEN */

/* for use in max info size calculations */
union wifi_mgmt_events {
    struct wifi_scan_result  scan_result;
    struct wifi_status       connect_status;
    struct wifi_iface_status iface_status;

    #ifdef CONFIG_WIFI_MGMT_RAW_SCAN_RESULTS
    struct wifi_raw_scan_result raw_scan_result;
    #endif /* CONFIG_WIFI_MGMT_RAW_SCAN_RESULTS */

    struct wifi_twt_params  twt_params;
    struct wifi_ap_sta_info ap_sta_info;
};

/** @endcond */

/** @brief Wi-Fi mode setup */
struct wifi_mode_info {
    /** Mode setting for a specific mode of operation */
    uint8_t mode;

    /** Interface index */
    uint8_t if_index;

    /** Get or set operation */
    enum wifi_mgmt_op oper;
};

/** @brief Wi-Fi filter setting for monitor, prmoiscuous, TX-injection modes */
struct wifi_filter_info {
    /** Filter setting */
    uint8_t filter;

    /** Interface index */
    uint8_t if_index;

    /** Filter buffer size */
    uint16_t buffer_size;

    /** Get or set operation */
    enum wifi_mgmt_op oper;
};

/** @brief Wi-Fi channel setting for monitor and TX-injection modes */
struct wifi_channel_info {
    /** Channel value to set */
    uint16_t channel;

    /** Interface index */
    uint8_t if_index;

    /** Get or set operation */
    enum wifi_mgmt_op oper;
};

/** @cond INTERNAL_HIDDEN */
#define WIFI_AP_STA_MAX_INACTIVITY (LONG_MAX - 1)
#define WIFI_AP_IEEE_80211_CAPAB_MAX_LEN 64
/** @endcond */

/** @brief Wi-Fi AP configuration parameter */
struct wifi_ap_config_params {
    /** Parameter used to identify the different AP parameters */
    enum wifi_ap_config_param type;
    /** Parameter used for setting maximum inactivity duration for stations */
    uint32_t max_inactivity;
    /** Parameter used for setting maximum number of stations */
    uint32_t max_num_sta;
    /** Parameter used for frequency band */
    enum wifi_frequency_bandwidths bandwidth;
    #if defined(CONFIG_WIFI_NM_HOSTAPD_AP)
    /** Parameter used for setting HT capabilities */
    char ht_capab[WIFI_AP_IEEE_80211_CAPAB_MAX_LEN + 1];
    /** Parameter used for setting VHT capabilities */
    char vht_capab[WIFI_AP_IEEE_80211_CAPAB_MAX_LEN + 1];
    #endif
};

#ifdef CONFIG_WIFI_NM_WPA_SUPPLICANT_DPP
/** @brief Wi-Fi DPP configuration parameter */
/** Wi-Fi DPP QR-CODE in string max len for SHA512 */
#define WIFI_DPP_QRCODE_MAX_LEN 255

/** Wi-Fi DPP operations */
enum wifi_dpp_op {
    /** Unset invalid operation */
    WIFI_DPP_OP_INVALID = 0,
    /** Add configurator */
    WIFI_DPP_CONFIGURATOR_ADD,
    /** Start DPP auth as configurator or enrollee */
    WIFI_DPP_AUTH_INIT,
    /** Scan qr_code as parameter */
    WIFI_DPP_QR_CODE,
    /** Start DPP chirp to send DPP announcement */
    WIFI_DPP_CHIRP,
    /** Listen on specific frequency */
    WIFI_DPP_LISTEN,
    /** Generate a bootstrap like qrcode */
    WIFI_DPP_BOOTSTRAP_GEN,
    /** Get a bootstrap uri for external device to scan */
    WIFI_DPP_BOOTSTRAP_GET_URI,
    /** Set configurator parameters */
    WIFI_DPP_SET_CONF_PARAM,
    /** Set DPP rx response wait timeout */
    WIFI_DPP_SET_WAIT_RESP_TIME,
    /** Reconfigure DPP network */
    WIFI_DPP_RECONFIG
};

/** Wi-Fi DPP crypto Elliptic Curves */
enum wifi_dpp_curves {
    /** Unset default use P-256 */
    WIFI_DPP_CURVES_DEFAULT = 0,
    /** prime256v1 */
    WIFI_DPP_CURVES_P_256,
    /** secp384r1 */
    WIFI_DPP_CURVES_P_384,
    /** secp521r1 */
    WIFI_DPP_CURVES_P_512,
    /** brainpoolP256r1 */
    WIFI_DPP_CURVES_BP_256,
    /** brainpoolP384r1 */
    WIFI_DPP_CURVES_BP_384,
    /** brainpoolP512r1 */
    WIFI_DPP_CURVES_BP_512
};

/** Wi-Fi DPP role */
enum wifi_dpp_role {
    /** Unset role */
    WIFI_DPP_ROLE_UNSET = 0,
    /** Configurator passes AP config to enrollee */
    WIFI_DPP_ROLE_CONFIGURATOR,
    /** Enrollee gets AP config and connect to AP */
    WIFI_DPP_ROLE_ENROLLEE,
    /** Both configurator and enrollee might be chosen */
    WIFI_DPP_ROLE_EITHER
};

/** Wi-Fi DPP security type
 *
 * current only support DPP only AKM
 */
enum wifi_dpp_conf {
    /** Unset conf */
    WIFI_DPP_CONF_UNSET = 0,
    /** conf=sta-dpp, AKM DPP only for sta */
    WIFI_DPP_CONF_STA,
    /** conf=ap-dpp, AKM DPP only for ap */
    WIFI_DPP_CONF_AP,
    /** conf=query, query for AKM */
    WIFI_DPP_CONF_QUERY
};

/** Wi-Fi DPP bootstrap type
 *
 * current default and only support QR-CODE
 */
enum wifi_dpp_bootstrap_type {
    /** Unset type */
    WIFI_DPP_BOOTSTRAP_TYPE_UNSET = 0,
    /** qrcode */
    WIFI_DPP_BOOTSTRAP_TYPE_QRCODE,
    /** pkex */
    WIFI_DPP_BOOTSTRAP_TYPE_PKEX,
    /** nfc */
    WIFI_DPP_BOOTSTRAP_TYPE_NFC_URI
};

/** Params to add DPP configurator */
struct wifi_dpp_configurator_add_params {
    /** ECP curves for private key */
    int curve;
    /** ECP curves for net access key */
    int net_access_key_curve;
};

/** Params to initiate a DPP auth procedure */
struct wifi_dpp_auth_init_params {
    /** Peer bootstrap id */
    int peer;
    /** Configuration parameter id */
    int configurator;
    /** Role configurator or enrollee */
    int role;
    /** Security type */
    int conf;
    /** SSID in string */
    char ssid[WIFI_SSID_MAX_LEN + 1];
};

/** Params to do DPP chirp */
struct wifi_dpp_chirp_params {
    /** Own bootstrap id */
    int id;
    /** Chirp on frequency */
    int freq;
};

/** Params to do DPP listen */
struct wifi_dpp_listen_params {
    /** Listen on frequency */
    int freq;
    /** Role configurator or enrollee */
    int role;
};

/** Params to generate a DPP bootstrap */
struct wifi_dpp_bootstrap_gen_params {
    /** Bootstrap type */
    int type;
    /** Own operating class */
    int op_class;
    /** Own working channel */
    int chan;
    /** ECP curves */
    int curve;
    /** Own mac address */
    uint8_t mac[WIFI_MAC_ADDR_LEN];
};

/** Params to set specific DPP configurator */
struct wifi_dpp_configurator_set_params {
    /** Peer bootstrap id */
    int peer;
    /** Configuration parameter id */
    int configurator;
    /** Role configurator or enrollee */
    int role;
    /** Security type */
    int conf;
    /** ECP curves for private key */
    int curve;
    /** ECP curves for net access key */
    int net_access_key_curve;
    /** Own mac address */
    char ssid[WIFI_SSID_MAX_LEN + 1];
};

/** Wi-Fi DPP params for various operations
 */
struct wifi_dpp_params {
    /** Operation enum */
    int action;
    union {
        /** Params to add DPP configurator */
        struct wifi_dpp_configurator_add_params configurator_add;

        /** Params to initiate a DPP auth procedure */
        struct wifi_dpp_auth_init_params auth_init;

        /** Params to do DPP chirp */
        struct wifi_dpp_chirp_params chirp;

        /** Params to do DPP listen */
        struct wifi_dpp_listen_params listen;

        /** Params to generate a DPP bootstrap */
        struct wifi_dpp_bootstrap_gen_params bootstrap_gen;

        /** Params to set specific DPP configurator */
        struct wifi_dpp_configurator_set_params configurator_set;
        /** Bootstrap get uri id */
        int id;
        /** Timeout for DPP frame response rx */
        int dpp_resp_wait_time;
        /** network id for reconfig */
        int network_id;
        /** DPP QR-CODE, max for SHA512 */
        uint8_t dpp_qr_code[WIFI_DPP_QRCODE_MAX_LEN + 1];
        /** Request response reusing request buffer.
         * So once a request is sent, buffer will be
         * fulfilled by response
         */
        char resp[WIFI_DPP_QRCODE_MAX_LEN + 1];
    };
};
#endif /* CONFIG_WIFI_NM_WPA_SUPPLICANT_DPP */

#define WIFI_WPS_PIN_MAX_LEN 8

/** Operation for WPS */
enum wifi_wps_op {
    /** WPS pbc */
    WIFI_WPS_PBC = 0,
    /** Get WPS pin number */
    WIFI_WPS_PIN_GET = 1,
    /** Set WPS pin number */
    WIFI_WPS_PIN_SET = 2,
};

/** Wi-Fi wps setup */
struct wifi_wps_config_params {
    /** wps operation */
    enum wifi_wps_op oper;
    /** pin value*/
    char pin[WIFI_WPS_PIN_MAX_LEN + 1];
};

/** Wi-Fi AP status
 */
enum wifi_sap_iface_state {
    WIFI_SAP_IFACE_UNINITIALIZED,
    WIFI_SAP_IFACE_DISABLED,
    WIFI_SAP_IFACE_COUNTRY_UPDATE,
    WIFI_SAP_IFACE_ACS,
    WIFI_SAP_IFACE_HT_SCAN,
    WIFI_SAP_IFACE_DFS,
    WIFI_SAP_IFACE_NO_IR,
    WIFI_SAP_IFACE_ENABLED
};

/* Extended Capabilities */
enum wifi_ext_capab {
    WIFI_EXT_CAPAB_20_40_COEX = 0,
    WIFI_EXT_CAPAB_GLK = 1,
    WIFI_EXT_CAPAB_EXT_CHAN_SWITCH = 2,
    WIFI_EXT_CAPAB_TIM_BROADCAST = 18,
    WIFI_EXT_CAPAB_BSS_TRANSITION = 19,
};

#include <zephyr/net/net_if.h>

/** Scan result callback
 *
 * @param iface Network interface
 * @param status Scan result status
 * @param entry Scan result entry
 */
typedef void (*scan_result_cb_t)(struct net_if* iface, int status,
                                 struct wifi_scan_result* entry);

#ifdef CONFIG_WIFI_MGMT_RAW_SCAN_RESULTS
/** Raw scan result callback
 *
 * @param iface Network interface
 * @param status Raw scan result status
 * @param entry Raw scan result entry
 */
typedef void (*raw_scan_result_cb_t)(struct net_if* iface, int status,
                                     struct wifi_raw_scan_result* entry);
#endif /* CONFIG_WIFI_MGMT_RAW_SCAN_RESULTS */

/** Wi-Fi management API */
struct wifi_mgmt_ops {
    /** Scan for Wi-Fi networks
     *
     * @param dev Pointer to the device structure for the driver instance.
     * @param params Scan parameters
     * @param cb Callback to be called for each result
     *           cb parameter is the cb that should be called for each
     *           result by the driver. The wifi mgmt part will take care of
     *           raising the necessary event etc.
     *
     * @return 0 if ok, < 0 if error
     */
    int (*scan)(const struct device* dev,
                struct wifi_scan_params* params,
                scan_result_cb_t cb);

    /** Connect to a Wi-Fi network
     *
     * @param dev Pointer to the device structure for the driver instance.
     * @param params Connect parameters
     *
     * @return 0 if ok, < 0 if error
     */
    int (*connect)(const struct device* dev,
                   struct wifi_connect_req_params* params);

    /** Disconnect from a Wi-Fi network
     *
     * @param dev Pointer to the device structure for the driver instance.
     *
     * @return 0 if ok, < 0 if error
     */
    int (*disconnect)(const struct device* dev);

    /** Enable AP mode
     *
     * @param dev Pointer to the device structure for the driver instance.
     * @param params AP mode parameters
     *
     * @return 0 if ok, < 0 if error
     */
    int (*ap_enable)(const struct device* dev,
                     struct wifi_connect_req_params* params);

    /** Disable AP mode
     *
     * @param dev Pointer to the device structure for the driver instance.
     *
     * @return 0 if ok, < 0 if error
     */
    int (*ap_disable)(const struct device* dev);

    /** Disconnect a STA from AP
     *
     * @param dev Pointer to the device structure for the driver instance.
     * @param mac MAC address of the STA to disconnect
     *
     * @return 0 if ok, < 0 if error
     */
    int (*ap_sta_disconnect)(const struct device* dev, uint8_t const* mac);

    /** Get interface status
     *
     * @param dev Pointer to the device structure for the driver instance.
     * @param status Interface status
     *
     * @return 0 if ok, < 0 if error
     */
    int (*iface_status)(const struct device* dev, struct wifi_iface_status* status);

    #if defined(CONFIG_NET_STATISTICS_WIFI) || defined(__DOXYGEN__)
    /** Get Wi-Fi statistics
     *
     * @param dev Pointer to the device structure for the driver instance.
     * @param stats Wi-Fi statistics
     *
     * @return 0 if ok, < 0 if error
     */
    int (*get_stats)(const struct device* dev, struct net_stats_wifi* stats);

    /** Reset  Wi-Fi statistics
     *
     * @param dev Pointer to the device structure for the driver instance.
     *
     * @return 0 if ok, < 0 if error
     */
    int (*reset_stats)(const struct device* dev);
    #endif /* CONFIG_NET_STATISTICS_WIFI */

    /** Set or get 11K status
     *
     * @param dev Pointer to the device structure for the driver instance.
     * @param params 11k parameters
     *
     * @return 0 if ok, < 0 if error
     */
    int (*cfg_11k)(const struct device* dev, struct wifi_11k_params* params);

    /** Send 11k neighbor request
     *
     * @param dev Pointer to the device structure for the driver instance.
     * @param params 11k parameters
     *
     * @return 0 if ok, < 0 if error
     */
    int (*send_11k_neighbor_request)(const struct device* dev, struct wifi_11k_params* params);

    /** Set power save status
     *
     * @param dev Pointer to the device structure for the driver instance.
     * @param params Power save parameters
     *
     * @return 0 if ok, < 0 if error
     */
    int (*set_power_save)(const struct device* dev, struct wifi_ps_params* params);

    /** Setup or teardown TWT flow
     *
     * @param dev Pointer to the device structure for the driver instance.
     * @param params TWT parameters
     *
     * @return 0 if ok, < 0 if error
     */
    int (*set_twt)(const struct device* dev, struct wifi_twt_params* params);

    /** Setup BTWT flow
     *
     * @param dev Pointer to the device structure for the driver instance.
     * @param params BTWT parameters
     *
     * @return 0 if ok, < 0 if error
     */
    int (*set_btwt)(const struct device* dev, struct wifi_twt_params* params);

    /** Get power save config
     *
     * @param dev Pointer to the device structure for the driver instance.
     * @param config Power save config
     *
     * @return 0 if ok, < 0 if error
     */
    int (*get_power_save_config)(const struct device* dev, struct wifi_ps_config* config);

    /** Set or get regulatory domain
     *
     * @param dev Pointer to the device structure for the driver instance.
     * @param reg_domain Regulatory domain
     *
     * @return 0 if ok, < 0 if error
     */
    int (*reg_domain)(const struct device* dev, struct wifi_reg_domain* reg_domain);

    /** Set or get packet filter settings for monitor and promiscuous modes
     *
     * @param dev Pointer to the device structure for the driver instance.
     * @param packet filter settings
     *
     * @return 0 if ok, < 0 if error
     */
    int (*filter)(const struct device* dev, struct wifi_filter_info* filter);

    /** Set or get mode of operation
     *
     * @param dev Pointer to the device structure for the driver instance.
     * @param mode settings
     *
     * @return 0 if ok, < 0 if error
     */
    int (*mode)(const struct device* dev, struct wifi_mode_info* mode);

    /** Set or get current channel of operation
     *
     * @param dev Pointer to the device structure for the driver instance.
     * @param channel settings
     *
     * @return 0 if ok, < 0 if error
     */
    int (*channel)(const struct device* dev, struct wifi_channel_info* channel);

    #ifdef CONFIG_WIFI_NM_WPA_SUPPLICANT_WNM
    /** Send BTM query
     *
     * @param dev Pointer to the device structure for the driver instance.
     * @param reason query reason
     *
     * @return 0 if ok, < 0 if error
     */
    int (*btm_query)(const struct device* dev, uint8_t reason);
    #endif

    /** Judge ap whether support the capability
     *
     * @param dev Pointer to the device structure for the driver instance.
     * @param capab is the capability to judge
     *
     * @return 1 if support, 0 if not support
     */
    int (*bss_ext_capab)(const struct device* dev, int capab);

    /** Send legacy scan
     *
     * @param dev Pointer to the device structure for the driver instance.
     *
     * @return 0 if ok, < 0 if error
     */
    int (*legacy_roam)(const struct device* dev);

    /** Get Version of WiFi driver and Firmware
     *
     * The driver that implements the get_version function must not use stack to allocate the
     * version information pointers that are returned as params struct members.
     * The version pointer parameters should point to a static memory either in ROM (preferred)
     * or in RAM.
     *
     * @param dev Pointer to the device structure for the driver instance
     * @param params Version parameters
     *
     * @return 0 if ok, < 0 if error
     */
    int (*get_version)(const struct device* dev, struct wifi_version* params);

    /** Get Wi-Fi connection parameters recently used
     *
     * @param dev Pointer to the device structure for the driver instance
     * @param params the Wi-Fi connection parameters recently used
     *
     * @return 0 if ok, < 0 if error
     */
    int (*get_conn_params)(const struct device* dev, struct wifi_connect_req_params* params);

    /** Set RTS threshold value
     *
     * @param dev Pointer to the device structure for the driver instance.
     * @param RTS threshold value
     *
     * @return 0 if ok, < 0 if error
     */
    int (*set_rts_threshold)(const struct device* dev, unsigned int rts_threshold);

    /** Configure AP parameter
     *
     * @param dev Pointer to the device structure for the driver instance.
     * @param params AP mode parameter configuration parameter info
     *
     * @return 0 if ok, < 0 if error
     */
    int (*ap_config_params)(const struct device* dev, struct wifi_ap_config_params* params);

    #ifdef CONFIG_WIFI_NM_WPA_SUPPLICANT_DPP
    /** Dispatch DPP operations by action enum, with or without arguments in string format
     *
     * @param dev Pointer to the device structure for the driver instance
     * @param params DPP action enum and parameters in string
     *
     * @return 0 if ok, < 0 if error
     */
    int (*dpp_dispatch)(const struct device* dev, struct wifi_dpp_params* params);
    #endif /* CONFIG_WIFI_NM_WPA_SUPPLICANT_DPP */

    /** Flush PMKSA cache entries
     *
     * @param dev Pointer to the device structure for the driver instance.
     *
     * @return 0 if ok, < 0 if error
     */
    int (*pmksa_flush)(const struct device* dev);

    /** Set Wi-Fi enterprise mode CA/client Cert and key
     *
     * @param dev Pointer to the device structure for the driver instance.
     * @param creds Pointer to the CA/client Cert and key.
     *
     * @return 0 if ok, < 0 if error
     */
    #ifdef CONFIG_WIFI_NM_WPA_SUPPLICANT_CRYPTO_ENTERPRISE
    int (*enterprise_creds)(const struct device* dev,
                            struct wifi_enterprise_creds_params* creds);
    #endif

    /** Get RTS threshold value
     *
     * @param dev Pointer to the device structure for the driver instance.
     * @param rts_threshold Pointer to the RTS threshold value.
     *
     * @return 0 if ok, < 0 if error
     */
    int (*get_rts_threshold)(const struct device* dev, unsigned int* rts_threshold);

    /** Start a WPS PBC/PIN connection
     *
     * @param dev Pointer to the device structure for the driver instance
     * @param params wps operarion parameters
     *
     * @return 0 if ok, < 0 if error
     */
    int (*wps_config)(const struct device* dev, struct wifi_wps_config_params* params);

    /** Trigger candidate scan
     *
     * @param dev Pointer to the device structure for the driver instance
     * @param params Scan parameters
     *
     * @return 0 if ok, < 0 if error
     */
    int (*candidate_scan)(const struct device* dev, struct wifi_scan_params* params);

    /** Start 11r roaming
     *
     * @param dev Pointer to the device structure for the driver instance
     *
     * @return 0 if ok, < 0 if error
     */
    int (*start_11r_roaming)(const struct device* dev);
};

/** Wi-Fi management offload API */
struct net_wifi_mgmt_offload {
    /**
     * Mandatory to get in first position.
     * A network device should indeed provide a pointer on such
     * net_if_api structure. So we make current structure pointer
     * that can be casted to a net_if_api structure pointer.
     */
    #if defined(CONFIG_WIFI_USE_NATIVE_NETWORKING) || defined(__DOXYGEN__)
    /** Ethernet API */
    struct ethernet_api wifi_iface;
    #else
    /** Offloaded network device API */
    struct offloaded_if_api wifi_iface;
    #endif

    /** Wi-Fi management API */
    const struct wifi_mgmt_ops* const wifi_mgmt_api;

    #if defined(CONFIG_WIFI_NM_WPA_SUPPLICANT) || defined(__DOXYGEN__)
    /** Wi-Fi supplicant driver API */
    const void* wifi_drv_ops;
    #endif
};

#if defined(CONFIG_WIFI_NM_WPA_SUPPLICANT)
/* Make sure wifi_drv_ops is after wifi_mgmt_api */
BUILD_ASSERT(offsetof(struct net_wifi_mgmt_offload, wifi_mgmt_api) <
             offsetof(struct net_wifi_mgmt_offload, wifi_drv_ops));
#endif

/* Make sure that the network interface API is properly setup inside
 * Wifi mgmt offload API struct (it is the first one).
 */
BUILD_ASSERT(offsetof(struct net_wifi_mgmt_offload, wifi_iface) == 0, "offsetof shall be 0");

/** Wi-Fi management connect result event
 *
 * @param iface Network interface
 * @param status Connect result status
 */
void wifi_mgmt_raise_connect_result_event(struct net_if* iface, int status);

/** Wi-Fi management disconnect result event
 *
 * @param iface Network interface
 * @param status Disconnect result status
 */
void wifi_mgmt_raise_disconnect_result_event(struct net_if* iface, int status);

/** Wi-Fi management interface status event
 *
 * @param iface Network interface
 * @param iface_status Interface status
 */
void wifi_mgmt_raise_iface_status_event(struct net_if* iface,
                                        struct wifi_iface_status* iface_status);

/** Wi-Fi management TWT event
 *
 * @param iface Network interface
 * @param twt_params TWT parameters
 */
void wifi_mgmt_raise_twt_event(struct net_if* iface,
                               struct wifi_twt_params* twt_params);

/** Wi-Fi management TWT sleep state event
 *
 * @param iface Network interface
 * @param twt_sleep_state TWT sleep state
 */
void wifi_mgmt_raise_twt_sleep_state(struct net_if* iface, int twt_sleep_state);

#if defined(CONFIG_WIFI_MGMT_RAW_SCAN_RESULTS) || defined(__DOXYGEN__)
/** Wi-Fi management raw scan result event
 *
 * @param iface Network interface
 * @param raw_scan_info Raw scan result
 */
void wifi_mgmt_raise_raw_scan_result_event(struct net_if* iface,
                                           struct wifi_raw_scan_result* raw_scan_info);
#endif /* CONFIG_WIFI_MGMT_RAW_SCAN_RESULTS */

/** Wi-Fi management disconnect complete event
 *
 * @param iface Network interface
 * @param status Disconnect complete status
 */
void wifi_mgmt_raise_disconnect_complete_event(struct net_if* iface, int status);

#ifdef CONFIG_WIFI_NM_WPA_SUPPLICANT_ROAMING
/** Wi-Fi management neighbor reports event
 *
 * @param iface Network interface
 * @param inbuf Input buffer of neighbor reports
 * @param buf_len Lenghth of input buffer
 */
void wifi_mgmt_raise_neighbor_rep_recv_event(struct net_if* iface,
                                             char* inbuf, size_t buf_len);
#endif

/** Wi-Fi management AP mode enable result event
 *
 * @param iface Network interface
 * @param status AP mode enable result status
 */
void wifi_mgmt_raise_ap_enable_result_event(struct net_if* iface, enum wifi_ap_status status);

/** Wi-Fi management AP mode disable result event
 *
 * @param iface Network interface
 * @param status AP mode disable result status
 */
void wifi_mgmt_raise_ap_disable_result_event(struct net_if* iface, enum wifi_ap_status status);

/** Wi-Fi management AP mode STA connected event
 *
 * @param iface Network interface
 * @param sta_info STA information
 */
void wifi_mgmt_raise_ap_sta_connected_event(struct net_if* iface,
                                            struct wifi_ap_sta_info* sta_info);

/** Wi-Fi management AP mode STA disconnected event
 * @param iface Network interface
 * @param sta_info STA information
 */
void wifi_mgmt_raise_ap_sta_disconnected_event(struct net_if* iface,
                                               struct wifi_ap_sta_info* sta_info);

/**
 * @}
 */
#ifdef __cplusplus
}
#endif

#endif /* ZEPHYR_INCLUDE_NET_WIFI_MGMT_H_ */<|MERGE_RESOLUTION|>--- conflicted
+++ resolved
@@ -519,7 +519,6 @@
  * via its info attribute (see net_mgmt.h)
  */
 struct wifi_scan_result {
-<<<<<<< HEAD
     /** SSID */
     uint8_t ssid[WIFI_SSID_MAX_LEN + 1];
 
@@ -535,6 +534,9 @@
     /** Security type */
     enum wifi_security_type security;
 
+    /** WPA3 enterprise type */
+    enum wifi_wpa3_enterprise_type wpa3_ent_type;
+
     /** MFP options */
     enum wifi_mfp_options mfp;
 
@@ -546,33 +548,10 @@
 
     /** BSSID length */
     uint8_t mac_length;
-=======
-	/** SSID */
-	uint8_t ssid[WIFI_SSID_MAX_LEN + 1];
-	/** SSID length */
-	uint8_t ssid_length;
-	/** Frequency band */
-	uint8_t band;
-	/** Channel */
-	uint8_t channel;
-	/** Security type */
-	enum wifi_security_type security;
-	/** WPA3 enterprise type */
-	enum wifi_wpa3_enterprise_type wpa3_ent_type;
-	/** MFP options */
-	enum wifi_mfp_options mfp;
-	/** RSSI */
-	int8_t rssi;
-	/** BSSID */
-	uint8_t mac[WIFI_MAC_ADDR_LEN];
-	/** BSSID length */
-	uint8_t mac_length;
->>>>>>> bc6eded5
 };
 
 /** @brief Wi-Fi connect request parameters */
 struct wifi_connect_req_params {
-<<<<<<< HEAD
     /** SSID */
     uint8_t const* ssid;
 
@@ -627,8 +606,8 @@
     /** key2 passwd length, max 128 */
     uint8_t key2_passwd_length;
 
-    /** suiteb or suiteb-192 */
-    uint8_t suiteb_type;
+    /** wpa3 enterprise mode */
+    enum wifi_wpa3_enterprise_type wpa3_ent_mode;
 
     /** TLS cipher */
     uint8_t TLS_cipher;
@@ -672,76 +651,6 @@
 
     /** Parameter used for frequency band */
     enum wifi_frequency_bandwidths bandwidth;
-=======
-	/** SSID */
-	const uint8_t *ssid;
-	/** SSID length */
-	uint8_t ssid_length; /* Max 32 */
-	/** Pre-shared key */
-	const uint8_t *psk;
-	/** Pre-shared key length */
-	uint8_t psk_length; /* Min 8 - Max 64 */
-	/** SAE password (same as PSK but with no length restrictions), optional */
-	const uint8_t *sae_password;
-	/** SAE password length */
-	uint8_t sae_password_length; /* No length restrictions */
-	/** Frequency band */
-	uint8_t band;
-	/** Channel */
-	uint8_t channel;
-	/** Security type */
-	enum wifi_security_type security;
-	/** MFP options */
-	enum wifi_mfp_options mfp;
-	/** BSSID */
-	uint8_t bssid[WIFI_MAC_ADDR_LEN];
-	/** Connect timeout in seconds, SYS_FOREVER_MS for no timeout */
-	int timeout;
-	/** anonymous identity */
-	const uint8_t *anon_id;
-	/** anon_id length, max 64 */
-	uint8_t aid_length;
-	/** Private key passwd for enterprise mode */
-	const uint8_t *key_passwd;
-	/** Private key passwd length, max 128 */
-	uint8_t key_passwd_length;
-	/** private key2 passwd */
-	const uint8_t *key2_passwd;
-	/** key2 passwd length, max 128 */
-	uint8_t key2_passwd_length;
-	/** wpa3 enterprise mode */
-	enum wifi_wpa3_enterprise_type wpa3_ent_mode;
-	/** TLS cipher */
-	uint8_t TLS_cipher;
-	/** eap version */
-	int eap_ver;
-	/** Identity for EAP */
-	const uint8_t *eap_identity;
-	/** eap identity length, max 64 */
-	uint8_t eap_id_length;
-	/** Password string for EAP. */
-	const uint8_t *eap_password;
-	/** eap passwd length, max 128 */
-	uint8_t eap_passwd_length;
-	/** Fast BSS Transition used */
-	bool ft_used;
-	/** Number of EAP users */
-	int nusers;
-	/** Number of EAP passwds */
-	uint8_t passwds;
-	/** User Identities */
-	const uint8_t *identities[WIFI_ENT_IDENTITY_MAX_USERS];
-	/** User Passwords */
-	const uint8_t *passwords[WIFI_ENT_IDENTITY_MAX_USERS];
-	/** Hidden SSID configure
-	 * 0: disabled (default)
-	 * 1: send empty (length=0) SSID in beacon and ignore probe request for broadcast SSID
-	 * 2: clear SSID, but keep the original length and ignore probe request for broadcast SSID
-	 */
-	uint8_t ignore_broadcast_ssid;
-	/** Parameter used for frequency band */
-	enum wifi_frequency_bandwidths bandwidth;
->>>>>>> bc6eded5
 };
 
 /** @brief Wi-Fi connect result codes. To be overlaid on top of \ref wifi_status
@@ -842,7 +751,6 @@
 
 /** @brief Wi-Fi interface status */
 struct wifi_iface_status {
-<<<<<<< HEAD
     /** Interface state, see enum wifi_iface_state */
     int state;
 
@@ -867,6 +775,9 @@
     /** Link mode, see enum wifi_link_mode */
     enum wifi_link_mode link_mode;
 
+    /** WPA3 enterprise type */
+    enum wifi_wpa3_enterprise_type wpa3_ent_type;
+
     /** Security type, see enum wifi_security_type */
     enum wifi_security_type security;
 
@@ -887,40 +798,6 @@
 
     /** The current 802.11 PHY TX data rate (in Mbps) */
     int current_phy_tx_rate;
-=======
-	/** Interface state, see enum wifi_iface_state */
-	int state;
-	/** SSID length */
-	unsigned int ssid_len;
-	/** SSID */
-	char ssid[WIFI_SSID_MAX_LEN + 1];
-	/** BSSID */
-	char bssid[WIFI_MAC_ADDR_LEN];
-	/** Frequency band */
-	enum wifi_frequency_bands band;
-	/** Channel */
-	unsigned int channel;
-	/** Interface mode, see enum wifi_iface_mode */
-	enum wifi_iface_mode iface_mode;
-	/** Link mode, see enum wifi_link_mode */
-	enum wifi_link_mode link_mode;
-	/** WPA3 enterprise type */
-	enum wifi_wpa3_enterprise_type wpa3_ent_type;
-	/** Security type, see enum wifi_security_type */
-	enum wifi_security_type security;
-	/** MFP options, see enum wifi_mfp_options */
-	enum wifi_mfp_options mfp;
-	/** RSSI */
-	int rssi;
-	/** DTIM period */
-	unsigned char dtim_period;
-	/** Beacon interval */
-	unsigned short beacon_interval;
-	/** is TWT capable? */
-	bool twt_capable;
-	/** The current 802.11 PHY TX data rate (in Mbps) */
-	int current_phy_tx_rate;
->>>>>>> bc6eded5
 };
 
 /** @brief Wi-Fi power save parameters */
