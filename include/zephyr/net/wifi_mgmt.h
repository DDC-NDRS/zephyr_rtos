/*
 * Copyright (c) 2017 Intel Corporation.
 *
 * SPDX-License-Identifier: Apache-2.0
 */

/**
 * @file
 * @brief WiFi L2 stack public header
 */

#ifndef ZEPHYR_INCLUDE_NET_WIFI_MGMT_H_
#define ZEPHYR_INCLUDE_NET_WIFI_MGMT_H_

#include <zephyr/net/net_mgmt.h>
#include <zephyr/net/wifi.h>
#include <zephyr/net/ethernet.h>
#include <zephyr/net/offloaded_netdev.h>

#ifdef __cplusplus
extern "C" {
#endif

/**
 * @addtogroup wifi_mgmt
 * @{
 */

/* Management part definitions */

#define _NET_WIFI_LAYER     NET_MGMT_LAYER_L2
#define _NET_WIFI_CODE      0x156
#define _NET_WIFI_BASE      (NET_MGMT_IFACE_BIT |               \
                             NET_MGMT_LAYER(_NET_WIFI_LAYER) |  \
                             NET_MGMT_LAYER_CODE(_NET_WIFI_CODE))
#define _NET_WIFI_EVENT (_NET_WIFI_BASE | NET_MGMT_EVENT_BIT)

#ifdef CONFIG_WIFI_MGMT_SCAN_SSID_FILT_MAX
#define WIFI_MGMT_SCAN_SSID_FILT_MAX CONFIG_WIFI_MGMT_SCAN_SSID_FILT_MAX
#else
#define WIFI_MGMT_SCAN_SSID_FILT_MAX 1
#endif /* CONFIG_WIFI_MGMT_SCAN_SSID_FILT_MAX */

#ifdef CONFIG_WIFI_MGMT_SCAN_CHAN_MAX_MANUAL
#define WIFI_MGMT_SCAN_CHAN_MAX_MANUAL CONFIG_WIFI_MGMT_SCAN_CHAN_MAX_MANUAL
#else
#define WIFI_MGMT_SCAN_CHAN_MAX_MANUAL 1
#endif /* CONFIG_WIFI_MGMT_SCAN_CHAN_MAX_MANUAL */

#define WIFI_MGMT_BAND_STR_SIZE_MAX 8
#define WIFI_MGMT_SCAN_MAX_BSS_CNT 65535

/** Wi-Fi management commands */
enum net_request_wifi_cmd {
<<<<<<< HEAD
	/** Scan for Wi-Fi networks */
	NET_REQUEST_WIFI_CMD_SCAN = 1,
	/** Connect to a Wi-Fi network */
	NET_REQUEST_WIFI_CMD_CONNECT,
	/** Disconnect from a Wi-Fi network */
	NET_REQUEST_WIFI_CMD_DISCONNECT,
	/** Enable AP mode */
	NET_REQUEST_WIFI_CMD_AP_ENABLE,
	/** Disable AP mode */
	NET_REQUEST_WIFI_CMD_AP_DISABLE,
	/** Get interface status */
	NET_REQUEST_WIFI_CMD_IFACE_STATUS,
	/** Set power save status */
	NET_REQUEST_WIFI_CMD_PS,
	/** Setup or teardown TWT flow */
	NET_REQUEST_WIFI_CMD_TWT,
	/** Get power save config */
	NET_REQUEST_WIFI_CMD_PS_CONFIG,
	/** Set or get regulatory domain */
	NET_REQUEST_WIFI_CMD_REG_DOMAIN,
	/** Set or get Mode of operation */
	NET_REQUEST_WIFI_CMD_MODE,
	/** Set or get packet filter setting for current mode */
	NET_REQUEST_WIFI_CMD_PACKET_FILTER,
	/** Set or get Wi-Fi channel for Monitor or TX-Injection mode */
	NET_REQUEST_WIFI_CMD_CHANNEL,
	/** Disconnect a STA from AP */
	NET_REQUEST_WIFI_CMD_AP_STA_DISCONNECT,
	/** Get Wi-Fi driver and Firmware versions */
	NET_REQUEST_WIFI_CMD_VERSION,
	NET_REQUEST_WIFI_CMD_MAX
=======
    /** Scan for Wi-Fi networks */
    NET_REQUEST_WIFI_CMD_SCAN = 1,
    /** Connect to a Wi-Fi network */
    NET_REQUEST_WIFI_CMD_CONNECT,
    /** Disconnect from a Wi-Fi network */
    NET_REQUEST_WIFI_CMD_DISCONNECT,
    /** Enable AP mode */
    NET_REQUEST_WIFI_CMD_AP_ENABLE,
    /** Disable AP mode */
    NET_REQUEST_WIFI_CMD_AP_DISABLE,
    /** Get interface status */
    NET_REQUEST_WIFI_CMD_IFACE_STATUS,
    /** Set power save status */
    NET_REQUEST_WIFI_CMD_PS,
    /** Set power save mode */
    NET_REQUEST_WIFI_CMD_PS_MODE,
    /** Setup or teardown TWT flow */
    NET_REQUEST_WIFI_CMD_TWT,
    /** Get power save config */
    NET_REQUEST_WIFI_CMD_PS_CONFIG,
    /** Set or get regulatory domain */
    NET_REQUEST_WIFI_CMD_REG_DOMAIN,
    /** Set power save timeout */
    NET_REQUEST_WIFI_CMD_PS_TIMEOUT,
    /** Set or get Mode of operation */
    NET_REQUEST_WIFI_CMD_MODE,
    /** Set or get packet filter setting for current mode */
    NET_REQUEST_WIFI_CMD_PACKET_FILTER,
    /** Set or get Wi-Fi channel for Monitor or TX-Injection mode */
    NET_REQUEST_WIFI_CMD_CHANNEL,
    /** Disconnect a STA from AP */
    NET_REQUEST_WIFI_CMD_AP_STA_DISCONNECT,
    /** Get Wi-Fi driver and Firmware versions */
    NET_REQUEST_WIFI_CMD_VERSION,
    NET_REQUEST_WIFI_CMD_MAX
>>>>>>> 153d5a46
};

#define NET_REQUEST_WIFI_SCAN               \
    (_NET_WIFI_BASE | NET_REQUEST_WIFI_CMD_SCAN)

NET_MGMT_DEFINE_REQUEST_HANDLER(NET_REQUEST_WIFI_SCAN);

#define NET_REQUEST_WIFI_CONNECT            \
    (_NET_WIFI_BASE | NET_REQUEST_WIFI_CMD_CONNECT)

NET_MGMT_DEFINE_REQUEST_HANDLER(NET_REQUEST_WIFI_CONNECT);

#define NET_REQUEST_WIFI_DISCONNECT         \
    (_NET_WIFI_BASE | NET_REQUEST_WIFI_CMD_DISCONNECT)

NET_MGMT_DEFINE_REQUEST_HANDLER(NET_REQUEST_WIFI_DISCONNECT);

#define NET_REQUEST_WIFI_AP_ENABLE          \
    (_NET_WIFI_BASE | NET_REQUEST_WIFI_CMD_AP_ENABLE)

NET_MGMT_DEFINE_REQUEST_HANDLER(NET_REQUEST_WIFI_AP_ENABLE);

#define NET_REQUEST_WIFI_AP_DISABLE         \
    (_NET_WIFI_BASE | NET_REQUEST_WIFI_CMD_AP_DISABLE)

NET_MGMT_DEFINE_REQUEST_HANDLER(NET_REQUEST_WIFI_AP_DISABLE);

#define NET_REQUEST_WIFI_IFACE_STATUS       \
    (_NET_WIFI_BASE | NET_REQUEST_WIFI_CMD_IFACE_STATUS)

NET_MGMT_DEFINE_REQUEST_HANDLER(NET_REQUEST_WIFI_IFACE_STATUS);

#define NET_REQUEST_WIFI_PS                 \
    (_NET_WIFI_BASE | NET_REQUEST_WIFI_CMD_PS)

NET_MGMT_DEFINE_REQUEST_HANDLER(NET_REQUEST_WIFI_PS);

<<<<<<< HEAD
#define NET_REQUEST_WIFI_TWT			\
	(_NET_WIFI_BASE | NET_REQUEST_WIFI_CMD_TWT)
=======
#define NET_REQUEST_WIFI_PS_MODE            \
    (_NET_WIFI_BASE | NET_REQUEST_WIFI_CMD_PS_MODE)

NET_MGMT_DEFINE_REQUEST_HANDLER(NET_REQUEST_WIFI_PS_MODE);

#define NET_REQUEST_WIFI_TWT                \
    (_NET_WIFI_BASE | NET_REQUEST_WIFI_CMD_TWT)
>>>>>>> 153d5a46

NET_MGMT_DEFINE_REQUEST_HANDLER(NET_REQUEST_WIFI_TWT);

#define NET_REQUEST_WIFI_PS_CONFIG          \
    (_NET_WIFI_BASE | NET_REQUEST_WIFI_CMD_PS_CONFIG)

NET_MGMT_DEFINE_REQUEST_HANDLER(NET_REQUEST_WIFI_PS_CONFIG);
#define NET_REQUEST_WIFI_REG_DOMAIN         \
    (_NET_WIFI_BASE | NET_REQUEST_WIFI_CMD_REG_DOMAIN)

NET_MGMT_DEFINE_REQUEST_HANDLER(NET_REQUEST_WIFI_REG_DOMAIN);

<<<<<<< HEAD
#define NET_REQUEST_WIFI_MODE				\
	(_NET_WIFI_BASE | NET_REQUEST_WIFI_CMD_MODE)
=======
#define NET_REQUEST_WIFI_PS_TIMEOUT         \
    (_NET_WIFI_BASE | NET_REQUEST_WIFI_CMD_PS_TIMEOUT)

NET_MGMT_DEFINE_REQUEST_HANDLER(NET_REQUEST_WIFI_PS_TIMEOUT);

#define NET_REQUEST_WIFI_MODE               \
    (_NET_WIFI_BASE | NET_REQUEST_WIFI_CMD_MODE)
>>>>>>> 153d5a46

NET_MGMT_DEFINE_REQUEST_HANDLER(NET_REQUEST_WIFI_MODE);

#define NET_REQUEST_WIFI_PACKET_FILTER      \
    (_NET_WIFI_BASE | NET_REQUEST_WIFI_CMD_PACKET_FILTER)

NET_MGMT_DEFINE_REQUEST_HANDLER(NET_REQUEST_WIFI_PACKET_FILTER);

#define NET_REQUEST_WIFI_CHANNEL            \
    (_NET_WIFI_BASE | NET_REQUEST_WIFI_CMD_CHANNEL)

NET_MGMT_DEFINE_REQUEST_HANDLER(NET_REQUEST_WIFI_CHANNEL);

#define NET_REQUEST_WIFI_AP_STA_DISCONNECT  \
    (_NET_WIFI_BASE | NET_REQUEST_WIFI_CMD_AP_STA_DISCONNECT)

NET_MGMT_DEFINE_REQUEST_HANDLER(NET_REQUEST_WIFI_AP_STA_DISCONNECT);

#define NET_REQUEST_WIFI_VERSION            \
    (_NET_WIFI_BASE | NET_REQUEST_WIFI_CMD_VERSION)

NET_MGMT_DEFINE_REQUEST_HANDLER(NET_REQUEST_WIFI_VERSION);

/** Wi-Fi management events */
enum net_event_wifi_cmd {
    /** Scan results available */
    NET_EVENT_WIFI_CMD_SCAN_RESULT = 1,

    /** Scan done */
    NET_EVENT_WIFI_CMD_SCAN_DONE,

    /** Connect result */
    NET_EVENT_WIFI_CMD_CONNECT_RESULT,

    /** Disconnect result */
    NET_EVENT_WIFI_CMD_DISCONNECT_RESULT,

    /** Interface status */
    NET_EVENT_WIFI_CMD_IFACE_STATUS,

    /** TWT events */
    NET_EVENT_WIFI_CMD_TWT,

    /** TWT sleep status: awake or sleeping, can be used by application
     * to determine if it can send data or not.
     */
    NET_EVENT_WIFI_CMD_TWT_SLEEP_STATE,

    /** Raw scan results available */
    NET_EVENT_WIFI_CMD_RAW_SCAN_RESULT,

    /** Disconnect complete */
    NET_EVENT_WIFI_CMD_DISCONNECT_COMPLETE,

    /** AP mode enable result */
    NET_EVENT_WIFI_CMD_AP_ENABLE_RESULT,

    /** AP mode disable result */
    NET_EVENT_WIFI_CMD_AP_DISABLE_RESULT,

    /** STA connected to AP */
    NET_EVENT_WIFI_CMD_AP_STA_CONNECTED,

    /** STA disconnected from AP */
    NET_EVENT_WIFI_CMD_AP_STA_DISCONNECTED,
};

#define NET_EVENT_WIFI_SCAN_RESULT          \
    (_NET_WIFI_EVENT | NET_EVENT_WIFI_CMD_SCAN_RESULT)

#define NET_EVENT_WIFI_SCAN_DONE            \
    (_NET_WIFI_EVENT | NET_EVENT_WIFI_CMD_SCAN_DONE)

#define NET_EVENT_WIFI_CONNECT_RESULT       \
    (_NET_WIFI_EVENT | NET_EVENT_WIFI_CMD_CONNECT_RESULT)

#define NET_EVENT_WIFI_DISCONNECT_RESULT    \
    (_NET_WIFI_EVENT | NET_EVENT_WIFI_CMD_DISCONNECT_RESULT)

#define NET_EVENT_WIFI_IFACE_STATUS         \
    (_NET_WIFI_EVENT | NET_EVENT_WIFI_CMD_IFACE_STATUS)

#define NET_EVENT_WIFI_TWT                  \
    (_NET_WIFI_EVENT | NET_EVENT_WIFI_CMD_TWT)

#define NET_EVENT_WIFI_TWT_SLEEP_STATE      \
    (_NET_WIFI_EVENT | NET_EVENT_WIFI_CMD_TWT_SLEEP_STATE)

#define NET_EVENT_WIFI_RAW_SCAN_RESULT      \
    (_NET_WIFI_EVENT | NET_EVENT_WIFI_CMD_RAW_SCAN_RESULT)

#define NET_EVENT_WIFI_DISCONNECT_COMPLETE  \
    (_NET_WIFI_EVENT | NET_EVENT_WIFI_CMD_DISCONNECT_COMPLETE)

#define NET_EVENT_WIFI_AP_ENABLE_RESULT     \
    (_NET_WIFI_EVENT | NET_EVENT_WIFI_CMD_AP_ENABLE_RESULT)

#define NET_EVENT_WIFI_AP_DISABLE_RESULT    \
    (_NET_WIFI_EVENT | NET_EVENT_WIFI_CMD_AP_DISABLE_RESULT)

#define NET_EVENT_WIFI_AP_STA_CONNECTED     \
    (_NET_WIFI_EVENT | NET_EVENT_WIFI_CMD_AP_STA_CONNECTED)

#define NET_EVENT_WIFI_AP_STA_DISCONNECTED  \
    (_NET_WIFI_EVENT | NET_EVENT_WIFI_CMD_AP_STA_DISCONNECTED)

/** Wi-Fi version */
struct wifi_version {
    /** Driver version */
    const char* drv_version;

    /** Firmware version */
    const char* fw_version;
};

/**
 * @brief Wi-Fi structure to uniquely identify a band-channel pair
 */
struct wifi_band_channel {
    /** Frequency band */
    uint8_t band;

    /** Channel */
    uint8_t channel;
};

/**
 * @brief Wi-Fi scan parameters structure.
 * Used to specify parameters which can control how the Wi-Fi scan
 * is performed.
 */
struct wifi_scan_params {
    /** Scan type, see enum wifi_scan_type.
     *
     * The scan_type is only a hint to the underlying Wi-Fi chip for the
     * preferred mode of scan. The actual mode of scan can depend on factors
     * such as the Wi-Fi chip implementation support, regulatory domain
     * restrictions etc.
     */
    enum wifi_scan_type scan_type;

    /** Bitmap of bands to be scanned.
     *  Refer to ::wifi_frequency_bands for bit position of each band.
     */
    uint8_t bands;

    /** Active scan dwell time (in ms) on a channel.
     */
    uint16_t dwell_time_active;

    /** Passive scan dwell time (in ms) on a channel.
     */
    uint16_t dwell_time_passive;

    /** Array of SSID strings to scan.
     */
    char const* ssids[WIFI_MGMT_SCAN_SSID_FILT_MAX];

    /** Specifies the maximum number of scan results to return. These results would be the
     * BSSIDS with the best RSSI values, in all the scanned channels. This should only be
     * used to limit the number of returned scan results, and cannot be counted upon to limit
     * the scan time, since the underlying Wi-Fi chip might have to scan all the channels to
     * find the max_bss_cnt number of APs with the best signal strengths. A value of 0
     * signifies that there is no restriction on the number of scan results to be returned.
     */
    uint16_t max_bss_cnt;

    /** Channel information array indexed on Wi-Fi frequency bands and channels within that
     * band.
     * E.g. to scan channel 6 and 11 on the 2.4 GHz band, channel 36 on the 5 GHz band:
     * @code{.c}
     *     chan[0] = {WIFI_FREQ_BAND_2_4_GHZ, 6};
     *     chan[1] = {WIFI_FREQ_BAND_2_4_GHZ, 11};
     *     chan[2] = {WIFI_FREQ_BAND_5_GHZ, 36};
     * @endcode
     *
     *  This list specifies the channels to be __considered for scan__. The underlying
     *  Wi-Fi chip can silently omit some channels due to various reasons such as channels
     *  not conforming to regulatory restrictions etc. The invoker of the API should
     *  ensure that the channels specified follow regulatory rules.
     */
    struct wifi_band_channel band_chan[WIFI_MGMT_SCAN_CHAN_MAX_MANUAL];
};

/** Wi-Fi scan result, each result is provided to the net_mgmt_event_callback
 * via its info attribute (see net_mgmt.h)
 */
struct wifi_scan_result {
    /** SSID */
    uint8_t ssid[WIFI_SSID_MAX_LEN];

    /** SSID length */
    uint8_t ssid_length;

    /** Frequency band */
    uint8_t band;

    /** Channel */
    uint8_t channel;

    /** Security type */
    enum wifi_security_type security;

    /** MFP options */
    enum wifi_mfp_options mfp;

    /** RSSI */
    int8_t rssi;

    /** BSSID */
    uint8_t mac[WIFI_MAC_ADDR_LEN];

    /** BSSID length */
    uint8_t mac_length;
};

/** Wi-Fi connect request parameters */
struct wifi_connect_req_params {
    /** SSID */
    const uint8_t* ssid;

    /** SSID length */
    uint8_t ssid_length; /* Max 32 */

    /** Pre-shared key */
    const uint8_t* psk;

    /** Pre-shared key length */
    uint8_t psk_length; /* Min 8 - Max 64 */

    /** SAE password (same as PSK but with no length restrictions), optional */
    const uint8_t* sae_password;

    /** SAE password length */
    uint8_t sae_password_length; /* No length restrictions */

    /** Frequency band */
    uint8_t band;

    /** Channel */
    uint8_t channel;

    /** Security type */
    enum wifi_security_type security;

    /** MFP options */
    enum wifi_mfp_options mfp;

    /** BSSID */
    uint8_t bssid[WIFI_MAC_ADDR_LEN];

    /** Connect timeout in seconds, SYS_FOREVER_MS for no timeout */
    int timeout;
};

/** Wi-Fi connect result codes. To be overlaid on top of \ref wifi_status
 * in the connect result event for detailed status.
 */
enum wifi_conn_status {
    /** Connection successful */
    WIFI_STATUS_CONN_SUCCESS = 0,

    /** Connection failed - generic failure */
    WIFI_STATUS_CONN_FAIL,

    /** Connection failed - wrong password
     * Few possible reasons for 4-way handshake failure that we can guess are as follows:
     * 1) Incorrect key
     * 2) EAPoL frames lost causing timeout
     *
     * #1 is the likely cause, so, we convey to the user that it is due to
     * Wrong passphrase/password.
     */
    WIFI_STATUS_CONN_WRONG_PASSWORD,

    /** Connection timed out */
    WIFI_STATUS_CONN_TIMEOUT,

    /** Connection failed - AP not found */
    WIFI_STATUS_CONN_AP_NOT_FOUND,

    /** Last connection status */
    WIFI_STATUS_CONN_LAST_STATUS,

    /** Connection disconnected status */
    WIFI_STATUS_DISCONN_FIRST_STATUS = WIFI_STATUS_CONN_LAST_STATUS,
};

/** Wi-Fi disconnect reason codes. To be overlaid on top of \ref wifi_status
 * in the disconnect result event for detailed reason.
 */
enum wifi_disconn_reason {
    /** Unspecified reason */
    WIFI_REASON_DISCONN_UNSPECIFIED = WIFI_STATUS_DISCONN_FIRST_STATUS,

    /** Disconnected due to user request */
    WIFI_REASON_DISCONN_USER_REQUEST,

    /** Disconnected due to AP leaving */
    WIFI_REASON_DISCONN_AP_LEAVING,

    /** Disconnected due to inactivity */
    WIFI_REASON_DISCONN_INACTIVITY,
};

/** Wi-Fi AP mode result codes. To be overlaid on top of \ref wifi_status
 * in the AP mode enable or disable result event for detailed status.
 */
enum wifi_ap_status {
    /** AP mode enable or disable successful */
    WIFI_STATUS_AP_SUCCESS = 0,

    /** AP mode enable or disable failed - generic failure */
    WIFI_STATUS_AP_FAIL,

    /** AP mode enable failed - channel not supported */
    WIFI_STATUS_AP_CHANNEL_NOT_SUPPORTED,

    /** AP mode enable failed - channel not allowed */
    WIFI_STATUS_AP_CHANNEL_NOT_ALLOWED,

    /** AP mode enable failed - SSID not allowed */
    WIFI_STATUS_AP_SSID_NOT_ALLOWED,

    /** AP mode enable failed - authentication type not supported */
    WIFI_STATUS_AP_AUTH_TYPE_NOT_SUPPORTED,

    /** AP mode enable failed - operation not supported */
    WIFI_STATUS_AP_OP_NOT_SUPPORTED,

    /** AP mode enable failed - operation not permitted */
    WIFI_STATUS_AP_OP_NOT_PERMITTED,
};

/** Generic Wi-Fi status for commands and events */
struct wifi_status {
    union {
        int status;
        enum wifi_conn_status conn_status;
        enum wifi_disconn_reason disconn_reason;
        enum wifi_ap_status ap_status;
    };
};

/** Wi-Fi interface status */
struct wifi_iface_status {
    /** Interface state, see enum wifi_iface_state */
    int state;

    /** SSID length */
    unsigned int ssid_len;

    /** SSID */
    char ssid[WIFI_SSID_MAX_LEN];

    /** BSSID */
    char bssid[WIFI_MAC_ADDR_LEN];

    /** Frequency band */
    enum wifi_frequency_bands band;

    /** Channel */
    unsigned int channel;

    /** Interface mode, see enum wifi_iface_mode */
    enum wifi_iface_mode iface_mode;

    /** Link mode, see enum wifi_link_mode */
    enum wifi_link_mode link_mode;

    /** Security type, see enum wifi_security_type */
    enum wifi_security_type security;

    /** MFP options, see enum wifi_mfp_options */
    enum wifi_mfp_options mfp;

    /** RSSI */
    int rssi;

    /** DTIM period */
    unsigned char dtim_period;

    /** Beacon interval */
    unsigned short beacon_interval;

    /** is TWT capable? */
    bool twt_capable;
};

/** Wi-Fi power save parameters */
struct wifi_ps_params {
    /* Power save state */
    enum wifi_ps enabled;

    /* Listen interval */
    unsigned short listen_interval;

    /** Wi-Fi power save wakeup mode */
    enum wifi_ps_wakeup_mode wakeup_mode;

    /** Wi-Fi power save mode */
    enum wifi_ps_mode mode;

    /** Wi-Fi power save timeout
     *
     * This is the time out to wait after sending a TX packet
     * before going back to power save (in ms) to receive any replies
     * from the AP. Zero means this feature is disabled.
     *
     * It's a tradeoff between power consumption and latency.
     */
    unsigned int timeout_ms;

    /** Wi-Fi power save type */
    enum wifi_ps_param_type type;

    /** Wi-Fi power save fail reason */
    enum wifi_config_ps_param_fail_reason fail_reason;
};

/** Wi-Fi TWT parameters */
struct wifi_twt_params {
    /** TWT operation, see enum wifi_twt_operation */
    enum wifi_twt_operation operation;

    /** TWT negotiation type, see enum wifi_twt_negotiation_type */
    enum wifi_twt_negotiation_type negotiation_type;

    /** TWT setup command, see enum wifi_twt_setup_cmd */
    enum wifi_twt_setup_cmd setup_cmd;

    /** TWT setup response status, see enum wifi_twt_setup_resp_status */
    enum wifi_twt_setup_resp_status resp_status;

    /** TWT teardown cmd status, see enum wifi_twt_teardown_status */
    enum wifi_twt_teardown_status teardown_status;

    /** Dialog token, used to map requests to responses */
    uint8_t dialog_token;

    /** Flow ID, used to map setup with teardown */
    uint8_t flow_id;

    union {
        /** Setup specific parameters */
        struct {
            /**Interval = Wake up time + Sleeping time */
            uint64_t twt_interval;

            /** Requestor or responder */
            bool responder;

            /** Trigger enabled or disabled */
            bool trigger;

            /** Implicit or explicit */
            bool implicit;

            /** Announced or unannounced */
            bool announce;

            /** Wake up time */
            uint32_t twt_wake_interval;

            /* Wake ahead notification is sent earlier than
             * TWT Service period (SP) start based on this duration.
             * This should give applications ample time to
             * prepare the data before TWT SP starts.
             */
            uint32_t twt_wake_ahead_duration;
        } setup;

        /** Teardown specific parameters */
        struct {
            /** Teardown all flows */
            bool teardown_all;
        } teardown;
    };

    /** TWT fail reason, see enum wifi_twt_fail_reason */
    enum wifi_twt_fail_reason fail_reason;
};

/* Flow ID is only 3 bits */
#define WIFI_MAX_TWT_FLOWS       8
#define WIFI_MAX_TWT_INTERVAL_US (LONG_MAX - 1)
/* 256 (u8) * 1TU */
#define WIFI_MAX_TWT_WAKE_INTERVAL_US 262144
#define WIFI_MAX_TWT_WAKE_AHEAD_DURATION_US (LONG_MAX - 1)

/** Wi-Fi TWT flow information */
struct wifi_twt_flow_info {
    /** Interval = Wake up time + Sleeping time */
    uint64_t twt_interval;

    /** Dialog token, used to map requests to responses */
    uint8_t dialog_token;

    /** Flow ID, used to map setup with teardown */
    uint8_t flow_id;

    /** TWT negotiation type, see enum wifi_twt_negotiation_type */
    enum wifi_twt_negotiation_type negotiation_type;

    /** Requestor or responder */
    bool responder;

    /** Trigger enabled or disabled */
    bool trigger;

    /** Implicit or explicit */
    bool implicit;

    /** Announced or unannounced */
    bool announce;

    /** Wake up time */
    uint32_t twt_wake_interval;

    /* wake ahead duration */
    uint32_t twt_wake_ahead_duration;
};

/** Wi-Fi power save configuration */
struct wifi_ps_config {
    /** Number of TWT flows */
    char num_twt_flows;

    /** TWT flow details */
    struct wifi_twt_flow_info twt_flows[WIFI_MAX_TWT_FLOWS];

    /** Power save configuration */
    struct wifi_ps_params ps_params;
};

/** Generic get/set operation for any command*/
enum wifi_mgmt_op {
    /** Get operation */
    WIFI_MGMT_GET = 0,

    /** Set operation */
    WIFI_MGMT_SET = 1,
};

#define MAX_REG_CHAN_NUM  42

/** Per-channel regulatory attributes */
struct wifi_reg_chan_info {
    /** Center frequency in MHz */
    unsigned short center_frequency;

    /** Maximum transmission power (in dBm) */
    unsigned short max_power:8;

    /** Is channel supported or not */
    unsigned short supported:1;

    /** Passive transmissions only */
    unsigned short passive_only:1;

    /** Is a DFS channel */
    unsigned short dfs:1;
} __packed;

/** Regulatory domain information or configuration */
struct wifi_reg_domain {
    /* Regulatory domain operation */
    enum wifi_mgmt_op oper;

    /** Ignore all other regulatory hints over this one */
    bool force;

    /** Country code: ISO/IEC 3166-1 alpha-2 */
    uint8_t country_code[WIFI_COUNTRY_CODE_LEN];

    /** Number of channels supported */
    unsigned int num_channels;

    /** Channels information */
    struct wifi_reg_chan_info *chan_info;
};

/** Wi-Fi TWT sleep states */
enum wifi_twt_sleep_state {
    /** TWT sleep state: sleeping */
    WIFI_TWT_STATE_SLEEP = 0,

    /** TWT sleep state: awake */
    WIFI_TWT_STATE_AWAKE = 1,
};

#if defined(CONFIG_WIFI_MGMT_RAW_SCAN_RESULTS) || defined(__DOXYGEN__)
/** Wi-Fi raw scan result */
struct wifi_raw_scan_result {
    /** RSSI */
    int8_t rssi;

    /** Frame length */
    int frame_length;

    /** Frequency */
    unsigned short frequency;

    /** Raw scan data */
    uint8_t data[CONFIG_WIFI_MGMT_RAW_SCAN_RESULT_LENGTH];
};
#endif /* CONFIG_WIFI_MGMT_RAW_SCAN_RESULTS */

/** AP mode - connected STA details */
struct wifi_ap_sta_info {
    /** Link mode, see enum wifi_link_mode */
    enum wifi_link_mode link_mode;

    /** MAC address */
    uint8_t mac[WIFI_MAC_ADDR_LEN];

    /** MAC address length */
    uint8_t mac_length;

    /** is TWT capable ? */
    bool twt_capable;
};

/* for use in max info size calculations */
union wifi_mgmt_events {
    struct wifi_scan_result  scan_result;
    struct wifi_status       connect_status;
    struct wifi_iface_status iface_status;

    #ifdef CONFIG_WIFI_MGMT_RAW_SCAN_RESULTS
    struct wifi_raw_scan_result raw_scan_result;
    #endif /* CONFIG_WIFI_MGMT_RAW_SCAN_RESULTS */

    struct wifi_twt_params twt_params;
    struct wifi_ap_sta_info ap_sta_info;
};

/** Wi-Fi mode setup */
struct wifi_mode_info {
    /** Mode setting for a specific mode of operation */
    uint8_t mode;

    /** Interface index */
    uint8_t if_index;

    /** Get or set operation */
    enum wifi_mgmt_op oper;
};

/** Wi-Fi filter setting for monitor, prmoiscuous, TX-injection modes */
struct wifi_filter_info {
    /** Filter setting */
    uint8_t filter;

    /** Interface index */
    uint8_t if_index;

    /** Filter buffer size */
    uint16_t buffer_size;

    /** Get or set operation */
    enum wifi_mgmt_op oper;
};

/** Wi-Fi channel setting for monitor and TX-injection modes */
struct wifi_channel_info {
    /** Channel value to set */
    uint16_t channel;

    /** Interface index */
    uint8_t if_index;

    /** Get or set operation */
    enum wifi_mgmt_op oper;
};

#include <zephyr/net/net_if.h>

/** Scan result callback
 *
 * @param iface Network interface
 * @param status Scan result status
 * @param entry Scan result entry
 */
typedef void (*scan_result_cb_t)(struct net_if* iface, int status,
                                 struct wifi_scan_result* entry);

#ifdef CONFIG_WIFI_MGMT_RAW_SCAN_RESULTS
/** Raw scan result callback
 *
 * @param iface Network interface
 * @param status Raw scan result status
 * @param entry Raw scan result entry
 */
typedef void (*raw_scan_result_cb_t)(struct net_if* iface, int status,
                                     struct wifi_raw_scan_result* entry);
#endif /* CONFIG_WIFI_MGMT_RAW_SCAN_RESULTS */

/** Wi-Fi management API */
struct wifi_mgmt_ops {
    /** Scan for Wi-Fi networks
     *
     * @param dev Pointer to the device structure for the driver instance.
     * @param params Scan parameters
     * @param cb Callback to be called for each result
     *           cb parameter is the cb that should be called for each
     *           result by the driver. The wifi mgmt part will take care of
     *           raising the necessary event etc.
     *
     * @return 0 if ok, < 0 if error
     */
    int (*scan)(const struct device* dev,
                struct wifi_scan_params* params,
                scan_result_cb_t cb);

    /** Connect to a Wi-Fi network
     *
     * @param dev Pointer to the device structure for the driver instance.
     * @param params Connect parameters
     *
     * @return 0 if ok, < 0 if error
     */
    int (*connect)(const struct device* dev,
                   struct wifi_connect_req_params* params);

    /** Disconnect from a Wi-Fi network
     *
     * @param dev Pointer to the device structure for the driver instance.
     *
     * @return 0 if ok, < 0 if error
     */
    int (*disconnect)(const struct device* dev);

    /** Enable AP mode
     *
     * @param dev Pointer to the device structure for the driver instance.
     * @param params AP mode parameters
     *
     * @return 0 if ok, < 0 if error
     */
    int (*ap_enable)(const struct device* dev,
                     struct wifi_connect_req_params* params);

    /** Disable AP mode
     *
     * @param dev Pointer to the device structure for the driver instance.
     *
     * @return 0 if ok, < 0 if error
     */
    int (*ap_disable)(const struct device* dev);

    /** Disconnect a STA from AP
     *
     * @param dev Pointer to the device structure for the driver instance.
     * @param mac MAC address of the STA to disconnect
     *
     * @return 0 if ok, < 0 if error
     */
    int (*ap_sta_disconnect)(const struct device* dev, const uint8_t* mac);

    /** Get interface status
     *
     * @param dev Pointer to the device structure for the driver instance.
     * @param status Interface status
     *
     * @return 0 if ok, < 0 if error
     */
    int (*iface_status)(const struct device* dev, struct wifi_iface_status* status);

    #if defined(CONFIG_NET_STATISTICS_WIFI) || defined(__DOXYGEN__)
    /** Get Wi-Fi statistics
     *
     * @param dev Pointer to the device structure for the driver instance.
     * @param stats Wi-Fi statistics
     *
     * @return 0 if ok, < 0 if error
     */
    int (*get_stats)(const struct device* dev, struct net_stats_wifi* stats);
    #endif /* CONFIG_NET_STATISTICS_WIFI */

    /** Set power save status
     *
     * @param dev Pointer to the device structure for the driver instance.
     * @param params Power save parameters
     *
     * @return 0 if ok, < 0 if error
     */
    int (*set_power_save)(const struct device* dev, struct wifi_ps_params* params);

    /** Setup or teardown TWT flow
     *
     * @param dev Pointer to the device structure for the driver instance.
     * @param params TWT parameters
     *
     * @return 0 if ok, < 0 if error
     */
    int (*set_twt)(const struct device* dev, struct wifi_twt_params* params);

    /** Get power save config
     *
     * @param dev Pointer to the device structure for the driver instance.
     * @param config Power save config
     *
     * @return 0 if ok, < 0 if error
     */
    int (*get_power_save_config)(const struct device* dev, struct wifi_ps_config* config);

    /** Set or get regulatory domain
     *
     * @param dev Pointer to the device structure for the driver instance.
     * @param reg_domain Regulatory domain
     *
     * @return 0 if ok, < 0 if error
     */
    int (*reg_domain)(const struct device* dev, struct wifi_reg_domain* reg_domain);

    /** Set or get packet filter settings for monitor and promiscuous modes
     *
     * @param dev Pointer to the device structure for the driver instance.
     * @param packet filter settings
     *
     * @return 0 if ok, < 0 if error
     */
    int (*filter)(const struct device* dev, struct wifi_filter_info* filter);

    /** Set or get mode of operation
     *
     * @param dev Pointer to the device structure for the driver instance.
     * @param mode settings
     *
     * @return 0 if ok, < 0 if error
     */
    int (*mode)(const struct device* dev, struct wifi_mode_info* mode);

    /** Set or get current channel of operation
     *
     * @param dev Pointer to the device structure for the driver instance.
     * @param channel settings
     *
     * @return 0 if ok, < 0 if error
     */
    int (*channel)(const struct device* dev, struct wifi_channel_info* channel);

    /** Get Version of WiFi driver and Firmware
     *
     * The driver that implements the get_version function must not use stack to allocate the
     * version information pointers that are returned as params struct members.
     * The version pointer parameters should point to a static memory either in ROM (preferred)
     * or in RAM.
     *
     * @param dev Pointer to the device structure for the driver instance
     * @param params Version parameters
     *
     * @return 0 if ok, < 0 if error
     */
    int (*get_version)(const struct device *dev, struct wifi_version *params);
};

/** Wi-Fi management offload API */
struct net_wifi_mgmt_offload {
    /**
     * Mandatory to get in first position.
     * A network device should indeed provide a pointer on such
     * net_if_api structure. So we make current structure pointer
     * that can be casted to a net_if_api structure pointer.
     */
    #if defined(CONFIG_WIFI_USE_NATIVE_NETWORKING) || defined(__DOXYGEN__)
    /** Ethernet API */
    struct ethernet_api wifi_iface;
    #else
    /** Offloaded network device API */
    struct offloaded_if_api wifi_iface;
    #endif

    /** Wi-Fi management API */
    const struct wifi_mgmt_ops* const wifi_mgmt_api;

    #if defined(CONFIG_WIFI_NM_WPA_SUPPLICANT) || defined(__DOXYGEN__)
    /** Wi-Fi supplicant driver API */
    void *wifi_drv_ops;
    #endif
};

#if defined(CONFIG_WIFI_NM_WPA_SUPPLICANT)
/* Make sure wifi_drv_ops is after wifi_mgmt_api */
BUILD_ASSERT(offsetof(struct net_wifi_mgmt_offload, wifi_mgmt_api) <
             offsetof(struct net_wifi_mgmt_offload, wifi_drv_ops));
#endif

/* Make sure that the network interface API is properly setup inside
 * Wifi mgmt offload API struct (it is the first one).
 */
BUILD_ASSERT(offsetof(struct net_wifi_mgmt_offload, wifi_iface) == 0, "offsetof shall be 0");

/** Wi-Fi management connect result event
 *
 * @param iface Network interface
 * @param status Connect result status
 */
void wifi_mgmt_raise_connect_result_event(struct net_if* iface, int status);

/** Wi-Fi management disconnect result event
 *
 * @param iface Network interface
 * @param status Disconnect result status
 */
void wifi_mgmt_raise_disconnect_result_event(struct net_if* iface, int status);

/** Wi-Fi management interface status event
 *
 * @param iface Network interface
 * @param iface_status Interface status
 */
void wifi_mgmt_raise_iface_status_event(struct net_if* iface,
                                        struct wifi_iface_status* iface_status);

/** Wi-Fi management TWT event
 *
 * @param iface Network interface
 * @param twt_params TWT parameters
 */
void wifi_mgmt_raise_twt_event(struct net_if* iface,
                               struct wifi_twt_params* twt_params);

/** Wi-Fi management TWT sleep state event
 *
 * @param iface Network interface
 * @param twt_sleep_state TWT sleep state
 */
void wifi_mgmt_raise_twt_sleep_state(struct net_if* iface, int twt_sleep_state);

#if defined(CONFIG_WIFI_MGMT_RAW_SCAN_RESULTS) || defined(__DOXYGEN__)
/** Wi-Fi management raw scan result event
 *
 * @param iface Network interface
 * @param raw_scan_info Raw scan result
 */
void wifi_mgmt_raise_raw_scan_result_event(struct net_if* iface,
                                           struct wifi_raw_scan_result* raw_scan_info);
#endif /* CONFIG_WIFI_MGMT_RAW_SCAN_RESULTS */

/** Wi-Fi management disconnect complete event
 *
 * @param iface Network interface
 * @param status Disconnect complete status
 */
void wifi_mgmt_raise_disconnect_complete_event(struct net_if* iface, int status);

/** Wi-Fi management AP mode enable result event
 *
 * @param iface Network interface
 * @param status AP mode enable result status
 */
void wifi_mgmt_raise_ap_enable_result_event(struct net_if *iface, enum wifi_ap_status status);

/** Wi-Fi management AP mode disable result event
 *
 * @param iface Network interface
 * @param status AP mode disable result status
 */
void wifi_mgmt_raise_ap_disable_result_event(struct net_if *iface, enum wifi_ap_status status);

/** Wi-Fi management AP mode STA connected event
 *
 * @param iface Network interface
 * @param sta_info STA information
 */
void wifi_mgmt_raise_ap_sta_connected_event(struct net_if *iface,
                                            struct wifi_ap_sta_info *sta_info);

/** Wi-Fi management AP mode STA disconnected event
 * @param iface Network interface
 * @param sta_info STA information
 */
void wifi_mgmt_raise_ap_sta_disconnected_event(struct net_if *iface,
                                               struct wifi_ap_sta_info *sta_info);

/**
 * @}
 */
#ifdef __cplusplus
}
#endif

#endif /* ZEPHYR_INCLUDE_NET_WIFI_MGMT_H_ */<|MERGE_RESOLUTION|>--- conflicted
+++ resolved
@@ -52,39 +52,6 @@
 
 /** Wi-Fi management commands */
 enum net_request_wifi_cmd {
-<<<<<<< HEAD
-	/** Scan for Wi-Fi networks */
-	NET_REQUEST_WIFI_CMD_SCAN = 1,
-	/** Connect to a Wi-Fi network */
-	NET_REQUEST_WIFI_CMD_CONNECT,
-	/** Disconnect from a Wi-Fi network */
-	NET_REQUEST_WIFI_CMD_DISCONNECT,
-	/** Enable AP mode */
-	NET_REQUEST_WIFI_CMD_AP_ENABLE,
-	/** Disable AP mode */
-	NET_REQUEST_WIFI_CMD_AP_DISABLE,
-	/** Get interface status */
-	NET_REQUEST_WIFI_CMD_IFACE_STATUS,
-	/** Set power save status */
-	NET_REQUEST_WIFI_CMD_PS,
-	/** Setup or teardown TWT flow */
-	NET_REQUEST_WIFI_CMD_TWT,
-	/** Get power save config */
-	NET_REQUEST_WIFI_CMD_PS_CONFIG,
-	/** Set or get regulatory domain */
-	NET_REQUEST_WIFI_CMD_REG_DOMAIN,
-	/** Set or get Mode of operation */
-	NET_REQUEST_WIFI_CMD_MODE,
-	/** Set or get packet filter setting for current mode */
-	NET_REQUEST_WIFI_CMD_PACKET_FILTER,
-	/** Set or get Wi-Fi channel for Monitor or TX-Injection mode */
-	NET_REQUEST_WIFI_CMD_CHANNEL,
-	/** Disconnect a STA from AP */
-	NET_REQUEST_WIFI_CMD_AP_STA_DISCONNECT,
-	/** Get Wi-Fi driver and Firmware versions */
-	NET_REQUEST_WIFI_CMD_VERSION,
-	NET_REQUEST_WIFI_CMD_MAX
-=======
     /** Scan for Wi-Fi networks */
     NET_REQUEST_WIFI_CMD_SCAN = 1,
     /** Connect to a Wi-Fi network */
@@ -99,16 +66,12 @@
     NET_REQUEST_WIFI_CMD_IFACE_STATUS,
     /** Set power save status */
     NET_REQUEST_WIFI_CMD_PS,
-    /** Set power save mode */
-    NET_REQUEST_WIFI_CMD_PS_MODE,
     /** Setup or teardown TWT flow */
     NET_REQUEST_WIFI_CMD_TWT,
     /** Get power save config */
     NET_REQUEST_WIFI_CMD_PS_CONFIG,
     /** Set or get regulatory domain */
     NET_REQUEST_WIFI_CMD_REG_DOMAIN,
-    /** Set power save timeout */
-    NET_REQUEST_WIFI_CMD_PS_TIMEOUT,
     /** Set or get Mode of operation */
     NET_REQUEST_WIFI_CMD_MODE,
     /** Set or get packet filter setting for current mode */
@@ -120,7 +83,6 @@
     /** Get Wi-Fi driver and Firmware versions */
     NET_REQUEST_WIFI_CMD_VERSION,
     NET_REQUEST_WIFI_CMD_MAX
->>>>>>> 153d5a46
 };
 
 #define NET_REQUEST_WIFI_SCAN               \
@@ -158,18 +120,8 @@
 
 NET_MGMT_DEFINE_REQUEST_HANDLER(NET_REQUEST_WIFI_PS);
 
-<<<<<<< HEAD
-#define NET_REQUEST_WIFI_TWT			\
-	(_NET_WIFI_BASE | NET_REQUEST_WIFI_CMD_TWT)
-=======
-#define NET_REQUEST_WIFI_PS_MODE            \
-    (_NET_WIFI_BASE | NET_REQUEST_WIFI_CMD_PS_MODE)
-
-NET_MGMT_DEFINE_REQUEST_HANDLER(NET_REQUEST_WIFI_PS_MODE);
-
 #define NET_REQUEST_WIFI_TWT                \
     (_NET_WIFI_BASE | NET_REQUEST_WIFI_CMD_TWT)
->>>>>>> 153d5a46
 
 NET_MGMT_DEFINE_REQUEST_HANDLER(NET_REQUEST_WIFI_TWT);
 
@@ -182,18 +134,8 @@
 
 NET_MGMT_DEFINE_REQUEST_HANDLER(NET_REQUEST_WIFI_REG_DOMAIN);
 
-<<<<<<< HEAD
-#define NET_REQUEST_WIFI_MODE				\
-	(_NET_WIFI_BASE | NET_REQUEST_WIFI_CMD_MODE)
-=======
-#define NET_REQUEST_WIFI_PS_TIMEOUT         \
-    (_NET_WIFI_BASE | NET_REQUEST_WIFI_CMD_PS_TIMEOUT)
-
-NET_MGMT_DEFINE_REQUEST_HANDLER(NET_REQUEST_WIFI_PS_TIMEOUT);
-
 #define NET_REQUEST_WIFI_MODE               \
     (_NET_WIFI_BASE | NET_REQUEST_WIFI_CMD_MODE)
->>>>>>> 153d5a46
 
 NET_MGMT_DEFINE_REQUEST_HANDLER(NET_REQUEST_WIFI_MODE);
 
