/*
 * Copyright (c) 2017 Intel Corporation.
 * Copyright 2024 NXP
 * Copyright (c) 2024 Nordic Semiconductor ASA
 *
 * SPDX-License-Identifier: Apache-2.0
 */

/**
 * @file
 * @brief WiFi L2 stack public header
 */

#ifndef ZEPHYR_INCLUDE_NET_WIFI_MGMT_H_
#define ZEPHYR_INCLUDE_NET_WIFI_MGMT_H_

#include <zephyr/net/net_mgmt.h>
#include <zephyr/net/wifi.h>
#include <zephyr/net/ethernet.h>
#include <zephyr/net/offloaded_netdev.h>

#ifdef __cplusplus
extern "C" {
#endif

/**
 * @addtogroup wifi_mgmt
 * @{
 */

/* Management part definitions */

/** @cond INTERNAL_HIDDEN */

#define NET_WIFI_LAYER  NET_MGMT_LAYER_L2
#define NET_WIFI_CODE   NET_MGMT_LAYER_CODE_WIFI
#define NET_WIFI_BASE   (NET_MGMT_IFACE_BIT |               \
                         NET_MGMT_LAYER(NET_WIFI_LAYER) |   \
                         NET_MGMT_LAYER_CODE(NET_WIFI_CODE))
#define NET_WIFI_EVENT  (NET_WIFI_BASE | NET_MGMT_EVENT_BIT)

#ifdef CONFIG_WIFI_MGMT_SCAN_SSID_FILT_MAX
#define WIFI_MGMT_SCAN_SSID_FILT_MAX    CONFIG_WIFI_MGMT_SCAN_SSID_FILT_MAX
#else
#define WIFI_MGMT_SCAN_SSID_FILT_MAX    8
#endif /* CONFIG_WIFI_MGMT_SCAN_SSID_FILT_MAX */

#ifdef CONFIG_WIFI_MGMT_SCAN_CHAN_MAX_MANUAL
#define WIFI_MGMT_SCAN_CHAN_MAX_MANUAL  CONFIG_WIFI_MGMT_SCAN_CHAN_MAX_MANUAL
#else
#define WIFI_MGMT_SCAN_CHAN_MAX_MANUAL  32
#endif /* CONFIG_WIFI_MGMT_SCAN_CHAN_MAX_MANUAL */

#ifdef CONFIG_WIFI_ENT_IDENTITY_MAX_USERS
#define WIFI_ENT_IDENTITY_MAX_USERS CONFIG_WIFI_ENT_IDENTITY_MAX_USERS
#else
#define WIFI_ENT_IDENTITY_MAX_USERS 1
#endif /* CONFIG_WIFI_ENT_IDENTITY_MAX_USERS */

#define WIFI_MGMT_BAND_STR_SIZE_MAX 8
#define WIFI_MGMT_SCAN_MAX_BSS_CNT  65535

#define WIFI_MGMT_SKIP_INACTIVITY_POLL IS_ENABLED(CONFIG_WIFI_MGMT_AP_STA_SKIP_INACTIVITY_POLL)
/** @endcond */

/** @brief Wi-Fi management commands */
enum net_request_wifi_cmd {
    /** Scan for Wi-Fi networks */
    NET_REQUEST_WIFI_CMD_SCAN = 1,
    /** Connect to a Wi-Fi network */
    NET_REQUEST_WIFI_CMD_CONNECT,
    /** Disconnect from a Wi-Fi network */
    NET_REQUEST_WIFI_CMD_DISCONNECT,
    /** Enable AP mode */
    NET_REQUEST_WIFI_CMD_AP_ENABLE,
    /** Disable AP mode */
    NET_REQUEST_WIFI_CMD_AP_DISABLE,
    /** Set AP RTS threshold */
    NET_REQUEST_WIFI_CMD_AP_RTS_THRESHOLD,
    /** Get interface status */
    NET_REQUEST_WIFI_CMD_IFACE_STATUS,
    /** Set or get 11k status */
    NET_REQUEST_WIFI_CMD_11K_CONFIG,
    /** Send 11k neighbor request */
    NET_REQUEST_WIFI_CMD_11K_NEIGHBOR_REQUEST,
    /** Set power save status */
    NET_REQUEST_WIFI_CMD_PS,
    /** Setup or teardown TWT flow */
    NET_REQUEST_WIFI_CMD_TWT,
    /** Setup BTWT flow */
    NET_REQUEST_WIFI_CMD_BTWT,
    /** Get power save config */
    NET_REQUEST_WIFI_CMD_PS_CONFIG,
    /** Set or get regulatory domain */
    NET_REQUEST_WIFI_CMD_REG_DOMAIN,
    /** Set or get Mode of operation */
    NET_REQUEST_WIFI_CMD_MODE,
    /** Set or get packet filter setting for current mode */
    NET_REQUEST_WIFI_CMD_PACKET_FILTER,
    /** Set or get Wi-Fi channel for Monitor or TX-Injection mode */
    NET_REQUEST_WIFI_CMD_CHANNEL,
    /** Disconnect a STA from AP */
    NET_REQUEST_WIFI_CMD_AP_STA_DISCONNECT,
    /** Get Wi-Fi driver and Firmware versions */
    NET_REQUEST_WIFI_CMD_VERSION,
    /** Get Wi-Fi latest connection parameters */
    NET_REQUEST_WIFI_CMD_CONN_PARAMS,
    /** Set RTS threshold */
    NET_REQUEST_WIFI_CMD_RTS_THRESHOLD,
    /** Configure AP parameter */
    NET_REQUEST_WIFI_CMD_AP_CONFIG_PARAM,
    /** DPP actions */
    NET_REQUEST_WIFI_CMD_DPP,
    /** BSS transition management query */
    NET_REQUEST_WIFI_CMD_BTM_QUERY,
    /** Flush PMKSA cache entries */
    NET_REQUEST_WIFI_CMD_PMKSA_FLUSH,
    /** Set enterprise mode credential */
    NET_REQUEST_WIFI_CMD_ENTERPRISE_CREDS,
    /** Get RTS threshold */
    NET_REQUEST_WIFI_CMD_RTS_THRESHOLD_CONFIG,
    /** WPS config */
    NET_REQUEST_WIFI_CMD_WPS_CONFIG,
    #ifdef CONFIG_WIFI_CREDENTIALS_CONNECT_STORED
    /** Connect to APs stored using wifi_credentials library. */
    NET_REQUEST_WIFI_CMD_CONNECT_STORED,
    #endif
    /** Start roaming */
    NET_REQUEST_WIFI_CMD_START_ROAMING,
    /** Neighbor report complete */
    NET_REQUEST_WIFI_CMD_NEIGHBOR_REP_COMPLETE,
    /** Specific scan */
    NET_REQUEST_WIFI_CMD_CANDIDATE_SCAN,
    /** AP WPS config */
    NET_REQUEST_WIFI_CMD_AP_WPS_CONFIG,
    /** @cond INTERNAL_HIDDEN */
    NET_REQUEST_WIFI_CMD_MAX
    /** @endcond */
};

/** Request a Wi-Fi scan */
#define NET_REQUEST_WIFI_SCAN               \
    (NET_WIFI_BASE | NET_REQUEST_WIFI_CMD_SCAN)

NET_MGMT_DEFINE_REQUEST_HANDLER(NET_REQUEST_WIFI_SCAN);

/** Request a Wi-Fi connect */
#define NET_REQUEST_WIFI_CONNECT            \
    (NET_WIFI_BASE | NET_REQUEST_WIFI_CMD_CONNECT)

NET_MGMT_DEFINE_REQUEST_HANDLER(NET_REQUEST_WIFI_CONNECT);

/** Request a Wi-Fi disconnect */
#define NET_REQUEST_WIFI_DISCONNECT         \
    (NET_WIFI_BASE | NET_REQUEST_WIFI_CMD_DISCONNECT)

NET_MGMT_DEFINE_REQUEST_HANDLER(NET_REQUEST_WIFI_DISCONNECT);

/** Request a Wi-Fi access point enable */
#define NET_REQUEST_WIFI_AP_ENABLE          \
    (NET_WIFI_BASE | NET_REQUEST_WIFI_CMD_AP_ENABLE)

NET_MGMT_DEFINE_REQUEST_HANDLER(NET_REQUEST_WIFI_AP_ENABLE);

/** Request a Wi-Fi access point disable */
#define NET_REQUEST_WIFI_AP_DISABLE         \
    (NET_WIFI_BASE | NET_REQUEST_WIFI_CMD_AP_DISABLE)

NET_MGMT_DEFINE_REQUEST_HANDLER(NET_REQUEST_WIFI_AP_DISABLE);

/** Request a Wi-Fi RTS threshold */
#define NET_REQUEST_WIFI_AP_RTS_THRESHOLD   \
    (NET_WIFI_BASE | NET_REQUEST_WIFI_CMD_AP_RTS_THRESHOLD)

NET_MGMT_DEFINE_REQUEST_HANDLER(NET_REQUEST_WIFI_AP_RTS_THRESHOLD);

/** Request a Wi-Fi network interface status */
#define NET_REQUEST_WIFI_IFACE_STATUS       \
    (NET_WIFI_BASE | NET_REQUEST_WIFI_CMD_IFACE_STATUS)

NET_MGMT_DEFINE_REQUEST_HANDLER(NET_REQUEST_WIFI_IFACE_STATUS);

#define NET_REQUEST_WIFI_11K_CONFIG         \
    (NET_WIFI_BASE | NET_REQUEST_WIFI_CMD_11K_CONFIG)

NET_MGMT_DEFINE_REQUEST_HANDLER(NET_REQUEST_WIFI_11K_CONFIG);

#define NET_REQUEST_WIFI_11K_NEIGHBOR_REQUEST       \
    (NET_WIFI_BASE | NET_REQUEST_WIFI_CMD_11K_NEIGHBOR_REQUEST)

NET_MGMT_DEFINE_REQUEST_HANDLER(NET_REQUEST_WIFI_11K_NEIGHBOR_REQUEST);

/** Request a Wi-Fi power save */
#define NET_REQUEST_WIFI_PS                 \
    (NET_WIFI_BASE | NET_REQUEST_WIFI_CMD_PS)

NET_MGMT_DEFINE_REQUEST_HANDLER(NET_REQUEST_WIFI_PS);

/** Request a Wi-Fi TWT */
#define NET_REQUEST_WIFI_TWT                \
    (NET_WIFI_BASE | NET_REQUEST_WIFI_CMD_TWT)

NET_MGMT_DEFINE_REQUEST_HANDLER(NET_REQUEST_WIFI_TWT);

#define NET_REQUEST_WIFI_BTWT               \
    (NET_WIFI_BASE | NET_REQUEST_WIFI_CMD_BTWT)

NET_MGMT_DEFINE_REQUEST_HANDLER(NET_REQUEST_WIFI_BTWT);

/** Request a Wi-Fi power save configuration */
#define NET_REQUEST_WIFI_PS_CONFIG          \
    (NET_WIFI_BASE | NET_REQUEST_WIFI_CMD_PS_CONFIG)

NET_MGMT_DEFINE_REQUEST_HANDLER(NET_REQUEST_WIFI_PS_CONFIG);

/** Request a Wi-Fi regulatory domain */
#define NET_REQUEST_WIFI_REG_DOMAIN         \
    (NET_WIFI_BASE | NET_REQUEST_WIFI_CMD_REG_DOMAIN)

NET_MGMT_DEFINE_REQUEST_HANDLER(NET_REQUEST_WIFI_REG_DOMAIN);

/** Request current Wi-Fi mode */
#define NET_REQUEST_WIFI_MODE               \
    (NET_WIFI_BASE | NET_REQUEST_WIFI_CMD_MODE)

NET_MGMT_DEFINE_REQUEST_HANDLER(NET_REQUEST_WIFI_MODE);

/** Request Wi-Fi packet filter */
#define NET_REQUEST_WIFI_PACKET_FILTER      \
    (NET_WIFI_BASE | NET_REQUEST_WIFI_CMD_PACKET_FILTER)

NET_MGMT_DEFINE_REQUEST_HANDLER(NET_REQUEST_WIFI_PACKET_FILTER);

/** Request a Wi-Fi channel */
#define NET_REQUEST_WIFI_CHANNEL            \
    (NET_WIFI_BASE | NET_REQUEST_WIFI_CMD_CHANNEL)

NET_MGMT_DEFINE_REQUEST_HANDLER(NET_REQUEST_WIFI_CHANNEL);

/** Request a Wi-Fi access point to disconnect a station */
#define NET_REQUEST_WIFI_AP_STA_DISCONNECT  \
    (NET_WIFI_BASE | NET_REQUEST_WIFI_CMD_AP_STA_DISCONNECT)

NET_MGMT_DEFINE_REQUEST_HANDLER(NET_REQUEST_WIFI_AP_STA_DISCONNECT);

/** Request a Wi-Fi version */
#define NET_REQUEST_WIFI_VERSION            \
    (NET_WIFI_BASE | NET_REQUEST_WIFI_CMD_VERSION)

NET_MGMT_DEFINE_REQUEST_HANDLER(NET_REQUEST_WIFI_VERSION);

/** Request a Wi-Fi connection parameters */
#define NET_REQUEST_WIFI_CONN_PARAMS        \
    (NET_WIFI_BASE | NET_REQUEST_WIFI_CMD_CONN_PARAMS)

NET_MGMT_DEFINE_REQUEST_HANDLER(NET_REQUEST_WIFI_CONN_PARAMS);

/** Request a Wi-Fi RTS threshold */
#define NET_REQUEST_WIFI_RTS_THRESHOLD      \
    (NET_WIFI_BASE | NET_REQUEST_WIFI_CMD_RTS_THRESHOLD)

NET_MGMT_DEFINE_REQUEST_HANDLER(NET_REQUEST_WIFI_RTS_THRESHOLD);

/** Request a Wi-Fi AP parameters configuration */
#define NET_REQUEST_WIFI_AP_CONFIG_PARAM    \
    (NET_WIFI_BASE | NET_REQUEST_WIFI_CMD_AP_CONFIG_PARAM)

NET_MGMT_DEFINE_REQUEST_HANDLER(NET_REQUEST_WIFI_AP_CONFIG_PARAM);

#ifdef CONFIG_WIFI_NM_WPA_SUPPLICANT_DPP
/** Request a Wi-Fi DPP operation */
#define NET_REQUEST_WIFI_DPP                \
    (NET_WIFI_BASE | NET_REQUEST_WIFI_CMD_DPP)

NET_MGMT_DEFINE_REQUEST_HANDLER(NET_REQUEST_WIFI_DPP);
#endif /* CONFIG_WIFI_NM_WPA_SUPPLICANT_DPP */

/** Request a Wi-Fi BTM query */
#define NET_REQUEST_WIFI_BTM_QUERY (NET_WIFI_BASE | NET_REQUEST_WIFI_CMD_BTM_QUERY)

NET_MGMT_DEFINE_REQUEST_HANDLER(NET_REQUEST_WIFI_BTM_QUERY);

/** Request a Wi-Fi PMKSA cache entries flush */
#define NET_REQUEST_WIFI_PMKSA_FLUSH        \
    (NET_WIFI_BASE | NET_REQUEST_WIFI_CMD_PMKSA_FLUSH)

NET_MGMT_DEFINE_REQUEST_HANDLER(NET_REQUEST_WIFI_PMKSA_FLUSH);

/** Set Wi-Fi enterprise mode CA/client Cert and key */
#define NET_REQUEST_WIFI_ENTERPRISE_CREDS   \
    (NET_WIFI_BASE | NET_REQUEST_WIFI_CMD_ENTERPRISE_CREDS)

NET_MGMT_DEFINE_REQUEST_HANDLER(NET_REQUEST_WIFI_ENTERPRISE_CREDS);

/** Request a Wi-Fi RTS threshold configuration */
#define NET_REQUEST_WIFI_RTS_THRESHOLD_CONFIG       \
    (NET_WIFI_BASE | NET_REQUEST_WIFI_CMD_RTS_THRESHOLD_CONFIG)

NET_MGMT_DEFINE_REQUEST_HANDLER(NET_REQUEST_WIFI_RTS_THRESHOLD_CONFIG);

#define NET_REQUEST_WIFI_WPS_CONFIG (NET_WIFI_BASE | NET_REQUEST_WIFI_CMD_WPS_CONFIG)

NET_MGMT_DEFINE_REQUEST_HANDLER(NET_REQUEST_WIFI_WPS_CONFIG);
#ifdef CONFIG_WIFI_CREDENTIALS_CONNECT_STORED
#define NET_REQUEST_WIFI_CONNECT_STORED (NET_WIFI_BASE | NET_REQUEST_WIFI_CMD_CONNECT_STORED)

NET_MGMT_DEFINE_REQUEST_HANDLER(NET_REQUEST_WIFI_CONNECT_STORED);
#endif

#define NET_REQUEST_WIFI_START_ROAMING              \
    (NET_WIFI_BASE | NET_REQUEST_WIFI_CMD_START_ROAMING)

NET_MGMT_DEFINE_REQUEST_HANDLER(NET_REQUEST_WIFI_START_ROAMING);

#define NET_REQUEST_WIFI_NEIGHBOR_REP_COMPLETE      \
    (NET_WIFI_BASE | NET_REQUEST_WIFI_CMD_NEIGHBOR_REP_COMPLETE)

NET_MGMT_DEFINE_REQUEST_HANDLER(NET_REQUEST_WIFI_NEIGHBOR_REP_COMPLETE);

/** @cond INTERNAL_HIDDEN */

enum {
    NET_EVENT_WIFI_CMD_SCAN_RESULT_VAL,
    NET_EVENT_WIFI_CMD_SCAN_DONE_VAL,
    NET_EVENT_WIFI_CMD_CONNECT_RESULT_VAL,
    NET_EVENT_WIFI_CMD_DISCONNECT_RESULT_VAL,
    NET_EVENT_WIFI_CMD_IFACE_STATUS_VAL,
    NET_EVENT_WIFI_CMD_TWT_VAL,
    NET_EVENT_WIFI_CMD_TWT_SLEEP_STATE_VAL,
    NET_EVENT_WIFI_CMD_RAW_SCAN_RESULT_VAL,
    NET_EVENT_WIFI_CMD_DISCONNECT_COMPLETE_VAL,
    NET_EVENT_WIFI_CMD_SIGNAL_CHANGE_VAL,
    NET_EVENT_WIFI_CMD_NEIGHBOR_REP_RECEIVED_VAL,
    NET_EVENT_WIFI_CMD_NEIGHBOR_REP_COMPLETE_VAL,
    NET_EVENT_WIFI_CMD_AP_ENABLE_RESULT_VAL,
    NET_EVENT_WIFI_CMD_AP_DISABLE_RESULT_VAL,
    NET_EVENT_WIFI_CMD_AP_STA_CONNECTED_VAL,
    NET_EVENT_WIFI_CMD_AP_STA_DISCONNECTED_VAL,
    NET_EVENT_WIFI_CMD_SUPPLICANT_VAL,

    NET_EVENT_WIFI_CMD_MAX,
};

BUILD_ASSERT(NET_EVENT_WIFI_CMD_MAX <= NET_MGMT_MAX_COMMANDS,
             "Number of events in net_event_wifi_cmd exceeds the limit");

/** @endcond */

/** @brief Wi-Fi management events */
enum net_event_wifi_cmd {
    /** Scan results available */
    NET_MGMT_CMD(NET_EVENT_WIFI_CMD_SCAN_RESULT),

    /** Scan done */
    NET_MGMT_CMD(NET_EVENT_WIFI_CMD_SCAN_DONE),

    /** Connect result */
    NET_MGMT_CMD(NET_EVENT_WIFI_CMD_CONNECT_RESULT),

    /** Disconnect result */
    NET_MGMT_CMD(NET_EVENT_WIFI_CMD_DISCONNECT_RESULT),

    /** Interface status */
    NET_MGMT_CMD(NET_EVENT_WIFI_CMD_IFACE_STATUS),

    /** TWT events */
    NET_MGMT_CMD(NET_EVENT_WIFI_CMD_TWT),

    /** TWT sleep status: awake or sleeping, can be used by application
     * to determine if it can send data or not.
     */
    NET_MGMT_CMD(NET_EVENT_WIFI_CMD_TWT_SLEEP_STATE),

    /** Raw scan results available */
    NET_MGMT_CMD(NET_EVENT_WIFI_CMD_RAW_SCAN_RESULT),

    /** Disconnect complete */
    NET_MGMT_CMD(NET_EVENT_WIFI_CMD_DISCONNECT_COMPLETE),

    /** Signal change event */
    NET_MGMT_CMD(NET_EVENT_WIFI_CMD_SIGNAL_CHANGE),

    /** Neighbor Report */
    NET_MGMT_CMD(NET_EVENT_WIFI_CMD_NEIGHBOR_REP_RECEIVED),

    /** Neighbor Report complete */
    NET_MGMT_CMD(NET_EVENT_WIFI_CMD_NEIGHBOR_REP_COMPLETE),

    /** AP mode enable result */
    NET_MGMT_CMD(NET_EVENT_WIFI_CMD_AP_ENABLE_RESULT),

    /** AP mode disable result */
    NET_MGMT_CMD(NET_EVENT_WIFI_CMD_AP_DISABLE_RESULT),

    /** STA connected to AP */
    NET_MGMT_CMD(NET_EVENT_WIFI_CMD_AP_STA_CONNECTED),

    /** STA disconnected from AP */
    NET_MGMT_CMD(NET_EVENT_WIFI_CMD_AP_STA_DISCONNECTED),

    /** Supplicant specific event */
    NET_MGMT_CMD(NET_EVENT_WIFI_CMD_SUPPLICANT),
};

/** Event emitted for Wi-Fi scan result */
#define NET_EVENT_WIFI_SCAN_RESULT          \
    (NET_WIFI_EVENT | NET_EVENT_WIFI_CMD_SCAN_RESULT)

/** Event emitted when Wi-Fi scan is done */
#define NET_EVENT_WIFI_SCAN_DONE            \
    (NET_WIFI_EVENT | NET_EVENT_WIFI_CMD_SCAN_DONE)

/** Event emitted for Wi-Fi connect result */
#define NET_EVENT_WIFI_CONNECT_RESULT       \
    (NET_WIFI_EVENT | NET_EVENT_WIFI_CMD_CONNECT_RESULT)

/** Event emitted for Wi-Fi disconnect result */
#define NET_EVENT_WIFI_DISCONNECT_RESULT    \
    (NET_WIFI_EVENT | NET_EVENT_WIFI_CMD_DISCONNECT_RESULT)

/** Event emitted for Wi-Fi network interface status */
#define NET_EVENT_WIFI_IFACE_STATUS         \
    (NET_WIFI_EVENT | NET_EVENT_WIFI_CMD_IFACE_STATUS)

/** Event emitted for Wi-Fi TWT information */
#define NET_EVENT_WIFI_TWT                  \
    (NET_WIFI_EVENT | NET_EVENT_WIFI_CMD_TWT)

/** Event emitted for Wi-Fi TWT sleep state */
#define NET_EVENT_WIFI_TWT_SLEEP_STATE      \
    (NET_WIFI_EVENT | NET_EVENT_WIFI_CMD_TWT_SLEEP_STATE)

/** Event emitted for Wi-Fi raw scan result */
#define NET_EVENT_WIFI_RAW_SCAN_RESULT      \
    (NET_WIFI_EVENT | NET_EVENT_WIFI_CMD_RAW_SCAN_RESULT)

/** Event emitted Wi-Fi disconnect is completed */
#define NET_EVENT_WIFI_DISCONNECT_COMPLETE  \
    (NET_WIFI_EVENT | NET_EVENT_WIFI_CMD_DISCONNECT_COMPLETE)

/** Event signal change of connected AP */
#define NET_EVENT_WIFI_SIGNAL_CHANGE        \
    (NET_WIFI_EVENT | NET_EVENT_WIFI_CMD_SIGNAL_CHANGE)

/** Event Neighbor Report Completed */
#define NET_EVENT_WIFI_NEIGHBOR_REP_COMP    \
    (NET_WIFI_EVENT | NET_EVENT_WIFI_CMD_NEIGHBOR_REP_COMPLETE)

/** Event emitted for Wi-Fi access point enable result */
#define NET_EVENT_WIFI_AP_ENABLE_RESULT     \
    (NET_WIFI_EVENT | NET_EVENT_WIFI_CMD_AP_ENABLE_RESULT)

/** Event emitted for Wi-Fi access point disable result */
#define NET_EVENT_WIFI_AP_DISABLE_RESULT    \
    (NET_WIFI_EVENT | NET_EVENT_WIFI_CMD_AP_DISABLE_RESULT)

/** Event emitted when Wi-Fi station is connected in AP mode */
#define NET_EVENT_WIFI_AP_STA_CONNECTED     \
    (NET_WIFI_EVENT | NET_EVENT_WIFI_CMD_AP_STA_CONNECTED)

/** Event emitted Wi-Fi station is disconnected from AP */
#define NET_EVENT_WIFI_AP_STA_DISCONNECTED  \
    (NET_WIFI_EVENT | NET_EVENT_WIFI_CMD_AP_STA_DISCONNECTED)

/** @brief Wi-Fi version */
struct wifi_version {
    /** Driver version */
    char const* drv_version;

    /** Firmware version */
    char const* fw_version;
};

/**
 * @brief Wi-Fi structure to uniquely identify a band-channel pair
 */
struct wifi_band_channel {
    /** Frequency band */
    uint8_t band;

    /** Channel */
    uint8_t channel;
};

/**
 * @brief Wi-Fi scan parameters structure.
 * Used to specify parameters which can control how the Wi-Fi scan
 * is performed.
 */
struct wifi_scan_params {
    /** Scan type, see enum wifi_scan_type.
     *
     * The scan_type is only a hint to the underlying Wi-Fi chip for the
     * preferred mode of scan. The actual mode of scan can depend on factors
     * such as the Wi-Fi chip implementation support, regulatory domain
     * restrictions etc.
     */
    enum wifi_scan_type scan_type;

    /** Bitmap of bands to be scanned.
     *  Refer to ::wifi_frequency_bands for bit position of each band.
     */
    uint8_t bands;

    /** Active scan dwell time (in ms) on a channel.
     */
    uint16_t dwell_time_active;

    /** Passive scan dwell time (in ms) on a channel.
     */
    uint16_t dwell_time_passive;

    /** Array of SSID strings to scan.
     */
    char const* ssids[WIFI_MGMT_SCAN_SSID_FILT_MAX];

    /** Specifies the maximum number of scan results to return. These results would be the
     * BSSIDS with the best RSSI values, in all the scanned channels. This should only be
     * used to limit the number of returned scan results, and cannot be counted upon to limit
     * the scan time, since the underlying Wi-Fi chip might have to scan all the channels to
     * find the max_bss_cnt number of APs with the best signal strengths. A value of 0
     * signifies that there is no restriction on the number of scan results to be returned.
     */
    uint16_t max_bss_cnt;

    /** Channel information array indexed on Wi-Fi frequency bands and channels within that
     * band.
     * E.g. to scan channel 6 and 11 on the 2.4 GHz band, channel 36 on the 5 GHz band:
     * @code{.c}
     *     chan[0] = {WIFI_FREQ_BAND_2_4_GHZ, 6};
     *     chan[1] = {WIFI_FREQ_BAND_2_4_GHZ, 11};
     *     chan[2] = {WIFI_FREQ_BAND_5_GHZ, 36};
     * @endcode
     *
     *  This list specifies the channels to be __considered for scan__. The underlying
     *  Wi-Fi chip can silently omit some channels due to various reasons such as channels
     *  not conforming to regulatory restrictions etc. The invoker of the API should
     *  ensure that the channels specified follow regulatory rules.
     */
    struct wifi_band_channel band_chan[WIFI_MGMT_SCAN_CHAN_MAX_MANUAL];
};

/** @brief Wi-Fi scan result, each result is provided to the net_mgmt_event_callback
 * via its info attribute (see net_mgmt.h)
 */
struct wifi_scan_result {
    /** SSID */
    uint8_t ssid[WIFI_SSID_MAX_LEN + 1];

    /** SSID length */
    uint8_t ssid_length;

    /** Frequency band */
    uint8_t band;

    /** Channel */
    uint8_t channel;

    /** Security type */
    enum wifi_security_type security;

    /** WPA3 enterprise type */
    enum wifi_wpa3_enterprise_type wpa3_ent_type;

    /** MFP options */
    enum wifi_mfp_options mfp;

    /** RSSI */
    int8_t rssi;

    /** BSSID */
    uint8_t mac[WIFI_MAC_ADDR_LEN];

    /** BSSID length */
    uint8_t mac_length;
};

/** @brief Wi-Fi connect request parameters */
struct wifi_connect_req_params {
<<<<<<< HEAD
    /** SSID */
    uint8_t const* ssid;

    /** SSID length */
    uint8_t ssid_length; /* Max 32 */

    /** Pre-shared key */
    uint8_t const* psk;

    /** Pre-shared key length */
    uint8_t psk_length; /* Min 8 - Max 64 */

    /** SAE password (same as PSK but with no length restrictions), optional */
    uint8_t const* sae_password;

    /** SAE password length */
    uint8_t sae_password_length; /* No length restrictions */

    /** Frequency band */
    uint8_t band;

    /** Channel */
    uint8_t channel;

    /** Security type */
    enum wifi_security_type security;

    /** MFP options */
    enum wifi_mfp_options mfp;

    /** BSSID */
    uint8_t bssid[WIFI_MAC_ADDR_LEN];

    /** Connect timeout in seconds, SYS_FOREVER_MS for no timeout */
    int timeout;

    /** anonymous identity */
    const uint8_t *anon_id;

    /** anon_id length, max 64 */
    uint8_t aid_length;

    /** Private key passwd for enterprise mode */
    const uint8_t *key_passwd;

    /** Private key passwd length, max 128 */
    uint8_t key_passwd_length;

    /** private key2 passwd */
    const uint8_t *key2_passwd;

    /** key2 passwd length, max 128 */
    uint8_t key2_passwd_length;

    /** wpa3 enterprise mode */
    enum wifi_wpa3_enterprise_type wpa3_ent_mode;

    /** TLS cipher */
    uint8_t TLS_cipher;

    /** eap version */
    int eap_ver;

    /** Identity for EAP */
    const uint8_t *eap_identity;

    /** eap identity length, max 64 */
    uint8_t eap_id_length;

    /** Password string for EAP. */
    const uint8_t *eap_password;

    /** eap passwd length, max 128 */
    uint8_t eap_passwd_length;

    /** Whether verify peer with CA or not: false-not verify, true-verify. */
    bool verify_peer_cert;

    /** Fast BSS Transition used */
    bool ft_used;

    /** Number of EAP users */
    int nusers;

    /** Number of EAP passwds */
    uint8_t passwds;

    /** User Identities */
    const uint8_t *identities[WIFI_ENT_IDENTITY_MAX_USERS];

    /** User Passwords */
    const uint8_t *passwords[WIFI_ENT_IDENTITY_MAX_USERS];

    /** Hidden SSID configure
     * 0: disabled (default)
     * 1: send empty (length=0) SSID in beacon and ignore probe request for broadcast SSID
     * 2: clear SSID, but keep the original length and ignore probe request for broadcast SSID
     */
    uint8_t ignore_broadcast_ssid;

    /** Parameter used for frequency band */
    enum wifi_frequency_bandwidths bandwidth;
=======
	/** SSID */
	const uint8_t *ssid;
	/** SSID length */
	uint8_t ssid_length; /* Max 32 */
	/** Pre-shared key */
	const uint8_t *psk;
	/** Pre-shared key length */
	uint8_t psk_length; /* Min 8 - Max 64 */
	/** SAE password (same as PSK but with no length restrictions), optional */
	const uint8_t *sae_password;
	/** SAE password length */
	uint8_t sae_password_length; /* No length restrictions */
	/** Frequency band */
	uint8_t band;
	/** Channel */
	uint8_t channel;
	/** Security type */
	enum wifi_security_type security;
	/** MFP options */
	enum wifi_mfp_options mfp;
	/** BSSID */
	uint8_t bssid[WIFI_MAC_ADDR_LEN];
	/** Connect timeout in seconds, SYS_FOREVER_MS for no timeout */
	int timeout;
	/**
	 * Anonymous identity used in EAP authentication (Phase 1) for Wi-Fi Enterprise networks.
	 * In EAP methods such as PEAP or TTLS, the anonymous identity is sent in the initial
	 * outer authentication exchange to protect the user's real identity (eap_identity).
	 * This value is not always required; if not set, the real identity may be exposed.
	 * Only used in Phase 1 (outer authentication).
	 */
	const uint8_t *anon_id;

	/** Length of the anonymous identity, maximum 64 bytes. */
	uint8_t aid_length;

	/**
	 * Private key password for Wi-Fi Enterprise authentication.
	 * Used when a client certificate and private key are required (e.g., EAP-TLS).
	 * This is the password protecting the private key file.
	 * Applies to Phase 1 (outer authentication) when client certificates are used.
	 */
	const uint8_t *key_passwd;

	/** Length of the private key password, maximum 128 bytes. */
	uint8_t key_passwd_length;

	/**
	 * Password for a secondary private key, if required by the authentication method.
	 * Rarely used; typically only needed for advanced enterprise setups.
	 * Applies to Phase 1 (outer authentication) if a second private key is used.
	 */
	const uint8_t *key2_passwd;

	/** Length of the secondary private key password, maximum 128 bytes. */
	uint8_t key2_passwd_length;

	/**
	 * WPA3 Enterprise mode type.
	 * Selects the WPA3 Enterprise authentication variant to use.
	 * WPA3 Enterprise is a security protocol for Wi-Fi networks, often used in organizations,
	 * that provides enhanced security over WPA2. This field is only relevant for enterprise
	 * networks.
	 * Applies to Phase 1 (outer authentication).
	 */
	enum wifi_wpa3_enterprise_type wpa3_ent_mode;

	/**
	 * TLS cipher suite to use for EAP-TLS authentication.
	 * This selects the cryptographic algorithms used for the secure connection.
	 * Only relevant for enterprise networks using EAP-TLS or similar methods.
	 * Applies to Phase 1 (outer authentication).
	 */
	uint8_t TLS_cipher;

	/**
	 * EAP (Extensible Authentication Protocol) version to use.
	 * EAP is a framework for network authentication, commonly used in enterprise Wi-Fi.
	 * This field allows specifying the protocol version if required by the network.
	 * Applies to Phase 1 (outer authentication).
	 */
	int eap_ver;

	/**
	 * Identity string for EAP authentication (Phase 2, inner authentication).
	 * This is the real username or identity presented to the authentication server
	 * after the secure tunnel is established (e.g., inside PEAP or TTLS).
	 * Required for most enterprise Wi-Fi networks (e.g., WPA2/WPA3 Enterprise).
	 * Applies to Phase 2 (inner authentication).
	 */
	const uint8_t *eap_identity;

	/** Length of the EAP identity, maximum 64 bytes. */
	uint8_t eap_id_length;

	/**
	 * Password string for EAP authentication (Phase 2, inner authentication).
	 * Used in EAP methods that require a password (e.g., PEAP, TTLS, EAP-FAST).
	 * This is the user's password for the enterprise Wi-Fi network.
	 * Applies to Phase 2 (inner authentication).
	 */
	const uint8_t *eap_password;

	/** Length of the EAP password, maximum 128 bytes. */
	uint8_t eap_passwd_length;

	/**
	 * Whether to verify the server's certificate authority (CA) during authentication.
	 * Set to true to require validation of the server's certificate (recommended for security).
	 * Set to false to skip CA verification (not recommended, but sometimes used for testing).
	 * Applies to Phase 1 (outer authentication).
	 */
	bool verify_peer_cert;

	/**
	 * Indicates if Fast BSS Transition (802.11r) is used.
	 * Fast BSS Transition allows seamless roaming between access points in enterprise networks.
	 * Applies to the overall connection, not specific to EAP phases.
	 */
	bool ft_used;

	/**
	 * Number of EAP user identities provided.
	 * Used for advanced enterprise authentication scenarios where multiple user credentials
	 * are needed.
	 * Applies to Phase 2 (inner authentication).
	 */
	int nusers;

	/**
	 * Number of EAP passwords provided.
	 * Used in conjunction with multiple user identities for enterprise authentication.
	 * Applies to Phase 2 (inner authentication).
	 */
	uint8_t passwds;

	/**
	 * Array of pointers to user identity strings for EAP authentication.
	 * Used for enterprise Wi-Fi networks that require multiple user identities.
	 * Applies to Phase 2 (inner authentication).
	 */
	const uint8_t *identities[WIFI_ENT_IDENTITY_MAX_USERS];

	/**
	 * Array of pointers to user password strings for EAP authentication.
	 * Used for enterprise Wi-Fi networks that require multiple user passwords.
	 * Applies to Phase 2 (inner authentication).
	 */
	const uint8_t *passwords[WIFI_ENT_IDENTITY_MAX_USERS];
	/** Hidden SSID configure
	 * 0: disabled (default)
	 * 1: send empty (length=0) SSID in beacon and ignore probe request for broadcast SSID
	 * 2: clear SSID, but keep the original length and ignore probe request for broadcast SSID
	 */
	uint8_t ignore_broadcast_ssid;
	/** Parameter used for frequency band */
	enum wifi_frequency_bandwidths bandwidth;
>>>>>>> 3510fda6
};

/** @brief Wi-Fi disconnect reason codes. To be overlaid on top of \ref wifi_status
 * in the disconnect result event for detailed reason.
 */
enum wifi_disconn_reason {
    /** Success, overload status as reason */
    WIFI_REASON_DISCONN_SUCCESS = 0,

    /** Unspecified reason */
    WIFI_REASON_DISCONN_UNSPECIFIED,

    /** Disconnected due to user request */
    WIFI_REASON_DISCONN_USER_REQUEST,

    /** Disconnected due to AP leaving */
    WIFI_REASON_DISCONN_AP_LEAVING,

    /** Disconnected due to inactivity */
    WIFI_REASON_DISCONN_INACTIVITY,
};

/** @brief Wi-Fi AP mode result codes. To be overlaid on top of \ref wifi_status
 * in the AP mode enable or disable result event for detailed status.
 */
enum wifi_ap_status {
    /** AP mode enable or disable successful */
    WIFI_STATUS_AP_SUCCESS = 0,

    /** AP mode enable or disable failed - generic failure */
    WIFI_STATUS_AP_FAIL,

    /** AP mode enable failed - channel not supported */
    WIFI_STATUS_AP_CHANNEL_NOT_SUPPORTED,

    /** AP mode enable failed - channel not allowed */
    WIFI_STATUS_AP_CHANNEL_NOT_ALLOWED,

    /** AP mode enable failed - SSID not allowed */
    WIFI_STATUS_AP_SSID_NOT_ALLOWED,

    /** AP mode enable failed - authentication type not supported */
    WIFI_STATUS_AP_AUTH_TYPE_NOT_SUPPORTED,

    /** AP mode enable failed - operation not supported */
    WIFI_STATUS_AP_OP_NOT_SUPPORTED,

    /** AP mode enable failed - operation not permitted */
    WIFI_STATUS_AP_OP_NOT_PERMITTED,
};

/** @brief Generic Wi-Fi status for commands and events */
struct wifi_status {
    union {
        /** Status value */
        int status;
        /** Connection status */
        enum wifi_conn_status conn_status;
        /** Disconnection reason status */
        enum wifi_disconn_reason disconn_reason;
        /** Access point status */
        enum wifi_ap_status ap_status;
    };
};

/** @brief Wi-Fi interface status */
struct wifi_iface_status {
    /** Interface state, see enum wifi_iface_state */
    int state;

    /** SSID length */
    unsigned int ssid_len;

    /** SSID */
    char ssid[WIFI_SSID_MAX_LEN + 1];

    /** BSSID */
    char bssid[WIFI_MAC_ADDR_LEN];

    /** Frequency band */
    enum wifi_frequency_bands band;

    /** Channel */
    unsigned int channel;

    /** Interface mode, see enum wifi_iface_mode */
    enum wifi_iface_mode iface_mode;

    /** Link mode, see enum wifi_link_mode */
    enum wifi_link_mode link_mode;

    /** WPA3 enterprise type */
    enum wifi_wpa3_enterprise_type wpa3_ent_type;

    /** Security type, see enum wifi_security_type */
    enum wifi_security_type security;

    /** MFP options, see enum wifi_mfp_options */
    enum wifi_mfp_options mfp;

    /** RSSI */
    int rssi;

    /** DTIM period */
    unsigned char dtim_period;

    /** Beacon interval */
    unsigned short beacon_interval;

    /** is TWT capable? */
    bool twt_capable;

    /** The current 802.11 PHY TX data rate (in Mbps) */
    int current_phy_tx_rate;
};

/** @brief Wi-Fi power save parameters */
struct wifi_ps_params {
    /** Power save state */
    enum wifi_ps enabled;

    /** Listen interval */
    unsigned short listen_interval;

    /** Wi-Fi power save wakeup mode */
    enum wifi_ps_wakeup_mode wakeup_mode;

    /** Wi-Fi power save mode */
    enum wifi_ps_mode mode;

    /** Wi-Fi power save timeout
     *
     * This is the time out to wait after sending a TX packet
     * before going back to power save (in ms) to receive any replies
     * from the AP. Zero means this feature is disabled.
     *
     * It's a tradeoff between power consumption and latency.
     */
    unsigned int timeout_ms;

    /** Wi-Fi power save type */
    enum wifi_ps_param_type type;

    /** Wi-Fi power save fail reason */
    enum wifi_config_ps_param_fail_reason fail_reason;

    /** Wi-Fi power save exit strategy */
    enum wifi_ps_exit_strategy exit_strategy;
};

#define WIFI_BTWT_AGREEMENT_MAX 5

/** @brief Wi-Fi broadcast TWT parameters */
struct wifi_btwt_params {
    /** Broadcast TWT ID */
    uint8_t btwt_id;

    /** Broadcast TWT mantissa */
    uint16_t btwt_mantissa;

    /** Broadcast TWT exponent */
    uint8_t btwt_exponent;

    /** Broadcast TWT range */
    uint8_t btwt_nominal_wake;
};

/** @brief Wi-Fi TWT parameters */
struct wifi_twt_params {
    /** TWT operation, see enum wifi_twt_operation */
    enum wifi_twt_operation operation;

    /** TWT negotiation type, see enum wifi_twt_negotiation_type */
    enum wifi_twt_negotiation_type negotiation_type;

    /** TWT setup command, see enum wifi_twt_setup_cmd */
    enum wifi_twt_setup_cmd setup_cmd;

    /** TWT setup response status, see enum wifi_twt_setup_resp_status */
    enum wifi_twt_setup_resp_status resp_status;

    /** TWT teardown cmd status, see enum wifi_twt_teardown_status */
    enum wifi_twt_teardown_status teardown_status;

    /** Dialog token, used to map requests to responses */
    uint8_t dialog_token;

    /** Flow ID, used to map setup with teardown */
    uint8_t flow_id;

    union {
        /** Setup specific parameters */
        struct {
            /**Interval = Wake up time + Sleeping time */
            uint64_t twt_interval;

            /** Requestor or responder */
            bool responder;

            /** Trigger enabled or disabled */
            bool trigger;

            /** Implicit or explicit */
            bool implicit;

            /** Announced or unannounced */
            bool announce;

            /** Wake up time */
            uint32_t twt_wake_interval;

            /** Wake ahead notification is sent earlier than
             * TWT Service period (SP) start based on this duration.
             * This should give applications ample time to
             * prepare the data before TWT SP starts.
             */
            uint32_t twt_wake_ahead_duration;

            /** TWT info enabled or disable */
            bool twt_info_disable;

            /** TWT exponent */
            uint8_t twt_exponent;

            /** TWT Mantissa Range: [0-sizeof(UINT16)] */
            uint16_t twt_mantissa;
        } setup;

        /** Setup specific parameters */
        struct {
            /** Broadcast TWT station wait time */
            uint8_t btwt_sta_wait;

            /** Broadcast TWT offset */
            uint16_t btwt_offset;

            /** In multiple of 4 beacon interval */
            uint8_t btwt_li;

            /** Broadcast TWT agreement count */
            uint8_t btwt_count;

            /** Broadcast TWT agreement sets */
            struct wifi_btwt_params btwt_set_cfg[WIFI_BTWT_AGREEMENT_MAX];
        } btwt;

        /** Teardown specific parameters */
        struct {
            /** Teardown all flows */
            bool teardown_all;
        } teardown;
    };

    /** TWT fail reason, see enum wifi_twt_fail_reason */
    enum wifi_twt_fail_reason fail_reason;
};

/** @cond INTERNAL_HIDDEN */

/* Flow ID is only 3 bits */
#define WIFI_MAX_TWT_FLOWS       8
#define WIFI_MAX_TWT_INTERVAL_US (LONG_MAX - 1)
/* 256 (u8) * 1TU */
#define WIFI_MAX_TWT_WAKE_INTERVAL_US       262144
#define WIFI_MAX_TWT_WAKE_AHEAD_DURATION_US (LONG_MAX - 1)
#define WIFI_MAX_TWT_EXPONENT    31

/** @endcond */

/** @brief Wi-Fi TWT flow information */
struct wifi_twt_flow_info {
    /** Interval = Wake up time + Sleeping time */
    uint64_t twt_interval;

    /** Dialog token, used to map requests to responses */
    uint8_t dialog_token;

    /** Flow ID, used to map setup with teardown */
    uint8_t flow_id;

    /** TWT negotiation type, see enum wifi_twt_negotiation_type */
    enum wifi_twt_negotiation_type negotiation_type;

    /** Requestor or responder */
    bool responder;

    /** Trigger enabled or disabled */
    bool trigger;

    /** Implicit or explicit */
    bool implicit;

    /** Announced or unannounced */
    bool announce;

    /** Wake up time */
    uint32_t twt_wake_interval;

    /** Wake ahead duration */
    uint32_t twt_wake_ahead_duration;
};

/** Wi-Fi enterprise mode credentials */
struct wifi_enterprise_creds_params {
    /** CA certification */
    uint8_t* ca_cert;

    /** CA certification length */
    uint32_t ca_cert_len;

    /** Client certification */
    uint8_t* client_cert;

    /** Client certification length */
    uint32_t client_cert_len;

    /** Client key */
    uint8_t* client_key;

    /** Client key length */
    uint32_t client_key_len;

    /** CA certification of phase2*/
    uint8_t* ca_cert2;

    /** Phase2 CA certification length */
    uint32_t ca_cert2_len;

    /** Client certification of phase2*/
    uint8_t* client_cert2;

    /** Phase2 Client certification length */
    uint32_t client_cert2_len;

    /** Client key of phase2*/
    uint8_t* client_key2;

    /** Phase2 Client key length */
    uint32_t client_key2_len;

    /** Server certification */
    uint8_t* server_cert;

    /** Server certification length */
    uint32_t server_cert_len;

    /** Server key */
    uint8_t* server_key;

    /** Server key length */
    uint32_t server_key_len;

    /** Diffie–Hellman parameter */
    uint8_t* dh_param;

    /** Diffie–Hellman parameter length */
    uint32_t dh_param_len;
};

/** @brief Wi-Fi power save configuration */
struct wifi_ps_config {
    /** Number of TWT flows */
    char num_twt_flows;

    /** TWT flow details */
    struct wifi_twt_flow_info twt_flows[WIFI_MAX_TWT_FLOWS];

    /** Power save configuration */
    struct wifi_ps_params ps_params;
};

/** @brief Generic get/set operation for any command*/
enum wifi_mgmt_op {
    /** Get operation */
    WIFI_MGMT_GET = 0,

    /** Set operation */
    WIFI_MGMT_SET = 1,
};

/** Wi-Fi 11k parameters */
struct wifi_11k_params {
    /** 11k command operation */
    enum wifi_mgmt_op oper;

    /** 11k enable/disable */
    bool enable_11k;

    /** SSID */
    uint8_t ssid[WIFI_SSID_MAX_LEN + 1];
};

/** Max regulatory channel number */
#define MAX_REG_CHAN_NUM    42

/** @brief Per-channel regulatory attributes */
struct wifi_reg_chan_info {
    /** Center frequency in MHz */
    unsigned short center_frequency;

    /** Maximum transmission power (in dBm) */
    unsigned short max_power : 8;

    /** Is channel supported or not */
    unsigned short supported : 1;

    /** Passive transmissions only */
    unsigned short passive_only : 1;

    /** Is a DFS channel */
    unsigned short dfs : 1;
} __packed;

/** @brief Regulatory domain information or configuration */
struct wifi_reg_domain {
    /** Regulatory domain operation */
    enum wifi_mgmt_op oper;

    /** Ignore all other regulatory hints over this one, the behavior is
     * implementation specific.
     */
    bool force;

    /** Country code: ISO/IEC 3166-1 alpha-2 */
    uint8_t country_code[WIFI_COUNTRY_CODE_LEN];

    /** Number of channels supported */
    unsigned int num_channels;

    /** Channels information */
    struct wifi_reg_chan_info* chan_info;
};

/** @brief Wi-Fi TWT sleep states */
enum wifi_twt_sleep_state {
    /** TWT sleep state: sleeping */
    WIFI_TWT_STATE_SLEEP = 0,

    /** TWT sleep state: awake */
    WIFI_TWT_STATE_AWAKE = 1,
};

#if defined(CONFIG_WIFI_MGMT_RAW_SCAN_RESULTS) || defined(__DOXYGEN__)
/** @brief Wi-Fi raw scan result */
struct wifi_raw_scan_result {
    /** RSSI */
    int8_t rssi;

    /** Frame length */
    int frame_length;

    /** Frequency */
    unsigned short frequency;

    /** Raw scan data */
    uint8_t data[CONFIG_WIFI_MGMT_RAW_SCAN_RESULT_LENGTH];
};
#endif /* CONFIG_WIFI_MGMT_RAW_SCAN_RESULTS */

/** @brief AP mode - connected STA details */
struct wifi_ap_sta_info {
    /** Link mode, see enum wifi_link_mode */
    enum wifi_link_mode link_mode;

    /** MAC address */
    uint8_t mac[WIFI_MAC_ADDR_LEN];

    /** MAC address length */
    uint8_t mac_length;

    /** is TWT capable ? */
    bool twt_capable;
};

/** @cond INTERNAL_HIDDEN */

/* for use in max info size calculations */
union wifi_mgmt_events {
    struct wifi_scan_result  scan_result;
    struct wifi_status       connect_status;
    struct wifi_iface_status iface_status;

    #ifdef CONFIG_WIFI_MGMT_RAW_SCAN_RESULTS
    struct wifi_raw_scan_result raw_scan_result;
    #endif /* CONFIG_WIFI_MGMT_RAW_SCAN_RESULTS */

    struct wifi_twt_params  twt_params;
    struct wifi_ap_sta_info ap_sta_info;
};

/** @endcond */

/** @brief Wi-Fi mode setup */
struct wifi_mode_info {
    /** Mode setting for a specific mode of operation */
    uint8_t mode;

    /** Interface index */
    uint8_t if_index;

    /** Get or set operation */
    enum wifi_mgmt_op oper;
};

/** @brief Wi-Fi filter setting for monitor, prmoiscuous, TX-injection modes */
struct wifi_filter_info {
    /** Filter setting */
    uint8_t filter;

    /** Interface index */
    uint8_t if_index;

    /** Filter buffer size */
    uint16_t buffer_size;

    /** Get or set operation */
    enum wifi_mgmt_op oper;
};

/** @brief Wi-Fi channel setting for monitor and TX-injection modes */
struct wifi_channel_info {
    /** Channel value to set */
    uint16_t channel;

    /** Interface index */
    uint8_t if_index;

    /** Get or set operation */
    enum wifi_mgmt_op oper;
};

/** @cond INTERNAL_HIDDEN */
#define WIFI_AP_STA_MAX_INACTIVITY (LONG_MAX - 1)
#define WIFI_AP_IEEE_80211_CAPAB_MAX_LEN 64
/** @endcond */

/** @brief Wi-Fi AP configuration parameter */
struct wifi_ap_config_params {
    /** Parameter used to identify the different AP parameters */
    enum wifi_ap_config_param type;
    /** Parameter used for setting maximum inactivity duration for stations */
    uint32_t max_inactivity;
    /** Parameter used for setting maximum number of stations */
    uint32_t max_num_sta;
    /** Parameter used for frequency band */
    enum wifi_frequency_bandwidths bandwidth;
    #if defined(CONFIG_WIFI_NM_HOSTAPD_AP)
    /** Parameter used for setting HT capabilities */
    char ht_capab[WIFI_AP_IEEE_80211_CAPAB_MAX_LEN + 1];
    /** Parameter used for setting VHT capabilities */
    char vht_capab[WIFI_AP_IEEE_80211_CAPAB_MAX_LEN + 1];
    #endif
};

#ifdef CONFIG_WIFI_NM_WPA_SUPPLICANT_DPP
/** @brief Wi-Fi DPP configuration parameter */
/** Wi-Fi DPP QR-CODE in string max len for SHA512 */
#define WIFI_DPP_QRCODE_MAX_LEN 255

/** Wi-Fi DPP operations */
enum wifi_dpp_op {
    /** Unset invalid operation */
    WIFI_DPP_OP_INVALID = 0,
    /** Add configurator */
    WIFI_DPP_CONFIGURATOR_ADD,
    /** Start DPP auth as configurator or enrollee */
    WIFI_DPP_AUTH_INIT,
    /** Scan qr_code as parameter */
    WIFI_DPP_QR_CODE,
    /** Start DPP chirp to send DPP announcement */
    WIFI_DPP_CHIRP,
    /** Listen on specific frequency */
    WIFI_DPP_LISTEN,
    /** Generate a bootstrap like qrcode */
    WIFI_DPP_BOOTSTRAP_GEN,
    /** Get a bootstrap uri for external device to scan */
    WIFI_DPP_BOOTSTRAP_GET_URI,
    /** Set configurator parameters */
    WIFI_DPP_SET_CONF_PARAM,
    /** Set DPP rx response wait timeout */
    WIFI_DPP_SET_WAIT_RESP_TIME,
    /** Reconfigure DPP network */
    WIFI_DPP_RECONFIG
};

/** Wi-Fi DPP crypto Elliptic Curves */
enum wifi_dpp_curves {
    /** Unset default use P-256 */
    WIFI_DPP_CURVES_DEFAULT = 0,
    /** prime256v1 */
    WIFI_DPP_CURVES_P_256,
    /** secp384r1 */
    WIFI_DPP_CURVES_P_384,
    /** secp521r1 */
    WIFI_DPP_CURVES_P_512,
    /** brainpoolP256r1 */
    WIFI_DPP_CURVES_BP_256,
    /** brainpoolP384r1 */
    WIFI_DPP_CURVES_BP_384,
    /** brainpoolP512r1 */
    WIFI_DPP_CURVES_BP_512
};

/** Wi-Fi DPP role */
enum wifi_dpp_role {
    /** Unset role */
    WIFI_DPP_ROLE_UNSET = 0,
    /** Configurator passes AP config to enrollee */
    WIFI_DPP_ROLE_CONFIGURATOR,
    /** Enrollee gets AP config and connect to AP */
    WIFI_DPP_ROLE_ENROLLEE,
    /** Both configurator and enrollee might be chosen */
    WIFI_DPP_ROLE_EITHER
};

/** Wi-Fi DPP security type
 *
 * current only support DPP only AKM
 */
enum wifi_dpp_conf {
    /** Unset conf */
    WIFI_DPP_CONF_UNSET = 0,
    /** conf=sta-dpp, AKM DPP only for sta */
    WIFI_DPP_CONF_STA,
    /** conf=ap-dpp, AKM DPP only for ap */
    WIFI_DPP_CONF_AP,
    /** conf=query, query for AKM */
    WIFI_DPP_CONF_QUERY
};

/** Wi-Fi DPP bootstrap type
 *
 * current default and only support QR-CODE
 */
enum wifi_dpp_bootstrap_type {
    /** Unset type */
    WIFI_DPP_BOOTSTRAP_TYPE_UNSET = 0,
    /** qrcode */
    WIFI_DPP_BOOTSTRAP_TYPE_QRCODE,
    /** pkex */
    WIFI_DPP_BOOTSTRAP_TYPE_PKEX,
    /** nfc */
    WIFI_DPP_BOOTSTRAP_TYPE_NFC_URI
};

/** Params to add DPP configurator */
struct wifi_dpp_configurator_add_params {
    /** ECP curves for private key */
    int curve;
    /** ECP curves for net access key */
    int net_access_key_curve;
};

/** Params to initiate a DPP auth procedure */
struct wifi_dpp_auth_init_params {
    /** Peer bootstrap id */
    int peer;
    /** Configuration parameter id */
    int configurator;
    /** Role configurator or enrollee */
    int role;
    /** Security type */
    int conf;
    /** SSID in string */
    char ssid[WIFI_SSID_MAX_LEN + 1];
};

/** Params to do DPP chirp */
struct wifi_dpp_chirp_params {
    /** Own bootstrap id */
    int id;
    /** Chirp on frequency */
    int freq;
};

/** Params to do DPP listen */
struct wifi_dpp_listen_params {
    /** Listen on frequency */
    int freq;
    /** Role configurator or enrollee */
    int role;
};

/** Params to generate a DPP bootstrap */
struct wifi_dpp_bootstrap_gen_params {
    /** Bootstrap type */
    int type;
    /** Own operating class */
    int op_class;
    /** Own working channel */
    int chan;
    /** ECP curves */
    int curve;
    /** Own mac address */
    uint8_t mac[WIFI_MAC_ADDR_LEN];
};

/** Params to set specific DPP configurator */
struct wifi_dpp_configurator_set_params {
    /** Peer bootstrap id */
    int peer;
    /** Configuration parameter id */
    int configurator;
    /** Role configurator or enrollee */
    int role;
    /** Security type */
    int conf;
    /** ECP curves for private key */
    int curve;
    /** ECP curves for net access key */
    int net_access_key_curve;
    /** Own mac address */
    char ssid[WIFI_SSID_MAX_LEN + 1];
};

/** Wi-Fi DPP params for various operations
 */
struct wifi_dpp_params {
    /** Operation enum */
    int action;
    union {
        /** Params to add DPP configurator */
        struct wifi_dpp_configurator_add_params configurator_add;

        /** Params to initiate a DPP auth procedure */
        struct wifi_dpp_auth_init_params auth_init;

        /** Params to do DPP chirp */
        struct wifi_dpp_chirp_params chirp;

        /** Params to do DPP listen */
        struct wifi_dpp_listen_params listen;

        /** Params to generate a DPP bootstrap */
        struct wifi_dpp_bootstrap_gen_params bootstrap_gen;

        /** Params to set specific DPP configurator */
        struct wifi_dpp_configurator_set_params configurator_set;
        /** Bootstrap get uri id */
        int id;
        /** Timeout for DPP frame response rx */
        int dpp_resp_wait_time;
        /** network id for reconfig */
        int network_id;
        /** DPP QR-CODE, max for SHA512 */
        uint8_t dpp_qr_code[WIFI_DPP_QRCODE_MAX_LEN + 1];
        /** Request response reusing request buffer.
         * So once a request is sent, buffer will be
         * fulfilled by response
         */
        char resp[WIFI_DPP_QRCODE_MAX_LEN + 1];
    };
};
#endif /* CONFIG_WIFI_NM_WPA_SUPPLICANT_DPP */

#define WIFI_WPS_PIN_MAX_LEN 8

/** Operation for WPS */
enum wifi_wps_op {
    /** WPS pbc */
    WIFI_WPS_PBC = 0,
    /** Get WPS pin number */
    WIFI_WPS_PIN_GET = 1,
    /** Set WPS pin number */
    WIFI_WPS_PIN_SET = 2,
};

/** Wi-Fi wps setup */
struct wifi_wps_config_params {
    /** wps operation */
    enum wifi_wps_op oper;
    /** pin value*/
    char pin[WIFI_WPS_PIN_MAX_LEN + 1];
};

/** Wi-Fi AP status
 */
enum wifi_sap_iface_state {
    WIFI_SAP_IFACE_UNINITIALIZED,
    WIFI_SAP_IFACE_DISABLED,
    WIFI_SAP_IFACE_COUNTRY_UPDATE,
    WIFI_SAP_IFACE_ACS,
    WIFI_SAP_IFACE_HT_SCAN,
    WIFI_SAP_IFACE_DFS,
    WIFI_SAP_IFACE_NO_IR,
    WIFI_SAP_IFACE_ENABLED
};

/* Extended Capabilities */
enum wifi_ext_capab {
    WIFI_EXT_CAPAB_20_40_COEX = 0,
    WIFI_EXT_CAPAB_GLK = 1,
    WIFI_EXT_CAPAB_EXT_CHAN_SWITCH = 2,
    WIFI_EXT_CAPAB_TIM_BROADCAST = 18,
    WIFI_EXT_CAPAB_BSS_TRANSITION = 19,
};

#include <zephyr/net/net_if.h>

/** Scan result callback
 *
 * @param iface Network interface
 * @param status Scan result status
 * @param entry Scan result entry
 */
typedef void (*scan_result_cb_t)(struct net_if* iface, int status,
                                 struct wifi_scan_result* entry);

#ifdef CONFIG_WIFI_MGMT_RAW_SCAN_RESULTS
/** Raw scan result callback
 *
 * @param iface Network interface
 * @param status Raw scan result status
 * @param entry Raw scan result entry
 */
typedef void (*raw_scan_result_cb_t)(struct net_if* iface, int status,
                                     struct wifi_raw_scan_result* entry);
#endif /* CONFIG_WIFI_MGMT_RAW_SCAN_RESULTS */

/** Wi-Fi management API */
struct wifi_mgmt_ops {
    /** Scan for Wi-Fi networks
     *
     * @param dev Pointer to the device structure for the driver instance.
     * @param params Scan parameters
     * @param cb Callback to be called for each result
     *           cb parameter is the cb that should be called for each
     *           result by the driver. The wifi mgmt part will take care of
     *           raising the necessary event etc.
     *
     * @return 0 if ok, < 0 if error
     */
    int (*scan)(const struct device* dev,
                struct wifi_scan_params* params,
                scan_result_cb_t cb);

    /** Connect to a Wi-Fi network
     *
     * @param dev Pointer to the device structure for the driver instance.
     * @param params Connect parameters
     *
     * @return 0 if ok, < 0 if error
     */
    int (*connect)(const struct device* dev,
                   struct wifi_connect_req_params* params);

    /** Disconnect from a Wi-Fi network
     *
     * @param dev Pointer to the device structure for the driver instance.
     *
     * @return 0 if ok, < 0 if error
     */
    int (*disconnect)(const struct device* dev);

    /** Enable AP mode
     *
     * @param dev Pointer to the device structure for the driver instance.
     * @param params AP mode parameters
     *
     * @return 0 if ok, < 0 if error
     */
    int (*ap_enable)(const struct device* dev,
                     struct wifi_connect_req_params* params);

    /** Disable AP mode
     *
     * @param dev Pointer to the device structure for the driver instance.
     *
     * @return 0 if ok, < 0 if error
     */
    int (*ap_disable)(const struct device* dev);

    /** Disconnect a STA from AP
     *
     * @param dev Pointer to the device structure for the driver instance.
     * @param mac MAC address of the STA to disconnect
     *
     * @return 0 if ok, < 0 if error
     */
    int (*ap_sta_disconnect)(const struct device* dev, uint8_t const* mac);

    /** Get interface status
     *
     * @param dev Pointer to the device structure for the driver instance.
     * @param status Interface status
     *
     * @return 0 if ok, < 0 if error
     */
    int (*iface_status)(const struct device* dev, struct wifi_iface_status* status);

    #if defined(CONFIG_NET_STATISTICS_WIFI) || defined(__DOXYGEN__)
    /** Get Wi-Fi statistics
     *
     * @param dev Pointer to the device structure for the driver instance.
     * @param stats Wi-Fi statistics
     *
     * @return 0 if ok, < 0 if error
     */
    int (*get_stats)(const struct device* dev, struct net_stats_wifi* stats);

    /** Reset  Wi-Fi statistics
     *
     * @param dev Pointer to the device structure for the driver instance.
     *
     * @return 0 if ok, < 0 if error
     */
    int (*reset_stats)(const struct device* dev);
    #endif /* CONFIG_NET_STATISTICS_WIFI */

    /** Set or get 11K status
     *
     * @param dev Pointer to the device structure for the driver instance.
     * @param params 11k parameters
     *
     * @return 0 if ok, < 0 if error
     */
    int (*cfg_11k)(const struct device* dev, struct wifi_11k_params* params);

    /** Send 11k neighbor request
     *
     * @param dev Pointer to the device structure for the driver instance.
     * @param params 11k parameters
     *
     * @return 0 if ok, < 0 if error
     */
    int (*send_11k_neighbor_request)(const struct device* dev, struct wifi_11k_params* params);

    /** Set power save status
     *
     * @param dev Pointer to the device structure for the driver instance.
     * @param params Power save parameters
     *
     * @return 0 if ok, < 0 if error
     */
    int (*set_power_save)(const struct device* dev, struct wifi_ps_params* params);

    /** Setup or teardown TWT flow
     *
     * @param dev Pointer to the device structure for the driver instance.
     * @param params TWT parameters
     *
     * @return 0 if ok, < 0 if error
     */
    int (*set_twt)(const struct device* dev, struct wifi_twt_params* params);

    /** Setup BTWT flow
     *
     * @param dev Pointer to the device structure for the driver instance.
     * @param params BTWT parameters
     *
     * @return 0 if ok, < 0 if error
     */
    int (*set_btwt)(const struct device* dev, struct wifi_twt_params* params);

    /** Get power save config
     *
     * @param dev Pointer to the device structure for the driver instance.
     * @param config Power save config
     *
     * @return 0 if ok, < 0 if error
     */
    int (*get_power_save_config)(const struct device* dev, struct wifi_ps_config* config);

    /** Set or get regulatory domain
     *
     * @param dev Pointer to the device structure for the driver instance.
     * @param reg_domain Regulatory domain
     *
     * @return 0 if ok, < 0 if error
     */
    int (*reg_domain)(const struct device* dev, struct wifi_reg_domain* reg_domain);

    /** Set or get packet filter settings for monitor and promiscuous modes
     *
     * @param dev Pointer to the device structure for the driver instance.
     * @param packet filter settings
     *
     * @return 0 if ok, < 0 if error
     */
    int (*filter)(const struct device* dev, struct wifi_filter_info* filter);

    /** Set or get mode of operation
     *
     * @param dev Pointer to the device structure for the driver instance.
     * @param mode settings
     *
     * @return 0 if ok, < 0 if error
     */
    int (*mode)(const struct device* dev, struct wifi_mode_info* mode);

    /** Set or get current channel of operation
     *
     * @param dev Pointer to the device structure for the driver instance.
     * @param channel settings
     *
     * @return 0 if ok, < 0 if error
     */
    int (*channel)(const struct device* dev, struct wifi_channel_info* channel);

    /** Send BTM query
     *
     * @param dev Pointer to the device structure for the driver instance.
     * @param reason query reason
     *
     * @return 0 if ok, < 0 if error
     */
    int (*btm_query)(const struct device* dev, uint8_t reason);

    /** Judge ap whether support the capability
     *
     * @param dev Pointer to the device structure for the driver instance.
     * @param capab is the capability to judge
     *
     * @return 1 if support, 0 if not support
     */
    int (*bss_ext_capab)(const struct device* dev, int capab);

    /** Send legacy scan
     *
     * @param dev Pointer to the device structure for the driver instance.
     *
     * @return 0 if ok, < 0 if error
     */
    int (*legacy_roam)(const struct device* dev);

    /** Get Version of WiFi driver and Firmware
     *
     * The driver that implements the get_version function must not use stack to allocate the
     * version information pointers that are returned as params struct members.
     * The version pointer parameters should point to a static memory either in ROM (preferred)
     * or in RAM.
     *
     * @param dev Pointer to the device structure for the driver instance
     * @param params Version parameters
     *
     * @return 0 if ok, < 0 if error
     */
    int (*get_version)(const struct device* dev, struct wifi_version* params);

    /** Get Wi-Fi connection parameters recently used
     *
     * @param dev Pointer to the device structure for the driver instance
     * @param params the Wi-Fi connection parameters recently used
     *
     * @return 0 if ok, < 0 if error
     */
    int (*get_conn_params)(const struct device* dev, struct wifi_connect_req_params* params);

    /** Set RTS threshold value
     *
     * @param dev Pointer to the device structure for the driver instance.
     * @param RTS threshold value
     *
     * @return 0 if ok, < 0 if error
     */
    int (*set_rts_threshold)(const struct device* dev, unsigned int rts_threshold);

    /** Configure AP parameter
     *
     * @param dev Pointer to the device structure for the driver instance.
     * @param params AP mode parameter configuration parameter info
     *
     * @return 0 if ok, < 0 if error
     */
    int (*ap_config_params)(const struct device* dev, struct wifi_ap_config_params* params);

    #ifdef CONFIG_WIFI_NM_WPA_SUPPLICANT_DPP
    /** Dispatch DPP operations by action enum, with or without arguments in string format
     *
     * @param dev Pointer to the device structure for the driver instance
     * @param params DPP action enum and parameters in string
     *
     * @return 0 if ok, < 0 if error
     */
    int (*dpp_dispatch)(const struct device* dev, struct wifi_dpp_params* params);
    #endif /* CONFIG_WIFI_NM_WPA_SUPPLICANT_DPP */

    /** Flush PMKSA cache entries
     *
     * @param dev Pointer to the device structure for the driver instance.
     *
     * @return 0 if ok, < 0 if error
     */
    int (*pmksa_flush)(const struct device* dev);

    /** Set Wi-Fi enterprise mode CA/client Cert and key
     *
     * @param dev Pointer to the device structure for the driver instance.
     * @param creds Pointer to the CA/client Cert and key.
     *
     * @return 0 if ok, < 0 if error
     */
    #ifdef CONFIG_WIFI_NM_WPA_SUPPLICANT_CRYPTO_ENTERPRISE
    int (*enterprise_creds)(const struct device* dev,
                            struct wifi_enterprise_creds_params* creds);
    #endif

    /** Get RTS threshold value
     *
     * @param dev Pointer to the device structure for the driver instance.
     * @param rts_threshold Pointer to the RTS threshold value.
     *
     * @return 0 if ok, < 0 if error
     */
    int (*get_rts_threshold)(const struct device* dev, unsigned int* rts_threshold);

    /** Start a WPS PBC/PIN connection
     *
     * @param dev Pointer to the device structure for the driver instance
     * @param params wps operarion parameters
     *
     * @return 0 if ok, < 0 if error
     */
    int (*wps_config)(const struct device* dev, struct wifi_wps_config_params* params);

    /** Trigger candidate scan
     *
     * @param dev Pointer to the device structure for the driver instance
     * @param params Scan parameters
     *
     * @return 0 if ok, < 0 if error
     */
    int (*candidate_scan)(const struct device* dev, struct wifi_scan_params* params);

    /** Start 11r roaming
     *
     * @param dev Pointer to the device structure for the driver instance
     *
     * @return 0 if ok, < 0 if error
     */
    int (*start_11r_roaming)(const struct device* dev);
};

/** Wi-Fi management offload API */
struct net_wifi_mgmt_offload {
    /**
     * Mandatory to get in first position.
     * A network device should indeed provide a pointer on such
     * net_if_api structure. So we make current structure pointer
     * that can be casted to a net_if_api structure pointer.
     */
    #if defined(CONFIG_WIFI_USE_NATIVE_NETWORKING) || defined(__DOXYGEN__)
    /** Ethernet API */
    struct ethernet_api wifi_iface;
    #else
    /** Offloaded network device API */
    struct offloaded_if_api wifi_iface;
    #endif

    /** Wi-Fi management API */
    const struct wifi_mgmt_ops* const wifi_mgmt_api;

    #if defined(CONFIG_WIFI_NM_WPA_SUPPLICANT) || defined(__DOXYGEN__)
    /** Wi-Fi supplicant driver API */
    const void* wifi_drv_ops;
    #endif
};

#if defined(CONFIG_WIFI_NM_WPA_SUPPLICANT)
/* Make sure wifi_drv_ops is after wifi_mgmt_api */
BUILD_ASSERT(offsetof(struct net_wifi_mgmt_offload, wifi_mgmt_api) <
             offsetof(struct net_wifi_mgmt_offload, wifi_drv_ops));
#endif

/* Make sure that the network interface API is properly setup inside
 * Wifi mgmt offload API struct (it is the first one).
 */
BUILD_ASSERT(offsetof(struct net_wifi_mgmt_offload, wifi_iface) == 0,
             "offsetof shall be 0");

/** Wi-Fi management connect result event
 *
 * @param iface Network interface
 * @param status Connect result status
 */
void wifi_mgmt_raise_connect_result_event(struct net_if* iface, int status);

/** Wi-Fi management disconnect result event
 *
 * @param iface Network interface
 * @param status Disconnect result status
 */
void wifi_mgmt_raise_disconnect_result_event(struct net_if* iface, int status);

/** Wi-Fi management interface status event
 *
 * @param iface Network interface
 * @param iface_status Interface status
 */
void wifi_mgmt_raise_iface_status_event(struct net_if* iface,
                                        struct wifi_iface_status* iface_status);

/** Wi-Fi management TWT event
 *
 * @param iface Network interface
 * @param twt_params TWT parameters
 */
void wifi_mgmt_raise_twt_event(struct net_if* iface,
                               struct wifi_twt_params* twt_params);

/** Wi-Fi management TWT sleep state event
 *
 * @param iface Network interface
 * @param twt_sleep_state TWT sleep state
 */
void wifi_mgmt_raise_twt_sleep_state(struct net_if* iface, int twt_sleep_state);

#if defined(CONFIG_WIFI_MGMT_RAW_SCAN_RESULTS) || defined(__DOXYGEN__)
/** Wi-Fi management raw scan result event
 *
 * @param iface Network interface
 * @param raw_scan_info Raw scan result
 */
void wifi_mgmt_raise_raw_scan_result_event(struct net_if* iface,
                                           struct wifi_raw_scan_result* raw_scan_info);
#endif /* CONFIG_WIFI_MGMT_RAW_SCAN_RESULTS */

/** Wi-Fi management disconnect complete event
 *
 * @param iface Network interface
 * @param status Disconnect complete status
 */
void wifi_mgmt_raise_disconnect_complete_event(struct net_if* iface, int status);

#ifdef CONFIG_WIFI_NM_WPA_SUPPLICANT_ROAMING
/** Wi-Fi management neighbor reports event
 *
 * @param iface Network interface
 * @param inbuf Input buffer of neighbor reports
 * @param buf_len Lenghth of input buffer
 */
void wifi_mgmt_raise_neighbor_rep_recv_event(struct net_if* iface,
                                             char* inbuf, size_t buf_len);
#endif

/** Wi-Fi management AP mode enable result event
 *
 * @param iface Network interface
 * @param status AP mode enable result status
 */
void wifi_mgmt_raise_ap_enable_result_event(struct net_if* iface, enum wifi_ap_status status);

/** Wi-Fi management AP mode disable result event
 *
 * @param iface Network interface
 * @param status AP mode disable result status
 */
void wifi_mgmt_raise_ap_disable_result_event(struct net_if* iface, enum wifi_ap_status status);

/** Wi-Fi management AP mode STA connected event
 *
 * @param iface Network interface
 * @param sta_info STA information
 */
void wifi_mgmt_raise_ap_sta_connected_event(struct net_if* iface,
                                            struct wifi_ap_sta_info* sta_info);

/** Wi-Fi management AP mode STA disconnected event
 * @param iface Network interface
 * @param sta_info STA information
 */
void wifi_mgmt_raise_ap_sta_disconnected_event(struct net_if* iface,
                                               struct wifi_ap_sta_info* sta_info);

/**
 * @}
 */
#ifdef __cplusplus
}
#endif

#endif /* ZEPHYR_INCLUDE_NET_WIFI_MGMT_H_ */<|MERGE_RESOLUTION|>--- conflicted
+++ resolved
@@ -577,7 +577,6 @@
 
 /** @brief Wi-Fi connect request parameters */
 struct wifi_connect_req_params {
-<<<<<<< HEAD
     /** SSID */
     uint8_t const* ssid;
 
@@ -614,61 +613,130 @@
     /** Connect timeout in seconds, SYS_FOREVER_MS for no timeout */
     int timeout;
 
-    /** anonymous identity */
+    /**
+     * Anonymous identity used in EAP authentication (Phase 1) for Wi-Fi Enterprise networks.
+     * In EAP methods such as PEAP or TTLS, the anonymous identity is sent in the initial
+     * outer authentication exchange to protect the user's real identity (eap_identity).
+     * This value is not always required; if not set, the real identity may be exposed.
+     * Only used in Phase 1 (outer authentication).
+     */
     const uint8_t *anon_id;
 
-    /** anon_id length, max 64 */
+    /** Length of the anonymous identity, maximum 64 bytes. */
     uint8_t aid_length;
 
-    /** Private key passwd for enterprise mode */
+    /**
+     * Private key password for Wi-Fi Enterprise authentication.
+     * Used when a client certificate and private key are required (e.g., EAP-TLS).
+     * This is the password protecting the private key file.
+     * Applies to Phase 1 (outer authentication) when client certificates are used.
+     */
     const uint8_t *key_passwd;
 
-    /** Private key passwd length, max 128 */
+    /** Length of the private key password, maximum 128 bytes. */
     uint8_t key_passwd_length;
 
-    /** private key2 passwd */
+    /**
+     * Password for a secondary private key, if required by the authentication method.
+     * Rarely used; typically only needed for advanced enterprise setups.
+     * Applies to Phase 1 (outer authentication) if a second private key is used.
+     */
     const uint8_t *key2_passwd;
 
-    /** key2 passwd length, max 128 */
+    /** Length of the secondary private key password, maximum 128 bytes. */
     uint8_t key2_passwd_length;
 
-    /** wpa3 enterprise mode */
+    /**
+     * WPA3 Enterprise mode type.
+     * Selects the WPA3 Enterprise authentication variant to use.
+     * WPA3 Enterprise is a security protocol for Wi-Fi networks, often used in organizations,
+     * that provides enhanced security over WPA2. This field is only relevant for enterprise
+     * networks.
+     * Applies to Phase 1 (outer authentication).
+     */
     enum wifi_wpa3_enterprise_type wpa3_ent_mode;
 
-    /** TLS cipher */
+    /**
+     * TLS cipher suite to use for EAP-TLS authentication.
+     * This selects the cryptographic algorithms used for the secure connection.
+     * Only relevant for enterprise networks using EAP-TLS or similar methods.
+     * Applies to Phase 1 (outer authentication).
+     */
     uint8_t TLS_cipher;
 
-    /** eap version */
+    /**
+     * EAP (Extensible Authentication Protocol) version to use.
+     * EAP is a framework for network authentication, commonly used in enterprise Wi-Fi.
+     * This field allows specifying the protocol version if required by the network.
+     * Applies to Phase 1 (outer authentication).
+     */
     int eap_ver;
 
-    /** Identity for EAP */
+    /**
+     * Identity string for EAP authentication (Phase 2, inner authentication).
+     * This is the real username or identity presented to the authentication server
+     * after the secure tunnel is established (e.g., inside PEAP or TTLS).
+     * Required for most enterprise Wi-Fi networks (e.g., WPA2/WPA3 Enterprise).
+     * Applies to Phase 2 (inner authentication).
+     */
     const uint8_t *eap_identity;
 
-    /** eap identity length, max 64 */
+    /** Length of the EAP identity, maximum 64 bytes. */
     uint8_t eap_id_length;
 
-    /** Password string for EAP. */
+    /**
+     * Password string for EAP authentication (Phase 2, inner authentication).
+     * Used in EAP methods that require a password (e.g., PEAP, TTLS, EAP-FAST).
+     * This is the user's password for the enterprise Wi-Fi network.
+     * Applies to Phase 2 (inner authentication).
+     */
     const uint8_t *eap_password;
 
-    /** eap passwd length, max 128 */
+    /** Length of the EAP password, maximum 128 bytes. */
     uint8_t eap_passwd_length;
 
-    /** Whether verify peer with CA or not: false-not verify, true-verify. */
+    /**
+     * Whether to verify the server's certificate authority (CA) during authentication.
+     * Set to true to require validation of the server's certificate (recommended for security).
+     * Set to false to skip CA verification (not recommended, but sometimes used for testing).
+     * Applies to Phase 1 (outer authentication).
+     */
     bool verify_peer_cert;
 
-    /** Fast BSS Transition used */
+    /**
+     * Indicates if Fast BSS Transition (802.11r) is used.
+     * Fast BSS Transition allows seamless roaming between access points in enterprise networks.
+     * Applies to the overall connection, not specific to EAP phases.
+     */
     bool ft_used;
 
-    /** Number of EAP users */
+    /**
+     * Number of EAP user identities provided.
+     * Used for advanced enterprise authentication scenarios where multiple user credentials
+     * are needed.
+     * Applies to Phase 2 (inner authentication).
+     */
     int nusers;
 
-    /** Number of EAP passwds */
+    /**
+     * Number of EAP passwords provided.
+     * Used in conjunction with multiple user identities for enterprise authentication.
+     * Applies to Phase 2 (inner authentication).
+     */
     uint8_t passwds;
 
-    /** User Identities */
+    /**
+     * Array of pointers to user identity strings for EAP authentication.
+     * Used for enterprise Wi-Fi networks that require multiple user identities.
+     * Applies to Phase 2 (inner authentication).
+     */
     const uint8_t *identities[WIFI_ENT_IDENTITY_MAX_USERS];
 
-    /** User Passwords */
+    /**
+     * Array of pointers to user password strings for EAP authentication.
+     * Used for enterprise Wi-Fi networks that require multiple user passwords.
+     * Applies to Phase 2 (inner authentication).
+     */
     const uint8_t *passwords[WIFI_ENT_IDENTITY_MAX_USERS];
 
     /** Hidden SSID configure
@@ -680,165 +748,6 @@
 
     /** Parameter used for frequency band */
     enum wifi_frequency_bandwidths bandwidth;
-=======
-	/** SSID */
-	const uint8_t *ssid;
-	/** SSID length */
-	uint8_t ssid_length; /* Max 32 */
-	/** Pre-shared key */
-	const uint8_t *psk;
-	/** Pre-shared key length */
-	uint8_t psk_length; /* Min 8 - Max 64 */
-	/** SAE password (same as PSK but with no length restrictions), optional */
-	const uint8_t *sae_password;
-	/** SAE password length */
-	uint8_t sae_password_length; /* No length restrictions */
-	/** Frequency band */
-	uint8_t band;
-	/** Channel */
-	uint8_t channel;
-	/** Security type */
-	enum wifi_security_type security;
-	/** MFP options */
-	enum wifi_mfp_options mfp;
-	/** BSSID */
-	uint8_t bssid[WIFI_MAC_ADDR_LEN];
-	/** Connect timeout in seconds, SYS_FOREVER_MS for no timeout */
-	int timeout;
-	/**
-	 * Anonymous identity used in EAP authentication (Phase 1) for Wi-Fi Enterprise networks.
-	 * In EAP methods such as PEAP or TTLS, the anonymous identity is sent in the initial
-	 * outer authentication exchange to protect the user's real identity (eap_identity).
-	 * This value is not always required; if not set, the real identity may be exposed.
-	 * Only used in Phase 1 (outer authentication).
-	 */
-	const uint8_t *anon_id;
-
-	/** Length of the anonymous identity, maximum 64 bytes. */
-	uint8_t aid_length;
-
-	/**
-	 * Private key password for Wi-Fi Enterprise authentication.
-	 * Used when a client certificate and private key are required (e.g., EAP-TLS).
-	 * This is the password protecting the private key file.
-	 * Applies to Phase 1 (outer authentication) when client certificates are used.
-	 */
-	const uint8_t *key_passwd;
-
-	/** Length of the private key password, maximum 128 bytes. */
-	uint8_t key_passwd_length;
-
-	/**
-	 * Password for a secondary private key, if required by the authentication method.
-	 * Rarely used; typically only needed for advanced enterprise setups.
-	 * Applies to Phase 1 (outer authentication) if a second private key is used.
-	 */
-	const uint8_t *key2_passwd;
-
-	/** Length of the secondary private key password, maximum 128 bytes. */
-	uint8_t key2_passwd_length;
-
-	/**
-	 * WPA3 Enterprise mode type.
-	 * Selects the WPA3 Enterprise authentication variant to use.
-	 * WPA3 Enterprise is a security protocol for Wi-Fi networks, often used in organizations,
-	 * that provides enhanced security over WPA2. This field is only relevant for enterprise
-	 * networks.
-	 * Applies to Phase 1 (outer authentication).
-	 */
-	enum wifi_wpa3_enterprise_type wpa3_ent_mode;
-
-	/**
-	 * TLS cipher suite to use for EAP-TLS authentication.
-	 * This selects the cryptographic algorithms used for the secure connection.
-	 * Only relevant for enterprise networks using EAP-TLS or similar methods.
-	 * Applies to Phase 1 (outer authentication).
-	 */
-	uint8_t TLS_cipher;
-
-	/**
-	 * EAP (Extensible Authentication Protocol) version to use.
-	 * EAP is a framework for network authentication, commonly used in enterprise Wi-Fi.
-	 * This field allows specifying the protocol version if required by the network.
-	 * Applies to Phase 1 (outer authentication).
-	 */
-	int eap_ver;
-
-	/**
-	 * Identity string for EAP authentication (Phase 2, inner authentication).
-	 * This is the real username or identity presented to the authentication server
-	 * after the secure tunnel is established (e.g., inside PEAP or TTLS).
-	 * Required for most enterprise Wi-Fi networks (e.g., WPA2/WPA3 Enterprise).
-	 * Applies to Phase 2 (inner authentication).
-	 */
-	const uint8_t *eap_identity;
-
-	/** Length of the EAP identity, maximum 64 bytes. */
-	uint8_t eap_id_length;
-
-	/**
-	 * Password string for EAP authentication (Phase 2, inner authentication).
-	 * Used in EAP methods that require a password (e.g., PEAP, TTLS, EAP-FAST).
-	 * This is the user's password for the enterprise Wi-Fi network.
-	 * Applies to Phase 2 (inner authentication).
-	 */
-	const uint8_t *eap_password;
-
-	/** Length of the EAP password, maximum 128 bytes. */
-	uint8_t eap_passwd_length;
-
-	/**
-	 * Whether to verify the server's certificate authority (CA) during authentication.
-	 * Set to true to require validation of the server's certificate (recommended for security).
-	 * Set to false to skip CA verification (not recommended, but sometimes used for testing).
-	 * Applies to Phase 1 (outer authentication).
-	 */
-	bool verify_peer_cert;
-
-	/**
-	 * Indicates if Fast BSS Transition (802.11r) is used.
-	 * Fast BSS Transition allows seamless roaming between access points in enterprise networks.
-	 * Applies to the overall connection, not specific to EAP phases.
-	 */
-	bool ft_used;
-
-	/**
-	 * Number of EAP user identities provided.
-	 * Used for advanced enterprise authentication scenarios where multiple user credentials
-	 * are needed.
-	 * Applies to Phase 2 (inner authentication).
-	 */
-	int nusers;
-
-	/**
-	 * Number of EAP passwords provided.
-	 * Used in conjunction with multiple user identities for enterprise authentication.
-	 * Applies to Phase 2 (inner authentication).
-	 */
-	uint8_t passwds;
-
-	/**
-	 * Array of pointers to user identity strings for EAP authentication.
-	 * Used for enterprise Wi-Fi networks that require multiple user identities.
-	 * Applies to Phase 2 (inner authentication).
-	 */
-	const uint8_t *identities[WIFI_ENT_IDENTITY_MAX_USERS];
-
-	/**
-	 * Array of pointers to user password strings for EAP authentication.
-	 * Used for enterprise Wi-Fi networks that require multiple user passwords.
-	 * Applies to Phase 2 (inner authentication).
-	 */
-	const uint8_t *passwords[WIFI_ENT_IDENTITY_MAX_USERS];
-	/** Hidden SSID configure
-	 * 0: disabled (default)
-	 * 1: send empty (length=0) SSID in beacon and ignore probe request for broadcast SSID
-	 * 2: clear SSID, but keep the original length and ignore probe request for broadcast SSID
-	 */
-	uint8_t ignore_broadcast_ssid;
-	/** Parameter used for frequency band */
-	enum wifi_frequency_bandwidths bandwidth;
->>>>>>> 3510fda6
 };
 
 /** @brief Wi-Fi disconnect reason codes. To be overlaid on top of \ref wifi_status
