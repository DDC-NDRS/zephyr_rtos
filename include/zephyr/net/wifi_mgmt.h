--- conflicted
+++ resolved
@@ -534,7 +534,6 @@
 
 /** @brief Wi-Fi connect request parameters */
 struct wifi_connect_req_params {
-<<<<<<< HEAD
     /** SSID */
     uint8_t const* ssid;
 
@@ -628,74 +627,9 @@
      * 2: clear SSID, but keep the original length and ignore probe request for broadcast SSID
      */
     uint8_t ignore_broadcast_ssid;
-=======
-	/** SSID */
-	const uint8_t *ssid;
-	/** SSID length */
-	uint8_t ssid_length; /* Max 32 */
-	/** Pre-shared key */
-	const uint8_t *psk;
-	/** Pre-shared key length */
-	uint8_t psk_length; /* Min 8 - Max 64 */
-	/** SAE password (same as PSK but with no length restrictions), optional */
-	const uint8_t *sae_password;
-	/** SAE password length */
-	uint8_t sae_password_length; /* No length restrictions */
-	/** Frequency band */
-	uint8_t band;
-	/** Channel */
-	uint8_t channel;
-	/** Security type */
-	enum wifi_security_type security;
-	/** MFP options */
-	enum wifi_mfp_options mfp;
-	/** BSSID */
-	uint8_t bssid[WIFI_MAC_ADDR_LEN];
-	/** Connect timeout in seconds, SYS_FOREVER_MS for no timeout */
-	int timeout;
-	/** anonymous identity */
-	const uint8_t *anon_id;
-	/** anon_id length, max 64 */
-	uint8_t aid_length;
-	/** Private key passwd for enterprise mode */
-	const uint8_t *key_passwd;
-	/** Private key passwd length, max 128 */
-	uint8_t key_passwd_length;
-	/** private key2 passwd */
-	const uint8_t *key2_passwd;
-	/** key2 passwd length, max 128 */
-	uint8_t key2_passwd_length;
-	/** suiteb or suiteb-192 */
-	uint8_t suiteb_type;
-	/** eap version */
-	int eap_ver;
-	/** Identity for EAP */
-	const uint8_t *eap_identity;
-	/** eap identity length, max 64 */
-	uint8_t eap_id_length;
-	/** Password string for EAP. */
-	const uint8_t *eap_password;
-	/** eap passwd length, max 128 */
-	uint8_t eap_passwd_length;
-	/** Fast BSS Transition used */
-	bool ft_used;
-	/** Number of EAP users */
-	int nusers;
-	/** Number of EAP passwds */
-	uint8_t passwds;
-	/** User Identities */
-	const uint8_t *identities[WIFI_ENT_IDENTITY_MAX_USERS];
-	/** User Passwords */
-	const uint8_t *passwords[WIFI_ENT_IDENTITY_MAX_USERS];
-	/** Hidden SSID configure
-	 * 0: disabled (default)
-	 * 1: send empty (length=0) SSID in beacon and ignore probe request for broadcast SSID
-	 * 2: clear SSID, but keep the original length and ignore probe request for broadcast SSID
-	 */
-	uint8_t ignore_broadcast_ssid;
-	/** Parameter used for frequency band */
-	enum wifi_frequency_bandwidths bandwidth;
->>>>>>> 5dfd41e5
+
+    /** Parameter used for frequency band */
+    enum wifi_frequency_bandwidths bandwidth;
 };
 
 /** @brief Wi-Fi connect result codes. To be overlaid on top of \ref wifi_status
@@ -1219,29 +1153,20 @@
 
 /** @brief Wi-Fi AP configuration parameter */
 struct wifi_ap_config_params {
-<<<<<<< HEAD
     /** Parameter used to identify the different AP parameters */
     enum wifi_ap_config_param type;
     /** Parameter used for setting maximum inactivity duration for stations */
     uint32_t max_inactivity;
     /** Parameter used for setting maximum number of stations */
     uint32_t max_num_sta;
-=======
-	/** Parameter used to identify the different AP parameters */
-	enum wifi_ap_config_param type;
-	/** Parameter used for setting maximum inactivity duration for stations */
-	uint32_t max_inactivity;
-	/** Parameter used for setting maximum number of stations */
-	uint32_t max_num_sta;
-	/** Parameter used for frequency band */
-	enum wifi_frequency_bandwidths bandwidth;
-#if defined(CONFIG_WIFI_NM_HOSTAPD_AP)
-	/** Parameter used for setting HT capabilities */
-	char ht_capab[WIFI_AP_IEEE_80211_CAPAB_MAX_LEN + 1];
-	/** Parameter used for setting VHT capabilities */
-	char vht_capab[WIFI_AP_IEEE_80211_CAPAB_MAX_LEN + 1];
-#endif
->>>>>>> 5dfd41e5
+    /** Parameter used for frequency band */
+    enum wifi_frequency_bandwidths bandwidth;
+    #if defined(CONFIG_WIFI_NM_HOSTAPD_AP)
+    /** Parameter used for setting HT capabilities */
+    char ht_capab[WIFI_AP_IEEE_80211_CAPAB_MAX_LEN + 1];
+    /** Parameter used for setting VHT capabilities */
+    char vht_capab[WIFI_AP_IEEE_80211_CAPAB_MAX_LEN + 1];
+    #endif
 };
 
 #ifdef CONFIG_WIFI_NM_WPA_SUPPLICANT_DPP
