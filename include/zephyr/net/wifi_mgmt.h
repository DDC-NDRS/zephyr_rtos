/*
 * Copyright (c) 2017 Intel Corporation.
 * Copyright 2024 NXP
 * Copyright (c) 2024 Nordic Semiconductor ASA
 *
 * SPDX-License-Identifier: Apache-2.0
 */

/**
 * @file
 * @brief WiFi L2 stack public header
 */

#ifndef ZEPHYR_INCLUDE_NET_WIFI_MGMT_H_
#define ZEPHYR_INCLUDE_NET_WIFI_MGMT_H_

#include <zephyr/net/net_mgmt.h>
#include <zephyr/net/wifi.h>
#include <zephyr/net/ethernet.h>
#include <zephyr/net/offloaded_netdev.h>

#ifdef __cplusplus
extern "C" {
#endif

/**
 * @addtogroup wifi_mgmt
 * @{
 */

/* Management part definitions */

/** @cond INTERNAL_HIDDEN */

#define _NET_WIFI_LAYER     NET_MGMT_LAYER_L2
#define _NET_WIFI_CODE      0x156
#define _NET_WIFI_BASE      (NET_MGMT_IFACE_BIT |               \
                             NET_MGMT_LAYER(_NET_WIFI_LAYER) |  \
                             NET_MGMT_LAYER_CODE(_NET_WIFI_CODE))
#define _NET_WIFI_EVENT (_NET_WIFI_BASE | NET_MGMT_EVENT_BIT)

#ifdef CONFIG_WIFI_MGMT_SCAN_SSID_FILT_MAX
#define WIFI_MGMT_SCAN_SSID_FILT_MAX    CONFIG_WIFI_MGMT_SCAN_SSID_FILT_MAX
#else
#define WIFI_MGMT_SCAN_SSID_FILT_MAX    8
#endif /* CONFIG_WIFI_MGMT_SCAN_SSID_FILT_MAX */

#ifdef CONFIG_WIFI_MGMT_SCAN_CHAN_MAX_MANUAL
#define WIFI_MGMT_SCAN_CHAN_MAX_MANUAL  CONFIG_WIFI_MGMT_SCAN_CHAN_MAX_MANUAL
#else
#define WIFI_MGMT_SCAN_CHAN_MAX_MANUAL  32
#endif /* CONFIG_WIFI_MGMT_SCAN_CHAN_MAX_MANUAL */

#define WIFI_MGMT_BAND_STR_SIZE_MAX 8
#define WIFI_MGMT_SCAN_MAX_BSS_CNT  65535

#define WIFI_MGMT_SKIP_INACTIVITY_POLL IS_ENABLED(CONFIG_WIFI_MGMT_AP_STA_SKIP_INACTIVITY_POLL)
/** @endcond */

/** @brief Wi-Fi management commands */
enum net_request_wifi_cmd {
    /** Scan for Wi-Fi networks */
    NET_REQUEST_WIFI_CMD_SCAN = 1,
    /** Connect to a Wi-Fi network */
    NET_REQUEST_WIFI_CMD_CONNECT,
    /** Disconnect from a Wi-Fi network */
    NET_REQUEST_WIFI_CMD_DISCONNECT,
    /** Enable AP mode */
    NET_REQUEST_WIFI_CMD_AP_ENABLE,
    /** Disable AP mode */
    NET_REQUEST_WIFI_CMD_AP_DISABLE,
    /** Get interface status */
    NET_REQUEST_WIFI_CMD_IFACE_STATUS,
    /** Set power save status */
    NET_REQUEST_WIFI_CMD_PS,
    /** Setup or teardown TWT flow */
    NET_REQUEST_WIFI_CMD_TWT,
    /** Get power save config */
    NET_REQUEST_WIFI_CMD_PS_CONFIG,
    /** Set or get regulatory domain */
    NET_REQUEST_WIFI_CMD_REG_DOMAIN,
    /** Set or get Mode of operation */
    NET_REQUEST_WIFI_CMD_MODE,
    /** Set or get packet filter setting for current mode */
    NET_REQUEST_WIFI_CMD_PACKET_FILTER,
    /** Set or get Wi-Fi channel for Monitor or TX-Injection mode */
    NET_REQUEST_WIFI_CMD_CHANNEL,
    /** Disconnect a STA from AP */
    NET_REQUEST_WIFI_CMD_AP_STA_DISCONNECT,
    /** Get Wi-Fi driver and Firmware versions */
    NET_REQUEST_WIFI_CMD_VERSION,
    /** Get Wi-Fi latest connection parameters */
    NET_REQUEST_WIFI_CMD_CONN_PARAMS,
    /** Set RTS threshold */
    NET_REQUEST_WIFI_CMD_RTS_THRESHOLD,
    /** Configure AP parameter */
    NET_REQUEST_WIFI_CMD_AP_CONFIG_PARAM,
    /** DPP actions */
    NET_REQUEST_WIFI_CMD_DPP,
    #ifdef CONFIG_WIFI_NM_WPA_SUPPLICANT_WNM
    /** BSS transition management query */
    NET_REQUEST_WIFI_CMD_BTM_QUERY,
    #endif
    /** Flush PMKSA cache entries */
    NET_REQUEST_WIFI_CMD_PMKSA_FLUSH,
    /** Set enterprise mode credential */
    NET_REQUEST_WIFI_CMD_ENTERPRISE_CREDS,
    /** Get RTS threshold */
    NET_REQUEST_WIFI_CMD_RTS_THRESHOLD_CONFIG,
    /** WPS config */
    NET_REQUEST_WIFI_CMD_WPS_CONFIG,
    #ifdef CONFIG_WIFI_CREDENTIALS_CONNECT_STORED
    /** Connect to APs stored using wifi_credentials library. */
    NET_REQUEST_WIFI_CMD_CONNECT_STORED,
    #endif
    /** @cond INTERNAL_HIDDEN */
    NET_REQUEST_WIFI_CMD_MAX
    /** @endcond */
};

/** Request a Wi-Fi scan */
#define NET_REQUEST_WIFI_SCAN               \
    (_NET_WIFI_BASE | NET_REQUEST_WIFI_CMD_SCAN)

NET_MGMT_DEFINE_REQUEST_HANDLER(NET_REQUEST_WIFI_SCAN);

/** Request a Wi-Fi connect */
#define NET_REQUEST_WIFI_CONNECT            \
    (_NET_WIFI_BASE | NET_REQUEST_WIFI_CMD_CONNECT)

NET_MGMT_DEFINE_REQUEST_HANDLER(NET_REQUEST_WIFI_CONNECT);

/** Request a Wi-Fi disconnect */
#define NET_REQUEST_WIFI_DISCONNECT         \
    (_NET_WIFI_BASE | NET_REQUEST_WIFI_CMD_DISCONNECT)

NET_MGMT_DEFINE_REQUEST_HANDLER(NET_REQUEST_WIFI_DISCONNECT);

/** Request a Wi-Fi access point enable */
#define NET_REQUEST_WIFI_AP_ENABLE          \
    (_NET_WIFI_BASE | NET_REQUEST_WIFI_CMD_AP_ENABLE)

NET_MGMT_DEFINE_REQUEST_HANDLER(NET_REQUEST_WIFI_AP_ENABLE);

/** Request a Wi-Fi access point disable */
#define NET_REQUEST_WIFI_AP_DISABLE         \
    (_NET_WIFI_BASE | NET_REQUEST_WIFI_CMD_AP_DISABLE)

NET_MGMT_DEFINE_REQUEST_HANDLER(NET_REQUEST_WIFI_AP_DISABLE);

/** Request a Wi-Fi network interface status */
#define NET_REQUEST_WIFI_IFACE_STATUS       \
    (_NET_WIFI_BASE | NET_REQUEST_WIFI_CMD_IFACE_STATUS)

NET_MGMT_DEFINE_REQUEST_HANDLER(NET_REQUEST_WIFI_IFACE_STATUS);

/** Request a Wi-Fi power save */
#define NET_REQUEST_WIFI_PS                 \
    (_NET_WIFI_BASE | NET_REQUEST_WIFI_CMD_PS)

NET_MGMT_DEFINE_REQUEST_HANDLER(NET_REQUEST_WIFI_PS);

/** Request a Wi-Fi TWT */
#define NET_REQUEST_WIFI_TWT                \
    (_NET_WIFI_BASE | NET_REQUEST_WIFI_CMD_TWT)

NET_MGMT_DEFINE_REQUEST_HANDLER(NET_REQUEST_WIFI_TWT);

/** Request a Wi-Fi power save configuration */
#define NET_REQUEST_WIFI_PS_CONFIG          \
    (_NET_WIFI_BASE | NET_REQUEST_WIFI_CMD_PS_CONFIG)

NET_MGMT_DEFINE_REQUEST_HANDLER(NET_REQUEST_WIFI_PS_CONFIG);

/** Request a Wi-Fi regulatory domain */
#define NET_REQUEST_WIFI_REG_DOMAIN         \
    (_NET_WIFI_BASE | NET_REQUEST_WIFI_CMD_REG_DOMAIN)

NET_MGMT_DEFINE_REQUEST_HANDLER(NET_REQUEST_WIFI_REG_DOMAIN);

/** Request current Wi-Fi mode */
#define NET_REQUEST_WIFI_MODE               \
    (_NET_WIFI_BASE | NET_REQUEST_WIFI_CMD_MODE)

NET_MGMT_DEFINE_REQUEST_HANDLER(NET_REQUEST_WIFI_MODE);

/** Request Wi-Fi packet filter */
#define NET_REQUEST_WIFI_PACKET_FILTER      \
    (_NET_WIFI_BASE | NET_REQUEST_WIFI_CMD_PACKET_FILTER)

NET_MGMT_DEFINE_REQUEST_HANDLER(NET_REQUEST_WIFI_PACKET_FILTER);

/** Request a Wi-Fi channel */
#define NET_REQUEST_WIFI_CHANNEL            \
    (_NET_WIFI_BASE | NET_REQUEST_WIFI_CMD_CHANNEL)

NET_MGMT_DEFINE_REQUEST_HANDLER(NET_REQUEST_WIFI_CHANNEL);

/** Request a Wi-Fi access point to disconnect a station */
#define NET_REQUEST_WIFI_AP_STA_DISCONNECT  \
    (_NET_WIFI_BASE | NET_REQUEST_WIFI_CMD_AP_STA_DISCONNECT)

NET_MGMT_DEFINE_REQUEST_HANDLER(NET_REQUEST_WIFI_AP_STA_DISCONNECT);

/** Request a Wi-Fi version */
#define NET_REQUEST_WIFI_VERSION            \
    (_NET_WIFI_BASE | NET_REQUEST_WIFI_CMD_VERSION)

NET_MGMT_DEFINE_REQUEST_HANDLER(NET_REQUEST_WIFI_VERSION);

/** Request a Wi-Fi connection parameters */
#define NET_REQUEST_WIFI_CONN_PARAMS                           \
    (_NET_WIFI_BASE | NET_REQUEST_WIFI_CMD_CONN_PARAMS)

NET_MGMT_DEFINE_REQUEST_HANDLER(NET_REQUEST_WIFI_CONN_PARAMS);

/** Request a Wi-Fi RTS threshold */
#define NET_REQUEST_WIFI_RTS_THRESHOLD      \
    (_NET_WIFI_BASE | NET_REQUEST_WIFI_CMD_RTS_THRESHOLD)

NET_MGMT_DEFINE_REQUEST_HANDLER(NET_REQUEST_WIFI_RTS_THRESHOLD);

/** Request a Wi-Fi AP parameters configuration */
#define NET_REQUEST_WIFI_AP_CONFIG_PARAM    \
    (_NET_WIFI_BASE | NET_REQUEST_WIFI_CMD_AP_CONFIG_PARAM)

NET_MGMT_DEFINE_REQUEST_HANDLER(NET_REQUEST_WIFI_AP_CONFIG_PARAM);

#ifdef CONFIG_WIFI_NM_WPA_SUPPLICANT_DPP
/** Request a Wi-Fi DPP operation */
#define NET_REQUEST_WIFI_DPP                \
    (_NET_WIFI_BASE | NET_REQUEST_WIFI_CMD_DPP)

NET_MGMT_DEFINE_REQUEST_HANDLER(NET_REQUEST_WIFI_DPP);
#endif /* CONFIG_WIFI_NM_WPA_SUPPLICANT_DPP */

#ifdef CONFIG_WIFI_NM_WPA_SUPPLICANT_WNM
/** Request a Wi-Fi BTM query */
#define NET_REQUEST_WIFI_BTM_QUERY (_NET_WIFI_BASE | NET_REQUEST_WIFI_CMD_BTM_QUERY)

NET_MGMT_DEFINE_REQUEST_HANDLER(NET_REQUEST_WIFI_BTM_QUERY);
#endif

/** Request a Wi-Fi PMKSA cache entries flush */
#define NET_REQUEST_WIFI_PMKSA_FLUSH                            \
    (_NET_WIFI_BASE | NET_REQUEST_WIFI_CMD_PMKSA_FLUSH)

NET_MGMT_DEFINE_REQUEST_HANDLER(NET_REQUEST_WIFI_PMKSA_FLUSH);

/** Set Wi-Fi enterprise mode CA/client Cert and key */
#define NET_REQUEST_WIFI_ENTERPRISE_CREDS                       \
    (_NET_WIFI_BASE | NET_REQUEST_WIFI_CMD_ENTERPRISE_CREDS)

NET_MGMT_DEFINE_REQUEST_HANDLER(NET_REQUEST_WIFI_ENTERPRISE_CREDS);

/** Request a Wi-Fi RTS threshold configuration */
#define NET_REQUEST_WIFI_RTS_THRESHOLD_CONFIG                   \
    (_NET_WIFI_BASE | NET_REQUEST_WIFI_CMD_RTS_THRESHOLD_CONFIG)

NET_MGMT_DEFINE_REQUEST_HANDLER(NET_REQUEST_WIFI_RTS_THRESHOLD_CONFIG);

#define NET_REQUEST_WIFI_WPS_CONFIG (_NET_WIFI_BASE | NET_REQUEST_WIFI_CMD_WPS_CONFIG)

NET_MGMT_DEFINE_REQUEST_HANDLER(NET_REQUEST_WIFI_WPS_CONFIG);
#ifdef CONFIG_WIFI_CREDENTIALS_CONNECT_STORED
#define NET_REQUEST_WIFI_CONNECT_STORED (_NET_WIFI_BASE | NET_REQUEST_WIFI_CMD_CONNECT_STORED)

NET_MGMT_DEFINE_REQUEST_HANDLER(NET_REQUEST_WIFI_CONNECT_STORED);
#endif

/** @brief Wi-Fi management events */
enum net_event_wifi_cmd {
    /** Scan results available */
    NET_EVENT_WIFI_CMD_SCAN_RESULT = 1,

    /** Scan done */
    NET_EVENT_WIFI_CMD_SCAN_DONE,

    /** Connect result */
    NET_EVENT_WIFI_CMD_CONNECT_RESULT,

    /** Disconnect result */
    NET_EVENT_WIFI_CMD_DISCONNECT_RESULT,

    /** Interface status */
    NET_EVENT_WIFI_CMD_IFACE_STATUS,

    /** TWT events */
    NET_EVENT_WIFI_CMD_TWT,

    /** TWT sleep status: awake or sleeping, can be used by application
     * to determine if it can send data or not.
     */
    NET_EVENT_WIFI_CMD_TWT_SLEEP_STATE,

    /** Raw scan results available */
    NET_EVENT_WIFI_CMD_RAW_SCAN_RESULT,

    /** Disconnect complete */
    NET_EVENT_WIFI_CMD_DISCONNECT_COMPLETE,

    /** AP mode enable result */
    NET_EVENT_WIFI_CMD_AP_ENABLE_RESULT,

    /** AP mode disable result */
    NET_EVENT_WIFI_CMD_AP_DISABLE_RESULT,

    /** STA connected to AP */
    NET_EVENT_WIFI_CMD_AP_STA_CONNECTED,

    /** STA disconnected from AP */
    NET_EVENT_WIFI_CMD_AP_STA_DISCONNECTED,

    /** Supplicant specific event */
    NET_EVENT_WIFI_CMD_SUPPLICANT,
};

/** Event emitted for Wi-Fi scan result */
#define NET_EVENT_WIFI_SCAN_RESULT          \
    (_NET_WIFI_EVENT | NET_EVENT_WIFI_CMD_SCAN_RESULT)

/** Event emitted when Wi-Fi scan is done */
#define NET_EVENT_WIFI_SCAN_DONE            \
    (_NET_WIFI_EVENT | NET_EVENT_WIFI_CMD_SCAN_DONE)

/** Event emitted for Wi-Fi connect result */
#define NET_EVENT_WIFI_CONNECT_RESULT       \
    (_NET_WIFI_EVENT | NET_EVENT_WIFI_CMD_CONNECT_RESULT)

/** Event emitted for Wi-Fi disconnect result */
#define NET_EVENT_WIFI_DISCONNECT_RESULT    \
    (_NET_WIFI_EVENT | NET_EVENT_WIFI_CMD_DISCONNECT_RESULT)

/** Event emitted for Wi-Fi network interface status */
#define NET_EVENT_WIFI_IFACE_STATUS         \
    (_NET_WIFI_EVENT | NET_EVENT_WIFI_CMD_IFACE_STATUS)

/** Event emitted for Wi-Fi TWT information */
#define NET_EVENT_WIFI_TWT                  \
    (_NET_WIFI_EVENT | NET_EVENT_WIFI_CMD_TWT)

/** Event emitted for Wi-Fi TWT sleep state */
#define NET_EVENT_WIFI_TWT_SLEEP_STATE      \
    (_NET_WIFI_EVENT | NET_EVENT_WIFI_CMD_TWT_SLEEP_STATE)

/** Event emitted for Wi-Fi raw scan result */
#define NET_EVENT_WIFI_RAW_SCAN_RESULT      \
    (_NET_WIFI_EVENT | NET_EVENT_WIFI_CMD_RAW_SCAN_RESULT)

/** Event emitted Wi-Fi disconnect is completed */
#define NET_EVENT_WIFI_DISCONNECT_COMPLETE  \
    (_NET_WIFI_EVENT | NET_EVENT_WIFI_CMD_DISCONNECT_COMPLETE)

/** Event emitted for Wi-Fi access point enable result */
#define NET_EVENT_WIFI_AP_ENABLE_RESULT     \
    (_NET_WIFI_EVENT | NET_EVENT_WIFI_CMD_AP_ENABLE_RESULT)

/** Event emitted for Wi-Fi access point disable result */
#define NET_EVENT_WIFI_AP_DISABLE_RESULT    \
    (_NET_WIFI_EVENT | NET_EVENT_WIFI_CMD_AP_DISABLE_RESULT)

/** Event emitted when Wi-Fi station is connected in AP mode */
#define NET_EVENT_WIFI_AP_STA_CONNECTED     \
    (_NET_WIFI_EVENT | NET_EVENT_WIFI_CMD_AP_STA_CONNECTED)

/** Event emitted Wi-Fi station is disconnected from AP */
#define NET_EVENT_WIFI_AP_STA_DISCONNECTED  \
    (_NET_WIFI_EVENT | NET_EVENT_WIFI_CMD_AP_STA_DISCONNECTED)

/** @brief Wi-Fi version */
struct wifi_version {
    /** Driver version */
    char const* drv_version;

    /** Firmware version */
    char const* fw_version;
};

/**
 * @brief Wi-Fi structure to uniquely identify a band-channel pair
 */
struct wifi_band_channel {
    /** Frequency band */
    uint8_t band;

    /** Channel */
    uint8_t channel;
};

/**
 * @brief Wi-Fi scan parameters structure.
 * Used to specify parameters which can control how the Wi-Fi scan
 * is performed.
 */
struct wifi_scan_params {
    /** Scan type, see enum wifi_scan_type.
     *
     * The scan_type is only a hint to the underlying Wi-Fi chip for the
     * preferred mode of scan. The actual mode of scan can depend on factors
     * such as the Wi-Fi chip implementation support, regulatory domain
     * restrictions etc.
     */
    enum wifi_scan_type scan_type;

    /** Bitmap of bands to be scanned.
     *  Refer to ::wifi_frequency_bands for bit position of each band.
     */
    uint8_t bands;

    /** Active scan dwell time (in ms) on a channel.
     */
    uint16_t dwell_time_active;

    /** Passive scan dwell time (in ms) on a channel.
     */
    uint16_t dwell_time_passive;

    /** Array of SSID strings to scan.
     */
    char const* ssids[WIFI_MGMT_SCAN_SSID_FILT_MAX];

    /** Specifies the maximum number of scan results to return. These results would be the
     * BSSIDS with the best RSSI values, in all the scanned channels. This should only be
     * used to limit the number of returned scan results, and cannot be counted upon to limit
     * the scan time, since the underlying Wi-Fi chip might have to scan all the channels to
     * find the max_bss_cnt number of APs with the best signal strengths. A value of 0
     * signifies that there is no restriction on the number of scan results to be returned.
     */
    uint16_t max_bss_cnt;

    /** Channel information array indexed on Wi-Fi frequency bands and channels within that
     * band.
     * E.g. to scan channel 6 and 11 on the 2.4 GHz band, channel 36 on the 5 GHz band:
     * @code{.c}
     *     chan[0] = {WIFI_FREQ_BAND_2_4_GHZ, 6};
     *     chan[1] = {WIFI_FREQ_BAND_2_4_GHZ, 11};
     *     chan[2] = {WIFI_FREQ_BAND_5_GHZ, 36};
     * @endcode
     *
     *  This list specifies the channels to be __considered for scan__. The underlying
     *  Wi-Fi chip can silently omit some channels due to various reasons such as channels
     *  not conforming to regulatory restrictions etc. The invoker of the API should
     *  ensure that the channels specified follow regulatory rules.
     */
    struct wifi_band_channel band_chan[WIFI_MGMT_SCAN_CHAN_MAX_MANUAL];
};

/** @brief Wi-Fi scan result, each result is provided to the net_mgmt_event_callback
 * via its info attribute (see net_mgmt.h)
 */
struct wifi_scan_result {
<<<<<<< HEAD
    /** SSID */
    uint8_t ssid[WIFI_SSID_MAX_LEN];

    /** SSID length */
    uint8_t ssid_length;

    /** Frequency band */
    uint8_t band;

    /** Channel */
    uint8_t channel;

    /** Security type */
    enum wifi_security_type security;

    /** MFP options */
    enum wifi_mfp_options mfp;

    /** RSSI */
    int8_t rssi;

    /** BSSID */
    uint8_t mac[WIFI_MAC_ADDR_LEN];

    /** BSSID length */
    uint8_t mac_length;
=======
	/** SSID */
	uint8_t ssid[WIFI_SSID_MAX_LEN + 1];
	/** SSID length */
	uint8_t ssid_length;
	/** Frequency band */
	uint8_t band;
	/** Channel */
	uint8_t channel;
	/** Security type */
	enum wifi_security_type security;
	/** MFP options */
	enum wifi_mfp_options mfp;
	/** RSSI */
	int8_t rssi;
	/** BSSID */
	uint8_t mac[WIFI_MAC_ADDR_LEN];
	/** BSSID length */
	uint8_t mac_length;
>>>>>>> 95cc5f53
};

/** @brief Wi-Fi connect request parameters */
struct wifi_connect_req_params {
    /** SSID */
    uint8_t const* ssid;

    /** SSID length */
    uint8_t ssid_length; /* Max 32 */

    /** Pre-shared key */
    uint8_t const* psk;

    /** Pre-shared key length */
    uint8_t psk_length; /* Min 8 - Max 64 */

    /** SAE password (same as PSK but with no length restrictions), optional */
    uint8_t const* sae_password;

    /** SAE password length */
    uint8_t sae_password_length; /* No length restrictions */

    /** Frequency band */
    uint8_t band;

    /** Channel */
    uint8_t channel;

    /** Security type */
    enum wifi_security_type security;

    /** MFP options */
    enum wifi_mfp_options mfp;

    /** BSSID */
    uint8_t bssid[WIFI_MAC_ADDR_LEN];

    /** Connect timeout in seconds, SYS_FOREVER_MS for no timeout */
    int timeout;

    /** anonymous identity */
    const uint8_t *anon_id;

    /** anon_id length, max 64 */
    uint8_t aid_length;

    /** Private key passwd for enterprise mode */
    const uint8_t *key_passwd;

    /** Private key passwd length, max 128 */
    uint8_t key_passwd_length;

    /** private key2 passwd */
    const uint8_t *key2_passwd;

    /** key2 passwd length, max 128 */
    uint8_t key2_passwd_length;

    /** suiteb or suiteb-192 */
    uint8_t suiteb_type;

    /** eap version */
    uint8_t eap_ver;

    /** Identity for EAP */
    const uint8_t *eap_identity;

    /** eap identity length, max 64 */
    uint8_t eap_id_length;

    /** Password string for EAP. */
    const uint8_t *eap_password;

    /** eap passwd length, max 128 */
    uint8_t eap_passwd_length;
};

/** @brief Wi-Fi connect result codes. To be overlaid on top of \ref wifi_status
 * in the connect result event for detailed status.
 */
enum wifi_conn_status {
    /** Connection successful */
    WIFI_STATUS_CONN_SUCCESS = 0,

    /** Connection failed - generic failure */
    WIFI_STATUS_CONN_FAIL,

    /** Connection failed - wrong password
     * Few possible reasons for 4-way handshake failure that we can guess are as follows:
     * 1) Incorrect key
     * 2) EAPoL frames lost causing timeout
     *
     * #1 is the likely cause, so, we convey to the user that it is due to
     * Wrong passphrase/password.
     */
    WIFI_STATUS_CONN_WRONG_PASSWORD,

    /** Connection timed out */
    WIFI_STATUS_CONN_TIMEOUT,

    /** Connection failed - AP not found */
    WIFI_STATUS_CONN_AP_NOT_FOUND,

    /** Last connection status */
    WIFI_STATUS_CONN_LAST_STATUS,

    /** Connection disconnected status */
    WIFI_STATUS_DISCONN_FIRST_STATUS = WIFI_STATUS_CONN_LAST_STATUS,
};

/** @brief Wi-Fi disconnect reason codes. To be overlaid on top of \ref wifi_status
 * in the disconnect result event for detailed reason.
 */
enum wifi_disconn_reason {
    /** Success, overload status as reason */
    WIFI_REASON_DISCONN_SUCCESS = 0,

    /** Unspecified reason */
    WIFI_REASON_DISCONN_UNSPECIFIED,

    /** Disconnected due to user request */
    WIFI_REASON_DISCONN_USER_REQUEST,

    /** Disconnected due to AP leaving */
    WIFI_REASON_DISCONN_AP_LEAVING,

    /** Disconnected due to inactivity */
    WIFI_REASON_DISCONN_INACTIVITY,
};

/** @brief Wi-Fi AP mode result codes. To be overlaid on top of \ref wifi_status
 * in the AP mode enable or disable result event for detailed status.
 */
enum wifi_ap_status {
    /** AP mode enable or disable successful */
    WIFI_STATUS_AP_SUCCESS = 0,

    /** AP mode enable or disable failed - generic failure */
    WIFI_STATUS_AP_FAIL,

    /** AP mode enable failed - channel not supported */
    WIFI_STATUS_AP_CHANNEL_NOT_SUPPORTED,

    /** AP mode enable failed - channel not allowed */
    WIFI_STATUS_AP_CHANNEL_NOT_ALLOWED,

    /** AP mode enable failed - SSID not allowed */
    WIFI_STATUS_AP_SSID_NOT_ALLOWED,

    /** AP mode enable failed - authentication type not supported */
    WIFI_STATUS_AP_AUTH_TYPE_NOT_SUPPORTED,

    /** AP mode enable failed - operation not supported */
    WIFI_STATUS_AP_OP_NOT_SUPPORTED,

    /** AP mode enable failed - operation not permitted */
    WIFI_STATUS_AP_OP_NOT_PERMITTED,
};

/** @brief Generic Wi-Fi status for commands and events */
struct wifi_status {
    union {
        /** Status value */
        int status;
        /** Connection status */
        enum wifi_conn_status conn_status;
        /** Disconnection reason status */
        enum wifi_disconn_reason disconn_reason;
        /** Access point status */
        enum wifi_ap_status ap_status;
    };
};

/** @brief Wi-Fi interface status */
struct wifi_iface_status {
<<<<<<< HEAD
    /** Interface state, see enum wifi_iface_state */
    int state;

    /** SSID length */
    unsigned int ssid_len;

    /** SSID */
    char ssid[WIFI_SSID_MAX_LEN];

    /** BSSID */
    char bssid[WIFI_MAC_ADDR_LEN];

    /** Frequency band */
    enum wifi_frequency_bands band;

    /** Channel */
    unsigned int channel;

    /** Interface mode, see enum wifi_iface_mode */
    enum wifi_iface_mode iface_mode;

    /** Link mode, see enum wifi_link_mode */
    enum wifi_link_mode link_mode;

    /** Security type, see enum wifi_security_type */
    enum wifi_security_type security;

    /** MFP options, see enum wifi_mfp_options */
    enum wifi_mfp_options mfp;

    /** RSSI */
    int rssi;

    /** DTIM period */
    unsigned char dtim_period;

    /** Beacon interval */
    unsigned short beacon_interval;

    /** is TWT capable? */
    bool twt_capable;

    /** The current 802.11 PHY data rate */
    int current_phy_rate;
=======
	/** Interface state, see enum wifi_iface_state */
	int state;
	/** SSID length */
	unsigned int ssid_len;
	/** SSID */
	char ssid[WIFI_SSID_MAX_LEN + 1];
	/** BSSID */
	char bssid[WIFI_MAC_ADDR_LEN];
	/** Frequency band */
	enum wifi_frequency_bands band;
	/** Channel */
	unsigned int channel;
	/** Interface mode, see enum wifi_iface_mode */
	enum wifi_iface_mode iface_mode;
	/** Link mode, see enum wifi_link_mode */
	enum wifi_link_mode link_mode;
	/** Security type, see enum wifi_security_type */
	enum wifi_security_type security;
	/** MFP options, see enum wifi_mfp_options */
	enum wifi_mfp_options mfp;
	/** RSSI */
	int rssi;
	/** DTIM period */
	unsigned char dtim_period;
	/** Beacon interval */
	unsigned short beacon_interval;
	/** is TWT capable? */
	bool twt_capable;
	/** The current 802.11 PHY data rate */
	int current_phy_rate;
>>>>>>> 95cc5f53
};

/** @brief Wi-Fi power save parameters */
struct wifi_ps_params {
    /** Power save state */
    enum wifi_ps enabled;

    /** Listen interval */
    unsigned short listen_interval;

    /** Wi-Fi power save wakeup mode */
    enum wifi_ps_wakeup_mode wakeup_mode;

    /** Wi-Fi power save mode */
    enum wifi_ps_mode mode;

    /** Wi-Fi power save timeout
     *
     * This is the time out to wait after sending a TX packet
     * before going back to power save (in ms) to receive any replies
     * from the AP. Zero means this feature is disabled.
     *
     * It's a tradeoff between power consumption and latency.
     */
    unsigned int timeout_ms;

    /** Wi-Fi power save type */
    enum wifi_ps_param_type type;

    /** Wi-Fi power save fail reason */
    enum wifi_config_ps_param_fail_reason fail_reason;

    /** Wi-Fi power save exit strategy */
    enum wifi_ps_exit_strategy exit_strategy;
};

/** @brief Wi-Fi TWT parameters */
struct wifi_twt_params {
    /** TWT operation, see enum wifi_twt_operation */
    enum wifi_twt_operation operation;

    /** TWT negotiation type, see enum wifi_twt_negotiation_type */
    enum wifi_twt_negotiation_type negotiation_type;

    /** TWT setup command, see enum wifi_twt_setup_cmd */
    enum wifi_twt_setup_cmd setup_cmd;

    /** TWT setup response status, see enum wifi_twt_setup_resp_status */
    enum wifi_twt_setup_resp_status resp_status;

    /** TWT teardown cmd status, see enum wifi_twt_teardown_status */
    enum wifi_twt_teardown_status teardown_status;

    /** Dialog token, used to map requests to responses */
    uint8_t dialog_token;

    /** Flow ID, used to map setup with teardown */
    uint8_t flow_id;

    union {
        /** Setup specific parameters */
        struct {
            /**Interval = Wake up time + Sleeping time */
            uint64_t twt_interval;

            /** Requestor or responder */
            bool responder;

            /** Trigger enabled or disabled */
            bool trigger;

            /** Implicit or explicit */
            bool implicit;

            /** Announced or unannounced */
            bool announce;

            /** Wake up time */
            uint32_t twt_wake_interval;

            /** Wake ahead notification is sent earlier than
             * TWT Service period (SP) start based on this duration.
             * This should give applications ample time to
             * prepare the data before TWT SP starts.
             */
            uint32_t twt_wake_ahead_duration;
        } setup;

        /** Teardown specific parameters */
        struct {
            /** Teardown all flows */
            bool teardown_all;
        } teardown;
    };

    /** TWT fail reason, see enum wifi_twt_fail_reason */
    enum wifi_twt_fail_reason fail_reason;
};

/** @cond INTERNAL_HIDDEN */

/* Flow ID is only 3 bits */
#define WIFI_MAX_TWT_FLOWS       8
#define WIFI_MAX_TWT_INTERVAL_US (LONG_MAX - 1)
/* 256 (u8) * 1TU */
#define WIFI_MAX_TWT_WAKE_INTERVAL_US       262144
#define WIFI_MAX_TWT_WAKE_AHEAD_DURATION_US (LONG_MAX - 1)

/** @endcond */

/** @brief Wi-Fi TWT flow information */
struct wifi_twt_flow_info {
    /** Interval = Wake up time + Sleeping time */
    uint64_t twt_interval;

    /** Dialog token, used to map requests to responses */
    uint8_t dialog_token;

    /** Flow ID, used to map setup with teardown */
    uint8_t flow_id;

    /** TWT negotiation type, see enum wifi_twt_negotiation_type */
    enum wifi_twt_negotiation_type negotiation_type;

    /** Requestor or responder */
    bool responder;

    /** Trigger enabled or disabled */
    bool trigger;

    /** Implicit or explicit */
    bool implicit;

    /** Announced or unannounced */
    bool announce;

    /** Wake up time */
    uint32_t twt_wake_interval;

    /** Wake ahead duration */
    uint32_t twt_wake_ahead_duration;
};

/** Wi-Fi enterprise mode credentials */
struct wifi_enterprise_creds_params {
    /** CA certification */
    uint8_t* ca_cert;

    /** CA certification length */
    uint32_t ca_cert_len;

    /** Client certification */
    uint8_t* client_cert;

    /** Client certification length */
    uint32_t client_cert_len;

    /** Client key */
    uint8_t* client_key;

    /** Client key length */
    uint32_t client_key_len;

    /** CA certification of phase2*/
    uint8_t* ca_cert2;

    /** Phase2 CA certification length */
    uint32_t ca_cert2_len;

    /** Client certification of phase2*/
    uint8_t* client_cert2;

    /** Phase2 Client certification length */
    uint32_t client_cert2_len;

    /** Client key of phase2*/
    uint8_t* client_key2;

    /** Phase2 Client key length */
    uint32_t client_key2_len;
};

/** @brief Wi-Fi power save configuration */
struct wifi_ps_config {
    /** Number of TWT flows */
    char num_twt_flows;

    /** TWT flow details */
    struct wifi_twt_flow_info twt_flows[WIFI_MAX_TWT_FLOWS];

    /** Power save configuration */
    struct wifi_ps_params ps_params;
};

/** @brief Generic get/set operation for any command*/
enum wifi_mgmt_op {
    /** Get operation */
    WIFI_MGMT_GET = 0,

    /** Set operation */
    WIFI_MGMT_SET = 1,
};

/** Max regulatory channel number */
#define MAX_REG_CHAN_NUM    42

/** @brief Per-channel regulatory attributes */
struct wifi_reg_chan_info {
    /** Center frequency in MHz */
    unsigned short center_frequency;

    /** Maximum transmission power (in dBm) */
    unsigned short max_power : 8;

    /** Is channel supported or not */
    unsigned short supported : 1;

    /** Passive transmissions only */
    unsigned short passive_only : 1;

    /** Is a DFS channel */
    unsigned short dfs : 1;
} __packed;

/** @brief Regulatory domain information or configuration */
struct wifi_reg_domain {
    /** Regulatory domain operation */
    enum wifi_mgmt_op oper;

    /** Ignore all other regulatory hints over this one */
    bool force;

    /** Country code: ISO/IEC 3166-1 alpha-2 */
    uint8_t country_code[WIFI_COUNTRY_CODE_LEN];

    /** Number of channels supported */
    unsigned int num_channels;

    /** Channels information */
    struct wifi_reg_chan_info* chan_info;
};

/** @brief Wi-Fi TWT sleep states */
enum wifi_twt_sleep_state {
    /** TWT sleep state: sleeping */
    WIFI_TWT_STATE_SLEEP = 0,

    /** TWT sleep state: awake */
    WIFI_TWT_STATE_AWAKE = 1,
};

#if defined(CONFIG_WIFI_MGMT_RAW_SCAN_RESULTS) || defined(__DOXYGEN__)
/** @brief Wi-Fi raw scan result */
struct wifi_raw_scan_result {
    /** RSSI */
    int8_t rssi;

    /** Frame length */
    int frame_length;

    /** Frequency */
    unsigned short frequency;

    /** Raw scan data */
    uint8_t data[CONFIG_WIFI_MGMT_RAW_SCAN_RESULT_LENGTH];
};
#endif /* CONFIG_WIFI_MGMT_RAW_SCAN_RESULTS */

/** @brief AP mode - connected STA details */
struct wifi_ap_sta_info {
    /** Link mode, see enum wifi_link_mode */
    enum wifi_link_mode link_mode;

    /** MAC address */
    uint8_t mac[WIFI_MAC_ADDR_LEN];

    /** MAC address length */
    uint8_t mac_length;

    /** is TWT capable ? */
    bool twt_capable;
};

/** @cond INTERNAL_HIDDEN */

/* for use in max info size calculations */
union wifi_mgmt_events {
    struct wifi_scan_result  scan_result;
    struct wifi_status       connect_status;
    struct wifi_iface_status iface_status;

    #ifdef CONFIG_WIFI_MGMT_RAW_SCAN_RESULTS
    struct wifi_raw_scan_result raw_scan_result;
    #endif /* CONFIG_WIFI_MGMT_RAW_SCAN_RESULTS */

    struct wifi_twt_params  twt_params;
    struct wifi_ap_sta_info ap_sta_info;
};

/** @endcond */

/** @brief Wi-Fi mode setup */
struct wifi_mode_info {
    /** Mode setting for a specific mode of operation */
    uint8_t mode;

    /** Interface index */
    uint8_t if_index;

    /** Get or set operation */
    enum wifi_mgmt_op oper;
};

/** @brief Wi-Fi filter setting for monitor, prmoiscuous, TX-injection modes */
struct wifi_filter_info {
    /** Filter setting */
    uint8_t filter;

    /** Interface index */
    uint8_t if_index;

    /** Filter buffer size */
    uint16_t buffer_size;

    /** Get or set operation */
    enum wifi_mgmt_op oper;
};

/** @brief Wi-Fi channel setting for monitor and TX-injection modes */
struct wifi_channel_info {
    /** Channel value to set */
    uint16_t channel;

    /** Interface index */
    uint8_t if_index;

    /** Get or set operation */
    enum wifi_mgmt_op oper;
};

/** @cond INTERNAL_HIDDEN */
#define WIFI_AP_STA_MAX_INACTIVITY (LONG_MAX - 1)
/** @endcond */

/** @brief Wi-Fi AP configuration parameter */
struct wifi_ap_config_params {
    /** Parameter used to identify the different AP parameters */
    enum wifi_ap_config_param type;
    /** Parameter used for setting maximum inactivity duration for stations */
    uint32_t max_inactivity;
    /** Parameter used for setting maximum number of stations */
    uint32_t max_num_sta;
};

#ifdef CONFIG_WIFI_NM_WPA_SUPPLICANT_DPP
/** @brief Wi-Fi DPP configuration parameter */
/** Wi-Fi DPP QR-CODE in string max len for SHA512 */
#define WIFI_DPP_QRCODE_MAX_LEN 255

/** Wi-Fi DPP operations */
enum wifi_dpp_op {
    /** Unset invalid operation */
    WIFI_DPP_OP_INVALID = 0,
    /** Add configurator */
    WIFI_DPP_CONFIGURATOR_ADD,
    /** Start DPP auth as configurator or enrollee */
    WIFI_DPP_AUTH_INIT,
    /** Scan qr_code as parameter */
    WIFI_DPP_QR_CODE,
    /** Start DPP chirp to send DPP announcement */
    WIFI_DPP_CHIRP,
    /** Listen on specific frequency */
    WIFI_DPP_LISTEN,
    /** Generate a bootstrap like qrcode */
    WIFI_DPP_BOOTSTRAP_GEN,
    /** Get a bootstrap uri for external device to scan */
    WIFI_DPP_BOOTSTRAP_GET_URI,
    /** Set configurator parameters */
    WIFI_DPP_SET_CONF_PARAM,
    /** Set DPP rx response wait timeout */
    WIFI_DPP_SET_WAIT_RESP_TIME,
    /** Reconfigure DPP network */
    WIFI_DPP_RECONFIG
};

/** Wi-Fi DPP crypto Elliptic Curves */
enum wifi_dpp_curves {
    /** Unset default use P-256 */
    WIFI_DPP_CURVES_DEFAULT = 0,
    /** prime256v1 */
    WIFI_DPP_CURVES_P_256,
    /** secp384r1 */
    WIFI_DPP_CURVES_P_384,
    /** secp521r1 */
    WIFI_DPP_CURVES_P_512,
    /** brainpoolP256r1 */
    WIFI_DPP_CURVES_BP_256,
    /** brainpoolP384r1 */
    WIFI_DPP_CURVES_BP_384,
    /** brainpoolP512r1 */
    WIFI_DPP_CURVES_BP_512
};

/** Wi-Fi DPP role */
enum wifi_dpp_role {
    /** Unset role */
    WIFI_DPP_ROLE_UNSET = 0,
    /** Configurator passes AP config to enrollee */
    WIFI_DPP_ROLE_CONFIGURATOR,
    /** Enrollee gets AP config and connect to AP */
    WIFI_DPP_ROLE_ENROLLEE,
    /** Both configurator and enrollee might be chosen */
    WIFI_DPP_ROLE_EITHER
};

/** Wi-Fi DPP security type
 *
 * current only support DPP only AKM
 */
enum wifi_dpp_conf {
    /** Unset conf */
    WIFI_DPP_CONF_UNSET = 0,
    /** conf=sta-dpp, AKM DPP only for sta */
    WIFI_DPP_CONF_STA,
    /** conf=ap-dpp, AKM DPP only for ap */
    WIFI_DPP_CONF_AP,
    /** conf=query, query for AKM */
    WIFI_DPP_CONF_QUERY
};

/** Wi-Fi DPP bootstrap type
 *
 * current default and only support QR-CODE
 */
enum wifi_dpp_bootstrap_type {
    /** Unset type */
    WIFI_DPP_BOOTSTRAP_TYPE_UNSET = 0,
    /** qrcode */
    WIFI_DPP_BOOTSTRAP_TYPE_QRCODE,
    /** pkex */
    WIFI_DPP_BOOTSTRAP_TYPE_PKEX,
    /** nfc */
    WIFI_DPP_BOOTSTRAP_TYPE_NFC_URI
};

/** Params to add DPP configurator */
struct wifi_dpp_configurator_add_params {
    /** ECP curves for private key */
    int curve;
    /** ECP curves for net access key */
    int net_access_key_curve;
};

/** Params to initiate a DPP auth procedure */
struct wifi_dpp_auth_init_params {
    /** Peer bootstrap id */
    int peer;
    /** Configuration parameter id */
    int configurator;
    /** Role configurator or enrollee */
    int role;
    /** Security type */
    int conf;
    /** SSID in string */
    char ssid[WIFI_SSID_MAX_LEN + 1];
};

/** Params to do DPP chirp */
struct wifi_dpp_chirp_params {
    /** Own bootstrap id */
    int id;
    /** Chirp on frequency */
    int freq;
};

/** Params to do DPP listen */
struct wifi_dpp_listen_params {
    /** Listen on frequency */
    int freq;
    /** Role configurator or enrollee */
    int role;
};

/** Params to generate a DPP bootstrap */
struct wifi_dpp_bootstrap_gen_params {
    /** Bootstrap type */
    int type;
    /** Own operating class */
    int op_class;
    /** Own working channel */
    int chan;
    /** ECP curves */
    int curve;
    /** Own mac address */
    uint8_t mac[WIFI_MAC_ADDR_LEN];
};

/** Params to set specific DPP configurator */
struct wifi_dpp_configurator_set_params {
    /** Peer bootstrap id */
    int peer;
    /** Configuration parameter id */
    int configurator;
    /** Role configurator or enrollee */
    int role;
    /** Security type */
    int conf;
    /** ECP curves for private key */
    int curve;
    /** ECP curves for net access key */
    int net_access_key_curve;
    /** Own mac address */
    char ssid[WIFI_SSID_MAX_LEN + 1];
};

/** Wi-Fi DPP params for various operations
 */
struct wifi_dpp_params {
    /** Operation enum */
    int action;
    union {
        /** Params to add DPP configurator */
        struct wifi_dpp_configurator_add_params configurator_add;

        /** Params to initiate a DPP auth procedure */
        struct wifi_dpp_auth_init_params auth_init;

        /** Params to do DPP chirp */
        struct wifi_dpp_chirp_params chirp;

        /** Params to do DPP listen */
        struct wifi_dpp_listen_params listen;

        /** Params to generate a DPP bootstrap */
        struct wifi_dpp_bootstrap_gen_params bootstrap_gen;

        /** Params to set specific DPP configurator */
        struct wifi_dpp_configurator_set_params configurator_set;
        /** Bootstrap get uri id */
        int id;
        /** Timeout for DPP frame response rx */
        int dpp_resp_wait_time;
        /** network id for reconfig */
        int network_id;
        /** DPP QR-CODE, max for SHA512 */
        uint8_t dpp_qr_code[WIFI_DPP_QRCODE_MAX_LEN + 1];
        /** Request response reusing request buffer.
         * So once a request is sent, buffer will be
         * fulfilled by response
         */
        char resp[WIFI_DPP_QRCODE_MAX_LEN + 1];
    };
};
#endif /* CONFIG_WIFI_NM_WPA_SUPPLICANT_DPP */

#define WIFI_WPS_PIN_MAX_LEN 8

/** Operation for WPS */
enum wifi_wps_op {
    /** WPS pbc */
    WIFI_WPS_PBC = 0,
    /** Get WPS pin number */
    WIFI_WPS_PIN_GET = 1,
    /** Set WPS pin number */
    WIFI_WPS_PIN_SET = 2,
};

/** Wi-Fi wps setup */
struct wifi_wps_config_params {
    /** wps operation */
    enum wifi_wps_op oper;
    /** pin value*/
    char pin[WIFI_WPS_PIN_MAX_LEN + 1];
};

/** Wi-Fi AP status
 */
enum wifi_hostapd_iface_state {
	WIFI_HAPD_IFACE_UNINITIALIZED,
	WIFI_HAPD_IFACE_DISABLED,
	WIFI_HAPD_IFACE_COUNTRY_UPDATE,
	WIFI_HAPD_IFACE_ACS,
	WIFI_HAPD_IFACE_HT_SCAN,
	WIFI_HAPD_IFACE_DFS,
	WIFI_HAPD_IFACE_ENABLED
};

#include <zephyr/net/net_if.h>

/** Scan result callback
 *
 * @param iface Network interface
 * @param status Scan result status
 * @param entry Scan result entry
 */
typedef void (*scan_result_cb_t)(struct net_if* iface, int status,
                                 struct wifi_scan_result* entry);

#ifdef CONFIG_WIFI_MGMT_RAW_SCAN_RESULTS
/** Raw scan result callback
 *
 * @param iface Network interface
 * @param status Raw scan result status
 * @param entry Raw scan result entry
 */
typedef void (*raw_scan_result_cb_t)(struct net_if* iface, int status,
                                     struct wifi_raw_scan_result* entry);
#endif /* CONFIG_WIFI_MGMT_RAW_SCAN_RESULTS */

/** Wi-Fi management API */
struct wifi_mgmt_ops {
    /** Scan for Wi-Fi networks
     *
     * @param dev Pointer to the device structure for the driver instance.
     * @param params Scan parameters
     * @param cb Callback to be called for each result
     *           cb parameter is the cb that should be called for each
     *           result by the driver. The wifi mgmt part will take care of
     *           raising the necessary event etc.
     *
     * @return 0 if ok, < 0 if error
     */
    int (*scan)(const struct device* dev,
                struct wifi_scan_params* params,
                scan_result_cb_t cb);

    /** Connect to a Wi-Fi network
     *
     * @param dev Pointer to the device structure for the driver instance.
     * @param params Connect parameters
     *
     * @return 0 if ok, < 0 if error
     */
    int (*connect)(const struct device* dev,
                   struct wifi_connect_req_params* params);

    /** Disconnect from a Wi-Fi network
     *
     * @param dev Pointer to the device structure for the driver instance.
     *
     * @return 0 if ok, < 0 if error
     */
    int (*disconnect)(const struct device* dev);

    /** Enable AP mode
     *
     * @param dev Pointer to the device structure for the driver instance.
     * @param params AP mode parameters
     *
     * @return 0 if ok, < 0 if error
     */
    int (*ap_enable)(const struct device* dev,
                     struct wifi_connect_req_params* params);

    /** Disable AP mode
     *
     * @param dev Pointer to the device structure for the driver instance.
     *
     * @return 0 if ok, < 0 if error
     */
    int (*ap_disable)(const struct device* dev);

    /** Disconnect a STA from AP
     *
     * @param dev Pointer to the device structure for the driver instance.
     * @param mac MAC address of the STA to disconnect
     *
     * @return 0 if ok, < 0 if error
     */
    int (*ap_sta_disconnect)(const struct device* dev, uint8_t const* mac);

    /** Get interface status
     *
     * @param dev Pointer to the device structure for the driver instance.
     * @param status Interface status
     *
     * @return 0 if ok, < 0 if error
     */
    int (*iface_status)(const struct device* dev, struct wifi_iface_status* status);

    #if defined(CONFIG_NET_STATISTICS_WIFI) || defined(__DOXYGEN__)
    /** Get Wi-Fi statistics
     *
     * @param dev Pointer to the device structure for the driver instance.
     * @param stats Wi-Fi statistics
     *
     * @return 0 if ok, < 0 if error
     */
    int (*get_stats)(const struct device* dev, struct net_stats_wifi* stats);

    /** Reset  Wi-Fi statistics
     *
     * @param dev Pointer to the device structure for the driver instance.
     *
     * @return 0 if ok, < 0 if error
     */
    int (*reset_stats)(const struct device* dev);
    #endif /* CONFIG_NET_STATISTICS_WIFI */

    /** Set power save status
     *
     * @param dev Pointer to the device structure for the driver instance.
     * @param params Power save parameters
     *
     * @return 0 if ok, < 0 if error
     */
    int (*set_power_save)(const struct device* dev, struct wifi_ps_params* params);

    /** Setup or teardown TWT flow
     *
     * @param dev Pointer to the device structure for the driver instance.
     * @param params TWT parameters
     *
     * @return 0 if ok, < 0 if error
     */
    int (*set_twt)(const struct device* dev, struct wifi_twt_params* params);

    /** Get power save config
     *
     * @param dev Pointer to the device structure for the driver instance.
     * @param config Power save config
     *
     * @return 0 if ok, < 0 if error
     */
    int (*get_power_save_config)(const struct device* dev, struct wifi_ps_config* config);

    /** Set or get regulatory domain
     *
     * @param dev Pointer to the device structure for the driver instance.
     * @param reg_domain Regulatory domain
     *
     * @return 0 if ok, < 0 if error
     */
    int (*reg_domain)(const struct device* dev, struct wifi_reg_domain* reg_domain);

    /** Set or get packet filter settings for monitor and promiscuous modes
     *
     * @param dev Pointer to the device structure for the driver instance.
     * @param packet filter settings
     *
     * @return 0 if ok, < 0 if error
     */
    int (*filter)(const struct device* dev, struct wifi_filter_info* filter);

    /** Set or get mode of operation
     *
     * @param dev Pointer to the device structure for the driver instance.
     * @param mode settings
     *
     * @return 0 if ok, < 0 if error
     */
    int (*mode)(const struct device* dev, struct wifi_mode_info* mode);

    /** Set or get current channel of operation
     *
     * @param dev Pointer to the device structure for the driver instance.
     * @param channel settings
     *
     * @return 0 if ok, < 0 if error
     */
    int (*channel)(const struct device* dev, struct wifi_channel_info* channel);

    #ifdef CONFIG_WIFI_NM_WPA_SUPPLICANT_WNM
    /** Send BTM query
     *
     * @param dev Pointer to the device structure for the driver instance.
     * @param reason query reason
     *
     * @return 0 if ok, < 0 if error
     */
    int (*btm_query)(const struct device* dev, uint8_t reason);
    #endif

    /** Get Version of WiFi driver and Firmware
     *
     * The driver that implements the get_version function must not use stack to allocate the
     * version information pointers that are returned as params struct members.
     * The version pointer parameters should point to a static memory either in ROM (preferred)
     * or in RAM.
     *
     * @param dev Pointer to the device structure for the driver instance
     * @param params Version parameters
     *
     * @return 0 if ok, < 0 if error
     */
    int (*get_version)(const struct device* dev, struct wifi_version* params);

    /** Get Wi-Fi connection parameters recently used
     *
     * @param dev Pointer to the device structure for the driver instance
     * @param params the Wi-Fi connection parameters recently used
     *
     * @return 0 if ok, < 0 if error
     */
    int (*get_conn_params)(const struct device* dev, struct wifi_connect_req_params* params);

    /** Set RTS threshold value
     *
     * @param dev Pointer to the device structure for the driver instance.
     * @param RTS threshold value
     *
     * @return 0 if ok, < 0 if error
     */
    int (*set_rts_threshold)(const struct device* dev, unsigned int rts_threshold);

    /** Configure AP parameter
     *
     * @param dev Pointer to the device structure for the driver instance.
     * @param params AP mode parameter configuration parameter info
     *
     * @return 0 if ok, < 0 if error
     */
    int (*ap_config_params)(const struct device* dev, struct wifi_ap_config_params* params);

    #ifdef CONFIG_WIFI_NM_WPA_SUPPLICANT_DPP
    /** Dispatch DPP operations by action enum, with or without arguments in string format
     *
     * @param dev Pointer to the device structure for the driver instance
     * @param params DPP action enum and parameters in string
     *
     * @return 0 if ok, < 0 if error
     */
    int (*dpp_dispatch)(const struct device* dev, struct wifi_dpp_params* params);
    #endif /* CONFIG_WIFI_NM_WPA_SUPPLICANT_DPP */

    /** Flush PMKSA cache entries
     *
     * @param dev Pointer to the device structure for the driver instance.
     *
     * @return 0 if ok, < 0 if error
     */
    int (*pmksa_flush)(const struct device* dev);

    /** Set Wi-Fi enterprise mode CA/client Cert and key
     *
     * @param dev Pointer to the device structure for the driver instance.
     * @param creds Pointer to the CA/client Cert and key.
     *
     * @return 0 if ok, < 0 if error
     */
    #ifdef CONFIG_WIFI_NM_WPA_SUPPLICANT_CRYPTO_ENTERPRISE
    int (*enterprise_creds)(const struct device* dev,
                            struct wifi_enterprise_creds_params* creds);
    #endif

    /** Get RTS threshold value
     *
     * @param dev Pointer to the device structure for the driver instance.
     * @param rts_threshold Pointer to the RTS threshold value.
     *
     * @return 0 if ok, < 0 if error
     */
    int (*get_rts_threshold)(const struct device* dev, unsigned int* rts_threshold);

    /** Start a WPS PBC/PIN connection
     *
     * @param dev Pointer to the device structure for the driver instance
     * @param params wps operarion parameters
     *
     * @return 0 if ok, < 0 if error
     */
    int (*wps_config)(const struct device* dev, struct wifi_wps_config_params* params);
};

/** Wi-Fi management offload API */
struct net_wifi_mgmt_offload {
    /**
     * Mandatory to get in first position.
     * A network device should indeed provide a pointer on such
     * net_if_api structure. So we make current structure pointer
     * that can be casted to a net_if_api structure pointer.
     */
    #if defined(CONFIG_WIFI_USE_NATIVE_NETWORKING) || defined(__DOXYGEN__)
    /** Ethernet API */
    struct ethernet_api wifi_iface;
    #else
    /** Offloaded network device API */
    struct offloaded_if_api wifi_iface;
    #endif
    /** Wi-Fi management API */
    const struct wifi_mgmt_ops* const wifi_mgmt_api;

    #if defined(CONFIG_WIFI_NM_WPA_SUPPLICANT) || defined(__DOXYGEN__)
    /** Wi-Fi supplicant driver API */
    const void* wifi_drv_ops;
    #endif
};

#if defined(CONFIG_WIFI_NM_WPA_SUPPLICANT)
/* Make sure wifi_drv_ops is after wifi_mgmt_api */
BUILD_ASSERT(offsetof(struct net_wifi_mgmt_offload, wifi_mgmt_api) <
             offsetof(struct net_wifi_mgmt_offload, wifi_drv_ops));
#endif

/* Make sure that the network interface API is properly setup inside
 * Wifi mgmt offload API struct (it is the first one).
 */
BUILD_ASSERT(offsetof(struct net_wifi_mgmt_offload, wifi_iface) == 0, "offsetof shall be 0");

/** Wi-Fi management connect result event
 *
 * @param iface Network interface
 * @param status Connect result status
 */
void wifi_mgmt_raise_connect_result_event(struct net_if* iface, int status);

/** Wi-Fi management disconnect result event
 *
 * @param iface Network interface
 * @param status Disconnect result status
 */
void wifi_mgmt_raise_disconnect_result_event(struct net_if* iface, int status);

/** Wi-Fi management interface status event
 *
 * @param iface Network interface
 * @param iface_status Interface status
 */
void wifi_mgmt_raise_iface_status_event(struct net_if* iface,
                                        struct wifi_iface_status* iface_status);

/** Wi-Fi management TWT event
 *
 * @param iface Network interface
 * @param twt_params TWT parameters
 */
void wifi_mgmt_raise_twt_event(struct net_if* iface,
                               struct wifi_twt_params* twt_params);

/** Wi-Fi management TWT sleep state event
 *
 * @param iface Network interface
 * @param twt_sleep_state TWT sleep state
 */
void wifi_mgmt_raise_twt_sleep_state(struct net_if* iface, int twt_sleep_state);

#if defined(CONFIG_WIFI_MGMT_RAW_SCAN_RESULTS) || defined(__DOXYGEN__)
/** Wi-Fi management raw scan result event
 *
 * @param iface Network interface
 * @param raw_scan_info Raw scan result
 */
void wifi_mgmt_raise_raw_scan_result_event(struct net_if* iface,
                                           struct wifi_raw_scan_result* raw_scan_info);
#endif /* CONFIG_WIFI_MGMT_RAW_SCAN_RESULTS */

/** Wi-Fi management disconnect complete event
 *
 * @param iface Network interface
 * @param status Disconnect complete status
 */
void wifi_mgmt_raise_disconnect_complete_event(struct net_if* iface, int status);

/** Wi-Fi management AP mode enable result event
 *
 * @param iface Network interface
 * @param status AP mode enable result status
 */
void wifi_mgmt_raise_ap_enable_result_event(struct net_if* iface, enum wifi_ap_status status);

/** Wi-Fi management AP mode disable result event
 *
 * @param iface Network interface
 * @param status AP mode disable result status
 */
void wifi_mgmt_raise_ap_disable_result_event(struct net_if* iface, enum wifi_ap_status status);

/** Wi-Fi management AP mode STA connected event
 *
 * @param iface Network interface
 * @param sta_info STA information
 */
void wifi_mgmt_raise_ap_sta_connected_event(struct net_if* iface,
                                            struct wifi_ap_sta_info* sta_info);

/** Wi-Fi management AP mode STA disconnected event
 * @param iface Network interface
 * @param sta_info STA information
 */
void wifi_mgmt_raise_ap_sta_disconnected_event(struct net_if* iface,
                                               struct wifi_ap_sta_info* sta_info);

/**
 * @}
 */
#ifdef __cplusplus
}
#endif

#endif /* ZEPHYR_INCLUDE_NET_WIFI_MGMT_H_ */<|MERGE_RESOLUTION|>--- conflicted
+++ resolved
@@ -449,9 +449,8 @@
  * via its info attribute (see net_mgmt.h)
  */
 struct wifi_scan_result {
-<<<<<<< HEAD
     /** SSID */
-    uint8_t ssid[WIFI_SSID_MAX_LEN];
+    uint8_t ssid[WIFI_SSID_MAX_LEN + 1];
 
     /** SSID length */
     uint8_t ssid_length;
@@ -476,26 +475,6 @@
 
     /** BSSID length */
     uint8_t mac_length;
-=======
-	/** SSID */
-	uint8_t ssid[WIFI_SSID_MAX_LEN + 1];
-	/** SSID length */
-	uint8_t ssid_length;
-	/** Frequency band */
-	uint8_t band;
-	/** Channel */
-	uint8_t channel;
-	/** Security type */
-	enum wifi_security_type security;
-	/** MFP options */
-	enum wifi_mfp_options mfp;
-	/** RSSI */
-	int8_t rssi;
-	/** BSSID */
-	uint8_t mac[WIFI_MAC_ADDR_LEN];
-	/** BSSID length */
-	uint8_t mac_length;
->>>>>>> 95cc5f53
 };
 
 /** @brief Wi-Fi connect request parameters */
@@ -671,7 +650,6 @@
 
 /** @brief Wi-Fi interface status */
 struct wifi_iface_status {
-<<<<<<< HEAD
     /** Interface state, see enum wifi_iface_state */
     int state;
 
@@ -679,7 +657,7 @@
     unsigned int ssid_len;
 
     /** SSID */
-    char ssid[WIFI_SSID_MAX_LEN];
+    char ssid[WIFI_SSID_MAX_LEN + 1];
 
     /** BSSID */
     char bssid[WIFI_MAC_ADDR_LEN];
@@ -716,38 +694,6 @@
 
     /** The current 802.11 PHY data rate */
     int current_phy_rate;
-=======
-	/** Interface state, see enum wifi_iface_state */
-	int state;
-	/** SSID length */
-	unsigned int ssid_len;
-	/** SSID */
-	char ssid[WIFI_SSID_MAX_LEN + 1];
-	/** BSSID */
-	char bssid[WIFI_MAC_ADDR_LEN];
-	/** Frequency band */
-	enum wifi_frequency_bands band;
-	/** Channel */
-	unsigned int channel;
-	/** Interface mode, see enum wifi_iface_mode */
-	enum wifi_iface_mode iface_mode;
-	/** Link mode, see enum wifi_link_mode */
-	enum wifi_link_mode link_mode;
-	/** Security type, see enum wifi_security_type */
-	enum wifi_security_type security;
-	/** MFP options, see enum wifi_mfp_options */
-	enum wifi_mfp_options mfp;
-	/** RSSI */
-	int rssi;
-	/** DTIM period */
-	unsigned char dtim_period;
-	/** Beacon interval */
-	unsigned short beacon_interval;
-	/** is TWT capable? */
-	bool twt_capable;
-	/** The current 802.11 PHY data rate */
-	int current_phy_rate;
->>>>>>> 95cc5f53
 };
 
 /** @brief Wi-Fi power save parameters */
