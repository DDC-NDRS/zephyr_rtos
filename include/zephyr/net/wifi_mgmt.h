--- conflicted
+++ resolved
@@ -160,36 +160,6 @@
 
 /** Wi-Fi management events */
 enum net_event_wifi_cmd {
-<<<<<<< HEAD
-	/** Scan results available */
-	NET_EVENT_WIFI_CMD_SCAN_RESULT = 1,
-	/** Scan done */
-	NET_EVENT_WIFI_CMD_SCAN_DONE,
-	/** Connect result */
-	NET_EVENT_WIFI_CMD_CONNECT_RESULT,
-	/** Disconnect result */
-	NET_EVENT_WIFI_CMD_DISCONNECT_RESULT,
-	/** Interface status */
-	NET_EVENT_WIFI_CMD_IFACE_STATUS,
-	/** TWT events */
-	NET_EVENT_WIFI_CMD_TWT,
-	/** TWT sleep status: awake or sleeping, can be used by application
-	 * to determine if it can send data or not.
-	 */
-	NET_EVENT_WIFI_CMD_TWT_SLEEP_STATE,
-	/** Raw scan results available */
-	NET_EVENT_WIFI_CMD_RAW_SCAN_RESULT,
-	/** Disconnect complete */
-	NET_EVENT_WIFI_CMD_DISCONNECT_COMPLETE,
-	/** AP mode enable result */
-	NET_EVENT_WIFI_CMD_AP_ENABLE_RESULT,
-	/** AP mode disable result */
-	NET_EVENT_WIFI_CMD_AP_DISABLE_RESULT,
-	/** STA connected to AP */
-	NET_EVENT_WIFI_CMD_AP_STA_CONNECTED,
-	/** STA disconnected from AP */
-	NET_EVENT_WIFI_CMD_AP_STA_DISCONNECTED,
-=======
     /** Scan results available */
     NET_EVENT_WIFI_CMD_SCAN_RESULT = 1,
 
@@ -218,7 +188,18 @@
 
     /** Disconnect complete */
     NET_EVENT_WIFI_CMD_DISCONNECT_COMPLETE,
->>>>>>> a5ba44b3
+
+    /** AP mode enable result */
+    NET_EVENT_WIFI_CMD_AP_ENABLE_RESULT,
+
+    /** AP mode disable result */
+    NET_EVENT_WIFI_CMD_AP_DISABLE_RESULT,
+
+    /** STA connected to AP */
+    NET_EVENT_WIFI_CMD_AP_STA_CONNECTED,
+
+    /** STA disconnected from AP */
+    NET_EVENT_WIFI_CMD_AP_STA_DISCONNECTED,
 };
 
 #define NET_EVENT_WIFI_SCAN_RESULT          \
@@ -401,70 +382,76 @@
  * in the connect result event for detailed status.
  */
 enum wifi_conn_status {
-	/** Connection successful */
-	WIFI_STATUS_CONN_SUCCESS = 0,
-	/** Connection failed - generic failure */
-	WIFI_STATUS_CONN_FAIL,
-	/** Connection failed - wrong password */
-	WIFI_STATUS_CONN_WRONG_PASSWORD,
-	/** Connection timed out */
-	WIFI_STATUS_CONN_TIMEOUT,
-	/** Connection failed - AP not found */
-	WIFI_STATUS_CONN_AP_NOT_FOUND,
+    /** Connection successful */
+    WIFI_STATUS_CONN_SUCCESS = 0,
+
+    /** Connection failed - generic failure */
+    WIFI_STATUS_CONN_FAIL,
+
+    /** Connection failed - wrong password */
+    WIFI_STATUS_CONN_WRONG_PASSWORD,
+
+    /** Connection timed out */
+    WIFI_STATUS_CONN_TIMEOUT,
+
+    /** Connection failed - AP not found */
+    WIFI_STATUS_CONN_AP_NOT_FOUND,
 };
 
 /** Wi-Fi disconnect reason codes. To be overlaid on top of \ref wifi_status
  * in the disconnect result event for detailed reason.
  */
 enum wifi_disconn_reason {
-	/** Unspecified reason */
-	WIFI_REASON_DISCONN_UNSPECIFIED = 0,
-	/** Disconnected due to user request */
-	WIFI_REASON_DISCONN_USER_REQUEST,
-	/** Disconnected due to AP leaving */
-	WIFI_REASON_DISCONN_AP_LEAVING,
-	/** Disconnected due to inactivity */
-	WIFI_REASON_DISCONN_INACTIVITY,
+    /** Unspecified reason */
+    WIFI_REASON_DISCONN_UNSPECIFIED = 0,
+
+    /** Disconnected due to user request */
+    WIFI_REASON_DISCONN_USER_REQUEST,
+
+    /** Disconnected due to AP leaving */
+    WIFI_REASON_DISCONN_AP_LEAVING,
+
+    /** Disconnected due to inactivity */
+    WIFI_REASON_DISCONN_INACTIVITY,
 };
 
 /** Wi-Fi AP mode result codes. To be overlaid on top of \ref wifi_status
  * in the AP mode enable or disable result event for detailed status.
  */
 enum wifi_ap_status {
-	/** AP mode enable or disable successful */
-	WIFI_STATUS_AP_SUCCESS = 0,
-	/** AP mode enable or disable failed - generic failure */
-	WIFI_STATUS_AP_FAIL,
-	/** AP mode enable failed - channel not supported */
-	WIFI_STATUS_AP_CHANNEL_NOT_SUPPORTED,
-	/** AP mode enable failed - channel not allowed */
-	WIFI_STATUS_AP_CHANNEL_NOT_ALLOWED,
-	/** AP mode enable failed - SSID not allowed */
-	WIFI_STATUS_AP_SSID_NOT_ALLOWED,
-	/** AP mode enable failed - authentication type not supported */
-	WIFI_STATUS_AP_AUTH_TYPE_NOT_SUPPORTED,
-	/** AP mode enable failed - operation not supported */
-	WIFI_STATUS_AP_OP_NOT_SUPPORTED,
-	/** AP mode enable failed - operation not permitted */
-	WIFI_STATUS_AP_OP_NOT_PERMITTED,
+    /** AP mode enable or disable successful */
+    WIFI_STATUS_AP_SUCCESS = 0,
+
+    /** AP mode enable or disable failed - generic failure */
+    WIFI_STATUS_AP_FAIL,
+
+    /** AP mode enable failed - channel not supported */
+    WIFI_STATUS_AP_CHANNEL_NOT_SUPPORTED,
+
+    /** AP mode enable failed - channel not allowed */
+    WIFI_STATUS_AP_CHANNEL_NOT_ALLOWED,
+
+    /** AP mode enable failed - SSID not allowed */
+    WIFI_STATUS_AP_SSID_NOT_ALLOWED,
+
+    /** AP mode enable failed - authentication type not supported */
+    WIFI_STATUS_AP_AUTH_TYPE_NOT_SUPPORTED,
+
+    /** AP mode enable failed - operation not supported */
+    WIFI_STATUS_AP_OP_NOT_SUPPORTED,
+
+    /** AP mode enable failed - operation not permitted */
+    WIFI_STATUS_AP_OP_NOT_PERMITTED,
 };
 
 /** Generic Wi-Fi status for commands and events */
 struct wifi_status {
-<<<<<<< HEAD
-	union {
-		int status;
-		enum wifi_conn_status conn_status;
-		enum wifi_disconn_reason disconn_reason;
-		enum wifi_ap_status ap_status;
-	};
-=======
     union {
         int status;
         enum wifi_conn_status conn_status;
         enum wifi_disconn_reason disconn_reason;
+        enum wifi_ap_status ap_status;
     };
->>>>>>> a5ba44b3
 };
 
 /** Wi-Fi interface status */
@@ -545,96 +532,44 @@
 
 /** Wi-Fi TWT parameters */
 struct wifi_twt_params {
-<<<<<<< HEAD
-	/** TWT operation, see enum wifi_twt_operation */
-	enum wifi_twt_operation operation;
-	/** TWT negotiation type, see enum wifi_twt_negotiation_type */
-	enum wifi_twt_negotiation_type negotiation_type;
-	/** TWT setup command, see enum wifi_twt_setup_cmd */
-	enum wifi_twt_setup_cmd setup_cmd;
-	/** TWT setup response status, see enum wifi_twt_setup_resp_status */
-	enum wifi_twt_setup_resp_status resp_status;
-	/** TWT teardown cmd status, see enum wifi_twt_teardown_status */
-	enum wifi_twt_teardown_status teardown_status;
-	/** Dialog token, used to map requests to responses */
-	uint8_t dialog_token;
-	/** Flow ID, used to map setup with teardown */
-	uint8_t flow_id;
-	union {
-		/** Setup specific parameters */
-		struct {
-			/**Interval = Wake up time + Sleeping time */
-			uint64_t twt_interval;
-			/** Requestor or responder */
-			bool responder;
-			/** Trigger enabled or disabled */
-			bool trigger;
-			/** Implicit or explicit */
-			bool implicit;
-			/** Announced or unannounced */
-			bool announce;
-			/** Wake up time */
-			uint32_t twt_wake_interval;
-		} setup;
-		/** Teardown specific parameters */
-		struct {
-			/** Teardown all flows */
-			bool teardown_all;
-		} teardown;
-	};
-	/** TWT fail reason, see enum wifi_twt_fail_reason */
-	enum wifi_twt_fail_reason fail_reason;
-=======
     /** TWT operation, see enum wifi_twt_operation */
     enum wifi_twt_operation operation;
-
     /** TWT negotiation type, see enum wifi_twt_negotiation_type */
     enum wifi_twt_negotiation_type negotiation_type;
-
     /** TWT setup command, see enum wifi_twt_setup_cmd */
     enum wifi_twt_setup_cmd setup_cmd;
-
     /** TWT setup response status, see enum wifi_twt_setup_resp_status */
     enum wifi_twt_setup_resp_status resp_status;
-
+    /** TWT teardown cmd status, see enum wifi_twt_teardown_status */
+    enum wifi_twt_teardown_status teardown_status;
     /** Dialog token, used to map requests to responses */
     uint8_t dialog_token;
-
     /** Flow ID, used to map setup with teardown */
     uint8_t flow_id;
-
     union {
         /** Setup specific parameters */
         struct {
             /**Interval = Wake up time + Sleeping time */
             uint64_t twt_interval;
-
             /** Requestor or responder */
             bool responder;
-
             /** Trigger enabled or disabled */
             bool trigger;
-
             /** Implicit or explicit */
             bool implicit;
-
             /** Announced or unannounced */
             bool announce;
-
             /** Wake up time */
             uint32_t twt_wake_interval;
         } setup;
-
         /** Teardown specific parameters */
         struct {
             /** Teardown all flows */
             bool teardown_all;
         } teardown;
     };
-
     /** TWT fail reason, see enum wifi_twt_fail_reason */
     enum wifi_twt_fail_reason fail_reason;
->>>>>>> a5ba44b3
 };
 
 /* Flow ID is only 3 bits */
@@ -734,28 +669,21 @@
 
 /** AP mode - connected STA details */
 struct wifi_ap_sta_info {
-	/** Link mode, see enum wifi_link_mode */
-	enum wifi_link_mode link_mode;
-	/** MAC address */
-	uint8_t mac[WIFI_MAC_ADDR_LEN];
-	/** MAC address length */
-	uint8_t mac_length;
-	/** is TWT capable ? */
-	bool twt_capable;
+    /** Link mode, see enum wifi_link_mode */
+    enum wifi_link_mode link_mode;
+
+    /** MAC address */
+    uint8_t mac[WIFI_MAC_ADDR_LEN];
+
+    /** MAC address length */
+    uint8_t mac_length;
+
+    /** is TWT capable ? */
+    bool twt_capable;
 };
 
 /* for use in max info size calculations */
 union wifi_mgmt_events {
-<<<<<<< HEAD
-	struct wifi_scan_result scan_result;
-	struct wifi_status connect_status;
-	struct wifi_iface_status iface_status;
-#ifdef CONFIG_WIFI_MGMT_RAW_SCAN_RESULTS
-	struct wifi_raw_scan_result raw_scan_result;
-#endif /* CONFIG_WIFI_MGMT_RAW_SCAN_RESULTS */
-	struct wifi_twt_params twt_params;
-	struct wifi_ap_sta_info ap_sta_info;
-=======
     struct wifi_scan_result  scan_result;
     struct wifi_status       connect_status;
     struct wifi_iface_status iface_status;
@@ -765,7 +693,7 @@
     #endif /* CONFIG_WIFI_MGMT_RAW_SCAN_RESULTS */
 
     struct wifi_twt_params twt_params;
->>>>>>> a5ba44b3
+    struct wifi_ap_sta_info ap_sta_info;
 };
 
 /** Wi-Fi mode setup */
