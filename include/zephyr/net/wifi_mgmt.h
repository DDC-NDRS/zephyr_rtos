/*
 * Copyright (c) 2017 Intel Corporation.
 *
 * SPDX-License-Identifier: Apache-2.0
 */

/**
 * @file
 * @brief WiFi L2 stack public header
 */

#ifndef ZEPHYR_INCLUDE_NET_WIFI_MGMT_H_
#define ZEPHYR_INCLUDE_NET_WIFI_MGMT_H_

#include <zephyr/net/net_mgmt.h>
#include <zephyr/net/wifi.h>
#include <zephyr/net/ethernet.h>
#include <zephyr/net/offloaded_netdev.h>

#ifdef __cplusplus
extern "C" {
#endif

/**
 * @addtogroup wifi_mgmt
 * @{
 */

/* Management part definitions */

#define _NET_WIFI_LAYER     NET_MGMT_LAYER_L2
#define _NET_WIFI_CODE      0x156
#define _NET_WIFI_BASE      (NET_MGMT_IFACE_BIT |               \
                             NET_MGMT_LAYER(_NET_WIFI_LAYER) |  \
                             NET_MGMT_LAYER_CODE(_NET_WIFI_CODE))
#define _NET_WIFI_EVENT (_NET_WIFI_BASE | NET_MGMT_EVENT_BIT)

#ifdef CONFIG_WIFI_MGMT_SCAN_SSID_FILT_MAX
#define WIFI_MGMT_SCAN_SSID_FILT_MAX CONFIG_WIFI_MGMT_SCAN_SSID_FILT_MAX
#else
#define WIFI_MGMT_SCAN_SSID_FILT_MAX 1
#endif /* CONFIG_WIFI_MGMT_SCAN_SSID_FILT_MAX */

#ifdef CONFIG_WIFI_MGMT_SCAN_CHAN_MAX_MANUAL
#define WIFI_MGMT_SCAN_CHAN_MAX_MANUAL CONFIG_WIFI_MGMT_SCAN_CHAN_MAX_MANUAL
#else
#define WIFI_MGMT_SCAN_CHAN_MAX_MANUAL 1
#endif /* CONFIG_WIFI_MGMT_SCAN_CHAN_MAX_MANUAL */

#define WIFI_MGMT_BAND_STR_SIZE_MAX 8

/** Wi-Fi management commands */
enum net_request_wifi_cmd {
    /** Scan for Wi-Fi networks */
    NET_REQUEST_WIFI_CMD_SCAN = 1,
    /** Connect to a Wi-Fi network */
    NET_REQUEST_WIFI_CMD_CONNECT,
    /** Disconnect from a Wi-Fi network */
    NET_REQUEST_WIFI_CMD_DISCONNECT,
    /** Enable AP mode */
    NET_REQUEST_WIFI_CMD_AP_ENABLE,
    /** Disable AP mode */
    NET_REQUEST_WIFI_CMD_AP_DISABLE,
    /** Get interface status */
    NET_REQUEST_WIFI_CMD_IFACE_STATUS,
    /** Set power save status */
    NET_REQUEST_WIFI_CMD_PS,
    /** Set power save mode */
    NET_REQUEST_WIFI_CMD_PS_MODE,
    /** Setup or teardown TWT flow */
    NET_REQUEST_WIFI_CMD_TWT,
    /** Get power save config */
    NET_REQUEST_WIFI_CMD_PS_CONFIG,
    /** Set or get regulatory domain */
    NET_REQUEST_WIFI_CMD_REG_DOMAIN,
    /** Set power save timeout */
    NET_REQUEST_WIFI_CMD_PS_TIMEOUT,
    /** Set or get Mode of operation */
    NET_REQUEST_WIFI_CMD_MODE,
    /** Set or get packet filter setting for current mode */
    NET_REQUEST_WIFI_CMD_PACKET_FILTER,
    /** Set or get Wi-Fi channel for Monitor or TX-Injection mode */
    NET_REQUEST_WIFI_CMD_CHANNEL,
    NET_REQUEST_WIFI_CMD_MAX
};

#define NET_REQUEST_WIFI_SCAN               \
    (_NET_WIFI_BASE | NET_REQUEST_WIFI_CMD_SCAN)

NET_MGMT_DEFINE_REQUEST_HANDLER(NET_REQUEST_WIFI_SCAN);

#define NET_REQUEST_WIFI_CONNECT            \
    (_NET_WIFI_BASE | NET_REQUEST_WIFI_CMD_CONNECT)

NET_MGMT_DEFINE_REQUEST_HANDLER(NET_REQUEST_WIFI_CONNECT);

#define NET_REQUEST_WIFI_DISCONNECT         \
    (_NET_WIFI_BASE | NET_REQUEST_WIFI_CMD_DISCONNECT)

NET_MGMT_DEFINE_REQUEST_HANDLER(NET_REQUEST_WIFI_DISCONNECT);

#define NET_REQUEST_WIFI_AP_ENABLE          \
    (_NET_WIFI_BASE | NET_REQUEST_WIFI_CMD_AP_ENABLE)

NET_MGMT_DEFINE_REQUEST_HANDLER(NET_REQUEST_WIFI_AP_ENABLE);

#define NET_REQUEST_WIFI_AP_DISABLE         \
    (_NET_WIFI_BASE | NET_REQUEST_WIFI_CMD_AP_DISABLE)

NET_MGMT_DEFINE_REQUEST_HANDLER(NET_REQUEST_WIFI_AP_DISABLE);

#define NET_REQUEST_WIFI_IFACE_STATUS       \
    (_NET_WIFI_BASE | NET_REQUEST_WIFI_CMD_IFACE_STATUS)

NET_MGMT_DEFINE_REQUEST_HANDLER(NET_REQUEST_WIFI_IFACE_STATUS);

#define NET_REQUEST_WIFI_PS                 \
    (_NET_WIFI_BASE | NET_REQUEST_WIFI_CMD_PS)

NET_MGMT_DEFINE_REQUEST_HANDLER(NET_REQUEST_WIFI_PS);

#define NET_REQUEST_WIFI_PS_MODE            \
    (_NET_WIFI_BASE | NET_REQUEST_WIFI_CMD_PS_MODE)

NET_MGMT_DEFINE_REQUEST_HANDLER(NET_REQUEST_WIFI_PS_MODE);

#define NET_REQUEST_WIFI_TWT                \
    (_NET_WIFI_BASE | NET_REQUEST_WIFI_CMD_TWT)

NET_MGMT_DEFINE_REQUEST_HANDLER(NET_REQUEST_WIFI_TWT);

#define NET_REQUEST_WIFI_PS_CONFIG          \
    (_NET_WIFI_BASE | NET_REQUEST_WIFI_CMD_PS_CONFIG)

NET_MGMT_DEFINE_REQUEST_HANDLER(NET_REQUEST_WIFI_PS_CONFIG);
#define NET_REQUEST_WIFI_REG_DOMAIN         \
    (_NET_WIFI_BASE | NET_REQUEST_WIFI_CMD_REG_DOMAIN)

NET_MGMT_DEFINE_REQUEST_HANDLER(NET_REQUEST_WIFI_REG_DOMAIN);

#define NET_REQUEST_WIFI_PS_TIMEOUT         \
    (_NET_WIFI_BASE | NET_REQUEST_WIFI_CMD_PS_TIMEOUT)

NET_MGMT_DEFINE_REQUEST_HANDLER(NET_REQUEST_WIFI_PS_TIMEOUT);

#define NET_REQUEST_WIFI_MODE               \
    (_NET_WIFI_BASE | NET_REQUEST_WIFI_CMD_MODE)

NET_MGMT_DEFINE_REQUEST_HANDLER(NET_REQUEST_WIFI_MODE);

#define NET_REQUEST_WIFI_PACKET_FILTER      \
    (_NET_WIFI_BASE | NET_REQUEST_WIFI_CMD_PACKET_FILTER)

NET_MGMT_DEFINE_REQUEST_HANDLER(NET_REQUEST_WIFI_PACKET_FILTER);

#define NET_REQUEST_WIFI_CHANNEL            \
    (_NET_WIFI_BASE | NET_REQUEST_WIFI_CMD_CHANNEL)

NET_MGMT_DEFINE_REQUEST_HANDLER(NET_REQUEST_WIFI_CHANNEL);

/** Wi-Fi management events */
enum net_event_wifi_cmd {
    /** Scan results available */
    NET_EVENT_WIFI_CMD_SCAN_RESULT = 1,

    /** Scan done */
    NET_EVENT_WIFI_CMD_SCAN_DONE,

    /** Connect result */
    NET_EVENT_WIFI_CMD_CONNECT_RESULT,

    /** Disconnect result */
    NET_EVENT_WIFI_CMD_DISCONNECT_RESULT,

    /** Interface status */
    NET_EVENT_WIFI_CMD_IFACE_STATUS,

    /** TWT events */
    NET_EVENT_WIFI_CMD_TWT,

    /** TWT sleep status: awake or sleeping, can be used by application
     * to determine if it can send data or not.
     */
    NET_EVENT_WIFI_CMD_TWT_SLEEP_STATE,

    /** Raw scan results available */
    NET_EVENT_WIFI_CMD_RAW_SCAN_RESULT,

    /** Disconnect complete */
    NET_EVENT_WIFI_CMD_DISCONNECT_COMPLETE,
};

#define NET_EVENT_WIFI_SCAN_RESULT          \
    (_NET_WIFI_EVENT | NET_EVENT_WIFI_CMD_SCAN_RESULT)

#define NET_EVENT_WIFI_SCAN_DONE            \
    (_NET_WIFI_EVENT | NET_EVENT_WIFI_CMD_SCAN_DONE)

#define NET_EVENT_WIFI_CONNECT_RESULT       \
    (_NET_WIFI_EVENT | NET_EVENT_WIFI_CMD_CONNECT_RESULT)

#define NET_EVENT_WIFI_DISCONNECT_RESULT    \
    (_NET_WIFI_EVENT | NET_EVENT_WIFI_CMD_DISCONNECT_RESULT)

#define NET_EVENT_WIFI_IFACE_STATUS         \
    (_NET_WIFI_EVENT | NET_EVENT_WIFI_CMD_IFACE_STATUS)

#define NET_EVENT_WIFI_TWT                  \
    (_NET_WIFI_EVENT | NET_EVENT_WIFI_CMD_TWT)

#define NET_EVENT_WIFI_TWT_SLEEP_STATE      \
    (_NET_WIFI_EVENT | NET_EVENT_WIFI_CMD_TWT_SLEEP_STATE)

#define NET_EVENT_WIFI_RAW_SCAN_RESULT      \
    (_NET_WIFI_EVENT | NET_EVENT_WIFI_CMD_RAW_SCAN_RESULT)

#define NET_EVENT_WIFI_DISCONNECT_COMPLETE  \
    (_NET_WIFI_EVENT | NET_EVENT_WIFI_CMD_DISCONNECT_COMPLETE)

/**
 * @brief Wi-Fi structure to uniquely identify a band-channel pair
 */
struct wifi_band_channel {
    /** Frequency band */
    uint8_t band;

    /** Channel */
    uint8_t channel;
};

/**
 * @brief Wi-Fi scan parameters structure.
 * Used to specify parameters which can control how the Wi-Fi scan
 * is performed.
 */
struct wifi_scan_params {
    /** Scan type, see enum wifi_scan_type.
     *
     * The scan_type is only a hint to the underlying Wi-Fi chip for the
     * preferred mode of scan. The actual mode of scan can depend on factors
     * such as the Wi-Fi chip implementation support, regulatory domain
     * restrictions etc.
     */
    enum wifi_scan_type scan_type;

    /** Bitmap of bands to be scanned.
     *  Refer to ::wifi_frequency_bands for bit position of each band.
     */
    uint8_t bands;

    /** Active scan dwell time (in ms) on a channel.
     */
    uint16_t dwell_time_active;

    /** Passive scan dwell time (in ms) on a channel.
     */
    uint16_t dwell_time_passive;

    /** Array of SSID strings to scan.
     */
    char const* ssids[WIFI_MGMT_SCAN_SSID_FILT_MAX];

    /** Specifies the maximum number of scan results to return. These results would be the
     * BSSIDS with the best RSSI values, in all the scanned channels. This should only be
     * used to limit the number of returned scan results, and cannot be counted upon to limit
     * the scan time, since the underlying Wi-Fi chip might have to scan all the channels to
     * find the max_bss_cnt number of APs with the best signal strengths. A value of 0
     * signifies that there is no restriction on the number of scan results to be returned.
     */
    uint16_t max_bss_cnt;

    /** Channel information array indexed on Wi-Fi frequency bands and channels within that
     * band.
     * E.g. to scan channel 6 and 11 on the 2.4 GHz band, channel 36 on the 5 GHz band:
     * @code{.c}
     *     chan[0] = {WIFI_FREQ_BAND_2_4_GHZ, 6};
     *     chan[1] = {WIFI_FREQ_BAND_2_4_GHZ, 11};
     *     chan[2] = {WIFI_FREQ_BAND_5_GHZ, 36};
     * @endcode
     *
     *  This list specifies the channels to be __considered for scan__. The underlying
     *  Wi-Fi chip can silently omit some channels due to various reasons such as channels
     *  not conforming to regulatory restrictions etc. The invoker of the API should
     *  ensure that the channels specified follow regulatory rules.
     */
    struct wifi_band_channel band_chan[WIFI_MGMT_SCAN_CHAN_MAX_MANUAL];
};

/** Wi-Fi scan result, each result is provided to the net_mgmt_event_callback
 * via its info attribute (see net_mgmt.h)
 */
struct wifi_scan_result {
    /** SSID */
    uint8_t ssid[WIFI_SSID_MAX_LEN];

    /** SSID length */
    uint8_t ssid_length;

    /** Frequency band */
    uint8_t band;

    /** Channel */
    uint8_t channel;

    /** Security type */
    enum wifi_security_type security;

    /** MFP options */
    enum wifi_mfp_options mfp;

    /** RSSI */
    int8_t rssi;

    /** BSSID */
    uint8_t mac[WIFI_MAC_ADDR_LEN];

    /** BSSID length */
    uint8_t mac_length;
};

/** Wi-Fi connect request parameters */
struct wifi_connect_req_params {
    /** SSID */
    uint8_t const* ssid;

    /** SSID length */
    uint8_t ssid_length; /* Max 32 */

    /** Pre-shared key */
    uint8_t const* psk;

    /** Pre-shared key length */
    uint8_t psk_length; /* Min 8 - Max 64 */

    /** SAE password (same as PSK but with no length restrictions), optional */
    uint8_t const* sae_password;

    /** SAE password length */
    uint8_t sae_password_length; /* No length restrictions */

    /** Frequency band */
    uint8_t band;

    /** Channel */
    uint8_t channel;

    /** Security type */
    enum wifi_security_type security;

    /** MFP options */
    enum wifi_mfp_options mfp;

    /** Connect timeout in seconds, SYS_FOREVER_MS for no timeout */
    int timeout;
};

/** Wi-Fi connect result codes. To be overlaid on top of \ref wifi_status
 * in the connect result event for detailed status.
 */
enum wifi_conn_status {
	/** Connection successful */
	WIFI_STATUS_CONN_SUCCESS = 0,
	/** Connection failed - generic failure */
	WIFI_STATUS_CONN_FAIL,
	/** Connection failed - wrong password */
	WIFI_STATUS_CONN_WRONG_PASSWORD,
	/** Connection timed out */
	WIFI_STATUS_CONN_TIMEOUT,
	/** Connection failed - AP not found */
	WIFI_STATUS_CONN_AP_NOT_FOUND,
};

/** Wi-Fi disconnect reason codes. To be overlaid on top of \ref wifi_status
 * in the disconnect result event for detailed reason.
 */
enum wifi_disconn_reason {
	/** Unspecified reason */
	WIFI_REASON_DISCONN_UNSPECIFIED = 0,
	/** Disconnected due to user request */
	WIFI_REASON_DISCONN_USER_REQUEST,
	/** Disconnected due to AP leaving */
	WIFI_REASON_DISCONN_AP_LEAVING,
	/** Disconnected due to inactivity */
	WIFI_REASON_DISCONN_INACTIVITY,
};

/** Generic Wi-Fi status for commands and events */
struct wifi_status {
<<<<<<< HEAD
	union {
		int status;
		enum wifi_conn_status conn_status;
		enum wifi_disconn_reason disconn_reason;
	};
=======
    int status;
>>>>>>> 8b2da487
};

/** Wi-Fi interface status */
struct wifi_iface_status {
    /** Interface state, see enum wifi_iface_state */
    int state;

    /** SSID length */
    unsigned int ssid_len;

    /** SSID */
    char ssid[WIFI_SSID_MAX_LEN];

    /** BSSID */
    char bssid[WIFI_MAC_ADDR_LEN];

    /** Frequency band */
    enum wifi_frequency_bands band;

    /** Channel */
    unsigned int channel;

    /** Interface mode, see enum wifi_iface_mode */
    enum wifi_iface_mode iface_mode;

    /** Link mode, see enum wifi_link_mode */
    enum wifi_link_mode link_mode;

    /** Security type, see enum wifi_security_type */
    enum wifi_security_type security;

    /** MFP options, see enum wifi_mfp_options */
    enum wifi_mfp_options mfp;

    /** RSSI */
    int rssi;

    /** DTIM period */
    unsigned char dtim_period;

    /** Beacon interval */
    unsigned short beacon_interval;

    /** is TWT capable? */
    bool twt_capable;
};

/** Wi-Fi power save parameters */
struct wifi_ps_params {
    /* Power save state */
    enum wifi_ps enabled;

    /* Listen interval */
    unsigned short listen_interval;

    /** Wi-Fi power save wakeup mode */
    enum wifi_ps_wakeup_mode wakeup_mode;

    /** Wi-Fi power save mode */
    enum wifi_ps_mode mode;

    /** Wi-Fi power save timeout
     *
     * This is the time out to wait after sending a TX packet
     * before going back to power save (in ms) to receive any replies
     * from the AP. Zero means this feature is disabled.
     *
     * It's a tradeoff between power consumption and latency.
     */
    unsigned int timeout_ms;

    /** Wi-Fi power save type */
    enum wifi_ps_param_type type;

    /** Wi-Fi power save fail reason */
    enum wifi_config_ps_param_fail_reason fail_reason;
};

/** Wi-Fi TWT parameters */
struct wifi_twt_params {
    /** TWT operation, see enum wifi_twt_operation */
    enum wifi_twt_operation operation;

    /** TWT negotiation type, see enum wifi_twt_negotiation_type */
    enum wifi_twt_negotiation_type negotiation_type;

    /** TWT setup command, see enum wifi_twt_setup_cmd */
    enum wifi_twt_setup_cmd setup_cmd;

    /** TWT setup response status, see enum wifi_twt_setup_resp_status */
    enum wifi_twt_setup_resp_status resp_status;

    /** Dialog token, used to map requests to responses */
    uint8_t dialog_token;

    /** Flow ID, used to map setup with teardown */
    uint8_t flow_id;

    union {
        /** Setup specific parameters */
        struct {
            /**Interval = Wake up time + Sleeping time */
            uint64_t twt_interval;

            /** Requestor or responder */
            bool responder;

            /** Trigger enabled or disabled */
            bool trigger;

            /** Implicit or explicit */
            bool implicit;

            /** Announced or unannounced */
            bool announce;

            /** Wake up time */
            uint32_t twt_wake_interval;
        } setup;

        /** Teardown specific parameters */
        struct {
            /** Teardown all flows */
            bool teardown_all;
        } teardown;
    };

    /** TWT fail reason, see enum wifi_twt_fail_reason */
    enum wifi_twt_fail_reason fail_reason;
};

/* Flow ID is only 3 bits */
#define WIFI_MAX_TWT_FLOWS       8
#define WIFI_MAX_TWT_INTERVAL_US (LONG_MAX - 1)
/* 256 (u8) * 1TU */
#define WIFI_MAX_TWT_WAKE_INTERVAL_US 262144

/** Wi-Fi TWT flow information */
struct wifi_twt_flow_info {
    /** Interval = Wake up time + Sleeping time */
    uint64_t twt_interval;

    /** Dialog token, used to map requests to responses */
    uint8_t dialog_token;

    /** Flow ID, used to map setup with teardown */
    uint8_t flow_id;

    /** TWT negotiation type, see enum wifi_twt_negotiation_type */
    enum wifi_twt_negotiation_type negotiation_type;

    /** Requestor or responder */
    bool responder;

    /** Trigger enabled or disabled */
    bool trigger;

    /** Implicit or explicit */
    bool implicit;

    /** Announced or unannounced */
    bool announce;

    /** Wake up time */
    uint32_t twt_wake_interval;
};

/** Wi-Fi power save configuration */
struct wifi_ps_config {
    /** Number of TWT flows */
    char num_twt_flows;

    /** TWT flow details */
    struct wifi_twt_flow_info twt_flows[WIFI_MAX_TWT_FLOWS];

    /** Power save configuration */
    struct wifi_ps_params ps_params;
};

/** Generic get/set operation for any command*/
enum wifi_mgmt_op {
    /** Get operation */
    WIFI_MGMT_GET = 0,

    /** Set operation */
    WIFI_MGMT_SET = 1,
};

/** Regulatory domain information or configuration */
struct wifi_reg_domain {
    /* Regulatory domain operation */
    enum wifi_mgmt_op oper;

    /** Ignore all other regulatory hints over this one */
    bool force;

    /** Country code: ISO/IEC 3166-1 alpha-2 */
    uint8_t country_code[WIFI_COUNTRY_CODE_LEN];
};

/** Wi-Fi TWT sleep states */
enum wifi_twt_sleep_state {
    /** TWT sleep state: sleeping */
    WIFI_TWT_STATE_SLEEP = 0,

    /** TWT sleep state: awake */
    WIFI_TWT_STATE_AWAKE = 1,
};

#if defined(CONFIG_WIFI_MGMT_RAW_SCAN_RESULTS) || defined(__DOXYGEN__)
/** Wi-Fi raw scan result */
struct wifi_raw_scan_result {
    /** RSSI */
    int8_t rssi;

    /** Frame length */
    int frame_length;

    /** Frequency */
    unsigned short frequency;

    /** Raw scan data */
    uint8_t data[CONFIG_WIFI_MGMT_RAW_SCAN_RESULT_LENGTH];
};
#endif /* CONFIG_WIFI_MGMT_RAW_SCAN_RESULTS */

/* for use in max info size calculations */
union wifi_mgmt_events {
    struct wifi_scan_result  scan_result;
    struct wifi_status       connect_status;
    struct wifi_iface_status iface_status;

    #ifdef CONFIG_WIFI_MGMT_RAW_SCAN_RESULTS
    struct wifi_raw_scan_result raw_scan_result;
    #endif /* CONFIG_WIFI_MGMT_RAW_SCAN_RESULTS */

    struct wifi_twt_params twt_params;
};

/** Wi-Fi mode setup */
struct wifi_mode_info {
    /** Mode setting for a specific mode of operation */
    uint8_t mode;

    /** Interface index */
    uint8_t if_index;

    /** Get or set operation */
    enum wifi_mgmt_op oper;
};

/** Wi-Fi filter setting for monitor, prmoiscuous, TX-injection modes */
struct wifi_filter_info {
    /** Filter setting */
    uint8_t filter;

    /** Interface index */
    uint8_t if_index;

    /** Filter buffer size */
    uint16_t buffer_size;

    /** Get or set operation */
    enum wifi_mgmt_op oper;
};

/** Wi-Fi channel setting for monitor and TX-injection modes */
struct wifi_channel_info {
    /** Channel value to set */
    uint16_t channel;

    /** Interface index */
    uint8_t if_index;

    /** Get or set operation */
    enum wifi_mgmt_op oper;
};

#include <zephyr/net/net_if.h>

/** Scan result callback
 *
 * @param iface Network interface
 * @param status Scan result status
 * @param entry Scan result entry
 */
typedef void (*scan_result_cb_t)(struct net_if* iface, int status,
                                 struct wifi_scan_result* entry);

#ifdef CONFIG_WIFI_MGMT_RAW_SCAN_RESULTS
/** Raw scan result callback
 *
 * @param iface Network interface
 * @param status Raw scan result status
 * @param entry Raw scan result entry
 */
typedef void (*raw_scan_result_cb_t)(struct net_if* iface, int status,
                                     struct wifi_raw_scan_result* entry);
#endif /* CONFIG_WIFI_MGMT_RAW_SCAN_RESULTS */

/** Wi-Fi management API */
struct wifi_mgmt_ops {
    /** Scan for Wi-Fi networks
     *
     * @param dev Pointer to the device structure for the driver instance.
     * @param params Scan parameters
     * @param cb Callback to be called for each result
     *           cb parameter is the cb that should be called for each
     *           result by the driver. The wifi mgmt part will take care of
     *           raising the necessary event etc.
     *
     * @return 0 if ok, < 0 if error
     */
    int (*scan)(const struct device* dev,
                struct wifi_scan_params* params,
                scan_result_cb_t cb);

    /** Connect to a Wi-Fi network
     *
     * @param dev Pointer to the device structure for the driver instance.
     * @param params Connect parameters
     *
     * @return 0 if ok, < 0 if error
     */
    int (*connect)(const struct device* dev,
                   struct wifi_connect_req_params* params);

    /** Disconnect from a Wi-Fi network
     *
     * @param dev Pointer to the device structure for the driver instance.
     *
     * @return 0 if ok, < 0 if error
     */
    int (*disconnect)(const struct device* dev);

    /** Enable AP mode
     *
     * @param dev Pointer to the device structure for the driver instance.
     * @param params AP mode parameters
     *
     * @return 0 if ok, < 0 if error
     */
    int (*ap_enable)(const struct device* dev,
                     struct wifi_connect_req_params* params);

    /** Disable AP mode
     *
     * @param dev Pointer to the device structure for the driver instance.
     *
     * @return 0 if ok, < 0 if error
     */
    int (*ap_disable)(const struct device* dev);

    /** Get interface status
     *
     * @param dev Pointer to the device structure for the driver instance.
     * @param status Interface status
     *
     * @return 0 if ok, < 0 if error
     */
    int (*iface_status)(const struct device* dev, struct wifi_iface_status* status);

    #if defined(CONFIG_NET_STATISTICS_WIFI) || defined(__DOXYGEN__)
    /** Get Wi-Fi statistics
     *
     * @param dev Pointer to the device structure for the driver instance.
     * @param stats Wi-Fi statistics
     *
     * @return 0 if ok, < 0 if error
     */
    int (*get_stats)(const struct device* dev, struct net_stats_wifi* stats);
    #endif /* CONFIG_NET_STATISTICS_WIFI */

    /** Set power save status
     *
     * @param dev Pointer to the device structure for the driver instance.
     * @param params Power save parameters
     *
     * @return 0 if ok, < 0 if error
     */
    int (*set_power_save)(const struct device* dev, struct wifi_ps_params* params);

    /** Setup or teardown TWT flow
     *
     * @param dev Pointer to the device structure for the driver instance.
     * @param params TWT parameters
     *
     * @return 0 if ok, < 0 if error
     */
    int (*set_twt)(const struct device* dev, struct wifi_twt_params* params);

    /** Get power save config
     *
     * @param dev Pointer to the device structure for the driver instance.
     * @param config Power save config
     *
     * @return 0 if ok, < 0 if error
     */
    int (*get_power_save_config)(const struct device* dev, struct wifi_ps_config* config);

    /** Set or get regulatory domain
     *
     * @param dev Pointer to the device structure for the driver instance.
     * @param reg_domain Regulatory domain
     *
     * @return 0 if ok, < 0 if error
     */
    int (*reg_domain)(const struct device* dev, struct wifi_reg_domain* reg_domain);

    /** Set or get packet filter settings for monitor and promiscuous modes
     *
     * @param dev Pointer to the device structure for the driver instance.
     * @param packet filter settings
     *
     * @return 0 if ok, < 0 if error
     */
    int (*filter)(const struct device* dev, struct wifi_filter_info* filter);

    /** Set or get mode of operation
     *
     * @param dev Pointer to the device structure for the driver instance.
     * @param mode settings
     *
     * @return 0 if ok, < 0 if error
     */
    int (*mode)(const struct device* dev, struct wifi_mode_info* mode);

    /** Set or get current channel of operation
     *
     * @param dev Pointer to the device structure for the driver instance.
     * @param channel settings
     *
     * @return 0 if ok, < 0 if error
     */
    int (*channel)(const struct device* dev, struct wifi_channel_info* channel);
};

/** Wi-Fi management offload API */
struct net_wifi_mgmt_offload {
    /**
     * Mandatory to get in first position.
     * A network device should indeed provide a pointer on such
     * net_if_api structure. So we make current structure pointer
     * that can be casted to a net_if_api structure pointer.
     */
    #if defined(CONFIG_WIFI_USE_NATIVE_NETWORKING) || defined(__DOXYGEN__)
    /** Ethernet API */
    struct ethernet_api wifi_iface;
    #else
    /** Offloaded network device API */
    struct offloaded_if_api wifi_iface;
    #endif

    /** Wi-Fi management API */
    const struct wifi_mgmt_ops* const wifi_mgmt_api;
};

/* Make sure that the network interface API is properly setup inside
 * Wifi mgmt offload API struct (it is the first one).
 */
BUILD_ASSERT(offsetof(struct net_wifi_mgmt_offload, wifi_iface) == 0, "offsetof shall be 0");

/** Wi-Fi management connect result event
 *
 * @param iface Network interface
 * @param status Connect result status
 */
void wifi_mgmt_raise_connect_result_event(struct net_if* iface, int status);

/** Wi-Fi management disconnect result event
 *
 * @param iface Network interface
 * @param status Disconnect result status
 */
void wifi_mgmt_raise_disconnect_result_event(struct net_if* iface, int status);

/** Wi-Fi management interface status event
 *
 * @param iface Network interface
 * @param iface_status Interface status
 */
void wifi_mgmt_raise_iface_status_event(struct net_if* iface,
                                        struct wifi_iface_status* iface_status);

/** Wi-Fi management TWT event
 *
 * @param iface Network interface
 * @param twt_params TWT parameters
 */
void wifi_mgmt_raise_twt_event(struct net_if* iface,
                               struct wifi_twt_params* twt_params);

/** Wi-Fi management TWT sleep state event
 *
 * @param iface Network interface
 * @param twt_sleep_state TWT sleep state
 */
void wifi_mgmt_raise_twt_sleep_state(struct net_if* iface, int twt_sleep_state);

#if defined(CONFIG_WIFI_MGMT_RAW_SCAN_RESULTS) || defined(__DOXYGEN__)
/** Wi-Fi management raw scan result event
 *
 * @param iface Network interface
 * @param raw_scan_info Raw scan result
 */
void wifi_mgmt_raise_raw_scan_result_event(struct net_if* iface,
                                           struct wifi_raw_scan_result* raw_scan_info);
#endif /* CONFIG_WIFI_MGMT_RAW_SCAN_RESULTS */

/** Wi-Fi management disconnect complete event
 *
 * @param iface Network interface
 * @param status Disconnect complete status
 */
void wifi_mgmt_raise_disconnect_complete_event(struct net_if* iface, int status);

/**
 * @}
 */
#ifdef __cplusplus
}
#endif

#endif /* ZEPHYR_INCLUDE_NET_WIFI_MGMT_H_ */<|MERGE_RESOLUTION|>--- conflicted
+++ resolved
@@ -386,15 +386,11 @@
 
 /** Generic Wi-Fi status for commands and events */
 struct wifi_status {
-<<<<<<< HEAD
-	union {
-		int status;
-		enum wifi_conn_status conn_status;
-		enum wifi_disconn_reason disconn_reason;
-	};
-=======
-    int status;
->>>>>>> 8b2da487
+    union {
+        int status;
+        enum wifi_conn_status conn_status;
+        enum wifi_disconn_reason disconn_reason;
+    };
 };
 
 /** Wi-Fi interface status */
