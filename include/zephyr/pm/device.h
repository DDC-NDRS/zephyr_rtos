--- conflicted
+++ resolved
@@ -288,14 +288,10 @@
  */
 #define Z_PM_DEVICE_DEFINE_SLOT(dev_id)					\
 	static STRUCT_SECTION_ITERABLE_ALTERNATE(pm_device_slots, device, \
-<<<<<<< HEAD
-			_CONCAT(__pm_slot_, dev_id))
+			Z_CONCAT(__pm_slot_, dev_id))
 #else
 #define Z_PM_DEVICE_DEFINE_SLOT(dev_id)
 #endif /* CONFIG_PM */
-=======
-			Z_CONCAT(__pm_slot_, dev_id))
->>>>>>> cb5dffec
 
 #ifdef CONFIG_PM_DEVICE
 /**
