/*
 * Copyright (c) 2015 Intel Corporation.
 *
 * SPDX-License-Identifier: Apache-2.0
 */

#ifndef ZEPHYR_INCLUDE_PM_DEVICE_H_
#define ZEPHYR_INCLUDE_PM_DEVICE_H_

#include <zephyr/device.h>
#include <zephyr/kernel.h>
#include <zephyr/sys/atomic.h>
#include <zephyr/sys/iterable_sections.h>

#ifdef __cplusplus
extern "C" {
#endif

/**
 * @brief Device Power Management API
 * @defgroup subsys_pm_device Device
 * @ingroup subsys_pm
 * @{
 */

/** @cond INTERNAL_HIDDEN */

struct device;

/** @brief Device PM flags. */
enum pm_device_flag {
	/** Indicate if the device is busy or not. */
	PM_DEVICE_FLAG_BUSY,
	/** Indicate if the device failed to power up. */
	PM_DEVICE_FLAG_TURN_ON_FAILED,
	/** Indicate if the device has claimed a power domain */
	PM_DEVICE_FLAG_PD_CLAIMED,
	/**
	 * Indicates whether or not the device is capable of waking the system
	 * up.
	 */
	PM_DEVICE_FLAG_WS_CAPABLE,
	/** Indicates if the device is being used as wakeup source. */
	PM_DEVICE_FLAG_WS_ENABLED,
	/** Indicates if device runtime is enabled  */
	PM_DEVICE_FLAG_RUNTIME_ENABLED,
	/** Indicates if the device pm is locked.  */
	PM_DEVICE_FLAG_STATE_LOCKED,
	/** Indicates if the device is used as a power domain */
	PM_DEVICE_FLAG_PD,
	/** Indicates if device runtime PM should be automatically enabled */
	PM_DEVICE_FLAG_RUNTIME_AUTO,
};

/** @endcond */

/** @brief Device power states. */
enum pm_device_state {
	/** Device is in active or regular state. */
	PM_DEVICE_STATE_ACTIVE,
	/**
	 * Device is suspended.
	 *
	 * @note
	 *     Device context may be lost.
	 */
	PM_DEVICE_STATE_SUSPENDED,
	/** Device is being suspended. */
	PM_DEVICE_STATE_SUSPENDING,
	/**
	 * Device is turned off (power removed).
	 *
	 * @note
	 *     Device context is lost.
	 */
	PM_DEVICE_STATE_OFF
};

/** @brief Device PM actions. */
enum pm_device_action {
	/** Suspend. */
	PM_DEVICE_ACTION_SUSPEND,
	/** Resume. */
	PM_DEVICE_ACTION_RESUME,
	/**
	 * Turn off.
	 * @note
	 *     Action triggered only by a power domain.
	 */
	PM_DEVICE_ACTION_TURN_OFF,
	/**
	 * Turn on.
	 * @note
	 *     Action triggered only by a power domain.
	 */
	PM_DEVICE_ACTION_TURN_ON,
};

/**
 * @brief Device PM action callback.
 *
 * @param dev Device instance.
 * @param action Requested action.
 *
 * @retval 0 If successful.
 * @retval -ENOTSUP If the requested action is not supported.
 * @retval Errno Other negative errno on failure.
 */
typedef int (*pm_device_action_cb_t)(const struct device *dev,
				     enum pm_device_action action);

/**
 * @brief Device PM action failed callback
 *
 * @param dev Device that failed the action.
 * @param err Return code of action failure.
 *
 * @return True to continue iteration, false to halt iteration.
 */
typedef bool (*pm_device_action_failed_cb_t)(const struct device *dev,
					 int err);

/**
 * @brief Device PM info
 */
struct pm_device {
#if defined(CONFIG_PM_DEVICE_RUNTIME) || defined(__DOXYGEN__)
	/** Pointer to the device */
	const struct device *dev;
	/** Lock to synchronize the get/put operations */
	struct k_sem lock;
	/** Event var to listen to the sync request events */
	struct k_event event;
	/** Device usage count */
	uint32_t usage;
	/** Work object for asynchronous calls */
	struct k_work_delayable work;
#endif /* CONFIG_PM_DEVICE_RUNTIME */
#ifdef CONFIG_PM_DEVICE_POWER_DOMAIN
	/** Power Domain it belongs */
	const struct device *domain;
#endif /* CONFIG_PM_DEVICE_POWER_DOMAIN */
	/* Device PM status flags. */
	atomic_t flags;
	/** Device power state */
	enum pm_device_state state;
	/** Device PM action callback */
	pm_device_action_cb_t action_cb;
};

/** @cond INTERNAL_HIDDEN */

#ifdef CONFIG_PM_DEVICE_RUNTIME
#define Z_PM_DEVICE_RUNTIME_INIT(obj)			\
	.lock = Z_SEM_INITIALIZER(obj.lock, 1, 1),	\
	.event = Z_EVENT_INITIALIZER(obj.event),
#else
#define Z_PM_DEVICE_RUNTIME_INIT(obj)
#endif /* CONFIG_PM_DEVICE_RUNTIME */

#ifdef CONFIG_PM_DEVICE_POWER_DOMAIN
#define	Z_PM_DEVICE_POWER_DOMAIN_INIT(_node_id)			\
	.domain = DEVICE_DT_GET_OR_NULL(DT_PHANDLE(_node_id,	\
				   power_domain)),
#else
#define Z_PM_DEVICE_POWER_DOMAIN_INIT(obj)
#endif /* CONFIG_PM_DEVICE_POWER_DOMAIN */

/**
 * @brief Utility macro to initialize #pm_device flags
 *
 * @param node_id Devicetree node for the initialized device (can be invalid).
 */
#define Z_PM_DEVICE_FLAGS(node_id)					 \
	(COND_CODE_1(							 \
		 DT_NODE_EXISTS(node_id),				 \
		 ((DT_PROP_OR(node_id, wakeup_source, 0)		 \
			 << PM_DEVICE_FLAG_WS_CAPABLE) |		 \
		  (DT_PROP_OR(node_id, zephyr_pm_device_runtime_auto, 0) \
			 << PM_DEVICE_FLAG_RUNTIME_AUTO) |		 \
		  (DT_NODE_HAS_COMPAT(node_id, power_domain) <<		 \
			 PM_DEVICE_FLAG_PD)),				 \
		 (0)))

/**
 * @brief Utility macro to initialize #pm_device.
 *
 * @note #DT_PROP_OR is used to retrieve the wakeup_source property because
 * it may not be defined on all devices.
 *
 * @param obj Name of the #pm_device structure being initialized.
 * @param node_id Devicetree node for the initialized device (can be invalid).
 * @param pm_action_cb Device PM control callback function.
 */
#define Z_PM_DEVICE_INIT(obj, node_id, pm_action_cb)		  \
	{							  \
		Z_PM_DEVICE_RUNTIME_INIT(obj)			  \
		.action_cb = pm_action_cb,			  \
		.state = PM_DEVICE_STATE_ACTIVE,		  \
		.flags = ATOMIC_INIT(Z_PM_DEVICE_FLAGS(node_id)), \
		Z_PM_DEVICE_POWER_DOMAIN_INIT(node_id)		  \
	}

/**
 * Get the name of device PM resources.
 *
 * @param dev_id Device id.
 */
#define Z_PM_DEVICE_NAME(dev_id) Z_CONCAT(__pm_device_, dev_id)

/**
 * @brief Define device PM slot.
 *
 * This macro defines a pointer to a device in the pm_device_slots region.
 * When invoked for each device with PM, it will effectively result in a device
 * pointer array with the same size of the actual devices with PM enabled. This
 * is used internally by the PM subsystem to keep track of suspended devices
 * during system power transitions.
 *
 * @param dev_id Device id.
 */
#define Z_PM_DEVICE_DEFINE_SLOT(dev_id)					\
<<<<<<< HEAD
	static STRUCT_SECTION_ITERABLE_ALTERNATE(pm_device_slots, device, \
			_CONCAT(__pm_slot_, dev_id))
=======
	static const STRUCT_SECTION_ITERABLE_ALTERNATE(pm_device_slots, device, \
			Z_CONCAT(__pm_slot_, dev_id))
>>>>>>> 8ec60166

#ifdef CONFIG_PM_DEVICE
/**
 * Define device PM resources for the given node identifier.
 *
 * @param node_id Node identifier (DT_INVALID_NODE if not a DT device).
 * @param dev_id Device id.
 * @param pm_action_cb PM control callback.
 */
#define Z_PM_DEVICE_DEFINE(node_id, dev_id, pm_action_cb)		\
	Z_PM_DEVICE_DEFINE_SLOT(dev_id);				\
	static struct pm_device Z_PM_DEVICE_NAME(dev_id) =		\
	Z_PM_DEVICE_INIT(Z_PM_DEVICE_NAME(dev_id), node_id,		\
			 pm_action_cb)

/**
 * Get a reference to the device PM resources.
 *
 * @param dev_id Device id.
 */
#define Z_PM_DEVICE_GET(dev_id) (&Z_PM_DEVICE_NAME(dev_id))

#else
#define Z_PM_DEVICE_DEFINE(node_id, dev_id, pm_action_cb)
#define Z_PM_DEVICE_GET(dev_id) NULL
#endif /* CONFIG_PM_DEVICE */

/** @endcond */

/**
 * Define device PM resources for the given device name.
 *
 * @note This macro is a no-op if @kconfig{CONFIG_PM_DEVICE} is not enabled.
 *
 * @param dev_id Device id.
 * @param pm_action_cb PM control callback.
 *
 * @see #PM_DEVICE_DT_DEFINE, #PM_DEVICE_DT_INST_DEFINE
 */
#define PM_DEVICE_DEFINE(dev_id, pm_action_cb) \
	Z_PM_DEVICE_DEFINE(DT_INVALID_NODE, dev_id, pm_action_cb)

/**
 * Define device PM resources for the given node identifier.
 *
 * @note This macro is a no-op if @kconfig{CONFIG_PM_DEVICE} is not enabled.
 *
 * @param node_id Node identifier.
 * @param pm_action_cb PM control callback.
 *
 * @see #PM_DEVICE_DT_INST_DEFINE, #PM_DEVICE_DEFINE
 */
#define PM_DEVICE_DT_DEFINE(node_id, pm_action_cb)			\
	Z_PM_DEVICE_DEFINE(node_id, Z_DEVICE_DT_DEV_ID(node_id),	\
			   pm_action_cb)

/**
 * Define device PM resources for the given instance.
 *
 * @note This macro is a no-op if @kconfig{CONFIG_PM_DEVICE} is not enabled.
 *
 * @param idx Instance index.
 * @param pm_action_cb PM control callback.
 *
 * @see #PM_DEVICE_DT_DEFINE, #PM_DEVICE_DEFINE
 */
#define PM_DEVICE_DT_INST_DEFINE(idx, pm_action_cb)			\
	Z_PM_DEVICE_DEFINE(DT_DRV_INST(idx),				\
			   Z_DEVICE_DT_DEV_ID(DT_DRV_INST(idx)),	\
			   pm_action_cb)

/**
 * @brief Obtain a reference to the device PM resources for the given device.
 *
 * @param dev_id Device id.
 *
 * @return Reference to the device PM resources (NULL if device
 * @kconfig{CONFIG_PM_DEVICE} is disabled).
 */
#define PM_DEVICE_GET(dev_id) \
	Z_PM_DEVICE_GET(dev_id)

/**
 * @brief Obtain a reference to the device PM resources for the given node.
 *
 * @param node_id Node identifier.
 *
 * @return Reference to the device PM resources (NULL if device
 * @kconfig{CONFIG_PM_DEVICE} is disabled).
 */
#define PM_DEVICE_DT_GET(node_id) \
	PM_DEVICE_GET(Z_DEVICE_DT_DEV_ID(node_id))

/**
 * @brief Obtain a reference to the device PM resources for the given instance.
 *
 * @param idx Instance index.
 *
 * @return Reference to the device PM resources (NULL if device
 * @kconfig{CONFIG_PM_DEVICE} is disabled).
 */
#define PM_DEVICE_DT_INST_GET(idx) \
	PM_DEVICE_DT_GET(DT_DRV_INST(idx))

/**
 * @brief Get name of device PM state
 *
 * @param state State id which name should be returned
 */
const char *pm_device_state_str(enum pm_device_state state);

/**
 * @brief Run a pm action on a device.
 *
 * This function calls the device PM control callback so that the device does
 * the necessary operations to execute the given action.
 *
 * @param dev Device instance.
 * @param action Device pm action.
 *
 * @retval 0 If successful.
 * @retval -ENOTSUP If requested state is not supported.
 * @retval -EALREADY If device is already at the requested state.
 * @retval -EBUSY If device is changing its state.
 * @retval -ENOSYS If device does not support PM.
 * @retval -EPERM If device has power state locked.
 * @retval Errno Other negative errno on failure.
 */
int pm_device_action_run(const struct device *dev,
		enum pm_device_action action);

/**
 * @brief Run a pm action on all children of a device.
 *
 * This function calls all child devices PM control callback so that the device
 * does the necessary operations to execute the given action.
 *
 * @param dev Device instance.
 * @param action Device pm action.
 * @param failure_cb Function to call if a child fails the action, can be NULL.
 */
void pm_device_children_action_run(const struct device *dev,
		enum pm_device_action action,
		pm_device_action_failed_cb_t failure_cb);

#if defined(CONFIG_PM_DEVICE) || defined(__DOXYGEN__)
/**
 * @brief Obtain the power state of a device.
 *
 * @param dev Device instance.
 * @param state Pointer where device power state will be stored.
 *
 * @retval 0 If successful.
 * @retval -ENOSYS If device does not implement power management.
 */
int pm_device_state_get(const struct device *dev,
			enum pm_device_state *state);

/**
 * @brief Initialize a device state to #PM_DEVICE_STATE_SUSPENDED.
 *
 * By default device state is initialized to #PM_DEVICE_STATE_ACTIVE. However
 * in order to save power some drivers may choose to only initialize the device
 * to the suspended state, or actively put the device into the suspended state.
 * This function can therefore be used to notify the PM subsystem that the
 * device is in #PM_DEVICE_STATE_SUSPENDED instead of the default.
 *
 * @param dev Device instance.
 */
static inline void pm_device_init_suspended(const struct device *dev)
{
	struct pm_device *pm = dev->pm;

	pm->state = PM_DEVICE_STATE_SUSPENDED;
}

/**
 * @brief Initialize a device state to #PM_DEVICE_STATE_OFF.
 *
 * By default device state is initialized to #PM_DEVICE_STATE_ACTIVE. In
 * general, this makes sense because the device initialization function will
 * resume and configure a device, leaving it operational. However, when power
 * domains are enabled, the device may be connected to a switchable power
 * source, in which case it won't be powered at boot. This function can
 * therefore be used to notify the PM subsystem that the device is in
 * #PM_DEVICE_STATE_OFF instead of the default.
 *
 * @param dev Device instance.
 */
static inline void pm_device_init_off(const struct device *dev)
{
	struct pm_device *pm = dev->pm;

	pm->state = PM_DEVICE_STATE_OFF;
}

/**
 * @brief Mark a device as busy.
 *
 * Devices marked as busy will not be suspended when the system goes into
 * low-power states. This can be useful if, for example, the device is in the
 * middle of a transaction.
 *
 * @param dev Device instance.
 *
 * @see pm_device_busy_clear()
 */
void pm_device_busy_set(const struct device *dev);

/**
 * @brief Clear a device busy status.
 *
 * @param dev Device instance.
 *
 * @see pm_device_busy_set()
 */
void pm_device_busy_clear(const struct device *dev);

/**
 * @brief Check if any device is busy.
 *
 * @retval false If no device is busy
 * @retval true If one or more devices are busy
 */
bool pm_device_is_any_busy(void);

/**
 * @brief Check if a device is busy.
 *
 * @param dev Device instance.
 *
 * @retval false If the device is not busy
 * @retval true If the device is busy
 */
bool pm_device_is_busy(const struct device *dev);

/**
 * @brief Enable or disable a device as a wake up source.
 *
 * A device marked as a wake up source will not be suspended when the system
 * goes into low-power modes, thus allowing to use it as a wake up source for
 * the system.
 *
 * @param dev Device instance.
 * @param enable @c true to enable or @c false to disable
 *
 * @retval true If the wakeup source was successfully enabled.
 * @retval false If the wakeup source was not successfully enabled.
 */
bool pm_device_wakeup_enable(const struct device *dev, bool enable);

/**
 * @brief Check if a device is enabled as a wake up source.
 *
 * @param dev Device instance.
 *
 * @retval true if the wakeup source is enabled.
 * @retval false if the wakeup source is not enabled.
 */
bool pm_device_wakeup_is_enabled(const struct device *dev);

/**
 * @brief Check if a device is wake up capable
 *
 * @param dev Device instance.
 *
 * @retval true If the device is wake up capable.
 * @retval false If the device is not wake up capable.
 */
bool pm_device_wakeup_is_capable(const struct device *dev);

/**
 * @brief Lock current device state.
 *
 * This function locks the current device power state. Once
 * locked the device power state will not be changed by
 * system power management or device runtime power
 * management until unlocked.
 *
 * @note The given device should not have device runtime enabled.
 *
 * @see pm_device_state_unlock
 *
 * @param dev Device instance.
 */
void pm_device_state_lock(const struct device *dev);

/**
 * @brief Unlock the current device state.
 *
 * Unlocks a previously locked device pm.
 *
 * @see pm_device_state_lock
 *
 * @param dev Device instance.
 */
void pm_device_state_unlock(const struct device *dev);

/**
 * @brief Check if the device pm is locked.
 *
 * @param dev Device instance.
 *
 * @retval true If device is locked.
 * @retval false If device is not locked.
 */
bool pm_device_state_is_locked(const struct device *dev);

/**
 * @brief Check if the device is on a switchable power domain.
 *
 * @param dev Device instance.
 *
 * @retval true If device is on a switchable power domain.
 * @retval false If device is not on a switchable power domain.
 */
bool pm_device_on_power_domain(const struct device *dev);

/**
 * @brief Add a device to a power domain.
 *
 * This function adds a device to a given power domain.
 *
 * @param dev Device to be added to the power domain.
 * @param domain Power domain.
 *
 * @retval 0 If successful.
 * @retval -EALREADY If device is already part of the power domain.
 * @retval -ENOSYS If the application was built without power domain support.
 * @retval -ENOSPC If there is no space available in the power domain to add the device.
 */
int pm_device_power_domain_add(const struct device *dev,
			       const struct device *domain);

/**
 * @brief Remove a device from a power domain.
 *
 * This function removes a device from a given power domain.
 *
 * @param dev Device to be removed from the power domain.
 * @param domain Power domain.
 *
 * @retval 0 If successful.
 * @retval -ENOSYS If the application was built without power domain support.
 * @retval -ENOENT If device is not in the given domain.
 */
int pm_device_power_domain_remove(const struct device *dev,
				  const struct device *domain);

/**
 * @brief Check if the device is currently powered.
 *
 * @param dev Device instance.
 *
 * @retval true If device is currently powered, or is assumed to be powered
 * (i.e. it does not support PM or is not under a PM domain)
 * @retval false If device is not currently powered
 */
bool pm_device_is_powered(const struct device *dev);

/**
 * @brief Setup a device driver into the lowest valid power mode
 *
 * This helper function is intended to be called at the end of a driver
 * init function to automatically setup the device into the lowest power
 * mode. It assumes that the device has been configured as if it is in
 * @ref PM_DEVICE_STATE_OFF.
 *
 * @param dev Device instance.
 * @param action_cb Device PM control callback function.
 * @retval 0 On success.
 * @retval -errno Error code from @a action_cb on failure.
 */
int pm_device_driver_init(const struct device *dev, pm_device_action_cb_t action_cb);

#else
static inline int pm_device_state_get(const struct device *dev,
				      enum pm_device_state *state)
{
	ARG_UNUSED(dev);

	*state = PM_DEVICE_STATE_ACTIVE;

	return 0;
}

static inline void pm_device_init_suspended(const struct device *dev)
{
	ARG_UNUSED(dev);
}
static inline void pm_device_init_off(const struct device *dev)
{
	ARG_UNUSED(dev);
}
static inline void pm_device_busy_set(const struct device *dev)
{
	ARG_UNUSED(dev);
}
static inline void pm_device_busy_clear(const struct device *dev)
{
	ARG_UNUSED(dev);
}
static inline bool pm_device_is_any_busy(void) { return false; }
static inline bool pm_device_is_busy(const struct device *dev)
{
	ARG_UNUSED(dev);
	return false;
}
static inline bool pm_device_wakeup_enable(const struct device *dev,
					   bool enable)
{
	ARG_UNUSED(dev);
	ARG_UNUSED(enable);
	return false;
}
static inline bool pm_device_wakeup_is_enabled(const struct device *dev)
{
	ARG_UNUSED(dev);
	return false;
}
static inline bool pm_device_wakeup_is_capable(const struct device *dev)
{
	ARG_UNUSED(dev);
	return false;
}
static inline void pm_device_state_lock(const struct device *dev)
{
	ARG_UNUSED(dev);
}
static inline void pm_device_state_unlock(const struct device *dev)
{
	ARG_UNUSED(dev);
}
static inline bool pm_device_state_is_locked(const struct device *dev)
{
	ARG_UNUSED(dev);
	return false;
}
static inline bool pm_device_on_power_domain(const struct device *dev)
{
	ARG_UNUSED(dev);
	return false;
}

static inline int pm_device_power_domain_add(const struct device *dev,
					     const struct device *domain)
{
	ARG_UNUSED(dev);
	ARG_UNUSED(domain);
	return -ENOSYS;
}

static inline int pm_device_power_domain_remove(const struct device *dev,
						const struct device *domain)
{
	ARG_UNUSED(dev);
	ARG_UNUSED(domain);
	return -ENOSYS;
}

static inline bool pm_device_is_powered(const struct device *dev)
{
	ARG_UNUSED(dev);
	return true;
}

static inline int pm_device_driver_init(const struct device *dev, pm_device_action_cb_t action_cb)
{
	int rc;

	/* When power management is not enabled, all drivers should initialise to active state */
	rc = action_cb(dev, PM_DEVICE_ACTION_TURN_ON);
	if (rc == 0) {
		rc = action_cb(dev, PM_DEVICE_ACTION_RESUME);
	}
	return rc;
}

#endif /* CONFIG_PM_DEVICE */

/** @} */

#ifdef __cplusplus
}
#endif

#endif<|MERGE_RESOLUTION|>--- conflicted
+++ resolved
@@ -220,13 +220,8 @@
  * @param dev_id Device id.
  */
 #define Z_PM_DEVICE_DEFINE_SLOT(dev_id)					\
-<<<<<<< HEAD
 	static STRUCT_SECTION_ITERABLE_ALTERNATE(pm_device_slots, device, \
-			_CONCAT(__pm_slot_, dev_id))
-=======
-	static const STRUCT_SECTION_ITERABLE_ALTERNATE(pm_device_slots, device, \
 			Z_CONCAT(__pm_slot_, dev_id))
->>>>>>> 8ec60166
 
 #ifdef CONFIG_PM_DEVICE
 /**
