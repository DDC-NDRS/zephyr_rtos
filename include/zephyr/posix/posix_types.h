--- conflicted
+++ resolved
@@ -9,6 +9,12 @@
 
 #if !(defined(CONFIG_ARCH_POSIX) && defined(CONFIG_EXTERNAL_LIBC))
 #include <sys/types.h>
+#endif
+
+#if defined(_MSC_VER) /* #CUSTOM@NDRS */
+#define _DEV_T_DECLARED
+#define _INO_T_DECLARED
+typedef unsigned short mode_t;
 #endif
 
 #if defined(CONFIG_NEWLIB_LIBC) && !defined(_MSC_VER) /* #CUSTOM@NDRS */
@@ -91,19 +97,10 @@
     uint32_t details[2];
 };
 
-<<<<<<< HEAD
-#if !defined(CONFIG_NEWLIB_LIBC)
+#if !defined(CONFIG_NEWLIB_LIBC) || defined(_MSC_VER) /* #CUSTOM@NDRS */
 typedef struct pthread_attr pthread_attr_t;
-BUILD_ASSERT(sizeof(pthread_attr_t) >= sizeof(struct pthread_attr));
+BUILD_ASSERT(sizeof(pthread_attr_t) >= sizeof(struct pthread_attr), "sizeof error !!!");
 #endif
-=======
-#if defined(CONFIG_MINIMAL_LIBC) || defined(CONFIG_PICOLIBC) || defined(CONFIG_ARMCLANG_STD_LIBC) ||    \
-    defined(CONFIG_ARCMWDT_LIBC) || defined(_MSC_VER) /* #CUSTOM@NDRS */
-typedef struct pthread_attr pthread_attr_t;
-#endif
-
-BUILD_ASSERT(sizeof(pthread_attr_t) >= sizeof(struct pthread_attr), "sizeof error !!!");
->>>>>>> 2de189e2
 
 typedef uint32_t pthread_t;
 typedef uint32_t pthread_spinlock_t;
@@ -118,19 +115,10 @@
     unsigned char type: 2;
     bool initialized: 1;
 };
-<<<<<<< HEAD
-#if !defined(CONFIG_NEWLIB_LIBC)
+#if !defined(CONFIG_NEWLIB_LIBC) || defined(_MSC_VER) /* #CUSTOM@NDRS */
 typedef struct pthread_mutexattr pthread_mutexattr_t;
-BUILD_ASSERT(sizeof(pthread_mutexattr_t) >= sizeof(struct pthread_mutexattr));
+BUILD_ASSERT(sizeof(pthread_mutexattr_t) >= sizeof(struct pthread_mutexattr), "sizeof error !!!");
 #endif
-=======
-
-#if defined(CONFIG_MINIMAL_LIBC) || defined(CONFIG_PICOLIBC) || defined(CONFIG_ARMCLANG_STD_LIBC) ||    \
-    defined(CONFIG_ARCMWDT_LIBC) || defined(_MSC_VER) /* #CUSTOM@NDRS */
-typedef struct pthread_mutexattr pthread_mutexattr_t;
-#endif
-BUILD_ASSERT(sizeof(pthread_mutexattr_t) >= sizeof(struct pthread_mutexattr), "sizeof error !!!");
->>>>>>> 2de189e2
 
 /* Condition variables */
 typedef uint32_t pthread_cond_t;
@@ -139,18 +127,10 @@
     clockid_t clock;
 };
 
-<<<<<<< HEAD
-#if !defined(CONFIG_NEWLIB_LIBC)
+#if !defined(CONFIG_NEWLIB_LIBC) || defined(_MSC_VER) /* #CUSTOM@NDRS */
 typedef struct pthread_condattr pthread_condattr_t;
-BUILD_ASSERT(sizeof(pthread_condattr_t) >= sizeof(struct pthread_condattr));
+BUILD_ASSERT(sizeof(pthread_condattr_t) >= sizeof(struct pthread_condattr), "sizeof error !!!");
 #endif
-=======
-#if defined(CONFIG_MINIMAL_LIBC) || defined(CONFIG_PICOLIBC) || defined(CONFIG_ARMCLANG_STD_LIBC) ||    \
-    defined(CONFIG_ARCMWDT_LIBC) || defined(_MSC_VER) /* #CUSTOM@NDRS */
-typedef struct pthread_condattr pthread_condattr_t;
-#endif
-BUILD_ASSERT(sizeof(pthread_condattr_t) >= sizeof(struct pthread_condattr), "sizeof error !!!");
->>>>>>> 2de189e2
 
 /* Barrier */
 typedef uint32_t pthread_barrier_t;
@@ -167,21 +147,12 @@
     bool flag;
 };
 
-<<<<<<< HEAD
-#if !defined(CONFIG_NEWLIB_LIBC)
-=======
-#if defined(CONFIG_MINIMAL_LIBC) || defined(CONFIG_PICOLIBC) || defined(CONFIG_ARMCLANG_STD_LIBC) || \
-    defined(CONFIG_ARCMWDT_LIBC) || defined(_MSC_VER) /* #CUSTOM@NDRS */
->>>>>>> 2de189e2
+#if !defined(CONFIG_NEWLIB_LIBC) || defined(_MSC_VER) /* #CUSTOM@NDRS */
 typedef uint32_t pthread_key_t;
 typedef struct pthread_once pthread_once_t;
 /* Newlib typedefs pthread_once_t as a struct with two ints */
-<<<<<<< HEAD
-BUILD_ASSERT(sizeof(pthread_once_t) >= sizeof(struct pthread_once));
+BUILD_ASSERT(sizeof(pthread_once_t) >= sizeof(struct pthread_once), "sizeof error !!!");
 #endif
-=======
-BUILD_ASSERT(sizeof(pthread_once_t) >= sizeof(struct pthread_once), "sizeof error !!!");
->>>>>>> 2de189e2
 
 #ifdef __cplusplus
 }
