--- conflicted
+++ resolved
@@ -35,19 +35,7 @@
 #endif
 
 #include <time.h>
-<<<<<<< HEAD
 #include <sys/cdefs.h>
-=======
-#include <sys/types.h>
-#if defined(_MSC_VER) /* #CUSTOM@NDRS */
-#define _DEV_T_DECLARED
-#define _INO_T_DECLARED
-typedef unsigned short mode_t;
-#else
-#include <sys/cdefs.h>
-#include <sys/_timespec.h>
-#endif
->>>>>>> 2de189e2
 
 #include <zephyr/posix/posix_types.h>
 
