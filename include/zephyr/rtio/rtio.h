--- conflicted
+++ resolved
@@ -654,47 +654,6 @@
     pool->pool_free++;
 }
 
-<<<<<<< HEAD
-static inline int rtio_block_pool_alloc(struct rtio *r, size_t min_sz,
-					  size_t max_sz, uint8_t **buf, uint32_t *buf_len)
-{
-#ifndef CONFIG_RTIO_SYS_MEM_BLOCKS
-	ARG_UNUSED(r);
-	ARG_UNUSED(min_sz);
-	ARG_UNUSED(max_sz);
-	ARG_UNUSED(buf);
-	ARG_UNUSED(buf_len);
-	return -ENOTSUP;
-#else
-	const uint32_t block_size = rtio_mempool_block_size(r);
-	uint32_t bytes = max_sz;
-
-	/* Not every context has a block pool and the block size may return 0 in
-	 * that case
-	 */
-	if (block_size == 0) {
-		return -ENOMEM;
-	}
-
-	do {
-		size_t num_blks = DIV_ROUND_UP(bytes, block_size);
-		int rc = sys_mem_blocks_alloc_contiguous(r->block_pool, num_blks, (void **)buf);
-
-		if (rc == 0) {
-			*buf_len = num_blks * block_size;
-			return 0;
-		}
-
-		if (bytes <= block_size) {
-			break;
-		}
-
-		bytes -= block_size;
-	} while (bytes >= min_sz);
-
-	return -ENOMEM;
-#endif
-=======
 static inline int rtio_block_pool_alloc(struct rtio* r, size_t min_sz,
                                         size_t max_sz, uint8_t** buf, uint32_t* buf_len) {
     #ifndef CONFIG_RTIO_SYS_MEM_BLOCKS
@@ -724,12 +683,15 @@
             return (0);
         }
 
+        if (bytes <= block_size) {
+            break;
+        }
+
         bytes -= block_size;
     } while (bytes >= min_sz);
 
     return (-ENOMEM);
     #endif
->>>>>>> 8f90a81d
 }
 
 static inline void rtio_block_pool_free(struct rtio* r, void* buf, uint32_t buf_len) {
