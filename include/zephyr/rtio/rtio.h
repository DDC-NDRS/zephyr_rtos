--- conflicted
+++ resolved
@@ -449,16 +449,8 @@
     /* Function pointer table */
     const struct rtio_iodev_api* api;
 
-<<<<<<< HEAD
-	/* Data associated with this iodev */
-	void *data;
-=======
-    /* Queue of RTIO contexts with requests */
-    struct mpsc iodev_sq;
-
     /* Data associated with this iodev */
     void* data;
->>>>>>> 9c5cb0a7
 };
 
 /** An operation that does nothing and will complete immediately */
@@ -720,36 +712,9 @@
  * @param iodev_api Pointer to struct rtio_iodev_api
  * @param iodev_data Data pointer
  */
-<<<<<<< HEAD
-#define RTIO_IODEV_DEFINE(name, iodev_api, iodev_data)		\
-	STRUCT_SECTION_ITERABLE(rtio_iodev, name) = {		\
-		.api = (iodev_api),				\
-		.data = (iodev_data),				\
-	}
-
-#define Z_RTIO_SQE_POOL_DEFINE(name, sz)			\
-	static struct rtio_iodev_sqe CONCAT(_sqe_pool_, name)[sz];	\
-	STRUCT_SECTION_ITERABLE(rtio_sqe_pool, name) = {	\
-		.free_q = MPSC_INIT((name.free_q)),	\
-		.pool_size = sz,				\
-		.pool_free = sz,				\
-		.pool = CONCAT(_sqe_pool_, name),		\
-	}
-
-
-#define Z_RTIO_CQE_POOL_DEFINE(name, sz)			\
-	static struct rtio_cqe CONCAT(_cqe_pool_, name)[sz];	\
-	STRUCT_SECTION_ITERABLE(rtio_cqe_pool, name) = {	\
-		.free_q = MPSC_INIT((name.free_q)),	\
-		.pool_size = sz,				\
-		.pool_free = sz,				\
-		.pool = CONCAT(_cqe_pool_, name),		\
-	}
-=======
 #define RTIO_IODEV_DEFINE(name, iodev_api, iodev_data)  \
     STRUCT_SECTION_ITERABLE(rtio_iodev, name) = {       \
         .api = (iodev_api),                     \
-        .iodev_sq = MPSC_INIT((name.iodev_sq)), \
         .data = (iodev_data),                   \
     }
 
@@ -771,7 +736,6 @@
         .pool_free = sz,                    \
         .pool = Z_CONCAT(_cqe_pool_, name), \
     }
->>>>>>> 9c5cb0a7
 
 /**
  * @brief Allocate to bss if available
@@ -1143,26 +1107,6 @@
 }
 
 /**
-<<<<<<< HEAD
-=======
- * @brief Cancel all requests that are pending for the iodev
- *
- * @param iodev IODev to cancel all requests for
- */
-static inline void rtio_iodev_cancel_all(struct rtio_iodev* iodev) {
-    /* Clear pending requests as -ENODATA */
-    struct mpsc_node* node = mpsc_pop(&iodev->iodev_sq);
-
-    while (node != NULL) {
-        struct rtio_iodev_sqe* iodev_sqe = CONTAINER_OF(node, struct rtio_iodev_sqe, q);
-
-        rtio_iodev_sqe_err(iodev_sqe, -ECANCELED);
-        node = mpsc_pop(&iodev->iodev_sq);
-    }
-}
-
-/**
->>>>>>> 9c5cb0a7
  * Submit a completion queue event with a given result and userdata
  *
  * Called by the executor to produce a completion queue event, no inherent
