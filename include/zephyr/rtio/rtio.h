/*
 * Copyright (c) 2022 Intel Corporation
 *
 * SPDX-License-Identifier: Apache-2.0
 */

/**
 * @file
 * @brief Real-Time IO device API for moving bytes with low effort
 *
 * RTIO is a context for asynchronous batch operations using a submission and completion queue.
 *
 * Asynchronous I/O operation are setup in a submission queue. Each entry in the queue describes
 * the operation it wishes to perform with some understood semantics.
 *
 * These operations may be chained in a such a way that only when the current
 * operation is complete the next will be executed. If the current operation fails
 * all chained operations will also fail.
 *
 * Operations may also be submitted as a transaction where a set of operations are considered
 * to be one operation.
 *
 * The completion of these operations typically provide one or more completion queue events.
 */

#ifndef ZEPHYR_INCLUDE_RTIO_RTIO_H_
#define ZEPHYR_INCLUDE_RTIO_RTIO_H_

#include <string.h>

#include <zephyr/app_memory/app_memdomain.h>
#include <zephyr/device.h>
#include <zephyr/kernel.h>
#include <zephyr/rtio/rtio_mpsc.h>
#include <zephyr/sys/__assert.h>
#include <zephyr/sys/atomic.h>
#include <zephyr/sys/mem_blocks.h>
#include <zephyr/sys/util.h>
#include <zephyr/sys/iterable_sections.h>

#ifdef __cplusplus
extern "C" {
#endif

/**
 * @brief RTIO
 * @defgroup rtio RTIO
 * @ingroup os_services
 * @{
 */

/**
 * @brief RTIO Predefined Priorties
 * @defgroup rtio_sqe_prio RTIO Priorities
 * @ingroup rtio
 * @{
 */

/**
 * @brief Low priority
 */
#define RTIO_PRIO_LOW 0U

/**
 * @brief Normal priority
 */
#define RTIO_PRIO_NORM 127U

/**
 * @brief High priority
 */
#define RTIO_PRIO_HIGH 255U

/**
 * @}
 */

/**
 * @brief RTIO SQE Flags
 * @defgroup rtio_sqe_flags RTIO SQE Flags
 * @ingroup rtio
 * @{
 */

/**
 * @brief The next request in the queue should wait on this one.
 *
 * Chained SQEs are individual units of work describing patterns of
 * ordering and failure cascading. A chained SQE must be started only
 * after the one before it. They are given to the iodevs one after another.
 */
#define RTIO_SQE_CHAINED        BIT(0)

/**
 * @brief The next request in the queue is part of a transaction.
 *
 * Transactional SQEs are sequential parts of a unit of work.
 * Only the first transactional SQE is submitted to an iodev, the
 * remaining SQEs are never individually submitted but instead considered
 * to be part of the transaction to the single iodev. The first sqe in the
 * sequence holds the iodev that will be used and the last holds the userdata
 * that will be returned in a single completion on failure/success.
 */
#define RTIO_SQE_TRANSACTION    BIT(1)

/**
 * @brief The buffer should be allocated by the RTIO mempool
 *
 * This flag can only exist if the CONFIG_RTIO_SYS_MEM_BLOCKS Kconfig was
 * enabled and the RTIO context was created via the RTIO_DEFINE_WITH_MEMPOOL()
 * macro. If set, the buffer associated with the entry was allocated by the
 * internal memory pool and should be released as soon as it is no longer
 * needed via a call to rtio_release_mempool().
 */
#define RTIO_SQE_MEMPOOL_BUFFER BIT(2)

/**
 * @brief The SQE should not execute if possible
 *
 * If possible (not yet executed), the SQE should be canceled by flagging it as failed and returning
 * -ECANCELED as the result.
 */
#define RTIO_SQE_CANCELED       BIT(3)

/**
 * @brief The SQE should continue producing CQEs until canceled
 *
 * This flag must exist along @ref RTIO_SQE_MEMPOOL_BUFFER and signals that when a read is
 * complete. It should be placed back in queue until canceled.
 */
#define RTIO_SQE_MULTISHOT      BIT(4)

/**
 * @brief The SQE does not produce a CQE.
 */
#define RTIO_SQE_NO_RESPONSE    BIT(5)

/**
 * @}
 */

/**
 * @brief RTIO CQE Flags
 * @defgroup rtio_cqe_flags RTIO CQE Flags
 * @ingroup rtio
 * @{
 */

/**
 * @brief The entry's buffer was allocated from the RTIO's mempool
 *
 * If this bit is set, the buffer was allocated from the memory pool and should be recycled as
 * soon as the application is done with it.
 */
#define RTIO_CQE_FLAG_MEMPOOL_BUFFER BIT(0)

#define RTIO_CQE_FLAG_GET(flags) FIELD_GET(GENMASK(7, 0), (flags))

/**
 * @brief Get the block index of a mempool flags
 *
 * @param flags The CQE flags value
 * @return The block index portion of the flags field.
 */
#define RTIO_CQE_FLAG_MEMPOOL_GET_BLK_IDX(flags) FIELD_GET(GENMASK(19, 8), (flags))

/**
 * @brief Get the block count of a mempool flags
 *
 * @param flags The CQE flags value
 * @return The block count portion of the flags field.
 */
#define RTIO_CQE_FLAG_MEMPOOL_GET_BLK_CNT(flags) FIELD_GET(GENMASK(31, 20), (flags))

/**
 * @brief Prepare CQE flags for a mempool read.
 *
 * @param blk_idx The mempool block index
 * @param blk_cnt The mempool block count
 * @return A shifted and masked value that can be added to the flags field with an OR operator.
 */
#define RTIO_CQE_FLAG_PREP_MEMPOOL(blk_idx, blk_cnt)            \
    (FIELD_PREP(GENMASK(7, 0), RTIO_CQE_FLAG_MEMPOOL_BUFFER) |  \
     FIELD_PREP(GENMASK(19, 8), blk_idx) | FIELD_PREP(GENMASK(31, 20), blk_cnt))

/**
 * @}
 */

/**
 * @brief Equivalent to the I2C_MSG_STOP flag
 */
#define RTIO_IODEV_I2C_STOP     BIT(0)

/**
 * @brief Equivalent to the I2C_MSG_RESTART flag
 */
#define RTIO_IODEV_I2C_RESTART  BIT(1)

/**
 * @brief Equivalent to the I2C_MSG_ADDR_10_BITS
 */
#define RTIO_IODEV_I2C_10_BITS  BIT(2)

/** @cond ignore */
struct rtio;
struct rtio_cqe;
struct rtio_sqe;
struct rtio_sqe_pool;
struct rtio_cqe_pool;
struct rtio_iodev;
struct rtio_iodev_sqe;
/** @endcond */

/**
 * @typedef rtio_callback_t
 * @brief Callback signature for RTIO_OP_CALLBACK
 * @param r RTIO context being used with the callback
 * @param sqe Submission for the callback op
 * @param arg0 Argument option as part of the sqe
 */
typedef void (*rtio_callback_t)(struct rtio* r, const struct rtio_sqe* sqe, void* arg0);

/**
 * @brief A submission queue event
 */
struct rtio_sqe {
    uint8_t op;                             /**< Op code */

    uint8_t prio;                           /**< Op priority */

    uint16_t flags;                         /**< Op Flags */

    uint16_t iodev_flags;                   /**< Op iodev flags */

    uint16_t _resv0;

    const struct rtio_iodev* iodev;         /**< Device to operation on */

    /**
     * User provided data which is returned upon operation completion. Could be a pointer or
     * integer.
     *
     * If unique identification of completions is desired this should be
     * unique as well.
     */
    void* userdata;

    union {
        /** OP_TX, OP_RX */
        struct {
            uint32_t buf_len;               /**< Length of buffer */
            uint8_t* buf;                   /**< Buffer to use*/
        };

        /** OP_TINY_TX */
        struct {
            uint8_t tiny_buf_len;           /**< Length of tiny buffer */
            uint8_t tiny_buf[7];            /**< Tiny buffer */
        };

        /** OP_CALLBACK */
        struct {
            rtio_callback_t callback;
            void* arg0;                     /**< Last argument given to callback */
        };

        /** OP_TXRX */
        struct {
            uint32_t txrx_buf_len;
            uint8_t* tx_buf;
            uint8_t* rx_buf;
        };
    };
};

/** @cond ignore */
/* Ensure the rtio_sqe never grows beyond a common cacheline size of 64 bytes */
#if defined(_MSC_VER)                       /* #CUSTOM@NDRS */
/* pass */
#else
BUILD_ASSERT(sizeof(struct rtio_sqe) <= 64);
#endif
/** @endcond */

/**
 * @brief A completion queue event
 */
struct rtio_cqe {
    struct rtio_mpsc_node q;

    int32_t  result;   /**< Result from operation */
    void*    userdata; /**< Associated userdata with operation */
    uint32_t flags;    /**< Flags associated with the operation */
};

struct rtio_sqe_pool {
    struct rtio_mpsc       free_q;
    const uint16_t         pool_size;
    uint16_t               pool_free;
    struct rtio_iodev_sqe* pool;
};

struct rtio_cqe_pool {
    struct rtio_mpsc free_q;
    const uint16_t   pool_size;
    uint16_t         pool_free;
    struct rtio_cqe* pool;
};

<<<<<<< HEAD
=======
struct rtio_block_pool {
    /* Memory pool associated with this RTIO context. */
    struct sys_mem_blocks* mempool;
    /* The size (in bytes) of a single block in the mempool */
    const uint32_t blk_size;
};

>>>>>>> 0e3994c7
/**
 * @brief An RTIO context containing what can be viewed as a pair of queues.
 *
 * A queue for submissions (available and in queue to be produced) as well as a queue
 * of completions (available and ready to be consumed).
 *
 * The rtio executor along with any objects implementing the rtio_iodev interface are
 * the consumers of submissions and producers of completions.
 *
 * No work is started until rtio_submit() is called.
 */
struct rtio {
<<<<<<< HEAD
#ifdef CONFIG_RTIO_SUBMIT_SEM
	/* A wait semaphore which may suspend the calling thread
	 * to wait for some number of completions when calling submit
	 */
	struct k_sem *submit_sem;

	uint32_t submit_count;
#endif

#ifdef CONFIG_RTIO_CONSUME_SEM
	/* A wait semaphore which may suspend the calling thread
	 * to wait for some number of completions while consuming
	 * them from the completion queue
	 */
	struct k_sem *consume_sem;
#endif

	/* Total number of completions */
	atomic_t cq_count;

	/* Number of completions that were unable to be submitted with results
	 * due to the cq spsc being full
	 */
	atomic_t xcqcnt;

	/* Submission queue object pool with free list */
	struct rtio_sqe_pool *sqe_pool;

	/* Complete queue object pool with free list */
	struct rtio_cqe_pool *cqe_pool;

#ifdef CONFIG_RTIO_SYS_MEM_BLOCKS
	/* Mem block pool */
	struct sys_mem_blocks *block_pool;
#endif

	/* Submission queue */
	struct rtio_mpsc sq;

	/* Completion queue */
	struct rtio_mpsc cq;
=======
    #ifdef CONFIG_RTIO_SUBMIT_SEM
    /* A wait semaphore which may suspend the calling thread
     * to wait for some number of completions when calling submit
     */
    struct k_sem* submit_sem;

    uint32_t submit_count;
    #endif

    #ifdef CONFIG_RTIO_CONSUME_SEM
    /* A wait semaphore which may suspend the calling thread
     * to wait for some number of completions while consuming
     * them from the completion queue
     */
    struct k_sem* consume_sem;
    #endif

    /* Total number of completions */
    atomic_t cq_count;

    /* Number of completions that were unable to be submitted with results
     * due to the cq spsc being full
     */
    atomic_t xcqcnt;

    /* Submission queue object pool with free list */
    struct rtio_sqe_pool* sqe_pool;

    /* Complete queue object pool with free list */
    struct rtio_cqe_pool* cqe_pool;

    #ifdef CONFIG_RTIO_SYS_MEM_BLOCKS
    /* Mem block pool */
    struct rtio_block_pool* block_pool;
    #endif

    /* Submission queue */
    struct rtio_mpsc sq;

    /* Completion queue */
    struct rtio_mpsc cq;
>>>>>>> 0e3994c7
};

/** The memory partition associated with all RTIO context information */
extern struct k_mem_partition rtio_partition;

/**
 * @brief Get the mempool block size of the RTIO context
 *
 * @param[in] r The RTIO context
 * @return The size of each block in the context's mempool
 * @return 0 if the context doesn't have a mempool
 */
static inline size_t rtio_mempool_block_size(const struct rtio *r)
{
#ifndef CONFIG_RTIO_SYS_MEM_BLOCKS
	ARG_UNUSED(r);
	return 0;
#else
	if (r == NULL || r->block_pool == NULL) {
		return 0;
	}
	return BIT(r->block_pool->blk_sz_shift);
#endif
}

/**
 * @brief Compute the mempool block index for a given pointer
 *
 * @param[in] r RTIO context
 * @param[in] ptr Memory pointer in the mempool
 * @return Index of the mempool block associated with the pointer. Or UINT16_MAX if invalid.
 */
#ifdef CONFIG_RTIO_SYS_MEM_BLOCKS
<<<<<<< HEAD
static inline uint16_t __rtio_compute_mempool_block_index(const struct rtio *r, const void *ptr)
{
	uintptr_t addr = (uintptr_t)ptr;
	struct sys_mem_blocks *mem_pool = r->block_pool;
	uint32_t block_size = rtio_mempool_block_size(r);

	uintptr_t buff = (uintptr_t)mem_pool->buffer;
	uint32_t buff_size = mem_pool->num_blocks * block_size;

	if (addr < buff || addr >= buff + buff_size) {
		return UINT16_MAX;
	}
	return (addr - buff) / block_size;
=======
static inline uint16_t __rtio_compute_mempool_block_index(const struct rtio* r, void const* ptr) {
    uintptr_t addr = (uintptr_t)ptr;
    struct sys_mem_blocks* mem_pool = r->block_pool->mempool;
    uint32_t block_size = r->block_pool->blk_size;

    uintptr_t buff = (uintptr_t)mem_pool->buffer;
    uint32_t buff_size = mem_pool->num_blocks * block_size;

    if (addr < buff || addr >= buff + buff_size) {
        return UINT16_MAX;
    }
    return (addr - buff) / block_size;
>>>>>>> 0e3994c7
}
#endif

/**
 * @brief IO device submission queue entry
 *
 * May be cast safely to and from a rtio_sqe as they occupy the same memory provided by the pool
 */
struct rtio_iodev_sqe {
    struct rtio_sqe        sqe;
    struct rtio_mpsc_node  q;
    struct rtio_iodev_sqe* next;
    struct rtio*           r;
};

/**
 * @brief API that an RTIO IO device should implement
 */
struct rtio_iodev_api {
<<<<<<< HEAD
	/**
	 * @brief Submit to the iodev an entry to work on
	 *
	 * This call should be short in duration and most likely
	 * either enqueue or kick off an entry with the hardware.
	 *
	 * @param iodev_sqe Submission queue entry
	 */
	void (*submit)(struct rtio_iodev_sqe *iodev_sqe);
=======
    /**
     * @brief Submit to the iodev an entry to work on
     *
     * This call should be short in duration and most likely
     * either enqueue or kick off an entry with the hardware.
     *
     * If polling is required the iodev should add itself to the execution
     * context (@see rtio_add_pollable())
     *
     * @param iodev_sqe Submission queue entry
     */
    void (*submit)(struct rtio_iodev_sqe* iodev_sqe);
>>>>>>> 0e3994c7
};

/**
 * @brief An IO device with a function table for submitting requests
 */
struct rtio_iodev {
    /* Function pointer table */
    const struct rtio_iodev_api* api;

    /* Queue of RTIO contexts with requests */
    struct rtio_mpsc iodev_sq;

    /* Data associated with this iodev */
    void* data;
};

/** An operation that does nothing and will complete immediately */
#define RTIO_OP_NOP         0

/** An operation that receives (reads) */
#define RTIO_OP_RX          (RTIO_OP_NOP + 1)

/** An operation that transmits (writes) */
#define RTIO_OP_TX          (RTIO_OP_RX + 1)

/** An operation that transmits tiny writes by copying the data to write */
#define RTIO_OP_TINY_TX     (RTIO_OP_TX + 1)

/** An operation that calls a given function (callback) */
#define RTIO_OP_CALLBACK    (RTIO_OP_TINY_TX + 1)

/** An operation that transceives (reads and writes simultaneously) */
#define RTIO_OP_TXRX        (RTIO_OP_CALLBACK + 1)

/**
 * @brief Prepare a nop (no op) submission
 */
static inline void rtio_sqe_prep_nop(struct rtio_sqe* sqe,
                                     const struct rtio_iodev* iodev,
                                     void* userdata) {
    memset(sqe, 0, sizeof(struct rtio_sqe));
    sqe->op       = RTIO_OP_NOP;
    sqe->iodev    = iodev;
    sqe->userdata = userdata;
}

/**
 * @brief Prepare a read op submission
 */
static inline void rtio_sqe_prep_read(struct rtio_sqe* sqe,
                                      const struct rtio_iodev* iodev,
                                      int8_t prio,
                                      uint8_t* buf,
                                      uint32_t len,
                                      void* userdata) {
    memset(sqe, 0, sizeof(struct rtio_sqe));
    sqe->op       = RTIO_OP_RX;
    sqe->prio     = prio;
    sqe->iodev    = iodev;
    sqe->buf_len  = len;
    sqe->buf      = buf;
    sqe->userdata = userdata;
}

/**
 * @brief Prepare a read op submission with context's mempool
 *
 * @see rtio_sqe_prep_read()
 */
static inline void rtio_sqe_prep_read_with_pool(struct rtio_sqe* sqe,
                                                const struct rtio_iodev* iodev, int8_t prio,
                                                void* userdata) {
    rtio_sqe_prep_read(sqe, iodev, prio, NULL, 0, userdata);
    sqe->flags = RTIO_SQE_MEMPOOL_BUFFER;
}

static inline void rtio_sqe_prep_read_multishot(struct rtio_sqe* sqe, 
                                                const struct rtio_iodev* iodev, int8_t prio,
                                                void* userdata) {
    rtio_sqe_prep_read_with_pool(sqe, iodev, prio, userdata);
    sqe->flags |= RTIO_SQE_MULTISHOT;
}

/**
 * @brief Prepare a write op submission
 */
static inline void rtio_sqe_prep_write(struct rtio_sqe* sqe,
                                       const struct rtio_iodev* iodev,
                                       int8_t prio,
                                       uint8_t* buf,
                                       uint32_t len,
                                       void* userdata) {
    memset(sqe, 0, sizeof(struct rtio_sqe));
    sqe->op       = RTIO_OP_TX;
    sqe->prio     = prio;
    sqe->iodev    = iodev;
    sqe->buf_len  = len;
    sqe->buf      = buf;
    sqe->userdata = userdata;
}

/**
 * @brief Prepare a tiny write op submission
 *
 * Unlike the normal write operation where the source buffer must outlive the call
 * the tiny write data in this case is copied to the sqe. It must be tiny to fit
 * within the specified size of a rtio_sqe.
 *
 * This is useful in many scenarios with RTL logic where a write of the register to
 * subsequently read must be done.
 */
static inline void rtio_sqe_prep_tiny_write(struct rtio_sqe* sqe,
                                            const struct rtio_iodev* iodev,
                                            int8_t prio,
                                            uint8_t const* tiny_write_data,
                                            uint8_t tiny_write_len,
                                            void* userdata) {
    __ASSERT_NO_MSG(tiny_write_len <= sizeof(sqe->tiny_buf));

    memset(sqe, 0, sizeof(struct rtio_sqe));
    sqe->op           = RTIO_OP_TINY_TX;
    sqe->prio         = prio;
    sqe->iodev        = iodev;
    sqe->tiny_buf_len = tiny_write_len;
    (void) memcpy(sqe->tiny_buf, tiny_write_data, tiny_write_len);
    sqe->userdata     = userdata;
}

/**
 * @brief Prepare a callback op submission
 *
 * A somewhat special operation in that it may only be done in kernel mode.
 *
 * Used where general purpose logic is required in a queue of io operations to do
 * transforms or logic.
 */
static inline void rtio_sqe_prep_callback(struct rtio_sqe* sqe,
                                          rtio_callback_t callback,
                                          void* arg0,
                                          void* userdata) {
    memset(sqe, 0, sizeof(struct rtio_sqe));
    sqe->op       = RTIO_OP_CALLBACK;
    sqe->prio     = 0;
    sqe->iodev    = NULL;
    sqe->callback = callback;
    sqe->arg0     = arg0;
    sqe->userdata = userdata;
}

/**
 * @brief Prepare a transceive op submission
 */
static inline void rtio_sqe_prep_transceive(struct rtio_sqe* sqe,
                                            const struct rtio_iodev* iodev,
                                            int8_t prio,
                                            uint8_t* tx_buf,
                                            uint8_t* rx_buf,
                                            uint32_t buf_len,
                                            void* userdata) {
    memset(sqe, 0, sizeof(struct rtio_sqe));
    sqe->op           = RTIO_OP_TXRX;
    sqe->prio         = prio;
    sqe->iodev        = iodev;
    sqe->txrx_buf_len = buf_len;
    sqe->tx_buf       = tx_buf;
    sqe->rx_buf       = rx_buf;
    sqe->userdata     = userdata;
}

static inline struct rtio_iodev_sqe* rtio_sqe_pool_alloc(struct rtio_sqe_pool* pool) {
    struct rtio_mpsc_node* node = rtio_mpsc_pop(&pool->free_q);

    if (node == NULL) {
        return NULL;
    }

    struct rtio_iodev_sqe* iodev_sqe = CONTAINER_OF(node, struct rtio_iodev_sqe, q);

    pool->pool_free--;

    return (iodev_sqe);
}

static inline void rtio_sqe_pool_free(struct rtio_sqe_pool* pool, struct rtio_iodev_sqe* iodev_sqe) {
    rtio_mpsc_push(&pool->free_q, &iodev_sqe->q);

    pool->pool_free++;
}

static inline struct rtio_cqe* rtio_cqe_pool_alloc(struct rtio_cqe_pool* pool) {
    struct rtio_mpsc_node* node = rtio_mpsc_pop(&pool->free_q);

    if (node == NULL) {
        return NULL;
    }

    struct rtio_cqe* cqe = CONTAINER_OF(node, struct rtio_cqe, q);

    (void) memset(cqe, 0, sizeof(struct rtio_cqe));

    pool->pool_free--;

    return (cqe);
}

static inline void rtio_cqe_pool_free(struct rtio_cqe_pool* pool, struct rtio_cqe* cqe) {
    rtio_mpsc_push(&pool->free_q, &cqe->q);

    pool->pool_free++;
}

<<<<<<< HEAD
static inline int rtio_block_pool_alloc(struct rtio *r, size_t min_sz,
					  size_t max_sz, uint8_t **buf, uint32_t *buf_len)
{
#ifndef CONFIG_RTIO_SYS_MEM_BLOCKS
	ARG_UNUSED(r);
	ARG_UNUSED(min_sz);
	ARG_UNUSED(max_sz);
	ARG_UNUSED(buf);
	ARG_UNUSED(buf_len);
	return -ENOTSUP;
#else
	const uint32_t block_size = rtio_mempool_block_size(r);
	uint32_t bytes = max_sz;

	do {
		size_t num_blks = DIV_ROUND_UP(bytes, block_size);
		int rc = sys_mem_blocks_alloc_contiguous(r->block_pool, num_blks, (void **)buf);

		if (rc == 0) {
			*buf_len = num_blks * block_size;
			return 0;
		}

		bytes -= block_size;
	} while (bytes >= min_sz);

	return -ENOMEM;
#endif
}

static inline void rtio_block_pool_free(struct rtio *r, void *buf, uint32_t buf_len)
{
#ifdef CONFIG_RTIO_SYS_MEM_BLOCKS
	size_t num_blks = buf_len >> r->block_pool->blk_sz_shift;

	sys_mem_blocks_free_contiguous(r->block_pool, buf, num_blks);
#endif
=======
static inline int rtio_block_pool_alloc(struct rtio_block_pool* pool, size_t min_sz,
                                        size_t max_sz, uint8_t** buf, uint32_t* buf_len) {
    uint32_t bytes = max_sz;

    do {
        size_t num_blks = DIV_ROUND_UP(bytes, pool->blk_size);
        int rc = sys_mem_blocks_alloc_contiguous(pool->mempool, num_blks, (void**)buf);

        if (rc == 0) {
            *buf_len = num_blks * pool->blk_size;
            return (0);
        }

        bytes -= pool->blk_size;
    } while (bytes >= min_sz);

    return (-ENOMEM);
}

static inline void rtio_block_pool_free(struct rtio_block_pool* pool, void* buf, uint32_t buf_len) {
    size_t num_blks = buf_len / pool->blk_size;

    sys_mem_blocks_free_contiguous(pool->mempool, buf, num_blks);
>>>>>>> 0e3994c7
}

/* Do not try and reformat the macros */
/* clang-format off */

/**
 * @brief Statically define and initialize an RTIO IODev
 *
 * @param name Name of the iodev
 * @param iodev_api Pointer to struct rtio_iodev_api
 * @param iodev_data Data pointer
 */
#define RTIO_IODEV_DEFINE(name, iodev_api, iodev_data)  \
    STRUCT_SECTION_ITERABLE(rtio_iodev, name) = {       \
        .api = (iodev_api),                 \
        .iodev_sq = RTIO_MPSC_INIT((name.iodev_sq)),    \
        .data = (iodev_data),               \
    }

#define Z_RTIO_SQE_POOL_DEFINE(name, sz)    \
    static struct rtio_iodev_sqe _sqe_pool_##name[sz];  \
    STRUCT_SECTION_ITERABLE(rtio_sqe_pool, name) = {    \
        .free_q = RTIO_MPSC_INIT((name.free_q)),    \
        .pool_size = sz,                    \
        .pool_free = sz,                    \
        .pool = _sqe_pool_##name,           \
    }


#define Z_RTIO_CQE_POOL_DEFINE(name, sz)    \
    static struct rtio_cqe _cqe_pool_##name[sz];    \
    STRUCT_SECTION_ITERABLE(rtio_cqe_pool, name) = {    \
        .free_q = RTIO_MPSC_INIT((name.free_q)),    \
        .pool_size = sz,                    \
        .pool_free = sz,                    \
        .pool = _cqe_pool_##name,           \
    }

/**
 * @brief Allocate to bss if available
 *
 * If CONFIG_USERSPACE is selected, allocate to the rtio_partition bss. Maps to:
 *   K_APP_BMEM(rtio_partition) static
 *
 * If CONFIG_USERSPACE is disabled, allocate as plain static:
 *   static
 */
#define RTIO_BMEM COND_CODE_1(CONFIG_USERSPACE, (K_APP_BMEM(rtio_partition) static), (static))

/**
 * @brief Allocate as initialized memory if available
 *
 * If CONFIG_USERSPACE is selected, allocate to the rtio_partition init. Maps to:
 *   K_APP_DMEM(rtio_partition) static
 *
 * If CONFIG_USERSPACE is disabled, allocate as plain static:
 *   static
 */
#define RTIO_DMEM COND_CODE_1(CONFIG_USERSPACE, (K_APP_DMEM(rtio_partition) static), (static))

<<<<<<< HEAD
#define Z_RTIO_BLOCK_POOL_DEFINE(name, blk_sz, blk_cnt, blk_align)                                 \
	RTIO_BMEM uint8_t __aligned(WB_UP(blk_align))                                              \
	_block_pool_##name[blk_cnt*WB_UP(blk_sz)];                                                 \
	_SYS_MEM_BLOCKS_DEFINE_WITH_EXT_BUF(name, WB_UP(blk_sz), blk_cnt, _block_pool_##name,      \
					    RTIO_DMEM)

#define Z_RTIO_DEFINE(name, _sqe_pool, _cqe_pool, _block_pool)                                     \
	IF_ENABLED(CONFIG_RTIO_SUBMIT_SEM,                                                         \
		   (static K_SEM_DEFINE(_submit_sem_##name, 0, K_SEM_MAX_LIMIT)))                  \
	IF_ENABLED(CONFIG_RTIO_CONSUME_SEM,                                                        \
		   (static K_SEM_DEFINE(_consume_sem_##name, 0, K_SEM_MAX_LIMIT)))                 \
	STRUCT_SECTION_ITERABLE(rtio, name) = {                                                    \
		IF_ENABLED(CONFIG_RTIO_SUBMIT_SEM, (.submit_sem = &_submit_sem_##name,))           \
		IF_ENABLED(CONFIG_RTIO_SUBMIT_SEM, (.submit_count = 0,))                           \
		IF_ENABLED(CONFIG_RTIO_CONSUME_SEM, (.consume_sem = &_consume_sem_##name,))        \
		.cq_count = ATOMIC_INIT(0),                                                        \
		.xcqcnt = ATOMIC_INIT(0),                                                          \
		.sqe_pool = _sqe_pool,                                                             \
		.cqe_pool = _cqe_pool,                                                             \
		IF_ENABLED(CONFIG_RTIO_SYS_MEM_BLOCKS, (.block_pool = _block_pool,))               \
		.sq = RTIO_MPSC_INIT((name.sq)),                                                   \
		.cq = RTIO_MPSC_INIT((name.cq)),                                                   \
	}
=======
#define Z_RTIO_BLOCK_POOL_DEFINE(name, blk_sz, blk_cnt, blk_align)      \
    RTIO_BMEM uint8_t __aligned(WB_UP(blk_align))   \
    _block_pool_##name[blk_cnt*WB_UP(blk_sz)];      \
    _SYS_MEM_BLOCKS_DEFINE_WITH_EXT_BUF(_sys_blocks_##name, WB_UP(blk_sz),  \
                        blk_cnt, _block_pool_##name,\
                        RTIO_DMEM);                 \
    static struct rtio_block_pool name = {          \
        .mempool = &_sys_blocks_##name,             \
        .blk_size = blk_sz,                         \
    }

#define Z_RTIO_DEFINE(name, _sqe_pool, _cqe_pool, _block_pool)                      \
    IF_ENABLED(CONFIG_RTIO_SUBMIT_SEM,                                              \
           (static K_SEM_DEFINE(_submit_sem_##name, 0, K_SEM_MAX_LIMIT)))           \
    IF_ENABLED(CONFIG_RTIO_CONSUME_SEM,                                             \
           (static K_SEM_DEFINE(_consume_sem_##name, 0, K_SEM_MAX_LIMIT)))          \
    STRUCT_SECTION_ITERABLE(rtio, name) = {                                         \
        IF_ENABLED(CONFIG_RTIO_SUBMIT_SEM, (.submit_sem = &_submit_sem_##name,))    \
        IF_ENABLED(CONFIG_RTIO_SUBMIT_SEM, (.submit_count = 0,))                    \
        IF_ENABLED(CONFIG_RTIO_CONSUME_SEM, (.consume_sem = &_consume_sem_##name,)) \
        .cq_count = ATOMIC_INIT(0),                                                 \
        .xcqcnt   = ATOMIC_INIT(0),                                                 \
        .sqe_pool = _sqe_pool,                                                      \
        .cqe_pool = _cqe_pool,                                                      \
        IF_ENABLED(CONFIG_RTIO_SYS_MEM_BLOCKS, (.block_pool = _block_pool,))        \
        .sq = RTIO_MPSC_INIT((name.sq)),                                            \
        .cq = RTIO_MPSC_INIT((name.cq)),                                            \
    }
>>>>>>> 0e3994c7

/**
 * @brief Statically define and initialize an RTIO context
 *
 * @param name Name of the RTIO
 * @param sq_sz Size of the submission queue entry pool
 * @param cq_sz Size of the completion queue entry pool
 */
#define RTIO_DEFINE(name, sq_sz, cq_sz)             \
    Z_RTIO_SQE_POOL_DEFINE(name##_sqe_pool, sq_sz); \
    Z_RTIO_CQE_POOL_DEFINE(name##_cqe_pool, cq_sz); \
    Z_RTIO_DEFINE(name, &name##_sqe_pool, &name##_cqe_pool, NULL)

/* clang-format on */

/**
 * @brief Statically define and initialize an RTIO context
 *
 * @param name Name of the RTIO
 * @param sq_sz Size of the submission queue, must be power of 2
 * @param cq_sz Size of the completion queue, must be power of 2
 * @param num_blks Number of blocks in the memory pool
 * @param blk_size The number of bytes in each block
 * @param balign The block alignment
 */
#define RTIO_DEFINE_WITH_MEMPOOL(name, sq_sz, cq_sz, num_blks, blk_size, balign)    \
    Z_RTIO_SQE_POOL_DEFINE(name##_sqe_pool, sq_sz);                                 \
    Z_RTIO_CQE_POOL_DEFINE(name##_cqe_pool, cq_sz);                                 \
    Z_RTIO_BLOCK_POOL_DEFINE(name##_block_pool, blk_size, num_blks, balign);        \
    Z_RTIO_DEFINE(name, &name##_sqe_pool, &name##_cqe_pool, &name##_block_pool)

/* clang-format on */

/**
 * @brief Count of acquirable submission queue events
 *
 * @param r RTIO context
 *
 * @return Count of acquirable submission queue events
 */
static inline uint32_t rtio_sqe_acquirable(struct rtio* r) {
    return r->sqe_pool->pool_free;
}

/**
 * @brief Get the next sqe in the transaction
 *
 * @param iodev_sqe Submission queue entry
 *
 * @retval NULL if current sqe is last in transaction
 * @retval struct rtio_sqe * if available
 */
static inline struct rtio_iodev_sqe* rtio_txn_next(const struct rtio_iodev_sqe* iodev_sqe) {
    if (iodev_sqe->sqe.flags & RTIO_SQE_TRANSACTION) {
        return iodev_sqe->next;
    }
    else {
        return NULL;
    }
}

/**
 * @brief Get the next sqe in the chain
 *
 * @param iodev_sqe Submission queue entry
 *
 * @retval NULL if current sqe is last in chain
 * @retval struct rtio_sqe * if available
 */
static inline struct rtio_iodev_sqe* rtio_chain_next(const struct rtio_iodev_sqe* iodev_sqe) {
    #if defined(_MSC_VER)
    /* pass: unsupported compilation error */
    #else
    if (iodev_sqe->sqe.flags & RTIO_SQE_CHAINED) {
        return iodev_sqe->next;
    }
    else {
        return NULL;
    }
    #endif
}

/**
 * @brief Get the next sqe in the chain or transaction
 *
 * @param iodev_sqe Submission queue entry
 *
 * @retval NULL if current sqe is last in chain
 * @retval struct rtio_iodev_sqe * if available
 */
static inline struct rtio_iodev_sqe* rtio_iodev_sqe_next(const struct rtio_iodev_sqe* iodev_sqe) {
    return iodev_sqe->next;
}

/**
 * @brief Acquire a single submission queue event if available
 *
 * @param r RTIO context
 *
 * @retval sqe A valid submission queue event acquired from the submission queue
 * @retval NULL No subsmission queue event available
 */
static inline struct rtio_sqe* rtio_sqe_acquire(struct rtio* r) {
    #if defined(_MSC_VER)
    /* pass: unsupported compilation error */
    #else
    struct rtio_iodev_sqe* iodev_sqe = rtio_sqe_pool_alloc(r->sqe_pool);

    if (iodev_sqe == NULL) {
        return NULL;
    }

    rtio_mpsc_push(&r->sq, &iodev_sqe->q);

    return &iodev_sqe->sqe;
    #endif
}

/**
 * @brief Drop all previously acquired sqe
 *
 * @param r RTIO context
 */
static inline void rtio_sqe_drop_all(struct rtio* r) {
    struct rtio_iodev_sqe* iodev_sqe;
    struct rtio_mpsc_node* node = rtio_mpsc_pop(&r->sq);

    while (node != NULL) {
        iodev_sqe = CONTAINER_OF(node, struct rtio_iodev_sqe, q);
        rtio_sqe_pool_free(r->sqe_pool, iodev_sqe);
        node = rtio_mpsc_pop(&r->sq);
    }
}

/**
 * @brief Acquire a complete queue event if available
 */
static inline struct rtio_cqe* rtio_cqe_acquire(struct rtio* r) {
    struct rtio_cqe* cqe = rtio_cqe_pool_alloc(r->cqe_pool);

    if (cqe == NULL) {
        return NULL;
    }

    memset(cqe, 0, sizeof(struct rtio_cqe));

    return cqe;
}

/**
 * @brief Produce a complete queue event if available
 */
static inline void rtio_cqe_produce(struct rtio* r, struct rtio_cqe* cqe) {
    rtio_mpsc_push(&r->cq, &cqe->q);
}

/**
 * @brief Consume a single completion queue event if available
 *
 * If a completion queue event is returned rtio_cq_release(r) must be called
 * at some point to release the cqe spot for the cqe producer.
 *
 * @param r RTIO context
 *
 * @retval cqe A valid completion queue event consumed from the completion queue
 * @retval NULL No completion queue event available
 */
static inline struct rtio_cqe* rtio_cqe_consume(struct rtio* r) {
    struct rtio_mpsc_node* node;
    struct rtio_cqe* cqe = NULL;

    #ifdef CONFIG_RTIO_CONSUME_SEM
    if (k_sem_take(r->consume_sem, K_NO_WAIT) != 0) {
        return NULL;
    }
    #endif

    node = rtio_mpsc_pop(&r->cq);
    if (node == NULL) {
        return NULL;
    }
    cqe = CONTAINER_OF(node, struct rtio_cqe, q);

    return (cqe);
}

/**
 * @brief Wait for and consume a single completion queue event
 *
 * If a completion queue event is returned rtio_cq_release(r) must be called
 * at some point to release the cqe spot for the cqe producer.
 *
 * @param r RTIO context
 *
 * @retval cqe A valid completion queue event consumed from the completion queue
 */
static inline struct rtio_cqe* rtio_cqe_consume_block(struct rtio* r) {
    struct rtio_mpsc_node* node;
    struct rtio_cqe* cqe;

    #ifdef CONFIG_RTIO_CONSUME_SEM
    k_sem_take(r->consume_sem, K_FOREVER);
    #endif
    node = rtio_mpsc_pop(&r->cq);
    while (node == NULL) {
        node = rtio_mpsc_pop(&r->cq);
        Z_SPIN_DELAY(1);
    }
    cqe = CONTAINER_OF(node, struct rtio_cqe, q);

    return (cqe);
}

/**
 * @brief Release consumed completion queue event
 *
 * @param r RTIO context
 * @param cqe Completion queue entry
 */
static inline void rtio_cqe_release(struct rtio* r, struct rtio_cqe* cqe) {
    rtio_cqe_pool_free(r->cqe_pool, cqe);
}

/**
 * @brief Compute the CQE flags from the rtio_iodev_sqe entry
 *
 * @param iodev_sqe The SQE entry in question.
 * @return The value that should be set for the CQE's flags field.
 */
static inline uint32_t rtio_cqe_compute_flags(struct rtio_iodev_sqe* iodev_sqe) {
    uint32_t flags = 0;

<<<<<<< HEAD
#ifdef CONFIG_RTIO_SYS_MEM_BLOCKS
	if (iodev_sqe->sqe.op == RTIO_OP_RX && iodev_sqe->sqe.flags & RTIO_SQE_MEMPOOL_BUFFER) {
		struct rtio *r = iodev_sqe->r;
		struct sys_mem_blocks *mem_pool = r->block_pool;
		int blk_index = (iodev_sqe->sqe.buf - mem_pool->buffer) >> mem_pool->blk_sz_shift;
		int blk_count = iodev_sqe->sqe.buf_len >> mem_pool->blk_sz_shift;

		flags = RTIO_CQE_FLAG_PREP_MEMPOOL(blk_index, blk_count);
	}
#else
	ARG_UNUSED(iodev_sqe);
#endif
=======
    #ifdef CONFIG_RTIO_SYS_MEM_BLOCKS
    if (iodev_sqe->sqe.op == RTIO_OP_RX && iodev_sqe->sqe.flags & RTIO_SQE_MEMPOOL_BUFFER) {
        struct rtio* r = iodev_sqe->r;
        struct sys_mem_blocks* mem_pool = r->block_pool->mempool;
        uint32_t block_size = r->block_pool->blk_size;
        int blk_index = (iodev_sqe->sqe.buf - mem_pool->buffer) / block_size;
        int blk_count = iodev_sqe->sqe.buf_len / block_size;

        flags = RTIO_CQE_FLAG_PREP_MEMPOOL(blk_index, blk_count);
    }
    #else
    ARG_UNUSED(iodev_sqe);
    #endif
>>>>>>> 0e3994c7

    return (flags);
}

/**
 * @brief Retrieve the mempool buffer that was allocated for the CQE.
 *
 * If the RTIO context contains a memory pool, and the SQE was created by calling
 * rtio_sqe_read_with_pool(), this function can be used to retrieve the memory associated with the
 * read. Once processing is done, it should be released by calling rtio_release_buffer().
 *
 * @param[in] r RTIO context
 * @param[in] cqe The CQE handling the event.
 * @param[out] buff Pointer to the mempool buffer
 * @param[out] buff_len Length of the allocated buffer
 * @return 0 on success
 * @return -EINVAL if the buffer wasn't allocated for this cqe
 * @return -ENOTSUP if memory blocks are disabled
 */
<<<<<<< HEAD
__syscall int rtio_cqe_get_mempool_buffer(const struct rtio *r, struct rtio_cqe *cqe,
					  uint8_t **buff, uint32_t *buff_len);

static inline int z_impl_rtio_cqe_get_mempool_buffer(const struct rtio *r, struct rtio_cqe *cqe,
						     uint8_t **buff, uint32_t *buff_len)
{
#ifdef CONFIG_RTIO_SYS_MEM_BLOCKS
	if (RTIO_CQE_FLAG_GET(cqe->flags) == RTIO_CQE_FLAG_MEMPOOL_BUFFER) {
		int blk_idx = RTIO_CQE_FLAG_MEMPOOL_GET_BLK_IDX(cqe->flags);
		int blk_count = RTIO_CQE_FLAG_MEMPOOL_GET_BLK_CNT(cqe->flags);
		uint32_t blk_size = rtio_mempool_block_size(r);

		*buff = r->block_pool->buffer + blk_idx * blk_size;
		*buff_len = blk_count * blk_size;
		__ASSERT_NO_MSG(*buff >= r->block_pool->buffer);
		__ASSERT_NO_MSG(*buff <
				r->block_pool->buffer + blk_size * r->block_pool->num_blocks);
		return 0;
	}
	return -EINVAL;
#else
	ARG_UNUSED(r);
	ARG_UNUSED(cqe);
	ARG_UNUSED(buff);
	ARG_UNUSED(buff_len);

	return -ENOTSUP;
#endif
=======
__syscall int rtio_cqe_get_mempool_buffer(const struct rtio* r, struct rtio_cqe* cqe,
                                          uint8_t** buff, uint32_t* buff_len);

static inline int z_impl_rtio_cqe_get_mempool_buffer(const struct rtio* r, struct rtio_cqe* cqe,
                                                     uint8_t** buff, uint32_t* buff_len) {
    #ifdef CONFIG_RTIO_SYS_MEM_BLOCKS
    if (RTIO_CQE_FLAG_GET(cqe->flags) == RTIO_CQE_FLAG_MEMPOOL_BUFFER) {
        int blk_idx   = RTIO_CQE_FLAG_MEMPOOL_GET_BLK_IDX(cqe->flags);
        int blk_count = RTIO_CQE_FLAG_MEMPOOL_GET_BLK_CNT(cqe->flags);

        *buff     = r->block_pool->mempool->buffer + blk_idx * r->block_pool->blk_size;
        *buff_len = blk_count * r->block_pool->blk_size;
        __ASSERT_NO_MSG(*buff >= r->block_pool->mempool->buffer);
        __ASSERT_NO_MSG(*buff < (r->block_pool->mempool->buffer + (r->block_pool->blk_size * r->block_pool->mempool->num_blocks)));
        return (0);
    }
    return -EINVAL;
    #else
    ARG_UNUSED(r);
    ARG_UNUSED(cqe);
    ARG_UNUSED(buff);
    ARG_UNUSED(buff_len);

    return (-ENOTSUP);
    #endif
>>>>>>> 0e3994c7
}

void rtio_executor_submit(struct rtio* r);
void rtio_executor_ok(struct rtio_iodev_sqe* iodev_sqe, int result);
void rtio_executor_err(struct rtio_iodev_sqe* iodev_sqe, int result);

/**
 * @brief Inform the executor of a submission completion with success
 *
 * This may start the next asynchronous request if one is available.
 *
 * @param iodev_sqe IODev Submission that has succeeded
 * @param result Result of the request
 */
static inline void rtio_iodev_sqe_ok(struct rtio_iodev_sqe* iodev_sqe, int result) {
    rtio_executor_ok(iodev_sqe, result);
}

/**
 * @brief Inform the executor of a submissions completion with error
 *
 * This SHALL fail the remaining submissions in the chain.
 *
 * @param iodev_sqe Submission that has failed
 * @param result Result of the request
 */
static inline void rtio_iodev_sqe_err(struct rtio_iodev_sqe* iodev_sqe, int result) {
    rtio_executor_err(iodev_sqe, result);
}

/**
 * @brief Cancel all requests that are pending for the iodev
 *
 * @param iodev IODev to cancel all requests for
 */
static inline void rtio_iodev_cancel_all(struct rtio_iodev* iodev) {
    /* Clear pending requests as -ENODATA */
    struct rtio_mpsc_node* node = rtio_mpsc_pop(&iodev->iodev_sq);

    while (node != NULL) {
        struct rtio_iodev_sqe* iodev_sqe = CONTAINER_OF(node, struct rtio_iodev_sqe, q);

        rtio_iodev_sqe_err(iodev_sqe, -ECANCELED);
        node = rtio_mpsc_pop(&iodev->iodev_sq);
    }
}

/**
 * Submit a completion queue event with a given result and userdata
 *
 * Called by the executor to produce a completion queue event, no inherent
 * locking is performed and this is not safe to do from multiple callers.
 *
 * @param r RTIO context
 * @param result Integer result code (could be -errno)
 * @param userdata Userdata to pass along to completion
 * @param flags Flags to use for the CEQ see RTIO_CQE_FLAG_*
 */
static inline void rtio_cqe_submit(struct rtio* r, int result, void* userdata, uint32_t flags) {
    #if defined(_MSC_VER)
    /* pass: unsupported compilation error */
    #else
    struct rtio_cqe* cqe = rtio_cqe_acquire(r);

    if (cqe == NULL) {
        atomic_inc(&r->xcqcnt);
    }
    else {
        cqe->result   = result;
        cqe->userdata = userdata;
        cqe->flags    = flags;
        rtio_cqe_produce(r, cqe);
    }

    atomic_inc(&r->cq_count);
    #ifdef CONFIG_RTIO_SUBMIT_SEM
    if (r->submit_count > 0) {
        r->submit_count--;
        if (r->submit_count == 0) {
            k_sem_give(r->submit_sem);
        }
    }
    #endif
    #ifdef CONFIG_RTIO_CONSUME_SEM
    k_sem_give(r->consume_sem);
    #endif

    #endif
}

#define __RTIO_MEMPOOL_GET_NUM_BLKS(num_bytes, blk_size) (((num_bytes) + (blk_size)-1) / (blk_size))

/**
 * @brief Get the buffer associate with the RX submission
 *
 * @param[in] iodev_sqe   The submission to probe
 * @param[in] min_buf_len The minimum number of bytes needed for the operation
 * @param[in] max_buf_len The maximum number of bytes needed for the operation
 * @param[out] buf        Where to store the pointer to the buffer
 * @param[out] buf_len    Where to store the size of the buffer
 *
 * @return 0 if @p buf and @p buf_len were successfully filled
 * @return -ENOMEM Not enough memory for @p min_buf_len
 */
<<<<<<< HEAD
static inline int rtio_sqe_rx_buf(const struct rtio_iodev_sqe *iodev_sqe, uint32_t min_buf_len,
				  uint32_t max_buf_len, uint8_t **buf, uint32_t *buf_len)
{
	struct rtio_sqe *sqe = (struct rtio_sqe *)&iodev_sqe->sqe;

#ifdef CONFIG_RTIO_SYS_MEM_BLOCKS
	if (sqe->op == RTIO_OP_RX && sqe->flags & RTIO_SQE_MEMPOOL_BUFFER) {
		struct rtio *r = iodev_sqe->r;

		if (sqe->buf != NULL) {
			if (sqe->buf_len < min_buf_len) {
				return -ENOMEM;
			}
			*buf = sqe->buf;
			*buf_len = sqe->buf_len;
			return 0;
		}

		int rc = rtio_block_pool_alloc(r, min_buf_len, max_buf_len, buf, buf_len);
		if (rc == 0) {
			sqe->buf = *buf;
			sqe->buf_len = *buf_len;
			return 0;
		}

		return -ENOMEM;
	}
#else
	ARG_UNUSED(max_buf_len);
#endif

	if (sqe->buf_len < min_buf_len) {
		return -ENOMEM;
	}

	*buf = sqe->buf;
	*buf_len = sqe->buf_len;
	return 0;
=======
static inline int rtio_sqe_rx_buf(const struct rtio_iodev_sqe* iodev_sqe, uint32_t min_buf_len,
                                  uint32_t max_buf_len, uint8_t** buf, uint32_t* buf_len) {
    struct rtio_sqe* sqe = (struct rtio_sqe*)&iodev_sqe->sqe;

    #ifdef CONFIG_RTIO_SYS_MEM_BLOCKS
    if (sqe->op == RTIO_OP_RX && sqe->flags & RTIO_SQE_MEMPOOL_BUFFER) {
        struct rtio* r = iodev_sqe->r;

        if (sqe->buf != NULL) {
            if (sqe->buf_len < min_buf_len) {
                return -ENOMEM;
            }
            *buf     = sqe->buf;
            *buf_len = sqe->buf_len;
            return 0;
        }

        int rc = rtio_block_pool_alloc(r->block_pool, min_buf_len, max_buf_len,
                                       buf, buf_len);
        if (rc == 0) {
            sqe->buf     = *buf;
            sqe->buf_len = *buf_len;
            return 0;
        }

        return -ENOMEM;
    }
    #else
    ARG_UNUSED(max_buf_len);
    #endif

    if (sqe->buf_len < min_buf_len) {
        return -ENOMEM;
    }

    *buf     = sqe->buf;
    *buf_len = sqe->buf_len;
    return 0;
>>>>>>> 0e3994c7
}

/**
 * @brief Release memory that was allocated by the RTIO's memory pool
 *
 * If the RTIO context was created by a call to RTIO_DEFINE_WITH_MEMPOOL(), then the cqe data might
 * contain a buffer that's owned by the RTIO context. In those cases (if the read request was
 * configured via rtio_sqe_read_with_pool()) the buffer must be returned back to the pool.
 *
 * Call this function when processing is complete. This function will validate that the memory
 * actually belongs to the RTIO context and will ignore invalid arguments.
 *
 * @param r RTIO context
 * @param buff Pointer to the buffer to be released.
 * @param buff_len Number of bytes to free (will be rounded up to nearest memory block).
 */
__syscall void rtio_release_buffer(struct rtio* r, void* buff, uint32_t buff_len);

static inline void z_impl_rtio_release_buffer(struct rtio* r, void* buff, uint32_t buff_len) {
    #ifdef CONFIG_RTIO_SYS_MEM_BLOCKS
    if (r == NULL || buff == NULL || r->block_pool == NULL || buff_len == 0) {
        return;
    }

<<<<<<< HEAD
	rtio_block_pool_free(r, buff, buff_len);
#else
	ARG_UNUSED(r);
	ARG_UNUSED(buff);
	ARG_UNUSED(buff_len);
#endif
=======
    rtio_block_pool_free(r->block_pool, buff, buff_len);
    #else
    ARG_UNUSED(r);
    ARG_UNUSED(buff);
    ARG_UNUSED(buff_len);
    #endif
>>>>>>> 0e3994c7
}

/**
 * Grant access to an RTIO context to a user thread
 */
static inline void rtio_access_grant(struct rtio* r, struct k_thread* t) {
    k_object_access_grant(r, t);

    #ifdef CONFIG_RTIO_SUBMIT_SEM
    k_object_access_grant(r->submit_sem, t);
    #endif

    #ifdef CONFIG_RTIO_CONSUME_SEM
    k_object_access_grant(r->consume_sem, t);
    #endif
}

/**
 * @brief Attempt to cancel an SQE
 *
 * If possible (not currently executing), cancel an SQE and generate a failure with -ECANCELED
 * result.
 *
 * @param[in] sqe The SQE to cancel
 * @return 0 if the SQE was flagged for cancellation
 * @return <0 on error
 */
__syscall int rtio_sqe_cancel(struct rtio_sqe* sqe);

static inline int z_impl_rtio_sqe_cancel(struct rtio_sqe* sqe) {
    struct rtio_iodev_sqe* iodev_sqe = CONTAINER_OF(sqe, struct rtio_iodev_sqe, sqe);

    do {
        iodev_sqe->sqe.flags |= RTIO_SQE_CANCELED;
        iodev_sqe = rtio_iodev_sqe_next(iodev_sqe);
    } while (iodev_sqe != NULL);

    return 0;
}

/**
 * @brief Copy an array of SQEs into the queue and get resulting handles back
 *
 * Copies one or more SQEs into the RTIO context and optionally returns their generated SQE handles.
 * Handles can be used to cancel events via the rtio_sqe_cancel() call.
 *
 * @param[in]  r RTIO context
 * @param[in]  sqes Pointer to an array of SQEs
 * @param[out] handle Optional pointer to @ref rtio_sqe pointer to store the handle of the
 *             first generated SQE. Use NULL to ignore.
 * @param[in]  sqe_count Count of sqes in array
 *
 * @retval 0 success
 * @retval -ENOMEM not enough room in the queue
 */
__syscall int rtio_sqe_copy_in_get_handles(struct rtio* r,
                                           const struct rtio_sqe* sqes,
                                           struct rtio_sqe** handle,
                                           size_t sqe_count);

static inline int z_impl_rtio_sqe_copy_in_get_handles(struct rtio* r,
                                                      const struct rtio_sqe* sqes,
                                                      struct rtio_sqe** handle,
                                                      size_t sqe_count) {
    struct rtio_sqe* sqe;
    uint32_t acquirable = rtio_sqe_acquirable(r);

    if (acquirable < sqe_count) {
        return (-ENOMEM);
    }

    for (unsigned long i = 0; i < sqe_count; i++) {
        sqe = rtio_sqe_acquire(r);
        __ASSERT_NO_MSG(sqe != NULL);
        if (handle != NULL && i == 0) {
            *handle = sqe;
        }
        *sqe = sqes[i];
    }

    return (0);
}

/**
 * @brief Copy an array of SQEs into the queue
 *
 * Useful if a batch of submissions is stored in ROM or
 * RTIO is used from user mode where a copy must be made.
 *
 * Partial copying is not done as chained SQEs need to be submitted
 * as a whole set.
 *
 * @param r RTIO context
 * @param sqes Pointer to an array of SQEs
 * @param sqe_count Count of sqes in array
 *
 * @retval 0 success
 * @retval -ENOMEM not enough room in the queue
 */
static inline int rtio_sqe_copy_in(struct rtio* r, const struct rtio_sqe* sqes, size_t sqe_count) {
    return rtio_sqe_copy_in_get_handles(r, sqes, NULL, sqe_count);
}

/**
 * @brief Copy an array of CQEs from the queue
 *
 * Copies from the RTIO context and its queue completion queue
 * events, waiting for the given time period to gather the number
 * of completions requested.
 *
 * @param r RTIO context
 * @param cqes Pointer to an array of SQEs
 * @param cqe_count Count of sqes in array
 * @param timeout Timeout to wait for each completion event. Total wait time is
 *                potentially timeout*cqe_count at maximum.
 *
 * @retval copy_count Count of copied CQEs (0 to cqe_count)
 */
__syscall int rtio_cqe_copy_out(struct rtio* r,
                                struct rtio_cqe* cqes,
                                size_t cqe_count,
                                k_timeout_t timeout);

static inline int z_impl_rtio_cqe_copy_out(struct rtio* r,
                                           struct rtio_cqe* cqes,
                                           size_t cqe_count,
                                           k_timeout_t timeout) {
    size_t copied = 0;
    struct rtio_cqe* cqe;
    k_timepoint_t end = sys_timepoint_calc(timeout);

    do {
        cqe = K_TIMEOUT_EQ(timeout, K_FOREVER) ? rtio_cqe_consume_block(r)
                                               : rtio_cqe_consume(r);
        if (cqe == NULL) {
            #ifdef CONFIG_BOARD_NATIVE_POSIX
            /* Native posix fakes the clock and only moves it forward when sleeping. */
            k_sleep(K_TICKS(1));
            #else
            Z_SPIN_DELAY(1);
            #endif
            continue;
        }
        cqes[copied++] = *cqe;
        rtio_cqe_release(r, cqe);
    } while (copied < cqe_count && !sys_timepoint_expired(end));

    return (copied);
}

/**
 * @brief Submit I/O requests to the underlying executor
 *
 * Submits the queue of submission queue events to the executor.
 * The executor will do the work of managing tasks representing each
 * submission chain, freeing submission queue events when done, and
 * producing completion queue events as submissions are completed.
 *
 * @param r RTIO context
 * @param wait_count Number of submissions to wait for completion of.
 *
 * @retval 0 On success
 */
<<<<<<< HEAD
__syscall int rtio_submit(struct rtio *r, uint32_t wait_count);

static inline int z_impl_rtio_submit(struct rtio *r, uint32_t wait_count)
{
	int res = 0;

#ifdef CONFIG_RTIO_SUBMIT_SEM
	/* TODO undefined behavior if another thread calls submit of course
	 */
	if (wait_count > 0) {
		__ASSERT(!k_is_in_isr(),
			 "expected rtio submit with wait count to be called from a thread");

		k_sem_reset(r->submit_sem);
		r->submit_count = wait_count;
	}
#else
	uintptr_t cq_count = (uintptr_t)atomic_get(&r->cq_count) + wait_count;
#endif

	/* Submit the queue to the executor which consumes submissions
	 * and produces completions through ISR chains or other means.
	 */
	rtio_executor_submit(r);


	/* TODO could be nicer if we could suspend the thread and not
	 * wake up on each completion here.
	 */
#ifdef CONFIG_RTIO_SUBMIT_SEM

	if (wait_count > 0) {
		res = k_sem_take(r->submit_sem, K_FOREVER);
		__ASSERT(res == 0,
			 "semaphore was reset or timed out while waiting on completions!");
	}
#else
	while ((uintptr_t)atomic_get(&r->cq_count) < cq_count) {
		Z_SPIN_DELAY(10);
		k_yield();
	}
#endif

	return res;
=======
__syscall int rtio_submit(struct rtio* r, uint32_t wait_count);

static inline int z_impl_rtio_submit(struct rtio* r, uint32_t wait_count) {
    int res = 0;

    #ifdef CONFIG_RTIO_SUBMIT_SEM
    /* TODO undefined behavior if another thread calls submit of course
     */
    if (wait_count > 0) {
        __ASSERT(!k_is_in_isr(), "expected rtio submit with wait count to be called from a thread");

        k_sem_reset(r->submit_sem);
        r->submit_count = wait_count;
    }
    #else
    atomic_val_t cq_count = atomic_get(&r->cq_count) + wait_count;
    #endif

    /* Submit the queue to the executor which consumes submissions
     * and produces completions through ISR chains or other means.
     */
    rtio_executor_submit(r);

    /* TODO could be nicer if we could suspend the thread and not
     * wake up on each completion here.
     */
    #ifdef CONFIG_RTIO_SUBMIT_SEM
    if (wait_count > 0) {
        res = k_sem_take(r->submit_sem, K_FOREVER);
        __ASSERT(res == 0, "semaphore was reset or timed out while waiting on completions!");
    }
    #else
    while (atomic_get(&r->cq_count) < cq_count) {
        Z_SPIN_DELAY(10);
        k_yield();
    }
    #endif

    return (res);
>>>>>>> 0e3994c7
}

/**
 * @}
 */

#ifdef __cplusplus
}
#endif

#include <syscalls/rtio.h>

#endif /* ZEPHYR_INCLUDE_RTIO_RTIO_H_ */<|MERGE_RESOLUTION|>--- conflicted
+++ resolved
@@ -308,16 +308,6 @@
     struct rtio_cqe* pool;
 };
 
-<<<<<<< HEAD
-=======
-struct rtio_block_pool {
-    /* Memory pool associated with this RTIO context. */
-    struct sys_mem_blocks* mempool;
-    /* The size (in bytes) of a single block in the mempool */
-    const uint32_t blk_size;
-};
-
->>>>>>> 0e3994c7
 /**
  * @brief An RTIO context containing what can be viewed as a pair of queues.
  *
@@ -330,49 +320,6 @@
  * No work is started until rtio_submit() is called.
  */
 struct rtio {
-<<<<<<< HEAD
-#ifdef CONFIG_RTIO_SUBMIT_SEM
-	/* A wait semaphore which may suspend the calling thread
-	 * to wait for some number of completions when calling submit
-	 */
-	struct k_sem *submit_sem;
-
-	uint32_t submit_count;
-#endif
-
-#ifdef CONFIG_RTIO_CONSUME_SEM
-	/* A wait semaphore which may suspend the calling thread
-	 * to wait for some number of completions while consuming
-	 * them from the completion queue
-	 */
-	struct k_sem *consume_sem;
-#endif
-
-	/* Total number of completions */
-	atomic_t cq_count;
-
-	/* Number of completions that were unable to be submitted with results
-	 * due to the cq spsc being full
-	 */
-	atomic_t xcqcnt;
-
-	/* Submission queue object pool with free list */
-	struct rtio_sqe_pool *sqe_pool;
-
-	/* Complete queue object pool with free list */
-	struct rtio_cqe_pool *cqe_pool;
-
-#ifdef CONFIG_RTIO_SYS_MEM_BLOCKS
-	/* Mem block pool */
-	struct sys_mem_blocks *block_pool;
-#endif
-
-	/* Submission queue */
-	struct rtio_mpsc sq;
-
-	/* Completion queue */
-	struct rtio_mpsc cq;
-=======
     #ifdef CONFIG_RTIO_SUBMIT_SEM
     /* A wait semaphore which may suspend the calling thread
      * to wait for some number of completions when calling submit
@@ -406,7 +353,7 @@
 
     #ifdef CONFIG_RTIO_SYS_MEM_BLOCKS
     /* Mem block pool */
-    struct rtio_block_pool* block_pool;
+    struct sys_mem_blocks* block_pool;
     #endif
 
     /* Submission queue */
@@ -414,7 +361,6 @@
 
     /* Completion queue */
     struct rtio_mpsc cq;
->>>>>>> 0e3994c7
 };
 
 /** The memory partition associated with all RTIO context information */
@@ -427,17 +373,16 @@
  * @return The size of each block in the context's mempool
  * @return 0 if the context doesn't have a mempool
  */
-static inline size_t rtio_mempool_block_size(const struct rtio *r)
-{
-#ifndef CONFIG_RTIO_SYS_MEM_BLOCKS
-	ARG_UNUSED(r);
-	return 0;
-#else
-	if (r == NULL || r->block_pool == NULL) {
-		return 0;
-	}
-	return BIT(r->block_pool->blk_sz_shift);
-#endif
+static inline size_t rtio_mempool_block_size(const struct rtio* r) {
+    #ifndef CONFIG_RTIO_SYS_MEM_BLOCKS
+    ARG_UNUSED(r);
+    return (0);
+    #else
+    if ((r == NULL) || (r->block_pool == NULL)) {
+        return (0);
+    }
+    return BIT(r->block_pool->blk_sz_shift);
+    #endif
 }
 
 /**
@@ -448,34 +393,18 @@
  * @return Index of the mempool block associated with the pointer. Or UINT16_MAX if invalid.
  */
 #ifdef CONFIG_RTIO_SYS_MEM_BLOCKS
-<<<<<<< HEAD
-static inline uint16_t __rtio_compute_mempool_block_index(const struct rtio *r, const void *ptr)
-{
-	uintptr_t addr = (uintptr_t)ptr;
-	struct sys_mem_blocks *mem_pool = r->block_pool;
-	uint32_t block_size = rtio_mempool_block_size(r);
-
-	uintptr_t buff = (uintptr_t)mem_pool->buffer;
-	uint32_t buff_size = mem_pool->num_blocks * block_size;
-
-	if (addr < buff || addr >= buff + buff_size) {
-		return UINT16_MAX;
-	}
-	return (addr - buff) / block_size;
-=======
 static inline uint16_t __rtio_compute_mempool_block_index(const struct rtio* r, void const* ptr) {
     uintptr_t addr = (uintptr_t)ptr;
-    struct sys_mem_blocks* mem_pool = r->block_pool->mempool;
-    uint32_t block_size = r->block_pool->blk_size;
-
-    uintptr_t buff = (uintptr_t)mem_pool->buffer;
-    uint32_t buff_size = mem_pool->num_blocks * block_size;
+    struct sys_mem_blocks* mem_pool = r->block_pool;
+    uint32_t block_size = rtio_mempool_block_size(r);
+
+    uintptr_t buff      = (uintptr_t)mem_pool->buffer;
+    uint32_t  buff_size = mem_pool->num_blocks * block_size;
 
     if (addr < buff || addr >= buff + buff_size) {
         return UINT16_MAX;
     }
     return (addr - buff) / block_size;
->>>>>>> 0e3994c7
 }
 #endif
 
@@ -495,30 +424,15 @@
  * @brief API that an RTIO IO device should implement
  */
 struct rtio_iodev_api {
-<<<<<<< HEAD
-	/**
-	 * @brief Submit to the iodev an entry to work on
-	 *
-	 * This call should be short in duration and most likely
-	 * either enqueue or kick off an entry with the hardware.
-	 *
-	 * @param iodev_sqe Submission queue entry
-	 */
-	void (*submit)(struct rtio_iodev_sqe *iodev_sqe);
-=======
     /**
      * @brief Submit to the iodev an entry to work on
      *
      * This call should be short in duration and most likely
      * either enqueue or kick off an entry with the hardware.
      *
-     * If polling is required the iodev should add itself to the execution
-     * context (@see rtio_add_pollable())
-     *
      * @param iodev_sqe Submission queue entry
      */
     void (*submit)(struct rtio_iodev_sqe* iodev_sqe);
->>>>>>> 0e3994c7
 };
 
 /**
@@ -595,7 +509,7 @@
     sqe->flags = RTIO_SQE_MEMPOOL_BUFFER;
 }
 
-static inline void rtio_sqe_prep_read_multishot(struct rtio_sqe* sqe, 
+static inline void rtio_sqe_prep_read_multishot(struct rtio_sqe* sqe,
                                                 const struct rtio_iodev* iodev, int8_t prio,
                                                 void* userdata) {
     rtio_sqe_prep_read_with_pool(sqe, iodev, prio, userdata);
@@ -692,7 +606,7 @@
     struct rtio_mpsc_node* node = rtio_mpsc_pop(&pool->free_q);
 
     if (node == NULL) {
-        return NULL;
+        return (NULL);
     }
 
     struct rtio_iodev_sqe* iodev_sqe = CONTAINER_OF(node, struct rtio_iodev_sqe, q);
@@ -712,7 +626,7 @@
     struct rtio_mpsc_node* node = rtio_mpsc_pop(&pool->free_q);
 
     if (node == NULL) {
-        return NULL;
+        return (NULL);
     }
 
     struct rtio_cqe* cqe = CONTAINER_OF(node, struct rtio_cqe, q);
@@ -730,69 +644,41 @@
     pool->pool_free++;
 }
 
-<<<<<<< HEAD
-static inline int rtio_block_pool_alloc(struct rtio *r, size_t min_sz,
-					  size_t max_sz, uint8_t **buf, uint32_t *buf_len)
-{
-#ifndef CONFIG_RTIO_SYS_MEM_BLOCKS
-	ARG_UNUSED(r);
-	ARG_UNUSED(min_sz);
-	ARG_UNUSED(max_sz);
-	ARG_UNUSED(buf);
-	ARG_UNUSED(buf_len);
-	return -ENOTSUP;
-#else
-	const uint32_t block_size = rtio_mempool_block_size(r);
-	uint32_t bytes = max_sz;
-
-	do {
-		size_t num_blks = DIV_ROUND_UP(bytes, block_size);
-		int rc = sys_mem_blocks_alloc_contiguous(r->block_pool, num_blks, (void **)buf);
-
-		if (rc == 0) {
-			*buf_len = num_blks * block_size;
-			return 0;
-		}
-
-		bytes -= block_size;
-	} while (bytes >= min_sz);
-
-	return -ENOMEM;
-#endif
-}
-
-static inline void rtio_block_pool_free(struct rtio *r, void *buf, uint32_t buf_len)
-{
-#ifdef CONFIG_RTIO_SYS_MEM_BLOCKS
-	size_t num_blks = buf_len >> r->block_pool->blk_sz_shift;
-
-	sys_mem_blocks_free_contiguous(r->block_pool, buf, num_blks);
-#endif
-=======
-static inline int rtio_block_pool_alloc(struct rtio_block_pool* pool, size_t min_sz,
+static inline int rtio_block_pool_alloc(struct rtio* r, size_t min_sz,
                                         size_t max_sz, uint8_t** buf, uint32_t* buf_len) {
+    #ifndef CONFIG_RTIO_SYS_MEM_BLOCKS
+    ARG_UNUSED(r);
+    ARG_UNUSED(min_sz);
+    ARG_UNUSED(max_sz);
+    ARG_UNUSED(buf);
+    ARG_UNUSED(buf_len);
+    return (-ENOTSUP);
+    #else
+    const uint32_t block_size = rtio_mempool_block_size(r);
     uint32_t bytes = max_sz;
 
     do {
-        size_t num_blks = DIV_ROUND_UP(bytes, pool->blk_size);
-        int rc = sys_mem_blocks_alloc_contiguous(pool->mempool, num_blks, (void**)buf);
+        size_t num_blks = DIV_ROUND_UP(bytes, block_size);
+        int rc = sys_mem_blocks_alloc_contiguous(r->block_pool, num_blks, (void**)buf);
 
         if (rc == 0) {
-            *buf_len = num_blks * pool->blk_size;
+            *buf_len = num_blks * block_size;
             return (0);
         }
 
-        bytes -= pool->blk_size;
+        bytes -= block_size;
     } while (bytes >= min_sz);
 
     return (-ENOMEM);
-}
-
-static inline void rtio_block_pool_free(struct rtio_block_pool* pool, void* buf, uint32_t buf_len) {
-    size_t num_blks = buf_len / pool->blk_size;
-
-    sys_mem_blocks_free_contiguous(pool->mempool, buf, num_blks);
->>>>>>> 0e3994c7
+    #endif
+}
+
+static inline void rtio_block_pool_free(struct rtio* r, void* buf, uint32_t buf_len) {
+    #ifdef CONFIG_RTIO_SYS_MEM_BLOCKS
+    size_t num_blks = buf_len >> r->block_pool->blk_sz_shift;
+
+    sys_mem_blocks_free_contiguous(r->block_pool, buf, num_blks);
+    #endif
 }
 
 /* Do not try and reformat the macros */
@@ -853,47 +739,16 @@
  */
 #define RTIO_DMEM COND_CODE_1(CONFIG_USERSPACE, (K_APP_DMEM(rtio_partition) static), (static))
 
-<<<<<<< HEAD
-#define Z_RTIO_BLOCK_POOL_DEFINE(name, blk_sz, blk_cnt, blk_align)                                 \
-	RTIO_BMEM uint8_t __aligned(WB_UP(blk_align))                                              \
-	_block_pool_##name[blk_cnt*WB_UP(blk_sz)];                                                 \
-	_SYS_MEM_BLOCKS_DEFINE_WITH_EXT_BUF(name, WB_UP(blk_sz), blk_cnt, _block_pool_##name,      \
-					    RTIO_DMEM)
-
-#define Z_RTIO_DEFINE(name, _sqe_pool, _cqe_pool, _block_pool)                                     \
-	IF_ENABLED(CONFIG_RTIO_SUBMIT_SEM,                                                         \
-		   (static K_SEM_DEFINE(_submit_sem_##name, 0, K_SEM_MAX_LIMIT)))                  \
-	IF_ENABLED(CONFIG_RTIO_CONSUME_SEM,                                                        \
-		   (static K_SEM_DEFINE(_consume_sem_##name, 0, K_SEM_MAX_LIMIT)))                 \
-	STRUCT_SECTION_ITERABLE(rtio, name) = {                                                    \
-		IF_ENABLED(CONFIG_RTIO_SUBMIT_SEM, (.submit_sem = &_submit_sem_##name,))           \
-		IF_ENABLED(CONFIG_RTIO_SUBMIT_SEM, (.submit_count = 0,))                           \
-		IF_ENABLED(CONFIG_RTIO_CONSUME_SEM, (.consume_sem = &_consume_sem_##name,))        \
-		.cq_count = ATOMIC_INIT(0),                                                        \
-		.xcqcnt = ATOMIC_INIT(0),                                                          \
-		.sqe_pool = _sqe_pool,                                                             \
-		.cqe_pool = _cqe_pool,                                                             \
-		IF_ENABLED(CONFIG_RTIO_SYS_MEM_BLOCKS, (.block_pool = _block_pool,))               \
-		.sq = RTIO_MPSC_INIT((name.sq)),                                                   \
-		.cq = RTIO_MPSC_INIT((name.cq)),                                                   \
-	}
-=======
 #define Z_RTIO_BLOCK_POOL_DEFINE(name, blk_sz, blk_cnt, blk_align)      \
     RTIO_BMEM uint8_t __aligned(WB_UP(blk_align))   \
     _block_pool_##name[blk_cnt*WB_UP(blk_sz)];      \
-    _SYS_MEM_BLOCKS_DEFINE_WITH_EXT_BUF(_sys_blocks_##name, WB_UP(blk_sz),  \
-                        blk_cnt, _block_pool_##name,\
-                        RTIO_DMEM);                 \
-    static struct rtio_block_pool name = {          \
-        .mempool = &_sys_blocks_##name,             \
-        .blk_size = blk_sz,                         \
-    }
+    _SYS_MEM_BLOCKS_DEFINE_WITH_EXT_BUF(name, WB_UP(blk_sz), blk_cnt, _block_pool_##name, RTIO_DMEM)
 
 #define Z_RTIO_DEFINE(name, _sqe_pool, _cqe_pool, _block_pool)                      \
     IF_ENABLED(CONFIG_RTIO_SUBMIT_SEM,                                              \
-           (static K_SEM_DEFINE(_submit_sem_##name, 0, K_SEM_MAX_LIMIT)))           \
+            (static K_SEM_DEFINE(_submit_sem_##name, 0, K_SEM_MAX_LIMIT)))          \
     IF_ENABLED(CONFIG_RTIO_CONSUME_SEM,                                             \
-           (static K_SEM_DEFINE(_consume_sem_##name, 0, K_SEM_MAX_LIMIT)))          \
+            (static K_SEM_DEFINE(_consume_sem_##name, 0, K_SEM_MAX_LIMIT)))         \
     STRUCT_SECTION_ITERABLE(rtio, name) = {                                         \
         IF_ENABLED(CONFIG_RTIO_SUBMIT_SEM, (.submit_sem = &_submit_sem_##name,))    \
         IF_ENABLED(CONFIG_RTIO_SUBMIT_SEM, (.submit_count = 0,))                    \
@@ -906,7 +761,6 @@
         .sq = RTIO_MPSC_INIT((name.sq)),                                            \
         .cq = RTIO_MPSC_INIT((name.cq)),                                            \
     }
->>>>>>> 0e3994c7
 
 /**
  * @brief Statically define and initialize an RTIO context
@@ -964,7 +818,7 @@
         return iodev_sqe->next;
     }
     else {
-        return NULL;
+        return (NULL);
     }
 }
 
@@ -984,7 +838,7 @@
         return iodev_sqe->next;
     }
     else {
-        return NULL;
+        return (NULL);
     }
     #endif
 }
@@ -1016,7 +870,7 @@
     struct rtio_iodev_sqe* iodev_sqe = rtio_sqe_pool_alloc(r->sqe_pool);
 
     if (iodev_sqe == NULL) {
-        return NULL;
+        return (NULL);
     }
 
     rtio_mpsc_push(&r->sq, &iodev_sqe->q);
@@ -1048,7 +902,7 @@
     struct rtio_cqe* cqe = rtio_cqe_pool_alloc(r->cqe_pool);
 
     if (cqe == NULL) {
-        return NULL;
+        return (NULL);
     }
 
     memset(cqe, 0, sizeof(struct rtio_cqe));
@@ -1080,13 +934,13 @@
 
     #ifdef CONFIG_RTIO_CONSUME_SEM
     if (k_sem_take(r->consume_sem, K_NO_WAIT) != 0) {
-        return NULL;
+        return (NULL);
     }
     #endif
 
     node = rtio_mpsc_pop(&r->cq);
     if (node == NULL) {
-        return NULL;
+        return (NULL);
     }
     cqe = CONTAINER_OF(node, struct rtio_cqe, q);
 
@@ -1139,34 +993,18 @@
 static inline uint32_t rtio_cqe_compute_flags(struct rtio_iodev_sqe* iodev_sqe) {
     uint32_t flags = 0;
 
-<<<<<<< HEAD
-#ifdef CONFIG_RTIO_SYS_MEM_BLOCKS
-	if (iodev_sqe->sqe.op == RTIO_OP_RX && iodev_sqe->sqe.flags & RTIO_SQE_MEMPOOL_BUFFER) {
-		struct rtio *r = iodev_sqe->r;
-		struct sys_mem_blocks *mem_pool = r->block_pool;
-		int blk_index = (iodev_sqe->sqe.buf - mem_pool->buffer) >> mem_pool->blk_sz_shift;
-		int blk_count = iodev_sqe->sqe.buf_len >> mem_pool->blk_sz_shift;
-
-		flags = RTIO_CQE_FLAG_PREP_MEMPOOL(blk_index, blk_count);
-	}
-#else
-	ARG_UNUSED(iodev_sqe);
-#endif
-=======
     #ifdef CONFIG_RTIO_SYS_MEM_BLOCKS
     if (iodev_sqe->sqe.op == RTIO_OP_RX && iodev_sqe->sqe.flags & RTIO_SQE_MEMPOOL_BUFFER) {
         struct rtio* r = iodev_sqe->r;
-        struct sys_mem_blocks* mem_pool = r->block_pool->mempool;
-        uint32_t block_size = r->block_pool->blk_size;
-        int blk_index = (iodev_sqe->sqe.buf - mem_pool->buffer) / block_size;
-        int blk_count = iodev_sqe->sqe.buf_len / block_size;
+        struct sys_mem_blocks* mem_pool = r->block_pool;
+        int blk_index = (iodev_sqe->sqe.buf - mem_pool->buffer) >> mem_pool->blk_sz_shift;
+        int blk_count = iodev_sqe->sqe.buf_len >> mem_pool->blk_sz_shift;
 
         flags = RTIO_CQE_FLAG_PREP_MEMPOOL(blk_index, blk_count);
     }
     #else
     ARG_UNUSED(iodev_sqe);
     #endif
->>>>>>> 0e3994c7
 
     return (flags);
 }
@@ -1186,36 +1024,6 @@
  * @return -EINVAL if the buffer wasn't allocated for this cqe
  * @return -ENOTSUP if memory blocks are disabled
  */
-<<<<<<< HEAD
-__syscall int rtio_cqe_get_mempool_buffer(const struct rtio *r, struct rtio_cqe *cqe,
-					  uint8_t **buff, uint32_t *buff_len);
-
-static inline int z_impl_rtio_cqe_get_mempool_buffer(const struct rtio *r, struct rtio_cqe *cqe,
-						     uint8_t **buff, uint32_t *buff_len)
-{
-#ifdef CONFIG_RTIO_SYS_MEM_BLOCKS
-	if (RTIO_CQE_FLAG_GET(cqe->flags) == RTIO_CQE_FLAG_MEMPOOL_BUFFER) {
-		int blk_idx = RTIO_CQE_FLAG_MEMPOOL_GET_BLK_IDX(cqe->flags);
-		int blk_count = RTIO_CQE_FLAG_MEMPOOL_GET_BLK_CNT(cqe->flags);
-		uint32_t blk_size = rtio_mempool_block_size(r);
-
-		*buff = r->block_pool->buffer + blk_idx * blk_size;
-		*buff_len = blk_count * blk_size;
-		__ASSERT_NO_MSG(*buff >= r->block_pool->buffer);
-		__ASSERT_NO_MSG(*buff <
-				r->block_pool->buffer + blk_size * r->block_pool->num_blocks);
-		return 0;
-	}
-	return -EINVAL;
-#else
-	ARG_UNUSED(r);
-	ARG_UNUSED(cqe);
-	ARG_UNUSED(buff);
-	ARG_UNUSED(buff_len);
-
-	return -ENOTSUP;
-#endif
-=======
 __syscall int rtio_cqe_get_mempool_buffer(const struct rtio* r, struct rtio_cqe* cqe,
                                           uint8_t** buff, uint32_t* buff_len);
 
@@ -1225,14 +1033,15 @@
     if (RTIO_CQE_FLAG_GET(cqe->flags) == RTIO_CQE_FLAG_MEMPOOL_BUFFER) {
         int blk_idx   = RTIO_CQE_FLAG_MEMPOOL_GET_BLK_IDX(cqe->flags);
         int blk_count = RTIO_CQE_FLAG_MEMPOOL_GET_BLK_CNT(cqe->flags);
-
-        *buff     = r->block_pool->mempool->buffer + blk_idx * r->block_pool->blk_size;
-        *buff_len = blk_count * r->block_pool->blk_size;
-        __ASSERT_NO_MSG(*buff >= r->block_pool->mempool->buffer);
-        __ASSERT_NO_MSG(*buff < (r->block_pool->mempool->buffer + (r->block_pool->blk_size * r->block_pool->mempool->num_blocks)));
+        uint32_t blk_size  = rtio_mempool_block_size(r);
+
+        *buff     = r->block_pool->buffer + blk_idx * blk_size;
+        *buff_len = blk_count * blk_size;
+        __ASSERT_NO_MSG(*buff >= r->block_pool->buffer);
+        __ASSERT_NO_MSG(*buff < r->block_pool->buffer + blk_size * r->block_pool->num_blocks);
         return (0);
     }
-    return -EINVAL;
+    return (-EINVAL);
     #else
     ARG_UNUSED(r);
     ARG_UNUSED(cqe);
@@ -1241,7 +1050,6 @@
 
     return (-ENOTSUP);
     #endif
->>>>>>> 0e3994c7
 }
 
 void rtio_executor_submit(struct rtio* r);
@@ -1346,46 +1154,6 @@
  * @return 0 if @p buf and @p buf_len were successfully filled
  * @return -ENOMEM Not enough memory for @p min_buf_len
  */
-<<<<<<< HEAD
-static inline int rtio_sqe_rx_buf(const struct rtio_iodev_sqe *iodev_sqe, uint32_t min_buf_len,
-				  uint32_t max_buf_len, uint8_t **buf, uint32_t *buf_len)
-{
-	struct rtio_sqe *sqe = (struct rtio_sqe *)&iodev_sqe->sqe;
-
-#ifdef CONFIG_RTIO_SYS_MEM_BLOCKS
-	if (sqe->op == RTIO_OP_RX && sqe->flags & RTIO_SQE_MEMPOOL_BUFFER) {
-		struct rtio *r = iodev_sqe->r;
-
-		if (sqe->buf != NULL) {
-			if (sqe->buf_len < min_buf_len) {
-				return -ENOMEM;
-			}
-			*buf = sqe->buf;
-			*buf_len = sqe->buf_len;
-			return 0;
-		}
-
-		int rc = rtio_block_pool_alloc(r, min_buf_len, max_buf_len, buf, buf_len);
-		if (rc == 0) {
-			sqe->buf = *buf;
-			sqe->buf_len = *buf_len;
-			return 0;
-		}
-
-		return -ENOMEM;
-	}
-#else
-	ARG_UNUSED(max_buf_len);
-#endif
-
-	if (sqe->buf_len < min_buf_len) {
-		return -ENOMEM;
-	}
-
-	*buf = sqe->buf;
-	*buf_len = sqe->buf_len;
-	return 0;
-=======
 static inline int rtio_sqe_rx_buf(const struct rtio_iodev_sqe* iodev_sqe, uint32_t min_buf_len,
                                   uint32_t max_buf_len, uint8_t** buf, uint32_t* buf_len) {
     struct rtio_sqe* sqe = (struct rtio_sqe*)&iodev_sqe->sqe;
@@ -1396,35 +1164,34 @@
 
         if (sqe->buf != NULL) {
             if (sqe->buf_len < min_buf_len) {
-                return -ENOMEM;
+                return (-ENOMEM);
             }
             *buf     = sqe->buf;
             *buf_len = sqe->buf_len;
-            return 0;
+            return (0);
         }
 
-        int rc = rtio_block_pool_alloc(r->block_pool, min_buf_len, max_buf_len,
+        int rc = rtio_block_pool_alloc(r, min_buf_len, max_buf_len,
                                        buf, buf_len);
         if (rc == 0) {
             sqe->buf     = *buf;
             sqe->buf_len = *buf_len;
-            return 0;
+            return (0);
         }
 
-        return -ENOMEM;
+        return (-ENOMEM);
     }
     #else
     ARG_UNUSED(max_buf_len);
     #endif
 
     if (sqe->buf_len < min_buf_len) {
-        return -ENOMEM;
+        return (-ENOMEM);
     }
 
     *buf     = sqe->buf;
     *buf_len = sqe->buf_len;
-    return 0;
->>>>>>> 0e3994c7
+    return (0);
 }
 
 /**
@@ -1449,21 +1216,12 @@
         return;
     }
 
-<<<<<<< HEAD
-	rtio_block_pool_free(r, buff, buff_len);
-#else
-	ARG_UNUSED(r);
-	ARG_UNUSED(buff);
-	ARG_UNUSED(buff_len);
-#endif
-=======
-    rtio_block_pool_free(r->block_pool, buff, buff_len);
+    rtio_block_pool_free(r, buff, buff_len);
     #else
     ARG_UNUSED(r);
     ARG_UNUSED(buff);
     ARG_UNUSED(buff_len);
     #endif
->>>>>>> 0e3994c7
 }
 
 /**
@@ -1501,7 +1259,7 @@
         iodev_sqe = rtio_iodev_sqe_next(iodev_sqe);
     } while (iodev_sqe != NULL);
 
-    return 0;
+    return (0);
 }
 
 /**
@@ -1627,52 +1385,6 @@
  *
  * @retval 0 On success
  */
-<<<<<<< HEAD
-__syscall int rtio_submit(struct rtio *r, uint32_t wait_count);
-
-static inline int z_impl_rtio_submit(struct rtio *r, uint32_t wait_count)
-{
-	int res = 0;
-
-#ifdef CONFIG_RTIO_SUBMIT_SEM
-	/* TODO undefined behavior if another thread calls submit of course
-	 */
-	if (wait_count > 0) {
-		__ASSERT(!k_is_in_isr(),
-			 "expected rtio submit with wait count to be called from a thread");
-
-		k_sem_reset(r->submit_sem);
-		r->submit_count = wait_count;
-	}
-#else
-	uintptr_t cq_count = (uintptr_t)atomic_get(&r->cq_count) + wait_count;
-#endif
-
-	/* Submit the queue to the executor which consumes submissions
-	 * and produces completions through ISR chains or other means.
-	 */
-	rtio_executor_submit(r);
-
-
-	/* TODO could be nicer if we could suspend the thread and not
-	 * wake up on each completion here.
-	 */
-#ifdef CONFIG_RTIO_SUBMIT_SEM
-
-	if (wait_count > 0) {
-		res = k_sem_take(r->submit_sem, K_FOREVER);
-		__ASSERT(res == 0,
-			 "semaphore was reset or timed out while waiting on completions!");
-	}
-#else
-	while ((uintptr_t)atomic_get(&r->cq_count) < cq_count) {
-		Z_SPIN_DELAY(10);
-		k_yield();
-	}
-#endif
-
-	return res;
-=======
 __syscall int rtio_submit(struct rtio* r, uint32_t wait_count);
 
 static inline int z_impl_rtio_submit(struct rtio* r, uint32_t wait_count) {
@@ -1688,7 +1400,7 @@
         r->submit_count = wait_count;
     }
     #else
-    atomic_val_t cq_count = atomic_get(&r->cq_count) + wait_count;
+    uintptr_t cq_count = (uintptr_t)atomic_get(&r->cq_count) + wait_count;
     #endif
 
     /* Submit the queue to the executor which consumes submissions
@@ -1705,14 +1417,13 @@
         __ASSERT(res == 0, "semaphore was reset or timed out while waiting on completions!");
     }
     #else
-    while (atomic_get(&r->cq_count) < cq_count) {
+    while ((uintptr_t)atomic_get(&r->cq_count) < cq_count) {
         Z_SPIN_DELAY(10);
         k_yield();
     }
     #endif
 
     return (res);
->>>>>>> 0e3994c7
 }
 
 /**
