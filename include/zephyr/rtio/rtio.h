--- conflicted
+++ resolved
@@ -227,65 +227,6 @@
  * @brief A submission queue event
  */
 struct rtio_sqe {
-<<<<<<< HEAD
-	uint8_t op; /**< Op code */
-
-	uint8_t prio; /**< Op priority */
-
-	uint16_t flags; /**< Op Flags */
-
-	uint16_t iodev_flags; /**< Op iodev flags */
-
-	uint16_t _resv0;
-
-	const struct rtio_iodev *iodev; /**< Device to operation on */
-
-	/**
-	 * User provided data which is returned upon operation completion. Could be a pointer or
-	 * integer.
-	 *
-	 * If unique identification of completions is desired this should be
-	 * unique as well.
-	 */
-	void *userdata;
-
-	union {
-
-		/** OP_TX */
-		struct {
-			uint32_t buf_len; /**< Length of buffer */
-			const uint8_t *buf; /**< Buffer to write from */
-		} tx;
-
-		/** OP_RX */
-		struct {
-			uint32_t buf_len; /**< Length of buffer */
-			uint8_t *buf; /**< Buffer to read into */
-		} rx;
-
-		/** OP_TINY_TX */
-		struct {
-			uint8_t buf_len; /**< Length of tiny buffer */
-			uint8_t buf[7]; /**< Tiny buffer */
-		} tiny_tx;
-
-		/** OP_CALLBACK */
-		struct {
-			rtio_callback_t callback;
-			void *arg0; /**< Last argument given to callback */
-		} callback;
-
-		/** OP_TXRX */
-		struct {
-			uint32_t buf_len; /**< Length of tx and rx buffers */
-			const uint8_t *tx_buf; /**< Buffer to write from */
-			uint8_t *rx_buf; /**< Buffer to read into */
-		} txrx;
-
-		/** OP_I2C_CONFIGURE */
-		uint32_t i2c_config;
-	};
-=======
     uint8_t op;                             /**< Op code */
 
     uint8_t prio;                           /**< Op priority */
@@ -308,44 +249,45 @@
     void* userdata;
 
     union {
-        /** OP_TX, OP_RX */
+        /** OP_TX */
         struct {
             uint32_t buf_len;               /**< Length of buffer */
-            uint8_t* buf;                   /**< Buffer to use*/
-        };
+            uint8_t const* buf;             /**< Buffer to write from */
+        } tx;
+
+        /** OP_RX */
+        struct {
+            uint32_t buf_len;               /**< Length of buffer */
+            uint8_t* buf;                   /**< Buffer to read into */
+        } rx;
 
         /** OP_TINY_TX */
         struct {
-            uint8_t tiny_buf_len;           /**< Length of tiny buffer */
-            uint8_t tiny_buf[7];            /**< Tiny buffer */
-        };
+            uint8_t buf_len;                /**< Length of tiny buffer */
+            uint8_t buf[7];                 /**< Tiny buffer */
+        } tiny_tx;
 
         /** OP_CALLBACK */
         struct {
             rtio_callback_t callback;
             void* arg0;                     /**< Last argument given to callback */
-        };
+        } callback;
 
         /** OP_TXRX */
         struct {
-            uint32_t txrx_buf_len;
-            uint8_t* tx_buf;
-            uint8_t* rx_buf;
-        };
+            uint32_t buf_len;               /**< Length of tx and rx buffers */
+            uint8_t const* tx_buf;          /**< Buffer to write from */
+            uint8_t* rx_buf;                /**< Buffer to read into */
+        } txrx;
 
         /** OP_I2C_CONFIGURE */
         uint32_t i2c_config;
     };
->>>>>>> 7f3899f4
 };
 
 /** @cond ignore */
 /* Ensure the rtio_sqe never grows beyond a common cacheline size of 64 bytes */
-#if defined(_MSC_VER)                       /* #CUSTOM@NDRS */
-/* pass */
-#else
-BUILD_ASSERT(sizeof(struct rtio_sqe) <= 64);
-#endif
+BUILD_ASSERT(sizeof(struct rtio_sqe) <= 64, "rtio_sqe <= 64");
 /** @endcond */
 
 /**
@@ -552,22 +494,6 @@
 /**
  * @brief Prepare a read op submission
  */
-<<<<<<< HEAD
-static inline void rtio_sqe_prep_read(struct rtio_sqe *sqe,
-				      const struct rtio_iodev *iodev,
-				      int8_t prio,
-				      uint8_t *buf,
-				      uint32_t len,
-				      void *userdata)
-{
-	memset(sqe, 0, sizeof(struct rtio_sqe));
-	sqe->op = RTIO_OP_RX;
-	sqe->prio = prio;
-	sqe->iodev = iodev;
-	sqe->rx.buf_len = len;
-	sqe->rx.buf = buf;
-	sqe->userdata = userdata;
-=======
 static inline void rtio_sqe_prep_read(struct rtio_sqe* sqe,
                                       const struct rtio_iodev* iodev,
                                       int8_t prio,
@@ -578,10 +504,9 @@
     sqe->op       = RTIO_OP_RX;
     sqe->prio     = prio;
     sqe->iodev    = iodev;
-    sqe->buf_len  = len;
-    sqe->buf      = buf;
+    sqe->rx.buf_len = len;
+    sqe->rx.buf   = buf;
     sqe->userdata = userdata;
->>>>>>> 7f3899f4
 }
 
 /**
@@ -606,36 +531,19 @@
 /**
  * @brief Prepare a write op submission
  */
-<<<<<<< HEAD
-static inline void rtio_sqe_prep_write(struct rtio_sqe *sqe,
-				       const struct rtio_iodev *iodev,
-				       int8_t prio,
-				       const uint8_t *buf,
-				       uint32_t len,
-				       void *userdata)
-{
-	memset(sqe, 0, sizeof(struct rtio_sqe));
-	sqe->op = RTIO_OP_TX;
-	sqe->prio = prio;
-	sqe->iodev = iodev;
-	sqe->tx.buf_len = len;
-	sqe->tx.buf = buf;
-	sqe->userdata = userdata;
-=======
 static inline void rtio_sqe_prep_write(struct rtio_sqe* sqe,
                                        const struct rtio_iodev* iodev,
                                        int8_t prio,
-                                       uint8_t* buf,
+                                       uint8_t const* buf,
                                        uint32_t len,
                                        void* userdata) {
     (void) memset(sqe, 0, sizeof(struct rtio_sqe));
     sqe->op       = RTIO_OP_TX;
     sqe->prio     = prio;
     sqe->iodev    = iodev;
-    sqe->buf_len  = len;
-    sqe->buf      = buf;
+    sqe->tx.buf_len = len;
+    sqe->tx.buf   = buf;
     sqe->userdata = userdata;
->>>>>>> 7f3899f4
 }
 
 /**
@@ -648,40 +556,21 @@
  * This is useful in many scenarios with RTL logic where a write of the register to
  * subsequently read must be done.
  */
-<<<<<<< HEAD
-static inline void rtio_sqe_prep_tiny_write(struct rtio_sqe *sqe,
-					    const struct rtio_iodev *iodev,
-					    int8_t prio,
-					    const uint8_t *tiny_write_data,
-					    uint8_t tiny_write_len,
-					    void *userdata)
-{
-	__ASSERT_NO_MSG(tiny_write_len <= sizeof(sqe->tiny_tx.buf));
-
-	memset(sqe, 0, sizeof(struct rtio_sqe));
-	sqe->op = RTIO_OP_TINY_TX;
-	sqe->prio = prio;
-	sqe->iodev = iodev;
-	sqe->tiny_tx.buf_len = tiny_write_len;
-	memcpy(sqe->tiny_tx.buf, tiny_write_data, tiny_write_len);
-	sqe->userdata = userdata;
-=======
 static inline void rtio_sqe_prep_tiny_write(struct rtio_sqe* sqe,
                                             const struct rtio_iodev* iodev,
                                             int8_t prio,
                                             uint8_t const* tiny_write_data,
                                             uint8_t tiny_write_len,
                                             void* userdata) {
-    __ASSERT_NO_MSG(tiny_write_len <= sizeof(sqe->tiny_buf));
+    __ASSERT_NO_MSG(tiny_write_len <= sizeof(sqe->tiny_tx.buf));
 
     (void) memset(sqe, 0, sizeof(struct rtio_sqe));
     sqe->op           = RTIO_OP_TINY_TX;
     sqe->prio         = prio;
     sqe->iodev        = iodev;
-    sqe->tiny_buf_len = tiny_write_len;
-    (void) memcpy(sqe->tiny_buf, tiny_write_data, tiny_write_len);
+    sqe->tiny_tx.buf_len = tiny_write_len;
+    (void) memcpy(sqe->tiny_tx.buf, tiny_write_data, tiny_write_len);
     sqe->userdata     = userdata;
->>>>>>> 7f3899f4
 }
 
 /**
@@ -692,20 +581,6 @@
  * Used where general purpose logic is required in a queue of io operations to do
  * transforms or logic.
  */
-<<<<<<< HEAD
-static inline void rtio_sqe_prep_callback(struct rtio_sqe *sqe,
-					  rtio_callback_t callback,
-					  void *arg0,
-					  void *userdata)
-{
-	memset(sqe, 0, sizeof(struct rtio_sqe));
-	sqe->op = RTIO_OP_CALLBACK;
-	sqe->prio = 0;
-	sqe->iodev = NULL;
-	sqe->callback.callback = callback;
-	sqe->callback.arg0 = arg0;
-	sqe->userdata = userdata;
-=======
 static inline void rtio_sqe_prep_callback(struct rtio_sqe* sqe,
                                           rtio_callback_t callback,
                                           void* arg0,
@@ -714,37 +589,18 @@
     sqe->op       = RTIO_OP_CALLBACK;
     sqe->prio     = 0;
     sqe->iodev    = NULL;
-    sqe->callback = callback;
-    sqe->arg0     = arg0;
+    sqe->callback.callback = callback;
+    sqe->callback.arg0     = arg0;
     sqe->userdata = userdata;
->>>>>>> 7f3899f4
 }
 
 /**
  * @brief Prepare a transceive op submission
  */
-<<<<<<< HEAD
-static inline void rtio_sqe_prep_transceive(struct rtio_sqe *sqe,
-					    const struct rtio_iodev *iodev,
-					    int8_t prio,
-					    const uint8_t *tx_buf,
-					    uint8_t *rx_buf,
-					    uint32_t buf_len,
-					    void *userdata)
-{
-	memset(sqe, 0, sizeof(struct rtio_sqe));
-	sqe->op = RTIO_OP_TXRX;
-	sqe->prio = prio;
-	sqe->iodev = iodev;
-	sqe->txrx.buf_len = buf_len;
-	sqe->txrx.tx_buf = tx_buf;
-	sqe->txrx.rx_buf = rx_buf;
-	sqe->userdata = userdata;
-=======
 static inline void rtio_sqe_prep_transceive(struct rtio_sqe* sqe,
                                             const struct rtio_iodev* iodev,
                                             int8_t prio,
-                                            uint8_t* tx_buf,
+                                            uint8_t const* tx_buf,
                                             uint8_t* rx_buf,
                                             uint32_t buf_len,
                                             void* userdata) {
@@ -752,11 +608,10 @@
     sqe->op           = RTIO_OP_TXRX;
     sqe->prio         = prio;
     sqe->iodev        = iodev;
-    sqe->txrx_buf_len = buf_len;
-    sqe->tx_buf       = tx_buf;
-    sqe->rx_buf       = rx_buf;
+    sqe->txrx.buf_len = buf_len;
+    sqe->txrx.tx_buf  = tx_buf;
+    sqe->txrx.rx_buf  = rx_buf;
     sqe->userdata     = userdata;
->>>>>>> 7f3899f4
 }
 
 static inline struct rtio_iodev_sqe* rtio_sqe_pool_alloc(struct rtio_sqe_pool* pool) {
@@ -1168,35 +1023,19 @@
 static inline uint32_t rtio_cqe_compute_flags(struct rtio_iodev_sqe* iodev_sqe) {
     uint32_t flags = 0;
 
-<<<<<<< HEAD
-#ifdef CONFIG_RTIO_SYS_MEM_BLOCKS
-	if (iodev_sqe->sqe.op == RTIO_OP_RX && iodev_sqe->sqe.flags & RTIO_SQE_MEMPOOL_BUFFER) {
-		struct rtio *r = iodev_sqe->r;
-		struct sys_mem_blocks *mem_pool = r->block_pool;
-		int blk_index = (iodev_sqe->sqe.rx.buf - mem_pool->buffer) >>
-				mem_pool->info.blk_sz_shift;
-		int blk_count = iodev_sqe->sqe.rx.buf_len >> mem_pool->info.blk_sz_shift;
-
-		flags = RTIO_CQE_FLAG_PREP_MEMPOOL(blk_index, blk_count);
-	}
-#else
-	ARG_UNUSED(iodev_sqe);
-#endif
-=======
     #ifdef CONFIG_RTIO_SYS_MEM_BLOCKS
     if (iodev_sqe->sqe.op == RTIO_OP_RX && iodev_sqe->sqe.flags & RTIO_SQE_MEMPOOL_BUFFER) {
         struct rtio* r = iodev_sqe->r;
         struct sys_mem_blocks* mem_pool = r->block_pool;
-        int blk_index = (iodev_sqe->sqe.buf - mem_pool->buffer) >>
+        int blk_index = (iodev_sqe->sqe.rx.buf - mem_pool->buffer) >>
                          mem_pool->info.blk_sz_shift;
-        int blk_count = iodev_sqe->sqe.buf_len >> mem_pool->info.blk_sz_shift;
+        int blk_count = iodev_sqe->sqe.rx.buf_len >> mem_pool->info.blk_sz_shift;
 
         flags = RTIO_CQE_FLAG_PREP_MEMPOOL(blk_index, blk_count);
     }
     #else
     ARG_UNUSED(iodev_sqe);
     #endif
->>>>>>> 7f3899f4
 
     return (flags);
 }
@@ -1334,60 +1173,25 @@
                                   uint32_t max_buf_len, uint8_t** buf, uint32_t* buf_len) {
     struct rtio_sqe* sqe = (struct rtio_sqe*)&iodev_sqe->sqe;
 
-<<<<<<< HEAD
-#ifdef CONFIG_RTIO_SYS_MEM_BLOCKS
-	if (sqe->op == RTIO_OP_RX && sqe->flags & RTIO_SQE_MEMPOOL_BUFFER) {
-		struct rtio *r = iodev_sqe->r;
-
-		if (sqe->rx.buf != NULL) {
-			if (sqe->rx.buf_len < min_buf_len) {
-				return -ENOMEM;
-			}
-			*buf = sqe->rx.buf;
-			*buf_len = sqe->rx.buf_len;
-			return 0;
-		}
-
-		int rc = rtio_block_pool_alloc(r, min_buf_len, max_buf_len, buf, buf_len);
-		if (rc == 0) {
-			sqe->rx.buf = *buf;
-			sqe->rx.buf_len = *buf_len;
-			return 0;
-		}
-
-		return -ENOMEM;
-	}
-#else
-	ARG_UNUSED(max_buf_len);
-#endif
-
-	if (sqe->rx.buf_len < min_buf_len) {
-		return -ENOMEM;
-	}
-
-	*buf = sqe->rx.buf;
-	*buf_len = sqe->rx.buf_len;
-	return 0;
-=======
     #ifdef CONFIG_RTIO_SYS_MEM_BLOCKS
     if ((sqe->op == RTIO_OP_RX) && (sqe->flags & RTIO_SQE_MEMPOOL_BUFFER)) {
         struct rtio* r = iodev_sqe->r;
 
-        if (sqe->buf != NULL) {
-            if (sqe->buf_len < min_buf_len) {
+        if (sqe->rx.buf != NULL) {
+            if (sqe->rx.buf_len < min_buf_len) {
                 return (-ENOMEM);
             }
 
-            *buf     = sqe->buf;
-            *buf_len = sqe->buf_len;
+            *buf     = sqe->rx.buf;
+            *buf_len = sqe->rx.buf_len;
 
             return (0);
         }
 
         int rc = rtio_block_pool_alloc(r, min_buf_len, max_buf_len, buf, buf_len);
         if (rc == 0) {
-            sqe->buf     = *buf;
-            sqe->buf_len = *buf_len;
+            sqe->rx.buf     = *buf;
+            sqe->rx.buf_len = *buf_len;
 
             return (0);
         }
@@ -1398,15 +1202,14 @@
     ARG_UNUSED(max_buf_len);
     #endif
 
-    if (sqe->buf_len < min_buf_len) {
+    if (sqe->rx.buf_len < min_buf_len) {
         return (-ENOMEM);
     }
 
-    *buf     = sqe->buf;
-    *buf_len = sqe->buf_len;
+    *buf     = sqe->rx.buf;
+    *buf_len = sqe->rx.buf_len;
 
     return (0);
->>>>>>> 7f3899f4
 }
 
 /**
