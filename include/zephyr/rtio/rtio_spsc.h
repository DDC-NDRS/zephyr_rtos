--- conflicted
+++ resolved
@@ -168,27 +168,15 @@
  *
  * @return A pointer to the acquired element or null if the spsc is full
  */
-<<<<<<< HEAD
 #define rtio_spsc_acquire(spsc)                                                                    \
-	({                                                                                         \
-		unsigned long idx = z_rtio_spsc_in(spsc) + (spsc)->_spsc.acquire;                  \
-		bool acq = (idx - z_rtio_spsc_out(spsc)) < rtio_spsc_size(spsc);                   \
-		if (acq) {                                                                         \
-			(spsc)->_spsc.acquire += 1;                                                \
-		}                                                                                  \
-		acq ? &((spsc)->buffer[z_rtio_spsc_mask(spsc, idx)]) : NULL;                       \
-	})
-=======
-#define rtio_spsc_acquire(spsc)             \
-    ({                                      \
-        unsigned long idx = atomic_get(&(spsc)->_spsc.in) + (spsc)->_spsc.acquire;  \
-        bool acq = (idx - atomic_get(&(spsc)->_spsc.out)) < rtio_spsc_size(spsc);   \
-        if (acq) {                          \
-            (spsc)->_spsc.acquire += 1;     \
-        }                                   \
-        acq ? &((spsc)->buffer[z_rtio_spsc_mask(spsc, idx)]) : NULL;    \
-    })
->>>>>>> 4c649d33
+    ({                                                                                         \
+        unsigned long idx = z_rtio_spsc_in(spsc) + (spsc)->_spsc.acquire;                  \
+        bool acq = (idx - z_rtio_spsc_out(spsc)) < rtio_spsc_size(spsc);                   \
+        if (acq) {                                                                         \
+            (spsc)->_spsc.acquire += 1;                                                \
+        }                                                                                  \
+        acq ? &((spsc)->buffer[z_rtio_spsc_mask(spsc, idx)]) : NULL;                       \
+    })
 
 /**
  * @brief Produce one previously acquired element to the SPSC
@@ -248,27 +236,15 @@
  *
  * @return Pointer to element or null if no consumable elements left
  */
-<<<<<<< HEAD
-#define rtio_spsc_consume(spsc)                                                                    \
-	({                                                                                         \
-		unsigned long idx = z_rtio_spsc_out(spsc) + (spsc)->_spsc.consume;                 \
-		bool has_consumable = (idx != z_rtio_spsc_in(spsc));                               \
-		if (has_consumable) {                                                              \
-			(spsc)->_spsc.consume += 1;                                                \
-		}                                                                                  \
-		has_consumable ? &((spsc)->buffer[z_rtio_spsc_mask(spsc, idx)]) : NULL;            \
-	})
-=======
-#define rtio_spsc_consume(spsc)     \
-    ({                              \
-        unsigned long idx = atomic_get(&(spsc)->_spsc.out) + (spsc)->_spsc.consume;     \
-        bool has_consumable = ((atomic_val_t)idx != atomic_get(&(spsc)->_spsc.in));     \
-        if (has_consumable) {       \
-            (spsc)->_spsc.consume += 1; \
-        }                           \
+#define rtio_spsc_consume(spsc)                                             \
+    ({                                                                      \
+        unsigned long idx = z_rtio_spsc_out(spsc) + (spsc)->_spsc.consume;  \
+        bool has_consumable = (idx != z_rtio_spsc_in(spsc));                \
+        if (has_consumable) {                                               \
+            (spsc)->_spsc.consume += 1;                                     \
+        }                                                                   \
         has_consumable ? &((spsc)->buffer[z_rtio_spsc_mask(spsc, idx)]) : NULL; \
     })
->>>>>>> 4c649d33
 
 /**
  * @brief Release a consumed element
@@ -321,21 +297,12 @@
  *
  * @return Pointer to element or null if no consumable elements left
  */
-<<<<<<< HEAD
-#define rtio_spsc_peek(spsc)                                                                       \
-	({                                                                                         \
-		unsigned long idx = z_rtio_spsc_out(spsc) + (spsc)->_spsc.consume;                 \
-		bool has_consumable = (idx != z_rtio_spsc_in(spsc));                               \
-		has_consumable ? &((spsc)->buffer[z_rtio_spsc_mask(spsc, idx)]) : NULL;            \
-	})
-=======
-#define rtio_spsc_peek(spsc)        \
-    ({                              \
-        unsigned long idx = atomic_get(&(spsc)->_spsc.out) + (spsc)->_spsc.consume; \
-        bool has_consumable = (idx != atomic_get(&(spsc)->_spsc.in));               \
-        has_consumable ? &((spsc)->buffer[z_rtio_spsc_mask(spsc, idx)]) : NULL;     \
-    })
->>>>>>> 4c649d33
+#define rtio_spsc_peek(spsc)                                    \
+    ({                                                          \
+        unsigned long idx = z_rtio_spsc_out(spsc) + (spsc)->_spsc.consume;  \
+        bool has_consumable = (idx != z_rtio_spsc_in(spsc));                \
+        has_consumable ? &((spsc)->buffer[z_rtio_spsc_mask(spsc, idx)]) : NULL; \
+    })
 
 /**
  * @brief Peek at the next item in the queue from a given one
@@ -346,23 +313,13 @@
  *
  * @return Pointer to element or null if none left
  */
-<<<<<<< HEAD
-#define rtio_spsc_next(spsc, item)                                                                 \
-	({                                                                                         \
-		unsigned long idx = ((item) - (spsc)->buffer);                                     \
-		bool has_next = z_rtio_spsc_mask(spsc, (idx + 1)) !=                               \
-				(z_rtio_spsc_mask(spsc, z_rtio_spsc_in(spsc)));                    \
-		has_next ? &((spsc)->buffer[z_rtio_spsc_mask((spsc), idx + 1)]) : NULL;            \
-	})
-=======
-#define rtio_spsc_next(spsc, item)  \
-    ({                              \
+#define rtio_spsc_next(spsc, item)                              \
+    ({                                                          \
         unsigned long idx = ((item) - (spsc)->buffer);          \
         bool has_next = z_rtio_spsc_mask(spsc, (idx + 1)) !=    \
-                        (z_rtio_spsc_mask(spsc, atomic_get(&(spsc)->_spsc.in)));    \
-        has_next ? &((spsc)->buffer[z_rtio_spsc_mask((spsc), idx + 1)]) : NULL;     \
-    })
->>>>>>> 4c649d33
+                (z_rtio_spsc_mask(spsc, z_rtio_spsc_in(spsc))); \
+        has_next ? &((spsc)->buffer[z_rtio_spsc_mask((spsc), idx + 1)]) : NULL; \
+    })
 
 /**
  * @brief Get the previous item in the queue from a given one
@@ -372,21 +329,12 @@
  *
  * @return Pointer to element or null if none left
  */
-<<<<<<< HEAD
-#define rtio_spsc_prev(spsc, item)                                                                 \
-	({                                                                                         \
-		unsigned long idx = ((item) - &(spsc)->buffer[0]) / sizeof((spsc)->buffer[0]);     \
-		bool has_prev = idx != z_rtio_spsc_mask(spsc, z_rtio_spsc_out(spsc));              \
-		has_prev ? &((spsc)->buffer[z_rtio_spsc_mask(spsc, idx - 1)]) : NULL;              \
-	})
-=======
-#define rtio_spsc_prev(spsc, item)  \
-    ({                              \
-        unsigned long idx = ((item) - &(spsc)->buffer[0]) / sizeof((spsc)->buffer[0]);  \
-        bool has_prev = idx != z_rtio_spsc_mask(spsc, atomic_get(&(spsc)->_spsc.out));  \
-        has_prev ? &((spsc)->buffer[z_rtio_spsc_mask(spsc, idx - 1)]) : NULL;           \
-    })
->>>>>>> 4c649d33
+#define rtio_spsc_prev(spsc, item)                              \
+    ({                                                          \
+        unsigned long idx = ((item) - &(spsc)->buffer[0]) / sizeof((spsc)->buffer[0]);     \
+        bool has_prev = idx != z_rtio_spsc_mask(spsc, z_rtio_spsc_out(spsc));              \
+        has_prev ? &((spsc)->buffer[z_rtio_spsc_mask(spsc, idx - 1)]) : NULL;              \
+    })
 
 /**
  * @}
