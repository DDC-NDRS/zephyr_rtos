/*
 * Copyright (c) 2018 Nordic Semiconductor ASA
 *
 * SPDX-License-Identifier: Apache-2.0
 */

#ifndef SHELL_H__
#define SHELL_H__

#include <zephyr/kernel.h>
#include <zephyr/shell/shell_types.h>
#include <zephyr/shell/shell_history.h>
#include <zephyr/shell/shell_fprintf.h>
#include <zephyr/shell/shell_log_backend.h>
#include <zephyr/shell/shell_string_conv.h>
#include <zephyr/logging/log_instance.h>
#include <zephyr/logging/log.h>
#include <zephyr/sys/iterable_sections.h>
#include <zephyr/sys/util.h>

#if defined(CONFIG_SHELL_GETOPT) || defined(_MSC_VER)
#include <getopt.h>
#endif

#ifdef __cplusplus
extern "C" {
#endif

#ifndef CONFIG_SHELL_PROMPT_BUFF_SIZE
#define CONFIG_SHELL_PROMPT_BUFF_SIZE 0
#endif

#ifndef CONFIG_SHELL_CMD_BUFF_SIZE
#define CONFIG_SHELL_CMD_BUFF_SIZE 0
#endif

#ifndef CONFIG_SHELL_PRINTF_BUFF_SIZE
#define CONFIG_SHELL_PRINTF_BUFF_SIZE 0
#endif

#ifndef CONFIG_SHELL_HISTORY_BUFFER
#define CONFIG_SHELL_HISTORY_BUFFER 0
#endif

#define Z_SHELL_CMD_ROOT_LVL        (0U)

#define SHELL_HEXDUMP_BYTES_IN_LINE 16

/**
 * @brief Flag indicates that optional arguments will be treated as one,
 *  unformatted argument.
 *
 * By default, shell is parsing all arguments, treats all spaces as argument
 * separators unless they are within quotation marks which are removed in that
 * case. If command rely on unformatted argument then this flag shall be used
 * in place of number of optional arguments in command definition to indicate
 * that only mandatory arguments shall be parsed and remaining command string is
 * passed as a raw string.
 */
#define SHELL_OPT_ARG_RAW           (0xFE)

/**
 * @brief Flag indicating that number of optional arguments is not limited.
 */
#define SHELL_OPT_ARG_CHECK_SKIP (0xFF)

/**
 * @brief Flag indicating maximum number of optional arguments that can be
 *  validated.
 */
#define SHELL_OPT_ARG_MAX           (0xFD)

/**
 * @brief Shell API
 * @defgroup shell_api Shell API
 * @since 1.14
 * @version 1.0.0
 * @ingroup os_services
 * @{
 */

struct shell_static_entry;

/**
 * @brief Shell dynamic command descriptor.
 *
 * @details Function shall fill the received shell_static_entry structure
 * with requested (idx) dynamic subcommand data. If there is more than
 * one dynamic subcommand available, the function shall ensure that the
 * returned commands: entry->syntax are sorted in alphabetical order.
 * If idx exceeds the available dynamic subcommands, the function must
 * write to entry->syntax NULL value. This will indicate to the shell
 * module that there are no more dynamic commands to read.
 */
typedef void (*shell_dynamic_get)(size_t idx,
                                  struct shell_static_entry* entry);

/**
 * @brief Shell command descriptor.
 */
union shell_cmd_entry {
    /** Pointer to function returning dynamic commands.*/
    shell_dynamic_get dynamic_get;

    /** Pointer to array of static commands. */
    const struct shell_static_entry* entry;
};

struct shell;

struct shell_static_args {
    uint8_t mandatory;                      /*!< Number of mandatory arguments. */
    uint8_t optional;                       /*!< Number of optional arguments. */
};

/**
 * @brief Get by index a device that matches .
 *
 * This can be used, for example, to identify I2C_1 as the second I2C
 * device.
 *
 * Devices that failed to initialize or do not have a non-empty name
 * are excluded from the candidates for a match.
 *
 * @param idx the device number starting from zero.
 *
 * @param prefix optional name prefix used to restrict candidate
 * devices.  Indexing is done relative to devices with names that
 * start with this text.  Pass null if no prefix match is required.
 */
const struct device* shell_device_lookup(size_t idx,
                                         char const* prefix);

/**
 * @brief Filter callback type, for use with shell_device_lookup_filter
 *
 * This is used as an argument of shell_device_lookup_filter to only return
 * devices that match a specific condition, implemented by the filter.
 *
 * @param dev pointer to a struct device.
 *
 * @return bool, true if the filter matches the device type.
 */
typedef bool (*shell_device_filter_t)(const struct device *dev);

/**
 * @brief Get a device by index and filter.
 *
 * This can be used to return devices matching a specific type.
 *
 * Devices that the filter returns false for, failed to initialize or do not
 * have a non-empty name are excluded from the candidates for a match.
 *
 * @param idx the device number starting from zero.
 *
 * @param filter a pointer to a shell_device_filter_t function that returns
 * true if the device matches the filter.
 */
const struct device *shell_device_filter(size_t idx,
					 shell_device_filter_t filter);

/**
 * @brief Shell command handler prototype.
 *
 * @param sh Shell instance.
 * @param argc  Arguments count.
 * @param argv  Arguments.
 *
 * @retval 0 Successful command execution.
 * @retval 1 Help printed and command not executed.
 * @retval -EINVAL Argument validation failed.
 * @retval -ENOEXEC Command not executed.
 */
typedef int (*shell_cmd_handler)(const struct shell* sh,
                                 size_t argc, char** argv);

/**
 * @brief Shell dictionary command handler prototype.
 *
 * @param sh Shell instance.
 * @param argc  Arguments count.
 * @param argv  Arguments.
 * @param data  Pointer to the user data.
 *
 * @retval 0 Successful command execution.
 * @retval 1 Help printed and command not executed.
 * @retval -EINVAL Argument validation failed.
 * @retval -ENOEXEC Command not executed.
 */
typedef int (*shell_dict_cmd_handler)(const struct shell* sh, size_t argc,
                                      char** argv, void* data);

/* When entries are added to the memory section a padding is applied for
 * native_posix_64 and x86_64 targets. Adding padding to allow handle data
 * in the memory section as array.
 */
#if (defined(CONFIG_ARCH_POSIX) && defined(CONFIG_64BIT)) || defined(CONFIG_X86_64) || defined(_MSC_VER)
#define Z_SHELL_STATIC_ENTRY_PADDING 24
#else
#define Z_SHELL_STATIC_ENTRY_PADDING 0
#endif

/*
 * @brief Shell static command descriptor.
 */
struct shell_static_entry {
    char const* syntax;                     /*!< Command syntax strings. */
    char const* help;                       /*!< Command help string. */
    const union shell_cmd_entry* subcmd;    /*!< Pointer to subcommand. */
    shell_cmd_handler handler;              /*!< Command handler. */
    struct shell_static_args args;          /*!< Command arguments. */
    uint8_t padding[Z_SHELL_STATIC_ENTRY_PADDING];
};

/**
 * @brief Macro for defining and adding a root command (level 0) with required
 * number of arguments.
 *
 * @note Each root command shall have unique syntax. If a command will be called
 * with wrong number of arguments shell will print an error message and command
 * handler will not be called.
 *
 * @param[in] syntax    Command syntax (for example: history).
 * @param[in] subcmd    Pointer to a subcommands array.
 * @param[in] help      Pointer to a command help string.
 * @param[in] handler   Pointer to a function handler.
 * @param[in] mandatory Number of mandatory arguments including command name.
 * @param[in] optional  Number of optional arguments.
 */
#define SHELL_CMD_ARG_REGISTER(syntax, subcmd, help, handler,               \
                               mandatory, optional)                         \
    static const struct shell_static_entry UTIL_CAT(_shell_, syntax) =      \
    SHELL_CMD_ARG(syntax, subcmd, help, handler, mandatory, optional);      \
    static const TYPE_SECTION_ITERABLE(union shell_cmd_entry,               \
            UTIL_CAT(shell_cmd_, syntax), shell_root_cmds,                  \
            UTIL_CAT(shell_cmd_, syntax)                                    \
    ) = {                                                                   \
        .entry = &UTIL_CAT(_shell_, syntax)                                 \
    }

/**
 * @brief Macro for defining and adding a conditional root command (level 0)
 * with required number of arguments.
 *
 * @see SHELL_CMD_ARG_REGISTER for details.
 *
 * Macro can be used to create a command which can be conditionally present.
 * It is and alternative to \#ifdefs around command registration and command
 * handler. If command is disabled handler and subcommands are removed from
 * the application.
 *
 * @param[in] flag      Compile time flag. Command is present only if flag
 *                      exists and equals 1.
 * @param[in] syntax    Command syntax (for example: history).
 * @param[in] subcmd    Pointer to a subcommands array.
 * @param[in] help      Pointer to a command help string.
 * @param[in] handler   Pointer to a function handler.
 * @param[in] mandatory Number of mandatory arguments including command name.
 * @param[in] optional  Number of optional arguments.
 */
#define SHELL_COND_CMD_ARG_REGISTER(flag, syntax, subcmd, help, handler, \
                                    mandatory, optional) \
    COND_CODE_1(\
            flag, \
            (\
            SHELL_CMD_ARG_REGISTER(syntax, subcmd, help, handler, \
                                   mandatory, optional) \
            ), \
            (\
            static shell_cmd_handler dummy_##syntax##_handler __unused = \
                                                            handler;\
            static const union shell_cmd_entry* dummy_subcmd_##syntax \
                    __unused = subcmd\
            ) \
    )
/**
 * @brief Macro for defining and adding a root command (level 0) with
 * arguments.
 *
 * @note All root commands must have different name.
 *
 * @param[in] syntax  Command syntax (for example: history).
 * @param[in] subcmd  Pointer to a subcommands array.
 * @param[in] help    Pointer to a command help string.
 * @param[in] handler Pointer to a function handler.
 */
#define SHELL_CMD_REGISTER(syntax, subcmd, help, handler) \
    SHELL_CMD_ARG_REGISTER(syntax, subcmd, help, handler, 0, 0)

/**
 * @brief Macro for defining and adding a conditional root command (level 0)
 * with arguments.
 *
 * @see SHELL_COND_CMD_ARG_REGISTER.
 *
 * @param[in] flag    Compile time flag. Command is present only if flag
 *                    exists and equals 1.
 * @param[in] syntax  Command syntax (for example: history).
 * @param[in] subcmd  Pointer to a subcommands array.
 * @param[in] help    Pointer to a command help string.
 * @param[in] handler Pointer to a function handler.
 */
#define SHELL_COND_CMD_REGISTER(flag, syntax, subcmd, help, handler) \
    SHELL_COND_CMD_ARG_REGISTER(flag, syntax, subcmd, help, handler, 0, 0)

/**
 * @brief Macro for creating a subcommand set. It must be used outside of any
 * function body.
 *
 * Example usage:
 * @code{.c}
 *    SHELL_STATIC_SUBCMD_SET_CREATE(
 *        foo,
 *        SHELL_CMD(abc, ...),
 *        SHELL_CMD(def, ...),
 *        SHELL_SUBCMD_SET_END
 *    )
 * @endcode
 *
 * @param[in] name Name of the subcommand set.
 * @param[in] ...  List of commands created with @ref SHELL_CMD_ARG or
 *                 or @ref SHELL_CMD
 */
#define SHELL_STATIC_SUBCMD_SET_CREATE(name, ...)               \
    static const struct shell_static_entry shell_##name[] = {   \
        __VA_ARGS__                                             \
    };                                                          \
    static const union shell_cmd_entry name = {                 \
        .entry = shell_##name                                   \
    }

#define Z_SHELL_UNDERSCORE(x) _##x
#define Z_SHELL_SUBCMD_NAME(...) \
    UTIL_CAT(shell_subcmds, MACRO_MAP_CAT(Z_SHELL_UNDERSCORE, __VA_ARGS__))
#define Z_SHELL_SUBCMD_SECTION_TAG(...) MACRO_MAP_CAT(Z_SHELL_UNDERSCORE, __VA_ARGS__)
#define Z_SHELL_SUBCMD_SET_SECTION_TAG(x) \
    Z_SHELL_SUBCMD_SECTION_TAG(NUM_VA_ARGS_LESS_1 x, __DEBRACKET x)
#define Z_SHELL_SUBCMD_ADD_SECTION_TAG(x, y) \
    Z_SHELL_SUBCMD_SECTION_TAG(NUM_VA_ARGS_LESS_1 x, __DEBRACKET x, y)

/** @brief Create set of subcommands.
 *
 * Commands to this set are added using @ref SHELL_SUBCMD_ADD and @ref SHELL_SUBCMD_COND_ADD.
 * Commands can be added from multiple files.
 *
 * @param[in] _name   Name of the set. @p _name is used to refer the set in the parent
 * command.
 *
 * @param[in] _parent Set of comma separated parent commands in parenthesis, e.g.
 * (foo_cmd) if subcommands are for the root command "foo_cmd".
 */

#define SHELL_SUBCMD_SET_CREATE(_name, _parent) \
    static const TYPE_SECTION_ITERABLE(struct shell_static_entry, _name, shell_subcmds, \
                                       Z_SHELL_SUBCMD_SET_SECTION_TAG(_parent))

/** @brief Conditionally add command to the set of subcommands.
 *
 * Add command to the set created with @ref SHELL_SUBCMD_SET_CREATE.
 *
 * @note The name of the section is formed as concatenation of number of parent
 * commands, names of all parent commands and own syntax. Number of parent commands
 * is added to ensure that section prefix is unique. Without it subcommands of
 * (foo) and (foo, cmd1) would mix.
 *
 * @param[in] _flag     Compile time flag. Command is present only if flag
 *                      exists and equals 1.
 * @param[in] _parent   Parent command sequence. Comma separated in parenthesis.
 * @param[in] _syntax   Command syntax (for example: history).
 * @param[in] _subcmd   Pointer to a subcommands array.
 * @param[in] _help     Pointer to a command help string.
 * @param[in] _handler  Pointer to a function handler.
 * @param[in] _mand     Number of mandatory arguments including command name.
 * @param[in] _opt      Number of optional arguments.
 */
#define SHELL_SUBCMD_COND_ADD(_flag, _parent, _syntax, _subcmd, _help, _handler, \
                              _mand, _opt) \
    COND_CODE_1(_flag, \
        (static const TYPE_SECTION_ITERABLE(struct shell_static_entry, \
                    Z_SHELL_SUBCMD_NAME(__DEBRACKET _parent, _syntax), \
                    shell_subcmds, \
                    Z_SHELL_SUBCMD_ADD_SECTION_TAG(_parent, _syntax)) = \
                SHELL_EXPR_CMD_ARG(1, _syntax, _subcmd, _help, \
                                   _handler, _mand, _opt)\
        ), \
        (static shell_cmd_handler dummy_handler_##_syntax __unused = _handler;\
        static const union shell_cmd_entry dummy_subcmd_##_syntax __unused = { \
            .entry = (const struct shell_static_entry*)_subcmd\
         } \
        ) \
    )

/** @brief Add command to the set of subcommands.
 *
 * Add command to the set created with @ref SHELL_SUBCMD_SET_CREATE.
 *
 * @param[in] _parent   Parent command sequence. Comma separated in parenthesis.
 * @param[in] _syntax   Command syntax (for example: history).
 * @param[in] _subcmd   Pointer to a subcommands array.
 * @param[in] _help     Pointer to a command help string.
 * @param[in] _handler  Pointer to a function handler.
 * @param[in] _mand     Number of mandatory arguments including command name.
 * @param[in] _opt      Number of optional arguments.
 */
#define SHELL_SUBCMD_ADD(_parent, _syntax, _subcmd, _help, _handler, _mand, _opt) \
    SHELL_SUBCMD_COND_ADD(1, _parent, _syntax, _subcmd, _help, _handler, _mand, _opt)

/**
 * @brief Define ending subcommands set.
 *
 */
#define SHELL_SUBCMD_SET_END {NULL}

/**
 * @brief Macro for creating a dynamic entry.
 *
 * @param[in] name Name of the dynamic entry.
 * @param[in] get  Pointer to the function returning dynamic commands array
 */
#define SHELL_DYNAMIC_CMD_CREATE(name, get)                             \
    static const TYPE_SECTION_ITERABLE(union shell_cmd_entry, name,     \
        shell_dynamic_subcmds, name) =                                  \
    {                                                                   \
        .dynamic_get = get                                              \
    }

/**
 * @brief Initializes a shell command with arguments.
 *
 * @note If a command will be called with wrong number of arguments shell will
 * print an error message and command handler will not be called.
 *
 * @param[in] syntax  Command syntax (for example: history).
 * @param[in] subcmd  Pointer to a subcommands array.
 * @param[in] help    Pointer to a command help string.
 * @param[in] handler Pointer to a function handler.
 * @param[in] mand    Number of mandatory arguments including command name.
 * @param[in] opt     Number of optional arguments.
 */
#define SHELL_CMD_ARG(syntax, subcmd, help, handler, mand, opt)         \
    SHELL_EXPR_CMD_ARG(1, syntax, subcmd, help, handler, mand, opt)

/**
 * @brief Initializes a conditional shell command with arguments.
 *
 * @see SHELL_CMD_ARG. Based on the flag, creates a valid entry or an empty
 * command which is ignored by the shell. It is an alternative to \#ifdefs
 * around command registration and command handler. However, empty structure is
 * present in the flash even if command is disabled (subcommands and handler are
 * removed). Macro internally handles case if flag is not defined so flag must
 * be provided without any wrapper, e.g.: SHELL_COND_CMD_ARG(CONFIG_FOO, ...)
 *
 * @param[in] flag    Compile time flag. Command is present only if flag
 *                    exists and equals 1.
 * @param[in] syntax  Command syntax (for example: history).
 * @param[in] subcmd  Pointer to a subcommands array.
 * @param[in] help    Pointer to a command help string.
 * @param[in] handler Pointer to a function handler.
 * @param[in] mand    Number of mandatory arguments including command name.
 * @param[in] opt     Number of optional arguments.
 */
#define SHELL_COND_CMD_ARG(flag, syntax, subcmd, help, handler, mand, opt) \
    SHELL_EXPR_CMD_ARG(IS_ENABLED(flag), syntax, subcmd, help, \
                       handler, mand, opt)

/**
 * @brief Initializes a conditional shell command with arguments if expression
 *      gives non-zero result at compile time.
 *
 * @see SHELL_CMD_ARG. Based on the expression, creates a valid entry or an
 * empty command which is ignored by the shell. It should be used instead of
 * @ref SHELL_COND_CMD_ARG if condition is not a single configuration flag,
 * e.g.:
 * SHELL_EXPR_CMD_ARG(IS_ENABLED(CONFIG_FOO) &&
 *                    IS_ENABLED(CONFIG_FOO_SETTING_1), ...)
 *
 * @param[in] _expr    Expression.
 * @param[in] _syntax  Command syntax (for example: history).
 * @param[in] _subcmd  Pointer to a subcommands array.
 * @param[in] _help    Pointer to a command help string.
 * @param[in] _handler Pointer to a function handler.
 * @param[in] _mand    Number of mandatory arguments including command name.
 * @param[in] _opt     Number of optional arguments.
 */
#define SHELL_EXPR_CMD_ARG(_expr, _syntax, _subcmd, _help, _handler, \
                           _mand, _opt) \
    { \
        .syntax = (_expr) ? (const char*)STRINGIFY(_syntax) : "",   \
        .help   = (_expr) ? (const char*)_help : NULL,              \
        .subcmd = (const union shell_cmd_entry*)((_expr) ?          \
                  _subcmd : NULL),                                  \
        .handler = (shell_cmd_handler)((_expr) ? _handler : NULL),  \
        .args = {                                                   \
            .mandatory = _mand,                                     \
            .optional  = _opt                                       \
        }                                                           \
    }

/**
 * @brief Initializes a shell command.
 *
 * @param[in] _syntax  Command syntax (for example: history).
 * @param[in] _subcmd  Pointer to a subcommands array.
 * @param[in] _help    Pointer to a command help string.
 * @param[in] _handler Pointer to a function handler.
 */
#define SHELL_CMD(_syntax, _subcmd, _help, _handler) \
    SHELL_CMD_ARG(_syntax, _subcmd, _help, _handler, 0, 0)

/**
 * @brief Initializes a conditional shell command.
 *
 * @see SHELL_COND_CMD_ARG.
 *
 * @param[in] _flag    Compile time flag. Command is present only if flag
 *                     exists and equals 1.
 * @param[in] _syntax  Command syntax (for example: history).
 * @param[in] _subcmd  Pointer to a subcommands array.
 * @param[in] _help    Pointer to a command help string.
 * @param[in] _handler Pointer to a function handler.
 */
#define SHELL_COND_CMD(_flag, _syntax, _subcmd, _help, _handler)    \
    SHELL_COND_CMD_ARG(_flag, _syntax, _subcmd, _help, _handler, 0, 0)

/**
 * @brief Initializes shell command if expression gives non-zero result at
 *      compile time.
 *
 * @see SHELL_EXPR_CMD_ARG.
 *
 * @param[in] _expr    Compile time expression. Command is present only if
 *                     expression is non-zero.
 * @param[in] _syntax  Command syntax (for example: history).
 * @param[in] _subcmd  Pointer to a subcommands array.
 * @param[in] _help    Pointer to a command help string.
 * @param[in] _handler Pointer to a function handler.
 */
#define SHELL_EXPR_CMD(_expr, _syntax, _subcmd, _help, _handler) \
    SHELL_EXPR_CMD_ARG(_expr, _syntax, _subcmd, _help, _handler, 0, 0)

/* Internal macro used for creating handlers for dictionary commands. */
#define Z_SHELL_CMD_DICT_HANDLER_CREATE(_data, _handler)            \
    static int UTIL_CAT(UTIL_CAT(cmd_dict_, UTIL_CAT(_handler, _)), \
                        GET_ARG_N(1, __DEBRACKET _data))(           \
    const struct shell* sh, size_t argc, char** argv)               \
    {                                                               \
        return _handler(sh, argc, argv,                             \
                        (void*)GET_ARG_N(2, __DEBRACKET _data));    \
    }

/* Internal macro used for creating dictionary commands. */
#define SHELL_CMD_DICT_CREATE(_data, _handler)                  \
    SHELL_CMD_ARG(GET_ARG_N(1, __DEBRACKET _data), NULL, GET_ARG_N(3, __DEBRACKET _data),   \
                  UTIL_CAT(UTIL_CAT(cmd_dict_, UTIL_CAT(_handler, _)),  \
                           GET_ARG_N(1, __DEBRACKET _data)), 1, 0)

/**
 * @brief Initializes shell dictionary commands.
 *
 * This is a special kind of static commands. Dictionary commands can be used
 * every time you want to use a pair: (string <-> corresponding data) in
 * a command handler. The string is usually a verbal description of a given
 * data. The idea is to use the string as a command syntax that can be prompted
 * by the shell and corresponding data can be used to process the command.
 *
 * @param[in] _name    Name of the dictionary subcommand set
 * @param[in] _handler Command handler common for all dictionary commands.
 *            @see shell_dict_cmd_handler
 * @param[in] ...    Dictionary triplets: (command_syntax, value, helper). Value will be
 *            passed to the _handler as user data.
 *
 * Example usage:
 * @code{.c}
 *    static int my_handler(const struct shell *sh,
 *                          size_t argc, char **argv, void *data)
 *    {
 *        int val = (int)data;
 *
 *        shell_print(sh, "(syntax, value) : (%s, %d)", argv[0], val);
 *        return 0;
 *    }
 *
 *    SHELL_SUBCMD_DICT_SET_CREATE(sub_dict_cmds, my_handler,
 *        (value_0, 0, "value 0"), (value_1, 1, "value 1"),
 *        (value_2, 2, "value 2"), (value_3, 3, "value 3")
 *    );
 *    SHELL_CMD_REGISTER(dictionary, &sub_dict_cmds, NULL, NULL);
 * @endcode
 */
#define SHELL_SUBCMD_DICT_SET_CREATE(_name, _handler, ...)      \
    FOR_EACH_FIXED_ARG(Z_SHELL_CMD_DICT_HANDLER_CREATE, (),     \
                       _handler, __VA_ARGS__)                   \
    SHELL_STATIC_SUBCMD_SET_CREATE(_name,                       \
        FOR_EACH_FIXED_ARG(SHELL_CMD_DICT_CREATE, (, ), _handler, __VA_ARGS__), \
        SHELL_SUBCMD_SET_END                                    \
    )

/**
 * @internal @brief Internal shell state in response to data received from the
 * terminal.
 */
enum shell_receive_state {
    SHELL_RECEIVE_DEFAULT,
    SHELL_RECEIVE_ESC,
    SHELL_RECEIVE_ESC_SEQ,
    SHELL_RECEIVE_TILDE_EXP
};

/**
 * @internal @brief Internal shell state.
 */
enum shell_state {
    SHELL_STATE_UNINITIALIZED,
    SHELL_STATE_INITIALIZED,
    SHELL_STATE_ACTIVE,
    SHELL_STATE_PANIC_MODE_ACTIVE,          /*!< Panic activated.*/
    SHELL_STATE_PANIC_MODE_INACTIVE         /*!< Panic requested, not supported.*/
};

/** @brief Shell transport event. */
enum shell_transport_evt {
    SHELL_TRANSPORT_EVT_RX_RDY,
    SHELL_TRANSPORT_EVT_TX_RDY
};

typedef void (*shell_transport_handler_t)(enum shell_transport_evt evt,
                                          void* context);

typedef void (*shell_uninit_cb_t)(const struct shell* sh, int res);

/** @brief Bypass callback.
 *
 * @param sh Shell instance.
 * @param data  Raw data from transport.
 * @param len   Data length.
 */
typedef void (*shell_bypass_cb_t)(const struct shell* sh,
                                  uint8_t* data,
                                  size_t len);

struct shell_transport;

/**
 * @struct shell_transport_api
 * @brief Unified shell transport interface.
 */
struct shell_transport_api {
    /**
     * @brief Function for initializing the shell transport interface.
     *
     * @param[in] transport   Pointer to the transfer instance.
     * @param[in] config      Pointer to instance configuration.
     * @param[in] evt_handler Event handler.
     * @param[in] context     Pointer to the context passed to event
     *              handler.
     *
     * @return Standard error code.
     */
    int (*init)(const struct shell_transport* transport,
                void const* config,
                shell_transport_handler_t evt_handler,
                void* context);

    /**
     * @brief Function for uninitializing the shell transport interface.
     *
     * @param[in] transport  Pointer to the transfer instance.
     *
     * @return Standard error code.
     */
    int (*uninit)(const struct shell_transport* transport);

    /**
     * @brief Function for enabling transport in given TX mode.
     *
     * Function can be used to reconfigure TX to work in blocking mode.
     *
     * @param transport   Pointer to the transfer instance.
     * @param blocking_tx If true, the transport TX is enabled in blocking
     *              mode.
     *
     * @return NRF_SUCCESS on successful enabling, error otherwise (also if
     * not supported).
     */
    int (*enable)(const struct shell_transport* transport,
                  bool blocking_tx);

    /**
     * @brief Function for writing data to the transport interface.
     *
     * @param[in]  transport  Pointer to the transfer instance.
     * @param[in]  data       Pointer to the source buffer.
     * @param[in]  length     Source buffer length.
     * @param[out] cnt        Pointer to the sent bytes counter.
     *
     * @return Standard error code.
     */
    int (*write)(const struct shell_transport* transport,
                 void const* data, size_t length, size_t* cnt);

    /**
     * @brief Function for reading data from the transport interface.
     *
     * @param[in]  transport    Pointer to the transfer instance.
     * @param[in]  data         Pointer to the destination buffer.
     * @param[in]  length       Destination buffer length.
     * @param[out] cnt          Pointer to the received bytes counter.
     *
     * @return Standard error code.
     */
    int (*read)(const struct shell_transport* transport,
                void* data, size_t length, size_t* cnt);

    /**
     * @brief Function called in shell thread loop.
     *
     * Can be used for backend operations that require longer execution time
     *
     * @param[in] transport Pointer to the transfer instance.
     */
    void (*update)(const struct shell_transport* transport);
};

struct shell_transport {
    const struct shell_transport_api* api;
    void* ctx;
};

/**
 * @brief Shell statistics structure.
 */
struct shell_stats {
    atomic_t log_lost_cnt; /*!< Lost log counter.*/
};

#ifdef CONFIG_SHELL_STATS
#define Z_SHELL_STATS_DEFINE(_name) static struct shell_stats _name##_stats
#define Z_SHELL_STATS_PTR(_name)    (&(_name##_stats))
#else
#define Z_SHELL_STATS_DEFINE(_name)
#define Z_SHELL_STATS_PTR(_name) NULL
#endif /* CONFIG_SHELL_STATS */

/**
 * @internal @brief Flags for shell backend configuration.
 */
struct shell_backend_config_flags {
    uint32_t insert_mode : 1; /*!< Controls insert mode for text introduction */
    uint32_t echo        : 1; /*!< Controls shell echo */
    uint32_t obscure     : 1; /*!< If echo on, print asterisk instead */
    uint32_t mode_delete : 1; /*!< Operation mode of backspace key */
    uint32_t use_colors  : 1; /*!< Controls colored syntax */
    uint32_t use_vt100   : 1; /*!< Controls VT100 commands usage in shell */
};

BUILD_ASSERT((sizeof(struct shell_backend_config_flags) == sizeof(uint32_t)),
             "Structure must fit in 4 bytes");

/**
 * @internal @brief Default backend configuration.
 */
#define SHELL_DEFAULT_BACKEND_CONFIG_FLAGS              \
    {                                                   \
        .insert_mode = 0,                               \
        .echo        = 1,                               \
        .obscure     = IS_ENABLED(CONFIG_SHELL_START_OBSCURED), \
        .mode_delete = 1,                               \
        .use_colors  = 1,                               \
        .use_vt100   = 1,                               \
    };

struct shell_backend_ctx_flags {
    uint32_t processing   : 1; /*!< Shell is executing process function */
    uint32_t tx_rdy       : 1;
    uint32_t history_exit : 1; /*!< Request to exit history mode */
    uint32_t last_nl      : 8; /*!< Last received new line character */
    uint32_t cmd_ctx      : 1; /*!< Shell is executing command */
    uint32_t print_noinit : 1; /*!< Print request from not initialized shell */
    uint32_t sync_mode    : 1; /*!< Shell in synchronous mode */
    uint32_t handle_log   : 1; /*!< Shell is handling logger backend */
};

BUILD_ASSERT((sizeof(struct shell_backend_ctx_flags) == sizeof(uint32_t)),
             "Structure must fit in 4 bytes");

/**
 * @internal @brief Union for internal shell usage.
 */
union shell_backend_cfg {
    atomic_t value;
    struct shell_backend_config_flags flags;
};

/**
 * @internal @brief Union for internal shell usage.
 */
union shell_backend_ctx {
    uint32_t value;
    struct shell_backend_ctx_flags flags;
};

enum shell_signal {
    SHELL_SIGNAL_RXRDY,
    SHELL_SIGNAL_LOG_MSG,
    SHELL_SIGNAL_KILL,
    SHELL_SIGNAL_TXDONE, /* TXDONE must be last one before SHELL_SIGNALS */
    SHELL_SIGNALS
};

/**
 * @brief Shell instance context.
 */
struct shell_ctx {
    #if defined(CONFIG_SHELL_PROMPT_CHANGE) && CONFIG_SHELL_PROMPT_CHANGE
    char prompt[CONFIG_SHELL_PROMPT_BUFF_SIZE]; /*!< shell current prompt. */
    #else
    const char* prompt;
    #endif

    enum shell_state state;                 /*!< Internal module state.*/
    enum shell_receive_state receive_state; /*!< Escape sequence indicator.*/

    /** Currently executed command.*/
    struct shell_static_entry active_cmd;

    /** New root command. If NULL shell uses default root commands. */
    const struct shell_static_entry* selected_cmd;

    /** VT100 color and cursor position, terminal width.*/
    struct shell_vt100_ctx vt100_ctx;

    /** Callback called from shell thread context when unitialization is
     * completed just before aborting shell thread.
     */
    shell_uninit_cb_t uninit_cb;

    /** When bypass is set, all incoming data is passed to the callback. */
    shell_bypass_cb_t bypass;

    /*!< Logging level for a backend. */
    uint32_t log_level;

    #if defined(CONFIG_SHELL_GETOPT)
    /*!< getopt context for a shell backend. */
    struct getopt_state getopt;
    #endif

    uint16_t cmd_buff_len; /*!< Command length.*/
    uint16_t cmd_buff_pos; /*!< Command buffer cursor position.*/

    uint16_t cmd_tmp_buff_len; /*!< Command length in tmp buffer.*/

    /** Command input buffer.*/
    char cmd_buff[CONFIG_SHELL_CMD_BUFF_SIZE];

    /** Command temporary buffer.*/
    char temp_buff[CONFIG_SHELL_CMD_BUFF_SIZE];

    /** Printf buffer size.*/
    char printf_buff[CONFIG_SHELL_PRINTF_BUFF_SIZE];

    volatile union shell_backend_cfg cfg;
    volatile union shell_backend_ctx ctx;

    struct k_poll_signal signals[SHELL_SIGNALS];

    /** Events that should be used only internally by shell thread.
     * Event for SHELL_SIGNAL_TXDONE is initialized but unused.
     */
    struct k_poll_event events[SHELL_SIGNALS];

    struct k_mutex wr_mtx;
    k_tid_t tid;
    int ret_val;
};

extern const struct log_backend_api log_backend_shell_api;

/**
 * @brief Flags for setting shell output newline sequence.
 */
enum shell_flag {
    SHELL_FLAG_CRLF_DEFAULT = (1 << 0), /*!< Do not map CR or LF */
    SHELL_FLAG_OLF_CRLF     = (1 << 1)  /*!< Map LF to CRLF on output */
};

/**
 * @brief Shell instance internals.
 */
struct shell {
    char const* default_prompt;             /*!< shell default prompt. */

    const struct shell_transport* iface;    /*!< Transport interface.*/
    struct shell_ctx* ctx;                  /*!< Internal context.*/

    struct shell_history* history;

    const enum shell_flag shell_flag;

    const struct shell_fprintf* fprintf_ctx;

    struct shell_stats* stats;

    const struct shell_log_backend* log_backend;

    LOG_INSTANCE_PTR_DECLARE(log);

    char const* name;
    struct k_thread*  thread;
    k_thread_stack_t* stack;
};

extern void z_shell_print_stream(void const* user_ctx, char const* data,
                                 size_t data_len);
/**
 * @brief Macro for defining a shell instance.
 *
 * @param[in] _name        Instance name.
 * @param[in] _prompt        Shell default prompt string.
 * @param[in] _transport_iface    Pointer to the transport interface.
 * @param[in] _log_queue_size    Logger processing queue size.
 * @param[in] _log_timeout    Logger thread timeout in milliseconds on full
 *                log queue. If queue is full logger thread is
 *                blocked for given amount of time before log
 *                message is dropped.
 * @param[in] _shell_flag    Shell output newline sequence.
 */
#define SHELL_DEFINE(_name, _prompt, _transport_iface,                  \
                     _log_queue_size, _log_timeout, _shell_flag)        \
    static const struct shell _name;                                    \
    static struct shell_ctx UTIL_CAT(_name, _ctx);                      \
    static uint8_t _name##_out_buffer[CONFIG_SHELL_PRINTF_BUFF_SIZE];   \
    Z_SHELL_LOG_BACKEND_DEFINE(_name, _name##_out_buffer,               \
                               CONFIG_SHELL_PRINTF_BUFF_SIZE,           \
                               _log_queue_size, _log_timeout);          \
    Z_SHELL_HISTORY_DEFINE(_name##_history, CONFIG_SHELL_HISTORY_BUFFER); \
    Z_SHELL_FPRINTF_DEFINE(_name##_fprintf, &_name, _name##_out_buffer, \
                           CONFIG_SHELL_PRINTF_BUFF_SIZE,               \
                           true, z_shell_print_stream);                 \
    LOG_INSTANCE_REGISTER(shell, _name, CONFIG_SHELL_LOG_LEVEL);        \
    Z_SHELL_STATS_DEFINE(_name);                                        \
    static K_KERNEL_STACK_DEFINE(_name##_stack, CONFIG_SHELL_STACK_SIZE); \
    static struct k_thread _name##_thread;                              \
    static const STRUCT_SECTION_ITERABLE(shell, _name) = {              \
        .default_prompt = _prompt,                                      \
        .iface   = _transport_iface,                                    \
        .ctx     = &UTIL_CAT(_name, _ctx),                              \
        .history = IS_ENABLED(CONFIG_SHELL_HISTORY) ?                   \
                        &_name##_history : NULL,                        \
        .shell_flag  = _shell_flag,                                     \
        .fprintf_ctx = &_name##_fprintf,                                \
        .stats       = Z_SHELL_STATS_PTR(_name),                        \
        .log_backend = Z_SHELL_LOG_BACKEND_PTR(_name),                  \
        LOG_INSTANCE_PTR_INIT(log, shell, _name)                        \
        .name = STRINGIFY(_name),                                       \
        .thread = &_name##_thread,                                      \
        .stack  = _name##_stack                                         \
    }

/**
 * @brief Function for initializing a transport layer and internal shell state.
 *
 * @param[in] sh        Pointer to shell instance.
 * @param[in] transport_config    Transport configuration during initialization.
 * @param[in] cfg_flags        Initial backend configuration flags.
 *                Shell will copy this data.
 * @param[in] log_backend    If true, the console will be used as logger
 *                backend.
 * @param[in] init_log_level    Default severity level for the logger.
 *
 * @return Standard error code.
 */
int shell_init(const struct shell* sh, void const* transport_config,
               struct shell_backend_config_flags cfg_flags,
               bool log_backend, uint32_t init_log_level);

/**
 * @brief Uninitializes the transport layer and the internal shell state.
 *
 * @param sh Pointer to shell instance.
 * @param cb Callback called when uninitialization is completed.
 */
void shell_uninit(const struct shell* sh, shell_uninit_cb_t cb);

/**
 * @brief Function for starting shell processing.
 *
 * @param sh Pointer to the shell instance.
 *
 * @return Standard error code.
 */
int shell_start(const struct shell* sh);

/**
 * @brief Function for stopping shell processing.
 *
 * @param sh Pointer to shell instance.
 *
 * @return Standard error code.
 */
int shell_stop(const struct shell* sh);

/**
 * @brief Terminal default text color for shell_fprintf function.
 */
#define SHELL_NORMAL SHELL_VT100_COLOR_DEFAULT

/**
 * @brief Green text color for shell_fprintf function.
 */
#define SHELL_INFO SHELL_VT100_COLOR_GREEN

/**
 * @brief Cyan text color for shell_fprintf function.
 */
#define SHELL_OPTION SHELL_VT100_COLOR_CYAN

/**
 * @brief Yellow text color for shell_fprintf function.
 */
#define SHELL_WARNING SHELL_VT100_COLOR_YELLOW

/**
 * @brief Red text color for shell_fprintf function.
 */
#define SHELL_ERROR SHELL_VT100_COLOR_RED

/**
 * @brief printf-like function which sends formatted data stream to the shell.
 *
 * This function can be used from the command handler or from threads, but not
 * from an interrupt context.
 *
 * @param[in] sh    Pointer to the shell instance.
 * @param[in] color Printed text color.
 * @param[in] fmt   Format string.
 * @param[in] ...   List of parameters to print.
 */
<<<<<<< HEAD
void __printf_like(3, 4) shell_fprintf_impl(const struct shell *sh, enum shell_vt100_color color,
					    const char *fmt, ...);

#define shell_fprintf(sh, color, fmt, ...) shell_fprintf_impl(sh, color, fmt, ##__VA_ARGS__)
=======
void __printf_like(3, 4) shell_fprintf(const struct shell* sh,
                                       enum shell_vt100_color color,
                                       char const* fmt, ...);
>>>>>>> e5f33646

/**
 * @brief vprintf-like function which sends formatted data stream to the shell.
 *
 * This function can be used from the command handler or from threads, but not
 * from an interrupt context. It is similar to shell_fprintf() but takes a
 * va_list instead of variable arguments.
 *
 * @param[in] sh    Pointer to the shell instance.
 * @param[in] color Printed text color.
 * @param[in] fmt   Format string.
 * @param[in] args  List of parameters to print.
 */
void shell_vfprintf(const struct shell* sh, enum shell_vt100_color color,
                    char const* fmt, va_list args);

/**
 * @brief Print a line of data in hexadecimal format.
 *
 * Each line shows the offset, bytes and then ASCII representation.
 *
 * For example:
 *
 * 00008010: 20 25 00 20 2f 48 00 08  80 05 00 20 af 46 00
 *    | %. /H.. ... .F. |
 *
 * @param[in] sh     Pointer to the shell instance.
 * @param[in] offset Offset to show for this line.
 * @param[in] data   Pointer to data.
 * @param[in] len    Length of data.
 */
void shell_hexdump_line(const struct shell* sh, unsigned int offset,
                        uint8_t const* data, size_t len);

/**
 * @brief Print data in hexadecimal format.
 *
 * @param[in] sh   Pointer to the shell instance.
 * @param[in] data Pointer to data.
 * @param[in] len  Length of data.
 */
void shell_hexdump(const struct shell* sh, uint8_t const* data, size_t len);

/**
 * @brief Print info message to the shell.
 *
 * See @ref shell_fprintf.
 *
 * @param[in] _sh Pointer to the shell instance.
 * @param[in] _ft Format string.
 * @param[in] ... List of parameters to print.
 */
#define shell_info(_sh, _ft, ...) \
    shell_fprintf(_sh, SHELL_INFO, _ft "\n", ##__VA_ARGS__)

/**
 * @brief Print normal message to the shell.
 *
 * See @ref shell_fprintf.
 *
 * @param[in] _sh Pointer to the shell instance.
 * @param[in] _ft Format string.
 * @param[in] ... List of parameters to print.
 */
#define shell_print(_sh, _ft, ...) \
    shell_fprintf(_sh, SHELL_NORMAL, _ft "\n", ##__VA_ARGS__)

/**
 * @brief Print warning message to the shell.
 *
 * See @ref shell_fprintf.
 *
 * @param[in] _sh Pointer to the shell instance.
 * @param[in] _ft Format string.
 * @param[in] ... List of parameters to print.
 */
#define shell_warn(_sh, _ft, ...) \
    shell_fprintf(_sh, SHELL_WARNING, _ft "\n", ##__VA_ARGS__)

/**
 * @brief Print error message to the shell.
 *
 * See @ref shell_fprintf.
 *
 * @param[in] _sh Pointer to the shell instance.
 * @param[in] _ft Format string.
 * @param[in] ... List of parameters to print.
 */
#define shell_error(_sh, _ft, ...) \
    shell_fprintf(_sh, SHELL_ERROR, _ft "\n", ##__VA_ARGS__)

/**
 * @brief Process function, which should be executed when data is ready in the
 *      transport interface. To be used if shell thread is disabled.
 *
 * @param[in] sh Pointer to the shell instance.
 */
void shell_process(const struct shell* sh);

/**
 * @brief Change displayed shell prompt.
 *
 * @param[in] sh     Pointer to the shell instance.
 * @param[in] prompt New shell prompt.
 *
 * @return 0       Success.
 * @return -EINVAL Pointer to new prompt is not correct.
 */
int shell_prompt_change(const struct shell* sh, char const* prompt);

/**
 * @brief Prints the current command help.
 *
 * Function will print a help string with: the currently entered command
 * and subcommands (if they exist).
 *
 * @param[in] sh      Pointer to the shell instance.
 */
void shell_help(const struct shell* sh);

/** @brief Command's help has been printed */
#define SHELL_CMD_HELP_PRINTED (1)

/** @brief Execute command.
 *
 * Pass command line to shell to execute.
 *
 * Note: This by no means makes any of the commands a stable interface, so
 *     this function should only be used for debugging/diagnostic.
 *
 *     This function must not be called from shell command context!

 *
 * @param[in] sh    Pointer to the shell instance.
 *            It can be NULL when the
 *            @kconfig{CONFIG_SHELL_BACKEND_DUMMY} option is enabled.
 * @param[in] cmd    Command to be executed.
 *
 * @return Result of the execution
 */
int shell_execute_cmd(const struct shell* sh, char const* cmd);

/** @brief Set root command for all shell instances.
 *
 * It allows setting from the code the root command. It is an equivalent of
 * calling select command with one of the root commands as the argument
 * (e.g "select log") except it sets command for all shell instances.
 *
 * @param cmd String with one of the root commands or null pointer to reset.
 *
 * @retval 0 if root command is set.
 * @retval -EINVAL if invalid root command is provided.
 */
int shell_set_root_cmd(char const* cmd);

/** @brief Set bypass callback.
 *
 * Bypass callback is called whenever data is received. Shell is bypassed and
 * data is passed directly to the callback. Use null to disable bypass functionality.
 *
 * @param[in] sh     Pointer to the shell instance.
 * @param[in] bypass Bypass callback or null to disable.
 */
void shell_set_bypass(const struct shell* sh, shell_bypass_cb_t bypass);

/** @brief Get shell readiness to execute commands.
 *
 * @param[in] sh Pointer to the shell instance.
 *
 * @retval true  Shell backend is ready to execute commands.
 * @retval false Shell backend is not initialized or not started.
 */
bool shell_ready(const struct shell* sh);

/**
 * @brief Allow application to control text insert mode.
 * Value is modified atomically and the previous value is returned.
 *
 * @param[in] sh  Pointer to the shell instance.
 * @param[in] val Insert mode.
 *
 * @retval 0 or 1: previous value
 * @retval -EINVAL if shell is NULL.
 */
int shell_insert_mode_set(const struct shell* sh, bool val);

/**
 * @brief Allow application to control whether terminal output uses colored
 * syntax.
 * Value is modified atomically and the previous value is returned.
 *
 * @param[in] sh  Pointer to the shell instance.
 * @param[in] val Color mode.
 *
 * @retval 0 or 1: previous value
 * @retval -EINVAL if shell is NULL.
 */
int shell_use_colors_set(const struct shell* sh, bool val);

/**
 * @brief Allow application to control whether terminal is using vt100 commands.
 * Value is modified atomically and the previous value is returned.
 *
 * @param[in] sh  Pointer to the shell instance.
 * @param[in] val vt100 mode.
 *
 * @retval 0 or 1: previous value
 * @retval -EINVAL if shell is NULL.
 */
int shell_use_vt100_set(const struct shell* sh, bool val);

/**
 * @brief Allow application to control whether user input is echoed back.
 * Value is modified atomically and the previous value is returned.
 *
 * @param[in] sh  Pointer to the shell instance.
 * @param[in] val Echo mode.
 *
 * @retval 0 or 1: previous value
 * @retval -EINVAL if shell is NULL.
 */
int shell_echo_set(const struct shell* sh, bool val);

/**
 * @brief Allow application to control whether user input is obscured with
 * asterisks -- useful for implementing passwords.
 * Value is modified atomically and the previous value is returned.
 *
 * @param[in] sh Pointer to the shell instance.
 * @param[in] obscure Obscure mode.
 *
 * @retval 0 or 1: previous value.
 * @retval -EINVAL if shell is NULL.
 */
int shell_obscure_set(const struct shell* sh, bool obscure);

/**
 * @brief Allow application to control whether the delete key backspaces or
 * deletes.
 * Value is modified atomically and the previous value is returned.
 *
 * @param[in] sh  Pointer to the shell instance.
 * @param[in] val Delete mode.
 *
 * @retval 0 or 1: previous value
 * @retval -EINVAL if shell is NULL.
 */
int shell_mode_delete_set(const struct shell* sh, bool val);

/**
 * @brief Retrieve return value of most recently executed shell command.
 *
 * @param[in] sh Pointer to the shell instance
 *
 * @retval return value of previous command
 */
int shell_get_return_value(const struct shell* sh);

/**
 * @}
 */

#ifdef __cplusplus
}
#endif

#ifdef CONFIG_SHELL_CUSTOM_HEADER
/* This include must always be at the end of shell.h */
#include <zephyr_custom_shell.h>
#endif

#endif /* SHELL_H__ */<|MERGE_RESOLUTION|>--- conflicted
+++ resolved
@@ -194,7 +194,7 @@
  * native_posix_64 and x86_64 targets. Adding padding to allow handle data
  * in the memory section as array.
  */
-#if (defined(CONFIG_ARCH_POSIX) && defined(CONFIG_64BIT)) || defined(CONFIG_X86_64) || defined(_MSC_VER)
+#if (defined(CONFIG_ARCH_POSIX) && defined(CONFIG_64BIT)) || defined(CONFIG_X86_64) || defined(_MSC_VER) /* #CUSTOM@NDRS */
 #define Z_SHELL_STATIC_ENTRY_PADDING 24
 #else
 #define Z_SHELL_STATIC_ENTRY_PADDING 0
@@ -1036,16 +1036,10 @@
  * @param[in] fmt   Format string.
  * @param[in] ...   List of parameters to print.
  */
-<<<<<<< HEAD
 void __printf_like(3, 4) shell_fprintf_impl(const struct shell *sh, enum shell_vt100_color color,
-					    const char *fmt, ...);
+                                            const char *fmt, ...);
 
 #define shell_fprintf(sh, color, fmt, ...) shell_fprintf_impl(sh, color, fmt, ##__VA_ARGS__)
-=======
-void __printf_like(3, 4) shell_fprintf(const struct shell* sh,
-                                       enum shell_vt100_color color,
-                                       char const* fmt, ...);
->>>>>>> e5f33646
 
 /**
  * @brief vprintf-like function which sends formatted data stream to the shell.
