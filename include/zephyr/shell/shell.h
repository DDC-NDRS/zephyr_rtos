/*
 * Copyright (c) 2018 Nordic Semiconductor ASA
 *
 * SPDX-License-Identifier: Apache-2.0
 */

#ifndef SHELL_H__
#define SHELL_H__

#include <zephyr/kernel.h>
#include <zephyr/shell/shell_types.h>
#include <zephyr/shell/shell_history.h>
#include <zephyr/shell/shell_fprintf.h>
#include <zephyr/shell/shell_log_backend.h>
#include <zephyr/shell/shell_string_conv.h>
#include <zephyr/logging/log_instance.h>
#include <zephyr/logging/log.h>
#include <zephyr/sys/iterable_sections.h>
#include <zephyr/sys/util.h>
#include <zephyr/toolchain.h>

#if defined(CONFIG_SHELL_GETOPT) || defined(_MSC_VER)
#include <getopt.h>
#endif

#ifdef __cplusplus
extern "C" {
#endif

#if defined(_MSC_VER) /* #CUSTOM@NDRS */
#define SHELL_DEFAULT_BUFF_SIZE             4
#else
#define SHELL_DEFAULT_BUFF_SIZE             0
#endif

#ifndef CONFIG_SHELL_PROMPT_BUFF_SIZE
#define CONFIG_SHELL_PROMPT_BUFF_SIZE       SHELL_DEFAULT_BUFF_SIZE
#endif

#ifndef CONFIG_SHELL_CMD_BUFF_SIZE
#define CONFIG_SHELL_CMD_BUFF_SIZE          SHELL_DEFAULT_BUFF_SIZE
#endif

#ifndef CONFIG_SHELL_PRINTF_BUFF_SIZE
#define CONFIG_SHELL_PRINTF_BUFF_SIZE       SHELL_DEFAULT_BUFF_SIZE
#endif

#ifndef CONFIG_SHELL_HISTORY_BUFFER
#define CONFIG_SHELL_HISTORY_BUFFER         SHELL_DEFAULT_BUFF_SIZE
#endif

#define Z_SHELL_CMD_ROOT_LVL                (0U)

#define SHELL_HEXDUMP_BYTES_IN_LINE 16

/**
 * @brief Flag indicates that optional arguments will be treated as one,
 *  unformatted argument.
 *
 * By default, shell is parsing all arguments, treats all spaces as argument
 * separators unless they are within quotation marks which are removed in that
 * case. If command rely on unformatted argument then this flag shall be used
 * in place of number of optional arguments in command definition to indicate
 * that only mandatory arguments shall be parsed and remaining command string is
 * passed as a raw string.
 */
#define SHELL_OPT_ARG_RAW           (0xFE)

/**
 * @brief Flag indicating that number of optional arguments is not limited.
 */
#define SHELL_OPT_ARG_CHECK_SKIP (0xFF)

/**
 * @brief Flag indicating maximum number of optional arguments that can be
 *  validated.
 */
#define SHELL_OPT_ARG_MAX           (0xFD)

/**
 * @brief Shell API
 * @defgroup shell_api Shell API
 * @since 1.14
 * @version 1.0.0
 * @ingroup os_services
 * @{
 */

struct shell_static_entry;

/**
 * @brief Shell dynamic command descriptor.
 *
 * @details Function shall fill the received shell_static_entry structure
 * with requested (idx) dynamic subcommand data. If there is more than
 * one dynamic subcommand available, the function shall ensure that the
 * returned commands: entry->syntax are sorted in alphabetical order.
 * If idx exceeds the available dynamic subcommands, the function must
 * write to entry->syntax NULL value. This will indicate to the shell
 * module that there are no more dynamic commands to read.
 */
typedef void (*shell_dynamic_get)(size_t idx,
                                  struct shell_static_entry* entry);

/**
 * @brief Shell command descriptor.
 */
union shell_cmd_entry {
    /** Pointer to function returning dynamic commands.*/
    shell_dynamic_get dynamic_get;

    /** Pointer to array of static commands. */
    const struct shell_static_entry* entry;
};

struct shell;

struct shell_static_args {
    uint8_t mandatory;                      /*!< Number of mandatory arguments. */
    uint8_t optional;                       /*!< Number of optional arguments. */
};

/**
 * @brief Get by index a device that matches .
 *
 * This can be used, for example, to identify I2C_1 as the second I2C
 * device.
 *
 * Devices that failed to initialize or do not have a non-empty name
 * are excluded from the candidates for a match.
 *
 * @param idx the device number starting from zero.
 *
 * @param prefix optional name prefix used to restrict candidate
 * devices.  Indexing is done relative to devices with names that
 * start with this text.  Pass null if no prefix match is required.
 */
const struct device* shell_device_lookup(size_t idx,
                                         char const* prefix);

/**
 * @brief Filter callback type, for use with shell_device_lookup_filter
 *
 * This is used as an argument of shell_device_lookup_filter to only return
 * devices that match a specific condition, implemented by the filter.
 *
 * @param dev pointer to a struct device.
 *
 * @return bool, true if the filter matches the device type.
 */
typedef bool (*shell_device_filter_t)(const struct device *dev);

/**
 * @brief Get a device by index and filter.
 *
 * This can be used to return devices matching a specific type.
 *
 * Devices that the filter returns false for, failed to initialize or do not
 * have a non-empty name are excluded from the candidates for a match.
 *
 * @param idx the device number starting from zero.
 *
 * @param filter a pointer to a shell_device_filter_t function that returns
 * true if the device matches the filter.
 */
const struct device* shell_device_filter(size_t idx,
                                         shell_device_filter_t filter);

/**
 * @brief Get a @ref device reference from its @ref device.name field or label.
 *
 * This function iterates through the devices on the system. If a device with
 * the given @p name field is found, and that device initialized successfully at
 * boot time, this function returns a pointer to the device.
 *
 * If no device has the given @p name, this function returns `NULL`.
 *
 * This function also returns NULL when a device is found, but it failed to
 * initialize successfully at boot time. (To troubleshoot this case, set a
 * breakpoint on your device driver's initialization function.)
 *
 * @param name device name to search for. A null pointer, or a pointer to an
 * empty string, will cause NULL to be returned.
 *
 * @return pointer to device structure with the given name; `NULL` if the device
 * is not found or if the device with that name's initialization function
 * failed.
 */
const struct device *shell_device_get_binding(const char *name);

/**
 * @brief Shell command handler prototype.
 *
 * @param sh Shell instance.
 * @param argc  Arguments count.
 * @param argv  Arguments.
 *
 * @retval 0 Successful command execution.
 * @retval 1 Help printed and command not executed.
 * @retval -EINVAL Argument validation failed.
 * @retval -ENOEXEC Command not executed.
 */
typedef int (*shell_cmd_handler)(const struct shell* sh,
                                 size_t argc, char** argv);

/**
 * @brief Shell dictionary command handler prototype.
 *
 * @param sh Shell instance.
 * @param argc  Arguments count.
 * @param argv  Arguments.
 * @param data  Pointer to the user data.
 *
 * @retval 0 Successful command execution.
 * @retval 1 Help printed and command not executed.
 * @retval -EINVAL Argument validation failed.
 * @retval -ENOEXEC Command not executed.
 */
typedef int (*shell_dict_cmd_handler)(const struct shell* sh, size_t argc,
                                      char** argv, void* data);

/* When entries are added to the memory section a padding is applied for
 * the posix architecture with 64bits builds and x86_64 targets. Adding padding to allow handle data
 * in the memory section as array.
 */
#if (defined(CONFIG_ARCH_POSIX) && defined(CONFIG_64BIT)) || defined(CONFIG_X86_64) || defined(_MSC_VER) /* #CUSTOM@NDRS */
#define Z_SHELL_STATIC_ENTRY_PADDING 24
#else
#define Z_SHELL_STATIC_ENTRY_PADDING 0
#endif

/*
 * @brief Shell static command descriptor.
 */
struct shell_static_entry {
    char const* syntax;                     /*!< Command syntax strings. */
    char const* help;                       /*!< Command help string. */
    const union shell_cmd_entry* subcmd;    /*!< Pointer to subcommand. */
    shell_cmd_handler handler;              /*!< Command handler. */
    struct shell_static_args args;          /*!< Command arguments. */
    uint8_t padding[Z_SHELL_STATIC_ENTRY_PADDING];
};

/**
 * @brief Shell structured help descriptor.
 *
 * @details This structure provides an organized way to specify command help
 * as opposed to a free-form string. This helps make help messages more
 * consistent and easier to read.
 */
struct shell_cmd_help {
    /* @cond INTERNAL_HIDDEN */
    uint32_t magic;
    /* @endcond */

    const char* description;                /*!< Command description */
    const char* usage;                      /*!< Command usage string */
};

/**
 * @cond INTERNAL_HIDDEN
 */

/**
 * @brief Magic number used to identify the beginning of a structured help
 * message when cast to a char pointer.
 */
#define SHELL_STRUCTURED_HELP_MAGIC 0x86D20BC4

/**
 * @endcond
 */

/**
 * @brief Check if help string is structured help.
 *
 * @param help Pointer to help string or structured help.
 * @return true if help is structured, false otherwise.
 */
static inline bool shell_help_is_structured(const char *help)
{
    const struct shell_cmd_help *structured = (const struct shell_cmd_help *)help;

    return ((structured != NULL) && IS_PTR_ALIGNED(structured, struct shell_cmd_help) &&
            (structured->magic == SHELL_STRUCTURED_HELP_MAGIC));
}

#if defined(CONFIG_SHELL_HELP) || defined(__DOXYGEN__)
/**
 * @brief Helper macro to create structured help inline.
 *
 * This macro allows you to pass structured help directly to existing shell macros.
 *
 * Example:
 *
 * @code{.c}
 * #define MY_CMD_HELP SHELL_HELP("Do stuff", "<device> <arg1> [<arg2>]")
 * SHELL_CMD_REGISTER(my_cmd, NULL, MY_CMD_HELP, &my_cmd_handler, 1, 1);
 * @endcode
 *
 * @param[in] _description    Command description.
 *                This can be a multi-line string. First line should be one sentence
 *                describing the command. Additional lines might be used to provide
 *                additional details.
 *
 * @param[in] _usage        Command usage string.
 *                This can be a multi-line string. First line should always be
 *                indicating the command syntax (_without_ the command name).
 *                Additional lines may be used to provide additional details, e.g.
 *                explain the meaning of each argument, allowed values, etc.
 */
#define SHELL_HELP(_description, _usage)            \
    ((const char *)&(const struct shell_cmd_help) { \
        .magic = SHELL_STRUCTURED_HELP_MAGIC,       \
        .description = (_description),              \
        .usage = (_usage),                          \
    })
#else
#define SHELL_HELP(_description, _usage) NULL
#endif /* CONFIG_SHELL_HELP */

/**
 * @brief Macro for defining and adding a root command (level 0) with required
 * number of arguments.
 *
 * @note Each root command shall have unique syntax. If a command will be called
 * with wrong number of arguments shell will print an error message and command
 * handler will not be called.
 *
 * @param[in] syntax    Command syntax (for example: history).
 * @param[in] subcmd    Pointer to a subcommands array.
 * @param[in] help      Pointer to a command help string (use @ref SHELL_HELP for structured help)
 * @param[in] handler   Pointer to a function handler.
 * @param[in] mandatory Number of mandatory arguments including command name.
 * @param[in] optional  Number of optional arguments.
 */
#define SHELL_CMD_ARG_REGISTER(syntax, subcmd, help, handler,               \
                               mandatory, optional)                         \
    static const struct shell_static_entry UTIL_CAT(_shell_, syntax) =      \
    SHELL_CMD_ARG(syntax, subcmd, help, handler, mandatory, optional);      \
    static const TYPE_SECTION_ITERABLE(union shell_cmd_entry,               \
            UTIL_CAT(shell_cmd_, syntax), shell_root_cmds,                  \
            UTIL_CAT(shell_cmd_, syntax)                                    \
    ) = {                                                                   \
        .entry = &UTIL_CAT(_shell_, syntax)                                 \
    }

/**
 * @brief Macro for defining and adding a conditional root command (level 0)
 * with required number of arguments.
 *
 * @see SHELL_CMD_ARG_REGISTER for details.
 *
 * Macro can be used to create a command which can be conditionally present.
 * It is and alternative to \#ifdefs around command registration and command
 * handler. If command is disabled handler and subcommands are removed from
 * the application.
 *
 * @param[in] flag      Compile time flag. Command is present only if flag
 *                      exists and equals 1.
 * @param[in] syntax    Command syntax (for example: history).
 * @param[in] subcmd    Pointer to a subcommands array.
 * @param[in] help      Pointer to a command help string (use @ref SHELL_HELP for structured help)
 * @param[in] handler   Pointer to a function handler.
 * @param[in] mandatory Number of mandatory arguments including command name.
 * @param[in] optional  Number of optional arguments.
 */
#define SHELL_COND_CMD_ARG_REGISTER(flag, syntax, subcmd, help, handler, \
                                    mandatory, optional) \
    COND_CODE_1(\
            flag, \
            (\
            SHELL_CMD_ARG_REGISTER(syntax, subcmd, help, handler, \
                                   mandatory, optional) \
            ), \
            (\
            static shell_cmd_handler dummy_##syntax##_handler __unused = \
                                                            handler;\
            static const union shell_cmd_entry* dummy_subcmd_##syntax \
                    __unused = subcmd\
            ) \
    )
/**
 * @brief Macro for defining and adding a root command (level 0) with
 * arguments.
 *
 * @note All root commands must have different name.
 *
 * @param[in] syntax  Command syntax (for example: history).
 * @param[in] subcmd  Pointer to a subcommands array.
 * @param[in] help    Pointer to a command help string. Use @ref SHELL_HELP for structured help.
 * @param[in] handler Pointer to a function handler.
 */
#define SHELL_CMD_REGISTER(syntax, subcmd, help, handler) \
    SHELL_CMD_ARG_REGISTER(syntax, subcmd, help, handler, 0, 0)

/**
 * @brief Macro for defining and adding a conditional root command (level 0)
 * with arguments.
 *
 * @see SHELL_COND_CMD_ARG_REGISTER.
 *
 * @param[in] flag    Compile time flag. Command is present only if flag
 *                    exists and equals 1.
 * @param[in] syntax  Command syntax (for example: history).
 * @param[in] subcmd  Pointer to a subcommands array.
 * @param[in] help    Pointer to a command help string. Use @ref SHELL_HELP for structured help.
 * @param[in] handler Pointer to a function handler.
 */
#define SHELL_COND_CMD_REGISTER(flag, syntax, subcmd, help, handler) \
    SHELL_COND_CMD_ARG_REGISTER(flag, syntax, subcmd, help, handler, 0, 0)

/**
 * @brief Macro for creating a subcommand set. It must be used outside of any
 * function body.
 *
 * Example usage:
 * @code{.c}
 *    SHELL_STATIC_SUBCMD_SET_CREATE(
 *        foo,
 *        SHELL_CMD(abc, ...),
 *        SHELL_CMD(def, ...),
 *        SHELL_SUBCMD_SET_END
 *    )
 * @endcode
 *
 * @param[in] name Name of the subcommand set.
 * @param[in] ...  List of commands created with @ref SHELL_CMD_ARG or
 *                 or @ref SHELL_CMD
 */
#define SHELL_STATIC_SUBCMD_SET_CREATE(name, ...)               \
    static const struct shell_static_entry shell_##name[] = {   \
        __VA_ARGS__                                             \
    };                                                          \
    static const union shell_cmd_entry name = {                 \
        .entry = shell_##name                                   \
    }

#define Z_SHELL_UNDERSCORE(x) _##x
#define Z_SHELL_SUBCMD_NAME(...) \
    UTIL_CAT(shell_subcmds, MACRO_MAP_CAT(Z_SHELL_UNDERSCORE, __VA_ARGS__))
#define Z_SHELL_SUBCMD_SECTION_TAG(...) MACRO_MAP_CAT(Z_SHELL_UNDERSCORE, __VA_ARGS__)
#define Z_SHELL_SUBCMD_SET_SECTION_TAG(x) \
    Z_SHELL_SUBCMD_SECTION_TAG(NUM_VA_ARGS_LESS_1 x, __DEBRACKET x)
#define Z_SHELL_SUBCMD_ADD_SECTION_TAG(x, y) \
    Z_SHELL_SUBCMD_SECTION_TAG(NUM_VA_ARGS_LESS_1 x, __DEBRACKET x, y)

/** @brief Create set of subcommands.
 *
 * Commands to this set are added using @ref SHELL_SUBCMD_ADD and @ref SHELL_SUBCMD_COND_ADD.
 * Commands can be added from multiple files.
 *
 * @param[in] _name   Name of the set. @p _name is used to refer the set in the parent
 * command.
 *
 * @param[in] _parent Set of comma separated parent commands in parenthesis, e.g.
 * (foo_cmd) if subcommands are for the root command "foo_cmd".
 */

#define SHELL_SUBCMD_SET_CREATE(_name, _parent) \
    static const TYPE_SECTION_ITERABLE(struct shell_static_entry, _name, shell_subcmds, \
                                       Z_SHELL_SUBCMD_SET_SECTION_TAG(_parent))

/** @brief Conditionally add command to the set of subcommands.
 *
 * Add command to the set created with @ref SHELL_SUBCMD_SET_CREATE.
 *
 * @note The name of the section is formed as concatenation of number of parent
 * commands, names of all parent commands and own syntax. Number of parent commands
 * is added to ensure that section prefix is unique. Without it subcommands of
 * (foo) and (foo, cmd1) would mix.
 *
 * @param[in] _flag     Compile time flag. Command is present only if flag
 *                      exists and equals 1.
 * @param[in] _parent   Parent command sequence. Comma separated in parenthesis.
 * @param[in] _syntax   Command syntax (for example: history).
 * @param[in] _subcmd   Pointer to a subcommands array.
 * @param[in] _help     Pointer to a command help string.
 * @param[in] _handler  Pointer to a function handler.
 * @param[in] _mand     Number of mandatory arguments including command name.
 * @param[in] _opt      Number of optional arguments.
 */
#define SHELL_SUBCMD_COND_ADD(_flag, _parent, _syntax, _subcmd, _help, _handler, \
                              _mand, _opt) \
    COND_CODE_1(_flag, \
        (static const TYPE_SECTION_ITERABLE(struct shell_static_entry, \
                    Z_SHELL_SUBCMD_NAME(__DEBRACKET _parent, _syntax), \
                    shell_subcmds, \
                    Z_SHELL_SUBCMD_ADD_SECTION_TAG(_parent, _syntax)) = \
                SHELL_EXPR_CMD_ARG(1, _syntax, _subcmd, _help, \
                                   _handler, _mand, _opt)\
        ), \
        (static shell_cmd_handler dummy_handler_##_syntax __unused = _handler;\
        static const union shell_cmd_entry dummy_subcmd_##_syntax __unused = { \
            .entry = (const struct shell_static_entry*)_subcmd\
         } \
        ) \
    )

/** @brief Add command to the set of subcommands.
 *
 * Add command to the set created with @ref SHELL_SUBCMD_SET_CREATE.
 *
 * @param[in] _parent   Parent command sequence. Comma separated in parenthesis.
 * @param[in] _syntax   Command syntax (for example: history).
 * @param[in] _subcmd   Pointer to a subcommands array.
 * @param[in] _help     Pointer to a command help string.
 * @param[in] _handler  Pointer to a function handler.
 * @param[in] _mand     Number of mandatory arguments including command name.
 * @param[in] _opt      Number of optional arguments.
 */
#define SHELL_SUBCMD_ADD(_parent, _syntax, _subcmd, _help, _handler, _mand, _opt) \
    SHELL_SUBCMD_COND_ADD(1, _parent, _syntax, _subcmd, _help, _handler, _mand, _opt)

/**
 * @brief Define ending subcommands set.
 *
 */
#define SHELL_SUBCMD_SET_END {0}

/**
 * @brief Macro for creating a dynamic entry.
 *
 * @param[in] name Name of the dynamic entry.
 * @param[in] get  Pointer to the function returning dynamic commands array
 */
#define SHELL_DYNAMIC_CMD_CREATE(name, get)                             \
    static const TYPE_SECTION_ITERABLE(union shell_cmd_entry, name,     \
        shell_dynamic_subcmds, name) =                                  \
    {                                                                   \
        .dynamic_get = get                                              \
    }

/**
 * @brief Initializes a shell command with arguments.
 *
 * @note If a command will be called with wrong number of arguments shell will
 * print an error message and command handler will not be called.
 *
 * @param[in] syntax  Command syntax (for example: history).
 * @param[in] subcmd  Pointer to a subcommands array.
 * @param[in] help    Pointer to a command help string. Use @ref SHELL_HELP for structured help.
 * @param[in] handler Pointer to a function handler.
 * @param[in] mand    Number of mandatory arguments including command name.
 * @param[in] opt     Number of optional arguments.
 */
#define SHELL_CMD_ARG(syntax, subcmd, help, handler, mand, opt)         \
    SHELL_EXPR_CMD_ARG(1, syntax, subcmd, help, handler, mand, opt)

/**
 * @brief Initializes a conditional shell command with arguments.
 *
 * @see SHELL_CMD_ARG. Based on the flag, creates a valid entry or an empty
 * command which is ignored by the shell. It is an alternative to \#ifdefs
 * around command registration and command handler. However, empty structure is
 * present in the flash even if command is disabled (subcommands and handler are
 * removed). Macro internally handles case if flag is not defined so flag must
 * be provided without any wrapper, e.g.: SHELL_COND_CMD_ARG(CONFIG_FOO, ...)
 *
 * @param[in] flag    Compile time flag. Command is present only if flag
 *                    exists and equals 1.
 * @param[in] syntax  Command syntax (for example: history).
 * @param[in] subcmd  Pointer to a subcommands array.
 * @param[in] help    Pointer to a command help string. Use @ref SHELL_HELP for structured help.
 * @param[in] handler Pointer to a function handler.
 * @param[in] mand    Number of mandatory arguments including command name.
 * @param[in] opt     Number of optional arguments.
 */
#define SHELL_COND_CMD_ARG(flag, syntax, subcmd, help, handler, mand, opt) \
    SHELL_EXPR_CMD_ARG(IS_ENABLED(flag), syntax, subcmd, help, \
                       handler, mand, opt)

/**
 * @brief Initializes a conditional shell command with arguments if expression
 *      gives non-zero result at compile time.
 *
 * @see SHELL_CMD_ARG. Based on the expression, creates a valid entry or an
 * empty command which is ignored by the shell. It should be used instead of
 * @ref SHELL_COND_CMD_ARG if condition is not a single configuration flag,
 * e.g.:
 * SHELL_EXPR_CMD_ARG(IS_ENABLED(CONFIG_FOO) &&
 *                    IS_ENABLED(CONFIG_FOO_SETTING_1), ...)
 *
 * @param[in] _expr    Expression.
 * @param[in] _syntax  Command syntax (for example: history).
 * @param[in] _subcmd  Pointer to a subcommands array.
 * @param[in] _help    Pointer to a command help string.
 * @param[in] _handler Pointer to a function handler.
 * @param[in] _mand    Number of mandatory arguments including command name.
 * @param[in] _opt     Number of optional arguments.
 */
#define SHELL_EXPR_CMD_ARG(_expr, _syntax, _subcmd, _help, _handler, \
                           _mand, _opt) \
    { \
        .syntax = (_expr) ? (const char*)STRINGIFY(_syntax) : "",   \
        .help   = (_expr) ? (const char*)_help : NULL,              \
        .subcmd = (const union shell_cmd_entry*)((_expr) ?          \
                  _subcmd : NULL),                                  \
        .handler = (shell_cmd_handler)((_expr) ? _handler : NULL),  \
        .args = {                                                   \
            .mandatory = _mand,                                     \
            .optional  = _opt                                       \
        }                                                           \
    }

/**
 * @brief Initializes a shell command.
 *
 * @param[in] _syntax  Command syntax (for example: history).
 * @param[in] _subcmd  Pointer to a subcommands array.
 * @param[in] _help    Pointer to a command help string.
 * @param[in] _handler Pointer to a function handler.
 */
#define SHELL_CMD(_syntax, _subcmd, _help, _handler) \
    SHELL_CMD_ARG(_syntax, _subcmd, _help, _handler, 0, 0)

/**
 * @brief Initializes a conditional shell command.
 *
 * @see SHELL_COND_CMD_ARG.
 *
 * @param[in] _flag    Compile time flag. Command is present only if flag
 *                     exists and equals 1.
 * @param[in] _syntax  Command syntax (for example: history).
 * @param[in] _subcmd  Pointer to a subcommands array.
 * @param[in] _help    Pointer to a command help string.
 * @param[in] _handler Pointer to a function handler.
 */
#define SHELL_COND_CMD(_flag, _syntax, _subcmd, _help, _handler)    \
    SHELL_COND_CMD_ARG(_flag, _syntax, _subcmd, _help, _handler, 0, 0)

/**
 * @brief Initializes shell command if expression gives non-zero result at
 *      compile time.
 *
 * @see SHELL_EXPR_CMD_ARG.
 *
 * @param[in] _expr    Compile time expression. Command is present only if
 *                     expression is non-zero.
 * @param[in] _syntax  Command syntax (for example: history).
 * @param[in] _subcmd  Pointer to a subcommands array.
 * @param[in] _help    Pointer to a command help string.
 * @param[in] _handler Pointer to a function handler.
 */
#define SHELL_EXPR_CMD(_expr, _syntax, _subcmd, _help, _handler) \
    SHELL_EXPR_CMD_ARG(_expr, _syntax, _subcmd, _help, _handler, 0, 0)

/* Internal macro used for creating handlers for dictionary commands. */
#define Z_SHELL_CMD_DICT_HANDLER_CREATE(_data, _handler)            \
    static int UTIL_CAT(UTIL_CAT(cmd_dict_, UTIL_CAT(_handler, _)), \
                        GET_ARG_N(1, __DEBRACKET _data))(           \
    const struct shell* sh, size_t argc, char** argv)               \
    {                                                               \
        return _handler(sh, argc, argv,                             \
                        (void*)GET_ARG_N(2, __DEBRACKET _data));    \
    }

/* Internal macro used for creating dictionary commands. */
#define SHELL_CMD_DICT_CREATE(_data, _handler)                  \
    SHELL_CMD_ARG(GET_ARG_N(1, __DEBRACKET _data), NULL, GET_ARG_N(3, __DEBRACKET _data),   \
                  UTIL_CAT(UTIL_CAT(cmd_dict_, UTIL_CAT(_handler, _)),  \
                           GET_ARG_N(1, __DEBRACKET _data)), 1, 0)

/**
 * @brief Initializes shell dictionary commands.
 *
 * This is a special kind of static commands. Dictionary commands can be used
 * every time you want to use a pair: (string <-> corresponding data) in
 * a command handler. The string is usually a verbal description of a given
 * data. The idea is to use the string as a command syntax that can be prompted
 * by the shell and corresponding data can be used to process the command.
 *
 * @param[in] _name    Name of the dictionary subcommand set
 * @param[in] _handler Command handler common for all dictionary commands.
 *            @see shell_dict_cmd_handler
 * @param[in] ...    Dictionary triplets: (command_syntax, value, helper). Value will be
 *            passed to the _handler as user data.
 *
 * Example usage:
 * @code{.c}
 *    static int my_handler(const struct shell *sh,
 *                          size_t argc, char **argv, void *data)
 *    {
 *        int val = (int)data;
 *
 *        shell_print(sh, "(syntax, value) : (%s, %d)", argv[0], val);
 *        return 0;
 *    }
 *
 *    SHELL_SUBCMD_DICT_SET_CREATE(sub_dict_cmds, my_handler,
 *        (value_0, 0, "value 0"), (value_1, 1, "value 1"),
 *        (value_2, 2, "value 2"), (value_3, 3, "value 3")
 *    );
 *    SHELL_CMD_REGISTER(dictionary, &sub_dict_cmds, NULL, NULL);
 * @endcode
 */
#define SHELL_SUBCMD_DICT_SET_CREATE(_name, _handler, ...)      \
    FOR_EACH_FIXED_ARG(Z_SHELL_CMD_DICT_HANDLER_CREATE, (),     \
                       _handler, __VA_ARGS__)                   \
    SHELL_STATIC_SUBCMD_SET_CREATE(_name,                       \
        FOR_EACH_FIXED_ARG(SHELL_CMD_DICT_CREATE, (, ), _handler, __VA_ARGS__), \
        SHELL_SUBCMD_SET_END                                    \
    )

/**
 * @internal @brief Internal shell state in response to data received from the
 * terminal.
 */
enum shell_receive_state {
    SHELL_RECEIVE_DEFAULT,
    SHELL_RECEIVE_ESC,
    SHELL_RECEIVE_ESC_SEQ,
    SHELL_RECEIVE_TILDE_EXP
};

/**
 * @internal @brief Internal shell state.
 */
enum shell_state {
    SHELL_STATE_UNINITIALIZED,
    SHELL_STATE_INITIALIZED,
    SHELL_STATE_ACTIVE,
    SHELL_STATE_PANIC_MODE_ACTIVE,          /*!< Panic activated.*/
    SHELL_STATE_PANIC_MODE_INACTIVE         /*!< Panic requested, not supported.*/
};

/** @brief Shell transport event. */
enum shell_transport_evt {
    SHELL_TRANSPORT_EVT_RX_RDY,
    SHELL_TRANSPORT_EVT_TX_RDY
};

typedef void (*shell_transport_handler_t)(enum shell_transport_evt evt,
                                          void* context);

typedef void (*shell_uninit_cb_t)(const struct shell* sh, int res);

/** @brief Bypass callback.
 *
 * @param sh Shell instance.
 * @param data  Raw data from transport.
 * @param len   Data length.
 */
typedef void (*shell_bypass_cb_t)(const struct shell* sh,
                                  uint8_t* data,
                                  size_t len);

struct shell_transport;

/**
 * @struct shell_transport_api
 * @brief Unified shell transport interface.
 */
struct shell_transport_api {
    /**
     * @brief Function for initializing the shell transport interface.
     *
     * @param[in] transport   Pointer to the transfer instance.
     * @param[in] config      Pointer to instance configuration.
     * @param[in] evt_handler Event handler.
     * @param[in] context     Pointer to the context passed to event
     *                        handler.
     *
     * @return Standard error code.
     */
    int (*init)(const struct shell_transport* transport,
                void const* config,
                shell_transport_handler_t evt_handler,
                void* context);

    /**
     * @brief Function for uninitializing the shell transport interface.
     *
     * @param[in] transport  Pointer to the transfer instance.
     *
     * @return Standard error code.
     */
    int (*uninit)(const struct shell_transport* transport);

    /**
     * @brief Function for enabling transport in given TX mode.
     *
     * Function can be used to reconfigure TX to work in blocking mode.
     *
     * @param transport   Pointer to the transfer instance.
     * @param blocking_tx If true, the transport TX is enabled in blocking
     *              mode.
     *
     * @return NRF_SUCCESS on successful enabling, error otherwise (also if
     * not supported).
     */
    int (*enable)(const struct shell_transport* transport,
                  bool blocking_tx);

    /**
     * @brief Function for writing data to the transport interface.
     *
     * @param[in]  transport  Pointer to the transfer instance.
     * @param[in]  data       Pointer to the source buffer.
     * @param[in]  length     Source buffer length.
     * @param[out] cnt        Pointer to the sent bytes counter.
     *
     * @return Standard error code.
     */
    int (*write)(const struct shell_transport* transport,
                 void const* data, size_t length, size_t* cnt);

    /**
     * @brief Function for reading data from the transport interface.
     *
     * @param[in]  transport    Pointer to the transfer instance.
     * @param[in]  data         Pointer to the destination buffer.
     * @param[in]  length       Destination buffer length.
     * @param[out] cnt          Pointer to the received bytes counter.
     *
     * @return Standard error code.
     */
    int (*read)(const struct shell_transport* transport,
                void* data, size_t length, size_t* cnt);

    /**
     * @brief Function called in shell thread loop.
     *
     * Can be used for backend operations that require longer execution time
     *
     * @param[in] transport Pointer to the transfer instance.
     */
    void (*update)(const struct shell_transport* transport);
};

struct shell_transport {
    const struct shell_transport_api* api;
    void* ctx;
};

/**
 * @brief Shell statistics structure.
 */
struct shell_stats {
    atomic_t log_lost_cnt; /*!< Lost log counter.*/
};

#ifdef CONFIG_SHELL_STATS
#define Z_SHELL_STATS_DEFINE(_name) static struct shell_stats _name##_stats
#define Z_SHELL_STATS_PTR(_name)    (&(_name##_stats))
#else
#define Z_SHELL_STATS_DEFINE(_name)
#define Z_SHELL_STATS_PTR(_name) NULL
#endif /* CONFIG_SHELL_STATS */

/**
 * @internal @brief Flags for shell backend configuration.
 */
struct shell_backend_config_flags {
    uint32_t insert_mode : 1; /*!< Controls insert mode for text introduction */
    uint32_t echo        : 1; /*!< Controls shell echo */
    uint32_t obscure     : 1; /*!< If echo on, print asterisk instead */
    uint32_t mode_delete : 1; /*!< Operation mode of backspace key */
    uint32_t use_colors  : 1; /*!< Controls colored syntax */
    uint32_t use_vt100   : 1; /*!< Controls VT100 commands usage in shell */
};

BUILD_ASSERT((sizeof(struct shell_backend_config_flags) == sizeof(uint32_t)),
             "Structure must fit in 4 bytes");

/**
 * @internal @brief Default backend configuration.
 */
#define SHELL_DEFAULT_BACKEND_CONFIG_FLAGS              \
    {                                                   \
        .insert_mode = 0,                               \
        .echo        = 1,                               \
        .obscure     = IS_ENABLED(CONFIG_SHELL_START_OBSCURED), \
        .mode_delete = 1,                               \
        .use_colors  = 1,                               \
        .use_vt100   = 1,                               \
    };

struct shell_backend_ctx_flags {
    uint32_t processing   : 1; /*!< Shell is executing process function */
    uint32_t tx_rdy       : 1;
    uint32_t history_exit : 1; /*!< Request to exit history mode */
    uint32_t last_nl      : 8; /*!< Last received new line character */
    uint32_t cmd_ctx      : 1; /*!< Shell is executing command */
    uint32_t print_noinit : 1; /*!< Print request from not initialized shell */
    uint32_t sync_mode    : 1; /*!< Shell in synchronous mode */
    uint32_t handle_log   : 1; /*!< Shell is handling logger backend */
};

BUILD_ASSERT((sizeof(struct shell_backend_ctx_flags) == sizeof(uint32_t)),
             "Structure must fit in 4 bytes");

/**
 * @internal @brief Union for internal shell usage.
 */
union shell_backend_cfg {
    atomic_t value;
    struct shell_backend_config_flags flags;
};

/**
 * @internal @brief Union for internal shell usage.
 */
union shell_backend_ctx {
    uint32_t value;
    struct shell_backend_ctx_flags flags;
};

enum shell_signal {
<<<<<<< HEAD
    SHELL_SIGNAL_RXRDY,
    SHELL_SIGNAL_LOG_MSG,
    SHELL_SIGNAL_KILL,
    SHELL_SIGNAL_TXDONE, /* TXDONE must be last one before SHELL_SIGNALS */
    SHELL_SIGNALS
=======
	SHELL_SIGNAL_RXRDY = BIT(0),
	SHELL_SIGNAL_LOG_MSG = BIT(1),
	SHELL_SIGNAL_KILL = BIT(2),
	SHELL_SIGNAL_TXDONE = BIT(3),
>>>>>>> ddc43f0d
};

/**
 * @brief Shell instance context.
 */
struct shell_ctx {
    #if defined(CONFIG_SHELL_PROMPT_CHANGE) && CONFIG_SHELL_PROMPT_CHANGE
    char prompt[CONFIG_SHELL_PROMPT_BUFF_SIZE]; /*!< shell current prompt. */
    #else
    const char* prompt;
    #endif

    enum shell_state state;                 /*!< Internal module state.*/
    enum shell_receive_state receive_state; /*!< Escape sequence indicator.*/

    /** Currently executed command.*/
    struct shell_static_entry active_cmd;

    /** New root command. If NULL shell uses default root commands. */
    const struct shell_static_entry* selected_cmd;

    /** VT100 color and cursor position, terminal width.*/
    struct shell_vt100_ctx vt100_ctx;

    /** Callback called from shell thread context when unitialization is
     * completed just before aborting shell thread.
     */
    shell_uninit_cb_t uninit_cb;

    /** When bypass is set, all incoming data is passed to the callback. */
    shell_bypass_cb_t bypass;

    /*!< Logging level for a backend. */
    uint32_t log_level;

    #if defined(CONFIG_SHELL_GETOPT)
    /*!< getopt context for a shell backend. */
    struct z_getopt_state getopt;
    #endif

    uint16_t cmd_buff_len; /*!< Command length.*/
    uint16_t cmd_buff_pos; /*!< Command buffer cursor position.*/

    uint16_t cmd_tmp_buff_len; /*!< Command length in tmp buffer.*/

    /** Command input buffer.*/
    char cmd_buff[CONFIG_SHELL_CMD_BUFF_SIZE];

    /** Command temporary buffer.*/
    char temp_buff[CONFIG_SHELL_CMD_BUFF_SIZE];

    /** Printf buffer size.*/
    char printf_buff[CONFIG_SHELL_PRINTF_BUFF_SIZE];

    volatile union shell_backend_cfg cfg;
    volatile union shell_backend_ctx ctx;

<<<<<<< HEAD
    struct k_poll_signal signals[SHELL_SIGNALS];

    /** Events that should be used only internally by shell thread.
     * Event for SHELL_SIGNAL_TXDONE is initialized but unused.
     */
    struct k_poll_event events[SHELL_SIGNALS];
=======
	struct k_event signal_event;
>>>>>>> ddc43f0d

    struct k_mutex wr_mtx;
    k_tid_t tid;
    int ret_val;
};

extern const struct log_backend_api log_backend_shell_api;

/**
 * @brief Flags for setting shell output newline sequence.
 */
enum shell_flag {
    SHELL_FLAG_CRLF_DEFAULT = (1 << 0), /*!< Do not map CR or LF */
    SHELL_FLAG_OLF_CRLF     = (1 << 1)  /*!< Map LF to CRLF on output */
};

/**
 * @brief Shell instance internals.
 */
struct shell {
    char const* default_prompt;             /*!< shell default prompt. */

    const struct shell_transport* iface;    /*!< Transport interface.*/
    struct shell_ctx* ctx;                  /*!< Internal context.*/

    struct shell_history* history;

    const enum shell_flag shell_flag;

    const struct shell_fprintf* fprintf_ctx;

    struct shell_stats* stats;

    const struct shell_log_backend* log_backend;

    LOG_INSTANCE_PTR_DECLARE(log);

    char const* name;
    struct k_thread*  thread;
    k_thread_stack_t* stack;
};

extern void z_shell_print_stream(void const* user_ctx, char const* data,
                                 size_t data_len);

/** @brief Internal macro for defining a shell instance.
 *
 * As it does not create the default shell logging backend it allows to use
 * custom approach for integrating logging with shell.
 *
 * @param[in] _name   Instance name.
 * @param[in] _prompt Shell default prompt string.
 * @param[in] _transport_iface Pointer to the transport interface.
 * @param[in] _out_buf Output buffer.
 * @param[in] _log_backend Pointer to the log backend instance.
 * @param[in] _shell_flag    Shell output newline sequence.
 */
#define Z_SHELL_DEFINE(_name, _prompt, _transport_iface,                \
    _out_buf, _log_backend, _shell_flag)                                \
    static const struct shell _name;                                    \
    static struct shell_ctx UTIL_CAT(_name, _ctx);                      \
    Z_SHELL_HISTORY_DEFINE(_name##_history, CONFIG_SHELL_HISTORY_BUFFER); \
    Z_SHELL_FPRINTF_DEFINE(_name##_fprintf, &_name, _out_buf, CONFIG_SHELL_PRINTF_BUFF_SIZE, \
                           IS_ENABLED(CONFIG_SHELL_PRINTF_AUTOFLUSH), z_shell_print_stream); \
    LOG_INSTANCE_REGISTER(shell, _name, CONFIG_SHELL_LOG_LEVEL);        \
    Z_SHELL_STATS_DEFINE(_name);                                        \
    static K_KERNEL_STACK_DEFINE(_name##_stack, CONFIG_SHELL_STACK_SIZE); \
    static struct k_thread _name##_thread;                              \
    static const STRUCT_SECTION_ITERABLE(shell, _name) = {              \
        .default_prompt = _prompt,                                      \
        .iface = _transport_iface,                                      \
        .ctx = &UTIL_CAT(_name, _ctx),                                  \
        .history = IS_ENABLED(CONFIG_SHELL_HISTORY) ?                   \
                        &_name##_history : NULL,                        \
        .shell_flag = _shell_flag,                                      \
        .fprintf_ctx = &_name##_fprintf,                                \
        .stats = Z_SHELL_STATS_PTR(_name),                              \
        .log_backend = _log_backend,                                    \
        LOG_INSTANCE_PTR_INIT(log, shell, _name).name =                 \
            STRINGIFY(_name), .thread = &_name##_thread, .stack = _name##_stack \
    }

/**
 * @brief Macro for defining a shell instance.
 *
 * @param[in] _name        Instance name.
 * @param[in] _prompt        Shell default prompt string.
 * @param[in] _transport_iface    Pointer to the transport interface.
 * @param[in] _log_queue_size    Logger processing queue size.
 * @param[in] _log_timeout    Logger thread timeout in milliseconds on full
 *                log queue. If queue is full logger thread is
 *                blocked for given amount of time before log
 *                message is dropped.
 * @param[in] _shell_flag    Shell output newline sequence.
 */
#define SHELL_DEFINE(_name, _prompt, _transport_iface, _log_queue_size, _log_timeout, _shell_flag) \
    static uint8_t _name##_out_buffer[CONFIG_SHELL_PRINTF_BUFF_SIZE];                          \
    Z_SHELL_LOG_BACKEND_DEFINE(_name, _name##_out_buffer, CONFIG_SHELL_PRINTF_BUFF_SIZE,       \
                               _log_queue_size, _log_timeout);                                 \
    Z_SHELL_DEFINE(_name, _prompt, _transport_iface, _name##_out_buffer,                       \
                   Z_SHELL_LOG_BACKEND_PTR(_name), _shell_flag)

/**
 * @brief Function for initializing a transport layer and internal shell state.
 *
 * @param[in] sh        Pointer to shell instance.
 * @param[in] transport_config    Transport configuration during initialization.
 * @param[in] cfg_flags        Initial backend configuration flags.
 *                Shell will copy this data.
 * @param[in] log_backend    If true, the console will be used as logger
 *                backend.
 * @param[in] init_log_level    Default severity level for the logger.
 *
 * @return Standard error code.
 */
int shell_init(const struct shell* sh, void const* transport_config,
               struct shell_backend_config_flags cfg_flags,
               bool log_backend, uint32_t init_log_level);

/**
 * @brief Uninitializes the transport layer and the internal shell state.
 *
 * @param sh Pointer to shell instance.
 * @param cb Callback called when uninitialization is completed.
 */
void shell_uninit(const struct shell* sh, shell_uninit_cb_t cb);

/**
 * @brief Function for starting shell processing.
 *
 * @param sh Pointer to the shell instance.
 *
 * @return Standard error code.
 */
int shell_start(const struct shell* sh);

/**
 * @brief Function for stopping shell processing.
 *
 * @param sh Pointer to shell instance.
 *
 * @return Standard error code.
 */
int shell_stop(const struct shell* sh);

/**
 * @brief Terminal default text color for shell_fprintf function.
 */
#define SHELL_NORMAL SHELL_VT100_COLOR_DEFAULT

/**
 * @brief Green text color for shell_fprintf function.
 */
#define SHELL_INFO SHELL_VT100_COLOR_GREEN

/**
 * @brief Cyan text color for shell_fprintf function.
 */
#define SHELL_OPTION SHELL_VT100_COLOR_CYAN

/**
 * @brief Yellow text color for shell_fprintf function.
 */
#define SHELL_WARNING SHELL_VT100_COLOR_YELLOW

/**
 * @brief Red text color for shell_fprintf function.
 */
#define SHELL_ERROR SHELL_VT100_COLOR_RED

/**
 * @brief printf-like function which sends formatted data stream to the shell.
 *
 * This function can be used from the command handler or from threads, but not
 * from an interrupt context.
 *
 * @param[in] sh    Pointer to the shell instance.
 * @param[in] color Printed text color.
 * @param[in] fmt   Format string.
 * @param[in] ...   List of parameters to print.
 */
void __printf_like(3, 4) shell_fprintf_impl(struct shell const* sh, enum shell_vt100_color color,
                                            char const* fmt, ...);

#define shell_fprintf(sh, color, fmt, ...) shell_fprintf_impl(sh, color, fmt, ##__VA_ARGS__)

/**
 * @brief vprintf-like function which sends formatted data stream to the shell.
 *
 * This function can be used from the command handler or from threads, but not
 * from an interrupt context. It is similar to shell_fprintf() but takes a
 * va_list instead of variable arguments.
 *
 * @param[in] sh    Pointer to the shell instance.
 * @param[in] color Printed text color.
 * @param[in] fmt   Format string.
 * @param[in] args  List of parameters to print.
 */
void shell_vfprintf(const struct shell* sh, enum shell_vt100_color color,
                    char const* fmt, va_list args);

/**
 * @brief Print a line of data in hexadecimal format.
 *
 * Each line shows the offset, bytes and then ASCII representation.
 *
 * For example:
 *
 * 00008010: 20 25 00 20 2f 48 00 08  80 05 00 20 af 46 00
 *    | %. /H.. ... .F. |
 *
 * @param[in] sh     Pointer to the shell instance.
 * @param[in] offset Offset to show for this line.
 * @param[in] data   Pointer to data.
 * @param[in] len    Length of data.
 */
void shell_hexdump_line(const struct shell* sh, unsigned int offset,
                        uint8_t const* data, size_t len);

/**
 * @brief Print data in hexadecimal format.
 *
 * @param[in] sh   Pointer to the shell instance.
 * @param[in] data Pointer to data.
 * @param[in] len  Length of data.
 */
void shell_hexdump(const struct shell* sh, uint8_t const* data, size_t len);

/**
 * @brief Print info message to the shell.
 *
 * See @ref shell_fprintf.
 *
 * @param[in] _sh Pointer to the shell instance.
 * @param[in] _ft Format string.
 * @param[in] ... List of parameters to print.
 */
#define shell_info(_sh, _ft, ...) \
    shell_fprintf_info(_sh, _ft "\n", ##__VA_ARGS__)
void __printf_like(2, 3) shell_fprintf_info(struct shell const* sh, char const* fmt, ...);

/**
 * @brief Print normal message to the shell.
 *
 * See @ref shell_fprintf.
 *
 * @param[in] _sh Pointer to the shell instance.
 * @param[in] _ft Format string.
 * @param[in] ... List of parameters to print.
 */
#define shell_print(_sh, _ft, ...) \
    shell_fprintf_normal(_sh, _ft "\n", ##__VA_ARGS__)
void __printf_like(2, 3) shell_fprintf_normal(struct shell const* sh, char const* fmt, ...);

/**
 * @brief Print warning message to the shell.
 *
 * See @ref shell_fprintf.
 *
 * @param[in] _sh Pointer to the shell instance.
 * @param[in] _ft Format string.
 * @param[in] ... List of parameters to print.
 */
#define shell_warn(_sh, _ft, ...) \
    shell_fprintf_warn(_sh, _ft "\n", ##__VA_ARGS__)
void __printf_like(2, 3) shell_fprintf_warn(struct shell const* sh, char const* fmt, ...);

/**
 * @brief Print error message to the shell.
 *
 * See @ref shell_fprintf.
 *
 * @param[in] _sh Pointer to the shell instance.
 * @param[in] _ft Format string.
 * @param[in] ... List of parameters to print.
 */
#define shell_error(_sh, _ft, ...) \
    shell_fprintf_error(_sh, _ft "\n", ##__VA_ARGS__)
void __printf_like(2, 3) shell_fprintf_error(struct shell const* sh, char const* fmt, ...);

/**
 * @brief Process function, which should be executed when data is ready in the
 *      transport interface. To be used if shell thread is disabled.
 *
 * @param[in] sh Pointer to the shell instance.
 */
void shell_process(const struct shell* sh);

/**
 * @brief Change displayed shell prompt.
 *
 * @param[in] sh     Pointer to the shell instance.
 * @param[in] prompt New shell prompt.
 *
 * @return 0       Success.
 * @return -EINVAL Pointer to new prompt is not correct.
 */
int shell_prompt_change(const struct shell* sh, char const* prompt);

/**
 * @brief Prints the current command help.
 *
 * Function will print a help string with: the currently entered command
 * and subcommands (if they exist).
 *
 * @param[in] sh      Pointer to the shell instance.
 */
void shell_help(const struct shell* sh);

/** @brief Command's help has been printed */
#define SHELL_CMD_HELP_PRINTED (1)

/** @brief Execute command.
 *
 * Pass command line to shell to execute.
 *
 * Note: This by no means makes any of the commands a stable interface, so
 *     this function should only be used for debugging/diagnostic.
 *
 *     This function must not be called from shell command context!

 *
 * @param[in] sh    Pointer to the shell instance.
 *            It can be NULL when the
 *            @kconfig{CONFIG_SHELL_BACKEND_DUMMY} option is enabled.
 * @param[in] cmd    Command to be executed.
 *
 * @return Result of the execution
 */
int shell_execute_cmd(const struct shell* sh, char const* cmd);

/** @brief Set root command for all shell instances.
 *
 * It allows setting from the code the root command. It is an equivalent of
 * calling select command with one of the root commands as the argument
 * (e.g "select log") except it sets command for all shell instances.
 *
 * @param cmd String with one of the root commands or null pointer to reset.
 *
 * @retval 0 if root command is set.
 * @retval -EINVAL if invalid root command is provided.
 */
int shell_set_root_cmd(char const* cmd);

/** @brief Set bypass callback.
 *
 * Bypass callback is called whenever data is received. Shell is bypassed and
 * data is passed directly to the callback. Use null to disable bypass functionality.
 *
 * @param[in] sh     Pointer to the shell instance.
 * @param[in] bypass Bypass callback or null to disable.
 */
void shell_set_bypass(const struct shell* sh, shell_bypass_cb_t bypass);

/** @brief Get shell readiness to execute commands.
 *
 * @param[in] sh Pointer to the shell instance.
 *
 * @retval true  Shell backend is ready to execute commands.
 * @retval false Shell backend is not initialized or not started.
 */
bool shell_ready(const struct shell* sh);

/**
 * @brief Allow application to control text insert mode.
 * Value is modified atomically and the previous value is returned.
 *
 * @param[in] sh  Pointer to the shell instance.
 * @param[in] val Insert mode.
 *
 * @retval 0 or 1: previous value
 * @retval -EINVAL if shell is NULL.
 */
int shell_insert_mode_set(const struct shell* sh, bool val);

/**
 * @brief Allow application to control whether terminal output uses colored
 * syntax.
 * Value is modified atomically and the previous value is returned.
 *
 * @param[in] sh  Pointer to the shell instance.
 * @param[in] val Color mode.
 *
 * @retval 0 or 1: previous value
 * @retval -EINVAL if shell is NULL.
 */
int shell_use_colors_set(const struct shell* sh, bool val);

/**
 * @brief Allow application to control whether terminal is using vt100 commands.
 * Value is modified atomically and the previous value is returned.
 *
 * @param[in] sh  Pointer to the shell instance.
 * @param[in] val vt100 mode.
 *
 * @retval 0 or 1: previous value
 * @retval -EINVAL if shell is NULL.
 */
int shell_use_vt100_set(const struct shell* sh, bool val);

/**
 * @brief Allow application to control whether user input is echoed back.
 * Value is modified atomically and the previous value is returned.
 *
 * @param[in] sh  Pointer to the shell instance.
 * @param[in] val Echo mode.
 *
 * @retval 0 or 1: previous value
 * @retval -EINVAL if shell is NULL.
 */
int shell_echo_set(const struct shell* sh, bool val);

/**
 * @brief Allow application to control whether user input is obscured with
 * asterisks -- useful for implementing passwords.
 * Value is modified atomically and the previous value is returned.
 *
 * @param[in] sh Pointer to the shell instance.
 * @param[in] val Obscure mode.
 *
 * @retval 0 or 1: previous value.
 * @retval -EINVAL if shell is NULL.
 */
int shell_obscure_set(const struct shell* sh, bool val);

/**
 * @brief Allow application to control whether the delete key backspaces or
 * deletes.
 * Value is modified atomically and the previous value is returned.
 *
 * @param[in] sh  Pointer to the shell instance.
 * @param[in] val Delete mode.
 *
 * @retval 0 or 1: previous value
 * @retval -EINVAL if shell is NULL.
 */
int shell_mode_delete_set(const struct shell* sh, bool val);

/**
 * @brief Retrieve return value of most recently executed shell command.
 *
 * @param[in] sh Pointer to the shell instance
 *
 * @retval return value of previous command
 */
int shell_get_return_value(const struct shell* sh);

/**
 * @}
 */

#ifdef __cplusplus
}
#endif

#ifdef CONFIG_SHELL_CUSTOM_HEADER
/* This include must always be at the end of shell.h */
#include <zephyr_custom_shell.h>
#endif

#endif /* SHELL_H__ */<|MERGE_RESOLUTION|>--- conflicted
+++ resolved
@@ -200,7 +200,7 @@
  * @retval -EINVAL Argument validation failed.
  * @retval -ENOEXEC Command not executed.
  */
-typedef int (*shell_cmd_handler)(const struct shell* sh,
+typedef int (*shell_cmd_handler)(struct shell const* sh,
                                  size_t argc, char** argv);
 
 /**
@@ -216,7 +216,7 @@
  * @retval -EINVAL Argument validation failed.
  * @retval -ENOEXEC Command not executed.
  */
-typedef int (*shell_dict_cmd_handler)(const struct shell* sh, size_t argc,
+typedef int (*shell_dict_cmd_handler)(struct shell const* sh, size_t argc,
                                       char** argv, void* data);
 
 /* When entries are added to the memory section a padding is applied for
@@ -277,8 +277,7 @@
  * @param help Pointer to help string or structured help.
  * @return true if help is structured, false otherwise.
  */
-static inline bool shell_help_is_structured(const char *help)
-{
+static inline bool shell_help_is_structured(const char* help) {
     const struct shell_cmd_help *structured = (const struct shell_cmd_help *)help;
 
     return ((structured != NULL) && IS_PTR_ALIGNED(structured, struct shell_cmd_help) &&
@@ -360,7 +359,7 @@
  *                      exists and equals 1.
  * @param[in] syntax    Command syntax (for example: history).
  * @param[in] subcmd    Pointer to a subcommands array.
- * @param[in] help      Pointer to a command help string (use @ref SHELL_HELP for structured help)
+ * @param[in] help      Pointer to a command help string (use @ref SHELL_HELP for structured help).
  * @param[in] handler   Pointer to a function handler.
  * @param[in] mandatory Number of mandatory arguments including command name.
  * @param[in] optional  Number of optional arguments.
@@ -649,7 +648,7 @@
 #define Z_SHELL_CMD_DICT_HANDLER_CREATE(_data, _handler)            \
     static int UTIL_CAT(UTIL_CAT(cmd_dict_, UTIL_CAT(_handler, _)), \
                         GET_ARG_N(1, __DEBRACKET _data))(           \
-    const struct shell* sh, size_t argc, char** argv)               \
+    struct shell const* sh, size_t argc, char** argv)               \
     {                                                               \
         return _handler(sh, argc, argv,                             \
                         (void*)GET_ARG_N(2, __DEBRACKET _data));    \
@@ -733,7 +732,7 @@
 typedef void (*shell_transport_handler_t)(enum shell_transport_evt evt,
                                           void* context);
 
-typedef void (*shell_uninit_cb_t)(const struct shell* sh, int res);
+typedef void (*shell_uninit_cb_t)(struct shell const* sh, int res);
 
 /** @brief Bypass callback.
  *
@@ -741,7 +740,7 @@
  * @param data  Raw data from transport.
  * @param len   Data length.
  */
-typedef void (*shell_bypass_cb_t)(const struct shell* sh,
+typedef void (*shell_bypass_cb_t)(struct shell const* sh,
                                   uint8_t* data,
                                   size_t len);
 
@@ -907,18 +906,10 @@
 };
 
 enum shell_signal {
-<<<<<<< HEAD
-    SHELL_SIGNAL_RXRDY,
-    SHELL_SIGNAL_LOG_MSG,
-    SHELL_SIGNAL_KILL,
-    SHELL_SIGNAL_TXDONE, /* TXDONE must be last one before SHELL_SIGNALS */
-    SHELL_SIGNALS
-=======
-	SHELL_SIGNAL_RXRDY = BIT(0),
-	SHELL_SIGNAL_LOG_MSG = BIT(1),
-	SHELL_SIGNAL_KILL = BIT(2),
-	SHELL_SIGNAL_TXDONE = BIT(3),
->>>>>>> ddc43f0d
+    SHELL_SIGNAL_RXRDY   = BIT(0),
+    SHELL_SIGNAL_LOG_MSG = BIT(1),
+    SHELL_SIGNAL_KILL    = BIT(2),
+    SHELL_SIGNAL_TXDONE  = BIT(3),
 };
 
 /**
@@ -976,16 +967,7 @@
     volatile union shell_backend_cfg cfg;
     volatile union shell_backend_ctx ctx;
 
-<<<<<<< HEAD
-    struct k_poll_signal signals[SHELL_SIGNALS];
-
-    /** Events that should be used only internally by shell thread.
-     * Event for SHELL_SIGNAL_TXDONE is initialized but unused.
-     */
-    struct k_poll_event events[SHELL_SIGNALS];
-=======
-	struct k_event signal_event;
->>>>>>> ddc43f0d
+    struct k_event signal_event;
 
     struct k_mutex wr_mtx;
     k_tid_t tid;
@@ -1043,8 +1025,7 @@
  * @param[in] _log_backend Pointer to the log backend instance.
  * @param[in] _shell_flag    Shell output newline sequence.
  */
-#define Z_SHELL_DEFINE(_name, _prompt, _transport_iface,                \
-    _out_buf, _log_backend, _shell_flag)                                \
+#define Z_SHELL_DEFINE(_name, _prompt, _transport_iface, _out_buf, _log_backend, _shell_flag) \
     static const struct shell _name;                                    \
     static struct shell_ctx UTIL_CAT(_name, _ctx);                      \
     Z_SHELL_HISTORY_DEFINE(_name##_history, CONFIG_SHELL_HISTORY_BUFFER); \
@@ -1058,8 +1039,7 @@
         .default_prompt = _prompt,                                      \
         .iface = _transport_iface,                                      \
         .ctx = &UTIL_CAT(_name, _ctx),                                  \
-        .history = IS_ENABLED(CONFIG_SHELL_HISTORY) ?                   \
-                        &_name##_history : NULL,                        \
+        .history = IS_ENABLED(CONFIG_SHELL_HISTORY) ? &_name##_history : NULL, \
         .shell_flag = _shell_flag,                                      \
         .fprintf_ctx = &_name##_fprintf,                                \
         .stats = Z_SHELL_STATS_PTR(_name),                              \
@@ -1101,7 +1081,7 @@
  *
  * @return Standard error code.
  */
-int shell_init(const struct shell* sh, void const* transport_config,
+int shell_init(struct shell const* sh, void const* transport_config,
                struct shell_backend_config_flags cfg_flags,
                bool log_backend, uint32_t init_log_level);
 
@@ -1111,7 +1091,7 @@
  * @param sh Pointer to shell instance.
  * @param cb Callback called when uninitialization is completed.
  */
-void shell_uninit(const struct shell* sh, shell_uninit_cb_t cb);
+void shell_uninit(struct shell const* sh, shell_uninit_cb_t cb);
 
 /**
  * @brief Function for starting shell processing.
@@ -1120,7 +1100,7 @@
  *
  * @return Standard error code.
  */
-int shell_start(const struct shell* sh);
+int shell_start(struct shell const* sh);
 
 /**
  * @brief Function for stopping shell processing.
@@ -1129,7 +1109,7 @@
  *
  * @return Standard error code.
  */
-int shell_stop(const struct shell* sh);
+int shell_stop(struct shell const* sh);
 
 /**
  * @brief Terminal default text color for shell_fprintf function.
@@ -1184,7 +1164,7 @@
  * @param[in] fmt   Format string.
  * @param[in] args  List of parameters to print.
  */
-void shell_vfprintf(const struct shell* sh, enum shell_vt100_color color,
+void shell_vfprintf(struct shell const* sh, enum shell_vt100_color color,
                     char const* fmt, va_list args);
 
 /**
@@ -1202,7 +1182,7 @@
  * @param[in] data   Pointer to data.
  * @param[in] len    Length of data.
  */
-void shell_hexdump_line(const struct shell* sh, unsigned int offset,
+void shell_hexdump_line(struct shell const* sh, unsigned int offset,
                         uint8_t const* data, size_t len);
 
 /**
@@ -1212,7 +1192,7 @@
  * @param[in] data Pointer to data.
  * @param[in] len  Length of data.
  */
-void shell_hexdump(const struct shell* sh, uint8_t const* data, size_t len);
+void shell_hexdump(struct shell const* sh, uint8_t const* data, size_t len);
 
 /**
  * @brief Print info message to the shell.
@@ -1272,7 +1252,7 @@
  *
  * @param[in] sh Pointer to the shell instance.
  */
-void shell_process(const struct shell* sh);
+void shell_process(struct shell const* sh);
 
 /**
  * @brief Change displayed shell prompt.
@@ -1283,7 +1263,7 @@
  * @return 0       Success.
  * @return -EINVAL Pointer to new prompt is not correct.
  */
-int shell_prompt_change(const struct shell* sh, char const* prompt);
+int shell_prompt_change(struct shell const* sh, char const* prompt);
 
 /**
  * @brief Prints the current command help.
@@ -1293,7 +1273,7 @@
  *
  * @param[in] sh      Pointer to the shell instance.
  */
-void shell_help(const struct shell* sh);
+void shell_help(struct shell const* sh);
 
 /** @brief Command's help has been printed */
 #define SHELL_CMD_HELP_PRINTED (1)
@@ -1315,7 +1295,7 @@
  *
  * @return Result of the execution
  */
-int shell_execute_cmd(const struct shell* sh, char const* cmd);
+int shell_execute_cmd(struct shell const* sh, char const* cmd);
 
 /** @brief Set root command for all shell instances.
  *
@@ -1338,7 +1318,7 @@
  * @param[in] sh     Pointer to the shell instance.
  * @param[in] bypass Bypass callback or null to disable.
  */
-void shell_set_bypass(const struct shell* sh, shell_bypass_cb_t bypass);
+void shell_set_bypass(struct shell const* sh, shell_bypass_cb_t bypass);
 
 /** @brief Get shell readiness to execute commands.
  *
@@ -1347,7 +1327,7 @@
  * @retval true  Shell backend is ready to execute commands.
  * @retval false Shell backend is not initialized or not started.
  */
-bool shell_ready(const struct shell* sh);
+bool shell_ready(struct shell const* sh);
 
 /**
  * @brief Allow application to control text insert mode.
@@ -1359,7 +1339,7 @@
  * @retval 0 or 1: previous value
  * @retval -EINVAL if shell is NULL.
  */
-int shell_insert_mode_set(const struct shell* sh, bool val);
+int shell_insert_mode_set(struct shell const* sh, bool val);
 
 /**
  * @brief Allow application to control whether terminal output uses colored
@@ -1372,7 +1352,7 @@
  * @retval 0 or 1: previous value
  * @retval -EINVAL if shell is NULL.
  */
-int shell_use_colors_set(const struct shell* sh, bool val);
+int shell_use_colors_set(struct shell const* sh, bool val);
 
 /**
  * @brief Allow application to control whether terminal is using vt100 commands.
@@ -1384,7 +1364,7 @@
  * @retval 0 or 1: previous value
  * @retval -EINVAL if shell is NULL.
  */
-int shell_use_vt100_set(const struct shell* sh, bool val);
+int shell_use_vt100_set(struct shell const* sh, bool val);
 
 /**
  * @brief Allow application to control whether user input is echoed back.
@@ -1396,7 +1376,7 @@
  * @retval 0 or 1: previous value
  * @retval -EINVAL if shell is NULL.
  */
-int shell_echo_set(const struct shell* sh, bool val);
+int shell_echo_set(struct shell const* sh, bool val);
 
 /**
  * @brief Allow application to control whether user input is obscured with
@@ -1409,7 +1389,7 @@
  * @retval 0 or 1: previous value.
  * @retval -EINVAL if shell is NULL.
  */
-int shell_obscure_set(const struct shell* sh, bool val);
+int shell_obscure_set(struct shell const* sh, bool val);
 
 /**
  * @brief Allow application to control whether the delete key backspaces or
@@ -1422,7 +1402,7 @@
  * @retval 0 or 1: previous value
  * @retval -EINVAL if shell is NULL.
  */
-int shell_mode_delete_set(const struct shell* sh, bool val);
+int shell_mode_delete_set(struct shell const* sh, bool val);
 
 /**
  * @brief Retrieve return value of most recently executed shell command.
@@ -1431,7 +1411,7 @@
  *
  * @retval return value of previous command
  */
-int shell_get_return_value(const struct shell* sh);
+int shell_get_return_value(struct shell const* sh);
 
 /**
  * @}
