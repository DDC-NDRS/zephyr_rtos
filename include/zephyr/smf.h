/*
 * Copyright 2021 The Chromium OS Authors
 *
 * SPDX-License-Identifier: Apache-2.0
 */

/**
 * @file
 *
 * @brief State Machine Framework header file
 */

#ifndef ZEPHYR_INCLUDE_SMF_H_
#define ZEPHYR_INCLUDE_SMF_H_

#include <zephyr/sys/util.h>

/**
 * @brief State Machine Framework API
 * @defgroup smf State Machine Framework API
 * @version 0.1.0
 * @ingroup os_services
 * @{
 */

/**
 * @brief Macro to create a hierarchical state with initial transitions.
 *
 * @param _entry   State entry function or NULL
 * @param _run     State run function or NULL
 * @param _exit    State exit function or NULL
 * @param _parent  State parent object or NULL
 * @param _initial State initial transition object or NULL
 */
<<<<<<< HEAD
#define SMF_CREATE_STATE(_entry, _run, _exit, _parent, _initial)           \
{                                                                          \
	.entry   = _entry,                                                 \
	.run     = _run,                                                   \
	.exit    = _exit,                                                  \
	IF_ENABLED(CONFIG_SMF_ANCESTOR_SUPPORT, (.parent = _parent,))      \
	IF_ENABLED(CONFIG_SMF_INITIAL_TRANSITION, (.initial = _initial,))  \
=======
#define SMF_CREATE_STATE(_entry, _run, _exit, _parent, _initial)    \
{                                           \
    .entry   = _entry,                      \
    .run     = _run,                        \
    .exit    = _exit,                       \
    .parent  = _parent,                     \
    .initial = _initial                     \
>>>>>>> 3c1b4db2
}

/**
 * @brief Macro to cast user defined object to state machine
 *        context.
 *
 * @param o A pointer to the user defined object
 */
#define SMF_CTX(o) ((struct smf_ctx*)o)

#ifdef __cplusplus
extern "C" {
#endif

#include <zephyr/kernel.h>

/**
 * @brief Function pointer that implements a portion of a state
 *
 * @param obj pointer user defined object
 */
typedef void (*state_execution)(void* obj);

/** General state that can be used in multiple state machines. */
struct smf_state {
<<<<<<< HEAD
	/** Optional method that will be run when this state is entered */
	const state_execution entry;
	/**
	 * Optional method that will be run repeatedly during state machine
	 * loop.
	 */
	const state_execution run;
	/** Optional method that will be run when this state exists */
	const state_execution exit;
#ifdef CONFIG_SMF_ANCESTOR_SUPPORT
	/**
	 * Optional parent state that contains common entry/run/exit
	 *	implementation among various child states.
	 *	entry: Parent function executes BEFORE child function.
	 *	run:   Parent function executes AFTER child function.
	 *	exit:  Parent function executes AFTER child function.
	 *
	 *	Note: When transitioning between two child states with a shared
	 *      parent,	that parent's exit and entry functions do not execute.
	 */
	const struct smf_state *parent;

#ifdef CONFIG_SMF_INITIAL_TRANSITION
	/**
	 * Optional initial transition state. NULL for leaf states.
	 */
	const struct smf_state *initial;
#endif /* CONFIG_SMF_INITIAL_TRANSITION */
#endif /* CONFIG_SMF_ANCESTOR_SUPPORT */
=======
    /** Optional method that will be run when this state is entered */
    const state_execution entry;
    /**
     * Optional method that will be run repeatedly during state machine
     * loop.
     */
    const state_execution run;
    /** Optional method that will be run when this state exists */
    const state_execution exit;
    /**
     * Optional parent state that contains common entry/run/exit
     *  implementation among various child states.
     *  entry: Parent function executes BEFORE child function.
     *  run:   Parent function executes AFTER child function.
     *  exit:  Parent function executes AFTER child function.
     *
     *  Note: When transitioning between two child states with a shared parent,
     *  that parent's exit and entry functions do not execute.
     */
    const struct smf_state* parent;

    #ifdef CONFIG_SMF_INITIAL_TRANSITION
    /**
     * Optional initial transition state. NULL for leaf states.
     */
    const struct smf_state* initial;
    #endif
>>>>>>> 3c1b4db2
};

/** Defines the current context of the state machine. */
struct smf_ctx {
<<<<<<< HEAD
	/** Current state the state machine is executing. */
	const struct smf_state *current;
	/** Previous state the state machine executed */
	const struct smf_state *previous;

#ifdef CONFIG_SMF_ANCESTOR_SUPPORT
	/** Currently executing state (which may be a parent) */
	const struct smf_state *executing;
#endif /* CONFIG_SMF_ANCESTOR_SUPPORT */
	/**
	 * This value is set by the set_terminate function and
	 * should terminate the state machine when its set to a
	 * value other than zero when it's returned by the
	 * run_state function.
	 */
	int32_t terminate_val;
	/**
	 * The state machine casts this to a "struct internal_ctx" and it's
	 * used to track state machine context
	 */
	uint32_t internal;
=======
    /** Current state the state machine is executing. */
    const struct smf_state* current;
    /** Previous state the state machine executed */
    const struct smf_state* previous;
    /**
     * This value is set by the set_terminate function and
     * should terminate the state machine when its set to a
     * value other than zero when it's returned by the
     * run_state function.
     */
    int32_t terminate_val;
    /**
     * The state machine casts this to a "struct internal_ctx" and it's
     * used to track state machine context
     */
    uint32_t internal;
>>>>>>> 3c1b4db2
};

/**
 * @brief Initializes the state machine and sets its initial state.
 *
 * @param ctx        State machine context
 * @param init_state Initial state the state machine starts in.
 */
void smf_set_initial(struct smf_ctx* ctx, const struct smf_state* init_state);

/**
 * @brief Changes a state machines state. This handles exiting the previous
 *        state and entering the target state. For HSMs the entry and exit
 *        actions of the Least Common Ancestor will not be run.
 *
 * @param ctx       State machine context
 * @param new_state State to transition to (NULL is valid and exits all states)
 */
void smf_set_state(struct smf_ctx* ctx, const struct smf_state* new_state);

/**
 * @brief Terminate a state machine
 *
 * @param ctx  State machine context
 * @param val  Non-Zero termination value that's returned by the smf_run_state
 *             function.
 */
void smf_set_terminate(struct smf_ctx* ctx, int32_t val);

/**
 * @brief Tell the SMF to stop propagating the event to ancestors. This allows
 *        HSMs to implement 'programming by difference' where substates can
 *        handle events on their own or propagate up to a common handler.
 *
 * @param ctx  State machine context
 */
void smf_set_handled(struct smf_ctx* ctx);

/**
 * @brief Runs one iteration of a state machine (including any parent states)
 *
 * @param ctx  State machine context
 * @return     A non-zero value should terminate the state machine. This
 *             non-zero value could represent a terminal state being reached
 *             or the detection of an error that should result in the
 *             termination of the state machine.
 */
int32_t smf_run_state(struct smf_ctx* ctx);

#ifdef __cplusplus
}
#endif

/**
 * @}
 */

#endif /* ZEPHYR_INCLUDE_SMF_H_ */<|MERGE_RESOLUTION|>--- conflicted
+++ resolved
@@ -32,15 +32,6 @@
  * @param _parent  State parent object or NULL
  * @param _initial State initial transition object or NULL
  */
-<<<<<<< HEAD
-#define SMF_CREATE_STATE(_entry, _run, _exit, _parent, _initial)           \
-{                                                                          \
-	.entry   = _entry,                                                 \
-	.run     = _run,                                                   \
-	.exit    = _exit,                                                  \
-	IF_ENABLED(CONFIG_SMF_ANCESTOR_SUPPORT, (.parent = _parent,))      \
-	IF_ENABLED(CONFIG_SMF_INITIAL_TRANSITION, (.initial = _initial,))  \
-=======
 #define SMF_CREATE_STATE(_entry, _run, _exit, _parent, _initial)    \
 {                                           \
     .entry   = _entry,                      \
@@ -48,7 +39,6 @@
     .exit    = _exit,                       \
     .parent  = _parent,                     \
     .initial = _initial                     \
->>>>>>> 3c1b4db2
 }
 
 /**
@@ -74,37 +64,6 @@
 
 /** General state that can be used in multiple state machines. */
 struct smf_state {
-<<<<<<< HEAD
-	/** Optional method that will be run when this state is entered */
-	const state_execution entry;
-	/**
-	 * Optional method that will be run repeatedly during state machine
-	 * loop.
-	 */
-	const state_execution run;
-	/** Optional method that will be run when this state exists */
-	const state_execution exit;
-#ifdef CONFIG_SMF_ANCESTOR_SUPPORT
-	/**
-	 * Optional parent state that contains common entry/run/exit
-	 *	implementation among various child states.
-	 *	entry: Parent function executes BEFORE child function.
-	 *	run:   Parent function executes AFTER child function.
-	 *	exit:  Parent function executes AFTER child function.
-	 *
-	 *	Note: When transitioning between two child states with a shared
-	 *      parent,	that parent's exit and entry functions do not execute.
-	 */
-	const struct smf_state *parent;
-
-#ifdef CONFIG_SMF_INITIAL_TRANSITION
-	/**
-	 * Optional initial transition state. NULL for leaf states.
-	 */
-	const struct smf_state *initial;
-#endif /* CONFIG_SMF_INITIAL_TRANSITION */
-#endif /* CONFIG_SMF_ANCESTOR_SUPPORT */
-=======
     /** Optional method that will be run when this state is entered */
     const state_execution entry;
     /**
@@ -114,15 +73,17 @@
     const state_execution run;
     /** Optional method that will be run when this state exists */
     const state_execution exit;
+
+    #ifdef CONFIG_SMF_ANCESTOR_SUPPORT
     /**
      * Optional parent state that contains common entry/run/exit
-     *  implementation among various child states.
-     *  entry: Parent function executes BEFORE child function.
-     *  run:   Parent function executes AFTER child function.
-     *  exit:  Parent function executes AFTER child function.
+     * implementation among various child states.
+     * entry: Parent function executes BEFORE child function.
+     * run:   Parent function executes AFTER child function.
+     * exit:  Parent function executes AFTER child function.
      *
-     *  Note: When transitioning between two child states with a shared parent,
-     *  that parent's exit and entry functions do not execute.
+     * Note: When transitioning between two child states with a shared
+     * parent,	that parent's exit and entry functions do not execute.
      */
     const struct smf_state* parent;
 
@@ -131,39 +92,22 @@
      * Optional initial transition state. NULL for leaf states.
      */
     const struct smf_state* initial;
-    #endif
->>>>>>> 3c1b4db2
+    #endif /* CONFIG_SMF_INITIAL_TRANSITION */
+    #endif /* CONFIG_SMF_ANCESTOR_SUPPORT */
 };
 
 /** Defines the current context of the state machine. */
 struct smf_ctx {
-<<<<<<< HEAD
-	/** Current state the state machine is executing. */
-	const struct smf_state *current;
-	/** Previous state the state machine executed */
-	const struct smf_state *previous;
-
-#ifdef CONFIG_SMF_ANCESTOR_SUPPORT
-	/** Currently executing state (which may be a parent) */
-	const struct smf_state *executing;
-#endif /* CONFIG_SMF_ANCESTOR_SUPPORT */
-	/**
-	 * This value is set by the set_terminate function and
-	 * should terminate the state machine when its set to a
-	 * value other than zero when it's returned by the
-	 * run_state function.
-	 */
-	int32_t terminate_val;
-	/**
-	 * The state machine casts this to a "struct internal_ctx" and it's
-	 * used to track state machine context
-	 */
-	uint32_t internal;
-=======
     /** Current state the state machine is executing. */
     const struct smf_state* current;
     /** Previous state the state machine executed */
     const struct smf_state* previous;
+
+    #ifdef CONFIG_SMF_ANCESTOR_SUPPORT
+    /** Currently executing state (which may be a parent) */
+    const struct smf_state* executing;
+    #endif /* CONFIG_SMF_ANCESTOR_SUPPORT */
+
     /**
      * This value is set by the set_terminate function and
      * should terminate the state machine when its set to a
@@ -176,7 +120,6 @@
      * used to track state machine context
      */
     uint32_t internal;
->>>>>>> 3c1b4db2
 };
 
 /**
