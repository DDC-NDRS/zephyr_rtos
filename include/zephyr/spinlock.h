--- conflicted
+++ resolved
@@ -431,15 +431,9 @@
  *
  * @param lck Spinlock used to guard the enclosed code block.
  */
-<<<<<<< HEAD
-#define K_SPINLOCK(lck)                                                                            \
-	for (k_spinlock_key_t __i K_SPINLOCK_ONEXIT = {}, __key = k_spin_lock(lck); !__i.key;      \
-	     k_spin_unlock((lck), __key), __i.key = 1)
-=======
 #define K_SPINLOCK(lck)                                         \
     for (k_spinlock_key_t __i K_SPINLOCK_ONEXIT = {0}, __key = k_spin_lock(lck); !__i.key;  \
-         k_spin_unlock(lck, __key), __i.key = 1)
->>>>>>> f37515b4
+         k_spin_unlock((lck), __key), __i.key = 1)
 
 /** @} */
 
