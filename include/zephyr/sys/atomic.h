--- conflicted
+++ resolved
@@ -73,15 +73,9 @@
  * @cond INTERNAL_HIDDEN
  */
 
-<<<<<<< HEAD
-#define ATOMIC_BITS             ((atomic_val_t)sizeof(atomic_val_t) * 8)
+#define ATOMIC_BITS             ((atomic_val_t)sizeof(atomic_val_t) * BITS_PER_BYTE)
 #define ATOMIC_MASK(bit)        BIT((unsigned long)(bit) & (ATOMIC_BITS - 1U))
 #define ATOMIC_ELEM(addr, bit)  ((addr) + ((bit) / ATOMIC_BITS))
-=======
-#define ATOMIC_BITS            (sizeof(atomic_val_t) * BITS_PER_BYTE)
-#define ATOMIC_MASK(bit) BIT((unsigned long)(bit) & (ATOMIC_BITS - 1U))
-#define ATOMIC_ELEM(addr, bit) ((addr) + ((bit) / ATOMIC_BITS))
->>>>>>> 68361eac
 
 /**
  * INTERNAL_HIDDEN @endcond
