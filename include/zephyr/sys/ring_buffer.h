--- conflicted
+++ resolved
@@ -21,35 +21,24 @@
  */
 #define RING_BUFFER_MAX_SIZE 0x80000000U
 
-#define RING_BUFFER_SIZE_ASSERT_MSG \
-	"Size too big"
+#define RING_BUFFER_SIZE_ASSERT_MSG     "Size too big"
+
 /** @endcond */
 
 /**
  * @brief A structure to represent a ring buffer
  */
 struct ring_buf {
-<<<<<<< HEAD
-	/** @cond INTERNAL_HIDDEN */
-	uint8_t *buffer;
-	int32_t put_head;
-	int32_t put_tail;
-	int32_t put_base;
-	int32_t get_head;
-	int32_t get_tail;
-	int32_t get_base;
-	uint32_t size;
-	/** @endcond */
-=======
+    /** @cond INTERNAL_HIDDEN */
     uint8_t* buffer;
-    int32_t put_head;
-    int32_t put_tail;
-    int32_t put_base;
-    int32_t get_head;
-    int32_t get_tail;
-    int32_t get_base;
+    int32_t  put_head;
+    int32_t  put_tail;
+    int32_t  put_base;
+    int32_t  get_head;
+    int32_t  get_tail;
+    int32_t  get_base;
     uint32_t size;
->>>>>>> 0e3994c7
+    /** @endcond */
 };
 
 /**
@@ -87,13 +76,13 @@
  * @param size8 Size of ring buffer (in bytes).
  */
 #define RING_BUF_DECLARE(name, size8) \
-	BUILD_ASSERT(size8 < RING_BUFFER_MAX_SIZE,\
-		RING_BUFFER_SIZE_ASSERT_MSG); \
-	static uint8_t __noinit _ring_buffer_data_##name[size8]; \
-	struct ring_buf name = { \
-		.buffer = _ring_buffer_data_##name, \
-		.size = size8 \
-	}
+    BUILD_ASSERT(size8 < RING_BUFFER_MAX_SIZE,\
+        RING_BUFFER_SIZE_ASSERT_MSG); \
+    static uint8_t __noinit _ring_buffer_data_##name[size8]; \
+    struct ring_buf name = { \
+        .buffer = _ring_buffer_data_##name, \
+        .size = size8 \
+    }
 
 /**
  * @brief Define and initialize an "item based" ring buffer.
@@ -111,13 +100,12 @@
  * @param size32 Size of ring buffer (in 32-bit words).
  */
 #define RING_BUF_ITEM_DECLARE(name, size32) \
-	BUILD_ASSERT((size32) < RING_BUFFER_MAX_SIZE / 4,\
-		RING_BUFFER_SIZE_ASSERT_MSG); \
-	static uint32_t __noinit _ring_buffer_data_##name[size32]; \
-	struct ring_buf name = { \
-		.buffer = (uint8_t*)_ring_buffer_data_##name, \
-		.size   = (4UL * (size32)) \
-	}
+    BUILD_ASSERT((size32) < RING_BUFFER_MAX_SIZE / 4, RING_BUFFER_SIZE_ASSERT_MSG); \
+    static uint32_t __noinit _ring_buffer_data_##name[size32]; \
+    struct ring_buf name = { \
+        .buffer = (uint8_t*)_ring_buffer_data_##name, \
+        .size   = (4UL * (size32)) \
+    }
 
 /**
  * @brief Define and initialize an "item based" ring buffer.
@@ -129,7 +117,7 @@
  * @param size32 Size of ring buffer (in 32-bit words).
  */
 #define RING_BUF_ITEM_DECLARE_SIZE(name, size32) \
-	RING_BUF_ITEM_DECLARE(name, size32)
+    RING_BUF_ITEM_DECLARE(name, size32)
 
 /**
  * @brief Define and initialize a power-of-2 sized "item based" ring buffer.
@@ -142,7 +130,7 @@
  * @param pow Ring buffer size exponent.
  */
 #define RING_BUF_ITEM_DECLARE_POW2(name, pow) \
-	RING_BUF_ITEM_DECLARE(name, BIT(pow))
+    RING_BUF_ITEM_DECLARE(name, BIT(pow))
 
 /**
  * @brief Compute the ring buffer size in 32-bit needed to store an element
@@ -167,11 +155,11 @@
 static inline void ring_buf_init(struct ring_buf* buf,
                                  uint32_t size,
                                  uint8_t* data) {
-	__ASSERT(size < RING_BUFFER_MAX_SIZE, RING_BUFFER_SIZE_ASSERT_MSG);
+    __ASSERT(size < RING_BUFFER_MAX_SIZE, RING_BUFFER_SIZE_ASSERT_MSG);
 
     buf->size   = size;
     buf->buffer = data;
-	ring_buf_internal_reset(buf, 0);
+    ring_buf_internal_reset(buf, 0);
 }
 
 /**
@@ -333,7 +321,7 @@
  *
  * @retval Number of bytes written.
  */
-uint32_t ring_buf_put(struct ring_buf* buf, const uint8_t* data, uint32_t size);
+uint32_t ring_buf_put(struct ring_buf* buf, uint8_t const* data, uint32_t size);
 
 /**
  * @brief Get address of a valid data in a ring buffer.
