--- conflicted
+++ resolved
@@ -29,16 +29,6 @@
 /* The limit is used by algorithm for distinguishing between empty and full
  * state.
  */
-<<<<<<< HEAD
-#define RING_BUFFER_MAX_SIZE        0x80000000U
-#define RING_BUFFER_SIZE_ASSERT_MSG "Size too big"
-
-struct ring_buf_index {
-    int32_t head;
-    int32_t tail;
-    int32_t base;
-};
-=======
 #ifdef CONFIG_RING_BUFFER_LARGE
 typedef uint32_t ring_buf_idx_t;
 #define RING_BUFFER_MAX_SIZE (UINT32_MAX / 2)
@@ -49,8 +39,11 @@
 
 #define RING_BUFFER_SIZE_ASSERT_MSG "Size too big"
 
-struct ring_buf_index { ring_buf_idx_t head, tail, base; };
->>>>>>> 895d9116
+struct ring_buf_index {
+    ring_buf_idx_t head;
+    ring_buf_idx_t tail;
+    ring_buf_idx_t base;
+};
 
 /** @endcond */
 
@@ -78,16 +71,9 @@
  *
  * Any value other than 0 makes sense only in validation testing context.
  */
-<<<<<<< HEAD
-static inline void ring_buf_internal_reset(struct ring_buf* buf, int32_t value) {
+static inline void ring_buf_internal_reset(struct ring_buf* buf, ring_buf_idx_t value) {
     buf->put.head = buf->put.tail = buf->put.base = value;
     buf->get.head = buf->get.tail = buf->get.base = value;
-=======
-static inline void ring_buf_internal_reset(struct ring_buf *buf, ring_buf_idx_t value)
-{
-	buf->put.head = buf->put.tail = buf->put.base = value;
-	buf->get.head = buf->get.tail = buf->get.base = value;
->>>>>>> 895d9116
 }
 
 /** @endcond */
@@ -112,17 +98,10 @@
  * @param size8 Size of ring buffer (in bytes).
  */
 #define RING_BUF_DECLARE(name, size8) \
-<<<<<<< HEAD
-    BUILD_ASSERT(size8 < RING_BUFFER_MAX_SIZE, \
+    BUILD_ASSERT(size8 <= RING_BUFFER_MAX_SIZE,\
         RING_BUFFER_SIZE_ASSERT_MSG); \
     static uint8_t __noinit _ring_buffer_data_##name[size8]; \
     struct ring_buf name = RING_BUF_INIT(_ring_buffer_data_##name, size8)
-=======
-	BUILD_ASSERT(size8 <= RING_BUFFER_MAX_SIZE,\
-		RING_BUFFER_SIZE_ASSERT_MSG); \
-	static uint8_t __noinit _ring_buffer_data_##name[size8]; \
-	struct ring_buf name = RING_BUF_INIT(_ring_buffer_data_##name, size8)
->>>>>>> 895d9116
 
 /**
  * @brief Define and initialize an "item based" ring buffer.
@@ -140,23 +119,13 @@
  * @param size32 Size of ring buffer (in 32-bit words).
  */
 #define RING_BUF_ITEM_DECLARE(name, size32) \
-<<<<<<< HEAD
-    BUILD_ASSERT((size32) < RING_BUFFER_MAX_SIZE / 4, \
+    BUILD_ASSERT((size32) <= RING_BUFFER_MAX_SIZE / 4, \
         RING_BUFFER_SIZE_ASSERT_MSG); \
     static uint32_t __noinit _ring_buffer_data_##name[size32]; \
     struct ring_buf name = { \
         .buffer = (uint8_t*)_ring_buffer_data_##name, \
         .size   = (4UL * (size32)) \
     }
-=======
-	BUILD_ASSERT((size32) <= RING_BUFFER_MAX_SIZE / 4, \
-		RING_BUFFER_SIZE_ASSERT_MSG); \
-	static uint32_t __noinit _ring_buffer_data_##name[size32]; \
-	struct ring_buf name = { \
-		.buffer = (uint8_t *) _ring_buffer_data_##name, \
-		.size = 4 * (size32) \
-	}
->>>>>>> 895d9116
 
 /**
  * @brief Define and initialize an "item based" ring buffer.
@@ -203,26 +172,14 @@
  * @param size Ring buffer size (in bytes).
  * @param data Ring buffer data area (uint8_t data[size]).
  */
-<<<<<<< HEAD
 static inline void ring_buf_init(struct ring_buf* buf,
                                  uint32_t size,
                                  uint8_t* data) {
-    __ASSERT(size < RING_BUFFER_MAX_SIZE, RING_BUFFER_SIZE_ASSERT_MSG);
+    __ASSERT(size <= RING_BUFFER_MAX_SIZE, RING_BUFFER_SIZE_ASSERT_MSG);
 
     buf->size   = size;
     buf->buffer = data;
     ring_buf_internal_reset(buf, 0);
-=======
-static inline void ring_buf_init(struct ring_buf *buf,
-				 uint32_t size,
-				 uint8_t *data)
-{
-	__ASSERT(size <= RING_BUFFER_MAX_SIZE, RING_BUFFER_SIZE_ASSERT_MSG);
-
-	buf->size = size;
-	buf->buffer = data;
-	ring_buf_internal_reset(buf, 0);
->>>>>>> 895d9116
 }
 
 /**
@@ -238,20 +195,11 @@
  * @param size Ring buffer size (in 32-bit words)
  * @param data Ring buffer data area (uint32_t data[size]).
  */
-<<<<<<< HEAD
 static inline void ring_buf_item_init(struct ring_buf* buf,
                                       uint32_t size,
                                       uint32_t* data) {
-    __ASSERT(size < RING_BUFFER_MAX_SIZE / 4, RING_BUFFER_SIZE_ASSERT_MSG);
+    __ASSERT(size <= RING_BUFFER_MAX_SIZE / 4, RING_BUFFER_SIZE_ASSERT_MSG);
     ring_buf_init(buf, (4UL * size), (uint8_t*)data);
-=======
-static inline void ring_buf_item_init(struct ring_buf *buf,
-				      uint32_t size,
-				      uint32_t *data)
-{
-	__ASSERT(size <= RING_BUFFER_MAX_SIZE / 4, RING_BUFFER_SIZE_ASSERT_MSG);
-	ring_buf_init(buf, 4 * size, (uint8_t *)data);
->>>>>>> 895d9116
 }
 
 /**
@@ -261,14 +209,8 @@
  *
  * @return true if the ring buffer is empty, or false if not.
  */
-<<<<<<< HEAD
-static inline bool ring_buf_is_empty(struct ring_buf* buf) {
+static inline bool ring_buf_is_empty(struct ring_buf const* buf) {
     return (buf->get.head == buf->put.tail);
-=======
-static inline bool ring_buf_is_empty(const struct ring_buf *buf)
-{
-	return buf->get.head == buf->put.tail;
->>>>>>> 895d9116
 }
 
 /**
@@ -287,16 +229,10 @@
  *
  * @return Ring buffer free space (in bytes).
  */
-<<<<<<< HEAD
-static inline uint32_t ring_buf_space_get(struct ring_buf* buf) {
-    return (buf->size - (uint32_t)(buf->put.head - buf->get.tail));
-=======
-static inline uint32_t ring_buf_space_get(const struct ring_buf *buf)
-{
-	ring_buf_idx_t allocated = buf->put.head - buf->get.tail;
-
-	return buf->size - allocated;
->>>>>>> 895d9116
+static inline uint32_t ring_buf_space_get(struct ring_buf const* buf) {
+    ring_buf_idx_t allocated = buf->put.head - buf->get.tail;
+
+    return (buf->size - allocated);
 }
 
 /**
@@ -306,14 +242,8 @@
  *
  * @return Ring buffer free space (in 32-bit words).
  */
-<<<<<<< HEAD
-static inline uint32_t ring_buf_item_space_get(struct ring_buf* buf) {
+static inline uint32_t ring_buf_item_space_get(struct ring_buf const* buf) {
     return (ring_buf_space_get(buf) / 4UL);
-=======
-static inline uint32_t ring_buf_item_space_get(const struct ring_buf *buf)
-{
-	return ring_buf_space_get(buf) / 4;
->>>>>>> 895d9116
 }
 
 /**
@@ -323,14 +253,8 @@
  *
  * @return Ring buffer capacity (in bytes).
  */
-<<<<<<< HEAD
-static inline uint32_t ring_buf_capacity_get(struct ring_buf* buf) {
+static inline uint32_t ring_buf_capacity_get(struct ring_buf const* buf) {
     return (buf->size);
-=======
-static inline uint32_t ring_buf_capacity_get(const struct ring_buf *buf)
-{
-	return buf->size;
->>>>>>> 895d9116
 }
 
 /**
@@ -340,16 +264,10 @@
  *
  * @return Ring buffer data size (in bytes).
  */
-<<<<<<< HEAD
-static inline uint32_t ring_buf_size_get(struct ring_buf* buf) {
-    return (uint32_t)(buf->put.tail - buf->get.head);
-=======
-static inline uint32_t ring_buf_size_get(const struct ring_buf *buf)
-{
-	ring_buf_idx_t available = buf->put.tail - buf->get.head;
-
-	return available;
->>>>>>> 895d9116
+static inline uint32_t ring_buf_size_get(struct ring_buf const* buf) {
+    ring_buf_idx_t available = buf->put.tail - buf->get.head;
+
+    return (available);
 }
 
 /**
