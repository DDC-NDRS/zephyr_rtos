/*
 * Copyright (c) 2019 Intel Corporation
 *
 * SPDX-License-Identifier: Apache-2.0
 */

#ifndef ZEPHYR_INCLUDE_TIME_UNITS_H_
#define ZEPHYR_INCLUDE_TIME_UNITS_H_

#include <zephyr/toolchain.h>
#include <zephyr/sys/util.h>

#ifdef __cplusplus
extern "C" {
#endif

/**
 * @file
 * @defgroup timeutil_unit_apis Time Units Helpers
 * @ingroup timeutil_apis
 *
 * @brief Various helper APIs for converting between time units.
 * @{
 */

/** @brief System-wide macro to denote "forever" in milliseconds
 *
 *  Usage of this macro is limited to APIs that want to expose a timeout value
 *  that can optionally be unlimited, or "forever".
 *  This macro can not be fed into kernel functions or macros directly. Use
 *  @ref SYS_TIMEOUT_MS instead.
 */
#define SYS_FOREVER_MS (-1)

/** @brief System-wide macro to denote "forever" in microseconds
 *
 * See @ref SYS_FOREVER_MS.
 */
#define SYS_FOREVER_US (-1)

/** @brief System-wide macro to initialize #k_timeout_t with a number of ticks
 * converted from milliseconds.
 */
#define SYS_TIMEOUT_MS_INIT(ms) \
	Z_TIMEOUT_TICKS_INIT((ms) == SYS_FOREVER_MS ? \
	K_TICKS_FOREVER : Z_TIMEOUT_MS_TICKS(ms))

/** @brief System-wide macro to convert milliseconds to kernel timeouts
 */
<<<<<<< HEAD
#define SYS_TIMEOUT_MS(ms) Z_TIMEOUT_TICKS((ms) == SYS_FOREVER_MS ? \
                                           K_TICKS_FOREVER : Z_TIMEOUT_MS_TICKS(ms))
=======
#define SYS_TIMEOUT_MS(ms) ((k_timeout_t) SYS_TIMEOUT_MS_INIT(ms))
>>>>>>> 332115cd

/* Exhaustively enumerated, highly optimized time unit conversion API */

#if defined(CONFIG_TIMER_READS_ITS_FREQUENCY_AT_RUNTIME)
__syscall int sys_clock_hw_cycles_per_sec_runtime_get(void);

static inline int z_impl_sys_clock_hw_cycles_per_sec_runtime_get(void) {
    extern int z_clock_hw_cycles_per_sec;

    return (z_clock_hw_cycles_per_sec);
}
#endif /* CONFIG_TIMER_READS_ITS_FREQUENCY_AT_RUNTIME */

#if defined(__cplusplus) && (__cplusplus >= 201402L)
#if defined(CONFIG_TIMER_READS_ITS_FREQUENCY_AT_RUNTIME)
#define TIME_CONSTEXPR
#else
#define TIME_CONSTEXPR constexpr
#endif
#else
#define TIME_CONSTEXPR
#endif

/**
 * @brief Get the system timer frequency.
 * @return system timer frequency in Hz
 */
#if defined(CONFIG_TIMER_READS_ITS_FREQUENCY_AT_RUNTIME)
#define sys_clock_hw_cycles_per_sec() ((uint32_t)sys_clock_hw_cycles_per_sec_runtime_get())
#else
#define sys_clock_hw_cycles_per_sec() ((uint32_t)CONFIG_SYS_CLOCK_HW_CYCLES_PER_SEC)
#endif

/** @internal
 * Macro determines if fast conversion algorithm can be used. It checks if
 * maximum timeout represented in source frequency domain and multiplied by
 * target frequency fits in 64 bits.
 *
 * @param from_hz Source frequency.
 * @param to_hz Target frequency.
 *
 * @retval true Use faster algorithm.
 * @retval false Use algorithm preventing overflow of intermediate value.
 */
#define z_tmcvt_use_fast_algo(from_hz, to_hz) \
    ((DIV_ROUND_UP(CONFIG_SYS_CLOCK_MAX_TIMEOUT_DAYS * 24ULL * 3600ULL * from_hz, \
                   UINT32_MAX) * to_hz) <= UINT32_MAX)

/* Time converter generator gadget.  Selects from one of three
 * conversion algorithms: ones that take advantage when the
 * frequencies are an integer ratio (in either direction), or a full
 * precision conversion.  Clever use of extra arguments causes all the
 * selection logic to be optimized out, and the generated code even
 * reduces to 32 bit only if a ratio conversion is available and the
 * result is 32 bits.
 *
 * This isn't intended to be used directly, instead being wrapped
 * appropriately in a user-facing API.  The boolean arguments are:
 *
 *    const_hz  - The hz arguments are known to be compile-time
 *                constants (because otherwise the modulus test would
 *                have to be done at runtime)
 *    result32  - The result will be truncated to 32 bits on use
 *    round_up  - Return the ceiling of the resulting fraction
 *    round_off - Return the nearest value to the resulting fraction
 *                (pass both round_up/off as false to get "round_down")
 *
 * All of this must be implemented as expressions so that, when constant,
 * the results may be used to initialize global variables.
 */

/* true if the conversion is the identity */
#define z_tmcvt_is_identity(__from_hz, __to_hz) \
    ((__to_hz) == (__from_hz))

/* true if the conversion requires a simple integer multiply */
#define z_tmcvt_is_int_mul(__from_hz, __to_hz)  \
    ((__to_hz) > (__from_hz) && (__to_hz) % (__from_hz) == 0U)

/* true if the conversion requires a simple integer division */
#define z_tmcvt_is_int_div(__from_hz, __to_hz)  \
    ((__from_hz) > (__to_hz) && (__from_hz) % (__to_hz) == 0U)

/*
 * Compute the offset needed to round the result correctly when
 * the conversion requires a simple integer division
 */
#define z_tmcvt_off_div(__from_hz, __to_hz, __round_up, __round_off)    \
    ((__round_off) ? ((__from_hz) / (__to_hz)) / 2 :                    \
     (__round_up ) ? ((__from_hz) / (__to_hz)) - 1 :                    \
     0)

/*
 * All users of this macro MUST ensure its output is never used when a/b
 * is zero because it incorrectly but by design never returns zero.
 *
 * Some compiler versions emit a divide-by-zero warning for this code:
 * "false ? 42/0 : 43". Dealing with (generated) dead code is hard:
 * https://github.com/zephyrproject-rtos/zephyr/issues/63564
 * https://blog.llvm.org/2011/05/what-every-c-programmer-should-know_21.html
 *
 * To silence such divide-by-zero warnings, "cheat" and never return
 * zero.  Return 1 instead. Use octal "01u" as a breadcrumb to ease a
 * little bit the huge pain of "reverse-engineering" pre-processor
 * output.
 *
 * The "Elvis" operator "a/b ?: 1" is tempting because it avoids
 * evaluating the same expression twice. However: 1. it's a non-standard
 * GNU extension; 2. everything in this file is designed to be computed
 * at compile time anyway.
 */
#define z_tmcvt_divisor(a, b) ((a)/(b) ? (a)/(b) : 01u)

/*
 * Compute the offset needed to round the result correctly when
 * the conversion requires a full mul/div
 */
#define z_tmcvt_off_gen(__from_hz, __to_hz, __round_up, __round_off)    \
    ((__round_off) ? (__from_hz) / 2 :                                  \
     (__round_up ) ? (__from_hz) - 1 :                                  \
     0)

/* Integer division 32-bit conversion */
#define z_tmcvt_int_div_32(__t, __from_hz, __to_hz, __round_up, __round_off) \
    ((uint64_t)(__t) <= 0xFFFFFFFFU -                                   \
     z_tmcvt_off_div(__from_hz, __to_hz, __round_up, __round_off) ?     \
    ((uint32_t)((__t) +                                                 \
                z_tmcvt_off_div(__from_hz, __to_hz,                     \
                __round_up, __round_off)) /                             \
            z_tmcvt_divisor(__from_hz, __to_hz))                        \
     :                                                                  \
     (uint32_t)(((uint64_t)(__t) +                                      \
                z_tmcvt_off_div(__from_hz, __to_hz,                     \
                __round_up, __round_off)) /                             \
                z_tmcvt_divisor(__from_hz, __to_hz))                    \
    )

/* Integer multiplication 32-bit conversion */
#define z_tmcvt_int_mul_32(__t, __from_hz, __to_hz) \
    (uint32_t)(__t) * ((__to_hz) / (__from_hz))

/* General 32-bit conversion */
#define z_tmcvt_gen_32(__t, __from_hz, __to_hz, __round_up, __round_off)\
    ((uint32_t)(((uint64_t)(__t) * (__to_hz) +                          \
                z_tmcvt_off_gen(__from_hz, __to_hz, __round_up, __round_off)) / (__from_hz)))

/* Integer division 64-bit conversion */
#define z_tmcvt_int_div_64(__t, __from_hz, __to_hz, __round_up, __round_off) \
    (((uint64_t)(__t) + z_tmcvt_off_div(__from_hz, __to_hz,             \
                                        __round_up, __round_off)) /     \
                                        z_tmcvt_divisor(__from_hz, __to_hz))

/* Integer multiplication 64-bit conversion */
#define z_tmcvt_int_mul_64(__t, __from_hz, __to_hz) \
    (uint64_t)(__t) * ((__to_hz) / (__from_hz))

/* Fast 64-bit conversion. This relies on the multiply not overflowing */
#define z_tmcvt_gen_64_fast(__t, __from_hz, __to_hz, __round_up, __round_off) \
    (((uint64_t)(__t) * (__to_hz) + \
     z_tmcvt_off_gen(__from_hz, __to_hz, __round_up, __round_off)) / (__from_hz))

/* Slow 64-bit conversion. This avoids overflowing the multiply */
#define z_tmcvt_gen_64_slow(__t, __from_hz, __to_hz, __round_up, __round_off) \
    (((uint64_t)(__t) / (__from_hz)) * (__to_hz) +  \
     (((uint64_t)(__t) % (__from_hz)) * (__to_hz) + \
      z_tmcvt_off_gen(__from_hz, __to_hz, __round_up, __round_off)) / (__from_hz))

/* General 64-bit conversion. Uses one of the two above macros */
#define z_tmcvt_gen_64(__t, __from_hz, __to_hz, __round_up, __round_off)        \
    (z_tmcvt_use_fast_algo(__from_hz, __to_hz) ?                                \
     z_tmcvt_gen_64_fast(__t, __from_hz, __to_hz, __round_up, __round_off) :    \
     z_tmcvt_gen_64_slow(__t, __from_hz, __to_hz, __round_up, __round_off))

/* Convert, generating a 32-bit result */
#define z_tmcvt_32(__t, __from_hz, __to_hz, __const_hz, __round_up, __round_off)    \
    ((__const_hz) ?                                             \
     (                                                          \
        z_tmcvt_is_identity(__from_hz, __to_hz) ?               \
        (uint32_t)(__t)                                         \
        :                                                       \
        z_tmcvt_is_int_div(__from_hz, __to_hz) ?                \
        z_tmcvt_int_div_32(__t, __from_hz, __to_hz, __round_up, __round_off) \
        :                                                       \
        z_tmcvt_is_int_mul(__from_hz, __to_hz) ?                \
        z_tmcvt_int_mul_32(__t, __from_hz, __to_hz)             \
        :                                                       \
        z_tmcvt_gen_32(__t, __from_hz, __to_hz, __round_up, __round_off) \
        )                                                       \
    :                                                           \
    z_tmcvt_gen_32(__t, __from_hz, __to_hz, __round_up, __round_off) \
    )

/* Convert, generating a 64-bit result */
#define z_tmcvt_64(__t, __from_hz, __to_hz, __const_hz, __round_up, __round_off)    \
    ((__const_hz) ?                                             \
     (                                                          \
        z_tmcvt_is_identity(__from_hz, __to_hz) ?               \
        (uint64_t)(__t)                                         \
        :                                                       \
        z_tmcvt_is_int_div(__from_hz, __to_hz) ?                \
        z_tmcvt_int_div_64(__t, __from_hz, __to_hz, __round_up, __round_off) \
        :                                                       \
        z_tmcvt_is_int_mul(__from_hz, __to_hz) ?                \
        z_tmcvt_int_mul_64(__t, __from_hz, __to_hz)             \
        :                                                       \
        z_tmcvt_gen_64(__t, __from_hz, __to_hz, __round_up, __round_off) \
    )                                                           \
    :                                                           \
    z_tmcvt_gen_64_slow(__t, __from_hz, __to_hz, __round_up, __round_off) \
    )

#define z_tmcvt(__t, __from_hz, __to_hz, __const_hz, __result32, __round_up, __round_off) \
    ((__result32) ?                                             \
     z_tmcvt_32(__t, __from_hz, __to_hz, __const_hz, __round_up, __round_off) : \
     z_tmcvt_64(__t, __from_hz, __to_hz, __const_hz, __round_up, __round_off))

/* The following code is programmatically generated using this perl
 * code, which enumerates all possible combinations of units, rounding
 * modes and precision.  Do not edit directly.
 *
 * Note that nano/microsecond conversions are only defined with 64 bit
 * precision.  These units conversions were not available in 32 bit
 * variants historically, and doing 32 bit math with units that small
 * has precision traps that we probably don't want to support in an
 * official API.
 *
 * #!/usr/bin/perl -w
 * use strict;
 *
 * my %human = ("sec" => "seconds",
 *              "ms" => "milliseconds",
 *              "us" => "microseconds",
 *              "ns" => "nanoseconds",
 *              "cyc" => "hardware cycles",
 *              "ticks" => "ticks");
 * my %human_round = ("ceil" => "Rounds up",
 *              "near" => "Round nearest",
 *              "floor" => "Truncates");
 *
 * sub big { return $_[0] eq "us" || $_[0] eq "ns"; }
 * sub prefix { return $_[0] eq "sec" || $_[0] eq "ms" || $_[0] eq "us" || $_[0] eq "ns"; }
 *
 * for my $from_unit ("sec", "ms", "us", "ns", "cyc", "ticks") {
 *     for my $to_unit ("sec", "ms", "us", "ns", "cyc", "ticks") {
 *         next if $from_unit eq $to_unit;
 *         next if prefix($from_unit) && prefix($to_unit);
 *         for my $round ("floor", "near", "ceil") {
 *             for(my $big=0; $big <= 1; $big++) {
 *                 my $sz = $big ? 64 : 32;
 *                 my $sym = "k_${from_unit}_to_${to_unit}_$round$sz";
 *                 my $type = "uint${sz}_t";
 *                 my $const_hz = ($from_unit eq "cyc" || $to_unit eq "cyc")
 *                     ? "Z_CCYC" : "true";
 *                 my $ret32 = $big ? "64" : "32";
 *                 my $rup = $round eq "ceil" ? "true" : "false";
 *                 my $roff = $round eq "near" ? "true" : "false";
 *
 *                 my $hfrom = $human{$from_unit};
 *                 my $hto = $human{$to_unit};
 *                 my $hround = $human_round{$round};
 *                 print "/", "** \@brief Convert $hfrom to $hto. $ret32 bits. $hround.\n";
 *                 print " *\n";
 *                 print " * Converts time values in $hfrom to $hto.\n";
 *                 print " * Computes result in $sz bit precision.\n";
 *                 if ($round eq "ceil") {
 *                     print " * Rounds up to the next highest output unit.\n";
 *                 } elsif ($round eq "near") {
 *                     print " * Rounds to the nearest output unit.\n";
 *                 } else {
 *                     print " * Truncates to the next lowest output unit.\n";
 *                 }
 *                 print " *\n";
 *                 print " * \@warning Generated. Do not edit. See above.\n";
 *                 print " *\n";
 *                 print " * \@param t Source time in $hfrom. uint64_t\n";
 *                 print " *\n";
 *                 print " * \@return The converted time value in $hto. $type\n";
 *                 print " *", "/\n";
 *                 print "#define $sym(t) \\\n";
 *                 print "\tz_tmcvt_$ret32(t, Z_HZ_$from_unit, Z_HZ_$to_unit,";
 *                 print " $const_hz, $rup, $roff)\n";
 *                 print "\n\n";
 *             }
 *         }
 *     }
 * }
 */

/* Some more concise declarations to simplify the generator script and
 * save bytes below
 */
#define Z_HZ_sec    1
#define Z_HZ_ms    1000
#define Z_HZ_us    1000000
#define Z_HZ_ns    1000000000
#define Z_HZ_cyc   sys_clock_hw_cycles_per_sec()
#define Z_HZ_ticks (uint32_t)CONFIG_SYS_CLOCK_TICKS_PER_SEC
#define Z_CCYC     (!IS_ENABLED(CONFIG_TIMER_READS_ITS_FREQUENCY_AT_RUNTIME))

/** @brief Convert seconds to hardware cycles. 32 bits. Truncates.
 *
 * Converts time values in seconds to hardware cycles.
 * Computes result in 32 bit precision.
 * Truncates to the next lowest output unit.
 *
 * @warning Generated. Do not edit. See above.
 *
 * @param t Source time in seconds. uint64_t
 *
 * @return The converted time value in hardware cycles. uint32_t
 */
#define k_sec_to_cyc_floor32(t) \
    z_tmcvt_32(t, Z_HZ_sec, Z_HZ_cyc, Z_CCYC, false, false)


/** @brief Convert seconds to hardware cycles. 64 bits. Truncates.
 *
 * Converts time values in seconds to hardware cycles.
 * Computes result in 64 bit precision.
 * Truncates to the next lowest output unit.
 *
 * @warning Generated. Do not edit. See above.
 *
 * @param t Source time in seconds. uint64_t
 *
 * @return The converted time value in hardware cycles. uint64_t
 */
#define k_sec_to_cyc_floor64(t) \
    z_tmcvt_64(t, Z_HZ_sec, Z_HZ_cyc, Z_CCYC, false, false)


/** @brief Convert seconds to hardware cycles. 32 bits. Round nearest.
 *
 * Converts time values in seconds to hardware cycles.
 * Computes result in 32 bit precision.
 * Rounds to the nearest output unit.
 *
 * @warning Generated. Do not edit. See above.
 *
 * @param t Source time in seconds. uint64_t
 *
 * @return The converted time value in hardware cycles. uint32_t
 */
#define k_sec_to_cyc_near32(t) \
    z_tmcvt_32(t, Z_HZ_sec, Z_HZ_cyc, Z_CCYC, false, true)


/** @brief Convert seconds to hardware cycles. 64 bits. Round nearest.
 *
 * Converts time values in seconds to hardware cycles.
 * Computes result in 64 bit precision.
 * Rounds to the nearest output unit.
 *
 * @warning Generated. Do not edit. See above.
 *
 * @param t Source time in seconds. uint64_t
 *
 * @return The converted time value in hardware cycles. uint64_t
 */
#define k_sec_to_cyc_near64(t) \
    z_tmcvt_64(t, Z_HZ_sec, Z_HZ_cyc, Z_CCYC, false, true)


/** @brief Convert seconds to hardware cycles. 32 bits. Rounds up.
 *
 * Converts time values in seconds to hardware cycles.
 * Computes result in 32 bit precision.
 * Rounds up to the next highest output unit.
 *
 * @warning Generated. Do not edit. See above.
 *
 * @param t Source time in seconds. uint64_t
 *
 * @return The converted time value in hardware cycles. uint32_t
 */
#define k_sec_to_cyc_ceil32(t) \
    z_tmcvt_32(t, Z_HZ_sec, Z_HZ_cyc, Z_CCYC, true, false)


/** @brief Convert seconds to hardware cycles. 64 bits. Rounds up.
 *
 * Converts time values in seconds to hardware cycles.
 * Computes result in 64 bit precision.
 * Rounds up to the next highest output unit.
 *
 * @warning Generated. Do not edit. See above.
 *
 * @param t Source time in seconds. uint64_t
 *
 * @return The converted time value in hardware cycles. uint64_t
 */
#define k_sec_to_cyc_ceil64(t) \
    z_tmcvt_64(t, Z_HZ_sec, Z_HZ_cyc, Z_CCYC, true, false)


/** @brief Convert seconds to ticks. 32 bits. Truncates.
 *
 * Converts time values in seconds to ticks.
 * Computes result in 32 bit precision.
 * Truncates to the next lowest output unit.
 *
 * @warning Generated. Do not edit. See above.
 *
 * @param t Source time in seconds. uint64_t
 *
 * @return The converted time value in ticks. uint32_t
 */
#define k_sec_to_ticks_floor32(t) \
    z_tmcvt_32(t, Z_HZ_sec, Z_HZ_ticks, true, false, false)


/** @brief Convert seconds to ticks. 64 bits. Truncates.
 *
 * Converts time values in seconds to ticks.
 * Computes result in 64 bit precision.
 * Truncates to the next lowest output unit.
 *
 * @warning Generated. Do not edit. See above.
 *
 * @param t Source time in seconds. uint64_t
 *
 * @return The converted time value in ticks. uint64_t
 */
#define k_sec_to_ticks_floor64(t) \
    z_tmcvt_64(t, Z_HZ_sec, Z_HZ_ticks, true, false, false)


/** @brief Convert seconds to ticks. 32 bits. Round nearest.
 *
 * Converts time values in seconds to ticks.
 * Computes result in 32 bit precision.
 * Rounds to the nearest output unit.
 *
 * @warning Generated. Do not edit. See above.
 *
 * @param t Source time in seconds. uint64_t
 *
 * @return The converted time value in ticks. uint32_t
 */
#define k_sec_to_ticks_near32(t) \
    z_tmcvt_32(t, Z_HZ_sec, Z_HZ_ticks, true, false, true)


/** @brief Convert seconds to ticks. 64 bits. Round nearest.
 *
 * Converts time values in seconds to ticks.
 * Computes result in 64 bit precision.
 * Rounds to the nearest output unit.
 *
 * @warning Generated. Do not edit. See above.
 *
 * @param t Source time in seconds. uint64_t
 *
 * @return The converted time value in ticks. uint64_t
 */
#define k_sec_to_ticks_near64(t) \
    z_tmcvt_64(t, Z_HZ_sec, Z_HZ_ticks, true, false, true)


/** @brief Convert seconds to ticks. 32 bits. Rounds up.
 *
 * Converts time values in seconds to ticks.
 * Computes result in 32 bit precision.
 * Rounds up to the next highest output unit.
 *
 * @warning Generated. Do not edit. See above.
 *
 * @param t Source time in seconds. uint64_t
 *
 * @return The converted time value in ticks. uint32_t
 */
#define k_sec_to_ticks_ceil32(t) \
    z_tmcvt_32(t, Z_HZ_sec, Z_HZ_ticks, true, true, false)


/** @brief Convert seconds to ticks. 64 bits. Rounds up.
 *
 * Converts time values in seconds to ticks.
 * Computes result in 64 bit precision.
 * Rounds up to the next highest output unit.
 *
 * @warning Generated. Do not edit. See above.
 *
 * @param t Source time in seconds. uint64_t
 *
 * @return The converted time value in ticks. uint64_t
 */
#define k_sec_to_ticks_ceil64(t) \
    z_tmcvt_64(t, Z_HZ_sec, Z_HZ_ticks, true, true, false)


/** @brief Convert milliseconds to hardware cycles. 32 bits. Truncates.
 *
 * Converts time values in milliseconds to hardware cycles.
 * Computes result in 32 bit precision.
 * Truncates to the next lowest output unit.
 *
 * @warning Generated. Do not edit. See above.
 *
 * @param t Source time in milliseconds. uint64_t
 *
 * @return The converted time value in hardware cycles. uint32_t
 */
#define k_ms_to_cyc_floor32(t) \
    z_tmcvt_32(t, Z_HZ_ms, Z_HZ_cyc, Z_CCYC, false, false)

/** @brief Convert milliseconds to hardware cycles. 64 bits. Truncates.
 *
 * Converts time values in milliseconds to hardware cycles.
 * Computes result in 64 bit precision.
 * Truncates to the next lowest output unit.
 *
 * @warning Generated. Do not edit. See above.
 *
 * @param t Source time in milliseconds. uint64_t
 *
 * @return The converted time value in hardware cycles. uint64_t
 */
#define k_ms_to_cyc_floor64(t) \
    z_tmcvt_64(t, Z_HZ_ms, Z_HZ_cyc, Z_CCYC, false, false)

/** @brief Convert milliseconds to hardware cycles. 32 bits. Round nearest.
 *
 * Converts time values in milliseconds to hardware cycles.
 * Computes result in 32 bit precision.
 * Rounds to the nearest output unit.
 *
 * @warning Generated. Do not edit. See above.
 *
 * @param t Source time in milliseconds. uint64_t
 *
 * @return The converted time value in hardware cycles. uint32_t
 */
#define k_ms_to_cyc_near32(t) \
    z_tmcvt_32(t, Z_HZ_ms, Z_HZ_cyc, Z_CCYC, false, true)

/** @brief Convert milliseconds to hardware cycles. 64 bits. Round nearest.
 *
 * Converts time values in milliseconds to hardware cycles.
 * Computes result in 64 bit precision.
 * Rounds to the nearest output unit.
 *
 * @warning Generated. Do not edit. See above.
 *
 * @param t Source time in milliseconds. uint64_t
 *
 * @return The converted time value in hardware cycles. uint64_t
 */
#define k_ms_to_cyc_near64(t) \
    z_tmcvt_64(t, Z_HZ_ms, Z_HZ_cyc, Z_CCYC, false, true)

/** @brief Convert milliseconds to hardware cycles. 32 bits. Rounds up.
 *
 * Converts time values in milliseconds to hardware cycles.
 * Computes result in 32 bit precision.
 * Rounds up to the next highest output unit.
 *
 * @warning Generated. Do not edit. See above.
 *
 * @param t Source time in milliseconds. uint64_t
 *
 * @return The converted time value in hardware cycles. uint32_t
 */
#define k_ms_to_cyc_ceil32(t) \
    z_tmcvt_32(t, Z_HZ_ms, Z_HZ_cyc, Z_CCYC, true, false)

/** @brief Convert milliseconds to hardware cycles. 64 bits. Rounds up.
 *
 * Converts time values in milliseconds to hardware cycles.
 * Computes result in 64 bit precision.
 * Rounds up to the next highest output unit.
 *
 * @warning Generated. Do not edit. See above.
 *
 * @param t Source time in milliseconds. uint64_t
 *
 * @return The converted time value in hardware cycles. uint64_t
 */
#define k_ms_to_cyc_ceil64(t) \
    z_tmcvt_64(t, Z_HZ_ms, Z_HZ_cyc, Z_CCYC, true, false)

/** @brief Convert milliseconds to ticks. 32 bits. Truncates.
 *
 * Converts time values in milliseconds to ticks.
 * Computes result in 32 bit precision.
 * Truncates to the next lowest output unit.
 *
 * @warning Generated. Do not edit. See above.
 *
 * @param t Source time in milliseconds. uint64_t
 *
 * @return The converted time value in ticks. uint32_t
 */
#define k_ms_to_ticks_floor32(t) \
    z_tmcvt_32(t, Z_HZ_ms, Z_HZ_ticks, true, false, false)

/** @brief Convert milliseconds to ticks. 64 bits. Truncates.
 *
 * Converts time values in milliseconds to ticks.
 * Computes result in 64 bit precision.
 * Truncates to the next lowest output unit.
 *
 * @warning Generated. Do not edit. See above.
 *
 * @param t Source time in milliseconds. uint64_t
 *
 * @return The converted time value in ticks. uint64_t
 */
#define k_ms_to_ticks_floor64(t) \
    z_tmcvt_64(t, Z_HZ_ms, Z_HZ_ticks, true, false, false)

/** @brief Convert milliseconds to ticks. 32 bits. Round nearest.
 *
 * Converts time values in milliseconds to ticks.
 * Computes result in 32 bit precision.
 * Rounds to the nearest output unit.
 *
 * @warning Generated. Do not edit. See above.
 *
 * @param t Source time in milliseconds. uint64_t
 *
 * @return The converted time value in ticks. uint32_t
 */
#define k_ms_to_ticks_near32(t) \
    z_tmcvt_32(t, Z_HZ_ms, Z_HZ_ticks, true, false, true)

/** @brief Convert milliseconds to ticks. 64 bits. Round nearest.
 *
 * Converts time values in milliseconds to ticks.
 * Computes result in 64 bit precision.
 * Rounds to the nearest output unit.
 *
 * @warning Generated. Do not edit. See above.
 *
 * @param t Source time in milliseconds. uint64_t
 *
 * @return The converted time value in ticks. uint64_t
 */
#define k_ms_to_ticks_near64(t) \
    z_tmcvt_64(t, Z_HZ_ms, Z_HZ_ticks, true, false, true)

/** @brief Convert milliseconds to ticks. 32 bits. Rounds up.
 *
 * Converts time values in milliseconds to ticks.
 * Computes result in 32 bit precision.
 * Rounds up to the next highest output unit.
 *
 * @warning Generated. Do not edit. See above.
 *
 * @param t Source time in milliseconds. uint64_t
 *
 * @return The converted time value in ticks. uint32_t
 */
#define k_ms_to_ticks_ceil32(t) \
    z_tmcvt_32(t, Z_HZ_ms, Z_HZ_ticks, true, true, false)

/** @brief Convert milliseconds to ticks. 64 bits. Rounds up.
 *
 * Converts time values in milliseconds to ticks.
 * Computes result in 64 bit precision.
 * Rounds up to the next highest output unit.
 *
 * @warning Generated. Do not edit. See above.
 *
 * @param t Source time in milliseconds. uint64_t
 *
 * @return The converted time value in ticks. uint64_t
 */
#define k_ms_to_ticks_ceil64(t) \
    z_tmcvt_64(t, Z_HZ_ms, Z_HZ_ticks, true, true, false)

/** @brief Convert microseconds to hardware cycles. 32 bits. Truncates.
 *
 * Converts time values in microseconds to hardware cycles.
 * Computes result in 32 bit precision.
 * Truncates to the next lowest output unit.
 *
 * @warning Generated. Do not edit. See above.
 *
 * @param t Source time in microseconds. uint64_t
 *
 * @return The converted time value in hardware cycles. uint32_t
 */
#define k_us_to_cyc_floor32(t) \
    z_tmcvt_32(t, Z_HZ_us, Z_HZ_cyc, Z_CCYC, false, false)

/** @brief Convert microseconds to hardware cycles. 64 bits. Truncates.
 *
 * Converts time values in microseconds to hardware cycles.
 * Computes result in 64 bit precision.
 * Truncates to the next lowest output unit.
 *
 * @warning Generated. Do not edit. See above.
 *
 * @param t Source time in microseconds. uint64_t
 *
 * @return The converted time value in hardware cycles. uint64_t
 */
#define k_us_to_cyc_floor64(t) \
    z_tmcvt_64(t, Z_HZ_us, Z_HZ_cyc, Z_CCYC, false, false)

/** @brief Convert microseconds to hardware cycles. 32 bits. Round nearest.
 *
 * Converts time values in microseconds to hardware cycles.
 * Computes result in 32 bit precision.
 * Rounds to the nearest output unit.
 *
 * @warning Generated. Do not edit. See above.
 *
 * @param t Source time in microseconds. uint64_t
 *
 * @return The converted time value in hardware cycles. uint32_t
 */
#define k_us_to_cyc_near32(t) \
    z_tmcvt_32(t, Z_HZ_us, Z_HZ_cyc, Z_CCYC, false, true)

/** @brief Convert microseconds to hardware cycles. 64 bits. Round nearest.
 *
 * Converts time values in microseconds to hardware cycles.
 * Computes result in 64 bit precision.
 * Rounds to the nearest output unit.
 *
 * @warning Generated. Do not edit. See above.
 *
 * @param t Source time in microseconds. uint64_t
 *
 * @return The converted time value in hardware cycles. uint64_t
 */
#define k_us_to_cyc_near64(t) \
    z_tmcvt_64(t, Z_HZ_us, Z_HZ_cyc, Z_CCYC, false, true)

/** @brief Convert microseconds to hardware cycles. 32 bits. Rounds up.
 *
 * Converts time values in microseconds to hardware cycles.
 * Computes result in 32 bit precision.
 * Rounds up to the next highest output unit.
 *
 * @warning Generated. Do not edit. See above.
 *
 * @param t Source time in microseconds. uint64_t
 *
 * @return The converted time value in hardware cycles. uint32_t
 */
#define k_us_to_cyc_ceil32(t) \
    z_tmcvt_32(t, Z_HZ_us, Z_HZ_cyc, Z_CCYC, true, false)

/** @brief Convert microseconds to hardware cycles. 64 bits. Rounds up.
 *
 * Converts time values in microseconds to hardware cycles.
 * Computes result in 64 bit precision.
 * Rounds up to the next highest output unit.
 *
 * @warning Generated. Do not edit. See above.
 *
 * @param t Source time in microseconds. uint64_t
 *
 * @return The converted time value in hardware cycles. uint64_t
 */
#define k_us_to_cyc_ceil64(t) \
    z_tmcvt_64(t, Z_HZ_us, Z_HZ_cyc, Z_CCYC, true, false)

/** @brief Convert microseconds to ticks. 32 bits. Truncates.
 *
 * Converts time values in microseconds to ticks.
 * Computes result in 32 bit precision.
 * Truncates to the next lowest output unit.
 *
 * @warning Generated. Do not edit. See above.
 *
 * @param t Source time in microseconds. uint64_t
 *
 * @return The converted time value in ticks. uint32_t
 */
#define k_us_to_ticks_floor32(t) \
    z_tmcvt_32(t, Z_HZ_us, Z_HZ_ticks, true, false, false)

/** @brief Convert microseconds to ticks. 64 bits. Truncates.
 *
 * Converts time values in microseconds to ticks.
 * Computes result in 64 bit precision.
 * Truncates to the next lowest output unit.
 *
 * @warning Generated. Do not edit. See above.
 *
 * @param t Source time in microseconds. uint64_t
 *
 * @return The converted time value in ticks. uint64_t
 */
#define k_us_to_ticks_floor64(t) \
    z_tmcvt_64(t, Z_HZ_us, Z_HZ_ticks, true, false, false)

/** @brief Convert microseconds to ticks. 32 bits. Round nearest.
 *
 * Converts time values in microseconds to ticks.
 * Computes result in 32 bit precision.
 * Rounds to the nearest output unit.
 *
 * @warning Generated. Do not edit. See above.
 *
 * @param t Source time in microseconds. uint64_t
 *
 * @return The converted time value in ticks. uint32_t
 */
#define k_us_to_ticks_near32(t) \
    z_tmcvt_32(t, Z_HZ_us, Z_HZ_ticks, true, false, true)

/** @brief Convert microseconds to ticks. 64 bits. Round nearest.
 *
 * Converts time values in microseconds to ticks.
 * Computes result in 64 bit precision.
 * Rounds to the nearest output unit.
 *
 * @warning Generated. Do not edit. See above.
 *
 * @param t Source time in microseconds. uint64_t
 *
 * @return The converted time value in ticks. uint64_t
 */
#define k_us_to_ticks_near64(t) \
    z_tmcvt_64(t, Z_HZ_us, Z_HZ_ticks, true, false, true)

/** @brief Convert microseconds to ticks. 32 bits. Rounds up.
 *
 * Converts time values in microseconds to ticks.
 * Computes result in 32 bit precision.
 * Rounds up to the next highest output unit.
 *
 * @warning Generated. Do not edit. See above.
 *
 * @param t Source time in microseconds. uint64_t
 *
 * @return The converted time value in ticks. uint32_t
 */
#define k_us_to_ticks_ceil32(t) \
    z_tmcvt_32(t, Z_HZ_us, Z_HZ_ticks, true, true, false)

/** @brief Convert microseconds to ticks. 64 bits. Rounds up.
 *
 * Converts time values in microseconds to ticks.
 * Computes result in 64 bit precision.
 * Rounds up to the next highest output unit.
 *
 * @warning Generated. Do not edit. See above.
 *
 * @param t Source time in microseconds. uint64_t
 *
 * @return The converted time value in ticks. uint64_t
 */
#define k_us_to_ticks_ceil64(t) \
    z_tmcvt_64(t, Z_HZ_us, Z_HZ_ticks, true, true, false)

/** @brief Convert nanoseconds to hardware cycles. 32 bits. Truncates.
 *
 * Converts time values in nanoseconds to hardware cycles.
 * Computes result in 32 bit precision.
 * Truncates to the next lowest output unit.
 *
 * @warning Generated. Do not edit. See above.
 *
 * @param t Source time in nanoseconds. uint64_t
 *
 * @return The converted time value in hardware cycles. uint32_t
 */
#define k_ns_to_cyc_floor32(t) \
    z_tmcvt_32(t, Z_HZ_ns, Z_HZ_cyc, Z_CCYC, false, false)

/** @brief Convert nanoseconds to hardware cycles. 64 bits. Truncates.
 *
 * Converts time values in nanoseconds to hardware cycles.
 * Computes result in 64 bit precision.
 * Truncates to the next lowest output unit.
 *
 * @warning Generated. Do not edit. See above.
 *
 * @param t Source time in nanoseconds. uint64_t
 *
 * @return The converted time value in hardware cycles. uint64_t
 */
#define k_ns_to_cyc_floor64(t) \
    z_tmcvt_64(t, Z_HZ_ns, Z_HZ_cyc, Z_CCYC, false, false)

/** @brief Convert nanoseconds to hardware cycles. 32 bits. Round nearest.
 *
 * Converts time values in nanoseconds to hardware cycles.
 * Computes result in 32 bit precision.
 * Rounds to the nearest output unit.
 *
 * @warning Generated. Do not edit. See above.
 *
 * @param t Source time in nanoseconds. uint64_t
 *
 * @return The converted time value in hardware cycles. uint32_t
 */
#define k_ns_to_cyc_near32(t) \
    z_tmcvt_32(t, Z_HZ_ns, Z_HZ_cyc, Z_CCYC, false, true)

/** @brief Convert nanoseconds to hardware cycles. 64 bits. Round nearest.
 *
 * Converts time values in nanoseconds to hardware cycles.
 * Computes result in 64 bit precision.
 * Rounds to the nearest output unit.
 *
 * @warning Generated. Do not edit. See above.
 *
 * @param t Source time in nanoseconds. uint64_t
 *
 * @return The converted time value in hardware cycles. uint64_t
 */
#define k_ns_to_cyc_near64(t) \
    z_tmcvt_64(t, Z_HZ_ns, Z_HZ_cyc, Z_CCYC, false, true)

/** @brief Convert nanoseconds to hardware cycles. 32 bits. Rounds up.
 *
 * Converts time values in nanoseconds to hardware cycles.
 * Computes result in 32 bit precision.
 * Rounds up to the next highest output unit.
 *
 * @warning Generated. Do not edit. See above.
 *
 * @param t Source time in nanoseconds. uint64_t
 *
 * @return The converted time value in hardware cycles. uint32_t
 */
#define k_ns_to_cyc_ceil32(t) \
    z_tmcvt_32(t, Z_HZ_ns, Z_HZ_cyc, Z_CCYC, true, false)

/** @brief Convert nanoseconds to hardware cycles. 64 bits. Rounds up.
 *
 * Converts time values in nanoseconds to hardware cycles.
 * Computes result in 64 bit precision.
 * Rounds up to the next highest output unit.
 *
 * @warning Generated. Do not edit. See above.
 *
 * @param t Source time in nanoseconds. uint64_t
 *
 * @return The converted time value in hardware cycles. uint64_t
 */
#define k_ns_to_cyc_ceil64(t) \
    z_tmcvt_64(t, Z_HZ_ns, Z_HZ_cyc, Z_CCYC, true, false)

/** @brief Convert nanoseconds to ticks. 32 bits. Truncates.
 *
 * Converts time values in nanoseconds to ticks.
 * Computes result in 32 bit precision.
 * Truncates to the next lowest output unit.
 *
 * @warning Generated. Do not edit. See above.
 *
 * @param t Source time in nanoseconds. uint64_t
 *
 * @return The converted time value in ticks. uint32_t
 */
#define k_ns_to_ticks_floor32(t) \
    z_tmcvt_32(t, Z_HZ_ns, Z_HZ_ticks, true, false, false)

/** @brief Convert nanoseconds to ticks. 64 bits. Truncates.
 *
 * Converts time values in nanoseconds to ticks.
 * Computes result in 64 bit precision.
 * Truncates to the next lowest output unit.
 *
 * @warning Generated. Do not edit. See above.
 *
 * @param t Source time in nanoseconds. uint64_t
 *
 * @return The converted time value in ticks. uint64_t
 */
#define k_ns_to_ticks_floor64(t) \
    z_tmcvt_64(t, Z_HZ_ns, Z_HZ_ticks, true, false, false)

/** @brief Convert nanoseconds to ticks. 32 bits. Round nearest.
 *
 * Converts time values in nanoseconds to ticks.
 * Computes result in 32 bit precision.
 * Rounds to the nearest output unit.
 *
 * @warning Generated. Do not edit. See above.
 *
 * @param t Source time in nanoseconds. uint64_t
 *
 * @return The converted time value in ticks. uint32_t
 */
#define k_ns_to_ticks_near32(t) \
    z_tmcvt_32(t, Z_HZ_ns, Z_HZ_ticks, true, false, true)

/** @brief Convert nanoseconds to ticks. 64 bits. Round nearest.
 *
 * Converts time values in nanoseconds to ticks.
 * Computes result in 64 bit precision.
 * Rounds to the nearest output unit.
 *
 * @warning Generated. Do not edit. See above.
 *
 * @param t Source time in nanoseconds. uint64_t
 *
 * @return The converted time value in ticks. uint64_t
 */
#define k_ns_to_ticks_near64(t) \
    z_tmcvt_64(t, Z_HZ_ns, Z_HZ_ticks, true, false, true)

/** @brief Convert nanoseconds to ticks. 32 bits. Rounds up.
 *
 * Converts time values in nanoseconds to ticks.
 * Computes result in 32 bit precision.
 * Rounds up to the next highest output unit.
 *
 * @warning Generated. Do not edit. See above.
 *
 * @param t Source time in nanoseconds. uint64_t
 *
 * @return The converted time value in ticks. uint32_t
 */
#define k_ns_to_ticks_ceil32(t) \
    z_tmcvt_32(t, Z_HZ_ns, Z_HZ_ticks, true, true, false)

/** @brief Convert nanoseconds to ticks. 64 bits. Rounds up.
 *
 * Converts time values in nanoseconds to ticks.
 * Computes result in 64 bit precision.
 * Rounds up to the next highest output unit.
 *
 * @warning Generated. Do not edit. See above.
 *
 * @param t Source time in nanoseconds. uint64_t
 *
 * @return The converted time value in ticks. uint64_t
 */
#define k_ns_to_ticks_ceil64(t) \
    z_tmcvt_64(t, Z_HZ_ns, Z_HZ_ticks, true, true, false)

/** @brief Convert hardware cycles to seconds. 32 bits. Truncates.
 *
 * Converts time values in hardware cycles to seconds.
 * Computes result in 32 bit precision.
 * Truncates to the next lowest output unit.
 *
 * @warning Generated. Do not edit. See above.
 *
 * @param t Source time in hardware cycles. uint64_t
 *
 * @return The converted time value in seconds. uint32_t
 */
#define k_cyc_to_sec_floor32(t) \
    z_tmcvt_32(t, Z_HZ_cyc, Z_HZ_sec, Z_CCYC, false, false)


/** @brief Convert hardware cycles to seconds. 64 bits. Truncates.
 *
 * Converts time values in hardware cycles to seconds.
 * Computes result in 64 bit precision.
 * Truncates to the next lowest output unit.
 *
 * @warning Generated. Do not edit. See above.
 *
 * @param t Source time in hardware cycles. uint64_t
 *
 * @return The converted time value in seconds. uint64_t
 */
#define k_cyc_to_sec_floor64(t) \
    z_tmcvt_64(t, Z_HZ_cyc, Z_HZ_sec, Z_CCYC, false, false)


/** @brief Convert hardware cycles to seconds. 32 bits. Round nearest.
 *
 * Converts time values in hardware cycles to seconds.
 * Computes result in 32 bit precision.
 * Rounds to the nearest output unit.
 *
 * @warning Generated. Do not edit. See above.
 *
 * @param t Source time in hardware cycles. uint64_t
 *
 * @return The converted time value in seconds. uint32_t
 */
#define k_cyc_to_sec_near32(t) \
    z_tmcvt_32(t, Z_HZ_cyc, Z_HZ_sec, Z_CCYC, false, true)


/** @brief Convert hardware cycles to seconds. 64 bits. Round nearest.
 *
 * Converts time values in hardware cycles to seconds.
 * Computes result in 64 bit precision.
 * Rounds to the nearest output unit.
 *
 * @warning Generated. Do not edit. See above.
 *
 * @param t Source time in hardware cycles. uint64_t
 *
 * @return The converted time value in seconds. uint64_t
 */
#define k_cyc_to_sec_near64(t) \
    z_tmcvt_64(t, Z_HZ_cyc, Z_HZ_sec, Z_CCYC, false, true)


/** @brief Convert hardware cycles to seconds. 32 bits. Rounds up.
 *
 * Converts time values in hardware cycles to seconds.
 * Computes result in 32 bit precision.
 * Rounds up to the next highest output unit.
 *
 * @warning Generated. Do not edit. See above.
 *
 * @param t Source time in hardware cycles. uint64_t
 *
 * @return The converted time value in seconds. uint32_t
 */
#define k_cyc_to_sec_ceil32(t) \
    z_tmcvt_32(t, Z_HZ_cyc, Z_HZ_sec, Z_CCYC, true, false)


/** @brief Convert hardware cycles to seconds. 64 bits. Rounds up.
 *
 * Converts time values in hardware cycles to seconds.
 * Computes result in 64 bit precision.
 * Rounds up to the next highest output unit.
 *
 * @warning Generated. Do not edit. See above.
 *
 * @param t Source time in hardware cycles. uint64_t
 *
 * @return The converted time value in seconds. uint64_t
 */
#define k_cyc_to_sec_ceil64(t) \
    z_tmcvt_64(t, Z_HZ_cyc, Z_HZ_sec, Z_CCYC, true, false)


/** @brief Convert hardware cycles to milliseconds. 32 bits. Truncates.
 *
 * Converts time values in hardware cycles to milliseconds.
 * Computes result in 32 bit precision.
 * Truncates to the next lowest output unit.
 *
 * @warning Generated. Do not edit. See above.
 *
 * @param t Source time in hardware cycles. uint64_t
 *
 * @return The converted time value in milliseconds. uint32_t
 */
#define k_cyc_to_ms_floor32(t) \
    z_tmcvt_32(t, Z_HZ_cyc, Z_HZ_ms, Z_CCYC, false, false)

/** @brief Convert hardware cycles to milliseconds. 64 bits. Truncates.
 *
 * Converts time values in hardware cycles to milliseconds.
 * Computes result in 64 bit precision.
 * Truncates to the next lowest output unit.
 *
 * @warning Generated. Do not edit. See above.
 *
 * @param t Source time in hardware cycles. uint64_t
 *
 * @return The converted time value in milliseconds. uint64_t
 */
#define k_cyc_to_ms_floor64(t) \
    z_tmcvt_64(t, Z_HZ_cyc, Z_HZ_ms, Z_CCYC, false, false)

/** @brief Convert hardware cycles to milliseconds. 32 bits. Round nearest.
 *
 * Converts time values in hardware cycles to milliseconds.
 * Computes result in 32 bit precision.
 * Rounds to the nearest output unit.
 *
 * @warning Generated. Do not edit. See above.
 *
 * @param t Source time in hardware cycles. uint64_t
 *
 * @return The converted time value in milliseconds. uint32_t
 */
#define k_cyc_to_ms_near32(t) \
    z_tmcvt_32(t, Z_HZ_cyc, Z_HZ_ms, Z_CCYC, false, true)

/** @brief Convert hardware cycles to milliseconds. 64 bits. Round nearest.
 *
 * Converts time values in hardware cycles to milliseconds.
 * Computes result in 64 bit precision.
 * Rounds to the nearest output unit.
 *
 * @warning Generated. Do not edit. See above.
 *
 * @param t Source time in hardware cycles. uint64_t
 *
 * @return The converted time value in milliseconds. uint64_t
 */
#define k_cyc_to_ms_near64(t) \
    z_tmcvt_64(t, Z_HZ_cyc, Z_HZ_ms, Z_CCYC, false, true)

/** @brief Convert hardware cycles to milliseconds. 32 bits. Rounds up.
 *
 * Converts time values in hardware cycles to milliseconds.
 * Computes result in 32 bit precision.
 * Rounds up to the next highest output unit.
 *
 * @warning Generated. Do not edit. See above.
 *
 * @param t Source time in hardware cycles. uint64_t
 *
 * @return The converted time value in milliseconds. uint32_t
 */
#define k_cyc_to_ms_ceil32(t) \
    z_tmcvt_32(t, Z_HZ_cyc, Z_HZ_ms, Z_CCYC, true, false)

/** @brief Convert hardware cycles to milliseconds. 64 bits. Rounds up.
 *
 * Converts time values in hardware cycles to milliseconds.
 * Computes result in 64 bit precision.
 * Rounds up to the next highest output unit.
 *
 * @warning Generated. Do not edit. See above.
 *
 * @param t Source time in hardware cycles. uint64_t
 *
 * @return The converted time value in milliseconds. uint64_t
 */
#define k_cyc_to_ms_ceil64(t) \
    z_tmcvt_64(t, Z_HZ_cyc, Z_HZ_ms, Z_CCYC, true, false)

/** @brief Convert hardware cycles to microseconds. 32 bits. Truncates.
 *
 * Converts time values in hardware cycles to microseconds.
 * Computes result in 32 bit precision.
 * Truncates to the next lowest output unit.
 *
 * @warning Generated. Do not edit. See above.
 *
 * @param t Source time in hardware cycles. uint64_t
 *
 * @return The converted time value in microseconds. uint32_t
 */
#define k_cyc_to_us_floor32(t) \
    z_tmcvt_32(t, Z_HZ_cyc, Z_HZ_us, Z_CCYC, false, false)

/** @brief Convert hardware cycles to microseconds. 64 bits. Truncates.
 *
 * Converts time values in hardware cycles to microseconds.
 * Computes result in 64 bit precision.
 * Truncates to the next lowest output unit.
 *
 * @warning Generated. Do not edit. See above.
 *
 * @param t Source time in hardware cycles. uint64_t
 *
 * @return The converted time value in microseconds. uint64_t
 */
#define k_cyc_to_us_floor64(t) \
    z_tmcvt_64(t, Z_HZ_cyc, Z_HZ_us, Z_CCYC, false, false)

/** @brief Convert hardware cycles to microseconds. 32 bits. Round nearest.
 *
 * Converts time values in hardware cycles to microseconds.
 * Computes result in 32 bit precision.
 * Rounds to the nearest output unit.
 *
 * @warning Generated. Do not edit. See above.
 *
 * @param t Source time in hardware cycles. uint64_t
 *
 * @return The converted time value in microseconds. uint32_t
 */
#define k_cyc_to_us_near32(t) \
    z_tmcvt_32(t, Z_HZ_cyc, Z_HZ_us, Z_CCYC, false, true)

/** @brief Convert hardware cycles to microseconds. 64 bits. Round nearest.
 *
 * Converts time values in hardware cycles to microseconds.
 * Computes result in 64 bit precision.
 * Rounds to the nearest output unit.
 *
 * @warning Generated. Do not edit. See above.
 *
 * @param t Source time in hardware cycles. uint64_t
 *
 * @return The converted time value in microseconds. uint64_t
 */
#define k_cyc_to_us_near64(t) \
    z_tmcvt_64(t, Z_HZ_cyc, Z_HZ_us, Z_CCYC, false, true)

/** @brief Convert hardware cycles to microseconds. 32 bits. Rounds up.
 *
 * Converts time values in hardware cycles to microseconds.
 * Computes result in 32 bit precision.
 * Rounds up to the next highest output unit.
 *
 * @warning Generated. Do not edit. See above.
 *
 * @param t Source time in hardware cycles. uint64_t
 *
 * @return The converted time value in microseconds. uint32_t
 */
#define k_cyc_to_us_ceil32(t) \
    z_tmcvt_32(t, Z_HZ_cyc, Z_HZ_us, Z_CCYC, true, false)

/** @brief Convert hardware cycles to microseconds. 64 bits. Rounds up.
 *
 * Converts time values in hardware cycles to microseconds.
 * Computes result in 64 bit precision.
 * Rounds up to the next highest output unit.
 *
 * @warning Generated. Do not edit. See above.
 *
 * @param t Source time in hardware cycles. uint64_t
 *
 * @return The converted time value in microseconds. uint64_t
 */
#define k_cyc_to_us_ceil64(t) \
    z_tmcvt_64(t, Z_HZ_cyc, Z_HZ_us, Z_CCYC, true, false)

/** @brief Convert hardware cycles to nanoseconds. 32 bits. Truncates.
 *
 * Converts time values in hardware cycles to nanoseconds.
 * Computes result in 32 bit precision.
 * Truncates to the next lowest output unit.
 *
 * @warning Generated. Do not edit. See above.
 *
 * @param t Source time in hardware cycles. uint64_t
 *
 * @return The converted time value in nanoseconds. uint32_t
 */
#define k_cyc_to_ns_floor32(t) \
    z_tmcvt_32(t, Z_HZ_cyc, Z_HZ_ns, Z_CCYC, false, false)

/** @brief Convert hardware cycles to nanoseconds. 64 bits. Truncates.
 *
 * Converts time values in hardware cycles to nanoseconds.
 * Computes result in 64 bit precision.
 * Truncates to the next lowest output unit.
 *
 * @warning Generated. Do not edit. See above.
 *
 * @param t Source time in hardware cycles. uint64_t
 *
 * @return The converted time value in nanoseconds. uint64_t
 */
#define k_cyc_to_ns_floor64(t) \
    z_tmcvt_64(t, Z_HZ_cyc, Z_HZ_ns, Z_CCYC, false, false)

/** @brief Convert hardware cycles to nanoseconds. 32 bits. Round nearest.
 *
 * Converts time values in hardware cycles to nanoseconds.
 * Computes result in 32 bit precision.
 * Rounds to the nearest output unit.
 *
 * @warning Generated. Do not edit. See above.
 *
 * @param t Source time in hardware cycles. uint64_t
 *
 * @return The converted time value in nanoseconds. uint32_t
 */
#define k_cyc_to_ns_near32(t) \
    z_tmcvt_32(t, Z_HZ_cyc, Z_HZ_ns, Z_CCYC, false, true)

/** @brief Convert hardware cycles to nanoseconds. 64 bits. Round nearest.
 *
 * Converts time values in hardware cycles to nanoseconds.
 * Computes result in 64 bit precision.
 * Rounds to the nearest output unit.
 *
 * @warning Generated. Do not edit. See above.
 *
 * @param t Source time in hardware cycles. uint64_t
 *
 * @return The converted time value in nanoseconds. uint64_t
 */
#define k_cyc_to_ns_near64(t) \
    z_tmcvt_64(t, Z_HZ_cyc, Z_HZ_ns, Z_CCYC, false, true)

/** @brief Convert hardware cycles to nanoseconds. 32 bits. Rounds up.
 *
 * Converts time values in hardware cycles to nanoseconds.
 * Computes result in 32 bit precision.
 * Rounds up to the next highest output unit.
 *
 * @warning Generated. Do not edit. See above.
 *
 * @param t Source time in hardware cycles. uint64_t
 *
 * @return The converted time value in nanoseconds. uint32_t
 */
#define k_cyc_to_ns_ceil32(t) \
    z_tmcvt_32(t, Z_HZ_cyc, Z_HZ_ns, Z_CCYC, true, false)

/** @brief Convert hardware cycles to nanoseconds. 64 bits. Rounds up.
 *
 * Converts time values in hardware cycles to nanoseconds.
 * Computes result in 64 bit precision.
 * Rounds up to the next highest output unit.
 *
 * @warning Generated. Do not edit. See above.
 *
 * @param t Source time in hardware cycles. uint64_t
 *
 * @return The converted time value in nanoseconds. uint64_t
 */
#define k_cyc_to_ns_ceil64(t) \
    z_tmcvt_64(t, Z_HZ_cyc, Z_HZ_ns, Z_CCYC, true, false)

/** @brief Convert hardware cycles to ticks. 32 bits. Truncates.
 *
 * Converts time values in hardware cycles to ticks.
 * Computes result in 32 bit precision.
 * Truncates to the next lowest output unit.
 *
 * @warning Generated. Do not edit. See above.
 *
 * @param t Source time in hardware cycles. uint64_t
 *
 * @return The converted time value in ticks. uint32_t
 */
#define k_cyc_to_ticks_floor32(t) \
    z_tmcvt_32(t, Z_HZ_cyc, Z_HZ_ticks, Z_CCYC, false, false)

/** @brief Convert hardware cycles to ticks. 64 bits. Truncates.
 *
 * Converts time values in hardware cycles to ticks.
 * Computes result in 64 bit precision.
 * Truncates to the next lowest output unit.
 *
 * @warning Generated. Do not edit. See above.
 *
 * @param t Source time in hardware cycles. uint64_t
 *
 * @return The converted time value in ticks. uint64_t
 */
#define k_cyc_to_ticks_floor64(t) \
    z_tmcvt_64(t, Z_HZ_cyc, Z_HZ_ticks, Z_CCYC, false, false)

/** @brief Convert hardware cycles to ticks. 32 bits. Round nearest.
 *
 * Converts time values in hardware cycles to ticks.
 * Computes result in 32 bit precision.
 * Rounds to the nearest output unit.
 *
 * @warning Generated. Do not edit. See above.
 *
 * @param t Source time in hardware cycles. uint64_t
 *
 * @return The converted time value in ticks. uint32_t
 */
#define k_cyc_to_ticks_near32(t) \
    z_tmcvt_32(t, Z_HZ_cyc, Z_HZ_ticks, Z_CCYC, false, true)

/** @brief Convert hardware cycles to ticks. 64 bits. Round nearest.
 *
 * Converts time values in hardware cycles to ticks.
 * Computes result in 64 bit precision.
 * Rounds to the nearest output unit.
 *
 * @warning Generated. Do not edit. See above.
 *
 * @param t Source time in hardware cycles. uint64_t
 *
 * @return The converted time value in ticks. uint64_t
 */
#define k_cyc_to_ticks_near64(t) \
    z_tmcvt_64(t, Z_HZ_cyc, Z_HZ_ticks, Z_CCYC, false, true)

/** @brief Convert hardware cycles to ticks. 32 bits. Rounds up.
 *
 * Converts time values in hardware cycles to ticks.
 * Computes result in 32 bit precision.
 * Rounds up to the next highest output unit.
 *
 * @warning Generated. Do not edit. See above.
 *
 * @param t Source time in hardware cycles. uint64_t
 *
 * @return The converted time value in ticks. uint32_t
 */
#define k_cyc_to_ticks_ceil32(t) \
    z_tmcvt_32(t, Z_HZ_cyc, Z_HZ_ticks, Z_CCYC, true, false)

/** @brief Convert hardware cycles to ticks. 64 bits. Rounds up.
 *
 * Converts time values in hardware cycles to ticks.
 * Computes result in 64 bit precision.
 * Rounds up to the next highest output unit.
 *
 * @warning Generated. Do not edit. See above.
 *
 * @param t Source time in hardware cycles. uint64_t
 *
 * @return The converted time value in ticks. uint64_t
 */
#define k_cyc_to_ticks_ceil64(t) \
    z_tmcvt_64(t, Z_HZ_cyc, Z_HZ_ticks, Z_CCYC, true, false)

/** @brief Convert ticks to seconds. 32 bits. Truncates.
 *
 * Converts time values in ticks to seconds.
 * Computes result in 32 bit precision.
 * Truncates to the next lowest output unit.
 *
 * @warning Generated. Do not edit. See above.
 *
 * @param t Source time in ticks. uint64_t
 *
 * @return The converted time value in seconds. uint32_t
 */
#define k_ticks_to_sec_floor32(t) \
    z_tmcvt_32(t, Z_HZ_ticks, Z_HZ_sec, true, false, false)


/** @brief Convert ticks to seconds. 64 bits. Truncates.
 *
 * Converts time values in ticks to seconds.
 * Computes result in 64 bit precision.
 * Truncates to the next lowest output unit.
 *
 * @warning Generated. Do not edit. See above.
 *
 * @param t Source time in ticks. uint64_t
 *
 * @return The converted time value in seconds. uint64_t
 */
#define k_ticks_to_sec_floor64(t) \
    z_tmcvt_64(t, Z_HZ_ticks, Z_HZ_sec, true, false, false)


/** @brief Convert ticks to seconds. 32 bits. Round nearest.
 *
 * Converts time values in ticks to seconds.
 * Computes result in 32 bit precision.
 * Rounds to the nearest output unit.
 *
 * @warning Generated. Do not edit. See above.
 *
 * @param t Source time in ticks. uint64_t
 *
 * @return The converted time value in seconds. uint32_t
 */
#define k_ticks_to_sec_near32(t) \
    z_tmcvt_32(t, Z_HZ_ticks, Z_HZ_sec, true, false, true)


/** @brief Convert ticks to seconds. 64 bits. Round nearest.
 *
 * Converts time values in ticks to seconds.
 * Computes result in 64 bit precision.
 * Rounds to the nearest output unit.
 *
 * @warning Generated. Do not edit. See above.
 *
 * @param t Source time in ticks. uint64_t
 *
 * @return The converted time value in seconds. uint64_t
 */
#define k_ticks_to_sec_near64(t) \
    z_tmcvt_64(t, Z_HZ_ticks, Z_HZ_sec, true, false, true)


/** @brief Convert ticks to seconds. 32 bits. Rounds up.
 *
 * Converts time values in ticks to seconds.
 * Computes result in 32 bit precision.
 * Rounds up to the next highest output unit.
 *
 * @warning Generated. Do not edit. See above.
 *
 * @param t Source time in ticks. uint64_t
 *
 * @return The converted time value in seconds. uint32_t
 */
#define k_ticks_to_sec_ceil32(t) \
    z_tmcvt_32(t, Z_HZ_ticks, Z_HZ_sec, true, true, false)


/** @brief Convert ticks to seconds. 64 bits. Rounds up.
 *
 * Converts time values in ticks to seconds.
 * Computes result in 64 bit precision.
 * Rounds up to the next highest output unit.
 *
 * @warning Generated. Do not edit. See above.
 *
 * @param t Source time in ticks. uint64_t
 *
 * @return The converted time value in seconds. uint64_t
 */
#define k_ticks_to_sec_ceil64(t) \
    z_tmcvt_64(t, Z_HZ_ticks, Z_HZ_sec, true, true, false)


/** @brief Convert ticks to milliseconds. 32 bits. Truncates.
 *
 * Converts time values in ticks to milliseconds.
 * Computes result in 32 bit precision.
 * Truncates to the next lowest output unit.
 *
 * @warning Generated. Do not edit. See above.
 *
 * @param t Source time in ticks. uint64_t
 *
 * @return The converted time value in milliseconds. uint32_t
 */
#define k_ticks_to_ms_floor32(t) \
    z_tmcvt_32(t, Z_HZ_ticks, Z_HZ_ms, true, false, false)

/** @brief Convert ticks to milliseconds. 64 bits. Truncates.
 *
 * Converts time values in ticks to milliseconds.
 * Computes result in 64 bit precision.
 * Truncates to the next lowest output unit.
 *
 * @warning Generated. Do not edit. See above.
 *
 * @param t Source time in ticks. uint64_t
 *
 * @return The converted time value in milliseconds. uint64_t
 */
#define k_ticks_to_ms_floor64(t) \
    (int64_t)z_tmcvt_64(t, Z_HZ_ticks, Z_HZ_ms, true, false, false)

/** @brief Convert ticks to milliseconds. 32 bits. Round nearest.
 *
 * Converts time values in ticks to milliseconds.
 * Computes result in 32 bit precision.
 * Rounds to the nearest output unit.
 *
 * @warning Generated. Do not edit. See above.
 *
 * @param t Source time in ticks. uint64_t
 *
 * @return The converted time value in milliseconds. uint32_t
 */
#define k_ticks_to_ms_near32(t) \
    z_tmcvt_32(t, Z_HZ_ticks, Z_HZ_ms, true, false, true)

/** @brief Convert ticks to milliseconds. 64 bits. Round nearest.
 *
 * Converts time values in ticks to milliseconds.
 * Computes result in 64 bit precision.
 * Rounds to the nearest output unit.
 *
 * @warning Generated. Do not edit. See above.
 *
 * @param t Source time in ticks. uint64_t
 *
 * @return The converted time value in milliseconds. uint64_t
 */
#define k_ticks_to_ms_near64(t) \
    z_tmcvt_64(t, Z_HZ_ticks, Z_HZ_ms, true, false, true)

/** @brief Convert ticks to milliseconds. 32 bits. Rounds up.
 *
 * Converts time values in ticks to milliseconds.
 * Computes result in 32 bit precision.
 * Rounds up to the next highest output unit.
 *
 * @warning Generated. Do not edit. See above.
 *
 * @param t Source time in ticks. uint64_t
 *
 * @return The converted time value in milliseconds. uint32_t
 */
#define k_ticks_to_ms_ceil32(t) \
    z_tmcvt_32(t, Z_HZ_ticks, Z_HZ_ms, true, true, false)

/** @brief Convert ticks to milliseconds. 64 bits. Rounds up.
 *
 * Converts time values in ticks to milliseconds.
 * Computes result in 64 bit precision.
 * Rounds up to the next highest output unit.
 *
 * @warning Generated. Do not edit. See above.
 *
 * @param t Source time in ticks. uint64_t
 *
 * @return The converted time value in milliseconds. uint64_t
 */
#define k_ticks_to_ms_ceil64(t) \
    z_tmcvt_64(t, Z_HZ_ticks, Z_HZ_ms, true, true, false)

/** @brief Convert ticks to microseconds. 32 bits. Truncates.
 *
 * Converts time values in ticks to microseconds.
 * Computes result in 32 bit precision.
 * Truncates to the next lowest output unit.
 *
 * @warning Generated. Do not edit. See above.
 *
 * @param t Source time in ticks. uint64_t
 *
 * @return The converted time value in microseconds. uint32_t
 */
#define k_ticks_to_us_floor32(t) \
    z_tmcvt_32(t, Z_HZ_ticks, Z_HZ_us, true, false, false)

/** @brief Convert ticks to microseconds. 64 bits. Truncates.
 *
 * Converts time values in ticks to microseconds.
 * Computes result in 64 bit precision.
 * Truncates to the next lowest output unit.
 *
 * @warning Generated. Do not edit. See above.
 *
 * @param t Source time in ticks. uint64_t
 *
 * @return The converted time value in microseconds. uint64_t
 */
#define k_ticks_to_us_floor64(t) \
    z_tmcvt_64(t, Z_HZ_ticks, Z_HZ_us, true, false, false)

/** @brief Convert ticks to microseconds. 32 bits. Round nearest.
 *
 * Converts time values in ticks to microseconds.
 * Computes result in 32 bit precision.
 * Rounds to the nearest output unit.
 *
 * @warning Generated. Do not edit. See above.
 *
 * @param t Source time in ticks. uint64_t
 *
 * @return The converted time value in microseconds. uint32_t
 */
#define k_ticks_to_us_near32(t) \
    z_tmcvt_32(t, Z_HZ_ticks, Z_HZ_us, true, false, true)

/** @brief Convert ticks to microseconds. 64 bits. Round nearest.
 *
 * Converts time values in ticks to microseconds.
 * Computes result in 64 bit precision.
 * Rounds to the nearest output unit.
 *
 * @warning Generated. Do not edit. See above.
 *
 * @param t Source time in ticks. uint64_t
 *
 * @return The converted time value in microseconds. uint64_t
 */
#define k_ticks_to_us_near64(t) \
    z_tmcvt_64(t, Z_HZ_ticks, Z_HZ_us, true, false, true)

/** @brief Convert ticks to microseconds. 32 bits. Rounds up.
 *
 * Converts time values in ticks to microseconds.
 * Computes result in 32 bit precision.
 * Rounds up to the next highest output unit.
 *
 * @warning Generated. Do not edit. See above.
 *
 * @param t Source time in ticks. uint64_t
 *
 * @return The converted time value in microseconds. uint32_t
 */
#define k_ticks_to_us_ceil32(t) \
    z_tmcvt_32(t, Z_HZ_ticks, Z_HZ_us, true, true, false)

/** @brief Convert ticks to microseconds. 64 bits. Rounds up.
 *
 * Converts time values in ticks to microseconds.
 * Computes result in 64 bit precision.
 * Rounds up to the next highest output unit.
 *
 * @warning Generated. Do not edit. See above.
 *
 * @param t Source time in ticks. uint64_t
 *
 * @return The converted time value in microseconds. uint64_t
 */
#define k_ticks_to_us_ceil64(t) \
    z_tmcvt_64(t, Z_HZ_ticks, Z_HZ_us, true, true, false)

/** @brief Convert ticks to nanoseconds. 32 bits. Truncates.
 *
 * Converts time values in ticks to nanoseconds.
 * Computes result in 32 bit precision.
 * Truncates to the next lowest output unit.
 *
 * @warning Generated. Do not edit. See above.
 *
 * @param t Source time in ticks. uint64_t
 *
 * @return The converted time value in nanoseconds. uint32_t
 */
#define k_ticks_to_ns_floor32(t) \
    z_tmcvt_32(t, Z_HZ_ticks, Z_HZ_ns, true, false, false)

/** @brief Convert ticks to nanoseconds. 64 bits. Truncates.
 *
 * Converts time values in ticks to nanoseconds.
 * Computes result in 64 bit precision.
 * Truncates to the next lowest output unit.
 *
 * @warning Generated. Do not edit. See above.
 *
 * @param t Source time in ticks. uint64_t
 *
 * @return The converted time value in nanoseconds. uint64_t
 */
#define k_ticks_to_ns_floor64(t) \
    z_tmcvt_64(t, Z_HZ_ticks, Z_HZ_ns, true, false, false)

/** @brief Convert ticks to nanoseconds. 32 bits. Round nearest.
 *
 * Converts time values in ticks to nanoseconds.
 * Computes result in 32 bit precision.
 * Rounds to the nearest output unit.
 *
 * @warning Generated. Do not edit. See above.
 *
 * @param t Source time in ticks. uint64_t
 *
 * @return The converted time value in nanoseconds. uint32_t
 */
#define k_ticks_to_ns_near32(t) \
    z_tmcvt_32(t, Z_HZ_ticks, Z_HZ_ns, true, false, true)

/** @brief Convert ticks to nanoseconds. 64 bits. Round nearest.
 *
 * Converts time values in ticks to nanoseconds.
 * Computes result in 64 bit precision.
 * Rounds to the nearest output unit.
 *
 * @warning Generated. Do not edit. See above.
 *
 * @param t Source time in ticks. uint64_t
 *
 * @return The converted time value in nanoseconds. uint64_t
 */
#define k_ticks_to_ns_near64(t) \
    z_tmcvt_64(t, Z_HZ_ticks, Z_HZ_ns, true, false, true)

/** @brief Convert ticks to nanoseconds. 32 bits. Rounds up.
 *
 * Converts time values in ticks to nanoseconds.
 * Computes result in 32 bit precision.
 * Rounds up to the next highest output unit.
 *
 * @warning Generated. Do not edit. See above.
 *
 * @param t Source time in ticks. uint64_t
 *
 * @return The converted time value in nanoseconds. uint32_t
 */
#define k_ticks_to_ns_ceil32(t) \
    z_tmcvt_32(t, Z_HZ_ticks, Z_HZ_ns, true, true, false)

/** @brief Convert ticks to nanoseconds. 64 bits. Rounds up.
 *
 * Converts time values in ticks to nanoseconds.
 * Computes result in 64 bit precision.
 * Rounds up to the next highest output unit.
 *
 * @warning Generated. Do not edit. See above.
 *
 * @param t Source time in ticks. uint64_t
 *
 * @return The converted time value in nanoseconds. uint64_t
 */
#define k_ticks_to_ns_ceil64(t) \
    z_tmcvt_64(t, Z_HZ_ticks, Z_HZ_ns, true, true, false)

/** @brief Convert ticks to hardware cycles. 32 bits. Truncates.
 *
 * Converts time values in ticks to hardware cycles.
 * Computes result in 32 bit precision.
 * Truncates to the next lowest output unit.
 *
 * @warning Generated. Do not edit. See above.
 *
 * @param t Source time in ticks. uint64_t
 *
 * @return The converted time value in hardware cycles. uint32_t
 */
#define k_ticks_to_cyc_floor32(t) \
    z_tmcvt_32(t, Z_HZ_ticks, Z_HZ_cyc, Z_CCYC, false, false)

/** @brief Convert ticks to hardware cycles. 64 bits. Truncates.
 *
 * Converts time values in ticks to hardware cycles.
 * Computes result in 64 bit precision.
 * Truncates to the next lowest output unit.
 *
 * @warning Generated. Do not edit. See above.
 *
 * @param t Source time in ticks. uint64_t
 *
 * @return The converted time value in hardware cycles. uint64_t
 */
#define k_ticks_to_cyc_floor64(t) \
    z_tmcvt_64(t, Z_HZ_ticks, Z_HZ_cyc, Z_CCYC, false, false)

/** @brief Convert ticks to hardware cycles. 32 bits. Round nearest.
 *
 * Converts time values in ticks to hardware cycles.
 * Computes result in 32 bit precision.
 * Rounds to the nearest output unit.
 *
 * @warning Generated. Do not edit. See above.
 *
 * @param t Source time in ticks. uint64_t
 *
 * @return The converted time value in hardware cycles. uint32_t
 */
#define k_ticks_to_cyc_near32(t) \
    z_tmcvt_32(t, Z_HZ_ticks, Z_HZ_cyc, Z_CCYC, false, true)

/** @brief Convert ticks to hardware cycles. 64 bits. Round nearest.
 *
 * Converts time values in ticks to hardware cycles.
 * Computes result in 64 bit precision.
 * Rounds to the nearest output unit.
 *
 * @warning Generated. Do not edit. See above.
 *
 * @param t Source time in ticks. uint64_t
 *
 * @return The converted time value in hardware cycles. uint64_t
 */
#define k_ticks_to_cyc_near64(t) \
    z_tmcvt_64(t, Z_HZ_ticks, Z_HZ_cyc, Z_CCYC, false, true)

/** @brief Convert ticks to hardware cycles. 32 bits. Rounds up.
 *
 * Converts time values in ticks to hardware cycles.
 * Computes result in 32 bit precision.
 * Rounds up to the next highest output unit.
 *
 * @warning Generated. Do not edit. See above.
 *
 * @param t Source time in ticks. uint64_t
 *
 * @return The converted time value in hardware cycles. uint32_t
 */
#define k_ticks_to_cyc_ceil32(t) \
    z_tmcvt_32(t, Z_HZ_ticks, Z_HZ_cyc, Z_CCYC, true, false)

/** @brief Convert ticks to hardware cycles. 64 bits. Rounds up.
 *
 * Converts time values in ticks to hardware cycles.
 * Computes result in 64 bit precision.
 * Rounds up to the next highest output unit.
 *
 * @warning Generated. Do not edit. See above.
 *
 * @param t Source time in ticks. uint64_t
 *
 * @return The converted time value in hardware cycles. uint64_t
 */
#define k_ticks_to_cyc_ceil64(t) \
    z_tmcvt_64(t, Z_HZ_ticks, Z_HZ_cyc, Z_CCYC, true, false)

#if defined(CONFIG_TIMER_READS_ITS_FREQUENCY_AT_RUNTIME)
#include <zephyr/syscalls/time_units.h>
#endif

#undef TIME_CONSTEXPR

/**
 * @}
 */

#ifdef __cplusplus
} /* extern "C" */
#endif

#endif /* ZEPHYR_INCLUDE_TIME_UNITS_H_ */<|MERGE_RESOLUTION|>--- conflicted
+++ resolved
@@ -42,17 +42,12 @@
  * converted from milliseconds.
  */
 #define SYS_TIMEOUT_MS_INIT(ms) \
-	Z_TIMEOUT_TICKS_INIT((ms) == SYS_FOREVER_MS ? \
-	K_TICKS_FOREVER : Z_TIMEOUT_MS_TICKS(ms))
+    Z_TIMEOUT_TICKS_INIT((ms) == SYS_FOREVER_MS ? \
+    K_TICKS_FOREVER : Z_TIMEOUT_MS_TICKS(ms))
 
 /** @brief System-wide macro to convert milliseconds to kernel timeouts
  */
-<<<<<<< HEAD
-#define SYS_TIMEOUT_MS(ms) Z_TIMEOUT_TICKS((ms) == SYS_FOREVER_MS ? \
-                                           K_TICKS_FOREVER : Z_TIMEOUT_MS_TICKS(ms))
-=======
 #define SYS_TIMEOUT_MS(ms) ((k_timeout_t) SYS_TIMEOUT_MS_INIT(ms))
->>>>>>> 332115cd
 
 /* Exhaustively enumerated, highly optimized time unit conversion API */
 
