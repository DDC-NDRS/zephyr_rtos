--- conflicted
+++ resolved
@@ -722,11 +722,7 @@
  *
  * @return ceil(log2(x)) when 1 <= x <= max(type(x)), 0 when x < 1
  */
-<<<<<<< HEAD
-#define LOG2CEIL(x) ((x) < 1 ? 0 : __z_log2((x)-1) + 1)
-=======
-#define LOG2CEIL(x) ((x) <= 1 ?  0 : __z_log2((x)-1) + 1)
->>>>>>> 4272353e
+#define LOG2CEIL(x) ((x) <= 1 ? 0 : __z_log2((x)-1) + 1)
 
 /**
  * @brief Compute next highest power of two
