/*
 * Copyright (c) 2011-2014, Wind River Systems, Inc.
 *
 * SPDX-License-Identifier: Apache-2.0
 */

/**
 * @file
 * @brief Misc utilities
 *
 * Misc utilities usable by the kernel and application code.
 */

#ifndef ZEPHYR_INCLUDE_SYS_UTIL_H_
#define ZEPHYR_INCLUDE_SYS_UTIL_H_

#include <zephyr/sys/util_macro.h>
#include <zephyr/toolchain.h>

/* needs to be outside _ASMLANGUAGE so 'true' and 'false' can turn
 * into '1' and '0' for asm or linker scripts
 */
#include <stdbool.h>

#ifndef _ASMLANGUAGE

#include <zephyr/sys/__assert.h>
#include <zephyr/types.h>
#include <stddef.h>
#include <stdint.h>

/** @brief Number of bits that make up a type */
#define NUM_BITS(t) (sizeof(t) * 8)

#ifdef __cplusplus
extern "C" {
#endif

/**
 * @defgroup sys-util Utility Functions
 * @since 2.4
 * @version 0.1.0
 * @ingroup utilities
 * @{
 */

/** @brief Cast @p x, a pointer, to an unsigned integer. */
#define POINTER_TO_UINT(x)  ((uintptr_t)(x))
/** @brief Cast @p x, an unsigned integer, to a <tt>void*</tt>. */
#define UINT_TO_POINTER(x)  ((void*)(uintptr_t)(x))
/** @brief Cast @p x, a pointer, to a signed integer. */
#define POINTER_TO_INT(x)   ((intptr_t)(x))
/** @brief Cast @p x, a signed integer, to a <tt>void*</tt>. */
#define INT_TO_POINTER(x)   ((void*)(intptr_t)(x))

#if defined(_MSC_VER)                       /* #CUSTOM@NDRS */
#define __CHAR_BIT__            8UL
#define __SIZEOF_LONG__         4UL
#define __SIZEOF_LONG_LONG__    8UL
#endif

#if !(defined(__CHAR_BIT__) && defined(__SIZEOF_LONG__) && defined(__SIZEOF_LONG_LONG__))
#error Missing required predefined macros for BITS_PER_LONG calculation
#endif

/** Number of bits in a long int. */
#define BITS_PER_LONG       (__CHAR_BIT__ * __SIZEOF_LONG__)

/** Number of bits in a long long int. */
#define BITS_PER_LONG_LONG  (__CHAR_BIT__ * __SIZEOF_LONG_LONG__)

/**
 * @brief Create a contiguous bitmask starting at bit position @p l
 *        and ending at position @p h.
 */
#define GENMASK(h, l) \
    (((~0UL) - (1UL << (l)) + 1UL) & (~0UL >> (BITS_PER_LONG - 1UL - (h))))

/**
 * @brief Create a contiguous 64-bit bitmask starting at bit position @p l
 *        and ending at position @p h.
 */
#define GENMASK64(h, l) \
    (((~0ULL) - (1ULL << (l)) + 1ULL) & (~0ULL >> (BITS_PER_LONG_LONG - 1ULL - (h))))

<<<<<<< HEAD
/** @brief Extract the Least Significant Bit from @p value. */
#define LSB_GET(value) ((value) & ~(value - 1UL))               /* #CUSTOM@NDRS */

/**
 * @brief Extract a bitfield element from @p value corresponding to
 *    the field mask @p mask.
 */
#define FIELD_GET(mask, value)  (((value) & (mask)) / LSB_GET(mask))

/**
 * @brief Prepare a bitfield element using @p value with @p mask representing
 *    its field position and width. The result should be combined
 *    with other fields using a logical OR.
 */
#define FIELD_PREP(mask, value) (((value) * LSB_GET(mask)) & (mask))

=======
>>>>>>> a6ed05e7
/** @brief 0 if @p cond is true-ish; causes a compile error otherwise. */
#define ZERO_OR_COMPILE_ERROR(cond) ((int)sizeof(char[1 - 2 * !(cond)]) - 1)

#if (defined(__cplusplus) || defined(_MSC_VER))                 /* #CUSTOM@NDRS */

/* The built-in function used below for type checking in C is not
 * supported by GNU C++.
 */
#define ARRAY_SIZE(_array) (sizeof(_array) / sizeof((_array)[0]))

#else /* __cplusplus */

/**
 * @brief Zero if @p array has an array type, a compile error otherwise
 *
 * This macro is available only from C, not C++.
 */
#define IS_ARRAY(_array) \
    ZERO_OR_COMPILE_ERROR( \
        !__builtin_types_compatible_p(__typeof__(_array), \
                                      __typeof__(&(_array)[0])))

/**
 * @brief Number of elements in the given @p array
 *
 * In C++, due to language limitations, this will accept as @p array
 * any type that implements <tt>operator[]</tt>. The results may not be
 * particularly meaningful in this case.
 *
 * In C, passing a pointer as @p array causes a compile error.
 */
#define ARRAY_SIZE(_array) \
    ((size_t)(IS_ARRAY(_array) + (sizeof(_array) / sizeof((_array)[0]))))

#endif /* __cplusplus */

/**
 * @brief Declare a flexible array member.
 *
 * This macro declares a flexible array member in a struct. The member
 * is named @p name and has type @p type.
 *
 * Since C99, flexible arrays are part of the C standard, but for historical
 * reasons many places still use an older GNU extension that is declare
 * zero length arrays.
 *
 * Although zero length arrays are flexible arrays, we can't blindly
 * replace [0] with [] because of some syntax limitations. This macro
 * workaround these limitations.
 *
 * It is specially useful for cases where flexible arrays are
 * used in unions or are not the last element in the struct.
 */
#define FLEXIBLE_ARRAY_DECLARE(type, name) \
	struct { \
		struct { } __unused_##name; \
		type name[]; \
	}

/**
 * @brief Whether @p ptr is an element of @p array
 *
 * This macro can be seen as a slightly stricter version of @ref PART_OF_ARRAY
 * in that it also ensures that @p ptr is aligned to an array-element boundary
 * of @p array.
 *
 * In C, passing a pointer as @p array causes a compile error.
 *
 * @param array the array in question
 * @param ptr the pointer to check
 *
 * @return 1 if @p ptr is part of @p array, 0 otherwise
 */
#define IS_ARRAY_ELEMENT(_array, _ptr)                          \
    ((_ptr) && POINTER_TO_UINT(_array) <= POINTER_TO_UINT(_ptr) && \
     POINTER_TO_UINT(_ptr) < POINTER_TO_UINT(&(_array)[ARRAY_SIZE(_array)]) && \
     (POINTER_TO_UINT(_ptr) - POINTER_TO_UINT(_array)) % sizeof((_array)[0]) == 0)

/**
 * @brief Index of @p ptr within @p array
 *
 * With `CONFIG_ASSERT=y`, this macro will trigger a runtime assertion
 * when @p ptr does not fall into the range of @p array or when @p ptr
 * is not aligned to an array-element boundary of @p array.
 *
 * In C, passing a pointer as @p array causes a compile error.
 *
 * @param array the array in question
 * @param ptr pointer to an element of @p array
 *
 * @return the array index of @p ptr within @p array, on success
 */
#define ARRAY_INDEX(_array, _ptr)                               \
    ({                                                          \
        __ASSERT_NO_MSG(IS_ARRAY_ELEMENT(_array, _ptr));        \
        (__typeof__((_array)[0])*)(_ptr) - (_array);            \
    })

/* #CUSTOM@NDRS */
#define ARRAY_INDEX_WITH_TYPE(_array, _type, _ptr)              \
    (_type*)((_ptr) - (_array))

/**
 * @brief Check if a pointer @p ptr lies within @p array.
 *
 * In C but not C++, this causes a compile error if @p array is not an array
 * (e.g. if @p ptr and @p array are mixed up).
 *
 * @param array an array
 * @param ptr a pointer
 * @return 1 if @p ptr is part of @p array, 0 otherwise
 */
#define PART_OF_ARRAY(_array, _ptr)                             \
    ((_ptr) && POINTER_TO_UINT(_array) <= POINTER_TO_UINT(_ptr) && \
     POINTER_TO_UINT(_ptr) < POINTER_TO_UINT(&(_array)[ARRAY_SIZE(_array)]))

/**
 * @brief Array-index of @p ptr within @p array, rounded down
 *
 * This macro behaves much like @ref ARRAY_INDEX with the notable
 * difference that it accepts any @p ptr in the range of @p array rather than
 * exclusively a @p ptr aligned to an array-element boundary of @p array.
 *
 * With `CONFIG_ASSERT=y`, this macro will trigger a runtime assertion
 * when @p ptr does not fall into the range of @p array.
 *
 * In C, passing a pointer as @p array causes a compile error.
 *
 * @param array the array in question
 * @param ptr pointer to an element of @p array
 *
 * @return the array index of @p ptr within @p array, on success
 */
#define ARRAY_INDEX_FLOOR(_array, _ptr)                         \
    ({                                                          \
        __ASSERT_NO_MSG(PART_OF_ARRAY(_array, ptr));            \
        (POINTER_TO_UINT(ptr) - POINTER_TO_UINT(array)) / sizeof((array)[0]); \
    })

/**
 * @brief Iterate over members of an array using an index variable
 *
 * @param array the array in question
 * @param idx name of array index variable
 */
#define ARRAY_FOR_EACH(array, idx) for (size_t idx = 0; (idx) < ARRAY_SIZE(array); ++(idx))

/**
 * @brief Iterate over members of an array using a pointer
 *
 * @param array the array in question
 * @param ptr pointer to an element of @p array
 */
#define ARRAY_FOR_EACH_PTR(array, ptr)                                                             \
	for (__typeof__(*(array)) *ptr = (array); (size_t)((ptr) - (array)) < ARRAY_SIZE(array);   \
	     ++(ptr))

/**
 * @brief Validate if two entities have a compatible type
 *
 * @param a the first entity to be compared
 * @param b the second entity to be compared
 * @return 1 if the two elements are compatible, 0 if they are not
 */
#define SAME_TYPE(a, b) __builtin_types_compatible_p(__typeof__(a), __typeof__(b))

/**
 * @brief Validate CONTAINER_OF parameters, only applies to C mode.
 */
#ifndef __cplusplus
#define CONTAINER_OF_VALIDATE(ptr, type, field)                 \
    BUILD_ASSERT(SAME_TYPE(*(ptr), ((type*)0)->field) ||        \
                 SAME_TYPE(*(ptr), void),                       \
                 "pointer type mismatch in CONTAINER_OF");
#else
#define CONTAINER_OF_VALIDATE(ptr, type, field)
#endif

/**
 * @brief Get a pointer to a structure containing the element
 *
 * Example:
 *
 *  struct foo {
 *      int bar;
 *  };
 *
 *  struct foo my_foo;
 *  int *ptr = &my_foo.bar;
 *
 *  struct foo *container = CONTAINER_OF(ptr, struct foo, bar);
 *
 * Above, @p container points at @p my_foo.
 *
 * @param ptr pointer to a structure element
 * @param type name of the type that @p ptr is an element of
 * @param field the name of the field within the struct @p ptr points to
 * @return a pointer to the structure that contains @p ptr
 */
#if defined(_MSC_VER)                       /* #CUSTOM@NDRS */
#define CONTAINER_OF(ptr, type, field) \
    ((type*)(((char*)(ptr)) - offsetof(type, field)))
#else
#define CONTAINER_OF(ptr, type, field) \
    ({  \
        CONTAINER_OF_VALIDATE(ptr, type, field) \
        ((type*)(((char*)(ptr)) - offsetof(type, field)));  \
    })
#endif

/**
 * @brief Report the size of a struct field in bytes.
 *
 * @param type The structure containing the field of interest.
 * @param member The field to return the size of.
 *
 * @return The field size.
 */
#define SIZEOF_FIELD(type, member) sizeof((((type *)0)->member))

/**
 * @brief Concatenate input arguments
 *
 * Concatenate provided tokens into a combined token during the preprocessor pass.
 * This can be used to, for ex., build an identifier out of multiple parts,
 * where one of those parts may be, for ex, a number, another macro, or a macro argument.
 *
 * @param ... Tokens to concatencate
 *
 * @return Concatenated token.
 */
#define CONCAT(...) \
	UTIL_CAT(_CONCAT_, NUM_VA_ARGS_LESS_1(__VA_ARGS__))(__VA_ARGS__)

/**
 * @brief Check if @p ptr is aligned to @p align alignment
 */
#define IS_ALIGNED(ptr, align) (((uintptr_t)(ptr)) % (align) == 0)

/**
 * @brief Value of @p x rounded up to the next multiple of @p align.
 */
#define ROUND_UP(x, align)                                      \
    ((((unsigned long)(x) + ((unsigned long)(align) - 1)) / (unsigned long)(align)) * (unsigned long)(align))

/**
 * @brief Value of @p x rounded down to the previous multiple of @p align.
 */
#define ROUND_DOWN(x, align)                                    \
    (((unsigned long)(x) / (unsigned long)(align)) * (unsigned long)(align))

/** @brief Value of @p x rounded up to the next word boundary. */
#define WB_UP(x)    ROUND_UP(x, sizeof(void*))

/** @brief Value of @p x rounded down to the previous word boundary. */
#define WB_DN(x)    ROUND_DOWN(x, sizeof(void*))

/**
 * @brief Divide and round up.
 *
 * Example:
 * @code{.c}
 * DIV_ROUND_UP(1, 2); // 1
 * DIV_ROUND_UP(3, 2); // 2
 * @endcode
 *
 * @param n Numerator.
 * @param d Denominator.
 *
 * @return The result of @p n / @p d, rounded up.
 */
#define DIV_ROUND_UP(n, d)      (((n) + (d) - 1) / (d))

/**
 * @brief Divide and round to the nearest integer.
 *
 * Example:
 * @code{.c}
 * DIV_ROUND_CLOSEST(5, 2); // 3
 * DIV_ROUND_CLOSEST(5, -2); // -3
 * DIV_ROUND_CLOSEST(5, 3); // 2
 * @endcode
 *
 * @param n Numerator.
 * @param d Denominator.
 *
 * @return The result of @p n / @p d, rounded to the nearest integer.
 */
#define DIV_ROUND_CLOSEST(n, d) \
    ((((n) < 0) ^ ((d) < 0)) ? ((n) - ((d) / 2)) / (d) : \
    ((n) + ((d) / 2)) / (d))

#ifndef MAX
/**
 * @brief Obtain the maximum of two values.
 *
 * @note Arguments are evaluated twice. Use Z_MAX for a GCC-only, single
 * evaluation version
 *
 * @param a First value.
 * @param b Second value.
 *
 * @returns Maximum value of @p a and @p b.
 */
#define MAX(a, b) (((a) > (b)) ? (a) : (b))
#endif

#ifndef MIN
/**
 * @brief Obtain the minimum of two values.
 *
 * @note Arguments are evaluated twice. Use Z_MIN for a GCC-only, single
 * evaluation version
 *
 * @param a First value.
 * @param b Second value.
 *
 * @returns Minimum value of @p a and @p b.
 */
#define MIN(a, b) (((a) < (b)) ? (a) : (b))
#endif

#ifndef CLAMP
/**
 * @brief Clamp a value to a given range.
 *
 * @note Arguments are evaluated multiple times. Use Z_CLAMP for a GCC-only,
 * single evaluation version.
 *
 * @param val Value to be clamped.
 * @param low Lowest allowed value (inclusive).
 * @param high Highest allowed value (inclusive).
 *
 * @returns Clamped value.
 */
#define CLAMP(val, low, high) (((val) <= (low)) ? (low) : MIN(val, high))
#endif

/**
 * @brief Checks if a value is within range.
 *
 * @note @p val is evaluated twice.
 *
 * @param val Value to be checked.
 * @param min Lower bound (inclusive).
 * @param max Upper bound (inclusive).
 *
 * @retval true If value is within range
 * @retval false If the value is not within range
 */
#define IN_RANGE(val, min, max) ((val) >= (min) && (val) <= (max))

/**
 * @brief Is @p x a power of two?
 * @param x value to check
 * @return true if @p x is a power of two, false otherwise
 */
static inline bool is_power_of_two(unsigned int x) {
    return IS_POWER_OF_TWO(x);
}

/**
 * @brief Is @p p equal to ``NULL``?
 *
 * Some macros may need to check their arguments against NULL to support
 * multiple use-cases, but NULL checks can generate warnings if such a macro
 * is used in contexts where that particular argument can never be NULL.
 *
 * The warnings can be triggered if:
 * a) all macros are expanded (e.g. when using CONFIG_COMPILER_SAVE_TEMPS=y)
 * or
 * b) tracking of macro expansions are turned off (-ftrack-macro-expansion=0)
 *
 * The warnings can be circumvented by using this inline function for doing
 * the NULL check within the macro. The compiler is still able to optimize the
 * NULL check out at a later stage.
 *
 * @param p Pointer to check
 * @return true if @p p is equal to ``NULL``, false otherwise
 */
static ALWAYS_INLINE bool is_null_no_warn(void *p)
{
	return p == NULL;
}

/**
 * @brief Arithmetic shift right
 * @param value value to shift
 * @param shift number of bits to shift
 * @return @p value shifted right by @p shift; opened bit positions are
 *         filled with the sign bit
 */
static inline int64_t arithmetic_shift_right(int64_t value, uint8_t shift) {
    int64_t sign_ext;

    if (shift == 0U) {
        return value;
    }

    /* extract sign bit */
    sign_ext = (value >> 63) & 1;

    /* make all bits of sign_ext be the same as the value's sign bit */
    sign_ext = -sign_ext;

    /* shift value and fill opened bit positions with sign bit */
    return (value >> shift) | (sign_ext << (64 - shift));
}

/**
 * @brief byte by byte memcpy.
 *
 * Copy `size` bytes of `src` into `dest`. This is guaranteed to be done byte by byte.
 *
 * @param dst Pointer to the destination memory.
 * @param src Pointer to the source of the data.
 * @param size The number of bytes to copy.
 */
static inline void bytecpy(void* dst, void const* src, size_t size) {
    size_t i;

    for (i = 0; i < size; ++i) {
        ((volatile uint8_t*)dst)[i] = ((volatile uint8_t const*)src)[i];
    }
}

/**
 * @brief byte by byte swap.
 *
 * Swap @a size bytes between memory regions @a a and @a b. This is
 * guaranteed to be done byte by byte.
 *
 * @param a Pointer to the first memory region.
 * @param b Pointer to the second memory region.
 * @param size The number of bytes to swap.
 */
static inline void byteswp(void* a, void* b, size_t size) {
    uint8_t  t;
    uint8_t* aa = (uint8_t*)a;
    uint8_t* bb = (uint8_t*)b;

    for (; size > 0; --size) {
        t     = *aa;
        *aa++ = *bb;
        *bb++ = t;
    }
}

/**
 * @brief Convert a single character into a hexadecimal nibble.
 *
 * @param c The character to convert
 * @param x The address of storage for the converted number.
 *
 *  @return Zero on success or (negative) error code otherwise.
 */
int char2hex(char c, uint8_t* x);

/**
 * @brief Convert a single hexadecimal nibble into a character.
 *
 * @param c The number to convert
 * @param x The address of storage for the converted character.
 *
 *  @return Zero on success or (negative) error code otherwise.
 */
int hex2char(uint8_t x, char* c);

/**
 * @brief Convert a binary array into string representation.
 *
 * @param buf     The binary array to convert
 * @param buflen  The length of the binary array to convert
 * @param hex     Address of where to store the string representation.
 * @param hexlen  Size of the storage area for string representation.
 *
 * @return     The length of the converted string, or 0 if an error occurred.
 */
size_t bin2hex(uint8_t const* buf, size_t buflen, char* hex, size_t hexlen);

/**
 * @brief Convert a hexadecimal string into a binary array.
 *
 * @param hex     The hexadecimal string to convert
 * @param hexlen  The length of the hexadecimal string to convert.
 * @param buf     Address of where to store the binary data
 * @param buflen  Size of the storage area for binary data
 *
 * @return The length of the binary array, or 0 if an error occurred.
 */
size_t hex2bin(char const* hex, size_t hexlen, uint8_t* buf, size_t buflen);

/**
 * @brief Convert a binary coded decimal (BCD 8421) value to binary.
 *
 * @param bcd BCD 8421 value to convert.
 *
 * @return Binary representation of input value.
 */
static inline uint8_t bcd2bin(uint8_t bcd) {
    return (uint8_t)(((10U * (bcd >> 4U)) + (bcd & 0x0FU)));
}

/**
 * @brief Convert a binary value to binary coded decimal (BCD 8421).
 *
 * @param bin Binary value to convert.
 *
 * @return BCD 8421 representation of input value.
 */
static inline uint8_t bin2bcd(uint8_t bin) {
    return (((bin / 10) << 4) | (bin % 10));
}

/**
 * @brief Convert a uint8_t into a decimal string representation.
 *
 * Convert a uint8_t value into its ASCII decimal string representation.
 * The string is terminated if there is enough space in buf.
 *
 * @param buf     Address of where to store the string representation.
 * @param buflen  Size of the storage area for string representation.
 * @param value   The value to convert to decimal string
 *
 * @return The length of the converted string (excluding terminator if
 *         any), or 0 if an error occurred.
 */
uint8_t u8_to_dec(char* buf, uint8_t buflen, uint8_t value);

/**
 * @brief Sign extend an 8, 16 or 32 bit value using the index bit as sign bit.
 *
 * @param value The value to sign expand.
 * @param index 0 based bit index to sign bit (0 to 31)
 */
static inline int32_t sign_extend(uint32_t value, uint8_t index)
{
	__ASSERT_NO_MSG(index <= 31);

	uint8_t shift = 31 - index;

	return (int32_t)(value << shift) >> shift;
}

/**
 * @brief Sign extend a 64 bit value using the index bit as sign bit.
 *
 * @param value The value to sign expand.
 * @param index 0 based bit index to sign bit (0 to 63)
 */
static inline int64_t sign_extend_64(uint64_t value, uint8_t index)
{
	__ASSERT_NO_MSG(index <= 63);

	uint8_t shift = 63 - index;

	return (int64_t)(value << shift) >> shift;
}

/**
 * @brief Properly truncate a NULL-terminated UTF-8 string
 *
 * Take a NULL-terminated UTF-8 string and ensure that if the string has been
 * truncated (by setting the NULL terminator) earlier by other means, that
 * the string ends with a properly formatted UTF-8 character (1-4 bytes).
 *
 * @htmlonly
 * Example:
 *      char test_str[] = "€€€";
 *      char trunc_utf8[8];
 *
 *      printf("Original : %s\n", test_str); // €€€
 *      strncpy(trunc_utf8, test_str, sizeof(trunc_utf8));
 *      trunc_utf8[sizeof(trunc_utf8) - 1] = '\0';
 *      printf("Bad      : %s\n", trunc_utf8); // €€�
 *      utf8_trunc(trunc_utf8);
 *      printf("Truncated: %s\n", trunc_utf8); // €€
 * @endhtmlonly
 *
 * @param utf8_str NULL-terminated string
 *
 * @return Pointer to the @p utf8_str
 */
char* utf8_trunc(char* utf8_str);

/**
 * @brief Copies a UTF-8 encoded string from @p src to @p dst
 *
 * The resulting @p dst will always be NULL terminated if @p n is larger than 0,
 * and the @p dst string will always be properly UTF-8 truncated.
 *
 * @param dst The destination of the UTF-8 string.
 * @param src The source string
 * @param n   The size of the @p dst buffer. Maximum number of characters copied
 *            is @p n - 1. If 0 nothing will be done, and the @p dst will not be
 *            NULL terminated.
 *
 * @return Pointer to the @p dst
 */
char* utf8_lcpy(char* dst, char const* src, size_t n);

#define __z_log2d(x) (32 - __builtin_clz(x) - 1)
#define __z_log2q(x) (64 - __builtin_clzll(x) - 1)
#define __z_log2(x)  (sizeof(__typeof__(x)) > 4 ? __z_log2q(x) : __z_log2d(x))
#define __z_log2_with_type(x, type)  (sizeof(type) > 4 ? __z_log2q(x) : __z_log2d(x))

/**
 * @brief Compute log2(x)
 *
 * @note This macro expands its argument multiple times (to permit use
 *       in constant expressions), which must not have side effects.
 *
 * @param x An unsigned integral value to compute logarithm of (positive only)
 *
 * @return log2(x) when 1 <= x <= max(x), -1 when x < 1
 */
#define LOG2(x) ((x) < 1 ? -1 : __z_log2(x))
#define LOG2_WITH_TYPE(x, type) ((x) < 1 ? -1 : __z_log2_with_type(x, type))

/**
 * @brief Compute ceil(log2(x))
 *
 * @note This macro expands its argument multiple times (to permit use
 *       in constant expressions), which must not have side effects.
 *
 * @param x An unsigned integral value
 *
 * @return ceil(log2(x)) when 1 <= x <= max(type(x)), 0 when x < 1
 */
#define LOG2CEIL(x) ((x) < 1 ? 0 : __z_log2((x)-1) + 1)

/**
 * @brief Compute next highest power of two
 *
 * Equivalent to 2^ceil(log2(x))
 *
 * @note This macro expands its argument multiple times (to permit use
 *       in constant expressions), which must not have side effects.
 *
 * @param x An unsigned integral value
 *
 * @return 2^ceil(log2(x)) or 0 if 2^ceil(log2(x)) would saturate 64-bits
 */
#define NHPOT(x) ((x) < 1 ? 1 : ((x) > (1ULL << 63) ? 0 : 1ULL << LOG2CEIL(x)))

/**
 * @brief Determine if a buffer exceeds highest address
 *
 * This macro determines if a buffer identified by a starting address @a addr
 * and length @a buflen spans a region of memory that goes beyond the highest
 * possible address (thereby resulting in a pointer overflow).
 *
 * @param addr Buffer starting address
 * @param buflen Length of the buffer
 *
 * @return true if pointer overflow detected, false otherwise
 */
#define Z_DETECT_POINTER_OVERFLOW(addr, buflen) \
    (((buflen) != 0) &&                         \
    ((UINTPTR_MAX - (uintptr_t)(addr)) <= ((uintptr_t)((buflen)-1))))

/**
 * @brief XOR n bytes
 *
 * @param dst  Destination of where to store result. Shall be @p len bytes.
 * @param src1 First source. Shall be @p len bytes.
 * @param src2 Second source. Shall be @p len bytes.
 * @param len  Number of bytes to XOR.
 */
static inline void mem_xor_n(uint8_t *dst, const uint8_t *src1, const uint8_t *src2, size_t len)
{
	while (len--) {
		*dst++ = *src1++ ^ *src2++;
	}
}

/**
 * @brief XOR 32 bits
 *
 * @param dst  Destination of where to store result. Shall be 32 bits.
 * @param src1 First source. Shall be 32 bits.
 * @param src2 Second source. Shall be 32 bits.
 */
static inline void mem_xor_32(uint8_t dst[4], const uint8_t src1[4], const uint8_t src2[4])
{
	mem_xor_n(dst, src1, src2, 4U);
}

/**
 * @brief XOR 128 bits
 *
 * @param dst  Destination of where to store result. Shall be 128 bits.
 * @param src1 First source. Shall be 128 bits.
 * @param src2 Second source. Shall be 128 bits.
 */
static inline void mem_xor_128(uint8_t dst[16], const uint8_t src1[16], const uint8_t src2[16])
{
	mem_xor_n(dst, src1, src2, 16);
}

#ifdef __cplusplus
}
#endif

/* This file must be included at the end of the !_ASMLANGUAGE guard.
 * It depends on macros defined in this file above which cannot be forward declared.
 */
#include <zephyr/sys/time_units.h>

#endif /* !_ASMLANGUAGE */

/** @brief Number of bytes in @p x kibibytes */
#ifdef _LINKER
/* This is used in linker scripts so need to avoid type casting there */
#define KB(x) ((x) << 10)
#else
#define KB(x) (((size_t)(x)) << 10)
#endif
/** @brief Number of bytes in @p x mebibytes */
#define MB(x) (KB(x) << 10)
/** @brief Number of bytes in @p x gibibytes */
#define GB(x) (MB(x) << 10)

/** @brief Number of Hz in @p x kHz */
#define KHZ(x) ((x) * 1000)
/** @brief Number of Hz in @p x MHz */
#define MHZ(x) (KHZ(x) * 1000)

/**
 * @brief For the POSIX architecture add a minimal delay in a busy wait loop.
 * For other architectures this is a no-op.
 *
 * In the POSIX ARCH, code takes zero simulated time to execute,
 * so busy wait loops become infinite loops, unless we
 * force the loop to take a bit of time.
 * Include this macro in all busy wait/spin loops
 * so they will also work when building for the POSIX architecture.
 *
 * @param t Time in microseconds we will busy wait
 */
#if defined(CONFIG_ARCH_POSIX)
#define Z_SPIN_DELAY(t) k_busy_wait(t)
#else
#define Z_SPIN_DELAY(t)
#endif

/**
 * @brief Wait for an expression to return true with a timeout
 *
 * Spin on an expression with a timeout and optional delay between iterations
 *
 * Commonly needed when waiting on hardware to complete an asynchronous
 * request to read/write/initialize/reset, but useful for any expression.
 *
 * @param expr Truth expression upon which to poll, e.g.: XYZREG & XYZREG_EN
 * @param timeout Timeout to wait for in microseconds, e.g.: 1000 (1ms)
 * @param delay_stmt Delay statement to perform each poll iteration
 *                   e.g.: NULL, k_yield(), k_msleep(1) or k_busy_wait(1)
 *
 * @retval expr As a boolean return, if false then it has timed out.
 */
#if defined(_MSC_VER)           /* #CUSTOM@NDRS */
/* During unit-test we can just always return true for WAIT_FOR() */
#define WAIT_FOR(expr, timeout, delay_stmt)     true
#else
#define WAIT_FOR(expr, timeout, delay_stmt)                     \
    ({                                                          \
        uint32_t _wf_cycle_count = k_us_to_cyc_ceil32(timeout); \
        uint32_t _wf_start       = k_cycle_get_32();            \
        while (!(expr) && (_wf_cycle_count > (k_cycle_get_32() - _wf_start))) { \
            delay_stmt;                                         \
            Z_SPIN_DELAY(10);                                   \
        }                                                       \
        (expr);                                                 \
    })
#endif

/**
 * @}
 */

#endif /* ZEPHYR_INCLUDE_SYS_UTIL_H_ */<|MERGE_RESOLUTION|>--- conflicted
+++ resolved
@@ -83,25 +83,6 @@
 #define GENMASK64(h, l) \
     (((~0ULL) - (1ULL << (l)) + 1ULL) & (~0ULL >> (BITS_PER_LONG_LONG - 1ULL - (h))))
 
-<<<<<<< HEAD
-/** @brief Extract the Least Significant Bit from @p value. */
-#define LSB_GET(value) ((value) & ~(value - 1UL))               /* #CUSTOM@NDRS */
-
-/**
- * @brief Extract a bitfield element from @p value corresponding to
- *    the field mask @p mask.
- */
-#define FIELD_GET(mask, value)  (((value) & (mask)) / LSB_GET(mask))
-
-/**
- * @brief Prepare a bitfield element using @p value with @p mask representing
- *    its field position and width. The result should be combined
- *    with other fields using a logical OR.
- */
-#define FIELD_PREP(mask, value) (((value) * LSB_GET(mask)) & (mask))
-
-=======
->>>>>>> a6ed05e7
 /** @brief 0 if @p cond is true-ish; causes a compile error otherwise. */
 #define ZERO_OR_COMPILE_ERROR(cond) ((int)sizeof(char[1 - 2 * !(cond)]) - 1)
 
