/*
 * Copyright (c) 2011-2014, Wind River Systems, Inc.
 *
 * SPDX-License-Identifier: Apache-2.0
 */

/**
 * @file
 * @brief Misc utilities
 *
 * Misc utilities usable by the kernel and application code.
 */

#ifndef ZEPHYR_INCLUDE_SYS_UTIL_H_
#define ZEPHYR_INCLUDE_SYS_UTIL_H_

#include <zephyr/sys/util_macro.h>
#include <zephyr/toolchain.h>

/* needs to be outside _ASMLANGUAGE so 'true' and 'false' can turn
 * into '1' and '0' for asm or linker scripts
 */
#include <stdbool.h>

#ifndef _ASMLANGUAGE

#include <zephyr/sys/__assert.h>
#include <zephyr/types.h>
#include <stddef.h>
#include <stdint.h>
#include <string.h>

/** @brief Number of bits that make up a type */
#define NUM_BITS(t) (sizeof(t) * BITS_PER_BYTE)

#ifdef __cplusplus
extern "C" {
#endif

/**
 * @defgroup sys-util Utility Functions
 * @since 2.4
 * @version 0.1.0
 * @ingroup utilities
 * @{
 */

/** @brief Cast @p x, a pointer, to an unsigned integer. */
#define POINTER_TO_UINT(x)  ((uintptr_t)(x))
/** @brief Cast @p x, an unsigned integer, to a <tt>void*</tt>. */
#define UINT_TO_POINTER(x)  ((void*)(uintptr_t)(x))
/** @brief Cast @p x, a pointer, to a signed integer. */
#define POINTER_TO_INT(x)   ((intptr_t)(x))
/** @brief Cast @p x, a signed integer, to a <tt>void*</tt>. */
#define INT_TO_POINTER(x)   ((void*)(intptr_t)(x))

#if defined(_MSC_VER)                       /* #CUSTOM@NDRS */
#define __CHAR_BIT__            8
#define __SIZEOF_LONG__         4
#define __SIZEOF_LONG_LONG__    8
#endif

#if !(defined(__CHAR_BIT__) && defined(__SIZEOF_LONG__) && defined(__SIZEOF_LONG_LONG__))
#error Missing required predefined macros for BITS_PER_LONG calculation
#endif

/** Number of bits in a byte. */
#define BITS_PER_BYTE (__CHAR_BIT__)

/** Number of bits in a nibble. */
#define BITS_PER_NIBBLE (__CHAR_BIT__ / 2)

/** Number of nibbles in a byte. */
#define NIBBLES_PER_BYTE (BITS_PER_BYTE / BITS_PER_NIBBLE)

/** Number of bits in a long int. */
#define BITS_PER_LONG       (__CHAR_BIT__ * __SIZEOF_LONG__)

/** Number of bits in a long long int. */
#define BITS_PER_LONG_LONG  (__CHAR_BIT__ * __SIZEOF_LONG_LONG__)

/**
 * @brief Create a contiguous bitmask starting at bit position @p l
 *        and ending at position @p h.
 */
#define GENMASK(h, l) \
    (((~0UL) - (1UL << (l)) + 1UL) & (~0UL >> (BITS_PER_LONG - 1UL - (h))))

/**
 * @brief Create a contiguous 64-bit bitmask starting at bit position @p l
 *        and ending at position @p h.
 */
#define GENMASK64(h, l) \
    (((~0ULL) - (1ULL << (l)) + 1ULL) & (~0ULL >> (BITS_PER_LONG_LONG - 1ULL - (h))))

/** @brief 0 if @p cond is true-ish; causes a compile error otherwise. */
#define ZERO_OR_COMPILE_ERROR(cond) ((int)sizeof(char[1 - (2 * !(cond))]) - 1)

#if (defined(__cplusplus) || defined(_MSC_VER))                 /* #CUSTOM@NDRS */

/* The built-in function used below for type checking in C is not
 * supported by GNU C++.
 */
#define ARRAY_SIZE(_array) (sizeof(_array) / sizeof((_array)[0]))

#else /* __cplusplus */

/**
 * @brief Zero if @p array has an array type, a compile error otherwise
 *
 * This macro is available only from C, not C++.
 */
#define IS_ARRAY(_array) \
    ZERO_OR_COMPILE_ERROR( \
        !__builtin_types_compatible_p(__typeof__(_array), \
                                      __typeof__(&(_array)[0])))

/**
 * @brief Number of elements in the given @p array
 *
 * In C++, due to language limitations, this will accept as @p array
 * any type that implements <tt>operator[]</tt>. The results may not be
 * particularly meaningful in this case.
 *
 * In C, passing a pointer as @p array causes a compile error.
 */
#define ARRAY_SIZE(_array) \
    ((size_t)(IS_ARRAY(_array) + (sizeof(_array) / sizeof((_array)[0]))))

#endif /* __cplusplus */

/**
 * @brief Declare a flexible array member.
 *
 * This macro declares a flexible array member in a struct. The member
 * is named @p name and has type @p type.
 *
 * Since C99, flexible arrays are part of the C standard, but for historical
 * reasons many places still use an older GNU extension that is declare
 * zero length arrays.
 *
 * Although zero length arrays are flexible arrays, we can't blindly
 * replace [0] with [] because of some syntax limitations. This macro
 * workaround these limitations.
 *
 * It is specially useful for cases where flexible arrays are
 * used in unions or are not the last element in the struct.
 */
#if defined(_MSC_VER) /* #CUSTOM@NDRS */
#define FLEXIBLE_ARRAY_DECLARE(type, name) \
	struct { \
		type name[]; \
	}
#else
#define FLEXIBLE_ARRAY_DECLARE(type, name) \
	struct { \
		struct { } __unused_##name; \
		type name[]; \
	}
#endif

/**
 * @brief Whether @p ptr is an element of @p array
 *
 * This macro can be seen as a slightly stricter version of @ref PART_OF_ARRAY
 * in that it also ensures that @p ptr is aligned to an array-element boundary
 * of @p array.
 *
 * In C, passing a pointer as @p array causes a compile error.
 *
 * @param array the array in question
 * @param ptr the pointer to check
 *
 * @return 1 if @p ptr is part of @p array, 0 otherwise
 */
#define IS_ARRAY_ELEMENT(_array, _ptr)                          \
    ((_ptr) && POINTER_TO_UINT(_array) <= POINTER_TO_UINT(_ptr) && \
     POINTER_TO_UINT(_ptr) < POINTER_TO_UINT(&(_array)[ARRAY_SIZE(_array)]) && \
     (POINTER_TO_UINT(_ptr) - POINTER_TO_UINT(_array)) % sizeof((_array)[0]) == 0)

/**
 * @brief Index of @p ptr within @p array
 *
 * With `CONFIG_ASSERT=y`, this macro will trigger a runtime assertion
 * when @p ptr does not fall into the range of @p array or when @p ptr
 * is not aligned to an array-element boundary of @p array.
 *
 * In C, passing a pointer as @p array causes a compile error.
 *
 * @param array the array in question
 * @param ptr pointer to an element of @p array
 *
 * @return the array index of @p ptr within @p array, on success
 */
#define ARRAY_INDEX(_array, _ptr)                               \
    ({                                                          \
        __ASSERT_NO_MSG(IS_ARRAY_ELEMENT(_array, _ptr));        \
        (__typeof__((_array)[0])*)(_ptr) - (_array);            \
    })

/* #CUSTOM@NDRS */
#define ARRAY_INDEX_WITH_TYPE(_array, _type, _ptr)              \
    (_type*)((_ptr) - (_array))

/**
 * @brief Check if a pointer @p ptr lies within @p array.
 *
 * In C but not C++, this causes a compile error if @p array is not an array
 * (e.g. if @p ptr and @p array are mixed up).
 *
 * @param array an array
 * @param ptr a pointer
 * @return 1 if @p ptr is part of @p array, 0 otherwise
 */
#define PART_OF_ARRAY(_array, _ptr)                             \
    ((_ptr) && POINTER_TO_UINT(_array) <= POINTER_TO_UINT(_ptr) && \
     POINTER_TO_UINT(_ptr) < POINTER_TO_UINT(&(_array)[ARRAY_SIZE(_array)]))

/**
 * @brief Array-index of @p ptr within @p array, rounded down
 *
 * This macro behaves much like @ref ARRAY_INDEX with the notable
 * difference that it accepts any @p ptr in the range of @p array rather than
 * exclusively a @p ptr aligned to an array-element boundary of @p array.
 *
 * With `CONFIG_ASSERT=y`, this macro will trigger a runtime assertion
 * when @p ptr does not fall into the range of @p array.
 *
 * In C, passing a pointer as @p array causes a compile error.
 *
 * @param array the array in question
 * @param ptr pointer to an element of @p array
 *
 * @return the array index of @p ptr within @p array, on success
 */
#define ARRAY_INDEX_FLOOR(_array, _ptr)                         \
    ({                                                          \
        __ASSERT_NO_MSG(PART_OF_ARRAY(_array, ptr));            \
        (POINTER_TO_UINT(ptr) - POINTER_TO_UINT(array)) / sizeof((array)[0]); \
    })

/**
 * @brief Iterate over members of an array using an index variable
 *
 * @param array the array in question
 * @param idx name of array index variable
 */
#define ARRAY_FOR_EACH(array, idx) for (size_t idx = 0; (idx) < ARRAY_SIZE(array); ++(idx))

/**
 * @brief Iterate over members of an array using a pointer
 *
 * @param array the array in question
 * @param ptr pointer to an element of @p array
 */
#define ARRAY_FOR_EACH_PTR(array, ptr)                                                             \
	for (__typeof__(*(array)) *ptr = (array); (size_t)((ptr) - (array)) < ARRAY_SIZE(array);   \
	     ++(ptr))

/**
 * @brief Validate if two entities have a compatible type
 *
 * @param a the first entity to be compared
 * @param b the second entity to be compared
 * @return 1 if the two elements are compatible, 0 if they are not
 */
#define SAME_TYPE(a, b) __builtin_types_compatible_p(__typeof__(a), __typeof__(b))

/**
 * @brief Validate CONTAINER_OF parameters, only applies to C mode.
 */
#ifndef __cplusplus
#define CONTAINER_OF_VALIDATE(ptr, type, field)                 \
    BUILD_ASSERT(SAME_TYPE(*(ptr), ((type*)0)->field) ||        \
                 SAME_TYPE(*(ptr), void),                       \
                 "pointer type mismatch in CONTAINER_OF");
#else
#define CONTAINER_OF_VALIDATE(ptr, type, field)
#endif

/**
 * @brief Get a pointer to a structure containing the element
 *
 * Example:
 *
 *  struct foo {
 *      int bar;
 *  };
 *
 *  struct foo my_foo;
 *  int *ptr = &my_foo.bar;
 *
 *  struct foo *container = CONTAINER_OF(ptr, struct foo, bar);
 *
 * Above, @p container points at @p my_foo.
 *
 * @param ptr pointer to a structure element
 * @param type name of the type that @p ptr is an element of
 * @param field the name of the field within the struct @p ptr points to
 * @return a pointer to the structure that contains @p ptr
 */
#if defined(_MSC_VER)                       /* #CUSTOM@NDRS */
#define CONTAINER_OF(ptr, type, field) \
    ((type*)(((char*)(ptr)) - offsetof(type, field)))
#else
#define CONTAINER_OF(ptr, type, field) \
    ({  \
        CONTAINER_OF_VALIDATE(ptr, type, field) \
        ((type*)(((char*)(ptr)) - offsetof(type, field)));  \
    })
#endif

/**
 * @brief Report the size of a struct field in bytes.
 *
 * @param type The structure containing the field of interest.
 * @param member The field to return the size of.
 *
 * @return The field size.
 */
#define SIZEOF_FIELD(type, member) sizeof((((type *)0)->member))

/**
 * @brief Concatenate input arguments
 *
 * Concatenate provided tokens into a combined token during the preprocessor pass.
 * This can be used to, for ex., build an identifier out of multiple parts,
 * where one of those parts may be, for ex, a number, another macro, or a macro argument.
 *
 * @param ... Tokens to concatencate
 *
 * @return Concatenated token.
 */
#define CONCAT(...) \
	UTIL_CAT(_CONCAT_, NUM_VA_ARGS_LESS_1(__VA_ARGS__))(__VA_ARGS__)

/**
 * @brief Check if @p ptr is aligned to @p align alignment
 */
#define IS_ALIGNED(ptr, align) (((uintptr_t)(ptr)) % (align) == 0)

/**
 * @brief Value of @p x rounded up to the next multiple of @p align.
 */
#define ROUND_UP(x, align)                                      \
    ((((unsigned long)(x) + ((unsigned long)(align) - 1)) / (unsigned long)(align)) * (unsigned long)(align))

/**
 * @brief Value of @p x rounded down to the previous multiple of @p align.
 */
#define ROUND_DOWN(x, align)                                    \
    (((unsigned long)(x) / (unsigned long)(align)) * (unsigned long)(align))

/** @brief Value of @p x rounded up to the next word boundary. */
#define WB_UP(x)    ROUND_UP(x, sizeof(void*))

/** @brief Value of @p x rounded down to the previous word boundary. */
#define WB_DN(x)    ROUND_DOWN(x, sizeof(void*))

/**
 * @brief Divide and round up.
 *
 * Example:
 * @code{.c}
 * DIV_ROUND_UP(1, 2); // 1
 * DIV_ROUND_UP(3, 2); // 2
 * @endcode
 *
 * @param n Numerator.
 * @param d Denominator.
 *
 * @return The result of @p n / @p d, rounded up.
 */
#define DIV_ROUND_UP(n, d)      (((n) + (d) - 1) / (d))

/**
 * @brief Divide and round to the nearest integer.
 *
 * Example:
 * @code{.c}
 * DIV_ROUND_CLOSEST(5, 2); // 3
 * DIV_ROUND_CLOSEST(5, -2); // -3
 * DIV_ROUND_CLOSEST(5, 3); // 2
 * @endcode
 *
 * @param n Numerator.
 * @param d Denominator.
 *
 * @return The result of @p n / @p d, rounded to the nearest integer.
 */
#define DIV_ROUND_CLOSEST(n, d)             \
    (((((__typeof__(n))-1) < 0) && (((__typeof__(d))-1) < 0) && ((n) < 0) ^ ((d) < 0)) \
             ? ((n) - ((d) / 2)) / (d)      \
             : ((n) + ((d) / 2)) / (d))

#ifndef MAX
/**
 * @brief Obtain the maximum of two values.
 *
 * @note Arguments are evaluated twice. Use Z_MAX for a GCC-only, single
 * evaluation version
 *
 * @param a First value.
 * @param b Second value.
 *
 * @returns Maximum value of @p a and @p b.
 */
#define MAX(a, b) (((a) > (b)) ? (a) : (b))
#endif

#ifndef MIN
/**
 * @brief Obtain the minimum of two values.
 *
 * @note Arguments are evaluated twice. Use Z_MIN for a GCC-only, single
 * evaluation version
 *
 * @param a First value.
 * @param b Second value.
 *
 * @returns Minimum value of @p a and @p b.
 */
#define MIN(a, b) (((a) < (b)) ? (a) : (b))
#endif

#ifndef CLAMP
/**
 * @brief Clamp a value to a given range.
 *
 * @note Arguments are evaluated multiple times. Use Z_CLAMP for a GCC-only,
 * single evaluation version.
 *
 * @param val Value to be clamped.
 * @param low Lowest allowed value (inclusive).
 * @param high Highest allowed value (inclusive).
 *
 * @returns Clamped value.
 */
#define CLAMP(val, low, high) (((val) <= (low)) ? (low) : MIN(val, high))
#endif

/**
 * @brief Checks if a value is within range.
 *
 * @note @p val is evaluated twice.
 *
 * @param val Value to be checked.
 * @param min Lower bound (inclusive).
 * @param max Upper bound (inclusive).
 *
 * @retval true If value is within range
 * @retval false If the value is not within range
 */
#define IN_RANGE(val, min, max) ((val) >= (min) && (val) <= (max))

/**
 * Find number of contiguous bits which are not set in the bit mask (32 bits).
 *
 * It is possible to return immediately when requested number of bits is found or
 * iterate over whole mask and return the best fit (smallest from available options).
 *
 * @param[in] mask 32 bit mask.
 * @param[in] num_bits Number of bits to find.
 * @param[in] total_bits Total number of LSB bits that can be used in the mask.
 * @param[in] first_match If true returns when first match is found, else returns the best fit.
 *
 * @retval -1 Contiguous bits not found.
 * @retval non-negative Starting index of the bits group.
 */
int bitmask_find_gap(uint32_t mask, size_t num_bits, size_t total_bits, bool first_match);

/**
 * @brief Is @p x a power of two?
 * @param x value to check
 * @return true if @p x is a power of two, false otherwise
 */
static inline bool is_power_of_two(unsigned int x) {
    return IS_POWER_OF_TWO(x);
}

/**
 * @brief Is @p p equal to ``NULL``?
 *
 * Some macros may need to check their arguments against NULL to support
 * multiple use-cases, but NULL checks can generate warnings if such a macro
 * is used in contexts where that particular argument can never be NULL.
 *
 * The warnings can be triggered if:
 * a) all macros are expanded (e.g. when using CONFIG_COMPILER_SAVE_TEMPS=y)
 * or
 * b) tracking of macro expansions are turned off (-ftrack-macro-expansion=0)
 *
 * The warnings can be circumvented by using this inline function for doing
 * the NULL check within the macro. The compiler is still able to optimize the
 * NULL check out at a later stage.
 *
 * @param p Pointer to check
 * @return true if @p p is equal to ``NULL``, false otherwise
 */
static ALWAYS_INLINE bool is_null_no_warn(void *p)
{
	return p == NULL;
}

/**
 * @brief Arithmetic shift right
 * @param value value to shift
 * @param shift number of bits to shift
 * @return @p value shifted right by @p shift; opened bit positions are
 *         filled with the sign bit
 */
static inline int64_t arithmetic_shift_right(int64_t value, uint8_t shift) {
    int64_t sign_ext;

    if (shift == 0U) {
        return value;
    }

    /* extract sign bit */
    sign_ext = (value >> 63) & 1;

    /* make all bits of sign_ext be the same as the value's sign bit */
    sign_ext = -sign_ext;

    /* shift value and fill opened bit positions with sign bit */
    return (value >> shift) | (sign_ext << (64 - shift));
}

/**
 * @brief byte by byte memcpy.
 *
 * Copy `size` bytes of `src` into `dest`. This is guaranteed to be done byte by byte.
 *
 * @param dst Pointer to the destination memory.
 * @param src Pointer to the source of the data.
 * @param size The number of bytes to copy.
 */
static inline void bytecpy(void* dst, void const* src, size_t size) {
    size_t i;

    for (i = 0; i < size; ++i) {
        ((volatile uint8_t*)dst)[i] = ((volatile uint8_t const*)src)[i];
    }
}

/**
 * @brief byte by byte swap.
 *
 * Swap @a size bytes between memory regions @a a and @a b. This is
 * guaranteed to be done byte by byte.
 *
 * @param a Pointer to the first memory region.
 * @param b Pointer to the second memory region.
 * @param size The number of bytes to swap.
 */
static inline void byteswp(void* a, void* b, size_t size) {
    uint8_t  t;
    uint8_t* aa = (uint8_t*)a;
    uint8_t* bb = (uint8_t*)b;

    for (; size > 0; --size) {
        t     = *aa;
        *aa++ = *bb;
        *bb++ = t;
    }
}

/**
 * @brief Convert a single character into a hexadecimal nibble.
 *
 * @param c The character to convert
 * @param x The address of storage for the converted number.
 *
 *  @return Zero on success or (negative) error code otherwise.
 */
int char2hex(char c, uint8_t* x);

/**
 * @brief Convert a single hexadecimal nibble into a character.
 *
 * @param c The number to convert
 * @param x The address of storage for the converted character.
 *
 *  @return Zero on success or (negative) error code otherwise.
 */
int hex2char(uint8_t x, char* c);

/**
 * @brief Convert a binary array into string representation.
 *
 * @param buf     The binary array to convert
 * @param buflen  The length of the binary array to convert
 * @param hex     Address of where to store the string representation.
 * @param hexlen  Size of the storage area for string representation.
 *
 * @return     The length of the converted string, or 0 if an error occurred.
 */
size_t bin2hex(uint8_t const* buf, size_t buflen, char* hex, size_t hexlen);

/**
 * @brief Convert a hexadecimal string into a binary array.
 *
 * @param hex     The hexadecimal string to convert
 * @param hexlen  The length of the hexadecimal string to convert.
 * @param buf     Address of where to store the binary data
 * @param buflen  Size of the storage area for binary data
 *
 * @return The length of the binary array, or 0 if an error occurred.
 */
size_t hex2bin(char const* hex, size_t hexlen, uint8_t* buf, size_t buflen);

/**
 * @brief Convert a binary coded decimal (BCD 8421) value to binary.
 *
 * @param bcd BCD 8421 value to convert.
 *
 * @return Binary representation of input value.
 */
static inline uint8_t bcd2bin(uint8_t bcd) {
    return (uint8_t)(((10U * (bcd >> 4U)) + (bcd & 0x0FU)));
}

/**
 * @brief Convert a binary value to binary coded decimal (BCD 8421).
 *
 * @param bin Binary value to convert.
 *
 * @return BCD 8421 representation of input value.
 */
static inline uint8_t bin2bcd(uint8_t bin) {
    return (((bin / 10) << 4) | (bin % 10));
}

/**
 * @brief Convert a uint8_t into a decimal string representation.
 *
 * Convert a uint8_t value into its ASCII decimal string representation.
 * The string is terminated if there is enough space in buf.
 *
 * @param buf     Address of where to store the string representation.
 * @param buflen  Size of the storage area for string representation.
 * @param value   The value to convert to decimal string
 *
 * @return The length of the converted string (excluding terminator if
 *         any), or 0 if an error occurred.
 */
uint8_t u8_to_dec(char* buf, uint8_t buflen, uint8_t value);

/**
 * @brief Sign extend an 8, 16 or 32 bit value using the index bit as sign bit.
 *
 * @param value The value to sign expand.
 * @param index 0 based bit index to sign bit (0 to 31)
 */
static inline int32_t sign_extend(uint32_t value, uint8_t index)
{
	__ASSERT_NO_MSG(index <= 31);

	uint8_t shift = 31 - index;

	return (int32_t)(value << shift) >> shift;
}

/**
 * @brief Sign extend a 64 bit value using the index bit as sign bit.
 *
 * @param value The value to sign expand.
 * @param index 0 based bit index to sign bit (0 to 63)
 */
static inline int64_t sign_extend_64(uint64_t value, uint8_t index)
{
	__ASSERT_NO_MSG(index <= 63);

	uint8_t shift = 63 - index;

	return (int64_t)(value << shift) >> shift;
}

<<<<<<< HEAD
/**
 * @brief Properly truncate a NULL-terminated UTF-8 string
 *
 * Take a NULL-terminated UTF-8 string and ensure that if the string has been
 * truncated (by setting the NULL terminator) earlier by other means, that
 * the string ends with a properly formatted UTF-8 character (1-4 bytes).
 *
 * Example:
 *
 * @code{.c}
 *      char test_str[] = "€€€";
 *      char trunc_utf8[8];
 *
 *      printf("Original : %s\n", test_str); // €€€
 *      strncpy(trunc_utf8, test_str, sizeof(trunc_utf8));
 *      trunc_utf8[sizeof(trunc_utf8) - 1] = '\0';
 *      printf("Bad      : %s\n", trunc_utf8); // €€�
 *      utf8_trunc(trunc_utf8);
 *      printf("Truncated: %s\n", trunc_utf8); // €€
 * @endcode
 *
 * @param utf8_str NULL-terminated string
 *
 * @return Pointer to the @p utf8_str
 */
char* utf8_trunc(char* utf8_str);

/**
 * @brief Copies a UTF-8 encoded string from @p src to @p dst
 *
 * The resulting @p dst will always be NULL terminated if @p n is larger than 0,
 * and the @p dst string will always be properly UTF-8 truncated.
 *
 * @param dst The destination of the UTF-8 string.
 * @param src The source string
 * @param n   The size of the @p dst buffer. Maximum number of characters copied
 *            is @p n - 1. If 0 nothing will be done, and the @p dst will not be
 *            NULL terminated.
 *
 * @return Pointer to the @p dst
 */
char* utf8_lcpy(char* dst, char const* src, size_t n);

/**
 * @brief Counts the characters in a UTF-8 encoded string @p s
 *
 * Counts the number of UTF-8 characters (code points) in a null-terminated string.
 * This function steps through each UTF-8 sequence by checking leading byte patterns.
 * It does not fully validate UTF-8 correctness, only counts characters.
 *
 * @param s The input string
 *
 * @return Number of UTF-8 characters in @p s on success or (negative) error code
 *  otherwise.
 */
ssize_t utf8_count_chars(const char *s);

=======
>>>>>>> 1e855434
#define __z_log2d(x) (32 - __builtin_clz(x) - 1)
#define __z_log2q(x) (64 - __builtin_clzll(x) - 1)
#define __z_log2(x)  (sizeof(__typeof__(x)) > 4 ? __z_log2q(x) : __z_log2d(x))
#define __z_log2_with_type(x, type)  (sizeof(type) > 4 ? __z_log2q(x) : __z_log2d(x))

/**
 * @brief Compute log2(x)
 *
 * @note This macro expands its argument multiple times (to permit use
 *       in constant expressions), which must not have side effects.
 *
 * @param x An unsigned integral value to compute logarithm of (positive only)
 *
 * @return log2(x) when 1 <= x <= max(x), -1 when x < 1
 */
#define LOG2(x) ((x) < 1 ? -1 : __z_log2(x))
#define LOG2_WITH_TYPE(x, type) ((x) < 1 ? -1 : __z_log2_with_type(x, type))

/**
 * @brief Compute ceil(log2(x))
 *
 * @note This macro expands its argument multiple times (to permit use
 *       in constant expressions), which must not have side effects.
 *
 * @param x An unsigned integral value
 *
 * @return ceil(log2(x)) when 1 <= x <= max(type(x)), 0 when x < 1
 */
#define LOG2CEIL(x) ((x) <= 1 ? 0 : __z_log2((x)-1) + 1)

/**
 * @brief Compute next highest power of two
 *
 * Equivalent to 2^ceil(log2(x))
 *
 * @note This macro expands its argument multiple times (to permit use
 *       in constant expressions), which must not have side effects.
 *
 * @param x An unsigned integral value
 *
 * @return 2^ceil(log2(x)) or 0 if 2^ceil(log2(x)) would saturate 64-bits
 */
#define NHPOT(x) ((x) < 1 ? 1 : ((x) > (1ULL << 63) ? 0 : 1ULL << LOG2CEIL(x)))

/**
 * @brief Determine if a buffer exceeds highest address
 *
 * This macro determines if a buffer identified by a starting address @a addr
 * and length @a buflen spans a region of memory that goes beyond the highest
 * possible address (thereby resulting in a pointer overflow).
 *
 * @param addr Buffer starting address
 * @param buflen Length of the buffer
 *
 * @return true if pointer overflow detected, false otherwise
 */
#define Z_DETECT_POINTER_OVERFLOW(addr, buflen) \
    (((buflen) != 0) &&                         \
    ((UINTPTR_MAX - (uintptr_t)(addr)) <= ((uintptr_t)((buflen)-1))))

/**
 * @brief XOR n bytes
 *
 * @param dst  Destination of where to store result. Shall be @p len bytes.
 * @param src1 First source. Shall be @p len bytes.
 * @param src2 Second source. Shall be @p len bytes.
 * @param len  Number of bytes to XOR.
 */
static inline void mem_xor_n(uint8_t *dst, const uint8_t *src1, const uint8_t *src2, size_t len)
{
	while (len--) {
		*dst++ = *src1++ ^ *src2++;
	}
}

/**
 * @brief XOR 32 bits
 *
 * @param dst  Destination of where to store result. Shall be 32 bits.
 * @param src1 First source. Shall be 32 bits.
 * @param src2 Second source. Shall be 32 bits.
 */
static inline void mem_xor_32(uint8_t dst[4], const uint8_t src1[4], const uint8_t src2[4])
{
	mem_xor_n(dst, src1, src2, 4U);
}

/**
 * @brief XOR 128 bits
 *
 * @param dst  Destination of where to store result. Shall be 128 bits.
 * @param src1 First source. Shall be 128 bits.
 * @param src2 Second source. Shall be 128 bits.
 */
static inline void mem_xor_128(uint8_t dst[16], const uint8_t src1[16], const uint8_t src2[16])
{
	mem_xor_n(dst, src1, src2, 16);
}

/**
 * @brief Compare memory areas. The same way as `memcmp` it assume areas to be
 * the same length
 *
 * @param m1 First memory area to compare, cannot be NULL even if length is 0
 * @param m2 Second memory area to compare, cannot be NULL even if length is 0
 * @param n First n bytes of @p m1 and @p m2 to compares
 *
 * @returns true if the @p n first bytes of @p m1 and @p m2 are the same, else
 * false
 */
static inline bool util_memeq(const void *m1, const void *m2, size_t n)
{
	return memcmp(m1, m2, n) == 0;
}

/**
 * @brief Compare memory areas and their length
 *
 * If the length are 0, return true.
 *
 * @param m1 First memory area to compare, cannot be NULL even if length is 0
 * @param len1 Length of the first memory area to compare
 * @param m2 Second memory area to compare, cannot be NULL even if length is 0
 * @param len2 Length of the second memory area to compare
 *
 * @returns true if both the length of the memory areas and their content are
 * equal else false
 */
static inline bool util_eq(const void *m1, size_t len1, const void *m2, size_t len2)
{
	return len1 == len2 && (m1 == m2 || util_memeq(m1, m2, len1));
}

#ifdef __cplusplus
}
#endif

/* This file must be included at the end of the !_ASMLANGUAGE guard.
 * It depends on macros defined in this file above which cannot be forward declared.
 */
#include <zephyr/sys/time_units.h>

#endif /* !_ASMLANGUAGE */

/** @brief Number of bytes in @p x kibibytes */
#ifdef _LINKER
/* This is used in linker scripts so need to avoid type casting there */
#define KB(x) ((x) << 10)
#else
#define KB(x) (((size_t)(x)) << 10)
#endif
/** @brief Number of bytes in @p x mebibytes */
#define MB(x) (KB(x) << 10)
/** @brief Number of bytes in @p x gibibytes */
#define GB(x) (MB(x) << 10)

/** @brief Number of Hz in @p x kHz */
#define KHZ(x) ((x) * 1000)
/** @brief Number of Hz in @p x MHz */
#define MHZ(x) (KHZ(x) * 1000)

/**
 * @brief For the POSIX architecture add a minimal delay in a busy wait loop.
 * For other architectures this is a no-op.
 *
 * In the POSIX ARCH, code takes zero simulated time to execute,
 * so busy wait loops become infinite loops, unless we
 * force the loop to take a bit of time.
 * Include this macro in all busy wait/spin loops
 * so they will also work when building for the POSIX architecture.
 *
 * @param t Time in microseconds we will busy wait
 */
#if defined(CONFIG_ARCH_POSIX)
#define Z_SPIN_DELAY(t) k_busy_wait(t)
#else
#define Z_SPIN_DELAY(t)
#endif

/**
 * @brief Wait for an expression to return true with a timeout
 *
 * Spin on an expression with a timeout and optional delay between iterations
 *
 * Commonly needed when waiting on hardware to complete an asynchronous
 * request to read/write/initialize/reset, but useful for any expression.
 *
 * @param expr Truth expression upon which to poll, e.g.: XYZREG & XYZREG_EN
 * @param timeout Timeout to wait for in microseconds, e.g.: 1000 (1ms)
 * @param delay_stmt Delay statement to perform each poll iteration
 *                   e.g.: NULL, k_yield(), k_msleep(1) or k_busy_wait(1)
 *
 * @retval expr As a boolean return, if false then it has timed out.
 */
#if defined(_MSC_VER)           /* #CUSTOM@NDRS */
/* During unit-test we can just always return true for WAIT_FOR() */
#define WAIT_FOR(expr, timeout, delay_stmt)     true
#else
#define WAIT_FOR(expr, timeout, delay_stmt)                     \
    ({                                                          \
        uint32_t _wf_cycle_count = k_us_to_cyc_ceil32(timeout); \
        uint32_t _wf_start       = k_cycle_get_32();            \
        while (!(expr) && (_wf_cycle_count > (k_cycle_get_32() - _wf_start))) { \
            delay_stmt;                                         \
            Z_SPIN_DELAY(10);                                   \
        }                                                       \
        (expr);                                                 \
    })
#endif

/**
 * @}
 */

#endif /* ZEPHYR_INCLUDE_SYS_UTIL_H_ */<|MERGE_RESOLUTION|>--- conflicted
+++ resolved
@@ -676,66 +676,6 @@
 	return (int64_t)(value << shift) >> shift;
 }
 
-<<<<<<< HEAD
-/**
- * @brief Properly truncate a NULL-terminated UTF-8 string
- *
- * Take a NULL-terminated UTF-8 string and ensure that if the string has been
- * truncated (by setting the NULL terminator) earlier by other means, that
- * the string ends with a properly formatted UTF-8 character (1-4 bytes).
- *
- * Example:
- *
- * @code{.c}
- *      char test_str[] = "€€€";
- *      char trunc_utf8[8];
- *
- *      printf("Original : %s\n", test_str); // €€€
- *      strncpy(trunc_utf8, test_str, sizeof(trunc_utf8));
- *      trunc_utf8[sizeof(trunc_utf8) - 1] = '\0';
- *      printf("Bad      : %s\n", trunc_utf8); // €€�
- *      utf8_trunc(trunc_utf8);
- *      printf("Truncated: %s\n", trunc_utf8); // €€
- * @endcode
- *
- * @param utf8_str NULL-terminated string
- *
- * @return Pointer to the @p utf8_str
- */
-char* utf8_trunc(char* utf8_str);
-
-/**
- * @brief Copies a UTF-8 encoded string from @p src to @p dst
- *
- * The resulting @p dst will always be NULL terminated if @p n is larger than 0,
- * and the @p dst string will always be properly UTF-8 truncated.
- *
- * @param dst The destination of the UTF-8 string.
- * @param src The source string
- * @param n   The size of the @p dst buffer. Maximum number of characters copied
- *            is @p n - 1. If 0 nothing will be done, and the @p dst will not be
- *            NULL terminated.
- *
- * @return Pointer to the @p dst
- */
-char* utf8_lcpy(char* dst, char const* src, size_t n);
-
-/**
- * @brief Counts the characters in a UTF-8 encoded string @p s
- *
- * Counts the number of UTF-8 characters (code points) in a null-terminated string.
- * This function steps through each UTF-8 sequence by checking leading byte patterns.
- * It does not fully validate UTF-8 correctness, only counts characters.
- *
- * @param s The input string
- *
- * @return Number of UTF-8 characters in @p s on success or (negative) error code
- *  otherwise.
- */
-ssize_t utf8_count_chars(const char *s);
-
-=======
->>>>>>> 1e855434
 #define __z_log2d(x) (32 - __builtin_clz(x) - 1)
 #define __z_log2q(x) (64 - __builtin_clzll(x) - 1)
 #define __z_log2(x)  (sizeof(__typeof__(x)) > 4 ? __z_log2q(x) : __z_log2d(x))
