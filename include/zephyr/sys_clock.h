/*
 * Copyright (c) 2014-2015 Wind River Systems, Inc.
 *
 * SPDX-License-Identifier: Apache-2.0
 */

<<<<<<< HEAD
/**
 * @file
 * @brief Variables needed for system clock
 *
 *
 * Declare variables used by both system timer device driver and kernel
 * components that use timer functionality.
 */

#ifndef ZEPHYR_INCLUDE_SYS_CLOCK_H_
#define ZEPHYR_INCLUDE_SYS_CLOCK_H_

#include <zephyr/sys/util.h>
#include <zephyr/sys/dlist.h>

#include <zephyr/toolchain.h>
#include <zephyr/types.h>

#include <zephyr/sys/time_units.h>

#ifdef __cplusplus
extern "C" {
#endif

/**
 * @addtogroup clock_apis
 * @{
 */

/**
 * @brief Tick precision used in timeout APIs
 *
 * This type defines the word size of the timeout values used in
 * k_timeout_t objects, and thus defines an upper bound on maximum
 * timeout length (or equivalently minimum tick duration).  Note that
 * this does not affect the size of the system uptime counter, which
 * is always a 64 bit count of ticks.
 */
#ifdef CONFIG_TIMEOUT_64BIT
typedef int64_t k_ticks_t;
#else
typedef uint32_t k_ticks_t;
#endif

#define K_TICKS_FOREVER ((k_ticks_t)-1)

/**
 * @brief Kernel timeout type
 *
 * Timeout arguments presented to kernel APIs are stored in this
 * opaque type, which is capable of representing times in various
 * formats and units.  It should be constructed from application data
 * using one of the macros defined for this purpose (e.g. `K_MSEC()`,
 * `K_TIMEOUT_ABS_TICKS()`, etc...), or be one of the two constants
 * K_NO_WAIT or K_FOREVER.  Applications should not inspect the
 * internal data once constructed.  Timeout values may be compared for
 * equality with the `K_TIMEOUT_EQ()` macro.
 */
typedef struct {
    k_ticks_t ticks;
} k_timeout_t;

/**
 * @brief Compare timeouts for equality
 *
 * The k_timeout_t object is an opaque struct that should not be
 * inspected by application code.  This macro exists so that users can
 * test timeout objects for equality with known constants
 * (e.g. K_NO_WAIT and K_FOREVER) when implementing their own APIs in
 * terms of Zephyr timeout constants.
 *
 * @return True if the timeout objects are identical
 */
#define K_TIMEOUT_EQ(a, b) ((a).ticks == (b).ticks)

/** number of nanoseconds per microsecond */
#define NSEC_PER_USEC           1000U

/** number of nanoseconds per millisecond */
#define NSEC_PER_MSEC           1000000U

/** number of microseconds per millisecond */
#define USEC_PER_MSEC           1000U

/** number of milliseconds per second */
#define MSEC_PER_SEC            1000U

/** number of seconds per minute */
#define SEC_PER_MIN             60U

/** number of seconds per hour */
#define SEC_PER_HOUR 3600U

/** number of seconds per day */
#define SEC_PER_DAY 86400U

/** number of minutes per hour */
#define MIN_PER_HOUR            60U

/** number of hours per day */
#define HOUR_PER_DAY            24U

/** number of microseconds per second */
#define USEC_PER_SEC ((USEC_PER_MSEC) * (MSEC_PER_SEC))

/** number of nanoseconds per second */
#define NSEC_PER_SEC ((NSEC_PER_USEC) * (USEC_PER_MSEC) * (MSEC_PER_SEC))

/** @} */

/** @cond INTERNAL_HIDDEN */
/* #CUSTOM@NDRS, use _MSVC_LANG (C++) to distinguish between C++ and C */
#if defined(_MSVC_LANG)
#define Z_TIMEOUT_NO_WAIT_INIT {0}
#define Z_TIMEOUT_NO_WAIT  (k_timeout_t Z_TIMEOUT_NO_WAIT_INIT)
#if defined(__cplusplus) && ((__cplusplus - 0) < 202002L)
#define Z_TIMEOUT_TICKS_INIT(t) { (t) }
#define Z_TIMEOUT_TICKS(t) (k_timeout_t { (t) })
#else
#define Z_TIMEOUT_TICKS_INIT(t) { .ticks = (t) }
#define Z_TIMEOUT_TICKS(t) (k_timeout_t { .ticks = (t) })
#endif
#else
#define Z_TIMEOUT_NO_WAIT_INIT {0}
#define Z_TIMEOUT_NO_WAIT ((k_timeout_t) Z_TIMEOUT_NO_WAIT_INIT)
#if defined(__cplusplus) && ((__cplusplus - 0) < 202002L)
#define Z_TIMEOUT_TICKS_INIT(t) { (t) }
#else
#define Z_TIMEOUT_TICKS_INIT(t) { .ticks = (t) }
#endif
#define Z_TIMEOUT_TICKS(t) ((k_timeout_t) Z_TIMEOUT_TICKS_INIT(t))
#endif

#define Z_FOREVER Z_TIMEOUT_TICKS(K_TICKS_FOREVER)

#ifdef CONFIG_TIMEOUT_64BIT
#define Z_TIMEOUT_MS(t)       Z_TIMEOUT_TICKS((k_ticks_t)k_ms_to_ticks_ceil64(MAX(t, 0)))
#define Z_TIMEOUT_US(t)       Z_TIMEOUT_TICKS((k_ticks_t)k_us_to_ticks_ceil64(MAX(t, 0)))
#define Z_TIMEOUT_NS(t)       Z_TIMEOUT_TICKS((k_ticks_t)k_ns_to_ticks_ceil64(MAX(t, 0)))
#define Z_TIMEOUT_CYC(t)      Z_TIMEOUT_TICKS((k_ticks_t)k_cyc_to_ticks_ceil64(MAX(t, 0)))
#define Z_TIMEOUT_MS_TICKS(t) ((k_ticks_t)k_ms_to_ticks_ceil64(MAX(t, 0)))
#else
#define Z_TIMEOUT_MS(t)       Z_TIMEOUT_TICKS((k_ticks_t)k_ms_to_ticks_ceil32(MAX(t, 0)))
#define Z_TIMEOUT_US(t)       Z_TIMEOUT_TICKS((k_ticks_t)k_us_to_ticks_ceil32(MAX(t, 0)))
#define Z_TIMEOUT_NS(t)       Z_TIMEOUT_TICKS((k_ticks_t)k_ns_to_ticks_ceil32(MAX(t, 0)))
#define Z_TIMEOUT_CYC(t)      Z_TIMEOUT_TICKS((k_ticks_t)k_cyc_to_ticks_ceil32(MAX(t, 0)))
#define Z_TIMEOUT_MS_TICKS(t) ((k_ticks_t)k_ms_to_ticks_ceil32(MAX(t, 0)))
#endif

/* Converts between absolute timeout expiration values (packed into
 * the negative space below K_TICKS_FOREVER) and (non-negative) delta
 * timeout values.  If the result of Z_TICK_ABS(t) is >= 0, then the
 * value was an absolute timeout with the returned expiration time.
 * Note that this macro is bidirectional: Z_TICK_ABS(Z_TICK_ABS(t)) ==
 * t for all inputs, and that the representation of K_TICKS_FOREVER is
 * the same value in both spaces!  Clever, huh?
 */
#define Z_TICK_ABS(t) (K_TICKS_FOREVER - 1 - (t))

/* Test for relative timeout */
#if CONFIG_TIMEOUT_64BIT
/* Positive values are relative/delta timeouts and negative values are absolute
 * timeouts, except -1 which is reserved for K_TIMEOUT_FOREVER. 0 is K_NO_WAIT,
 * which is historically considered a relative timeout.
 * K_TIMEOUT_FOREVER is not considered a relative timeout and neither is it
 * considerd an absolute timeouts (so !Z_IS_TIMEOUT_RELATIVE() does not
 * necessarily mean it is an absolute timeout if ticks == -1);
 */
#define Z_IS_TIMEOUT_RELATIVE(timeout)  (((timeout).ticks) >= 0)
#else
#define Z_IS_TIMEOUT_RELATIVE(timeout)  true
#endif

/* added tick needed to account for tick in progress */
#define _TICK_ALIGN 1

/** @endcond */

#ifndef CONFIG_TIMER_READS_ITS_FREQUENCY_AT_RUNTIME
#if defined(CONFIG_SYS_CLOCK_EXISTS)
#if (CONFIG_SYS_CLOCK_HW_CYCLES_PER_SEC == 0)
#error "SYS_CLOCK_HW_CYCLES_PER_SEC must be non-zero!"
#endif /* (CONFIG_SYS_CLOCK_HW_CYCLES_PER_SEC == 0) */
#endif /* CONFIG_SYS_CLOCK_EXISTS */
#endif /* CONFIG_TIMER_READS_ITS_FREQUENCY_AT_RUNTIME */

/* kernel clocks */

/*
 * We default to using 64-bit intermediates in timescale conversions,
 * but if the HW timer cycles/sec, ticks/sec and ms/sec are all known
 * to be nicely related, then we can cheat with 32 bits instead.
 */
/**
 * @addtogroup clock_apis
 * @{
 */

#ifdef CONFIG_SYS_CLOCK_EXISTS

#if defined(CONFIG_TIMER_READS_ITS_FREQUENCY_AT_RUNTIME) || \
    (MSEC_PER_SEC % CONFIG_SYS_CLOCK_TICKS_PER_SEC)      || \
    (CONFIG_SYS_CLOCK_HW_CYCLES_PER_SEC % CONFIG_SYS_CLOCK_TICKS_PER_SEC)
#define _NEED_PRECISE_TICK_MS_CONVERSION
#endif

#endif

/**
 * SYS_CLOCK_HW_CYCLES_TO_NS_AVG converts CPU clock cycles to nanoseconds
 * and calculates the average cycle time
 */
#define SYS_CLOCK_HW_CYCLES_TO_NS_AVG(X, NCYCLES) \
    (uint32_t)(k_cyc_to_ns_floor64(X) / NCYCLES)

/**
 *
 * @brief Return the lower part of the current system tick count
 *
 * @return the current system tick count
 *
 */
uint32_t sys_clock_tick_get_32(void);

/**
 *
 * @brief Return the current system tick count
 *
 * @return the current system tick count
 *
 */
int64_t sys_clock_tick_get(void);

#ifndef CONFIG_SYS_CLOCK_EXISTS
#define sys_clock_tick_get()    (0)
#define sys_clock_tick_get_32() (0)
#endif

#ifdef CONFIG_SYS_CLOCK_EXISTS

/**
 * @brief Kernel timepoint type
 *
 * Absolute timepoints are stored in this opaque type.
 * It is best not to inspect its content directly.
 *
 * @see sys_timepoint_calc()
 * @see sys_timepoint_timeout()
 * @see sys_timepoint_expired()
 */
typedef struct {
    uint64_t tick;
} k_timepoint_t;

/**
 * @brief Calculate a timepoint value
 *
 * Returns a timepoint corresponding to the expiration (relative to an
 * unlocked "now"!) of a timeout object.  When used correctly, this should
 * be called once, synchronously with the user passing a new timeout value.
 * It should not be used iteratively to adjust a timeout (see
 * `sys_timepoint_timeout()` for that purpose).
 *
 * @param timeout Timeout value relative to current time (may also be
 *                `K_FOREVER` or `K_NO_WAIT`).
 * @retval Timepoint value corresponding to given timeout
 *
 * @see sys_timepoint_timeout()
 * @see sys_timepoint_expired()
 */
k_timepoint_t sys_timepoint_calc(k_timeout_t timeout);

/**
 * @brief Remaining time to given timepoint
 *
 * Returns the timeout interval between current time and provided timepoint.
 * If the timepoint is now in the past or if it was created with `K_NO_WAIT`
 * then `K_NO_WAIT` is returned. If it was created with `K_FOREVER` then
 * `K_FOREVER` is returned.
 *
 * @param timepoint Timepoint for which a timeout value is wanted.
 * @retval Corresponding timeout value.
 *
 * @see sys_timepoint_calc()
 */
k_timeout_t sys_timepoint_timeout(k_timepoint_t timepoint);

/**
 * @brief Compare two timepoint values.
 *
 * This function is used to compare two timepoint values.
 *
 * @param a Timepoint to compare
 * @param b Timepoint to compare against.
 * @return zero if both timepoints are the same. Negative value if timepoint @a a is before
 * timepoint @a b, positive otherwise.
 */
static inline int sys_timepoint_cmp(k_timepoint_t a, k_timepoint_t b) {
    if (a.tick == b.tick) {
        return 0;
    }

    return a.tick < b.tick ? -1 : 1;
}

#else

/*
 * When timers are configured out, timepoints can't relate to anything.
 * The best we can do is to preserve whether or not they are derived from
 * K_NO_WAIT. Anything else will translate back to K_FOREVER.
 */
typedef struct {
    bool wait;
} k_timepoint_t;

static inline k_timepoint_t sys_timepoint_calc(k_timeout_t timeout) {
    k_timepoint_t timepoint;

    timepoint.wait = !K_TIMEOUT_EQ(timeout, Z_TIMEOUT_NO_WAIT);
    return timepoint;
}

static inline k_timeout_t sys_timepoint_timeout(k_timepoint_t timepoint) {
    return timepoint.wait ? Z_FOREVER : Z_TIMEOUT_NO_WAIT;
}

static inline int sys_timepoint_cmp(k_timepoint_t a, k_timepoint_t b) {
    if (a.wait == b.wait) {
        return 0;
    }
    return b.wait ? -1 : 1;
}

#endif

/**
 * @brief Indicates if timepoint is expired
 *
 * @param timepoint Timepoint to evaluate
 * @retval true if the timepoint is in the past, false otherwise
 *
 * @see sys_timepoint_calc()
 */
static inline bool sys_timepoint_expired(k_timepoint_t timepoint) {
    return K_TIMEOUT_EQ(sys_timepoint_timeout(timepoint), Z_TIMEOUT_NO_WAIT);
}

/** @} */

#ifdef __cplusplus
}
#endif

#endif /* ZEPHYR_INCLUDE_SYS_CLOCK_H_ */
=======
#include <zephyr/sys/clock.h>
>>>>>>> 97519002
<|MERGE_RESOLUTION|>--- conflicted
+++ resolved
@@ -4,362 +4,4 @@
  * SPDX-License-Identifier: Apache-2.0
  */
 
-<<<<<<< HEAD
-/**
- * @file
- * @brief Variables needed for system clock
- *
- *
- * Declare variables used by both system timer device driver and kernel
- * components that use timer functionality.
- */
-
-#ifndef ZEPHYR_INCLUDE_SYS_CLOCK_H_
-#define ZEPHYR_INCLUDE_SYS_CLOCK_H_
-
-#include <zephyr/sys/util.h>
-#include <zephyr/sys/dlist.h>
-
-#include <zephyr/toolchain.h>
-#include <zephyr/types.h>
-
-#include <zephyr/sys/time_units.h>
-
-#ifdef __cplusplus
-extern "C" {
-#endif
-
-/**
- * @addtogroup clock_apis
- * @{
- */
-
-/**
- * @brief Tick precision used in timeout APIs
- *
- * This type defines the word size of the timeout values used in
- * k_timeout_t objects, and thus defines an upper bound on maximum
- * timeout length (or equivalently minimum tick duration).  Note that
- * this does not affect the size of the system uptime counter, which
- * is always a 64 bit count of ticks.
- */
-#ifdef CONFIG_TIMEOUT_64BIT
-typedef int64_t k_ticks_t;
-#else
-typedef uint32_t k_ticks_t;
-#endif
-
-#define K_TICKS_FOREVER ((k_ticks_t)-1)
-
-/**
- * @brief Kernel timeout type
- *
- * Timeout arguments presented to kernel APIs are stored in this
- * opaque type, which is capable of representing times in various
- * formats and units.  It should be constructed from application data
- * using one of the macros defined for this purpose (e.g. `K_MSEC()`,
- * `K_TIMEOUT_ABS_TICKS()`, etc...), or be one of the two constants
- * K_NO_WAIT or K_FOREVER.  Applications should not inspect the
- * internal data once constructed.  Timeout values may be compared for
- * equality with the `K_TIMEOUT_EQ()` macro.
- */
-typedef struct {
-    k_ticks_t ticks;
-} k_timeout_t;
-
-/**
- * @brief Compare timeouts for equality
- *
- * The k_timeout_t object is an opaque struct that should not be
- * inspected by application code.  This macro exists so that users can
- * test timeout objects for equality with known constants
- * (e.g. K_NO_WAIT and K_FOREVER) when implementing their own APIs in
- * terms of Zephyr timeout constants.
- *
- * @return True if the timeout objects are identical
- */
-#define K_TIMEOUT_EQ(a, b) ((a).ticks == (b).ticks)
-
-/** number of nanoseconds per microsecond */
-#define NSEC_PER_USEC           1000U
-
-/** number of nanoseconds per millisecond */
-#define NSEC_PER_MSEC           1000000U
-
-/** number of microseconds per millisecond */
-#define USEC_PER_MSEC           1000U
-
-/** number of milliseconds per second */
-#define MSEC_PER_SEC            1000U
-
-/** number of seconds per minute */
-#define SEC_PER_MIN             60U
-
-/** number of seconds per hour */
-#define SEC_PER_HOUR 3600U
-
-/** number of seconds per day */
-#define SEC_PER_DAY 86400U
-
-/** number of minutes per hour */
-#define MIN_PER_HOUR            60U
-
-/** number of hours per day */
-#define HOUR_PER_DAY            24U
-
-/** number of microseconds per second */
-#define USEC_PER_SEC ((USEC_PER_MSEC) * (MSEC_PER_SEC))
-
-/** number of nanoseconds per second */
-#define NSEC_PER_SEC ((NSEC_PER_USEC) * (USEC_PER_MSEC) * (MSEC_PER_SEC))
-
-/** @} */
-
-/** @cond INTERNAL_HIDDEN */
-/* #CUSTOM@NDRS, use _MSVC_LANG (C++) to distinguish between C++ and C */
-#if defined(_MSVC_LANG)
-#define Z_TIMEOUT_NO_WAIT_INIT {0}
-#define Z_TIMEOUT_NO_WAIT  (k_timeout_t Z_TIMEOUT_NO_WAIT_INIT)
-#if defined(__cplusplus) && ((__cplusplus - 0) < 202002L)
-#define Z_TIMEOUT_TICKS_INIT(t) { (t) }
-#define Z_TIMEOUT_TICKS(t) (k_timeout_t { (t) })
-#else
-#define Z_TIMEOUT_TICKS_INIT(t) { .ticks = (t) }
-#define Z_TIMEOUT_TICKS(t) (k_timeout_t { .ticks = (t) })
-#endif
-#else
-#define Z_TIMEOUT_NO_WAIT_INIT {0}
-#define Z_TIMEOUT_NO_WAIT ((k_timeout_t) Z_TIMEOUT_NO_WAIT_INIT)
-#if defined(__cplusplus) && ((__cplusplus - 0) < 202002L)
-#define Z_TIMEOUT_TICKS_INIT(t) { (t) }
-#else
-#define Z_TIMEOUT_TICKS_INIT(t) { .ticks = (t) }
-#endif
-#define Z_TIMEOUT_TICKS(t) ((k_timeout_t) Z_TIMEOUT_TICKS_INIT(t))
-#endif
-
-#define Z_FOREVER Z_TIMEOUT_TICKS(K_TICKS_FOREVER)
-
-#ifdef CONFIG_TIMEOUT_64BIT
-#define Z_TIMEOUT_MS(t)       Z_TIMEOUT_TICKS((k_ticks_t)k_ms_to_ticks_ceil64(MAX(t, 0)))
-#define Z_TIMEOUT_US(t)       Z_TIMEOUT_TICKS((k_ticks_t)k_us_to_ticks_ceil64(MAX(t, 0)))
-#define Z_TIMEOUT_NS(t)       Z_TIMEOUT_TICKS((k_ticks_t)k_ns_to_ticks_ceil64(MAX(t, 0)))
-#define Z_TIMEOUT_CYC(t)      Z_TIMEOUT_TICKS((k_ticks_t)k_cyc_to_ticks_ceil64(MAX(t, 0)))
-#define Z_TIMEOUT_MS_TICKS(t) ((k_ticks_t)k_ms_to_ticks_ceil64(MAX(t, 0)))
-#else
-#define Z_TIMEOUT_MS(t)       Z_TIMEOUT_TICKS((k_ticks_t)k_ms_to_ticks_ceil32(MAX(t, 0)))
-#define Z_TIMEOUT_US(t)       Z_TIMEOUT_TICKS((k_ticks_t)k_us_to_ticks_ceil32(MAX(t, 0)))
-#define Z_TIMEOUT_NS(t)       Z_TIMEOUT_TICKS((k_ticks_t)k_ns_to_ticks_ceil32(MAX(t, 0)))
-#define Z_TIMEOUT_CYC(t)      Z_TIMEOUT_TICKS((k_ticks_t)k_cyc_to_ticks_ceil32(MAX(t, 0)))
-#define Z_TIMEOUT_MS_TICKS(t) ((k_ticks_t)k_ms_to_ticks_ceil32(MAX(t, 0)))
-#endif
-
-/* Converts between absolute timeout expiration values (packed into
- * the negative space below K_TICKS_FOREVER) and (non-negative) delta
- * timeout values.  If the result of Z_TICK_ABS(t) is >= 0, then the
- * value was an absolute timeout with the returned expiration time.
- * Note that this macro is bidirectional: Z_TICK_ABS(Z_TICK_ABS(t)) ==
- * t for all inputs, and that the representation of K_TICKS_FOREVER is
- * the same value in both spaces!  Clever, huh?
- */
-#define Z_TICK_ABS(t) (K_TICKS_FOREVER - 1 - (t))
-
-/* Test for relative timeout */
-#if CONFIG_TIMEOUT_64BIT
-/* Positive values are relative/delta timeouts and negative values are absolute
- * timeouts, except -1 which is reserved for K_TIMEOUT_FOREVER. 0 is K_NO_WAIT,
- * which is historically considered a relative timeout.
- * K_TIMEOUT_FOREVER is not considered a relative timeout and neither is it
- * considerd an absolute timeouts (so !Z_IS_TIMEOUT_RELATIVE() does not
- * necessarily mean it is an absolute timeout if ticks == -1);
- */
-#define Z_IS_TIMEOUT_RELATIVE(timeout)  (((timeout).ticks) >= 0)
-#else
-#define Z_IS_TIMEOUT_RELATIVE(timeout)  true
-#endif
-
-/* added tick needed to account for tick in progress */
-#define _TICK_ALIGN 1
-
-/** @endcond */
-
-#ifndef CONFIG_TIMER_READS_ITS_FREQUENCY_AT_RUNTIME
-#if defined(CONFIG_SYS_CLOCK_EXISTS)
-#if (CONFIG_SYS_CLOCK_HW_CYCLES_PER_SEC == 0)
-#error "SYS_CLOCK_HW_CYCLES_PER_SEC must be non-zero!"
-#endif /* (CONFIG_SYS_CLOCK_HW_CYCLES_PER_SEC == 0) */
-#endif /* CONFIG_SYS_CLOCK_EXISTS */
-#endif /* CONFIG_TIMER_READS_ITS_FREQUENCY_AT_RUNTIME */
-
-/* kernel clocks */
-
-/*
- * We default to using 64-bit intermediates in timescale conversions,
- * but if the HW timer cycles/sec, ticks/sec and ms/sec are all known
- * to be nicely related, then we can cheat with 32 bits instead.
- */
-/**
- * @addtogroup clock_apis
- * @{
- */
-
-#ifdef CONFIG_SYS_CLOCK_EXISTS
-
-#if defined(CONFIG_TIMER_READS_ITS_FREQUENCY_AT_RUNTIME) || \
-    (MSEC_PER_SEC % CONFIG_SYS_CLOCK_TICKS_PER_SEC)      || \
-    (CONFIG_SYS_CLOCK_HW_CYCLES_PER_SEC % CONFIG_SYS_CLOCK_TICKS_PER_SEC)
-#define _NEED_PRECISE_TICK_MS_CONVERSION
-#endif
-
-#endif
-
-/**
- * SYS_CLOCK_HW_CYCLES_TO_NS_AVG converts CPU clock cycles to nanoseconds
- * and calculates the average cycle time
- */
-#define SYS_CLOCK_HW_CYCLES_TO_NS_AVG(X, NCYCLES) \
-    (uint32_t)(k_cyc_to_ns_floor64(X) / NCYCLES)
-
-/**
- *
- * @brief Return the lower part of the current system tick count
- *
- * @return the current system tick count
- *
- */
-uint32_t sys_clock_tick_get_32(void);
-
-/**
- *
- * @brief Return the current system tick count
- *
- * @return the current system tick count
- *
- */
-int64_t sys_clock_tick_get(void);
-
-#ifndef CONFIG_SYS_CLOCK_EXISTS
-#define sys_clock_tick_get()    (0)
-#define sys_clock_tick_get_32() (0)
-#endif
-
-#ifdef CONFIG_SYS_CLOCK_EXISTS
-
-/**
- * @brief Kernel timepoint type
- *
- * Absolute timepoints are stored in this opaque type.
- * It is best not to inspect its content directly.
- *
- * @see sys_timepoint_calc()
- * @see sys_timepoint_timeout()
- * @see sys_timepoint_expired()
- */
-typedef struct {
-    uint64_t tick;
-} k_timepoint_t;
-
-/**
- * @brief Calculate a timepoint value
- *
- * Returns a timepoint corresponding to the expiration (relative to an
- * unlocked "now"!) of a timeout object.  When used correctly, this should
- * be called once, synchronously with the user passing a new timeout value.
- * It should not be used iteratively to adjust a timeout (see
- * `sys_timepoint_timeout()` for that purpose).
- *
- * @param timeout Timeout value relative to current time (may also be
- *                `K_FOREVER` or `K_NO_WAIT`).
- * @retval Timepoint value corresponding to given timeout
- *
- * @see sys_timepoint_timeout()
- * @see sys_timepoint_expired()
- */
-k_timepoint_t sys_timepoint_calc(k_timeout_t timeout);
-
-/**
- * @brief Remaining time to given timepoint
- *
- * Returns the timeout interval between current time and provided timepoint.
- * If the timepoint is now in the past or if it was created with `K_NO_WAIT`
- * then `K_NO_WAIT` is returned. If it was created with `K_FOREVER` then
- * `K_FOREVER` is returned.
- *
- * @param timepoint Timepoint for which a timeout value is wanted.
- * @retval Corresponding timeout value.
- *
- * @see sys_timepoint_calc()
- */
-k_timeout_t sys_timepoint_timeout(k_timepoint_t timepoint);
-
-/**
- * @brief Compare two timepoint values.
- *
- * This function is used to compare two timepoint values.
- *
- * @param a Timepoint to compare
- * @param b Timepoint to compare against.
- * @return zero if both timepoints are the same. Negative value if timepoint @a a is before
- * timepoint @a b, positive otherwise.
- */
-static inline int sys_timepoint_cmp(k_timepoint_t a, k_timepoint_t b) {
-    if (a.tick == b.tick) {
-        return 0;
-    }
-
-    return a.tick < b.tick ? -1 : 1;
-}
-
-#else
-
-/*
- * When timers are configured out, timepoints can't relate to anything.
- * The best we can do is to preserve whether or not they are derived from
- * K_NO_WAIT. Anything else will translate back to K_FOREVER.
- */
-typedef struct {
-    bool wait;
-} k_timepoint_t;
-
-static inline k_timepoint_t sys_timepoint_calc(k_timeout_t timeout) {
-    k_timepoint_t timepoint;
-
-    timepoint.wait = !K_TIMEOUT_EQ(timeout, Z_TIMEOUT_NO_WAIT);
-    return timepoint;
-}
-
-static inline k_timeout_t sys_timepoint_timeout(k_timepoint_t timepoint) {
-    return timepoint.wait ? Z_FOREVER : Z_TIMEOUT_NO_WAIT;
-}
-
-static inline int sys_timepoint_cmp(k_timepoint_t a, k_timepoint_t b) {
-    if (a.wait == b.wait) {
-        return 0;
-    }
-    return b.wait ? -1 : 1;
-}
-
-#endif
-
-/**
- * @brief Indicates if timepoint is expired
- *
- * @param timepoint Timepoint to evaluate
- * @retval true if the timepoint is in the past, false otherwise
- *
- * @see sys_timepoint_calc()
- */
-static inline bool sys_timepoint_expired(k_timepoint_t timepoint) {
-    return K_TIMEOUT_EQ(sys_timepoint_timeout(timepoint), Z_TIMEOUT_NO_WAIT);
-}
-
-/** @} */
-
-#ifdef __cplusplus
-}
-#endif
-
-#endif /* ZEPHYR_INCLUDE_SYS_CLOCK_H_ */
-=======
-#include <zephyr/sys/clock.h>
->>>>>>> 97519002
+#include <zephyr/sys/clock.h>