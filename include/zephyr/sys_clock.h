--- conflicted
+++ resolved
@@ -173,10 +173,7 @@
     (CONFIG_SYS_CLOCK_HW_CYCLES_PER_SEC == 0)
 #error "SYS_CLOCK_HW_CYCLES_PER_SEC must be non-zero!"
 #endif
-<<<<<<< HEAD
-=======
 #endif /* CONFIG_TIMER_READS_ITS_FREQUENCY_AT_RUNTIME */
->>>>>>> 8473928d
 
 /* kernel clocks */
 
