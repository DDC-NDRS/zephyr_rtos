--- conflicted
+++ resolved
@@ -264,23 +264,6 @@
 k_timeout_t sys_timepoint_timeout(k_timepoint_t timepoint);
 
 /**
-<<<<<<< HEAD
-=======
- * @brief Provided for backward compatibility.
- *
- * This is deprecated. Consider `sys_timepoint_calc()` instead.
- *
- * @see sys_timepoint_calc()
- */
-__deprecated
-static inline uint64_t sys_clock_timeout_end_calc(k_timeout_t timeout) {
-    k_timepoint_t tp = sys_timepoint_calc(timeout);
-
-    return tp.tick;
-}
-
-/**
->>>>>>> 57b29f65
  * @brief Compare two timepoint values.
  *
  * This function is used to compare two timepoint values.
