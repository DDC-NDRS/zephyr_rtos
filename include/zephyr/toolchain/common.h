/*
 * Copyright (c) 2010-2014 Wind River Systems, Inc.
 *
 * SPDX-License-Identifier: Apache-2.0
 */

#ifndef ZEPHYR_INCLUDE_TOOLCHAIN_COMMON_H_
#define ZEPHYR_INCLUDE_TOOLCHAIN_COMMON_H_
/**
 * @file
 * @brief Common toolchain abstraction
 *
 * Macros to abstract compiler capabilities (common to all toolchains).
 */

/* Abstract use of extern keyword for compatibility between C and C++ */
#ifdef __cplusplus
#define EXTERN_C extern "C"
#else
#define EXTERN_C extern
#endif

/* Use TASK_ENTRY_CPP to tag task entry points defined in C++ files. */

#ifdef __cplusplus
#define TASK_ENTRY_CPP  extern "C"
#endif

#ifndef ZRESTRICT
#ifndef __cplusplus
#define ZRESTRICT restrict
#else
#define ZRESTRICT
#endif
#endif

/*
 * Generate a reference to an external symbol.
 * The reference indicates to the linker that the symbol is required
 * by the module containing the reference and should be included
 * in the image if the module is in the image.
 *
 * The assembler directive ".set" is used to define a local symbol.
 * No memory is allocated, and the local symbol does not appear in
 * the symbol table.
 */

#ifdef _ASMLANGUAGE
  #define REQUIRES(sym) .set sym ## _Requires, sym
#else
  #define REQUIRES(sym) __asm__ (".set " # sym "_Requires, " # sym "\n\t");
#endif

#ifdef _ASMLANGUAGE
  #define SECTION .section
#endif

/*
 * If the project is being built for speed (i.e. not for minimum size) then
 * align functions and branches in executable sections to improve performance.
 */

#ifdef _ASMLANGUAGE

  #if defined(CONFIG_X86)

    #ifdef PERF_OPT
      #define PERFOPT_ALIGN .balign 16
    #else
      #define PERFOPT_ALIGN .balign  1
    #endif

  #elif defined(CONFIG_ARM) || defined(CONFIG_ARM64)

    #define PERFOPT_ALIGN .balign  4

  #elif defined(CONFIG_ARC)

    /* .align assembler directive is supposed by all ARC toolchains and it is
     * implemented in a same way across ARC toolchains.
     */
    #define PERFOPT_ALIGN .align  4

  #elif defined(CONFIG_NIOS2) || defined(CONFIG_RISCV) || \
	  defined(CONFIG_XTENSA) || defined(CONFIG_MIPS)
    #define PERFOPT_ALIGN .balign 4

  #elif defined(CONFIG_ARCH_POSIX)

  #elif defined(CONFIG_SPARC)

    #define PERFOPT_ALIGN .align  4

  #else

    #error Architecture unsupported

  #endif

  #define GC_SECTION(sym) SECTION .text.##sym, "ax"

#endif /* _ASMLANGUAGE */

/* force inlining a function */

#if !defined(_ASMLANGUAGE)
  #ifdef CONFIG_COVERAGE
    /*
     * The always_inline attribute forces a function to be inlined,
     * even ignoring -fno-inline. So for code coverage, do not
     * force inlining of these functions to keep their bodies around
     * so their number of executions can be counted.
     *
     * Note that "inline" is kept here for kobject_hash.c and
     * priv_stacks_hash.c. These are built without compiler flags
     * used for coverage. ALWAYS_INLINE cannot be empty as compiler
     * would complain about unused functions. Attaching unused
     * attribute would result in their text sections balloon more than
     * 10 times in size, as those functions are kept in text section.
     * So just keep "inline" here.
     */
    #define ALWAYS_INLINE inline
  #else
    #if defined(_MSC_VER)                   /* #CUSTOM@NDRS */
    #define ALWAYS_INLINE inline
    #else
    #define ALWAYS_INLINE inline __attribute__((always_inline))
    #endif
  #endif
#endif

#define Z_STRINGIFY(x) #x
#define STRINGIFY(s) Z_STRINGIFY(s)

/* concatenate the values of the arguments into one */
#define _DO_CONCAT(x, y) x ## y
#define Z_CONCAT(x, y) _DO_CONCAT(x, y)     /* #CUSTOM@NDRS */

#if !defined(_MSC_VER)                      /* #CUSTOM@NDRS */
#define _CONCAT(x, y)  _DO_CONCAT(x, y)
#endif

/* Additionally used as a sentinel by gen_syscalls.py to identify what
 * functions are system calls
 *
 * Note POSIX unit tests don't still generate the system call stubs, so
 * until https://github.com/zephyrproject-rtos/zephyr/issues/5006 is
 * fixed via possibly #4174, we introduce this hack -- which will
 * disallow us to test system calls in POSIX unit testing (currently
 * not used).
 */
#ifndef ZTEST_UNITTEST
#define __syscall static inline
#define __syscall_always_inline static inline __attribute__((always_inline))
#else
#define __syscall
#define __syscall_always_inline
#endif /* ZTEST_UNITTEST */

/* Definitions for struct declaration tags. These are sentinel values used by
 * parse_syscalls.py to gather a list of names of struct declarations that
 * have these tags applied for them.
 */

/* Indicates this is a driver subsystem */
#define __subsystem

/* Indicates this is a network socket object */
#define __net_socket

#ifndef BUILD_ASSERT
/* Compile-time assertion that makes the build to fail.
 * Common implementation swallows the message.
 */
#define BUILD_ASSERT(EXPR, MSG...) \
    enum Z_CONCAT(__build_assert_enum, __COUNTER__) { \
         Z_CONCAT(__build_assert, __COUNTER__) = 1 / !!(EXPR) \
    }
#endif

/*
 * This is meant to be used in conjunction with __in_section() and similar
 * where scattered structure instances are concatenated together by the linker
 * and walked by the code at run time just like a contiguous array of such
 * structures.
 *
 * Assemblers and linkers may insert alignment padding by default whose
 * size is larger than the natural alignment for those structures when
 * gathering various section segments together, messing up the array walk.
 * To prevent this, we need to provide an explicit alignment not to rely
 * on the default that might just work by luck.
 *
 * Alignment statements in  linker scripts are not sufficient as
 * the assembler may add padding by itself to each segment when switching
 * between sections within the same file even if it merges many such segments
 * into a single section in the end.
 */
#define Z_DECL_ALIGN(type) __aligned(__alignof(type)) type

/* Check if a pointer is aligned for against a specific byte boundary  */
#define IS_PTR_ALIGNED_BYTES(ptr, bytes) ((((uintptr_t)ptr) % bytes) == 0)

/* Check if a pointer is aligned enough for a particular data type. */
#define IS_PTR_ALIGNED(ptr, type) IS_PTR_ALIGNED_BYTES(ptr, __alignof(type))

/**
 * @brief Iterable Sections APIs
 * @defgroup iterable_section_apis Iterable Sections APIs
 * @{
 */

/**
 * @brief Defines a new element for an iterable section for a generic type.
 *
 * @details
 * Convenience helper combining __in_section() and Z_DECL_ALIGN().
 * The section name will be '.[SECNAME].static.[SECTION_POSTFIX]'
 *
 * In the linker script, create output sections for these using
 * ITERABLE_SECTION_ROM() or ITERABLE_SECTION_RAM().
 *
 * @note In order to store the element in ROM, a const specifier has to
 * be added to the declaration: const TYPE_SECTION_ITERABLE(...);
 *
 * @param[in]  type data type of variable
 * @param[in]  varname name of variable to place in section
 * @param[in]  secname type name of iterable section.
 * @param[in]  section_postfix postfix to use in section name
 */
#define TYPE_SECTION_ITERABLE(type, varname, secname, section_postfix) \
	Z_DECL_ALIGN(type) varname \
	__in_section(_##secname, static, section_postfix) __used __noasan

/**
 * @brief iterable section start symbol for a generic type
 *
 * will return '_[OUT_TYPE]_list_start'.
 *
 * @param[in]  secname type name of iterable section.  For 'struct foobar' this
 * would be TYPE_SECTION_START(foobar)
 *
 */
#define TYPE_SECTION_START(secname) _CONCAT(_##secname, _list_start)

/**
 * @brief iterable section end symbol for a generic type
 *
 * will return '_<SECNAME>_list_end'.
 *
 * @param[in]  secname type name of iterable section.  For 'struct foobar' this
 * would be TYPE_SECTION_START(foobar)
 */
#define TYPE_SECTION_END(secname) _CONCAT(_##secname, _list_end)

/**
 * @brief iterable section extern for start symbol for a generic type
 *
 * Helper macro to give extern for start of iterable section.  The macro
 * typically will be called TYPE_SECTION_START_EXTERN(struct foobar, foobar).
 * This allows the macro to hand different types as well as cases where the
 * type and section name may differ.
 *
 * @param[in]  type data type of section
 * @param[in]  secname name of output section
 */
#define TYPE_SECTION_START_EXTERN(type, secname) \
	extern type TYPE_SECTION_START(secname)[]

/**
 * @brief iterable section extern for end symbol for a generic type
 *
 * Helper macro to give extern for end of iterable section.  The macro
 * typically will be called TYPE_SECTION_END_EXTERN(struct foobar, foobar).
 * This allows the macro to hand different types as well as cases where the
 * type and section name may differ.
 *
 * @param[in]  type data type of section
 * @param[in]  secname name of output section
 */
#define TYPE_SECTION_END_EXTERN(type, secname) \
	extern type TYPE_SECTION_END(secname)[]

/**
 * @brief Iterate over a specified iterable section for a generic type
 *
 * @details
 * Iterator for structure instances gathered by TYPE_SECTION_ITERABLE().
 * The linker must provide a _<SECNAME>_list_start symbol and a
 * _<SECNAME>_list_end symbol to mark the start and the end of the
 * list of struct objects to iterate over. This is normally done using
 * ITERABLE_SECTION_ROM() or ITERABLE_SECTION_RAM() in the linker script.
 */
#define TYPE_SECTION_FOREACH(type, secname, iterator)		\
	TYPE_SECTION_START_EXTERN(type, secname);		\
	TYPE_SECTION_END_EXTERN(type, secname);		\
	for (type * iterator = TYPE_SECTION_START(secname); ({	\
		__ASSERT(iterator <= TYPE_SECTION_END(secname),\
			      "unexpected list end location");	\
		     iterator < TYPE_SECTION_END(secname);	\
	     });						\
	     iterator++)

/**
 * @brief Get element from section for a generic type.
 *
 * @note There is no protection against reading beyond the section.
 *
 * @param[in]  type type of element
 * @param[in]  secname name of output section
 * @param[in]  i Index.
 * @param[out] dst Pointer to location where pointer to element is written.
 */
#define TYPE_SECTION_GET(type, secname, i, dst) do { \
	TYPE_SECTION_START_EXTERN(type, secname); \
	*(dst) = &TYPE_SECTION_START(secname)[i]; \
} while (0)

/**
 * @brief Count elements in a section for a generic type.
 *
 * @param[in]  type type of element
 * @param[in]  secname name of output section
 * @param[out] dst Pointer to location where result is written.
 */
#define TYPE_SECTION_COUNT(type, secname, dst) do { \
	TYPE_SECTION_START_EXTERN(type, secname); \
	TYPE_SECTION_END_EXTERN(type, secname); \
	*(dst) = ((uintptr_t)TYPE_SECTION_END(secname) - \
		  (uintptr_t)TYPE_SECTION_START(secname)) / sizeof(type); \
} while (0)

/**
 * @brief iterable section extern for start symbol for a struct
 *
 * Helper macro to give extern for start of iterable section.
 *
 * @param[in]  struct_type data type of section
 */
#define STRUCT_SECTION_START_EXTERN(struct_type) \
	TYPE_SECTION_START_EXTERN(struct struct_type, struct_type)

/**
 * @brief iterable section extern for end symbol for a struct
 *
 * Helper macro to give extern for end of iterable section.
 *
 * @param[in]  struct_type data type of section
 */
#define STRUCT_SECTION_END_EXTERN(struct_type) \
	TYPE_SECTION_END_EXTERN(struct struct_type, struct_type)

/**
 * @brief Defines a new element of alternate data type for an iterable section.
 *
 * @details
 * Special variant of STRUCT_SECTION_ITERABLE(), for placing alternate
 * data types within the iterable section of a specific data type. The
 * data type sizes and semantics must be equivalent!
 */
#define STRUCT_SECTION_ITERABLE_ALTERNATE(secname, struct_type, varname) \
	TYPE_SECTION_ITERABLE(struct struct_type, varname, secname, varname)

/**
 * @brief Defines a new element for an iterable section.
 *
 * @details
 * Convenience helper combining __in_section() and Z_DECL_ALIGN().
 * The section name is the struct type prepended with an underscore.
 * The subsection is "static" and the subsubsection is the variable name.
 *
 * In the linker script, create output sections for these using
 * ITERABLE_SECTION_ROM() or ITERABLE_SECTION_RAM().
 *
 * @note In order to store the element in ROM, a const specifier has to
 * be added to the declaration: const STRUCT_SECTION_ITERABLE(...);
 */
#define STRUCT_SECTION_ITERABLE(struct_type, varname) \
	STRUCT_SECTION_ITERABLE_ALTERNATE(struct_type, struct_type, varname)

/**
 * @brief Iterate over a specified iterable section (alternate).
 *
 * @details
 * Iterator for structure instances gathered by STRUCT_SECTION_ITERABLE().
 * The linker must provide a _<SECNAME>_list_start symbol and a
 * _<SECNAME>_list_end symbol to mark the start and the end of the
 * list of struct objects to iterate over. This is normally done using
 * ITERABLE_SECTION_ROM() or ITERABLE_SECTION_RAM() in the linker script.
 */
<<<<<<< HEAD
#define STRUCT_SECTION_FOREACH_ALTERNATE(secname, struct_type, iterator) \
	TYPE_SECTION_FOREACH(struct struct_type, secname, iterator)
=======
#define STRUCT_SECTION_FOREACH_ALTERNATE(out_type, struct_type, iterator)                          \
	extern struct struct_type Z_CONCAT(_##out_type, _list_start)[];                            \
	extern struct struct_type Z_CONCAT(_##out_type, _list_end)[];                              \
	for (struct struct_type *iterator = Z_CONCAT(_##out_type, _list_start); ({                 \
		     __ASSERT(iterator <= Z_CONCAT(_##out_type, _list_end),                        \
			      "unexpected list end location");                                     \
		     iterator < Z_CONCAT(_##out_type, _list_end);                                  \
	     });                                                                                   \
	     iterator++)
>>>>>>> 4c649d33

/**
 * @brief Iterate over a specified iterable section.
 *
 * @details
 * Iterator for structure instances gathered by STRUCT_SECTION_ITERABLE().
 * The linker must provide a _<struct_type>_list_start symbol and a
 * _<struct_type>_list_end symbol to mark the start and the end of the
 * list of struct objects to iterate over. This is normally done using
 * ITERABLE_SECTION_ROM() or ITERABLE_SECTION_RAM() in the linker script.
 */
#define STRUCT_SECTION_FOREACH(struct_type, iterator) \
	STRUCT_SECTION_FOREACH_ALTERNATE(struct_type, struct_type, iterator)

/**
 * @brief Get element from section.
 *
 * @note There is no protection against reading beyond the section.
 *
 * @param[in]  struct_type Struct type.
 * @param[in]  i Index.
 * @param[out] dst Pointer to location where pointer to element is written.
 */
<<<<<<< HEAD
#define STRUCT_SECTION_GET(struct_type, i, dst) \
	TYPE_SECTION_GET(struct struct_type, struct_type, i, dst)
=======
#define STRUCT_SECTION_GET(struct_type, i, dst) do { \
	extern struct struct_type Z_CONCAT(_##struct_type, _list_start)[]; \
	*(dst) = &Z_CONCAT(_##struct_type, _list_start)[i]; \
} while (0)
>>>>>>> 4c649d33

/**
 * @brief Count elements in a section.
 *
 * @param[in]  struct_type Struct type
 * @param[out] dst Pointer to location where result is written.
 */
<<<<<<< HEAD
#define STRUCT_SECTION_COUNT(struct_type, dst) \
	TYPE_SECTION_COUNT(struct struct_type, struct_type, dst);
=======
#define STRUCT_SECTION_COUNT(struct_type, dst) do { \
	extern struct struct_type Z_CONCAT(_##struct_type, _list_start)[]; \
	extern struct struct_type Z_CONCAT(_##struct_type, _list_end)[]; \
	*(dst) = ((uintptr_t)Z_CONCAT(_##struct_type, _list_end) - \
		  (uintptr_t)Z_CONCAT(_##struct_type, _list_start)) / sizeof(struct struct_type); \
} while (0)
>>>>>>> 4c649d33

/**
 * @}
 */ /* end of struct_section_apis */

/** @brief Tag a symbol (e.g. function) to be kept in the binary even though it is not used.
 *
 * It prevents symbol from being removed by the linker garbage collector. It
 * is achieved by adding a pointer to that symbol to the kept memory section.
 *
 * @param symbol Symbol to keep.
 */
#define LINKER_KEEP(symbol) \
	static const void * const symbol##_ptr  __used \
	__attribute__((__section__(".symbol_to_keep"))) = (void *)&symbol

#endif /* ZEPHYR_INCLUDE_TOOLCHAIN_COMMON_H_ */<|MERGE_RESOLUTION|>--- conflicted
+++ resolved
@@ -240,7 +240,7 @@
  * would be TYPE_SECTION_START(foobar)
  *
  */
-#define TYPE_SECTION_START(secname) _CONCAT(_##secname, _list_start)
+#define TYPE_SECTION_START(secname) Z_CONCAT(_##secname, _list_start)
 
 /**
  * @brief iterable section end symbol for a generic type
@@ -250,7 +250,7 @@
  * @param[in]  secname type name of iterable section.  For 'struct foobar' this
  * would be TYPE_SECTION_START(foobar)
  */
-#define TYPE_SECTION_END(secname) _CONCAT(_##secname, _list_end)
+#define TYPE_SECTION_END(secname) Z_CONCAT(_##secname, _list_end)
 
 /**
  * @brief iterable section extern for start symbol for a generic type
@@ -387,20 +387,8 @@
  * list of struct objects to iterate over. This is normally done using
  * ITERABLE_SECTION_ROM() or ITERABLE_SECTION_RAM() in the linker script.
  */
-<<<<<<< HEAD
 #define STRUCT_SECTION_FOREACH_ALTERNATE(secname, struct_type, iterator) \
 	TYPE_SECTION_FOREACH(struct struct_type, secname, iterator)
-=======
-#define STRUCT_SECTION_FOREACH_ALTERNATE(out_type, struct_type, iterator)                          \
-	extern struct struct_type Z_CONCAT(_##out_type, _list_start)[];                            \
-	extern struct struct_type Z_CONCAT(_##out_type, _list_end)[];                              \
-	for (struct struct_type *iterator = Z_CONCAT(_##out_type, _list_start); ({                 \
-		     __ASSERT(iterator <= Z_CONCAT(_##out_type, _list_end),                        \
-			      "unexpected list end location");                                     \
-		     iterator < Z_CONCAT(_##out_type, _list_end);                                  \
-	     });                                                                                   \
-	     iterator++)
->>>>>>> 4c649d33
 
 /**
  * @brief Iterate over a specified iterable section.
@@ -424,15 +412,8 @@
  * @param[in]  i Index.
  * @param[out] dst Pointer to location where pointer to element is written.
  */
-<<<<<<< HEAD
 #define STRUCT_SECTION_GET(struct_type, i, dst) \
 	TYPE_SECTION_GET(struct struct_type, struct_type, i, dst)
-=======
-#define STRUCT_SECTION_GET(struct_type, i, dst) do { \
-	extern struct struct_type Z_CONCAT(_##struct_type, _list_start)[]; \
-	*(dst) = &Z_CONCAT(_##struct_type, _list_start)[i]; \
-} while (0)
->>>>>>> 4c649d33
 
 /**
  * @brief Count elements in a section.
@@ -440,17 +421,8 @@
  * @param[in]  struct_type Struct type
  * @param[out] dst Pointer to location where result is written.
  */
-<<<<<<< HEAD
 #define STRUCT_SECTION_COUNT(struct_type, dst) \
 	TYPE_SECTION_COUNT(struct struct_type, struct_type, dst);
-=======
-#define STRUCT_SECTION_COUNT(struct_type, dst) do { \
-	extern struct struct_type Z_CONCAT(_##struct_type, _list_start)[]; \
-	extern struct struct_type Z_CONCAT(_##struct_type, _list_end)[]; \
-	*(dst) = ((uintptr_t)Z_CONCAT(_##struct_type, _list_end) - \
-		  (uintptr_t)Z_CONCAT(_##struct_type, _list_start)) / sizeof(struct struct_type); \
-} while (0)
->>>>>>> 4c649d33
 
 /**
  * @}
