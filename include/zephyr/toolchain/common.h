/*
 * Copyright (c) 2010-2014 Wind River Systems, Inc.
 *
 * SPDX-License-Identifier: Apache-2.0
 */

#ifndef ZEPHYR_INCLUDE_TOOLCHAIN_COMMON_H_
#define ZEPHYR_INCLUDE_TOOLCHAIN_COMMON_H_
/**
 * @file
 * @brief Common toolchain abstraction
 *
 * Macros to abstract compiler capabilities (common to all toolchains).
 */

/* Abstract use of extern keyword for compatibility between C and C++ */
#ifdef __cplusplus
#define EXTERN_C extern "C"
#else
#define EXTERN_C extern
#endif

/* Use TASK_ENTRY_CPP to tag task entry points defined in C++ files. */

#ifdef __cplusplus
#define TASK_ENTRY_CPP  extern "C"
#endif

#ifndef ZRESTRICT
#ifndef __cplusplus
#define ZRESTRICT restrict
#else
#define ZRESTRICT
#endif
#endif

/*
 * Generate a reference to an external symbol.
 * The reference indicates to the linker that the symbol is required
 * by the module containing the reference and should be included
 * in the image if the module is in the image.
 *
 * The assembler directive ".set" is used to define a local symbol.
 * No memory is allocated, and the local symbol does not appear in
 * the symbol table.
 */

#ifdef _ASMLANGUAGE
  #define REQUIRES(sym) .set sym ## _Requires, sym
#else
  #define REQUIRES(sym) __asm__ (".set " # sym "_Requires, " # sym "\n\t");
#endif

#ifdef _ASMLANGUAGE
  #define SECTION .section
#endif

/*
 * If the project is being built for speed (i.e. not for minimum size) then
 * align functions and branches in executable sections to improve performance.
 */

#ifdef _ASMLANGUAGE

  #if defined(CONFIG_X86)

    #ifdef PERF_OPT
      #define PERFOPT_ALIGN .balign 16
    #else
      #define PERFOPT_ALIGN .balign  1
    #endif

  #elif defined(CONFIG_ARM) || defined(CONFIG_ARM64)

    #define PERFOPT_ALIGN .balign  4

  #elif defined(CONFIG_ARC)

    /* .align assembler directive is supposed by all ARC toolchains and it is
     * implemented in a same way across ARC toolchains.
     */
    #define PERFOPT_ALIGN .align  4

  #elif defined(CONFIG_NIOS2) || defined(CONFIG_RISCV) || \
	  defined(CONFIG_XTENSA) || defined(CONFIG_MIPS)
    #define PERFOPT_ALIGN .balign 4

  #elif defined(CONFIG_ARCH_POSIX)

  #elif defined(CONFIG_SPARC)

    #define PERFOPT_ALIGN .align  4

  #else

    #error Architecture unsupported

  #endif

  #define GC_SECTION(sym) SECTION .text.##sym, "ax"

#endif /* _ASMLANGUAGE */

/* force inlining a function */

#if !defined(_ASMLANGUAGE)
  #ifdef CONFIG_COVERAGE
    /*
     * The always_inline attribute forces a function to be inlined,
     * even ignoring -fno-inline. So for code coverage, do not
     * force inlining of these functions to keep their bodies around
     * so their number of executions can be counted.
     *
     * Note that "inline" is kept here for kobject_hash.c and
     * priv_stacks_hash.c. These are built without compiler flags
     * used for coverage. ALWAYS_INLINE cannot be empty as compiler
     * would complain about unused functions. Attaching unused
     * attribute would result in their text sections balloon more than
     * 10 times in size, as those functions are kept in text section.
     * So just keep "inline" here.
     */
    #define ALWAYS_INLINE inline
  #else
    #if defined(_MSC_VER)                   /* #CUSTOM@NDRS */
    #define ALWAYS_INLINE inline
    #else
    #define ALWAYS_INLINE inline __attribute__((always_inline))
    #endif
  #endif
#endif

#define Z_STRINGIFY(x) #x
#define STRINGIFY(s) Z_STRINGIFY(s)

/* concatenate the values of the arguments into one */
#define _DO_CONCAT(x, y) x ## y
#define Z_CONCAT(x, y) _DO_CONCAT(x, y)     /* #CUSTOM@NDRS */

#if !defined(_MSC_VER)                      /* #CUSTOM@NDRS */
#define _CONCAT(x, y)  _DO_CONCAT(x, y)
#endif

/* Additionally used as a sentinel by gen_syscalls.py to identify what
 * functions are system calls
 *
 * Note POSIX unit tests don't still generate the system call stubs, so
 * until https://github.com/zephyrproject-rtos/zephyr/issues/5006 is
 * fixed via possibly #4174, we introduce this hack -- which will
 * disallow us to test system calls in POSIX unit testing (currently
 * not used).
 */
#ifndef ZTEST_UNITTEST
#define __syscall static inline
#else
#define __syscall
#endif /* ZTEST_UNITTEST */

/* Definitions for struct declaration tags. These are sentinel values used by
 * parse_syscalls.py to gather a list of names of struct declarations that
 * have these tags applied for them.
 */

/* Indicates this is a driver subsystem */
#define __subsystem

/* Indicates this is a network socket object */
#define __net_socket

#ifndef BUILD_ASSERT
/* Compile-time assertion that makes the build to fail.
 * Common implementation swallows the message.
 */
#define BUILD_ASSERT(EXPR, MSG...) \
    enum Z_CONCAT(__build_assert_enum, __COUNTER__) { \
         Z_CONCAT(__build_assert, __COUNTER__) = 1 / !!(EXPR) \
    }
#endif

/*
 * This is meant to be used in conjunction with __in_section() and similar
 * where scattered structure instances are concatenated together by the linker
 * and walked by the code at run time just like a contiguous array of such
 * structures.
 *
 * Assemblers and linkers may insert alignment padding by default whose
 * size is larger than the natural alignment for those structures when
 * gathering various section segments together, messing up the array walk.
 * To prevent this, we need to provide an explicit alignment not to rely
 * on the default that might just work by luck.
 *
 * Alignment statements in  linker scripts are not sufficient as
 * the assembler may add padding by itself to each segment when switching
 * between sections within the same file even if it merges many such segments
 * into a single section in the end.
 */
#define Z_DECL_ALIGN(type) __aligned(__alignof(type)) type

/* Check if a pointer is aligned for against a specific byte boundary  */
#define IS_PTR_ALIGNED_BYTES(ptr, bytes) ((((uintptr_t)ptr) % bytes) == 0)

/* Check if a pointer is aligned enough for a particular data type. */
#define IS_PTR_ALIGNED(ptr, type) IS_PTR_ALIGNED_BYTES(ptr, __alignof(type))

/**
 * @brief Iterable Sections APIs
 * @defgroup iterable_section_apis Iterable Sections APIs
 * @{
 */

/**
 * @brief Defines a new element for an iterable section.
 *
 * @details
 * Convenience helper combining __in_section() and Z_DECL_ALIGN().
 * The section name is the struct type prepended with an underscore.
 * The subsection is "static" and the subsubsection is the variable name.
 *
 * In the linker script, create output sections for these using
 * ITERABLE_SECTION_ROM() or ITERABLE_SECTION_RAM().
 *
 * @note In order to store the element in ROM, a const specifier has to
 * be added to the declaration: const STRUCT_SECTION_ITERABLE(...);
 */
#define STRUCT_SECTION_ITERABLE(struct_type, name) \
	Z_DECL_ALIGN(struct struct_type) name \
	__in_section(_##struct_type, static, name) __used __noasan

/**
 * @brief Defines a new element of alternate data type for an iterable section.
 *
 * @details
 * Special variant of STRUCT_SECTION_ITERABLE(), for placing alternate
 * data types within the iterable section of a specific data type. The
 * data type sizes and semantics must be equivalent!
 */
#define STRUCT_SECTION_ITERABLE_ALTERNATE(out_type, struct_type, name) \
	Z_DECL_ALIGN(struct struct_type) name \
	__in_section(_##out_type, static, name) __used __noasan

/**
 * @brief Iterate over a specified iterable section (alternate).
 *
 * @details
 * Iterator for structure instances gathered by STRUCT_SECTION_ITERABLE().
 * The linker must provide a _<out_type>_list_start symbol and a
 * _<out_type>_list_end symbol to mark the start and the end of the
 * list of struct objects to iterate over. This is normally done using
 * ITERABLE_SECTION_ROM() or ITERABLE_SECTION_RAM() in the linker script.
 */
#define STRUCT_SECTION_FOREACH_ALTERNATE(out_type, struct_type, iterator)                          \
	extern struct struct_type _CONCAT(_##out_type, _list_start)[];                             \
	extern struct struct_type _CONCAT(_##out_type, _list_end)[];                               \
	for (struct struct_type *iterator = _CONCAT(_##out_type, _list_start); ({                  \
		     __ASSERT(iterator <= _CONCAT(_##out_type, _list_end),                         \
			      "unexpected list end location");                                     \
		     iterator < _CONCAT(_##out_type, _list_end);                                   \
	     });                                                                                   \
	     iterator++)

/**
 * @brief Iterate over a specified iterable section.
 *
 * @details
 * Iterator for structure instances gathered by STRUCT_SECTION_ITERABLE().
 * The linker must provide a _<struct_type>_list_start symbol and a
 * _<struct_type>_list_end symbol to mark the start and the end of the
 * list of struct objects to iterate over. This is normally done using
 * ITERABLE_SECTION_ROM() or ITERABLE_SECTION_RAM() in the linker script.
 */
#define STRUCT_SECTION_FOREACH(struct_type, iterator) \
<<<<<<< HEAD
	STRUCT_SECTION_FOREACH_ALTERNATE(struct_type, struct_type, iterator)
=======
    extern struct struct_type Z_CONCAT(_##struct_type, _list_start)[]; \
    extern struct struct_type Z_CONCAT(_##struct_type, _list_end)[]; \
    for (struct struct_type *iterator = \
        Z_CONCAT(_##struct_type, _list_start); \
        ({ __ASSERT(iterator <= Z_CONCAT(_##struct_type, _list_end), \
           "unexpected list end location"); \
           iterator < Z_CONCAT(_##struct_type, _list_end); }); \
           iterator++)
>>>>>>> bac7a0ed

/**
 * @brief Get element from section.
 *
 * @note There is no protection against reading beyond the section.
 *
 * @param[in]  struct_type Struct type.
 * @param[in]  i Index.
 * @param[out] dst Pointer to location where pointer to element is written.
 */
#define STRUCT_SECTION_GET(struct_type, i, dst) do { \
	extern struct struct_type Z_CONCAT(_##struct_type, _list_start)[]; \
	*(dst) = &Z_CONCAT(_##struct_type, _list_start)[i]; \
} while (0)

/**
 * @brief Count elements in a section.
 *
 * @param[in]  struct_type Struct type
 * @param[out] dst Pointer to location where result is written.
 */
#define STRUCT_SECTION_COUNT(struct_type, dst) do { \
	extern struct struct_type Z_CONCAT(_##struct_type, _list_start)[]; \
	extern struct struct_type Z_CONCAT(_##struct_type, _list_end)[]; \
	*(dst) = ((uintptr_t)Z_CONCAT(_##struct_type, _list_end) - \
		  (uintptr_t)Z_CONCAT(_##struct_type, _list_start)) / sizeof(struct struct_type); \
} while (0)

/**
 * @}
 */ /* end of struct_section_apis */

/** @brief Tag a symbol (e.g. function) to be kept in the binary even though it is not used.
 *
 * It prevents symbol from being removed by the linker garbage collector. It
 * is achieved by adding a pointer to that symbol to the kept memory section.
 *
 * @param symbol Symbol to keep.
 */
#define LINKER_KEEP(symbol) \
	static const void * const symbol##_ptr  __used \
	__attribute__((__section__(".symbol_to_keep"))) = (void *)&symbol

#endif /* ZEPHYR_INCLUDE_TOOLCHAIN_COMMON_H_ */<|MERGE_RESOLUTION|>--- conflicted
+++ resolved
@@ -248,12 +248,12 @@
  * ITERABLE_SECTION_ROM() or ITERABLE_SECTION_RAM() in the linker script.
  */
 #define STRUCT_SECTION_FOREACH_ALTERNATE(out_type, struct_type, iterator)                          \
-	extern struct struct_type _CONCAT(_##out_type, _list_start)[];                             \
-	extern struct struct_type _CONCAT(_##out_type, _list_end)[];                               \
-	for (struct struct_type *iterator = _CONCAT(_##out_type, _list_start); ({                  \
-		     __ASSERT(iterator <= _CONCAT(_##out_type, _list_end),                         \
+	extern struct struct_type Z_CONCAT(_##out_type, _list_start)[];                            \
+	extern struct struct_type Z_CONCAT(_##out_type, _list_end)[];                              \
+	for (struct struct_type *iterator = Z_CONCAT(_##out_type, _list_start); ({                 \
+		     __ASSERT(iterator <= Z_CONCAT(_##out_type, _list_end),                        \
 			      "unexpected list end location");                                     \
-		     iterator < _CONCAT(_##out_type, _list_end);                                   \
+		     iterator < Z_CONCAT(_##out_type, _list_end);                                  \
 	     });                                                                                   \
 	     iterator++)
 
@@ -268,18 +268,7 @@
  * ITERABLE_SECTION_ROM() or ITERABLE_SECTION_RAM() in the linker script.
  */
 #define STRUCT_SECTION_FOREACH(struct_type, iterator) \
-<<<<<<< HEAD
 	STRUCT_SECTION_FOREACH_ALTERNATE(struct_type, struct_type, iterator)
-=======
-    extern struct struct_type Z_CONCAT(_##struct_type, _list_start)[]; \
-    extern struct struct_type Z_CONCAT(_##struct_type, _list_end)[]; \
-    for (struct struct_type *iterator = \
-        Z_CONCAT(_##struct_type, _list_start); \
-        ({ __ASSERT(iterator <= Z_CONCAT(_##struct_type, _list_end), \
-           "unexpected list end location"); \
-           iterator < Z_CONCAT(_##struct_type, _list_end); }); \
-           iterator++)
->>>>>>> bac7a0ed
 
 /**
  * @brief Get element from section.
