--- conflicted
+++ resolved
@@ -464,7 +464,7 @@
  * These macros specify the section in which a given function or variable
  * resides.
  *
- * - SECTION_FUNC    allows only one function to reside in a sub-section
+ * - SECTION_FUNC   allows only one function to reside in a sub-section
  * - SECTION_SUBSEC_FUNC allows multiple functions to reside in a sub-section
  *   This ensures that garbage collection only discards the section
  *   if all functions in the sub-section are not referenced.
@@ -561,7 +561,6 @@
  * to generate named symbol/value pairs for kconfigs.
  */
 
-<<<<<<< HEAD
 #if defined(CONFIG_ARM)
 
 /*
@@ -573,122 +572,74 @@
  */
 
 #define GEN_ABSOLUTE_SYM(name, value)               \
-	__asm__(".globl\t" #name "\n\t.equ\t" #name \
-		",%B0"                              \
-		"\n\t.type\t" #name ",%%object" :  : "n"(~(value)))
+    __asm__(".globl\t" #name "\n\t.equ\t" #name     \
+            ",%B0"                                  \
+            "\n\t.type\t" #name ",%%object" :  : "n"(~(value)))
 
 #define GEN_ABSOLUTE_SYM_KCONFIG(name, value)       \
-	__asm__(".globl\t" #name                    \
-		"\n\t.equ\t" #name "," #value       \
-		"\n\t.type\t" #name ",%object")
+    __asm__(".globl\t" #name                        \
+            "\n\t.equ\t" #name "," #value           \
+            "\n\t.type\t" #name ",%object")
 
 #elif defined(CONFIG_X86)
 
 #define GEN_ABSOLUTE_SYM(name, value)               \
-	__asm__(".globl\t" #name "\n\t.equ\t" #name \
-		",%c0"                              \
-		"\n\t.type\t" #name ",@object" :  : "n"(value))
+    __asm__(".globl\t" #name "\n\t.equ\t" #name     \
+            ",%c0"                                  \
+            "\n\t.type\t" #name ",@object" :  : "n"(value))
 
 #define GEN_ABSOLUTE_SYM_KCONFIG(name, value)       \
-	__asm__(".globl\t" #name                    \
-		"\n\t.equ\t" #name "," #value       \
-		"\n\t.type\t" #name ",@object")
+    __asm__(".globl\t" #name                        \
+            "\n\t.equ\t" #name "," #value           \
+            "\n\t.type\t" #name ",@object")
 
 #elif defined(CONFIG_ARC) || defined(CONFIG_ARM64)
 
 #define GEN_ABSOLUTE_SYM(name, value)               \
-	__asm__(".globl\t" #name "\n\t.equ\t" #name \
-		",%c0"                              \
-		"\n\t.type\t" #name ",@object" :  : "n"(value))
+    __asm__(".globl\t" #name "\n\t.equ\t" #name     \
+            ",%c0"                                  \
+            "\n\t.type\t" #name ",@object" :  : "n"(value))
 
 #define GEN_ABSOLUTE_SYM_KCONFIG(name, value)       \
-	__asm__(".globl\t" #name                    \
-		"\n\t.equ\t" #name "," #value       \
-		"\n\t.type\t" #name ",@object")
+    __asm__(".globl\t" #name                        \
+            "\n\t.equ\t" #name "," #value           \
+            "\n\t.type\t" #name ",@object")
 
 #elif defined(CONFIG_NIOS2) || defined(CONFIG_RISCV) || \
-	defined(CONFIG_XTENSA) || defined(CONFIG_MIPS)
+    defined(CONFIG_XTENSA) || defined(CONFIG_MIPS)
 
 /* No special prefixes necessary for constants in this arch AFAICT */
-#define GEN_ABSOLUTE_SYM(name, value)		\
-	__asm__(".globl\t" #name "\n\t.equ\t" #name \
-		",%0"                              \
-		"\n\t.type\t" #name ",%%object" :  : "n"(value))
+#define GEN_ABSOLUTE_SYM(name, value)               \
+    __asm__(".globl\t" #name "\n\t.equ\t" #name     \
+            ",%0"                                   \
+            "\n\t.type\t" #name ",%%object" :  : "n"(value))
 
 #define GEN_ABSOLUTE_SYM_KCONFIG(name, value)       \
-	__asm__(".globl\t" #name                    \
-		"\n\t.equ\t" #name "," #value       \
-		"\n\t.type\t" #name ",%object")
+    __asm__(".globl\t" #name                        \
+            "\n\t.equ\t" #name "," #value           \
+            "\n\t.type\t" #name ",%object")
 
 #elif defined(CONFIG_ARCH_POSIX)
 #define GEN_ABSOLUTE_SYM(name, value)               \
-	__asm__(".globl\t" #name "\n\t.equ\t" #name \
-		",%c0"                              \
-		"\n\t.type\t" #name ",@object" :  : "n"(value))
+    __asm__(".globl\t" #name "\n\t.equ\t" #name     \
+            ",%c0"                                  \
+            "\n\t.type\t" #name ",@object" :  : "n"(value))
 
 #define GEN_ABSOLUTE_SYM_KCONFIG(name, value)       \
-	__asm__(".globl\t" #name                    \
-		"\n\t.equ\t" #name "," #value       \
-		"\n\t.type\t" #name ",@object")
+    __asm__(".globl\t" #name                        \
+            "\n\t.equ\t" #name "," #value           \
+            "\n\t.type\t" #name ",@object")
 
 #elif defined(CONFIG_SPARC)
-#define GEN_ABSOLUTE_SYM(name, value)			\
-	__asm__(".global\t" #name "\n\t.equ\t" #name	\
-		",%0"					\
-		"\n\t.type\t" #name ",#object" : : "n"(value))
+#define GEN_ABSOLUTE_SYM(name, value)               \
+    __asm__(".global\t" #name "\n\t.equ\t" #name    \
+            ",%0"                                   \
+            "\n\t.type\t" #name ",#object" : : "n"(value))
 
 #define GEN_ABSOLUTE_SYM_KCONFIG(name, value)       \
-	__asm__(".globl\t" #name                    \
-		"\n\t.equ\t" #name "," #value       \
-		"\n\t.type\t" #name ",#object")
-=======
-#if defined(CONFIG_ARM) || defined(CONFIG_X86) || defined(CONFIG_ARC) || defined(CONFIG_ARM64) ||  \
-    defined(CONFIG_NIOS2) || defined(CONFIG_XTENSA) || defined(CONFIG_MIPS) ||                 \
-    defined(CONFIG_ARCH_POSIX) || defined(CONFIG_SPARC)
-
-#define GEN_ABSOLUTE_SYM(name, value)                                                              \
-    do {                                                                                       \
-        __asm__(".global " #name);                                                         \
-        __asm__(".set " #name ", %c0" ::"n"(value));                                       \
-        __asm__(".type " #name ", STT_OBJECT");                                            \
-    } while (false)
-
-#define GEN_ABSOLUTE_SYM_KCONFIG(name, value)                           \
-    do {                                                                \
-        __asm__(".global " #name);                                      \
-        __asm__(".set " #name ", " #value);                             \
-        __asm__(".type " #name ", STT_OBJECT");                         \
-    } while (false)
-
-/* The following is a workaround for the RISC-V target, which
- * has a bug so it errors out on the target-agnostic '%c'.
- *
- * https://gcc.gnu.org/bugzilla/show_bug.cgi?id=112434
- *
- * > error: invalid 'asm': invalid use of '%c'
- *
- * According to commit cd83e85edc5d741f6b52c6b5995303c30bda443a,
- * '%0' is equivalent to '%c0' for the RISC-V target. We use
- * this as a workaround for now.
- *
- * This workaround should be removed when the above bug is fixed
- * in all supported Zephyr toolchain versions.
- */
-#elif defined(CONFIG_RISCV)
-#define GEN_ABSOLUTE_SYM(name, value)                                   \
-    do {                                                                \
-        __asm__(".global " #name);                                      \
-        __asm__(".set " #name ", %0" ::"n"(value));                     \
-        __asm__(".type " #name ", STT_OBJECT");                         \
-    } while (false)
-
-#define GEN_ABSOLUTE_SYM_KCONFIG(name, value)                           \
-    do {                                                                \
-        __asm__(".global " #name);                                      \
-        __asm__(".set " #name ", " #value);                             \
-        __asm__(".type " #name ", STT_OBJECT");                         \
-    } while (false)
->>>>>>> e5f33646
+    __asm__(".globl\t" #name                        \
+            "\n\t.equ\t" #name "," #value           \
+            "\n\t.type\t" #name ",#object")
 
 #else
 #error processor architecture not supported
@@ -752,7 +703,7 @@
  * @return X rounded up to the next power of two
  */
 #define Z_POW2_CEIL(x) \
-    ((x) <= 2UL ? (x) : (1UL << (8 * sizeof(long) - __builtin_clzl((x)-1))))
+    ((x) <= 2UL ? (x) : (1UL << (8 * sizeof(long) - __builtin_clzl((x) - 1))))
 
 /**
  * @brief Check whether or not a value is a power of 2
