--- conflicted
+++ resolved
@@ -19,7 +19,7 @@
  */
 
 #define TOOLCHAIN_GCC_VERSION \
-	((__GNUC__ * 10000) + (__GNUC_MINOR__ * 100) + __GNUC_PATCHLEVEL__)
+    ((__GNUC__ * 10000) + (__GNUC_MINOR__ * 100) + __GNUC_PATCHLEVEL__)
 
 /* GCC supports #pragma diagnostics since 4.6.0 */
 #if !defined(TOOLCHAIN_HAS_PRAGMA_DIAG) && (TOOLCHAIN_GCC_VERSION >= 40600)
@@ -34,7 +34,11 @@
 #define TOOLCHAIN_HAS_C_AUTO_TYPE 1
 #endif
 
+#if defined(_MSC_VER)                       /* #CUSTOM@NDRS */
+#define TOOLCHAIN_HAS_ZLA 0
+#else
 #define TOOLCHAIN_HAS_ZLA 1
+#endif
 
 /*
  * Older versions of GCC do not define __BYTE_ORDER__, so it must be manually
@@ -56,15 +60,15 @@
 #define __LITTLE_ENDIAN__
 #endif
 
-#if defined(__BIG_ENDIAN__) || defined(__ARMEB__) || \
-    defined(__THUMBEB__) || defined(__AARCH64EB__) || \
-    defined(__MIPSEB__) || defined(__TC32EB__)
+#if defined(__BIG_ENDIAN__) || defined(__ARMEB__)     || \
+    defined(__THUMBEB__)    || defined(__AARCH64EB__) || \
+    defined(__MIPSEB__)     || defined(__TC32EB__)
 
 #define __BYTE_ORDER__                  __ORDER_BIG_ENDIAN__
 
-#elif defined(__LITTLE_ENDIAN__) || defined(__ARMEL__) || \
-      defined(__THUMBEL__) || defined(__AARCH64EL__) || \
-      defined(__MIPSEL__) || defined(__TC32EL__)
+#elif defined(__LITTLE_ENDIAN__) || defined(__ARMEL__)     || \
+      defined(__THUMBEL__)       || defined(__AARCH64EL__) || \
+      defined(__MIPSEL__)        || defined(__TC32EL__)
 
 #define __BYTE_ORDER__                  __ORDER_LITTLE_ENDIAN__
 
@@ -72,7 +76,6 @@
 #error "__BYTE_ORDER__ is not defined and cannot be automatically resolved"
 #endif
 #endif
-
 
 #undef BUILD_ASSERT /* clear out common version */
 /* C++11 has static_assert built in */
@@ -90,8 +93,8 @@
  * static_assert() is not available)
  */
 #elif !defined(__cplusplus) && \
-	((__GNUC__ > 4 || (__GNUC__ == 4 && __GNUC_MINOR__ >= 6)) ||	\
-	 (__STDC_VERSION__) >= 201100)
+    ((__GNUC__ > 4 || (__GNUC__ == 4 && __GNUC_MINOR__ >= 6)) || \
+    (__STDC_VERSION__) >= 201100)
 #if defined(_MSC_VER)                       /* #CUSTOM@NDRS */
 #define BUILD_ASSERT(EXPR, MSG)    _Static_assert(EXPR, MSG)
 #else
@@ -114,17 +117,17 @@
 #define ALIAS_OF(of) __attribute__((alias(#of)))
 
 #define FUNC_ALIAS(real_func, new_alias, return_type) \
-	return_type new_alias() ALIAS_OF(real_func)
+    return_type new_alias() ALIAS_OF(real_func)
 
 #if defined(CONFIG_ARCH_POSIX)
 #include <zephyr/arch/posix/posix_trace.h>
 
 /*let's not segfault if this were to happen for some reason*/
 #define CODE_UNREACHABLE \
-{\
-	posix_print_error_and_exit("CODE_UNREACHABLE reached from %s:%d\n",\
-		__FILE__, __LINE__);\
-	__builtin_unreachable(); \
+{ \
+    posix_print_error_and_exit("CODE_UNREACHABLE reached from %s:%d\n", \
+                               __FILE__, __LINE__); \
+    __builtin_unreachable(); \
 }
 #else
 #if defined(_MSC_VER)           /* #CUSTOM@NDRS */
@@ -144,26 +147,21 @@
  * comments, so the @nobits# trick does not work.
  */
 #if defined(CONFIG_ARM) || defined(CONFIG_ARM64)
-#define _NODATA_SECTION(segment)  __attribute__((section(#segment)))
-#else
-#define _NODATA_SECTION(segment)				\
-	__attribute__((section(#segment ",\"wa\",@nobits#")))
+#define _NODATA_SECTION(segment)    __attribute__((section(#segment)))
+#else
+#define _NODATA_SECTION(segment)    __attribute__((section(#segment ",\"wa\",@nobits#")))
 #endif
 
 /* Unaligned access */
-<<<<<<< HEAD
-#define UNALIGNED_GET(g)						\
-=======
 #if defined(_MSC_VER) /* #CUSTOM@NDRS : workaround to pass compilation */
-#define UNALIGNED_GET(p)    *p
-#else
-#define UNALIGNED_GET(p)						\
->>>>>>> 0e3994c7
-__extension__ ({							\
-	struct  __attribute__((__packed__)) {				\
-		__typeof__(*(g)) __v;					\
-	} *__g = (__typeof__(__g)) (g);					\
-	__g->__v;							\
+#define UNALIGNED_GET(g) *g
+#else
+#define UNALIGNED_GET(g)    \
+__extension__({             \
+    struct __attribute__((__packed__)) {    \
+        __typeof__(*(g)) __v;               \
+    }* __g = (__typeof__(__g))(g);          \
+    __g->__v;               \
 })
 #endif
 
@@ -178,29 +176,29 @@
  * compilers in question do this optimization ignoring __packed__
  * attribute).
  */
-#define UNALIGNED_PUT(v, p)                 \
-do {                                        \
-	struct __attribute__((__packed__)) {    \
-		__typeof__(*p) __v;                 \
-	} *__p = (__typeof__(__p)) (p);         \
-	__p->__v = (v);                         \
-	compiler_barrier();                     \
+#define UNALIGNED_PUT(v, p) \
+do {                        \
+    struct __attribute__((__packed__)) { \
+        __typeof__(*p) __v; \
+    }* __p   = (__typeof__(__p))(p);    \
+    __p->__v = (v);         \
+    compiler_barrier();     \
 } while (false)
 
 #else
 
-#if defined(_MSC_VER) /* #CUSTOM@NDRS : workaround to pass compilation */
-#define UNALIGNED_PUT(v, p)                 \
-do {                                        \
-    *p = v;                                 \
+#if defined(_MSC_VER)                       /* #CUSTOM@NDRS : workaround to pass compilation */
+#define UNALIGNED_PUT(v, p) \
+do {                        \
+    *p = v;                 \
 } while (false)
 #else
-#define UNALIGNED_PUT(v, p)                 \
-do {                                        \
-	struct __attribute__((__packed__)) {    \
-		__typeof__(*p) __v;                 \
-	} *__p = (__typeof__(__p)) (p);         \
-	__p->__v = (v);                         \
+#define UNALIGNED_PUT(v, p) \
+do {                        \
+    struct __attribute__((__packed__)) { \
+        __typeof__(*p) __v; \
+    }* __p   = (__typeof__(__p))(p); \
+    __p->__v = (v);         \
 } while (false)
 #endif
 
@@ -213,19 +211,19 @@
 #define Z_GENERIC_SECTION(segment) __GENERIC_SECTION(segment)
 
 #define __GENERIC_DOT_SECTION(segment) \
-	__attribute__((section("." STRINGIFY(segment))))
+    __attribute__((section("." STRINGIFY(segment))))
 #define Z_GENERIC_DOT_SECTION(segment) __GENERIC_DOT_SECTION(segment)
 
 #define ___in_section(a, b, c) \
-	__attribute__((section("." Z_STRINGIFY(a)			\
-				"." Z_STRINGIFY(b)			\
-				"." Z_STRINGIFY(c))))
+    __attribute__((section("." Z_STRINGIFY(a)   \
+                "." Z_STRINGIFY(b)              \
+                "." Z_STRINGIFY(c))))
 #define __in_section(a, b, c) ___in_section(a, b, c)
 
 #define __in_section_unique(seg) ___in_section(seg, __FILE__, __COUNTER__)
 
 #define __in_section_unique_named(seg, name) \
-	___in_section(seg, __FILE__, name)
+    ___in_section(seg, __FILE__, name)
 
 /* When using XIP, using '__ramfunc' places a function into RAM instead
  * of FLASH. Make sure '__ramfunc' is defined only when
@@ -236,16 +234,16 @@
 #if !defined(CONFIG_XIP)
 #define __ramfunc
 #elif defined(CONFIG_ARCH_HAS_RAMFUNC_SUPPORT)
-#define __ramfunc	__attribute__((noinline))			\
-			__attribute__((long_call, section(".ramfunc")))
+#define __ramfunc   __attribute__((noinline))   \
+                    __attribute__((long_call, section(".ramfunc")))
 #endif /* !CONFIG_XIP */
 
 #ifndef __fallthrough
 #if __GNUC__ >= 7
-#define __fallthrough        __attribute__((fallthrough))
+#define __fallthrough   __attribute__((fallthrough))
 #else
 #define __fallthrough
-#endif	/* __GNUC__ >= 7 */
+#endif /* __GNUC__ >= 7 */
 #endif
 
 #ifndef __packed
@@ -257,7 +255,7 @@
 #endif
 
 #ifndef __aligned
-#define __aligned(x)	__attribute__((__aligned__(x)))
+#define __aligned(x)    __attribute__((__aligned__(x)))
 #endif
 
 #define __may_alias     __attribute__((__may_alias__))
@@ -267,7 +265,7 @@
 #define __printf_like(f, a)
 
 #elif defined(CONFIG_ENFORCE_ZEPHYR_STDINT)
-#define __printf_like(f, a)   __attribute__((format (printf, f, a)))
+#define __printf_like(f, a) __attribute__((format(printf, f, a)))
 #else
 /*
  * The Zephyr stdint convention enforces int32_t = int, int64_t = long long,
@@ -300,7 +298,7 @@
 #if defined(_MSC_VER)                       /* #CUSTOM@NDRS */
 #define __deprecated    __declspec(deprecated)
 #else
-#define __deprecated	__attribute__((deprecated))
+#define __deprecated    __attribute__((deprecated))
 #endif
 #endif
 
@@ -348,11 +346,11 @@
 #define HAS_BUILTIN___builtin_div_overflow 1
 #endif
 #if __GNUC__ >= 4
-#define HAS_BUILTIN___builtin_clz 1
-#define HAS_BUILTIN___builtin_clzl 1
+#define HAS_BUILTIN___builtin_clz   1
+#define HAS_BUILTIN___builtin_clzl  1
 #define HAS_BUILTIN___builtin_clzll 1
-#define HAS_BUILTIN___builtin_ctz 1
-#define HAS_BUILTIN___builtin_ctzl 1
+#define HAS_BUILTIN___builtin_ctz   1
+#define HAS_BUILTIN___builtin_ctzl  1
 #define HAS_BUILTIN___builtin_ctzll 1
 #endif
 
@@ -369,7 +367,7 @@
  * The warning points to the location where the macro is expanded.
  */
 #define __WARN(msg) __WARN1(GCC warning msg)
-#define __WARN1(s) _Pragma(#s)
+#define __WARN1(s)  _Pragma(#s)
 
 /* Generic message */
 #ifndef __DEPRECATED_MACRO
@@ -412,9 +410,9 @@
 
 #if defined(_ASMLANGUAGE)
 
-#if defined(CONFIG_ARM) || defined(CONFIG_NIOS2) || defined(CONFIG_RISCV) \
-	|| defined(CONFIG_XTENSA) || defined(CONFIG_ARM64) \
-	|| defined(CONFIG_MIPS)
+#if defined(CONFIG_ARM)    || defined(CONFIG_NIOS2) || defined(CONFIG_RISCV) || \
+    defined(CONFIG_XTENSA) || defined(CONFIG_ARM64) || \
+    defined(CONFIG_MIPS)
 #define GTEXT(sym) .global sym; .type sym, %function
 #define GDATA(sym) .global sym; .type sym, %object
 #define WTEXT(sym) .weak sym; .type sym, %function
@@ -426,25 +424,25 @@
  */
 
 .macro glbl_text symbol
-	.globl \symbol
-	.type \symbol, %function
+    .globl \symbol
+    .type \symbol, %function
 .endm
 
 .macro glbl_data symbol
-	.globl \symbol
-	.type \symbol, %object
+    .globl \symbol
+    .type \symbol, %object
 .endm
 
 .macro weak_data symbol
-	.weak \symbol
-	.type \symbol, %object
+    .weak \symbol
+    .type \symbol, %object
 .endm
 
 #define GTEXT(sym) glbl_text sym
 #define GDATA(sym) glbl_data sym
 #define WDATA(sym) weak_data sym
 
-#else  /* !CONFIG_ARM && !CONFIG_ARC */
+#else /* !CONFIG_ARM && !CONFIG_ARC */
 #define GTEXT(sym) .globl sym; .type sym, @function
 #define GDATA(sym) .globl sym; .type sym, @object
 #endif
@@ -469,38 +467,38 @@
  */
 
 .macro section_var section, symbol
-	.section .\section\().\symbol
-	\symbol :
+    .section.\section\().\symbol
+    \symbol :
 .endm
 
 .macro section_func section, symbol
-	.section .\section\().\symbol, "ax"
-	FUNC_CODE()
-	PERFOPT_ALIGN
-	\symbol :
-	FUNC_INSTR(\symbol)
+    .section.\section\().\symbol,"ax"
+    FUNC_CODE()
+    PERFOPT_ALIGN
+    \symbol :
+    FUNC_INSTR(\symbol)
 .endm
 
-.macro section_subsec_func section, subsection, symbol
-	.section .\section\().\subsection, "ax"
-	PERFOPT_ALIGN
-	\symbol :
+.macro section_subsec_func section,subsection, symbol
+    .section.\section\().\subsection, "ax"
+    PERFOPT_ALIGN
+    \symbol :
 .endm
 
-#define SECTION_VAR(sect, sym) section_var sect, sym
-#define SECTION_FUNC(sect, sym) section_func sect, sym
+#define SECTION_VAR(sect, sym)      section_var sect, sym
+#define SECTION_FUNC(sect, sym)     section_func sect, sym
 #define SECTION_SUBSEC_FUNC(sect, subsec, sym) \
-	section_subsec_func sect, subsec, sym
+    section_subsec_func sect, subsec, sym
 #else /* !CONFIG_ARC */
 
-#define SECTION_VAR(sect, sym)  .section .sect.sym; sym:
-#define SECTION_FUNC(sect, sym)						\
-	.section .sect.sym, "ax";					\
-				FUNC_CODE()				\
-				PERFOPT_ALIGN; sym :		\
-							FUNC_INSTR(sym)
-#define SECTION_SUBSEC_FUNC(sect, subsec, sym)				\
-		.section .sect.subsec, "ax"; PERFOPT_ALIGN; sym :
+#define SECTION_VAR(sect, sym)  .section.sect.sym; sym:
+#define SECTION_FUNC(sect, sym)     \
+    .section .sect.sym, "ax";       \
+            FUNC_CODE()             \
+            PERFOPT_ALIGN; sym:     \
+                    FUNC_INSTR(sym)
+#define SECTION_SUBSEC_FUNC(sect, subsec, sym)  \
+    .section .sect.subsec, "ax"; PERFOPT_ALIGN; sym:
 
 #endif /* CONFIG_ARC */
 
@@ -528,9 +526,8 @@
 #define GEN_OFFSET_EXTERN(name) extern const char name[]
 
 #define GEN_ABS_SYM_BEGIN(name) \
-	EXTERN_C void name(void); \
-	void name(void)         \
-	{
+    EXTERN_C void name(void);   \
+    void name(void) {
 
 #define GEN_ABS_SYM_END }
 
@@ -562,84 +559,84 @@
  */
 
 #define GEN_ABSOLUTE_SYM(name, value)               \
-	__asm__(".globl\t" #name "\n\t.equ\t" #name \
-		",%B0"                              \
-		"\n\t.type\t" #name ",%%object" :  : "n"(~(value)))
+    __asm__(".globl\t" #name "\n\t.equ\t" #name     \
+        ",%B0"                                      \
+        "\n\t.type\t" #name ",%%object" :  : "n"(~(value)))
 
 #define GEN_ABSOLUTE_SYM_KCONFIG(name, value)       \
-	__asm__(".globl\t" #name                    \
-		"\n\t.equ\t" #name "," #value       \
-		"\n\t.type\t" #name ",%object")
+    __asm__(".globl\t" #name                        \
+        "\n\t.equ\t" #name "," #value               \
+        "\n\t.type\t" #name ",%object")
 
 #elif defined(CONFIG_X86)
 
 #define GEN_ABSOLUTE_SYM(name, value)               \
-	__asm__(".globl\t" #name "\n\t.equ\t" #name \
-		",%c0"                              \
-		"\n\t.type\t" #name ",@object" :  : "n"(value))
+    __asm__(".globl\t" #name "\n\t.equ\t" #name     \
+        ",%c0"                                      \
+        "\n\t.type\t" #name ",@object" :  : "n"(value))
 
 #define GEN_ABSOLUTE_SYM_KCONFIG(name, value)       \
-	__asm__(".globl\t" #name                    \
-		"\n\t.equ\t" #name "," #value       \
-		"\n\t.type\t" #name ",@object")
+    __asm__(".globl\t" #name                        \
+        "\n\t.equ\t" #name "," #value               \
+        "\n\t.type\t" #name ",@object")
 
 #elif defined(CONFIG_ARC) || defined(CONFIG_ARM64)
 
 #define GEN_ABSOLUTE_SYM(name, value)               \
-	__asm__(".globl\t" #name "\n\t.equ\t" #name \
-		",%c0"                              \
-		"\n\t.type\t" #name ",@object" :  : "n"(value))
+    __asm__(".globl\t" #name "\n\t.equ\t" #name     \
+        ",%c0"                                      \
+        "\n\t.type\t" #name ",@object" :  : "n"(value))
 
 #define GEN_ABSOLUTE_SYM_KCONFIG(name, value)       \
-	__asm__(".globl\t" #name                    \
-		"\n\t.equ\t" #name "," #value       \
-		"\n\t.type\t" #name ",@object")
-
-#elif defined(CONFIG_NIOS2) || defined(CONFIG_RISCV) || \
-	defined(CONFIG_XTENSA) || defined(CONFIG_MIPS)
+    __asm__(".globl\t" #name                        \
+        "\n\t.equ\t" #name "," #value               \
+        "\n\t.type\t" #name ",@object")
+
+#elif defined(CONFIG_NIOS2)  || defined(CONFIG_RISCV) || \
+      defined(CONFIG_XTENSA) || defined(CONFIG_MIPS)
 
 /* No special prefixes necessary for constants in this arch AFAICT */
-#define GEN_ABSOLUTE_SYM(name, value)		\
-	__asm__(".globl\t" #name "\n\t.equ\t" #name \
-		",%0"                              \
-		"\n\t.type\t" #name ",%%object" :  : "n"(value))
+#define GEN_ABSOLUTE_SYM(name, value)               \
+    __asm__(".globl\t" #name "\n\t.equ\t" #name     \
+        ",%0"                                       \
+        "\n\t.type\t" #name ",%%object" :  : "n"(value))
 
 #define GEN_ABSOLUTE_SYM_KCONFIG(name, value)       \
-	__asm__(".globl\t" #name                    \
-		"\n\t.equ\t" #name "," #value       \
-		"\n\t.type\t" #name ",%object")
+    __asm__(".globl\t" #name                        \
+        "\n\t.equ\t" #name "," #value               \
+        "\n\t.type\t" #name ",%object")
 
 #elif defined(CONFIG_ARCH_POSIX)
 #define GEN_ABSOLUTE_SYM(name, value)               \
-	__asm__(".globl\t" #name "\n\t.equ\t" #name \
-		",%c0"                              \
-		"\n\t.type\t" #name ",@object" :  : "n"(value))
+    __asm__(".globl\t" #name "\n\t.equ\t" #name     \
+        ",%c0"                                      \
+        "\n\t.type\t" #name ",@object" :  : "n"(value))
 
 #define GEN_ABSOLUTE_SYM_KCONFIG(name, value)       \
-	__asm__(".globl\t" #name                    \
-		"\n\t.equ\t" #name "," #value       \
-		"\n\t.type\t" #name ",@object")
+    __asm__(".globl\t" #name                        \
+        "\n\t.equ\t" #name "," #value               \
+        "\n\t.type\t" #name ",@object")
 
 #elif defined(CONFIG_SPARC)
-#define GEN_ABSOLUTE_SYM(name, value)			\
-	__asm__(".global\t" #name "\n\t.equ\t" #name	\
-		",%0"					\
-		"\n\t.type\t" #name ",#object" : : "n"(value))
+#define GEN_ABSOLUTE_SYM(name, value)               \
+    __asm__(".global\t" #name "\n\t.equ\t" #name    \
+        ",%0"                                       \
+        "\n\t.type\t" #name ",#object" : : "n"(value))
 
 #define GEN_ABSOLUTE_SYM_KCONFIG(name, value)       \
-	__asm__(".globl\t" #name                    \
-		"\n\t.equ\t" #name "," #value       \
-		"\n\t.type\t" #name ",#object")
+    __asm__(".globl\t" #name                        \
+        "\n\t.equ\t" #name "," #value               \
+        "\n\t.type\t" #name ",#object")
 
 #else
 #error processor architecture not supported
 #endif
 
-#if defined(_MSC_VER)                       /* #CUSTOM@NDRS */
+#if defined(_MSC_VER) /* #CUSTOM@NDRS */
 #define compiler_barrier()      do { } while (false)
 #else
 #define compiler_barrier() do { \
-	__asm__ __volatile__ ("" ::: "memory"); \
+    __asm__ __volatile__("" ::: "memory");  \
 } while (false)
 #endif
 
@@ -653,11 +650,11 @@
  *	 - static variable, e.g. array like static uint8_t array[Z_MAX(...)];
  */
 #define Z_MAX(a, b) ({ \
-		/* random suffix to avoid naming conflict */ \
-		__typeof__(a) _value_a_ = (a); \
-		__typeof__(b) _value_b_ = (b); \
-		_value_a_ > _value_b_ ? _value_a_ : _value_b_; \
-	})
+    /* random suffix to avoid naming conflict */ \
+    __typeof__(a) _value_a_ = (a); \
+    __typeof__(b) _value_b_ = (b); \
+    _value_a_ > _value_b_ ? _value_a_ : _value_b_; \
+})
 
 /** @brief Return smaller value of two provided expressions.
  *
@@ -665,26 +662,26 @@
  * macro limitations.
  */
 #define Z_MIN(a, b) ({ \
-		/* random suffix to avoid naming conflict */ \
-		__typeof__(a) _value_a_ = (a); \
-		__typeof__(b) _value_b_ = (b); \
-		_value_a_ < _value_b_ ? _value_a_ : _value_b_; \
-	})
+    /* random suffix to avoid naming conflict */ \
+    __typeof__(a) _value_a_ = (a); \
+    __typeof__(b) _value_b_ = (b); \
+    _value_a_ < _value_b_ ? _value_a_ : _value_b_; \
+})
 
 /** @brief Return a value clamped to a given range.
  *
  * Macro ensures that expressions are evaluated only once. See @ref Z_MAX for
  * macro limitations.
  */
-#define Z_CLAMP(val, low, high) ({                                             \
-		/* random suffix to avoid naming conflict */                   \
-		__typeof__(val) _value_val_ = (val);                           \
-		__typeof__(low) _value_low_ = (low);                           \
-		__typeof__(high) _value_high_ = (high);                        \
-		(_value_val_ < _value_low_)  ? _value_low_ :                   \
-		(_value_val_ > _value_high_) ? _value_high_ :                  \
-					       _value_val_;                    \
-	})
+#define Z_CLAMP(val, low, high) ({ \
+    /* random suffix to avoid naming conflict */    \
+    __typeof__(val)  _value_val_  = (val);          \
+    __typeof__(low)  _value_low_  = (low);          \
+    __typeof__(high) _value_high_ = (high);         \
+    (_value_val_ < _value_low_ ) ? _value_low_ :    \
+    (_value_val_ > _value_high_) ? _value_high_ :   \
+                                   _value_val_;     \
+})
 
 /**
  * @brief Calculate power of two ceiling for some nonzero value
@@ -693,7 +690,7 @@
  * @return X rounded up to the next power of two
  */
 #define Z_POW2_CEIL(x) \
-	((x) <= 2UL ? (x) : (1UL << (8 * sizeof(long) - __builtin_clzl((x) - 1))))
+    ((x) <= 2UL ? (x) : (1UL << (8 * sizeof(long) - __builtin_clzl((x)-1))))
 
 /**
  * @brief Check whether or not a value is a power of 2
@@ -721,11 +718,11 @@
 #endif
 
 #define TOOLCHAIN_IGNORE_WSHADOW_BEGIN \
-	_Pragma("GCC diagnostic push") \
-	_Pragma("GCC diagnostic ignored \"-Wshadow\"")
-
-#define TOOLCHAIN_IGNORE_WSHADOW_END \
-	_Pragma("GCC diagnostic pop")
+    _Pragma("GCC diagnostic push")     \
+    _Pragma("GCC diagnostic ignored \"-Wshadow\"")
+
+#define TOOLCHAIN_IGNORE_WSHADOW_END   \
+    _Pragma("GCC diagnostic pop")
 
 #endif /* !_LINKER */
 #endif /* ZEPHYR_INCLUDE_TOOLCHAIN_GCC_H_ */