--- conflicted
+++ resolved
@@ -755,16 +755,6 @@
 #define FUNC_NO_STACK_PROTECTOR
 #endif
 
-<<<<<<< HEAD
-#define TOOLCHAIN_IGNORE_WSHADOW_BEGIN \
-    _Pragma("GCC diagnostic push")     \
-    _Pragma("GCC diagnostic ignored \"-Wshadow\"")
-
-#define TOOLCHAIN_IGNORE_WSHADOW_END   \
-    _Pragma("GCC diagnostic pop")
-
-=======
->>>>>>> b4b5d8b2
 #endif /* !_LINKER */
 
 #define TOOLCHAIN_WARNING_ADDRESS_OF_PACKED_MEMBER "-Waddress-of-packed-member"
