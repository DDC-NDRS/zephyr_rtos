--- conflicted
+++ resolved
@@ -93,20 +93,14 @@
  * static_assert() is not available)
  */
 #elif !defined(__cplusplus) && \
-<<<<<<< HEAD
-	(((__GNUC__ > 4) || ((__GNUC__ == 4) && (__GNUC_MINOR__ >= 6))) ||	\
-	 (__STDC_VERSION__) >= 201100)
-#define BUILD_ASSERT(EXPR, MSG...) _Static_assert((EXPR), "" MSG)
-=======
     (((__GNUC__ > 4) || ((__GNUC__ == 4) && (__GNUC_MINOR__ >= 6))) ||  \
      (__STDC_VERSION__) >= 201100)
 #if defined(_MSC_VER)                       /* #CUSTOM@NDRS */
 #define BUILD_ASSERT(EXPR, MSG)    _Static_assert(EXPR, MSG)
 #else
-#define BUILD_ASSERT(EXPR, MSG...) _Static_assert(EXPR, "" MSG)
-#endif
-
->>>>>>> 2a6bbc5a
+#define BUILD_ASSERT(EXPR, MSG...) _Static_assert((EXPR), "" MSG)
+#endif
+
 #else
 #define BUILD_ASSERT(EXPR, MSG...)
 #endif
