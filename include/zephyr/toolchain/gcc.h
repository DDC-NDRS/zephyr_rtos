--- conflicted
+++ resolved
@@ -361,7 +361,7 @@
 
 #ifndef __deprecated_version
 #define __deprecated_version(version) \
-	__attribute__((deprecated("planned removal in v" #version)))
+    __attribute__((deprecated("planned removal in v" #version)))
 #endif
 
 #ifndef __attribute_const__
@@ -643,25 +643,9 @@
             "\n\t.equ\t" #name "," #value           \
             "\n\t.type\t" #name ",%object")
 
-<<<<<<< HEAD
-#elif defined(CONFIG_X86)
-
-#define GEN_ABSOLUTE_SYM(name, value)               \
-    __asm__(".globl\t" #name "\n\t.equ\t" #name     \
-            ",%c0"                                  \
-            "\n\t.type\t" #name ",@object" :  : "n"(value))
-
-#define GEN_ABSOLUTE_SYM_KCONFIG(name, value)       \
-    __asm__(".globl\t" #name                        \
-            "\n\t.equ\t" #name "," #value           \
-            "\n\t.type\t" #name ",@object")
-
-#elif defined(CONFIG_ARC) || defined(CONFIG_ARM64)
-=======
 #elif defined(CONFIG_ARC) || defined(CONFIG_ARM64) \
-	|| defined(CONFIG_ARCH_POSIX) /*&& (__x86_64 or __i*86 or __aarch64__)*/ \
-	|| defined(CONFIG_X86)
->>>>>>> b1c68f53
+    || defined(CONFIG_ARCH_POSIX) /*&& (__x86_64 or __i*86 or __aarch64__)*/ \
+    || defined(CONFIG_X86)
 
 #define GEN_ABSOLUTE_SYM(name, value)               \
     __asm__(".globl\t" #name "\n\t.equ\t" #name     \
@@ -686,20 +670,6 @@
             "\n\t.equ\t" #name "," #value           \
             "\n\t.type\t" #name ",%object")
 
-<<<<<<< HEAD
-#elif defined(CONFIG_ARCH_POSIX)
-#define GEN_ABSOLUTE_SYM(name, value)               \
-    __asm__(".globl\t" #name "\n\t.equ\t" #name     \
-            ",%c0"                                  \
-            "\n\t.type\t" #name ",@object" :  : "n"(value))
-
-#define GEN_ABSOLUTE_SYM_KCONFIG(name, value)       \
-    __asm__(".globl\t" #name                        \
-            "\n\t.equ\t" #name "," #value           \
-            "\n\t.type\t" #name ",@object")
-
-=======
->>>>>>> b1c68f53
 #elif defined(CONFIG_SPARC)
 #define GEN_ABSOLUTE_SYM(name, value)               \
     __asm__(".global\t" #name "\n\t.equ\t" #name    \
