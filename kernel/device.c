--- conflicted
+++ resolved
@@ -112,14 +112,8 @@
 }
 
 #ifdef CONFIG_USERSPACE
-<<<<<<< HEAD
-static inline const struct device *z_vrfy_device_get_by_dt_nodelabel(const char *nodelabel)
-{
-	char nl_copy[Z_DEVICE_MAX_NODELABEL_LEN];
-=======
 static inline const struct device* z_vrfy_device_get_by_dt_nodelabel(char const* nodelabel) {
-    char const nl_copy[Z_DEVICE_MAX_NODELABEL_LEN];
->>>>>>> 2de189e2
+    char nl_copy[Z_DEVICE_MAX_NODELABEL_LEN];
 
     if (k_usermode_string_copy(nl_copy, (char*)nodelabel, sizeof(nl_copy)) != 0) {
         return (NULL);
