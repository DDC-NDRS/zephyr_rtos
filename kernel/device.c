--- conflicted
+++ resolved
@@ -64,6 +64,7 @@
 
     return z_impl_device_get_binding(name_copy);
 }
+
 #include <zephyr/syscalls/device_get_binding_mrsh.c>
 
 static inline bool z_vrfy_device_is_ready(const struct device* dev) {
@@ -71,68 +72,62 @@
 
     return z_impl_device_is_ready(dev);
 }
+
 #include <zephyr/syscalls/device_is_ready_mrsh.c>
 #endif /* CONFIG_USERSPACE */
 
-<<<<<<< HEAD
 #ifdef CONFIG_DEVICE_DT_METADATA
-const struct device *z_impl_device_get_by_dt_nodelabel(const char *nodelabel)
-{
-	/* For consistency with device_get_binding(). */
-	if ((nodelabel == NULL) || (nodelabel[0] == '\0')) {
-		return NULL;
-	}
-
-	/* Unlike device_get_binding(), which has a history of being
-	 * used in application code, we don't expect
-	 * device_get_by_dt_nodelabel() to be used outside of
-	 * scenarios where a human is in the loop. The shell is the
-	 * main expected use case. Therefore, nodelabel is probably
-	 * not the same pointer as any of the entry->nodelabel
-	 * elements. We therefore skip the pointer comparison that
-	 * device_get_binding() does.
-	 */
-	STRUCT_SECTION_FOREACH(device, dev) {
-		const struct device_dt_nodelabels *nl = device_get_dt_nodelabels(dev);
-
-		if (!z_impl_device_is_ready(dev)) {
-			continue;
-		}
-
-		for (size_t i = 0; i < nl->num_nodelabels; i++) {
-			const char *dev_nodelabel = nl->nodelabels[i];
-
-			if (strcmp(nodelabel, dev_nodelabel) == 0) {
-				return dev;
-			}
-		}
-	}
-
-	return NULL;
+const struct device* z_impl_device_get_by_dt_nodelabel(char const* nodelabel) {
+    /* For consistency with device_get_binding(). */
+    if ((nodelabel == NULL) || (nodelabel[0] == '\0')) {
+        return (NULL);
+    }
+
+    /* Unlike device_get_binding(), which has a history of being
+     * used in application code, we don't expect
+     * device_get_by_dt_nodelabel() to be used outside of
+     * scenarios where a human is in the loop. The shell is the
+     * main expected use case. Therefore, nodelabel is probably
+     * not the same pointer as any of the entry->nodelabel
+     * elements. We therefore skip the pointer comparison that
+     * device_get_binding() does.
+     */
+    STRUCT_SECTION_FOREACH(device, dev) {
+        const struct device_dt_nodelabels* nl = device_get_dt_nodelabels(dev);
+
+        if (!z_impl_device_is_ready(dev)) {
+            continue;
+        }
+
+        for (size_t i = 0; i < nl->num_nodelabels; i++) {
+            char const* dev_nodelabel = nl->nodelabels[i];
+
+            if (strcmp(nodelabel, dev_nodelabel) == 0) {
+                return dev;
+            }
+        }
+    }
+
+    return (NULL);
 }
 
 #ifdef CONFIG_USERSPACE
-static inline const struct device *z_vrfy_device_get_by_dt_nodelabel(const char *nodelabel)
-{
-	const char nl_copy[Z_DEVICE_MAX_NODELABEL_LEN];
-
-	if (k_usermode_string_copy(nl_copy, (char *)nodelabel, sizeof(nl_copy)) != 0) {
-		return NULL;
-	}
-
-	return z_impl_device_get_by_dt_nodelabel(nl_copy);
-}
+static inline const struct device* z_vrfy_device_get_by_dt_nodelabel(char const* nodelabel) {
+    char const nl_copy[Z_DEVICE_MAX_NODELABEL_LEN];
+
+    if (k_usermode_string_copy(nl_copy, (char*)nodelabel, sizeof(nl_copy)) != 0) {
+        return (NULL);
+    }
+
+    return z_impl_device_get_by_dt_nodelabel(nl_copy);
+}
+
 #include <syscalls/device_get_by_dt_nodelabel_mrsh.c>
 #endif /* CONFIG_USERSPACE */
 #endif /* CONFIG_DEVICE_DT_METADATA */
 
-size_t z_device_get_all_static(struct device const **devices)
-{
-	size_t cnt;
-=======
 size_t z_device_get_all_static(struct device const** devices) {
     size_t cnt;
->>>>>>> 3509019f
 
     STRUCT_SECTION_GET(device, 0, devices);
     STRUCT_SECTION_COUNT(device, &cnt);
