--- conflicted
+++ resolved
@@ -145,12 +145,8 @@
 extern struct k_thread z_idle_threads[CONFIG_MP_MAX_NUM_CPUS];
 #endif /* CONFIG_MULTITHREADING */
 K_KERNEL_PINNED_STACK_ARRAY_DECLARE(z_interrupt_stacks, CONFIG_MP_MAX_NUM_CPUS,
-<<<<<<< HEAD
                                     CONFIG_ISR_STACK_SIZE);
-=======
-				    CONFIG_ISR_STACK_SIZE);
 K_THREAD_STACK_DECLARE(z_main_stack, CONFIG_MAIN_STACK_SIZE);
->>>>>>> 68432401
 
 #ifdef CONFIG_GEN_PRIV_STACKS
 extern uint8_t *z_priv_stack_find(k_thread_stack_t *stack);
