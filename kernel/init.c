/*
 * Copyright (c) 2010-2014 Wind River Systems, Inc.
 *
 * SPDX-License-Identifier: Apache-2.0
 */

/**
 * @file
 * @brief Kernel initialization module
 *
 * This module contains routines that are used to initialize the kernel.
 */

#include <ctype.h>
#include <stdbool.h>
#include <string.h>
#include <offsets_short.h>
#include <zephyr/kernel.h>
#include <zephyr/sys/printk.h>
#include <zephyr/debug/stack.h>
#include <zephyr/random/random.h>
#include <zephyr/linker/sections.h>
#include <zephyr/toolchain.h>
#include <zephyr/kernel_structs.h>
#include <zephyr/device.h>
#include <zephyr/init.h>
#include <zephyr/linker/linker-defs.h>
#include <zephyr/platform/hooks.h>
#include <ksched.h>
#include <kthread.h>
#include <zephyr/sys/dlist.h>
#include <kernel_internal.h>
#include <zephyr/drivers/entropy.h>
#include <zephyr/logging/log_ctrl.h>
#include <zephyr/tracing/tracing.h>
#include <zephyr/debug/gcov.h>
#include <kswap.h>
#include <zephyr/timing/timing.h>
#include <zephyr/logging/log.h>
#include <zephyr/pm/device_runtime.h>
#include <zephyr/internal/syscall_handler.h>
LOG_MODULE_REGISTER(os, CONFIG_KERNEL_LOG_LEVEL);

/* the only struct z_kernel instance */
__pinned_bss
struct z_kernel _kernel;

#ifdef CONFIG_PM
__pinned_bss atomic_t _cpus_active;
#endif

/* init/main and idle threads */
K_THREAD_PINNED_STACK_DEFINE(z_main_stack, CONFIG_MAIN_STACK_SIZE);
struct k_thread z_main_thread;

#ifdef CONFIG_MULTITHREADING
__pinned_bss
struct k_thread z_idle_threads[CONFIG_MP_MAX_NUM_CPUS];

static K_KERNEL_PINNED_STACK_ARRAY_DEFINE(z_idle_stacks,
                                          CONFIG_MP_MAX_NUM_CPUS,
                                          CONFIG_IDLE_STACK_SIZE);

static void z_init_static_threads(void) {
    STRUCT_SECTION_FOREACH(_static_thread_data, thread_data) {
        z_setup_new_thread(
            thread_data->init_thread,
            thread_data->init_stack,
            thread_data->init_stack_size,
            thread_data->init_entry,
            thread_data->init_p1,
            thread_data->init_p2,
            thread_data->init_p3,
            thread_data->init_prio,
            thread_data->init_options,
            thread_data->init_name);

        thread_data->init_thread->init_data = thread_data;
    }

    #ifdef CONFIG_USERSPACE
    STRUCT_SECTION_FOREACH(k_object_assignment, pos) {
        for (int i = 0; pos->objects[i] != NULL; i++) {
            k_object_access_grant(pos->objects[i],
                                  pos->thread);
        }
    }
    #endif /* CONFIG_USERSPACE */

    /*
     * Non-legacy static threads may be started immediately or
     * after a previously specified delay. Even though the
     * scheduler is locked, ticks can still be delivered and
     * processed. Take a sched lock to prevent them from running
     * until they are all started.
     *
     * Note that static threads defined using the legacy API have a
     * delay of K_FOREVER.
     */
    k_sched_lock();
    STRUCT_SECTION_FOREACH(_static_thread_data, thread_data) {
        k_timeout_t init_delay = Z_THREAD_INIT_DELAY(thread_data);

        if (!K_TIMEOUT_EQ(init_delay, K_FOREVER)) {
            thread_schedule_new(thread_data->init_thread,
                                init_delay);
        }
    }
    k_sched_unlock();
}
#else
#define z_init_static_threads() do { } while (false)
#endif /* CONFIG_MULTITHREADING */

extern const struct init_entry __init_start[];
extern const struct init_entry __init_EARLY_start[];
extern const struct init_entry __init_PRE_KERNEL_1_start[];
extern const struct init_entry __init_PRE_KERNEL_2_start[];
extern const struct init_entry __init_POST_KERNEL_start[];
extern const struct init_entry __init_APPLICATION_start[];
extern const struct init_entry __init_end[];

enum init_level {
    INIT_LEVEL_EARLY = 0,
    INIT_LEVEL_PRE_KERNEL_1,
    INIT_LEVEL_PRE_KERNEL_2,
    INIT_LEVEL_POST_KERNEL,
    INIT_LEVEL_APPLICATION,
    #ifdef CONFIG_SMP
    INIT_LEVEL_SMP,
    #endif /* CONFIG_SMP */
};

#ifdef CONFIG_SMP
extern const struct init_entry __init_SMP_start[];
#endif /* CONFIG_SMP */

/*
 * storage space for the interrupt stack
 *
 * Note: This area is used as the system stack during kernel initialization,
 * since the kernel hasn't yet set up its own stack areas. The dual purposing
 * of this area is safe since interrupts are disabled until the kernel context
 * switches to the init thread.
 */
K_KERNEL_PINNED_STACK_ARRAY_DEFINE(z_interrupt_stacks,
                                   CONFIG_MP_MAX_NUM_CPUS,
                                   CONFIG_ISR_STACK_SIZE);

extern void idle(void* unused1, void* unused2, void* unused3);

#ifdef CONFIG_OBJ_CORE_SYSTEM
static struct k_obj_type obj_type_cpu;
static struct k_obj_type obj_type_kernel;

#ifdef CONFIG_OBJ_CORE_STATS_SYSTEM
static struct k_obj_core_stats_desc cpu_stats_desc = {
    .raw_size   = sizeof(struct k_cycle_stats),
    .query_size = sizeof(struct k_thread_runtime_stats),
    .raw        = z_cpu_stats_raw,
    .query      = z_cpu_stats_query,
    .reset      = NULL,
    .disable    = NULL,
    .enable     = NULL,
};

static struct k_obj_core_stats_desc kernel_stats_desc = {
    .raw_size   = sizeof(struct k_cycle_stats) * CONFIG_MP_MAX_NUM_CPUS,
    .query_size = sizeof(struct k_thread_runtime_stats),
    .raw        = z_kernel_stats_raw,
    .query      = z_kernel_stats_query,
    .reset      = NULL,
    .disable    = NULL,
    .enable     = NULL,
};
#endif /* CONFIG_OBJ_CORE_STATS_SYSTEM */
#endif /* CONFIG_OBJ_CORE_SYSTEM */

/* LCOV_EXCL_START
 *
 * This code is called so early in the boot process that code coverage
 * doesn't work properly. In addition, not all arches call this code,
 * some like x86 do this with optimized assembly
 */

/**
 * @brief equivalent of memset() for early boot usage
 *
 * Architectures that can't safely use the regular (optimized) memset very
 * early during boot because e.g. hardware isn't yet sufficiently initialized
 * may override this with their own safe implementation.
 */
__boot_func
void __weak z_early_memset(void* dst, int c, size_t n) {
    (void) memset(dst, c, n);
}

/**
 * @brief equivalent of memcpy() for early boot usage
 *
 * Architectures that can't safely use the regular (optimized) memcpy very
 * early during boot because e.g. hardware isn't yet sufficiently initialized
 * may override this with their own safe implementation.
 */
__boot_func
void __weak z_early_memcpy(void* dst, void const* src, size_t n) {
    (void) memcpy(dst, src, n);
}

/**
 * @brief Clear BSS
 *
 * This routine clears the BSS region, so all bytes are 0.
 */
__boot_func
<<<<<<< HEAD
void z_bss_zero(void) {
    if (IS_ENABLED(CONFIG_SKIP_BSS_CLEAR)) {
        return;
    }

    z_early_memset(__bss_start, 0, __bss_end - __bss_start);

    #if DT_NODE_HAS_STATUS_OKAY(DT_CHOSEN(zephyr_ccm))
    z_early_memset(&__ccm_bss_start, 0,
                   (uintptr_t)&__ccm_bss_end - (uintptr_t)&__ccm_bss_start);
    #endif

    #if DT_NODE_HAS_STATUS_OKAY(DT_CHOSEN(zephyr_dtcm))
    z_early_memset(&__dtcm_bss_start, 0,
                   (uintptr_t) &__dtcm_bss_end - (uintptr_t)&__dtcm_bss_start);
    #endif

    #if DT_NODE_HAS_STATUS_OKAY(DT_CHOSEN(zephyr_ocm))
    z_early_memset(&__ocm_bss_start, 0,
                   (uintptr_t) &__ocm_bss_end - (uintptr_t)&__ocm_bss_start);
    #endif

    #ifdef CONFIG_CODE_DATA_RELOCATION
    extern void bss_zeroing_relocation(void);

    bss_zeroing_relocation();
    #endif /* CONFIG_CODE_DATA_RELOCATION */

    #ifdef CONFIG_COVERAGE_GCOV
    z_early_memset(&__gcov_bss_start, 0,
                   ((uintptr_t) &__gcov_bss_end - (uintptr_t) &__gcov_bss_start));
    #endif /* CONFIG_COVERAGE_GCOV */
=======
void z_bss_zero(void)
{
	if (IS_ENABLED(CONFIG_SKIP_BSS_CLEAR)) {
		return;
	}

	z_early_memset(__bss_start, 0, __bss_end - __bss_start);
#if DT_NODE_HAS_STATUS_OKAY(DT_CHOSEN(zephyr_ccm))
	z_early_memset(&__ccm_bss_start, 0,
		       (uintptr_t) &__ccm_bss_end
		       - (uintptr_t) &__ccm_bss_start);
#endif
#if DT_NODE_HAS_STATUS_OKAY(DT_CHOSEN(zephyr_dtcm))
	z_early_memset(&__dtcm_bss_start, 0,
		       (uintptr_t) &__dtcm_bss_end
		       - (uintptr_t) &__dtcm_bss_start);
#endif
#if DT_NODE_HAS_STATUS_OKAY(DT_CHOSEN(zephyr_ocm))
	z_early_memset(&__ocm_bss_start, 0,
		       (uintptr_t) &__ocm_bss_end
		       - (uintptr_t) &__ocm_bss_start);
#endif
#ifdef CONFIG_CODE_DATA_RELOCATION
	extern void bss_zeroing_relocation(void);

	bss_zeroing_relocation();
#endif	/* CONFIG_CODE_DATA_RELOCATION */
#ifdef CONFIG_COVERAGE_GCOV
	z_early_memset(&__gcov_bss_start, 0,
		       ((uintptr_t) &__gcov_bss_end - (uintptr_t) &__gcov_bss_start));
#endif /* CONFIG_COVERAGE_GCOV */
#ifdef CONFIG_NOCACHE_MEMORY
z_early_memset(&_nocache_ram_start, 0,
		   (uintptr_t) &_nocache_ram_end
		   - (uintptr_t) &_nocache_ram_start);
#endif
>>>>>>> 276d447f
}

#ifdef CONFIG_LINKER_USE_BOOT_SECTION
/**
 * @brief Clear BSS within the bot region
 *
 * This routine clears the BSS within the boot region.
 * This is separate from z_bss_zero() as boot region may
 * contain symbols required for the boot process before
 * paging is initialized.
 */
__boot_func
void z_bss_zero_boot(void) {
    z_early_memset(&lnkr_boot_bss_start, 0,
                   (uintptr_t)&lnkr_boot_bss_end - (uintptr_t)&lnkr_boot_bss_start);
}
#endif /* CONFIG_LINKER_USE_BOOT_SECTION */

#ifdef CONFIG_LINKER_USE_PINNED_SECTION
/**
 * @brief Clear BSS within the pinned region
 *
 * This routine clears the BSS within the pinned region.
 * This is separate from z_bss_zero() as pinned region may
 * contain symbols required for the boot process before
 * paging is initialized.
 */
#ifdef CONFIG_LINKER_USE_BOOT_SECTION
__boot_func
#else
__pinned_func
#endif /* CONFIG_LINKER_USE_BOOT_SECTION */
void z_bss_zero_pinned(void) {
    z_early_memset(&lnkr_pinned_bss_start, 0,
                   (uintptr_t)&lnkr_pinned_bss_end - (uintptr_t)&lnkr_pinned_bss_start);
}
#endif /* CONFIG_LINKER_USE_PINNED_SECTION */

#ifdef CONFIG_REQUIRES_STACK_CANARIES
#ifdef CONFIG_STACK_CANARIES_TLS
extern Z_THREAD_LOCAL volatile uintptr_t __stack_chk_guard;
#else
extern volatile uintptr_t __stack_chk_guard;
#endif /* CONFIG_STACK_CANARIES_TLS */
#endif /* CONFIG_REQUIRES_STACK_CANARIES */

/* LCOV_EXCL_STOP */

__pinned_bss
bool z_sys_post_kernel;

static int do_device_init(struct device const* dev) {
    int rc = 0;

    if (dev->ops.init != NULL) {
        rc = dev->ops.init(dev);
        /* Mark device initialized. If initialization
         * failed, record the error condition.
         */
        if (rc != 0) {
            if (rc < 0) {
                rc = -rc;
            }

            if (rc > UINT8_MAX) {
                rc = UINT8_MAX;
            }
            dev->state->init_res = rc;
        }
    }

    dev->state->initialized = true;

    if (rc == 0) {
        /* Run automatic device runtime enablement */
        (void)pm_device_runtime_auto_enable(dev);
    }

    return (rc);
}

/**
 * @brief Execute all the init entry initialization functions at a given level
 *
 * @details Invokes the initialization routine for each init entry object
 * created by the INIT_ENTRY_DEFINE() macro using the specified level.
 * The linker script places the init entry objects in memory in the order
 * they need to be invoked, with symbols indicating where one level leaves
 * off and the next one begins.
 *
 * @param level init level to run.
 */
static void z_sys_init_run_level(enum init_level level) {
    static const struct init_entry* levels[] = {
        __init_EARLY_start,
        __init_PRE_KERNEL_1_start,
        __init_PRE_KERNEL_2_start,
        __init_POST_KERNEL_start,
        __init_APPLICATION_start,
        #ifdef CONFIG_SMP
        __init_SMP_start,
        #endif /* CONFIG_SMP */
        /* End marker */
        __init_end,
    };
    const struct init_entry* entry;

    for (entry = levels[level]; entry < levels[level + 1]; entry++) {
        const struct device* dev = entry->dev;
        int result = 0;

        sys_trace_sys_init_enter(entry, level);
        if (dev != NULL) {
            if ((dev->flags & DEVICE_FLAG_INIT_DEFERRED) == 0U) {
                result = do_device_init(dev);
            }
        }
        else {
            result = entry->init_fn();
        }
        sys_trace_sys_init_exit(entry, level, result);
    }
}

int z_impl_device_init(struct device const* dev) {
    if (dev->state->initialized) {
        return (-EALREADY);
    }

    return do_device_init(dev);
}

#ifdef CONFIG_USERSPACE
static inline int z_vrfy_device_init(const struct device* dev) {
    K_OOPS(K_SYSCALL_OBJ_INIT(dev, K_OBJ_ANY));

    return z_impl_device_init(dev);
}
#include <zephyr/syscalls/device_init_mrsh.c>
#endif

extern void boot_banner(void);

#ifdef CONFIG_BOOTARGS
extern char const* get_bootargs(void);
static char** prepare_main_args(int* argc) {
    #ifdef CONFIG_DYNAMIC_BOOTARGS
    char const* bootargs = get_bootargs();
    #else
    char const bootargs[] = CONFIG_BOOTARGS_STRING;
    #endif

    /* beginning of the buffer contains argument's strings, end of it contains argvs */
    static char args_buf[CONFIG_BOOTARGS_ARGS_BUFFER_SIZE];
    char* strings_end = (char*)args_buf;
    char** argv_begin = (char**)WB_DN(
        args_buf + CONFIG_BOOTARGS_ARGS_BUFFER_SIZE - sizeof(char*));
    int i = 0;

    *argc = 0;
    *argv_begin = NULL;

    #ifdef CONFIG_DYNAMIC_BOOTARGS
    if (!bootargs) {
        return (argv_begin);
    }
    #endif

    while (true) {
        while (isspace(bootargs[i])) {
            i++;
        }

        if (bootargs[i] == '\0') {
            return (argv_begin);
        }

        if (strings_end + sizeof(char *) >= (char *)argv_begin) {
            LOG_WRN("not enough space in args buffer to accommodate all bootargs"
                    " - bootargs truncated");
            return (argv_begin);
        }

        argv_begin--;
        memmove(argv_begin, argv_begin + 1, *argc * sizeof(char *));
        argv_begin[*argc] = strings_end;

        bool quoted = false;

        if (bootargs[i] == '\"' || bootargs[i] == '\'') {
            char delimiter = bootargs[i];

            for (int j = i + 1; bootargs[j] != '\0'; j++) {
                if (bootargs[j] == delimiter) {
                    quoted = true;
                    break;
                }
            }
        }

        if (quoted) {
            char delimiter  = bootargs[i];

            i++; /* strip quotes */
            while ((bootargs[i] != delimiter) &&
                   (strings_end < (char*)argv_begin)) {
                *strings_end++ = bootargs[i++];
            }
            i++; /* strip quotes */
        }
        else {
            while (!isspace(bootargs[i]) &&
                   (bootargs[i] != '\0') &&
                   (strings_end < (char*)argv_begin)) {
                *strings_end++ = bootargs[i++];
            }
        }

        if (strings_end < (char*)argv_begin) {
            *strings_end++ = '\0';
        }
        else {
            LOG_WRN("not enough space in args buffer to accommodate all bootargs"
                    " - bootargs truncated");
            argv_begin[*argc] = NULL;
            return (argv_begin);
        }
        (*argc)++;
    }
}
#endif

#if (defined(CONFIG_STATIC_INIT_GNU) && !defined(_MSC_VER)) /* #CUSTOM@NDRS */
extern void (*__zephyr_init_array_start[])();
extern void (*__zephyr_init_array_end[])();

static void z_static_init_gnu(void) {
    void (**fn)();

    for (fn = __zephyr_init_array_start; fn != __zephyr_init_array_end; fn++) {
        /* MWDT toolchain sticks a NULL at the end of the array */
        if (*fn == NULL) {
            break;
        }
        (**fn)();
    }
}
#endif

/**
 * @brief Mainline for kernel's background thread
 *
 * This routine completes kernel initialization by invoking the remaining
 * init functions, then invokes application's main() routine.
 */
__boot_func
static void bg_thread_main(void* unused1, void* unused2, void* unused3) {
    ARG_UNUSED(unused1);
    ARG_UNUSED(unused2);
    ARG_UNUSED(unused3);

    #ifdef CONFIG_MMU
    /* Invoked here such that backing store or eviction algorithms may
     * initialize kernel objects, and that all POST_KERNEL and later tasks
     * may perform memory management tasks (except for
     * k_mem_map_phys_bare() which is allowed at any time)
     */
    z_mem_manage_init();
    #endif /* CONFIG_MMU */
    z_sys_post_kernel = true;

    #if CONFIG_IRQ_OFFLOAD
    arch_irq_offload_init();
    #endif

    z_sys_init_run_level(INIT_LEVEL_POST_KERNEL);

    #if CONFIG_SOC_LATE_INIT_HOOK
    soc_late_init_hook();
    #endif

    #if CONFIG_BOARD_LATE_INIT_HOOK
    board_late_init_hook();
    #endif

    #if defined(CONFIG_STACK_POINTER_RANDOM) && (CONFIG_STACK_POINTER_RANDOM != 0)
    z_stack_adjust_initialized = 1;
    #endif /* CONFIG_STACK_POINTER_RANDOM */
    boot_banner();

    #if (defined(CONFIG_STATIC_INIT_GNU) && !defined(_MSC_VER)) /* #CUSTOM@NDRS */
    z_static_init_gnu();
    #endif /* CONFIG_STATIC_INIT_GNU */

    /* Final init level before app starts */
    z_sys_init_run_level(INIT_LEVEL_APPLICATION);

    z_init_static_threads();

    #ifdef CONFIG_KERNEL_COHERENCE
    __ASSERT_NO_MSG(arch_mem_coherent(&_kernel));
    #endif /* CONFIG_KERNEL_COHERENCE */

    #ifdef CONFIG_SMP
    if (!IS_ENABLED(CONFIG_SMP_BOOT_DELAY)) {
        z_smp_init();
    }
    z_sys_init_run_level(INIT_LEVEL_SMP);
    #endif /* CONFIG_SMP */

    #ifdef CONFIG_MMU
    z_mem_manage_boot_finish();
    #endif /* CONFIG_MMU */

    #ifdef CONFIG_BOOTARGS
    extern int main(int argc, char** argv);

    int argc = 0;
    char** argv = prepare_main_args(&argc);
    (void) main(argc, argv);
    #else
    extern int main(void);

    (void) main();
    #endif /* CONFIG_BOOTARGS */

    /* Mark non-essential since main() has no more work to do */
    z_thread_essential_clear(&z_main_thread);

    #ifdef CONFIG_COVERAGE_DUMP
    /* Dump coverage data once the main() has exited. */
    gcov_coverage_dump();
    #endif /* CONFIG_COVERAGE_DUMP */
} /* LCOV_EXCL_LINE ... because we just dumped final coverage data */

#if defined(CONFIG_MULTITHREADING)
__boot_func
static void init_idle_thread(int i) {
    struct k_thread*  thread = &z_idle_threads[i];
    k_thread_stack_t* stack  = z_idle_stacks[i];
    size_t stack_size = K_KERNEL_STACK_SIZEOF(z_idle_stacks[i]);

    #ifdef CONFIG_THREAD_NAME

    #if CONFIG_MP_MAX_NUM_CPUS > 1
    char tname[8];
    snprintk(tname, 8, "idle %02d", i);
    #else
    char const* tname = "idle";
    #endif /* CONFIG_MP_MAX_NUM_CPUS */

    #else
    char* tname = NULL;
    #endif /* CONFIG_THREAD_NAME */

    z_setup_new_thread(thread, stack,
                       stack_size, idle, &_kernel.cpus[i],
                       NULL, NULL, K_IDLE_PRIO, K_ESSENTIAL,
                       tname);
    z_mark_thread_as_not_sleeping(thread);

    #ifdef CONFIG_SMP
    thread->base.is_idle = 1U;
    #endif /* CONFIG_SMP */
}

void z_init_cpu(int id) {
    init_idle_thread(id);
    _kernel.cpus[id].idle_thread = &z_idle_threads[id];
    _kernel.cpus[id].id = (uint8_t)id;
    _kernel.cpus[id].irq_stack =
        (K_KERNEL_STACK_BUFFER(z_interrupt_stacks[id]) +
         K_KERNEL_STACK_SIZEOF(z_interrupt_stacks[id]));
    #ifdef CONFIG_SCHED_THREAD_USAGE_ALL
    _kernel.cpus[id].usage = &_kernel.usage[id];
    _kernel.cpus[id].usage->track_usage =
            CONFIG_SCHED_THREAD_USAGE_AUTO_ENABLE;
    #endif

    #ifdef CONFIG_PM
    /*
     * Increment number of CPUs active. The pm subsystem
     * will keep track of this from here.
     */
    atomic_inc(&_cpus_active);
    #endif

    #ifdef CONFIG_OBJ_CORE_SYSTEM
    k_obj_core_init_and_link(K_OBJ_CORE(&_kernel.cpus[id]), &obj_type_cpu);
    #ifdef CONFIG_OBJ_CORE_STATS_SYSTEM
    k_obj_core_stats_register(K_OBJ_CORE(&_kernel.cpus[id]),
                              _kernel.cpus[id].usage,
                              sizeof(struct k_cycle_stats));
    #endif
    #endif
}

/**
 *
 * @brief Initializes kernel data structures
 *
 * This routine initializes various kernel data structures, including
 * the init and idle threads and any architecture-specific initialization.
 *
 * Note that all fields of "_kernel" are set to zero on entry, which may
 * be all the initialization many of them require.
 *
 * @return initial stack pointer for the main thread
 */
__boot_func
static char* prepare_multithreading(void) {
    char* stack_ptr;

    /* _kernel.ready_q is all zeroes */
    z_sched_init();

    #ifndef CONFIG_SMP
    /*
     * prime the cache with the main thread since:
     *
     * - the cache can never be NULL
     * - the main thread will be the one to run first
     * - no other thread is initialized yet and thus their priority fields
     *   contain garbage, which would prevent the cache loading algorithm
     *   to work as intended
     */
    _kernel.ready_q.cache = &z_main_thread;
    #endif /* CONFIG_SMP */
    stack_ptr = z_setup_new_thread(&z_main_thread, z_main_stack,
                                   K_THREAD_STACK_SIZEOF(z_main_stack),
                                   bg_thread_main,
                                   NULL, NULL, NULL,
                                   CONFIG_MAIN_THREAD_PRIORITY,
                                   K_ESSENTIAL, "main");
    z_mark_thread_as_not_sleeping(&z_main_thread);
    z_ready_thread(&z_main_thread);

    z_init_cpu(0);

    return stack_ptr;
}

__boot_func
static FUNC_NORETURN void switch_to_main_thread(char* stack_ptr) {
    #ifdef CONFIG_ARCH_HAS_CUSTOM_SWAP_TO_MAIN
    arch_switch_to_main_thread(&z_main_thread, stack_ptr, bg_thread_main);
    #else
    ARG_UNUSED(stack_ptr);
    /*
     * Context switch to main task (entry function is _main()): the
     * current fake thread is not on a wait queue or ready queue, so it
     * will never be rescheduled in.
     */
    z_swap_unlocked();
    #endif /* CONFIG_ARCH_HAS_CUSTOM_SWAP_TO_MAIN */
    CODE_UNREACHABLE; /* LCOV_EXCL_LINE */
}
#endif /* CONFIG_MULTITHREADING */

__boot_func
void __weak z_early_rand_get(uint8_t* buf, size_t length) {
    static uint64_t state = (uint64_t)CONFIG_TIMER_RANDOM_INITIAL_STATE;
    int rc;

    #ifdef CONFIG_ENTROPY_HAS_DRIVER
    const struct device* const entropy = DEVICE_DT_GET_OR_NULL(DT_CHOSEN(zephyr_entropy));

    if ((entropy != NULL) && device_is_ready(entropy)) {
        /* Try to see if driver provides an ISR-specific API */
        rc = entropy_get_entropy_isr(entropy, buf, (uint16_t)length, ENTROPY_BUSYWAIT);
        if (rc > 0) {
            length -= rc;
            buf += rc;
        }
    }
    #endif /* CONFIG_ENTROPY_HAS_DRIVER */

    while (length > 0) {
        uint32_t val;

        state = state + k_cycle_get_32();
        state = (state * 2862933555777941757ULL) + 3037000493ULL;
        val   = (uint32_t)(state >> 32);
        rc    = MIN(length, sizeof(val));
        z_early_memcpy((void*)buf, &val, rc);

        length -= rc;
        buf += rc;
    }
}

/**
 *
 * @brief Initialize kernel
 *
 * This routine is invoked when the system is ready to run C code. The
 * processor must be running in 32-bit mode, and the BSS must have been
 * cleared/zeroed.
 *
 * @return Does not return
 */
__boot_func
FUNC_NO_STACK_PROTECTOR
FUNC_NORETURN void z_cstart(void) {
    /* gcov hook needed to get the coverage report.*/
    gcov_static_init();

    /* initialize early init calls */
    z_sys_init_run_level(INIT_LEVEL_EARLY);

    /* perform any architecture-specific initialization */
    arch_kernel_init();

    LOG_CORE_INIT();

    #if defined(CONFIG_MULTITHREADING)
    z_dummy_thread_init(&_thread_dummy);
    #endif /* CONFIG_MULTITHREADING */
    /* do any necessary initialization of static devices */
    z_device_state_init();

    #if CONFIG_SOC_EARLY_INIT_HOOK
    soc_early_init_hook();
    #endif

    #if CONFIG_BOARD_EARLY_INIT_HOOK
    board_early_init_hook();
    #endif

    /* perform basic hardware initialization */
    z_sys_init_run_level(INIT_LEVEL_PRE_KERNEL_1);
    #if defined(CONFIG_SMP)
    arch_smp_init();
    #endif
    z_sys_init_run_level(INIT_LEVEL_PRE_KERNEL_2);

    #ifdef CONFIG_REQUIRES_STACK_CANARIES
    uintptr_t stack_guard;

    z_early_rand_get((uint8_t*)&stack_guard, sizeof(stack_guard));
    __stack_chk_guard = stack_guard;
    __stack_chk_guard <<= 8;
    #endif /* CONFIG_REQUIRES_STACK_CANARIES */

    #ifdef CONFIG_TIMING_FUNCTIONS_NEED_AT_BOOT
    timing_init();
    timing_start();
    #endif /* CONFIG_TIMING_FUNCTIONS_NEED_AT_BOOT */

    #ifdef CONFIG_MULTITHREADING
    switch_to_main_thread(prepare_multithreading());
    #else
    #ifdef ARCH_SWITCH_TO_MAIN_NO_MULTITHREADING
    /* Custom ARCH-specific routine to switch to main()
     * in the case of no multi-threading.
     */
    ARCH_SWITCH_TO_MAIN_NO_MULTITHREADING(bg_thread_main,
            NULL, NULL, NULL);
    #else
    bg_thread_main(NULL, NULL, NULL);

    /* LCOV_EXCL_START
     * We've already dumped coverage data at this point.
     */
    irq_lock();
    while (true) {
        /* pass */
    }
    /* LCOV_EXCL_STOP */
    #endif /* ARCH_SWITCH_TO_MAIN_NO_MULTITHREADING */
    #endif /* CONFIG_MULTITHREADING */

    /*
     * Compiler can't tell that the above routines won't return and issues
     * a warning unless we explicitly tell it that control never gets this
     * far.
     */
    CODE_UNREACHABLE; /* LCOV_EXCL_LINE */
}

#ifdef CONFIG_OBJ_CORE_SYSTEM
static int init_cpu_obj_core_list(void) {
    /* Initialize CPU object type */

    z_obj_type_init(&obj_type_cpu, K_OBJ_TYPE_CPU_ID,
                    offsetof(struct _cpu, obj_core));

    #ifdef CONFIG_OBJ_CORE_STATS_SYSTEM
    k_obj_type_stats_init(&obj_type_cpu, &cpu_stats_desc);
    #endif /* CONFIG_OBJ_CORE_STATS_SYSTEM */

    return (0);
}

static int init_kernel_obj_core_list(void) {
    /* Initialize kernel object type */

    z_obj_type_init(&obj_type_kernel, K_OBJ_TYPE_KERNEL_ID,
                    offsetof(struct z_kernel, obj_core));

    #ifdef CONFIG_OBJ_CORE_STATS_SYSTEM
    k_obj_type_stats_init(&obj_type_kernel, &kernel_stats_desc);
    #endif /* CONFIG_OBJ_CORE_STATS_SYSTEM */

    k_obj_core_init_and_link(K_OBJ_CORE(&_kernel), &obj_type_kernel);
    #ifdef CONFIG_OBJ_CORE_STATS_SYSTEM
    k_obj_core_stats_register(K_OBJ_CORE(&_kernel), _kernel.usage,
                              sizeof(_kernel.usage));
    #endif /* CONFIG_OBJ_CORE_STATS_SYSTEM */

    return (0);
}

SYS_INIT(init_cpu_obj_core_list, PRE_KERNEL_1,
         CONFIG_KERNEL_INIT_PRIORITY_OBJECTS);

SYS_INIT(init_kernel_obj_core_list, PRE_KERNEL_1,
         CONFIG_KERNEL_INIT_PRIORITY_OBJECTS);
#endif /* CONFIG_OBJ_CORE_SYSTEM */<|MERGE_RESOLUTION|>--- conflicted
+++ resolved
@@ -213,7 +213,6 @@
  * This routine clears the BSS region, so all bytes are 0.
  */
 __boot_func
-<<<<<<< HEAD
 void z_bss_zero(void) {
     if (IS_ENABLED(CONFIG_SKIP_BSS_CLEAR)) {
         return;
@@ -228,12 +227,12 @@
 
     #if DT_NODE_HAS_STATUS_OKAY(DT_CHOSEN(zephyr_dtcm))
     z_early_memset(&__dtcm_bss_start, 0,
-                   (uintptr_t) &__dtcm_bss_end - (uintptr_t)&__dtcm_bss_start);
+                   (uintptr_t)&__dtcm_bss_end - (uintptr_t)&__dtcm_bss_start);
     #endif
 
     #if DT_NODE_HAS_STATUS_OKAY(DT_CHOSEN(zephyr_ocm))
     z_early_memset(&__ocm_bss_start, 0,
-                   (uintptr_t) &__ocm_bss_end - (uintptr_t)&__ocm_bss_start);
+                   (uintptr_t)&__ocm_bss_end - (uintptr_t)&__ocm_bss_start);
     #endif
 
     #ifdef CONFIG_CODE_DATA_RELOCATION
@@ -244,46 +243,13 @@
 
     #ifdef CONFIG_COVERAGE_GCOV
     z_early_memset(&__gcov_bss_start, 0,
-                   ((uintptr_t) &__gcov_bss_end - (uintptr_t) &__gcov_bss_start));
+                   ((uintptr_t)&__gcov_bss_end - (uintptr_t)&__gcov_bss_start));
     #endif /* CONFIG_COVERAGE_GCOV */
-=======
-void z_bss_zero(void)
-{
-	if (IS_ENABLED(CONFIG_SKIP_BSS_CLEAR)) {
-		return;
-	}
-
-	z_early_memset(__bss_start, 0, __bss_end - __bss_start);
-#if DT_NODE_HAS_STATUS_OKAY(DT_CHOSEN(zephyr_ccm))
-	z_early_memset(&__ccm_bss_start, 0,
-		       (uintptr_t) &__ccm_bss_end
-		       - (uintptr_t) &__ccm_bss_start);
-#endif
-#if DT_NODE_HAS_STATUS_OKAY(DT_CHOSEN(zephyr_dtcm))
-	z_early_memset(&__dtcm_bss_start, 0,
-		       (uintptr_t) &__dtcm_bss_end
-		       - (uintptr_t) &__dtcm_bss_start);
-#endif
-#if DT_NODE_HAS_STATUS_OKAY(DT_CHOSEN(zephyr_ocm))
-	z_early_memset(&__ocm_bss_start, 0,
-		       (uintptr_t) &__ocm_bss_end
-		       - (uintptr_t) &__ocm_bss_start);
-#endif
-#ifdef CONFIG_CODE_DATA_RELOCATION
-	extern void bss_zeroing_relocation(void);
-
-	bss_zeroing_relocation();
-#endif	/* CONFIG_CODE_DATA_RELOCATION */
-#ifdef CONFIG_COVERAGE_GCOV
-	z_early_memset(&__gcov_bss_start, 0,
-		       ((uintptr_t) &__gcov_bss_end - (uintptr_t) &__gcov_bss_start));
-#endif /* CONFIG_COVERAGE_GCOV */
-#ifdef CONFIG_NOCACHE_MEMORY
-z_early_memset(&_nocache_ram_start, 0,
-		   (uintptr_t) &_nocache_ram_end
-		   - (uintptr_t) &_nocache_ram_start);
-#endif
->>>>>>> 276d447f
+
+    #ifdef CONFIG_NOCACHE_MEMORY
+    z_early_memset(&_nocache_ram_start, 0,
+                   (uintptr_t)&_nocache_ram_end - (uintptr_t)&_nocache_ram_start);
+    #endif
 }
 
 #ifdef CONFIG_LINKER_USE_BOOT_SECTION
