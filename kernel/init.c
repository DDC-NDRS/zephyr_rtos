--- conflicted
+++ resolved
@@ -48,13 +48,8 @@
 struct k_thread z_idle_threads[CONFIG_MP_MAX_NUM_CPUS];
 
 static K_KERNEL_PINNED_STACK_ARRAY_DEFINE(z_idle_stacks,
-<<<<<<< HEAD
-					  CONFIG_MP_MAX_NUM_CPUS,
-					  CONFIG_IDLE_STACK_SIZE);
-=======
-                                          CONFIG_MP_NUM_CPUS,
+                                          CONFIG_MP_MAX_NUM_CPUS,
                                           CONFIG_IDLE_STACK_SIZE);
->>>>>>> 5e28a68a
 #endif /* CONFIG_MULTITHREADING */
 
 extern const struct init_entry __init_start[];
