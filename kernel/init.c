--- conflicted
+++ resolved
@@ -397,66 +397,6 @@
  * init functions, then invokes application's main() routine.
  */
 __boot_func
-<<<<<<< HEAD
-static void bg_thread_main(void *unused1, void *unused2, void *unused3)
-{
-	ARG_UNUSED(unused1);
-	ARG_UNUSED(unused2);
-	ARG_UNUSED(unused3);
-
-#ifdef CONFIG_MMU
-	/* Invoked here such that backing store or eviction algorithms may
-	 * initialize kernel objects, and that all POST_KERNEL and later tasks
-	 * may perform memory management tasks (except for
-	 * k_mem_map_phys_bare() which is allowed at any time)
-	 */
-	z_mem_manage_init();
-#endif /* CONFIG_MMU */
-	z_sys_post_kernel = true;
-
-	z_sys_init_run_level(INIT_LEVEL_POST_KERNEL);
-#if defined(CONFIG_STACK_POINTER_RANDOM) && (CONFIG_STACK_POINTER_RANDOM != 0)
-	z_stack_adjust_initialized = 1;
-#endif /* CONFIG_STACK_POINTER_RANDOM */
-	boot_banner();
-
-#if defined(CONFIG_CPP)
-	void z_cpp_init_static(void);
-	z_cpp_init_static();
-#endif /* CONFIG_CPP */
-
-	/* Final init level before app starts */
-	z_sys_init_run_level(INIT_LEVEL_APPLICATION);
-
-	z_init_static_threads();
-
-#ifdef CONFIG_KERNEL_COHERENCE
-	__ASSERT_NO_MSG(arch_mem_coherent(&_kernel));
-#endif /* CONFIG_KERNEL_COHERENCE */
-
-#ifdef CONFIG_SMP
-	if (!IS_ENABLED(CONFIG_SMP_BOOT_DELAY)) {
-		z_smp_init();
-	}
-	z_sys_init_run_level(INIT_LEVEL_SMP);
-#endif /* CONFIG_SMP */
-
-#ifdef CONFIG_MMU
-	z_mem_manage_boot_finish();
-#endif /* CONFIG_MMU */
-
-	extern int main(void);
-
-	(void)main();
-
-	/* Mark non-essential since main() has no more work to do */
-	z_thread_essential_clear(&z_main_thread);
-
-#ifdef CONFIG_COVERAGE_DUMP
-	/* Dump coverage data once the main() has exited. */
-	gcov_coverage_dump();
-#endif /* CONFIG_COVERAGE_DUMP */
-=======
 static void bg_thread_main(void* unused1, void* unused2, void* unused3) {
     ARG_UNUSED(unused1);
     ARG_UNUSED(unused2);
@@ -465,8 +405,8 @@
     #ifdef CONFIG_MMU
     /* Invoked here such that backing store or eviction algorithms may
      * initialize kernel objects, and that all POST_KERNEL and later tasks
-     * may perform memory management tasks (except for z_phys_map() which
-     * is allowed at any time)
+     * may perform memory management tasks (except for
+     * k_mem_map_phys_bare() which is allowed at any time)
      */
     z_mem_manage_init();
     #endif /* CONFIG_MMU */
@@ -514,44 +454,14 @@
     /* Dump coverage data once the main() has exited. */
     gcov_coverage_dump();
     #endif /* CONFIG_COVERAGE_DUMP */
->>>>>>> 9c5cb0a7
 } /* LCOV_EXCL_LINE ... because we just dumped final coverage data */
 
 #if defined(CONFIG_MULTITHREADING)
 __boot_func
-<<<<<<< HEAD
-static void init_idle_thread(int i)
-{
-	struct k_thread *thread = &z_idle_threads[i];
-	k_thread_stack_t *stack = z_idle_stacks[i];
-	size_t stack_size = K_KERNEL_STACK_SIZEOF(z_idle_stacks[i]);
-
-#ifdef CONFIG_THREAD_NAME
-
-#if CONFIG_MP_MAX_NUM_CPUS > 1
-	char tname[8];
-	snprintk(tname, 8, "idle %02d", i);
-#else
-	char *tname = "idle";
-#endif /* CONFIG_MP_MAX_NUM_CPUS */
-
-#else
-	char *tname = NULL;
-#endif /* CONFIG_THREAD_NAME */
-
-	z_setup_new_thread(thread, stack,
-			  stack_size, idle, &_kernel.cpus[i],
-			  NULL, NULL, K_IDLE_PRIO, K_ESSENTIAL,
-			  tname);
-	z_mark_thread_as_started(thread);
-
-#ifdef CONFIG_SMP
-	thread->base.is_idle = 1U;
-#endif /* CONFIG_SMP */
-=======
 static void init_idle_thread(int i) {
     struct k_thread*  thread = &z_idle_threads[i];
     k_thread_stack_t* stack  = z_idle_stacks[i];
+    size_t stack_size = K_KERNEL_STACK_SIZEOF(z_idle_stacks[i]);
 
     #ifdef CONFIG_THREAD_NAME
 
@@ -567,7 +477,7 @@
     #endif /* CONFIG_THREAD_NAME */
 
     z_setup_new_thread(thread, stack,
-                       CONFIG_IDLE_STACK_SIZE, idle, &_kernel.cpus[i],
+                       stack_size, idle, &_kernel.cpus[i],
                        NULL, NULL, K_IDLE_PRIO, K_ESSENTIAL,
                        tname);
     z_mark_thread_as_started(thread);
@@ -575,7 +485,6 @@
     #ifdef CONFIG_SMP
     thread->base.is_idle = 1U;
     #endif /* CONFIG_SMP */
->>>>>>> 9c5cb0a7
 }
 
 void z_init_cpu(int id) {
@@ -622,39 +531,6 @@
  * @return initial stack pointer for the main thread
  */
 __boot_func
-<<<<<<< HEAD
-static char *prepare_multithreading(void)
-{
-	char *stack_ptr;
-
-	/* _kernel.ready_q is all zeroes */
-	z_sched_init();
-
-#ifndef CONFIG_SMP
-	/*
-	 * prime the cache with the main thread since:
-	 *
-	 * - the cache can never be NULL
-	 * - the main thread will be the one to run first
-	 * - no other thread is initialized yet and thus their priority fields
-	 *   contain garbage, which would prevent the cache loading algorithm
-	 *   to work as intended
-	 */
-	_kernel.ready_q.cache = &z_main_thread;
-#endif /* CONFIG_SMP */
-	stack_ptr = z_setup_new_thread(&z_main_thread, z_main_stack,
-				       K_THREAD_STACK_SIZEOF(z_main_stack),
-				       bg_thread_main,
-				       NULL, NULL, NULL,
-				       CONFIG_MAIN_THREAD_PRIORITY,
-				       K_ESSENTIAL, "main");
-	z_mark_thread_as_started(&z_main_thread);
-	z_ready_thread(&z_main_thread);
-
-	z_init_cpu(0);
-
-	return stack_ptr;
-=======
 static char* prepare_multithreading(void) {
     char* stack_ptr;
 
@@ -674,7 +550,8 @@
     _kernel.ready_q.cache = &z_main_thread;
     #endif /* CONFIG_SMP */
     stack_ptr = z_setup_new_thread(&z_main_thread, z_main_stack,
-                                   CONFIG_MAIN_STACK_SIZE, bg_thread_main,
+                                   K_THREAD_STACK_SIZEOF(z_main_stack),
+                                   bg_thread_main,
                                    NULL, NULL, NULL,
                                    CONFIG_MAIN_THREAD_PRIORITY,
                                    K_ESSENTIAL, "main");
@@ -684,7 +561,6 @@
     z_init_cpu(0);
 
     return stack_ptr;
->>>>>>> 9c5cb0a7
 }
 
 __boot_func
@@ -748,76 +624,6 @@
  */
 __boot_func
 FUNC_NO_STACK_PROTECTOR
-<<<<<<< HEAD
-FUNC_NORETURN void z_cstart(void)
-{
-	/* gcov hook needed to get the coverage report.*/
-	gcov_static_init();
-
-	/* initialize early init calls */
-	z_sys_init_run_level(INIT_LEVEL_EARLY);
-
-	/* perform any architecture-specific initialization */
-	arch_kernel_init();
-
-	LOG_CORE_INIT();
-
-#if defined(CONFIG_MULTITHREADING)
-	z_dummy_thread_init(&_thread_dummy);
-#endif /* CONFIG_MULTITHREADING */
-	/* do any necessary initialization of static devices */
-	z_device_state_init();
-
-	/* perform basic hardware initialization */
-	z_sys_init_run_level(INIT_LEVEL_PRE_KERNEL_1);
-#if defined(CONFIG_SMP)
-	arch_smp_init();
-#endif
-	z_sys_init_run_level(INIT_LEVEL_PRE_KERNEL_2);
-
-#ifdef CONFIG_STACK_CANARIES
-	uintptr_t stack_guard;
-
-	z_early_rand_get((uint8_t *)&stack_guard, sizeof(stack_guard));
-	__stack_chk_guard = stack_guard;
-	__stack_chk_guard <<= 8;
-#endif	/* CONFIG_STACK_CANARIES */
-
-#ifdef CONFIG_TIMING_FUNCTIONS_NEED_AT_BOOT
-	timing_init();
-	timing_start();
-#endif /* CONFIG_TIMING_FUNCTIONS_NEED_AT_BOOT */
-
-#ifdef CONFIG_MULTITHREADING
-	switch_to_main_thread(prepare_multithreading());
-#else
-#ifdef ARCH_SWITCH_TO_MAIN_NO_MULTITHREADING
-	/* Custom ARCH-specific routine to switch to main()
-	 * in the case of no multi-threading.
-	 */
-	ARCH_SWITCH_TO_MAIN_NO_MULTITHREADING(bg_thread_main,
-		NULL, NULL, NULL);
-#else
-	bg_thread_main(NULL, NULL, NULL);
-
-	/* LCOV_EXCL_START
-	 * We've already dumped coverage data at this point.
-	 */
-	irq_lock();
-	while (true) {
-	}
-	/* LCOV_EXCL_STOP */
-#endif /* ARCH_SWITCH_TO_MAIN_NO_MULTITHREADING */
-#endif /* CONFIG_MULTITHREADING */
-
-	/*
-	 * Compiler can't tell that the above routines won't return and issues
-	 * a warning unless we explicitly tell it that control never gets this
-	 * far.
-	 */
-
-	CODE_UNREACHABLE; /* LCOV_EXCL_LINE */
-=======
 FUNC_NORETURN void z_cstart(void) {
     /* gcov hook needed to get the coverage report.*/
     gcov_static_init();
@@ -838,6 +644,9 @@
 
     /* perform basic hardware initialization */
     z_sys_init_run_level(INIT_LEVEL_PRE_KERNEL_1);
+    #if defined(CONFIG_SMP)
+    arch_smp_init();
+    #endif
     z_sys_init_run_level(INIT_LEVEL_PRE_KERNEL_2);
 
     #ifdef CONFIG_STACK_CANARIES
@@ -882,7 +691,6 @@
      * far.
      */
     CODE_UNREACHABLE; /* LCOV_EXCL_LINE */
->>>>>>> 9c5cb0a7
 }
 
 #ifdef CONFIG_OBJ_CORE_SYSTEM
