/*
 * Copyright (c) 2010-2014 Wind River Systems, Inc.
 *
 * SPDX-License-Identifier: Apache-2.0
 */

/**
 * @file
 * @brief Kernel initialization module
 *
 * This module contains routines that are used to initialize the kernel.
 */

#include <ctype.h>
#include <stdbool.h>
#include <string.h>
#include <offsets_short.h>
#include <zephyr/kernel.h>
#include <zephyr/sys/printk.h>
#include <zephyr/debug/stack.h>
#include <zephyr/random/random.h>
#include <zephyr/linker/sections.h>
#include <zephyr/toolchain.h>
#include <zephyr/kernel_structs.h>
#include <zephyr/device.h>
#include <zephyr/init.h>
#include <zephyr/linker/linker-defs.h>
#include <zephyr/platform/hooks.h>
#include <ksched.h>
#include <kthread.h>
#include <zephyr/sys/dlist.h>
#include <kernel_internal.h>
#include <zephyr/drivers/entropy.h>
#include <zephyr/logging/log_ctrl.h>
#include <zephyr/tracing/tracing.h>
#include <zephyr/debug/gcov.h>
#include <kswap.h>
#include <zephyr/timing/timing.h>
#include <zephyr/logging/log.h>
#include <zephyr/pm/device_runtime.h>
#include <zephyr/internal/syscall_handler.h>
LOG_MODULE_REGISTER(os, CONFIG_KERNEL_LOG_LEVEL);

/* the only struct z_kernel instance */
__pinned_bss
struct z_kernel _kernel;

#ifdef CONFIG_PM
__pinned_bss atomic_t _cpus_active;
#endif

/* init/main and idle threads */
K_THREAD_PINNED_STACK_DEFINE(z_main_stack, CONFIG_MAIN_STACK_SIZE);
struct k_thread z_main_thread;

#ifdef CONFIG_MULTITHREADING
__pinned_bss
struct k_thread z_idle_threads[CONFIG_MP_MAX_NUM_CPUS];

static K_KERNEL_PINNED_STACK_ARRAY_DEFINE(z_idle_stacks,
                                          CONFIG_MP_MAX_NUM_CPUS,
                                          CONFIG_IDLE_STACK_SIZE);

static void z_init_static_threads(void) {
    STRUCT_SECTION_FOREACH(_static_thread_data, thread_data) {
        z_setup_new_thread(
            thread_data->init_thread,
            thread_data->init_stack,
            thread_data->init_stack_size,
            thread_data->init_entry,
            thread_data->init_p1,
            thread_data->init_p2,
            thread_data->init_p3,
            thread_data->init_prio,
            thread_data->init_options,
            thread_data->init_name);

        thread_data->init_thread->init_data = thread_data;
    }

    #ifdef CONFIG_USERSPACE
    STRUCT_SECTION_FOREACH(k_object_assignment, pos) {
        for (int i = 0; pos->objects[i] != NULL; i++) {
            k_object_access_grant(pos->objects[i],
                                  pos->thread);
        }
    }
    #endif /* CONFIG_USERSPACE */

    /*
     * Non-legacy static threads may be started immediately or
     * after a previously specified delay. Even though the
     * scheduler is locked, ticks can still be delivered and
     * processed. Take a sched lock to prevent them from running
     * until they are all started.
     *
     * Note that static threads defined using the legacy API have a
     * delay of K_FOREVER.
     */
    k_sched_lock();
    STRUCT_SECTION_FOREACH(_static_thread_data, thread_data) {
        k_timeout_t init_delay = Z_THREAD_INIT_DELAY(thread_data);

        if (!K_TIMEOUT_EQ(init_delay, K_FOREVER)) {
            thread_schedule_new(thread_data->init_thread,
                                init_delay);
        }
    }
    k_sched_unlock();
}
#else
#define z_init_static_threads() do { } while (false)
#endif /* CONFIG_MULTITHREADING */

extern const struct init_entry __init_start[];
extern const struct init_entry __init_EARLY_start[];
extern const struct init_entry __init_PRE_KERNEL_1_start[];
extern const struct init_entry __init_PRE_KERNEL_2_start[];
extern const struct init_entry __init_POST_KERNEL_start[];
extern const struct init_entry __init_APPLICATION_start[];
extern const struct init_entry __init_end[];

enum init_level {
    INIT_LEVEL_EARLY = 0,
    INIT_LEVEL_PRE_KERNEL_1,
    INIT_LEVEL_PRE_KERNEL_2,
    INIT_LEVEL_POST_KERNEL,
    INIT_LEVEL_APPLICATION,
    #ifdef CONFIG_SMP
    INIT_LEVEL_SMP,
    #endif /* CONFIG_SMP */
};

#ifdef CONFIG_SMP
extern const struct init_entry __init_SMP_start[];
#endif /* CONFIG_SMP */

/*
 * storage space for the interrupt stack
 *
 * Note: This area is used as the system stack during kernel initialization,
 * since the kernel hasn't yet set up its own stack areas. The dual purposing
 * of this area is safe since interrupts are disabled until the kernel context
 * switches to the init thread.
 */
K_KERNEL_PINNED_STACK_ARRAY_DEFINE(z_interrupt_stacks,
                                   CONFIG_MP_MAX_NUM_CPUS,
                                   CONFIG_ISR_STACK_SIZE);

extern void idle(void* unused1, void* unused2, void* unused3);

#ifdef CONFIG_OBJ_CORE_SYSTEM
static struct k_obj_type obj_type_cpu;
static struct k_obj_type obj_type_kernel;

#ifdef CONFIG_OBJ_CORE_STATS_SYSTEM
static struct k_obj_core_stats_desc cpu_stats_desc = {
    .raw_size   = sizeof(struct k_cycle_stats),
    .query_size = sizeof(struct k_thread_runtime_stats),
    .raw        = z_cpu_stats_raw,
    .query      = z_cpu_stats_query,
    .reset      = NULL,
    .disable    = NULL,
    .enable     = NULL,
};

static struct k_obj_core_stats_desc kernel_stats_desc = {
    .raw_size   = sizeof(struct k_cycle_stats) * CONFIG_MP_MAX_NUM_CPUS,
    .query_size = sizeof(struct k_thread_runtime_stats),
    .raw        = z_kernel_stats_raw,
    .query      = z_kernel_stats_query,
    .reset      = NULL,
    .disable    = NULL,
    .enable     = NULL,
};
#endif /* CONFIG_OBJ_CORE_STATS_SYSTEM */
#endif /* CONFIG_OBJ_CORE_SYSTEM */

/* LCOV_EXCL_START
 *
 * This code is called so early in the boot process that code coverage
 * doesn't work properly. In addition, not all arches call this code,
 * some like x86 do this with optimized assembly
 */

/**
 * @brief equivalent of memset() for early boot usage
 *
 * Architectures that can't safely use the regular (optimized) memset very
 * early during boot because e.g. hardware isn't yet sufficiently initialized
 * may override this with their own safe implementation.
 */
__boot_func
void __weak z_early_memset(void* dst, int c, size_t n) {
    (void) memset(dst, c, n);
}

/**
 * @brief equivalent of memcpy() for early boot usage
 *
 * Architectures that can't safely use the regular (optimized) memcpy very
 * early during boot because e.g. hardware isn't yet sufficiently initialized
 * may override this with their own safe implementation.
 */
__boot_func
void __weak z_early_memcpy(void* dst, void const* src, size_t n) {
    (void) memcpy(dst, src, n);
}

/**
 * @brief Clear BSS
 *
 * This routine clears the BSS region, so all bytes are 0.
 */
__boot_func
<<<<<<< HEAD
void z_bss_zero(void) {
    if (IS_ENABLED(CONFIG_SKIP_BSS_CLEAR)) {
        return;
    }

    z_early_memset(__bss_start, 0, __bss_end - __bss_start);

    #if DT_NODE_HAS_STATUS(DT_CHOSEN(zephyr_ccm), okay)
    z_early_memset(&__ccm_bss_start, 0,
                   (uintptr_t)&__ccm_bss_end - (uintptr_t)&__ccm_bss_start);
    #endif

    #if DT_NODE_HAS_STATUS(DT_CHOSEN(zephyr_dtcm), okay)
    z_early_memset(&__dtcm_bss_start, 0,
                   (uintptr_t) &__dtcm_bss_end - (uintptr_t)&__dtcm_bss_start);
    #endif

    #if DT_NODE_HAS_STATUS(DT_CHOSEN(zephyr_ocm), okay)
    z_early_memset(&__ocm_bss_start, 0,
                   (uintptr_t) &__ocm_bss_end - (uintptr_t)&__ocm_bss_start);
    #endif

    #ifdef CONFIG_CODE_DATA_RELOCATION
    extern void bss_zeroing_relocation(void);

    bss_zeroing_relocation();
    #endif /* CONFIG_CODE_DATA_RELOCATION */

    #ifdef CONFIG_COVERAGE_GCOV
    z_early_memset(&__gcov_bss_start, 0,
                   ((uintptr_t) &__gcov_bss_end - (uintptr_t) &__gcov_bss_start));
    #endif /* CONFIG_COVERAGE_GCOV */
=======
void z_bss_zero(void)
{
	if (IS_ENABLED(CONFIG_SKIP_BSS_CLEAR)) {
		return;
	}

	z_early_memset(__bss_start, 0, __bss_end - __bss_start);
#if DT_NODE_HAS_STATUS_OKAY(DT_CHOSEN(zephyr_ccm))
	z_early_memset(&__ccm_bss_start, 0,
		       (uintptr_t) &__ccm_bss_end
		       - (uintptr_t) &__ccm_bss_start);
#endif
#if DT_NODE_HAS_STATUS_OKAY(DT_CHOSEN(zephyr_dtcm))
	z_early_memset(&__dtcm_bss_start, 0,
		       (uintptr_t) &__dtcm_bss_end
		       - (uintptr_t) &__dtcm_bss_start);
#endif
#if DT_NODE_HAS_STATUS_OKAY(DT_CHOSEN(zephyr_ocm))
	z_early_memset(&__ocm_bss_start, 0,
		       (uintptr_t) &__ocm_bss_end
		       - (uintptr_t) &__ocm_bss_start);
#endif
#ifdef CONFIG_CODE_DATA_RELOCATION
	extern void bss_zeroing_relocation(void);

	bss_zeroing_relocation();
#endif	/* CONFIG_CODE_DATA_RELOCATION */
#ifdef CONFIG_COVERAGE_GCOV
	z_early_memset(&__gcov_bss_start, 0,
		       ((uintptr_t) &__gcov_bss_end - (uintptr_t) &__gcov_bss_start));
#endif /* CONFIG_COVERAGE_GCOV */
>>>>>>> 7773fe8d
}

#ifdef CONFIG_LINKER_USE_BOOT_SECTION
/**
 * @brief Clear BSS within the bot region
 *
 * This routine clears the BSS within the boot region.
 * This is separate from z_bss_zero() as boot region may
 * contain symbols required for the boot process before
 * paging is initialized.
 */
__boot_func
void z_bss_zero_boot(void) {
    z_early_memset(&lnkr_boot_bss_start, 0,
                   (uintptr_t)&lnkr_boot_bss_end - (uintptr_t)&lnkr_boot_bss_start);
}
#endif /* CONFIG_LINKER_USE_BOOT_SECTION */

#ifdef CONFIG_LINKER_USE_PINNED_SECTION
/**
 * @brief Clear BSS within the pinned region
 *
 * This routine clears the BSS within the pinned region.
 * This is separate from z_bss_zero() as pinned region may
 * contain symbols required for the boot process before
 * paging is initialized.
 */
#ifdef CONFIG_LINKER_USE_BOOT_SECTION
__boot_func
#else
__pinned_func
#endif /* CONFIG_LINKER_USE_BOOT_SECTION */
void z_bss_zero_pinned(void) {
    z_early_memset(&lnkr_pinned_bss_start, 0,
                   (uintptr_t)&lnkr_pinned_bss_end - (uintptr_t)&lnkr_pinned_bss_start);
}
#endif /* CONFIG_LINKER_USE_PINNED_SECTION */

#ifdef CONFIG_STACK_CANARIES
#ifdef CONFIG_STACK_CANARIES_TLS
extern Z_THREAD_LOCAL volatile uintptr_t __stack_chk_guard;
#else
extern volatile uintptr_t __stack_chk_guard;
#endif /* CONFIG_STACK_CANARIES_TLS */
#endif /* CONFIG_STACK_CANARIES */

/* LCOV_EXCL_STOP */

__pinned_bss
bool z_sys_post_kernel;

static int do_device_init(const struct init_entry* entry) {
    const struct device* dev = entry->dev;
    int rc = 0;

    if (entry->init_fn.dev != NULL) {
        rc = entry->init_fn.dev(dev);
        /* Mark device initialized. If initialization
         * failed, record the error condition.
         */
        if (rc != 0) {
            if (rc < 0) {
                rc = -rc;
            }
            if (rc > UINT8_MAX) {
                rc = UINT8_MAX;
            }
            dev->state->init_res = rc;
        }
    }

    dev->state->initialized = true;

    if (rc == 0) {
        /* Run automatic device runtime enablement */
        (void)pm_device_runtime_auto_enable(dev);
    }

    return (rc);
}

/**
 * @brief Execute all the init entry initialization functions at a given level
 *
 * @details Invokes the initialization routine for each init entry object
 * created by the INIT_ENTRY_DEFINE() macro using the specified level.
 * The linker script places the init entry objects in memory in the order
 * they need to be invoked, with symbols indicating where one level leaves
 * off and the next one begins.
 *
 * @param level init level to run.
 */
static void z_sys_init_run_level(enum init_level level) {
    static const struct init_entry* levels[] = {
        __init_EARLY_start,
        __init_PRE_KERNEL_1_start,
        __init_PRE_KERNEL_2_start,
        __init_POST_KERNEL_start,
        __init_APPLICATION_start,
        #ifdef CONFIG_SMP
        __init_SMP_start,
        #endif /* CONFIG_SMP */
        /* End marker */
        __init_end,
    };
    const struct init_entry* entry;

    for (entry = levels[level]; entry < levels[level + 1]; entry++) {
        const struct device* dev = entry->dev;
        int result;

        sys_trace_sys_init_enter(entry, level);
        if (dev != NULL) {
            result = do_device_init(entry);
        }
        else {
            result = entry->init_fn.sys();
        }
        sys_trace_sys_init_exit(entry, level, result);
    }
}

int z_impl_device_init(const struct device* dev) {
    if (dev == NULL) {
        return (-ENOENT);
    }

    STRUCT_SECTION_FOREACH_ALTERNATE(_deferred_init, init_entry, entry) {
        if (entry->dev == dev) {
            return do_device_init(entry);
        }
    }

    return (-ENOENT);
}

#ifdef CONFIG_USERSPACE
static inline int z_vrfy_device_init(const struct device* dev) {
    K_OOPS(K_SYSCALL_OBJ_INIT(dev, K_OBJ_ANY));

    return z_impl_device_init(dev);
}
#include <zephyr/syscalls/device_init_mrsh.c>
#endif

extern void boot_banner(void);

#ifdef CONFIG_BOOTARGS
extern char const* get_bootargs(void);
static char** prepare_main_args(int* argc) {
    #ifdef CONFIG_DYNAMIC_BOOTARGS
    char const* bootargs = get_bootargs();
    #else
    char const bootargs[] = CONFIG_BOOTARGS_STRING;
    #endif

    /* beginning of the buffer contains argument's strings, end of it contains argvs */
    static char args_buf[CONFIG_BOOTARGS_ARGS_BUFFER_SIZE];
    char* strings_end = (char*)args_buf;
    char** argv_begin = (char**)WB_DN(
        args_buf + CONFIG_BOOTARGS_ARGS_BUFFER_SIZE - sizeof(char*));
    int i = 0;

    *argc = 0;
    *argv_begin = NULL;

    #ifdef CONFIG_DYNAMIC_BOOTARGS
    if (!bootargs) {
        return (argv_begin);
    }
    #endif

    while (true) {
        while (isspace(bootargs[i])) {
            i++;
        }

        if (bootargs[i] == '\0') {
            return (argv_begin);
        }

        if (strings_end + sizeof(char *) >= (char *)argv_begin) {
            LOG_WRN("not enough space in args buffer to accommodate all bootargs"
                    " - bootargs truncated");
            return (argv_begin);
        }

        argv_begin--;
        memmove(argv_begin, argv_begin + 1, *argc * sizeof(char *));
        argv_begin[*argc] = strings_end;

        bool quoted = false;

        if (bootargs[i] == '\"' || bootargs[i] == '\'') {
            char delimiter = bootargs[i];

            for (int j = i + 1; bootargs[j] != '\0'; j++) {
                if (bootargs[j] == delimiter) {
                    quoted = true;
                    break;
                }
            }
        }

        if (quoted) {
            char delimiter  = bootargs[i];

            i++; /* strip quotes */
            while ((bootargs[i] != delimiter) &&
                   (strings_end < (char*)argv_begin)) {
                *strings_end++ = bootargs[i++];
            }
            i++; /* strip quotes */
        }
        else {
            while (!isspace(bootargs[i]) &&
                   (bootargs[i] != '\0') &&
                   (strings_end < (char*)argv_begin)) {
                *strings_end++ = bootargs[i++];
            }
        }

        if (strings_end < (char*)argv_begin) {
            *strings_end++ = '\0';
        }
        else {
            LOG_WRN("not enough space in args buffer to accommodate all bootargs"
                    " - bootargs truncated");
            argv_begin[*argc] = NULL;
            return (argv_begin);
        }
        (*argc)++;
    }
}
#endif

/**
 * @brief Mainline for kernel's background thread
 *
 * This routine completes kernel initialization by invoking the remaining
 * init functions, then invokes application's main() routine.
 */
__boot_func
static void bg_thread_main(void* unused1, void* unused2, void* unused3) {
    ARG_UNUSED(unused1);
    ARG_UNUSED(unused2);
    ARG_UNUSED(unused3);

    #ifdef CONFIG_MMU
    /* Invoked here such that backing store or eviction algorithms may
     * initialize kernel objects, and that all POST_KERNEL and later tasks
     * may perform memory management tasks (except for
     * k_mem_map_phys_bare() which is allowed at any time)
     */
    z_mem_manage_init();
    #endif /* CONFIG_MMU */
    z_sys_post_kernel = true;

    #if CONFIG_IRQ_OFFLOAD
    arch_irq_offload_init();
    #endif

    z_sys_init_run_level(INIT_LEVEL_POST_KERNEL);

    #if CONFIG_SOC_LATE_INIT_HOOK
    soc_late_init_hook();
    #endif

    #if CONFIG_BOARD_LATE_INIT_HOOK
    board_late_init_hook();
    #endif

    #if defined(CONFIG_STACK_POINTER_RANDOM) && (CONFIG_STACK_POINTER_RANDOM != 0)
    z_stack_adjust_initialized = 1;
    #endif /* CONFIG_STACK_POINTER_RANDOM */
    boot_banner();

    void z_init_static(void);
    z_init_static();

    /* Final init level before app starts */
    z_sys_init_run_level(INIT_LEVEL_APPLICATION);

    z_init_static_threads();

    #ifdef CONFIG_KERNEL_COHERENCE
    __ASSERT_NO_MSG(arch_mem_coherent(&_kernel));
    #endif /* CONFIG_KERNEL_COHERENCE */

    #ifdef CONFIG_SMP
    if (!IS_ENABLED(CONFIG_SMP_BOOT_DELAY)) {
        z_smp_init();
    }
    z_sys_init_run_level(INIT_LEVEL_SMP);
    #endif /* CONFIG_SMP */

    #ifdef CONFIG_MMU
    z_mem_manage_boot_finish();
    #endif /* CONFIG_MMU */

    #ifdef CONFIG_BOOTARGS
    extern int main(int argc, char** argv);

    int argc = 0;
    char** argv = prepare_main_args(&argc);
    (void) main(argc, argv);
    #else
    extern int main(void);

    (void) main();
    #endif /* CONFIG_BOOTARGS */

    /* Mark non-essential since main() has no more work to do */
    z_thread_essential_clear(&z_main_thread);

    #ifdef CONFIG_COVERAGE_DUMP
    /* Dump coverage data once the main() has exited. */
    gcov_coverage_dump();
    #endif /* CONFIG_COVERAGE_DUMP */
} /* LCOV_EXCL_LINE ... because we just dumped final coverage data */

#if defined(CONFIG_MULTITHREADING)
__boot_func
static void init_idle_thread(int i) {
    struct k_thread*  thread = &z_idle_threads[i];
    k_thread_stack_t* stack  = z_idle_stacks[i];
    size_t stack_size = K_KERNEL_STACK_SIZEOF(z_idle_stacks[i]);

    #ifdef CONFIG_THREAD_NAME

    #if CONFIG_MP_MAX_NUM_CPUS > 1
    char tname[8];
    snprintk(tname, 8, "idle %02d", i);
    #else
    char const* tname = "idle";
    #endif /* CONFIG_MP_MAX_NUM_CPUS */

    #else
    char* tname = NULL;
    #endif /* CONFIG_THREAD_NAME */

    z_setup_new_thread(thread, stack,
                       stack_size, idle, &_kernel.cpus[i],
                       NULL, NULL, K_IDLE_PRIO, K_ESSENTIAL,
                       tname);
    z_mark_thread_as_started(thread);

    #ifdef CONFIG_SMP
    thread->base.is_idle = 1U;
    #endif /* CONFIG_SMP */
}

void z_init_cpu(int id) {
    init_idle_thread(id);
    _kernel.cpus[id].idle_thread = &z_idle_threads[id];
    _kernel.cpus[id].id = (uint8_t)id;
    _kernel.cpus[id].irq_stack =
        (K_KERNEL_STACK_BUFFER(z_interrupt_stacks[id]) +
         K_KERNEL_STACK_SIZEOF(z_interrupt_stacks[id]));
    #ifdef CONFIG_SCHED_THREAD_USAGE_ALL
    _kernel.cpus[id].usage = &_kernel.usage[id];
    _kernel.cpus[id].usage->track_usage =
            CONFIG_SCHED_THREAD_USAGE_AUTO_ENABLE;
    #endif

    #ifdef CONFIG_PM
    /*
     * Increment number of CPUs active. The pm subsystem
     * will keep track of this from here.
     */
    atomic_inc(&_cpus_active);
    #endif

    #ifdef CONFIG_OBJ_CORE_SYSTEM
    k_obj_core_init_and_link(K_OBJ_CORE(&_kernel.cpus[id]), &obj_type_cpu);
    #ifdef CONFIG_OBJ_CORE_STATS_SYSTEM
    k_obj_core_stats_register(K_OBJ_CORE(&_kernel.cpus[id]),
                              _kernel.cpus[id].usage,
                              sizeof(struct k_cycle_stats));
    #endif
    #endif
}

/**
 *
 * @brief Initializes kernel data structures
 *
 * This routine initializes various kernel data structures, including
 * the init and idle threads and any architecture-specific initialization.
 *
 * Note that all fields of "_kernel" are set to zero on entry, which may
 * be all the initialization many of them require.
 *
 * @return initial stack pointer for the main thread
 */
__boot_func
static char* prepare_multithreading(void) {
    char* stack_ptr;

    /* _kernel.ready_q is all zeroes */
    z_sched_init();

    #ifndef CONFIG_SMP
    /*
     * prime the cache with the main thread since:
     *
     * - the cache can never be NULL
     * - the main thread will be the one to run first
     * - no other thread is initialized yet and thus their priority fields
     *   contain garbage, which would prevent the cache loading algorithm
     *   to work as intended
     */
    _kernel.ready_q.cache = &z_main_thread;
    #endif /* CONFIG_SMP */
    stack_ptr = z_setup_new_thread(&z_main_thread, z_main_stack,
                                   K_THREAD_STACK_SIZEOF(z_main_stack),
                                   bg_thread_main,
                                   NULL, NULL, NULL,
                                   CONFIG_MAIN_THREAD_PRIORITY,
                                   K_ESSENTIAL, "main");
    z_mark_thread_as_started(&z_main_thread);
    z_ready_thread(&z_main_thread);

    z_init_cpu(0);

    return stack_ptr;
}

__boot_func
static FUNC_NORETURN void switch_to_main_thread(char* stack_ptr) {
    #ifdef CONFIG_ARCH_HAS_CUSTOM_SWAP_TO_MAIN
    arch_switch_to_main_thread(&z_main_thread, stack_ptr, bg_thread_main);
    #else
    ARG_UNUSED(stack_ptr);
    /*
     * Context switch to main task (entry function is _main()): the
     * current fake thread is not on a wait queue or ready queue, so it
     * will never be rescheduled in.
     */
    z_swap_unlocked();
    #endif /* CONFIG_ARCH_HAS_CUSTOM_SWAP_TO_MAIN */
    CODE_UNREACHABLE; /* LCOV_EXCL_LINE */
}
#endif /* CONFIG_MULTITHREADING */

__boot_func
void __weak z_early_rand_get(uint8_t* buf, size_t length) {
    static uint64_t state = (uint64_t)CONFIG_TIMER_RANDOM_INITIAL_STATE;
    int rc;

    #ifdef CONFIG_ENTROPY_HAS_DRIVER
    const struct device* const entropy = DEVICE_DT_GET_OR_NULL(DT_CHOSEN(zephyr_entropy));

    if ((entropy != NULL) && device_is_ready(entropy)) {
        /* Try to see if driver provides an ISR-specific API */
        rc = entropy_get_entropy_isr(entropy, buf, (uint16_t)length, ENTROPY_BUSYWAIT);
        if (rc > 0) {
            length -= rc;
            buf += rc;
        }
    }
    #endif /* CONFIG_ENTROPY_HAS_DRIVER */

    while (length > 0) {
        uint32_t val;

        state = state + k_cycle_get_32();
        state = (state * 2862933555777941757ULL) + 3037000493ULL;
        val   = (uint32_t)(state >> 32);
        rc    = MIN(length, sizeof(val));
        z_early_memcpy((void*)buf, &val, rc);

        length -= rc;
        buf += rc;
    }
}

/**
 *
 * @brief Initialize kernel
 *
 * This routine is invoked when the system is ready to run C code. The
 * processor must be running in 32-bit mode, and the BSS must have been
 * cleared/zeroed.
 *
 * @return Does not return
 */
__boot_func
FUNC_NO_STACK_PROTECTOR
FUNC_NORETURN void z_cstart(void) {
    /* gcov hook needed to get the coverage report.*/
    gcov_static_init();

    /* initialize early init calls */
    z_sys_init_run_level(INIT_LEVEL_EARLY);

    /* perform any architecture-specific initialization */
    arch_kernel_init();

    LOG_CORE_INIT();

    #if defined(CONFIG_MULTITHREADING)
    z_dummy_thread_init(&_thread_dummy);
    #endif /* CONFIG_MULTITHREADING */
    /* do any necessary initialization of static devices */
    z_device_state_init();

    #if CONFIG_SOC_EARLY_INIT_HOOK
    soc_early_init_hook();
    #endif

    #if CONFIG_BOARD_EARLY_INIT_HOOK
    board_early_init_hook();
    #endif

    /* perform basic hardware initialization */
    z_sys_init_run_level(INIT_LEVEL_PRE_KERNEL_1);
    #if defined(CONFIG_SMP)
    arch_smp_init();
    #endif
    z_sys_init_run_level(INIT_LEVEL_PRE_KERNEL_2);

    #ifdef CONFIG_STACK_CANARIES
    uintptr_t stack_guard;

    z_early_rand_get((uint8_t*)&stack_guard, sizeof(stack_guard));
    __stack_chk_guard = stack_guard;
    __stack_chk_guard <<= 8;
    #endif /* CONFIG_STACK_CANARIES */

    #ifdef CONFIG_TIMING_FUNCTIONS_NEED_AT_BOOT
    timing_init();
    timing_start();
    #endif /* CONFIG_TIMING_FUNCTIONS_NEED_AT_BOOT */

    #ifdef CONFIG_MULTITHREADING
    switch_to_main_thread(prepare_multithreading());
    #else
    #ifdef ARCH_SWITCH_TO_MAIN_NO_MULTITHREADING
    /* Custom ARCH-specific routine to switch to main()
     * in the case of no multi-threading.
     */
    ARCH_SWITCH_TO_MAIN_NO_MULTITHREADING(bg_thread_main,
            NULL, NULL, NULL);
    #else
    bg_thread_main(NULL, NULL, NULL);

    /* LCOV_EXCL_START
     * We've already dumped coverage data at this point.
     */
    irq_lock();
    while (true) {
        /* pass */
    }
    /* LCOV_EXCL_STOP */
    #endif /* ARCH_SWITCH_TO_MAIN_NO_MULTITHREADING */
    #endif /* CONFIG_MULTITHREADING */

    /*
     * Compiler can't tell that the above routines won't return and issues
     * a warning unless we explicitly tell it that control never gets this
     * far.
     */
    CODE_UNREACHABLE; /* LCOV_EXCL_LINE */
}

#ifdef CONFIG_OBJ_CORE_SYSTEM
static int init_cpu_obj_core_list(void) {
    /* Initialize CPU object type */

    z_obj_type_init(&obj_type_cpu, K_OBJ_TYPE_CPU_ID,
                    offsetof(struct _cpu, obj_core));

    #ifdef CONFIG_OBJ_CORE_STATS_SYSTEM
    k_obj_type_stats_init(&obj_type_cpu, &cpu_stats_desc);
    #endif /* CONFIG_OBJ_CORE_STATS_SYSTEM */

    return (0);
}

static int init_kernel_obj_core_list(void) {
    /* Initialize kernel object type */

    z_obj_type_init(&obj_type_kernel, K_OBJ_TYPE_KERNEL_ID,
                    offsetof(struct z_kernel, obj_core));

    #ifdef CONFIG_OBJ_CORE_STATS_SYSTEM
    k_obj_type_stats_init(&obj_type_kernel, &kernel_stats_desc);
    #endif /* CONFIG_OBJ_CORE_STATS_SYSTEM */

    k_obj_core_init_and_link(K_OBJ_CORE(&_kernel), &obj_type_kernel);
    #ifdef CONFIG_OBJ_CORE_STATS_SYSTEM
    k_obj_core_stats_register(K_OBJ_CORE(&_kernel), _kernel.usage,
                              sizeof(_kernel.usage));
    #endif /* CONFIG_OBJ_CORE_STATS_SYSTEM */

    return (0);
}

SYS_INIT(init_cpu_obj_core_list, PRE_KERNEL_1,
         CONFIG_KERNEL_INIT_PRIORITY_OBJECTS);

SYS_INIT(init_kernel_obj_core_list, PRE_KERNEL_1,
         CONFIG_KERNEL_INIT_PRIORITY_OBJECTS);
#endif /* CONFIG_OBJ_CORE_SYSTEM */<|MERGE_RESOLUTION|>--- conflicted
+++ resolved
@@ -213,7 +213,6 @@
  * This routine clears the BSS region, so all bytes are 0.
  */
 __boot_func
-<<<<<<< HEAD
 void z_bss_zero(void) {
     if (IS_ENABLED(CONFIG_SKIP_BSS_CLEAR)) {
         return;
@@ -221,17 +220,17 @@
 
     z_early_memset(__bss_start, 0, __bss_end - __bss_start);
 
-    #if DT_NODE_HAS_STATUS(DT_CHOSEN(zephyr_ccm), okay)
+    #if DT_NODE_HAS_STATUS_OKAY(DT_CHOSEN(zephyr_ccm))
     z_early_memset(&__ccm_bss_start, 0,
                    (uintptr_t)&__ccm_bss_end - (uintptr_t)&__ccm_bss_start);
     #endif
 
-    #if DT_NODE_HAS_STATUS(DT_CHOSEN(zephyr_dtcm), okay)
+    #if DT_NODE_HAS_STATUS_OKAY(DT_CHOSEN(zephyr_dtcm))
     z_early_memset(&__dtcm_bss_start, 0,
                    (uintptr_t) &__dtcm_bss_end - (uintptr_t)&__dtcm_bss_start);
     #endif
 
-    #if DT_NODE_HAS_STATUS(DT_CHOSEN(zephyr_ocm), okay)
+    #if DT_NODE_HAS_STATUS_OKAY(DT_CHOSEN(zephyr_ocm))
     z_early_memset(&__ocm_bss_start, 0,
                    (uintptr_t) &__ocm_bss_end - (uintptr_t)&__ocm_bss_start);
     #endif
@@ -246,39 +245,6 @@
     z_early_memset(&__gcov_bss_start, 0,
                    ((uintptr_t) &__gcov_bss_end - (uintptr_t) &__gcov_bss_start));
     #endif /* CONFIG_COVERAGE_GCOV */
-=======
-void z_bss_zero(void)
-{
-	if (IS_ENABLED(CONFIG_SKIP_BSS_CLEAR)) {
-		return;
-	}
-
-	z_early_memset(__bss_start, 0, __bss_end - __bss_start);
-#if DT_NODE_HAS_STATUS_OKAY(DT_CHOSEN(zephyr_ccm))
-	z_early_memset(&__ccm_bss_start, 0,
-		       (uintptr_t) &__ccm_bss_end
-		       - (uintptr_t) &__ccm_bss_start);
-#endif
-#if DT_NODE_HAS_STATUS_OKAY(DT_CHOSEN(zephyr_dtcm))
-	z_early_memset(&__dtcm_bss_start, 0,
-		       (uintptr_t) &__dtcm_bss_end
-		       - (uintptr_t) &__dtcm_bss_start);
-#endif
-#if DT_NODE_HAS_STATUS_OKAY(DT_CHOSEN(zephyr_ocm))
-	z_early_memset(&__ocm_bss_start, 0,
-		       (uintptr_t) &__ocm_bss_end
-		       - (uintptr_t) &__ocm_bss_start);
-#endif
-#ifdef CONFIG_CODE_DATA_RELOCATION
-	extern void bss_zeroing_relocation(void);
-
-	bss_zeroing_relocation();
-#endif	/* CONFIG_CODE_DATA_RELOCATION */
-#ifdef CONFIG_COVERAGE_GCOV
-	z_early_memset(&__gcov_bss_start, 0,
-		       ((uintptr_t) &__gcov_bss_end - (uintptr_t) &__gcov_bss_start));
-#endif /* CONFIG_COVERAGE_GCOV */
->>>>>>> 7773fe8d
 }
 
 #ifdef CONFIG_LINKER_USE_BOOT_SECTION
