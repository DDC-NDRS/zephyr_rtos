/*
 * Copyright (c) 2010-2014 Wind River Systems, Inc.
 *
 * SPDX-License-Identifier: Apache-2.0
 */

/**
 * @file
 * @brief Kernel initialization module
 *
 * This module contains routines that are used to initialize the kernel.
 */

#include <ctype.h>
#include <stdbool.h>
#include <string.h>
#include <offsets_short.h>
#include <zephyr/kernel.h>
#include <zephyr/sys/printk.h>
#include <zephyr/debug/stack.h>
#include <zephyr/random/random.h>
#include <zephyr/linker/sections.h>
#include <zephyr/toolchain.h>
#include <zephyr/kernel_structs.h>
#include <zephyr/device.h>
#include <zephyr/init.h>
#include <zephyr/linker/linker-defs.h>
#include <zephyr/platform/hooks.h>
#include <ksched.h>
#include <kthread.h>
#include <ipi.h>
#include <zephyr/sys/dlist.h>
#include <kernel_internal.h>
#include <zephyr/drivers/entropy.h>
#include <zephyr/logging/log_ctrl.h>
#include <zephyr/tracing/tracing.h>
#include <zephyr/debug/gcov.h>
#include <kswap.h>
#include <zephyr/timing/timing.h>
#include <zephyr/logging/log.h>
#include <zephyr/pm/device_runtime.h>
#include <zephyr/internal/syscall_handler.h>
LOG_MODULE_REGISTER(os, CONFIG_KERNEL_LOG_LEVEL);

/* the only struct z_kernel instance */
__pinned_bss
struct z_kernel _kernel;

#ifdef CONFIG_PM
__pinned_bss atomic_t _cpus_active;
#endif

/* init/main and idle threads */
K_THREAD_PINNED_STACK_DEFINE(z_main_stack, CONFIG_MAIN_STACK_SIZE);
struct k_thread z_main_thread;

#ifdef CONFIG_MULTITHREADING
__pinned_bss
struct k_thread z_idle_threads[CONFIG_MP_MAX_NUM_CPUS];

static K_KERNEL_PINNED_STACK_ARRAY_DEFINE(z_idle_stacks,
                                          CONFIG_MP_MAX_NUM_CPUS,
                                          CONFIG_IDLE_STACK_SIZE);

static void z_init_static_threads(void) {
    STRUCT_SECTION_FOREACH(_static_thread_data, thread_data) {
        z_setup_new_thread(
            thread_data->init_thread,
            thread_data->init_stack,
            thread_data->init_stack_size,
            thread_data->init_entry,
            thread_data->init_p1,
            thread_data->init_p2,
            thread_data->init_p3,
            thread_data->init_prio,
            thread_data->init_options,
            thread_data->init_name);

        thread_data->init_thread->init_data = thread_data;
    }

    #ifdef CONFIG_USERSPACE
    STRUCT_SECTION_FOREACH(k_object_assignment, pos) {
        for (int i = 0; pos->objects[i] != NULL; i++) {
            k_object_access_grant(pos->objects[i],
                                  pos->thread);
        }
    }
    #endif /* CONFIG_USERSPACE */

    /*
     * Non-legacy static threads may be started immediately or
     * after a previously specified delay. Even though the
     * scheduler is locked, ticks can still be delivered and
     * processed. Take a sched lock to prevent them from running
     * until they are all started.
     *
     * Note that static threads defined using the legacy API have a
     * delay of K_FOREVER.
     */
    k_sched_lock();
    STRUCT_SECTION_FOREACH(_static_thread_data, thread_data) {
        k_timeout_t init_delay = Z_THREAD_INIT_DELAY(thread_data);

        if (!K_TIMEOUT_EQ(init_delay, K_FOREVER)) {
            thread_schedule_new(thread_data->init_thread,
                                init_delay);
        }
    }
    k_sched_unlock();
}
#else
#define z_init_static_threads() do { } while (false)
#endif /* CONFIG_MULTITHREADING */

extern const struct init_entry __init_start[];
extern const struct init_entry __init_EARLY_start[];
extern const struct init_entry __init_PRE_KERNEL_1_start[];
extern const struct init_entry __init_PRE_KERNEL_2_start[];
extern const struct init_entry __init_POST_KERNEL_start[];
extern const struct init_entry __init_APPLICATION_start[];
extern const struct init_entry __init_end[];

enum init_level {
    INIT_LEVEL_EARLY = 0,
    INIT_LEVEL_PRE_KERNEL_1,
    INIT_LEVEL_PRE_KERNEL_2,
    INIT_LEVEL_POST_KERNEL,
    INIT_LEVEL_APPLICATION,
    #ifdef CONFIG_SMP
    INIT_LEVEL_SMP,
    #endif /* CONFIG_SMP */
};

#ifdef CONFIG_SMP
extern const struct init_entry __init_SMP_start[];
#endif /* CONFIG_SMP */

/*
 * storage space for the interrupt stack
 *
 * Note: This area is used as the system stack during kernel initialization,
 * since the kernel hasn't yet set up its own stack areas. The dual purposing
 * of this area is safe since interrupts are disabled until the kernel context
 * switches to the init thread.
 */
K_KERNEL_PINNED_STACK_ARRAY_DEFINE(z_interrupt_stacks,
                                   CONFIG_MP_MAX_NUM_CPUS,
                                   CONFIG_ISR_STACK_SIZE);

extern void idle(void* unused1, void* unused2, void* unused3);

#ifdef CONFIG_OBJ_CORE_SYSTEM
static struct k_obj_type obj_type_cpu;
static struct k_obj_type obj_type_kernel;

#ifdef CONFIG_OBJ_CORE_STATS_SYSTEM
static struct k_obj_core_stats_desc cpu_stats_desc = {
    .raw_size   = sizeof(struct k_cycle_stats),
    .query_size = sizeof(struct k_thread_runtime_stats),
    .raw        = z_cpu_stats_raw,
    .query      = z_cpu_stats_query,
    .reset      = NULL,
    .disable    = NULL,
    .enable     = NULL,
};

static struct k_obj_core_stats_desc kernel_stats_desc = {
    .raw_size   = sizeof(struct k_cycle_stats) * CONFIG_MP_MAX_NUM_CPUS,
    .query_size = sizeof(struct k_thread_runtime_stats),
    .raw        = z_kernel_stats_raw,
    .query      = z_kernel_stats_query,
    .reset      = NULL,
    .disable    = NULL,
    .enable     = NULL,
};
#endif /* CONFIG_OBJ_CORE_STATS_SYSTEM */
#endif /* CONFIG_OBJ_CORE_SYSTEM */

/* LCOV_EXCL_START
 *
 * This code is called so early in the boot process that code coverage
 * doesn't work properly. In addition, not all arches call this code,
 * some like x86 do this with optimized assembly
 */

/**
 * @brief equivalent of memset() for early boot usage
 *
 * Architectures that can't safely use the regular (optimized) memset very
 * early during boot because e.g. hardware isn't yet sufficiently initialized
 * may override this with their own safe implementation.
 */
__boot_func
void __weak z_early_memset(void* dst, int c, size_t n) {
    (void) memset(dst, c, n);
}

/**
 * @brief equivalent of memcpy() for early boot usage
 *
 * Architectures that can't safely use the regular (optimized) memcpy very
 * early during boot because e.g. hardware isn't yet sufficiently initialized
 * may override this with their own safe implementation.
 */
__boot_func
void __weak z_early_memcpy(void* dst, void const* src, size_t n) {
    (void) memcpy(dst, src, n);
}

/**
 * @brief Clear BSS
 *
 * This routine clears the BSS region, so all bytes are 0.
 */
__boot_func
void z_bss_zero(void) {
    if (IS_ENABLED(CONFIG_SKIP_BSS_CLEAR)) {
        return;
    }

    z_early_memset(__bss_start, 0, __bss_end - __bss_start);

    #if DT_NODE_HAS_STATUS_OKAY(DT_CHOSEN(zephyr_ccm))
    z_early_memset(&__ccm_bss_start, 0,
                   (uintptr_t)&__ccm_bss_end - (uintptr_t)&__ccm_bss_start);
    #endif

    #if DT_NODE_HAS_STATUS_OKAY(DT_CHOSEN(zephyr_dtcm))
    z_early_memset(&__dtcm_bss_start, 0,
                   (uintptr_t)&__dtcm_bss_end - (uintptr_t)&__dtcm_bss_start);
    #endif

    #if DT_NODE_HAS_STATUS_OKAY(DT_CHOSEN(zephyr_ocm))
    z_early_memset(&__ocm_bss_start, 0,
                   (uintptr_t)&__ocm_bss_end - (uintptr_t)&__ocm_bss_start);
    #endif

    #ifdef CONFIG_CODE_DATA_RELOCATION
    extern void bss_zeroing_relocation(void);

    bss_zeroing_relocation();
    #endif /* CONFIG_CODE_DATA_RELOCATION */

    #ifdef CONFIG_COVERAGE_GCOV
    z_early_memset(&__gcov_bss_start, 0,
                   ((uintptr_t)&__gcov_bss_end - (uintptr_t)&__gcov_bss_start));
    #endif /* CONFIG_COVERAGE_GCOV */

    #ifdef CONFIG_NOCACHE_MEMORY
    z_early_memset(&_nocache_ram_start, 0,
                   (uintptr_t)&_nocache_ram_end - (uintptr_t)&_nocache_ram_start);
    #endif
}

#ifdef CONFIG_LINKER_USE_BOOT_SECTION
/**
 * @brief Clear BSS within the boot region
 *
 * This routine clears the BSS within the boot region.
 * This is separate from z_bss_zero() as boot region may
 * contain symbols required for the boot process before
 * paging is initialized.
 */
__boot_func
void z_bss_zero_boot(void) {
    z_early_memset(&lnkr_boot_bss_start, 0,
                   (uintptr_t)&lnkr_boot_bss_end - (uintptr_t)&lnkr_boot_bss_start);
}
#endif /* CONFIG_LINKER_USE_BOOT_SECTION */

#ifdef CONFIG_LINKER_USE_PINNED_SECTION
/**
 * @brief Clear BSS within the pinned region
 *
 * This routine clears the BSS within the pinned region.
 * This is separate from z_bss_zero() as pinned region may
 * contain symbols required for the boot process before
 * paging is initialized.
 */
#ifdef CONFIG_LINKER_USE_BOOT_SECTION
__boot_func
#else
__pinned_func
#endif /* CONFIG_LINKER_USE_BOOT_SECTION */
void z_bss_zero_pinned(void) {
    z_early_memset(&lnkr_pinned_bss_start, 0,
                   (uintptr_t)&lnkr_pinned_bss_end - (uintptr_t)&lnkr_pinned_bss_start);
}
#endif /* CONFIG_LINKER_USE_PINNED_SECTION */

#ifdef CONFIG_REQUIRES_STACK_CANARIES
#ifdef CONFIG_STACK_CANARIES_TLS
extern Z_THREAD_LOCAL volatile uintptr_t __stack_chk_guard;
#else
extern volatile uintptr_t __stack_chk_guard;
#endif /* CONFIG_STACK_CANARIES_TLS */
#endif /* CONFIG_REQUIRES_STACK_CANARIES */

/* LCOV_EXCL_STOP */

__pinned_bss
bool z_sys_post_kernel;

static int do_device_init(struct device const* dev) {
    int rc = 0;

    if (dev->ops.init != NULL) {
        rc = dev->ops.init(dev);
        /* Mark device initialized. If initialization
         * failed, record the error condition.
         */
        if (rc != 0) {
            if (rc < 0) {
                rc = -rc;
            }

            if (rc > UINT8_MAX) {
                rc = UINT8_MAX;
            }
            dev->state->init_res = rc;
        }
    }

    dev->state->initialized = true;

    if (rc == 0) {
        /* Run automatic device runtime enablement */
        (void)pm_device_runtime_auto_enable(dev);
    }

    return (rc);
}

/**
 * @brief Execute all the init entry initialization functions at a given level
 *
 * @details Invokes the initialization routine for each init entry object
 * created by the INIT_ENTRY_DEFINE() macro using the specified level.
 * The linker script places the init entry objects in memory in the order
 * they need to be invoked, with symbols indicating where one level leaves
 * off and the next one begins.
 *
 * @param level init level to run.
 */
static void z_sys_init_run_level(enum init_level level) {
    static const struct init_entry* levels[] = {
        __init_EARLY_start,
        __init_PRE_KERNEL_1_start,
        __init_PRE_KERNEL_2_start,
        __init_POST_KERNEL_start,
        __init_APPLICATION_start,
        #ifdef CONFIG_SMP
        __init_SMP_start,
        #endif /* CONFIG_SMP */
        /* End marker */
        __init_end,
    };
    const struct init_entry* entry;

    for (entry = levels[level]; entry < levels[level + 1]; entry++) {
        struct device const* dev = entry->dev;
        int result = 0;

        sys_trace_sys_init_enter(entry, level);
        if (dev != NULL) {
            if ((dev->flags & DEVICE_FLAG_INIT_DEFERRED) == 0U) {
                result = do_device_init(dev);
            }
        }
        else {
            result = entry->init_fn();
        }
        sys_trace_sys_init_exit(entry, level, result);
    }
}

int z_impl_device_init(struct device const* dev) {
    if (dev->state->initialized) {
        return (-EALREADY);
    }

    return do_device_init(dev);
}

#ifdef CONFIG_USERSPACE
static inline int z_vrfy_device_init(const struct device* dev) {
    K_OOPS(K_SYSCALL_OBJ_INIT(dev, K_OBJ_ANY));

    return z_impl_device_init(dev);
}
#include <zephyr/syscalls/device_init_mrsh.c>
#endif

extern void boot_banner(void);

#ifdef CONFIG_BOOTARGS
extern char const* get_bootargs(void);
static char** prepare_main_args(int* argc) {
    #ifdef CONFIG_DYNAMIC_BOOTARGS
    char const* bootargs = get_bootargs();
    #else
    char const bootargs[] = CONFIG_BOOTARGS_STRING;
    #endif

    /* beginning of the buffer contains argument's strings, end of it contains argvs */
    static char args_buf[CONFIG_BOOTARGS_ARGS_BUFFER_SIZE];
    char* strings_end = (char*)args_buf;
    char** argv_begin = (char**)WB_DN(
        args_buf + CONFIG_BOOTARGS_ARGS_BUFFER_SIZE - sizeof(char*));
    int i = 0;

    *argc = 0;
    *argv_begin = NULL;

    #ifdef CONFIG_DYNAMIC_BOOTARGS
    if (!bootargs) {
        return (argv_begin);
    }
    #endif

    while (true) {
        while (isspace(bootargs[i])) {
            i++;
        }

        if (bootargs[i] == '\0') {
            return (argv_begin);
        }

        if (strings_end + sizeof(char *) >= (char *)argv_begin) {
            LOG_WRN("not enough space in args buffer to accommodate all bootargs"
                    " - bootargs truncated");
            return (argv_begin);
        }

        argv_begin--;
        memmove(argv_begin, argv_begin + 1, *argc * sizeof(char *));
        argv_begin[*argc] = strings_end;

        bool quoted = false;

        if (bootargs[i] == '\"' || bootargs[i] == '\'') {
            char delimiter = bootargs[i];

            for (int j = i + 1; bootargs[j] != '\0'; j++) {
                if (bootargs[j] == delimiter) {
                    quoted = true;
                    break;
                }
            }
        }

        if (quoted) {
            char delimiter  = bootargs[i];

            i++; /* strip quotes */
            while ((bootargs[i] != delimiter) &&
                   (strings_end < (char*)argv_begin)) {
                *strings_end++ = bootargs[i++];
            }
            i++; /* strip quotes */
        }
        else {
            while (!isspace(bootargs[i]) &&
                   (bootargs[i] != '\0') &&
                   (strings_end < (char*)argv_begin)) {
                *strings_end++ = bootargs[i++];
            }
        }

        if (strings_end < (char*)argv_begin) {
            *strings_end++ = '\0';
        }
        else {
            LOG_WRN("not enough space in args buffer to accommodate all bootargs"
                    " - bootargs truncated");
            argv_begin[*argc] = NULL;
            return (argv_begin);
        }
        (*argc)++;
    }
}
#endif

#if (defined(CONFIG_STATIC_INIT_GNU) && !defined(_MSC_VER)) /* #CUSTOM@NDRS */
extern void (*__zephyr_init_array_start[])();
extern void (*__zephyr_init_array_end[])();

static void z_static_init_gnu(void) {
    void (**fn)();

    for (fn = __zephyr_init_array_start; fn != __zephyr_init_array_end; fn++) {
        /* MWDT toolchain sticks a NULL at the end of the array */
        if (*fn == NULL) {
            break;
        }
        (**fn)();
    }
}
#endif

/**
 * @brief Mainline for kernel's background thread
 *
 * This routine completes kernel initialization by invoking the remaining
 * init functions, then invokes application's main() routine.
 */
__boot_func
static void bg_thread_main(void* unused1, void* unused2, void* unused3) {
    ARG_UNUSED(unused1);
    ARG_UNUSED(unused2);
    ARG_UNUSED(unused3);

    #ifdef CONFIG_MMU
    /* Invoked here such that backing store or eviction algorithms may
     * initialize kernel objects, and that all POST_KERNEL and later tasks
     * may perform memory management tasks (except for
     * k_mem_map_phys_bare() which is allowed at any time)
     */
    z_mem_manage_init();
    #endif /* CONFIG_MMU */
    z_sys_post_kernel = true;

    #if CONFIG_IRQ_OFFLOAD
    arch_irq_offload_init();
    #endif

    z_sys_init_run_level(INIT_LEVEL_POST_KERNEL);

    #if CONFIG_SOC_LATE_INIT_HOOK
    soc_late_init_hook();
    #endif

    #if CONFIG_BOARD_LATE_INIT_HOOK
    board_late_init_hook();
    #endif

    #if defined(CONFIG_STACK_POINTER_RANDOM) && (CONFIG_STACK_POINTER_RANDOM != 0)
    z_stack_adjust_initialized = 1;
    #endif /* CONFIG_STACK_POINTER_RANDOM */
    boot_banner();

    #if (defined(CONFIG_STATIC_INIT_GNU) && !defined(_MSC_VER)) /* #CUSTOM@NDRS */
    z_static_init_gnu();
    #endif /* CONFIG_STATIC_INIT_GNU */

    /* Final init level before app starts */
    z_sys_init_run_level(INIT_LEVEL_APPLICATION);

    z_init_static_threads();

    #ifdef CONFIG_KERNEL_COHERENCE
    __ASSERT_NO_MSG(arch_mem_coherent(&_kernel));
    #endif /* CONFIG_KERNEL_COHERENCE */

    #ifdef CONFIG_SMP
    if (!IS_ENABLED(CONFIG_SMP_BOOT_DELAY)) {
        z_smp_init();
    }
    z_sys_init_run_level(INIT_LEVEL_SMP);
    #endif /* CONFIG_SMP */

    #ifdef CONFIG_MMU
    z_mem_manage_boot_finish();
    #endif /* CONFIG_MMU */

    #ifdef CONFIG_BOOTARGS
    extern int main(int argc, char** argv);

    int argc = 0;
    char** argv = prepare_main_args(&argc);
    (void) main(argc, argv);
    #else
    extern int main(void);

    (void) main();
    #endif /* CONFIG_BOOTARGS */

    /* Mark non-essential since main() has no more work to do */
    z_thread_essential_clear(&z_main_thread);

    #ifdef CONFIG_COVERAGE_DUMP
    /* Dump coverage data once the main() has exited. */
    gcov_coverage_dump();
    #endif /* CONFIG_COVERAGE_DUMP */
} /* LCOV_EXCL_LINE ... because we just dumped final coverage data */

#if defined(CONFIG_MULTITHREADING)
__boot_func
static void init_idle_thread(int i) {
    struct k_thread*  thread = &z_idle_threads[i];
    k_thread_stack_t* stack  = z_idle_stacks[i];
    size_t stack_size = K_KERNEL_STACK_SIZEOF(z_idle_stacks[i]);

    #ifdef CONFIG_THREAD_NAME

    #if CONFIG_MP_MAX_NUM_CPUS > 1
    char tname[8];
    snprintk(tname, 8, "idle %02d", i);
    #else
    char const* tname = "idle";
    #endif /* CONFIG_MP_MAX_NUM_CPUS */

    #else
    char* tname = NULL;
    #endif /* CONFIG_THREAD_NAME */

    z_setup_new_thread(thread, stack,
                       stack_size, idle, &_kernel.cpus[i],
                       NULL, NULL, K_IDLE_PRIO, K_ESSENTIAL,
                       tname);
    z_mark_thread_as_not_sleeping(thread);

    #ifdef CONFIG_SMP
    thread->base.is_idle = 1U;
    #endif /* CONFIG_SMP */
}

<<<<<<< HEAD
void z_init_cpu(int id) {
    init_idle_thread(id);
    _kernel.cpus[id].idle_thread = &z_idle_threads[id];
    _kernel.cpus[id].id = (uint8_t)id;
    _kernel.cpus[id].irq_stack =
        (K_KERNEL_STACK_BUFFER(z_interrupt_stacks[id]) +
         K_KERNEL_STACK_SIZEOF(z_interrupt_stacks[id]));
    #ifdef CONFIG_SCHED_THREAD_USAGE_ALL
    _kernel.cpus[id].usage = &_kernel.usage[id];
    _kernel.cpus[id].usage->track_usage =
            CONFIG_SCHED_THREAD_USAGE_AUTO_ENABLE;
    #endif

    #ifdef CONFIG_PM
    /*
     * Increment number of CPUs active. The pm subsystem
     * will keep track of this from here.
     */
    atomic_inc(&_cpus_active);
    #endif

    #ifdef CONFIG_OBJ_CORE_SYSTEM
    k_obj_core_init_and_link(K_OBJ_CORE(&_kernel.cpus[id]), &obj_type_cpu);
    #ifdef CONFIG_OBJ_CORE_STATS_SYSTEM
    k_obj_core_stats_register(K_OBJ_CORE(&_kernel.cpus[id]),
                              _kernel.cpus[id].usage,
                              sizeof(struct k_cycle_stats));
    #endif
    #endif
=======
void z_init_cpu(int id)
{
	init_idle_thread(id);
	_kernel.cpus[id].idle_thread = &z_idle_threads[id];
	_kernel.cpus[id].id = id;
	_kernel.cpus[id].irq_stack =
		(K_KERNEL_STACK_BUFFER(z_interrupt_stacks[id]) +
		 K_KERNEL_STACK_SIZEOF(z_interrupt_stacks[id]));
#ifdef CONFIG_SCHED_THREAD_USAGE_ALL
	_kernel.cpus[id].usage = &_kernel.usage[id];
	_kernel.cpus[id].usage->track_usage =
		CONFIG_SCHED_THREAD_USAGE_AUTO_ENABLE;
#endif

#ifdef CONFIG_PM
	/*
	 * Increment number of CPUs active. The pm subsystem
	 * will keep track of this from here.
	 */
	atomic_inc(&_cpus_active);
#endif

#ifdef CONFIG_OBJ_CORE_SYSTEM
	k_obj_core_init_and_link(K_OBJ_CORE(&_kernel.cpus[id]), &obj_type_cpu);
#ifdef CONFIG_OBJ_CORE_STATS_SYSTEM
	k_obj_core_stats_register(K_OBJ_CORE(&_kernel.cpus[id]),
				  _kernel.cpus[id].usage,
				  sizeof(struct k_cycle_stats));
#endif
#endif

#ifdef CONFIG_SCHED_IPI_SUPPORTED
	sys_dlist_init(&_kernel.cpus[id].ipi_workq);
#endif
>>>>>>> 9cc01806
}

/**
 *
 * @brief Initializes kernel data structures
 *
 * This routine initializes various kernel data structures, including
 * the init and idle threads and any architecture-specific initialization.
 *
 * Note that all fields of "_kernel" are set to zero on entry, which may
 * be all the initialization many of them require.
 *
 * @return initial stack pointer for the main thread
 */
__boot_func
static char* prepare_multithreading(void) {
    char* stack_ptr;

    /* _kernel.ready_q is all zeroes */
    z_sched_init();

    #ifndef CONFIG_SMP
    /*
     * prime the cache with the main thread since:
     *
     * - the cache can never be NULL
     * - the main thread will be the one to run first
     * - no other thread is initialized yet and thus their priority fields
     *   contain garbage, which would prevent the cache loading algorithm
     *   to work as intended
     */
    _kernel.ready_q.cache = &z_main_thread;
    #endif /* CONFIG_SMP */
    stack_ptr = z_setup_new_thread(&z_main_thread, z_main_stack,
                                   K_THREAD_STACK_SIZEOF(z_main_stack),
                                   bg_thread_main,
                                   NULL, NULL, NULL,
                                   CONFIG_MAIN_THREAD_PRIORITY,
                                   K_ESSENTIAL, "main");
    z_mark_thread_as_not_sleeping(&z_main_thread);
    z_ready_thread(&z_main_thread);

    z_init_cpu(0);

    return stack_ptr;
}

__boot_func
static FUNC_NORETURN void switch_to_main_thread(char* stack_ptr) {
    #ifdef CONFIG_ARCH_HAS_CUSTOM_SWAP_TO_MAIN
    arch_switch_to_main_thread(&z_main_thread, stack_ptr, bg_thread_main);
    #else
    ARG_UNUSED(stack_ptr);
    /*
     * Context switch to main task (entry function is _main()): the
     * current fake thread is not on a wait queue or ready queue, so it
     * will never be rescheduled in.
     */
    z_swap_unlocked();
    #endif /* CONFIG_ARCH_HAS_CUSTOM_SWAP_TO_MAIN */
    CODE_UNREACHABLE; /* LCOV_EXCL_LINE */
}
#endif /* CONFIG_MULTITHREADING */

__boot_func
void __weak z_early_rand_get(uint8_t* buf, size_t length) {
    static uint64_t state = (uint64_t)CONFIG_TIMER_RANDOM_INITIAL_STATE;
    int rc;

    #ifdef CONFIG_ENTROPY_HAS_DRIVER
    const struct device* const entropy = DEVICE_DT_GET_OR_NULL(DT_CHOSEN(zephyr_entropy));

    if ((entropy != NULL) && device_is_ready(entropy)) {
        /* Try to see if driver provides an ISR-specific API */
        rc = entropy_get_entropy_isr(entropy, buf, (uint16_t)length, ENTROPY_BUSYWAIT);
        if (rc > 0) {
            length -= rc;
            buf += rc;
        }
    }
    #endif /* CONFIG_ENTROPY_HAS_DRIVER */

    while (length > 0) {
        uint32_t val;

        state = state + k_cycle_get_32();
        state = (state * 2862933555777941757ULL) + 3037000493ULL;
        val   = (uint32_t)(state >> 32);
        rc    = MIN(length, sizeof(val));
        z_early_memcpy((void*)buf, &val, rc);

        length -= rc;
        buf += rc;
    }
}

/**
 *
 * @brief Initialize kernel
 *
 * This routine is invoked when the system is ready to run C code. The
 * processor must be running in 32-bit mode, and the BSS must have been
 * cleared/zeroed.
 *
 * @return Does not return
 */
__boot_func
FUNC_NO_STACK_PROTECTOR
FUNC_NORETURN void z_cstart(void) {
    /* gcov hook needed to get the coverage report.*/
    gcov_static_init();

    /* initialize early init calls */
    z_sys_init_run_level(INIT_LEVEL_EARLY);

    /* perform any architecture-specific initialization */
    arch_kernel_init();

    LOG_CORE_INIT();

    #if defined(CONFIG_MULTITHREADING)
    z_dummy_thread_init(&_thread_dummy);
    #endif /* CONFIG_MULTITHREADING */
    /* do any necessary initialization of static devices */
    z_device_state_init();

    #if CONFIG_SOC_EARLY_INIT_HOOK
    soc_early_init_hook();
    #endif

    #if CONFIG_BOARD_EARLY_INIT_HOOK
    board_early_init_hook();
    #endif

    /* perform basic hardware initialization */
    z_sys_init_run_level(INIT_LEVEL_PRE_KERNEL_1);
    #if defined(CONFIG_SMP)
    arch_smp_init();
    #endif
    z_sys_init_run_level(INIT_LEVEL_PRE_KERNEL_2);

    #ifdef CONFIG_REQUIRES_STACK_CANARIES
    uintptr_t stack_guard;

    z_early_rand_get((uint8_t*)&stack_guard, sizeof(stack_guard));
    __stack_chk_guard = stack_guard;
    __stack_chk_guard <<= 8;
    #endif /* CONFIG_REQUIRES_STACK_CANARIES */

    #ifdef CONFIG_TIMING_FUNCTIONS_NEED_AT_BOOT
    timing_init();
    timing_start();
    #endif /* CONFIG_TIMING_FUNCTIONS_NEED_AT_BOOT */

    #ifdef CONFIG_MULTITHREADING
    switch_to_main_thread(prepare_multithreading());
    #else
    #ifdef ARCH_SWITCH_TO_MAIN_NO_MULTITHREADING
    /* Custom ARCH-specific routine to switch to main()
     * in the case of no multi-threading.
     */
    ARCH_SWITCH_TO_MAIN_NO_MULTITHREADING(bg_thread_main,
            NULL, NULL, NULL);
    #else
    bg_thread_main(NULL, NULL, NULL);

    /* LCOV_EXCL_START
     * We've already dumped coverage data at this point.
     */
    irq_lock();
    while (true) {
        /* pass */
    }
    /* LCOV_EXCL_STOP */
    #endif /* ARCH_SWITCH_TO_MAIN_NO_MULTITHREADING */
    #endif /* CONFIG_MULTITHREADING */

    /*
     * Compiler can't tell that the above routines won't return and issues
     * a warning unless we explicitly tell it that control never gets this
     * far.
     */
    CODE_UNREACHABLE; /* LCOV_EXCL_LINE */
}

#ifdef CONFIG_OBJ_CORE_SYSTEM
static int init_cpu_obj_core_list(void) {
    /* Initialize CPU object type */

    z_obj_type_init(&obj_type_cpu, K_OBJ_TYPE_CPU_ID,
                    offsetof(struct _cpu, obj_core));

    #ifdef CONFIG_OBJ_CORE_STATS_SYSTEM
    k_obj_type_stats_init(&obj_type_cpu, &cpu_stats_desc);
    #endif /* CONFIG_OBJ_CORE_STATS_SYSTEM */

    return (0);
}

static int init_kernel_obj_core_list(void) {
    /* Initialize kernel object type */

    z_obj_type_init(&obj_type_kernel, K_OBJ_TYPE_KERNEL_ID,
                    offsetof(struct z_kernel, obj_core));

    #ifdef CONFIG_OBJ_CORE_STATS_SYSTEM
    k_obj_type_stats_init(&obj_type_kernel, &kernel_stats_desc);
    #endif /* CONFIG_OBJ_CORE_STATS_SYSTEM */

    k_obj_core_init_and_link(K_OBJ_CORE(&_kernel), &obj_type_kernel);
    #ifdef CONFIG_OBJ_CORE_STATS_SYSTEM
    k_obj_core_stats_register(K_OBJ_CORE(&_kernel), _kernel.usage,
                              sizeof(_kernel.usage));
    #endif /* CONFIG_OBJ_CORE_STATS_SYSTEM */

    return (0);
}

SYS_INIT(init_cpu_obj_core_list, PRE_KERNEL_1,
         CONFIG_KERNEL_INIT_PRIORITY_OBJECTS);

SYS_INIT(init_kernel_obj_core_list, PRE_KERNEL_1,
         CONFIG_KERNEL_INIT_PRIORITY_OBJECTS);
#endif /* CONFIG_OBJ_CORE_SYSTEM */<|MERGE_RESOLUTION|>--- conflicted
+++ resolved
@@ -617,7 +617,6 @@
     #endif /* CONFIG_SMP */
 }
 
-<<<<<<< HEAD
 void z_init_cpu(int id) {
     init_idle_thread(id);
     _kernel.cpus[id].idle_thread = &z_idle_threads[id];
@@ -647,42 +646,10 @@
                               sizeof(struct k_cycle_stats));
     #endif
     #endif
-=======
-void z_init_cpu(int id)
-{
-	init_idle_thread(id);
-	_kernel.cpus[id].idle_thread = &z_idle_threads[id];
-	_kernel.cpus[id].id = id;
-	_kernel.cpus[id].irq_stack =
-		(K_KERNEL_STACK_BUFFER(z_interrupt_stacks[id]) +
-		 K_KERNEL_STACK_SIZEOF(z_interrupt_stacks[id]));
-#ifdef CONFIG_SCHED_THREAD_USAGE_ALL
-	_kernel.cpus[id].usage = &_kernel.usage[id];
-	_kernel.cpus[id].usage->track_usage =
-		CONFIG_SCHED_THREAD_USAGE_AUTO_ENABLE;
-#endif
-
-#ifdef CONFIG_PM
-	/*
-	 * Increment number of CPUs active. The pm subsystem
-	 * will keep track of this from here.
-	 */
-	atomic_inc(&_cpus_active);
-#endif
-
-#ifdef CONFIG_OBJ_CORE_SYSTEM
-	k_obj_core_init_and_link(K_OBJ_CORE(&_kernel.cpus[id]), &obj_type_cpu);
-#ifdef CONFIG_OBJ_CORE_STATS_SYSTEM
-	k_obj_core_stats_register(K_OBJ_CORE(&_kernel.cpus[id]),
-				  _kernel.cpus[id].usage,
-				  sizeof(struct k_cycle_stats));
-#endif
-#endif
-
-#ifdef CONFIG_SCHED_IPI_SUPPORTED
-	sys_dlist_init(&_kernel.cpus[id].ipi_workq);
-#endif
->>>>>>> 9cc01806
+
+    #ifdef CONFIG_SCHED_IPI_SUPPORTED
+    sys_dlist_init(&_kernel.cpus[id].ipi_workq);
+    #endif
 }
 
 /**
