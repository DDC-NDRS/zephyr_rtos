--- conflicted
+++ resolved
@@ -338,36 +338,6 @@
  *
  * @param level init level to run.
  */
-<<<<<<< HEAD
-static void z_sys_init_run_level(enum init_level level)
-{
-	static const struct init_entry *levels[] = {
-		__init_EARLY_start,
-		__init_PRE_KERNEL_1_start,
-		__init_PRE_KERNEL_2_start,
-		__init_POST_KERNEL_start,
-		__init_APPLICATION_start,
-#ifdef CONFIG_SMP
-		__init_SMP_start,
-#endif /* CONFIG_SMP */
-		/* End marker */
-		__init_end,
-	};
-	const struct init_entry *entry;
-
-	for (entry = levels[level]; entry < levels[level+1]; entry++) {
-		const struct device *dev = entry->dev;
-		int result;
-
-		sys_trace_sys_init_enter(entry, level);
-		if (dev != NULL) {
-			result = do_device_init(entry);
-		} else {
-			result = entry->init_fn.sys();
-		}
-		sys_trace_sys_init_exit(entry, level, result);
-	}
-=======
 static void z_sys_init_run_level(enum init_level level) {
     static const struct init_entry* levels[] = {
         __init_EARLY_start,
@@ -385,15 +355,17 @@
 
     for (entry = levels[level]; entry < levels[level + 1]; entry++) {
         const struct device* dev = entry->dev;
-
+        int result;
+
+        sys_trace_sys_init_enter(entry, level);
         if (dev != NULL) {
-            do_device_init(entry);
+            result = do_device_init(entry);
         }
         else {
-            (void) entry->init_fn.sys();
+            result = entry->init_fn.sys();
         }
-    }
->>>>>>> 8dcb50e8
+        sys_trace_sys_init_exit(entry, level, result);
+    }
 }
 
 int z_impl_device_init(const struct device* dev) {
