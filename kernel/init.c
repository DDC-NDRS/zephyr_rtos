/*
 * Copyright (c) 2010-2014 Wind River Systems, Inc.
 *
 * SPDX-License-Identifier: Apache-2.0
 */

/**
 * @file
 * @brief Kernel initialization module
 *
 * This module contains routines that are used to initialize the kernel.
 */

#include <offsets_short.h>
#include <zephyr/kernel.h>
#include <zephyr/sys/printk.h>
#include <zephyr/debug/stack.h>
#include <zephyr/random/random.h>
#include <zephyr/linker/sections.h>
#include <zephyr/toolchain.h>
#include <zephyr/kernel_structs.h>
#include <zephyr/device.h>
#include <zephyr/init.h>
#include <zephyr/linker/linker-defs.h>
#include <ksched.h>
#include <kthread.h>
#include <string.h>
#include <zephyr/sys/dlist.h>
#include <kernel_internal.h>
#include <zephyr/drivers/entropy.h>
#include <zephyr/logging/log_ctrl.h>
#include <zephyr/tracing/tracing.h>
#include <stdbool.h>
#include <zephyr/debug/gcov.h>
#include <kswap.h>
#include <zephyr/timing/timing.h>
#include <zephyr/logging/log.h>
#include <zephyr/pm/device_runtime.h>
#include <zephyr/internal/syscall_handler.h>
LOG_MODULE_REGISTER(os, CONFIG_KERNEL_LOG_LEVEL);

BUILD_ASSERT((CONFIG_MP_NUM_CPUS == CONFIG_MP_MAX_NUM_CPUS),
             "CONFIG_MP_NUM_CPUS and CONFIG_MP_MAX_NUM_CPUS need to be set the same");

/* the only struct z_kernel instance */
__pinned_bss
struct z_kernel _kernel;

__pinned_bss
atomic_t _cpus_active;

/* init/main and idle threads */
K_THREAD_PINNED_STACK_DEFINE(z_main_stack, CONFIG_MAIN_STACK_SIZE);
struct k_thread z_main_thread;

#ifdef CONFIG_MULTITHREADING
__pinned_bss
struct k_thread z_idle_threads[CONFIG_MP_MAX_NUM_CPUS];

static K_KERNEL_PINNED_STACK_ARRAY_DEFINE(z_idle_stacks,
                                          CONFIG_MP_MAX_NUM_CPUS,
                                          CONFIG_IDLE_STACK_SIZE);

static void z_init_static_threads(void) {
    STRUCT_SECTION_FOREACH(_static_thread_data, thread_data) {
        z_setup_new_thread(
            thread_data->init_thread,
            thread_data->init_stack,
            thread_data->init_stack_size,
            thread_data->init_entry,
            thread_data->init_p1,
            thread_data->init_p2,
            thread_data->init_p3,
            thread_data->init_prio,
            thread_data->init_options,
            thread_data->init_name);

        thread_data->init_thread->init_data = thread_data;
    }

    #ifdef CONFIG_USERSPACE
    STRUCT_SECTION_FOREACH(k_object_assignment, pos) {
        for (int i = 0; pos->objects[i] != NULL; i++) {
            k_object_access_grant(pos->objects[i],
                                  pos->thread);
        }
    }
    #endif /* CONFIG_USERSPACE */

    /*
     * Non-legacy static threads may be started immediately or
     * after a previously specified delay. Even though the
     * scheduler is locked, ticks can still be delivered and
     * processed. Take a sched lock to prevent them from running
     * until they are all started.
     *
     * Note that static threads defined using the legacy API have a
     * delay of K_FOREVER.
     */
    k_sched_lock();
    STRUCT_SECTION_FOREACH(_static_thread_data, thread_data) {
        k_timeout_t init_delay = Z_THREAD_INIT_DELAY(thread_data);

        if (!K_TIMEOUT_EQ(init_delay, K_FOREVER)) {
            thread_schedule_new(thread_data->init_thread,
                                init_delay);
        }
    }
    k_sched_unlock();
}
#else
#define z_init_static_threads() do { } while (false)
#endif /* CONFIG_MULTITHREADING */

extern const struct init_entry __init_start[];
extern const struct init_entry __init_EARLY_start[];
extern const struct init_entry __init_PRE_KERNEL_1_start[];
extern const struct init_entry __init_PRE_KERNEL_2_start[];
extern const struct init_entry __init_POST_KERNEL_start[];
extern const struct init_entry __init_APPLICATION_start[];
extern const struct init_entry __init_end[];

enum init_level {
    INIT_LEVEL_EARLY = 0,
    INIT_LEVEL_PRE_KERNEL_1,
    INIT_LEVEL_PRE_KERNEL_2,
    INIT_LEVEL_POST_KERNEL,
    INIT_LEVEL_APPLICATION,
    #ifdef CONFIG_SMP
    INIT_LEVEL_SMP,
    #endif /* CONFIG_SMP */
};

#ifdef CONFIG_SMP
extern const struct init_entry __init_SMP_start[];
#endif /* CONFIG_SMP */

/*
 * storage space for the interrupt stack
 *
 * Note: This area is used as the system stack during kernel initialization,
 * since the kernel hasn't yet set up its own stack areas. The dual purposing
 * of this area is safe since interrupts are disabled until the kernel context
 * switches to the init thread.
 */
K_KERNEL_PINNED_STACK_ARRAY_DEFINE(z_interrupt_stacks,
                                   CONFIG_MP_MAX_NUM_CPUS,
                                   CONFIG_ISR_STACK_SIZE);

extern void idle(void* unused1, void* unused2, void* unused3);

#ifdef CONFIG_OBJ_CORE_SYSTEM
static struct k_obj_type obj_type_cpu;
static struct k_obj_type obj_type_kernel;

#ifdef CONFIG_OBJ_CORE_STATS_SYSTEM
static struct k_obj_core_stats_desc cpu_stats_desc = {
    .raw_size   = sizeof(struct k_cycle_stats),
    .query_size = sizeof(struct k_thread_runtime_stats),
    .raw        = z_cpu_stats_raw,
    .query      = z_cpu_stats_query,
    .reset      = NULL,
    .disable    = NULL,
    .enable     = NULL,
};

static struct k_obj_core_stats_desc kernel_stats_desc = {
    .raw_size   = sizeof(struct k_cycle_stats) * CONFIG_MP_MAX_NUM_CPUS,
    .query_size = sizeof(struct k_thread_runtime_stats),
    .raw        = z_kernel_stats_raw,
    .query      = z_kernel_stats_query,
    .reset      = NULL,
    .disable    = NULL,
    .enable     = NULL,
};
#endif /* CONFIG_OBJ_CORE_STATS_SYSTEM */
#endif /* CONFIG_OBJ_CORE_SYSTEM */

/* LCOV_EXCL_START
 *
 * This code is called so early in the boot process that code coverage
 * doesn't work properly. In addition, not all arches call this code,
 * some like x86 do this with optimized assembly
 */

/**
 * @brief equivalent of memset() for early boot usage
 *
 * Architectures that can't safely use the regular (optimized) memset very
 * early during boot because e.g. hardware isn't yet sufficiently initialized
 * may override this with their own safe implementation.
 */
__boot_func
void __weak z_early_memset(void* dst, int c, size_t n) {
    (void) memset(dst, c, n);
}

/**
 * @brief equivalent of memcpy() for early boot usage
 *
 * Architectures that can't safely use the regular (optimized) memcpy very
 * early during boot because e.g. hardware isn't yet sufficiently initialized
 * may override this with their own safe implementation.
 */
__boot_func
void __weak z_early_memcpy(void* dst, void const* src, size_t n) {
    (void) memcpy(dst, src, n);
}

/**
 * @brief Clear BSS
 *
 * This routine clears the BSS region, so all bytes are 0.
 */
__boot_func
void z_bss_zero(void) {
    if (IS_ENABLED(CONFIG_SKIP_BSS_CLEAR)) {
        return;
    }

    z_early_memset(__bss_start, 0, __bss_end - __bss_start);

    #if DT_NODE_HAS_STATUS(DT_CHOSEN(zephyr_ccm), okay)
    z_early_memset(&__ccm_bss_start, 0,
                   (uintptr_t)&__ccm_bss_end - (uintptr_t)&__ccm_bss_start);
    #endif

    #if DT_NODE_HAS_STATUS(DT_CHOSEN(zephyr_dtcm), okay)
    z_early_memset(&__dtcm_bss_start, 0,
                   (uintptr_t) &__dtcm_bss_end - (uintptr_t)&__dtcm_bss_start);
    #endif

    #if DT_NODE_HAS_STATUS(DT_CHOSEN(zephyr_ocm), okay)
    z_early_memset(&__ocm_bss_start, 0,
                   (uintptr_t) &__ocm_bss_end - (uintptr_t)&__ocm_bss_start);
    #endif

    #ifdef CONFIG_CODE_DATA_RELOCATION
    extern void bss_zeroing_relocation(void);

    bss_zeroing_relocation();
    #endif /* CONFIG_CODE_DATA_RELOCATION */

    #ifdef CONFIG_COVERAGE_GCOV
    z_early_memset(&__gcov_bss_start, 0,
                   ((uintptr_t) &__gcov_bss_end - (uintptr_t) &__gcov_bss_start));
    #endif /* CONFIG_COVERAGE_GCOV */
}

#ifdef CONFIG_LINKER_USE_BOOT_SECTION
/**
 * @brief Clear BSS within the bot region
 *
 * This routine clears the BSS within the boot region.
 * This is separate from z_bss_zero() as boot region may
 * contain symbols required for the boot process before
 * paging is initialized.
 */
__boot_func
void z_bss_zero_boot(void) {
    z_early_memset(&lnkr_boot_bss_start, 0,
                   (uintptr_t)&lnkr_boot_bss_end - (uintptr_t)&lnkr_boot_bss_start);
}
#endif /* CONFIG_LINKER_USE_BOOT_SECTION */

#ifdef CONFIG_LINKER_USE_PINNED_SECTION
/**
 * @brief Clear BSS within the pinned region
 *
 * This routine clears the BSS within the pinned region.
 * This is separate from z_bss_zero() as pinned region may
 * contain symbols required for the boot process before
 * paging is initialized.
 */
#ifdef CONFIG_LINKER_USE_BOOT_SECTION
__boot_func
#else
__pinned_func
#endif /* CONFIG_LINKER_USE_BOOT_SECTION */
void z_bss_zero_pinned(void) {
    z_early_memset(&lnkr_pinned_bss_start, 0,
                   (uintptr_t)&lnkr_pinned_bss_end - (uintptr_t)&lnkr_pinned_bss_start);
}
#endif /* CONFIG_LINKER_USE_PINNED_SECTION */

#ifdef CONFIG_STACK_CANARIES
#ifdef CONFIG_STACK_CANARIES_TLS
extern __thread volatile uintptr_t __stack_chk_guard;
#else
extern volatile uintptr_t __stack_chk_guard;
#endif /* CONFIG_STACK_CANARIES_TLS */
#endif /* CONFIG_STACK_CANARIES */

/* LCOV_EXCL_STOP */

__pinned_bss
bool z_sys_post_kernel;

static int do_device_init(const struct init_entry *entry)
{
	const struct device *dev = entry->dev;
	int rc = 0;

	if (entry->init_fn.dev != NULL) {
		rc = entry->init_fn.dev(dev);
		/* Mark device initialized. If initialization
		 * failed, record the error condition.
		 */
		if (rc != 0) {
			if (rc < 0) {
				rc = -rc;
			}
			if (rc > UINT8_MAX) {
				rc = UINT8_MAX;
			}
			dev->state->init_res = rc;
		}
	}

	dev->state->initialized = true;

	if (rc == 0) {
		/* Run automatic device runtime enablement */
		(void)pm_device_runtime_auto_enable(dev);
	}

	return rc;
}

/**
 * @brief Execute all the init entry initialization functions at a given level
 *
 * @details Invokes the initialization routine for each init entry object
 * created by the INIT_ENTRY_DEFINE() macro using the specified level.
 * The linker script places the init entry objects in memory in the order
 * they need to be invoked, with symbols indicating where one level leaves
 * off and the next one begins.
 *
 * @param level init level to run.
 */
static void z_sys_init_run_level(enum init_level level) {
    static const struct init_entry* levels[] = {
        __init_EARLY_start,
        __init_PRE_KERNEL_1_start,
        __init_PRE_KERNEL_2_start,
        __init_POST_KERNEL_start,
        __init_APPLICATION_start,
        #ifdef CONFIG_SMP
        __init_SMP_start,
        #endif /* CONFIG_SMP */
        /* End marker */
        __init_end,
    };
    const struct init_entry* entry;

    for (entry = levels[level]; entry < levels[level + 1]; entry++) {
        const struct device* dev = entry->dev;

        if (dev != NULL) {
            do_device_init(entry);
        }
        else {
            (void) entry->init_fn.sys();
        }
    }
}


int z_impl_device_init(const struct device *dev) {
    if (dev == NULL) {
        return (-ENOENT);
    }

    STRUCT_SECTION_FOREACH_ALTERNATE(_deferred_init, init_entry, entry) {
        if (entry->dev == dev) {
            return do_device_init(entry);
        }
    }

	return -ENOENT;
}

#ifdef CONFIG_USERSPACE
static inline int z_vrfy_device_init(const struct device *dev)
{
	K_OOPS(K_SYSCALL_OBJ_INIT(dev, K_OBJ_ANY));

	return z_impl_device_init(dev);
}
#include <syscalls/device_init_mrsh.c>
#endif

extern void boot_banner(void);


/**
 * @brief Mainline for kernel's background thread
 *
 * This routine completes kernel initialization by invoking the remaining
 * init functions, then invokes application's main() routine.
 */
__boot_func
<<<<<<< HEAD
static void bg_thread_main(void *unused1, void *unused2, void *unused3)
{
	ARG_UNUSED(unused1);
	ARG_UNUSED(unused2);
	ARG_UNUSED(unused3);

#ifdef CONFIG_MMU
	/* Invoked here such that backing store or eviction algorithms may
	 * initialize kernel objects, and that all POST_KERNEL and later tasks
	 * may perform memory management tasks (except for z_phys_map() which
	 * is allowed at any time)
	 */
	z_mem_manage_init();
#endif /* CONFIG_MMU */
	z_sys_post_kernel = true;

	z_sys_init_run_level(INIT_LEVEL_POST_KERNEL);
#if defined(CONFIG_STACK_POINTER_RANDOM) && (CONFIG_STACK_POINTER_RANDOM != 0)
	z_stack_adjust_initialized = 1;
#endif /* CONFIG_STACK_POINTER_RANDOM */
	boot_banner();

#if defined(CONFIG_CPP)
	void z_cpp_init_static(void);
	z_cpp_init_static();
#endif /* CONFIG_CPP */

	/* Final init level before app starts */
	z_sys_init_run_level(INIT_LEVEL_APPLICATION);

	z_init_static_threads();

#ifdef CONFIG_KERNEL_COHERENCE
	__ASSERT_NO_MSG(arch_mem_coherent(&_kernel));
#endif /* CONFIG_KERNEL_COHERENCE */

#ifdef CONFIG_SMP
	if (!IS_ENABLED(CONFIG_SMP_BOOT_DELAY)) {
		z_smp_init();
	}
	z_sys_init_run_level(INIT_LEVEL_SMP);
#endif /* CONFIG_SMP */

#ifdef CONFIG_MMU
	z_mem_manage_boot_finish();
#endif /* CONFIG_MMU */

	extern int main(void);

	(void)main();

	/* Mark non-essential since main() has no more work to do */
	z_thread_essential_clear(&z_main_thread);

#ifdef CONFIG_COVERAGE_DUMP
	/* Dump coverage data once the main() has exited. */
	gcov_coverage_dump();
#endif /* CONFIG_COVERAGE_DUMP */
=======
static void bg_thread_main(void* unused1, void* unused2, void* unused3) {
    ARG_UNUSED(unused1);
    ARG_UNUSED(unused2);
    ARG_UNUSED(unused3);

    #ifdef CONFIG_MMU
    /* Invoked here such that backing store or eviction algorithms may
     * initialize kernel objects, and that all POST_KERNEL and later tasks
     * may perform memory management tasks (except for z_phys_map() which
     * is allowed at any time)
     */
    z_mem_manage_init();
    #endif /* CONFIG_MMU */
    z_sys_post_kernel = true;

    z_sys_init_run_level(INIT_LEVEL_POST_KERNEL);
    #if CONFIG_STACK_POINTER_RANDOM
    z_stack_adjust_initialized = 1;
    #endif /* CONFIG_STACK_POINTER_RANDOM */
    boot_banner();

    #if defined(CONFIG_CPP)
    void z_cpp_init_static(void);
    z_cpp_init_static();
    #endif /* CONFIG_CPP */

    /* Final init level before app starts */
    z_sys_init_run_level(INIT_LEVEL_APPLICATION);

    z_init_static_threads();

    #ifdef CONFIG_KERNEL_COHERENCE
    __ASSERT_NO_MSG(arch_mem_coherent(&_kernel));
    #endif /* CONFIG_KERNEL_COHERENCE */

    #ifdef CONFIG_SMP
    if (!IS_ENABLED(CONFIG_SMP_BOOT_DELAY)) {
        z_smp_init();
    }
    z_sys_init_run_level(INIT_LEVEL_SMP);
    #endif /* CONFIG_SMP */

    #ifdef CONFIG_MMU
    z_mem_manage_boot_finish();
    #endif /* CONFIG_MMU */

    extern int main(void);

    (void) main();

    /* Mark non-essential since main() has no more work to do */
    z_thread_essential_clear(&z_main_thread);

    #ifdef CONFIG_COVERAGE_DUMP
    /* Dump coverage data once the main() has exited. */
    gcov_coverage_dump();
    #endif /* CONFIG_COVERAGE_DUMP */
>>>>>>> e5f33646
} /* LCOV_EXCL_LINE ... because we just dumped final coverage data */

#if defined(CONFIG_MULTITHREADING)
__boot_func
static void init_idle_thread(int i) {
    struct k_thread*  thread = &z_idle_threads[i];
    k_thread_stack_t* stack  = z_idle_stacks[i];

    #ifdef CONFIG_THREAD_NAME

    #if CONFIG_MP_MAX_NUM_CPUS > 1
    char tname[8];
    snprintk(tname, 8, "idle %02d", i);
    #else
    char const* tname = "idle";
    #endif /* CONFIG_MP_MAX_NUM_CPUS */

    #else
    char* tname = NULL;
    #endif /* CONFIG_THREAD_NAME */

    z_setup_new_thread(thread, stack,
                       CONFIG_IDLE_STACK_SIZE, idle, &_kernel.cpus[i],
                       NULL, NULL, K_IDLE_PRIO, K_ESSENTIAL,
                       tname);
    z_mark_thread_as_started(thread);

    #ifdef CONFIG_SMP
    thread->base.is_idle = 1U;
    #endif /* CONFIG_SMP */
}

void z_init_cpu(int id) {
    init_idle_thread(id);
    _kernel.cpus[id].idle_thread = &z_idle_threads[id];
    _kernel.cpus[id].id = (uint8_t)id;
    _kernel.cpus[id].irq_stack =
        (K_KERNEL_STACK_BUFFER(z_interrupt_stacks[id]) +
         K_KERNEL_STACK_SIZEOF(z_interrupt_stacks[id]));
    #ifdef CONFIG_SCHED_THREAD_USAGE_ALL
    _kernel.cpus[id].usage = &_kernel.usage[id];
    _kernel.cpus[id].usage->track_usage =
            CONFIG_SCHED_THREAD_USAGE_AUTO_ENABLE;
    #endif

    /*
     * Increment number of CPUs active. The pm subsystem
     * will keep track of this from here.
     */
    atomic_inc(&_cpus_active);

    #ifdef CONFIG_OBJ_CORE_SYSTEM
    k_obj_core_init_and_link(K_OBJ_CORE(&_kernel.cpus[id]), &obj_type_cpu);
    #ifdef CONFIG_OBJ_CORE_STATS_SYSTEM
    k_obj_core_stats_register(K_OBJ_CORE(&_kernel.cpus[id]),
                              _kernel.cpus[id].usage,
                              sizeof(struct k_cycle_stats));
    #endif
    #endif
}

/**
 *
 * @brief Initializes kernel data structures
 *
 * This routine initializes various kernel data structures, including
 * the init and idle threads and any architecture-specific initialization.
 *
 * Note that all fields of "_kernel" are set to zero on entry, which may
 * be all the initialization many of them require.
 *
 * @return initial stack pointer for the main thread
 */
__boot_func
static char* prepare_multithreading(void) {
    char* stack_ptr;

    /* _kernel.ready_q is all zeroes */
    z_sched_init();

    #ifndef CONFIG_SMP
    /*
     * prime the cache with the main thread since:
     *
     * - the cache can never be NULL
     * - the main thread will be the one to run first
     * - no other thread is initialized yet and thus their priority fields
     *   contain garbage, which would prevent the cache loading algorithm
     *   to work as intended
     */
    _kernel.ready_q.cache = &z_main_thread;
    #endif /* CONFIG_SMP */
    stack_ptr = z_setup_new_thread(&z_main_thread, z_main_stack,
                                   CONFIG_MAIN_STACK_SIZE, bg_thread_main,
                                   NULL, NULL, NULL,
                                   CONFIG_MAIN_THREAD_PRIORITY,
                                   K_ESSENTIAL, "main");
    z_mark_thread_as_started(&z_main_thread);
    z_ready_thread(&z_main_thread);

    z_init_cpu(0);

    return stack_ptr;
}

__boot_func
static FUNC_NORETURN void switch_to_main_thread(char* stack_ptr) {
    #ifdef CONFIG_ARCH_HAS_CUSTOM_SWAP_TO_MAIN
    arch_switch_to_main_thread(&z_main_thread, stack_ptr, bg_thread_main);
    #else
    ARG_UNUSED(stack_ptr);
    /*
     * Context switch to main task (entry function is _main()): the
     * current fake thread is not on a wait queue or ready queue, so it
     * will never be rescheduled in.
     */
    z_swap_unlocked();
    #endif /* CONFIG_ARCH_HAS_CUSTOM_SWAP_TO_MAIN */
    CODE_UNREACHABLE; /* LCOV_EXCL_LINE */
}
#endif /* CONFIG_MULTITHREADING */

__boot_func
void __weak z_early_rand_get(uint8_t* buf, size_t length) {
    static uint64_t state = (uint64_t)CONFIG_TIMER_RANDOM_INITIAL_STATE;
    int rc;

    #ifdef CONFIG_ENTROPY_HAS_DRIVER
    const struct device* const entropy = DEVICE_DT_GET_OR_NULL(DT_CHOSEN(zephyr_entropy));

    if ((entropy != NULL) && device_is_ready(entropy)) {
        /* Try to see if driver provides an ISR-specific API */
        rc = entropy_get_entropy_isr(entropy, buf, (uint16_t)length, ENTROPY_BUSYWAIT);
        if (rc > 0) {
            length -= rc;
            buf += rc;
        }
    }
    #endif /* CONFIG_ENTROPY_HAS_DRIVER */

    while (length > 0) {
        uint32_t val;

        state = state + k_cycle_get_32();
        state = (state * 2862933555777941757ULL) + 3037000493ULL;
        val   = (uint32_t)(state >> 32);
        rc    = MIN(length, sizeof(val));
        z_early_memcpy((void*)buf, &val, rc);

        length -= rc;
        buf += rc;
    }
}

/**
 *
 * @brief Initialize kernel
 *
 * This routine is invoked when the system is ready to run C code. The
 * processor must be running in 32-bit mode, and the BSS must have been
 * cleared/zeroed.
 *
 * @return Does not return
 */
__boot_func
FUNC_NO_STACK_PROTECTOR
<<<<<<< HEAD
FUNC_NORETURN void z_cstart(void)
{
	/* gcov hook needed to get the coverage report.*/
	gcov_static_init();

	/* initialize early init calls */
	z_sys_init_run_level(INIT_LEVEL_EARLY);

	/* perform any architecture-specific initialization */
	arch_kernel_init();

	LOG_CORE_INIT();

#if defined(CONFIG_MULTITHREADING)
	z_dummy_thread_init(&_thread_dummy);
#endif /* CONFIG_MULTITHREADING */
	/* do any necessary initialization of static devices */
	z_device_state_init();

	/* perform basic hardware initialization */
	z_sys_init_run_level(INIT_LEVEL_PRE_KERNEL_1);
	z_sys_init_run_level(INIT_LEVEL_PRE_KERNEL_2);

#ifdef CONFIG_STACK_CANARIES
	uintptr_t stack_guard;

	z_early_rand_get((uint8_t *)&stack_guard, sizeof(stack_guard));
	__stack_chk_guard = stack_guard;
	__stack_chk_guard <<= 8;
#endif	/* CONFIG_STACK_CANARIES */

#ifdef CONFIG_TIMING_FUNCTIONS_NEED_AT_BOOT
	timing_init();
	timing_start();
#endif /* CONFIG_TIMING_FUNCTIONS_NEED_AT_BOOT */

#ifdef CONFIG_MULTITHREADING
	switch_to_main_thread(prepare_multithreading());
#else
#ifdef ARCH_SWITCH_TO_MAIN_NO_MULTITHREADING
	/* Custom ARCH-specific routine to switch to main()
	 * in the case of no multi-threading.
	 */
	ARCH_SWITCH_TO_MAIN_NO_MULTITHREADING(bg_thread_main,
		NULL, NULL, NULL);
#else
	bg_thread_main(NULL, NULL, NULL);

	/* LCOV_EXCL_START
	 * We've already dumped coverage data at this point.
	 */
	irq_lock();
	while (true) {
	}
	/* LCOV_EXCL_STOP */
#endif /* ARCH_SWITCH_TO_MAIN_NO_MULTITHREADING */
#endif /* CONFIG_MULTITHREADING */

	/*
	 * Compiler can't tell that the above routines won't return and issues
	 * a warning unless we explicitly tell it that control never gets this
	 * far.
	 */

	CODE_UNREACHABLE; /* LCOV_EXCL_LINE */
=======
FUNC_NORETURN void z_cstart(void) {
    /* gcov hook needed to get the coverage report.*/
    gcov_static_init();

    /* initialize early init calls */
    z_sys_init_run_level(INIT_LEVEL_EARLY);

    /* perform any architecture-specific initialization */
    arch_kernel_init();

    LOG_CORE_INIT();

    #if defined(CONFIG_MULTITHREADING)
    /* Note: The z_ready_thread() call in prepare_multithreading() requires
     * a dummy thread even if CONFIG_ARCH_HAS_CUSTOM_SWAP_TO_MAIN=y
     */
    struct k_thread dummy_thread;

    z_dummy_thread_init(&dummy_thread);
    #endif /* CONFIG_MULTITHREADING */
    /* do any necessary initialization of static devices */
    z_device_state_init();

    /* perform basic hardware initialization */
    z_sys_init_run_level(INIT_LEVEL_PRE_KERNEL_1);
    z_sys_init_run_level(INIT_LEVEL_PRE_KERNEL_2);

    #ifdef CONFIG_STACK_CANARIES
    uintptr_t stack_guard;

    z_early_rand_get((uint8_t*)&stack_guard, sizeof(stack_guard));
    __stack_chk_guard = stack_guard;
    __stack_chk_guard <<= 8;
    #endif /* CONFIG_STACK_CANARIES */

    #ifdef CONFIG_TIMING_FUNCTIONS_NEED_AT_BOOT
    timing_init();
    timing_start();
    #endif /* CONFIG_TIMING_FUNCTIONS_NEED_AT_BOOT */

    #ifdef CONFIG_MULTITHREADING
    switch_to_main_thread(prepare_multithreading());
    #else
    #ifdef ARCH_SWITCH_TO_MAIN_NO_MULTITHREADING
    /* Custom ARCH-specific routine to switch to main()
     * in the case of no multi-threading.
     */
    ARCH_SWITCH_TO_MAIN_NO_MULTITHREADING(bg_thread_main,
            NULL, NULL, NULL);
    #else
    bg_thread_main(NULL, NULL, NULL);

    /* LCOV_EXCL_START
     * We've already dumped coverage data at this point.
     */
    irq_lock();
    while (true) {
        /* pass */
    }
    /* LCOV_EXCL_STOP */
    #endif /* ARCH_SWITCH_TO_MAIN_NO_MULTITHREADING */
    #endif /* CONFIG_MULTITHREADING */

    /*
     * Compiler can't tell that the above routines won't return and issues
     * a warning unless we explicitly tell it that control never gets this
     * far.
     */
    CODE_UNREACHABLE; /* LCOV_EXCL_LINE */
>>>>>>> e5f33646
}

#ifdef CONFIG_OBJ_CORE_SYSTEM
static int init_cpu_obj_core_list(void) {
    /* Initialize CPU object type */

    z_obj_type_init(&obj_type_cpu, K_OBJ_TYPE_CPU_ID,
                    offsetof(struct _cpu, obj_core));

    #ifdef CONFIG_OBJ_CORE_STATS_SYSTEM
    k_obj_type_stats_init(&obj_type_cpu, &cpu_stats_desc);
    #endif /* CONFIG_OBJ_CORE_STATS_SYSTEM */

    return (0);
}

static int init_kernel_obj_core_list(void) {
    /* Initialize kernel object type */

    z_obj_type_init(&obj_type_kernel, K_OBJ_TYPE_KERNEL_ID,
                    offsetof(struct z_kernel, obj_core));

    #ifdef CONFIG_OBJ_CORE_STATS_SYSTEM
    k_obj_type_stats_init(&obj_type_kernel, &kernel_stats_desc);
    #endif /* CONFIG_OBJ_CORE_STATS_SYSTEM */

    k_obj_core_init_and_link(K_OBJ_CORE(&_kernel), &obj_type_kernel);
    #ifdef CONFIG_OBJ_CORE_STATS_SYSTEM
    k_obj_core_stats_register(K_OBJ_CORE(&_kernel), _kernel.usage,
                              sizeof(_kernel.usage));
    #endif /* CONFIG_OBJ_CORE_STATS_SYSTEM */

    return (0);
}

SYS_INIT(init_cpu_obj_core_list, PRE_KERNEL_1,
         CONFIG_KERNEL_INIT_PRIORITY_OBJECTS);

SYS_INIT(init_kernel_obj_core_list, PRE_KERNEL_1,
         CONFIG_KERNEL_INIT_PRIORITY_OBJECTS);
#endif /* CONFIG_OBJ_CORE_SYSTEM */<|MERGE_RESOLUTION|>--- conflicted
+++ resolved
@@ -400,66 +400,6 @@
  * init functions, then invokes application's main() routine.
  */
 __boot_func
-<<<<<<< HEAD
-static void bg_thread_main(void *unused1, void *unused2, void *unused3)
-{
-	ARG_UNUSED(unused1);
-	ARG_UNUSED(unused2);
-	ARG_UNUSED(unused3);
-
-#ifdef CONFIG_MMU
-	/* Invoked here such that backing store or eviction algorithms may
-	 * initialize kernel objects, and that all POST_KERNEL and later tasks
-	 * may perform memory management tasks (except for z_phys_map() which
-	 * is allowed at any time)
-	 */
-	z_mem_manage_init();
-#endif /* CONFIG_MMU */
-	z_sys_post_kernel = true;
-
-	z_sys_init_run_level(INIT_LEVEL_POST_KERNEL);
-#if defined(CONFIG_STACK_POINTER_RANDOM) && (CONFIG_STACK_POINTER_RANDOM != 0)
-	z_stack_adjust_initialized = 1;
-#endif /* CONFIG_STACK_POINTER_RANDOM */
-	boot_banner();
-
-#if defined(CONFIG_CPP)
-	void z_cpp_init_static(void);
-	z_cpp_init_static();
-#endif /* CONFIG_CPP */
-
-	/* Final init level before app starts */
-	z_sys_init_run_level(INIT_LEVEL_APPLICATION);
-
-	z_init_static_threads();
-
-#ifdef CONFIG_KERNEL_COHERENCE
-	__ASSERT_NO_MSG(arch_mem_coherent(&_kernel));
-#endif /* CONFIG_KERNEL_COHERENCE */
-
-#ifdef CONFIG_SMP
-	if (!IS_ENABLED(CONFIG_SMP_BOOT_DELAY)) {
-		z_smp_init();
-	}
-	z_sys_init_run_level(INIT_LEVEL_SMP);
-#endif /* CONFIG_SMP */
-
-#ifdef CONFIG_MMU
-	z_mem_manage_boot_finish();
-#endif /* CONFIG_MMU */
-
-	extern int main(void);
-
-	(void)main();
-
-	/* Mark non-essential since main() has no more work to do */
-	z_thread_essential_clear(&z_main_thread);
-
-#ifdef CONFIG_COVERAGE_DUMP
-	/* Dump coverage data once the main() has exited. */
-	gcov_coverage_dump();
-#endif /* CONFIG_COVERAGE_DUMP */
-=======
 static void bg_thread_main(void* unused1, void* unused2, void* unused3) {
     ARG_UNUSED(unused1);
     ARG_UNUSED(unused2);
@@ -476,7 +416,7 @@
     z_sys_post_kernel = true;
 
     z_sys_init_run_level(INIT_LEVEL_POST_KERNEL);
-    #if CONFIG_STACK_POINTER_RANDOM
+    #if defined(CONFIG_STACK_POINTER_RANDOM) && (CONFIG_STACK_POINTER_RANDOM != 0)
     z_stack_adjust_initialized = 1;
     #endif /* CONFIG_STACK_POINTER_RANDOM */
     boot_banner();
@@ -517,7 +457,6 @@
     /* Dump coverage data once the main() has exited. */
     gcov_coverage_dump();
     #endif /* CONFIG_COVERAGE_DUMP */
->>>>>>> e5f33646
 } /* LCOV_EXCL_LINE ... because we just dumped final coverage data */
 
 #if defined(CONFIG_MULTITHREADING)
@@ -684,73 +623,6 @@
  */
 __boot_func
 FUNC_NO_STACK_PROTECTOR
-<<<<<<< HEAD
-FUNC_NORETURN void z_cstart(void)
-{
-	/* gcov hook needed to get the coverage report.*/
-	gcov_static_init();
-
-	/* initialize early init calls */
-	z_sys_init_run_level(INIT_LEVEL_EARLY);
-
-	/* perform any architecture-specific initialization */
-	arch_kernel_init();
-
-	LOG_CORE_INIT();
-
-#if defined(CONFIG_MULTITHREADING)
-	z_dummy_thread_init(&_thread_dummy);
-#endif /* CONFIG_MULTITHREADING */
-	/* do any necessary initialization of static devices */
-	z_device_state_init();
-
-	/* perform basic hardware initialization */
-	z_sys_init_run_level(INIT_LEVEL_PRE_KERNEL_1);
-	z_sys_init_run_level(INIT_LEVEL_PRE_KERNEL_2);
-
-#ifdef CONFIG_STACK_CANARIES
-	uintptr_t stack_guard;
-
-	z_early_rand_get((uint8_t *)&stack_guard, sizeof(stack_guard));
-	__stack_chk_guard = stack_guard;
-	__stack_chk_guard <<= 8;
-#endif	/* CONFIG_STACK_CANARIES */
-
-#ifdef CONFIG_TIMING_FUNCTIONS_NEED_AT_BOOT
-	timing_init();
-	timing_start();
-#endif /* CONFIG_TIMING_FUNCTIONS_NEED_AT_BOOT */
-
-#ifdef CONFIG_MULTITHREADING
-	switch_to_main_thread(prepare_multithreading());
-#else
-#ifdef ARCH_SWITCH_TO_MAIN_NO_MULTITHREADING
-	/* Custom ARCH-specific routine to switch to main()
-	 * in the case of no multi-threading.
-	 */
-	ARCH_SWITCH_TO_MAIN_NO_MULTITHREADING(bg_thread_main,
-		NULL, NULL, NULL);
-#else
-	bg_thread_main(NULL, NULL, NULL);
-
-	/* LCOV_EXCL_START
-	 * We've already dumped coverage data at this point.
-	 */
-	irq_lock();
-	while (true) {
-	}
-	/* LCOV_EXCL_STOP */
-#endif /* ARCH_SWITCH_TO_MAIN_NO_MULTITHREADING */
-#endif /* CONFIG_MULTITHREADING */
-
-	/*
-	 * Compiler can't tell that the above routines won't return and issues
-	 * a warning unless we explicitly tell it that control never gets this
-	 * far.
-	 */
-
-	CODE_UNREACHABLE; /* LCOV_EXCL_LINE */
-=======
 FUNC_NORETURN void z_cstart(void) {
     /* gcov hook needed to get the coverage report.*/
     gcov_static_init();
@@ -764,12 +636,7 @@
     LOG_CORE_INIT();
 
     #if defined(CONFIG_MULTITHREADING)
-    /* Note: The z_ready_thread() call in prepare_multithreading() requires
-     * a dummy thread even if CONFIG_ARCH_HAS_CUSTOM_SWAP_TO_MAIN=y
-     */
-    struct k_thread dummy_thread;
-
-    z_dummy_thread_init(&dummy_thread);
+    z_dummy_thread_init(&_thread_dummy);
     #endif /* CONFIG_MULTITHREADING */
     /* do any necessary initialization of static devices */
     z_device_state_init();
@@ -820,7 +687,6 @@
      * far.
      */
     CODE_UNREACHABLE; /* LCOV_EXCL_LINE */
->>>>>>> e5f33646
 }
 
 #ifdef CONFIG_OBJ_CORE_SYSTEM
