--- conflicted
+++ resolved
@@ -481,7 +481,6 @@
 #endif /* CONFIG_MULTITHREADING */
 
 __boot_func
-<<<<<<< HEAD
 void __weak z_early_rand_get(uint8_t* buf, size_t length) {
     static uint64_t state = (uint64_t)CONFIG_TIMER_RANDOM_INITIAL_STATE;
     int rc;
@@ -505,44 +504,12 @@
         state = state + k_cycle_get_32();
         state = (state * 2862933555777941757ULL) + 3037000493ULL;
         val   = (uint32_t)(state >> 32);
-        rc    = MIN(length, sizeof(val));
+        rc    = z_min(length, sizeof(val));
         arch_early_memcpy((void*)buf, &val, rc);
 
         length -= rc;
         buf += rc;
     }
-=======
-void __weak z_early_rand_get(uint8_t *buf, size_t length)
-{
-	static uint64_t state = (uint64_t)CONFIG_TIMER_RANDOM_INITIAL_STATE;
-	int rc;
-
-#ifdef CONFIG_ENTROPY_HAS_DRIVER
-	const struct device *const entropy = DEVICE_DT_GET_OR_NULL(DT_CHOSEN(zephyr_entropy));
-
-	if ((entropy != NULL) && device_is_ready(entropy)) {
-		/* Try to see if driver provides an ISR-specific API */
-		rc = entropy_get_entropy_isr(entropy, buf, length, ENTROPY_BUSYWAIT);
-		if (rc > 0) {
-			length -= rc;
-			buf += rc;
-		}
-	}
-#endif /* CONFIG_ENTROPY_HAS_DRIVER */
-
-	while (length > 0) {
-		uint32_t val;
-
-		state = state + k_cycle_get_32();
-		state = state * 2862933555777941757ULL + 3037000493ULL;
-		val = (uint32_t)(state >> 32);
-		rc = min(length, sizeof(val));
-		arch_early_memcpy((void *)buf, &val, rc);
-
-		length -= rc;
-		buf += rc;
-	}
->>>>>>> ad7beb53
 }
 
 /**
