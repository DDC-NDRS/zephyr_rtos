/*
 * Copyright (c) 2016 Wind River Systems, Inc.
 *
 * SPDX-License-Identifier: Apache-2.0
 */

/**
 * @file
 * @brief Message queues.
 */


#include <zephyr/kernel.h>
#include <zephyr/kernel_structs.h>

#include <zephyr/toolchain.h>
#include <zephyr/linker/sections.h>
#include <string.h>
#include <ksched.h>
#include <zephyr/wait_q.h>
#include <zephyr/sys/dlist.h>
#include <zephyr/sys/math_extras.h>
#include <zephyr/init.h>
#include <zephyr/syscall_handler.h>
#include <kernel_internal.h>
#include <zephyr/sys/check.h>

#ifdef CONFIG_POLL
static inline void handle_poll_events(struct k_msgq *msgq, uint32_t state)
{
    z_handle_obj_poll_events(&msgq->poll_events, state);
}
#endif /* CONFIG_POLL */

void k_msgq_init(struct k_msgq* msgq, char* buffer, size_t msg_size, uint32_t max_msgs) {
    msgq->msg_size     = msg_size;
    msgq->max_msgs     = max_msgs;
    msgq->buffer_start = buffer;
    msgq->buffer_end   = buffer + (max_msgs * msg_size);
    msgq->read_ptr     = buffer;
    msgq->write_ptr    = buffer;
    msgq->used_msgs    = 0;
    msgq->flags        = 0;
    z_waitq_init(&msgq->wait_q);
    msgq->lock = (struct k_spinlock){};    /* #CUSTOM@NDRS */
#ifdef CONFIG_POLL
    sys_dlist_init(&msgq->poll_events);
#endif  /* CONFIG_POLL */

    SYS_PORT_TRACING_OBJ_INIT(k_msgq, msgq);

    z_object_init(msgq);
}

int z_impl_k_msgq_alloc_init(struct k_msgq* msgq, size_t msg_size, uint32_t max_msgs) {
    void*  buffer;
    int    ret;
    size_t total_size;

    SYS_PORT_TRACING_OBJ_FUNC_ENTER(k_msgq, alloc_init, msgq);

    if (size_mul_overflow(msg_size, max_msgs, &total_size)) {
        ret = -EINVAL;
    }
    else {
        buffer = z_thread_malloc(total_size);
        if (buffer != NULL) {
            k_msgq_init(msgq, buffer, msg_size, max_msgs);
            msgq->flags = K_MSGQ_FLAG_ALLOC;
            ret = 0;
        }
        else {
            ret = -ENOMEM;
        }
    }

    SYS_PORT_TRACING_OBJ_FUNC_EXIT(k_msgq, alloc_init, msgq, ret);

    return (ret);
}

#ifdef CONFIG_USERSPACE
int z_vrfy_k_msgq_alloc_init(struct k_msgq *msgq, size_t msg_size,
                uint32_t max_msgs)
{
    Z_OOPS(Z_SYSCALL_OBJ_NEVER_INIT(msgq, K_OBJ_MSGQ));

    return z_impl_k_msgq_alloc_init(msgq, msg_size, max_msgs);
}
#include <syscalls/k_msgq_alloc_init_mrsh.c>
#endif

int k_msgq_cleanup(struct k_msgq* msgq) {
    SYS_PORT_TRACING_OBJ_FUNC_ENTER(k_msgq, cleanup, msgq);

    CHECKIF(z_waitq_head(&msgq->wait_q) != NULL) {
        SYS_PORT_TRACING_OBJ_FUNC_EXIT(k_msgq, cleanup, msgq, -EBUSY);

        return (-EBUSY);
    }

    if ((msgq->flags & K_MSGQ_FLAG_ALLOC) != 0U) {
        k_free(msgq->buffer_start);
        msgq->flags &= ~K_MSGQ_FLAG_ALLOC;
    }

    SYS_PORT_TRACING_OBJ_FUNC_EXIT(k_msgq, cleanup, msgq, 0);

    return (0);
}


int z_impl_k_msgq_put(struct k_msgq* msgq, const void* data, k_timeout_t timeout) {
    __ASSERT(!arch_is_in_isr() || K_TIMEOUT_EQ(timeout, K_NO_WAIT), "");

    struct k_thread* pending_thread;
    k_spinlock_key_t key;
    int result;

    key = k_spin_lock(&msgq->lock);

    SYS_PORT_TRACING_OBJ_FUNC_ENTER(k_msgq, put, msgq, timeout);

    if (msgq->used_msgs < msgq->max_msgs) {
        /* message queue isn't full */
        pending_thread = z_unpend_first_thread(&msgq->wait_q);
        if (pending_thread != NULL) {
            SYS_PORT_TRACING_OBJ_FUNC_EXIT(k_msgq, put, msgq, timeout, 0);

            /* give message to waiting thread */
            (void) memcpy(pending_thread->base.swap_data, data, msgq->msg_size);
            /* wake up waiting thread */
            arch_thread_return_value_set(pending_thread, 0);
            z_ready_thread(pending_thread);
            z_reschedule(&msgq->lock, key);
            return (0);
        }
        else {
            /* put message in queue */
            (void) memcpy(msgq->write_ptr, data, msgq->msg_size);
            msgq->write_ptr += msgq->msg_size;
            if (msgq->write_ptr == msgq->buffer_end) {
                msgq->write_ptr = msgq->buffer_start;
            }
            msgq->used_msgs++;
#ifdef CONFIG_POLL
            handle_poll_events(msgq, K_POLL_STATE_MSGQ_DATA_AVAILABLE);
#endif /* CONFIG_POLL */
        }
        result = 0;
    }
    else if (K_TIMEOUT_EQ(timeout, K_NO_WAIT)) {
        /* don't wait for message space to become available */
        result = -ENOMSG;
    }
    else {
        SYS_PORT_TRACING_OBJ_FUNC_BLOCKING(k_msgq, put, msgq, timeout);

        /* wait for put message success, failure, or timeout */
        _current->base.swap_data = (void *) data;

        result = z_pend_curr(&msgq->lock, key, &msgq->wait_q, timeout);
        SYS_PORT_TRACING_OBJ_FUNC_EXIT(k_msgq, put, msgq, timeout, result);
        return (result);
    }

    SYS_PORT_TRACING_OBJ_FUNC_EXIT(k_msgq, put, msgq, timeout, result);

    k_spin_unlock(&msgq->lock, key);

    return (result);
}

#ifdef CONFIG_USERSPACE
static inline int z_vrfy_k_msgq_put(struct k_msgq* msgq, const void* data, k_timeout_t timeout) {
    Z_OOPS(Z_SYSCALL_OBJ(msgq, K_OBJ_MSGQ));
    Z_OOPS(Z_SYSCALL_MEMORY_READ(data, msgq->msg_size));

    return z_impl_k_msgq_put(msgq, data, timeout);
}
#include <syscalls/k_msgq_put_mrsh.c>
#endif

void z_impl_k_msgq_get_attrs(struct k_msgq* msgq, struct k_msgq_attrs* attrs) {
    attrs->msg_size  = msgq->msg_size;
    attrs->max_msgs  = msgq->max_msgs;
    attrs->used_msgs = msgq->used_msgs;
}

#ifdef CONFIG_USERSPACE
static inline void z_vrfy_k_msgq_get_attrs(struct k_msgq* msgq, struct k_msgq_attrs* attrs) {
    Z_OOPS(Z_SYSCALL_OBJ(msgq, K_OBJ_MSGQ));
    Z_OOPS(Z_SYSCALL_MEMORY_WRITE(attrs, sizeof(struct k_msgq_attrs)));
    z_impl_k_msgq_get_attrs(msgq, attrs);
}
#include <syscalls/k_msgq_get_attrs_mrsh.c>
#endif

int z_impl_k_msgq_get(struct k_msgq* msgq, void* data, k_timeout_t timeout) {
    __ASSERT(!arch_is_in_isr() || K_TIMEOUT_EQ(timeout, K_NO_WAIT), "");

    struct k_thread* pending_thread;
    k_spinlock_key_t key;
    int result;

    key = k_spin_lock(&msgq->lock);

    SYS_PORT_TRACING_OBJ_FUNC_ENTER(k_msgq, get, msgq, timeout);

    if (msgq->used_msgs > 0U) {
        /* take first available message from queue */
        (void) memcpy(data, msgq->read_ptr, msgq->msg_size);
        msgq->read_ptr += msgq->msg_size;
        if (msgq->read_ptr == msgq->buffer_end) {
            msgq->read_ptr = msgq->buffer_start;
        }
        msgq->used_msgs--;

        /* handle first thread waiting to write (if any) */
        pending_thread = z_unpend_first_thread(&msgq->wait_q);
        if (pending_thread != NULL) {
            SYS_PORT_TRACING_OBJ_FUNC_BLOCKING(k_msgq, get, msgq, timeout);

            /* add thread's message to queue */
            (void) memcpy(msgq->write_ptr, pending_thread->base.swap_data, msgq->msg_size);
            msgq->write_ptr += msgq->msg_size;
            if (msgq->write_ptr == msgq->buffer_end) {
                msgq->write_ptr = msgq->buffer_start;
            }
            msgq->used_msgs++;

            /* wake up waiting thread */
            arch_thread_return_value_set(pending_thread, 0);
            z_ready_thread(pending_thread);
            z_reschedule(&msgq->lock, key);

            SYS_PORT_TRACING_OBJ_FUNC_EXIT(k_msgq, get, msgq, timeout, 0);

            return (0);
        }
        result = 0;
    }
    else if (K_TIMEOUT_EQ(timeout, K_NO_WAIT)) {
        /* don't wait for a message to become available */
        result = -ENOMSG;
    }
    else {
        SYS_PORT_TRACING_OBJ_FUNC_BLOCKING(k_msgq, get, msgq, timeout);

        /* wait for get message success or timeout */
        _current->base.swap_data = data;

        result = z_pend_curr(&msgq->lock, key, &msgq->wait_q, timeout);
        SYS_PORT_TRACING_OBJ_FUNC_EXIT(k_msgq, get, msgq, timeout, result);
        return (result);
    }

    SYS_PORT_TRACING_OBJ_FUNC_EXIT(k_msgq, get, msgq, timeout, result);

    k_spin_unlock(&msgq->lock, key);

    return (result);
}

#ifdef CONFIG_USERSPACE
static inline int z_vrfy_k_msgq_get(struct k_msgq* msgq, void* data, k_timeout_t timeout) {
    Z_OOPS(Z_SYSCALL_OBJ(msgq, K_OBJ_MSGQ));
    Z_OOPS(Z_SYSCALL_MEMORY_WRITE(data, msgq->msg_size));

    return z_impl_k_msgq_get(msgq, data, timeout);
}
#include <syscalls/k_msgq_get_mrsh.c>
#endif

int z_impl_k_msgq_peek(struct k_msgq* msgq, void* data) {
    k_spinlock_key_t key;
    int result;

    key = k_spin_lock(&msgq->lock);

    if (msgq->used_msgs > 0U) {
        /* take first available message from queue */
        (void)memcpy(data, msgq->read_ptr, msgq->msg_size);
        result = 0;
    }
    else {
        /* don't wait for a message to become available */
        result = -ENOMSG;
    }

    SYS_PORT_TRACING_OBJ_FUNC(k_msgq, peek, msgq, result);

    k_spin_unlock(&msgq->lock, key);

    return (result);
}

#ifdef CONFIG_USERSPACE
static inline int z_vrfy_k_msgq_peek(struct k_msgq* msgq, void* data) {
    Z_OOPS(Z_SYSCALL_OBJ(msgq, K_OBJ_MSGQ));
    Z_OOPS(Z_SYSCALL_MEMORY_WRITE(data, msgq->msg_size));

    return z_impl_k_msgq_peek(msgq, data);
}
#include <syscalls/k_msgq_peek_mrsh.c>
#endif

<<<<<<< HEAD
int z_impl_k_msgq_peek_at(struct k_msgq *msgq, void *data, uint32_t idx)
{
	k_spinlock_key_t key;
	int result;
	uint32_t bytes_to_end;
	uint32_t byte_offset;
	char *start_addr;

	key = k_spin_lock(&msgq->lock);

	if (msgq->used_msgs > idx) {
		bytes_to_end = (msgq->buffer_end - msgq->read_ptr);
		byte_offset = idx * msgq->msg_size;
		start_addr = msgq->read_ptr;
		/* check item available in start/end of ring buffer */
		if (bytes_to_end <= byte_offset) {
			/* Tweak the values in case */
			byte_offset -= bytes_to_end;
			/* wrap-around is required */
			start_addr = msgq->buffer_start;
		}
		(void)memcpy(data, start_addr + byte_offset, msgq->msg_size);
		result = 0;
	} else {
		/* don't wait for a message to become available */
		result = -ENOMSG;
	}

	SYS_PORT_TRACING_OBJ_FUNC(k_msgq, peek, msgq, result);

	k_spin_unlock(&msgq->lock, key);

	return result;
}

#ifdef CONFIG_USERSPACE
static inline int z_vrfy_k_msgq_peek_at(struct k_msgq *msgq, void *data, uint32_t idx)
{
	Z_OOPS(Z_SYSCALL_OBJ(msgq, K_OBJ_MSGQ));
	Z_OOPS(Z_SYSCALL_MEMORY_WRITE(data, msgq->msg_size));

	return z_impl_k_msgq_peek_at(msgq, data, idx);
}
#include <syscalls/k_msgq_peek_at_mrsh.c>
#endif

void z_impl_k_msgq_purge(struct k_msgq *msgq)
{
	k_spinlock_key_t key;
	struct k_thread *pending_thread;
=======
void z_impl_k_msgq_purge(struct k_msgq* msgq) {
    struct k_thread* pending_thread;
    k_spinlock_key_t key;
>>>>>>> ef2895fd

    key = k_spin_lock(&msgq->lock);

    SYS_PORT_TRACING_OBJ_FUNC(k_msgq, purge, msgq);

    /* wake up any threads that are waiting to write */
    while ((pending_thread = z_unpend_first_thread(&msgq->wait_q)) != NULL) {
        arch_thread_return_value_set(pending_thread, -ENOMSG);
        z_ready_thread(pending_thread);
    }

    msgq->used_msgs = 0;
    msgq->read_ptr  = msgq->write_ptr;

    z_reschedule(&msgq->lock, key);
}

#ifdef CONFIG_USERSPACE
static inline void z_vrfy_k_msgq_purge(struct k_msgq* msgq) {
    Z_OOPS(Z_SYSCALL_OBJ(msgq, K_OBJ_MSGQ));
    z_impl_k_msgq_purge(msgq);
}
#include <syscalls/k_msgq_purge_mrsh.c>

static inline uint32_t z_vrfy_k_msgq_num_free_get(struct k_msgq* msgq) {
    Z_OOPS(Z_SYSCALL_OBJ(msgq, K_OBJ_MSGQ));
    return z_impl_k_msgq_num_free_get(msgq);
}
#include <syscalls/k_msgq_num_free_get_mrsh.c>

static inline uint32_t z_vrfy_k_msgq_num_used_get(struct k_msgq* msgq) {
    Z_OOPS(Z_SYSCALL_OBJ(msgq, K_OBJ_MSGQ));
    return z_impl_k_msgq_num_used_get(msgq);
}
#include <syscalls/k_msgq_num_used_get_mrsh.c>

#endif<|MERGE_RESOLUTION|>--- conflicted
+++ resolved
@@ -305,49 +305,48 @@
 #include <syscalls/k_msgq_peek_mrsh.c>
 #endif
 
-<<<<<<< HEAD
-int z_impl_k_msgq_peek_at(struct k_msgq *msgq, void *data, uint32_t idx)
-{
-	k_spinlock_key_t key;
-	int result;
-	uint32_t bytes_to_end;
-	uint32_t byte_offset;
-	char *start_addr;
-
-	key = k_spin_lock(&msgq->lock);
-
-	if (msgq->used_msgs > idx) {
-		bytes_to_end = (msgq->buffer_end - msgq->read_ptr);
-		byte_offset = idx * msgq->msg_size;
-		start_addr = msgq->read_ptr;
-		/* check item available in start/end of ring buffer */
-		if (bytes_to_end <= byte_offset) {
-			/* Tweak the values in case */
-			byte_offset -= bytes_to_end;
-			/* wrap-around is required */
-			start_addr = msgq->buffer_start;
-		}
-		(void)memcpy(data, start_addr + byte_offset, msgq->msg_size);
-		result = 0;
-	} else {
-		/* don't wait for a message to become available */
-		result = -ENOMSG;
-	}
-
-	SYS_PORT_TRACING_OBJ_FUNC(k_msgq, peek, msgq, result);
-
-	k_spin_unlock(&msgq->lock, key);
-
-	return result;
-}
-
-#ifdef CONFIG_USERSPACE
-static inline int z_vrfy_k_msgq_peek_at(struct k_msgq *msgq, void *data, uint32_t idx)
-{
-	Z_OOPS(Z_SYSCALL_OBJ(msgq, K_OBJ_MSGQ));
-	Z_OOPS(Z_SYSCALL_MEMORY_WRITE(data, msgq->msg_size));
-
-	return z_impl_k_msgq_peek_at(msgq, data, idx);
+int z_impl_k_msgq_peek_at(struct k_msgq* msgq, void* data, uint32_t idx) {
+    k_spinlock_key_t key;
+    int result;
+    uint32_t bytes_to_end;
+    uint32_t byte_offset;
+    char* start_addr;
+
+    key = k_spin_lock(&msgq->lock);
+
+    if (msgq->used_msgs > idx) {
+        bytes_to_end = (msgq->buffer_end - msgq->read_ptr);
+        byte_offset  = (idx * msgq->msg_size);
+        start_addr   = msgq->read_ptr;
+        /* check item available in start/end of ring buffer */
+        if (bytes_to_end <= byte_offset) {
+            /* Tweak the values in case */
+            byte_offset -= bytes_to_end;
+            /* wrap-around is required */
+            start_addr = msgq->buffer_start;
+        }
+
+        (void) memcpy(data, start_addr + byte_offset, msgq->msg_size);
+        result = 0;
+    }
+    else {
+        /* don't wait for a message to become available */
+        result = -ENOMSG;
+    }
+
+    SYS_PORT_TRACING_OBJ_FUNC(k_msgq, peek, msgq, result);
+
+    k_spin_unlock(&msgq->lock, key);
+
+    return (result);
+}
+
+#ifdef CONFIG_USERSPACE
+static inline int z_vrfy_k_msgq_peek_at(struct k_msgq* msgq, void* data, uint32_t idx) {
+    Z_OOPS(Z_SYSCALL_OBJ(msgq, K_OBJ_MSGQ));
+    Z_OOPS(Z_SYSCALL_MEMORY_WRITE(data, msgq->msg_size));
+
+    return z_impl_k_msgq_peek_at(msgq, data, idx);
 }
 #include <syscalls/k_msgq_peek_at_mrsh.c>
 #endif
@@ -356,11 +355,6 @@
 {
 	k_spinlock_key_t key;
 	struct k_thread *pending_thread;
-=======
-void z_impl_k_msgq_purge(struct k_msgq* msgq) {
-    struct k_thread* pending_thread;
-    k_spinlock_key_t key;
->>>>>>> ef2895fd
 
     key = k_spin_lock(&msgq->lock);
 
