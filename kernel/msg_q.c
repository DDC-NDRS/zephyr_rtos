--- conflicted
+++ resolved
@@ -126,8 +126,8 @@
     return (0);
 }
 
-<<<<<<< HEAD
-int z_impl_k_msgq_put(struct k_msgq* msgq, void const* data, k_timeout_t timeout) {
+static inline int put_msg_in_queue(struct k_msgq* msgq, void const* data,
+                                   k_timeout_t timeout, bool put_at_back) {
     __ASSERT(!arch_is_in_isr() || K_TIMEOUT_EQ(timeout, K_NO_WAIT), "");
 
     struct k_thread* pending_thread;
@@ -137,7 +137,12 @@
 
     key = k_spin_lock(&msgq->lock);
 
-    SYS_PORT_TRACING_OBJ_FUNC_ENTER(k_msgq, put, msgq, timeout);
+    if (put_at_back) {
+        SYS_PORT_TRACING_OBJ_FUNC_ENTER(k_msgq, put, msgq, timeout);
+    }
+    else {
+        SYS_PORT_TRACING_OBJ_FUNC_ENTER(k_msgq, put_front, msgq, timeout);
+    }
 
     if (msgq->used_msgs < msgq->max_msgs) {
         /* message queue isn't full */
@@ -152,14 +157,34 @@
             z_ready_thread(pending_thread);
         }
         else {
-            /* put message in queue */
             __ASSERT_NO_MSG((msgq->write_ptr >= msgq->buffer_start) &&
                             (msgq->write_ptr < msgq->buffer_end));
-            (void) memcpy(msgq->write_ptr, (char*)data, msgq->msg_size);
-            msgq->write_ptr += msgq->msg_size;
-            if (msgq->write_ptr == msgq->buffer_end) {
-                msgq->write_ptr = msgq->buffer_start;
+
+            if (put_at_back) {
+                /*
+                 * to write a message to the back of the queue,
+                 * copy the message and increment write_ptr
+                 */
+                (void)memcpy(msgq->write_ptr, (char *)data, msgq->msg_size);
+                msgq->write_ptr += msgq->msg_size;
+                if (msgq->write_ptr == msgq->buffer_end) {
+                    msgq->write_ptr = msgq->buffer_start;
+                }
             }
+            else {
+                /*
+                 * to write a message to the head of the queue,
+                 * first decrement the read pointer (to open
+                 * space at the front of the queue) then copy
+                 * the message to the newly created space.
+                 */
+                if (msgq->read_ptr == msgq->buffer_start) {
+                    msgq->read_ptr = msgq->buffer_end;
+                }
+                msgq->read_ptr -= msgq->msg_size;
+                (void)memcpy(msgq->read_ptr, (char *)data, msgq->msg_size);
+            }
+
             msgq->used_msgs++;
             resched = handle_poll_events(msgq);
         }
@@ -170,17 +195,34 @@
         result = -ENOMSG;
     }
     else {
-        SYS_PORT_TRACING_OBJ_FUNC_BLOCKING(k_msgq, put, msgq, timeout);
+        if (put_at_back) {
+            SYS_PORT_TRACING_OBJ_FUNC_BLOCKING(k_msgq, put, msgq, timeout);
+        }
+        else {
+            SYS_PORT_TRACING_OBJ_FUNC_BLOCKING(k_msgq, put_front, msgq, timeout);
+        }
 
         /* wait for put message success, failure, or timeout */
         _current->base.swap_data = (void*)data;
 
         result = z_pend_curr(&msgq->lock, key, &msgq->wait_q, timeout);
+
+        if (put_at_back) {
+            SYS_PORT_TRACING_OBJ_FUNC_EXIT(k_msgq, put, msgq, timeout, result);
+        }
+        else {
+            SYS_PORT_TRACING_OBJ_FUNC_EXIT(k_msgq, put_front, msgq, timeout, result);
+        }
+
+        return (result);
+    }
+
+    if (put_at_back) {
         SYS_PORT_TRACING_OBJ_FUNC_EXIT(k_msgq, put, msgq, timeout, result);
-        return (result);
-    }
-
-    SYS_PORT_TRACING_OBJ_FUNC_EXIT(k_msgq, put, msgq, timeout, result);
+    }
+    else {
+        SYS_PORT_TRACING_OBJ_FUNC_EXIT(k_msgq, put_front, msgq, timeout, result);
+    }
 
     if (resched) {
         z_reschedule(&msgq->lock, key);
@@ -190,115 +232,14 @@
     }
 
     return (result);
-=======
-static inline int put_msg_in_queue(struct k_msgq *msgq, const void *data,
-			k_timeout_t timeout, bool put_at_back)
-{
-	__ASSERT(!arch_is_in_isr() || K_TIMEOUT_EQ(timeout, K_NO_WAIT), "");
-
-	struct k_thread *pending_thread;
-	k_spinlock_key_t key;
-	int result;
-	bool resched = false;
-
-	key = k_spin_lock(&msgq->lock);
-
-	if (put_at_back) {
-		SYS_PORT_TRACING_OBJ_FUNC_ENTER(k_msgq, put, msgq, timeout);
-	} else {
-		SYS_PORT_TRACING_OBJ_FUNC_ENTER(k_msgq, put_front, msgq, timeout);
-	}
-
-	if (msgq->used_msgs < msgq->max_msgs) {
-		/* message queue isn't full */
-		pending_thread = z_unpend_first_thread(&msgq->wait_q);
-		if (unlikely(pending_thread != NULL)) {
-			resched = true;
-
-			/* give message to waiting thread */
-			(void)memcpy(pending_thread->base.swap_data, data, msgq->msg_size);
-			/* wake up waiting thread */
-			arch_thread_return_value_set(pending_thread, 0);
-			z_ready_thread(pending_thread);
-		} else {
-			__ASSERT_NO_MSG(msgq->write_ptr >= msgq->buffer_start &&
-					msgq->write_ptr < msgq->buffer_end);
-			if (put_at_back) {
-				/*
-				 * to write a message to the back of the queue,
-				 * copy the message and increment write_ptr
-				 */
-				(void)memcpy(msgq->write_ptr, (char *)data, msgq->msg_size);
-				msgq->write_ptr += msgq->msg_size;
-				if (msgq->write_ptr == msgq->buffer_end) {
-					msgq->write_ptr = msgq->buffer_start;
-				}
-			} else {
-				/*
-				 * to write a message to the head of the queue,
-				 * first decrement the read pointer (to open
-				 * space at the front of the queue) then copy
-				 * the message to the newly created space.
-				 */
-				if (msgq->read_ptr == msgq->buffer_start) {
-					msgq->read_ptr = msgq->buffer_end;
-				}
-				msgq->read_ptr -= msgq->msg_size;
-				(void)memcpy(msgq->read_ptr, (char *)data, msgq->msg_size);
-			}
-			msgq->used_msgs++;
-			resched = handle_poll_events(msgq);
-		}
-		result = 0;
-	} else if (K_TIMEOUT_EQ(timeout, K_NO_WAIT)) {
-		/* don't wait for message space to become available */
-		result = -ENOMSG;
-	} else {
-		if (put_at_back) {
-			SYS_PORT_TRACING_OBJ_FUNC_BLOCKING(k_msgq, put, msgq, timeout);
-		} else {
-			SYS_PORT_TRACING_OBJ_FUNC_BLOCKING(k_msgq, put_front, msgq, timeout);
-		}
-
-		/* wait for put message success, failure, or timeout */
-		_current->base.swap_data = (void *) data;
-
-		result = z_pend_curr(&msgq->lock, key, &msgq->wait_q, timeout);
-
-		if (put_at_back) {
-			SYS_PORT_TRACING_OBJ_FUNC_EXIT(k_msgq, put, msgq, timeout, result);
-		} else {
-			SYS_PORT_TRACING_OBJ_FUNC_EXIT(k_msgq, put_front, msgq, timeout, result);
-		}
-
-		return result;
-	}
-
-	if (put_at_back) {
-		SYS_PORT_TRACING_OBJ_FUNC_EXIT(k_msgq, put, msgq, timeout, result);
-	} else {
-		SYS_PORT_TRACING_OBJ_FUNC_EXIT(k_msgq, put_front, msgq, timeout, result);
-	}
-
-	if (resched) {
-		z_reschedule(&msgq->lock, key);
-	} else {
-		k_spin_unlock(&msgq->lock, key);
-	}
-
-	return result;
->>>>>>> 20efb9ed
-}
-
-
-int z_impl_k_msgq_put(struct k_msgq *msgq, const void *data, k_timeout_t timeout)
-{
-	return put_msg_in_queue(msgq, data, timeout, true);
-}
-
-int z_impl_k_msgq_put_front(struct k_msgq *msgq, const void *data, k_timeout_t timeout)
-{
-	return put_msg_in_queue(msgq, data, timeout, false);
+}
+
+int z_impl_k_msgq_put(struct k_msgq* msgq, void const* data, k_timeout_t timeout) {
+    return put_msg_in_queue(msgq, data, timeout, true);
+}
+
+int z_impl_k_msgq_put_front(struct k_msgq* msgq, void const* data, k_timeout_t timeout) {
+    return put_msg_in_queue(msgq, data, timeout, false);
 }
 
 #ifdef CONFIG_USERSPACE
@@ -311,13 +252,12 @@
 }
 #include <zephyr/syscalls/k_msgq_put_mrsh.c>
 
-static inline int z_vrfy_k_msgq_put_front(struct k_msgq *msgq, const void *data,
-				    k_timeout_t timeout)
-{
-	K_OOPS(K_SYSCALL_OBJ(msgq, K_OBJ_MSGQ));
-	K_OOPS(K_SYSCALL_MEMORY_READ(data, msgq->msg_size));
-
-	return z_impl_k_msgq_put_front(msgq, data, timeout);
+static inline int z_vrfy_k_msgq_put_front(struct k_msgq* msgq, void const* data,
+                                          k_timeout_t timeout) {
+    K_OOPS(K_SYSCALL_OBJ(msgq, K_OBJ_MSGQ));
+    K_OOPS(K_SYSCALL_MEMORY_READ(data, msgq->msg_size));
+
+    return z_impl_k_msgq_put_front(msgq, data, timeout);
 }
 #include <zephyr/syscalls/k_msgq_put_front_mrsh.c>
 #endif /* CONFIG_USERSPACE */
