/*
 * Copyright (c) 2016 Wind River Systems, Inc.
 *
 * SPDX-License-Identifier: Apache-2.0
 */

/**
 * @file
 * @brief Message queues.
 */

#include <zephyr/kernel.h>
#include <zephyr/kernel_structs.h>

#include <zephyr/toolchain.h>
#include <zephyr/linker/sections.h>
#include <string.h>
#include <ksched.h>
#include <wait_q.h>
#include <zephyr/sys/dlist.h>
#include <zephyr/sys/math_extras.h>
#include <zephyr/init.h>
#include <zephyr/internal/syscall_handler.h>
#include <kernel_internal.h>
#include <zephyr/sys/check.h>

#ifdef CONFIG_OBJ_CORE_MSGQ
static struct k_obj_type obj_type_msgq;
#endif /* CONFIG_OBJ_CORE_MSGQ */

static inline bool handle_poll_events(struct k_msgq* msgq) {
    #ifdef CONFIG_POLL
    return z_handle_obj_poll_events(&msgq->poll_events,
                                    K_POLL_STATE_MSGQ_DATA_AVAILABLE);
    #else
    ARG_UNUSED(msgq);
    return false;
    #endif /* CONFIG_POLL */
}

void k_msgq_init(struct k_msgq* msgq, char* buffer, size_t msg_size,
                 uint32_t max_msgs) {
    msgq->msg_size     = msg_size;
    msgq->max_msgs     = max_msgs;
    msgq->buffer_start = buffer;
    msgq->buffer_end   = buffer + (max_msgs * msg_size);
    msgq->read_ptr     = buffer;
    msgq->write_ptr    = buffer;
    msgq->used_msgs    = 0;
    msgq->flags        = 0;
    z_waitq_init(&msgq->wait_q);

    #if defined(_MSC_VER)
    msgq->lock = (struct k_spinlock){0};    /* #CUSTOM@NDRS */
    #else
    msgq->lock = (struct k_spinlock){};
    #endif

    #ifdef CONFIG_POLL
    sys_dlist_init(&msgq->poll_events);
    #endif /* CONFIG_POLL */

    #ifdef CONFIG_OBJ_CORE_MSGQ
    k_obj_core_init_and_link(K_OBJ_CORE(msgq), &obj_type_msgq);
    #endif /* CONFIG_OBJ_CORE_MSGQ */

    SYS_PORT_TRACING_OBJ_INIT(k_msgq, msgq);

    k_object_init(msgq);
}

<<<<<<< HEAD
int z_impl_k_msgq_alloc_init(struct k_msgq* msgq, size_t msg_size,
                             uint32_t max_msgs) {
    void*  buffer;
    int    ret;
    size_t total_size;

    SYS_PORT_TRACING_OBJ_FUNC_ENTER(k_msgq, alloc_init, msgq);

    if (size_mul_overflow(msg_size, max_msgs, &total_size)) {
        ret = -EINVAL;
    }
    else {
        buffer = z_thread_malloc(total_size);
        if (buffer != NULL) {
            k_msgq_init(msgq, buffer, msg_size, max_msgs);
            msgq->flags = K_MSGQ_FLAG_ALLOC;
            ret = 0;
        }
        else {
            ret = -ENOMEM;
        }
    }

    SYS_PORT_TRACING_OBJ_FUNC_EXIT(k_msgq, alloc_init, msgq, ret);

    return (ret);
=======
int z_impl_k_msgq_alloc_init(struct k_msgq *msgq, size_t msg_size,
			    uint32_t max_msgs)
{
	void *buffer;
	int ret;
	size_t total_size;

	SYS_PORT_TRACING_OBJ_FUNC_ENTER(k_msgq, alloc_init, msgq);

	if (size_mul_overflow(msg_size, max_msgs, &total_size)) {
		ret = -EINVAL;
	} else {
		buffer = z_thread_malloc(total_size);
		if (buffer != NULL) {
			k_msgq_init(msgq, buffer, msg_size, max_msgs);
			msgq->flags = K_MSGQ_FLAG_ALLOC;
			ret = 0;
		} else {
			ret = -ENOMEM;
		}
	}

	SYS_PORT_TRACING_OBJ_FUNC_EXIT(k_msgq, alloc_init, msgq, ret);
	return ret;
>>>>>>> 433893e5
}

#ifdef CONFIG_USERSPACE
int z_vrfy_k_msgq_alloc_init(struct k_msgq* msgq, size_t msg_size,
                             uint32_t max_msgs) {
    K_OOPS(K_SYSCALL_OBJ_NEVER_INIT(msgq, K_OBJ_MSGQ));

    return z_impl_k_msgq_alloc_init(msgq, msg_size, max_msgs);
}
#include <zephyr/syscalls/k_msgq_alloc_init_mrsh.c>
#endif /* CONFIG_USERSPACE */

<<<<<<< HEAD
int k_msgq_cleanup(struct k_msgq* msgq) {
    SYS_PORT_TRACING_OBJ_FUNC_ENTER(k_msgq, cleanup, msgq);

    CHECKIF(z_waitq_head(&msgq->wait_q) != NULL) {
        SYS_PORT_TRACING_OBJ_FUNC_EXIT(k_msgq, cleanup, msgq, -EBUSY);

        return (-EBUSY);
    }
=======
int k_msgq_cleanup(struct k_msgq *msgq)
{
	int ret = 0;
	SYS_PORT_TRACING_OBJ_FUNC_ENTER(k_msgq, cleanup, msgq);

	CHECKIF(z_waitq_head(&msgq->wait_q) != NULL) {
		ret = -EBUSY;
		goto exit;
	}
>>>>>>> 433893e5

    if ((msgq->flags & K_MSGQ_FLAG_ALLOC) != 0U) {
        k_free(msgq->buffer_start);
        msgq->flags &= ~K_MSGQ_FLAG_ALLOC;
    }

<<<<<<< HEAD
    SYS_PORT_TRACING_OBJ_FUNC_EXIT(k_msgq, cleanup, msgq, 0);

    return (0);
=======
exit:
	SYS_PORT_TRACING_OBJ_FUNC_EXIT(k_msgq, cleanup, msgq, ret);
	return ret;
>>>>>>> 433893e5
}

static inline int put_msg_in_queue(struct k_msgq* msgq, void const* data,
                                   k_timeout_t timeout, bool put_at_back) {
    __ASSERT(!arch_is_in_isr() || K_TIMEOUT_EQ(timeout, K_NO_WAIT), "");

    struct k_thread* pending_thread;
    k_spinlock_key_t key;
    int result;
    bool resched = false;

    key = k_spin_lock(&msgq->lock);

    if (put_at_back) {
        SYS_PORT_TRACING_OBJ_FUNC_ENTER(k_msgq, put, msgq, timeout);
    }
    else {
        SYS_PORT_TRACING_OBJ_FUNC_ENTER(k_msgq, put_front, msgq, timeout);
    }

    if (msgq->used_msgs < msgq->max_msgs) {
        /* message queue isn't full */
        pending_thread = z_unpend_first_thread(&msgq->wait_q);
        if (unlikely(pending_thread != NULL)) {
            resched = true;

            /* give message to waiting thread */
            (void) memcpy(pending_thread->base.swap_data, data, msgq->msg_size);
            /* wake up waiting thread */
            arch_thread_return_value_set(pending_thread, 0);
            z_ready_thread(pending_thread);
        }
        else {
            __ASSERT_NO_MSG((msgq->write_ptr >= msgq->buffer_start) &&
                            (msgq->write_ptr < msgq->buffer_end));

            if (put_at_back) {
                /*
                 * to write a message to the back of the queue,
                 * copy the message and increment write_ptr
                 */
                (void)memcpy(msgq->write_ptr, (char *)data, msgq->msg_size);
                msgq->write_ptr += msgq->msg_size;
                if (msgq->write_ptr == msgq->buffer_end) {
                    msgq->write_ptr = msgq->buffer_start;
                }
            }
            else {
                /*
                 * to write a message to the head of the queue,
                 * first decrement the read pointer (to open
                 * space at the front of the queue) then copy
                 * the message to the newly created space.
                 */
                if (msgq->read_ptr == msgq->buffer_start) {
                    msgq->read_ptr = msgq->buffer_end;
                }
                msgq->read_ptr -= msgq->msg_size;
                (void)memcpy(msgq->read_ptr, (char *)data, msgq->msg_size);
            }

            msgq->used_msgs++;
            resched = handle_poll_events(msgq);
        }
        result = 0;
    }
    else if (K_TIMEOUT_EQ(timeout, K_NO_WAIT)) {
        /* don't wait for message space to become available */
        result = -ENOMSG;
    }
    else {
        if (put_at_back) {
            SYS_PORT_TRACING_OBJ_FUNC_BLOCKING(k_msgq, put, msgq, timeout);
        }
        else {
            SYS_PORT_TRACING_OBJ_FUNC_BLOCKING(k_msgq, put_front, msgq, timeout);
        }

        /* wait for put message success, failure, or timeout */
        _current->base.swap_data = (void*)data;

        result = z_pend_curr(&msgq->lock, key, &msgq->wait_q, timeout);

        if (put_at_back) {
            SYS_PORT_TRACING_OBJ_FUNC_EXIT(k_msgq, put, msgq, timeout, result);
        }
        else {
            SYS_PORT_TRACING_OBJ_FUNC_EXIT(k_msgq, put_front, msgq, timeout, result);
        }

        return (result);
    }

    if (put_at_back) {
        SYS_PORT_TRACING_OBJ_FUNC_EXIT(k_msgq, put, msgq, timeout, result);
    }
    else {
        SYS_PORT_TRACING_OBJ_FUNC_EXIT(k_msgq, put_front, msgq, timeout, result);
    }

    if (resched) {
        z_reschedule(&msgq->lock, key);
    }
    else {
        k_spin_unlock(&msgq->lock, key);
    }

    return (result);
}

int z_impl_k_msgq_put(struct k_msgq* msgq, void const* data, k_timeout_t timeout) {
    return put_msg_in_queue(msgq, data, timeout, true);
}

int z_impl_k_msgq_put_front(struct k_msgq* msgq, void const* data) {
    return put_msg_in_queue(msgq, data, K_NO_WAIT, false);
}

#ifdef CONFIG_USERSPACE
static inline int z_vrfy_k_msgq_put(struct k_msgq* msgq, void const* data,
                                    k_timeout_t timeout) {
    K_OOPS(K_SYSCALL_OBJ(msgq, K_OBJ_MSGQ));
    K_OOPS(K_SYSCALL_MEMORY_READ(data, msgq->msg_size));

    return z_impl_k_msgq_put(msgq, data, timeout);
}
#include <zephyr/syscalls/k_msgq_put_mrsh.c>

static inline int z_vrfy_k_msgq_put_front(struct k_msgq* msgq, void const* data) {
    K_OOPS(K_SYSCALL_OBJ(msgq, K_OBJ_MSGQ));
    K_OOPS(K_SYSCALL_MEMORY_READ(data, msgq->msg_size));

    return z_impl_k_msgq_put_front(msgq, data);
}
#include <zephyr/syscalls/k_msgq_put_front_mrsh.c>
#endif /* CONFIG_USERSPACE */

void z_impl_k_msgq_get_attrs(struct k_msgq* msgq, struct k_msgq_attrs* attrs) {
    attrs->msg_size  = msgq->msg_size;
    attrs->max_msgs  = msgq->max_msgs;
    attrs->used_msgs = msgq->used_msgs;
}

#ifdef CONFIG_USERSPACE
static inline void z_vrfy_k_msgq_get_attrs(struct k_msgq* msgq,
                                           struct k_msgq_attrs* attrs) {
    K_OOPS(K_SYSCALL_OBJ(msgq, K_OBJ_MSGQ));
    K_OOPS(K_SYSCALL_MEMORY_WRITE(attrs, sizeof(struct k_msgq_attrs)));
    z_impl_k_msgq_get_attrs(msgq, attrs);
}
#include <zephyr/syscalls/k_msgq_get_attrs_mrsh.c>
#endif /* CONFIG_USERSPACE */

int z_impl_k_msgq_get(struct k_msgq* msgq, void* data, k_timeout_t timeout) {
    __ASSERT(!arch_is_in_isr() || K_TIMEOUT_EQ(timeout, K_NO_WAIT), "");

    k_spinlock_key_t key;
    struct k_thread* pending_thread;
    int result;
    bool resched = false;

    key = k_spin_lock(&msgq->lock);

    SYS_PORT_TRACING_OBJ_FUNC_ENTER(k_msgq, get, msgq, timeout);

    if (msgq->used_msgs > 0U) {
        /* take first available message from queue */
        (void) memcpy((char*)data, msgq->read_ptr, msgq->msg_size);
        msgq->read_ptr += msgq->msg_size;
        if (msgq->read_ptr == msgq->buffer_end) {
            msgq->read_ptr = msgq->buffer_start;
        }
        msgq->used_msgs--;

        /* handle first thread waiting to write (if any) */
        pending_thread = z_unpend_first_thread(&msgq->wait_q);
        if (unlikely(pending_thread != NULL)) {
            SYS_PORT_TRACING_OBJ_FUNC_BLOCKING(k_msgq, get, msgq, timeout);

            /* add thread's message to queue */
            __ASSERT_NO_MSG((msgq->write_ptr >= msgq->buffer_start) &&
                            (msgq->write_ptr < msgq->buffer_end));
            (void) memcpy(msgq->write_ptr, (char*)pending_thread->base.swap_data,
                          msgq->msg_size);
            msgq->write_ptr += msgq->msg_size;
            if (msgq->write_ptr == msgq->buffer_end) {
                msgq->write_ptr = msgq->buffer_start;
            }
            msgq->used_msgs++;

            /* wake up waiting thread */
            arch_thread_return_value_set(pending_thread, 0);
            z_ready_thread(pending_thread);
            resched = true;
        }
        result = 0;
    }
    else if (K_TIMEOUT_EQ(timeout, K_NO_WAIT)) {
        /* don't wait for a message to become available */
        result = -ENOMSG;
    }
    else {
        SYS_PORT_TRACING_OBJ_FUNC_BLOCKING(k_msgq, get, msgq, timeout);

        /* wait for get message success or timeout */
        _current->base.swap_data = data;

        result = z_pend_curr(&msgq->lock, key, &msgq->wait_q, timeout);
        SYS_PORT_TRACING_OBJ_FUNC_EXIT(k_msgq, get, msgq, timeout, result);
        return (result);
    }

    SYS_PORT_TRACING_OBJ_FUNC_EXIT(k_msgq, get, msgq, timeout, result);

    if (resched) {
        z_reschedule(&msgq->lock, key);
    }
    else {
        k_spin_unlock(&msgq->lock, key);
    }

    return (result);
}

#ifdef CONFIG_USERSPACE
static inline int z_vrfy_k_msgq_get(struct k_msgq* msgq, void* data,
                                    k_timeout_t timeout) {
    K_OOPS(K_SYSCALL_OBJ(msgq, K_OBJ_MSGQ));
    K_OOPS(K_SYSCALL_MEMORY_WRITE(data, msgq->msg_size));

    return z_impl_k_msgq_get(msgq, data, timeout);
}
#include <zephyr/syscalls/k_msgq_get_mrsh.c>
#endif /* CONFIG_USERSPACE */

int z_impl_k_msgq_peek(struct k_msgq* msgq, void* data) {
    k_spinlock_key_t key;
    int result;

    key = k_spin_lock(&msgq->lock);

    if (msgq->used_msgs > 0U) {
        /* take first available message from queue */
        (void) memcpy((char*)data, msgq->read_ptr, msgq->msg_size);
        result = 0;
    }
    else {
        /* don't wait for a message to become available */
        result = -ENOMSG;
    }

    SYS_PORT_TRACING_OBJ_FUNC(k_msgq, peek, msgq, result);

    k_spin_unlock(&msgq->lock, key);

    return (result);
}

#ifdef CONFIG_USERSPACE
static inline int z_vrfy_k_msgq_peek(struct k_msgq* msgq, void* data) {
    K_OOPS(K_SYSCALL_OBJ(msgq, K_OBJ_MSGQ));
    K_OOPS(K_SYSCALL_MEMORY_WRITE(data, msgq->msg_size));

    return z_impl_k_msgq_peek(msgq, data);
}
#include <zephyr/syscalls/k_msgq_peek_mrsh.c>
#endif /* CONFIG_USERSPACE */

int z_impl_k_msgq_peek_at(struct k_msgq* msgq, void* data, uint32_t idx) {
    k_spinlock_key_t key;
    int result;
    uint32_t bytes_to_end;
    uint32_t byte_offset;
    char* start_addr;

    key = k_spin_lock(&msgq->lock);

    if (msgq->used_msgs > idx) {
        bytes_to_end = (msgq->buffer_end - msgq->read_ptr);
        byte_offset  = (idx * msgq->msg_size);
        start_addr   = msgq->read_ptr;
        /* check item available in start/end of ring buffer */
        if (bytes_to_end <= byte_offset) {
            /* Tweak the values in case */
            byte_offset -= bytes_to_end;
            /* wrap-around is required */
            start_addr = msgq->buffer_start;
        }

        (void) memcpy(data, start_addr + byte_offset, msgq->msg_size);
        result = 0;
    }
    else {
        /* don't wait for a message to become available */
        result = -ENOMSG;
    }

    SYS_PORT_TRACING_OBJ_FUNC(k_msgq, peek, msgq, result);

    k_spin_unlock(&msgq->lock, key);

    return (result);
}

#ifdef CONFIG_USERSPACE
static inline int z_vrfy_k_msgq_peek_at(struct k_msgq* msgq, void* data, uint32_t idx) {
    K_OOPS(K_SYSCALL_OBJ(msgq, K_OBJ_MSGQ));
    K_OOPS(K_SYSCALL_MEMORY_WRITE(data, msgq->msg_size));

    return z_impl_k_msgq_peek_at(msgq, data, idx);
}
#include <zephyr/syscalls/k_msgq_peek_at_mrsh.c>
#endif /* CONFIG_USERSPACE */

void z_impl_k_msgq_purge(struct k_msgq* msgq) {
    k_spinlock_key_t key;
    struct k_thread* pending_thread;
    bool resched = false;

    key = k_spin_lock(&msgq->lock);

    SYS_PORT_TRACING_OBJ_FUNC(k_msgq, purge, msgq);

    /* wake up any threads that are waiting to write */
    for (pending_thread = z_unpend_first_thread(&msgq->wait_q);
         pending_thread != NULL;
         pending_thread = z_unpend_first_thread(&msgq->wait_q)) {
        arch_thread_return_value_set(pending_thread, -ENOMSG);
        z_ready_thread(pending_thread);
        resched = true;
    }

    msgq->used_msgs = 0;
    msgq->read_ptr  = msgq->write_ptr;

    if (resched) {
        z_reschedule(&msgq->lock, key);
    }
    else {
        k_spin_unlock(&msgq->lock, key);
    }
}

#ifdef CONFIG_USERSPACE
static inline void z_vrfy_k_msgq_purge(struct k_msgq* msgq) {
    K_OOPS(K_SYSCALL_OBJ(msgq, K_OBJ_MSGQ));
    z_impl_k_msgq_purge(msgq);
}
#include <zephyr/syscalls/k_msgq_purge_mrsh.c>

static inline uint32_t z_vrfy_k_msgq_num_free_get(struct k_msgq const* msgq) {
    K_OOPS(K_SYSCALL_OBJ(msgq, K_OBJ_MSGQ));
    return z_impl_k_msgq_num_free_get(msgq);
}
#include <zephyr/syscalls/k_msgq_num_free_get_mrsh.c>

static inline uint32_t z_vrfy_k_msgq_num_used_get(struct k_msgq const* msgq) {
    K_OOPS(K_SYSCALL_OBJ(msgq, K_OBJ_MSGQ));
    return z_impl_k_msgq_num_used_get(msgq);
}
#include <zephyr/syscalls/k_msgq_num_used_get_mrsh.c>

#endif /* CONFIG_USERSPACE */

#ifdef CONFIG_OBJ_CORE_MSGQ
static int init_msgq_obj_core_list(void) {
    /* Initialize msgq object type */

    z_obj_type_init(&obj_type_msgq, K_OBJ_TYPE_MSGQ_ID,
                    offsetof(struct k_msgq, obj_core));

    /* Initialize and link statically defined message queues */

    STRUCT_SECTION_FOREACH(k_msgq, msgq) {
        k_obj_core_init_and_link(K_OBJ_CORE(msgq), &obj_type_msgq);
    }

    return 0;
};

SYS_INIT(init_msgq_obj_core_list, PRE_KERNEL_1,
         CONFIG_KERNEL_INIT_PRIORITY_OBJECTS);

#endif /* CONFIG_OBJ_CORE_MSGQ */<|MERGE_RESOLUTION|>--- conflicted
+++ resolved
@@ -69,7 +69,6 @@
     k_object_init(msgq);
 }
 
-<<<<<<< HEAD
 int z_impl_k_msgq_alloc_init(struct k_msgq* msgq, size_t msg_size,
                              uint32_t max_msgs) {
     void*  buffer;
@@ -96,32 +95,6 @@
     SYS_PORT_TRACING_OBJ_FUNC_EXIT(k_msgq, alloc_init, msgq, ret);
 
     return (ret);
-=======
-int z_impl_k_msgq_alloc_init(struct k_msgq *msgq, size_t msg_size,
-			    uint32_t max_msgs)
-{
-	void *buffer;
-	int ret;
-	size_t total_size;
-
-	SYS_PORT_TRACING_OBJ_FUNC_ENTER(k_msgq, alloc_init, msgq);
-
-	if (size_mul_overflow(msg_size, max_msgs, &total_size)) {
-		ret = -EINVAL;
-	} else {
-		buffer = z_thread_malloc(total_size);
-		if (buffer != NULL) {
-			k_msgq_init(msgq, buffer, msg_size, max_msgs);
-			msgq->flags = K_MSGQ_FLAG_ALLOC;
-			ret = 0;
-		} else {
-			ret = -ENOMEM;
-		}
-	}
-
-	SYS_PORT_TRACING_OBJ_FUNC_EXIT(k_msgq, alloc_init, msgq, ret);
-	return ret;
->>>>>>> 433893e5
 }
 
 #ifdef CONFIG_USERSPACE
@@ -134,41 +107,24 @@
 #include <zephyr/syscalls/k_msgq_alloc_init_mrsh.c>
 #endif /* CONFIG_USERSPACE */
 
-<<<<<<< HEAD
 int k_msgq_cleanup(struct k_msgq* msgq) {
+    int ret = 0;
     SYS_PORT_TRACING_OBJ_FUNC_ENTER(k_msgq, cleanup, msgq);
 
     CHECKIF(z_waitq_head(&msgq->wait_q) != NULL) {
-        SYS_PORT_TRACING_OBJ_FUNC_EXIT(k_msgq, cleanup, msgq, -EBUSY);
-
-        return (-EBUSY);
-    }
-=======
-int k_msgq_cleanup(struct k_msgq *msgq)
-{
-	int ret = 0;
-	SYS_PORT_TRACING_OBJ_FUNC_ENTER(k_msgq, cleanup, msgq);
-
-	CHECKIF(z_waitq_head(&msgq->wait_q) != NULL) {
-		ret = -EBUSY;
-		goto exit;
-	}
->>>>>>> 433893e5
+        ret = -EBUSY;
+        goto exit;
+    }
 
     if ((msgq->flags & K_MSGQ_FLAG_ALLOC) != 0U) {
         k_free(msgq->buffer_start);
         msgq->flags &= ~K_MSGQ_FLAG_ALLOC;
     }
 
-<<<<<<< HEAD
-    SYS_PORT_TRACING_OBJ_FUNC_EXIT(k_msgq, cleanup, msgq, 0);
-
-    return (0);
-=======
-exit:
-	SYS_PORT_TRACING_OBJ_FUNC_EXIT(k_msgq, cleanup, msgq, ret);
-	return ret;
->>>>>>> 433893e5
+exit :
+    SYS_PORT_TRACING_OBJ_FUNC_EXIT(k_msgq, cleanup, msgq, ret);
+
+    return (ret);
 }
 
 static inline int put_msg_in_queue(struct k_msgq* msgq, void const* data,
