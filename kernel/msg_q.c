--- conflicted
+++ resolved
@@ -28,22 +28,14 @@
 static struct k_obj_type obj_type_msgq;
 #endif /* CONFIG_OBJ_CORE_MSGQ */
 
-<<<<<<< HEAD
-#ifdef CONFIG_POLL
-static inline void handle_poll_events(struct k_msgq* msgq, uint32_t state) {
-    z_handle_obj_poll_events(&msgq->poll_events, state);
-}
-=======
-static inline bool handle_poll_events(struct k_msgq *msgq)
-{
-#ifdef CONFIG_POLL
-	return z_handle_obj_poll_events(&msgq->poll_events,
-					K_POLL_STATE_MSGQ_DATA_AVAILABLE);
-#else
-	ARG_UNUSED(msgq);
-	return false;
->>>>>>> 8cff70a9
-#endif /* CONFIG_POLL */
+static inline bool handle_poll_events(struct k_msgq* msgq) {
+    #ifdef CONFIG_POLL
+    return z_handle_obj_poll_events(&msgq->poll_events,
+                                    K_POLL_STATE_MSGQ_DATA_AVAILABLE);
+    #else
+    ARG_UNUSED(msgq);
+    return false;
+    #endif /* CONFIG_POLL */
 }
 
 void k_msgq_init(struct k_msgq* msgq, char* buffer, size_t msg_size,
@@ -134,13 +126,13 @@
     return (0);
 }
 
-<<<<<<< HEAD
 int z_impl_k_msgq_put(struct k_msgq* msgq, void const* data, k_timeout_t timeout) {
     __ASSERT(!arch_is_in_isr() || K_TIMEOUT_EQ(timeout, K_NO_WAIT), "");
 
     struct k_thread* pending_thread;
     k_spinlock_key_t key;
     int result;
+    bool resched = false;
 
     key = k_spin_lock(&msgq->lock);
 
@@ -150,16 +142,13 @@
         /* message queue isn't full */
         pending_thread = z_unpend_first_thread(&msgq->wait_q);
         if (unlikely(pending_thread != NULL)) {
-            SYS_PORT_TRACING_OBJ_FUNC_EXIT(k_msgq, put, msgq, timeout, 0);
+            resched = true;
 
             /* give message to waiting thread */
-            (void) memcpy(pending_thread->base.swap_data, data,
-                          msgq->msg_size);
+            (void) memcpy(pending_thread->base.swap_data, data, msgq->msg_size);
             /* wake up waiting thread */
             arch_thread_return_value_set(pending_thread, 0);
             z_ready_thread(pending_thread);
-            z_reschedule(&msgq->lock, key);
-            return (0);
         }
         else {
             /* put message in queue */
@@ -171,9 +160,7 @@
                 msgq->write_ptr = msgq->buffer_start;
             }
             msgq->used_msgs++;
-            #ifdef CONFIG_POLL
-            handle_poll_events(msgq, K_POLL_STATE_MSGQ_DATA_AVAILABLE);
-            #endif /* CONFIG_POLL */
+            resched = handle_poll_events(msgq);
         }
         result = 0;
     }
@@ -194,72 +181,14 @@
 
     SYS_PORT_TRACING_OBJ_FUNC_EXIT(k_msgq, put, msgq, timeout, result);
 
-    z_reschedule(&msgq->lock, key);
+    if (resched) {
+        z_reschedule(&msgq->lock, key);
+    }
+    else {
+        k_spin_unlock(&msgq->lock, key);
+    }
 
     return (result);
-=======
-
-int z_impl_k_msgq_put(struct k_msgq *msgq, const void *data, k_timeout_t timeout)
-{
-	__ASSERT(!arch_is_in_isr() || K_TIMEOUT_EQ(timeout, K_NO_WAIT), "");
-
-	struct k_thread *pending_thread;
-	k_spinlock_key_t key;
-	int result;
-	bool resched = false;
-
-	key = k_spin_lock(&msgq->lock);
-
-	SYS_PORT_TRACING_OBJ_FUNC_ENTER(k_msgq, put, msgq, timeout);
-
-	if (msgq->used_msgs < msgq->max_msgs) {
-		/* message queue isn't full */
-		pending_thread = z_unpend_first_thread(&msgq->wait_q);
-		if (unlikely(pending_thread != NULL)) {
-			resched = true;
-
-			/* give message to waiting thread */
-			(void)memcpy(pending_thread->base.swap_data, data, msgq->msg_size);
-			/* wake up waiting thread */
-			arch_thread_return_value_set(pending_thread, 0);
-			z_ready_thread(pending_thread);
-		} else {
-			/* put message in queue */
-			__ASSERT_NO_MSG(msgq->write_ptr >= msgq->buffer_start &&
-					msgq->write_ptr < msgq->buffer_end);
-			(void)memcpy(msgq->write_ptr, (char *)data, msgq->msg_size);
-			msgq->write_ptr += msgq->msg_size;
-			if (msgq->write_ptr == msgq->buffer_end) {
-				msgq->write_ptr = msgq->buffer_start;
-			}
-			msgq->used_msgs++;
-			resched = handle_poll_events(msgq);
-		}
-		result = 0;
-	} else if (K_TIMEOUT_EQ(timeout, K_NO_WAIT)) {
-		/* don't wait for message space to become available */
-		result = -ENOMSG;
-	} else {
-		SYS_PORT_TRACING_OBJ_FUNC_BLOCKING(k_msgq, put, msgq, timeout);
-
-		/* wait for put message success, failure, or timeout */
-		_current->base.swap_data = (void *) data;
-
-		result = z_pend_curr(&msgq->lock, key, &msgq->wait_q, timeout);
-		SYS_PORT_TRACING_OBJ_FUNC_EXIT(k_msgq, put, msgq, timeout, result);
-		return result;
-	}
-
-	SYS_PORT_TRACING_OBJ_FUNC_EXIT(k_msgq, put, msgq, timeout, result);
-
-	if (resched) {
-		z_reschedule(&msgq->lock, key);
-	} else {
-		k_spin_unlock(&msgq->lock, key);
-	}
-
-	return result;
->>>>>>> 8cff70a9
 }
 
 #ifdef CONFIG_USERSPACE
@@ -289,13 +218,13 @@
 #include <zephyr/syscalls/k_msgq_get_attrs_mrsh.c>
 #endif /* CONFIG_USERSPACE */
 
-<<<<<<< HEAD
 int z_impl_k_msgq_get(struct k_msgq* msgq, void* data, k_timeout_t timeout) {
     __ASSERT(!arch_is_in_isr() || K_TIMEOUT_EQ(timeout, K_NO_WAIT), "");
 
     k_spinlock_key_t key;
     struct k_thread* pending_thread;
     int result;
+    bool resched = false;
 
     key = k_spin_lock(&msgq->lock);
 
@@ -329,11 +258,7 @@
             /* wake up waiting thread */
             arch_thread_return_value_set(pending_thread, 0);
             z_ready_thread(pending_thread);
-            z_reschedule(&msgq->lock, key);
-
-            SYS_PORT_TRACING_OBJ_FUNC_EXIT(k_msgq, get, msgq, timeout, 0);
-
-            return (0);
+            resched = true;
         }
         result = 0;
     }
@@ -354,78 +279,14 @@
 
     SYS_PORT_TRACING_OBJ_FUNC_EXIT(k_msgq, get, msgq, timeout, result);
 
-    k_spin_unlock(&msgq->lock, key);
+    if (resched) {
+        z_reschedule(&msgq->lock, key);
+    }
+    else {
+        k_spin_unlock(&msgq->lock, key);
+    }
 
     return (result);
-=======
-int z_impl_k_msgq_get(struct k_msgq *msgq, void *data, k_timeout_t timeout)
-{
-	__ASSERT(!arch_is_in_isr() || K_TIMEOUT_EQ(timeout, K_NO_WAIT), "");
-
-	k_spinlock_key_t key;
-	struct k_thread *pending_thread;
-	int result;
-	bool resched = false;
-
-	key = k_spin_lock(&msgq->lock);
-
-	SYS_PORT_TRACING_OBJ_FUNC_ENTER(k_msgq, get, msgq, timeout);
-
-	if (msgq->used_msgs > 0U) {
-		/* take first available message from queue */
-		(void)memcpy((char *)data, msgq->read_ptr, msgq->msg_size);
-		msgq->read_ptr += msgq->msg_size;
-		if (msgq->read_ptr == msgq->buffer_end) {
-			msgq->read_ptr = msgq->buffer_start;
-		}
-		msgq->used_msgs--;
-
-		/* handle first thread waiting to write (if any) */
-		pending_thread = z_unpend_first_thread(&msgq->wait_q);
-		if (unlikely(pending_thread != NULL)) {
-			SYS_PORT_TRACING_OBJ_FUNC_BLOCKING(k_msgq, get, msgq, timeout);
-
-			/* add thread's message to queue */
-			__ASSERT_NO_MSG(msgq->write_ptr >= msgq->buffer_start &&
-					msgq->write_ptr < msgq->buffer_end);
-			(void)memcpy(msgq->write_ptr, (char *)pending_thread->base.swap_data,
-			       msgq->msg_size);
-			msgq->write_ptr += msgq->msg_size;
-			if (msgq->write_ptr == msgq->buffer_end) {
-				msgq->write_ptr = msgq->buffer_start;
-			}
-			msgq->used_msgs++;
-
-			/* wake up waiting thread */
-			arch_thread_return_value_set(pending_thread, 0);
-			z_ready_thread(pending_thread);
-			resched = true;
-		}
-		result = 0;
-	} else if (K_TIMEOUT_EQ(timeout, K_NO_WAIT)) {
-		/* don't wait for a message to become available */
-		result = -ENOMSG;
-	} else {
-		SYS_PORT_TRACING_OBJ_FUNC_BLOCKING(k_msgq, get, msgq, timeout);
-
-		/* wait for get message success or timeout */
-		_current->base.swap_data = data;
-
-		result = z_pend_curr(&msgq->lock, key, &msgq->wait_q, timeout);
-		SYS_PORT_TRACING_OBJ_FUNC_EXIT(k_msgq, get, msgq, timeout, result);
-		return result;
-	}
-
-	SYS_PORT_TRACING_OBJ_FUNC_EXIT(k_msgq, get, msgq, timeout, result);
-
-	if (resched) {
-		z_reschedule(&msgq->lock, key);
-	} else {
-		k_spin_unlock(&msgq->lock, key);
-	}
-
-	return result;
->>>>>>> 8cff70a9
 }
 
 #ifdef CONFIG_USERSPACE
@@ -518,52 +379,33 @@
 #include <zephyr/syscalls/k_msgq_peek_at_mrsh.c>
 #endif /* CONFIG_USERSPACE */
 
-<<<<<<< HEAD
 void z_impl_k_msgq_purge(struct k_msgq* msgq) {
     k_spinlock_key_t key;
     struct k_thread* pending_thread;
-=======
-void z_impl_k_msgq_purge(struct k_msgq *msgq)
-{
-	k_spinlock_key_t key;
-	struct k_thread *pending_thread;
-	bool resched = false;
->>>>>>> 8cff70a9
+    bool resched = false;
 
     key = k_spin_lock(&msgq->lock);
 
     SYS_PORT_TRACING_OBJ_FUNC(k_msgq, purge, msgq);
 
-<<<<<<< HEAD
     /* wake up any threads that are waiting to write */
-    for (pending_thread = z_unpend_first_thread(&msgq->wait_q); pending_thread != NULL;
+    for (pending_thread = z_unpend_first_thread(&msgq->wait_q);
+         pending_thread != NULL;
          pending_thread = z_unpend_first_thread(&msgq->wait_q)) {
         arch_thread_return_value_set(pending_thread, -ENOMSG);
         z_ready_thread(pending_thread);
-    }
-=======
-	/* wake up any threads that are waiting to write */
-	for (pending_thread = z_unpend_first_thread(&msgq->wait_q);
-	     pending_thread != NULL;
-	     pending_thread = z_unpend_first_thread(&msgq->wait_q)) {
-		arch_thread_return_value_set(pending_thread, -ENOMSG);
-		z_ready_thread(pending_thread);
-		resched = true;
-	}
->>>>>>> 8cff70a9
+        resched = true;
+    }
 
     msgq->used_msgs = 0;
     msgq->read_ptr  = msgq->write_ptr;
 
-<<<<<<< HEAD
-    z_reschedule(&msgq->lock, key);
-=======
-	if (resched) {
-		z_reschedule(&msgq->lock, key);
-	} else {
-		k_spin_unlock(&msgq->lock, key);
-	}
->>>>>>> 8cff70a9
+    if (resched) {
+        z_reschedule(&msgq->lock, key);
+    }
+    else {
+        k_spin_unlock(&msgq->lock, key);
+    }
 }
 
 #ifdef CONFIG_USERSPACE
