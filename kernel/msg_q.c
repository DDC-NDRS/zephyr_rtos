/*
 * Copyright (c) 2016 Wind River Systems, Inc.
 *
 * SPDX-License-Identifier: Apache-2.0
 */

/**
 * @file
 * @brief Message queues.
 */

#include <zephyr/kernel.h>
#include <zephyr/kernel_structs.h>

#include <zephyr/toolchain.h>
#include <zephyr/linker/sections.h>
#include <string.h>
#include <ksched.h>
#include <wait_q.h>
#include <zephyr/sys/dlist.h>
#include <zephyr/sys/math_extras.h>
#include <zephyr/init.h>
#include <zephyr/internal/syscall_handler.h>
#include <kernel_internal.h>
#include <zephyr/sys/check.h>

#ifdef CONFIG_OBJ_CORE_MSGQ
static struct k_obj_type obj_type_msgq;
#endif /* CONFIG_OBJ_CORE_MSGQ */

#ifdef CONFIG_POLL
static inline void handle_poll_events(struct k_msgq* msgq, uint32_t state) {
    z_handle_obj_poll_events(&msgq->poll_events, state);
}
#endif /* CONFIG_POLL */

<<<<<<< HEAD
void k_msgq_init(struct k_msgq *msgq, char *buffer, size_t msg_size,
		 uint32_t max_msgs)
{
	msgq->msg_size = msg_size;
	msgq->max_msgs = max_msgs;
	msgq->buffer_start = buffer;
	msgq->buffer_end = buffer + (max_msgs * msg_size);
	msgq->read_ptr = buffer;
	msgq->write_ptr = buffer;
	msgq->used_msgs = 0;
	msgq->flags = 0;
	z_waitq_init(&msgq->wait_q);
	msgq->lock = (struct k_spinlock) {};
#ifdef CONFIG_POLL
	sys_dlist_init(&msgq->poll_events);
#endif	/* CONFIG_POLL */

#ifdef CONFIG_OBJ_CORE_MSGQ
	k_obj_core_init_and_link(K_OBJ_CORE(msgq), &obj_type_msgq);
#endif /* CONFIG_OBJ_CORE_MSGQ */

	SYS_PORT_TRACING_OBJ_INIT(k_msgq, msgq);

	k_object_init(msgq);
=======
void k_msgq_init(struct k_msgq* msgq, char* buffer, size_t msg_size,
                 uint32_t max_msgs) {
    msgq->msg_size     = msg_size;
    msgq->max_msgs     = max_msgs;
    msgq->buffer_start = buffer;
    msgq->buffer_end   = buffer + (max_msgs * msg_size);
    msgq->read_ptr     = buffer;
    msgq->write_ptr    = buffer;
    msgq->used_msgs    = 0;
    msgq->flags        = 0;
    z_waitq_init(&msgq->wait_q);

    #if defined(_MSC_VER)
    msgq->lock = (struct k_spinlock){0};    /* #CUSTOM@NDRS */
    #else
    msgq->lock = (struct k_spinlock){};
    #endif

    #ifdef CONFIG_POLL
    sys_dlist_init(&msgq->poll_events);
    #endif /* CONFIG_POLL */

    #ifdef CONFIG_OBJ_CORE_MSGQ
    k_obj_core_init_and_link(K_OBJ_CORE(msgq), &obj_type_msgq);
    #endif

    SYS_PORT_TRACING_OBJ_INIT(k_msgq, msgq);

    k_object_init(msgq);
>>>>>>> cb5dffec
}

int z_impl_k_msgq_alloc_init(struct k_msgq* msgq, size_t msg_size,
                             uint32_t max_msgs) {
    void*  buffer;
    int    ret;
    size_t total_size;

    SYS_PORT_TRACING_OBJ_FUNC_ENTER(k_msgq, alloc_init, msgq);

    if (size_mul_overflow(msg_size, max_msgs, &total_size)) {
        ret = -EINVAL;
    }
    else {
        buffer = z_thread_malloc(total_size);
        if (buffer != NULL) {
            k_msgq_init(msgq, buffer, msg_size, max_msgs);
            msgq->flags = K_MSGQ_FLAG_ALLOC;
            ret = 0;
        }
        else {
            ret = -ENOMEM;
        }
    }

    SYS_PORT_TRACING_OBJ_FUNC_EXIT(k_msgq, alloc_init, msgq, ret);

    return (ret);
}

#ifdef CONFIG_USERSPACE
int z_vrfy_k_msgq_alloc_init(struct k_msgq* msgq, size_t msg_size,
                             uint32_t max_msgs) {
    K_OOPS(K_SYSCALL_OBJ_NEVER_INIT(msgq, K_OBJ_MSGQ));

    return z_impl_k_msgq_alloc_init(msgq, msg_size, max_msgs);
}

#include <syscalls/k_msgq_alloc_init_mrsh.c>
#endif /* CONFIG_USERSPACE */

int k_msgq_cleanup(struct k_msgq* msgq) {
    SYS_PORT_TRACING_OBJ_FUNC_ENTER(k_msgq, cleanup, msgq);

    CHECKIF(z_waitq_head(&msgq->wait_q) != NULL) {
        SYS_PORT_TRACING_OBJ_FUNC_EXIT(k_msgq, cleanup, msgq, -EBUSY);

        return (-EBUSY);
    }

    if ((msgq->flags & K_MSGQ_FLAG_ALLOC) != 0U) {
        k_free(msgq->buffer_start);
        msgq->flags &= ~K_MSGQ_FLAG_ALLOC;
    }

    SYS_PORT_TRACING_OBJ_FUNC_EXIT(k_msgq, cleanup, msgq, 0);

    return (0);
}

int z_impl_k_msgq_put(struct k_msgq* msgq, void const* data, k_timeout_t timeout) {
    __ASSERT(!arch_is_in_isr() || K_TIMEOUT_EQ(timeout, K_NO_WAIT), "");

    struct k_thread* pending_thread;
    k_spinlock_key_t key;
    int result;

    key = k_spin_lock(&msgq->lock);

    SYS_PORT_TRACING_OBJ_FUNC_ENTER(k_msgq, put, msgq, timeout);

    if (msgq->used_msgs < msgq->max_msgs) {
        /* message queue isn't full */
        pending_thread = z_unpend_first_thread(&msgq->wait_q);
        if (pending_thread != NULL) {
            SYS_PORT_TRACING_OBJ_FUNC_EXIT(k_msgq, put, msgq, timeout, 0);

            /* give message to waiting thread */
            (void) memcpy(pending_thread->base.swap_data, data, msgq->msg_size);
            /* wake up waiting thread */
            arch_thread_return_value_set(pending_thread, 0);
            z_ready_thread(pending_thread);
            z_reschedule(&msgq->lock, key);
            return (0);
        }
        else {
            /* put message in queue */
            __ASSERT_NO_MSG((msgq->write_ptr >= msgq->buffer_start) &&
                            (msgq->write_ptr < msgq->buffer_end));
            (void) memcpy(msgq->write_ptr, data, msgq->msg_size);
            msgq->write_ptr += msgq->msg_size;
            if (msgq->write_ptr == msgq->buffer_end) {
                msgq->write_ptr = msgq->buffer_start;
            }
            msgq->used_msgs++;
            #ifdef CONFIG_POLL
            handle_poll_events(msgq, K_POLL_STATE_MSGQ_DATA_AVAILABLE);
            #endif /* CONFIG_POLL */
        }
        result = 0;
    }
    else if (K_TIMEOUT_EQ(timeout, K_NO_WAIT)) {
        /* don't wait for message space to become available */
        result = -ENOMSG;
    }
    else {
        SYS_PORT_TRACING_OBJ_FUNC_BLOCKING(k_msgq, put, msgq, timeout);

        /* wait for put message success, failure, or timeout */
        _current->base.swap_data = (void*)data;

        result = z_pend_curr(&msgq->lock, key, &msgq->wait_q, timeout);
        SYS_PORT_TRACING_OBJ_FUNC_EXIT(k_msgq, put, msgq, timeout, result);
        return (result);
    }

    SYS_PORT_TRACING_OBJ_FUNC_EXIT(k_msgq, put, msgq, timeout, result);

    k_spin_unlock(&msgq->lock, key);

    return (result);
}

#ifdef CONFIG_USERSPACE
static inline int z_vrfy_k_msgq_put(struct k_msgq* msgq, void const* data,
                                    k_timeout_t timeout) {
    K_OOPS(K_SYSCALL_OBJ(msgq, K_OBJ_MSGQ));
    K_OOPS(K_SYSCALL_MEMORY_READ(data, msgq->msg_size));

    return z_impl_k_msgq_put(msgq, data, timeout);
}

#include <syscalls/k_msgq_put_mrsh.c>
#endif /* CONFIG_USERSPACE */

void z_impl_k_msgq_get_attrs(struct k_msgq* msgq, struct k_msgq_attrs* attrs) {
    attrs->msg_size  = msgq->msg_size;
    attrs->max_msgs  = msgq->max_msgs;
    attrs->used_msgs = msgq->used_msgs;
}

#ifdef CONFIG_USERSPACE
static inline void z_vrfy_k_msgq_get_attrs(struct k_msgq* msgq,
                                           struct k_msgq_attrs* attrs) {
    K_OOPS(K_SYSCALL_OBJ(msgq, K_OBJ_MSGQ));
    K_OOPS(K_SYSCALL_MEMORY_WRITE(attrs, sizeof(struct k_msgq_attrs)));
    z_impl_k_msgq_get_attrs(msgq, attrs);
}

#include <syscalls/k_msgq_get_attrs_mrsh.c>
#endif /* CONFIG_USERSPACE */

int z_impl_k_msgq_get(struct k_msgq* msgq, void* data, k_timeout_t timeout) {
    __ASSERT(!arch_is_in_isr() || K_TIMEOUT_EQ(timeout, K_NO_WAIT), "");

    k_spinlock_key_t key;
    struct k_thread* pending_thread;
    int result;

    key = k_spin_lock(&msgq->lock);

    SYS_PORT_TRACING_OBJ_FUNC_ENTER(k_msgq, get, msgq, timeout);

    if (msgq->used_msgs > 0U) {
        /* take first available message from queue */
        (void) memcpy(data, msgq->read_ptr, msgq->msg_size);
        msgq->read_ptr += msgq->msg_size;
        if (msgq->read_ptr == msgq->buffer_end) {
            msgq->read_ptr = msgq->buffer_start;
        }
        msgq->used_msgs--;

        /* handle first thread waiting to write (if any) */
        pending_thread = z_unpend_first_thread(&msgq->wait_q);
        if (pending_thread != NULL) {
            SYS_PORT_TRACING_OBJ_FUNC_BLOCKING(k_msgq, get, msgq, timeout);

            /* add thread's message to queue */
            __ASSERT_NO_MSG((msgq->write_ptr >= msgq->buffer_start) &&
                            (msgq->write_ptr < msgq->buffer_end));
            (void) memcpy(msgq->write_ptr, pending_thread->base.swap_data, msgq->msg_size);
            msgq->write_ptr += msgq->msg_size;
            if (msgq->write_ptr == msgq->buffer_end) {
                msgq->write_ptr = msgq->buffer_start;
            }
            msgq->used_msgs++;

            /* wake up waiting thread */
            arch_thread_return_value_set(pending_thread, 0);
            z_ready_thread(pending_thread);
            z_reschedule(&msgq->lock, key);

            SYS_PORT_TRACING_OBJ_FUNC_EXIT(k_msgq, get, msgq, timeout, 0);

            return (0);
        }
        result = 0;
    }
    else if (K_TIMEOUT_EQ(timeout, K_NO_WAIT)) {
        /* don't wait for a message to become available */
        result = -ENOMSG;
    }
    else {
        SYS_PORT_TRACING_OBJ_FUNC_BLOCKING(k_msgq, get, msgq, timeout);

        /* wait for get message success or timeout */
        _current->base.swap_data = data;

        result = z_pend_curr(&msgq->lock, key, &msgq->wait_q, timeout);
        SYS_PORT_TRACING_OBJ_FUNC_EXIT(k_msgq, get, msgq, timeout, result);
        return (result);
    }

    SYS_PORT_TRACING_OBJ_FUNC_EXIT(k_msgq, get, msgq, timeout, result);

    k_spin_unlock(&msgq->lock, key);

    return (result);
}

#ifdef CONFIG_USERSPACE
static inline int z_vrfy_k_msgq_get(struct k_msgq* msgq, void* data,
                                    k_timeout_t timeout) {
    K_OOPS(K_SYSCALL_OBJ(msgq, K_OBJ_MSGQ));
    K_OOPS(K_SYSCALL_MEMORY_WRITE(data, msgq->msg_size));

    return z_impl_k_msgq_get(msgq, data, timeout);
}

#include <syscalls/k_msgq_get_mrsh.c>
#endif /* CONFIG_USERSPACE */

int z_impl_k_msgq_peek(struct k_msgq* msgq, void* data) {
    k_spinlock_key_t key;
    int result;

    key = k_spin_lock(&msgq->lock);

    if (msgq->used_msgs > 0U) {
        /* take first available message from queue */
        (void) memcpy(data, msgq->read_ptr, msgq->msg_size);
        result = 0;
    }
    else {
        /* don't wait for a message to become available */
        result = -ENOMSG;
    }

    SYS_PORT_TRACING_OBJ_FUNC(k_msgq, peek, msgq, result);

    k_spin_unlock(&msgq->lock, key);

    return (result);
}

#ifdef CONFIG_USERSPACE
static inline int z_vrfy_k_msgq_peek(struct k_msgq* msgq, void* data) {
    K_OOPS(K_SYSCALL_OBJ(msgq, K_OBJ_MSGQ));
    K_OOPS(K_SYSCALL_MEMORY_WRITE(data, msgq->msg_size));

    return z_impl_k_msgq_peek(msgq, data);
}

#include <syscalls/k_msgq_peek_mrsh.c>
#endif /* CONFIG_USERSPACE */

int z_impl_k_msgq_peek_at(struct k_msgq* msgq, void* data, uint32_t idx) {
    k_spinlock_key_t key;
    int result;
    uint32_t bytes_to_end;
    uint32_t byte_offset;
    char* start_addr;

    key = k_spin_lock(&msgq->lock);

    if (msgq->used_msgs > idx) {
        bytes_to_end = (msgq->buffer_end - msgq->read_ptr);
        byte_offset  = (idx * msgq->msg_size);
        start_addr   = msgq->read_ptr;
        /* check item available in start/end of ring buffer */
        if (bytes_to_end <= byte_offset) {
            /* Tweak the values in case */
            byte_offset -= bytes_to_end;
            /* wrap-around is required */
            start_addr = msgq->buffer_start;
        }

        (void) memcpy(data, start_addr + byte_offset, msgq->msg_size);
        result = 0;
    }
    else {
        /* don't wait for a message to become available */
        result = -ENOMSG;
    }

    SYS_PORT_TRACING_OBJ_FUNC(k_msgq, peek, msgq, result);

    k_spin_unlock(&msgq->lock, key);

    return (result);
}

#ifdef CONFIG_USERSPACE
static inline int z_vrfy_k_msgq_peek_at(struct k_msgq* msgq, void* data, uint32_t idx) {
    K_OOPS(K_SYSCALL_OBJ(msgq, K_OBJ_MSGQ));
    K_OOPS(K_SYSCALL_MEMORY_WRITE(data, msgq->msg_size));

    return z_impl_k_msgq_peek_at(msgq, data, idx);
}

#include <syscalls/k_msgq_peek_at_mrsh.c>
#endif /* CONFIG_USERSPACE */

void z_impl_k_msgq_purge(struct k_msgq* msgq) {
    k_spinlock_key_t key;
    struct k_thread* pending_thread;

    key = k_spin_lock(&msgq->lock);

    SYS_PORT_TRACING_OBJ_FUNC(k_msgq, purge, msgq);

    /* wake up any threads that are waiting to write */
    while ((pending_thread = z_unpend_first_thread(&msgq->wait_q)) != NULL) {
        arch_thread_return_value_set(pending_thread, -ENOMSG);
        z_ready_thread(pending_thread);
    }

    msgq->used_msgs = 0;
    msgq->read_ptr  = msgq->write_ptr;

    z_reschedule(&msgq->lock, key);
}

#ifdef CONFIG_USERSPACE
static inline void z_vrfy_k_msgq_purge(struct k_msgq* msgq) {
    K_OOPS(K_SYSCALL_OBJ(msgq, K_OBJ_MSGQ));
    z_impl_k_msgq_purge(msgq);
}

#include <syscalls/k_msgq_purge_mrsh.c>

static inline uint32_t z_vrfy_k_msgq_num_free_get(struct k_msgq* msgq) {
    K_OOPS(K_SYSCALL_OBJ(msgq, K_OBJ_MSGQ));
    return z_impl_k_msgq_num_free_get(msgq);
}

#include <syscalls/k_msgq_num_free_get_mrsh.c>

static inline uint32_t z_vrfy_k_msgq_num_used_get(struct k_msgq* msgq) {
    K_OOPS(K_SYSCALL_OBJ(msgq, K_OBJ_MSGQ));
    return z_impl_k_msgq_num_used_get(msgq);
}

#include <syscalls/k_msgq_num_used_get_mrsh.c>

#endif /* CONFIG_USERSPACE */

#ifdef CONFIG_OBJ_CORE_MSGQ
static int init_msgq_obj_core_list(void) {
    /* Initialize msgq object type */

    z_obj_type_init(&obj_type_msgq, K_OBJ_TYPE_MSGQ_ID,
                    offsetof(struct k_msgq, obj_core));

    /* Initialize and link statically defined message queues */

    STRUCT_SECTION_FOREACH(k_msgq, msgq) {
        k_obj_core_init_and_link(K_OBJ_CORE(msgq), &obj_type_msgq);
    }

    return 0;
};

SYS_INIT(init_msgq_obj_core_list, PRE_KERNEL_1,
         CONFIG_KERNEL_INIT_PRIORITY_OBJECTS);

#endif /* CONFIG_OBJ_CORE_MSGQ */<|MERGE_RESOLUTION|>--- conflicted
+++ resolved
@@ -34,32 +34,6 @@
 }
 #endif /* CONFIG_POLL */
 
-<<<<<<< HEAD
-void k_msgq_init(struct k_msgq *msgq, char *buffer, size_t msg_size,
-		 uint32_t max_msgs)
-{
-	msgq->msg_size = msg_size;
-	msgq->max_msgs = max_msgs;
-	msgq->buffer_start = buffer;
-	msgq->buffer_end = buffer + (max_msgs * msg_size);
-	msgq->read_ptr = buffer;
-	msgq->write_ptr = buffer;
-	msgq->used_msgs = 0;
-	msgq->flags = 0;
-	z_waitq_init(&msgq->wait_q);
-	msgq->lock = (struct k_spinlock) {};
-#ifdef CONFIG_POLL
-	sys_dlist_init(&msgq->poll_events);
-#endif	/* CONFIG_POLL */
-
-#ifdef CONFIG_OBJ_CORE_MSGQ
-	k_obj_core_init_and_link(K_OBJ_CORE(msgq), &obj_type_msgq);
-#endif /* CONFIG_OBJ_CORE_MSGQ */
-
-	SYS_PORT_TRACING_OBJ_INIT(k_msgq, msgq);
-
-	k_object_init(msgq);
-=======
 void k_msgq_init(struct k_msgq* msgq, char* buffer, size_t msg_size,
                  uint32_t max_msgs) {
     msgq->msg_size     = msg_size;
@@ -84,12 +58,11 @@
 
     #ifdef CONFIG_OBJ_CORE_MSGQ
     k_obj_core_init_and_link(K_OBJ_CORE(msgq), &obj_type_msgq);
-    #endif
+    #endif /* CONFIG_OBJ_CORE_MSGQ */
 
     SYS_PORT_TRACING_OBJ_INIT(k_msgq, msgq);
 
     k_object_init(msgq);
->>>>>>> cb5dffec
 }
 
 int z_impl_k_msgq_alloc_init(struct k_msgq* msgq, size_t msg_size,
