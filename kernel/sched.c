/*
 * Copyright (c) 2018 Intel Corporation
 *
 * SPDX-License-Identifier: Apache-2.0
 */
#include <zephyr/kernel.h>
#include <ksched.h>
#include <zephyr/spinlock.h>
#include <wait_q.h>
#include <kthread.h>
#include <priority_q.h>
#include <kswap.h>
#include <ipi.h>
#include <kernel_arch_func.h>
#include <zephyr/internal/syscall_handler.h>
#include <zephyr/drivers/timer/system_timer.h>
#include <stdbool.h>
#include <kernel_internal.h>
#include <zephyr/logging/log.h>
#include <zephyr/sys/atomic.h>
#include <zephyr/sys/math_extras.h>
#include <zephyr/timing/timing.h>
#include <zephyr/sys/util.h>

LOG_MODULE_DECLARE(os, CONFIG_KERNEL_LOG_LEVEL);

#if defined(CONFIG_SWAP_NONATOMIC) && defined(CONFIG_TIMESLICING)
extern struct k_thread* pending_current;
#endif

struct k_spinlock _sched_spinlock;

/* Storage to "complete" the context switch from an invalid/incomplete thread
 * context (ex: exiting an ISR that aborted _current)
 */
__incoherent struct k_thread _thread_dummy;

static ALWAYS_INLINE void update_cache(int preempt_ok);
static ALWAYS_INLINE void halt_thread(struct k_thread* thread, uint8_t new_state);
static void add_to_waitq_locked(struct k_thread* thread, _wait_q_t* wait_q);

BUILD_ASSERT(CONFIG_NUM_COOP_PRIORITIES >= CONFIG_NUM_METAIRQ_PRIORITIES,
             "You need to provide at least as many CONFIG_NUM_COOP_PRIORITIES as "
             "CONFIG_NUM_METAIRQ_PRIORITIES as Meta IRQs are just a special class of cooperative "
             "threads.");

static ALWAYS_INLINE void* thread_runq(struct k_thread* thread) {
    #ifdef CONFIG_SCHED_CPU_MASK_PIN_ONLY
    int cpu, m = thread->base.cpu_mask;

    /* Edge case: it's legal per the API to "make runnable" a
     * thread with all CPUs masked off (i.e. one that isn't
     * actually runnable!).  Sort of a wart in the API and maybe
     * we should address this in docs/assertions instead to avoid
     * the extra test.
     */
    cpu = m == 0 ? 0 : u32_count_trailing_zeros(m);

    return &_kernel.cpus[cpu].ready_q.runq;
    #else
    ARG_UNUSED(thread);
    return &_kernel.ready_q.runq;
    #endif /* CONFIG_SCHED_CPU_MASK_PIN_ONLY */
}

static ALWAYS_INLINE void* curr_cpu_runq(void) {
    #ifdef CONFIG_SCHED_CPU_MASK_PIN_ONLY
    return &arch_curr_cpu()->ready_q.runq;
    #else
    return &_kernel.ready_q.runq;
    #endif /* CONFIG_SCHED_CPU_MASK_PIN_ONLY */
}

static ALWAYS_INLINE void runq_add(struct k_thread* thread) {
    __ASSERT_NO_MSG(!z_is_idle_thread_object(thread));

    _priq_run_add(thread_runq(thread), thread);
}

static ALWAYS_INLINE void runq_remove(struct k_thread* thread) {
    __ASSERT_NO_MSG(!z_is_idle_thread_object(thread));

    _priq_run_remove(thread_runq(thread), thread);
}

static ALWAYS_INLINE void runq_yield(void) {
    _priq_run_yield(curr_cpu_runq());
}

static ALWAYS_INLINE struct k_thread* runq_best(void) {
    return _priq_run_best(curr_cpu_runq());
}

/* _current is never in the run queue until context switch on
 * SMP configurations, see z_requeue_current()
 */
static inline bool should_queue_thread(struct k_thread* thread) {
    return !IS_ENABLED(CONFIG_SMP) || (thread != _current);
}

static ALWAYS_INLINE void queue_thread(struct k_thread* thread) {
    z_mark_thread_as_queued(thread);
    if (should_queue_thread(thread)) {
        runq_add(thread);
    }

    #ifdef CONFIG_SMP
    if (thread == _current) {
        /* add current to end of queue means "yield" */
        _current_cpu->swap_ok = true;
    }
    #endif /* CONFIG_SMP */
}

static ALWAYS_INLINE void dequeue_thread(struct k_thread* thread) {
    z_mark_thread_as_not_queued(thread);
    if (should_queue_thread(thread)) {
        runq_remove(thread);
    }
}

/* Called out of z_swap() when CONFIG_SMP.  The current thread can
 * never live in the run queue until we are inexorably on the context
 * switch path on SMP, otherwise there is a deadlock condition where a
 * set of CPUs pick a cycle of threads to run and wait for them all to
 * context switch forever.
 */
void z_requeue_current(struct k_thread* thread) {
    if (z_is_thread_queued(thread)) {
        runq_add(thread);
    }
    signal_pending_ipi();
}

/* Return true if the thread is aborting, else false */
static inline bool is_aborting(struct k_thread* thread) {
    return (thread->base.thread_state & _THREAD_ABORTING) != 0U;
}

/* Return true if the thread is aborting or suspending, else false */
static inline bool is_halting(struct k_thread* thread) {
    return (thread->base.thread_state &
            (_THREAD_ABORTING | _THREAD_SUSPENDING)) != 0U;
}

/* Clear the halting bits (_THREAD_ABORTING and _THREAD_SUSPENDING) */
static inline void clear_halting(struct k_thread* thread) {
    if (IS_ENABLED(CONFIG_SMP) && (CONFIG_MP_MAX_NUM_CPUS > 1)) {
        barrier_dmem_fence_full(); /* Other cpus spin on this locklessly! */
        thread->base.thread_state &= ~(_THREAD_ABORTING | _THREAD_SUSPENDING);
    }
}

static ALWAYS_INLINE struct k_thread* next_up(void) {
    #ifdef CONFIG_SMP
    if (is_halting(_current)) {
        halt_thread(_current, is_aborting(_current) ?
                              _THREAD_DEAD : _THREAD_SUSPENDED);
    }
    #endif /* CONFIG_SMP */

    struct k_thread* thread = runq_best();

    #if (CONFIG_NUM_METAIRQ_PRIORITIES > 0) &&                  \
        (CONFIG_NUM_COOP_PRIORITIES > CONFIG_NUM_METAIRQ_PRIORITIES)
    /* MetaIRQs must always attempt to return back to a
     * cooperative thread they preempted and not whatever happens
     * to be highest priority now. The cooperative thread was
     * promised it wouldn't be preempted (by non-metairq threads)!
     */
    struct k_thread* mirqp = _current_cpu->metairq_preempted;

    if (mirqp != NULL && (thread == NULL || !thread_is_metairq(thread))) {
        if (!z_is_thread_prevented_from_running(mirqp)) {
            thread = mirqp;
        }
        else {
            _current_cpu->metairq_preempted = NULL;
        }
    }
    #endif
    /* CONFIG_NUM_METAIRQ_PRIORITIES > 0 &&
     * CONFIG_NUM_COOP_PRIORITIES > CONFIG_NUM_METAIRQ_PRIORITIES
     */

    #ifndef CONFIG_SMP
    /* In uniprocessor mode, we can leave the current thread in
     * the queue (actually we have to, otherwise the assembly
     * context switch code for all architectures would be
     * responsible for putting it back in z_swap and ISR return!),
     * which makes this choice simple.
     */
    return (thread != NULL) ? thread : _current_cpu->idle_thread;
    #else
    /* Under SMP, the "cache" mechanism for selecting the next
     * thread doesn't work, so we have more work to do to test
     * _current against the best choice from the queue.  Here, the
     * thread selected above represents "the best thread that is
     * not current".
     *
     * Subtle note on "queued": in SMP mode, _current does not
     * live in the queue, so this isn't exactly the same thing as
     * "ready", it means "is _current already added back to the
     * queue such that we don't want to re-add it".
     */
    bool queued = z_is_thread_queued(_current);
    bool active = !z_is_thread_prevented_from_running(_current);

    if (thread == NULL) {
        thread = _current_cpu->idle_thread;
    }

    if (active) {
        int32_t cmp = z_sched_prio_cmp(_current, thread);

        /* Ties only switch if state says we yielded */
        if ((cmp > 0) || ((cmp == 0) && !_current_cpu->swap_ok)) {
            thread = _current;
        }

        if (!should_preempt(thread, _current_cpu->swap_ok)) {
            thread = _current;
        }
    }

    /* Put _current back into the queue */
    if ((thread != _current) && active &&
        !z_is_idle_thread_object(_current) && !queued) {
        queue_thread(_current);
    }

    /* Take the new _current out of the queue */
    if (z_is_thread_queued(thread)) {
        dequeue_thread(thread);
    }

    _current_cpu->swap_ok = false;
    return (thread);
    #endif /* CONFIG_SMP */
}

void move_thread_to_end_of_prio_q(struct k_thread* thread) {
    if (z_is_thread_queued(thread)) {
        dequeue_thread(thread);
    }
    queue_thread(thread);
    update_cache(thread == _current);
}

/* Track cooperative threads preempted by metairqs so we can return to
 * them specifically.  Called at the moment a new thread has been
 * selected to run.
 */
static void update_metairq_preempt(struct k_thread* thread) {
    #if (CONFIG_NUM_METAIRQ_PRIORITIES > 0) &&                  \
         (CONFIG_NUM_COOP_PRIORITIES > CONFIG_NUM_METAIRQ_PRIORITIES)
    if (thread_is_metairq(thread) && !thread_is_metairq(_current) &&
        !thread_is_preemptible(_current)) {
        /* Record new preemption */
        _current_cpu->metairq_preempted = _current;
    }
    else if (!thread_is_metairq(thread)) {
        /* Returning from existing preemption */
        _current_cpu->metairq_preempted = NULL;
    }
    #else
    ARG_UNUSED(thread);
    #endif

    /* CONFIG_NUM_METAIRQ_PRIORITIES > 0 &&
     * CONFIG_NUM_COOP_PRIORITIES > CONFIG_NUM_METAIRQ_PRIORITIES
     */
}

static ALWAYS_INLINE void update_cache(int preempt_ok) {
    #ifndef CONFIG_SMP
    struct k_thread* thread = next_up();

    if (should_preempt(thread, preempt_ok)) {
        #ifdef CONFIG_TIMESLICING
        if (thread != _current) {
            z_reset_time_slice(thread);
        }
        #endif /* CONFIG_TIMESLICING */

        update_metairq_preempt(thread);
        _kernel.ready_q.cache = thread;
    }
    else {
        _kernel.ready_q.cache = _current;
    }

    #else
    /* The way this works is that the CPU record keeps its
     * "cooperative swapping is OK" flag until the next reschedule
     * call or context switch.  It doesn't need to be tracked per
     * thread because if the thread gets preempted for whatever
     * reason the scheduler will make the same decision anyway.
     */
    _current_cpu->swap_ok = preempt_ok;
    #endif /* CONFIG_SMP */
}

static struct _cpu* thread_active_elsewhere(struct k_thread* thread) {
    /* Returns pointer to _cpu if the thread is currently running on
     * another CPU. There are more scalable designs to answer this
     * question in constant time, but this is fine for now.
     */
    #ifdef CONFIG_SMP
    int currcpu = _current_cpu->id;

    unsigned int num_cpus = arch_num_cpus();

    for (int i = 0; i < num_cpus; i++) {
        if ((i != currcpu) &&
            (_kernel.cpus[i].current == thread)) {
            return (&_kernel.cpus[i]);
        }
    }
    #endif /* CONFIG_SMP */
    ARG_UNUSED(thread);

    return (NULL);
}

static void ready_thread(struct k_thread* thread) {
    #ifdef CONFIG_KERNEL_COHERENCE
    __ASSERT_NO_MSG(arch_mem_coherent(thread));
    #endif /* CONFIG_KERNEL_COHERENCE */

    /* If thread is queued already, do not try and added it to the
     * run queue again
     */
    if (!z_is_thread_queued(thread) && z_is_thread_ready(thread)) {
        SYS_PORT_TRACING_OBJ_FUNC(k_thread, sched_ready, thread);

        queue_thread(thread);
        update_cache(0);

        flag_ipi(ipi_mask_create(thread));
    }
}

void z_ready_thread(struct k_thread* thread) {
    K_SPINLOCK(&_sched_spinlock) {
        if (thread_active_elsewhere(thread) == NULL) {
            ready_thread(thread);
        }
    }
}

void z_move_thread_to_end_of_prio_q(struct k_thread* thread) {
    K_SPINLOCK(&_sched_spinlock) {
        move_thread_to_end_of_prio_q(thread);
    }
}

/* Spins in ISR context, waiting for a thread known to be running on
 * another CPU to catch the IPI we sent and halt.  Note that we check
 * for ourselves being asynchronously halted first to prevent simple
 * deadlocks (but not complex ones involving cycles of 3+ threads!).
 * Acts to release the provided lock before returning.
 */
static void thread_halt_spin(struct k_thread* thread, k_spinlock_key_t key) {
    if (is_halting(_current)) {
        halt_thread(_current,
                    is_aborting(_current) ? _THREAD_DEAD : _THREAD_SUSPENDED);
    }
    k_spin_unlock(&_sched_spinlock, key);
    while (is_halting(thread)) {
        unsigned int k = arch_irq_lock();

        arch_spin_relax(); /* Requires interrupts be masked */
        arch_irq_unlock(k);
    }
}

/* Shared handler for k_thread_{suspend,abort}().  Called with the
 * scheduler lock held and the key passed (which it may
 * release/reacquire!) which will be released before a possible return
 * (aborting _current will not return, obviously), which may be after
 * a context switch.
 */
static ALWAYS_INLINE void z_thread_halt(struct k_thread* thread, k_spinlock_key_t key,
                                        bool terminate) {
    _wait_q_t* wq = &thread->join_queue;
    #ifdef CONFIG_SMP
    wq = terminate ? wq : &thread->halt_queue;
    #endif

    /* If the target is a thread running on another CPU, flag and
     * poke (note that we might spin to wait, so a true
     * synchronous IPI is needed here, not deferred!), it will
     * halt itself in the IPI.  Otherwise it's unscheduled, so we
     * can clean it up directly.
     */

    struct _cpu* cpu = thread_active_elsewhere(thread);

    if (cpu != NULL) {
        thread->base.thread_state |= (terminate ? _THREAD_ABORTING
                                      : _THREAD_SUSPENDING);
        #if defined(CONFIG_SMP) && defined(CONFIG_SCHED_IPI_SUPPORTED)
        #ifdef CONFIG_ARCH_HAS_DIRECTED_IPIS
        arch_sched_directed_ipi(IPI_CPU_MASK(cpu->id));
        #else
        arch_sched_broadcast_ipi();
        #endif
        #endif

        if (arch_is_in_isr()) {
            thread_halt_spin(thread, key);
        }
        else {
            add_to_waitq_locked(_current, wq);
            z_swap(&_sched_spinlock, key);
        }
    }
    else {
        halt_thread(thread, terminate ? _THREAD_DEAD : _THREAD_SUSPENDED);
        if ((thread == _current) && !arch_is_in_isr()) {
            if (z_is_thread_essential(thread)) {
                k_spin_unlock(&_sched_spinlock, key);
                k_panic();
                key = k_spin_lock(&_sched_spinlock);
            }
            z_swap(&_sched_spinlock, key);
            __ASSERT(!terminate, "aborted _current back from dead");
        }
        else {
            k_spin_unlock(&_sched_spinlock, key);
        }
    }
    /* NOTE: the scheduler lock has been released.  Don't put
     * logic here, it's likely to be racy/deadlocky even if you
     * re-take the lock!
     */
}

void z_impl_k_thread_suspend(k_tid_t thread) {
    SYS_PORT_TRACING_OBJ_FUNC_ENTER(k_thread, suspend, thread);

    /* Special case "suspend the current thread" as it doesn't
     * need the async complexity below.
     */
    if (!IS_ENABLED(CONFIG_SMP) && (thread == _current) && !arch_is_in_isr()) {
        k_spinlock_key_t key = k_spin_lock(&_sched_spinlock);

        z_mark_thread_as_suspended(thread);
        dequeue_thread(thread);
        update_cache(1);
        z_swap(&_sched_spinlock, key);
        return;
    }

    k_spinlock_key_t key = k_spin_lock(&_sched_spinlock);

    if (unlikely(z_is_thread_suspended(thread))) {

        /* The target thread is already suspended. Nothing to do. */

        k_spin_unlock(&_sched_spinlock, key);
        return;
    }

    z_thread_halt(thread, key, false);

    SYS_PORT_TRACING_OBJ_FUNC_EXIT(k_thread, suspend, thread);
}

#ifdef CONFIG_USERSPACE
static inline void z_vrfy_k_thread_suspend(k_tid_t thread) {
    K_OOPS(K_SYSCALL_OBJ(thread, K_OBJ_THREAD));
    z_impl_k_thread_suspend(thread);
}
#include <zephyr/syscalls/k_thread_suspend_mrsh.c>
#endif /* CONFIG_USERSPACE */

void z_impl_k_thread_resume(k_tid_t thread) {
    SYS_PORT_TRACING_OBJ_FUNC_ENTER(k_thread, resume, thread);

    k_spinlock_key_t key = k_spin_lock(&_sched_spinlock);

    /* Do not try to resume a thread that was not suspended */
    if (unlikely(!z_is_thread_suspended(thread))) {
        k_spin_unlock(&_sched_spinlock, key);
        return;
    }

    z_mark_thread_as_not_suspended(thread);
    ready_thread(thread);

    z_reschedule(&_sched_spinlock, key);

    SYS_PORT_TRACING_OBJ_FUNC_EXIT(k_thread, resume, thread);
}

#ifdef CONFIG_USERSPACE
static inline void z_vrfy_k_thread_resume(k_tid_t thread) {
    K_OOPS(K_SYSCALL_OBJ(thread, K_OBJ_THREAD));
    z_impl_k_thread_resume(thread);
}
#include <zephyr/syscalls/k_thread_resume_mrsh.c>
#endif /* CONFIG_USERSPACE */

static void unready_thread(struct k_thread* thread) {
    if (z_is_thread_queued(thread)) {
        dequeue_thread(thread);
    }
    update_cache(thread == _current);
}

/* _sched_spinlock must be held */
static void add_to_waitq_locked(struct k_thread* thread, _wait_q_t* wait_q) {
    unready_thread(thread);
    z_mark_thread_as_pending(thread);

    SYS_PORT_TRACING_FUNC(k_thread, sched_pend, thread);

    if (wait_q != NULL) {
        thread->base.pended_on = wait_q;
        _priq_wait_add(&wait_q->waitq, thread);
    }
}

static void add_thread_timeout(struct k_thread* thread, k_timeout_t timeout) {
    if (!K_TIMEOUT_EQ(timeout, K_FOREVER)) {
        z_add_thread_timeout(thread, timeout);
    }
}

static void pend_locked(struct k_thread* thread, _wait_q_t* wait_q,
                        k_timeout_t timeout) {
    #ifdef CONFIG_KERNEL_COHERENCE
    __ASSERT_NO_MSG(wait_q == NULL || arch_mem_coherent(wait_q));
    #endif /* CONFIG_KERNEL_COHERENCE */

    add_to_waitq_locked(thread, wait_q);
    add_thread_timeout(thread, timeout);
}

void z_pend_thread(struct k_thread* thread, _wait_q_t* wait_q,
                   k_timeout_t timeout) {
    __ASSERT_NO_MSG((thread == _current) || is_thread_dummy(thread));
    K_SPINLOCK(&_sched_spinlock) {
        pend_locked(thread, wait_q, timeout);
    }
}

void z_unpend_thread_no_timeout(struct k_thread* thread) {
    K_SPINLOCK(&_sched_spinlock) {
        if (thread->base.pended_on != NULL) {
            unpend_thread_no_timeout(thread);
        }
    }
}

void z_sched_wake_thread(struct k_thread* thread, bool is_timeout) {
    K_SPINLOCK(&_sched_spinlock) {
        bool killed = (thread->base.thread_state &
                        (_THREAD_DEAD | _THREAD_ABORTING));

        #ifdef CONFIG_EVENTS
        bool do_nothing = thread->no_wake_on_timeout && is_timeout;

        thread->no_wake_on_timeout = false;

        if (do_nothing) {
            continue;
        }
        #endif /* CONFIG_EVENTS */

        if (!killed) {
            /* The thread is not being killed */
            if (thread->base.pended_on != NULL) {
                unpend_thread_no_timeout(thread);
            }
            z_mark_thread_as_not_sleeping(thread);
            ready_thread(thread);
        }
    }
}

#ifdef CONFIG_SYS_CLOCK_EXISTS
/* Timeout handler for *_thread_timeout() APIs */
void z_thread_timeout(struct _timeout const* timeout) {
    struct k_thread* thread = CONTAINER_OF(timeout,
                                           struct k_thread, base.timeout);

    z_sched_wake_thread(thread, true);
}
#endif /* CONFIG_SYS_CLOCK_EXISTS */

int z_pend_curr(struct k_spinlock* lock, k_spinlock_key_t key,
                _wait_q_t* wait_q, k_timeout_t timeout) {
    #if defined(CONFIG_TIMESLICING) && defined(CONFIG_SWAP_NONATOMIC)
    pending_current = _current;
    #endif /* CONFIG_TIMESLICING && CONFIG_SWAP_NONATOMIC */
    __ASSERT_NO_MSG(sizeof(_sched_spinlock) == 0 || lock != &_sched_spinlock);

    /* We do a "lock swap" prior to calling z_swap(), such that
     * the caller's lock gets released as desired.  But we ensure
     * that we hold the scheduler lock and leave local interrupts
     * masked until we reach the context switch.  z_swap() itself
     * has similar code; the duplication is because it's a legacy
     * API that doesn't expect to be called with scheduler lock
     * held.
     */
    (void) k_spin_lock(&_sched_spinlock);
    pend_locked(_current, wait_q, timeout);
    k_spin_release(lock);

    return z_swap(&_sched_spinlock, key);
}

struct k_thread* z_unpend1_no_timeout(_wait_q_t* wait_q) {
    struct k_thread* thread = NULL;

    K_SPINLOCK(&_sched_spinlock) {
        thread = _priq_wait_best(&wait_q->waitq);

        if (thread != NULL) {
            unpend_thread_no_timeout(thread);
        }
    }

    return (thread);
}

void z_unpend_thread(struct k_thread* thread) {
    z_unpend_thread_no_timeout(thread);
    z_abort_thread_timeout(thread);
}

/* Priority set utility that does no rescheduling, it just changes the
 * run queue state, returning true if a reschedule is needed later.
 */
bool z_thread_prio_set(struct k_thread* thread, int prio) {
    bool need_sched = 0;
    int old_prio = thread->base.prio;

    K_SPINLOCK(&_sched_spinlock) {
        need_sched = z_is_thread_ready(thread);

        if (need_sched) {
            if (!IS_ENABLED(CONFIG_SMP) || z_is_thread_queued(thread)) {
                dequeue_thread(thread);
                thread->base.prio = prio;
                queue_thread(thread);

                if (old_prio > prio) {
                    flag_ipi(ipi_mask_create(thread));
                }
            }
            else {
                /*
                 * This is a running thread on SMP. Update its
                 * priority, but do not requeue it. An IPI is
                 * needed if the priority is both being lowered
                 * and it is running on another CPU.
                 */

                thread->base.prio = prio;

                struct _cpu* cpu;

                cpu = thread_active_elsewhere(thread);
                if ((cpu != NULL) && (old_prio < prio)) {
                    flag_ipi(IPI_CPU_MASK(cpu->id));
                }
            }

            update_cache(1);
        }
        else if (z_is_thread_pending(thread)) {
            /* Thread is pending, remove it from the waitq
             * and reinsert it with the new priority to avoid
             * violating waitq ordering and rb assumptions.
             */
            _wait_q_t *wait_q = pended_on_thread(thread);

            _priq_wait_remove(&wait_q->waitq, thread);
            thread->base.prio = prio;
            _priq_wait_add(&wait_q->waitq, thread);
        }
        else {
            thread->base.prio = prio;
        }
    }

    SYS_PORT_TRACING_OBJ_FUNC(k_thread, sched_priority_set, thread, prio);

    return need_sched;
}

static inline bool resched(uint32_t key) {
    #ifdef CONFIG_SMP
    _current_cpu->swap_ok = 0;
    #endif /* CONFIG_SMP */

    return arch_irq_unlocked(key) && !arch_is_in_isr();
}

/*
 * Check if the next ready thread is the same as the current thread
 * and save the trip if true.
 */
static inline bool need_swap(void) {
    /* the SMP case will be handled in C based z_swap() */
    #ifdef CONFIG_SMP
    return (true);
    #else
    struct k_thread* new_thread;

    /* Check if the next ready thread is the same as the current thread */
    new_thread = _kernel.ready_q.cache;
    return (new_thread != _current);
    #endif /* CONFIG_SMP */
}

void z_reschedule(struct k_spinlock* lock, k_spinlock_key_t key) {
    if (resched(key.key) && need_swap()) {
        z_swap(lock, key);
    }
    else {
        k_spin_unlock(lock, key);
        signal_pending_ipi();
    }
}

void z_reschedule_irqlock(uint32_t key) {
    if (resched(key) && need_swap()) {
        z_swap_irqlock(key);
    }
    else {
        irq_unlock(key);
        signal_pending_ipi();
    }
}

#if (__GTEST == 0U) /* #CUSTOM@NDRS */
void k_sched_lock(void) {
    K_SPINLOCK(&_sched_spinlock) {
        SYS_PORT_TRACING_FUNC(k_thread, sched_lock);

        z_sched_lock();
    }
}

void k_sched_unlock(void) {
    K_SPINLOCK(&_sched_spinlock) {
        __ASSERT(_current->base.sched_locked != 0U, "");
        __ASSERT(!arch_is_in_isr(), "");

        ++_current->base.sched_locked;
        update_cache(0);
    }

    LOG_DBG("scheduler unlocked (%p:%d)",
            _current, _current->base.sched_locked);

    SYS_PORT_TRACING_FUNC(k_thread, sched_unlock);

    z_reschedule_unlocked();
}
#else
void k_sched_lock(void) {
    /* pass */
}

void k_sched_unlock(void) {
    /* pass */
}
#endif

struct k_thread* z_swap_next_thread(void) {
    #ifdef CONFIG_SMP
    struct k_thread* ret = next_up();

    if (ret == _current) {
        /* When not swapping, have to signal IPIs here.  In
         * the context switch case it must happen later, after
         * _current gets requeued.
         */
        signal_pending_ipi();
    }
    return (ret);
    #else
    return (_kernel.ready_q.cache);
    #endif /* CONFIG_SMP */
}

#ifdef CONFIG_USE_SWITCH
/* Just a wrapper around z_current_thread_set(xxx) with tracing */
static inline void set_current(struct k_thread* new_thread) {
    z_thread_mark_switched_out();
    z_current_thread_set(new_thread);
}

/**
 * @brief Determine next thread to execute upon completion of an interrupt
 *
 * Thread preemption is performed by context switching after the completion
 * of a non-recursed interrupt. This function determines which thread to
 * switch to if any. This function accepts as @p interrupted either:
 *
 * - The handle for the interrupted thread in which case the thread's context
 *   must already be fully saved and ready to be picked up by a different CPU.
 *
 * - NULL if more work is required to fully save the thread's state after
 *   it is known that a new thread is to be scheduled. It is up to the caller
 *   to store the handle resulting from the thread that is being switched out
 *   in that thread's "switch_handle" field after its
 *   context has fully been saved, following the same requirements as with
 *   the @ref arch_switch() function.
 *
 * If a new thread needs to be scheduled then its handle is returned.
 * Otherwise the same value provided as @p interrupted is returned back.
 * Those handles are the same opaque types used by the @ref arch_switch()
 * function.
 *
 * @warning
 * The _current value may have changed after this call and not refer
 * to the interrupted thread anymore. It might be necessary to make a local
 * copy before calling this function.
 *
 * @param interrupted Handle for the thread that was interrupted or NULL.
 * @retval Handle for the next thread to execute, or @p interrupted when
 *         no new thread is to be scheduled.
 */
void* z_get_next_switch_handle(void* interrupted) {
    z_check_stack_sentinel();

    #ifdef CONFIG_SMP
    void* ret = NULL;

    K_SPINLOCK(&_sched_spinlock) {
        struct k_thread *old_thread = _current, *new_thread;

        if (IS_ENABLED(CONFIG_SMP)) {
            old_thread->switch_handle = NULL;
        }
        new_thread = next_up();

        z_sched_usage_switch(new_thread);

        if (old_thread != new_thread) {
            uint8_t cpu_id;

            update_metairq_preempt(new_thread);
            z_sched_switch_spin(new_thread);
            arch_cohere_stacks(old_thread, interrupted, new_thread);

            _current_cpu->swap_ok = 0;
            cpu_id = arch_curr_cpu()->id;
            new_thread->base.cpu = cpu_id;
            set_current(new_thread);

            #ifdef CONFIG_TIMESLICING
            z_reset_time_slice(new_thread);
            #endif /* CONFIG_TIMESLICING */

            #ifdef CONFIG_SPIN_VALIDATE
            /* Changed _current!  Update the spinlock
             * bookkeeping so the validation doesn't get
             * confused when the "wrong" thread tries to
             * release the lock.
             */
            z_spin_lock_set_owner(&_sched_spinlock);
            #endif /* CONFIG_SPIN_VALIDATE */

            /* A queued (runnable) old/current thread
             * needs to be added back to the run queue
             * here, and atomically with its switch handle
             * being set below.  This is safe now, as we
             * will not return into it.
             */
            if (z_is_thread_queued(old_thread)) {
                #ifdef CONFIG_SCHED_IPI_CASCADE
                if ((new_thread->base.cpu_mask != -1) &&
                    (old_thread->base.cpu_mask != BIT(cpu_id))) {
                    flag_ipi(ipi_mask_create(old_thread));
                }
                #endif
                runq_add(old_thread);
            }
        }
        old_thread->switch_handle = interrupted;
        ret = new_thread->switch_handle;
        if (IS_ENABLED(CONFIG_SMP)) {
            /* Active threads MUST have a null here */
            new_thread->switch_handle = NULL;
        }
    }
    signal_pending_ipi();
    return (ret);
    #else
    z_sched_usage_switch(_kernel.ready_q.cache);
    _current->switch_handle = interrupted;
    set_current(_kernel.ready_q.cache);
    return (_current->switch_handle);
    #endif /* CONFIG_SMP */
}
#endif /* CONFIG_USE_SWITCH */

int z_unpend_all(_wait_q_t* wait_q) {
    int need_sched = 0;
    struct k_thread* thread;

    for (thread = z_waitq_head(wait_q); thread != NULL; thread = z_waitq_head(wait_q)) {
        z_unpend_thread(thread);
        z_ready_thread(thread);
        need_sched = 1;
    }

    return (need_sched);
}

void init_ready_q(struct _ready_q* ready_q) {
    _priq_run_init(&ready_q->runq);
}

void z_sched_init(void) {
    #ifdef CONFIG_SCHED_CPU_MASK_PIN_ONLY
    for (int i = 0; i < CONFIG_MP_MAX_NUM_CPUS; i++) {
        init_ready_q(&_kernel.cpus[i].ready_q);
    }
    #else
    init_ready_q(&_kernel.ready_q);
    #endif /* CONFIG_SCHED_CPU_MASK_PIN_ONLY */
}

void z_impl_k_thread_priority_set(k_tid_t thread, int prio) {
    /*
     * Use NULL, since we cannot know what the entry point is (we do not
     * keep track of it) and idle cannot change its priority.
     */
    Z_ASSERT_VALID_PRIO(prio, NULL);

    bool need_sched = z_thread_prio_set((struct k_thread*)thread, prio);

    if ((need_sched) && (IS_ENABLED(CONFIG_SMP) ||
        (_current->base.sched_locked == 0U))) {
        z_reschedule_unlocked();
    }
}

#ifdef CONFIG_USERSPACE
static inline void z_vrfy_k_thread_priority_set(k_tid_t thread, int prio) {
    K_OOPS(K_SYSCALL_OBJ(thread, K_OBJ_THREAD));
    K_OOPS(K_SYSCALL_VERIFY_MSG(_is_valid_prio(prio, NULL),
                                "invalid thread priority %d", prio));
    #ifndef CONFIG_USERSPACE_THREAD_MAY_RAISE_PRIORITY
    K_OOPS(K_SYSCALL_VERIFY_MSG((int8_t)prio >= thread->base.prio,
                                "thread priority may only be downgraded (%d < %d)",
                                prio, thread->base.prio));
    #endif /* CONFIG_USERSPACE_THREAD_MAY_RAISE_PRIORITY */
    z_impl_k_thread_priority_set(thread, prio);
}
#include <zephyr/syscalls/k_thread_priority_set_mrsh.c>
#endif /* CONFIG_USERSPACE */

#ifdef CONFIG_SCHED_DEADLINE
void z_impl_k_thread_deadline_set(k_tid_t tid, int deadline) {

    deadline = CLAMP(deadline, 0, INT_MAX);

    struct k_thread* thread = tid;
    int32_t newdl = k_cycle_get_32() + deadline;

    /* The prio_deadline field changes the sorting order, so can't
     * change it while the thread is in the run queue (dlists
     * actually are benign as long as we requeue it before we
     * release the lock, but an rbtree will blow up if we break
     * sorting!)
     */
    K_SPINLOCK(&_sched_spinlock) {
        if (z_is_thread_queued(thread)) {
            dequeue_thread(thread);
            thread->base.prio_deadline = newdl;
            queue_thread(thread);
        }
        else {
            thread->base.prio_deadline = newdl;
        }
    }
}

#ifdef CONFIG_USERSPACE
static inline void z_vrfy_k_thread_deadline_set(k_tid_t tid, int deadline) {
    struct k_thread* thread = tid;

    K_OOPS(K_SYSCALL_OBJ(thread, K_OBJ_THREAD));
    K_OOPS(K_SYSCALL_VERIFY_MSG(deadline > 0,
                                "invalid thread deadline %d",
                                (int)deadline));

    z_impl_k_thread_deadline_set((k_tid_t)thread, deadline);
}
#include <zephyr/syscalls/k_thread_deadline_set_mrsh.c>
#endif /* CONFIG_USERSPACE */
#endif /* CONFIG_SCHED_DEADLINE */

void z_impl_k_reschedule(void) {
    k_spinlock_key_t key;

    key = k_spin_lock(&_sched_spinlock);

    update_cache(0);

    z_reschedule(&_sched_spinlock, key);
}

#ifdef CONFIG_USERSPACE
static inline void z_vrfy_k_reschedule(void) {
    z_impl_k_reschedule();
}
#include <zephyr/syscalls/k_reschedule_mrsh.c>
#endif /* CONFIG_USERSPACE */

bool k_can_yield(void) {
    return !(k_is_pre_kernel() || k_is_in_isr() ||
             z_is_idle_thread_object(_current));
}

void z_impl_k_yield(void) {
    __ASSERT(!arch_is_in_isr(), "");

    SYS_PORT_TRACING_FUNC(k_thread, yield);

    k_spinlock_key_t key = k_spin_lock(&_sched_spinlock);

    runq_yield();

    update_cache(1);
    z_swap(&_sched_spinlock, key);
}

#ifdef CONFIG_USERSPACE
static inline void z_vrfy_k_yield(void) {
    z_impl_k_yield();
}
#include <zephyr/syscalls/k_yield_mrsh.c>
#endif /* CONFIG_USERSPACE */

static int32_t z_tick_sleep(k_timeout_t timeout) {
    uint32_t expected_wakeup_ticks;

    __ASSERT(!arch_is_in_isr(), "");

    LOG_DBG("thread %p for %lu ticks", _current, (unsigned long)timeout.ticks);

<<<<<<< HEAD
    /* K_NO_WAIT is treated as a 'yield' */
    if (K_TIMEOUT_EQ(timeout, K_NO_WAIT)) {
        k_yield();
        return (0);
    }

    if (Z_IS_TIMEOUT_RELATIVE(timeout)) {
        expected_wakeup_ticks = (uint32_t)timeout.ticks + sys_clock_tick_get_32();
    }
    else {
        expected_wakeup_ticks = (uint32_t)Z_TICK_ABS(timeout.ticks);
    }

    k_spinlock_key_t key = k_spin_lock(&_sched_spinlock);
=======
	k_spinlock_key_t key = k_spin_lock(&_sched_spinlock);

#if defined(CONFIG_TIMESLICING) && defined(CONFIG_SWAP_NONATOMIC)
	pending_current = _current;
#endif /* CONFIG_TIMESLICING && CONFIG_SWAP_NONATOMIC */
	unready_thread(_current);
	expected_wakeup_ticks = (uint32_t)z_add_thread_timeout(_current, timeout);
	z_mark_thread_as_sleeping(_current);
>>>>>>> 86293ebe

    #if defined(CONFIG_TIMESLICING) && defined(CONFIG_SWAP_NONATOMIC)
    pending_current = _current;
    #endif /* CONFIG_TIMESLICING && CONFIG_SWAP_NONATOMIC */
    unready_thread(_current);
    z_add_thread_timeout(_current, timeout);
    z_mark_thread_as_sleeping(_current);

<<<<<<< HEAD
    (void) z_swap(&_sched_spinlock, key);
=======
	if (!z_is_aborted_thread_timeout(_current)) {
		return 0;
	}

	/* We require a 32 bit unsigned subtraction to care a wraparound */
	uint32_t left_ticks = expected_wakeup_ticks - sys_clock_tick_get_32();
>>>>>>> 86293ebe

    /* We require a 32 bit unsigned subtraction to care a wraparound */
    uint32_t left_ticks = expected_wakeup_ticks - sys_clock_tick_get_32();

    /* To handle a negative value correctly, once type-cast it to signed 32 bit */
    k_ticks_t ticks = (k_ticks_t)(int32_t)left_ticks;
    if (ticks > 0) {
        return (int32_t)(ticks);
    }

    return (0);
}

int32_t z_impl_k_sleep(k_timeout_t timeout) {
    k_ticks_t ticks;

    __ASSERT(!arch_is_in_isr(), "");

    SYS_PORT_TRACING_FUNC_ENTER(k_thread, sleep, timeout);

    ticks = z_tick_sleep(timeout);

    /* k_sleep() still returns 32 bit milliseconds for compatibility */
    int64_t ms = K_TIMEOUT_EQ(timeout, K_FOREVER) ? K_TICKS_FOREVER :
                 CLAMP(k_ticks_to_ms_ceil64(ticks), 0, INT_MAX);

    SYS_PORT_TRACING_FUNC_EXIT(k_thread, sleep, timeout, ms);

    return ((int32_t)ms);
}

#ifdef CONFIG_USERSPACE
static inline int32_t z_vrfy_k_sleep(k_timeout_t timeout) {
    return z_impl_k_sleep(timeout);
}
#include <zephyr/syscalls/k_sleep_mrsh.c>
#endif /* CONFIG_USERSPACE */

int32_t z_impl_k_usleep(int32_t us) {
    int32_t ticks;

    SYS_PORT_TRACING_FUNC_ENTER(k_thread, usleep, us);

    ticks = (int32_t)k_us_to_ticks_ceil64(us);
    ticks = z_tick_sleep(Z_TIMEOUT_TICKS(ticks));

    int32_t ret = (int32_t)k_ticks_to_us_ceil64(ticks);

    SYS_PORT_TRACING_FUNC_EXIT(k_thread, usleep, us, ret);

    return (ret);
}

#ifdef CONFIG_USERSPACE
static inline int32_t z_vrfy_k_usleep(int32_t us) {
    return z_impl_k_usleep(us);
}
#include <zephyr/syscalls/k_usleep_mrsh.c>
#endif /* CONFIG_USERSPACE */

void z_impl_k_wakeup(k_tid_t thread) {
    SYS_PORT_TRACING_OBJ_FUNC(k_thread, wakeup, thread);

    k_spinlock_key_t  key = k_spin_lock(&_sched_spinlock);

    if (z_is_thread_sleeping(thread)) {
        z_abort_thread_timeout(thread);
        z_mark_thread_as_not_sleeping(thread);
        ready_thread(thread);
        z_reschedule(&_sched_spinlock, key);
    }
    else {
        k_spin_unlock(&_sched_spinlock, key);
    }
}

#ifdef CONFIG_USERSPACE
static inline void z_vrfy_k_wakeup(k_tid_t thread) {
    K_OOPS(K_SYSCALL_OBJ(thread, K_OBJ_THREAD));
    z_impl_k_wakeup(thread);
}
#include <zephyr/syscalls/k_wakeup_mrsh.c>
#endif /* CONFIG_USERSPACE */

k_tid_t z_impl_k_sched_current_thread_query(void) {
    return (_current);
}

#ifdef CONFIG_USERSPACE
static inline k_tid_t z_vrfy_k_sched_current_thread_query(void) {
    return z_impl_k_sched_current_thread_query();
}
#include <zephyr/syscalls/k_sched_current_thread_query_mrsh.c>
#endif /* CONFIG_USERSPACE */

static inline void unpend_all(_wait_q_t* wait_q) {
    struct k_thread* thread;

    for (thread = z_waitq_head(wait_q); thread != NULL; thread = z_waitq_head(wait_q)) {
        unpend_thread_no_timeout(thread);
        z_abort_thread_timeout(thread);
        arch_thread_return_value_set(thread, 0);
        ready_thread(thread);
    }
}

#ifdef CONFIG_THREAD_ABORT_HOOK
extern void thread_abort_hook(struct k_thread* thread);
#endif /* CONFIG_THREAD_ABORT_HOOK */

/**
 * @brief Dequeues the specified thread
 *
 * Dequeues the specified thread and move it into the specified new state.
 *
 * @param thread Identify the thread to halt
 * @param new_state New thread state (_THREAD_DEAD or _THREAD_SUSPENDED)
 */
static ALWAYS_INLINE void halt_thread(struct k_thread* thread, uint8_t new_state) {
    bool dummify = false;

    /* We hold the lock, and the thread is known not to be running
     * anywhere.
     */
    if ((thread->base.thread_state & new_state) == 0U) {
        thread->base.thread_state |= new_state;
        if (z_is_thread_queued(thread)) {
            dequeue_thread(thread);
        }

        if (new_state == _THREAD_DEAD) {
            if (thread->base.pended_on != NULL) {
                unpend_thread_no_timeout(thread);
            }
            z_abort_thread_timeout(thread);
            unpend_all(&thread->join_queue);

            /* Edge case: aborting _current from within an
             * ISR that preempted it requires clearing the
             * _current pointer so the upcoming context
             * switch doesn't clobber the now-freed
             * memory
             */
            if ((thread == _current) && arch_is_in_isr()) {
                dummify = true;
            }
        }
        #ifdef CONFIG_SMP
        unpend_all(&thread->halt_queue);
        #endif /* CONFIG_SMP */
        update_cache(1);

        if (new_state == _THREAD_SUSPENDED) {
            clear_halting(thread);
            return;
        }

        #if defined(CONFIG_FPU) && defined(CONFIG_FPU_SHARING)
        arch_float_disable(thread);
        #endif /* CONFIG_FPU && CONFIG_FPU_SHARING */

        SYS_PORT_TRACING_FUNC(k_thread, sched_abort, thread);

        z_thread_monitor_exit(thread);
        #ifdef CONFIG_THREAD_ABORT_HOOK
        thread_abort_hook(thread);
        #endif /* CONFIG_THREAD_ABORT_HOOK */

        #ifdef CONFIG_OBJ_CORE_THREAD
        #ifdef CONFIG_OBJ_CORE_STATS_THREAD
        k_obj_core_stats_deregister(K_OBJ_CORE(thread));
        #endif /* CONFIG_OBJ_CORE_STATS_THREAD */
        k_obj_core_unlink(K_OBJ_CORE(thread));
        #endif /* CONFIG_OBJ_CORE_THREAD */

        #ifdef CONFIG_USERSPACE
        z_mem_domain_exit_thread(thread);
        k_thread_perms_all_clear(thread);
        k_object_uninit(thread->stack_obj);
        k_object_uninit(thread);
        #endif /* CONFIG_USERSPACE */

        #ifdef CONFIG_THREAD_ABORT_NEED_CLEANUP
        k_thread_abort_cleanup(thread);
        #endif /* CONFIG_THREAD_ABORT_NEED_CLEANUP */

        /* Do this "set _current to dummy" step last so that
         * subsystems above can rely on _current being
         * unchanged.  Disabled for posix as that arch
         * continues to use the _current pointer in its swap
         * code.  Note that we must leave a non-null switch
         * handle for any threads spinning in join() (this can
         * never be used, as our thread is flagged dead, but
         * it must not be NULL otherwise join can deadlock).
         */
        if (dummify && !IS_ENABLED(CONFIG_ARCH_POSIX)) {
            #ifdef CONFIG_USE_SWITCH
            _current->switch_handle = _current;
            #endif
            z_dummy_thread_init(&_thread_dummy);
        }

        /* Finally update the halting thread state, on which
         * other CPUs might be spinning (see
         * thread_halt_spin()).
         */
        clear_halting(thread);
    }
}

void z_thread_abort(struct k_thread* thread) {
    bool essential = z_is_thread_essential(thread);
    k_spinlock_key_t key = k_spin_lock(&_sched_spinlock);

    if ((thread->base.thread_state & _THREAD_DEAD) != 0U) {
        k_spin_unlock(&_sched_spinlock, key);
        return;
    }

    z_thread_halt(thread, key, true);

    if (essential) {
        __ASSERT(!essential, "aborted essential thread %p", thread);
        k_panic();
    }
}

#if !defined(CONFIG_ARCH_HAS_THREAD_ABORT)
void z_impl_k_thread_abort(k_tid_t thread) {
    SYS_PORT_TRACING_OBJ_FUNC_ENTER(k_thread, abort, thread);

    z_thread_abort(thread);

    __ASSERT_NO_MSG((thread->base.thread_state & _THREAD_DEAD) != 0);

    SYS_PORT_TRACING_OBJ_FUNC_EXIT(k_thread, abort, thread);
}
#endif /* !CONFIG_ARCH_HAS_THREAD_ABORT */

int z_impl_k_thread_join(struct k_thread* thread, k_timeout_t timeout) {
    k_spinlock_key_t key = k_spin_lock(&_sched_spinlock);
    int ret;

    SYS_PORT_TRACING_OBJ_FUNC_ENTER(k_thread, join, thread, timeout);

    if ((thread->base.thread_state & _THREAD_DEAD) != 0U) {
        z_sched_switch_spin(thread);
        ret = 0;
    }
    else if (K_TIMEOUT_EQ(timeout, K_NO_WAIT)) {
        ret = -EBUSY;
    }
    else if ((thread == _current) ||
             (thread->base.pended_on == &_current->join_queue)) {
        ret = -EDEADLK;
    }
    else {
        __ASSERT(!arch_is_in_isr(), "cannot join in ISR");
        add_to_waitq_locked(_current, &thread->join_queue);
        add_thread_timeout(_current, timeout);

        SYS_PORT_TRACING_OBJ_FUNC_BLOCKING(k_thread, join, thread, timeout);
        ret = z_swap(&_sched_spinlock, key);
        SYS_PORT_TRACING_OBJ_FUNC_EXIT(k_thread, join, thread, timeout, ret);

        return (ret);
    }

    SYS_PORT_TRACING_OBJ_FUNC_EXIT(k_thread, join, thread, timeout, ret);

    k_spin_unlock(&_sched_spinlock, key);

    return (ret);
}

#ifdef CONFIG_USERSPACE
/* Special case: don't oops if the thread is uninitialized.  This is because
 * the initialization bit does double-duty for thread objects; if false, means
 * the thread object is truly uninitialized, or the thread ran and exited for
 * some reason.
 *
 * Return true in this case indicating we should just do nothing and return
 * success to the caller.
 */
static bool thread_obj_validate(struct k_thread* thread) {
    struct k_object* ko = k_object_find(thread);
    int ret = k_object_validate(ko, K_OBJ_THREAD, _OBJ_INIT_TRUE);

    switch (ret) {
        case 0 :
            return (false);

        case -EINVAL :
            return (true);

        default :
            #ifdef CONFIG_LOG
            k_object_dump_error(ret, thread, ko, K_OBJ_THREAD);
            #endif /* CONFIG_LOG */
            K_OOPS(K_SYSCALL_VERIFY_MSG(ret, "access denied"));
    }
    CODE_UNREACHABLE; /* LCOV_EXCL_LINE */
}

static inline int z_vrfy_k_thread_join(struct k_thread* thread,
                                       k_timeout_t timeout) {
    if (thread_obj_validate(thread)) {
        return (0);
    }

    return z_impl_k_thread_join(thread, timeout);
}
#include <zephyr/syscalls/k_thread_join_mrsh.c>

static inline void z_vrfy_k_thread_abort(k_tid_t thread) {
    if (thread_obj_validate(thread)) {
        return;
    }

    K_OOPS(K_SYSCALL_VERIFY_MSG(!z_is_thread_essential(thread),
                                "aborting essential thread %p", thread));

    z_impl_k_thread_abort((struct k_thread*)thread);
}
#include <zephyr/syscalls/k_thread_abort_mrsh.c>
#endif /* CONFIG_USERSPACE */

/*
 * future scheduler.h API implementations
 */
bool z_sched_wake(_wait_q_t* wait_q, int swap_retval, void* swap_data) {
    struct k_thread* thread;
    bool ret = false;

    K_SPINLOCK(&_sched_spinlock) {
        thread = _priq_wait_best(&wait_q->waitq);

        if (thread != NULL) {
            z_thread_return_value_set_with_data(thread,
                                                swap_retval,
                                                swap_data);
            unpend_thread_no_timeout(thread);
            z_abort_thread_timeout(thread);
            ready_thread(thread);
            ret = true;
        }
    }

    return (ret);
}

int z_sched_wait(struct k_spinlock* lock, k_spinlock_key_t key,
                 _wait_q_t* wait_q, k_timeout_t timeout, void** data) {
    int ret = z_pend_curr(lock, key, wait_q, timeout);

    if (data != NULL) {
        *data = _current->base.swap_data;
    }

    return (ret);
}

int z_sched_waitq_walk(_wait_q_t* wait_q,
                       int (*func)(struct k_thread*, void*), void* data) {
    struct k_thread* thread;
    int status = 0;

    K_SPINLOCK(&_sched_spinlock) {
        _WAIT_Q_FOR_EACH_WITH_TYPE(wait_q, struct k_thread, thread) {

            /*
             * Invoke the callback function on each waiting thread
             * for as long as there are both waiting threads AND
             * it returns 0.
             */
            status = func(thread, data);
            if (status != 0) {
                break;
            }
        }
    }

    return (status);
}

/* This routine exists for benchmarking purposes. It is not used in
 * general production code.
 */
void z_unready_thread(struct k_thread* thread) {
    K_SPINLOCK(&_sched_spinlock) {
        unready_thread(thread);
    }
}<|MERGE_RESOLUTION|>--- conflicted
+++ resolved
@@ -1050,49 +1050,26 @@
 
     LOG_DBG("thread %p for %lu ticks", _current, (unsigned long)timeout.ticks);
 
-<<<<<<< HEAD
     /* K_NO_WAIT is treated as a 'yield' */
     if (K_TIMEOUT_EQ(timeout, K_NO_WAIT)) {
         k_yield();
         return (0);
     }
 
-    if (Z_IS_TIMEOUT_RELATIVE(timeout)) {
-        expected_wakeup_ticks = (uint32_t)timeout.ticks + sys_clock_tick_get_32();
-    }
-    else {
-        expected_wakeup_ticks = (uint32_t)Z_TICK_ABS(timeout.ticks);
-    }
-
     k_spinlock_key_t key = k_spin_lock(&_sched_spinlock);
-=======
-	k_spinlock_key_t key = k_spin_lock(&_sched_spinlock);
-
-#if defined(CONFIG_TIMESLICING) && defined(CONFIG_SWAP_NONATOMIC)
-	pending_current = _current;
-#endif /* CONFIG_TIMESLICING && CONFIG_SWAP_NONATOMIC */
-	unready_thread(_current);
-	expected_wakeup_ticks = (uint32_t)z_add_thread_timeout(_current, timeout);
-	z_mark_thread_as_sleeping(_current);
->>>>>>> 86293ebe
 
     #if defined(CONFIG_TIMESLICING) && defined(CONFIG_SWAP_NONATOMIC)
     pending_current = _current;
     #endif /* CONFIG_TIMESLICING && CONFIG_SWAP_NONATOMIC */
     unready_thread(_current);
-    z_add_thread_timeout(_current, timeout);
+    expected_wakeup_ticks = (uint32_t)z_add_thread_timeout(_current, timeout);
     z_mark_thread_as_sleeping(_current);
 
-<<<<<<< HEAD
     (void) z_swap(&_sched_spinlock, key);
-=======
-	if (!z_is_aborted_thread_timeout(_current)) {
-		return 0;
-	}
-
-	/* We require a 32 bit unsigned subtraction to care a wraparound */
-	uint32_t left_ticks = expected_wakeup_ticks - sys_clock_tick_get_32();
->>>>>>> 86293ebe
+
+    if (!z_is_aborted_thread_timeout(_current)) {
+        return (0);
+    }
 
     /* We require a 32 bit unsigned subtraction to care a wraparound */
     uint32_t left_ticks = expected_wakeup_ticks - sys_clock_tick_get_32();
