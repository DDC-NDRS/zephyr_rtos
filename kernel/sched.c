--- conflicted
+++ resolved
@@ -706,7 +706,7 @@
  */
 bool z_thread_prio_set(struct k_thread* thread, int prio) {
     bool need_sched = 0;
-	int old_prio = thread->base.prio;
+    int old_prio = thread->base.prio;
 
     K_SPINLOCK(&_sched_spinlock) {
         need_sched = z_is_thread_ready(thread);
@@ -886,81 +886,6 @@
  * @retval Handle for the next thread to execute, or @p interrupted when
  *         no new thread is to be scheduled.
  */
-<<<<<<< HEAD
-void *z_get_next_switch_handle(void *interrupted)
-{
-	z_check_stack_sentinel();
-
-#ifdef CONFIG_SMP
-	void *ret = NULL;
-
-	K_SPINLOCK(&_sched_spinlock) {
-		struct k_thread *old_thread = _current, *new_thread;
-
-		if (IS_ENABLED(CONFIG_SMP)) {
-			old_thread->switch_handle = NULL;
-		}
-		new_thread = next_up();
-
-		z_sched_usage_switch(new_thread);
-
-		if (old_thread != new_thread) {
-			uint8_t  cpu_id;
-
-			update_metairq_preempt(new_thread);
-			z_sched_switch_spin(new_thread);
-			arch_cohere_stacks(old_thread, interrupted, new_thread);
-
-			_current_cpu->swap_ok = 0;
-			cpu_id = arch_curr_cpu()->id;
-			new_thread->base.cpu = cpu_id;
-			set_current(new_thread);
-
-#ifdef CONFIG_TIMESLICING
-			z_reset_time_slice(new_thread);
-#endif /* CONFIG_TIMESLICING */
-
-#ifdef CONFIG_SPIN_VALIDATE
-			/* Changed _current!  Update the spinlock
-			 * bookkeeping so the validation doesn't get
-			 * confused when the "wrong" thread tries to
-			 * release the lock.
-			 */
-			z_spin_lock_set_owner(&_sched_spinlock);
-#endif /* CONFIG_SPIN_VALIDATE */
-
-			/* A queued (runnable) old/current thread
-			 * needs to be added back to the run queue
-			 * here, and atomically with its switch handle
-			 * being set below.  This is safe now, as we
-			 * will not return into it.
-			 */
-			if (z_is_thread_queued(old_thread)) {
-#ifdef CONFIG_SCHED_IPI_CASCADE
-				if ((new_thread->base.cpu_mask != -1) &&
-				    (old_thread->base.cpu_mask != BIT(cpu_id))) {
-					flag_ipi(ipi_mask_create(old_thread));
-				}
-#endif
-				runq_add(old_thread);
-			}
-		}
-		old_thread->switch_handle = interrupted;
-		ret = new_thread->switch_handle;
-		if (IS_ENABLED(CONFIG_SMP)) {
-			/* Active threads MUST have a null here */
-			new_thread->switch_handle = NULL;
-		}
-	}
-	signal_pending_ipi();
-	return ret;
-#else
-	z_sched_usage_switch(_kernel.ready_q.cache);
-	_current->switch_handle = interrupted;
-	set_current(_kernel.ready_q.cache);
-	return _current->switch_handle;
-#endif /* CONFIG_SMP */
-=======
 void* z_get_next_switch_handle(void* interrupted) {
     z_check_stack_sentinel();
 
@@ -978,12 +903,15 @@
         z_sched_usage_switch(new_thread);
 
         if (old_thread != new_thread) {
+            uint8_t cpu_id;
+
             update_metairq_preempt(new_thread);
             z_sched_switch_spin(new_thread);
             arch_cohere_stacks(old_thread, interrupted, new_thread);
 
             _current_cpu->swap_ok = 0;
-            new_thread->base.cpu  = arch_curr_cpu()->id;
+            cpu_id = arch_curr_cpu()->id;
+            new_thread->base.cpu = cpu_id;
             set_current(new_thread);
 
             #ifdef CONFIG_TIMESLICING
@@ -1006,27 +934,30 @@
              * will not return into it.
              */
             if (z_is_thread_queued(old_thread)) {
+                #ifdef CONFIG_SCHED_IPI_CASCADE
+                if ((new_thread->base.cpu_mask != -1) &&
+                    (old_thread->base.cpu_mask != BIT(cpu_id))) {
+                    flag_ipi(ipi_mask_create(old_thread));
+                }
+                #endif
                 runq_add(old_thread);
             }
         }
         old_thread->switch_handle = interrupted;
-        ret                       = new_thread->switch_handle;
+        ret = new_thread->switch_handle;
         if (IS_ENABLED(CONFIG_SMP)) {
             /* Active threads MUST have a null here */
             new_thread->switch_handle = NULL;
         }
     }
     signal_pending_ipi();
-
     return (ret);
     #else
     z_sched_usage_switch(_kernel.ready_q.cache);
     _current->switch_handle = interrupted;
     set_current(_kernel.ready_q.cache);
-
     return (_current->switch_handle);
     #endif /* CONFIG_SMP */
->>>>>>> f1687e04
 }
 #endif /* CONFIG_USE_SWITCH */
 
