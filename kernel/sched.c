--- conflicted
+++ resolved
@@ -1496,7 +1496,6 @@
 /*
  * future scheduler.h API implementations
  */
-<<<<<<< HEAD
 bool z_sched_wake(_wait_q_t* wait_q, int swap_retval, void* swap_data) {
     struct k_thread* thread;
     bool ret = false;
@@ -1550,63 +1549,6 @@
     }
 
     return (status);
-=======
-bool z_sched_wake(_wait_q_t *wait_q, int swap_retval, void *swap_data)
-{
-	struct k_thread *thread;
-	bool ret = false;
-
-	K_SPINLOCK(&_sched_spinlock) {
-		thread = _priq_wait_best(&wait_q->waitq);
-
-		if (thread != NULL) {
-			z_thread_return_value_set_with_data(thread,
-							    swap_retval,
-							    swap_data);
-			unpend_thread_no_timeout(thread);
-			(void)z_abort_thread_timeout(thread);
-			ready_thread(thread);
-			ret = true;
-		}
-	}
-
-	return ret;
-}
-
-int z_sched_wait(struct k_spinlock *lock, k_spinlock_key_t key,
-		 _wait_q_t *wait_q, k_timeout_t timeout, void **data)
-{
-	int ret = z_pend_curr(lock, key, wait_q, timeout);
-
-	if (data != NULL) {
-		*data = _current->base.swap_data;
-	}
-	return ret;
-}
-
-int z_sched_waitq_walk(_wait_q_t  *wait_q,
-		       int (*func)(struct k_thread *, void *), void *data)
-{
-	struct k_thread *thread;
-	int  status = 0;
-
-	K_SPINLOCK(&_sched_spinlock) {
-		_WAIT_Q_FOR_EACH(wait_q, thread) {
-
-			/*
-			 * Invoke the callback function on each waiting thread
-			 * for as long as there are both waiting threads AND
-			 * it returns 0.
-			 */
-
-			status = func(thread, data);
-			if (status != 0) {
-				break;
-			}
-		}
-	}
-
-	return status;
 }
 
 /* This routine exists for benchmarking purposes. It is not used in
@@ -1617,5 +1559,4 @@
 	K_SPINLOCK(&_sched_spinlock) {
 		unready_thread(thread);
 	}
->>>>>>> 0e2daaa9
 }