/*
 * Copyright (c) 2018 Intel Corporation
 *
 * SPDX-License-Identifier: Apache-2.0
 */
#include <zephyr/kernel.h>
#include <ksched.h>
#include <zephyr/spinlock.h>
#include <wait_q.h>
#include <kthread.h>
#include <priority_q.h>
#include <kswap.h>
#include <ipi.h>
#include <kernel_arch_func.h>
#include <zephyr/internal/syscall_handler.h>
#include <zephyr/drivers/timer/system_timer.h>
#include <stdbool.h>
#include <kernel_internal.h>
#include <zephyr/logging/log.h>
#include <zephyr/sys/atomic.h>
#include <zephyr/sys/math_extras.h>
#include <zephyr/timing/timing.h>
#include <zephyr/sys/util.h>

LOG_MODULE_DECLARE(os, CONFIG_KERNEL_LOG_LEVEL);

#if defined(CONFIG_SWAP_NONATOMIC) && defined(CONFIG_TIMESLICING)
extern struct k_thread* pending_current;
#endif

struct k_spinlock _sched_spinlock;

/* Storage to "complete" the context switch from an invalid/incomplete thread
 * context (ex: exiting an ISR that aborted _current)
 */
__incoherent struct k_thread _thread_dummy;

static ALWAYS_INLINE void update_cache(int preempt_ok);
static ALWAYS_INLINE void halt_thread(struct k_thread* thread, uint8_t new_state);
static void add_to_waitq_locked(struct k_thread* thread, _wait_q_t* wait_q);

BUILD_ASSERT(CONFIG_NUM_COOP_PRIORITIES >= CONFIG_NUM_METAIRQ_PRIORITIES,
             "You need to provide at least as many CONFIG_NUM_COOP_PRIORITIES as "
             "CONFIG_NUM_METAIRQ_PRIORITIES as Meta IRQs are just a special class of cooperative "
             "threads.");

static ALWAYS_INLINE void* thread_runq(struct k_thread* thread) {
    #ifdef CONFIG_SCHED_CPU_MASK_PIN_ONLY
    int cpu, m = thread->base.cpu_mask;

    /* Edge case: it's legal per the API to "make runnable" a
     * thread with all CPUs masked off (i.e. one that isn't
     * actually runnable!).  Sort of a wart in the API and maybe
     * we should address this in docs/assertions instead to avoid
     * the extra test.
     */
    cpu = m == 0 ? 0 : u32_count_trailing_zeros(m);

    return &_kernel.cpus[cpu].ready_q.runq;
    #else
    ARG_UNUSED(thread);
    return &_kernel.ready_q.runq;
    #endif /* CONFIG_SCHED_CPU_MASK_PIN_ONLY */
}

static ALWAYS_INLINE void* curr_cpu_runq(void) {
    #ifdef CONFIG_SCHED_CPU_MASK_PIN_ONLY
    return &arch_curr_cpu()->ready_q.runq;
    #else
    return &_kernel.ready_q.runq;
    #endif /* CONFIG_SCHED_CPU_MASK_PIN_ONLY */
}

static ALWAYS_INLINE void runq_add(struct k_thread* thread) {
    __ASSERT_NO_MSG(!z_is_idle_thread_object(thread));

    _priq_run_add(thread_runq(thread), thread);
}

static ALWAYS_INLINE void runq_remove(struct k_thread* thread) {
    __ASSERT_NO_MSG(!z_is_idle_thread_object(thread));

    _priq_run_remove(thread_runq(thread), thread);
}

static ALWAYS_INLINE void runq_yield(void) {
    _priq_run_yield(curr_cpu_runq());
}

static ALWAYS_INLINE struct k_thread* runq_best(void) {
    return _priq_run_best(curr_cpu_runq());
}

/* _current is never in the run queue until context switch on
 * SMP configurations, see z_requeue_current()
 */
static inline bool should_queue_thread(struct k_thread* thread) {
    return !IS_ENABLED(CONFIG_SMP) || (thread != _current);
}

static ALWAYS_INLINE void queue_thread(struct k_thread* thread) {
    z_mark_thread_as_queued(thread);
    if (should_queue_thread(thread)) {
        runq_add(thread);
    }

    #ifdef CONFIG_SMP
    if (thread == _current) {
        /* add current to end of queue means "yield" */
        _current_cpu->swap_ok = true;
    }
    #endif /* CONFIG_SMP */
}

static ALWAYS_INLINE void dequeue_thread(struct k_thread* thread) {
    z_mark_thread_as_not_queued(thread);
    if (should_queue_thread(thread)) {
        runq_remove(thread);
    }
}

/* Called out of z_swap() when CONFIG_SMP.  The current thread can
 * never live in the run queue until we are inexorably on the context
 * switch path on SMP, otherwise there is a deadlock condition where a
 * set of CPUs pick a cycle of threads to run and wait for them all to
 * context switch forever.
 */
void z_requeue_current(struct k_thread* thread) {
    if (z_is_thread_queued(thread)) {
        runq_add(thread);
    }
    signal_pending_ipi();
}

/* Return true if the thread is aborting, else false */
static inline bool is_aborting(struct k_thread* thread) {
    return (thread->base.thread_state & _THREAD_ABORTING) != 0U;
}

/* Return true if the thread is aborting or suspending, else false */
static inline bool is_halting(struct k_thread* thread) {
    return (thread->base.thread_state &
            (_THREAD_ABORTING | _THREAD_SUSPENDING)) != 0U;
}

/* Clear the halting bits (_THREAD_ABORTING and _THREAD_SUSPENDING) */
static inline void clear_halting(struct k_thread* thread) {
    if (IS_ENABLED(CONFIG_SMP) && (CONFIG_MP_MAX_NUM_CPUS > 1)) {
        barrier_dmem_fence_full(); /* Other cpus spin on this locklessly! */
        thread->base.thread_state &= ~(_THREAD_ABORTING | _THREAD_SUSPENDING);
    }
}

static ALWAYS_INLINE struct k_thread* next_up(void) {
    #ifdef CONFIG_SMP
    if (is_halting(_current)) {
        halt_thread(_current, is_aborting(_current) ?
                              _THREAD_DEAD : _THREAD_SUSPENDED);
    }
    #endif /* CONFIG_SMP */

    struct k_thread* thread = runq_best();

    #if (CONFIG_NUM_METAIRQ_PRIORITIES > 0) &&                  \
        (CONFIG_NUM_COOP_PRIORITIES > CONFIG_NUM_METAIRQ_PRIORITIES)
    /* MetaIRQs must always attempt to return back to a
     * cooperative thread they preempted and not whatever happens
     * to be highest priority now. The cooperative thread was
     * promised it wouldn't be preempted (by non-metairq threads)!
     */
    struct k_thread* mirqp = _current_cpu->metairq_preempted;

    if (mirqp != NULL && (thread == NULL || !thread_is_metairq(thread))) {
        if (!z_is_thread_prevented_from_running(mirqp)) {
            thread = mirqp;
        }
        else {
            _current_cpu->metairq_preempted = NULL;
        }
    }
    #endif
    /* CONFIG_NUM_METAIRQ_PRIORITIES > 0 &&
     * CONFIG_NUM_COOP_PRIORITIES > CONFIG_NUM_METAIRQ_PRIORITIES
     */

    #ifndef CONFIG_SMP
    /* In uniprocessor mode, we can leave the current thread in
     * the queue (actually we have to, otherwise the assembly
     * context switch code for all architectures would be
     * responsible for putting it back in z_swap and ISR return!),
     * which makes this choice simple.
     */
    return (thread != NULL) ? thread : _current_cpu->idle_thread;
    #else
    /* Under SMP, the "cache" mechanism for selecting the next
     * thread doesn't work, so we have more work to do to test
     * _current against the best choice from the queue.  Here, the
     * thread selected above represents "the best thread that is
     * not current".
     *
     * Subtle note on "queued": in SMP mode, _current does not
     * live in the queue, so this isn't exactly the same thing as
     * "ready", it means "is _current already added back to the
     * queue such that we don't want to re-add it".
     */
    bool queued = z_is_thread_queued(_current);
    bool active = !z_is_thread_prevented_from_running(_current);

    if (thread == NULL) {
        thread = _current_cpu->idle_thread;
    }

    if (active) {
        int32_t cmp = z_sched_prio_cmp(_current, thread);

        /* Ties only switch if state says we yielded */
        if ((cmp > 0) || ((cmp == 0) && !_current_cpu->swap_ok)) {
            thread = _current;
        }

        if (!should_preempt(thread, _current_cpu->swap_ok)) {
            thread = _current;
        }
    }

    /* Put _current back into the queue */
    if ((thread != _current) && active &&
        !z_is_idle_thread_object(_current) && !queued) {
        queue_thread(_current);
    }

    /* Take the new _current out of the queue */
    if (z_is_thread_queued(thread)) {
        dequeue_thread(thread);
    }

    _current_cpu->swap_ok = false;
    return (thread);
    #endif /* CONFIG_SMP */
}

void move_thread_to_end_of_prio_q(struct k_thread* thread) {
    if (z_is_thread_queued(thread)) {
        dequeue_thread(thread);
    }
    queue_thread(thread);
    update_cache(thread == _current);
}

/* Track cooperative threads preempted by metairqs so we can return to
 * them specifically.  Called at the moment a new thread has been
 * selected to run.
 */
static void update_metairq_preempt(struct k_thread* thread) {
    #if (CONFIG_NUM_METAIRQ_PRIORITIES > 0) &&                  \
         (CONFIG_NUM_COOP_PRIORITIES > CONFIG_NUM_METAIRQ_PRIORITIES)
    if (thread_is_metairq(thread) && !thread_is_metairq(_current) &&
        !thread_is_preemptible(_current)) {
        /* Record new preemption */
        _current_cpu->metairq_preempted = _current;
    }
    else if (!thread_is_metairq(thread)) {
        /* Returning from existing preemption */
        _current_cpu->metairq_preempted = NULL;
    }
    #else
    ARG_UNUSED(thread);
    #endif

    /* CONFIG_NUM_METAIRQ_PRIORITIES > 0 &&
     * CONFIG_NUM_COOP_PRIORITIES > CONFIG_NUM_METAIRQ_PRIORITIES
     */
}

static ALWAYS_INLINE void update_cache(int preempt_ok) {
    #ifndef CONFIG_SMP
    struct k_thread* thread = next_up();

    if (should_preempt(thread, preempt_ok)) {
        #ifdef CONFIG_TIMESLICING
        if (thread != _current) {
            z_reset_time_slice(thread);
        }
        #endif /* CONFIG_TIMESLICING */

        update_metairq_preempt(thread);
        _kernel.ready_q.cache = thread;
    }
    else {
        _kernel.ready_q.cache = _current;
    }

    #else
    /* The way this works is that the CPU record keeps its
     * "cooperative swapping is OK" flag until the next reschedule
     * call or context switch.  It doesn't need to be tracked per
     * thread because if the thread gets preempted for whatever
     * reason the scheduler will make the same decision anyway.
     */
    _current_cpu->swap_ok = preempt_ok;
    #endif /* CONFIG_SMP */
}

static struct _cpu* thread_active_elsewhere(struct k_thread* thread) {
    /* Returns pointer to _cpu if the thread is currently running on
     * another CPU. There are more scalable designs to answer this
     * question in constant time, but this is fine for now.
     */
    #ifdef CONFIG_SMP
    int currcpu = _current_cpu->id;

    unsigned int num_cpus = arch_num_cpus();

    for (int i = 0; i < num_cpus; i++) {
        if ((i != currcpu) &&
            (_kernel.cpus[i].current == thread)) {
            return (&_kernel.cpus[i]);
        }
    }
    #endif /* CONFIG_SMP */
    ARG_UNUSED(thread);

    return (NULL);
}

static void ready_thread(struct k_thread* thread) {
    #ifdef CONFIG_KERNEL_COHERENCE
    __ASSERT_NO_MSG(arch_mem_coherent(thread));
    #endif /* CONFIG_KERNEL_COHERENCE */

    /* If thread is queued already, do not try and added it to the
     * run queue again
     */
    if (!z_is_thread_queued(thread) && z_is_thread_ready(thread)) {
        SYS_PORT_TRACING_OBJ_FUNC(k_thread, sched_ready, thread);

        queue_thread(thread);
        update_cache(0);

        flag_ipi(ipi_mask_create(thread));
    }
}

void z_ready_thread(struct k_thread* thread) {
    K_SPINLOCK(&_sched_spinlock) {
        if (thread_active_elsewhere(thread) == NULL) {
            ready_thread(thread);
        }
    }
}

void z_move_thread_to_end_of_prio_q(struct k_thread* thread) {
    K_SPINLOCK(&_sched_spinlock) {
        move_thread_to_end_of_prio_q(thread);
    }
}

/* Spins in ISR context, waiting for a thread known to be running on
 * another CPU to catch the IPI we sent and halt.  Note that we check
 * for ourselves being asynchronously halted first to prevent simple
 * deadlocks (but not complex ones involving cycles of 3+ threads!).
 * Acts to release the provided lock before returning.
 */
static void thread_halt_spin(struct k_thread* thread, k_spinlock_key_t key) {
    if (is_halting(_current)) {
        halt_thread(_current,
                    is_aborting(_current) ? _THREAD_DEAD : _THREAD_SUSPENDED);
    }
    k_spin_unlock(&_sched_spinlock, key);
    while (is_halting(thread)) {
        unsigned int k = arch_irq_lock();

        arch_spin_relax(); /* Requires interrupts be masked */
        arch_irq_unlock(k);
    }
}

/* Shared handler for k_thread_{suspend,abort}().  Called with the
 * scheduler lock held and the key passed (which it may
 * release/reacquire!) which will be released before a possible return
 * (aborting _current will not return, obviously), which may be after
 * a context switch.
 */
static ALWAYS_INLINE void z_thread_halt(struct k_thread* thread, k_spinlock_key_t key,
                                        bool terminate) {
    _wait_q_t* wq = &thread->join_queue;
    #ifdef CONFIG_SMP
    wq = terminate ? wq : &thread->halt_queue;
    #endif

    /* If the target is a thread running on another CPU, flag and
     * poke (note that we might spin to wait, so a true
     * synchronous IPI is needed here, not deferred!), it will
     * halt itself in the IPI.  Otherwise it's unscheduled, so we
     * can clean it up directly.
     */

    struct _cpu* cpu = thread_active_elsewhere(thread);

    if (cpu != NULL) {
        thread->base.thread_state |= (terminate ? _THREAD_ABORTING
                                      : _THREAD_SUSPENDING);
        #if defined(CONFIG_SMP) && defined(CONFIG_SCHED_IPI_SUPPORTED)
        #ifdef CONFIG_ARCH_HAS_DIRECTED_IPIS
        arch_sched_directed_ipi(IPI_CPU_MASK(cpu->id));
        #else
        arch_sched_broadcast_ipi();
        #endif
        #endif

        if (arch_is_in_isr()) {
            thread_halt_spin(thread, key);
        }
        else {
            add_to_waitq_locked(_current, wq);
            z_swap(&_sched_spinlock, key);
        }
    }
    else {
        halt_thread(thread, terminate ? _THREAD_DEAD : _THREAD_SUSPENDED);
        if ((thread == _current) && !arch_is_in_isr()) {
            if (z_is_thread_essential(thread)) {
                k_spin_unlock(&_sched_spinlock, key);
                k_panic();
                key = k_spin_lock(&_sched_spinlock);
            }
            z_swap(&_sched_spinlock, key);
            __ASSERT(!terminate, "aborted _current back from dead");
        }
        else {
            k_spin_unlock(&_sched_spinlock, key);
        }
    }
    /* NOTE: the scheduler lock has been released.  Don't put
     * logic here, it's likely to be racy/deadlocky even if you
     * re-take the lock!
     */
}

void z_impl_k_thread_suspend(k_tid_t thread) {
    SYS_PORT_TRACING_OBJ_FUNC_ENTER(k_thread, suspend, thread);

    /* Special case "suspend the current thread" as it doesn't
     * need the async complexity below.
     */
    if (!IS_ENABLED(CONFIG_SMP) && (thread == _current) && !arch_is_in_isr()) {
        k_spinlock_key_t key = k_spin_lock(&_sched_spinlock);

        z_mark_thread_as_suspended(thread);
        dequeue_thread(thread);
        update_cache(1);
        z_swap(&_sched_spinlock, key);
        return;
    }

    k_spinlock_key_t key = k_spin_lock(&_sched_spinlock);

    if (unlikely(z_is_thread_suspended(thread))) {

        /* The target thread is already suspended. Nothing to do. */

        k_spin_unlock(&_sched_spinlock, key);
        return;
    }

    z_thread_halt(thread, key, false);

    SYS_PORT_TRACING_OBJ_FUNC_EXIT(k_thread, suspend, thread);
}

#ifdef CONFIG_USERSPACE
static inline void z_vrfy_k_thread_suspend(k_tid_t thread) {
    K_OOPS(K_SYSCALL_OBJ(thread, K_OBJ_THREAD));
    z_impl_k_thread_suspend(thread);
}
#include <zephyr/syscalls/k_thread_suspend_mrsh.c>
#endif /* CONFIG_USERSPACE */

void z_impl_k_thread_resume(k_tid_t thread) {
    SYS_PORT_TRACING_OBJ_FUNC_ENTER(k_thread, resume, thread);

    k_spinlock_key_t key = k_spin_lock(&_sched_spinlock);

    /* Do not try to resume a thread that was not suspended */
    if (unlikely(!z_is_thread_suspended(thread))) {
        k_spin_unlock(&_sched_spinlock, key);
        return;
    }

    z_mark_thread_as_not_suspended(thread);
    ready_thread(thread);

    z_reschedule(&_sched_spinlock, key);

    SYS_PORT_TRACING_OBJ_FUNC_EXIT(k_thread, resume, thread);
}

#ifdef CONFIG_USERSPACE
static inline void z_vrfy_k_thread_resume(k_tid_t thread) {
    K_OOPS(K_SYSCALL_OBJ(thread, K_OBJ_THREAD));
    z_impl_k_thread_resume(thread);
}
#include <zephyr/syscalls/k_thread_resume_mrsh.c>
#endif /* CONFIG_USERSPACE */

static void unready_thread(struct k_thread* thread) {
    if (z_is_thread_queued(thread)) {
        dequeue_thread(thread);
    }
    update_cache(thread == _current);
}

/* _sched_spinlock must be held */
static void add_to_waitq_locked(struct k_thread* thread, _wait_q_t* wait_q) {
    unready_thread(thread);
    z_mark_thread_as_pending(thread);

    SYS_PORT_TRACING_FUNC(k_thread, sched_pend, thread);

    if (wait_q != NULL) {
        thread->base.pended_on = wait_q;
        _priq_wait_add(&wait_q->waitq, thread);
    }
}

static void add_thread_timeout(struct k_thread* thread, k_timeout_t timeout) {
    if (!K_TIMEOUT_EQ(timeout, K_FOREVER)) {
        z_add_thread_timeout(thread, timeout);
    }
}

static void pend_locked(struct k_thread* thread, _wait_q_t* wait_q,
                        k_timeout_t timeout) {
    #ifdef CONFIG_KERNEL_COHERENCE
    __ASSERT_NO_MSG(wait_q == NULL || arch_mem_coherent(wait_q));
    #endif /* CONFIG_KERNEL_COHERENCE */

    add_to_waitq_locked(thread, wait_q);
    add_thread_timeout(thread, timeout);
}

void z_pend_thread(struct k_thread* thread, _wait_q_t* wait_q,
                   k_timeout_t timeout) {
    __ASSERT_NO_MSG((thread == _current) || is_thread_dummy(thread));
    K_SPINLOCK(&_sched_spinlock) {
        pend_locked(thread, wait_q, timeout);
    }
}

void z_unpend_thread_no_timeout(struct k_thread* thread) {
    K_SPINLOCK(&_sched_spinlock) {
        if (thread->base.pended_on != NULL) {
            unpend_thread_no_timeout(thread);
        }
    }
}

void z_sched_wake_thread(struct k_thread* thread, bool is_timeout) {
    K_SPINLOCK(&_sched_spinlock) {
        bool killed = (thread->base.thread_state &
                        (_THREAD_DEAD | _THREAD_ABORTING));

        #ifdef CONFIG_EVENTS
        bool do_nothing = thread->no_wake_on_timeout && is_timeout;

        thread->no_wake_on_timeout = false;

        if (do_nothing) {
            continue;
        }
        #endif /* CONFIG_EVENTS */

        if (!killed) {
            /* The thread is not being killed */
            if (thread->base.pended_on != NULL) {
                unpend_thread_no_timeout(thread);
            }
            z_mark_thread_as_not_sleeping(thread);
            ready_thread(thread);
        }
    }
}

#ifdef CONFIG_SYS_CLOCK_EXISTS
/* Timeout handler for *_thread_timeout() APIs */
void z_thread_timeout(struct _timeout const* timeout) {
    struct k_thread* thread = CONTAINER_OF(timeout,
                                           struct k_thread, base.timeout);

    z_sched_wake_thread(thread, true);
}
#endif /* CONFIG_SYS_CLOCK_EXISTS */

int z_pend_curr(struct k_spinlock* lock, k_spinlock_key_t key,
                _wait_q_t* wait_q, k_timeout_t timeout) {
    #if defined(CONFIG_TIMESLICING) && defined(CONFIG_SWAP_NONATOMIC)
    pending_current = _current;
    #endif /* CONFIG_TIMESLICING && CONFIG_SWAP_NONATOMIC */
    __ASSERT_NO_MSG(sizeof(_sched_spinlock) == 0 || lock != &_sched_spinlock);

    /* We do a "lock swap" prior to calling z_swap(), such that
     * the caller's lock gets released as desired.  But we ensure
     * that we hold the scheduler lock and leave local interrupts
     * masked until we reach the context switch.  z_swap() itself
     * has similar code; the duplication is because it's a legacy
     * API that doesn't expect to be called with scheduler lock
     * held.
     */
    (void) k_spin_lock(&_sched_spinlock);
    pend_locked(_current, wait_q, timeout);
    k_spin_release(lock);

    return z_swap(&_sched_spinlock, key);
}

struct k_thread* z_unpend1_no_timeout(_wait_q_t* wait_q) {
    struct k_thread* thread = NULL;

    K_SPINLOCK(&_sched_spinlock) {
        thread = _priq_wait_best(&wait_q->waitq);

        if (thread != NULL) {
            unpend_thread_no_timeout(thread);
        }
    }

    return (thread);
}

void z_unpend_thread(struct k_thread* thread) {
    z_unpend_thread_no_timeout(thread);
    z_abort_thread_timeout(thread);
}

/* Priority set utility that does no rescheduling, it just changes the
 * run queue state, returning true if a reschedule is needed later.
 */
bool z_thread_prio_set(struct k_thread* thread, int prio) {
    bool need_sched = 0;
    int old_prio = thread->base.prio;

    K_SPINLOCK(&_sched_spinlock) {
        need_sched = z_is_thread_ready(thread);

        if (need_sched) {
            if (!IS_ENABLED(CONFIG_SMP) || z_is_thread_queued(thread)) {
                dequeue_thread(thread);
                thread->base.prio = prio;
                queue_thread(thread);

                if (old_prio > prio) {
                    flag_ipi(ipi_mask_create(thread));
                }
            }
            else {
                /*
                 * This is a running thread on SMP. Update its
                 * priority, but do not requeue it. An IPI is
                 * needed if the priority is both being lowered
                 * and it is running on another CPU.
                 */

                thread->base.prio = prio;

                struct _cpu* cpu;

                cpu = thread_active_elsewhere(thread);
                if ((cpu != NULL) && (old_prio < prio)) {
                    flag_ipi(IPI_CPU_MASK(cpu->id));
                }
            }

            update_cache(1);
        }
        else if (z_is_thread_pending(thread)) {
            /* Thread is pending, remove it from the waitq
             * and reinsert it with the new priority to avoid
             * violating waitq ordering and rb assumptions.
             */
            _wait_q_t *wait_q = pended_on_thread(thread);

            _priq_wait_remove(&wait_q->waitq, thread);
            thread->base.prio = prio;
            _priq_wait_add(&wait_q->waitq, thread);
        }
        else {
            thread->base.prio = prio;
        }
    }

    SYS_PORT_TRACING_OBJ_FUNC(k_thread, sched_priority_set, thread, prio);

    return need_sched;
}

static inline bool resched(uint32_t key) {
    #ifdef CONFIG_SMP
    _current_cpu->swap_ok = 0;
    #endif /* CONFIG_SMP */

    return arch_irq_unlocked(key) && !arch_is_in_isr();
}

/*
 * Check if the next ready thread is the same as the current thread
 * and save the trip if true.
 */
static inline bool need_swap(void) {
    /* the SMP case will be handled in C based z_swap() */
    #ifdef CONFIG_SMP
    return (true);
    #else
    struct k_thread* new_thread;

    /* Check if the next ready thread is the same as the current thread */
    new_thread = _kernel.ready_q.cache;
    return (new_thread != _current);
    #endif /* CONFIG_SMP */
}

void z_reschedule(struct k_spinlock* lock, k_spinlock_key_t key) {
    if (resched(key.key) && need_swap()) {
        z_swap(lock, key);
    }
    else {
        k_spin_unlock(lock, key);
        signal_pending_ipi();
    }
}

void z_reschedule_irqlock(uint32_t key) {
    if (resched(key) && need_swap()) {
        z_swap_irqlock(key);
    }
    else {
        irq_unlock(key);
        signal_pending_ipi();
    }
}

#if (__GTEST == 0U) /* #CUSTOM@NDRS */
void k_sched_lock(void) {
    K_SPINLOCK(&_sched_spinlock) {
        SYS_PORT_TRACING_FUNC(k_thread, sched_lock);

        __ASSERT(!arch_is_in_isr(), "");
        __ASSERT(_current->base.sched_locked != 1U, "");

        --_current->base.sched_locked;

        compiler_barrier();
    }
}

void k_sched_unlock(void) {
    K_SPINLOCK(&_sched_spinlock) {
        __ASSERT(_current->base.sched_locked != 0U, "");
        __ASSERT(!arch_is_in_isr(), "");

        ++_current->base.sched_locked;
        update_cache(0);
    }

    LOG_DBG("scheduler unlocked (%p:%d)",
            _current, _current->base.sched_locked);

    SYS_PORT_TRACING_FUNC(k_thread, sched_unlock);

    z_reschedule_unlocked();
}
#else
void k_sched_lock(void) {
    /* pass */
}

void k_sched_unlock(void) {
    /* pass */
}
#endif

struct k_thread* z_swap_next_thread(void) {
    #ifdef CONFIG_SMP
    struct k_thread* ret = next_up();

    if (ret == _current) {
        /* When not swapping, have to signal IPIs here.  In
         * the context switch case it must happen later, after
         * _current gets requeued.
         */
        signal_pending_ipi();
    }
    return (ret);
    #else
    return (_kernel.ready_q.cache);
    #endif /* CONFIG_SMP */
}

#ifdef CONFIG_USE_SWITCH
/* Just a wrapper around z_current_thread_set(xxx) with tracing */
static inline void set_current(struct k_thread* new_thread) {
    /* If the new thread is the same as the current thread, we
     * don't need to do anything.
     */
    if (IS_ENABLED(CONFIG_INSTRUMENT_THREAD_SWITCHING) && (new_thread != _current)) {
        z_thread_mark_switched_out();
    }
    z_current_thread_set(new_thread);
}

/**
 * @brief Determine next thread to execute upon completion of an interrupt
 *
 * Thread preemption is performed by context switching after the completion
 * of a non-recursed interrupt. This function determines which thread to
 * switch to if any. This function accepts as @p interrupted either:
 *
 * - The handle for the interrupted thread in which case the thread's context
 *   must already be fully saved and ready to be picked up by a different CPU.
 *
 * - NULL if more work is required to fully save the thread's state after
 *   it is known that a new thread is to be scheduled. It is up to the caller
 *   to store the handle resulting from the thread that is being switched out
 *   in that thread's "switch_handle" field after its
 *   context has fully been saved, following the same requirements as with
 *   the @ref arch_switch() function.
 *
 * If a new thread needs to be scheduled then its handle is returned.
 * Otherwise the same value provided as @p interrupted is returned back.
 * Those handles are the same opaque types used by the @ref arch_switch()
 * function.
 *
 * @warning
 * The _current value may have changed after this call and not refer
 * to the interrupted thread anymore. It might be necessary to make a local
 * copy before calling this function.
 *
 * @param interrupted Handle for the thread that was interrupted or NULL.
 * @retval Handle for the next thread to execute, or @p interrupted when
 *         no new thread is to be scheduled.
 */
void* z_get_next_switch_handle(void* interrupted) {
    z_check_stack_sentinel();

    #ifdef CONFIG_SMP
    void* ret = NULL;

    K_SPINLOCK(&_sched_spinlock) {
        struct k_thread *old_thread = _current, *new_thread;

        if (IS_ENABLED(CONFIG_SMP)) {
            old_thread->switch_handle = NULL;
        }
        new_thread = next_up();

        z_sched_usage_switch(new_thread);

        if (old_thread != new_thread) {
            uint8_t cpu_id;

            update_metairq_preempt(new_thread);
            z_sched_switch_spin(new_thread);
            arch_cohere_stacks(old_thread, interrupted, new_thread);

            _current_cpu->swap_ok = 0;
            cpu_id = arch_curr_cpu()->id;
            new_thread->base.cpu = cpu_id;
            set_current(new_thread);

            #ifdef CONFIG_TIMESLICING
            z_reset_time_slice(new_thread);
            #endif /* CONFIG_TIMESLICING */

            #ifdef CONFIG_SPIN_VALIDATE
            /* Changed _current!  Update the spinlock
             * bookkeeping so the validation doesn't get
             * confused when the "wrong" thread tries to
             * release the lock.
             */
            z_spin_lock_set_owner(&_sched_spinlock);
            #endif /* CONFIG_SPIN_VALIDATE */

            /* A queued (runnable) old/current thread
             * needs to be added back to the run queue
             * here, and atomically with its switch handle
             * being set below.  This is safe now, as we
             * will not return into it.
             */
            if (z_is_thread_queued(old_thread)) {
                #ifdef CONFIG_SCHED_IPI_CASCADE
                if ((new_thread->base.cpu_mask != -1) &&
                    (old_thread->base.cpu_mask != BIT(cpu_id))) {
                    flag_ipi(ipi_mask_create(old_thread));
                }
                #endif
                runq_add(old_thread);
            }
        }
        old_thread->switch_handle = interrupted;
        ret = new_thread->switch_handle;
        if (IS_ENABLED(CONFIG_SMP)) {
            /* Active threads MUST have a null here */
            new_thread->switch_handle = NULL;
        }
    }
    signal_pending_ipi();
    return (ret);
    #else
    z_sched_usage_switch(_kernel.ready_q.cache);
    _current->switch_handle = interrupted;
    set_current(_kernel.ready_q.cache);
    return (_current->switch_handle);
    #endif /* CONFIG_SMP */
}
#endif /* CONFIG_USE_SWITCH */

int z_unpend_all(_wait_q_t* wait_q) {
    int need_sched = 0;
    struct k_thread* thread;

    for (thread = z_waitq_head(wait_q); thread != NULL; thread = z_waitq_head(wait_q)) {
        z_unpend_thread(thread);
        z_ready_thread(thread);
        need_sched = 1;
    }

    return (need_sched);
}

void init_ready_q(struct _ready_q* ready_q) {
    _priq_run_init(&ready_q->runq);
}

void z_sched_init(void) {
    #ifdef CONFIG_SCHED_CPU_MASK_PIN_ONLY
    for (int i = 0; i < CONFIG_MP_MAX_NUM_CPUS; i++) {
        init_ready_q(&_kernel.cpus[i].ready_q);
    }
    #else
    init_ready_q(&_kernel.ready_q);
    #endif /* CONFIG_SCHED_CPU_MASK_PIN_ONLY */
}

void z_impl_k_thread_priority_set(k_tid_t thread, int prio) {
    /*
     * Use NULL, since we cannot know what the entry point is (we do not
     * keep track of it) and idle cannot change its priority.
     */
    Z_ASSERT_VALID_PRIO(prio, NULL);

    bool need_sched = z_thread_prio_set((struct k_thread*)thread, prio);

    if ((need_sched) && (IS_ENABLED(CONFIG_SMP) ||
        (_current->base.sched_locked == 0U))) {
        z_reschedule_unlocked();
    }
}

#ifdef CONFIG_USERSPACE
static inline void z_vrfy_k_thread_priority_set(k_tid_t thread, int prio) {
    K_OOPS(K_SYSCALL_OBJ(thread, K_OBJ_THREAD));
    K_OOPS(K_SYSCALL_VERIFY_MSG(_is_valid_prio(prio, NULL),
                                "invalid thread priority %d", prio));
    #ifndef CONFIG_USERSPACE_THREAD_MAY_RAISE_PRIORITY
    K_OOPS(K_SYSCALL_VERIFY_MSG((int8_t)prio >= thread->base.prio,
                                "thread priority may only be downgraded (%d < %d)",
                                prio, thread->base.prio));
    #endif /* CONFIG_USERSPACE_THREAD_MAY_RAISE_PRIORITY */
    z_impl_k_thread_priority_set(thread, prio);
}
#include <zephyr/syscalls/k_thread_priority_set_mrsh.c>
#endif /* CONFIG_USERSPACE */

#ifdef CONFIG_SCHED_DEADLINE
void z_impl_k_thread_deadline_set(k_tid_t tid, int deadline) {

    deadline = CLAMP(deadline, 0, INT_MAX);

    struct k_thread* thread = tid;
    int32_t newdl = k_cycle_get_32() + deadline;

    /* The prio_deadline field changes the sorting order, so can't
     * change it while the thread is in the run queue (dlists
     * actually are benign as long as we requeue it before we
     * release the lock, but an rbtree will blow up if we break
     * sorting!)
     */
    K_SPINLOCK(&_sched_spinlock) {
        if (z_is_thread_queued(thread)) {
            dequeue_thread(thread);
            thread->base.prio_deadline = newdl;
            queue_thread(thread);
        }
        else {
            thread->base.prio_deadline = newdl;
        }
    }
}

#ifdef CONFIG_USERSPACE
static inline void z_vrfy_k_thread_deadline_set(k_tid_t tid, int deadline) {
    struct k_thread* thread = tid;

    K_OOPS(K_SYSCALL_OBJ(thread, K_OBJ_THREAD));
    K_OOPS(K_SYSCALL_VERIFY_MSG(deadline > 0,
                                "invalid thread deadline %d",
                                (int)deadline));

    z_impl_k_thread_deadline_set((k_tid_t)thread, deadline);
}
#include <zephyr/syscalls/k_thread_deadline_set_mrsh.c>
#endif /* CONFIG_USERSPACE */
#endif /* CONFIG_SCHED_DEADLINE */

void z_impl_k_reschedule(void) {
    k_spinlock_key_t key;

    key = k_spin_lock(&_sched_spinlock);

    update_cache(0);

    z_reschedule(&_sched_spinlock, key);
}

#ifdef CONFIG_USERSPACE
static inline void z_vrfy_k_reschedule(void) {
    z_impl_k_reschedule();
}
#include <zephyr/syscalls/k_reschedule_mrsh.c>
#endif /* CONFIG_USERSPACE */

bool k_can_yield(void) {
    return !(k_is_pre_kernel() || k_is_in_isr() ||
             z_is_idle_thread_object(_current));
}

void z_impl_k_yield(void) {
    __ASSERT(!arch_is_in_isr(), "");

    SYS_PORT_TRACING_FUNC(k_thread, yield);

    k_spinlock_key_t key = k_spin_lock(&_sched_spinlock);

    runq_yield();

    update_cache(1);
    z_swap(&_sched_spinlock, key);
}

#ifdef CONFIG_USERSPACE
static inline void z_vrfy_k_yield(void) {
    z_impl_k_yield();
}
#include <zephyr/syscalls/k_yield_mrsh.c>
#endif /* CONFIG_USERSPACE */

static int32_t z_tick_sleep(k_timeout_t timeout) {
    uint32_t expected_wakeup_ticks;

    __ASSERT(!arch_is_in_isr(), "");

    LOG_DBG("thread %p for %lu ticks", _current, (unsigned long)timeout.ticks);

    /* K_NO_WAIT is treated as a 'yield' */
    if (K_TIMEOUT_EQ(timeout, K_NO_WAIT)) {
        k_yield();
        return (0);
    }

    k_spinlock_key_t key = k_spin_lock(&_sched_spinlock);

    #if defined(CONFIG_TIMESLICING) && defined(CONFIG_SWAP_NONATOMIC)
    pending_current = _current;
    #endif /* CONFIG_TIMESLICING && CONFIG_SWAP_NONATOMIC */
    unready_thread(_current);
    expected_wakeup_ticks = (uint32_t)z_add_thread_timeout(_current, timeout);
    z_mark_thread_as_sleeping(_current);

    (void) z_swap(&_sched_spinlock, key);

    if (!z_is_aborted_thread_timeout(_current)) {
        return (0);
    }

    /* We require a 32 bit unsigned subtraction to care a wraparound */
    uint32_t left_ticks = expected_wakeup_ticks - sys_clock_tick_get_32();

    /* To handle a negative value correctly, once type-cast it to signed 32 bit */
    k_ticks_t ticks = (k_ticks_t)(int32_t)left_ticks;
    if (ticks > 0) {
        return (int32_t)(ticks);
    }

    return (0);
}

int32_t z_impl_k_sleep(k_timeout_t timeout) {
    k_ticks_t ticks;

    __ASSERT(!arch_is_in_isr(), "");

    SYS_PORT_TRACING_FUNC_ENTER(k_thread, sleep, timeout);

    ticks = z_tick_sleep(timeout);

    /* k_sleep() still returns 32 bit milliseconds for compatibility */
    int64_t ms = K_TIMEOUT_EQ(timeout, K_FOREVER) ? K_TICKS_FOREVER :
                 CLAMP(k_ticks_to_ms_ceil64(ticks), 0, INT_MAX);

    SYS_PORT_TRACING_FUNC_EXIT(k_thread, sleep, timeout, ms);

    return ((int32_t)ms);
}

#ifdef CONFIG_USERSPACE
static inline int32_t z_vrfy_k_sleep(k_timeout_t timeout) {
    return z_impl_k_sleep(timeout);
}
#include <zephyr/syscalls/k_sleep_mrsh.c>
#endif /* CONFIG_USERSPACE */

int32_t z_impl_k_usleep(int32_t us) {
    int32_t ticks;

    SYS_PORT_TRACING_FUNC_ENTER(k_thread, usleep, us);

    ticks = (int32_t)k_us_to_ticks_ceil64(us);
    ticks = z_tick_sleep(Z_TIMEOUT_TICKS(ticks));

    int32_t ret = (int32_t)k_ticks_to_us_ceil64(ticks);

    SYS_PORT_TRACING_FUNC_EXIT(k_thread, usleep, us, ret);

    return (ret);
}

#ifdef CONFIG_USERSPACE
static inline int32_t z_vrfy_k_usleep(int32_t us) {
    return z_impl_k_usleep(us);
}
#include <zephyr/syscalls/k_usleep_mrsh.c>
#endif /* CONFIG_USERSPACE */

void z_impl_k_wakeup(k_tid_t thread) {
    SYS_PORT_TRACING_OBJ_FUNC(k_thread, wakeup, thread);

    k_spinlock_key_t  key = k_spin_lock(&_sched_spinlock);

    if (z_is_thread_sleeping(thread)) {
        z_abort_thread_timeout(thread);
        z_mark_thread_as_not_sleeping(thread);
        ready_thread(thread);
        z_reschedule(&_sched_spinlock, key);
    }
    else {
        k_spin_unlock(&_sched_spinlock, key);
    }
}

#ifdef CONFIG_USERSPACE
static inline void z_vrfy_k_wakeup(k_tid_t thread) {
    K_OOPS(K_SYSCALL_OBJ(thread, K_OBJ_THREAD));
    z_impl_k_wakeup(thread);
}
#include <zephyr/syscalls/k_wakeup_mrsh.c>
#endif /* CONFIG_USERSPACE */

k_tid_t z_impl_k_sched_current_thread_query(void) {
    return (_current);
}

#ifdef CONFIG_USERSPACE
static inline k_tid_t z_vrfy_k_sched_current_thread_query(void) {
    return z_impl_k_sched_current_thread_query();
}
#include <zephyr/syscalls/k_sched_current_thread_query_mrsh.c>
#endif /* CONFIG_USERSPACE */

static inline void unpend_all(_wait_q_t* wait_q) {
    struct k_thread* thread;

    for (thread = z_waitq_head(wait_q); thread != NULL; thread = z_waitq_head(wait_q)) {
        unpend_thread_no_timeout(thread);
        z_abort_thread_timeout(thread);
        arch_thread_return_value_set(thread, 0);
        ready_thread(thread);
    }
}

#ifdef CONFIG_THREAD_ABORT_HOOK
extern void thread_abort_hook(struct k_thread* thread);
#endif /* CONFIG_THREAD_ABORT_HOOK */

/**
 * @brief Dequeues the specified thread
 *
 * Dequeues the specified thread and move it into the specified new state.
 *
 * @param thread Identify the thread to halt
 * @param new_state New thread state (_THREAD_DEAD or _THREAD_SUSPENDED)
 */
<<<<<<< HEAD
static ALWAYS_INLINE void halt_thread(struct k_thread* thread, uint8_t new_state) {
    bool dummify = false;

    /* We hold the lock, and the thread is known not to be running
     * anywhere.
     */
    if ((thread->base.thread_state & new_state) == 0U) {
        thread->base.thread_state |= new_state;
        if (z_is_thread_queued(thread)) {
            dequeue_thread(thread);
        }

        if (new_state == _THREAD_DEAD) {
            if (thread->base.pended_on != NULL) {
                unpend_thread_no_timeout(thread);
            }
            z_abort_thread_timeout(thread);
            unpend_all(&thread->join_queue);

            /* Edge case: aborting _current from within an
             * ISR that preempted it requires clearing the
             * _current pointer so the upcoming context
             * switch doesn't clobber the now-freed
             * memory
             */
            if ((thread == _current) && arch_is_in_isr()) {
                dummify = true;
            }
        }
        #ifdef CONFIG_SMP
        unpend_all(&thread->halt_queue);
        #endif /* CONFIG_SMP */
        update_cache(1);

        if (new_state == _THREAD_SUSPENDED) {
            clear_halting(thread);
            return;
        }

        #if defined(CONFIG_FPU) && defined(CONFIG_FPU_SHARING)
        arch_float_disable(thread);
        #endif /* CONFIG_FPU && CONFIG_FPU_SHARING */

        SYS_PORT_TRACING_FUNC(k_thread, sched_abort, thread);

        z_thread_monitor_exit(thread);
        #ifdef CONFIG_THREAD_ABORT_HOOK
        thread_abort_hook(thread);
        #endif /* CONFIG_THREAD_ABORT_HOOK */

        #ifdef CONFIG_OBJ_CORE_THREAD
        #ifdef CONFIG_OBJ_CORE_STATS_THREAD
        k_obj_core_stats_deregister(K_OBJ_CORE(thread));
        #endif /* CONFIG_OBJ_CORE_STATS_THREAD */
        k_obj_core_unlink(K_OBJ_CORE(thread));
        #endif /* CONFIG_OBJ_CORE_THREAD */

        #ifdef CONFIG_USERSPACE
        z_mem_domain_exit_thread(thread);
        k_thread_perms_all_clear(thread);
        k_object_uninit(thread->stack_obj);
        k_object_uninit(thread);
        #endif /* CONFIG_USERSPACE */

        #ifdef CONFIG_THREAD_ABORT_NEED_CLEANUP
        k_thread_abort_cleanup(thread);
        #endif /* CONFIG_THREAD_ABORT_NEED_CLEANUP */

        /* Do this "set _current to dummy" step last so that
         * subsystems above can rely on _current being
         * unchanged.  Disabled for posix as that arch
         * continues to use the _current pointer in its swap
         * code.  Note that we must leave a non-null switch
         * handle for any threads spinning in join() (this can
         * never be used, as our thread is flagged dead, but
         * it must not be NULL otherwise join can deadlock).
         */
        if (dummify && !IS_ENABLED(CONFIG_ARCH_POSIX)) {
            #ifdef CONFIG_USE_SWITCH
            _current->switch_handle = _current;
            #endif
            z_dummy_thread_init(&_thread_dummy);
        }

        /* Finally update the halting thread state, on which
         * other CPUs might be spinning (see
         * thread_halt_spin()).
         */
        clear_halting(thread);
    }
}

void z_thread_abort(struct k_thread* thread) {
    bool essential = z_is_thread_essential(thread);
    k_spinlock_key_t key = k_spin_lock(&_sched_spinlock);

    if ((thread->base.thread_state & _THREAD_DEAD) != 0U) {
        k_spin_unlock(&_sched_spinlock, key);
        return;
    }

    z_thread_halt(thread, key, true);

    if (essential) {
        __ASSERT(!essential, "aborted essential thread %p", thread);
        k_panic();
    }
=======
static ALWAYS_INLINE void halt_thread(struct k_thread *thread, uint8_t new_state)
{
	bool dummify = false;

	/* We hold the lock, and the thread is known not to be running
	 * anywhere.
	 */
	if ((thread->base.thread_state & new_state) == 0U) {
		thread->base.thread_state |= new_state;
		if (z_is_thread_queued(thread)) {
			dequeue_thread(thread);
		}

		if (new_state == _THREAD_DEAD) {
			if (thread->base.pended_on != NULL) {
				unpend_thread_no_timeout(thread);
			}
			z_abort_thread_timeout(thread);
			unpend_all(&thread->join_queue);

			/* Edge case: aborting _current from within an
			 * ISR that preempted it requires clearing the
			 * _current pointer so the upcoming context
			 * switch doesn't clobber the now-freed
			 * memory
			 */
			if (thread == _current && arch_is_in_isr()) {
				dummify = true;
			}
		}
#ifdef CONFIG_SMP
		unpend_all(&thread->halt_queue);
#endif /* CONFIG_SMP */
		update_cache(1);

		if (new_state == _THREAD_SUSPENDED) {
			clear_halting(thread);
			return;
		}

		arch_coprocessors_disable(thread);

		SYS_PORT_TRACING_FUNC(k_thread, sched_abort, thread);

		z_thread_monitor_exit(thread);
#ifdef CONFIG_THREAD_ABORT_HOOK
		thread_abort_hook(thread);
#endif /* CONFIG_THREAD_ABORT_HOOK */

#ifdef CONFIG_OBJ_CORE_THREAD
#ifdef CONFIG_OBJ_CORE_STATS_THREAD
		k_obj_core_stats_deregister(K_OBJ_CORE(thread));
#endif /* CONFIG_OBJ_CORE_STATS_THREAD */
		k_obj_core_unlink(K_OBJ_CORE(thread));
#endif /* CONFIG_OBJ_CORE_THREAD */

#ifdef CONFIG_USERSPACE
		z_mem_domain_exit_thread(thread);
		k_thread_perms_all_clear(thread);
		k_object_uninit(thread->stack_obj);
		k_object_uninit(thread);
#endif /* CONFIG_USERSPACE */

#ifdef CONFIG_THREAD_ABORT_NEED_CLEANUP
		k_thread_abort_cleanup(thread);
#endif /* CONFIG_THREAD_ABORT_NEED_CLEANUP */

		/* Do this "set _current to dummy" step last so that
		 * subsystems above can rely on _current being
		 * unchanged.  Disabled for posix as that arch
		 * continues to use the _current pointer in its swap
		 * code.  Note that we must leave a non-null switch
		 * handle for any threads spinning in join() (this can
		 * never be used, as our thread is flagged dead, but
		 * it must not be NULL otherwise join can deadlock).
		 */
		if (dummify && !IS_ENABLED(CONFIG_ARCH_POSIX)) {
#ifdef CONFIG_USE_SWITCH
			_current->switch_handle = _current;
#endif
			z_dummy_thread_init(&_thread_dummy);

		}

		/* Finally update the halting thread state, on which
		 * other CPUs might be spinning (see
		 * thread_halt_spin()).
		 */
		clear_halting(thread);
	}
}

void z_thread_abort(struct k_thread *thread)
{
	bool essential = z_is_thread_essential(thread);
	k_spinlock_key_t key = k_spin_lock(&_sched_spinlock);

	if ((thread->base.thread_state & _THREAD_DEAD) != 0U) {
		k_spin_unlock(&_sched_spinlock, key);
		return;
	}

	z_thread_halt(thread, key, true);

	if (essential) {
		__ASSERT(!essential, "aborted essential thread %p", thread);
		k_panic();
	}
>>>>>>> 6559af8e
}

#if !defined(CONFIG_ARCH_HAS_THREAD_ABORT)
void z_impl_k_thread_abort(k_tid_t thread) {
    SYS_PORT_TRACING_OBJ_FUNC_ENTER(k_thread, abort, thread);

    z_thread_abort(thread);

    __ASSERT_NO_MSG((thread->base.thread_state & _THREAD_DEAD) != 0);

    SYS_PORT_TRACING_OBJ_FUNC_EXIT(k_thread, abort, thread);
}
#endif /* !CONFIG_ARCH_HAS_THREAD_ABORT */

int z_impl_k_thread_join(struct k_thread* thread, k_timeout_t timeout) {
    k_spinlock_key_t key = k_spin_lock(&_sched_spinlock);
    int ret;

    SYS_PORT_TRACING_OBJ_FUNC_ENTER(k_thread, join, thread, timeout);

    if ((thread->base.thread_state & _THREAD_DEAD) != 0U) {
        z_sched_switch_spin(thread);
        ret = 0;
    }
    else if (K_TIMEOUT_EQ(timeout, K_NO_WAIT)) {
        ret = -EBUSY;
    }
    else if ((thread == _current) ||
             (thread->base.pended_on == &_current->join_queue)) {
        ret = -EDEADLK;
    }
    else {
        __ASSERT(!arch_is_in_isr(), "cannot join in ISR");
        add_to_waitq_locked(_current, &thread->join_queue);
        add_thread_timeout(_current, timeout);

        SYS_PORT_TRACING_OBJ_FUNC_BLOCKING(k_thread, join, thread, timeout);
        ret = z_swap(&_sched_spinlock, key);
        SYS_PORT_TRACING_OBJ_FUNC_EXIT(k_thread, join, thread, timeout, ret);

        return (ret);
    }

    SYS_PORT_TRACING_OBJ_FUNC_EXIT(k_thread, join, thread, timeout, ret);

    k_spin_unlock(&_sched_spinlock, key);

    return (ret);
}

#ifdef CONFIG_USERSPACE
/* Special case: don't oops if the thread is uninitialized.  This is because
 * the initialization bit does double-duty for thread objects; if false, means
 * the thread object is truly uninitialized, or the thread ran and exited for
 * some reason.
 *
 * Return true in this case indicating we should just do nothing and return
 * success to the caller.
 */
static bool thread_obj_validate(struct k_thread* thread) {
    struct k_object* ko = k_object_find(thread);
    int ret = k_object_validate(ko, K_OBJ_THREAD, _OBJ_INIT_TRUE);

    switch (ret) {
        case 0 :
            return (false);

        case -EINVAL :
            return (true);

        default :
            #ifdef CONFIG_LOG
            k_object_dump_error(ret, thread, ko, K_OBJ_THREAD);
            #endif /* CONFIG_LOG */
            K_OOPS(K_SYSCALL_VERIFY_MSG(ret, "access denied"));
    }
    CODE_UNREACHABLE; /* LCOV_EXCL_LINE */
}

static inline int z_vrfy_k_thread_join(struct k_thread* thread,
                                       k_timeout_t timeout) {
    if (thread_obj_validate(thread)) {
        return (0);
    }

    return z_impl_k_thread_join(thread, timeout);
}
#include <zephyr/syscalls/k_thread_join_mrsh.c>

static inline void z_vrfy_k_thread_abort(k_tid_t thread) {
    if (thread_obj_validate(thread)) {
        return;
    }

    K_OOPS(K_SYSCALL_VERIFY_MSG(!z_is_thread_essential(thread),
                                "aborting essential thread %p", thread));

    z_impl_k_thread_abort((struct k_thread*)thread);
}
#include <zephyr/syscalls/k_thread_abort_mrsh.c>
#endif /* CONFIG_USERSPACE */

/*
 * future scheduler.h API implementations
 */
bool z_sched_wake(_wait_q_t* wait_q, int swap_retval, void* swap_data) {
    struct k_thread* thread;
    bool ret = false;

    K_SPINLOCK(&_sched_spinlock) {
        thread = _priq_wait_best(&wait_q->waitq);

        if (thread != NULL) {
            z_thread_return_value_set_with_data(thread,
                                                swap_retval,
                                                swap_data);
            unpend_thread_no_timeout(thread);
            z_abort_thread_timeout(thread);
            ready_thread(thread);
            ret = true;
        }
    }

    return (ret);
}

int z_sched_wait(struct k_spinlock* lock, k_spinlock_key_t key,
                 _wait_q_t* wait_q, k_timeout_t timeout, void** data) {
    int ret = z_pend_curr(lock, key, wait_q, timeout);

    if (data != NULL) {
        *data = _current->base.swap_data;
    }

    return (ret);
}

int z_sched_waitq_walk(_wait_q_t* wait_q,
                       int (*func)(struct k_thread*, void*), void* data) {
    struct k_thread* thread;
    int status = 0;

    K_SPINLOCK(&_sched_spinlock) {
        _WAIT_Q_FOR_EACH_WITH_TYPE(wait_q, struct k_thread, thread) {

            /*
             * Invoke the callback function on each waiting thread
             * for as long as there are both waiting threads AND
             * it returns 0.
             */
            status = func(thread, data);
            if (status != 0) {
                break;
            }
        }
    }

    return (status);
}

/* This routine exists for benchmarking purposes. It is not used in
 * general production code.
 */
void z_unready_thread(struct k_thread* thread) {
    K_SPINLOCK(&_sched_spinlock) {
        unready_thread(thread);
    }
}<|MERGE_RESOLUTION|>--- conflicted
+++ resolved
@@ -1198,7 +1198,6 @@
  * @param thread Identify the thread to halt
  * @param new_state New thread state (_THREAD_DEAD or _THREAD_SUSPENDED)
  */
-<<<<<<< HEAD
 static ALWAYS_INLINE void halt_thread(struct k_thread* thread, uint8_t new_state) {
     bool dummify = false;
 
@@ -1238,9 +1237,7 @@
             return;
         }
 
-        #if defined(CONFIG_FPU) && defined(CONFIG_FPU_SHARING)
-        arch_float_disable(thread);
-        #endif /* CONFIG_FPU && CONFIG_FPU_SHARING */
+        arch_coprocessors_disable(thread);
 
         SYS_PORT_TRACING_FUNC(k_thread, sched_abort, thread);
 
@@ -1306,116 +1303,6 @@
         __ASSERT(!essential, "aborted essential thread %p", thread);
         k_panic();
     }
-=======
-static ALWAYS_INLINE void halt_thread(struct k_thread *thread, uint8_t new_state)
-{
-	bool dummify = false;
-
-	/* We hold the lock, and the thread is known not to be running
-	 * anywhere.
-	 */
-	if ((thread->base.thread_state & new_state) == 0U) {
-		thread->base.thread_state |= new_state;
-		if (z_is_thread_queued(thread)) {
-			dequeue_thread(thread);
-		}
-
-		if (new_state == _THREAD_DEAD) {
-			if (thread->base.pended_on != NULL) {
-				unpend_thread_no_timeout(thread);
-			}
-			z_abort_thread_timeout(thread);
-			unpend_all(&thread->join_queue);
-
-			/* Edge case: aborting _current from within an
-			 * ISR that preempted it requires clearing the
-			 * _current pointer so the upcoming context
-			 * switch doesn't clobber the now-freed
-			 * memory
-			 */
-			if (thread == _current && arch_is_in_isr()) {
-				dummify = true;
-			}
-		}
-#ifdef CONFIG_SMP
-		unpend_all(&thread->halt_queue);
-#endif /* CONFIG_SMP */
-		update_cache(1);
-
-		if (new_state == _THREAD_SUSPENDED) {
-			clear_halting(thread);
-			return;
-		}
-
-		arch_coprocessors_disable(thread);
-
-		SYS_PORT_TRACING_FUNC(k_thread, sched_abort, thread);
-
-		z_thread_monitor_exit(thread);
-#ifdef CONFIG_THREAD_ABORT_HOOK
-		thread_abort_hook(thread);
-#endif /* CONFIG_THREAD_ABORT_HOOK */
-
-#ifdef CONFIG_OBJ_CORE_THREAD
-#ifdef CONFIG_OBJ_CORE_STATS_THREAD
-		k_obj_core_stats_deregister(K_OBJ_CORE(thread));
-#endif /* CONFIG_OBJ_CORE_STATS_THREAD */
-		k_obj_core_unlink(K_OBJ_CORE(thread));
-#endif /* CONFIG_OBJ_CORE_THREAD */
-
-#ifdef CONFIG_USERSPACE
-		z_mem_domain_exit_thread(thread);
-		k_thread_perms_all_clear(thread);
-		k_object_uninit(thread->stack_obj);
-		k_object_uninit(thread);
-#endif /* CONFIG_USERSPACE */
-
-#ifdef CONFIG_THREAD_ABORT_NEED_CLEANUP
-		k_thread_abort_cleanup(thread);
-#endif /* CONFIG_THREAD_ABORT_NEED_CLEANUP */
-
-		/* Do this "set _current to dummy" step last so that
-		 * subsystems above can rely on _current being
-		 * unchanged.  Disabled for posix as that arch
-		 * continues to use the _current pointer in its swap
-		 * code.  Note that we must leave a non-null switch
-		 * handle for any threads spinning in join() (this can
-		 * never be used, as our thread is flagged dead, but
-		 * it must not be NULL otherwise join can deadlock).
-		 */
-		if (dummify && !IS_ENABLED(CONFIG_ARCH_POSIX)) {
-#ifdef CONFIG_USE_SWITCH
-			_current->switch_handle = _current;
-#endif
-			z_dummy_thread_init(&_thread_dummy);
-
-		}
-
-		/* Finally update the halting thread state, on which
-		 * other CPUs might be spinning (see
-		 * thread_halt_spin()).
-		 */
-		clear_halting(thread);
-	}
-}
-
-void z_thread_abort(struct k_thread *thread)
-{
-	bool essential = z_is_thread_essential(thread);
-	k_spinlock_key_t key = k_spin_lock(&_sched_spinlock);
-
-	if ((thread->base.thread_state & _THREAD_DEAD) != 0U) {
-		k_spin_unlock(&_sched_spinlock, key);
-		return;
-	}
-
-	z_thread_halt(thread, key, true);
-
-	if (essential) {
-		__ASSERT(!essential, "aborted essential thread %p", thread);
-		k_panic();
-	}
->>>>>>> 6559af8e
 }
 
 #if !defined(CONFIG_ARCH_HAS_THREAD_ABORT)
