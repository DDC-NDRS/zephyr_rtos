/*
 * Copyright (c) 2018 Intel Corporation
 *
 * SPDX-License-Identifier: Apache-2.0
 */
#include <zephyr/kernel.h>
#include <ksched.h>
#include <zephyr/spinlock.h>
#include <wait_q.h>
#include <kthread.h>
#include <priority_q.h>
#include <kswap.h>
#include <ipi.h>
#include <kernel_arch_func.h>
#include <zephyr/internal/syscall_handler.h>
#include <zephyr/drivers/timer/system_timer.h>
#include <stdbool.h>
#include <kernel_internal.h>
#include <zephyr/logging/log.h>
#include <zephyr/sys/atomic.h>
#include <zephyr/sys/math_extras.h>
#include <zephyr/timing/timing.h>
#include <zephyr/sys/util.h>

LOG_MODULE_DECLARE(os, CONFIG_KERNEL_LOG_LEVEL);

#if defined(CONFIG_SWAP_NONATOMIC) && defined(CONFIG_TIMESLICING)
extern struct k_thread* pending_current;
#endif

struct k_spinlock _sched_spinlock;

/* Storage to "complete" the context switch from an invalid/incomplete thread
 * context (ex: exiting an ISR that aborted _current)
 */
__incoherent struct k_thread _thread_dummy;

static ALWAYS_INLINE void update_cache(int preempt_ok);
static ALWAYS_INLINE void halt_thread(struct k_thread* thread, uint8_t new_state);
static void add_to_waitq_locked(struct k_thread* thread, _wait_q_t* wait_q);

BUILD_ASSERT(CONFIG_NUM_COOP_PRIORITIES >= CONFIG_NUM_METAIRQ_PRIORITIES,
             "You need to provide at least as many CONFIG_NUM_COOP_PRIORITIES as "
             "CONFIG_NUM_METAIRQ_PRIORITIES as Meta IRQs are just a special class of cooperative "
             "threads.");

static ALWAYS_INLINE void* thread_runq(struct k_thread* thread) {
    #ifdef CONFIG_SCHED_CPU_MASK_PIN_ONLY
    int cpu, m = thread->base.cpu_mask;

    /* Edge case: it's legal per the API to "make runnable" a
     * thread with all CPUs masked off (i.e. one that isn't
     * actually runnable!).  Sort of a wart in the API and maybe
     * we should address this in docs/assertions instead to avoid
     * the extra test.
     */
    cpu = m == 0 ? 0 : u32_count_trailing_zeros(m);

    return &_kernel.cpus[cpu].ready_q.runq;
    #else
    ARG_UNUSED(thread);
    return &_kernel.ready_q.runq;
    #endif /* CONFIG_SCHED_CPU_MASK_PIN_ONLY */
}

static ALWAYS_INLINE void* curr_cpu_runq(void) {
    #ifdef CONFIG_SCHED_CPU_MASK_PIN_ONLY
    return &arch_curr_cpu()->ready_q.runq;
    #else
    return &_kernel.ready_q.runq;
    #endif /* CONFIG_SCHED_CPU_MASK_PIN_ONLY */
}

static ALWAYS_INLINE void runq_add(struct k_thread* thread) {
    __ASSERT_NO_MSG(!z_is_idle_thread_object(thread));

    _priq_run_add(thread_runq(thread), thread);
}

static ALWAYS_INLINE void runq_remove(struct k_thread* thread) {
    __ASSERT_NO_MSG(!z_is_idle_thread_object(thread));

    _priq_run_remove(thread_runq(thread), thread);
}

static ALWAYS_INLINE void runq_yield(void) {
    _priq_run_yield(curr_cpu_runq());
}

static ALWAYS_INLINE struct k_thread* runq_best(void) {
    return _priq_run_best(curr_cpu_runq());
}

/* _current is never in the run queue until context switch on
 * SMP configurations, see z_requeue_current()
 */
static inline bool should_queue_thread(struct k_thread* thread) {
    return !IS_ENABLED(CONFIG_SMP) || (thread != _current);
}

static ALWAYS_INLINE void queue_thread(struct k_thread* thread) {
    z_mark_thread_as_queued(thread);
    if (should_queue_thread(thread)) {
        runq_add(thread);
    }

    #ifdef CONFIG_SMP
    if (thread == _current) {
        /* add current to end of queue means "yield" */
        _current_cpu->swap_ok = true;
    }
    #endif /* CONFIG_SMP */
}

static ALWAYS_INLINE void dequeue_thread(struct k_thread* thread) {
    z_mark_thread_as_not_queued(thread);
    if (should_queue_thread(thread)) {
        runq_remove(thread);
    }
}

/* Called out of z_swap() when CONFIG_SMP.  The current thread can
 * never live in the run queue until we are inexorably on the context
 * switch path on SMP, otherwise there is a deadlock condition where a
 * set of CPUs pick a cycle of threads to run and wait for them all to
 * context switch forever.
 */
void z_requeue_current(struct k_thread* thread) {
    if (z_is_thread_queued(thread)) {
        runq_add(thread);
    }
    signal_pending_ipi();
}

/* Return true if the thread is aborting, else false */
static inline bool is_aborting(struct k_thread* thread) {
    return (thread->base.thread_state & _THREAD_ABORTING) != 0U;
}

/* Return true if the thread is aborting or suspending, else false */
static inline bool is_halting(struct k_thread* thread) {
    return (thread->base.thread_state &
            (_THREAD_ABORTING | _THREAD_SUSPENDING)) != 0U;
}

/* Clear the halting bits (_THREAD_ABORTING and _THREAD_SUSPENDING) */
static inline void clear_halting(struct k_thread* thread) {
    if (IS_ENABLED(CONFIG_SMP) && (CONFIG_MP_MAX_NUM_CPUS > 1)) {
        barrier_dmem_fence_full(); /* Other cpus spin on this locklessly! */
        thread->base.thread_state &= ~(_THREAD_ABORTING | _THREAD_SUSPENDING);
    }
}

static ALWAYS_INLINE struct k_thread* next_up(void) {
    #ifdef CONFIG_SMP
    if (is_halting(_current)) {
        halt_thread(_current, is_aborting(_current) ?
                              _THREAD_DEAD : _THREAD_SUSPENDED);
    }
    #endif /* CONFIG_SMP */

    struct k_thread* thread = runq_best();

    #if (CONFIG_NUM_METAIRQ_PRIORITIES > 0) &&                  \
        (CONFIG_NUM_COOP_PRIORITIES > CONFIG_NUM_METAIRQ_PRIORITIES)
    /* MetaIRQs must always attempt to return back to a
     * cooperative thread they preempted and not whatever happens
     * to be highest priority now. The cooperative thread was
     * promised it wouldn't be preempted (by non-metairq threads)!
     */
    struct k_thread* mirqp = _current_cpu->metairq_preempted;

    if (mirqp != NULL && (thread == NULL || !thread_is_metairq(thread))) {
        if (!z_is_thread_prevented_from_running(mirqp)) {
            thread = mirqp;
        }
        else {
            _current_cpu->metairq_preempted = NULL;
        }
    }
    #endif
    /* CONFIG_NUM_METAIRQ_PRIORITIES > 0 &&
     * CONFIG_NUM_COOP_PRIORITIES > CONFIG_NUM_METAIRQ_PRIORITIES
     */

    #ifndef CONFIG_SMP
    /* In uniprocessor mode, we can leave the current thread in
     * the queue (actually we have to, otherwise the assembly
     * context switch code for all architectures would be
     * responsible for putting it back in z_swap and ISR return!),
     * which makes this choice simple.
     */
    return (thread != NULL) ? thread : _current_cpu->idle_thread;
    #else
    /* Under SMP, the "cache" mechanism for selecting the next
     * thread doesn't work, so we have more work to do to test
     * _current against the best choice from the queue.  Here, the
     * thread selected above represents "the best thread that is
     * not current".
     *
     * Subtle note on "queued": in SMP mode, _current does not
     * live in the queue, so this isn't exactly the same thing as
     * "ready", it means "is _current already added back to the
     * queue such that we don't want to re-add it".
     */
    bool queued = z_is_thread_queued(_current);
    bool active = !z_is_thread_prevented_from_running(_current);

    if (thread == NULL) {
        thread = _current_cpu->idle_thread;
    }

    if (active) {
        int32_t cmp = z_sched_prio_cmp(_current, thread);

        /* Ties only switch if state says we yielded */
        if ((cmp > 0) || ((cmp == 0) && !_current_cpu->swap_ok)) {
            thread = _current;
        }

        if (!should_preempt(thread, _current_cpu->swap_ok)) {
            thread = _current;
        }
    }

    /* Put _current back into the queue */
    if ((thread != _current) && active &&
        !z_is_idle_thread_object(_current) && !queued) {
        queue_thread(_current);
    }

    /* Take the new _current out of the queue */
    if (z_is_thread_queued(thread)) {
        dequeue_thread(thread);
    }

    _current_cpu->swap_ok = false;
    return (thread);
    #endif /* CONFIG_SMP */
}

void move_thread_to_end_of_prio_q(struct k_thread* thread) {
    if (z_is_thread_queued(thread)) {
        dequeue_thread(thread);
    }
    queue_thread(thread);
    update_cache(thread == _current);
}

/* Track cooperative threads preempted by metairqs so we can return to
 * them specifically.  Called at the moment a new thread has been
 * selected to run.
 */
static void update_metairq_preempt(struct k_thread* thread) {
    #if (CONFIG_NUM_METAIRQ_PRIORITIES > 0) &&                  \
         (CONFIG_NUM_COOP_PRIORITIES > CONFIG_NUM_METAIRQ_PRIORITIES)
    if (thread_is_metairq(thread) && !thread_is_metairq(_current) &&
        !thread_is_preemptible(_current)) {
        /* Record new preemption */
        _current_cpu->metairq_preempted = _current;
    }
    else if (!thread_is_metairq(thread)) {
        /* Returning from existing preemption */
        _current_cpu->metairq_preempted = NULL;
    }
    #else
    ARG_UNUSED(thread);
    #endif

    /* CONFIG_NUM_METAIRQ_PRIORITIES > 0 &&
     * CONFIG_NUM_COOP_PRIORITIES > CONFIG_NUM_METAIRQ_PRIORITIES
     */
}

static ALWAYS_INLINE void update_cache(int preempt_ok) {
    #ifndef CONFIG_SMP
    struct k_thread* thread = next_up();

    if (should_preempt(thread, preempt_ok)) {
        #ifdef CONFIG_TIMESLICING
        if (thread != _current) {
            z_reset_time_slice(thread);
        }
        #endif /* CONFIG_TIMESLICING */

        update_metairq_preempt(thread);
        _kernel.ready_q.cache = thread;
    }
    else {
        _kernel.ready_q.cache = _current;
    }

    #else
    /* The way this works is that the CPU record keeps its
     * "cooperative swapping is OK" flag until the next reschedule
     * call or context switch.  It doesn't need to be tracked per
     * thread because if the thread gets preempted for whatever
     * reason the scheduler will make the same decision anyway.
     */
    _current_cpu->swap_ok = preempt_ok;
    #endif /* CONFIG_SMP */
}

static struct _cpu* thread_active_elsewhere(struct k_thread* thread) {
    /* Returns pointer to _cpu if the thread is currently running on
     * another CPU. There are more scalable designs to answer this
     * question in constant time, but this is fine for now.
     */
    #ifdef CONFIG_SMP
    int currcpu = _current_cpu->id;

    unsigned int num_cpus = arch_num_cpus();

    for (int i = 0; i < num_cpus; i++) {
        if ((i != currcpu) &&
            (_kernel.cpus[i].current == thread)) {
            return (&_kernel.cpus[i]);
        }
    }
    #endif /* CONFIG_SMP */
    ARG_UNUSED(thread);

    return (NULL);
}

static void ready_thread(struct k_thread* thread) {
    #ifdef CONFIG_KERNEL_COHERENCE
    __ASSERT_NO_MSG(arch_mem_coherent(thread));
    #endif /* CONFIG_KERNEL_COHERENCE */

    /* If thread is queued already, do not try and added it to the
     * run queue again
     */
    if (!z_is_thread_queued(thread) && z_is_thread_ready(thread)) {
        SYS_PORT_TRACING_OBJ_FUNC(k_thread, sched_ready, thread);

        queue_thread(thread);
        update_cache(0);

        flag_ipi(ipi_mask_create(thread));
    }
}

void z_ready_thread(struct k_thread* thread) {
    K_SPINLOCK(&_sched_spinlock) {
        if (thread_active_elsewhere(thread) == NULL) {
            ready_thread(thread);
        }
    }
}

void z_move_thread_to_end_of_prio_q(struct k_thread* thread) {
    K_SPINLOCK(&_sched_spinlock) {
        move_thread_to_end_of_prio_q(thread);
    }
}

/* Spins in ISR context, waiting for a thread known to be running on
 * another CPU to catch the IPI we sent and halt.  Note that we check
 * for ourselves being asynchronously halted first to prevent simple
 * deadlocks (but not complex ones involving cycles of 3+ threads!).
 * Acts to release the provided lock before returning.
 */
static void thread_halt_spin(struct k_thread* thread, k_spinlock_key_t key) {
    if (is_halting(_current)) {
        halt_thread(_current,
                    is_aborting(_current) ? _THREAD_DEAD : _THREAD_SUSPENDED);
    }
    k_spin_unlock(&_sched_spinlock, key);
    while (is_halting(thread)) {
        unsigned int k = arch_irq_lock();

        arch_spin_relax(); /* Requires interrupts be masked */
        arch_irq_unlock(k);
    }
}

/* Shared handler for k_thread_{suspend,abort}().  Called with the
 * scheduler lock held and the key passed (which it may
 * release/reacquire!) which will be released before a possible return
 * (aborting _current will not return, obviously), which may be after
 * a context switch.
 */
static ALWAYS_INLINE void z_thread_halt(struct k_thread* thread, k_spinlock_key_t key,
                                        bool terminate) {
    _wait_q_t* wq = &thread->join_queue;
    #ifdef CONFIG_SMP
    wq = terminate ? wq : &thread->halt_queue;
    #endif

    /* If the target is a thread running on another CPU, flag and
     * poke (note that we might spin to wait, so a true
     * synchronous IPI is needed here, not deferred!), it will
     * halt itself in the IPI.  Otherwise it's unscheduled, so we
     * can clean it up directly.
     */

    struct _cpu* cpu = thread_active_elsewhere(thread);

    if (cpu != NULL) {
        thread->base.thread_state |= (terminate ? _THREAD_ABORTING
                                      : _THREAD_SUSPENDING);
        #if defined(CONFIG_SMP) && defined(CONFIG_SCHED_IPI_SUPPORTED)
        #ifdef CONFIG_ARCH_HAS_DIRECTED_IPIS
        arch_sched_directed_ipi(IPI_CPU_MASK(cpu->id));
        #else
        arch_sched_broadcast_ipi();
        #endif
        #endif

        if (arch_is_in_isr()) {
            thread_halt_spin(thread, key);
        }
        else {
            add_to_waitq_locked(_current, wq);
            z_swap(&_sched_spinlock, key);
        }
    }
    else {
        halt_thread(thread, terminate ? _THREAD_DEAD : _THREAD_SUSPENDED);
        if ((thread == _current) && !arch_is_in_isr()) {
            z_swap(&_sched_spinlock, key);
            __ASSERT(!terminate, "aborted _current back from dead");
        }
        else {
            k_spin_unlock(&_sched_spinlock, key);
        }
    }
    /* NOTE: the scheduler lock has been released.  Don't put
     * logic here, it's likely to be racy/deadlocky even if you
     * re-take the lock!
     */
}

void z_impl_k_thread_suspend(k_tid_t thread) {
    SYS_PORT_TRACING_OBJ_FUNC_ENTER(k_thread, suspend, thread);

    /* Special case "suspend the current thread" as it doesn't
     * need the async complexity below.
     */
    if ((thread == _current) && !arch_is_in_isr() && !IS_ENABLED(CONFIG_SMP)) {
        k_spinlock_key_t key = k_spin_lock(&_sched_spinlock);

        z_mark_thread_as_suspended(thread);
        dequeue_thread(thread);
        update_cache(1);
        z_swap(&_sched_spinlock, key);
        return;
    }

    k_spinlock_key_t key = k_spin_lock(&_sched_spinlock);

    if (unlikely(z_is_thread_suspended(thread))) {

        /* The target thread is already suspended. Nothing to do. */

        k_spin_unlock(&_sched_spinlock, key);
        return;
    }

    z_thread_halt(thread, key, false);

    SYS_PORT_TRACING_OBJ_FUNC_EXIT(k_thread, suspend, thread);
}

#ifdef CONFIG_USERSPACE
static inline void z_vrfy_k_thread_suspend(k_tid_t thread) {
    K_OOPS(K_SYSCALL_OBJ(thread, K_OBJ_THREAD));
    z_impl_k_thread_suspend(thread);
}
#include <zephyr/syscalls/k_thread_suspend_mrsh.c>
#endif /* CONFIG_USERSPACE */

void z_impl_k_thread_resume(k_tid_t thread) {
    SYS_PORT_TRACING_OBJ_FUNC_ENTER(k_thread, resume, thread);

    k_spinlock_key_t key = k_spin_lock(&_sched_spinlock);

    /* Do not try to resume a thread that was not suspended */
    if (unlikely(!z_is_thread_suspended(thread))) {
        k_spin_unlock(&_sched_spinlock, key);
        return;
    }

    z_mark_thread_as_not_suspended(thread);
    ready_thread(thread);

    z_reschedule(&_sched_spinlock, key);

    SYS_PORT_TRACING_OBJ_FUNC_EXIT(k_thread, resume, thread);
}

#ifdef CONFIG_USERSPACE
static inline void z_vrfy_k_thread_resume(k_tid_t thread) {
    K_OOPS(K_SYSCALL_OBJ(thread, K_OBJ_THREAD));
    z_impl_k_thread_resume(thread);
}
#include <zephyr/syscalls/k_thread_resume_mrsh.c>
#endif /* CONFIG_USERSPACE */

static void unready_thread(struct k_thread* thread) {
    if (z_is_thread_queued(thread)) {
        dequeue_thread(thread);
    }
    update_cache(thread == _current);
}

/* _sched_spinlock must be held */
static void add_to_waitq_locked(struct k_thread* thread, _wait_q_t* wait_q) {
    unready_thread(thread);
    z_mark_thread_as_pending(thread);

    SYS_PORT_TRACING_FUNC(k_thread, sched_pend, thread);

    if (wait_q != NULL) {
        thread->base.pended_on = wait_q;
        _priq_wait_add(&wait_q->waitq, thread);
    }
}

static void add_thread_timeout(struct k_thread* thread, k_timeout_t timeout) {
    if (!K_TIMEOUT_EQ(timeout, K_FOREVER)) {
        z_add_thread_timeout(thread, timeout);
    }
}

static void pend_locked(struct k_thread* thread, _wait_q_t* wait_q,
                        k_timeout_t timeout) {
    #ifdef CONFIG_KERNEL_COHERENCE
    __ASSERT_NO_MSG(wait_q == NULL || arch_mem_coherent(wait_q));
    #endif /* CONFIG_KERNEL_COHERENCE */

    add_to_waitq_locked(thread, wait_q);
    add_thread_timeout(thread, timeout);
}

void z_pend_thread(struct k_thread* thread, _wait_q_t* wait_q,
                   k_timeout_t timeout) {
    __ASSERT_NO_MSG((thread == _current) || is_thread_dummy(thread));
    K_SPINLOCK(&_sched_spinlock) {
        pend_locked(thread, wait_q, timeout);
    }
}

void z_unpend_thread_no_timeout(struct k_thread* thread) {
    K_SPINLOCK(&_sched_spinlock) {
        if (thread->base.pended_on != NULL) {
            unpend_thread_no_timeout(thread);
        }
    }
}

void z_sched_wake_thread(struct k_thread* thread, bool is_timeout) {
    K_SPINLOCK(&_sched_spinlock) {
        bool killed = (thread->base.thread_state &
                        (_THREAD_DEAD | _THREAD_ABORTING));

        #ifdef CONFIG_EVENTS
        bool do_nothing = thread->no_wake_on_timeout && is_timeout;

        thread->no_wake_on_timeout = false;

        if (do_nothing) {
            continue;
        }
        #endif /* CONFIG_EVENTS */

        if (!killed) {
            /* The thread is not being killed */
            if (thread->base.pended_on != NULL) {
                unpend_thread_no_timeout(thread);
            }
            z_mark_thread_as_not_sleeping(thread);
            ready_thread(thread);
        }
    }
}

#ifdef CONFIG_SYS_CLOCK_EXISTS
/* Timeout handler for *_thread_timeout() APIs */
void z_thread_timeout(struct _timeout const* timeout) {
    struct k_thread* thread = CONTAINER_OF(timeout,
                                           struct k_thread, base.timeout);

    z_sched_wake_thread(thread, true);
}
#endif /* CONFIG_SYS_CLOCK_EXISTS */

int z_pend_curr(struct k_spinlock* lock, k_spinlock_key_t key,
                _wait_q_t* wait_q, k_timeout_t timeout) {
    #if defined(CONFIG_TIMESLICING) && defined(CONFIG_SWAP_NONATOMIC)
    pending_current = _current;
    #endif /* CONFIG_TIMESLICING && CONFIG_SWAP_NONATOMIC */
    __ASSERT_NO_MSG(sizeof(_sched_spinlock) == 0 || lock != &_sched_spinlock);

    /* We do a "lock swap" prior to calling z_swap(), such that
     * the caller's lock gets released as desired.  But we ensure
     * that we hold the scheduler lock and leave local interrupts
     * masked until we reach the context switch.  z_swap() itself
     * has similar code; the duplication is because it's a legacy
     * API that doesn't expect to be called with scheduler lock
     * held.
     */
    (void) k_spin_lock(&_sched_spinlock);
    pend_locked(_current, wait_q, timeout);
    k_spin_release(lock);

    return z_swap(&_sched_spinlock, key);
}

struct k_thread* z_unpend1_no_timeout(_wait_q_t* wait_q) {
    struct k_thread* thread = NULL;

    K_SPINLOCK(&_sched_spinlock) {
        thread = _priq_wait_best(&wait_q->waitq);

        if (thread != NULL) {
            unpend_thread_no_timeout(thread);
        }
    }

    return (thread);
}

void z_unpend_thread(struct k_thread* thread) {
    z_unpend_thread_no_timeout(thread);
    z_abort_thread_timeout(thread);
}

/* Priority set utility that does no rescheduling, it just changes the
 * run queue state, returning true if a reschedule is needed later.
 */
bool z_thread_prio_set(struct k_thread* thread, int prio) {
    bool need_sched = 0;
    int old_prio = thread->base.prio;

    K_SPINLOCK(&_sched_spinlock) {
        need_sched = z_is_thread_ready(thread);

        if (need_sched) {
            if (!IS_ENABLED(CONFIG_SMP) || z_is_thread_queued(thread)) {
                dequeue_thread(thread);
                thread->base.prio = prio;
                queue_thread(thread);

                if (old_prio > prio) {
                    flag_ipi(ipi_mask_create(thread));
                }
            }
            else {
                /*
                 * This is a running thread on SMP. Update its
                 * priority, but do not requeue it. An IPI is
                 * needed if the priority is both being lowered
                 * and it is running on another CPU.
                 */

                thread->base.prio = prio;

                struct _cpu* cpu;

                cpu = thread_active_elsewhere(thread);
                if ((cpu != NULL) && (old_prio < prio)) {
                    flag_ipi(IPI_CPU_MASK(cpu->id));
                }
            }

            update_cache(1);
        }
        else {
            thread->base.prio = prio;
        }
    }

    SYS_PORT_TRACING_OBJ_FUNC(k_thread, sched_priority_set, thread, prio);

    return need_sched;
}

static inline bool resched(uint32_t key) {
    #ifdef CONFIG_SMP
    _current_cpu->swap_ok = 0;
    #endif /* CONFIG_SMP */

    return arch_irq_unlocked(key) && !arch_is_in_isr();
}

/*
 * Check if the next ready thread is the same as the current thread
 * and save the trip if true.
 */
static inline bool need_swap(void) {
    /* the SMP case will be handled in C based z_swap() */
    #ifdef CONFIG_SMP
    return (true);
    #else
    struct k_thread* new_thread;

    /* Check if the next ready thread is the same as the current thread */
    new_thread = _kernel.ready_q.cache;
    return (new_thread != _current);
    #endif /* CONFIG_SMP */
}

void z_reschedule(struct k_spinlock* lock, k_spinlock_key_t key) {
    if (resched(key.key) && need_swap()) {
        z_swap(lock, key);
    }
    else {
        k_spin_unlock(lock, key);
        signal_pending_ipi();
    }
}

void z_reschedule_irqlock(uint32_t key) {
    if (resched(key) && need_swap()) {
        z_swap_irqlock(key);
    }
    else {
        irq_unlock(key);
        signal_pending_ipi();
    }
}

#if (__GTEST == 0U) /* #CUSTOM@NDRS */
void k_sched_lock(void) {
    K_SPINLOCK(&_sched_spinlock) {
        SYS_PORT_TRACING_FUNC(k_thread, sched_lock);

        z_sched_lock();
    }
}

void k_sched_unlock(void) {
    K_SPINLOCK(&_sched_spinlock) {
        __ASSERT(_current->base.sched_locked != 0U, "");
        __ASSERT(!arch_is_in_isr(), "");

        ++_current->base.sched_locked;
        update_cache(0);
    }

    LOG_DBG("scheduler unlocked (%p:%d)",
            _current, _current->base.sched_locked);

    SYS_PORT_TRACING_FUNC(k_thread, sched_unlock);

    z_reschedule_unlocked();
}
#else
void k_sched_lock(void) {
    /* pass */
}

void k_sched_unlock(void) {
    /* pass */
}
#endif

struct k_thread* z_swap_next_thread(void) {
    #ifdef CONFIG_SMP
    struct k_thread* ret = next_up();

    if (ret == _current) {
        /* When not swapping, have to signal IPIs here.  In
         * the context switch case it must happen later, after
         * _current gets requeued.
         */
        signal_pending_ipi();
    }
    return (ret);
    #else
    return (_kernel.ready_q.cache);
    #endif /* CONFIG_SMP */
}

#ifdef CONFIG_USE_SWITCH
/* Just a wrapper around z_current_thread_set(xxx) with tracing */
static inline void set_current(struct k_thread* new_thread) {
    z_thread_mark_switched_out();
    z_current_thread_set(new_thread);
}

/**
 * @brief Determine next thread to execute upon completion of an interrupt
 *
 * Thread preemption is performed by context switching after the completion
 * of a non-recursed interrupt. This function determines which thread to
 * switch to if any. This function accepts as @p interrupted either:
 *
 * - The handle for the interrupted thread in which case the thread's context
 *   must already be fully saved and ready to be picked up by a different CPU.
 *
 * - NULL if more work is required to fully save the thread's state after
 *   it is known that a new thread is to be scheduled. It is up to the caller
 *   to store the handle resulting from the thread that is being switched out
 *   in that thread's "switch_handle" field after its
 *   context has fully been saved, following the same requirements as with
 *   the @ref arch_switch() function.
 *
 * If a new thread needs to be scheduled then its handle is returned.
 * Otherwise the same value provided as @p interrupted is returned back.
 * Those handles are the same opaque types used by the @ref arch_switch()
 * function.
 *
 * @warning
 * The _current value may have changed after this call and not refer
 * to the interrupted thread anymore. It might be necessary to make a local
 * copy before calling this function.
 *
 * @param interrupted Handle for the thread that was interrupted or NULL.
 * @retval Handle for the next thread to execute, or @p interrupted when
 *         no new thread is to be scheduled.
 */
void* z_get_next_switch_handle(void* interrupted) {
    z_check_stack_sentinel();

    #ifdef CONFIG_SMP
    void* ret = NULL;

    K_SPINLOCK(&_sched_spinlock) {
        struct k_thread *old_thread = _current, *new_thread;

        if (IS_ENABLED(CONFIG_SMP)) {
            old_thread->switch_handle = NULL;
        }
        new_thread = next_up();

        z_sched_usage_switch(new_thread);

        if (old_thread != new_thread) {
            uint8_t cpu_id;

            update_metairq_preempt(new_thread);
            z_sched_switch_spin(new_thread);
            arch_cohere_stacks(old_thread, interrupted, new_thread);

            _current_cpu->swap_ok = 0;
            cpu_id = arch_curr_cpu()->id;
            new_thread->base.cpu = cpu_id;
            set_current(new_thread);

            #ifdef CONFIG_TIMESLICING
            z_reset_time_slice(new_thread);
            #endif /* CONFIG_TIMESLICING */

            #ifdef CONFIG_SPIN_VALIDATE
            /* Changed _current!  Update the spinlock
             * bookkeeping so the validation doesn't get
             * confused when the "wrong" thread tries to
             * release the lock.
             */
            z_spin_lock_set_owner(&_sched_spinlock);
            #endif /* CONFIG_SPIN_VALIDATE */

            /* A queued (runnable) old/current thread
             * needs to be added back to the run queue
             * here, and atomically with its switch handle
             * being set below.  This is safe now, as we
             * will not return into it.
             */
            if (z_is_thread_queued(old_thread)) {
                #ifdef CONFIG_SCHED_IPI_CASCADE
                if ((new_thread->base.cpu_mask != -1) &&
                    (old_thread->base.cpu_mask != BIT(cpu_id))) {
                    flag_ipi(ipi_mask_create(old_thread));
                }
                #endif
                runq_add(old_thread);
            }
        }
        old_thread->switch_handle = interrupted;
        ret = new_thread->switch_handle;
        if (IS_ENABLED(CONFIG_SMP)) {
            /* Active threads MUST have a null here */
            new_thread->switch_handle = NULL;
        }
    }
    signal_pending_ipi();
    return (ret);
    #else
    z_sched_usage_switch(_kernel.ready_q.cache);
    _current->switch_handle = interrupted;
    set_current(_kernel.ready_q.cache);
    return (_current->switch_handle);
    #endif /* CONFIG_SMP */
}
#endif /* CONFIG_USE_SWITCH */

int z_unpend_all(_wait_q_t* wait_q) {
    int need_sched = 0;
    struct k_thread* thread;

    for (thread = z_waitq_head(wait_q); thread != NULL; thread = z_waitq_head(wait_q)) {
        z_unpend_thread(thread);
        z_ready_thread(thread);
        need_sched = 1;
    }

    return (need_sched);
}

void init_ready_q(struct _ready_q* ready_q) {
    _priq_run_init(&ready_q->runq);
}

void z_sched_init(void) {
    #ifdef CONFIG_SCHED_CPU_MASK_PIN_ONLY
    for (int i = 0; i < CONFIG_MP_MAX_NUM_CPUS; i++) {
        init_ready_q(&_kernel.cpus[i].ready_q);
    }
    #else
    init_ready_q(&_kernel.ready_q);
    #endif /* CONFIG_SCHED_CPU_MASK_PIN_ONLY */
}

void z_impl_k_thread_priority_set(k_tid_t thread, int prio) {
    /*
     * Use NULL, since we cannot know what the entry point is (we do not
     * keep track of it) and idle cannot change its priority.
     */
    Z_ASSERT_VALID_PRIO(prio, NULL);

    bool need_sched = z_thread_prio_set((struct k_thread*)thread, prio);

    if ((need_sched) && (IS_ENABLED(CONFIG_SMP) ||
        (_current->base.sched_locked == 0U))) {
        z_reschedule_unlocked();
    }
}

#ifdef CONFIG_USERSPACE
static inline void z_vrfy_k_thread_priority_set(k_tid_t thread, int prio) {
    K_OOPS(K_SYSCALL_OBJ(thread, K_OBJ_THREAD));
    K_OOPS(K_SYSCALL_VERIFY_MSG(_is_valid_prio(prio, NULL),
                                "invalid thread priority %d", prio));
    #ifndef CONFIG_USERSPACE_THREAD_MAY_RAISE_PRIORITY
    K_OOPS(K_SYSCALL_VERIFY_MSG((int8_t)prio >= thread->base.prio,
                                "thread priority may only be downgraded (%d < %d)",
                                prio, thread->base.prio));
    #endif /* CONFIG_USERSPACE_THREAD_MAY_RAISE_PRIORITY */
    z_impl_k_thread_priority_set(thread, prio);
}
#include <zephyr/syscalls/k_thread_priority_set_mrsh.c>
#endif /* CONFIG_USERSPACE */

#ifdef CONFIG_SCHED_DEADLINE
void z_impl_k_thread_deadline_set(k_tid_t tid, int deadline) {

    deadline = CLAMP(deadline, 0, INT_MAX);

    struct k_thread* thread = tid;
    int32_t newdl = k_cycle_get_32() + deadline;

    /* The prio_deadline field changes the sorting order, so can't
     * change it while the thread is in the run queue (dlists
     * actually are benign as long as we requeue it before we
     * release the lock, but an rbtree will blow up if we break
     * sorting!)
     */
    K_SPINLOCK(&_sched_spinlock) {
        if (z_is_thread_queued(thread)) {
            dequeue_thread(thread);
            thread->base.prio_deadline = newdl;
            queue_thread(thread);
        }
        else {
            thread->base.prio_deadline = newdl;
        }
    }
}

#ifdef CONFIG_USERSPACE
static inline void z_vrfy_k_thread_deadline_set(k_tid_t tid, int deadline) {
    struct k_thread* thread = tid;

    K_OOPS(K_SYSCALL_OBJ(thread, K_OBJ_THREAD));
    K_OOPS(K_SYSCALL_VERIFY_MSG(deadline > 0,
                                "invalid thread deadline %d",
                                (int)deadline));

    z_impl_k_thread_deadline_set((k_tid_t)thread, deadline);
}
#include <zephyr/syscalls/k_thread_deadline_set_mrsh.c>
#endif /* CONFIG_USERSPACE */
#endif /* CONFIG_SCHED_DEADLINE */

void z_impl_k_reschedule(void) {
    k_spinlock_key_t key;

    key = k_spin_lock(&_sched_spinlock);

    update_cache(0);

    z_reschedule(&_sched_spinlock, key);
}

#ifdef CONFIG_USERSPACE
static inline void z_vrfy_k_reschedule(void) {
    z_impl_k_reschedule();
}
#include <zephyr/syscalls/k_reschedule_mrsh.c>
#endif /* CONFIG_USERSPACE */

bool k_can_yield(void) {
    return !(k_is_pre_kernel() || k_is_in_isr() ||
             z_is_idle_thread_object(_current));
}

void z_impl_k_yield(void) {
    __ASSERT(!arch_is_in_isr(), "");

    SYS_PORT_TRACING_FUNC(k_thread, yield);

    k_spinlock_key_t key = k_spin_lock(&_sched_spinlock);

    runq_yield();

    update_cache(1);
    z_swap(&_sched_spinlock, key);
}

#ifdef CONFIG_USERSPACE
static inline void z_vrfy_k_yield(void) {
    z_impl_k_yield();
}
#include <zephyr/syscalls/k_yield_mrsh.c>
#endif /* CONFIG_USERSPACE */

static int32_t z_tick_sleep(k_ticks_t ticks) {
    uint32_t expected_wakeup_ticks;

    __ASSERT(!arch_is_in_isr(), "");

    LOG_DBG("thread %p for %lu ticks", _current, (unsigned long)ticks);

    /* wait of 0 ms is treated as a 'yield' */
    if (ticks == 0) {
        k_yield();
        return (0);
    }

    if (Z_TICK_ABS(ticks) <= 0) {
        expected_wakeup_ticks = (uint32_t)ticks + sys_clock_tick_get_32();
    }
    else {
        expected_wakeup_ticks = (uint32_t)Z_TICK_ABS(ticks);
    }

    k_timeout_t timeout  = Z_TIMEOUT_TICKS(ticks);
    k_spinlock_key_t key = k_spin_lock(&_sched_spinlock);

    #if defined(CONFIG_TIMESLICING) && defined(CONFIG_SWAP_NONATOMIC)
    pending_current = _current;
    #endif /* CONFIG_TIMESLICING && CONFIG_SWAP_NONATOMIC */
    unready_thread(_current);
    z_add_thread_timeout(_current, timeout);
    z_mark_thread_as_sleeping(_current);

    (void) z_swap(&_sched_spinlock, key);

    /* We require a 32 bit unsigned subtraction to care a wraparound */
    uint32_t left_ticks = expected_wakeup_ticks - sys_clock_tick_get_32();

    /* To handle a negative value correctly, once type-cast it to signed 32 bit */
    ticks = (k_ticks_t)(int32_t)left_ticks;
    if (ticks > 0) {
        return (int32_t)(ticks);
    }

    return (0);
}

int32_t z_impl_k_sleep(k_timeout_t timeout) {
    k_ticks_t ticks;

    __ASSERT(!arch_is_in_isr(), "");

    SYS_PORT_TRACING_FUNC_ENTER(k_thread, sleep, timeout);

    ticks = timeout.ticks;

    ticks = z_tick_sleep(ticks);

    int32_t ret = K_TIMEOUT_EQ(timeout, K_FOREVER) ? K_TICKS_FOREVER :
                  (int32_t)k_ticks_to_ms_ceil64(ticks);

    SYS_PORT_TRACING_FUNC_EXIT(k_thread, sleep, timeout, ret);

    return (ret);
}

#ifdef CONFIG_USERSPACE
static inline int32_t z_vrfy_k_sleep(k_timeout_t timeout) {
    return z_impl_k_sleep(timeout);
}
#include <zephyr/syscalls/k_sleep_mrsh.c>
#endif /* CONFIG_USERSPACE */

int32_t z_impl_k_usleep(int32_t us) {
    int32_t ticks;

    SYS_PORT_TRACING_FUNC_ENTER(k_thread, usleep, us);

    ticks = (int32_t)k_us_to_ticks_ceil64(us);
    ticks = z_tick_sleep(ticks);

    int32_t ret = (int32_t)k_ticks_to_us_ceil64(ticks);

    SYS_PORT_TRACING_FUNC_EXIT(k_thread, usleep, us, ret);

    return (ret);
}

#ifdef CONFIG_USERSPACE
static inline int32_t z_vrfy_k_usleep(int32_t us) {
    return z_impl_k_usleep(us);
}
#include <zephyr/syscalls/k_usleep_mrsh.c>
#endif /* CONFIG_USERSPACE */

void z_impl_k_wakeup(k_tid_t thread) {
    SYS_PORT_TRACING_OBJ_FUNC(k_thread, wakeup, thread);

    k_spinlock_key_t  key = k_spin_lock(&_sched_spinlock);

<<<<<<< HEAD
    z_abort_thread_timeout(thread);

    if (!z_is_thread_sleeping(thread)) {
        k_spin_unlock(&_sched_spinlock, key);
        return;
    }

    z_mark_thread_as_not_sleeping(thread);

    ready_thread(thread);

    if (arch_is_in_isr()) {
        k_spin_unlock(&_sched_spinlock, key);
    }
    else {
        z_reschedule(&_sched_spinlock, key);
    }
=======
	if (z_is_thread_sleeping(thread)) {
		z_abort_thread_timeout(thread);
		z_mark_thread_as_not_sleeping(thread);
		ready_thread(thread);
		z_reschedule(&_sched_spinlock, key);
	} else {
		k_spin_unlock(&_sched_spinlock, key);
	}
>>>>>>> 8cff70a9
}

#ifdef CONFIG_USERSPACE
static inline void z_vrfy_k_wakeup(k_tid_t thread) {
    K_OOPS(K_SYSCALL_OBJ(thread, K_OBJ_THREAD));
    z_impl_k_wakeup(thread);
}
#include <zephyr/syscalls/k_wakeup_mrsh.c>
#endif /* CONFIG_USERSPACE */

k_tid_t z_impl_k_sched_current_thread_query(void) {
    return (_current);
}

#ifdef CONFIG_USERSPACE
static inline k_tid_t z_vrfy_k_sched_current_thread_query(void) {
    return z_impl_k_sched_current_thread_query();
}
#include <zephyr/syscalls/k_sched_current_thread_query_mrsh.c>
#endif /* CONFIG_USERSPACE */

static inline void unpend_all(_wait_q_t* wait_q) {
    struct k_thread* thread;

    for (thread = z_waitq_head(wait_q); thread != NULL; thread = z_waitq_head(wait_q)) {
        unpend_thread_no_timeout(thread);
        z_abort_thread_timeout(thread);
        arch_thread_return_value_set(thread, 0);
        ready_thread(thread);
    }
}

#ifdef CONFIG_THREAD_ABORT_HOOK
extern void thread_abort_hook(struct k_thread* thread);
#endif /* CONFIG_THREAD_ABORT_HOOK */

/**
 * @brief Dequeues the specified thread
 *
 * Dequeues the specified thread and move it into the specified new state.
 *
 * @param thread Identify the thread to halt
 * @param new_state New thread state (_THREAD_DEAD or _THREAD_SUSPENDED)
 */
static ALWAYS_INLINE void halt_thread(struct k_thread* thread, uint8_t new_state) {
    bool dummify = false;

    /* We hold the lock, and the thread is known not to be running
     * anywhere.
     */
    if ((thread->base.thread_state & new_state) == 0U) {
        thread->base.thread_state |= new_state;
        if (z_is_thread_queued(thread)) {
            dequeue_thread(thread);
        }

        if (new_state == _THREAD_DEAD) {
            if (thread->base.pended_on != NULL) {
                unpend_thread_no_timeout(thread);
            }
            z_abort_thread_timeout(thread);
            unpend_all(&thread->join_queue);

            /* Edge case: aborting _current from within an
             * ISR that preempted it requires clearing the
             * _current pointer so the upcoming context
             * switch doesn't clobber the now-freed
             * memory
             */
            if ((thread == _current) && arch_is_in_isr()) {
                dummify = true;
            }
        }
        #ifdef CONFIG_SMP
        unpend_all(&thread->halt_queue);
        #endif /* CONFIG_SMP */
        update_cache(1);

        if (new_state == _THREAD_SUSPENDED) {
            clear_halting(thread);
            return;
        }

        #if defined(CONFIG_FPU) && defined(CONFIG_FPU_SHARING)
        arch_float_disable(thread);
        #endif /* CONFIG_FPU && CONFIG_FPU_SHARING */

        SYS_PORT_TRACING_FUNC(k_thread, sched_abort, thread);

        z_thread_monitor_exit(thread);
        #ifdef CONFIG_THREAD_ABORT_HOOK
        thread_abort_hook(thread);
        #endif /* CONFIG_THREAD_ABORT_HOOK */

        #ifdef CONFIG_OBJ_CORE_THREAD
        #ifdef CONFIG_OBJ_CORE_STATS_THREAD
        k_obj_core_stats_deregister(K_OBJ_CORE(thread));
        #endif /* CONFIG_OBJ_CORE_STATS_THREAD */
        k_obj_core_unlink(K_OBJ_CORE(thread));
        #endif /* CONFIG_OBJ_CORE_THREAD */

        #ifdef CONFIG_USERSPACE
        z_mem_domain_exit_thread(thread);
        k_thread_perms_all_clear(thread);
        k_object_uninit(thread->stack_obj);
        k_object_uninit(thread);
        #endif /* CONFIG_USERSPACE */

        #ifdef CONFIG_THREAD_ABORT_NEED_CLEANUP
        k_thread_abort_cleanup(thread);
        #endif /* CONFIG_THREAD_ABORT_NEED_CLEANUP */

        /* Do this "set _current to dummy" step last so that
         * subsystems above can rely on _current being
         * unchanged.  Disabled for posix as that arch
         * continues to use the _current pointer in its swap
         * code.  Note that we must leave a non-null switch
         * handle for any threads spinning in join() (this can
         * never be used, as our thread is flagged dead, but
         * it must not be NULL otherwise join can deadlock).
         */
        if (dummify && !IS_ENABLED(CONFIG_ARCH_POSIX)) {
            #ifdef CONFIG_USE_SWITCH
            _current->switch_handle = _current;
            #endif
            z_dummy_thread_init(&_thread_dummy);
        }

        /* Finally update the halting thread state, on which
         * other CPUs might be spinning (see
         * thread_halt_spin()).
         */
        clear_halting(thread);
    }
}

void z_thread_abort(struct k_thread* thread) {
    k_spinlock_key_t key = k_spin_lock(&_sched_spinlock);

    if (z_is_thread_essential(thread)) {
        k_spin_unlock(&_sched_spinlock, key);
        __ASSERT(false, "aborting essential thread %p", thread);
        k_panic();
        return;
    }

    if ((thread->base.thread_state & _THREAD_DEAD) != 0U) {
        k_spin_unlock(&_sched_spinlock, key);
        return;
    }

    z_thread_halt(thread, key, true);
}

#if !defined(CONFIG_ARCH_HAS_THREAD_ABORT)
void z_impl_k_thread_abort(k_tid_t thread) {
    SYS_PORT_TRACING_OBJ_FUNC_ENTER(k_thread, abort, thread);

    z_thread_abort(thread);

    __ASSERT_NO_MSG((thread->base.thread_state & _THREAD_DEAD) != 0);

    SYS_PORT_TRACING_OBJ_FUNC_EXIT(k_thread, abort, thread);
}
#endif /* !CONFIG_ARCH_HAS_THREAD_ABORT */

int z_impl_k_thread_join(struct k_thread* thread, k_timeout_t timeout) {
    k_spinlock_key_t key = k_spin_lock(&_sched_spinlock);
    int ret;

    SYS_PORT_TRACING_OBJ_FUNC_ENTER(k_thread, join, thread, timeout);

    if ((thread->base.thread_state & _THREAD_DEAD) != 0U) {
        z_sched_switch_spin(thread);
        ret = 0;
    }
    else if (K_TIMEOUT_EQ(timeout, K_NO_WAIT)) {
        ret = -EBUSY;
    }
    else if ((thread == _current) ||
             (thread->base.pended_on == &_current->join_queue)) {
        ret = -EDEADLK;
    }
    else {
        __ASSERT(!arch_is_in_isr(), "cannot join in ISR");
        add_to_waitq_locked(_current, &thread->join_queue);
        add_thread_timeout(_current, timeout);

        SYS_PORT_TRACING_OBJ_FUNC_BLOCKING(k_thread, join, thread, timeout);
        ret = z_swap(&_sched_spinlock, key);
        SYS_PORT_TRACING_OBJ_FUNC_EXIT(k_thread, join, thread, timeout, ret);

        return (ret);
    }

    SYS_PORT_TRACING_OBJ_FUNC_EXIT(k_thread, join, thread, timeout, ret);

    k_spin_unlock(&_sched_spinlock, key);

    return (ret);
}

#ifdef CONFIG_USERSPACE
/* Special case: don't oops if the thread is uninitialized.  This is because
 * the initialization bit does double-duty for thread objects; if false, means
 * the thread object is truly uninitialized, or the thread ran and exited for
 * some reason.
 *
 * Return true in this case indicating we should just do nothing and return
 * success to the caller.
 */
static bool thread_obj_validate(struct k_thread* thread) {
    struct k_object* ko = k_object_find(thread);
    int ret = k_object_validate(ko, K_OBJ_THREAD, _OBJ_INIT_TRUE);

    switch (ret) {
        case 0 :
            return (false);

        case -EINVAL :
            return (true);

        default :
            #ifdef CONFIG_LOG
            k_object_dump_error(ret, thread, ko, K_OBJ_THREAD);
            #endif /* CONFIG_LOG */
            K_OOPS(K_SYSCALL_VERIFY_MSG(ret, "access denied"));
    }
    CODE_UNREACHABLE; /* LCOV_EXCL_LINE */
}

static inline int z_vrfy_k_thread_join(struct k_thread* thread,
                                       k_timeout_t timeout) {
    if (thread_obj_validate(thread)) {
        return (0);
    }

    return z_impl_k_thread_join(thread, timeout);
}
#include <zephyr/syscalls/k_thread_join_mrsh.c>

static inline void z_vrfy_k_thread_abort(k_tid_t thread) {
    if (thread_obj_validate(thread)) {
        return;
    }

    K_OOPS(K_SYSCALL_VERIFY_MSG(!z_is_thread_essential(thread),
                                "aborting essential thread %p", thread));

    z_impl_k_thread_abort((struct k_thread*)thread);
}
#include <zephyr/syscalls/k_thread_abort_mrsh.c>
#endif /* CONFIG_USERSPACE */

/*
 * future scheduler.h API implementations
 */
bool z_sched_wake(_wait_q_t* wait_q, int swap_retval, void* swap_data) {
    struct k_thread* thread;
    bool ret = false;

    K_SPINLOCK(&_sched_spinlock) {
        thread = _priq_wait_best(&wait_q->waitq);

        if (thread != NULL) {
            z_thread_return_value_set_with_data(thread,
                                                swap_retval,
                                                swap_data);
            unpend_thread_no_timeout(thread);
            z_abort_thread_timeout(thread);
            ready_thread(thread);
            ret = true;
        }
    }

    return (ret);
}

int z_sched_wait(struct k_spinlock* lock, k_spinlock_key_t key,
                 _wait_q_t* wait_q, k_timeout_t timeout, void** data) {
    int ret = z_pend_curr(lock, key, wait_q, timeout);

    if (data != NULL) {
        *data = _current->base.swap_data;
    }

    return (ret);
}

int z_sched_waitq_walk(_wait_q_t* wait_q,
                       int (*func)(struct k_thread*, void*), void* data) {
    struct k_thread* thread;
    int status = 0;

    K_SPINLOCK(&_sched_spinlock) {
        _WAIT_Q_FOR_EACH_WITH_TYPE(wait_q, struct k_thread, thread) {

            /*
             * Invoke the callback function on each waiting thread
             * for as long as there are both waiting threads AND
             * it returns 0.
             */
            status = func(thread, data);
            if (status != 0) {
                break;
            }
        }
    }

    return (status);
}

/* This routine exists for benchmarking purposes. It is not used in
 * general production code.
 */
void z_unready_thread(struct k_thread* thread) {
    K_SPINLOCK(&_sched_spinlock) {
        unready_thread(thread);
    }
}<|MERGE_RESOLUTION|>--- conflicted
+++ resolved
@@ -1124,34 +1124,15 @@
 
     k_spinlock_key_t  key = k_spin_lock(&_sched_spinlock);
 
-<<<<<<< HEAD
-    z_abort_thread_timeout(thread);
-
-    if (!z_is_thread_sleeping(thread)) {
+    if (z_is_thread_sleeping(thread)) {
+        z_abort_thread_timeout(thread);
+        z_mark_thread_as_not_sleeping(thread);
+        ready_thread(thread);
+        z_reschedule(&_sched_spinlock, key);
+    }
+    else {
         k_spin_unlock(&_sched_spinlock, key);
-        return;
-    }
-
-    z_mark_thread_as_not_sleeping(thread);
-
-    ready_thread(thread);
-
-    if (arch_is_in_isr()) {
-        k_spin_unlock(&_sched_spinlock, key);
-    }
-    else {
-        z_reschedule(&_sched_spinlock, key);
-    }
-=======
-	if (z_is_thread_sleeping(thread)) {
-		z_abort_thread_timeout(thread);
-		z_mark_thread_as_not_sleeping(thread);
-		ready_thread(thread);
-		z_reschedule(&_sched_spinlock, key);
-	} else {
-		k_spin_unlock(&_sched_spinlock, key);
-	}
->>>>>>> 8cff70a9
+    }
 }
 
 #ifdef CONFIG_USERSPACE
