--- conflicted
+++ resolved
@@ -1032,52 +1032,27 @@
 #include <zephyr/syscalls/k_yield_mrsh.c>
 #endif /* CONFIG_USERSPACE */
 
-<<<<<<< HEAD
-static int32_t z_tick_sleep(k_ticks_t ticks) {
+static int32_t z_tick_sleep(k_timeout_t timeout) {
     uint32_t expected_wakeup_ticks;
-=======
-static int32_t z_tick_sleep(k_timeout_t timeout)
-{
-	uint32_t expected_wakeup_ticks;
->>>>>>> d6c59f0b
 
     __ASSERT(!arch_is_in_isr(), "");
 
-<<<<<<< HEAD
-    LOG_DBG("thread %p for %lu ticks", _current, (unsigned long)ticks);
-
-    /* wait of 0 ms is treated as a 'yield' */
-    if (ticks == 0) {
+    LOG_DBG("thread %p for %lu ticks", _current, (unsigned long)timeout.ticks);
+
+    /* K_NO_WAIT is treated as a 'yield' */
+    if (K_TIMEOUT_EQ(timeout, K_NO_WAIT)) {
         k_yield();
         return (0);
     }
 
-    if (Z_TICK_ABS(ticks) <= 0) {
-        expected_wakeup_ticks = (uint32_t)ticks + sys_clock_tick_get_32();
+    if (Z_IS_TIMEOUT_RELATIVE(timeout)) {
+        expected_wakeup_ticks = (uint32_t)timeout.ticks + sys_clock_tick_get_32();
     }
     else {
-        expected_wakeup_ticks = (uint32_t)Z_TICK_ABS(ticks);
-    }
-
-    k_timeout_t timeout  = Z_TIMEOUT_TICKS(ticks);
+        expected_wakeup_ticks = (uint32_t)Z_TICK_ABS(timeout.ticks);
+    }
+
     k_spinlock_key_t key = k_spin_lock(&_sched_spinlock);
-=======
-	LOG_DBG("thread %p for %lu ticks", _current, (unsigned long)timeout.ticks);
-
-	/* K_NO_WAIT is treated as a 'yield' */
-	if (K_TIMEOUT_EQ(timeout, K_NO_WAIT)) {
-		k_yield();
-		return 0;
-	}
-
-	if (Z_IS_TIMEOUT_RELATIVE(timeout)) {
-		expected_wakeup_ticks = timeout.ticks + sys_clock_tick_get_32();
-	} else {
-		expected_wakeup_ticks = Z_TICK_ABS(timeout.ticks);
-	}
-
-	k_spinlock_key_t key = k_spin_lock(&_sched_spinlock);
->>>>>>> d6c59f0b
 
     #if defined(CONFIG_TIMESLICING) && defined(CONFIG_SWAP_NONATOMIC)
     pending_current = _current;
@@ -1091,20 +1066,11 @@
     /* We require a 32 bit unsigned subtraction to care a wraparound */
     uint32_t left_ticks = expected_wakeup_ticks - sys_clock_tick_get_32();
 
-<<<<<<< HEAD
     /* To handle a negative value correctly, once type-cast it to signed 32 bit */
-    ticks = (k_ticks_t)(int32_t)left_ticks;
+    k_ticks_t ticks = (k_ticks_t)(int32_t)left_ticks;
     if (ticks > 0) {
         return (int32_t)(ticks);
     }
-=======
-	/* To handle a negative value correctly, once type-cast it to signed 32 bit */
-	k_ticks_t ticks = (k_ticks_t)(int32_t)left_ticks;
-
-	if (ticks > 0) {
-		return ticks;
-	}
->>>>>>> d6c59f0b
 
     return (0);
 }
@@ -1116,17 +1082,11 @@
 
     SYS_PORT_TRACING_FUNC_ENTER(k_thread, sleep, timeout);
 
-    ticks = timeout.ticks;
-
-<<<<<<< HEAD
-    ticks = z_tick_sleep(ticks);
+    ticks = z_tick_sleep(timeout);
 
     /* k_sleep() still returns 32 bit milliseconds for compatibility */
     int64_t ms = K_TIMEOUT_EQ(timeout, K_FOREVER) ? K_TICKS_FOREVER :
                  CLAMP(k_ticks_to_ms_ceil64(ticks), 0, INT_MAX);
-=======
-	ticks = z_tick_sleep(timeout);
->>>>>>> d6c59f0b
 
     SYS_PORT_TRACING_FUNC_EXIT(k_thread, sleep, timeout, ms);
 
@@ -1145,13 +1105,8 @@
 
     SYS_PORT_TRACING_FUNC_ENTER(k_thread, usleep, us);
 
-<<<<<<< HEAD
     ticks = (int32_t)k_us_to_ticks_ceil64(us);
-    ticks = z_tick_sleep(ticks);
-=======
-	ticks = k_us_to_ticks_ceil64(us);
-	ticks = z_tick_sleep(Z_TIMEOUT_TICKS(ticks));
->>>>>>> d6c59f0b
+    ticks = z_tick_sleep(Z_TIMEOUT_TICKS(ticks));
 
     int32_t ret = (int32_t)k_ticks_to_us_ceil64(ticks);
 
