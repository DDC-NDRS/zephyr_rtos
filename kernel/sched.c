/*
 * Copyright (c) 2018 Intel Corporation
 *
 * SPDX-License-Identifier: Apache-2.0
 */
#include <zephyr/kernel.h>
#include <ksched.h>
#include <zephyr/spinlock.h>
#include <wait_q.h>
#include <kthread.h>
#include <priority_q.h>
#include <kswap.h>
#include <ipi.h>
#include <kernel_arch_func.h>
#include <zephyr/internal/syscall_handler.h>
#include <zephyr/drivers/timer/system_timer.h>
#include <stdbool.h>
#include <kernel_internal.h>
#include <zephyr/logging/log.h>
#include <zephyr/sys/atomic.h>
#include <zephyr/sys/math_extras.h>
#include <zephyr/timing/timing.h>
#include <zephyr/sys/util.h>

LOG_MODULE_DECLARE(os, CONFIG_KERNEL_LOG_LEVEL);

#if defined(CONFIG_SWAP_NONATOMIC) && defined(CONFIG_TIMESLICING)
extern struct k_thread* pending_current;
#endif

struct k_spinlock _sched_spinlock;

/* Storage to "complete" the context switch from an invalid/incomplete thread
 * context (ex: exiting an ISR that aborted arch_current_thread())
 */
__incoherent struct k_thread _thread_dummy;

static ALWAYS_INLINE void update_cache(int preempt_ok);
<<<<<<< HEAD
static void halt_thread(struct k_thread* thread, uint8_t new_state);
static void add_to_waitq_locked(struct k_thread* thread, _wait_q_t* wait_q);
=======
static ALWAYS_INLINE void halt_thread(struct k_thread *thread, uint8_t new_state);
static void add_to_waitq_locked(struct k_thread *thread, _wait_q_t *wait_q);

>>>>>>> 6487761e

BUILD_ASSERT(CONFIG_NUM_COOP_PRIORITIES >= CONFIG_NUM_METAIRQ_PRIORITIES,
             "You need to provide at least as many CONFIG_NUM_COOP_PRIORITIES as "
             "CONFIG_NUM_METAIRQ_PRIORITIES as Meta IRQs are just a special class of cooperative "
             "threads.");

<<<<<<< HEAD
/*
 * Return value same as e.g. memcmp
 * > 0 -> thread 1 priority  > thread 2 priority
 * = 0 -> thread 1 priority == thread 2 priority
 * < 0 -> thread 1 priority  < thread 2 priority
 * Do not rely on the actual value returned aside from the above.
 * (Again, like memcmp.)
 */
int32_t z_sched_prio_cmp(struct k_thread* thread_1,
                         struct k_thread* thread_2) {
    /* `prio` is <32b, so the below cannot overflow. */
    int32_t b1 = thread_1->base.prio;
    int32_t b2 = thread_2->base.prio;

    if (b1 != b2) {
        return (b2 - b1);
    }

    #ifdef CONFIG_SCHED_DEADLINE
    /* If we assume all deadlines live within the same "half" of
     * the 32 bit modulus space (this is a documented API rule),
     * then the latest deadline in the queue minus the earliest is
     * guaranteed to be (2's complement) non-negative.  We can
     * leverage that to compare the values without having to check
     * the current time.
     */
    uint32_t d1 = thread_1->base.prio_deadline;
    uint32_t d2 = thread_2->base.prio_deadline;

    if (d1 != d2) {
        /* Sooner deadline means higher effective priority.
         * Doing the calculation with unsigned types and casting
         * to signed isn't perfect, but at least reduces this
         * from UB on overflow to impdef.
         */
        return (int32_t)(d2 - d1);
    }
    #endif /* CONFIG_SCHED_DEADLINE */

    return (0);
}

static ALWAYS_INLINE void* thread_runq(struct k_thread* thread) {
    #ifdef CONFIG_SCHED_CPU_MASK_PIN_ONLY
    int cpu, m = thread->base.cpu_mask;
=======
static ALWAYS_INLINE void *thread_runq(struct k_thread *thread)
{
#ifdef CONFIG_SCHED_CPU_MASK_PIN_ONLY
	int cpu, m = thread->base.cpu_mask;
>>>>>>> 6487761e

    /* Edge case: it's legal per the API to "make runnable" a
     * thread with all CPUs masked off (i.e. one that isn't
     * actually runnable!).  Sort of a wart in the API and maybe
     * we should address this in docs/assertions instead to avoid
     * the extra test.
     */
    cpu = m == 0 ? 0 : u32_count_trailing_zeros(m);

    return &_kernel.cpus[cpu].ready_q.runq;
    #else
    ARG_UNUSED(thread);
    return &_kernel.ready_q.runq;
    #endif /* CONFIG_SCHED_CPU_MASK_PIN_ONLY */
}

static ALWAYS_INLINE void* curr_cpu_runq(void) {
    #ifdef CONFIG_SCHED_CPU_MASK_PIN_ONLY
    return &arch_curr_cpu()->ready_q.runq;
    #else
    return &_kernel.ready_q.runq;
    #endif /* CONFIG_SCHED_CPU_MASK_PIN_ONLY */
}

static ALWAYS_INLINE void runq_add(struct k_thread* thread) {
    __ASSERT_NO_MSG(!z_is_idle_thread_object(thread));

    _priq_run_add(thread_runq(thread), thread);
}

static ALWAYS_INLINE void runq_remove(struct k_thread* thread) {
    __ASSERT_NO_MSG(!z_is_idle_thread_object(thread));

    _priq_run_remove(thread_runq(thread), thread);
}

<<<<<<< HEAD
static ALWAYS_INLINE struct k_thread* runq_best(void) {
    return _priq_run_best(curr_cpu_runq());
=======
static ALWAYS_INLINE void runq_yield(void)
{
	_priq_run_yield(curr_cpu_runq());
}

static ALWAYS_INLINE struct k_thread *runq_best(void)
{
	return _priq_run_best(curr_cpu_runq());
>>>>>>> 6487761e
}

/* arch_current_thread() is never in the run queue until context switch on
 * SMP configurations, see z_requeue_current()
 */
static inline bool should_queue_thread(struct k_thread* thread) {
    return !IS_ENABLED(CONFIG_SMP) || (thread != arch_current_thread());
}

<<<<<<< HEAD
static ALWAYS_INLINE void queue_thread(struct k_thread* thread) {
    thread->base.thread_state |= _THREAD_QUEUED;
    if (should_queue_thread(thread)) {
        runq_add(thread);
    }

    #ifdef CONFIG_SMP
    if (thread ==  arch_current_thread()) {
        /* add current to end of queue means "yield" */
        _current_cpu->swap_ok = true;
    }
    #endif /* CONFIG_SMP */
}

static ALWAYS_INLINE void dequeue_thread(struct k_thread* thread) {
    thread->base.thread_state &= ~_THREAD_QUEUED;
    if (should_queue_thread(thread)) {
        runq_remove(thread);
    }
=======
static ALWAYS_INLINE void queue_thread(struct k_thread *thread)
{
	z_mark_thread_as_queued(thread);
	if (should_queue_thread(thread)) {
		runq_add(thread);
	}
#ifdef CONFIG_SMP
	if (thread == arch_current_thread()) {
		/* add current to end of queue means "yield" */
		_current_cpu->swap_ok = true;
	}
#endif /* CONFIG_SMP */
}

static ALWAYS_INLINE void dequeue_thread(struct k_thread *thread)
{
	z_mark_thread_as_not_queued(thread);
	if (should_queue_thread(thread)) {
		runq_remove(thread);
	}
>>>>>>> 6487761e
}

/* Called out of z_swap() when CONFIG_SMP.  The current thread can
 * never live in the run queue until we are inexorably on the context
 * switch path on SMP, otherwise there is a deadlock condition where a
 * set of CPUs pick a cycle of threads to run and wait for them all to
 * context switch forever.
 */
void z_requeue_current(struct k_thread* thread) {
    if (z_is_thread_queued(thread)) {
        runq_add(thread);
    }
    signal_pending_ipi();
}

/* Return true if the thread is aborting, else false */
static inline bool is_aborting(struct k_thread* thread) {
    return (thread->base.thread_state & _THREAD_ABORTING) != 0U;
}

/* Return true if the thread is aborting or suspending, else false */
static inline bool is_halting(struct k_thread* thread) {
    return (thread->base.thread_state &
            (_THREAD_ABORTING | _THREAD_SUSPENDING)) != 0U;
}

/* Clear the halting bits (_THREAD_ABORTING and _THREAD_SUSPENDING) */
<<<<<<< HEAD
static inline void clear_halting(struct k_thread* thread) {
    barrier_dmem_fence_full(); /* Other cpus spin on this locklessly! */
    thread->base.thread_state &= ~(_THREAD_ABORTING | _THREAD_SUSPENDING);
}

static ALWAYS_INLINE struct k_thread* next_up(void) {
    #ifdef CONFIG_SMP
    if (is_halting( arch_current_thread())) {
        halt_thread( arch_current_thread(), is_aborting(arch_current_thread()) ?
                                            _THREAD_DEAD : _THREAD_SUSPENDED);
    }
    #endif /* CONFIG_SMP */

    struct k_thread* thread = runq_best();

    #if (CONFIG_NUM_METAIRQ_PRIORITIES > 0) &&                  \
        (CONFIG_NUM_COOP_PRIORITIES > CONFIG_NUM_METAIRQ_PRIORITIES)
    /* MetaIRQs must always attempt to return back to a
     * cooperative thread they preempted and not whatever happens
     * to be highest priority now. The cooperative thread was
     * promised it wouldn't be preempted (by non-metairq threads)!
     */
    struct k_thread* mirqp = _current_cpu->metairq_preempted;

    if (mirqp != NULL && (thread == NULL || !thread_is_metairq(thread))) {
        if (!z_is_thread_prevented_from_running(mirqp)) {
            thread = mirqp;
        }
        else {
            _current_cpu->metairq_preempted = NULL;
        }
    }
    #endif
    /* CONFIG_NUM_METAIRQ_PRIORITIES > 0 &&
     * CONFIG_NUM_COOP_PRIORITIES > CONFIG_NUM_METAIRQ_PRIORITIES
     */

    #ifndef CONFIG_SMP
    /* In uniprocessor mode, we can leave the current thread in
     * the queue (actually we have to, otherwise the assembly
     * context switch code for all architectures would be
     * responsible for putting it back in z_swap and ISR return!),
     * which makes this choice simple.
     */
    return (thread != NULL) ? thread : _current_cpu->idle_thread;
    #else
    /* Under SMP, the "cache" mechanism for selecting the next
     * thread doesn't work, so we have more work to do to test
     * arch_current_thread() against the best choice from the queue.  Here, the
     * thread selected above represents "the best thread that is
     * not current".
     *
     * Subtle note on "queued": in SMP mode, arch_current_thread() does not
     * live in the queue, so this isn't exactly the same thing as
     * "ready", it means "is arch_current_thread() already added back to the
     * queue such that we don't want to re-add it".
     */
    bool queued = z_is_thread_queued(arch_current_thread());
    bool active = !z_is_thread_prevented_from_running(arch_current_thread());

    if (thread == NULL) {
        thread = _current_cpu->idle_thread;
    }

    if (active) {
        int32_t cmp = z_sched_prio_cmp(arch_current_thread(), thread);

        /* Ties only switch if state says we yielded */
        if ((cmp > 0) || ((cmp == 0) && !_current_cpu->swap_ok)) {
            thread = arch_current_thread();
        }

        if (!should_preempt(thread, _current_cpu->swap_ok)) {
            thread = arch_current_thread();
        }
    }

    /* Put arch_current_thread() back into the queue */
    if ((thread != arch_current_thread()) && active &&
        !z_is_idle_thread_object(arch_current_thread()) && !queued) {
        queue_thread(arch_current_thread());
    }

    /* Take the new arch_current_thread() out of the queue */
    if (z_is_thread_queued(thread)) {
        dequeue_thread(thread);
    }

    _current_cpu->swap_ok = false;
    return (thread);
    #endif /* CONFIG_SMP */
}

void move_thread_to_end_of_prio_q(struct k_thread* thread) {
    if (z_is_thread_queued(thread)) {
        dequeue_thread(thread);
    }
    queue_thread(thread);
    update_cache(thread == arch_current_thread());
=======
static inline void clear_halting(struct k_thread *thread)
{
	if (IS_ENABLED(CONFIG_SMP) && (CONFIG_MP_MAX_NUM_CPUS > 1)) {
		barrier_dmem_fence_full(); /* Other cpus spin on this locklessly! */
		thread->base.thread_state &= ~(_THREAD_ABORTING | _THREAD_SUSPENDING);
	}
}

static ALWAYS_INLINE struct k_thread *next_up(void)
{
#ifdef CONFIG_SMP
	if (is_halting(arch_current_thread())) {
		halt_thread(arch_current_thread(), is_aborting(arch_current_thread()) ?
				      _THREAD_DEAD : _THREAD_SUSPENDED);
	}
#endif /* CONFIG_SMP */

	struct k_thread *thread = runq_best();

#if (CONFIG_NUM_METAIRQ_PRIORITIES > 0) &&                                                         \
	(CONFIG_NUM_COOP_PRIORITIES > CONFIG_NUM_METAIRQ_PRIORITIES)
	/* MetaIRQs must always attempt to return back to a
	 * cooperative thread they preempted and not whatever happens
	 * to be highest priority now. The cooperative thread was
	 * promised it wouldn't be preempted (by non-metairq threads)!
	 */
	struct k_thread *mirqp = _current_cpu->metairq_preempted;

	if (mirqp != NULL && (thread == NULL || !thread_is_metairq(thread))) {
		if (!z_is_thread_prevented_from_running(mirqp)) {
			thread = mirqp;
		} else {
			_current_cpu->metairq_preempted = NULL;
		}
	}
#endif
/* CONFIG_NUM_METAIRQ_PRIORITIES > 0 &&
 * CONFIG_NUM_COOP_PRIORITIES > CONFIG_NUM_METAIRQ_PRIORITIES
 */

#ifndef CONFIG_SMP
	/* In uniprocessor mode, we can leave the current thread in
	 * the queue (actually we have to, otherwise the assembly
	 * context switch code for all architectures would be
	 * responsible for putting it back in z_swap and ISR return!),
	 * which makes this choice simple.
	 */
	return (thread != NULL) ? thread : _current_cpu->idle_thread;
#else
	/* Under SMP, the "cache" mechanism for selecting the next
	 * thread doesn't work, so we have more work to do to test
	 * arch_current_thread() against the best choice from the queue.  Here, the
	 * thread selected above represents "the best thread that is
	 * not current".
	 *
	 * Subtle note on "queued": in SMP mode, arch_current_thread() does not
	 * live in the queue, so this isn't exactly the same thing as
	 * "ready", it means "is arch_current_thread() already added back to the
	 * queue such that we don't want to re-add it".
	 */
	bool queued = z_is_thread_queued(arch_current_thread());
	bool active = !z_is_thread_prevented_from_running(arch_current_thread());

	if (thread == NULL) {
		thread = _current_cpu->idle_thread;
	}

	if (active) {
		int32_t cmp = z_sched_prio_cmp(arch_current_thread(), thread);

		/* Ties only switch if state says we yielded */
		if ((cmp > 0) || ((cmp == 0) && !_current_cpu->swap_ok)) {
			thread = arch_current_thread();
		}

		if (!should_preempt(thread, _current_cpu->swap_ok)) {
			thread = arch_current_thread();
		}
	}

	/* Put arch_current_thread() back into the queue */
	if ((thread != arch_current_thread()) && active &&
		!z_is_idle_thread_object(arch_current_thread()) && !queued) {
		queue_thread(arch_current_thread());
	}

	/* Take the new arch_current_thread() out of the queue */
	if (z_is_thread_queued(thread)) {
		dequeue_thread(thread);
	}

	_current_cpu->swap_ok = false;
	return thread;
#endif /* CONFIG_SMP */
}

void move_thread_to_end_of_prio_q(struct k_thread *thread)
{
	if (z_is_thread_queued(thread)) {
		dequeue_thread(thread);
	}
	queue_thread(thread);
	update_cache(thread == arch_current_thread());
>>>>>>> 6487761e
}

/* Track cooperative threads preempted by metairqs so we can return to
 * them specifically.  Called at the moment a new thread has been
 * selected to run.
 */
static void update_metairq_preempt(struct k_thread* thread) {
    #if (CONFIG_NUM_METAIRQ_PRIORITIES > 0) &&                  \
         (CONFIG_NUM_COOP_PRIORITIES > CONFIG_NUM_METAIRQ_PRIORITIES)
    if (thread_is_metairq(thread) && !thread_is_metairq(arch_current_thread()) &&
        !thread_is_preemptible(arch_current_thread())) {
        /* Record new preemption */
        _current_cpu->metairq_preempted = arch_current_thread();
    }
    else if (!thread_is_metairq(thread) && !z_is_idle_thread_object(thread)) {
        /* Returning from existing preemption */
        _current_cpu->metairq_preempted = NULL;
    }
    #else
    ARG_UNUSED(thread);
    #endif

    /* CONFIG_NUM_METAIRQ_PRIORITIES > 0 &&
     * CONFIG_NUM_COOP_PRIORITIES > CONFIG_NUM_METAIRQ_PRIORITIES
     */
}

static ALWAYS_INLINE void update_cache(int preempt_ok) {
    #ifndef CONFIG_SMP
    struct k_thread* thread = next_up();

    if (should_preempt(thread, preempt_ok)) {
        #ifdef CONFIG_TIMESLICING
        if (thread != arch_current_thread()) {
            z_reset_time_slice(thread);
        }
        #endif /* CONFIG_TIMESLICING */

        update_metairq_preempt(thread);
        _kernel.ready_q.cache = thread;
    }
    else {
        _kernel.ready_q.cache = arch_current_thread();
    }

    #else
    /* The way this works is that the CPU record keeps its
     * "cooperative swapping is OK" flag until the next reschedule
     * call or context switch.  It doesn't need to be tracked per
     * thread because if the thread gets preempted for whatever
     * reason the scheduler will make the same decision anyway.
     */
    _current_cpu->swap_ok = preempt_ok;
    #endif /* CONFIG_SMP */
}

static struct _cpu *thread_active_elsewhere(struct k_thread* thread) {
    /* Returns pointer to _cpu if the thread is currently running on
     * another CPU. There are more scalable designs to answer this
     * question in constant time, but this is fine for now.
     */
    #ifdef CONFIG_SMP
    int currcpu = _current_cpu->id;

    unsigned int num_cpus = arch_num_cpus();

    for (int i = 0; i < num_cpus; i++) {
        if ((i != currcpu) &&
            (_kernel.cpus[i].current == thread)) {
            return (&_kernel.cpus[i]);
        }
    }
    #endif /* CONFIG_SMP */
    ARG_UNUSED(thread);

    return (NULL);
}

static void ready_thread(struct k_thread* thread) {
    #ifdef CONFIG_KERNEL_COHERENCE
    __ASSERT_NO_MSG(arch_mem_coherent(thread));
    #endif /* CONFIG_KERNEL_COHERENCE */

    /* If thread is queued already, do not try and added it to the
     * run queue again
     */
    if (!z_is_thread_queued(thread) && z_is_thread_ready(thread)) {
        SYS_PORT_TRACING_OBJ_FUNC(k_thread, sched_ready, thread);

        queue_thread(thread);
        update_cache(0);

        flag_ipi(ipi_mask_create(thread));
    }
}

void z_ready_thread(struct k_thread* thread) {
    K_SPINLOCK(&_sched_spinlock) {
        if (thread_active_elsewhere(thread) == NULL) {
            ready_thread(thread);
        }
    }
}

void z_move_thread_to_end_of_prio_q(struct k_thread* thread) {
    K_SPINLOCK(&_sched_spinlock) {
        move_thread_to_end_of_prio_q(thread);
    }
}

/* Spins in ISR context, waiting for a thread known to be running on
 * another CPU to catch the IPI we sent and halt.  Note that we check
 * for ourselves being asynchronously halted first to prevent simple
 * deadlocks (but not complex ones involving cycles of 3+ threads!).
 * Acts to release the provided lock before returning.
 */
static void thread_halt_spin(struct k_thread* thread, k_spinlock_key_t key) {
    if (is_halting(arch_current_thread())) {
        halt_thread(arch_current_thread(),
                    is_aborting(arch_current_thread()) ? _THREAD_DEAD : _THREAD_SUSPENDED);
    }
    k_spin_unlock(&_sched_spinlock, key);
    while (is_halting(thread)) {
        unsigned int k = arch_irq_lock();

        arch_spin_relax(); /* Requires interrupts be masked */
        arch_irq_unlock(k);
    }
}

/* Shared handler for k_thread_{suspend,abort}().  Called with the
 * scheduler lock held and the key passed (which it may
 * release/reacquire!) which will be released before a possible return
 * (aborting arch_current_thread() will not return, obviously), which may be after
 * a context switch.
 */
<<<<<<< HEAD
static void z_thread_halt(struct k_thread* thread, k_spinlock_key_t key,
                           bool terminate) {
    _wait_q_t* wq = &thread->join_queue;
    #ifdef CONFIG_SMP
    wq = terminate ? wq : &thread->halt_queue;
    #endif

    /* If the target is a thread running on another CPU, flag and
     * poke (note that we might spin to wait, so a true
     * synchronous IPI is needed here, not deferred!), it will
     * halt itself in the IPI.  Otherwise it's unscheduled, so we
     * can clean it up directly.
     */

    struct _cpu* cpu = thread_active_elsewhere(thread);

    if (cpu != NULL) {
        thread->base.thread_state |= (terminate ? _THREAD_ABORTING
                                      : _THREAD_SUSPENDING);
        #if defined(CONFIG_SMP) && defined(CONFIG_SCHED_IPI_SUPPORTED)
        #ifdef CONFIG_ARCH_HAS_DIRECTED_IPIS
        arch_sched_directed_ipi(IPI_CPU_MASK(cpu->id));
        #else
        arch_sched_broadcast_ipi();
        #endif
        #endif

        if (arch_is_in_isr()) {
            thread_halt_spin(thread, key);
        }
        else  {
            add_to_waitq_locked(arch_current_thread(), wq);
            z_swap(&_sched_spinlock, key);
        }
    }
    else {
        halt_thread(thread, terminate ? _THREAD_DEAD : _THREAD_SUSPENDED);
        if ((thread == arch_current_thread()) && !arch_is_in_isr()) {
            z_swap(&_sched_spinlock, key);
            __ASSERT(!terminate, "aborted arch_current_thread() back from dead");
        }
        else {
            k_spin_unlock(&_sched_spinlock, key);
        }
    }
    /* NOTE: the scheduler lock has been released.  Don't put
     * logic here, it's likely to be racy/deadlocky even if you
     * re-take the lock!
     */
}

void z_impl_k_thread_suspend(k_tid_t thread) {
    SYS_PORT_TRACING_OBJ_FUNC_ENTER(k_thread, suspend, thread);

    /* Special case "suspend the current thread" as it doesn't
     * need the async complexity below.
     */
    if ((thread == arch_current_thread()) && !arch_is_in_isr() && !IS_ENABLED(CONFIG_SMP)) {
        k_spinlock_key_t key = k_spin_lock(&_sched_spinlock);

        z_mark_thread_as_suspended(thread);
        dequeue_thread(thread);
        update_cache(1);
        z_swap(&_sched_spinlock, key);
        return;
    }

    k_spinlock_key_t key = k_spin_lock(&_sched_spinlock);

    if ((thread->base.thread_state & _THREAD_SUSPENDED) != 0U) {

        /* The target thread is already suspended. Nothing to do. */
        k_spin_unlock(&_sched_spinlock, key);
        return;
    }

    z_thread_halt(thread, key, false);

    SYS_PORT_TRACING_OBJ_FUNC_EXIT(k_thread, suspend, thread);
=======
static ALWAYS_INLINE void z_thread_halt(struct k_thread *thread, k_spinlock_key_t key,
					bool terminate)
{
	_wait_q_t *wq = &thread->join_queue;
#ifdef CONFIG_SMP
	wq = terminate ? wq : &thread->halt_queue;
#endif

	/* If the target is a thread running on another CPU, flag and
	 * poke (note that we might spin to wait, so a true
	 * synchronous IPI is needed here, not deferred!), it will
	 * halt itself in the IPI.  Otherwise it's unscheduled, so we
	 * can clean it up directly.
	 */

	struct _cpu *cpu = thread_active_elsewhere(thread);

	if (cpu != NULL) {
		thread->base.thread_state |= (terminate ? _THREAD_ABORTING
					      : _THREAD_SUSPENDING);
#if defined(CONFIG_SMP) && defined(CONFIG_SCHED_IPI_SUPPORTED)
#ifdef CONFIG_ARCH_HAS_DIRECTED_IPIS
		arch_sched_directed_ipi(IPI_CPU_MASK(cpu->id));
#else
		arch_sched_broadcast_ipi();
#endif
#endif
		if (arch_is_in_isr()) {
			thread_halt_spin(thread, key);
		} else  {
			add_to_waitq_locked(arch_current_thread(), wq);
			z_swap(&_sched_spinlock, key);
		}
	} else {
		halt_thread(thread, terminate ? _THREAD_DEAD : _THREAD_SUSPENDED);
		if ((thread == arch_current_thread()) && !arch_is_in_isr()) {
			z_swap(&_sched_spinlock, key);
			__ASSERT(!terminate, "aborted arch_current_thread() back from dead");
		} else {
			k_spin_unlock(&_sched_spinlock, key);
		}
	}
	/* NOTE: the scheduler lock has been released.  Don't put
	 * logic here, it's likely to be racy/deadlocky even if you
	 * re-take the lock!
	 */
}


void z_impl_k_thread_suspend(k_tid_t thread)
{
	SYS_PORT_TRACING_OBJ_FUNC_ENTER(k_thread, suspend, thread);

	/* Special case "suspend the current thread" as it doesn't
	 * need the async complexity below.
	 */
	if (thread == arch_current_thread() && !arch_is_in_isr() && !IS_ENABLED(CONFIG_SMP)) {
		k_spinlock_key_t key = k_spin_lock(&_sched_spinlock);

		z_mark_thread_as_suspended(thread);
		dequeue_thread(thread);
		update_cache(1);
		z_swap(&_sched_spinlock, key);
		return;
	}

	k_spinlock_key_t  key = k_spin_lock(&_sched_spinlock);

	if (unlikely(z_is_thread_suspended(thread))) {

		/* The target thread is already suspended. Nothing to do. */

		k_spin_unlock(&_sched_spinlock, key);
		return;
	}

	z_thread_halt(thread, key, false);

	SYS_PORT_TRACING_OBJ_FUNC_EXIT(k_thread, suspend, thread);
>>>>>>> 6487761e
}

#ifdef CONFIG_USERSPACE
static inline void z_vrfy_k_thread_suspend(k_tid_t thread) {
    K_OOPS(K_SYSCALL_OBJ(thread, K_OBJ_THREAD));
    z_impl_k_thread_suspend(thread);
}
#include <zephyr/syscalls/k_thread_suspend_mrsh.c>
#endif /* CONFIG_USERSPACE */

void z_impl_k_thread_resume(k_tid_t thread) {
    SYS_PORT_TRACING_OBJ_FUNC_ENTER(k_thread, resume, thread);

    k_spinlock_key_t key = k_spin_lock(&_sched_spinlock);

<<<<<<< HEAD
    /* Do not try to resume a thread that was not suspended */
    if (!z_is_thread_suspended(thread)) {
        k_spin_unlock(&_sched_spinlock, key);
        return;
    }
=======
	/* Do not try to resume a thread that was not suspended */
	if (unlikely(!z_is_thread_suspended(thread))) {
		k_spin_unlock(&_sched_spinlock, key);
		return;
	}
>>>>>>> 6487761e

    z_mark_thread_as_not_suspended(thread);
    ready_thread(thread);

    z_reschedule(&_sched_spinlock, key);

    SYS_PORT_TRACING_OBJ_FUNC_EXIT(k_thread, resume, thread);
}

#ifdef CONFIG_USERSPACE
static inline void z_vrfy_k_thread_resume(k_tid_t thread) {
    K_OOPS(K_SYSCALL_OBJ(thread, K_OBJ_THREAD));
    z_impl_k_thread_resume(thread);
}
#include <zephyr/syscalls/k_thread_resume_mrsh.c>
#endif /* CONFIG_USERSPACE */

static void unready_thread(struct k_thread* thread) {
    if (z_is_thread_queued(thread)) {
        dequeue_thread(thread);
    }
    update_cache(thread == arch_current_thread());
}

/* _sched_spinlock must be held */
static void add_to_waitq_locked(struct k_thread* thread, _wait_q_t* wait_q) {
    unready_thread(thread);
    z_mark_thread_as_pending(thread);

    SYS_PORT_TRACING_FUNC(k_thread, sched_pend, thread);

    if (wait_q != NULL) {
        thread->base.pended_on = wait_q;
        _priq_wait_add(&wait_q->waitq, thread);
    }
}

static void add_thread_timeout(struct k_thread* thread, k_timeout_t timeout) {
    if (!K_TIMEOUT_EQ(timeout, K_FOREVER)) {
        z_add_thread_timeout(thread, timeout);
    }
}

static void pend_locked(struct k_thread* thread, _wait_q_t* wait_q,
                        k_timeout_t timeout) {
    #ifdef CONFIG_KERNEL_COHERENCE
    __ASSERT_NO_MSG(wait_q == NULL || arch_mem_coherent(wait_q));
    #endif /* CONFIG_KERNEL_COHERENCE */

    add_to_waitq_locked(thread, wait_q);
    add_thread_timeout(thread, timeout);
}

void z_pend_thread(struct k_thread* thread, _wait_q_t* wait_q,
                   k_timeout_t timeout) {
    __ASSERT_NO_MSG(thread == arch_current_thread() || is_thread_dummy(thread));
    K_SPINLOCK(&_sched_spinlock) {
        pend_locked(thread, wait_q, timeout);
    }
}

void z_unpend_thread_no_timeout(struct k_thread* thread) {
    K_SPINLOCK(&_sched_spinlock) {
        if (thread->base.pended_on != NULL) {
            unpend_thread_no_timeout(thread);
        }
    }
}

void z_sched_wake_thread(struct k_thread* thread, bool is_timeout) {
    K_SPINLOCK(&_sched_spinlock) {
        bool killed = (thread->base.thread_state &
                        (_THREAD_DEAD | _THREAD_ABORTING));

        #ifdef CONFIG_EVENTS
        bool do_nothing = thread->no_wake_on_timeout && is_timeout;

        thread->no_wake_on_timeout = false;

        if (do_nothing) {
            continue;
        }
        #endif /* CONFIG_EVENTS */

        if (!killed) {
            /* The thread is not being killed */
            if (thread->base.pended_on != NULL) {
                unpend_thread_no_timeout(thread);
            }
            z_mark_thread_as_not_sleeping(thread);
            ready_thread(thread);
        }
    }
}

#ifdef CONFIG_SYS_CLOCK_EXISTS
/* Timeout handler for *_thread_timeout() APIs */
void z_thread_timeout(struct _timeout const* timeout) {
    struct k_thread* thread = CONTAINER_OF(timeout,
                                           struct k_thread, base.timeout);

    z_sched_wake_thread(thread, true);
}
#endif /* CONFIG_SYS_CLOCK_EXISTS */

int z_pend_curr(struct k_spinlock* lock, k_spinlock_key_t key,
                _wait_q_t* wait_q, k_timeout_t timeout) {
    #if defined(CONFIG_TIMESLICING) && defined(CONFIG_SWAP_NONATOMIC)
    pending_current = arch_current_thread();
    #endif /* CONFIG_TIMESLICING && CONFIG_SWAP_NONATOMIC */
    __ASSERT_NO_MSG(sizeof(_sched_spinlock) == 0 || lock != &_sched_spinlock);

    /* We do a "lock swap" prior to calling z_swap(), such that
     * the caller's lock gets released as desired.  But we ensure
     * that we hold the scheduler lock and leave local interrupts
     * masked until we reach the context switch.  z_swap() itself
     * has similar code; the duplication is because it's a legacy
     * API that doesn't expect to be called with scheduler lock
     * held.
     */
    (void) k_spin_lock(&_sched_spinlock);
    pend_locked(arch_current_thread(), wait_q, timeout);
    k_spin_release(lock);

    return z_swap(&_sched_spinlock, key);
}

struct k_thread* z_unpend1_no_timeout(_wait_q_t* wait_q) {
    struct k_thread* thread = NULL;

    K_SPINLOCK(&_sched_spinlock) {
        thread = _priq_wait_best(&wait_q->waitq);

        if (thread != NULL) {
            unpend_thread_no_timeout(thread);
        }
    }

    return (thread);
}

<<<<<<< HEAD
void z_unpend_thread(struct k_thread* thread) {
    z_unpend_thread_no_timeout(thread);
    (void)z_abort_thread_timeout(thread);
=======
void z_unpend_thread(struct k_thread *thread)
{
	z_unpend_thread_no_timeout(thread);
	z_abort_thread_timeout(thread);
>>>>>>> 6487761e
}

/* Priority set utility that does no rescheduling, it just changes the
 * run queue state, returning true if a reschedule is needed later.
 */
bool z_thread_prio_set(struct k_thread* thread, int prio) {
    bool need_sched = 0;
    int old_prio = thread->base.prio;

    K_SPINLOCK(&_sched_spinlock) {
        need_sched = z_is_thread_ready(thread);

        if (need_sched) {
            if (!IS_ENABLED(CONFIG_SMP) || z_is_thread_queued(thread)) {
                dequeue_thread(thread);
                thread->base.prio = prio;
                queue_thread(thread);

                if (old_prio > prio) {
                    flag_ipi(ipi_mask_create(thread));
                }
            }
            else {
                /*
                 * This is a running thread on SMP. Update its
                 * priority, but do not requeue it. An IPI is
                 * needed if the priority is both being lowered
                 * and it is running on another CPU.
                 */

                thread->base.prio = prio;

                struct _cpu* cpu;

                cpu = thread_active_elsewhere(thread);
                if ((cpu != NULL) && (old_prio < prio)) {
                    flag_ipi(IPI_CPU_MASK(cpu->id));
                }
            }

            update_cache(1);
        }
        else {
            thread->base.prio = prio;
        }
    }

    SYS_PORT_TRACING_OBJ_FUNC(k_thread, sched_priority_set, thread, prio);

    return need_sched;
}

static inline bool resched(uint32_t key) {
    #ifdef CONFIG_SMP
    _current_cpu->swap_ok = 0;
    #endif /* CONFIG_SMP */

    return arch_irq_unlocked(key) && !arch_is_in_isr();
}

/*
 * Check if the next ready thread is the same as the current thread
 * and save the trip if true.
 */
static inline bool need_swap(void) {
    /* the SMP case will be handled in C based z_swap() */
    #ifdef CONFIG_SMP
    return (true);
    #else
    struct k_thread* new_thread;

    /* Check if the next ready thread is the same as the current thread */
    new_thread = _kernel.ready_q.cache;
    return (new_thread != arch_current_thread());
    #endif /* CONFIG_SMP */
}

void z_reschedule(struct k_spinlock* lock, k_spinlock_key_t key) {
    if (resched(key.key) && need_swap()) {
        z_swap(lock, key);
    }
    else {
        k_spin_unlock(lock, key);
        signal_pending_ipi();
    }
}

void z_reschedule_irqlock(uint32_t key) {
    if (resched(key) && need_swap()) {
        z_swap_irqlock(key);
    }
    else {
        irq_unlock(key);
        signal_pending_ipi();
    }
}

#if (__GTEST == 0U) /* #CUSTOM@NDRS */
void k_sched_lock(void) {
    K_SPINLOCK(&_sched_spinlock) {
        SYS_PORT_TRACING_FUNC(k_thread, sched_lock);

        z_sched_lock();
    }
}

void k_sched_unlock(void) {
    K_SPINLOCK(&_sched_spinlock) {
        __ASSERT(arch_current_thread()->base.sched_locked != 0U, "");
        __ASSERT(!arch_is_in_isr(), "");

        ++arch_current_thread()->base.sched_locked;
        update_cache(0);
    }

    LOG_DBG("scheduler unlocked (%p:%d)",
            arch_current_thread(), arch_current_thread()->base.sched_locked);

    SYS_PORT_TRACING_FUNC(k_thread, sched_unlock);

    z_reschedule_unlocked();
}
#else
void k_sched_lock(void) {
    /* pass */
}

void k_sched_unlock(void) {
    /* pass */
}
#endif

struct k_thread* z_swap_next_thread(void) {
    #ifdef CONFIG_SMP
    struct k_thread* ret = next_up();

    if (ret == arch_current_thread()) {
        /* When not swapping, have to signal IPIs here.  In
         * the context switch case it must happen later, after
         * arch_current_thread() gets requeued.
         */
        signal_pending_ipi();
    }
    return (ret);
    #else
    return (_kernel.ready_q.cache);
    #endif /* CONFIG_SMP */
}

#ifdef CONFIG_USE_SWITCH
/* Just a wrapper around arch_current_thread_set(xxx) with tracing */
static inline void set_current(struct k_thread* new_thread) {
    z_thread_mark_switched_out();
    arch_current_thread_set(new_thread);
}

/**
 * @brief Determine next thread to execute upon completion of an interrupt
 *
 * Thread preemption is performed by context switching after the completion
 * of a non-recursed interrupt. This function determines which thread to
 * switch to if any. This function accepts as @p interrupted either:
 *
 * - The handle for the interrupted thread in which case the thread's context
 *   must already be fully saved and ready to be picked up by a different CPU.
 *
 * - NULL if more work is required to fully save the thread's state after
 *   it is known that a new thread is to be scheduled. It is up to the caller
 *   to store the handle resulting from the thread that is being switched out
 *   in that thread's "switch_handle" field after its
 *   context has fully been saved, following the same requirements as with
 *   the @ref arch_switch() function.
 *
 * If a new thread needs to be scheduled then its handle is returned.
 * Otherwise the same value provided as @p interrupted is returned back.
 * Those handles are the same opaque types used by the @ref arch_switch()
 * function.
 *
 * @warning
 * The arch_current_thread() value may have changed after this call and not refer
 * to the interrupted thread anymore. It might be necessary to make a local
 * copy before calling this function.
 *
 * @param interrupted Handle for the thread that was interrupted or NULL.
 * @retval Handle for the next thread to execute, or @p interrupted when
 *         no new thread is to be scheduled.
 */
void* z_get_next_switch_handle(void* interrupted) {
    z_check_stack_sentinel();

    #ifdef CONFIG_SMP
    void* ret = NULL;

    K_SPINLOCK(&_sched_spinlock) {
        struct k_thread *old_thread = arch_current_thread(), *new_thread;

        if (IS_ENABLED(CONFIG_SMP)) {
            old_thread->switch_handle = NULL;
        }
        new_thread = next_up();

        z_sched_usage_switch(new_thread);

        if (old_thread != new_thread) {
            uint8_t cpu_id;

            update_metairq_preempt(new_thread);
            z_sched_switch_spin(new_thread);
            arch_cohere_stacks(old_thread, interrupted, new_thread);

            _current_cpu->swap_ok = 0;
            cpu_id = arch_curr_cpu()->id;
            new_thread->base.cpu = cpu_id;
            set_current(new_thread);

            #ifdef CONFIG_TIMESLICING
            z_reset_time_slice(new_thread);
            #endif /* CONFIG_TIMESLICING */

            #ifdef CONFIG_SPIN_VALIDATE
            /* Changed arch_current_thread()!  Update the spinlock
             * bookkeeping so the validation doesn't get
             * confused when the "wrong" thread tries to
             * release the lock.
             */
            z_spin_lock_set_owner(&_sched_spinlock);
            #endif /* CONFIG_SPIN_VALIDATE */

            /* A queued (runnable) old/current thread
             * needs to be added back to the run queue
             * here, and atomically with its switch handle
             * being set below.  This is safe now, as we
             * will not return into it.
             */
            if (z_is_thread_queued(old_thread)) {
                #ifdef CONFIG_SCHED_IPI_CASCADE
                if ((new_thread->base.cpu_mask != -1) &&
                    (old_thread->base.cpu_mask != BIT(cpu_id))) {
                    flag_ipi(ipi_mask_create(old_thread));
                }
                #endif
                runq_add(old_thread);
            }
        }
        old_thread->switch_handle = interrupted;
        ret = new_thread->switch_handle;
        if (IS_ENABLED(CONFIG_SMP)) {
            /* Active threads MUST have a null here */
            new_thread->switch_handle = NULL;
        }
    }
    signal_pending_ipi();
    return (ret);
    #else
    z_sched_usage_switch(_kernel.ready_q.cache);
    arch_current_thread()->switch_handle = interrupted;
    set_current(_kernel.ready_q.cache);
    return (arch_current_thread()->switch_handle);
    #endif /* CONFIG_SMP */
}
#endif /* CONFIG_USE_SWITCH */

int z_unpend_all(_wait_q_t* wait_q) {
    int need_sched = 0;
    struct k_thread* thread;

    for (thread = z_waitq_head(wait_q); thread != NULL; thread = z_waitq_head(wait_q)) {
        z_unpend_thread(thread);
        z_ready_thread(thread);
        need_sched = 1;
    }

    return (need_sched);
}

void init_ready_q(struct _ready_q* ready_q) {
    _priq_run_init(&ready_q->runq);
}

void z_sched_init(void) {
    #ifdef CONFIG_SCHED_CPU_MASK_PIN_ONLY
    for (int i = 0; i < CONFIG_MP_MAX_NUM_CPUS; i++) {
        init_ready_q(&_kernel.cpus[i].ready_q);
    }
    #else
    init_ready_q(&_kernel.ready_q);
    #endif /* CONFIG_SCHED_CPU_MASK_PIN_ONLY */
}

void z_impl_k_thread_priority_set(k_tid_t thread, int prio) {
    /*
     * Use NULL, since we cannot know what the entry point is (we do not
     * keep track of it) and idle cannot change its priority.
     */
    Z_ASSERT_VALID_PRIO(prio, NULL);

    bool need_sched = z_thread_prio_set((struct k_thread*)thread, prio);

    if ((need_sched) && (IS_ENABLED(CONFIG_SMP) ||
        (arch_current_thread()->base.sched_locked == 0U))) {
        z_reschedule_unlocked();
    }
}

#ifdef CONFIG_USERSPACE
static inline void z_vrfy_k_thread_priority_set(k_tid_t thread, int prio) {
    K_OOPS(K_SYSCALL_OBJ(thread, K_OBJ_THREAD));
    K_OOPS(K_SYSCALL_VERIFY_MSG(_is_valid_prio(prio, NULL),
                                "invalid thread priority %d", prio));
    #ifndef CONFIG_USERSPACE_THREAD_MAY_RAISE_PRIORITY
    K_OOPS(K_SYSCALL_VERIFY_MSG((int8_t)prio >= thread->base.prio,
                                "thread priority may only be downgraded (%d < %d)",
                                prio, thread->base.prio));
    #endif /* CONFIG_USERSPACE_THREAD_MAY_RAISE_PRIORITY */
    z_impl_k_thread_priority_set(thread, prio);
}
#include <zephyr/syscalls/k_thread_priority_set_mrsh.c>
#endif /* CONFIG_USERSPACE */

#ifdef CONFIG_SCHED_DEADLINE
void z_impl_k_thread_deadline_set(k_tid_t tid, int deadline) {

    deadline = CLAMP(deadline, 0, INT_MAX);

    struct k_thread* thread = tid;
    int32_t newdl = k_cycle_get_32() + deadline;

    /* The prio_deadline field changes the sorting order, so can't
     * change it while the thread is in the run queue (dlists
     * actually are benign as long as we requeue it before we
     * release the lock, but an rbtree will blow up if we break
     * sorting!)
     */
    K_SPINLOCK(&_sched_spinlock) {
        if (z_is_thread_queued(thread)) {
            dequeue_thread(thread);
            thread->base.prio_deadline = newdl;
            queue_thread(thread);
        }
        else {
            thread->base.prio_deadline = newdl;
        }
    }
}

#ifdef CONFIG_USERSPACE
static inline void z_vrfy_k_thread_deadline_set(k_tid_t tid, int deadline) {
    struct k_thread* thread = tid;

    K_OOPS(K_SYSCALL_OBJ(thread, K_OBJ_THREAD));
    K_OOPS(K_SYSCALL_VERIFY_MSG(deadline > 0,
                                "invalid thread deadline %d",
                                (int)deadline));

    z_impl_k_thread_deadline_set((k_tid_t)thread, deadline);
}
#include <zephyr/syscalls/k_thread_deadline_set_mrsh.c>
#endif /* CONFIG_USERSPACE */
#endif /* CONFIG_SCHED_DEADLINE */

void z_impl_k_reschedule(void) {
    k_spinlock_key_t key;

    key = k_spin_lock(&_sched_spinlock);

    update_cache(0);

    z_reschedule(&_sched_spinlock, key);
}

#ifdef CONFIG_USERSPACE
static inline void z_vrfy_k_reschedule(void) {
    z_impl_k_reschedule();
}
#endif /* CONFIG_USERSPACE */

bool k_can_yield(void) {
    return !(k_is_pre_kernel() || k_is_in_isr() ||
             z_is_idle_thread_object(arch_current_thread()));
}

void z_impl_k_yield(void) {
    __ASSERT(!arch_is_in_isr(), "");

    SYS_PORT_TRACING_FUNC(k_thread, yield);

    k_spinlock_key_t key = k_spin_lock(&_sched_spinlock);

<<<<<<< HEAD
    if (!IS_ENABLED(CONFIG_SMP) ||
        z_is_thread_queued(arch_current_thread())) {
        dequeue_thread(arch_current_thread());
    }
    queue_thread(arch_current_thread());
    update_cache(1);
    z_swap(&_sched_spinlock, key);
=======
#ifdef CONFIG_SMP
	z_mark_thread_as_queued(arch_current_thread());
#endif
	runq_yield();

	update_cache(1);
	z_swap(&_sched_spinlock, key);
>>>>>>> 6487761e
}

#ifdef CONFIG_USERSPACE
static inline void z_vrfy_k_yield(void) {
    z_impl_k_yield();
}
#include <zephyr/syscalls/k_yield_mrsh.c>
#endif /* CONFIG_USERSPACE */

static int32_t z_tick_sleep(k_ticks_t ticks) {
    uint32_t expected_wakeup_ticks;

    __ASSERT(!arch_is_in_isr(), "");

    LOG_DBG("thread %p for %lu ticks", arch_current_thread(), (unsigned long)ticks);

    /* wait of 0 ms is treated as a 'yield' */
    if (ticks == 0) {
        k_yield();
        return (0);
    }

    if (Z_TICK_ABS(ticks) <= 0) {
        expected_wakeup_ticks = (uint32_t)ticks + sys_clock_tick_get_32();
    }
    else {
        expected_wakeup_ticks = (uint32_t)Z_TICK_ABS(ticks);
    }

    k_timeout_t timeout  = Z_TIMEOUT_TICKS(ticks);
    k_spinlock_key_t key = k_spin_lock(&_sched_spinlock);

    #if defined(CONFIG_TIMESLICING) && defined(CONFIG_SWAP_NONATOMIC)
    pending_current = arch_current_thread();
    #endif /* CONFIG_TIMESLICING && CONFIG_SWAP_NONATOMIC */
    unready_thread(arch_current_thread());
    z_add_thread_timeout(arch_current_thread(), timeout);
    z_mark_thread_as_sleeping(arch_current_thread());

    (void) z_swap(&_sched_spinlock, key);

    /* We require a 32 bit unsigned subtraction to care a wraparound */
    uint32_t left_ticks = expected_wakeup_ticks - sys_clock_tick_get_32();

    /* To handle a negative value correctly, once type-cast it to signed 32 bit */
    ticks = (k_ticks_t)(int32_t)left_ticks;
    if (ticks > 0) {
        return (int32_t)(ticks);
    }

    return (0);
}

int32_t z_impl_k_sleep(k_timeout_t timeout) {
    k_ticks_t ticks;

    __ASSERT(!arch_is_in_isr(), "");

    SYS_PORT_TRACING_FUNC_ENTER(k_thread, sleep, timeout);

    ticks = timeout.ticks;

    ticks = z_tick_sleep(ticks);

    int32_t ret = K_TIMEOUT_EQ(timeout, K_FOREVER) ? K_TICKS_FOREVER :
                  (int32_t)k_ticks_to_ms_ceil64(ticks);

    SYS_PORT_TRACING_FUNC_EXIT(k_thread, sleep, timeout, ret);

    return (ret);
}

#ifdef CONFIG_USERSPACE
static inline int32_t z_vrfy_k_sleep(k_timeout_t timeout) {
    return z_impl_k_sleep(timeout);
}
#include <zephyr/syscalls/k_sleep_mrsh.c>
#endif /* CONFIG_USERSPACE */

int32_t z_impl_k_usleep(int32_t us) {
    int32_t ticks;

    SYS_PORT_TRACING_FUNC_ENTER(k_thread, usleep, us);

    ticks = (int32_t)k_us_to_ticks_ceil64(us);
    ticks = z_tick_sleep(ticks);

    int32_t ret = (int32_t)k_ticks_to_us_ceil64(ticks);

    SYS_PORT_TRACING_FUNC_EXIT(k_thread, usleep, us, ret);

    return (ret);
}

#ifdef CONFIG_USERSPACE
static inline int32_t z_vrfy_k_usleep(int32_t us) {
    return z_impl_k_usleep(us);
}
#include <zephyr/syscalls/k_usleep_mrsh.c>
#endif /* CONFIG_USERSPACE */

void z_impl_k_wakeup(k_tid_t thread) {
    SYS_PORT_TRACING_OBJ_FUNC(k_thread, wakeup, thread);

<<<<<<< HEAD
    (void) z_abort_thread_timeout(thread);
=======
	z_abort_thread_timeout(thread);
>>>>>>> 6487761e

    k_spinlock_key_t  key = k_spin_lock(&_sched_spinlock);

    if (!z_is_thread_sleeping(thread)) {
        k_spin_unlock(&_sched_spinlock, key);
        return;
    }

    z_mark_thread_as_not_sleeping(thread);

    ready_thread(thread);

    if (arch_is_in_isr()) {
        k_spin_unlock(&_sched_spinlock, key);
    }
    else {
        z_reschedule(&_sched_spinlock, key);
    }
}

#ifdef CONFIG_USERSPACE
static inline void z_vrfy_k_wakeup(k_tid_t thread) {
    K_OOPS(K_SYSCALL_OBJ(thread, K_OBJ_THREAD));
    z_impl_k_wakeup(thread);
}
#include <zephyr/syscalls/k_wakeup_mrsh.c>
#endif /* CONFIG_USERSPACE */

k_tid_t z_impl_k_sched_current_thread_query(void) {
    return arch_current_thread();
}

#ifdef CONFIG_USERSPACE
static inline k_tid_t z_vrfy_k_sched_current_thread_query(void) {
    return z_impl_k_sched_current_thread_query();
}
#include <zephyr/syscalls/k_sched_current_thread_query_mrsh.c>
#endif /* CONFIG_USERSPACE */

static inline void unpend_all(_wait_q_t* wait_q) {
    struct k_thread* thread;

<<<<<<< HEAD
    for (thread = z_waitq_head(wait_q); thread != NULL; thread = z_waitq_head(wait_q)) {
        unpend_thread_no_timeout(thread);
        (void) z_abort_thread_timeout(thread);
        arch_thread_return_value_set(thread, 0);
        ready_thread(thread);
    }
=======
	for (thread = z_waitq_head(wait_q); thread != NULL; thread = z_waitq_head(wait_q)) {
		unpend_thread_no_timeout(thread);
		z_abort_thread_timeout(thread);
		arch_thread_return_value_set(thread, 0);
		ready_thread(thread);
	}
>>>>>>> 6487761e
}

#ifdef CONFIG_THREAD_ABORT_HOOK
extern void thread_abort_hook(struct k_thread* thread);
#endif /* CONFIG_THREAD_ABORT_HOOK */

/**
 * @brief Dequeues the specified thread
 *
 * Dequeues the specified thread and move it into the specified new state.
 *
 * @param thread Identify the thread to halt
 * @param new_state New thread state (_THREAD_DEAD or _THREAD_SUSPENDED)
 */
<<<<<<< HEAD
static void halt_thread(struct k_thread* thread, uint8_t new_state) {
    bool dummify = false;

    /* We hold the lock, and the thread is known not to be running
     * anywhere.
     */
    if ((thread->base.thread_state & new_state) == 0U) {
        thread->base.thread_state |= new_state;
        if (z_is_thread_queued(thread)) {
            dequeue_thread(thread);
        }

        if (new_state == _THREAD_DEAD) {
            if (thread->base.pended_on != NULL) {
                unpend_thread_no_timeout(thread);
            }
            (void)z_abort_thread_timeout(thread);
            unpend_all(&thread->join_queue);

            /* Edge case: aborting arch_current_thread() from within an
             * ISR that preempted it requires clearing the
             * arch_current_thread() pointer so the upcoming context
             * switch doesn't clobber the now-freed
             * memory
             */
            if (thread == arch_current_thread() && arch_is_in_isr()) {
                dummify = true;
            }
        }
        #ifdef CONFIG_SMP
        unpend_all(&thread->halt_queue);
        #endif /* CONFIG_SMP */
        update_cache(1);

        if (new_state == _THREAD_SUSPENDED) {
            clear_halting(thread);
            return;
        }

        #if defined(CONFIG_FPU) && defined(CONFIG_FPU_SHARING)
        arch_float_disable(thread);
        #endif /* CONFIG_FPU && CONFIG_FPU_SHARING */

        SYS_PORT_TRACING_FUNC(k_thread, sched_abort, thread);

        z_thread_monitor_exit(thread);
        #ifdef CONFIG_THREAD_ABORT_HOOK
        thread_abort_hook(thread);
        #endif /* CONFIG_THREAD_ABORT_HOOK */

        #ifdef CONFIG_OBJ_CORE_THREAD
        #ifdef CONFIG_OBJ_CORE_STATS_THREAD
        k_obj_core_stats_deregister(K_OBJ_CORE(thread));
        #endif /* CONFIG_OBJ_CORE_STATS_THREAD */
        k_obj_core_unlink(K_OBJ_CORE(thread));
        #endif /* CONFIG_OBJ_CORE_THREAD */

        #ifdef CONFIG_USERSPACE
        z_mem_domain_exit_thread(thread);
        k_thread_perms_all_clear(thread);
        k_object_uninit(thread->stack_obj);
        k_object_uninit(thread);
        #endif /* CONFIG_USERSPACE */

        #ifdef CONFIG_THREAD_ABORT_NEED_CLEANUP
        k_thread_abort_cleanup(thread);
        #endif /* CONFIG_THREAD_ABORT_NEED_CLEANUP */

        /* Do this "set arch_current_thread() to dummy" step last so that
         * subsystems above can rely on arch_current_thread() being
         * unchanged.  Disabled for posix as that arch
         * continues to use the arch_current_thread() pointer in its swap
         * code.  Note that we must leave a non-null switch
         * handle for any threads spinning in join() (this can
         * never be used, as our thread is flagged dead, but
         * it must not be NULL otherwise join can deadlock).
         */
        if (dummify && !IS_ENABLED(CONFIG_ARCH_POSIX)) {
            #ifdef CONFIG_USE_SWITCH
            arch_current_thread()->switch_handle = arch_current_thread();
            #endif
            z_dummy_thread_init(&_thread_dummy);
        }

        /* Finally update the halting thread state, on which
         * other CPUs might be spinning (see
         * thread_halt_spin()).
         */
        clear_halting(thread);
    }
}

void z_thread_abort(struct k_thread* thread) {
    k_spinlock_key_t key = k_spin_lock(&_sched_spinlock);

    if (z_is_thread_essential(thread)) {
        k_spin_unlock(&_sched_spinlock, key);
        __ASSERT(false, "aborting essential thread %p", thread);
        k_panic();
        return;
    }

    if ((thread->base.thread_state & _THREAD_DEAD) != 0U) {
        k_spin_unlock(&_sched_spinlock, key);
        return;
    }

    z_thread_halt(thread, key, true);
=======
static ALWAYS_INLINE void halt_thread(struct k_thread *thread, uint8_t new_state)
{
	bool dummify = false;

	/* We hold the lock, and the thread is known not to be running
	 * anywhere.
	 */
	if ((thread->base.thread_state & new_state) == 0U) {
		thread->base.thread_state |= new_state;
		if (z_is_thread_queued(thread)) {
			dequeue_thread(thread);
		}

		if (new_state == _THREAD_DEAD) {
			if (thread->base.pended_on != NULL) {
				unpend_thread_no_timeout(thread);
			}
			z_abort_thread_timeout(thread);
			unpend_all(&thread->join_queue);

			/* Edge case: aborting arch_current_thread() from within an
			 * ISR that preempted it requires clearing the
			 * arch_current_thread() pointer so the upcoming context
			 * switch doesn't clobber the now-freed
			 * memory
			 */
			if (thread == arch_current_thread() && arch_is_in_isr()) {
				dummify = true;
			}
		}
#ifdef CONFIG_SMP
		unpend_all(&thread->halt_queue);
#endif /* CONFIG_SMP */
		update_cache(1);

		if (new_state == _THREAD_SUSPENDED) {
			clear_halting(thread);
			return;
		}

#if defined(CONFIG_FPU) && defined(CONFIG_FPU_SHARING)
		arch_float_disable(thread);
#endif /* CONFIG_FPU && CONFIG_FPU_SHARING */

		SYS_PORT_TRACING_FUNC(k_thread, sched_abort, thread);

		z_thread_monitor_exit(thread);
#ifdef CONFIG_THREAD_ABORT_HOOK
		thread_abort_hook(thread);
#endif /* CONFIG_THREAD_ABORT_HOOK */

#ifdef CONFIG_OBJ_CORE_THREAD
#ifdef CONFIG_OBJ_CORE_STATS_THREAD
		k_obj_core_stats_deregister(K_OBJ_CORE(thread));
#endif /* CONFIG_OBJ_CORE_STATS_THREAD */
		k_obj_core_unlink(K_OBJ_CORE(thread));
#endif /* CONFIG_OBJ_CORE_THREAD */

#ifdef CONFIG_USERSPACE
		z_mem_domain_exit_thread(thread);
		k_thread_perms_all_clear(thread);
		k_object_uninit(thread->stack_obj);
		k_object_uninit(thread);
#endif /* CONFIG_USERSPACE */

#ifdef CONFIG_THREAD_ABORT_NEED_CLEANUP
		k_thread_abort_cleanup(thread);
#endif /* CONFIG_THREAD_ABORT_NEED_CLEANUP */

		/* Do this "set arch_current_thread() to dummy" step last so that
		 * subsystems above can rely on arch_current_thread() being
		 * unchanged.  Disabled for posix as that arch
		 * continues to use the arch_current_thread() pointer in its swap
		 * code.  Note that we must leave a non-null switch
		 * handle for any threads spinning in join() (this can
		 * never be used, as our thread is flagged dead, but
		 * it must not be NULL otherwise join can deadlock).
		 */
		if (dummify && !IS_ENABLED(CONFIG_ARCH_POSIX)) {
#ifdef CONFIG_USE_SWITCH
			arch_current_thread()->switch_handle = arch_current_thread();
#endif
			z_dummy_thread_init(&_thread_dummy);

		}

		/* Finally update the halting thread state, on which
		 * other CPUs might be spinning (see
		 * thread_halt_spin()).
		 */
		clear_halting(thread);
	}
}

void z_thread_abort(struct k_thread *thread)
{
	k_spinlock_key_t key = k_spin_lock(&_sched_spinlock);

	if (z_is_thread_essential(thread)) {
		k_spin_unlock(&_sched_spinlock, key);
		__ASSERT(false, "aborting essential thread %p", thread);
		k_panic();
		return;
	}

	if ((thread->base.thread_state & _THREAD_DEAD) != 0U) {
		k_spin_unlock(&_sched_spinlock, key);
		return;
	}

	z_thread_halt(thread, key, true);
>>>>>>> 6487761e
}

#if !defined(CONFIG_ARCH_HAS_THREAD_ABORT)
void z_impl_k_thread_abort(k_tid_t thread) {
    SYS_PORT_TRACING_OBJ_FUNC_ENTER(k_thread, abort, thread);

    z_thread_abort(thread);

    __ASSERT_NO_MSG((thread->base.thread_state & _THREAD_DEAD) != 0);

    SYS_PORT_TRACING_OBJ_FUNC_EXIT(k_thread, abort, thread);
}
#endif /* !CONFIG_ARCH_HAS_THREAD_ABORT */

int z_impl_k_thread_join(struct k_thread* thread, k_timeout_t timeout) {
    k_spinlock_key_t key = k_spin_lock(&_sched_spinlock);
    int ret;

    SYS_PORT_TRACING_OBJ_FUNC_ENTER(k_thread, join, thread, timeout);

    if ((thread->base.thread_state & _THREAD_DEAD) != 0U) {
        z_sched_switch_spin(thread);
        ret = 0;
    }
    else if (K_TIMEOUT_EQ(timeout, K_NO_WAIT)) {
        ret = -EBUSY;
    }
    else if ((thread == arch_current_thread()) ||
             (thread->base.pended_on == &arch_current_thread()->join_queue)) {
        ret = -EDEADLK;
    }
    else {
        __ASSERT(!arch_is_in_isr(), "cannot join in ISR");
        add_to_waitq_locked(arch_current_thread(), &thread->join_queue);
        add_thread_timeout(arch_current_thread(), timeout);

        SYS_PORT_TRACING_OBJ_FUNC_BLOCKING(k_thread, join, thread, timeout);
        ret = z_swap(&_sched_spinlock, key);
        SYS_PORT_TRACING_OBJ_FUNC_EXIT(k_thread, join, thread, timeout, ret);

        return (ret);
    }

    SYS_PORT_TRACING_OBJ_FUNC_EXIT(k_thread, join, thread, timeout, ret);

    k_spin_unlock(&_sched_spinlock, key);

    return (ret);
}

#ifdef CONFIG_USERSPACE
/* Special case: don't oops if the thread is uninitialized.  This is because
 * the initialization bit does double-duty for thread objects; if false, means
 * the thread object is truly uninitialized, or the thread ran and exited for
 * some reason.
 *
 * Return true in this case indicating we should just do nothing and return
 * success to the caller.
 */
static bool thread_obj_validate(struct k_thread* thread) {
    struct k_object* ko = k_object_find(thread);
    int ret = k_object_validate(ko, K_OBJ_THREAD, _OBJ_INIT_TRUE);

    switch (ret) {
        case 0 :
            return (false);

        case -EINVAL :
            return (true);

        default :
            #ifdef CONFIG_LOG
            k_object_dump_error(ret, thread, ko, K_OBJ_THREAD);
            #endif /* CONFIG_LOG */
            K_OOPS(K_SYSCALL_VERIFY_MSG(ret, "access denied"));
    }
    CODE_UNREACHABLE; /* LCOV_EXCL_LINE */
}

static inline int z_vrfy_k_thread_join(struct k_thread* thread,
                                       k_timeout_t timeout) {
    if (thread_obj_validate(thread)) {
        return (0);
    }

    return z_impl_k_thread_join(thread, timeout);
}
#include <zephyr/syscalls/k_thread_join_mrsh.c>

static inline void z_vrfy_k_thread_abort(k_tid_t thread) {
    if (thread_obj_validate(thread)) {
        return;
    }

    K_OOPS(K_SYSCALL_VERIFY_MSG(!z_is_thread_essential(thread),
                                "aborting essential thread %p", thread));

    z_impl_k_thread_abort((struct k_thread*)thread);
}
#include <zephyr/syscalls/k_thread_abort_mrsh.c>
#endif /* CONFIG_USERSPACE */

/*
 * future scheduler.h API implementations
 */
bool z_sched_wake(_wait_q_t* wait_q, int swap_retval, void* swap_data) {
    struct k_thread* thread;
    bool ret = false;

    K_SPINLOCK(&_sched_spinlock) {
        thread = _priq_wait_best(&wait_q->waitq);

<<<<<<< HEAD
        if (thread != NULL) {
            z_thread_return_value_set_with_data(thread,
                                                swap_retval,
                                                swap_data);
            unpend_thread_no_timeout(thread);
            (void)z_abort_thread_timeout(thread);
            ready_thread(thread);
            ret = true;
        }
    }
=======
		if (thread != NULL) {
			z_thread_return_value_set_with_data(thread,
							    swap_retval,
							    swap_data);
			unpend_thread_no_timeout(thread);
			z_abort_thread_timeout(thread);
			ready_thread(thread);
			ret = true;
		}
	}
>>>>>>> 6487761e

    return (ret);
}

int z_sched_wait(struct k_spinlock* lock, k_spinlock_key_t key,
                 _wait_q_t* wait_q, k_timeout_t timeout, void** data) {
    int ret = z_pend_curr(lock, key, wait_q, timeout);

    if (data != NULL) {
        *data = arch_current_thread()->base.swap_data;
    }

    return (ret);
}

int z_sched_waitq_walk(_wait_q_t* wait_q,
                       int (*func)(struct k_thread*, void*), void* data) {
    struct k_thread* thread;
    int status = 0;

    K_SPINLOCK(&_sched_spinlock) {
        _WAIT_Q_FOR_EACH_WITH_TYPE(wait_q, struct k_thread, thread) {

            /*
             * Invoke the callback function on each waiting thread
             * for as long as there are both waiting threads AND
             * it returns 0.
             */
            status = func(thread, data);
            if (status != 0) {
                break;
            }
        }
    }

    return (status);
}

/* This routine exists for benchmarking purposes. It is not used in
 * general production code.
 */
void z_unready_thread(struct k_thread* thread) {
    K_SPINLOCK(&_sched_spinlock) {
        unready_thread(thread);
    }
}<|MERGE_RESOLUTION|>--- conflicted
+++ resolved
@@ -36,72 +36,17 @@
 __incoherent struct k_thread _thread_dummy;
 
 static ALWAYS_INLINE void update_cache(int preempt_ok);
-<<<<<<< HEAD
-static void halt_thread(struct k_thread* thread, uint8_t new_state);
+static ALWAYS_INLINE void halt_thread(struct k_thread* thread, uint8_t new_state);
 static void add_to_waitq_locked(struct k_thread* thread, _wait_q_t* wait_q);
-=======
-static ALWAYS_INLINE void halt_thread(struct k_thread *thread, uint8_t new_state);
-static void add_to_waitq_locked(struct k_thread *thread, _wait_q_t *wait_q);
-
->>>>>>> 6487761e
 
 BUILD_ASSERT(CONFIG_NUM_COOP_PRIORITIES >= CONFIG_NUM_METAIRQ_PRIORITIES,
              "You need to provide at least as many CONFIG_NUM_COOP_PRIORITIES as "
              "CONFIG_NUM_METAIRQ_PRIORITIES as Meta IRQs are just a special class of cooperative "
              "threads.");
 
-<<<<<<< HEAD
-/*
- * Return value same as e.g. memcmp
- * > 0 -> thread 1 priority  > thread 2 priority
- * = 0 -> thread 1 priority == thread 2 priority
- * < 0 -> thread 1 priority  < thread 2 priority
- * Do not rely on the actual value returned aside from the above.
- * (Again, like memcmp.)
- */
-int32_t z_sched_prio_cmp(struct k_thread* thread_1,
-                         struct k_thread* thread_2) {
-    /* `prio` is <32b, so the below cannot overflow. */
-    int32_t b1 = thread_1->base.prio;
-    int32_t b2 = thread_2->base.prio;
-
-    if (b1 != b2) {
-        return (b2 - b1);
-    }
-
-    #ifdef CONFIG_SCHED_DEADLINE
-    /* If we assume all deadlines live within the same "half" of
-     * the 32 bit modulus space (this is a documented API rule),
-     * then the latest deadline in the queue minus the earliest is
-     * guaranteed to be (2's complement) non-negative.  We can
-     * leverage that to compare the values without having to check
-     * the current time.
-     */
-    uint32_t d1 = thread_1->base.prio_deadline;
-    uint32_t d2 = thread_2->base.prio_deadline;
-
-    if (d1 != d2) {
-        /* Sooner deadline means higher effective priority.
-         * Doing the calculation with unsigned types and casting
-         * to signed isn't perfect, but at least reduces this
-         * from UB on overflow to impdef.
-         */
-        return (int32_t)(d2 - d1);
-    }
-    #endif /* CONFIG_SCHED_DEADLINE */
-
-    return (0);
-}
-
 static ALWAYS_INLINE void* thread_runq(struct k_thread* thread) {
     #ifdef CONFIG_SCHED_CPU_MASK_PIN_ONLY
     int cpu, m = thread->base.cpu_mask;
-=======
-static ALWAYS_INLINE void *thread_runq(struct k_thread *thread)
-{
-#ifdef CONFIG_SCHED_CPU_MASK_PIN_ONLY
-	int cpu, m = thread->base.cpu_mask;
->>>>>>> 6487761e
 
     /* Edge case: it's legal per the API to "make runnable" a
      * thread with all CPUs masked off (i.e. one that isn't
@@ -138,19 +83,12 @@
     _priq_run_remove(thread_runq(thread), thread);
 }
 
-<<<<<<< HEAD
+static ALWAYS_INLINE void runq_yield(void) {
+    _priq_run_yield(curr_cpu_runq());
+}
+
 static ALWAYS_INLINE struct k_thread* runq_best(void) {
     return _priq_run_best(curr_cpu_runq());
-=======
-static ALWAYS_INLINE void runq_yield(void)
-{
-	_priq_run_yield(curr_cpu_runq());
-}
-
-static ALWAYS_INLINE struct k_thread *runq_best(void)
-{
-	return _priq_run_best(curr_cpu_runq());
->>>>>>> 6487761e
 }
 
 /* arch_current_thread() is never in the run queue until context switch on
@@ -160,15 +98,14 @@
     return !IS_ENABLED(CONFIG_SMP) || (thread != arch_current_thread());
 }
 
-<<<<<<< HEAD
 static ALWAYS_INLINE void queue_thread(struct k_thread* thread) {
-    thread->base.thread_state |= _THREAD_QUEUED;
+    z_mark_thread_as_queued(thread);
     if (should_queue_thread(thread)) {
         runq_add(thread);
     }
 
     #ifdef CONFIG_SMP
-    if (thread ==  arch_current_thread()) {
+    if (thread == arch_current_thread()) {
         /* add current to end of queue means "yield" */
         _current_cpu->swap_ok = true;
     }
@@ -176,32 +113,10 @@
 }
 
 static ALWAYS_INLINE void dequeue_thread(struct k_thread* thread) {
-    thread->base.thread_state &= ~_THREAD_QUEUED;
+    z_mark_thread_as_not_queued(thread);
     if (should_queue_thread(thread)) {
         runq_remove(thread);
     }
-=======
-static ALWAYS_INLINE void queue_thread(struct k_thread *thread)
-{
-	z_mark_thread_as_queued(thread);
-	if (should_queue_thread(thread)) {
-		runq_add(thread);
-	}
-#ifdef CONFIG_SMP
-	if (thread == arch_current_thread()) {
-		/* add current to end of queue means "yield" */
-		_current_cpu->swap_ok = true;
-	}
-#endif /* CONFIG_SMP */
-}
-
-static ALWAYS_INLINE void dequeue_thread(struct k_thread *thread)
-{
-	z_mark_thread_as_not_queued(thread);
-	if (should_queue_thread(thread)) {
-		runq_remove(thread);
-	}
->>>>>>> 6487761e
 }
 
 /* Called out of z_swap() when CONFIG_SMP.  The current thread can
@@ -229,17 +144,18 @@
 }
 
 /* Clear the halting bits (_THREAD_ABORTING and _THREAD_SUSPENDING) */
-<<<<<<< HEAD
 static inline void clear_halting(struct k_thread* thread) {
-    barrier_dmem_fence_full(); /* Other cpus spin on this locklessly! */
-    thread->base.thread_state &= ~(_THREAD_ABORTING | _THREAD_SUSPENDING);
+    if (IS_ENABLED(CONFIG_SMP) && (CONFIG_MP_MAX_NUM_CPUS > 1)) {
+        barrier_dmem_fence_full(); /* Other cpus spin on this locklessly! */
+        thread->base.thread_state &= ~(_THREAD_ABORTING | _THREAD_SUSPENDING);
+    }
 }
 
 static ALWAYS_INLINE struct k_thread* next_up(void) {
     #ifdef CONFIG_SMP
-    if (is_halting( arch_current_thread())) {
-        halt_thread( arch_current_thread(), is_aborting(arch_current_thread()) ?
-                                            _THREAD_DEAD : _THREAD_SUSPENDED);
+    if (is_halting(arch_current_thread())) {
+        halt_thread(arch_current_thread(), is_aborting(arch_current_thread()) ?
+                                           _THREAD_DEAD : _THREAD_SUSPENDED);
     }
     #endif /* CONFIG_SMP */
 
@@ -329,111 +245,6 @@
     }
     queue_thread(thread);
     update_cache(thread == arch_current_thread());
-=======
-static inline void clear_halting(struct k_thread *thread)
-{
-	if (IS_ENABLED(CONFIG_SMP) && (CONFIG_MP_MAX_NUM_CPUS > 1)) {
-		barrier_dmem_fence_full(); /* Other cpus spin on this locklessly! */
-		thread->base.thread_state &= ~(_THREAD_ABORTING | _THREAD_SUSPENDING);
-	}
-}
-
-static ALWAYS_INLINE struct k_thread *next_up(void)
-{
-#ifdef CONFIG_SMP
-	if (is_halting(arch_current_thread())) {
-		halt_thread(arch_current_thread(), is_aborting(arch_current_thread()) ?
-				      _THREAD_DEAD : _THREAD_SUSPENDED);
-	}
-#endif /* CONFIG_SMP */
-
-	struct k_thread *thread = runq_best();
-
-#if (CONFIG_NUM_METAIRQ_PRIORITIES > 0) &&                                                         \
-	(CONFIG_NUM_COOP_PRIORITIES > CONFIG_NUM_METAIRQ_PRIORITIES)
-	/* MetaIRQs must always attempt to return back to a
-	 * cooperative thread they preempted and not whatever happens
-	 * to be highest priority now. The cooperative thread was
-	 * promised it wouldn't be preempted (by non-metairq threads)!
-	 */
-	struct k_thread *mirqp = _current_cpu->metairq_preempted;
-
-	if (mirqp != NULL && (thread == NULL || !thread_is_metairq(thread))) {
-		if (!z_is_thread_prevented_from_running(mirqp)) {
-			thread = mirqp;
-		} else {
-			_current_cpu->metairq_preempted = NULL;
-		}
-	}
-#endif
-/* CONFIG_NUM_METAIRQ_PRIORITIES > 0 &&
- * CONFIG_NUM_COOP_PRIORITIES > CONFIG_NUM_METAIRQ_PRIORITIES
- */
-
-#ifndef CONFIG_SMP
-	/* In uniprocessor mode, we can leave the current thread in
-	 * the queue (actually we have to, otherwise the assembly
-	 * context switch code for all architectures would be
-	 * responsible for putting it back in z_swap and ISR return!),
-	 * which makes this choice simple.
-	 */
-	return (thread != NULL) ? thread : _current_cpu->idle_thread;
-#else
-	/* Under SMP, the "cache" mechanism for selecting the next
-	 * thread doesn't work, so we have more work to do to test
-	 * arch_current_thread() against the best choice from the queue.  Here, the
-	 * thread selected above represents "the best thread that is
-	 * not current".
-	 *
-	 * Subtle note on "queued": in SMP mode, arch_current_thread() does not
-	 * live in the queue, so this isn't exactly the same thing as
-	 * "ready", it means "is arch_current_thread() already added back to the
-	 * queue such that we don't want to re-add it".
-	 */
-	bool queued = z_is_thread_queued(arch_current_thread());
-	bool active = !z_is_thread_prevented_from_running(arch_current_thread());
-
-	if (thread == NULL) {
-		thread = _current_cpu->idle_thread;
-	}
-
-	if (active) {
-		int32_t cmp = z_sched_prio_cmp(arch_current_thread(), thread);
-
-		/* Ties only switch if state says we yielded */
-		if ((cmp > 0) || ((cmp == 0) && !_current_cpu->swap_ok)) {
-			thread = arch_current_thread();
-		}
-
-		if (!should_preempt(thread, _current_cpu->swap_ok)) {
-			thread = arch_current_thread();
-		}
-	}
-
-	/* Put arch_current_thread() back into the queue */
-	if ((thread != arch_current_thread()) && active &&
-		!z_is_idle_thread_object(arch_current_thread()) && !queued) {
-		queue_thread(arch_current_thread());
-	}
-
-	/* Take the new arch_current_thread() out of the queue */
-	if (z_is_thread_queued(thread)) {
-		dequeue_thread(thread);
-	}
-
-	_current_cpu->swap_ok = false;
-	return thread;
-#endif /* CONFIG_SMP */
-}
-
-void move_thread_to_end_of_prio_q(struct k_thread *thread)
-{
-	if (z_is_thread_queued(thread)) {
-		dequeue_thread(thread);
-	}
-	queue_thread(thread);
-	update_cache(thread == arch_current_thread());
->>>>>>> 6487761e
 }
 
 /* Track cooperative threads preempted by metairqs so we can return to
@@ -490,7 +301,7 @@
     #endif /* CONFIG_SMP */
 }
 
-static struct _cpu *thread_active_elsewhere(struct k_thread* thread) {
+static struct _cpu* thread_active_elsewhere(struct k_thread* thread) {
     /* Returns pointer to _cpu if the thread is currently running on
      * another CPU. There are more scalable designs to answer this
      * question in constant time, but this is fine for now.
@@ -570,9 +381,8 @@
  * (aborting arch_current_thread() will not return, obviously), which may be after
  * a context switch.
  */
-<<<<<<< HEAD
-static void z_thread_halt(struct k_thread* thread, k_spinlock_key_t key,
-                           bool terminate) {
+static ALWAYS_INLINE void z_thread_halt(struct k_thread* thread, k_spinlock_key_t key,
+                                        bool terminate) {
     _wait_q_t* wq = &thread->join_queue;
     #ifdef CONFIG_SMP
     wq = terminate ? wq : &thread->halt_queue;
@@ -601,7 +411,7 @@
         if (arch_is_in_isr()) {
             thread_halt_spin(thread, key);
         }
-        else  {
+        else {
             add_to_waitq_locked(arch_current_thread(), wq);
             z_swap(&_sched_spinlock, key);
         }
@@ -640,9 +450,10 @@
 
     k_spinlock_key_t key = k_spin_lock(&_sched_spinlock);
 
-    if ((thread->base.thread_state & _THREAD_SUSPENDED) != 0U) {
+    if (unlikely(z_is_thread_suspended(thread))) {
 
         /* The target thread is already suspended. Nothing to do. */
+
         k_spin_unlock(&_sched_spinlock, key);
         return;
     }
@@ -650,87 +461,6 @@
     z_thread_halt(thread, key, false);
 
     SYS_PORT_TRACING_OBJ_FUNC_EXIT(k_thread, suspend, thread);
-=======
-static ALWAYS_INLINE void z_thread_halt(struct k_thread *thread, k_spinlock_key_t key,
-					bool terminate)
-{
-	_wait_q_t *wq = &thread->join_queue;
-#ifdef CONFIG_SMP
-	wq = terminate ? wq : &thread->halt_queue;
-#endif
-
-	/* If the target is a thread running on another CPU, flag and
-	 * poke (note that we might spin to wait, so a true
-	 * synchronous IPI is needed here, not deferred!), it will
-	 * halt itself in the IPI.  Otherwise it's unscheduled, so we
-	 * can clean it up directly.
-	 */
-
-	struct _cpu *cpu = thread_active_elsewhere(thread);
-
-	if (cpu != NULL) {
-		thread->base.thread_state |= (terminate ? _THREAD_ABORTING
-					      : _THREAD_SUSPENDING);
-#if defined(CONFIG_SMP) && defined(CONFIG_SCHED_IPI_SUPPORTED)
-#ifdef CONFIG_ARCH_HAS_DIRECTED_IPIS
-		arch_sched_directed_ipi(IPI_CPU_MASK(cpu->id));
-#else
-		arch_sched_broadcast_ipi();
-#endif
-#endif
-		if (arch_is_in_isr()) {
-			thread_halt_spin(thread, key);
-		} else  {
-			add_to_waitq_locked(arch_current_thread(), wq);
-			z_swap(&_sched_spinlock, key);
-		}
-	} else {
-		halt_thread(thread, terminate ? _THREAD_DEAD : _THREAD_SUSPENDED);
-		if ((thread == arch_current_thread()) && !arch_is_in_isr()) {
-			z_swap(&_sched_spinlock, key);
-			__ASSERT(!terminate, "aborted arch_current_thread() back from dead");
-		} else {
-			k_spin_unlock(&_sched_spinlock, key);
-		}
-	}
-	/* NOTE: the scheduler lock has been released.  Don't put
-	 * logic here, it's likely to be racy/deadlocky even if you
-	 * re-take the lock!
-	 */
-}
-
-
-void z_impl_k_thread_suspend(k_tid_t thread)
-{
-	SYS_PORT_TRACING_OBJ_FUNC_ENTER(k_thread, suspend, thread);
-
-	/* Special case "suspend the current thread" as it doesn't
-	 * need the async complexity below.
-	 */
-	if (thread == arch_current_thread() && !arch_is_in_isr() && !IS_ENABLED(CONFIG_SMP)) {
-		k_spinlock_key_t key = k_spin_lock(&_sched_spinlock);
-
-		z_mark_thread_as_suspended(thread);
-		dequeue_thread(thread);
-		update_cache(1);
-		z_swap(&_sched_spinlock, key);
-		return;
-	}
-
-	k_spinlock_key_t  key = k_spin_lock(&_sched_spinlock);
-
-	if (unlikely(z_is_thread_suspended(thread))) {
-
-		/* The target thread is already suspended. Nothing to do. */
-
-		k_spin_unlock(&_sched_spinlock, key);
-		return;
-	}
-
-	z_thread_halt(thread, key, false);
-
-	SYS_PORT_TRACING_OBJ_FUNC_EXIT(k_thread, suspend, thread);
->>>>>>> 6487761e
 }
 
 #ifdef CONFIG_USERSPACE
@@ -746,19 +476,11 @@
 
     k_spinlock_key_t key = k_spin_lock(&_sched_spinlock);
 
-<<<<<<< HEAD
     /* Do not try to resume a thread that was not suspended */
-    if (!z_is_thread_suspended(thread)) {
+    if (unlikely(!z_is_thread_suspended(thread))) {
         k_spin_unlock(&_sched_spinlock, key);
         return;
     }
-=======
-	/* Do not try to resume a thread that was not suspended */
-	if (unlikely(!z_is_thread_suspended(thread))) {
-		k_spin_unlock(&_sched_spinlock, key);
-		return;
-	}
->>>>>>> 6487761e
 
     z_mark_thread_as_not_suspended(thread);
     ready_thread(thread);
@@ -900,16 +622,9 @@
     return (thread);
 }
 
-<<<<<<< HEAD
 void z_unpend_thread(struct k_thread* thread) {
     z_unpend_thread_no_timeout(thread);
-    (void)z_abort_thread_timeout(thread);
-=======
-void z_unpend_thread(struct k_thread *thread)
-{
-	z_unpend_thread_no_timeout(thread);
-	z_abort_thread_timeout(thread);
->>>>>>> 6487761e
+    z_abort_thread_timeout(thread);
 }
 
 /* Priority set utility that does no rescheduling, it just changes the
@@ -1298,23 +1013,13 @@
 
     k_spinlock_key_t key = k_spin_lock(&_sched_spinlock);
 
-<<<<<<< HEAD
-    if (!IS_ENABLED(CONFIG_SMP) ||
-        z_is_thread_queued(arch_current_thread())) {
-        dequeue_thread(arch_current_thread());
-    }
-    queue_thread(arch_current_thread());
+    #ifdef CONFIG_SMP
+    z_mark_thread_as_queued(arch_current_thread());
+    #endif
+    runq_yield();
+
     update_cache(1);
     z_swap(&_sched_spinlock, key);
-=======
-#ifdef CONFIG_SMP
-	z_mark_thread_as_queued(arch_current_thread());
-#endif
-	runq_yield();
-
-	update_cache(1);
-	z_swap(&_sched_spinlock, key);
->>>>>>> 6487761e
 }
 
 #ifdef CONFIG_USERSPACE
@@ -1419,13 +1124,9 @@
 void z_impl_k_wakeup(k_tid_t thread) {
     SYS_PORT_TRACING_OBJ_FUNC(k_thread, wakeup, thread);
 
-<<<<<<< HEAD
-    (void) z_abort_thread_timeout(thread);
-=======
-	z_abort_thread_timeout(thread);
->>>>>>> 6487761e
-
-    k_spinlock_key_t  key = k_spin_lock(&_sched_spinlock);
+    z_abort_thread_timeout(thread);
+
+    k_spinlock_key_t key = k_spin_lock(&_sched_spinlock);
 
     if (!z_is_thread_sleeping(thread)) {
         k_spin_unlock(&_sched_spinlock, key);
@@ -1466,21 +1167,12 @@
 static inline void unpend_all(_wait_q_t* wait_q) {
     struct k_thread* thread;
 
-<<<<<<< HEAD
     for (thread = z_waitq_head(wait_q); thread != NULL; thread = z_waitq_head(wait_q)) {
         unpend_thread_no_timeout(thread);
-        (void) z_abort_thread_timeout(thread);
+        z_abort_thread_timeout(thread);
         arch_thread_return_value_set(thread, 0);
         ready_thread(thread);
     }
-=======
-	for (thread = z_waitq_head(wait_q); thread != NULL; thread = z_waitq_head(wait_q)) {
-		unpend_thread_no_timeout(thread);
-		z_abort_thread_timeout(thread);
-		arch_thread_return_value_set(thread, 0);
-		ready_thread(thread);
-	}
->>>>>>> 6487761e
 }
 
 #ifdef CONFIG_THREAD_ABORT_HOOK
@@ -1495,8 +1187,7 @@
  * @param thread Identify the thread to halt
  * @param new_state New thread state (_THREAD_DEAD or _THREAD_SUSPENDED)
  */
-<<<<<<< HEAD
-static void halt_thread(struct k_thread* thread, uint8_t new_state) {
+static ALWAYS_INLINE void halt_thread(struct k_thread* thread, uint8_t new_state) {
     bool dummify = false;
 
     /* We hold the lock, and the thread is known not to be running
@@ -1512,7 +1203,7 @@
             if (thread->base.pended_on != NULL) {
                 unpend_thread_no_timeout(thread);
             }
-            (void)z_abort_thread_timeout(thread);
+            z_abort_thread_timeout(thread);
             unpend_all(&thread->join_queue);
 
             /* Edge case: aborting arch_current_thread() from within an
@@ -1604,119 +1295,6 @@
     }
 
     z_thread_halt(thread, key, true);
-=======
-static ALWAYS_INLINE void halt_thread(struct k_thread *thread, uint8_t new_state)
-{
-	bool dummify = false;
-
-	/* We hold the lock, and the thread is known not to be running
-	 * anywhere.
-	 */
-	if ((thread->base.thread_state & new_state) == 0U) {
-		thread->base.thread_state |= new_state;
-		if (z_is_thread_queued(thread)) {
-			dequeue_thread(thread);
-		}
-
-		if (new_state == _THREAD_DEAD) {
-			if (thread->base.pended_on != NULL) {
-				unpend_thread_no_timeout(thread);
-			}
-			z_abort_thread_timeout(thread);
-			unpend_all(&thread->join_queue);
-
-			/* Edge case: aborting arch_current_thread() from within an
-			 * ISR that preempted it requires clearing the
-			 * arch_current_thread() pointer so the upcoming context
-			 * switch doesn't clobber the now-freed
-			 * memory
-			 */
-			if (thread == arch_current_thread() && arch_is_in_isr()) {
-				dummify = true;
-			}
-		}
-#ifdef CONFIG_SMP
-		unpend_all(&thread->halt_queue);
-#endif /* CONFIG_SMP */
-		update_cache(1);
-
-		if (new_state == _THREAD_SUSPENDED) {
-			clear_halting(thread);
-			return;
-		}
-
-#if defined(CONFIG_FPU) && defined(CONFIG_FPU_SHARING)
-		arch_float_disable(thread);
-#endif /* CONFIG_FPU && CONFIG_FPU_SHARING */
-
-		SYS_PORT_TRACING_FUNC(k_thread, sched_abort, thread);
-
-		z_thread_monitor_exit(thread);
-#ifdef CONFIG_THREAD_ABORT_HOOK
-		thread_abort_hook(thread);
-#endif /* CONFIG_THREAD_ABORT_HOOK */
-
-#ifdef CONFIG_OBJ_CORE_THREAD
-#ifdef CONFIG_OBJ_CORE_STATS_THREAD
-		k_obj_core_stats_deregister(K_OBJ_CORE(thread));
-#endif /* CONFIG_OBJ_CORE_STATS_THREAD */
-		k_obj_core_unlink(K_OBJ_CORE(thread));
-#endif /* CONFIG_OBJ_CORE_THREAD */
-
-#ifdef CONFIG_USERSPACE
-		z_mem_domain_exit_thread(thread);
-		k_thread_perms_all_clear(thread);
-		k_object_uninit(thread->stack_obj);
-		k_object_uninit(thread);
-#endif /* CONFIG_USERSPACE */
-
-#ifdef CONFIG_THREAD_ABORT_NEED_CLEANUP
-		k_thread_abort_cleanup(thread);
-#endif /* CONFIG_THREAD_ABORT_NEED_CLEANUP */
-
-		/* Do this "set arch_current_thread() to dummy" step last so that
-		 * subsystems above can rely on arch_current_thread() being
-		 * unchanged.  Disabled for posix as that arch
-		 * continues to use the arch_current_thread() pointer in its swap
-		 * code.  Note that we must leave a non-null switch
-		 * handle for any threads spinning in join() (this can
-		 * never be used, as our thread is flagged dead, but
-		 * it must not be NULL otherwise join can deadlock).
-		 */
-		if (dummify && !IS_ENABLED(CONFIG_ARCH_POSIX)) {
-#ifdef CONFIG_USE_SWITCH
-			arch_current_thread()->switch_handle = arch_current_thread();
-#endif
-			z_dummy_thread_init(&_thread_dummy);
-
-		}
-
-		/* Finally update the halting thread state, on which
-		 * other CPUs might be spinning (see
-		 * thread_halt_spin()).
-		 */
-		clear_halting(thread);
-	}
-}
-
-void z_thread_abort(struct k_thread *thread)
-{
-	k_spinlock_key_t key = k_spin_lock(&_sched_spinlock);
-
-	if (z_is_thread_essential(thread)) {
-		k_spin_unlock(&_sched_spinlock, key);
-		__ASSERT(false, "aborting essential thread %p", thread);
-		k_panic();
-		return;
-	}
-
-	if ((thread->base.thread_state & _THREAD_DEAD) != 0U) {
-		k_spin_unlock(&_sched_spinlock, key);
-		return;
-	}
-
-	z_thread_halt(thread, key, true);
->>>>>>> 6487761e
 }
 
 #if !defined(CONFIG_ARCH_HAS_THREAD_ABORT)
@@ -1829,29 +1407,16 @@
     K_SPINLOCK(&_sched_spinlock) {
         thread = _priq_wait_best(&wait_q->waitq);
 
-<<<<<<< HEAD
         if (thread != NULL) {
             z_thread_return_value_set_with_data(thread,
                                                 swap_retval,
                                                 swap_data);
             unpend_thread_no_timeout(thread);
-            (void)z_abort_thread_timeout(thread);
+            z_abort_thread_timeout(thread);
             ready_thread(thread);
             ret = true;
         }
     }
-=======
-		if (thread != NULL) {
-			z_thread_return_value_set_with_data(thread,
-							    swap_retval,
-							    swap_data);
-			unpend_thread_no_timeout(thread);
-			z_abort_thread_timeout(thread);
-			ready_thread(thread);
-			ret = true;
-		}
-	}
->>>>>>> 6487761e
 
     return (ret);
 }
