--- conflicted
+++ resolved
@@ -503,12 +503,7 @@
     K_OOPS(K_SYSCALL_OBJ(thread, K_OBJ_THREAD));
     z_impl_k_thread_suspend(thread);
 }
-<<<<<<< HEAD
 #include <zephyr/syscalls/k_thread_suspend_mrsh.c>
-=======
-
-#include <syscalls/k_thread_suspend_mrsh.c>
->>>>>>> 5d07267a
 #endif /* CONFIG_USERSPACE */
 
 void z_impl_k_thread_resume(struct k_thread* thread) {
@@ -535,12 +530,7 @@
     K_OOPS(K_SYSCALL_OBJ(thread, K_OBJ_THREAD));
     z_impl_k_thread_resume(thread);
 }
-<<<<<<< HEAD
 #include <zephyr/syscalls/k_thread_resume_mrsh.c>
-=======
-
-#include <syscalls/k_thread_resume_mrsh.c>
->>>>>>> 5d07267a
 #endif /* CONFIG_USERSPACE */
 
 static _wait_q_t* pended_on_thread(struct k_thread* thread) {
@@ -1003,12 +993,7 @@
     #endif /* CONFIG_USERSPACE_THREAD_MAY_RAISE_PRIORITY */
     z_impl_k_thread_priority_set(thread, prio);
 }
-<<<<<<< HEAD
 #include <zephyr/syscalls/k_thread_priority_set_mrsh.c>
-=======
-
-#include <syscalls/k_thread_priority_set_mrsh.c>
->>>>>>> 5d07267a
 #endif /* CONFIG_USERSPACE */
 
 #ifdef CONFIG_SCHED_DEADLINE
@@ -1045,12 +1030,7 @@
 
     z_impl_k_thread_deadline_set((k_tid_t)thread, deadline);
 }
-<<<<<<< HEAD
 #include <zephyr/syscalls/k_thread_deadline_set_mrsh.c>
-=======
-
-#include <syscalls/k_thread_deadline_set_mrsh.c>
->>>>>>> 5d07267a
 #endif /* CONFIG_USERSPACE */
 #endif /* CONFIG_SCHED_DEADLINE */
 
@@ -1079,12 +1059,7 @@
 static inline void z_vrfy_k_yield(void) {
     z_impl_k_yield();
 }
-<<<<<<< HEAD
 #include <zephyr/syscalls/k_yield_mrsh.c>
-=======
-
-#include <syscalls/k_yield_mrsh.c>
->>>>>>> 5d07267a
 #endif /* CONFIG_USERSPACE */
 
 static int32_t z_tick_sleep(k_ticks_t ticks) {
@@ -1160,12 +1135,7 @@
 static inline int32_t z_vrfy_k_sleep(k_timeout_t timeout) {
     return z_impl_k_sleep(timeout);
 }
-<<<<<<< HEAD
 #include <zephyr/syscalls/k_sleep_mrsh.c>
-=======
-
-#include <syscalls/k_sleep_mrsh.c>
->>>>>>> 5d07267a
 #endif /* CONFIG_USERSPACE */
 
 int32_t z_impl_k_usleep(int us) {
@@ -1187,12 +1157,7 @@
 static inline int32_t z_vrfy_k_usleep(int us) {
     return z_impl_k_usleep(us);
 }
-<<<<<<< HEAD
 #include <zephyr/syscalls/k_usleep_mrsh.c>
-=======
-
-#include <syscalls/k_usleep_mrsh.c>
->>>>>>> 5d07267a
 #endif /* CONFIG_USERSPACE */
 
 void z_impl_k_wakeup(k_tid_t thread) {
@@ -1230,12 +1195,7 @@
     K_OOPS(K_SYSCALL_OBJ(thread, K_OBJ_THREAD));
     z_impl_k_wakeup(thread);
 }
-<<<<<<< HEAD
 #include <zephyr/syscalls/k_wakeup_mrsh.c>
-=======
-
-#include <syscalls/k_wakeup_mrsh.c>
->>>>>>> 5d07267a
 #endif /* CONFIG_USERSPACE */
 
 k_tid_t z_impl_k_sched_current_thread_query(void) {
@@ -1260,12 +1220,7 @@
 static inline k_tid_t z_vrfy_k_sched_current_thread_query(void) {
     return z_impl_k_sched_current_thread_query();
 }
-<<<<<<< HEAD
 #include <zephyr/syscalls/k_sched_current_thread_query_mrsh.c>
-=======
-
-#include <syscalls/k_sched_current_thread_query_mrsh.c>
->>>>>>> 5d07267a
 #endif /* CONFIG_USERSPACE */
 
 static inline void unpend_all(_wait_q_t* wait_q) {
@@ -1477,9 +1432,6 @@
     }
     CODE_UNREACHABLE; /* LCOV_EXCL_LINE */
 }
-<<<<<<< HEAD
-#include <zephyr/syscalls/k_thread_join_mrsh.c>
-=======
 
 static inline int z_vrfy_k_thread_join(struct k_thread* thread,
                                        k_timeout_t timeout) {
@@ -1489,9 +1441,7 @@
 
     return z_impl_k_thread_join(thread, timeout);
 }
-
-#include <syscalls/k_thread_join_mrsh.c>
->>>>>>> 5d07267a
+#include <zephyr/syscalls/k_thread_join_mrsh.c>
 
 static inline void z_vrfy_k_thread_abort(k_tid_t thread) {
     if (thread_obj_validate(thread)) {
@@ -1503,12 +1453,7 @@
 
     z_impl_k_thread_abort((struct k_thread*)thread);
 }
-<<<<<<< HEAD
 #include <zephyr/syscalls/k_thread_abort_mrsh.c>
-=======
-
-#include <syscalls/k_thread_abort_mrsh.c>
->>>>>>> 5d07267a
 #endif /* CONFIG_USERSPACE */
 
 /*
