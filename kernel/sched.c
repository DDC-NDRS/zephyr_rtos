/*
 * Copyright (c) 2018 Intel Corporation
 *
 * SPDX-License-Identifier: Apache-2.0
 */
#include <zephyr/kernel.h>
#include <ksched.h>
#include <zephyr/spinlock.h>
#include <wait_q.h>
#include <kthread.h>
#include <priority_q.h>
#include <kswap.h>
#include <kernel_arch_func.h>
#include <zephyr/internal/syscall_handler.h>
#include <zephyr/drivers/timer/system_timer.h>
#include <stdbool.h>
#include <kernel_internal.h>
#include <zephyr/logging/log.h>
#include <zephyr/sys/atomic.h>
#include <zephyr/sys/math_extras.h>
#include <zephyr/timing/timing.h>
#include <zephyr/sys/util.h>

LOG_MODULE_DECLARE(os, CONFIG_KERNEL_LOG_LEVEL);

struct k_spinlock _sched_spinlock;

static void update_cache(int preempt_ok);
static void halt_thread(struct k_thread *thread, uint8_t new_state);
static void add_to_waitq_locked(struct k_thread *thread, _wait_q_t *wait_q);



static inline int is_preempt(struct k_thread *thread)
{
	/* explanation in kernel_struct.h */
	return thread->base.preempt <= _PREEMPT_THRESHOLD;
}

BUILD_ASSERT(CONFIG_NUM_COOP_PRIORITIES >= CONFIG_NUM_METAIRQ_PRIORITIES,
	     "You need to provide at least as many CONFIG_NUM_COOP_PRIORITIES as "
	     "CONFIG_NUM_METAIRQ_PRIORITIES as Meta IRQs are just a special class of cooperative "
	     "threads.");

static inline int is_metairq(struct k_thread *thread)
{
#if CONFIG_NUM_METAIRQ_PRIORITIES > 0
	return (thread->base.prio - K_HIGHEST_THREAD_PRIO)
		< CONFIG_NUM_METAIRQ_PRIORITIES;
#else
	ARG_UNUSED(thread);
	return 0;
#endif
}

#if CONFIG_ASSERT
static inline bool is_thread_dummy(struct k_thread *thread)
{
	return (thread->base.thread_state & _THREAD_DUMMY) != 0U;
}
#endif

/*
 * Return value same as e.g. memcmp
 * > 0 -> thread 1 priority  > thread 2 priority
 * = 0 -> thread 1 priority == thread 2 priority
 * < 0 -> thread 1 priority  < thread 2 priority
 * Do not rely on the actual value returned aside from the above.
 * (Again, like memcmp.)
 */
int32_t z_sched_prio_cmp(struct k_thread *thread_1,
	struct k_thread *thread_2)
{
	/* `prio` is <32b, so the below cannot overflow. */
	int32_t b1 = thread_1->base.prio;
	int32_t b2 = thread_2->base.prio;

	if (b1 != b2) {
		return b2 - b1;
	}

#ifdef CONFIG_SCHED_DEADLINE
	/* If we assume all deadlines live within the same "half" of
	 * the 32 bit modulus space (this is a documented API rule),
	 * then the latest deadline in the queue minus the earliest is
	 * guaranteed to be (2's complement) non-negative.  We can
	 * leverage that to compare the values without having to check
	 * the current time.
	 */
	uint32_t d1 = thread_1->base.prio_deadline;
	uint32_t d2 = thread_2->base.prio_deadline;

	if (d1 != d2) {
		/* Sooner deadline means higher effective priority.
		 * Doing the calculation with unsigned types and casting
		 * to signed isn't perfect, but at least reduces this
		 * from UB on overflow to impdef.
		 */
		return (int32_t) (d2 - d1);
	}
#endif
	return 0;
}

static ALWAYS_INLINE bool should_preempt(struct k_thread *thread,
					 int preempt_ok)
{
	/* Preemption is OK if it's being explicitly allowed by
	 * software state (e.g. the thread called k_yield())
	 */
	if (preempt_ok != 0) {
		return true;
	}

	__ASSERT(_current != NULL, "");

	/* Or if we're pended/suspended/dummy (duh) */
	if (z_is_thread_prevented_from_running(_current)) {
		return true;
	}

	/* Edge case on ARM where a thread can be pended out of an
	 * interrupt handler before the "synchronous" swap starts
	 * context switching.  Platforms with atomic swap can never
	 * hit this.
	 */
	if (IS_ENABLED(CONFIG_SWAP_NONATOMIC)
	    && z_is_thread_timeout_active(thread)) {
		return true;
	}

	/* Otherwise we have to be running a preemptible thread or
	 * switching to a metairq
	 */
	if (is_preempt(_current) || is_metairq(thread)) {
		return true;
	}

	return false;
}

#ifdef CONFIG_SCHED_CPU_MASK
static ALWAYS_INLINE struct k_thread *_priq_dumb_mask_best(sys_dlist_t *pq)
{
	/* With masks enabled we need to be prepared to walk the list
	 * looking for one we can run
	 */
	struct k_thread *thread;

	SYS_DLIST_FOR_EACH_CONTAINER_WITH_TYPE(pq, struct k_thread,
					       thread, base.qnode_dlist) {
		if ((thread->base.cpu_mask & BIT(_current_cpu->id)) != 0) {
			return thread;
		}
	}
	return NULL;
}
#endif

#if defined(CONFIG_SCHED_DUMB) || defined(CONFIG_WAITQ_DUMB)
static ALWAYS_INLINE void z_priq_dumb_add(sys_dlist_t *pq,
					  struct k_thread *thread)
{
	struct k_thread *t;

	__ASSERT_NO_MSG(!z_is_idle_thread_object(thread));

	SYS_DLIST_FOR_EACH_CONTAINER_WITH_TYPE(pq, struct k_thread,
					       t, base.qnode_dlist) {
		if (z_sched_prio_cmp(thread, t) > 0) {
			sys_dlist_insert(&t->base.qnode_dlist,
					 &thread->base.qnode_dlist);
			return;
		}
	}

	sys_dlist_append(pq, &thread->base.qnode_dlist);
}
#endif

static ALWAYS_INLINE void *thread_runq(struct k_thread *thread)
{
#ifdef CONFIG_SCHED_CPU_MASK_PIN_ONLY
	int cpu, m = thread->base.cpu_mask;

	/* Edge case: it's legal per the API to "make runnable" a
	 * thread with all CPUs masked off (i.e. one that isn't
	 * actually runnable!).  Sort of a wart in the API and maybe
	 * we should address this in docs/assertions instead to avoid
	 * the extra test.
	 */
	cpu = m == 0 ? 0 : u32_count_trailing_zeros(m);

	return &_kernel.cpus[cpu].ready_q.runq;
#else
	ARG_UNUSED(thread);
	return &_kernel.ready_q.runq;
#endif
}

static ALWAYS_INLINE void *curr_cpu_runq(void)
{
#ifdef CONFIG_SCHED_CPU_MASK_PIN_ONLY
	return &arch_curr_cpu()->ready_q.runq;
#else
	return &_kernel.ready_q.runq;
#endif
}

static ALWAYS_INLINE void runq_add(struct k_thread *thread)
{
	_priq_run_add(thread_runq(thread), thread);
}

static ALWAYS_INLINE void runq_remove(struct k_thread *thread)
{
	_priq_run_remove(thread_runq(thread), thread);
}

static ALWAYS_INLINE struct k_thread *runq_best(void)
{
	return _priq_run_best(curr_cpu_runq());
}

/* _current is never in the run queue until context switch on
 * SMP configurations, see z_requeue_current()
 */
static inline bool should_queue_thread(struct k_thread *thread)
{
	return !IS_ENABLED(CONFIG_SMP) || thread != _current;
}

static ALWAYS_INLINE void queue_thread(struct k_thread *thread)
{
	thread->base.thread_state |= _THREAD_QUEUED;
	if (should_queue_thread(thread)) {
		runq_add(thread);
	}
#ifdef CONFIG_SMP
	if (thread == _current) {
		/* add current to end of queue means "yield" */
		_current_cpu->swap_ok = true;
	}
#endif
}

static ALWAYS_INLINE void dequeue_thread(struct k_thread *thread)
{
	thread->base.thread_state &= ~_THREAD_QUEUED;
	if (should_queue_thread(thread)) {
		runq_remove(thread);
	}
}

static void signal_pending_ipi(void)
{
	/* Synchronization note: you might think we need to lock these
	 * two steps, but an IPI is idempotent.  It's OK if we do it
	 * twice.  All we require is that if a CPU sees the flag true,
	 * it is guaranteed to send the IPI, and if a core sets
	 * pending_ipi, the IPI will be sent the next time through
	 * this code.
	 */
#if defined(CONFIG_SMP) && defined(CONFIG_SCHED_IPI_SUPPORTED)
	if (arch_num_cpus() > 1) {
		if (_kernel.pending_ipi) {
			_kernel.pending_ipi = false;
			arch_sched_ipi();
		}
	}
#endif
}

#ifdef CONFIG_SMP
/* Called out of z_swap() when CONFIG_SMP.  The current thread can
 * never live in the run queue until we are inexorably on the context
 * switch path on SMP, otherwise there is a deadlock condition where a
 * set of CPUs pick a cycle of threads to run and wait for them all to
 * context switch forever.
 */
void z_requeue_current(struct k_thread *thread)
{
	if (z_is_thread_queued(thread)) {
		runq_add(thread);
	}
	signal_pending_ipi();
}

/* Return true if the thread is aborting, else false */
static inline bool is_aborting(struct k_thread *thread)
{
	return (thread->base.thread_state & _THREAD_ABORTING) != 0U;
}

/* Return true if the thread is aborting or suspending, else false */
static inline bool is_halting(struct k_thread *thread)
{
	return (thread->base.thread_state &
		(_THREAD_ABORTING | _THREAD_SUSPENDING)) != 0U;
}
#endif

/* Clear the halting bits (_THREAD_ABORTING and _THREAD_SUSPENDING) */
static inline void clear_halting(struct k_thread *thread)
{
	thread->base.thread_state &= ~(_THREAD_ABORTING | _THREAD_SUSPENDING);
}

static ALWAYS_INLINE struct k_thread *next_up(void)
{
#ifdef CONFIG_SMP
	if (is_halting(_current)) {
		halt_thread(_current, is_aborting(_current) ?
				      _THREAD_DEAD : _THREAD_SUSPENDED);
	}
#endif

	struct k_thread *thread = runq_best();

#if (CONFIG_NUM_METAIRQ_PRIORITIES > 0) &&                                                         \
	(CONFIG_NUM_COOP_PRIORITIES > CONFIG_NUM_METAIRQ_PRIORITIES)
	/* MetaIRQs must always attempt to return back to a
	 * cooperative thread they preempted and not whatever happens
	 * to be highest priority now. The cooperative thread was
	 * promised it wouldn't be preempted (by non-metairq threads)!
	 */
	struct k_thread *mirqp = _current_cpu->metairq_preempted;

	if (mirqp != NULL && (thread == NULL || !is_metairq(thread))) {
		if (!z_is_thread_prevented_from_running(mirqp)) {
			thread = mirqp;
		} else {
			_current_cpu->metairq_preempted = NULL;
		}
	}
#endif

#ifndef CONFIG_SMP
	/* In uniprocessor mode, we can leave the current thread in
	 * the queue (actually we have to, otherwise the assembly
	 * context switch code for all architectures would be
	 * responsible for putting it back in z_swap and ISR return!),
	 * which makes this choice simple.
	 */
	return (thread != NULL) ? thread : _current_cpu->idle_thread;
#else
	/* Under SMP, the "cache" mechanism for selecting the next
	 * thread doesn't work, so we have more work to do to test
	 * _current against the best choice from the queue.  Here, the
	 * thread selected above represents "the best thread that is
	 * not current".
	 *
	 * Subtle note on "queued": in SMP mode, _current does not
	 * live in the queue, so this isn't exactly the same thing as
	 * "ready", it means "is _current already added back to the
	 * queue such that we don't want to re-add it".
	 */
	bool queued = z_is_thread_queued(_current);
	bool active = !z_is_thread_prevented_from_running(_current);

	if (thread == NULL) {
		thread = _current_cpu->idle_thread;
	}

	if (active) {
		int32_t cmp = z_sched_prio_cmp(_current, thread);

		/* Ties only switch if state says we yielded */
		if ((cmp > 0) || ((cmp == 0) && !_current_cpu->swap_ok)) {
			thread = _current;
		}

		if (!should_preempt(thread, _current_cpu->swap_ok)) {
			thread = _current;
		}
	}

	/* Put _current back into the queue */
	if (thread != _current && active &&
		!z_is_idle_thread_object(_current) && !queued) {
		queue_thread(_current);
	}

	/* Take the new _current out of the queue */
	if (z_is_thread_queued(thread)) {
		dequeue_thread(thread);
	}

	_current_cpu->swap_ok = false;
	return thread;
#endif
}

static void move_thread_to_end_of_prio_q(struct k_thread *thread)
{
	if (z_is_thread_queued(thread)) {
		dequeue_thread(thread);
	}
	queue_thread(thread);
	update_cache(thread == _current);
}

static void flag_ipi(void)
{
#if defined(CONFIG_SMP) && defined(CONFIG_SCHED_IPI_SUPPORTED)
	if (arch_num_cpus() > 1) {
		_kernel.pending_ipi = true;
	}
#endif
}

#ifdef CONFIG_TIMESLICING

static int slice_ticks = DIV_ROUND_UP(CONFIG_TIMESLICE_SIZE * Z_HZ_ticks, Z_HZ_ms);
static int slice_max_prio = CONFIG_TIMESLICE_PRIORITY;
static struct _timeout slice_timeouts[CONFIG_MP_MAX_NUM_CPUS];
static bool slice_expired[CONFIG_MP_MAX_NUM_CPUS];

#ifdef CONFIG_SWAP_NONATOMIC
/* If z_swap() isn't atomic, then it's possible for a timer interrupt
 * to try to timeslice away _current after it has already pended
 * itself but before the corresponding context switch.  Treat that as
 * a noop condition in z_time_slice().
 */
static struct k_thread *pending_current;
#endif

static inline int slice_time(struct k_thread *thread)
{
	int ret = slice_ticks;

#ifdef CONFIG_TIMESLICE_PER_THREAD
	if (thread->base.slice_ticks != 0) {
		ret = thread->base.slice_ticks;
	}
#else
	ARG_UNUSED(thread);
#endif
	return ret;
}

static inline bool sliceable(struct k_thread *thread)
{
	bool ret = is_preempt(thread)
		&& slice_time(thread) != 0
		&& !z_is_prio_higher(thread->base.prio, slice_max_prio)
		&& !z_is_thread_prevented_from_running(thread)
		&& !z_is_idle_thread_object(thread);

#ifdef CONFIG_TIMESLICE_PER_THREAD
	ret |= thread->base.slice_ticks != 0;
#endif

	return ret;
}

<<<<<<< HEAD
static void slice_timeout(struct _timeout *timeout)
{
	int cpu = ARRAY_INDEX(slice_timeouts, timeout);
=======
static void slice_timeout(struct _timeout const* t)
{
	int cpu;

	#if defined(_MSC_VER) /* #CUSTOM@NDRS */
	cpu = (int)ARRAY_INDEX_WITH_TYPE(slice_timeouts, struct _timeout, t);
	#else
	cpu = ARRAY_INDEX(slice_timeouts, t);
	#endif
>>>>>>> 5808e8bf

	slice_expired[cpu] = true;

	/* We need an IPI if we just handled a timeslice expiration
	 * for a different CPU.  Ideally this would be able to target
	 * the specific core, but that's not part of the API yet.
	 */
	if (IS_ENABLED(CONFIG_SMP) && cpu != _current_cpu->id) {
		flag_ipi();
	}
}

void z_reset_time_slice(struct k_thread *thread)
{
	int cpu = _current_cpu->id;

	z_abort_timeout(&slice_timeouts[cpu]);
	slice_expired[cpu] = false;
	if (sliceable(thread)) {
		z_add_timeout(&slice_timeouts[cpu], slice_timeout,
			      K_TICKS(slice_time(thread) - 1));
	}
}

void k_sched_time_slice_set(int32_t slice, int prio)
{
	K_SPINLOCK(&_sched_spinlock) {
		slice_ticks = k_ms_to_ticks_ceil32(slice);
		slice_max_prio = prio;
		z_reset_time_slice(_current);
	}
}

#ifdef CONFIG_TIMESLICE_PER_THREAD
void k_thread_time_slice_set(struct k_thread *thread, int32_t thread_slice_ticks,
			     k_thread_timeslice_fn_t expired, void *data)
{
	K_SPINLOCK(&_sched_spinlock) {
		thread->base.slice_ticks = thread_slice_ticks;
		thread->base.slice_expired = expired;
		thread->base.slice_data = data;
	}
}
#endif

/* Called out of each timer interrupt */
void z_time_slice(void)
{
	k_spinlock_key_t key = k_spin_lock(&_sched_spinlock);
	struct k_thread *curr = _current;

#ifdef CONFIG_SWAP_NONATOMIC
	if (pending_current == curr) {
		z_reset_time_slice(curr);
		k_spin_unlock(&_sched_spinlock, key);
		return;
	}
	pending_current = NULL;
#endif

	if (slice_expired[_current_cpu->id] && sliceable(curr)) {
#ifdef CONFIG_TIMESLICE_PER_THREAD
		if (curr->base.slice_expired) {
			k_spin_unlock(&_sched_spinlock, key);
			curr->base.slice_expired(curr, curr->base.slice_data);
			key = k_spin_lock(&_sched_spinlock);
		}
#endif
		if (!z_is_thread_prevented_from_running(curr)) {
			move_thread_to_end_of_prio_q(curr);
		}
		z_reset_time_slice(curr);
	}
	k_spin_unlock(&_sched_spinlock, key);
}
#endif

/* Track cooperative threads preempted by metairqs so we can return to
 * them specifically.  Called at the moment a new thread has been
 * selected to run.
 */
static void update_metairq_preempt(struct k_thread *thread)
{
#if (CONFIG_NUM_METAIRQ_PRIORITIES > 0) &&                                                         \
	(CONFIG_NUM_COOP_PRIORITIES > CONFIG_NUM_METAIRQ_PRIORITIES)
	if (is_metairq(thread) && !is_metairq(_current) &&
	    !is_preempt(_current)) {
		/* Record new preemption */
		_current_cpu->metairq_preempted = _current;
	} else if (!is_metairq(thread) && !z_is_idle_thread_object(thread)) {
		/* Returning from existing preemption */
		_current_cpu->metairq_preempted = NULL;
	}
#else
	ARG_UNUSED(thread);
#endif
}

static void update_cache(int preempt_ok)
{
#ifndef CONFIG_SMP
	struct k_thread *thread = next_up();

	if (should_preempt(thread, preempt_ok)) {
#ifdef CONFIG_TIMESLICING
		if (thread != _current) {
			z_reset_time_slice(thread);
		}
#endif
		update_metairq_preempt(thread);
		_kernel.ready_q.cache = thread;
	} else {
		_kernel.ready_q.cache = _current;
	}

#else
	/* The way this works is that the CPU record keeps its
	 * "cooperative swapping is OK" flag until the next reschedule
	 * call or context switch.  It doesn't need to be tracked per
	 * thread because if the thread gets preempted for whatever
	 * reason the scheduler will make the same decision anyway.
	 */
	_current_cpu->swap_ok = preempt_ok;
#endif
}

static bool thread_active_elsewhere(struct k_thread *thread)
{
	/* True if the thread is currently running on another CPU.
	 * There are more scalable designs to answer this question in
	 * constant time, but this is fine for now.
	 */
#ifdef CONFIG_SMP
	int currcpu = _current_cpu->id;

	unsigned int num_cpus = arch_num_cpus();

	for (int i = 0; i < num_cpus; i++) {
		if ((i != currcpu) &&
		    (_kernel.cpus[i].current == thread)) {
			return true;
		}
	}
#endif
	ARG_UNUSED(thread);
	return false;
}

static void ready_thread(struct k_thread *thread)
{
#ifdef CONFIG_KERNEL_COHERENCE
	__ASSERT_NO_MSG(arch_mem_coherent(thread));
#endif

	/* If thread is queued already, do not try and added it to the
	 * run queue again
	 */
	if (!z_is_thread_queued(thread) && z_is_thread_ready(thread)) {
		SYS_PORT_TRACING_OBJ_FUNC(k_thread, sched_ready, thread);

		queue_thread(thread);
		update_cache(0);
		flag_ipi();
	}
}

void z_ready_thread(struct k_thread *thread)
{
	K_SPINLOCK(&_sched_spinlock) {
		if (!thread_active_elsewhere(thread)) {
			ready_thread(thread);
		}
	}
}

void z_move_thread_to_end_of_prio_q(struct k_thread *thread)
{
	K_SPINLOCK(&_sched_spinlock) {
		move_thread_to_end_of_prio_q(thread);
	}
}

void z_sched_start(struct k_thread *thread)
{
	k_spinlock_key_t key = k_spin_lock(&_sched_spinlock);

	if (z_has_thread_started(thread)) {
		k_spin_unlock(&_sched_spinlock, key);
		return;
	}

	z_mark_thread_as_started(thread);
	ready_thread(thread);
	z_reschedule(&_sched_spinlock, key);
}

/**
 * @brief Halt a thread
 *
 * If the target thread is running on another CPU, flag it as needing to
 * abort and send an IPI (if supported) to force a schedule point and wait
 * until the target thread is switched out (ISRs will spin to wait and threads
 * will block to wait). If the target thread is not running on another CPU,
 * then it is safe to act immediately.
 *
 * Upon entry to this routine, the scheduler lock is already held. It is
 * released before this routine returns.
 *
 * @param thread Thread to suspend or abort
 * @param key Current key for _sched_spinlock
 * @param terminate True if aborting thread, false if suspending thread
 */
static void z_thread_halt(struct k_thread *thread, k_spinlock_key_t key,
			  bool terminate)
{
#ifdef CONFIG_SMP
	if (is_halting(_current) && arch_is_in_isr()) {
		/* Another CPU (in an ISR) or thread is waiting for the
		 * current thread to halt. Halt it now to help avoid a
		 * potential deadlock.
		 */
		halt_thread(_current,
			    is_aborting(_current) ? _THREAD_DEAD
						  : _THREAD_SUSPENDED);
	}

	bool active = thread_active_elsewhere(thread);

	if (active) {
		/* It's running somewhere else, flag and poke */
		thread->base.thread_state |= (terminate ? _THREAD_ABORTING
							: _THREAD_SUSPENDING);

		/* We might spin to wait, so a true synchronous IPI is needed
		 * here, not deferred!
		 */
#ifdef CONFIG_SCHED_IPI_SUPPORTED
		arch_sched_ipi();
#endif
	}

	if (is_halting(thread) && (thread != _current)) {
		if (arch_is_in_isr()) {
			/* ISRs can only spin waiting another CPU */
			k_spin_unlock(&_sched_spinlock, key);
			while (is_halting(thread)) {
			}

			/* Now we know it's halting, but not necessarily
			 * halted (suspended or aborted). Wait for the switch
			 * to happen!
			 */
			key = k_spin_lock(&_sched_spinlock);
			z_sched_switch_spin(thread);
			k_spin_unlock(&_sched_spinlock, key);
		} else if (active) {
			/* Threads can wait on a queue */
			add_to_waitq_locked(_current, terminate ?
						      &thread->join_queue :
						      &thread->halt_queue);
			z_swap(&_sched_spinlock, key);
		}
		return; /* lock has been released */
	}
#endif
	halt_thread(thread, terminate ? _THREAD_DEAD : _THREAD_SUSPENDED);
	if ((thread == _current) && !arch_is_in_isr()) {
		z_swap(&_sched_spinlock, key);
		__ASSERT(!terminate, "aborted _current back from dead");
	} else {
		k_spin_unlock(&_sched_spinlock, key);
	}
}

void z_impl_k_thread_suspend(struct k_thread *thread)
{
	SYS_PORT_TRACING_OBJ_FUNC_ENTER(k_thread, suspend, thread);

	(void)z_abort_thread_timeout(thread);

	k_spinlock_key_t  key = k_spin_lock(&_sched_spinlock);

	if ((thread->base.thread_state & _THREAD_SUSPENDED) != 0U) {

		/* The target thread is already suspended. Nothing to do. */

		k_spin_unlock(&_sched_spinlock, key);
		return;
	}

	z_thread_halt(thread, key, false);

	SYS_PORT_TRACING_OBJ_FUNC_EXIT(k_thread, suspend, thread);
}

#ifdef CONFIG_USERSPACE
static inline void z_vrfy_k_thread_suspend(struct k_thread *thread)
{
	K_OOPS(K_SYSCALL_OBJ(thread, K_OBJ_THREAD));
	z_impl_k_thread_suspend(thread);
}
#include <syscalls/k_thread_suspend_mrsh.c>
#endif

void z_impl_k_thread_resume(struct k_thread *thread)
{
	SYS_PORT_TRACING_OBJ_FUNC_ENTER(k_thread, resume, thread);

	k_spinlock_key_t key = k_spin_lock(&_sched_spinlock);

	/* Do not try to resume a thread that was not suspended */
	if (!z_is_thread_suspended(thread)) {
		k_spin_unlock(&_sched_spinlock, key);
		return;
	}

	z_mark_thread_as_not_suspended(thread);
	ready_thread(thread);

	z_reschedule(&_sched_spinlock, key);

	SYS_PORT_TRACING_OBJ_FUNC_EXIT(k_thread, resume, thread);
}

#ifdef CONFIG_USERSPACE
static inline void z_vrfy_k_thread_resume(struct k_thread *thread)
{
	K_OOPS(K_SYSCALL_OBJ(thread, K_OBJ_THREAD));
	z_impl_k_thread_resume(thread);
}
#include <syscalls/k_thread_resume_mrsh.c>
#endif

static _wait_q_t *pended_on_thread(struct k_thread *thread)
{
	__ASSERT_NO_MSG(thread->base.pended_on);

	return thread->base.pended_on;
}

static void unready_thread(struct k_thread *thread)
{
	if (z_is_thread_queued(thread)) {
		dequeue_thread(thread);
	}
	update_cache(thread == _current);
}

/* _sched_spinlock must be held */
static void add_to_waitq_locked(struct k_thread *thread, _wait_q_t *wait_q)
{
	unready_thread(thread);
	z_mark_thread_as_pending(thread);

	SYS_PORT_TRACING_FUNC(k_thread, sched_pend, thread);

	if (wait_q != NULL) {
		thread->base.pended_on = wait_q;
		z_priq_wait_add(&wait_q->waitq, thread);
	}
}

static void add_thread_timeout(struct k_thread *thread, k_timeout_t timeout)
{
	if (!K_TIMEOUT_EQ(timeout, K_FOREVER)) {
		z_add_thread_timeout(thread, timeout);
	}
}

static void pend_locked(struct k_thread *thread, _wait_q_t *wait_q,
			k_timeout_t timeout)
{
#ifdef CONFIG_KERNEL_COHERENCE
	__ASSERT_NO_MSG(wait_q == NULL || arch_mem_coherent(wait_q));
#endif
	add_to_waitq_locked(thread, wait_q);
	add_thread_timeout(thread, timeout);
}

void z_pend_thread(struct k_thread *thread, _wait_q_t *wait_q,
		   k_timeout_t timeout)
{
	__ASSERT_NO_MSG(thread == _current || is_thread_dummy(thread));
	K_SPINLOCK(&_sched_spinlock) {
		pend_locked(thread, wait_q, timeout);
	}
}

static inline void unpend_thread_no_timeout(struct k_thread *thread)
{
	_priq_wait_remove(&pended_on_thread(thread)->waitq, thread);
	z_mark_thread_as_not_pending(thread);
	thread->base.pended_on = NULL;
}

ALWAYS_INLINE void z_unpend_thread_no_timeout(struct k_thread *thread)
{
	K_SPINLOCK(&_sched_spinlock) {
		if (thread->base.pended_on != NULL) {
			unpend_thread_no_timeout(thread);
		}
	}
}

void z_sched_wake_thread(struct k_thread *thread, bool is_timeout)
{
	K_SPINLOCK(&_sched_spinlock) {
		bool killed = (thread->base.thread_state &
				(_THREAD_DEAD | _THREAD_ABORTING));

#ifdef CONFIG_EVENTS
		bool do_nothing = thread->no_wake_on_timeout && is_timeout;

		thread->no_wake_on_timeout = false;

		if (do_nothing) {
			continue;
		}
#endif

		if (!killed) {
			/* The thread is not being killed */
			if (thread->base.pended_on != NULL) {
				unpend_thread_no_timeout(thread);
			}
			z_mark_thread_as_started(thread);
			if (is_timeout) {
				z_mark_thread_as_not_suspended(thread);
			}
			ready_thread(thread);
		}
	}

}

#ifdef CONFIG_SYS_CLOCK_EXISTS
/* Timeout handler for *_thread_timeout() APIs */
void z_thread_timeout(struct _timeout const* timeout)
{
	struct k_thread *thread = CONTAINER_OF(timeout,
					       struct k_thread, base.timeout);

	z_sched_wake_thread(thread, true);
}
#endif

int z_pend_curr_irqlock(uint32_t key, _wait_q_t *wait_q, k_timeout_t timeout)
{
	/* This is a legacy API for pre-switch architectures and isn't
	 * correctly synchronized for multi-cpu use
	 */
	__ASSERT_NO_MSG(!IS_ENABLED(CONFIG_SMP));

	pend_locked(_current, wait_q, timeout);

#if defined(CONFIG_TIMESLICING) && defined(CONFIG_SWAP_NONATOMIC)
	pending_current = _current;

	int ret = z_swap_irqlock(key);
	K_SPINLOCK(&_sched_spinlock) {
		if (pending_current == _current) {
			pending_current = NULL;
		}
	}
	return ret;
#else
	return z_swap_irqlock(key);
#endif
}

int z_pend_curr(struct k_spinlock *lock, k_spinlock_key_t key,
	       _wait_q_t *wait_q, k_timeout_t timeout)
{
#if defined(CONFIG_TIMESLICING) && defined(CONFIG_SWAP_NONATOMIC)
	pending_current = _current;
#endif
	__ASSERT_NO_MSG(sizeof(_sched_spinlock) == 0 || lock != &_sched_spinlock);

	/* We do a "lock swap" prior to calling z_swap(), such that
	 * the caller's lock gets released as desired.  But we ensure
	 * that we hold the scheduler lock and leave local interrupts
	 * masked until we reach the context swich.  z_swap() itself
	 * has similar code; the duplication is because it's a legacy
	 * API that doesn't expect to be called with scheduler lock
	 * held.
	 */
	(void) k_spin_lock(&_sched_spinlock);
	pend_locked(_current, wait_q, timeout);
	k_spin_release(lock);
	return z_swap(&_sched_spinlock, key);
}

struct k_thread *z_unpend1_no_timeout(_wait_q_t *wait_q)
{
	struct k_thread *thread = NULL;

	K_SPINLOCK(&_sched_spinlock) {
		thread = _priq_wait_best(&wait_q->waitq);

		if (thread != NULL) {
			unpend_thread_no_timeout(thread);
		}
	}

	return thread;
}

struct k_thread *z_unpend_first_thread(_wait_q_t *wait_q)
{
	struct k_thread *thread = NULL;

	K_SPINLOCK(&_sched_spinlock) {
		thread = _priq_wait_best(&wait_q->waitq);

		if (thread != NULL) {
			unpend_thread_no_timeout(thread);
			(void)z_abort_thread_timeout(thread);
		}
	}

	return thread;
}

void z_unpend_thread(struct k_thread *thread)
{
	z_unpend_thread_no_timeout(thread);
	(void)z_abort_thread_timeout(thread);
}

/* Priority set utility that does no rescheduling, it just changes the
 * run queue state, returning true if a reschedule is needed later.
 */
bool z_thread_prio_set(struct k_thread *thread, int prio)
{
	bool need_sched = 0;

	K_SPINLOCK(&_sched_spinlock) {
		need_sched = z_is_thread_ready(thread);

		if (need_sched) {
			/* Don't requeue on SMP if it's the running thread */
			if (!IS_ENABLED(CONFIG_SMP) || z_is_thread_queued(thread)) {
				dequeue_thread(thread);
				thread->base.prio = prio;
				queue_thread(thread);
			} else {
				thread->base.prio = prio;
			}
			update_cache(1);
		} else {
			thread->base.prio = prio;
		}
	}

	SYS_PORT_TRACING_OBJ_FUNC(k_thread, sched_priority_set, thread, prio);

	return need_sched;
}

static inline bool resched(uint32_t key)
{
#ifdef CONFIG_SMP
	_current_cpu->swap_ok = 0;
#endif

	return arch_irq_unlocked(key) && !arch_is_in_isr();
}

/*
 * Check if the next ready thread is the same as the current thread
 * and save the trip if true.
 */
static inline bool need_swap(void)
{
	/* the SMP case will be handled in C based z_swap() */
#ifdef CONFIG_SMP
	return true;
#else
	struct k_thread *new_thread;

	/* Check if the next ready thread is the same as the current thread */
	new_thread = _kernel.ready_q.cache;
	return new_thread != _current;
#endif
}

void z_reschedule(struct k_spinlock *lock, k_spinlock_key_t key)
{
	if (resched(key.key) && need_swap()) {
		z_swap(lock, key);
	} else {
		k_spin_unlock(lock, key);
		signal_pending_ipi();
	}
}

void z_reschedule_irqlock(uint32_t key)
{
	if (resched(key) && need_swap()) {
		z_swap_irqlock(key);
	} else {
		irq_unlock(key);
		signal_pending_ipi();
	}
}

void k_sched_lock(void)
{
	K_SPINLOCK(&_sched_spinlock) {
		SYS_PORT_TRACING_FUNC(k_thread, sched_lock);

		z_sched_lock();
	}
}

void k_sched_unlock(void)
{
	K_SPINLOCK(&_sched_spinlock) {
		__ASSERT(_current->base.sched_locked != 0U, "");
		__ASSERT(!arch_is_in_isr(), "");

		++_current->base.sched_locked;
		update_cache(0);
	}

	LOG_DBG("scheduler unlocked (%p:%d)",
		_current, _current->base.sched_locked);

	SYS_PORT_TRACING_FUNC(k_thread, sched_unlock);

	z_reschedule_unlocked();
}

struct k_thread *z_swap_next_thread(void)
{
#ifdef CONFIG_SMP
	struct k_thread *ret = next_up();

	if (ret == _current) {
		/* When not swapping, have to signal IPIs here.  In
		 * the context switch case it must happen later, after
		 * _current gets requeued.
		 */
		signal_pending_ipi();
	}
	return ret;
#else
	return _kernel.ready_q.cache;
#endif
}

#ifdef CONFIG_USE_SWITCH
/* Just a wrapper around _current = xxx with tracing */
static inline void set_current(struct k_thread *new_thread)
{
	z_thread_mark_switched_out();
	_current_cpu->current = new_thread;
}

/**
 * @brief Determine next thread to execute upon completion of an interrupt
 *
 * Thread preemption is performed by context switching after the completion
 * of a non-recursed interrupt. This function determines which thread to
 * switch to if any. This function accepts as @p interrupted either:
 *
 * - The handle for the interrupted thread in which case the thread's context
 *   must already be fully saved and ready to be picked up by a different CPU.
 *
 * - NULL if more work is required to fully save the thread's state after
 *   it is known that a new thread is to be scheduled. It is up to the caller
 *   to store the handle resulting from the thread that is being switched out
 *   in that thread's "switch_handle" field after its
 *   context has fully been saved, following the same requirements as with
 *   the @ref arch_switch() function.
 *
 * If a new thread needs to be scheduled then its handle is returned.
 * Otherwise the same value provided as @p interrupted is returned back.
 * Those handles are the same opaque types used by the @ref arch_switch()
 * function.
 *
 * @warning
 * The @ref _current value may have changed after this call and not refer
 * to the interrupted thread anymore. It might be necessary to make a local
 * copy before calling this function.
 *
 * @param interrupted Handle for the thread that was interrupted or NULL.
 * @retval Handle for the next thread to execute, or @p interrupted when
 *         no new thread is to be scheduled.
 */
void *z_get_next_switch_handle(void *interrupted)
{
	z_check_stack_sentinel();

#ifdef CONFIG_SMP
	void *ret = NULL;

	K_SPINLOCK(&_sched_spinlock) {
		struct k_thread *old_thread = _current, *new_thread;

		if (IS_ENABLED(CONFIG_SMP)) {
			old_thread->switch_handle = NULL;
		}
		new_thread = next_up();

		z_sched_usage_switch(new_thread);

		if (old_thread != new_thread) {
			update_metairq_preempt(new_thread);
			z_sched_switch_spin(new_thread);
			arch_cohere_stacks(old_thread, interrupted, new_thread);

			_current_cpu->swap_ok = 0;
			set_current(new_thread);

#ifdef CONFIG_TIMESLICING
			z_reset_time_slice(new_thread);
#endif

#ifdef CONFIG_SPIN_VALIDATE
			/* Changed _current!  Update the spinlock
			 * bookkeeping so the validation doesn't get
			 * confused when the "wrong" thread tries to
			 * release the lock.
			 */
			z_spin_lock_set_owner(&_sched_spinlock);
#endif

			/* A queued (runnable) old/current thread
			 * needs to be added back to the run queue
			 * here, and atomically with its switch handle
			 * being set below.  This is safe now, as we
			 * will not return into it.
			 */
			if (z_is_thread_queued(old_thread)) {
				runq_add(old_thread);
			}
		}
		old_thread->switch_handle = interrupted;
		ret = new_thread->switch_handle;
		if (IS_ENABLED(CONFIG_SMP)) {
			/* Active threads MUST have a null here */
			new_thread->switch_handle = NULL;
		}
	}
	signal_pending_ipi();
	return ret;
#else
	z_sched_usage_switch(_kernel.ready_q.cache);
	_current->switch_handle = interrupted;
	set_current(_kernel.ready_q.cache);
	return _current->switch_handle;
#endif
}
#endif

int z_unpend_all(_wait_q_t *wait_q)
{
	int need_sched = 0;
	struct k_thread *thread;

	while ((thread = z_waitq_head(wait_q)) != NULL) {
		z_unpend_thread(thread);
		z_ready_thread(thread);
		need_sched = 1;
	}

	return need_sched;
}

void init_ready_q(struct _ready_q *ready_q)
{
#if defined(CONFIG_SCHED_SCALABLE)
	ready_q->runq = (struct _priq_rb) {
		.tree = {
			.lessthan_fn = z_priq_rb_lessthan,
		}
	};
#elif defined(CONFIG_SCHED_MULTIQ)
	for (int i = 0; i < ARRAY_SIZE(_kernel.ready_q.runq.queues); i++) {
		sys_dlist_init(&ready_q->runq.queues[i]);
	}
#else
	sys_dlist_init(&ready_q->runq);
#endif
}

void z_sched_init(void)
{
#ifdef CONFIG_SCHED_CPU_MASK_PIN_ONLY
	for (int i = 0; i < CONFIG_MP_MAX_NUM_CPUS; i++) {
		init_ready_q(&_kernel.cpus[i].ready_q);
	}
#else
	init_ready_q(&_kernel.ready_q);
#endif
}

int z_impl_k_thread_priority_get(k_tid_t thread)
{
	return thread->base.prio;
}

#ifdef CONFIG_USERSPACE
static inline int z_vrfy_k_thread_priority_get(k_tid_t thread)
{
	K_OOPS(K_SYSCALL_OBJ(thread, K_OBJ_THREAD));
	return z_impl_k_thread_priority_get(thread);
}
#include <syscalls/k_thread_priority_get_mrsh.c>
#endif

void z_impl_k_thread_priority_set(k_tid_t thread, int prio)
{
	/*
	 * Use NULL, since we cannot know what the entry point is (we do not
	 * keep track of it) and idle cannot change its priority.
	 */
	Z_ASSERT_VALID_PRIO(prio, NULL);
	__ASSERT(!arch_is_in_isr(), "");

	bool need_sched = z_thread_prio_set((struct k_thread *)thread, prio);

	flag_ipi();
	if (need_sched && _current->base.sched_locked == 0U) {
		z_reschedule_unlocked();
	}
}

#ifdef CONFIG_USERSPACE
static inline void z_vrfy_k_thread_priority_set(k_tid_t thread, int prio)
{
	K_OOPS(K_SYSCALL_OBJ(thread, K_OBJ_THREAD));
	K_OOPS(K_SYSCALL_VERIFY_MSG(_is_valid_prio(prio, NULL),
				    "invalid thread priority %d", prio));
#ifndef CONFIG_USERSPACE_THREAD_MAY_RAISE_PRIORITY
	K_OOPS(K_SYSCALL_VERIFY_MSG((int8_t)prio >= thread->base.prio,
				    "thread priority may only be downgraded (%d < %d)",
				    prio, thread->base.prio));
#endif
	z_impl_k_thread_priority_set(thread, prio);
}
#include <syscalls/k_thread_priority_set_mrsh.c>
#endif

#ifdef CONFIG_SCHED_DEADLINE
void z_impl_k_thread_deadline_set(k_tid_t tid, int deadline)
{
	struct k_thread *thread = tid;

	K_SPINLOCK(&_sched_spinlock) {
		thread->base.prio_deadline = k_cycle_get_32() + deadline;
		if (z_is_thread_queued(thread)) {
			dequeue_thread(thread);
			queue_thread(thread);
		}
	}
}

#ifdef CONFIG_USERSPACE
static inline void z_vrfy_k_thread_deadline_set(k_tid_t tid, int deadline)
{
	struct k_thread *thread = tid;

	K_OOPS(K_SYSCALL_OBJ(thread, K_OBJ_THREAD));
	K_OOPS(K_SYSCALL_VERIFY_MSG(deadline > 0,
				    "invalid thread deadline %d",
				    (int)deadline));

	z_impl_k_thread_deadline_set((k_tid_t)thread, deadline);
}
#include <syscalls/k_thread_deadline_set_mrsh.c>
#endif
#endif

bool k_can_yield(void)
{
	return !(k_is_pre_kernel() || k_is_in_isr() ||
		 z_is_idle_thread_object(_current));
}

void z_impl_k_yield(void)
{
	__ASSERT(!arch_is_in_isr(), "");

	SYS_PORT_TRACING_FUNC(k_thread, yield);

	k_spinlock_key_t key = k_spin_lock(&_sched_spinlock);

	if (!IS_ENABLED(CONFIG_SMP) ||
	    z_is_thread_queued(_current)) {
		dequeue_thread(_current);
	}
	queue_thread(_current);
	update_cache(1);
	z_swap(&_sched_spinlock, key);
}

#ifdef CONFIG_USERSPACE
static inline void z_vrfy_k_yield(void)
{
	z_impl_k_yield();
}
#include <syscalls/k_yield_mrsh.c>
#endif

static int32_t z_tick_sleep(k_ticks_t ticks)
{
	uint32_t expected_wakeup_ticks;

	__ASSERT(!arch_is_in_isr(), "");

	LOG_DBG("thread %p for %lu ticks", _current, (unsigned long)ticks);

#ifdef CONFIG_MULTITHREADING
	/* wait of 0 ms is treated as a 'yield' */
	if (ticks == 0) {
		k_yield();
		return 0;
	}
#endif

	if (Z_TICK_ABS(ticks) <= 0) {
		expected_wakeup_ticks = (uint32_t)ticks + sys_clock_tick_get_32();
	} else {
		expected_wakeup_ticks = (uint32_t)Z_TICK_ABS(ticks);
	}

#ifdef CONFIG_MULTITHREADING
	k_timeout_t timeout = Z_TIMEOUT_TICKS(ticks);
	k_spinlock_key_t key = k_spin_lock(&_sched_spinlock);

#if defined(CONFIG_TIMESLICING) && defined(CONFIG_SWAP_NONATOMIC)
	pending_current = _current;
#endif
	unready_thread(_current);
	z_add_thread_timeout(_current, timeout);
	z_mark_thread_as_suspended(_current);

	(void)z_swap(&_sched_spinlock, key);

	__ASSERT(!z_is_thread_state_set(_current, _THREAD_SUSPENDED), "");

	ticks = (k_ticks_t)expected_wakeup_ticks - sys_clock_tick_get_32();
	if (ticks > 0) {
		return (int32_t)ticks;
	}
#else
	/* busy wait to be time coherent since subsystems may depend on it */
	z_impl_k_busy_wait(k_ticks_to_us_ceil32(expected_wakeup_ticks));
#endif

	return 0;
}

int32_t z_impl_k_sleep(k_timeout_t timeout)
{
	k_ticks_t ticks;

	__ASSERT(!arch_is_in_isr(), "");

	SYS_PORT_TRACING_FUNC_ENTER(k_thread, sleep, timeout);

	/* in case of K_FOREVER, we suspend */
	if (K_TIMEOUT_EQ(timeout, K_FOREVER)) {
#ifdef CONFIG_MULTITHREADING
		k_thread_suspend(_current);
#else
		/* In Single Thread, just wait for an interrupt saving power */
		k_cpu_idle();
#endif
		SYS_PORT_TRACING_FUNC_EXIT(k_thread, sleep, timeout, (int32_t) K_TICKS_FOREVER);

		return (int32_t) K_TICKS_FOREVER;
	}

	ticks = timeout.ticks;

	ticks = z_tick_sleep(ticks);

	int32_t ret = (int32_t)k_ticks_to_ms_ceil64(ticks);

	SYS_PORT_TRACING_FUNC_EXIT(k_thread, sleep, timeout, ret);

	return ret;
}

#ifdef CONFIG_USERSPACE
static inline int32_t z_vrfy_k_sleep(k_timeout_t timeout)
{
	return z_impl_k_sleep(timeout);
}
#include <syscalls/k_sleep_mrsh.c>
#endif

int32_t z_impl_k_usleep(int us)
{
	int32_t ticks;

	SYS_PORT_TRACING_FUNC_ENTER(k_thread, usleep, us);

	ticks = k_us_to_ticks_ceil64(us);
	ticks = z_tick_sleep(ticks);

	int32_t ret = k_ticks_to_us_ceil64(ticks);

	SYS_PORT_TRACING_FUNC_EXIT(k_thread, usleep, us, ret);

	return ret;
}

#ifdef CONFIG_USERSPACE
static inline int32_t z_vrfy_k_usleep(int us)
{
	return z_impl_k_usleep(us);
}
#include <syscalls/k_usleep_mrsh.c>
#endif

void z_impl_k_wakeup(k_tid_t thread)
{
	SYS_PORT_TRACING_OBJ_FUNC(k_thread, wakeup, thread);

	if (z_is_thread_pending(thread)) {
		return;
	}

	if (z_abort_thread_timeout(thread) < 0) {
		/* Might have just been sleeping forever */
		if (thread->base.thread_state != _THREAD_SUSPENDED) {
			return;
		}
	}

	k_spinlock_key_t  key = k_spin_lock(&_sched_spinlock);

	z_mark_thread_as_not_suspended(thread);

	if (!thread_active_elsewhere(thread)) {
		ready_thread(thread);
	}

	if (arch_is_in_isr()) {
		k_spin_unlock(&_sched_spinlock, key);
	} else {
		z_reschedule(&_sched_spinlock, key);
	}
}

#ifdef CONFIG_TRACE_SCHED_IPI
extern void z_trace_sched_ipi(void);
#endif

#ifdef CONFIG_SMP
void z_sched_ipi(void)
{
	/* NOTE: When adding code to this, make sure this is called
	 * at appropriate location when !CONFIG_SCHED_IPI_SUPPORTED.
	 */
#ifdef CONFIG_TRACE_SCHED_IPI
	z_trace_sched_ipi();
#endif

#ifdef CONFIG_TIMESLICING
	if (sliceable(_current)) {
		z_time_slice();
	}
#endif
}
#endif

#ifdef CONFIG_USERSPACE
static inline void z_vrfy_k_wakeup(k_tid_t thread)
{
	K_OOPS(K_SYSCALL_OBJ(thread, K_OBJ_THREAD));
	z_impl_k_wakeup(thread);
}
#include <syscalls/k_wakeup_mrsh.c>
#endif

k_tid_t z_impl_k_sched_current_thread_query(void)
{
#ifdef CONFIG_SMP
	/* In SMP, _current is a field read from _current_cpu, which
	 * can race with preemption before it is read.  We must lock
	 * local interrupts when reading it.
	 */
	unsigned int k = arch_irq_lock();
#endif

	k_tid_t ret = _current_cpu->current;

#ifdef CONFIG_SMP
	arch_irq_unlock(k);
#endif
	return ret;
}

#ifdef CONFIG_USERSPACE
static inline k_tid_t z_vrfy_k_sched_current_thread_query(void)
{
	return z_impl_k_sched_current_thread_query();
}
#include <syscalls/k_sched_current_thread_query_mrsh.c>
#endif

int z_impl_k_is_preempt_thread(void)
{
	return !arch_is_in_isr() && is_preempt(_current);
}

#ifdef CONFIG_USERSPACE
static inline int z_vrfy_k_is_preempt_thread(void)
{
	return z_impl_k_is_preempt_thread();
}
#include <syscalls/k_is_preempt_thread_mrsh.c>
#endif

static inline void unpend_all(_wait_q_t *wait_q)
{
	struct k_thread *thread;

	while ((thread = z_waitq_head(wait_q)) != NULL) {
		unpend_thread_no_timeout(thread);
		(void)z_abort_thread_timeout(thread);
		arch_thread_return_value_set(thread, 0);
		ready_thread(thread);
	}
}

#ifdef CONFIG_THREAD_ABORT_HOOK
extern void thread_abort_hook(struct k_thread *thread);
#endif

/**
 * @brief Dequeues the specified thread
 *
 * Dequeues the specified thread and move it into the specified new state.
 *
 * @param thread Identify the thread to halt
 * @param new_state New thread state (_THREAD_DEAD or _THREAD_SUSPENDED)
 */
static void halt_thread(struct k_thread *thread, uint8_t new_state)
{
	/* We hold the lock, and the thread is known not to be running
	 * anywhere.
	 */
	if ((thread->base.thread_state & new_state) == 0U) {
		thread->base.thread_state |= new_state;
		clear_halting(thread);
		if (z_is_thread_queued(thread)) {
			dequeue_thread(thread);
		}

		if (new_state == _THREAD_DEAD) {
			if (thread->base.pended_on != NULL) {
				unpend_thread_no_timeout(thread);
			}
			(void)z_abort_thread_timeout(thread);
			unpend_all(&thread->join_queue);
		}
#ifdef CONFIG_SMP
		unpend_all(&thread->halt_queue);
#endif
		update_cache(1);

		if (new_state == _THREAD_SUSPENDED) {
			return;
		}

#if defined(CONFIG_FPU) && defined(CONFIG_FPU_SHARING)
		arch_float_disable(thread);
#endif

		SYS_PORT_TRACING_FUNC(k_thread, sched_abort, thread);

		z_thread_monitor_exit(thread);
#ifdef CONFIG_THREAD_ABORT_HOOK
		thread_abort_hook(thread);
#endif

#ifdef CONFIG_OBJ_CORE_THREAD
#ifdef CONFIG_OBJ_CORE_STATS_THREAD
		k_obj_core_stats_deregister(K_OBJ_CORE(thread));
#endif
		k_obj_core_unlink(K_OBJ_CORE(thread));
#endif

#ifdef CONFIG_USERSPACE
		z_mem_domain_exit_thread(thread);
		k_thread_perms_all_clear(thread);
		k_object_uninit(thread->stack_obj);
		k_object_uninit(thread);
#endif
	}
}

void z_thread_abort(struct k_thread *thread)
{
	k_spinlock_key_t key = k_spin_lock(&_sched_spinlock);

	if (z_is_thread_essential(thread)) {
		k_spin_unlock(&_sched_spinlock, key);
		__ASSERT(false, "aborting essential thread %p", thread);
		k_panic();
		return;
	}

	if ((thread->base.thread_state & _THREAD_DEAD) != 0U) {
		k_spin_unlock(&_sched_spinlock, key);
		return;
	}

	z_thread_halt(thread, key, true);
}

#if !defined(CONFIG_ARCH_HAS_THREAD_ABORT)
void z_impl_k_thread_abort(struct k_thread *thread)
{
	SYS_PORT_TRACING_OBJ_FUNC_ENTER(k_thread, abort, thread);

	z_thread_abort(thread);

	SYS_PORT_TRACING_OBJ_FUNC_EXIT(k_thread, abort, thread);
}
#endif

int z_impl_k_thread_join(struct k_thread *thread, k_timeout_t timeout)
{
	k_spinlock_key_t key = k_spin_lock(&_sched_spinlock);
	int ret = 0;

	SYS_PORT_TRACING_OBJ_FUNC_ENTER(k_thread, join, thread, timeout);

	if ((thread->base.thread_state & _THREAD_DEAD) != 0U) {
		z_sched_switch_spin(thread);
		ret = 0;
	} else if (K_TIMEOUT_EQ(timeout, K_NO_WAIT)) {
		ret = -EBUSY;
	} else if ((thread == _current) ||
		   (thread->base.pended_on == &_current->join_queue)) {
		ret = -EDEADLK;
	} else {
		__ASSERT(!arch_is_in_isr(), "cannot join in ISR");
		add_to_waitq_locked(_current, &thread->join_queue);
		add_thread_timeout(_current, timeout);

		SYS_PORT_TRACING_OBJ_FUNC_BLOCKING(k_thread, join, thread, timeout);
		ret = z_swap(&_sched_spinlock, key);
		SYS_PORT_TRACING_OBJ_FUNC_EXIT(k_thread, join, thread, timeout, ret);

		return ret;
	}

	SYS_PORT_TRACING_OBJ_FUNC_EXIT(k_thread, join, thread, timeout, ret);

	k_spin_unlock(&_sched_spinlock, key);
	return ret;
}

#ifdef CONFIG_USERSPACE
/* Special case: don't oops if the thread is uninitialized.  This is because
 * the initialization bit does double-duty for thread objects; if false, means
 * the thread object is truly uninitialized, or the thread ran and exited for
 * some reason.
 *
 * Return true in this case indicating we should just do nothing and return
 * success to the caller.
 */
static bool thread_obj_validate(struct k_thread *thread)
{
	struct k_object *ko = k_object_find(thread);
	int ret = k_object_validate(ko, K_OBJ_THREAD, _OBJ_INIT_TRUE);

	switch (ret) {
	case 0:
		return false;
	case -EINVAL:
		return true;
	default:
#ifdef CONFIG_LOG
		k_object_dump_error(ret, thread, ko, K_OBJ_THREAD);
#endif
		K_OOPS(K_SYSCALL_VERIFY_MSG(ret, "access denied"));
	}
	CODE_UNREACHABLE; /* LCOV_EXCL_LINE */
}

static inline int z_vrfy_k_thread_join(struct k_thread *thread,
				       k_timeout_t timeout)
{
	if (thread_obj_validate(thread)) {
		return 0;
	}

	return z_impl_k_thread_join(thread, timeout);
}
#include <syscalls/k_thread_join_mrsh.c>

static inline void z_vrfy_k_thread_abort(k_tid_t thread)
{
	if (thread_obj_validate(thread)) {
		return;
	}

	K_OOPS(K_SYSCALL_VERIFY_MSG(!z_is_thread_essential(thread),
				    "aborting essential thread %p", thread));

	z_impl_k_thread_abort((struct k_thread *)thread);
}
#include <syscalls/k_thread_abort_mrsh.c>
#endif /* CONFIG_USERSPACE */

/*
 * future scheduler.h API implementations
 */
bool z_sched_wake(_wait_q_t *wait_q, int swap_retval, void *swap_data)
{
	struct k_thread *thread;
	bool ret = false;

	K_SPINLOCK(&_sched_spinlock) {
		thread = _priq_wait_best(&wait_q->waitq);

		if (thread != NULL) {
			z_thread_return_value_set_with_data(thread,
							    swap_retval,
							    swap_data);
			unpend_thread_no_timeout(thread);
			(void)z_abort_thread_timeout(thread);
			ready_thread(thread);
			ret = true;
		}
	}

	return ret;
}

int z_sched_wait(struct k_spinlock *lock, k_spinlock_key_t key,
		 _wait_q_t *wait_q, k_timeout_t timeout, void **data)
{
	int ret = z_pend_curr(lock, key, wait_q, timeout);

	if (data != NULL) {
		*data = _current->base.swap_data;
	}
	return ret;
}

int z_sched_waitq_walk(_wait_q_t  *wait_q,
		       int (*func)(struct k_thread *, void *), void *data)
{
	struct k_thread *thread;
	int  status = 0;

<<<<<<< HEAD
	K_SPINLOCK(&_sched_spinlock) {
		_WAIT_Q_FOR_EACH(wait_q, thread) {
=======
	K_SPINLOCK(&sched_spinlock) {
		_WAIT_Q_FOR_EACH_WITH_TYPE(wait_q, struct k_thread, thread) {
>>>>>>> 5808e8bf

			/*
			 * Invoke the callback function on each waiting thread
			 * for as long as there are both waiting threads AND
			 * it returns 0.
			 */

			status = func(thread, data);
			if (status != 0) {
				break;
			}
		}
	}

	return status;
}<|MERGE_RESOLUTION|>--- conflicted
+++ resolved
@@ -454,21 +454,15 @@
 	return ret;
 }
 
-<<<<<<< HEAD
-static void slice_timeout(struct _timeout *timeout)
-{
-	int cpu = ARRAY_INDEX(slice_timeouts, timeout);
-=======
-static void slice_timeout(struct _timeout const* t)
-{
-	int cpu;
+static void slice_timeout(struct _timeout* timeout)
+{
+    int cpu = ARRAY_INDEX(slice_timeouts, timeout);
 
 	#if defined(_MSC_VER) /* #CUSTOM@NDRS */
 	cpu = (int)ARRAY_INDEX_WITH_TYPE(slice_timeouts, struct _timeout, t);
 	#else
 	cpu = ARRAY_INDEX(slice_timeouts, t);
 	#endif
->>>>>>> 5808e8bf
 
 	slice_expired[cpu] = true;
 
@@ -1825,13 +1819,8 @@
 	struct k_thread *thread;
 	int  status = 0;
 
-<<<<<<< HEAD
 	K_SPINLOCK(&_sched_spinlock) {
-		_WAIT_Q_FOR_EACH(wait_q, thread) {
-=======
-	K_SPINLOCK(&sched_spinlock) {
 		_WAIT_Q_FOR_EACH_WITH_TYPE(wait_q, struct k_thread, thread) {
->>>>>>> 5808e8bf
 
 			/*
 			 * Invoke the callback function on each waiting thread
