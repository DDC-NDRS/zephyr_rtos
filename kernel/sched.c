--- conflicted
+++ resolved
@@ -1025,32 +1025,10 @@
 #endif /* CONFIG_USERSPACE */
 
 #ifdef CONFIG_SCHED_DEADLINE
-<<<<<<< HEAD
-void z_impl_k_thread_deadline_set(k_tid_t tid, int deadline)
-{
-
-	deadline = CLAMP(deadline, 0, INT_MAX);
-
-	struct k_thread *thread = tid;
-	int32_t newdl = k_cycle_get_32() + deadline;
-
-	/* The prio_deadline field changes the sorting order, so can't
-	 * change it while the thread is in the run queue (dlists
-	 * actually are benign as long as we requeue it before we
-	 * release the lock, but an rbtree will blow up if we break
-	 * sorting!)
-	 */
-	K_SPINLOCK(&_sched_spinlock) {
-		if (z_is_thread_queued(thread)) {
-			dequeue_thread(thread);
-			thread->base.prio_deadline = newdl;
-			queue_thread(thread);
-		} else {
-			thread->base.prio_deadline = newdl;
-		}
-	}
-=======
 void z_impl_k_thread_deadline_set(k_tid_t tid, int deadline) {
+
+    deadline = CLAMP(deadline, 0, INT_MAX);
+
     struct k_thread* thread = tid;
     int32_t newdl = k_cycle_get_32() + deadline;
 
@@ -1070,7 +1048,6 @@
             thread->base.prio_deadline = newdl;
         }
     }
->>>>>>> 2a6bbc5a
 }
 
 #ifdef CONFIG_USERSPACE
