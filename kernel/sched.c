--- conflicted
+++ resolved
@@ -381,7 +381,6 @@
  * (aborting _current will not return, obviously), which may be after
  * a context switch.
  */
-<<<<<<< HEAD
 static ALWAYS_INLINE void z_thread_halt(struct k_thread* thread, k_spinlock_key_t key,
                                         bool terminate) {
     _wait_q_t* wq = &thread->join_queue;
@@ -420,6 +419,9 @@
     else {
         halt_thread(thread, terminate ? _THREAD_DEAD : _THREAD_SUSPENDED);
         if ((thread == _current) && !arch_is_in_isr()) {
+            if (z_is_thread_essential(thread)) {
+                k_panic();
+            }
             z_swap(&_sched_spinlock, key);
             __ASSERT(!terminate, "aborted _current back from dead");
         }
@@ -462,90 +464,6 @@
     z_thread_halt(thread, key, false);
 
     SYS_PORT_TRACING_OBJ_FUNC_EXIT(k_thread, suspend, thread);
-=======
-static ALWAYS_INLINE void z_thread_halt(struct k_thread *thread, k_spinlock_key_t key,
-					bool terminate)
-{
-	_wait_q_t *wq = &thread->join_queue;
-#ifdef CONFIG_SMP
-	wq = terminate ? wq : &thread->halt_queue;
-#endif
-
-	/* If the target is a thread running on another CPU, flag and
-	 * poke (note that we might spin to wait, so a true
-	 * synchronous IPI is needed here, not deferred!), it will
-	 * halt itself in the IPI.  Otherwise it's unscheduled, so we
-	 * can clean it up directly.
-	 */
-
-	struct _cpu *cpu = thread_active_elsewhere(thread);
-
-	if (cpu != NULL) {
-		thread->base.thread_state |= (terminate ? _THREAD_ABORTING
-					      : _THREAD_SUSPENDING);
-#if defined(CONFIG_SMP) && defined(CONFIG_SCHED_IPI_SUPPORTED)
-#ifdef CONFIG_ARCH_HAS_DIRECTED_IPIS
-		arch_sched_directed_ipi(IPI_CPU_MASK(cpu->id));
-#else
-		arch_sched_broadcast_ipi();
-#endif
-#endif
-		if (arch_is_in_isr()) {
-			thread_halt_spin(thread, key);
-		} else  {
-			add_to_waitq_locked(_current, wq);
-			z_swap(&_sched_spinlock, key);
-		}
-	} else {
-		halt_thread(thread, terminate ? _THREAD_DEAD : _THREAD_SUSPENDED);
-		if ((thread == _current) && !arch_is_in_isr()) {
-			if (z_is_thread_essential(thread)) {
-				k_panic();
-			}
-			z_swap(&_sched_spinlock, key);
-			__ASSERT(!terminate, "aborted _current back from dead");
-		} else {
-			k_spin_unlock(&_sched_spinlock, key);
-		}
-	}
-	/* NOTE: the scheduler lock has been released.  Don't put
-	 * logic here, it's likely to be racy/deadlocky even if you
-	 * re-take the lock!
-	 */
-}
-
-
-void z_impl_k_thread_suspend(k_tid_t thread)
-{
-	SYS_PORT_TRACING_OBJ_FUNC_ENTER(k_thread, suspend, thread);
-
-	/* Special case "suspend the current thread" as it doesn't
-	 * need the async complexity below.
-	 */
-	if (!IS_ENABLED(CONFIG_SMP) && (thread == _current) && !arch_is_in_isr()) {
-		k_spinlock_key_t key = k_spin_lock(&_sched_spinlock);
-
-		z_mark_thread_as_suspended(thread);
-		dequeue_thread(thread);
-		update_cache(1);
-		z_swap(&_sched_spinlock, key);
-		return;
-	}
-
-	k_spinlock_key_t  key = k_spin_lock(&_sched_spinlock);
-
-	if (unlikely(z_is_thread_suspended(thread))) {
-
-		/* The target thread is already suspended. Nothing to do. */
-
-		k_spin_unlock(&_sched_spinlock, key);
-		return;
-	}
-
-	z_thread_halt(thread, key, false);
-
-	SYS_PORT_TRACING_OBJ_FUNC_EXIT(k_thread, suspend, thread);
->>>>>>> e9eee4eb
 }
 
 #ifdef CONFIG_USERSPACE
@@ -1262,7 +1180,6 @@
  * @param thread Identify the thread to halt
  * @param new_state New thread state (_THREAD_DEAD or _THREAD_SUSPENDED)
  */
-<<<<<<< HEAD
 static ALWAYS_INLINE void halt_thread(struct k_thread* thread, uint8_t new_state) {
     bool dummify = false;
 
@@ -1356,14 +1273,8 @@
 }
 
 void z_thread_abort(struct k_thread* thread) {
+    bool essential = z_is_thread_essential(thread);
     k_spinlock_key_t key = k_spin_lock(&_sched_spinlock);
-
-    if (z_is_thread_essential(thread)) {
-        k_spin_unlock(&_sched_spinlock, key);
-        __ASSERT(false, "aborting essential thread %p", thread);
-        k_panic();
-        return;
-    }
 
     if ((thread->base.thread_state & _THREAD_DEAD) != 0U) {
         k_spin_unlock(&_sched_spinlock, key);
@@ -1371,118 +1282,11 @@
     }
 
     z_thread_halt(thread, key, true);
-=======
-static ALWAYS_INLINE void halt_thread(struct k_thread *thread, uint8_t new_state)
-{
-	bool dummify = false;
-
-	/* We hold the lock, and the thread is known not to be running
-	 * anywhere.
-	 */
-	if ((thread->base.thread_state & new_state) == 0U) {
-		thread->base.thread_state |= new_state;
-		if (z_is_thread_queued(thread)) {
-			dequeue_thread(thread);
-		}
-
-		if (new_state == _THREAD_DEAD) {
-			if (thread->base.pended_on != NULL) {
-				unpend_thread_no_timeout(thread);
-			}
-			z_abort_thread_timeout(thread);
-			unpend_all(&thread->join_queue);
-
-			/* Edge case: aborting _current from within an
-			 * ISR that preempted it requires clearing the
-			 * _current pointer so the upcoming context
-			 * switch doesn't clobber the now-freed
-			 * memory
-			 */
-			if (thread == _current && arch_is_in_isr()) {
-				dummify = true;
-			}
-		}
-#ifdef CONFIG_SMP
-		unpend_all(&thread->halt_queue);
-#endif /* CONFIG_SMP */
-		update_cache(1);
-
-		if (new_state == _THREAD_SUSPENDED) {
-			clear_halting(thread);
-			return;
-		}
-
-#if defined(CONFIG_FPU) && defined(CONFIG_FPU_SHARING)
-		arch_float_disable(thread);
-#endif /* CONFIG_FPU && CONFIG_FPU_SHARING */
-
-		SYS_PORT_TRACING_FUNC(k_thread, sched_abort, thread);
-
-		z_thread_monitor_exit(thread);
-#ifdef CONFIG_THREAD_ABORT_HOOK
-		thread_abort_hook(thread);
-#endif /* CONFIG_THREAD_ABORT_HOOK */
-
-#ifdef CONFIG_OBJ_CORE_THREAD
-#ifdef CONFIG_OBJ_CORE_STATS_THREAD
-		k_obj_core_stats_deregister(K_OBJ_CORE(thread));
-#endif /* CONFIG_OBJ_CORE_STATS_THREAD */
-		k_obj_core_unlink(K_OBJ_CORE(thread));
-#endif /* CONFIG_OBJ_CORE_THREAD */
-
-#ifdef CONFIG_USERSPACE
-		z_mem_domain_exit_thread(thread);
-		k_thread_perms_all_clear(thread);
-		k_object_uninit(thread->stack_obj);
-		k_object_uninit(thread);
-#endif /* CONFIG_USERSPACE */
-
-#ifdef CONFIG_THREAD_ABORT_NEED_CLEANUP
-		k_thread_abort_cleanup(thread);
-#endif /* CONFIG_THREAD_ABORT_NEED_CLEANUP */
-
-		/* Do this "set _current to dummy" step last so that
-		 * subsystems above can rely on _current being
-		 * unchanged.  Disabled for posix as that arch
-		 * continues to use the _current pointer in its swap
-		 * code.  Note that we must leave a non-null switch
-		 * handle for any threads spinning in join() (this can
-		 * never be used, as our thread is flagged dead, but
-		 * it must not be NULL otherwise join can deadlock).
-		 */
-		if (dummify && !IS_ENABLED(CONFIG_ARCH_POSIX)) {
-#ifdef CONFIG_USE_SWITCH
-			_current->switch_handle = _current;
-#endif
-			z_dummy_thread_init(&_thread_dummy);
-
-		}
-
-		/* Finally update the halting thread state, on which
-		 * other CPUs might be spinning (see
-		 * thread_halt_spin()).
-		 */
-		clear_halting(thread);
-	}
-}
-
-void z_thread_abort(struct k_thread *thread)
-{
-	bool essential = z_is_thread_essential(thread);
-	k_spinlock_key_t key = k_spin_lock(&_sched_spinlock);
-
-	if ((thread->base.thread_state & _THREAD_DEAD) != 0U) {
-		k_spin_unlock(&_sched_spinlock, key);
-		return;
-	}
-
-	z_thread_halt(thread, key, true);
-
-	if (essential) {
-		__ASSERT(!essential, "aborted essential thread %p", thread);
-		k_panic();
-	}
->>>>>>> e9eee4eb
+
+    if (essential) {
+        __ASSERT(!essential, "aborted essential thread %p", thread);
+        k_panic();
+    }
 }
 
 #if !defined(CONFIG_ARCH_HAS_THREAD_ABORT)
