/*
 * Copyright (c) 2010-2016 Wind River Systems, Inc.
 *
 * SPDX-License-Identifier: Apache-2.0
 */

/**
 * @file
 *
 * @brief Kernel semaphore object.
 *
 * The semaphores are of the 'counting' type, i.e. each 'give' operation will
 * increment the internal count by 1, if no thread is pending on it. The 'init'
 * call initializes the count to 'initial_count'. Following multiple 'give'
 * operations, the same number of 'take' operations can be performed without
 * the calling thread having to pend on the semaphore, or the calling task
 * having to poll.
 */

#include <zephyr/kernel.h>
#include <zephyr/kernel_structs.h>

#include <zephyr/toolchain.h>
#include <wait_q.h>
#include <zephyr/sys/dlist.h>
#include <ksched.h>
#include <zephyr/init.h>
#include <zephyr/internal/syscall_handler.h>
#include <zephyr/tracing/tracing.h>
#include <zephyr/sys/check.h>

/* We use a system-wide lock to synchronize semaphores, which has
 * unfortunate performance impact vs. using a per-object lock
 * (semaphores are *very* widely used).  But per-object locks require
 * significant extra RAM.  A properly spin-aware semaphore
 * implementation would spin on atomic access to the count variable,
 * and not a spinlock per se.  Useful optimization for the future...
 */
static struct k_spinlock lock;

#ifdef CONFIG_OBJ_CORE_SEM
static struct k_obj_type obj_type_sem;
#endif /* CONFIG_OBJ_CORE_SEM */

int z_impl_k_sem_init(struct k_sem* sem, unsigned int initial_count,
                      unsigned int limit) {
    /*
     * Limit cannot be zero and count cannot be greater than limit
     */
    CHECKIF((limit == 0U) || (limit > K_SEM_MAX_LIMIT) || (initial_count > limit)) {
        SYS_PORT_TRACING_OBJ_FUNC(k_sem, init, sem, -EINVAL);

        return (-EINVAL);
    }

    sem->count = initial_count;
    sem->limit = limit;

    SYS_PORT_TRACING_OBJ_FUNC(k_sem, init, sem, 0);

    z_waitq_init(&sem->wait_q);
    #if defined(CONFIG_POLL)
    sys_dlist_init(&sem->poll_events);
    #endif /* CONFIG_POLL */
    k_object_init(sem);

    #ifdef CONFIG_OBJ_CORE_SEM
    k_obj_core_init_and_link(K_OBJ_CORE(sem), &obj_type_sem);
    #endif /* CONFIG_OBJ_CORE_SEM */

    return (0);
}

#ifdef CONFIG_USERSPACE
int z_vrfy_k_sem_init(struct k_sem* sem, unsigned int initial_count,
                      unsigned int limit) {
    K_OOPS(K_SYSCALL_OBJ_INIT(sem, K_OBJ_SEM));
    return z_impl_k_sem_init(sem, initial_count, limit);
}

#include <syscalls/k_sem_init_mrsh.c>
#endif /* CONFIG_USERSPACE */

static inline bool handle_poll_events(struct k_sem* sem) {
    #ifdef CONFIG_POLL
    z_handle_obj_poll_events(&sem->poll_events, K_POLL_STATE_SEM_AVAILABLE);
    return true;
    #else
    ARG_UNUSED(sem);
    return false;
    #endif
}

void z_impl_k_sem_give(struct k_sem* sem) {
    k_spinlock_key_t key = k_spin_lock(&lock);
    struct k_thread* thread;
    bool             resched = true;

    SYS_PORT_TRACING_OBJ_FUNC_ENTER(k_sem, give, sem);

    thread = z_unpend_first_thread(&sem->wait_q);

    if (thread != NULL) {
        arch_thread_return_value_set(thread, 0);
        z_ready_thread(thread);
    }
    else {
        sem->count += (sem->count != sem->limit) ? 1U : 0U;
        resched = handle_poll_events(sem);
    }

    if (resched) {
        z_reschedule(&lock, key);
    }
    else {
        k_spin_unlock(&lock, key);
    }

    SYS_PORT_TRACING_OBJ_FUNC_EXIT(k_sem, give, sem);
}

#ifdef CONFIG_USERSPACE
static inline void z_vrfy_k_sem_give(struct k_sem* sem) {
    K_OOPS(K_SYSCALL_OBJ(sem, K_OBJ_SEM));
    z_impl_k_sem_give(sem);
}

#include <syscalls/k_sem_give_mrsh.c>
#endif /* CONFIG_USERSPACE */

<<<<<<< HEAD
int z_impl_k_sem_take(struct k_sem *sem, k_timeout_t timeout)
{
	int ret;
=======
int z_impl_k_sem_take(struct k_sem* sem, k_timeout_t timeout) {
    int ret = 0;
>>>>>>> e5f33646

    __ASSERT(((arch_is_in_isr() == false) ||
             K_TIMEOUT_EQ(timeout, K_NO_WAIT)), "");

    k_spinlock_key_t key = k_spin_lock(&lock);

    SYS_PORT_TRACING_OBJ_FUNC_ENTER(k_sem, take, sem, timeout);

    if (likely(sem->count > 0U)) {
        sem->count--;
        k_spin_unlock(&lock, key);
        ret = 0;
        goto out;
    }

    if (K_TIMEOUT_EQ(timeout, K_NO_WAIT)) {
        k_spin_unlock(&lock, key);
        ret = -EBUSY;
        goto out;
    }

    SYS_PORT_TRACING_OBJ_FUNC_BLOCKING(k_sem, take, sem, timeout);

    ret = z_pend_curr(&lock, key, &sem->wait_q, timeout);

out:
    SYS_PORT_TRACING_OBJ_FUNC_EXIT(k_sem, take, sem, timeout, ret);

    return ret;
}

void z_impl_k_sem_reset(struct k_sem* sem) {
    struct k_thread* thread;
    k_spinlock_key_t key = k_spin_lock(&lock);

    while (true) {
        thread = z_unpend_first_thread(&sem->wait_q);
        if (thread == NULL) {
            break;
        }
        arch_thread_return_value_set(thread, -EAGAIN);
        z_ready_thread(thread);
    }
    sem->count = 0;

    SYS_PORT_TRACING_OBJ_FUNC(k_sem, reset, sem);

    handle_poll_events(sem);

    z_reschedule(&lock, key);
}

#ifdef CONFIG_USERSPACE
static inline int z_vrfy_k_sem_take(struct k_sem* sem, k_timeout_t timeout) {
    K_OOPS(K_SYSCALL_OBJ(sem, K_OBJ_SEM));
    return z_impl_k_sem_take((struct k_sem*)sem, timeout);
}

#include <syscalls/k_sem_take_mrsh.c>

static inline void z_vrfy_k_sem_reset(struct k_sem* sem) {
    K_OOPS(K_SYSCALL_OBJ(sem, K_OBJ_SEM));
    z_impl_k_sem_reset(sem);
}

#include <syscalls/k_sem_reset_mrsh.c>

static inline unsigned int z_vrfy_k_sem_count_get(struct k_sem* sem) {
    K_OOPS(K_SYSCALL_OBJ(sem, K_OBJ_SEM));
    return z_impl_k_sem_count_get(sem);
}

#include <syscalls/k_sem_count_get_mrsh.c>

#endif /* CONFIG_USERSPACE */

#ifdef CONFIG_OBJ_CORE_SEM
static int init_sem_obj_core_list(void) {
    /* Initialize semaphore object type */

    z_obj_type_init(&obj_type_sem, K_OBJ_TYPE_SEM_ID,
                    offsetof(struct k_sem, obj_core));

    /* Initialize and link statically defined semaphores */

    STRUCT_SECTION_FOREACH(k_sem, sem) {
        k_obj_core_init_and_link(K_OBJ_CORE(sem), &obj_type_sem);
    }

    return (0);
}

SYS_INIT(init_sem_obj_core_list, PRE_KERNEL_1,
         CONFIG_KERNEL_INIT_PRIORITY_OBJECTS);
#endif /* CONFIG_OBJ_CORE_SEM */<|MERGE_RESOLUTION|>--- conflicted
+++ resolved
@@ -128,14 +128,8 @@
 #include <syscalls/k_sem_give_mrsh.c>
 #endif /* CONFIG_USERSPACE */
 
-<<<<<<< HEAD
-int z_impl_k_sem_take(struct k_sem *sem, k_timeout_t timeout)
-{
-	int ret;
-=======
 int z_impl_k_sem_take(struct k_sem* sem, k_timeout_t timeout) {
-    int ret = 0;
->>>>>>> e5f33646
+    int ret;
 
     __ASSERT(((arch_is_in_isr() == false) ||
              K_TIMEOUT_EQ(timeout, K_NO_WAIT)), "");
