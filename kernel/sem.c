/*
 * Copyright (c) 2010-2016 Wind River Systems, Inc.
 *
 * SPDX-License-Identifier: Apache-2.0
 */

/**
 * @file
 *
 * @brief Kernel semaphore object.
 *
 * The semaphores are of the 'counting' type, i.e. each 'give' operation will
 * increment the internal count by 1, if no thread is pending on it. The 'init'
 * call initializes the count to 'initial_count'. Following multiple 'give'
 * operations, the same number of 'take' operations can be performed without
 * the calling thread having to pend on the semaphore, or the calling task
 * having to poll.
 */

#include <zephyr/kernel.h>
#include <zephyr/kernel_structs.h>

#include <zephyr/toolchain.h>
#include <wait_q.h>
#include <zephyr/sys/dlist.h>
#include <ksched.h>
#include <zephyr/init.h>
#include <zephyr/internal/syscall_handler.h>
#include <zephyr/tracing/tracing.h>
#include <zephyr/sys/check.h>

/* We use a system-wide lock to synchronize semaphores, which has
 * unfortunate performance impact vs. using a per-object lock
 * (semaphores are *very* widely used).  But per-object locks require
 * significant extra RAM.  A properly spin-aware semaphore
 * implementation would spin on atomic access to the count variable,
 * and not a spinlock per se.  Useful optimization for the future...
 */
static struct k_spinlock lock;

#ifdef CONFIG_OBJ_CORE_SEM
static struct k_obj_type obj_type_sem;
#endif /* CONFIG_OBJ_CORE_SEM */

int z_impl_k_sem_init(struct k_sem* sem, unsigned int initial_count,
                      unsigned int limit) {
    /*
     * Limit cannot be zero and count cannot be greater than limit
     */
    CHECKIF((limit == 0U) || (initial_count > limit)) {
        SYS_PORT_TRACING_OBJ_FUNC(k_sem, init, sem, -EINVAL);

        return (-EINVAL);
    }

    sem->count = initial_count;
    sem->limit = limit;

    SYS_PORT_TRACING_OBJ_FUNC(k_sem, init, sem, 0);

    z_waitq_init(&sem->wait_q);
    #if defined(CONFIG_POLL)
    sys_dlist_init(&sem->poll_events);
    #endif /* CONFIG_POLL */
    k_object_init(sem);

    #ifdef CONFIG_OBJ_CORE_SEM
    k_obj_core_init_and_link(K_OBJ_CORE(sem), &obj_type_sem);
    #endif /* CONFIG_OBJ_CORE_SEM */

    return (0);
}

#ifdef CONFIG_USERSPACE
int z_vrfy_k_sem_init(struct k_sem* sem, unsigned int initial_count,
                      unsigned int limit) {
    K_OOPS(K_SYSCALL_OBJ_INIT(sem, K_OBJ_SEM));
    return z_impl_k_sem_init(sem, initial_count, limit);
}
<<<<<<< HEAD
#include <zephyr/syscalls/k_sem_init_mrsh.c>
=======

#include <syscalls/k_sem_init_mrsh.c>
>>>>>>> 5d07267a
#endif /* CONFIG_USERSPACE */

static inline bool handle_poll_events(struct k_sem* sem) {
    #ifdef CONFIG_POLL
    z_handle_obj_poll_events(&sem->poll_events, K_POLL_STATE_SEM_AVAILABLE);
    return true;
    #else
    ARG_UNUSED(sem);
    return false;
    #endif /* CONFIG_POLL */
}

void z_impl_k_sem_give(struct k_sem* sem) {
    k_spinlock_key_t key = k_spin_lock(&lock);
    struct k_thread* thread;
    bool             resched = true;

    SYS_PORT_TRACING_OBJ_FUNC_ENTER(k_sem, give, sem);

    thread = z_unpend_first_thread(&sem->wait_q);

    if (thread != NULL) {
        arch_thread_return_value_set(thread, 0);
        z_ready_thread(thread);
    }
    else {
        sem->count += (sem->count != sem->limit) ? 1U : 0U;
        resched = handle_poll_events(sem);
    }

    if (resched) {
        z_reschedule(&lock, key);
    }
    else {
        k_spin_unlock(&lock, key);
    }

    SYS_PORT_TRACING_OBJ_FUNC_EXIT(k_sem, give, sem);
}

#ifdef CONFIG_USERSPACE
static inline void z_vrfy_k_sem_give(struct k_sem* sem) {
    K_OOPS(K_SYSCALL_OBJ(sem, K_OBJ_SEM));
    z_impl_k_sem_give(sem);
}
<<<<<<< HEAD
#include <zephyr/syscalls/k_sem_give_mrsh.c>
=======

#include <syscalls/k_sem_give_mrsh.c>
>>>>>>> 5d07267a
#endif /* CONFIG_USERSPACE */

int z_impl_k_sem_take(struct k_sem* sem, k_timeout_t timeout) {
    int ret;

    __ASSERT(((arch_is_in_isr() == false) ||
             K_TIMEOUT_EQ(timeout, K_NO_WAIT)), "");

    k_spinlock_key_t key = k_spin_lock(&lock);

    SYS_PORT_TRACING_OBJ_FUNC_ENTER(k_sem, take, sem, timeout);

    if (likely(sem->count > 0U)) {
        sem->count--;
        k_spin_unlock(&lock, key);
        ret = 0;
        goto out;
    }

    if (K_TIMEOUT_EQ(timeout, K_NO_WAIT)) {
        k_spin_unlock(&lock, key);
        ret = -EBUSY;
        goto out;
    }

    SYS_PORT_TRACING_OBJ_FUNC_BLOCKING(k_sem, take, sem, timeout);

    ret = z_pend_curr(&lock, key, &sem->wait_q, timeout);

out:
    SYS_PORT_TRACING_OBJ_FUNC_EXIT(k_sem, take, sem, timeout, ret);

    return ret;
}

void z_impl_k_sem_reset(struct k_sem* sem) {
    struct k_thread* thread;
    k_spinlock_key_t key = k_spin_lock(&lock);

    while (true) {
        thread = z_unpend_first_thread(&sem->wait_q);
        if (thread == NULL) {
            break;
        }
        arch_thread_return_value_set(thread, -EAGAIN);
        z_ready_thread(thread);
    }
    sem->count = 0;

    SYS_PORT_TRACING_OBJ_FUNC(k_sem, reset, sem);

    handle_poll_events(sem);

    z_reschedule(&lock, key);
}

#ifdef CONFIG_USERSPACE
static inline int z_vrfy_k_sem_take(struct k_sem* sem, k_timeout_t timeout) {
    K_OOPS(K_SYSCALL_OBJ(sem, K_OBJ_SEM));
    return z_impl_k_sem_take(sem, timeout);
}
<<<<<<< HEAD
#include <zephyr/syscalls/k_sem_take_mrsh.c>
=======

#include <syscalls/k_sem_take_mrsh.c>
>>>>>>> 5d07267a

static inline void z_vrfy_k_sem_reset(struct k_sem* sem) {
    K_OOPS(K_SYSCALL_OBJ(sem, K_OBJ_SEM));
    z_impl_k_sem_reset(sem);
}
<<<<<<< HEAD
#include <zephyr/syscalls/k_sem_reset_mrsh.c>
=======

#include <syscalls/k_sem_reset_mrsh.c>
>>>>>>> 5d07267a

static inline unsigned int z_vrfy_k_sem_count_get(struct k_sem* sem) {
    K_OOPS(K_SYSCALL_OBJ(sem, K_OBJ_SEM));
    return z_impl_k_sem_count_get(sem);
}
<<<<<<< HEAD
#include <zephyr/syscalls/k_sem_count_get_mrsh.c>
=======

#include <syscalls/k_sem_count_get_mrsh.c>
>>>>>>> 5d07267a

#endif /* CONFIG_USERSPACE */

#ifdef CONFIG_OBJ_CORE_SEM
static int init_sem_obj_core_list(void) {
    /* Initialize semaphore object type */

    z_obj_type_init(&obj_type_sem, K_OBJ_TYPE_SEM_ID,
                    offsetof(struct k_sem, obj_core));

    /* Initialize and link statically defined semaphores */

    STRUCT_SECTION_FOREACH(k_sem, sem) {
        k_obj_core_init_and_link(K_OBJ_CORE(sem), &obj_type_sem);
    }

    return (0);
}

SYS_INIT(init_sem_obj_core_list, PRE_KERNEL_1,
         CONFIG_KERNEL_INIT_PRIORITY_OBJECTS);
#endif /* CONFIG_OBJ_CORE_SEM */<|MERGE_RESOLUTION|>--- conflicted
+++ resolved
@@ -77,12 +77,7 @@
     K_OOPS(K_SYSCALL_OBJ_INIT(sem, K_OBJ_SEM));
     return z_impl_k_sem_init(sem, initial_count, limit);
 }
-<<<<<<< HEAD
 #include <zephyr/syscalls/k_sem_init_mrsh.c>
-=======
-
-#include <syscalls/k_sem_init_mrsh.c>
->>>>>>> 5d07267a
 #endif /* CONFIG_USERSPACE */
 
 static inline bool handle_poll_events(struct k_sem* sem) {
@@ -128,12 +123,7 @@
     K_OOPS(K_SYSCALL_OBJ(sem, K_OBJ_SEM));
     z_impl_k_sem_give(sem);
 }
-<<<<<<< HEAD
 #include <zephyr/syscalls/k_sem_give_mrsh.c>
-=======
-
-#include <syscalls/k_sem_give_mrsh.c>
->>>>>>> 5d07267a
 #endif /* CONFIG_USERSPACE */
 
 int z_impl_k_sem_take(struct k_sem* sem, k_timeout_t timeout) {
@@ -195,34 +185,19 @@
     K_OOPS(K_SYSCALL_OBJ(sem, K_OBJ_SEM));
     return z_impl_k_sem_take(sem, timeout);
 }
-<<<<<<< HEAD
 #include <zephyr/syscalls/k_sem_take_mrsh.c>
-=======
-
-#include <syscalls/k_sem_take_mrsh.c>
->>>>>>> 5d07267a
 
 static inline void z_vrfy_k_sem_reset(struct k_sem* sem) {
     K_OOPS(K_SYSCALL_OBJ(sem, K_OBJ_SEM));
     z_impl_k_sem_reset(sem);
 }
-<<<<<<< HEAD
 #include <zephyr/syscalls/k_sem_reset_mrsh.c>
-=======
-
-#include <syscalls/k_sem_reset_mrsh.c>
->>>>>>> 5d07267a
 
 static inline unsigned int z_vrfy_k_sem_count_get(struct k_sem* sem) {
     K_OOPS(K_SYSCALL_OBJ(sem, K_OBJ_SEM));
     return z_impl_k_sem_count_get(sem);
 }
-<<<<<<< HEAD
 #include <zephyr/syscalls/k_sem_count_get_mrsh.c>
-=======
-
-#include <syscalls/k_sem_count_get_mrsh.c>
->>>>>>> 5d07267a
 
 #endif /* CONFIG_USERSPACE */
 
