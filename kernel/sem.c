/*
 * Copyright (c) 2010-2016 Wind River Systems, Inc.
 *
 * SPDX-License-Identifier: Apache-2.0
 */

/**
 * @file
 *
 * @brief Kernel semaphore object.
 *
 * The semaphores are of the 'counting' type, i.e. each 'give' operation will
 * increment the internal count by 1, if no thread is pending on it. The 'init'
 * call initializes the count to 'initial_count'. Following multiple 'give'
 * operations, the same number of 'take' operations can be performed without
 * the calling thread having to pend on the semaphore, or the calling task
 * having to poll.
 */

#include <zephyr/kernel.h>
#include <zephyr/kernel_structs.h>

#include <zephyr/toolchain.h>
#include <wait_q.h>
#include <zephyr/sys/dlist.h>
#include <ksched.h>
#include <zephyr/init.h>
#include <zephyr/internal/syscall_handler.h>
#include <zephyr/tracing/tracing.h>
#include <zephyr/sys/check.h>

/* We use a system-wide lock to synchronize semaphores, which has
 * unfortunate performance impact vs. using a per-object lock
 * (semaphores are *very* widely used).  But per-object locks require
 * significant extra RAM.  A properly spin-aware semaphore
 * implementation would spin on atomic access to the count variable,
 * and not a spinlock per se.  Useful optimization for the future...
 */
static struct k_spinlock lock;

#ifdef CONFIG_OBJ_CORE_SEM
static struct k_obj_type obj_type_sem;
#endif /* CONFIG_OBJ_CORE_SEM */

<<<<<<< HEAD
int z_impl_k_sem_init(struct k_sem *sem, unsigned int initial_count,
		      unsigned int limit)
{
	/*
	 * Limit cannot be zero and count cannot be greater than limit
	 */
	CHECKIF(limit == 0U || initial_count > limit) {
		SYS_PORT_TRACING_OBJ_FUNC(k_sem, init, sem, -EINVAL);
=======
int z_impl_k_sem_init(struct k_sem* sem, unsigned int initial_count,
                      unsigned int limit) {
    /*
     * Limit cannot be zero and count cannot be greater than limit
     */
    CHECKIF((limit == 0U) || (limit > K_SEM_MAX_LIMIT) || (initial_count > limit)) {
        SYS_PORT_TRACING_OBJ_FUNC(k_sem, init, sem, -EINVAL);
>>>>>>> c5b45624

        return (-EINVAL);
    }

    sem->count = initial_count;
    sem->limit = limit;

    SYS_PORT_TRACING_OBJ_FUNC(k_sem, init, sem, 0);

    z_waitq_init(&sem->wait_q);
    #if defined(CONFIG_POLL)
    sys_dlist_init(&sem->poll_events);
    #endif /* CONFIG_POLL */
    k_object_init(sem);

    #ifdef CONFIG_OBJ_CORE_SEM
    k_obj_core_init_and_link(K_OBJ_CORE(sem), &obj_type_sem);
    #endif /* CONFIG_OBJ_CORE_SEM */

    return (0);
}

#ifdef CONFIG_USERSPACE
int z_vrfy_k_sem_init(struct k_sem* sem, unsigned int initial_count,
                      unsigned int limit) {
    K_OOPS(K_SYSCALL_OBJ_INIT(sem, K_OBJ_SEM));
    return z_impl_k_sem_init(sem, initial_count, limit);
}

#include <syscalls/k_sem_init_mrsh.c>
#endif /* CONFIG_USERSPACE */

static inline bool handle_poll_events(struct k_sem* sem) {
    #ifdef CONFIG_POLL
    z_handle_obj_poll_events(&sem->poll_events, K_POLL_STATE_SEM_AVAILABLE);
    return true;
    #else
    ARG_UNUSED(sem);
    return false;
    #endif
}

void z_impl_k_sem_give(struct k_sem* sem) {
    k_spinlock_key_t key = k_spin_lock(&lock);
    struct k_thread* thread;
    bool             resched = true;

    SYS_PORT_TRACING_OBJ_FUNC_ENTER(k_sem, give, sem);

    thread = z_unpend_first_thread(&sem->wait_q);

    if (thread != NULL) {
        arch_thread_return_value_set(thread, 0);
        z_ready_thread(thread);
    }
    else {
        sem->count += (sem->count != sem->limit) ? 1U : 0U;
        resched = handle_poll_events(sem);
    }

    if (resched) {
        z_reschedule(&lock, key);
    }
    else {
        k_spin_unlock(&lock, key);
    }

    SYS_PORT_TRACING_OBJ_FUNC_EXIT(k_sem, give, sem);
}

#ifdef CONFIG_USERSPACE
static inline void z_vrfy_k_sem_give(struct k_sem* sem) {
    K_OOPS(K_SYSCALL_OBJ(sem, K_OBJ_SEM));
    z_impl_k_sem_give(sem);
}

#include <syscalls/k_sem_give_mrsh.c>
#endif /* CONFIG_USERSPACE */

int z_impl_k_sem_take(struct k_sem* sem, k_timeout_t timeout) {
    int ret;

    __ASSERT(((arch_is_in_isr() == false) ||
             K_TIMEOUT_EQ(timeout, K_NO_WAIT)), "");

    k_spinlock_key_t key = k_spin_lock(&lock);

    SYS_PORT_TRACING_OBJ_FUNC_ENTER(k_sem, take, sem, timeout);

    if (likely(sem->count > 0U)) {
        sem->count--;
        k_spin_unlock(&lock, key);
        ret = 0;
        goto out;
    }

    if (K_TIMEOUT_EQ(timeout, K_NO_WAIT)) {
        k_spin_unlock(&lock, key);
        ret = -EBUSY;
        goto out;
    }

    SYS_PORT_TRACING_OBJ_FUNC_BLOCKING(k_sem, take, sem, timeout);

    ret = z_pend_curr(&lock, key, &sem->wait_q, timeout);

out:
    SYS_PORT_TRACING_OBJ_FUNC_EXIT(k_sem, take, sem, timeout, ret);

    return ret;
}

void z_impl_k_sem_reset(struct k_sem* sem) {
    struct k_thread* thread;
    k_spinlock_key_t key = k_spin_lock(&lock);

    while (true) {
        thread = z_unpend_first_thread(&sem->wait_q);
        if (thread == NULL) {
            break;
        }
        arch_thread_return_value_set(thread, -EAGAIN);
        z_ready_thread(thread);
    }
    sem->count = 0;

    SYS_PORT_TRACING_OBJ_FUNC(k_sem, reset, sem);

    handle_poll_events(sem);

    z_reschedule(&lock, key);
}

#ifdef CONFIG_USERSPACE
static inline int z_vrfy_k_sem_take(struct k_sem* sem, k_timeout_t timeout) {
    K_OOPS(K_SYSCALL_OBJ(sem, K_OBJ_SEM));
    return z_impl_k_sem_take((struct k_sem*)sem, timeout);
}

#include <syscalls/k_sem_take_mrsh.c>

static inline void z_vrfy_k_sem_reset(struct k_sem* sem) {
    K_OOPS(K_SYSCALL_OBJ(sem, K_OBJ_SEM));
    z_impl_k_sem_reset(sem);
}

#include <syscalls/k_sem_reset_mrsh.c>

static inline unsigned int z_vrfy_k_sem_count_get(struct k_sem* sem) {
    K_OOPS(K_SYSCALL_OBJ(sem, K_OBJ_SEM));
    return z_impl_k_sem_count_get(sem);
}

#include <syscalls/k_sem_count_get_mrsh.c>

#endif /* CONFIG_USERSPACE */

#ifdef CONFIG_OBJ_CORE_SEM
static int init_sem_obj_core_list(void) {
    /* Initialize semaphore object type */

    z_obj_type_init(&obj_type_sem, K_OBJ_TYPE_SEM_ID,
                    offsetof(struct k_sem, obj_core));

    /* Initialize and link statically defined semaphores */

    STRUCT_SECTION_FOREACH(k_sem, sem) {
        k_obj_core_init_and_link(K_OBJ_CORE(sem), &obj_type_sem);
    }

    return (0);
}

SYS_INIT(init_sem_obj_core_list, PRE_KERNEL_1,
         CONFIG_KERNEL_INIT_PRIORITY_OBJECTS);
#endif /* CONFIG_OBJ_CORE_SEM */<|MERGE_RESOLUTION|>--- conflicted
+++ resolved
@@ -42,24 +42,13 @@
 static struct k_obj_type obj_type_sem;
 #endif /* CONFIG_OBJ_CORE_SEM */
 
-<<<<<<< HEAD
-int z_impl_k_sem_init(struct k_sem *sem, unsigned int initial_count,
-		      unsigned int limit)
-{
-	/*
-	 * Limit cannot be zero and count cannot be greater than limit
-	 */
-	CHECKIF(limit == 0U || initial_count > limit) {
-		SYS_PORT_TRACING_OBJ_FUNC(k_sem, init, sem, -EINVAL);
-=======
 int z_impl_k_sem_init(struct k_sem* sem, unsigned int initial_count,
                       unsigned int limit) {
     /*
      * Limit cannot be zero and count cannot be greater than limit
      */
-    CHECKIF((limit == 0U) || (limit > K_SEM_MAX_LIMIT) || (initial_count > limit)) {
+    CHECKIF((limit == 0U) || (initial_count > limit)) {
         SYS_PORT_TRACING_OBJ_FUNC(k_sem, init, sem, -EINVAL);
->>>>>>> c5b45624
 
         return (-EINVAL);
     }
