/*
 * Copyright (c) 2018 Intel Corporation
 *
 * SPDX-License-Identifier: Apache-2.0
 */

#include <zephyr/kernel.h>
#include <zephyr/spinlock.h>
#include <ksched.h>
#include <timeout_q.h>
#include <zephyr/internal/syscall_handler.h>
#include <zephyr/drivers/timer/system_timer.h>
#include <zephyr/sys_clock.h>

static uint64_t curr_tick;

static sys_dlist_t timeout_list = SYS_DLIST_STATIC_INIT(&timeout_list);

static struct k_spinlock timeout_lock;

#define MAX_WAIT (IS_ENABLED(CONFIG_SYSTEM_CLOCK_SLOPPY_IDLE) \
                  ? K_TICKS_FOREVER : INT_MAX)

/* Ticks left to process in the currently-executing sys_clock_announce() */
static int announce_remaining;

#if defined(CONFIG_TIMER_READS_ITS_FREQUENCY_AT_RUNTIME)
int z_clock_hw_cycles_per_sec = CONFIG_SYS_CLOCK_HW_CYCLES_PER_SEC;

#ifdef CONFIG_USERSPACE
static inline int z_vrfy_sys_clock_hw_cycles_per_sec_runtime_get(void) {
    return z_impl_sys_clock_hw_cycles_per_sec_runtime_get();
}
#include <zephyr/syscalls/sys_clock_hw_cycles_per_sec_runtime_get_mrsh.c>
#endif /* CONFIG_USERSPACE */
#endif /* CONFIG_TIMER_READS_ITS_FREQUENCY_AT_RUNTIME */

static struct _timeout* first(void) {
    sys_dnode_t* t = sys_dlist_peek_head(&timeout_list);

    return (t == NULL) ? NULL : CONTAINER_OF(t, struct _timeout, node);
}

static struct _timeout* next(struct _timeout* t) {
    sys_dnode_t* n = sys_dlist_peek_next(&timeout_list, &t->node);

    return (n == NULL) ? NULL : CONTAINER_OF(n, struct _timeout, node);
}

static void remove_timeout(struct _timeout* t) {
    if (next(t) != NULL) {
        next(t)->dticks += t->dticks;
    }

    sys_dlist_remove(&t->node);
}

static int32_t elapsed(void) {
    /* While sys_clock_announce() is executing, new relative timeouts will be
     * scheduled relatively to the currently firing timeout's original tick
     * value (=curr_tick) rather than relative to the current
     * sys_clock_elapsed().
     *
     * This means that timeouts being scheduled from within timeout callbacks
     * will be scheduled at well-defined offsets from the currently firing
     * timeout.
     *
     * As a side effect, the same will happen if an ISR with higher priority
     * preempts a timeout callback and schedules a timeout.
     *
     * The distinction is implemented by looking at announce_remaining which
     * will be non-zero while sys_clock_announce() is executing and zero
     * otherwise.
     */
    return announce_remaining == 0 ? sys_clock_elapsed() : 0U;
}

static int32_t next_timeout(void) {
    struct _timeout* to   = first();
    int32_t ticks_elapsed = elapsed();
    int32_t ret;

    if ((to == NULL) ||
        ((int64_t)(to->dticks - ticks_elapsed) > (int64_t)INT_MAX)) {
        ret = MAX_WAIT;
    }
    else {
        ret = (int32_t)MAX(0, (to->dticks - ticks_elapsed));
    }

    return (ret);
}

void z_add_timeout(struct _timeout* to, _timeout_func_t fn,
                   k_timeout_t timeout) {
    if (K_TIMEOUT_EQ(timeout, K_FOREVER)) {
        return;
    }

    #ifdef CONFIG_KERNEL_COHERENCE
    __ASSERT_NO_MSG(arch_mem_coherent(to));
    #endif /* CONFIG_KERNEL_COHERENCE */

    __ASSERT(!sys_dnode_is_linked(&to->node), "");
    to->fn = fn;

    K_SPINLOCK(&timeout_lock) {
        struct _timeout* t;

        if (IS_ENABLED(CONFIG_TIMEOUT_64BIT) &&
            (Z_TICK_ABS(timeout.ticks) >= 0)) {
            k_ticks_t ticks = Z_TICK_ABS(timeout.ticks) - curr_tick;

            to->dticks = MAX(1, ticks);
        }
        else {
            to->dticks = timeout.ticks + 1 + elapsed();
        }

        for (t = first(); t != NULL; t = next(t)) {
            if (t->dticks > to->dticks) {
                t->dticks -= to->dticks;
                sys_dlist_insert(&t->node, &to->node);
                break;
            }
            to->dticks -= t->dticks;
        }

        if (t == NULL) {
            sys_dlist_append(&timeout_list, &to->node);
        }

        if ((to == first()) && (announce_remaining == 0)) {
            sys_clock_set_timeout(next_timeout(), false);
        }
    }
}

int z_abort_timeout(struct _timeout* to) {
    int ret = -EINVAL;

    K_SPINLOCK(&timeout_lock) {
        if (sys_dnode_is_linked(&to->node)) {
            remove_timeout(to);
            ret = 0;
        }
    }

    return (ret);
}

/* must be locked */
static k_ticks_t timeout_rem(const struct _timeout* timeout) {
    k_ticks_t ticks = 0;

    for (struct _timeout* t = first(); t != NULL; t = next(t)) {
        ticks += t->dticks;
        if (timeout == t) {
            break;
        }
    }

    return (ticks);
}

k_ticks_t z_timeout_remaining(const struct _timeout* timeout) {
    k_ticks_t ticks = 0;

    K_SPINLOCK(&timeout_lock) {
        if (!z_is_inactive_timeout(timeout)) {
            ticks = timeout_rem(timeout) - elapsed();
        }
    }

    return (ticks);
}

k_ticks_t z_timeout_expires(const struct _timeout* timeout) {
    k_ticks_t ticks = 0;

    K_SPINLOCK(&timeout_lock) {
        ticks = curr_tick;
        if (!z_is_inactive_timeout(timeout)) {
            ticks += timeout_rem(timeout);
        }
    }

    return (ticks);
}

int32_t z_get_next_timeout_expiry(void) {
    int32_t ret = (int32_t)K_TICKS_FOREVER;

    K_SPINLOCK(&timeout_lock) {
        ret = next_timeout();
    }

    return (ret);
}

void sys_clock_announce(int32_t ticks) {
    k_spinlock_key_t key = k_spin_lock(&timeout_lock);

<<<<<<< HEAD
	/* We release the lock around the callbacks below, so on SMP
	 * systems someone might be already running the loop.  Don't
	 * race (which will cause parallel execution of "sequential"
	 * timeouts and confuse apps), just increment the tick count
	 * and return.
	 */
	if (IS_ENABLED(CONFIG_SMP) && (announce_remaining != 0)) {
		announce_remaining += ticks;
		k_spin_unlock(&timeout_lock, key);
		return;
	}
=======
    /* We release the lock around the callbacks below, so on SMP
     * systems someone might be already running the loop.  Don't
     * race (which will cause paralllel execution of "sequential"
     * timeouts and confuse apps), just increment the tick count
     * and return.
     */
    if (IS_ENABLED(CONFIG_SMP) && (announce_remaining != 0)) {
        announce_remaining += ticks;
        k_spin_unlock(&timeout_lock, key);
        return;
    }
>>>>>>> 4611a0e5

    announce_remaining = ticks;

    struct _timeout* t;

    for (t = first();
         (t != NULL) && (t->dticks <= announce_remaining);
         t = first()) {
        int dt = (int)t->dticks;

        curr_tick += dt;
        t->dticks = 0;
        remove_timeout(t);

        k_spin_unlock(&timeout_lock, key);
        t->fn(t);
        key = k_spin_lock(&timeout_lock);
        announce_remaining -= dt;
    }

    if (t != NULL) {
        t->dticks -= announce_remaining;
    }

    curr_tick += announce_remaining;
    announce_remaining = 0;

    sys_clock_set_timeout(next_timeout(), false);

    k_spin_unlock(&timeout_lock, key);

    #ifdef CONFIG_TIMESLICING
    z_time_slice();
    #endif /* CONFIG_TIMESLICING */
}

int64_t sys_clock_tick_get(void) {
    uint64_t t = 0U;

    K_SPINLOCK(&timeout_lock) {
        t = curr_tick + elapsed();
    }

    return (t);
}

uint32_t sys_clock_tick_get_32(void) {
    #ifdef CONFIG_TICKLESS_KERNEL
    return (uint32_t)sys_clock_tick_get();
    #else
    return (uint32_t)curr_tick;
    #endif /* CONFIG_TICKLESS_KERNEL */
}

int64_t z_impl_k_uptime_ticks(void) {
    return sys_clock_tick_get();
}

#ifdef CONFIG_USERSPACE
static inline int64_t z_vrfy_k_uptime_ticks(void) {
    return z_impl_k_uptime_ticks();
}
#include <zephyr/syscalls/k_uptime_ticks_mrsh.c>
#endif /* CONFIG_USERSPACE */

k_timepoint_t sys_timepoint_calc(k_timeout_t timeout) {
    k_timepoint_t timepoint;

    if (K_TIMEOUT_EQ(timeout, K_FOREVER)) {
        timepoint.tick = UINT64_MAX;
    }
    else if (K_TIMEOUT_EQ(timeout, K_NO_WAIT)) {
        timepoint.tick = 0;
    }
    else {
        k_ticks_t dt = timeout.ticks;

        if (IS_ENABLED(CONFIG_TIMEOUT_64BIT) && Z_TICK_ABS(dt) >= 0) {
            timepoint.tick = Z_TICK_ABS(dt);
        }
        else {
            timepoint.tick = sys_clock_tick_get() + MAX(1, dt);
        }
    }

    return (timepoint);
}

k_timeout_t sys_timepoint_timeout(k_timepoint_t timepoint) {
    uint64_t now, remaining;

    if (timepoint.tick == UINT64_MAX) {
        return (K_FOREVER);
    }

    if (timepoint.tick == 0) {
        return (K_NO_WAIT);
    }

    now = sys_clock_tick_get();
    remaining = (timepoint.tick > now) ? (timepoint.tick - now) : 0;

    return (K_TICKS(remaining));
}

#ifdef CONFIG_ZTEST
void z_impl_sys_clock_tick_set(uint64_t tick) {
    curr_tick = tick;
}

void z_vrfy_sys_clock_tick_set(uint64_t tick) {
    z_impl_sys_clock_tick_set(tick);
}
#endif /* CONFIG_ZTEST */<|MERGE_RESOLUTION|>--- conflicted
+++ resolved
@@ -201,22 +201,9 @@
 void sys_clock_announce(int32_t ticks) {
     k_spinlock_key_t key = k_spin_lock(&timeout_lock);
 
-<<<<<<< HEAD
-	/* We release the lock around the callbacks below, so on SMP
-	 * systems someone might be already running the loop.  Don't
-	 * race (which will cause parallel execution of "sequential"
-	 * timeouts and confuse apps), just increment the tick count
-	 * and return.
-	 */
-	if (IS_ENABLED(CONFIG_SMP) && (announce_remaining != 0)) {
-		announce_remaining += ticks;
-		k_spin_unlock(&timeout_lock, key);
-		return;
-	}
-=======
     /* We release the lock around the callbacks below, so on SMP
      * systems someone might be already running the loop.  Don't
-     * race (which will cause paralllel execution of "sequential"
+     * race (which will cause parallel execution of "sequential"
      * timeouts and confuse apps), just increment the tick count
      * and return.
      */
@@ -225,7 +212,6 @@
         k_spin_unlock(&timeout_lock, key);
         return;
     }
->>>>>>> 4611a0e5
 
     announce_remaining = ticks;
 
