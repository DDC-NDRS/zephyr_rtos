/*
 * Copyright (c) 2018 Intel Corporation
 *
 * SPDX-License-Identifier: Apache-2.0
 */

#include <zephyr/kernel.h>
#include <zephyr/spinlock.h>
#include <ksched.h>
#include <timeout_q.h>
#include <zephyr/internal/syscall_handler.h>
#include <zephyr/drivers/timer/system_timer.h>
#include <zephyr/sys_clock.h>

static uint64_t curr_tick;

static sys_dlist_t timeout_list = SYS_DLIST_STATIC_INIT(&timeout_list);

static struct k_spinlock timeout_lock;

#define MAX_WAIT (IS_ENABLED(CONFIG_SYSTEM_CLOCK_SLOPPY_IDLE) \
                  ? K_TICKS_FOREVER : INT_MAX)

/* Ticks left to process in the currently-executing sys_clock_announce() */
static int announce_remaining;

#if defined(CONFIG_TIMER_READS_ITS_FREQUENCY_AT_RUNTIME)
int z_clock_hw_cycles_per_sec = CONFIG_SYS_CLOCK_HW_CYCLES_PER_SEC;

#ifdef CONFIG_USERSPACE
static inline int z_vrfy_sys_clock_hw_cycles_per_sec_runtime_get(void) {
    return z_impl_sys_clock_hw_cycles_per_sec_runtime_get();
}

#include <syscalls/sys_clock_hw_cycles_per_sec_runtime_get_mrsh.c>
#endif /* CONFIG_USERSPACE */
#endif /* CONFIG_TIMER_READS_ITS_FREQUENCY_AT_RUNTIME */

static struct _timeout* first(void) {
    sys_dnode_t* t = sys_dlist_peek_head(&timeout_list);

<<<<<<< HEAD
	return (t == NULL) ? NULL : CONTAINER_OF(t, struct _timeout, node);
=======
    return t == NULL ? NULL : CONTAINER_OF(t, struct _timeout, node);
>>>>>>> aae25861
}

static struct _timeout* next(struct _timeout* t) {
    sys_dnode_t* n = sys_dlist_peek_next(&timeout_list, &t->node);

<<<<<<< HEAD
	return (n == NULL) ? NULL : CONTAINER_OF(n, struct _timeout, node);
=======
    return n == NULL ? NULL : CONTAINER_OF(n, struct _timeout, node);
>>>>>>> aae25861
}

static void remove_timeout(struct _timeout* t) {
    if (next(t) != NULL) {
        next(t)->dticks += t->dticks;
    }

    sys_dlist_remove(&t->node);
}

static int32_t elapsed(void) {
    /* While sys_clock_announce() is executing, new relative timeouts will be
     * scheduled relatively to the currently firing timeout's original tick
     * value (=curr_tick) rather than relative to the current
     * sys_clock_elapsed().
     *
     * This means that timeouts being scheduled from within timeout callbacks
     * will be scheduled at well-defined offsets from the currently firing
     * timeout.
     *
     * As a side effect, the same will happen if an ISR with higher priority
     * preempts a timeout callback and schedules a timeout.
     *
     * The distinction is implemented by looking at announce_remaining which
     * will be non-zero while sys_clock_announce() is executing and zero
     * otherwise.
     */
    return announce_remaining == 0 ? sys_clock_elapsed() : 0U;
}

static int32_t next_timeout(void) {
    struct _timeout* to   = first();
    int32_t ticks_elapsed = elapsed();
    int32_t ret;

    if ((to == NULL) ||
        ((int64_t)(to->dticks - ticks_elapsed) > (int64_t)INT_MAX)) {
        ret = MAX_WAIT;
    }
    else {
        ret = (int32_t)MAX(0, (to->dticks - ticks_elapsed));
    }

    return (ret);
}

<<<<<<< HEAD
void z_add_timeout(struct _timeout *to, _timeout_func_t fn,
		   k_timeout_t timeout)
{
	if (K_TIMEOUT_EQ(timeout, K_FOREVER)) {
		return;
	}

#ifdef CONFIG_KERNEL_COHERENCE
	__ASSERT_NO_MSG(arch_mem_coherent(to));
#endif /* CONFIG_KERNEL_COHERENCE */

	__ASSERT(!sys_dnode_is_linked(&to->node), "");
	to->fn = fn;

	K_SPINLOCK(&timeout_lock) {
		struct _timeout *t;

		if (IS_ENABLED(CONFIG_TIMEOUT_64BIT) &&
		    (Z_TICK_ABS(timeout.ticks) >= 0)) {
			k_ticks_t ticks = Z_TICK_ABS(timeout.ticks) - curr_tick;

			to->dticks = MAX(1, ticks);
		} else {
			to->dticks = timeout.ticks + 1 + elapsed();
		}

		for (t = first(); t != NULL; t = next(t)) {
			if (t->dticks > to->dticks) {
				t->dticks -= to->dticks;
				sys_dlist_insert(&t->node, &to->node);
				break;
			}
			to->dticks -= t->dticks;
		}

		if (t == NULL) {
			sys_dlist_append(&timeout_list, &to->node);
		}

		if (to == first() && announce_remaining == 0) {
			sys_clock_set_timeout(next_timeout(), false);
		}
	}
=======
void z_add_timeout(struct _timeout* to, _timeout_func_t fn,
                   k_timeout_t timeout) {
    if (K_TIMEOUT_EQ(timeout, K_FOREVER)) {
        return;
    }

    #ifdef CONFIG_KERNEL_COHERENCE
    __ASSERT_NO_MSG(arch_mem_coherent(to));
    #endif /* CONFIG_KERNEL_COHERENCE */

    __ASSERT(!sys_dnode_is_linked(&to->node), "");
    to->fn = fn;

    K_SPINLOCK(&timeout_lock) {
        struct _timeout* t;

        if (IS_ENABLED(CONFIG_TIMEOUT_64BIT) &&
            Z_TICK_ABS(timeout.ticks) >= 0) {
            k_ticks_t ticks = Z_TICK_ABS(timeout.ticks) - curr_tick;

            to->dticks = MAX(1, ticks);
        }
        else {
            to->dticks = timeout.ticks + 1 + elapsed();
        }

        for (t = first(); t != NULL; t = next(t)) {
            if (t->dticks > to->dticks) {
                t->dticks -= to->dticks;
                sys_dlist_insert(&t->node, &to->node);
                break;
            }
            to->dticks -= t->dticks;
        }

        if (t == NULL) {
            sys_dlist_append(&timeout_list, &to->node);
        }

        if ((to == first()) && (announce_remaining == 0)) {
            sys_clock_set_timeout(next_timeout(), false);
        }
    }
>>>>>>> aae25861
}

int z_abort_timeout(struct _timeout* to) {
    int ret = -EINVAL;

    K_SPINLOCK(&timeout_lock) {
        if (sys_dnode_is_linked(&to->node)) {
            remove_timeout(to);
            ret = 0;
        }
    }

    return (ret);
}

/* must be locked */
static k_ticks_t timeout_rem(const struct _timeout* timeout) {
    k_ticks_t ticks = 0;

    for (struct _timeout* t = first(); t != NULL; t = next(t)) {
        ticks += t->dticks;
        if (timeout == t) {
            break;
        }
    }

    return (ticks);
}

k_ticks_t z_timeout_remaining(const struct _timeout* timeout) {
    k_ticks_t ticks = 0;

    K_SPINLOCK(&timeout_lock) {
        if (!z_is_inactive_timeout(timeout)) {
            ticks = timeout_rem(timeout) - elapsed();
        }
    }

    return (ticks);
}

k_ticks_t z_timeout_expires(const struct _timeout* timeout) {
    k_ticks_t ticks = 0;

    K_SPINLOCK(&timeout_lock) {
        ticks = curr_tick;
        if (!z_is_inactive_timeout(timeout)) {
            ticks += timeout_rem(timeout);
        }
    }

    return (ticks);
}

int32_t z_get_next_timeout_expiry(void) {
    int32_t ret = (int32_t)K_TICKS_FOREVER;

    K_SPINLOCK(&timeout_lock) {
        ret = next_timeout();
    }

    return (ret);
}

void sys_clock_announce(int32_t ticks) {
    k_spinlock_key_t key = k_spin_lock(&timeout_lock);

    /* We release the lock around the callbacks below, so on SMP
     * systems someone might be already running the loop.  Don't
     * race (which will cause paralllel execution of "sequential"
     * timeouts and confuse apps), just increment the tick count
     * and return.
     */
    if (IS_ENABLED(CONFIG_SMP) && (announce_remaining != 0)) {
        announce_remaining += ticks;
        k_spin_unlock(&timeout_lock, key);
        return;
    }

    announce_remaining = ticks;

    struct _timeout* t;

    for (t = first();
         (t != NULL) && (t->dticks <= announce_remaining);
         t = first()) {
        int dt = (int)t->dticks;

        curr_tick += dt;
        t->dticks = 0;
        remove_timeout(t);

        k_spin_unlock(&timeout_lock, key);
        t->fn(t);
        key = k_spin_lock(&timeout_lock);
        announce_remaining -= dt;
    }

    if (t != NULL) {
        t->dticks -= announce_remaining;
    }

    curr_tick += announce_remaining;
    announce_remaining = 0;

    sys_clock_set_timeout(next_timeout(), false);

    k_spin_unlock(&timeout_lock, key);

    #ifdef CONFIG_TIMESLICING
    z_time_slice();
    #endif /* CONFIG_TIMESLICING */
}

int64_t sys_clock_tick_get(void) {
    uint64_t t = 0U;

    K_SPINLOCK(&timeout_lock) {
        t = curr_tick + elapsed();
    }

    return (t);
}

uint32_t sys_clock_tick_get_32(void) {
    #ifdef CONFIG_TICKLESS_KERNEL
    return (uint32_t)sys_clock_tick_get();
    #else
    return (uint32_t)curr_tick;
    #endif /* CONFIG_TICKLESS_KERNEL */
}

int64_t z_impl_k_uptime_ticks(void) {
    return sys_clock_tick_get();
}

#ifdef CONFIG_USERSPACE
static inline int64_t z_vrfy_k_uptime_ticks(void) {
    return z_impl_k_uptime_ticks();
}

#include <syscalls/k_uptime_ticks_mrsh.c>
#endif /* CONFIG_USERSPACE */

k_timepoint_t sys_timepoint_calc(k_timeout_t timeout) {
    k_timepoint_t timepoint;

    if (K_TIMEOUT_EQ(timeout, K_FOREVER)) {
        timepoint.tick = UINT64_MAX;
    }
    else if (K_TIMEOUT_EQ(timeout, K_NO_WAIT)) {
        timepoint.tick = 0;
    }
    else {
        k_ticks_t dt = timeout.ticks;

        if (IS_ENABLED(CONFIG_TIMEOUT_64BIT) && Z_TICK_ABS(dt) >= 0) {
            timepoint.tick = Z_TICK_ABS(dt);
        }
        else {
            timepoint.tick = sys_clock_tick_get() + MAX(1, dt);
        }
    }

    return (timepoint);
}

k_timeout_t sys_timepoint_timeout(k_timepoint_t timepoint) {
    uint64_t now, remaining;

    if (timepoint.tick == UINT64_MAX) {
        return (K_FOREVER);
    }

    if (timepoint.tick == 0) {
        return (K_NO_WAIT);
    }

    now = sys_clock_tick_get();
    remaining = (timepoint.tick > now) ? (timepoint.tick - now) : 0;

    return (K_TICKS(remaining));
}

#ifdef CONFIG_ZTEST
void z_impl_sys_clock_tick_set(uint64_t tick) {
    curr_tick = tick;
}

void z_vrfy_sys_clock_tick_set(uint64_t tick) {
    z_impl_sys_clock_tick_set(tick);
}
#endif /* CONFIG_ZTEST */<|MERGE_RESOLUTION|>--- conflicted
+++ resolved
@@ -39,21 +39,13 @@
 static struct _timeout* first(void) {
     sys_dnode_t* t = sys_dlist_peek_head(&timeout_list);
 
-<<<<<<< HEAD
-	return (t == NULL) ? NULL : CONTAINER_OF(t, struct _timeout, node);
-=======
-    return t == NULL ? NULL : CONTAINER_OF(t, struct _timeout, node);
->>>>>>> aae25861
+    return (t == NULL) ? NULL : CONTAINER_OF(t, struct _timeout, node);
 }
 
 static struct _timeout* next(struct _timeout* t) {
     sys_dnode_t* n = sys_dlist_peek_next(&timeout_list, &t->node);
 
-<<<<<<< HEAD
-	return (n == NULL) ? NULL : CONTAINER_OF(n, struct _timeout, node);
-=======
-    return n == NULL ? NULL : CONTAINER_OF(n, struct _timeout, node);
->>>>>>> aae25861
+    return (n == NULL) ? NULL : CONTAINER_OF(n, struct _timeout, node);
 }
 
 static void remove_timeout(struct _timeout* t) {
@@ -100,51 +92,6 @@
     return (ret);
 }
 
-<<<<<<< HEAD
-void z_add_timeout(struct _timeout *to, _timeout_func_t fn,
-		   k_timeout_t timeout)
-{
-	if (K_TIMEOUT_EQ(timeout, K_FOREVER)) {
-		return;
-	}
-
-#ifdef CONFIG_KERNEL_COHERENCE
-	__ASSERT_NO_MSG(arch_mem_coherent(to));
-#endif /* CONFIG_KERNEL_COHERENCE */
-
-	__ASSERT(!sys_dnode_is_linked(&to->node), "");
-	to->fn = fn;
-
-	K_SPINLOCK(&timeout_lock) {
-		struct _timeout *t;
-
-		if (IS_ENABLED(CONFIG_TIMEOUT_64BIT) &&
-		    (Z_TICK_ABS(timeout.ticks) >= 0)) {
-			k_ticks_t ticks = Z_TICK_ABS(timeout.ticks) - curr_tick;
-
-			to->dticks = MAX(1, ticks);
-		} else {
-			to->dticks = timeout.ticks + 1 + elapsed();
-		}
-
-		for (t = first(); t != NULL; t = next(t)) {
-			if (t->dticks > to->dticks) {
-				t->dticks -= to->dticks;
-				sys_dlist_insert(&t->node, &to->node);
-				break;
-			}
-			to->dticks -= t->dticks;
-		}
-
-		if (t == NULL) {
-			sys_dlist_append(&timeout_list, &to->node);
-		}
-
-		if (to == first() && announce_remaining == 0) {
-			sys_clock_set_timeout(next_timeout(), false);
-		}
-	}
-=======
 void z_add_timeout(struct _timeout* to, _timeout_func_t fn,
                    k_timeout_t timeout) {
     if (K_TIMEOUT_EQ(timeout, K_FOREVER)) {
@@ -162,7 +109,7 @@
         struct _timeout* t;
 
         if (IS_ENABLED(CONFIG_TIMEOUT_64BIT) &&
-            Z_TICK_ABS(timeout.ticks) >= 0) {
+            (Z_TICK_ABS(timeout.ticks) >= 0)) {
             k_ticks_t ticks = Z_TICK_ABS(timeout.ticks) - curr_tick;
 
             to->dticks = MAX(1, ticks);
@@ -188,7 +135,6 @@
             sys_clock_set_timeout(next_timeout(), false);
         }
     }
->>>>>>> aae25861
 }
 
 int z_abort_timeout(struct _timeout* to) {
