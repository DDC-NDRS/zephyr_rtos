/*
 * Copyright (c) 1997-2016 Wind River Systems, Inc.
 *
 * SPDX-License-Identifier: Apache-2.0
 */

#include <zephyr/kernel.h>

#include <zephyr/init.h>
#include <zephyr/syscall_handler.h>
#include <stdbool.h>
#include <zephyr/spinlock.h>
#include <ksched.h>
#include <wait_q.h>

static struct k_spinlock lock;

#ifdef CONFIG_OBJ_CORE_TIMER
static struct k_obj_type obj_type_timer;
#endif

/**
 * @brief Handle expiration of a kernel timer object.
 *
 * @param t  Timeout used by the timer.
 */
void z_timer_expiration_handler(struct _timeout* t) {
	struct k_timer *timer = CONTAINER_OF(t, struct k_timer, timeout);
	struct k_thread *thread;
	k_spinlock_key_t key = k_spin_lock(&lock);

	/* In sys_clock_announce(), when a timeout expires, it is first removed
	 * from the timeout list, then its expiration handler is called (with
	 * unlocked interrupts). For kernel timers, the expiration handler is
	 * this function. Usually, the timeout structure related to the timer
	 * that is handled here will not be linked to the timeout list at this
	 * point. But it may happen that before this function is executed and
	 * interrupts are locked again, a given timer gets restarted from an
	 * interrupt context that has a priority higher than the system timer
	 * interrupt. Then, the timeout structure for this timer will turn out
	 * to be linked to the timeout list. And in such case, since the timer
	 * was restarted, its expiration handler should not be executed then,
	 * so the function exits immediately.
	 */
	if (sys_dnode_is_linked(&t->node)) {
		k_spin_unlock(&lock, key);
		return;
	}

	/*
	 * if the timer is periodic, start it again; don't add _TICK_ALIGN
	 * since we're already aligned to a tick boundary
	 */
	if (!K_TIMEOUT_EQ(timer->period, K_NO_WAIT) &&
	    !K_TIMEOUT_EQ(timer->period, K_FOREVER)) {
		k_timeout_t next = timer->period;

		/* see note about z_add_timeout() in z_impl_k_timer_start() */
		next.ticks = MAX(next.ticks - 1, 0);

#ifdef CONFIG_TIMEOUT_64BIT
		/* Exploit the fact that uptime during a kernel
		 * timeout handler reflects the time of the scheduled
		 * event and not real time to get some inexpensive
		 * protection against late interrupts.  If we're
		 * delayed for any reason, we still end up calculating
		 * the next expiration as a regular stride from where
		 * we "should" have run.  Requires absolute timeouts.
		 * (Note offset by one: we're nominally at the
		 * beginning of a tick, so need to defeat the "round
		 * down" behavior on timeout addition).
		 */
		next = K_TIMEOUT_ABS_TICKS(k_uptime_ticks() + 1 + next.ticks);
#endif
		z_add_timeout(&timer->timeout, z_timer_expiration_handler, next);
	}

	/* update timer's status */
	timer->status += 1U;

	/* invoke timer expiry function */
	if (timer->expiry_fn != NULL) {
		/* Unlock for user handler. */
		k_spin_unlock(&lock, key);
		timer->expiry_fn(timer);
		key = k_spin_lock(&lock);
	}

	if (!IS_ENABLED(CONFIG_MULTITHREADING)) {
		k_spin_unlock(&lock, key);
		return;
	}

	thread = z_waitq_head(&timer->wait_q);

	if (thread == NULL) {
		k_spin_unlock(&lock, key);
		return;
	}

	z_unpend_thread_no_timeout(thread);

	arch_thread_return_value_set(thread, 0);

	k_spin_unlock(&lock, key);

	z_ready_thread(thread);
}


void k_timer_init(struct k_timer* timer, k_timer_expiry_t expiry_fn, k_timer_stop_t stop_fn) {
	timer->expiry_fn = expiry_fn;
	timer->stop_fn = stop_fn;
	timer->status = 0U;

	if (IS_ENABLED(CONFIG_MULTITHREADING)) {
		z_waitq_init(&timer->wait_q);
	}

	z_init_timeout(&timer->timeout);

	SYS_PORT_TRACING_OBJ_INIT(k_timer, timer);

	timer->user_data = NULL;

	z_object_init(timer);

#ifdef CONFIG_OBJ_CORE_TIMER
	k_obj_core_init_and_link(K_OBJ_CORE(timer), &obj_type_timer);
#endif
}


void z_impl_k_timer_start(struct k_timer* timer, k_timeout_t duration, k_timeout_t period) {
	SYS_PORT_TRACING_OBJ_FUNC(k_timer, start, timer, duration, period);

	/* Acquire spinlock to ensure safety during concurrent calls to
	 * k_timer_start for scheduling or rescheduling. This is necessary
	 * since k_timer_start can be preempted, especially for the same
	 * timer instance.
	 */
	k_spinlock_key_t key = k_spin_lock(&lock);

	if (K_TIMEOUT_EQ(duration, K_FOREVER)) {
		k_spin_unlock(&lock, key);
		return;
	}

	/* z_add_timeout() always adds one to the incoming tick count
	 * to round up to the next tick (by convention it waits for
	 * "at least as long as the specified timeout"), but the
	 * period interval is always guaranteed to be reset from
	 * within the timer ISR, so no round up is desired and 1 is
	 * subtracted in there.
	 *
	 * Note that the duration (!) value gets the same treatment
	 * for backwards compatibility.  This is unfortunate
	 * (i.e. k_timer_start() doesn't treat its initial sleep
	 * argument the same way k_sleep() does), but historical.  The
	 * timer_api test relies on this behavior.
	 */
	if (Z_TICK_ABS(duration.ticks) < 0) {
		duration.ticks = MAX(duration.ticks - 1, 0);
	}

	(void)z_abort_timeout(&timer->timeout);
	timer->period = period;
	timer->status = 0U;

<<<<<<< HEAD
	z_add_timeout(&timer->timeout, z_timer_expiration_handler,
		     duration);

	k_spin_unlock(&lock, key);
=======
	z_add_timeout(&timer->timeout, z_timer_expiration_handler, duration);
>>>>>>> 6ffcad92
}

#ifdef CONFIG_USERSPACE
static inline void z_vrfy_k_timer_start(struct k_timer *timer,
					k_timeout_t duration,
					k_timeout_t period)
{
	Z_OOPS(Z_SYSCALL_OBJ(timer, K_OBJ_TIMER));
	z_impl_k_timer_start(timer, duration, period);
}
#include <syscalls/k_timer_start_mrsh.c>
#endif

void z_impl_k_timer_stop(struct k_timer *timer)
{
	SYS_PORT_TRACING_OBJ_FUNC(k_timer, stop, timer);

	bool inactive = (z_abort_timeout(&timer->timeout) != 0);

	if (inactive) {
		return;
	}

	if (timer->stop_fn != NULL) {
		timer->stop_fn(timer);
	}

	if (IS_ENABLED(CONFIG_MULTITHREADING)) {
		struct k_thread *pending_thread = z_unpend1_no_timeout(&timer->wait_q);

		if (pending_thread != NULL) {
			z_ready_thread(pending_thread);
			z_reschedule_unlocked();
		}
	}
}

#ifdef CONFIG_USERSPACE
static inline void z_vrfy_k_timer_stop(struct k_timer *timer)
{
	Z_OOPS(Z_SYSCALL_OBJ(timer, K_OBJ_TIMER));
	z_impl_k_timer_stop(timer);
}
#include <syscalls/k_timer_stop_mrsh.c>
#endif

uint32_t z_impl_k_timer_status_get(struct k_timer *timer)
{
	k_spinlock_key_t key = k_spin_lock(&lock);
	uint32_t result = timer->status;

	timer->status = 0U;
	k_spin_unlock(&lock, key);

	return result;
}

#ifdef CONFIG_USERSPACE
static inline uint32_t z_vrfy_k_timer_status_get(struct k_timer *timer)
{
	Z_OOPS(Z_SYSCALL_OBJ(timer, K_OBJ_TIMER));
	return z_impl_k_timer_status_get(timer);
}
#include <syscalls/k_timer_status_get_mrsh.c>
#endif

uint32_t z_impl_k_timer_status_sync(struct k_timer *timer)
{
	__ASSERT(!arch_is_in_isr(), "");
	SYS_PORT_TRACING_OBJ_FUNC_ENTER(k_timer, status_sync, timer);

	if (!IS_ENABLED(CONFIG_MULTITHREADING)) {
		uint32_t result;

		do {
			k_spinlock_key_t key = k_spin_lock(&lock);

			if (!z_is_inactive_timeout(&timer->timeout)) {
				result = *(volatile uint32_t *)&timer->status;
				timer->status = 0U;
				k_spin_unlock(&lock, key);
				if (result > 0) {
					break;
				}
			} else {
				result = timer->status;
				k_spin_unlock(&lock, key);
				break;
			}
		} while (true);

		return result;
	}

	k_spinlock_key_t key = k_spin_lock(&lock);
	uint32_t result = timer->status;

	if (result == 0U) {
		if (!z_is_inactive_timeout(&timer->timeout)) {
			SYS_PORT_TRACING_OBJ_FUNC_BLOCKING(k_timer, status_sync, timer, K_FOREVER);

			/* wait for timer to expire or stop */
			(void)z_pend_curr(&lock, key, &timer->wait_q, K_FOREVER);

			/* get updated timer status */
			key = k_spin_lock(&lock);
			result = timer->status;
		} else {
			/* timer is already stopped */
		}
	} else {
		/* timer has already expired at least once */
	}

	timer->status = 0U;
	k_spin_unlock(&lock, key);

	/**
	 * @note	New tracing hook
	 */
	SYS_PORT_TRACING_OBJ_FUNC_EXIT(k_timer, status_sync, timer, result);

	return result;
}

#ifdef CONFIG_USERSPACE
static inline uint32_t z_vrfy_k_timer_status_sync(struct k_timer *timer)
{
	Z_OOPS(Z_SYSCALL_OBJ(timer, K_OBJ_TIMER));
	return z_impl_k_timer_status_sync(timer);
}
#include <syscalls/k_timer_status_sync_mrsh.c>

static inline k_ticks_t z_vrfy_k_timer_remaining_ticks(
						const struct k_timer *timer)
{
	Z_OOPS(Z_SYSCALL_OBJ(timer, K_OBJ_TIMER));
	return z_impl_k_timer_remaining_ticks(timer);
}
#include <syscalls/k_timer_remaining_ticks_mrsh.c>

static inline k_ticks_t z_vrfy_k_timer_expires_ticks(
						const struct k_timer *timer)
{
	Z_OOPS(Z_SYSCALL_OBJ(timer, K_OBJ_TIMER));
	return z_impl_k_timer_expires_ticks(timer);
}
#include <syscalls/k_timer_expires_ticks_mrsh.c>

static inline void *z_vrfy_k_timer_user_data_get(const struct k_timer *timer)
{
	Z_OOPS(Z_SYSCALL_OBJ(timer, K_OBJ_TIMER));
	return z_impl_k_timer_user_data_get(timer);
}
#include <syscalls/k_timer_user_data_get_mrsh.c>

static inline void z_vrfy_k_timer_user_data_set(struct k_timer *timer,
						void *user_data)
{
	Z_OOPS(Z_SYSCALL_OBJ(timer, K_OBJ_TIMER));
	z_impl_k_timer_user_data_set(timer, user_data);
}
#include <syscalls/k_timer_user_data_set_mrsh.c>

#endif

#ifdef CONFIG_OBJ_CORE_TIMER
static int init_timer_obj_core_list(void)
{
	/* Initialize timer object type */

	z_obj_type_init(&obj_type_timer, K_OBJ_TYPE_TIMER_ID,
			offsetof(struct k_timer, obj_core));

	/* Initialize and link statically defined timers */

	STRUCT_SECTION_FOREACH(k_timer, timer) {
		k_obj_core_init_and_link(K_OBJ_CORE(timer), &obj_type_timer);
	}

	return 0;
}
SYS_INIT(init_timer_obj_core_list, PRE_KERNEL_1,
	 CONFIG_KERNEL_INIT_PRIORITY_OBJECTS);
#endif<|MERGE_RESOLUTION|>--- conflicted
+++ resolved
@@ -72,7 +72,8 @@
 		 */
 		next = K_TIMEOUT_ABS_TICKS(k_uptime_ticks() + 1 + next.ticks);
 #endif
-		z_add_timeout(&timer->timeout, z_timer_expiration_handler, next);
+		z_add_timeout(&timer->timeout, z_timer_expiration_handler,
+			      next);
 	}
 
 	/* update timer's status */
@@ -108,7 +109,9 @@
 }
 
 
-void k_timer_init(struct k_timer* timer, k_timer_expiry_t expiry_fn, k_timer_stop_t stop_fn) {
+void k_timer_init(struct k_timer* timer,
+                  k_timer_expiry_t expiry_fn,
+                  k_timer_stop_t stop_fn) {
 	timer->expiry_fn = expiry_fn;
 	timer->stop_fn = stop_fn;
 	timer->status = 0U;
@@ -131,7 +134,8 @@
 }
 
 
-void z_impl_k_timer_start(struct k_timer* timer, k_timeout_t duration, k_timeout_t period) {
+void z_impl_k_timer_start(struct k_timer* timer, k_timeout_t duration,
+                          k_timeout_t period) {
 	SYS_PORT_TRACING_OBJ_FUNC(k_timer, start, timer, duration, period);
 
 	/* Acquire spinlock to ensure safety during concurrent calls to
@@ -167,14 +171,10 @@
 	timer->period = period;
 	timer->status = 0U;
 
-<<<<<<< HEAD
 	z_add_timeout(&timer->timeout, z_timer_expiration_handler,
-		     duration);
+                      duration);
 
 	k_spin_unlock(&lock, key);
-=======
-	z_add_timeout(&timer->timeout, z_timer_expiration_handler, duration);
->>>>>>> 6ffcad92
 }
 
 #ifdef CONFIG_USERSPACE
