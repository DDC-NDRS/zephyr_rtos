--- conflicted
+++ resolved
@@ -164,63 +164,10 @@
 }
 #endif /* CONFIG_SCHED_THREAD_USAGE_ALL */
 
-<<<<<<< HEAD
-void z_sched_thread_usage(struct k_thread *thread,
-			  struct k_thread_runtime_stats *stats)
-{
-	struct _cpu *cpu;
-	k_spinlock_key_t  key;
-
-	key = k_spin_lock(&usage_lock);
-	cpu = _current_cpu;
-
-
-	if (thread == cpu->current) {
-		uint32_t now = usage_now();
-		uint32_t cycles = now - cpu->usage0;
-
-		/*
-		 * Getting stats for the current thread. Update both the
-		 * current thread stats and its CPU stats as the CPU's
-		 * [usage0] field will also get updated. This keeps all
-		 * that information up-to-date.
-		 */
-
-		if (thread->base.usage.track_usage) {
-			sched_thread_update_usage(thread, cycles);
-		}
-
-		sched_cpu_update_usage(cpu, cycles);
-
-		cpu->usage0 = now;
-	}
-
-	stats->execution_cycles = thread->base.usage.total;
-	stats->total_cycles     = thread->base.usage.total;
-
-	/* Copy-out the thread's usage stats */
-
-#ifdef CONFIG_SCHED_THREAD_USAGE_ANALYSIS
-	stats->current_cycles = thread->base.usage.current;
-	stats->peak_cycles    = thread->base.usage.longest;
-
-	if (thread->base.usage.num_windows == 0) {
-		stats->average_cycles = 0;
-	} else {
-		stats->average_cycles = stats->total_cycles /
-					thread->base.usage.num_windows;
-	}
-#endif /* CONFIG_SCHED_THREAD_USAGE_ANALYSIS */
-
-#ifdef CONFIG_SCHED_THREAD_USAGE_ALL
-	stats->idle_cycles = 0;
-#endif /* CONFIG_SCHED_THREAD_USAGE_ALL */
-
-	k_spin_unlock(&usage_lock, key);
-=======
-void z_sched_thread_usage(struct k_thread* thread, struct k_thread_runtime_stats* stats) {
-    k_spinlock_key_t key;
+void z_sched_thread_usage(struct k_thread* thread,
+                          struct k_thread_runtime_stats* stats) {
     struct _cpu* cpu;
+    k_spinlock_key_t key;
 
     key = k_spin_lock(&usage_lock);
     cpu = _current_cpu;
@@ -264,10 +211,8 @@
     #ifdef CONFIG_SCHED_THREAD_USAGE_ALL
     stats->idle_cycles = 0;
     #endif /* CONFIG_SCHED_THREAD_USAGE_ALL */
-    stats->execution_cycles = thread->base.usage.total;
-
-    k_spin_unlock(&usage_lock, key);
->>>>>>> e5f33646
+
+    k_spin_unlock(&usage_lock, key);
 }
 
 #ifdef CONFIG_SCHED_THREAD_USAGE_ANALYSIS
