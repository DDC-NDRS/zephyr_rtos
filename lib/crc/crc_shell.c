/*
 * Copyright (c) 2022 Meta
 *
 * SPDX-License-Identifier: Apache-2.0
 */

#include <errno.h>
#include <stdbool.h>
#include <stdint.h>
#include <stdlib.h>
#ifdef CONFIG_ARCH_POSIX
#include <unistd.h>
#else
#include <zephyr/posix/unistd.h>
#endif

#include <zephyr/kernel.h>
#include <zephyr/shell/shell.h>
#include <zephyr/sys/crc.h>

<<<<<<< HEAD
static const char *const crc_types[] = {
	[CRC4] = "4",
	[CRC4_TI] = "4_ti",
	[CRC7_BE] = "7_be",
	[CRC8] = "8",
	[CRC8_CCITT] = "8_ccitt",
	[CRC16] = "16",
	[CRC16_ANSI] = "16_ansi",
	[CRC16_CCITT] = "16_ccitt",
	[CRC16_ITU_T] = "16_itu_t",
	[CRC32_C] = "32_c",
	[CRC32_IEEE] = "32_ieee",
=======
static char const* const crc_types[] = {
    [CRC4]        = "4",
    [CRC4_TI]     = "4_ti",
    [CRC7_BE]     = "7_be",
    [CRC8]        = "8",
    [CRC8_CCITT]  = "8_ccitt",
    [CRC8_ROHC]   = "8_rohc",
    [CRC16]       = "16",
    [CRC16_ANSI]  = "16_ansi",
    [CRC16_CCITT] = "16_ccitt",
    [CRC16_ITU_T] = "16_itu_t",
    [CRC32_C]     = "32_c",
    [CRC32_IEEE]  = "32_ieee",
>>>>>>> 73863a66
};

static int string_to_crc_type(char const* s) {
    int i;

    for (i = 0; i < ARRAY_SIZE(crc_types); ++i) {
        if (strcmp(s, crc_types[i]) == 0) {
            return (i);
        }
    }

    return (-1);
}

static void usage(const struct shell* sh) {
    size_t i;

    shell_print(sh, "crc [options..] <address> <size>");
    shell_print(sh, "options:");
    shell_print(sh, "-f         This is the first packet");
    shell_print(sh, "-l         This is the last packet");
    shell_print(sh, "-p <poly>  Use polynomial 'poly'");
    shell_print(sh, "-r         Reflect");
    shell_print(sh, "-s <seed>  Use 'seed' as the initial value");
    shell_print(sh, "-t <type>  Compute the CRC described by 'type'");
    shell_print(sh, "Note: some options are only useful for certain CRCs");
    shell_print(sh, "CRC Types:");

    for (i = 0; i < ARRAY_SIZE(crc_types); ++i) {
        shell_print(sh, "%s", crc_types[i]);
    }
}

static int cmd_crc(const struct shell* sh, size_t argc, char** argv) {
    int rv;
    bool last     = false;
    uint32_t poly = 0;
    bool first    = false;
    uint32_t seed = 0;
    bool reflect  = false;
    void* addr;
    size_t size;
    enum crc_type type = CRC32_IEEE;

    optind = 1;

    while ((rv = getopt(argc, argv, "fhlp:rs:t:")) != -1) {
        switch (rv) {
            case 'f' :
                first = true;
                break;

            case 'h' :
                usage(sh);
                return (0);

            case 'l' :
                last = true;
                break;

            case 'p' :
                poly = (size_t)strtoul(optarg, NULL, 16);
                if ((poly == 0) && (errno == EINVAL)) {
                    shell_error(sh, "invalid seed '%s'", optarg);
                    return (-EINVAL);
                }
                break;

            case 'r' :
                reflect = true;
                break;

            case 's' :
                seed = (size_t)strtoul(optarg, NULL, 16);
                if ((seed == 0) && (errno == EINVAL)) {
                    shell_error(sh, "invalid seed '%s'", optarg);
                    return (-EINVAL);
                }
                break;

            case 't' :
                type = string_to_crc_type(optarg);
                if (type == -1) {
                    shell_error(sh, "invalid type '%s'", optarg);
                    return (-EINVAL);
                }
                break;

            case '?' :
            default :
                usage(sh);
                return (-EINVAL);
        }
    }

    if ((size_t)(optind + 2) > argc) {
        shell_error(sh, "'address' and 'size' arguments are mandatory");
        usage(sh);
        return (-EINVAL);
    }

    addr = (void*)strtoul(argv[optind], NULL, 16);
    if ((addr == 0) && (errno == EINVAL)) {
        shell_error(sh, "invalid address '%s'", argv[optind]);
        return (-EINVAL);
    }

    size = (size_t)strtoul(argv[optind + 1], NULL, 0);
    if ((size == 0) && (errno == EINVAL)) {
        shell_error(sh, "invalid size '%s'", argv[optind + 1]);
        return (-EINVAL);
    }

    shell_print(sh, "0x%x", crc_by_type(type, addr, size, seed, poly, reflect, first, last));

    return (0);
}

SHELL_CMD_ARG_REGISTER(crc, NULL, "CRC calculation", cmd_crc, 0, 12);<|MERGE_RESOLUTION|>--- conflicted
+++ resolved
@@ -18,20 +18,6 @@
 #include <zephyr/shell/shell.h>
 #include <zephyr/sys/crc.h>
 
-<<<<<<< HEAD
-static const char *const crc_types[] = {
-	[CRC4] = "4",
-	[CRC4_TI] = "4_ti",
-	[CRC7_BE] = "7_be",
-	[CRC8] = "8",
-	[CRC8_CCITT] = "8_ccitt",
-	[CRC16] = "16",
-	[CRC16_ANSI] = "16_ansi",
-	[CRC16_CCITT] = "16_ccitt",
-	[CRC16_ITU_T] = "16_itu_t",
-	[CRC32_C] = "32_c",
-	[CRC32_IEEE] = "32_ieee",
-=======
 static char const* const crc_types[] = {
     [CRC4]        = "4",
     [CRC4_TI]     = "4_ti",
@@ -45,7 +31,6 @@
     [CRC16_ITU_T] = "16_itu_t",
     [CRC32_C]     = "32_c",
     [CRC32_IEEE]  = "32_ieee",
->>>>>>> 73863a66
 };
 
 static int string_to_crc_type(char const* s) {
@@ -80,14 +65,14 @@
 }
 
 static int cmd_crc(const struct shell* sh, size_t argc, char** argv) {
-    int rv;
-    bool last     = false;
-    uint32_t poly = 0;
-    bool first    = false;
-    uint32_t seed = 0;
-    bool reflect  = false;
-    void* addr;
-    size_t size;
+    int           rv;
+    bool          last    = false;
+    uint32_t      poly    = 0;
+    bool          first   = false;
+    uint32_t      seed    = 0;
+    bool          reflect = false;
+    void*         addr;
+    size_t        size;
     enum crc_type type = CRC32_IEEE;
 
     optind = 1;
