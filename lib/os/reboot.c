--- conflicted
+++ resolved
@@ -12,9 +12,7 @@
 
 extern void sys_arch_reboot(int type);
 
-<<<<<<< HEAD
-FUNC_NORETURN void sys_reboot(int type)
-{
+FUNC_NORETURN void sys_reboot(int type) {
 	(void)irq_lock();
 
 	/* Disable caches to ensure all data is flushed */
@@ -31,17 +29,12 @@
 	if (IS_ENABLED(CONFIG_SYSTEM_TIMER_HAS_DISABLE_SUPPORT)) {
 		sys_clock_disable();
 	}
-=======
-FUNC_NORETURN void sys_reboot(int type) {
-    (void) irq_lock();
-    sys_clock_disable();
->>>>>>> 2bc9ed69
 
-    sys_arch_reboot(type);
+	sys_arch_reboot(type);
 
-    /* should never get here */
-    printk("Failed to reboot: spinning endlessly...\n");
-    for (;;) {
-        k_cpu_idle();
-    }
+	/* should never get here */
+	printk("Failed to reboot: spinning endlessly...\n");
+	for (;;) {
+		k_cpu_idle();
+	}
 }