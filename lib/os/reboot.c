/*
 * Copyright (c) 2015 Wind River Systems, Inc.
 *
 * SPDX-License-Identifier: Apache-2.0
 */

#include <zephyr/cache.h>
#include <zephyr/drivers/timer/system_timer.h>
#include <zephyr/sys/reboot.h>
#include <zephyr/kernel.h>
#include <zephyr/sys/printk.h>
#include <zephyr/debug/gcov.h>

extern void sys_arch_reboot(int type);

<<<<<<< HEAD
FUNC_NORETURN void sys_reboot(int type)
{
#ifdef CONFIG_COVERAGE_DUMP
	gcov_coverage_dump();
#endif /* CONFIG_COVERAGE_DUMP */

	(void)irq_lock();
=======
FUNC_NORETURN void sys_reboot(int type) {
    (void) irq_lock();
>>>>>>> 2a6bbc5a

    /* Disable caches to ensure all data is flushed */
#if defined(CONFIG_ARCH_CACHE)
#if defined(CONFIG_DCACHE)
    sys_cache_data_disable();
#endif /* CONFIG_DCACHE */

#if defined(CONFIG_ICACHE)
    sys_cache_instr_disable();
#endif /* CONFIG_ICACHE */
#endif /* CONFIG_ARCH_CACHE */

    if (IS_ENABLED(CONFIG_SYSTEM_TIMER_HAS_DISABLE_SUPPORT)) {
        sys_clock_disable();
    }

    sys_arch_reboot(type);

    /* should never get here */
    printk("Failed to reboot: spinning endlessly...\n");
    for (;;) {
        k_cpu_idle();
    }
}<|MERGE_RESOLUTION|>--- conflicted
+++ resolved
@@ -13,29 +13,23 @@
 
 extern void sys_arch_reboot(int type);
 
-<<<<<<< HEAD
-FUNC_NORETURN void sys_reboot(int type)
-{
-#ifdef CONFIG_COVERAGE_DUMP
-	gcov_coverage_dump();
-#endif /* CONFIG_COVERAGE_DUMP */
+FUNC_NORETURN void sys_reboot(int type) {
+    #ifdef CONFIG_COVERAGE_DUMP
+    gcov_coverage_dump();
+    #endif /* CONFIG_COVERAGE_DUMP */
 
-	(void)irq_lock();
-=======
-FUNC_NORETURN void sys_reboot(int type) {
     (void) irq_lock();
->>>>>>> 2a6bbc5a
 
     /* Disable caches to ensure all data is flushed */
-#if defined(CONFIG_ARCH_CACHE)
-#if defined(CONFIG_DCACHE)
+    #if defined(CONFIG_ARCH_CACHE)
+    #if defined(CONFIG_DCACHE)
     sys_cache_data_disable();
-#endif /* CONFIG_DCACHE */
+    #endif /* CONFIG_DCACHE */
 
-#if defined(CONFIG_ICACHE)
+    #if defined(CONFIG_ICACHE)
     sys_cache_instr_disable();
-#endif /* CONFIG_ICACHE */
-#endif /* CONFIG_ARCH_CACHE */
+    #endif /* CONFIG_ICACHE */
+    #endif /* CONFIG_ARCH_CACHE */
 
     if (IS_ENABLED(CONFIG_SYSTEM_TIMER_HAS_DISABLE_SUPPORT)) {
         sys_clock_disable();
