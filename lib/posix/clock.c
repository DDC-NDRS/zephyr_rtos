--- conflicted
+++ resolved
@@ -26,40 +26,40 @@
  * See IEEE 1003.1
  */
 int z_impl_clock_gettime(clockid_t clock_id, struct timespec* ts) {
-    struct timespec base;
-    k_spinlock_key_t key;
+	struct timespec base;
+	k_spinlock_key_t key;
 
-    switch (clock_id) {
-        case CLOCK_MONOTONIC :
-            base.tv_sec  = 0;
-            base.tv_nsec = 0;
-            break;
+	switch (clock_id) {
+	case CLOCK_MONOTONIC:
+		base.tv_sec = 0;
+		base.tv_nsec = 0;
+		break;
 
-        case CLOCK_REALTIME :
-            key  = k_spin_lock(&rt_clock_base_lock);
-            base = rt_clock_base;
-            k_spin_unlock(&rt_clock_base_lock, key);
-            break;
+	case CLOCK_REALTIME:
+		key = k_spin_lock(&rt_clock_base_lock);
+		base = rt_clock_base;
+		k_spin_unlock(&rt_clock_base_lock, key);
+		break;
 
-        default :
-            errno = EINVAL;
+	default:
+		errno = EINVAL;
             return (-1);
-    }
+	}
 
-    uint64_t ticks = k_uptime_ticks();
-    uint64_t elapsed_secs = k_ticks_to_ms_floor64(ticks) / MSEC_PER_SEC;
-    uint64_t nremainder   = ticks - k_ms_to_ticks_floor64(MSEC_PER_SEC * elapsed_secs);
+	uint64_t ticks = k_uptime_ticks();
+	uint64_t elapsed_secs = k_ticks_to_ms_floor64(ticks) / MSEC_PER_SEC;
+	uint64_t nremainder = ticks - k_ms_to_ticks_floor64(MSEC_PER_SEC * elapsed_secs);
 
-    ts->tv_sec = (time_t)elapsed_secs;
-    /* For ns 32 bit conversion can be used since its smaller than 1sec. */
-    ts->tv_nsec = (int32_t)k_ticks_to_ns_floor32(nremainder);
+	ts->tv_sec = (time_t) elapsed_secs;
+	/* For ns 32 bit conversion can be used since its smaller than 1sec. */
+	ts->tv_nsec = (int32_t) k_ticks_to_ns_floor32(nremainder);
 
-    ts->tv_sec  += base.tv_sec;
-    ts->tv_nsec += base.tv_nsec;
-    if (ts->tv_nsec >= NSEC_PER_SEC) {
-        ts->tv_sec++;
-        ts->tv_nsec -= NSEC_PER_SEC;
-    }
+	ts->tv_sec += base.tv_sec;
+	ts->tv_nsec += base.tv_nsec;
+	if (ts->tv_nsec >= NSEC_PER_SEC) {
+		ts->tv_sec++;
+		ts->tv_nsec -= NSEC_PER_SEC;
+	}
 
     return (0);
 }
@@ -67,8 +67,8 @@
 #ifdef CONFIG_USERSPACE
 int z_vrfy_clock_gettime(clockid_t clock_id, struct timespec *ts)
 {
-    Z_OOPS(Z_SYSCALL_MEMORY_WRITE(ts, sizeof(*ts)));
-    return z_impl_clock_gettime(clock_id, ts);
+	Z_OOPS(Z_SYSCALL_MEMORY_WRITE(ts, sizeof(*ts)));
+	return z_impl_clock_gettime(clock_id, ts);
 }
 #include <syscalls/clock_gettime_mrsh.c>
 #endif
@@ -82,23 +82,23 @@
  * call.
  */
 int clock_settime(clockid_t clock_id, const struct timespec* tp) {
-    struct timespec base;
-    k_spinlock_key_t key;
+	struct timespec base;
+	k_spinlock_key_t key;
 
-    if (clock_id != CLOCK_REALTIME) {
-        errno = EINVAL;
+	if (clock_id != CLOCK_REALTIME) {
+		errno = EINVAL;
         return (-1);
-    }
+	}
 
-    uint64_t elapsed_nsecs = k_ticks_to_ns_floor64(k_uptime_ticks());
+	uint64_t elapsed_nsecs = k_ticks_to_ns_floor64(k_uptime_ticks());
     int64_t  delta = (int64_t)NSEC_PER_SEC * tp->tv_sec + tp->tv_nsec - elapsed_nsecs;
 
-    base.tv_sec  = delta / NSEC_PER_SEC;
-    base.tv_nsec = delta % NSEC_PER_SEC;
+	base.tv_sec = delta / NSEC_PER_SEC;
+	base.tv_nsec = delta % NSEC_PER_SEC;
 
-    key = k_spin_lock(&rt_clock_base_lock);
-    rt_clock_base = base;
-    k_spin_unlock(&rt_clock_base_lock, key);
+	key = k_spin_lock(&rt_clock_base_lock);
+	rt_clock_base = base;
+	k_spin_unlock(&rt_clock_base_lock, key);
 
     return (0);
 }
@@ -108,24 +108,17 @@
  *
  * See IEEE 1003.1
  */
-<<<<<<< HEAD
-int gettimeofday(struct timeval *tv, void *tz)
-{
+int gettimeofday(struct timeval* tv, void* tz) {
 	struct timespec ts;
 	int res;
-=======
-int gettimeofday(struct timeval* tv, const void* tz) {
-    struct timespec ts;
-    int res;
->>>>>>> 40e07455
 
-    /* As per POSIX, "if tzp is not a null pointer, the behavior
-     * is unspecified."  "tzp" is the "tz" parameter above. */
-    ARG_UNUSED(tz);
+	/* As per POSIX, "if tzp is not a null pointer, the behavior
+	 * is unspecified."  "tzp" is the "tz" parameter above. */
+	ARG_UNUSED(tz);
 
-    res = clock_gettime(CLOCK_REALTIME, &ts);
-    tv->tv_sec  = ts.tv_sec;
-    tv->tv_usec = ts.tv_nsec / NSEC_PER_USEC;
+	res = clock_gettime(CLOCK_REALTIME, &ts);
+	tv->tv_sec = ts.tv_sec;
+	tv->tv_usec = ts.tv_nsec / NSEC_PER_USEC;
 
     return (res);
 }