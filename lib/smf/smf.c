/*
 * Copyright 2021 The Chromium OS Authors
 *
 * SPDX-License-Identifier: Apache-2.0
 */

#include <zephyr/smf.h>

#include <zephyr/logging/log.h>
LOG_MODULE_REGISTER(smf);

/**
 * @brief Private structure (to this file) used to track state machine context.
 * The structure is not used directly, but instead to cast the "internal"
 * member of the smf_ctx structure.
 */
struct internal_ctx {
    bool new_state : 1;
    bool terminate : 1;
    bool is_exit   : 1;
    bool handled   : 1;
};

#ifdef CONFIG_SMF_ANCESTOR_SUPPORT
static bool share_paren(struct smf_state const* test_state,
                        struct smf_state const* target_state) {
    for (struct smf_state const* state = test_state;
         state != NULL;
         state = state->parent) {
        if (target_state == state) {
            return (true);
        }
    }

    return (false);
}

static struct smf_state const* get_child_of(struct smf_state const* states,
                                            struct smf_state const* parent) {
    for (struct smf_state const* tmp = states; /* pass */; tmp = tmp->parent) {
        if (tmp->parent == parent) {
            return (tmp);
        }

        if (tmp->parent == NULL) {
            return (NULL);
        }
    }

    return (NULL);
}

static struct smf_state const* get_last_of(struct smf_state const* states) {
    return get_child_of(states, NULL);
}

/**
 * @brief Find the Least Common Ancestor (LCA) of two states
 *
 * @param source transition source
 * @param dest transition destination
 * @return LCA state, or NULL if states have no LCA.
 */
static const struct smf_state* get_lca_of(struct smf_state const* source,
                                          struct smf_state const* dest) {
    for (const struct smf_state* ancestor = source->parent;
         ancestor != NULL;
         ancestor = ancestor->parent) {
        if (ancestor == dest) {
            return (ancestor->parent);
        }
        else if (share_paren(dest, ancestor)) {
            return (ancestor);
        }
    }

    return (NULL);
}

/**
 * @brief Executes all entry actions from the direct child of topmost to the new state
 *
 * @param ctx State machine context
 * @param new_state State we are transitioning to
 * @param topmost State we are entering from. Its entry action is not executed
 * @return true if the state machine should terminate, else false
 */
static bool smf_execute_all_entry_actions(struct smf_ctx* const ctx,
                                          struct smf_state const* new_state,
                                          struct smf_state const* topmost) {
    struct internal_ctx* const internal = (void*)&ctx->internal;

    if (new_state == topmost) {
        /* There are no child states, so do nothing */
        return (false);
    }

    for (const struct smf_state* to_execute = get_child_of(new_state, topmost);
         ((to_execute != NULL) && (to_execute != new_state));
         to_execute = get_child_of(new_state, to_execute)) {
        /* Keep track of the executing entry action in case it calls
         * smf_set_state()
         */
        ctx->executing = to_execute;
        /* Execute every entry action EXCEPT that of the topmost state */
        if (to_execute->entry) {
            to_execute->entry(ctx);

            /* No need to continue if terminate was set */
            if (internal->terminate) {
                return (true);
            }
        }
    }

    /* and execute the new state entry action */
    ctx->executing = new_state;
    if (new_state->entry) {
        new_state->entry(ctx);

        /* No need to continue if terminate was set */
        if (internal->terminate) {
            return (true);
        }
    }

    return (false);
}

/**
 * @brief Execute all ancestor run actions
 *
 * @param ctx State machine context
 * @param target The run actions of this target's ancestors are executed
 * @return true if the state machine should terminate, else false
 */
<<<<<<< HEAD
static bool smf_execute_ancestor_run_actions(struct smf_ctx *ctx)
{
	struct internal_ctx *const internal = (void *)&ctx->internal;
	/* Execute all run actions in reverse order */

	/* Return if the current state terminated */
	if (internal->terminate) {
		return true;
	}

	/* The child state either transitioned or handled it. Either way, stop propagating. */
	if (internal->new_state || internal->handled) {
		internal->new_state = false;
		internal->handled = false;
		return false;
	}

	/* Try to run parent run actions */
	for (const struct smf_state *tmp_state = ctx->current->parent; tmp_state != NULL;
	     tmp_state = tmp_state->parent) {
		/* Keep track of where we are in case an ancestor calls smf_set_state()  */
		ctx->executing = tmp_state;
		/* Execute parent run action */
		if (tmp_state->run) {
			tmp_state->run(ctx);
			/* No need to continue if terminate was set */
			if (internal->terminate) {
				return true;
			}

			/* This state dealt with it. Stop propagating. */
			if (internal->new_state || internal->handled) {
				break;
			}
		}
	}

	internal->new_state = false;
	internal->handled = false;

	/* All done executing the run actions */

	return false;
=======
static bool smf_execute_ancestor_run_actions(struct smf_ctx* ctx) {
    struct internal_ctx* const internal = (void*)&ctx->internal;
    /* Execute all run actions in reverse order */

    /* Return if the current state switched states */
    if (internal->new_state) {
        internal->new_state = false;
        return (false);
    }

    /* Return if the current state terminated */
    if (internal->terminate) {
        return (true);
    }

    if (internal->handled) {
        /* Event was handled by this state. Stop propagating */
        internal->handled = false;
        return (false);
    }

    /* Try to run parent run actions */
    for (struct smf_state const* tmp_state = ctx->current->parent;
         tmp_state != NULL;
         tmp_state = tmp_state->parent) {
        /* Keep track of where we are in case an ancestor calls smf_set_state()  */
        ctx->executing = tmp_state;

        /* Execute parent run action */
        if (tmp_state->run) {
            tmp_state->run(ctx);
            /* No need to continue if terminate was set */
            if (internal->terminate) {
                return (true);
            }

            if (internal->new_state) {
                break;
            }

            if (internal->handled) {
                /* Event was handled by this state. Stop propagating */
                internal->handled = false;
                break;
            }
        }
    }

    internal->new_state = false;
    /* All done executing the run actions */

    return (false);
>>>>>>> d336500c
}

/**
 * @brief Executes all exit actions from ctx->current to the direct child of topmost
 *
 * @param ctx State machine context
 * @param topmost State we are exiting to. Its exit action is not executed
 * @return true if the state machine should terminate, else false
 */
static bool smf_execute_all_exit_actions(struct smf_ctx* const ctx,
                                         struct smf_state const* topmost) {
    struct internal_ctx* const internal = (void*)&ctx->internal;

    for (const struct smf_state* to_execute = ctx->current;
         ((to_execute != NULL) && (to_execute != topmost));
         to_execute = to_execute->parent) {
        if (to_execute->exit) {
            to_execute->exit(ctx);

            /* No need to continue if terminate was set in the exit action */
            if (internal->terminate) {
                return (true);
            }
        }
    }

    return (false);
}
#endif /* CONFIG_SMF_ANCESTOR_SUPPORT */

<<<<<<< HEAD
void smf_set_initial(struct smf_ctx *ctx, const struct smf_state *init_state)
{
	struct internal_ctx *const internal = (void *)&ctx->internal;

#ifdef CONFIG_SMF_INITIAL_TRANSITION
	/*
	 * The final target will be the deepest leaf state that
	 * the target contains. Set that as the real target.
	 */
	while (init_state->initial) {
		init_state = init_state->initial;
	}
#endif

	internal->is_exit = false;
	internal->terminate = false;
	internal->handled = false;
	internal->new_state = false;
	ctx->current = init_state;
	ctx->previous = NULL;
	ctx->terminate_val = 0;

#ifdef CONFIG_SMF_ANCESTOR_SUPPORT
	ctx->executing = init_state;
	const struct smf_state *topmost = get_last_of(init_state);

	/* Execute topmost state entry action, since smf_execute_all_entry_actions()
	 * doesn't
	 */
	if (topmost->entry) {
		topmost->entry(ctx);
		if (internal->terminate) {
			/* No need to continue if terminate was set */
			return;
		}
	}

	if (smf_execute_all_entry_actions(ctx, init_state, topmost)) {
		/* No need to continue if terminate was set */
		return;
	}
#else
	/* execute entry action if it exists */
	if (init_state->entry) {
		init_state->entry(ctx);
	}
#endif
=======
void smf_set_initial(struct smf_ctx* ctx, const struct smf_state* init_state) {
    struct internal_ctx* const internal = (void*)&ctx->internal;

    #ifdef CONFIG_SMF_INITIAL_TRANSITION
    /*
     * The final target will be the deepest leaf state that
     * the target contains. Set that as the real target.
     */
    while (init_state->initial) {
        init_state = init_state->initial;
    }
    #endif

    internal->is_exit   = false;
    internal->terminate = false;
    ctx->current        = init_state;
    ctx->previous       = NULL;
    ctx->terminate_val  = 0;

    #ifdef CONFIG_SMF_ANCESTOR_SUPPORT
    ctx->executing = init_state;
    const struct smf_state* topmost = get_last_of(init_state);

    /* Execute topmost state entry action, since smf_execute_all_entry_actions()
     * doesn't
     */
    if (topmost->entry) {
        topmost->entry(ctx);
        if (internal->terminate) {
            /* No need to continue if terminate was set */
            return;
        }
    }

    if (smf_execute_all_entry_actions(ctx, init_state, topmost)) {
        /* No need to continue if terminate was set */
        return;
    }
    #else
    /* execute entry action if it exists */
    if (init_state->entry) {
        init_state->entry(ctx);
    }
    #endif
>>>>>>> d336500c
}

void smf_set_state(struct smf_ctx* const ctx, const struct smf_state* new_state) {
    struct internal_ctx* const internal = (void*)&ctx->internal;

    if (new_state == NULL) {
        LOG_ERR("new_state cannot be NULL");
        return;
    }

    /*
     * It does not make sense to call smf_set_state in an exit phase of a state
     * since we are already in a transition; we would always ignore the
     * intended state to transition into.
     */
    if (internal->is_exit) {
        LOG_ERR("Calling %s from exit action", __func__);
        return;
    }

    #ifdef CONFIG_SMF_ANCESTOR_SUPPORT
    const struct smf_state* topmost;

    if (share_paren(ctx->executing, new_state)) {
        /* new state is a parent of where we are now*/
        topmost = new_state;
    }
    else if (share_paren(new_state, ctx->executing)) {
        /* we are a parent of the new state */
        topmost = ctx->executing;
    }
    else {
        /* not directly related, find LCA */
        topmost = get_lca_of(ctx->executing, new_state);
    }

    internal->is_exit   = true;
    internal->new_state = true;

    /* call all exit actions up to (but not including) the topmost */
    if (smf_execute_all_exit_actions(ctx, topmost)) {
        /* No need to continue if terminate was set in the exit action */
        return;
    }

    /* if self-transition, call the exit action */
    if ((ctx->executing == new_state) && (new_state->exit)) {
        new_state->exit(ctx);

        /* No need to continue if terminate was set in the exit action */
        if (internal->terminate) {
            return;
        }
    }

    internal->is_exit = false;

    /* if self transition, call the entry action */
    if ((ctx->executing == new_state) && (new_state->entry)) {
        new_state->entry(ctx);

        /* No need to continue if terminate was set in the entry action */
        if (internal->terminate) {
            return;
        }
    }

    #ifdef CONFIG_SMF_INITIAL_TRANSITION
    /*
     * The final target will be the deepest leaf state that
     * the target contains. Set that as the real target.
     */
    while (new_state->initial) {
        new_state = new_state->initial;
    }
    #endif

    /* update the state variables */
    ctx->previous = ctx->current;
    ctx->current  = new_state;

    /* call all entry actions (except those of topmost) */
    if (smf_execute_all_entry_actions(ctx, new_state, topmost)) {
        /* No need to continue if terminate was set in the entry action */
        return;
    }
    #else
    /* Flat state machines have a very simple transition: */
    if (ctx->current->exit) {
        internal->is_exit = true;
        ctx->current->exit(ctx);
        /* No need to continue if terminate was set in the exit action */
        if (internal->terminate) {
            return;
        }
        internal->is_exit = false;
    }
    /* update the state variables */
    ctx->previous = ctx->current;
    ctx->current  = new_state;

    if (ctx->current->entry) {
        ctx->current->entry(ctx);
        /* No need to continue if terminate was set in the entry action */
        if (internal->terminate) {
            return;
        }
    }
    #endif
}

void smf_set_terminate(struct smf_ctx* ctx, int32_t val) {
    struct internal_ctx* const internal = (void*)&ctx->internal;

    internal->terminate = true;
    ctx->terminate_val  = val;
}

void smf_set_handled(struct smf_ctx* ctx) {
    struct internal_ctx* const internal = (void*)&ctx->internal;

    internal->handled = true;
}

int32_t smf_run_state(struct smf_ctx* const ctx) {
    struct internal_ctx const* const internal = (void*)&ctx->internal;

    /* No need to continue if terminate was set */
    if (internal->terminate) {
        return (ctx->terminate_val);
    }

    #ifdef CONFIG_SMF_ANCESTOR_SUPPORT
    ctx->executing = ctx->current;
    #endif

    if (ctx->current->run) {
        ctx->current->run(ctx);
    }

    #ifdef CONFIG_SMF_ANCESTOR_SUPPORT
    if (smf_execute_ancestor_run_actions(ctx) == true) {
        return (ctx->terminate_val);
    }
    #endif

    return (0);
}<|MERGE_RESOLUTION|>--- conflicted
+++ resolved
@@ -134,69 +134,19 @@
  * @param target The run actions of this target's ancestors are executed
  * @return true if the state machine should terminate, else false
  */
-<<<<<<< HEAD
-static bool smf_execute_ancestor_run_actions(struct smf_ctx *ctx)
-{
-	struct internal_ctx *const internal = (void *)&ctx->internal;
-	/* Execute all run actions in reverse order */
-
-	/* Return if the current state terminated */
-	if (internal->terminate) {
-		return true;
-	}
-
-	/* The child state either transitioned or handled it. Either way, stop propagating. */
-	if (internal->new_state || internal->handled) {
-		internal->new_state = false;
-		internal->handled = false;
-		return false;
-	}
-
-	/* Try to run parent run actions */
-	for (const struct smf_state *tmp_state = ctx->current->parent; tmp_state != NULL;
-	     tmp_state = tmp_state->parent) {
-		/* Keep track of where we are in case an ancestor calls smf_set_state()  */
-		ctx->executing = tmp_state;
-		/* Execute parent run action */
-		if (tmp_state->run) {
-			tmp_state->run(ctx);
-			/* No need to continue if terminate was set */
-			if (internal->terminate) {
-				return true;
-			}
-
-			/* This state dealt with it. Stop propagating. */
-			if (internal->new_state || internal->handled) {
-				break;
-			}
-		}
-	}
-
-	internal->new_state = false;
-	internal->handled = false;
-
-	/* All done executing the run actions */
-
-	return false;
-=======
 static bool smf_execute_ancestor_run_actions(struct smf_ctx* ctx) {
     struct internal_ctx* const internal = (void*)&ctx->internal;
     /* Execute all run actions in reverse order */
-
-    /* Return if the current state switched states */
-    if (internal->new_state) {
-        internal->new_state = false;
-        return (false);
-    }
 
     /* Return if the current state terminated */
     if (internal->terminate) {
         return (true);
     }
 
-    if (internal->handled) {
-        /* Event was handled by this state. Stop propagating */
-        internal->handled = false;
+    /* The child state either transitioned or handled it. Either way, stop propagating. */
+    if (internal->new_state || internal->handled) {
+        internal->new_state = false;
+        internal->handled   = false;
         return (false);
     }
 
@@ -206,7 +156,6 @@
          tmp_state = tmp_state->parent) {
         /* Keep track of where we are in case an ancestor calls smf_set_state()  */
         ctx->executing = tmp_state;
-
         /* Execute parent run action */
         if (tmp_state->run) {
             tmp_state->run(ctx);
@@ -215,23 +164,19 @@
                 return (true);
             }
 
-            if (internal->new_state) {
+            /* This state dealt with it. Stop propagating. */
+            if (internal->new_state || internal->handled) {
                 break;
             }
-
-            if (internal->handled) {
-                /* Event was handled by this state. Stop propagating */
-                internal->handled = false;
-                break;
-            }
         }
     }
 
     internal->new_state = false;
+    internal->handled   = false;
+
     /* All done executing the run actions */
 
     return (false);
->>>>>>> d336500c
 }
 
 /**
@@ -262,55 +207,6 @@
 }
 #endif /* CONFIG_SMF_ANCESTOR_SUPPORT */
 
-<<<<<<< HEAD
-void smf_set_initial(struct smf_ctx *ctx, const struct smf_state *init_state)
-{
-	struct internal_ctx *const internal = (void *)&ctx->internal;
-
-#ifdef CONFIG_SMF_INITIAL_TRANSITION
-	/*
-	 * The final target will be the deepest leaf state that
-	 * the target contains. Set that as the real target.
-	 */
-	while (init_state->initial) {
-		init_state = init_state->initial;
-	}
-#endif
-
-	internal->is_exit = false;
-	internal->terminate = false;
-	internal->handled = false;
-	internal->new_state = false;
-	ctx->current = init_state;
-	ctx->previous = NULL;
-	ctx->terminate_val = 0;
-
-#ifdef CONFIG_SMF_ANCESTOR_SUPPORT
-	ctx->executing = init_state;
-	const struct smf_state *topmost = get_last_of(init_state);
-
-	/* Execute topmost state entry action, since smf_execute_all_entry_actions()
-	 * doesn't
-	 */
-	if (topmost->entry) {
-		topmost->entry(ctx);
-		if (internal->terminate) {
-			/* No need to continue if terminate was set */
-			return;
-		}
-	}
-
-	if (smf_execute_all_entry_actions(ctx, init_state, topmost)) {
-		/* No need to continue if terminate was set */
-		return;
-	}
-#else
-	/* execute entry action if it exists */
-	if (init_state->entry) {
-		init_state->entry(ctx);
-	}
-#endif
-=======
 void smf_set_initial(struct smf_ctx* ctx, const struct smf_state* init_state) {
     struct internal_ctx* const internal = (void*)&ctx->internal;
 
@@ -326,6 +222,8 @@
 
     internal->is_exit   = false;
     internal->terminate = false;
+    internal->handled   = false;
+    internal->new_state = false;
     ctx->current        = init_state;
     ctx->previous       = NULL;
     ctx->terminate_val  = 0;
@@ -355,7 +253,6 @@
         init_state->entry(ctx);
     }
     #endif
->>>>>>> d336500c
 }
 
 void smf_set_state(struct smf_ctx* const ctx, const struct smf_state* new_state) {
