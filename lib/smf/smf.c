/*
 * Copyright 2021 The Chromium OS Authors
 *
 * SPDX-License-Identifier: Apache-2.0
 */

#include <zephyr/smf.h>

#include <zephyr/logging/log.h>
LOG_MODULE_REGISTER(smf);

/**
 * @brief Private structure (to this file) used to track state machine context.
 * The structure is not used directly, but instead to cast the "internal"
 * member of the smf_ctx structure.
 */
#define SMF_NEW_STATE   BIT(0)
#define SMF_TERMINATE   BIT(1)
#define SMF_IS_EXIT     BIT(2)
#define SMF_HANDLED     BIT(3)

#ifdef CONFIG_SMF_ANCESTOR_SUPPORT
<<<<<<< HEAD
static bool share_paren(struct smf_state const* test_state,
                        struct smf_state const* target_state) {
    for (struct smf_state const* state = test_state;
         state != NULL;
         state = state->parent) {
        if (target_state == state) {
            return (true);
        }
    }

    return (false);
=======
static bool share_parent(const struct smf_state *test_state, const struct smf_state *target_state)
{
	for (const struct smf_state *state = test_state; state != NULL; state = state->parent) {
		if (target_state == state) {
			return true;
		}
	}

	return false;
>>>>>>> 809c855a
}

static struct smf_state const* get_child_of(struct smf_state const* states,
                                            struct smf_state const* parent) {
    struct smf_state const* tmp = states;

    while (true) {
        if (tmp->parent == parent) {
            return (tmp);
        }

        if (tmp->parent == NULL) {
            return (NULL);
        }

        tmp = tmp->parent;
    }
}

static struct smf_state const* get_last_of(struct smf_state const* states) {
    return get_child_of(states, NULL);
}

/**
 * @brief Find the Least Common Ancestor (LCA) of two states
 *
 * @param source transition source
 * @param dest transition destination
 * @return LCA state, or NULL if states have no LCA.
 */
<<<<<<< HEAD
static const struct smf_state* get_lca_of(struct smf_state const* source,
                                          struct smf_state const* dest) {
    for (const struct smf_state* ancestor = source->parent;
         ancestor != NULL;
         ancestor = ancestor->parent) {
        if (ancestor == dest) {
            return (ancestor->parent);
        }
        else if (share_paren(dest, ancestor)) {
            return (ancestor);
        }
    }

    return (NULL);
=======
static const struct smf_state *get_lca_of(const struct smf_state *source,
					  const struct smf_state *dest)
{
	for (const struct smf_state *ancestor = source->parent; ancestor != NULL;
	     ancestor = ancestor->parent) {
		if (ancestor == dest) {
			return ancestor->parent;
		} else if (share_parent(dest, ancestor)) {
			return ancestor;
		}
	}

	return NULL;
>>>>>>> 809c855a
}

/**
 * @brief Executes all entry actions from the direct child of topmost to the new state
 *
 * @param ctx State machine context
 * @param new_state State we are transitioning to
 * @param topmost State we are entering from. Its entry action is not executed
 * @return true if the state machine should terminate, else false
 */
static bool smf_execute_all_entry_actions(struct smf_ctx* const ctx,
                                          struct smf_state const* new_state,
                                          struct smf_state const* topmost) {

    if (new_state == topmost) {
        /* There are no child states, so do nothing */
        return (false);
    }

    for (const struct smf_state* to_execute = get_child_of(new_state, topmost);
         ((to_execute != NULL) && (to_execute != new_state));
         to_execute = get_child_of(new_state, to_execute)) {
        /* Keep track of the executing entry action in case it calls
         * smf_set_state()
         */
        ctx->executing = to_execute;
        /* Execute every entry action EXCEPT that of the topmost state */
        if (to_execute->entry) {
            to_execute->entry(ctx);

            /* No need to continue if terminate was set */
            if ((ctx->internal & SMF_TERMINATE) != 0) {
                return (true);
            }
        }
    }

    /* and execute the new state entry action */
    ctx->executing = new_state;
    if (new_state->entry) {
        new_state->entry(ctx);

        /* No need to continue if terminate was set */
        if ((ctx->internal & SMF_TERMINATE) != 0) {
            return (true);
        }
    }

    return (false);
}

/**
 * @brief Execute all ancestor run actions
 *
 * @param ctx State machine context
 * @param target The run actions of this target's ancestors are executed
 * @return true if the state machine should terminate, else false
 */
static bool smf_execute_ancestor_run_actions(struct smf_ctx* ctx) {
    /* Execute all run actions in reverse order */

    /* Return if the current state terminated */
    if ((ctx->internal & SMF_TERMINATE) != 0) {
        return (true);
    }

    /* The child state either transitioned or handled it. Either way, stop propagating. */
    if ((ctx->internal & (SMF_NEW_STATE | SMF_HANDLED)) != 0) {
        return (false);
    }

    /* Try to run parent run actions */
    for (struct smf_state const* tmp_state = ctx->current->parent;
         tmp_state != NULL;
         tmp_state = tmp_state->parent) {
        /* Keep track of where we are in case an ancestor calls smf_set_state()  */
        ctx->executing = tmp_state;
        /* Execute parent run action */
        if (tmp_state->run) {
            enum smf_state_result rc = tmp_state->run(ctx);

            if (rc == SMF_EVENT_HANDLED) {
                ctx->internal |= SMF_HANDLED;
            }

            /* No need to continue if terminate was set */
            if ((ctx->internal & SMF_TERMINATE) != 0) {
                return (true);
            }

            /* This state dealt with it. Stop propagating. */
            if ((ctx->internal & (SMF_NEW_STATE | SMF_HANDLED)) != 0) {
                break;
            }
        }
    }

    /* All done executing the run actions */

    return (false);
}

/**
 * @brief Executes all exit actions from ctx->current to the direct child of topmost
 *
 * @param ctx State machine context
 * @param topmost State we are exiting to. Its exit action is not executed
 * @return true if the state machine should terminate, else false
 */
static bool smf_execute_all_exit_actions(struct smf_ctx* const ctx,
                                         struct smf_state const* topmost) {

    for (const struct smf_state* to_execute = ctx->current;
         ((to_execute != NULL) && (to_execute != topmost)); to_execute = to_execute->parent) {
        if (to_execute->exit) {
            to_execute->exit(ctx);

            /* No need to continue if terminate was set in the exit action */
            if ((ctx->internal & SMF_TERMINATE) != 0) {
                return (true);
            }
        }
    }

    return (false);
}
#endif /* CONFIG_SMF_ANCESTOR_SUPPORT */

/**
 * @brief Reset the internal state of the state machine back to default values.
 * Should be called on entry to smf_set_initial() and smf_set_state().
 *
 * @param ctx State machine context.
 */
static void smf_clear_internal_state(struct smf_ctx* ctx) {
    ctx->internal = 0UL;
}

void smf_set_initial(struct smf_ctx* ctx, const struct smf_state* init_state) {
    #ifdef CONFIG_SMF_INITIAL_TRANSITION
    /*
     * The final target will be the deepest leaf state that
     * the target contains. Set that as the real target.
     */
    while (init_state->initial) {
        init_state = init_state->initial;
    }
    #endif

    smf_clear_internal_state(ctx);
    ctx->current        = init_state;
    ctx->previous       = NULL;
    ctx->terminate_val  = 0;

    #ifdef CONFIG_SMF_ANCESTOR_SUPPORT
    ctx->executing = init_state;
    const struct smf_state* topmost = get_last_of(init_state);

    /* Execute topmost state entry action, since smf_execute_all_entry_actions()
     * doesn't
     */
    if (topmost->entry) {
        topmost->entry(ctx);
        if ((ctx->internal & SMF_TERMINATE) != 0) {
            /* No need to continue if terminate was set */
            return;
        }
    }

    if (smf_execute_all_entry_actions(ctx, init_state, topmost)) {
        /* No need to continue if terminate was set */
        return;
    }
    #else
    /* execute entry action if it exists */
    if (init_state->entry) {
        init_state->entry(ctx);
    }
    #endif
}

<<<<<<< HEAD
void smf_set_state(struct smf_ctx* const ctx, const struct smf_state* new_state) {
    if (new_state == NULL) {
        LOG_ERR("new_state cannot be NULL");
        return;
    }

    /*
     * It does not make sense to call smf_set_state in an exit phase of a state
     * since we are already in a transition; we would always ignore the
     * intended state to transition into.
     */
    if ((ctx->internal & SMF_IS_EXIT) != 0) {
        LOG_ERR("Calling %s from exit action", __func__);
        return;
    }

    #ifdef CONFIG_SMF_ANCESTOR_SUPPORT
    const struct smf_state* topmost;

    if (share_paren(ctx->executing, new_state)) {
        /* new state is a parent of where we are now*/
        topmost = new_state;
    }
    else if (share_paren(new_state, ctx->executing)) {
        /* we are a parent of the new state */
        topmost = ctx->executing;
    }
    else {
        /* not directly related, find LCA */
        topmost = get_lca_of(ctx->executing, new_state);
    }

    ctx->internal |= (SMF_IS_EXIT | SMF_NEW_STATE);

    /* call all exit actions up to (but not including) the topmost */
    if (smf_execute_all_exit_actions(ctx, topmost)) {
        /* No need to continue if terminate was set in the exit action */
        return;
    }

    /* if self-transition, call the exit action */
    if ((ctx->executing == new_state) && (new_state->exit)) {
        new_state->exit(ctx);

        /* No need to continue if terminate was set in the exit action */
        if ((ctx->internal & SMF_TERMINATE) != 0) {
            return;
        }
    }

    ctx->internal &= ~SMF_IS_EXIT;

    /* if self transition, call the entry action */
    if ((ctx->executing == new_state) && (new_state->entry)) {
        new_state->entry(ctx);

        /* No need to continue if terminate was set in the entry action */
        if ((ctx->internal & SMF_TERMINATE) != 0) {
            return;
        }
    }

    #ifdef CONFIG_SMF_INITIAL_TRANSITION
    /*
     * The final target will be the deepest leaf state that
     * the target contains. Set that as the real target.
     */
    while (new_state->initial) {
        new_state = new_state->initial;
    }
    #endif

    /* update the state variables */
    ctx->previous = ctx->current;
    ctx->current  = new_state;

    /* call all entry actions (except those of topmost) */
    if (smf_execute_all_entry_actions(ctx, new_state, topmost)) {
        /* No need to continue if terminate was set in the entry action */
        return;
    }
    #else
    /* Flat state machines have a very simple transition: */
    if (ctx->current->exit) {
        ctx->internal |= SMF_IS_EXIT;
        ctx->current->exit(ctx);
        /* No need to continue if terminate was set in the exit action */
        if ((ctx->internal & SMF_TERMINATE) != 0) {
            return;
        }
        ctx->internal &= ~SMF_IS_EXIT;
    }
    /* update the state variables */
    ctx->previous = ctx->current;
    ctx->current  = new_state;

    if (ctx->current->entry) {
        ctx->current->entry(ctx);
        /* No need to continue if terminate was set in the entry action */
        if ((ctx->internal & SMF_TERMINATE) != 0) {
            return;
        }
    }
    #endif
=======
void smf_set_state(struct smf_ctx *const ctx, const struct smf_state *new_state)
{
	struct internal_ctx *const internal = (void *)&ctx->internal;

	if (new_state == NULL) {
		LOG_ERR("new_state cannot be NULL");
		return;
	}

	/*
	 * It does not make sense to call smf_set_state in an exit phase of a state
	 * since we are already in a transition; we would always ignore the
	 * intended state to transition into.
	 */
	if (internal->is_exit) {
		LOG_ERR("Calling %s from exit action", __func__);
		return;
	}

#ifdef CONFIG_SMF_ANCESTOR_SUPPORT
	const struct smf_state *topmost;

	if (share_parent(ctx->executing, new_state)) {
		/* new state is a parent of where we are now*/
		topmost = new_state;
	} else if (share_parent(new_state, ctx->executing)) {
		/* we are a parent of the new state */
		topmost = ctx->executing;
	} else {
		/* not directly related, find LCA */
		topmost = get_lca_of(ctx->executing, new_state);
	}

	internal->is_exit = true;
	internal->new_state = true;

	/* call all exit actions up to (but not including) the topmost */
	if (smf_execute_all_exit_actions(ctx, topmost)) {
		/* No need to continue if terminate was set in the exit action */
		return;
	}

	/* if self-transition, call the exit action */
	if ((ctx->executing == new_state) && (new_state->exit)) {
		new_state->exit(ctx);

		/* No need to continue if terminate was set in the exit action */
		if (internal->terminate) {
			return;
		}
	}

	internal->is_exit = false;

	/* if self transition, call the entry action */
	if ((ctx->executing == new_state) && (new_state->entry)) {
		new_state->entry(ctx);

		/* No need to continue if terminate was set in the entry action */
		if (internal->terminate) {
			return;
		}
	}
#ifdef CONFIG_SMF_INITIAL_TRANSITION
	/*
	 * The final target will be the deepest leaf state that
	 * the target contains. Set that as the real target.
	 */
	while (new_state->initial) {
		new_state = new_state->initial;
	}
#endif

	/* update the state variables */
	ctx->previous = ctx->current;
	ctx->current = new_state;

	/* call all entry actions (except those of topmost) */
	if (smf_execute_all_entry_actions(ctx, new_state, topmost)) {
		/* No need to continue if terminate was set in the entry action */
		return;
	}
#else
	/* Flat state machines have a very simple transition: */
	if (ctx->current->exit) {
		internal->is_exit = true;
		ctx->current->exit(ctx);
		/* No need to continue if terminate was set in the exit action */
		if (internal->terminate) {
			return;
		}
		internal->is_exit = false;
	}
	/* update the state variables */
	ctx->previous = ctx->current;
	ctx->current = new_state;

	if (ctx->current->entry) {
		ctx->current->entry(ctx);
		/* No need to continue if terminate was set in the entry action */
		if (internal->terminate) {
			return;
		}
	}
#endif
>>>>>>> 809c855a
}

void smf_set_terminate(struct smf_ctx* ctx, int32_t val) {
    ctx->internal |= SMF_TERMINATE;
    ctx->terminate_val = val;
}

int32_t smf_run_state(struct smf_ctx* const ctx) {
    /* No need to continue if terminate was set */
    if ((ctx->internal & SMF_TERMINATE) != 0) {
        return (ctx->terminate_val);
    }

    /* Executing a states run function could cause a transition, so clear the
     * internal state to ensure that the transition is handled correctly.
     */
    smf_clear_internal_state(ctx);

    #ifdef CONFIG_SMF_ANCESTOR_SUPPORT
    ctx->executing = ctx->current;
    if (ctx->current->run) {
        enum smf_state_result rc = ctx->current->run(ctx);

        if (rc == SMF_EVENT_HANDLED) {
            ctx->internal |= SMF_HANDLED;
        }
    }

    if (smf_execute_ancestor_run_actions(ctx)) {
        return (ctx->terminate_val);
    }
    #else
    if (ctx->current->run) {
        ctx->current->run(ctx);
    }
    #endif

    return (0);
}<|MERGE_RESOLUTION|>--- conflicted
+++ resolved
@@ -20,9 +20,8 @@
 #define SMF_HANDLED     BIT(3)
 
 #ifdef CONFIG_SMF_ANCESTOR_SUPPORT
-<<<<<<< HEAD
-static bool share_paren(struct smf_state const* test_state,
-                        struct smf_state const* target_state) {
+static bool share_parent(struct smf_state const* test_state,
+                         struct smf_state const* target_state) {
     for (struct smf_state const* state = test_state;
          state != NULL;
          state = state->parent) {
@@ -32,17 +31,6 @@
     }
 
     return (false);
-=======
-static bool share_parent(const struct smf_state *test_state, const struct smf_state *target_state)
-{
-	for (const struct smf_state *state = test_state; state != NULL; state = state->parent) {
-		if (target_state == state) {
-			return true;
-		}
-	}
-
-	return false;
->>>>>>> 809c855a
 }
 
 static struct smf_state const* get_child_of(struct smf_state const* states,
@@ -73,7 +61,6 @@
  * @param dest transition destination
  * @return LCA state, or NULL if states have no LCA.
  */
-<<<<<<< HEAD
 static const struct smf_state* get_lca_of(struct smf_state const* source,
                                           struct smf_state const* dest) {
     for (const struct smf_state* ancestor = source->parent;
@@ -82,27 +69,12 @@
         if (ancestor == dest) {
             return (ancestor->parent);
         }
-        else if (share_paren(dest, ancestor)) {
+        else if (share_parent(dest, ancestor)) {
             return (ancestor);
         }
     }
 
     return (NULL);
-=======
-static const struct smf_state *get_lca_of(const struct smf_state *source,
-					  const struct smf_state *dest)
-{
-	for (const struct smf_state *ancestor = source->parent; ancestor != NULL;
-	     ancestor = ancestor->parent) {
-		if (ancestor == dest) {
-			return ancestor->parent;
-		} else if (share_parent(dest, ancestor)) {
-			return ancestor;
-		}
-	}
-
-	return NULL;
->>>>>>> 809c855a
 }
 
 /**
@@ -284,7 +256,6 @@
     #endif
 }
 
-<<<<<<< HEAD
 void smf_set_state(struct smf_ctx* const ctx, const struct smf_state* new_state) {
     if (new_state == NULL) {
         LOG_ERR("new_state cannot be NULL");
@@ -304,11 +275,11 @@
     #ifdef CONFIG_SMF_ANCESTOR_SUPPORT
     const struct smf_state* topmost;
 
-    if (share_paren(ctx->executing, new_state)) {
+    if (share_parent(ctx->executing, new_state)) {
         /* new state is a parent of where we are now*/
         topmost = new_state;
     }
-    else if (share_paren(new_state, ctx->executing)) {
+    else if (share_parent(new_state, ctx->executing)) {
         /* we are a parent of the new state */
         topmost = ctx->executing;
     }
@@ -389,113 +360,6 @@
         }
     }
     #endif
-=======
-void smf_set_state(struct smf_ctx *const ctx, const struct smf_state *new_state)
-{
-	struct internal_ctx *const internal = (void *)&ctx->internal;
-
-	if (new_state == NULL) {
-		LOG_ERR("new_state cannot be NULL");
-		return;
-	}
-
-	/*
-	 * It does not make sense to call smf_set_state in an exit phase of a state
-	 * since we are already in a transition; we would always ignore the
-	 * intended state to transition into.
-	 */
-	if (internal->is_exit) {
-		LOG_ERR("Calling %s from exit action", __func__);
-		return;
-	}
-
-#ifdef CONFIG_SMF_ANCESTOR_SUPPORT
-	const struct smf_state *topmost;
-
-	if (share_parent(ctx->executing, new_state)) {
-		/* new state is a parent of where we are now*/
-		topmost = new_state;
-	} else if (share_parent(new_state, ctx->executing)) {
-		/* we are a parent of the new state */
-		topmost = ctx->executing;
-	} else {
-		/* not directly related, find LCA */
-		topmost = get_lca_of(ctx->executing, new_state);
-	}
-
-	internal->is_exit = true;
-	internal->new_state = true;
-
-	/* call all exit actions up to (but not including) the topmost */
-	if (smf_execute_all_exit_actions(ctx, topmost)) {
-		/* No need to continue if terminate was set in the exit action */
-		return;
-	}
-
-	/* if self-transition, call the exit action */
-	if ((ctx->executing == new_state) && (new_state->exit)) {
-		new_state->exit(ctx);
-
-		/* No need to continue if terminate was set in the exit action */
-		if (internal->terminate) {
-			return;
-		}
-	}
-
-	internal->is_exit = false;
-
-	/* if self transition, call the entry action */
-	if ((ctx->executing == new_state) && (new_state->entry)) {
-		new_state->entry(ctx);
-
-		/* No need to continue if terminate was set in the entry action */
-		if (internal->terminate) {
-			return;
-		}
-	}
-#ifdef CONFIG_SMF_INITIAL_TRANSITION
-	/*
-	 * The final target will be the deepest leaf state that
-	 * the target contains. Set that as the real target.
-	 */
-	while (new_state->initial) {
-		new_state = new_state->initial;
-	}
-#endif
-
-	/* update the state variables */
-	ctx->previous = ctx->current;
-	ctx->current = new_state;
-
-	/* call all entry actions (except those of topmost) */
-	if (smf_execute_all_entry_actions(ctx, new_state, topmost)) {
-		/* No need to continue if terminate was set in the entry action */
-		return;
-	}
-#else
-	/* Flat state machines have a very simple transition: */
-	if (ctx->current->exit) {
-		internal->is_exit = true;
-		ctx->current->exit(ctx);
-		/* No need to continue if terminate was set in the exit action */
-		if (internal->terminate) {
-			return;
-		}
-		internal->is_exit = false;
-	}
-	/* update the state variables */
-	ctx->previous = ctx->current;
-	ctx->current = new_state;
-
-	if (ctx->current->entry) {
-		ctx->current->entry(ctx);
-		/* No need to continue if terminate was set in the entry action */
-		if (internal->terminate) {
-			return;
-		}
-	}
-#endif
->>>>>>> 809c855a
 }
 
 void smf_set_terminate(struct smf_ctx* ctx, int32_t val) {
