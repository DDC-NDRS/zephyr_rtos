--- conflicted
+++ resolved
@@ -11,14 +11,14 @@
 
 /**
  * @brief Private structure (to this file) used to track state machine context.
- * The structure is not used directly, but instead to cast the "internal"
- * member of the smf_ctx structure.
+ *        The structure is not used directly, but instead to cast the "internal"
+ *        member of the smf_ctx structure.
  */
 struct internal_ctx {
-    bool new_state : 1;
-    bool terminate : 1;
-    bool is_exit   : 1;
-    bool handled   : 1;
+    bool new_state: 1;
+    bool terminate: 1;
+    bool is_exit: 1;
+    bool handled: 1;
 };
 
 #ifdef CONFIG_SMF_ANCESTOR_SUPPORT
@@ -35,24 +35,6 @@
     return (false);
 }
 
-<<<<<<< HEAD
-static const struct smf_state *get_child_of(const struct smf_state *states,
-					    const struct smf_state *parent)
-{
-	const struct smf_state *tmp = states;
-
-	while (true) {
-		if (tmp->parent == parent) {
-			return tmp;
-		}
-
-		if (tmp->parent == NULL) {
-			return NULL;
-		}
-
-		tmp = tmp->parent;
-	}
-=======
 static struct smf_state const* get_child_of(struct smf_state const* states,
                                             struct smf_state const* parent) {
     struct smf_state const* tmp = states;
@@ -68,7 +50,6 @@
 
         tmp = tmp->parent;
     }
->>>>>>> ac630d55
 }
 
 static struct smf_state const* get_last_of(struct smf_state const* states) {
@@ -106,17 +87,17 @@
  * @param topmost State we are entering from. Its entry action is not executed
  * @return true if the state machine should terminate, else false
  */
-static bool smf_execute_all_entry_actions(struct smf_ctx* const ctx,
+static bool smf_execute_all_entry_actions(struct smf_ctx *const ctx,
                                           struct smf_state const* new_state,
                                           struct smf_state const* topmost) {
-    struct internal_ctx* const internal = (void*)&ctx->internal;
+    struct internal_ctx *const internal = (void *)&ctx->internal;
 
     if (new_state == topmost) {
         /* There are no child states, so do nothing */
         return (false);
     }
 
-    for (const struct smf_state* to_execute = get_child_of(new_state, topmost);
+    for (const struct smf_state *to_execute = get_child_of(new_state, topmost);
          ((to_execute != NULL) && (to_execute != new_state));
          to_execute = get_child_of(new_state, to_execute)) {
         /* Keep track of the executing entry action in case it calls
@@ -156,7 +137,7 @@
  * @return true if the state machine should terminate, else false
  */
 static bool smf_execute_ancestor_run_actions(struct smf_ctx* ctx) {
-    struct internal_ctx* const internal = (void*)&ctx->internal;
+    struct internal_ctx *const internal = (void *)&ctx->internal;
     /* Execute all run actions in reverse order */
 
     /* Return if the current state terminated */
@@ -167,7 +148,7 @@
     /* The child state either transitioned or handled it. Either way, stop propagating. */
     if (internal->new_state || internal->handled) {
         internal->new_state = false;
-        internal->handled   = false;
+        internal->handled = false;
         return (false);
     }
 
@@ -193,7 +174,7 @@
     }
 
     internal->new_state = false;
-    internal->handled   = false;
+    internal->handled = false;
 
     /* All done executing the run actions */
 
@@ -209,9 +190,9 @@
  */
 static bool smf_execute_all_exit_actions(struct smf_ctx* const ctx,
                                          struct smf_state const* topmost) {
-    struct internal_ctx* const internal = (void*)&ctx->internal;
-
-    for (const struct smf_state* to_execute = ctx->current;
+    struct internal_ctx *const internal = (void *)&ctx->internal;
+
+    for (const struct smf_state *to_execute = ctx->current;
          ((to_execute != NULL) && (to_execute != topmost));
          to_execute = to_execute->parent) {
         if (to_execute->exit) {
@@ -229,7 +210,7 @@
 #endif /* CONFIG_SMF_ANCESTOR_SUPPORT */
 
 void smf_set_initial(struct smf_ctx* ctx, const struct smf_state* init_state) {
-    struct internal_ctx* const internal = (void*)&ctx->internal;
+    struct internal_ctx *const internal = (void *)&ctx->internal;
 
     #ifdef CONFIG_SMF_INITIAL_TRANSITION
     /*
@@ -241,17 +222,17 @@
     }
     #endif
 
-    internal->is_exit   = false;
+    internal->is_exit = false;
     internal->terminate = false;
-    internal->handled   = false;
+    internal->handled = false;
     internal->new_state = false;
-    ctx->current        = init_state;
-    ctx->previous       = NULL;
-    ctx->terminate_val  = 0;
+    ctx->current = init_state;
+    ctx->previous = NULL;
+    ctx->terminate_val = 0;
 
     #ifdef CONFIG_SMF_ANCESTOR_SUPPORT
     ctx->executing = init_state;
-    const struct smf_state* topmost = get_last_of(init_state);
+    const struct smf_state *topmost = get_last_of(init_state);
 
     /* Execute topmost state entry action, since smf_execute_all_entry_actions()
      * doesn't
@@ -277,7 +258,7 @@
 }
 
 void smf_set_state(struct smf_ctx* const ctx, const struct smf_state* new_state) {
-    struct internal_ctx* const internal = (void*)&ctx->internal;
+    struct internal_ctx *const internal = (void *)&ctx->internal;
 
     if (new_state == NULL) {
         LOG_ERR("new_state cannot be NULL");
@@ -295,7 +276,7 @@
     }
 
     #ifdef CONFIG_SMF_ANCESTOR_SUPPORT
-    const struct smf_state* topmost;
+    const struct smf_state *topmost;
 
     if (share_paren(ctx->executing, new_state)) {
         /* new state is a parent of where we are now*/
@@ -310,7 +291,7 @@
         topmost = get_lca_of(ctx->executing, new_state);
     }
 
-    internal->is_exit   = true;
+    internal->is_exit = true;
     internal->new_state = true;
 
     /* call all exit actions up to (but not including) the topmost */
@@ -353,7 +334,7 @@
 
     /* update the state variables */
     ctx->previous = ctx->current;
-    ctx->current  = new_state;
+    ctx->current = new_state;
 
     /* call all entry actions (except those of topmost) */
     if (smf_execute_all_entry_actions(ctx, new_state, topmost)) {
@@ -373,7 +354,7 @@
     }
     /* update the state variables */
     ctx->previous = ctx->current;
-    ctx->current  = new_state;
+    ctx->current = new_state;
 
     if (ctx->current->entry) {
         ctx->current->entry(ctx);
@@ -386,14 +367,14 @@
 }
 
 void smf_set_terminate(struct smf_ctx* ctx, int32_t val) {
-    struct internal_ctx* const internal = (void*)&ctx->internal;
+    struct internal_ctx *const internal = (void *)&ctx->internal;
 
     internal->terminate = true;
-    ctx->terminate_val  = val;
+    ctx->terminate_val = val;
 }
 
 void smf_set_handled(struct smf_ctx* ctx) {
-    struct internal_ctx* const internal = (void*)&ctx->internal;
+    struct internal_ctx *const internal = (void *)&ctx->internal;
 
     internal->handled = true;
 }
