/*
 * Copyright (c) 2019 Peter Bigot Consulting, LLC
 *
 * SPDX-License-Identifier: Apache-2.0
 */

/*
 * The time_days_from_civil function is derived directly from public
 * domain content written by Howard Hinnant and available at:
 * http://howardhinnant.github.io/date_algorithms.html#days_from_civil
 */

#include <zephyr/types.h>
#include <errno.h>
#include <stddef.h>
#include <stdbool.h>
#include <zephyr/sys/timeutil.h>

/** Convert a civil (proleptic Gregorian) date to days relative to
 * 1970-01-01.
 *
 * @param y the calendar year
 * @param m the calendar month, in the range [1, 12]
 * @param d the day of the month, in the range [1, last_day_of_month(y, m)]
 *
 * @return the signed number of days between the specified day and
 * 1970-01-01
 *
 * @see http://howardhinnant.github.io/date_algorithms.html#days_from_civil
 */
static int64_t time_days_from_civil(int64_t y,
                                    unsigned int m,
                                    unsigned int d) {
    y -= m <= 2;

    int64_t era = ((y >= 0) ? y : (y - 399)) / 400;
    unsigned int yoe = (unsigned int)(y - (era * 400));
    unsigned int doy = (153U * (m + ((m > 2) ? -3 : 9)) + 2U) / 5U + d;
    unsigned int doe = yoe * 365U + yoe / 4U - yoe / 100U + doy;

    return ((era * 146097) + (time_t)doe - 719468);
}

<<<<<<< HEAD
int64_t timeutil_timegm64(const struct tm *tm)
{
	int64_t y = TIME_UTILS_BASE_YEAR + (int64_t)tm->tm_year;
	unsigned int m = tm->tm_mon + 1;
	unsigned int d = tm->tm_mday - 1;
	int64_t ndays = time_days_from_civil(y, m, d);
	int64_t time = tm->tm_sec;
=======
int64_t timeutil_timegm64(const struct tm* tm) {
    int64_t y = 1900 + (int64_t)tm->tm_year;
    unsigned int m = tm->tm_mon + 1;
    unsigned int d = tm->tm_mday - 1;
    int64_t ndays = time_days_from_civil(y, m, d);
    int64_t time = tm->tm_sec;
>>>>>>> 57b29f65

    time += 60LL * (tm->tm_min + 60LL * tm->tm_hour);
    time += 86400LL * ndays;

    return (time);
}

time_t timeutil_timegm(const struct tm* tm) {
    int64_t time = timeutil_timegm64(tm);
    time_t rv    = (time_t)time;

    errno = 0;
    if ((sizeof(rv) == sizeof(int32_t)) &&
        ((time < (int64_t)INT32_MIN) || (time > (int64_t)INT32_MAX))) {
        errno = ERANGE;
        rv = -1;
    }

    return (rv);
}

int timeutil_sync_state_update(struct timeutil_sync_state* tsp,
                               const struct timeutil_sync_instant* inst) {
    int rv = -EINVAL;

    if (((tsp->base.ref == 0) && (inst->ref > 0)) ||
        ((inst->ref > tsp->base.ref) && (inst->local > tsp->base.local))) {
        if (tsp->base.ref == 0) {
            tsp->base   = *inst;
            tsp->latest = (struct timeutil_sync_instant){0, 0};
            tsp->skew   = 1.0f;
            rv = 0;
        }
        else {
            tsp->latest = *inst;
            rv = 1;
        }
    }

    return (rv);
}

int timeutil_sync_state_set_skew(struct timeutil_sync_state* tsp, float skew,
                                 const struct timeutil_sync_instant* base) {
    int rv = -EINVAL;

    if (skew > 0) {
        tsp->skew = skew;
        if (base != NULL) {
            tsp->base   = *base;
            tsp->latest = (struct timeutil_sync_instant){0, 0};
        }
        rv = 0;
    }

    return (rv);
}

float timeutil_sync_estimate_skew(const struct timeutil_sync_state* tsp) {
    float rv = 0;

    if ((tsp->base.ref   != 0) &&
        (tsp->latest.ref != 0) &&
        (tsp->latest.local > tsp->base.local)) {
        const struct timeutil_sync_config* cfg = tsp->cfg;
        double ref_delta   = (double)(tsp->latest.ref   - tsp->base.ref);
        double local_delta = (double)(tsp->latest.local - tsp->base.local);

        rv = (float)((ref_delta * cfg->local_Hz) / local_delta / cfg->ref_Hz);
    }

    return (rv);
}

int timeutil_sync_ref_from_local(const struct timeutil_sync_state* tsp,
                                 uint64_t local, uint64_t* refp) {
    int rv = -EINVAL;

    if ((tsp->skew > 0) && (tsp->base.ref > 0) && (refp != NULL)) {
        const struct timeutil_sync_config* cfg = tsp->cfg;
        int64_t local_delta = local - tsp->base.local;

        /* (x * 1.0) != x for large values of x.
         * Therefore only apply the multiplication if the skew is not one.
         */
        if (tsp->skew != 1.0f) {
            local_delta = (int64_t)((double)local_delta * (double)tsp->skew);
        }

        int64_t ref_delta = (local_delta * cfg->ref_Hz) / cfg->local_Hz;
        int64_t ref_abs   = (int64_t)tsp->base.ref + ref_delta;

        if (ref_abs < 0) {
            rv = -ERANGE;
        }
        else {
            *refp = ref_abs;
            rv = (tsp->skew != 1.0f) ? 1 : 0;
        }
    }

    return (rv);
}

int timeutil_sync_local_from_ref(const struct timeutil_sync_state* tsp,
                                 uint64_t ref, int64_t* localp) {
    int rv = -EINVAL;

    if ((tsp->skew > 0) && (tsp->base.ref > 0) && (localp != NULL)) {
        const struct timeutil_sync_config* cfg = tsp->cfg;
        int64_t ref_delta = (int64_t)(ref - tsp->base.ref);

        /* (x / 1.0) != x for large values of x.
         * Therefore only apply the division if the skew is not one.
         */
        int64_t local_delta = (ref_delta * cfg->local_Hz) / cfg->ref_Hz;

        if (tsp->skew != 1.0f) {
            local_delta = (int64_t)((double)local_delta / (double)tsp->skew);
        }
        int64_t local_abs = (int64_t)tsp->base.local + (int64_t)local_delta;

        *localp = local_abs;
        rv = (tsp->skew != 1.0f) ? 1 : 0;
    }

    return (rv);
}

int32_t timeutil_sync_skew_to_ppb(float skew) {
    int64_t ppb64 = (int64_t)((1.0 - (double)skew) * 1E9);
    int32_t ppb32 = (int32_t)ppb64;

    return ((ppb64 == ppb32) ? ppb32 : INT32_MIN);
}<|MERGE_RESOLUTION|>--- conflicted
+++ resolved
@@ -41,22 +41,12 @@
     return ((era * 146097) + (time_t)doe - 719468);
 }
 
-<<<<<<< HEAD
-int64_t timeutil_timegm64(const struct tm *tm)
-{
-	int64_t y = TIME_UTILS_BASE_YEAR + (int64_t)tm->tm_year;
-	unsigned int m = tm->tm_mon + 1;
-	unsigned int d = tm->tm_mday - 1;
-	int64_t ndays = time_days_from_civil(y, m, d);
-	int64_t time = tm->tm_sec;
-=======
 int64_t timeutil_timegm64(const struct tm* tm) {
-    int64_t y = 1900 + (int64_t)tm->tm_year;
+    int64_t y = TIME_UTILS_BASE_YEAR + (int64_t)tm->tm_year;
     unsigned int m = tm->tm_mon + 1;
     unsigned int d = tm->tm_mday - 1;
     int64_t ndays = time_days_from_civil(y, m, d);
     int64_t time = tm->tm_sec;
->>>>>>> 57b29f65
 
     time += 60LL * (tm->tm_min + 60LL * tm->tm_hour);
     time += 86400LL * ndays;
