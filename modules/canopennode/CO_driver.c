/*
 * Copyright (c) 2019 Vestas Wind Systems A/S
 *
 * SPDX-License-Identifier: Apache-2.0
 */

#include <zephyr/kernel.h>
#include <zephyr/drivers/can.h>
#include <zephyr/init.h>
#include <zephyr/sys/util.h>

#include <canopennode.h>

#define LOG_LEVEL CONFIG_CANOPEN_LOG_LEVEL
#include <zephyr/logging/log.h>
LOG_MODULE_REGISTER(canopen_driver);

K_KERNEL_STACK_DEFINE(canopen_tx_workq_stack,
		      CONFIG_CANOPENNODE_TX_WORKQUEUE_STACK_SIZE);

struct k_work_q canopen_tx_workq;

struct canopen_tx_work_container {
	struct k_work work;
	CO_CANmodule_t *CANmodule;
};

struct canopen_tx_work_container canopen_tx_queue;

K_MUTEX_DEFINE(canopen_send_mutex);
K_MUTEX_DEFINE(canopen_emcy_mutex);
K_MUTEX_DEFINE(canopen_co_mutex);

inline void canopen_send_lock(void) {
	k_mutex_lock(&canopen_send_mutex, K_FOREVER);
}

inline void canopen_send_unlock(void) {
	k_mutex_unlock(&canopen_send_mutex);
}

inline void canopen_emcy_lock(void) {
	k_mutex_lock(&canopen_emcy_mutex, K_FOREVER);
}

inline void canopen_emcy_unlock(void) {
	k_mutex_unlock(&canopen_emcy_mutex);
}

inline void canopen_od_lock(void) {
	k_mutex_lock(&canopen_co_mutex, K_FOREVER);
}

inline void canopen_od_unlock(void) {
	k_mutex_unlock(&canopen_co_mutex);
}

static void canopen_detach_all_rx_filters(CO_CANmodule_t* CANmodule) {
	uint16_t i;

	if (!CANmodule || !CANmodule->rx_array || !CANmodule->configured) {
		return;
	}

	for (i = 0U; i < CANmodule->rx_size; i++) {
		if (CANmodule->rx_array[i].filter_id != -ENOSPC) {
			can_remove_rx_filter(CANmodule->dev,
					     CANmodule->rx_array[i].filter_id);
			CANmodule->rx_array[i].filter_id = -ENOSPC;
		}
	}
}

static void canopen_rx_callback(const struct device *dev, struct can_frame *frame, void *user_data)
{
	CO_CANmodule_t *CANmodule = (CO_CANmodule_t *)user_data;
	CO_CANrxMsg_t rxMsg;
	CO_CANrx_t *buffer;
	int i;

	ARG_UNUSED(dev);

	/* Loop through registered rx buffers in priority order */
	for (i = 0; i < CANmodule->rx_size; i++) {
		buffer = &CANmodule->rx_array[i];

		if (buffer->filter_id == -ENOSPC || buffer->pFunct == NULL) {
			continue;
		}

		if (((frame->id ^ buffer->ident) & buffer->mask) == 0U) {
			rxMsg.ident = frame->id;
			rxMsg.DLC = frame->dlc;
			memcpy(rxMsg.data, frame->data, frame->dlc);
			buffer->pFunct(buffer->object, &rxMsg);
			break;
		}
	}
}

static void canopen_tx_callback(const struct device* dev, int error, void* arg) {
	CO_CANmodule_t *CANmodule = arg;

	ARG_UNUSED(dev);

	if (!CANmodule) {
		LOG_ERR("failed to process CAN tx callback");
		return;
	}

	if (error == 0) {
		CANmodule->first_tx_msg = false;
	}

	k_work_submit_to_queue(&canopen_tx_workq, &canopen_tx_queue.work);
}

static void canopen_tx_retry(struct k_work* item) {
    struct canopen_tx_work_container* container = CONTAINER_OF(item, struct canopen_tx_work_container, work);
	CO_CANmodule_t *CANmodule = container->CANmodule;
	struct can_frame frame;
	CO_CANtx_t *buffer;
	int err;
	uint16_t i;

	memset(&frame, 0, sizeof(frame));

	CO_LOCK_CAN_SEND();

	for (i = 0; i < CANmodule->tx_size; i++) {
		buffer = &CANmodule->tx_array[i];
		if (buffer->bufferFull) {
			frame.id = buffer->ident;
			frame.dlc = buffer->DLC;
			frame.flags |= (buffer->rtr ? CAN_FRAME_RTR : 0);
			memcpy(frame.data, buffer->data, buffer->DLC);

			err = can_send(CANmodule->dev, &frame, K_NO_WAIT,
				       canopen_tx_callback, CANmodule);
			if (err == -EAGAIN) {
				break;
            }
            else if (err != 0) {
                LOG_ERR("failed to send CAN frame (err %d)", err);
                CO_errorReport(CANmodule->em, CO_EM_GENERIC_SOFTWARE_ERROR, CO_EMC_COMMUNICATION, 0);

			}

			buffer->bufferFull = false;
		}
	}

	CO_UNLOCK_CAN_SEND();
}

void CO_CANsetConfigurationMode(void *CANdriverState)
{
	struct canopen_context *ctx = (struct canopen_context *)CANdriverState;
	int err;

	err = can_stop(ctx->dev);
	if (err != 0 && err != -EALREADY) {
		LOG_ERR("failed to stop CAN interface (err %d)", err);
	}
}

void CO_CANsetNormalMode(CO_CANmodule_t *CANmodule)
{
	int err;

	err = can_start(CANmodule->dev);
	if (err != 0 && err != -EALREADY) {
		LOG_ERR("failed to start CAN interface (err %d)", err);
		return;
	}

	CANmodule->CANnormal = true;
}

CO_ReturnError_t CO_CANmodule_init(CO_CANmodule_t *CANmodule,
				   void *CANdriverState,
				   CO_CANrx_t rxArray[], uint16_t rxSize,
				   CO_CANtx_t txArray[], uint16_t txSize,
                                   uint16_t CANbitRate) {
	struct canopen_context *ctx = (struct canopen_context *)CANdriverState;
	uint16_t i;
	int err;
	int max_filters;

	LOG_DBG("rxSize = %d, txSize = %d", rxSize, txSize);

	if (!CANmodule || !rxArray || !txArray || !CANdriverState) {
		LOG_ERR("failed to initialize CAN module");
		return CO_ERROR_ILLEGAL_ARGUMENT;
	}

	max_filters = can_get_max_filters(ctx->dev, false);
	if (max_filters != -ENOSYS) {
		if (max_filters < 0) {
			LOG_ERR("unable to determine number of CAN RX filters");
			return CO_ERROR_SYSCALL;
		}

		if (rxSize > max_filters) {
            LOG_ERR("insufficient number of concurrent CAN RX filters" " (needs %d, %d available)",
                    rxSize, max_filters);
			return CO_ERROR_OUT_OF_MEMORY;
		}
        else if (rxSize < max_filters) {
            LOG_DBG("excessive number of concurrent CAN RX filters enabled" " (needs %d, %d available)",
                    rxSize, max_filters);
	}
    }

	canopen_detach_all_rx_filters(CANmodule);
	canopen_tx_queue.CANmodule = CANmodule;

	CANmodule->dev = ctx->dev;
	CANmodule->rx_array = rxArray;
	CANmodule->rx_size = rxSize;
	CANmodule->tx_array = txArray;
	CANmodule->tx_size = txSize;
	CANmodule->CANnormal = false;
	CANmodule->first_tx_msg = true;
	CANmodule->errors = 0;
	CANmodule->em = NULL;

	for (i = 0U; i < rxSize; i++) {
		rxArray[i].ident = 0U;
		rxArray[i].pFunct = NULL;
		rxArray[i].filter_id = -ENOSPC;
	}

	for (i = 0U; i < txSize; i++) {
		txArray[i].bufferFull = false;
	}

	err = can_set_bitrate(CANmodule->dev, KHZ(CANbitRate));
	if (err) {
		LOG_ERR("failed to configure CAN bitrate (err %d)", err);
		return CO_ERROR_ILLEGAL_ARGUMENT;
	}

	err = can_set_mode(CANmodule->dev, CAN_MODE_NORMAL);
	if (err) {
		LOG_ERR("failed to configure CAN interface (err %d)", err);
		return CO_ERROR_ILLEGAL_ARGUMENT;
	}

	CANmodule->configured = true;

	return CO_ERROR_NO;
}

void CO_CANmodule_disable(CO_CANmodule_t *CANmodule)
{
	int err;

	if (!CANmodule || !CANmodule->dev) {
		return;
	}

	canopen_detach_all_rx_filters(CANmodule);

	err = can_stop(CANmodule->dev);
	if (err != 0 && err != -EALREADY) {
		LOG_ERR("failed to disable CAN interface (err %d)", err);
	}
}

uint16_t CO_CANrxMsg_readIdent(const CO_CANrxMsg_t *rxMsg)
{
	return rxMsg->ident;
}

CO_ReturnError_t CO_CANrxBufferInit(CO_CANmodule_t *CANmodule, uint16_t index,
                                    uint16_t ident, uint16_t mask, bool_t rtr,
                                    void* object, CO_CANrxBufferCallback_t pFunct) {
	struct can_filter filter;
	CO_CANrx_t *buffer;

	if (CANmodule == NULL) {
		return CO_ERROR_ILLEGAL_ARGUMENT;
	}

	if (!pFunct || (index >= CANmodule->rx_size)) {
		LOG_ERR("failed to initialize CAN rx buffer, illegal argument");
		CO_errorReport(CANmodule->em, CO_EM_GENERIC_SOFTWARE_ERROR,
			       CO_EMC_SOFTWARE_INTERNAL, 0);
		return CO_ERROR_ILLEGAL_ARGUMENT;
	}

	buffer = &CANmodule->rx_array[index];
	buffer->object = object;
	buffer->pFunct = pFunct;
    buffer->ident  = ident;
    buffer->mask   = mask;

	filter.flags = (rtr ? CAN_FILTER_RTR : CAN_FILTER_DATA);
	filter.id = ident;
	filter.mask = mask;

	if (buffer->filter_id != -ENOSPC) {
		can_remove_rx_filter(CANmodule->dev, buffer->filter_id);
	}

    buffer->filter_id = can_add_rx_filter(CANmodule->dev,
                                          canopen_rx_callback,
                                          CANmodule, &filter);
	if (buffer->filter_id == -ENOSPC) {
		LOG_ERR("failed to add CAN rx callback, no free filter");
		CO_errorReport(CANmodule->em, CO_EM_MEMORY_ALLOCATION_ERROR, CO_EMC_SOFTWARE_INTERNAL, 0);
		return CO_ERROR_OUT_OF_MEMORY;
	}

	return CO_ERROR_NO;
}

CO_CANtx_t* CO_CANtxBufferInit(CO_CANmodule_t* CANmodule, uint16_t index,
                               uint16_t ident, bool_t rtr, uint8_t noOfBytes,
                               bool_t syncFlag) {
	CO_CANtx_t *buffer;

	if (CANmodule == NULL) {
		return NULL;
	}

	if (index >= CANmodule->tx_size) {
		LOG_ERR("failed to initialize CAN rx buffer, illegal argument");
		CO_errorReport(CANmodule->em, CO_EM_GENERIC_SOFTWARE_ERROR,
		               CO_EMC_SOFTWARE_INTERNAL, 0);
		return NULL;
	}

	buffer = &CANmodule->tx_array[index];
	buffer->ident = ident;
	buffer->rtr   = rtr;
	buffer->DLC   = noOfBytes;
	buffer->bufferFull = false;
	buffer->syncFlag = syncFlag;

	return (buffer);
}

CO_ReturnError_t CO_CANsend(CO_CANmodule_t* CANmodule, CO_CANtx_t* buffer) {
	CO_ReturnError_t ret = CO_ERROR_NO;
	struct can_frame frame;
	int err;

	if (!CANmodule || !CANmodule->dev || !buffer) {
		return CO_ERROR_ILLEGAL_ARGUMENT;
	}

	memset(&frame, 0, sizeof(frame));

	CO_LOCK_CAN_SEND();

	if (buffer->bufferFull) {
		if (!CANmodule->first_tx_msg) {
			CO_errorReport(CANmodule->em, CO_EM_CAN_TX_OVERFLOW,
			               CO_EMC_CAN_OVERRUN, buffer->ident);
		}
		buffer->bufferFull = false;
		ret = CO_ERROR_TX_OVERFLOW;
	}

	frame.id = buffer->ident;
	frame.dlc = buffer->DLC;
	frame.flags = (buffer->rtr ? CAN_FRAME_RTR : 0);
	memcpy(frame.data, buffer->data, buffer->DLC);

	err = can_send(CANmodule->dev, &frame, K_NO_WAIT, canopen_tx_callback,
		       CANmodule);
	if (err == -EAGAIN) {
		buffer->bufferFull = true;
    }
    else if (err != 0) {
		LOG_ERR("failed to send CAN frame (err %d)", err);
		CO_errorReport(CANmodule->em, CO_EM_GENERIC_SOFTWARE_ERROR,
			       CO_EMC_COMMUNICATION, 0);
		ret = CO_ERROR_TX_UNCONFIGURED;
	}

	CO_UNLOCK_CAN_SEND();

	return ret;
}

void CO_CANclearPendingSyncPDOs(CO_CANmodule_t* CANmodule) {
	bool_t tpdoDeleted = false;
	CO_CANtx_t *buffer;
	uint16_t i;

	if (!CANmodule) {
		return;
	}

	CO_LOCK_CAN_SEND();

	for (i = 0; i < CANmodule->tx_size; i++) {
		buffer = &CANmodule->tx_array[i];
		if (buffer->bufferFull && buffer->syncFlag) {
			buffer->bufferFull = false;
			tpdoDeleted = true;
		}
	}

	CO_UNLOCK_CAN_SEND();

	if (tpdoDeleted) {
		CO_errorReport(CANmodule->em, CO_EM_TPDO_OUTSIDE_WINDOW,
			       CO_EMC_COMMUNICATION, 0);
	}
}

void CO_CANverifyErrors(CO_CANmodule_t* CANmodule) {
	CO_EM_t *em = (CO_EM_t *)CANmodule->em;
	struct can_bus_err_cnt err_cnt;
	enum can_state state;
	uint8_t rx_overflows;
	uint32_t errors;
	int err;

	/*
	 * TODO: Zephyr lacks an API for reading the rx mailbox
	 * overflow counter.
	 */
	rx_overflows  = 0;

	err = can_get_state(CANmodule->dev, &state, &err_cnt);
	if (err != 0) {
		LOG_ERR("failed to get CAN controller state (err %d)", err);
		return;
	}

    errors = ((uint32_t)err_cnt.tx_err_cnt << 16) | ((uint32_t)err_cnt.rx_err_cnt << 8) | rx_overflows;

	if (errors != CANmodule->errors) {
		CANmodule->errors = errors;

		if (state == CAN_STATE_BUS_OFF) {
			/* Bus off */
            CO_errorReport(em, CO_EM_CAN_TX_BUS_OFF, CO_EMC_BUS_OFF_RECOVERED, errors);
        }
        else {
			/* Bus not off */
			CO_errorReset(em, CO_EM_CAN_TX_BUS_OFF, errors);

            if ((err_cnt.rx_err_cnt >= 96U) || (err_cnt.tx_err_cnt >= 96U)) {
				/* Bus warning */
                CO_errorReport(em, CO_EM_CAN_BUS_WARNING, CO_EMC_NO_ERROR, errors);
            }
            else {
				/* Bus not warning */
                CO_errorReset(em, CO_EM_CAN_BUS_WARNING, errors);
			}

			if (err_cnt.rx_err_cnt >= 128U) {
				/* Bus rx passive */
                CO_errorReport(em, CO_EM_CAN_RX_BUS_PASSIVE, CO_EMC_CAN_PASSIVE, errors);
            }
            else {
				/* Bus not rx passive */
                CO_errorReset(em, CO_EM_CAN_RX_BUS_PASSIVE, errors);
			}

            if ((err_cnt.tx_err_cnt >= 128U) && !CANmodule->first_tx_msg) {
				/* Bus tx passive */
                CO_errorReport(em, CO_EM_CAN_TX_BUS_PASSIVE, CO_EMC_CAN_PASSIVE, errors);
            }
            else if (CO_isError(em, CO_EM_CAN_TX_BUS_PASSIVE)) {
				/* Bus not tx passive */
                CO_errorReset(em, CO_EM_CAN_TX_BUS_PASSIVE, errors);
                CO_errorReset(em, CO_EM_CAN_TX_OVERFLOW, errors);
			}
		}

		/* This code can be activated if we can read the overflows*/
		if (false && rx_overflows != 0U) {
			CO_errorReport(em, CO_EM_CAN_RXB_OVERFLOW, CO_EMC_CAN_OVERRUN, errors);
		}
	}
}

<<<<<<< HEAD
static int canopen_init(void)
{
=======
static int canopen_init(const struct device* dev) {
	ARG_UNUSED(dev);
>>>>>>> 4c649d33

	k_work_queue_start(&canopen_tx_workq, canopen_tx_workq_stack,
			   K_KERNEL_STACK_SIZEOF(canopen_tx_workq_stack),
			   CONFIG_CANOPENNODE_TX_WORKQUEUE_PRIORITY, NULL);

	k_thread_name_set(&canopen_tx_workq.thread, "canopen_tx_workq");

	k_work_init(&canopen_tx_queue.work, canopen_tx_retry);

	return 0;
}

SYS_INIT(canopen_init, APPLICATION, CONFIG_KERNEL_INIT_PRIORITY_DEFAULT);<|MERGE_RESOLUTION|>--- conflicted
+++ resolved
@@ -274,7 +274,7 @@
 }
 
 CO_ReturnError_t CO_CANrxBufferInit(CO_CANmodule_t *CANmodule, uint16_t index,
-                                    uint16_t ident, uint16_t mask, bool_t rtr,
+				uint16_t ident, uint16_t mask, bool_t rtr,
                                     void* object, CO_CANrxBufferCallback_t pFunct) {
 	struct can_filter filter;
 	CO_CANrx_t *buffer;
@@ -293,8 +293,8 @@
 	buffer = &CANmodule->rx_array[index];
 	buffer->object = object;
 	buffer->pFunct = pFunct;
-    buffer->ident  = ident;
-    buffer->mask   = mask;
+	buffer->ident = ident;
+	buffer->mask = mask;
 
 	filter.flags = (rtr ? CAN_FILTER_RTR : CAN_FILTER_DATA);
 	filter.id = ident;
@@ -304,9 +304,9 @@
 		can_remove_rx_filter(CANmodule->dev, buffer->filter_id);
 	}
 
-    buffer->filter_id = can_add_rx_filter(CANmodule->dev,
-                                          canopen_rx_callback,
-                                          CANmodule, &filter);
+	buffer->filter_id = can_add_rx_filter(CANmodule->dev,
+					      canopen_rx_callback,
+					      CANmodule, &filter);
 	if (buffer->filter_id == -ENOSPC) {
 		LOG_ERR("failed to add CAN rx callback, no free filter");
 		CO_errorReport(CANmodule->em, CO_EM_MEMORY_ALLOCATION_ERROR, CO_EMC_SOFTWARE_INTERNAL, 0);
@@ -316,8 +316,8 @@
 	return CO_ERROR_NO;
 }
 
-CO_CANtx_t* CO_CANtxBufferInit(CO_CANmodule_t* CANmodule, uint16_t index,
-                               uint16_t ident, bool_t rtr, uint8_t noOfBytes,
+CO_CANtx_t *CO_CANtxBufferInit(CO_CANmodule_t *CANmodule, uint16_t index,
+			       uint16_t ident, bool_t rtr, uint8_t noOfBytes,
                                bool_t syncFlag) {
 	CO_CANtx_t *buffer;
 
@@ -328,14 +328,14 @@
 	if (index >= CANmodule->tx_size) {
 		LOG_ERR("failed to initialize CAN rx buffer, illegal argument");
 		CO_errorReport(CANmodule->em, CO_EM_GENERIC_SOFTWARE_ERROR,
-		               CO_EMC_SOFTWARE_INTERNAL, 0);
+			       CO_EMC_SOFTWARE_INTERNAL, 0);
 		return NULL;
 	}
 
 	buffer = &CANmodule->tx_array[index];
 	buffer->ident = ident;
-	buffer->rtr   = rtr;
-	buffer->DLC   = noOfBytes;
+	buffer->rtr = rtr;
+	buffer->DLC = noOfBytes;
 	buffer->bufferFull = false;
 	buffer->syncFlag = syncFlag;
 
@@ -358,7 +358,7 @@
 	if (buffer->bufferFull) {
 		if (!CANmodule->first_tx_msg) {
 			CO_errorReport(CANmodule->em, CO_EM_CAN_TX_OVERFLOW,
-			               CO_EMC_CAN_OVERRUN, buffer->ident);
+				       CO_EMC_CAN_OVERRUN, buffer->ident);
 		}
 		buffer->bufferFull = false;
 		ret = CO_ERROR_TX_OVERFLOW;
@@ -482,13 +482,7 @@
 	}
 }
 
-<<<<<<< HEAD
-static int canopen_init(void)
-{
-=======
-static int canopen_init(const struct device* dev) {
-	ARG_UNUSED(dev);
->>>>>>> 4c649d33
+static int canopen_init(void) {
 
 	k_work_queue_start(&canopen_tx_workq, canopen_tx_workq_stack,
 			   K_KERNEL_STACK_SIZEOF(canopen_tx_workq_stack),
