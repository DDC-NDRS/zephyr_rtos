/*
 * Copyright (c) 2017 Nordic Semiconductor ASA
 * Copyright (c) 2023 Arm Limited
 *
 * SPDX-License-Identifier: Apache-2.0
 */

/**
 * @file
 * @brief CMSIS interface file
 *
 * This header contains the interface to the ARM CMSIS Core headers.
 */

#ifndef ZEPHYR_MODULES_CMSIS_CMSIS_M_H_
#define ZEPHYR_MODULES_CMSIS_CMSIS_M_H_

#if defined(CONFIG_CMSIS_M_CHECK_DEVICE_DEFINES) && CONFIG_CMSIS_M_CHECK_DEVICE_DEFINES == 1U
#define __CHECK_DEVICE_DEFINES 1U
#endif

#include <zephyr/arch/arm/cortex_m/nvic.h>

#include <soc.h>

#if __NVIC_PRIO_BITS != NUM_IRQ_PRIO_BITS
#error "NUM_IRQ_PRIO_BITS and __NVIC_PRIO_BITS are not set to the same value"
#endif

#if __MPU_PRESENT != CONFIG_CPU_HAS_ARM_MPU
#error "__MPU_PRESENT and CONFIG_CPU_HAS_ARM_MPU are not set to the same value"
#endif

#if __FPU_PRESENT != CONFIG_CPU_HAS_FPU
#error "__FPU_PRESENT and CONFIG_CPU_HAS_FPU are not set to the same value"
#endif


/* VTOR is only optional on armv6-m and armv8-m baseline. __VTOR_PRESENT is often
 * left undefined on platform where it is not optional.
 */
#if defined(CONFIG_ARMV6_M_ARMV8_M_BASELINE) && \
	(__VTOR_PRESENT != CONFIG_CPU_CORTEX_M_HAS_VTOR)
#error "__VTOR_PRESENT and CONFIG_CPU_CORTEX_M_HAS_VTOR are not set to the same value."
#endif

/* Some platform’s sdk incorrectly define __DSP_PRESENT for Cortex-M4 & Cortex-M7
 * DSP extension. __ARM_FEATURE_DSP is set by the compiler for these. So ignore
 * __DSP_PRESENT discrepancy when __ARM_FEATURE_DSP is defined.
 */
#if !defined(__ARM_FEATURE_DSP) && (__DSP_PRESENT != CONFIG_ARMV8_M_DSP)
#error "__DSP_PRESENT and CONFIG_ARMV8_M_DSP are not set to the same value"
#endif

<<<<<<< HEAD
#if  __ICACHE_PRESENT != CONFIG_CPU_HAS_ICACHE
#error "__ICACHE_PRESENT and CONFIG_CPU_HAS_ICACHE are not set to the same value"
#endif

#if __DCACHE_PRESENT != CONFIG_CPU_HAS_DCACHE
#error "__DCACHE_PRESENT and CONFIG_CPU_HAS_DCACHE are not set to the same value"
=======
#if defined(_MSC_VER)
// pass
#else
#if __NVIC_PRIO_BITS != NUM_IRQ_PRIO_BITS
#error "NUM_IRQ_PRIO_BITS and __NVIC_PRIO_BITS are not set to the same value"
>>>>>>> e26dc04b
#endif
#endif

#if __MVE_PRESENT != CONFIG_ARMV8_1_M_MVEI
#error "__MVE_PRESENT and CONFIG_ARMV8_1_M_MVEI are not set to the same value"
#endif

#if __SAUREGION_PRESENT != CONFIG_CPU_HAS_ARM_SAU
#error "__SAUREGION_PRESENT and CONFIG_CPU_HAS_ARM_SAU are not set to the same value"
#endif

#endif /* ZEPHYR_MODULES_CMSIS_CMSIS_M_H_ */<|MERGE_RESOLUTION|>--- conflicted
+++ resolved
@@ -23,8 +23,12 @@
 
 #include <soc.h>
 
+#if defined(_MSC_VER)
+ // pass
+#else
 #if __NVIC_PRIO_BITS != NUM_IRQ_PRIO_BITS
 #error "NUM_IRQ_PRIO_BITS and __NVIC_PRIO_BITS are not set to the same value"
+#endif
 #endif
 
 #if __MPU_PRESENT != CONFIG_CPU_HAS_ARM_MPU
@@ -40,7 +44,7 @@
  * left undefined on platform where it is not optional.
  */
 #if defined(CONFIG_ARMV6_M_ARMV8_M_BASELINE) && \
-	(__VTOR_PRESENT != CONFIG_CPU_CORTEX_M_HAS_VTOR)
+            (__VTOR_PRESENT != CONFIG_CPU_CORTEX_M_HAS_VTOR)
 #error "__VTOR_PRESENT and CONFIG_CPU_CORTEX_M_HAS_VTOR are not set to the same value."
 #endif
 
@@ -52,21 +56,12 @@
 #error "__DSP_PRESENT and CONFIG_ARMV8_M_DSP are not set to the same value"
 #endif
 
-<<<<<<< HEAD
 #if  __ICACHE_PRESENT != CONFIG_CPU_HAS_ICACHE
 #error "__ICACHE_PRESENT and CONFIG_CPU_HAS_ICACHE are not set to the same value"
 #endif
 
 #if __DCACHE_PRESENT != CONFIG_CPU_HAS_DCACHE
 #error "__DCACHE_PRESENT and CONFIG_CPU_HAS_DCACHE are not set to the same value"
-=======
-#if defined(_MSC_VER)
-// pass
-#else
-#if __NVIC_PRIO_BITS != NUM_IRQ_PRIO_BITS
-#error "NUM_IRQ_PRIO_BITS and __NVIC_PRIO_BITS are not set to the same value"
->>>>>>> e26dc04b
-#endif
 #endif
 
 #if __MVE_PRESENT != CONFIG_ARMV8_1_M_MVEI
