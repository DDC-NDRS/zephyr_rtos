/*
 * Copyright (c) 2024 Analog Devices, Inc.
 *
 * SPDX-License-Identifier: Apache-2.0
 */

#include <zephyr/logging/log.h>
LOG_MODULE_REGISTER(app_mqtt, LOG_LEVEL_DBG);

#include <zephyr/kernel.h>
#include <zephyr/net/socket.h>
#include <zephyr/net/mqtt.h>
#include <zephyr/data/json.h>
#include <zephyr/random/random.h>

#include "mqtt_client.h"
#include "device.h"

/* Buffers for MQTT client */
static uint8_t rx_buffer[CONFIG_NET_SAMPLE_MQTT_PAYLOAD_SIZE];
static uint8_t tx_buffer[CONFIG_NET_SAMPLE_MQTT_PAYLOAD_SIZE];

/* MQTT payload buffer */
static uint8_t payload_buf[CONFIG_NET_SAMPLE_MQTT_PAYLOAD_SIZE];

/* MQTT broker details */
static struct net_sockaddr_storage broker;

/* Socket descriptor */
static struct pollfd fds[1];
static int nfds;

/* JSON payload format */
static const struct json_obj_descr sensor_sample_descr[] = {
    JSON_OBJ_DESCR_PRIM(struct sensor_sample, unit, JSON_TOK_STRING),
    JSON_OBJ_DESCR_PRIM(struct sensor_sample, value, JSON_TOK_NUMBER),
};

/* MQTT connectivity status flag */
bool mqtt_connected;

/* MQTT client ID buffer */
static uint8_t client_id[50];

#if defined(CONFIG_MQTT_LIB_TLS)
#include "tls_config/cert.h"

/* This should match the CN field in the server's CA cert */
#define TLS_SNI_HOSTNAME CONFIG_NET_SAMPLE_MQTT_BROKER_HOSTNAME
#define APP_CA_CERT_TAG  1

static const sec_tag_t m_sec_tags[] = {
    APP_CA_CERT_TAG,
};

/** Register CA certificate for TLS */
static int tls_init(void) {
    int rc;

    rc = tls_credential_add(APP_CA_CERT_TAG, TLS_CREDENTIAL_CA_CERTIFICATE,
                            ca_certificate, sizeof(ca_certificate));
    if (rc < 0) {
        LOG_ERR("Failed to register public certificate: %d", rc);
        return (rc);
    }

    return (rc);
}
#endif

<<<<<<< HEAD
static void prepare_fds(struct mqtt_client* client) {
    if (client->transport.type == MQTT_TRANSPORT_NON_SECURE) {
        fds[0].fd = client->transport.tcp.sock;
    }
    #if defined(CONFIG_MQTT_LIB_TLS)
    else if (client->transport.type == MQTT_TRANSPORT_SECURE) {
        fds[0].fd = client->transport.tls.sock;
    }
    #endif

    fds[0].events = ZSOCK_POLLIN;
    nfds = 1;
=======
	fds[0].events = POLLIN;
	nfds = 1;
>>>>>>> 90454744
}

static void clear_fds(void) {
    nfds = 0;
}

/** Initialize the MQTT client ID as the board name with random hex postfix */
static void init_mqtt_client_id(void) {
    snprintk(client_id, sizeof(client_id),
             CONFIG_BOARD "_%x", (uint8_t)sys_rand32_get());
}

static inline void on_mqtt_connect(void) {
    mqtt_connected = true;

    device_write_led(LED_NET, LED_ON);
    LOG_INF("Connected to MQTT broker!");
    LOG_INF("Hostname: %s", CONFIG_NET_SAMPLE_MQTT_BROKER_HOSTNAME);
    LOG_INF("Client ID: %s", client_id);
    LOG_INF("Port: %s", CONFIG_NET_SAMPLE_MQTT_BROKER_PORT);
    LOG_INF("TLS: %s",
            IS_ENABLED(CONFIG_MQTT_LIB_TLS) ? "Enabled" : "Disabled");
}

static inline void on_mqtt_disconnect(void) {
    mqtt_connected = false;

    clear_fds();
    device_write_led(LED_NET, LED_OFF);
    LOG_INF("Disconnected from MQTT broker");
}

/** Called when an MQTT payload is received.
 *  Reads the payload and calls the commands
 *  handler if a payloads is received on the
 *  command topic
 */
static void on_mqtt_publish(struct mqtt_client* const client, const struct mqtt_evt* evt) {
    uint8_t payload[CONFIG_NET_SAMPLE_MQTT_PAYLOAD_SIZE];
    int rc;

    rc = mqtt_read_publish_payload(client, payload,
                                   CONFIG_NET_SAMPLE_MQTT_PAYLOAD_SIZE);
    if (rc < 0) {
        LOG_ERR("Failed to read received MQTT payload [%d]", rc);
        return;
    }
    /* Place null terminator at end of payload buffer */
    payload[rc] = '\0';

    LOG_INF("MQTT payload received!");
    LOG_INF("topic: '%s', payload: %s",
            evt->param.publish.message.topic.topic.utf8, payload);

    /* If the topic is a command, call the command handler  */
    rc = strcmp(evt->param.publish.message.topic.topic.utf8,
                CONFIG_NET_SAMPLE_MQTT_SUB_TOPIC_CMD);
    if (rc == 0) {
        device_command_handler(payload);
    }
}

/** Handler for asynchronous MQTT events */
static void mqtt_event_handler(struct mqtt_client* const client, const struct mqtt_evt* evt) {
    switch (evt->type) {
        case MQTT_EVT_CONNACK :
            if (evt->result != 0) {
                LOG_ERR("MQTT Event Connect failed [%d]", evt->result);
                break;
            }
            on_mqtt_connect();
            break;

        case MQTT_EVT_DISCONNECT :
            on_mqtt_disconnect();
            break;

        case MQTT_EVT_PINGRESP :
            LOG_INF("PINGRESP packet");
            break;

        case MQTT_EVT_PUBACK :
            if (evt->result != 0) {
                LOG_ERR("MQTT PUBACK error [%d]", evt->result);
                break;
            }

            LOG_INF("PUBACK packet ID: %u", evt->param.puback.message_id);
            break;

        case MQTT_EVT_PUBREC :
            if (evt->result != 0) {
                LOG_ERR("MQTT PUBREC error [%d]", evt->result);
                break;
            }

            LOG_INF("PUBREC packet ID: %u", evt->param.pubrec.message_id);

            const struct mqtt_pubrel_param rel_param = {
                .message_id = evt->param.pubrec.message_id
            };

            mqtt_publish_qos2_release(client, &rel_param);
            break;

        case MQTT_EVT_PUBREL :
            if (evt->result != 0) {
                LOG_ERR("MQTT PUBREL error [%d]", evt->result);
                break;
            }

            LOG_INF("PUBREL packet ID: %u", evt->param.pubrel.message_id);

            const struct mqtt_pubcomp_param rec_param = {
                .message_id = evt->param.pubrel.message_id
            };

            mqtt_publish_qos2_complete(client, &rec_param);
            break;

        case MQTT_EVT_PUBCOMP :
            if (evt->result != 0) {
                LOG_ERR("MQTT PUBCOMP error %d", evt->result);
                break;
            }

            LOG_INF("PUBCOMP packet ID: %u", evt->param.pubcomp.message_id);
            break;

        case MQTT_EVT_SUBACK :
            if (evt->result == MQTT_SUBACK_FAILURE) {
                LOG_ERR("MQTT SUBACK error [%d]", evt->result);
                break;
            }

            LOG_INF("SUBACK packet ID: %d", evt->param.suback.message_id);
            break;

        case MQTT_EVT_PUBLISH :
            const struct mqtt_publish_param* p = &evt->param.publish;

            if (p->message.topic.qos == MQTT_QOS_1_AT_LEAST_ONCE) {
                const struct mqtt_puback_param ack_param = {
                    .message_id = p->message_id
                };
                mqtt_publish_qos1_ack(client, &ack_param);
            }
            else if (p->message.topic.qos == MQTT_QOS_2_EXACTLY_ONCE) {
                const struct mqtt_pubrec_param rec_param = {
                    .message_id = p->message_id
                };
                mqtt_publish_qos2_receive(client, &rec_param);
            }

            on_mqtt_publish(client, evt);
            break;

        default :
            break;
    }
}

/** Poll the MQTT socket for received data */
static int poll_mqtt_socket(struct mqtt_client* client, int timeout) {
    int rc;

    prepare_fds(client);

    if (nfds <= 0) {
        return -EINVAL;
    }

<<<<<<< HEAD
    rc = zsock_poll(fds, nfds, timeout);
    if (rc < 0) {
        LOG_ERR("Socket poll error [%d]", rc);
    }
=======
	rc = poll(fds, nfds, timeout);
	if (rc < 0) {
		LOG_ERR("Socket poll error [%d]", rc);
	}
>>>>>>> 90454744

    return (rc);
}

/** Retrieves a sensor sample and encodes it in JSON format */
static int get_mqtt_payload(struct mqtt_binstr* payload) {
    struct sensor_sample sample;
    int rc;

    rc = device_read_sensor(&sample);
    if (rc != 0) {
        LOG_ERR("Failed to get sensor sample [%d]", rc);
        return (rc);
    }

    rc = json_obj_encode_buf(sensor_sample_descr, ARRAY_SIZE(sensor_sample_descr),
                             &sample, payload_buf, CONFIG_NET_SAMPLE_MQTT_PAYLOAD_SIZE);
    if (rc != 0) {
        LOG_ERR("Failed to encode JSON object [%d]", rc);
        return (rc);
    }

    payload->data = payload_buf;
    payload->len  = strlen(payload->data);

    return (rc);
}

int app_mqtt_publish(struct mqtt_client* client) {
    int rc;
    struct mqtt_publish_param param;
    struct mqtt_binstr payload;
    static uint16_t msg_id = 1;
    struct mqtt_topic topic = {
        .topic = {
            .utf8 = CONFIG_NET_SAMPLE_MQTT_PUB_TOPIC,
            .size = strlen(topic.topic.utf8)
        },
        .qos  = IS_ENABLED(CONFIG_NET_SAMPLE_MQTT_QOS_0_AT_MOST_ONCE) ? 0 :
                (IS_ENABLED(CONFIG_NET_SAMPLE_MQTT_QOS_1_AT_LEAST_ONCE) ? 1 : 2)
    };

    rc = get_mqtt_payload(&payload);
    if (rc != 0) {
        LOG_ERR("Failed to get MQTT payload [%d]", rc);
    }

    param.message.topic   = topic;
    param.message.payload = payload;
    param.message_id      = msg_id++;
    param.dup_flag        = 0;
    param.retain_flag     = 0;

    rc = mqtt_publish(client, &param);
    if (rc != 0) {
        LOG_ERR("MQTT Publish failed [%d]", rc);
    }

    LOG_INF("Published to topic '%s', QoS %d",
            param.message.topic.topic.utf8,
            param.message.topic.qos);

    return (rc);
}

int app_mqtt_subscribe(struct mqtt_client* client) {
    int rc;
    struct mqtt_topic sub_topics[] = {
        {
            .topic = {
                .utf8 = CONFIG_NET_SAMPLE_MQTT_SUB_TOPIC_CMD,
                .size = strlen(sub_topics->topic.utf8)
            },
            .qos = IS_ENABLED(CONFIG_NET_SAMPLE_MQTT_QOS_0_AT_MOST_ONCE) ? 0 :
                   (IS_ENABLED(CONFIG_NET_SAMPLE_MQTT_QOS_1_AT_LEAST_ONCE) ? 1 : 2)
        }
    };

    const struct mqtt_subscription_list sub_list = {
        .list = sub_topics,
        .list_count = ARRAY_SIZE(sub_topics),
        .message_id = 5841U
    };

    LOG_INF("Subscribing to %d topic(s)", sub_list.list_count);

    rc = mqtt_subscribe(client, &sub_list);
    if (rc != 0) {
        LOG_ERR("MQTT Subscribe failed [%d]", rc);
    }

    return (rc);
}

/** Process incoming MQTT data and keep the connection alive*/
<<<<<<< HEAD
int app_mqtt_process(struct mqtt_client* client) {
    int rc;

    rc = poll_mqtt_socket(client, mqtt_keepalive_time_left(client));
    if (rc != 0) {
        if (fds[0].revents & ZSOCK_POLLIN) {
            /* MQTT data received */
            rc = mqtt_input(client);
            if (rc != 0) {
                LOG_ERR("MQTT Input failed [%d]", rc);
                return (rc);
            }

            /* Socket error */
            if (fds[0].revents & (ZSOCK_POLLHUP | ZSOCK_POLLERR)) {
                LOG_ERR("MQTT socket closed / error");
                return (-ENOTCONN);
            }
        }
    }
    else {
        /* Socket poll timed out, time to call mqtt_live() */
        rc = mqtt_live(client);
        if (rc != 0) {
            LOG_ERR("MQTT Live failed [%d]", rc);
            return (rc);
        }
    }

    return (0);
=======
int app_mqtt_process(struct mqtt_client *client)
{
	int rc;

	rc = poll_mqtt_socket(client, mqtt_keepalive_time_left(client));
	if (rc != 0) {
		if (fds[0].revents & POLLIN) {
			/* MQTT data received */
			rc = mqtt_input(client);
			if (rc != 0) {
				LOG_ERR("MQTT Input failed [%d]", rc);
				return rc;
			}
			/* Socket error */
			if (fds[0].revents & (POLLHUP | POLLERR)) {
				LOG_ERR("MQTT socket closed / error");
				return -ENOTCONN;
			}
		}
	} else {
		/* Socket poll timed out, time to call mqtt_live() */
		rc = mqtt_live(client);
		if (rc != 0) {
			LOG_ERR("MQTT Live failed [%d]", rc);
			return rc;
		}
	}

	return 0;
>>>>>>> 90454744
}

void app_mqtt_run(struct mqtt_client* client) {
    int rc;

    /* Subscribe to MQTT topics */
    app_mqtt_subscribe(client);

    /* Thread will primarily remain in this loop */
    while (mqtt_connected) {
        rc = app_mqtt_process(client);
        if (rc != 0) {
            break;
        }
    }

    /* Gracefully close connection */
    mqtt_disconnect(client, NULL);
}

void app_mqtt_connect(struct mqtt_client* client) {
    int rc = 0;

    mqtt_connected = false;

    /* Block until MQTT CONNACK event callback occurs */
    while (!mqtt_connected) {
        rc = mqtt_connect(client);
        if (rc != 0) {
            LOG_ERR("MQTT Connect failed [%d]", rc);
            k_msleep(MSECS_WAIT_RECONNECT);
            continue;
        }

        /* Poll MQTT socket for response */
        rc = poll_mqtt_socket(client, MSECS_NET_POLL_TIMEOUT);
        if (rc > 0) {
            mqtt_input(client);
        }

        if (!mqtt_connected) {
            mqtt_abort(client);
        }
    }
}

int app_mqtt_init(struct mqtt_client* client) {
    uint8_t broker_ip[NET_IPV4_ADDR_LEN];
    struct sockaddr_in* broker4;
    struct addrinfo* result;
    const struct addrinfo hints = {
        .ai_family   = NET_AF_INET,
        .ai_socktype = NET_SOCK_STREAM
    };
    int rc;

    /* Resolve IP address of MQTT broker */
    rc = getaddrinfo(CONFIG_NET_SAMPLE_MQTT_BROKER_HOSTNAME,
                     CONFIG_NET_SAMPLE_MQTT_BROKER_PORT, &hints, &result);
    if (rc != 0) {
        LOG_ERR("Failed to resolve broker hostname [%s]", gai_strerror(rc));
        return (-EIO);
    }

    if (result == NULL) {
        LOG_ERR("Broker address not found");
        return (-ENOENT);
    }

    broker4                  = (struct net_sockaddr_in*)&broker;
    broker4->sin_addr.s_addr = ((struct net_sockaddr_in*)result->ai_addr)->sin_addr.s_addr;
    broker4->sin_family      = NET_AF_INET;
    broker4->sin_port        = ((struct net_sockaddr_in*)result->ai_addr)->sin_port;
    freeaddrinfo(result);

    /* Log resolved IP address */
    inet_ntop(AF_INET, &broker4->sin_addr.s_addr, broker_ip, sizeof(broker_ip));
    LOG_INF("Connecting to MQTT broker @ %s", broker_ip);

    /* MQTT client configuration */
    init_mqtt_client_id();
    mqtt_client_init(client);
    client->broker           = &broker;
    client->evt_cb           = mqtt_event_handler;
    client->client_id.utf8   = client_id;
    client->client_id.size   = strlen(client->client_id.utf8);
    client->password         = NULL;
    client->user_name        = NULL;
    client->protocol_version = MQTT_VERSION_3_1_1;

    /* MQTT buffers configuration */
    client->rx_buf      = rx_buffer;
    client->rx_buf_size = sizeof(rx_buffer);
    client->tx_buf      = tx_buffer;
    client->tx_buf_size = sizeof(tx_buffer);

    /* MQTT transport configuration */
    #if defined(CONFIG_MQTT_LIB_TLS)
    struct mqtt_sec_config* tls_config;

    client->transport.type = MQTT_TRANSPORT_SECURE;

    rc = tls_init();
    if (rc != 0) {
        LOG_ERR("TLS init error");
        return (rc);
    }

    tls_config                = &client->transport.tls.config;
    tls_config->peer_verify   = TLS_PEER_VERIFY_REQUIRED;
    tls_config->cipher_list   = NULL;
    tls_config->sec_tag_list  = m_sec_tags;
    tls_config->sec_tag_count = ARRAY_SIZE(m_sec_tags);
    #if defined(CONFIG_MBEDTLS_SERVER_NAME_INDICATION)
    tls_config->hostname = TLS_SNI_HOSTNAME;
    #else
    tls_config->hostname = NULL;
    #endif /* CONFIG_MBEDTLS_SERVER_NAME_INDICATION */
    #endif /* CONFIG_MQTT_LIB_TLS */

    return (rc);
}<|MERGE_RESOLUTION|>--- conflicted
+++ resolved
@@ -68,7 +68,6 @@
 }
 #endif
 
-<<<<<<< HEAD
 static void prepare_fds(struct mqtt_client* client) {
     if (client->transport.type == MQTT_TRANSPORT_NON_SECURE) {
         fds[0].fd = client->transport.tcp.sock;
@@ -79,12 +78,8 @@
     }
     #endif
 
-    fds[0].events = ZSOCK_POLLIN;
+	fds[0].events = POLLIN;
     nfds = 1;
-=======
-	fds[0].events = POLLIN;
-	nfds = 1;
->>>>>>> 90454744
 }
 
 static void clear_fds(void) {
@@ -257,17 +252,10 @@
         return -EINVAL;
     }
 
-<<<<<<< HEAD
-    rc = zsock_poll(fds, nfds, timeout);
+	rc = poll(fds, nfds, timeout);
     if (rc < 0) {
         LOG_ERR("Socket poll error [%d]", rc);
     }
-=======
-	rc = poll(fds, nfds, timeout);
-	if (rc < 0) {
-		LOG_ERR("Socket poll error [%d]", rc);
-	}
->>>>>>> 90454744
 
     return (rc);
 }
@@ -363,13 +351,12 @@
 }
 
 /** Process incoming MQTT data and keep the connection alive*/
-<<<<<<< HEAD
 int app_mqtt_process(struct mqtt_client* client) {
     int rc;
 
     rc = poll_mqtt_socket(client, mqtt_keepalive_time_left(client));
     if (rc != 0) {
-        if (fds[0].revents & ZSOCK_POLLIN) {
+		if (fds[0].revents & POLLIN) {
             /* MQTT data received */
             rc = mqtt_input(client);
             if (rc != 0) {
@@ -378,7 +365,7 @@
             }
 
             /* Socket error */
-            if (fds[0].revents & (ZSOCK_POLLHUP | ZSOCK_POLLERR)) {
+			if (fds[0].revents & (POLLHUP | POLLERR)) {
                 LOG_ERR("MQTT socket closed / error");
                 return (-ENOTCONN);
             }
@@ -394,37 +381,6 @@
     }
 
     return (0);
-=======
-int app_mqtt_process(struct mqtt_client *client)
-{
-	int rc;
-
-	rc = poll_mqtt_socket(client, mqtt_keepalive_time_left(client));
-	if (rc != 0) {
-		if (fds[0].revents & POLLIN) {
-			/* MQTT data received */
-			rc = mqtt_input(client);
-			if (rc != 0) {
-				LOG_ERR("MQTT Input failed [%d]", rc);
-				return rc;
-			}
-			/* Socket error */
-			if (fds[0].revents & (POLLHUP | POLLERR)) {
-				LOG_ERR("MQTT socket closed / error");
-				return -ENOTCONN;
-			}
-		}
-	} else {
-		/* Socket poll timed out, time to call mqtt_live() */
-		rc = mqtt_live(client);
-		if (rc != 0) {
-			LOG_ERR("MQTT Live failed [%d]", rc);
-			return rc;
-		}
-	}
-
-	return 0;
->>>>>>> 90454744
 }
 
 void app_mqtt_run(struct mqtt_client* client) {
