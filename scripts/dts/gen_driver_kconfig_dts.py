#!/usr/bin/env python3
#
# Copyright (c) 2022 Kumar Gala <galak@kernel.org>
# Copyright (c) 2025 Nordic Semiconductor ASA
#
# SPDX-License-Identifier: Apache-2.0

import argparse
import os

import yaml
try:
    # Use the C LibYAML parser if available, rather than the Python parser.
    from yaml import CSafeLoader as SafeLoader
except ImportError:
    from yaml import SafeLoader     # type: ignore


HEADER = """\
# Generated devicetree Kconfig
#
# SPDX-License-Identifier: Apache-2.0"""


KCONFIG_TEMPLATE = """
DT_COMPAT_{COMPAT} := {compat}

config DT_HAS_{COMPAT}_ENABLED
\tdef_bool $(dt_compat_enabled,$(DT_COMPAT_{COMPAT}))"""


# Character translation table used to derive Kconfig symbol names
TO_UNDERSCORES = str.maketrans("-,.@/+", "______")


def binding_paths(bindings_dirs):
    # Yields paths to all bindings (.yaml files) in 'bindings_dirs'

    for bindings_dir in bindings_dirs:
        for root, _, filenames in os.walk(bindings_dir):
            for filename in filenames:
                if filename.endswith((".yaml", ".yml")):
                    yield os.path.join(root, filename)


def parse_args():
    # Returns parsed command-line arguments

    parser = argparse.ArgumentParser(allow_abbrev=False)
    parser.add_argument("--kconfig-out", required=True,
                        help="path to write the Kconfig file")
    parser.add_argument("--bindings-dirs", nargs='+', required=True,
                        help="directory with bindings in YAML format, "
                        "we allow multiple")

    return parser.parse_args()

<<<<<<< HEAD
def printfile(s):
    print(s, file=kconfig_file)

def str2ident(s):
    # First replace '+' with 'P' #CUSTOM@NDRS
    s = s.replace('+', 'P')

    # Converts 's' to a form suitable for (part of) an identifier
    return re.sub('[-,.@/]', '_', s.upper())

def compat2kconfig(compat):
    compat_ident = str2ident(compat)

    printfile(f'')
    printfile(f'DT_COMPAT_{compat_ident} := {compat}')
    printfile(f'')
    printfile(f'config DT_HAS_{compat_ident}_ENABLED')
    printfile(f'\tdef_bool $(dt_compat_enabled,$(DT_COMPAT_{compat_ident}))')
=======
>>>>>>> 15488be6

def main():
    args = parse_args()

    compats = set()

    for binding_path in binding_paths(args.bindings_dirs):
        with open(binding_path, encoding="utf-8") as f:
            try:
                # Parsed PyYAML representation graph. For our purpose,
                # we don't need the whole file converted into a dict.
                root = yaml.compose(f, Loader=SafeLoader)
            except yaml.YAMLError as e:
                print(f"WARNING: '{binding_path}' appears in binding "
                      f"directories but isn't valid YAML: {e}")
                continue

        if not isinstance(root, yaml.MappingNode):
            continue
        for key, node in root.value:
            if key.value == "compatible" and isinstance(node, yaml.ScalarNode):
                compats.add(node.value)
                break

    with open(args.kconfig_out, "w", encoding="utf-8") as kconfig_file:
        print(HEADER, file=kconfig_file)

        for c in sorted(compats):
            out = KCONFIG_TEMPLATE.format(
                compat=c, COMPAT=c.upper().translate(TO_UNDERSCORES)
            )
            print(out, file=kconfig_file)


if __name__ == "__main__":
    main()<|MERGE_RESOLUTION|>--- conflicted
+++ resolved
@@ -55,27 +55,6 @@
 
     return parser.parse_args()
 
-<<<<<<< HEAD
-def printfile(s):
-    print(s, file=kconfig_file)
-
-def str2ident(s):
-    # First replace '+' with 'P' #CUSTOM@NDRS
-    s = s.replace('+', 'P')
-
-    # Converts 's' to a form suitable for (part of) an identifier
-    return re.sub('[-,.@/]', '_', s.upper())
-
-def compat2kconfig(compat):
-    compat_ident = str2ident(compat)
-
-    printfile(f'')
-    printfile(f'DT_COMPAT_{compat_ident} := {compat}')
-    printfile(f'')
-    printfile(f'config DT_HAS_{compat_ident}_ENABLED')
-    printfile(f'\tdef_bool $(dt_compat_enabled,$(DT_COMPAT_{compat_ident}))')
-=======
->>>>>>> 15488be6
 
 def main():
     args = parse_args()
