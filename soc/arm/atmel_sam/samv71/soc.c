/*
 * Copyright (c) 2019 Gerson Fernando Budke
 * Copyright (c) 2016 Piotr Mienkowski
 * SPDX-License-Identifier: Apache-2.0
 */

/** @file
 * @brief Atmel SAM V71 MCU initialization code
 *
 * This file provides routines to initialize and support board-level hardware
 * for the Atmel SAM V71 MCU.
 */

#include <zephyr/kernel.h>
#include <zephyr/device.h>
#include <zephyr/init.h>
#include <soc.h>
#include <zephyr/arch/arm/aarch32/cortex_m/cmsis.h>
#include <zephyr/logging/log.h>

#define LOG_LEVEL CONFIG_SOC_LOG_LEVEL
LOG_MODULE_REGISTER(soc);

/* Power Manager Controller */

/*
 * PLL clock = Main * (MULA + 1) / DIVA
 *
 * By default, MULA == 24, DIVA == 1.
 * With main crystal running at 12 MHz,
 * PLL = 12 * (24 + 1) / 1 = 300 MHz
 *
 * With Processor Clock prescaler at 1
 * Processor Clock (HCLK)=300 MHz.
 */
#define PMC_CKGR_PLLAR_MULA	\
	(CKGR_PLLAR_MULA(CONFIG_SOC_ATMEL_SAMV71_PLLA_MULA))
#define PMC_CKGR_PLLAR_DIVA	\
	(CKGR_PLLAR_DIVA(CONFIG_SOC_ATMEL_SAMV71_PLLA_DIVA))

#if CONFIG_SOC_ATMEL_SAMV71_MDIV == 1
#define SOC_ATMEL_SAMV71_MDIV PMC_MCKR_MDIV_EQ_PCK
#elif CONFIG_SOC_ATMEL_SAMV71_MDIV == 2
#define SOC_ATMEL_SAMV71_MDIV PMC_MCKR_MDIV_PCK_DIV2
#elif CONFIG_SOC_ATMEL_SAMV71_MDIV == 3
#define SOC_ATMEL_SAMV71_MDIV PMC_MCKR_MDIV_PCK_DIV3
#elif CONFIG_SOC_ATMEL_SAMV71_MDIV == 4
#define SOC_ATMEL_SAMV71_MDIV PMC_MCKR_MDIV_PCK_DIV4
#else
#error "Invalid CONFIG_SOC_ATMEL_SAMV71_MDIV define value"
#endif

/**
 * @brief Setup various clocks on SoC at boot time.
 *
 * Setup Slow, Main, PLLA, Processor and Master clocks during the device boot.
 * It is assumed that the relevant registers are at their reset value.
 */
static ALWAYS_INLINE void clock_init(void) {
	uint32_t reg_val;

#ifdef CONFIG_SOC_ATMEL_SAMV71_EXT_SLCK
	/* Switch slow clock to the external 32 kHz crystal oscillator */
	SUPC->SUPC_CR = SUPC_CR_KEY_PASSWD | SUPC_CR_XTALSEL;

	/* Wait for oscillator to be stabilized */
	while (!(SUPC->SUPC_SR & SUPC_SR_OSCSEL)) {
        /* pass */
	}
#endif /* CONFIG_SOC_ATMEL_SAMV71_EXT_SLCK */

#ifdef CONFIG_SOC_ATMEL_SAMV71_EXT_MAINCK
	/*
	 * Setup main external crystal oscillator if not already done
	 * by a previous program i.e. bootloader
	 */

	if (!(PMC->CKGR_MOR & CKGR_MOR_MOSCSEL_Msk)) {
		/* Start the external crystal oscillator */
        PMC->CKGR_MOR = CKGR_MOR_KEY_PASSWD         |
                        CKGR_MOR_MOSCXTST(0xFFU)    |   /* We select maximum setup time.
				 * While start up time could be shortened
                                                         * this optimization is not deemed critical now.
				 */
                        CKGR_MOR_MOSCRCEN           |   /* RC OSC must stay on */
                        CKGR_MOR_MOSCXTEN;

		/* Wait for oscillator to be stabilized */
		while (!(PMC->PMC_SR & PMC_SR_MOSCXTS)) {
            /* pass */
		}

		/* Select the external crystal oscillator as main clock */
        PMC->CKGR_MOR = CKGR_MOR_KEY_PASSWD |
                        CKGR_MOR_MOSCSEL    |
                        CKGR_MOR_MOSCXTST(0xFFU) |
                        CKGR_MOR_MOSCRCEN   |
                        CKGR_MOR_MOSCXTEN;

		/* Wait for external oscillator to be selected */
		while (!(PMC->PMC_SR & PMC_SR_MOSCSELS)) {
            /* pass */
		}
	}

	/* Turn off RC OSC, not used any longer, to save power */
    PMC->CKGR_MOR = CKGR_MOR_KEY_PASSWD |
                    CKGR_MOR_MOSCSEL    |
                    CKGR_MOR_MOSCXTST(0xFFU) |
                    CKGR_MOR_MOSCXTEN;

	/* Wait for RC OSC to be turned off */
	while (PMC->PMC_SR & PMC_SR_MOSCRCS) {
        /* pass */
	}

#ifdef CONFIG_SOC_ATMEL_SAMV71_WAIT_MODE
	/*
	 * Instruct CPU to enter Wait mode instead of Sleep mode to
	 * keep Processor Clock (HCLK) and thus be able to debug
	 * CPU using JTAG
	 */
	PMC->PMC_FSMR |= PMC_FSMR_LPM;
#endif

#else
	/* Attempt to change main fast RC oscillator frequency */

	/*
	 * NOTE: MOSCRCF must be changed only if MOSCRCS is set in the PMC_SR
	 * register, should normally be the case here
	 */
	while (!(PMC->PMC_SR & PMC_SR_MOSCRCS)) {
        /* pass */
	}

	/* Set main fast RC oscillator to 12 MHz */
	PMC->CKGR_MOR =   CKGR_MOR_KEY_PASSWD
			| CKGR_MOR_MOSCRCF_12_MHz
			| CKGR_MOR_MOSCRCEN;

	/* Wait for oscillator to be stabilized */
	while (!(PMC->PMC_SR & PMC_SR_MOSCRCS)) {
        /* pass */
	}
#endif /* CONFIG_SOC_ATMEL_SAMV71_EXT_MAINCK */

	/*
	 * Setup PLLA
	 */

	/* Switch MCK (Master Clock) to the main clock first */
	reg_val = PMC->PMC_MCKR & ~PMC_MCKR_CSS_Msk;
	PMC->PMC_MCKR = reg_val | PMC_MCKR_CSS_MAIN_CLK;

	/* Wait for clock selection to complete */
	while (!(PMC->PMC_SR & PMC_SR_MCKRDY)) {
        /* pass */
	}

	/* Setup PLLA */
    PMC->CKGR_PLLAR = CKGR_PLLAR_ONE      |
                      PMC_CKGR_PLLAR_MULA |
                      CKGR_PLLAR_PLLACOUNT(0x3FU) |
                      PMC_CKGR_PLLAR_DIVA;

	/*
	 * NOTE: Both MULA and DIVA must be set to a value greater than 0 or
	 * otherwise PLL will be disabled. In this case we would get stuck in
	 * the following loop.
	 */

	/* Wait for PLL lock */
	while (!(PMC->PMC_SR & PMC_SR_LOCKA)) {
        /* pass */
	}

	/* Setup UPLL */
	PMC->CKGR_UCKR = CKGR_UCKR_UPLLCOUNT(0x3Fu) | CKGR_UCKR_UPLLEN;

	/* Wait for PLL lock */
	while (!(PMC->PMC_SR & PMC_SR_LOCKU)) {
        /* pass */
	}

	/*
	 * Final setup of the Master Clock
	 */

	/*
	 * NOTE: PMC_MCKR must not be programmed in a single write operation.
	 * If CSS, MDIV or PRES are modified we must wait for MCKRDY bit to be
	 * set again.
	 */

	/* Setup prescaler - PLLA Clock / Processor Clock (HCLK) */
	reg_val = PMC->PMC_MCKR & ~PMC_MCKR_PRES_Msk;
	PMC->PMC_MCKR = reg_val | PMC_MCKR_PRES_CLK_1;

	/* Wait for Master Clock setup to complete */
	while (!(PMC->PMC_SR & PMC_SR_MCKRDY)) {
        /* pass */
	}

	/* Setup divider - Processor Clock (HCLK) / Master Clock (MCK) */
	reg_val = PMC->PMC_MCKR & ~PMC_MCKR_MDIV_Msk;
	PMC->PMC_MCKR = reg_val | SOC_ATMEL_SAMV71_MDIV;

	/* Wait for Master Clock setup to complete */
	while (!(PMC->PMC_SR & PMC_SR_MCKRDY)) {
        /* pass */
	}

	/* Finally select PLL as Master Clock source */
	reg_val = PMC->PMC_MCKR & ~PMC_MCKR_CSS_Msk;
	PMC->PMC_MCKR = reg_val | PMC_MCKR_CSS_PLLA_CLK;

	/* Wait for Master Clock setup to complete */
	while (!(PMC->PMC_SR & PMC_SR_MCKRDY)) {
        /* pass */
	}
}

/**
 * @brief Perform basic hardware initialization at boot.
 *
 * This needs to be run at the very beginning.
 * So the init priority has to be 0 (zero).
 *
 * @return 0
 */
<<<<<<< HEAD
static int atmel_samv71_init(void)
{
=======
static int atmel_samv71_init(void) {
	uint32_t key;

	key = irq_lock();

>>>>>>> c3f5e46d
	SCB_EnableICache();
	if (!(SCB->CCR & SCB_CCR_DC_Msk)) {
		SCB_EnableDCache();
	}

	/*
	 * Set FWS (Flash Wait State) value before increasing Master Clock
	 * (MCK) frequency.
	 * TODO: set FWS based on the actual MCK frequency and VDDIO value
	 * rather than maximum supported 150 MHz at standard VDDIO=2.7V
	 */
	EFC->EEFC_FMR = EEFC_FMR_FWS(5) | EEFC_FMR_CLOE;

	/* Setup system clocks */
	clock_init();

	/* Check that the CHIP CIDR matches the HAL one */
	if (CHIPID->CHIPID_CIDR != CHIP_CIDR) {
		LOG_WRN("CIDR mismatch: chip = 0x%08x vs HAL = 0x%08x",
			(uint32_t)CHIPID->CHIPID_CIDR, (uint32_t)CHIP_CIDR);
	}

    return (0);
}

SYS_INIT(atmel_samv71_init, PRE_KERNEL_1, 0);<|MERGE_RESOLUTION|>--- conflicted
+++ resolved
@@ -33,10 +33,10 @@
  * With Processor Clock prescaler at 1
  * Processor Clock (HCLK)=300 MHz.
  */
-#define PMC_CKGR_PLLAR_MULA	\
-	(CKGR_PLLAR_MULA(CONFIG_SOC_ATMEL_SAMV71_PLLA_MULA))
-#define PMC_CKGR_PLLAR_DIVA	\
-	(CKGR_PLLAR_DIVA(CONFIG_SOC_ATMEL_SAMV71_PLLA_DIVA))
+#define PMC_CKGR_PLLAR_MULA \
+        (CKGR_PLLAR_MULA(CONFIG_SOC_ATMEL_SAMV71_PLLA_MULA))
+#define PMC_CKGR_PLLAR_DIVA \
+        (CKGR_PLLAR_DIVA(CONFIG_SOC_ATMEL_SAMV71_PLLA_DIVA))
 
 #if CONFIG_SOC_ATMEL_SAMV71_MDIV == 1
 #define SOC_ATMEL_SAMV71_MDIV PMC_MCKR_MDIV_EQ_PCK
@@ -57,168 +57,168 @@
  * It is assumed that the relevant registers are at their reset value.
  */
 static ALWAYS_INLINE void clock_init(void) {
-	uint32_t reg_val;
-
-#ifdef CONFIG_SOC_ATMEL_SAMV71_EXT_SLCK
-	/* Switch slow clock to the external 32 kHz crystal oscillator */
-	SUPC->SUPC_CR = SUPC_CR_KEY_PASSWD | SUPC_CR_XTALSEL;
-
-	/* Wait for oscillator to be stabilized */
-	while (!(SUPC->SUPC_SR & SUPC_SR_OSCSEL)) {
-        /* pass */
-	}
-#endif /* CONFIG_SOC_ATMEL_SAMV71_EXT_SLCK */
+    uint32_t reg_val;
+
+    #ifdef CONFIG_SOC_ATMEL_SAMV71_EXT_SLCK
+    /* Switch slow clock to the external 32 kHz crystal oscillator */
+    SUPC->SUPC_CR = SUPC_CR_KEY_PASSWD | SUPC_CR_XTALSEL;
+
+    /* Wait for oscillator to be stabilized */
+    while (!(SUPC->SUPC_SR & SUPC_SR_OSCSEL)) {
+        /* pass */
+    }
+    #endif /* CONFIG_SOC_ATMEL_SAMV71_EXT_SLCK */
 
 #ifdef CONFIG_SOC_ATMEL_SAMV71_EXT_MAINCK
-	/*
-	 * Setup main external crystal oscillator if not already done
-	 * by a previous program i.e. bootloader
-	 */
-
-	if (!(PMC->CKGR_MOR & CKGR_MOR_MOSCSEL_Msk)) {
-		/* Start the external crystal oscillator */
+    /*
+     * Setup main external crystal oscillator if not already done
+     * by a previous program i.e. bootloader
+     */
+
+    if (!(PMC->CKGR_MOR & CKGR_MOR_MOSCSEL_Msk)) {
+        /* Start the external crystal oscillator */
         PMC->CKGR_MOR = CKGR_MOR_KEY_PASSWD         |
                         CKGR_MOR_MOSCXTST(0xFFU)    |   /* We select maximum setup time.
-				 * While start up time could be shortened
+                                                         * While start up time could be shortened
                                                          * this optimization is not deemed critical now.
-				 */
+                                                         */
                         CKGR_MOR_MOSCRCEN           |   /* RC OSC must stay on */
                         CKGR_MOR_MOSCXTEN;
 
-		/* Wait for oscillator to be stabilized */
-		while (!(PMC->PMC_SR & PMC_SR_MOSCXTS)) {
+        /* Wait for oscillator to be stabilized */
+        while (!(PMC->PMC_SR & PMC_SR_MOSCXTS)) {
             /* pass */
-		}
-
-		/* Select the external crystal oscillator as main clock */
+        }
+
+        /* Select the external crystal oscillator as main clock */
         PMC->CKGR_MOR = CKGR_MOR_KEY_PASSWD |
                         CKGR_MOR_MOSCSEL    |
                         CKGR_MOR_MOSCXTST(0xFFU) |
                         CKGR_MOR_MOSCRCEN   |
                         CKGR_MOR_MOSCXTEN;
 
-		/* Wait for external oscillator to be selected */
-		while (!(PMC->PMC_SR & PMC_SR_MOSCSELS)) {
+        /* Wait for external oscillator to be selected */
+        while (!(PMC->PMC_SR & PMC_SR_MOSCSELS)) {
             /* pass */
-		}
-	}
-
-	/* Turn off RC OSC, not used any longer, to save power */
+        }
+    }
+
+    /* Turn off RC OSC, not used any longer, to save power */
     PMC->CKGR_MOR = CKGR_MOR_KEY_PASSWD |
                     CKGR_MOR_MOSCSEL    |
                     CKGR_MOR_MOSCXTST(0xFFU) |
                     CKGR_MOR_MOSCXTEN;
 
-	/* Wait for RC OSC to be turned off */
-	while (PMC->PMC_SR & PMC_SR_MOSCRCS) {
-        /* pass */
-	}
-
-#ifdef CONFIG_SOC_ATMEL_SAMV71_WAIT_MODE
-	/*
-	 * Instruct CPU to enter Wait mode instead of Sleep mode to
-	 * keep Processor Clock (HCLK) and thus be able to debug
-	 * CPU using JTAG
-	 */
-	PMC->PMC_FSMR |= PMC_FSMR_LPM;
-#endif
-
-#else
-	/* Attempt to change main fast RC oscillator frequency */
-
-	/*
-	 * NOTE: MOSCRCF must be changed only if MOSCRCS is set in the PMC_SR
-	 * register, should normally be the case here
-	 */
-	while (!(PMC->PMC_SR & PMC_SR_MOSCRCS)) {
-        /* pass */
-	}
-
-	/* Set main fast RC oscillator to 12 MHz */
-	PMC->CKGR_MOR =   CKGR_MOR_KEY_PASSWD
-			| CKGR_MOR_MOSCRCF_12_MHz
-			| CKGR_MOR_MOSCRCEN;
-
-	/* Wait for oscillator to be stabilized */
-	while (!(PMC->PMC_SR & PMC_SR_MOSCRCS)) {
-        /* pass */
-	}
-#endif /* CONFIG_SOC_ATMEL_SAMV71_EXT_MAINCK */
-
-	/*
-	 * Setup PLLA
-	 */
-
-	/* Switch MCK (Master Clock) to the main clock first */
-	reg_val = PMC->PMC_MCKR & ~PMC_MCKR_CSS_Msk;
-	PMC->PMC_MCKR = reg_val | PMC_MCKR_CSS_MAIN_CLK;
-
-	/* Wait for clock selection to complete */
-	while (!(PMC->PMC_SR & PMC_SR_MCKRDY)) {
-        /* pass */
-	}
-
-	/* Setup PLLA */
+    /* Wait for RC OSC to be turned off */
+    while (PMC->PMC_SR & PMC_SR_MOSCRCS) {
+        /* pass */
+    }
+
+    #ifdef CONFIG_SOC_ATMEL_SAMV71_WAIT_MODE
+    /*
+     * Instruct CPU to enter Wait mode instead of Sleep mode to
+     * keep Processor Clock (HCLK) and thus be able to debug
+     * CPU using JTAG
+     */
+    PMC->PMC_FSMR |= PMC_FSMR_LPM;
+    #endif
+
+    #else
+    /* Attempt to change main fast RC oscillator frequency */
+
+    /*
+     * NOTE: MOSCRCF must be changed only if MOSCRCS is set in the PMC_SR
+     * register, should normally be the case here
+     */
+    while (!(PMC->PMC_SR & PMC_SR_MOSCRCS)) {
+        /* pass */
+    }
+
+    /* Set main fast RC oscillator to 12 MHz */
+    PMC->CKGR_MOR =   CKGR_MOR_KEY_PASSWD
+            | CKGR_MOR_MOSCRCF_12_MHz
+            | CKGR_MOR_MOSCRCEN;
+
+    /* Wait for oscillator to be stabilized */
+    while (!(PMC->PMC_SR & PMC_SR_MOSCRCS)) {
+        /* pass */
+    }
+    #endif /* CONFIG_SOC_ATMEL_SAMV71_EXT_MAINCK */
+
+    /*
+     * Setup PLLA
+     */
+
+    /* Switch MCK (Master Clock) to the main clock first */
+    reg_val = PMC->PMC_MCKR & ~PMC_MCKR_CSS_Msk;
+    PMC->PMC_MCKR = reg_val | PMC_MCKR_CSS_MAIN_CLK;
+
+    /* Wait for clock selection to complete */
+    while (!(PMC->PMC_SR & PMC_SR_MCKRDY)) {
+        /* pass */
+    }
+
+    /* Setup PLLA */
     PMC->CKGR_PLLAR = CKGR_PLLAR_ONE      |
                       PMC_CKGR_PLLAR_MULA |
                       CKGR_PLLAR_PLLACOUNT(0x3FU) |
                       PMC_CKGR_PLLAR_DIVA;
 
-	/*
-	 * NOTE: Both MULA and DIVA must be set to a value greater than 0 or
-	 * otherwise PLL will be disabled. In this case we would get stuck in
-	 * the following loop.
-	 */
-
-	/* Wait for PLL lock */
-	while (!(PMC->PMC_SR & PMC_SR_LOCKA)) {
-        /* pass */
-	}
-
-	/* Setup UPLL */
-	PMC->CKGR_UCKR = CKGR_UCKR_UPLLCOUNT(0x3Fu) | CKGR_UCKR_UPLLEN;
-
-	/* Wait for PLL lock */
-	while (!(PMC->PMC_SR & PMC_SR_LOCKU)) {
-        /* pass */
-	}
-
-	/*
-	 * Final setup of the Master Clock
-	 */
-
-	/*
-	 * NOTE: PMC_MCKR must not be programmed in a single write operation.
-	 * If CSS, MDIV or PRES are modified we must wait for MCKRDY bit to be
-	 * set again.
-	 */
-
-	/* Setup prescaler - PLLA Clock / Processor Clock (HCLK) */
-	reg_val = PMC->PMC_MCKR & ~PMC_MCKR_PRES_Msk;
-	PMC->PMC_MCKR = reg_val | PMC_MCKR_PRES_CLK_1;
-
-	/* Wait for Master Clock setup to complete */
-	while (!(PMC->PMC_SR & PMC_SR_MCKRDY)) {
-        /* pass */
-	}
-
-	/* Setup divider - Processor Clock (HCLK) / Master Clock (MCK) */
-	reg_val = PMC->PMC_MCKR & ~PMC_MCKR_MDIV_Msk;
-	PMC->PMC_MCKR = reg_val | SOC_ATMEL_SAMV71_MDIV;
-
-	/* Wait for Master Clock setup to complete */
-	while (!(PMC->PMC_SR & PMC_SR_MCKRDY)) {
-        /* pass */
-	}
-
-	/* Finally select PLL as Master Clock source */
-	reg_val = PMC->PMC_MCKR & ~PMC_MCKR_CSS_Msk;
-	PMC->PMC_MCKR = reg_val | PMC_MCKR_CSS_PLLA_CLK;
-
-	/* Wait for Master Clock setup to complete */
-	while (!(PMC->PMC_SR & PMC_SR_MCKRDY)) {
-        /* pass */
-	}
+    /*
+     * NOTE: Both MULA and DIVA must be set to a value greater than 0 or
+     * otherwise PLL will be disabled. In this case we would get stuck in
+     * the following loop.
+     */
+
+    /* Wait for PLL lock */
+    while (!(PMC->PMC_SR & PMC_SR_LOCKA)) {
+        /* pass */
+    }
+
+    /* Setup UPLL */
+    PMC->CKGR_UCKR = CKGR_UCKR_UPLLCOUNT(0x3Fu) | CKGR_UCKR_UPLLEN;
+
+    /* Wait for PLL lock */
+    while (!(PMC->PMC_SR & PMC_SR_LOCKU)) {
+        /* pass */
+    }
+
+    /*
+     * Final setup of the Master Clock
+     */
+
+    /*
+     * NOTE: PMC_MCKR must not be programmed in a single write operation.
+     * If CSS, MDIV or PRES are modified we must wait for MCKRDY bit to be
+     * set again.
+     */
+
+    /* Setup prescaler - PLLA Clock / Processor Clock (HCLK) */
+    reg_val = PMC->PMC_MCKR & ~PMC_MCKR_PRES_Msk;
+    PMC->PMC_MCKR = reg_val | PMC_MCKR_PRES_CLK_1;
+
+    /* Wait for Master Clock setup to complete */
+    while (!(PMC->PMC_SR & PMC_SR_MCKRDY)) {
+        /* pass */
+    }
+
+    /* Setup divider - Processor Clock (HCLK) / Master Clock (MCK) */
+    reg_val = PMC->PMC_MCKR & ~PMC_MCKR_MDIV_Msk;
+    PMC->PMC_MCKR = reg_val | SOC_ATMEL_SAMV71_MDIV;
+
+    /* Wait for Master Clock setup to complete */
+    while (!(PMC->PMC_SR & PMC_SR_MCKRDY)) {
+        /* pass */
+    }
+
+    /* Finally select PLL as Master Clock source */
+    reg_val = PMC->PMC_MCKR & ~PMC_MCKR_CSS_Msk;
+    PMC->PMC_MCKR = reg_val | PMC_MCKR_CSS_PLLA_CLK;
+
+    /* Wait for Master Clock setup to complete */
+    while (!(PMC->PMC_SR & PMC_SR_MCKRDY)) {
+        /* pass */
+    }
 }
 
 /**
@@ -229,37 +229,29 @@
  *
  * @return 0
  */
-<<<<<<< HEAD
-static int atmel_samv71_init(void)
-{
-=======
 static int atmel_samv71_init(void) {
-	uint32_t key;
-
-	key = irq_lock();
-
->>>>>>> c3f5e46d
-	SCB_EnableICache();
-	if (!(SCB->CCR & SCB_CCR_DC_Msk)) {
-		SCB_EnableDCache();
-	}
-
-	/*
-	 * Set FWS (Flash Wait State) value before increasing Master Clock
-	 * (MCK) frequency.
-	 * TODO: set FWS based on the actual MCK frequency and VDDIO value
-	 * rather than maximum supported 150 MHz at standard VDDIO=2.7V
-	 */
-	EFC->EEFC_FMR = EEFC_FMR_FWS(5) | EEFC_FMR_CLOE;
-
-	/* Setup system clocks */
-	clock_init();
-
-	/* Check that the CHIP CIDR matches the HAL one */
-	if (CHIPID->CHIPID_CIDR != CHIP_CIDR) {
-		LOG_WRN("CIDR mismatch: chip = 0x%08x vs HAL = 0x%08x",
-			(uint32_t)CHIPID->CHIPID_CIDR, (uint32_t)CHIP_CIDR);
-	}
+    SCB_EnableICache();
+
+    if (!(SCB->CCR & SCB_CCR_DC_Msk)) {
+        SCB_EnableDCache();
+    }
+
+    /*
+     * Set FWS (Flash Wait State) value before increasing Master Clock
+     * (MCK) frequency.
+     * TODO: set FWS based on the actual MCK frequency and VDDIO value
+     * rather than maximum supported 150 MHz at standard VDDIO=2.7V
+     */
+    EFC->EEFC_FMR = EEFC_FMR_FWS(5) | EEFC_FMR_CLOE;
+
+    /* Setup system clocks */
+    clock_init();
+
+    /* Check that the CHIP CIDR matches the HAL one */
+    if (CHIPID->CHIPID_CIDR != CHIP_CIDR) {
+        LOG_WRN("CIDR mismatch: chip = 0x%08x vs HAL = 0x%08x",
+            (uint32_t)CHIPID->CHIPID_CIDR, (uint32_t)CHIP_CIDR);
+    }
 
     return (0);
 }
