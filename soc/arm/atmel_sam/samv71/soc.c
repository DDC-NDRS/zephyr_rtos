--- conflicted
+++ resolved
@@ -34,9 +34,9 @@
  * Processor Clock (HCLK)=300 MHz.
  */
 #define PMC_CKGR_PLLAR_MULA \
-        (CKGR_PLLAR_MULA(CONFIG_SOC_ATMEL_SAMV71_PLLA_MULA))
+    (CKGR_PLLAR_MULA(CONFIG_SOC_ATMEL_SAMV71_PLLA_MULA))
 #define PMC_CKGR_PLLAR_DIVA \
-        (CKGR_PLLAR_DIVA(CONFIG_SOC_ATMEL_SAMV71_PLLA_DIVA))
+    (CKGR_PLLAR_DIVA(CONFIG_SOC_ATMEL_SAMV71_PLLA_DIVA))
 
 #if CONFIG_SOC_ATMEL_SAMV71_MDIV == 1
 #define SOC_ATMEL_SAMV71_MDIV PMC_MCKR_MDIV_EQ_PCK
@@ -135,9 +135,9 @@
     }
 
     /* Set main fast RC oscillator to 12 MHz */
-    PMC->CKGR_MOR =   CKGR_MOR_KEY_PASSWD
-            | CKGR_MOR_MOSCRCF_12_MHz
-            | CKGR_MOR_MOSCRCEN;
+    PMC->CKGR_MOR = CKGR_MOR_KEY_PASSWD     |
+                    CKGR_MOR_MOSCRCF_12_MHz |
+                    CKGR_MOR_MOSCRCEN;
 
     /* Wait for oscillator to be stabilized */
     while (!(PMC->PMC_SR & PMC_SR_MOSCRCS)) {
@@ -221,58 +221,19 @@
     }
 }
 
-<<<<<<< HEAD
-void z_arm_platform_init(void)
-{
-	if (IS_ENABLED(CONFIG_CACHE_MANAGEMENT) && IS_ENABLED(CONFIG_ICACHE)) {
-		SCB_EnableICache();
-	} else {
-		SCB_DisableICache();
-	}
-	if (IS_ENABLED(CONFIG_CACHE_MANAGEMENT) && IS_ENABLED(CONFIG_DCACHE)) {
-		SCB_EnableDCache();
-	} else {
-		SCB_DisableDCache();
-	}
-
-	/*
-	 * Set FWS (Flash Wait State) value before increasing Master Clock
-	 * (MCK) frequency.
-	 * TODO: set FWS based on the actual MCK frequency and VDDIO value
-	 * rather than maximum supported 150 MHz at standard VDDIO=2.7V
-	 */
-	EFC->EEFC_FMR = EEFC_FMR_FWS(5) | EEFC_FMR_CLOE;
-
-	/* Setup system clocks */
-	clock_init();
-}
-
-=======
->>>>>>> 0e3994c7
-/**
- * @brief Perform basic hardware initialization at boot.
- *
- * This needs to be run at the very beginning.
- * So the init priority has to be 0 (zero).
- *
- * @return 0
- */
-<<<<<<< HEAD
-static int atmel_samv71_init(void)
-{
-	/* Check that the CHIP CIDR matches the HAL one */
-	if (CHIPID->CHIPID_CIDR != CHIP_CIDR) {
-		LOG_WRN("CIDR mismatch: chip = 0x%08x vs HAL = 0x%08x",
-			(uint32_t)CHIPID->CHIPID_CIDR, (uint32_t)CHIP_CIDR);
-	}
-
-	return 0;
-=======
-static int atmel_samv71_init(void) {
-    SCB_EnableICache();
-
-    if (!(SCB->CCR & SCB_CCR_DC_Msk)) {
+void z_arm_platform_init(void) {
+    if (IS_ENABLED(CONFIG_CACHE_MANAGEMENT) && IS_ENABLED(CONFIG_ICACHE)) {
+        SCB_EnableICache();
+    }
+    else {
+        SCB_DisableICache();
+    }
+
+    if (IS_ENABLED(CONFIG_CACHE_MANAGEMENT) && IS_ENABLED(CONFIG_DCACHE)) {
         SCB_EnableDCache();
+    }
+    else {
+        SCB_DisableDCache();
     }
 
     /*
@@ -285,15 +246,24 @@
 
     /* Setup system clocks */
     clock_init();
-
+}
+
+/**
+ * @brief Perform basic hardware initialization at boot.
+ *
+ * This needs to be run at the very beginning.
+ * So the init priority has to be 0 (zero).
+ *
+ * @return 0
+ */
+static int atmel_samv71_init(void) {
     /* Check that the CHIP CIDR matches the HAL one */
     if (CHIPID->CHIPID_CIDR != CHIP_CIDR) {
         LOG_WRN("CIDR mismatch: chip = 0x%08x vs HAL = 0x%08x",
-            (uint32_t)CHIPID->CHIPID_CIDR, (uint32_t)CHIP_CIDR);
+                (uint32_t)CHIPID->CHIPID_CIDR, (uint32_t)CHIP_CIDR);
     }
 
     return (0);
->>>>>>> 0e3994c7
 }
 
 SYS_INIT(atmel_samv71_init, PRE_KERNEL_1, 0);