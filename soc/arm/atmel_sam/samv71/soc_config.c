/*
 * Copyright (c) 2019 Gerson Fernando Budke
 * Copyright (c) 2016 Piotr Mienkowski
 * SPDX-License-Identifier: Apache-2.0
 */

/** @file
 * @brief System module to support early Atmel SAM V71 MCU configuration
 */

#include <zephyr/device.h>
#include <zephyr/init.h>
#include <soc.h>
#include <zephyr/arch/cpu.h>

/**
 * @brief Perform SoC configuration at boot.
 *
 * This should be run early during the boot process but after basic hardware
 * initialization is done.
 *
 * @return 0
 */
<<<<<<< HEAD
static int atmel_samv71_config(void)
{
#ifdef CONFIG_SOC_ATMEL_SAMV71_DISABLE_ERASE_PIN
	/* Disable ERASE function on PB12 pin, this is controlled by Bus
	 * Matrix
	 */
	MATRIX->CCFG_SYSIO |= CCFG_SYSIO_SYSIO12;
#endif
=======
static int atmel_samv71_config(const struct device* dev) {
    #ifdef CONFIG_SOC_ATMEL_SAMV71_DISABLE_ERASE_PIN
    /* Disable ERASE function on PB12 pin, this is controlled by Bus
     * Matrix
     */
    MATRIX->CCFG_SYSIO |= CCFG_SYSIO_SYSIO12;
    #endif
>>>>>>> 4c649d33

    /* In Cortex-M based SoCs JTAG interface can be used to perform
     * IEEE1149.1 JTAG Boundary scan only. It can not be used as a debug
     * interface therefore there is no harm done by disabling the JTAG TDI
     * pin by default.
     */
    /* Disable TDI function on PB4 pin, this is controlled by Bus Matrix
     */
    MATRIX->CCFG_SYSIO |= CCFG_SYSIO_SYSIO4;

    #ifdef CONFIG_LOG_BACKEND_SWO
    /* Disable PCK3 clock used by ETM module */
    PMC->PMC_SCDR = PMC_SCDR_PCK3;
    while ((PMC->PMC_SCSR) & PMC_SCSR_PCK3) {
        /* pass */
    }

    /* Select PLLA clock as PCK3 clock */
    PMC->PMC_PCK[3] = PMC_MCKR_CSS_PLLA_CLK;
    /* Enable PCK3 clock */
    PMC->PMC_SCER = PMC_SCER_PCK3;
    /* Wait for PCK3 setup to complete */
    while (!((PMC->PMC_SR) & PMC_SR_PCKRDY3)) {
        /* pass */
    }

    /* Enable TDO/TRACESWO function on PB5 pin */
    MATRIX->CCFG_SYSIO &= ~CCFG_SYSIO_SYSIO5;
    #else
    /* Disable TDO/TRACESWO function on PB5 pin */
    MATRIX->CCFG_SYSIO |= CCFG_SYSIO_SYSIO5;
    #endif

    return (0);
}

SYS_INIT(atmel_samv71_config, PRE_KERNEL_1, 1);<|MERGE_RESOLUTION|>--- conflicted
+++ resolved
@@ -21,56 +21,45 @@
  *
  * @return 0
  */
-<<<<<<< HEAD
-static int atmel_samv71_config(void)
-{
+static int atmel_samv71_config(void) {
 #ifdef CONFIG_SOC_ATMEL_SAMV71_DISABLE_ERASE_PIN
 	/* Disable ERASE function on PB12 pin, this is controlled by Bus
 	 * Matrix
 	 */
 	MATRIX->CCFG_SYSIO |= CCFG_SYSIO_SYSIO12;
 #endif
-=======
-static int atmel_samv71_config(const struct device* dev) {
-    #ifdef CONFIG_SOC_ATMEL_SAMV71_DISABLE_ERASE_PIN
-    /* Disable ERASE function on PB12 pin, this is controlled by Bus
-     * Matrix
-     */
-    MATRIX->CCFG_SYSIO |= CCFG_SYSIO_SYSIO12;
-    #endif
->>>>>>> 4c649d33
 
-    /* In Cortex-M based SoCs JTAG interface can be used to perform
-     * IEEE1149.1 JTAG Boundary scan only. It can not be used as a debug
-     * interface therefore there is no harm done by disabling the JTAG TDI
-     * pin by default.
-     */
-    /* Disable TDI function on PB4 pin, this is controlled by Bus Matrix
-     */
-    MATRIX->CCFG_SYSIO |= CCFG_SYSIO_SYSIO4;
+	/* In Cortex-M based SoCs JTAG interface can be used to perform
+	 * IEEE1149.1 JTAG Boundary scan only. It can not be used as a debug
+	 * interface therefore there is no harm done by disabling the JTAG TDI
+	 * pin by default.
+	 */
+	/* Disable TDI function on PB4 pin, this is controlled by Bus Matrix
+	 */
+	MATRIX->CCFG_SYSIO |= CCFG_SYSIO_SYSIO4;
 
-    #ifdef CONFIG_LOG_BACKEND_SWO
-    /* Disable PCK3 clock used by ETM module */
-    PMC->PMC_SCDR = PMC_SCDR_PCK3;
-    while ((PMC->PMC_SCSR) & PMC_SCSR_PCK3) {
+#ifdef CONFIG_LOG_BACKEND_SWO
+	/* Disable PCK3 clock used by ETM module */
+	PMC->PMC_SCDR = PMC_SCDR_PCK3;
+	while ((PMC->PMC_SCSR) & PMC_SCSR_PCK3) {
         /* pass */
-    }
+	}
 
-    /* Select PLLA clock as PCK3 clock */
-    PMC->PMC_PCK[3] = PMC_MCKR_CSS_PLLA_CLK;
-    /* Enable PCK3 clock */
-    PMC->PMC_SCER = PMC_SCER_PCK3;
-    /* Wait for PCK3 setup to complete */
-    while (!((PMC->PMC_SR) & PMC_SR_PCKRDY3)) {
+	/* Select PLLA clock as PCK3 clock */
+	PMC->PMC_PCK[3] = PMC_MCKR_CSS_PLLA_CLK;
+	/* Enable PCK3 clock */
+	PMC->PMC_SCER = PMC_SCER_PCK3;
+	/* Wait for PCK3 setup to complete */
+	while (!((PMC->PMC_SR) & PMC_SR_PCKRDY3)) {
         /* pass */
-    }
+	}
 
-    /* Enable TDO/TRACESWO function on PB5 pin */
-    MATRIX->CCFG_SYSIO &= ~CCFG_SYSIO_SYSIO5;
-    #else
-    /* Disable TDO/TRACESWO function on PB5 pin */
-    MATRIX->CCFG_SYSIO |= CCFG_SYSIO_SYSIO5;
-    #endif
+	/* Enable TDO/TRACESWO function on PB5 pin */
+	MATRIX->CCFG_SYSIO &= ~CCFG_SYSIO_SYSIO5;
+#else
+	/* Disable TDO/TRACESWO function on PB5 pin */
+	MATRIX->CCFG_SYSIO |= CCFG_SYSIO_SYSIO5;
+#endif
 
     return (0);
 }
