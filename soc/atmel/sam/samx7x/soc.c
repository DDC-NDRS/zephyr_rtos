--- conflicted
+++ resolved
@@ -31,7 +31,6 @@
  * Setup Slow, Main, PLLA, Processor and Master clocks during the device boot.
  * It is assumed that the relevant registers are at their reset value.
  */
-<<<<<<< HEAD
 static ALWAYS_INLINE void clock_init(void) {
     /* Switch the main clock to the internal OSC with 12MHz */
     soc_pmc_switch_mainck_to_fastrc(SOC_PMC_FAST_RC_FREQ_12MHZ);
@@ -57,7 +56,9 @@
          * this optimization is not deemed
          * critical now.
          */
-        soc_pmc_switch_mainck_to_xtal(false, 0xff);
+        bool bypass = IS_ENABLED(CONFIG_SOC_ATMEL_SAM_EXT_MAINCK_BYPASS);
+
+        soc_pmc_switch_mainck_to_xtal(bypass, 0xFF);
     }
 
     /*
@@ -100,79 +101,6 @@
     if (IS_ENABLED(CONFIG_SOC_ATMEL_SAM_EXT_MAINCK)) {
         soc_pmc_osc_disable_fastrc();
     }
-=======
-static ALWAYS_INLINE void clock_init(void)
-{
-	/* Switch the main clock to the internal OSC with 12MHz */
-	soc_pmc_switch_mainck_to_fastrc(SOC_PMC_FAST_RC_FREQ_12MHZ);
-
-	/* Switch MCK (Master Clock) to the main clock */
-	soc_pmc_mck_set_source(SOC_PMC_MCK_SRC_MAIN_CLK);
-
-	EFC->EEFC_FMR = EEFC_FMR_FWS(0) | EEFC_FMR_CLOE;
-
-	soc_pmc_enable_clock_failure_detector();
-
-	if (IS_ENABLED(CONFIG_SOC_ATMEL_SAM_EXT_SLCK)) {
-		soc_supc_slow_clock_select_crystal_osc();
-	}
-
-	if (IS_ENABLED(CONFIG_SOC_ATMEL_SAM_EXT_MAINCK)) {
-		/*
-		 * Setup main external crystal oscillator.
-		 */
-
-		/* We select maximum setup time.
-		 * While start up time could be shortened
-		 * this optimization is not deemed
-		 * critical now.
-		 */
-		bool bypass = IS_ENABLED(CONFIG_SOC_ATMEL_SAM_EXT_MAINCK_BYPASS);
-
-		soc_pmc_switch_mainck_to_xtal(bypass, 0xff);
-	}
-
-	/*
-	 * Set FWS (Flash Wait State) value before increasing Master Clock
-	 * (MCK) frequency.
-	 * TODO: set FWS based on the actual MCK frequency and VDDIO value
-	 * rather than maximum supported 150 MHz at standard VDDIO=2.7V
-	 */
-	EFC->EEFC_FMR = EEFC_FMR_FWS(5) | EEFC_FMR_CLOE;
-
-	/*
-	 * Setup PLLA
-	 */
-
-	/*
-	 * PLL clock = Main * (MULA + 1) / DIVA
-	 *
-	 * By default, MULA == 24, DIVA == 1.
-	 * With main crystal running at 12 MHz,
-	 * PLL = 12 * (24 + 1) / 1 = 300 MHz
-	 *
-	 * With Processor Clock prescaler at 1
-	 * Processor Clock (HCLK)=300 MHz.
-	 */
-	soc_pmc_enable_pllack(CONFIG_SOC_ATMEL_SAM_PLLA_MULA, 0x3Fu,
-			      CONFIG_SOC_ATMEL_SAM_PLLA_DIVA);
-
-	soc_pmc_enable_upllck(0x3Fu);
-
-	/*
-	 * Final setup of the Master Clock
-	 */
-
-	/* Setting PLLA as MCK, first prescaler, then divider and source last */
-	soc_pmc_mck_set_prescaler(1);
-	soc_pmc_mck_set_divider(CONFIG_SOC_ATMEL_SAM_MDIV);
-	soc_pmc_mck_set_source(SOC_PMC_MCK_SRC_PLLA_CLK);
-
-	/* Disable internal fast RC if we have an external crystal oscillator */
-	if (IS_ENABLED(CONFIG_SOC_ATMEL_SAM_EXT_MAINCK)) {
-		soc_pmc_osc_disable_fastrc();
-	}
->>>>>>> 8d13b6b6
 }
 
 void soc_reset_hook(void) {
