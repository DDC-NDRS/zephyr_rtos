--- conflicted
+++ resolved
@@ -11,6 +11,7 @@
  * @brief Atmel SAMC MCU series initialization code
  */
 
+/* Following configuration is for upstream, not our down stream setting */
 /* GCLK Gen 0 -> GCLK_MAIN @ OSC48M
  * GCLK Gen 2 -> WDT       @ reserved
  * GCLK Gen 0 -> ADC       @ OSC48M
@@ -23,7 +24,6 @@
 #include <cmsis_core.h>
 #include <soc.h>
 
-<<<<<<< HEAD
 #define SOC_ATMEL_SAMC_XOSC_FREQ_HZ         16000000UL
 
 #if ((SOC_ATMEL_SAM0_MCK_FREQ_HZ == 48000000UL) || (SOC_ATMEL_SAM0_MCK_FREQ_HZ == 64000000UL))
@@ -260,14 +260,6 @@
            (OSCCTRL_DPLLSTATUS_LOCK | OSCCTRL_DPLLSTATUS_CLKRDY)) {
         /* Waiting for the Ready state */
     }
-=======
-/* clang-format off */
-
-static void flash_waitstates_init(void)
-{
-	/* Two wait state at 48 MHz. */
-	NVMCTRL->CTRLB.bit.RWS = NVMCTRL_CTRLB_RWS_DUAL_Val;
->>>>>>> 16f212d6
 }
 
 static void mclk_init(void) {
@@ -286,7 +278,6 @@
                             GCLK_GENCTRL_GENEN);
 }
 
-<<<<<<< HEAD
 static void gclks_init(void) {
     #if defined(CONFIG_SOC_ATMEL_SAMC_XOSC_AS_MAIN)
     if (SOC_ATMEL_SAMC_XOSC_FREQ_HZ == 8000000UL) {
@@ -329,14 +320,3 @@
     /* Configure the AHB Bridge Clocks */
     MCLK->AHBMASK.reg = 0x1DFFU;
 }
-=======
-void soc_reset_hook(void)
-{
-	flash_waitstates_init();
-	osc48m_init();
-	mclk_init();
-	gclks_init();
-}
-
-/* clang-format on */
->>>>>>> 16f212d6
