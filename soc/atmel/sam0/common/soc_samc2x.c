--- conflicted
+++ resolved
@@ -17,7 +17,6 @@
 #include <cmsis_core.h>
 #include <soc.h>
 
-<<<<<<< HEAD
 #define SOC_ATMEL_SAMC_XOSC_FREQ_HZ         16000000UL
 
 #if ((SOC_ATMEL_SAM0_MCK_FREQ_HZ == 48000000UL) || (SOC_ATMEL_SAM0_MCK_FREQ_HZ == 64000000UL))
@@ -50,8 +49,8 @@
  */
 static void flash_waitstates_init(void) {
     if (SOC_ATMEL_SAM0_MCK_FREQ_HZ == 48000000UL) {
-        /* One wait state at 48 MHz. */
-        NVMCTRL->CTRLB.bit.RWS = 1U;
+        /* Two wait state at 48 MHz. */
+        NVMCTRL->CTRLB.bit.RWS = 2U;
     }
 
     if (SOC_ATMEL_SAM0_MCK_FREQ_HZ == 64000000UL) {
@@ -254,12 +253,6 @@
            (OSCCTRL_DPLLSTATUS_LOCK | OSCCTRL_DPLLSTATUS_CLKRDY)) {
         /* Waiting for the Ready state */
     }
-=======
-static void flash_waitstates_init(void)
-{
-	/* Two wait state at 48 MHz. */
-	NVMCTRL->CTRLB.bit.RWS = NVMCTRL_CTRLB_RWS_DUAL_Val;
->>>>>>> 68361eac
 }
 
 static void mclk_init(void) {
