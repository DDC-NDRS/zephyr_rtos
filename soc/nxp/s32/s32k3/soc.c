--- conflicted
+++ resolved
@@ -49,23 +49,9 @@
 };
 #endif /* CONFIG_XIP */
 
-<<<<<<< HEAD
-void soc_early_init_hook(void)
-{
-	sys_cache_instr_enable();
-	sys_cache_data_enable();
-
-	OsIf_Init(NULL);
-}
-=======
-static int soc_init(void) {
+void soc_early_init_hook(void) {
     sys_cache_instr_enable();
     sys_cache_data_enable();
 
     OsIf_Init(NULL);
-
-    return (0);
-}
-
-SYS_INIT(soc_init, PRE_KERNEL_1, 0);
->>>>>>> a43bf6fb
+}