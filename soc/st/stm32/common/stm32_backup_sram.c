--- conflicted
+++ resolved
@@ -42,34 +42,26 @@
     /* Add a refcount to backup domain access and never remove it */
     stm32_backup_domain_enable_access();
 
-<<<<<<< HEAD
-    /* enable backup sram regulator (required to retain backup SRAM content
-     * while in standby or VBAT modes).
-     */
-    LL_PWR_EnableBkUpRegulator();
-    while (!LL_PWR_IsEnabledBkUpRegulator()) {
-        /* pass */
+    if (IS_ENABLED(CONFIG_SOC_SERIES_STM32U5X)) {
+        /*
+         * On STM32U5 series, backup RAM retention can only be enabled
+         * when the LDO is selected as voltage regulator. However, the
+         * SMPS regulator may have been selected by the time this code
+         * executes, which results in a deadlock. To avoid this, the
+         * SoC initialization code is modified to enable the regulator
+         * on our behalf, before switching regulators - don't try to
+         * enable the regulator again.
+         */
     }
-=======
-	if (IS_ENABLED(CONFIG_SOC_SERIES_STM32U5X)) {
-		/*
-		 * On STM32U5 series, backup RAM retention can only be enabled
-		 * when the LDO is selected as voltage regulator. However, the
-		 * SMPS regulator may have been selected by the time this code
-		 * executes, which results in a deadlock. To avoid this, the
-		 * SoC initialization code is modified to enable the regulator
-		 * on our behalf, before switching regulators - don't try to
-		 * enable the regulator again.
-		 */
-	} else {
-		/* enable backup sram regulator (required to retain backup SRAM content
-		 * while in standby or VBAT modes).
-		 */
-		LL_PWR_EnableBkUpRegulator();
-		while (!LL_PWR_IsEnabledBkUpRegulator()) {
-		}
-	}
->>>>>>> 8e687fc0
+    else {
+        /* enable backup sram regulator (required to retain backup SRAM content
+         * while in standby or VBAT modes).
+         */
+        LL_PWR_EnableBkUpRegulator();
+        while (!LL_PWR_IsEnabledBkUpRegulator()) {
+            /* pass */
+        }
+    }
 
     return (0);
 }
