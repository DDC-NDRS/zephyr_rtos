/*
 * Copyright (c) 2017-2021 Nordic Semiconductor ASA
 * Copyright (c) 2015-2016 Intel Corporation
 *
 * SPDX-License-Identifier: Apache-2.0
 */
#include <errno.h>
#include <stddef.h>
#include <stdint.h>
#include <string.h>

#include <zephyr/autoconf.h>
#include <zephyr/bluetooth/addr.h>
#include <zephyr/bluetooth/bluetooth.h>
#include <zephyr/bluetooth/buf.h>
#include <zephyr/bluetooth/conn.h>
#include <zephyr/bluetooth/gap.h>
#include <zephyr/bluetooth/hci.h>
#include <zephyr/bluetooth/hci_types.h>
#include <zephyr/kernel.h>
#include <zephyr/logging/log.h>
#include <zephyr/net_buf.h>
#include <zephyr/sys/__assert.h>
#include <zephyr/sys/atomic.h>
#include <zephyr/sys/byteorder.h>
#include <zephyr/sys/check.h>
#include <zephyr/sys/util.h>
#include <zephyr/sys/util_macro.h>
#include <sys/types.h>

#include "addr_internal.h"
#include "common/bt_str.h"
#include "conn_internal.h"
#include "hci_core.h"
#include "id.h"
#include "scan.h"

#define LOG_LEVEL CONFIG_BT_HCI_CORE_LOG_LEVEL
LOG_MODULE_REGISTER(bt_adv);

struct bt_ad {
	/* Pointer to an LTV structure */
	const struct bt_data *data;
	/* Number of elements in @p data */
	size_t len;
};

struct ad_stream {
	/* ad is a two dimensional array of struct bt_data elements. */
	const struct bt_ad *ad;
	/* The number of struct bt_ad elements. */
	size_t ad_len;

	/* The current index in the array of struct bt_ad elements */
	size_t ad_index;
	/* The current index in the array of ad.data elements */
	size_t data_index;

	/* Current LTV offset contains the data offset in the ad[x].data[y].data value array
	 * The length and type are included in this offset.
	 */
	uint16_t current_ltv_offset;

	/* The remaining size of total ad[i].data[j].data_len + 2 for LTV header */
	size_t remaining_size;
};

static int ad_stream_new(struct ad_stream *stream,
			 const struct bt_ad *ad, size_t ad_len)
{
	(void)memset(stream, 0, sizeof(*stream));
	stream->ad = ad;
	stream->ad_len = ad_len;

	for (size_t i = 0; i < ad_len; i++) {
		for (size_t j = 0; j < ad[i].len; j++) {
			/* LTV length + type + value */
			stream->remaining_size += ad[i].data[j].data_len + 2;

			if (stream->remaining_size > BT_GAP_ADV_MAX_EXT_ADV_DATA_LEN) {
				return -EINVAL;
			}
		}
	}

	return 0;
}

/**
 * @brief Returns true if the current stream is empty.
 *
 * @param stream AD stream, @ref ad_stream_new
 *
 * @returns true if the stream is now empty.
 */
static bool ad_stream_is_empty(const struct ad_stream *stream)
{
	return stream->remaining_size == 0;
}

/**
 * @brief Returns the bt_data structure that is currently being read
 *
 * If the structure has been fully read, the function iterates to the next
 *
 * @param stream AD stream, @ref ad_stream_new
 *
 * @returns The current LTV structure or NULL if there are no left.
 */
static const struct bt_data *ad_stream_current_ltv_update(struct ad_stream *stream)
{
	const struct bt_data *current_ltv = &stream->ad[stream->ad_index].data[stream->data_index];
	const bool done_reading_ltv = (stream->current_ltv_offset == current_ltv->data_len + 2);

	if (done_reading_ltv) {
		stream->current_ltv_offset = 0;

		if (stream->data_index + 1 == stream->ad[stream->ad_index].len) {
			stream->data_index = 0;
			stream->ad_index++;
		} else {
			stream->data_index++;
		}
	}

	if (stream->ad_index == stream->ad_len) {
		return NULL;
	} else {
		return &stream->ad[stream->ad_index].data[stream->data_index];
	}
}

/**
 * @brief Read at max buf_len data from the flattened AD stream.
 *
 * The read data can contain multiple LTV AD structures.
 *
 * @param stream  AD stream, @ref ad_stream_new
 * @param buf     Buffer where the data will be put
 * @param buf_len Buffer length
 *
 * @returns The number of bytes read from the stream written to the provided buffer
 */
static uint8_t ad_stream_read(struct ad_stream *stream, uint8_t *buf, uint8_t buf_len)
{
	uint8_t read_len = 0;

	while (read_len < buf_len) {
		const struct bt_data *current_ltv = ad_stream_current_ltv_update(stream);

		if (!current_ltv) {
			break;
		}

		if (stream->current_ltv_offset == 0) {
			buf[read_len] = current_ltv->data_len + 1;
			stream->current_ltv_offset++;
			read_len++;
		} else if (stream->current_ltv_offset == 1) {
			buf[read_len] = current_ltv->type;
			stream->current_ltv_offset++;
			read_len++;
		} else {
			const size_t remaining_data_len =
					current_ltv->data_len - stream->current_ltv_offset + 2;
			const size_t size_to_copy = MIN((size_t)(buf_len - read_len), remaining_data_len);

			(void)memcpy(&buf[read_len],
				&current_ltv->data[stream->current_ltv_offset - 2],
				size_to_copy);
			stream->current_ltv_offset += (uint16_t)size_to_copy;
			read_len += (uint8_t)size_to_copy;
		}
	}

	__ASSERT_NO_MSG(stream->remaining_size >= read_len);
	stream->remaining_size -= read_len;

	return read_len;
}

#if defined(CONFIG_BT_EXT_ADV)
static struct bt_le_ext_adv adv_pool[CONFIG_BT_EXT_ADV_MAX_ADV_SET];
#endif /* defined(CONFIG_BT_EXT_ADV) */


#if defined(CONFIG_BT_EXT_ADV)
uint8_t bt_le_ext_adv_get_index(struct bt_le_ext_adv *adv)
{
	ptrdiff_t index = adv - adv_pool;

	__ASSERT(index >= 0 && index < ARRAY_SIZE(adv_pool),
		 "Invalid bt_adv pointer");
	return (uint8_t)index;
}

static struct bt_le_ext_adv *adv_new(void)
{
	struct bt_le_ext_adv *adv = NULL;
	int i;

	for (i = 0; i < ARRAY_SIZE(adv_pool); i++) {
		if (!atomic_test_bit(adv_pool[i].flags, BT_ADV_CREATED)) {
			adv = &adv_pool[i];
			break;
		}
	}

	if (!adv) {
		return NULL;
	}

	(void)memset(adv, 0, sizeof(*adv));
	atomic_set_bit(adv_pool[i].flags, BT_ADV_CREATED);
	adv->handle = i;

	return adv;
}

static void adv_delete(struct bt_le_ext_adv *adv)
{
	atomic_clear_bit(adv->flags, BT_ADV_CREATED);
}

#if defined(CONFIG_BT_BROADCASTER)
struct bt_le_ext_adv *bt_hci_adv_lookup_handle(uint8_t handle)
{
	if (handle < ARRAY_SIZE(adv_pool) &&
	    atomic_test_bit(adv_pool[handle].flags, BT_ADV_CREATED)) {
		return &adv_pool[handle];
	}

	return NULL;
}
#endif /* CONFIG_BT_BROADCASTER */
#endif /* defined(CONFIG_BT_EXT_ADV) */

void bt_le_ext_adv_foreach(void (*func)(struct bt_le_ext_adv *adv, void *data),
			   void *data)
{
#if defined(CONFIG_BT_EXT_ADV)
	for (size_t i = 0; i < ARRAY_SIZE(adv_pool); i++) {
		if (atomic_test_bit(adv_pool[i].flags, BT_ADV_CREATED)) {
			func(&adv_pool[i], data);
		}
	}
#else
	func(&bt_dev.adv, data);
#endif /* defined(CONFIG_BT_EXT_ADV) */
}

void bt_adv_reset_adv_pool(void)
{
#if defined(CONFIG_BT_EXT_ADV)
	(void)memset(&adv_pool, 0, sizeof(adv_pool));
#endif /* defined(CONFIG_BT_EXT_ADV) */

	(void)memset(&bt_dev.adv, 0, sizeof(bt_dev.adv));
}

static int adv_create_legacy(void)
{
#if defined(CONFIG_BT_EXT_ADV)
	if (bt_dev.adv) {
		return -EALREADY;
	}

	bt_dev.adv = adv_new();
	if (bt_dev.adv == NULL) {
		return -ENOMEM;
	}
#endif
	return 0;
}

void bt_le_adv_delete_legacy(void)
{
#if defined(CONFIG_BT_EXT_ADV)
	if (bt_dev.adv) {
		atomic_clear_bit(bt_dev.adv->flags, BT_ADV_CREATED);
		bt_dev.adv = NULL;
	}
#endif
}

struct bt_le_ext_adv *bt_le_adv_lookup_legacy(void)
{
#if defined(CONFIG_BT_EXT_ADV)
	return bt_dev.adv;
#else
	return &bt_dev.adv;
#endif
}

int bt_le_adv_set_enable_legacy(struct bt_le_ext_adv *adv, bool enable)
{
	struct net_buf *buf;
	struct bt_hci_cmd_state_set state;
	int err;

	buf = bt_hci_cmd_alloc(K_FOREVER);
	if (!buf) {
		return -ENOBUFS;
	}

	if (enable) {
		net_buf_add_u8(buf, BT_HCI_LE_ADV_ENABLE);
	} else {
		net_buf_add_u8(buf, BT_HCI_LE_ADV_DISABLE);
	}

	bt_hci_cmd_state_set_init(buf, &state, adv->flags, BT_ADV_ENABLED, enable);

	err = bt_hci_cmd_send_sync(BT_HCI_OP_LE_SET_ADV_ENABLE, buf, NULL);
	if (err) {
		return err;
	}

	return 0;
}

int bt_le_adv_set_enable_ext(struct bt_le_ext_adv *adv,
			 bool enable,
			 const struct bt_le_ext_adv_start_param *param)
{
	struct net_buf *buf;
	struct bt_hci_cmd_state_set state;
	int err;

	buf = bt_hci_cmd_alloc(K_FOREVER);
	if (!buf) {
		return -ENOBUFS;
	}

	if (enable) {
		net_buf_add_u8(buf, BT_HCI_LE_ADV_ENABLE);
	} else {
		net_buf_add_u8(buf, BT_HCI_LE_ADV_DISABLE);
	}

	net_buf_add_u8(buf, 1);

	net_buf_add_u8(buf, adv->handle);
	net_buf_add_le16(buf, param ? param->timeout : 0);
	net_buf_add_u8(buf, param ? param->num_events : 0);

	bt_hci_cmd_state_set_init(buf, &state, adv->flags, BT_ADV_ENABLED, enable);

	err = bt_hci_cmd_send_sync(BT_HCI_OP_LE_SET_EXT_ADV_ENABLE, buf, NULL);
	if (err) {
		return err;
	}

	return 0;
}

int bt_le_adv_set_enable(struct bt_le_ext_adv *adv, bool enable)
{
	if (IS_ENABLED(CONFIG_BT_EXT_ADV) &&
	    BT_DEV_FEAT_LE_EXT_ADV(bt_dev.le.features)) {
		return bt_le_adv_set_enable_ext(adv, enable, NULL);
	}

	return bt_le_adv_set_enable_legacy(adv, enable);
}

static bool valid_adv_ext_param(const struct bt_le_adv_param *param)
{
	if (IS_ENABLED(CONFIG_BT_EXT_ADV) &&
	    BT_DEV_FEAT_LE_EXT_ADV(bt_dev.le.features)) {
		if (param->peer &&
		    !(param->options & BT_LE_ADV_OPT_EXT_ADV) &&
		    !(param->options & _BT_LE_ADV_OPT_CONNECTABLE)) {
			/* Cannot do directed non-connectable advertising
			 * without extended advertising.
			 */
			return false;
		}

		if (param->peer &&
		    (param->options & BT_LE_ADV_OPT_EXT_ADV) &&
		    !(param->options & BT_LE_ADV_OPT_DIR_MODE_LOW_DUTY)) {
			/* High duty cycle directed connectable advertising
			 * shall not be used with Extended Advertising.
			 */
			return false;
		}

		if (!(param->options & BT_LE_ADV_OPT_EXT_ADV) &&
		    param->options & (BT_LE_ADV_OPT_EXT_ADV |
				      BT_LE_ADV_OPT_NO_2M |
				      BT_LE_ADV_OPT_CODED |
				      BT_LE_ADV_OPT_ANONYMOUS |
				      BT_LE_ADV_OPT_USE_TX_POWER)) {
			/* Extended options require extended advertising. */
			return false;
		}
	}

	if (IS_ENABLED(CONFIG_BT_PRIVACY) &&
	    param->peer &&
	    (param->options & BT_LE_ADV_OPT_USE_IDENTITY) &&
	    (param->options & BT_LE_ADV_OPT_DIR_ADDR_RPA)) {
		/* own addr type used for both RPAs in directed advertising. */
		return false;
	}

	if (param->id >= bt_dev.id_count ||
	    bt_addr_le_eq(&bt_dev.id_addr[param->id], BT_ADDR_LE_ANY)) {
		return false;
	}

	if (!(param->options & _BT_LE_ADV_OPT_CONNECTABLE)) {
		/*
		 * BT Core 4.2 [Vol 2, Part E, 7.8.5]
		 * The Advertising_Interval_Min and Advertising_Interval_Max
		 * shall not be set to less than 0x00A0 (100 ms) if the
		 * Advertising_Type is set to ADV_SCAN_IND or ADV_NONCONN_IND.
		 */
		if (bt_dev.hci_version < BT_HCI_VERSION_5_0 &&
		    param->interval_min < 0x00a0) {
			return false;
		}
	}

	if ((param->options & (BT_LE_ADV_OPT_DIR_MODE_LOW_DUTY |
			       BT_LE_ADV_OPT_DIR_ADDR_RPA)) &&
	    !param->peer) {
		return false;
	}

	if ((param->options & BT_LE_ADV_OPT_DIR_MODE_LOW_DUTY) ||
	    !param->peer) {
		if (param->interval_min > param->interval_max ||
		    param->interval_min < 0x0020 ||
		    param->interval_max > 0x4000) {
			return false;
		}
	}

	if ((param->options & BT_LE_ADV_OPT_DISABLE_CHAN_37) &&
	    (param->options & BT_LE_ADV_OPT_DISABLE_CHAN_38) &&
	    (param->options & BT_LE_ADV_OPT_DISABLE_CHAN_39)) {
		return false;
	}

	return true;
}

static bool valid_adv_param(const struct bt_le_adv_param *param)
{
	if (param->options & BT_LE_ADV_OPT_EXT_ADV) {
		return false;
	}

	if (param->peer && !(param->options & _BT_LE_ADV_OPT_CONNECTABLE)) {
		return false;
	}

	return valid_adv_ext_param(param);
}

static int set_data_add_complete(uint8_t *set_data, uint8_t set_data_len_max,
			const struct bt_ad *ad, size_t ad_len, uint8_t *data_len)
{
	uint8_t set_data_len = 0;

	for (size_t i = 0; i < ad_len; i++) {
		const struct bt_data *data = ad[i].data;

		for (size_t j = 0; j < ad[i].len; j++) {
			size_t len = data[j].data_len;
			uint8_t type = data[j].type;

			/* Check if ad fit in the remaining buffer */
			if ((set_data_len + len + 2) > set_data_len_max) {
				ssize_t shortened_len = set_data_len_max -
							(set_data_len + 2);

				if (!(type == BT_DATA_NAME_COMPLETE &&
				      shortened_len > 0)) {
					LOG_ERR("Too big advertising data");
					return -EINVAL;
				}

				type = BT_DATA_NAME_SHORTENED;
				len = shortened_len;
			}

			set_data[set_data_len++] = (uint8_t)len + 1;
			set_data[set_data_len++] = type;

			memcpy(&set_data[set_data_len], data[j].data, len);
			set_data_len += (uint8_t)len;
		}
	}

	*data_len = set_data_len;
	return 0;
}

static int hci_set_ad(uint16_t hci_op, const struct bt_ad *ad, size_t ad_len)
{
	struct bt_hci_cp_le_set_adv_data *set_data;
	struct net_buf *buf;
	int err;

	buf = bt_hci_cmd_alloc(K_FOREVER);
	if (!buf) {
		return -ENOBUFS;
	}

	set_data = net_buf_add(buf, sizeof(*set_data));
	(void)memset(set_data, 0, sizeof(*set_data));

	err = set_data_add_complete(set_data->data, BT_GAP_ADV_MAX_ADV_DATA_LEN,
				    ad, ad_len, &set_data->len);
	if (err) {
		net_buf_unref(buf);
		return err;
	}

	return bt_hci_cmd_send_sync(hci_op, buf, NULL);
}

static int hci_set_adv_ext_complete(struct bt_le_ext_adv *adv, uint16_t hci_op,
				    size_t total_data_len, const struct bt_ad *ad, size_t ad_len)
{
	struct bt_hci_cp_le_set_ext_adv_data *set_data;
	struct net_buf *buf;
	size_t cmd_size;
	int err;

	/* Provide the opportunity to truncate the complete name */
	if (!atomic_test_bit(adv->flags, BT_ADV_EXT_ADV) &&
	    total_data_len > BT_GAP_ADV_MAX_ADV_DATA_LEN) {
		total_data_len = BT_GAP_ADV_MAX_ADV_DATA_LEN;
	}

	cmd_size = BT_HCI_CP_LE_SET_EXT_ADV_DATA_SZ + total_data_len;

	buf = bt_hci_cmd_alloc(K_FOREVER);
	if (!buf) {
		return -ENOBUFS;
	}

	set_data = net_buf_add(buf, cmd_size);
	(void)memset(set_data, 0, cmd_size);

	err = set_data_add_complete(set_data->data, (uint8_t)total_data_len,
				    ad, ad_len, &set_data->len);
	if (err) {
		net_buf_unref(buf);
		return err;
	}

	set_data->handle = adv->handle;
	set_data->op = BT_HCI_LE_EXT_ADV_OP_COMPLETE_DATA;
	set_data->frag_pref = BT_HCI_LE_EXT_ADV_FRAG_DISABLED;

	return bt_hci_cmd_send_sync(hci_op, buf, NULL);
}

static int hci_set_adv_ext_fragmented(struct bt_le_ext_adv *adv, uint16_t hci_op,
				      const struct bt_ad *ad, size_t ad_len)
{
	int err;
	struct ad_stream stream;
	bool is_first_iteration = true;

	err = ad_stream_new(&stream, ad, ad_len);
	if (err) {
		return err;
	}

	while (!ad_stream_is_empty(&stream)) {
		struct bt_hci_cp_le_set_ext_adv_data *set_data;
		struct net_buf *buf;
		const size_t data_len = MIN(BT_HCI_LE_EXT_ADV_FRAG_MAX_LEN, stream.remaining_size);
		const size_t cmd_size = BT_HCI_CP_LE_SET_EXT_ADV_DATA_SZ + data_len;

		buf = bt_hci_cmd_alloc(K_FOREVER);
		if (!buf) {
			return -ENOBUFS;
		}

		set_data = net_buf_add(buf, cmd_size);

		set_data->handle = adv->handle;
		set_data->frag_pref = BT_HCI_LE_EXT_ADV_FRAG_ENABLED;
		set_data->len = ad_stream_read(&stream, set_data->data, (uint8_t)data_len);

		if (is_first_iteration && ad_stream_is_empty(&stream)) {
			set_data->op = BT_HCI_LE_EXT_ADV_OP_COMPLETE_DATA;
		} else if (is_first_iteration) {
			set_data->op = BT_HCI_LE_EXT_ADV_OP_FIRST_FRAG;
		} else if (ad_stream_is_empty(&stream)) {
			set_data->op = BT_HCI_LE_EXT_ADV_OP_LAST_FRAG;
		} else {
			set_data->op = BT_HCI_LE_EXT_ADV_OP_INTERM_FRAG;
		}

		err = bt_hci_cmd_send_sync(hci_op, buf, NULL);
		if (err) {
			return err;
		}

		is_first_iteration = false;
	}

	return 0;
}

static int hci_set_ad_ext(struct bt_le_ext_adv *adv, uint16_t hci_op,
			  const struct bt_ad *ad, size_t ad_len)
{
	size_t total_len_bytes = 0;

	for (size_t i = 0; i < ad_len; i++) {
		for (size_t j = 0; j < ad[i].len; j++) {
			total_len_bytes += ad[i].data[j].data_len + 2;
		}
	}

	if ((total_len_bytes > BT_HCI_LE_EXT_ADV_FRAG_MAX_LEN) &&
	    atomic_test_bit(adv->flags, BT_ADV_ENABLED)) {
		/* It is not allowed to set advertising data in multiple
		 * operations while the advertiser is running.
		 */
		return -EAGAIN;
	}

	if (total_len_bytes > bt_dev.le.max_adv_data_len) {
		LOG_WRN("adv or scan rsp data too large (%zu > max %u)", total_len_bytes,
			bt_dev.le.max_adv_data_len);
		return -EDOM;
	}

	if (total_len_bytes <= BT_HCI_LE_EXT_ADV_FRAG_MAX_LEN) {
		/* If possible, set all data at once.
		 * This allows us to update advertising data while advertising.
		 */
		return hci_set_adv_ext_complete(adv, hci_op, total_len_bytes, ad, ad_len);
	} else {
		return hci_set_adv_ext_fragmented(adv, hci_op, ad, ad_len);
	}

	return 0;
}

static int set_ad(struct bt_le_ext_adv *adv, const struct bt_ad *ad,
		  size_t ad_len)
{
	if (IS_ENABLED(CONFIG_BT_EXT_ADV) &&
	    BT_DEV_FEAT_LE_EXT_ADV(bt_dev.le.features)) {
		return hci_set_ad_ext(adv, BT_HCI_OP_LE_SET_EXT_ADV_DATA,
				      ad, ad_len);
	}

	return hci_set_ad(BT_HCI_OP_LE_SET_ADV_DATA, ad, ad_len);
}

static int set_sd(struct bt_le_ext_adv *adv, const struct bt_ad *sd,
		  size_t sd_len)
{
	if (IS_ENABLED(CONFIG_BT_EXT_ADV) &&
	    BT_DEV_FEAT_LE_EXT_ADV(bt_dev.le.features)) {
		return hci_set_ad_ext(adv, BT_HCI_OP_LE_SET_EXT_SCAN_RSP_DATA,
				      sd, sd_len);
	}

	return hci_set_ad(BT_HCI_OP_LE_SET_SCAN_RSP_DATA, sd, sd_len);
}

#if defined(CONFIG_BT_PER_ADV)
static int hci_set_per_adv_data(const struct bt_le_ext_adv *adv,
				const struct bt_data *ad, size_t ad_len)
{
	int err;
	struct ad_stream stream;
	struct bt_ad d = { .data = ad, .len = ad_len };
	bool is_first_iteration = true;

	err = ad_stream_new(&stream, &d, 1);
	if (err) {
		return err;
	}

	while (!ad_stream_is_empty(&stream)) {
		struct bt_hci_cp_le_set_per_adv_data *set_data;
		struct net_buf *buf;
		const size_t data_len = MIN(BT_HCI_LE_PER_ADV_FRAG_MAX_LEN, stream.remaining_size);
		const size_t cmd_size = BT_HCI_CP_LE_SET_PER_ADV_DATA_SZ + data_len;

		buf = bt_hci_cmd_alloc(K_FOREVER);
		if (!buf) {
			return -ENOBUFS;
		}

		set_data = net_buf_add(buf, cmd_size);
		(void)memset(set_data, 0, cmd_size);

		set_data->handle = adv->handle;
		set_data->len = ad_stream_read(&stream, set_data->data, data_len);

		if (is_first_iteration && ad_stream_is_empty(&stream)) {
			set_data->op = BT_HCI_LE_EXT_ADV_OP_COMPLETE_DATA;
		} else if (is_first_iteration) {
			set_data->op = BT_HCI_LE_EXT_ADV_OP_FIRST_FRAG;
		} else if (ad_stream_is_empty(&stream)) {
			set_data->op = BT_HCI_LE_EXT_ADV_OP_LAST_FRAG;
		} else {
			set_data->op = BT_HCI_LE_EXT_ADV_OP_INTERM_FRAG;
		}

		err = bt_hci_cmd_send_sync(BT_HCI_OP_LE_SET_PER_ADV_DATA, buf, NULL);
		if (err) {
			return err;
		}

		is_first_iteration = false;
	}

	return 0;
}
#endif /* CONFIG_BT_PER_ADV */

static bool ad_is_limited(const struct bt_data *ad, size_t ad_len)
{
	size_t i;

	for (i = 0; i < ad_len; i++) {
		if (ad[i].type == BT_DATA_FLAGS &&
		    ad[i].data_len == sizeof(uint8_t) &&
		    ad[i].data != NULL) {
			if (ad[i].data[0] & BT_LE_AD_LIMITED) {
				return true;
			}
		}
	}

	return false;
}

static int le_adv_update(struct bt_le_ext_adv *adv,
			 const struct bt_data *ad, size_t ad_len,
			 const struct bt_data *sd, size_t sd_len,
			 bool ext_adv, bool scannable)
{
	struct bt_ad d[2] = {};
	size_t d_len;
	int err;

<<<<<<< HEAD
	if (name_type != ADV_NAME_TYPE_NONE) {
		const char *name = bt_get_name();

		if ((ad && ad_has_name(ad, ad_len)) ||
		    (sd && ad_has_name(sd, sd_len))) {
			/* Cannot use name if name is already set */
			return -EINVAL;
		}

		data = (struct bt_data)BT_DATA(
			BT_DATA_NAME_COMPLETE,
			name, (uint8_t)strlen(name));
	}

=======
>>>>>>> 6639d783
	if (!(ext_adv && scannable)) {
		d_len = 1;
		d[0].data = ad;
		d[0].len = ad_len;

		err = set_ad(adv, d, d_len);
		if (err) {
			return err;
		}
	}

	if (scannable) {
		d_len = 1;
		d[0].data = sd;
		d[0].len = sd_len;

		err = set_sd(adv, d, d_len);
		if (err) {
			return err;
		}
	}

	atomic_set_bit(adv->flags, BT_ADV_DATA_SET);
	return 0;
}

int bt_le_adv_update_data(const struct bt_data *ad, size_t ad_len,
			  const struct bt_data *sd, size_t sd_len)
{
	struct bt_le_ext_adv *adv = bt_le_adv_lookup_legacy();
	bool scannable;

	if (!adv) {
		return -EINVAL;
	}

	if (!atomic_test_bit(adv->flags, BT_ADV_ENABLED)) {
		return -EAGAIN;
	}

	scannable = atomic_test_bit(adv->flags, BT_ADV_SCANNABLE);

	return le_adv_update(adv, ad, ad_len, sd, sd_len, false, scannable);
}

static uint8_t get_filter_policy(uint32_t options)
{
	if (!IS_ENABLED(CONFIG_BT_FILTER_ACCEPT_LIST)) {
		return BT_LE_ADV_FP_NO_FILTER;
	} else if ((options & BT_LE_ADV_OPT_FILTER_SCAN_REQ) &&
		   (options & BT_LE_ADV_OPT_FILTER_CONN)) {
		return BT_LE_ADV_FP_FILTER_BOTH;
	} else if (options & BT_LE_ADV_OPT_FILTER_SCAN_REQ) {
		return BT_LE_ADV_FP_FILTER_SCAN_REQ;
	} else if (options & BT_LE_ADV_OPT_FILTER_CONN) {
		return BT_LE_ADV_FP_FILTER_CONN_IND;
	} else {
		return BT_LE_ADV_FP_NO_FILTER;
	}
}

static uint8_t get_adv_channel_map(uint32_t options)
{
	uint8_t channel_map = 0x07;

	if (options & BT_LE_ADV_OPT_DISABLE_CHAN_37) {
		channel_map &= ~0x01;
	}

	if (options & BT_LE_ADV_OPT_DISABLE_CHAN_38) {
		channel_map &= ~0x02;
	}

	if (options & BT_LE_ADV_OPT_DISABLE_CHAN_39) {
		channel_map &= ~0x04;
	}

	return channel_map;
}

static inline bool adv_is_directed(const struct bt_le_ext_adv *adv)
{
	/* The advertiser is assumed to be directed when the peer address has
	 * been set.
	 */
	return !bt_addr_le_eq(&adv->target_addr, BT_ADDR_LE_ANY);
}

static int le_adv_start_add_conn(const struct bt_le_ext_adv *adv,
				 struct bt_conn **out_conn)
{
	struct bt_conn *conn;

	bt_dev.adv_conn_id = adv->id;

	if (!adv_is_directed(adv)) {
		/* Undirected advertising */
		conn = bt_conn_add_le(adv->id, BT_ADDR_LE_NONE);
		if (!conn) {
			return -ENOMEM;
		}

		bt_conn_set_state(conn, BT_CONN_ADV_CONNECTABLE);
		*out_conn = conn;
		return 0;
	}

	if (bt_conn_exists_le(adv->id, &adv->target_addr)) {
		return -EINVAL;
	}

	conn = bt_conn_add_le(adv->id, &adv->target_addr);
	if (!conn) {
		return -ENOMEM;
	}

	bt_conn_set_state(conn, BT_CONN_ADV_DIR_CONNECTABLE);
	*out_conn = conn;
	return 0;
}

static void le_adv_stop_free_conn(const struct bt_le_ext_adv *adv, uint8_t status)
{
	struct bt_conn *conn;

	if (!adv_is_directed(adv)) {
		conn = bt_conn_lookup_state_le(adv->id, BT_ADDR_LE_NONE,
					       BT_CONN_ADV_CONNECTABLE);
	} else {
		conn = bt_conn_lookup_state_le(adv->id, &adv->target_addr,
					       BT_CONN_ADV_DIR_CONNECTABLE);
	}

	if (conn) {
		conn->err = status;
		bt_conn_set_state(conn, BT_CONN_DISCONNECTED);
		bt_conn_unref(conn);
	}
}

int bt_le_adv_start_legacy(struct bt_le_ext_adv *adv,
			   const struct bt_le_adv_param *param,
			   const struct bt_data *ad, size_t ad_len,
			   const struct bt_data *sd, size_t sd_len)
{
	struct bt_hci_cp_le_set_adv_param set_param;
	struct bt_conn *conn = NULL;
	struct net_buf *buf;
	bool dir_adv = (param->peer != NULL), scannable = false;

	int err;

	if (!atomic_test_bit(bt_dev.flags, BT_DEV_READY)) {
		return -EAGAIN;
	}

	if (!valid_adv_param(param)) {
		return -EINVAL;
	}

	if (!bt_id_adv_random_addr_check(param)) {
		return -EINVAL;
	}

	if (atomic_test_bit(adv->flags, BT_ADV_ENABLED)) {
		return -EALREADY;
	}

	(void)memset(&set_param, 0, sizeof(set_param));

	set_param.min_interval = sys_cpu_to_le16(param->interval_min);
	set_param.max_interval = sys_cpu_to_le16(param->interval_max);
	set_param.channel_map  = get_adv_channel_map(param->options);
	set_param.filter_policy = get_filter_policy(param->options);

	atomic_clear_bit(bt_dev.flags, BT_DEV_RPA_VALID);

	adv->id = param->id;
	bt_dev.adv_conn_id = adv->id;

	err = bt_id_set_adv_own_addr(adv, param->options, dir_adv,
				     &set_param.own_addr_type);
	if (err) {
		return err;
	}

	if (dir_adv) {
		bt_addr_le_copy(&adv->target_addr, param->peer);
	} else {
		bt_addr_le_copy(&adv->target_addr, BT_ADDR_LE_ANY);
	}

	if (param->options & _BT_LE_ADV_OPT_CONNECTABLE) {
		if (dir_adv) {
			if (param->options & BT_LE_ADV_OPT_DIR_MODE_LOW_DUTY) {
				set_param.type = BT_HCI_ADV_DIRECT_IND_LOW_DUTY;
			} else {
				set_param.type = BT_HCI_ADV_DIRECT_IND;
			}

			bt_addr_le_copy(&set_param.direct_addr, param->peer);
		} else {
			scannable = true;
			set_param.type = BT_HCI_ADV_IND;
		}
	} else if ((param->options & BT_LE_ADV_OPT_SCANNABLE) || sd) {
		scannable = true;
		set_param.type = BT_HCI_ADV_SCAN_IND;
	} else {
		set_param.type = BT_HCI_ADV_NONCONN_IND;
	}

	buf = bt_hci_cmd_alloc(K_FOREVER);
	if (!buf) {
		return -ENOBUFS;
	}

	net_buf_add_mem(buf, &set_param, sizeof(set_param));

	err = bt_hci_cmd_send_sync(BT_HCI_OP_LE_SET_ADV_PARAM, buf, NULL);
	if (err) {
		return err;
	}

	if (!dir_adv) {
		err = le_adv_update(adv, ad, ad_len, sd, sd_len, false, scannable);
		if (err) {
			return err;
		}
	}

	if (IS_ENABLED(CONFIG_BT_PERIPHERAL) &&
	    (param->options & _BT_LE_ADV_OPT_CONNECTABLE)) {
		err = le_adv_start_add_conn(adv, &conn);
		if (err) {
			if (err == -ENOMEM && !dir_adv &&
			    !(param->options & _BT_LE_ADV_OPT_ONE_TIME)) {
				goto set_adv_state;
			}

			return err;
		}
	}

	err = bt_le_adv_set_enable(adv, true);
	if (err) {
		LOG_ERR("Failed to start advertiser");
		if (IS_ENABLED(CONFIG_BT_PERIPHERAL) && conn) {
			bt_conn_set_state(conn, BT_CONN_DISCONNECTED);
			bt_conn_unref(conn);
		}

		return err;
	}

	if (IS_ENABLED(CONFIG_BT_PERIPHERAL) && conn) {
		/* If undirected connectable advertiser we have created a
		 * connection object that we don't yet give to the application.
		 * Since we don't give the application a reference to manage in
		 * this case, we need to release this reference here
		 */
		bt_conn_unref(conn);
	}

set_adv_state:
	atomic_set_bit_to(adv->flags, BT_ADV_PERSIST, !dir_adv &&
			  !(param->options & _BT_LE_ADV_OPT_ONE_TIME));

	atomic_set_bit_to(adv->flags, BT_ADV_CONNECTABLE,
			  param->options & _BT_LE_ADV_OPT_CONNECTABLE);

	atomic_set_bit_to(adv->flags, BT_ADV_SCANNABLE, scannable);

	atomic_set_bit_to(adv->flags, BT_ADV_USE_IDENTITY,
			  param->options & BT_LE_ADV_OPT_USE_IDENTITY);

	return 0;
}

static int le_ext_adv_param_set(struct bt_le_ext_adv *adv,
				const struct bt_le_adv_param *param,
				bool  has_scan_data)
{
	struct bt_hci_cp_le_set_ext_adv_param_v2 *cp;

	uint16_t opcode;
	uint16_t size;
	bool dir_adv = param->peer != NULL, scannable;
	struct net_buf *buf, *rsp;
	uint8_t own_addr_type;
	int err;
	uint16_t props = 0;

	adv->options = param->options;

	err = bt_id_set_adv_own_addr(adv, param->options, dir_adv,
				     &own_addr_type);
	if (err) {
		return err;
	}

	if (dir_adv) {
		bt_addr_le_copy(&adv->target_addr, param->peer);
	} else {
		bt_addr_le_copy(&adv->target_addr, BT_ADDR_LE_ANY);
	}

	if (IS_ENABLED(CONFIG_BT_EXT_ADV_CODING_SELECTION) &&
	    BT_FEAT_LE_ADV_CODING_SEL(bt_dev.le.features)) {
		opcode = BT_HCI_OP_LE_SET_EXT_ADV_PARAM_V2;
		size = sizeof(struct bt_hci_cp_le_set_ext_adv_param_v2);
	} else {
		opcode = BT_HCI_OP_LE_SET_EXT_ADV_PARAM;
		size = sizeof(struct bt_hci_cp_le_set_ext_adv_param);
	}

	buf = bt_hci_cmd_alloc(K_FOREVER);
	if (!buf) {
		return -ENOBUFS;
	}

	cp = net_buf_add(buf, size);
	(void)memset(cp, 0, size);

	cp->handle = adv->handle;
	sys_put_le24(param->interval_min, cp->prim_min_interval);
	sys_put_le24(param->interval_max, cp->prim_max_interval);
	cp->prim_channel_map = get_adv_channel_map(param->options);
	cp->own_addr_type = own_addr_type;
	cp->filter_policy = get_filter_policy(param->options);
	cp->tx_power = BT_HCI_LE_ADV_TX_POWER_NO_PREF;
	cp->prim_adv_phy = BT_HCI_LE_PHY_1M;

	if ((param->options & BT_LE_ADV_OPT_EXT_ADV) &&
	    !(param->options & BT_LE_ADV_OPT_NO_2M)) {
		cp->sec_adv_phy = BT_HCI_LE_PHY_2M;
	} else {
		cp->sec_adv_phy = BT_HCI_LE_PHY_1M;
	}

	if (param->options & BT_LE_ADV_OPT_CODED) {
		cp->prim_adv_phy = BT_HCI_LE_PHY_CODED;
		cp->sec_adv_phy = BT_HCI_LE_PHY_CODED;

		if (IS_ENABLED(CONFIG_BT_EXT_ADV_CODING_SELECTION) &&
		    opcode == BT_HCI_OP_LE_SET_EXT_ADV_PARAM_V2) {
			uint8_t adv_phy_opt;

			if (param->options & BT_LE_ADV_OPT_REQUIRE_S8_CODING) {
				adv_phy_opt = BT_HCI_LE_ADV_PHY_OPTION_REQUIRE_S8;
			} else if (param->options & BT_LE_ADV_OPT_REQUIRE_S2_CODING) {
				adv_phy_opt = BT_HCI_LE_ADV_PHY_OPTION_REQUIRE_S2;
			} else {
				adv_phy_opt = BT_HCI_LE_ADV_PHY_OPTION_NO_REQUIRED;
			}

			cp->prim_adv_phy_opt = adv_phy_opt;
			cp->sec_adv_phy_opt = adv_phy_opt;
		}
	}

	if (!(param->options & BT_LE_ADV_OPT_EXT_ADV)) {
		props |= BT_HCI_LE_ADV_PROP_LEGACY;
	}

	if (param->options & BT_LE_ADV_OPT_USE_TX_POWER) {
		props |= BT_HCI_LE_ADV_PROP_TX_POWER;
	}

	if (param->options & BT_LE_ADV_OPT_ANONYMOUS) {
		props |= BT_HCI_LE_ADV_PROP_ANON;
	}

	if (param->options & BT_LE_ADV_OPT_NOTIFY_SCAN_REQ) {
		cp->scan_req_notify_enable = BT_HCI_LE_ADV_SCAN_REQ_ENABLE;
	}

	if (param->options & _BT_LE_ADV_OPT_CONNECTABLE) {
		props |= BT_HCI_LE_ADV_PROP_CONN;
		if (!dir_adv && !(param->options & BT_LE_ADV_OPT_EXT_ADV)) {
			/* When using non-extended adv packets then undirected
			 * advertising has to be scannable as well.
			 * We didn't require this option to be set before, so
			 * it is implicitly set instead in this case.
			 */
			props |= BT_HCI_LE_ADV_PROP_SCAN;
		}
	}

	if ((param->options & BT_LE_ADV_OPT_SCANNABLE) || has_scan_data) {
		props |= BT_HCI_LE_ADV_PROP_SCAN;
	}

	scannable = !!(props & BT_HCI_LE_ADV_PROP_SCAN);

	if (dir_adv) {
		props |= BT_HCI_LE_ADV_PROP_DIRECT;
		if (!(param->options & BT_LE_ADV_OPT_DIR_MODE_LOW_DUTY)) {
			props |= BT_HCI_LE_ADV_PROP_HI_DC_CONN;
		}

		bt_addr_le_copy(&cp->peer_addr, param->peer);
	}

	cp->sid = param->sid;

	cp->sec_adv_max_skip = param->secondary_max_skip;

	cp->props = sys_cpu_to_le16(props);

	err = bt_hci_cmd_send_sync(opcode, buf, &rsp);
	if (err) {
		return err;
	}

#if defined(CONFIG_BT_EXT_ADV)
	struct bt_hci_rp_le_set_ext_adv_param *rp = (void *)rsp->data;

	adv->tx_power = rp->tx_power;
#endif /* defined(CONFIG_BT_EXT_ADV) */

	net_buf_unref(rsp);

	atomic_set_bit(adv->flags, BT_ADV_PARAMS_SET);

	if (atomic_test_and_clear_bit(adv->flags, BT_ADV_RANDOM_ADDR_PENDING)) {
		err = bt_id_set_adv_random_addr(adv, &adv->random_addr.a);
		if (err) {
			return err;
		}
	}

	/* Flag only used by bt_le_adv_start API. */
	atomic_set_bit_to(adv->flags, BT_ADV_PERSIST, false);

	atomic_set_bit_to(adv->flags, BT_ADV_CONNECTABLE,
			  param->options & _BT_LE_ADV_OPT_CONNECTABLE);

	atomic_set_bit_to(adv->flags, BT_ADV_SCANNABLE, scannable);

	atomic_set_bit_to(adv->flags, BT_ADV_USE_IDENTITY,
			  param->options & BT_LE_ADV_OPT_USE_IDENTITY);

	atomic_set_bit_to(adv->flags, BT_ADV_EXT_ADV,
			  param->options & BT_LE_ADV_OPT_EXT_ADV);

	return 0;
}

int bt_le_adv_start_ext(struct bt_le_ext_adv *adv,
			const struct bt_le_adv_param *param,
			const struct bt_data *ad, size_t ad_len,
			const struct bt_data *sd, size_t sd_len)
{
	struct bt_le_ext_adv_start_param start_param = {
		.timeout = 0,
		.num_events = 0,
	};
	bool dir_adv = (param->peer != NULL);
	struct bt_conn *conn = NULL;
	int err;

	if (!atomic_test_bit(bt_dev.flags, BT_DEV_READY)) {
		return -EAGAIN;
	}

	if (!valid_adv_param(param)) {
		return -EINVAL;
	}

	if (atomic_test_bit(adv->flags, BT_ADV_ENABLED)) {
		return -EALREADY;
	}

	adv->id = param->id;
	err = le_ext_adv_param_set(adv, param, sd != NULL);
	if (err) {
		return err;
	}

	if (!dir_adv) {
		if (IS_ENABLED(CONFIG_BT_EXT_ADV)) {
			err = bt_le_ext_adv_set_data(adv, ad, ad_len, sd, sd_len);
			if (err) {
				return err;
			}
		}
	} else {
		if (!(param->options & BT_LE_ADV_OPT_DIR_MODE_LOW_DUTY)) {
			start_param.timeout =
				BT_GAP_ADV_HIGH_DUTY_CYCLE_MAX_TIMEOUT;
			atomic_set_bit(adv->flags, BT_ADV_LIMITED);
		}
	}

	if (IS_ENABLED(CONFIG_BT_PERIPHERAL) &&
	    (param->options & _BT_LE_ADV_OPT_CONNECTABLE)) {
		err = le_adv_start_add_conn(adv, &conn);
		if (err) {
			if (err == -ENOMEM && !dir_adv &&
			    !(param->options & _BT_LE_ADV_OPT_ONE_TIME)) {
				goto set_adv_state;
			}

			return err;
		}
	}

	err = bt_le_adv_set_enable_ext(adv, true, &start_param);
	if (err) {
		LOG_ERR("Failed to start advertiser");
		if (IS_ENABLED(CONFIG_BT_PERIPHERAL) && conn) {
			bt_conn_set_state(conn, BT_CONN_DISCONNECTED);
			bt_conn_unref(conn);
		}

		return err;
	}

	if (IS_ENABLED(CONFIG_BT_PERIPHERAL) && conn) {
		/* If undirected connectable advertiser we have created a
		 * connection object that we don't yet give to the application.
		 * Since we don't give the application a reference to manage in
		 * this case, we need to release this reference here
		 */
		bt_conn_unref(conn);
	}

set_adv_state:
	/* Flag always set to false by le_ext_adv_param_set */
	atomic_set_bit_to(adv->flags, BT_ADV_PERSIST, !dir_adv &&
			  !(param->options & _BT_LE_ADV_OPT_ONE_TIME));

	return 0;
}

static void adv_timeout(struct k_work *work);

int bt_le_lim_adv_cancel_timeout(struct bt_le_ext_adv *adv)
{
	return k_work_cancel_delayable(&adv->lim_adv_timeout_work);
}

int bt_le_adv_start(const struct bt_le_adv_param *param,
		    const struct bt_data *ad, size_t ad_len,
		    const struct bt_data *sd, size_t sd_len)
{
	struct bt_le_ext_adv *adv;
	int err;

	err = adv_create_legacy();
	if (err) {
		return err;
	}

	adv = bt_le_adv_lookup_legacy();

	if (IS_ENABLED(CONFIG_BT_EXT_ADV) &&
	    BT_DEV_FEAT_LE_EXT_ADV(bt_dev.le.features)) {
		err = bt_le_adv_start_ext(adv, param, ad, ad_len, sd, sd_len);
	} else {
		err = bt_le_adv_start_legacy(adv, param, ad, ad_len, sd, sd_len);
	}

	if (err) {
		bt_le_adv_delete_legacy();
	}

	if (ad_is_limited(ad, ad_len)) {
		k_work_init_delayable(&adv->lim_adv_timeout_work, adv_timeout);
		k_work_reschedule(&adv->lim_adv_timeout_work,
				  K_SECONDS(CONFIG_BT_LIM_ADV_TIMEOUT));
	}

	return err;
}

int bt_le_adv_stop(void)
{
	struct bt_le_ext_adv *adv = bt_le_adv_lookup_legacy();
	int err;

	if (!adv) {
		LOG_ERR("No valid legacy adv to stop");
		return 0;
	}

	(void)bt_le_lim_adv_cancel_timeout(adv);

	/* Make sure advertising is not re-enabled later even if it's not
	 * currently enabled (i.e. BT_DEV_ADVERTISING is not set).
	 */
	atomic_clear_bit(adv->flags, BT_ADV_PERSIST);

	if (!atomic_test_bit(adv->flags, BT_ADV_ENABLED)) {
		/* Legacy advertiser exists, but is not currently advertising.
		 * This happens when keep advertising behavior is active but
		 * no conn object is available to do connectable advertising.
		 */
		bt_le_adv_delete_legacy();
		return 0;
	}

	if (IS_ENABLED(CONFIG_BT_PERIPHERAL) &&
	    atomic_test_bit(adv->flags, BT_ADV_CONNECTABLE)) {
		le_adv_stop_free_conn(adv, 0);
	}

	if (IS_ENABLED(CONFIG_BT_EXT_ADV) &&
	    BT_DEV_FEAT_LE_EXT_ADV(bt_dev.le.features)) {
		err = bt_le_adv_set_enable_ext(adv, false, NULL);
		if (err) {
			return err;
		}
	} else {
		err = bt_le_adv_set_enable_legacy(adv, false);
		if (err) {
			return err;
		}
	}

	bt_le_adv_delete_legacy();

#if defined(CONFIG_BT_OBSERVER)
	if (!(IS_ENABLED(CONFIG_BT_EXT_ADV) &&
	      BT_DEV_FEAT_LE_EXT_ADV(bt_dev.le.features)) &&
	    !IS_ENABLED(CONFIG_BT_PRIVACY) &&
	    !IS_ENABLED(CONFIG_BT_SCAN_WITH_IDENTITY)) {
		/* If scan is ongoing set back NRPA */
		if (atomic_test_bit(bt_dev.flags, BT_DEV_SCANNING)) {
			bt_le_scan_set_enable(BT_HCI_LE_SCAN_DISABLE);
			bt_id_set_private_addr(BT_ID_DEFAULT);
			bt_le_scan_set_enable(BT_HCI_LE_SCAN_ENABLE);
		}
	}
#endif /* defined(CONFIG_BT_OBSERVER) */

	return 0;
}

#if defined(CONFIG_BT_PERIPHERAL)
static uint32_t adv_get_options(const struct bt_le_ext_adv *adv)
{
	uint32_t options = 0;

	if (!atomic_test_bit(adv->flags, BT_ADV_PERSIST)) {
		options |= _BT_LE_ADV_OPT_ONE_TIME;
	}

	if (atomic_test_bit(adv->flags, BT_ADV_CONNECTABLE)) {
		options |= _BT_LE_ADV_OPT_CONNECTABLE;
	}

	if (atomic_test_bit(adv->flags, BT_ADV_USE_IDENTITY)) {
		options |= BT_LE_ADV_OPT_USE_IDENTITY;
	}

	return options;
}

void bt_le_adv_resume(void)
{
	struct bt_le_ext_adv *adv = bt_le_adv_lookup_legacy();
	struct bt_conn *conn;
	bool persist_paused = false;
	int err;

	if (!adv) {
		LOG_ERR("No valid legacy adv to resume");
		return;
	}

	if (!(atomic_test_bit(adv->flags, BT_ADV_PERSIST) &&
	      !atomic_test_bit(adv->flags, BT_ADV_ENABLED))) {
		return;
	}

	if (!atomic_test_bit(adv->flags, BT_ADV_CONNECTABLE)) {
		return;
	}

	err = le_adv_start_add_conn(adv, &conn);
	if (err) {
		LOG_ERR("Host cannot resume connectable advertising (%d)", err);
		return;
	}

	LOG_DBG("Resuming connectable advertising");

	if (IS_ENABLED(CONFIG_BT_PRIVACY) &&
	    !atomic_test_bit(adv->flags, BT_ADV_USE_IDENTITY)) {
		bt_id_set_adv_private_addr(adv);
	} else {
		uint8_t own_addr_type;
		bool dir_adv = adv_is_directed(adv);
		uint32_t options = adv_get_options(adv);

		/* Always set the address. Don't assume it has not changed. */
		err = bt_id_set_adv_own_addr(adv, options, dir_adv, &own_addr_type);
		if (err) {
			LOG_ERR("Controller cannot resume connectable advertising (%d)", err);
			return;
		}
	}

	err = bt_le_adv_set_enable(adv, true);
	if (err) {
		LOG_ERR("Controller cannot resume connectable advertising (%d)", err);
		bt_conn_set_state(conn, BT_CONN_DISCONNECTED);

		/* Temporarily clear persist flag to avoid recursion in
		 * bt_conn_unref if the flag is still set.
		 */
		persist_paused = atomic_test_and_clear_bit(adv->flags,
							   BT_ADV_PERSIST);
	}

	/* Since we don't give the application a reference to manage in
	 * this case, we need to release this reference here.
	 */
	bt_conn_unref(conn);
	if (persist_paused) {
		atomic_set_bit(adv->flags, BT_ADV_PERSIST);
	}
}
#endif /* defined(CONFIG_BT_PERIPHERAL) */

#if defined(CONFIG_BT_EXT_ADV)
int bt_le_ext_adv_get_info(const struct bt_le_ext_adv *adv,
			   struct bt_le_ext_adv_info *info)
{
	if (!IS_ARRAY_ELEMENT(adv_pool, adv)) {
		LOG_DBG("adv %p is a valid pointer from bt_le_ext_adv_create", adv);
		return -EINVAL;
	}

	if (!atomic_test_bit(adv->flags, BT_ADV_CREATED)) {
		LOG_DBG("Advertising set %p is not created", adv);
		return -EINVAL;
	}

	if (info == NULL) {
		LOG_DBG("info is NULL");
		return -EINVAL;
	}

	info->id = adv->id;
	info->tx_power = adv->tx_power;
	info->addr = &adv->random_addr;

	if (atomic_test_bit(adv->flags, BT_ADV_ENABLED)) {
		info->ext_adv_state = BT_LE_EXT_ADV_STATE_ENABLED;
	} else {
		info->ext_adv_state = BT_LE_EXT_ADV_STATE_DISABLED;
	}

	if (IS_ENABLED(CONFIG_BT_PER_ADV)) {
		if (atomic_test_bit(adv->flags, BT_PER_ADV_ENABLED)) {
			info->per_adv_state = BT_LE_PER_ADV_STATE_ENABLED;
		} else if (atomic_test_bit(adv->flags, BT_PER_ADV_PARAMS_SET)) {
			info->per_adv_state = BT_LE_PER_ADV_STATE_DISABLED;
		} else {
			info->per_adv_state = BT_LE_PER_ADV_STATE_NONE;
		}
	} else {
		info->per_adv_state = BT_LE_PER_ADV_STATE_NONE;
	}

	return 0;
}

int bt_le_ext_adv_create(const struct bt_le_adv_param *param,
			 const struct bt_le_ext_adv_cb *cb,
			 struct bt_le_ext_adv **out_adv)
{
	struct bt_le_ext_adv *adv;
	int err;

	if (!atomic_test_bit(bt_dev.flags, BT_DEV_READY)) {
		return -EAGAIN;
	}

	CHECKIF(out_adv == NULL) {
		LOG_DBG("out_adv is NULL");

		return -EINVAL;
	}

	if (!valid_adv_ext_param(param)) {
		return -EINVAL;
	}

	adv = adv_new();
	if (!adv) {
		return -ENOMEM;
	}

	adv->id = param->id;
	adv->cb = cb;

	err = le_ext_adv_param_set(adv, param, false);
	if (err) {
		adv_delete(adv);
		return err;
	}

	*out_adv = adv;
	return 0;
}

int bt_le_ext_adv_update_param(struct bt_le_ext_adv *adv,
			       const struct bt_le_adv_param *param)
{
	CHECKIF(adv == NULL) {
		LOG_DBG("adv is NULL");

		return -EINVAL;
	}

	if (!valid_adv_ext_param(param)) {
		return -EINVAL;
	}

	if (IS_ENABLED(CONFIG_BT_PER_ADV) &&
	    atomic_test_bit(adv->flags, BT_PER_ADV_PARAMS_SET)) {
		/* If params for per adv has been set, do not allow setting
		 * connectable, scanable or use legacy adv
		 */
		if (param->options & _BT_LE_ADV_OPT_CONNECTABLE ||
		    param->options & BT_LE_ADV_OPT_SCANNABLE ||
		    !(param->options & BT_LE_ADV_OPT_EXT_ADV) ||
		    param->options & BT_LE_ADV_OPT_ANONYMOUS) {
			return -EINVAL;
		}
	}

	if (atomic_test_bit(adv->flags, BT_ADV_ENABLED)) {
		return -EINVAL;
	}

	if (param->id != adv->id) {
		atomic_clear_bit(adv->flags, BT_ADV_RPA_VALID);
	}

	return le_ext_adv_param_set(adv, param, false);
}

int bt_le_ext_adv_start(struct bt_le_ext_adv *adv,
			const struct bt_le_ext_adv_start_param *param)
{
	struct bt_conn *conn = NULL;
	int err;

	CHECKIF(adv == NULL) {
		LOG_DBG("adv is NULL");

		return -EINVAL;
	}

	if (atomic_test_bit(adv->flags, BT_ADV_ENABLED)) {
		return -EALREADY;
	}

	if (IS_ENABLED(CONFIG_BT_PERIPHERAL) &&
	    atomic_test_bit(adv->flags, BT_ADV_CONNECTABLE)) {
		err = le_adv_start_add_conn(adv, &conn);
		if (err) {
			return err;
		}
	}

	atomic_set_bit_to(adv->flags, BT_ADV_LIMITED, param &&
			  (param->timeout > 0 || param->num_events > 0));

	if (atomic_test_bit(adv->flags, BT_ADV_CONNECTABLE)) {
		if (IS_ENABLED(CONFIG_BT_PRIVACY) &&
		    !atomic_test_bit(adv->flags, BT_ADV_USE_IDENTITY)) {
			bt_id_set_adv_private_addr(adv);
		}
	} else {
		if (!atomic_test_bit(adv->flags, BT_ADV_USE_IDENTITY)) {
			bt_id_set_adv_private_addr(adv);
		}
	}

	err = bt_le_adv_set_enable_ext(adv, true, param);
	if (err) {
		LOG_ERR("Failed to start advertiser");
		if (IS_ENABLED(CONFIG_BT_PERIPHERAL) && conn) {
			bt_conn_set_state(conn, BT_CONN_DISCONNECTED);
			bt_conn_unref(conn);
		}

		return err;
	}

	if (IS_ENABLED(CONFIG_BT_PERIPHERAL) && conn) {
		/* If undirected connectable advertiser we have created a
		 * connection object that we don't yet give to the application.
		 * Since we don't give the application a reference to manage in
		 * this case, we need to release this reference here
		 */
		bt_conn_unref(conn);
	}

	return 0;
}

int bt_le_ext_adv_stop(struct bt_le_ext_adv *adv)
{
	CHECKIF(adv == NULL) {
		LOG_DBG("adv is NULL");

		return -EINVAL;
	}

	(void)bt_le_lim_adv_cancel_timeout(adv);

	atomic_clear_bit(adv->flags, BT_ADV_PERSIST);

	if (!atomic_test_bit(adv->flags, BT_ADV_ENABLED)) {
		return 0;
	}

	if (atomic_test_and_clear_bit(adv->flags, BT_ADV_LIMITED)) {
		bt_id_adv_limited_stopped(adv);

#if defined(CONFIG_BT_SMP)
		bt_id_pending_keys_update();
#endif
	}

	if (IS_ENABLED(CONFIG_BT_PERIPHERAL) &&
	    atomic_test_bit(adv->flags, BT_ADV_CONNECTABLE)) {
		le_adv_stop_free_conn(adv, 0);
	}

	return bt_le_adv_set_enable_ext(adv, false, NULL);
}

int bt_le_ext_adv_set_data(struct bt_le_ext_adv *adv,
			   const struct bt_data *ad, size_t ad_len,
			   const struct bt_data *sd, size_t sd_len)
{
	bool ext_adv, scannable;

	CHECKIF(adv == NULL) {
		LOG_DBG("adv is NULL");

		return -EINVAL;
	}

	ext_adv = atomic_test_bit(adv->flags, BT_ADV_EXT_ADV);
	scannable = atomic_test_bit(adv->flags, BT_ADV_SCANNABLE);

	if (ext_adv) {
		if ((scannable && ad_len) ||
		    (!scannable && sd_len)) {
			return -ENOTSUP;
		}
	}

	return le_adv_update(adv, ad, ad_len, sd, sd_len, ext_adv, scannable);
}

int bt_le_ext_adv_delete(struct bt_le_ext_adv *adv)
{
	struct bt_hci_cp_le_remove_adv_set *cp;
	struct net_buf *buf;
	int err;

	if (!BT_DEV_FEAT_LE_EXT_ADV(bt_dev.le.features)) {
		return -ENOTSUP;
	}

	CHECKIF(adv == NULL) {
		LOG_DBG("adv is NULL");

		return -EINVAL;
	}

	/* Advertising set should be stopped first */
	if (atomic_test_bit(adv->flags, BT_ADV_ENABLED)) {
		return -EINVAL;
	}

	buf = bt_hci_cmd_alloc(K_FOREVER);
	if (!buf) {
		LOG_WRN("No HCI buffers");
		return -ENOBUFS;
	}

	cp = net_buf_add(buf, sizeof(*cp));
	cp->handle = adv->handle;

	err = bt_hci_cmd_send_sync(BT_HCI_OP_LE_REMOVE_ADV_SET, buf, NULL);
	if (err) {
		return err;
	}

	adv_delete(adv);

	return 0;
}
#endif /* defined(CONFIG_BT_EXT_ADV) */


static void adv_timeout(struct k_work *work)
{
	int err = 0;
	struct k_work_delayable *dwork;
	struct bt_le_ext_adv *adv;

	dwork = k_work_delayable_from_work(work);
	adv = CONTAINER_OF(dwork, struct bt_le_ext_adv, lim_adv_timeout_work);

#if defined(CONFIG_BT_EXT_ADV)
	if (adv == bt_dev.adv) {
		err = bt_le_adv_stop();
	} else {
		err = bt_le_ext_adv_stop(adv);
	}
#else
	err = bt_le_adv_stop();
#endif
	if (err) {
		LOG_WRN("Failed to stop advertising: %d", err);
	}
}

#if defined(CONFIG_BT_PER_ADV)
int bt_le_per_adv_set_param(struct bt_le_ext_adv *adv,
			    const struct bt_le_per_adv_param *param)
{
#if defined(CONFIG_BT_PER_ADV_RSP)
	/* The v2 struct can be used even if we end up sending a v1 command
	 * because they have the same layout for the common fields.
	 * V2 simply adds fields at the end of the v1 command.
	 */
	struct bt_hci_cp_le_set_per_adv_param_v2 *cp;
#else
	struct bt_hci_cp_le_set_per_adv_param *cp;
#endif /* CONFIG_BT_PER_ADV_RSP */

	uint16_t opcode;
	uint16_t size;
	struct net_buf *buf;
	int err;
	uint16_t props = 0;

	if (IS_ENABLED(CONFIG_BT_PER_ADV_RSP) && BT_FEAT_LE_PAWR_ADVERTISER(bt_dev.le.features)) {
		opcode = BT_HCI_OP_LE_SET_PER_ADV_PARAM_V2;
		size = sizeof(struct bt_hci_cp_le_set_per_adv_param_v2);
	} else if (BT_FEAT_LE_EXT_PER_ADV(bt_dev.le.features)) {
		opcode = BT_HCI_OP_LE_SET_PER_ADV_PARAM;
		size = sizeof(struct bt_hci_cp_le_set_per_adv_param);
	} else {
		return -ENOTSUP;
	}

	CHECKIF(adv == NULL) {
		LOG_DBG("adv is NULL");

		return -EINVAL;
	}

	if (atomic_test_bit(adv->flags, BT_ADV_SCANNABLE)) {
		return -EINVAL;
	} else if (atomic_test_bit(adv->flags, BT_ADV_CONNECTABLE)) {
		return -EINVAL;
	} else if (!atomic_test_bit(adv->flags, BT_ADV_EXT_ADV)) {
		return -EINVAL;
	}

	if (param->interval_min < BT_GAP_PER_ADV_MIN_INTERVAL ||
	    param->interval_max > BT_GAP_PER_ADV_MAX_INTERVAL ||
	    param->interval_min > param->interval_max) {
		return -EINVAL;
	}

	if (!BT_FEAT_LE_PER_ADV_ADI_SUPP(bt_dev.le.features) &&
	    (param->options & BT_LE_PER_ADV_OPT_INCLUDE_ADI)) {
		return -ENOTSUP;
	}

	buf = bt_hci_cmd_alloc(K_FOREVER);
	if (!buf) {
		return -ENOBUFS;
	}

	cp = net_buf_add(buf, size);
	(void)memset(cp, 0, size);

	cp->handle = adv->handle;
	cp->min_interval = sys_cpu_to_le16(param->interval_min);
	cp->max_interval = sys_cpu_to_le16(param->interval_max);

	if (param->options & BT_LE_PER_ADV_OPT_USE_TX_POWER) {
		props |= BT_HCI_LE_ADV_PROP_TX_POWER;
	}

	cp->props = sys_cpu_to_le16(props);

#if defined(CONFIG_BT_PER_ADV_RSP)
	if (opcode == BT_HCI_OP_LE_SET_PER_ADV_PARAM_V2) {
		cp->num_subevents = param->num_subevents;
		cp->subevent_interval = param->subevent_interval;
		cp->response_slot_delay = param->response_slot_delay;
		cp->response_slot_spacing = param->response_slot_spacing;
		cp->num_response_slots = param->num_response_slots;
	}
#endif /* CONFIG_BT_PER_ADV_RSP */

	err = bt_hci_cmd_send_sync(opcode, buf, NULL);
	if (err) {
		return err;
	}

	if (param->options & BT_LE_PER_ADV_OPT_INCLUDE_ADI) {
		atomic_set_bit(adv->flags, BT_PER_ADV_INCLUDE_ADI);
	} else {
		atomic_clear_bit(adv->flags, BT_PER_ADV_INCLUDE_ADI);
	}

	atomic_set_bit(adv->flags, BT_PER_ADV_PARAMS_SET);

	return 0;
}

int bt_le_per_adv_set_data(const struct bt_le_ext_adv *adv,
			   const struct bt_data *ad, size_t ad_len)
{
	size_t total_len_bytes = 0;

	if (!BT_FEAT_LE_EXT_PER_ADV(bt_dev.le.features)) {
		return -ENOTSUP;
	}

	CHECKIF(adv == NULL) {
		LOG_DBG("adv is NULL");

		return -EINVAL;
	}

	if (!atomic_test_bit(adv->flags, BT_PER_ADV_PARAMS_SET)) {
		return -EINVAL;
	}

	if (ad_len != 0 && ad == NULL) {
		return -EINVAL;
	}

	for (size_t i = 0; i < ad_len; i++) {
		total_len_bytes += ad[i].data_len + 2;
	}

	if ((total_len_bytes > BT_HCI_LE_PER_ADV_FRAG_MAX_LEN) &&
	    atomic_test_bit(adv->flags, BT_PER_ADV_ENABLED)) {
		/* It is not allowed to set periodic advertising data
		 * in multiple operations while it is running.
		 */
		return -EINVAL;
	}

	return hci_set_per_adv_data(adv, ad, ad_len);
}

int bt_le_per_adv_set_subevent_data(const struct bt_le_ext_adv *adv, uint8_t num_subevents,
				    const struct bt_le_per_adv_subevent_data_params *params)
{
	struct bt_hci_cp_le_set_pawr_subevent_data *cp;
	struct bt_hci_cp_le_set_pawr_subevent_data_element *element;
	struct net_buf *buf;
	size_t cmd_length = sizeof(*cp);

	if (!BT_FEAT_LE_PAWR_ADVERTISER(bt_dev.le.features)) {
		return -ENOTSUP;
	}

	CHECKIF(adv == NULL) {
		LOG_DBG("adv is NULL");

		return -EINVAL;
	}

	for (size_t i = 0; i < num_subevents; i++) {
		cmd_length += BT_HCI_CP_LE_SET_PAWR_SUBEVENT_DATA_ELEMENT_SZ;
		cmd_length += params[i].data->len;
	}

	if (cmd_length > 0xFF) {
		return -EINVAL;
	}

	buf = bt_hci_cmd_alloc(K_FOREVER);
	if (!buf) {
		return -ENOBUFS;
	}

	cp = net_buf_add(buf, BT_HCI_CP_LE_SET_PAWR_SUBEVENT_DATA_SZ);
	cp->adv_handle = adv->handle;
	cp->num_subevents = num_subevents;

	for (size_t i = 0; i < num_subevents; i++) {
		element = net_buf_add(buf, BT_HCI_CP_LE_SET_PAWR_SUBEVENT_DATA_ELEMENT_SZ);
		element->subevent = params[i].subevent;
		element->response_slot_start = params[i].response_slot_start;
		element->response_slot_count = params[i].response_slot_count;
		element->subevent_data_length = params[i].data->len;
		net_buf_add_mem(buf, params[i].data->data, params[i].data->len);
	}

	return bt_hci_cmd_send_sync(BT_HCI_OP_LE_SET_PER_ADV_SUBEVENT_DATA, buf, NULL);
}

static int bt_le_per_adv_enable(struct bt_le_ext_adv *adv, bool enable)
{
	struct bt_hci_cp_le_set_per_adv_enable *cp;
	struct net_buf *buf;
	struct bt_hci_cmd_state_set state;
	int err;

	if (!BT_FEAT_LE_EXT_PER_ADV(bt_dev.le.features)) {
		return -ENOTSUP;
	}

	CHECKIF(adv == NULL) {
		LOG_DBG("adv is NULL");

		return -EINVAL;
	}

	/* TODO: We could setup some default ext adv params if not already set*/
	if (!atomic_test_bit(adv->flags, BT_PER_ADV_PARAMS_SET)) {
		return -EINVAL;
	}

	if (atomic_test_bit(adv->flags, BT_PER_ADV_ENABLED) == enable) {
		return -EALREADY;
	}

	buf = bt_hci_cmd_alloc(K_FOREVER);
	if (!buf) {
		return -ENOBUFS;
	}

	cp = net_buf_add(buf, sizeof(*cp));
	(void)memset(cp, 0, sizeof(*cp));

	cp->handle = adv->handle;

	if (enable) {
		cp->enable = BT_HCI_LE_SET_PER_ADV_ENABLE_ENABLE;

		if (atomic_test_bit(adv->flags, BT_PER_ADV_INCLUDE_ADI)) {
			cp->enable |= BT_HCI_LE_SET_PER_ADV_ENABLE_ADI;
		}
	} else {
		cp->enable = 0U;
	}

	bt_hci_cmd_state_set_init(buf, &state, adv->flags,
				  BT_PER_ADV_ENABLED, enable);

	err = bt_hci_cmd_send_sync(BT_HCI_OP_LE_SET_PER_ADV_ENABLE, buf, NULL);
	if (err) {
		return err;
	}

	return 0;
}

int bt_le_per_adv_start(struct bt_le_ext_adv *adv)
{
	return bt_le_per_adv_enable(adv, true);
}

int bt_le_per_adv_stop(struct bt_le_ext_adv *adv)
{
	return bt_le_per_adv_enable(adv, false);
}

#if defined(CONFIG_BT_PER_ADV_RSP)
void bt_hci_le_per_adv_subevent_data_request(struct net_buf *buf)
{
	struct bt_hci_evt_le_per_adv_subevent_data_request *evt;
	struct bt_le_per_adv_data_request request;
	struct bt_le_ext_adv *adv;

	if (buf->len < sizeof(struct bt_hci_evt_le_per_adv_subevent_data_request)) {
		LOG_ERR("Invalid data request");

		return;
	}

	evt = net_buf_pull_mem(buf, sizeof(struct bt_hci_evt_le_per_adv_subevent_data_request));
	adv = bt_hci_adv_lookup_handle(evt->adv_handle);
	if (!adv) {
		LOG_ERR("Unknown advertising handle %d", evt->adv_handle);

		return;
	}

	request.start = evt->subevent_start;
	request.count = evt->subevent_data_count;

	if (adv->cb && adv->cb->pawr_data_request) {
		adv->cb->pawr_data_request(adv, &request);
	}
}

void bt_hci_le_per_adv_response_report(struct net_buf *buf)
{
	struct bt_hci_evt_le_per_adv_response_report *evt;
	struct bt_hci_evt_le_per_adv_response *response;
	struct bt_le_ext_adv *adv;
	struct bt_le_per_adv_response_info info;
	struct net_buf_simple data;

	if (buf->len < BT_HCI_EVT_LE_PER_ADV_RESPONSE_REPORT_SZ) {
		LOG_ERR("Invalid response report");

		return;
	}

	evt = net_buf_pull_mem(buf, BT_HCI_EVT_LE_PER_ADV_RESPONSE_REPORT_SZ);
	adv = bt_hci_adv_lookup_handle(evt->adv_handle);
	if (!adv) {
		LOG_ERR("Unknown advertising handle %d", evt->adv_handle);

		return;
	}

	info.subevent = evt->subevent;
	info.tx_status = evt->tx_status;

	for (uint8_t i = 0; i < evt->num_responses; i++) {
		if (buf->len < BT_HCI_EVT_LE_PER_ADV_RESPONSE_SZ) {
			LOG_ERR("Invalid response report");

			return;
		}

		response = net_buf_pull_mem(buf, BT_HCI_EVT_LE_PER_ADV_RESPONSE_SZ);
		info.tx_power = response->tx_power;
		info.rssi = response->rssi;
		info.cte_type = bt_get_df_cte_type(response->cte_type);
		info.response_slot = response->response_slot;

		if (buf->len < response->data_length) {
			LOG_ERR("Invalid response report");

			return;
		}

		if (response->data_status == BT_HCI_LE_ADV_EVT_TYPE_DATA_STATUS_PARTIAL) {
			LOG_WRN("Incomplete response report received, discarding");
			(void)net_buf_pull_mem(buf, response->data_length);
		} else if (response->data_status == BT_HCI_LE_ADV_EVT_TYPE_DATA_STATUS_RX_FAILED) {
			(void)net_buf_pull_mem(buf, response->data_length);

			if (adv->cb && adv->cb->pawr_response) {
				adv->cb->pawr_response(adv, &info, NULL);
			}
		} else if (response->data_status == BT_HCI_LE_ADV_EVT_TYPE_DATA_STATUS_COMPLETE) {
			net_buf_simple_init_with_data(&data,
						      net_buf_pull_mem(buf, response->data_length),
						      response->data_length);

			if (adv->cb && adv->cb->pawr_response) {
				adv->cb->pawr_response(adv, &info, &data);
			}
		} else {
			LOG_ERR("Invalid data status %d", response->data_status);
			(void)net_buf_pull_mem(buf, response->data_length);
		}
	}
}
#endif /* CONFIG_BT_PER_ADV_RSP */

#if defined(CONFIG_BT_PER_ADV_SYNC_TRANSFER_SENDER)
int bt_le_per_adv_set_info_transfer(const struct bt_le_ext_adv *adv,
				    const struct bt_conn *conn,
				    uint16_t service_data)
{
	struct bt_hci_cp_le_per_adv_set_info_transfer *cp;
	struct net_buf *buf;


	if (!BT_FEAT_LE_EXT_PER_ADV(bt_dev.le.features)) {
		return -ENOTSUP;
	} else if (!BT_FEAT_LE_PAST_SEND(bt_dev.le.features)) {
		return -ENOTSUP;
	}

	buf = bt_hci_cmd_alloc(K_FOREVER);
	if (!buf) {
		return -ENOBUFS;
	}

	cp = net_buf_add(buf, sizeof(*cp));
	(void)memset(cp, 0, sizeof(*cp));

	cp->conn_handle = sys_cpu_to_le16(conn->handle);
	cp->adv_handle = adv->handle;
	cp->service_data = sys_cpu_to_le16(service_data);

	return bt_hci_cmd_send_sync(BT_HCI_OP_LE_PER_ADV_SET_INFO_TRANSFER, buf,
				    NULL);
}
#endif /* CONFIG_BT_PER_ADV_SYNC_TRANSFER_SENDER */
#endif /* CONFIG_BT_PER_ADV */

#if defined(CONFIG_BT_EXT_ADV)
#if defined(CONFIG_BT_BROADCASTER)
void bt_hci_le_adv_set_terminated(struct net_buf *buf)
{
	struct bt_hci_evt_le_adv_set_terminated *evt;
	struct bt_le_ext_adv *adv;
	uint16_t conn_handle;
#if defined(CONFIG_BT_CONN) && (CONFIG_BT_EXT_ADV_MAX_ADV_SET > 1)
	bool was_adv_enabled;
#endif

	evt = (void *)buf->data;
	adv = bt_hci_adv_lookup_handle(evt->adv_handle);
	conn_handle = sys_le16_to_cpu(evt->conn_handle);

	LOG_DBG("status 0x%02x %s adv_handle %u conn_handle 0x%02x num %u",
		evt->status, bt_hci_err_to_str(evt->status),
		evt->adv_handle, conn_handle, evt->num_completed_ext_adv_evts);

	if (!adv) {
		LOG_ERR("No valid adv");
		return;
	}

	(void)bt_le_lim_adv_cancel_timeout(adv);

#if defined(CONFIG_BT_CONN) && (CONFIG_BT_EXT_ADV_MAX_ADV_SET > 1)
	was_adv_enabled = atomic_test_bit(adv->flags, BT_ADV_ENABLED);
#endif

	atomic_clear_bit(adv->flags, BT_ADV_ENABLED);

#if defined(CONFIG_BT_CONN) && (CONFIG_BT_EXT_ADV_MAX_ADV_SET > 1)
	bt_dev.adv_conn_id = adv->id;
	for (int i = 0; i < ARRAY_SIZE(bt_dev.cached_conn_complete); i++) {
		if (bt_dev.cached_conn_complete[i].valid &&
		    bt_dev.cached_conn_complete[i].evt.handle == evt->conn_handle) {
			if (was_adv_enabled) {
				/* Process the cached connection complete event
				 * now that the corresponding advertising set is known.
				 *
				 * If the advertiser has been stopped before the connection
				 * complete event has been raised to the application, we
				 * discard the event.
				 */
				bt_hci_le_enh_conn_complete(&bt_dev.cached_conn_complete[i].evt);
			}
			bt_dev.cached_conn_complete[i].valid = false;
		}
	}
#endif

	if (evt->status && IS_ENABLED(CONFIG_BT_PERIPHERAL) &&
	    atomic_test_bit(adv->flags, BT_ADV_CONNECTABLE)) {
		/* This will call connected callback for high duty cycle
		 * directed advertiser timeout.
		 */
		le_adv_stop_free_conn(adv, evt->status);
	}

	if (IS_ENABLED(CONFIG_BT_CONN) && !evt->status) {
		struct bt_conn *conn = bt_conn_lookup_handle(conn_handle, BT_CONN_TYPE_LE);

		if (conn) {
			if (IS_ENABLED(CONFIG_BT_PRIVACY) &&
			    !atomic_test_bit(adv->flags, BT_ADV_USE_IDENTITY)) {
				/* Set Responder address unless already set */
				conn->le.resp_addr.type = BT_ADDR_LE_RANDOM;
				if (bt_addr_eq(&conn->le.resp_addr.a, BT_ADDR_ANY)) {
					bt_addr_copy(&conn->le.resp_addr.a,
						     &adv->random_addr.a);
				}
			} else if (adv->options & BT_LE_ADV_OPT_USE_NRPA) {
				bt_addr_le_copy(&conn->le.resp_addr,
						&adv->random_addr);
			} else {
				bt_addr_le_copy(&conn->le.resp_addr,
					&bt_dev.id_addr[conn->id]);
			}

			if (adv->cb && adv->cb->connected) {
				struct bt_le_ext_adv_connected_info info = {
					.conn = conn,
				};

				adv->cb->connected(adv, &info);
			}

			bt_conn_unref(conn);
		}
	}

	if (atomic_test_and_clear_bit(adv->flags, BT_ADV_LIMITED)) {
		bt_id_adv_limited_stopped(adv);

#if defined(CONFIG_BT_SMP)
		bt_id_pending_keys_update();
#endif

		if (adv->cb && adv->cb->sent) {
			struct bt_le_ext_adv_sent_info info = {
				.num_sent = evt->num_completed_ext_adv_evts,
			};

			adv->cb->sent(adv, &info);
		}
	}

	if (adv == bt_dev.adv) {
		if (atomic_test_bit(adv->flags, BT_ADV_PERSIST)) {
#if defined(CONFIG_BT_PERIPHERAL)
			bt_le_adv_resume();
#endif
		} else {
			bt_le_adv_delete_legacy();
		}
	}
}

void bt_hci_le_scan_req_received(struct net_buf *buf)
{
	struct bt_hci_evt_le_scan_req_received *evt;
	struct bt_le_ext_adv *adv;

	evt = (void *)buf->data;
	adv = bt_hci_adv_lookup_handle(evt->handle);

	LOG_DBG("handle %u peer %s", evt->handle, bt_addr_le_str(&evt->addr));

	if (!adv) {
		LOG_ERR("No valid adv");
		return;
	}

	if (adv->cb && adv->cb->scanned) {
		struct bt_le_ext_adv_scanned_info info;
		bt_addr_le_t id_addr;

		if (bt_addr_le_is_resolved(&evt->addr)) {
			bt_addr_le_copy_resolved(&id_addr, &evt->addr);
		} else {
			bt_addr_le_copy(&id_addr,
					bt_lookup_id_addr(adv->id, &evt->addr));
		}

		info.addr = &id_addr;
		adv->cb->scanned(adv, &info);
	}
}
#endif /* defined(CONFIG_BT_BROADCASTER) */
#endif /* defined(CONFIG_BT_EXT_ADV) */<|MERGE_RESOLUTION|>--- conflicted
+++ resolved
@@ -751,23 +751,6 @@
 	size_t d_len;
 	int err;
 
-<<<<<<< HEAD
-	if (name_type != ADV_NAME_TYPE_NONE) {
-		const char *name = bt_get_name();
-
-		if ((ad && ad_has_name(ad, ad_len)) ||
-		    (sd && ad_has_name(sd, sd_len))) {
-			/* Cannot use name if name is already set */
-			return -EINVAL;
-		}
-
-		data = (struct bt_data)BT_DATA(
-			BT_DATA_NAME_COMPLETE,
-			name, (uint8_t)strlen(name));
-	}
-
-=======
->>>>>>> 6639d783
 	if (!(ext_adv && scannable)) {
 		d_len = 1;
 		d[0].data = ad;
