--- conflicted
+++ resolved
@@ -247,13 +247,8 @@
 				BT_HCI_CP_HOST_NUM_COMPLETED_PACKETS_SZ + sizeof(*hc));
 	BT_ASSERT_MSG(buf, "Unable to alloc for Host NCP");
 
-<<<<<<< HEAD
 	cp = net_buf_add(buf, BT_HCI_CP_HOST_NUM_COMPLETED_PACKETS_SZ);
-	cp->num_handles = sys_cpu_to_le16(1);
-=======
-	cp = net_buf_add(buf, sizeof(*cp));
 	cp->num_handles = 1;
->>>>>>> 5dfd41e5
 
 	hc = net_buf_add(buf, sizeof(*hc));
 	hc->handle = sys_cpu_to_le16(handle);
