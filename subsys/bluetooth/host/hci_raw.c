--- conflicted
+++ resolved
@@ -36,7 +36,7 @@
 #define LOG_LEVEL CONFIG_BT_HCI_CORE_LOG_LEVEL
 LOG_MODULE_REGISTER(bt_hci_raw);
 
-static struct k_fifo *raw_rx;
+static struct k_fifo* raw_rx;
 
 static bt_buf_rx_freed_cb_t buf_rx_freed_cb;
 
@@ -49,29 +49,14 @@
     }
 }
 
-<<<<<<< HEAD
-NET_BUF_POOL_FIXED_DEFINE(hci_rx_pool, BT_BUF_RX_COUNT, BT_BUF_RX_SIZE, sizeof(struct bt_buf_data),
-                          hci_rx_buf_destroy);
+NET_BUF_POOL_FIXED_DEFINE(hci_rx_pool, BT_BUF_RX_COUNT, BT_BUF_RX_SIZE, 0, hci_rx_buf_destroy);
 NET_BUF_POOL_FIXED_DEFINE(hci_cmd_pool, BT_BUF_CMD_TX_COUNT,
-                          BT_BUF_CMD_SIZE(CONFIG_BT_BUF_CMD_TX_SIZE),
-                          sizeof(struct bt_buf_data), NULL);
+                          BT_BUF_CMD_SIZE(CONFIG_BT_BUF_CMD_TX_SIZE), 0, NULL);
 NET_BUF_POOL_FIXED_DEFINE(hci_acl_pool, CONFIG_BT_BUF_ACL_TX_COUNT,
-                          BT_BUF_ACL_SIZE(CONFIG_BT_BUF_ACL_TX_SIZE),
-                          sizeof(struct bt_buf_data), NULL);
+                          BT_BUF_ACL_SIZE(CONFIG_BT_BUF_ACL_TX_SIZE), 0, NULL);
 #if defined(CONFIG_BT_ISO)
 NET_BUF_POOL_FIXED_DEFINE(hci_iso_pool, CONFIG_BT_ISO_TX_BUF_COUNT,
-                          BT_ISO_SDU_BUF_SIZE(CONFIG_BT_ISO_TX_MTU),
-                          sizeof(struct bt_buf_data), NULL);
-=======
-NET_BUF_POOL_FIXED_DEFINE(hci_rx_pool, BT_BUF_RX_COUNT, BT_BUF_RX_SIZE, 0, hci_rx_buf_destroy);
-NET_BUF_POOL_FIXED_DEFINE(hci_cmd_pool, BT_BUF_CMD_TX_COUNT,
-			  BT_BUF_CMD_SIZE(CONFIG_BT_BUF_CMD_TX_SIZE), 0, NULL);
-NET_BUF_POOL_FIXED_DEFINE(hci_acl_pool, CONFIG_BT_BUF_ACL_TX_COUNT,
-			  BT_BUF_ACL_SIZE(CONFIG_BT_BUF_ACL_TX_SIZE), 0, NULL);
-#if defined(CONFIG_BT_ISO)
-NET_BUF_POOL_FIXED_DEFINE(hci_iso_pool, CONFIG_BT_ISO_TX_BUF_COUNT,
-			  BT_ISO_SDU_BUF_SIZE(CONFIG_BT_ISO_TX_MTU), 0, NULL);
->>>>>>> 0f465284
+                          BT_ISO_SDU_BUF_SIZE(CONFIG_BT_ISO_TX_MTU), 0, NULL);
 #endif /* CONFIG_BT_ISO */
 
 #if DT_HAS_CHOSEN(zephyr_bt_hci)
@@ -91,7 +76,6 @@
     .hci = BT_HCI_DEV,
 };
 
-<<<<<<< HEAD
 struct net_buf* bt_buf_get_rx(enum bt_buf_type type, k_timeout_t timeout) {
     struct net_buf* buf;
 
@@ -111,41 +95,15 @@
         return (buf);
     }
 
-    net_buf_reserve(buf, BT_BUF_RESERVE);
-    bt_buf_set_type(buf, type);
+    net_buf_add_u8(buf, bt_buf_type_to_h4(type));
 
     return (buf);
-=======
-struct net_buf *bt_buf_get_rx(enum bt_buf_type type, k_timeout_t timeout)
-{
-	struct net_buf *buf;
-
-	switch (type) {
-	case BT_BUF_EVT:
-	case BT_BUF_ACL_IN:
-	case BT_BUF_ISO_IN:
-		break;
-	default:
-		LOG_ERR("Invalid rx type: %u", type);
-		return NULL;
-	}
-
-	buf = net_buf_alloc(&hci_rx_pool, timeout);
-	if (!buf) {
-		return buf;
-	}
-
-	net_buf_add_u8(buf, bt_buf_type_to_h4(type));
-
-	return buf;
->>>>>>> 0f465284
 }
 
 void bt_buf_rx_freed_cb_set(bt_buf_rx_freed_cb_t cb) {
     buf_rx_freed_cb = cb;
 }
 
-<<<<<<< HEAD
 struct net_buf* bt_buf_get_tx(enum bt_buf_type type, k_timeout_t timeout,
                               void const* data, size_t size) {
     struct net_buf_pool* pool;
@@ -166,41 +124,6 @@
             break;
         #endif /* CONFIG_BT_ISO */
 
-        case BT_BUF_H4 :
-            if (IS_ENABLED(CONFIG_BT_HCI_RAW_H4) &&
-                (raw_mode == BT_HCI_RAW_MODE_H4)) {
-                uint8_t h4_type = ((uint8_t*)data)[0];
-
-                switch (h4_type) {
-                    case BT_HCI_H4_CMD:
-                        type = BT_BUF_CMD;
-                        pool = &hci_cmd_pool;
-                        break;
-
-                    case BT_HCI_H4_ACL:
-                        type = BT_BUF_ACL_OUT;
-                        pool = &hci_acl_pool;
-                        break;
-
-                    #if defined(CONFIG_BT_ISO)
-                    case BT_HCI_H4_ISO :
-                        type = BT_BUF_ISO_OUT;
-                        pool = &hci_iso_pool;
-                        break;
-                    #endif /* CONFIG_BT_ISO */
-
-                    default :
-                        LOG_ERR("Unknown H4 type %u", h4_type);
-                        return (NULL);
-                }
-
-                /* Adjust data pointer to discard the header */
-                data = (uint8_t*)data + 1;
-                size--;
-                break;
-            }
-            __fallthrough;
-
         default :
             LOG_ERR("Invalid tx type: %u", type);
             return (NULL);
@@ -211,8 +134,7 @@
         return (buf);
     }
 
-    net_buf_reserve(buf, BT_BUF_RESERVE);
-    bt_buf_set_type(buf, type);
+    net_buf_add_u8(buf, bt_buf_type_to_h4(type));
 
     if (data && size) {
         if (net_buf_tailroom(buf) < size) {
@@ -224,248 +146,41 @@
     }
 
     return (buf);
-=======
-struct net_buf *bt_buf_get_tx(enum bt_buf_type type, k_timeout_t timeout,
-			      const void *data, size_t size)
-{
-	struct net_buf_pool *pool;
-	struct net_buf *buf;
-
-	switch (type) {
-	case BT_BUF_CMD:
-		pool = &hci_cmd_pool;
-		break;
-	case BT_BUF_ACL_OUT:
-		pool = &hci_acl_pool;
-		break;
-#if defined(CONFIG_BT_ISO)
-	case BT_BUF_ISO_OUT:
-		pool = &hci_iso_pool;
-		break;
-#endif /* CONFIG_BT_ISO */
-	default:
-		LOG_ERR("Invalid tx type: %u", type);
-		return NULL;
-	}
-
-	buf = net_buf_alloc(pool, timeout);
-	if (!buf) {
-		return buf;
-	}
-
-	net_buf_add_u8(buf, bt_buf_type_to_h4(type));
-
-	if (data && size) {
-		if (net_buf_tailroom(buf) < size) {
-			net_buf_unref(buf);
-			return NULL;
-		}
-
-		net_buf_add_mem(buf, data, size);
-	}
-
-	return buf;
->>>>>>> 0f465284
 }
 
 struct net_buf* bt_buf_get_evt(uint8_t evt, bool discardable, k_timeout_t timeout) {
     return bt_buf_get_rx(BT_BUF_EVT, timeout);
 }
 
-<<<<<<< HEAD
 int bt_hci_recv(const struct device* dev, struct net_buf* buf) {
+    uint8_t type = buf->data[0];
+
     ARG_UNUSED(dev);
 
     LOG_DBG("buf %p len %u", buf, buf->len);
 
-    bt_monitor_send(bt_monitor_opcode(buf), buf->data, buf->len);
-
-    if (IS_ENABLED(CONFIG_BT_HCI_RAW_H4) &&
-        (raw_mode == BT_HCI_RAW_MODE_H4)) {
-        switch (bt_buf_get_type(buf)) {
-            case BT_BUF_EVT :
-                net_buf_push_u8(buf, BT_HCI_H4_EVT);
-                break;
-
-            case BT_BUF_ACL_IN :
-                net_buf_push_u8(buf, BT_HCI_H4_ACL);
-                break;
-
-            case BT_BUF_ISO_IN :
-                if (IS_ENABLED(CONFIG_BT_ISO)) {
-                    net_buf_push_u8(buf, BT_HCI_H4_ISO);
-                    break;
-                }
-                __fallthrough;
-
-            default :
-                LOG_ERR("Unknown type %u", bt_buf_get_type(buf));
-                return (-EINVAL);
-        }
-    }
-
-    /* Queue to RAW rx queue */
+    bt_monitor_send(bt_monitor_opcode(type, BT_MONITOR_RX), buf->data + 1, buf->len - 1);
+
     k_fifo_put(raw_rx, buf);
 
     return (0);
 }
 
-static void bt_cmd_complete_ext(uint16_t op, uint8_t status) {
-    struct net_buf* buf;
-    struct bt_hci_evt_cc_status* cc;
-
-    if (status == BT_HCI_ERR_EXT_HANDLED) {
-        return;
-    }
-
-    buf = bt_hci_cmd_complete_create(op, sizeof(*cc));
-    cc  = net_buf_add(buf, sizeof(*cc));
-    cc->status = status;
-
-    bt_hci_recv(bt_dev.hci, buf);
-}
-
-static uint8_t bt_send_ext(struct net_buf* buf) {
-    struct bt_hci_cmd_hdr const* hdr;
-    struct net_buf_simple_state state;
-    uint16_t op;
-    uint8_t status;
-
-    status = BT_HCI_ERR_SUCCESS;
-
-    if (!cmd_ext) {
-        return (status);
-    }
-
-    net_buf_simple_save(&buf->b, &state);
-
-    if (buf->len < sizeof(*hdr)) {
-        LOG_ERR("No HCI Command header");
-        return (BT_HCI_ERR_INVALID_PARAM);
-    }
-
-    hdr = net_buf_pull_mem(buf, sizeof(*hdr));
-    if (buf->len < hdr->param_len) {
-        LOG_ERR("Invalid HCI CMD packet length");
-        return (BT_HCI_ERR_INVALID_PARAM);
-    }
-
-    op = sys_le16_to_cpu(hdr->opcode);
-
-    for (size_t i = 0U; i < cmd_ext_size; i++) {
-        struct bt_hci_raw_cmd_ext const* cmd = &cmd_ext[i];
-
-        if (cmd->op == op) {
-            if (buf->len < cmd->min_len) {
-                status = BT_HCI_ERR_INVALID_PARAM;
-            }
-            else {
-                status = cmd->func(buf);
-            }
-
-            break;
-        }
-    }
-
-    if (status) {
-        bt_cmd_complete_ext(op, status);
-        return (status);
-    }
-
-    net_buf_simple_restore(&buf->b, &state);
-
-    return (status);
-}
-
 int bt_send(struct net_buf* buf) {
-    int rc;
-
-    LOG_DBG("buf %p len %u", buf, buf->len);
-
     if (buf->len == 0) {
         return (BT_HCI_ERR_INVALID_PARAM);
     }
 
-    bt_monitor_send(bt_monitor_opcode(buf), buf->data, buf->len);
-
-    if (IS_ENABLED(CONFIG_BT_HCI_RAW_CMD_EXT) &&
-        (bt_buf_get_type(buf) == BT_BUF_CMD)) {
-        uint8_t status;
-
-        status = bt_send_ext(buf);
-        if (status) {
-            return ((int)status);
-        }
-    }
-=======
-int bt_hci_recv(const struct device *dev, struct net_buf *buf)
-{
-	uint8_t type = buf->data[0];
-
-	ARG_UNUSED(dev);
-
-	LOG_DBG("buf %p len %u", buf, buf->len);
-
-	bt_monitor_send(bt_monitor_opcode(type, BT_MONITOR_RX), buf->data + 1, buf->len - 1);
-
-	k_fifo_put(raw_rx, buf);
-
-	return 0;
-}
-
-int bt_send(struct net_buf *buf)
-{
-	if (buf->len == 0) {
-		return BT_HCI_ERR_INVALID_PARAM;
-	}
-
-	LOG_DBG("buf %p type %u len %u", buf, buf->data[0], buf->len);
-
-	bt_monitor_send(bt_monitor_opcode(buf->data[0], BT_MONITOR_TX),
-			buf->data + 1, buf->len - 1);
->>>>>>> 0f465284
+    LOG_DBG("buf %p type %u len %u", buf, buf->data[0], buf->len);
+
+    bt_monitor_send(bt_monitor_opcode(buf->data[0], BT_MONITOR_TX),
+                    buf->data + 1, buf->len - 1);
 
     return bt_hci_send(bt_dev.hci, buf);
-}
-
-<<<<<<< HEAD
-int bt_hci_raw_set_mode(uint8_t mode) {
-    LOG_DBG("mode %u", mode);
-
-    if (IS_ENABLED(CONFIG_BT_HCI_RAW_H4)) {
-        switch (mode) {
-            case BT_HCI_RAW_MODE_PASSTHROUGH :
-            case BT_HCI_RAW_MODE_H4 :
-                raw_mode = mode;
-                return (0);
-        }
-    }
-
-    return (-EINVAL);
-}
-
-uint8_t bt_hci_raw_get_mode(void) {
-    if (IS_ENABLED(CONFIG_BT_HCI_RAW_H4)) {
-        return (raw_mode);
-    }
-
-    return (BT_HCI_RAW_MODE_PASSTHROUGH);
-}
-
-void bt_hci_raw_cmd_ext_register(struct bt_hci_raw_cmd_ext* cmds, size_t size) {
-    if (IS_ENABLED(CONFIG_BT_HCI_RAW_CMD_EXT)) {
-        cmd_ext      = cmds;
-        cmd_ext_size = size;
-    }
 }
 
 int bt_enable_raw(struct k_fifo* rx_queue) {
     int err;
-=======
-int bt_enable_raw(struct k_fifo *rx_queue)
-{
-	int err;
->>>>>>> 0f465284
 
     LOG_DBG("");
 
@@ -484,12 +199,8 @@
         return (err);
     }
 
-<<<<<<< HEAD
+    LOG_INF("Lower HCI transport: %s", BT_HCI_NAME);
     LOG_INF("Bluetooth enabled in RAW mode");
-=======
-	LOG_INF("Lower HCI transport: %s", BT_HCI_NAME);
-	LOG_INF("Bluetooth enabled in RAW mode");
->>>>>>> 0f465284
 
     return (0);
 }