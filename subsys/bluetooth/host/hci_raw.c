--- conflicted
+++ resolved
@@ -148,17 +148,11 @@
     return (buf);
 }
 
-<<<<<<< HEAD
 struct net_buf* bt_buf_get_evt(uint8_t evt, bool discardable, k_timeout_t timeout) {
+    ARG_UNUSED(evt);
+    ARG_UNUSED(discardable);
+
     return bt_buf_get_rx(BT_BUF_EVT, timeout);
-=======
-struct net_buf *bt_buf_get_evt(uint8_t evt, bool discardable, k_timeout_t timeout)
-{
-	ARG_UNUSED(evt);
-	ARG_UNUSED(discardable);
-
-	return bt_buf_get_rx(BT_BUF_EVT, timeout);
->>>>>>> ba4bb91b
 }
 
 int bt_hci_recv(const struct device* dev, struct net_buf* buf) {
