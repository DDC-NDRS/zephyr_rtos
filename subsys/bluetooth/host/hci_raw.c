--- conflicted
+++ resolved
@@ -41,28 +41,17 @@
 #endif
 
 NET_BUF_POOL_FIXED_DEFINE(hci_rx_pool, BT_BUF_RX_COUNT,
-<<<<<<< HEAD
-			  BT_BUF_RX_SIZE, sizeof(struct bt_buf_data), NULL);
+                          BT_BUF_RX_SIZE, sizeof(struct bt_buf_data), NULL);
 NET_BUF_POOL_FIXED_DEFINE(hci_cmd_pool, CONFIG_BT_BUF_CMD_TX_COUNT,
-			  BT_BUF_CMD_SIZE(CONFIG_BT_BUF_CMD_TX_SIZE),
-			  sizeof(struct bt_buf_data), NULL);
+                          BT_BUF_CMD_SIZE(CONFIG_BT_BUF_CMD_TX_SIZE),
+                          sizeof(struct bt_buf_data), NULL);
 NET_BUF_POOL_FIXED_DEFINE(hci_acl_pool, CONFIG_BT_BUF_ACL_TX_COUNT,
-			  BT_BUF_ACL_SIZE(CONFIG_BT_BUF_ACL_TX_SIZE),
-			  sizeof(struct bt_buf_data), NULL);
+                          BT_BUF_ACL_SIZE(CONFIG_BT_BUF_ACL_TX_SIZE),
+                          sizeof(struct bt_buf_data), NULL);
 #if defined(CONFIG_BT_ISO)
 NET_BUF_POOL_FIXED_DEFINE(hci_iso_pool, CONFIG_BT_ISO_TX_BUF_COUNT,
-			  BT_ISO_SDU_BUF_SIZE(CONFIG_BT_ISO_TX_MTU),
-			  sizeof(struct bt_buf_data), NULL);
-=======
-                          BT_BUF_RX_SIZE, 8, NULL);
-NET_BUF_POOL_FIXED_DEFINE(hci_cmd_pool, CONFIG_BT_BUF_CMD_TX_COUNT,
-                          BT_BUF_CMD_SIZE(CONFIG_BT_BUF_CMD_TX_SIZE), 8, NULL);
-NET_BUF_POOL_FIXED_DEFINE(hci_acl_pool, CONFIG_BT_BUF_ACL_TX_COUNT,
-                          BT_BUF_ACL_SIZE(CONFIG_BT_BUF_ACL_TX_SIZE), 8, NULL);
-#if defined(CONFIG_BT_ISO)
-NET_BUF_POOL_FIXED_DEFINE(hci_iso_pool, CONFIG_BT_ISO_TX_BUF_COUNT,
-                          BT_ISO_SDU_BUF_SIZE(CONFIG_BT_ISO_TX_MTU), 8, NULL);
->>>>>>> 8b2da487
+                          BT_ISO_SDU_BUF_SIZE(CONFIG_BT_ISO_TX_MTU),
+                          sizeof(struct bt_buf_data), NULL);
 #endif /* CONFIG_BT_ISO */
 
 struct bt_dev_raw bt_dev;                   /* public structure for bt_dev_raw */
