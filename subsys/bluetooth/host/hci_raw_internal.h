/*
 * Copyright (c) 2016 Intel Corporation
 *
 * SPDX-License-Identifier: Apache-2.0
 */
#ifndef __BT_HCI_RAW_INTERNAL_H
#define __BT_HCI_RAW_INTERNAL_H

#include <zephyr/devicetree.h>
#include <zephyr/net_buf.h>

#ifdef __cplusplus
extern "C" {
#endif

struct bt_dev_raw {
<<<<<<< HEAD
    #if DT_HAS_CHOSEN(zephyr_bt_hci)
    const struct device *hci;
    #else
    /* Registered HCI driver */
    const struct bt_hci_driver *drv;
    #endif
=======
	const struct device *hci;
>>>>>>> 3d6dde48
};

int bt_hci_recv(const struct device *dev, struct net_buf *buf);

extern struct bt_dev_raw bt_dev;

#ifdef __cplusplus
}
#endif

#endif /* __BT_HCI_RAW_INTERNAL_H */<|MERGE_RESOLUTION|>--- conflicted
+++ resolved
@@ -14,16 +14,7 @@
 #endif
 
 struct bt_dev_raw {
-<<<<<<< HEAD
-    #if DT_HAS_CHOSEN(zephyr_bt_hci)
     const struct device *hci;
-    #else
-    /* Registered HCI driver */
-    const struct bt_hci_driver *drv;
-    #endif
-=======
-	const struct device *hci;
->>>>>>> 3d6dde48
 };
 
 int bt_hci_recv(const struct device *dev, struct net_buf *buf);
